//===- WholeProgramDevirt.cpp - Whole program virtual call optimization ---===//
//
// Part of the LLVM Project, under the Apache License v2.0 with LLVM Exceptions.
// See https://llvm.org/LICENSE.txt for license information.
// SPDX-License-Identifier: Apache-2.0 WITH LLVM-exception
//
//===----------------------------------------------------------------------===//
//
// This pass implements whole program optimization of virtual calls in cases
// where we know (via !type metadata) that the list of callees is fixed. This
// includes the following:
// - Single implementation devirtualization: if a virtual call has a single
//   possible callee, replace all calls with a direct call to that callee.
// - Virtual constant propagation: if the virtual function's return type is an
//   integer <=64 bits and all possible callees are readnone, for each class and
//   each list of constant arguments: evaluate the function, store the return
//   value alongside the virtual table, and rewrite each virtual call as a load
//   from the virtual table.
// - Uniform return value optimization: if the conditions for virtual constant
//   propagation hold and each function returns the same constant value, replace
//   each virtual call with that constant.
// - Unique return value optimization for i1 return values: if the conditions
//   for virtual constant propagation hold and a single vtable's function
//   returns 0, or a single vtable's function returns 1, replace each virtual
//   call with a comparison of the vptr against that vtable's address.
//
// This pass is intended to be used during the regular and thin LTO pipelines:
//
// During regular LTO, the pass determines the best optimization for each
// virtual call and applies the resolutions directly to virtual calls that are
// eligible for virtual call optimization (i.e. calls that use either of the
// llvm.assume(llvm.type.test) or llvm.type.checked.load intrinsics).
//
// During hybrid Regular/ThinLTO, the pass operates in two phases:
// - Export phase: this is run during the thin link over a single merged module
//   that contains all vtables with !type metadata that participate in the link.
//   The pass computes a resolution for each virtual call and stores it in the
//   type identifier summary.
// - Import phase: this is run during the thin backends over the individual
//   modules. The pass applies the resolutions previously computed during the
//   import phase to each eligible virtual call.
//
// During ThinLTO, the pass operates in two phases:
// - Export phase: this is run during the thin link over the index which
//   contains a summary of all vtables with !type metadata that participate in
//   the link. It computes a resolution for each virtual call and stores it in
//   the type identifier summary. Only single implementation devirtualization
//   is supported.
// - Import phase: (same as with hybrid case above).
//
//===----------------------------------------------------------------------===//

#include "llvm/Transforms/IPO/WholeProgramDevirt.h"
#include "llvm/ADT/ArrayRef.h"
#include "llvm/ADT/DenseMap.h"
#include "llvm/ADT/DenseMapInfo.h"
#include "llvm/ADT/DenseSet.h"
#include "llvm/ADT/MapVector.h"
#include "llvm/ADT/SmallVector.h"
#include "llvm/ADT/Statistic.h"
#include "llvm/Analysis/AssumptionCache.h"
#include "llvm/Analysis/BasicAliasAnalysis.h"
#include "llvm/Analysis/OptimizationRemarkEmitter.h"
#include "llvm/Analysis/TypeMetadataUtils.h"
#include "llvm/Bitcode/BitcodeReader.h"
#include "llvm/Bitcode/BitcodeWriter.h"
#include "llvm/IR/Constants.h"
#include "llvm/IR/DataLayout.h"
#include "llvm/IR/DebugLoc.h"
#include "llvm/IR/DerivedTypes.h"
#include "llvm/IR/Dominators.h"
#include "llvm/IR/Function.h"
#include "llvm/IR/GlobalAlias.h"
#include "llvm/IR/GlobalVariable.h"
#include "llvm/IR/IRBuilder.h"
#include "llvm/IR/InstrTypes.h"
#include "llvm/IR/Instruction.h"
#include "llvm/IR/Instructions.h"
#include "llvm/IR/Intrinsics.h"
#include "llvm/IR/LLVMContext.h"
#include "llvm/IR/MDBuilder.h"
#include "llvm/IR/Metadata.h"
#include "llvm/IR/Module.h"
#include "llvm/IR/ModuleSummaryIndexYAML.h"
#include "llvm/Support/Casting.h"
#include "llvm/Support/CommandLine.h"
#include "llvm/Support/Errc.h"
#include "llvm/Support/Error.h"
#include "llvm/Support/FileSystem.h"
#include "llvm/Support/GlobPattern.h"
#include "llvm/TargetParser/Triple.h"
#include "llvm/Transforms/IPO.h"
#include "llvm/Transforms/IPO/FunctionAttrs.h"
#include "llvm/Transforms/Utils/BasicBlockUtils.h"
#include "llvm/Transforms/Utils/CallPromotionUtils.h"
#include "llvm/Transforms/Utils/Evaluator.h"
#include <algorithm>
#include <cstddef>
#include <map>
#include <set>
#include <string>

using namespace llvm;
using namespace wholeprogramdevirt;

#define DEBUG_TYPE "wholeprogramdevirt"

STATISTIC(NumDevirtTargets, "Number of whole program devirtualization targets");
STATISTIC(NumSingleImpl, "Number of single implementation devirtualizations");
STATISTIC(NumBranchFunnel, "Number of branch funnels");
STATISTIC(NumUniformRetVal, "Number of uniform return value optimizations");
STATISTIC(NumUniqueRetVal, "Number of unique return value optimizations");
STATISTIC(NumVirtConstProp1Bit,
          "Number of 1 bit virtual constant propagations");
STATISTIC(NumVirtConstProp, "Number of virtual constant propagations");

static cl::opt<PassSummaryAction> ClSummaryAction(
    "wholeprogramdevirt-summary-action",
    cl::desc("What to do with the summary when running this pass"),
    cl::values(clEnumValN(PassSummaryAction::None, "none", "Do nothing"),
               clEnumValN(PassSummaryAction::Import, "import",
                          "Import typeid resolutions from summary and globals"),
               clEnumValN(PassSummaryAction::Export, "export",
                          "Export typeid resolutions to summary and globals")),
    cl::Hidden);

static cl::opt<std::string> ClReadSummary(
    "wholeprogramdevirt-read-summary",
    cl::desc(
        "Read summary from given bitcode or YAML file before running pass"),
    cl::Hidden);

static cl::opt<std::string> ClWriteSummary(
    "wholeprogramdevirt-write-summary",
    cl::desc("Write summary to given bitcode or YAML file after running pass. "
             "Output file format is deduced from extension: *.bc means writing "
             "bitcode, otherwise YAML"),
    cl::Hidden);

static cl::opt<unsigned>
    ClThreshold("wholeprogramdevirt-branch-funnel-threshold", cl::Hidden,
                cl::init(10),
                cl::desc("Maximum number of call targets per "
                         "call site to enable branch funnels"));

static cl::opt<bool>
    PrintSummaryDevirt("wholeprogramdevirt-print-index-based", cl::Hidden,
                       cl::desc("Print index-based devirtualization messages"));

/// Provide a way to force enable whole program visibility in tests.
/// This is needed to support legacy tests that don't contain
/// !vcall_visibility metadata (the mere presense of type tests
/// previously implied hidden visibility).
static cl::opt<bool>
    WholeProgramVisibility("whole-program-visibility", cl::Hidden,
                           cl::desc("Enable whole program visibility"));

/// Provide a way to force disable whole program for debugging or workarounds,
/// when enabled via the linker.
static cl::opt<bool> DisableWholeProgramVisibility(
    "disable-whole-program-visibility", cl::Hidden,
    cl::desc("Disable whole program visibility (overrides enabling options)"));

/// Provide way to prevent certain function from being devirtualized
static cl::list<std::string>
    SkipFunctionNames("wholeprogramdevirt-skip",
                      cl::desc("Prevent function(s) from being devirtualized"),
                      cl::Hidden, cl::CommaSeparated);

<<<<<<< HEAD
=======
/// With Clang, a pure virtual class's deleting destructor is emitted as a
/// `llvm.trap` intrinsic followed by an unreachable IR instruction. In the
/// context of whole program devirtualization, the deleting destructor of a pure
/// virtual class won't be invoked by the source code so safe to skip as a
/// devirtualize target.
///
/// However, not all unreachable functions are safe to skip. In some cases, the
/// program intends to run such functions and terminate, for instance, a unit
/// test may run a death test. A non-test program might (or allowed to) invoke
/// such functions to report failures (whether/when it's a good practice or not
/// is a different topic).
///
/// This option is enabled to keep an unreachable function as a possible
/// devirtualize target to conservatively keep the program behavior.
///
/// TODO: Make a pure virtual class's deleting destructor precisely identifiable
/// in Clang's codegen for more devirtualization in LLVM.
static cl::opt<bool> WholeProgramDevirtKeepUnreachableFunction(
    "wholeprogramdevirt-keep-unreachable-function",
    cl::desc("Regard unreachable functions as possible devirtualize targets."),
    cl::Hidden, cl::init(true));

>>>>>>> a8d96e15
/// If explicitly specified, the devirt module pass will stop transformation
/// once the total number of devirtualizations reach the cutoff value. Setting
/// this option to 0 explicitly will do 0 devirtualization.
static cl::opt<unsigned> WholeProgramDevirtCutoff(
    "wholeprogramdevirt-cutoff",
    cl::desc("Max number of devirtualizations for devirt module pass"),
    cl::init(0));

/// Mechanism to add runtime checking of devirtualization decisions, optionally
/// trapping or falling back to indirect call on any that are not correct.
/// Trapping mode is useful for debugging undefined behavior leading to failures
/// with WPD. Fallback mode is useful for ensuring safety when whole program
/// visibility may be compromised.
enum WPDCheckMode { None, Trap, Fallback };
static cl::opt<WPDCheckMode> DevirtCheckMode(
    "wholeprogramdevirt-check", cl::Hidden,
    cl::desc("Type of checking for incorrect devirtualizations"),
    cl::values(clEnumValN(WPDCheckMode::None, "none", "No checking"),
               clEnumValN(WPDCheckMode::Trap, "trap", "Trap when incorrect"),
               clEnumValN(WPDCheckMode::Fallback, "fallback",
                          "Fallback to indirect when incorrect")));

namespace {
struct PatternList {
  std::vector<GlobPattern> Patterns;
  template <class T> void init(const T &StringList) {
    for (const auto &S : StringList)
      if (Expected<GlobPattern> Pat = GlobPattern::create(S))
        Patterns.push_back(std::move(*Pat));
  }
  bool match(StringRef S) {
    for (const GlobPattern &P : Patterns)
      if (P.match(S))
        return true;
    return false;
  }
};
} // namespace

// Find the minimum offset that we may store a value of size Size bits at. If
// IsAfter is set, look for an offset before the object, otherwise look for an
// offset after the object.
uint64_t
wholeprogramdevirt::findLowestOffset(ArrayRef<VirtualCallTarget> Targets,
                                     bool IsAfter, uint64_t Size) {
  // Find a minimum offset taking into account only vtable sizes.
  uint64_t MinByte = 0;
  for (const VirtualCallTarget &Target : Targets) {
    if (IsAfter)
      MinByte = std::max(MinByte, Target.minAfterBytes());
    else
      MinByte = std::max(MinByte, Target.minBeforeBytes());
  }

  // Build a vector of arrays of bytes covering, for each target, a slice of the
  // used region (see AccumBitVector::BytesUsed in
  // llvm/Transforms/IPO/WholeProgramDevirt.h) starting at MinByte. Effectively,
  // this aligns the used regions to start at MinByte.
  //
  // In this example, A, B and C are vtables, # is a byte already allocated for
  // a virtual function pointer, AAAA... (etc.) are the used regions for the
  // vtables and Offset(X) is the value computed for the Offset variable below
  // for X.
  //
  //                    Offset(A)
  //                    |       |
  //                            |MinByte
  // A: ################AAAAAAAA|AAAAAAAA
  // B: ########BBBBBBBBBBBBBBBB|BBBB
  // C: ########################|CCCCCCCCCCCCCCCC
  //            |   Offset(B)   |
  //
  // This code produces the slices of A, B and C that appear after the divider
  // at MinByte.
  std::vector<ArrayRef<uint8_t>> Used;
  for (const VirtualCallTarget &Target : Targets) {
    ArrayRef<uint8_t> VTUsed = IsAfter ? Target.TM->Bits->After.BytesUsed
                                       : Target.TM->Bits->Before.BytesUsed;
    uint64_t Offset = IsAfter ? MinByte - Target.minAfterBytes()
                              : MinByte - Target.minBeforeBytes();

    // Disregard used regions that are smaller than Offset. These are
    // effectively all-free regions that do not need to be checked.
    if (VTUsed.size() > Offset)
      Used.push_back(VTUsed.slice(Offset));
  }

  if (Size == 1) {
    // Find a free bit in each member of Used.
    for (unsigned I = 0;; ++I) {
      uint8_t BitsUsed = 0;
      for (auto &&B : Used)
        if (I < B.size())
          BitsUsed |= B[I];
      if (BitsUsed != 0xff)
        return (MinByte + I) * 8 + llvm::countr_zero(uint8_t(~BitsUsed));
    }
  } else {
    // Find a free (Size/8) byte region in each member of Used.
    // FIXME: see if alignment helps.
    for (unsigned I = 0;; ++I) {
      for (auto &&B : Used) {
        unsigned Byte = 0;
        while ((I + Byte) < B.size() && Byte < (Size / 8)) {
          if (B[I + Byte])
            goto NextI;
          ++Byte;
        }
      }
      return (MinByte + I) * 8;
    NextI:;
    }
  }
}

void wholeprogramdevirt::setBeforeReturnValues(
    MutableArrayRef<VirtualCallTarget> Targets, uint64_t AllocBefore,
    unsigned BitWidth, int64_t &OffsetByte, uint64_t &OffsetBit) {
  if (BitWidth == 1)
    OffsetByte = -(AllocBefore / 8 + 1);
  else
    OffsetByte = -((AllocBefore + 7) / 8 + (BitWidth + 7) / 8);
  OffsetBit = AllocBefore % 8;

  for (VirtualCallTarget &Target : Targets) {
    if (BitWidth == 1)
      Target.setBeforeBit(AllocBefore);
    else
      Target.setBeforeBytes(AllocBefore, (BitWidth + 7) / 8);
  }
}

void wholeprogramdevirt::setAfterReturnValues(
    MutableArrayRef<VirtualCallTarget> Targets, uint64_t AllocAfter,
    unsigned BitWidth, int64_t &OffsetByte, uint64_t &OffsetBit) {
  if (BitWidth == 1)
    OffsetByte = AllocAfter / 8;
  else
    OffsetByte = (AllocAfter + 7) / 8;
  OffsetBit = AllocAfter % 8;

  for (VirtualCallTarget &Target : Targets) {
    if (BitWidth == 1)
      Target.setAfterBit(AllocAfter);
    else
      Target.setAfterBytes(AllocAfter, (BitWidth + 7) / 8);
  }
}

VirtualCallTarget::VirtualCallTarget(GlobalValue *Fn, const TypeMemberInfo *TM)
    : Fn(Fn), TM(TM),
      IsBigEndian(Fn->getDataLayout().isBigEndian()),
      WasDevirt(false) {}

namespace {

// Tracks the number of devirted calls in the IR transformation.
static unsigned NumDevirtCalls = 0;

// A slot in a set of virtual tables. The TypeID identifies the set of virtual
// tables, and the ByteOffset is the offset in bytes from the address point to
// the virtual function pointer.
struct VTableSlot {
  Metadata *TypeID;
  uint64_t ByteOffset;
};

} // end anonymous namespace

namespace llvm {

template <> struct DenseMapInfo<VTableSlot> {
  static VTableSlot getEmptyKey() {
    return {DenseMapInfo<Metadata *>::getEmptyKey(),
            DenseMapInfo<uint64_t>::getEmptyKey()};
  }
  static VTableSlot getTombstoneKey() {
    return {DenseMapInfo<Metadata *>::getTombstoneKey(),
            DenseMapInfo<uint64_t>::getTombstoneKey()};
  }
  static unsigned getHashValue(const VTableSlot &I) {
    return DenseMapInfo<Metadata *>::getHashValue(I.TypeID) ^
           DenseMapInfo<uint64_t>::getHashValue(I.ByteOffset);
  }
  static bool isEqual(const VTableSlot &LHS,
                      const VTableSlot &RHS) {
    return LHS.TypeID == RHS.TypeID && LHS.ByteOffset == RHS.ByteOffset;
  }
};

template <> struct DenseMapInfo<VTableSlotSummary> {
  static VTableSlotSummary getEmptyKey() {
    return {DenseMapInfo<StringRef>::getEmptyKey(),
            DenseMapInfo<uint64_t>::getEmptyKey()};
  }
  static VTableSlotSummary getTombstoneKey() {
    return {DenseMapInfo<StringRef>::getTombstoneKey(),
            DenseMapInfo<uint64_t>::getTombstoneKey()};
  }
  static unsigned getHashValue(const VTableSlotSummary &I) {
    return DenseMapInfo<StringRef>::getHashValue(I.TypeID) ^
           DenseMapInfo<uint64_t>::getHashValue(I.ByteOffset);
  }
  static bool isEqual(const VTableSlotSummary &LHS,
                      const VTableSlotSummary &RHS) {
    return LHS.TypeID == RHS.TypeID && LHS.ByteOffset == RHS.ByteOffset;
  }
};

} // end namespace llvm

// Returns true if the function must be unreachable based on ValueInfo.
//
// In particular, identifies a function as unreachable in the following
// conditions
//   1) All summaries are live.
//   2) All function summaries indicate it's unreachable
//   3) There is no non-function with the same GUID (which is rare)
static bool mustBeUnreachableFunction(ValueInfo TheFnVI) {
  if (WholeProgramDevirtKeepUnreachableFunction)
    return false;

  if ((!TheFnVI) || TheFnVI.getSummaryList().empty()) {
    // Returns false if ValueInfo is absent, or the summary list is empty
    // (e.g., function declarations).
    return false;
  }

  for (const auto &Summary : TheFnVI.getSummaryList()) {
    // Conservatively returns false if any non-live functions are seen.
    // In general either all summaries should be live or all should be dead.
    if (!Summary->isLive())
      return false;
    if (auto *FS = dyn_cast<FunctionSummary>(Summary->getBaseObject())) {
      if (!FS->fflags().MustBeUnreachable)
        return false;
    }
    // Be conservative if a non-function has the same GUID (which is rare).
    else
      return false;
  }
  // All function summaries are live and all of them agree that the function is
  // unreachble.
  return true;
}

namespace {
// A virtual call site. VTable is the loaded virtual table pointer, and CS is
// the indirect virtual call.
struct VirtualCallSite {
  Value *VTable = nullptr;
  CallBase &CB;

  // If non-null, this field points to the associated unsafe use count stored in
  // the DevirtModule::NumUnsafeUsesForTypeTest map below. See the description
  // of that field for details.
  unsigned *NumUnsafeUses = nullptr;

  void
  emitRemark(const StringRef OptName, const StringRef TargetName,
             function_ref<OptimizationRemarkEmitter &(Function *)> OREGetter) {
    Function *F = CB.getCaller();
    DebugLoc DLoc = CB.getDebugLoc();
    BasicBlock *Block = CB.getParent();

    using namespace ore;
    OREGetter(F).emit(OptimizationRemark(DEBUG_TYPE, OptName, DLoc, Block)
                      << NV("Optimization", OptName)
                      << ": devirtualized a call to "
                      << NV("FunctionName", TargetName));
  }

  void replaceAndErase(
      const StringRef OptName, const StringRef TargetName, bool RemarksEnabled,
      function_ref<OptimizationRemarkEmitter &(Function *)> OREGetter,
      Value *New) {
    if (RemarksEnabled)
      emitRemark(OptName, TargetName, OREGetter);
    CB.replaceAllUsesWith(New);
    if (auto *II = dyn_cast<InvokeInst>(&CB)) {
      BranchInst::Create(II->getNormalDest(), CB.getIterator());
      II->getUnwindDest()->removePredecessor(II->getParent());
    }
    CB.eraseFromParent();
    // This use is no longer unsafe.
    if (NumUnsafeUses)
      --*NumUnsafeUses;
  }
};

// Call site information collected for a specific VTableSlot and possibly a list
// of constant integer arguments. The grouping by arguments is handled by the
// VTableSlotInfo class.
struct CallSiteInfo {
  /// The set of call sites for this slot. Used during regular LTO and the
  /// import phase of ThinLTO (as well as the export phase of ThinLTO for any
  /// call sites that appear in the merged module itself); in each of these
  /// cases we are directly operating on the call sites at the IR level.
  std::vector<VirtualCallSite> CallSites;

  /// Whether all call sites represented by this CallSiteInfo, including those
  /// in summaries, have been devirtualized. This starts off as true because a
  /// default constructed CallSiteInfo represents no call sites.
  bool AllCallSitesDevirted = true;

  // These fields are used during the export phase of ThinLTO and reflect
  // information collected from function summaries.

  /// Whether any function summary contains an llvm.assume(llvm.type.test) for
  /// this slot.
  bool SummaryHasTypeTestAssumeUsers = false;

  /// CFI-specific: a vector containing the list of function summaries that use
  /// the llvm.type.checked.load intrinsic and therefore will require
  /// resolutions for llvm.type.test in order to implement CFI checks if
  /// devirtualization was unsuccessful. If devirtualization was successful, the
  /// pass will clear this vector by calling markDevirt(). If at the end of the
  /// pass the vector is non-empty, we will need to add a use of llvm.type.test
  /// to each of the function summaries in the vector.
  std::vector<FunctionSummary *> SummaryTypeCheckedLoadUsers;
  std::vector<FunctionSummary *> SummaryTypeTestAssumeUsers;

  bool isExported() const {
    return SummaryHasTypeTestAssumeUsers ||
           !SummaryTypeCheckedLoadUsers.empty();
  }

  void addSummaryTypeCheckedLoadUser(FunctionSummary *FS) {
    SummaryTypeCheckedLoadUsers.push_back(FS);
    AllCallSitesDevirted = false;
  }

  void addSummaryTypeTestAssumeUser(FunctionSummary *FS) {
    SummaryTypeTestAssumeUsers.push_back(FS);
    SummaryHasTypeTestAssumeUsers = true;
    AllCallSitesDevirted = false;
  }

  void markDevirt() {
    AllCallSitesDevirted = true;

    // As explained in the comment for SummaryTypeCheckedLoadUsers.
    SummaryTypeCheckedLoadUsers.clear();
  }
};

// Call site information collected for a specific VTableSlot.
struct VTableSlotInfo {
  // The set of call sites which do not have all constant integer arguments
  // (excluding "this").
  CallSiteInfo CSInfo;

  // The set of call sites with all constant integer arguments (excluding
  // "this"), grouped by argument list.
  std::map<std::vector<uint64_t>, CallSiteInfo> ConstCSInfo;

  void addCallSite(Value *VTable, CallBase &CB, unsigned *NumUnsafeUses);

private:
  CallSiteInfo &findCallSiteInfo(CallBase &CB);
};

CallSiteInfo &VTableSlotInfo::findCallSiteInfo(CallBase &CB) {
  std::vector<uint64_t> Args;
  auto *CBType = dyn_cast<IntegerType>(CB.getType());
  if (!CBType || CBType->getBitWidth() > 64 || CB.arg_empty())
    return CSInfo;
  for (auto &&Arg : drop_begin(CB.args())) {
    auto *CI = dyn_cast<ConstantInt>(Arg);
    if (!CI || CI->getBitWidth() > 64)
      return CSInfo;
    Args.push_back(CI->getZExtValue());
  }
  return ConstCSInfo[Args];
}

void VTableSlotInfo::addCallSite(Value *VTable, CallBase &CB,
                                 unsigned *NumUnsafeUses) {
  auto &CSI = findCallSiteInfo(CB);
  CSI.AllCallSitesDevirted = false;
  CSI.CallSites.push_back({VTable, CB, NumUnsafeUses});
}

struct DevirtModule {
  Module &M;
  function_ref<AAResults &(Function &)> AARGetter;
  function_ref<DominatorTree &(Function &)> LookupDomTree;

  ModuleSummaryIndex *ExportSummary;
  const ModuleSummaryIndex *ImportSummary;

  IntegerType *Int8Ty;
  PointerType *Int8PtrTy;
  IntegerType *Int32Ty;
  IntegerType *Int64Ty;
  IntegerType *IntPtrTy;
  /// Sizeless array type, used for imported vtables. This provides a signal
  /// to analyzers that these imports may alias, as they do for example
  /// when multiple unique return values occur in the same vtable.
  ArrayType *Int8Arr0Ty;

  bool RemarksEnabled;
  function_ref<OptimizationRemarkEmitter &(Function *)> OREGetter;

  MapVector<VTableSlot, VTableSlotInfo> CallSlots;

  // Calls that have already been optimized. We may add a call to multiple
  // VTableSlotInfos if vtable loads are coalesced and need to make sure not to
  // optimize a call more than once.
  SmallPtrSet<CallBase *, 8> OptimizedCalls;

  // Store calls that had their ptrauth bundle removed. They are to be deleted
  // at the end of the optimization.
  SmallVector<CallBase *, 8> CallsWithPtrAuthBundleRemoved;

  // This map keeps track of the number of "unsafe" uses of a loaded function
  // pointer. The key is the associated llvm.type.test intrinsic call generated
  // by this pass. An unsafe use is one that calls the loaded function pointer
  // directly. Every time we eliminate an unsafe use (for example, by
  // devirtualizing it or by applying virtual constant propagation), we
  // decrement the value stored in this map. If a value reaches zero, we can
  // eliminate the type check by RAUWing the associated llvm.type.test call with
  // true.
  std::map<CallInst *, unsigned> NumUnsafeUsesForTypeTest;
  PatternList FunctionsToSkip;

  DevirtModule(Module &M, function_ref<AAResults &(Function &)> AARGetter,
               function_ref<OptimizationRemarkEmitter &(Function *)> OREGetter,
               function_ref<DominatorTree &(Function &)> LookupDomTree,
               ModuleSummaryIndex *ExportSummary,
               const ModuleSummaryIndex *ImportSummary)
      : M(M), AARGetter(AARGetter), LookupDomTree(LookupDomTree),
        ExportSummary(ExportSummary), ImportSummary(ImportSummary),
        Int8Ty(Type::getInt8Ty(M.getContext())),
        Int8PtrTy(PointerType::getUnqual(M.getContext())),
        Int32Ty(Type::getInt32Ty(M.getContext())),
        Int64Ty(Type::getInt64Ty(M.getContext())),
        IntPtrTy(M.getDataLayout().getIntPtrType(M.getContext(), 0)),
        Int8Arr0Ty(ArrayType::get(Type::getInt8Ty(M.getContext()), 0)),
        RemarksEnabled(areRemarksEnabled()), OREGetter(OREGetter) {
    assert(!(ExportSummary && ImportSummary));
    FunctionsToSkip.init(SkipFunctionNames);
  }

  bool areRemarksEnabled();

  void
  scanTypeTestUsers(Function *TypeTestFunc,
                    DenseMap<Metadata *, std::set<TypeMemberInfo>> &TypeIdMap);
  void scanTypeCheckedLoadUsers(Function *TypeCheckedLoadFunc);

  void buildTypeIdentifierMap(
      std::vector<VTableBits> &Bits,
      DenseMap<Metadata *, std::set<TypeMemberInfo>> &TypeIdMap);

  bool
  tryFindVirtualCallTargets(std::vector<VirtualCallTarget> &TargetsForSlot,
                            const std::set<TypeMemberInfo> &TypeMemberInfos,
                            uint64_t ByteOffset,
                            ModuleSummaryIndex *ExportSummary);

  void applySingleImplDevirt(VTableSlotInfo &SlotInfo, Constant *TheFn,
                             bool &IsExported);
  bool trySingleImplDevirt(ModuleSummaryIndex *ExportSummary,
                           MutableArrayRef<VirtualCallTarget> TargetsForSlot,
                           VTableSlotInfo &SlotInfo,
                           WholeProgramDevirtResolution *Res);

  void applyICallBranchFunnel(VTableSlotInfo &SlotInfo, Constant *JT,
                              bool &IsExported);
  void tryICallBranchFunnel(MutableArrayRef<VirtualCallTarget> TargetsForSlot,
                            VTableSlotInfo &SlotInfo,
                            WholeProgramDevirtResolution *Res, VTableSlot Slot);

  bool tryEvaluateFunctionsWithArgs(
      MutableArrayRef<VirtualCallTarget> TargetsForSlot,
      ArrayRef<uint64_t> Args);

  void applyUniformRetValOpt(CallSiteInfo &CSInfo, StringRef FnName,
                             uint64_t TheRetVal);
  bool tryUniformRetValOpt(MutableArrayRef<VirtualCallTarget> TargetsForSlot,
                           CallSiteInfo &CSInfo,
                           WholeProgramDevirtResolution::ByArg *Res);

  // Returns the global symbol name that is used to export information about the
  // given vtable slot and list of arguments.
  std::string getGlobalName(VTableSlot Slot, ArrayRef<uint64_t> Args,
                            StringRef Name);

  bool shouldExportConstantsAsAbsoluteSymbols();

  // This function is called during the export phase to create a symbol
  // definition containing information about the given vtable slot and list of
  // arguments.
  void exportGlobal(VTableSlot Slot, ArrayRef<uint64_t> Args, StringRef Name,
                    Constant *C);
  void exportConstant(VTableSlot Slot, ArrayRef<uint64_t> Args, StringRef Name,
                      uint32_t Const, uint32_t &Storage);

  // This function is called during the import phase to create a reference to
  // the symbol definition created during the export phase.
  Constant *importGlobal(VTableSlot Slot, ArrayRef<uint64_t> Args,
                         StringRef Name);
  Constant *importConstant(VTableSlot Slot, ArrayRef<uint64_t> Args,
                           StringRef Name, IntegerType *IntTy,
                           uint32_t Storage);

  Constant *getMemberAddr(const TypeMemberInfo *M);

  void applyUniqueRetValOpt(CallSiteInfo &CSInfo, StringRef FnName, bool IsOne,
                            Constant *UniqueMemberAddr);
  bool tryUniqueRetValOpt(unsigned BitWidth,
                          MutableArrayRef<VirtualCallTarget> TargetsForSlot,
                          CallSiteInfo &CSInfo,
                          WholeProgramDevirtResolution::ByArg *Res,
                          VTableSlot Slot, ArrayRef<uint64_t> Args);

  void applyVirtualConstProp(CallSiteInfo &CSInfo, StringRef FnName,
                             Constant *Byte, Constant *Bit);
  bool tryVirtualConstProp(MutableArrayRef<VirtualCallTarget> TargetsForSlot,
                           VTableSlotInfo &SlotInfo,
                           WholeProgramDevirtResolution *Res, VTableSlot Slot);

  void rebuildGlobal(VTableBits &B);

  // Apply the summary resolution for Slot to all virtual calls in SlotInfo.
  void importResolution(VTableSlot Slot, VTableSlotInfo &SlotInfo);

  // If we were able to eliminate all unsafe uses for a type checked load,
  // eliminate the associated type tests by replacing them with true.
  void removeRedundantTypeTests();

  bool run();

  // Look up the corresponding ValueInfo entry of `TheFn` in `ExportSummary`.
  //
  // Caller guarantees that `ExportSummary` is not nullptr.
  static ValueInfo lookUpFunctionValueInfo(Function *TheFn,
                                           ModuleSummaryIndex *ExportSummary);

  // Returns true if the function definition must be unreachable.
  //
  // Note if this helper function returns true, `F` is guaranteed
  // to be unreachable; if it returns false, `F` might still
  // be unreachable but not covered by this helper function.
  //
  // Implementation-wise, if function definition is present, IR is analyzed; if
  // not, look up function flags from ExportSummary as a fallback.
  static bool mustBeUnreachableFunction(Function *const F,
                                        ModuleSummaryIndex *ExportSummary);

  // Lower the module using the action and summary passed as command line
  // arguments. For testing purposes only.
  static bool
  runForTesting(Module &M, function_ref<AAResults &(Function &)> AARGetter,
                function_ref<OptimizationRemarkEmitter &(Function *)> OREGetter,
                function_ref<DominatorTree &(Function &)> LookupDomTree);
};

struct DevirtIndex {
  ModuleSummaryIndex &ExportSummary;
  // The set in which to record GUIDs exported from their module by
  // devirtualization, used by client to ensure they are not internalized.
  std::set<GlobalValue::GUID> &ExportedGUIDs;
  // A map in which to record the information necessary to locate the WPD
  // resolution for local targets in case they are exported by cross module
  // importing.
  std::map<ValueInfo, std::vector<VTableSlotSummary>> &LocalWPDTargetsMap;

  MapVector<VTableSlotSummary, VTableSlotInfo> CallSlots;

  PatternList FunctionsToSkip;

  DevirtIndex(
      ModuleSummaryIndex &ExportSummary,
      std::set<GlobalValue::GUID> &ExportedGUIDs,
      std::map<ValueInfo, std::vector<VTableSlotSummary>> &LocalWPDTargetsMap)
      : ExportSummary(ExportSummary), ExportedGUIDs(ExportedGUIDs),
        LocalWPDTargetsMap(LocalWPDTargetsMap) {
    FunctionsToSkip.init(SkipFunctionNames);
  }

  bool tryFindVirtualCallTargets(std::vector<ValueInfo> &TargetsForSlot,
                                 const TypeIdCompatibleVtableInfo TIdInfo,
                                 uint64_t ByteOffset);

  bool trySingleImplDevirt(MutableArrayRef<ValueInfo> TargetsForSlot,
                           VTableSlotSummary &SlotSummary,
                           VTableSlotInfo &SlotInfo,
                           WholeProgramDevirtResolution *Res,
                           std::set<ValueInfo> &DevirtTargets);

  void run();
};
} // end anonymous namespace

PreservedAnalyses WholeProgramDevirtPass::run(Module &M,
                                              ModuleAnalysisManager &AM) {
  auto &FAM = AM.getResult<FunctionAnalysisManagerModuleProxy>(M).getManager();
  auto AARGetter = [&](Function &F) -> AAResults & {
    return FAM.getResult<AAManager>(F);
  };
  auto OREGetter = [&](Function *F) -> OptimizationRemarkEmitter & {
    return FAM.getResult<OptimizationRemarkEmitterAnalysis>(*F);
  };
  auto LookupDomTree = [&FAM](Function &F) -> DominatorTree & {
    return FAM.getResult<DominatorTreeAnalysis>(F);
  };
  if (UseCommandLine) {
    if (!DevirtModule::runForTesting(M, AARGetter, OREGetter, LookupDomTree))
      return PreservedAnalyses::all();
    return PreservedAnalyses::none();
  }
  if (!DevirtModule(M, AARGetter, OREGetter, LookupDomTree, ExportSummary,
                    ImportSummary)
           .run())
    return PreservedAnalyses::all();
  return PreservedAnalyses::none();
}

// Enable whole program visibility if enabled by client (e.g. linker) or
// internal option, and not force disabled.
bool llvm::hasWholeProgramVisibility(bool WholeProgramVisibilityEnabledInLTO) {
  return (WholeProgramVisibilityEnabledInLTO || WholeProgramVisibility) &&
         !DisableWholeProgramVisibility;
}

static bool
typeIDVisibleToRegularObj(StringRef TypeID,
                          function_ref<bool(StringRef)> IsVisibleToRegularObj) {
  // TypeID for member function pointer type is an internal construct
  // and won't exist in IsVisibleToRegularObj. The full TypeID
  // will be present and participate in invalidation.
  if (TypeID.ends_with(".virtual"))
    return false;

  // TypeID that doesn't start with Itanium mangling (_ZTS) will be
  // non-externally visible types which cannot interact with
  // external native files. See CodeGenModule::CreateMetadataIdentifierImpl.
  if (!TypeID.consume_front("_ZTS"))
    return false;

  // TypeID is keyed off the type name symbol (_ZTS). However, the native
  // object may not contain this symbol if it does not contain a key
  // function for the base type and thus only contains a reference to the
  // type info (_ZTI). To catch this case we query using the type info
  // symbol corresponding to the TypeID.
  std::string typeInfo = ("_ZTI" + TypeID).str();
  return IsVisibleToRegularObj(typeInfo);
}

static bool
skipUpdateDueToValidation(GlobalVariable &GV,
                          function_ref<bool(StringRef)> IsVisibleToRegularObj) {
  SmallVector<MDNode *, 2> Types;
  GV.getMetadata(LLVMContext::MD_type, Types);

  for (auto Type : Types)
    if (auto *TypeID = dyn_cast<MDString>(Type->getOperand(1).get()))
      return typeIDVisibleToRegularObj(TypeID->getString(),
                                       IsVisibleToRegularObj);

  return false;
}

/// If whole program visibility asserted, then upgrade all public vcall
/// visibility metadata on vtable definitions to linkage unit visibility in
/// Module IR (for regular or hybrid LTO).
void llvm::updateVCallVisibilityInModule(
    Module &M, bool WholeProgramVisibilityEnabledInLTO,
    const DenseSet<GlobalValue::GUID> &DynamicExportSymbols,
    bool ValidateAllVtablesHaveTypeInfos,
    function_ref<bool(StringRef)> IsVisibleToRegularObj) {
  if (!hasWholeProgramVisibility(WholeProgramVisibilityEnabledInLTO))
    return;
  for (GlobalVariable &GV : M.globals()) {
    // Add linkage unit visibility to any variable with type metadata, which are
    // the vtable definitions. We won't have an existing vcall_visibility
    // metadata on vtable definitions with public visibility.
    if (GV.hasMetadata(LLVMContext::MD_type) &&
        GV.getVCallVisibility() == GlobalObject::VCallVisibilityPublic &&
        // Don't upgrade the visibility for symbols exported to the dynamic
        // linker, as we have no information on their eventual use.
        !DynamicExportSymbols.count(GV.getGUID()) &&
        // With validation enabled, we want to exclude symbols visible to
        // regular objects. Local symbols will be in this group due to the
        // current implementation but those with VCallVisibilityTranslationUnit
        // will have already been marked in clang so are unaffected.
        !(ValidateAllVtablesHaveTypeInfos &&
          skipUpdateDueToValidation(GV, IsVisibleToRegularObj)))
      GV.setVCallVisibilityMetadata(GlobalObject::VCallVisibilityLinkageUnit);
  }
}

void llvm::updatePublicTypeTestCalls(Module &M,
                                     bool WholeProgramVisibilityEnabledInLTO) {
  Function *PublicTypeTestFunc =
      Intrinsic::getDeclarationIfExists(&M, Intrinsic::public_type_test);
  if (!PublicTypeTestFunc)
    return;
  if (hasWholeProgramVisibility(WholeProgramVisibilityEnabledInLTO)) {
    Function *TypeTestFunc =
        Intrinsic::getOrInsertDeclaration(&M, Intrinsic::type_test);
    for (Use &U : make_early_inc_range(PublicTypeTestFunc->uses())) {
      auto *CI = cast<CallInst>(U.getUser());
      auto *NewCI = CallInst::Create(
          TypeTestFunc, {CI->getArgOperand(0), CI->getArgOperand(1)}, {}, "",
          CI->getIterator());
      CI->replaceAllUsesWith(NewCI);
      CI->eraseFromParent();
    }
  } else {
    auto *True = ConstantInt::getTrue(M.getContext());
    for (Use &U : make_early_inc_range(PublicTypeTestFunc->uses())) {
      auto *CI = cast<CallInst>(U.getUser());
      CI->replaceAllUsesWith(True);
      CI->eraseFromParent();
    }
  }
}

/// Based on typeID string, get all associated vtable GUIDS that are
/// visible to regular objects.
void llvm::getVisibleToRegularObjVtableGUIDs(
    ModuleSummaryIndex &Index,
    DenseSet<GlobalValue::GUID> &VisibleToRegularObjSymbols,
    function_ref<bool(StringRef)> IsVisibleToRegularObj) {
  for (const auto &typeID : Index.typeIdCompatibleVtableMap()) {
    if (typeIDVisibleToRegularObj(typeID.first, IsVisibleToRegularObj))
      for (const TypeIdOffsetVtableInfo &P : typeID.second)
        VisibleToRegularObjSymbols.insert(P.VTableVI.getGUID());
  }
}

/// If whole program visibility asserted, then upgrade all public vcall
/// visibility metadata on vtable definition summaries to linkage unit
/// visibility in Module summary index (for ThinLTO).
void llvm::updateVCallVisibilityInIndex(
    ModuleSummaryIndex &Index, bool WholeProgramVisibilityEnabledInLTO,
    const DenseSet<GlobalValue::GUID> &DynamicExportSymbols,
    const DenseSet<GlobalValue::GUID> &VisibleToRegularObjSymbols) {
  if (!hasWholeProgramVisibility(WholeProgramVisibilityEnabledInLTO))
    return;
  for (auto &P : Index) {
    // Don't upgrade the visibility for symbols exported to the dynamic
    // linker, as we have no information on their eventual use.
    if (DynamicExportSymbols.count(P.first))
      continue;
    for (auto &S : P.second.SummaryList) {
      auto *GVar = dyn_cast<GlobalVarSummary>(S.get());
      if (!GVar ||
          GVar->getVCallVisibility() != GlobalObject::VCallVisibilityPublic)
        continue;
      // With validation enabled, we want to exclude symbols visible to regular
      // objects. Local symbols will be in this group due to the current
      // implementation but those with VCallVisibilityTranslationUnit will have
      // already been marked in clang so are unaffected.
      if (VisibleToRegularObjSymbols.count(P.first))
        continue;
      GVar->setVCallVisibility(GlobalObject::VCallVisibilityLinkageUnit);
    }
  }
}

void llvm::runWholeProgramDevirtOnIndex(
    ModuleSummaryIndex &Summary, std::set<GlobalValue::GUID> &ExportedGUIDs,
    std::map<ValueInfo, std::vector<VTableSlotSummary>> &LocalWPDTargetsMap) {
  DevirtIndex(Summary, ExportedGUIDs, LocalWPDTargetsMap).run();
}

void llvm::updateIndexWPDForExports(
    ModuleSummaryIndex &Summary,
    function_ref<bool(StringRef, ValueInfo)> isExported,
    std::map<ValueInfo, std::vector<VTableSlotSummary>> &LocalWPDTargetsMap) {
  for (auto &T : LocalWPDTargetsMap) {
    auto &VI = T.first;
    // This was enforced earlier during trySingleImplDevirt.
    assert(VI.getSummaryList().size() == 1 &&
           "Devirt of local target has more than one copy");
    auto &S = VI.getSummaryList()[0];
    if (!isExported(S->modulePath(), VI))
      continue;

    // It's been exported by a cross module import.
    for (auto &SlotSummary : T.second) {
      auto *TIdSum = Summary.getTypeIdSummary(SlotSummary.TypeID);
      assert(TIdSum);
      auto WPDRes = TIdSum->WPDRes.find(SlotSummary.ByteOffset);
      assert(WPDRes != TIdSum->WPDRes.end());
      WPDRes->second.SingleImplName = ModuleSummaryIndex::getGlobalNameForLocal(
          WPDRes->second.SingleImplName,
          Summary.getModuleHash(S->modulePath()));
    }
  }
}

static Error checkCombinedSummaryForTesting(ModuleSummaryIndex *Summary) {
  // Check that summary index contains regular LTO module when performing
  // export to prevent occasional use of index from pure ThinLTO compilation
  // (-fno-split-lto-module). This kind of summary index is passed to
  // DevirtIndex::run, not to DevirtModule::run used by opt/runForTesting.
  const auto &ModPaths = Summary->modulePaths();
  if (ClSummaryAction != PassSummaryAction::Import &&
      !ModPaths.contains(ModuleSummaryIndex::getRegularLTOModuleName()))
    return createStringError(
        errc::invalid_argument,
        "combined summary should contain Regular LTO module");
  return ErrorSuccess();
}

bool DevirtModule::runForTesting(
    Module &M, function_ref<AAResults &(Function &)> AARGetter,
    function_ref<OptimizationRemarkEmitter &(Function *)> OREGetter,
    function_ref<DominatorTree &(Function &)> LookupDomTree) {
  std::unique_ptr<ModuleSummaryIndex> Summary =
      std::make_unique<ModuleSummaryIndex>(/*HaveGVs=*/false);

  // Handle the command-line summary arguments. This code is for testing
  // purposes only, so we handle errors directly.
  if (!ClReadSummary.empty()) {
    ExitOnError ExitOnErr("-wholeprogramdevirt-read-summary: " + ClReadSummary +
                          ": ");
    auto ReadSummaryFile =
        ExitOnErr(errorOrToExpected(MemoryBuffer::getFile(ClReadSummary)));
    if (Expected<std::unique_ptr<ModuleSummaryIndex>> SummaryOrErr =
            getModuleSummaryIndex(*ReadSummaryFile)) {
      Summary = std::move(*SummaryOrErr);
      ExitOnErr(checkCombinedSummaryForTesting(Summary.get()));
    } else {
      // Try YAML if we've failed with bitcode.
      consumeError(SummaryOrErr.takeError());
      yaml::Input In(ReadSummaryFile->getBuffer());
      In >> *Summary;
      ExitOnErr(errorCodeToError(In.error()));
    }
  }

  bool Changed =
      DevirtModule(M, AARGetter, OREGetter, LookupDomTree,
                   ClSummaryAction == PassSummaryAction::Export ? Summary.get()
                                                                : nullptr,
                   ClSummaryAction == PassSummaryAction::Import ? Summary.get()
                                                                : nullptr)
          .run();

  if (!ClWriteSummary.empty()) {
    ExitOnError ExitOnErr(
        "-wholeprogramdevirt-write-summary: " + ClWriteSummary + ": ");
    std::error_code EC;
    if (StringRef(ClWriteSummary).ends_with(".bc")) {
      raw_fd_ostream OS(ClWriteSummary, EC, sys::fs::OF_None);
      ExitOnErr(errorCodeToError(EC));
      writeIndexToFile(*Summary, OS);
    } else {
      raw_fd_ostream OS(ClWriteSummary, EC, sys::fs::OF_TextWithCRLF);
      ExitOnErr(errorCodeToError(EC));
      yaml::Output Out(OS);
      Out << *Summary;
    }
  }

  return Changed;
}

void DevirtModule::buildTypeIdentifierMap(
    std::vector<VTableBits> &Bits,
    DenseMap<Metadata *, std::set<TypeMemberInfo>> &TypeIdMap) {
  DenseMap<GlobalVariable *, VTableBits *> GVToBits;
  Bits.reserve(M.global_size());
  SmallVector<MDNode *, 2> Types;
  for (GlobalVariable &GV : M.globals()) {
    Types.clear();
    GV.getMetadata(LLVMContext::MD_type, Types);
    if (GV.isDeclaration() || Types.empty())
      continue;

    VTableBits *&BitsPtr = GVToBits[&GV];
    if (!BitsPtr) {
      Bits.emplace_back();
      Bits.back().GV = &GV;
      Bits.back().ObjectSize =
          M.getDataLayout().getTypeAllocSize(GV.getInitializer()->getType());
      BitsPtr = &Bits.back();
    }

    for (MDNode *Type : Types) {
      auto TypeID = Type->getOperand(1).get();

      uint64_t Offset =
          cast<ConstantInt>(
              cast<ConstantAsMetadata>(Type->getOperand(0))->getValue())
              ->getZExtValue();

      TypeIdMap[TypeID].insert({BitsPtr, Offset});
    }
  }
}

bool DevirtModule::tryFindVirtualCallTargets(
    std::vector<VirtualCallTarget> &TargetsForSlot,
    const std::set<TypeMemberInfo> &TypeMemberInfos, uint64_t ByteOffset,
    ModuleSummaryIndex *ExportSummary) {
  for (const TypeMemberInfo &TM : TypeMemberInfos) {
    if (!TM.Bits->GV->isConstant())
      return false;

    // We cannot perform whole program devirtualization analysis on a vtable
    // with public LTO visibility.
    if (TM.Bits->GV->getVCallVisibility() ==
        GlobalObject::VCallVisibilityPublic)
      return false;

    Function *Fn = nullptr;
    Constant *C = nullptr;
    std::tie(Fn, C) =
        getFunctionAtVTableOffset(TM.Bits->GV, TM.Offset + ByteOffset, M);

    if (!Fn)
      return false;

    if (FunctionsToSkip.match(Fn->getName()))
      return false;

    // We can disregard __cxa_pure_virtual as a possible call target, as
    // calls to pure virtuals are UB.
    if (Fn->getName() == "__cxa_pure_virtual")
      continue;

    // We can disregard unreachable functions as possible call targets, as
    // unreachable functions shouldn't be called.
    if (mustBeUnreachableFunction(Fn, ExportSummary))
      continue;

    // Save the symbol used in the vtable to use as the devirtualization
    // target.
    auto GV = dyn_cast<GlobalValue>(C);
    assert(GV);
    TargetsForSlot.push_back({GV, &TM});
  }

  // Give up if we couldn't find any targets.
  return !TargetsForSlot.empty();
}

bool DevirtIndex::tryFindVirtualCallTargets(
    std::vector<ValueInfo> &TargetsForSlot,
    const TypeIdCompatibleVtableInfo TIdInfo, uint64_t ByteOffset) {
  for (const TypeIdOffsetVtableInfo &P : TIdInfo) {
    // Find a representative copy of the vtable initializer.
    // We can have multiple available_externally, linkonce_odr and weak_odr
    // vtable initializers. We can also have multiple external vtable
    // initializers in the case of comdats, which we cannot check here.
    // The linker should give an error in this case.
    //
    // Also, handle the case of same-named local Vtables with the same path
    // and therefore the same GUID. This can happen if there isn't enough
    // distinguishing path when compiling the source file. In that case we
    // conservatively return false early.
    const GlobalVarSummary *VS = nullptr;
    bool LocalFound = false;
    for (const auto &S : P.VTableVI.getSummaryList()) {
      if (GlobalValue::isLocalLinkage(S->linkage())) {
        if (LocalFound)
          return false;
        LocalFound = true;
      }
      auto *CurVS = cast<GlobalVarSummary>(S->getBaseObject());
      if (!CurVS->vTableFuncs().empty() ||
          // Previously clang did not attach the necessary type metadata to
          // available_externally vtables, in which case there would not
          // be any vtable functions listed in the summary and we need
          // to treat this case conservatively (in case the bitcode is old).
          // However, we will also not have any vtable functions in the
          // case of a pure virtual base class. In that case we do want
          // to set VS to avoid treating it conservatively.
          !GlobalValue::isAvailableExternallyLinkage(S->linkage())) {
        VS = CurVS;
        // We cannot perform whole program devirtualization analysis on a vtable
        // with public LTO visibility.
        if (VS->getVCallVisibility() == GlobalObject::VCallVisibilityPublic)
          return false;
      }
    }
    // There will be no VS if all copies are available_externally having no
    // type metadata. In that case we can't safely perform WPD.
    if (!VS)
      return false;
    if (!VS->isLive())
      continue;
    for (auto VTP : VS->vTableFuncs()) {
      if (VTP.VTableOffset != P.AddressPointOffset + ByteOffset)
        continue;

      if (mustBeUnreachableFunction(VTP.FuncVI))
        continue;

      TargetsForSlot.push_back(VTP.FuncVI);
    }
  }

  // Give up if we couldn't find any targets.
  return !TargetsForSlot.empty();
}

void DevirtModule::applySingleImplDevirt(VTableSlotInfo &SlotInfo,
                                         Constant *TheFn, bool &IsExported) {
  // Don't devirtualize function if we're told to skip it
  // in -wholeprogramdevirt-skip.
  if (FunctionsToSkip.match(TheFn->stripPointerCasts()->getName()))
    return;
  auto Apply = [&](CallSiteInfo &CSInfo) {
    for (auto &&VCallSite : CSInfo.CallSites) {
      if (!OptimizedCalls.insert(&VCallSite.CB).second)
        continue;

      // Stop when the number of devirted calls reaches the cutoff.
      if (WholeProgramDevirtCutoff.getNumOccurrences() > 0 &&
          NumDevirtCalls >= WholeProgramDevirtCutoff)
        return;

      if (RemarksEnabled)
        VCallSite.emitRemark("single-impl",
                             TheFn->stripPointerCasts()->getName(), OREGetter);
      NumSingleImpl++;
      NumDevirtCalls++;
      auto &CB = VCallSite.CB;
      assert(!CB.getCalledFunction() && "devirtualizing direct call?");
      IRBuilder<> Builder(&CB);
      Value *Callee =
          Builder.CreateBitCast(TheFn, CB.getCalledOperand()->getType());

      // If trap checking is enabled, add support to compare the virtual
      // function pointer to the devirtualized target. In case of a mismatch,
      // perform a debug trap.
      if (DevirtCheckMode == WPDCheckMode::Trap) {
        auto *Cond = Builder.CreateICmpNE(CB.getCalledOperand(), Callee);
        Instruction *ThenTerm =
            SplitBlockAndInsertIfThen(Cond, &CB, /*Unreachable=*/false);
        Builder.SetInsertPoint(ThenTerm);
        Function *TrapFn =
            Intrinsic::getOrInsertDeclaration(&M, Intrinsic::debugtrap);
        auto *CallTrap = Builder.CreateCall(TrapFn);
        CallTrap->setDebugLoc(CB.getDebugLoc());
      }

      // If fallback checking is enabled, add support to compare the virtual
      // function pointer to the devirtualized target. In case of a mismatch,
      // fall back to indirect call.
      if (DevirtCheckMode == WPDCheckMode::Fallback) {
        MDNode *Weights = MDBuilder(M.getContext()).createLikelyBranchWeights();
        // Version the indirect call site. If the called value is equal to the
        // given callee, 'NewInst' will be executed, otherwise the original call
        // site will be executed.
        CallBase &NewInst = versionCallSite(CB, Callee, Weights);
        NewInst.setCalledOperand(Callee);
        // Since the new call site is direct, we must clear metadata that
        // is only appropriate for indirect calls. This includes !prof and
        // !callees metadata.
        NewInst.setMetadata(LLVMContext::MD_prof, nullptr);
        NewInst.setMetadata(LLVMContext::MD_callees, nullptr);
        // Additionally, we should remove them from the fallback indirect call,
        // so that we don't attempt to perform indirect call promotion later.
        CB.setMetadata(LLVMContext::MD_prof, nullptr);
        CB.setMetadata(LLVMContext::MD_callees, nullptr);
      }

      // In either trapping or non-checking mode, devirtualize original call.
      else {
        // Devirtualize unconditionally.
        CB.setCalledOperand(Callee);
        // Since the call site is now direct, we must clear metadata that
        // is only appropriate for indirect calls. This includes !prof and
        // !callees metadata.
        CB.setMetadata(LLVMContext::MD_prof, nullptr);
        CB.setMetadata(LLVMContext::MD_callees, nullptr);
        if (CB.getCalledOperand() &&
            CB.getOperandBundle(LLVMContext::OB_ptrauth)) {
          auto *NewCS = CallBase::removeOperandBundle(
              &CB, LLVMContext::OB_ptrauth, CB.getIterator());
          CB.replaceAllUsesWith(NewCS);
          // Schedule for deletion at the end of pass run.
          CallsWithPtrAuthBundleRemoved.push_back(&CB);
        }
      }

      // This use is no longer unsafe.
      if (VCallSite.NumUnsafeUses)
        --*VCallSite.NumUnsafeUses;
    }
    if (CSInfo.isExported())
      IsExported = true;
    CSInfo.markDevirt();
  };
  Apply(SlotInfo.CSInfo);
  for (auto &P : SlotInfo.ConstCSInfo)
    Apply(P.second);
}

static bool AddCalls(VTableSlotInfo &SlotInfo, const ValueInfo &Callee) {
  // We can't add calls if we haven't seen a definition
  if (Callee.getSummaryList().empty())
    return false;

  // Insert calls into the summary index so that the devirtualized targets
  // are eligible for import.
  // FIXME: Annotate type tests with hotness. For now, mark these as hot
  // to better ensure we have the opportunity to inline them.
  bool IsExported = false;
  auto &S = Callee.getSummaryList()[0];
  CalleeInfo CI(CalleeInfo::HotnessType::Hot, /* HasTailCall = */ false,
                /* RelBF = */ 0);
  auto AddCalls = [&](CallSiteInfo &CSInfo) {
    for (auto *FS : CSInfo.SummaryTypeCheckedLoadUsers) {
      FS->addCall({Callee, CI});
      IsExported |= S->modulePath() != FS->modulePath();
    }
    for (auto *FS : CSInfo.SummaryTypeTestAssumeUsers) {
      FS->addCall({Callee, CI});
      IsExported |= S->modulePath() != FS->modulePath();
    }
  };
  AddCalls(SlotInfo.CSInfo);
  for (auto &P : SlotInfo.ConstCSInfo)
    AddCalls(P.second);
  return IsExported;
}

bool DevirtModule::trySingleImplDevirt(
    ModuleSummaryIndex *ExportSummary,
    MutableArrayRef<VirtualCallTarget> TargetsForSlot, VTableSlotInfo &SlotInfo,
    WholeProgramDevirtResolution *Res) {
  // See if the program contains a single implementation of this virtual
  // function.
  auto *TheFn = TargetsForSlot[0].Fn;
  for (auto &&Target : TargetsForSlot)
    if (TheFn != Target.Fn)
      return false;

  // If so, update each call site to call that implementation directly.
  if (RemarksEnabled || AreStatisticsEnabled())
    TargetsForSlot[0].WasDevirt = true;

  bool IsExported = false;
  applySingleImplDevirt(SlotInfo, TheFn, IsExported);
  if (!IsExported)
    return false;

  // If the only implementation has local linkage, we must promote to external
  // to make it visible to thin LTO objects. We can only get here during the
  // ThinLTO export phase.
  if (TheFn->hasLocalLinkage()) {
    std::string NewName = (TheFn->getName() + ".llvm.merged").str();

    // Since we are renaming the function, any comdats with the same name must
    // also be renamed. This is required when targeting COFF, as the comdat name
    // must match one of the names of the symbols in the comdat.
    if (Comdat *C = TheFn->getComdat()) {
      if (C->getName() == TheFn->getName()) {
        Comdat *NewC = M.getOrInsertComdat(NewName);
        NewC->setSelectionKind(C->getSelectionKind());
        for (GlobalObject &GO : M.global_objects())
          if (GO.getComdat() == C)
            GO.setComdat(NewC);
      }
    }

    TheFn->setLinkage(GlobalValue::ExternalLinkage);
    TheFn->setVisibility(GlobalValue::HiddenVisibility);
    TheFn->setName(NewName);
  }
  if (ValueInfo TheFnVI = ExportSummary->getValueInfo(TheFn->getGUID()))
    // Any needed promotion of 'TheFn' has already been done during
    // LTO unit split, so we can ignore return value of AddCalls.
    AddCalls(SlotInfo, TheFnVI);

  Res->TheKind = WholeProgramDevirtResolution::SingleImpl;
  Res->SingleImplName = std::string(TheFn->getName());

  return true;
}

bool DevirtIndex::trySingleImplDevirt(MutableArrayRef<ValueInfo> TargetsForSlot,
                                      VTableSlotSummary &SlotSummary,
                                      VTableSlotInfo &SlotInfo,
                                      WholeProgramDevirtResolution *Res,
                                      std::set<ValueInfo> &DevirtTargets) {
  // See if the program contains a single implementation of this virtual
  // function.
  auto TheFn = TargetsForSlot[0];
  for (auto &&Target : TargetsForSlot)
    if (TheFn != Target)
      return false;

  // Don't devirtualize if we don't have target definition.
  auto Size = TheFn.getSummaryList().size();
  if (!Size)
    return false;

  // Don't devirtualize function if we're told to skip it
  // in -wholeprogramdevirt-skip.
  if (FunctionsToSkip.match(TheFn.name()))
    return false;

  // If the summary list contains multiple summaries where at least one is
  // a local, give up, as we won't know which (possibly promoted) name to use.
  for (const auto &S : TheFn.getSummaryList())
    if (GlobalValue::isLocalLinkage(S->linkage()) && Size > 1)
      return false;

  // Collect functions devirtualized at least for one call site for stats.
  if (PrintSummaryDevirt || AreStatisticsEnabled())
    DevirtTargets.insert(TheFn);

  auto &S = TheFn.getSummaryList()[0];
  bool IsExported = AddCalls(SlotInfo, TheFn);
  if (IsExported)
    ExportedGUIDs.insert(TheFn.getGUID());

  // Record in summary for use in devirtualization during the ThinLTO import
  // step.
  Res->TheKind = WholeProgramDevirtResolution::SingleImpl;
  if (GlobalValue::isLocalLinkage(S->linkage())) {
    if (IsExported)
      // If target is a local function and we are exporting it by
      // devirtualizing a call in another module, we need to record the
      // promoted name.
      Res->SingleImplName = ModuleSummaryIndex::getGlobalNameForLocal(
          TheFn.name(), ExportSummary.getModuleHash(S->modulePath()));
    else {
      LocalWPDTargetsMap[TheFn].push_back(SlotSummary);
      Res->SingleImplName = std::string(TheFn.name());
    }
  } else
    Res->SingleImplName = std::string(TheFn.name());

  // Name will be empty if this thin link driven off of serialized combined
  // index (e.g. llvm-lto). However, WPD is not supported/invoked for the
  // legacy LTO API anyway.
  assert(!Res->SingleImplName.empty());

  return true;
}

void DevirtModule::tryICallBranchFunnel(
    MutableArrayRef<VirtualCallTarget> TargetsForSlot, VTableSlotInfo &SlotInfo,
    WholeProgramDevirtResolution *Res, VTableSlot Slot) {
  Triple T(M.getTargetTriple());
  if (T.getArch() != Triple::x86_64)
    return;

  if (TargetsForSlot.size() > ClThreshold)
    return;

  bool HasNonDevirt = !SlotInfo.CSInfo.AllCallSitesDevirted;
  if (!HasNonDevirt)
    for (auto &P : SlotInfo.ConstCSInfo)
      if (!P.second.AllCallSitesDevirted) {
        HasNonDevirt = true;
        break;
      }

  if (!HasNonDevirt)
    return;

  FunctionType *FT =
      FunctionType::get(Type::getVoidTy(M.getContext()), {Int8PtrTy}, true);
  Function *JT;
  if (isa<MDString>(Slot.TypeID)) {
    JT = Function::Create(FT, Function::ExternalLinkage,
                          M.getDataLayout().getProgramAddressSpace(),
                          getGlobalName(Slot, {}, "branch_funnel"), &M);
    JT->setVisibility(GlobalValue::HiddenVisibility);
  } else {
    JT = Function::Create(FT, Function::InternalLinkage,
                          M.getDataLayout().getProgramAddressSpace(),
                          "branch_funnel", &M);
  }
  JT->addParamAttr(0, Attribute::Nest);

  std::vector<Value *> JTArgs;
  JTArgs.push_back(JT->arg_begin());
  for (auto &T : TargetsForSlot) {
    JTArgs.push_back(getMemberAddr(T.TM));
    JTArgs.push_back(T.Fn);
  }

  BasicBlock *BB = BasicBlock::Create(M.getContext(), "", JT, nullptr);
  Function *Intr = Intrinsic::getOrInsertDeclaration(
      &M, llvm::Intrinsic::icall_branch_funnel, {});

  auto *CI = CallInst::Create(Intr, JTArgs, "", BB);
  CI->setTailCallKind(CallInst::TCK_MustTail);
  ReturnInst::Create(M.getContext(), nullptr, BB);

  bool IsExported = false;
  applyICallBranchFunnel(SlotInfo, JT, IsExported);
  if (IsExported)
    Res->TheKind = WholeProgramDevirtResolution::BranchFunnel;
}

void DevirtModule::applyICallBranchFunnel(VTableSlotInfo &SlotInfo,
                                          Constant *JT, bool &IsExported) {
  auto Apply = [&](CallSiteInfo &CSInfo) {
    if (CSInfo.isExported())
      IsExported = true;
    if (CSInfo.AllCallSitesDevirted)
      return;

    std::map<CallBase *, CallBase *> CallBases;
    for (auto &&VCallSite : CSInfo.CallSites) {
      CallBase &CB = VCallSite.CB;

      if (CallBases.find(&CB) != CallBases.end()) {
        // When finding devirtualizable calls, it's possible to find the same
        // vtable passed to multiple llvm.type.test or llvm.type.checked.load
        // calls, which can cause duplicate call sites to be recorded in
        // [Const]CallSites. If we've already found one of these
        // call instances, just ignore it. It will be replaced later.
        continue;
      }

      // Jump tables are only profitable if the retpoline mitigation is enabled.
      Attribute FSAttr = CB.getCaller()->getFnAttribute("target-features");
      if (!FSAttr.isValid() ||
          !FSAttr.getValueAsString().contains("+retpoline"))
        continue;

      NumBranchFunnel++;
      if (RemarksEnabled)
        VCallSite.emitRemark("branch-funnel",
                             JT->stripPointerCasts()->getName(), OREGetter);

      // Pass the address of the vtable in the nest register, which is r10 on
      // x86_64.
      std::vector<Type *> NewArgs;
      NewArgs.push_back(Int8PtrTy);
      append_range(NewArgs, CB.getFunctionType()->params());
      FunctionType *NewFT =
          FunctionType::get(CB.getFunctionType()->getReturnType(), NewArgs,
                            CB.getFunctionType()->isVarArg());
      PointerType *NewFTPtr = PointerType::getUnqual(NewFT);

      IRBuilder<> IRB(&CB);
      std::vector<Value *> Args;
      Args.push_back(VCallSite.VTable);
      llvm::append_range(Args, CB.args());

      CallBase *NewCS = nullptr;
      if (isa<CallInst>(CB))
        NewCS = IRB.CreateCall(NewFT, IRB.CreateBitCast(JT, NewFTPtr), Args);
      else
        NewCS = IRB.CreateInvoke(NewFT, IRB.CreateBitCast(JT, NewFTPtr),
                                 cast<InvokeInst>(CB).getNormalDest(),
                                 cast<InvokeInst>(CB).getUnwindDest(), Args);
      NewCS->setCallingConv(CB.getCallingConv());

      AttributeList Attrs = CB.getAttributes();
      std::vector<AttributeSet> NewArgAttrs;
      NewArgAttrs.push_back(AttributeSet::get(
          M.getContext(), ArrayRef<Attribute>{Attribute::get(
                              M.getContext(), Attribute::Nest)}));
      for (unsigned I = 0; I + 2 <  Attrs.getNumAttrSets(); ++I)
        NewArgAttrs.push_back(Attrs.getParamAttrs(I));
      NewCS->setAttributes(
          AttributeList::get(M.getContext(), Attrs.getFnAttrs(),
                             Attrs.getRetAttrs(), NewArgAttrs));

      CallBases[&CB] = NewCS;

      // This use is no longer unsafe.
      if (VCallSite.NumUnsafeUses)
        --*VCallSite.NumUnsafeUses;
    }
    // Don't mark as devirtualized because there may be callers compiled without
    // retpoline mitigation, which would mean that they are lowered to
    // llvm.type.test and therefore require an llvm.type.test resolution for the
    // type identifier.

    for (auto &[Old, New] : CallBases) {
      Old->replaceAllUsesWith(New);
      Old->eraseFromParent();
    }
  };
  Apply(SlotInfo.CSInfo);
  for (auto &P : SlotInfo.ConstCSInfo)
    Apply(P.second);
}

bool DevirtModule::tryEvaluateFunctionsWithArgs(
    MutableArrayRef<VirtualCallTarget> TargetsForSlot,
    ArrayRef<uint64_t> Args) {
  // Evaluate each function and store the result in each target's RetVal
  // field.
  for (VirtualCallTarget &Target : TargetsForSlot) {
    // TODO: Skip for now if the vtable symbol was an alias to a function,
    // need to evaluate whether it would be correct to analyze the aliasee
    // function for this optimization.
    auto Fn = dyn_cast<Function>(Target.Fn);
    if (!Fn)
      return false;

    if (Fn->arg_size() != Args.size() + 1)
      return false;

    Evaluator Eval(M.getDataLayout(), nullptr);
    SmallVector<Constant *, 2> EvalArgs;
    EvalArgs.push_back(
        Constant::getNullValue(Fn->getFunctionType()->getParamType(0)));
    for (unsigned I = 0; I != Args.size(); ++I) {
      auto *ArgTy =
          dyn_cast<IntegerType>(Fn->getFunctionType()->getParamType(I + 1));
      if (!ArgTy)
        return false;
      EvalArgs.push_back(ConstantInt::get(ArgTy, Args[I]));
    }

    Constant *RetVal;
    if (!Eval.EvaluateFunction(Fn, RetVal, EvalArgs) ||
        !isa<ConstantInt>(RetVal))
      return false;
    Target.RetVal = cast<ConstantInt>(RetVal)->getZExtValue();
  }
  return true;
}

void DevirtModule::applyUniformRetValOpt(CallSiteInfo &CSInfo, StringRef FnName,
                                         uint64_t TheRetVal) {
  for (auto Call : CSInfo.CallSites) {
    if (!OptimizedCalls.insert(&Call.CB).second)
      continue;
    NumUniformRetVal++;
    Call.replaceAndErase(
        "uniform-ret-val", FnName, RemarksEnabled, OREGetter,
        ConstantInt::get(cast<IntegerType>(Call.CB.getType()), TheRetVal));
  }
  CSInfo.markDevirt();
}

bool DevirtModule::tryUniformRetValOpt(
    MutableArrayRef<VirtualCallTarget> TargetsForSlot, CallSiteInfo &CSInfo,
    WholeProgramDevirtResolution::ByArg *Res) {
  // Uniform return value optimization. If all functions return the same
  // constant, replace all calls with that constant.
  uint64_t TheRetVal = TargetsForSlot[0].RetVal;
  for (const VirtualCallTarget &Target : TargetsForSlot)
    if (Target.RetVal != TheRetVal)
      return false;

  if (CSInfo.isExported()) {
    Res->TheKind = WholeProgramDevirtResolution::ByArg::UniformRetVal;
    Res->Info = TheRetVal;
  }

  applyUniformRetValOpt(CSInfo, TargetsForSlot[0].Fn->getName(), TheRetVal);
  if (RemarksEnabled || AreStatisticsEnabled())
    for (auto &&Target : TargetsForSlot)
      Target.WasDevirt = true;
  return true;
}

std::string DevirtModule::getGlobalName(VTableSlot Slot,
                                        ArrayRef<uint64_t> Args,
                                        StringRef Name) {
  std::string FullName = "__typeid_";
  raw_string_ostream OS(FullName);
  OS << cast<MDString>(Slot.TypeID)->getString() << '_' << Slot.ByteOffset;
  for (uint64_t Arg : Args)
    OS << '_' << Arg;
  OS << '_' << Name;
  return FullName;
}

bool DevirtModule::shouldExportConstantsAsAbsoluteSymbols() {
  Triple T(M.getTargetTriple());
  return T.isX86() && T.getObjectFormat() == Triple::ELF;
}

void DevirtModule::exportGlobal(VTableSlot Slot, ArrayRef<uint64_t> Args,
                                StringRef Name, Constant *C) {
  GlobalAlias *GA = GlobalAlias::create(Int8Ty, 0, GlobalValue::ExternalLinkage,
                                        getGlobalName(Slot, Args, Name), C, &M);
  GA->setVisibility(GlobalValue::HiddenVisibility);
}

void DevirtModule::exportConstant(VTableSlot Slot, ArrayRef<uint64_t> Args,
                                  StringRef Name, uint32_t Const,
                                  uint32_t &Storage) {
  if (shouldExportConstantsAsAbsoluteSymbols()) {
    exportGlobal(
        Slot, Args, Name,
        ConstantExpr::getIntToPtr(ConstantInt::get(Int32Ty, Const), Int8PtrTy));
    return;
  }

  Storage = Const;
}

Constant *DevirtModule::importGlobal(VTableSlot Slot, ArrayRef<uint64_t> Args,
                                     StringRef Name) {
  Constant *C =
      M.getOrInsertGlobal(getGlobalName(Slot, Args, Name), Int8Arr0Ty);
  auto *GV = dyn_cast<GlobalVariable>(C);
  if (GV)
    GV->setVisibility(GlobalValue::HiddenVisibility);
  return C;
}

Constant *DevirtModule::importConstant(VTableSlot Slot, ArrayRef<uint64_t> Args,
                                       StringRef Name, IntegerType *IntTy,
                                       uint32_t Storage) {
  if (!shouldExportConstantsAsAbsoluteSymbols())
    return ConstantInt::get(IntTy, Storage);

  Constant *C = importGlobal(Slot, Args, Name);
  auto *GV = cast<GlobalVariable>(C->stripPointerCasts());
  C = ConstantExpr::getPtrToInt(C, IntTy);

  // We only need to set metadata if the global is newly created, in which
  // case it would not have hidden visibility.
  if (GV->hasMetadata(LLVMContext::MD_absolute_symbol))
    return C;

  auto SetAbsRange = [&](uint64_t Min, uint64_t Max) {
    auto *MinC = ConstantAsMetadata::get(ConstantInt::get(IntPtrTy, Min));
    auto *MaxC = ConstantAsMetadata::get(ConstantInt::get(IntPtrTy, Max));
    GV->setMetadata(LLVMContext::MD_absolute_symbol,
                    MDNode::get(M.getContext(), {MinC, MaxC}));
  };
  unsigned AbsWidth = IntTy->getBitWidth();
  if (AbsWidth == IntPtrTy->getBitWidth())
    SetAbsRange(~0ull, ~0ull); // Full set.
  else
    SetAbsRange(0, 1ull << AbsWidth);
  return C;
}

void DevirtModule::applyUniqueRetValOpt(CallSiteInfo &CSInfo, StringRef FnName,
                                        bool IsOne,
                                        Constant *UniqueMemberAddr) {
  for (auto &&Call : CSInfo.CallSites) {
    if (!OptimizedCalls.insert(&Call.CB).second)
      continue;
    IRBuilder<> B(&Call.CB);
    Value *Cmp =
        B.CreateICmp(IsOne ? ICmpInst::ICMP_EQ : ICmpInst::ICMP_NE, Call.VTable,
                     B.CreateBitCast(UniqueMemberAddr, Call.VTable->getType()));
    Cmp = B.CreateZExt(Cmp, Call.CB.getType());
    NumUniqueRetVal++;
    Call.replaceAndErase("unique-ret-val", FnName, RemarksEnabled, OREGetter,
                         Cmp);
  }
  CSInfo.markDevirt();
}

Constant *DevirtModule::getMemberAddr(const TypeMemberInfo *M) {
  return ConstantExpr::getGetElementPtr(Int8Ty, M->Bits->GV,
                                        ConstantInt::get(Int64Ty, M->Offset));
}

bool DevirtModule::tryUniqueRetValOpt(
    unsigned BitWidth, MutableArrayRef<VirtualCallTarget> TargetsForSlot,
    CallSiteInfo &CSInfo, WholeProgramDevirtResolution::ByArg *Res,
    VTableSlot Slot, ArrayRef<uint64_t> Args) {
  // IsOne controls whether we look for a 0 or a 1.
  auto tryUniqueRetValOptFor = [&](bool IsOne) {
    const TypeMemberInfo *UniqueMember = nullptr;
    for (const VirtualCallTarget &Target : TargetsForSlot) {
      if (Target.RetVal == (IsOne ? 1 : 0)) {
        if (UniqueMember)
          return false;
        UniqueMember = Target.TM;
      }
    }

    // We should have found a unique member or bailed out by now. We already
    // checked for a uniform return value in tryUniformRetValOpt.
    assert(UniqueMember);

    Constant *UniqueMemberAddr = getMemberAddr(UniqueMember);
    if (CSInfo.isExported()) {
      Res->TheKind = WholeProgramDevirtResolution::ByArg::UniqueRetVal;
      Res->Info = IsOne;

      exportGlobal(Slot, Args, "unique_member", UniqueMemberAddr);
    }

    // Replace each call with the comparison.
    applyUniqueRetValOpt(CSInfo, TargetsForSlot[0].Fn->getName(), IsOne,
                         UniqueMemberAddr);

    // Update devirtualization statistics for targets.
    if (RemarksEnabled || AreStatisticsEnabled())
      for (auto &&Target : TargetsForSlot)
        Target.WasDevirt = true;

    return true;
  };

  if (BitWidth == 1) {
    if (tryUniqueRetValOptFor(true))
      return true;
    if (tryUniqueRetValOptFor(false))
      return true;
  }
  return false;
}

void DevirtModule::applyVirtualConstProp(CallSiteInfo &CSInfo, StringRef FnName,
                                         Constant *Byte, Constant *Bit) {
  for (auto Call : CSInfo.CallSites) {
    if (!OptimizedCalls.insert(&Call.CB).second)
      continue;
    auto *RetType = cast<IntegerType>(Call.CB.getType());
    IRBuilder<> B(&Call.CB);
    Value *Addr = B.CreatePtrAdd(Call.VTable, Byte);
    if (RetType->getBitWidth() == 1) {
      Value *Bits = B.CreateLoad(Int8Ty, Addr);
      Value *BitsAndBit = B.CreateAnd(Bits, Bit);
      auto IsBitSet = B.CreateICmpNE(BitsAndBit, ConstantInt::get(Int8Ty, 0));
      NumVirtConstProp1Bit++;
      Call.replaceAndErase("virtual-const-prop-1-bit", FnName, RemarksEnabled,
                           OREGetter, IsBitSet);
    } else {
      Value *Val = B.CreateLoad(RetType, Addr);
      NumVirtConstProp++;
      Call.replaceAndErase("virtual-const-prop", FnName, RemarksEnabled,
                           OREGetter, Val);
    }
  }
  CSInfo.markDevirt();
}

bool DevirtModule::tryVirtualConstProp(
    MutableArrayRef<VirtualCallTarget> TargetsForSlot, VTableSlotInfo &SlotInfo,
    WholeProgramDevirtResolution *Res, VTableSlot Slot) {
  // TODO: Skip for now if the vtable symbol was an alias to a function,
  // need to evaluate whether it would be correct to analyze the aliasee
  // function for this optimization.
  auto Fn = dyn_cast<Function>(TargetsForSlot[0].Fn);
  if (!Fn)
    return false;
  // This only works if the function returns an integer.
  auto RetType = dyn_cast<IntegerType>(Fn->getReturnType());
  if (!RetType)
    return false;
  unsigned BitWidth = RetType->getBitWidth();
  if (BitWidth > 64)
    return false;

  // Make sure that each function is defined, does not access memory, takes at
  // least one argument, does not use its first argument (which we assume is
  // 'this'), and has the same return type.
  //
  // Note that we test whether this copy of the function is readnone, rather
  // than testing function attributes, which must hold for any copy of the
  // function, even a less optimized version substituted at link time. This is
  // sound because the virtual constant propagation optimizations effectively
  // inline all implementations of the virtual function into each call site,
  // rather than using function attributes to perform local optimization.
  for (VirtualCallTarget &Target : TargetsForSlot) {
    // TODO: Skip for now if the vtable symbol was an alias to a function,
    // need to evaluate whether it would be correct to analyze the aliasee
    // function for this optimization.
    auto Fn = dyn_cast<Function>(Target.Fn);
    if (!Fn)
      return false;

    if (Fn->isDeclaration() ||
        !computeFunctionBodyMemoryAccess(*Fn, AARGetter(*Fn))
             .doesNotAccessMemory() ||
        Fn->arg_empty() || !Fn->arg_begin()->use_empty() ||
        Fn->getReturnType() != RetType)
      return false;
  }

  for (auto &&CSByConstantArg : SlotInfo.ConstCSInfo) {
    if (!tryEvaluateFunctionsWithArgs(TargetsForSlot, CSByConstantArg.first))
      continue;

    WholeProgramDevirtResolution::ByArg *ResByArg = nullptr;
    if (Res)
      ResByArg = &Res->ResByArg[CSByConstantArg.first];

    if (tryUniformRetValOpt(TargetsForSlot, CSByConstantArg.second, ResByArg))
      continue;

    if (tryUniqueRetValOpt(BitWidth, TargetsForSlot, CSByConstantArg.second,
                           ResByArg, Slot, CSByConstantArg.first))
      continue;

    // Find an allocation offset in bits in all vtables associated with the
    // type.
    uint64_t AllocBefore =
        findLowestOffset(TargetsForSlot, /*IsAfter=*/false, BitWidth);
    uint64_t AllocAfter =
        findLowestOffset(TargetsForSlot, /*IsAfter=*/true, BitWidth);

    // Calculate the total amount of padding needed to store a value at both
    // ends of the object.
    uint64_t TotalPaddingBefore = 0, TotalPaddingAfter = 0;
    for (auto &&Target : TargetsForSlot) {
      TotalPaddingBefore += std::max<int64_t>(
          (AllocBefore + 7) / 8 - Target.allocatedBeforeBytes() - 1, 0);
      TotalPaddingAfter += std::max<int64_t>(
          (AllocAfter + 7) / 8 - Target.allocatedAfterBytes() - 1, 0);
    }

    // If the amount of padding is too large, give up.
    // FIXME: do something smarter here.
    if (std::min(TotalPaddingBefore, TotalPaddingAfter) > 128)
      continue;

    // Calculate the offset to the value as a (possibly negative) byte offset
    // and (if applicable) a bit offset, and store the values in the targets.
    int64_t OffsetByte;
    uint64_t OffsetBit;
    if (TotalPaddingBefore <= TotalPaddingAfter)
      setBeforeReturnValues(TargetsForSlot, AllocBefore, BitWidth, OffsetByte,
                            OffsetBit);
    else
      setAfterReturnValues(TargetsForSlot, AllocAfter, BitWidth, OffsetByte,
                           OffsetBit);

    if (RemarksEnabled || AreStatisticsEnabled())
      for (auto &&Target : TargetsForSlot)
        Target.WasDevirt = true;


    if (CSByConstantArg.second.isExported()) {
      ResByArg->TheKind = WholeProgramDevirtResolution::ByArg::VirtualConstProp;
      exportConstant(Slot, CSByConstantArg.first, "byte", OffsetByte,
                     ResByArg->Byte);
      exportConstant(Slot, CSByConstantArg.first, "bit", 1ULL << OffsetBit,
                     ResByArg->Bit);
    }

    // Rewrite each call to a load from OffsetByte/OffsetBit.
    Constant *ByteConst = ConstantInt::get(Int32Ty, OffsetByte);
    Constant *BitConst = ConstantInt::get(Int8Ty, 1ULL << OffsetBit);
    applyVirtualConstProp(CSByConstantArg.second,
                          TargetsForSlot[0].Fn->getName(), ByteConst, BitConst);
  }
  return true;
}

void DevirtModule::rebuildGlobal(VTableBits &B) {
  if (B.Before.Bytes.empty() && B.After.Bytes.empty())
    return;

  // Align the before byte array to the global's minimum alignment so that we
  // don't break any alignment requirements on the global.
  Align Alignment = M.getDataLayout().getValueOrABITypeAlignment(
      B.GV->getAlign(), B.GV->getValueType());
  B.Before.Bytes.resize(alignTo(B.Before.Bytes.size(), Alignment));

  // Before was stored in reverse order; flip it now.
  for (size_t I = 0, Size = B.Before.Bytes.size(); I != Size / 2; ++I)
    std::swap(B.Before.Bytes[I], B.Before.Bytes[Size - 1 - I]);

  // Build an anonymous global containing the before bytes, followed by the
  // original initializer, followed by the after bytes.
  auto NewInit = ConstantStruct::getAnon(
      {ConstantDataArray::get(M.getContext(), B.Before.Bytes),
       B.GV->getInitializer(),
       ConstantDataArray::get(M.getContext(), B.After.Bytes)});
  auto NewGV =
      new GlobalVariable(M, NewInit->getType(), B.GV->isConstant(),
                         GlobalVariable::PrivateLinkage, NewInit, "", B.GV);
  NewGV->setSection(B.GV->getSection());
  NewGV->setComdat(B.GV->getComdat());
  NewGV->setAlignment(B.GV->getAlign());

  // Copy the original vtable's metadata to the anonymous global, adjusting
  // offsets as required.
  NewGV->copyMetadata(B.GV, B.Before.Bytes.size());

  // Build an alias named after the original global, pointing at the second
  // element (the original initializer).
  auto Alias = GlobalAlias::create(
      B.GV->getInitializer()->getType(), 0, B.GV->getLinkage(), "",
      ConstantExpr::getInBoundsGetElementPtr(
          NewInit->getType(), NewGV,
          ArrayRef<Constant *>{ConstantInt::get(Int32Ty, 0),
                               ConstantInt::get(Int32Ty, 1)}),
      &M);
  Alias->setVisibility(B.GV->getVisibility());
  Alias->takeName(B.GV);

  B.GV->replaceAllUsesWith(Alias);
  B.GV->eraseFromParent();
}

bool DevirtModule::areRemarksEnabled() {
  const auto &FL = M.getFunctionList();
  for (const Function &Fn : FL) {
    if (Fn.empty())
      continue;
    auto DI = OptimizationRemark(DEBUG_TYPE, "", DebugLoc(), &Fn.front());
    return DI.isEnabled();
  }
  return false;
}

void DevirtModule::scanTypeTestUsers(
    Function *TypeTestFunc,
    DenseMap<Metadata *, std::set<TypeMemberInfo>> &TypeIdMap) {
  // Find all virtual calls via a virtual table pointer %p under an assumption
  // of the form llvm.assume(llvm.type.test(%p, %md)). This indicates that %p
  // points to a member of the type identifier %md. Group calls by (type ID,
  // offset) pair (effectively the identity of the virtual function) and store
  // to CallSlots.
  for (Use &U : llvm::make_early_inc_range(TypeTestFunc->uses())) {
    auto *CI = dyn_cast<CallInst>(U.getUser());
    if (!CI)
      continue;

    // Search for virtual calls based on %p and add them to DevirtCalls.
    SmallVector<DevirtCallSite, 1> DevirtCalls;
    SmallVector<CallInst *, 1> Assumes;
    auto &DT = LookupDomTree(*CI->getFunction());
    findDevirtualizableCallsForTypeTest(DevirtCalls, Assumes, CI, DT);

    Metadata *TypeId =
        cast<MetadataAsValue>(CI->getArgOperand(1))->getMetadata();
    // If we found any, add them to CallSlots.
    if (!Assumes.empty()) {
      Value *Ptr = CI->getArgOperand(0)->stripPointerCasts();
      for (DevirtCallSite Call : DevirtCalls)
        CallSlots[{TypeId, Call.Offset}].addCallSite(Ptr, Call.CB, nullptr);
    }

    auto RemoveTypeTestAssumes = [&]() {
      // We no longer need the assumes or the type test.
      for (auto *Assume : Assumes)
        Assume->eraseFromParent();
      // We can't use RecursivelyDeleteTriviallyDeadInstructions here because we
      // may use the vtable argument later.
      if (CI->use_empty())
        CI->eraseFromParent();
    };

    // At this point we could remove all type test assume sequences, as they
    // were originally inserted for WPD. However, we can keep these in the
    // code stream for later analysis (e.g. to help drive more efficient ICP
    // sequences). They will eventually be removed by a second LowerTypeTests
    // invocation that cleans them up. In order to do this correctly, the first
    // LowerTypeTests invocation needs to know that they have "Unknown" type
    // test resolution, so that they aren't treated as Unsat and lowered to
    // False, which will break any uses on assumes. Below we remove any type
    // test assumes that will not be treated as Unknown by LTT.

    // The type test assumes will be treated by LTT as Unsat if the type id is
    // not used on a global (in which case it has no entry in the TypeIdMap).
    if (!TypeIdMap.count(TypeId))
      RemoveTypeTestAssumes();

    // For ThinLTO importing, we need to remove the type test assumes if this is
    // an MDString type id without a corresponding TypeIdSummary. Any
    // non-MDString type ids are ignored and treated as Unknown by LTT, so their
    // type test assumes can be kept. If the MDString type id is missing a
    // TypeIdSummary (e.g. because there was no use on a vcall, preventing the
    // exporting phase of WPD from analyzing it), then it would be treated as
    // Unsat by LTT and we need to remove its type test assumes here. If not
    // used on a vcall we don't need them for later optimization use in any
    // case.
    else if (ImportSummary && isa<MDString>(TypeId)) {
      const TypeIdSummary *TidSummary =
          ImportSummary->getTypeIdSummary(cast<MDString>(TypeId)->getString());
      if (!TidSummary)
        RemoveTypeTestAssumes();
      else
        // If one was created it should not be Unsat, because if we reached here
        // the type id was used on a global.
        assert(TidSummary->TTRes.TheKind != TypeTestResolution::Unsat);
    }
  }
}

void DevirtModule::scanTypeCheckedLoadUsers(Function *TypeCheckedLoadFunc) {
  Function *TypeTestFunc =
      Intrinsic::getOrInsertDeclaration(&M, Intrinsic::type_test);

  for (Use &U : llvm::make_early_inc_range(TypeCheckedLoadFunc->uses())) {
    auto *CI = dyn_cast<CallInst>(U.getUser());
    if (!CI)
      continue;

    Value *Ptr = CI->getArgOperand(0);
    Value *Offset = CI->getArgOperand(1);
    Value *TypeIdValue = CI->getArgOperand(2);
    Metadata *TypeId = cast<MetadataAsValue>(TypeIdValue)->getMetadata();

    SmallVector<DevirtCallSite, 1> DevirtCalls;
    SmallVector<Instruction *, 1> LoadedPtrs;
    SmallVector<Instruction *, 1> Preds;
    bool HasNonCallUses = false;
    auto &DT = LookupDomTree(*CI->getFunction());
    findDevirtualizableCallsForTypeCheckedLoad(DevirtCalls, LoadedPtrs, Preds,
                                               HasNonCallUses, CI, DT);

    // Start by generating "pessimistic" code that explicitly loads the function
    // pointer from the vtable and performs the type check. If possible, we will
    // eliminate the load and the type check later.

    // If possible, only generate the load at the point where it is used.
    // This helps avoid unnecessary spills.
    IRBuilder<> LoadB(
        (LoadedPtrs.size() == 1 && !HasNonCallUses) ? LoadedPtrs[0] : CI);

    Value *LoadedValue = nullptr;
    if (TypeCheckedLoadFunc->getIntrinsicID() ==
        Intrinsic::type_checked_load_relative) {
      Value *GEP = LoadB.CreatePtrAdd(Ptr, Offset);
      LoadedValue = LoadB.CreateLoad(Int32Ty, GEP);
      LoadedValue = LoadB.CreateSExt(LoadedValue, IntPtrTy);
      GEP = LoadB.CreatePtrToInt(GEP, IntPtrTy);
      LoadedValue = LoadB.CreateAdd(GEP, LoadedValue);
      LoadedValue = LoadB.CreateIntToPtr(LoadedValue, Int8PtrTy);
    } else {
      Value *GEP = LoadB.CreatePtrAdd(Ptr, Offset);
      LoadedValue = LoadB.CreateLoad(Int8PtrTy, GEP);
    }

    for (Instruction *LoadedPtr : LoadedPtrs) {
      LoadedPtr->replaceAllUsesWith(LoadedValue);
      LoadedPtr->eraseFromParent();
    }

    // Likewise for the type test.
    IRBuilder<> CallB((Preds.size() == 1 && !HasNonCallUses) ? Preds[0] : CI);
    CallInst *TypeTestCall = CallB.CreateCall(TypeTestFunc, {Ptr, TypeIdValue});

    for (Instruction *Pred : Preds) {
      Pred->replaceAllUsesWith(TypeTestCall);
      Pred->eraseFromParent();
    }

    // We have already erased any extractvalue instructions that refer to the
    // intrinsic call, but the intrinsic may have other non-extractvalue uses
    // (although this is unlikely). In that case, explicitly build a pair and
    // RAUW it.
    if (!CI->use_empty()) {
      Value *Pair = PoisonValue::get(CI->getType());
      IRBuilder<> B(CI);
      Pair = B.CreateInsertValue(Pair, LoadedValue, {0});
      Pair = B.CreateInsertValue(Pair, TypeTestCall, {1});
      CI->replaceAllUsesWith(Pair);
    }

    // The number of unsafe uses is initially the number of uses.
    auto &NumUnsafeUses = NumUnsafeUsesForTypeTest[TypeTestCall];
    NumUnsafeUses = DevirtCalls.size();

    // If the function pointer has a non-call user, we cannot eliminate the type
    // check, as one of those users may eventually call the pointer. Increment
    // the unsafe use count to make sure it cannot reach zero.
    if (HasNonCallUses)
      ++NumUnsafeUses;
    for (DevirtCallSite Call : DevirtCalls) {
      CallSlots[{TypeId, Call.Offset}].addCallSite(Ptr, Call.CB,
                                                   &NumUnsafeUses);
    }

    CI->eraseFromParent();
  }
}

void DevirtModule::importResolution(VTableSlot Slot, VTableSlotInfo &SlotInfo) {
  auto *TypeId = dyn_cast<MDString>(Slot.TypeID);
  if (!TypeId)
    return;
  const TypeIdSummary *TidSummary =
      ImportSummary->getTypeIdSummary(TypeId->getString());
  if (!TidSummary)
    return;
  auto ResI = TidSummary->WPDRes.find(Slot.ByteOffset);
  if (ResI == TidSummary->WPDRes.end())
    return;
  const WholeProgramDevirtResolution &Res = ResI->second;

  if (Res.TheKind == WholeProgramDevirtResolution::SingleImpl) {
    assert(!Res.SingleImplName.empty());
    // The type of the function in the declaration is irrelevant because every
    // call site will cast it to the correct type.
    Constant *SingleImpl =
        cast<Constant>(M.getOrInsertFunction(Res.SingleImplName,
                                             Type::getVoidTy(M.getContext()))
                           .getCallee());

    // This is the import phase so we should not be exporting anything.
    bool IsExported = false;
    applySingleImplDevirt(SlotInfo, SingleImpl, IsExported);
    assert(!IsExported);
  }

  for (auto &CSByConstantArg : SlotInfo.ConstCSInfo) {
    auto I = Res.ResByArg.find(CSByConstantArg.first);
    if (I == Res.ResByArg.end())
      continue;
    auto &ResByArg = I->second;
    // FIXME: We should figure out what to do about the "function name" argument
    // to the apply* functions, as the function names are unavailable during the
    // importing phase. For now we just pass the empty string. This does not
    // impact correctness because the function names are just used for remarks.
    switch (ResByArg.TheKind) {
    case WholeProgramDevirtResolution::ByArg::UniformRetVal:
      applyUniformRetValOpt(CSByConstantArg.second, "", ResByArg.Info);
      break;
    case WholeProgramDevirtResolution::ByArg::UniqueRetVal: {
      Constant *UniqueMemberAddr =
          importGlobal(Slot, CSByConstantArg.first, "unique_member");
      applyUniqueRetValOpt(CSByConstantArg.second, "", ResByArg.Info,
                           UniqueMemberAddr);
      break;
    }
    case WholeProgramDevirtResolution::ByArg::VirtualConstProp: {
      Constant *Byte = importConstant(Slot, CSByConstantArg.first, "byte",
                                      Int32Ty, ResByArg.Byte);
      Constant *Bit = importConstant(Slot, CSByConstantArg.first, "bit", Int8Ty,
                                     ResByArg.Bit);
      applyVirtualConstProp(CSByConstantArg.second, "", Byte, Bit);
      break;
    }
    default:
      break;
    }
  }

  if (Res.TheKind == WholeProgramDevirtResolution::BranchFunnel) {
    // The type of the function is irrelevant, because it's bitcast at calls
    // anyhow.
    Constant *JT = cast<Constant>(
        M.getOrInsertFunction(getGlobalName(Slot, {}, "branch_funnel"),
                              Type::getVoidTy(M.getContext()))
            .getCallee());
    bool IsExported = false;
    applyICallBranchFunnel(SlotInfo, JT, IsExported);
    assert(!IsExported);
  }
}

void DevirtModule::removeRedundantTypeTests() {
  auto True = ConstantInt::getTrue(M.getContext());
  for (auto &&U : NumUnsafeUsesForTypeTest) {
    if (U.second == 0) {
      U.first->replaceAllUsesWith(True);
      U.first->eraseFromParent();
    }
  }
}

ValueInfo
DevirtModule::lookUpFunctionValueInfo(Function *TheFn,
                                      ModuleSummaryIndex *ExportSummary) {
  assert((ExportSummary != nullptr) &&
         "Caller guarantees ExportSummary is not nullptr");

  const auto TheFnGUID = TheFn->getGUID();
  const auto TheFnGUIDWithExportedName = GlobalValue::getGUID(TheFn->getName());
  // Look up ValueInfo with the GUID in the current linkage.
  ValueInfo TheFnVI = ExportSummary->getValueInfo(TheFnGUID);
  // If no entry is found and GUID is different from GUID computed using
  // exported name, look up ValueInfo with the exported name unconditionally.
  // This is a fallback.
  //
  // The reason to have a fallback:
  // 1. LTO could enable global value internalization via
  // `enable-lto-internalization`.
  // 2. The GUID in ExportedSummary is computed using exported name.
  if ((!TheFnVI) && (TheFnGUID != TheFnGUIDWithExportedName)) {
    TheFnVI = ExportSummary->getValueInfo(TheFnGUIDWithExportedName);
  }
  return TheFnVI;
}

bool DevirtModule::mustBeUnreachableFunction(
    Function *const F, ModuleSummaryIndex *ExportSummary) {
  if (WholeProgramDevirtKeepUnreachableFunction)
    return false;
  // First, learn unreachability by analyzing function IR.
  if (!F->isDeclaration()) {
    // A function must be unreachable if its entry block ends with an
    // 'unreachable'.
    return isa<UnreachableInst>(F->getEntryBlock().getTerminator());
  }
  // Learn unreachability from ExportSummary if ExportSummary is present.
  return ExportSummary &&
         ::mustBeUnreachableFunction(
             DevirtModule::lookUpFunctionValueInfo(F, ExportSummary));
}

bool DevirtModule::run() {
  // If only some of the modules were split, we cannot correctly perform
  // this transformation. We already checked for the presense of type tests
  // with partially split modules during the thin link, and would have emitted
  // an error if any were found, so here we can simply return.
  if ((ExportSummary && ExportSummary->partiallySplitLTOUnits()) ||
      (ImportSummary && ImportSummary->partiallySplitLTOUnits()))
    return false;

  Function *TypeTestFunc =
      Intrinsic::getDeclarationIfExists(&M, Intrinsic::type_test);
  Function *TypeCheckedLoadFunc =
      Intrinsic::getDeclarationIfExists(&M, Intrinsic::type_checked_load);
  Function *TypeCheckedLoadRelativeFunc = Intrinsic::getDeclarationIfExists(
      &M, Intrinsic::type_checked_load_relative);
  Function *AssumeFunc =
      Intrinsic::getDeclarationIfExists(&M, Intrinsic::assume);

  // Normally if there are no users of the devirtualization intrinsics in the
  // module, this pass has nothing to do. But if we are exporting, we also need
  // to handle any users that appear only in the function summaries.
  if (!ExportSummary &&
      (!TypeTestFunc || TypeTestFunc->use_empty() || !AssumeFunc ||
       AssumeFunc->use_empty()) &&
      (!TypeCheckedLoadFunc || TypeCheckedLoadFunc->use_empty()) &&
      (!TypeCheckedLoadRelativeFunc ||
       TypeCheckedLoadRelativeFunc->use_empty()))
    return false;

  // Rebuild type metadata into a map for easy lookup.
  std::vector<VTableBits> Bits;
  DenseMap<Metadata *, std::set<TypeMemberInfo>> TypeIdMap;
  buildTypeIdentifierMap(Bits, TypeIdMap);

  if (TypeTestFunc && AssumeFunc)
    scanTypeTestUsers(TypeTestFunc, TypeIdMap);

  if (TypeCheckedLoadFunc)
    scanTypeCheckedLoadUsers(TypeCheckedLoadFunc);

  if (TypeCheckedLoadRelativeFunc)
    scanTypeCheckedLoadUsers(TypeCheckedLoadRelativeFunc);

  if (ImportSummary) {
    for (auto &S : CallSlots)
      importResolution(S.first, S.second);

    removeRedundantTypeTests();

    // We have lowered or deleted the type intrinsics, so we will no longer have
    // enough information to reason about the liveness of virtual function
    // pointers in GlobalDCE.
    for (GlobalVariable &GV : M.globals())
      GV.eraseMetadata(LLVMContext::MD_vcall_visibility);

    // The rest of the code is only necessary when exporting or during regular
    // LTO, so we are done.
    return true;
  }

  if (TypeIdMap.empty())
    return true;

  // Collect information from summary about which calls to try to devirtualize.
  if (ExportSummary) {
    DenseMap<GlobalValue::GUID, TinyPtrVector<Metadata *>> MetadataByGUID;
    for (auto &P : TypeIdMap) {
      if (auto *TypeId = dyn_cast<MDString>(P.first))
        MetadataByGUID[GlobalValue::getGUID(TypeId->getString())].push_back(
            TypeId);
    }

    for (auto &P : *ExportSummary) {
      for (auto &S : P.second.SummaryList) {
        auto *FS = dyn_cast<FunctionSummary>(S.get());
        if (!FS)
          continue;
        // FIXME: Only add live functions.
        for (FunctionSummary::VFuncId VF : FS->type_test_assume_vcalls()) {
          for (Metadata *MD : MetadataByGUID[VF.GUID]) {
            CallSlots[{MD, VF.Offset}].CSInfo.addSummaryTypeTestAssumeUser(FS);
          }
        }
        for (FunctionSummary::VFuncId VF : FS->type_checked_load_vcalls()) {
          for (Metadata *MD : MetadataByGUID[VF.GUID]) {
            CallSlots[{MD, VF.Offset}].CSInfo.addSummaryTypeCheckedLoadUser(FS);
          }
        }
        for (const FunctionSummary::ConstVCall &VC :
             FS->type_test_assume_const_vcalls()) {
          for (Metadata *MD : MetadataByGUID[VC.VFunc.GUID]) {
            CallSlots[{MD, VC.VFunc.Offset}]
                .ConstCSInfo[VC.Args]
                .addSummaryTypeTestAssumeUser(FS);
          }
        }
        for (const FunctionSummary::ConstVCall &VC :
             FS->type_checked_load_const_vcalls()) {
          for (Metadata *MD : MetadataByGUID[VC.VFunc.GUID]) {
            CallSlots[{MD, VC.VFunc.Offset}]
                .ConstCSInfo[VC.Args]
                .addSummaryTypeCheckedLoadUser(FS);
          }
        }
      }
    }
  }

  // For each (type, offset) pair:
  bool DidVirtualConstProp = false;
  std::map<std::string, GlobalValue *> DevirtTargets;
  for (auto &S : CallSlots) {
    // Search each of the members of the type identifier for the virtual
    // function implementation at offset S.first.ByteOffset, and add to
    // TargetsForSlot.
    std::vector<VirtualCallTarget> TargetsForSlot;
    WholeProgramDevirtResolution *Res = nullptr;
    const std::set<TypeMemberInfo> &TypeMemberInfos = TypeIdMap[S.first.TypeID];
    if (ExportSummary && isa<MDString>(S.first.TypeID) &&
        TypeMemberInfos.size())
      // For any type id used on a global's type metadata, create the type id
      // summary resolution regardless of whether we can devirtualize, so that
      // lower type tests knows the type id is not Unsat. If it was not used on
      // a global's type metadata, the TypeIdMap entry set will be empty, and
      // we don't want to create an entry (with the default Unknown type
      // resolution), which can prevent detection of the Unsat.
      Res = &ExportSummary
                 ->getOrInsertTypeIdSummary(
                     cast<MDString>(S.first.TypeID)->getString())
                 .WPDRes[S.first.ByteOffset];
    if (tryFindVirtualCallTargets(TargetsForSlot, TypeMemberInfos,
                                  S.first.ByteOffset, ExportSummary)) {

      if (!trySingleImplDevirt(ExportSummary, TargetsForSlot, S.second, Res)) {
        DidVirtualConstProp |=
            tryVirtualConstProp(TargetsForSlot, S.second, Res, S.first);

        tryICallBranchFunnel(TargetsForSlot, S.second, Res, S.first);
      }

      // Collect functions devirtualized at least for one call site for stats.
      if (RemarksEnabled || AreStatisticsEnabled())
        for (const auto &T : TargetsForSlot)
          if (T.WasDevirt)
            DevirtTargets[std::string(T.Fn->getName())] = T.Fn;
    }

    // CFI-specific: if we are exporting and any llvm.type.checked.load
    // intrinsics were *not* devirtualized, we need to add the resulting
    // llvm.type.test intrinsics to the function summaries so that the
    // LowerTypeTests pass will export them.
    if (ExportSummary && isa<MDString>(S.first.TypeID)) {
      auto GUID =
          GlobalValue::getGUID(cast<MDString>(S.first.TypeID)->getString());
      for (auto *FS : S.second.CSInfo.SummaryTypeCheckedLoadUsers)
        FS->addTypeTest(GUID);
      for (auto &CCS : S.second.ConstCSInfo)
        for (auto *FS : CCS.second.SummaryTypeCheckedLoadUsers)
          FS->addTypeTest(GUID);
    }
  }

  if (RemarksEnabled) {
    // Generate remarks for each devirtualized function.
    for (const auto &DT : DevirtTargets) {
      GlobalValue *GV = DT.second;
      auto F = dyn_cast<Function>(GV);
      if (!F) {
        auto A = dyn_cast<GlobalAlias>(GV);
        assert(A && isa<Function>(A->getAliasee()));
        F = dyn_cast<Function>(A->getAliasee());
        assert(F);
      }

      using namespace ore;
      OREGetter(F).emit(OptimizationRemark(DEBUG_TYPE, "Devirtualized", F)
                        << "devirtualized "
                        << NV("FunctionName", DT.first));
    }
  }

  NumDevirtTargets += DevirtTargets.size();

  removeRedundantTypeTests();

  // Rebuild each global we touched as part of virtual constant propagation to
  // include the before and after bytes.
  if (DidVirtualConstProp)
    for (VTableBits &B : Bits)
      rebuildGlobal(B);

  // We have lowered or deleted the type intrinsics, so we will no longer have
  // enough information to reason about the liveness of virtual function
  // pointers in GlobalDCE.
  for (GlobalVariable &GV : M.globals())
    GV.eraseMetadata(LLVMContext::MD_vcall_visibility);

  for (auto *CI : CallsWithPtrAuthBundleRemoved)
    CI->eraseFromParent();

  return true;
}

void DevirtIndex::run() {
  if (ExportSummary.typeIdCompatibleVtableMap().empty())
    return;

  DenseMap<GlobalValue::GUID, std::vector<StringRef>> NameByGUID;
  for (const auto &P : ExportSummary.typeIdCompatibleVtableMap()) {
    NameByGUID[GlobalValue::getGUID(P.first)].push_back(P.first);
    // Create the type id summary resolution regardlness of whether we can
    // devirtualize, so that lower type tests knows the type id is used on
    // a global and not Unsat. We do this here rather than in the loop over the
    // CallSlots, since that handling will only see type tests that directly
    // feed assumes, and we would miss any that aren't currently handled by WPD
    // (such as type tests that feed assumes via phis).
    ExportSummary.getOrInsertTypeIdSummary(P.first);
  }

  // Collect information from summary about which calls to try to devirtualize.
  for (auto &P : ExportSummary) {
    for (auto &S : P.second.SummaryList) {
      auto *FS = dyn_cast<FunctionSummary>(S.get());
      if (!FS)
        continue;
      // FIXME: Only add live functions.
      for (FunctionSummary::VFuncId VF : FS->type_test_assume_vcalls()) {
        for (StringRef Name : NameByGUID[VF.GUID]) {
          CallSlots[{Name, VF.Offset}].CSInfo.addSummaryTypeTestAssumeUser(FS);
        }
      }
      for (FunctionSummary::VFuncId VF : FS->type_checked_load_vcalls()) {
        for (StringRef Name : NameByGUID[VF.GUID]) {
          CallSlots[{Name, VF.Offset}].CSInfo.addSummaryTypeCheckedLoadUser(FS);
        }
      }
      for (const FunctionSummary::ConstVCall &VC :
           FS->type_test_assume_const_vcalls()) {
        for (StringRef Name : NameByGUID[VC.VFunc.GUID]) {
          CallSlots[{Name, VC.VFunc.Offset}]
              .ConstCSInfo[VC.Args]
              .addSummaryTypeTestAssumeUser(FS);
        }
      }
      for (const FunctionSummary::ConstVCall &VC :
           FS->type_checked_load_const_vcalls()) {
        for (StringRef Name : NameByGUID[VC.VFunc.GUID]) {
          CallSlots[{Name, VC.VFunc.Offset}]
              .ConstCSInfo[VC.Args]
              .addSummaryTypeCheckedLoadUser(FS);
        }
      }
    }
  }

  std::set<ValueInfo> DevirtTargets;
  // For each (type, offset) pair:
  for (auto &S : CallSlots) {
    // Search each of the members of the type identifier for the virtual
    // function implementation at offset S.first.ByteOffset, and add to
    // TargetsForSlot.
    std::vector<ValueInfo> TargetsForSlot;
    auto TidSummary = ExportSummary.getTypeIdCompatibleVtableSummary(S.first.TypeID);
    assert(TidSummary);
    // The type id summary would have been created while building the NameByGUID
    // map earlier.
    WholeProgramDevirtResolution *Res =
        &ExportSummary.getTypeIdSummary(S.first.TypeID)
             ->WPDRes[S.first.ByteOffset];
    if (tryFindVirtualCallTargets(TargetsForSlot, *TidSummary,
                                  S.first.ByteOffset)) {

      if (!trySingleImplDevirt(TargetsForSlot, S.first, S.second, Res,
                               DevirtTargets))
        continue;
    }
  }

  // Optionally have the thin link print message for each devirtualized
  // function.
  if (PrintSummaryDevirt)
    for (const auto &DT : DevirtTargets)
      errs() << "Devirtualized call to " << DT << "\n";

  NumDevirtTargets += DevirtTargets.size();
}<|MERGE_RESOLUTION|>--- conflicted
+++ resolved
@@ -167,8 +167,6 @@
                       cl::desc("Prevent function(s) from being devirtualized"),
                       cl::Hidden, cl::CommaSeparated);
 
-<<<<<<< HEAD
-=======
 /// With Clang, a pure virtual class's deleting destructor is emitted as a
 /// `llvm.trap` intrinsic followed by an unreachable IR instruction. In the
 /// context of whole program devirtualization, the deleting destructor of a pure
@@ -191,7 +189,6 @@
     cl::desc("Regard unreachable functions as possible devirtualize targets."),
     cl::Hidden, cl::init(true));
 
->>>>>>> a8d96e15
 /// If explicitly specified, the devirt module pass will stop transformation
 /// once the total number of devirtualizations reach the cutoff value. Setting
 /// this option to 0 explicitly will do 0 devirtualization.
