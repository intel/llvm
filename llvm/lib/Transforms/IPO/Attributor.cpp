//===- Attributor.cpp - Module-wide attribute deduction -------------------===//
//
// Part of the LLVM Project, under the Apache License v2.0 with LLVM Exceptions.
// See https://llvm.org/LICENSE.txt for license information.
// SPDX-License-Identifier: Apache-2.0 WITH LLVM-exception
//
//===----------------------------------------------------------------------===//
//
// This file implements an interprocedural pass that deduces and/or propagates
// attributes. This is done in an abstract interpretation style fixpoint
// iteration. See the Attributor.h file comment and the class descriptions in
// that file for more information.
//
//===----------------------------------------------------------------------===//

#include "llvm/Transforms/IPO/Attributor.h"

#include "llvm/ADT/Statistic.h"
#include "llvm/Analysis/LazyValueInfo.h"
#include "llvm/Analysis/MustExecute.h"
#include "llvm/Analysis/ValueTracking.h"
#include "llvm/IR/IRBuilder.h"
#include "llvm/IR/NoFolder.h"
#include "llvm/IR/Verifier.h"
#include "llvm/InitializePasses.h"
#include "llvm/Transforms/Utils/BasicBlockUtils.h"
#include "llvm/Transforms/Utils/Local.h"

#include <cassert>

using namespace llvm;

#define DEBUG_TYPE "attributor"

STATISTIC(NumFnDeleted, "Number of function deleted");
STATISTIC(NumFnWithExactDefinition,
          "Number of functions with exact definitions");
STATISTIC(NumFnWithoutExactDefinition,
          "Number of functions without exact definitions");
STATISTIC(NumFnShallowWrapperCreated, "Number of shallow wrappers created");
STATISTIC(NumAttributesTimedOut,
          "Number of abstract attributes timed out before fixpoint");
STATISTIC(NumAttributesValidFixpoint,
          "Number of abstract attributes in a valid fixpoint state");
STATISTIC(NumAttributesManifested,
          "Number of abstract attributes manifested in IR");
STATISTIC(NumAttributesFixedDueToRequiredDependences,
          "Number of abstract attributes fixed due to required dependences");

// TODO: Determine a good default value.
//
// In the LLVM-TS and SPEC2006, 32 seems to not induce compile time overheads
// (when run with the first 5 abstract attributes). The results also indicate
// that we never reach 32 iterations but always find a fixpoint sooner.
//
// This will become more evolved once we perform two interleaved fixpoint
// iterations: bottom-up and top-down.
static cl::opt<unsigned>
    MaxFixpointIterations("attributor-max-iterations", cl::Hidden,
                          cl::desc("Maximal number of fixpoint iterations."),
                          cl::init(32));
static cl::opt<bool> VerifyMaxFixpointIterations(
    "attributor-max-iterations-verify", cl::Hidden,
    cl::desc("Verify that max-iterations is a tight bound for a fixpoint"),
    cl::init(false));

static cl::opt<bool> AnnotateDeclarationCallSites(
    "attributor-annotate-decl-cs", cl::Hidden,
    cl::desc("Annotate call sites of function declarations."), cl::init(false));

static cl::opt<bool> EnableHeapToStack("enable-heap-to-stack-conversion",
                                       cl::init(true), cl::Hidden);

static cl::opt<bool>
    AllowShallowWrappers("attributor-allow-shallow-wrappers", cl::Hidden,
                         cl::desc("Allow the Attributor to create shallow "
                                  "wrappers for non-exact definitions."),
                         cl::init(false));

/// Logic operators for the change status enum class.
///
///{
ChangeStatus llvm::operator|(ChangeStatus l, ChangeStatus r) {
  return l == ChangeStatus::CHANGED ? l : r;
}
ChangeStatus llvm::operator&(ChangeStatus l, ChangeStatus r) {
  return l == ChangeStatus::UNCHANGED ? l : r;
}
///}

/// Return true if \p New is equal or worse than \p Old.
static bool isEqualOrWorse(const Attribute &New, const Attribute &Old) {
  if (!Old.isIntAttribute())
    return true;

  return Old.getValueAsInt() >= New.getValueAsInt();
}

/// Return true if the information provided by \p Attr was added to the
/// attribute list \p Attrs. This is only the case if it was not already present
/// in \p Attrs at the position describe by \p PK and \p AttrIdx.
static bool addIfNotExistent(LLVMContext &Ctx, const Attribute &Attr,
                             AttributeList &Attrs, int AttrIdx) {

  if (Attr.isEnumAttribute()) {
    Attribute::AttrKind Kind = Attr.getKindAsEnum();
    if (Attrs.hasAttribute(AttrIdx, Kind))
      if (isEqualOrWorse(Attr, Attrs.getAttribute(AttrIdx, Kind)))
        return false;
    Attrs = Attrs.addAttribute(Ctx, AttrIdx, Attr);
    return true;
  }
  if (Attr.isStringAttribute()) {
    StringRef Kind = Attr.getKindAsString();
    if (Attrs.hasAttribute(AttrIdx, Kind))
      if (isEqualOrWorse(Attr, Attrs.getAttribute(AttrIdx, Kind)))
        return false;
    Attrs = Attrs.addAttribute(Ctx, AttrIdx, Attr);
    return true;
  }
  if (Attr.isIntAttribute()) {
    Attribute::AttrKind Kind = Attr.getKindAsEnum();
    if (Attrs.hasAttribute(AttrIdx, Kind))
      if (isEqualOrWorse(Attr, Attrs.getAttribute(AttrIdx, Kind)))
        return false;
    Attrs = Attrs.removeAttribute(Ctx, AttrIdx, Kind);
    Attrs = Attrs.addAttribute(Ctx, AttrIdx, Attr);
    return true;
  }

  llvm_unreachable("Expected enum or string attribute!");
}

Argument *IRPosition::getAssociatedArgument() const {
  if (getPositionKind() == IRP_ARGUMENT)
    return cast<Argument>(&getAnchorValue());

  // Not an Argument and no argument number means this is not a call site
  // argument, thus we cannot find a callback argument to return.
  int ArgNo = getArgNo();
  if (ArgNo < 0)
    return nullptr;

  // Use abstract call sites to make the connection between the call site
  // values and the ones in callbacks. If a callback was found that makes use
  // of the underlying call site operand, we want the corresponding callback
  // callee argument and not the direct callee argument.
  Optional<Argument *> CBCandidateArg;
  SmallVector<const Use *, 4> CallbackUses;
  const auto &CB = cast<CallBase>(getAnchorValue());
  AbstractCallSite::getCallbackUses(CB, CallbackUses);
  for (const Use *U : CallbackUses) {
    AbstractCallSite ACS(U);
    assert(ACS && ACS.isCallbackCall());
    if (!ACS.getCalledFunction())
      continue;

    for (unsigned u = 0, e = ACS.getNumArgOperands(); u < e; u++) {

      // Test if the underlying call site operand is argument number u of the
      // callback callee.
      if (ACS.getCallArgOperandNo(u) != ArgNo)
        continue;

      assert(ACS.getCalledFunction()->arg_size() > u &&
             "ACS mapped into var-args arguments!");
      if (CBCandidateArg.hasValue()) {
        CBCandidateArg = nullptr;
        break;
      }
      CBCandidateArg = ACS.getCalledFunction()->getArg(u);
    }
  }

  // If we found a unique callback candidate argument, return it.
  if (CBCandidateArg.hasValue() && CBCandidateArg.getValue())
    return CBCandidateArg.getValue();

  // If no callbacks were found, or none used the underlying call site operand
  // exclusively, use the direct callee argument if available.
  const Function *Callee = CB.getCalledFunction();
  if (Callee && Callee->arg_size() > unsigned(ArgNo))
    return Callee->getArg(ArgNo);

  return nullptr;
}

ChangeStatus AbstractAttribute::update(Attributor &A) {
  ChangeStatus HasChanged = ChangeStatus::UNCHANGED;
  if (getState().isAtFixpoint())
    return HasChanged;

  LLVM_DEBUG(dbgs() << "[Attributor] Update: " << *this << "\n");

  HasChanged = updateImpl(A);

  LLVM_DEBUG(dbgs() << "[Attributor] Update " << HasChanged << " " << *this
                    << "\n");

  return HasChanged;
}

ChangeStatus
IRAttributeManifest::manifestAttrs(Attributor &A, const IRPosition &IRP,
                                   const ArrayRef<Attribute> &DeducedAttrs) {
  Function *ScopeFn = IRP.getAnchorScope();
  IRPosition::Kind PK = IRP.getPositionKind();

  // In the following some generic code that will manifest attributes in
  // DeducedAttrs if they improve the current IR. Due to the different
  // annotation positions we use the underlying AttributeList interface.

  AttributeList Attrs;
  switch (PK) {
  case IRPosition::IRP_INVALID:
  case IRPosition::IRP_FLOAT:
    return ChangeStatus::UNCHANGED;
  case IRPosition::IRP_ARGUMENT:
  case IRPosition::IRP_FUNCTION:
  case IRPosition::IRP_RETURNED:
    Attrs = ScopeFn->getAttributes();
    break;
  case IRPosition::IRP_CALL_SITE:
  case IRPosition::IRP_CALL_SITE_RETURNED:
  case IRPosition::IRP_CALL_SITE_ARGUMENT:
    Attrs = cast<CallBase>(IRP.getAnchorValue()).getAttributes();
    break;
  }

  ChangeStatus HasChanged = ChangeStatus::UNCHANGED;
  LLVMContext &Ctx = IRP.getAnchorValue().getContext();
  for (const Attribute &Attr : DeducedAttrs) {
    if (!addIfNotExistent(Ctx, Attr, Attrs, IRP.getAttrIdx()))
      continue;

    HasChanged = ChangeStatus::CHANGED;
  }

  if (HasChanged == ChangeStatus::UNCHANGED)
    return HasChanged;

  switch (PK) {
  case IRPosition::IRP_ARGUMENT:
  case IRPosition::IRP_FUNCTION:
  case IRPosition::IRP_RETURNED:
    ScopeFn->setAttributes(Attrs);
    break;
  case IRPosition::IRP_CALL_SITE:
  case IRPosition::IRP_CALL_SITE_RETURNED:
  case IRPosition::IRP_CALL_SITE_ARGUMENT:
    cast<CallBase>(IRP.getAnchorValue()).setAttributes(Attrs);
    break;
  case IRPosition::IRP_INVALID:
  case IRPosition::IRP_FLOAT:
    break;
  }

  return HasChanged;
}

const IRPosition IRPosition::EmptyKey(DenseMapInfo<void *>::getEmptyKey());
const IRPosition
    IRPosition::TombstoneKey(DenseMapInfo<void *>::getTombstoneKey());

SubsumingPositionIterator::SubsumingPositionIterator(const IRPosition &IRP) {
  IRPositions.emplace_back(IRP);

  const auto *CB = dyn_cast<CallBase>(&IRP.getAnchorValue());
  switch (IRP.getPositionKind()) {
  case IRPosition::IRP_INVALID:
  case IRPosition::IRP_FLOAT:
  case IRPosition::IRP_FUNCTION:
    return;
  case IRPosition::IRP_ARGUMENT:
  case IRPosition::IRP_RETURNED:
    IRPositions.emplace_back(IRPosition::function(*IRP.getAnchorScope()));
    return;
  case IRPosition::IRP_CALL_SITE:
    assert(CB && "Expected call site!");
    // TODO: We need to look at the operand bundles similar to the redirection
    //       in CallBase.
    if (!CB->hasOperandBundles())
      if (const Function *Callee = CB->getCalledFunction())
        IRPositions.emplace_back(IRPosition::function(*Callee));
    return;
  case IRPosition::IRP_CALL_SITE_RETURNED:
    assert(CB && "Expected call site!");
    // TODO: We need to look at the operand bundles similar to the redirection
    //       in CallBase.
    if (!CB->hasOperandBundles()) {
      if (const Function *Callee = CB->getCalledFunction()) {
        IRPositions.emplace_back(IRPosition::returned(*Callee));
        IRPositions.emplace_back(IRPosition::function(*Callee));
        for (const Argument &Arg : Callee->args())
          if (Arg.hasReturnedAttr()) {
            IRPositions.emplace_back(
                IRPosition::callsite_argument(*CB, Arg.getArgNo()));
            IRPositions.emplace_back(
                IRPosition::value(*CB->getArgOperand(Arg.getArgNo())));
            IRPositions.emplace_back(IRPosition::argument(Arg));
          }
      }
    }
    IRPositions.emplace_back(IRPosition::callsite_function(*CB));
    return;
  case IRPosition::IRP_CALL_SITE_ARGUMENT: {
    int ArgNo = IRP.getArgNo();
    assert(CB && ArgNo >= 0 && "Expected call site!");
    // TODO: We need to look at the operand bundles similar to the redirection
    //       in CallBase.
    if (!CB->hasOperandBundles()) {
      const Function *Callee = CB->getCalledFunction();
      if (Callee && Callee->arg_size() > unsigned(ArgNo))
        IRPositions.emplace_back(IRPosition::argument(*Callee->getArg(ArgNo)));
      if (Callee)
        IRPositions.emplace_back(IRPosition::function(*Callee));
    }
    IRPositions.emplace_back(IRPosition::value(IRP.getAssociatedValue()));
    return;
  }
  }
}

bool IRPosition::hasAttr(ArrayRef<Attribute::AttrKind> AKs,
                         bool IgnoreSubsumingPositions, Attributor *A) const {
  SmallVector<Attribute, 4> Attrs;
  for (const IRPosition &EquivIRP : SubsumingPositionIterator(*this)) {
    for (Attribute::AttrKind AK : AKs)
      if (EquivIRP.getAttrsFromIRAttr(AK, Attrs))
        return true;
    // The first position returned by the SubsumingPositionIterator is
    // always the position itself. If we ignore subsuming positions we
    // are done after the first iteration.
    if (IgnoreSubsumingPositions)
      break;
  }
  if (A)
    for (Attribute::AttrKind AK : AKs)
      if (getAttrsFromAssumes(AK, Attrs, *A))
        return true;
  return false;
}

void IRPosition::getAttrs(ArrayRef<Attribute::AttrKind> AKs,
                          SmallVectorImpl<Attribute> &Attrs,
                          bool IgnoreSubsumingPositions, Attributor *A) const {
  for (const IRPosition &EquivIRP : SubsumingPositionIterator(*this)) {
    for (Attribute::AttrKind AK : AKs)
      EquivIRP.getAttrsFromIRAttr(AK, Attrs);
    // The first position returned by the SubsumingPositionIterator is
    // always the position itself. If we ignore subsuming positions we
    // are done after the first iteration.
    if (IgnoreSubsumingPositions)
      break;
  }
  if (A)
    for (Attribute::AttrKind AK : AKs)
      getAttrsFromAssumes(AK, Attrs, *A);
}

bool IRPosition::getAttrsFromIRAttr(Attribute::AttrKind AK,
                                    SmallVectorImpl<Attribute> &Attrs) const {
  if (getPositionKind() == IRP_INVALID || getPositionKind() == IRP_FLOAT)
    return false;

  AttributeList AttrList;
  if (const auto *CB = dyn_cast<CallBase>(&getAnchorValue()))
    AttrList = CB->getAttributes();
  else
    AttrList = getAssociatedFunction()->getAttributes();

  bool HasAttr = AttrList.hasAttribute(getAttrIdx(), AK);
  if (HasAttr)
    Attrs.push_back(AttrList.getAttribute(getAttrIdx(), AK));
  return HasAttr;
}

bool IRPosition::getAttrsFromAssumes(Attribute::AttrKind AK,
                                     SmallVectorImpl<Attribute> &Attrs,
                                     Attributor &A) const {
  assert(getPositionKind() != IRP_INVALID && "Did expect a valid position!");
  Value &AssociatedValue = getAssociatedValue();

  const Assume2KnowledgeMap &A2K =
      A.getInfoCache().getKnowledgeMap().lookup({&AssociatedValue, AK});

  // Check if we found any potential assume use, if not we don't need to create
  // explorer iterators.
  if (A2K.empty())
    return false;

  LLVMContext &Ctx = AssociatedValue.getContext();
  unsigned AttrsSize = Attrs.size();
  MustBeExecutedContextExplorer &Explorer =
      A.getInfoCache().getMustBeExecutedContextExplorer();
  auto EIt = Explorer.begin(getCtxI()), EEnd = Explorer.end(getCtxI());
  for (auto &It : A2K)
    if (Explorer.findInContextOf(It.first, EIt, EEnd))
      Attrs.push_back(Attribute::get(Ctx, AK, It.second.Max));
  return AttrsSize != Attrs.size();
}

void IRPosition::verify() {
#ifdef EXPENSIVE_CHECKS
<<<<<<< HEAD
  switch (KindOrArgNo) {
  default:
    assert(KindOrArgNo >= 0 && "Expected argument or call site argument!");
    assert((isa<CallBase>(AnchorVal) || isa<Argument>(AnchorVal)) &&
           "Expected call base or argument for positive attribute index!");
    if (isa<Argument>(AnchorVal)) {
      assert(cast<Argument>(AnchorVal)->getArgNo() == unsigned(getArgNo()) &&
             "Argument number mismatch!");
      assert(cast<Argument>(AnchorVal) == &getAssociatedValue() &&
             "Associated value mismatch!");
    } else {
      assert(cast<CallBase>(*AnchorVal).arg_size() > unsigned(getArgNo()) &&
             "Call site argument number mismatch!");
      assert(cast<CallBase>(*AnchorVal).getArgOperand(getArgNo()) ==
                 &getAssociatedValue() &&
             "Associated value mismatch!");
    }
    break;
=======
  switch (getPositionKind()) {
>>>>>>> 918d599f
  case IRP_INVALID:
    assert(!Enc.getOpaqueValue() &&
           "Expected a nullptr for an invalid position!");
    return;
  case IRP_FLOAT:
    assert((!isa<CallBase>(&getAssociatedValue()) &&
            !isa<Argument>(&getAssociatedValue())) &&
           "Expected specialized kind for call base and argument values!");
    return;
  case IRP_RETURNED:
    assert(isa<Function>(getAsValuePtr()) &&
           "Expected function for a 'returned' position!");
    assert(getAsValuePtr() == &getAssociatedValue() &&
           "Associated value mismatch!");
    return;
  case IRP_CALL_SITE_RETURNED:
    assert((isa<CallBase>(getAsValuePtr())) &&
           "Expected call base for 'call site returned' position!");
    assert(getAsValuePtr() == &getAssociatedValue() &&
           "Associated value mismatch!");
    return;
  case IRP_CALL_SITE:
    assert((isa<CallBase>(getAsValuePtr())) &&
           "Expected call base for 'call site function' position!");
    assert(getAsValuePtr() == &getAssociatedValue() &&
           "Associated value mismatch!");
    return;
  case IRP_FUNCTION:
    assert(isa<Function>(getAsValuePtr()) &&
           "Expected function for a 'function' position!");
    assert(getAsValuePtr() == &getAssociatedValue() &&
           "Associated value mismatch!");
    return;
  case IRP_ARGUMENT:
    assert(isa<Argument>(getAsValuePtr()) &&
           "Expected argument for a 'argument' position!");
    assert(getAsValuePtr() == &getAssociatedValue() &&
           "Associated value mismatch!");
    return;
  case IRP_CALL_SITE_ARGUMENT: {
    Use *U = getAsUsePtr();
    assert(U && "Expected use for a 'call site argument' position!");
    assert(isa<CallBase>(U->getUser()) &&
           "Expected call base user for a 'call site argument' position!");
    assert(cast<CallBase>(U->getUser())->isArgOperand(U) &&
           "Expected call base argument operand for a 'call site argument' "
           "position");
    assert(cast<CallBase>(U->getUser())->getArgOperandNo(U) ==
               unsigned(getArgNo()) &&
           "Argument number mismatch!");
    assert(U->get() == &getAssociatedValue() && "Associated value mismatch!");
    return;
  }
  }
#endif
}

Optional<Constant *>
Attributor::getAssumedConstant(const Value &V, const AbstractAttribute &AA,
                               bool &UsedAssumedInformation) {
  const auto &ValueSimplifyAA = getAAFor<AAValueSimplify>(
      AA, IRPosition::value(V), /* TrackDependence */ false);
  Optional<Value *> SimplifiedV =
      ValueSimplifyAA.getAssumedSimplifiedValue(*this);
  bool IsKnown = ValueSimplifyAA.isKnown();
  UsedAssumedInformation |= !IsKnown;
  if (!SimplifiedV.hasValue()) {
    recordDependence(ValueSimplifyAA, AA, DepClassTy::OPTIONAL);
    return llvm::None;
  }
  if (isa_and_nonnull<UndefValue>(SimplifiedV.getValue())) {
    recordDependence(ValueSimplifyAA, AA, DepClassTy::OPTIONAL);
    return llvm::None;
  }
  Constant *CI = dyn_cast_or_null<Constant>(SimplifiedV.getValue());
  if (CI && CI->getType() != V.getType()) {
    // TODO: Check for a save conversion.
    return nullptr;
  }
  if (CI)
    recordDependence(ValueSimplifyAA, AA, DepClassTy::OPTIONAL);
  return CI;
}

Attributor::~Attributor() {
  // The abstract attributes are allocated via the BumpPtrAllocator Allocator,
  // thus we cannot delete them. We can, and want to, destruct them though.
  for (AbstractAttribute *AA : AllAbstractAttributes)
    AA->~AbstractAttribute();

<<<<<<< HEAD
  // The Kind2AAMap objects are allocated via a BumpPtrAllocator, we call
  // the destructor manually.
  for (auto &It : AAMap)
    It.getSecond()->~Kind2AAMapTy();

=======
>>>>>>> 918d599f
  // The QueryMapValueTy objects are allocated via a BumpPtrAllocator, we call
  // the destructor manually.
  for (auto &It : QueryMap)
    It.getSecond()->~QueryMapValueTy();
<<<<<<< HEAD

  for (auto &It : ArgumentReplacementMap)
    DeleteContainerPointers(It.second);
=======
>>>>>>> 918d599f
}

bool Attributor::isAssumedDead(const AbstractAttribute &AA,
                               const AAIsDead *FnLivenessAA,
                               bool CheckBBLivenessOnly, DepClassTy DepClass) {
  const IRPosition &IRP = AA.getIRPosition();
  if (!Functions.count(IRP.getAnchorScope()))
    return false;
  return isAssumedDead(IRP, &AA, FnLivenessAA, CheckBBLivenessOnly, DepClass);
}

bool Attributor::isAssumedDead(const Use &U,
                               const AbstractAttribute *QueryingAA,
                               const AAIsDead *FnLivenessAA,
                               bool CheckBBLivenessOnly, DepClassTy DepClass) {
  Instruction *UserI = dyn_cast<Instruction>(U.getUser());
  if (!UserI)
    return isAssumedDead(IRPosition::value(*U.get()), QueryingAA, FnLivenessAA,
                         CheckBBLivenessOnly, DepClass);

  if (auto *CB = dyn_cast<CallBase>(UserI)) {
    // For call site argument uses we can check if the argument is
    // unused/dead.
    if (CB->isArgOperand(&U)) {
      const IRPosition &CSArgPos =
          IRPosition::callsite_argument(*CB, CB->getArgOperandNo(&U));
      return isAssumedDead(CSArgPos, QueryingAA, FnLivenessAA,
                           CheckBBLivenessOnly, DepClass);
    }
  } else if (ReturnInst *RI = dyn_cast<ReturnInst>(UserI)) {
    const IRPosition &RetPos = IRPosition::returned(*RI->getFunction());
    return isAssumedDead(RetPos, QueryingAA, FnLivenessAA, CheckBBLivenessOnly,
                         DepClass);
  } else if (PHINode *PHI = dyn_cast<PHINode>(UserI)) {
    BasicBlock *IncomingBB = PHI->getIncomingBlock(U);
    return isAssumedDead(*IncomingBB->getTerminator(), QueryingAA, FnLivenessAA,
                         CheckBBLivenessOnly, DepClass);
  }

  return isAssumedDead(IRPosition::value(*UserI), QueryingAA, FnLivenessAA,
                       CheckBBLivenessOnly, DepClass);
}

bool Attributor::isAssumedDead(const Instruction &I,
                               const AbstractAttribute *QueryingAA,
                               const AAIsDead *FnLivenessAA,
                               bool CheckBBLivenessOnly, DepClassTy DepClass) {
  if (!FnLivenessAA)
    FnLivenessAA = lookupAAFor<AAIsDead>(IRPosition::function(*I.getFunction()),
                                         QueryingAA,
                                         /* TrackDependence */ false);

  // If we have a context instruction and a liveness AA we use it.
  if (FnLivenessAA &&
      FnLivenessAA->getIRPosition().getAnchorScope() == I.getFunction() &&
      FnLivenessAA->isAssumedDead(&I)) {
    if (QueryingAA)
      recordDependence(*FnLivenessAA, *QueryingAA, DepClass);
    return true;
  }

  if (CheckBBLivenessOnly)
    return false;

  const AAIsDead &IsDeadAA = getOrCreateAAFor<AAIsDead>(
      IRPosition::value(I), QueryingAA, /* TrackDependence */ false);
  // Don't check liveness for AAIsDead.
  if (QueryingAA == &IsDeadAA)
    return false;

  if (IsDeadAA.isAssumedDead()) {
    if (QueryingAA)
      recordDependence(IsDeadAA, *QueryingAA, DepClass);
    return true;
  }

  return false;
}

bool Attributor::isAssumedDead(const IRPosition &IRP,
                               const AbstractAttribute *QueryingAA,
                               const AAIsDead *FnLivenessAA,
                               bool CheckBBLivenessOnly, DepClassTy DepClass) {
  Instruction *CtxI = IRP.getCtxI();
  if (CtxI &&
      isAssumedDead(*CtxI, QueryingAA, FnLivenessAA,
                    /* CheckBBLivenessOnly */ true,
                    CheckBBLivenessOnly ? DepClass : DepClassTy::OPTIONAL))
    return true;

  if (CheckBBLivenessOnly)
    return false;

  // If we haven't succeeded we query the specific liveness info for the IRP.
  const AAIsDead *IsDeadAA;
  if (IRP.getPositionKind() == IRPosition::IRP_CALL_SITE)
    IsDeadAA = &getOrCreateAAFor<AAIsDead>(
        IRPosition::callsite_returned(cast<CallBase>(IRP.getAssociatedValue())),
        QueryingAA, /* TrackDependence */ false);
  else
    IsDeadAA = &getOrCreateAAFor<AAIsDead>(IRP, QueryingAA,
                                           /* TrackDependence */ false);
  // Don't check liveness for AAIsDead.
  if (QueryingAA == IsDeadAA)
    return false;

  if (IsDeadAA->isAssumedDead()) {
    if (QueryingAA)
      recordDependence(*IsDeadAA, *QueryingAA, DepClass);
    return true;
  }

  return false;
}

bool Attributor::checkForAllUses(function_ref<bool(const Use &, bool &)> Pred,
                                 const AbstractAttribute &QueryingAA,
                                 const Value &V, DepClassTy LivenessDepClass) {

  // Check the trivial case first as it catches void values.
  if (V.use_empty())
    return true;

  // If the value is replaced by another one, for now a constant, we do not have
  // uses. Note that this requires users of `checkForAllUses` to not recurse but
  // instead use the `follow` callback argument to look at transitive users,
  // however, that should be clear from the presence of the argument.
  bool UsedAssumedInformation = false;
  Optional<Constant *> C =
      getAssumedConstant(V, QueryingAA, UsedAssumedInformation);
  if (C.hasValue() && C.getValue()) {
    LLVM_DEBUG(dbgs() << "[Attributor] Value is simplified, uses skipped: " << V
                      << " -> " << *C.getValue() << "\n");
    return true;
  }

  const IRPosition &IRP = QueryingAA.getIRPosition();
  SmallVector<const Use *, 16> Worklist;
  SmallPtrSet<const Use *, 16> Visited;

  for (const Use &U : V.uses())
    Worklist.push_back(&U);

  LLVM_DEBUG(dbgs() << "[Attributor] Got " << Worklist.size()
                    << " initial uses to check\n");

  const Function *ScopeFn = IRP.getAnchorScope();
  const auto *LivenessAA =
      ScopeFn ? &getAAFor<AAIsDead>(QueryingAA, IRPosition::function(*ScopeFn),
                                    /* TrackDependence */ false)
              : nullptr;

  while (!Worklist.empty()) {
    const Use *U = Worklist.pop_back_val();
    if (!Visited.insert(U).second)
      continue;
    LLVM_DEBUG(dbgs() << "[Attributor] Check use: " << **U << " in "
                      << *U->getUser() << "\n");
    if (isAssumedDead(*U, &QueryingAA, LivenessAA,
                      /* CheckBBLivenessOnly */ false, LivenessDepClass)) {
      LLVM_DEBUG(dbgs() << "[Attributor] Dead use, skip!\n");
      continue;
    }
    if (U->getUser()->isDroppable()) {
      LLVM_DEBUG(dbgs() << "[Attributor] Droppable user, skip!\n");
      continue;
    }

    bool Follow = false;
    if (!Pred(*U, Follow))
      return false;
    if (!Follow)
      continue;
    for (const Use &UU : U->getUser()->uses())
      Worklist.push_back(&UU);
  }

  return true;
}

bool Attributor::checkForAllCallSites(function_ref<bool(AbstractCallSite)> Pred,
                                      const AbstractAttribute &QueryingAA,
                                      bool RequireAllCallSites,
                                      bool &AllCallSitesKnown) {
  // We can try to determine information from
  // the call sites. However, this is only possible all call sites are known,
  // hence the function has internal linkage.
  const IRPosition &IRP = QueryingAA.getIRPosition();
  const Function *AssociatedFunction = IRP.getAssociatedFunction();
  if (!AssociatedFunction) {
    LLVM_DEBUG(dbgs() << "[Attributor] No function associated with " << IRP
                      << "\n");
    AllCallSitesKnown = false;
    return false;
  }

  return checkForAllCallSites(Pred, *AssociatedFunction, RequireAllCallSites,
                              &QueryingAA, AllCallSitesKnown);
}

bool Attributor::checkForAllCallSites(function_ref<bool(AbstractCallSite)> Pred,
                                      const Function &Fn,
                                      bool RequireAllCallSites,
                                      const AbstractAttribute *QueryingAA,
                                      bool &AllCallSitesKnown) {
  if (RequireAllCallSites && !Fn.hasLocalLinkage()) {
    LLVM_DEBUG(
        dbgs()
        << "[Attributor] Function " << Fn.getName()
        << " has no internal linkage, hence not all call sites are known\n");
    AllCallSitesKnown = false;
    return false;
  }

  // If we do not require all call sites we might not see all.
  AllCallSitesKnown = RequireAllCallSites;

  SmallVector<const Use *, 8> Uses(make_pointer_range(Fn.uses()));
  for (unsigned u = 0; u < Uses.size(); ++u) {
    const Use &U = *Uses[u];
    LLVM_DEBUG(dbgs() << "[Attributor] Check use: " << *U << " in "
                      << *U.getUser() << "\n");
    if (isAssumedDead(U, QueryingAA, nullptr, /* CheckBBLivenessOnly */ true)) {
      LLVM_DEBUG(dbgs() << "[Attributor] Dead use, skip!\n");
      continue;
    }
    if (ConstantExpr *CE = dyn_cast<ConstantExpr>(U.getUser())) {
      if (CE->isCast() && CE->getType()->isPointerTy() &&
          CE->getType()->getPointerElementType()->isFunctionTy()) {
        for (const Use &CEU : CE->uses())
          Uses.push_back(&CEU);
        continue;
      }
    }

    AbstractCallSite ACS(&U);
    if (!ACS) {
      LLVM_DEBUG(dbgs() << "[Attributor] Function " << Fn.getName()
                        << " has non call site use " << *U.get() << " in "
                        << *U.getUser() << "\n");
      // BlockAddress users are allowed.
      if (isa<BlockAddress>(U.getUser()))
        continue;
      return false;
    }

    const Use *EffectiveUse =
        ACS.isCallbackCall() ? &ACS.getCalleeUseForCallback() : &U;
    if (!ACS.isCallee(EffectiveUse)) {
      if (!RequireAllCallSites)
        continue;
      LLVM_DEBUG(dbgs() << "[Attributor] User " << EffectiveUse->getUser()
                        << " is an invalid use of " << Fn.getName() << "\n");
      return false;
    }

    // Make sure the arguments that can be matched between the call site and the
    // callee argee on their type. It is unlikely they do not and it doesn't
    // make sense for all attributes to know/care about this.
    assert(&Fn == ACS.getCalledFunction() && "Expected known callee");
    unsigned MinArgsParams =
        std::min(size_t(ACS.getNumArgOperands()), Fn.arg_size());
    for (unsigned u = 0; u < MinArgsParams; ++u) {
      Value *CSArgOp = ACS.getCallArgOperand(u);
      if (CSArgOp && Fn.getArg(u)->getType() != CSArgOp->getType()) {
        LLVM_DEBUG(
            dbgs() << "[Attributor] Call site / callee argument type mismatch ["
                   << u << "@" << Fn.getName() << ": "
                   << *Fn.getArg(u)->getType() << " vs. "
                   << *ACS.getCallArgOperand(u)->getType() << "\n");
        return false;
      }
    }

    if (Pred(ACS))
      continue;

    LLVM_DEBUG(dbgs() << "[Attributor] Call site callback failed for "
                      << *ACS.getInstruction() << "\n");
    return false;
  }

  return true;
}

bool Attributor::checkForAllReturnedValuesAndReturnInsts(
    function_ref<bool(Value &, const SmallSetVector<ReturnInst *, 4> &)> Pred,
    const AbstractAttribute &QueryingAA) {

  const IRPosition &IRP = QueryingAA.getIRPosition();
  // Since we need to provide return instructions we have to have an exact
  // definition.
  const Function *AssociatedFunction = IRP.getAssociatedFunction();
  if (!AssociatedFunction)
    return false;

  // If this is a call site query we use the call site specific return values
  // and liveness information.
  // TODO: use the function scope once we have call site AAReturnedValues.
  const IRPosition &QueryIRP = IRPosition::function(*AssociatedFunction);
  const auto &AARetVal = getAAFor<AAReturnedValues>(QueryingAA, QueryIRP);
  if (!AARetVal.getState().isValidState())
    return false;

  return AARetVal.checkForAllReturnedValuesAndReturnInsts(Pred);
}

bool Attributor::checkForAllReturnedValues(
    function_ref<bool(Value &)> Pred, const AbstractAttribute &QueryingAA) {

  const IRPosition &IRP = QueryingAA.getIRPosition();
  const Function *AssociatedFunction = IRP.getAssociatedFunction();
  if (!AssociatedFunction)
    return false;

  // TODO: use the function scope once we have call site AAReturnedValues.
  const IRPosition &QueryIRP = IRPosition::function(*AssociatedFunction);
  const auto &AARetVal = getAAFor<AAReturnedValues>(QueryingAA, QueryIRP);
  if (!AARetVal.getState().isValidState())
    return false;

  return AARetVal.checkForAllReturnedValuesAndReturnInsts(
      [&](Value &RV, const SmallSetVector<ReturnInst *, 4> &) {
        return Pred(RV);
      });
}

static bool checkForAllInstructionsImpl(
    Attributor *A, InformationCache::OpcodeInstMapTy &OpcodeInstMap,
    function_ref<bool(Instruction &)> Pred, const AbstractAttribute *QueryingAA,
    const AAIsDead *LivenessAA, const ArrayRef<unsigned> &Opcodes,
    bool CheckBBLivenessOnly = false) {
  for (unsigned Opcode : Opcodes) {
    // Check if we have instructions with this opcode at all first.
    auto *Insts = OpcodeInstMap.lookup(Opcode);
    if (!Insts)
      continue;

    for (Instruction *I : *Insts) {
      // Skip dead instructions.
      if (A && A->isAssumedDead(IRPosition::value(*I), QueryingAA, LivenessAA,
                                CheckBBLivenessOnly))
        continue;

      if (!Pred(*I))
        return false;
    }
  }
  return true;
}

bool Attributor::checkForAllInstructions(function_ref<bool(Instruction &)> Pred,
                                         const AbstractAttribute &QueryingAA,
                                         const ArrayRef<unsigned> &Opcodes,
                                         bool CheckBBLivenessOnly) {

  const IRPosition &IRP = QueryingAA.getIRPosition();
  // Since we need to provide instructions we have to have an exact definition.
  const Function *AssociatedFunction = IRP.getAssociatedFunction();
  if (!AssociatedFunction)
    return false;

  // TODO: use the function scope once we have call site AAReturnedValues.
  const IRPosition &QueryIRP = IRPosition::function(*AssociatedFunction);
  const auto &LivenessAA =
      getAAFor<AAIsDead>(QueryingAA, QueryIRP, /* TrackDependence */ false);

  auto &OpcodeInstMap =
      InfoCache.getOpcodeInstMapForFunction(*AssociatedFunction);
  if (!checkForAllInstructionsImpl(this, OpcodeInstMap, Pred, &QueryingAA,
                                   &LivenessAA, Opcodes, CheckBBLivenessOnly))
    return false;

  return true;
}

bool Attributor::checkForAllReadWriteInstructions(
    function_ref<bool(Instruction &)> Pred, AbstractAttribute &QueryingAA) {

  const Function *AssociatedFunction =
      QueryingAA.getIRPosition().getAssociatedFunction();
  if (!AssociatedFunction)
    return false;

  // TODO: use the function scope once we have call site AAReturnedValues.
  const IRPosition &QueryIRP = IRPosition::function(*AssociatedFunction);
  const auto &LivenessAA =
      getAAFor<AAIsDead>(QueryingAA, QueryIRP, /* TrackDependence */ false);

  for (Instruction *I :
       InfoCache.getReadOrWriteInstsForFunction(*AssociatedFunction)) {
    // Skip dead instructions.
    if (isAssumedDead(IRPosition::value(*I), &QueryingAA, &LivenessAA))
      continue;

    if (!Pred(*I))
      return false;
  }

  return true;
}

ChangeStatus Attributor::run() {
  LLVM_DEBUG(dbgs() << "[Attributor] Identified and initialized "
                    << AllAbstractAttributes.size()
                    << " abstract attributes.\n");

  // Now that all abstract attributes are collected and initialized we start
  // the abstract analysis.

  unsigned IterationCounter = 1;

  SmallVector<AbstractAttribute *, 32> ChangedAAs;
  SetVector<AbstractAttribute *> Worklist, InvalidAAs;
  Worklist.insert(AllAbstractAttributes.begin(), AllAbstractAttributes.end());

  do {
    // Remember the size to determine new attributes.
    size_t NumAAs = AllAbstractAttributes.size();
    LLVM_DEBUG(dbgs() << "\n\n[Attributor] #Iteration: " << IterationCounter
                      << ", Worklist size: " << Worklist.size() << "\n");

    // For invalid AAs we can fix dependent AAs that have a required dependence,
    // thereby folding long dependence chains in a single step without the need
    // to run updates.
    for (unsigned u = 0; u < InvalidAAs.size(); ++u) {
      AbstractAttribute *InvalidAA = InvalidAAs[u];

      // Check the dependences to fast track invalidation.
      auto *QuerriedAAs = QueryMap.lookup(InvalidAA);
      if (!QuerriedAAs)
        continue;

      LLVM_DEBUG(dbgs() << "[Attributor] InvalidAA: " << *InvalidAA << " has "
                        << QuerriedAAs->RequiredAAs.size() << "/"
                        << QuerriedAAs->OptionalAAs.size()
                        << " required/optional dependences\n");
      for (AbstractAttribute *DepOnInvalidAA : QuerriedAAs->RequiredAAs) {
        AbstractState &DOIAAState = DepOnInvalidAA->getState();
        DOIAAState.indicatePessimisticFixpoint();
        ++NumAttributesFixedDueToRequiredDependences;
        assert(DOIAAState.isAtFixpoint() && "Expected fixpoint state!");
        if (!DOIAAState.isValidState())
          InvalidAAs.insert(DepOnInvalidAA);
        else
          ChangedAAs.push_back(DepOnInvalidAA);
      }
      Worklist.insert(QuerriedAAs->OptionalAAs.begin(),
                      QuerriedAAs->OptionalAAs.end());
      QuerriedAAs->clear();
    }

    // Add all abstract attributes that are potentially dependent on one that
    // changed to the work list.
    for (AbstractAttribute *ChangedAA : ChangedAAs) {
      if (auto *QuerriedAAs = QueryMap.lookup(ChangedAA)) {
        Worklist.insert(QuerriedAAs->OptionalAAs.begin(),
                        QuerriedAAs->OptionalAAs.end());
        Worklist.insert(QuerriedAAs->RequiredAAs.begin(),
                        QuerriedAAs->RequiredAAs.end());
        QuerriedAAs->clear();
      }
    }

    LLVM_DEBUG(dbgs() << "[Attributor] #Iteration: " << IterationCounter
                      << ", Worklist+Dependent size: " << Worklist.size()
                      << "\n");

    // Reset the changed and invalid set.
    ChangedAAs.clear();
    InvalidAAs.clear();

    // Update all abstract attribute in the work list and record the ones that
    // changed.
    for (AbstractAttribute *AA : Worklist) {
      const auto &AAState = AA->getState();
      if (!AAState.isAtFixpoint() &&
          !isAssumedDead(*AA, nullptr, /* CheckBBLivenessOnly */ true)) {
        if (updateAA(*AA) == ChangeStatus::CHANGED) {
          ChangedAAs.push_back(AA);
        }
      }
<<<<<<< HEAD

=======
      // Use the InvalidAAs vector to propagate invalid states fast transitively
      // without requiring updates.
      if (!AAState.isValidState())
        InvalidAAs.insert(AA);
    }
>>>>>>> 918d599f

    // Add attributes to the changed set if they have been created in the last
    // iteration.
    ChangedAAs.append(AllAbstractAttributes.begin() + NumAAs,
                      AllAbstractAttributes.end());

    // Reset the work list and repopulate with the changed abstract attributes.
    // Note that dependent ones are added above.
    Worklist.clear();
    Worklist.insert(ChangedAAs.begin(), ChangedAAs.end());

  } while (!Worklist.empty() && (IterationCounter++ < MaxFixpointIterations ||
                                 VerifyMaxFixpointIterations));

  LLVM_DEBUG(dbgs() << "\n[Attributor] Fixpoint iteration done after: "
                    << IterationCounter << "/" << MaxFixpointIterations
                    << " iterations\n");

  size_t NumFinalAAs = AllAbstractAttributes.size();

  // Reset abstract arguments not settled in a sound fixpoint by now. This
  // happens when we stopped the fixpoint iteration early. Note that only the
  // ones marked as "changed" *and* the ones transitively depending on them
  // need to be reverted to a pessimistic state. Others might not be in a
  // fixpoint state but we can use the optimistic results for them anyway.
  SmallPtrSet<AbstractAttribute *, 32> Visited;
  for (unsigned u = 0; u < ChangedAAs.size(); u++) {
    AbstractAttribute *ChangedAA = ChangedAAs[u];
    if (!Visited.insert(ChangedAA).second)
      continue;

    AbstractState &State = ChangedAA->getState();
    if (!State.isAtFixpoint()) {
      State.indicatePessimisticFixpoint();

      NumAttributesTimedOut++;
    }

    if (auto *QuerriedAAs = QueryMap.lookup(ChangedAA)) {
      ChangedAAs.append(QuerriedAAs->OptionalAAs.begin(),
                        QuerriedAAs->OptionalAAs.end());
      ChangedAAs.append(QuerriedAAs->RequiredAAs.begin(),
                        QuerriedAAs->RequiredAAs.end());
      // Release the memory early.
      QuerriedAAs->clear();
    }
  }

  LLVM_DEBUG({
    if (!Visited.empty())
      dbgs() << "\n[Attributor] Finalized " << Visited.size()
             << " abstract attributes.\n";
  });

  unsigned NumManifested = 0;
  unsigned NumAtFixpoint = 0;
  ChangeStatus ManifestChange = ChangeStatus::UNCHANGED;
  for (AbstractAttribute *AA : AllAbstractAttributes) {
    AbstractState &State = AA->getState();

    // If there is not already a fixpoint reached, we can now take the
    // optimistic state. This is correct because we enforced a pessimistic one
    // on abstract attributes that were transitively dependent on a changed one
    // already above.
    if (!State.isAtFixpoint())
      State.indicateOptimisticFixpoint();

    // If the state is invalid, we do not try to manifest it.
    if (!State.isValidState())
      continue;

    // Skip dead code.
    if (isAssumedDead(*AA, nullptr, /* CheckBBLivenessOnly */ true))
      continue;
    // Manifest the state and record if we changed the IR.
    ChangeStatus LocalChange = AA->manifest(*this);
    if (LocalChange == ChangeStatus::CHANGED && AreStatisticsEnabled())
      AA->trackStatistics();
    LLVM_DEBUG(dbgs() << "[Attributor] Manifest " << LocalChange << " : " << *AA
                      << "\n");

    ManifestChange = ManifestChange | LocalChange;

    NumAtFixpoint++;
    NumManifested += (LocalChange == ChangeStatus::CHANGED);
  }

  (void)NumManifested;
  (void)NumAtFixpoint;
  LLVM_DEBUG(dbgs() << "\n[Attributor] Manifested " << NumManifested
                    << " arguments while " << NumAtFixpoint
                    << " were in a valid fixpoint state\n");

  NumAttributesManifested += NumManifested;
  NumAttributesValidFixpoint += NumAtFixpoint;

  (void)NumFinalAAs;
  if (NumFinalAAs != AllAbstractAttributes.size()) {
    for (unsigned u = NumFinalAAs; u < AllAbstractAttributes.size(); ++u)
      errs() << "Unexpected abstract attribute: " << *AllAbstractAttributes[u]
             << " :: "
             << AllAbstractAttributes[u]->getIRPosition().getAssociatedValue()
             << "\n";
    llvm_unreachable("Expected the final number of abstract attributes to "
                     "remain unchanged!");
  }

  // Delete stuff at the end to avoid invalid references and a nice order.
  {
    LLVM_DEBUG(dbgs() << "\n[Attributor] Delete at least "
                      << ToBeDeletedFunctions.size() << " functions and "
                      << ToBeDeletedBlocks.size() << " blocks and "
                      << ToBeDeletedInsts.size() << " instructions and "
                      << ToBeChangedUses.size() << " uses\n");

    SmallVector<WeakTrackingVH, 32> DeadInsts;
    SmallVector<Instruction *, 32> TerminatorsToFold;

    for (auto &It : ToBeChangedUses) {
      Use *U = It.first;
      Value *NewV = It.second;
      Value *OldV = U->get();

      // Do not replace uses in returns if the value is a must-tail call we will
      // not delete.
      if (isa<ReturnInst>(U->getUser()))
        if (auto *CI = dyn_cast<CallInst>(OldV->stripPointerCasts()))
          if (CI->isMustTailCall() && !ToBeDeletedInsts.count(CI))
            continue;

      LLVM_DEBUG(dbgs() << "Use " << *NewV << " in " << *U->getUser()
                        << " instead of " << *OldV << "\n");
      U->set(NewV);
      // Do not modify call instructions outside the SCC.
      if (auto *CB = dyn_cast<CallBase>(OldV))
        if (!Functions.count(CB->getCaller()))
          continue;
      if (Instruction *I = dyn_cast<Instruction>(OldV)) {
        CGModifiedFunctions.insert(I->getFunction());
        if (!isa<PHINode>(I) && !ToBeDeletedInsts.count(I) &&
            isInstructionTriviallyDead(I))
          DeadInsts.push_back(I);
      }
      if (isa<Constant>(NewV) && isa<BranchInst>(U->getUser())) {
        Instruction *UserI = cast<Instruction>(U->getUser());
        if (isa<UndefValue>(NewV)) {
          ToBeChangedToUnreachableInsts.insert(UserI);
        } else {
          TerminatorsToFold.push_back(UserI);
        }
      }
    }
    for (auto &V : InvokeWithDeadSuccessor)
      if (InvokeInst *II = dyn_cast_or_null<InvokeInst>(V)) {
        bool UnwindBBIsDead = II->hasFnAttr(Attribute::NoUnwind);
        bool NormalBBIsDead = II->hasFnAttr(Attribute::NoReturn);
        bool Invoke2CallAllowed =
            !AAIsDead::mayCatchAsynchronousExceptions(*II->getFunction());
        assert((UnwindBBIsDead || NormalBBIsDead) &&
               "Invoke does not have dead successors!");
        BasicBlock *BB = II->getParent();
        BasicBlock *NormalDestBB = II->getNormalDest();
        if (UnwindBBIsDead) {
          Instruction *NormalNextIP = &NormalDestBB->front();
          if (Invoke2CallAllowed) {
            changeToCall(II);
            NormalNextIP = BB->getTerminator();
          }
          if (NormalBBIsDead)
            ToBeChangedToUnreachableInsts.insert(NormalNextIP);
        } else {
          assert(NormalBBIsDead && "Broken invariant!");
          if (!NormalDestBB->getUniquePredecessor())
            NormalDestBB = SplitBlockPredecessors(NormalDestBB, {BB}, ".dead");
          ToBeChangedToUnreachableInsts.insert(&NormalDestBB->front());
        }
      }
    for (Instruction *I : TerminatorsToFold) {
      CGModifiedFunctions.insert(I->getFunction());
      ConstantFoldTerminator(I->getParent());
    }
    for (auto &V : ToBeChangedToUnreachableInsts)
      if (Instruction *I = dyn_cast_or_null<Instruction>(V)) {
        CGModifiedFunctions.insert(I->getFunction());
        changeToUnreachable(I, /* UseLLVMTrap */ false);
      }

    for (auto &V : ToBeDeletedInsts) {
      if (Instruction *I = dyn_cast_or_null<Instruction>(V)) {
        I->dropDroppableUses();
        CGModifiedFunctions.insert(I->getFunction());
        if (!I->getType()->isVoidTy())
          I->replaceAllUsesWith(UndefValue::get(I->getType()));
        if (!isa<PHINode>(I) && isInstructionTriviallyDead(I))
          DeadInsts.push_back(I);
        else
          I->eraseFromParent();
      }
    }

    RecursivelyDeleteTriviallyDeadInstructions(DeadInsts);

    if (unsigned NumDeadBlocks = ToBeDeletedBlocks.size()) {
      SmallVector<BasicBlock *, 8> ToBeDeletedBBs;
      ToBeDeletedBBs.reserve(NumDeadBlocks);
      for (BasicBlock *BB : ToBeDeletedBlocks) {
        CGModifiedFunctions.insert(BB->getParent());
        ToBeDeletedBBs.push_back(BB);
      }
      // Actually we do not delete the blocks but squash them into a single
      // unreachable but untangling branches that jump here is something we need
      // to do in a more generic way.
      DetatchDeadBlocks(ToBeDeletedBBs, nullptr);
    }

    // Identify dead internal functions and delete them. This happens outside
    // the other fixpoint analysis as we might treat potentially dead functions
    // as live to lower the number of iterations. If they happen to be dead, the
    // below fixpoint loop will identify and eliminate them.
    SmallVector<Function *, 8> InternalFns;
    for (Function *F : Functions)
      if (F->hasLocalLinkage())
        InternalFns.push_back(F);

    bool FoundDeadFn = true;
    while (FoundDeadFn) {
      FoundDeadFn = false;
      for (unsigned u = 0, e = InternalFns.size(); u < e; ++u) {
        Function *F = InternalFns[u];
        if (!F)
          continue;

        bool AllCallSitesKnown;
        if (!checkForAllCallSites(
                [this](AbstractCallSite ACS) {
                  return ToBeDeletedFunctions.count(
                      ACS.getInstruction()->getFunction());
                },
                *F, true, nullptr, AllCallSitesKnown))
          continue;

        ToBeDeletedFunctions.insert(F);
        InternalFns[u] = nullptr;
        FoundDeadFn = true;
      }
    }
  }

  // Rewrite the functions as requested during manifest.
  ManifestChange =
      ManifestChange | rewriteFunctionSignatures(CGModifiedFunctions);

  for (Function *Fn : CGModifiedFunctions)
    CGUpdater.reanalyzeFunction(*Fn);

  for (Function *Fn : ToBeDeletedFunctions)
    CGUpdater.removeFunction(*Fn);

  NumFnDeleted += ToBeDeletedFunctions.size();

  if (VerifyMaxFixpointIterations &&
      IterationCounter != MaxFixpointIterations) {
    errs() << "\n[Attributor] Fixpoint iteration done after: "
           << IterationCounter << "/" << MaxFixpointIterations
           << " iterations\n";
    llvm_unreachable("The fixpoint was not reached with exactly the number of "
                     "specified iterations!");
  }

#ifdef EXPENSIVE_CHECKS
  for (Function *F : Functions) {
    if (ToBeDeletedFunctions.count(F))
      continue;
    assert(!verifyFunction(*F, &errs()) && "Module verification failed!");
  }
#endif

  return ManifestChange;
}

ChangeStatus Attributor::updateAA(AbstractAttribute &AA) {
  // Use a new dependence vector for this update.
  DependenceVector DV;
  DependenceStack.push_back(&DV);

  auto &AAState = AA.getState();
  ChangeStatus CS = AA.update(*this);
  if (DV.empty()) {
    // If the attribute did not query any non-fix information, the state
    // will not change and we can indicate that right away.
    AAState.indicateOptimisticFixpoint();
  }

  if (!AAState.isAtFixpoint())
    rememberDependences();

  // Verify the stack was used properly, that is we pop the dependence vector we
  // put there earlier.
  DependenceVector *PoppedDV = DependenceStack.pop_back_val();
  (void)PoppedDV;
  assert(PoppedDV == &DV && "Inconsistent usage of the dependence stack!");

  return CS;
}

/// Create a shallow wrapper for \p F such that \p F has internal linkage
/// afterwards. It also sets the original \p F 's name to anonymous
///
/// A wrapper is a function with the same type (and attributes) as \p F
/// that will only call \p F and return the result, if any.
///
/// Assuming the declaration of looks like:
///   rty F(aty0 arg0, ..., atyN argN);
///
/// The wrapper will then look as follows:
///   rty wrapper(aty0 arg0, ..., atyN argN) {
///     return F(arg0, ..., argN);
///   }
///
static void createShallowWrapper(Function &F) {
  assert(AllowShallowWrappers &&
         "Cannot create a wrapper if it is not allowed!");
  assert(!F.isDeclaration() && "Cannot create a wrapper around a declaration!");

  Module &M = *F.getParent();
  LLVMContext &Ctx = M.getContext();
  FunctionType *FnTy = F.getFunctionType();

  Function *Wrapper =
      Function::Create(FnTy, F.getLinkage(), F.getAddressSpace(), F.getName());
  F.setName(""); // set the inside function anonymous
  M.getFunctionList().insert(F.getIterator(), Wrapper);

  F.setLinkage(GlobalValue::InternalLinkage);

  F.replaceAllUsesWith(Wrapper);
  assert(F.use_empty() && "Uses remained after wrapper was created!");

  // Move the COMDAT section to the wrapper.
  // TODO: Check if we need to keep it for F as well.
  Wrapper->setComdat(F.getComdat());
  F.setComdat(nullptr);

  // Copy all metadata and attributes but keep them on F as well.
  SmallVector<std::pair<unsigned, MDNode *>, 1> MDs;
  F.getAllMetadata(MDs);
  for (auto MDIt : MDs)
    Wrapper->addMetadata(MDIt.first, *MDIt.second);
  Wrapper->setAttributes(F.getAttributes());

  // Create the call in the wrapper.
  BasicBlock *EntryBB = BasicBlock::Create(Ctx, "entry", Wrapper);

  SmallVector<Value *, 8> Args;
  auto FArgIt = F.arg_begin();
  for (Argument &Arg : Wrapper->args()) {
    Args.push_back(&Arg);
    Arg.setName((FArgIt++)->getName());
  }

  CallInst *CI = CallInst::Create(&F, Args, "", EntryBB);
  CI->setTailCall(true);
  CI->addAttribute(AttributeList::FunctionIndex, Attribute::NoInline);
  ReturnInst::Create(Ctx, CI->getType()->isVoidTy() ? nullptr : CI, EntryBB);

  NumFnShallowWrapperCreated++;
}

bool Attributor::isValidFunctionSignatureRewrite(
    Argument &Arg, ArrayRef<Type *> ReplacementTypes) {

  auto CallSiteCanBeChanged = [](AbstractCallSite ACS) {
    // Forbid must-tail calls for now.
    return !ACS.isCallbackCall() && !ACS.getInstruction()->isMustTailCall();
  };

  Function *Fn = Arg.getParent();
  // Avoid var-arg functions for now.
  if (Fn->isVarArg()) {
    LLVM_DEBUG(dbgs() << "[Attributor] Cannot rewrite var-args functions\n");
    return false;
  }

  // Avoid functions with complicated argument passing semantics.
  AttributeList FnAttributeList = Fn->getAttributes();
  if (FnAttributeList.hasAttrSomewhere(Attribute::Nest) ||
      FnAttributeList.hasAttrSomewhere(Attribute::StructRet) ||
      FnAttributeList.hasAttrSomewhere(Attribute::InAlloca)) {
    LLVM_DEBUG(
        dbgs() << "[Attributor] Cannot rewrite due to complex attribute\n");
    return false;
  }

  // Avoid callbacks for now.
  bool AllCallSitesKnown;
  if (!checkForAllCallSites(CallSiteCanBeChanged, *Fn, true, nullptr,
                            AllCallSitesKnown)) {
    LLVM_DEBUG(dbgs() << "[Attributor] Cannot rewrite all call sites\n");
    return false;
  }

  auto InstPred = [](Instruction &I) {
    if (auto *CI = dyn_cast<CallInst>(&I))
      return !CI->isMustTailCall();
    return true;
  };

  // Forbid must-tail calls for now.
  // TODO:
  auto &OpcodeInstMap = InfoCache.getOpcodeInstMapForFunction(*Fn);
  if (!checkForAllInstructionsImpl(nullptr, OpcodeInstMap, InstPred, nullptr,
                                   nullptr, {Instruction::Call})) {
    LLVM_DEBUG(dbgs() << "[Attributor] Cannot rewrite due to instructions\n");
    return false;
  }

  return true;
}

bool Attributor::registerFunctionSignatureRewrite(
    Argument &Arg, ArrayRef<Type *> ReplacementTypes,
    ArgumentReplacementInfo::CalleeRepairCBTy &&CalleeRepairCB,
    ArgumentReplacementInfo::ACSRepairCBTy &&ACSRepairCB) {
  LLVM_DEBUG(dbgs() << "[Attributor] Register new rewrite of " << Arg << " in "
                    << Arg.getParent()->getName() << " with "
                    << ReplacementTypes.size() << " replacements\n");
  assert(isValidFunctionSignatureRewrite(Arg, ReplacementTypes) &&
         "Cannot register an invalid rewrite");

  Function *Fn = Arg.getParent();
  SmallVectorImpl<std::unique_ptr<ArgumentReplacementInfo>> &ARIs =
      ArgumentReplacementMap[Fn];
  if (ARIs.empty())
    ARIs.resize(Fn->arg_size());

  // If we have a replacement already with less than or equal new arguments,
  // ignore this request.
  std::unique_ptr<ArgumentReplacementInfo> &ARI = ARIs[Arg.getArgNo()];
  if (ARI && ARI->getNumReplacementArgs() <= ReplacementTypes.size()) {
    LLVM_DEBUG(dbgs() << "[Attributor] Existing rewrite is preferred\n");
    return false;
  }

  // If we have a replacement already but we like the new one better, delete
  // the old.
  ARI.reset();

  LLVM_DEBUG(dbgs() << "[Attributor] Register new rewrite of " << Arg << " in "
                    << Arg.getParent()->getName() << " with "
                    << ReplacementTypes.size() << " replacements\n");

  // Remember the replacement.
  ARI.reset(new ArgumentReplacementInfo(*this, Arg, ReplacementTypes,
                                        std::move(CalleeRepairCB),
                                        std::move(ACSRepairCB)));

  return true;
}

ChangeStatus Attributor::rewriteFunctionSignatures(
    SmallPtrSetImpl<Function *> &ModifiedFns) {
  ChangeStatus Changed = ChangeStatus::UNCHANGED;

  for (auto &It : ArgumentReplacementMap) {
    Function *OldFn = It.getFirst();

    // Deleted functions do not require rewrites.
    if (ToBeDeletedFunctions.count(OldFn))
      continue;

    const SmallVectorImpl<std::unique_ptr<ArgumentReplacementInfo>> &ARIs = It.getSecond();
    assert(ARIs.size() == OldFn->arg_size() && "Inconsistent state!");

    SmallVector<Type *, 16> NewArgumentTypes;
    SmallVector<AttributeSet, 16> NewArgumentAttributes;

    // Collect replacement argument types and copy over existing attributes.
    AttributeList OldFnAttributeList = OldFn->getAttributes();
    for (Argument &Arg : OldFn->args()) {
      if (const std::unique_ptr<ArgumentReplacementInfo> &ARI = ARIs[Arg.getArgNo()]) {
        NewArgumentTypes.append(ARI->ReplacementTypes.begin(),
                                ARI->ReplacementTypes.end());
        NewArgumentAttributes.append(ARI->getNumReplacementArgs(),
                                     AttributeSet());
      } else {
        NewArgumentTypes.push_back(Arg.getType());
        NewArgumentAttributes.push_back(
            OldFnAttributeList.getParamAttributes(Arg.getArgNo()));
      }
    }

    FunctionType *OldFnTy = OldFn->getFunctionType();
    Type *RetTy = OldFnTy->getReturnType();

    // Construct the new function type using the new arguments types.
    FunctionType *NewFnTy =
        FunctionType::get(RetTy, NewArgumentTypes, OldFnTy->isVarArg());

    LLVM_DEBUG(dbgs() << "[Attributor] Function rewrite '" << OldFn->getName()
                      << "' from " << *OldFn->getFunctionType() << " to "
                      << *NewFnTy << "\n");

    // Create the new function body and insert it into the module.
    Function *NewFn = Function::Create(NewFnTy, OldFn->getLinkage(),
                                       OldFn->getAddressSpace(), "");
    OldFn->getParent()->getFunctionList().insert(OldFn->getIterator(), NewFn);
    NewFn->takeName(OldFn);
    NewFn->copyAttributesFrom(OldFn);

    // Patch the pointer to LLVM function in debug info descriptor.
    NewFn->setSubprogram(OldFn->getSubprogram());
    OldFn->setSubprogram(nullptr);

    // Recompute the parameter attributes list based on the new arguments for
    // the function.
    LLVMContext &Ctx = OldFn->getContext();
    NewFn->setAttributes(AttributeList::get(
        Ctx, OldFnAttributeList.getFnAttributes(),
        OldFnAttributeList.getRetAttributes(), NewArgumentAttributes));

    // Since we have now created the new function, splice the body of the old
    // function right into the new function, leaving the old rotting hulk of the
    // function empty.
    NewFn->getBasicBlockList().splice(NewFn->begin(),
                                      OldFn->getBasicBlockList());

    // Set of all "call-like" instructions that invoke the old function mapped
    // to their new replacements.
    SmallVector<std::pair<CallBase *, CallBase *>, 8> CallSitePairs;

    // Callback to create a new "call-like" instruction for a given one.
    auto CallSiteReplacementCreator = [&](AbstractCallSite ACS) {
      CallBase *OldCB = cast<CallBase>(ACS.getInstruction());
      const AttributeList &OldCallAttributeList = OldCB->getAttributes();

      // Collect the new argument operands for the replacement call site.
      SmallVector<Value *, 16> NewArgOperands;
      SmallVector<AttributeSet, 16> NewArgOperandAttributes;
      for (unsigned OldArgNum = 0; OldArgNum < ARIs.size(); ++OldArgNum) {
        unsigned NewFirstArgNum = NewArgOperands.size();
        (void)NewFirstArgNum; // only used inside assert.
        if (const std::unique_ptr<ArgumentReplacementInfo> &ARI = ARIs[OldArgNum]) {
          if (ARI->ACSRepairCB)
            ARI->ACSRepairCB(*ARI, ACS, NewArgOperands);
          assert(ARI->getNumReplacementArgs() + NewFirstArgNum ==
                     NewArgOperands.size() &&
                 "ACS repair callback did not provide as many operand as new "
                 "types were registered!");
          // TODO: Exose the attribute set to the ACS repair callback
          NewArgOperandAttributes.append(ARI->ReplacementTypes.size(),
                                         AttributeSet());
        } else {
          NewArgOperands.push_back(ACS.getCallArgOperand(OldArgNum));
          NewArgOperandAttributes.push_back(
              OldCallAttributeList.getParamAttributes(OldArgNum));
        }
      }

      assert(NewArgOperands.size() == NewArgOperandAttributes.size() &&
             "Mismatch # argument operands vs. # argument operand attributes!");
      assert(NewArgOperands.size() == NewFn->arg_size() &&
             "Mismatch # argument operands vs. # function arguments!");

      SmallVector<OperandBundleDef, 4> OperandBundleDefs;
      OldCB->getOperandBundlesAsDefs(OperandBundleDefs);

      // Create a new call or invoke instruction to replace the old one.
      CallBase *NewCB;
      if (InvokeInst *II = dyn_cast<InvokeInst>(OldCB)) {
        NewCB =
            InvokeInst::Create(NewFn, II->getNormalDest(), II->getUnwindDest(),
                               NewArgOperands, OperandBundleDefs, "", OldCB);
      } else {
        auto *NewCI = CallInst::Create(NewFn, NewArgOperands, OperandBundleDefs,
                                       "", OldCB);
        NewCI->setTailCallKind(cast<CallInst>(OldCB)->getTailCallKind());
        NewCB = NewCI;
      }

      // Copy over various properties and the new attributes.
      uint64_t W;
      if (OldCB->extractProfTotalWeight(W))
        NewCB->setProfWeight(W);
      NewCB->setCallingConv(OldCB->getCallingConv());
      NewCB->setDebugLoc(OldCB->getDebugLoc());
      NewCB->takeName(OldCB);
      NewCB->setAttributes(AttributeList::get(
          Ctx, OldCallAttributeList.getFnAttributes(),
          OldCallAttributeList.getRetAttributes(), NewArgOperandAttributes));

      CallSitePairs.push_back({OldCB, NewCB});
      return true;
    };

    // Use the CallSiteReplacementCreator to create replacement call sites.
    bool AllCallSitesKnown;
    bool Success = checkForAllCallSites(CallSiteReplacementCreator, *OldFn,
                                        true, nullptr, AllCallSitesKnown);
    (void)Success;
    assert(Success && "Assumed call site replacement to succeed!");

    // Rewire the arguments.
    auto OldFnArgIt = OldFn->arg_begin();
    auto NewFnArgIt = NewFn->arg_begin();
    for (unsigned OldArgNum = 0; OldArgNum < ARIs.size();
         ++OldArgNum, ++OldFnArgIt) {
      if (const std::unique_ptr<ArgumentReplacementInfo> &ARI =
              ARIs[OldArgNum]) {
        if (ARI->CalleeRepairCB)
          ARI->CalleeRepairCB(*ARI, *NewFn, NewFnArgIt);
        NewFnArgIt += ARI->ReplacementTypes.size();
      } else {
        NewFnArgIt->takeName(&*OldFnArgIt);
        OldFnArgIt->replaceAllUsesWith(&*NewFnArgIt);
        ++NewFnArgIt;
      }
    }

    // Eliminate the instructions *after* we visited all of them.
    for (auto &CallSitePair : CallSitePairs) {
      CallBase &OldCB = *CallSitePair.first;
      CallBase &NewCB = *CallSitePair.second;
      ModifiedFns.insert(OldCB.getFunction());
      CGUpdater.replaceCallSite(OldCB, NewCB);
      OldCB.replaceAllUsesWith(&NewCB);
      OldCB.eraseFromParent();
    }

    // Replace the function in the call graph (if any).
    CGUpdater.replaceFunctionWith(*OldFn, *NewFn);

    // If the old function was modified and needed to be reanalyzed, the new one
    // does now.
    if (ModifiedFns.erase(OldFn))
      ModifiedFns.insert(NewFn);

    Changed = ChangeStatus::CHANGED;
  }

  return Changed;
}

void InformationCache::initializeInformationCache(const Function &CF,
                                                  FunctionInfo &FI) {
  // As we do not modify the function here we can remove the const
  // withouth breaking implicit assumptions. At the end of the day, we could
  // initialize the cache eagerly which would look the same to the users.
  Function &F = const_cast<Function &>(CF);

  // Walk all instructions to find interesting instructions that might be
  // queried by abstract attributes during their initialization or update.
  // This has to happen before we create attributes.

  for (Instruction &I : instructions(&F)) {
    bool IsInterestingOpcode = false;

    // To allow easy access to all instructions in a function with a given
    // opcode we store them in the InfoCache. As not all opcodes are interesting
    // to concrete attributes we only cache the ones that are as identified in
    // the following switch.
    // Note: There are no concrete attributes now so this is initially empty.
    switch (I.getOpcode()) {
    default:
      assert(!isa<CallBase>(&I) &&
             "New call base instruction type needs to be known in the "
             "Attributor.");
      break;
    case Instruction::Call:
      // Calls are interesting on their own, additionally:
      // For `llvm.assume` calls we also fill the KnowledgeMap as we find them.
      // For `must-tail` calls we remember the caller and callee.
      if (IntrinsicInst *Assume = dyn_cast<IntrinsicInst>(&I)) {
        if (Assume->getIntrinsicID() == Intrinsic::assume)
          fillMapFromAssume(*Assume, KnowledgeMap);
      } else if (cast<CallInst>(I).isMustTailCall()) {
        FI.ContainsMustTailCall = true;
        if (const Function *Callee = cast<CallInst>(I).getCalledFunction())
          getFunctionInfo(*Callee).CalledViaMustTail = true;
      }
      LLVM_FALLTHROUGH;
    case Instruction::CallBr:
    case Instruction::Invoke:
    case Instruction::CleanupRet:
    case Instruction::CatchSwitch:
    case Instruction::AtomicRMW:
    case Instruction::AtomicCmpXchg:
    case Instruction::Br:
    case Instruction::Resume:
    case Instruction::Ret:
    case Instruction::Load:
      // The alignment of a pointer is interesting for loads.
    case Instruction::Store:
      // The alignment of a pointer is interesting for stores.
      IsInterestingOpcode = true;
    }
    if (IsInterestingOpcode) {
      auto *&Insts = FI.OpcodeInstMap[I.getOpcode()];
      if (!Insts)
        Insts = new (Allocator) InstructionVectorTy();
      Insts->push_back(&I);
    }
    if (I.mayReadOrWriteMemory())
      FI.RWInsts.push_back(&I);
  }

  if (F.hasFnAttribute(Attribute::AlwaysInline) &&
      isInlineViable(F).isSuccess())
    InlineableFunctions.insert(&F);
}

InformationCache::FunctionInfo::~FunctionInfo() {
  // The instruction vectors are allocated using a BumpPtrAllocator, we need to
  // manually destroy them.
  for (auto &It : OpcodeInstMap)
    It.getSecond()->~InstructionVectorTy();
}

void Attributor::recordDependence(const AbstractAttribute &FromAA,
                                  const AbstractAttribute &ToAA,
                                  DepClassTy DepClass) {
  // If we are outside of an update, thus before the actual fixpoint iteration
  // started (= when we create AAs), we do not track dependences because we will
  // put all AAs into the initial worklist anyway.
  if (DependenceStack.empty())
    return;
  if (FromAA.getState().isAtFixpoint())
    return;
  DependenceStack.back()->push_back({&FromAA, &ToAA, DepClass});
}

<<<<<<< HEAD
  QueryMapValueTy *&DepAAs = QueryMap[&FromAA];
  if (!DepAAs)
    DepAAs = new (Allocator) QueryMapValueTy();

  if (DepClass == DepClassTy::REQUIRED)
    DepAAs->RequiredAAs.insert(const_cast<AbstractAttribute *>(&ToAA));
  else
    DepAAs->OptionalAAs.insert(const_cast<AbstractAttribute *>(&ToAA));
  QueriedNonFixAA = true;
=======
void Attributor::rememberDependences() {
  assert(!DependenceStack.empty() && "No dependences to remember!");

  for (DepInfo &DI : *DependenceStack.back()) {
    QueryMapValueTy *&DepAAs = QueryMap[DI.FromAA];
    if (!DepAAs)
      DepAAs = new (Allocator) QueryMapValueTy();

    if (DI.DepClass == DepClassTy::REQUIRED)
      DepAAs->RequiredAAs.insert(const_cast<AbstractAttribute *>(DI.ToAA));
    else
      DepAAs->OptionalAAs.insert(const_cast<AbstractAttribute *>(DI.ToAA));
  }
>>>>>>> 918d599f
}

void Attributor::identifyDefaultAbstractAttributes(Function &F) {
  if (!VisitedFunctions.insert(&F).second)
    return;
  if (F.isDeclaration())
    return;

  // In non-module runs we need to look at the call sites of a function to
  // determine if it is part of a must-tail call edge. This will influence what
  // attributes we can derive.
  InformationCache::FunctionInfo &FI = InfoCache.getFunctionInfo(F);
  if (!isModulePass() && !FI.CalledViaMustTail) {
    for (const Use &U : F.uses())
      if (const auto *CB = dyn_cast<CallBase>(U.getUser()))
        if (CB->isCallee(&U) && CB->isMustTailCall())
          FI.CalledViaMustTail = true;
  }

  IRPosition FPos = IRPosition::function(F);

  // Check for dead BasicBlocks in every function.
  // We need dead instruction detection because we do not want to deal with
  // broken IR in which SSA rules do not apply.
  getOrCreateAAFor<AAIsDead>(FPos);

  // Every function might be "will-return".
  getOrCreateAAFor<AAWillReturn>(FPos);

  // Every function might contain instructions that cause "undefined behavior".
  getOrCreateAAFor<AAUndefinedBehavior>(FPos);

  // Every function can be nounwind.
  getOrCreateAAFor<AANoUnwind>(FPos);

  // Every function might be marked "nosync"
  getOrCreateAAFor<AANoSync>(FPos);

  // Every function might be "no-free".
  getOrCreateAAFor<AANoFree>(FPos);

  // Every function might be "no-return".
  getOrCreateAAFor<AANoReturn>(FPos);

  // Every function might be "no-recurse".
  getOrCreateAAFor<AANoRecurse>(FPos);

  // Every function might be "readnone/readonly/writeonly/...".
  getOrCreateAAFor<AAMemoryBehavior>(FPos);

  // Every function can be "readnone/argmemonly/inaccessiblememonly/...".
  getOrCreateAAFor<AAMemoryLocation>(FPos);

  // Every function might be applicable for Heap-To-Stack conversion.
  if (EnableHeapToStack)
    getOrCreateAAFor<AAHeapToStack>(FPos);

  // Return attributes are only appropriate if the return type is non void.
  Type *ReturnType = F.getReturnType();
  if (!ReturnType->isVoidTy()) {
    // Argument attribute "returned" --- Create only one per function even
    // though it is an argument attribute.
    getOrCreateAAFor<AAReturnedValues>(FPos);

    IRPosition RetPos = IRPosition::returned(F);

    // Every returned value might be dead.
    getOrCreateAAFor<AAIsDead>(RetPos);

    // Every function might be simplified.
    getOrCreateAAFor<AAValueSimplify>(RetPos);

    if (ReturnType->isPointerTy()) {

      // Every function with pointer return type might be marked align.
      getOrCreateAAFor<AAAlign>(RetPos);

      // Every function with pointer return type might be marked nonnull.
      getOrCreateAAFor<AANonNull>(RetPos);

      // Every function with pointer return type might be marked noalias.
      getOrCreateAAFor<AANoAlias>(RetPos);

      // Every function with pointer return type might be marked
      // dereferenceable.
      getOrCreateAAFor<AADereferenceable>(RetPos);
    }
  }

  for (Argument &Arg : F.args()) {
    IRPosition ArgPos = IRPosition::argument(Arg);

    // Every argument might be simplified.
    getOrCreateAAFor<AAValueSimplify>(ArgPos);

    // Every argument might be dead.
    getOrCreateAAFor<AAIsDead>(ArgPos);

    if (Arg.getType()->isPointerTy()) {
      // Every argument with pointer type might be marked nonnull.
      getOrCreateAAFor<AANonNull>(ArgPos);

      // Every argument with pointer type might be marked noalias.
      getOrCreateAAFor<AANoAlias>(ArgPos);

      // Every argument with pointer type might be marked dereferenceable.
      getOrCreateAAFor<AADereferenceable>(ArgPos);

      // Every argument with pointer type might be marked align.
      getOrCreateAAFor<AAAlign>(ArgPos);

      // Every argument with pointer type might be marked nocapture.
      getOrCreateAAFor<AANoCapture>(ArgPos);

      // Every argument with pointer type might be marked
      // "readnone/readonly/writeonly/..."
      getOrCreateAAFor<AAMemoryBehavior>(ArgPos);

      // Every argument with pointer type might be marked nofree.
      getOrCreateAAFor<AANoFree>(ArgPos);

      // Every argument with pointer type might be privatizable (or promotable)
      getOrCreateAAFor<AAPrivatizablePtr>(ArgPos);
    }
  }

  auto CallSitePred = [&](Instruction &I) -> bool {
    auto &CB = cast<CallBase>(I);
    IRPosition CBRetPos = IRPosition::callsite_returned(CB);

    // Call sites might be dead if they do not have side effects and no live
    // users. The return value might be dead if there are no live users.
    getOrCreateAAFor<AAIsDead>(CBRetPos);

    Function *Callee = CB.getCalledFunction();
    // TODO: Even if the callee is not known now we might be able to simplify
    //       the call/callee.
    if (!Callee)
      return true;

    // Skip declarations except if annotations on their call sites were
    // explicitly requested.
    if (!AnnotateDeclarationCallSites && Callee->isDeclaration() &&
        !Callee->hasMetadata(LLVMContext::MD_callback))
      return true;

    if (!Callee->getReturnType()->isVoidTy() && !CB.use_empty()) {

      IRPosition CBRetPos = IRPosition::callsite_returned(CB);

      // Call site return integer values might be limited by a constant range.
      if (Callee->getReturnType()->isIntegerTy())
        getOrCreateAAFor<AAValueConstantRange>(CBRetPos);
    }

    for (int I = 0, E = CB.getNumArgOperands(); I < E; ++I) {

      IRPosition CBArgPos = IRPosition::callsite_argument(CB, I);

      // Every call site argument might be dead.
      getOrCreateAAFor<AAIsDead>(CBArgPos);

      // Call site argument might be simplified.
      getOrCreateAAFor<AAValueSimplify>(CBArgPos);

      if (!CB.getArgOperand(I)->getType()->isPointerTy())
        continue;

      // Call site argument attribute "non-null".
      getOrCreateAAFor<AANonNull>(CBArgPos);

      // Call site argument attribute "nocapture".
      getOrCreateAAFor<AANoCapture>(CBArgPos);

      // Call site argument attribute "no-alias".
      getOrCreateAAFor<AANoAlias>(CBArgPos);

      // Call site argument attribute "dereferenceable".
      getOrCreateAAFor<AADereferenceable>(CBArgPos);

      // Call site argument attribute "align".
      getOrCreateAAFor<AAAlign>(CBArgPos);

      // Call site argument attribute
      // "readnone/readonly/writeonly/..."
      getOrCreateAAFor<AAMemoryBehavior>(CBArgPos);

      // Call site argument attribute "nofree".
      getOrCreateAAFor<AANoFree>(CBArgPos);
    }
    return true;
  };

  auto &OpcodeInstMap = InfoCache.getOpcodeInstMapForFunction(F);
  bool Success;
  Success = checkForAllInstructionsImpl(
      nullptr, OpcodeInstMap, CallSitePred, nullptr, nullptr,
      {(unsigned)Instruction::Invoke, (unsigned)Instruction::CallBr,
       (unsigned)Instruction::Call});
  (void)Success;
  assert(Success && "Expected the check call to be successful!");

  auto LoadStorePred = [&](Instruction &I) -> bool {
    if (isa<LoadInst>(I))
      getOrCreateAAFor<AAAlign>(
          IRPosition::value(*cast<LoadInst>(I).getPointerOperand()));
    else
      getOrCreateAAFor<AAAlign>(
          IRPosition::value(*cast<StoreInst>(I).getPointerOperand()));
    return true;
  };
  Success = checkForAllInstructionsImpl(
      nullptr, OpcodeInstMap, LoadStorePred, nullptr, nullptr,
      {(unsigned)Instruction::Load, (unsigned)Instruction::Store});
  (void)Success;
  assert(Success && "Expected the check call to be successful!");
}

/// Helpers to ease debugging through output streams and print calls.
///
///{
raw_ostream &llvm::operator<<(raw_ostream &OS, ChangeStatus S) {
  return OS << (S == ChangeStatus::CHANGED ? "changed" : "unchanged");
}

raw_ostream &llvm::operator<<(raw_ostream &OS, IRPosition::Kind AP) {
  switch (AP) {
  case IRPosition::IRP_INVALID:
    return OS << "inv";
  case IRPosition::IRP_FLOAT:
    return OS << "flt";
  case IRPosition::IRP_RETURNED:
    return OS << "fn_ret";
  case IRPosition::IRP_CALL_SITE_RETURNED:
    return OS << "cs_ret";
  case IRPosition::IRP_FUNCTION:
    return OS << "fn";
  case IRPosition::IRP_CALL_SITE:
    return OS << "cs";
  case IRPosition::IRP_ARGUMENT:
    return OS << "arg";
  case IRPosition::IRP_CALL_SITE_ARGUMENT:
    return OS << "cs_arg";
  }
  llvm_unreachable("Unknown attribute position!");
}

raw_ostream &llvm::operator<<(raw_ostream &OS, const IRPosition &Pos) {
  const Value &AV = Pos.getAssociatedValue();
  return OS << "{" << Pos.getPositionKind() << ":" << AV.getName() << " ["
            << Pos.getAnchorValue().getName() << "@" << Pos.getArgNo() << "]}";
}

raw_ostream &llvm::operator<<(raw_ostream &OS, const IntegerRangeState &S) {
  OS << "range-state(" << S.getBitWidth() << ")<";
  S.getKnown().print(OS);
  OS << " / ";
  S.getAssumed().print(OS);
  OS << ">";

  return OS << static_cast<const AbstractState &>(S);
}

raw_ostream &llvm::operator<<(raw_ostream &OS, const AbstractState &S) {
  return OS << (!S.isValidState() ? "top" : (S.isAtFixpoint() ? "fix" : ""));
}

raw_ostream &llvm::operator<<(raw_ostream &OS, const AbstractAttribute &AA) {
  AA.print(OS);
  return OS;
}

void AbstractAttribute::print(raw_ostream &OS) const {
  OS << "[P: " << getIRPosition() << "][" << getAsStr() << "][S: " << getState()
     << "]";
}
///}

/// ----------------------------------------------------------------------------
///                       Pass (Manager) Boilerplate
/// ----------------------------------------------------------------------------

static bool runAttributorOnFunctions(InformationCache &InfoCache,
                                     SetVector<Function *> &Functions,
                                     AnalysisGetter &AG,
                                     CallGraphUpdater &CGUpdater) {
  if (Functions.empty())
    return false;

  LLVM_DEBUG(dbgs() << "[Attributor] Run on module with " << Functions.size()
                    << " functions.\n");

  // Create an Attributor and initially empty information cache that is filled
  // while we identify default attribute opportunities.
  Attributor A(Functions, InfoCache, CGUpdater);

  // Create shallow wrappers for all functions that are not IPO amendable
  if (AllowShallowWrappers)
    for (Function *F : Functions)
      if (!A.isFunctionIPOAmendable(*F))
        createShallowWrapper(*F);

  for (Function *F : Functions) {
    if (F->hasExactDefinition())
      NumFnWithExactDefinition++;
    else
      NumFnWithoutExactDefinition++;

    // We look at internal functions only on-demand but if any use is not a
    // direct call or outside the current set of analyzed functions, we have to
    // do it eagerly.
    if (F->hasLocalLinkage()) {
      if (llvm::all_of(F->uses(), [&Functions](const Use &U) {
            const auto *CB = dyn_cast<CallBase>(U.getUser());
            return CB && CB->isCallee(&U) &&
                   Functions.count(const_cast<Function *>(CB->getCaller()));
          }))
        continue;
    }

    // Populate the Attributor with abstract attribute opportunities in the
    // function and the information cache with IR information.
    A.identifyDefaultAbstractAttributes(*F);
  }

  ChangeStatus Changed = A.run();
  LLVM_DEBUG(dbgs() << "[Attributor] Done with " << Functions.size()
                    << " functions, result: " << Changed << ".\n");
  return Changed == ChangeStatus::CHANGED;
}

PreservedAnalyses AttributorPass::run(Module &M, ModuleAnalysisManager &AM) {
  FunctionAnalysisManager &FAM =
      AM.getResult<FunctionAnalysisManagerModuleProxy>(M).getManager();
  AnalysisGetter AG(FAM);

  SetVector<Function *> Functions;
  for (Function &F : M)
    Functions.insert(&F);

  CallGraphUpdater CGUpdater;
  BumpPtrAllocator Allocator;
  InformationCache InfoCache(M, AG, Allocator, /* CGSCC */ nullptr);
  if (runAttributorOnFunctions(InfoCache, Functions, AG, CGUpdater)) {
    // FIXME: Think about passes we will preserve and add them here.
    return PreservedAnalyses::none();
  }
  return PreservedAnalyses::all();
}

PreservedAnalyses AttributorCGSCCPass::run(LazyCallGraph::SCC &C,
                                           CGSCCAnalysisManager &AM,
                                           LazyCallGraph &CG,
                                           CGSCCUpdateResult &UR) {
  FunctionAnalysisManager &FAM =
      AM.getResult<FunctionAnalysisManagerCGSCCProxy>(C, CG).getManager();
  AnalysisGetter AG(FAM);

  SetVector<Function *> Functions;
  for (LazyCallGraph::Node &N : C)
    Functions.insert(&N.getFunction());

  if (Functions.empty())
    return PreservedAnalyses::all();

  Module &M = *Functions.back()->getParent();
  CallGraphUpdater CGUpdater;
  CGUpdater.initialize(CG, C, AM, UR);
  BumpPtrAllocator Allocator;
  InformationCache InfoCache(M, AG, Allocator, /* CGSCC */ &Functions);
  if (runAttributorOnFunctions(InfoCache, Functions, AG, CGUpdater)) {
    // FIXME: Think about passes we will preserve and add them here.
    return PreservedAnalyses::none();
  }
  return PreservedAnalyses::all();
}

namespace {

struct AttributorLegacyPass : public ModulePass {
  static char ID;

  AttributorLegacyPass() : ModulePass(ID) {
    initializeAttributorLegacyPassPass(*PassRegistry::getPassRegistry());
  }

  bool runOnModule(Module &M) override {
    if (skipModule(M))
      return false;

    AnalysisGetter AG;
    SetVector<Function *> Functions;
    for (Function &F : M)
      Functions.insert(&F);

    CallGraphUpdater CGUpdater;
    BumpPtrAllocator Allocator;
    InformationCache InfoCache(M, AG, Allocator, /* CGSCC */ nullptr);
    return runAttributorOnFunctions(InfoCache, Functions, AG, CGUpdater);
  }

  void getAnalysisUsage(AnalysisUsage &AU) const override {
    // FIXME: Think about passes we will preserve and add them here.
    AU.addRequired<TargetLibraryInfoWrapperPass>();
  }
};

struct AttributorCGSCCLegacyPass : public CallGraphSCCPass {
  CallGraphUpdater CGUpdater;
  static char ID;

  AttributorCGSCCLegacyPass() : CallGraphSCCPass(ID) {
    initializeAttributorCGSCCLegacyPassPass(*PassRegistry::getPassRegistry());
  }

  bool runOnSCC(CallGraphSCC &SCC) override {
    if (skipSCC(SCC))
      return false;

    SetVector<Function *> Functions;
    for (CallGraphNode *CGN : SCC)
      if (Function *Fn = CGN->getFunction())
        if (!Fn->isDeclaration())
          Functions.insert(Fn);

    if (Functions.empty())
      return false;

    AnalysisGetter AG;
    CallGraph &CG = const_cast<CallGraph &>(SCC.getCallGraph());
    CGUpdater.initialize(CG, SCC);
    Module &M = *Functions.back()->getParent();
    BumpPtrAllocator Allocator;
    InformationCache InfoCache(M, AG, Allocator, /* CGSCC */ &Functions);
    return runAttributorOnFunctions(InfoCache, Functions, AG, CGUpdater);
  }

  bool doFinalization(CallGraph &CG) override { return CGUpdater.finalize(); }

  void getAnalysisUsage(AnalysisUsage &AU) const override {
    // FIXME: Think about passes we will preserve and add them here.
    AU.addRequired<TargetLibraryInfoWrapperPass>();
    CallGraphSCCPass::getAnalysisUsage(AU);
  }
};

} // end anonymous namespace

Pass *llvm::createAttributorLegacyPass() { return new AttributorLegacyPass(); }
Pass *llvm::createAttributorCGSCCLegacyPass() {
  return new AttributorCGSCCLegacyPass();
}

char AttributorLegacyPass::ID = 0;
char AttributorCGSCCLegacyPass::ID = 0;

INITIALIZE_PASS_BEGIN(AttributorLegacyPass, "attributor",
                      "Deduce and propagate attributes", false, false)
INITIALIZE_PASS_DEPENDENCY(TargetLibraryInfoWrapperPass)
INITIALIZE_PASS_END(AttributorLegacyPass, "attributor",
                    "Deduce and propagate attributes", false, false)
INITIALIZE_PASS_BEGIN(AttributorCGSCCLegacyPass, "attributor-cgscc",
                      "Deduce and propagate attributes (CGSCC pass)", false,
                      false)
INITIALIZE_PASS_DEPENDENCY(TargetLibraryInfoWrapperPass)
INITIALIZE_PASS_DEPENDENCY(CallGraphWrapperPass)
INITIALIZE_PASS_END(AttributorCGSCCLegacyPass, "attributor-cgscc",
                    "Deduce and propagate attributes (CGSCC pass)", false,
                    false)<|MERGE_RESOLUTION|>--- conflicted
+++ resolved
@@ -402,28 +402,7 @@
 
 void IRPosition::verify() {
 #ifdef EXPENSIVE_CHECKS
-<<<<<<< HEAD
-  switch (KindOrArgNo) {
-  default:
-    assert(KindOrArgNo >= 0 && "Expected argument or call site argument!");
-    assert((isa<CallBase>(AnchorVal) || isa<Argument>(AnchorVal)) &&
-           "Expected call base or argument for positive attribute index!");
-    if (isa<Argument>(AnchorVal)) {
-      assert(cast<Argument>(AnchorVal)->getArgNo() == unsigned(getArgNo()) &&
-             "Argument number mismatch!");
-      assert(cast<Argument>(AnchorVal) == &getAssociatedValue() &&
-             "Associated value mismatch!");
-    } else {
-      assert(cast<CallBase>(*AnchorVal).arg_size() > unsigned(getArgNo()) &&
-             "Call site argument number mismatch!");
-      assert(cast<CallBase>(*AnchorVal).getArgOperand(getArgNo()) ==
-                 &getAssociatedValue() &&
-             "Associated value mismatch!");
-    }
-    break;
-=======
   switch (getPositionKind()) {
->>>>>>> 918d599f
   case IRP_INVALID:
     assert(!Enc.getOpaqueValue() &&
            "Expected a nullptr for an invalid position!");
@@ -514,24 +493,10 @@
   for (AbstractAttribute *AA : AllAbstractAttributes)
     AA->~AbstractAttribute();
 
-<<<<<<< HEAD
-  // The Kind2AAMap objects are allocated via a BumpPtrAllocator, we call
-  // the destructor manually.
-  for (auto &It : AAMap)
-    It.getSecond()->~Kind2AAMapTy();
-
-=======
->>>>>>> 918d599f
   // The QueryMapValueTy objects are allocated via a BumpPtrAllocator, we call
   // the destructor manually.
   for (auto &It : QueryMap)
     It.getSecond()->~QueryMapValueTy();
-<<<<<<< HEAD
-
-  for (auto &It : ArgumentReplacementMap)
-    DeleteContainerPointers(It.second);
-=======
->>>>>>> 918d599f
 }
 
 bool Attributor::isAssumedDead(const AbstractAttribute &AA,
@@ -1014,15 +979,11 @@
           ChangedAAs.push_back(AA);
         }
       }
-<<<<<<< HEAD
-
-=======
       // Use the InvalidAAs vector to propagate invalid states fast transitively
       // without requiring updates.
       if (!AAState.isValidState())
         InvalidAAs.insert(AA);
     }
->>>>>>> 918d599f
 
     // Add attributes to the changed set if they have been created in the last
     // iteration.
@@ -1753,17 +1714,6 @@
   DependenceStack.back()->push_back({&FromAA, &ToAA, DepClass});
 }
 
-<<<<<<< HEAD
-  QueryMapValueTy *&DepAAs = QueryMap[&FromAA];
-  if (!DepAAs)
-    DepAAs = new (Allocator) QueryMapValueTy();
-
-  if (DepClass == DepClassTy::REQUIRED)
-    DepAAs->RequiredAAs.insert(const_cast<AbstractAttribute *>(&ToAA));
-  else
-    DepAAs->OptionalAAs.insert(const_cast<AbstractAttribute *>(&ToAA));
-  QueriedNonFixAA = true;
-=======
 void Attributor::rememberDependences() {
   assert(!DependenceStack.empty() && "No dependences to remember!");
 
@@ -1777,7 +1727,6 @@
     else
       DepAAs->OptionalAAs.insert(const_cast<AbstractAttribute *>(DI.ToAA));
   }
->>>>>>> 918d599f
 }
 
 void Attributor::identifyDefaultAbstractAttributes(Function &F) {
