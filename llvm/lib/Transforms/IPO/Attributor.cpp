//===- Attributor.cpp - Module-wide attribute deduction -------------------===//
//
// Part of the LLVM Project, under the Apache License v2.0 with LLVM Exceptions.
// See https://llvm.org/LICENSE.txt for license information.
// SPDX-License-Identifier: Apache-2.0 WITH LLVM-exception
//
//===----------------------------------------------------------------------===//
//
// This file implements an interprocedural pass that deduces and/or propagates
// attributes. This is done in an abstract interpretation style fixpoint
// iteration. See the Attributor.h file comment and the class descriptions in
// that file for more information.
//
//===----------------------------------------------------------------------===//

#include "llvm/Transforms/IPO/Attributor.h"

#include "llvm/ADT/ArrayRef.h"
#include "llvm/ADT/PointerIntPair.h"
#include "llvm/ADT/STLExtras.h"
#include "llvm/ADT/Statistic.h"
#include "llvm/Analysis/AliasAnalysis.h"
#include "llvm/Analysis/CallGraph.h"
#include "llvm/Analysis/CallGraphSCCPass.h"
#include "llvm/Analysis/InlineCost.h"
#include "llvm/Analysis/MemoryBuiltins.h"
#include "llvm/Analysis/MustExecute.h"
#include "llvm/IR/AttributeMask.h"
#include "llvm/IR/Attributes.h"
#include "llvm/IR/Constant.h"
#include "llvm/IR/ConstantFold.h"
#include "llvm/IR/Constants.h"
#include "llvm/IR/DataLayout.h"
#include "llvm/IR/GlobalValue.h"
#include "llvm/IR/GlobalVariable.h"
#include "llvm/IR/Instruction.h"
#include "llvm/IR/Instructions.h"
#include "llvm/IR/IntrinsicInst.h"
#include "llvm/IR/LLVMContext.h"
#include "llvm/IR/ValueHandle.h"
#include "llvm/Support/Casting.h"
#include "llvm/Support/CommandLine.h"
#include "llvm/Support/Debug.h"
#include "llvm/Support/DebugCounter.h"
#include "llvm/Support/FileSystem.h"
#include "llvm/Support/GraphWriter.h"
#include "llvm/Support/ModRef.h"
#include "llvm/Support/raw_ostream.h"
#include "llvm/Transforms/Utils/BasicBlockUtils.h"
#include "llvm/Transforms/Utils/Cloning.h"
#include "llvm/Transforms/Utils/Local.h"
#include <cstdint>

#ifdef EXPENSIVE_CHECKS
#include "llvm/IR/Verifier.h"
#endif

#include <cassert>
#include <optional>
#include <string>

using namespace llvm;

#define DEBUG_TYPE "attributor"
#define VERBOSE_DEBUG_TYPE DEBUG_TYPE "-verbose"

DEBUG_COUNTER(ManifestDBGCounter, "attributor-manifest",
              "Determine what attributes are manifested in the IR");

STATISTIC(NumFnDeleted, "Number of function deleted");
STATISTIC(NumFnWithExactDefinition,
          "Number of functions with exact definitions");
STATISTIC(NumFnWithoutExactDefinition,
          "Number of functions without exact definitions");
STATISTIC(NumFnShallowWrappersCreated, "Number of shallow wrappers created");
STATISTIC(NumAttributesTimedOut,
          "Number of abstract attributes timed out before fixpoint");
STATISTIC(NumAttributesValidFixpoint,
          "Number of abstract attributes in a valid fixpoint state");
STATISTIC(NumAttributesManifested,
          "Number of abstract attributes manifested in IR");

// TODO: Determine a good default value.
//
// In the LLVM-TS and SPEC2006, 32 seems to not induce compile time overheads
// (when run with the first 5 abstract attributes). The results also indicate
// that we never reach 32 iterations but always find a fixpoint sooner.
//
// This will become more evolved once we perform two interleaved fixpoint
// iterations: bottom-up and top-down.
static cl::opt<unsigned>
    SetFixpointIterations("attributor-max-iterations", cl::Hidden,
                          cl::desc("Maximal number of fixpoint iterations."),
                          cl::init(32));

static cl::opt<unsigned, true> MaxInitializationChainLengthX(
    "attributor-max-initialization-chain-length", cl::Hidden,
    cl::desc(
        "Maximal number of chained initializations (to avoid stack overflows)"),
    cl::location(MaxInitializationChainLength), cl::init(1024));
unsigned llvm::MaxInitializationChainLength;

static cl::opt<bool> AnnotateDeclarationCallSites(
    "attributor-annotate-decl-cs", cl::Hidden,
    cl::desc("Annotate call sites of function declarations."), cl::init(false));

static cl::opt<bool> EnableHeapToStack("enable-heap-to-stack-conversion",
                                       cl::init(true), cl::Hidden);

static cl::opt<bool>
    AllowShallowWrappers("attributor-allow-shallow-wrappers", cl::Hidden,
                         cl::desc("Allow the Attributor to create shallow "
                                  "wrappers for non-exact definitions."),
                         cl::init(false));

static cl::opt<bool>
    AllowDeepWrapper("attributor-allow-deep-wrappers", cl::Hidden,
                     cl::desc("Allow the Attributor to use IP information "
                              "derived from non-exact functions via cloning"),
                     cl::init(false));

// These options can only used for debug builds.
#ifndef NDEBUG
static cl::list<std::string>
    SeedAllowList("attributor-seed-allow-list", cl::Hidden,
                  cl::desc("Comma seperated list of attribute names that are "
                           "allowed to be seeded."),
                  cl::CommaSeparated);

static cl::list<std::string> FunctionSeedAllowList(
    "attributor-function-seed-allow-list", cl::Hidden,
    cl::desc("Comma seperated list of function names that are "
             "allowed to be seeded."),
    cl::CommaSeparated);
#endif

static cl::opt<bool>
    DumpDepGraph("attributor-dump-dep-graph", cl::Hidden,
                 cl::desc("Dump the dependency graph to dot files."),
                 cl::init(false));

static cl::opt<std::string> DepGraphDotFileNamePrefix(
    "attributor-depgraph-dot-filename-prefix", cl::Hidden,
    cl::desc("The prefix used for the CallGraph dot file names."));

static cl::opt<bool> ViewDepGraph("attributor-view-dep-graph", cl::Hidden,
                                  cl::desc("View the dependency graph."),
                                  cl::init(false));

static cl::opt<bool> PrintDependencies("attributor-print-dep", cl::Hidden,
                                       cl::desc("Print attribute dependencies"),
                                       cl::init(false));

static cl::opt<bool> EnableCallSiteSpecific(
    "attributor-enable-call-site-specific-deduction", cl::Hidden,
    cl::desc("Allow the Attributor to do call site specific analysis"),
    cl::init(false));

static cl::opt<bool>
    PrintCallGraph("attributor-print-call-graph", cl::Hidden,
                   cl::desc("Print Attributor's internal call graph"),
                   cl::init(false));

static cl::opt<bool> SimplifyAllLoads("attributor-simplify-all-loads",
                                      cl::Hidden,
                                      cl::desc("Try to simplify all loads."),
                                      cl::init(true));

/// Logic operators for the change status enum class.
///
///{
ChangeStatus llvm::operator|(ChangeStatus L, ChangeStatus R) {
  return L == ChangeStatus::CHANGED ? L : R;
}
ChangeStatus &llvm::operator|=(ChangeStatus &L, ChangeStatus R) {
  L = L | R;
  return L;
}
ChangeStatus llvm::operator&(ChangeStatus L, ChangeStatus R) {
  return L == ChangeStatus::UNCHANGED ? L : R;
}
ChangeStatus &llvm::operator&=(ChangeStatus &L, ChangeStatus R) {
  L = L & R;
  return L;
}
///}

bool AA::isGPU(const Module &M) {
  Triple T(M.getTargetTriple());
  return T.isAMDGPU() || T.isNVPTX();
}

bool AA::isNoSyncInst(Attributor &A, const Instruction &I,
                      const AbstractAttribute &QueryingAA) {
  // We are looking for volatile instructions or non-relaxed atomics.
  if (const auto *CB = dyn_cast<CallBase>(&I)) {
    if (CB->hasFnAttr(Attribute::NoSync))
      return true;

    // Non-convergent and readnone imply nosync.
    if (!CB->isConvergent() && !CB->mayReadOrWriteMemory())
      return true;

    if (AANoSync::isNoSyncIntrinsic(&I))
      return true;

    bool IsKnownNoSync;
    return AA::hasAssumedIRAttr<Attribute::NoSync>(
        A, &QueryingAA, IRPosition::callsite_function(*CB),
        DepClassTy::OPTIONAL, IsKnownNoSync);
  }

  if (!I.mayReadOrWriteMemory())
    return true;

  return !I.isVolatile() && !AANoSync::isNonRelaxedAtomic(&I);
}

bool AA::isDynamicallyUnique(Attributor &A, const AbstractAttribute &QueryingAA,
                             const Value &V, bool ForAnalysisOnly) {
  // TODO: See the AAInstanceInfo class comment.
  if (!ForAnalysisOnly)
    return false;
  auto *InstanceInfoAA = A.getAAFor<AAInstanceInfo>(
      QueryingAA, IRPosition::value(V), DepClassTy::OPTIONAL);
  return InstanceInfoAA && InstanceInfoAA->isAssumedUniqueForAnalysis();
}

Constant *AA::getInitialValueForObj(Attributor &A, Value &Obj, Type &Ty,
                                    const TargetLibraryInfo *TLI,
                                    const DataLayout &DL,
                                    AA::RangeTy *RangePtr) {
  if (isa<AllocaInst>(Obj))
    return UndefValue::get(&Ty);
  if (Constant *Init = getInitialValueOfAllocation(&Obj, TLI, &Ty))
    return Init;
  auto *GV = dyn_cast<GlobalVariable>(&Obj);
  if (!GV)
    return nullptr;

  bool UsedAssumedInformation = false;
  Constant *Initializer = nullptr;
  if (A.hasGlobalVariableSimplificationCallback(*GV)) {
    auto AssumedGV = A.getAssumedInitializerFromCallBack(
        *GV, /* const AbstractAttribute *AA */ nullptr, UsedAssumedInformation);
    Initializer = *AssumedGV;
    if (!Initializer)
      return nullptr;
  } else {
    if (!GV->hasLocalLinkage() && !(GV->isConstant() && GV->hasInitializer()))
      return nullptr;
    if (!GV->hasInitializer())
      return UndefValue::get(&Ty);

    if (!Initializer)
      Initializer = GV->getInitializer();
  }

  if (RangePtr && !RangePtr->offsetOrSizeAreUnknown()) {
    APInt Offset = APInt(64, RangePtr->Offset);
    return ConstantFoldLoadFromConst(Initializer, &Ty, Offset, DL);
  }

  return ConstantFoldLoadFromUniformValue(Initializer, &Ty);
}

bool AA::isValidInScope(const Value &V, const Function *Scope) {
  if (isa<Constant>(V))
    return true;
  if (auto *I = dyn_cast<Instruction>(&V))
    return I->getFunction() == Scope;
  if (auto *A = dyn_cast<Argument>(&V))
    return A->getParent() == Scope;
  return false;
}

bool AA::isValidAtPosition(const AA::ValueAndContext &VAC,
                           InformationCache &InfoCache) {
  if (isa<Constant>(VAC.getValue()) || VAC.getValue() == VAC.getCtxI())
    return true;
  const Function *Scope = nullptr;
  const Instruction *CtxI = VAC.getCtxI();
  if (CtxI)
    Scope = CtxI->getFunction();
  if (auto *A = dyn_cast<Argument>(VAC.getValue()))
    return A->getParent() == Scope;
  if (auto *I = dyn_cast<Instruction>(VAC.getValue())) {
    if (I->getFunction() == Scope) {
      if (const DominatorTree *DT =
              InfoCache.getAnalysisResultForFunction<DominatorTreeAnalysis>(
                  *Scope))
        return DT->dominates(I, CtxI);
      // Local dominance check mostly for the old PM passes.
      if (CtxI && I->getParent() == CtxI->getParent())
        return llvm::any_of(
            make_range(I->getIterator(), I->getParent()->end()),
            [&](const Instruction &AfterI) { return &AfterI == CtxI; });
    }
  }
  return false;
}

Value *AA::getWithType(Value &V, Type &Ty) {
  if (V.getType() == &Ty)
    return &V;
  if (isa<PoisonValue>(V))
    return PoisonValue::get(&Ty);
  if (isa<UndefValue>(V))
    return UndefValue::get(&Ty);
  if (auto *C = dyn_cast<Constant>(&V)) {
    if (C->isNullValue())
      return Constant::getNullValue(&Ty);
    if (C->getType()->isPointerTy() && Ty.isPointerTy())
      return ConstantExpr::getPointerCast(C, &Ty);
    if (C->getType()->getPrimitiveSizeInBits() >= Ty.getPrimitiveSizeInBits()) {
      if (C->getType()->isIntegerTy() && Ty.isIntegerTy())
        return ConstantExpr::getTrunc(C, &Ty, /* OnlyIfReduced */ true);
      if (C->getType()->isFloatingPointTy() && Ty.isFloatingPointTy())
        return ConstantExpr::getFPTrunc(C, &Ty, /* OnlyIfReduced */ true);
    }
  }
  return nullptr;
}

std::optional<Value *>
AA::combineOptionalValuesInAAValueLatice(const std::optional<Value *> &A,
                                         const std::optional<Value *> &B,
                                         Type *Ty) {
  if (A == B)
    return A;
  if (!B)
    return A;
  if (*B == nullptr)
    return nullptr;
  if (!A)
    return Ty ? getWithType(**B, *Ty) : nullptr;
  if (*A == nullptr)
    return nullptr;
  if (!Ty)
    Ty = (*A)->getType();
  if (isa_and_nonnull<UndefValue>(*A))
    return getWithType(**B, *Ty);
  if (isa<UndefValue>(*B))
    return A;
  if (*A && *B && *A == getWithType(**B, *Ty))
    return A;
  return nullptr;
}

template <bool IsLoad, typename Ty>
static bool getPotentialCopiesOfMemoryValue(
    Attributor &A, Ty &I, SmallSetVector<Value *, 4> &PotentialCopies,
    SmallSetVector<Instruction *, 4> &PotentialValueOrigins,
    const AbstractAttribute &QueryingAA, bool &UsedAssumedInformation,
    bool OnlyExact) {
  LLVM_DEBUG(dbgs() << "Trying to determine the potential copies of " << I
                    << " (only exact: " << OnlyExact << ")\n";);

  Value &Ptr = *I.getPointerOperand();
  // Containers to remember the pointer infos and new copies while we are not
  // sure that we can find all of them. If we abort we want to avoid spurious
  // dependences and potential copies in the provided container.
  SmallVector<const AAPointerInfo *> PIs;
  SmallVector<Value *> NewCopies;
  SmallVector<Instruction *> NewCopyOrigins;

  const auto *TLI =
      A.getInfoCache().getTargetLibraryInfoForFunction(*I.getFunction());

  auto Pred = [&](Value &Obj) {
    LLVM_DEBUG(dbgs() << "Visit underlying object " << Obj << "\n");
    if (isa<UndefValue>(&Obj))
      return true;
    if (isa<ConstantPointerNull>(&Obj)) {
      // A null pointer access can be undefined but any offset from null may
      // be OK. We do not try to optimize the latter.
      if (!NullPointerIsDefined(I.getFunction(),
                                Ptr.getType()->getPointerAddressSpace()) &&
          A.getAssumedSimplified(Ptr, QueryingAA, UsedAssumedInformation,
                                 AA::Interprocedural) == &Obj)
        return true;
      LLVM_DEBUG(
          dbgs() << "Underlying object is a valid nullptr, giving up.\n";);
      return false;
    }
    // TODO: Use assumed noalias return.
    if (!isa<AllocaInst>(&Obj) && !isa<GlobalVariable>(&Obj) &&
        !(IsLoad ? isAllocationFn(&Obj, TLI) : isNoAliasCall(&Obj))) {
      LLVM_DEBUG(dbgs() << "Underlying object is not supported yet: " << Obj
                        << "\n";);
      return false;
    }
    if (auto *GV = dyn_cast<GlobalVariable>(&Obj))
      if (!GV->hasLocalLinkage() &&
          !(GV->isConstant() && GV->hasInitializer())) {
        LLVM_DEBUG(dbgs() << "Underlying object is global with external "
                             "linkage, not supported yet: "
                          << Obj << "\n";);
        return false;
      }

    bool NullOnly = true;
    bool NullRequired = false;
    auto CheckForNullOnlyAndUndef = [&](std::optional<Value *> V,
                                        bool IsExact) {
      if (!V || *V == nullptr)
        NullOnly = false;
      else if (isa<UndefValue>(*V))
        /* No op */;
      else if (isa<Constant>(*V) && cast<Constant>(*V)->isNullValue())
        NullRequired = !IsExact;
      else
        NullOnly = false;
    };

    auto AdjustWrittenValueType = [&](const AAPointerInfo::Access &Acc,
                                      Value &V) {
      Value *AdjV = AA::getWithType(V, *I.getType());
      if (!AdjV) {
        LLVM_DEBUG(dbgs() << "Underlying object written but stored value "
                             "cannot be converted to read type: "
                          << *Acc.getRemoteInst() << " : " << *I.getType()
                          << "\n";);
      }
      return AdjV;
    };

    auto CheckAccess = [&](const AAPointerInfo::Access &Acc, bool IsExact) {
      if ((IsLoad && !Acc.isWriteOrAssumption()) || (!IsLoad && !Acc.isRead()))
        return true;
      if (IsLoad && Acc.isWrittenValueYetUndetermined())
        return true;
      CheckForNullOnlyAndUndef(Acc.getContent(), IsExact);
      if (OnlyExact && !IsExact && !NullOnly &&
          !isa_and_nonnull<UndefValue>(Acc.getWrittenValue())) {
        LLVM_DEBUG(dbgs() << "Non exact access " << *Acc.getRemoteInst()
                          << ", abort!\n");
        return false;
      }
      if (NullRequired && !NullOnly) {
        LLVM_DEBUG(dbgs() << "Required all `null` accesses due to non exact "
                             "one, however found non-null one: "
                          << *Acc.getRemoteInst() << ", abort!\n");
        return false;
      }
      if (IsLoad) {
        assert(isa<LoadInst>(I) && "Expected load or store instruction only!");
        if (!Acc.isWrittenValueUnknown()) {
          Value *V = AdjustWrittenValueType(Acc, *Acc.getWrittenValue());
          if (!V)
            return false;
          NewCopies.push_back(V);
          NewCopyOrigins.push_back(Acc.getRemoteInst());
          return true;
        }
        auto *SI = dyn_cast<StoreInst>(Acc.getRemoteInst());
        if (!SI) {
          LLVM_DEBUG(dbgs() << "Underlying object written through a non-store "
                               "instruction not supported yet: "
                            << *Acc.getRemoteInst() << "\n";);
          return false;
        }
        Value *V = AdjustWrittenValueType(Acc, *SI->getValueOperand());
        if (!V)
          return false;
        NewCopies.push_back(V);
        NewCopyOrigins.push_back(SI);
      } else {
        assert(isa<StoreInst>(I) && "Expected load or store instruction only!");
        auto *LI = dyn_cast<LoadInst>(Acc.getRemoteInst());
        if (!LI && OnlyExact) {
          LLVM_DEBUG(dbgs() << "Underlying object read through a non-load "
                               "instruction not supported yet: "
                            << *Acc.getRemoteInst() << "\n";);
          return false;
        }
        NewCopies.push_back(Acc.getRemoteInst());
      }
      return true;
    };

    // If the value has been written to we don't need the initial value of the
    // object.
    bool HasBeenWrittenTo = false;

    AA::RangeTy Range;
    auto *PI = A.getAAFor<AAPointerInfo>(QueryingAA, IRPosition::value(Obj),
                                         DepClassTy::NONE);
    if (!PI ||
        !PI->forallInterferingAccesses(A, QueryingAA, I,
                                       /* FindInterferingWrites */ IsLoad,
                                       /* FindInterferingReads */ !IsLoad,
                                       CheckAccess, HasBeenWrittenTo, Range)) {
      LLVM_DEBUG(
          dbgs()
          << "Failed to verify all interfering accesses for underlying object: "
          << Obj << "\n");
      return false;
    }

    if (IsLoad && !HasBeenWrittenTo && !Range.isUnassigned()) {
      const DataLayout &DL = A.getDataLayout();
      Value *InitialValue =
          AA::getInitialValueForObj(A, Obj, *I.getType(), TLI, DL, &Range);
      if (!InitialValue) {
        LLVM_DEBUG(dbgs() << "Could not determine required initial value of "
                             "underlying object, abort!\n");
        return false;
      }
      CheckForNullOnlyAndUndef(InitialValue, /* IsExact */ true);
      if (NullRequired && !NullOnly) {
        LLVM_DEBUG(dbgs() << "Non exact access but initial value that is not "
                             "null or undef, abort!\n");
        return false;
      }

      NewCopies.push_back(InitialValue);
      NewCopyOrigins.push_back(nullptr);
    }

    PIs.push_back(PI);

    return true;
  };

  const auto *AAUO = A.getAAFor<AAUnderlyingObjects>(
      QueryingAA, IRPosition::value(Ptr), DepClassTy::OPTIONAL);
  if (!AAUO || !AAUO->forallUnderlyingObjects(Pred)) {
    LLVM_DEBUG(
        dbgs() << "Underlying objects stored into could not be determined\n";);
    return false;
  }

  // Only if we were successful collection all potential copies we record
  // dependences (on non-fix AAPointerInfo AAs). We also only then modify the
  // given PotentialCopies container.
  for (const auto *PI : PIs) {
    if (!PI->getState().isAtFixpoint())
      UsedAssumedInformation = true;
    A.recordDependence(*PI, QueryingAA, DepClassTy::OPTIONAL);
  }
  PotentialCopies.insert(NewCopies.begin(), NewCopies.end());
  PotentialValueOrigins.insert(NewCopyOrigins.begin(), NewCopyOrigins.end());

  return true;
}

bool AA::getPotentiallyLoadedValues(
    Attributor &A, LoadInst &LI, SmallSetVector<Value *, 4> &PotentialValues,
    SmallSetVector<Instruction *, 4> &PotentialValueOrigins,
    const AbstractAttribute &QueryingAA, bool &UsedAssumedInformation,
    bool OnlyExact) {
  return getPotentialCopiesOfMemoryValue</* IsLoad */ true>(
      A, LI, PotentialValues, PotentialValueOrigins, QueryingAA,
      UsedAssumedInformation, OnlyExact);
}

bool AA::getPotentialCopiesOfStoredValue(
    Attributor &A, StoreInst &SI, SmallSetVector<Value *, 4> &PotentialCopies,
    const AbstractAttribute &QueryingAA, bool &UsedAssumedInformation,
    bool OnlyExact) {
  SmallSetVector<Instruction *, 4> PotentialValueOrigins;
  return getPotentialCopiesOfMemoryValue</* IsLoad */ false>(
      A, SI, PotentialCopies, PotentialValueOrigins, QueryingAA,
      UsedAssumedInformation, OnlyExact);
}

static bool isAssumedReadOnlyOrReadNone(Attributor &A, const IRPosition &IRP,
                                        const AbstractAttribute &QueryingAA,
                                        bool RequireReadNone, bool &IsKnown) {
  if (RequireReadNone) {
    if (AA::hasAssumedIRAttr<Attribute::ReadNone>(
            A, &QueryingAA, IRP, DepClassTy::OPTIONAL, IsKnown,
            /* IgnoreSubsumingPositions */ true))
      return true;
  } else if (AA::hasAssumedIRAttr<Attribute::ReadOnly>(
                 A, &QueryingAA, IRP, DepClassTy::OPTIONAL, IsKnown,
                 /* IgnoreSubsumingPositions */ true))
    return true;

  IRPosition::Kind Kind = IRP.getPositionKind();
  if (Kind == IRPosition::IRP_FUNCTION || Kind == IRPosition::IRP_CALL_SITE) {
    const auto *MemLocAA =
        A.getAAFor<AAMemoryLocation>(QueryingAA, IRP, DepClassTy::NONE);
    if (MemLocAA && MemLocAA->isAssumedReadNone()) {
      IsKnown = MemLocAA->isKnownReadNone();
      if (!IsKnown)
        A.recordDependence(*MemLocAA, QueryingAA, DepClassTy::OPTIONAL);
      return true;
    }
  }

  const auto *MemBehaviorAA =
      A.getAAFor<AAMemoryBehavior>(QueryingAA, IRP, DepClassTy::NONE);
  if (MemBehaviorAA &&
      (MemBehaviorAA->isAssumedReadNone() ||
       (!RequireReadNone && MemBehaviorAA->isAssumedReadOnly()))) {
    IsKnown = RequireReadNone ? MemBehaviorAA->isKnownReadNone()
                              : MemBehaviorAA->isKnownReadOnly();
    if (!IsKnown)
      A.recordDependence(*MemBehaviorAA, QueryingAA, DepClassTy::OPTIONAL);
    return true;
  }

  return false;
}

bool AA::isAssumedReadOnly(Attributor &A, const IRPosition &IRP,
                           const AbstractAttribute &QueryingAA, bool &IsKnown) {
  return isAssumedReadOnlyOrReadNone(A, IRP, QueryingAA,
                                     /* RequireReadNone */ false, IsKnown);
}
bool AA::isAssumedReadNone(Attributor &A, const IRPosition &IRP,
                           const AbstractAttribute &QueryingAA, bool &IsKnown) {
  return isAssumedReadOnlyOrReadNone(A, IRP, QueryingAA,
                                     /* RequireReadNone */ true, IsKnown);
}

static bool
isPotentiallyReachable(Attributor &A, const Instruction &FromI,
                       const Instruction *ToI, const Function &ToFn,
                       const AbstractAttribute &QueryingAA,
                       const AA::InstExclusionSetTy *ExclusionSet,
                       std::function<bool(const Function &F)> GoBackwardsCB) {
  DEBUG_WITH_TYPE(VERBOSE_DEBUG_TYPE, {
    dbgs() << "[AA] isPotentiallyReachable @" << ToFn.getName() << " from "
           << FromI << " [GBCB: " << bool(GoBackwardsCB) << "][#ExS: "
           << (ExclusionSet ? std::to_string(ExclusionSet->size()) : "none")
           << "]\n";
    if (ExclusionSet)
      for (auto *ES : *ExclusionSet)
        dbgs() << *ES << "\n";
  });

  // We know kernels (generally) cannot be called from within the module. Thus,
  // for reachability we would need to step back from a kernel which would allow
  // us to reach anything anyway. Even if a kernel is invoked from another
  // kernel, values like allocas and shared memory are not accessible. We
  // implicitly check for this situation to avoid costly lookups.
  if (GoBackwardsCB && &ToFn != FromI.getFunction() &&
      !GoBackwardsCB(*FromI.getFunction()) && ToFn.hasFnAttribute("kernel") &&
      FromI.getFunction()->hasFnAttribute("kernel")) {
    LLVM_DEBUG(dbgs() << "[AA] assume kernel cannot be reached from within the "
                         "module; success\n";);
    return false;
  }

  // If we can go arbitrarily backwards we will eventually reach an entry point
  // that can reach ToI. Only if a set of blocks through which we cannot go is
  // provided, or once we track internal functions not accessible from the
  // outside, it makes sense to perform backwards analysis in the absence of a
  // GoBackwardsCB.
  if (!GoBackwardsCB && !ExclusionSet) {
    LLVM_DEBUG(dbgs() << "[AA] check @" << ToFn.getName() << " from " << FromI
                      << " is not checked backwards and does not have an "
                         "exclusion set, abort\n");
    return true;
  }

  SmallPtrSet<const Instruction *, 8> Visited;
  SmallVector<const Instruction *> Worklist;
  Worklist.push_back(&FromI);

  while (!Worklist.empty()) {
    const Instruction *CurFromI = Worklist.pop_back_val();
    if (!Visited.insert(CurFromI).second)
      continue;

    const Function *FromFn = CurFromI->getFunction();
    if (FromFn == &ToFn) {
      if (!ToI)
        return true;
      LLVM_DEBUG(dbgs() << "[AA] check " << *ToI << " from " << *CurFromI
                        << " intraprocedurally\n");
      const auto *ReachabilityAA = A.getAAFor<AAIntraFnReachability>(
          QueryingAA, IRPosition::function(ToFn), DepClassTy::OPTIONAL);
      bool Result = !ReachabilityAA || ReachabilityAA->isAssumedReachable(
                                           A, *CurFromI, *ToI, ExclusionSet);
      LLVM_DEBUG(dbgs() << "[AA] " << *CurFromI << " "
                        << (Result ? "can potentially " : "cannot ") << "reach "
                        << *ToI << " [Intra]\n");
      if (Result)
        return true;
    }

    bool Result = true;
    if (!ToFn.isDeclaration() && ToI) {
      const auto *ToReachabilityAA = A.getAAFor<AAIntraFnReachability>(
          QueryingAA, IRPosition::function(ToFn), DepClassTy::OPTIONAL);
      const Instruction &EntryI = ToFn.getEntryBlock().front();
      Result = !ToReachabilityAA || ToReachabilityAA->isAssumedReachable(
                                        A, EntryI, *ToI, ExclusionSet);
      LLVM_DEBUG(dbgs() << "[AA] Entry " << EntryI << " of @" << ToFn.getName()
                        << " " << (Result ? "can potentially " : "cannot ")
                        << "reach @" << *ToI << " [ToFn]\n");
    }

    if (Result) {
      // The entry of the ToFn can reach the instruction ToI. If the current
      // instruction is already known to reach the ToFn.
      const auto *FnReachabilityAA = A.getAAFor<AAInterFnReachability>(
          QueryingAA, IRPosition::function(*FromFn), DepClassTy::OPTIONAL);
      Result = !FnReachabilityAA || FnReachabilityAA->instructionCanReach(
                                        A, *CurFromI, ToFn, ExclusionSet);
      LLVM_DEBUG(dbgs() << "[AA] " << *CurFromI << " in @" << FromFn->getName()
                        << " " << (Result ? "can potentially " : "cannot ")
                        << "reach @" << ToFn.getName() << " [FromFn]\n");
      if (Result)
        return true;
    }

    // TODO: Check assumed nounwind.
    const auto *ReachabilityAA = A.getAAFor<AAIntraFnReachability>(
        QueryingAA, IRPosition::function(*FromFn), DepClassTy::OPTIONAL);
    auto ReturnInstCB = [&](Instruction &Ret) {
      bool Result = !ReachabilityAA || ReachabilityAA->isAssumedReachable(
                                           A, *CurFromI, Ret, ExclusionSet);
      LLVM_DEBUG(dbgs() << "[AA][Ret] " << *CurFromI << " "
                        << (Result ? "can potentially " : "cannot ") << "reach "
                        << Ret << " [Intra]\n");
      return !Result;
    };

    // Check if we can reach returns.
    bool UsedAssumedInformation = false;
    if (A.checkForAllInstructions(ReturnInstCB, FromFn, QueryingAA,
                                  {Instruction::Ret}, UsedAssumedInformation)) {
      LLVM_DEBUG(dbgs() << "[AA] No return is reachable, done\n");
      continue;
    }

    if (!GoBackwardsCB) {
      LLVM_DEBUG(dbgs() << "[AA] check @" << ToFn.getName() << " from " << FromI
                        << " is not checked backwards, abort\n");
      return true;
    }

    // If we do not go backwards from the FromFn we are done here and so far we
    // could not find a way to reach ToFn/ToI.
    if (!GoBackwardsCB(*FromFn))
      continue;

    LLVM_DEBUG(dbgs() << "Stepping backwards to the call sites of @"
                      << FromFn->getName() << "\n");

    auto CheckCallSite = [&](AbstractCallSite ACS) {
      CallBase *CB = ACS.getInstruction();
      if (!CB)
        return false;

      if (isa<InvokeInst>(CB))
        return false;

      Instruction *Inst = CB->getNextNonDebugInstruction();
      Worklist.push_back(Inst);
      return true;
    };

    Result = !A.checkForAllCallSites(CheckCallSite, *FromFn,
                                     /* RequireAllCallSites */ true,
                                     &QueryingAA, UsedAssumedInformation);
    if (Result) {
      LLVM_DEBUG(dbgs() << "[AA] stepping back to call sites from " << *CurFromI
                        << " in @" << FromFn->getName()
                        << " failed, give up\n");
      return true;
    }

    LLVM_DEBUG(dbgs() << "[AA] stepped back to call sites from " << *CurFromI
                      << " in @" << FromFn->getName()
                      << " worklist size is: " << Worklist.size() << "\n");
  }
  return false;
}

bool AA::isPotentiallyReachable(
    Attributor &A, const Instruction &FromI, const Instruction &ToI,
    const AbstractAttribute &QueryingAA,
    const AA::InstExclusionSetTy *ExclusionSet,
    std::function<bool(const Function &F)> GoBackwardsCB) {
  const Function *ToFn = ToI.getFunction();
  return ::isPotentiallyReachable(A, FromI, &ToI, *ToFn, QueryingAA,
                                  ExclusionSet, GoBackwardsCB);
}

bool AA::isPotentiallyReachable(
    Attributor &A, const Instruction &FromI, const Function &ToFn,
    const AbstractAttribute &QueryingAA,
    const AA::InstExclusionSetTy *ExclusionSet,
    std::function<bool(const Function &F)> GoBackwardsCB) {
  return ::isPotentiallyReachable(A, FromI, /* ToI */ nullptr, ToFn, QueryingAA,
                                  ExclusionSet, GoBackwardsCB);
}

bool AA::isAssumedThreadLocalObject(Attributor &A, Value &Obj,
                                    const AbstractAttribute &QueryingAA) {
  if (isa<UndefValue>(Obj))
    return true;
  if (isa<AllocaInst>(Obj)) {
    InformationCache &InfoCache = A.getInfoCache();
    if (!InfoCache.stackIsAccessibleByOtherThreads()) {
      LLVM_DEBUG(
          dbgs() << "[AA] Object '" << Obj
                 << "' is thread local; stack objects are thread local.\n");
      return true;
    }
    bool IsKnownNoCapture;
    bool IsAssumedNoCapture = AA::hasAssumedIRAttr<Attribute::NoCapture>(
        A, &QueryingAA, IRPosition::value(Obj), DepClassTy::OPTIONAL,
        IsKnownNoCapture);
    LLVM_DEBUG(dbgs() << "[AA] Object '" << Obj << "' is "
                      << (IsAssumedNoCapture ? "" : "not") << " thread local; "
                      << (IsAssumedNoCapture ? "non-" : "")
                      << "captured stack object.\n");
    return IsAssumedNoCapture;
  }
  if (auto *GV = dyn_cast<GlobalVariable>(&Obj)) {
    if (GV->isConstant()) {
      LLVM_DEBUG(dbgs() << "[AA] Object '" << Obj
                        << "' is thread local; constant global\n");
      return true;
    }
    if (GV->isThreadLocal()) {
      LLVM_DEBUG(dbgs() << "[AA] Object '" << Obj
                        << "' is thread local; thread local global\n");
      return true;
    }
  }

  if (A.getInfoCache().targetIsGPU()) {
    if (Obj.getType()->getPointerAddressSpace() ==
        (int)AA::GPUAddressSpace::Local) {
      LLVM_DEBUG(dbgs() << "[AA] Object '" << Obj
                        << "' is thread local; GPU local memory\n");
      return true;
    }
    if (Obj.getType()->getPointerAddressSpace() ==
        (int)AA::GPUAddressSpace::Constant) {
      LLVM_DEBUG(dbgs() << "[AA] Object '" << Obj
                        << "' is thread local; GPU constant memory\n");
      return true;
    }
  }

  LLVM_DEBUG(dbgs() << "[AA] Object '" << Obj << "' is not thread local\n");
  return false;
}

bool AA::isPotentiallyAffectedByBarrier(Attributor &A, const Instruction &I,
                                        const AbstractAttribute &QueryingAA) {
  if (!I.mayHaveSideEffects() && !I.mayReadFromMemory())
    return false;

  SmallSetVector<const Value *, 8> Ptrs;

  auto AddLocationPtr = [&](std::optional<MemoryLocation> Loc) {
    if (!Loc || !Loc->Ptr) {
      LLVM_DEBUG(
          dbgs() << "[AA] Access to unknown location; -> requires barriers\n");
      return false;
    }
    Ptrs.insert(Loc->Ptr);
    return true;
  };

  if (const MemIntrinsic *MI = dyn_cast<MemIntrinsic>(&I)) {
    if (!AddLocationPtr(MemoryLocation::getForDest(MI)))
      return true;
    if (const MemTransferInst *MTI = dyn_cast<MemTransferInst>(&I))
      if (!AddLocationPtr(MemoryLocation::getForSource(MTI)))
        return true;
  } else if (!AddLocationPtr(MemoryLocation::getOrNone(&I)))
    return true;

  return isPotentiallyAffectedByBarrier(A, Ptrs.getArrayRef(), QueryingAA, &I);
}

bool AA::isPotentiallyAffectedByBarrier(Attributor &A,
                                        ArrayRef<const Value *> Ptrs,
                                        const AbstractAttribute &QueryingAA,
                                        const Instruction *CtxI) {
  for (const Value *Ptr : Ptrs) {
    if (!Ptr) {
      LLVM_DEBUG(dbgs() << "[AA] nullptr; -> requires barriers\n");
      return true;
    }

    auto Pred = [&](Value &Obj) {
      if (AA::isAssumedThreadLocalObject(A, Obj, QueryingAA))
        return true;
      LLVM_DEBUG(dbgs() << "[AA] Access to '" << Obj << "' via '" << *Ptr
                        << "'; -> requires barrier\n");
      return false;
    };

    const auto *UnderlyingObjsAA = A.getAAFor<AAUnderlyingObjects>(
        QueryingAA, IRPosition::value(*Ptr), DepClassTy::OPTIONAL);
    if (!UnderlyingObjsAA || !UnderlyingObjsAA->forallUnderlyingObjects(Pred))
      return true;
  }
  return false;
}

/// Return true if \p New is equal or worse than \p Old.
static bool isEqualOrWorse(const Attribute &New, const Attribute &Old) {
  if (!Old.isIntAttribute())
    return true;

  return Old.getValueAsInt() >= New.getValueAsInt();
}

/// Return true if the information provided by \p Attr was added to the
/// attribute set \p AttrSet. This is only the case if it was not already
/// present in \p AttrSet.
static bool addIfNotExistent(LLVMContext &Ctx, const Attribute &Attr,
                             AttributeSet AttrSet, bool ForceReplace,
                             AttrBuilder &AB) {

  if (Attr.isEnumAttribute()) {
    Attribute::AttrKind Kind = Attr.getKindAsEnum();
    if (AttrSet.hasAttribute(Kind))
      return false;
    AB.addAttribute(Kind);
    return true;
  }
  if (Attr.isStringAttribute()) {
    StringRef Kind = Attr.getKindAsString();
    if (AttrSet.hasAttribute(Kind)) {
      if (!ForceReplace)
        return false;
    }
    AB.addAttribute(Kind, Attr.getValueAsString());
    return true;
  }
  if (Attr.isIntAttribute()) {
    Attribute::AttrKind Kind = Attr.getKindAsEnum();
    if (!ForceReplace && Kind == Attribute::Memory) {
      MemoryEffects ME = Attr.getMemoryEffects() & AttrSet.getMemoryEffects();
      if (ME == AttrSet.getMemoryEffects())
        return false;
      AB.addMemoryAttr(ME);
      return true;
    }
    if (AttrSet.hasAttribute(Kind)) {
      if (!ForceReplace && isEqualOrWorse(Attr, AttrSet.getAttribute(Kind)))
        return false;
    }
    AB.addAttribute(Attr);
    return true;
  }

  llvm_unreachable("Expected enum or string attribute!");
}

Argument *IRPosition::getAssociatedArgument() const {
  if (getPositionKind() == IRP_ARGUMENT)
    return cast<Argument>(&getAnchorValue());

  // Not an Argument and no argument number means this is not a call site
  // argument, thus we cannot find a callback argument to return.
  int ArgNo = getCallSiteArgNo();
  if (ArgNo < 0)
    return nullptr;

  // Use abstract call sites to make the connection between the call site
  // values and the ones in callbacks. If a callback was found that makes use
  // of the underlying call site operand, we want the corresponding callback
  // callee argument and not the direct callee argument.
  std::optional<Argument *> CBCandidateArg;
  SmallVector<const Use *, 4> CallbackUses;
  const auto &CB = cast<CallBase>(getAnchorValue());
  AbstractCallSite::getCallbackUses(CB, CallbackUses);
  for (const Use *U : CallbackUses) {
    AbstractCallSite ACS(U);
    assert(ACS && ACS.isCallbackCall());
    if (!ACS.getCalledFunction())
      continue;

    for (unsigned u = 0, e = ACS.getNumArgOperands(); u < e; u++) {

      // Test if the underlying call site operand is argument number u of the
      // callback callee.
      if (ACS.getCallArgOperandNo(u) != ArgNo)
        continue;

      assert(ACS.getCalledFunction()->arg_size() > u &&
             "ACS mapped into var-args arguments!");
      if (CBCandidateArg) {
        CBCandidateArg = nullptr;
        break;
      }
      CBCandidateArg = ACS.getCalledFunction()->getArg(u);
    }
  }

  // If we found a unique callback candidate argument, return it.
  if (CBCandidateArg && *CBCandidateArg)
    return *CBCandidateArg;

  // If no callbacks were found, or none used the underlying call site operand
  // exclusively, use the direct callee argument if available.
  auto *Callee = dyn_cast_if_present<Function>(CB.getCalledOperand());
  if (Callee && Callee->arg_size() > unsigned(ArgNo))
    return Callee->getArg(ArgNo);

  return nullptr;
}

ChangeStatus AbstractAttribute::update(Attributor &A) {
  ChangeStatus HasChanged = ChangeStatus::UNCHANGED;
  if (getState().isAtFixpoint())
    return HasChanged;

  LLVM_DEBUG(dbgs() << "[Attributor] Update: " << *this << "\n");

  HasChanged = updateImpl(A);

  LLVM_DEBUG(dbgs() << "[Attributor] Update " << HasChanged << " " << *this
                    << "\n");

  return HasChanged;
}

bool Attributor::getAttrsFromAssumes(const IRPosition &IRP,
                                     Attribute::AttrKind AK,
                                     SmallVectorImpl<Attribute> &Attrs) {
  assert(IRP.getPositionKind() != IRPosition::IRP_INVALID &&
         "Did expect a valid position!");
  MustBeExecutedContextExplorer *Explorer =
      getInfoCache().getMustBeExecutedContextExplorer();
  if (!Explorer)
    return false;

  Value &AssociatedValue = IRP.getAssociatedValue();

  const Assume2KnowledgeMap &A2K =
      getInfoCache().getKnowledgeMap().lookup({&AssociatedValue, AK});

  // Check if we found any potential assume use, if not we don't need to create
  // explorer iterators.
  if (A2K.empty())
    return false;

  LLVMContext &Ctx = AssociatedValue.getContext();
  unsigned AttrsSize = Attrs.size();
  auto EIt = Explorer->begin(IRP.getCtxI()),
       EEnd = Explorer->end(IRP.getCtxI());
  for (const auto &It : A2K)
    if (Explorer->findInContextOf(It.first, EIt, EEnd))
      Attrs.push_back(Attribute::get(Ctx, AK, It.second.Max));
  return AttrsSize != Attrs.size();
}

template <typename DescTy>
ChangeStatus
Attributor::updateAttrMap(const IRPosition &IRP,
                          const ArrayRef<DescTy> &AttrDescs,
                          function_ref<bool(const DescTy &, AttributeSet,
                                            AttributeMask &, AttrBuilder &)>
                              CB) {
  if (AttrDescs.empty())
    return ChangeStatus::UNCHANGED;
  switch (IRP.getPositionKind()) {
  case IRPosition::IRP_FLOAT:
  case IRPosition::IRP_INVALID:
    return ChangeStatus::UNCHANGED;
  default:
    break;
  };

  AttributeList AL;
  Value *AttrListAnchor = IRP.getAttrListAnchor();
  auto It = AttrsMap.find(AttrListAnchor);
  if (It == AttrsMap.end())
    AL = IRP.getAttrList();
  else
    AL = It->getSecond();

  LLVMContext &Ctx = IRP.getAnchorValue().getContext();
  auto AttrIdx = IRP.getAttrIdx();
  AttributeSet AS = AL.getAttributes(AttrIdx);
  AttributeMask AM;
  AttrBuilder AB(Ctx);

  ChangeStatus HasChanged = ChangeStatus::UNCHANGED;
  for (const DescTy &AttrDesc : AttrDescs)
    if (CB(AttrDesc, AS, AM, AB))
      HasChanged = ChangeStatus::CHANGED;

  if (HasChanged == ChangeStatus::UNCHANGED)
    return ChangeStatus::UNCHANGED;

  AL = AL.removeAttributesAtIndex(Ctx, AttrIdx, AM);
  AL = AL.addAttributesAtIndex(Ctx, AttrIdx, AB);
  AttrsMap[AttrListAnchor] = AL;
  return ChangeStatus::CHANGED;
}

bool Attributor::hasAttr(const IRPosition &IRP,
                         ArrayRef<Attribute::AttrKind> AttrKinds,
                         bool IgnoreSubsumingPositions,
                         Attribute::AttrKind ImpliedAttributeKind) {
  bool Implied = false;
  bool HasAttr = false;
  auto HasAttrCB = [&](const Attribute::AttrKind &Kind, AttributeSet AttrSet,
                       AttributeMask &, AttrBuilder &) {
    if (AttrSet.hasAttribute(Kind)) {
      Implied |= Kind != ImpliedAttributeKind;
      HasAttr = true;
    }
    return false;
  };
  for (const IRPosition &EquivIRP : SubsumingPositionIterator(IRP)) {
    updateAttrMap<Attribute::AttrKind>(EquivIRP, AttrKinds, HasAttrCB);
    if (HasAttr)
      break;
    // The first position returned by the SubsumingPositionIterator is
    // always the position itself. If we ignore subsuming positions we
    // are done after the first iteration.
    if (IgnoreSubsumingPositions)
      break;
    Implied = true;
  }
  if (!HasAttr) {
    Implied = true;
    SmallVector<Attribute> Attrs;
    for (Attribute::AttrKind AK : AttrKinds)
      if (getAttrsFromAssumes(IRP, AK, Attrs)) {
        HasAttr = true;
        break;
      }
  }

  // Check if we should manifest the implied attribute kind at the IRP.
  if (ImpliedAttributeKind != Attribute::None && HasAttr && Implied)
    manifestAttrs(IRP, {Attribute::get(IRP.getAnchorValue().getContext(),
                                       ImpliedAttributeKind)});
  return HasAttr;
}

void Attributor::getAttrs(const IRPosition &IRP,
                          ArrayRef<Attribute::AttrKind> AttrKinds,
                          SmallVectorImpl<Attribute> &Attrs,
                          bool IgnoreSubsumingPositions) {
  auto CollectAttrCB = [&](const Attribute::AttrKind &Kind,
                           AttributeSet AttrSet, AttributeMask &,
                           AttrBuilder &) {
    if (AttrSet.hasAttribute(Kind))
      Attrs.push_back(AttrSet.getAttribute(Kind));
    return false;
  };
  for (const IRPosition &EquivIRP : SubsumingPositionIterator(IRP)) {
    updateAttrMap<Attribute::AttrKind>(EquivIRP, AttrKinds, CollectAttrCB);
    // The first position returned by the SubsumingPositionIterator is
    // always the position itself. If we ignore subsuming positions we
    // are done after the first iteration.
    if (IgnoreSubsumingPositions)
      break;
  }
  for (Attribute::AttrKind AK : AttrKinds)
    getAttrsFromAssumes(IRP, AK, Attrs);
}

ChangeStatus
Attributor::removeAttrs(const IRPosition &IRP,
                        const ArrayRef<Attribute::AttrKind> &AttrKinds) {
  auto RemoveAttrCB = [&](const Attribute::AttrKind &Kind, AttributeSet AttrSet,
                          AttributeMask &AM, AttrBuilder &) {
    if (!AttrSet.hasAttribute(Kind))
      return false;
    AM.addAttribute(Kind);
    return true;
  };
  return updateAttrMap<Attribute::AttrKind>(IRP, AttrKinds, RemoveAttrCB);
}

ChangeStatus Attributor::manifestAttrs(const IRPosition &IRP,
                                       const ArrayRef<Attribute> &Attrs,
                                       bool ForceReplace) {
  LLVMContext &Ctx = IRP.getAnchorValue().getContext();
  auto AddAttrCB = [&](const Attribute &Attr, AttributeSet AttrSet,
                       AttributeMask &, AttrBuilder &AB) {
    return addIfNotExistent(Ctx, Attr, AttrSet, ForceReplace, AB);
  };
  return updateAttrMap<Attribute>(IRP, Attrs, AddAttrCB);
}

const IRPosition IRPosition::EmptyKey(DenseMapInfo<void *>::getEmptyKey());
const IRPosition
    IRPosition::TombstoneKey(DenseMapInfo<void *>::getTombstoneKey());

SubsumingPositionIterator::SubsumingPositionIterator(const IRPosition &IRP) {
  IRPositions.emplace_back(IRP);

  // Helper to determine if operand bundles on a call site are benin or
  // potentially problematic. We handle only llvm.assume for now.
  auto CanIgnoreOperandBundles = [](const CallBase &CB) {
    return (isa<IntrinsicInst>(CB) &&
            cast<IntrinsicInst>(CB).getIntrinsicID() == Intrinsic ::assume);
  };

  const auto *CB = dyn_cast<CallBase>(&IRP.getAnchorValue());
  switch (IRP.getPositionKind()) {
  case IRPosition::IRP_INVALID:
  case IRPosition::IRP_FLOAT:
  case IRPosition::IRP_FUNCTION:
    return;
  case IRPosition::IRP_ARGUMENT:
  case IRPosition::IRP_RETURNED:
    IRPositions.emplace_back(IRPosition::function(*IRP.getAnchorScope()));
    return;
  case IRPosition::IRP_CALL_SITE:
    assert(CB && "Expected call site!");
    // TODO: We need to look at the operand bundles similar to the redirection
    //       in CallBase.
    if (!CB->hasOperandBundles() || CanIgnoreOperandBundles(*CB))
      if (auto *Callee = dyn_cast_if_present<Function>(CB->getCalledOperand()))
        IRPositions.emplace_back(IRPosition::function(*Callee));
    return;
  case IRPosition::IRP_CALL_SITE_RETURNED:
    assert(CB && "Expected call site!");
    // TODO: We need to look at the operand bundles similar to the redirection
    //       in CallBase.
    if (!CB->hasOperandBundles() || CanIgnoreOperandBundles(*CB)) {
      if (auto *Callee =
              dyn_cast_if_present<Function>(CB->getCalledOperand())) {
        IRPositions.emplace_back(IRPosition::returned(*Callee));
        IRPositions.emplace_back(IRPosition::function(*Callee));
        for (const Argument &Arg : Callee->args())
          if (Arg.hasReturnedAttr()) {
            IRPositions.emplace_back(
                IRPosition::callsite_argument(*CB, Arg.getArgNo()));
            IRPositions.emplace_back(
                IRPosition::value(*CB->getArgOperand(Arg.getArgNo())));
            IRPositions.emplace_back(IRPosition::argument(Arg));
          }
      }
    }
    IRPositions.emplace_back(IRPosition::callsite_function(*CB));
    return;
  case IRPosition::IRP_CALL_SITE_ARGUMENT: {
    assert(CB && "Expected call site!");
    // TODO: We need to look at the operand bundles similar to the redirection
    //       in CallBase.
    if (!CB->hasOperandBundles() || CanIgnoreOperandBundles(*CB)) {
      auto *Callee = dyn_cast_if_present<Function>(CB->getCalledOperand());
      if (Callee) {
        if (Argument *Arg = IRP.getAssociatedArgument())
          IRPositions.emplace_back(IRPosition::argument(*Arg));
        IRPositions.emplace_back(IRPosition::function(*Callee));
      }
    }
    IRPositions.emplace_back(IRPosition::value(IRP.getAssociatedValue()));
    return;
  }
  }
}

void IRPosition::verify() {
#ifdef EXPENSIVE_CHECKS
  switch (getPositionKind()) {
  case IRP_INVALID:
    assert((CBContext == nullptr) &&
           "Invalid position must not have CallBaseContext!");
    assert(!Enc.getOpaqueValue() &&
           "Expected a nullptr for an invalid position!");
    return;
  case IRP_FLOAT:
    assert((!isa<Argument>(&getAssociatedValue())) &&
           "Expected specialized kind for argument values!");
    return;
  case IRP_RETURNED:
    assert(isa<Function>(getAsValuePtr()) &&
           "Expected function for a 'returned' position!");
    assert(getAsValuePtr() == &getAssociatedValue() &&
           "Associated value mismatch!");
    return;
  case IRP_CALL_SITE_RETURNED:
    assert((CBContext == nullptr) &&
           "'call site returned' position must not have CallBaseContext!");
    assert((isa<CallBase>(getAsValuePtr())) &&
           "Expected call base for 'call site returned' position!");
    assert(getAsValuePtr() == &getAssociatedValue() &&
           "Associated value mismatch!");
    return;
  case IRP_CALL_SITE:
    assert((CBContext == nullptr) &&
           "'call site function' position must not have CallBaseContext!");
    assert((isa<CallBase>(getAsValuePtr())) &&
           "Expected call base for 'call site function' position!");
    assert(getAsValuePtr() == &getAssociatedValue() &&
           "Associated value mismatch!");
    return;
  case IRP_FUNCTION:
    assert(isa<Function>(getAsValuePtr()) &&
           "Expected function for a 'function' position!");
    assert(getAsValuePtr() == &getAssociatedValue() &&
           "Associated value mismatch!");
    return;
  case IRP_ARGUMENT:
    assert(isa<Argument>(getAsValuePtr()) &&
           "Expected argument for a 'argument' position!");
    assert(getAsValuePtr() == &getAssociatedValue() &&
           "Associated value mismatch!");
    return;
  case IRP_CALL_SITE_ARGUMENT: {
    assert((CBContext == nullptr) &&
           "'call site argument' position must not have CallBaseContext!");
    Use *U = getAsUsePtr();
    (void)U; // Silence unused variable warning.
    assert(U && "Expected use for a 'call site argument' position!");
    assert(isa<CallBase>(U->getUser()) &&
           "Expected call base user for a 'call site argument' position!");
    assert(cast<CallBase>(U->getUser())->isArgOperand(U) &&
           "Expected call base argument operand for a 'call site argument' "
           "position");
    assert(cast<CallBase>(U->getUser())->getArgOperandNo(U) ==
               unsigned(getCallSiteArgNo()) &&
           "Argument number mismatch!");
    assert(U->get() == &getAssociatedValue() && "Associated value mismatch!");
    return;
  }
  }
#endif
}

std::optional<Constant *>
Attributor::getAssumedConstant(const IRPosition &IRP,
                               const AbstractAttribute &AA,
                               bool &UsedAssumedInformation) {
  // First check all callbacks provided by outside AAs. If any of them returns
  // a non-null value that is different from the associated value, or
  // std::nullopt, we assume it's simplified.
  for (auto &CB : SimplificationCallbacks.lookup(IRP)) {
    std::optional<Value *> SimplifiedV = CB(IRP, &AA, UsedAssumedInformation);
    if (!SimplifiedV)
      return std::nullopt;
    if (isa_and_nonnull<Constant>(*SimplifiedV))
      return cast<Constant>(*SimplifiedV);
    return nullptr;
  }
  if (auto *C = dyn_cast<Constant>(&IRP.getAssociatedValue()))
    return C;
  SmallVector<AA::ValueAndContext> Values;
  if (getAssumedSimplifiedValues(IRP, &AA, Values,
                                 AA::ValueScope::Interprocedural,
                                 UsedAssumedInformation)) {
    if (Values.empty())
      return std::nullopt;
    if (auto *C = dyn_cast_or_null<Constant>(
            AAPotentialValues::getSingleValue(*this, AA, IRP, Values)))
      return C;
  }
  return nullptr;
}

std::optional<Value *> Attributor::getAssumedSimplified(
    const IRPosition &IRP, const AbstractAttribute *AA,
    bool &UsedAssumedInformation, AA::ValueScope S) {
  // First check all callbacks provided by outside AAs. If any of them returns
  // a non-null value that is different from the associated value, or
  // std::nullopt, we assume it's simplified.
  for (auto &CB : SimplificationCallbacks.lookup(IRP))
    return CB(IRP, AA, UsedAssumedInformation);

  SmallVector<AA::ValueAndContext> Values;
  if (!getAssumedSimplifiedValues(IRP, AA, Values, S, UsedAssumedInformation))
    return &IRP.getAssociatedValue();
  if (Values.empty())
    return std::nullopt;
  if (AA)
    if (Value *V = AAPotentialValues::getSingleValue(*this, *AA, IRP, Values))
      return V;
  if (IRP.getPositionKind() == IRPosition::IRP_RETURNED ||
      IRP.getPositionKind() == IRPosition::IRP_CALL_SITE_RETURNED)
    return nullptr;
  return &IRP.getAssociatedValue();
}

bool Attributor::getAssumedSimplifiedValues(
    const IRPosition &IRP, const AbstractAttribute *AA,
    SmallVectorImpl<AA::ValueAndContext> &Values, AA::ValueScope S,
    bool &UsedAssumedInformation) {
  // First check all callbacks provided by outside AAs. If any of them returns
  // a non-null value that is different from the associated value, or
  // std::nullopt, we assume it's simplified.
  const auto &SimplificationCBs = SimplificationCallbacks.lookup(IRP);
  for (const auto &CB : SimplificationCBs) {
    std::optional<Value *> CBResult = CB(IRP, AA, UsedAssumedInformation);
    if (!CBResult.has_value())
      continue;
    Value *V = *CBResult;
    if (!V)
      return false;
    if ((S & AA::ValueScope::Interprocedural) ||
        AA::isValidInScope(*V, IRP.getAnchorScope()))
      Values.push_back(AA::ValueAndContext{*V, nullptr});
    else
      return false;
  }
  if (!SimplificationCBs.empty())
    return true;

  // If no high-level/outside simplification occurred, use AAPotentialValues.
  const auto *PotentialValuesAA =
      getOrCreateAAFor<AAPotentialValues>(IRP, AA, DepClassTy::OPTIONAL);
  if (!PotentialValuesAA ||
      !PotentialValuesAA->getAssumedSimplifiedValues(*this, Values, S))
    return false;
  UsedAssumedInformation |= !PotentialValuesAA->isAtFixpoint();
  return true;
}

std::optional<Value *> Attributor::translateArgumentToCallSiteContent(
    std::optional<Value *> V, CallBase &CB, const AbstractAttribute &AA,
    bool &UsedAssumedInformation) {
  if (!V)
    return V;
  if (*V == nullptr || isa<Constant>(*V))
    return V;
  if (auto *Arg = dyn_cast<Argument>(*V))
    if (CB.getCalledOperand() == Arg->getParent() &&
        CB.arg_size() > Arg->getArgNo())
      if (!Arg->hasPointeeInMemoryValueAttr())
        return getAssumedSimplified(
            IRPosition::callsite_argument(CB, Arg->getArgNo()), AA,
            UsedAssumedInformation, AA::Intraprocedural);
  return nullptr;
}

Attributor::~Attributor() {
  // The abstract attributes are allocated via the BumpPtrAllocator Allocator,
  // thus we cannot delete them. We can, and want to, destruct them though.
  for (auto &It : AAMap) {
    AbstractAttribute *AA = It.getSecond();
    AA->~AbstractAttribute();
  }
}

bool Attributor::isAssumedDead(const AbstractAttribute &AA,
                               const AAIsDead *FnLivenessAA,
                               bool &UsedAssumedInformation,
                               bool CheckBBLivenessOnly, DepClassTy DepClass) {
  if (!Configuration.UseLiveness)
    return false;
  const IRPosition &IRP = AA.getIRPosition();
  if (!Functions.count(IRP.getAnchorScope()))
    return false;
  return isAssumedDead(IRP, &AA, FnLivenessAA, UsedAssumedInformation,
                       CheckBBLivenessOnly, DepClass);
}

bool Attributor::isAssumedDead(const Use &U,
                               const AbstractAttribute *QueryingAA,
                               const AAIsDead *FnLivenessAA,
                               bool &UsedAssumedInformation,
                               bool CheckBBLivenessOnly, DepClassTy DepClass) {
  if (!Configuration.UseLiveness)
    return false;
  Instruction *UserI = dyn_cast<Instruction>(U.getUser());
  if (!UserI)
    return isAssumedDead(IRPosition::value(*U.get()), QueryingAA, FnLivenessAA,
                         UsedAssumedInformation, CheckBBLivenessOnly, DepClass);

  if (auto *CB = dyn_cast<CallBase>(UserI)) {
    // For call site argument uses we can check if the argument is
    // unused/dead.
    if (CB->isArgOperand(&U)) {
      const IRPosition &CSArgPos =
          IRPosition::callsite_argument(*CB, CB->getArgOperandNo(&U));
      return isAssumedDead(CSArgPos, QueryingAA, FnLivenessAA,
                           UsedAssumedInformation, CheckBBLivenessOnly,
                           DepClass);
    }
  } else if (ReturnInst *RI = dyn_cast<ReturnInst>(UserI)) {
    const IRPosition &RetPos = IRPosition::returned(*RI->getFunction());
    return isAssumedDead(RetPos, QueryingAA, FnLivenessAA,
                         UsedAssumedInformation, CheckBBLivenessOnly, DepClass);
  } else if (PHINode *PHI = dyn_cast<PHINode>(UserI)) {
    BasicBlock *IncomingBB = PHI->getIncomingBlock(U);
    return isAssumedDead(*IncomingBB->getTerminator(), QueryingAA, FnLivenessAA,
                         UsedAssumedInformation, CheckBBLivenessOnly, DepClass);
  } else if (StoreInst *SI = dyn_cast<StoreInst>(UserI)) {
    if (!CheckBBLivenessOnly && SI->getPointerOperand() != U.get()) {
      const IRPosition IRP = IRPosition::inst(*SI);
      const AAIsDead *IsDeadAA =
          getOrCreateAAFor<AAIsDead>(IRP, QueryingAA, DepClassTy::NONE);
      if (IsDeadAA && IsDeadAA->isRemovableStore()) {
        if (QueryingAA)
          recordDependence(*IsDeadAA, *QueryingAA, DepClass);
        if (!IsDeadAA->isKnown(AAIsDead::IS_REMOVABLE))
          UsedAssumedInformation = true;
        return true;
      }
    }
  }

  return isAssumedDead(IRPosition::inst(*UserI), QueryingAA, FnLivenessAA,
                       UsedAssumedInformation, CheckBBLivenessOnly, DepClass);
}

bool Attributor::isAssumedDead(const Instruction &I,
                               const AbstractAttribute *QueryingAA,
                               const AAIsDead *FnLivenessAA,
                               bool &UsedAssumedInformation,
                               bool CheckBBLivenessOnly, DepClassTy DepClass,
                               bool CheckForDeadStore) {
  if (!Configuration.UseLiveness)
    return false;
  const IRPosition::CallBaseContext *CBCtx =
      QueryingAA ? QueryingAA->getCallBaseContext() : nullptr;

  if (ManifestAddedBlocks.contains(I.getParent()))
    return false;

  const Function &F = *I.getFunction();
  if (!FnLivenessAA || FnLivenessAA->getAnchorScope() != &F)
    FnLivenessAA = getOrCreateAAFor<AAIsDead>(IRPosition::function(F, CBCtx),
                                              QueryingAA, DepClassTy::NONE);

  // Don't use recursive reasoning.
  if (!FnLivenessAA || QueryingAA == FnLivenessAA)
    return false;

  // If we have a context instruction and a liveness AA we use it.
  if (CheckBBLivenessOnly ? FnLivenessAA->isAssumedDead(I.getParent())
                          : FnLivenessAA->isAssumedDead(&I)) {
    if (QueryingAA)
      recordDependence(*FnLivenessAA, *QueryingAA, DepClass);
    if (!FnLivenessAA->isKnownDead(&I))
      UsedAssumedInformation = true;
    return true;
  }

  if (CheckBBLivenessOnly)
    return false;

  const IRPosition IRP = IRPosition::inst(I, CBCtx);
  const AAIsDead *IsDeadAA =
      getOrCreateAAFor<AAIsDead>(IRP, QueryingAA, DepClassTy::NONE);

  // Don't use recursive reasoning.
  if (!IsDeadAA || QueryingAA == IsDeadAA)
    return false;

  if (IsDeadAA->isAssumedDead()) {
    if (QueryingAA)
      recordDependence(*IsDeadAA, *QueryingAA, DepClass);
    if (!IsDeadAA->isKnownDead())
      UsedAssumedInformation = true;
    return true;
  }

  if (CheckForDeadStore && isa<StoreInst>(I) && IsDeadAA->isRemovableStore()) {
    if (QueryingAA)
      recordDependence(*IsDeadAA, *QueryingAA, DepClass);
    if (!IsDeadAA->isKnownDead())
      UsedAssumedInformation = true;
    return true;
  }

  return false;
}

bool Attributor::isAssumedDead(const IRPosition &IRP,
                               const AbstractAttribute *QueryingAA,
                               const AAIsDead *FnLivenessAA,
                               bool &UsedAssumedInformation,
                               bool CheckBBLivenessOnly, DepClassTy DepClass) {
  if (!Configuration.UseLiveness)
    return false;
  // Don't check liveness for constants, e.g. functions, used as (floating)
  // values since the context instruction and such is here meaningless.
  if (IRP.getPositionKind() == IRPosition::IRP_FLOAT &&
      isa<Constant>(IRP.getAssociatedValue())) {
    return false;
  }

  Instruction *CtxI = IRP.getCtxI();
  if (CtxI &&
      isAssumedDead(*CtxI, QueryingAA, FnLivenessAA, UsedAssumedInformation,
                    /* CheckBBLivenessOnly */ true,
                    CheckBBLivenessOnly ? DepClass : DepClassTy::OPTIONAL))
    return true;

  if (CheckBBLivenessOnly)
    return false;

  // If we haven't succeeded we query the specific liveness info for the IRP.
  const AAIsDead *IsDeadAA;
  if (IRP.getPositionKind() == IRPosition::IRP_CALL_SITE)
    IsDeadAA = getOrCreateAAFor<AAIsDead>(
        IRPosition::callsite_returned(cast<CallBase>(IRP.getAssociatedValue())),
        QueryingAA, DepClassTy::NONE);
  else
    IsDeadAA = getOrCreateAAFor<AAIsDead>(IRP, QueryingAA, DepClassTy::NONE);

  // Don't use recursive reasoning.
  if (!IsDeadAA || QueryingAA == IsDeadAA)
    return false;

  if (IsDeadAA->isAssumedDead()) {
    if (QueryingAA)
      recordDependence(*IsDeadAA, *QueryingAA, DepClass);
    if (!IsDeadAA->isKnownDead())
      UsedAssumedInformation = true;
    return true;
  }

  return false;
}

bool Attributor::isAssumedDead(const BasicBlock &BB,
                               const AbstractAttribute *QueryingAA,
                               const AAIsDead *FnLivenessAA,
                               DepClassTy DepClass) {
  if (!Configuration.UseLiveness)
    return false;
  const Function &F = *BB.getParent();
  if (!FnLivenessAA || FnLivenessAA->getAnchorScope() != &F)
    FnLivenessAA = getOrCreateAAFor<AAIsDead>(IRPosition::function(F),
                                              QueryingAA, DepClassTy::NONE);

  // Don't use recursive reasoning.
  if (!FnLivenessAA || QueryingAA == FnLivenessAA)
    return false;

  if (FnLivenessAA->isAssumedDead(&BB)) {
    if (QueryingAA)
      recordDependence(*FnLivenessAA, *QueryingAA, DepClass);
    return true;
  }

  return false;
}

bool Attributor::checkForAllUses(
    function_ref<bool(const Use &, bool &)> Pred,
    const AbstractAttribute &QueryingAA, const Value &V,
    bool CheckBBLivenessOnly, DepClassTy LivenessDepClass,
    bool IgnoreDroppableUses,
    function_ref<bool(const Use &OldU, const Use &NewU)> EquivalentUseCB) {

  // Check virtual uses first.
  for (VirtualUseCallbackTy &CB : VirtualUseCallbacks.lookup(&V))
    if (!CB(*this, &QueryingAA))
      return false;

  // Check the trivial case first as it catches void values.
  if (V.use_empty())
    return true;

  const IRPosition &IRP = QueryingAA.getIRPosition();
  SmallVector<const Use *, 16> Worklist;
  SmallPtrSet<const Use *, 16> Visited;

  auto AddUsers = [&](const Value &V, const Use *OldUse) {
    for (const Use &UU : V.uses()) {
      if (OldUse && EquivalentUseCB && !EquivalentUseCB(*OldUse, UU)) {
        LLVM_DEBUG(dbgs() << "[Attributor] Potential copy was "
                             "rejected by the equivalence call back: "
                          << *UU << "!\n");
        return false;
      }

      Worklist.push_back(&UU);
    }
    return true;
  };

  AddUsers(V, /* OldUse */ nullptr);

  LLVM_DEBUG(dbgs() << "[Attributor] Got " << Worklist.size()
                    << " initial uses to check\n");

  const Function *ScopeFn = IRP.getAnchorScope();
  const auto *LivenessAA =
      ScopeFn ? getAAFor<AAIsDead>(QueryingAA, IRPosition::function(*ScopeFn),
                                   DepClassTy::NONE)
              : nullptr;

  while (!Worklist.empty()) {
    const Use *U = Worklist.pop_back_val();
    if (isa<PHINode>(U->getUser()) && !Visited.insert(U).second)
      continue;
    DEBUG_WITH_TYPE(VERBOSE_DEBUG_TYPE, {
      if (auto *Fn = dyn_cast<Function>(U->getUser()))
        dbgs() << "[Attributor] Check use: " << **U << " in " << Fn->getName()
               << "\n";
      else
        dbgs() << "[Attributor] Check use: " << **U << " in " << *U->getUser()
               << "\n";
    });
    bool UsedAssumedInformation = false;
    if (isAssumedDead(*U, &QueryingAA, LivenessAA, UsedAssumedInformation,
                      CheckBBLivenessOnly, LivenessDepClass)) {
      DEBUG_WITH_TYPE(VERBOSE_DEBUG_TYPE,
                      dbgs() << "[Attributor] Dead use, skip!\n");
      continue;
    }
    if (IgnoreDroppableUses && U->getUser()->isDroppable()) {
      DEBUG_WITH_TYPE(VERBOSE_DEBUG_TYPE,
                      dbgs() << "[Attributor] Droppable user, skip!\n");
      continue;
    }

    if (auto *SI = dyn_cast<StoreInst>(U->getUser())) {
      if (&SI->getOperandUse(0) == U) {
        if (!Visited.insert(U).second)
          continue;
        SmallSetVector<Value *, 4> PotentialCopies;
        if (AA::getPotentialCopiesOfStoredValue(
                *this, *SI, PotentialCopies, QueryingAA, UsedAssumedInformation,
                /* OnlyExact */ true)) {
          DEBUG_WITH_TYPE(VERBOSE_DEBUG_TYPE,
                          dbgs()
                              << "[Attributor] Value is stored, continue with "
                              << PotentialCopies.size()
                              << " potential copies instead!\n");
          for (Value *PotentialCopy : PotentialCopies)
            if (!AddUsers(*PotentialCopy, U))
              return false;
          continue;
        }
      }
    }

    bool Follow = false;
    if (!Pred(*U, Follow))
      return false;
    if (!Follow)
      continue;

    User &Usr = *U->getUser();
    AddUsers(Usr, /* OldUse */ nullptr);

    auto *RI = dyn_cast<ReturnInst>(&Usr);
    if (!RI)
      continue;

    Function &F = *RI->getFunction();
    auto CallSitePred = [&](AbstractCallSite ACS) {
      return AddUsers(*ACS.getInstruction(), U);
    };
    if (!checkForAllCallSites(CallSitePred, F, /* RequireAllCallSites */ true,
                              &QueryingAA, UsedAssumedInformation)) {
      LLVM_DEBUG(dbgs() << "[Attributor] Could not follow return instruction "
                           "to all call sites: "
                        << *RI << "\n");
      return false;
    }
  }

  return true;
}

bool Attributor::checkForAllCallSites(function_ref<bool(AbstractCallSite)> Pred,
                                      const AbstractAttribute &QueryingAA,
                                      bool RequireAllCallSites,
                                      bool &UsedAssumedInformation) {
  // We can try to determine information from
  // the call sites. However, this is only possible all call sites are known,
  // hence the function has internal linkage.
  const IRPosition &IRP = QueryingAA.getIRPosition();
  const Function *AssociatedFunction = IRP.getAssociatedFunction();
  if (!AssociatedFunction) {
    LLVM_DEBUG(dbgs() << "[Attributor] No function associated with " << IRP
                      << "\n");
    return false;
  }

  return checkForAllCallSites(Pred, *AssociatedFunction, RequireAllCallSites,
                              &QueryingAA, UsedAssumedInformation);
}

bool Attributor::checkForAllCallSites(function_ref<bool(AbstractCallSite)> Pred,
                                      const Function &Fn,
                                      bool RequireAllCallSites,
                                      const AbstractAttribute *QueryingAA,
                                      bool &UsedAssumedInformation,
                                      bool CheckPotentiallyDead) {
  if (RequireAllCallSites && !Fn.hasLocalLinkage()) {
    LLVM_DEBUG(
        dbgs()
        << "[Attributor] Function " << Fn.getName()
        << " has no internal linkage, hence not all call sites are known\n");
    return false;
  }
  // Check virtual uses first.
  for (VirtualUseCallbackTy &CB : VirtualUseCallbacks.lookup(&Fn))
    if (!CB(*this, QueryingAA))
      return false;

  SmallVector<const Use *, 8> Uses(make_pointer_range(Fn.uses()));
  for (unsigned u = 0; u < Uses.size(); ++u) {
    const Use &U = *Uses[u];
    DEBUG_WITH_TYPE(VERBOSE_DEBUG_TYPE, {
      if (auto *Fn = dyn_cast<Function>(U))
        dbgs() << "[Attributor] Check use: " << Fn->getName() << " in "
               << *U.getUser() << "\n";
      else
        dbgs() << "[Attributor] Check use: " << *U << " in " << *U.getUser()
               << "\n";
    });
    if (!CheckPotentiallyDead &&
        isAssumedDead(U, QueryingAA, nullptr, UsedAssumedInformation,
                      /* CheckBBLivenessOnly */ true)) {
      DEBUG_WITH_TYPE(VERBOSE_DEBUG_TYPE,
                      dbgs() << "[Attributor] Dead use, skip!\n");
      continue;
    }
    if (ConstantExpr *CE = dyn_cast<ConstantExpr>(U.getUser())) {
      if (CE->isCast() && CE->getType()->isPointerTy()) {
        DEBUG_WITH_TYPE(VERBOSE_DEBUG_TYPE, {
          dbgs() << "[Attributor] Use, is constant cast expression, add "
                 << CE->getNumUses() << " uses of that expression instead!\n";
        });
        for (const Use &CEU : CE->uses())
          Uses.push_back(&CEU);
        continue;
      }
    }

    AbstractCallSite ACS(&U);
    if (!ACS) {
      LLVM_DEBUG(dbgs() << "[Attributor] Function " << Fn.getName()
                        << " has non call site use " << *U.get() << " in "
                        << *U.getUser() << "\n");
      // BlockAddress users are allowed.
      if (isa<BlockAddress>(U.getUser()))
        continue;
      return false;
    }

    const Use *EffectiveUse =
        ACS.isCallbackCall() ? &ACS.getCalleeUseForCallback() : &U;
    if (!ACS.isCallee(EffectiveUse)) {
      if (!RequireAllCallSites) {
        LLVM_DEBUG(dbgs() << "[Attributor] User " << *EffectiveUse->getUser()
                          << " is not a call of " << Fn.getName()
                          << ", skip use\n");
        continue;
      }
      LLVM_DEBUG(dbgs() << "[Attributor] User " << *EffectiveUse->getUser()
                        << " is an invalid use of " << Fn.getName() << "\n");
      return false;
    }

    // Make sure the arguments that can be matched between the call site and the
    // callee argee on their type. It is unlikely they do not and it doesn't
    // make sense for all attributes to know/care about this.
    assert(&Fn == ACS.getCalledFunction() && "Expected known callee");
    unsigned MinArgsParams =
        std::min(size_t(ACS.getNumArgOperands()), Fn.arg_size());
    for (unsigned u = 0; u < MinArgsParams; ++u) {
      Value *CSArgOp = ACS.getCallArgOperand(u);
      if (CSArgOp && Fn.getArg(u)->getType() != CSArgOp->getType()) {
        LLVM_DEBUG(
            dbgs() << "[Attributor] Call site / callee argument type mismatch ["
                   << u << "@" << Fn.getName() << ": "
                   << *Fn.getArg(u)->getType() << " vs. "
                   << *ACS.getCallArgOperand(u)->getType() << "\n");
        return false;
      }
    }

    if (Pred(ACS))
      continue;

    LLVM_DEBUG(dbgs() << "[Attributor] Call site callback failed for "
                      << *ACS.getInstruction() << "\n");
    return false;
  }

  return true;
}

bool Attributor::shouldPropagateCallBaseContext(const IRPosition &IRP) {
  // TODO: Maintain a cache of Values that are
  // on the pathway from a Argument to a Instruction that would effect the
  // liveness/return state etc.
  return EnableCallSiteSpecific;
}

bool Attributor::checkForAllReturnedValuesAndReturnInsts(
    function_ref<bool(Value &, const SmallSetVector<ReturnInst *, 4> &)> Pred,
    const AbstractAttribute &QueryingAA) {

  const IRPosition &IRP = QueryingAA.getIRPosition();
  // Since we need to provide return instructions we have to have an exact
  // definition.
  const Function *AssociatedFunction = IRP.getAssociatedFunction();
  if (!AssociatedFunction)
    return false;

  // If this is a call site query we use the call site specific return values
  // and liveness information.
  // TODO: use the function scope once we have call site AAReturnedValues.
  const IRPosition &QueryIRP = IRPosition::function(*AssociatedFunction);
  const auto *AARetVal =
      getAAFor<AAReturnedValues>(QueryingAA, QueryIRP, DepClassTy::REQUIRED);
  if (!AARetVal || !AARetVal->getState().isValidState())
    return false;

  return AARetVal->checkForAllReturnedValuesAndReturnInsts(Pred);
}

bool Attributor::checkForAllReturnedValues(
    function_ref<bool(Value &)> Pred, const AbstractAttribute &QueryingAA) {

  const IRPosition &IRP = QueryingAA.getIRPosition();
  const Function *AssociatedFunction = IRP.getAssociatedFunction();
  if (!AssociatedFunction)
    return false;

  // TODO: use the function scope once we have call site AAReturnedValues.
  const IRPosition &QueryIRP = IRPosition::function(
      *AssociatedFunction, QueryingAA.getCallBaseContext());
  const auto *AARetVal =
      getAAFor<AAReturnedValues>(QueryingAA, QueryIRP, DepClassTy::REQUIRED);
  if (!AARetVal || !AARetVal->getState().isValidState())
    return false;

  return AARetVal->checkForAllReturnedValuesAndReturnInsts(
      [&](Value &RV, const SmallSetVector<ReturnInst *, 4> &) {
        return Pred(RV);
      });
}

static bool checkForAllInstructionsImpl(
    Attributor *A, InformationCache::OpcodeInstMapTy &OpcodeInstMap,
    function_ref<bool(Instruction &)> Pred, const AbstractAttribute *QueryingAA,
    const AAIsDead *LivenessAA, const ArrayRef<unsigned> &Opcodes,
    bool &UsedAssumedInformation, bool CheckBBLivenessOnly = false,
    bool CheckPotentiallyDead = false) {
  for (unsigned Opcode : Opcodes) {
    // Check if we have instructions with this opcode at all first.
    auto *Insts = OpcodeInstMap.lookup(Opcode);
    if (!Insts)
      continue;

    for (Instruction *I : *Insts) {
      // Skip dead instructions.
      if (A && !CheckPotentiallyDead &&
          A->isAssumedDead(IRPosition::inst(*I), QueryingAA, LivenessAA,
                           UsedAssumedInformation, CheckBBLivenessOnly)) {
        DEBUG_WITH_TYPE(VERBOSE_DEBUG_TYPE,
                        dbgs() << "[Attributor] Instruction " << *I
                               << " is potentially dead, skip!\n";);
        continue;
      }

      if (!Pred(*I))
        return false;
    }
  }
  return true;
}

bool Attributor::checkForAllInstructions(function_ref<bool(Instruction &)> Pred,
                                         const Function *Fn,
                                         const AbstractAttribute &QueryingAA,
                                         const ArrayRef<unsigned> &Opcodes,
                                         bool &UsedAssumedInformation,
                                         bool CheckBBLivenessOnly,
                                         bool CheckPotentiallyDead) {
  // Since we need to provide instructions we have to have an exact definition.
  if (!Fn || Fn->isDeclaration())
    return false;

  // TODO: use the function scope once we have call site AAReturnedValues.
  const IRPosition &QueryIRP = IRPosition::function(*Fn);
  const auto *LivenessAA =
      CheckPotentiallyDead
          ? nullptr
          : (getAAFor<AAIsDead>(QueryingAA, QueryIRP, DepClassTy::NONE));

  auto &OpcodeInstMap = InfoCache.getOpcodeInstMapForFunction(*Fn);
  if (!checkForAllInstructionsImpl(this, OpcodeInstMap, Pred, &QueryingAA,
                                   LivenessAA, Opcodes, UsedAssumedInformation,
                                   CheckBBLivenessOnly, CheckPotentiallyDead))
    return false;

  return true;
}

bool Attributor::checkForAllInstructions(function_ref<bool(Instruction &)> Pred,
                                         const AbstractAttribute &QueryingAA,
                                         const ArrayRef<unsigned> &Opcodes,
                                         bool &UsedAssumedInformation,
                                         bool CheckBBLivenessOnly,
                                         bool CheckPotentiallyDead) {
  const IRPosition &IRP = QueryingAA.getIRPosition();
  const Function *AssociatedFunction = IRP.getAssociatedFunction();
  return checkForAllInstructions(Pred, AssociatedFunction, QueryingAA, Opcodes,
                                 UsedAssumedInformation, CheckBBLivenessOnly,
                                 CheckPotentiallyDead);
}

bool Attributor::checkForAllReadWriteInstructions(
    function_ref<bool(Instruction &)> Pred, AbstractAttribute &QueryingAA,
    bool &UsedAssumedInformation) {
  TimeTraceScope TS("checkForAllReadWriteInstructions");

  const Function *AssociatedFunction =
      QueryingAA.getIRPosition().getAssociatedFunction();
  if (!AssociatedFunction)
    return false;

  // TODO: use the function scope once we have call site AAReturnedValues.
  const IRPosition &QueryIRP = IRPosition::function(*AssociatedFunction);
  const auto *LivenessAA =
      getAAFor<AAIsDead>(QueryingAA, QueryIRP, DepClassTy::NONE);

  for (Instruction *I :
       InfoCache.getReadOrWriteInstsForFunction(*AssociatedFunction)) {
    // Skip dead instructions.
    if (isAssumedDead(IRPosition::inst(*I), &QueryingAA, LivenessAA,
                      UsedAssumedInformation))
      continue;

    if (!Pred(*I))
      return false;
  }

  return true;
}

void Attributor::runTillFixpoint() {
  TimeTraceScope TimeScope("Attributor::runTillFixpoint");
  LLVM_DEBUG(dbgs() << "[Attributor] Identified and initialized "
                    << DG.SyntheticRoot.Deps.size()
                    << " abstract attributes.\n");

  // Now that all abstract attributes are collected and initialized we start
  // the abstract analysis.

  unsigned IterationCounter = 1;
  unsigned MaxIterations =
      Configuration.MaxFixpointIterations.value_or(SetFixpointIterations);

  SmallVector<AbstractAttribute *, 32> ChangedAAs;
  SetVector<AbstractAttribute *> Worklist, InvalidAAs;
  Worklist.insert(DG.SyntheticRoot.begin(), DG.SyntheticRoot.end());

  do {
    // Remember the size to determine new attributes.
    size_t NumAAs = DG.SyntheticRoot.Deps.size();
    LLVM_DEBUG(dbgs() << "\n\n[Attributor] #Iteration: " << IterationCounter
                      << ", Worklist size: " << Worklist.size() << "\n");

    // For invalid AAs we can fix dependent AAs that have a required dependence,
    // thereby folding long dependence chains in a single step without the need
    // to run updates.
    for (unsigned u = 0; u < InvalidAAs.size(); ++u) {
      AbstractAttribute *InvalidAA = InvalidAAs[u];

      // Check the dependences to fast track invalidation.
      DEBUG_WITH_TYPE(VERBOSE_DEBUG_TYPE,
                      dbgs() << "[Attributor] InvalidAA: " << *InvalidAA
                             << " has " << InvalidAA->Deps.size()
                             << " required & optional dependences\n");
      for (auto &DepIt : InvalidAA->Deps) {
        AbstractAttribute *DepAA = cast<AbstractAttribute>(DepIt.getPointer());
        if (DepIt.getInt() == unsigned(DepClassTy::OPTIONAL)) {
          DEBUG_WITH_TYPE(VERBOSE_DEBUG_TYPE,
                          dbgs() << " - recompute: " << *DepAA);
          Worklist.insert(DepAA);
          continue;
        }
        DEBUG_WITH_TYPE(VERBOSE_DEBUG_TYPE, dbgs()
                                                << " - invalidate: " << *DepAA);
        DepAA->getState().indicatePessimisticFixpoint();
        assert(DepAA->getState().isAtFixpoint() && "Expected fixpoint state!");
        if (!DepAA->getState().isValidState())
          InvalidAAs.insert(DepAA);
        else
          ChangedAAs.push_back(DepAA);
      }
      InvalidAA->Deps.clear();
    }

    // Add all abstract attributes that are potentially dependent on one that
    // changed to the work list.
    for (AbstractAttribute *ChangedAA : ChangedAAs) {
      for (auto &DepIt : ChangedAA->Deps)
        Worklist.insert(cast<AbstractAttribute>(DepIt.getPointer()));
      ChangedAA->Deps.clear();
    }

    LLVM_DEBUG(dbgs() << "[Attributor] #Iteration: " << IterationCounter
                      << ", Worklist+Dependent size: " << Worklist.size()
                      << "\n");

    // Reset the changed and invalid set.
    ChangedAAs.clear();
    InvalidAAs.clear();

    // Update all abstract attribute in the work list and record the ones that
    // changed.
    for (AbstractAttribute *AA : Worklist) {
      const auto &AAState = AA->getState();
      if (!AAState.isAtFixpoint())
        if (updateAA(*AA) == ChangeStatus::CHANGED)
          ChangedAAs.push_back(AA);

      // Use the InvalidAAs vector to propagate invalid states fast transitively
      // without requiring updates.
      if (!AAState.isValidState())
        InvalidAAs.insert(AA);
    }

    // Add attributes to the changed set if they have been created in the last
    // iteration.
    ChangedAAs.append(DG.SyntheticRoot.begin() + NumAAs,
                      DG.SyntheticRoot.end());

    // Reset the work list and repopulate with the changed abstract attributes.
    // Note that dependent ones are added above.
    Worklist.clear();
    Worklist.insert(ChangedAAs.begin(), ChangedAAs.end());
    Worklist.insert(QueryAAsAwaitingUpdate.begin(),
                    QueryAAsAwaitingUpdate.end());
    QueryAAsAwaitingUpdate.clear();

  } while (!Worklist.empty() && (IterationCounter++ < MaxIterations));

  if (IterationCounter > MaxIterations && !Functions.empty()) {
    auto Remark = [&](OptimizationRemarkMissed ORM) {
      return ORM << "Attributor did not reach a fixpoint after "
                 << ore::NV("Iterations", MaxIterations) << " iterations.";
    };
    Function *F = Functions.front();
    emitRemark<OptimizationRemarkMissed>(F, "FixedPoint", Remark);
  }

  LLVM_DEBUG(dbgs() << "\n[Attributor] Fixpoint iteration done after: "
                    << IterationCounter << "/" << MaxIterations
                    << " iterations\n");

  // Reset abstract arguments not settled in a sound fixpoint by now. This
  // happens when we stopped the fixpoint iteration early. Note that only the
  // ones marked as "changed" *and* the ones transitively depending on them
  // need to be reverted to a pessimistic state. Others might not be in a
  // fixpoint state but we can use the optimistic results for them anyway.
  SmallPtrSet<AbstractAttribute *, 32> Visited;
  for (unsigned u = 0; u < ChangedAAs.size(); u++) {
    AbstractAttribute *ChangedAA = ChangedAAs[u];
    if (!Visited.insert(ChangedAA).second)
      continue;

    AbstractState &State = ChangedAA->getState();
    if (!State.isAtFixpoint()) {
      State.indicatePessimisticFixpoint();

      NumAttributesTimedOut++;
    }

    for (auto &DepIt : ChangedAA->Deps)
      ChangedAAs.push_back(cast<AbstractAttribute>(DepIt.getPointer()));
    ChangedAA->Deps.clear();
  }

  LLVM_DEBUG({
    if (!Visited.empty())
      dbgs() << "\n[Attributor] Finalized " << Visited.size()
             << " abstract attributes.\n";
  });
}

void Attributor::registerForUpdate(AbstractAttribute &AA) {
  assert(AA.isQueryAA() &&
         "Non-query AAs should not be required to register for updates!");
  QueryAAsAwaitingUpdate.insert(&AA);
}

ChangeStatus Attributor::manifestAttributes() {
  TimeTraceScope TimeScope("Attributor::manifestAttributes");
  size_t NumFinalAAs = DG.SyntheticRoot.Deps.size();

  unsigned NumManifested = 0;
  unsigned NumAtFixpoint = 0;
  ChangeStatus ManifestChange = ChangeStatus::UNCHANGED;
  for (auto &DepAA : DG.SyntheticRoot.Deps) {
    AbstractAttribute *AA = cast<AbstractAttribute>(DepAA.getPointer());
    AbstractState &State = AA->getState();

    // If there is not already a fixpoint reached, we can now take the
    // optimistic state. This is correct because we enforced a pessimistic one
    // on abstract attributes that were transitively dependent on a changed one
    // already above.
    if (!State.isAtFixpoint())
      State.indicateOptimisticFixpoint();

    // We must not manifest Attributes that use Callbase info.
    if (AA->hasCallBaseContext())
      continue;
    // If the state is invalid, we do not try to manifest it.
    if (!State.isValidState())
      continue;

    if (AA->getCtxI() && !isRunOn(*AA->getAnchorScope()))
      continue;

    // Skip dead code.
    bool UsedAssumedInformation = false;
    if (isAssumedDead(*AA, nullptr, UsedAssumedInformation,
                      /* CheckBBLivenessOnly */ true))
      continue;
    // Check if the manifest debug counter that allows skipping manifestation of
    // AAs
    if (!DebugCounter::shouldExecute(ManifestDBGCounter))
      continue;
    // Manifest the state and record if we changed the IR.
    ChangeStatus LocalChange = AA->manifest(*this);
    if (LocalChange == ChangeStatus::CHANGED && AreStatisticsEnabled())
      AA->trackStatistics();
    LLVM_DEBUG(dbgs() << "[Attributor] Manifest " << LocalChange << " : " << *AA
                      << "\n");

    ManifestChange = ManifestChange | LocalChange;

    NumAtFixpoint++;
    NumManifested += (LocalChange == ChangeStatus::CHANGED);
  }

  (void)NumManifested;
  (void)NumAtFixpoint;
  LLVM_DEBUG(dbgs() << "\n[Attributor] Manifested " << NumManifested
                    << " arguments while " << NumAtFixpoint
                    << " were in a valid fixpoint state\n");

  NumAttributesManifested += NumManifested;
  NumAttributesValidFixpoint += NumAtFixpoint;

  (void)NumFinalAAs;
  if (NumFinalAAs != DG.SyntheticRoot.Deps.size()) {
    auto DepIt = DG.SyntheticRoot.Deps.begin();
    for (unsigned u = 0; u < NumFinalAAs; ++u)
      ++DepIt;
    for (unsigned u = NumFinalAAs; u < DG.SyntheticRoot.Deps.size();
         ++u, ++DepIt) {
      errs() << "Unexpected abstract attribute: "
             << cast<AbstractAttribute>(DepIt->getPointer()) << " :: "
             << cast<AbstractAttribute>(DepIt->getPointer())
                    ->getIRPosition()
                    .getAssociatedValue()
             << "\n";
    }
    llvm_unreachable("Expected the final number of abstract attributes to "
                     "remain unchanged!");
  }

  for (auto &It : AttrsMap) {
    AttributeList &AL = It.getSecond();
    const IRPosition &IRP =
        isa<Function>(It.getFirst())
            ? IRPosition::function(*cast<Function>(It.getFirst()))
            : IRPosition::callsite_function(*cast<CallBase>(It.getFirst()));
    IRP.setAttrList(AL);
  }

  return ManifestChange;
}

void Attributor::identifyDeadInternalFunctions() {
  // Early exit if we don't intend to delete functions.
  if (!Configuration.DeleteFns)
    return;

  // To avoid triggering an assertion in the lazy call graph we will not delete
  // any internal library functions. We should modify the assertion though and
  // allow internals to be deleted.
  const auto *TLI =
      isModulePass()
          ? nullptr
          : getInfoCache().getTargetLibraryInfoForFunction(*Functions.back());
  LibFunc LF;

  // Identify dead internal functions and delete them. This happens outside
  // the other fixpoint analysis as we might treat potentially dead functions
  // as live to lower the number of iterations. If they happen to be dead, the
  // below fixpoint loop will identify and eliminate them.

  SmallVector<Function *, 8> InternalFns;
  for (Function *F : Functions)
    if (F->hasLocalLinkage() && (isModulePass() || !TLI->getLibFunc(*F, LF)))
      InternalFns.push_back(F);

  SmallPtrSet<Function *, 8> LiveInternalFns;
  bool FoundLiveInternal = true;
  while (FoundLiveInternal) {
    FoundLiveInternal = false;
    for (unsigned u = 0, e = InternalFns.size(); u < e; ++u) {
      Function *F = InternalFns[u];
      if (!F)
        continue;

      bool UsedAssumedInformation = false;
      if (checkForAllCallSites(
              [&](AbstractCallSite ACS) {
                Function *Callee = ACS.getInstruction()->getFunction();
                return ToBeDeletedFunctions.count(Callee) ||
                       (Functions.count(Callee) && Callee->hasLocalLinkage() &&
                        !LiveInternalFns.count(Callee));
              },
              *F, true, nullptr, UsedAssumedInformation)) {
        continue;
      }

      LiveInternalFns.insert(F);
      InternalFns[u] = nullptr;
      FoundLiveInternal = true;
    }
  }

  for (unsigned u = 0, e = InternalFns.size(); u < e; ++u)
    if (Function *F = InternalFns[u])
      ToBeDeletedFunctions.insert(F);
}

ChangeStatus Attributor::cleanupIR() {
  TimeTraceScope TimeScope("Attributor::cleanupIR");
  // Delete stuff at the end to avoid invalid references and a nice order.
  LLVM_DEBUG(dbgs() << "\n[Attributor] Delete/replace at least "
                    << ToBeDeletedFunctions.size() << " functions and "
                    << ToBeDeletedBlocks.size() << " blocks and "
                    << ToBeDeletedInsts.size() << " instructions and "
                    << ToBeChangedValues.size() << " values and "
                    << ToBeChangedUses.size() << " uses. To insert "
                    << ToBeChangedToUnreachableInsts.size()
                    << " unreachables.\n"
                    << "Preserve manifest added " << ManifestAddedBlocks.size()
                    << " blocks\n");

  SmallVector<WeakTrackingVH, 32> DeadInsts;
  SmallVector<Instruction *, 32> TerminatorsToFold;

  auto ReplaceUse = [&](Use *U, Value *NewV) {
    Value *OldV = U->get();

    // If we plan to replace NewV we need to update it at this point.
    do {
      const auto &Entry = ToBeChangedValues.lookup(NewV);
      if (!get<0>(Entry))
        break;
      NewV = get<0>(Entry);
    } while (true);

    Instruction *I = dyn_cast<Instruction>(U->getUser());
    assert((!I || isRunOn(*I->getFunction())) &&
           "Cannot replace an instruction outside the current SCC!");

    // Do not replace uses in returns if the value is a must-tail call we will
    // not delete.
    if (auto *RI = dyn_cast_or_null<ReturnInst>(I)) {
      if (auto *CI = dyn_cast<CallInst>(OldV->stripPointerCasts()))
        if (CI->isMustTailCall() && !ToBeDeletedInsts.count(CI))
          return;
      // If we rewrite a return and the new value is not an argument, strip the
      // `returned` attribute as it is wrong now.
      if (!isa<Argument>(NewV))
        for (auto &Arg : RI->getFunction()->args())
          Arg.removeAttr(Attribute::Returned);
    }

    LLVM_DEBUG(dbgs() << "Use " << *NewV << " in " << *U->getUser()
                      << " instead of " << *OldV << "\n");
    U->set(NewV);

    if (Instruction *I = dyn_cast<Instruction>(OldV)) {
      CGModifiedFunctions.insert(I->getFunction());
      if (!isa<PHINode>(I) && !ToBeDeletedInsts.count(I) &&
          isInstructionTriviallyDead(I))
        DeadInsts.push_back(I);
    }
    if (isa<UndefValue>(NewV) && isa<CallBase>(U->getUser())) {
      auto *CB = cast<CallBase>(U->getUser());
      if (CB->isArgOperand(U)) {
        unsigned Idx = CB->getArgOperandNo(U);
        CB->removeParamAttr(Idx, Attribute::NoUndef);
        auto *Callee = dyn_cast_if_present<Function>(CB->getCalledOperand());
        if (Callee && Callee->arg_size() > Idx)
          Callee->removeParamAttr(Idx, Attribute::NoUndef);
      }
    }
    if (isa<Constant>(NewV) && isa<BranchInst>(U->getUser())) {
      Instruction *UserI = cast<Instruction>(U->getUser());
      if (isa<UndefValue>(NewV)) {
        ToBeChangedToUnreachableInsts.insert(UserI);
      } else {
        TerminatorsToFold.push_back(UserI);
      }
    }
  };

  for (auto &It : ToBeChangedUses) {
    Use *U = It.first;
    Value *NewV = It.second;
    ReplaceUse(U, NewV);
  }

  SmallVector<Use *, 4> Uses;
  for (auto &It : ToBeChangedValues) {
    Value *OldV = It.first;
    auto [NewV, Done] = It.second;
    Uses.clear();
    for (auto &U : OldV->uses())
      if (Done || !U.getUser()->isDroppable())
        Uses.push_back(&U);
    for (Use *U : Uses) {
      if (auto *I = dyn_cast<Instruction>(U->getUser()))
        if (!isRunOn(*I->getFunction()))
          continue;
      ReplaceUse(U, NewV);
    }
  }

  for (const auto &V : InvokeWithDeadSuccessor)
    if (InvokeInst *II = dyn_cast_or_null<InvokeInst>(V)) {
      assert(isRunOn(*II->getFunction()) &&
             "Cannot replace an invoke outside the current SCC!");
      bool UnwindBBIsDead = II->hasFnAttr(Attribute::NoUnwind);
      bool NormalBBIsDead = II->hasFnAttr(Attribute::NoReturn);
      bool Invoke2CallAllowed =
          !AAIsDead::mayCatchAsynchronousExceptions(*II->getFunction());
      assert((UnwindBBIsDead || NormalBBIsDead) &&
             "Invoke does not have dead successors!");
      BasicBlock *BB = II->getParent();
      BasicBlock *NormalDestBB = II->getNormalDest();
      if (UnwindBBIsDead) {
        Instruction *NormalNextIP = &NormalDestBB->front();
        if (Invoke2CallAllowed) {
          changeToCall(II);
          NormalNextIP = BB->getTerminator();
        }
        if (NormalBBIsDead)
          ToBeChangedToUnreachableInsts.insert(NormalNextIP);
      } else {
        assert(NormalBBIsDead && "Broken invariant!");
        if (!NormalDestBB->getUniquePredecessor())
          NormalDestBB = SplitBlockPredecessors(NormalDestBB, {BB}, ".dead");
        ToBeChangedToUnreachableInsts.insert(&NormalDestBB->front());
      }
    }
  for (Instruction *I : TerminatorsToFold) {
    assert(isRunOn(*I->getFunction()) &&
           "Cannot replace a terminator outside the current SCC!");
    CGModifiedFunctions.insert(I->getFunction());
    ConstantFoldTerminator(I->getParent());
  }
  for (const auto &V : ToBeChangedToUnreachableInsts)
    if (Instruction *I = dyn_cast_or_null<Instruction>(V)) {
      LLVM_DEBUG(dbgs() << "[Attributor] Change to unreachable: " << *I
                        << "\n");
      assert(isRunOn(*I->getFunction()) &&
             "Cannot replace an instruction outside the current SCC!");
      CGModifiedFunctions.insert(I->getFunction());
      changeToUnreachable(I);
    }

  for (const auto &V : ToBeDeletedInsts) {
    if (Instruction *I = dyn_cast_or_null<Instruction>(V)) {
      if (auto *CB = dyn_cast<CallBase>(I)) {
        assert((isa<IntrinsicInst>(CB) || isRunOn(*I->getFunction())) &&
               "Cannot delete an instruction outside the current SCC!");
        if (!isa<IntrinsicInst>(CB))
          Configuration.CGUpdater.removeCallSite(*CB);
      }
      I->dropDroppableUses();
      CGModifiedFunctions.insert(I->getFunction());
      if (!I->getType()->isVoidTy())
        I->replaceAllUsesWith(UndefValue::get(I->getType()));
      if (!isa<PHINode>(I) && isInstructionTriviallyDead(I))
        DeadInsts.push_back(I);
      else
        I->eraseFromParent();
    }
  }

  llvm::erase_if(DeadInsts, [&](WeakTrackingVH I) { return !I; });

  LLVM_DEBUG({
    dbgs() << "[Attributor] DeadInsts size: " << DeadInsts.size() << "\n";
    for (auto &I : DeadInsts)
      if (I)
        dbgs() << "  - " << *I << "\n";
  });

  RecursivelyDeleteTriviallyDeadInstructions(DeadInsts);

  if (unsigned NumDeadBlocks = ToBeDeletedBlocks.size()) {
    SmallVector<BasicBlock *, 8> ToBeDeletedBBs;
    ToBeDeletedBBs.reserve(NumDeadBlocks);
    for (BasicBlock *BB : ToBeDeletedBlocks) {
      assert(isRunOn(*BB->getParent()) &&
             "Cannot delete a block outside the current SCC!");
      CGModifiedFunctions.insert(BB->getParent());
      // Do not delete BBs added during manifests of AAs.
      if (ManifestAddedBlocks.contains(BB))
        continue;
      ToBeDeletedBBs.push_back(BB);
    }
    // Actually we do not delete the blocks but squash them into a single
    // unreachable but untangling branches that jump here is something we need
    // to do in a more generic way.
    detachDeadBlocks(ToBeDeletedBBs, nullptr);
  }

  identifyDeadInternalFunctions();

  // Rewrite the functions as requested during manifest.
  ChangeStatus ManifestChange = rewriteFunctionSignatures(CGModifiedFunctions);

  for (Function *Fn : CGModifiedFunctions)
    if (!ToBeDeletedFunctions.count(Fn) && Functions.count(Fn))
      Configuration.CGUpdater.reanalyzeFunction(*Fn);

  for (Function *Fn : ToBeDeletedFunctions) {
    if (!Functions.count(Fn))
      continue;
    Configuration.CGUpdater.removeFunction(*Fn);
  }

  if (!ToBeChangedUses.empty())
    ManifestChange = ChangeStatus::CHANGED;

  if (!ToBeChangedToUnreachableInsts.empty())
    ManifestChange = ChangeStatus::CHANGED;

  if (!ToBeDeletedFunctions.empty())
    ManifestChange = ChangeStatus::CHANGED;

  if (!ToBeDeletedBlocks.empty())
    ManifestChange = ChangeStatus::CHANGED;

  if (!ToBeDeletedInsts.empty())
    ManifestChange = ChangeStatus::CHANGED;

  if (!InvokeWithDeadSuccessor.empty())
    ManifestChange = ChangeStatus::CHANGED;

  if (!DeadInsts.empty())
    ManifestChange = ChangeStatus::CHANGED;

  NumFnDeleted += ToBeDeletedFunctions.size();

  LLVM_DEBUG(dbgs() << "[Attributor] Deleted " << ToBeDeletedFunctions.size()
                    << " functions after manifest.\n");

#ifdef EXPENSIVE_CHECKS
  for (Function *F : Functions) {
    if (ToBeDeletedFunctions.count(F))
      continue;
    assert(!verifyFunction(*F, &errs()) && "Module verification failed!");
  }
#endif

  return ManifestChange;
}

ChangeStatus Attributor::run() {
  TimeTraceScope TimeScope("Attributor::run");
  AttributorCallGraph ACallGraph(*this);

  if (PrintCallGraph)
    ACallGraph.populateAll();

  Phase = AttributorPhase::UPDATE;
  runTillFixpoint();

  // dump graphs on demand
  if (DumpDepGraph)
    DG.dumpGraph();

  if (ViewDepGraph)
    DG.viewGraph();

  if (PrintDependencies)
    DG.print();

  Phase = AttributorPhase::MANIFEST;
  ChangeStatus ManifestChange = manifestAttributes();

  Phase = AttributorPhase::CLEANUP;
  ChangeStatus CleanupChange = cleanupIR();

  if (PrintCallGraph)
    ACallGraph.print();

  return ManifestChange | CleanupChange;
}

ChangeStatus Attributor::updateAA(AbstractAttribute &AA) {
  TimeTraceScope TimeScope("updateAA", [&]() {
    return AA.getName() + std::to_string(AA.getIRPosition().getPositionKind());
  });
  assert(Phase == AttributorPhase::UPDATE &&
         "We can update AA only in the update stage!");

  // Use a new dependence vector for this update.
  DependenceVector DV;
  DependenceStack.push_back(&DV);

  auto &AAState = AA.getState();
  ChangeStatus CS = ChangeStatus::UNCHANGED;
  bool UsedAssumedInformation = false;
  if (!isAssumedDead(AA, nullptr, UsedAssumedInformation,
                     /* CheckBBLivenessOnly */ true))
    CS = AA.update(*this);

  if (!AA.isQueryAA() && DV.empty() && !AA.getState().isAtFixpoint()) {
    // If the AA did not rely on outside information but changed, we run it
    // again to see if it found a fixpoint. Most AAs do but we don't require
    // them to. Hence, it might take the AA multiple iterations to get to a
    // fixpoint even if it does not rely on outside information, which is fine.
    ChangeStatus RerunCS = ChangeStatus::UNCHANGED;
    if (CS == ChangeStatus::CHANGED)
      RerunCS = AA.update(*this);

    // If the attribute did not change during the run or rerun, and it still did
    // not query any non-fix information, the state will not change and we can
    // indicate that right at this point.
    if (RerunCS == ChangeStatus::UNCHANGED && !AA.isQueryAA() && DV.empty())
      AAState.indicateOptimisticFixpoint();
  }

  if (!AAState.isAtFixpoint())
    rememberDependences();

  // Verify the stack was used properly, that is we pop the dependence vector we
  // put there earlier.
  DependenceVector *PoppedDV = DependenceStack.pop_back_val();
  (void)PoppedDV;
  assert(PoppedDV == &DV && "Inconsistent usage of the dependence stack!");

  return CS;
}

void Attributor::createShallowWrapper(Function &F) {
  assert(!F.isDeclaration() && "Cannot create a wrapper around a declaration!");

  Module &M = *F.getParent();
  LLVMContext &Ctx = M.getContext();
  FunctionType *FnTy = F.getFunctionType();

  Function *Wrapper =
      Function::Create(FnTy, F.getLinkage(), F.getAddressSpace(), F.getName());
  F.setName(""); // set the inside function anonymous
  M.getFunctionList().insert(F.getIterator(), Wrapper);

  F.setLinkage(GlobalValue::InternalLinkage);

  F.replaceAllUsesWith(Wrapper);
  assert(F.use_empty() && "Uses remained after wrapper was created!");

  // Move the COMDAT section to the wrapper.
  // TODO: Check if we need to keep it for F as well.
  Wrapper->setComdat(F.getComdat());
  F.setComdat(nullptr);

  // Copy all metadata and attributes but keep them on F as well.
  SmallVector<std::pair<unsigned, MDNode *>, 1> MDs;
  F.getAllMetadata(MDs);
  for (auto MDIt : MDs)
    Wrapper->addMetadata(MDIt.first, *MDIt.second);
  Wrapper->setAttributes(F.getAttributes());

  // Create the call in the wrapper.
  BasicBlock *EntryBB = BasicBlock::Create(Ctx, "entry", Wrapper);

  SmallVector<Value *, 8> Args;
  Argument *FArgIt = F.arg_begin();
  for (Argument &Arg : Wrapper->args()) {
    Args.push_back(&Arg);
    Arg.setName((FArgIt++)->getName());
  }

  CallInst *CI = CallInst::Create(&F, Args, "", EntryBB);
  CI->setTailCall(true);
  CI->addFnAttr(Attribute::NoInline);
  ReturnInst::Create(Ctx, CI->getType()->isVoidTy() ? nullptr : CI, EntryBB);

  NumFnShallowWrappersCreated++;
}

bool Attributor::isInternalizable(Function &F) {
  if (F.isDeclaration() || F.hasLocalLinkage() ||
      GlobalValue::isInterposableLinkage(F.getLinkage()))
    return false;
  return true;
}

Function *Attributor::internalizeFunction(Function &F, bool Force) {
  if (!AllowDeepWrapper && !Force)
    return nullptr;
  if (!isInternalizable(F))
    return nullptr;

  SmallPtrSet<Function *, 2> FnSet = {&F};
  DenseMap<Function *, Function *> InternalizedFns;
  internalizeFunctions(FnSet, InternalizedFns);

  return InternalizedFns[&F];
}

bool Attributor::internalizeFunctions(SmallPtrSetImpl<Function *> &FnSet,
                                      DenseMap<Function *, Function *> &FnMap) {
  for (Function *F : FnSet)
    if (!Attributor::isInternalizable(*F))
      return false;

  FnMap.clear();
  // Generate the internalized version of each function.
  for (Function *F : FnSet) {
    Module &M = *F->getParent();
    FunctionType *FnTy = F->getFunctionType();

    // Create a copy of the current function
    Function *Copied =
        Function::Create(FnTy, F->getLinkage(), F->getAddressSpace(),
                         F->getName() + ".internalized");
    ValueToValueMapTy VMap;
    auto *NewFArgIt = Copied->arg_begin();
    for (auto &Arg : F->args()) {
      auto ArgName = Arg.getName();
      NewFArgIt->setName(ArgName);
      VMap[&Arg] = &(*NewFArgIt++);
    }
    SmallVector<ReturnInst *, 8> Returns;

    // Copy the body of the original function to the new one
    CloneFunctionInto(Copied, F, VMap,
                      CloneFunctionChangeType::LocalChangesOnly, Returns);

    // Set the linakage and visibility late as CloneFunctionInto has some
    // implicit requirements.
    Copied->setVisibility(GlobalValue::DefaultVisibility);
    Copied->setLinkage(GlobalValue::PrivateLinkage);

    // Copy metadata
    SmallVector<std::pair<unsigned, MDNode *>, 1> MDs;
    F->getAllMetadata(MDs);
    for (auto MDIt : MDs)
      if (!Copied->hasMetadata())
        Copied->addMetadata(MDIt.first, *MDIt.second);

    M.getFunctionList().insert(F->getIterator(), Copied);
    Copied->setDSOLocal(true);
    FnMap[F] = Copied;
  }

  // Replace all uses of the old function with the new internalized function
  // unless the caller is a function that was just internalized.
  for (Function *F : FnSet) {
    auto &InternalizedFn = FnMap[F];
    auto IsNotInternalized = [&](Use &U) -> bool {
      if (auto *CB = dyn_cast<CallBase>(U.getUser()))
        return !FnMap.lookup(CB->getCaller());
      return false;
    };
    F->replaceUsesWithIf(InternalizedFn, IsNotInternalized);
  }

  return true;
}

bool Attributor::isValidFunctionSignatureRewrite(
    Argument &Arg, ArrayRef<Type *> ReplacementTypes) {

  if (!Configuration.RewriteSignatures)
    return false;

  Function *Fn = Arg.getParent();
  auto CallSiteCanBeChanged = [Fn](AbstractCallSite ACS) {
    // Forbid the call site to cast the function return type. If we need to
    // rewrite these functions we need to re-create a cast for the new call site
    // (if the old had uses).
    if (!ACS.getCalledFunction() ||
        ACS.getInstruction()->getType() !=
            ACS.getCalledFunction()->getReturnType())
      return false;
    if (cast<CallBase>(ACS.getInstruction())->getCalledOperand()->getType() !=
        Fn->getType())
      return false;
    if (ACS.getNumArgOperands() != Fn->arg_size())
      return false;
    // Forbid must-tail calls for now.
    return !ACS.isCallbackCall() && !ACS.getInstruction()->isMustTailCall();
  };

  // Avoid var-arg functions for now.
  if (Fn->isVarArg()) {
    LLVM_DEBUG(dbgs() << "[Attributor] Cannot rewrite var-args functions\n");
    return false;
  }

  // Avoid functions with complicated argument passing semantics.
  AttributeList FnAttributeList = Fn->getAttributes();
  if (FnAttributeList.hasAttrSomewhere(Attribute::Nest) ||
      FnAttributeList.hasAttrSomewhere(Attribute::StructRet) ||
      FnAttributeList.hasAttrSomewhere(Attribute::InAlloca) ||
      FnAttributeList.hasAttrSomewhere(Attribute::Preallocated)) {
    LLVM_DEBUG(
        dbgs() << "[Attributor] Cannot rewrite due to complex attribute\n");
    return false;
  }

  // Avoid callbacks for now.
  bool UsedAssumedInformation = false;
  if (!checkForAllCallSites(CallSiteCanBeChanged, *Fn, true, nullptr,
                            UsedAssumedInformation,
                            /* CheckPotentiallyDead */ true)) {
    LLVM_DEBUG(dbgs() << "[Attributor] Cannot rewrite all call sites\n");
    return false;
  }

  auto InstPred = [](Instruction &I) {
    if (auto *CI = dyn_cast<CallInst>(&I))
      return !CI->isMustTailCall();
    return true;
  };

  // Forbid must-tail calls for now.
  // TODO:
  auto &OpcodeInstMap = InfoCache.getOpcodeInstMapForFunction(*Fn);
  if (!checkForAllInstructionsImpl(nullptr, OpcodeInstMap, InstPred, nullptr,
                                   nullptr, {Instruction::Call},
                                   UsedAssumedInformation)) {
    LLVM_DEBUG(dbgs() << "[Attributor] Cannot rewrite due to instructions\n");
    return false;
  }

  return true;
}

bool Attributor::registerFunctionSignatureRewrite(
    Argument &Arg, ArrayRef<Type *> ReplacementTypes,
    ArgumentReplacementInfo::CalleeRepairCBTy &&CalleeRepairCB,
    ArgumentReplacementInfo::ACSRepairCBTy &&ACSRepairCB) {
  LLVM_DEBUG(dbgs() << "[Attributor] Register new rewrite of " << Arg << " in "
                    << Arg.getParent()->getName() << " with "
                    << ReplacementTypes.size() << " replacements\n");
  assert(isValidFunctionSignatureRewrite(Arg, ReplacementTypes) &&
         "Cannot register an invalid rewrite");

  Function *Fn = Arg.getParent();
  SmallVectorImpl<std::unique_ptr<ArgumentReplacementInfo>> &ARIs =
      ArgumentReplacementMap[Fn];
  if (ARIs.empty())
    ARIs.resize(Fn->arg_size());

  // If we have a replacement already with less than or equal new arguments,
  // ignore this request.
  std::unique_ptr<ArgumentReplacementInfo> &ARI = ARIs[Arg.getArgNo()];
  if (ARI && ARI->getNumReplacementArgs() <= ReplacementTypes.size()) {
    LLVM_DEBUG(dbgs() << "[Attributor] Existing rewrite is preferred\n");
    return false;
  }

  // If we have a replacement already but we like the new one better, delete
  // the old.
  ARI.reset();

  LLVM_DEBUG(dbgs() << "[Attributor] Register new rewrite of " << Arg << " in "
                    << Arg.getParent()->getName() << " with "
                    << ReplacementTypes.size() << " replacements\n");

  // Remember the replacement.
  ARI.reset(new ArgumentReplacementInfo(*this, Arg, ReplacementTypes,
                                        std::move(CalleeRepairCB),
                                        std::move(ACSRepairCB)));

  return true;
}

bool Attributor::shouldSeedAttribute(AbstractAttribute &AA) {
  bool Result = true;
#ifndef NDEBUG
  if (SeedAllowList.size() != 0)
    Result = llvm::is_contained(SeedAllowList, AA.getName());
  Function *Fn = AA.getAnchorScope();
  if (FunctionSeedAllowList.size() != 0 && Fn)
    Result &= llvm::is_contained(FunctionSeedAllowList, Fn->getName());
#endif
  return Result;
}

ChangeStatus Attributor::rewriteFunctionSignatures(
    SmallSetVector<Function *, 8> &ModifiedFns) {
  ChangeStatus Changed = ChangeStatus::UNCHANGED;

  for (auto &It : ArgumentReplacementMap) {
    Function *OldFn = It.getFirst();

    // Deleted functions do not require rewrites.
    if (!Functions.count(OldFn) || ToBeDeletedFunctions.count(OldFn))
      continue;

    const SmallVectorImpl<std::unique_ptr<ArgumentReplacementInfo>> &ARIs =
        It.getSecond();
    assert(ARIs.size() == OldFn->arg_size() && "Inconsistent state!");

    SmallVector<Type *, 16> NewArgumentTypes;
    SmallVector<AttributeSet, 16> NewArgumentAttributes;

    // Collect replacement argument types and copy over existing attributes.
    AttributeList OldFnAttributeList = OldFn->getAttributes();
    for (Argument &Arg : OldFn->args()) {
      if (const std::unique_ptr<ArgumentReplacementInfo> &ARI =
              ARIs[Arg.getArgNo()]) {
        NewArgumentTypes.append(ARI->ReplacementTypes.begin(),
                                ARI->ReplacementTypes.end());
        NewArgumentAttributes.append(ARI->getNumReplacementArgs(),
                                     AttributeSet());
      } else {
        NewArgumentTypes.push_back(Arg.getType());
        NewArgumentAttributes.push_back(
            OldFnAttributeList.getParamAttrs(Arg.getArgNo()));
      }
    }

    uint64_t LargestVectorWidth = 0;
    for (auto *I : NewArgumentTypes)
      if (auto *VT = dyn_cast<llvm::VectorType>(I))
        LargestVectorWidth =
            std::max(LargestVectorWidth,
                     VT->getPrimitiveSizeInBits().getKnownMinValue());

    FunctionType *OldFnTy = OldFn->getFunctionType();
    Type *RetTy = OldFnTy->getReturnType();

    // Construct the new function type using the new arguments types.
    FunctionType *NewFnTy =
        FunctionType::get(RetTy, NewArgumentTypes, OldFnTy->isVarArg());

    LLVM_DEBUG(dbgs() << "[Attributor] Function rewrite '" << OldFn->getName()
                      << "' from " << *OldFn->getFunctionType() << " to "
                      << *NewFnTy << "\n");

    // Create the new function body and insert it into the module.
    Function *NewFn = Function::Create(NewFnTy, OldFn->getLinkage(),
                                       OldFn->getAddressSpace(), "");
    Functions.insert(NewFn);
    OldFn->getParent()->getFunctionList().insert(OldFn->getIterator(), NewFn);
    NewFn->takeName(OldFn);
    NewFn->copyAttributesFrom(OldFn);

    // Patch the pointer to LLVM function in debug info descriptor.
    NewFn->setSubprogram(OldFn->getSubprogram());
    OldFn->setSubprogram(nullptr);

    // Recompute the parameter attributes list based on the new arguments for
    // the function.
    LLVMContext &Ctx = OldFn->getContext();
    NewFn->setAttributes(AttributeList::get(
        Ctx, OldFnAttributeList.getFnAttrs(), OldFnAttributeList.getRetAttrs(),
        NewArgumentAttributes));
    AttributeFuncs::updateMinLegalVectorWidthAttr(*NewFn, LargestVectorWidth);

    // Since we have now created the new function, splice the body of the old
    // function right into the new function, leaving the old rotting hulk of the
    // function empty.
    NewFn->splice(NewFn->begin(), OldFn);

    // Fixup block addresses to reference new function.
    SmallVector<BlockAddress *, 8u> BlockAddresses;
    for (User *U : OldFn->users())
      if (auto *BA = dyn_cast<BlockAddress>(U))
        BlockAddresses.push_back(BA);
    for (auto *BA : BlockAddresses)
      BA->replaceAllUsesWith(BlockAddress::get(NewFn, BA->getBasicBlock()));

    // Set of all "call-like" instructions that invoke the old function mapped
    // to their new replacements.
    SmallVector<std::pair<CallBase *, CallBase *>, 8> CallSitePairs;

    // Callback to create a new "call-like" instruction for a given one.
    auto CallSiteReplacementCreator = [&](AbstractCallSite ACS) {
      CallBase *OldCB = cast<CallBase>(ACS.getInstruction());
      const AttributeList &OldCallAttributeList = OldCB->getAttributes();

      // Collect the new argument operands for the replacement call site.
      SmallVector<Value *, 16> NewArgOperands;
      SmallVector<AttributeSet, 16> NewArgOperandAttributes;
      for (unsigned OldArgNum = 0; OldArgNum < ARIs.size(); ++OldArgNum) {
        unsigned NewFirstArgNum = NewArgOperands.size();
        (void)NewFirstArgNum; // only used inside assert.
        if (const std::unique_ptr<ArgumentReplacementInfo> &ARI =
                ARIs[OldArgNum]) {
          if (ARI->ACSRepairCB)
            ARI->ACSRepairCB(*ARI, ACS, NewArgOperands);
          assert(ARI->getNumReplacementArgs() + NewFirstArgNum ==
                     NewArgOperands.size() &&
                 "ACS repair callback did not provide as many operand as new "
                 "types were registered!");
          // TODO: Exose the attribute set to the ACS repair callback
          NewArgOperandAttributes.append(ARI->ReplacementTypes.size(),
                                         AttributeSet());
        } else {
          NewArgOperands.push_back(ACS.getCallArgOperand(OldArgNum));
          NewArgOperandAttributes.push_back(
              OldCallAttributeList.getParamAttrs(OldArgNum));
        }
      }

      assert(NewArgOperands.size() == NewArgOperandAttributes.size() &&
             "Mismatch # argument operands vs. # argument operand attributes!");
      assert(NewArgOperands.size() == NewFn->arg_size() &&
             "Mismatch # argument operands vs. # function arguments!");

      SmallVector<OperandBundleDef, 4> OperandBundleDefs;
      OldCB->getOperandBundlesAsDefs(OperandBundleDefs);

      // Create a new call or invoke instruction to replace the old one.
      CallBase *NewCB;
      if (InvokeInst *II = dyn_cast<InvokeInst>(OldCB)) {
        NewCB =
            InvokeInst::Create(NewFn, II->getNormalDest(), II->getUnwindDest(),
                               NewArgOperands, OperandBundleDefs, "", OldCB);
      } else {
        auto *NewCI = CallInst::Create(NewFn, NewArgOperands, OperandBundleDefs,
                                       "", OldCB);
        NewCI->setTailCallKind(cast<CallInst>(OldCB)->getTailCallKind());
        NewCB = NewCI;
      }

      // Copy over various properties and the new attributes.
      NewCB->copyMetadata(*OldCB, {LLVMContext::MD_prof, LLVMContext::MD_dbg});
      NewCB->setCallingConv(OldCB->getCallingConv());
      NewCB->takeName(OldCB);
      NewCB->setAttributes(AttributeList::get(
          Ctx, OldCallAttributeList.getFnAttrs(),
          OldCallAttributeList.getRetAttrs(), NewArgOperandAttributes));

      AttributeFuncs::updateMinLegalVectorWidthAttr(*NewCB->getCaller(),
                                                    LargestVectorWidth);

      CallSitePairs.push_back({OldCB, NewCB});
      return true;
    };

    // Use the CallSiteReplacementCreator to create replacement call sites.
    bool UsedAssumedInformation = false;
    bool Success = checkForAllCallSites(CallSiteReplacementCreator, *OldFn,
                                        true, nullptr, UsedAssumedInformation,
                                        /* CheckPotentiallyDead */ true);
    (void)Success;
    assert(Success && "Assumed call site replacement to succeed!");

    // Rewire the arguments.
    Argument *OldFnArgIt = OldFn->arg_begin();
    Argument *NewFnArgIt = NewFn->arg_begin();
    for (unsigned OldArgNum = 0; OldArgNum < ARIs.size();
         ++OldArgNum, ++OldFnArgIt) {
      if (const std::unique_ptr<ArgumentReplacementInfo> &ARI =
              ARIs[OldArgNum]) {
        if (ARI->CalleeRepairCB)
          ARI->CalleeRepairCB(*ARI, *NewFn, NewFnArgIt);
        if (ARI->ReplacementTypes.empty())
          OldFnArgIt->replaceAllUsesWith(
              PoisonValue::get(OldFnArgIt->getType()));
        NewFnArgIt += ARI->ReplacementTypes.size();
      } else {
        NewFnArgIt->takeName(&*OldFnArgIt);
        OldFnArgIt->replaceAllUsesWith(&*NewFnArgIt);
        ++NewFnArgIt;
      }
    }

    // Eliminate the instructions *after* we visited all of them.
    for (auto &CallSitePair : CallSitePairs) {
      CallBase &OldCB = *CallSitePair.first;
      CallBase &NewCB = *CallSitePair.second;
      assert(OldCB.getType() == NewCB.getType() &&
             "Cannot handle call sites with different types!");
      ModifiedFns.insert(OldCB.getFunction());
      Configuration.CGUpdater.replaceCallSite(OldCB, NewCB);
      OldCB.replaceAllUsesWith(&NewCB);
      OldCB.eraseFromParent();
    }

    // Replace the function in the call graph (if any).
    Configuration.CGUpdater.replaceFunctionWith(*OldFn, *NewFn);

    // If the old function was modified and needed to be reanalyzed, the new one
    // does now.
    if (ModifiedFns.remove(OldFn))
      ModifiedFns.insert(NewFn);

    Changed = ChangeStatus::CHANGED;
  }

  return Changed;
}

void InformationCache::initializeInformationCache(const Function &CF,
                                                  FunctionInfo &FI) {
  // As we do not modify the function here we can remove the const
  // withouth breaking implicit assumptions. At the end of the day, we could
  // initialize the cache eagerly which would look the same to the users.
  Function &F = const_cast<Function &>(CF);

  // Walk all instructions to find interesting instructions that might be
  // queried by abstract attributes during their initialization or update.
  // This has to happen before we create attributes.

  DenseMap<const Value *, std::optional<short>> AssumeUsesMap;

  // Add \p V to the assume uses map which track the number of uses outside of
  // "visited" assumes. If no outside uses are left the value is added to the
  // assume only use vector.
  auto AddToAssumeUsesMap = [&](const Value &V) -> void {
    SmallVector<const Instruction *> Worklist;
    if (auto *I = dyn_cast<Instruction>(&V))
      Worklist.push_back(I);
    while (!Worklist.empty()) {
      const Instruction *I = Worklist.pop_back_val();
      std::optional<short> &NumUses = AssumeUsesMap[I];
      if (!NumUses)
        NumUses = I->getNumUses();
      NumUses = *NumUses - /* this assume */ 1;
      if (*NumUses != 0)
        continue;
      AssumeOnlyValues.insert(I);
      for (const Value *Op : I->operands())
        if (auto *OpI = dyn_cast<Instruction>(Op))
          Worklist.push_back(OpI);
    }
  };

  for (Instruction &I : instructions(&F)) {
    bool IsInterestingOpcode = false;

    // To allow easy access to all instructions in a function with a given
    // opcode we store them in the InfoCache. As not all opcodes are interesting
    // to concrete attributes we only cache the ones that are as identified in
    // the following switch.
    // Note: There are no concrete attributes now so this is initially empty.
    switch (I.getOpcode()) {
    default:
      assert(!isa<CallBase>(&I) &&
             "New call base instruction type needs to be known in the "
             "Attributor.");
      break;
    case Instruction::Call:
      // Calls are interesting on their own, additionally:
      // For `llvm.assume` calls we also fill the KnowledgeMap as we find them.
      // For `must-tail` calls we remember the caller and callee.
      if (auto *Assume = dyn_cast<AssumeInst>(&I)) {
        AssumeOnlyValues.insert(Assume);
        fillMapFromAssume(*Assume, KnowledgeMap);
        AddToAssumeUsesMap(*Assume->getArgOperand(0));
      } else if (cast<CallInst>(I).isMustTailCall()) {
        FI.ContainsMustTailCall = true;
        if (auto *Callee = dyn_cast_if_present<Function>(
                cast<CallInst>(I).getCalledOperand()))
          getFunctionInfo(*Callee).CalledViaMustTail = true;
      }
      [[fallthrough]];
    case Instruction::CallBr:
    case Instruction::Invoke:
    case Instruction::CleanupRet:
    case Instruction::CatchSwitch:
    case Instruction::AtomicRMW:
    case Instruction::AtomicCmpXchg:
    case Instruction::Br:
    case Instruction::Resume:
    case Instruction::Ret:
    case Instruction::Load:
      // The alignment of a pointer is interesting for loads.
    case Instruction::Store:
      // The alignment of a pointer is interesting for stores.
    case Instruction::Alloca:
    case Instruction::AddrSpaceCast:
      IsInterestingOpcode = true;
    }
    if (IsInterestingOpcode) {
      auto *&Insts = FI.OpcodeInstMap[I.getOpcode()];
      if (!Insts)
        Insts = new (Allocator) InstructionVectorTy();
      Insts->push_back(&I);
    }
    if (I.mayReadOrWriteMemory())
      FI.RWInsts.push_back(&I);
  }

  if (F.hasFnAttribute(Attribute::AlwaysInline) &&
      isInlineViable(F).isSuccess())
    InlineableFunctions.insert(&F);
}

InformationCache::FunctionInfo::~FunctionInfo() {
  // The instruction vectors are allocated using a BumpPtrAllocator, we need to
  // manually destroy them.
  for (auto &It : OpcodeInstMap)
    It.getSecond()->~InstructionVectorTy();
}

void Attributor::recordDependence(const AbstractAttribute &FromAA,
                                  const AbstractAttribute &ToAA,
                                  DepClassTy DepClass) {
  if (DepClass == DepClassTy::NONE)
    return;
  // If we are outside of an update, thus before the actual fixpoint iteration
  // started (= when we create AAs), we do not track dependences because we will
  // put all AAs into the initial worklist anyway.
  if (DependenceStack.empty())
    return;
  if (FromAA.getState().isAtFixpoint())
    return;
  DependenceStack.back()->push_back({&FromAA, &ToAA, DepClass});
}

void Attributor::rememberDependences() {
  assert(!DependenceStack.empty() && "No dependences to remember!");

  for (DepInfo &DI : *DependenceStack.back()) {
    assert((DI.DepClass == DepClassTy::REQUIRED ||
            DI.DepClass == DepClassTy::OPTIONAL) &&
           "Expected required or optional dependence (1 bit)!");
    auto &DepAAs = const_cast<AbstractAttribute &>(*DI.FromAA).Deps;
    DepAAs.insert(AbstractAttribute::DepTy(
        const_cast<AbstractAttribute *>(DI.ToAA), unsigned(DI.DepClass)));
  }
}

template <Attribute::AttrKind AK, typename AAType>
void Attributor::checkAndQueryIRAttr(const IRPosition &IRP,
                                     AttributeSet Attrs) {
  bool IsKnown;
  if (!Attrs.hasAttribute(AK))
    if (!AA::hasAssumedIRAttr<AK>(*this, nullptr, IRP, DepClassTy::NONE,
                                  IsKnown))
      getOrCreateAAFor<AAType>(IRP);
}

void Attributor::identifyDefaultAbstractAttributes(Function &F) {
  if (!VisitedFunctions.insert(&F).second)
    return;
  if (F.isDeclaration())
    return;

  // In non-module runs we need to look at the call sites of a function to
  // determine if it is part of a must-tail call edge. This will influence what
  // attributes we can derive.
  InformationCache::FunctionInfo &FI = InfoCache.getFunctionInfo(F);
  if (!isModulePass() && !FI.CalledViaMustTail) {
    for (const Use &U : F.uses())
      if (const auto *CB = dyn_cast<CallBase>(U.getUser()))
        if (CB->isCallee(&U) && CB->isMustTailCall())
          FI.CalledViaMustTail = true;
  }

  IRPosition FPos = IRPosition::function(F);
  bool IsIPOAmendable = isFunctionIPOAmendable(F);
  auto Attrs = F.getAttributes();
  auto FnAttrs = Attrs.getFnAttrs();

  // Check for dead BasicBlocks in every function.
  // We need dead instruction detection because we do not want to deal with
  // broken IR in which SSA rules do not apply.
  getOrCreateAAFor<AAIsDead>(FPos);

  // Every function might contain instructions that cause "undefined
  // behavior".
  getOrCreateAAFor<AAUndefinedBehavior>(FPos);
<<<<<<< HEAD

  // Every function might be applicable for Heap-To-Stack conversion.
  if (EnableHeapToStack)
    getOrCreateAAFor<AAHeapToStack>(FPos);

  // Everything that is visible from the outside (=function, argument, return
  // positions), cannot be changed if the function is not IPO amendable. We can
  // however analyse the code inside.
  if (IsIPOAmendable) {

    // Every function might be "will-return".
    checkAndQueryIRAttr<Attribute::WillReturn, AAWillReturn>(FPos, FnAttrs);

    // Every function might be "must-progress".
    checkAndQueryIRAttr<Attribute::MustProgress, AAMustProgress>(FPos, FnAttrs);
=======

  // Every function might be applicable for Heap-To-Stack conversion.
  if (EnableHeapToStack)
    getOrCreateAAFor<AAHeapToStack>(FPos);

  // Every function might be "must-progress".
  checkAndQueryIRAttr<Attribute::MustProgress, AAMustProgress>(FPos, FnAttrs);

  // Every function might be "no-free".
  checkAndQueryIRAttr<Attribute::NoFree, AANoFree>(FPos, FnAttrs);

  // Every function might be "will-return".
  checkAndQueryIRAttr<Attribute::WillReturn, AAWillReturn>(FPos, FnAttrs);

  // Everything that is visible from the outside (=function, argument, return
  // positions), cannot be changed if the function is not IPO amendable. We can
  // however analyse the code inside.
  if (IsIPOAmendable) {
>>>>>>> 6241a64e

    // Every function can be nounwind.
    checkAndQueryIRAttr<Attribute::NoUnwind, AANoUnwind>(FPos, FnAttrs);

    // Every function might be marked "nosync"
    checkAndQueryIRAttr<Attribute::NoSync, AANoSync>(FPos, FnAttrs);

<<<<<<< HEAD
    // Every function might be "no-free".
    checkAndQueryIRAttr<Attribute::NoFree, AANoFree>(FPos, FnAttrs);

    // Every function might be "no-return".
    checkAndQueryIRAttr<Attribute::NoReturn, AANoReturn>(FPos, FnAttrs);

    // Every function might be "no-recurse".
    checkAndQueryIRAttr<Attribute::NoRecurse, AANoRecurse>(FPos, FnAttrs);

    // Every function can be "non-convergent".
    if (Attrs.hasFnAttr(Attribute::Convergent))
      getOrCreateAAFor<AANonConvergent>(FPos);

    // Every function might be "readnone/readonly/writeonly/...".
    getOrCreateAAFor<AAMemoryBehavior>(FPos);

    // Every function can be "readnone/argmemonly/inaccessiblememonly/...".
    getOrCreateAAFor<AAMemoryLocation>(FPos);

    // Every function can track active assumptions.
    getOrCreateAAFor<AAAssumptionInfo>(FPos);

    // Return attributes are only appropriate if the return type is non void.
    Type *ReturnType = F.getReturnType();
    if (!ReturnType->isVoidTy()) {
      // Argument attribute "returned" --- Create only one per function even
      // though it is an argument attribute.
      getOrCreateAAFor<AAReturnedValues>(FPos);

      IRPosition RetPos = IRPosition::returned(F);
      AttributeSet RetAttrs = Attrs.getRetAttrs();

      // Every returned value might be dead.
      getOrCreateAAFor<AAIsDead>(RetPos);

      // Every function might be simplified.
      bool UsedAssumedInformation = false;
      getAssumedSimplified(RetPos, nullptr, UsedAssumedInformation,
                           AA::Intraprocedural);

=======
    // Every function might be "no-return".
    checkAndQueryIRAttr<Attribute::NoReturn, AANoReturn>(FPos, FnAttrs);

    // Every function might be "no-recurse".
    checkAndQueryIRAttr<Attribute::NoRecurse, AANoRecurse>(FPos, FnAttrs);

    // Every function can be "non-convergent".
    if (Attrs.hasFnAttr(Attribute::Convergent))
      getOrCreateAAFor<AANonConvergent>(FPos);

    // Every function might be "readnone/readonly/writeonly/...".
    getOrCreateAAFor<AAMemoryBehavior>(FPos);

    // Every function can be "readnone/argmemonly/inaccessiblememonly/...".
    getOrCreateAAFor<AAMemoryLocation>(FPos);

    // Every function can track active assumptions.
    getOrCreateAAFor<AAAssumptionInfo>(FPos);

    // Return attributes are only appropriate if the return type is non void.
    Type *ReturnType = F.getReturnType();
    if (!ReturnType->isVoidTy()) {
      // Argument attribute "returned" --- Create only one per function even
      // though it is an argument attribute.
      getOrCreateAAFor<AAReturnedValues>(FPos);

      IRPosition RetPos = IRPosition::returned(F);
      AttributeSet RetAttrs = Attrs.getRetAttrs();

      // Every returned value might be dead.
      getOrCreateAAFor<AAIsDead>(RetPos);

      // Every function might be simplified.
      bool UsedAssumedInformation = false;
      getAssumedSimplified(RetPos, nullptr, UsedAssumedInformation,
                           AA::Intraprocedural);

>>>>>>> 6241a64e
      // Every returned value might be marked noundef.
      checkAndQueryIRAttr<Attribute::NoUndef, AANoUndef>(RetPos, RetAttrs);

      if (ReturnType->isPointerTy()) {

        // Every function with pointer return type might be marked align.
        getOrCreateAAFor<AAAlign>(RetPos);

        // Every function with pointer return type might be marked nonnull.
        checkAndQueryIRAttr<Attribute::NonNull, AANonNull>(RetPos, RetAttrs);

        // Every function with pointer return type might be marked noalias.
        checkAndQueryIRAttr<Attribute::NoAlias, AANoAlias>(RetPos, RetAttrs);

        // Every function with pointer return type might be marked
        // dereferenceable.
        getOrCreateAAFor<AADereferenceable>(RetPos);
      } else if (AttributeFuncs::isNoFPClassCompatibleType(ReturnType)) {
        getOrCreateAAFor<AANoFPClass>(RetPos);
      }
    }

<<<<<<< HEAD
    for (Argument &Arg : F.args()) {
      IRPosition ArgPos = IRPosition::argument(Arg);
      auto ArgNo = Arg.getArgNo();
      AttributeSet ArgAttrs = Attrs.getParamAttrs(ArgNo);

      // Every argument might be simplified. We have to go through the
      // Attributor interface though as outside AAs can register custom
      // simplification callbacks.
      bool UsedAssumedInformation = false;
      getAssumedSimplified(ArgPos, /* AA */ nullptr, UsedAssumedInformation,
                           AA::Intraprocedural);
=======
  for (Argument &Arg : F.args()) {
    IRPosition ArgPos = IRPosition::argument(Arg);
    auto ArgNo = Arg.getArgNo();
    AttributeSet ArgAttrs = Attrs.getParamAttrs(ArgNo);

    if (!IsIPOAmendable) {
      if (Arg.getType()->isPointerTy())
        // Every argument with pointer type might be marked nofree.
        checkAndQueryIRAttr<Attribute::NoFree, AANoFree>(ArgPos, ArgAttrs);
      continue;
    }

    // Every argument might be simplified. We have to go through the
    // Attributor interface though as outside AAs can register custom
    // simplification callbacks.
    bool UsedAssumedInformation = false;
    getAssumedSimplified(ArgPos, /* AA */ nullptr, UsedAssumedInformation,
                         AA::Intraprocedural);
>>>>>>> 6241a64e

      // Every argument might be dead.
      getOrCreateAAFor<AAIsDead>(ArgPos);

<<<<<<< HEAD
      // Every argument might be marked noundef.
      checkAndQueryIRAttr<Attribute::NoUndef, AANoUndef>(ArgPos, ArgAttrs);

      if (Arg.getType()->isPointerTy()) {
        // Every argument with pointer type might be marked nonnull.
        checkAndQueryIRAttr<Attribute::NonNull, AANonNull>(ArgPos, ArgAttrs);

        // Every argument with pointer type might be marked noalias.
        checkAndQueryIRAttr<Attribute::NoAlias, AANoAlias>(ArgPos, ArgAttrs);
=======
    // Every argument might be marked noundef.
    checkAndQueryIRAttr<Attribute::NoUndef, AANoUndef>(ArgPos, ArgAttrs);

    if (Arg.getType()->isPointerTy()) {
      // Every argument with pointer type might be marked nonnull.
      checkAndQueryIRAttr<Attribute::NonNull, AANonNull>(ArgPos, ArgAttrs);

      // Every argument with pointer type might be marked noalias.
      checkAndQueryIRAttr<Attribute::NoAlias, AANoAlias>(ArgPos, ArgAttrs);
>>>>>>> 6241a64e

        // Every argument with pointer type might be marked dereferenceable.
        getOrCreateAAFor<AADereferenceable>(ArgPos);

        // Every argument with pointer type might be marked align.
        getOrCreateAAFor<AAAlign>(ArgPos);

<<<<<<< HEAD
        // Every argument with pointer type might be marked nocapture.
        checkAndQueryIRAttr<Attribute::NoCapture, AANoCapture>(ArgPos,
                                                               ArgAttrs);
=======
      // Every argument with pointer type might be marked nocapture.
      checkAndQueryIRAttr<Attribute::NoCapture, AANoCapture>(ArgPos, ArgAttrs);
>>>>>>> 6241a64e

        // Every argument with pointer type might be marked
        // "readnone/readonly/writeonly/..."
        getOrCreateAAFor<AAMemoryBehavior>(ArgPos);

<<<<<<< HEAD
        // Every argument with pointer type might be marked nofree.
        checkAndQueryIRAttr<Attribute::NoFree, AANoFree>(ArgPos, ArgAttrs);

        // Every argument with pointer type might be privatizable (or
        // promotable)
        getOrCreateAAFor<AAPrivatizablePtr>(ArgPos);
      } else if (AttributeFuncs::isNoFPClassCompatibleType(Arg.getType())) {
        getOrCreateAAFor<AANoFPClass>(ArgPos);
      }
=======
      // Every argument with pointer type might be marked nofree.
      checkAndQueryIRAttr<Attribute::NoFree, AANoFree>(ArgPos, ArgAttrs);

      // Every argument with pointer type might be privatizable (or
      // promotable)
      getOrCreateAAFor<AAPrivatizablePtr>(ArgPos);
    } else if (AttributeFuncs::isNoFPClassCompatibleType(Arg.getType())) {
      getOrCreateAAFor<AANoFPClass>(ArgPos);
>>>>>>> 6241a64e
    }
  }

  auto CallSitePred = [&](Instruction &I) -> bool {
    auto &CB = cast<CallBase>(I);
    IRPosition CBInstPos = IRPosition::inst(CB);
    IRPosition CBFnPos = IRPosition::callsite_function(CB);

    // Call sites might be dead if they do not have side effects and no live
    // users. The return value might be dead if there are no live users.
    getOrCreateAAFor<AAIsDead>(CBInstPos);

    Function *Callee = dyn_cast_if_present<Function>(CB.getCalledOperand());
    // TODO: Even if the callee is not known now we might be able to simplify
    //       the call/callee.
    if (!Callee)
      return true;

    // Every call site can track active assumptions.
    getOrCreateAAFor<AAAssumptionInfo>(CBFnPos);

    // Skip declarations except if annotations on their call sites were
    // explicitly requested.
    if (!AnnotateDeclarationCallSites && Callee->isDeclaration() &&
        !Callee->hasMetadata(LLVMContext::MD_callback))
      return true;

    if (!Callee->getReturnType()->isVoidTy() && !CB.use_empty()) {
      IRPosition CBRetPos = IRPosition::callsite_returned(CB);
      bool UsedAssumedInformation = false;
      getAssumedSimplified(CBRetPos, nullptr, UsedAssumedInformation,
                           AA::Intraprocedural);

      if (AttributeFuncs::isNoFPClassCompatibleType(Callee->getReturnType()))
        getOrCreateAAFor<AANoFPClass>(CBInstPos);
    }

    const AttributeList &CBAttrs = CBFnPos.getAttrList();
    for (int I = 0, E = CB.arg_size(); I < E; ++I) {

      IRPosition CBArgPos = IRPosition::callsite_argument(CB, I);
      AttributeSet CBArgAttrs = CBAttrs.getParamAttrs(I);

      // Every call site argument might be dead.
      getOrCreateAAFor<AAIsDead>(CBArgPos);

      // Call site argument might be simplified. We have to go through the
      // Attributor interface though as outside AAs can register custom
      // simplification callbacks.
      bool UsedAssumedInformation = false;
      getAssumedSimplified(CBArgPos, /* AA */ nullptr, UsedAssumedInformation,
                           AA::Intraprocedural);

      // Every call site argument might be marked "noundef".
      checkAndQueryIRAttr<Attribute::NoUndef, AANoUndef>(CBArgPos, CBArgAttrs);

      Type *ArgTy = CB.getArgOperand(I)->getType();

      if (!ArgTy->isPointerTy()) {
        if (AttributeFuncs::isNoFPClassCompatibleType(ArgTy))
          getOrCreateAAFor<AANoFPClass>(CBArgPos);

        continue;
      }

      // Call site argument attribute "non-null".
      checkAndQueryIRAttr<Attribute::NonNull, AANonNull>(CBArgPos, CBArgAttrs);

      // Call site argument attribute "nocapture".
      checkAndQueryIRAttr<Attribute::NoCapture, AANoCapture>(CBArgPos,
                                                             CBArgAttrs);

      // Call site argument attribute "no-alias".
      checkAndQueryIRAttr<Attribute::NoAlias, AANoAlias>(CBArgPos, CBArgAttrs);

      // Call site argument attribute "dereferenceable".
      getOrCreateAAFor<AADereferenceable>(CBArgPos);

      // Call site argument attribute "align".
      getOrCreateAAFor<AAAlign>(CBArgPos);

      // Call site argument attribute
      // "readnone/readonly/writeonly/..."
      if (!CBAttrs.hasParamAttr(I, Attribute::ReadNone))
        getOrCreateAAFor<AAMemoryBehavior>(CBArgPos);

      // Call site argument attribute "nofree".
      checkAndQueryIRAttr<Attribute::NoFree, AANoFree>(CBArgPos, CBArgAttrs);
    }
    return true;
  };

  auto &OpcodeInstMap = InfoCache.getOpcodeInstMapForFunction(F);
  bool Success;
  bool UsedAssumedInformation = false;
  Success = checkForAllInstructionsImpl(
      nullptr, OpcodeInstMap, CallSitePred, nullptr, nullptr,
      {(unsigned)Instruction::Invoke, (unsigned)Instruction::CallBr,
       (unsigned)Instruction::Call},
      UsedAssumedInformation);
  (void)Success;
  assert(Success && "Expected the check call to be successful!");

  auto LoadStorePred = [&](Instruction &I) -> bool {
    if (auto *LI = dyn_cast<LoadInst>(&I)) {
      getOrCreateAAFor<AAAlign>(IRPosition::value(*LI->getPointerOperand()));
      if (SimplifyAllLoads)
        getAssumedSimplified(IRPosition::value(I), nullptr,
                             UsedAssumedInformation, AA::Intraprocedural);
      getOrCreateAAFor<AAAddressSpace>(
          IRPosition::value(*LI->getPointerOperand()));
    } else {
      auto &SI = cast<StoreInst>(I);
      getOrCreateAAFor<AAIsDead>(IRPosition::inst(I));
      getAssumedSimplified(IRPosition::value(*SI.getValueOperand()), nullptr,
                           UsedAssumedInformation, AA::Intraprocedural);
      getOrCreateAAFor<AAAlign>(IRPosition::value(*SI.getPointerOperand()));
      getOrCreateAAFor<AAAddressSpace>(
          IRPosition::value(*SI.getPointerOperand()));
    }
    return true;
  };
  Success = checkForAllInstructionsImpl(
      nullptr, OpcodeInstMap, LoadStorePred, nullptr, nullptr,
      {(unsigned)Instruction::Load, (unsigned)Instruction::Store},
      UsedAssumedInformation);
  (void)Success;
  assert(Success && "Expected the check call to be successful!");
}

/// Helpers to ease debugging through output streams and print calls.
///
///{
raw_ostream &llvm::operator<<(raw_ostream &OS, ChangeStatus S) {
  return OS << (S == ChangeStatus::CHANGED ? "changed" : "unchanged");
}

raw_ostream &llvm::operator<<(raw_ostream &OS, IRPosition::Kind AP) {
  switch (AP) {
  case IRPosition::IRP_INVALID:
    return OS << "inv";
  case IRPosition::IRP_FLOAT:
    return OS << "flt";
  case IRPosition::IRP_RETURNED:
    return OS << "fn_ret";
  case IRPosition::IRP_CALL_SITE_RETURNED:
    return OS << "cs_ret";
  case IRPosition::IRP_FUNCTION:
    return OS << "fn";
  case IRPosition::IRP_CALL_SITE:
    return OS << "cs";
  case IRPosition::IRP_ARGUMENT:
    return OS << "arg";
  case IRPosition::IRP_CALL_SITE_ARGUMENT:
    return OS << "cs_arg";
  }
  llvm_unreachable("Unknown attribute position!");
}

raw_ostream &llvm::operator<<(raw_ostream &OS, const IRPosition &Pos) {
  const Value &AV = Pos.getAssociatedValue();
  OS << "{" << Pos.getPositionKind() << ":" << AV.getName() << " ["
     << Pos.getAnchorValue().getName() << "@" << Pos.getCallSiteArgNo() << "]";

  if (Pos.hasCallBaseContext())
    OS << "[cb_context:" << *Pos.getCallBaseContext() << "]";
  return OS << "}";
}

raw_ostream &llvm::operator<<(raw_ostream &OS, const IntegerRangeState &S) {
  OS << "range-state(" << S.getBitWidth() << ")<";
  S.getKnown().print(OS);
  OS << " / ";
  S.getAssumed().print(OS);
  OS << ">";

  return OS << static_cast<const AbstractState &>(S);
}

raw_ostream &llvm::operator<<(raw_ostream &OS, const AbstractState &S) {
  return OS << (!S.isValidState() ? "top" : (S.isAtFixpoint() ? "fix" : ""));
}

raw_ostream &llvm::operator<<(raw_ostream &OS, const AbstractAttribute &AA) {
  AA.print(OS);
  return OS;
}

raw_ostream &llvm::operator<<(raw_ostream &OS,
                              const PotentialConstantIntValuesState &S) {
  OS << "set-state(< {";
  if (!S.isValidState())
    OS << "full-set";
  else {
    for (const auto &It : S.getAssumedSet())
      OS << It << ", ";
    if (S.undefIsContained())
      OS << "undef ";
  }
  OS << "} >)";

  return OS;
}

raw_ostream &llvm::operator<<(raw_ostream &OS,
                              const PotentialLLVMValuesState &S) {
  OS << "set-state(< {";
  if (!S.isValidState())
    OS << "full-set";
  else {
    for (const auto &It : S.getAssumedSet()) {
      if (auto *F = dyn_cast<Function>(It.first.getValue()))
        OS << "@" << F->getName() << "[" << int(It.second) << "], ";
      else
        OS << *It.first.getValue() << "[" << int(It.second) << "], ";
    }
    if (S.undefIsContained())
      OS << "undef ";
  }
  OS << "} >)";

  return OS;
}

void AbstractAttribute::print(Attributor *A, raw_ostream &OS) const {
  OS << "[";
  OS << getName();
  OS << "] for CtxI ";

  if (auto *I = getCtxI()) {
    OS << "'";
    I->print(OS);
    OS << "'";
  } else
    OS << "<<null inst>>";

  OS << " at position " << getIRPosition() << " with state " << getAsStr(A)
     << '\n';
}

void AbstractAttribute::printWithDeps(raw_ostream &OS) const {
  print(OS);

  for (const auto &DepAA : Deps) {
    auto *AA = DepAA.getPointer();
    OS << "  updates ";
    AA->print(OS);
  }

  OS << '\n';
}

raw_ostream &llvm::operator<<(raw_ostream &OS,
                              const AAPointerInfo::Access &Acc) {
  OS << " [" << Acc.getKind() << "] " << *Acc.getRemoteInst();
  if (Acc.getLocalInst() != Acc.getRemoteInst())
    OS << " via " << *Acc.getLocalInst();
  if (Acc.getContent()) {
    if (*Acc.getContent())
      OS << " [" << **Acc.getContent() << "]";
    else
      OS << " [ <unknown> ]";
  }
  return OS;
}
///}

/// ----------------------------------------------------------------------------
///                       Pass (Manager) Boilerplate
/// ----------------------------------------------------------------------------

static bool runAttributorOnFunctions(InformationCache &InfoCache,
                                     SetVector<Function *> &Functions,
                                     AnalysisGetter &AG,
                                     CallGraphUpdater &CGUpdater,
                                     bool DeleteFns, bool IsModulePass) {
  if (Functions.empty())
    return false;

  LLVM_DEBUG({
    dbgs() << "[Attributor] Run on module with " << Functions.size()
           << " functions:\n";
    for (Function *Fn : Functions)
      dbgs() << "  - " << Fn->getName() << "\n";
  });

  // Create an Attributor and initially empty information cache that is filled
  // while we identify default attribute opportunities.
  AttributorConfig AC(CGUpdater);
  AC.IsModulePass = IsModulePass;
  AC.DeleteFns = DeleteFns;
  Attributor A(Functions, InfoCache, AC);

  // Create shallow wrappers for all functions that are not IPO amendable
  if (AllowShallowWrappers)
    for (Function *F : Functions)
      if (!A.isFunctionIPOAmendable(*F))
        Attributor::createShallowWrapper(*F);

  // Internalize non-exact functions
  // TODO: for now we eagerly internalize functions without calculating the
  //       cost, we need a cost interface to determine whether internalizing
  //       a function is "beneficial"
  if (AllowDeepWrapper) {
    unsigned FunSize = Functions.size();
    for (unsigned u = 0; u < FunSize; u++) {
      Function *F = Functions[u];
      if (!F->isDeclaration() && !F->isDefinitionExact() && F->getNumUses() &&
          !GlobalValue::isInterposableLinkage(F->getLinkage())) {
        Function *NewF = Attributor::internalizeFunction(*F);
        assert(NewF && "Could not internalize function.");
        Functions.insert(NewF);

        // Update call graph
        CGUpdater.replaceFunctionWith(*F, *NewF);
        for (const Use &U : NewF->uses())
          if (CallBase *CB = dyn_cast<CallBase>(U.getUser())) {
            auto *CallerF = CB->getCaller();
            CGUpdater.reanalyzeFunction(*CallerF);
          }
      }
    }
  }

  for (Function *F : Functions) {
    if (F->hasExactDefinition())
      NumFnWithExactDefinition++;
    else
      NumFnWithoutExactDefinition++;

    // We look at internal functions only on-demand but if any use is not a
    // direct call or outside the current set of analyzed functions, we have
    // to do it eagerly.
    if (F->hasLocalLinkage()) {
      if (llvm::all_of(F->uses(), [&Functions](const Use &U) {
            const auto *CB = dyn_cast<CallBase>(U.getUser());
            return CB && CB->isCallee(&U) &&
                   Functions.count(const_cast<Function *>(CB->getCaller()));
          }))
        continue;
    }

    // Populate the Attributor with abstract attribute opportunities in the
    // function and the information cache with IR information.
    A.identifyDefaultAbstractAttributes(*F);
  }

  ChangeStatus Changed = A.run();

  LLVM_DEBUG(dbgs() << "[Attributor] Done with " << Functions.size()
                    << " functions, result: " << Changed << ".\n");
  return Changed == ChangeStatus::CHANGED;
}

void AADepGraph::viewGraph() { llvm::ViewGraph(this, "Dependency Graph"); }

void AADepGraph::dumpGraph() {
  static std::atomic<int> CallTimes;
  std::string Prefix;

  if (!DepGraphDotFileNamePrefix.empty())
    Prefix = DepGraphDotFileNamePrefix;
  else
    Prefix = "dep_graph";
  std::string Filename =
      Prefix + "_" + std::to_string(CallTimes.load()) + ".dot";

  outs() << "Dependency graph dump to " << Filename << ".\n";

  std::error_code EC;

  raw_fd_ostream File(Filename, EC, sys::fs::OF_TextWithCRLF);
  if (!EC)
    llvm::WriteGraph(File, this);

  CallTimes++;
}

void AADepGraph::print() {
  for (auto DepAA : SyntheticRoot.Deps)
    cast<AbstractAttribute>(DepAA.getPointer())->printWithDeps(outs());
}

PreservedAnalyses AttributorPass::run(Module &M, ModuleAnalysisManager &AM) {
  FunctionAnalysisManager &FAM =
      AM.getResult<FunctionAnalysisManagerModuleProxy>(M).getManager();
  AnalysisGetter AG(FAM);

  SetVector<Function *> Functions;
  for (Function &F : M)
    Functions.insert(&F);

  CallGraphUpdater CGUpdater;
  BumpPtrAllocator Allocator;
  InformationCache InfoCache(M, AG, Allocator, /* CGSCC */ nullptr);
  if (runAttributorOnFunctions(InfoCache, Functions, AG, CGUpdater,
                               /* DeleteFns */ true, /* IsModulePass */ true)) {
    // FIXME: Think about passes we will preserve and add them here.
    return PreservedAnalyses::none();
  }
  return PreservedAnalyses::all();
}

PreservedAnalyses AttributorCGSCCPass::run(LazyCallGraph::SCC &C,
                                           CGSCCAnalysisManager &AM,
                                           LazyCallGraph &CG,
                                           CGSCCUpdateResult &UR) {
  FunctionAnalysisManager &FAM =
      AM.getResult<FunctionAnalysisManagerCGSCCProxy>(C, CG).getManager();
  AnalysisGetter AG(FAM);

  SetVector<Function *> Functions;
  for (LazyCallGraph::Node &N : C)
    Functions.insert(&N.getFunction());

  if (Functions.empty())
    return PreservedAnalyses::all();

  Module &M = *Functions.back()->getParent();
  CallGraphUpdater CGUpdater;
  CGUpdater.initialize(CG, C, AM, UR);
  BumpPtrAllocator Allocator;
  InformationCache InfoCache(M, AG, Allocator, /* CGSCC */ &Functions);
  if (runAttributorOnFunctions(InfoCache, Functions, AG, CGUpdater,
                               /* DeleteFns */ false,
                               /* IsModulePass */ false)) {
    // FIXME: Think about passes we will preserve and add them here.
    PreservedAnalyses PA;
    PA.preserve<FunctionAnalysisManagerCGSCCProxy>();
    return PA;
  }
  return PreservedAnalyses::all();
}

namespace llvm {

template <> struct GraphTraits<AADepGraphNode *> {
  using NodeRef = AADepGraphNode *;
  using DepTy = PointerIntPair<AADepGraphNode *, 1>;
  using EdgeRef = PointerIntPair<AADepGraphNode *, 1>;

  static NodeRef getEntryNode(AADepGraphNode *DGN) { return DGN; }
  static NodeRef DepGetVal(const DepTy &DT) { return DT.getPointer(); }

  using ChildIteratorType =
      mapped_iterator<AADepGraphNode::DepSetTy::iterator, decltype(&DepGetVal)>;
  using ChildEdgeIteratorType = AADepGraphNode::DepSetTy::iterator;

  static ChildIteratorType child_begin(NodeRef N) { return N->child_begin(); }

  static ChildIteratorType child_end(NodeRef N) { return N->child_end(); }
};

template <>
struct GraphTraits<AADepGraph *> : public GraphTraits<AADepGraphNode *> {
  static NodeRef getEntryNode(AADepGraph *DG) { return DG->GetEntryNode(); }

  using nodes_iterator =
      mapped_iterator<AADepGraphNode::DepSetTy::iterator, decltype(&DepGetVal)>;

  static nodes_iterator nodes_begin(AADepGraph *DG) { return DG->begin(); }

  static nodes_iterator nodes_end(AADepGraph *DG) { return DG->end(); }
};

template <> struct DOTGraphTraits<AADepGraph *> : public DefaultDOTGraphTraits {
  DOTGraphTraits(bool isSimple = false) : DefaultDOTGraphTraits(isSimple) {}

  static std::string getNodeLabel(const AADepGraphNode *Node,
                                  const AADepGraph *DG) {
    std::string AAString;
    raw_string_ostream O(AAString);
    Node->print(O);
    return AAString;
  }
};

} // end namespace llvm<|MERGE_RESOLUTION|>--- conflicted
+++ resolved
@@ -3265,52 +3265,30 @@
   // Every function might contain instructions that cause "undefined
   // behavior".
   getOrCreateAAFor<AAUndefinedBehavior>(FPos);
-<<<<<<< HEAD
 
   // Every function might be applicable for Heap-To-Stack conversion.
   if (EnableHeapToStack)
     getOrCreateAAFor<AAHeapToStack>(FPos);
+
+  // Every function might be "must-progress".
+  checkAndQueryIRAttr<Attribute::MustProgress, AAMustProgress>(FPos, FnAttrs);
+
+  // Every function might be "no-free".
+  checkAndQueryIRAttr<Attribute::NoFree, AANoFree>(FPos, FnAttrs);
+
+  // Every function might be "will-return".
+  checkAndQueryIRAttr<Attribute::WillReturn, AAWillReturn>(FPos, FnAttrs);
 
   // Everything that is visible from the outside (=function, argument, return
   // positions), cannot be changed if the function is not IPO amendable. We can
   // however analyse the code inside.
   if (IsIPOAmendable) {
 
-    // Every function might be "will-return".
-    checkAndQueryIRAttr<Attribute::WillReturn, AAWillReturn>(FPos, FnAttrs);
-
-    // Every function might be "must-progress".
-    checkAndQueryIRAttr<Attribute::MustProgress, AAMustProgress>(FPos, FnAttrs);
-=======
-
-  // Every function might be applicable for Heap-To-Stack conversion.
-  if (EnableHeapToStack)
-    getOrCreateAAFor<AAHeapToStack>(FPos);
-
-  // Every function might be "must-progress".
-  checkAndQueryIRAttr<Attribute::MustProgress, AAMustProgress>(FPos, FnAttrs);
-
-  // Every function might be "no-free".
-  checkAndQueryIRAttr<Attribute::NoFree, AANoFree>(FPos, FnAttrs);
-
-  // Every function might be "will-return".
-  checkAndQueryIRAttr<Attribute::WillReturn, AAWillReturn>(FPos, FnAttrs);
-
-  // Everything that is visible from the outside (=function, argument, return
-  // positions), cannot be changed if the function is not IPO amendable. We can
-  // however analyse the code inside.
-  if (IsIPOAmendable) {
->>>>>>> 6241a64e
-
     // Every function can be nounwind.
     checkAndQueryIRAttr<Attribute::NoUnwind, AANoUnwind>(FPos, FnAttrs);
 
     // Every function might be marked "nosync"
     checkAndQueryIRAttr<Attribute::NoSync, AANoSync>(FPos, FnAttrs);
-
-<<<<<<< HEAD
-    // Every function might be "no-free".
-    checkAndQueryIRAttr<Attribute::NoFree, AANoFree>(FPos, FnAttrs);
 
     // Every function might be "no-return".
     checkAndQueryIRAttr<Attribute::NoReturn, AANoReturn>(FPos, FnAttrs);
@@ -3349,45 +3327,6 @@
       getAssumedSimplified(RetPos, nullptr, UsedAssumedInformation,
                            AA::Intraprocedural);
 
-=======
-    // Every function might be "no-return".
-    checkAndQueryIRAttr<Attribute::NoReturn, AANoReturn>(FPos, FnAttrs);
-
-    // Every function might be "no-recurse".
-    checkAndQueryIRAttr<Attribute::NoRecurse, AANoRecurse>(FPos, FnAttrs);
-
-    // Every function can be "non-convergent".
-    if (Attrs.hasFnAttr(Attribute::Convergent))
-      getOrCreateAAFor<AANonConvergent>(FPos);
-
-    // Every function might be "readnone/readonly/writeonly/...".
-    getOrCreateAAFor<AAMemoryBehavior>(FPos);
-
-    // Every function can be "readnone/argmemonly/inaccessiblememonly/...".
-    getOrCreateAAFor<AAMemoryLocation>(FPos);
-
-    // Every function can track active assumptions.
-    getOrCreateAAFor<AAAssumptionInfo>(FPos);
-
-    // Return attributes are only appropriate if the return type is non void.
-    Type *ReturnType = F.getReturnType();
-    if (!ReturnType->isVoidTy()) {
-      // Argument attribute "returned" --- Create only one per function even
-      // though it is an argument attribute.
-      getOrCreateAAFor<AAReturnedValues>(FPos);
-
-      IRPosition RetPos = IRPosition::returned(F);
-      AttributeSet RetAttrs = Attrs.getRetAttrs();
-
-      // Every returned value might be dead.
-      getOrCreateAAFor<AAIsDead>(RetPos);
-
-      // Every function might be simplified.
-      bool UsedAssumedInformation = false;
-      getAssumedSimplified(RetPos, nullptr, UsedAssumedInformation,
-                           AA::Intraprocedural);
-
->>>>>>> 6241a64e
       // Every returned value might be marked noundef.
       checkAndQueryIRAttr<Attribute::NoUndef, AANoUndef>(RetPos, RetAttrs);
 
@@ -3409,20 +3348,8 @@
         getOrCreateAAFor<AANoFPClass>(RetPos);
       }
     }
-
-<<<<<<< HEAD
-    for (Argument &Arg : F.args()) {
-      IRPosition ArgPos = IRPosition::argument(Arg);
-      auto ArgNo = Arg.getArgNo();
-      AttributeSet ArgAttrs = Attrs.getParamAttrs(ArgNo);
-
-      // Every argument might be simplified. We have to go through the
-      // Attributor interface though as outside AAs can register custom
-      // simplification callbacks.
-      bool UsedAssumedInformation = false;
-      getAssumedSimplified(ArgPos, /* AA */ nullptr, UsedAssumedInformation,
-                           AA::Intraprocedural);
-=======
+  }
+
   for (Argument &Arg : F.args()) {
     IRPosition ArgPos = IRPosition::argument(Arg);
     auto ArgNo = Arg.getArgNo();
@@ -3441,22 +3368,10 @@
     bool UsedAssumedInformation = false;
     getAssumedSimplified(ArgPos, /* AA */ nullptr, UsedAssumedInformation,
                          AA::Intraprocedural);
->>>>>>> 6241a64e
-
-      // Every argument might be dead.
-      getOrCreateAAFor<AAIsDead>(ArgPos);
-
-<<<<<<< HEAD
-      // Every argument might be marked noundef.
-      checkAndQueryIRAttr<Attribute::NoUndef, AANoUndef>(ArgPos, ArgAttrs);
-
-      if (Arg.getType()->isPointerTy()) {
-        // Every argument with pointer type might be marked nonnull.
-        checkAndQueryIRAttr<Attribute::NonNull, AANonNull>(ArgPos, ArgAttrs);
-
-        // Every argument with pointer type might be marked noalias.
-        checkAndQueryIRAttr<Attribute::NoAlias, AANoAlias>(ArgPos, ArgAttrs);
-=======
+
+    // Every argument might be dead.
+    getOrCreateAAFor<AAIsDead>(ArgPos);
+
     // Every argument might be marked noundef.
     checkAndQueryIRAttr<Attribute::NoUndef, AANoUndef>(ArgPos, ArgAttrs);
 
@@ -3466,38 +3381,20 @@
 
       // Every argument with pointer type might be marked noalias.
       checkAndQueryIRAttr<Attribute::NoAlias, AANoAlias>(ArgPos, ArgAttrs);
->>>>>>> 6241a64e
-
-        // Every argument with pointer type might be marked dereferenceable.
-        getOrCreateAAFor<AADereferenceable>(ArgPos);
-
-        // Every argument with pointer type might be marked align.
-        getOrCreateAAFor<AAAlign>(ArgPos);
-
-<<<<<<< HEAD
-        // Every argument with pointer type might be marked nocapture.
-        checkAndQueryIRAttr<Attribute::NoCapture, AANoCapture>(ArgPos,
-                                                               ArgAttrs);
-=======
+
+      // Every argument with pointer type might be marked dereferenceable.
+      getOrCreateAAFor<AADereferenceable>(ArgPos);
+
+      // Every argument with pointer type might be marked align.
+      getOrCreateAAFor<AAAlign>(ArgPos);
+
       // Every argument with pointer type might be marked nocapture.
       checkAndQueryIRAttr<Attribute::NoCapture, AANoCapture>(ArgPos, ArgAttrs);
->>>>>>> 6241a64e
-
-        // Every argument with pointer type might be marked
-        // "readnone/readonly/writeonly/..."
-        getOrCreateAAFor<AAMemoryBehavior>(ArgPos);
-
-<<<<<<< HEAD
-        // Every argument with pointer type might be marked nofree.
-        checkAndQueryIRAttr<Attribute::NoFree, AANoFree>(ArgPos, ArgAttrs);
-
-        // Every argument with pointer type might be privatizable (or
-        // promotable)
-        getOrCreateAAFor<AAPrivatizablePtr>(ArgPos);
-      } else if (AttributeFuncs::isNoFPClassCompatibleType(Arg.getType())) {
-        getOrCreateAAFor<AANoFPClass>(ArgPos);
-      }
-=======
+
+      // Every argument with pointer type might be marked
+      // "readnone/readonly/writeonly/..."
+      getOrCreateAAFor<AAMemoryBehavior>(ArgPos);
+
       // Every argument with pointer type might be marked nofree.
       checkAndQueryIRAttr<Attribute::NoFree, AANoFree>(ArgPos, ArgAttrs);
 
@@ -3506,7 +3403,6 @@
       getOrCreateAAFor<AAPrivatizablePtr>(ArgPos);
     } else if (AttributeFuncs::isNoFPClassCompatibleType(Arg.getType())) {
       getOrCreateAAFor<AANoFPClass>(ArgPos);
->>>>>>> 6241a64e
     }
   }
 
