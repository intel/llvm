--- conflicted
+++ resolved
@@ -1256,90 +1256,6 @@
   }
 }
 
-<<<<<<< HEAD
-bool IRPosition::hasAttr(ArrayRef<Attribute::AttrKind> AKs,
-                         bool IgnoreSubsumingPositions, Attributor *A) const {
-  SmallVector<Attribute, 4> Attrs;
-  for (const IRPosition &EquivIRP : SubsumingPositionIterator(*this)) {
-    for (Attribute::AttrKind AK : AKs)
-      if (EquivIRP.getAttrsFromIRAttr(AK, Attrs))
-        return true;
-    // The first position returned by the SubsumingPositionIterator is
-    // always the position itself. If we ignore subsuming positions we
-    // are done after the first iteration.
-    if (IgnoreSubsumingPositions)
-      break;
-  }
-  if (A)
-    for (Attribute::AttrKind AK : AKs)
-      if (getAttrsFromAssumes(AK, Attrs, *A))
-        return true;
-  return false;
-}
-
-void IRPosition::getAttrs(ArrayRef<Attribute::AttrKind> AKs,
-                          SmallVectorImpl<Attribute> &Attrs,
-                          bool IgnoreSubsumingPositions, Attributor *A) const {
-  for (const IRPosition &EquivIRP : SubsumingPositionIterator(*this)) {
-    for (Attribute::AttrKind AK : AKs)
-      EquivIRP.getAttrsFromIRAttr(AK, Attrs);
-    // The first position returned by the SubsumingPositionIterator is
-    // always the position itself. If we ignore subsuming positions we
-    // are done after the first iteration.
-    if (IgnoreSubsumingPositions)
-      break;
-  }
-  if (A)
-    for (Attribute::AttrKind AK : AKs)
-      getAttrsFromAssumes(AK, Attrs, *A);
-}
-
-bool IRPosition::getAttrsFromIRAttr(Attribute::AttrKind AK,
-                                    SmallVectorImpl<Attribute> &Attrs) const {
-  if (getPositionKind() == IRP_INVALID || getPositionKind() == IRP_FLOAT)
-    return false;
-
-  AttributeList AttrList;
-  if (const auto *CB = dyn_cast<CallBase>(&getAnchorValue()))
-    AttrList = CB->getAttributes();
-  else
-    AttrList = getAssociatedFunction()->getAttributes();
-
-  bool HasAttr = AttrList.hasAttributeAtIndex(getAttrIdx(), AK);
-  if (HasAttr)
-    Attrs.push_back(AttrList.getAttributeAtIndex(getAttrIdx(), AK));
-  return HasAttr;
-}
-
-bool IRPosition::getAttrsFromAssumes(Attribute::AttrKind AK,
-                                     SmallVectorImpl<Attribute> &Attrs,
-                                     Attributor &A) const {
-  assert(getPositionKind() != IRP_INVALID && "Did expect a valid position!");
-  Value &AssociatedValue = getAssociatedValue();
-
-  const Assume2KnowledgeMap &A2K =
-      A.getInfoCache().getKnowledgeMap().lookup({&AssociatedValue, AK});
-
-  // Check if we found any potential assume use, if not we don't need to create
-  // explorer iterators.
-  if (A2K.empty())
-    return false;
-
-  LLVMContext &Ctx = AssociatedValue.getContext();
-  unsigned AttrsSize = Attrs.size();
-  MustBeExecutedContextExplorer *Explorer =
-      A.getInfoCache().getMustBeExecutedContextExplorer();
-  if (!Explorer)
-    return false;
-  auto EIt = Explorer->begin(getCtxI()), EEnd = Explorer->end(getCtxI());
-  for (const auto &It : A2K)
-    if (Explorer->findInContextOf(It.first, EIt, EEnd))
-      Attrs.push_back(Attribute::get(Ctx, AK, It.second.Max));
-  return AttrsSize != Attrs.size();
-}
-
-=======
->>>>>>> bac3a63c
 void IRPosition::verify() {
 #ifdef EXPENSIVE_CHECKS
   switch (getPositionKind()) {
