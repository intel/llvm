--- conflicted
+++ resolved
@@ -665,14 +665,6 @@
   for (const Use &U : AA.getIRPosition().getAssociatedValue().uses())
     Uses.insert(&U);
 
-<<<<<<< HEAD
-  MustBeExecutedContextExplorer *Explorer =
-      A.getInfoCache().getMustBeExecutedContextExplorer();
-  if (!Explorer)
-    return;
-
-=======
->>>>>>> bac3a63c
   followUsesInContext<AAType>(AA, A, *Explorer, &CtxI, Uses, S);
 
   if (S.isAtFixpoint())
