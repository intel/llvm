//===-- IPO/OpenMPOpt.cpp - Collection of OpenMP specific optimizations ---===//
//
// Part of the LLVM Project, under the Apache License v2.0 with LLVM Exceptions.
// See https://llvm.org/LICENSE.txt for license information.
// SPDX-License-Identifier: Apache-2.0 WITH LLVM-exception
//
//===----------------------------------------------------------------------===//
//
// OpenMP specific optimizations:
//
// - Deduplication of runtime calls, e.g., omp_get_thread_num.
// - Replacing globalized device memory with stack memory.
// - Replacing globalized device memory with shared memory.
// - Parallel region merging.
// - Transforming generic-mode device kernels to SPMD mode.
// - Specializing the state machine for generic-mode device kernels.
//
//===----------------------------------------------------------------------===//

#include "llvm/Transforms/IPO/OpenMPOpt.h"

#include "llvm/ADT/EnumeratedArray.h"
#include "llvm/ADT/PostOrderIterator.h"
#include "llvm/ADT/SetVector.h"
#include "llvm/ADT/SmallVector.h"
#include "llvm/ADT/Statistic.h"
#include "llvm/ADT/StringRef.h"
#include "llvm/Analysis/CallGraph.h"
#include "llvm/Analysis/CallGraphSCCPass.h"
#include "llvm/Analysis/MemoryLocation.h"
#include "llvm/Analysis/OptimizationRemarkEmitter.h"
#include "llvm/Analysis/ValueTracking.h"
#include "llvm/Frontend/OpenMP/OMPConstants.h"
#include "llvm/Frontend/OpenMP/OMPIRBuilder.h"
#include "llvm/IR/Assumptions.h"
#include "llvm/IR/BasicBlock.h"
#include "llvm/IR/Constants.h"
#include "llvm/IR/DiagnosticInfo.h"
#include "llvm/IR/GlobalValue.h"
#include "llvm/IR/GlobalVariable.h"
#include "llvm/IR/Instruction.h"
#include "llvm/IR/Instructions.h"
#include "llvm/IR/IntrinsicInst.h"
#include "llvm/IR/IntrinsicsAMDGPU.h"
#include "llvm/IR/IntrinsicsNVPTX.h"
#include "llvm/IR/LLVMContext.h"
#include "llvm/InitializePasses.h"
#include "llvm/Support/CommandLine.h"
#include "llvm/Support/Debug.h"
#include "llvm/Transforms/IPO/Attributor.h"
#include "llvm/Transforms/Utils/BasicBlockUtils.h"
#include "llvm/Transforms/Utils/CallGraphUpdater.h"

#include <algorithm>
#include <optional>
#include <string>

using namespace llvm;
using namespace omp;

#define DEBUG_TYPE "openmp-opt"

static cl::opt<bool> DisableOpenMPOptimizations(
    "openmp-opt-disable", cl::desc("Disable OpenMP specific optimizations."),
    cl::Hidden, cl::init(false));

static cl::opt<bool> EnableParallelRegionMerging(
    "openmp-opt-enable-merging",
    cl::desc("Enable the OpenMP region merging optimization."), cl::Hidden,
    cl::init(false));

static cl::opt<bool>
    DisableInternalization("openmp-opt-disable-internalization",
                           cl::desc("Disable function internalization."),
                           cl::Hidden, cl::init(false));

static cl::opt<bool> DeduceICVValues("openmp-deduce-icv-values",
                                     cl::init(false), cl::Hidden);
static cl::opt<bool> PrintICVValues("openmp-print-icv-values", cl::init(false),
                                    cl::Hidden);
static cl::opt<bool> PrintOpenMPKernels("openmp-print-gpu-kernels",
                                        cl::init(false), cl::Hidden);

static cl::opt<bool> HideMemoryTransferLatency(
    "openmp-hide-memory-transfer-latency",
    cl::desc("[WIP] Tries to hide the latency of host to device memory"
             " transfers"),
    cl::Hidden, cl::init(false));

static cl::opt<bool> DisableOpenMPOptDeglobalization(
    "openmp-opt-disable-deglobalization",
    cl::desc("Disable OpenMP optimizations involving deglobalization."),
    cl::Hidden, cl::init(false));

static cl::opt<bool> DisableOpenMPOptSPMDization(
    "openmp-opt-disable-spmdization",
    cl::desc("Disable OpenMP optimizations involving SPMD-ization."),
    cl::Hidden, cl::init(false));

static cl::opt<bool> DisableOpenMPOptFolding(
    "openmp-opt-disable-folding",
    cl::desc("Disable OpenMP optimizations involving folding."), cl::Hidden,
    cl::init(false));

static cl::opt<bool> DisableOpenMPOptStateMachineRewrite(
    "openmp-opt-disable-state-machine-rewrite",
    cl::desc("Disable OpenMP optimizations that replace the state machine."),
    cl::Hidden, cl::init(false));

static cl::opt<bool> DisableOpenMPOptBarrierElimination(
    "openmp-opt-disable-barrier-elimination",
    cl::desc("Disable OpenMP optimizations that eliminate barriers."),
    cl::Hidden, cl::init(false));

static cl::opt<bool> PrintModuleAfterOptimizations(
    "openmp-opt-print-module-after",
    cl::desc("Print the current module after OpenMP optimizations."),
    cl::Hidden, cl::init(false));

static cl::opt<bool> PrintModuleBeforeOptimizations(
    "openmp-opt-print-module-before",
    cl::desc("Print the current module before OpenMP optimizations."),
    cl::Hidden, cl::init(false));

static cl::opt<bool> AlwaysInlineDeviceFunctions(
    "openmp-opt-inline-device",
    cl::desc("Inline all applicible functions on the device."), cl::Hidden,
    cl::init(false));

static cl::opt<bool>
    EnableVerboseRemarks("openmp-opt-verbose-remarks",
                         cl::desc("Enables more verbose remarks."), cl::Hidden,
                         cl::init(false));

static cl::opt<unsigned>
    SetFixpointIterations("openmp-opt-max-iterations", cl::Hidden,
                          cl::desc("Maximal number of attributor iterations."),
                          cl::init(256));

static cl::opt<unsigned>
    SharedMemoryLimit("openmp-opt-shared-limit", cl::Hidden,
                      cl::desc("Maximum amount of shared memory to use."),
                      cl::init(std::numeric_limits<unsigned>::max()));

STATISTIC(NumOpenMPRuntimeCallsDeduplicated,
          "Number of OpenMP runtime calls deduplicated");
STATISTIC(NumOpenMPParallelRegionsDeleted,
          "Number of OpenMP parallel regions deleted");
STATISTIC(NumOpenMPRuntimeFunctionsIdentified,
          "Number of OpenMP runtime functions identified");
STATISTIC(NumOpenMPRuntimeFunctionUsesIdentified,
          "Number of OpenMP runtime function uses identified");
STATISTIC(NumOpenMPTargetRegionKernels,
          "Number of OpenMP target region entry points (=kernels) identified");
STATISTIC(NumOpenMPTargetRegionKernelsSPMD,
          "Number of OpenMP target region entry points (=kernels) executed in "
          "SPMD-mode instead of generic-mode");
STATISTIC(NumOpenMPTargetRegionKernelsWithoutStateMachine,
          "Number of OpenMP target region entry points (=kernels) executed in "
          "generic-mode without a state machines");
STATISTIC(NumOpenMPTargetRegionKernelsCustomStateMachineWithFallback,
          "Number of OpenMP target region entry points (=kernels) executed in "
          "generic-mode with customized state machines with fallback");
STATISTIC(NumOpenMPTargetRegionKernelsCustomStateMachineWithoutFallback,
          "Number of OpenMP target region entry points (=kernels) executed in "
          "generic-mode with customized state machines without fallback");
STATISTIC(
    NumOpenMPParallelRegionsReplacedInGPUStateMachine,
    "Number of OpenMP parallel regions replaced with ID in GPU state machines");
STATISTIC(NumOpenMPParallelRegionsMerged,
          "Number of OpenMP parallel regions merged");
STATISTIC(NumBytesMovedToSharedMemory,
          "Amount of memory pushed to shared memory");
STATISTIC(NumBarriersEliminated, "Number of redundant barriers eliminated");

#if !defined(NDEBUG)
static constexpr auto TAG = "[" DEBUG_TYPE "]";
#endif

namespace {

struct AAHeapToShared;

struct AAICVTracker;

/// OpenMP specific information. For now, stores RFIs and ICVs also needed for
/// Attributor runs.
struct OMPInformationCache : public InformationCache {
  OMPInformationCache(Module &M, AnalysisGetter &AG,
                      BumpPtrAllocator &Allocator, SetVector<Function *> *CGSCC,
                      KernelSet &Kernels, bool OpenMPPostLink)
      : InformationCache(M, AG, Allocator, CGSCC), OMPBuilder(M),
        Kernels(Kernels), OpenMPPostLink(OpenMPPostLink) {

    OMPBuilder.initialize();
    initializeRuntimeFunctions(M);
    initializeInternalControlVars();
  }

  /// Generic information that describes an internal control variable.
  struct InternalControlVarInfo {
    /// The kind, as described by InternalControlVar enum.
    InternalControlVar Kind;

    /// The name of the ICV.
    StringRef Name;

    /// Environment variable associated with this ICV.
    StringRef EnvVarName;

    /// Initial value kind.
    ICVInitValue InitKind;

    /// Initial value.
    ConstantInt *InitValue;

    /// Setter RTL function associated with this ICV.
    RuntimeFunction Setter;

    /// Getter RTL function associated with this ICV.
    RuntimeFunction Getter;

    /// RTL Function corresponding to the override clause of this ICV
    RuntimeFunction Clause;
  };

  /// Generic information that describes a runtime function
  struct RuntimeFunctionInfo {

    /// The kind, as described by the RuntimeFunction enum.
    RuntimeFunction Kind;

    /// The name of the function.
    StringRef Name;

    /// Flag to indicate a variadic function.
    bool IsVarArg;

    /// The return type of the function.
    Type *ReturnType;

    /// The argument types of the function.
    SmallVector<Type *, 8> ArgumentTypes;

    /// The declaration if available.
    Function *Declaration = nullptr;

    /// Uses of this runtime function per function containing the use.
    using UseVector = SmallVector<Use *, 16>;

    /// Clear UsesMap for runtime function.
    void clearUsesMap() { UsesMap.clear(); }

    /// Boolean conversion that is true if the runtime function was found.
    operator bool() const { return Declaration; }

    /// Return the vector of uses in function \p F.
    UseVector &getOrCreateUseVector(Function *F) {
      std::shared_ptr<UseVector> &UV = UsesMap[F];
      if (!UV)
        UV = std::make_shared<UseVector>();
      return *UV;
    }

    /// Return the vector of uses in function \p F or `nullptr` if there are
    /// none.
    const UseVector *getUseVector(Function &F) const {
      auto I = UsesMap.find(&F);
      if (I != UsesMap.end())
        return I->second.get();
      return nullptr;
    }

    /// Return how many functions contain uses of this runtime function.
    size_t getNumFunctionsWithUses() const { return UsesMap.size(); }

    /// Return the number of arguments (or the minimal number for variadic
    /// functions).
    size_t getNumArgs() const { return ArgumentTypes.size(); }

    /// Run the callback \p CB on each use and forget the use if the result is
    /// true. The callback will be fed the function in which the use was
    /// encountered as second argument.
    void foreachUse(SmallVectorImpl<Function *> &SCC,
                    function_ref<bool(Use &, Function &)> CB) {
      for (Function *F : SCC)
        foreachUse(CB, F);
    }

    /// Run the callback \p CB on each use within the function \p F and forget
    /// the use if the result is true.
    void foreachUse(function_ref<bool(Use &, Function &)> CB, Function *F) {
      SmallVector<unsigned, 8> ToBeDeleted;
      ToBeDeleted.clear();

      unsigned Idx = 0;
      UseVector &UV = getOrCreateUseVector(F);

      for (Use *U : UV) {
        if (CB(*U, *F))
          ToBeDeleted.push_back(Idx);
        ++Idx;
      }

      // Remove the to-be-deleted indices in reverse order as prior
      // modifications will not modify the smaller indices.
      while (!ToBeDeleted.empty()) {
        unsigned Idx = ToBeDeleted.pop_back_val();
        UV[Idx] = UV.back();
        UV.pop_back();
      }
    }

  private:
    /// Map from functions to all uses of this runtime function contained in
    /// them.
    DenseMap<Function *, std::shared_ptr<UseVector>> UsesMap;

  public:
    /// Iterators for the uses of this runtime function.
    decltype(UsesMap)::iterator begin() { return UsesMap.begin(); }
    decltype(UsesMap)::iterator end() { return UsesMap.end(); }
  };

  /// An OpenMP-IR-Builder instance
  OpenMPIRBuilder OMPBuilder;

  /// Map from runtime function kind to the runtime function description.
  EnumeratedArray<RuntimeFunctionInfo, RuntimeFunction,
                  RuntimeFunction::OMPRTL___last>
      RFIs;

  /// Map from function declarations/definitions to their runtime enum type.
  DenseMap<Function *, RuntimeFunction> RuntimeFunctionIDMap;

  /// Map from ICV kind to the ICV description.
  EnumeratedArray<InternalControlVarInfo, InternalControlVar,
                  InternalControlVar::ICV___last>
      ICVs;

  /// Helper to initialize all internal control variable information for those
  /// defined in OMPKinds.def.
  void initializeInternalControlVars() {
#define ICV_RT_SET(_Name, RTL)                                                 \
  {                                                                            \
    auto &ICV = ICVs[_Name];                                                   \
    ICV.Setter = RTL;                                                          \
  }
#define ICV_RT_GET(Name, RTL)                                                  \
  {                                                                            \
    auto &ICV = ICVs[Name];                                                    \
    ICV.Getter = RTL;                                                          \
  }
#define ICV_DATA_ENV(Enum, _Name, _EnvVarName, Init)                           \
  {                                                                            \
    auto &ICV = ICVs[Enum];                                                    \
    ICV.Name = _Name;                                                          \
    ICV.Kind = Enum;                                                           \
    ICV.InitKind = Init;                                                       \
    ICV.EnvVarName = _EnvVarName;                                              \
    switch (ICV.InitKind) {                                                    \
    case ICV_IMPLEMENTATION_DEFINED:                                           \
      ICV.InitValue = nullptr;                                                 \
      break;                                                                   \
    case ICV_ZERO:                                                             \
      ICV.InitValue = ConstantInt::get(                                        \
          Type::getInt32Ty(OMPBuilder.Int32->getContext()), 0);                \
      break;                                                                   \
    case ICV_FALSE:                                                            \
      ICV.InitValue = ConstantInt::getFalse(OMPBuilder.Int1->getContext());    \
      break;                                                                   \
    case ICV_LAST:                                                             \
      break;                                                                   \
    }                                                                          \
  }
#include "llvm/Frontend/OpenMP/OMPKinds.def"
  }

  /// Returns true if the function declaration \p F matches the runtime
  /// function types, that is, return type \p RTFRetType, and argument types
  /// \p RTFArgTypes.
  static bool declMatchesRTFTypes(Function *F, Type *RTFRetType,
                                  SmallVector<Type *, 8> &RTFArgTypes) {
    // TODO: We should output information to the user (under debug output
    //       and via remarks).

    if (!F)
      return false;
    if (F->getReturnType() != RTFRetType)
      return false;
    if (F->arg_size() != RTFArgTypes.size())
      return false;

    auto *RTFTyIt = RTFArgTypes.begin();
    for (Argument &Arg : F->args()) {
      if (Arg.getType() != *RTFTyIt)
        return false;

      ++RTFTyIt;
    }

    return true;
  }

  // Helper to collect all uses of the declaration in the UsesMap.
  unsigned collectUses(RuntimeFunctionInfo &RFI, bool CollectStats = true) {
    unsigned NumUses = 0;
    if (!RFI.Declaration)
      return NumUses;
    OMPBuilder.addAttributes(RFI.Kind, *RFI.Declaration);

    if (CollectStats) {
      NumOpenMPRuntimeFunctionsIdentified += 1;
      NumOpenMPRuntimeFunctionUsesIdentified += RFI.Declaration->getNumUses();
    }

    // TODO: We directly convert uses into proper calls and unknown uses.
    for (Use &U : RFI.Declaration->uses()) {
      if (Instruction *UserI = dyn_cast<Instruction>(U.getUser())) {
        if (ModuleSlice.empty() || ModuleSlice.count(UserI->getFunction())) {
          RFI.getOrCreateUseVector(UserI->getFunction()).push_back(&U);
          ++NumUses;
        }
      } else {
        RFI.getOrCreateUseVector(nullptr).push_back(&U);
        ++NumUses;
      }
    }
    return NumUses;
  }

  // Helper function to recollect uses of a runtime function.
  void recollectUsesForFunction(RuntimeFunction RTF) {
    auto &RFI = RFIs[RTF];
    RFI.clearUsesMap();
    collectUses(RFI, /*CollectStats*/ false);
  }

  // Helper function to recollect uses of all runtime functions.
  void recollectUses() {
    for (int Idx = 0; Idx < RFIs.size(); ++Idx)
      recollectUsesForFunction(static_cast<RuntimeFunction>(Idx));
  }

  // Helper function to inherit the calling convention of the function callee.
  void setCallingConvention(FunctionCallee Callee, CallInst *CI) {
    if (Function *Fn = dyn_cast<Function>(Callee.getCallee()))
      CI->setCallingConv(Fn->getCallingConv());
  }

  // Helper function to determine if it's legal to create a call to the runtime
  // functions.
  bool runtimeFnsAvailable(ArrayRef<RuntimeFunction> Fns) {
    // We can always emit calls if we haven't yet linked in the runtime.
    if (!OpenMPPostLink)
      return true;

    // Once the runtime has been already been linked in we cannot emit calls to
    // any undefined functions.
    for (RuntimeFunction Fn : Fns) {
      RuntimeFunctionInfo &RFI = RFIs[Fn];

      if (RFI.Declaration && RFI.Declaration->isDeclaration())
        return false;
    }
    return true;
  }

  /// Helper to initialize all runtime function information for those defined
  /// in OpenMPKinds.def.
  void initializeRuntimeFunctions(Module &M) {

    // Helper macros for handling __VA_ARGS__ in OMP_RTL
#define OMP_TYPE(VarName, ...)                                                 \
  Type *VarName = OMPBuilder.VarName;                                          \
  (void)VarName;

#define OMP_ARRAY_TYPE(VarName, ...)                                           \
  ArrayType *VarName##Ty = OMPBuilder.VarName##Ty;                             \
  (void)VarName##Ty;                                                           \
  PointerType *VarName##PtrTy = OMPBuilder.VarName##PtrTy;                     \
  (void)VarName##PtrTy;

#define OMP_FUNCTION_TYPE(VarName, ...)                                        \
  FunctionType *VarName = OMPBuilder.VarName;                                  \
  (void)VarName;                                                               \
  PointerType *VarName##Ptr = OMPBuilder.VarName##Ptr;                         \
  (void)VarName##Ptr;

#define OMP_STRUCT_TYPE(VarName, ...)                                          \
  StructType *VarName = OMPBuilder.VarName;                                    \
  (void)VarName;                                                               \
  PointerType *VarName##Ptr = OMPBuilder.VarName##Ptr;                         \
  (void)VarName##Ptr;

#define OMP_RTL(_Enum, _Name, _IsVarArg, _ReturnType, ...)                     \
  {                                                                            \
    SmallVector<Type *, 8> ArgsTypes({__VA_ARGS__});                           \
    Function *F = M.getFunction(_Name);                                        \
    RTLFunctions.insert(F);                                                    \
    if (declMatchesRTFTypes(F, OMPBuilder._ReturnType, ArgsTypes)) {           \
      RuntimeFunctionIDMap[F] = _Enum;                                         \
      auto &RFI = RFIs[_Enum];                                                 \
      RFI.Kind = _Enum;                                                        \
      RFI.Name = _Name;                                                        \
      RFI.IsVarArg = _IsVarArg;                                                \
      RFI.ReturnType = OMPBuilder._ReturnType;                                 \
      RFI.ArgumentTypes = std::move(ArgsTypes);                                \
      RFI.Declaration = F;                                                     \
      unsigned NumUses = collectUses(RFI);                                     \
      (void)NumUses;                                                           \
      LLVM_DEBUG({                                                             \
        dbgs() << TAG << RFI.Name << (RFI.Declaration ? "" : " not")           \
               << " found\n";                                                  \
        if (RFI.Declaration)                                                   \
          dbgs() << TAG << "-> got " << NumUses << " uses in "                 \
                 << RFI.getNumFunctionsWithUses()                              \
                 << " different functions.\n";                                 \
      });                                                                      \
    }                                                                          \
  }
#include "llvm/Frontend/OpenMP/OMPKinds.def"

    // Remove the `noinline` attribute from `__kmpc`, `ompx::` and `omp_`
    // functions, except if `optnone` is present.
    if (isOpenMPDevice(M)) {
      for (Function &F : M) {
        for (StringRef Prefix : {"__kmpc", "_ZN4ompx", "omp_"})
          if (F.hasFnAttribute(Attribute::NoInline) &&
              F.getName().startswith(Prefix) &&
              !F.hasFnAttribute(Attribute::OptimizeNone))
            F.removeFnAttr(Attribute::NoInline);
      }
    }

    // TODO: We should attach the attributes defined in OMPKinds.def.
  }

  /// Collection of known kernels (\see Kernel) in the module.
  KernelSet &Kernels;

  /// Collection of known OpenMP runtime functions..
  DenseSet<const Function *> RTLFunctions;

  /// Indicates if we have already linked in the OpenMP device library.
  bool OpenMPPostLink = false;
};

template <typename Ty, bool InsertInvalidates = true>
struct BooleanStateWithSetVector : public BooleanState {
  bool contains(const Ty &Elem) const { return Set.contains(Elem); }
  bool insert(const Ty &Elem) {
    if (InsertInvalidates)
      BooleanState::indicatePessimisticFixpoint();
    return Set.insert(Elem);
  }

  const Ty &operator[](int Idx) const { return Set[Idx]; }
  bool operator==(const BooleanStateWithSetVector &RHS) const {
    return BooleanState::operator==(RHS) && Set == RHS.Set;
  }
  bool operator!=(const BooleanStateWithSetVector &RHS) const {
    return !(*this == RHS);
  }

  bool empty() const { return Set.empty(); }
  size_t size() const { return Set.size(); }

  /// "Clamp" this state with \p RHS.
  BooleanStateWithSetVector &operator^=(const BooleanStateWithSetVector &RHS) {
    BooleanState::operator^=(RHS);
    Set.insert(RHS.Set.begin(), RHS.Set.end());
    return *this;
  }

private:
  /// A set to keep track of elements.
  SetVector<Ty> Set;

public:
  typename decltype(Set)::iterator begin() { return Set.begin(); }
  typename decltype(Set)::iterator end() { return Set.end(); }
  typename decltype(Set)::const_iterator begin() const { return Set.begin(); }
  typename decltype(Set)::const_iterator end() const { return Set.end(); }
};

template <typename Ty, bool InsertInvalidates = true>
using BooleanStateWithPtrSetVector =
    BooleanStateWithSetVector<Ty *, InsertInvalidates>;

struct KernelInfoState : AbstractState {
  /// Flag to track if we reached a fixpoint.
  bool IsAtFixpoint = false;

  /// The parallel regions (identified by the outlined parallel functions) that
  /// can be reached from the associated function.
  BooleanStateWithPtrSetVector<Function, /* InsertInvalidates */ false>
      ReachedKnownParallelRegions;

  /// State to track what parallel region we might reach.
  BooleanStateWithPtrSetVector<CallBase> ReachedUnknownParallelRegions;

  /// State to track if we are in SPMD-mode, assumed or know, and why we decided
  /// we cannot be. If it is assumed, then RequiresFullRuntime should also be
  /// false.
  BooleanStateWithPtrSetVector<Instruction, false> SPMDCompatibilityTracker;

  /// The __kmpc_target_init call in this kernel, if any. If we find more than
  /// one we abort as the kernel is malformed.
  CallBase *KernelInitCB = nullptr;

  /// The __kmpc_target_deinit call in this kernel, if any. If we find more than
  /// one we abort as the kernel is malformed.
  CallBase *KernelDeinitCB = nullptr;

  /// Flag to indicate if the associated function is a kernel entry.
  bool IsKernelEntry = false;

  /// State to track what kernel entries can reach the associated function.
  BooleanStateWithPtrSetVector<Function, false> ReachingKernelEntries;

  /// State to indicate if we can track parallel level of the associated
  /// function. We will give up tracking if we encounter unknown caller or the
  /// caller is __kmpc_parallel_51.
  BooleanStateWithSetVector<uint8_t> ParallelLevels;

  /// Flag that indicates if the kernel has nested Parallelism
  bool NestedParallelism = false;

  /// Abstract State interface
  ///{

  KernelInfoState() = default;
  KernelInfoState(bool BestState) {
    if (!BestState)
      indicatePessimisticFixpoint();
  }

  /// See AbstractState::isValidState(...)
  bool isValidState() const override { return true; }

  /// See AbstractState::isAtFixpoint(...)
  bool isAtFixpoint() const override { return IsAtFixpoint; }

  /// See AbstractState::indicatePessimisticFixpoint(...)
  ChangeStatus indicatePessimisticFixpoint() override {
    IsAtFixpoint = true;
    ParallelLevels.indicatePessimisticFixpoint();
    ReachingKernelEntries.indicatePessimisticFixpoint();
    SPMDCompatibilityTracker.indicatePessimisticFixpoint();
    ReachedKnownParallelRegions.indicatePessimisticFixpoint();
    ReachedUnknownParallelRegions.indicatePessimisticFixpoint();
    return ChangeStatus::CHANGED;
  }

  /// See AbstractState::indicateOptimisticFixpoint(...)
  ChangeStatus indicateOptimisticFixpoint() override {
    IsAtFixpoint = true;
    ParallelLevels.indicateOptimisticFixpoint();
    ReachingKernelEntries.indicateOptimisticFixpoint();
    SPMDCompatibilityTracker.indicateOptimisticFixpoint();
    ReachedKnownParallelRegions.indicateOptimisticFixpoint();
    ReachedUnknownParallelRegions.indicateOptimisticFixpoint();
    return ChangeStatus::UNCHANGED;
  }

  /// Return the assumed state
  KernelInfoState &getAssumed() { return *this; }
  const KernelInfoState &getAssumed() const { return *this; }

  bool operator==(const KernelInfoState &RHS) const {
    if (SPMDCompatibilityTracker != RHS.SPMDCompatibilityTracker)
      return false;
    if (ReachedKnownParallelRegions != RHS.ReachedKnownParallelRegions)
      return false;
    if (ReachedUnknownParallelRegions != RHS.ReachedUnknownParallelRegions)
      return false;
    if (ReachingKernelEntries != RHS.ReachingKernelEntries)
      return false;
    if (ParallelLevels != RHS.ParallelLevels)
      return false;
    return true;
  }

  /// Returns true if this kernel contains any OpenMP parallel regions.
  bool mayContainParallelRegion() {
    return !ReachedKnownParallelRegions.empty() ||
           !ReachedUnknownParallelRegions.empty();
  }

  /// Return empty set as the best state of potential values.
  static KernelInfoState getBestState() { return KernelInfoState(true); }

  static KernelInfoState getBestState(KernelInfoState &KIS) {
    return getBestState();
  }

  /// Return full set as the worst state of potential values.
  static KernelInfoState getWorstState() { return KernelInfoState(false); }

  /// "Clamp" this state with \p KIS.
  KernelInfoState operator^=(const KernelInfoState &KIS) {
    // Do not merge two different _init and _deinit call sites.
    if (KIS.KernelInitCB) {
      if (KernelInitCB && KernelInitCB != KIS.KernelInitCB)
        llvm_unreachable("Kernel that calls another kernel violates OpenMP-Opt "
                         "assumptions.");
      KernelInitCB = KIS.KernelInitCB;
    }
    if (KIS.KernelDeinitCB) {
      if (KernelDeinitCB && KernelDeinitCB != KIS.KernelDeinitCB)
        llvm_unreachable("Kernel that calls another kernel violates OpenMP-Opt "
                         "assumptions.");
      KernelDeinitCB = KIS.KernelDeinitCB;
    }
    SPMDCompatibilityTracker ^= KIS.SPMDCompatibilityTracker;
    ReachedKnownParallelRegions ^= KIS.ReachedKnownParallelRegions;
    ReachedUnknownParallelRegions ^= KIS.ReachedUnknownParallelRegions;
    NestedParallelism |= KIS.NestedParallelism;
    return *this;
  }

  KernelInfoState operator&=(const KernelInfoState &KIS) {
    return (*this ^= KIS);
  }

  ///}
};

/// Used to map the values physically (in the IR) stored in an offload
/// array, to a vector in memory.
struct OffloadArray {
  /// Physical array (in the IR).
  AllocaInst *Array = nullptr;
  /// Mapped values.
  SmallVector<Value *, 8> StoredValues;
  /// Last stores made in the offload array.
  SmallVector<StoreInst *, 8> LastAccesses;

  OffloadArray() = default;

  /// Initializes the OffloadArray with the values stored in \p Array before
  /// instruction \p Before is reached. Returns false if the initialization
  /// fails.
  /// This MUST be used immediately after the construction of the object.
  bool initialize(AllocaInst &Array, Instruction &Before) {
    if (!Array.getAllocatedType()->isArrayTy())
      return false;

    if (!getValues(Array, Before))
      return false;

    this->Array = &Array;
    return true;
  }

  static const unsigned DeviceIDArgNum = 1;
  static const unsigned BasePtrsArgNum = 3;
  static const unsigned PtrsArgNum = 4;
  static const unsigned SizesArgNum = 5;

private:
  /// Traverses the BasicBlock where \p Array is, collecting the stores made to
  /// \p Array, leaving StoredValues with the values stored before the
  /// instruction \p Before is reached.
  bool getValues(AllocaInst &Array, Instruction &Before) {
    // Initialize container.
    const uint64_t NumValues = Array.getAllocatedType()->getArrayNumElements();
    StoredValues.assign(NumValues, nullptr);
    LastAccesses.assign(NumValues, nullptr);

    // TODO: This assumes the instruction \p Before is in the same
    //  BasicBlock as Array. Make it general, for any control flow graph.
    BasicBlock *BB = Array.getParent();
    if (BB != Before.getParent())
      return false;

    const DataLayout &DL = Array.getModule()->getDataLayout();
    const unsigned int PointerSize = DL.getPointerSize();

    for (Instruction &I : *BB) {
      if (&I == &Before)
        break;

      if (!isa<StoreInst>(&I))
        continue;

      auto *S = cast<StoreInst>(&I);
      int64_t Offset = -1;
      auto *Dst =
          GetPointerBaseWithConstantOffset(S->getPointerOperand(), Offset, DL);
      if (Dst == &Array) {
        int64_t Idx = Offset / PointerSize;
        StoredValues[Idx] = getUnderlyingObject(S->getValueOperand());
        LastAccesses[Idx] = S;
      }
    }

    return isFilled();
  }

  /// Returns true if all values in StoredValues and
  /// LastAccesses are not nullptrs.
  bool isFilled() {
    const unsigned NumValues = StoredValues.size();
    for (unsigned I = 0; I < NumValues; ++I) {
      if (!StoredValues[I] || !LastAccesses[I])
        return false;
    }

    return true;
  }
};

struct OpenMPOpt {

  using OptimizationRemarkGetter =
      function_ref<OptimizationRemarkEmitter &(Function *)>;

  OpenMPOpt(SmallVectorImpl<Function *> &SCC, CallGraphUpdater &CGUpdater,
            OptimizationRemarkGetter OREGetter,
            OMPInformationCache &OMPInfoCache, Attributor &A)
      : M(*(*SCC.begin())->getParent()), SCC(SCC), CGUpdater(CGUpdater),
        OREGetter(OREGetter), OMPInfoCache(OMPInfoCache), A(A) {}

  /// Check if any remarks are enabled for openmp-opt
  bool remarksEnabled() {
    auto &Ctx = M.getContext();
    return Ctx.getDiagHandlerPtr()->isAnyRemarkEnabled(DEBUG_TYPE);
  }

  /// Run all OpenMP optimizations on the underlying SCC/ModuleSlice.
  bool run(bool IsModulePass) {
    if (SCC.empty())
      return false;

    bool Changed = false;

    LLVM_DEBUG(dbgs() << TAG << "Run on SCC with " << SCC.size()
                      << " functions in a slice with "
                      << OMPInfoCache.ModuleSlice.size() << " functions\n");

    if (IsModulePass) {
      Changed |= runAttributor(IsModulePass);

      // Recollect uses, in case Attributor deleted any.
      OMPInfoCache.recollectUses();

      // TODO: This should be folded into buildCustomStateMachine.
      Changed |= rewriteDeviceCodeStateMachine();

      if (remarksEnabled())
        analysisGlobalization();
    } else {
      if (PrintICVValues)
        printICVs();
      if (PrintOpenMPKernels)
        printKernels();

      Changed |= runAttributor(IsModulePass);

      // Recollect uses, in case Attributor deleted any.
      OMPInfoCache.recollectUses();

      Changed |= deleteParallelRegions();

      if (HideMemoryTransferLatency)
        Changed |= hideMemTransfersLatency();
      Changed |= deduplicateRuntimeCalls();
      if (EnableParallelRegionMerging) {
        if (mergeParallelRegions()) {
          deduplicateRuntimeCalls();
          Changed = true;
        }
      }
    }

    return Changed;
  }

  /// Print initial ICV values for testing.
  /// FIXME: This should be done from the Attributor once it is added.
  void printICVs() const {
    InternalControlVar ICVs[] = {ICV_nthreads, ICV_active_levels, ICV_cancel,
                                 ICV_proc_bind};

    for (Function *F : SCC) {
      for (auto ICV : ICVs) {
        auto ICVInfo = OMPInfoCache.ICVs[ICV];
        auto Remark = [&](OptimizationRemarkAnalysis ORA) {
          return ORA << "OpenMP ICV " << ore::NV("OpenMPICV", ICVInfo.Name)
                     << " Value: "
                     << (ICVInfo.InitValue
                             ? toString(ICVInfo.InitValue->getValue(), 10, true)
                             : "IMPLEMENTATION_DEFINED");
        };

        emitRemark<OptimizationRemarkAnalysis>(F, "OpenMPICVTracker", Remark);
      }
    }
  }

  /// Print OpenMP GPU kernels for testing.
  void printKernels() const {
    for (Function *F : SCC) {
      if (!OMPInfoCache.Kernels.count(F))
        continue;

      auto Remark = [&](OptimizationRemarkAnalysis ORA) {
        return ORA << "OpenMP GPU kernel "
                   << ore::NV("OpenMPGPUKernel", F->getName()) << "\n";
      };

      emitRemark<OptimizationRemarkAnalysis>(F, "OpenMPGPU", Remark);
    }
  }

  /// Return the call if \p U is a callee use in a regular call. If \p RFI is
  /// given it has to be the callee or a nullptr is returned.
  static CallInst *getCallIfRegularCall(
      Use &U, OMPInformationCache::RuntimeFunctionInfo *RFI = nullptr) {
    CallInst *CI = dyn_cast<CallInst>(U.getUser());
    if (CI && CI->isCallee(&U) && !CI->hasOperandBundles() &&
        (!RFI ||
         (RFI->Declaration && CI->getCalledFunction() == RFI->Declaration)))
      return CI;
    return nullptr;
  }

  /// Return the call if \p V is a regular call. If \p RFI is given it has to be
  /// the callee or a nullptr is returned.
  static CallInst *getCallIfRegularCall(
      Value &V, OMPInformationCache::RuntimeFunctionInfo *RFI = nullptr) {
    CallInst *CI = dyn_cast<CallInst>(&V);
    if (CI && !CI->hasOperandBundles() &&
        (!RFI ||
         (RFI->Declaration && CI->getCalledFunction() == RFI->Declaration)))
      return CI;
    return nullptr;
  }

private:
  /// Merge parallel regions when it is safe.
  bool mergeParallelRegions() {
    const unsigned CallbackCalleeOperand = 2;
    const unsigned CallbackFirstArgOperand = 3;
    using InsertPointTy = OpenMPIRBuilder::InsertPointTy;

    // Check if there are any __kmpc_fork_call calls to merge.
    OMPInformationCache::RuntimeFunctionInfo &RFI =
        OMPInfoCache.RFIs[OMPRTL___kmpc_fork_call];

    if (!RFI.Declaration)
      return false;

    // Unmergable calls that prevent merging a parallel region.
    OMPInformationCache::RuntimeFunctionInfo UnmergableCallsInfo[] = {
        OMPInfoCache.RFIs[OMPRTL___kmpc_push_proc_bind],
        OMPInfoCache.RFIs[OMPRTL___kmpc_push_num_threads],
    };

    bool Changed = false;
    LoopInfo *LI = nullptr;
    DominatorTree *DT = nullptr;

    SmallDenseMap<BasicBlock *, SmallPtrSet<Instruction *, 4>> BB2PRMap;

    BasicBlock *StartBB = nullptr, *EndBB = nullptr;
    auto BodyGenCB = [&](InsertPointTy AllocaIP, InsertPointTy CodeGenIP) {
      BasicBlock *CGStartBB = CodeGenIP.getBlock();
      BasicBlock *CGEndBB =
          SplitBlock(CGStartBB, &*CodeGenIP.getPoint(), DT, LI);
      assert(StartBB != nullptr && "StartBB should not be null");
      CGStartBB->getTerminator()->setSuccessor(0, StartBB);
      assert(EndBB != nullptr && "EndBB should not be null");
      EndBB->getTerminator()->setSuccessor(0, CGEndBB);
    };

    auto PrivCB = [&](InsertPointTy AllocaIP, InsertPointTy CodeGenIP, Value &,
                      Value &Inner, Value *&ReplacementValue) -> InsertPointTy {
      ReplacementValue = &Inner;
      return CodeGenIP;
    };

    auto FiniCB = [&](InsertPointTy CodeGenIP) {};

    /// Create a sequential execution region within a merged parallel region,
    /// encapsulated in a master construct with a barrier for synchronization.
    auto CreateSequentialRegion = [&](Function *OuterFn,
                                      BasicBlock *OuterPredBB,
                                      Instruction *SeqStartI,
                                      Instruction *SeqEndI) {
      // Isolate the instructions of the sequential region to a separate
      // block.
      BasicBlock *ParentBB = SeqStartI->getParent();
      BasicBlock *SeqEndBB =
          SplitBlock(ParentBB, SeqEndI->getNextNode(), DT, LI);
      BasicBlock *SeqAfterBB =
          SplitBlock(SeqEndBB, &*SeqEndBB->getFirstInsertionPt(), DT, LI);
      BasicBlock *SeqStartBB =
          SplitBlock(ParentBB, SeqStartI, DT, LI, nullptr, "seq.par.merged");

      assert(ParentBB->getUniqueSuccessor() == SeqStartBB &&
             "Expected a different CFG");
      const DebugLoc DL = ParentBB->getTerminator()->getDebugLoc();
      ParentBB->getTerminator()->eraseFromParent();

      auto BodyGenCB = [&](InsertPointTy AllocaIP, InsertPointTy CodeGenIP) {
        BasicBlock *CGStartBB = CodeGenIP.getBlock();
        BasicBlock *CGEndBB =
            SplitBlock(CGStartBB, &*CodeGenIP.getPoint(), DT, LI);
        assert(SeqStartBB != nullptr && "SeqStartBB should not be null");
        CGStartBB->getTerminator()->setSuccessor(0, SeqStartBB);
        assert(SeqEndBB != nullptr && "SeqEndBB should not be null");
        SeqEndBB->getTerminator()->setSuccessor(0, CGEndBB);
      };
      auto FiniCB = [&](InsertPointTy CodeGenIP) {};

      // Find outputs from the sequential region to outside users and
      // broadcast their values to them.
      for (Instruction &I : *SeqStartBB) {
        SmallPtrSet<Instruction *, 4> OutsideUsers;
        for (User *Usr : I.users()) {
          Instruction &UsrI = *cast<Instruction>(Usr);
          // Ignore outputs to LT intrinsics, code extraction for the merged
          // parallel region will fix them.
          if (UsrI.isLifetimeStartOrEnd())
            continue;

          if (UsrI.getParent() != SeqStartBB)
            OutsideUsers.insert(&UsrI);
        }

        if (OutsideUsers.empty())
          continue;

        // Emit an alloca in the outer region to store the broadcasted
        // value.
        const DataLayout &DL = M.getDataLayout();
        AllocaInst *AllocaI = new AllocaInst(
            I.getType(), DL.getAllocaAddrSpace(), nullptr,
            I.getName() + ".seq.output.alloc", &OuterFn->front().front());

        // Emit a store instruction in the sequential BB to update the
        // value.
        new StoreInst(&I, AllocaI, SeqStartBB->getTerminator());

        // Emit a load instruction and replace the use of the output value
        // with it.
        for (Instruction *UsrI : OutsideUsers) {
          LoadInst *LoadI = new LoadInst(
              I.getType(), AllocaI, I.getName() + ".seq.output.load", UsrI);
          UsrI->replaceUsesOfWith(&I, LoadI);
        }
      }

      OpenMPIRBuilder::LocationDescription Loc(
          InsertPointTy(ParentBB, ParentBB->end()), DL);
      InsertPointTy SeqAfterIP =
          OMPInfoCache.OMPBuilder.createMaster(Loc, BodyGenCB, FiniCB);

      OMPInfoCache.OMPBuilder.createBarrier(SeqAfterIP, OMPD_parallel);

      BranchInst::Create(SeqAfterBB, SeqAfterIP.getBlock());

      LLVM_DEBUG(dbgs() << TAG << "After sequential inlining " << *OuterFn
                        << "\n");
    };

    // Helper to merge the __kmpc_fork_call calls in MergableCIs. They are all
    // contained in BB and only separated by instructions that can be
    // redundantly executed in parallel. The block BB is split before the first
    // call (in MergableCIs) and after the last so the entire region we merge
    // into a single parallel region is contained in a single basic block
    // without any other instructions. We use the OpenMPIRBuilder to outline
    // that block and call the resulting function via __kmpc_fork_call.
    auto Merge = [&](const SmallVectorImpl<CallInst *> &MergableCIs,
                     BasicBlock *BB) {
      // TODO: Change the interface to allow single CIs expanded, e.g, to
      // include an outer loop.
      assert(MergableCIs.size() > 1 && "Assumed multiple mergable CIs");

      auto Remark = [&](OptimizationRemark OR) {
        OR << "Parallel region merged with parallel region"
           << (MergableCIs.size() > 2 ? "s" : "") << " at ";
        for (auto *CI : llvm::drop_begin(MergableCIs)) {
          OR << ore::NV("OpenMPParallelMerge", CI->getDebugLoc());
          if (CI != MergableCIs.back())
            OR << ", ";
        }
        return OR << ".";
      };

      emitRemark<OptimizationRemark>(MergableCIs.front(), "OMP150", Remark);

      Function *OriginalFn = BB->getParent();
      LLVM_DEBUG(dbgs() << TAG << "Merge " << MergableCIs.size()
                        << " parallel regions in " << OriginalFn->getName()
                        << "\n");

      // Isolate the calls to merge in a separate block.
      EndBB = SplitBlock(BB, MergableCIs.back()->getNextNode(), DT, LI);
      BasicBlock *AfterBB =
          SplitBlock(EndBB, &*EndBB->getFirstInsertionPt(), DT, LI);
      StartBB = SplitBlock(BB, MergableCIs.front(), DT, LI, nullptr,
                           "omp.par.merged");

      assert(BB->getUniqueSuccessor() == StartBB && "Expected a different CFG");
      const DebugLoc DL = BB->getTerminator()->getDebugLoc();
      BB->getTerminator()->eraseFromParent();

      // Create sequential regions for sequential instructions that are
      // in-between mergable parallel regions.
      for (auto *It = MergableCIs.begin(), *End = MergableCIs.end() - 1;
           It != End; ++It) {
        Instruction *ForkCI = *It;
        Instruction *NextForkCI = *(It + 1);

        // Continue if there are not in-between instructions.
        if (ForkCI->getNextNode() == NextForkCI)
          continue;

        CreateSequentialRegion(OriginalFn, BB, ForkCI->getNextNode(),
                               NextForkCI->getPrevNode());
      }

      OpenMPIRBuilder::LocationDescription Loc(InsertPointTy(BB, BB->end()),
                                               DL);
      IRBuilder<>::InsertPoint AllocaIP(
          &OriginalFn->getEntryBlock(),
          OriginalFn->getEntryBlock().getFirstInsertionPt());
      // Create the merged parallel region with default proc binding, to
      // avoid overriding binding settings, and without explicit cancellation.
      InsertPointTy AfterIP = OMPInfoCache.OMPBuilder.createParallel(
          Loc, AllocaIP, BodyGenCB, PrivCB, FiniCB, nullptr, nullptr,
          OMP_PROC_BIND_default, /* IsCancellable */ false);
      BranchInst::Create(AfterBB, AfterIP.getBlock());

      // Perform the actual outlining.
      OMPInfoCache.OMPBuilder.finalize(OriginalFn);

      Function *OutlinedFn = MergableCIs.front()->getCaller();

      // Replace the __kmpc_fork_call calls with direct calls to the outlined
      // callbacks.
      SmallVector<Value *, 8> Args;
      for (auto *CI : MergableCIs) {
        Value *Callee = CI->getArgOperand(CallbackCalleeOperand);
        FunctionType *FT = OMPInfoCache.OMPBuilder.ParallelTask;
        Args.clear();
        Args.push_back(OutlinedFn->getArg(0));
        Args.push_back(OutlinedFn->getArg(1));
        for (unsigned U = CallbackFirstArgOperand, E = CI->arg_size(); U < E;
             ++U)
          Args.push_back(CI->getArgOperand(U));

        CallInst *NewCI = CallInst::Create(FT, Callee, Args, "", CI);
        if (CI->getDebugLoc())
          NewCI->setDebugLoc(CI->getDebugLoc());

        // Forward parameter attributes from the callback to the callee.
        for (unsigned U = CallbackFirstArgOperand, E = CI->arg_size(); U < E;
             ++U)
          for (const Attribute &A : CI->getAttributes().getParamAttrs(U))
            NewCI->addParamAttr(
                U - (CallbackFirstArgOperand - CallbackCalleeOperand), A);

        // Emit an explicit barrier to replace the implicit fork-join barrier.
        if (CI != MergableCIs.back()) {
          // TODO: Remove barrier if the merged parallel region includes the
          // 'nowait' clause.
          OMPInfoCache.OMPBuilder.createBarrier(
              InsertPointTy(NewCI->getParent(),
                            NewCI->getNextNode()->getIterator()),
              OMPD_parallel);
        }

        CI->eraseFromParent();
      }

      assert(OutlinedFn != OriginalFn && "Outlining failed");
      CGUpdater.registerOutlinedFunction(*OriginalFn, *OutlinedFn);
      CGUpdater.reanalyzeFunction(*OriginalFn);

      NumOpenMPParallelRegionsMerged += MergableCIs.size();

      return true;
    };

    // Helper function that identifes sequences of
    // __kmpc_fork_call uses in a basic block.
    auto DetectPRsCB = [&](Use &U, Function &F) {
      CallInst *CI = getCallIfRegularCall(U, &RFI);
      BB2PRMap[CI->getParent()].insert(CI);

      return false;
    };

    BB2PRMap.clear();
    RFI.foreachUse(SCC, DetectPRsCB);
    SmallVector<SmallVector<CallInst *, 4>, 4> MergableCIsVector;
    // Find mergable parallel regions within a basic block that are
    // safe to merge, that is any in-between instructions can safely
    // execute in parallel after merging.
    // TODO: support merging across basic-blocks.
    for (auto &It : BB2PRMap) {
      auto &CIs = It.getSecond();
      if (CIs.size() < 2)
        continue;

      BasicBlock *BB = It.getFirst();
      SmallVector<CallInst *, 4> MergableCIs;

      /// Returns true if the instruction is mergable, false otherwise.
      /// A terminator instruction is unmergable by definition since merging
      /// works within a BB. Instructions before the mergable region are
      /// mergable if they are not calls to OpenMP runtime functions that may
      /// set different execution parameters for subsequent parallel regions.
      /// Instructions in-between parallel regions are mergable if they are not
      /// calls to any non-intrinsic function since that may call a non-mergable
      /// OpenMP runtime function.
      auto IsMergable = [&](Instruction &I, bool IsBeforeMergableRegion) {
        // We do not merge across BBs, hence return false (unmergable) if the
        // instruction is a terminator.
        if (I.isTerminator())
          return false;

        if (!isa<CallInst>(&I))
          return true;

        CallInst *CI = cast<CallInst>(&I);
        if (IsBeforeMergableRegion) {
          Function *CalledFunction = CI->getCalledFunction();
          if (!CalledFunction)
            return false;
          // Return false (unmergable) if the call before the parallel
          // region calls an explicit affinity (proc_bind) or number of
          // threads (num_threads) compiler-generated function. Those settings
          // may be incompatible with following parallel regions.
          // TODO: ICV tracking to detect compatibility.
          for (const auto &RFI : UnmergableCallsInfo) {
            if (CalledFunction == RFI.Declaration)
              return false;
          }
        } else {
          // Return false (unmergable) if there is a call instruction
          // in-between parallel regions when it is not an intrinsic. It
          // may call an unmergable OpenMP runtime function in its callpath.
          // TODO: Keep track of possible OpenMP calls in the callpath.
          if (!isa<IntrinsicInst>(CI))
            return false;
        }

        return true;
      };
      // Find maximal number of parallel region CIs that are safe to merge.
      for (auto It = BB->begin(), End = BB->end(); It != End;) {
        Instruction &I = *It;
        ++It;

        if (CIs.count(&I)) {
          MergableCIs.push_back(cast<CallInst>(&I));
          continue;
        }

        // Continue expanding if the instruction is mergable.
        if (IsMergable(I, MergableCIs.empty()))
          continue;

        // Forward the instruction iterator to skip the next parallel region
        // since there is an unmergable instruction which can affect it.
        for (; It != End; ++It) {
          Instruction &SkipI = *It;
          if (CIs.count(&SkipI)) {
            LLVM_DEBUG(dbgs() << TAG << "Skip parallel region " << SkipI
                              << " due to " << I << "\n");
            ++It;
            break;
          }
        }

        // Store mergable regions found.
        if (MergableCIs.size() > 1) {
          MergableCIsVector.push_back(MergableCIs);
          LLVM_DEBUG(dbgs() << TAG << "Found " << MergableCIs.size()
                            << " parallel regions in block " << BB->getName()
                            << " of function " << BB->getParent()->getName()
                            << "\n";);
        }

        MergableCIs.clear();
      }

      if (!MergableCIsVector.empty()) {
        Changed = true;

        for (auto &MergableCIs : MergableCIsVector)
          Merge(MergableCIs, BB);
        MergableCIsVector.clear();
      }
    }

    if (Changed) {
      /// Re-collect use for fork calls, emitted barrier calls, and
      /// any emitted master/end_master calls.
      OMPInfoCache.recollectUsesForFunction(OMPRTL___kmpc_fork_call);
      OMPInfoCache.recollectUsesForFunction(OMPRTL___kmpc_barrier);
      OMPInfoCache.recollectUsesForFunction(OMPRTL___kmpc_master);
      OMPInfoCache.recollectUsesForFunction(OMPRTL___kmpc_end_master);
    }

    return Changed;
  }

  /// Try to delete parallel regions if possible.
  bool deleteParallelRegions() {
    const unsigned CallbackCalleeOperand = 2;

    OMPInformationCache::RuntimeFunctionInfo &RFI =
        OMPInfoCache.RFIs[OMPRTL___kmpc_fork_call];

    if (!RFI.Declaration)
      return false;

    bool Changed = false;
    auto DeleteCallCB = [&](Use &U, Function &) {
      CallInst *CI = getCallIfRegularCall(U);
      if (!CI)
        return false;
      auto *Fn = dyn_cast<Function>(
          CI->getArgOperand(CallbackCalleeOperand)->stripPointerCasts());
      if (!Fn)
        return false;
      if (!Fn->onlyReadsMemory())
        return false;
      if (!Fn->hasFnAttribute(Attribute::WillReturn))
        return false;

      LLVM_DEBUG(dbgs() << TAG << "Delete read-only parallel region in "
                        << CI->getCaller()->getName() << "\n");

      auto Remark = [&](OptimizationRemark OR) {
        return OR << "Removing parallel region with no side-effects.";
      };
      emitRemark<OptimizationRemark>(CI, "OMP160", Remark);

      CGUpdater.removeCallSite(*CI);
      CI->eraseFromParent();
      Changed = true;
      ++NumOpenMPParallelRegionsDeleted;
      return true;
    };

    RFI.foreachUse(SCC, DeleteCallCB);

    return Changed;
  }

  /// Try to eliminate runtime calls by reusing existing ones.
  bool deduplicateRuntimeCalls() {
    bool Changed = false;

    RuntimeFunction DeduplicableRuntimeCallIDs[] = {
        OMPRTL_omp_get_num_threads,
        OMPRTL_omp_in_parallel,
        OMPRTL_omp_get_cancellation,
        OMPRTL_omp_get_thread_limit,
        OMPRTL_omp_get_supported_active_levels,
        OMPRTL_omp_get_level,
        OMPRTL_omp_get_ancestor_thread_num,
        OMPRTL_omp_get_team_size,
        OMPRTL_omp_get_active_level,
        OMPRTL_omp_in_final,
        OMPRTL_omp_get_proc_bind,
        OMPRTL_omp_get_num_places,
        OMPRTL_omp_get_num_procs,
        OMPRTL_omp_get_place_num,
        OMPRTL_omp_get_partition_num_places,
        OMPRTL_omp_get_partition_place_nums};

    // Global-tid is handled separately.
    SmallSetVector<Value *, 16> GTIdArgs;
    collectGlobalThreadIdArguments(GTIdArgs);
    LLVM_DEBUG(dbgs() << TAG << "Found " << GTIdArgs.size()
                      << " global thread ID arguments\n");

    for (Function *F : SCC) {
      for (auto DeduplicableRuntimeCallID : DeduplicableRuntimeCallIDs)
        Changed |= deduplicateRuntimeCalls(
            *F, OMPInfoCache.RFIs[DeduplicableRuntimeCallID]);

      // __kmpc_global_thread_num is special as we can replace it with an
      // argument in enough cases to make it worth trying.
      Value *GTIdArg = nullptr;
      for (Argument &Arg : F->args())
        if (GTIdArgs.count(&Arg)) {
          GTIdArg = &Arg;
          break;
        }
      Changed |= deduplicateRuntimeCalls(
          *F, OMPInfoCache.RFIs[OMPRTL___kmpc_global_thread_num], GTIdArg);
    }

    return Changed;
  }

  /// Tries to hide the latency of runtime calls that involve host to
  /// device memory transfers by splitting them into their "issue" and "wait"
  /// versions. The "issue" is moved upwards as much as possible. The "wait" is
  /// moved downards as much as possible. The "issue" issues the memory transfer
  /// asynchronously, returning a handle. The "wait" waits in the returned
  /// handle for the memory transfer to finish.
  bool hideMemTransfersLatency() {
    auto &RFI = OMPInfoCache.RFIs[OMPRTL___tgt_target_data_begin_mapper];
    bool Changed = false;
    auto SplitMemTransfers = [&](Use &U, Function &Decl) {
      auto *RTCall = getCallIfRegularCall(U, &RFI);
      if (!RTCall)
        return false;

      OffloadArray OffloadArrays[3];
      if (!getValuesInOffloadArrays(*RTCall, OffloadArrays))
        return false;

      LLVM_DEBUG(dumpValuesInOffloadArrays(OffloadArrays));

      // TODO: Check if can be moved upwards.
      bool WasSplit = false;
      Instruction *WaitMovementPoint = canBeMovedDownwards(*RTCall);
      if (WaitMovementPoint)
        WasSplit = splitTargetDataBeginRTC(*RTCall, *WaitMovementPoint);

      Changed |= WasSplit;
      return WasSplit;
    };
    if (OMPInfoCache.runtimeFnsAvailable(
            {OMPRTL___tgt_target_data_begin_mapper_issue,
             OMPRTL___tgt_target_data_begin_mapper_wait}))
      RFI.foreachUse(SCC, SplitMemTransfers);

    return Changed;
  }

  void analysisGlobalization() {
    auto &RFI = OMPInfoCache.RFIs[OMPRTL___kmpc_alloc_shared];

    auto CheckGlobalization = [&](Use &U, Function &Decl) {
      if (CallInst *CI = getCallIfRegularCall(U, &RFI)) {
        auto Remark = [&](OptimizationRemarkMissed ORM) {
          return ORM
                 << "Found thread data sharing on the GPU. "
                 << "Expect degraded performance due to data globalization.";
        };
        emitRemark<OptimizationRemarkMissed>(CI, "OMP112", Remark);
      }

      return false;
    };

    RFI.foreachUse(SCC, CheckGlobalization);
  }

  /// Maps the values stored in the offload arrays passed as arguments to
  /// \p RuntimeCall into the offload arrays in \p OAs.
  bool getValuesInOffloadArrays(CallInst &RuntimeCall,
                                MutableArrayRef<OffloadArray> OAs) {
    assert(OAs.size() == 3 && "Need space for three offload arrays!");

    // A runtime call that involves memory offloading looks something like:
    // call void @__tgt_target_data_begin_mapper(arg0, arg1,
    //   i8** %offload_baseptrs, i8** %offload_ptrs, i64* %offload_sizes,
    // ...)
    // So, the idea is to access the allocas that allocate space for these
    // offload arrays, offload_baseptrs, offload_ptrs, offload_sizes.
    // Therefore:
    // i8** %offload_baseptrs.
    Value *BasePtrsArg =
        RuntimeCall.getArgOperand(OffloadArray::BasePtrsArgNum);
    // i8** %offload_ptrs.
    Value *PtrsArg = RuntimeCall.getArgOperand(OffloadArray::PtrsArgNum);
    // i8** %offload_sizes.
    Value *SizesArg = RuntimeCall.getArgOperand(OffloadArray::SizesArgNum);

    // Get values stored in **offload_baseptrs.
    auto *V = getUnderlyingObject(BasePtrsArg);
    if (!isa<AllocaInst>(V))
      return false;
    auto *BasePtrsArray = cast<AllocaInst>(V);
    if (!OAs[0].initialize(*BasePtrsArray, RuntimeCall))
      return false;

    // Get values stored in **offload_baseptrs.
    V = getUnderlyingObject(PtrsArg);
    if (!isa<AllocaInst>(V))
      return false;
    auto *PtrsArray = cast<AllocaInst>(V);
    if (!OAs[1].initialize(*PtrsArray, RuntimeCall))
      return false;

    // Get values stored in **offload_sizes.
    V = getUnderlyingObject(SizesArg);
    // If it's a [constant] global array don't analyze it.
    if (isa<GlobalValue>(V))
      return isa<Constant>(V);
    if (!isa<AllocaInst>(V))
      return false;

    auto *SizesArray = cast<AllocaInst>(V);
    if (!OAs[2].initialize(*SizesArray, RuntimeCall))
      return false;

    return true;
  }

  /// Prints the values in the OffloadArrays \p OAs using LLVM_DEBUG.
  /// For now this is a way to test that the function getValuesInOffloadArrays
  /// is working properly.
  /// TODO: Move this to a unittest when unittests are available for OpenMPOpt.
  void dumpValuesInOffloadArrays(ArrayRef<OffloadArray> OAs) {
    assert(OAs.size() == 3 && "There are three offload arrays to debug!");

    LLVM_DEBUG(dbgs() << TAG << " Successfully got offload values:\n");
    std::string ValuesStr;
    raw_string_ostream Printer(ValuesStr);
    std::string Separator = " --- ";

    for (auto *BP : OAs[0].StoredValues) {
      BP->print(Printer);
      Printer << Separator;
    }
    LLVM_DEBUG(dbgs() << "\t\toffload_baseptrs: " << Printer.str() << "\n");
    ValuesStr.clear();

    for (auto *P : OAs[1].StoredValues) {
      P->print(Printer);
      Printer << Separator;
    }
    LLVM_DEBUG(dbgs() << "\t\toffload_ptrs: " << Printer.str() << "\n");
    ValuesStr.clear();

    for (auto *S : OAs[2].StoredValues) {
      S->print(Printer);
      Printer << Separator;
    }
    LLVM_DEBUG(dbgs() << "\t\toffload_sizes: " << Printer.str() << "\n");
  }

  /// Returns the instruction where the "wait" counterpart \p RuntimeCall can be
  /// moved. Returns nullptr if the movement is not possible, or not worth it.
  Instruction *canBeMovedDownwards(CallInst &RuntimeCall) {
    // FIXME: This traverses only the BasicBlock where RuntimeCall is.
    //  Make it traverse the CFG.

    Instruction *CurrentI = &RuntimeCall;
    bool IsWorthIt = false;
    while ((CurrentI = CurrentI->getNextNode())) {

      // TODO: Once we detect the regions to be offloaded we should use the
      //  alias analysis manager to check if CurrentI may modify one of
      //  the offloaded regions.
      if (CurrentI->mayHaveSideEffects() || CurrentI->mayReadFromMemory()) {
        if (IsWorthIt)
          return CurrentI;

        return nullptr;
      }

      // FIXME: For now if we move it over anything without side effect
      //  is worth it.
      IsWorthIt = true;
    }

    // Return end of BasicBlock.
    return RuntimeCall.getParent()->getTerminator();
  }

  /// Splits \p RuntimeCall into its "issue" and "wait" counterparts.
  bool splitTargetDataBeginRTC(CallInst &RuntimeCall,
                               Instruction &WaitMovementPoint) {
    // Create stack allocated handle (__tgt_async_info) at the beginning of the
    // function. Used for storing information of the async transfer, allowing to
    // wait on it later.
    auto &IRBuilder = OMPInfoCache.OMPBuilder;
    Function *F = RuntimeCall.getCaller();
    BasicBlock &Entry = F->getEntryBlock();
    IRBuilder.Builder.SetInsertPoint(&Entry,
                                     Entry.getFirstNonPHIOrDbgOrAlloca());
    Value *Handle = IRBuilder.Builder.CreateAlloca(
        IRBuilder.AsyncInfo, /*ArraySize=*/nullptr, "handle");
    Handle =
        IRBuilder.Builder.CreateAddrSpaceCast(Handle, IRBuilder.AsyncInfoPtr);

    // Add "issue" runtime call declaration:
    // declare %struct.tgt_async_info @__tgt_target_data_begin_issue(i64, i32,
    //   i8**, i8**, i64*, i64*)
    FunctionCallee IssueDecl = IRBuilder.getOrCreateRuntimeFunction(
        M, OMPRTL___tgt_target_data_begin_mapper_issue);

    // Change RuntimeCall call site for its asynchronous version.
    SmallVector<Value *, 16> Args;
    for (auto &Arg : RuntimeCall.args())
      Args.push_back(Arg.get());
    Args.push_back(Handle);

    CallInst *IssueCallsite =
        CallInst::Create(IssueDecl, Args, /*NameStr=*/"", &RuntimeCall);
    OMPInfoCache.setCallingConvention(IssueDecl, IssueCallsite);
    RuntimeCall.eraseFromParent();

    // Add "wait" runtime call declaration:
    // declare void @__tgt_target_data_begin_wait(i64, %struct.__tgt_async_info)
    FunctionCallee WaitDecl = IRBuilder.getOrCreateRuntimeFunction(
        M, OMPRTL___tgt_target_data_begin_mapper_wait);

    Value *WaitParams[2] = {
        IssueCallsite->getArgOperand(
            OffloadArray::DeviceIDArgNum), // device_id.
        Handle                             // handle to wait on.
    };
    CallInst *WaitCallsite = CallInst::Create(
        WaitDecl, WaitParams, /*NameStr=*/"", &WaitMovementPoint);
    OMPInfoCache.setCallingConvention(WaitDecl, WaitCallsite);

    return true;
  }

  static Value *combinedIdentStruct(Value *CurrentIdent, Value *NextIdent,
                                    bool GlobalOnly, bool &SingleChoice) {
    if (CurrentIdent == NextIdent)
      return CurrentIdent;

    // TODO: Figure out how to actually combine multiple debug locations. For
    //       now we just keep an existing one if there is a single choice.
    if (!GlobalOnly || isa<GlobalValue>(NextIdent)) {
      SingleChoice = !CurrentIdent;
      return NextIdent;
    }
    return nullptr;
  }

  /// Return an `struct ident_t*` value that represents the ones used in the
  /// calls of \p RFI inside of \p F. If \p GlobalOnly is true, we will not
  /// return a local `struct ident_t*`. For now, if we cannot find a suitable
  /// return value we create one from scratch. We also do not yet combine
  /// information, e.g., the source locations, see combinedIdentStruct.
  Value *
  getCombinedIdentFromCallUsesIn(OMPInformationCache::RuntimeFunctionInfo &RFI,
                                 Function &F, bool GlobalOnly) {
    bool SingleChoice = true;
    Value *Ident = nullptr;
    auto CombineIdentStruct = [&](Use &U, Function &Caller) {
      CallInst *CI = getCallIfRegularCall(U, &RFI);
      if (!CI || &F != &Caller)
        return false;
      Ident = combinedIdentStruct(Ident, CI->getArgOperand(0),
                                  /* GlobalOnly */ true, SingleChoice);
      return false;
    };
    RFI.foreachUse(SCC, CombineIdentStruct);

    if (!Ident || !SingleChoice) {
      // The IRBuilder uses the insertion block to get to the module, this is
      // unfortunate but we work around it for now.
      if (!OMPInfoCache.OMPBuilder.getInsertionPoint().getBlock())
        OMPInfoCache.OMPBuilder.updateToLocation(OpenMPIRBuilder::InsertPointTy(
            &F.getEntryBlock(), F.getEntryBlock().begin()));
      // Create a fallback location if non was found.
      // TODO: Use the debug locations of the calls instead.
      uint32_t SrcLocStrSize;
      Constant *Loc =
          OMPInfoCache.OMPBuilder.getOrCreateDefaultSrcLocStr(SrcLocStrSize);
      Ident = OMPInfoCache.OMPBuilder.getOrCreateIdent(Loc, SrcLocStrSize);
    }
    return Ident;
  }

  /// Try to eliminate calls of \p RFI in \p F by reusing an existing one or
  /// \p ReplVal if given.
  bool deduplicateRuntimeCalls(Function &F,
                               OMPInformationCache::RuntimeFunctionInfo &RFI,
                               Value *ReplVal = nullptr) {
    auto *UV = RFI.getUseVector(F);
    if (!UV || UV->size() + (ReplVal != nullptr) < 2)
      return false;

    LLVM_DEBUG(
        dbgs() << TAG << "Deduplicate " << UV->size() << " uses of " << RFI.Name
               << (ReplVal ? " with an existing value\n" : "\n") << "\n");

    assert((!ReplVal || (isa<Argument>(ReplVal) &&
                         cast<Argument>(ReplVal)->getParent() == &F)) &&
           "Unexpected replacement value!");

    // TODO: Use dominance to find a good position instead.
    auto CanBeMoved = [this](CallBase &CB) {
      unsigned NumArgs = CB.arg_size();
      if (NumArgs == 0)
        return true;
      if (CB.getArgOperand(0)->getType() != OMPInfoCache.OMPBuilder.IdentPtr)
        return false;
      for (unsigned U = 1; U < NumArgs; ++U)
        if (isa<Instruction>(CB.getArgOperand(U)))
          return false;
      return true;
    };

    if (!ReplVal) {
      for (Use *U : *UV)
        if (CallInst *CI = getCallIfRegularCall(*U, &RFI)) {
          if (!CanBeMoved(*CI))
            continue;

          // If the function is a kernel, dedup will move
          // the runtime call right after the kernel init callsite. Otherwise,
          // it will move it to the beginning of the caller function.
          if (isKernel(F)) {
            auto &KernelInitRFI = OMPInfoCache.RFIs[OMPRTL___kmpc_target_init];
            auto *KernelInitUV = KernelInitRFI.getUseVector(F);

            if (KernelInitUV->empty())
              continue;

            assert(KernelInitUV->size() == 1 &&
                   "Expected a single __kmpc_target_init in kernel\n");

            CallInst *KernelInitCI =
                getCallIfRegularCall(*KernelInitUV->front(), &KernelInitRFI);
            assert(KernelInitCI &&
                   "Expected a call to __kmpc_target_init in kernel\n");

            CI->moveAfter(KernelInitCI);
          } else
            CI->moveBefore(&*F.getEntryBlock().getFirstInsertionPt());
          ReplVal = CI;
          break;
        }
      if (!ReplVal)
        return false;
    }

    // If we use a call as a replacement value we need to make sure the ident is
    // valid at the new location. For now we just pick a global one, either
    // existing and used by one of the calls, or created from scratch.
    if (CallBase *CI = dyn_cast<CallBase>(ReplVal)) {
      if (!CI->arg_empty() &&
          CI->getArgOperand(0)->getType() == OMPInfoCache.OMPBuilder.IdentPtr) {
        Value *Ident = getCombinedIdentFromCallUsesIn(RFI, F,
                                                      /* GlobalOnly */ true);
        CI->setArgOperand(0, Ident);
      }
    }

    bool Changed = false;
    auto ReplaceAndDeleteCB = [&](Use &U, Function &Caller) {
      CallInst *CI = getCallIfRegularCall(U, &RFI);
      if (!CI || CI == ReplVal || &F != &Caller)
        return false;
      assert(CI->getCaller() == &F && "Unexpected call!");

      auto Remark = [&](OptimizationRemark OR) {
        return OR << "OpenMP runtime call "
                  << ore::NV("OpenMPOptRuntime", RFI.Name) << " deduplicated.";
      };
      if (CI->getDebugLoc())
        emitRemark<OptimizationRemark>(CI, "OMP170", Remark);
      else
        emitRemark<OptimizationRemark>(&F, "OMP170", Remark);

      CGUpdater.removeCallSite(*CI);
      CI->replaceAllUsesWith(ReplVal);
      CI->eraseFromParent();
      ++NumOpenMPRuntimeCallsDeduplicated;
      Changed = true;
      return true;
    };
    RFI.foreachUse(SCC, ReplaceAndDeleteCB);

    return Changed;
  }

  /// Collect arguments that represent the global thread id in \p GTIdArgs.
  void collectGlobalThreadIdArguments(SmallSetVector<Value *, 16> &GTIdArgs) {
    // TODO: Below we basically perform a fixpoint iteration with a pessimistic
    //       initialization. We could define an AbstractAttribute instead and
    //       run the Attributor here once it can be run as an SCC pass.

    // Helper to check the argument \p ArgNo at all call sites of \p F for
    // a GTId.
    auto CallArgOpIsGTId = [&](Function &F, unsigned ArgNo, CallInst &RefCI) {
      if (!F.hasLocalLinkage())
        return false;
      for (Use &U : F.uses()) {
        if (CallInst *CI = getCallIfRegularCall(U)) {
          Value *ArgOp = CI->getArgOperand(ArgNo);
          if (CI == &RefCI || GTIdArgs.count(ArgOp) ||
              getCallIfRegularCall(
                  *ArgOp, &OMPInfoCache.RFIs[OMPRTL___kmpc_global_thread_num]))
            continue;
        }
        return false;
      }
      return true;
    };

    // Helper to identify uses of a GTId as GTId arguments.
    auto AddUserArgs = [&](Value &GTId) {
      for (Use &U : GTId.uses())
        if (CallInst *CI = dyn_cast<CallInst>(U.getUser()))
          if (CI->isArgOperand(&U))
            if (Function *Callee = CI->getCalledFunction())
              if (CallArgOpIsGTId(*Callee, U.getOperandNo(), *CI))
                GTIdArgs.insert(Callee->getArg(U.getOperandNo()));
    };

    // The argument users of __kmpc_global_thread_num calls are GTIds.
    OMPInformationCache::RuntimeFunctionInfo &GlobThreadNumRFI =
        OMPInfoCache.RFIs[OMPRTL___kmpc_global_thread_num];

    GlobThreadNumRFI.foreachUse(SCC, [&](Use &U, Function &F) {
      if (CallInst *CI = getCallIfRegularCall(U, &GlobThreadNumRFI))
        AddUserArgs(*CI);
      return false;
    });

    // Transitively search for more arguments by looking at the users of the
    // ones we know already. During the search the GTIdArgs vector is extended
    // so we cannot cache the size nor can we use a range based for.
    for (unsigned U = 0; U < GTIdArgs.size(); ++U)
      AddUserArgs(*GTIdArgs[U]);
  }

  /// Kernel (=GPU) optimizations and utility functions
  ///
  ///{{

  /// Check if \p F is a kernel, hence entry point for target offloading.
  bool isKernel(Function &F) { return OMPInfoCache.Kernels.count(&F); }

  /// Cache to remember the unique kernel for a function.
  DenseMap<Function *, std::optional<Kernel>> UniqueKernelMap;

  /// Find the unique kernel that will execute \p F, if any.
  Kernel getUniqueKernelFor(Function &F);

  /// Find the unique kernel that will execute \p I, if any.
  Kernel getUniqueKernelFor(Instruction &I) {
    return getUniqueKernelFor(*I.getFunction());
  }

  /// Rewrite the device (=GPU) code state machine create in non-SPMD mode in
  /// the cases we can avoid taking the address of a function.
  bool rewriteDeviceCodeStateMachine();

  ///
  ///}}

  /// Emit a remark generically
  ///
  /// This template function can be used to generically emit a remark. The
  /// RemarkKind should be one of the following:
  ///   - OptimizationRemark to indicate a successful optimization attempt
  ///   - OptimizationRemarkMissed to report a failed optimization attempt
  ///   - OptimizationRemarkAnalysis to provide additional information about an
  ///     optimization attempt
  ///
  /// The remark is built using a callback function provided by the caller that
  /// takes a RemarkKind as input and returns a RemarkKind.
  template <typename RemarkKind, typename RemarkCallBack>
  void emitRemark(Instruction *I, StringRef RemarkName,
                  RemarkCallBack &&RemarkCB) const {
    Function *F = I->getParent()->getParent();
    auto &ORE = OREGetter(F);

    if (RemarkName.startswith("OMP"))
      ORE.emit([&]() {
        return RemarkCB(RemarkKind(DEBUG_TYPE, RemarkName, I))
               << " [" << RemarkName << "]";
      });
    else
      ORE.emit(
          [&]() { return RemarkCB(RemarkKind(DEBUG_TYPE, RemarkName, I)); });
  }

  /// Emit a remark on a function.
  template <typename RemarkKind, typename RemarkCallBack>
  void emitRemark(Function *F, StringRef RemarkName,
                  RemarkCallBack &&RemarkCB) const {
    auto &ORE = OREGetter(F);

    if (RemarkName.startswith("OMP"))
      ORE.emit([&]() {
        return RemarkCB(RemarkKind(DEBUG_TYPE, RemarkName, F))
               << " [" << RemarkName << "]";
      });
    else
      ORE.emit(
          [&]() { return RemarkCB(RemarkKind(DEBUG_TYPE, RemarkName, F)); });
  }

  /// The underlying module.
  Module &M;

  /// The SCC we are operating on.
  SmallVectorImpl<Function *> &SCC;

  /// Callback to update the call graph, the first argument is a removed call,
  /// the second an optional replacement call.
  CallGraphUpdater &CGUpdater;

  /// Callback to get an OptimizationRemarkEmitter from a Function *
  OptimizationRemarkGetter OREGetter;

  /// OpenMP-specific information cache. Also Used for Attributor runs.
  OMPInformationCache &OMPInfoCache;

  /// Attributor instance.
  Attributor &A;

  /// Helper function to run Attributor on SCC.
  bool runAttributor(bool IsModulePass) {
    if (SCC.empty())
      return false;

    registerAAs(IsModulePass);

    ChangeStatus Changed = A.run();

    LLVM_DEBUG(dbgs() << "[Attributor] Done with " << SCC.size()
                      << " functions, result: " << Changed << ".\n");

    return Changed == ChangeStatus::CHANGED;
  }

  void registerFoldRuntimeCall(RuntimeFunction RF);

  /// Populate the Attributor with abstract attribute opportunities in the
  /// functions.
  void registerAAs(bool IsModulePass);

public:
  /// Callback to register AAs for live functions, including internal functions
  /// marked live during the traversal.
  static void registerAAsForFunction(Attributor &A, const Function &F);
};

Kernel OpenMPOpt::getUniqueKernelFor(Function &F) {
  if (!OMPInfoCache.ModuleSlice.empty() && !OMPInfoCache.ModuleSlice.count(&F))
    return nullptr;

  // Use a scope to keep the lifetime of the CachedKernel short.
  {
    std::optional<Kernel> &CachedKernel = UniqueKernelMap[&F];
    if (CachedKernel)
      return *CachedKernel;

    // TODO: We should use an AA to create an (optimistic and callback
    //       call-aware) call graph. For now we stick to simple patterns that
    //       are less powerful, basically the worst fixpoint.
    if (isKernel(F)) {
      CachedKernel = Kernel(&F);
      return *CachedKernel;
    }

    CachedKernel = nullptr;
    if (!F.hasLocalLinkage()) {

      // See https://openmp.llvm.org/remarks/OptimizationRemarks.html
      auto Remark = [&](OptimizationRemarkAnalysis ORA) {
        return ORA << "Potentially unknown OpenMP target region caller.";
      };
      emitRemark<OptimizationRemarkAnalysis>(&F, "OMP100", Remark);

      return nullptr;
    }
  }

  auto GetUniqueKernelForUse = [&](const Use &U) -> Kernel {
    if (auto *Cmp = dyn_cast<ICmpInst>(U.getUser())) {
      // Allow use in equality comparisons.
      if (Cmp->isEquality())
        return getUniqueKernelFor(*Cmp);
      return nullptr;
    }
    if (auto *CB = dyn_cast<CallBase>(U.getUser())) {
      // Allow direct calls.
      if (CB->isCallee(&U))
        return getUniqueKernelFor(*CB);

      OMPInformationCache::RuntimeFunctionInfo &KernelParallelRFI =
          OMPInfoCache.RFIs[OMPRTL___kmpc_parallel_51];
      // Allow the use in __kmpc_parallel_51 calls.
      if (OpenMPOpt::getCallIfRegularCall(*U.getUser(), &KernelParallelRFI))
        return getUniqueKernelFor(*CB);
      return nullptr;
    }
    // Disallow every other use.
    return nullptr;
  };

  // TODO: In the future we want to track more than just a unique kernel.
  SmallPtrSet<Kernel, 2> PotentialKernels;
  OMPInformationCache::foreachUse(F, [&](const Use &U) {
    PotentialKernels.insert(GetUniqueKernelForUse(U));
  });

  Kernel K = nullptr;
  if (PotentialKernels.size() == 1)
    K = *PotentialKernels.begin();

  // Cache the result.
  UniqueKernelMap[&F] = K;

  return K;
}

bool OpenMPOpt::rewriteDeviceCodeStateMachine() {
  OMPInformationCache::RuntimeFunctionInfo &KernelParallelRFI =
      OMPInfoCache.RFIs[OMPRTL___kmpc_parallel_51];

  bool Changed = false;
  if (!KernelParallelRFI)
    return Changed;

  // If we have disabled state machine changes, exit
  if (DisableOpenMPOptStateMachineRewrite)
    return Changed;

  for (Function *F : SCC) {

    // Check if the function is a use in a __kmpc_parallel_51 call at
    // all.
    bool UnknownUse = false;
    bool KernelParallelUse = false;
    unsigned NumDirectCalls = 0;

    SmallVector<Use *, 2> ToBeReplacedStateMachineUses;
    OMPInformationCache::foreachUse(*F, [&](Use &U) {
      if (auto *CB = dyn_cast<CallBase>(U.getUser()))
        if (CB->isCallee(&U)) {
          ++NumDirectCalls;
          return;
        }

      if (isa<ICmpInst>(U.getUser())) {
        ToBeReplacedStateMachineUses.push_back(&U);
        return;
      }

      // Find wrapper functions that represent parallel kernels.
      CallInst *CI =
          OpenMPOpt::getCallIfRegularCall(*U.getUser(), &KernelParallelRFI);
      const unsigned int WrapperFunctionArgNo = 6;
      if (!KernelParallelUse && CI &&
          CI->getArgOperandNo(&U) == WrapperFunctionArgNo) {
        KernelParallelUse = true;
        ToBeReplacedStateMachineUses.push_back(&U);
        return;
      }
      UnknownUse = true;
    });

    // Do not emit a remark if we haven't seen a __kmpc_parallel_51
    // use.
    if (!KernelParallelUse)
      continue;

    // If this ever hits, we should investigate.
    // TODO: Checking the number of uses is not a necessary restriction and
    // should be lifted.
    if (UnknownUse || NumDirectCalls != 1 ||
        ToBeReplacedStateMachineUses.size() > 2) {
      auto Remark = [&](OptimizationRemarkAnalysis ORA) {
        return ORA << "Parallel region is used in "
                   << (UnknownUse ? "unknown" : "unexpected")
                   << " ways. Will not attempt to rewrite the state machine.";
      };
      emitRemark<OptimizationRemarkAnalysis>(F, "OMP101", Remark);
      continue;
    }

    // Even if we have __kmpc_parallel_51 calls, we (for now) give
    // up if the function is not called from a unique kernel.
    Kernel K = getUniqueKernelFor(*F);
    if (!K) {
      auto Remark = [&](OptimizationRemarkAnalysis ORA) {
        return ORA << "Parallel region is not called from a unique kernel. "
                      "Will not attempt to rewrite the state machine.";
      };
      emitRemark<OptimizationRemarkAnalysis>(F, "OMP102", Remark);
      continue;
    }

    // We now know F is a parallel body function called only from the kernel K.
    // We also identified the state machine uses in which we replace the
    // function pointer by a new global symbol for identification purposes. This
    // ensures only direct calls to the function are left.

    Module &M = *F->getParent();
    Type *Int8Ty = Type::getInt8Ty(M.getContext());

    auto *ID = new GlobalVariable(
        M, Int8Ty, /* isConstant */ true, GlobalValue::PrivateLinkage,
        UndefValue::get(Int8Ty), F->getName() + ".ID");

    for (Use *U : ToBeReplacedStateMachineUses)
      U->set(ConstantExpr::getPointerBitCastOrAddrSpaceCast(
          ID, U->get()->getType()));

    ++NumOpenMPParallelRegionsReplacedInGPUStateMachine;

    Changed = true;
  }

  return Changed;
}

/// Abstract Attribute for tracking ICV values.
struct AAICVTracker : public StateWrapper<BooleanState, AbstractAttribute> {
  using Base = StateWrapper<BooleanState, AbstractAttribute>;
  AAICVTracker(const IRPosition &IRP, Attributor &A) : Base(IRP) {}

  void initialize(Attributor &A) override {
    Function *F = getAnchorScope();
    if (!F || !A.isFunctionIPOAmendable(*F))
      indicatePessimisticFixpoint();
  }

  /// Returns true if value is assumed to be tracked.
  bool isAssumedTracked() const { return getAssumed(); }

  /// Returns true if value is known to be tracked.
  bool isKnownTracked() const { return getAssumed(); }

  /// Create an abstract attribute biew for the position \p IRP.
  static AAICVTracker &createForPosition(const IRPosition &IRP, Attributor &A);

  /// Return the value with which \p I can be replaced for specific \p ICV.
  virtual std::optional<Value *> getReplacementValue(InternalControlVar ICV,
                                                     const Instruction *I,
                                                     Attributor &A) const {
    return std::nullopt;
  }

  /// Return an assumed unique ICV value if a single candidate is found. If
  /// there cannot be one, return a nullptr. If it is not clear yet, return
  /// std::nullopt.
  virtual std::optional<Value *>
  getUniqueReplacementValue(InternalControlVar ICV) const = 0;

  // Currently only nthreads is being tracked.
  // this array will only grow with time.
  InternalControlVar TrackableICVs[1] = {ICV_nthreads};

  /// See AbstractAttribute::getName()
  const std::string getName() const override { return "AAICVTracker"; }

  /// See AbstractAttribute::getIdAddr()
  const char *getIdAddr() const override { return &ID; }

  /// This function should return true if the type of the \p AA is AAICVTracker
  static bool classof(const AbstractAttribute *AA) {
    return (AA->getIdAddr() == &ID);
  }

  static const char ID;
};

struct AAICVTrackerFunction : public AAICVTracker {
  AAICVTrackerFunction(const IRPosition &IRP, Attributor &A)
      : AAICVTracker(IRP, A) {}

  // FIXME: come up with better string.
  const std::string getAsStr() const override { return "ICVTrackerFunction"; }

  // FIXME: come up with some stats.
  void trackStatistics() const override {}

  /// We don't manifest anything for this AA.
  ChangeStatus manifest(Attributor &A) override {
    return ChangeStatus::UNCHANGED;
  }

  // Map of ICV to their values at specific program point.
  EnumeratedArray<DenseMap<Instruction *, Value *>, InternalControlVar,
                  InternalControlVar::ICV___last>
      ICVReplacementValuesMap;

  ChangeStatus updateImpl(Attributor &A) override {
    ChangeStatus HasChanged = ChangeStatus::UNCHANGED;

    Function *F = getAnchorScope();

    auto &OMPInfoCache = static_cast<OMPInformationCache &>(A.getInfoCache());

    for (InternalControlVar ICV : TrackableICVs) {
      auto &SetterRFI = OMPInfoCache.RFIs[OMPInfoCache.ICVs[ICV].Setter];

      auto &ValuesMap = ICVReplacementValuesMap[ICV];
      auto TrackValues = [&](Use &U, Function &) {
        CallInst *CI = OpenMPOpt::getCallIfRegularCall(U);
        if (!CI)
          return false;

        // FIXME: handle setters with more that 1 arguments.
        /// Track new value.
        if (ValuesMap.insert(std::make_pair(CI, CI->getArgOperand(0))).second)
          HasChanged = ChangeStatus::CHANGED;

        return false;
      };

      auto CallCheck = [&](Instruction &I) {
        std::optional<Value *> ReplVal = getValueForCall(A, I, ICV);
        if (ReplVal && ValuesMap.insert(std::make_pair(&I, *ReplVal)).second)
          HasChanged = ChangeStatus::CHANGED;

        return true;
      };

      // Track all changes of an ICV.
      SetterRFI.foreachUse(TrackValues, F);

      bool UsedAssumedInformation = false;
      A.checkForAllInstructions(CallCheck, *this, {Instruction::Call},
                                UsedAssumedInformation,
                                /* CheckBBLivenessOnly */ true);

      /// TODO: Figure out a way to avoid adding entry in
      /// ICVReplacementValuesMap
      Instruction *Entry = &F->getEntryBlock().front();
      if (HasChanged == ChangeStatus::CHANGED && !ValuesMap.count(Entry))
        ValuesMap.insert(std::make_pair(Entry, nullptr));
    }

    return HasChanged;
  }

  /// Helper to check if \p I is a call and get the value for it if it is
  /// unique.
  std::optional<Value *> getValueForCall(Attributor &A, const Instruction &I,
                                         InternalControlVar &ICV) const {

    const auto *CB = dyn_cast<CallBase>(&I);
    if (!CB || CB->hasFnAttr("no_openmp") ||
        CB->hasFnAttr("no_openmp_routines"))
      return std::nullopt;

    auto &OMPInfoCache = static_cast<OMPInformationCache &>(A.getInfoCache());
    auto &GetterRFI = OMPInfoCache.RFIs[OMPInfoCache.ICVs[ICV].Getter];
    auto &SetterRFI = OMPInfoCache.RFIs[OMPInfoCache.ICVs[ICV].Setter];
    Function *CalledFunction = CB->getCalledFunction();

    // Indirect call, assume ICV changes.
    if (CalledFunction == nullptr)
      return nullptr;
    if (CalledFunction == GetterRFI.Declaration)
      return std::nullopt;
    if (CalledFunction == SetterRFI.Declaration) {
      if (ICVReplacementValuesMap[ICV].count(&I))
        return ICVReplacementValuesMap[ICV].lookup(&I);

      return nullptr;
    }

    // Since we don't know, assume it changes the ICV.
    if (CalledFunction->isDeclaration())
      return nullptr;

    const auto &ICVTrackingAA = A.getAAFor<AAICVTracker>(
        *this, IRPosition::callsite_returned(*CB), DepClassTy::REQUIRED);

    if (ICVTrackingAA.isAssumedTracked()) {
      std::optional<Value *> URV = ICVTrackingAA.getUniqueReplacementValue(ICV);
      if (!URV || (*URV && AA::isValidAtPosition(AA::ValueAndContext(**URV, I),
                                                 OMPInfoCache)))
        return URV;
    }

    // If we don't know, assume it changes.
    return nullptr;
  }

  // We don't check unique value for a function, so return std::nullopt.
  std::optional<Value *>
  getUniqueReplacementValue(InternalControlVar ICV) const override {
    return std::nullopt;
  }

  /// Return the value with which \p I can be replaced for specific \p ICV.
  std::optional<Value *> getReplacementValue(InternalControlVar ICV,
                                             const Instruction *I,
                                             Attributor &A) const override {
    const auto &ValuesMap = ICVReplacementValuesMap[ICV];
    if (ValuesMap.count(I))
      return ValuesMap.lookup(I);

    SmallVector<const Instruction *, 16> Worklist;
    SmallPtrSet<const Instruction *, 16> Visited;
    Worklist.push_back(I);

    std::optional<Value *> ReplVal;

    while (!Worklist.empty()) {
      const Instruction *CurrInst = Worklist.pop_back_val();
      if (!Visited.insert(CurrInst).second)
        continue;

      const BasicBlock *CurrBB = CurrInst->getParent();

      // Go up and look for all potential setters/calls that might change the
      // ICV.
      while ((CurrInst = CurrInst->getPrevNode())) {
        if (ValuesMap.count(CurrInst)) {
          std::optional<Value *> NewReplVal = ValuesMap.lookup(CurrInst);
          // Unknown value, track new.
          if (!ReplVal) {
            ReplVal = NewReplVal;
            break;
          }

          // If we found a new value, we can't know the icv value anymore.
          if (NewReplVal)
            if (ReplVal != NewReplVal)
              return nullptr;

          break;
        }

        std::optional<Value *> NewReplVal = getValueForCall(A, *CurrInst, ICV);
        if (!NewReplVal)
          continue;

        // Unknown value, track new.
        if (!ReplVal) {
          ReplVal = NewReplVal;
          break;
        }

        // if (NewReplVal.hasValue())
        // We found a new value, we can't know the icv value anymore.
        if (ReplVal != NewReplVal)
          return nullptr;
      }

      // If we are in the same BB and we have a value, we are done.
      if (CurrBB == I->getParent() && ReplVal)
        return ReplVal;

      // Go through all predecessors and add terminators for analysis.
      for (const BasicBlock *Pred : predecessors(CurrBB))
        if (const Instruction *Terminator = Pred->getTerminator())
          Worklist.push_back(Terminator);
    }

    return ReplVal;
  }
};

struct AAICVTrackerFunctionReturned : AAICVTracker {
  AAICVTrackerFunctionReturned(const IRPosition &IRP, Attributor &A)
      : AAICVTracker(IRP, A) {}

  // FIXME: come up with better string.
  const std::string getAsStr() const override {
    return "ICVTrackerFunctionReturned";
  }

  // FIXME: come up with some stats.
  void trackStatistics() const override {}

  /// We don't manifest anything for this AA.
  ChangeStatus manifest(Attributor &A) override {
    return ChangeStatus::UNCHANGED;
  }

  // Map of ICV to their values at specific program point.
  EnumeratedArray<std::optional<Value *>, InternalControlVar,
                  InternalControlVar::ICV___last>
      ICVReplacementValuesMap;

  /// Return the value with which \p I can be replaced for specific \p ICV.
  std::optional<Value *>
  getUniqueReplacementValue(InternalControlVar ICV) const override {
    return ICVReplacementValuesMap[ICV];
  }

  ChangeStatus updateImpl(Attributor &A) override {
    ChangeStatus Changed = ChangeStatus::UNCHANGED;
    const auto &ICVTrackingAA = A.getAAFor<AAICVTracker>(
        *this, IRPosition::function(*getAnchorScope()), DepClassTy::REQUIRED);

    if (!ICVTrackingAA.isAssumedTracked())
      return indicatePessimisticFixpoint();

    for (InternalControlVar ICV : TrackableICVs) {
      std::optional<Value *> &ReplVal = ICVReplacementValuesMap[ICV];
      std::optional<Value *> UniqueICVValue;

      auto CheckReturnInst = [&](Instruction &I) {
        std::optional<Value *> NewReplVal =
            ICVTrackingAA.getReplacementValue(ICV, &I, A);

        // If we found a second ICV value there is no unique returned value.
        if (UniqueICVValue && UniqueICVValue != NewReplVal)
          return false;

        UniqueICVValue = NewReplVal;

        return true;
      };

      bool UsedAssumedInformation = false;
      if (!A.checkForAllInstructions(CheckReturnInst, *this, {Instruction::Ret},
                                     UsedAssumedInformation,
                                     /* CheckBBLivenessOnly */ true))
        UniqueICVValue = nullptr;

      if (UniqueICVValue == ReplVal)
        continue;

      ReplVal = UniqueICVValue;
      Changed = ChangeStatus::CHANGED;
    }

    return Changed;
  }
};

struct AAICVTrackerCallSite : AAICVTracker {
  AAICVTrackerCallSite(const IRPosition &IRP, Attributor &A)
      : AAICVTracker(IRP, A) {}

  void initialize(Attributor &A) override {
    Function *F = getAnchorScope();
    if (!F || !A.isFunctionIPOAmendable(*F))
      indicatePessimisticFixpoint();

    // We only initialize this AA for getters, so we need to know which ICV it
    // gets.
    auto &OMPInfoCache = static_cast<OMPInformationCache &>(A.getInfoCache());
    for (InternalControlVar ICV : TrackableICVs) {
      auto ICVInfo = OMPInfoCache.ICVs[ICV];
      auto &Getter = OMPInfoCache.RFIs[ICVInfo.Getter];
      if (Getter.Declaration == getAssociatedFunction()) {
        AssociatedICV = ICVInfo.Kind;
        return;
      }
    }

    /// Unknown ICV.
    indicatePessimisticFixpoint();
  }

  ChangeStatus manifest(Attributor &A) override {
    if (!ReplVal || !*ReplVal)
      return ChangeStatus::UNCHANGED;

    A.changeAfterManifest(IRPosition::inst(*getCtxI()), **ReplVal);
    A.deleteAfterManifest(*getCtxI());

    return ChangeStatus::CHANGED;
  }

  // FIXME: come up with better string.
  const std::string getAsStr() const override { return "ICVTrackerCallSite"; }

  // FIXME: come up with some stats.
  void trackStatistics() const override {}

  InternalControlVar AssociatedICV;
  std::optional<Value *> ReplVal;

  ChangeStatus updateImpl(Attributor &A) override {
    const auto &ICVTrackingAA = A.getAAFor<AAICVTracker>(
        *this, IRPosition::function(*getAnchorScope()), DepClassTy::REQUIRED);

    // We don't have any information, so we assume it changes the ICV.
    if (!ICVTrackingAA.isAssumedTracked())
      return indicatePessimisticFixpoint();

    std::optional<Value *> NewReplVal =
        ICVTrackingAA.getReplacementValue(AssociatedICV, getCtxI(), A);

    if (ReplVal == NewReplVal)
      return ChangeStatus::UNCHANGED;

    ReplVal = NewReplVal;
    return ChangeStatus::CHANGED;
  }

  // Return the value with which associated value can be replaced for specific
  // \p ICV.
  std::optional<Value *>
  getUniqueReplacementValue(InternalControlVar ICV) const override {
    return ReplVal;
  }
};

struct AAICVTrackerCallSiteReturned : AAICVTracker {
  AAICVTrackerCallSiteReturned(const IRPosition &IRP, Attributor &A)
      : AAICVTracker(IRP, A) {}

  // FIXME: come up with better string.
  const std::string getAsStr() const override {
    return "ICVTrackerCallSiteReturned";
  }

  // FIXME: come up with some stats.
  void trackStatistics() const override {}

  /// We don't manifest anything for this AA.
  ChangeStatus manifest(Attributor &A) override {
    return ChangeStatus::UNCHANGED;
  }

  // Map of ICV to their values at specific program point.
  EnumeratedArray<std::optional<Value *>, InternalControlVar,
                  InternalControlVar::ICV___last>
      ICVReplacementValuesMap;

  /// Return the value with which associated value can be replaced for specific
  /// \p ICV.
  std::optional<Value *>
  getUniqueReplacementValue(InternalControlVar ICV) const override {
    return ICVReplacementValuesMap[ICV];
  }

  ChangeStatus updateImpl(Attributor &A) override {
    ChangeStatus Changed = ChangeStatus::UNCHANGED;
    const auto &ICVTrackingAA = A.getAAFor<AAICVTracker>(
        *this, IRPosition::returned(*getAssociatedFunction()),
        DepClassTy::REQUIRED);

    // We don't have any information, so we assume it changes the ICV.
    if (!ICVTrackingAA.isAssumedTracked())
      return indicatePessimisticFixpoint();

    for (InternalControlVar ICV : TrackableICVs) {
      std::optional<Value *> &ReplVal = ICVReplacementValuesMap[ICV];
      std::optional<Value *> NewReplVal =
          ICVTrackingAA.getUniqueReplacementValue(ICV);

      if (ReplVal == NewReplVal)
        continue;

      ReplVal = NewReplVal;
      Changed = ChangeStatus::CHANGED;
    }
    return Changed;
  }
};

struct AAExecutionDomainFunction : public AAExecutionDomain {
  AAExecutionDomainFunction(const IRPosition &IRP, Attributor &A)
      : AAExecutionDomain(IRP, A) {}

  ~AAExecutionDomainFunction() { delete RPOT; }

  void initialize(Attributor &A) override {
    if (getAnchorScope()->isDeclaration()) {
      indicatePessimisticFixpoint();
      return;
    }
    RPOT = new ReversePostOrderTraversal<Function *>(getAnchorScope());
  }

  const std::string getAsStr() const override {
    unsigned TotalBlocks = 0, InitialThreadBlocks = 0;
    for (auto &It : BEDMap) {
      TotalBlocks++;
      InitialThreadBlocks += It.getSecond().IsExecutedByInitialThreadOnly;
    }
    return "[AAExecutionDomain] " + std::to_string(InitialThreadBlocks) + "/" +
           std::to_string(TotalBlocks) + " executed by initial thread only";
  }

  /// See AbstractAttribute::trackStatistics().
  void trackStatistics() const override {}

  ChangeStatus manifest(Attributor &A) override {
    LLVM_DEBUG({
      for (const BasicBlock &BB : *getAnchorScope()) {
        if (!isExecutedByInitialThreadOnly(BB))
          continue;
        dbgs() << TAG << " Basic block @" << getAnchorScope()->getName() << " "
               << BB.getName() << " is executed by a single thread.\n";
      }
    });

    ChangeStatus Changed = ChangeStatus::UNCHANGED;

    if (DisableOpenMPOptBarrierElimination)
      return Changed;

    SmallPtrSet<CallBase *, 16> DeletedBarriers;
    auto HandleAlignedBarrier = [&](CallBase *CB) {
      const ExecutionDomainTy &ED = CEDMap[CB];
      if (!ED.IsReachedFromAlignedBarrierOnly ||
          ED.EncounteredNonLocalSideEffect)
        return;

      // We can remove this barrier, if it is one, or all aligned barriers
      // reaching the kernel end. In the latter case we can transitively work
      // our way back until we find a barrier that guards a side-effect if we
      // are dealing with the kernel end here.
      if (CB) {
        DeletedBarriers.insert(CB);
        A.deleteAfterManifest(*CB);
        ++NumBarriersEliminated;
        Changed = ChangeStatus::CHANGED;
      } else if (!ED.AlignedBarriers.empty()) {
        NumBarriersEliminated += ED.AlignedBarriers.size();
        Changed = ChangeStatus::CHANGED;
        SmallVector<CallBase *> Worklist(ED.AlignedBarriers.begin(),
                                         ED.AlignedBarriers.end());
        SmallSetVector<CallBase *, 16> Visited;
        while (!Worklist.empty()) {
          CallBase *LastCB = Worklist.pop_back_val();
          if (!Visited.insert(LastCB))
            continue;
          if (!DeletedBarriers.count(LastCB)) {
            A.deleteAfterManifest(*LastCB);
            continue;
          }
          // The final aligned barrier (LastCB) reaching the kernel end was
          // removed already. This means we can go one step further and remove
          // the barriers encoutered last before (LastCB).
          const ExecutionDomainTy &LastED = CEDMap[LastCB];
          Worklist.append(LastED.AlignedBarriers.begin(),
                          LastED.AlignedBarriers.end());
        }
      }

      // If we actually eliminated a barrier we need to eliminate the associated
      // llvm.assumes as well to avoid creating UB.
      if (!ED.EncounteredAssumes.empty() && (CB || !ED.AlignedBarriers.empty()))
        for (auto *AssumeCB : ED.EncounteredAssumes)
          A.deleteAfterManifest(*AssumeCB);
    };
<<<<<<< HEAD

    for (auto *CB : AlignedBarriers)
      HandleAlignedBarrier(CB);

    auto &OMPInfoCache = static_cast<OMPInformationCache &>(A.getInfoCache());
    // Handle the "kernel end barrier" for kernels too.
    if (OMPInfoCache.Kernels.count(getAnchorScope()))
      HandleAlignedBarrier(nullptr);

=======

    for (auto *CB : AlignedBarriers)
      HandleAlignedBarrier(CB);

    auto &OMPInfoCache = static_cast<OMPInformationCache &>(A.getInfoCache());
    // Handle the "kernel end barrier" for kernels too.
    if (OMPInfoCache.Kernels.count(getAnchorScope()))
      HandleAlignedBarrier(nullptr);

>>>>>>> cd74f4a4
    return Changed;
  }

  /// Merge barrier and assumption information from \p PredED into the successor
  /// \p ED.
  void
  mergeInPredecessorBarriersAndAssumptions(Attributor &A, ExecutionDomainTy &ED,
                                           const ExecutionDomainTy &PredED);

  /// Merge all information from \p PredED into the successor \p ED. If
  /// \p InitialEdgeOnly is set, only the initial edge will enter the block
  /// represented by \p ED from this predecessor.
  void mergeInPredecessor(Attributor &A, ExecutionDomainTy &ED,
                          const ExecutionDomainTy &PredED,
                          bool InitialEdgeOnly = false);

  /// Accumulate information for the entry block in \p EntryBBED.
  void handleEntryBB(Attributor &A, ExecutionDomainTy &EntryBBED);

  /// See AbstractAttribute::updateImpl.
  ChangeStatus updateImpl(Attributor &A) override;

  /// Query interface, see AAExecutionDomain
  ///{
  bool isExecutedByInitialThreadOnly(const BasicBlock &BB) const override {
    if (!isValidState())
      return false;
    return BEDMap.lookup(&BB).IsExecutedByInitialThreadOnly;
  }

  bool isExecutedInAlignedRegion(Attributor &A,
                                 const Instruction &I) const override {
<<<<<<< HEAD
    if (!isValidState() || isa<CallBase>(I))
=======
    assert(I.getFunction() == getAnchorScope() &&
           "Instruction is out of scope!");
    if (!isValidState())
>>>>>>> cd74f4a4
      return false;

    const Instruction *CurI;

    // Check forward until a call or the block end is reached.
    CurI = &I;
    do {
      auto *CB = dyn_cast<CallBase>(CurI);
      if (!CB)
        continue;
<<<<<<< HEAD
      const auto &It = CEDMap.find(CB);
      if (It == CEDMap.end())
        continue;
      if (!It->getSecond().IsReachedFromAlignedBarrierOnly)
        return false;
    } while ((CurI = CurI->getNextNonDebugInstruction()));

    if (!CurI && !BEDMap.lookup(I.getParent()).IsReachedFromAlignedBarrierOnly)
      return false;

    // Check backward until a call or the block beginning is reached.
    CurI = &I;
    do {
      auto *CB = dyn_cast<CallBase>(CurI);
      if (!CB)
        continue;
      const auto &It = CEDMap.find(CB);
      if (It == CEDMap.end())
        continue;
      if (!AA::isNoSyncInst(A, *CB, *this)) {
        if (It->getSecond().IsReachedFromAlignedBarrierOnly)
          break;
        return false;
      }

      Function *Callee = CB->getCalledFunction();
      if (!Callee || Callee->isDeclaration())
        return false;
      const auto &EDAA = A.getAAFor<AAExecutionDomain>(
          *this, IRPosition::function(*Callee), DepClassTy::OPTIONAL);
      if (!EDAA.getState().isValidState())
        return false;
      if (!EDAA.getFunctionExecutionDomain().IsReachedFromAlignedBarrierOnly)
        return false;
      break;
    } while ((CurI = CurI->getPrevNonDebugInstruction()));

=======
      if (CB != &I && AlignedBarriers.contains(const_cast<CallBase *>(CB))) {
        break;
      }
      const auto &It = CEDMap.find(CB);
      if (It == CEDMap.end())
        continue;
      if (!It->getSecond().IsReachingAlignedBarrierOnly)
        return false;
      break;
    } while ((CurI = CurI->getNextNonDebugInstruction()));

    if (!CurI && !BEDMap.lookup(I.getParent()).IsReachingAlignedBarrierOnly)
      return false;

    // Check backward until a call or the block beginning is reached.
    CurI = &I;
    do {
      auto *CB = dyn_cast<CallBase>(CurI);
      if (!CB)
        continue;
      if (CB != &I && AlignedBarriers.contains(const_cast<CallBase *>(CB))) {
        break;
      }
      const auto &It = CEDMap.find(CB);
      if (It == CEDMap.end())
        continue;
      if (!AA::isNoSyncInst(A, *CB, *this)) {
        if (It->getSecond().IsReachedFromAlignedBarrierOnly) {
          break;
        }
        return false;
      }

      Function *Callee = CB->getCalledFunction();
      if (!Callee || Callee->isDeclaration())
        return false;
      const auto &EDAA = A.getAAFor<AAExecutionDomain>(
          *this, IRPosition::function(*Callee), DepClassTy::OPTIONAL);
      if (!EDAA.getState().isValidState())
        return false;
      if (!EDAA.getFunctionExecutionDomain().IsReachedFromAlignedBarrierOnly)
        return false;
      break;
    } while ((CurI = CurI->getPrevNonDebugInstruction()));

>>>>>>> cd74f4a4
    if (!CurI &&
        !llvm::all_of(
            predecessors(I.getParent()), [&](const BasicBlock *PredBB) {
              return BEDMap.lookup(PredBB).IsReachedFromAlignedBarrierOnly;
            })) {
      return false;
    }

    // On neither traversal we found a anything but aligned barriers.
    return true;
  }

  ExecutionDomainTy getExecutionDomain(const BasicBlock &BB) const override {
    assert(isValidState() &&
           "No request should be made against an invalid state!");
    return BEDMap.lookup(&BB);
  }
  ExecutionDomainTy getExecutionDomain(const CallBase &CB) const override {
    assert(isValidState() &&
           "No request should be made against an invalid state!");
    return CEDMap.lookup(&CB);
  }
  ExecutionDomainTy getFunctionExecutionDomain() const override {
    assert(isValidState() &&
           "No request should be made against an invalid state!");
    return BEDMap.lookup(nullptr);
  }
  ///}

  // Check if the edge into the successor block contains a condition that only
  // lets the main thread execute it.
  static bool isInitialThreadOnlyEdge(Attributor &A, BranchInst *Edge,
                                      BasicBlock &SuccessorBB) {
    if (!Edge || !Edge->isConditional())
      return false;
    if (Edge->getSuccessor(0) != &SuccessorBB)
      return false;

    auto *Cmp = dyn_cast<CmpInst>(Edge->getCondition());
    if (!Cmp || !Cmp->isTrueWhenEqual() || !Cmp->isEquality())
      return false;

    ConstantInt *C = dyn_cast<ConstantInt>(Cmp->getOperand(1));
    if (!C)
      return false;

    // Match: -1 == __kmpc_target_init (for non-SPMD kernels only!)
    if (C->isAllOnesValue()) {
      auto *CB = dyn_cast<CallBase>(Cmp->getOperand(0));
      auto &OMPInfoCache = static_cast<OMPInformationCache &>(A.getInfoCache());
      auto &RFI = OMPInfoCache.RFIs[OMPRTL___kmpc_target_init];
      CB = CB ? OpenMPOpt::getCallIfRegularCall(*CB, &RFI) : nullptr;
      if (!CB)
        return false;
      const int InitModeArgNo = 1;
      auto *ModeCI = dyn_cast<ConstantInt>(CB->getOperand(InitModeArgNo));
      return ModeCI && (ModeCI->getSExtValue() & OMP_TGT_EXEC_MODE_GENERIC);
    }

    if (C->isZero()) {
      // Match: 0 == llvm.nvvm.read.ptx.sreg.tid.x()
      if (auto *II = dyn_cast<IntrinsicInst>(Cmp->getOperand(0)))
        if (II->getIntrinsicID() == Intrinsic::nvvm_read_ptx_sreg_tid_x)
          return true;

      // Match: 0 == llvm.amdgcn.workitem.id.x()
      if (auto *II = dyn_cast<IntrinsicInst>(Cmp->getOperand(0)))
        if (II->getIntrinsicID() == Intrinsic::amdgcn_workitem_id_x)
          return true;
    }

    return false;
  };

  /// Mapping containing information per block.
  DenseMap<const BasicBlock *, ExecutionDomainTy> BEDMap;
  DenseMap<const CallBase *, ExecutionDomainTy> CEDMap;
  SmallSetVector<CallBase *, 16> AlignedBarriers;

  ReversePostOrderTraversal<Function *> *RPOT = nullptr;
};

void AAExecutionDomainFunction::mergeInPredecessorBarriersAndAssumptions(
    Attributor &A, ExecutionDomainTy &ED, const ExecutionDomainTy &PredED) {
  for (auto *EA : PredED.EncounteredAssumes)
    ED.addAssumeInst(A, *EA);

  for (auto *AB : PredED.AlignedBarriers)
    ED.addAlignedBarrier(A, *AB);
}

void AAExecutionDomainFunction::mergeInPredecessor(
    Attributor &A, ExecutionDomainTy &ED, const ExecutionDomainTy &PredED,
    bool InitialEdgeOnly) {
  ED.IsExecutedByInitialThreadOnly =
      InitialEdgeOnly || (PredED.IsExecutedByInitialThreadOnly &&
                          ED.IsExecutedByInitialThreadOnly);

  ED.IsReachedFromAlignedBarrierOnly = ED.IsReachedFromAlignedBarrierOnly &&
                                       PredED.IsReachedFromAlignedBarrierOnly;
  ED.EncounteredNonLocalSideEffect =
      ED.EncounteredNonLocalSideEffect | PredED.EncounteredNonLocalSideEffect;
  if (ED.IsReachedFromAlignedBarrierOnly)
    mergeInPredecessorBarriersAndAssumptions(A, ED, PredED);
  else
    ED.clearAssumeInstAndAlignedBarriers();
}

void AAExecutionDomainFunction::handleEntryBB(Attributor &A,
                                              ExecutionDomainTy &EntryBBED) {
  SmallVector<ExecutionDomainTy> PredExecDomains;
  auto PredForCallSite = [&](AbstractCallSite ACS) {
    const auto &EDAA = A.getAAFor<AAExecutionDomain>(
        *this, IRPosition::function(*ACS.getInstruction()->getFunction()),
        DepClassTy::OPTIONAL);
    if (!EDAA.getState().isValidState())
      return false;
    PredExecDomains.emplace_back(
        EDAA.getExecutionDomain(*cast<CallBase>(ACS.getInstruction())));
    return true;
  };

  bool AllCallSitesKnown;
  if (A.checkForAllCallSites(PredForCallSite, *this,
                             /* RequiresAllCallSites */ true,
                             AllCallSitesKnown)) {
    for (const auto &PredED : PredExecDomains)
      mergeInPredecessor(A, EntryBBED, PredED);

  } else {
    // We could not find all predecessors, so this is either a kernel or a
    // function with external linkage (or with some other weird uses).
    auto &OMPInfoCache = static_cast<OMPInformationCache &>(A.getInfoCache());
    if (OMPInfoCache.Kernels.count(getAnchorScope())) {
      EntryBBED.IsExecutedByInitialThreadOnly = false;
      EntryBBED.IsReachedFromAlignedBarrierOnly = true;
      EntryBBED.EncounteredNonLocalSideEffect = false;
    } else {
      EntryBBED.IsExecutedByInitialThreadOnly = false;
      EntryBBED.IsReachedFromAlignedBarrierOnly = false;
      EntryBBED.EncounteredNonLocalSideEffect = true;
    }
  }

  auto &FnED = BEDMap[nullptr];
  FnED.IsReachingAlignedBarrierOnly &=
      EntryBBED.IsReachedFromAlignedBarrierOnly;
}

ChangeStatus AAExecutionDomainFunction::updateImpl(Attributor &A) {
<<<<<<< HEAD

  bool Changed = false;

=======

  bool Changed = false;

>>>>>>> cd74f4a4
  // Helper to deal with an aligned barrier encountered during the forward
  // traversal. \p CB is the aligned barrier, \p ED is the execution domain when
  // it was encountered.
  auto HandleAlignedBarrier = [&](CallBase *CB, ExecutionDomainTy &ED) {
    if (CB)
      Changed |= AlignedBarriers.insert(CB);
    // First, update the barrier ED kept in the separate CEDMap.
    auto &CallED = CEDMap[CB];
    mergeInPredecessor(A, CallED, ED);
    // Next adjust the ED we use for the traversal.
    ED.EncounteredNonLocalSideEffect = false;
    ED.IsReachedFromAlignedBarrierOnly = true;
    // Aligned barrier collection has to come last.
    ED.clearAssumeInstAndAlignedBarriers();
    if (CB)
      ED.addAlignedBarrier(A, *CB);
<<<<<<< HEAD
  };

  auto &LivenessAA =
      A.getAAFor<AAIsDead>(*this, getIRPosition(), DepClassTy::OPTIONAL);

  // Set \p R to \V and report true if that changed \p R.
  auto SetAndRecord = [&](bool &R, bool V) {
    bool Eq = (R == V);
    R = V;
    return !Eq;
  };

=======
  };

  auto &LivenessAA =
      A.getAAFor<AAIsDead>(*this, getIRPosition(), DepClassTy::OPTIONAL);

  // Set \p R to \V and report true if that changed \p R.
  auto SetAndRecord = [&](bool &R, bool V) {
    bool Eq = (R == V);
    R = V;
    return !Eq;
  };

>>>>>>> cd74f4a4
  auto &OMPInfoCache = static_cast<OMPInformationCache &>(A.getInfoCache());

  Function *F = getAnchorScope();
  BasicBlock &EntryBB = F->getEntryBlock();
  bool IsKernel = OMPInfoCache.Kernels.count(F);

  SmallVector<Instruction *> SyncInstWorklist;
  for (auto &RIt : *RPOT) {
    BasicBlock &BB = *RIt;

    bool IsEntryBB = &BB == &EntryBB;
    // TODO: We use local reasoning since we don't have a divergence analysis
    // 	     running as well. We could basically allow uniform branches here.
    bool AlignedBarrierLastInBlock = IsEntryBB && IsKernel;
    ExecutionDomainTy ED;
    // Propagate "incoming edges" into information about this block.
    if (IsEntryBB) {
      handleEntryBB(A, ED);
    } else {
      // For live non-entry blocks we only propagate
      // information via live edges.
      if (LivenessAA.isAssumedDead(&BB))
        continue;

      for (auto *PredBB : predecessors(&BB)) {
        if (LivenessAA.isEdgeDead(PredBB, &BB))
          continue;
        bool InitialEdgeOnly = isInitialThreadOnlyEdge(
            A, dyn_cast<BranchInst>(PredBB->getTerminator()), BB);
        mergeInPredecessor(A, ED, BEDMap[PredBB], InitialEdgeOnly);
      }
    }

    // Now we traverse the block, accumulate effects in ED and attach
    // information to calls.
    for (Instruction &I : BB) {
      bool UsedAssumedInformation;
      if (A.isAssumedDead(I, *this, &LivenessAA, UsedAssumedInformation,
                          /* CheckBBLivenessOnly */ false, DepClassTy::OPTIONAL,
                          /* CheckForDeadStore */ true))
        continue;

      // Asummes and "assume-like" (dbg, lifetime, ...) are handled first, the
      // former is collected the latter is ignored.
      if (auto *II = dyn_cast<IntrinsicInst>(&I)) {
        if (auto *AI = dyn_cast_or_null<AssumeInst>(II)) {
          ED.addAssumeInst(A, *AI);
          continue;
        }
        // TODO: Should we also collect and delete lifetime markers?
        if (II->isAssumeLikeIntrinsic())
          continue;
      }

      auto *CB = dyn_cast<CallBase>(&I);
      bool IsNoSync = AA::isNoSyncInst(A, I, *this);
      bool IsAlignedBarrier =
          !IsNoSync && CB &&
          AANoSync::isAlignedBarrier(*CB, AlignedBarrierLastInBlock);

      AlignedBarrierLastInBlock &= IsNoSync;

      // Next we check for calls. Aligned barriers are handled
      // explicitly, everything else is kept for the backward traversal and will
      // also affect our state.
      if (CB) {
        if (IsAlignedBarrier) {
          HandleAlignedBarrier(CB, ED);
          AlignedBarrierLastInBlock = true;
          continue;
        }

        // Check the pointer(s) of a memory intrinsic explicitly.
        if (isa<MemIntrinsic>(&I)) {
          if (!ED.EncounteredNonLocalSideEffect &&
              AA::isPotentiallyAffectedByBarrier(A, I, *this))
            ED.EncounteredNonLocalSideEffect = true;
          if (!IsNoSync) {
            ED.IsReachedFromAlignedBarrierOnly = false;
            SyncInstWorklist.push_back(&I);
          }
          continue;
        }

        // Record how we entered the call, then accumulate the effect of the
        // call in ED for potential use by the callee.
        auto &CallED = CEDMap[CB];
        mergeInPredecessor(A, CallED, ED);

        // If we have a sync-definition we can check if it starts/ends in an
        // aligned barrier. If we are unsure we assume any sync breaks
        // alignment.
        Function *Callee = CB->getCalledFunction();
        if (!IsNoSync && Callee && !Callee->isDeclaration()) {
          const auto &EDAA = A.getAAFor<AAExecutionDomain>(
              *this, IRPosition::function(*Callee), DepClassTy::OPTIONAL);
          if (EDAA.getState().isValidState()) {
            const auto &CalleeED = EDAA.getFunctionExecutionDomain();
            ED.IsReachedFromAlignedBarrierOnly =
<<<<<<< HEAD
                CalleeED.IsReachedFromAlignedBarrierOnly;
=======
                CallED.IsReachedFromAlignedBarrierOnly =
                    CalleeED.IsReachedFromAlignedBarrierOnly;
>>>>>>> cd74f4a4
            AlignedBarrierLastInBlock = ED.IsReachedFromAlignedBarrierOnly;
            if (IsNoSync || !CalleeED.IsReachedFromAlignedBarrierOnly)
              ED.EncounteredNonLocalSideEffect |=
                  CalleeED.EncounteredNonLocalSideEffect;
            else
              ED.EncounteredNonLocalSideEffect =
                  CalleeED.EncounteredNonLocalSideEffect;
            if (!CalleeED.IsReachingAlignedBarrierOnly)
              SyncInstWorklist.push_back(&I);
            if (CalleeED.IsReachedFromAlignedBarrierOnly)
              mergeInPredecessorBarriersAndAssumptions(A, ED, CalleeED);
            continue;
          }
        }
<<<<<<< HEAD
        ED.IsReachedFromAlignedBarrierOnly =
            IsNoSync && ED.IsReachedFromAlignedBarrierOnly;
=======
        if (!IsNoSync)
          ED.IsReachedFromAlignedBarrierOnly =
              CallED.IsReachedFromAlignedBarrierOnly = false;
>>>>>>> cd74f4a4
        AlignedBarrierLastInBlock &= ED.IsReachedFromAlignedBarrierOnly;
        ED.EncounteredNonLocalSideEffect |= !CB->doesNotAccessMemory();
        if (!IsNoSync)
          SyncInstWorklist.push_back(&I);
      }

      if (!I.mayHaveSideEffects() && !I.mayReadFromMemory())
        continue;

      // If we have a callee we try to use fine-grained information to
      // determine local side-effects.
      if (CB) {
        const auto &MemAA = A.getAAFor<AAMemoryLocation>(
            *this, IRPosition::callsite_function(*CB), DepClassTy::OPTIONAL);

        auto AccessPred = [&](const Instruction *I, const Value *Ptr,
                              AAMemoryLocation::AccessKind,
                              AAMemoryLocation::MemoryLocationsKind) {
          return !AA::isPotentiallyAffectedByBarrier(A, {Ptr}, *this, I);
        };
        if (MemAA.getState().isValidState() &&
            MemAA.checkForAllAccessesToMemoryKind(
                AccessPred, AAMemoryLocation::ALL_LOCATIONS))
          continue;
      }

      if (!I.mayHaveSideEffects() && OMPInfoCache.isOnlyUsedByAssume(I))
        continue;

      if (auto *LI = dyn_cast<LoadInst>(&I))
        if (LI->hasMetadata(LLVMContext::MD_invariant_load))
          continue;

      if (!ED.EncounteredNonLocalSideEffect &&
          AA::isPotentiallyAffectedByBarrier(A, I, *this))
        ED.EncounteredNonLocalSideEffect = true;
    }

    if (!isa<UnreachableInst>(BB.getTerminator()) &&
        !BB.getTerminator()->getNumSuccessors()) {

      auto &FnED = BEDMap[nullptr];
      mergeInPredecessor(A, FnED, ED);

      if (IsKernel)
        HandleAlignedBarrier(nullptr, ED);
    }

    ExecutionDomainTy &StoredED = BEDMap[&BB];
    ED.IsReachingAlignedBarrierOnly = StoredED.IsReachingAlignedBarrierOnly;

    // Check if we computed anything different as part of the forward
    // traversal. We do not take assumptions and aligned barriers into account
    // as they do not influence the state we iterate. Backward traversal values
    // are handled later on.
    if (ED.IsExecutedByInitialThreadOnly !=
            StoredED.IsExecutedByInitialThreadOnly ||
        ED.IsReachedFromAlignedBarrierOnly !=
            StoredED.IsReachedFromAlignedBarrierOnly ||
        ED.EncounteredNonLocalSideEffect !=
            StoredED.EncounteredNonLocalSideEffect)
      Changed = true;

    // Update the state with the new value.
    StoredED = std::move(ED);
  }

  // Propagate (non-aligned) sync instruction effects backwards until the
  // entry is hit or an aligned barrier.
  SmallSetVector<BasicBlock *, 16> Visited;
  while (!SyncInstWorklist.empty()) {
    Instruction *SyncInst = SyncInstWorklist.pop_back_val();
    Instruction *CurInst = SyncInst;
    bool HitAlignedBarrier = false;
    while ((CurInst = CurInst->getPrevNode())) {
      auto *CB = dyn_cast<CallBase>(CurInst);
      if (!CB)
        continue;
      auto &CallED = CEDMap[CB];
      if (SetAndRecord(CallED.IsReachingAlignedBarrierOnly, false))
        Changed = true;
      HitAlignedBarrier = AlignedBarriers.count(CB);
      if (HitAlignedBarrier)
        break;
    }
    if (HitAlignedBarrier)
      continue;
    BasicBlock *SyncBB = SyncInst->getParent();
    for (auto *PredBB : predecessors(SyncBB)) {
      if (LivenessAA.isEdgeDead(PredBB, SyncBB))
        continue;
      if (!Visited.insert(PredBB))
        continue;
      SyncInstWorklist.push_back(PredBB->getTerminator());
      auto &PredED = BEDMap[PredBB];
      if (SetAndRecord(PredED.IsReachingAlignedBarrierOnly, false))
        Changed = true;
    }
    if (SyncBB != &EntryBB)
      continue;
    auto &FnED = BEDMap[nullptr];
    if (SetAndRecord(FnED.IsReachingAlignedBarrierOnly, false))
      Changed = true;
  }

  return Changed ? ChangeStatus::CHANGED : ChangeStatus::UNCHANGED;
}

/// Try to replace memory allocation calls called by a single thread with a
/// static buffer of shared memory.
struct AAHeapToShared : public StateWrapper<BooleanState, AbstractAttribute> {
  using Base = StateWrapper<BooleanState, AbstractAttribute>;
  AAHeapToShared(const IRPosition &IRP, Attributor &A) : Base(IRP) {}

  /// Create an abstract attribute view for the position \p IRP.
  static AAHeapToShared &createForPosition(const IRPosition &IRP,
                                           Attributor &A);

  /// Returns true if HeapToShared conversion is assumed to be possible.
  virtual bool isAssumedHeapToShared(CallBase &CB) const = 0;

  /// Returns true if HeapToShared conversion is assumed and the CB is a
  /// callsite to a free operation to be removed.
  virtual bool isAssumedHeapToSharedRemovedFree(CallBase &CB) const = 0;

  /// See AbstractAttribute::getName().
  const std::string getName() const override { return "AAHeapToShared"; }

  /// See AbstractAttribute::getIdAddr().
  const char *getIdAddr() const override { return &ID; }

  /// This function should return true if the type of the \p AA is
  /// AAHeapToShared.
  static bool classof(const AbstractAttribute *AA) {
    return (AA->getIdAddr() == &ID);
  }

  /// Unique ID (due to the unique address)
  static const char ID;
};

struct AAHeapToSharedFunction : public AAHeapToShared {
  AAHeapToSharedFunction(const IRPosition &IRP, Attributor &A)
      : AAHeapToShared(IRP, A) {}

  const std::string getAsStr() const override {
    return "[AAHeapToShared] " + std::to_string(MallocCalls.size()) +
           " malloc calls eligible.";
  }

  /// See AbstractAttribute::trackStatistics().
  void trackStatistics() const override {}

  /// This functions finds free calls that will be removed by the
  /// HeapToShared transformation.
  void findPotentialRemovedFreeCalls(Attributor &A) {
    auto &OMPInfoCache = static_cast<OMPInformationCache &>(A.getInfoCache());
    auto &FreeRFI = OMPInfoCache.RFIs[OMPRTL___kmpc_free_shared];

    PotentialRemovedFreeCalls.clear();
    // Update free call users of found malloc calls.
    for (CallBase *CB : MallocCalls) {
      SmallVector<CallBase *, 4> FreeCalls;
      for (auto *U : CB->users()) {
        CallBase *C = dyn_cast<CallBase>(U);
        if (C && C->getCalledFunction() == FreeRFI.Declaration)
          FreeCalls.push_back(C);
      }

      if (FreeCalls.size() != 1)
        continue;

      PotentialRemovedFreeCalls.insert(FreeCalls.front());
    }
  }

  void initialize(Attributor &A) override {
    if (DisableOpenMPOptDeglobalization) {
      indicatePessimisticFixpoint();
      return;
    }

    auto &OMPInfoCache = static_cast<OMPInformationCache &>(A.getInfoCache());
    auto &RFI = OMPInfoCache.RFIs[OMPRTL___kmpc_alloc_shared];
    if (!RFI.Declaration)
      return;

    Attributor::SimplifictionCallbackTy SCB =
        [](const IRPosition &, const AbstractAttribute *,
           bool &) -> std::optional<Value *> { return nullptr; };

    Function *F = getAnchorScope();
    for (User *U : RFI.Declaration->users())
      if (CallBase *CB = dyn_cast<CallBase>(U)) {
        if (CB->getFunction() != F)
          continue;
        MallocCalls.insert(CB);
        A.registerSimplificationCallback(IRPosition::callsite_returned(*CB),
                                         SCB);
      }

    findPotentialRemovedFreeCalls(A);
  }

  bool isAssumedHeapToShared(CallBase &CB) const override {
    return isValidState() && MallocCalls.count(&CB);
  }

  bool isAssumedHeapToSharedRemovedFree(CallBase &CB) const override {
    return isValidState() && PotentialRemovedFreeCalls.count(&CB);
  }

  ChangeStatus manifest(Attributor &A) override {
    if (MallocCalls.empty())
      return ChangeStatus::UNCHANGED;

    auto &OMPInfoCache = static_cast<OMPInformationCache &>(A.getInfoCache());
    auto &FreeCall = OMPInfoCache.RFIs[OMPRTL___kmpc_free_shared];

    Function *F = getAnchorScope();
    auto *HS = A.lookupAAFor<AAHeapToStack>(IRPosition::function(*F), this,
                                            DepClassTy::OPTIONAL);

    ChangeStatus Changed = ChangeStatus::UNCHANGED;
    for (CallBase *CB : MallocCalls) {
      // Skip replacing this if HeapToStack has already claimed it.
      if (HS && HS->isAssumedHeapToStack(*CB))
        continue;

      // Find the unique free call to remove it.
      SmallVector<CallBase *, 4> FreeCalls;
      for (auto *U : CB->users()) {
        CallBase *C = dyn_cast<CallBase>(U);
        if (C && C->getCalledFunction() == FreeCall.Declaration)
          FreeCalls.push_back(C);
      }
      if (FreeCalls.size() != 1)
        continue;

      auto *AllocSize = cast<ConstantInt>(CB->getArgOperand(0));

      if (AllocSize->getZExtValue() + SharedMemoryUsed > SharedMemoryLimit) {
        LLVM_DEBUG(dbgs() << TAG << "Cannot replace call " << *CB
                          << " with shared memory."
                          << " Shared memory usage is limited to "
                          << SharedMemoryLimit << " bytes\n");
        continue;
      }

      LLVM_DEBUG(dbgs() << TAG << "Replace globalization call " << *CB
                        << " with " << AllocSize->getZExtValue()
                        << " bytes of shared memory\n");

      // Create a new shared memory buffer of the same size as the allocation
      // and replace all the uses of the original allocation with it.
      Module *M = CB->getModule();
      Type *Int8Ty = Type::getInt8Ty(M->getContext());
      Type *Int8ArrTy = ArrayType::get(Int8Ty, AllocSize->getZExtValue());
      auto *SharedMem = new GlobalVariable(
          *M, Int8ArrTy, /* IsConstant */ false, GlobalValue::InternalLinkage,
          UndefValue::get(Int8ArrTy), CB->getName() + "_shared", nullptr,
          GlobalValue::NotThreadLocal,
          static_cast<unsigned>(AddressSpace::Shared));
      auto *NewBuffer =
          ConstantExpr::getPointerCast(SharedMem, Int8Ty->getPointerTo());

      auto Remark = [&](OptimizationRemark OR) {
        return OR << "Replaced globalized variable with "
                  << ore::NV("SharedMemory", AllocSize->getZExtValue())
                  << ((AllocSize->getZExtValue() != 1) ? " bytes " : " byte ")
                  << "of shared memory.";
      };
      A.emitRemark<OptimizationRemark>(CB, "OMP111", Remark);

      MaybeAlign Alignment = CB->getRetAlign();
      assert(Alignment &&
             "HeapToShared on allocation without alignment attribute");
      SharedMem->setAlignment(*Alignment);

      A.changeAfterManifest(IRPosition::callsite_returned(*CB), *NewBuffer);
      A.deleteAfterManifest(*CB);
      A.deleteAfterManifest(*FreeCalls.front());

      SharedMemoryUsed += AllocSize->getZExtValue();
      NumBytesMovedToSharedMemory = SharedMemoryUsed;
      Changed = ChangeStatus::CHANGED;
    }

    return Changed;
  }

  ChangeStatus updateImpl(Attributor &A) override {
    if (MallocCalls.empty())
      return indicatePessimisticFixpoint();
    auto &OMPInfoCache = static_cast<OMPInformationCache &>(A.getInfoCache());
    auto &RFI = OMPInfoCache.RFIs[OMPRTL___kmpc_alloc_shared];
    if (!RFI.Declaration)
      return ChangeStatus::UNCHANGED;

    Function *F = getAnchorScope();

    auto NumMallocCalls = MallocCalls.size();

    // Only consider malloc calls executed by a single thread with a constant.
    for (User *U : RFI.Declaration->users()) {
      if (CallBase *CB = dyn_cast<CallBase>(U)) {
        if (CB->getCaller() != F)
          continue;
        if (!MallocCalls.count(CB))
          continue;
        if (!isa<ConstantInt>(CB->getArgOperand(0))) {
          MallocCalls.remove(CB);
          continue;
        }
        const auto &ED = A.getAAFor<AAExecutionDomain>(
            *this, IRPosition::function(*F), DepClassTy::REQUIRED);
        if (!ED.isExecutedByInitialThreadOnly(*CB))
          MallocCalls.remove(CB);
      }
    }

    findPotentialRemovedFreeCalls(A);

    if (NumMallocCalls != MallocCalls.size())
      return ChangeStatus::CHANGED;

    return ChangeStatus::UNCHANGED;
  }

  /// Collection of all malloc calls in a function.
  SmallSetVector<CallBase *, 4> MallocCalls;
  /// Collection of potentially removed free calls in a function.
  SmallPtrSet<CallBase *, 4> PotentialRemovedFreeCalls;
  /// The total amount of shared memory that has been used for HeapToShared.
  unsigned SharedMemoryUsed = 0;
};

struct AAKernelInfo : public StateWrapper<KernelInfoState, AbstractAttribute> {
  using Base = StateWrapper<KernelInfoState, AbstractAttribute>;
  AAKernelInfo(const IRPosition &IRP, Attributor &A) : Base(IRP) {}

  /// Statistics are tracked as part of manifest for now.
  void trackStatistics() const override {}

  /// See AbstractAttribute::getAsStr()
  const std::string getAsStr() const override {
    if (!isValidState())
      return "<invalid>";
    return std::string(SPMDCompatibilityTracker.isAssumed() ? "SPMD"
                                                            : "generic") +
           std::string(SPMDCompatibilityTracker.isAtFixpoint() ? " [FIX]"
                                                               : "") +
           std::string(" #PRs: ") +
           (ReachedKnownParallelRegions.isValidState()
                ? std::to_string(ReachedKnownParallelRegions.size())
                : "<invalid>") +
           ", #Unknown PRs: " +
           (ReachedUnknownParallelRegions.isValidState()
                ? std::to_string(ReachedUnknownParallelRegions.size())
                : "<invalid>") +
           ", #Reaching Kernels: " +
           (ReachingKernelEntries.isValidState()
                ? std::to_string(ReachingKernelEntries.size())
                : "<invalid>") +
           ", #ParLevels: " +
           (ParallelLevels.isValidState()
                ? std::to_string(ParallelLevels.size())
                : "<invalid>");
  }

  /// Create an abstract attribute biew for the position \p IRP.
  static AAKernelInfo &createForPosition(const IRPosition &IRP, Attributor &A);

  /// See AbstractAttribute::getName()
  const std::string getName() const override { return "AAKernelInfo"; }

  /// See AbstractAttribute::getIdAddr()
  const char *getIdAddr() const override { return &ID; }

  /// This function should return true if the type of the \p AA is AAKernelInfo
  static bool classof(const AbstractAttribute *AA) {
    return (AA->getIdAddr() == &ID);
  }

  static const char ID;
};

/// The function kernel info abstract attribute, basically, what can we say
/// about a function with regards to the KernelInfoState.
struct AAKernelInfoFunction : AAKernelInfo {
  AAKernelInfoFunction(const IRPosition &IRP, Attributor &A)
      : AAKernelInfo(IRP, A) {}

  SmallPtrSet<Instruction *, 4> GuardedInstructions;

  SmallPtrSetImpl<Instruction *> &getGuardedInstructions() {
    return GuardedInstructions;
  }

  /// See AbstractAttribute::initialize(...).
  void initialize(Attributor &A) override {
    // This is a high-level transform that might change the constant arguments
    // of the init and dinit calls. We need to tell the Attributor about this
    // to avoid other parts using the current constant value for simpliication.
    auto &OMPInfoCache = static_cast<OMPInformationCache &>(A.getInfoCache());

    Function *Fn = getAnchorScope();

    OMPInformationCache::RuntimeFunctionInfo &InitRFI =
        OMPInfoCache.RFIs[OMPRTL___kmpc_target_init];
    OMPInformationCache::RuntimeFunctionInfo &DeinitRFI =
        OMPInfoCache.RFIs[OMPRTL___kmpc_target_deinit];

    // For kernels we perform more initialization work, first we find the init
    // and deinit calls.
    auto StoreCallBase = [](Use &U,
                            OMPInformationCache::RuntimeFunctionInfo &RFI,
                            CallBase *&Storage) {
      CallBase *CB = OpenMPOpt::getCallIfRegularCall(U, &RFI);
      assert(CB &&
             "Unexpected use of __kmpc_target_init or __kmpc_target_deinit!");
      assert(!Storage &&
             "Multiple uses of __kmpc_target_init or __kmpc_target_deinit!");
      Storage = CB;
      return false;
    };
    InitRFI.foreachUse(
        [&](Use &U, Function &) {
          StoreCallBase(U, InitRFI, KernelInitCB);
          return false;
        },
        Fn);
    DeinitRFI.foreachUse(
        [&](Use &U, Function &) {
          StoreCallBase(U, DeinitRFI, KernelDeinitCB);
          return false;
        },
        Fn);

    // Ignore kernels without initializers such as global constructors.
    if (!KernelInitCB || !KernelDeinitCB)
      return;

    // Add itself to the reaching kernel and set IsKernelEntry.
    ReachingKernelEntries.insert(Fn);
    IsKernelEntry = true;

    // For kernels we might need to initialize/finalize the IsSPMD state and
    // we need to register a simplification callback so that the Attributor
    // knows the constant arguments to __kmpc_target_init and
    // __kmpc_target_deinit might actually change.

    Attributor::SimplifictionCallbackTy StateMachineSimplifyCB =
        [&](const IRPosition &IRP, const AbstractAttribute *AA,
            bool &UsedAssumedInformation) -> std::optional<Value *> {
      // IRP represents the "use generic state machine" argument of an
      // __kmpc_target_init call. We will answer this one with the internal
      // state. As long as we are not in an invalid state, we will create a
      // custom state machine so the value should be a `i1 false`. If we are
      // in an invalid state, we won't change the value that is in the IR.
      if (!ReachedKnownParallelRegions.isValidState())
        return nullptr;
      // If we have disabled state machine rewrites, don't make a custom one.
      if (DisableOpenMPOptStateMachineRewrite)
        return nullptr;
      if (AA)
        A.recordDependence(*this, *AA, DepClassTy::OPTIONAL);
      UsedAssumedInformation = !isAtFixpoint();
      auto *FalseVal =
          ConstantInt::getBool(IRP.getAnchorValue().getContext(), false);
      return FalseVal;
    };

    Attributor::SimplifictionCallbackTy ModeSimplifyCB =
        [&](const IRPosition &IRP, const AbstractAttribute *AA,
            bool &UsedAssumedInformation) -> std::optional<Value *> {
      // IRP represents the "SPMDCompatibilityTracker" argument of an
      // __kmpc_target_init or
      // __kmpc_target_deinit call. We will answer this one with the internal
      // state.
      if (!SPMDCompatibilityTracker.isValidState())
        return nullptr;
      if (!SPMDCompatibilityTracker.isAtFixpoint()) {
        if (AA)
          A.recordDependence(*this, *AA, DepClassTy::OPTIONAL);
        UsedAssumedInformation = true;
      } else {
        UsedAssumedInformation = false;
      }
      auto *Val = ConstantInt::getSigned(
          IntegerType::getInt8Ty(IRP.getAnchorValue().getContext()),
          SPMDCompatibilityTracker.isAssumed() ? OMP_TGT_EXEC_MODE_SPMD
                                               : OMP_TGT_EXEC_MODE_GENERIC);
      return Val;
    };

    constexpr const int InitModeArgNo = 1;
    constexpr const int DeinitModeArgNo = 1;
    constexpr const int InitUseStateMachineArgNo = 2;
    A.registerSimplificationCallback(
        IRPosition::callsite_argument(*KernelInitCB, InitUseStateMachineArgNo),
        StateMachineSimplifyCB);
    A.registerSimplificationCallback(
        IRPosition::callsite_argument(*KernelInitCB, InitModeArgNo),
        ModeSimplifyCB);
    A.registerSimplificationCallback(
        IRPosition::callsite_argument(*KernelDeinitCB, DeinitModeArgNo),
        ModeSimplifyCB);

    // Check if we know we are in SPMD-mode already.
    ConstantInt *ModeArg =
        dyn_cast<ConstantInt>(KernelInitCB->getArgOperand(InitModeArgNo));
    if (ModeArg && (ModeArg->getSExtValue() & OMP_TGT_EXEC_MODE_SPMD))
      SPMDCompatibilityTracker.indicateOptimisticFixpoint();
    // This is a generic region but SPMDization is disabled so stop tracking.
    else if (DisableOpenMPOptSPMDization)
      SPMDCompatibilityTracker.indicatePessimisticFixpoint();

    // Register virtual uses of functions we might need to preserve.
    auto RegisterVirtualUse = [&](RuntimeFunction RFKind,
                                  Attributor::VirtualUseCallbackTy &CB) {
      if (!OMPInfoCache.RFIs[RFKind].Declaration)
        return;
      A.registerVirtualUseCallback(*OMPInfoCache.RFIs[RFKind].Declaration, CB);
    };

    // Add a dependence to ensure updates if the state changes.
    auto AddDependence = [](Attributor &A, const AAKernelInfo *KI,
                            const AbstractAttribute *QueryingAA) {
      if (QueryingAA) {
        A.recordDependence(*KI, *QueryingAA, DepClassTy::OPTIONAL);
      }
      return true;
    };

    Attributor::VirtualUseCallbackTy CustomStateMachineUseCB =
        [&](Attributor &A, const AbstractAttribute *QueryingAA) {
          // Whenever we create a custom state machine we will insert calls to
          // __kmpc_get_hardware_num_threads_in_block,
          // __kmpc_get_warp_size,
          // __kmpc_barrier_simple_generic,
          // __kmpc_kernel_parallel, and
          // __kmpc_kernel_end_parallel.
          // Not needed if we are on track for SPMDzation.
          if (SPMDCompatibilityTracker.isValidState())
            return AddDependence(A, this, QueryingAA);
          // Not needed if we can't rewrite due to an invalid state.
          if (!ReachedKnownParallelRegions.isValidState())
            return AddDependence(A, this, QueryingAA);
          return false;
        };

    // Not needed if we are pre-runtime merge.
    if (!KernelInitCB->getCalledFunction()->isDeclaration()) {
      RegisterVirtualUse(OMPRTL___kmpc_get_hardware_num_threads_in_block,
                         CustomStateMachineUseCB);
      RegisterVirtualUse(OMPRTL___kmpc_get_warp_size, CustomStateMachineUseCB);
      RegisterVirtualUse(OMPRTL___kmpc_barrier_simple_generic,
                         CustomStateMachineUseCB);
      RegisterVirtualUse(OMPRTL___kmpc_kernel_parallel,
                         CustomStateMachineUseCB);
      RegisterVirtualUse(OMPRTL___kmpc_kernel_end_parallel,
                         CustomStateMachineUseCB);
    }

    // If we do not perform SPMDzation we do not need the virtual uses below.
    if (SPMDCompatibilityTracker.isAtFixpoint())
      return;

    Attributor::VirtualUseCallbackTy HWThreadIdUseCB =
        [&](Attributor &A, const AbstractAttribute *QueryingAA) {
          // Whenever we perform SPMDzation we will insert
          // __kmpc_get_hardware_thread_id_in_block calls.
          if (!SPMDCompatibilityTracker.isValidState())
            return AddDependence(A, this, QueryingAA);
          return false;
        };
    RegisterVirtualUse(OMPRTL___kmpc_get_hardware_thread_id_in_block,
                       HWThreadIdUseCB);

    Attributor::VirtualUseCallbackTy SPMDBarrierUseCB =
        [&](Attributor &A, const AbstractAttribute *QueryingAA) {
          // Whenever we perform SPMDzation with guarding we will insert
          // __kmpc_simple_barrier_spmd calls. If SPMDzation failed, there is
          // nothing to guard, or there are no parallel regions, we don't need
          // the calls.
          if (!SPMDCompatibilityTracker.isValidState())
            return AddDependence(A, this, QueryingAA);
          if (SPMDCompatibilityTracker.empty())
            return AddDependence(A, this, QueryingAA);
          if (!mayContainParallelRegion())
            return AddDependence(A, this, QueryingAA);
          return false;
        };
    RegisterVirtualUse(OMPRTL___kmpc_barrier_simple_spmd, SPMDBarrierUseCB);
  }

  /// Sanitize the string \p S such that it is a suitable global symbol name.
  static std::string sanitizeForGlobalName(std::string S) {
    std::replace_if(
        S.begin(), S.end(),
        [](const char C) {
          return !((C >= 'a' && C <= 'z') || (C >= 'A' && C <= 'Z') ||
                   (C >= '0' && C <= '9') || C == '_');
        },
        '.');
    return S;
  }

  /// Modify the IR based on the KernelInfoState as the fixpoint iteration is
  /// finished now.
  ChangeStatus manifest(Attributor &A) override {
    // If we are not looking at a kernel with __kmpc_target_init and
    // __kmpc_target_deinit call we cannot actually manifest the information.
    if (!KernelInitCB || !KernelDeinitCB)
      return ChangeStatus::UNCHANGED;

    /// Insert nested Parallelism global variable
    Function *Kernel = getAnchorScope();
    Module &M = *Kernel->getParent();
    Type *Int8Ty = Type::getInt8Ty(M.getContext());
    new GlobalVariable(M, Int8Ty, /* isConstant */ true,
                       GlobalValue::WeakAnyLinkage,
                       ConstantInt::get(Int8Ty, NestedParallelism ? 1 : 0),
                       Kernel->getName() + "_nested_parallelism");

    // If we can we change the execution mode to SPMD-mode otherwise we build a
    // custom state machine.
    ChangeStatus Changed = ChangeStatus::UNCHANGED;
    if (!changeToSPMDMode(A, Changed)) {
      if (!KernelInitCB->getCalledFunction()->isDeclaration())
        return buildCustomStateMachine(A);
    }

    return Changed;
  }

  void insertInstructionGuardsHelper(Attributor &A) {
    auto &OMPInfoCache = static_cast<OMPInformationCache &>(A.getInfoCache());

    auto CreateGuardedRegion = [&](Instruction *RegionStartI,
                                   Instruction *RegionEndI) {
      LoopInfo *LI = nullptr;
      DominatorTree *DT = nullptr;
      MemorySSAUpdater *MSU = nullptr;
      using InsertPointTy = OpenMPIRBuilder::InsertPointTy;

      BasicBlock *ParentBB = RegionStartI->getParent();
      Function *Fn = ParentBB->getParent();
      Module &M = *Fn->getParent();

      // Create all the blocks and logic.
      // ParentBB:
      //    goto RegionCheckTidBB
      // RegionCheckTidBB:
      //    Tid = __kmpc_hardware_thread_id()
      //    if (Tid != 0)
      //        goto RegionBarrierBB
      // RegionStartBB:
      //    <execute instructions guarded>
      //    goto RegionEndBB
      // RegionEndBB:
      //    <store escaping values to shared mem>
      //    goto RegionBarrierBB
      //  RegionBarrierBB:
      //    __kmpc_simple_barrier_spmd()
      //    // second barrier is omitted if lacking escaping values.
      //    <load escaping values from shared mem>
      //    __kmpc_simple_barrier_spmd()
      //    goto RegionExitBB
      // RegionExitBB:
      //    <execute rest of instructions>

      BasicBlock *RegionEndBB = SplitBlock(ParentBB, RegionEndI->getNextNode(),
                                           DT, LI, MSU, "region.guarded.end");
      BasicBlock *RegionBarrierBB =
          SplitBlock(RegionEndBB, &*RegionEndBB->getFirstInsertionPt(), DT, LI,
                     MSU, "region.barrier");
      BasicBlock *RegionExitBB =
          SplitBlock(RegionBarrierBB, &*RegionBarrierBB->getFirstInsertionPt(),
                     DT, LI, MSU, "region.exit");
      BasicBlock *RegionStartBB =
          SplitBlock(ParentBB, RegionStartI, DT, LI, MSU, "region.guarded");

      assert(ParentBB->getUniqueSuccessor() == RegionStartBB &&
             "Expected a different CFG");

      BasicBlock *RegionCheckTidBB = SplitBlock(
          ParentBB, ParentBB->getTerminator(), DT, LI, MSU, "region.check.tid");

      // Register basic blocks with the Attributor.
      A.registerManifestAddedBasicBlock(*RegionEndBB);
      A.registerManifestAddedBasicBlock(*RegionBarrierBB);
      A.registerManifestAddedBasicBlock(*RegionExitBB);
      A.registerManifestAddedBasicBlock(*RegionStartBB);
      A.registerManifestAddedBasicBlock(*RegionCheckTidBB);

      bool HasBroadcastValues = false;
      // Find escaping outputs from the guarded region to outside users and
      // broadcast their values to them.
      for (Instruction &I : *RegionStartBB) {
        SmallPtrSet<Instruction *, 4> OutsideUsers;
        for (User *Usr : I.users()) {
          Instruction &UsrI = *cast<Instruction>(Usr);
          if (UsrI.getParent() != RegionStartBB)
            OutsideUsers.insert(&UsrI);
        }

        if (OutsideUsers.empty())
          continue;

        HasBroadcastValues = true;

        // Emit a global variable in shared memory to store the broadcasted
        // value.
        auto *SharedMem = new GlobalVariable(
            M, I.getType(), /* IsConstant */ false,
            GlobalValue::InternalLinkage, UndefValue::get(I.getType()),
            sanitizeForGlobalName(
                (I.getName() + ".guarded.output.alloc").str()),
            nullptr, GlobalValue::NotThreadLocal,
            static_cast<unsigned>(AddressSpace::Shared));

        // Emit a store instruction to update the value.
        new StoreInst(&I, SharedMem, RegionEndBB->getTerminator());

        LoadInst *LoadI = new LoadInst(I.getType(), SharedMem,
                                       I.getName() + ".guarded.output.load",
                                       RegionBarrierBB->getTerminator());

        // Emit a load instruction and replace uses of the output value.
        for (Instruction *UsrI : OutsideUsers)
          UsrI->replaceUsesOfWith(&I, LoadI);
      }

      auto &OMPInfoCache = static_cast<OMPInformationCache &>(A.getInfoCache());

      // Go to tid check BB in ParentBB.
      const DebugLoc DL = ParentBB->getTerminator()->getDebugLoc();
      ParentBB->getTerminator()->eraseFromParent();
      OpenMPIRBuilder::LocationDescription Loc(
          InsertPointTy(ParentBB, ParentBB->end()), DL);
      OMPInfoCache.OMPBuilder.updateToLocation(Loc);
      uint32_t SrcLocStrSize;
      auto *SrcLocStr =
          OMPInfoCache.OMPBuilder.getOrCreateSrcLocStr(Loc, SrcLocStrSize);
      Value *Ident =
          OMPInfoCache.OMPBuilder.getOrCreateIdent(SrcLocStr, SrcLocStrSize);
      BranchInst::Create(RegionCheckTidBB, ParentBB)->setDebugLoc(DL);

      // Add check for Tid in RegionCheckTidBB
      RegionCheckTidBB->getTerminator()->eraseFromParent();
      OpenMPIRBuilder::LocationDescription LocRegionCheckTid(
          InsertPointTy(RegionCheckTidBB, RegionCheckTidBB->end()), DL);
      OMPInfoCache.OMPBuilder.updateToLocation(LocRegionCheckTid);
      FunctionCallee HardwareTidFn =
          OMPInfoCache.OMPBuilder.getOrCreateRuntimeFunction(
              M, OMPRTL___kmpc_get_hardware_thread_id_in_block);
      CallInst *Tid =
          OMPInfoCache.OMPBuilder.Builder.CreateCall(HardwareTidFn, {});
      Tid->setDebugLoc(DL);
      OMPInfoCache.setCallingConvention(HardwareTidFn, Tid);
      Value *TidCheck = OMPInfoCache.OMPBuilder.Builder.CreateIsNull(Tid);
      OMPInfoCache.OMPBuilder.Builder
          .CreateCondBr(TidCheck, RegionStartBB, RegionBarrierBB)
          ->setDebugLoc(DL);

      // First barrier for synchronization, ensures main thread has updated
      // values.
      FunctionCallee BarrierFn =
          OMPInfoCache.OMPBuilder.getOrCreateRuntimeFunction(
              M, OMPRTL___kmpc_barrier_simple_spmd);
      OMPInfoCache.OMPBuilder.updateToLocation(InsertPointTy(
          RegionBarrierBB, RegionBarrierBB->getFirstInsertionPt()));
      CallInst *Barrier =
          OMPInfoCache.OMPBuilder.Builder.CreateCall(BarrierFn, {Ident, Tid});
      Barrier->setDebugLoc(DL);
      OMPInfoCache.setCallingConvention(BarrierFn, Barrier);

      // Second barrier ensures workers have read broadcast values.
      if (HasBroadcastValues) {
        CallInst *Barrier = CallInst::Create(BarrierFn, {Ident, Tid}, "",
                                             RegionBarrierBB->getTerminator());
        Barrier->setDebugLoc(DL);
        OMPInfoCache.setCallingConvention(BarrierFn, Barrier);
      }
    };

    auto &AllocSharedRFI = OMPInfoCache.RFIs[OMPRTL___kmpc_alloc_shared];
    SmallPtrSet<BasicBlock *, 8> Visited;
    for (Instruction *GuardedI : SPMDCompatibilityTracker) {
      BasicBlock *BB = GuardedI->getParent();
      if (!Visited.insert(BB).second)
        continue;

      SmallVector<std::pair<Instruction *, Instruction *>> Reorders;
      Instruction *LastEffect = nullptr;
      BasicBlock::reverse_iterator IP = BB->rbegin(), IPEnd = BB->rend();
      while (++IP != IPEnd) {
        if (!IP->mayHaveSideEffects() && !IP->mayReadFromMemory())
          continue;
        Instruction *I = &*IP;
        if (OpenMPOpt::getCallIfRegularCall(*I, &AllocSharedRFI))
          continue;
        if (!I->user_empty() || !SPMDCompatibilityTracker.contains(I)) {
          LastEffect = nullptr;
          continue;
        }
        if (LastEffect)
          Reorders.push_back({I, LastEffect});
        LastEffect = &*IP;
      }
      for (auto &Reorder : Reorders)
        Reorder.first->moveBefore(Reorder.second);
    }

    SmallVector<std::pair<Instruction *, Instruction *>, 4> GuardedRegions;

    for (Instruction *GuardedI : SPMDCompatibilityTracker) {
      BasicBlock *BB = GuardedI->getParent();
      auto *CalleeAA = A.lookupAAFor<AAKernelInfo>(
          IRPosition::function(*GuardedI->getFunction()), nullptr,
          DepClassTy::NONE);
      assert(CalleeAA != nullptr && "Expected Callee AAKernelInfo");
      auto &CalleeAAFunction = *cast<AAKernelInfoFunction>(CalleeAA);
      // Continue if instruction is already guarded.
      if (CalleeAAFunction.getGuardedInstructions().contains(GuardedI))
        continue;

      Instruction *GuardedRegionStart = nullptr, *GuardedRegionEnd = nullptr;
      for (Instruction &I : *BB) {
        // If instruction I needs to be guarded update the guarded region
        // bounds.
        if (SPMDCompatibilityTracker.contains(&I)) {
          CalleeAAFunction.getGuardedInstructions().insert(&I);
          if (GuardedRegionStart)
            GuardedRegionEnd = &I;
          else
            GuardedRegionStart = GuardedRegionEnd = &I;

          continue;
        }

        // Instruction I does not need guarding, store
        // any region found and reset bounds.
        if (GuardedRegionStart) {
          GuardedRegions.push_back(
              std::make_pair(GuardedRegionStart, GuardedRegionEnd));
          GuardedRegionStart = nullptr;
          GuardedRegionEnd = nullptr;
        }
      }
    }

    for (auto &GR : GuardedRegions)
      CreateGuardedRegion(GR.first, GR.second);
  }

  void forceSingleThreadPerWorkgroupHelper(Attributor &A) {
    // Only allow 1 thread per workgroup to continue executing the user code.
    //
    //     InitCB = __kmpc_target_init(...)
    //     ThreadIdInBlock = __kmpc_get_hardware_thread_id_in_block();
    //     if (ThreadIdInBlock != 0) return;
    // UserCode:
    //     // user code
    //
    auto &Ctx = getAnchorValue().getContext();
    Function *Kernel = getAssociatedFunction();
    assert(Kernel && "Expected an associated function!");

    // Create block for user code to branch to from initial block.
    BasicBlock *InitBB = KernelInitCB->getParent();
    BasicBlock *UserCodeBB = InitBB->splitBasicBlock(
        KernelInitCB->getNextNode(), "main.thread.user_code");
    BasicBlock *ReturnBB =
        BasicBlock::Create(Ctx, "exit.threads", Kernel, UserCodeBB);

    // Register blocks with attributor:
    A.registerManifestAddedBasicBlock(*InitBB);
    A.registerManifestAddedBasicBlock(*UserCodeBB);
    A.registerManifestAddedBasicBlock(*ReturnBB);

    // Debug location:
    const DebugLoc &DLoc = KernelInitCB->getDebugLoc();
    ReturnInst::Create(Ctx, ReturnBB)->setDebugLoc(DLoc);
    InitBB->getTerminator()->eraseFromParent();

    // Prepare call to OMPRTL___kmpc_get_hardware_thread_id_in_block.
    Module &M = *Kernel->getParent();
    auto &OMPInfoCache = static_cast<OMPInformationCache &>(A.getInfoCache());
    FunctionCallee ThreadIdInBlockFn =
        OMPInfoCache.OMPBuilder.getOrCreateRuntimeFunction(
            M, OMPRTL___kmpc_get_hardware_thread_id_in_block);

    // Get thread ID in block.
    CallInst *ThreadIdInBlock =
        CallInst::Create(ThreadIdInBlockFn, "thread_id.in.block", InitBB);
    OMPInfoCache.setCallingConvention(ThreadIdInBlockFn, ThreadIdInBlock);
    ThreadIdInBlock->setDebugLoc(DLoc);

    // Eliminate all threads in the block with ID not equal to 0:
    Instruction *IsMainThread =
        ICmpInst::Create(ICmpInst::ICmp, CmpInst::ICMP_NE, ThreadIdInBlock,
                         ConstantInt::get(ThreadIdInBlock->getType(), 0),
                         "thread.is_main", InitBB);
    IsMainThread->setDebugLoc(DLoc);
    BranchInst::Create(ReturnBB, UserCodeBB, IsMainThread, InitBB);
  }

  bool changeToSPMDMode(Attributor &A, ChangeStatus &Changed) {
    auto &OMPInfoCache = static_cast<OMPInformationCache &>(A.getInfoCache());

    // We cannot change to SPMD mode if the runtime functions aren't availible.
    if (!OMPInfoCache.runtimeFnsAvailable(
            {OMPRTL___kmpc_get_hardware_thread_id_in_block,
             OMPRTL___kmpc_barrier_simple_spmd}))
      return false;

    if (!SPMDCompatibilityTracker.isAssumed()) {
      for (Instruction *NonCompatibleI : SPMDCompatibilityTracker) {
        if (!NonCompatibleI)
          continue;

        // Skip diagnostics on calls to known OpenMP runtime functions for now.
        if (auto *CB = dyn_cast<CallBase>(NonCompatibleI))
          if (OMPInfoCache.RTLFunctions.contains(CB->getCalledFunction()))
            continue;

        auto Remark = [&](OptimizationRemarkAnalysis ORA) {
          ORA << "Value has potential side effects preventing SPMD-mode "
                 "execution";
          if (isa<CallBase>(NonCompatibleI)) {
            ORA << ". Add `__attribute__((assume(\"ompx_spmd_amenable\")))` to "
                   "the called function to override";
          }
          return ORA << ".";
        };
        A.emitRemark<OptimizationRemarkAnalysis>(NonCompatibleI, "OMP121",
                                                 Remark);

        LLVM_DEBUG(dbgs() << TAG << "SPMD-incompatible side-effect: "
                          << *NonCompatibleI << "\n");
      }

      return false;
    }

    // Get the actual kernel, could be the caller of the anchor scope if we have
    // a debug wrapper.
    Function *Kernel = getAnchorScope();
    if (Kernel->hasLocalLinkage()) {
      assert(Kernel->hasOneUse() && "Unexpected use of debug kernel wrapper.");
      auto *CB = cast<CallBase>(Kernel->user_back());
      Kernel = CB->getCaller();
    }
    assert(OMPInfoCache.Kernels.count(Kernel) && "Expected kernel function!");

    // Check if the kernel is already in SPMD mode, if so, return success.
    GlobalVariable *ExecMode = Kernel->getParent()->getGlobalVariable(
        (Kernel->getName() + "_exec_mode").str());
    assert(ExecMode && "Kernel without exec mode?");
    assert(ExecMode->getInitializer() && "ExecMode doesn't have initializer!");

    // Set the global exec mode flag to indicate SPMD-Generic mode.
    assert(isa<ConstantInt>(ExecMode->getInitializer()) &&
           "ExecMode is not an integer!");
    const int8_t ExecModeVal =
        cast<ConstantInt>(ExecMode->getInitializer())->getSExtValue();
    if (ExecModeVal != OMP_TGT_EXEC_MODE_GENERIC)
      return true;

    // We will now unconditionally modify the IR, indicate a change.
    Changed = ChangeStatus::CHANGED;

    // Do not use instruction guards when no parallel is present inside
    // the target region.
    if (mayContainParallelRegion())
      insertInstructionGuardsHelper(A);
    else
      forceSingleThreadPerWorkgroupHelper(A);

    // Adjust the global exec mode flag that tells the runtime what mode this
    // kernel is executed in.
    assert(ExecModeVal == OMP_TGT_EXEC_MODE_GENERIC &&
           "Initially non-SPMD kernel has SPMD exec mode!");
    ExecMode->setInitializer(
        ConstantInt::get(ExecMode->getInitializer()->getType(),
                         ExecModeVal | OMP_TGT_EXEC_MODE_GENERIC_SPMD));

    // Next rewrite the init and deinit calls to indicate we use SPMD-mode now.
    const int InitModeArgNo = 1;
    const int DeinitModeArgNo = 1;
    const int InitUseStateMachineArgNo = 2;

    auto &Ctx = getAnchorValue().getContext();
    A.changeUseAfterManifest(
        KernelInitCB->getArgOperandUse(InitModeArgNo),
        *ConstantInt::getSigned(IntegerType::getInt8Ty(Ctx),
                                OMP_TGT_EXEC_MODE_SPMD));
    A.changeUseAfterManifest(
        KernelInitCB->getArgOperandUse(InitUseStateMachineArgNo),
        *ConstantInt::getBool(Ctx, false));
    A.changeUseAfterManifest(
        KernelDeinitCB->getArgOperandUse(DeinitModeArgNo),
        *ConstantInt::getSigned(IntegerType::getInt8Ty(Ctx),
                                OMP_TGT_EXEC_MODE_SPMD));

    ++NumOpenMPTargetRegionKernelsSPMD;

    auto Remark = [&](OptimizationRemark OR) {
      return OR << "Transformed generic-mode kernel to SPMD-mode.";
    };
    A.emitRemark<OptimizationRemark>(KernelInitCB, "OMP120", Remark);
    return true;
  };

  ChangeStatus buildCustomStateMachine(Attributor &A) {
    // If we have disabled state machine rewrites, don't make a custom one
    if (DisableOpenMPOptStateMachineRewrite)
      return ChangeStatus::UNCHANGED;

    // Don't rewrite the state machine if we are not in a valid state.
    if (!ReachedKnownParallelRegions.isValidState())
      return ChangeStatus::UNCHANGED;

    auto &OMPInfoCache = static_cast<OMPInformationCache &>(A.getInfoCache());
    if (!OMPInfoCache.runtimeFnsAvailable(
            {OMPRTL___kmpc_get_hardware_num_threads_in_block,
             OMPRTL___kmpc_get_warp_size, OMPRTL___kmpc_barrier_simple_generic,
             OMPRTL___kmpc_kernel_parallel, OMPRTL___kmpc_kernel_end_parallel}))
      return ChangeStatus::UNCHANGED;

    const int InitModeArgNo = 1;
    const int InitUseStateMachineArgNo = 2;

    // Check if the current configuration is non-SPMD and generic state machine.
    // If we already have SPMD mode or a custom state machine we do not need to
    // go any further. If it is anything but a constant something is weird and
    // we give up.
    ConstantInt *UseStateMachine = dyn_cast<ConstantInt>(
        KernelInitCB->getArgOperand(InitUseStateMachineArgNo));
    ConstantInt *Mode =
        dyn_cast<ConstantInt>(KernelInitCB->getArgOperand(InitModeArgNo));

    // If we are stuck with generic mode, try to create a custom device (=GPU)
    // state machine which is specialized for the parallel regions that are
    // reachable by the kernel.
    if (!UseStateMachine || UseStateMachine->isZero() || !Mode ||
        (Mode->getSExtValue() & OMP_TGT_EXEC_MODE_SPMD))
      return ChangeStatus::UNCHANGED;

    // If not SPMD mode, indicate we use a custom state machine now.
    auto &Ctx = getAnchorValue().getContext();
    auto *FalseVal = ConstantInt::getBool(Ctx, false);
    A.changeUseAfterManifest(
        KernelInitCB->getArgOperandUse(InitUseStateMachineArgNo), *FalseVal);

    // If we don't actually need a state machine we are done here. This can
    // happen if there simply are no parallel regions. In the resulting kernel
    // all worker threads will simply exit right away, leaving the main thread
    // to do the work alone.
    if (!mayContainParallelRegion()) {
      ++NumOpenMPTargetRegionKernelsWithoutStateMachine;

      auto Remark = [&](OptimizationRemark OR) {
        return OR << "Removing unused state machine from generic-mode kernel.";
      };
      A.emitRemark<OptimizationRemark>(KernelInitCB, "OMP130", Remark);

      return ChangeStatus::CHANGED;
    }

    // Keep track in the statistics of our new shiny custom state machine.
    if (ReachedUnknownParallelRegions.empty()) {
      ++NumOpenMPTargetRegionKernelsCustomStateMachineWithoutFallback;

      auto Remark = [&](OptimizationRemark OR) {
        return OR << "Rewriting generic-mode kernel with a customized state "
                     "machine.";
      };
      A.emitRemark<OptimizationRemark>(KernelInitCB, "OMP131", Remark);
    } else {
      ++NumOpenMPTargetRegionKernelsCustomStateMachineWithFallback;

      auto Remark = [&](OptimizationRemarkAnalysis OR) {
        return OR << "Generic-mode kernel is executed with a customized state "
                     "machine that requires a fallback.";
      };
      A.emitRemark<OptimizationRemarkAnalysis>(KernelInitCB, "OMP132", Remark);

      // Tell the user why we ended up with a fallback.
      for (CallBase *UnknownParallelRegionCB : ReachedUnknownParallelRegions) {
        if (!UnknownParallelRegionCB)
          continue;
        auto Remark = [&](OptimizationRemarkAnalysis ORA) {
          return ORA << "Call may contain unknown parallel regions. Use "
                     << "`__attribute__((assume(\"omp_no_parallelism\")))` to "
                        "override.";
        };
        A.emitRemark<OptimizationRemarkAnalysis>(UnknownParallelRegionCB,
                                                 "OMP133", Remark);
      }
    }

    // Create all the blocks:
    //
    //                       InitCB = __kmpc_target_init(...)
    //                       BlockHwSize =
    //                         __kmpc_get_hardware_num_threads_in_block();
    //                       WarpSize = __kmpc_get_warp_size();
    //                       BlockSize = BlockHwSize - WarpSize;
    // IsWorkerCheckBB:      bool IsWorker = InitCB != -1;
    //                       if (IsWorker) {
    //                         if (InitCB >= BlockSize) return;
    // SMBeginBB:               __kmpc_barrier_simple_generic(...);
    //                         void *WorkFn;
    //                         bool Active = __kmpc_kernel_parallel(&WorkFn);
    //                         if (!WorkFn) return;
    // SMIsActiveCheckBB:       if (Active) {
    // SMIfCascadeCurrentBB:      if      (WorkFn == <ParFn0>)
    //                              ParFn0(...);
    // SMIfCascadeCurrentBB:      else if (WorkFn == <ParFn1>)
    //                              ParFn1(...);
    //                            ...
    // SMIfCascadeCurrentBB:      else
    //                              ((WorkFnTy*)WorkFn)(...);
    // SMEndParallelBB:           __kmpc_kernel_end_parallel(...);
    //                          }
    // SMDoneBB:                __kmpc_barrier_simple_generic(...);
    //                          goto SMBeginBB;
    //                       }
    // UserCodeEntryBB:      // user code
    //                       __kmpc_target_deinit(...)
    //
    Function *Kernel = getAssociatedFunction();
    assert(Kernel && "Expected an associated function!");

    BasicBlock *InitBB = KernelInitCB->getParent();
    BasicBlock *UserCodeEntryBB = InitBB->splitBasicBlock(
        KernelInitCB->getNextNode(), "thread.user_code.check");
    BasicBlock *IsWorkerCheckBB =
        BasicBlock::Create(Ctx, "is_worker_check", Kernel, UserCodeEntryBB);
    BasicBlock *StateMachineBeginBB = BasicBlock::Create(
        Ctx, "worker_state_machine.begin", Kernel, UserCodeEntryBB);
    BasicBlock *StateMachineFinishedBB = BasicBlock::Create(
        Ctx, "worker_state_machine.finished", Kernel, UserCodeEntryBB);
    BasicBlock *StateMachineIsActiveCheckBB = BasicBlock::Create(
        Ctx, "worker_state_machine.is_active.check", Kernel, UserCodeEntryBB);
    BasicBlock *StateMachineIfCascadeCurrentBB =
        BasicBlock::Create(Ctx, "worker_state_machine.parallel_region.check",
                           Kernel, UserCodeEntryBB);
    BasicBlock *StateMachineEndParallelBB =
        BasicBlock::Create(Ctx, "worker_state_machine.parallel_region.end",
                           Kernel, UserCodeEntryBB);
    BasicBlock *StateMachineDoneBarrierBB = BasicBlock::Create(
        Ctx, "worker_state_machine.done.barrier", Kernel, UserCodeEntryBB);
    A.registerManifestAddedBasicBlock(*InitBB);
    A.registerManifestAddedBasicBlock(*UserCodeEntryBB);
    A.registerManifestAddedBasicBlock(*IsWorkerCheckBB);
    A.registerManifestAddedBasicBlock(*StateMachineBeginBB);
    A.registerManifestAddedBasicBlock(*StateMachineFinishedBB);
    A.registerManifestAddedBasicBlock(*StateMachineIsActiveCheckBB);
    A.registerManifestAddedBasicBlock(*StateMachineIfCascadeCurrentBB);
    A.registerManifestAddedBasicBlock(*StateMachineEndParallelBB);
    A.registerManifestAddedBasicBlock(*StateMachineDoneBarrierBB);

    const DebugLoc &DLoc = KernelInitCB->getDebugLoc();
    ReturnInst::Create(Ctx, StateMachineFinishedBB)->setDebugLoc(DLoc);
    InitBB->getTerminator()->eraseFromParent();

    Instruction *IsWorker =
        ICmpInst::Create(ICmpInst::ICmp, llvm::CmpInst::ICMP_NE, KernelInitCB,
                         ConstantInt::get(KernelInitCB->getType(), -1),
                         "thread.is_worker", InitBB);
    IsWorker->setDebugLoc(DLoc);
    BranchInst::Create(IsWorkerCheckBB, UserCodeEntryBB, IsWorker, InitBB);

    Module &M = *Kernel->getParent();
    FunctionCallee BlockHwSizeFn =
        OMPInfoCache.OMPBuilder.getOrCreateRuntimeFunction(
            M, OMPRTL___kmpc_get_hardware_num_threads_in_block);
    FunctionCallee WarpSizeFn =
        OMPInfoCache.OMPBuilder.getOrCreateRuntimeFunction(
            M, OMPRTL___kmpc_get_warp_size);
    CallInst *BlockHwSize =
        CallInst::Create(BlockHwSizeFn, "block.hw_size", IsWorkerCheckBB);
    OMPInfoCache.setCallingConvention(BlockHwSizeFn, BlockHwSize);
    BlockHwSize->setDebugLoc(DLoc);
    CallInst *WarpSize =
        CallInst::Create(WarpSizeFn, "warp.size", IsWorkerCheckBB);
    OMPInfoCache.setCallingConvention(WarpSizeFn, WarpSize);
    WarpSize->setDebugLoc(DLoc);
    Instruction *BlockSize = BinaryOperator::CreateSub(
        BlockHwSize, WarpSize, "block.size", IsWorkerCheckBB);
    BlockSize->setDebugLoc(DLoc);
    Instruction *IsMainOrWorker = ICmpInst::Create(
        ICmpInst::ICmp, llvm::CmpInst::ICMP_SLT, KernelInitCB, BlockSize,
        "thread.is_main_or_worker", IsWorkerCheckBB);
    IsMainOrWorker->setDebugLoc(DLoc);
    BranchInst::Create(StateMachineBeginBB, StateMachineFinishedBB,
                       IsMainOrWorker, IsWorkerCheckBB);

    // Create local storage for the work function pointer.
    const DataLayout &DL = M.getDataLayout();
    Type *VoidPtrTy = Type::getInt8PtrTy(Ctx);
    Instruction *WorkFnAI =
        new AllocaInst(VoidPtrTy, DL.getAllocaAddrSpace(), nullptr,
                       "worker.work_fn.addr", &Kernel->getEntryBlock().front());
    WorkFnAI->setDebugLoc(DLoc);

    OMPInfoCache.OMPBuilder.updateToLocation(
        OpenMPIRBuilder::LocationDescription(
            IRBuilder<>::InsertPoint(StateMachineBeginBB,
                                     StateMachineBeginBB->end()),
            DLoc));

    Value *Ident = KernelInitCB->getArgOperand(0);
    Value *GTid = KernelInitCB;

    FunctionCallee BarrierFn =
        OMPInfoCache.OMPBuilder.getOrCreateRuntimeFunction(
            M, OMPRTL___kmpc_barrier_simple_generic);
    CallInst *Barrier =
        CallInst::Create(BarrierFn, {Ident, GTid}, "", StateMachineBeginBB);
    OMPInfoCache.setCallingConvention(BarrierFn, Barrier);
    Barrier->setDebugLoc(DLoc);

    if (WorkFnAI->getType()->getPointerAddressSpace() !=
        (unsigned int)AddressSpace::Generic) {
      WorkFnAI = new AddrSpaceCastInst(
          WorkFnAI,
          PointerType::getWithSamePointeeType(
              cast<PointerType>(WorkFnAI->getType()),
              (unsigned int)AddressSpace::Generic),
          WorkFnAI->getName() + ".generic", StateMachineBeginBB);
      WorkFnAI->setDebugLoc(DLoc);
    }

    FunctionCallee KernelParallelFn =
        OMPInfoCache.OMPBuilder.getOrCreateRuntimeFunction(
            M, OMPRTL___kmpc_kernel_parallel);
    CallInst *IsActiveWorker = CallInst::Create(
        KernelParallelFn, {WorkFnAI}, "worker.is_active", StateMachineBeginBB);
    OMPInfoCache.setCallingConvention(KernelParallelFn, IsActiveWorker);
    IsActiveWorker->setDebugLoc(DLoc);
    Instruction *WorkFn = new LoadInst(VoidPtrTy, WorkFnAI, "worker.work_fn",
                                       StateMachineBeginBB);
    WorkFn->setDebugLoc(DLoc);

    FunctionType *ParallelRegionFnTy = FunctionType::get(
        Type::getVoidTy(Ctx), {Type::getInt16Ty(Ctx), Type::getInt32Ty(Ctx)},
        false);
    Value *WorkFnCast = BitCastInst::CreatePointerBitCastOrAddrSpaceCast(
        WorkFn, ParallelRegionFnTy->getPointerTo(), "worker.work_fn.addr_cast",
        StateMachineBeginBB);

    Instruction *IsDone =
        ICmpInst::Create(ICmpInst::ICmp, llvm::CmpInst::ICMP_EQ, WorkFn,
                         Constant::getNullValue(VoidPtrTy), "worker.is_done",
                         StateMachineBeginBB);
    IsDone->setDebugLoc(DLoc);
    BranchInst::Create(StateMachineFinishedBB, StateMachineIsActiveCheckBB,
                       IsDone, StateMachineBeginBB)
        ->setDebugLoc(DLoc);

    BranchInst::Create(StateMachineIfCascadeCurrentBB,
                       StateMachineDoneBarrierBB, IsActiveWorker,
                       StateMachineIsActiveCheckBB)
        ->setDebugLoc(DLoc);

    Value *ZeroArg =
        Constant::getNullValue(ParallelRegionFnTy->getParamType(0));

    // Now that we have most of the CFG skeleton it is time for the if-cascade
    // that checks the function pointer we got from the runtime against the
    // parallel regions we expect, if there are any.
    for (int I = 0, E = ReachedKnownParallelRegions.size(); I < E; ++I) {
      auto *ParallelRegion = ReachedKnownParallelRegions[I];
      BasicBlock *PRExecuteBB = BasicBlock::Create(
          Ctx, "worker_state_machine.parallel_region.execute", Kernel,
          StateMachineEndParallelBB);
      CallInst::Create(ParallelRegion, {ZeroArg, GTid}, "", PRExecuteBB)
          ->setDebugLoc(DLoc);
      BranchInst::Create(StateMachineEndParallelBB, PRExecuteBB)
          ->setDebugLoc(DLoc);

      BasicBlock *PRNextBB =
          BasicBlock::Create(Ctx, "worker_state_machine.parallel_region.check",
                             Kernel, StateMachineEndParallelBB);

      // Check if we need to compare the pointer at all or if we can just
      // call the parallel region function.
      Value *IsPR;
      if (I + 1 < E || !ReachedUnknownParallelRegions.empty()) {
        Instruction *CmpI = ICmpInst::Create(
            ICmpInst::ICmp, llvm::CmpInst::ICMP_EQ, WorkFnCast, ParallelRegion,
            "worker.check_parallel_region", StateMachineIfCascadeCurrentBB);
        CmpI->setDebugLoc(DLoc);
        IsPR = CmpI;
      } else {
        IsPR = ConstantInt::getTrue(Ctx);
      }

      BranchInst::Create(PRExecuteBB, PRNextBB, IsPR,
                         StateMachineIfCascadeCurrentBB)
          ->setDebugLoc(DLoc);
      StateMachineIfCascadeCurrentBB = PRNextBB;
    }

    // At the end of the if-cascade we place the indirect function pointer call
    // in case we might need it, that is if there can be parallel regions we
    // have not handled in the if-cascade above.
    if (!ReachedUnknownParallelRegions.empty()) {
      StateMachineIfCascadeCurrentBB->setName(
          "worker_state_machine.parallel_region.fallback.execute");
      CallInst::Create(ParallelRegionFnTy, WorkFnCast, {ZeroArg, GTid}, "",
                       StateMachineIfCascadeCurrentBB)
          ->setDebugLoc(DLoc);
    }
    BranchInst::Create(StateMachineEndParallelBB,
                       StateMachineIfCascadeCurrentBB)
        ->setDebugLoc(DLoc);

    FunctionCallee EndParallelFn =
        OMPInfoCache.OMPBuilder.getOrCreateRuntimeFunction(
            M, OMPRTL___kmpc_kernel_end_parallel);
    CallInst *EndParallel =
        CallInst::Create(EndParallelFn, {}, "", StateMachineEndParallelBB);
    OMPInfoCache.setCallingConvention(EndParallelFn, EndParallel);
    EndParallel->setDebugLoc(DLoc);
    BranchInst::Create(StateMachineDoneBarrierBB, StateMachineEndParallelBB)
        ->setDebugLoc(DLoc);

    CallInst::Create(BarrierFn, {Ident, GTid}, "", StateMachineDoneBarrierBB)
        ->setDebugLoc(DLoc);
    BranchInst::Create(StateMachineBeginBB, StateMachineDoneBarrierBB)
        ->setDebugLoc(DLoc);

    return ChangeStatus::CHANGED;
  }

  /// Fixpoint iteration update function. Will be called every time a dependence
  /// changed its state (and in the beginning).
  ChangeStatus updateImpl(Attributor &A) override {
    KernelInfoState StateBefore = getState();

    // Callback to check a read/write instruction.
    auto CheckRWInst = [&](Instruction &I) {
      // We handle calls later.
      if (isa<CallBase>(I))
        return true;
      // We only care about write effects.
      if (!I.mayWriteToMemory())
        return true;
      if (auto *SI = dyn_cast<StoreInst>(&I)) {
        const auto &UnderlyingObjsAA = A.getAAFor<AAUnderlyingObjects>(
            *this, IRPosition::value(*SI->getPointerOperand()),
            DepClassTy::OPTIONAL);
        auto &HS = A.getAAFor<AAHeapToStack>(
            *this, IRPosition::function(*I.getFunction()),
            DepClassTy::OPTIONAL);
        if (UnderlyingObjsAA.forallUnderlyingObjects([&](Value &Obj) {
              if (AA::isAssumedThreadLocalObject(A, Obj, *this))
                return true;
              // Check for AAHeapToStack moved objects which must not be
              // guarded.
              auto *CB = dyn_cast<CallBase>(&Obj);
              return CB && HS.isAssumedHeapToStack(*CB);
            }))
          return true;
      }

      // Insert instruction that needs guarding.
      SPMDCompatibilityTracker.insert(&I);
      return true;
    };

    bool UsedAssumedInformationInCheckRWInst = false;
    if (!SPMDCompatibilityTracker.isAtFixpoint())
      if (!A.checkForAllReadWriteInstructions(
              CheckRWInst, *this, UsedAssumedInformationInCheckRWInst))
        SPMDCompatibilityTracker.indicatePessimisticFixpoint();

    bool UsedAssumedInformationFromReachingKernels = false;
    if (!IsKernelEntry) {
      updateParallelLevels(A);

      bool AllReachingKernelsKnown = true;
      updateReachingKernelEntries(A, AllReachingKernelsKnown);
      UsedAssumedInformationFromReachingKernels = !AllReachingKernelsKnown;

      if (!SPMDCompatibilityTracker.empty()) {
        if (!ParallelLevels.isValidState())
          SPMDCompatibilityTracker.indicatePessimisticFixpoint();
        else if (!ReachingKernelEntries.isValidState())
          SPMDCompatibilityTracker.indicatePessimisticFixpoint();
        else {
          // Check if all reaching kernels agree on the mode as we can otherwise
          // not guard instructions. We might not be sure about the mode so we
          // we cannot fix the internal spmd-zation state either.
          int SPMD = 0, Generic = 0;
          for (auto *Kernel : ReachingKernelEntries) {
            auto &CBAA = A.getAAFor<AAKernelInfo>(
                *this, IRPosition::function(*Kernel), DepClassTy::OPTIONAL);
            if (CBAA.SPMDCompatibilityTracker.isValidState() &&
                CBAA.SPMDCompatibilityTracker.isAssumed())
              ++SPMD;
            else
              ++Generic;
            if (!CBAA.SPMDCompatibilityTracker.isAtFixpoint())
              UsedAssumedInformationFromReachingKernels = true;
          }
          if (SPMD != 0 && Generic != 0)
            SPMDCompatibilityTracker.indicatePessimisticFixpoint();
        }
      }
    }

    // Callback to check a call instruction.
    bool AllParallelRegionStatesWereFixed = true;
    bool AllSPMDStatesWereFixed = true;
    auto CheckCallInst = [&](Instruction &I) {
      auto &CB = cast<CallBase>(I);
      auto &CBAA = A.getAAFor<AAKernelInfo>(
          *this, IRPosition::callsite_function(CB), DepClassTy::OPTIONAL);
      getState() ^= CBAA.getState();
      AllSPMDStatesWereFixed &= CBAA.SPMDCompatibilityTracker.isAtFixpoint();
      AllParallelRegionStatesWereFixed &=
          CBAA.ReachedKnownParallelRegions.isAtFixpoint();
      AllParallelRegionStatesWereFixed &=
          CBAA.ReachedUnknownParallelRegions.isAtFixpoint();
      return true;
    };

    bool UsedAssumedInformationInCheckCallInst = false;
    if (!A.checkForAllCallLikeInstructions(
            CheckCallInst, *this, UsedAssumedInformationInCheckCallInst)) {
      LLVM_DEBUG(dbgs() << TAG
                        << "Failed to visit all call-like instructions!\n";);
      return indicatePessimisticFixpoint();
    }

    // If we haven't used any assumed information for the reached parallel
    // region states we can fix it.
    if (!UsedAssumedInformationInCheckCallInst &&
        AllParallelRegionStatesWereFixed) {
      ReachedKnownParallelRegions.indicateOptimisticFixpoint();
      ReachedUnknownParallelRegions.indicateOptimisticFixpoint();
    }

    // If we haven't used any assumed information for the SPMD state we can fix
    // it.
    if (!UsedAssumedInformationInCheckRWInst &&
        !UsedAssumedInformationInCheckCallInst &&
        !UsedAssumedInformationFromReachingKernels && AllSPMDStatesWereFixed)
      SPMDCompatibilityTracker.indicateOptimisticFixpoint();

    return StateBefore == getState() ? ChangeStatus::UNCHANGED
                                     : ChangeStatus::CHANGED;
  }

private:
  /// Update info regarding reaching kernels.
  void updateReachingKernelEntries(Attributor &A,
                                   bool &AllReachingKernelsKnown) {
    auto PredCallSite = [&](AbstractCallSite ACS) {
      Function *Caller = ACS.getInstruction()->getFunction();

      assert(Caller && "Caller is nullptr");

      auto &CAA = A.getOrCreateAAFor<AAKernelInfo>(
          IRPosition::function(*Caller), this, DepClassTy::REQUIRED);
      if (CAA.ReachingKernelEntries.isValidState()) {
        ReachingKernelEntries ^= CAA.ReachingKernelEntries;
        return true;
      }

      // We lost track of the caller of the associated function, any kernel
      // could reach now.
      ReachingKernelEntries.indicatePessimisticFixpoint();

      return true;
    };

    if (!A.checkForAllCallSites(PredCallSite, *this,
                                true /* RequireAllCallSites */,
                                AllReachingKernelsKnown))
      ReachingKernelEntries.indicatePessimisticFixpoint();
  }

  /// Update info regarding parallel levels.
  void updateParallelLevels(Attributor &A) {
    auto &OMPInfoCache = static_cast<OMPInformationCache &>(A.getInfoCache());
    OMPInformationCache::RuntimeFunctionInfo &Parallel51RFI =
        OMPInfoCache.RFIs[OMPRTL___kmpc_parallel_51];

    auto PredCallSite = [&](AbstractCallSite ACS) {
      Function *Caller = ACS.getInstruction()->getFunction();

      assert(Caller && "Caller is nullptr");

      auto &CAA =
          A.getOrCreateAAFor<AAKernelInfo>(IRPosition::function(*Caller));
      if (CAA.ParallelLevels.isValidState()) {
        // Any function that is called by `__kmpc_parallel_51` will not be
        // folded as the parallel level in the function is updated. In order to
        // get it right, all the analysis would depend on the implentation. That
        // said, if in the future any change to the implementation, the analysis
        // could be wrong. As a consequence, we are just conservative here.
        if (Caller == Parallel51RFI.Declaration) {
          ParallelLevels.indicatePessimisticFixpoint();
          return true;
        }

        ParallelLevels ^= CAA.ParallelLevels;

        return true;
      }

      // We lost track of the caller of the associated function, any kernel
      // could reach now.
      ParallelLevels.indicatePessimisticFixpoint();

      return true;
    };

    bool AllCallSitesKnown = true;
    if (!A.checkForAllCallSites(PredCallSite, *this,
                                true /* RequireAllCallSites */,
                                AllCallSitesKnown))
      ParallelLevels.indicatePessimisticFixpoint();
  }
};

/// The call site kernel info abstract attribute, basically, what can we say
/// about a call site with regards to the KernelInfoState. For now this simply
/// forwards the information from the callee.
struct AAKernelInfoCallSite : AAKernelInfo {
  AAKernelInfoCallSite(const IRPosition &IRP, Attributor &A)
      : AAKernelInfo(IRP, A) {}

  /// See AbstractAttribute::initialize(...).
  void initialize(Attributor &A) override {
    AAKernelInfo::initialize(A);

    CallBase &CB = cast<CallBase>(getAssociatedValue());
    Function *Callee = getAssociatedFunction();

    auto &AssumptionAA = A.getAAFor<AAAssumptionInfo>(
        *this, IRPosition::callsite_function(CB), DepClassTy::OPTIONAL);

    // Check for SPMD-mode assumptions.
    if (AssumptionAA.hasAssumption("ompx_spmd_amenable")) {
      SPMDCompatibilityTracker.indicateOptimisticFixpoint();
      indicateOptimisticFixpoint();
    }

    // First weed out calls we do not care about, that is readonly/readnone
    // calls, intrinsics, and "no_openmp" calls. Neither of these can reach a
    // parallel region or anything else we are looking for.
    if (!CB.mayWriteToMemory() || isa<IntrinsicInst>(CB)) {
      indicateOptimisticFixpoint();
      return;
    }

    // Next we check if we know the callee. If it is a known OpenMP function
    // we will handle them explicitly in the switch below. If it is not, we
    // will use an AAKernelInfo object on the callee to gather information and
    // merge that into the current state. The latter happens in the updateImpl.
    auto &OMPInfoCache = static_cast<OMPInformationCache &>(A.getInfoCache());
    const auto &It = OMPInfoCache.RuntimeFunctionIDMap.find(Callee);
    if (It == OMPInfoCache.RuntimeFunctionIDMap.end()) {
      // Unknown caller or declarations are not analyzable, we give up.
      if (!Callee || !A.isFunctionIPOAmendable(*Callee)) {

        // Unknown callees might contain parallel regions, except if they have
        // an appropriate assumption attached.
        if (!(AssumptionAA.hasAssumption("omp_no_openmp") ||
              AssumptionAA.hasAssumption("omp_no_parallelism")))
          ReachedUnknownParallelRegions.insert(&CB);

        // If SPMDCompatibilityTracker is not fixed, we need to give up on the
        // idea we can run something unknown in SPMD-mode.
        if (!SPMDCompatibilityTracker.isAtFixpoint()) {
          SPMDCompatibilityTracker.indicatePessimisticFixpoint();
          SPMDCompatibilityTracker.insert(&CB);
        }

        // We have updated the state for this unknown call properly, there won't
        // be any change so we indicate a fixpoint.
        indicateOptimisticFixpoint();
      }
      // If the callee is known and can be used in IPO, we will update the state
      // based on the callee state in updateImpl.
      return;
    }

    const unsigned int WrapperFunctionArgNo = 6;
    RuntimeFunction RF = It->getSecond();
    switch (RF) {
    // All the functions we know are compatible with SPMD mode.
    case OMPRTL___kmpc_is_spmd_exec_mode:
    case OMPRTL___kmpc_distribute_static_fini:
    case OMPRTL___kmpc_for_static_fini:
    case OMPRTL___kmpc_global_thread_num:
    case OMPRTL___kmpc_get_hardware_num_threads_in_block:
    case OMPRTL___kmpc_get_hardware_num_blocks:
    case OMPRTL___kmpc_single:
    case OMPRTL___kmpc_end_single:
    case OMPRTL___kmpc_master:
    case OMPRTL___kmpc_end_master:
    case OMPRTL___kmpc_barrier:
    case OMPRTL___kmpc_nvptx_parallel_reduce_nowait_v2:
    case OMPRTL___kmpc_nvptx_teams_reduce_nowait_v2:
    case OMPRTL___kmpc_nvptx_end_reduce_nowait:
      break;
    case OMPRTL___kmpc_distribute_static_init_4:
    case OMPRTL___kmpc_distribute_static_init_4u:
    case OMPRTL___kmpc_distribute_static_init_8:
    case OMPRTL___kmpc_distribute_static_init_8u:
    case OMPRTL___kmpc_for_static_init_4:
    case OMPRTL___kmpc_for_static_init_4u:
    case OMPRTL___kmpc_for_static_init_8:
    case OMPRTL___kmpc_for_static_init_8u: {
      // Check the schedule and allow static schedule in SPMD mode.
      unsigned ScheduleArgOpNo = 2;
      auto *ScheduleTypeCI =
          dyn_cast<ConstantInt>(CB.getArgOperand(ScheduleArgOpNo));
      unsigned ScheduleTypeVal =
          ScheduleTypeCI ? ScheduleTypeCI->getZExtValue() : 0;
      switch (OMPScheduleType(ScheduleTypeVal)) {
      case OMPScheduleType::UnorderedStatic:
      case OMPScheduleType::UnorderedStaticChunked:
      case OMPScheduleType::OrderedDistribute:
      case OMPScheduleType::OrderedDistributeChunked:
        break;
      default:
        SPMDCompatibilityTracker.indicatePessimisticFixpoint();
        SPMDCompatibilityTracker.insert(&CB);
        break;
      };
    } break;
    case OMPRTL___kmpc_target_init:
      KernelInitCB = &CB;
      break;
    case OMPRTL___kmpc_target_deinit:
      KernelDeinitCB = &CB;
      break;
    case OMPRTL___kmpc_parallel_51:
      if (auto *ParallelRegion = dyn_cast<Function>(
              CB.getArgOperand(WrapperFunctionArgNo)->stripPointerCasts())) {
        ReachedKnownParallelRegions.insert(ParallelRegion);
        /// Check nested parallelism
        auto &FnAA = A.getAAFor<AAKernelInfo>(
            *this, IRPosition::function(*ParallelRegion), DepClassTy::OPTIONAL);
        NestedParallelism |= !FnAA.getState().isValidState() ||
                             !FnAA.ReachedKnownParallelRegions.empty() ||
                             !FnAA.ReachedUnknownParallelRegions.empty();
        break;
      }
      // The condition above should usually get the parallel region function
      // pointer and record it. In the off chance it doesn't we assume the
      // worst.
      ReachedUnknownParallelRegions.insert(&CB);
      break;
    case OMPRTL___kmpc_omp_task:
      // We do not look into tasks right now, just give up.
      SPMDCompatibilityTracker.indicatePessimisticFixpoint();
      SPMDCompatibilityTracker.insert(&CB);
      ReachedUnknownParallelRegions.insert(&CB);
      break;
    case OMPRTL___kmpc_alloc_shared:
    case OMPRTL___kmpc_free_shared:
      // Return without setting a fixpoint, to be resolved in updateImpl.
      return;
    default:
      // Unknown OpenMP runtime calls cannot be executed in SPMD-mode,
      // generally. However, they do not hide parallel regions.
      SPMDCompatibilityTracker.indicatePessimisticFixpoint();
      SPMDCompatibilityTracker.insert(&CB);
      break;
    }
    // All other OpenMP runtime calls will not reach parallel regions so they
    // can be safely ignored for now. Since it is a known OpenMP runtime call we
    // have now modeled all effects and there is no need for any update.
    indicateOptimisticFixpoint();
  }

  ChangeStatus updateImpl(Attributor &A) override {
    // TODO: Once we have call site specific value information we can provide
    //       call site specific liveness information and then it makes
    //       sense to specialize attributes for call sites arguments instead of
    //       redirecting requests to the callee argument.
    Function *F = getAssociatedFunction();

    auto &OMPInfoCache = static_cast<OMPInformationCache &>(A.getInfoCache());
    const auto &It = OMPInfoCache.RuntimeFunctionIDMap.find(F);

    // If F is not a runtime function, propagate the AAKernelInfo of the callee.
    if (It == OMPInfoCache.RuntimeFunctionIDMap.end()) {
      const IRPosition &FnPos = IRPosition::function(*F);
      auto &FnAA = A.getAAFor<AAKernelInfo>(*this, FnPos, DepClassTy::REQUIRED);
      if (getState() == FnAA.getState())
        return ChangeStatus::UNCHANGED;
      getState() = FnAA.getState();
      return ChangeStatus::CHANGED;
    }

    // F is a runtime function that allocates or frees memory, check
    // AAHeapToStack and AAHeapToShared.
    KernelInfoState StateBefore = getState();
    assert((It->getSecond() == OMPRTL___kmpc_alloc_shared ||
            It->getSecond() == OMPRTL___kmpc_free_shared) &&
           "Expected a __kmpc_alloc_shared or __kmpc_free_shared runtime call");

    CallBase &CB = cast<CallBase>(getAssociatedValue());

    auto &HeapToStackAA = A.getAAFor<AAHeapToStack>(
        *this, IRPosition::function(*CB.getCaller()), DepClassTy::OPTIONAL);
    auto &HeapToSharedAA = A.getAAFor<AAHeapToShared>(
        *this, IRPosition::function(*CB.getCaller()), DepClassTy::OPTIONAL);

    RuntimeFunction RF = It->getSecond();

    switch (RF) {
    // If neither HeapToStack nor HeapToShared assume the call is removed,
    // assume SPMD incompatibility.
    case OMPRTL___kmpc_alloc_shared:
      if (!HeapToStackAA.isAssumedHeapToStack(CB) &&
          !HeapToSharedAA.isAssumedHeapToShared(CB))
        SPMDCompatibilityTracker.insert(&CB);
      break;
    case OMPRTL___kmpc_free_shared:
      if (!HeapToStackAA.isAssumedHeapToStackRemovedFree(CB) &&
          !HeapToSharedAA.isAssumedHeapToSharedRemovedFree(CB))
        SPMDCompatibilityTracker.insert(&CB);
      break;
    default:
      SPMDCompatibilityTracker.indicatePessimisticFixpoint();
      SPMDCompatibilityTracker.insert(&CB);
    }

    return StateBefore == getState() ? ChangeStatus::UNCHANGED
                                     : ChangeStatus::CHANGED;
  }
};

struct AAFoldRuntimeCall
    : public StateWrapper<BooleanState, AbstractAttribute> {
  using Base = StateWrapper<BooleanState, AbstractAttribute>;

  AAFoldRuntimeCall(const IRPosition &IRP, Attributor &A) : Base(IRP) {}

  /// Statistics are tracked as part of manifest for now.
  void trackStatistics() const override {}

  /// Create an abstract attribute biew for the position \p IRP.
  static AAFoldRuntimeCall &createForPosition(const IRPosition &IRP,
                                              Attributor &A);

  /// See AbstractAttribute::getName()
  const std::string getName() const override { return "AAFoldRuntimeCall"; }

  /// See AbstractAttribute::getIdAddr()
  const char *getIdAddr() const override { return &ID; }

  /// This function should return true if the type of the \p AA is
  /// AAFoldRuntimeCall
  static bool classof(const AbstractAttribute *AA) {
    return (AA->getIdAddr() == &ID);
  }

  static const char ID;
};

struct AAFoldRuntimeCallCallSiteReturned : AAFoldRuntimeCall {
  AAFoldRuntimeCallCallSiteReturned(const IRPosition &IRP, Attributor &A)
      : AAFoldRuntimeCall(IRP, A) {}

  /// See AbstractAttribute::getAsStr()
  const std::string getAsStr() const override {
    if (!isValidState())
      return "<invalid>";

    std::string Str("simplified value: ");

    if (!SimplifiedValue)
      return Str + std::string("none");

    if (!*SimplifiedValue)
      return Str + std::string("nullptr");

    if (ConstantInt *CI = dyn_cast<ConstantInt>(*SimplifiedValue))
      return Str + std::to_string(CI->getSExtValue());

    return Str + std::string("unknown");
  }

  void initialize(Attributor &A) override {
    if (DisableOpenMPOptFolding)
      indicatePessimisticFixpoint();

    Function *Callee = getAssociatedFunction();

    auto &OMPInfoCache = static_cast<OMPInformationCache &>(A.getInfoCache());
    const auto &It = OMPInfoCache.RuntimeFunctionIDMap.find(Callee);
    assert(It != OMPInfoCache.RuntimeFunctionIDMap.end() &&
           "Expected a known OpenMP runtime function");

    RFKind = It->getSecond();

    CallBase &CB = cast<CallBase>(getAssociatedValue());
    A.registerSimplificationCallback(
        IRPosition::callsite_returned(CB),
        [&](const IRPosition &IRP, const AbstractAttribute *AA,
            bool &UsedAssumedInformation) -> std::optional<Value *> {
          assert((isValidState() ||
                  (SimplifiedValue && *SimplifiedValue == nullptr)) &&
                 "Unexpected invalid state!");

          if (!isAtFixpoint()) {
            UsedAssumedInformation = true;
            if (AA)
              A.recordDependence(*this, *AA, DepClassTy::OPTIONAL);
          }
          return SimplifiedValue;
        });
  }

  ChangeStatus updateImpl(Attributor &A) override {
    ChangeStatus Changed = ChangeStatus::UNCHANGED;
    switch (RFKind) {
    case OMPRTL___kmpc_is_spmd_exec_mode:
      Changed |= foldIsSPMDExecMode(A);
      break;
    case OMPRTL___kmpc_parallel_level:
      Changed |= foldParallelLevel(A);
      break;
    case OMPRTL___kmpc_get_hardware_num_threads_in_block:
      Changed = Changed | foldKernelFnAttribute(A, "omp_target_thread_limit");
      break;
    case OMPRTL___kmpc_get_hardware_num_blocks:
      Changed = Changed | foldKernelFnAttribute(A, "omp_target_num_teams");
      break;
    default:
      llvm_unreachable("Unhandled OpenMP runtime function!");
    }

    return Changed;
  }

  ChangeStatus manifest(Attributor &A) override {
    ChangeStatus Changed = ChangeStatus::UNCHANGED;

    if (SimplifiedValue && *SimplifiedValue) {
      Instruction &I = *getCtxI();
      A.changeAfterManifest(IRPosition::inst(I), **SimplifiedValue);
      A.deleteAfterManifest(I);

      CallBase *CB = dyn_cast<CallBase>(&I);
      auto Remark = [&](OptimizationRemark OR) {
        if (auto *C = dyn_cast<ConstantInt>(*SimplifiedValue))
          return OR << "Replacing OpenMP runtime call "
                    << CB->getCalledFunction()->getName() << " with "
                    << ore::NV("FoldedValue", C->getZExtValue()) << ".";
        return OR << "Replacing OpenMP runtime call "
                  << CB->getCalledFunction()->getName() << ".";
      };

      if (CB && EnableVerboseRemarks)
        A.emitRemark<OptimizationRemark>(CB, "OMP180", Remark);

      LLVM_DEBUG(dbgs() << TAG << "Replacing runtime call: " << I << " with "
                        << **SimplifiedValue << "\n");

      Changed = ChangeStatus::CHANGED;
    }

    return Changed;
  }

  ChangeStatus indicatePessimisticFixpoint() override {
    SimplifiedValue = nullptr;
    return AAFoldRuntimeCall::indicatePessimisticFixpoint();
  }

private:
  /// Fold __kmpc_is_spmd_exec_mode into a constant if possible.
  ChangeStatus foldIsSPMDExecMode(Attributor &A) {
    std::optional<Value *> SimplifiedValueBefore = SimplifiedValue;

    unsigned AssumedSPMDCount = 0, KnownSPMDCount = 0;
    unsigned AssumedNonSPMDCount = 0, KnownNonSPMDCount = 0;
    auto &CallerKernelInfoAA = A.getAAFor<AAKernelInfo>(
        *this, IRPosition::function(*getAnchorScope()), DepClassTy::REQUIRED);

    if (!CallerKernelInfoAA.ReachingKernelEntries.isValidState())
      return indicatePessimisticFixpoint();

    for (Kernel K : CallerKernelInfoAA.ReachingKernelEntries) {
      auto &AA = A.getAAFor<AAKernelInfo>(*this, IRPosition::function(*K),
                                          DepClassTy::REQUIRED);

      if (!AA.isValidState()) {
        SimplifiedValue = nullptr;
        return indicatePessimisticFixpoint();
      }

      if (AA.SPMDCompatibilityTracker.isAssumed()) {
        if (AA.SPMDCompatibilityTracker.isAtFixpoint())
          ++KnownSPMDCount;
        else
          ++AssumedSPMDCount;
      } else {
        if (AA.SPMDCompatibilityTracker.isAtFixpoint())
          ++KnownNonSPMDCount;
        else
          ++AssumedNonSPMDCount;
      }
    }

    if ((AssumedSPMDCount + KnownSPMDCount) &&
        (AssumedNonSPMDCount + KnownNonSPMDCount))
      return indicatePessimisticFixpoint();

    auto &Ctx = getAnchorValue().getContext();
    if (KnownSPMDCount || AssumedSPMDCount) {
      assert(KnownNonSPMDCount == 0 && AssumedNonSPMDCount == 0 &&
             "Expected only SPMD kernels!");
      // All reaching kernels are in SPMD mode. Update all function calls to
      // __kmpc_is_spmd_exec_mode to 1.
      SimplifiedValue = ConstantInt::get(Type::getInt8Ty(Ctx), true);
    } else if (KnownNonSPMDCount || AssumedNonSPMDCount) {
      assert(KnownSPMDCount == 0 && AssumedSPMDCount == 0 &&
             "Expected only non-SPMD kernels!");
      // All reaching kernels are in non-SPMD mode. Update all function
      // calls to __kmpc_is_spmd_exec_mode to 0.
      SimplifiedValue = ConstantInt::get(Type::getInt8Ty(Ctx), false);
    } else {
      // We have empty reaching kernels, therefore we cannot tell if the
      // associated call site can be folded. At this moment, SimplifiedValue
      // must be none.
      assert(!SimplifiedValue && "SimplifiedValue should be none");
    }

    return SimplifiedValue == SimplifiedValueBefore ? ChangeStatus::UNCHANGED
                                                    : ChangeStatus::CHANGED;
  }

  /// Fold __kmpc_parallel_level into a constant if possible.
  ChangeStatus foldParallelLevel(Attributor &A) {
    std::optional<Value *> SimplifiedValueBefore = SimplifiedValue;

    auto &CallerKernelInfoAA = A.getAAFor<AAKernelInfo>(
        *this, IRPosition::function(*getAnchorScope()), DepClassTy::REQUIRED);

    if (!CallerKernelInfoAA.ParallelLevels.isValidState())
      return indicatePessimisticFixpoint();

    if (!CallerKernelInfoAA.ReachingKernelEntries.isValidState())
      return indicatePessimisticFixpoint();

    if (CallerKernelInfoAA.ReachingKernelEntries.empty()) {
      assert(!SimplifiedValue &&
             "SimplifiedValue should keep none at this point");
      return ChangeStatus::UNCHANGED;
    }

    unsigned AssumedSPMDCount = 0, KnownSPMDCount = 0;
    unsigned AssumedNonSPMDCount = 0, KnownNonSPMDCount = 0;
    for (Kernel K : CallerKernelInfoAA.ReachingKernelEntries) {
      auto &AA = A.getAAFor<AAKernelInfo>(*this, IRPosition::function(*K),
                                          DepClassTy::REQUIRED);
      if (!AA.SPMDCompatibilityTracker.isValidState())
        return indicatePessimisticFixpoint();

      if (AA.SPMDCompatibilityTracker.isAssumed()) {
        if (AA.SPMDCompatibilityTracker.isAtFixpoint())
          ++KnownSPMDCount;
        else
          ++AssumedSPMDCount;
      } else {
        if (AA.SPMDCompatibilityTracker.isAtFixpoint())
          ++KnownNonSPMDCount;
        else
          ++AssumedNonSPMDCount;
      }
    }

    if ((AssumedSPMDCount + KnownSPMDCount) &&
        (AssumedNonSPMDCount + KnownNonSPMDCount))
      return indicatePessimisticFixpoint();

    auto &Ctx = getAnchorValue().getContext();
    // If the caller can only be reached by SPMD kernel entries, the parallel
    // level is 1. Similarly, if the caller can only be reached by non-SPMD
    // kernel entries, it is 0.
    if (AssumedSPMDCount || KnownSPMDCount) {
      assert(KnownNonSPMDCount == 0 && AssumedNonSPMDCount == 0 &&
             "Expected only SPMD kernels!");
      SimplifiedValue = ConstantInt::get(Type::getInt8Ty(Ctx), 1);
    } else {
      assert(KnownSPMDCount == 0 && AssumedSPMDCount == 0 &&
             "Expected only non-SPMD kernels!");
      SimplifiedValue = ConstantInt::get(Type::getInt8Ty(Ctx), 0);
    }
    return SimplifiedValue == SimplifiedValueBefore ? ChangeStatus::UNCHANGED
                                                    : ChangeStatus::CHANGED;
  }

  ChangeStatus foldKernelFnAttribute(Attributor &A, llvm::StringRef Attr) {
    // Specialize only if all the calls agree with the attribute constant value
    int32_t CurrentAttrValue = -1;
    std::optional<Value *> SimplifiedValueBefore = SimplifiedValue;

    auto &CallerKernelInfoAA = A.getAAFor<AAKernelInfo>(
        *this, IRPosition::function(*getAnchorScope()), DepClassTy::REQUIRED);

    if (!CallerKernelInfoAA.ReachingKernelEntries.isValidState())
      return indicatePessimisticFixpoint();

    // Iterate over the kernels that reach this function
    for (Kernel K : CallerKernelInfoAA.ReachingKernelEntries) {
      int32_t NextAttrVal = K->getFnAttributeAsParsedInteger(Attr, -1);

      if (NextAttrVal == -1 ||
          (CurrentAttrValue != -1 && CurrentAttrValue != NextAttrVal))
        return indicatePessimisticFixpoint();
      CurrentAttrValue = NextAttrVal;
    }

    if (CurrentAttrValue != -1) {
      auto &Ctx = getAnchorValue().getContext();
      SimplifiedValue =
          ConstantInt::get(Type::getInt32Ty(Ctx), CurrentAttrValue);
    }
    return SimplifiedValue == SimplifiedValueBefore ? ChangeStatus::UNCHANGED
                                                    : ChangeStatus::CHANGED;
  }

  /// An optional value the associated value is assumed to fold to. That is, we
  /// assume the associated value (which is a call) can be replaced by this
  /// simplified value.
  std::optional<Value *> SimplifiedValue;

  /// The runtime function kind of the callee of the associated call site.
  RuntimeFunction RFKind;
};

} // namespace

/// Register folding callsite
void OpenMPOpt::registerFoldRuntimeCall(RuntimeFunction RF) {
  auto &RFI = OMPInfoCache.RFIs[RF];
  RFI.foreachUse(SCC, [&](Use &U, Function &F) {
    CallInst *CI = OpenMPOpt::getCallIfRegularCall(U, &RFI);
    if (!CI)
      return false;
    A.getOrCreateAAFor<AAFoldRuntimeCall>(
        IRPosition::callsite_returned(*CI), /* QueryingAA */ nullptr,
        DepClassTy::NONE, /* ForceUpdate */ false,
        /* UpdateAfterInit */ false);
    return false;
  });
}

void OpenMPOpt::registerAAs(bool IsModulePass) {
  if (SCC.empty())
    return;

  if (IsModulePass) {
    // Ensure we create the AAKernelInfo AAs first and without triggering an
    // update. This will make sure we register all value simplification
    // callbacks before any other AA has the chance to create an AAValueSimplify
    // or similar.
    auto CreateKernelInfoCB = [&](Use &, Function &Kernel) {
      A.getOrCreateAAFor<AAKernelInfo>(
          IRPosition::function(Kernel), /* QueryingAA */ nullptr,
          DepClassTy::NONE, /* ForceUpdate */ false,
          /* UpdateAfterInit */ false);
      return false;
    };
    OMPInformationCache::RuntimeFunctionInfo &InitRFI =
        OMPInfoCache.RFIs[OMPRTL___kmpc_target_init];
    InitRFI.foreachUse(SCC, CreateKernelInfoCB);

    registerFoldRuntimeCall(OMPRTL___kmpc_is_spmd_exec_mode);
    registerFoldRuntimeCall(OMPRTL___kmpc_parallel_level);
    registerFoldRuntimeCall(OMPRTL___kmpc_get_hardware_num_threads_in_block);
    registerFoldRuntimeCall(OMPRTL___kmpc_get_hardware_num_blocks);
  }

  // Create CallSite AA for all Getters.
  if (DeduceICVValues) {
    for (int Idx = 0; Idx < OMPInfoCache.ICVs.size() - 1; ++Idx) {
      auto ICVInfo = OMPInfoCache.ICVs[static_cast<InternalControlVar>(Idx)];

      auto &GetterRFI = OMPInfoCache.RFIs[ICVInfo.Getter];

      auto CreateAA = [&](Use &U, Function &Caller) {
        CallInst *CI = OpenMPOpt::getCallIfRegularCall(U, &GetterRFI);
        if (!CI)
          return false;

        auto &CB = cast<CallBase>(*CI);

        IRPosition CBPos = IRPosition::callsite_function(CB);
        A.getOrCreateAAFor<AAICVTracker>(CBPos);
        return false;
      };

      GetterRFI.foreachUse(SCC, CreateAA);
    }
  }

  // Create an ExecutionDomain AA for every function and a HeapToStack AA for
  // every function if there is a device kernel.
  if (!isOpenMPDevice(M))
    return;

  for (auto *F : SCC) {
    if (F->isDeclaration())
      continue;

    // We look at internal functions only on-demand but if any use is not a
    // direct call or outside the current set of analyzed functions, we have
    // to do it eagerly.
    if (F->hasLocalLinkage()) {
      if (llvm::all_of(F->uses(), [this](const Use &U) {
            const auto *CB = dyn_cast<CallBase>(U.getUser());
            return CB && CB->isCallee(&U) &&
                   A.isRunOn(const_cast<Function *>(CB->getCaller()));
          }))
        continue;
    }
    registerAAsForFunction(A, *F);
  }
}

void OpenMPOpt::registerAAsForFunction(Attributor &A, const Function &F) {
  if (!DisableOpenMPOptDeglobalization)
    A.getOrCreateAAFor<AAHeapToShared>(IRPosition::function(F));
  A.getOrCreateAAFor<AAExecutionDomain>(IRPosition::function(F));
  if (!DisableOpenMPOptDeglobalization)
    A.getOrCreateAAFor<AAHeapToStack>(IRPosition::function(F));

  for (auto &I : instructions(F)) {
    if (auto *LI = dyn_cast<LoadInst>(&I)) {
      bool UsedAssumedInformation = false;
      A.getAssumedSimplified(IRPosition::value(*LI), /* AA */ nullptr,
                             UsedAssumedInformation, AA::Interprocedural);
      continue;
    }
    if (auto *SI = dyn_cast<StoreInst>(&I)) {
      A.getOrCreateAAFor<AAIsDead>(IRPosition::value(*SI));
      continue;
    }
    if (auto *II = dyn_cast<IntrinsicInst>(&I)) {
      if (II->getIntrinsicID() == Intrinsic::assume) {
        A.getOrCreateAAFor<AAPotentialValues>(
            IRPosition::value(*II->getArgOperand(0)));
        continue;
      }
    }
  }
}

const char AAICVTracker::ID = 0;
const char AAKernelInfo::ID = 0;
const char AAExecutionDomain::ID = 0;
const char AAHeapToShared::ID = 0;
const char AAFoldRuntimeCall::ID = 0;

AAICVTracker &AAICVTracker::createForPosition(const IRPosition &IRP,
                                              Attributor &A) {
  AAICVTracker *AA = nullptr;
  switch (IRP.getPositionKind()) {
  case IRPosition::IRP_INVALID:
  case IRPosition::IRP_FLOAT:
  case IRPosition::IRP_ARGUMENT:
  case IRPosition::IRP_CALL_SITE_ARGUMENT:
    llvm_unreachable("ICVTracker can only be created for function position!");
  case IRPosition::IRP_RETURNED:
    AA = new (A.Allocator) AAICVTrackerFunctionReturned(IRP, A);
    break;
  case IRPosition::IRP_CALL_SITE_RETURNED:
    AA = new (A.Allocator) AAICVTrackerCallSiteReturned(IRP, A);
    break;
  case IRPosition::IRP_CALL_SITE:
    AA = new (A.Allocator) AAICVTrackerCallSite(IRP, A);
    break;
  case IRPosition::IRP_FUNCTION:
    AA = new (A.Allocator) AAICVTrackerFunction(IRP, A);
    break;
  }

  return *AA;
}

AAExecutionDomain &AAExecutionDomain::createForPosition(const IRPosition &IRP,
                                                        Attributor &A) {
  AAExecutionDomainFunction *AA = nullptr;
  switch (IRP.getPositionKind()) {
  case IRPosition::IRP_INVALID:
  case IRPosition::IRP_FLOAT:
  case IRPosition::IRP_ARGUMENT:
  case IRPosition::IRP_CALL_SITE_ARGUMENT:
  case IRPosition::IRP_RETURNED:
  case IRPosition::IRP_CALL_SITE_RETURNED:
  case IRPosition::IRP_CALL_SITE:
    llvm_unreachable(
        "AAExecutionDomain can only be created for function position!");
  case IRPosition::IRP_FUNCTION:
    AA = new (A.Allocator) AAExecutionDomainFunction(IRP, A);
    break;
  }

  return *AA;
}

AAHeapToShared &AAHeapToShared::createForPosition(const IRPosition &IRP,
                                                  Attributor &A) {
  AAHeapToSharedFunction *AA = nullptr;
  switch (IRP.getPositionKind()) {
  case IRPosition::IRP_INVALID:
  case IRPosition::IRP_FLOAT:
  case IRPosition::IRP_ARGUMENT:
  case IRPosition::IRP_CALL_SITE_ARGUMENT:
  case IRPosition::IRP_RETURNED:
  case IRPosition::IRP_CALL_SITE_RETURNED:
  case IRPosition::IRP_CALL_SITE:
    llvm_unreachable(
        "AAHeapToShared can only be created for function position!");
  case IRPosition::IRP_FUNCTION:
    AA = new (A.Allocator) AAHeapToSharedFunction(IRP, A);
    break;
  }

  return *AA;
}

AAKernelInfo &AAKernelInfo::createForPosition(const IRPosition &IRP,
                                              Attributor &A) {
  AAKernelInfo *AA = nullptr;
  switch (IRP.getPositionKind()) {
  case IRPosition::IRP_INVALID:
  case IRPosition::IRP_FLOAT:
  case IRPosition::IRP_ARGUMENT:
  case IRPosition::IRP_RETURNED:
  case IRPosition::IRP_CALL_SITE_RETURNED:
  case IRPosition::IRP_CALL_SITE_ARGUMENT:
    llvm_unreachable("KernelInfo can only be created for function position!");
  case IRPosition::IRP_CALL_SITE:
    AA = new (A.Allocator) AAKernelInfoCallSite(IRP, A);
    break;
  case IRPosition::IRP_FUNCTION:
    AA = new (A.Allocator) AAKernelInfoFunction(IRP, A);
    break;
  }

  return *AA;
}

AAFoldRuntimeCall &AAFoldRuntimeCall::createForPosition(const IRPosition &IRP,
                                                        Attributor &A) {
  AAFoldRuntimeCall *AA = nullptr;
  switch (IRP.getPositionKind()) {
  case IRPosition::IRP_INVALID:
  case IRPosition::IRP_FLOAT:
  case IRPosition::IRP_ARGUMENT:
  case IRPosition::IRP_RETURNED:
  case IRPosition::IRP_FUNCTION:
  case IRPosition::IRP_CALL_SITE:
  case IRPosition::IRP_CALL_SITE_ARGUMENT:
    llvm_unreachable("KernelInfo can only be created for call site position!");
  case IRPosition::IRP_CALL_SITE_RETURNED:
    AA = new (A.Allocator) AAFoldRuntimeCallCallSiteReturned(IRP, A);
    break;
  }

  return *AA;
}

PreservedAnalyses OpenMPOptPass::run(Module &M, ModuleAnalysisManager &AM) {
  if (!containsOpenMP(M))
    return PreservedAnalyses::all();
  if (DisableOpenMPOptimizations)
    return PreservedAnalyses::all();

  FunctionAnalysisManager &FAM =
      AM.getResult<FunctionAnalysisManagerModuleProxy>(M).getManager();
  KernelSet Kernels = getDeviceKernels(M);

  if (PrintModuleBeforeOptimizations)
    LLVM_DEBUG(dbgs() << TAG << "Module before OpenMPOpt Module Pass:\n" << M);

  auto IsCalled = [&](Function &F) {
    if (Kernels.contains(&F))
      return true;
    for (const User *U : F.users())
      if (!isa<BlockAddress>(U))
        return true;
    return false;
  };

  auto EmitRemark = [&](Function &F) {
    auto &ORE = FAM.getResult<OptimizationRemarkEmitterAnalysis>(F);
    ORE.emit([&]() {
      OptimizationRemarkAnalysis ORA(DEBUG_TYPE, "OMP140", &F);
      return ORA << "Could not internalize function. "
                 << "Some optimizations may not be possible. [OMP140]";
    });
  };

  // Create internal copies of each function if this is a kernel Module. This
  // allows iterprocedural passes to see every call edge.
  DenseMap<Function *, Function *> InternalizedMap;
  if (isOpenMPDevice(M)) {
    SmallPtrSet<Function *, 16> InternalizeFns;
    for (Function &F : M)
      if (!F.isDeclaration() && !Kernels.contains(&F) && IsCalled(F) &&
          !DisableInternalization) {
        if (Attributor::isInternalizable(F)) {
          InternalizeFns.insert(&F);
        } else if (!F.hasLocalLinkage() && !F.hasFnAttribute(Attribute::Cold)) {
          EmitRemark(F);
        }
      }

    Attributor::internalizeFunctions(InternalizeFns, InternalizedMap);
  }

  // Look at every function in the Module unless it was internalized.
  SetVector<Function *> Functions;
  SmallVector<Function *, 16> SCC;
  for (Function &F : M)
    if (!F.isDeclaration() && !InternalizedMap.lookup(&F)) {
      SCC.push_back(&F);
      Functions.insert(&F);
    }

  if (SCC.empty())
    return PreservedAnalyses::all();

  AnalysisGetter AG(FAM);

  auto OREGetter = [&FAM](Function *F) -> OptimizationRemarkEmitter & {
    return FAM.getResult<OptimizationRemarkEmitterAnalysis>(*F);
  };

  BumpPtrAllocator Allocator;
  CallGraphUpdater CGUpdater;

  bool PostLink = LTOPhase == ThinOrFullLTOPhase::FullLTOPostLink ||
                  LTOPhase == ThinOrFullLTOPhase::ThinLTOPreLink;
  OMPInformationCache InfoCache(M, AG, Allocator, /*CGSCC*/ nullptr, Kernels,
                                PostLink);

  unsigned MaxFixpointIterations =
      (isOpenMPDevice(M)) ? SetFixpointIterations : 32;

  AttributorConfig AC(CGUpdater);
  AC.DefaultInitializeLiveInternals = false;
  AC.IsModulePass = true;
  AC.RewriteSignatures = false;
  AC.MaxFixpointIterations = MaxFixpointIterations;
  AC.OREGetter = OREGetter;
  AC.PassName = DEBUG_TYPE;
  AC.InitializationCallback = OpenMPOpt::registerAAsForFunction;

  Attributor A(Functions, InfoCache, AC);

  OpenMPOpt OMPOpt(SCC, CGUpdater, OREGetter, InfoCache, A);
  bool Changed = OMPOpt.run(true);

  // Optionally inline device functions for potentially better performance.
  if (AlwaysInlineDeviceFunctions && isOpenMPDevice(M))
    for (Function &F : M)
      if (!F.isDeclaration() && !Kernels.contains(&F) &&
          !F.hasFnAttribute(Attribute::NoInline))
        F.addFnAttr(Attribute::AlwaysInline);

  if (PrintModuleAfterOptimizations)
    LLVM_DEBUG(dbgs() << TAG << "Module after OpenMPOpt Module Pass:\n" << M);

  if (Changed)
    return PreservedAnalyses::none();

  return PreservedAnalyses::all();
}

PreservedAnalyses OpenMPOptCGSCCPass::run(LazyCallGraph::SCC &C,
                                          CGSCCAnalysisManager &AM,
                                          LazyCallGraph &CG,
                                          CGSCCUpdateResult &UR) {
  if (!containsOpenMP(*C.begin()->getFunction().getParent()))
    return PreservedAnalyses::all();
  if (DisableOpenMPOptimizations)
    return PreservedAnalyses::all();

  SmallVector<Function *, 16> SCC;
  // If there are kernels in the module, we have to run on all SCC's.
  for (LazyCallGraph::Node &N : C) {
    Function *Fn = &N.getFunction();
    SCC.push_back(Fn);
  }

  if (SCC.empty())
    return PreservedAnalyses::all();

  Module &M = *C.begin()->getFunction().getParent();

  if (PrintModuleBeforeOptimizations)
    LLVM_DEBUG(dbgs() << TAG << "Module before OpenMPOpt CGSCC Pass:\n" << M);

  KernelSet Kernels = getDeviceKernels(M);

  FunctionAnalysisManager &FAM =
      AM.getResult<FunctionAnalysisManagerCGSCCProxy>(C, CG).getManager();

  AnalysisGetter AG(FAM);

  auto OREGetter = [&FAM](Function *F) -> OptimizationRemarkEmitter & {
    return FAM.getResult<OptimizationRemarkEmitterAnalysis>(*F);
  };

  BumpPtrAllocator Allocator;
  CallGraphUpdater CGUpdater;
  CGUpdater.initialize(CG, C, AM, UR);

  bool PostLink = LTOPhase == ThinOrFullLTOPhase::FullLTOPostLink ||
                  LTOPhase == ThinOrFullLTOPhase::ThinLTOPreLink;
  SetVector<Function *> Functions(SCC.begin(), SCC.end());
  OMPInformationCache InfoCache(*(Functions.back()->getParent()), AG, Allocator,
                                /*CGSCC*/ &Functions, Kernels, PostLink);

  unsigned MaxFixpointIterations =
      (isOpenMPDevice(M)) ? SetFixpointIterations : 32;

  AttributorConfig AC(CGUpdater);
  AC.DefaultInitializeLiveInternals = false;
  AC.IsModulePass = false;
  AC.RewriteSignatures = false;
  AC.MaxFixpointIterations = MaxFixpointIterations;
  AC.OREGetter = OREGetter;
  AC.PassName = DEBUG_TYPE;
  AC.InitializationCallback = OpenMPOpt::registerAAsForFunction;

  Attributor A(Functions, InfoCache, AC);

  OpenMPOpt OMPOpt(SCC, CGUpdater, OREGetter, InfoCache, A);
  bool Changed = OMPOpt.run(false);

  if (PrintModuleAfterOptimizations)
    LLVM_DEBUG(dbgs() << TAG << "Module after OpenMPOpt CGSCC Pass:\n" << M);

  if (Changed)
    return PreservedAnalyses::none();

  return PreservedAnalyses::all();
}

KernelSet llvm::omp::getDeviceKernels(Module &M) {
  // TODO: Create a more cross-platform way of determining device kernels.
  NamedMDNode *MD = M.getNamedMetadata("nvvm.annotations");
  KernelSet Kernels;

  if (!MD)
    return Kernels;

  for (auto *Op : MD->operands()) {
    if (Op->getNumOperands() < 2)
      continue;
    MDString *KindID = dyn_cast<MDString>(Op->getOperand(1));
    if (!KindID || KindID->getString() != "kernel")
      continue;

    Function *KernelFn =
        mdconst::dyn_extract_or_null<Function>(Op->getOperand(0));
    if (!KernelFn)
      continue;

    ++NumOpenMPTargetRegionKernels;

    Kernels.insert(KernelFn);
  }

  return Kernels;
}

bool llvm::omp::containsOpenMP(Module &M) {
  Metadata *MD = M.getModuleFlag("openmp");
  if (!MD)
    return false;

  return true;
}

bool llvm::omp::isOpenMPDevice(Module &M) {
  Metadata *MD = M.getModuleFlag("openmp-device");
  if (!MD)
    return false;

  return true;
}<|MERGE_RESOLUTION|>--- conflicted
+++ resolved
@@ -2637,7 +2637,6 @@
         for (auto *AssumeCB : ED.EncounteredAssumes)
           A.deleteAfterManifest(*AssumeCB);
     };
-<<<<<<< HEAD
 
     for (auto *CB : AlignedBarriers)
       HandleAlignedBarrier(CB);
@@ -2647,17 +2646,6 @@
     if (OMPInfoCache.Kernels.count(getAnchorScope()))
       HandleAlignedBarrier(nullptr);
 
-=======
-
-    for (auto *CB : AlignedBarriers)
-      HandleAlignedBarrier(CB);
-
-    auto &OMPInfoCache = static_cast<OMPInformationCache &>(A.getInfoCache());
-    // Handle the "kernel end barrier" for kernels too.
-    if (OMPInfoCache.Kernels.count(getAnchorScope()))
-      HandleAlignedBarrier(nullptr);
-
->>>>>>> cd74f4a4
     return Changed;
   }
 
@@ -2690,13 +2678,9 @@
 
   bool isExecutedInAlignedRegion(Attributor &A,
                                  const Instruction &I) const override {
-<<<<<<< HEAD
-    if (!isValidState() || isa<CallBase>(I))
-=======
     assert(I.getFunction() == getAnchorScope() &&
            "Instruction is out of scope!");
     if (!isValidState())
->>>>>>> cd74f4a4
       return false;
 
     const Instruction *CurI;
@@ -2707,45 +2691,6 @@
       auto *CB = dyn_cast<CallBase>(CurI);
       if (!CB)
         continue;
-<<<<<<< HEAD
-      const auto &It = CEDMap.find(CB);
-      if (It == CEDMap.end())
-        continue;
-      if (!It->getSecond().IsReachedFromAlignedBarrierOnly)
-        return false;
-    } while ((CurI = CurI->getNextNonDebugInstruction()));
-
-    if (!CurI && !BEDMap.lookup(I.getParent()).IsReachedFromAlignedBarrierOnly)
-      return false;
-
-    // Check backward until a call or the block beginning is reached.
-    CurI = &I;
-    do {
-      auto *CB = dyn_cast<CallBase>(CurI);
-      if (!CB)
-        continue;
-      const auto &It = CEDMap.find(CB);
-      if (It == CEDMap.end())
-        continue;
-      if (!AA::isNoSyncInst(A, *CB, *this)) {
-        if (It->getSecond().IsReachedFromAlignedBarrierOnly)
-          break;
-        return false;
-      }
-
-      Function *Callee = CB->getCalledFunction();
-      if (!Callee || Callee->isDeclaration())
-        return false;
-      const auto &EDAA = A.getAAFor<AAExecutionDomain>(
-          *this, IRPosition::function(*Callee), DepClassTy::OPTIONAL);
-      if (!EDAA.getState().isValidState())
-        return false;
-      if (!EDAA.getFunctionExecutionDomain().IsReachedFromAlignedBarrierOnly)
-        return false;
-      break;
-    } while ((CurI = CurI->getPrevNonDebugInstruction()));
-
-=======
       if (CB != &I && AlignedBarriers.contains(const_cast<CallBase *>(CB))) {
         break;
       }
@@ -2791,7 +2736,6 @@
       break;
     } while ((CurI = CurI->getPrevNonDebugInstruction()));
 
->>>>>>> cd74f4a4
     if (!CurI &&
         !llvm::all_of(
             predecessors(I.getParent()), [&](const BasicBlock *PredBB) {
@@ -2942,15 +2886,9 @@
 }
 
 ChangeStatus AAExecutionDomainFunction::updateImpl(Attributor &A) {
-<<<<<<< HEAD
 
   bool Changed = false;
 
-=======
-
-  bool Changed = false;
-
->>>>>>> cd74f4a4
   // Helper to deal with an aligned barrier encountered during the forward
   // traversal. \p CB is the aligned barrier, \p ED is the execution domain when
   // it was encountered.
@@ -2967,7 +2905,6 @@
     ED.clearAssumeInstAndAlignedBarriers();
     if (CB)
       ED.addAlignedBarrier(A, *CB);
-<<<<<<< HEAD
   };
 
   auto &LivenessAA =
@@ -2980,20 +2917,6 @@
     return !Eq;
   };
 
-=======
-  };
-
-  auto &LivenessAA =
-      A.getAAFor<AAIsDead>(*this, getIRPosition(), DepClassTy::OPTIONAL);
-
-  // Set \p R to \V and report true if that changed \p R.
-  auto SetAndRecord = [&](bool &R, bool V) {
-    bool Eq = (R == V);
-    R = V;
-    return !Eq;
-  };
-
->>>>>>> cd74f4a4
   auto &OMPInfoCache = static_cast<OMPInformationCache &>(A.getInfoCache());
 
   Function *F = getAnchorScope();
@@ -3093,12 +3016,8 @@
           if (EDAA.getState().isValidState()) {
             const auto &CalleeED = EDAA.getFunctionExecutionDomain();
             ED.IsReachedFromAlignedBarrierOnly =
-<<<<<<< HEAD
-                CalleeED.IsReachedFromAlignedBarrierOnly;
-=======
                 CallED.IsReachedFromAlignedBarrierOnly =
                     CalleeED.IsReachedFromAlignedBarrierOnly;
->>>>>>> cd74f4a4
             AlignedBarrierLastInBlock = ED.IsReachedFromAlignedBarrierOnly;
             if (IsNoSync || !CalleeED.IsReachedFromAlignedBarrierOnly)
               ED.EncounteredNonLocalSideEffect |=
@@ -3113,14 +3032,9 @@
             continue;
           }
         }
-<<<<<<< HEAD
-        ED.IsReachedFromAlignedBarrierOnly =
-            IsNoSync && ED.IsReachedFromAlignedBarrierOnly;
-=======
         if (!IsNoSync)
           ED.IsReachedFromAlignedBarrierOnly =
               CallED.IsReachedFromAlignedBarrierOnly = false;
->>>>>>> cd74f4a4
         AlignedBarrierLastInBlock &= ED.IsReachedFromAlignedBarrierOnly;
         ED.EncounteredNonLocalSideEffect |= !CB->doesNotAccessMemory();
         if (!IsNoSync)
