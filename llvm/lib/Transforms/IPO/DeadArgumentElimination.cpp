--- conflicted
+++ resolved
@@ -538,7 +538,7 @@
   // present at all times, even if it's not used.
   if (F.getCallingConv() == CallingConv::SPIR_KERNEL &&
       F.hasFnAttribute(Attribute::SanitizeAddress)) {
-    markLive(F);
+    markFrozen(F);
     return;
   }
 
@@ -563,12 +563,6 @@
       if (markFnOrRetTyFrozenOnMusttail(F))
         return;
     }
-  }
-
-<<<<<<< HEAD
-  if (HasMustTailCalls) {
-    LLVM_DEBUG(dbgs() << "DeadArgumentEliminationPass - " << F.getName()
-                      << " has musttail calls\n");
   }
 
   // We can't modify arguments if the function is not local
@@ -578,11 +572,7 @@
       (F.getCallingConv() == CallingConv::SPIR_KERNEL || IsNVPTXKernel(&F));
   bool FuncIsLive = !F.hasLocalLinkage() && !FuncIsSyclKernel;
   if (FuncIsLive && (!ShouldHackArguments || F.isIntrinsic())) {
-    markLive(F);
-=======
-  if (!F.hasLocalLinkage() && (!ShouldHackArguments || F.isIntrinsic())) {
     markFrozen(F);
->>>>>>> 5978bb29
     return;
   }
 
