//===- PassManagerBuilder.cpp - Build Standard Pass -----------------------===//
//
// Part of the LLVM Project, under the Apache License v2.0 with LLVM Exceptions.
// See https://llvm.org/LICENSE.txt for license information.
// SPDX-License-Identifier: Apache-2.0 WITH LLVM-exception
//
//===----------------------------------------------------------------------===//
//
// This file defines the PassManagerBuilder class, which is used to set up a
// "standard" optimization sequence suitable for languages like C and C++.
//
//===----------------------------------------------------------------------===//

#include "llvm/Transforms/IPO/PassManagerBuilder.h"
#include "llvm-c/Transforms/PassManagerBuilder.h"
#include "llvm/ADT/STLExtras.h"
#include "llvm/ADT/SmallVector.h"
#include "llvm/Analysis/BasicAliasAnalysis.h"
#include "llvm/Analysis/CFLAndersAliasAnalysis.h"
#include "llvm/Analysis/CFLSteensAliasAnalysis.h"
#include "llvm/Analysis/GlobalsModRef.h"
#include "llvm/Analysis/InlineCost.h"
#include "llvm/Analysis/Passes.h"
#include "llvm/Analysis/ScopedNoAliasAA.h"
#include "llvm/Analysis/TargetLibraryInfo.h"
#include "llvm/Analysis/TypeBasedAliasAnalysis.h"
#include "llvm/IR/DataLayout.h"
#include "llvm/IR/LegacyPassManager.h"
#include "llvm/IR/Verifier.h"
#include "llvm/Support/CommandLine.h"
#include "llvm/Support/ManagedStatic.h"
#include "llvm/Transforms/AggressiveInstCombine/AggressiveInstCombine.h"
#include "llvm/Transforms/IPO.h"
#include "llvm/Transforms/IPO/Attributor.h"
#include "llvm/Transforms/IPO/ForceFunctionAttrs.h"
#include "llvm/Transforms/IPO/FunctionAttrs.h"
#include "llvm/Transforms/IPO/InferFunctionAttrs.h"
#include "llvm/Transforms/InstCombine/InstCombine.h"
#include "llvm/Transforms/Instrumentation.h"
#include "llvm/Transforms/Scalar.h"
#include "llvm/Transforms/Scalar/GVN.h"
#include "llvm/Transforms/Scalar/InstSimplifyPass.h"
#include "llvm/Transforms/Scalar/LICM.h"
#include "llvm/Transforms/Scalar/LoopUnrollPass.h"
#include "llvm/Transforms/Scalar/SimpleLoopUnswitch.h"
#include "llvm/Transforms/Utils.h"
#include "llvm/Transforms/Vectorize.h"
#include "llvm/Transforms/Vectorize/LoopVectorize.h"
#include "llvm/Transforms/Vectorize/SLPVectorizer.h"
#include "llvm/Transforms/Vectorize/VectorCombine.h"

using namespace llvm;

cl::opt<bool> RunPartialInlining("enable-partial-inlining", cl::init(false),
                                 cl::Hidden, cl::ZeroOrMore,
                                 cl::desc("Run Partial inlinining pass"));

static cl::opt<bool>
UseGVNAfterVectorization("use-gvn-after-vectorization",
  cl::init(false), cl::Hidden,
  cl::desc("Run GVN instead of Early CSE after vectorization passes"));

static cl::opt<bool> ExtraVectorizerPasses(
    "extra-vectorizer-passes", cl::init(false), cl::Hidden,
    cl::desc("Run cleanup optimization passes after vectorization."));

static cl::opt<bool>
RunLoopRerolling("reroll-loops", cl::Hidden,
                 cl::desc("Run the loop rerolling pass"));

<<<<<<< HEAD
static cl::opt<bool>
    SYCLOptimizationMode("sycl-opt", cl::init(false), cl::Hidden,
                         cl::desc("Enable SYCL optimization mode."));

static cl::opt<bool> RunNewGVN("enable-newgvn", cl::init(false), cl::Hidden,
                               cl::desc("Run the NewGVN pass"));
=======
cl::opt<bool> RunNewGVN("enable-newgvn", cl::init(false), cl::Hidden,
                        cl::desc("Run the NewGVN pass"));
>>>>>>> 3c811ce4

// Experimental option to use CFL-AA
enum class CFLAAType { None, Steensgaard, Andersen, Both };
static cl::opt<CFLAAType>
    UseCFLAA("use-cfl-aa", cl::init(CFLAAType::None), cl::Hidden,
             cl::desc("Enable the new, experimental CFL alias analysis"),
             cl::values(clEnumValN(CFLAAType::None, "none", "Disable CFL-AA"),
                        clEnumValN(CFLAAType::Steensgaard, "steens",
                                   "Enable unification-based CFL-AA"),
                        clEnumValN(CFLAAType::Andersen, "anders",
                                   "Enable inclusion-based CFL-AA"),
                        clEnumValN(CFLAAType::Both, "both",
                                   "Enable both variants of CFL-AA")));

static cl::opt<bool> EnableLoopInterchange(
    "enable-loopinterchange", cl::init(false), cl::Hidden,
    cl::desc("Enable the new, experimental LoopInterchange Pass"));

cl::opt<bool> EnableUnrollAndJam("enable-unroll-and-jam", cl::init(false),
                                 cl::Hidden,
                                 cl::desc("Enable Unroll And Jam Pass"));

cl::opt<bool> EnableLoopFlatten("enable-loop-flatten", cl::init(false),
                                cl::Hidden,
                                cl::desc("Enable the LoopFlatten Pass"));

static cl::opt<bool>
    EnablePrepareForThinLTO("prepare-for-thinlto", cl::init(false), cl::Hidden,
                            cl::desc("Enable preparation for ThinLTO."));

static cl::opt<bool>
    EnablePerformThinLTO("perform-thinlto", cl::init(false), cl::Hidden,
                         cl::desc("Enable performing ThinLTO."));

cl::opt<bool> EnableHotColdSplit("hot-cold-split", cl::init(false),
    cl::ZeroOrMore, cl::desc("Enable hot-cold splitting pass"));

static cl::opt<bool> UseLoopVersioningLICM(
    "enable-loop-versioning-licm", cl::init(false), cl::Hidden,
    cl::desc("Enable the experimental Loop Versioning LICM pass"));

cl::opt<bool>
    DisablePreInliner("disable-preinline", cl::init(false), cl::Hidden,
                      cl::desc("Disable pre-instrumentation inliner"));

cl::opt<int> PreInlineThreshold(
    "preinline-threshold", cl::Hidden, cl::init(75), cl::ZeroOrMore,
    cl::desc("Control the amount of inlining in pre-instrumentation inliner "
             "(default = 75)"));

cl::opt<bool>
    EnableGVNHoist("enable-gvn-hoist", cl::init(false), cl::ZeroOrMore,
                   cl::desc("Enable the GVN hoisting pass (default = off)"));

static cl::opt<bool>
    DisableLibCallsShrinkWrap("disable-libcalls-shrinkwrap", cl::init(false),
                              cl::Hidden,
                              cl::desc("Disable shrink-wrap library calls"));

static cl::opt<bool> EnableSimpleLoopUnswitch(
    "enable-simple-loop-unswitch", cl::init(false), cl::Hidden,
    cl::desc("Enable the simple loop unswitch pass. Also enables independent "
             "cleanup passes integrated into the loop pass manager pipeline."));

cl::opt<bool>
    EnableGVNSink("enable-gvn-sink", cl::init(false), cl::ZeroOrMore,
                  cl::desc("Enable the GVN sinking pass (default = off)"));

// This option is used in simplifying testing SampleFDO optimizations for
// profile loading.
cl::opt<bool>
    EnableCHR("enable-chr", cl::init(true), cl::Hidden,
              cl::desc("Enable control height reduction optimization (CHR)"));

cl::opt<bool> FlattenedProfileUsed(
    "flattened-profile-used", cl::init(false), cl::Hidden,
    cl::desc("Indicate the sample profile being used is flattened, i.e., "
             "no inline hierachy exists in the profile. "));

cl::opt<bool> EnableOrderFileInstrumentation(
    "enable-order-file-instrumentation", cl::init(false), cl::Hidden,
    cl::desc("Enable order file instrumentation (default = off)"));

cl::opt<bool> EnableMatrix(
    "enable-matrix", cl::init(false), cl::Hidden,
    cl::desc("Enable lowering of the matrix intrinsics"));

cl::opt<bool> EnableConstraintElimination(
    "enable-constraint-elimination", cl::init(false), cl::Hidden,
    cl::desc(
        "Enable pass to eliminate conditions based on linear constraints."));

cl::opt<AttributorRunOption> AttributorRun(
    "attributor-enable", cl::Hidden, cl::init(AttributorRunOption::NONE),
    cl::desc("Enable the attributor inter-procedural deduction pass."),
    cl::values(clEnumValN(AttributorRunOption::ALL, "all",
                          "enable all attributor runs"),
               clEnumValN(AttributorRunOption::MODULE, "module",
                          "enable module-wide attributor runs"),
               clEnumValN(AttributorRunOption::CGSCC, "cgscc",
                          "enable call graph SCC attributor runs"),
               clEnumValN(AttributorRunOption::NONE, "none",
                          "disable attributor runs")));

extern cl::opt<bool> EnableKnowledgeRetention;

PassManagerBuilder::PassManagerBuilder() {
    OptLevel = 2;
    SizeLevel = 0;
    LibraryInfo = nullptr;
    Inliner = nullptr;
    DisableUnrollLoops = false;
    SLPVectorize = false;
    LoopVectorize = true;
    LoopsInterleaved = true;
    RerollLoops = RunLoopRerolling;
    NewGVN = RunNewGVN;
    LicmMssaOptCap = SetLicmMssaOptCap;
    LicmMssaNoAccForPromotionCap = SetLicmMssaNoAccForPromotionCap;
    DisableGVNLoadPRE = false;
    ForgetAllSCEVInLoopUnroll = ForgetSCEVInLoopUnroll;
    VerifyInput = false;
    VerifyOutput = false;
    MergeFunctions = false;
    PrepareForLTO = false;
    EnablePGOInstrGen = false;
    EnablePGOCSInstrGen = false;
    EnablePGOCSInstrUse = false;
    PGOInstrGen = "";
    PGOInstrUse = "";
    PGOSampleUse = "";
    PrepareForThinLTO = EnablePrepareForThinLTO;
    PerformThinLTO = EnablePerformThinLTO;
    DivergentTarget = false;
    CallGraphProfile = true;
}

PassManagerBuilder::~PassManagerBuilder() {
  delete LibraryInfo;
  delete Inliner;
}

/// Set of global extensions, automatically added as part of the standard set.
static ManagedStatic<
    SmallVector<std::tuple<PassManagerBuilder::ExtensionPointTy,
                           PassManagerBuilder::ExtensionFn,
                           PassManagerBuilder::GlobalExtensionID>,
                8>>
    GlobalExtensions;
static PassManagerBuilder::GlobalExtensionID GlobalExtensionsCounter;

/// Check if GlobalExtensions is constructed and not empty.
/// Since GlobalExtensions is a managed static, calling 'empty()' will trigger
/// the construction of the object.
static bool GlobalExtensionsNotEmpty() {
  return GlobalExtensions.isConstructed() && !GlobalExtensions->empty();
}

PassManagerBuilder::GlobalExtensionID
PassManagerBuilder::addGlobalExtension(PassManagerBuilder::ExtensionPointTy Ty,
                                       PassManagerBuilder::ExtensionFn Fn) {
  auto ExtensionID = GlobalExtensionsCounter++;
  GlobalExtensions->push_back(std::make_tuple(Ty, std::move(Fn), ExtensionID));
  return ExtensionID;
}

void PassManagerBuilder::removeGlobalExtension(
    PassManagerBuilder::GlobalExtensionID ExtensionID) {
  // RegisterStandardPasses may try to call this function after GlobalExtensions
  // has already been destroyed; doing so should not generate an error.
  if (!GlobalExtensions.isConstructed())
    return;

  auto GlobalExtension =
      llvm::find_if(*GlobalExtensions, [ExtensionID](const auto &elem) {
        return std::get<2>(elem) == ExtensionID;
      });
  assert(GlobalExtension != GlobalExtensions->end() &&
         "The extension ID to be removed should always be valid.");

  GlobalExtensions->erase(GlobalExtension);
}

void PassManagerBuilder::addExtension(ExtensionPointTy Ty, ExtensionFn Fn) {
  Extensions.push_back(std::make_pair(Ty, std::move(Fn)));
}

void PassManagerBuilder::addExtensionsToPM(ExtensionPointTy ETy,
                                           legacy::PassManagerBase &PM) const {
  if (GlobalExtensionsNotEmpty()) {
    for (auto &Ext : *GlobalExtensions) {
      if (std::get<0>(Ext) == ETy)
        std::get<1>(Ext)(*this, PM);
    }
  }
  for (unsigned i = 0, e = Extensions.size(); i != e; ++i)
    if (Extensions[i].first == ETy)
      Extensions[i].second(*this, PM);
}

void PassManagerBuilder::addInitialAliasAnalysisPasses(
    legacy::PassManagerBase &PM) const {
  switch (UseCFLAA) {
  case CFLAAType::Steensgaard:
    PM.add(createCFLSteensAAWrapperPass());
    break;
  case CFLAAType::Andersen:
    PM.add(createCFLAndersAAWrapperPass());
    break;
  case CFLAAType::Both:
    PM.add(createCFLSteensAAWrapperPass());
    PM.add(createCFLAndersAAWrapperPass());
    break;
  default:
    break;
  }

  // Add TypeBasedAliasAnalysis before BasicAliasAnalysis so that
  // BasicAliasAnalysis wins if they disagree. This is intended to help
  // support "obvious" type-punning idioms.
  PM.add(createTypeBasedAAWrapperPass());
  PM.add(createScopedNoAliasAAWrapperPass());
}

void PassManagerBuilder::populateFunctionPassManager(
    legacy::FunctionPassManager &FPM) {
  addExtensionsToPM(EP_EarlyAsPossible, FPM);
  FPM.add(createEntryExitInstrumenterPass());

  // Add LibraryInfo if we have some.
  if (LibraryInfo)
    FPM.add(new TargetLibraryInfoWrapperPass(*LibraryInfo));

  // The backends do not handle matrix intrinsics currently.
  // Make sure they are also lowered in O0.
  // FIXME: A lightweight version of the pass should run in the backend
  //        pipeline on demand.
  if (EnableMatrix && OptLevel == 0)
    FPM.add(createLowerMatrixIntrinsicsMinimalPass());

  if (OptLevel == 0) return;

  addInitialAliasAnalysisPasses(FPM);

  FPM.add(createCFGSimplificationPass());
  FPM.add(createSROAPass());
  FPM.add(createEarlyCSEPass());
  FPM.add(createLowerExpectIntrinsicPass());
}

// Do PGO instrumentation generation or use pass as the option specified.
void PassManagerBuilder::addPGOInstrPasses(legacy::PassManagerBase &MPM,
                                           bool IsCS = false) {
  if (IsCS) {
    if (!EnablePGOCSInstrGen && !EnablePGOCSInstrUse)
      return;
  } else if (!EnablePGOInstrGen && PGOInstrUse.empty() && PGOSampleUse.empty())
    return;

  // Perform the preinline and cleanup passes for O1 and above.
  // And avoid doing them if optimizing for size.
  // We will not do this inline for context sensitive PGO (when IsCS is true).
  if (OptLevel > 0 && SizeLevel == 0 && !DisablePreInliner &&
      PGOSampleUse.empty() && !IsCS) {
    // Create preinline pass. We construct an InlineParams object and specify
    // the threshold here to avoid the command line options of the regular
    // inliner to influence pre-inlining. The only fields of InlineParams we
    // care about are DefaultThreshold and HintThreshold.
    InlineParams IP;
    IP.DefaultThreshold = PreInlineThreshold;
    // FIXME: The hint threshold has the same value used by the regular inliner.
    // This should probably be lowered after performance testing.
    IP.HintThreshold = 325;

    MPM.add(createFunctionInliningPass(IP));
    MPM.add(createSROAPass());
    MPM.add(createEarlyCSEPass());             // Catch trivial redundancies
    MPM.add(createCFGSimplificationPass());    // Merge & remove BBs
    MPM.add(createInstructionCombiningPass()); // Combine silly seq's
    addExtensionsToPM(EP_Peephole, MPM);
  }
  if ((EnablePGOInstrGen && !IsCS) || (EnablePGOCSInstrGen && IsCS)) {
    MPM.add(createPGOInstrumentationGenLegacyPass(IsCS));
    // Add the profile lowering pass.
    InstrProfOptions Options;
    if (!PGOInstrGen.empty())
      Options.InstrProfileOutput = PGOInstrGen;
    Options.DoCounterPromotion = true;
    Options.UseBFIInPromotion = IsCS;
    MPM.add(createLoopRotatePass());
    MPM.add(createInstrProfilingLegacyPass(Options, IsCS));
  }
  if (!PGOInstrUse.empty())
    MPM.add(createPGOInstrumentationUseLegacyPass(PGOInstrUse, IsCS));
  // Indirect call promotion that promotes intra-module targets only.
  // For ThinLTO this is done earlier due to interactions with globalopt
  // for imported functions. We don't run this at -O0.
  if (OptLevel > 0 && !IsCS)
    MPM.add(
        createPGOIndirectCallPromotionLegacyPass(false, !PGOSampleUse.empty()));
}
void PassManagerBuilder::addFunctionSimplificationPasses(
    legacy::PassManagerBase &MPM) {
  // Start of function pass.
  // Break up aggregate allocas, using SSAUpdater.
  assert(OptLevel >= 1 && "Calling function optimizer with no optimization level!");
  MPM.add(createSROAPass());
  MPM.add(createEarlyCSEPass(true /* Enable mem-ssa. */)); // Catch trivial redundancies
  if (EnableKnowledgeRetention)
    MPM.add(createAssumeSimplifyPass());

  if (OptLevel > 1) {
    if (EnableGVNHoist)
      MPM.add(createGVNHoistPass());
    if (EnableGVNSink) {
      MPM.add(createGVNSinkPass());
      MPM.add(createCFGSimplificationPass());
    }
  }

  if (EnableConstraintElimination)
    MPM.add(createConstraintEliminationPass());

  if (OptLevel > 1) {
    // Speculative execution if the target has divergent branches; otherwise nop.
    MPM.add(createSpeculativeExecutionIfHasBranchDivergencePass());

    MPM.add(createJumpThreadingPass());         // Thread jumps.
    MPM.add(createCorrelatedValuePropagationPass()); // Propagate conditionals
  }
  MPM.add(createCFGSimplificationPass());     // Merge & remove BBs
  // Combine silly seq's
  if (OptLevel > 2)
    MPM.add(createAggressiveInstCombinerPass());
  MPM.add(createInstructionCombiningPass());
  if (SizeLevel == 0 && !DisableLibCallsShrinkWrap)
    MPM.add(createLibCallsShrinkWrapPass());
  addExtensionsToPM(EP_Peephole, MPM);

  // Optimize memory intrinsic calls based on the profiled size information.
  if (SizeLevel == 0)
    MPM.add(createPGOMemOPSizeOptLegacyPass());

  // TODO: Investigate the cost/benefit of tail call elimination on debugging.
  if (OptLevel > 1)
    MPM.add(createTailCallEliminationPass()); // Eliminate tail calls
  MPM.add(createCFGSimplificationPass());      // Merge & remove BBs
  MPM.add(createReassociatePass());           // Reassociate expressions

  // Begin the loop pass pipeline.
  if (EnableSimpleLoopUnswitch) {
    // The simple loop unswitch pass relies on separate cleanup passes. Schedule
    // them first so when we re-process a loop they run before other loop
    // passes.
    MPM.add(createLoopInstSimplifyPass());
    MPM.add(createLoopSimplifyCFGPass());
  }
  // Rotate Loop - disable header duplication at -Oz
  MPM.add(createLoopRotatePass(SizeLevel == 2 ? 0 : -1));
  // TODO: Investigate promotion cap for O1.
  MPM.add(createLICMPass(LicmMssaOptCap, LicmMssaNoAccForPromotionCap));
  if (EnableSimpleLoopUnswitch)
    MPM.add(createSimpleLoopUnswitchLegacyPass());
  else
    MPM.add(createLoopUnswitchPass(SizeLevel || OptLevel < 3, DivergentTarget));
  // FIXME: We break the loop pass pipeline here in order to do full
  // simplify-cfg. Eventually loop-simplifycfg should be enhanced to replace the
  // need for this.
  MPM.add(createCFGSimplificationPass());
  MPM.add(createInstructionCombiningPass());
  // We resume loop passes creating a second loop pipeline here.
  if (EnableLoopFlatten) {
    MPM.add(createLoopFlattenPass()); // Flatten loops
    MPM.add(createLoopSimplifyCFGPass());
  }
  // TODO: this pass hurts performance due to promotions of induction variables
  // from 32-bit value to 64-bit values. I assume it's because SPIR is a virtual
  // target with unlimited # of registers and pass doesn't take into account
  // that on real HW this promotion is not beneficial.
  if (!SYCLOptimizationMode)
    MPM.add(createIndVarSimplifyPass());      // Canonicalize indvars
  MPM.add(createLoopIdiomPass());             // Recognize idioms like memset.
  addExtensionsToPM(EP_LateLoopOptimizations, MPM);
  MPM.add(createLoopDeletionPass());          // Delete dead loops

  if (EnableLoopInterchange)
    MPM.add(createLoopInterchangePass()); // Interchange loops

  // Unroll small loops
  MPM.add(createSimpleLoopUnrollPass(OptLevel, DisableUnrollLoops,
                                     ForgetAllSCEVInLoopUnroll));
  addExtensionsToPM(EP_LoopOptimizerEnd, MPM);
  // This ends the loop pass pipelines.

  // Break up allocas that may now be splittable after loop unrolling.
  MPM.add(createSROAPass());

  if (OptLevel > 1) {
    MPM.add(createMergedLoadStoreMotionPass()); // Merge ld/st in diamonds
    MPM.add(NewGVN ? createNewGVNPass()
                   : createGVNPass(DisableGVNLoadPRE)); // Remove redundancies
  }
  MPM.add(createMemCpyOptPass());             // Remove memcpy / form memset
  MPM.add(createSCCPPass());                  // Constant prop with SCCP

  // Delete dead bit computations (instcombine runs after to fold away the dead
  // computations, and then ADCE will run later to exploit any new DCE
  // opportunities that creates).
  MPM.add(createBitTrackingDCEPass());        // Delete dead bit computations

  // Run instcombine after redundancy elimination to exploit opportunities
  // opened up by them.
  MPM.add(createInstructionCombiningPass());
  addExtensionsToPM(EP_Peephole, MPM);
  if (OptLevel > 1) {
    MPM.add(createJumpThreadingPass());         // Thread jumps
    MPM.add(createCorrelatedValuePropagationPass());
  }
  MPM.add(createAggressiveDCEPass()); // Delete dead instructions

  // TODO: Investigate if this is too expensive at O1.
  if (OptLevel > 1) {
    MPM.add(createDeadStoreEliminationPass());  // Delete dead stores
    MPM.add(createLICMPass(LicmMssaOptCap, LicmMssaNoAccForPromotionCap));
  }

  addExtensionsToPM(EP_ScalarOptimizerLate, MPM);

  if (RerollLoops)
    MPM.add(createLoopRerollPass());

  MPM.add(createCFGSimplificationPass()); // Merge & remove BBs
  // Clean up after everything.
  MPM.add(createInstructionCombiningPass());
  addExtensionsToPM(EP_Peephole, MPM);

  if (EnableCHR && OptLevel >= 3 &&
      (!PGOInstrUse.empty() || !PGOSampleUse.empty() || EnablePGOCSInstrGen))
    MPM.add(createControlHeightReductionLegacyPass());
}

void PassManagerBuilder::populateModulePassManager(
    legacy::PassManagerBase &MPM) {
  // Whether this is a default or *LTO pre-link pipeline. The FullLTO post-link
  // is handled separately, so just check this is not the ThinLTO post-link.
  bool DefaultOrPreLinkPipeline = !PerformThinLTO;

  MPM.add(createAnnotation2MetadataLegacyPass());

  if (!PGOSampleUse.empty()) {
    MPM.add(createPruneEHPass());
    // In ThinLTO mode, when flattened profile is used, all the available
    // profile information will be annotated in PreLink phase so there is
    // no need to load the profile again in PostLink.
    if (!(FlattenedProfileUsed && PerformThinLTO))
      MPM.add(createSampleProfileLoaderPass(PGOSampleUse));
  }

  // Allow forcing function attributes as a debugging and tuning aid.
  MPM.add(createForceFunctionAttrsLegacyPass());

  // If all optimizations are disabled, just run the always-inline pass and,
  // if enabled, the function merging pass.
  if (OptLevel == 0) {
    addPGOInstrPasses(MPM);
    if (Inliner) {
      MPM.add(Inliner);
      Inliner = nullptr;
    }

    // FIXME: The BarrierNoopPass is a HACK! The inliner pass above implicitly
    // creates a CGSCC pass manager, but we don't want to add extensions into
    // that pass manager. To prevent this we insert a no-op module pass to reset
    // the pass manager to get the same behavior as EP_OptimizerLast in non-O0
    // builds. The function merging pass is
    if (MergeFunctions)
      MPM.add(createMergeFunctionsPass());
    else if (GlobalExtensionsNotEmpty() || !Extensions.empty())
      MPM.add(createBarrierNoopPass());

    if (PerformThinLTO) {
      MPM.add(createLowerTypeTestsPass(nullptr, nullptr, true));
      // Drop available_externally and unreferenced globals. This is necessary
      // with ThinLTO in order to avoid leaving undefined references to dead
      // globals in the object file.
      MPM.add(createEliminateAvailableExternallyPass());
      MPM.add(createGlobalDCEPass());
    }

    addExtensionsToPM(EP_EnabledOnOptLevel0, MPM);

    if (PrepareForLTO || PrepareForThinLTO) {
      MPM.add(createCanonicalizeAliasesPass());
      // Rename anon globals to be able to export them in the summary.
      // This has to be done after we add the extensions to the pass manager
      // as there could be passes (e.g. Adddress sanitizer) which introduce
      // new unnamed globals.
      MPM.add(createNameAnonGlobalPass());
    }
    return;
  }

  // Add LibraryInfo if we have some.
  if (LibraryInfo)
    MPM.add(new TargetLibraryInfoWrapperPass(*LibraryInfo));

  addInitialAliasAnalysisPasses(MPM);

  // For ThinLTO there are two passes of indirect call promotion. The
  // first is during the compile phase when PerformThinLTO=false and
  // intra-module indirect call targets are promoted. The second is during
  // the ThinLTO backend when PerformThinLTO=true, when we promote imported
  // inter-module indirect calls. For that we perform indirect call promotion
  // earlier in the pass pipeline, here before globalopt. Otherwise imported
  // available_externally functions look unreferenced and are removed.
  if (PerformThinLTO) {
    MPM.add(createPGOIndirectCallPromotionLegacyPass(/*InLTO = */ true,
                                                     !PGOSampleUse.empty()));
    MPM.add(createLowerTypeTestsPass(nullptr, nullptr, true));
  }

  // For SamplePGO in ThinLTO compile phase, we do not want to unroll loops
  // as it will change the CFG too much to make the 2nd profile annotation
  // in backend more difficult.
  bool PrepareForThinLTOUsingPGOSampleProfile =
      PrepareForThinLTO && !PGOSampleUse.empty();
  if (PrepareForThinLTOUsingPGOSampleProfile)
    DisableUnrollLoops = true;

  // Infer attributes about declarations if possible.
  MPM.add(createInferFunctionAttrsLegacyPass());

  // Infer attributes on declarations, call sites, arguments, etc.
  if (AttributorRun & AttributorRunOption::MODULE)
    MPM.add(createAttributorLegacyPass());

  addExtensionsToPM(EP_ModuleOptimizerEarly, MPM);

  if (OptLevel > 2)
    MPM.add(createCallSiteSplittingPass());

  MPM.add(createIPSCCPPass());          // IP SCCP
  MPM.add(createCalledValuePropagationPass());

  MPM.add(createGlobalOptimizerPass()); // Optimize out global vars
  // Promote any localized global vars.
  MPM.add(createPromoteMemoryToRegisterPass());

  MPM.add(createDeadArgEliminationPass()); // Dead argument elimination

  MPM.add(createInstructionCombiningPass()); // Clean up after IPCP & DAE
  addExtensionsToPM(EP_Peephole, MPM);
  MPM.add(createCFGSimplificationPass()); // Clean up after IPCP & DAE

  // For SamplePGO in ThinLTO compile phase, we do not want to do indirect
  // call promotion as it will change the CFG too much to make the 2nd
  // profile annotation in backend more difficult.
  // PGO instrumentation is added during the compile phase for ThinLTO, do
  // not run it a second time
  if (DefaultOrPreLinkPipeline && !PrepareForThinLTOUsingPGOSampleProfile)
    addPGOInstrPasses(MPM);

  // Create profile COMDAT variables. Lld linker wants to see all variables
  // before the LTO/ThinLTO link since it needs to resolve symbols/comdats.
  if (!PerformThinLTO && EnablePGOCSInstrGen)
    MPM.add(createPGOInstrumentationGenCreateVarLegacyPass(PGOInstrGen));

  // We add a module alias analysis pass here. In part due to bugs in the
  // analysis infrastructure this "works" in that the analysis stays alive
  // for the entire SCC pass run below.
  MPM.add(createGlobalsAAWrapperPass());

  // Start of CallGraph SCC passes.
  MPM.add(createPruneEHPass()); // Remove dead EH info
  bool RunInliner = false;
  if (Inliner) {
    MPM.add(Inliner);
    Inliner = nullptr;
    RunInliner = true;
  }

  // Infer attributes on declarations, call sites, arguments, etc. for an SCC.
  if (AttributorRun & AttributorRunOption::CGSCC)
    MPM.add(createAttributorCGSCCLegacyPass());

  // Try to perform OpenMP specific optimizations. This is a (quick!) no-op if
  // there are no OpenMP runtime calls present in the module.
  if (OptLevel > 1)
    MPM.add(createOpenMPOptLegacyPass());

  MPM.add(createPostOrderFunctionAttrsLegacyPass());
  if (OptLevel > 2)
    MPM.add(createArgumentPromotionPass()); // Scalarize uninlined fn args

  addExtensionsToPM(EP_CGSCCOptimizerLate, MPM);
  addFunctionSimplificationPasses(MPM);

  // FIXME: This is a HACK! The inliner pass above implicitly creates a CGSCC
  // pass manager that we are specifically trying to avoid. To prevent this
  // we must insert a no-op module pass to reset the pass manager.
  MPM.add(createBarrierNoopPass());

  if (RunPartialInlining)
    MPM.add(createPartialInliningPass());

  if (OptLevel > 1 && !PrepareForLTO && !PrepareForThinLTO)
    // Remove avail extern fns and globals definitions if we aren't
    // compiling an object file for later LTO. For LTO we want to preserve
    // these so they are eligible for inlining at link-time. Note if they
    // are unreferenced they will be removed by GlobalDCE later, so
    // this only impacts referenced available externally globals.
    // Eventually they will be suppressed during codegen, but eliminating
    // here enables more opportunity for GlobalDCE as it may make
    // globals referenced by available external functions dead
    // and saves running remaining passes on the eliminated functions.
    MPM.add(createEliminateAvailableExternallyPass());

  // CSFDO instrumentation and use pass. Don't invoke this for Prepare pass
  // for LTO and ThinLTO -- The actual pass will be called after all inlines
  // are performed.
  // Need to do this after COMDAT variables have been eliminated,
  // (i.e. after EliminateAvailableExternallyPass).
  if (!(PrepareForLTO || PrepareForThinLTO))
    addPGOInstrPasses(MPM, /* IsCS */ true);

  if (EnableOrderFileInstrumentation)
    MPM.add(createInstrOrderFilePass());

  MPM.add(createReversePostOrderFunctionAttrsPass());

  // The inliner performs some kind of dead code elimination as it goes,
  // but there are cases that are not really caught by it. We might
  // at some point consider teaching the inliner about them, but it
  // is OK for now to run GlobalOpt + GlobalDCE in tandem as their
  // benefits generally outweight the cost, making the whole pipeline
  // faster.
  if (RunInliner) {
    MPM.add(createGlobalOptimizerPass());
    MPM.add(createGlobalDCEPass());
  }

  // If we are planning to perform ThinLTO later, let's not bloat the code with
  // unrolling/vectorization/... now. We'll first run the inliner + CGSCC passes
  // during ThinLTO and perform the rest of the optimizations afterward.
  if (PrepareForThinLTO) {
    // Ensure we perform any last passes, but do so before renaming anonymous
    // globals in case the passes add any.
    addExtensionsToPM(EP_OptimizerLast, MPM);
    MPM.add(createCanonicalizeAliasesPass());
    // Rename anon globals to be able to export them in the summary.
    MPM.add(createNameAnonGlobalPass());
    return;
  }

  if (PerformThinLTO)
    // Optimize globals now when performing ThinLTO, this enables more
    // optimizations later.
    MPM.add(createGlobalOptimizerPass());

  // Scheduling LoopVersioningLICM when inlining is over, because after that
  // we may see more accurate aliasing. Reason to run this late is that too
  // early versioning may prevent further inlining due to increase of code
  // size. By placing it just after inlining other optimizations which runs
  // later might get benefit of no-alias assumption in clone loop.
  if (UseLoopVersioningLICM) {
    MPM.add(createLoopVersioningLICMPass());    // Do LoopVersioningLICM
    MPM.add(createLICMPass(LicmMssaOptCap, LicmMssaNoAccForPromotionCap));
  }

  // We add a fresh GlobalsModRef run at this point. This is particularly
  // useful as the above will have inlined, DCE'ed, and function-attr
  // propagated everything. We should at this point have a reasonably minimal
  // and richly annotated call graph. By computing aliasing and mod/ref
  // information for all local globals here, the late loop passes and notably
  // the vectorizer will be able to use them to help recognize vectorizable
  // memory operations.
  //
  // Note that this relies on a bug in the pass manager which preserves
  // a module analysis into a function pass pipeline (and throughout it) so
  // long as the first function pass doesn't invalidate the module analysis.
  // Thus both Float2Int and LoopRotate have to preserve AliasAnalysis for
  // this to work. Fortunately, it is trivial to preserve AliasAnalysis
  // (doing nothing preserves it as it is required to be conservatively
  // correct in the face of IR changes).
  MPM.add(createGlobalsAAWrapperPass());

  MPM.add(createFloat2IntPass());
  MPM.add(createLowerConstantIntrinsicsPass());

  if (EnableMatrix) {
    MPM.add(createLowerMatrixIntrinsicsPass());
    // CSE the pointer arithmetic of the column vectors.  This allows alias
    // analysis to establish no-aliasing between loads and stores of different
    // columns of the same matrix.
    MPM.add(createEarlyCSEPass(false));
  }

  addExtensionsToPM(EP_VectorizerStart, MPM);

  // Re-rotate loops in all our loop nests. These may have fallout out of
  // rotated form due to GVN or other transformations, and the vectorizer relies
  // on the rotated form. Disable header duplication at -Oz.
  MPM.add(createLoopRotatePass(SizeLevel == 2 ? 0 : -1));

  // Distribute loops to allow partial vectorization.  I.e. isolate dependences
  // into separate loop that would otherwise inhibit vectorization.  This is
  // currently only performed for loops marked with the metadata
  // llvm.loop.distribute=true or when -enable-loop-distribute is specified.
  MPM.add(createLoopDistributePass());

  MPM.add(createLoopVectorizePass(!LoopsInterleaved, !LoopVectorize));

  // Eliminate loads by forwarding stores from the previous iteration to loads
  // of the current iteration.
  MPM.add(createLoopLoadEliminationPass());

  // FIXME: Because of #pragma vectorize enable, the passes below are always
  // inserted in the pipeline, even when the vectorizer doesn't run (ex. when
  // on -O1 and no #pragma is found). Would be good to have these two passes
  // as function calls, so that we can only pass them when the vectorizer
  // changed the code.
  MPM.add(createInstructionCombiningPass());
  if (OptLevel > 1 && ExtraVectorizerPasses) {
    // At higher optimization levels, try to clean up any runtime overlap and
    // alignment checks inserted by the vectorizer. We want to track correllated
    // runtime checks for two inner loops in the same outer loop, fold any
    // common computations, hoist loop-invariant aspects out of any outer loop,
    // and unswitch the runtime checks if possible. Once hoisted, we may have
    // dead (or speculatable) control flows or more combining opportunities.
    MPM.add(createEarlyCSEPass());
    MPM.add(createCorrelatedValuePropagationPass());
    MPM.add(createInstructionCombiningPass());
    MPM.add(createLICMPass(LicmMssaOptCap, LicmMssaNoAccForPromotionCap));
    MPM.add(createLoopUnswitchPass(SizeLevel || OptLevel < 3, DivergentTarget));
    MPM.add(createCFGSimplificationPass());
    MPM.add(createInstructionCombiningPass());
  }

  // Cleanup after loop vectorization, etc. Simplification passes like CVP and
  // GVN, loop transforms, and others have already run, so it's now better to
  // convert to more optimized IR using more aggressive simplify CFG options.
  // The extra sinking transform can create larger basic blocks, so do this
  // before SLP vectorization.
  // FIXME: study whether hoisting and/or sinking of common instructions should
  //        be delayed until after SLP vectorizer.
  MPM.add(createCFGSimplificationPass(SimplifyCFGOptions()
                                          .forwardSwitchCondToPhi(true)
                                          .convertSwitchToLookupTable(true)
                                          .needCanonicalLoops(false)
                                          .hoistCommonInsts(true)
                                          .sinkCommonInsts(true)));

  if (SLPVectorize) {
    MPM.add(createSLPVectorizerPass()); // Vectorize parallel scalar chains.
    if (OptLevel > 1 && ExtraVectorizerPasses) {
      MPM.add(createEarlyCSEPass());
    }
  }

  // Enhance/cleanup vector code.
  MPM.add(createVectorCombinePass());

  addExtensionsToPM(EP_Peephole, MPM);
  MPM.add(createInstructionCombiningPass());

  if (EnableUnrollAndJam && !DisableUnrollLoops) {
    // Unroll and Jam. We do this before unroll but need to be in a separate
    // loop pass manager in order for the outer loop to be processed by
    // unroll and jam before the inner loop is unrolled.
    MPM.add(createLoopUnrollAndJamPass(OptLevel));
  }

  // Unroll small loops
  MPM.add(createLoopUnrollPass(OptLevel, DisableUnrollLoops,
                               ForgetAllSCEVInLoopUnroll));

  if (!DisableUnrollLoops) {
    // LoopUnroll may generate some redundency to cleanup.
    MPM.add(createInstructionCombiningPass());

    // Runtime unrolling will introduce runtime check in loop prologue. If the
    // unrolled loop is a inner loop, then the prologue will be inside the
    // outer loop. LICM pass can help to promote the runtime check out if the
    // checked value is loop invariant.
    MPM.add(createLICMPass(LicmMssaOptCap, LicmMssaNoAccForPromotionCap));
  }

  MPM.add(createWarnMissedTransformationsPass());

  // After vectorization and unrolling, assume intrinsics may tell us more
  // about pointer alignments.
  MPM.add(createAlignmentFromAssumptionsPass());

  // FIXME: We shouldn't bother with this anymore.
  MPM.add(createStripDeadPrototypesPass()); // Get rid of dead prototypes

  // GlobalOpt already deletes dead functions and globals, at -O2 try a
  // late pass of GlobalDCE.  It is capable of deleting dead cycles.
  if (OptLevel > 1) {
    MPM.add(createGlobalDCEPass());         // Remove dead fns and globals.
    MPM.add(createConstantMergePass());     // Merge dup global constants
  }

  // See comment in the new PM for justification of scheduling splitting at
  // this stage (\ref buildModuleSimplificationPipeline).
  if (EnableHotColdSplit && !(PrepareForLTO || PrepareForThinLTO))
    MPM.add(createHotColdSplittingPass());

  if (MergeFunctions)
    MPM.add(createMergeFunctionsPass());

  // Add Module flag "CG Profile" based on Branch Frequency Information.
  if (CallGraphProfile)
    MPM.add(createCGProfileLegacyPass());

  // LoopSink pass sinks instructions hoisted by LICM, which serves as a
  // canonicalization pass that enables other optimizations. As a result,
  // LoopSink pass needs to be a very late IR pass to avoid undoing LICM
  // result too early.
  MPM.add(createLoopSinkPass());
  // Get rid of LCSSA nodes.
  MPM.add(createInstSimplifyLegacyPass());

  // This hoists/decomposes div/rem ops. It should run after other sink/hoist
  // passes to avoid re-sinking, but before SimplifyCFG because it can allow
  // flattening of blocks.
  MPM.add(createDivRemPairsPass());

  // LoopSink (and other loop passes since the last simplifyCFG) might have
  // resulted in single-entry-single-exit or empty blocks. Clean up the CFG.
  MPM.add(createCFGSimplificationPass());

  addExtensionsToPM(EP_OptimizerLast, MPM);

  if (PrepareForLTO) {
    MPM.add(createCanonicalizeAliasesPass());
    // Rename anon globals to be able to handle them in the summary
    MPM.add(createNameAnonGlobalPass());
  }

  MPM.add(createAnnotationRemarksLegacyPass());
}

void PassManagerBuilder::addLTOOptimizationPasses(legacy::PassManagerBase &PM) {
  // Load sample profile before running the LTO optimization pipeline.
  if (!PGOSampleUse.empty()) {
    PM.add(createPruneEHPass());
    PM.add(createSampleProfileLoaderPass(PGOSampleUse));
  }

  // Remove unused virtual tables to improve the quality of code generated by
  // whole-program devirtualization and bitset lowering.
  PM.add(createGlobalDCEPass());

  // Provide AliasAnalysis services for optimizations.
  addInitialAliasAnalysisPasses(PM);

  // Allow forcing function attributes as a debugging and tuning aid.
  PM.add(createForceFunctionAttrsLegacyPass());

  // Infer attributes about declarations if possible.
  PM.add(createInferFunctionAttrsLegacyPass());

  if (OptLevel > 1) {
    // Split call-site with more constrained arguments.
    PM.add(createCallSiteSplittingPass());

    // Indirect call promotion. This should promote all the targets that are
    // left by the earlier promotion pass that promotes intra-module targets.
    // This two-step promotion is to save the compile time. For LTO, it should
    // produce the same result as if we only do promotion here.
    PM.add(
        createPGOIndirectCallPromotionLegacyPass(true, !PGOSampleUse.empty()));

    // Propagate constants at call sites into the functions they call.  This
    // opens opportunities for globalopt (and inlining) by substituting function
    // pointers passed as arguments to direct uses of functions.
    PM.add(createIPSCCPPass());

    // Attach metadata to indirect call sites indicating the set of functions
    // they may target at run-time. This should follow IPSCCP.
    PM.add(createCalledValuePropagationPass());

    // Infer attributes on declarations, call sites, arguments, etc.
    if (AttributorRun & AttributorRunOption::MODULE)
      PM.add(createAttributorLegacyPass());
  }

  // Infer attributes about definitions. The readnone attribute in particular is
  // required for virtual constant propagation.
  PM.add(createPostOrderFunctionAttrsLegacyPass());
  PM.add(createReversePostOrderFunctionAttrsPass());

  // Split globals using inrange annotations on GEP indices. This can help
  // improve the quality of generated code when virtual constant propagation or
  // control flow integrity are enabled.
  PM.add(createGlobalSplitPass());

  // Apply whole-program devirtualization and virtual constant propagation.
  PM.add(createWholeProgramDevirtPass(ExportSummary, nullptr));

  // That's all we need at opt level 1.
  if (OptLevel == 1)
    return;

  // Now that we internalized some globals, see if we can hack on them!
  PM.add(createGlobalOptimizerPass());
  // Promote any localized global vars.
  PM.add(createPromoteMemoryToRegisterPass());

  // Linking modules together can lead to duplicated global constants, only
  // keep one copy of each constant.
  PM.add(createConstantMergePass());

  // Remove unused arguments from functions.
  PM.add(createDeadArgEliminationPass());

  // Reduce the code after globalopt and ipsccp.  Both can open up significant
  // simplification opportunities, and both can propagate functions through
  // function pointers.  When this happens, we often have to resolve varargs
  // calls, etc, so let instcombine do this.
  if (OptLevel > 2)
    PM.add(createAggressiveInstCombinerPass());
  PM.add(createInstructionCombiningPass());
  addExtensionsToPM(EP_Peephole, PM);

  // Inline small functions
  bool RunInliner = Inliner;
  if (RunInliner) {
    PM.add(Inliner);
    Inliner = nullptr;
  }

  PM.add(createPruneEHPass());   // Remove dead EH info.

  // CSFDO instrumentation and use pass.
  addPGOInstrPasses(PM, /* IsCS */ true);

  // Infer attributes on declarations, call sites, arguments, etc. for an SCC.
  if (AttributorRun & AttributorRunOption::CGSCC)
    PM.add(createAttributorCGSCCLegacyPass());

  // Try to perform OpenMP specific optimizations. This is a (quick!) no-op if
  // there are no OpenMP runtime calls present in the module.
  if (OptLevel > 1)
    PM.add(createOpenMPOptLegacyPass());

  // Optimize globals again if we ran the inliner.
  if (RunInliner)
    PM.add(createGlobalOptimizerPass());
  PM.add(createGlobalDCEPass()); // Remove dead functions.

  // If we didn't decide to inline a function, check to see if we can
  // transform it to pass arguments by value instead of by reference.
  PM.add(createArgumentPromotionPass());

  // The IPO passes may leave cruft around.  Clean up after them.
  PM.add(createInstructionCombiningPass());
  addExtensionsToPM(EP_Peephole, PM);
  PM.add(createJumpThreadingPass(/*FreezeSelectCond*/ true));

  // Break up allocas
  PM.add(createSROAPass());

  // LTO provides additional opportunities for tailcall elimination due to
  // link-time inlining, and visibility of nocapture attribute.
  if (OptLevel > 1)
    PM.add(createTailCallEliminationPass());

  // Infer attributes on declarations, call sites, arguments, etc.
  PM.add(createPostOrderFunctionAttrsLegacyPass()); // Add nocapture.
  // Run a few AA driven optimizations here and now, to cleanup the code.
  PM.add(createGlobalsAAWrapperPass()); // IP alias analysis.

  PM.add(createLICMPass(LicmMssaOptCap, LicmMssaNoAccForPromotionCap));
  PM.add(NewGVN ? createNewGVNPass()
                : createGVNPass(DisableGVNLoadPRE)); // Remove redundancies.
  PM.add(createMemCpyOptPass());            // Remove dead memcpys.

  // Nuke dead stores.
  PM.add(createDeadStoreEliminationPass());
  PM.add(createMergedLoadStoreMotionPass()); // Merge ld/st in diamonds.

  // More loops are countable; try to optimize them.
  if (EnableLoopFlatten)
    PM.add(createLoopFlattenPass());
  PM.add(createIndVarSimplifyPass());
  PM.add(createLoopDeletionPass());
  if (EnableLoopInterchange)
    PM.add(createLoopInterchangePass());

  // Unroll small loops
  PM.add(createSimpleLoopUnrollPass(OptLevel, DisableUnrollLoops,
                                    ForgetAllSCEVInLoopUnroll));
  PM.add(createLoopDistributePass());
  PM.add(createLoopVectorizePass(true, !LoopVectorize));
  // The vectorizer may have significantly shortened a loop body; unroll again.
  PM.add(createLoopUnrollPass(OptLevel, DisableUnrollLoops,
                              ForgetAllSCEVInLoopUnroll));

  PM.add(createWarnMissedTransformationsPass());

  // Now that we've optimized loops (in particular loop induction variables),
  // we may have exposed more scalar opportunities. Run parts of the scalar
  // optimizer again at this point.
  PM.add(createInstructionCombiningPass()); // Initial cleanup
  PM.add(createCFGSimplificationPass()); // if-convert
  PM.add(createSCCPPass()); // Propagate exposed constants
  PM.add(createInstructionCombiningPass()); // Clean up again
  PM.add(createBitTrackingDCEPass());

  // More scalar chains could be vectorized due to more alias information
  if (SLPVectorize)
    PM.add(createSLPVectorizerPass()); // Vectorize parallel scalar chains.

  PM.add(createVectorCombinePass()); // Clean up partial vectorization.

  // After vectorization, assume intrinsics may tell us more about pointer
  // alignments.
  PM.add(createAlignmentFromAssumptionsPass());

  // Cleanup and simplify the code after the scalar optimizations.
  PM.add(createInstructionCombiningPass());
  addExtensionsToPM(EP_Peephole, PM);

  PM.add(createJumpThreadingPass(/*FreezeSelectCond*/ true));
}

void PassManagerBuilder::addLateLTOOptimizationPasses(
    legacy::PassManagerBase &PM) {
  // See comment in the new PM for justification of scheduling splitting at
  // this stage (\ref buildLTODefaultPipeline).
  if (EnableHotColdSplit)
    PM.add(createHotColdSplittingPass());

  // Delete basic blocks, which optimization passes may have killed.
  PM.add(createCFGSimplificationPass());

  // Drop bodies of available externally objects to improve GlobalDCE.
  PM.add(createEliminateAvailableExternallyPass());

  // Now that we have optimized the program, discard unreachable functions.
  PM.add(createGlobalDCEPass());

  // FIXME: this is profitable (for compiler time) to do at -O0 too, but
  // currently it damages debug info.
  if (MergeFunctions)
    PM.add(createMergeFunctionsPass());
}

void PassManagerBuilder::populateThinLTOPassManager(
    legacy::PassManagerBase &PM) {
  PerformThinLTO = true;
  if (LibraryInfo)
    PM.add(new TargetLibraryInfoWrapperPass(*LibraryInfo));

  if (VerifyInput)
    PM.add(createVerifierPass());

  if (ImportSummary) {
    // This pass imports type identifier resolutions for whole-program
    // devirtualization and CFI. It must run early because other passes may
    // disturb the specific instruction patterns that these passes look for,
    // creating dependencies on resolutions that may not appear in the summary.
    //
    // For example, GVN may transform the pattern assume(type.test) appearing in
    // two basic blocks into assume(phi(type.test, type.test)), which would
    // transform a dependency on a WPD resolution into a dependency on a type
    // identifier resolution for CFI.
    //
    // Also, WPD has access to more precise information than ICP and can
    // devirtualize more effectively, so it should operate on the IR first.
    PM.add(createWholeProgramDevirtPass(nullptr, ImportSummary));
    PM.add(createLowerTypeTestsPass(nullptr, ImportSummary));
  }

  populateModulePassManager(PM);

  if (VerifyOutput)
    PM.add(createVerifierPass());
  PerformThinLTO = false;
}

void PassManagerBuilder::populateLTOPassManager(legacy::PassManagerBase &PM) {
  if (LibraryInfo)
    PM.add(new TargetLibraryInfoWrapperPass(*LibraryInfo));

  if (VerifyInput)
    PM.add(createVerifierPass());

  addExtensionsToPM(EP_FullLinkTimeOptimizationEarly, PM);

  if (OptLevel != 0)
    addLTOOptimizationPasses(PM);
  else {
    // The whole-program-devirt pass needs to run at -O0 because only it knows
    // about the llvm.type.checked.load intrinsic: it needs to both lower the
    // intrinsic itself and handle it in the summary.
    PM.add(createWholeProgramDevirtPass(ExportSummary, nullptr));
  }

  // Create a function that performs CFI checks for cross-DSO calls with targets
  // in the current module.
  PM.add(createCrossDSOCFIPass());

  // Lower type metadata and the type.test intrinsic. This pass supports Clang's
  // control flow integrity mechanisms (-fsanitize=cfi*) and needs to run at
  // link time if CFI is enabled. The pass does nothing if CFI is disabled.
  PM.add(createLowerTypeTestsPass(ExportSummary, nullptr));
  // Run a second time to clean up any type tests left behind by WPD for use
  // in ICP (which is performed earlier than this in the regular LTO pipeline).
  PM.add(createLowerTypeTestsPass(nullptr, nullptr, true));

  if (OptLevel != 0)
    addLateLTOOptimizationPasses(PM);

  addExtensionsToPM(EP_FullLinkTimeOptimizationLast, PM);

  PM.add(createAnnotationRemarksLegacyPass());

  if (VerifyOutput)
    PM.add(createVerifierPass());
}

LLVMPassManagerBuilderRef LLVMPassManagerBuilderCreate() {
  PassManagerBuilder *PMB = new PassManagerBuilder();
  return wrap(PMB);
}

void LLVMPassManagerBuilderDispose(LLVMPassManagerBuilderRef PMB) {
  PassManagerBuilder *Builder = unwrap(PMB);
  delete Builder;
}

void
LLVMPassManagerBuilderSetOptLevel(LLVMPassManagerBuilderRef PMB,
                                  unsigned OptLevel) {
  PassManagerBuilder *Builder = unwrap(PMB);
  Builder->OptLevel = OptLevel;
}

void
LLVMPassManagerBuilderSetSizeLevel(LLVMPassManagerBuilderRef PMB,
                                   unsigned SizeLevel) {
  PassManagerBuilder *Builder = unwrap(PMB);
  Builder->SizeLevel = SizeLevel;
}

void
LLVMPassManagerBuilderSetDisableUnitAtATime(LLVMPassManagerBuilderRef PMB,
                                            LLVMBool Value) {
  // NOTE: The DisableUnitAtATime switch has been removed.
}

void
LLVMPassManagerBuilderSetDisableUnrollLoops(LLVMPassManagerBuilderRef PMB,
                                            LLVMBool Value) {
  PassManagerBuilder *Builder = unwrap(PMB);
  Builder->DisableUnrollLoops = Value;
}

void
LLVMPassManagerBuilderSetDisableSimplifyLibCalls(LLVMPassManagerBuilderRef PMB,
                                                 LLVMBool Value) {
  // NOTE: The simplify-libcalls pass has been removed.
}

void
LLVMPassManagerBuilderUseInlinerWithThreshold(LLVMPassManagerBuilderRef PMB,
                                              unsigned Threshold) {
  PassManagerBuilder *Builder = unwrap(PMB);
  Builder->Inliner = createFunctionInliningPass(Threshold);
}

void
LLVMPassManagerBuilderPopulateFunctionPassManager(LLVMPassManagerBuilderRef PMB,
                                                  LLVMPassManagerRef PM) {
  PassManagerBuilder *Builder = unwrap(PMB);
  legacy::FunctionPassManager *FPM = unwrap<legacy::FunctionPassManager>(PM);
  Builder->populateFunctionPassManager(*FPM);
}

void
LLVMPassManagerBuilderPopulateModulePassManager(LLVMPassManagerBuilderRef PMB,
                                                LLVMPassManagerRef PM) {
  PassManagerBuilder *Builder = unwrap(PMB);
  legacy::PassManagerBase *MPM = unwrap(PM);
  Builder->populateModulePassManager(*MPM);
}

void LLVMPassManagerBuilderPopulateLTOPassManager(LLVMPassManagerBuilderRef PMB,
                                                  LLVMPassManagerRef PM,
                                                  LLVMBool Internalize,
                                                  LLVMBool RunInliner) {
  PassManagerBuilder *Builder = unwrap(PMB);
  legacy::PassManagerBase *LPM = unwrap(PM);

  // A small backwards compatibility hack. populateLTOPassManager used to take
  // an RunInliner option.
  if (RunInliner && !Builder->Inliner)
    Builder->Inliner = createFunctionInliningPass();

  Builder->populateLTOPassManager(*LPM);
}<|MERGE_RESOLUTION|>--- conflicted
+++ resolved
@@ -68,17 +68,12 @@
 RunLoopRerolling("reroll-loops", cl::Hidden,
                  cl::desc("Run the loop rerolling pass"));
 
-<<<<<<< HEAD
 static cl::opt<bool>
     SYCLOptimizationMode("sycl-opt", cl::init(false), cl::Hidden,
                          cl::desc("Enable SYCL optimization mode."));
 
-static cl::opt<bool> RunNewGVN("enable-newgvn", cl::init(false), cl::Hidden,
-                               cl::desc("Run the NewGVN pass"));
-=======
 cl::opt<bool> RunNewGVN("enable-newgvn", cl::init(false), cl::Hidden,
                         cl::desc("Run the NewGVN pass"));
->>>>>>> 3c811ce4
 
 // Experimental option to use CFL-AA
 enum class CFLAAType { None, Steensgaard, Andersen, Both };
