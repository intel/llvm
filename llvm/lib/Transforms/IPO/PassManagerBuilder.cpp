--- conflicted
+++ resolved
@@ -455,7 +455,6 @@
   if (EnableMatrix)
     MPM.add(createVectorCombinePass());
 
-<<<<<<< HEAD
   // Do not run loop pass pipeline in "SYCL Optimization Mode". Loop
   // optimizations rely on TTI, which is not accurate for SPIR target.
   if (!SYCLOptimizationMode) {
@@ -468,13 +467,18 @@
       MPM.add(createLoopSimplifyCFGPass());
     }
     // Try to remove as much code from the loop header as possible,
-    // to reduce amount of IR that will have to be duplicated.
+    // to reduce amount of IR that will have to be duplicated. However,
+    // do not perform speculative hoisting the first time as LICM
+    // will destroy metadata that may not need to be destroyed if run
+    // after loop rotation.
     // TODO: Investigate promotion cap for O1.
-    MPM.add(createLICMPass(LicmMssaOptCap, LicmMssaNoAccForPromotionCap));
+    MPM.add(createLICMPass(LicmMssaOptCap, LicmMssaNoAccForPromotionCap,
+                           /*AllowSpeculation=*/false));
     // Rotate Loop - disable header duplication at -Oz
     MPM.add(createLoopRotatePass(SizeLevel == 2 ? 0 : -1, PrepareForLTO));
     // TODO: Investigate promotion cap for O1.
-    MPM.add(createLICMPass(LicmMssaOptCap, LicmMssaNoAccForPromotionCap));
+    MPM.add(createLICMPass(LicmMssaOptCap, LicmMssaNoAccForPromotionCap,
+                           /*AllowSpeculation=*/true));
     if (EnableSimpleLoopUnswitch)
       MPM.add(createSimpleLoopUnswitchLegacyPass());
     else
@@ -504,43 +508,6 @@
                                        ForgetAllSCEVInLoopUnroll));
     addExtensionsToPM(EP_LoopOptimizerEnd, MPM);
     // This ends the loop pass pipelines.
-=======
-  // Begin the loop pass pipeline.
-  if (EnableSimpleLoopUnswitch) {
-    // The simple loop unswitch pass relies on separate cleanup passes. Schedule
-    // them first so when we re-process a loop they run before other loop
-    // passes.
-    MPM.add(createLoopInstSimplifyPass());
-    MPM.add(createLoopSimplifyCFGPass());
-  }
-  // Try to remove as much code from the loop header as possible,
-  // to reduce amount of IR that will have to be duplicated. However,
-  // do not perform speculative hoisting the first time as LICM
-  // will destroy metadata that may not need to be destroyed if run
-  // after loop rotation.
-  // TODO: Investigate promotion cap for O1.
-  MPM.add(createLICMPass(LicmMssaOptCap, LicmMssaNoAccForPromotionCap,
-                         /*AllowSpeculation=*/false));
-  // Rotate Loop - disable header duplication at -Oz
-  MPM.add(createLoopRotatePass(SizeLevel == 2 ? 0 : -1, PrepareForLTO));
-  // TODO: Investigate promotion cap for O1.
-  MPM.add(createLICMPass(LicmMssaOptCap, LicmMssaNoAccForPromotionCap,
-                         /*AllowSpeculation=*/true));
-  if (EnableSimpleLoopUnswitch)
-    MPM.add(createSimpleLoopUnswitchLegacyPass());
-  else
-    MPM.add(createLoopUnswitchPass(SizeLevel || OptLevel < 3, DivergentTarget));
-  // FIXME: We break the loop pass pipeline here in order to do full
-  // simplifycfg. Eventually loop-simplifycfg should be enhanced to replace the
-  // need for this.
-  MPM.add(createCFGSimplificationPass(
-      SimplifyCFGOptions().convertSwitchRangeToICmp(true)));
-  MPM.add(createInstructionCombiningPass());
-  // We resume loop passes creating a second loop pipeline here.
-  if (EnableLoopFlatten) {
-    MPM.add(createLoopFlattenPass()); // Flatten loops
-    MPM.add(createLoopSimplifyCFGPass());
->>>>>>> d9da6a53
   }
 
   // Break up allocas that may now be splittable after loop unrolling.
