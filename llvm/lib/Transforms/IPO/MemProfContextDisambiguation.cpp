//==-- MemProfContextDisambiguation.cpp - Disambiguate contexts -------------=//
//
// Part of the LLVM Project, under the Apache License v2.0 with LLVM Exceptions.
// See https://llvm.org/LICENSE.txt for license information.
// SPDX-License-Identifier: Apache-2.0 WITH LLVM-exception
//
//===----------------------------------------------------------------------===//
//
// This file implements support for context disambiguation of allocation
// calls for profile guided heap optimization. Specifically, it uses Memprof
// profiles which indicate context specific allocation behavior (currently
// distinguishing cold vs hot memory allocations). Cloning is performed to
// expose the cold allocation call contexts, and the allocation calls are
// subsequently annotated with an attribute for later transformation.
//
// The transformations can be performed either directly on IR (regular LTO), or
// on a ThinLTO index (and later applied to the IR during the ThinLTO backend).
// Both types of LTO operate on a the same base graph representation, which
// uses CRTP to support either IR or Index formats.
//
//===----------------------------------------------------------------------===//

#include "llvm/Transforms/IPO/MemProfContextDisambiguation.h"
#include "llvm/ADT/DenseMap.h"
#include "llvm/ADT/DenseSet.h"
#include "llvm/ADT/MapVector.h"
#include "llvm/ADT/SetOperations.h"
#include "llvm/ADT/SmallPtrSet.h"
#include "llvm/ADT/SmallSet.h"
#include "llvm/ADT/SmallVector.h"
#include "llvm/ADT/Statistic.h"
#include "llvm/ADT/StringExtras.h"
#include "llvm/Analysis/MemoryProfileInfo.h"
#include "llvm/Analysis/ModuleSummaryAnalysis.h"
#include "llvm/Analysis/OptimizationRemarkEmitter.h"
#include "llvm/Bitcode/BitcodeReader.h"
#include "llvm/IR/Instructions.h"
#include "llvm/IR/Module.h"
#include "llvm/IR/ModuleSummaryIndex.h"
#include "llvm/Pass.h"
#include "llvm/Support/CommandLine.h"
#include "llvm/Support/GraphWriter.h"
#include "llvm/Support/InterleavedRange.h"
#include "llvm/Support/SHA1.h"
#include "llvm/Support/raw_ostream.h"
#include "llvm/Transforms/IPO.h"
#include "llvm/Transforms/Utils/CallPromotionUtils.h"
#include "llvm/Transforms/Utils/Cloning.h"
#include "llvm/Transforms/Utils/Instrumentation.h"
#include <deque>
#include <sstream>
#include <unordered_map>
#include <vector>
using namespace llvm;
using namespace llvm::memprof;

#define DEBUG_TYPE "memprof-context-disambiguation"

STATISTIC(FunctionClonesAnalysis,
          "Number of function clones created during whole program analysis");
STATISTIC(FunctionClonesThinBackend,
          "Number of function clones created during ThinLTO backend");
STATISTIC(FunctionsClonedThinBackend,
          "Number of functions that had clones created during ThinLTO backend");
STATISTIC(
    FunctionCloneDuplicatesThinBackend,
    "Number of function clone duplicates detected during ThinLTO backend");
STATISTIC(AllocTypeNotCold, "Number of not cold static allocations (possibly "
                            "cloned) during whole program analysis");
STATISTIC(AllocTypeCold, "Number of cold static allocations (possibly cloned) "
                         "during whole program analysis");
STATISTIC(AllocTypeNotColdThinBackend,
          "Number of not cold static allocations (possibly cloned) during "
          "ThinLTO backend");
STATISTIC(AllocTypeColdThinBackend, "Number of cold static allocations "
                                    "(possibly cloned) during ThinLTO backend");
STATISTIC(OrigAllocsThinBackend,
          "Number of original (not cloned) allocations with memprof profiles "
          "during ThinLTO backend");
STATISTIC(
    AllocVersionsThinBackend,
    "Number of allocation versions (including clones) during ThinLTO backend");
STATISTIC(MaxAllocVersionsThinBackend,
          "Maximum number of allocation versions created for an original "
          "allocation during ThinLTO backend");
STATISTIC(UnclonableAllocsThinBackend,
          "Number of unclonable ambigous allocations during ThinLTO backend");
STATISTIC(RemovedEdgesWithMismatchedCallees,
          "Number of edges removed due to mismatched callees (profiled vs IR)");
STATISTIC(FoundProfiledCalleeCount,
          "Number of profiled callees found via tail calls");
STATISTIC(FoundProfiledCalleeDepth,
          "Aggregate depth of profiled callees found via tail calls");
STATISTIC(FoundProfiledCalleeMaxDepth,
          "Maximum depth of profiled callees found via tail calls");
STATISTIC(FoundProfiledCalleeNonUniquelyCount,
          "Number of profiled callees found via multiple tail call chains");
STATISTIC(DeferredBackedges, "Number of backedges with deferred cloning");
STATISTIC(NewMergedNodes, "Number of new nodes created during merging");
STATISTIC(NonNewMergedNodes, "Number of non new nodes used during merging");
STATISTIC(MissingAllocForContextId,
          "Number of missing alloc nodes for context ids");
STATISTIC(SkippedCallsCloning,
          "Number of calls skipped during cloning due to unexpected operand");
STATISTIC(MismatchedCloneAssignments,
          "Number of callsites assigned to call multiple non-matching clones");
STATISTIC(TotalMergeInvokes, "Number of merge invocations for nodes");
STATISTIC(TotalMergeIters, "Number of merge iterations for nodes");
STATISTIC(MaxMergeIters, "Max merge iterations for nodes");

static cl::opt<std::string> DotFilePathPrefix(
    "memprof-dot-file-path-prefix", cl::init(""), cl::Hidden,
    cl::value_desc("filename"),
    cl::desc("Specify the path prefix of the MemProf dot files."));

static cl::opt<bool> ExportToDot("memprof-export-to-dot", cl::init(false),
                                 cl::Hidden,
                                 cl::desc("Export graph to dot files."));

// TODO: Remove this option once new handling is validated more widely.
static cl::opt<bool> DoMergeIteration(
    "memprof-merge-iteration", cl::init(true), cl::Hidden,
    cl::desc("Iteratively apply merging on a node to catch new callers"));

// How much of the graph to export to dot.
enum DotScope {
  All,     // The full CCG graph.
  Alloc,   // Only contexts for the specified allocation.
  Context, // Only the specified context.
};

static cl::opt<DotScope> DotGraphScope(
    "memprof-dot-scope", cl::desc("Scope of graph to export to dot"),
    cl::Hidden, cl::init(DotScope::All),
    cl::values(
        clEnumValN(DotScope::All, "all", "Export full callsite graph"),
        clEnumValN(DotScope::Alloc, "alloc",
                   "Export only nodes with contexts feeding given "
                   "-memprof-dot-alloc-id"),
        clEnumValN(DotScope::Context, "context",
                   "Export only nodes with given -memprof-dot-context-id")));

static cl::opt<unsigned>
    AllocIdForDot("memprof-dot-alloc-id", cl::init(0), cl::Hidden,
                  cl::desc("Id of alloc to export if -memprof-dot-scope=alloc "
                           "or to highlight if -memprof-dot-scope=all"));

static cl::opt<unsigned> ContextIdForDot(
    "memprof-dot-context-id", cl::init(0), cl::Hidden,
    cl::desc("Id of context to export if -memprof-dot-scope=context or to "
             "highlight otherwise"));

static cl::opt<bool>
    DumpCCG("memprof-dump-ccg", cl::init(false), cl::Hidden,
            cl::desc("Dump CallingContextGraph to stdout after each stage."));

static cl::opt<bool>
    VerifyCCG("memprof-verify-ccg", cl::init(false), cl::Hidden,
              cl::desc("Perform verification checks on CallingContextGraph."));

static cl::opt<bool>
    VerifyNodes("memprof-verify-nodes", cl::init(false), cl::Hidden,
                cl::desc("Perform frequent verification checks on nodes."));

static cl::opt<std::string> MemProfImportSummary(
    "memprof-import-summary",
    cl::desc("Import summary to use for testing the ThinLTO backend via opt"),
    cl::Hidden);

static cl::opt<unsigned>
    TailCallSearchDepth("memprof-tail-call-search-depth", cl::init(5),
                        cl::Hidden,
                        cl::desc("Max depth to recursively search for missing "
                                 "frames through tail calls."));

// Optionally enable cloning of callsites involved with recursive cycles
static cl::opt<bool> AllowRecursiveCallsites(
    "memprof-allow-recursive-callsites", cl::init(true), cl::Hidden,
    cl::desc("Allow cloning of callsites involved in recursive cycles"));

static cl::opt<bool> CloneRecursiveContexts(
    "memprof-clone-recursive-contexts", cl::init(true), cl::Hidden,
    cl::desc("Allow cloning of contexts through recursive cycles"));

// Generally this is needed for correct assignment of allocation clones to
// function clones, however, allow it to be disabled for debugging while the
// functionality is new and being tested more widely.
static cl::opt<bool>
    MergeClones("memprof-merge-clones", cl::init(true), cl::Hidden,
                cl::desc("Merge clones before assigning functions"));

// When disabled, try to detect and prevent cloning of recursive contexts.
// This is only necessary until we support cloning through recursive cycles.
// Leave on by default for now, as disabling requires a little bit of compile
// time overhead and doesn't affect correctness, it will just inflate the cold
// hinted bytes reporting a bit when -memprof-report-hinted-sizes is enabled.
static cl::opt<bool> AllowRecursiveContexts(
    "memprof-allow-recursive-contexts", cl::init(true), cl::Hidden,
    cl::desc("Allow cloning of contexts having recursive cycles"));

// Set the minimum absolute count threshold for allowing inlining of indirect
// calls promoted during cloning.
static cl::opt<unsigned> MemProfICPNoInlineThreshold(
    "memprof-icp-noinline-threshold", cl::init(2), cl::Hidden,
    cl::desc("Minimum absolute count for promoted target to be inlinable"));

namespace llvm {
cl::opt<bool> EnableMemProfContextDisambiguation(
    "enable-memprof-context-disambiguation", cl::init(false), cl::Hidden,
    cl::ZeroOrMore, cl::desc("Enable MemProf context disambiguation"));

// Indicate we are linking with an allocator that supports hot/cold operator
// new interfaces.
cl::opt<bool> SupportsHotColdNew(
    "supports-hot-cold-new", cl::init(false), cl::Hidden,
    cl::desc("Linking with hot/cold operator new interfaces"));

static cl::opt<bool> MemProfRequireDefinitionForPromotion(
    "memprof-require-definition-for-promotion", cl::init(false), cl::Hidden,
    cl::desc(
        "Require target function definition when promoting indirect calls"));

extern cl::opt<bool> MemProfReportHintedSizes;
extern cl::opt<unsigned> MinClonedColdBytePercent;

} // namespace llvm

namespace {
/// CRTP base for graphs built from either IR or ThinLTO summary index.
///
/// The graph represents the call contexts in all memprof metadata on allocation
/// calls, with nodes for the allocations themselves, as well as for the calls
/// in each context. The graph is initially built from the allocation memprof
/// metadata (or summary) MIBs. It is then updated to match calls with callsite
/// metadata onto the nodes, updating it to reflect any inlining performed on
/// those calls.
///
/// Each MIB (representing an allocation's call context with allocation
/// behavior) is assigned a unique context id during the graph build. The edges
/// and nodes in the graph are decorated with the context ids they carry. This
/// is used to correctly update the graph when cloning is performed so that we
/// can uniquify the context for a single (possibly cloned) allocation.
template <typename DerivedCCG, typename FuncTy, typename CallTy>
class CallsiteContextGraph {
public:
  CallsiteContextGraph() = default;
  CallsiteContextGraph(const CallsiteContextGraph &) = default;
  CallsiteContextGraph(CallsiteContextGraph &&) = default;

  /// Main entry point to perform analysis and transformations on graph.
  bool process();

  /// Perform cloning on the graph necessary to uniquely identify the allocation
  /// behavior of an allocation based on its context.
  void identifyClones();

  /// Assign callsite clones to functions, cloning functions as needed to
  /// accommodate the combinations of their callsite clones reached by callers.
  /// For regular LTO this clones functions and callsites in the IR, but for
  /// ThinLTO the cloning decisions are noted in the summaries and later applied
  /// in applyImport.
  bool assignFunctions();

  void dump() const;
  void print(raw_ostream &OS) const;
  void printTotalSizes(raw_ostream &OS) const;

  friend raw_ostream &operator<<(raw_ostream &OS,
                                 const CallsiteContextGraph &CCG) {
    CCG.print(OS);
    return OS;
  }

  friend struct GraphTraits<
      const CallsiteContextGraph<DerivedCCG, FuncTy, CallTy> *>;
  friend struct DOTGraphTraits<
      const CallsiteContextGraph<DerivedCCG, FuncTy, CallTy> *>;

  void exportToDot(std::string Label) const;

  /// Represents a function clone via FuncTy pointer and clone number pair.
  struct FuncInfo final
      : public std::pair<FuncTy *, unsigned /*Clone number*/> {
    using Base = std::pair<FuncTy *, unsigned>;
    FuncInfo(const Base &B) : Base(B) {}
    FuncInfo(FuncTy *F = nullptr, unsigned CloneNo = 0) : Base(F, CloneNo) {}
    explicit operator bool() const { return this->first != nullptr; }
    FuncTy *func() const { return this->first; }
    unsigned cloneNo() const { return this->second; }
  };

  /// Represents a callsite clone via CallTy and clone number pair.
  struct CallInfo final : public std::pair<CallTy, unsigned /*Clone number*/> {
    using Base = std::pair<CallTy, unsigned>;
    CallInfo(const Base &B) : Base(B) {}
    CallInfo(CallTy Call = nullptr, unsigned CloneNo = 0)
        : Base(Call, CloneNo) {}
    explicit operator bool() const { return (bool)this->first; }
    CallTy call() const { return this->first; }
    unsigned cloneNo() const { return this->second; }
    void setCloneNo(unsigned N) { this->second = N; }
    void print(raw_ostream &OS) const {
      if (!operator bool()) {
        assert(!cloneNo());
        OS << "null Call";
        return;
      }
      call()->print(OS);
      OS << "\t(clone " << cloneNo() << ")";
    }
    void dump() const {
      print(dbgs());
      dbgs() << "\n";
    }
    friend raw_ostream &operator<<(raw_ostream &OS, const CallInfo &Call) {
      Call.print(OS);
      return OS;
    }
  };

  struct ContextEdge;

  /// Node in the Callsite Context Graph
  struct ContextNode {
    // Assigned to nodes as they are created, useful for debugging.
    unsigned NodeId = 0;

    // Keep this for now since in the IR case where we have an Instruction* it
    // is not as immediately discoverable. Used for printing richer information
    // when dumping graph.
    bool IsAllocation;

    // Keeps track of when the Call was reset to null because there was
    // recursion.
    bool Recursive = false;

    // This will be formed by ORing together the AllocationType enum values
    // for contexts including this node.
    uint8_t AllocTypes = 0;

    // The corresponding allocation or interior call. This is the primary call
    // for which we have created this node.
    CallInfo Call;

    // List of other calls that can be treated the same as the primary call
    // through cloning. I.e. located in the same function and have the same
    // (possibly pruned) stack ids. They will be updated the same way as the
    // primary call when assigning to function clones.
    SmallVector<CallInfo, 0> MatchingCalls;

    // For alloc nodes this is a unique id assigned when constructed, and for
    // callsite stack nodes it is the original stack id when the node is
    // constructed from the memprof MIB metadata on the alloc nodes. Note that
    // this is only used when matching callsite metadata onto the stack nodes
    // created when processing the allocation memprof MIBs, and for labeling
    // nodes in the dot graph. Therefore we don't bother to assign a value for
    // clones.
    uint64_t OrigStackOrAllocId = 0;

    // Edges to all callees in the profiled call stacks.
    // TODO: Should this be a map (from Callee node) for more efficient lookup?
    std::vector<std::shared_ptr<ContextEdge>> CalleeEdges;

    // Edges to all callers in the profiled call stacks.
    // TODO: Should this be a map (from Caller node) for more efficient lookup?
    std::vector<std::shared_ptr<ContextEdge>> CallerEdges;

    // Returns true if we need to look at the callee edges for determining the
    // node context ids and allocation type.
    bool useCallerEdgesForContextInfo() const {
      // Typically if the callee edges are empty either the caller edges are
      // also empty, or this is an allocation (leaf node). However, if we are
      // allowing recursive callsites and contexts this will be violated for
      // incompletely cloned recursive cycles.
      assert(!CalleeEdges.empty() || CallerEdges.empty() || IsAllocation ||
             (AllowRecursiveCallsites && AllowRecursiveContexts));
      // When cloning for a recursive context, during cloning we might be in the
      // midst of cloning for a recurrence and have moved context ids off of a
      // caller edge onto the clone but not yet off of the incoming caller
      // (back) edge. If we don't look at those we miss the fact that this node
      // still has context ids of interest.
      return IsAllocation || CloneRecursiveContexts;
    }

    // Compute the context ids for this node from the union of its edge context
    // ids.
    DenseSet<uint32_t> getContextIds() const {
      unsigned Count = 0;
      // Compute the number of ids for reserve below. In general we only need to
      // look at one set of edges, typically the callee edges, since other than
      // allocations and in some cases during recursion cloning, all the context
      // ids on the callers should also flow out via callee edges.
      for (auto &Edge : CalleeEdges.empty() ? CallerEdges : CalleeEdges)
        Count += Edge->getContextIds().size();
      DenseSet<uint32_t> ContextIds;
      ContextIds.reserve(Count);
      auto Edges = llvm::concat<const std::shared_ptr<ContextEdge>>(
          CalleeEdges, useCallerEdgesForContextInfo()
                           ? CallerEdges
                           : std::vector<std::shared_ptr<ContextEdge>>());
      for (const auto &Edge : Edges)
        ContextIds.insert_range(Edge->getContextIds());
      return ContextIds;
    }

    // Compute the allocation type for this node from the OR of its edge
    // allocation types.
    uint8_t computeAllocType() const {
      uint8_t BothTypes =
          (uint8_t)AllocationType::Cold | (uint8_t)AllocationType::NotCold;
      uint8_t AllocType = (uint8_t)AllocationType::None;
      auto Edges = llvm::concat<const std::shared_ptr<ContextEdge>>(
          CalleeEdges, useCallerEdgesForContextInfo()
                           ? CallerEdges
                           : std::vector<std::shared_ptr<ContextEdge>>());
      for (const auto &Edge : Edges) {
        AllocType |= Edge->AllocTypes;
        // Bail early if alloc type reached both, no further refinement.
        if (AllocType == BothTypes)
          return AllocType;
      }
      return AllocType;
    }

    // The context ids set for this node is empty if its edge context ids are
    // also all empty.
    bool emptyContextIds() const {
      auto Edges = llvm::concat<const std::shared_ptr<ContextEdge>>(
          CalleeEdges, useCallerEdgesForContextInfo()
                           ? CallerEdges
                           : std::vector<std::shared_ptr<ContextEdge>>());
      for (const auto &Edge : Edges) {
        if (!Edge->getContextIds().empty())
          return false;
      }
      return true;
    }

    // List of clones of this ContextNode, initially empty.
    std::vector<ContextNode *> Clones;

    // If a clone, points to the original uncloned node.
    ContextNode *CloneOf = nullptr;

    ContextNode(bool IsAllocation) : IsAllocation(IsAllocation), Call() {}

    ContextNode(bool IsAllocation, CallInfo C)
        : IsAllocation(IsAllocation), Call(C) {}

    void addClone(ContextNode *Clone) {
      if (CloneOf) {
        CloneOf->Clones.push_back(Clone);
        Clone->CloneOf = CloneOf;
      } else {
        Clones.push_back(Clone);
        assert(!Clone->CloneOf);
        Clone->CloneOf = this;
      }
    }

    ContextNode *getOrigNode() {
      if (!CloneOf)
        return this;
      return CloneOf;
    }

    void addOrUpdateCallerEdge(ContextNode *Caller, AllocationType AllocType,
                               unsigned int ContextId);

    ContextEdge *findEdgeFromCallee(const ContextNode *Callee);
    ContextEdge *findEdgeFromCaller(const ContextNode *Caller);
    void eraseCalleeEdge(const ContextEdge *Edge);
    void eraseCallerEdge(const ContextEdge *Edge);

    void setCall(CallInfo C) { Call = C; }

    bool hasCall() const { return (bool)Call.call(); }

    void printCall(raw_ostream &OS) const { Call.print(OS); }

    // True if this node was effectively removed from the graph, in which case
    // it should have an allocation type of None and empty context ids.
    bool isRemoved() const {
      // Typically if the callee edges are empty either the caller edges are
      // also empty, or this is an allocation (leaf node). However, if we are
      // allowing recursive callsites and contexts this will be violated for
      // incompletely cloned recursive cycles.
      assert((AllowRecursiveCallsites && AllowRecursiveContexts) ||
             (AllocTypes == (uint8_t)AllocationType::None) ==
                 emptyContextIds());
      return AllocTypes == (uint8_t)AllocationType::None;
    }

    void dump() const;
    void print(raw_ostream &OS) const;

    friend raw_ostream &operator<<(raw_ostream &OS, const ContextNode &Node) {
      Node.print(OS);
      return OS;
    }
  };

  /// Edge in the Callsite Context Graph from a ContextNode N to a caller or
  /// callee.
  struct ContextEdge {
    ContextNode *Callee;
    ContextNode *Caller;

    // This will be formed by ORing together the AllocationType enum values
    // for contexts including this edge.
    uint8_t AllocTypes = 0;

    // Set just before initiating cloning when cloning of recursive contexts is
    // enabled. Used to defer cloning of backedges until we have done cloning of
    // the callee node for non-backedge caller edges. This exposes cloning
    // opportunities through the backedge of the cycle.
    // TODO: Note that this is not updated during cloning, and it is unclear
    // whether that would be needed.
    bool IsBackedge = false;

    // The set of IDs for contexts including this edge.
    DenseSet<uint32_t> ContextIds;

    ContextEdge(ContextNode *Callee, ContextNode *Caller, uint8_t AllocType,
                DenseSet<uint32_t> ContextIds)
        : Callee(Callee), Caller(Caller), AllocTypes(AllocType),
          ContextIds(std::move(ContextIds)) {}

    DenseSet<uint32_t> &getContextIds() { return ContextIds; }

    // Helper to clear the fields of this edge when we are removing it from the
    // graph.
    inline void clear() {
      ContextIds.clear();
      AllocTypes = (uint8_t)AllocationType::None;
      Caller = nullptr;
      Callee = nullptr;
    }

    // Check if edge was removed from the graph. This is useful while iterating
    // over a copy of edge lists when performing operations that mutate the
    // graph in ways that might remove one of the edges.
    inline bool isRemoved() const {
      if (Callee || Caller)
        return false;
      // Any edges that have been removed from the graph but are still in a
      // shared_ptr somewhere should have all fields null'ed out by clear()
      // above.
      assert(AllocTypes == (uint8_t)AllocationType::None);
      assert(ContextIds.empty());
      return true;
    }

    void dump() const;
    void print(raw_ostream &OS) const;

    friend raw_ostream &operator<<(raw_ostream &OS, const ContextEdge &Edge) {
      Edge.print(OS);
      return OS;
    }
  };

  /// Helpers to remove edges that have allocation type None (due to not
  /// carrying any context ids) after transformations.
  void removeNoneTypeCalleeEdges(ContextNode *Node);
  void removeNoneTypeCallerEdges(ContextNode *Node);
  void
  recursivelyRemoveNoneTypeCalleeEdges(ContextNode *Node,
                                       DenseSet<const ContextNode *> &Visited);

protected:
  /// Get a list of nodes corresponding to the stack ids in the given callsite
  /// context.
  template <class NodeT, class IteratorT>
  std::vector<uint64_t>
  getStackIdsWithContextNodes(CallStack<NodeT, IteratorT> &CallsiteContext);

  /// Adds nodes for the given allocation and any stack ids on its memprof MIB
  /// metadata (or summary).
  ContextNode *addAllocNode(CallInfo Call, const FuncTy *F);

  /// Adds nodes for the given MIB stack ids.
  template <class NodeT, class IteratorT>
  void addStackNodesForMIB(ContextNode *AllocNode,
                           CallStack<NodeT, IteratorT> &StackContext,
                           CallStack<NodeT, IteratorT> &CallsiteContext,
                           AllocationType AllocType,
                           ArrayRef<ContextTotalSize> ContextSizeInfo);

  /// Matches all callsite metadata (or summary) to the nodes created for
  /// allocation memprof MIB metadata, synthesizing new nodes to reflect any
  /// inlining performed on those callsite instructions.
  void updateStackNodes();

  /// Update graph to conservatively handle any callsite stack nodes that target
  /// multiple different callee target functions.
  void handleCallsitesWithMultipleTargets();

  /// Mark backedges via the standard DFS based backedge algorithm.
  void markBackedges();

  /// Merge clones generated during cloning for different allocations but that
  /// are called by the same caller node, to ensure proper function assignment.
  void mergeClones();

  // Try to partition calls on the given node (already placed into the AllCalls
  // array) by callee function, creating new copies of Node as needed to hold
  // calls with different callees, and moving the callee edges appropriately.
  // Returns true if partitioning was successful.
  bool partitionCallsByCallee(
      ContextNode *Node, ArrayRef<CallInfo> AllCalls,
      std::vector<std::pair<CallInfo, ContextNode *>> &NewCallToNode);

  /// Save lists of calls with MemProf metadata in each function, for faster
  /// iteration.
  MapVector<FuncTy *, std::vector<CallInfo>> FuncToCallsWithMetadata;

  /// Map from callsite node to the enclosing caller function.
  std::map<const ContextNode *, const FuncTy *> NodeToCallingFunc;

  // When exporting to dot, and an allocation id is specified, contains the
  // context ids on that allocation.
  DenseSet<uint32_t> DotAllocContextIds;

private:
  using EdgeIter = typename std::vector<std::shared_ptr<ContextEdge>>::iterator;

  // Structure to keep track of information for each call as we are matching
  // non-allocation callsites onto context nodes created from the allocation
  // call metadata / summary contexts.
  struct CallContextInfo {
    // The callsite we're trying to match.
    CallTy Call;
    // The callsites stack ids that have a context node in the graph.
    std::vector<uint64_t> StackIds;
    // The function containing this callsite.
    const FuncTy *Func;
    // Initially empty, if needed this will be updated to contain the context
    // ids for use in a new context node created for this callsite.
    DenseSet<uint32_t> ContextIds;
  };

  /// Helper to remove edge from graph, updating edge iterator if it is provided
  /// (in which case CalleeIter indicates which edge list is being iterated).
  /// This will also perform the necessary clearing of the ContextEdge members
  /// to enable later checking if the edge has been removed (since we may have
  /// other copies of the shared_ptr in existence, and in fact rely on this to
  /// enable removal while iterating over a copy of a node's edge list).
  void removeEdgeFromGraph(ContextEdge *Edge, EdgeIter *EI = nullptr,
                           bool CalleeIter = true);

  /// Assigns the given Node to calls at or inlined into the location with
  /// the Node's stack id, after post order traversing and processing its
  /// caller nodes. Uses the call information recorded in the given
  /// StackIdToMatchingCalls map, and creates new nodes for inlined sequences
  /// as needed. Called by updateStackNodes which sets up the given
  /// StackIdToMatchingCalls map.
  void assignStackNodesPostOrder(
      ContextNode *Node, DenseSet<const ContextNode *> &Visited,
      DenseMap<uint64_t, std::vector<CallContextInfo>> &StackIdToMatchingCalls,
      DenseMap<CallInfo, CallInfo> &CallToMatchingCall);

  /// Duplicates the given set of context ids, updating the provided
  /// map from each original id with the newly generated context ids,
  /// and returning the new duplicated id set.
  DenseSet<uint32_t> duplicateContextIds(
      const DenseSet<uint32_t> &StackSequenceContextIds,
      DenseMap<uint32_t, DenseSet<uint32_t>> &OldToNewContextIds);

  /// Propagates all duplicated context ids across the graph.
  void propagateDuplicateContextIds(
      const DenseMap<uint32_t, DenseSet<uint32_t>> &OldToNewContextIds);

  /// Connect the NewNode to OrigNode's callees if TowardsCallee is true,
  /// else to its callers. Also updates OrigNode's edges to remove any context
  /// ids moved to the newly created edge.
  void connectNewNode(ContextNode *NewNode, ContextNode *OrigNode,
                      bool TowardsCallee,
                      DenseSet<uint32_t> RemainingContextIds);

  /// Get the stack id corresponding to the given Id or Index (for IR this will
  /// return itself, for a summary index this will return the id recorded in the
  /// index for that stack id index value).
  uint64_t getStackId(uint64_t IdOrIndex) const {
    return static_cast<const DerivedCCG *>(this)->getStackId(IdOrIndex);
  }

  /// Returns true if the given call targets the callee of the given edge, or if
  /// we were able to identify the call chain through intermediate tail calls.
  /// In the latter case new context nodes are added to the graph for the
  /// identified tail calls, and their synthesized nodes are added to
  /// TailCallToContextNodeMap. The EdgeIter is updated in the latter case for
  /// the updated edges and to prepare it for an increment in the caller.
  bool
  calleesMatch(CallTy Call, EdgeIter &EI,
               MapVector<CallInfo, ContextNode *> &TailCallToContextNodeMap);

  // Return the callee function of the given call, or nullptr if it can't be
  // determined
  const FuncTy *getCalleeFunc(CallTy Call) {
    return static_cast<DerivedCCG *>(this)->getCalleeFunc(Call);
  }

  /// Returns true if the given call targets the given function, or if we were
  /// able to identify the call chain through intermediate tail calls (in which
  /// case FoundCalleeChain will be populated).
  bool calleeMatchesFunc(
      CallTy Call, const FuncTy *Func, const FuncTy *CallerFunc,
      std::vector<std::pair<CallTy, FuncTy *>> &FoundCalleeChain) {
    return static_cast<DerivedCCG *>(this)->calleeMatchesFunc(
        Call, Func, CallerFunc, FoundCalleeChain);
  }

  /// Returns true if both call instructions have the same callee.
  bool sameCallee(CallTy Call1, CallTy Call2) {
    return static_cast<DerivedCCG *>(this)->sameCallee(Call1, Call2);
  }

  /// Get a list of nodes corresponding to the stack ids in the given
  /// callsite's context.
  std::vector<uint64_t> getStackIdsWithContextNodesForCall(CallTy Call) {
    return static_cast<DerivedCCG *>(this)->getStackIdsWithContextNodesForCall(
        Call);
  }

  /// Get the last stack id in the context for callsite.
  uint64_t getLastStackId(CallTy Call) {
    return static_cast<DerivedCCG *>(this)->getLastStackId(Call);
  }

  /// Update the allocation call to record type of allocated memory.
  void updateAllocationCall(CallInfo &Call, AllocationType AllocType) {
    AllocType == AllocationType::Cold ? AllocTypeCold++ : AllocTypeNotCold++;
    static_cast<DerivedCCG *>(this)->updateAllocationCall(Call, AllocType);
  }

  /// Get the AllocationType assigned to the given allocation instruction clone.
  AllocationType getAllocationCallType(const CallInfo &Call) const {
    return static_cast<const DerivedCCG *>(this)->getAllocationCallType(Call);
  }

  /// Update non-allocation call to invoke (possibly cloned) function
  /// CalleeFunc.
  void updateCall(CallInfo &CallerCall, FuncInfo CalleeFunc) {
    static_cast<DerivedCCG *>(this)->updateCall(CallerCall, CalleeFunc);
  }

  /// Clone the given function for the given callsite, recording mapping of all
  /// of the functions tracked calls to their new versions in the CallMap.
  /// Assigns new clones to clone number CloneNo.
  FuncInfo cloneFunctionForCallsite(
      FuncInfo &Func, CallInfo &Call, DenseMap<CallInfo, CallInfo> &CallMap,
      std::vector<CallInfo> &CallsWithMetadataInFunc, unsigned CloneNo) {
    return static_cast<DerivedCCG *>(this)->cloneFunctionForCallsite(
        Func, Call, CallMap, CallsWithMetadataInFunc, CloneNo);
  }

  /// Gets a label to use in the dot graph for the given call clone in the given
  /// function.
  std::string getLabel(const FuncTy *Func, const CallTy Call,
                       unsigned CloneNo) const {
    return static_cast<const DerivedCCG *>(this)->getLabel(Func, Call, CloneNo);
  }

  // Create and return a new ContextNode.
  ContextNode *createNewNode(bool IsAllocation, const FuncTy *F = nullptr,
                             CallInfo C = CallInfo()) {
    NodeOwner.push_back(std::make_unique<ContextNode>(IsAllocation, C));
    auto *NewNode = NodeOwner.back().get();
    if (F)
      NodeToCallingFunc[NewNode] = F;
    NewNode->NodeId = NodeOwner.size();
    return NewNode;
  }

  /// Helpers to find the node corresponding to the given call or stackid.
  ContextNode *getNodeForInst(const CallInfo &C);
  ContextNode *getNodeForAlloc(const CallInfo &C);
  ContextNode *getNodeForStackId(uint64_t StackId);

  /// Computes the alloc type corresponding to the given context ids, by
  /// unioning their recorded alloc types.
  uint8_t computeAllocType(DenseSet<uint32_t> &ContextIds) const;

  /// Returns the allocation type of the intersection of the contexts of two
  /// nodes (based on their provided context id sets), optimized for the case
  /// when Node1Ids is smaller than Node2Ids.
  uint8_t intersectAllocTypesImpl(const DenseSet<uint32_t> &Node1Ids,
                                  const DenseSet<uint32_t> &Node2Ids) const;

  /// Returns the allocation type of the intersection of the contexts of two
  /// nodes (based on their provided context id sets).
  uint8_t intersectAllocTypes(const DenseSet<uint32_t> &Node1Ids,
                              const DenseSet<uint32_t> &Node2Ids) const;

  /// Create a clone of Edge's callee and move Edge to that new callee node,
  /// performing the necessary context id and allocation type updates.
  /// If ContextIdsToMove is non-empty, only that subset of Edge's ids are
  /// moved to an edge to the new callee.
  ContextNode *
  moveEdgeToNewCalleeClone(const std::shared_ptr<ContextEdge> &Edge,
                           DenseSet<uint32_t> ContextIdsToMove = {});

  /// Change the callee of Edge to existing callee clone NewCallee, performing
  /// the necessary context id and allocation type updates.
  /// If ContextIdsToMove is non-empty, only that subset of Edge's ids are
  /// moved to an edge to the new callee.
  void moveEdgeToExistingCalleeClone(const std::shared_ptr<ContextEdge> &Edge,
                                     ContextNode *NewCallee,
                                     bool NewClone = false,
                                     DenseSet<uint32_t> ContextIdsToMove = {});

  /// Change the caller of the edge at the given callee edge iterator to be
  /// NewCaller, performing the necessary context id and allocation type
  /// updates. This is similar to the above moveEdgeToExistingCalleeClone, but
  /// a simplified version of it as we always move the given edge and all of its
  /// context ids.
  void moveCalleeEdgeToNewCaller(const std::shared_ptr<ContextEdge> &Edge,
                                 ContextNode *NewCaller);

  /// Recursive helper for marking backedges via DFS.
  void markBackedges(ContextNode *Node, DenseSet<const ContextNode *> &Visited,
                     DenseSet<const ContextNode *> &CurrentStack);

  /// Recursive helper for merging clones.
  void
  mergeClones(ContextNode *Node, DenseSet<const ContextNode *> &Visited,
              DenseMap<uint32_t, ContextNode *> &ContextIdToAllocationNode);
  /// Main worker for merging callee clones for a given node.
  void mergeNodeCalleeClones(
      ContextNode *Node, DenseSet<const ContextNode *> &Visited,
      DenseMap<uint32_t, ContextNode *> &ContextIdToAllocationNode);
  /// Helper to find other callers of the given set of callee edges that can
  /// share the same callee merge node.
  void findOtherCallersToShareMerge(
      ContextNode *Node, std::vector<std::shared_ptr<ContextEdge>> &CalleeEdges,
      DenseMap<uint32_t, ContextNode *> &ContextIdToAllocationNode,
      DenseSet<ContextNode *> &OtherCallersToShareMerge);

  /// Recursively perform cloning on the graph for the given Node and its
  /// callers, in order to uniquely identify the allocation behavior of an
  /// allocation given its context. The context ids of the allocation being
  /// processed are given in AllocContextIds.
  void identifyClones(ContextNode *Node, DenseSet<const ContextNode *> &Visited,
                      const DenseSet<uint32_t> &AllocContextIds);

  /// Map from each context ID to the AllocationType assigned to that context.
  DenseMap<uint32_t, AllocationType> ContextIdToAllocationType;

  /// Map from each contextID to the profiled full contexts and their total
  /// sizes (there may be more than one due to context trimming),
  /// optionally populated when requested (via MemProfReportHintedSizes or
  /// MinClonedColdBytePercent).
  DenseMap<uint32_t, std::vector<ContextTotalSize>> ContextIdToContextSizeInfos;

  /// Identifies the context node created for a stack id when adding the MIB
  /// contexts to the graph. This is used to locate the context nodes when
  /// trying to assign the corresponding callsites with those stack ids to these
  /// nodes.
  DenseMap<uint64_t, ContextNode *> StackEntryIdToContextNodeMap;

  /// Maps to track the calls to their corresponding nodes in the graph.
  MapVector<CallInfo, ContextNode *> AllocationCallToContextNodeMap;
  MapVector<CallInfo, ContextNode *> NonAllocationCallToContextNodeMap;

  /// Owner of all ContextNode unique_ptrs.
  std::vector<std::unique_ptr<ContextNode>> NodeOwner;

  /// Perform sanity checks on graph when requested.
  void check() const;

  /// Keeps track of the last unique context id assigned.
  unsigned int LastContextId = 0;
};

template <typename DerivedCCG, typename FuncTy, typename CallTy>
using ContextNode =
    typename CallsiteContextGraph<DerivedCCG, FuncTy, CallTy>::ContextNode;
template <typename DerivedCCG, typename FuncTy, typename CallTy>
using ContextEdge =
    typename CallsiteContextGraph<DerivedCCG, FuncTy, CallTy>::ContextEdge;
template <typename DerivedCCG, typename FuncTy, typename CallTy>
using FuncInfo =
    typename CallsiteContextGraph<DerivedCCG, FuncTy, CallTy>::FuncInfo;
template <typename DerivedCCG, typename FuncTy, typename CallTy>
using CallInfo =
    typename CallsiteContextGraph<DerivedCCG, FuncTy, CallTy>::CallInfo;

/// CRTP derived class for graphs built from IR (regular LTO).
class ModuleCallsiteContextGraph
    : public CallsiteContextGraph<ModuleCallsiteContextGraph, Function,
                                  Instruction *> {
public:
  ModuleCallsiteContextGraph(
      Module &M,
      llvm::function_ref<OptimizationRemarkEmitter &(Function *)> OREGetter);

private:
  friend CallsiteContextGraph<ModuleCallsiteContextGraph, Function,
                              Instruction *>;

  uint64_t getStackId(uint64_t IdOrIndex) const;
  const Function *getCalleeFunc(Instruction *Call);
  bool calleeMatchesFunc(
      Instruction *Call, const Function *Func, const Function *CallerFunc,
      std::vector<std::pair<Instruction *, Function *>> &FoundCalleeChain);
  bool sameCallee(Instruction *Call1, Instruction *Call2);
  bool findProfiledCalleeThroughTailCalls(
      const Function *ProfiledCallee, Value *CurCallee, unsigned Depth,
      std::vector<std::pair<Instruction *, Function *>> &FoundCalleeChain,
      bool &FoundMultipleCalleeChains);
  uint64_t getLastStackId(Instruction *Call);
  std::vector<uint64_t> getStackIdsWithContextNodesForCall(Instruction *Call);
  void updateAllocationCall(CallInfo &Call, AllocationType AllocType);
  AllocationType getAllocationCallType(const CallInfo &Call) const;
  void updateCall(CallInfo &CallerCall, FuncInfo CalleeFunc);
  CallsiteContextGraph<ModuleCallsiteContextGraph, Function,
                       Instruction *>::FuncInfo
  cloneFunctionForCallsite(FuncInfo &Func, CallInfo &Call,
                           DenseMap<CallInfo, CallInfo> &CallMap,
                           std::vector<CallInfo> &CallsWithMetadataInFunc,
                           unsigned CloneNo);
  std::string getLabel(const Function *Func, const Instruction *Call,
                       unsigned CloneNo) const;

  const Module &Mod;
  llvm::function_ref<OptimizationRemarkEmitter &(Function *)> OREGetter;
};

/// Represents a call in the summary index graph, which can either be an
/// allocation or an interior callsite node in an allocation's context.
/// Holds a pointer to the corresponding data structure in the index.
struct IndexCall : public PointerUnion<CallsiteInfo *, AllocInfo *> {
  IndexCall() : PointerUnion() {}
  IndexCall(std::nullptr_t) : IndexCall() {}
  IndexCall(CallsiteInfo *StackNode) : PointerUnion(StackNode) {}
  IndexCall(AllocInfo *AllocNode) : PointerUnion(AllocNode) {}
  IndexCall(PointerUnion PT) : PointerUnion(PT) {}

  IndexCall *operator->() { return this; }

  void print(raw_ostream &OS) const {
    PointerUnion<CallsiteInfo *, AllocInfo *> Base = *this;
    if (auto *AI = llvm::dyn_cast_if_present<AllocInfo *>(Base)) {
      OS << *AI;
    } else {
      auto *CI = llvm::dyn_cast_if_present<CallsiteInfo *>(Base);
      assert(CI);
      OS << *CI;
    }
  }
};
} // namespace

namespace llvm {
template <> struct simplify_type<IndexCall> {
  using SimpleType = PointerUnion<CallsiteInfo *, AllocInfo *>;
  static SimpleType getSimplifiedValue(IndexCall &Val) { return Val; }
};
template <> struct simplify_type<const IndexCall> {
  using SimpleType = const PointerUnion<CallsiteInfo *, AllocInfo *>;
  static SimpleType getSimplifiedValue(const IndexCall &Val) { return Val; }
};
} // namespace llvm

namespace {
/// CRTP derived class for graphs built from summary index (ThinLTO).
class IndexCallsiteContextGraph
    : public CallsiteContextGraph<IndexCallsiteContextGraph, FunctionSummary,
                                  IndexCall> {
public:
  IndexCallsiteContextGraph(
      ModuleSummaryIndex &Index,
      llvm::function_ref<bool(GlobalValue::GUID, const GlobalValueSummary *)>
          isPrevailing);

  ~IndexCallsiteContextGraph() {
    // Now that we are done with the graph it is safe to add the new
    // CallsiteInfo structs to the function summary vectors. The graph nodes
    // point into locations within these vectors, so we don't want to add them
    // any earlier.
    for (auto &I : FunctionCalleesToSynthesizedCallsiteInfos) {
      auto *FS = I.first;
      for (auto &Callsite : I.second)
        FS->addCallsite(*Callsite.second);
    }
  }

private:
  friend CallsiteContextGraph<IndexCallsiteContextGraph, FunctionSummary,
                              IndexCall>;

  uint64_t getStackId(uint64_t IdOrIndex) const;
  const FunctionSummary *getCalleeFunc(IndexCall &Call);
  bool calleeMatchesFunc(
      IndexCall &Call, const FunctionSummary *Func,
      const FunctionSummary *CallerFunc,
      std::vector<std::pair<IndexCall, FunctionSummary *>> &FoundCalleeChain);
  bool sameCallee(IndexCall &Call1, IndexCall &Call2);
  bool findProfiledCalleeThroughTailCalls(
      ValueInfo ProfiledCallee, ValueInfo CurCallee, unsigned Depth,
      std::vector<std::pair<IndexCall, FunctionSummary *>> &FoundCalleeChain,
      bool &FoundMultipleCalleeChains);
  uint64_t getLastStackId(IndexCall &Call);
  std::vector<uint64_t> getStackIdsWithContextNodesForCall(IndexCall &Call);
  void updateAllocationCall(CallInfo &Call, AllocationType AllocType);
  AllocationType getAllocationCallType(const CallInfo &Call) const;
  void updateCall(CallInfo &CallerCall, FuncInfo CalleeFunc);
  CallsiteContextGraph<IndexCallsiteContextGraph, FunctionSummary,
                       IndexCall>::FuncInfo
  cloneFunctionForCallsite(FuncInfo &Func, CallInfo &Call,
                           DenseMap<CallInfo, CallInfo> &CallMap,
                           std::vector<CallInfo> &CallsWithMetadataInFunc,
                           unsigned CloneNo);
  std::string getLabel(const FunctionSummary *Func, const IndexCall &Call,
                       unsigned CloneNo) const;

  // Saves mapping from function summaries containing memprof records back to
  // its VI, for use in checking and debugging.
  std::map<const FunctionSummary *, ValueInfo> FSToVIMap;

  const ModuleSummaryIndex &Index;
  llvm::function_ref<bool(GlobalValue::GUID, const GlobalValueSummary *)>
      isPrevailing;

  // Saves/owns the callsite info structures synthesized for missing tail call
  // frames that we discover while building the graph.
  // It maps from the summary of the function making the tail call, to a map
  // of callee ValueInfo to corresponding synthesized callsite info.
  std::unordered_map<FunctionSummary *,
                     std::map<ValueInfo, std::unique_ptr<CallsiteInfo>>>
      FunctionCalleesToSynthesizedCallsiteInfos;
};
} // namespace

template <>
<<<<<<< HEAD
struct llvm::DenseMapInfo<typename CallsiteContextGraph<
    ModuleCallsiteContextGraph, Function, Instruction *>::CallInfo>
    : public DenseMapInfo<std::pair<Instruction *, unsigned>> {};
template <>
struct llvm::DenseMapInfo<typename CallsiteContextGraph<
=======
struct llvm::DenseMapInfo<CallsiteContextGraph<
    ModuleCallsiteContextGraph, Function, Instruction *>::CallInfo>
    : public DenseMapInfo<std::pair<Instruction *, unsigned>> {};
template <>
struct llvm::DenseMapInfo<CallsiteContextGraph<
>>>>>>> 811fe024
    IndexCallsiteContextGraph, FunctionSummary, IndexCall>::CallInfo>
    : public DenseMapInfo<std::pair<IndexCall, unsigned>> {};
template <>
struct llvm::DenseMapInfo<IndexCall>
    : public DenseMapInfo<PointerUnion<CallsiteInfo *, AllocInfo *>> {};

namespace {

// Map the uint8_t alloc types (which may contain NotCold|Cold) to the alloc
// type we should actually use on the corresponding allocation.
// If we can't clone a node that has NotCold+Cold alloc type, we will fall
// back to using NotCold. So don't bother cloning to distinguish NotCold+Cold
// from NotCold.
AllocationType allocTypeToUse(uint8_t AllocTypes) {
  assert(AllocTypes != (uint8_t)AllocationType::None);
  if (AllocTypes ==
      ((uint8_t)AllocationType::NotCold | (uint8_t)AllocationType::Cold))
    return AllocationType::NotCold;
  else
    return (AllocationType)AllocTypes;
}

// Helper to check if the alloc types for all edges recorded in the
// InAllocTypes vector match the alloc types for all edges in the Edges
// vector.
template <typename DerivedCCG, typename FuncTy, typename CallTy>
bool allocTypesMatch(
    const std::vector<uint8_t> &InAllocTypes,
    const std::vector<std::shared_ptr<ContextEdge<DerivedCCG, FuncTy, CallTy>>>
        &Edges) {
  // This should be called only when the InAllocTypes vector was computed for
  // this set of Edges. Make sure the sizes are the same.
  assert(InAllocTypes.size() == Edges.size());
  return std::equal(
      InAllocTypes.begin(), InAllocTypes.end(), Edges.begin(), Edges.end(),
      [](const uint8_t &l,
         const std::shared_ptr<ContextEdge<DerivedCCG, FuncTy, CallTy>> &r) {
        // Can share if one of the edges is None type - don't
        // care about the type along that edge as it doesn't
        // exist for those context ids.
        if (l == (uint8_t)AllocationType::None ||
            r->AllocTypes == (uint8_t)AllocationType::None)
          return true;
        return allocTypeToUse(l) == allocTypeToUse(r->AllocTypes);
      });
}

// Helper to check if the alloc types for all edges recorded in the
// InAllocTypes vector match the alloc types for callee edges in the given
// clone. Because the InAllocTypes were computed from the original node's callee
// edges, and other cloning could have happened after this clone was created, we
// need to find the matching clone callee edge, which may or may not exist.
template <typename DerivedCCG, typename FuncTy, typename CallTy>
bool allocTypesMatchClone(
    const std::vector<uint8_t> &InAllocTypes,
    const ContextNode<DerivedCCG, FuncTy, CallTy> *Clone) {
  const ContextNode<DerivedCCG, FuncTy, CallTy> *Node = Clone->CloneOf;
  assert(Node);
  // InAllocTypes should have been computed for the original node's callee
  // edges.
  assert(InAllocTypes.size() == Node->CalleeEdges.size());
  // First create a map of the clone callee edge callees to the edge alloc type.
  DenseMap<const ContextNode<DerivedCCG, FuncTy, CallTy> *, uint8_t>
      EdgeCalleeMap;
  for (const auto &E : Clone->CalleeEdges) {
    assert(!EdgeCalleeMap.contains(E->Callee));
    EdgeCalleeMap[E->Callee] = E->AllocTypes;
  }
  // Next, walk the original node's callees, and look for the corresponding
  // clone edge to that callee.
  for (unsigned I = 0; I < Node->CalleeEdges.size(); I++) {
    auto Iter = EdgeCalleeMap.find(Node->CalleeEdges[I]->Callee);
    // Not found is ok, we will simply add an edge if we use this clone.
    if (Iter == EdgeCalleeMap.end())
      continue;
    // Can share if one of the edges is None type - don't
    // care about the type along that edge as it doesn't
    // exist for those context ids.
    if (InAllocTypes[I] == (uint8_t)AllocationType::None ||
        Iter->second == (uint8_t)AllocationType::None)
      continue;
    if (allocTypeToUse(Iter->second) != allocTypeToUse(InAllocTypes[I]))
      return false;
  }
  return true;
}

} // end anonymous namespace

template <typename DerivedCCG, typename FuncTy, typename CallTy>
typename CallsiteContextGraph<DerivedCCG, FuncTy, CallTy>::ContextNode *
CallsiteContextGraph<DerivedCCG, FuncTy, CallTy>::getNodeForInst(
    const CallInfo &C) {
  ContextNode *Node = getNodeForAlloc(C);
  if (Node)
    return Node;

  return NonAllocationCallToContextNodeMap.lookup(C);
}

template <typename DerivedCCG, typename FuncTy, typename CallTy>
typename CallsiteContextGraph<DerivedCCG, FuncTy, CallTy>::ContextNode *
CallsiteContextGraph<DerivedCCG, FuncTy, CallTy>::getNodeForAlloc(
    const CallInfo &C) {
  return AllocationCallToContextNodeMap.lookup(C);
}

template <typename DerivedCCG, typename FuncTy, typename CallTy>
typename CallsiteContextGraph<DerivedCCG, FuncTy, CallTy>::ContextNode *
CallsiteContextGraph<DerivedCCG, FuncTy, CallTy>::getNodeForStackId(
    uint64_t StackId) {
  auto StackEntryNode = StackEntryIdToContextNodeMap.find(StackId);
  if (StackEntryNode != StackEntryIdToContextNodeMap.end())
    return StackEntryNode->second;
  return nullptr;
}

template <typename DerivedCCG, typename FuncTy, typename CallTy>
void CallsiteContextGraph<DerivedCCG, FuncTy, CallTy>::ContextNode::
    addOrUpdateCallerEdge(ContextNode *Caller, AllocationType AllocType,
                          unsigned int ContextId) {
  for (auto &Edge : CallerEdges) {
    if (Edge->Caller == Caller) {
      Edge->AllocTypes |= (uint8_t)AllocType;
      Edge->getContextIds().insert(ContextId);
      return;
    }
  }
  std::shared_ptr<ContextEdge> Edge = std::make_shared<ContextEdge>(
      this, Caller, (uint8_t)AllocType, DenseSet<uint32_t>({ContextId}));
  CallerEdges.push_back(Edge);
  Caller->CalleeEdges.push_back(Edge);
}

template <typename DerivedCCG, typename FuncTy, typename CallTy>
void CallsiteContextGraph<DerivedCCG, FuncTy, CallTy>::removeEdgeFromGraph(
    ContextEdge *Edge, EdgeIter *EI, bool CalleeIter) {
  assert(!EI || (*EI)->get() == Edge);
  assert(!Edge->isRemoved());
  // Save the Caller and Callee pointers so we can erase Edge from their edge
  // lists after clearing Edge below. We do the clearing first in case it is
  // destructed after removing from the edge lists (if those were the last
  // shared_ptr references to Edge).
  auto *Callee = Edge->Callee;
  auto *Caller = Edge->Caller;

  // Make sure the edge fields are cleared out so we can properly detect
  // removed edges if Edge is not destructed because there is still a shared_ptr
  // reference.
  Edge->clear();

#ifndef NDEBUG
  auto CalleeCallerCount = Callee->CallerEdges.size();
  auto CallerCalleeCount = Caller->CalleeEdges.size();
#endif
  if (!EI) {
    Callee->eraseCallerEdge(Edge);
    Caller->eraseCalleeEdge(Edge);
  } else if (CalleeIter) {
    Callee->eraseCallerEdge(Edge);
    *EI = Caller->CalleeEdges.erase(*EI);
  } else {
    Caller->eraseCalleeEdge(Edge);
    *EI = Callee->CallerEdges.erase(*EI);
  }
  assert(Callee->CallerEdges.size() < CalleeCallerCount);
  assert(Caller->CalleeEdges.size() < CallerCalleeCount);
}

template <typename DerivedCCG, typename FuncTy, typename CallTy>
void CallsiteContextGraph<
    DerivedCCG, FuncTy, CallTy>::removeNoneTypeCalleeEdges(ContextNode *Node) {
  for (auto EI = Node->CalleeEdges.begin(); EI != Node->CalleeEdges.end();) {
    auto Edge = *EI;
    if (Edge->AllocTypes == (uint8_t)AllocationType::None) {
      assert(Edge->ContextIds.empty());
      removeEdgeFromGraph(Edge.get(), &EI, /*CalleeIter=*/true);
    } else
      ++EI;
  }
}

template <typename DerivedCCG, typename FuncTy, typename CallTy>
void CallsiteContextGraph<
    DerivedCCG, FuncTy, CallTy>::removeNoneTypeCallerEdges(ContextNode *Node) {
  for (auto EI = Node->CallerEdges.begin(); EI != Node->CallerEdges.end();) {
    auto Edge = *EI;
    if (Edge->AllocTypes == (uint8_t)AllocationType::None) {
      assert(Edge->ContextIds.empty());
      Edge->Caller->eraseCalleeEdge(Edge.get());
      EI = Node->CallerEdges.erase(EI);
    } else
      ++EI;
  }
}

template <typename DerivedCCG, typename FuncTy, typename CallTy>
typename CallsiteContextGraph<DerivedCCG, FuncTy, CallTy>::ContextEdge *
CallsiteContextGraph<DerivedCCG, FuncTy, CallTy>::ContextNode::
    findEdgeFromCallee(const ContextNode *Callee) {
  for (const auto &Edge : CalleeEdges)
    if (Edge->Callee == Callee)
      return Edge.get();
  return nullptr;
}

template <typename DerivedCCG, typename FuncTy, typename CallTy>
typename CallsiteContextGraph<DerivedCCG, FuncTy, CallTy>::ContextEdge *
CallsiteContextGraph<DerivedCCG, FuncTy, CallTy>::ContextNode::
    findEdgeFromCaller(const ContextNode *Caller) {
  for (const auto &Edge : CallerEdges)
    if (Edge->Caller == Caller)
      return Edge.get();
  return nullptr;
}

template <typename DerivedCCG, typename FuncTy, typename CallTy>
void CallsiteContextGraph<DerivedCCG, FuncTy, CallTy>::ContextNode::
    eraseCalleeEdge(const ContextEdge *Edge) {
  auto EI = llvm::find_if(
      CalleeEdges, [Edge](const std::shared_ptr<ContextEdge> &CalleeEdge) {
        return CalleeEdge.get() == Edge;
      });
  assert(EI != CalleeEdges.end());
  CalleeEdges.erase(EI);
}

template <typename DerivedCCG, typename FuncTy, typename CallTy>
void CallsiteContextGraph<DerivedCCG, FuncTy, CallTy>::ContextNode::
    eraseCallerEdge(const ContextEdge *Edge) {
  auto EI = llvm::find_if(
      CallerEdges, [Edge](const std::shared_ptr<ContextEdge> &CallerEdge) {
        return CallerEdge.get() == Edge;
      });
  assert(EI != CallerEdges.end());
  CallerEdges.erase(EI);
}

template <typename DerivedCCG, typename FuncTy, typename CallTy>
uint8_t CallsiteContextGraph<DerivedCCG, FuncTy, CallTy>::computeAllocType(
    DenseSet<uint32_t> &ContextIds) const {
  uint8_t BothTypes =
      (uint8_t)AllocationType::Cold | (uint8_t)AllocationType::NotCold;
  uint8_t AllocType = (uint8_t)AllocationType::None;
  for (auto Id : ContextIds) {
    AllocType |= (uint8_t)ContextIdToAllocationType.at(Id);
    // Bail early if alloc type reached both, no further refinement.
    if (AllocType == BothTypes)
      return AllocType;
  }
  return AllocType;
}

template <typename DerivedCCG, typename FuncTy, typename CallTy>
uint8_t
CallsiteContextGraph<DerivedCCG, FuncTy, CallTy>::intersectAllocTypesImpl(
    const DenseSet<uint32_t> &Node1Ids,
    const DenseSet<uint32_t> &Node2Ids) const {
  uint8_t BothTypes =
      (uint8_t)AllocationType::Cold | (uint8_t)AllocationType::NotCold;
  uint8_t AllocType = (uint8_t)AllocationType::None;
  for (auto Id : Node1Ids) {
    if (!Node2Ids.count(Id))
      continue;
    AllocType |= (uint8_t)ContextIdToAllocationType.at(Id);
    // Bail early if alloc type reached both, no further refinement.
    if (AllocType == BothTypes)
      return AllocType;
  }
  return AllocType;
}

template <typename DerivedCCG, typename FuncTy, typename CallTy>
uint8_t CallsiteContextGraph<DerivedCCG, FuncTy, CallTy>::intersectAllocTypes(
    const DenseSet<uint32_t> &Node1Ids,
    const DenseSet<uint32_t> &Node2Ids) const {
  if (Node1Ids.size() < Node2Ids.size())
    return intersectAllocTypesImpl(Node1Ids, Node2Ids);
  else
    return intersectAllocTypesImpl(Node2Ids, Node1Ids);
}

template <typename DerivedCCG, typename FuncTy, typename CallTy>
typename CallsiteContextGraph<DerivedCCG, FuncTy, CallTy>::ContextNode *
CallsiteContextGraph<DerivedCCG, FuncTy, CallTy>::addAllocNode(
    CallInfo Call, const FuncTy *F) {
  assert(!getNodeForAlloc(Call));
  ContextNode *AllocNode = createNewNode(/*IsAllocation=*/true, F, Call);
  AllocationCallToContextNodeMap[Call] = AllocNode;
  // Use LastContextId as a uniq id for MIB allocation nodes.
  AllocNode->OrigStackOrAllocId = LastContextId;
  // Alloc type should be updated as we add in the MIBs. We should assert
  // afterwards that it is not still None.
  AllocNode->AllocTypes = (uint8_t)AllocationType::None;

  return AllocNode;
}

static std::string getAllocTypeString(uint8_t AllocTypes) {
  if (!AllocTypes)
    return "None";
  std::string Str;
  if (AllocTypes & (uint8_t)AllocationType::NotCold)
    Str += "NotCold";
  if (AllocTypes & (uint8_t)AllocationType::Cold)
    Str += "Cold";
  return Str;
}

template <typename DerivedCCG, typename FuncTy, typename CallTy>
template <class NodeT, class IteratorT>
void CallsiteContextGraph<DerivedCCG, FuncTy, CallTy>::addStackNodesForMIB(
    ContextNode *AllocNode, CallStack<NodeT, IteratorT> &StackContext,
    CallStack<NodeT, IteratorT> &CallsiteContext, AllocationType AllocType,
    ArrayRef<ContextTotalSize> ContextSizeInfo) {
  // Treating the hot alloc type as NotCold before the disambiguation for "hot"
  // is done.
  if (AllocType == AllocationType::Hot)
    AllocType = AllocationType::NotCold;

  ContextIdToAllocationType[++LastContextId] = AllocType;

  if (!ContextSizeInfo.empty()) {
    auto &Entry = ContextIdToContextSizeInfos[LastContextId];
    Entry.insert(Entry.begin(), ContextSizeInfo.begin(), ContextSizeInfo.end());
  }

  // Update alloc type and context ids for this MIB.
  AllocNode->AllocTypes |= (uint8_t)AllocType;

  // Now add or update nodes for each stack id in alloc's context.
  // Later when processing the stack ids on non-alloc callsites we will adjust
  // for any inlining in the context.
  ContextNode *PrevNode = AllocNode;
  // Look for recursion (direct recursion should have been collapsed by
  // module summary analysis, here we should just be detecting mutual
  // recursion). Mark these nodes so we don't try to clone.
  SmallSet<uint64_t, 8> StackIdSet;
  // Skip any on the allocation call (inlining).
  for (auto ContextIter = StackContext.beginAfterSharedPrefix(CallsiteContext);
       ContextIter != StackContext.end(); ++ContextIter) {
    auto StackId = getStackId(*ContextIter);
    ContextNode *StackNode = getNodeForStackId(StackId);
    if (!StackNode) {
      StackNode = createNewNode(/*IsAllocation=*/false);
      StackEntryIdToContextNodeMap[StackId] = StackNode;
      StackNode->OrigStackOrAllocId = StackId;
    }
    // Marking a node recursive will prevent its cloning completely, even for
    // non-recursive contexts flowing through it.
    if (!AllowRecursiveCallsites) {
      auto Ins = StackIdSet.insert(StackId);
      if (!Ins.second)
        StackNode->Recursive = true;
    }
    StackNode->AllocTypes |= (uint8_t)AllocType;
    PrevNode->addOrUpdateCallerEdge(StackNode, AllocType, LastContextId);
    PrevNode = StackNode;
  }
}

template <typename DerivedCCG, typename FuncTy, typename CallTy>
DenseSet<uint32_t>
CallsiteContextGraph<DerivedCCG, FuncTy, CallTy>::duplicateContextIds(
    const DenseSet<uint32_t> &StackSequenceContextIds,
    DenseMap<uint32_t, DenseSet<uint32_t>> &OldToNewContextIds) {
  DenseSet<uint32_t> NewContextIds;
  for (auto OldId : StackSequenceContextIds) {
    NewContextIds.insert(++LastContextId);
    OldToNewContextIds[OldId].insert(LastContextId);
    assert(ContextIdToAllocationType.count(OldId));
    // The new context has the same allocation type as original.
    ContextIdToAllocationType[LastContextId] = ContextIdToAllocationType[OldId];
    if (DotAllocContextIds.contains(OldId))
      DotAllocContextIds.insert(LastContextId);
  }
  return NewContextIds;
}

template <typename DerivedCCG, typename FuncTy, typename CallTy>
void CallsiteContextGraph<DerivedCCG, FuncTy, CallTy>::
    propagateDuplicateContextIds(
        const DenseMap<uint32_t, DenseSet<uint32_t>> &OldToNewContextIds) {
  // Build a set of duplicated context ids corresponding to the input id set.
  auto GetNewIds = [&OldToNewContextIds](const DenseSet<uint32_t> &ContextIds) {
    DenseSet<uint32_t> NewIds;
    for (auto Id : ContextIds)
      if (auto NewId = OldToNewContextIds.find(Id);
          NewId != OldToNewContextIds.end())
        NewIds.insert_range(NewId->second);
    return NewIds;
  };

  // Recursively update context ids sets along caller edges.
  auto UpdateCallers = [&](ContextNode *Node,
                           DenseSet<const ContextEdge *> &Visited,
                           auto &&UpdateCallers) -> void {
    for (const auto &Edge : Node->CallerEdges) {
      auto Inserted = Visited.insert(Edge.get());
      if (!Inserted.second)
        continue;
      ContextNode *NextNode = Edge->Caller;
      DenseSet<uint32_t> NewIdsToAdd = GetNewIds(Edge->getContextIds());
      // Only need to recursively iterate to NextNode via this caller edge if
      // it resulted in any added ids to NextNode.
      if (!NewIdsToAdd.empty()) {
        Edge->getContextIds().insert_range(NewIdsToAdd);
        UpdateCallers(NextNode, Visited, UpdateCallers);
      }
    }
  };

  DenseSet<const ContextEdge *> Visited;
  for (auto &Entry : AllocationCallToContextNodeMap) {
    auto *Node = Entry.second;
    UpdateCallers(Node, Visited, UpdateCallers);
  }
}

template <typename DerivedCCG, typename FuncTy, typename CallTy>
void CallsiteContextGraph<DerivedCCG, FuncTy, CallTy>::connectNewNode(
    ContextNode *NewNode, ContextNode *OrigNode, bool TowardsCallee,
    // This must be passed by value to make a copy since it will be adjusted
    // as ids are moved.
    DenseSet<uint32_t> RemainingContextIds) {
  auto &OrigEdges =
      TowardsCallee ? OrigNode->CalleeEdges : OrigNode->CallerEdges;
  DenseSet<uint32_t> RecursiveContextIds;
  DenseSet<uint32_t> AllCallerContextIds;
  if (AllowRecursiveCallsites) {
    // Identify which context ids are recursive which is needed to properly
    // update the RemainingContextIds set. The relevant recursive context ids
    // are those that are in multiple edges.
    for (auto &CE : OrigEdges) {
      AllCallerContextIds.reserve(CE->getContextIds().size());
      for (auto Id : CE->getContextIds())
        if (!AllCallerContextIds.insert(Id).second)
          RecursiveContextIds.insert(Id);
    }
  }
  // Increment iterator in loop so that we can remove edges as needed.
  for (auto EI = OrigEdges.begin(); EI != OrigEdges.end();) {
    auto Edge = *EI;
    DenseSet<uint32_t> NewEdgeContextIds;
    DenseSet<uint32_t> NotFoundContextIds;
    // Remove any matching context ids from Edge, return set that were found and
    // removed, these are the new edge's context ids. Also update the remaining
    // (not found ids).
    set_subtract(Edge->getContextIds(), RemainingContextIds, NewEdgeContextIds,
                 NotFoundContextIds);
    // Update the remaining context ids set for the later edges. This is a
    // compile time optimization.
    if (RecursiveContextIds.empty()) {
      // No recursive ids, so all of the previously remaining context ids that
      // were not seen on this edge are the new remaining set.
      RemainingContextIds.swap(NotFoundContextIds);
    } else {
      // Keep the recursive ids in the remaining set as we expect to see those
      // on another edge. We can remove the non-recursive remaining ids that
      // were seen on this edge, however. We already have the set of remaining
      // ids that were on this edge (in NewEdgeContextIds). Figure out which are
      // non-recursive and only remove those. Note that despite the higher
      // overhead of updating the remaining context ids set when recursion
      // handling is enabled, it was found to be at worst performance neutral
      // and in one case a clear win.
      DenseSet<uint32_t> NonRecursiveRemainingCurEdgeIds =
          set_difference(NewEdgeContextIds, RecursiveContextIds);
      set_subtract(RemainingContextIds, NonRecursiveRemainingCurEdgeIds);
    }
    // If no matching context ids for this edge, skip it.
    if (NewEdgeContextIds.empty()) {
      ++EI;
      continue;
    }
    if (TowardsCallee) {
      uint8_t NewAllocType = computeAllocType(NewEdgeContextIds);
      auto NewEdge = std::make_shared<ContextEdge>(
          Edge->Callee, NewNode, NewAllocType, std::move(NewEdgeContextIds));
      NewNode->CalleeEdges.push_back(NewEdge);
      NewEdge->Callee->CallerEdges.push_back(NewEdge);
    } else {
      uint8_t NewAllocType = computeAllocType(NewEdgeContextIds);
      auto NewEdge = std::make_shared<ContextEdge>(
          NewNode, Edge->Caller, NewAllocType, std::move(NewEdgeContextIds));
      NewNode->CallerEdges.push_back(NewEdge);
      NewEdge->Caller->CalleeEdges.push_back(NewEdge);
    }
    // Remove old edge if context ids empty.
    if (Edge->getContextIds().empty()) {
      removeEdgeFromGraph(Edge.get(), &EI, TowardsCallee);
      continue;
    }
    ++EI;
  }
}

template <typename DerivedCCG, typename FuncTy, typename CallTy>
static void checkEdge(
    const std::shared_ptr<ContextEdge<DerivedCCG, FuncTy, CallTy>> &Edge) {
  // Confirm that alloc type is not None and that we have at least one context
  // id.
  assert(Edge->AllocTypes != (uint8_t)AllocationType::None);
  assert(!Edge->ContextIds.empty());
}

template <typename DerivedCCG, typename FuncTy, typename CallTy>
static void checkNode(const ContextNode<DerivedCCG, FuncTy, CallTy> *Node,
                      bool CheckEdges = true) {
  if (Node->isRemoved())
    return;
#ifndef NDEBUG
  // Compute node's context ids once for use in asserts.
  auto NodeContextIds = Node->getContextIds();
#endif
  // Node's context ids should be the union of both its callee and caller edge
  // context ids.
  if (Node->CallerEdges.size()) {
    DenseSet<uint32_t> CallerEdgeContextIds(
        Node->CallerEdges.front()->ContextIds);
    for (const auto &Edge : llvm::drop_begin(Node->CallerEdges)) {
      if (CheckEdges)
        checkEdge<DerivedCCG, FuncTy, CallTy>(Edge);
      set_union(CallerEdgeContextIds, Edge->ContextIds);
    }
    // Node can have more context ids than callers if some contexts terminate at
    // node and some are longer. If we are allowing recursive callsites and
    // contexts this will be violated for incompletely cloned recursive cycles,
    // so skip the checking in that case.
    assert((AllowRecursiveCallsites && AllowRecursiveContexts) ||
           NodeContextIds == CallerEdgeContextIds ||
           set_is_subset(CallerEdgeContextIds, NodeContextIds));
  }
  if (Node->CalleeEdges.size()) {
    DenseSet<uint32_t> CalleeEdgeContextIds(
        Node->CalleeEdges.front()->ContextIds);
    for (const auto &Edge : llvm::drop_begin(Node->CalleeEdges)) {
      if (CheckEdges)
        checkEdge<DerivedCCG, FuncTy, CallTy>(Edge);
      set_union(CalleeEdgeContextIds, Edge->getContextIds());
    }
    // If we are allowing recursive callsites and contexts this will be violated
    // for incompletely cloned recursive cycles, so skip the checking in that
    // case.
    assert((AllowRecursiveCallsites && AllowRecursiveContexts) ||
           NodeContextIds == CalleeEdgeContextIds);
  }
  // FIXME: Since this checking is only invoked under an option, we should
  // change the error checking from using assert to something that will trigger
  // an error on a release build.
#ifndef NDEBUG
  // Make sure we don't end up with duplicate edges between the same caller and
  // callee.
  DenseSet<ContextNode<DerivedCCG, FuncTy, CallTy> *> NodeSet;
  for (const auto &E : Node->CalleeEdges)
    NodeSet.insert(E->Callee);
  assert(NodeSet.size() == Node->CalleeEdges.size());
#endif
}

template <typename DerivedCCG, typename FuncTy, typename CallTy>
void CallsiteContextGraph<DerivedCCG, FuncTy, CallTy>::
    assignStackNodesPostOrder(
        ContextNode *Node, DenseSet<const ContextNode *> &Visited,
        DenseMap<uint64_t, std::vector<CallContextInfo>>
            &StackIdToMatchingCalls,
        DenseMap<CallInfo, CallInfo> &CallToMatchingCall) {
  auto Inserted = Visited.insert(Node);
  if (!Inserted.second)
    return;
  // Post order traversal. Iterate over a copy since we may add nodes and
  // therefore new callers during the recursive call, invalidating any
  // iterator over the original edge vector. We don't need to process these
  // new nodes as they were already processed on creation.
  auto CallerEdges = Node->CallerEdges;
  for (auto &Edge : CallerEdges) {
    // Skip any that have been removed during the recursion.
    if (Edge->isRemoved()) {
      assert(!is_contained(Node->CallerEdges, Edge));
      continue;
    }
    assignStackNodesPostOrder(Edge->Caller, Visited, StackIdToMatchingCalls,
                              CallToMatchingCall);
  }

  // If this node's stack id is in the map, update the graph to contain new
  // nodes representing any inlining at interior callsites. Note we move the
  // associated context ids over to the new nodes.

  // Ignore this node if it is for an allocation or we didn't record any
  // stack id lists ending at it.
  if (Node->IsAllocation ||
      !StackIdToMatchingCalls.count(Node->OrigStackOrAllocId))
    return;

  auto &Calls = StackIdToMatchingCalls[Node->OrigStackOrAllocId];
  // Handle the simple case first. A single call with a single stack id.
  // In this case there is no need to create any new context nodes, simply
  // assign the context node for stack id to this Call.
  if (Calls.size() == 1) {
    auto &[Call, Ids, Func, SavedContextIds] = Calls[0];
    if (Ids.size() == 1) {
      assert(SavedContextIds.empty());
      // It should be this Node
      assert(Node == getNodeForStackId(Ids[0]));
      if (Node->Recursive)
        return;
      Node->setCall(Call);
      NonAllocationCallToContextNodeMap[Call] = Node;
      NodeToCallingFunc[Node] = Func;
      return;
    }
  }

#ifndef NDEBUG
  // Find the node for the last stack id, which should be the same
  // across all calls recorded for this id, and is this node's id.
  uint64_t LastId = Node->OrigStackOrAllocId;
  ContextNode *LastNode = getNodeForStackId(LastId);
  // We should only have kept stack ids that had nodes.
  assert(LastNode);
  assert(LastNode == Node);
#else
  ContextNode *LastNode = Node;
#endif

  // Compute the last node's context ids once, as it is shared by all calls in
  // this entry.
  DenseSet<uint32_t> LastNodeContextIds = LastNode->getContextIds();

  [[maybe_unused]] bool PrevIterCreatedNode = false;
  bool CreatedNode = false;
  for (unsigned I = 0; I < Calls.size();
       I++, PrevIterCreatedNode = CreatedNode) {
    CreatedNode = false;
    auto &[Call, Ids, Func, SavedContextIds] = Calls[I];
    // Skip any for which we didn't assign any ids, these don't get a node in
    // the graph.
    if (SavedContextIds.empty()) {
      // If this call has a matching call (located in the same function and
      // having the same stack ids), simply add it to the context node created
      // for its matching call earlier. These can be treated the same through
      // cloning and get updated at the same time.
      if (!CallToMatchingCall.contains(Call))
        continue;
      auto MatchingCall = CallToMatchingCall[Call];
      if (!NonAllocationCallToContextNodeMap.contains(MatchingCall)) {
        // This should only happen if we had a prior iteration, and it didn't
        // create a node because of the below recomputation of context ids
        // finding none remaining and continuing early.
        assert(I > 0 && !PrevIterCreatedNode);
        continue;
      }
      NonAllocationCallToContextNodeMap[MatchingCall]->MatchingCalls.push_back(
          Call);
      continue;
    }

    assert(LastId == Ids.back());

    // Recompute the context ids for this stack id sequence (the
    // intersection of the context ids of the corresponding nodes).
    // Start with the ids we saved in the map for this call, which could be
    // duplicated context ids. We have to recompute as we might have overlap
    // overlap between the saved context ids for different last nodes, and
    // removed them already during the post order traversal.
    set_intersect(SavedContextIds, LastNodeContextIds);
    ContextNode *PrevNode = LastNode;
    bool Skip = false;
    // Iterate backwards through the stack Ids, starting after the last Id
    // in the list, which was handled once outside for all Calls.
    for (auto IdIter = Ids.rbegin() + 1; IdIter != Ids.rend(); IdIter++) {
      auto Id = *IdIter;
      ContextNode *CurNode = getNodeForStackId(Id);
      // We should only have kept stack ids that had nodes and weren't
      // recursive.
      assert(CurNode);
      assert(!CurNode->Recursive);

      auto *Edge = CurNode->findEdgeFromCaller(PrevNode);
      if (!Edge) {
        Skip = true;
        break;
      }
      PrevNode = CurNode;

      // Update the context ids, which is the intersection of the ids along
      // all edges in the sequence.
      set_intersect(SavedContextIds, Edge->getContextIds());

      // If we now have no context ids for clone, skip this call.
      if (SavedContextIds.empty()) {
        Skip = true;
        break;
      }
    }
    if (Skip)
      continue;

    // Create new context node.
    ContextNode *NewNode = createNewNode(/*IsAllocation=*/false, Func, Call);
    NonAllocationCallToContextNodeMap[Call] = NewNode;
    CreatedNode = true;
    NewNode->AllocTypes = computeAllocType(SavedContextIds);

    ContextNode *FirstNode = getNodeForStackId(Ids[0]);
    assert(FirstNode);

    // Connect to callees of innermost stack frame in inlined call chain.
    // This updates context ids for FirstNode's callee's to reflect those
    // moved to NewNode.
    connectNewNode(NewNode, FirstNode, /*TowardsCallee=*/true, SavedContextIds);

    // Connect to callers of outermost stack frame in inlined call chain.
    // This updates context ids for FirstNode's caller's to reflect those
    // moved to NewNode.
    connectNewNode(NewNode, LastNode, /*TowardsCallee=*/false, SavedContextIds);

    // Now we need to remove context ids from edges/nodes between First and
    // Last Node.
    PrevNode = nullptr;
    for (auto Id : Ids) {
      ContextNode *CurNode = getNodeForStackId(Id);
      // We should only have kept stack ids that had nodes.
      assert(CurNode);

      // Remove the context ids moved to NewNode from CurNode, and the
      // edge from the prior node.
      if (PrevNode) {
        auto *PrevEdge = CurNode->findEdgeFromCallee(PrevNode);
        // If the sequence contained recursion, we might have already removed
        // some edges during the connectNewNode calls above.
        if (!PrevEdge) {
          PrevNode = CurNode;
          continue;
        }
        set_subtract(PrevEdge->getContextIds(), SavedContextIds);
        if (PrevEdge->getContextIds().empty())
          removeEdgeFromGraph(PrevEdge);
      }
      // Since we update the edges from leaf to tail, only look at the callee
      // edges. This isn't an alloc node, so if there are no callee edges, the
      // alloc type is None.
      CurNode->AllocTypes = CurNode->CalleeEdges.empty()
                                ? (uint8_t)AllocationType::None
                                : CurNode->computeAllocType();
      PrevNode = CurNode;
    }
    if (VerifyNodes) {
      checkNode<DerivedCCG, FuncTy, CallTy>(NewNode, /*CheckEdges=*/true);
      for (auto Id : Ids) {
        ContextNode *CurNode = getNodeForStackId(Id);
        // We should only have kept stack ids that had nodes.
        assert(CurNode);
        checkNode<DerivedCCG, FuncTy, CallTy>(CurNode, /*CheckEdges=*/true);
      }
    }
  }
}

template <typename DerivedCCG, typename FuncTy, typename CallTy>
void CallsiteContextGraph<DerivedCCG, FuncTy, CallTy>::updateStackNodes() {
  // Map of stack id to all calls with that as the last (outermost caller)
  // callsite id that has a context node (some might not due to pruning
  // performed during matching of the allocation profile contexts).
  // The CallContextInfo contains the Call and a list of its stack ids with
  // ContextNodes, the function containing Call, and the set of context ids
  // the analysis will eventually identify for use in any new node created
  // for that callsite.
  DenseMap<uint64_t, std::vector<CallContextInfo>> StackIdToMatchingCalls;
  for (auto &[Func, CallsWithMetadata] : FuncToCallsWithMetadata) {
    for (auto &Call : CallsWithMetadata) {
      // Ignore allocations, already handled.
      if (AllocationCallToContextNodeMap.count(Call))
        continue;
      auto StackIdsWithContextNodes =
          getStackIdsWithContextNodesForCall(Call.call());
      // If there were no nodes created for MIBs on allocs (maybe this was in
      // the unambiguous part of the MIB stack that was pruned), ignore.
      if (StackIdsWithContextNodes.empty())
        continue;
      // Otherwise, record this Call along with the list of ids for the last
      // (outermost caller) stack id with a node.
      StackIdToMatchingCalls[StackIdsWithContextNodes.back()].push_back(
          {Call.call(), StackIdsWithContextNodes, Func, {}});
    }
  }

  // First make a pass through all stack ids that correspond to a call,
  // as identified in the above loop. Compute the context ids corresponding to
  // each of these calls when they correspond to multiple stack ids due to
  // due to inlining. Perform any duplication of context ids required when
  // there is more than one call with the same stack ids. Their (possibly newly
  // duplicated) context ids are saved in the StackIdToMatchingCalls map.
  DenseMap<uint32_t, DenseSet<uint32_t>> OldToNewContextIds;
  // Save a map from each call to any that are found to match it. I.e. located
  // in the same function and have the same (possibly pruned) stack ids. We use
  // this to avoid creating extra graph nodes as they can be treated the same.
  DenseMap<CallInfo, CallInfo> CallToMatchingCall;
  for (auto &It : StackIdToMatchingCalls) {
    auto &Calls = It.getSecond();
    // Skip single calls with a single stack id. These don't need a new node.
    if (Calls.size() == 1) {
      auto &Ids = Calls[0].StackIds;
      if (Ids.size() == 1)
        continue;
    }
    // In order to do the best and maximal matching of inlined calls to context
    // node sequences we will sort the vectors of stack ids in descending order
    // of length, and within each length, lexicographically by stack id. The
    // latter is so that we can specially handle calls that have identical stack
    // id sequences (either due to cloning or artificially because of the MIB
    // context pruning). Those with the same Ids are then sorted by function to
    // facilitate efficiently mapping them to the same context node.
    // Because the functions are pointers, to ensure a stable sort first assign
    // each function pointer to its first index in the Calls array, and then use
    // that to sort by.
    DenseMap<const FuncTy *, unsigned> FuncToIndex;
    for (const auto &[Idx, CallCtxInfo] : enumerate(Calls))
      FuncToIndex.insert({CallCtxInfo.Func, Idx});
    llvm::stable_sort(
        Calls,
        [&FuncToIndex](const CallContextInfo &A, const CallContextInfo &B) {
          return A.StackIds.size() > B.StackIds.size() ||
                 (A.StackIds.size() == B.StackIds.size() &&
                  (A.StackIds < B.StackIds ||
                   (A.StackIds == B.StackIds &&
                    FuncToIndex[A.Func] < FuncToIndex[B.Func])));
        });

    // Find the node for the last stack id, which should be the same
    // across all calls recorded for this id, and is the id for this
    // entry in the StackIdToMatchingCalls map.
    uint64_t LastId = It.getFirst();
    ContextNode *LastNode = getNodeForStackId(LastId);
    // We should only have kept stack ids that had nodes.
    assert(LastNode);

    if (LastNode->Recursive)
      continue;

    // Initialize the context ids with the last node's. We will subsequently
    // refine the context ids by computing the intersection along all edges.
    DenseSet<uint32_t> LastNodeContextIds = LastNode->getContextIds();
    assert(!LastNodeContextIds.empty());

#ifndef NDEBUG
    // Save the set of functions seen for a particular set of the same stack
    // ids. This is used to ensure that they have been correctly sorted to be
    // adjacent in the Calls list, since we rely on that to efficiently place
    // all such matching calls onto the same context node.
    DenseSet<const FuncTy *> MatchingIdsFuncSet;
#endif

    for (unsigned I = 0; I < Calls.size(); I++) {
      auto &[Call, Ids, Func, SavedContextIds] = Calls[I];
      assert(SavedContextIds.empty());
      assert(LastId == Ids.back());

#ifndef NDEBUG
      // If this call has a different set of ids than the last one, clear the
      // set used to ensure they are sorted properly.
      if (I > 0 && Ids != Calls[I - 1].StackIds)
        MatchingIdsFuncSet.clear();
#endif

      // First compute the context ids for this stack id sequence (the
      // intersection of the context ids of the corresponding nodes).
      // Start with the remaining saved ids for the last node.
      assert(!LastNodeContextIds.empty());
      DenseSet<uint32_t> StackSequenceContextIds = LastNodeContextIds;

      ContextNode *PrevNode = LastNode;
      ContextNode *CurNode = LastNode;
      bool Skip = false;

      // Iterate backwards through the stack Ids, starting after the last Id
      // in the list, which was handled once outside for all Calls.
      for (auto IdIter = Ids.rbegin() + 1; IdIter != Ids.rend(); IdIter++) {
        auto Id = *IdIter;
        CurNode = getNodeForStackId(Id);
        // We should only have kept stack ids that had nodes.
        assert(CurNode);

        if (CurNode->Recursive) {
          Skip = true;
          break;
        }

        auto *Edge = CurNode->findEdgeFromCaller(PrevNode);
        // If there is no edge then the nodes belong to different MIB contexts,
        // and we should skip this inlined context sequence. For example, this
        // particular inlined context may include stack ids A->B, and we may
        // indeed have nodes for both A and B, but it is possible that they were
        // never profiled in sequence in a single MIB for any allocation (i.e.
        // we might have profiled an allocation that involves the callsite A,
        // but through a different one of its callee callsites, and we might
        // have profiled an allocation that involves callsite B, but reached
        // from a different caller callsite).
        if (!Edge) {
          Skip = true;
          break;
        }
        PrevNode = CurNode;

        // Update the context ids, which is the intersection of the ids along
        // all edges in the sequence.
        set_intersect(StackSequenceContextIds, Edge->getContextIds());

        // If we now have no context ids for clone, skip this call.
        if (StackSequenceContextIds.empty()) {
          Skip = true;
          break;
        }
      }
      if (Skip)
        continue;

      // If some of this call's stack ids did not have corresponding nodes (due
      // to pruning), don't include any context ids for contexts that extend
      // beyond these nodes. Otherwise we would be matching part of unrelated /
      // not fully matching stack contexts. To do this, subtract any context ids
      // found in caller nodes of the last node found above.
      if (Ids.back() != getLastStackId(Call)) {
        for (const auto &PE : LastNode->CallerEdges) {
          set_subtract(StackSequenceContextIds, PE->getContextIds());
          if (StackSequenceContextIds.empty())
            break;
        }
        // If we now have no context ids for clone, skip this call.
        if (StackSequenceContextIds.empty())
          continue;
      }

#ifndef NDEBUG
      // If the prior call had the same stack ids this set would not be empty.
      // Check if we already have a call that "matches" because it is located
      // in the same function. If the Calls list was sorted properly we should
      // not encounter this situation as all such entries should be adjacent
      // and processed in bulk further below.
      assert(!MatchingIdsFuncSet.contains(Func));

      MatchingIdsFuncSet.insert(Func);
#endif

      // Check if the next set of stack ids is the same (since the Calls vector
      // of tuples is sorted by the stack ids we can just look at the next one).
      // If so, save them in the CallToMatchingCall map so that they get
      // assigned to the same context node, and skip them.
      bool DuplicateContextIds = false;
      for (unsigned J = I + 1; J < Calls.size(); J++) {
        auto &CallCtxInfo = Calls[J];
        auto &NextIds = CallCtxInfo.StackIds;
        if (NextIds != Ids)
          break;
        auto *NextFunc = CallCtxInfo.Func;
        if (NextFunc != Func) {
          // We have another Call with the same ids but that cannot share this
          // node, must duplicate ids for it.
          DuplicateContextIds = true;
          break;
        }
        auto &NextCall = CallCtxInfo.Call;
        CallToMatchingCall[NextCall] = Call;
        // Update I so that it gets incremented correctly to skip this call.
        I = J;
      }

      // If we don't have duplicate context ids, then we can assign all the
      // context ids computed for the original node sequence to this call.
      // If there are duplicate calls with the same stack ids then we synthesize
      // new context ids that are duplicates of the originals. These are
      // assigned to SavedContextIds, which is a reference into the map entry
      // for this call, allowing us to access these ids later on.
      OldToNewContextIds.reserve(OldToNewContextIds.size() +
                                 StackSequenceContextIds.size());
      SavedContextIds =
          DuplicateContextIds
              ? duplicateContextIds(StackSequenceContextIds, OldToNewContextIds)
              : StackSequenceContextIds;
      assert(!SavedContextIds.empty());

      if (!DuplicateContextIds) {
        // Update saved last node's context ids to remove those that are
        // assigned to other calls, so that it is ready for the next call at
        // this stack id.
        set_subtract(LastNodeContextIds, StackSequenceContextIds);
        if (LastNodeContextIds.empty())
          break;
      }
    }
  }

  // Propagate the duplicate context ids over the graph.
  propagateDuplicateContextIds(OldToNewContextIds);

  if (VerifyCCG)
    check();

  // Now perform a post-order traversal over the graph, starting with the
  // allocation nodes, essentially processing nodes from callers to callees.
  // For any that contains an id in the map, update the graph to contain new
  // nodes representing any inlining at interior callsites. Note we move the
  // associated context ids over to the new nodes.
  DenseSet<const ContextNode *> Visited;
  for (auto &Entry : AllocationCallToContextNodeMap)
    assignStackNodesPostOrder(Entry.second, Visited, StackIdToMatchingCalls,
                              CallToMatchingCall);
  if (VerifyCCG)
    check();
}

uint64_t ModuleCallsiteContextGraph::getLastStackId(Instruction *Call) {
  CallStack<MDNode, MDNode::op_iterator> CallsiteContext(
      Call->getMetadata(LLVMContext::MD_callsite));
  return CallsiteContext.back();
}

uint64_t IndexCallsiteContextGraph::getLastStackId(IndexCall &Call) {
  assert(isa<CallsiteInfo *>(Call));
  CallStack<CallsiteInfo, SmallVector<unsigned>::const_iterator>
      CallsiteContext(dyn_cast_if_present<CallsiteInfo *>(Call));
  // Need to convert index into stack id.
  return Index.getStackIdAtIndex(CallsiteContext.back());
}

static const std::string MemProfCloneSuffix = ".memprof.";

static std::string getMemProfFuncName(Twine Base, unsigned CloneNo) {
  // We use CloneNo == 0 to refer to the original version, which doesn't get
  // renamed with a suffix.
  if (!CloneNo)
    return Base.str();
  return (Base + MemProfCloneSuffix + Twine(CloneNo)).str();
}

static bool isMemProfClone(const Function &F) {
  return F.getName().contains(MemProfCloneSuffix);
}

// Return the clone number of the given function by extracting it from the
// memprof suffix. Assumes the caller has already confirmed it is a memprof
// clone.
static unsigned getMemProfCloneNum(const Function &F) {
  assert(isMemProfClone(F));
  auto Pos = F.getName().find_last_of('.');
  assert(Pos > 0);
  unsigned CloneNo;
  bool Err = F.getName().drop_front(Pos + 1).getAsInteger(10, CloneNo);
  assert(!Err);
  (void)Err;
  return CloneNo;
}

std::string ModuleCallsiteContextGraph::getLabel(const Function *Func,
                                                 const Instruction *Call,
                                                 unsigned CloneNo) const {
  return (Twine(Call->getFunction()->getName()) + " -> " +
          cast<CallBase>(Call)->getCalledFunction()->getName())
      .str();
}

std::string IndexCallsiteContextGraph::getLabel(const FunctionSummary *Func,
                                                const IndexCall &Call,
                                                unsigned CloneNo) const {
  auto VI = FSToVIMap.find(Func);
  assert(VI != FSToVIMap.end());
  std::string CallerName = getMemProfFuncName(VI->second.name(), CloneNo);
  if (isa<AllocInfo *>(Call))
    return CallerName + " -> alloc";
  else {
    auto *Callsite = dyn_cast_if_present<CallsiteInfo *>(Call);
    return CallerName + " -> " +
           getMemProfFuncName(Callsite->Callee.name(),
                              Callsite->Clones[CloneNo]);
  }
}

std::vector<uint64_t>
ModuleCallsiteContextGraph::getStackIdsWithContextNodesForCall(
    Instruction *Call) {
  CallStack<MDNode, MDNode::op_iterator> CallsiteContext(
      Call->getMetadata(LLVMContext::MD_callsite));
  return getStackIdsWithContextNodes<MDNode, MDNode::op_iterator>(
      CallsiteContext);
}

std::vector<uint64_t>
IndexCallsiteContextGraph::getStackIdsWithContextNodesForCall(IndexCall &Call) {
  assert(isa<CallsiteInfo *>(Call));
  CallStack<CallsiteInfo, SmallVector<unsigned>::const_iterator>
      CallsiteContext(dyn_cast_if_present<CallsiteInfo *>(Call));
  return getStackIdsWithContextNodes<CallsiteInfo,
                                     SmallVector<unsigned>::const_iterator>(
      CallsiteContext);
}

template <typename DerivedCCG, typename FuncTy, typename CallTy>
template <class NodeT, class IteratorT>
std::vector<uint64_t>
CallsiteContextGraph<DerivedCCG, FuncTy, CallTy>::getStackIdsWithContextNodes(
    CallStack<NodeT, IteratorT> &CallsiteContext) {
  std::vector<uint64_t> StackIds;
  for (auto IdOrIndex : CallsiteContext) {
    auto StackId = getStackId(IdOrIndex);
    ContextNode *Node = getNodeForStackId(StackId);
    if (!Node)
      break;
    StackIds.push_back(StackId);
  }
  return StackIds;
}

ModuleCallsiteContextGraph::ModuleCallsiteContextGraph(
    Module &M,
    llvm::function_ref<OptimizationRemarkEmitter &(Function *)> OREGetter)
    : Mod(M), OREGetter(OREGetter) {
  for (auto &F : M) {
    std::vector<CallInfo> CallsWithMetadata;
    for (auto &BB : F) {
      for (auto &I : BB) {
        if (!isa<CallBase>(I))
          continue;
        if (auto *MemProfMD = I.getMetadata(LLVMContext::MD_memprof)) {
          CallsWithMetadata.push_back(&I);
          auto *AllocNode = addAllocNode(&I, &F);
          auto *CallsiteMD = I.getMetadata(LLVMContext::MD_callsite);
          assert(CallsiteMD);
          CallStack<MDNode, MDNode::op_iterator> CallsiteContext(CallsiteMD);
          // Add all of the MIBs and their stack nodes.
          for (auto &MDOp : MemProfMD->operands()) {
            auto *MIBMD = cast<const MDNode>(MDOp);
            std::vector<ContextTotalSize> ContextSizeInfo;
            // Collect the context size information if it exists.
            if (MIBMD->getNumOperands() > 2) {
              for (unsigned I = 2; I < MIBMD->getNumOperands(); I++) {
                MDNode *ContextSizePair =
                    dyn_cast<MDNode>(MIBMD->getOperand(I));
                assert(ContextSizePair->getNumOperands() == 2);
                uint64_t FullStackId = mdconst::dyn_extract<ConstantInt>(
                                           ContextSizePair->getOperand(0))
                                           ->getZExtValue();
                uint64_t TotalSize = mdconst::dyn_extract<ConstantInt>(
                                         ContextSizePair->getOperand(1))
                                         ->getZExtValue();
                ContextSizeInfo.push_back({FullStackId, TotalSize});
              }
            }
            MDNode *StackNode = getMIBStackNode(MIBMD);
            assert(StackNode);
            CallStack<MDNode, MDNode::op_iterator> StackContext(StackNode);
            addStackNodesForMIB<MDNode, MDNode::op_iterator>(
                AllocNode, StackContext, CallsiteContext,
                getMIBAllocType(MIBMD), ContextSizeInfo);
          }
          // If exporting the graph to dot and an allocation id of interest was
          // specified, record all the context ids for this allocation node.
          if (ExportToDot && AllocNode->OrigStackOrAllocId == AllocIdForDot)
            DotAllocContextIds = AllocNode->getContextIds();
          assert(AllocNode->AllocTypes != (uint8_t)AllocationType::None);
          // Memprof and callsite metadata on memory allocations no longer
          // needed.
          I.setMetadata(LLVMContext::MD_memprof, nullptr);
          I.setMetadata(LLVMContext::MD_callsite, nullptr);
        }
        // For callsite metadata, add to list for this function for later use.
        else if (I.getMetadata(LLVMContext::MD_callsite)) {
          CallsWithMetadata.push_back(&I);
        }
      }
    }
    if (!CallsWithMetadata.empty())
      FuncToCallsWithMetadata[&F] = CallsWithMetadata;
  }

  if (DumpCCG) {
    dbgs() << "CCG before updating call stack chains:\n";
    dbgs() << *this;
  }

  if (ExportToDot)
    exportToDot("prestackupdate");

  updateStackNodes();

  if (ExportToDot)
    exportToDot("poststackupdate");

  handleCallsitesWithMultipleTargets();

  markBackedges();

  // Strip off remaining callsite metadata, no longer needed.
  for (auto &FuncEntry : FuncToCallsWithMetadata)
    for (auto &Call : FuncEntry.second)
      Call.call()->setMetadata(LLVMContext::MD_callsite, nullptr);
}

IndexCallsiteContextGraph::IndexCallsiteContextGraph(
    ModuleSummaryIndex &Index,
    llvm::function_ref<bool(GlobalValue::GUID, const GlobalValueSummary *)>
        isPrevailing)
    : Index(Index), isPrevailing(isPrevailing) {
  for (auto &I : Index) {
    auto VI = Index.getValueInfo(I);
    for (auto &S : VI.getSummaryList()) {
      // We should only add the prevailing nodes. Otherwise we may try to clone
      // in a weak copy that won't be linked (and may be different than the
      // prevailing version).
      // We only keep the memprof summary on the prevailing copy now when
      // building the combined index, as a space optimization, however don't
      // rely on this optimization. The linker doesn't resolve local linkage
      // values so don't check whether those are prevailing.
      if (!GlobalValue::isLocalLinkage(S->linkage()) &&
          !isPrevailing(VI.getGUID(), S.get()))
        continue;
      auto *FS = dyn_cast<FunctionSummary>(S.get());
      if (!FS)
        continue;
      std::vector<CallInfo> CallsWithMetadata;
      if (!FS->allocs().empty()) {
        for (auto &AN : FS->mutableAllocs()) {
          // This can happen because of recursion elimination handling that
          // currently exists in ModuleSummaryAnalysis. Skip these for now.
          // We still added them to the summary because we need to be able to
          // correlate properly in applyImport in the backends.
          if (AN.MIBs.empty())
            continue;
          IndexCall AllocCall(&AN);
          CallsWithMetadata.push_back(AllocCall);
          auto *AllocNode = addAllocNode(AllocCall, FS);
          // Pass an empty CallStack to the CallsiteContext (second)
          // parameter, since for ThinLTO we already collapsed out the inlined
          // stack ids on the allocation call during ModuleSummaryAnalysis.
          CallStack<MIBInfo, SmallVector<unsigned>::const_iterator>
              EmptyContext;
          unsigned I = 0;
          assert(!metadataMayIncludeContextSizeInfo() ||
                 AN.ContextSizeInfos.size() == AN.MIBs.size());
          // Now add all of the MIBs and their stack nodes.
          for (auto &MIB : AN.MIBs) {
            CallStack<MIBInfo, SmallVector<unsigned>::const_iterator>
                StackContext(&MIB);
            std::vector<ContextTotalSize> ContextSizeInfo;
            if (!AN.ContextSizeInfos.empty()) {
              for (auto [FullStackId, TotalSize] : AN.ContextSizeInfos[I])
                ContextSizeInfo.push_back({FullStackId, TotalSize});
            }
            addStackNodesForMIB<MIBInfo, SmallVector<unsigned>::const_iterator>(
                AllocNode, StackContext, EmptyContext, MIB.AllocType,
                ContextSizeInfo);
            I++;
          }
          // If exporting the graph to dot and an allocation id of interest was
          // specified, record all the context ids for this allocation node.
          if (ExportToDot && AllocNode->OrigStackOrAllocId == AllocIdForDot)
            DotAllocContextIds = AllocNode->getContextIds();
          assert(AllocNode->AllocTypes != (uint8_t)AllocationType::None);
          // Initialize version 0 on the summary alloc node to the current alloc
          // type, unless it has both types in which case make it default, so
          // that in the case where we aren't able to clone the original version
          // always ends up with the default allocation behavior.
          AN.Versions[0] = (uint8_t)allocTypeToUse(AllocNode->AllocTypes);
        }
      }
      // For callsite metadata, add to list for this function for later use.
      if (!FS->callsites().empty())
        for (auto &SN : FS->mutableCallsites()) {
          IndexCall StackNodeCall(&SN);
          CallsWithMetadata.push_back(StackNodeCall);
        }

      if (!CallsWithMetadata.empty())
        FuncToCallsWithMetadata[FS] = CallsWithMetadata;

      if (!FS->allocs().empty() || !FS->callsites().empty())
        FSToVIMap[FS] = VI;
    }
  }

  if (DumpCCG) {
    dbgs() << "CCG before updating call stack chains:\n";
    dbgs() << *this;
  }

  if (ExportToDot)
    exportToDot("prestackupdate");

  updateStackNodes();

  if (ExportToDot)
    exportToDot("poststackupdate");

  handleCallsitesWithMultipleTargets();

  markBackedges();
}

template <typename DerivedCCG, typename FuncTy, typename CallTy>
void CallsiteContextGraph<DerivedCCG, FuncTy,
                          CallTy>::handleCallsitesWithMultipleTargets() {
  // Look for and workaround callsites that call multiple functions.
  // This can happen for indirect calls, which needs better handling, and in
  // more rare cases (e.g. macro expansion).
  // TODO: To fix this for indirect calls we will want to perform speculative
  // devirtualization using either the normal PGO info with ICP, or using the
  // information in the profiled MemProf contexts. We can do this prior to
  // this transformation for regular LTO, and for ThinLTO we can simulate that
  // effect in the summary and perform the actual speculative devirtualization
  // while cloning in the ThinLTO backend.

  // Keep track of the new nodes synthesized for discovered tail calls missing
  // from the profiled contexts.
  MapVector<CallInfo, ContextNode *> TailCallToContextNodeMap;

  std::vector<std::pair<CallInfo, ContextNode *>> NewCallToNode;
  for (auto &Entry : NonAllocationCallToContextNodeMap) {
    auto *Node = Entry.second;
    assert(Node->Clones.empty());
    // Check all node callees and see if in the same function.
    // We need to check all of the calls recorded in this Node, because in some
    // cases we may have had multiple calls with the same debug info calling
    // different callees. This can happen, for example, when an object is
    // constructed in the paramter list - the destructor call of the object has
    // the same debug info (line/col) as the call the object was passed to.
    // Here we will prune any that don't match all callee nodes.
    std::vector<CallInfo> AllCalls;
    AllCalls.reserve(Node->MatchingCalls.size() + 1);
    AllCalls.push_back(Node->Call);
    llvm::append_range(AllCalls, Node->MatchingCalls);

    // First see if we can partition the calls by callee function, creating new
    // nodes to host each set of calls calling the same callees. This is
    // necessary for support indirect calls with ThinLTO, for which we
    // synthesized CallsiteInfo records for each target. They will all have the
    // same callsite stack ids and would be sharing a context node at this
    // point. We need to perform separate cloning for each, which will be
    // applied along with speculative devirtualization in the ThinLTO backends
    // as needed. Note this does not currently support looking through tail
    // calls, it is unclear if we need that for indirect call targets.
    // First partition calls by callee func. Map indexed by func, value is
    // struct with list of matching calls, assigned node.
    if (partitionCallsByCallee(Node, AllCalls, NewCallToNode))
      continue;

    auto It = AllCalls.begin();
    // Iterate through the calls until we find the first that matches.
    for (; It != AllCalls.end(); ++It) {
      auto ThisCall = *It;
      bool Match = true;
      for (auto EI = Node->CalleeEdges.begin(); EI != Node->CalleeEdges.end();
           ++EI) {
        auto Edge = *EI;
        if (!Edge->Callee->hasCall())
          continue;
        assert(NodeToCallingFunc.count(Edge->Callee));
        // Check if the called function matches that of the callee node.
        if (!calleesMatch(ThisCall.call(), EI, TailCallToContextNodeMap)) {
          Match = false;
          break;
        }
      }
      // Found a call that matches the callee nodes, we can quit now.
      if (Match) {
        // If the first match is not the primary call on the Node, update it
        // now. We will update the list of matching calls further below.
        if (Node->Call != ThisCall) {
          Node->setCall(ThisCall);
          // We need to update the NonAllocationCallToContextNodeMap, but don't
          // want to do this during iteration over that map, so save the calls
          // that need updated entries.
          NewCallToNode.push_back({ThisCall, Node});
        }
        break;
      }
    }
    // We will update this list below (or leave it cleared if there was no
    // match found above).
    Node->MatchingCalls.clear();
    // If we hit the end of the AllCalls vector, no call matching the callee
    // nodes was found, clear the call information in the node.
    if (It == AllCalls.end()) {
      RemovedEdgesWithMismatchedCallees++;
      // Work around by setting Node to have a null call, so it gets
      // skipped during cloning. Otherwise assignFunctions will assert
      // because its data structures are not designed to handle this case.
      Node->setCall(CallInfo());
      continue;
    }
    // Now add back any matching calls that call the same function as the
    // matching primary call on Node.
    for (++It; It != AllCalls.end(); ++It) {
      auto ThisCall = *It;
      if (!sameCallee(Node->Call.call(), ThisCall.call()))
        continue;
      Node->MatchingCalls.push_back(ThisCall);
    }
  }

  // Remove all mismatched nodes identified in the above loop from the node map
  // (checking whether they have a null call which is set above). For a
  // MapVector like NonAllocationCallToContextNodeMap it is much more efficient
  // to do the removal via remove_if than by individually erasing entries above.
  // Also remove any entries if we updated the node's primary call above.
  NonAllocationCallToContextNodeMap.remove_if([](const auto &it) {
    return !it.second->hasCall() || it.second->Call != it.first;
  });

  // Add entries for any new primary calls recorded above.
  for (auto &[Call, Node] : NewCallToNode)
    NonAllocationCallToContextNodeMap[Call] = Node;

  // Add the new nodes after the above loop so that the iteration is not
  // invalidated.
  for (auto &[Call, Node] : TailCallToContextNodeMap)
    NonAllocationCallToContextNodeMap[Call] = Node;
}

template <typename DerivedCCG, typename FuncTy, typename CallTy>
bool CallsiteContextGraph<DerivedCCG, FuncTy, CallTy>::partitionCallsByCallee(
    ContextNode *Node, ArrayRef<CallInfo> AllCalls,
    std::vector<std::pair<CallInfo, ContextNode *>> &NewCallToNode) {
  // Struct to keep track of all the calls having the same callee function,
  // and the node we eventually assign to them. Eventually we will record the
  // context node assigned to this group of calls.
  struct CallsWithSameCallee {
    std::vector<CallInfo> Calls;
    ContextNode *Node = nullptr;
  };

  // First partition calls by callee function. Build map from each function
  // to the list of matching calls.
  DenseMap<const FuncTy *, CallsWithSameCallee> CalleeFuncToCallInfo;
  for (auto ThisCall : AllCalls) {
    auto *F = getCalleeFunc(ThisCall.call());
    if (F)
      CalleeFuncToCallInfo[F].Calls.push_back(ThisCall);
  }

  // Next, walk through all callee edges. For each callee node, get its
  // containing function and see if it was recorded in the above map (meaning we
  // have at least one matching call). Build another map from each callee node
  // with a matching call to the structure instance created above containing all
  // the calls.
  DenseMap<ContextNode *, CallsWithSameCallee *> CalleeNodeToCallInfo;
  for (const auto &Edge : Node->CalleeEdges) {
    if (!Edge->Callee->hasCall())
      continue;
    const FuncTy *ProfiledCalleeFunc = NodeToCallingFunc[Edge->Callee];
    if (CalleeFuncToCallInfo.contains(ProfiledCalleeFunc))
      CalleeNodeToCallInfo[Edge->Callee] =
          &CalleeFuncToCallInfo[ProfiledCalleeFunc];
  }

  // If there are entries in the second map, then there were no matching
  // calls/callees, nothing to do here. Return so we can go to the handling that
  // looks through tail calls.
  if (CalleeNodeToCallInfo.empty())
    return false;

  // Walk through all callee edges again. Any and all callee edges that didn't
  // match any calls (callee not in the CalleeNodeToCallInfo map) are moved to a
  // new caller node (UnmatchedCalleesNode) which gets a null call so that it is
  // ignored during cloning. If it is in the map, then we use the node recorded
  // in that entry (creating it if needed), and move the callee edge to it.
  // The first callee will use the original node instead of creating a new one.
  // Note that any of the original calls on this node (in AllCalls) that didn't
  // have a callee function automatically get dropped from the node as part of
  // this process.
  ContextNode *UnmatchedCalleesNode = nullptr;
  // Track whether we already assigned original node to a callee.
  bool UsedOrigNode = false;
  assert(NodeToCallingFunc[Node]);
  // Iterate over a copy of Node's callee edges, since we may need to remove
  // edges in moveCalleeEdgeToNewCaller, and this simplifies the handling and
  // makes it less error-prone.
  auto CalleeEdges = Node->CalleeEdges;
  for (auto &Edge : CalleeEdges) {
    if (!Edge->Callee->hasCall())
      continue;

    // Will be updated below to point to whatever (caller) node this callee edge
    // should be moved to.
    ContextNode *CallerNodeToUse = nullptr;

    // Handle the case where there were no matching calls first. Move this
    // callee edge to the UnmatchedCalleesNode, creating it if needed.
    if (!CalleeNodeToCallInfo.contains(Edge->Callee)) {
      if (!UnmatchedCalleesNode)
        UnmatchedCalleesNode =
            createNewNode(/*IsAllocation=*/false, NodeToCallingFunc[Node]);
      CallerNodeToUse = UnmatchedCalleesNode;
    } else {
      // Look up the information recorded for this callee node, and use the
      // recorded caller node (creating it if needed).
      auto *Info = CalleeNodeToCallInfo[Edge->Callee];
      if (!Info->Node) {
        // If we haven't assigned any callees to the original node use it.
        if (!UsedOrigNode) {
          Info->Node = Node;
          // Clear the set of matching calls which will be updated below.
          Node->MatchingCalls.clear();
          UsedOrigNode = true;
        } else
          Info->Node =
              createNewNode(/*IsAllocation=*/false, NodeToCallingFunc[Node]);
        assert(!Info->Calls.empty());
        // The first call becomes the primary call for this caller node, and the
        // rest go in the matching calls list.
        Info->Node->setCall(Info->Calls.front());
        llvm::append_range(Info->Node->MatchingCalls,
                           llvm::drop_begin(Info->Calls));
        // Save the primary call to node correspondence so that we can update
        // the NonAllocationCallToContextNodeMap, which is being iterated in the
        // caller of this function.
        NewCallToNode.push_back({Info->Node->Call, Info->Node});
      }
      CallerNodeToUse = Info->Node;
    }

    // Don't need to move edge if we are using the original node;
    if (CallerNodeToUse == Node)
      continue;

    moveCalleeEdgeToNewCaller(Edge, CallerNodeToUse);
  }
  // Now that we are done moving edges, clean up any caller edges that ended
  // up with no type or context ids. During moveCalleeEdgeToNewCaller all
  // caller edges from Node are replicated onto the new callers, and it
  // simplifies the handling to leave them until we have moved all
  // edges/context ids.
  for (auto &I : CalleeNodeToCallInfo)
    removeNoneTypeCallerEdges(I.second->Node);
  if (UnmatchedCalleesNode)
    removeNoneTypeCallerEdges(UnmatchedCalleesNode);
  removeNoneTypeCallerEdges(Node);

  return true;
}

uint64_t ModuleCallsiteContextGraph::getStackId(uint64_t IdOrIndex) const {
  // In the Module (IR) case this is already the Id.
  return IdOrIndex;
}

uint64_t IndexCallsiteContextGraph::getStackId(uint64_t IdOrIndex) const {
  // In the Index case this is an index into the stack id list in the summary
  // index, convert it to an Id.
  return Index.getStackIdAtIndex(IdOrIndex);
}

template <typename DerivedCCG, typename FuncTy, typename CallTy>
bool CallsiteContextGraph<DerivedCCG, FuncTy, CallTy>::calleesMatch(
    CallTy Call, EdgeIter &EI,
    MapVector<CallInfo, ContextNode *> &TailCallToContextNodeMap) {
  auto Edge = *EI;
  const FuncTy *ProfiledCalleeFunc = NodeToCallingFunc[Edge->Callee];
  const FuncTy *CallerFunc = NodeToCallingFunc[Edge->Caller];
  // Will be populated in order of callee to caller if we find a chain of tail
  // calls between the profiled caller and callee.
  std::vector<std::pair<CallTy, FuncTy *>> FoundCalleeChain;
  if (!calleeMatchesFunc(Call, ProfiledCalleeFunc, CallerFunc,
                         FoundCalleeChain))
    return false;

  // The usual case where the profiled callee matches that of the IR/summary.
  if (FoundCalleeChain.empty())
    return true;

  auto AddEdge = [Edge, &EI](ContextNode *Caller, ContextNode *Callee) {
    auto *CurEdge = Callee->findEdgeFromCaller(Caller);
    // If there is already an edge between these nodes, simply update it and
    // return.
    if (CurEdge) {
      CurEdge->ContextIds.insert_range(Edge->ContextIds);
      CurEdge->AllocTypes |= Edge->AllocTypes;
      return;
    }
    // Otherwise, create a new edge and insert it into the caller and callee
    // lists.
    auto NewEdge = std::make_shared<ContextEdge>(
        Callee, Caller, Edge->AllocTypes, Edge->ContextIds);
    Callee->CallerEdges.push_back(NewEdge);
    if (Caller == Edge->Caller) {
      // If we are inserting the new edge into the current edge's caller, insert
      // the new edge before the current iterator position, and then increment
      // back to the current edge.
      EI = Caller->CalleeEdges.insert(EI, NewEdge);
      ++EI;
      assert(*EI == Edge &&
             "Iterator position not restored after insert and increment");
    } else
      Caller->CalleeEdges.push_back(NewEdge);
  };

  // Create new nodes for each found callee and connect in between the profiled
  // caller and callee.
  auto *CurCalleeNode = Edge->Callee;
  for (auto &[NewCall, Func] : FoundCalleeChain) {
    ContextNode *NewNode = nullptr;
    // First check if we have already synthesized a node for this tail call.
    if (TailCallToContextNodeMap.count(NewCall)) {
      NewNode = TailCallToContextNodeMap[NewCall];
      NewNode->AllocTypes |= Edge->AllocTypes;
    } else {
      FuncToCallsWithMetadata[Func].push_back({NewCall});
      // Create Node and record node info.
      NewNode = createNewNode(/*IsAllocation=*/false, Func, NewCall);
      TailCallToContextNodeMap[NewCall] = NewNode;
      NewNode->AllocTypes = Edge->AllocTypes;
    }

    // Hook up node to its callee node
    AddEdge(NewNode, CurCalleeNode);

    CurCalleeNode = NewNode;
  }

  // Hook up edge's original caller to new callee node.
  AddEdge(Edge->Caller, CurCalleeNode);

#ifndef NDEBUG
  // Save this because Edge's fields get cleared below when removed.
  auto *Caller = Edge->Caller;
#endif

  // Remove old edge
  removeEdgeFromGraph(Edge.get(), &EI, /*CalleeIter=*/true);

  // To simplify the increment of EI in the caller, subtract one from EI.
  // In the final AddEdge call we would have either added a new callee edge,
  // to Edge->Caller, or found an existing one. Either way we are guaranteed
  // that there is at least one callee edge.
  assert(!Caller->CalleeEdges.empty());
  --EI;

  return true;
}

bool ModuleCallsiteContextGraph::findProfiledCalleeThroughTailCalls(
    const Function *ProfiledCallee, Value *CurCallee, unsigned Depth,
    std::vector<std::pair<Instruction *, Function *>> &FoundCalleeChain,
    bool &FoundMultipleCalleeChains) {
  // Stop recursive search if we have already explored the maximum specified
  // depth.
  if (Depth > TailCallSearchDepth)
    return false;

  auto SaveCallsiteInfo = [&](Instruction *Callsite, Function *F) {
    FoundCalleeChain.push_back({Callsite, F});
  };

  auto *CalleeFunc = dyn_cast<Function>(CurCallee);
  if (!CalleeFunc) {
    auto *Alias = dyn_cast<GlobalAlias>(CurCallee);
    assert(Alias);
    CalleeFunc = dyn_cast<Function>(Alias->getAliasee());
    assert(CalleeFunc);
  }

  // Look for tail calls in this function, and check if they either call the
  // profiled callee directly, or indirectly (via a recursive search).
  // Only succeed if there is a single unique tail call chain found between the
  // profiled caller and callee, otherwise we could perform incorrect cloning.
  bool FoundSingleCalleeChain = false;
  for (auto &BB : *CalleeFunc) {
    for (auto &I : BB) {
      auto *CB = dyn_cast<CallBase>(&I);
      if (!CB || !CB->isTailCall())
        continue;
      auto *CalledValue = CB->getCalledOperand();
      auto *CalledFunction = CB->getCalledFunction();
      if (CalledValue && !CalledFunction) {
        CalledValue = CalledValue->stripPointerCasts();
        // Stripping pointer casts can reveal a called function.
        CalledFunction = dyn_cast<Function>(CalledValue);
      }
      // Check if this is an alias to a function. If so, get the
      // called aliasee for the checks below.
      if (auto *GA = dyn_cast<GlobalAlias>(CalledValue)) {
        assert(!CalledFunction &&
               "Expected null called function in callsite for alias");
        CalledFunction = dyn_cast<Function>(GA->getAliaseeObject());
      }
      if (!CalledFunction)
        continue;
      if (CalledFunction == ProfiledCallee) {
        if (FoundSingleCalleeChain) {
          FoundMultipleCalleeChains = true;
          return false;
        }
        FoundSingleCalleeChain = true;
        FoundProfiledCalleeCount++;
        FoundProfiledCalleeDepth += Depth;
        if (Depth > FoundProfiledCalleeMaxDepth)
          FoundProfiledCalleeMaxDepth = Depth;
        SaveCallsiteInfo(&I, CalleeFunc);
      } else if (findProfiledCalleeThroughTailCalls(
                     ProfiledCallee, CalledFunction, Depth + 1,
                     FoundCalleeChain, FoundMultipleCalleeChains)) {
        // findProfiledCalleeThroughTailCalls should not have returned
        // true if FoundMultipleCalleeChains.
        assert(!FoundMultipleCalleeChains);
        if (FoundSingleCalleeChain) {
          FoundMultipleCalleeChains = true;
          return false;
        }
        FoundSingleCalleeChain = true;
        SaveCallsiteInfo(&I, CalleeFunc);
      } else if (FoundMultipleCalleeChains)
        return false;
    }
  }

  return FoundSingleCalleeChain;
}

const Function *ModuleCallsiteContextGraph::getCalleeFunc(Instruction *Call) {
  auto *CB = dyn_cast<CallBase>(Call);
  if (!CB->getCalledOperand() || CB->isIndirectCall())
    return nullptr;
  auto *CalleeVal = CB->getCalledOperand()->stripPointerCasts();
  auto *Alias = dyn_cast<GlobalAlias>(CalleeVal);
  if (Alias)
    return dyn_cast<Function>(Alias->getAliasee());
  return dyn_cast<Function>(CalleeVal);
}

bool ModuleCallsiteContextGraph::calleeMatchesFunc(
    Instruction *Call, const Function *Func, const Function *CallerFunc,
    std::vector<std::pair<Instruction *, Function *>> &FoundCalleeChain) {
  auto *CB = dyn_cast<CallBase>(Call);
  if (!CB->getCalledOperand() || CB->isIndirectCall())
    return false;
  auto *CalleeVal = CB->getCalledOperand()->stripPointerCasts();
  auto *CalleeFunc = dyn_cast<Function>(CalleeVal);
  if (CalleeFunc == Func)
    return true;
  auto *Alias = dyn_cast<GlobalAlias>(CalleeVal);
  if (Alias && Alias->getAliasee() == Func)
    return true;

  // Recursively search for the profiled callee through tail calls starting with
  // the actual Callee. The discovered tail call chain is saved in
  // FoundCalleeChain, and we will fixup the graph to include these callsites
  // after returning.
  // FIXME: We will currently redo the same recursive walk if we find the same
  // mismatched callee from another callsite. We can improve this with more
  // bookkeeping of the created chain of new nodes for each mismatch.
  unsigned Depth = 1;
  bool FoundMultipleCalleeChains = false;
  if (!findProfiledCalleeThroughTailCalls(Func, CalleeVal, Depth,
                                          FoundCalleeChain,
                                          FoundMultipleCalleeChains)) {
    LLVM_DEBUG(dbgs() << "Not found through unique tail call chain: "
                      << Func->getName() << " from " << CallerFunc->getName()
                      << " that actually called " << CalleeVal->getName()
                      << (FoundMultipleCalleeChains
                              ? " (found multiple possible chains)"
                              : "")
                      << "\n");
    if (FoundMultipleCalleeChains)
      FoundProfiledCalleeNonUniquelyCount++;
    return false;
  }

  return true;
}

bool ModuleCallsiteContextGraph::sameCallee(Instruction *Call1,
                                            Instruction *Call2) {
  auto *CB1 = cast<CallBase>(Call1);
  if (!CB1->getCalledOperand() || CB1->isIndirectCall())
    return false;
  auto *CalleeVal1 = CB1->getCalledOperand()->stripPointerCasts();
  auto *CalleeFunc1 = dyn_cast<Function>(CalleeVal1);
  auto *CB2 = cast<CallBase>(Call2);
  if (!CB2->getCalledOperand() || CB2->isIndirectCall())
    return false;
  auto *CalleeVal2 = CB2->getCalledOperand()->stripPointerCasts();
  auto *CalleeFunc2 = dyn_cast<Function>(CalleeVal2);
  return CalleeFunc1 == CalleeFunc2;
}

bool IndexCallsiteContextGraph::findProfiledCalleeThroughTailCalls(
    ValueInfo ProfiledCallee, ValueInfo CurCallee, unsigned Depth,
    std::vector<std::pair<IndexCall, FunctionSummary *>> &FoundCalleeChain,
    bool &FoundMultipleCalleeChains) {
  // Stop recursive search if we have already explored the maximum specified
  // depth.
  if (Depth > TailCallSearchDepth)
    return false;

  auto CreateAndSaveCallsiteInfo = [&](ValueInfo Callee, FunctionSummary *FS) {
    // Make a CallsiteInfo for each discovered callee, if one hasn't already
    // been synthesized.
    if (!FunctionCalleesToSynthesizedCallsiteInfos.count(FS) ||
        !FunctionCalleesToSynthesizedCallsiteInfos[FS].count(Callee))
      // StackIds is empty (we don't have debug info available in the index for
      // these callsites)
      FunctionCalleesToSynthesizedCallsiteInfos[FS][Callee] =
          std::make_unique<CallsiteInfo>(Callee, SmallVector<unsigned>());
    CallsiteInfo *NewCallsiteInfo =
        FunctionCalleesToSynthesizedCallsiteInfos[FS][Callee].get();
    FoundCalleeChain.push_back({NewCallsiteInfo, FS});
  };

  // Look for tail calls in this function, and check if they either call the
  // profiled callee directly, or indirectly (via a recursive search).
  // Only succeed if there is a single unique tail call chain found between the
  // profiled caller and callee, otherwise we could perform incorrect cloning.
  bool FoundSingleCalleeChain = false;
  for (auto &S : CurCallee.getSummaryList()) {
    if (!GlobalValue::isLocalLinkage(S->linkage()) &&
        !isPrevailing(CurCallee.getGUID(), S.get()))
      continue;
    auto *FS = dyn_cast<FunctionSummary>(S->getBaseObject());
    if (!FS)
      continue;
    auto FSVI = CurCallee;
    auto *AS = dyn_cast<AliasSummary>(S.get());
    if (AS)
      FSVI = AS->getAliaseeVI();
    for (auto &CallEdge : FS->calls()) {
      if (!CallEdge.second.hasTailCall())
        continue;
      if (CallEdge.first == ProfiledCallee) {
        if (FoundSingleCalleeChain) {
          FoundMultipleCalleeChains = true;
          return false;
        }
        FoundSingleCalleeChain = true;
        FoundProfiledCalleeCount++;
        FoundProfiledCalleeDepth += Depth;
        if (Depth > FoundProfiledCalleeMaxDepth)
          FoundProfiledCalleeMaxDepth = Depth;
        CreateAndSaveCallsiteInfo(CallEdge.first, FS);
        // Add FS to FSToVIMap  in case it isn't already there.
        assert(!FSToVIMap.count(FS) || FSToVIMap[FS] == FSVI);
        FSToVIMap[FS] = FSVI;
      } else if (findProfiledCalleeThroughTailCalls(
                     ProfiledCallee, CallEdge.first, Depth + 1,
                     FoundCalleeChain, FoundMultipleCalleeChains)) {
        // findProfiledCalleeThroughTailCalls should not have returned
        // true if FoundMultipleCalleeChains.
        assert(!FoundMultipleCalleeChains);
        if (FoundSingleCalleeChain) {
          FoundMultipleCalleeChains = true;
          return false;
        }
        FoundSingleCalleeChain = true;
        CreateAndSaveCallsiteInfo(CallEdge.first, FS);
        // Add FS to FSToVIMap  in case it isn't already there.
        assert(!FSToVIMap.count(FS) || FSToVIMap[FS] == FSVI);
        FSToVIMap[FS] = FSVI;
      } else if (FoundMultipleCalleeChains)
        return false;
    }
  }

  return FoundSingleCalleeChain;
}

const FunctionSummary *
IndexCallsiteContextGraph::getCalleeFunc(IndexCall &Call) {
  ValueInfo Callee = dyn_cast_if_present<CallsiteInfo *>(Call)->Callee;
  if (Callee.getSummaryList().empty())
    return nullptr;
  return dyn_cast<FunctionSummary>(Callee.getSummaryList()[0]->getBaseObject());
}

bool IndexCallsiteContextGraph::calleeMatchesFunc(
    IndexCall &Call, const FunctionSummary *Func,
    const FunctionSummary *CallerFunc,
    std::vector<std::pair<IndexCall, FunctionSummary *>> &FoundCalleeChain) {
  ValueInfo Callee = dyn_cast_if_present<CallsiteInfo *>(Call)->Callee;
  // If there is no summary list then this is a call to an externally defined
  // symbol.
  AliasSummary *Alias =
      Callee.getSummaryList().empty()
          ? nullptr
          : dyn_cast<AliasSummary>(Callee.getSummaryList()[0].get());
  assert(FSToVIMap.count(Func));
  auto FuncVI = FSToVIMap[Func];
  if (Callee == FuncVI ||
      // If callee is an alias, check the aliasee, since only function
      // summary base objects will contain the stack node summaries and thus
      // get a context node.
      (Alias && Alias->getAliaseeVI() == FuncVI))
    return true;

  // Recursively search for the profiled callee through tail calls starting with
  // the actual Callee. The discovered tail call chain is saved in
  // FoundCalleeChain, and we will fixup the graph to include these callsites
  // after returning.
  // FIXME: We will currently redo the same recursive walk if we find the same
  // mismatched callee from another callsite. We can improve this with more
  // bookkeeping of the created chain of new nodes for each mismatch.
  unsigned Depth = 1;
  bool FoundMultipleCalleeChains = false;
  if (!findProfiledCalleeThroughTailCalls(
          FuncVI, Callee, Depth, FoundCalleeChain, FoundMultipleCalleeChains)) {
    LLVM_DEBUG(dbgs() << "Not found through unique tail call chain: " << FuncVI
                      << " from " << FSToVIMap[CallerFunc]
                      << " that actually called " << Callee
                      << (FoundMultipleCalleeChains
                              ? " (found multiple possible chains)"
                              : "")
                      << "\n");
    if (FoundMultipleCalleeChains)
      FoundProfiledCalleeNonUniquelyCount++;
    return false;
  }

  return true;
}

bool IndexCallsiteContextGraph::sameCallee(IndexCall &Call1, IndexCall &Call2) {
  ValueInfo Callee1 = dyn_cast_if_present<CallsiteInfo *>(Call1)->Callee;
  ValueInfo Callee2 = dyn_cast_if_present<CallsiteInfo *>(Call2)->Callee;
  return Callee1 == Callee2;
}

template <typename DerivedCCG, typename FuncTy, typename CallTy>
void CallsiteContextGraph<DerivedCCG, FuncTy, CallTy>::ContextNode::dump()
    const {
  print(dbgs());
  dbgs() << "\n";
}

template <typename DerivedCCG, typename FuncTy, typename CallTy>
void CallsiteContextGraph<DerivedCCG, FuncTy, CallTy>::ContextNode::print(
    raw_ostream &OS) const {
  OS << "Node " << this << "\n";
  OS << "\t";
  printCall(OS);
  if (Recursive)
    OS << " (recursive)";
  OS << "\n";
  if (!MatchingCalls.empty()) {
    OS << "\tMatchingCalls:\n";
    for (auto &MatchingCall : MatchingCalls) {
      OS << "\t";
      MatchingCall.print(OS);
      OS << "\n";
    }
  }
  OS << "\tNodeId: " << NodeId << "\n";
  OS << "\tAllocTypes: " << getAllocTypeString(AllocTypes) << "\n";
  OS << "\tContextIds:";
  // Make a copy of the computed context ids that we can sort for stability.
  auto ContextIds = getContextIds();
  std::vector<uint32_t> SortedIds(ContextIds.begin(), ContextIds.end());
  std::sort(SortedIds.begin(), SortedIds.end());
  for (auto Id : SortedIds)
    OS << " " << Id;
  OS << "\n";
  OS << "\tCalleeEdges:\n";
  for (auto &Edge : CalleeEdges)
    OS << "\t\t" << *Edge << " (Callee NodeId: " << Edge->Callee->NodeId
       << ")\n";
  OS << "\tCallerEdges:\n";
  for (auto &Edge : CallerEdges)
    OS << "\t\t" << *Edge << " (Caller NodeId: " << Edge->Caller->NodeId
       << ")\n";
  if (!Clones.empty()) {
    OS << "\tClones: ";
    bool First = true;
    for (auto *C : Clones) {
      if (!First)
        OS << ", ";
      First = false;
      OS << C << " NodeId: " << C->NodeId;
    }
    OS << "\n";
  } else if (CloneOf) {
    OS << "\tClone of " << CloneOf << " NodeId: " << CloneOf->NodeId << "\n";
  }
}

template <typename DerivedCCG, typename FuncTy, typename CallTy>
void CallsiteContextGraph<DerivedCCG, FuncTy, CallTy>::ContextEdge::dump()
    const {
  print(dbgs());
  dbgs() << "\n";
}

template <typename DerivedCCG, typename FuncTy, typename CallTy>
void CallsiteContextGraph<DerivedCCG, FuncTy, CallTy>::ContextEdge::print(
    raw_ostream &OS) const {
  OS << "Edge from Callee " << Callee << " to Caller: " << Caller
     << (IsBackedge ? " (BE)" : "")
     << " AllocTypes: " << getAllocTypeString(AllocTypes);
  OS << " ContextIds:";
  std::vector<uint32_t> SortedIds(ContextIds.begin(), ContextIds.end());
  std::sort(SortedIds.begin(), SortedIds.end());
  for (auto Id : SortedIds)
    OS << " " << Id;
}

template <typename DerivedCCG, typename FuncTy, typename CallTy>
void CallsiteContextGraph<DerivedCCG, FuncTy, CallTy>::dump() const {
  print(dbgs());
}

template <typename DerivedCCG, typename FuncTy, typename CallTy>
void CallsiteContextGraph<DerivedCCG, FuncTy, CallTy>::print(
    raw_ostream &OS) const {
  OS << "Callsite Context Graph:\n";
  using GraphType = const CallsiteContextGraph<DerivedCCG, FuncTy, CallTy> *;
  for (const auto Node : nodes<GraphType>(this)) {
    if (Node->isRemoved())
      continue;
    Node->print(OS);
    OS << "\n";
  }
}

template <typename DerivedCCG, typename FuncTy, typename CallTy>
void CallsiteContextGraph<DerivedCCG, FuncTy, CallTy>::printTotalSizes(
    raw_ostream &OS) const {
  using GraphType = const CallsiteContextGraph<DerivedCCG, FuncTy, CallTy> *;
  for (const auto Node : nodes<GraphType>(this)) {
    if (Node->isRemoved())
      continue;
    if (!Node->IsAllocation)
      continue;
    DenseSet<uint32_t> ContextIds = Node->getContextIds();
    auto AllocTypeFromCall = getAllocationCallType(Node->Call);
    std::vector<uint32_t> SortedIds(ContextIds.begin(), ContextIds.end());
    std::sort(SortedIds.begin(), SortedIds.end());
    for (auto Id : SortedIds) {
      auto TypeI = ContextIdToAllocationType.find(Id);
      assert(TypeI != ContextIdToAllocationType.end());
      auto CSI = ContextIdToContextSizeInfos.find(Id);
      if (CSI != ContextIdToContextSizeInfos.end()) {
        for (auto &Info : CSI->second) {
          OS << "MemProf hinting: "
             << getAllocTypeString((uint8_t)TypeI->second)
             << " full allocation context " << Info.FullStackId
             << " with total size " << Info.TotalSize << " is "
             << getAllocTypeString(Node->AllocTypes) << " after cloning";
          if (allocTypeToUse(Node->AllocTypes) != AllocTypeFromCall)
            OS << " marked " << getAllocTypeString((uint8_t)AllocTypeFromCall)
               << " due to cold byte percent";
          // Print the internal context id to aid debugging and visualization.
          OS << " (context id " << Id << ")";
          OS << "\n";
        }
      }
    }
  }
}

template <typename DerivedCCG, typename FuncTy, typename CallTy>
void CallsiteContextGraph<DerivedCCG, FuncTy, CallTy>::check() const {
  using GraphType = const CallsiteContextGraph<DerivedCCG, FuncTy, CallTy> *;
  for (const auto Node : nodes<GraphType>(this)) {
    checkNode<DerivedCCG, FuncTy, CallTy>(Node, /*CheckEdges=*/false);
    for (auto &Edge : Node->CallerEdges)
      checkEdge<DerivedCCG, FuncTy, CallTy>(Edge);
  }
}

template <typename DerivedCCG, typename FuncTy, typename CallTy>
struct GraphTraits<const CallsiteContextGraph<DerivedCCG, FuncTy, CallTy> *> {
  using GraphType = const CallsiteContextGraph<DerivedCCG, FuncTy, CallTy> *;
  using NodeRef = const ContextNode<DerivedCCG, FuncTy, CallTy> *;

  using NodePtrTy = std::unique_ptr<ContextNode<DerivedCCG, FuncTy, CallTy>>;
  static NodeRef getNode(const NodePtrTy &P) { return P.get(); }

  using nodes_iterator =
      mapped_iterator<typename std::vector<NodePtrTy>::const_iterator,
                      decltype(&getNode)>;

  static nodes_iterator nodes_begin(GraphType G) {
    return nodes_iterator(G->NodeOwner.begin(), &getNode);
  }

  static nodes_iterator nodes_end(GraphType G) {
    return nodes_iterator(G->NodeOwner.end(), &getNode);
  }

  static NodeRef getEntryNode(GraphType G) {
    return G->NodeOwner.begin()->get();
  }

  using EdgePtrTy = std::shared_ptr<ContextEdge<DerivedCCG, FuncTy, CallTy>>;
  static const ContextNode<DerivedCCG, FuncTy, CallTy> *
  GetCallee(const EdgePtrTy &P) {
    return P->Callee;
  }

  using ChildIteratorType =
      mapped_iterator<typename std::vector<std::shared_ptr<ContextEdge<
                          DerivedCCG, FuncTy, CallTy>>>::const_iterator,
                      decltype(&GetCallee)>;

  static ChildIteratorType child_begin(NodeRef N) {
    return ChildIteratorType(N->CalleeEdges.begin(), &GetCallee);
  }

  static ChildIteratorType child_end(NodeRef N) {
    return ChildIteratorType(N->CalleeEdges.end(), &GetCallee);
  }
};

template <typename DerivedCCG, typename FuncTy, typename CallTy>
struct DOTGraphTraits<const CallsiteContextGraph<DerivedCCG, FuncTy, CallTy> *>
    : public DefaultDOTGraphTraits {
  DOTGraphTraits(bool IsSimple = false) : DefaultDOTGraphTraits(IsSimple) {
    // If the user requested the full graph to be exported, but provided an
    // allocation id, or if the user gave a context id and requested more than
    // just a specific context to be exported, note that highlighting is
    // enabled.
    DoHighlight =
        (AllocIdForDot.getNumOccurrences() && DotGraphScope == DotScope::All) ||
        (ContextIdForDot.getNumOccurrences() &&
         DotGraphScope != DotScope::Context);
  }

  using GraphType = const CallsiteContextGraph<DerivedCCG, FuncTy, CallTy> *;
  using GTraits = GraphTraits<GraphType>;
  using NodeRef = typename GTraits::NodeRef;
  using ChildIteratorType = typename GTraits::ChildIteratorType;

  static std::string getNodeLabel(NodeRef Node, GraphType G) {
    std::string LabelString =
        (Twine("OrigId: ") + (Node->IsAllocation ? "Alloc" : "") +
         Twine(Node->OrigStackOrAllocId) + " NodeId: " + Twine(Node->NodeId))
            .str();
    LabelString += "\n";
    if (Node->hasCall()) {
      auto Func = G->NodeToCallingFunc.find(Node);
      assert(Func != G->NodeToCallingFunc.end());
      LabelString +=
          G->getLabel(Func->second, Node->Call.call(), Node->Call.cloneNo());
    } else {
      LabelString += "null call";
      if (Node->Recursive)
        LabelString += " (recursive)";
      else
        LabelString += " (external)";
    }
    return LabelString;
  }

  static std::string getNodeAttributes(NodeRef Node, GraphType G) {
    auto ContextIds = Node->getContextIds();
    // If highlighting enabled, see if this node contains any of the context ids
    // of interest. If so, it will use a different color and a larger fontsize
    // (which makes the node larger as well).
    bool Highlight = false;
    if (DoHighlight) {
      assert(ContextIdForDot.getNumOccurrences() ||
             AllocIdForDot.getNumOccurrences());
      if (ContextIdForDot.getNumOccurrences())
        Highlight = ContextIds.contains(ContextIdForDot);
      else
        Highlight = set_intersects(ContextIds, G->DotAllocContextIds);
    }
    std::string AttributeString = (Twine("tooltip=\"") + getNodeId(Node) + " " +
                                   getContextIds(ContextIds) + "\"")
                                      .str();
    // Default fontsize is 14
    if (Highlight)
      AttributeString += ",fontsize=\"30\"";
    AttributeString +=
        (Twine(",fillcolor=\"") + getColor(Node->AllocTypes, Highlight) + "\"")
            .str();
    if (Node->CloneOf) {
      AttributeString += ",color=\"blue\"";
      AttributeString += ",style=\"filled,bold,dashed\"";
    } else
      AttributeString += ",style=\"filled\"";
    return AttributeString;
  }

  static std::string getEdgeAttributes(NodeRef, ChildIteratorType ChildIter,
                                       GraphType G) {
    auto &Edge = *(ChildIter.getCurrent());
    // If highlighting enabled, see if this edge contains any of the context ids
    // of interest. If so, it will use a different color and a heavier arrow
    // size and weight (the larger weight makes the highlighted path
    // straighter).
    bool Highlight = false;
    if (DoHighlight) {
      assert(ContextIdForDot.getNumOccurrences() ||
             AllocIdForDot.getNumOccurrences());
      if (ContextIdForDot.getNumOccurrences())
        Highlight = Edge->ContextIds.contains(ContextIdForDot);
      else
        Highlight = set_intersects(Edge->ContextIds, G->DotAllocContextIds);
    }
    auto Color = getColor(Edge->AllocTypes, Highlight);
    std::string AttributeString =
        (Twine("tooltip=\"") + getContextIds(Edge->ContextIds) + "\"" +
         // fillcolor is the arrow head and color is the line
         Twine(",fillcolor=\"") + Color + "\"" + Twine(",color=\"") + Color +
         "\"")
            .str();
    if (Edge->IsBackedge)
      AttributeString += ",style=\"dotted\"";
    // Default penwidth and weight are both 1.
    if (Highlight)
      AttributeString += ",penwidth=\"2.0\",weight=\"2\"";
    return AttributeString;
  }

  // Since the NodeOwners list includes nodes that are no longer connected to
  // the graph, skip them here.
  static bool isNodeHidden(NodeRef Node, GraphType G) {
    if (Node->isRemoved())
      return true;
    // If a scope smaller than the full graph was requested, see if this node
    // contains any of the context ids of interest.
    if (DotGraphScope == DotScope::Alloc)
      return !set_intersects(Node->getContextIds(), G->DotAllocContextIds);
    if (DotGraphScope == DotScope::Context)
      return !Node->getContextIds().contains(ContextIdForDot);
    return false;
  }

private:
  static std::string getContextIds(const DenseSet<uint32_t> &ContextIds) {
    std::string IdString = "ContextIds:";
    if (ContextIds.size() < 100) {
      std::vector<uint32_t> SortedIds(ContextIds.begin(), ContextIds.end());
      std::sort(SortedIds.begin(), SortedIds.end());
      for (auto Id : SortedIds)
        IdString += (" " + Twine(Id)).str();
    } else {
      IdString += (" (" + Twine(ContextIds.size()) + " ids)").str();
    }
    return IdString;
  }

  static std::string getColor(uint8_t AllocTypes, bool Highlight) {
    // If DoHighlight is not enabled, we want to use the highlight colors for
    // NotCold and Cold, and the non-highlight color for NotCold+Cold. This is
    // both compatible with the color scheme before highlighting was supported,
    // and for the NotCold+Cold color the non-highlight color is a bit more
    // readable.
    if (AllocTypes == (uint8_t)AllocationType::NotCold)
      // Color "brown1" actually looks like a lighter red.
      return !DoHighlight || Highlight ? "brown1" : "lightpink";
    if (AllocTypes == (uint8_t)AllocationType::Cold)
      return !DoHighlight || Highlight ? "cyan" : "lightskyblue";
    if (AllocTypes ==
        ((uint8_t)AllocationType::NotCold | (uint8_t)AllocationType::Cold))
      return Highlight ? "magenta" : "mediumorchid1";
    return "gray";
  }

  static std::string getNodeId(NodeRef Node) {
    std::stringstream SStream;
    SStream << std::hex << "N0x" << (unsigned long long)Node;
    std::string Result = SStream.str();
    return Result;
  }

  // True if we should highlight a specific context or allocation's contexts in
  // the emitted graph.
  static bool DoHighlight;
};

template <typename DerivedCCG, typename FuncTy, typename CallTy>
bool DOTGraphTraits<
    const CallsiteContextGraph<DerivedCCG, FuncTy, CallTy> *>::DoHighlight =
    false;

template <typename DerivedCCG, typename FuncTy, typename CallTy>
void CallsiteContextGraph<DerivedCCG, FuncTy, CallTy>::exportToDot(
    std::string Label) const {
  WriteGraph(this, "", false, Label,
             DotFilePathPrefix + "ccg." + Label + ".dot");
}

template <typename DerivedCCG, typename FuncTy, typename CallTy>
typename CallsiteContextGraph<DerivedCCG, FuncTy, CallTy>::ContextNode *
CallsiteContextGraph<DerivedCCG, FuncTy, CallTy>::moveEdgeToNewCalleeClone(
    const std::shared_ptr<ContextEdge> &Edge,
    DenseSet<uint32_t> ContextIdsToMove) {
  ContextNode *Node = Edge->Callee;
  assert(NodeToCallingFunc.count(Node));
  ContextNode *Clone =
      createNewNode(Node->IsAllocation, NodeToCallingFunc[Node], Node->Call);
  Node->addClone(Clone);
  Clone->MatchingCalls = Node->MatchingCalls;
  moveEdgeToExistingCalleeClone(Edge, Clone, /*NewClone=*/true,
                                ContextIdsToMove);
  return Clone;
}

template <typename DerivedCCG, typename FuncTy, typename CallTy>
void CallsiteContextGraph<DerivedCCG, FuncTy, CallTy>::
    moveEdgeToExistingCalleeClone(const std::shared_ptr<ContextEdge> &Edge,
                                  ContextNode *NewCallee, bool NewClone,
                                  DenseSet<uint32_t> ContextIdsToMove) {
  // NewCallee and Edge's current callee must be clones of the same original
  // node (Edge's current callee may be the original node too).
  assert(NewCallee->getOrigNode() == Edge->Callee->getOrigNode());

  bool EdgeIsRecursive = Edge->Callee == Edge->Caller;

  ContextNode *OldCallee = Edge->Callee;

  // We might already have an edge to the new callee from earlier cloning for a
  // different allocation. If one exists we will reuse it.
  auto ExistingEdgeToNewCallee = NewCallee->findEdgeFromCaller(Edge->Caller);

  // Callers will pass an empty ContextIdsToMove set when they want to move the
  // edge. Copy in Edge's ids for simplicity.
  if (ContextIdsToMove.empty())
    ContextIdsToMove = Edge->getContextIds();

  // If we are moving all of Edge's ids, then just move the whole Edge.
  // Otherwise only move the specified subset, to a new edge if needed.
  if (Edge->getContextIds().size() == ContextIdsToMove.size()) {
    // First, update the alloc types on New Callee from Edge.
    // Do this before we potentially clear Edge's fields below!
    NewCallee->AllocTypes |= Edge->AllocTypes;
    // Moving the whole Edge.
    if (ExistingEdgeToNewCallee) {
      // Since we already have an edge to NewCallee, simply move the ids
      // onto it, and remove the existing Edge.
      ExistingEdgeToNewCallee->getContextIds().insert_range(ContextIdsToMove);
      ExistingEdgeToNewCallee->AllocTypes |= Edge->AllocTypes;
      assert(Edge->ContextIds == ContextIdsToMove);
      removeEdgeFromGraph(Edge.get());
    } else {
      // Otherwise just reconnect Edge to NewCallee.
      Edge->Callee = NewCallee;
      NewCallee->CallerEdges.push_back(Edge);
      // Remove it from callee where it was previously connected.
      OldCallee->eraseCallerEdge(Edge.get());
      // Don't need to update Edge's context ids since we are simply
      // reconnecting it.
    }
  } else {
    // Only moving a subset of Edge's ids.
    // Compute the alloc type of the subset of ids being moved.
    auto CallerEdgeAllocType = computeAllocType(ContextIdsToMove);
    if (ExistingEdgeToNewCallee) {
      // Since we already have an edge to NewCallee, simply move the ids
      // onto it.
      ExistingEdgeToNewCallee->getContextIds().insert_range(ContextIdsToMove);
      ExistingEdgeToNewCallee->AllocTypes |= CallerEdgeAllocType;
    } else {
      // Otherwise, create a new edge to NewCallee for the ids being moved.
      auto NewEdge = std::make_shared<ContextEdge>(
          NewCallee, Edge->Caller, CallerEdgeAllocType, ContextIdsToMove);
      Edge->Caller->CalleeEdges.push_back(NewEdge);
      NewCallee->CallerEdges.push_back(NewEdge);
    }
    // In either case, need to update the alloc types on NewCallee, and remove
    // those ids and update the alloc type on the original Edge.
    NewCallee->AllocTypes |= CallerEdgeAllocType;
    set_subtract(Edge->ContextIds, ContextIdsToMove);
    Edge->AllocTypes = computeAllocType(Edge->ContextIds);
  }
  // Now walk the old callee node's callee edges and move Edge's context ids
  // over to the corresponding edge into the clone (which is created here if
  // this is a newly created clone).
  for (auto &OldCalleeEdge : OldCallee->CalleeEdges) {
    ContextNode *CalleeToUse = OldCalleeEdge->Callee;
    // If this is a direct recursion edge, use NewCallee (the clone) as the
    // callee as well, so that any edge updated/created here is also direct
    // recursive.
    if (CalleeToUse == OldCallee) {
      // If this is a recursive edge, see if we already moved a recursive edge
      // (which would have to have been this one) - if we were only moving a
      // subset of context ids it would still be on OldCallee.
      if (EdgeIsRecursive) {
        assert(OldCalleeEdge == Edge);
        continue;
      }
      CalleeToUse = NewCallee;
    }
    // The context ids moving to the new callee are the subset of this edge's
    // context ids and the context ids on the caller edge being moved.
    DenseSet<uint32_t> EdgeContextIdsToMove =
        set_intersection(OldCalleeEdge->getContextIds(), ContextIdsToMove);
    set_subtract(OldCalleeEdge->getContextIds(), EdgeContextIdsToMove);
    OldCalleeEdge->AllocTypes =
        computeAllocType(OldCalleeEdge->getContextIds());
    if (!NewClone) {
      // Update context ids / alloc type on corresponding edge to NewCallee.
      // There is a chance this may not exist if we are reusing an existing
      // clone, specifically during function assignment, where we would have
      // removed none type edges after creating the clone. If we can't find
      // a corresponding edge there, fall through to the cloning below.
      if (auto *NewCalleeEdge = NewCallee->findEdgeFromCallee(CalleeToUse)) {
        NewCalleeEdge->getContextIds().insert_range(EdgeContextIdsToMove);
        NewCalleeEdge->AllocTypes |= computeAllocType(EdgeContextIdsToMove);
        continue;
      }
    }
    auto NewEdge = std::make_shared<ContextEdge>(
        CalleeToUse, NewCallee, computeAllocType(EdgeContextIdsToMove),
        EdgeContextIdsToMove);
    NewCallee->CalleeEdges.push_back(NewEdge);
    NewEdge->Callee->CallerEdges.push_back(NewEdge);
  }
  // Recompute the node alloc type now that its callee edges have been
  // updated (since we will compute from those edges).
  OldCallee->AllocTypes = OldCallee->computeAllocType();
  // OldCallee alloc type should be None iff its context id set is now empty.
  assert((OldCallee->AllocTypes == (uint8_t)AllocationType::None) ==
         OldCallee->emptyContextIds());
  if (VerifyCCG) {
    checkNode<DerivedCCG, FuncTy, CallTy>(OldCallee, /*CheckEdges=*/false);
    checkNode<DerivedCCG, FuncTy, CallTy>(NewCallee, /*CheckEdges=*/false);
    for (const auto &OldCalleeEdge : OldCallee->CalleeEdges)
      checkNode<DerivedCCG, FuncTy, CallTy>(OldCalleeEdge->Callee,
                                            /*CheckEdges=*/false);
    for (const auto &NewCalleeEdge : NewCallee->CalleeEdges)
      checkNode<DerivedCCG, FuncTy, CallTy>(NewCalleeEdge->Callee,
                                            /*CheckEdges=*/false);
  }
}

template <typename DerivedCCG, typename FuncTy, typename CallTy>
void CallsiteContextGraph<DerivedCCG, FuncTy, CallTy>::
    moveCalleeEdgeToNewCaller(const std::shared_ptr<ContextEdge> &Edge,
                              ContextNode *NewCaller) {
  auto *OldCallee = Edge->Callee;
  auto *NewCallee = OldCallee;
  // If this edge was direct recursive, make any new/updated edge also direct
  // recursive to NewCaller.
  bool Recursive = Edge->Caller == Edge->Callee;
  if (Recursive)
    NewCallee = NewCaller;

  ContextNode *OldCaller = Edge->Caller;
  OldCaller->eraseCalleeEdge(Edge.get());

  // We might already have an edge to the new caller. If one exists we will
  // reuse it.
  auto ExistingEdgeToNewCaller = NewCaller->findEdgeFromCallee(NewCallee);

  if (ExistingEdgeToNewCaller) {
    // Since we already have an edge to NewCaller, simply move the ids
    // onto it, and remove the existing Edge.
    ExistingEdgeToNewCaller->getContextIds().insert_range(
        Edge->getContextIds());
    ExistingEdgeToNewCaller->AllocTypes |= Edge->AllocTypes;
    Edge->ContextIds.clear();
    Edge->AllocTypes = (uint8_t)AllocationType::None;
    OldCallee->eraseCallerEdge(Edge.get());
  } else {
    // Otherwise just reconnect Edge to NewCaller.
    Edge->Caller = NewCaller;
    NewCaller->CalleeEdges.push_back(Edge);
    if (Recursive) {
      assert(NewCallee == NewCaller);
      // In the case of (direct) recursive edges, we update the callee as well
      // so that it becomes recursive on the new caller.
      Edge->Callee = NewCallee;
      NewCallee->CallerEdges.push_back(Edge);
      OldCallee->eraseCallerEdge(Edge.get());
    }
    // Don't need to update Edge's context ids since we are simply
    // reconnecting it.
  }
  // In either case, need to update the alloc types on New Caller.
  NewCaller->AllocTypes |= Edge->AllocTypes;

  // Now walk the old caller node's caller edges and move Edge's context ids
  // over to the corresponding edge into the node (which is created here if
  // this is a newly created node). We can tell whether this is a newly created
  // node by seeing if it has any caller edges yet.
#ifndef NDEBUG
  bool IsNewNode = NewCaller->CallerEdges.empty();
#endif
  // If we just moved a direct recursive edge, presumably its context ids should
  // also flow out of OldCaller via some other non-recursive callee edge. We
  // don't want to remove the recursive context ids from other caller edges yet,
  // otherwise the context ids get into an inconsistent state on OldCaller.
  // We will update these context ids on the non-recursive caller edge when and
  // if they are updated on the non-recursive callee.
  if (!Recursive) {
    for (auto &OldCallerEdge : OldCaller->CallerEdges) {
      auto OldCallerCaller = OldCallerEdge->Caller;
      // The context ids moving to the new caller are the subset of this edge's
      // context ids and the context ids on the callee edge being moved.
      DenseSet<uint32_t> EdgeContextIdsToMove = set_intersection(
          OldCallerEdge->getContextIds(), Edge->getContextIds());
      if (OldCaller == OldCallerCaller) {
        OldCallerCaller = NewCaller;
        // Don't actually move this one. The caller will move it directly via a
        // call to this function with this as the Edge if it is appropriate to
        // move to a diff node that has a matching callee (itself).
        continue;
      }
      set_subtract(OldCallerEdge->getContextIds(), EdgeContextIdsToMove);
      OldCallerEdge->AllocTypes =
          computeAllocType(OldCallerEdge->getContextIds());
      // In this function we expect that any pre-existing node already has edges
      // from the same callers as the old node. That should be true in the
      // current use case, where we will remove None-type edges after copying
      // over all caller edges from the callee.
      auto *ExistingCallerEdge = NewCaller->findEdgeFromCaller(OldCallerCaller);
      // Since we would have skipped caller edges when moving a direct recursive
      // edge, this may not hold true when recursive handling enabled.
      assert(IsNewNode || ExistingCallerEdge || AllowRecursiveCallsites);
      if (ExistingCallerEdge) {
        ExistingCallerEdge->getContextIds().insert_range(EdgeContextIdsToMove);
        ExistingCallerEdge->AllocTypes |=
            computeAllocType(EdgeContextIdsToMove);
        continue;
      }
      auto NewEdge = std::make_shared<ContextEdge>(
          NewCaller, OldCallerCaller, computeAllocType(EdgeContextIdsToMove),
          EdgeContextIdsToMove);
      NewCaller->CallerEdges.push_back(NewEdge);
      NewEdge->Caller->CalleeEdges.push_back(NewEdge);
    }
  }
  // Recompute the node alloc type now that its caller edges have been
  // updated (since we will compute from those edges).
  OldCaller->AllocTypes = OldCaller->computeAllocType();
  // OldCaller alloc type should be None iff its context id set is now empty.
  assert((OldCaller->AllocTypes == (uint8_t)AllocationType::None) ==
         OldCaller->emptyContextIds());
  if (VerifyCCG) {
    checkNode<DerivedCCG, FuncTy, CallTy>(OldCaller, /*CheckEdges=*/false);
    checkNode<DerivedCCG, FuncTy, CallTy>(NewCaller, /*CheckEdges=*/false);
    for (const auto &OldCallerEdge : OldCaller->CallerEdges)
      checkNode<DerivedCCG, FuncTy, CallTy>(OldCallerEdge->Caller,
                                            /*CheckEdges=*/false);
    for (const auto &NewCallerEdge : NewCaller->CallerEdges)
      checkNode<DerivedCCG, FuncTy, CallTy>(NewCallerEdge->Caller,
                                            /*CheckEdges=*/false);
  }
}

template <typename DerivedCCG, typename FuncTy, typename CallTy>
void CallsiteContextGraph<DerivedCCG, FuncTy, CallTy>::
    recursivelyRemoveNoneTypeCalleeEdges(
        ContextNode *Node, DenseSet<const ContextNode *> &Visited) {
  auto Inserted = Visited.insert(Node);
  if (!Inserted.second)
    return;

  removeNoneTypeCalleeEdges(Node);

  for (auto *Clone : Node->Clones)
    recursivelyRemoveNoneTypeCalleeEdges(Clone, Visited);

  // The recursive call may remove some of this Node's caller edges.
  // Iterate over a copy and skip any that were removed.
  auto CallerEdges = Node->CallerEdges;
  for (auto &Edge : CallerEdges) {
    // Skip any that have been removed by an earlier recursive call.
    if (Edge->isRemoved()) {
      assert(!is_contained(Node->CallerEdges, Edge));
      continue;
    }
    recursivelyRemoveNoneTypeCalleeEdges(Edge->Caller, Visited);
  }
}

// This is the standard DFS based backedge discovery algorithm.
template <typename DerivedCCG, typename FuncTy, typename CallTy>
void CallsiteContextGraph<DerivedCCG, FuncTy, CallTy>::markBackedges() {
  // If we are cloning recursive contexts, find and mark backedges from all root
  // callers, using the typical DFS based backedge analysis.
  if (!CloneRecursiveContexts)
    return;
  DenseSet<const ContextNode *> Visited;
  DenseSet<const ContextNode *> CurrentStack;
  for (auto &Entry : NonAllocationCallToContextNodeMap) {
    auto *Node = Entry.second;
    if (Node->isRemoved())
      continue;
    // It is a root if it doesn't have callers.
    if (!Node->CallerEdges.empty())
      continue;
    markBackedges(Node, Visited, CurrentStack);
    assert(CurrentStack.empty());
  }
}

// Recursive helper for above markBackedges method.
template <typename DerivedCCG, typename FuncTy, typename CallTy>
void CallsiteContextGraph<DerivedCCG, FuncTy, CallTy>::markBackedges(
    ContextNode *Node, DenseSet<const ContextNode *> &Visited,
    DenseSet<const ContextNode *> &CurrentStack) {
  auto I = Visited.insert(Node);
  // We should only call this for unvisited nodes.
  assert(I.second);
  (void)I;
  for (auto &CalleeEdge : Node->CalleeEdges) {
    auto *Callee = CalleeEdge->Callee;
    if (Visited.count(Callee)) {
      // Since this was already visited we need to check if it is currently on
      // the recursive stack in which case it is a backedge.
      if (CurrentStack.count(Callee))
        CalleeEdge->IsBackedge = true;
      continue;
    }
    CurrentStack.insert(Callee);
    markBackedges(Callee, Visited, CurrentStack);
    CurrentStack.erase(Callee);
  }
}

template <typename DerivedCCG, typename FuncTy, typename CallTy>
void CallsiteContextGraph<DerivedCCG, FuncTy, CallTy>::identifyClones() {
  DenseSet<const ContextNode *> Visited;
  for (auto &Entry : AllocationCallToContextNodeMap) {
    Visited.clear();
    identifyClones(Entry.second, Visited, Entry.second->getContextIds());
  }
  Visited.clear();
  for (auto &Entry : AllocationCallToContextNodeMap)
    recursivelyRemoveNoneTypeCalleeEdges(Entry.second, Visited);
  if (VerifyCCG)
    check();
}

// helper function to check an AllocType is cold or notcold or both.
bool checkColdOrNotCold(uint8_t AllocType) {
  return (AllocType == (uint8_t)AllocationType::Cold) ||
         (AllocType == (uint8_t)AllocationType::NotCold) ||
         (AllocType ==
          ((uint8_t)AllocationType::Cold | (uint8_t)AllocationType::NotCold));
}

template <typename DerivedCCG, typename FuncTy, typename CallTy>
void CallsiteContextGraph<DerivedCCG, FuncTy, CallTy>::identifyClones(
    ContextNode *Node, DenseSet<const ContextNode *> &Visited,
    const DenseSet<uint32_t> &AllocContextIds) {
  if (VerifyNodes)
    checkNode<DerivedCCG, FuncTy, CallTy>(Node, /*CheckEdges=*/false);
  assert(!Node->CloneOf);

  // If Node as a null call, then either it wasn't found in the module (regular
  // LTO) or summary index (ThinLTO), or there were other conditions blocking
  // cloning (e.g. recursion, calls multiple targets, etc).
  // Do this here so that we don't try to recursively clone callers below, which
  // isn't useful at least for this node.
  if (!Node->hasCall())
    return;

  // No need to look at any callers if allocation type already unambiguous.
  if (hasSingleAllocType(Node->AllocTypes))
    return;

#ifndef NDEBUG
  auto Insert =
#endif
      Visited.insert(Node);
  // We should not have visited this node yet.
  assert(Insert.second);
  // The recursive call to identifyClones may delete the current edge from the
  // CallerEdges vector. Make a copy and iterate on that, simpler than passing
  // in an iterator and having recursive call erase from it. Other edges may
  // also get removed during the recursion, which will have null Callee and
  // Caller pointers (and are deleted later), so we skip those below.
  {
    auto CallerEdges = Node->CallerEdges;
    for (auto &Edge : CallerEdges) {
      // Skip any that have been removed by an earlier recursive call.
      if (Edge->isRemoved()) {
        assert(!is_contained(Node->CallerEdges, Edge));
        continue;
      }
      // Defer backedges. See comments further below where these edges are
      // handled during the cloning of this Node.
      if (Edge->IsBackedge) {
        // We should only mark these if cloning recursive contexts, where we
        // need to do this deferral.
        assert(CloneRecursiveContexts);
        continue;
      }
      // Ignore any caller we previously visited via another edge.
      if (!Visited.count(Edge->Caller) && !Edge->Caller->CloneOf) {
        identifyClones(Edge->Caller, Visited, AllocContextIds);
      }
    }
  }

  // Check if we reached an unambiguous call or have have only a single caller.
  if (hasSingleAllocType(Node->AllocTypes) || Node->CallerEdges.size() <= 1)
    return;

  // We need to clone.

  // Try to keep the original version as alloc type NotCold. This will make
  // cases with indirect calls or any other situation with an unknown call to
  // the original function get the default behavior. We do this by sorting the
  // CallerEdges of the Node we will clone by alloc type.
  //
  // Give NotCold edge the lowest sort priority so those edges are at the end of
  // the caller edges vector, and stay on the original version (since the below
  // code clones greedily until it finds all remaining edges have the same type
  // and leaves the remaining ones on the original Node).
  //
  // We shouldn't actually have any None type edges, so the sorting priority for
  // that is arbitrary, and we assert in that case below.
  const unsigned AllocTypeCloningPriority[] = {/*None*/ 3, /*NotCold*/ 4,
                                               /*Cold*/ 1,
                                               /*NotColdCold*/ 2};
  llvm::stable_sort(Node->CallerEdges,
                    [&](const std::shared_ptr<ContextEdge> &A,
                        const std::shared_ptr<ContextEdge> &B) {
                      // Nodes with non-empty context ids should be sorted
                      // before those with empty context ids.
                      if (A->ContextIds.empty())
                        // Either B ContextIds are non-empty (in which case we
                        // should return false because B < A), or B ContextIds
                        // are empty, in which case they are equal, and we
                        // should maintain the original relative ordering.
                        return false;
                      if (B->ContextIds.empty())
                        return true;

                      if (A->AllocTypes == B->AllocTypes)
                        // Use the first context id for each edge as a
                        // tie-breaker.
                        return *A->ContextIds.begin() < *B->ContextIds.begin();
                      return AllocTypeCloningPriority[A->AllocTypes] <
                             AllocTypeCloningPriority[B->AllocTypes];
                    });

  assert(Node->AllocTypes != (uint8_t)AllocationType::None);

  DenseSet<uint32_t> RecursiveContextIds;
  assert(AllowRecursiveContexts || !CloneRecursiveContexts);
  // If we are allowing recursive callsites, but have also disabled recursive
  // contexts, look for context ids that show up in multiple caller edges.
  if (AllowRecursiveCallsites && !AllowRecursiveContexts) {
    DenseSet<uint32_t> AllCallerContextIds;
    for (auto &CE : Node->CallerEdges) {
      // Resize to the largest set of caller context ids, since we know the
      // final set will be at least that large.
      AllCallerContextIds.reserve(CE->getContextIds().size());
      for (auto Id : CE->getContextIds())
        if (!AllCallerContextIds.insert(Id).second)
          RecursiveContextIds.insert(Id);
    }
  }

  // Iterate until we find no more opportunities for disambiguating the alloc
  // types via cloning. In most cases this loop will terminate once the Node
  // has a single allocation type, in which case no more cloning is needed.
  // Iterate over a copy of Node's caller edges, since we may need to remove
  // edges in the moveEdgeTo* methods, and this simplifies the handling and
  // makes it less error-prone.
  auto CallerEdges = Node->CallerEdges;
  for (auto &CallerEdge : CallerEdges) {
    // Skip any that have been removed by an earlier recursive call.
    if (CallerEdge->isRemoved()) {
      assert(!is_contained(Node->CallerEdges, CallerEdge));
      continue;
    }
    assert(CallerEdge->Callee == Node);

    // See if cloning the prior caller edge left this node with a single alloc
    // type or a single caller. In that case no more cloning of Node is needed.
    if (hasSingleAllocType(Node->AllocTypes) || Node->CallerEdges.size() <= 1)
      break;

    // If the caller was not successfully matched to a call in the IR/summary,
    // there is no point in trying to clone for it as we can't update that call.
    if (!CallerEdge->Caller->hasCall())
      continue;

    // Only need to process the ids along this edge pertaining to the given
    // allocation.
    auto CallerEdgeContextsForAlloc =
        set_intersection(CallerEdge->getContextIds(), AllocContextIds);
    if (!RecursiveContextIds.empty())
      CallerEdgeContextsForAlloc =
          set_difference(CallerEdgeContextsForAlloc, RecursiveContextIds);
    if (CallerEdgeContextsForAlloc.empty())
      continue;

    auto CallerAllocTypeForAlloc = computeAllocType(CallerEdgeContextsForAlloc);

    // Compute the node callee edge alloc types corresponding to the context ids
    // for this caller edge.
    std::vector<uint8_t> CalleeEdgeAllocTypesForCallerEdge;
    CalleeEdgeAllocTypesForCallerEdge.reserve(Node->CalleeEdges.size());
    for (auto &CalleeEdge : Node->CalleeEdges)
      CalleeEdgeAllocTypesForCallerEdge.push_back(intersectAllocTypes(
          CalleeEdge->getContextIds(), CallerEdgeContextsForAlloc));

    // Don't clone if doing so will not disambiguate any alloc types amongst
    // caller edges (including the callee edges that would be cloned).
    // Otherwise we will simply move all edges to the clone.
    //
    // First check if by cloning we will disambiguate the caller allocation
    // type from node's allocation type. Query allocTypeToUse so that we don't
    // bother cloning to distinguish NotCold+Cold from NotCold. Note that
    // neither of these should be None type.
    //
    // Then check if by cloning node at least one of the callee edges will be
    // disambiguated by splitting out different context ids.
    //
    // However, always do the cloning if this is a backedge, in which case we
    // have not yet cloned along this caller edge.
    assert(CallerEdge->AllocTypes != (uint8_t)AllocationType::None);
    assert(Node->AllocTypes != (uint8_t)AllocationType::None);
    if (!CallerEdge->IsBackedge &&
        allocTypeToUse(CallerAllocTypeForAlloc) ==
            allocTypeToUse(Node->AllocTypes) &&
        allocTypesMatch<DerivedCCG, FuncTy, CallTy>(
            CalleeEdgeAllocTypesForCallerEdge, Node->CalleeEdges)) {
      continue;
    }

    if (CallerEdge->IsBackedge) {
      // We should only mark these if cloning recursive contexts, where we
      // need to do this deferral.
      assert(CloneRecursiveContexts);
      DeferredBackedges++;
    }

    // If this is a backedge, we now do recursive cloning starting from its
    // caller since we may have moved unambiguous caller contexts to a clone
    // of this Node in a previous iteration of the current loop, giving more
    // opportunity for cloning through the backedge. Because we sorted the
    // caller edges earlier so that cold caller edges are first, we would have
    // visited and cloned this node for any unamibiguously cold non-recursive
    // callers before any ambiguous backedge callers. Note that we don't do this
    // if the caller is already cloned or visited during cloning (e.g. via a
    // different context path from the allocation).
    // TODO: Can we do better in the case where the caller was already visited?
    if (CallerEdge->IsBackedge && !CallerEdge->Caller->CloneOf &&
        !Visited.count(CallerEdge->Caller)) {
      const auto OrigIdCount = CallerEdge->getContextIds().size();
      // Now do the recursive cloning of this backedge's caller, which was
      // deferred earlier.
      identifyClones(CallerEdge->Caller, Visited, CallerEdgeContextsForAlloc);
      removeNoneTypeCalleeEdges(CallerEdge->Caller);
      // See if the recursive call to identifyClones moved the context ids to a
      // new edge from this node to a clone of caller, and switch to looking at
      // that new edge so that we clone Node for the new caller clone.
      bool UpdatedEdge = false;
      if (OrigIdCount > CallerEdge->getContextIds().size()) {
        for (auto E : Node->CallerEdges) {
          // Only interested in clones of the current edges caller.
          if (E->Caller->CloneOf != CallerEdge->Caller)
            continue;
          // See if this edge contains any of the context ids originally on the
          // current caller edge.
          auto CallerEdgeContextsForAllocNew =
              set_intersection(CallerEdgeContextsForAlloc, E->getContextIds());
          if (CallerEdgeContextsForAllocNew.empty())
            continue;
          // Make sure we don't pick a previously existing caller edge of this
          // Node, which would be processed on a different iteration of the
          // outer loop over the saved CallerEdges.
          if (llvm::is_contained(CallerEdges, E))
            continue;
          // The CallerAllocTypeForAlloc and CalleeEdgeAllocTypesForCallerEdge
          // are updated further below for all cases where we just invoked
          // identifyClones recursively.
          CallerEdgeContextsForAlloc.swap(CallerEdgeContextsForAllocNew);
          CallerEdge = E;
          UpdatedEdge = true;
          break;
        }
      }
      // If cloning removed this edge (and we didn't update it to a new edge
      // above), we're done with this edge. It's possible we moved all of the
      // context ids to an existing clone, in which case there's no need to do
      // further processing for them.
      if (CallerEdge->isRemoved())
        continue;

      // Now we need to update the information used for the cloning decisions
      // further below, as we may have modified edges and their context ids.

      // Note if we changed the CallerEdge above we would have already updated
      // the context ids.
      if (!UpdatedEdge) {
        CallerEdgeContextsForAlloc = set_intersection(
            CallerEdgeContextsForAlloc, CallerEdge->getContextIds());
        if (CallerEdgeContextsForAlloc.empty())
          continue;
      }
      // Update the other information that depends on the edges and on the now
      // updated CallerEdgeContextsForAlloc.
      CallerAllocTypeForAlloc = computeAllocType(CallerEdgeContextsForAlloc);
      CalleeEdgeAllocTypesForCallerEdge.clear();
      for (auto &CalleeEdge : Node->CalleeEdges) {
        CalleeEdgeAllocTypesForCallerEdge.push_back(intersectAllocTypes(
            CalleeEdge->getContextIds(), CallerEdgeContextsForAlloc));
      }
    }

    // First see if we can use an existing clone. Check each clone and its
    // callee edges for matching alloc types.
    ContextNode *Clone = nullptr;
    for (auto *CurClone : Node->Clones) {
      if (allocTypeToUse(CurClone->AllocTypes) !=
          allocTypeToUse(CallerAllocTypeForAlloc))
        continue;

      bool BothSingleAlloc = hasSingleAllocType(CurClone->AllocTypes) &&
                             hasSingleAllocType(CallerAllocTypeForAlloc);
      // The above check should mean that if both have single alloc types that
      // they should be equal.
      assert(!BothSingleAlloc ||
             CurClone->AllocTypes == CallerAllocTypeForAlloc);

      // If either both have a single alloc type (which are the same), or if the
      // clone's callee edges have the same alloc types as those for the current
      // allocation on Node's callee edges (CalleeEdgeAllocTypesForCallerEdge),
      // then we can reuse this clone.
      if (BothSingleAlloc || allocTypesMatchClone<DerivedCCG, FuncTy, CallTy>(
                                 CalleeEdgeAllocTypesForCallerEdge, CurClone)) {
        Clone = CurClone;
        break;
      }
    }

    // The edge iterator is adjusted when we move the CallerEdge to the clone.
    if (Clone)
      moveEdgeToExistingCalleeClone(CallerEdge, Clone, /*NewClone=*/false,
                                    CallerEdgeContextsForAlloc);
    else
      Clone = moveEdgeToNewCalleeClone(CallerEdge, CallerEdgeContextsForAlloc);

    // Sanity check that no alloc types on clone or its edges are None.
    assert(Clone->AllocTypes != (uint8_t)AllocationType::None);
  }

  // We should still have some context ids on the original Node.
  assert(!Node->emptyContextIds());

  // Sanity check that no alloc types on node or edges are None.
  assert(Node->AllocTypes != (uint8_t)AllocationType::None);

  if (VerifyNodes)
    checkNode<DerivedCCG, FuncTy, CallTy>(Node, /*CheckEdges=*/false);
}

void ModuleCallsiteContextGraph::updateAllocationCall(
    CallInfo &Call, AllocationType AllocType) {
  std::string AllocTypeString = getAllocTypeAttributeString(AllocType);
  removeAnyExistingAmbiguousAttribute(cast<CallBase>(Call.call()));
  auto A = llvm::Attribute::get(Call.call()->getFunction()->getContext(),
                                "memprof", AllocTypeString);
  cast<CallBase>(Call.call())->addFnAttr(A);
  OREGetter(Call.call()->getFunction())
      .emit(OptimizationRemark(DEBUG_TYPE, "MemprofAttribute", Call.call())
            << ore::NV("AllocationCall", Call.call()) << " in clone "
            << ore::NV("Caller", Call.call()->getFunction())
            << " marked with memprof allocation attribute "
            << ore::NV("Attribute", AllocTypeString));
}

void IndexCallsiteContextGraph::updateAllocationCall(CallInfo &Call,
                                                     AllocationType AllocType) {
  auto *AI = cast<AllocInfo *>(Call.call());
  assert(AI);
  assert(AI->Versions.size() > Call.cloneNo());
  AI->Versions[Call.cloneNo()] = (uint8_t)AllocType;
}

AllocationType
ModuleCallsiteContextGraph::getAllocationCallType(const CallInfo &Call) const {
  const auto *CB = cast<CallBase>(Call.call());
  if (!CB->getAttributes().hasFnAttr("memprof"))
    return AllocationType::None;
  return CB->getAttributes().getFnAttr("memprof").getValueAsString() == "cold"
             ? AllocationType::Cold
             : AllocationType::NotCold;
}

AllocationType
IndexCallsiteContextGraph::getAllocationCallType(const CallInfo &Call) const {
  const auto *AI = cast<AllocInfo *>(Call.call());
  assert(AI->Versions.size() > Call.cloneNo());
  return (AllocationType)AI->Versions[Call.cloneNo()];
}

void ModuleCallsiteContextGraph::updateCall(CallInfo &CallerCall,
                                            FuncInfo CalleeFunc) {
  auto *CurF = getCalleeFunc(CallerCall.call());
  auto NewCalleeCloneNo = CalleeFunc.cloneNo();
  if (isMemProfClone(*CurF)) {
    // If we already assigned this callsite to call a specific non-default
    // clone (i.e. not the original function which is clone 0), ensure that we
    // aren't trying to now update it to call a different clone, which is
    // indicative of a bug in the graph or function assignment.
    auto CurCalleeCloneNo = getMemProfCloneNum(*CurF);
    if (CurCalleeCloneNo != NewCalleeCloneNo) {
      LLVM_DEBUG(dbgs() << "Mismatch in call clone assignment: was "
                        << CurCalleeCloneNo << " now " << NewCalleeCloneNo
                        << "\n");
      MismatchedCloneAssignments++;
    }
  }
  if (NewCalleeCloneNo > 0)
    cast<CallBase>(CallerCall.call())->setCalledFunction(CalleeFunc.func());
  OREGetter(CallerCall.call()->getFunction())
      .emit(OptimizationRemark(DEBUG_TYPE, "MemprofCall", CallerCall.call())
            << ore::NV("Call", CallerCall.call()) << " in clone "
            << ore::NV("Caller", CallerCall.call()->getFunction())
            << " assigned to call function clone "
            << ore::NV("Callee", CalleeFunc.func()));
}

void IndexCallsiteContextGraph::updateCall(CallInfo &CallerCall,
                                           FuncInfo CalleeFunc) {
  auto *CI = cast<CallsiteInfo *>(CallerCall.call());
  assert(CI &&
         "Caller cannot be an allocation which should not have profiled calls");
  assert(CI->Clones.size() > CallerCall.cloneNo());
  auto NewCalleeCloneNo = CalleeFunc.cloneNo();
  auto &CurCalleeCloneNo = CI->Clones[CallerCall.cloneNo()];
  // If we already assigned this callsite to call a specific non-default
  // clone (i.e. not the original function which is clone 0), ensure that we
  // aren't trying to now update it to call a different clone, which is
  // indicative of a bug in the graph or function assignment.
  if (CurCalleeCloneNo != 0 && CurCalleeCloneNo != NewCalleeCloneNo) {
    LLVM_DEBUG(dbgs() << "Mismatch in call clone assignment: was "
                      << CurCalleeCloneNo << " now " << NewCalleeCloneNo
                      << "\n");
    MismatchedCloneAssignments++;
  }
  CurCalleeCloneNo = NewCalleeCloneNo;
}

// Update the debug information attached to NewFunc to use the clone Name. Note
// this needs to be done for both any existing DISubprogram for the definition,
// as well as any separate declaration DISubprogram.
static void updateSubprogramLinkageName(Function *NewFunc, StringRef Name) {
  assert(Name == NewFunc->getName());
  auto *SP = NewFunc->getSubprogram();
  if (!SP)
    return;
  auto *MDName = MDString::get(NewFunc->getParent()->getContext(), Name);
  SP->replaceLinkageName(MDName);
  DISubprogram *Decl = SP->getDeclaration();
  if (!Decl)
    return;
  TempDISubprogram NewDecl = Decl->clone();
  NewDecl->replaceLinkageName(MDName);
  SP->replaceDeclaration(MDNode::replaceWithUniqued(std::move(NewDecl)));
}

CallsiteContextGraph<ModuleCallsiteContextGraph, Function,
                     Instruction *>::FuncInfo
ModuleCallsiteContextGraph::cloneFunctionForCallsite(
    FuncInfo &Func, CallInfo &Call, DenseMap<CallInfo, CallInfo> &CallMap,
    std::vector<CallInfo> &CallsWithMetadataInFunc, unsigned CloneNo) {
  // Use existing LLVM facilities for cloning and obtaining Call in clone
  ValueToValueMapTy VMap;
  auto *NewFunc = CloneFunction(Func.func(), VMap);
  std::string Name = getMemProfFuncName(Func.func()->getName(), CloneNo);
  assert(!Func.func()->getParent()->getFunction(Name));
  NewFunc->setName(Name);
  updateSubprogramLinkageName(NewFunc, Name);
  for (auto &Inst : CallsWithMetadataInFunc) {
    // This map always has the initial version in it.
    assert(Inst.cloneNo() == 0);
    CallMap[Inst] = {cast<Instruction>(VMap[Inst.call()]), CloneNo};
  }
  OREGetter(Func.func())
      .emit(OptimizationRemark(DEBUG_TYPE, "MemprofClone", Func.func())
            << "created clone " << ore::NV("NewFunction", NewFunc));
  return {NewFunc, CloneNo};
}

CallsiteContextGraph<IndexCallsiteContextGraph, FunctionSummary,
                     IndexCall>::FuncInfo
IndexCallsiteContextGraph::cloneFunctionForCallsite(
    FuncInfo &Func, CallInfo &Call, DenseMap<CallInfo, CallInfo> &CallMap,
    std::vector<CallInfo> &CallsWithMetadataInFunc, unsigned CloneNo) {
  // Check how many clones we have of Call (and therefore function).
  // The next clone number is the current size of versions array.
  // Confirm this matches the CloneNo provided by the caller, which is based on
  // the number of function clones we have.
  assert(CloneNo == (isa<AllocInfo *>(Call.call())
                         ? cast<AllocInfo *>(Call.call())->Versions.size()
                         : cast<CallsiteInfo *>(Call.call())->Clones.size()));
  // Walk all the instructions in this function. Create a new version for
  // each (by adding an entry to the Versions/Clones summary array), and copy
  // over the version being called for the function clone being cloned here.
  // Additionally, add an entry to the CallMap for the new function clone,
  // mapping the original call (clone 0, what is in CallsWithMetadataInFunc)
  // to the new call clone.
  for (auto &Inst : CallsWithMetadataInFunc) {
    // This map always has the initial version in it.
    assert(Inst.cloneNo() == 0);
    if (auto *AI = dyn_cast<AllocInfo *>(Inst.call())) {
      assert(AI->Versions.size() == CloneNo);
      // We assign the allocation type later (in updateAllocationCall), just add
      // an entry for it here.
      AI->Versions.push_back(0);
    } else {
      auto *CI = cast<CallsiteInfo *>(Inst.call());
      assert(CI && CI->Clones.size() == CloneNo);
      // We assign the clone number later (in updateCall), just add an entry for
      // it here.
      CI->Clones.push_back(0);
    }
    CallMap[Inst] = {Inst.call(), CloneNo};
  }
  return {Func.func(), CloneNo};
}

// We perform cloning for each allocation node separately. However, this
// sometimes results in a situation where the same node calls multiple
// clones of the same callee, created for different allocations. This
// causes issues when assigning functions to these clones, as each node can
// in reality only call a single callee clone.
//
// To address this, before assigning functions, merge callee clone nodes as
// needed using a post order traversal from the allocations. We attempt to
// use existing clones as the merge node when legal, and to share them
// among callers with the same properties (callers calling the same set of
// callee clone nodes for the same allocations).
//
// Without this fix, in some cases incorrect function assignment will lead
// to calling the wrong allocation clone.
template <typename DerivedCCG, typename FuncTy, typename CallTy>
void CallsiteContextGraph<DerivedCCG, FuncTy, CallTy>::mergeClones() {
  if (!MergeClones)
    return;

  // Generate a map from context id to the associated allocation node for use
  // when merging clones.
  DenseMap<uint32_t, ContextNode *> ContextIdToAllocationNode;
  for (auto &Entry : AllocationCallToContextNodeMap) {
    auto *Node = Entry.second;
    for (auto Id : Node->getContextIds())
      ContextIdToAllocationNode[Id] = Node->getOrigNode();
    for (auto *Clone : Node->Clones) {
      for (auto Id : Clone->getContextIds())
        ContextIdToAllocationNode[Id] = Clone->getOrigNode();
    }
  }

  // Post order traversal starting from allocations to ensure each callsite
  // calls a single clone of its callee. Callee nodes that are clones of each
  // other are merged (via new merge nodes if needed) to achieve this.
  DenseSet<const ContextNode *> Visited;
  for (auto &Entry : AllocationCallToContextNodeMap) {
    auto *Node = Entry.second;

    mergeClones(Node, Visited, ContextIdToAllocationNode);

    // Make a copy so the recursive post order traversal that may create new
    // clones doesn't mess up iteration. Note that the recursive traversal
    // itself does not call mergeClones on any of these nodes, which are all
    // (clones of) allocations.
    auto Clones = Node->Clones;
    for (auto *Clone : Clones)
      mergeClones(Clone, Visited, ContextIdToAllocationNode);
  }

  if (DumpCCG) {
    dbgs() << "CCG after merging:\n";
    dbgs() << *this;
  }
  if (ExportToDot)
    exportToDot("aftermerge");

  if (VerifyCCG) {
    check();
  }
}

// Recursive helper for above mergeClones method.
template <typename DerivedCCG, typename FuncTy, typename CallTy>
void CallsiteContextGraph<DerivedCCG, FuncTy, CallTy>::mergeClones(
    ContextNode *Node, DenseSet<const ContextNode *> &Visited,
    DenseMap<uint32_t, ContextNode *> &ContextIdToAllocationNode) {
  auto Inserted = Visited.insert(Node);
  if (!Inserted.second)
    return;

  // Iteratively perform merging on this node to handle new caller nodes created
  // during the recursive traversal. We could do something more elegant such as
  // maintain a worklist, but this is a simple approach that doesn't cause a
  // measureable compile time effect, as most nodes don't have many caller
  // edges to check.
  bool FoundUnvisited = true;
  unsigned Iters = 0;
  while (FoundUnvisited) {
    Iters++;
    FoundUnvisited = false;
    // Make a copy since the recursive call may move a caller edge to a new
    // callee, messing up the iterator.
    auto CallerEdges = Node->CallerEdges;
    for (auto CallerEdge : CallerEdges) {
      // Skip any caller edge moved onto a different callee during recursion.
      if (CallerEdge->Callee != Node)
        continue;
      // If we found an unvisited caller, note that we should check the caller
      // edges again as mergeClones may add or change caller nodes.
      if (DoMergeIteration && !Visited.contains(CallerEdge->Caller))
        FoundUnvisited = true;
      mergeClones(CallerEdge->Caller, Visited, ContextIdToAllocationNode);
    }
  }

  TotalMergeInvokes++;
  TotalMergeIters += Iters;
  if (Iters > MaxMergeIters)
    MaxMergeIters = Iters;

  // Merge for this node after we handle its callers.
  mergeNodeCalleeClones(Node, Visited, ContextIdToAllocationNode);
}

template <typename DerivedCCG, typename FuncTy, typename CallTy>
void CallsiteContextGraph<DerivedCCG, FuncTy, CallTy>::mergeNodeCalleeClones(
    ContextNode *Node, DenseSet<const ContextNode *> &Visited,
    DenseMap<uint32_t, ContextNode *> &ContextIdToAllocationNode) {
  // Ignore Node if we moved all of its contexts to clones.
  if (Node->emptyContextIds())
    return;

  // First identify groups of clones among Node's callee edges, by building
  // a map from each callee base node to the associated callee edges from Node.
  MapVector<ContextNode *, std::vector<std::shared_ptr<ContextEdge>>>
      OrigNodeToCloneEdges;
  for (const auto &E : Node->CalleeEdges) {
    auto *Callee = E->Callee;
    if (!Callee->CloneOf && Callee->Clones.empty())
      continue;
    ContextNode *Base = Callee->getOrigNode();
    OrigNodeToCloneEdges[Base].push_back(E);
  }

  // Helper for callee edge sorting below. Return true if A's callee has fewer
  // caller edges than B, or if A is a clone and B is not, or if A's first
  // context id is smaller than B's.
  auto CalleeCallerEdgeLessThan = [](const std::shared_ptr<ContextEdge> &A,
                                     const std::shared_ptr<ContextEdge> &B) {
    if (A->Callee->CallerEdges.size() != B->Callee->CallerEdges.size())
      return A->Callee->CallerEdges.size() < B->Callee->CallerEdges.size();
    if (A->Callee->CloneOf && !B->Callee->CloneOf)
      return true;
    else if (!A->Callee->CloneOf && B->Callee->CloneOf)
      return false;
    // Use the first context id for each edge as a
    // tie-breaker.
    return *A->ContextIds.begin() < *B->ContextIds.begin();
  };

  // Process each set of callee clones called by Node, performing the needed
  // merging.
  for (auto Entry : OrigNodeToCloneEdges) {
    // CalleeEdges is the set of edges from Node reaching callees that are
    // mutual clones of each other.
    auto &CalleeEdges = Entry.second;
    auto NumCalleeClones = CalleeEdges.size();
    // A single edge means there is no merging needed.
    if (NumCalleeClones == 1)
      continue;
    // Sort the CalleeEdges calling this group of clones in ascending order of
    // their caller edge counts, putting the original non-clone node first in
    // cases of a tie. This simplifies finding an existing node to use as the
    // merge node.
    llvm::stable_sort(CalleeEdges, CalleeCallerEdgeLessThan);

    /// Find other callers of the given set of callee edges that can
    /// share the same callee merge node. See the comments at this method
    /// definition for details.
    DenseSet<ContextNode *> OtherCallersToShareMerge;
    findOtherCallersToShareMerge(Node, CalleeEdges, ContextIdToAllocationNode,
                                 OtherCallersToShareMerge);

    // Now do the actual merging. Identify existing or create a new MergeNode
    // during the first iteration. Move each callee over, along with edges from
    // other callers we've determined above can share the same merge node.
    ContextNode *MergeNode = nullptr;
    DenseMap<ContextNode *, unsigned> CallerToMoveCount;
    for (auto CalleeEdge : CalleeEdges) {
      auto *OrigCallee = CalleeEdge->Callee;
      // If we don't have a MergeNode yet (only happens on the first iteration,
      // as a new one will be created when we go to move the first callee edge
      // over as needed), see if we can use this callee.
      if (!MergeNode) {
        // If there are no other callers, simply use this callee.
        if (CalleeEdge->Callee->CallerEdges.size() == 1) {
          MergeNode = OrigCallee;
          NonNewMergedNodes++;
          continue;
        }
        // Otherwise, if we have identified other caller nodes that can share
        // the merge node with Node, see if all of OrigCallee's callers are
        // going to share the same merge node. In that case we can use callee
        // (since all of its callers would move to the new merge node).
        if (!OtherCallersToShareMerge.empty()) {
          bool MoveAllCallerEdges = true;
          for (auto CalleeCallerE : OrigCallee->CallerEdges) {
            if (CalleeCallerE == CalleeEdge)
              continue;
            if (!OtherCallersToShareMerge.contains(CalleeCallerE->Caller)) {
              MoveAllCallerEdges = false;
              break;
            }
          }
          // If we are going to move all callers over, we can use this callee as
          // the MergeNode.
          if (MoveAllCallerEdges) {
            MergeNode = OrigCallee;
            NonNewMergedNodes++;
            continue;
          }
        }
      }
      // Move this callee edge, creating a new merge node if necessary.
      if (MergeNode) {
        assert(MergeNode != OrigCallee);
        moveEdgeToExistingCalleeClone(CalleeEdge, MergeNode,
                                      /*NewClone*/ false);
      } else {
        MergeNode = moveEdgeToNewCalleeClone(CalleeEdge);
        NewMergedNodes++;
      }
      // Now move all identified edges from other callers over to the merge node
      // as well.
      if (!OtherCallersToShareMerge.empty()) {
        // Make and iterate over a copy of OrigCallee's caller edges because
        // some of these will be moved off of the OrigCallee and that would mess
        // up the iteration from OrigCallee.
        auto OrigCalleeCallerEdges = OrigCallee->CallerEdges;
        for (auto &CalleeCallerE : OrigCalleeCallerEdges) {
          if (CalleeCallerE == CalleeEdge)
            continue;
          if (!OtherCallersToShareMerge.contains(CalleeCallerE->Caller))
            continue;
          CallerToMoveCount[CalleeCallerE->Caller]++;
          moveEdgeToExistingCalleeClone(CalleeCallerE, MergeNode,
                                        /*NewClone*/ false);
        }
      }
      removeNoneTypeCalleeEdges(OrigCallee);
      removeNoneTypeCalleeEdges(MergeNode);
    }
  }
}

// Look for other nodes that have edges to the same set of callee
// clones as the current Node. Those can share the eventual merge node
// (reducing cloning and binary size overhead) iff:
// - they have edges to the same set of callee clones
// - each callee edge reaches a subset of the same allocations as Node's
//   corresponding edge to the same callee clone.
// The second requirement is to ensure that we don't undo any of the
// necessary cloning to distinguish contexts with different allocation
// behavior.
// FIXME: This is somewhat conservative, as we really just need to ensure
// that they don't reach the same allocations as contexts on edges from Node
// going to any of the *other* callee clones being merged. However, that
// requires more tracking and checking to get right.
template <typename DerivedCCG, typename FuncTy, typename CallTy>
void CallsiteContextGraph<DerivedCCG, FuncTy, CallTy>::
    findOtherCallersToShareMerge(
        ContextNode *Node,
        std::vector<std::shared_ptr<ContextEdge>> &CalleeEdges,
        DenseMap<uint32_t, ContextNode *> &ContextIdToAllocationNode,
        DenseSet<ContextNode *> &OtherCallersToShareMerge) {
  auto NumCalleeClones = CalleeEdges.size();
  // This map counts how many edges to the same callee clone exist for other
  // caller nodes of each callee clone.
  DenseMap<ContextNode *, unsigned> OtherCallersToSharedCalleeEdgeCount;
  // Counts the number of other caller nodes that have edges to all callee
  // clones that don't violate the allocation context checking.
  unsigned PossibleOtherCallerNodes = 0;

  // We only need to look at other Caller nodes if the first callee edge has
  // multiple callers (recall they are sorted in ascending order above).
  if (CalleeEdges[0]->Callee->CallerEdges.size() < 2)
    return;

  // For each callee edge:
  // - Collect the count of other caller nodes calling the same callees.
  // - Collect the alloc nodes reached by contexts on each callee edge.
  DenseMap<ContextEdge *, DenseSet<ContextNode *>> CalleeEdgeToAllocNodes;
  for (auto CalleeEdge : CalleeEdges) {
    assert(CalleeEdge->Callee->CallerEdges.size() > 1);
    // For each other caller of the same callee, increment the count of
    // edges reaching the same callee clone.
    for (auto CalleeCallerEdges : CalleeEdge->Callee->CallerEdges) {
      if (CalleeCallerEdges->Caller == Node) {
        assert(CalleeCallerEdges == CalleeEdge);
        continue;
      }
      OtherCallersToSharedCalleeEdgeCount[CalleeCallerEdges->Caller]++;
      // If this caller edge now reaches all of the same callee clones,
      // increment the count of candidate other caller nodes.
      if (OtherCallersToSharedCalleeEdgeCount[CalleeCallerEdges->Caller] ==
          NumCalleeClones)
        PossibleOtherCallerNodes++;
    }
    // Collect the alloc nodes reached by contexts on each callee edge, for
    // later analysis.
    for (auto Id : CalleeEdge->getContextIds()) {
      auto *Alloc = ContextIdToAllocationNode.lookup(Id);
      if (!Alloc) {
        // FIXME: unclear why this happens occasionally, presumably
        // imperfect graph updates possibly with recursion.
        MissingAllocForContextId++;
        continue;
      }
      CalleeEdgeToAllocNodes[CalleeEdge.get()].insert(Alloc);
    }
  }

  // Now walk the callee edges again, and make sure that for each candidate
  // caller node all of its edges to the callees reach the same allocs (or
  // a subset) as those along the corresponding callee edge from Node.
  for (auto CalleeEdge : CalleeEdges) {
    assert(CalleeEdge->Callee->CallerEdges.size() > 1);
    // Stop if we do not have any (more) candidate other caller nodes.
    if (!PossibleOtherCallerNodes)
      break;
    auto &CurCalleeAllocNodes = CalleeEdgeToAllocNodes[CalleeEdge.get()];
    // Check each other caller of this callee clone.
    for (auto &CalleeCallerE : CalleeEdge->Callee->CallerEdges) {
      // Not interested in the callee edge from Node itself.
      if (CalleeCallerE == CalleeEdge)
        continue;
      // Skip any callers that didn't have callee edges to all the same
      // callee clones.
      if (OtherCallersToSharedCalleeEdgeCount[CalleeCallerE->Caller] !=
          NumCalleeClones)
        continue;
      // Make sure that each context along edge from candidate caller node
      // reaches an allocation also reached by this callee edge from Node.
      for (auto Id : CalleeCallerE->getContextIds()) {
        auto *Alloc = ContextIdToAllocationNode.lookup(Id);
        if (!Alloc)
          continue;
        // If not, simply reset the map entry to 0 so caller is ignored, and
        // reduce the count of candidate other caller nodes.
        if (!CurCalleeAllocNodes.contains(Alloc)) {
          OtherCallersToSharedCalleeEdgeCount[CalleeCallerE->Caller] = 0;
          PossibleOtherCallerNodes--;
          break;
        }
      }
    }
  }

  if (!PossibleOtherCallerNodes)
    return;

  // Build the set of other caller nodes that can use the same callee merge
  // node.
  for (auto &[OtherCaller, Count] : OtherCallersToSharedCalleeEdgeCount) {
    if (Count != NumCalleeClones)
      continue;
    OtherCallersToShareMerge.insert(OtherCaller);
  }
}

// This method assigns cloned callsites to functions, cloning the functions as
// needed. The assignment is greedy and proceeds roughly as follows:
//
// For each function Func:
//   For each call with graph Node having clones:
//     Initialize ClonesWorklist to Node and its clones
//     Initialize NodeCloneCount to 0
//     While ClonesWorklist is not empty:
//        Clone = pop front ClonesWorklist
//        NodeCloneCount++
//        If Func has been cloned less than NodeCloneCount times:
//           If NodeCloneCount is 1:
//             Assign Clone to original Func
//             Continue
//           Create a new function clone
//           If other callers not assigned to call a function clone yet:
//              Assign them to call new function clone
//              Continue
//           Assign any other caller calling the cloned version to new clone
//
//        For each caller of Clone:
//           If caller is assigned to call a specific function clone:
//             If we cannot assign Clone to that function clone:
//               Create new callsite Clone NewClone
//               Add NewClone to ClonesWorklist
//               Continue
//             Assign Clone to existing caller's called function clone
//           Else:
//             If Clone not already assigned to a function clone:
//                Assign to first function clone without assignment
//             Assign caller to selected function clone
//   For each call with graph Node having clones:
//     If number func clones > number call's callsite Node clones:
//        Record func CallInfo clones without Node clone in UnassignedCallClones
// For callsite Nodes in DFS order from allocations:
//   If IsAllocation:
//     Update allocation with alloc type
//   Else:
//     For Call, all MatchingCalls, and associated UnnassignedCallClones:
//       Update call to call recorded callee clone
//
template <typename DerivedCCG, typename FuncTy, typename CallTy>
bool CallsiteContextGraph<DerivedCCG, FuncTy, CallTy>::assignFunctions() {
  bool Changed = false;

  mergeClones();

  // Keep track of the assignment of nodes (callsites) to function clones they
  // call.
  DenseMap<ContextNode *, FuncInfo> CallsiteToCalleeFuncCloneMap;

  // Update caller node to call function version CalleeFunc, by recording the
  // assignment in CallsiteToCalleeFuncCloneMap.
  auto RecordCalleeFuncOfCallsite = [&](ContextNode *Caller,
                                        const FuncInfo &CalleeFunc) {
    assert(Caller->hasCall());
    CallsiteToCalleeFuncCloneMap[Caller] = CalleeFunc;
  };

  // Information for a single clone of this Func.
  struct FuncCloneInfo {
    // The function clone.
    FuncInfo FuncClone;
    // Remappings of each call of interest (from original uncloned call to the
    // corresponding cloned call in this function clone).
    DenseMap<CallInfo, CallInfo> CallMap;
  };

  // Map to keep track of information needed to update calls in function clones
  // when their corresponding callsite node was not itself cloned for that
  // function clone. Because of call context pruning (i.e. we only keep as much
  // caller information as needed to distinguish hot vs cold), we may not have
  // caller edges coming to each callsite node from all possible function
  // callers. A function clone may get created for other callsites in the
  // function for which there are caller edges that were not pruned. Any other
  // callsites in that function clone, which were not themselved cloned for
  // that function clone, should get updated the same way as the corresponding
  // callsite in the original function (which may call a clone of its callee).
  //
  // We build this map after completing function cloning for each function, so
  // that we can record the information from its call maps before they are
  // destructed. The map will be used as we update calls to update any still
  // unassigned call clones. Note that we may create new node clones as we clone
  // other functions, so later on we check which node clones were still not
  // created. To this end, the inner map is a map from function clone number to
  // the list of calls cloned for that function (can be more than one due to the
  // Node's MatchingCalls array).
  //
  // The alternative is creating new callsite clone nodes below as we clone the
  // function, but that is tricker to get right and likely more overhead.
  //
  // Inner map is a std::map so sorted by key (clone number), in order to get
  // ordered remarks in the full LTO case.
  DenseMap<const ContextNode *, std::map<unsigned, SmallVector<CallInfo, 0>>>
      UnassignedCallClones;

  // Walk all functions for which we saw calls with memprof metadata, and handle
  // cloning for each of its calls.
  for (auto &[Func, CallsWithMetadata] : FuncToCallsWithMetadata) {
    FuncInfo OrigFunc(Func);
    // Map from each clone number of OrigFunc to information about that function
    // clone (the function clone FuncInfo and call remappings). The index into
    // the vector is the clone number, as function clones are created and
    // numbered sequentially.
    std::vector<FuncCloneInfo> FuncCloneInfos;
    for (auto &Call : CallsWithMetadata) {
      ContextNode *Node = getNodeForInst(Call);
      // Skip call if we do not have a node for it (all uses of its stack ids
      // were either on inlined chains or pruned from the MIBs), or if we did
      // not create any clones for it.
      if (!Node || Node->Clones.empty())
        continue;
      assert(Node->hasCall() &&
             "Not having a call should have prevented cloning");

      // Track the assignment of function clones to clones of the current
      // callsite Node being handled.
      std::map<FuncInfo, ContextNode *> FuncCloneToCurNodeCloneMap;

      // Assign callsite version CallsiteClone to function version FuncClone,
      // and also assign (possibly cloned) Call to CallsiteClone.
      auto AssignCallsiteCloneToFuncClone = [&](const FuncInfo &FuncClone,
                                                CallInfo &Call,
                                                ContextNode *CallsiteClone,
                                                bool IsAlloc) {
        // Record the clone of callsite node assigned to this function clone.
        FuncCloneToCurNodeCloneMap[FuncClone] = CallsiteClone;

        assert(FuncCloneInfos.size() > FuncClone.cloneNo());
        DenseMap<CallInfo, CallInfo> &CallMap =
            FuncCloneInfos[FuncClone.cloneNo()].CallMap;
        CallInfo CallClone(Call);
        if (auto It = CallMap.find(Call); It != CallMap.end())
          CallClone = It->second;
        CallsiteClone->setCall(CallClone);
        // Need to do the same for all matching calls.
        for (auto &MatchingCall : Node->MatchingCalls) {
          CallInfo CallClone(MatchingCall);
          if (auto It = CallMap.find(MatchingCall); It != CallMap.end())
            CallClone = It->second;
          // Updates the call in the list.
          MatchingCall = CallClone;
        }
      };

      // Invokes moveEdgeToNewCalleeClone which creates a new clone, and then
      // performs the necessary fixups (removing none type edges, and
      // importantly, propagating any function call assignment of the original
      // node to the new clone).
      auto MoveEdgeToNewCalleeCloneAndSetUp =
          [&](const std::shared_ptr<ContextEdge> &Edge) {
            ContextNode *OrigCallee = Edge->Callee;
            ContextNode *NewClone = moveEdgeToNewCalleeClone(Edge);
            removeNoneTypeCalleeEdges(NewClone);
            assert(NewClone->AllocTypes != (uint8_t)AllocationType::None);
            // If the original Callee was already assigned to call a specific
            // function version, make sure its new clone is assigned to call
            // that same function clone.
            if (CallsiteToCalleeFuncCloneMap.count(OrigCallee))
              RecordCalleeFuncOfCallsite(
                  NewClone, CallsiteToCalleeFuncCloneMap[OrigCallee]);
            return NewClone;
          };

      // Keep track of the clones of callsite Node that need to be assigned to
      // function clones. This list may be expanded in the loop body below if we
      // find additional cloning is required.
      std::deque<ContextNode *> ClonesWorklist;
      // Ignore original Node if we moved all of its contexts to clones.
      if (!Node->emptyContextIds())
        ClonesWorklist.push_back(Node);
      llvm::append_range(ClonesWorklist, Node->Clones);

      // Now walk through all of the clones of this callsite Node that we need,
      // and determine the assignment to a corresponding clone of the current
      // function (creating new function clones as needed).
      unsigned NodeCloneCount = 0;
      while (!ClonesWorklist.empty()) {
        ContextNode *Clone = ClonesWorklist.front();
        ClonesWorklist.pop_front();
        NodeCloneCount++;
        if (VerifyNodes)
          checkNode<DerivedCCG, FuncTy, CallTy>(Clone);

        // Need to create a new function clone if we have more callsite clones
        // than existing function clones, which would have been assigned to an
        // earlier clone in the list (we assign callsite clones to function
        // clones greedily).
        if (FuncCloneInfos.size() < NodeCloneCount) {
          // If this is the first callsite copy, assign to original function.
          if (NodeCloneCount == 1) {
            // Since FuncCloneInfos is empty in this case, no clones have
            // been created for this function yet, and no callers should have
            // been assigned a function clone for this callee node yet.
            assert(llvm::none_of(
                Clone->CallerEdges, [&](const std::shared_ptr<ContextEdge> &E) {
                  return CallsiteToCalleeFuncCloneMap.count(E->Caller);
                }));
            // Initialize with empty call map, assign Clone to original function
            // and its callers, and skip to the next clone.
            FuncCloneInfos.push_back(
                {OrigFunc, DenseMap<CallInfo, CallInfo>()});
            AssignCallsiteCloneToFuncClone(
                OrigFunc, Call, Clone,
                AllocationCallToContextNodeMap.count(Call));
            for (auto &CE : Clone->CallerEdges) {
              // Ignore any caller that does not have a recorded callsite Call.
              if (!CE->Caller->hasCall())
                continue;
              RecordCalleeFuncOfCallsite(CE->Caller, OrigFunc);
            }
            continue;
          }

          // First locate which copy of OrigFunc to clone again. If a caller
          // of this callsite clone was already assigned to call a particular
          // function clone, we need to redirect all of those callers to the
          // new function clone, and update their other callees within this
          // function.
          FuncInfo PreviousAssignedFuncClone;
          auto EI = llvm::find_if(
              Clone->CallerEdges, [&](const std::shared_ptr<ContextEdge> &E) {
                return CallsiteToCalleeFuncCloneMap.count(E->Caller);
              });
          bool CallerAssignedToCloneOfFunc = false;
          if (EI != Clone->CallerEdges.end()) {
            const std::shared_ptr<ContextEdge> &Edge = *EI;
            PreviousAssignedFuncClone =
                CallsiteToCalleeFuncCloneMap[Edge->Caller];
            CallerAssignedToCloneOfFunc = true;
          }

          // Clone function and save it along with the CallInfo map created
          // during cloning in the FuncCloneInfos.
          DenseMap<CallInfo, CallInfo> NewCallMap;
          unsigned CloneNo = FuncCloneInfos.size();
          assert(CloneNo > 0 && "Clone 0 is the original function, which "
                                "should already exist in the map");
          FuncInfo NewFuncClone = cloneFunctionForCallsite(
              OrigFunc, Call, NewCallMap, CallsWithMetadata, CloneNo);
          FuncCloneInfos.push_back({NewFuncClone, std::move(NewCallMap)});
          FunctionClonesAnalysis++;
          Changed = true;

          // If no caller callsites were already assigned to a clone of this
          // function, we can simply assign this clone to the new func clone
          // and update all callers to it, then skip to the next clone.
          if (!CallerAssignedToCloneOfFunc) {
            AssignCallsiteCloneToFuncClone(
                NewFuncClone, Call, Clone,
                AllocationCallToContextNodeMap.count(Call));
            for (auto &CE : Clone->CallerEdges) {
              // Ignore any caller that does not have a recorded callsite Call.
              if (!CE->Caller->hasCall())
                continue;
              RecordCalleeFuncOfCallsite(CE->Caller, NewFuncClone);
            }
            continue;
          }

          // We may need to do additional node cloning in this case.
          // Reset the CallsiteToCalleeFuncCloneMap entry for any callers
          // that were previously assigned to call PreviousAssignedFuncClone,
          // to record that they now call NewFuncClone.
          // The none type edge removal may remove some of this Clone's caller
          // edges, if it is reached via another of its caller's callees.
          // Iterate over a copy and skip any that were removed.
          auto CallerEdges = Clone->CallerEdges;
          for (auto CE : CallerEdges) {
            // Skip any that have been removed on an earlier iteration.
            if (CE->isRemoved()) {
              assert(!is_contained(Clone->CallerEdges, CE));
              continue;
            }
            assert(CE);
            // Ignore any caller that does not have a recorded callsite Call.
            if (!CE->Caller->hasCall())
              continue;

            if (!CallsiteToCalleeFuncCloneMap.count(CE->Caller) ||
                // We subsequently fall through to later handling that
                // will perform any additional cloning required for
                // callers that were calling other function clones.
                CallsiteToCalleeFuncCloneMap[CE->Caller] !=
                    PreviousAssignedFuncClone)
              continue;

            RecordCalleeFuncOfCallsite(CE->Caller, NewFuncClone);

            // If we are cloning a function that was already assigned to some
            // callers, then essentially we are creating new callsite clones
            // of the other callsites in that function that are reached by those
            // callers. Clone the other callees of the current callsite's caller
            // that were already assigned to PreviousAssignedFuncClone
            // accordingly. This is important since we subsequently update the
            // calls from the nodes in the graph and their assignments to callee
            // functions recorded in CallsiteToCalleeFuncCloneMap.
            // The none type edge removal may remove some of this caller's
            // callee edges, if it is reached via another of its callees.
            // Iterate over a copy and skip any that were removed.
            auto CalleeEdges = CE->Caller->CalleeEdges;
            for (auto CalleeEdge : CalleeEdges) {
              // Skip any that have been removed on an earlier iteration when
              // cleaning up newly None type callee edges.
              if (CalleeEdge->isRemoved()) {
                assert(!is_contained(CE->Caller->CalleeEdges, CalleeEdge));
                continue;
              }
              assert(CalleeEdge);
              ContextNode *Callee = CalleeEdge->Callee;
              // Skip the current callsite, we are looking for other
              // callsites Caller calls, as well as any that does not have a
              // recorded callsite Call.
              if (Callee == Clone || !Callee->hasCall())
                continue;
              // Skip direct recursive calls. We don't need/want to clone the
              // caller node again, and this loop will not behave as expected if
              // we tried.
              if (Callee == CalleeEdge->Caller)
                continue;
              ContextNode *NewClone =
                  MoveEdgeToNewCalleeCloneAndSetUp(CalleeEdge);
              // Moving the edge may have resulted in some none type
              // callee edges on the original Callee.
              removeNoneTypeCalleeEdges(Callee);
              // Update NewClone with the new Call clone of this callsite's Call
              // created for the new function clone created earlier.
              // Recall that we have already ensured when building the graph
              // that each caller can only call callsites within the same
              // function, so we are guaranteed that Callee Call is in the
              // current OrigFunc.
              // CallMap is set up as indexed by original Call at clone 0.
              CallInfo OrigCall(Callee->getOrigNode()->Call);
              OrigCall.setCloneNo(0);
              DenseMap<CallInfo, CallInfo> &CallMap =
                  FuncCloneInfos[NewFuncClone.cloneNo()].CallMap;
              assert(CallMap.count(OrigCall));
              CallInfo NewCall(CallMap[OrigCall]);
              assert(NewCall);
              NewClone->setCall(NewCall);
              // Need to do the same for all matching calls.
              for (auto &MatchingCall : NewClone->MatchingCalls) {
                CallInfo OrigMatchingCall(MatchingCall);
                OrigMatchingCall.setCloneNo(0);
                assert(CallMap.count(OrigMatchingCall));
                CallInfo NewCall(CallMap[OrigMatchingCall]);
                assert(NewCall);
                // Updates the call in the list.
                MatchingCall = NewCall;
              }
            }
          }
          // Fall through to handling below to perform the recording of the
          // function for this callsite clone. This enables handling of cases
          // where the callers were assigned to different clones of a function.
        }

        auto FindFirstAvailFuncClone = [&]() {
          // Find first function in FuncCloneInfos without an assigned
          // clone of this callsite Node. We should always have one
          // available at this point due to the earlier cloning when the
          // FuncCloneInfos size was smaller than the clone number.
          for (auto &CF : FuncCloneInfos) {
            if (!FuncCloneToCurNodeCloneMap.count(CF.FuncClone))
              return CF.FuncClone;
          }
          llvm_unreachable(
              "Expected an available func clone for this callsite clone");
        };

        // See if we can use existing function clone. Walk through
        // all caller edges to see if any have already been assigned to
        // a clone of this callsite's function. If we can use it, do so. If not,
        // because that function clone is already assigned to a different clone
        // of this callsite, then we need to clone again.
        // Basically, this checking is needed to handle the case where different
        // caller functions/callsites may need versions of this function
        // containing different mixes of callsite clones across the different
        // callsites within the function. If that happens, we need to create
        // additional function clones to handle the various combinations.
        //
        // Keep track of any new clones of this callsite created by the
        // following loop, as well as any existing clone that we decided to
        // assign this clone to.
        std::map<FuncInfo, ContextNode *> FuncCloneToNewCallsiteCloneMap;
        FuncInfo FuncCloneAssignedToCurCallsiteClone;
        // Iterate over a copy of Clone's caller edges, since we may need to
        // remove edges in the moveEdgeTo* methods, and this simplifies the
        // handling and makes it less error-prone.
        auto CloneCallerEdges = Clone->CallerEdges;
        for (auto &Edge : CloneCallerEdges) {
          // Skip removed edges (due to direct recursive edges updated when
          // updating callee edges when moving an edge and subsequently
          // removed by call to removeNoneTypeCalleeEdges on the Clone).
          if (Edge->isRemoved())
            continue;
          // Ignore any caller that does not have a recorded callsite Call.
          if (!Edge->Caller->hasCall())
            continue;
          // If this caller already assigned to call a version of OrigFunc, need
          // to ensure we can assign this callsite clone to that function clone.
          if (CallsiteToCalleeFuncCloneMap.count(Edge->Caller)) {
            FuncInfo FuncCloneCalledByCaller =
                CallsiteToCalleeFuncCloneMap[Edge->Caller];
            // First we need to confirm that this function clone is available
            // for use by this callsite node clone.
            //
            // While FuncCloneToCurNodeCloneMap is built only for this Node and
            // its callsite clones, one of those callsite clones X could have
            // been assigned to the same function clone called by Edge's caller
            // - if Edge's caller calls another callsite within Node's original
            // function, and that callsite has another caller reaching clone X.
            // We need to clone Node again in this case.
            if ((FuncCloneToCurNodeCloneMap.count(FuncCloneCalledByCaller) &&
                 FuncCloneToCurNodeCloneMap[FuncCloneCalledByCaller] !=
                     Clone) ||
                // Detect when we have multiple callers of this callsite that
                // have already been assigned to specific, and different, clones
                // of OrigFunc (due to other unrelated callsites in Func they
                // reach via call contexts). Is this Clone of callsite Node
                // assigned to a different clone of OrigFunc? If so, clone Node
                // again.
                (FuncCloneAssignedToCurCallsiteClone &&
                 FuncCloneAssignedToCurCallsiteClone !=
                     FuncCloneCalledByCaller)) {
              // We need to use a different newly created callsite clone, in
              // order to assign it to another new function clone on a
              // subsequent iteration over the Clones array (adjusted below).
              // Note we specifically do not reset the
              // CallsiteToCalleeFuncCloneMap entry for this caller, so that
              // when this new clone is processed later we know which version of
              // the function to copy (so that other callsite clones we have
              // assigned to that function clone are properly cloned over). See
              // comments in the function cloning handling earlier.

              // Check if we already have cloned this callsite again while
              // walking through caller edges, for a caller calling the same
              // function clone. If so, we can move this edge to that new clone
              // rather than creating yet another new clone.
              if (FuncCloneToNewCallsiteCloneMap.count(
                      FuncCloneCalledByCaller)) {
                ContextNode *NewClone =
                    FuncCloneToNewCallsiteCloneMap[FuncCloneCalledByCaller];
                moveEdgeToExistingCalleeClone(Edge, NewClone);
                // Cleanup any none type edges cloned over.
                removeNoneTypeCalleeEdges(NewClone);
              } else {
                // Create a new callsite clone.
                ContextNode *NewClone = MoveEdgeToNewCalleeCloneAndSetUp(Edge);
                FuncCloneToNewCallsiteCloneMap[FuncCloneCalledByCaller] =
                    NewClone;
                // Add to list of clones and process later.
                ClonesWorklist.push_back(NewClone);
              }
              // Moving the caller edge may have resulted in some none type
              // callee edges.
              removeNoneTypeCalleeEdges(Clone);
              // We will handle the newly created callsite clone in a subsequent
              // iteration over this Node's Clones.
              continue;
            }

            // Otherwise, we can use the function clone already assigned to this
            // caller.
            if (!FuncCloneAssignedToCurCallsiteClone) {
              FuncCloneAssignedToCurCallsiteClone = FuncCloneCalledByCaller;
              // Assign Clone to FuncCloneCalledByCaller
              AssignCallsiteCloneToFuncClone(
                  FuncCloneCalledByCaller, Call, Clone,
                  AllocationCallToContextNodeMap.count(Call));
            } else
              // Don't need to do anything - callsite is already calling this
              // function clone.
              assert(FuncCloneAssignedToCurCallsiteClone ==
                     FuncCloneCalledByCaller);

          } else {
            // We have not already assigned this caller to a version of
            // OrigFunc. Do the assignment now.

            // First check if we have already assigned this callsite clone to a
            // clone of OrigFunc for another caller during this iteration over
            // its caller edges.
            if (!FuncCloneAssignedToCurCallsiteClone) {
              FuncCloneAssignedToCurCallsiteClone = FindFirstAvailFuncClone();
              assert(FuncCloneAssignedToCurCallsiteClone);
              // Assign Clone to FuncCloneAssignedToCurCallsiteClone
              AssignCallsiteCloneToFuncClone(
                  FuncCloneAssignedToCurCallsiteClone, Call, Clone,
                  AllocationCallToContextNodeMap.count(Call));
            } else
              assert(FuncCloneToCurNodeCloneMap
                         [FuncCloneAssignedToCurCallsiteClone] == Clone);
            // Update callers to record function version called.
            RecordCalleeFuncOfCallsite(Edge->Caller,
                                       FuncCloneAssignedToCurCallsiteClone);
          }
        }
        // If we didn't assign a function clone to this callsite clone yet, e.g.
        // none of its callers has a non-null call, do the assignment here.
        // We want to ensure that every callsite clone is assigned to some
        // function clone, so that the call updates below work as expected.
        // In particular if this is the original callsite, we want to ensure it
        // is assigned to the original function, otherwise the original function
        // will appear available for assignment to other callsite clones,
        // leading to unintended effects. For one, the unknown and not updated
        // callers will call into cloned paths leading to the wrong hints,
        // because they still call the original function (clone 0). Also,
        // because all callsites start out as being clone 0 by default, we can't
        // easily distinguish between callsites explicitly assigned to clone 0
        // vs those never assigned, which can lead to multiple updates of the
        // calls when invoking updateCall below, with mismatched clone values.
        // TODO: Add a flag to the callsite nodes or some other mechanism to
        // better distinguish and identify callsite clones that are not getting
        // assigned to function clones as expected.
        if (!FuncCloneAssignedToCurCallsiteClone) {
          FuncCloneAssignedToCurCallsiteClone = FindFirstAvailFuncClone();
          assert(FuncCloneAssignedToCurCallsiteClone &&
                 "No available func clone for this callsite clone");
          AssignCallsiteCloneToFuncClone(
              FuncCloneAssignedToCurCallsiteClone, Call, Clone,
              /*IsAlloc=*/AllocationCallToContextNodeMap.contains(Call));
        }
      }
      if (VerifyCCG) {
        checkNode<DerivedCCG, FuncTy, CallTy>(Node);
        for (const auto &PE : Node->CalleeEdges)
          checkNode<DerivedCCG, FuncTy, CallTy>(PE->Callee);
        for (const auto &CE : Node->CallerEdges)
          checkNode<DerivedCCG, FuncTy, CallTy>(CE->Caller);
        for (auto *Clone : Node->Clones) {
          checkNode<DerivedCCG, FuncTy, CallTy>(Clone);
          for (const auto &PE : Clone->CalleeEdges)
            checkNode<DerivedCCG, FuncTy, CallTy>(PE->Callee);
          for (const auto &CE : Clone->CallerEdges)
            checkNode<DerivedCCG, FuncTy, CallTy>(CE->Caller);
        }
      }
    }

    if (FuncCloneInfos.size() < 2)
      continue;

    // In this case there is more than just the original function copy.
    // Record call clones of any callsite nodes in the function that did not
    // themselves get cloned for all of the function clones.
    for (auto &Call : CallsWithMetadata) {
      ContextNode *Node = getNodeForInst(Call);
      if (!Node || !Node->hasCall() || Node->emptyContextIds())
        continue;
      // If Node has enough clones already to cover all function clones, we can
      // skip it. Need to add one for the original copy.
      // Use >= in case there were clones that were skipped due to having empty
      // context ids
      if (Node->Clones.size() + 1 >= FuncCloneInfos.size())
        continue;
      // First collect all function clones we cloned this callsite node for.
      // They may not be sequential due to empty clones e.g.
      DenseSet<unsigned> NodeCallClones;
      for (auto *C : Node->Clones)
        NodeCallClones.insert(C->Call.cloneNo());
      unsigned I = 0;
      // Now check all the function clones.
      for (auto &FC : FuncCloneInfos) {
        // Function clones should be sequential.
        assert(FC.FuncClone.cloneNo() == I);
        // Skip the first clone which got the original call.
        // Also skip any other clones created for this Node.
        if (++I == 1 || NodeCallClones.contains(I)) {
          continue;
        }
        // Record the call clones created for this callsite in this function
        // clone.
        auto &CallVector = UnassignedCallClones[Node][I];
        DenseMap<CallInfo, CallInfo> &CallMap = FC.CallMap;
        if (auto It = CallMap.find(Call); It != CallMap.end()) {
          CallInfo CallClone = It->second;
          CallVector.push_back(CallClone);
        } else {
          // All but the original clone (skipped earlier) should have an entry
          // for all calls.
          assert(false && "Expected to find call in CallMap");
        }
        // Need to do the same for all matching calls.
        for (auto &MatchingCall : Node->MatchingCalls) {
          if (auto It = CallMap.find(MatchingCall); It != CallMap.end()) {
            CallInfo CallClone = It->second;
            CallVector.push_back(CallClone);
          } else {
            // All but the original clone (skipped earlier) should have an entry
            // for all calls.
            assert(false && "Expected to find call in CallMap");
          }
        }
      }
    }
  }

  uint8_t BothTypes =
      (uint8_t)AllocationType::Cold | (uint8_t)AllocationType::NotCold;

  auto UpdateCalls = [&](ContextNode *Node,
                         DenseSet<const ContextNode *> &Visited,
                         auto &&UpdateCalls) {
    auto Inserted = Visited.insert(Node);
    if (!Inserted.second)
      return;

    for (auto *Clone : Node->Clones)
      UpdateCalls(Clone, Visited, UpdateCalls);

    for (auto &Edge : Node->CallerEdges)
      UpdateCalls(Edge->Caller, Visited, UpdateCalls);

    // Skip if either no call to update, or if we ended up with no context ids
    // (we moved all edges onto other clones).
    if (!Node->hasCall() || Node->emptyContextIds())
      return;

    if (Node->IsAllocation) {
      auto AT = allocTypeToUse(Node->AllocTypes);
      // If the allocation type is ambiguous, and more aggressive hinting
      // has been enabled via the MinClonedColdBytePercent flag, see if this
      // allocation should be hinted cold anyway because its fraction cold bytes
      // allocated is at least the given threshold.
      if (Node->AllocTypes == BothTypes && MinClonedColdBytePercent < 100 &&
          !ContextIdToContextSizeInfos.empty()) {
        uint64_t TotalCold = 0;
        uint64_t Total = 0;
        for (auto Id : Node->getContextIds()) {
          auto TypeI = ContextIdToAllocationType.find(Id);
          assert(TypeI != ContextIdToAllocationType.end());
          auto CSI = ContextIdToContextSizeInfos.find(Id);
          if (CSI != ContextIdToContextSizeInfos.end()) {
            for (auto &Info : CSI->second) {
              Total += Info.TotalSize;
              if (TypeI->second == AllocationType::Cold)
                TotalCold += Info.TotalSize;
            }
          }
        }
        if (TotalCold * 100 >= Total * MinClonedColdBytePercent)
          AT = AllocationType::Cold;
      }
      updateAllocationCall(Node->Call, AT);
      assert(Node->MatchingCalls.empty());
      return;
    }

    if (!CallsiteToCalleeFuncCloneMap.count(Node))
      return;

    auto CalleeFunc = CallsiteToCalleeFuncCloneMap[Node];
    updateCall(Node->Call, CalleeFunc);
    // Update all the matching calls as well.
    for (auto &Call : Node->MatchingCalls)
      updateCall(Call, CalleeFunc);

    // Now update all calls recorded earlier that are still in function clones
    // which don't have a clone of this callsite node.
    if (!UnassignedCallClones.contains(Node))
      return;
    DenseSet<unsigned> NodeCallClones;
    for (auto *C : Node->Clones)
      NodeCallClones.insert(C->Call.cloneNo());
    // Note that we already confirmed Node is in this map a few lines above.
    auto &ClonedCalls = UnassignedCallClones[Node];
    for (auto &[CloneNo, CallVector] : ClonedCalls) {
      // Should start at 1 as we never create an entry for original node.
      assert(CloneNo > 0);
      // If we subsequently created a clone, skip this one.
      if (NodeCallClones.contains(CloneNo))
        continue;
      // Use the original Node's CalleeFunc.
      for (auto &Call : CallVector)
        updateCall(Call, CalleeFunc);
    }
  };

  // Performs DFS traversal starting from allocation nodes to update calls to
  // reflect cloning decisions recorded earlier. For regular LTO this will
  // update the actual calls in the IR to call the appropriate function clone
  // (and add attributes to allocation calls), whereas for ThinLTO the decisions
  // are recorded in the summary entries.
  DenseSet<const ContextNode *> Visited;
  for (auto &Entry : AllocationCallToContextNodeMap)
    UpdateCalls(Entry.second, Visited, UpdateCalls);

  return Changed;
}

// Compute a SHA1 hash of the callsite and alloc version information of clone I
// in the summary, to use in detection of duplicate clones.
uint64_t ComputeHash(const FunctionSummary *FS, unsigned I) {
  SHA1 Hasher;
  // Update hash with any callsites that call non-default (non-zero) callee
  // versions.
  for (auto &SN : FS->callsites()) {
    // In theory all callsites and allocs in this function should have the same
    // number of clone entries, but handle any discrepancies gracefully below
    // for NDEBUG builds.
    assert(
        SN.Clones.size() > I &&
        "Callsite summary has fewer entries than other summaries in function");
    if (SN.Clones.size() <= I || !SN.Clones[I])
      continue;
    uint8_t Data[sizeof(SN.Clones[I])];
    support::endian::write32le(Data, SN.Clones[I]);
    Hasher.update(Data);
  }
  // Update hash with any allocs that have non-default (non-None) hints.
  for (auto &AN : FS->allocs()) {
    // In theory all callsites and allocs in this function should have the same
    // number of clone entries, but handle any discrepancies gracefully below
    // for NDEBUG builds.
    assert(AN.Versions.size() > I &&
           "Alloc summary has fewer entries than other summaries in function");
    if (AN.Versions.size() <= I ||
        (AllocationType)AN.Versions[I] == AllocationType::None)
      continue;
    Hasher.update(ArrayRef<uint8_t>(&AN.Versions[I], 1));
  }
  return support::endian::read64le(Hasher.result().data());
}

static SmallVector<std::unique_ptr<ValueToValueMapTy>, 4> createFunctionClones(
    Function &F, unsigned NumClones, Module &M, OptimizationRemarkEmitter &ORE,
    std::map<const Function *, SmallPtrSet<const GlobalAlias *, 1>>
        &FuncToAliasMap,
    FunctionSummary *FS) {
  auto TakeDeclNameAndReplace = [](GlobalValue *DeclGV, GlobalValue *NewGV) {
    // We might have created this when adjusting callsite in another
    // function. It should be a declaration.
    assert(DeclGV->isDeclaration());
    NewGV->takeName(DeclGV);
    DeclGV->replaceAllUsesWith(NewGV);
    DeclGV->eraseFromParent();
  };

  // Handle aliases to this function, and create analogous alias clones to the
  // provided clone of this function.
  auto CloneFuncAliases = [&](Function *NewF, unsigned I) {
    if (!FuncToAliasMap.count(&F))
      return;
    for (auto *A : FuncToAliasMap[&F]) {
      std::string AliasName = getMemProfFuncName(A->getName(), I);
      auto *PrevA = M.getNamedAlias(AliasName);
      auto *NewA = GlobalAlias::create(A->getValueType(),
                                       A->getType()->getPointerAddressSpace(),
                                       A->getLinkage(), AliasName, NewF);
      NewA->copyAttributesFrom(A);
      if (PrevA)
        TakeDeclNameAndReplace(PrevA, NewA);
    }
  };

  // The first "clone" is the original copy, we should only call this if we
  // needed to create new clones.
  assert(NumClones > 1);
  SmallVector<std::unique_ptr<ValueToValueMapTy>, 4> VMaps;
  VMaps.reserve(NumClones - 1);
  FunctionsClonedThinBackend++;

  // Map of hash of callsite/alloc versions to the instantiated function clone
  // (possibly the original) implementing those calls. Used to avoid
  // instantiating duplicate function clones.
  // FIXME: Ideally the thin link would not generate such duplicate clones to
  // start with, but right now it happens due to phase ordering in the function
  // assignment and possible new clones that produces. We simply make each
  // duplicate an alias to the matching instantiated clone recorded in the map
  // (except for available_externally which are made declarations as they would
  // be aliases in the prevailing module, and available_externally aliases are
  // not well supported right now).
  DenseMap<uint64_t, Function *> HashToFunc;

  // Save the hash of the original function version.
  HashToFunc[ComputeHash(FS, 0)] = &F;

  for (unsigned I = 1; I < NumClones; I++) {
    VMaps.emplace_back(std::make_unique<ValueToValueMapTy>());
    std::string Name = getMemProfFuncName(F.getName(), I);
    auto Hash = ComputeHash(FS, I);
    // If this clone would duplicate a previously seen clone, don't generate the
    // duplicate clone body, just make an alias to satisfy any (potentially
    // cross-module) references.
    if (HashToFunc.contains(Hash)) {
      FunctionCloneDuplicatesThinBackend++;
      auto *Func = HashToFunc[Hash];
      if (Func->hasAvailableExternallyLinkage()) {
        // Skip these as EliminateAvailableExternallyPass does not handle
        // available_externally aliases correctly and we end up with an
        // available_externally alias to a declaration. Just create a
        // declaration for now as we know we will have a definition in another
        // module.
        auto Decl = M.getOrInsertFunction(Name, Func->getFunctionType());
        ORE.emit(OptimizationRemark(DEBUG_TYPE, "MemprofClone", &F)
                 << "created clone decl " << ore::NV("Decl", Decl.getCallee()));
        continue;
      }
      auto *PrevF = M.getFunction(Name);
      auto *Alias = GlobalAlias::create(Name, Func);
      if (PrevF)
        TakeDeclNameAndReplace(PrevF, Alias);
      ORE.emit(OptimizationRemark(DEBUG_TYPE, "MemprofClone", &F)
               << "created clone alias " << ore::NV("Alias", Alias));

      // Now handle aliases to this function, and clone those as well.
      CloneFuncAliases(Func, I);
      continue;
    }
    auto *NewF = CloneFunction(&F, *VMaps.back());
    HashToFunc[Hash] = NewF;
    FunctionClonesThinBackend++;
    // Strip memprof and callsite metadata from clone as they are no longer
    // needed.
    for (auto &BB : *NewF) {
      for (auto &Inst : BB) {
        Inst.setMetadata(LLVMContext::MD_memprof, nullptr);
        Inst.setMetadata(LLVMContext::MD_callsite, nullptr);
      }
    }
    auto *PrevF = M.getFunction(Name);
    if (PrevF)
      TakeDeclNameAndReplace(PrevF, NewF);
    else
      NewF->setName(Name);
    updateSubprogramLinkageName(NewF, Name);
    ORE.emit(OptimizationRemark(DEBUG_TYPE, "MemprofClone", &F)
             << "created clone " << ore::NV("NewFunction", NewF));

    // Now handle aliases to this function, and clone those as well.
    CloneFuncAliases(NewF, I);
  }
  return VMaps;
}

// Locate the summary for F. This is complicated by the fact that it might
// have been internalized or promoted.
static ValueInfo findValueInfoForFunc(const Function &F, const Module &M,
                                      const ModuleSummaryIndex *ImportSummary,
                                      const Function *CallingFunc = nullptr) {
  // FIXME: Ideally we would retain the original GUID in some fashion on the
  // function (e.g. as metadata), but for now do our best to locate the
  // summary without that information.
  ValueInfo TheFnVI = ImportSummary->getValueInfo(F.getGUID());
  if (!TheFnVI)
    // See if theFn was internalized, by checking index directly with
    // original name (this avoids the name adjustment done by getGUID() for
    // internal symbols).
    TheFnVI = ImportSummary->getValueInfo(
        GlobalValue::getGUIDAssumingExternalLinkage(F.getName()));
  if (TheFnVI)
    return TheFnVI;
  // Now query with the original name before any promotion was performed.
  StringRef OrigName =
      ModuleSummaryIndex::getOriginalNameBeforePromote(F.getName());
  // When this pass is enabled, we always add thinlto_src_file provenance
  // metadata to imported function definitions, which allows us to recreate the
  // original internal symbol's GUID.
  auto SrcFileMD = F.getMetadata("thinlto_src_file");
  // If this is a call to an imported/promoted local for which we didn't import
  // the definition, the metadata will not exist on the declaration. However,
  // since we are doing this early, before any inlining in the LTO backend, we
  // can simply look at the metadata on the calling function which must have
  // been from the same module if F was an internal symbol originally.
  if (!SrcFileMD && F.isDeclaration()) {
    // We would only call this for a declaration for a direct callsite, in which
    // case the caller would have provided the calling function pointer.
    assert(CallingFunc);
    SrcFileMD = CallingFunc->getMetadata("thinlto_src_file");
    // If this is a promoted local (OrigName != F.getName()), since this is a
    // declaration, it must be imported from a different module and therefore we
    // should always find the metadata on its calling function. Any call to a
    // promoted local that came from this module should still be a definition.
    assert(SrcFileMD || OrigName == F.getName());
  }
  StringRef SrcFile = M.getSourceFileName();
  if (SrcFileMD)
    SrcFile = dyn_cast<MDString>(SrcFileMD->getOperand(0))->getString();
  std::string OrigId = GlobalValue::getGlobalIdentifier(
      OrigName, GlobalValue::InternalLinkage, SrcFile);
  TheFnVI = ImportSummary->getValueInfo(
      GlobalValue::getGUIDAssumingExternalLinkage(OrigId));
  // Internal func in original module may have gotten a numbered suffix if we
  // imported an external function with the same name. This happens
  // automatically during IR linking for naming conflicts. It would have to
  // still be internal in that case (otherwise it would have been renamed on
  // promotion in which case we wouldn't have a naming conflict).
  if (!TheFnVI && OrigName == F.getName() && F.hasLocalLinkage() &&
      F.getName().contains('.')) {
    OrigName = F.getName().rsplit('.').first;
    OrigId = GlobalValue::getGlobalIdentifier(
        OrigName, GlobalValue::InternalLinkage, SrcFile);
    TheFnVI = ImportSummary->getValueInfo(
        GlobalValue::getGUIDAssumingExternalLinkage(OrigId));
  }
  // The only way we may not have a VI is if this is a declaration created for
  // an imported reference. For distributed ThinLTO we may not have a VI for
  // such declarations in the distributed summary.
  assert(TheFnVI || F.isDeclaration());
  return TheFnVI;
}

bool MemProfContextDisambiguation::initializeIndirectCallPromotionInfo(
    Module &M) {
  ICallAnalysis = std::make_unique<ICallPromotionAnalysis>();
  Symtab = std::make_unique<InstrProfSymtab>();
  // Don't add canonical names, to avoid multiple functions to the symtab
  // when they both have the same root name with "." suffixes stripped.
  // If we pick the wrong one then this could lead to incorrect ICP and calling
  // a memprof clone that we don't actually create (resulting in linker unsats).
  // What this means is that the GUID of the function (or its PGOFuncName
  // metadata) *must* match that in the VP metadata to allow promotion.
  // In practice this should not be a limitation, since local functions should
  // have PGOFuncName metadata and global function names shouldn't need any
  // special handling (they should not get the ".llvm.*" suffix that the
  // canonicalization handling is attempting to strip).
  if (Error E = Symtab->create(M, /*InLTO=*/true, /*AddCanonical=*/false)) {
    std::string SymtabFailure = toString(std::move(E));
    M.getContext().emitError("Failed to create symtab: " + SymtabFailure);
    return false;
  }
  return true;
}

#ifndef NDEBUG
// Sanity check that the MIB stack ids match between the summary and
// instruction metadata.
static void checkAllocContextIds(
    const AllocInfo &AllocNode, const MDNode *MemProfMD,
    const CallStack<MDNode, MDNode::op_iterator> &CallsiteContext,
    const ModuleSummaryIndex *ImportSummary) {
  auto MIBIter = AllocNode.MIBs.begin();
  for (auto &MDOp : MemProfMD->operands()) {
    assert(MIBIter != AllocNode.MIBs.end());
    auto StackIdIndexIter = MIBIter->StackIdIndices.begin();
    auto *MIBMD = cast<const MDNode>(MDOp);
    MDNode *StackMDNode = getMIBStackNode(MIBMD);
    assert(StackMDNode);
    CallStack<MDNode, MDNode::op_iterator> StackContext(StackMDNode);
    auto ContextIterBegin =
        StackContext.beginAfterSharedPrefix(CallsiteContext);
    // Skip the checking on the first iteration.
    uint64_t LastStackContextId =
        (ContextIterBegin != StackContext.end() && *ContextIterBegin == 0) ? 1
                                                                           : 0;
    for (auto ContextIter = ContextIterBegin; ContextIter != StackContext.end();
         ++ContextIter) {
      // If this is a direct recursion, simply skip the duplicate
      // entries, to be consistent with how the summary ids were
      // generated during ModuleSummaryAnalysis.
      if (LastStackContextId == *ContextIter)
        continue;
      LastStackContextId = *ContextIter;
      assert(StackIdIndexIter != MIBIter->StackIdIndices.end());
      assert(ImportSummary->getStackIdAtIndex(*StackIdIndexIter) ==
             *ContextIter);
      StackIdIndexIter++;
    }
    MIBIter++;
  }
}
#endif

bool MemProfContextDisambiguation::applyImport(Module &M) {
  assert(ImportSummary);
  bool Changed = false;

  // We also need to clone any aliases that reference cloned functions, because
  // the modified callsites may invoke via the alias. Keep track of the aliases
  // for each function.
  std::map<const Function *, SmallPtrSet<const GlobalAlias *, 1>>
      FuncToAliasMap;
  for (auto &A : M.aliases()) {
    auto *Aliasee = A.getAliaseeObject();
    if (auto *F = dyn_cast<Function>(Aliasee))
      FuncToAliasMap[F].insert(&A);
  }

  if (!initializeIndirectCallPromotionInfo(M))
    return false;

  for (auto &F : M) {
    if (F.isDeclaration() || isMemProfClone(F))
      continue;

    OptimizationRemarkEmitter ORE(&F);

    SmallVector<std::unique_ptr<ValueToValueMapTy>, 4> VMaps;
    bool ClonesCreated = false;
    unsigned NumClonesCreated = 0;
    auto CloneFuncIfNeeded = [&](unsigned NumClones, FunctionSummary *FS) {
      // We should at least have version 0 which is the original copy.
      assert(NumClones > 0);
      // If only one copy needed use original.
      if (NumClones == 1)
        return;
      // If we already performed cloning of this function, confirm that the
      // requested number of clones matches (the thin link should ensure the
      // number of clones for each constituent callsite is consistent within
      // each function), before returning.
      if (ClonesCreated) {
        assert(NumClonesCreated == NumClones);
        return;
      }
      VMaps = createFunctionClones(F, NumClones, M, ORE, FuncToAliasMap, FS);
      // The first "clone" is the original copy, which doesn't have a VMap.
      assert(VMaps.size() == NumClones - 1);
      Changed = true;
      ClonesCreated = true;
      NumClonesCreated = NumClones;
    };

    auto CloneCallsite = [&](const CallsiteInfo &StackNode, CallBase *CB,
                             Function *CalledFunction, FunctionSummary *FS) {
      // Perform cloning if not yet done.
      CloneFuncIfNeeded(/*NumClones=*/StackNode.Clones.size(), FS);

      assert(!isMemProfClone(*CalledFunction));

      // Because we update the cloned calls by calling setCalledOperand (see
      // comment below), out of an abundance of caution make sure the called
      // function was actually the called operand (or its aliasee). We also
      // strip pointer casts when looking for calls (to match behavior during
      // summary generation), however, with opaque pointers in theory this
      // should not be an issue. Note we still clone the current function
      // (containing this call) above, as that could be needed for its callers.
      auto *GA = dyn_cast_or_null<GlobalAlias>(CB->getCalledOperand());
      if (CalledFunction != CB->getCalledOperand() &&
          (!GA || CalledFunction != GA->getAliaseeObject())) {
        SkippedCallsCloning++;
        return;
      }
      // Update the calls per the summary info.
      // Save orig name since it gets updated in the first iteration
      // below.
      auto CalleeOrigName = CalledFunction->getName();
      for (unsigned J = 0; J < StackNode.Clones.size(); J++) {
        // If the VMap is empty, this clone was a duplicate of another and was
        // created as an alias or a declaration.
        if (J > 0 && VMaps[J - 1]->empty())
          continue;
        // Do nothing if this version calls the original version of its
        // callee.
        if (!StackNode.Clones[J])
          continue;
        auto NewF = M.getOrInsertFunction(
            getMemProfFuncName(CalleeOrigName, StackNode.Clones[J]),
            CalledFunction->getFunctionType());
        CallBase *CBClone;
        // Copy 0 is the original function.
        if (!J)
          CBClone = CB;
        else
          CBClone = cast<CallBase>((*VMaps[J - 1])[CB]);
        // Set the called operand directly instead of calling setCalledFunction,
        // as the latter mutates the function type on the call. In rare cases
        // we may have a slightly different type on a callee function
        // declaration due to it being imported from a different module with
        // incomplete types. We really just want to change the name of the
        // function to the clone, and not make any type changes.
        CBClone->setCalledOperand(NewF.getCallee());
        ORE.emit(OptimizationRemark(DEBUG_TYPE, "MemprofCall", CBClone)
                 << ore::NV("Call", CBClone) << " in clone "
                 << ore::NV("Caller", CBClone->getFunction())
                 << " assigned to call function clone "
                 << ore::NV("Callee", NewF.getCallee()));
      }
    };

    // Locate the summary for F.
    ValueInfo TheFnVI = findValueInfoForFunc(F, M, ImportSummary);
    // If not found, this could be an imported local (see comment in
    // findValueInfoForFunc). Skip for now as it will be cloned in its original
    // module (where it would have been promoted to global scope so should
    // satisfy any reference in this module).
    if (!TheFnVI)
      continue;

    auto *GVSummary =
        ImportSummary->findSummaryInModule(TheFnVI, M.getModuleIdentifier());
    if (!GVSummary) {
      // Must have been imported, use the summary which matches the definition。
      // (might be multiple if this was a linkonce_odr).
      auto SrcModuleMD = F.getMetadata("thinlto_src_module");
      assert(SrcModuleMD &&
             "enable-import-metadata is needed to emit thinlto_src_module");
      StringRef SrcModule =
          dyn_cast<MDString>(SrcModuleMD->getOperand(0))->getString();
      for (auto &GVS : TheFnVI.getSummaryList()) {
        if (GVS->modulePath() == SrcModule) {
          GVSummary = GVS.get();
          break;
        }
      }
      assert(GVSummary && GVSummary->modulePath() == SrcModule);
    }

    // If this was an imported alias skip it as we won't have the function
    // summary, and it should be cloned in the original module.
    if (isa<AliasSummary>(GVSummary))
      continue;

    auto *FS = cast<FunctionSummary>(GVSummary->getBaseObject());

    if (FS->allocs().empty() && FS->callsites().empty())
      continue;

    auto SI = FS->callsites().begin();
    auto AI = FS->allocs().begin();

    // To handle callsite infos synthesized for tail calls which have missing
    // frames in the profiled context, map callee VI to the synthesized callsite
    // info.
    DenseMap<ValueInfo, CallsiteInfo> MapTailCallCalleeVIToCallsite;
    // Iterate the callsites for this function in reverse, since we place all
    // those synthesized for tail calls at the end.
    for (auto CallsiteIt = FS->callsites().rbegin();
         CallsiteIt != FS->callsites().rend(); CallsiteIt++) {
      auto &Callsite = *CallsiteIt;
      // Stop as soon as we see a non-synthesized callsite info (see comment
      // above loop). All the entries added for discovered tail calls have empty
      // stack ids.
      if (!Callsite.StackIdIndices.empty())
        break;
      MapTailCallCalleeVIToCallsite.insert({Callsite.Callee, Callsite});
    }

    // Keeps track of needed ICP for the function.
    SmallVector<ICallAnalysisData> ICallAnalysisInfo;

    // Assume for now that the instructions are in the exact same order
    // as when the summary was created, but confirm this is correct by
    // matching the stack ids.
    for (auto &BB : F) {
      for (auto &I : BB) {
        auto *CB = dyn_cast<CallBase>(&I);
        // Same handling as when creating module summary.
        if (!mayHaveMemprofSummary(CB))
          continue;

        auto *CalledValue = CB->getCalledOperand();
        auto *CalledFunction = CB->getCalledFunction();
        if (CalledValue && !CalledFunction) {
          CalledValue = CalledValue->stripPointerCasts();
          // Stripping pointer casts can reveal a called function.
          CalledFunction = dyn_cast<Function>(CalledValue);
        }
        // Check if this is an alias to a function. If so, get the
        // called aliasee for the checks below.
        if (auto *GA = dyn_cast<GlobalAlias>(CalledValue)) {
          assert(!CalledFunction &&
                 "Expected null called function in callsite for alias");
          CalledFunction = dyn_cast<Function>(GA->getAliaseeObject());
        }

        CallStack<MDNode, MDNode::op_iterator> CallsiteContext(
            I.getMetadata(LLVMContext::MD_callsite));
        auto *MemProfMD = I.getMetadata(LLVMContext::MD_memprof);

        // Include allocs that were already assigned a memprof function
        // attribute in the statistics. Only do this for those that do not have
        // memprof metadata, since we add an "ambiguous" memprof attribute by
        // default.
        if (CB->getAttributes().hasFnAttr("memprof") && !MemProfMD) {
          CB->getAttributes().getFnAttr("memprof").getValueAsString() == "cold"
              ? AllocTypeColdThinBackend++
              : AllocTypeNotColdThinBackend++;
          OrigAllocsThinBackend++;
          AllocVersionsThinBackend++;
          if (!MaxAllocVersionsThinBackend)
            MaxAllocVersionsThinBackend = 1;
          continue;
        }

        if (MemProfMD) {
          // Consult the next alloc node.
          assert(AI != FS->allocs().end());
          auto &AllocNode = *(AI++);

#ifndef NDEBUG
          checkAllocContextIds(AllocNode, MemProfMD, CallsiteContext,
                               ImportSummary);
#endif

          // Perform cloning if not yet done.
          CloneFuncIfNeeded(/*NumClones=*/AllocNode.Versions.size(), FS);

          OrigAllocsThinBackend++;
          AllocVersionsThinBackend += AllocNode.Versions.size();
          if (MaxAllocVersionsThinBackend < AllocNode.Versions.size())
            MaxAllocVersionsThinBackend = AllocNode.Versions.size();

          // If there is only one version that means we didn't end up
          // considering this function for cloning, and in that case the alloc
          // will still be none type or should have gotten the default NotCold.
          // Skip that after calling clone helper since that does some sanity
          // checks that confirm we haven't decided yet that we need cloning.
          // We might have a single version that is cold due to the
          // MinClonedColdBytePercent heuristic, make sure we don't skip in that
          // case.
          if (AllocNode.Versions.size() == 1 &&
              (AllocationType)AllocNode.Versions[0] != AllocationType::Cold) {
            assert((AllocationType)AllocNode.Versions[0] ==
                       AllocationType::NotCold ||
                   (AllocationType)AllocNode.Versions[0] ==
                       AllocationType::None);
            UnclonableAllocsThinBackend++;
            continue;
          }

          // All versions should have a singular allocation type.
          assert(llvm::none_of(AllocNode.Versions, [](uint8_t Type) {
            return Type == ((uint8_t)AllocationType::NotCold |
                            (uint8_t)AllocationType::Cold);
          }));

          // Update the allocation types per the summary info.
          for (unsigned J = 0; J < AllocNode.Versions.size(); J++) {
            // If the VMap is empty, this clone was a duplicate of another and
            // was created as an alias or a declaration.
            if (J > 0 && VMaps[J - 1]->empty())
              continue;
            // Ignore any that didn't get an assigned allocation type.
            if (AllocNode.Versions[J] == (uint8_t)AllocationType::None)
              continue;
            AllocationType AllocTy = (AllocationType)AllocNode.Versions[J];
            AllocTy == AllocationType::Cold ? AllocTypeColdThinBackend++
                                            : AllocTypeNotColdThinBackend++;
            std::string AllocTypeString = getAllocTypeAttributeString(AllocTy);
            auto A = llvm::Attribute::get(F.getContext(), "memprof",
                                          AllocTypeString);
            CallBase *CBClone;
            // Copy 0 is the original function.
            if (!J)
              CBClone = CB;
            else
              // Since VMaps are only created for new clones, we index with
              // clone J-1 (J==0 is the original clone and does not have a VMaps
              // entry).
              CBClone = cast<CallBase>((*VMaps[J - 1])[CB]);
            removeAnyExistingAmbiguousAttribute(CBClone);
            CBClone->addFnAttr(A);
            ORE.emit(OptimizationRemark(DEBUG_TYPE, "MemprofAttribute", CBClone)
                     << ore::NV("AllocationCall", CBClone) << " in clone "
                     << ore::NV("Caller", CBClone->getFunction())
                     << " marked with memprof allocation attribute "
                     << ore::NV("Attribute", AllocTypeString));
          }
        } else if (!CallsiteContext.empty()) {
          if (!CalledFunction) {
#ifndef NDEBUG
            // We should have skipped inline assembly calls.
            auto *CI = dyn_cast<CallInst>(CB);
            assert(!CI || !CI->isInlineAsm());
#endif
            // We should have skipped direct calls via a Constant.
            assert(CalledValue && !isa<Constant>(CalledValue));

            // This is an indirect call, see if we have profile information and
            // whether any clones were recorded for the profiled targets (that
            // we synthesized CallsiteInfo summary records for when building the
            // index).
            auto NumClones =
                recordICPInfo(CB, FS->callsites(), SI, ICallAnalysisInfo);

            // Perform cloning if not yet done. This is done here in case
            // we don't need to do ICP, but might need to clone this
            // function as it is the target of other cloned calls.
            if (NumClones)
              CloneFuncIfNeeded(NumClones, FS);
          }

          else {
            // Consult the next callsite node.
            assert(SI != FS->callsites().end());
            auto &StackNode = *(SI++);

#ifndef NDEBUG
            // Sanity check that the stack ids match between the summary and
            // instruction metadata.
            auto StackIdIndexIter = StackNode.StackIdIndices.begin();
            for (auto StackId : CallsiteContext) {
              assert(StackIdIndexIter != StackNode.StackIdIndices.end());
              assert(ImportSummary->getStackIdAtIndex(*StackIdIndexIter) ==
                     StackId);
              StackIdIndexIter++;
            }
#endif

            CloneCallsite(StackNode, CB, CalledFunction, FS);
          }
        } else if (CB->isTailCall() && CalledFunction) {
          // Locate the synthesized callsite info for the callee VI, if any was
          // created, and use that for cloning.
          ValueInfo CalleeVI =
              findValueInfoForFunc(*CalledFunction, M, ImportSummary, &F);
          if (CalleeVI && MapTailCallCalleeVIToCallsite.count(CalleeVI)) {
            auto Callsite = MapTailCallCalleeVIToCallsite.find(CalleeVI);
            assert(Callsite != MapTailCallCalleeVIToCallsite.end());
            CloneCallsite(Callsite->second, CB, CalledFunction, FS);
          }
        }
      }
    }

    // Now do any promotion required for cloning.
    performICP(M, FS->callsites(), VMaps, ICallAnalysisInfo, ORE);
  }

  // We skip some of the functions and instructions above, so remove all the
  // metadata in a single sweep here.
  for (auto &F : M) {
    // We can skip memprof clones because createFunctionClones already strips
    // the metadata from the newly created clones.
    if (F.isDeclaration() || isMemProfClone(F))
      continue;
    for (auto &BB : F) {
      for (auto &I : BB) {
        if (!isa<CallBase>(I))
          continue;
        I.setMetadata(LLVMContext::MD_memprof, nullptr);
        I.setMetadata(LLVMContext::MD_callsite, nullptr);
      }
    }
  }

  return Changed;
}

unsigned MemProfContextDisambiguation::recordICPInfo(
    CallBase *CB, ArrayRef<CallsiteInfo> AllCallsites,
    ArrayRef<CallsiteInfo>::iterator &SI,
    SmallVector<ICallAnalysisData> &ICallAnalysisInfo) {
  // First see if we have profile information for this indirect call.
  uint32_t NumCandidates;
  uint64_t TotalCount;
  auto CandidateProfileData =
      ICallAnalysis->getPromotionCandidatesForInstruction(CB, TotalCount,
                                                          NumCandidates);
  if (CandidateProfileData.empty())
    return 0;

  // Iterate through all of the candidate profiled targets along with the
  // CallsiteInfo summary records synthesized for them when building the index,
  // and see if any are cloned and/or refer to clones.
  bool ICPNeeded = false;
  unsigned NumClones = 0;
  size_t CallsiteInfoStartIndex = std::distance(AllCallsites.begin(), SI);
  for (const auto &Candidate : CandidateProfileData) {
#ifndef NDEBUG
    auto CalleeValueInfo =
#endif
        ImportSummary->getValueInfo(Candidate.Value);
    // We might not have a ValueInfo if this is a distributed
    // ThinLTO backend and decided not to import that function.
    assert(!CalleeValueInfo || SI->Callee == CalleeValueInfo);
    assert(SI != AllCallsites.end());
    auto &StackNode = *(SI++);
    // See if any of the clones of the indirect callsite for this
    // profiled target should call a cloned version of the profiled
    // target. We only need to do the ICP here if so.
    ICPNeeded |= llvm::any_of(StackNode.Clones,
                              [](unsigned CloneNo) { return CloneNo != 0; });
    // Every callsite in the same function should have been cloned the same
    // number of times.
    assert(!NumClones || NumClones == StackNode.Clones.size());
    NumClones = StackNode.Clones.size();
  }
  if (!ICPNeeded)
    return NumClones;
  // Save information for ICP, which is performed later to avoid messing up the
  // current function traversal.
  ICallAnalysisInfo.push_back({CB, CandidateProfileData.vec(), NumCandidates,
                               TotalCount, CallsiteInfoStartIndex});
  return NumClones;
}

void MemProfContextDisambiguation::performICP(
    Module &M, ArrayRef<CallsiteInfo> AllCallsites,
    ArrayRef<std::unique_ptr<ValueToValueMapTy>> VMaps,
    ArrayRef<ICallAnalysisData> ICallAnalysisInfo,
    OptimizationRemarkEmitter &ORE) {
  // Now do any promotion required for cloning. Specifically, for each
  // recorded ICP candidate (which was only recorded because one clone of that
  // candidate should call a cloned target), we perform ICP (speculative
  // devirtualization) for each clone of the callsite, and update its callee
  // to the appropriate clone. Note that the ICP compares against the original
  // version of the target, which is what is in the vtable.
  for (auto &Info : ICallAnalysisInfo) {
    auto *CB = Info.CB;
    auto CallsiteIndex = Info.CallsiteInfoStartIndex;
    auto TotalCount = Info.TotalCount;
    unsigned NumPromoted = 0;
    unsigned NumClones = 0;

    for (auto &Candidate : Info.CandidateProfileData) {
      auto &StackNode = AllCallsites[CallsiteIndex++];

      // All calls in the same function must have the same number of clones.
      assert(!NumClones || NumClones == StackNode.Clones.size());
      NumClones = StackNode.Clones.size();

      // See if the target is in the module. If it wasn't imported, it is
      // possible that this profile could have been collected on a different
      // target (or version of the code), and we need to be conservative
      // (similar to what is done in the ICP pass).
      Function *TargetFunction = Symtab->getFunction(Candidate.Value);
      if (TargetFunction == nullptr ||
          // Any ThinLTO global dead symbol removal should have already
          // occurred, so it should be safe to promote when the target is a
          // declaration.
          // TODO: Remove internal option once more fully tested.
          (MemProfRequireDefinitionForPromotion &&
           TargetFunction->isDeclaration())) {
        ORE.emit([&]() {
          return OptimizationRemarkMissed(DEBUG_TYPE, "UnableToFindTarget", CB)
                 << "Memprof cannot promote indirect call: target with md5sum "
                 << ore::NV("target md5sum", Candidate.Value) << " not found";
        });
        // FIXME: See if we can use the new declaration importing support to
        // at least get the declarations imported for this case. Hot indirect
        // targets should have been imported normally, however.
        continue;
      }

      // Check if legal to promote
      const char *Reason = nullptr;
      if (!isLegalToPromote(*CB, TargetFunction, &Reason)) {
        ORE.emit([&]() {
          return OptimizationRemarkMissed(DEBUG_TYPE, "UnableToPromote", CB)
                 << "Memprof cannot promote indirect call to "
                 << ore::NV("TargetFunction", TargetFunction)
                 << " with count of " << ore::NV("TotalCount", TotalCount)
                 << ": " << Reason;
        });
        continue;
      }

      assert(!isMemProfClone(*TargetFunction));

      // Handle each call clone, applying ICP so that each clone directly
      // calls the specified callee clone, guarded by the appropriate ICP
      // check.
      CallBase *CBClone = CB;
      for (unsigned J = 0; J < NumClones; J++) {
        // If the VMap is empty, this clone was a duplicate of another and was
        // created as an alias or a declaration.
        if (J > 0 && VMaps[J - 1]->empty())
          continue;
        // Copy 0 is the original function.
        if (J > 0)
          CBClone = cast<CallBase>((*VMaps[J - 1])[CB]);
        // We do the promotion using the original name, so that the comparison
        // is against the name in the vtable. Then just below, change the new
        // direct call to call the cloned function.
        auto &DirectCall =
            pgo::promoteIndirectCall(*CBClone, TargetFunction, Candidate.Count,
                                     TotalCount, isSamplePGO, &ORE);
        auto *TargetToUse = TargetFunction;
        // Call original if this version calls the original version of its
        // callee.
        if (StackNode.Clones[J]) {
          TargetToUse =
              cast<Function>(M.getOrInsertFunction(
                                  getMemProfFuncName(TargetFunction->getName(),
                                                     StackNode.Clones[J]),
                                  TargetFunction->getFunctionType())
                                 .getCallee());
        }
        DirectCall.setCalledFunction(TargetToUse);
        // During matching we generate synthetic VP metadata for indirect calls
        // not already having any, from the memprof profile's callee GUIDs. If
        // we subsequently promote and inline those callees, we currently lose
        // the ability to generate this synthetic VP metadata. Optionally apply
        // a noinline attribute to promoted direct calls, where the threshold is
        // set to capture synthetic VP metadata targets which get a count of 1.
        if (MemProfICPNoInlineThreshold &&
            Candidate.Count < MemProfICPNoInlineThreshold)
          DirectCall.setIsNoInline();
        ORE.emit(OptimizationRemark(DEBUG_TYPE, "MemprofCall", CBClone)
                 << ore::NV("Call", CBClone) << " in clone "
                 << ore::NV("Caller", CBClone->getFunction())
                 << " promoted and assigned to call function clone "
                 << ore::NV("Callee", TargetToUse));
      }

      // Update TotalCount (all clones should get same count above)
      TotalCount -= Candidate.Count;
      NumPromoted++;
    }
    // Adjust the MD.prof metadata for all clones, now that we have the new
    // TotalCount and the number promoted.
    CallBase *CBClone = CB;
    for (unsigned J = 0; J < NumClones; J++) {
      // If the VMap is empty, this clone was a duplicate of another and was
      // created as an alias or a declaration.
      if (J > 0 && VMaps[J - 1]->empty())
        continue;
      // Copy 0 is the original function.
      if (J > 0)
        CBClone = cast<CallBase>((*VMaps[J - 1])[CB]);
      // First delete the old one.
      CBClone->setMetadata(LLVMContext::MD_prof, nullptr);
      // If all promoted, we don't need the MD.prof metadata.
      // Otherwise we need update with the un-promoted records back.
      if (TotalCount != 0)
        annotateValueSite(
            M, *CBClone, ArrayRef(Info.CandidateProfileData).slice(NumPromoted),
            TotalCount, IPVK_IndirectCallTarget, Info.NumCandidates);
    }
  }
}

template <typename DerivedCCG, typename FuncTy, typename CallTy>
bool CallsiteContextGraph<DerivedCCG, FuncTy, CallTy>::process() {
  if (DumpCCG) {
    dbgs() << "CCG before cloning:\n";
    dbgs() << *this;
  }
  if (ExportToDot)
    exportToDot("postbuild");

  if (VerifyCCG) {
    check();
  }

  identifyClones();

  if (VerifyCCG) {
    check();
  }

  if (DumpCCG) {
    dbgs() << "CCG after cloning:\n";
    dbgs() << *this;
  }
  if (ExportToDot)
    exportToDot("cloned");

  bool Changed = assignFunctions();

  if (DumpCCG) {
    dbgs() << "CCG after assigning function clones:\n";
    dbgs() << *this;
  }
  if (ExportToDot)
    exportToDot("clonefuncassign");

  if (MemProfReportHintedSizes)
    printTotalSizes(errs());

  return Changed;
}

bool MemProfContextDisambiguation::processModule(
    Module &M,
    llvm::function_ref<OptimizationRemarkEmitter &(Function *)> OREGetter) {

  // If we have an import summary, then the cloning decisions were made during
  // the thin link on the index. Apply them and return.
  if (ImportSummary)
    return applyImport(M);

  // TODO: If/when other types of memprof cloning are enabled beyond just for
  // hot and cold, we will need to change this to individually control the
  // AllocationType passed to addStackNodesForMIB during CCG construction.
  // Note that we specifically check this after applying imports above, so that
  // the option isn't needed to be passed to distributed ThinLTO backend
  // clang processes, which won't necessarily have visibility into the linker
  // dependences. Instead the information is communicated from the LTO link to
  // the backends via the combined summary index.
  if (!SupportsHotColdNew)
    return false;

  ModuleCallsiteContextGraph CCG(M, OREGetter);
  return CCG.process();
}

MemProfContextDisambiguation::MemProfContextDisambiguation(
    const ModuleSummaryIndex *Summary, bool isSamplePGO)
    : ImportSummary(Summary), isSamplePGO(isSamplePGO) {
  // Check the dot graph printing options once here, to make sure we have valid
  // and expected combinations.
  if (DotGraphScope == DotScope::Alloc && !AllocIdForDot.getNumOccurrences())
    llvm::report_fatal_error(
        "-memprof-dot-scope=alloc requires -memprof-dot-alloc-id");
  if (DotGraphScope == DotScope::Context &&
      !ContextIdForDot.getNumOccurrences())
    llvm::report_fatal_error(
        "-memprof-dot-scope=context requires -memprof-dot-context-id");
  if (DotGraphScope == DotScope::All && AllocIdForDot.getNumOccurrences() &&
      ContextIdForDot.getNumOccurrences())
    llvm::report_fatal_error(
        "-memprof-dot-scope=all can't have both -memprof-dot-alloc-id and "
        "-memprof-dot-context-id");
  if (ImportSummary) {
    // The MemProfImportSummary should only be used for testing ThinLTO
    // distributed backend handling via opt, in which case we don't have a
    // summary from the pass pipeline.
    assert(MemProfImportSummary.empty());
    return;
  }
  if (MemProfImportSummary.empty())
    return;

  auto ReadSummaryFile =
      errorOrToExpected(MemoryBuffer::getFile(MemProfImportSummary));
  if (!ReadSummaryFile) {
    logAllUnhandledErrors(ReadSummaryFile.takeError(), errs(),
                          "Error loading file '" + MemProfImportSummary +
                              "': ");
    return;
  }
  auto ImportSummaryForTestingOrErr = getModuleSummaryIndex(**ReadSummaryFile);
  if (!ImportSummaryForTestingOrErr) {
    logAllUnhandledErrors(ImportSummaryForTestingOrErr.takeError(), errs(),
                          "Error parsing file '" + MemProfImportSummary +
                              "': ");
    return;
  }
  ImportSummaryForTesting = std::move(*ImportSummaryForTestingOrErr);
  ImportSummary = ImportSummaryForTesting.get();
}

PreservedAnalyses MemProfContextDisambiguation::run(Module &M,
                                                    ModuleAnalysisManager &AM) {
  auto &FAM = AM.getResult<FunctionAnalysisManagerModuleProxy>(M).getManager();
  auto OREGetter = [&](Function *F) -> OptimizationRemarkEmitter & {
    return FAM.getResult<OptimizationRemarkEmitterAnalysis>(*F);
  };
  if (!processModule(M, OREGetter))
    return PreservedAnalyses::all();
  return PreservedAnalyses::none();
}

void MemProfContextDisambiguation::run(
    ModuleSummaryIndex &Index,
    llvm::function_ref<bool(GlobalValue::GUID, const GlobalValueSummary *)>
        isPrevailing) {
  // TODO: If/when other types of memprof cloning are enabled beyond just for
  // hot and cold, we will need to change this to individually control the
  // AllocationType passed to addStackNodesForMIB during CCG construction.
  // The index was set from the option, so these should be in sync.
  assert(Index.withSupportsHotColdNew() == SupportsHotColdNew);
  if (!SupportsHotColdNew)
    return;

  IndexCallsiteContextGraph CCG(Index, isPrevailing);
  CCG.process();
}

// Strips MemProf attributes and metadata. Can be invoked by the pass pipeline
// when we don't have an index that has recorded that we are linking with
// allocation libraries containing the necessary APIs for downstream
// transformations.
PreservedAnalyses MemProfRemoveInfo::run(Module &M, ModuleAnalysisManager &AM) {
  // The profile matcher applies hotness attributes directly for allocations,
  // and those will cause us to generate calls to the hot/cold interfaces
  // unconditionally. If supports-hot-cold-new was not enabled in the LTO
  // link then assume we don't want these calls (e.g. not linking with
  // the appropriate library, or otherwise trying to disable this behavior).
  bool Changed = false;
  for (auto &F : M) {
    for (auto &BB : F) {
      for (auto &I : BB) {
        auto *CI = dyn_cast<CallBase>(&I);
        if (!CI)
          continue;
        if (CI->hasFnAttr("memprof")) {
          CI->removeFnAttr("memprof");
          Changed = true;
        }
        if (!CI->hasMetadata(LLVMContext::MD_callsite)) {
          assert(!CI->hasMetadata(LLVMContext::MD_memprof));
          continue;
        }
        // Strip off all memprof metadata as it is no longer needed.
        // Importantly, this avoids the addition of new memprof attributes
        // after inlining propagation.
        CI->setMetadata(LLVMContext::MD_memprof, nullptr);
        CI->setMetadata(LLVMContext::MD_callsite, nullptr);
        Changed = true;
      }
    }
  }
  if (!Changed)
    return PreservedAnalyses::all();
  return PreservedAnalyses::none();
}<|MERGE_RESOLUTION|>--- conflicted
+++ resolved
@@ -1034,19 +1034,11 @@
 } // namespace
 
 template <>
-<<<<<<< HEAD
-struct llvm::DenseMapInfo<typename CallsiteContextGraph<
-    ModuleCallsiteContextGraph, Function, Instruction *>::CallInfo>
-    : public DenseMapInfo<std::pair<Instruction *, unsigned>> {};
-template <>
-struct llvm::DenseMapInfo<typename CallsiteContextGraph<
-=======
 struct llvm::DenseMapInfo<CallsiteContextGraph<
     ModuleCallsiteContextGraph, Function, Instruction *>::CallInfo>
     : public DenseMapInfo<std::pair<Instruction *, unsigned>> {};
 template <>
 struct llvm::DenseMapInfo<CallsiteContextGraph<
->>>>>>> 811fe024
     IndexCallsiteContextGraph, FunctionSummary, IndexCall>::CallInfo>
     : public DenseMapInfo<std::pair<IndexCall, unsigned>> {};
 template <>
