//==-- MemProfContextDisambiguation.cpp - Disambiguate contexts -------------=//
//
// Part of the LLVM Project, under the Apache License v2.0 with LLVM Exceptions.
// See https://llvm.org/LICENSE.txt for license information.
// SPDX-License-Identifier: Apache-2.0 WITH LLVM-exception
//
//===----------------------------------------------------------------------===//
//
// This file implements support for context disambiguation of allocation
// calls for profile guided heap optimization. Specifically, it uses Memprof
// profiles which indicate context specific allocation behavior (currently
// distinguishing cold vs hot memory allocations). Cloning is performed to
// expose the cold allocation call contexts, and the allocation calls are
// subsequently annotated with an attribute for later transformation.
//
// The transformations can be performed either directly on IR (regular LTO), or
// on a ThinLTO index (and later applied to the IR during the ThinLTO backend).
// Both types of LTO operate on a the same base graph representation, which
// uses CRTP to support either IR or Index formats.
//
//===----------------------------------------------------------------------===//

#include "llvm/Transforms/IPO/MemProfContextDisambiguation.h"
#include "llvm/ADT/DenseMap.h"
#include "llvm/ADT/DenseSet.h"
#include "llvm/ADT/MapVector.h"
#include "llvm/ADT/SetOperations.h"
#include "llvm/ADT/SmallPtrSet.h"
#include "llvm/ADT/SmallSet.h"
#include "llvm/ADT/SmallVector.h"
#include "llvm/ADT/Statistic.h"
#include "llvm/Analysis/MemoryProfileInfo.h"
#include "llvm/Analysis/ModuleSummaryAnalysis.h"
#include "llvm/Analysis/OptimizationRemarkEmitter.h"
#include "llvm/Bitcode/BitcodeReader.h"
#include "llvm/IR/Instructions.h"
#include "llvm/IR/Module.h"
#include "llvm/IR/ModuleSummaryIndex.h"
#include "llvm/Pass.h"
#include "llvm/Support/CommandLine.h"
#include "llvm/Support/GraphWriter.h"
#include "llvm/Support/raw_ostream.h"
#include "llvm/Transforms/IPO.h"
#include "llvm/Transforms/Utils/CallPromotionUtils.h"
#include "llvm/Transforms/Utils/Cloning.h"
#include "llvm/Transforms/Utils/Instrumentation.h"
#include <deque>
#include <sstream>
#include <unordered_map>
#include <vector>
using namespace llvm;
using namespace llvm::memprof;

#define DEBUG_TYPE "memprof-context-disambiguation"

STATISTIC(FunctionClonesAnalysis,
          "Number of function clones created during whole program analysis");
STATISTIC(FunctionClonesThinBackend,
          "Number of function clones created during ThinLTO backend");
STATISTIC(FunctionsClonedThinBackend,
          "Number of functions that had clones created during ThinLTO backend");
STATISTIC(AllocTypeNotCold, "Number of not cold static allocations (possibly "
                            "cloned) during whole program analysis");
STATISTIC(AllocTypeCold, "Number of cold static allocations (possibly cloned) "
                         "during whole program analysis");
STATISTIC(AllocTypeNotColdThinBackend,
          "Number of not cold static allocations (possibly cloned) during "
          "ThinLTO backend");
STATISTIC(AllocTypeColdThinBackend, "Number of cold static allocations "
                                    "(possibly cloned) during ThinLTO backend");
STATISTIC(OrigAllocsThinBackend,
          "Number of original (not cloned) allocations with memprof profiles "
          "during ThinLTO backend");
STATISTIC(
    AllocVersionsThinBackend,
    "Number of allocation versions (including clones) during ThinLTO backend");
STATISTIC(MaxAllocVersionsThinBackend,
          "Maximum number of allocation versions created for an original "
          "allocation during ThinLTO backend");
STATISTIC(UnclonableAllocsThinBackend,
          "Number of unclonable ambigous allocations during ThinLTO backend");
STATISTIC(RemovedEdgesWithMismatchedCallees,
          "Number of edges removed due to mismatched callees (profiled vs IR)");
STATISTIC(FoundProfiledCalleeCount,
          "Number of profiled callees found via tail calls");
STATISTIC(FoundProfiledCalleeDepth,
          "Aggregate depth of profiled callees found via tail calls");
STATISTIC(FoundProfiledCalleeMaxDepth,
          "Maximum depth of profiled callees found via tail calls");
STATISTIC(FoundProfiledCalleeNonUniquelyCount,
          "Number of profiled callees found via multiple tail call chains");
STATISTIC(DeferredBackedges, "Number of backedges with deferred cloning");

static cl::opt<std::string> DotFilePathPrefix(
    "memprof-dot-file-path-prefix", cl::init(""), cl::Hidden,
    cl::value_desc("filename"),
    cl::desc("Specify the path prefix of the MemProf dot files."));

static cl::opt<bool> ExportToDot("memprof-export-to-dot", cl::init(false),
                                 cl::Hidden,
                                 cl::desc("Export graph to dot files."));

// How much of the graph to export to dot.
enum DotScope {
  All,     // The full CCG graph.
  Alloc,   // Only contexts for the specified allocation.
  Context, // Only the specified context.
};

static cl::opt<DotScope> DotGraphScope(
    "memprof-dot-scope", cl::desc("Scope of graph to export to dot"),
    cl::Hidden, cl::init(DotScope::All),
    cl::values(
        clEnumValN(DotScope::All, "all", "Export full callsite graph"),
        clEnumValN(DotScope::Alloc, "alloc",
                   "Export only nodes with contexts feeding given "
                   "-memprof-dot-alloc-id"),
        clEnumValN(DotScope::Context, "context",
                   "Export only nodes with given -memprof-dot-context-id")));

static cl::opt<unsigned>
    AllocIdForDot("memprof-dot-alloc-id", cl::init(0), cl::Hidden,
                  cl::desc("Id of alloc to export if -memprof-dot-scope=alloc "
                           "or to highlight if -memprof-dot-scope=all"));

static cl::opt<unsigned> ContextIdForDot(
    "memprof-dot-context-id", cl::init(0), cl::Hidden,
    cl::desc("Id of context to export if -memprof-dot-scope=context or to "
             "highlight otherwise"));

static cl::opt<bool>
    DumpCCG("memprof-dump-ccg", cl::init(false), cl::Hidden,
            cl::desc("Dump CallingContextGraph to stdout after each stage."));

static cl::opt<bool>
    VerifyCCG("memprof-verify-ccg", cl::init(false), cl::Hidden,
              cl::desc("Perform verification checks on CallingContextGraph."));

static cl::opt<bool>
    VerifyNodes("memprof-verify-nodes", cl::init(false), cl::Hidden,
                cl::desc("Perform frequent verification checks on nodes."));

static cl::opt<std::string> MemProfImportSummary(
    "memprof-import-summary",
    cl::desc("Import summary to use for testing the ThinLTO backend via opt"),
    cl::Hidden);

static cl::opt<unsigned>
    TailCallSearchDepth("memprof-tail-call-search-depth", cl::init(5),
                        cl::Hidden,
                        cl::desc("Max depth to recursively search for missing "
                                 "frames through tail calls."));

// Optionally enable cloning of callsites involved with recursive cycles
static cl::opt<bool> AllowRecursiveCallsites(
    "memprof-allow-recursive-callsites", cl::init(true), cl::Hidden,
    cl::desc("Allow cloning of callsites involved in recursive cycles"));

static cl::opt<bool> CloneRecursiveContexts(
    "memprof-clone-recursive-contexts", cl::init(true), cl::Hidden,
    cl::desc("Allow cloning of contexts through recursive cycles"));

// When disabled, try to detect and prevent cloning of recursive contexts.
// This is only necessary until we support cloning through recursive cycles.
// Leave on by default for now, as disabling requires a little bit of compile
// time overhead and doesn't affect correctness, it will just inflate the cold
// hinted bytes reporting a bit when -memprof-report-hinted-sizes is enabled.
static cl::opt<bool> AllowRecursiveContexts(
    "memprof-allow-recursive-contexts", cl::init(true), cl::Hidden,
    cl::desc("Allow cloning of contexts having recursive cycles"));

namespace llvm {
cl::opt<bool> EnableMemProfContextDisambiguation(
    "enable-memprof-context-disambiguation", cl::init(false), cl::Hidden,
    cl::ZeroOrMore, cl::desc("Enable MemProf context disambiguation"));

// Indicate we are linking with an allocator that supports hot/cold operator
// new interfaces.
cl::opt<bool> SupportsHotColdNew(
    "supports-hot-cold-new", cl::init(false), cl::Hidden,
    cl::desc("Linking with hot/cold operator new interfaces"));

static cl::opt<bool> MemProfRequireDefinitionForPromotion(
    "memprof-require-definition-for-promotion", cl::init(false), cl::Hidden,
    cl::desc(
        "Require target function definition when promoting indirect calls"));
} // namespace llvm

extern cl::opt<bool> MemProfReportHintedSizes;
extern cl::opt<unsigned> MinClonedColdBytePercent;

namespace {
/// CRTP base for graphs built from either IR or ThinLTO summary index.
///
/// The graph represents the call contexts in all memprof metadata on allocation
/// calls, with nodes for the allocations themselves, as well as for the calls
/// in each context. The graph is initially built from the allocation memprof
/// metadata (or summary) MIBs. It is then updated to match calls with callsite
/// metadata onto the nodes, updating it to reflect any inlining performed on
/// those calls.
///
/// Each MIB (representing an allocation's call context with allocation
/// behavior) is assigned a unique context id during the graph build. The edges
/// and nodes in the graph are decorated with the context ids they carry. This
/// is used to correctly update the graph when cloning is performed so that we
/// can uniquify the context for a single (possibly cloned) allocation.
template <typename DerivedCCG, typename FuncTy, typename CallTy>
class CallsiteContextGraph {
public:
  CallsiteContextGraph() = default;
  CallsiteContextGraph(const CallsiteContextGraph &) = default;
  CallsiteContextGraph(CallsiteContextGraph &&) = default;

  /// Main entry point to perform analysis and transformations on graph.
  bool process();

  /// Perform cloning on the graph necessary to uniquely identify the allocation
  /// behavior of an allocation based on its context.
  void identifyClones();

  /// Assign callsite clones to functions, cloning functions as needed to
  /// accommodate the combinations of their callsite clones reached by callers.
  /// For regular LTO this clones functions and callsites in the IR, but for
  /// ThinLTO the cloning decisions are noted in the summaries and later applied
  /// in applyImport.
  bool assignFunctions();

  void dump() const;
  void print(raw_ostream &OS) const;
  void printTotalSizes(raw_ostream &OS) const;

  friend raw_ostream &operator<<(raw_ostream &OS,
                                 const CallsiteContextGraph &CCG) {
    CCG.print(OS);
    return OS;
  }

  friend struct GraphTraits<
      const CallsiteContextGraph<DerivedCCG, FuncTy, CallTy> *>;
  friend struct DOTGraphTraits<
      const CallsiteContextGraph<DerivedCCG, FuncTy, CallTy> *>;

  void exportToDot(std::string Label) const;

  /// Represents a function clone via FuncTy pointer and clone number pair.
  struct FuncInfo final
      : public std::pair<FuncTy *, unsigned /*Clone number*/> {
    using Base = std::pair<FuncTy *, unsigned>;
    FuncInfo(const Base &B) : Base(B) {}
    FuncInfo(FuncTy *F = nullptr, unsigned CloneNo = 0) : Base(F, CloneNo) {}
    explicit operator bool() const { return this->first != nullptr; }
    FuncTy *func() const { return this->first; }
    unsigned cloneNo() const { return this->second; }
  };

  /// Represents a callsite clone via CallTy and clone number pair.
  struct CallInfo final : public std::pair<CallTy, unsigned /*Clone number*/> {
    using Base = std::pair<CallTy, unsigned>;
    CallInfo(const Base &B) : Base(B) {}
    CallInfo(CallTy Call = nullptr, unsigned CloneNo = 0)
        : Base(Call, CloneNo) {}
    explicit operator bool() const { return (bool)this->first; }
    CallTy call() const { return this->first; }
    unsigned cloneNo() const { return this->second; }
    void setCloneNo(unsigned N) { this->second = N; }
    void print(raw_ostream &OS) const {
      if (!operator bool()) {
        assert(!cloneNo());
        OS << "null Call";
        return;
      }
      call()->print(OS);
      OS << "\t(clone " << cloneNo() << ")";
    }
    void dump() const {
      print(dbgs());
      dbgs() << "\n";
    }
    friend raw_ostream &operator<<(raw_ostream &OS, const CallInfo &Call) {
      Call.print(OS);
      return OS;
    }
  };

  struct ContextEdge;

  /// Node in the Callsite Context Graph
  struct ContextNode {
    // Keep this for now since in the IR case where we have an Instruction* it
    // is not as immediately discoverable. Used for printing richer information
    // when dumping graph.
    bool IsAllocation;

    // Keeps track of when the Call was reset to null because there was
    // recursion.
    bool Recursive = false;

    // This will be formed by ORing together the AllocationType enum values
    // for contexts including this node.
    uint8_t AllocTypes = 0;

    // The corresponding allocation or interior call. This is the primary call
    // for which we have created this node.
    CallInfo Call;

    // List of other calls that can be treated the same as the primary call
    // through cloning. I.e. located in the same function and have the same
    // (possibly pruned) stack ids. They will be updated the same way as the
    // primary call when assigning to function clones.
    SmallVector<CallInfo, 0> MatchingCalls;

    // For alloc nodes this is a unique id assigned when constructed, and for
    // callsite stack nodes it is the original stack id when the node is
    // constructed from the memprof MIB metadata on the alloc nodes. Note that
    // this is only used when matching callsite metadata onto the stack nodes
    // created when processing the allocation memprof MIBs, and for labeling
    // nodes in the dot graph. Therefore we don't bother to assign a value for
    // clones.
    uint64_t OrigStackOrAllocId = 0;

    // Edges to all callees in the profiled call stacks.
    // TODO: Should this be a map (from Callee node) for more efficient lookup?
    std::vector<std::shared_ptr<ContextEdge>> CalleeEdges;

    // Edges to all callers in the profiled call stacks.
    // TODO: Should this be a map (from Caller node) for more efficient lookup?
    std::vector<std::shared_ptr<ContextEdge>> CallerEdges;

    // Returns true if we need to look at the callee edges for determining the
    // node context ids and allocation type.
    bool useCallerEdgesForContextInfo() const {
      // Typically if the callee edges are empty either the caller edges are
      // also empty, or this is an allocation (leaf node). However, if we are
      // allowing recursive callsites and contexts this will be violated for
      // incompletely cloned recursive cycles.
      assert(!CalleeEdges.empty() || CallerEdges.empty() || IsAllocation ||
             (AllowRecursiveCallsites && AllowRecursiveContexts));
      // When cloning for a recursive context, during cloning we might be in the
      // midst of cloning for a recurrence and have moved context ids off of a
      // caller edge onto the clone but not yet off of the incoming caller
      // (back) edge. If we don't look at those we miss the fact that this node
      // still has context ids of interest.
      return IsAllocation || CloneRecursiveContexts;
    }

    // Compute the context ids for this node from the union of its edge context
    // ids.
    DenseSet<uint32_t> getContextIds() const {
      unsigned Count = 0;
      // Compute the number of ids for reserve below. In general we only need to
      // look at one set of edges, typically the callee edges, since other than
      // allocations and in some cases during recursion cloning, all the context
      // ids on the callers should also flow out via callee edges.
      for (auto &Edge : CalleeEdges.empty() ? CallerEdges : CalleeEdges)
        Count += Edge->getContextIds().size();
      DenseSet<uint32_t> ContextIds;
      ContextIds.reserve(Count);
      auto Edges = llvm::concat<const std::shared_ptr<ContextEdge>>(
          CalleeEdges, useCallerEdgesForContextInfo()
                           ? CallerEdges
                           : std::vector<std::shared_ptr<ContextEdge>>());
      for (const auto &Edge : Edges)
<<<<<<< HEAD
        ContextIds.insert(Edge->getContextIds().begin(),
                          Edge->getContextIds().end());
=======
        ContextIds.insert_range(Edge->getContextIds());
>>>>>>> d465594a
      return ContextIds;
    }

    // Compute the allocation type for this node from the OR of its edge
    // allocation types.
    uint8_t computeAllocType() const {
      uint8_t BothTypes =
          (uint8_t)AllocationType::Cold | (uint8_t)AllocationType::NotCold;
      uint8_t AllocType = (uint8_t)AllocationType::None;
      auto Edges = llvm::concat<const std::shared_ptr<ContextEdge>>(
          CalleeEdges, useCallerEdgesForContextInfo()
                           ? CallerEdges
                           : std::vector<std::shared_ptr<ContextEdge>>());
      for (const auto &Edge : Edges) {
        AllocType |= Edge->AllocTypes;
        // Bail early if alloc type reached both, no further refinement.
        if (AllocType == BothTypes)
          return AllocType;
      }
      return AllocType;
    }

    // The context ids set for this node is empty if its edge context ids are
    // also all empty.
    bool emptyContextIds() const {
      auto Edges = llvm::concat<const std::shared_ptr<ContextEdge>>(
          CalleeEdges, useCallerEdgesForContextInfo()
                           ? CallerEdges
                           : std::vector<std::shared_ptr<ContextEdge>>());
      for (const auto &Edge : Edges) {
        if (!Edge->getContextIds().empty())
          return false;
      }
      return true;
    }

    // List of clones of this ContextNode, initially empty.
    std::vector<ContextNode *> Clones;

    // If a clone, points to the original uncloned node.
    ContextNode *CloneOf = nullptr;

    ContextNode(bool IsAllocation) : IsAllocation(IsAllocation), Call() {}

    ContextNode(bool IsAllocation, CallInfo C)
        : IsAllocation(IsAllocation), Call(C) {}

    void addClone(ContextNode *Clone) {
      if (CloneOf) {
        CloneOf->Clones.push_back(Clone);
        Clone->CloneOf = CloneOf;
      } else {
        Clones.push_back(Clone);
        assert(!Clone->CloneOf);
        Clone->CloneOf = this;
      }
    }

    ContextNode *getOrigNode() {
      if (!CloneOf)
        return this;
      return CloneOf;
    }

    void addOrUpdateCallerEdge(ContextNode *Caller, AllocationType AllocType,
                               unsigned int ContextId);

    ContextEdge *findEdgeFromCallee(const ContextNode *Callee);
    ContextEdge *findEdgeFromCaller(const ContextNode *Caller);
    void eraseCalleeEdge(const ContextEdge *Edge);
    void eraseCallerEdge(const ContextEdge *Edge);

    void setCall(CallInfo C) { Call = C; }

    bool hasCall() const { return (bool)Call.call(); }

    void printCall(raw_ostream &OS) const { Call.print(OS); }

    // True if this node was effectively removed from the graph, in which case
    // it should have an allocation type of None and empty context ids.
    bool isRemoved() const {
      // Typically if the callee edges are empty either the caller edges are
      // also empty, or this is an allocation (leaf node). However, if we are
      // allowing recursive callsites and contexts this will be violated for
      // incompletely cloned recursive cycles.
      assert((AllowRecursiveCallsites && AllowRecursiveContexts) ||
             (AllocTypes == (uint8_t)AllocationType::None) ==
                 emptyContextIds());
      return AllocTypes == (uint8_t)AllocationType::None;
    }

    void dump() const;
    void print(raw_ostream &OS) const;

    friend raw_ostream &operator<<(raw_ostream &OS, const ContextNode &Node) {
      Node.print(OS);
      return OS;
    }
  };

  /// Edge in the Callsite Context Graph from a ContextNode N to a caller or
  /// callee.
  struct ContextEdge {
    ContextNode *Callee;
    ContextNode *Caller;

    // This will be formed by ORing together the AllocationType enum values
    // for contexts including this edge.
    uint8_t AllocTypes = 0;

    // Set just before initiating cloning when cloning of recursive contexts is
    // enabled. Used to defer cloning of backedges until we have done cloning of
    // the callee node for non-backedge caller edges. This exposes cloning
    // opportunities through the backedge of the cycle.
    // TODO: Note that this is not updated during cloning, and it is unclear
    // whether that would be needed.
    bool IsBackedge = false;

    // The set of IDs for contexts including this edge.
    DenseSet<uint32_t> ContextIds;

    ContextEdge(ContextNode *Callee, ContextNode *Caller, uint8_t AllocType,
                DenseSet<uint32_t> ContextIds)
        : Callee(Callee), Caller(Caller), AllocTypes(AllocType),
          ContextIds(std::move(ContextIds)) {}

    DenseSet<uint32_t> &getContextIds() { return ContextIds; }

    // Helper to clear the fields of this edge when we are removing it from the
    // graph.
    inline void clear() {
      ContextIds.clear();
      AllocTypes = (uint8_t)AllocationType::None;
      Caller = nullptr;
      Callee = nullptr;
    }

    // Check if edge was removed from the graph. This is useful while iterating
    // over a copy of edge lists when performing operations that mutate the
    // graph in ways that might remove one of the edges.
    inline bool isRemoved() const {
      if (Callee || Caller)
        return false;
      // Any edges that have been removed from the graph but are still in a
      // shared_ptr somewhere should have all fields null'ed out by clear()
      // above.
      assert(AllocTypes == (uint8_t)AllocationType::None);
      assert(ContextIds.empty());
      return true;
    }

    void dump() const;
    void print(raw_ostream &OS) const;

    friend raw_ostream &operator<<(raw_ostream &OS, const ContextEdge &Edge) {
      Edge.print(OS);
      return OS;
    }
  };

  /// Helpers to remove edges that have allocation type None (due to not
  /// carrying any context ids) after transformations.
  void removeNoneTypeCalleeEdges(ContextNode *Node);
  void removeNoneTypeCallerEdges(ContextNode *Node);
  void
  recursivelyRemoveNoneTypeCalleeEdges(ContextNode *Node,
                                       DenseSet<const ContextNode *> &Visited);

protected:
  /// Get a list of nodes corresponding to the stack ids in the given callsite
  /// context.
  template <class NodeT, class IteratorT>
  std::vector<uint64_t>
  getStackIdsWithContextNodes(CallStack<NodeT, IteratorT> &CallsiteContext);

  /// Adds nodes for the given allocation and any stack ids on its memprof MIB
  /// metadata (or summary).
  ContextNode *addAllocNode(CallInfo Call, const FuncTy *F);

  /// Adds nodes for the given MIB stack ids.
  template <class NodeT, class IteratorT>
  void addStackNodesForMIB(ContextNode *AllocNode,
                           CallStack<NodeT, IteratorT> &StackContext,
                           CallStack<NodeT, IteratorT> &CallsiteContext,
                           AllocationType AllocType,
                           ArrayRef<ContextTotalSize> ContextSizeInfo);

  /// Matches all callsite metadata (or summary) to the nodes created for
  /// allocation memprof MIB metadata, synthesizing new nodes to reflect any
  /// inlining performed on those callsite instructions.
  void updateStackNodes();

  /// Update graph to conservatively handle any callsite stack nodes that target
  /// multiple different callee target functions.
  void handleCallsitesWithMultipleTargets();

  /// Mark backedges via the standard DFS based backedge algorithm.
  void markBackedges();

  // Try to partition calls on the given node (already placed into the AllCalls
  // array) by callee function, creating new copies of Node as needed to hold
  // calls with different callees, and moving the callee edges appropriately.
  // Returns true if partitioning was successful.
  bool partitionCallsByCallee(
      ContextNode *Node, ArrayRef<CallInfo> AllCalls,
      std::vector<std::pair<CallInfo, ContextNode *>> &NewCallToNode);

  /// Save lists of calls with MemProf metadata in each function, for faster
  /// iteration.
  MapVector<FuncTy *, std::vector<CallInfo>> FuncToCallsWithMetadata;

  /// Map from callsite node to the enclosing caller function.
  std::map<const ContextNode *, const FuncTy *> NodeToCallingFunc;

  // When exporting to dot, and an allocation id is specified, contains the
  // context ids on that allocation.
  DenseSet<uint32_t> DotAllocContextIds;

private:
  using EdgeIter = typename std::vector<std::shared_ptr<ContextEdge>>::iterator;

  // Structure to keep track of information for each call as we are matching
  // non-allocation callsites onto context nodes created from the allocation
  // call metadata / summary contexts.
  struct CallContextInfo {
    // The callsite we're trying to match.
    CallTy Call;
    // The callsites stack ids that have a context node in the graph.
    std::vector<uint64_t> StackIds;
    // The function containing this callsite.
    const FuncTy *Func;
    // Initially empty, if needed this will be updated to contain the context
    // ids for use in a new context node created for this callsite.
    DenseSet<uint32_t> ContextIds;
  };

  /// Helper to remove edge from graph, updating edge iterator if it is provided
  /// (in which case CalleeIter indicates which edge list is being iterated).
  /// This will also perform the necessary clearing of the ContextEdge members
  /// to enable later checking if the edge has been removed (since we may have
  /// other copies of the shared_ptr in existence, and in fact rely on this to
  /// enable removal while iterating over a copy of a node's edge list).
  void removeEdgeFromGraph(ContextEdge *Edge, EdgeIter *EI = nullptr,
                           bool CalleeIter = true);

  /// Assigns the given Node to calls at or inlined into the location with
  /// the Node's stack id, after post order traversing and processing its
  /// caller nodes. Uses the call information recorded in the given
  /// StackIdToMatchingCalls map, and creates new nodes for inlined sequences
  /// as needed. Called by updateStackNodes which sets up the given
  /// StackIdToMatchingCalls map.
  void assignStackNodesPostOrder(
      ContextNode *Node, DenseSet<const ContextNode *> &Visited,
      DenseMap<uint64_t, std::vector<CallContextInfo>> &StackIdToMatchingCalls,
      DenseMap<CallInfo, CallInfo> &CallToMatchingCall);

  /// Duplicates the given set of context ids, updating the provided
  /// map from each original id with the newly generated context ids,
  /// and returning the new duplicated id set.
  DenseSet<uint32_t> duplicateContextIds(
      const DenseSet<uint32_t> &StackSequenceContextIds,
      DenseMap<uint32_t, DenseSet<uint32_t>> &OldToNewContextIds);

  /// Propagates all duplicated context ids across the graph.
  void propagateDuplicateContextIds(
      const DenseMap<uint32_t, DenseSet<uint32_t>> &OldToNewContextIds);

  /// Connect the NewNode to OrigNode's callees if TowardsCallee is true,
  /// else to its callers. Also updates OrigNode's edges to remove any context
  /// ids moved to the newly created edge.
  void connectNewNode(ContextNode *NewNode, ContextNode *OrigNode,
                      bool TowardsCallee,
                      DenseSet<uint32_t> RemainingContextIds);

  /// Get the stack id corresponding to the given Id or Index (for IR this will
  /// return itself, for a summary index this will return the id recorded in the
  /// index for that stack id index value).
  uint64_t getStackId(uint64_t IdOrIndex) const {
    return static_cast<const DerivedCCG *>(this)->getStackId(IdOrIndex);
  }

  /// Returns true if the given call targets the callee of the given edge, or if
  /// we were able to identify the call chain through intermediate tail calls.
  /// In the latter case new context nodes are added to the graph for the
  /// identified tail calls, and their synthesized nodes are added to
  /// TailCallToContextNodeMap. The EdgeIter is updated in the latter case for
  /// the updated edges and to prepare it for an increment in the caller.
  bool
  calleesMatch(CallTy Call, EdgeIter &EI,
               MapVector<CallInfo, ContextNode *> &TailCallToContextNodeMap);

  // Return the callee function of the given call, or nullptr if it can't be
  // determined
  const FuncTy *getCalleeFunc(CallTy Call) {
    return static_cast<DerivedCCG *>(this)->getCalleeFunc(Call);
  }

  /// Returns true if the given call targets the given function, or if we were
  /// able to identify the call chain through intermediate tail calls (in which
  /// case FoundCalleeChain will be populated).
  bool calleeMatchesFunc(
      CallTy Call, const FuncTy *Func, const FuncTy *CallerFunc,
      std::vector<std::pair<CallTy, FuncTy *>> &FoundCalleeChain) {
    return static_cast<DerivedCCG *>(this)->calleeMatchesFunc(
        Call, Func, CallerFunc, FoundCalleeChain);
  }

  /// Returns true if both call instructions have the same callee.
  bool sameCallee(CallTy Call1, CallTy Call2) {
    return static_cast<DerivedCCG *>(this)->sameCallee(Call1, Call2);
  }

  /// Get a list of nodes corresponding to the stack ids in the given
  /// callsite's context.
  std::vector<uint64_t> getStackIdsWithContextNodesForCall(CallTy Call) {
    return static_cast<DerivedCCG *>(this)->getStackIdsWithContextNodesForCall(
        Call);
  }

  /// Get the last stack id in the context for callsite.
  uint64_t getLastStackId(CallTy Call) {
    return static_cast<DerivedCCG *>(this)->getLastStackId(Call);
  }

  /// Update the allocation call to record type of allocated memory.
  void updateAllocationCall(CallInfo &Call, AllocationType AllocType) {
    AllocType == AllocationType::Cold ? AllocTypeCold++ : AllocTypeNotCold++;
    static_cast<DerivedCCG *>(this)->updateAllocationCall(Call, AllocType);
  }

  /// Get the AllocationType assigned to the given allocation instruction clone.
  AllocationType getAllocationCallType(const CallInfo &Call) const {
    return static_cast<const DerivedCCG *>(this)->getAllocationCallType(Call);
  }

  /// Update non-allocation call to invoke (possibly cloned) function
  /// CalleeFunc.
  void updateCall(CallInfo &CallerCall, FuncInfo CalleeFunc) {
    static_cast<DerivedCCG *>(this)->updateCall(CallerCall, CalleeFunc);
  }

  /// Clone the given function for the given callsite, recording mapping of all
  /// of the functions tracked calls to their new versions in the CallMap.
  /// Assigns new clones to clone number CloneNo.
  FuncInfo cloneFunctionForCallsite(
      FuncInfo &Func, CallInfo &Call, std::map<CallInfo, CallInfo> &CallMap,
      std::vector<CallInfo> &CallsWithMetadataInFunc, unsigned CloneNo) {
    return static_cast<DerivedCCG *>(this)->cloneFunctionForCallsite(
        Func, Call, CallMap, CallsWithMetadataInFunc, CloneNo);
  }

  /// Gets a label to use in the dot graph for the given call clone in the given
  /// function.
  std::string getLabel(const FuncTy *Func, const CallTy Call,
                       unsigned CloneNo) const {
    return static_cast<const DerivedCCG *>(this)->getLabel(Func, Call, CloneNo);
  }

  // Create and return a new ContextNode.
  ContextNode *createNewNode(bool IsAllocation, const FuncTy *F = nullptr,
                             CallInfo C = CallInfo()) {
    NodeOwner.push_back(std::make_unique<ContextNode>(IsAllocation, C));
    auto *NewNode = NodeOwner.back().get();
    if (F)
      NodeToCallingFunc[NewNode] = F;
    return NewNode;
  }

  /// Helpers to find the node corresponding to the given call or stackid.
  ContextNode *getNodeForInst(const CallInfo &C);
  ContextNode *getNodeForAlloc(const CallInfo &C);
  ContextNode *getNodeForStackId(uint64_t StackId);

  /// Computes the alloc type corresponding to the given context ids, by
  /// unioning their recorded alloc types.
  uint8_t computeAllocType(DenseSet<uint32_t> &ContextIds) const;

  /// Returns the allocation type of the intersection of the contexts of two
  /// nodes (based on their provided context id sets), optimized for the case
  /// when Node1Ids is smaller than Node2Ids.
  uint8_t intersectAllocTypesImpl(const DenseSet<uint32_t> &Node1Ids,
                                  const DenseSet<uint32_t> &Node2Ids) const;

  /// Returns the allocation type of the intersection of the contexts of two
  /// nodes (based on their provided context id sets).
  uint8_t intersectAllocTypes(const DenseSet<uint32_t> &Node1Ids,
                              const DenseSet<uint32_t> &Node2Ids) const;

  /// Create a clone of Edge's callee and move Edge to that new callee node,
  /// performing the necessary context id and allocation type updates.
  /// If ContextIdsToMove is non-empty, only that subset of Edge's ids are
  /// moved to an edge to the new callee.
  ContextNode *
  moveEdgeToNewCalleeClone(const std::shared_ptr<ContextEdge> &Edge,
                           DenseSet<uint32_t> ContextIdsToMove = {});

  /// Change the callee of Edge to existing callee clone NewCallee, performing
  /// the necessary context id and allocation type updates.
  /// If ContextIdsToMove is non-empty, only that subset of Edge's ids are
  /// moved to an edge to the new callee.
  void moveEdgeToExistingCalleeClone(const std::shared_ptr<ContextEdge> &Edge,
                                     ContextNode *NewCallee,
                                     bool NewClone = false,
                                     DenseSet<uint32_t> ContextIdsToMove = {});

  /// Change the caller of the edge at the given callee edge iterator to be
  /// NewCaller, performing the necessary context id and allocation type
  /// updates. This is similar to the above moveEdgeToExistingCalleeClone, but
  /// a simplified version of it as we always move the given edge and all of its
  /// context ids.
  void moveCalleeEdgeToNewCaller(const std::shared_ptr<ContextEdge> &Edge,
                                 ContextNode *NewCaller);

  /// Recursive helper for marking backedges via DFS.
  void markBackedges(ContextNode *Node, DenseSet<const ContextNode *> &Visited,
                     DenseSet<const ContextNode *> &CurrentStack);

  /// Recursively perform cloning on the graph for the given Node and its
  /// callers, in order to uniquely identify the allocation behavior of an
  /// allocation given its context. The context ids of the allocation being
  /// processed are given in AllocContextIds.
  void identifyClones(ContextNode *Node, DenseSet<const ContextNode *> &Visited,
                      const DenseSet<uint32_t> &AllocContextIds);

  /// Map from each context ID to the AllocationType assigned to that context.
  DenseMap<uint32_t, AllocationType> ContextIdToAllocationType;

  /// Map from each contextID to the profiled full contexts and their total
  /// sizes (there may be more than one due to context trimming),
  /// optionally populated when requested (via MemProfReportHintedSizes or
  /// MinClonedColdBytePercent).
  DenseMap<uint32_t, std::vector<ContextTotalSize>> ContextIdToContextSizeInfos;

  /// Identifies the context node created for a stack id when adding the MIB
  /// contexts to the graph. This is used to locate the context nodes when
  /// trying to assign the corresponding callsites with those stack ids to these
  /// nodes.
  DenseMap<uint64_t, ContextNode *> StackEntryIdToContextNodeMap;

  /// Maps to track the calls to their corresponding nodes in the graph.
  MapVector<CallInfo, ContextNode *> AllocationCallToContextNodeMap;
  MapVector<CallInfo, ContextNode *> NonAllocationCallToContextNodeMap;

  /// Owner of all ContextNode unique_ptrs.
  std::vector<std::unique_ptr<ContextNode>> NodeOwner;

  /// Perform sanity checks on graph when requested.
  void check() const;

  /// Keeps track of the last unique context id assigned.
  unsigned int LastContextId = 0;
};

template <typename DerivedCCG, typename FuncTy, typename CallTy>
using ContextNode =
    typename CallsiteContextGraph<DerivedCCG, FuncTy, CallTy>::ContextNode;
template <typename DerivedCCG, typename FuncTy, typename CallTy>
using ContextEdge =
    typename CallsiteContextGraph<DerivedCCG, FuncTy, CallTy>::ContextEdge;
template <typename DerivedCCG, typename FuncTy, typename CallTy>
using FuncInfo =
    typename CallsiteContextGraph<DerivedCCG, FuncTy, CallTy>::FuncInfo;
template <typename DerivedCCG, typename FuncTy, typename CallTy>
using CallInfo =
    typename CallsiteContextGraph<DerivedCCG, FuncTy, CallTy>::CallInfo;

/// CRTP derived class for graphs built from IR (regular LTO).
class ModuleCallsiteContextGraph
    : public CallsiteContextGraph<ModuleCallsiteContextGraph, Function,
                                  Instruction *> {
public:
  ModuleCallsiteContextGraph(
      Module &M,
      llvm::function_ref<OptimizationRemarkEmitter &(Function *)> OREGetter);

private:
  friend CallsiteContextGraph<ModuleCallsiteContextGraph, Function,
                              Instruction *>;

  uint64_t getStackId(uint64_t IdOrIndex) const;
  const Function *getCalleeFunc(Instruction *Call);
  bool calleeMatchesFunc(
      Instruction *Call, const Function *Func, const Function *CallerFunc,
      std::vector<std::pair<Instruction *, Function *>> &FoundCalleeChain);
  bool sameCallee(Instruction *Call1, Instruction *Call2);
  bool findProfiledCalleeThroughTailCalls(
      const Function *ProfiledCallee, Value *CurCallee, unsigned Depth,
      std::vector<std::pair<Instruction *, Function *>> &FoundCalleeChain,
      bool &FoundMultipleCalleeChains);
  uint64_t getLastStackId(Instruction *Call);
  std::vector<uint64_t> getStackIdsWithContextNodesForCall(Instruction *Call);
  void updateAllocationCall(CallInfo &Call, AllocationType AllocType);
  AllocationType getAllocationCallType(const CallInfo &Call) const;
  void updateCall(CallInfo &CallerCall, FuncInfo CalleeFunc);
  CallsiteContextGraph<ModuleCallsiteContextGraph, Function,
                       Instruction *>::FuncInfo
  cloneFunctionForCallsite(FuncInfo &Func, CallInfo &Call,
                           std::map<CallInfo, CallInfo> &CallMap,
                           std::vector<CallInfo> &CallsWithMetadataInFunc,
                           unsigned CloneNo);
  std::string getLabel(const Function *Func, const Instruction *Call,
                       unsigned CloneNo) const;

  const Module &Mod;
  llvm::function_ref<OptimizationRemarkEmitter &(Function *)> OREGetter;
};

/// Represents a call in the summary index graph, which can either be an
/// allocation or an interior callsite node in an allocation's context.
/// Holds a pointer to the corresponding data structure in the index.
struct IndexCall : public PointerUnion<CallsiteInfo *, AllocInfo *> {
  IndexCall() : PointerUnion() {}
  IndexCall(std::nullptr_t) : IndexCall() {}
  IndexCall(CallsiteInfo *StackNode) : PointerUnion(StackNode) {}
  IndexCall(AllocInfo *AllocNode) : PointerUnion(AllocNode) {}
  IndexCall(PointerUnion PT) : PointerUnion(PT) {}

  IndexCall *operator->() { return this; }

  void print(raw_ostream &OS) const {
    PointerUnion<CallsiteInfo *, AllocInfo *> Base = *this;
    if (auto *AI = llvm::dyn_cast_if_present<AllocInfo *>(Base)) {
      OS << *AI;
    } else {
      auto *CI = llvm::dyn_cast_if_present<CallsiteInfo *>(Base);
      assert(CI);
      OS << *CI;
    }
  }
};
} // namespace

namespace llvm {
template <> struct simplify_type<IndexCall> {
  using SimpleType = PointerUnion<CallsiteInfo *, AllocInfo *>;
  static SimpleType getSimplifiedValue(IndexCall &Val) { return Val; }
};
template <> struct simplify_type<const IndexCall> {
  using SimpleType = const PointerUnion<CallsiteInfo *, AllocInfo *>;
  static SimpleType getSimplifiedValue(const IndexCall &Val) { return Val; }
};
} // namespace llvm

namespace {
/// CRTP derived class for graphs built from summary index (ThinLTO).
class IndexCallsiteContextGraph
    : public CallsiteContextGraph<IndexCallsiteContextGraph, FunctionSummary,
                                  IndexCall> {
public:
  IndexCallsiteContextGraph(
      ModuleSummaryIndex &Index,
      llvm::function_ref<bool(GlobalValue::GUID, const GlobalValueSummary *)>
          isPrevailing);

  ~IndexCallsiteContextGraph() {
    // Now that we are done with the graph it is safe to add the new
    // CallsiteInfo structs to the function summary vectors. The graph nodes
    // point into locations within these vectors, so we don't want to add them
    // any earlier.
    for (auto &I : FunctionCalleesToSynthesizedCallsiteInfos) {
      auto *FS = I.first;
      for (auto &Callsite : I.second)
        FS->addCallsite(*Callsite.second);
    }
  }

private:
  friend CallsiteContextGraph<IndexCallsiteContextGraph, FunctionSummary,
                              IndexCall>;

  uint64_t getStackId(uint64_t IdOrIndex) const;
  const FunctionSummary *getCalleeFunc(IndexCall &Call);
  bool calleeMatchesFunc(
      IndexCall &Call, const FunctionSummary *Func,
      const FunctionSummary *CallerFunc,
      std::vector<std::pair<IndexCall, FunctionSummary *>> &FoundCalleeChain);
  bool sameCallee(IndexCall &Call1, IndexCall &Call2);
  bool findProfiledCalleeThroughTailCalls(
      ValueInfo ProfiledCallee, ValueInfo CurCallee, unsigned Depth,
      std::vector<std::pair<IndexCall, FunctionSummary *>> &FoundCalleeChain,
      bool &FoundMultipleCalleeChains);
  uint64_t getLastStackId(IndexCall &Call);
  std::vector<uint64_t> getStackIdsWithContextNodesForCall(IndexCall &Call);
  void updateAllocationCall(CallInfo &Call, AllocationType AllocType);
  AllocationType getAllocationCallType(const CallInfo &Call) const;
  void updateCall(CallInfo &CallerCall, FuncInfo CalleeFunc);
  CallsiteContextGraph<IndexCallsiteContextGraph, FunctionSummary,
                       IndexCall>::FuncInfo
  cloneFunctionForCallsite(FuncInfo &Func, CallInfo &Call,
                           std::map<CallInfo, CallInfo> &CallMap,
                           std::vector<CallInfo> &CallsWithMetadataInFunc,
                           unsigned CloneNo);
  std::string getLabel(const FunctionSummary *Func, const IndexCall &Call,
                       unsigned CloneNo) const;

  // Saves mapping from function summaries containing memprof records back to
  // its VI, for use in checking and debugging.
  std::map<const FunctionSummary *, ValueInfo> FSToVIMap;

  const ModuleSummaryIndex &Index;
  llvm::function_ref<bool(GlobalValue::GUID, const GlobalValueSummary *)>
      isPrevailing;

  // Saves/owns the callsite info structures synthesized for missing tail call
  // frames that we discover while building the graph.
  // It maps from the summary of the function making the tail call, to a map
  // of callee ValueInfo to corresponding synthesized callsite info.
  std::unordered_map<FunctionSummary *,
                     std::map<ValueInfo, std::unique_ptr<CallsiteInfo>>>
      FunctionCalleesToSynthesizedCallsiteInfos;
};
} // namespace

namespace llvm {
template <>
struct DenseMapInfo<typename CallsiteContextGraph<
    ModuleCallsiteContextGraph, Function, Instruction *>::CallInfo>
    : public DenseMapInfo<std::pair<Instruction *, unsigned>> {};
template <>
struct DenseMapInfo<typename CallsiteContextGraph<
    IndexCallsiteContextGraph, FunctionSummary, IndexCall>::CallInfo>
    : public DenseMapInfo<std::pair<IndexCall, unsigned>> {};
template <>
struct DenseMapInfo<IndexCall>
    : public DenseMapInfo<PointerUnion<CallsiteInfo *, AllocInfo *>> {};
} // end namespace llvm

namespace {

// Map the uint8_t alloc types (which may contain NotCold|Cold) to the alloc
// type we should actually use on the corresponding allocation.
// If we can't clone a node that has NotCold+Cold alloc type, we will fall
// back to using NotCold. So don't bother cloning to distinguish NotCold+Cold
// from NotCold.
AllocationType allocTypeToUse(uint8_t AllocTypes) {
  assert(AllocTypes != (uint8_t)AllocationType::None);
  if (AllocTypes ==
      ((uint8_t)AllocationType::NotCold | (uint8_t)AllocationType::Cold))
    return AllocationType::NotCold;
  else
    return (AllocationType)AllocTypes;
}

// Helper to check if the alloc types for all edges recorded in the
// InAllocTypes vector match the alloc types for all edges in the Edges
// vector.
template <typename DerivedCCG, typename FuncTy, typename CallTy>
bool allocTypesMatch(
    const std::vector<uint8_t> &InAllocTypes,
    const std::vector<std::shared_ptr<ContextEdge<DerivedCCG, FuncTy, CallTy>>>
        &Edges) {
  // This should be called only when the InAllocTypes vector was computed for
  // this set of Edges. Make sure the sizes are the same.
  assert(InAllocTypes.size() == Edges.size());
  return std::equal(
      InAllocTypes.begin(), InAllocTypes.end(), Edges.begin(), Edges.end(),
      [](const uint8_t &l,
         const std::shared_ptr<ContextEdge<DerivedCCG, FuncTy, CallTy>> &r) {
        // Can share if one of the edges is None type - don't
        // care about the type along that edge as it doesn't
        // exist for those context ids.
        if (l == (uint8_t)AllocationType::None ||
            r->AllocTypes == (uint8_t)AllocationType::None)
          return true;
        return allocTypeToUse(l) == allocTypeToUse(r->AllocTypes);
      });
}

// Helper to check if the alloc types for all edges recorded in the
// InAllocTypes vector match the alloc types for callee edges in the given
// clone. Because the InAllocTypes were computed from the original node's callee
// edges, and other cloning could have happened after this clone was created, we
// need to find the matching clone callee edge, which may or may not exist.
template <typename DerivedCCG, typename FuncTy, typename CallTy>
bool allocTypesMatchClone(
    const std::vector<uint8_t> &InAllocTypes,
    const ContextNode<DerivedCCG, FuncTy, CallTy> *Clone) {
  const ContextNode<DerivedCCG, FuncTy, CallTy> *Node = Clone->CloneOf;
  assert(Node);
  // InAllocTypes should have been computed for the original node's callee
  // edges.
  assert(InAllocTypes.size() == Node->CalleeEdges.size());
  // First create a map of the clone callee edge callees to the edge alloc type.
  DenseMap<const ContextNode<DerivedCCG, FuncTy, CallTy> *, uint8_t>
      EdgeCalleeMap;
  for (const auto &E : Clone->CalleeEdges) {
    assert(!EdgeCalleeMap.contains(E->Callee));
    EdgeCalleeMap[E->Callee] = E->AllocTypes;
  }
  // Next, walk the original node's callees, and look for the corresponding
  // clone edge to that callee.
  for (unsigned I = 0; I < Node->CalleeEdges.size(); I++) {
    auto Iter = EdgeCalleeMap.find(Node->CalleeEdges[I]->Callee);
    // Not found is ok, we will simply add an edge if we use this clone.
    if (Iter == EdgeCalleeMap.end())
      continue;
    // Can share if one of the edges is None type - don't
    // care about the type along that edge as it doesn't
    // exist for those context ids.
    if (InAllocTypes[I] == (uint8_t)AllocationType::None ||
        Iter->second == (uint8_t)AllocationType::None)
      continue;
    if (allocTypeToUse(Iter->second) != allocTypeToUse(InAllocTypes[I]))
      return false;
  }
  return true;
}

} // end anonymous namespace

template <typename DerivedCCG, typename FuncTy, typename CallTy>
typename CallsiteContextGraph<DerivedCCG, FuncTy, CallTy>::ContextNode *
CallsiteContextGraph<DerivedCCG, FuncTy, CallTy>::getNodeForInst(
    const CallInfo &C) {
  ContextNode *Node = getNodeForAlloc(C);
  if (Node)
    return Node;

  return NonAllocationCallToContextNodeMap.lookup(C);
}

template <typename DerivedCCG, typename FuncTy, typename CallTy>
typename CallsiteContextGraph<DerivedCCG, FuncTy, CallTy>::ContextNode *
CallsiteContextGraph<DerivedCCG, FuncTy, CallTy>::getNodeForAlloc(
    const CallInfo &C) {
  return AllocationCallToContextNodeMap.lookup(C);
}

template <typename DerivedCCG, typename FuncTy, typename CallTy>
typename CallsiteContextGraph<DerivedCCG, FuncTy, CallTy>::ContextNode *
CallsiteContextGraph<DerivedCCG, FuncTy, CallTy>::getNodeForStackId(
    uint64_t StackId) {
  auto StackEntryNode = StackEntryIdToContextNodeMap.find(StackId);
  if (StackEntryNode != StackEntryIdToContextNodeMap.end())
    return StackEntryNode->second;
  return nullptr;
}

template <typename DerivedCCG, typename FuncTy, typename CallTy>
void CallsiteContextGraph<DerivedCCG, FuncTy, CallTy>::ContextNode::
    addOrUpdateCallerEdge(ContextNode *Caller, AllocationType AllocType,
                          unsigned int ContextId) {
  for (auto &Edge : CallerEdges) {
    if (Edge->Caller == Caller) {
      Edge->AllocTypes |= (uint8_t)AllocType;
      Edge->getContextIds().insert(ContextId);
      return;
    }
  }
  std::shared_ptr<ContextEdge> Edge = std::make_shared<ContextEdge>(
      this, Caller, (uint8_t)AllocType, DenseSet<uint32_t>({ContextId}));
  CallerEdges.push_back(Edge);
  Caller->CalleeEdges.push_back(Edge);
}

template <typename DerivedCCG, typename FuncTy, typename CallTy>
void CallsiteContextGraph<DerivedCCG, FuncTy, CallTy>::removeEdgeFromGraph(
    ContextEdge *Edge, EdgeIter *EI, bool CalleeIter) {
  assert(!EI || (*EI)->get() == Edge);
  assert(!Edge->isRemoved());
  // Save the Caller and Callee pointers so we can erase Edge from their edge
  // lists after clearing Edge below. We do the clearing first in case it is
  // destructed after removing from the edge lists (if those were the last
  // shared_ptr references to Edge).
  auto *Callee = Edge->Callee;
  auto *Caller = Edge->Caller;

  // Make sure the edge fields are cleared out so we can properly detect
  // removed edges if Edge is not destructed because there is still a shared_ptr
  // reference.
  Edge->clear();

#ifndef NDEBUG
  auto CalleeCallerCount = Callee->CallerEdges.size();
  auto CallerCalleeCount = Caller->CalleeEdges.size();
#endif
  if (!EI) {
    Callee->eraseCallerEdge(Edge);
    Caller->eraseCalleeEdge(Edge);
  } else if (CalleeIter) {
    Callee->eraseCallerEdge(Edge);
    *EI = Caller->CalleeEdges.erase(*EI);
  } else {
    Caller->eraseCalleeEdge(Edge);
    *EI = Callee->CallerEdges.erase(*EI);
  }
  assert(Callee->CallerEdges.size() < CalleeCallerCount);
  assert(Caller->CalleeEdges.size() < CallerCalleeCount);
}

template <typename DerivedCCG, typename FuncTy, typename CallTy>
void CallsiteContextGraph<
    DerivedCCG, FuncTy, CallTy>::removeNoneTypeCalleeEdges(ContextNode *Node) {
  for (auto EI = Node->CalleeEdges.begin(); EI != Node->CalleeEdges.end();) {
    auto Edge = *EI;
    if (Edge->AllocTypes == (uint8_t)AllocationType::None) {
      assert(Edge->ContextIds.empty());
      removeEdgeFromGraph(Edge.get(), &EI, /*CalleeIter=*/true);
    } else
      ++EI;
  }
}

template <typename DerivedCCG, typename FuncTy, typename CallTy>
void CallsiteContextGraph<
    DerivedCCG, FuncTy, CallTy>::removeNoneTypeCallerEdges(ContextNode *Node) {
  for (auto EI = Node->CallerEdges.begin(); EI != Node->CallerEdges.end();) {
    auto Edge = *EI;
    if (Edge->AllocTypes == (uint8_t)AllocationType::None) {
      assert(Edge->ContextIds.empty());
      Edge->Caller->eraseCalleeEdge(Edge.get());
      EI = Node->CallerEdges.erase(EI);
    } else
      ++EI;
  }
}

template <typename DerivedCCG, typename FuncTy, typename CallTy>
typename CallsiteContextGraph<DerivedCCG, FuncTy, CallTy>::ContextEdge *
CallsiteContextGraph<DerivedCCG, FuncTy, CallTy>::ContextNode::
    findEdgeFromCallee(const ContextNode *Callee) {
  for (const auto &Edge : CalleeEdges)
    if (Edge->Callee == Callee)
      return Edge.get();
  return nullptr;
}

template <typename DerivedCCG, typename FuncTy, typename CallTy>
typename CallsiteContextGraph<DerivedCCG, FuncTy, CallTy>::ContextEdge *
CallsiteContextGraph<DerivedCCG, FuncTy, CallTy>::ContextNode::
    findEdgeFromCaller(const ContextNode *Caller) {
  for (const auto &Edge : CallerEdges)
    if (Edge->Caller == Caller)
      return Edge.get();
  return nullptr;
}

template <typename DerivedCCG, typename FuncTy, typename CallTy>
void CallsiteContextGraph<DerivedCCG, FuncTy, CallTy>::ContextNode::
    eraseCalleeEdge(const ContextEdge *Edge) {
  auto EI = llvm::find_if(
      CalleeEdges, [Edge](const std::shared_ptr<ContextEdge> &CalleeEdge) {
        return CalleeEdge.get() == Edge;
      });
  assert(EI != CalleeEdges.end());
  CalleeEdges.erase(EI);
}

template <typename DerivedCCG, typename FuncTy, typename CallTy>
void CallsiteContextGraph<DerivedCCG, FuncTy, CallTy>::ContextNode::
    eraseCallerEdge(const ContextEdge *Edge) {
  auto EI = llvm::find_if(
      CallerEdges, [Edge](const std::shared_ptr<ContextEdge> &CallerEdge) {
        return CallerEdge.get() == Edge;
      });
  assert(EI != CallerEdges.end());
  CallerEdges.erase(EI);
}

template <typename DerivedCCG, typename FuncTy, typename CallTy>
uint8_t CallsiteContextGraph<DerivedCCG, FuncTy, CallTy>::computeAllocType(
    DenseSet<uint32_t> &ContextIds) const {
  uint8_t BothTypes =
      (uint8_t)AllocationType::Cold | (uint8_t)AllocationType::NotCold;
  uint8_t AllocType = (uint8_t)AllocationType::None;
  for (auto Id : ContextIds) {
    AllocType |= (uint8_t)ContextIdToAllocationType.at(Id);
    // Bail early if alloc type reached both, no further refinement.
    if (AllocType == BothTypes)
      return AllocType;
  }
  return AllocType;
}

template <typename DerivedCCG, typename FuncTy, typename CallTy>
uint8_t
CallsiteContextGraph<DerivedCCG, FuncTy, CallTy>::intersectAllocTypesImpl(
    const DenseSet<uint32_t> &Node1Ids,
    const DenseSet<uint32_t> &Node2Ids) const {
  uint8_t BothTypes =
      (uint8_t)AllocationType::Cold | (uint8_t)AllocationType::NotCold;
  uint8_t AllocType = (uint8_t)AllocationType::None;
  for (auto Id : Node1Ids) {
    if (!Node2Ids.count(Id))
      continue;
    AllocType |= (uint8_t)ContextIdToAllocationType.at(Id);
    // Bail early if alloc type reached both, no further refinement.
    if (AllocType == BothTypes)
      return AllocType;
  }
  return AllocType;
}

template <typename DerivedCCG, typename FuncTy, typename CallTy>
uint8_t CallsiteContextGraph<DerivedCCG, FuncTy, CallTy>::intersectAllocTypes(
    const DenseSet<uint32_t> &Node1Ids,
    const DenseSet<uint32_t> &Node2Ids) const {
  if (Node1Ids.size() < Node2Ids.size())
    return intersectAllocTypesImpl(Node1Ids, Node2Ids);
  else
    return intersectAllocTypesImpl(Node2Ids, Node1Ids);
}

template <typename DerivedCCG, typename FuncTy, typename CallTy>
typename CallsiteContextGraph<DerivedCCG, FuncTy, CallTy>::ContextNode *
CallsiteContextGraph<DerivedCCG, FuncTy, CallTy>::addAllocNode(
    CallInfo Call, const FuncTy *F) {
  assert(!getNodeForAlloc(Call));
  ContextNode *AllocNode = createNewNode(/*IsAllocation=*/true, F, Call);
  AllocationCallToContextNodeMap[Call] = AllocNode;
  // Use LastContextId as a uniq id for MIB allocation nodes.
  AllocNode->OrigStackOrAllocId = LastContextId;
  // Alloc type should be updated as we add in the MIBs. We should assert
  // afterwards that it is not still None.
  AllocNode->AllocTypes = (uint8_t)AllocationType::None;

  return AllocNode;
}

static std::string getAllocTypeString(uint8_t AllocTypes) {
  if (!AllocTypes)
    return "None";
  std::string Str;
  if (AllocTypes & (uint8_t)AllocationType::NotCold)
    Str += "NotCold";
  if (AllocTypes & (uint8_t)AllocationType::Cold)
    Str += "Cold";
  return Str;
}

template <typename DerivedCCG, typename FuncTy, typename CallTy>
template <class NodeT, class IteratorT>
void CallsiteContextGraph<DerivedCCG, FuncTy, CallTy>::addStackNodesForMIB(
    ContextNode *AllocNode, CallStack<NodeT, IteratorT> &StackContext,
    CallStack<NodeT, IteratorT> &CallsiteContext, AllocationType AllocType,
    ArrayRef<ContextTotalSize> ContextSizeInfo) {
  // Treating the hot alloc type as NotCold before the disambiguation for "hot"
  // is done.
  if (AllocType == AllocationType::Hot)
    AllocType = AllocationType::NotCold;

  ContextIdToAllocationType[++LastContextId] = AllocType;

  if (!ContextSizeInfo.empty()) {
    auto &Entry = ContextIdToContextSizeInfos[LastContextId];
    Entry.insert(Entry.begin(), ContextSizeInfo.begin(), ContextSizeInfo.end());
  }

  // Update alloc type and context ids for this MIB.
  AllocNode->AllocTypes |= (uint8_t)AllocType;

  // Now add or update nodes for each stack id in alloc's context.
  // Later when processing the stack ids on non-alloc callsites we will adjust
  // for any inlining in the context.
  ContextNode *PrevNode = AllocNode;
  // Look for recursion (direct recursion should have been collapsed by
  // module summary analysis, here we should just be detecting mutual
  // recursion). Mark these nodes so we don't try to clone.
  SmallSet<uint64_t, 8> StackIdSet;
  // Skip any on the allocation call (inlining).
  for (auto ContextIter = StackContext.beginAfterSharedPrefix(CallsiteContext);
       ContextIter != StackContext.end(); ++ContextIter) {
    auto StackId = getStackId(*ContextIter);
    ContextNode *StackNode = getNodeForStackId(StackId);
    if (!StackNode) {
      StackNode = createNewNode(/*IsAllocation=*/false);
      StackEntryIdToContextNodeMap[StackId] = StackNode;
      StackNode->OrigStackOrAllocId = StackId;
    }
    // Marking a node recursive will prevent its cloning completely, even for
    // non-recursive contexts flowing through it.
    if (!AllowRecursiveCallsites) {
      auto Ins = StackIdSet.insert(StackId);
      if (!Ins.second)
        StackNode->Recursive = true;
    }
    StackNode->AllocTypes |= (uint8_t)AllocType;
    PrevNode->addOrUpdateCallerEdge(StackNode, AllocType, LastContextId);
    PrevNode = StackNode;
  }
}

template <typename DerivedCCG, typename FuncTy, typename CallTy>
DenseSet<uint32_t>
CallsiteContextGraph<DerivedCCG, FuncTy, CallTy>::duplicateContextIds(
    const DenseSet<uint32_t> &StackSequenceContextIds,
    DenseMap<uint32_t, DenseSet<uint32_t>> &OldToNewContextIds) {
  DenseSet<uint32_t> NewContextIds;
  for (auto OldId : StackSequenceContextIds) {
    NewContextIds.insert(++LastContextId);
    OldToNewContextIds[OldId].insert(LastContextId);
    assert(ContextIdToAllocationType.count(OldId));
    // The new context has the same allocation type as original.
    ContextIdToAllocationType[LastContextId] = ContextIdToAllocationType[OldId];
    if (DotAllocContextIds.contains(OldId))
      DotAllocContextIds.insert(LastContextId);
  }
  return NewContextIds;
}

template <typename DerivedCCG, typename FuncTy, typename CallTy>
void CallsiteContextGraph<DerivedCCG, FuncTy, CallTy>::
    propagateDuplicateContextIds(
        const DenseMap<uint32_t, DenseSet<uint32_t>> &OldToNewContextIds) {
  // Build a set of duplicated context ids corresponding to the input id set.
  auto GetNewIds = [&OldToNewContextIds](const DenseSet<uint32_t> &ContextIds) {
    DenseSet<uint32_t> NewIds;
    for (auto Id : ContextIds)
      if (auto NewId = OldToNewContextIds.find(Id);
          NewId != OldToNewContextIds.end())
        NewIds.insert_range(NewId->second);
    return NewIds;
  };

  // Recursively update context ids sets along caller edges.
  auto UpdateCallers = [&](ContextNode *Node,
                           DenseSet<const ContextEdge *> &Visited,
                           auto &&UpdateCallers) -> void {
    for (const auto &Edge : Node->CallerEdges) {
      auto Inserted = Visited.insert(Edge.get());
      if (!Inserted.second)
        continue;
      ContextNode *NextNode = Edge->Caller;
      DenseSet<uint32_t> NewIdsToAdd = GetNewIds(Edge->getContextIds());
      // Only need to recursively iterate to NextNode via this caller edge if
      // it resulted in any added ids to NextNode.
      if (!NewIdsToAdd.empty()) {
        Edge->getContextIds().insert_range(NewIdsToAdd);
        UpdateCallers(NextNode, Visited, UpdateCallers);
      }
    }
  };

  DenseSet<const ContextEdge *> Visited;
  for (auto &Entry : AllocationCallToContextNodeMap) {
    auto *Node = Entry.second;
    UpdateCallers(Node, Visited, UpdateCallers);
  }
}

template <typename DerivedCCG, typename FuncTy, typename CallTy>
void CallsiteContextGraph<DerivedCCG, FuncTy, CallTy>::connectNewNode(
    ContextNode *NewNode, ContextNode *OrigNode, bool TowardsCallee,
    // This must be passed by value to make a copy since it will be adjusted
    // as ids are moved.
    DenseSet<uint32_t> RemainingContextIds) {
  auto &OrigEdges =
      TowardsCallee ? OrigNode->CalleeEdges : OrigNode->CallerEdges;
  DenseSet<uint32_t> RecursiveContextIds;
  DenseSet<uint32_t> AllCallerContextIds;
  if (AllowRecursiveCallsites) {
    // Identify which context ids are recursive which is needed to properly
    // update the RemainingContextIds set. The relevant recursive context ids
    // are those that are in multiple edges.
    for (auto &CE : OrigEdges) {
      AllCallerContextIds.reserve(CE->getContextIds().size());
      for (auto Id : CE->getContextIds())
        if (!AllCallerContextIds.insert(Id).second)
          RecursiveContextIds.insert(Id);
    }
  }
  // Increment iterator in loop so that we can remove edges as needed.
  for (auto EI = OrigEdges.begin(); EI != OrigEdges.end();) {
    auto Edge = *EI;
    DenseSet<uint32_t> NewEdgeContextIds;
    DenseSet<uint32_t> NotFoundContextIds;
    // Remove any matching context ids from Edge, return set that were found and
    // removed, these are the new edge's context ids. Also update the remaining
    // (not found ids).
    set_subtract(Edge->getContextIds(), RemainingContextIds, NewEdgeContextIds,
                 NotFoundContextIds);
    // Update the remaining context ids set for the later edges. This is a
    // compile time optimization.
    if (RecursiveContextIds.empty()) {
      // No recursive ids, so all of the previously remaining context ids that
      // were not seen on this edge are the new remaining set.
      RemainingContextIds.swap(NotFoundContextIds);
    } else {
      // Keep the recursive ids in the remaining set as we expect to see those
      // on another edge. We can remove the non-recursive remaining ids that
      // were seen on this edge, however. We already have the set of remaining
      // ids that were on this edge (in NewEdgeContextIds). Figure out which are
      // non-recursive and only remove those. Note that despite the higher
      // overhead of updating the remaining context ids set when recursion
      // handling is enabled, it was found to be at worst performance neutral
      // and in one case a clear win.
      DenseSet<uint32_t> NonRecursiveRemainingCurEdgeIds =
          set_difference(NewEdgeContextIds, RecursiveContextIds);
      set_subtract(RemainingContextIds, NonRecursiveRemainingCurEdgeIds);
    }
    // If no matching context ids for this edge, skip it.
    if (NewEdgeContextIds.empty()) {
      ++EI;
      continue;
    }
    if (TowardsCallee) {
      uint8_t NewAllocType = computeAllocType(NewEdgeContextIds);
      auto NewEdge = std::make_shared<ContextEdge>(
          Edge->Callee, NewNode, NewAllocType, std::move(NewEdgeContextIds));
      NewNode->CalleeEdges.push_back(NewEdge);
      NewEdge->Callee->CallerEdges.push_back(NewEdge);
    } else {
      uint8_t NewAllocType = computeAllocType(NewEdgeContextIds);
      auto NewEdge = std::make_shared<ContextEdge>(
          NewNode, Edge->Caller, NewAllocType, std::move(NewEdgeContextIds));
      NewNode->CallerEdges.push_back(NewEdge);
      NewEdge->Caller->CalleeEdges.push_back(NewEdge);
    }
    // Remove old edge if context ids empty.
    if (Edge->getContextIds().empty()) {
      removeEdgeFromGraph(Edge.get(), &EI, TowardsCallee);
      continue;
    }
    ++EI;
  }
}

template <typename DerivedCCG, typename FuncTy, typename CallTy>
static void checkEdge(
    const std::shared_ptr<ContextEdge<DerivedCCG, FuncTy, CallTy>> &Edge) {
  // Confirm that alloc type is not None and that we have at least one context
  // id.
  assert(Edge->AllocTypes != (uint8_t)AllocationType::None);
  assert(!Edge->ContextIds.empty());
}

template <typename DerivedCCG, typename FuncTy, typename CallTy>
static void checkNode(const ContextNode<DerivedCCG, FuncTy, CallTy> *Node,
                      bool CheckEdges = true) {
  if (Node->isRemoved())
    return;
#ifndef NDEBUG
  // Compute node's context ids once for use in asserts.
  auto NodeContextIds = Node->getContextIds();
#endif
  // Node's context ids should be the union of both its callee and caller edge
  // context ids.
  if (Node->CallerEdges.size()) {
    DenseSet<uint32_t> CallerEdgeContextIds(
        Node->CallerEdges.front()->ContextIds);
    for (const auto &Edge : llvm::drop_begin(Node->CallerEdges)) {
      if (CheckEdges)
        checkEdge<DerivedCCG, FuncTy, CallTy>(Edge);
      set_union(CallerEdgeContextIds, Edge->ContextIds);
    }
    // Node can have more context ids than callers if some contexts terminate at
    // node and some are longer. If we are allowing recursive callsites and
    // contexts this will be violated for incompletely cloned recursive cycles,
    // so skip the checking in that case.
    assert((AllowRecursiveCallsites && AllowRecursiveContexts) ||
           NodeContextIds == CallerEdgeContextIds ||
           set_is_subset(CallerEdgeContextIds, NodeContextIds));
  }
  if (Node->CalleeEdges.size()) {
    DenseSet<uint32_t> CalleeEdgeContextIds(
        Node->CalleeEdges.front()->ContextIds);
    for (const auto &Edge : llvm::drop_begin(Node->CalleeEdges)) {
      if (CheckEdges)
        checkEdge<DerivedCCG, FuncTy, CallTy>(Edge);
      set_union(CalleeEdgeContextIds, Edge->getContextIds());
    }
    // If we are allowing recursive callsites and contexts this will be violated
    // for incompletely cloned recursive cycles, so skip the checking in that
    // case.
    assert((AllowRecursiveCallsites && AllowRecursiveContexts) ||
           NodeContextIds == CalleeEdgeContextIds);
  }
  // FIXME: Since this checking is only invoked under an option, we should
  // change the error checking from using assert to something that will trigger
  // an error on a release build.
#ifndef NDEBUG
  // Make sure we don't end up with duplicate edges between the same caller and
  // callee.
  DenseSet<ContextNode<DerivedCCG, FuncTy, CallTy> *> NodeSet;
  for (const auto &E : Node->CalleeEdges)
    NodeSet.insert(E->Callee);
  assert(NodeSet.size() == Node->CalleeEdges.size());
#endif
}

template <typename DerivedCCG, typename FuncTy, typename CallTy>
void CallsiteContextGraph<DerivedCCG, FuncTy, CallTy>::
    assignStackNodesPostOrder(
        ContextNode *Node, DenseSet<const ContextNode *> &Visited,
        DenseMap<uint64_t, std::vector<CallContextInfo>>
            &StackIdToMatchingCalls,
        DenseMap<CallInfo, CallInfo> &CallToMatchingCall) {
  auto Inserted = Visited.insert(Node);
  if (!Inserted.second)
    return;
  // Post order traversal. Iterate over a copy since we may add nodes and
  // therefore new callers during the recursive call, invalidating any
  // iterator over the original edge vector. We don't need to process these
  // new nodes as they were already processed on creation.
  auto CallerEdges = Node->CallerEdges;
  for (auto &Edge : CallerEdges) {
    // Skip any that have been removed during the recursion.
    if (Edge->isRemoved()) {
      assert(!is_contained(Node->CallerEdges, Edge));
      continue;
    }
    assignStackNodesPostOrder(Edge->Caller, Visited, StackIdToMatchingCalls,
                              CallToMatchingCall);
  }

  // If this node's stack id is in the map, update the graph to contain new
  // nodes representing any inlining at interior callsites. Note we move the
  // associated context ids over to the new nodes.

  // Ignore this node if it is for an allocation or we didn't record any
  // stack id lists ending at it.
  if (Node->IsAllocation ||
      !StackIdToMatchingCalls.count(Node->OrigStackOrAllocId))
    return;

  auto &Calls = StackIdToMatchingCalls[Node->OrigStackOrAllocId];
  // Handle the simple case first. A single call with a single stack id.
  // In this case there is no need to create any new context nodes, simply
  // assign the context node for stack id to this Call.
  if (Calls.size() == 1) {
    auto &[Call, Ids, Func, SavedContextIds] = Calls[0];
    if (Ids.size() == 1) {
      assert(SavedContextIds.empty());
      // It should be this Node
      assert(Node == getNodeForStackId(Ids[0]));
      if (Node->Recursive)
        return;
      Node->setCall(Call);
      NonAllocationCallToContextNodeMap[Call] = Node;
      NodeToCallingFunc[Node] = Func;
      return;
    }
  }

#ifndef NDEBUG
  // Find the node for the last stack id, which should be the same
  // across all calls recorded for this id, and is this node's id.
  uint64_t LastId = Node->OrigStackOrAllocId;
  ContextNode *LastNode = getNodeForStackId(LastId);
  // We should only have kept stack ids that had nodes.
  assert(LastNode);
  assert(LastNode == Node);
#else
  ContextNode *LastNode = Node;
#endif

  // Compute the last node's context ids once, as it is shared by all calls in
  // this entry.
  DenseSet<uint32_t> LastNodeContextIds = LastNode->getContextIds();

  bool PrevIterCreatedNode = false;
  bool CreatedNode = false;
  for (unsigned I = 0; I < Calls.size();
       I++, PrevIterCreatedNode = CreatedNode) {
    CreatedNode = false;
    auto &[Call, Ids, Func, SavedContextIds] = Calls[I];
    // Skip any for which we didn't assign any ids, these don't get a node in
    // the graph.
    if (SavedContextIds.empty()) {
      // If this call has a matching call (located in the same function and
      // having the same stack ids), simply add it to the context node created
      // for its matching call earlier. These can be treated the same through
      // cloning and get updated at the same time.
      if (!CallToMatchingCall.contains(Call))
        continue;
      auto MatchingCall = CallToMatchingCall[Call];
      if (!NonAllocationCallToContextNodeMap.contains(MatchingCall)) {
        // This should only happen if we had a prior iteration, and it didn't
        // create a node because of the below recomputation of context ids
        // finding none remaining and continuing early.
        assert(I > 0 && !PrevIterCreatedNode);
        continue;
      }
      NonAllocationCallToContextNodeMap[MatchingCall]->MatchingCalls.push_back(
          Call);
      continue;
    }

    assert(LastId == Ids.back());

    // Recompute the context ids for this stack id sequence (the
    // intersection of the context ids of the corresponding nodes).
    // Start with the ids we saved in the map for this call, which could be
    // duplicated context ids. We have to recompute as we might have overlap
    // overlap between the saved context ids for different last nodes, and
    // removed them already during the post order traversal.
    set_intersect(SavedContextIds, LastNodeContextIds);
    ContextNode *PrevNode = LastNode;
    bool Skip = false;
    // Iterate backwards through the stack Ids, starting after the last Id
    // in the list, which was handled once outside for all Calls.
    for (auto IdIter = Ids.rbegin() + 1; IdIter != Ids.rend(); IdIter++) {
      auto Id = *IdIter;
      ContextNode *CurNode = getNodeForStackId(Id);
      // We should only have kept stack ids that had nodes and weren't
      // recursive.
      assert(CurNode);
      assert(!CurNode->Recursive);

      auto *Edge = CurNode->findEdgeFromCaller(PrevNode);
      if (!Edge) {
        Skip = true;
        break;
      }
      PrevNode = CurNode;

      // Update the context ids, which is the intersection of the ids along
      // all edges in the sequence.
      set_intersect(SavedContextIds, Edge->getContextIds());

      // If we now have no context ids for clone, skip this call.
      if (SavedContextIds.empty()) {
        Skip = true;
        break;
      }
    }
    if (Skip)
      continue;

    // Create new context node.
    ContextNode *NewNode = createNewNode(/*IsAllocation=*/false, Func, Call);
    NonAllocationCallToContextNodeMap[Call] = NewNode;
    CreatedNode = true;
    NewNode->AllocTypes = computeAllocType(SavedContextIds);

    ContextNode *FirstNode = getNodeForStackId(Ids[0]);
    assert(FirstNode);

    // Connect to callees of innermost stack frame in inlined call chain.
    // This updates context ids for FirstNode's callee's to reflect those
    // moved to NewNode.
    connectNewNode(NewNode, FirstNode, /*TowardsCallee=*/true, SavedContextIds);

    // Connect to callers of outermost stack frame in inlined call chain.
    // This updates context ids for FirstNode's caller's to reflect those
    // moved to NewNode.
    connectNewNode(NewNode, LastNode, /*TowardsCallee=*/false, SavedContextIds);

    // Now we need to remove context ids from edges/nodes between First and
    // Last Node.
    PrevNode = nullptr;
    for (auto Id : Ids) {
      ContextNode *CurNode = getNodeForStackId(Id);
      // We should only have kept stack ids that had nodes.
      assert(CurNode);

      // Remove the context ids moved to NewNode from CurNode, and the
      // edge from the prior node.
      if (PrevNode) {
        auto *PrevEdge = CurNode->findEdgeFromCallee(PrevNode);
        assert(PrevEdge);
        set_subtract(PrevEdge->getContextIds(), SavedContextIds);
        if (PrevEdge->getContextIds().empty())
          removeEdgeFromGraph(PrevEdge);
      }
      // Since we update the edges from leaf to tail, only look at the callee
      // edges. This isn't an alloc node, so if there are no callee edges, the
      // alloc type is None.
      CurNode->AllocTypes = CurNode->CalleeEdges.empty()
                                ? (uint8_t)AllocationType::None
                                : CurNode->computeAllocType();
      PrevNode = CurNode;
    }
    if (VerifyNodes) {
      checkNode<DerivedCCG, FuncTy, CallTy>(NewNode, /*CheckEdges=*/true);
      for (auto Id : Ids) {
        ContextNode *CurNode = getNodeForStackId(Id);
        // We should only have kept stack ids that had nodes.
        assert(CurNode);
        checkNode<DerivedCCG, FuncTy, CallTy>(CurNode, /*CheckEdges=*/true);
      }
    }
  }
}

template <typename DerivedCCG, typename FuncTy, typename CallTy>
void CallsiteContextGraph<DerivedCCG, FuncTy, CallTy>::updateStackNodes() {
  // Map of stack id to all calls with that as the last (outermost caller)
  // callsite id that has a context node (some might not due to pruning
  // performed during matching of the allocation profile contexts).
  // The CallContextInfo contains the Call and a list of its stack ids with
  // ContextNodes, the function containing Call, and the set of context ids
  // the analysis will eventually identify for use in any new node created
  // for that callsite.
  DenseMap<uint64_t, std::vector<CallContextInfo>> StackIdToMatchingCalls;
  for (auto &[Func, CallsWithMetadata] : FuncToCallsWithMetadata) {
    for (auto &Call : CallsWithMetadata) {
      // Ignore allocations, already handled.
      if (AllocationCallToContextNodeMap.count(Call))
        continue;
      auto StackIdsWithContextNodes =
          getStackIdsWithContextNodesForCall(Call.call());
      // If there were no nodes created for MIBs on allocs (maybe this was in
      // the unambiguous part of the MIB stack that was pruned), ignore.
      if (StackIdsWithContextNodes.empty())
        continue;
      // Otherwise, record this Call along with the list of ids for the last
      // (outermost caller) stack id with a node.
      StackIdToMatchingCalls[StackIdsWithContextNodes.back()].push_back(
          {Call.call(), StackIdsWithContextNodes, Func, {}});
    }
  }

  // First make a pass through all stack ids that correspond to a call,
  // as identified in the above loop. Compute the context ids corresponding to
  // each of these calls when they correspond to multiple stack ids due to
  // due to inlining. Perform any duplication of context ids required when
  // there is more than one call with the same stack ids. Their (possibly newly
  // duplicated) context ids are saved in the StackIdToMatchingCalls map.
  DenseMap<uint32_t, DenseSet<uint32_t>> OldToNewContextIds;
  // Save a map from each call to any that are found to match it. I.e. located
  // in the same function and have the same (possibly pruned) stack ids. We use
  // this to avoid creating extra graph nodes as they can be treated the same.
  DenseMap<CallInfo, CallInfo> CallToMatchingCall;
  for (auto &It : StackIdToMatchingCalls) {
    auto &Calls = It.getSecond();
    // Skip single calls with a single stack id. These don't need a new node.
    if (Calls.size() == 1) {
      auto &Ids = Calls[0].StackIds;
      if (Ids.size() == 1)
        continue;
    }
    // In order to do the best and maximal matching of inlined calls to context
    // node sequences we will sort the vectors of stack ids in descending order
    // of length, and within each length, lexicographically by stack id. The
    // latter is so that we can specially handle calls that have identical stack
    // id sequences (either due to cloning or artificially because of the MIB
    // context pruning). Those with the same Ids are then sorted by function to
    // facilitate efficiently mapping them to the same context node.
    // Because the functions are pointers, to ensure a stable sort first assign
    // each function pointer to its first index in the Calls array, and then use
    // that to sort by.
    DenseMap<const FuncTy *, unsigned> FuncToIndex;
    for (const auto &[Idx, CallCtxInfo] : enumerate(Calls))
      FuncToIndex.insert({CallCtxInfo.Func, Idx});
    std::stable_sort(
        Calls.begin(), Calls.end(),
        [&FuncToIndex](const CallContextInfo &A, const CallContextInfo &B) {
          return A.StackIds.size() > B.StackIds.size() ||
                 (A.StackIds.size() == B.StackIds.size() &&
                  (A.StackIds < B.StackIds ||
                   (A.StackIds == B.StackIds &&
                    FuncToIndex[A.Func] < FuncToIndex[B.Func])));
        });

    // Find the node for the last stack id, which should be the same
    // across all calls recorded for this id, and is the id for this
    // entry in the StackIdToMatchingCalls map.
    uint64_t LastId = It.getFirst();
    ContextNode *LastNode = getNodeForStackId(LastId);
    // We should only have kept stack ids that had nodes.
    assert(LastNode);

    if (LastNode->Recursive)
      continue;

    // Initialize the context ids with the last node's. We will subsequently
    // refine the context ids by computing the intersection along all edges.
    DenseSet<uint32_t> LastNodeContextIds = LastNode->getContextIds();
    assert(!LastNodeContextIds.empty());

#ifndef NDEBUG
    // Save the set of functions seen for a particular set of the same stack
    // ids. This is used to ensure that they have been correctly sorted to be
    // adjacent in the Calls list, since we rely on that to efficiently place
    // all such matching calls onto the same context node.
    DenseSet<const FuncTy *> MatchingIdsFuncSet;
#endif

    for (unsigned I = 0; I < Calls.size(); I++) {
      auto &[Call, Ids, Func, SavedContextIds] = Calls[I];
      assert(SavedContextIds.empty());
      assert(LastId == Ids.back());

#ifndef NDEBUG
      // If this call has a different set of ids than the last one, clear the
      // set used to ensure they are sorted properly.
      if (I > 0 && Ids != Calls[I - 1].StackIds)
        MatchingIdsFuncSet.clear();
#endif

      // First compute the context ids for this stack id sequence (the
      // intersection of the context ids of the corresponding nodes).
      // Start with the remaining saved ids for the last node.
      assert(!LastNodeContextIds.empty());
      DenseSet<uint32_t> StackSequenceContextIds = LastNodeContextIds;

      ContextNode *PrevNode = LastNode;
      ContextNode *CurNode = LastNode;
      bool Skip = false;

      // Iterate backwards through the stack Ids, starting after the last Id
      // in the list, which was handled once outside for all Calls.
      for (auto IdIter = Ids.rbegin() + 1; IdIter != Ids.rend(); IdIter++) {
        auto Id = *IdIter;
        CurNode = getNodeForStackId(Id);
        // We should only have kept stack ids that had nodes.
        assert(CurNode);

        if (CurNode->Recursive) {
          Skip = true;
          break;
        }

        auto *Edge = CurNode->findEdgeFromCaller(PrevNode);
        // If there is no edge then the nodes belong to different MIB contexts,
        // and we should skip this inlined context sequence. For example, this
        // particular inlined context may include stack ids A->B, and we may
        // indeed have nodes for both A and B, but it is possible that they were
        // never profiled in sequence in a single MIB for any allocation (i.e.
        // we might have profiled an allocation that involves the callsite A,
        // but through a different one of its callee callsites, and we might
        // have profiled an allocation that involves callsite B, but reached
        // from a different caller callsite).
        if (!Edge) {
          Skip = true;
          break;
        }
        PrevNode = CurNode;

        // Update the context ids, which is the intersection of the ids along
        // all edges in the sequence.
        set_intersect(StackSequenceContextIds, Edge->getContextIds());

        // If we now have no context ids for clone, skip this call.
        if (StackSequenceContextIds.empty()) {
          Skip = true;
          break;
        }
      }
      if (Skip)
        continue;

      // If some of this call's stack ids did not have corresponding nodes (due
      // to pruning), don't include any context ids for contexts that extend
      // beyond these nodes. Otherwise we would be matching part of unrelated /
      // not fully matching stack contexts. To do this, subtract any context ids
      // found in caller nodes of the last node found above.
      if (Ids.back() != getLastStackId(Call)) {
        for (const auto &PE : LastNode->CallerEdges) {
          set_subtract(StackSequenceContextIds, PE->getContextIds());
          if (StackSequenceContextIds.empty())
            break;
        }
        // If we now have no context ids for clone, skip this call.
        if (StackSequenceContextIds.empty())
          continue;
      }

#ifndef NDEBUG
      // If the prior call had the same stack ids this set would not be empty.
      // Check if we already have a call that "matches" because it is located
      // in the same function. If the Calls list was sorted properly we should
      // not encounter this situation as all such entries should be adjacent
      // and processed in bulk further below.
      assert(!MatchingIdsFuncSet.contains(Func));

      MatchingIdsFuncSet.insert(Func);
#endif

      // Check if the next set of stack ids is the same (since the Calls vector
      // of tuples is sorted by the stack ids we can just look at the next one).
      // If so, save them in the CallToMatchingCall map so that they get
      // assigned to the same context node, and skip them.
      bool DuplicateContextIds = false;
      for (unsigned J = I + 1; J < Calls.size(); J++) {
        auto &CallCtxInfo = Calls[J];
        auto &NextIds = CallCtxInfo.StackIds;
        if (NextIds != Ids)
          break;
        auto *NextFunc = CallCtxInfo.Func;
        if (NextFunc != Func) {
          // We have another Call with the same ids but that cannot share this
          // node, must duplicate ids for it.
          DuplicateContextIds = true;
          break;
        }
        auto &NextCall = CallCtxInfo.Call;
        CallToMatchingCall[NextCall] = Call;
        // Update I so that it gets incremented correctly to skip this call.
        I = J;
      }

      // If we don't have duplicate context ids, then we can assign all the
      // context ids computed for the original node sequence to this call.
      // If there are duplicate calls with the same stack ids then we synthesize
      // new context ids that are duplicates of the originals. These are
      // assigned to SavedContextIds, which is a reference into the map entry
      // for this call, allowing us to access these ids later on.
      OldToNewContextIds.reserve(OldToNewContextIds.size() +
                                 StackSequenceContextIds.size());
      SavedContextIds =
          DuplicateContextIds
              ? duplicateContextIds(StackSequenceContextIds, OldToNewContextIds)
              : StackSequenceContextIds;
      assert(!SavedContextIds.empty());

      if (!DuplicateContextIds) {
        // Update saved last node's context ids to remove those that are
        // assigned to other calls, so that it is ready for the next call at
        // this stack id.
        set_subtract(LastNodeContextIds, StackSequenceContextIds);
        if (LastNodeContextIds.empty())
          break;
      }
    }
  }

  // Propagate the duplicate context ids over the graph.
  propagateDuplicateContextIds(OldToNewContextIds);

  if (VerifyCCG)
    check();

  // Now perform a post-order traversal over the graph, starting with the
  // allocation nodes, essentially processing nodes from callers to callees.
  // For any that contains an id in the map, update the graph to contain new
  // nodes representing any inlining at interior callsites. Note we move the
  // associated context ids over to the new nodes.
  DenseSet<const ContextNode *> Visited;
  for (auto &Entry : AllocationCallToContextNodeMap)
    assignStackNodesPostOrder(Entry.second, Visited, StackIdToMatchingCalls,
                              CallToMatchingCall);
  if (VerifyCCG)
    check();
}

uint64_t ModuleCallsiteContextGraph::getLastStackId(Instruction *Call) {
  CallStack<MDNode, MDNode::op_iterator> CallsiteContext(
      Call->getMetadata(LLVMContext::MD_callsite));
  return CallsiteContext.back();
}

uint64_t IndexCallsiteContextGraph::getLastStackId(IndexCall &Call) {
  assert(isa<CallsiteInfo *>(Call));
  CallStack<CallsiteInfo, SmallVector<unsigned>::const_iterator>
      CallsiteContext(dyn_cast_if_present<CallsiteInfo *>(Call));
  // Need to convert index into stack id.
  return Index.getStackIdAtIndex(CallsiteContext.back());
}

static const std::string MemProfCloneSuffix = ".memprof.";

static std::string getMemProfFuncName(Twine Base, unsigned CloneNo) {
  // We use CloneNo == 0 to refer to the original version, which doesn't get
  // renamed with a suffix.
  if (!CloneNo)
    return Base.str();
  return (Base + MemProfCloneSuffix + Twine(CloneNo)).str();
}

static bool isMemProfClone(const Function &F) {
  return F.getName().contains(MemProfCloneSuffix);
}

std::string ModuleCallsiteContextGraph::getLabel(const Function *Func,
                                                 const Instruction *Call,
                                                 unsigned CloneNo) const {
  return (Twine(Call->getFunction()->getName()) + " -> " +
          cast<CallBase>(Call)->getCalledFunction()->getName())
      .str();
}

std::string IndexCallsiteContextGraph::getLabel(const FunctionSummary *Func,
                                                const IndexCall &Call,
                                                unsigned CloneNo) const {
  auto VI = FSToVIMap.find(Func);
  assert(VI != FSToVIMap.end());
  if (isa<AllocInfo *>(Call))
    return (VI->second.name() + " -> alloc").str();
  else {
    auto *Callsite = dyn_cast_if_present<CallsiteInfo *>(Call);
    return (VI->second.name() + " -> " +
            getMemProfFuncName(Callsite->Callee.name(),
                               Callsite->Clones[CloneNo]))
        .str();
  }
}

std::vector<uint64_t>
ModuleCallsiteContextGraph::getStackIdsWithContextNodesForCall(
    Instruction *Call) {
  CallStack<MDNode, MDNode::op_iterator> CallsiteContext(
      Call->getMetadata(LLVMContext::MD_callsite));
  return getStackIdsWithContextNodes<MDNode, MDNode::op_iterator>(
      CallsiteContext);
}

std::vector<uint64_t>
IndexCallsiteContextGraph::getStackIdsWithContextNodesForCall(IndexCall &Call) {
  assert(isa<CallsiteInfo *>(Call));
  CallStack<CallsiteInfo, SmallVector<unsigned>::const_iterator>
      CallsiteContext(dyn_cast_if_present<CallsiteInfo *>(Call));
  return getStackIdsWithContextNodes<CallsiteInfo,
                                     SmallVector<unsigned>::const_iterator>(
      CallsiteContext);
}

template <typename DerivedCCG, typename FuncTy, typename CallTy>
template <class NodeT, class IteratorT>
std::vector<uint64_t>
CallsiteContextGraph<DerivedCCG, FuncTy, CallTy>::getStackIdsWithContextNodes(
    CallStack<NodeT, IteratorT> &CallsiteContext) {
  std::vector<uint64_t> StackIds;
  for (auto IdOrIndex : CallsiteContext) {
    auto StackId = getStackId(IdOrIndex);
    ContextNode *Node = getNodeForStackId(StackId);
    if (!Node)
      break;
    StackIds.push_back(StackId);
  }
  return StackIds;
}

ModuleCallsiteContextGraph::ModuleCallsiteContextGraph(
    Module &M,
    llvm::function_ref<OptimizationRemarkEmitter &(Function *)> OREGetter)
    : Mod(M), OREGetter(OREGetter) {
  for (auto &F : M) {
    std::vector<CallInfo> CallsWithMetadata;
    for (auto &BB : F) {
      for (auto &I : BB) {
        if (!isa<CallBase>(I))
          continue;
        if (auto *MemProfMD = I.getMetadata(LLVMContext::MD_memprof)) {
          CallsWithMetadata.push_back(&I);
          auto *AllocNode = addAllocNode(&I, &F);
          auto *CallsiteMD = I.getMetadata(LLVMContext::MD_callsite);
          assert(CallsiteMD);
          CallStack<MDNode, MDNode::op_iterator> CallsiteContext(CallsiteMD);
          // Add all of the MIBs and their stack nodes.
          for (auto &MDOp : MemProfMD->operands()) {
            auto *MIBMD = cast<const MDNode>(MDOp);
            std::vector<ContextTotalSize> ContextSizeInfo;
            // Collect the context size information if it exists.
            if (MIBMD->getNumOperands() > 2) {
              for (unsigned I = 2; I < MIBMD->getNumOperands(); I++) {
                MDNode *ContextSizePair =
                    dyn_cast<MDNode>(MIBMD->getOperand(I));
                assert(ContextSizePair->getNumOperands() == 2);
                uint64_t FullStackId = mdconst::dyn_extract<ConstantInt>(
                                           ContextSizePair->getOperand(0))
                                           ->getZExtValue();
                uint64_t TotalSize = mdconst::dyn_extract<ConstantInt>(
                                         ContextSizePair->getOperand(1))
                                         ->getZExtValue();
                ContextSizeInfo.push_back({FullStackId, TotalSize});
              }
            }
            MDNode *StackNode = getMIBStackNode(MIBMD);
            assert(StackNode);
            CallStack<MDNode, MDNode::op_iterator> StackContext(StackNode);
            addStackNodesForMIB<MDNode, MDNode::op_iterator>(
                AllocNode, StackContext, CallsiteContext,
                getMIBAllocType(MIBMD), ContextSizeInfo);
          }
          // If exporting the graph to dot and an allocation id of interest was
          // specified, record all the context ids for this allocation node.
          if (ExportToDot && AllocNode->OrigStackOrAllocId == AllocIdForDot)
            DotAllocContextIds = AllocNode->getContextIds();
          assert(AllocNode->AllocTypes != (uint8_t)AllocationType::None);
          // Memprof and callsite metadata on memory allocations no longer
          // needed.
          I.setMetadata(LLVMContext::MD_memprof, nullptr);
          I.setMetadata(LLVMContext::MD_callsite, nullptr);
        }
        // For callsite metadata, add to list for this function for later use.
        else if (I.getMetadata(LLVMContext::MD_callsite)) {
          CallsWithMetadata.push_back(&I);
        }
      }
    }
    if (!CallsWithMetadata.empty())
      FuncToCallsWithMetadata[&F] = CallsWithMetadata;
  }

  if (DumpCCG) {
    dbgs() << "CCG before updating call stack chains:\n";
    dbgs() << *this;
  }

  if (ExportToDot)
    exportToDot("prestackupdate");

  updateStackNodes();

  handleCallsitesWithMultipleTargets();

  markBackedges();

  // Strip off remaining callsite metadata, no longer needed.
  for (auto &FuncEntry : FuncToCallsWithMetadata)
    for (auto &Call : FuncEntry.second)
      Call.call()->setMetadata(LLVMContext::MD_callsite, nullptr);
}

IndexCallsiteContextGraph::IndexCallsiteContextGraph(
    ModuleSummaryIndex &Index,
    llvm::function_ref<bool(GlobalValue::GUID, const GlobalValueSummary *)>
        isPrevailing)
    : Index(Index), isPrevailing(isPrevailing) {
  for (auto &I : Index) {
    auto VI = Index.getValueInfo(I);
    for (auto &S : VI.getSummaryList()) {
      // We should only add the prevailing nodes. Otherwise we may try to clone
      // in a weak copy that won't be linked (and may be different than the
      // prevailing version).
      // We only keep the memprof summary on the prevailing copy now when
      // building the combined index, as a space optimization, however don't
      // rely on this optimization. The linker doesn't resolve local linkage
      // values so don't check whether those are prevailing.
      if (!GlobalValue::isLocalLinkage(S->linkage()) &&
          !isPrevailing(VI.getGUID(), S.get()))
        continue;
      auto *FS = dyn_cast<FunctionSummary>(S.get());
      if (!FS)
        continue;
      std::vector<CallInfo> CallsWithMetadata;
      if (!FS->allocs().empty()) {
        for (auto &AN : FS->mutableAllocs()) {
          // This can happen because of recursion elimination handling that
          // currently exists in ModuleSummaryAnalysis. Skip these for now.
          // We still added them to the summary because we need to be able to
          // correlate properly in applyImport in the backends.
          if (AN.MIBs.empty())
            continue;
          IndexCall AllocCall(&AN);
          CallsWithMetadata.push_back(AllocCall);
          auto *AllocNode = addAllocNode(AllocCall, FS);
          // Pass an empty CallStack to the CallsiteContext (second)
          // parameter, since for ThinLTO we already collapsed out the inlined
          // stack ids on the allocation call during ModuleSummaryAnalysis.
          CallStack<MIBInfo, SmallVector<unsigned>::const_iterator>
              EmptyContext;
          unsigned I = 0;
          assert(
              (!MemProfReportHintedSizes && MinClonedColdBytePercent >= 100) ||
              AN.ContextSizeInfos.size() == AN.MIBs.size());
          // Now add all of the MIBs and their stack nodes.
          for (auto &MIB : AN.MIBs) {
            CallStack<MIBInfo, SmallVector<unsigned>::const_iterator>
                StackContext(&MIB);
            std::vector<ContextTotalSize> ContextSizeInfo;
            if (!AN.ContextSizeInfos.empty()) {
              for (auto [FullStackId, TotalSize] : AN.ContextSizeInfos[I])
                ContextSizeInfo.push_back({FullStackId, TotalSize});
            }
            addStackNodesForMIB<MIBInfo, SmallVector<unsigned>::const_iterator>(
                AllocNode, StackContext, EmptyContext, MIB.AllocType,
                ContextSizeInfo);
            I++;
          }
          // If exporting the graph to dot and an allocation id of interest was
          // specified, record all the context ids for this allocation node.
          if (ExportToDot && AllocNode->OrigStackOrAllocId == AllocIdForDot)
            DotAllocContextIds = AllocNode->getContextIds();
          assert(AllocNode->AllocTypes != (uint8_t)AllocationType::None);
          // Initialize version 0 on the summary alloc node to the current alloc
          // type, unless it has both types in which case make it default, so
          // that in the case where we aren't able to clone the original version
          // always ends up with the default allocation behavior.
          AN.Versions[0] = (uint8_t)allocTypeToUse(AllocNode->AllocTypes);
        }
      }
      // For callsite metadata, add to list for this function for later use.
      if (!FS->callsites().empty())
        for (auto &SN : FS->mutableCallsites()) {
          IndexCall StackNodeCall(&SN);
          CallsWithMetadata.push_back(StackNodeCall);
        }

      if (!CallsWithMetadata.empty())
        FuncToCallsWithMetadata[FS] = CallsWithMetadata;

      if (!FS->allocs().empty() || !FS->callsites().empty())
        FSToVIMap[FS] = VI;
    }
  }

  if (DumpCCG) {
    dbgs() << "CCG before updating call stack chains:\n";
    dbgs() << *this;
  }

  if (ExportToDot)
    exportToDot("prestackupdate");

  updateStackNodes();

  handleCallsitesWithMultipleTargets();

  markBackedges();
}

template <typename DerivedCCG, typename FuncTy, typename CallTy>
void CallsiteContextGraph<DerivedCCG, FuncTy,
                          CallTy>::handleCallsitesWithMultipleTargets() {
  // Look for and workaround callsites that call multiple functions.
  // This can happen for indirect calls, which needs better handling, and in
  // more rare cases (e.g. macro expansion).
  // TODO: To fix this for indirect calls we will want to perform speculative
  // devirtualization using either the normal PGO info with ICP, or using the
  // information in the profiled MemProf contexts. We can do this prior to
  // this transformation for regular LTO, and for ThinLTO we can simulate that
  // effect in the summary and perform the actual speculative devirtualization
  // while cloning in the ThinLTO backend.

  // Keep track of the new nodes synthesized for discovered tail calls missing
  // from the profiled contexts.
  MapVector<CallInfo, ContextNode *> TailCallToContextNodeMap;

  std::vector<std::pair<CallInfo, ContextNode *>> NewCallToNode;
  for (auto &Entry : NonAllocationCallToContextNodeMap) {
    auto *Node = Entry.second;
    assert(Node->Clones.empty());
    // Check all node callees and see if in the same function.
    // We need to check all of the calls recorded in this Node, because in some
    // cases we may have had multiple calls with the same debug info calling
    // different callees. This can happen, for example, when an object is
    // constructed in the paramter list - the destructor call of the object has
    // the same debug info (line/col) as the call the object was passed to.
    // Here we will prune any that don't match all callee nodes.
    std::vector<CallInfo> AllCalls;
    AllCalls.reserve(Node->MatchingCalls.size() + 1);
    AllCalls.push_back(Node->Call);
    llvm::append_range(AllCalls, Node->MatchingCalls);

    // First see if we can partition the calls by callee function, creating new
    // nodes to host each set of calls calling the same callees. This is
    // necessary for support indirect calls with ThinLTO, for which we
    // synthesized CallsiteInfo records for each target. They will all have the
    // same callsite stack ids and would be sharing a context node at this
    // point. We need to perform separate cloning for each, which will be
    // applied along with speculative devirtualization in the ThinLTO backends
    // as needed. Note this does not currently support looking through tail
    // calls, it is unclear if we need that for indirect call targets.
    // First partition calls by callee func. Map indexed by func, value is
    // struct with list of matching calls, assigned node.
    if (partitionCallsByCallee(Node, AllCalls, NewCallToNode))
      continue;

    auto It = AllCalls.begin();
    // Iterate through the calls until we find the first that matches.
    for (; It != AllCalls.end(); ++It) {
      auto ThisCall = *It;
      bool Match = true;
      for (auto EI = Node->CalleeEdges.begin(); EI != Node->CalleeEdges.end();
           ++EI) {
        auto Edge = *EI;
        if (!Edge->Callee->hasCall())
          continue;
        assert(NodeToCallingFunc.count(Edge->Callee));
        // Check if the called function matches that of the callee node.
        if (!calleesMatch(ThisCall.call(), EI, TailCallToContextNodeMap)) {
          Match = false;
          break;
        }
      }
      // Found a call that matches the callee nodes, we can quit now.
      if (Match) {
        // If the first match is not the primary call on the Node, update it
        // now. We will update the list of matching calls further below.
        if (Node->Call != ThisCall) {
          Node->setCall(ThisCall);
          // We need to update the NonAllocationCallToContextNodeMap, but don't
          // want to do this during iteration over that map, so save the calls
          // that need updated entries.
          NewCallToNode.push_back({ThisCall, Node});
        }
        break;
      }
    }
    // We will update this list below (or leave it cleared if there was no
    // match found above).
    Node->MatchingCalls.clear();
    // If we hit the end of the AllCalls vector, no call matching the callee
    // nodes was found, clear the call information in the node.
    if (It == AllCalls.end()) {
      RemovedEdgesWithMismatchedCallees++;
      // Work around by setting Node to have a null call, so it gets
      // skipped during cloning. Otherwise assignFunctions will assert
      // because its data structures are not designed to handle this case.
      Node->setCall(CallInfo());
      continue;
    }
    // Now add back any matching calls that call the same function as the
    // matching primary call on Node.
    for (++It; It != AllCalls.end(); ++It) {
      auto ThisCall = *It;
      if (!sameCallee(Node->Call.call(), ThisCall.call()))
        continue;
      Node->MatchingCalls.push_back(ThisCall);
    }
  }

  // Remove all mismatched nodes identified in the above loop from the node map
  // (checking whether they have a null call which is set above). For a
  // MapVector like NonAllocationCallToContextNodeMap it is much more efficient
  // to do the removal via remove_if than by individually erasing entries above.
  // Also remove any entries if we updated the node's primary call above.
  NonAllocationCallToContextNodeMap.remove_if([](const auto &it) {
    return !it.second->hasCall() || it.second->Call != it.first;
  });

  // Add entries for any new primary calls recorded above.
  for (auto &[Call, Node] : NewCallToNode)
    NonAllocationCallToContextNodeMap[Call] = Node;

  // Add the new nodes after the above loop so that the iteration is not
  // invalidated.
  for (auto &[Call, Node] : TailCallToContextNodeMap)
    NonAllocationCallToContextNodeMap[Call] = Node;
}

template <typename DerivedCCG, typename FuncTy, typename CallTy>
bool CallsiteContextGraph<DerivedCCG, FuncTy, CallTy>::partitionCallsByCallee(
    ContextNode *Node, ArrayRef<CallInfo> AllCalls,
    std::vector<std::pair<CallInfo, ContextNode *>> &NewCallToNode) {
  // Struct to keep track of all the calls having the same callee function,
  // and the node we eventually assign to them. Eventually we will record the
  // context node assigned to this group of calls.
  struct CallsWithSameCallee {
    std::vector<CallInfo> Calls;
    ContextNode *Node = nullptr;
  };

  // First partition calls by callee function. Build map from each function
  // to the list of matching calls.
  DenseMap<const FuncTy *, CallsWithSameCallee> CalleeFuncToCallInfo;
  for (auto ThisCall : AllCalls) {
    auto *F = getCalleeFunc(ThisCall.call());
    if (F)
      CalleeFuncToCallInfo[F].Calls.push_back(ThisCall);
  }

  // Next, walk through all callee edges. For each callee node, get its
  // containing function and see if it was recorded in the above map (meaning we
  // have at least one matching call). Build another map from each callee node
  // with a matching call to the structure instance created above containing all
  // the calls.
  DenseMap<ContextNode *, CallsWithSameCallee *> CalleeNodeToCallInfo;
  for (const auto &Edge : Node->CalleeEdges) {
    if (!Edge->Callee->hasCall())
      continue;
    const FuncTy *ProfiledCalleeFunc = NodeToCallingFunc[Edge->Callee];
    if (CalleeFuncToCallInfo.contains(ProfiledCalleeFunc))
      CalleeNodeToCallInfo[Edge->Callee] =
          &CalleeFuncToCallInfo[ProfiledCalleeFunc];
  }

  // If there are entries in the second map, then there were no matching
  // calls/callees, nothing to do here. Return so we can go to the handling that
  // looks through tail calls.
  if (CalleeNodeToCallInfo.empty())
    return false;

  // Walk through all callee edges again. Any and all callee edges that didn't
  // match any calls (callee not in the CalleeNodeToCallInfo map) are moved to a
  // new caller node (UnmatchedCalleesNode) which gets a null call so that it is
  // ignored during cloning. If it is in the map, then we use the node recorded
  // in that entry (creating it if needed), and move the callee edge to it.
  // The first callee will use the original node instead of creating a new one.
  // Note that any of the original calls on this node (in AllCalls) that didn't
  // have a callee function automatically get dropped from the node as part of
  // this process.
  ContextNode *UnmatchedCalleesNode = nullptr;
  // Track whether we already assigned original node to a callee.
  bool UsedOrigNode = false;
  assert(NodeToCallingFunc[Node]);
  // Iterate over a copy of Node's callee edges, since we may need to remove
  // edges in moveCalleeEdgeToNewCaller, and this simplifies the handling and
  // makes it less error-prone.
  auto CalleeEdges = Node->CalleeEdges;
  for (auto &Edge : CalleeEdges) {
    if (!Edge->Callee->hasCall())
      continue;

    // Will be updated below to point to whatever (caller) node this callee edge
    // should be moved to.
    ContextNode *CallerNodeToUse = nullptr;

    // Handle the case where there were no matching calls first. Move this
    // callee edge to the UnmatchedCalleesNode, creating it if needed.
    if (!CalleeNodeToCallInfo.contains(Edge->Callee)) {
      if (!UnmatchedCalleesNode)
        UnmatchedCalleesNode =
            createNewNode(/*IsAllocation=*/false, NodeToCallingFunc[Node]);
      CallerNodeToUse = UnmatchedCalleesNode;
    } else {
      // Look up the information recorded for this callee node, and use the
      // recorded caller node (creating it if needed).
      auto *Info = CalleeNodeToCallInfo[Edge->Callee];
      if (!Info->Node) {
        // If we haven't assigned any callees to the original node use it.
        if (!UsedOrigNode) {
          Info->Node = Node;
          // Clear the set of matching calls which will be updated below.
          Node->MatchingCalls.clear();
          UsedOrigNode = true;
        } else
          Info->Node =
              createNewNode(/*IsAllocation=*/false, NodeToCallingFunc[Node]);
        assert(!Info->Calls.empty());
        // The first call becomes the primary call for this caller node, and the
        // rest go in the matching calls list.
        Info->Node->setCall(Info->Calls.front());
        llvm::append_range(Info->Node->MatchingCalls,
                           llvm::drop_begin(Info->Calls));
        // Save the primary call to node correspondence so that we can update
        // the NonAllocationCallToContextNodeMap, which is being iterated in the
        // caller of this function.
        NewCallToNode.push_back({Info->Node->Call, Info->Node});
      }
      CallerNodeToUse = Info->Node;
    }

    // Don't need to move edge if we are using the original node;
    if (CallerNodeToUse == Node)
      continue;

    moveCalleeEdgeToNewCaller(Edge, CallerNodeToUse);
  }
  // Now that we are done moving edges, clean up any caller edges that ended
  // up with no type or context ids. During moveCalleeEdgeToNewCaller all
  // caller edges from Node are replicated onto the new callers, and it
  // simplifies the handling to leave them until we have moved all
  // edges/context ids.
  for (auto &I : CalleeNodeToCallInfo)
    removeNoneTypeCallerEdges(I.second->Node);
  if (UnmatchedCalleesNode)
    removeNoneTypeCallerEdges(UnmatchedCalleesNode);
  removeNoneTypeCallerEdges(Node);

  return true;
}

uint64_t ModuleCallsiteContextGraph::getStackId(uint64_t IdOrIndex) const {
  // In the Module (IR) case this is already the Id.
  return IdOrIndex;
}

uint64_t IndexCallsiteContextGraph::getStackId(uint64_t IdOrIndex) const {
  // In the Index case this is an index into the stack id list in the summary
  // index, convert it to an Id.
  return Index.getStackIdAtIndex(IdOrIndex);
}

template <typename DerivedCCG, typename FuncTy, typename CallTy>
bool CallsiteContextGraph<DerivedCCG, FuncTy, CallTy>::calleesMatch(
    CallTy Call, EdgeIter &EI,
    MapVector<CallInfo, ContextNode *> &TailCallToContextNodeMap) {
  auto Edge = *EI;
  const FuncTy *ProfiledCalleeFunc = NodeToCallingFunc[Edge->Callee];
  const FuncTy *CallerFunc = NodeToCallingFunc[Edge->Caller];
  // Will be populated in order of callee to caller if we find a chain of tail
  // calls between the profiled caller and callee.
  std::vector<std::pair<CallTy, FuncTy *>> FoundCalleeChain;
  if (!calleeMatchesFunc(Call, ProfiledCalleeFunc, CallerFunc,
                         FoundCalleeChain))
    return false;

  // The usual case where the profiled callee matches that of the IR/summary.
  if (FoundCalleeChain.empty())
    return true;

  auto AddEdge = [Edge, &EI](ContextNode *Caller, ContextNode *Callee) {
    auto *CurEdge = Callee->findEdgeFromCaller(Caller);
    // If there is already an edge between these nodes, simply update it and
    // return.
    if (CurEdge) {
      CurEdge->ContextIds.insert_range(Edge->ContextIds);
      CurEdge->AllocTypes |= Edge->AllocTypes;
      return;
    }
    // Otherwise, create a new edge and insert it into the caller and callee
    // lists.
    auto NewEdge = std::make_shared<ContextEdge>(
        Callee, Caller, Edge->AllocTypes, Edge->ContextIds);
    Callee->CallerEdges.push_back(NewEdge);
    if (Caller == Edge->Caller) {
      // If we are inserting the new edge into the current edge's caller, insert
      // the new edge before the current iterator position, and then increment
      // back to the current edge.
      EI = Caller->CalleeEdges.insert(EI, NewEdge);
      ++EI;
      assert(*EI == Edge &&
             "Iterator position not restored after insert and increment");
    } else
      Caller->CalleeEdges.push_back(NewEdge);
  };

  // Create new nodes for each found callee and connect in between the profiled
  // caller and callee.
  auto *CurCalleeNode = Edge->Callee;
  for (auto &[NewCall, Func] : FoundCalleeChain) {
    ContextNode *NewNode = nullptr;
    // First check if we have already synthesized a node for this tail call.
    if (TailCallToContextNodeMap.count(NewCall)) {
      NewNode = TailCallToContextNodeMap[NewCall];
      NewNode->AllocTypes |= Edge->AllocTypes;
    } else {
      FuncToCallsWithMetadata[Func].push_back({NewCall});
      // Create Node and record node info.
      NewNode = createNewNode(/*IsAllocation=*/false, Func, NewCall);
      TailCallToContextNodeMap[NewCall] = NewNode;
      NewNode->AllocTypes = Edge->AllocTypes;
    }

    // Hook up node to its callee node
    AddEdge(NewNode, CurCalleeNode);

    CurCalleeNode = NewNode;
  }

  // Hook up edge's original caller to new callee node.
  AddEdge(Edge->Caller, CurCalleeNode);

#ifndef NDEBUG
  // Save this because Edge's fields get cleared below when removed.
  auto *Caller = Edge->Caller;
#endif

  // Remove old edge
  removeEdgeFromGraph(Edge.get(), &EI, /*CalleeIter=*/true);

  // To simplify the increment of EI in the caller, subtract one from EI.
  // In the final AddEdge call we would have either added a new callee edge,
  // to Edge->Caller, or found an existing one. Either way we are guaranteed
  // that there is at least one callee edge.
  assert(!Caller->CalleeEdges.empty());
  --EI;

  return true;
}

bool ModuleCallsiteContextGraph::findProfiledCalleeThroughTailCalls(
    const Function *ProfiledCallee, Value *CurCallee, unsigned Depth,
    std::vector<std::pair<Instruction *, Function *>> &FoundCalleeChain,
    bool &FoundMultipleCalleeChains) {
  // Stop recursive search if we have already explored the maximum specified
  // depth.
  if (Depth > TailCallSearchDepth)
    return false;

  auto SaveCallsiteInfo = [&](Instruction *Callsite, Function *F) {
    FoundCalleeChain.push_back({Callsite, F});
  };

  auto *CalleeFunc = dyn_cast<Function>(CurCallee);
  if (!CalleeFunc) {
    auto *Alias = dyn_cast<GlobalAlias>(CurCallee);
    assert(Alias);
    CalleeFunc = dyn_cast<Function>(Alias->getAliasee());
    assert(CalleeFunc);
  }

  // Look for tail calls in this function, and check if they either call the
  // profiled callee directly, or indirectly (via a recursive search).
  // Only succeed if there is a single unique tail call chain found between the
  // profiled caller and callee, otherwise we could perform incorrect cloning.
  bool FoundSingleCalleeChain = false;
  for (auto &BB : *CalleeFunc) {
    for (auto &I : BB) {
      auto *CB = dyn_cast<CallBase>(&I);
      if (!CB || !CB->isTailCall())
        continue;
      auto *CalledValue = CB->getCalledOperand();
      auto *CalledFunction = CB->getCalledFunction();
      if (CalledValue && !CalledFunction) {
        CalledValue = CalledValue->stripPointerCasts();
        // Stripping pointer casts can reveal a called function.
        CalledFunction = dyn_cast<Function>(CalledValue);
      }
      // Check if this is an alias to a function. If so, get the
      // called aliasee for the checks below.
      if (auto *GA = dyn_cast<GlobalAlias>(CalledValue)) {
        assert(!CalledFunction &&
               "Expected null called function in callsite for alias");
        CalledFunction = dyn_cast<Function>(GA->getAliaseeObject());
      }
      if (!CalledFunction)
        continue;
      if (CalledFunction == ProfiledCallee) {
        if (FoundSingleCalleeChain) {
          FoundMultipleCalleeChains = true;
          return false;
        }
        FoundSingleCalleeChain = true;
        FoundProfiledCalleeCount++;
        FoundProfiledCalleeDepth += Depth;
        if (Depth > FoundProfiledCalleeMaxDepth)
          FoundProfiledCalleeMaxDepth = Depth;
        SaveCallsiteInfo(&I, CalleeFunc);
      } else if (findProfiledCalleeThroughTailCalls(
                     ProfiledCallee, CalledFunction, Depth + 1,
                     FoundCalleeChain, FoundMultipleCalleeChains)) {
        // findProfiledCalleeThroughTailCalls should not have returned
        // true if FoundMultipleCalleeChains.
        assert(!FoundMultipleCalleeChains);
        if (FoundSingleCalleeChain) {
          FoundMultipleCalleeChains = true;
          return false;
        }
        FoundSingleCalleeChain = true;
        SaveCallsiteInfo(&I, CalleeFunc);
      } else if (FoundMultipleCalleeChains)
        return false;
    }
  }

  return FoundSingleCalleeChain;
}

const Function *ModuleCallsiteContextGraph::getCalleeFunc(Instruction *Call) {
  auto *CB = dyn_cast<CallBase>(Call);
  if (!CB->getCalledOperand() || CB->isIndirectCall())
    return nullptr;
  auto *CalleeVal = CB->getCalledOperand()->stripPointerCasts();
  auto *Alias = dyn_cast<GlobalAlias>(CalleeVal);
  if (Alias)
    return dyn_cast<Function>(Alias->getAliasee());
  return dyn_cast<Function>(CalleeVal);
}

bool ModuleCallsiteContextGraph::calleeMatchesFunc(
    Instruction *Call, const Function *Func, const Function *CallerFunc,
    std::vector<std::pair<Instruction *, Function *>> &FoundCalleeChain) {
  auto *CB = dyn_cast<CallBase>(Call);
  if (!CB->getCalledOperand() || CB->isIndirectCall())
    return false;
  auto *CalleeVal = CB->getCalledOperand()->stripPointerCasts();
  auto *CalleeFunc = dyn_cast<Function>(CalleeVal);
  if (CalleeFunc == Func)
    return true;
  auto *Alias = dyn_cast<GlobalAlias>(CalleeVal);
  if (Alias && Alias->getAliasee() == Func)
    return true;

  // Recursively search for the profiled callee through tail calls starting with
  // the actual Callee. The discovered tail call chain is saved in
  // FoundCalleeChain, and we will fixup the graph to include these callsites
  // after returning.
  // FIXME: We will currently redo the same recursive walk if we find the same
  // mismatched callee from another callsite. We can improve this with more
  // bookkeeping of the created chain of new nodes for each mismatch.
  unsigned Depth = 1;
  bool FoundMultipleCalleeChains = false;
  if (!findProfiledCalleeThroughTailCalls(Func, CalleeVal, Depth,
                                          FoundCalleeChain,
                                          FoundMultipleCalleeChains)) {
    LLVM_DEBUG(dbgs() << "Not found through unique tail call chain: "
                      << Func->getName() << " from " << CallerFunc->getName()
                      << " that actually called " << CalleeVal->getName()
                      << (FoundMultipleCalleeChains
                              ? " (found multiple possible chains)"
                              : "")
                      << "\n");
    if (FoundMultipleCalleeChains)
      FoundProfiledCalleeNonUniquelyCount++;
    return false;
  }

  return true;
}

bool ModuleCallsiteContextGraph::sameCallee(Instruction *Call1,
                                            Instruction *Call2) {
  auto *CB1 = cast<CallBase>(Call1);
  if (!CB1->getCalledOperand() || CB1->isIndirectCall())
    return false;
  auto *CalleeVal1 = CB1->getCalledOperand()->stripPointerCasts();
  auto *CalleeFunc1 = dyn_cast<Function>(CalleeVal1);
  auto *CB2 = cast<CallBase>(Call2);
  if (!CB2->getCalledOperand() || CB2->isIndirectCall())
    return false;
  auto *CalleeVal2 = CB2->getCalledOperand()->stripPointerCasts();
  auto *CalleeFunc2 = dyn_cast<Function>(CalleeVal2);
  return CalleeFunc1 == CalleeFunc2;
}

bool IndexCallsiteContextGraph::findProfiledCalleeThroughTailCalls(
    ValueInfo ProfiledCallee, ValueInfo CurCallee, unsigned Depth,
    std::vector<std::pair<IndexCall, FunctionSummary *>> &FoundCalleeChain,
    bool &FoundMultipleCalleeChains) {
  // Stop recursive search if we have already explored the maximum specified
  // depth.
  if (Depth > TailCallSearchDepth)
    return false;

  auto CreateAndSaveCallsiteInfo = [&](ValueInfo Callee, FunctionSummary *FS) {
    // Make a CallsiteInfo for each discovered callee, if one hasn't already
    // been synthesized.
    if (!FunctionCalleesToSynthesizedCallsiteInfos.count(FS) ||
        !FunctionCalleesToSynthesizedCallsiteInfos[FS].count(Callee))
      // StackIds is empty (we don't have debug info available in the index for
      // these callsites)
      FunctionCalleesToSynthesizedCallsiteInfos[FS][Callee] =
          std::make_unique<CallsiteInfo>(Callee, SmallVector<unsigned>());
    CallsiteInfo *NewCallsiteInfo =
        FunctionCalleesToSynthesizedCallsiteInfos[FS][Callee].get();
    FoundCalleeChain.push_back({NewCallsiteInfo, FS});
  };

  // Look for tail calls in this function, and check if they either call the
  // profiled callee directly, or indirectly (via a recursive search).
  // Only succeed if there is a single unique tail call chain found between the
  // profiled caller and callee, otherwise we could perform incorrect cloning.
  bool FoundSingleCalleeChain = false;
  for (auto &S : CurCallee.getSummaryList()) {
    if (!GlobalValue::isLocalLinkage(S->linkage()) &&
        !isPrevailing(CurCallee.getGUID(), S.get()))
      continue;
    auto *FS = dyn_cast<FunctionSummary>(S->getBaseObject());
    if (!FS)
      continue;
    auto FSVI = CurCallee;
    auto *AS = dyn_cast<AliasSummary>(S.get());
    if (AS)
      FSVI = AS->getAliaseeVI();
    for (auto &CallEdge : FS->calls()) {
      if (!CallEdge.second.hasTailCall())
        continue;
      if (CallEdge.first == ProfiledCallee) {
        if (FoundSingleCalleeChain) {
          FoundMultipleCalleeChains = true;
          return false;
        }
        FoundSingleCalleeChain = true;
        FoundProfiledCalleeCount++;
        FoundProfiledCalleeDepth += Depth;
        if (Depth > FoundProfiledCalleeMaxDepth)
          FoundProfiledCalleeMaxDepth = Depth;
        CreateAndSaveCallsiteInfo(CallEdge.first, FS);
        // Add FS to FSToVIMap  in case it isn't already there.
        assert(!FSToVIMap.count(FS) || FSToVIMap[FS] == FSVI);
        FSToVIMap[FS] = FSVI;
      } else if (findProfiledCalleeThroughTailCalls(
                     ProfiledCallee, CallEdge.first, Depth + 1,
                     FoundCalleeChain, FoundMultipleCalleeChains)) {
        // findProfiledCalleeThroughTailCalls should not have returned
        // true if FoundMultipleCalleeChains.
        assert(!FoundMultipleCalleeChains);
        if (FoundSingleCalleeChain) {
          FoundMultipleCalleeChains = true;
          return false;
        }
        FoundSingleCalleeChain = true;
        CreateAndSaveCallsiteInfo(CallEdge.first, FS);
        // Add FS to FSToVIMap  in case it isn't already there.
        assert(!FSToVIMap.count(FS) || FSToVIMap[FS] == FSVI);
        FSToVIMap[FS] = FSVI;
      } else if (FoundMultipleCalleeChains)
        return false;
    }
  }

  return FoundSingleCalleeChain;
}

const FunctionSummary *
IndexCallsiteContextGraph::getCalleeFunc(IndexCall &Call) {
  ValueInfo Callee = dyn_cast_if_present<CallsiteInfo *>(Call)->Callee;
  if (Callee.getSummaryList().empty())
    return nullptr;
  return dyn_cast<FunctionSummary>(Callee.getSummaryList()[0]->getBaseObject());
}

bool IndexCallsiteContextGraph::calleeMatchesFunc(
    IndexCall &Call, const FunctionSummary *Func,
    const FunctionSummary *CallerFunc,
    std::vector<std::pair<IndexCall, FunctionSummary *>> &FoundCalleeChain) {
  ValueInfo Callee = dyn_cast_if_present<CallsiteInfo *>(Call)->Callee;
  // If there is no summary list then this is a call to an externally defined
  // symbol.
  AliasSummary *Alias =
      Callee.getSummaryList().empty()
          ? nullptr
          : dyn_cast<AliasSummary>(Callee.getSummaryList()[0].get());
  assert(FSToVIMap.count(Func));
  auto FuncVI = FSToVIMap[Func];
  if (Callee == FuncVI ||
      // If callee is an alias, check the aliasee, since only function
      // summary base objects will contain the stack node summaries and thus
      // get a context node.
      (Alias && Alias->getAliaseeVI() == FuncVI))
    return true;

  // Recursively search for the profiled callee through tail calls starting with
  // the actual Callee. The discovered tail call chain is saved in
  // FoundCalleeChain, and we will fixup the graph to include these callsites
  // after returning.
  // FIXME: We will currently redo the same recursive walk if we find the same
  // mismatched callee from another callsite. We can improve this with more
  // bookkeeping of the created chain of new nodes for each mismatch.
  unsigned Depth = 1;
  bool FoundMultipleCalleeChains = false;
  if (!findProfiledCalleeThroughTailCalls(
          FuncVI, Callee, Depth, FoundCalleeChain, FoundMultipleCalleeChains)) {
    LLVM_DEBUG(dbgs() << "Not found through unique tail call chain: " << FuncVI
                      << " from " << FSToVIMap[CallerFunc]
                      << " that actually called " << Callee
                      << (FoundMultipleCalleeChains
                              ? " (found multiple possible chains)"
                              : "")
                      << "\n");
    if (FoundMultipleCalleeChains)
      FoundProfiledCalleeNonUniquelyCount++;
    return false;
  }

  return true;
}

bool IndexCallsiteContextGraph::sameCallee(IndexCall &Call1, IndexCall &Call2) {
  ValueInfo Callee1 = dyn_cast_if_present<CallsiteInfo *>(Call1)->Callee;
  ValueInfo Callee2 = dyn_cast_if_present<CallsiteInfo *>(Call2)->Callee;
  return Callee1 == Callee2;
}

template <typename DerivedCCG, typename FuncTy, typename CallTy>
void CallsiteContextGraph<DerivedCCG, FuncTy, CallTy>::ContextNode::dump()
    const {
  print(dbgs());
  dbgs() << "\n";
}

template <typename DerivedCCG, typename FuncTy, typename CallTy>
void CallsiteContextGraph<DerivedCCG, FuncTy, CallTy>::ContextNode::print(
    raw_ostream &OS) const {
  OS << "Node " << this << "\n";
  OS << "\t";
  printCall(OS);
  if (Recursive)
    OS << " (recursive)";
  OS << "\n";
  if (!MatchingCalls.empty()) {
    OS << "\tMatchingCalls:\n";
    for (auto &MatchingCall : MatchingCalls) {
      OS << "\t";
      MatchingCall.print(OS);
      OS << "\n";
    }
  }
  OS << "\tAllocTypes: " << getAllocTypeString(AllocTypes) << "\n";
  OS << "\tContextIds:";
  // Make a copy of the computed context ids that we can sort for stability.
  auto ContextIds = getContextIds();
  std::vector<uint32_t> SortedIds(ContextIds.begin(), ContextIds.end());
  std::sort(SortedIds.begin(), SortedIds.end());
  for (auto Id : SortedIds)
    OS << " " << Id;
  OS << "\n";
  OS << "\tCalleeEdges:\n";
  for (auto &Edge : CalleeEdges)
    OS << "\t\t" << *Edge << "\n";
  OS << "\tCallerEdges:\n";
  for (auto &Edge : CallerEdges)
    OS << "\t\t" << *Edge << "\n";
  if (!Clones.empty()) {
    OS << "\tClones: ";
    ListSeparator LS;
    for (auto *Clone : Clones)
      OS << LS << Clone;
    OS << "\n";
  } else if (CloneOf) {
    OS << "\tClone of " << CloneOf << "\n";
  }
}

template <typename DerivedCCG, typename FuncTy, typename CallTy>
void CallsiteContextGraph<DerivedCCG, FuncTy, CallTy>::ContextEdge::dump()
    const {
  print(dbgs());
  dbgs() << "\n";
}

template <typename DerivedCCG, typename FuncTy, typename CallTy>
void CallsiteContextGraph<DerivedCCG, FuncTy, CallTy>::ContextEdge::print(
    raw_ostream &OS) const {
  OS << "Edge from Callee " << Callee << " to Caller: " << Caller
     << (IsBackedge ? " (BE)" : "")
     << " AllocTypes: " << getAllocTypeString(AllocTypes);
  OS << " ContextIds:";
  std::vector<uint32_t> SortedIds(ContextIds.begin(), ContextIds.end());
  std::sort(SortedIds.begin(), SortedIds.end());
  for (auto Id : SortedIds)
    OS << " " << Id;
}

template <typename DerivedCCG, typename FuncTy, typename CallTy>
void CallsiteContextGraph<DerivedCCG, FuncTy, CallTy>::dump() const {
  print(dbgs());
}

template <typename DerivedCCG, typename FuncTy, typename CallTy>
void CallsiteContextGraph<DerivedCCG, FuncTy, CallTy>::print(
    raw_ostream &OS) const {
  OS << "Callsite Context Graph:\n";
  using GraphType = const CallsiteContextGraph<DerivedCCG, FuncTy, CallTy> *;
  for (const auto Node : nodes<GraphType>(this)) {
    if (Node->isRemoved())
      continue;
    Node->print(OS);
    OS << "\n";
  }
}

template <typename DerivedCCG, typename FuncTy, typename CallTy>
void CallsiteContextGraph<DerivedCCG, FuncTy, CallTy>::printTotalSizes(
    raw_ostream &OS) const {
  using GraphType = const CallsiteContextGraph<DerivedCCG, FuncTy, CallTy> *;
  for (const auto Node : nodes<GraphType>(this)) {
    if (Node->isRemoved())
      continue;
    if (!Node->IsAllocation)
      continue;
    DenseSet<uint32_t> ContextIds = Node->getContextIds();
    auto AllocTypeFromCall = getAllocationCallType(Node->Call);
    std::vector<uint32_t> SortedIds(ContextIds.begin(), ContextIds.end());
    std::sort(SortedIds.begin(), SortedIds.end());
    for (auto Id : SortedIds) {
      auto TypeI = ContextIdToAllocationType.find(Id);
      assert(TypeI != ContextIdToAllocationType.end());
      auto CSI = ContextIdToContextSizeInfos.find(Id);
      if (CSI != ContextIdToContextSizeInfos.end()) {
        for (auto &Info : CSI->second) {
          OS << "MemProf hinting: "
             << getAllocTypeString((uint8_t)TypeI->second)
             << " full allocation context " << Info.FullStackId
             << " with total size " << Info.TotalSize << " is "
             << getAllocTypeString(Node->AllocTypes) << " after cloning";
          if (allocTypeToUse(Node->AllocTypes) != AllocTypeFromCall)
            OS << " marked " << getAllocTypeString((uint8_t)AllocTypeFromCall)
               << " due to cold byte percent";
          // Print the internal context id to aid debugging and visualization.
          OS << " (context id " << Id << ")";
          OS << "\n";
        }
      }
    }
  }
}

template <typename DerivedCCG, typename FuncTy, typename CallTy>
void CallsiteContextGraph<DerivedCCG, FuncTy, CallTy>::check() const {
  using GraphType = const CallsiteContextGraph<DerivedCCG, FuncTy, CallTy> *;
  for (const auto Node : nodes<GraphType>(this)) {
    checkNode<DerivedCCG, FuncTy, CallTy>(Node, /*CheckEdges=*/false);
    for (auto &Edge : Node->CallerEdges)
      checkEdge<DerivedCCG, FuncTy, CallTy>(Edge);
  }
}

template <typename DerivedCCG, typename FuncTy, typename CallTy>
struct GraphTraits<const CallsiteContextGraph<DerivedCCG, FuncTy, CallTy> *> {
  using GraphType = const CallsiteContextGraph<DerivedCCG, FuncTy, CallTy> *;
  using NodeRef = const ContextNode<DerivedCCG, FuncTy, CallTy> *;

  using NodePtrTy = std::unique_ptr<ContextNode<DerivedCCG, FuncTy, CallTy>>;
  static NodeRef getNode(const NodePtrTy &P) { return P.get(); }

  using nodes_iterator =
      mapped_iterator<typename std::vector<NodePtrTy>::const_iterator,
                      decltype(&getNode)>;

  static nodes_iterator nodes_begin(GraphType G) {
    return nodes_iterator(G->NodeOwner.begin(), &getNode);
  }

  static nodes_iterator nodes_end(GraphType G) {
    return nodes_iterator(G->NodeOwner.end(), &getNode);
  }

  static NodeRef getEntryNode(GraphType G) {
    return G->NodeOwner.begin()->get();
  }

  using EdgePtrTy = std::shared_ptr<ContextEdge<DerivedCCG, FuncTy, CallTy>>;
  static const ContextNode<DerivedCCG, FuncTy, CallTy> *
  GetCallee(const EdgePtrTy &P) {
    return P->Callee;
  }

  using ChildIteratorType =
      mapped_iterator<typename std::vector<std::shared_ptr<ContextEdge<
                          DerivedCCG, FuncTy, CallTy>>>::const_iterator,
                      decltype(&GetCallee)>;

  static ChildIteratorType child_begin(NodeRef N) {
    return ChildIteratorType(N->CalleeEdges.begin(), &GetCallee);
  }

  static ChildIteratorType child_end(NodeRef N) {
    return ChildIteratorType(N->CalleeEdges.end(), &GetCallee);
  }
};

template <typename DerivedCCG, typename FuncTy, typename CallTy>
struct DOTGraphTraits<const CallsiteContextGraph<DerivedCCG, FuncTy, CallTy> *>
    : public DefaultDOTGraphTraits {
  DOTGraphTraits(bool IsSimple = false) : DefaultDOTGraphTraits(IsSimple) {
    // If the user requested the full graph to be exported, but provided an
    // allocation id, or if the user gave a context id and requested more than
    // just a specific context to be exported, note that highlighting is
    // enabled.
    DoHighlight =
        (AllocIdForDot.getNumOccurrences() && DotGraphScope == DotScope::All) ||
        (ContextIdForDot.getNumOccurrences() &&
         DotGraphScope != DotScope::Context);
  }

  using GraphType = const CallsiteContextGraph<DerivedCCG, FuncTy, CallTy> *;
  using GTraits = GraphTraits<GraphType>;
  using NodeRef = typename GTraits::NodeRef;
  using ChildIteratorType = typename GTraits::ChildIteratorType;

  static std::string getNodeLabel(NodeRef Node, GraphType G) {
    std::string LabelString =
        (Twine("OrigId: ") + (Node->IsAllocation ? "Alloc" : "") +
         Twine(Node->OrigStackOrAllocId))
            .str();
    LabelString += "\n";
    if (Node->hasCall()) {
      auto Func = G->NodeToCallingFunc.find(Node);
      assert(Func != G->NodeToCallingFunc.end());
      LabelString +=
          G->getLabel(Func->second, Node->Call.call(), Node->Call.cloneNo());
    } else {
      LabelString += "null call";
      if (Node->Recursive)
        LabelString += " (recursive)";
      else
        LabelString += " (external)";
    }
    return LabelString;
  }

  static std::string getNodeAttributes(NodeRef Node, GraphType G) {
    auto ContextIds = Node->getContextIds();
    // If highlighting enabled, see if this node contains any of the context ids
    // of interest. If so, it will use a different color and a larger fontsize
    // (which makes the node larger as well).
    bool Highlight = false;
    if (DoHighlight) {
      assert(ContextIdForDot.getNumOccurrences() ||
             AllocIdForDot.getNumOccurrences());
      if (ContextIdForDot.getNumOccurrences())
        Highlight = ContextIds.contains(ContextIdForDot);
      else
        Highlight = set_intersects(ContextIds, G->DotAllocContextIds);
    }
    std::string AttributeString = (Twine("tooltip=\"") + getNodeId(Node) + " " +
                                   getContextIds(ContextIds) + "\"")
                                      .str();
    // Default fontsize is 14
    if (Highlight)
      AttributeString += ",fontsize=\"30\"";
    AttributeString +=
        (Twine(",fillcolor=\"") + getColor(Node->AllocTypes, Highlight) + "\"")
            .str();
    if (Node->CloneOf) {
      AttributeString += ",color=\"blue\"";
      AttributeString += ",style=\"filled,bold,dashed\"";
    } else
      AttributeString += ",style=\"filled\"";
    return AttributeString;
  }

  static std::string getEdgeAttributes(NodeRef, ChildIteratorType ChildIter,
                                       GraphType G) {
    auto &Edge = *(ChildIter.getCurrent());
    // If highlighting enabled, see if this edge contains any of the context ids
    // of interest. If so, it will use a different color and a heavier arrow
    // size and weight (the larger weight makes the highlighted path
    // straighter).
    bool Highlight = false;
    if (DoHighlight) {
      assert(ContextIdForDot.getNumOccurrences() ||
             AllocIdForDot.getNumOccurrences());
      if (ContextIdForDot.getNumOccurrences())
        Highlight = Edge->ContextIds.contains(ContextIdForDot);
      else
        Highlight = set_intersects(Edge->ContextIds, G->DotAllocContextIds);
    }
    auto Color = getColor(Edge->AllocTypes, Highlight);
    std::string AttributeString =
        (Twine("tooltip=\"") + getContextIds(Edge->ContextIds) + "\"" +
         // fillcolor is the arrow head and color is the line
         Twine(",fillcolor=\"") + Color + "\"" + Twine(",color=\"") + Color +
         "\"")
            .str();
    if (Edge->IsBackedge)
      AttributeString += ",style=\"dotted\"";
    // Default penwidth and weight are both 1.
    if (Highlight)
      AttributeString += ",penwidth=\"2.0\",weight=\"2\"";
    return AttributeString;
  }

  // Since the NodeOwners list includes nodes that are no longer connected to
  // the graph, skip them here.
  static bool isNodeHidden(NodeRef Node, GraphType G) {
    if (Node->isRemoved())
      return true;
    // If a scope smaller than the full graph was requested, see if this node
    // contains any of the context ids of interest.
    if (DotGraphScope == DotScope::Alloc)
      return !set_intersects(Node->getContextIds(), G->DotAllocContextIds);
    if (DotGraphScope == DotScope::Context)
      return !Node->getContextIds().contains(ContextIdForDot);
    return false;
  }

private:
  static std::string getContextIds(const DenseSet<uint32_t> &ContextIds) {
    std::string IdString = "ContextIds:";
    if (ContextIds.size() < 100) {
      std::vector<uint32_t> SortedIds(ContextIds.begin(), ContextIds.end());
      std::sort(SortedIds.begin(), SortedIds.end());
      for (auto Id : SortedIds)
        IdString += (" " + Twine(Id)).str();
    } else {
      IdString += (" (" + Twine(ContextIds.size()) + " ids)").str();
    }
    return IdString;
  }

  static std::string getColor(uint8_t AllocTypes, bool Highlight) {
    // If DoHighlight is not enabled, we want to use the highlight colors for
    // NotCold and Cold, and the non-highlight color for NotCold+Cold. This is
    // both compatible with the color scheme before highlighting was supported,
    // and for the NotCold+Cold color the non-highlight color is a bit more
    // readable.
    if (AllocTypes == (uint8_t)AllocationType::NotCold)
      // Color "brown1" actually looks like a lighter red.
      return !DoHighlight || Highlight ? "brown1" : "lightpink";
    if (AllocTypes == (uint8_t)AllocationType::Cold)
      return !DoHighlight || Highlight ? "cyan" : "lightskyblue";
    if (AllocTypes ==
        ((uint8_t)AllocationType::NotCold | (uint8_t)AllocationType::Cold))
      return Highlight ? "magenta" : "mediumorchid1";
    return "gray";
  }

  static std::string getNodeId(NodeRef Node) {
    std::stringstream SStream;
    SStream << std::hex << "N0x" << (unsigned long long)Node;
    std::string Result = SStream.str();
    return Result;
  }

  // True if we should highlight a specific context or allocation's contexts in
  // the emitted graph.
  static bool DoHighlight;
};

template <typename DerivedCCG, typename FuncTy, typename CallTy>
bool DOTGraphTraits<
    const CallsiteContextGraph<DerivedCCG, FuncTy, CallTy> *>::DoHighlight =
    false;

template <typename DerivedCCG, typename FuncTy, typename CallTy>
void CallsiteContextGraph<DerivedCCG, FuncTy, CallTy>::exportToDot(
    std::string Label) const {
  WriteGraph(this, "", false, Label,
             DotFilePathPrefix + "ccg." + Label + ".dot");
}

template <typename DerivedCCG, typename FuncTy, typename CallTy>
typename CallsiteContextGraph<DerivedCCG, FuncTy, CallTy>::ContextNode *
CallsiteContextGraph<DerivedCCG, FuncTy, CallTy>::moveEdgeToNewCalleeClone(
    const std::shared_ptr<ContextEdge> &Edge,
    DenseSet<uint32_t> ContextIdsToMove) {
  ContextNode *Node = Edge->Callee;
  assert(NodeToCallingFunc.count(Node));
  ContextNode *Clone =
      createNewNode(Node->IsAllocation, NodeToCallingFunc[Node], Node->Call);
  Node->addClone(Clone);
  Clone->MatchingCalls = Node->MatchingCalls;
  moveEdgeToExistingCalleeClone(Edge, Clone, /*NewClone=*/true,
                                ContextIdsToMove);
  return Clone;
}

template <typename DerivedCCG, typename FuncTy, typename CallTy>
void CallsiteContextGraph<DerivedCCG, FuncTy, CallTy>::
    moveEdgeToExistingCalleeClone(const std::shared_ptr<ContextEdge> &Edge,
                                  ContextNode *NewCallee, bool NewClone,
                                  DenseSet<uint32_t> ContextIdsToMove) {
  // NewCallee and Edge's current callee must be clones of the same original
  // node (Edge's current callee may be the original node too).
  assert(NewCallee->getOrigNode() == Edge->Callee->getOrigNode());

  bool EdgeIsRecursive = Edge->Callee == Edge->Caller;

  ContextNode *OldCallee = Edge->Callee;

  // We might already have an edge to the new callee from earlier cloning for a
  // different allocation. If one exists we will reuse it.
  auto ExistingEdgeToNewCallee = NewCallee->findEdgeFromCaller(Edge->Caller);

  // Callers will pass an empty ContextIdsToMove set when they want to move the
  // edge. Copy in Edge's ids for simplicity.
  if (ContextIdsToMove.empty())
    ContextIdsToMove = Edge->getContextIds();

  // If we are moving all of Edge's ids, then just move the whole Edge.
  // Otherwise only move the specified subset, to a new edge if needed.
  if (Edge->getContextIds().size() == ContextIdsToMove.size()) {
    // First, update the alloc types on New Callee from Edge.
    // Do this before we potentially clear Edge's fields below!
    NewCallee->AllocTypes |= Edge->AllocTypes;
    // Moving the whole Edge.
    if (ExistingEdgeToNewCallee) {
      // Since we already have an edge to NewCallee, simply move the ids
      // onto it, and remove the existing Edge.
      ExistingEdgeToNewCallee->getContextIds().insert_range(ContextIdsToMove);
      ExistingEdgeToNewCallee->AllocTypes |= Edge->AllocTypes;
      assert(Edge->ContextIds == ContextIdsToMove);
      removeEdgeFromGraph(Edge.get());
    } else {
      // Otherwise just reconnect Edge to NewCallee.
      Edge->Callee = NewCallee;
      NewCallee->CallerEdges.push_back(Edge);
      // Remove it from callee where it was previously connected.
      OldCallee->eraseCallerEdge(Edge.get());
      // Don't need to update Edge's context ids since we are simply
      // reconnecting it.
    }
  } else {
    // Only moving a subset of Edge's ids.
    // Compute the alloc type of the subset of ids being moved.
    auto CallerEdgeAllocType = computeAllocType(ContextIdsToMove);
    if (ExistingEdgeToNewCallee) {
      // Since we already have an edge to NewCallee, simply move the ids
      // onto it.
      ExistingEdgeToNewCallee->getContextIds().insert_range(ContextIdsToMove);
      ExistingEdgeToNewCallee->AllocTypes |= CallerEdgeAllocType;
    } else {
      // Otherwise, create a new edge to NewCallee for the ids being moved.
      auto NewEdge = std::make_shared<ContextEdge>(
          NewCallee, Edge->Caller, CallerEdgeAllocType, ContextIdsToMove);
      Edge->Caller->CalleeEdges.push_back(NewEdge);
      NewCallee->CallerEdges.push_back(NewEdge);
    }
    // In either case, need to update the alloc types on NewCallee, and remove
    // those ids and update the alloc type on the original Edge.
    NewCallee->AllocTypes |= CallerEdgeAllocType;
    set_subtract(Edge->ContextIds, ContextIdsToMove);
    Edge->AllocTypes = computeAllocType(Edge->ContextIds);
  }
  // Now walk the old callee node's callee edges and move Edge's context ids
  // over to the corresponding edge into the clone (which is created here if
  // this is a newly created clone).
  for (auto &OldCalleeEdge : OldCallee->CalleeEdges) {
    ContextNode *CalleeToUse = OldCalleeEdge->Callee;
    // If this is a direct recursion edge, use NewCallee (the clone) as the
    // callee as well, so that any edge updated/created here is also direct
    // recursive.
    if (CalleeToUse == OldCallee) {
      // If this is a recursive edge, see if we already moved a recursive edge
      // (which would have to have been this one) - if we were only moving a
      // subset of context ids it would still be on OldCallee.
      if (EdgeIsRecursive) {
        assert(OldCalleeEdge == Edge);
        continue;
      }
      CalleeToUse = NewCallee;
    }
    // The context ids moving to the new callee are the subset of this edge's
    // context ids and the context ids on the caller edge being moved.
    DenseSet<uint32_t> EdgeContextIdsToMove =
        set_intersection(OldCalleeEdge->getContextIds(), ContextIdsToMove);
    set_subtract(OldCalleeEdge->getContextIds(), EdgeContextIdsToMove);
    OldCalleeEdge->AllocTypes =
        computeAllocType(OldCalleeEdge->getContextIds());
    if (!NewClone) {
      // Update context ids / alloc type on corresponding edge to NewCallee.
      // There is a chance this may not exist if we are reusing an existing
      // clone, specifically during function assignment, where we would have
      // removed none type edges after creating the clone. If we can't find
      // a corresponding edge there, fall through to the cloning below.
      if (auto *NewCalleeEdge = NewCallee->findEdgeFromCallee(CalleeToUse)) {
<<<<<<< HEAD
        NewCalleeEdge->getContextIds().insert(EdgeContextIdsToMove.begin(),
                                              EdgeContextIdsToMove.end());
=======
        NewCalleeEdge->getContextIds().insert_range(EdgeContextIdsToMove);
>>>>>>> d465594a
        NewCalleeEdge->AllocTypes |= computeAllocType(EdgeContextIdsToMove);
        continue;
      }
    }
    auto NewEdge = std::make_shared<ContextEdge>(
        CalleeToUse, NewCallee, computeAllocType(EdgeContextIdsToMove),
        EdgeContextIdsToMove);
    NewCallee->CalleeEdges.push_back(NewEdge);
    NewEdge->Callee->CallerEdges.push_back(NewEdge);
  }
  // Recompute the node alloc type now that its callee edges have been
  // updated (since we will compute from those edges).
  OldCallee->AllocTypes = OldCallee->computeAllocType();
  // OldCallee alloc type should be None iff its context id set is now empty.
  assert((OldCallee->AllocTypes == (uint8_t)AllocationType::None) ==
         OldCallee->emptyContextIds());
  if (VerifyCCG) {
    checkNode<DerivedCCG, FuncTy, CallTy>(OldCallee, /*CheckEdges=*/false);
    checkNode<DerivedCCG, FuncTy, CallTy>(NewCallee, /*CheckEdges=*/false);
    for (const auto &OldCalleeEdge : OldCallee->CalleeEdges)
      checkNode<DerivedCCG, FuncTy, CallTy>(OldCalleeEdge->Callee,
                                            /*CheckEdges=*/false);
    for (const auto &NewCalleeEdge : NewCallee->CalleeEdges)
      checkNode<DerivedCCG, FuncTy, CallTy>(NewCalleeEdge->Callee,
                                            /*CheckEdges=*/false);
  }
}

template <typename DerivedCCG, typename FuncTy, typename CallTy>
void CallsiteContextGraph<DerivedCCG, FuncTy, CallTy>::
    moveCalleeEdgeToNewCaller(const std::shared_ptr<ContextEdge> &Edge,
                              ContextNode *NewCaller) {
  auto *OldCallee = Edge->Callee;
  auto *NewCallee = OldCallee;
  // If this edge was direct recursive, make any new/updated edge also direct
  // recursive to NewCaller.
  bool Recursive = Edge->Caller == Edge->Callee;
  if (Recursive)
    NewCallee = NewCaller;

  ContextNode *OldCaller = Edge->Caller;
  OldCaller->eraseCalleeEdge(Edge.get());

  // We might already have an edge to the new caller. If one exists we will
  // reuse it.
  auto ExistingEdgeToNewCaller = NewCaller->findEdgeFromCallee(NewCallee);

  if (ExistingEdgeToNewCaller) {
    // Since we already have an edge to NewCaller, simply move the ids
    // onto it, and remove the existing Edge.
    ExistingEdgeToNewCaller->getContextIds().insert_range(
        Edge->getContextIds());
    ExistingEdgeToNewCaller->AllocTypes |= Edge->AllocTypes;
    Edge->ContextIds.clear();
    Edge->AllocTypes = (uint8_t)AllocationType::None;
    OldCallee->eraseCallerEdge(Edge.get());
  } else {
    // Otherwise just reconnect Edge to NewCaller.
    Edge->Caller = NewCaller;
    NewCaller->CalleeEdges.push_back(Edge);
    if (Recursive) {
      assert(NewCallee == NewCaller);
      // In the case of (direct) recursive edges, we update the callee as well
      // so that it becomes recursive on the new caller.
      Edge->Callee = NewCallee;
      NewCallee->CallerEdges.push_back(Edge);
      OldCallee->eraseCallerEdge(Edge.get());
    }
    // Don't need to update Edge's context ids since we are simply
    // reconnecting it.
  }
  // In either case, need to update the alloc types on New Caller.
  NewCaller->AllocTypes |= Edge->AllocTypes;

  // Now walk the old caller node's caller edges and move Edge's context ids
  // over to the corresponding edge into the node (which is created here if
  // this is a newly created node). We can tell whether this is a newly created
  // node by seeing if it has any caller edges yet.
#ifndef NDEBUG
  bool IsNewNode = NewCaller->CallerEdges.empty();
#endif
  // If we just moved a direct recursive edge, presumably its context ids should
  // also flow out of OldCaller via some other non-recursive callee edge. We
  // don't want to remove the recursive context ids from other caller edges yet,
  // otherwise the context ids get into an inconsistent state on OldCaller.
  // We will update these context ids on the non-recursive caller edge when and
  // if they are updated on the non-recursive callee.
  if (!Recursive) {
    for (auto &OldCallerEdge : OldCaller->CallerEdges) {
      auto OldCallerCaller = OldCallerEdge->Caller;
      // The context ids moving to the new caller are the subset of this edge's
      // context ids and the context ids on the callee edge being moved.
      DenseSet<uint32_t> EdgeContextIdsToMove = set_intersection(
          OldCallerEdge->getContextIds(), Edge->getContextIds());
      if (OldCaller == OldCallerCaller) {
        OldCallerCaller = NewCaller;
        // Don't actually move this one. The caller will move it directly via a
        // call to this function with this as the Edge if it is appropriate to
        // move to a diff node that has a matching callee (itself).
        continue;
      }
      set_subtract(OldCallerEdge->getContextIds(), EdgeContextIdsToMove);
      OldCallerEdge->AllocTypes =
          computeAllocType(OldCallerEdge->getContextIds());
      // In this function we expect that any pre-existing node already has edges
      // from the same callers as the old node. That should be true in the
      // current use case, where we will remove None-type edges after copying
      // over all caller edges from the callee.
      auto *ExistingCallerEdge = NewCaller->findEdgeFromCaller(OldCallerCaller);
      // Since we would have skipped caller edges when moving a direct recursive
      // edge, this may not hold true when recursive handling enabled.
      assert(IsNewNode || ExistingCallerEdge || AllowRecursiveCallsites);
      if (ExistingCallerEdge) {
<<<<<<< HEAD
        ExistingCallerEdge->getContextIds().insert(EdgeContextIdsToMove.begin(),
                                                   EdgeContextIdsToMove.end());
=======
        ExistingCallerEdge->getContextIds().insert_range(EdgeContextIdsToMove);
>>>>>>> d465594a
        ExistingCallerEdge->AllocTypes |=
            computeAllocType(EdgeContextIdsToMove);
        continue;
      }
      auto NewEdge = std::make_shared<ContextEdge>(
          NewCaller, OldCallerCaller, computeAllocType(EdgeContextIdsToMove),
          EdgeContextIdsToMove);
      NewCaller->CallerEdges.push_back(NewEdge);
      NewEdge->Caller->CalleeEdges.push_back(NewEdge);
    }
  }
  // Recompute the node alloc type now that its caller edges have been
  // updated (since we will compute from those edges).
  OldCaller->AllocTypes = OldCaller->computeAllocType();
  // OldCaller alloc type should be None iff its context id set is now empty.
  assert((OldCaller->AllocTypes == (uint8_t)AllocationType::None) ==
         OldCaller->emptyContextIds());
  if (VerifyCCG) {
    checkNode<DerivedCCG, FuncTy, CallTy>(OldCaller, /*CheckEdges=*/false);
    checkNode<DerivedCCG, FuncTy, CallTy>(NewCaller, /*CheckEdges=*/false);
    for (const auto &OldCallerEdge : OldCaller->CallerEdges)
      checkNode<DerivedCCG, FuncTy, CallTy>(OldCallerEdge->Caller,
                                            /*CheckEdges=*/false);
    for (const auto &NewCallerEdge : NewCaller->CallerEdges)
      checkNode<DerivedCCG, FuncTy, CallTy>(NewCallerEdge->Caller,
                                            /*CheckEdges=*/false);
  }
}

template <typename DerivedCCG, typename FuncTy, typename CallTy>
void CallsiteContextGraph<DerivedCCG, FuncTy, CallTy>::
    recursivelyRemoveNoneTypeCalleeEdges(
        ContextNode *Node, DenseSet<const ContextNode *> &Visited) {
  auto Inserted = Visited.insert(Node);
  if (!Inserted.second)
    return;

  removeNoneTypeCalleeEdges(Node);

  for (auto *Clone : Node->Clones)
    recursivelyRemoveNoneTypeCalleeEdges(Clone, Visited);

  // The recursive call may remove some of this Node's caller edges.
  // Iterate over a copy and skip any that were removed.
  auto CallerEdges = Node->CallerEdges;
  for (auto &Edge : CallerEdges) {
    // Skip any that have been removed by an earlier recursive call.
    if (Edge->isRemoved()) {
      assert(!is_contained(Node->CallerEdges, Edge));
      continue;
    }
    recursivelyRemoveNoneTypeCalleeEdges(Edge->Caller, Visited);
  }
}

// This is the standard DFS based backedge discovery algorithm.
template <typename DerivedCCG, typename FuncTy, typename CallTy>
void CallsiteContextGraph<DerivedCCG, FuncTy, CallTy>::markBackedges() {
  // If we are cloning recursive contexts, find and mark backedges from all root
  // callers, using the typical DFS based backedge analysis.
  if (!CloneRecursiveContexts)
    return;
  DenseSet<const ContextNode *> Visited;
  DenseSet<const ContextNode *> CurrentStack;
  for (auto &Entry : NonAllocationCallToContextNodeMap) {
    auto *Node = Entry.second;
    if (Node->isRemoved())
      continue;
    // It is a root if it doesn't have callers.
    if (!Node->CallerEdges.empty())
      continue;
    markBackedges(Node, Visited, CurrentStack);
    assert(CurrentStack.empty());
  }
}

// Recursive helper for above markBackedges method.
template <typename DerivedCCG, typename FuncTy, typename CallTy>
void CallsiteContextGraph<DerivedCCG, FuncTy, CallTy>::markBackedges(
    ContextNode *Node, DenseSet<const ContextNode *> &Visited,
    DenseSet<const ContextNode *> &CurrentStack) {
  auto I = Visited.insert(Node);
  // We should only call this for unvisited nodes.
  assert(I.second);
  (void)I;
  for (auto &CalleeEdge : Node->CalleeEdges) {
    auto *Callee = CalleeEdge->Callee;
    if (Visited.count(Callee)) {
      // Since this was already visited we need to check if it is currently on
      // the recursive stack in which case it is a backedge.
      if (CurrentStack.count(Callee))
        CalleeEdge->IsBackedge = true;
      continue;
    }
    CurrentStack.insert(Callee);
    markBackedges(Callee, Visited, CurrentStack);
    CurrentStack.erase(Callee);
  }
}

template <typename DerivedCCG, typename FuncTy, typename CallTy>
void CallsiteContextGraph<DerivedCCG, FuncTy, CallTy>::identifyClones() {
  DenseSet<const ContextNode *> Visited;
  for (auto &Entry : AllocationCallToContextNodeMap) {
    Visited.clear();
    identifyClones(Entry.second, Visited, Entry.second->getContextIds());
  }
  Visited.clear();
  for (auto &Entry : AllocationCallToContextNodeMap)
    recursivelyRemoveNoneTypeCalleeEdges(Entry.second, Visited);
  if (VerifyCCG)
    check();
}

// helper function to check an AllocType is cold or notcold or both.
bool checkColdOrNotCold(uint8_t AllocType) {
  return (AllocType == (uint8_t)AllocationType::Cold) ||
         (AllocType == (uint8_t)AllocationType::NotCold) ||
         (AllocType ==
          ((uint8_t)AllocationType::Cold | (uint8_t)AllocationType::NotCold));
}

template <typename DerivedCCG, typename FuncTy, typename CallTy>
void CallsiteContextGraph<DerivedCCG, FuncTy, CallTy>::identifyClones(
    ContextNode *Node, DenseSet<const ContextNode *> &Visited,
    const DenseSet<uint32_t> &AllocContextIds) {
  if (VerifyNodes)
    checkNode<DerivedCCG, FuncTy, CallTy>(Node, /*CheckEdges=*/false);
  assert(!Node->CloneOf);

  // If Node as a null call, then either it wasn't found in the module (regular
  // LTO) or summary index (ThinLTO), or there were other conditions blocking
  // cloning (e.g. recursion, calls multiple targets, etc).
  // Do this here so that we don't try to recursively clone callers below, which
  // isn't useful at least for this node.
  if (!Node->hasCall())
    return;

  // No need to look at any callers if allocation type already unambiguous.
  if (hasSingleAllocType(Node->AllocTypes))
    return;

#ifndef NDEBUG
  auto Insert =
#endif
      Visited.insert(Node);
  // We should not have visited this node yet.
  assert(Insert.second);
  // The recursive call to identifyClones may delete the current edge from the
  // CallerEdges vector. Make a copy and iterate on that, simpler than passing
  // in an iterator and having recursive call erase from it. Other edges may
  // also get removed during the recursion, which will have null Callee and
  // Caller pointers (and are deleted later), so we skip those below.
  {
    auto CallerEdges = Node->CallerEdges;
    for (auto &Edge : CallerEdges) {
      // Skip any that have been removed by an earlier recursive call.
      if (Edge->isRemoved()) {
        assert(!is_contained(Node->CallerEdges, Edge));
        continue;
      }
      // Defer backedges. See comments further below where these edges are
      // handled during the cloning of this Node.
      if (Edge->IsBackedge) {
        // We should only mark these if cloning recursive contexts, where we
        // need to do this deferral.
        assert(CloneRecursiveContexts);
        continue;
      }
      // Ignore any caller we previously visited via another edge.
      if (!Visited.count(Edge->Caller) && !Edge->Caller->CloneOf) {
        identifyClones(Edge->Caller, Visited, AllocContextIds);
      }
    }
  }

  // Check if we reached an unambiguous call or have have only a single caller.
  if (hasSingleAllocType(Node->AllocTypes) || Node->CallerEdges.size() <= 1)
    return;

  // We need to clone.

  // Try to keep the original version as alloc type NotCold. This will make
  // cases with indirect calls or any other situation with an unknown call to
  // the original function get the default behavior. We do this by sorting the
  // CallerEdges of the Node we will clone by alloc type.
  //
  // Give NotCold edge the lowest sort priority so those edges are at the end of
  // the caller edges vector, and stay on the original version (since the below
  // code clones greedily until it finds all remaining edges have the same type
  // and leaves the remaining ones on the original Node).
  //
  // We shouldn't actually have any None type edges, so the sorting priority for
  // that is arbitrary, and we assert in that case below.
  const unsigned AllocTypeCloningPriority[] = {/*None*/ 3, /*NotCold*/ 4,
                                               /*Cold*/ 1,
                                               /*NotColdCold*/ 2};
  std::stable_sort(Node->CallerEdges.begin(), Node->CallerEdges.end(),
                   [&](const std::shared_ptr<ContextEdge> &A,
                       const std::shared_ptr<ContextEdge> &B) {
                     // Nodes with non-empty context ids should be sorted before
                     // those with empty context ids.
                     if (A->ContextIds.empty())
                       // Either B ContextIds are non-empty (in which case we
                       // should return false because B < A), or B ContextIds
                       // are empty, in which case they are equal, and we should
                       // maintain the original relative ordering.
                       return false;
                     if (B->ContextIds.empty())
                       return true;

                     if (A->AllocTypes == B->AllocTypes)
                       // Use the first context id for each edge as a
                       // tie-breaker.
                       return *A->ContextIds.begin() < *B->ContextIds.begin();
                     return AllocTypeCloningPriority[A->AllocTypes] <
                            AllocTypeCloningPriority[B->AllocTypes];
                   });

  assert(Node->AllocTypes != (uint8_t)AllocationType::None);

  DenseSet<uint32_t> RecursiveContextIds;
  assert(AllowRecursiveContexts || !CloneRecursiveContexts);
  // If we are allowing recursive callsites, but have also disabled recursive
  // contexts, look for context ids that show up in multiple caller edges.
  if (AllowRecursiveCallsites && !AllowRecursiveContexts) {
    DenseSet<uint32_t> AllCallerContextIds;
    for (auto &CE : Node->CallerEdges) {
      // Resize to the largest set of caller context ids, since we know the
      // final set will be at least that large.
      AllCallerContextIds.reserve(CE->getContextIds().size());
      for (auto Id : CE->getContextIds())
        if (!AllCallerContextIds.insert(Id).second)
          RecursiveContextIds.insert(Id);
    }
  }

  // Iterate until we find no more opportunities for disambiguating the alloc
  // types via cloning. In most cases this loop will terminate once the Node
  // has a single allocation type, in which case no more cloning is needed.
  // Iterate over a copy of Node's caller edges, since we may need to remove
  // edges in the moveEdgeTo* methods, and this simplifies the handling and
  // makes it less error-prone.
  auto CallerEdges = Node->CallerEdges;
  for (auto &CallerEdge : CallerEdges) {
    // Skip any that have been removed by an earlier recursive call.
    if (CallerEdge->isRemoved()) {
      assert(!is_contained(Node->CallerEdges, CallerEdge));
      continue;
    }
    assert(CallerEdge->Callee == Node);

    // See if cloning the prior caller edge left this node with a single alloc
    // type or a single caller. In that case no more cloning of Node is needed.
    if (hasSingleAllocType(Node->AllocTypes) || Node->CallerEdges.size() <= 1)
      break;

    // If the caller was not successfully matched to a call in the IR/summary,
    // there is no point in trying to clone for it as we can't update that call.
    if (!CallerEdge->Caller->hasCall())
      continue;

    // Only need to process the ids along this edge pertaining to the given
    // allocation.
    auto CallerEdgeContextsForAlloc =
        set_intersection(CallerEdge->getContextIds(), AllocContextIds);
    if (!RecursiveContextIds.empty())
      CallerEdgeContextsForAlloc =
          set_difference(CallerEdgeContextsForAlloc, RecursiveContextIds);
    if (CallerEdgeContextsForAlloc.empty())
      continue;

    auto CallerAllocTypeForAlloc = computeAllocType(CallerEdgeContextsForAlloc);

    // Compute the node callee edge alloc types corresponding to the context ids
    // for this caller edge.
    std::vector<uint8_t> CalleeEdgeAllocTypesForCallerEdge;
    CalleeEdgeAllocTypesForCallerEdge.reserve(Node->CalleeEdges.size());
    for (auto &CalleeEdge : Node->CalleeEdges)
      CalleeEdgeAllocTypesForCallerEdge.push_back(intersectAllocTypes(
          CalleeEdge->getContextIds(), CallerEdgeContextsForAlloc));

    // Don't clone if doing so will not disambiguate any alloc types amongst
    // caller edges (including the callee edges that would be cloned).
    // Otherwise we will simply move all edges to the clone.
    //
    // First check if by cloning we will disambiguate the caller allocation
    // type from node's allocation type. Query allocTypeToUse so that we don't
    // bother cloning to distinguish NotCold+Cold from NotCold. Note that
    // neither of these should be None type.
    //
    // Then check if by cloning node at least one of the callee edges will be
    // disambiguated by splitting out different context ids.
    //
    // However, always do the cloning if this is a backedge, in which case we
    // have not yet cloned along this caller edge.
    assert(CallerEdge->AllocTypes != (uint8_t)AllocationType::None);
    assert(Node->AllocTypes != (uint8_t)AllocationType::None);
    if (!CallerEdge->IsBackedge &&
        allocTypeToUse(CallerAllocTypeForAlloc) ==
            allocTypeToUse(Node->AllocTypes) &&
        allocTypesMatch<DerivedCCG, FuncTy, CallTy>(
            CalleeEdgeAllocTypesForCallerEdge, Node->CalleeEdges)) {
      continue;
    }

    if (CallerEdge->IsBackedge) {
      // We should only mark these if cloning recursive contexts, where we
      // need to do this deferral.
      assert(CloneRecursiveContexts);
      DeferredBackedges++;
    }

    // If this is a backedge, we now do recursive cloning starting from its
    // caller since we may have moved unambiguous caller contexts to a clone
    // of this Node in a previous iteration of the current loop, giving more
    // opportunity for cloning through the backedge. Because we sorted the
    // caller edges earlier so that cold caller edges are first, we would have
    // visited and cloned this node for any unamibiguously cold non-recursive
    // callers before any ambiguous backedge callers. Note that we don't do this
    // if the caller is already cloned or visited during cloning (e.g. via a
    // different context path from the allocation).
    // TODO: Can we do better in the case where the caller was already visited?
    if (CallerEdge->IsBackedge && !CallerEdge->Caller->CloneOf &&
        !Visited.count(CallerEdge->Caller)) {
      const auto OrigIdCount = CallerEdge->getContextIds().size();
      // Now do the recursive cloning of this backedge's caller, which was
      // deferred earlier.
      identifyClones(CallerEdge->Caller, Visited, CallerEdgeContextsForAlloc);
      removeNoneTypeCalleeEdges(CallerEdge->Caller);
      // See if the recursive call to identifyClones moved the context ids to a
      // new edge from this node to a clone of caller, and switch to looking at
      // that new edge so that we clone Node for the new caller clone.
      bool UpdatedEdge = false;
      if (OrigIdCount > CallerEdge->getContextIds().size()) {
        for (auto E : Node->CallerEdges) {
          // Only interested in clones of the current edges caller.
          if (E->Caller->CloneOf != CallerEdge->Caller)
            continue;
          // See if this edge contains any of the context ids originally on the
          // current caller edge.
          auto CallerEdgeContextsForAllocNew =
              set_intersection(CallerEdgeContextsForAlloc, E->getContextIds());
          if (CallerEdgeContextsForAllocNew.empty())
            continue;
          // Make sure we don't pick a previously existing caller edge of this
          // Node, which would be processed on a different iteration of the
          // outer loop over the saved CallerEdges.
          if (std::find(CallerEdges.begin(), CallerEdges.end(), E) !=
              CallerEdges.end())
            continue;
          // The CallerAllocTypeForAlloc and CalleeEdgeAllocTypesForCallerEdge
          // are updated further below for all cases where we just invoked
          // identifyClones recursively.
          CallerEdgeContextsForAlloc.swap(CallerEdgeContextsForAllocNew);
          CallerEdge = E;
          UpdatedEdge = true;
          break;
        }
      }
      // If cloning removed this edge (and we didn't update it to a new edge
      // above), we're done with this edge. It's possible we moved all of the
      // context ids to an existing clone, in which case there's no need to do
      // further processing for them.
      if (CallerEdge->isRemoved())
        continue;

      // Now we need to update the information used for the cloning decisions
      // further below, as we may have modified edges and their context ids.

      // Note if we changed the CallerEdge above we would have already updated
      // the context ids.
      if (!UpdatedEdge) {
        CallerEdgeContextsForAlloc = set_intersection(
            CallerEdgeContextsForAlloc, CallerEdge->getContextIds());
        if (CallerEdgeContextsForAlloc.empty())
          continue;
      }
      // Update the other information that depends on the edges and on the now
      // updated CallerEdgeContextsForAlloc.
      CallerAllocTypeForAlloc = computeAllocType(CallerEdgeContextsForAlloc);
      CalleeEdgeAllocTypesForCallerEdge.clear();
      for (auto &CalleeEdge : Node->CalleeEdges) {
        CalleeEdgeAllocTypesForCallerEdge.push_back(intersectAllocTypes(
            CalleeEdge->getContextIds(), CallerEdgeContextsForAlloc));
      }
    }

    // First see if we can use an existing clone. Check each clone and its
    // callee edges for matching alloc types.
    ContextNode *Clone = nullptr;
    for (auto *CurClone : Node->Clones) {
      if (allocTypeToUse(CurClone->AllocTypes) !=
          allocTypeToUse(CallerAllocTypeForAlloc))
        continue;

      bool BothSingleAlloc = hasSingleAllocType(CurClone->AllocTypes) &&
                             hasSingleAllocType(CallerAllocTypeForAlloc);
      // The above check should mean that if both have single alloc types that
      // they should be equal.
      assert(!BothSingleAlloc ||
             CurClone->AllocTypes == CallerAllocTypeForAlloc);

      // If either both have a single alloc type (which are the same), or if the
      // clone's callee edges have the same alloc types as those for the current
      // allocation on Node's callee edges (CalleeEdgeAllocTypesForCallerEdge),
      // then we can reuse this clone.
      if (BothSingleAlloc || allocTypesMatchClone<DerivedCCG, FuncTy, CallTy>(
                                 CalleeEdgeAllocTypesForCallerEdge, CurClone)) {
        Clone = CurClone;
        break;
      }
    }

    // The edge iterator is adjusted when we move the CallerEdge to the clone.
    if (Clone)
      moveEdgeToExistingCalleeClone(CallerEdge, Clone, /*NewClone=*/false,
                                    CallerEdgeContextsForAlloc);
    else
      Clone = moveEdgeToNewCalleeClone(CallerEdge, CallerEdgeContextsForAlloc);

    // Sanity check that no alloc types on clone or its edges are None.
    assert(Clone->AllocTypes != (uint8_t)AllocationType::None);
  }

  // We should still have some context ids on the original Node.
  assert(!Node->emptyContextIds());

  // Sanity check that no alloc types on node or edges are None.
  assert(Node->AllocTypes != (uint8_t)AllocationType::None);

  if (VerifyNodes)
    checkNode<DerivedCCG, FuncTy, CallTy>(Node, /*CheckEdges=*/false);
}

void ModuleCallsiteContextGraph::updateAllocationCall(
    CallInfo &Call, AllocationType AllocType) {
  std::string AllocTypeString = getAllocTypeAttributeString(AllocType);
  auto A = llvm::Attribute::get(Call.call()->getFunction()->getContext(),
                                "memprof", AllocTypeString);
  cast<CallBase>(Call.call())->addFnAttr(A);
  OREGetter(Call.call()->getFunction())
      .emit(OptimizationRemark(DEBUG_TYPE, "MemprofAttribute", Call.call())
            << ore::NV("AllocationCall", Call.call()) << " in clone "
            << ore::NV("Caller", Call.call()->getFunction())
            << " marked with memprof allocation attribute "
            << ore::NV("Attribute", AllocTypeString));
}

void IndexCallsiteContextGraph::updateAllocationCall(CallInfo &Call,
                                                     AllocationType AllocType) {
  auto *AI = cast<AllocInfo *>(Call.call());
  assert(AI);
  assert(AI->Versions.size() > Call.cloneNo());
  AI->Versions[Call.cloneNo()] = (uint8_t)AllocType;
}

AllocationType
ModuleCallsiteContextGraph::getAllocationCallType(const CallInfo &Call) const {
  const auto *CB = cast<CallBase>(Call.call());
  if (!CB->getAttributes().hasFnAttr("memprof"))
    return AllocationType::None;
  return CB->getAttributes().getFnAttr("memprof").getValueAsString() == "cold"
             ? AllocationType::Cold
             : AllocationType::NotCold;
}

AllocationType
IndexCallsiteContextGraph::getAllocationCallType(const CallInfo &Call) const {
  const auto *AI = cast<AllocInfo *>(Call.call());
  assert(AI->Versions.size() > Call.cloneNo());
  return (AllocationType)AI->Versions[Call.cloneNo()];
}

void ModuleCallsiteContextGraph::updateCall(CallInfo &CallerCall,
                                            FuncInfo CalleeFunc) {
  if (CalleeFunc.cloneNo() > 0)
    cast<CallBase>(CallerCall.call())->setCalledFunction(CalleeFunc.func());
  OREGetter(CallerCall.call()->getFunction())
      .emit(OptimizationRemark(DEBUG_TYPE, "MemprofCall", CallerCall.call())
            << ore::NV("Call", CallerCall.call()) << " in clone "
            << ore::NV("Caller", CallerCall.call()->getFunction())
            << " assigned to call function clone "
            << ore::NV("Callee", CalleeFunc.func()));
}

void IndexCallsiteContextGraph::updateCall(CallInfo &CallerCall,
                                           FuncInfo CalleeFunc) {
  auto *CI = cast<CallsiteInfo *>(CallerCall.call());
  assert(CI &&
         "Caller cannot be an allocation which should not have profiled calls");
  assert(CI->Clones.size() > CallerCall.cloneNo());
  CI->Clones[CallerCall.cloneNo()] = CalleeFunc.cloneNo();
}

CallsiteContextGraph<ModuleCallsiteContextGraph, Function,
                     Instruction *>::FuncInfo
ModuleCallsiteContextGraph::cloneFunctionForCallsite(
    FuncInfo &Func, CallInfo &Call, std::map<CallInfo, CallInfo> &CallMap,
    std::vector<CallInfo> &CallsWithMetadataInFunc, unsigned CloneNo) {
  // Use existing LLVM facilities for cloning and obtaining Call in clone
  ValueToValueMapTy VMap;
  auto *NewFunc = CloneFunction(Func.func(), VMap);
  std::string Name = getMemProfFuncName(Func.func()->getName(), CloneNo);
  assert(!Func.func()->getParent()->getFunction(Name));
  NewFunc->setName(Name);
  for (auto &Inst : CallsWithMetadataInFunc) {
    // This map always has the initial version in it.
    assert(Inst.cloneNo() == 0);
    CallMap[Inst] = {cast<Instruction>(VMap[Inst.call()]), CloneNo};
  }
  OREGetter(Func.func())
      .emit(OptimizationRemark(DEBUG_TYPE, "MemprofClone", Func.func())
            << "created clone " << ore::NV("NewFunction", NewFunc));
  return {NewFunc, CloneNo};
}

CallsiteContextGraph<IndexCallsiteContextGraph, FunctionSummary,
                     IndexCall>::FuncInfo
IndexCallsiteContextGraph::cloneFunctionForCallsite(
    FuncInfo &Func, CallInfo &Call, std::map<CallInfo, CallInfo> &CallMap,
    std::vector<CallInfo> &CallsWithMetadataInFunc, unsigned CloneNo) {
  // Check how many clones we have of Call (and therefore function).
  // The next clone number is the current size of versions array.
  // Confirm this matches the CloneNo provided by the caller, which is based on
  // the number of function clones we have.
  assert(CloneNo == (isa<AllocInfo *>(Call.call())
                         ? cast<AllocInfo *>(Call.call())->Versions.size()
                         : cast<CallsiteInfo *>(Call.call())->Clones.size()));
  // Walk all the instructions in this function. Create a new version for
  // each (by adding an entry to the Versions/Clones summary array), and copy
  // over the version being called for the function clone being cloned here.
  // Additionally, add an entry to the CallMap for the new function clone,
  // mapping the original call (clone 0, what is in CallsWithMetadataInFunc)
  // to the new call clone.
  for (auto &Inst : CallsWithMetadataInFunc) {
    // This map always has the initial version in it.
    assert(Inst.cloneNo() == 0);
    if (auto *AI = dyn_cast<AllocInfo *>(Inst.call())) {
      assert(AI->Versions.size() == CloneNo);
      // We assign the allocation type later (in updateAllocationCall), just add
      // an entry for it here.
      AI->Versions.push_back(0);
    } else {
      auto *CI = cast<CallsiteInfo *>(Inst.call());
      assert(CI && CI->Clones.size() == CloneNo);
      // We assign the clone number later (in updateCall), just add an entry for
      // it here.
      CI->Clones.push_back(0);
    }
    CallMap[Inst] = {Inst.call(), CloneNo};
  }
  return {Func.func(), CloneNo};
}

// This method assigns cloned callsites to functions, cloning the functions as
// needed. The assignment is greedy and proceeds roughly as follows:
//
// For each function Func:
//   For each call with graph Node having clones:
//     Initialize ClonesWorklist to Node and its clones
//     Initialize NodeCloneCount to 0
//     While ClonesWorklist is not empty:
//        Clone = pop front ClonesWorklist
//        NodeCloneCount++
//        If Func has been cloned less than NodeCloneCount times:
//           If NodeCloneCount is 1:
//             Assign Clone to original Func
//             Continue
//           Create a new function clone
//           If other callers not assigned to call a function clone yet:
//              Assign them to call new function clone
//              Continue
//           Assign any other caller calling the cloned version to new clone
//
//        For each caller of Clone:
//           If caller is assigned to call a specific function clone:
//             If we cannot assign Clone to that function clone:
//               Create new callsite Clone NewClone
//               Add NewClone to ClonesWorklist
//               Continue
//             Assign Clone to existing caller's called function clone
//           Else:
//             If Clone not already assigned to a function clone:
//                Assign to first function clone without assignment
//             Assign caller to selected function clone
template <typename DerivedCCG, typename FuncTy, typename CallTy>
bool CallsiteContextGraph<DerivedCCG, FuncTy, CallTy>::assignFunctions() {
  bool Changed = false;

  // Keep track of the assignment of nodes (callsites) to function clones they
  // call.
  DenseMap<ContextNode *, FuncInfo> CallsiteToCalleeFuncCloneMap;

  // Update caller node to call function version CalleeFunc, by recording the
  // assignment in CallsiteToCalleeFuncCloneMap.
  auto RecordCalleeFuncOfCallsite = [&](ContextNode *Caller,
                                        const FuncInfo &CalleeFunc) {
    assert(Caller->hasCall());
    CallsiteToCalleeFuncCloneMap[Caller] = CalleeFunc;
  };

  // Walk all functions for which we saw calls with memprof metadata, and handle
  // cloning for each of its calls.
  for (auto &[Func, CallsWithMetadata] : FuncToCallsWithMetadata) {
    FuncInfo OrigFunc(Func);
    // Map from each clone of OrigFunc to a map of remappings of each call of
    // interest (from original uncloned call to the corresponding cloned call in
    // that function clone).
    std::map<FuncInfo, std::map<CallInfo, CallInfo>> FuncClonesToCallMap;
    for (auto &Call : CallsWithMetadata) {
      ContextNode *Node = getNodeForInst(Call);
      // Skip call if we do not have a node for it (all uses of its stack ids
      // were either on inlined chains or pruned from the MIBs), or if we did
      // not create any clones for it.
      if (!Node || Node->Clones.empty())
        continue;
      assert(Node->hasCall() &&
             "Not having a call should have prevented cloning");

      // Track the assignment of function clones to clones of the current
      // callsite Node being handled.
      std::map<FuncInfo, ContextNode *> FuncCloneToCurNodeCloneMap;

      // Assign callsite version CallsiteClone to function version FuncClone,
      // and also assign (possibly cloned) Call to CallsiteClone.
      auto AssignCallsiteCloneToFuncClone = [&](const FuncInfo &FuncClone,
                                                CallInfo &Call,
                                                ContextNode *CallsiteClone,
                                                bool IsAlloc) {
        // Record the clone of callsite node assigned to this function clone.
        FuncCloneToCurNodeCloneMap[FuncClone] = CallsiteClone;

        assert(FuncClonesToCallMap.count(FuncClone));
        std::map<CallInfo, CallInfo> &CallMap = FuncClonesToCallMap[FuncClone];
        CallInfo CallClone(Call);
        if (CallMap.count(Call))
          CallClone = CallMap[Call];
        CallsiteClone->setCall(CallClone);
        // Need to do the same for all matching calls.
        for (auto &MatchingCall : Node->MatchingCalls) {
          CallInfo CallClone(MatchingCall);
          if (CallMap.count(MatchingCall))
            CallClone = CallMap[MatchingCall];
          // Updates the call in the list.
          MatchingCall = CallClone;
        }
      };

      // Keep track of the clones of callsite Node that need to be assigned to
      // function clones. This list may be expanded in the loop body below if we
      // find additional cloning is required.
      std::deque<ContextNode *> ClonesWorklist;
      // Ignore original Node if we moved all of its contexts to clones.
      if (!Node->emptyContextIds())
        ClonesWorklist.push_back(Node);
      llvm::append_range(ClonesWorklist, Node->Clones);

      // Now walk through all of the clones of this callsite Node that we need,
      // and determine the assignment to a corresponding clone of the current
      // function (creating new function clones as needed).
      unsigned NodeCloneCount = 0;
      while (!ClonesWorklist.empty()) {
        ContextNode *Clone = ClonesWorklist.front();
        ClonesWorklist.pop_front();
        NodeCloneCount++;
        if (VerifyNodes)
          checkNode<DerivedCCG, FuncTy, CallTy>(Clone);

        // Need to create a new function clone if we have more callsite clones
        // than existing function clones, which would have been assigned to an
        // earlier clone in the list (we assign callsite clones to function
        // clones greedily).
        if (FuncClonesToCallMap.size() < NodeCloneCount) {
          // If this is the first callsite copy, assign to original function.
          if (NodeCloneCount == 1) {
            // Since FuncClonesToCallMap is empty in this case, no clones have
            // been created for this function yet, and no callers should have
            // been assigned a function clone for this callee node yet.
            assert(llvm::none_of(
                Clone->CallerEdges, [&](const std::shared_ptr<ContextEdge> &E) {
                  return CallsiteToCalleeFuncCloneMap.count(E->Caller);
                }));
            // Initialize with empty call map, assign Clone to original function
            // and its callers, and skip to the next clone.
            FuncClonesToCallMap[OrigFunc] = {};
            AssignCallsiteCloneToFuncClone(
                OrigFunc, Call, Clone,
                AllocationCallToContextNodeMap.count(Call));
            for (auto &CE : Clone->CallerEdges) {
              // Ignore any caller that does not have a recorded callsite Call.
              if (!CE->Caller->hasCall())
                continue;
              RecordCalleeFuncOfCallsite(CE->Caller, OrigFunc);
            }
            continue;
          }

          // First locate which copy of OrigFunc to clone again. If a caller
          // of this callsite clone was already assigned to call a particular
          // function clone, we need to redirect all of those callers to the
          // new function clone, and update their other callees within this
          // function.
          FuncInfo PreviousAssignedFuncClone;
          auto EI = llvm::find_if(
              Clone->CallerEdges, [&](const std::shared_ptr<ContextEdge> &E) {
                return CallsiteToCalleeFuncCloneMap.count(E->Caller);
              });
          bool CallerAssignedToCloneOfFunc = false;
          if (EI != Clone->CallerEdges.end()) {
            const std::shared_ptr<ContextEdge> &Edge = *EI;
            PreviousAssignedFuncClone =
                CallsiteToCalleeFuncCloneMap[Edge->Caller];
            CallerAssignedToCloneOfFunc = true;
          }

          // Clone function and save it along with the CallInfo map created
          // during cloning in the FuncClonesToCallMap.
          std::map<CallInfo, CallInfo> NewCallMap;
          unsigned CloneNo = FuncClonesToCallMap.size();
          assert(CloneNo > 0 && "Clone 0 is the original function, which "
                                "should already exist in the map");
          FuncInfo NewFuncClone = cloneFunctionForCallsite(
              OrigFunc, Call, NewCallMap, CallsWithMetadata, CloneNo);
          FuncClonesToCallMap.emplace(NewFuncClone, std::move(NewCallMap));
          FunctionClonesAnalysis++;
          Changed = true;

          // If no caller callsites were already assigned to a clone of this
          // function, we can simply assign this clone to the new func clone
          // and update all callers to it, then skip to the next clone.
          if (!CallerAssignedToCloneOfFunc) {
            AssignCallsiteCloneToFuncClone(
                NewFuncClone, Call, Clone,
                AllocationCallToContextNodeMap.count(Call));
            for (auto &CE : Clone->CallerEdges) {
              // Ignore any caller that does not have a recorded callsite Call.
              if (!CE->Caller->hasCall())
                continue;
              RecordCalleeFuncOfCallsite(CE->Caller, NewFuncClone);
            }
            continue;
          }

          // We may need to do additional node cloning in this case.
          // Reset the CallsiteToCalleeFuncCloneMap entry for any callers
          // that were previously assigned to call PreviousAssignedFuncClone,
          // to record that they now call NewFuncClone.
          // The none type edge removal may remove some of this Clone's caller
          // edges, if it is reached via another of its caller's callees.
          // Iterate over a copy and skip any that were removed.
          auto CallerEdges = Clone->CallerEdges;
          for (auto CE : CallerEdges) {
            // Skip any that have been removed on an earlier iteration.
            if (CE->isRemoved()) {
              assert(!is_contained(Clone->CallerEdges, CE));
              continue;
            }
            assert(CE);
            // Ignore any caller that does not have a recorded callsite Call.
            if (!CE->Caller->hasCall())
              continue;

            if (!CallsiteToCalleeFuncCloneMap.count(CE->Caller) ||
                // We subsequently fall through to later handling that
                // will perform any additional cloning required for
                // callers that were calling other function clones.
                CallsiteToCalleeFuncCloneMap[CE->Caller] !=
                    PreviousAssignedFuncClone)
              continue;

            RecordCalleeFuncOfCallsite(CE->Caller, NewFuncClone);

            // If we are cloning a function that was already assigned to some
            // callers, then essentially we are creating new callsite clones
            // of the other callsites in that function that are reached by those
            // callers. Clone the other callees of the current callsite's caller
            // that were already assigned to PreviousAssignedFuncClone
            // accordingly. This is important since we subsequently update the
            // calls from the nodes in the graph and their assignments to callee
            // functions recorded in CallsiteToCalleeFuncCloneMap.
            // The none type edge removal may remove some of this caller's
            // callee edges, if it is reached via another of its callees.
            // Iterate over a copy and skip any that were removed.
            auto CalleeEdges = CE->Caller->CalleeEdges;
            for (auto CalleeEdge : CalleeEdges) {
              // Skip any that have been removed on an earlier iteration when
              // cleaning up newly None type callee edges.
              if (CalleeEdge->isRemoved()) {
                assert(!is_contained(CE->Caller->CalleeEdges, CalleeEdge));
                continue;
              }
              assert(CalleeEdge);
              ContextNode *Callee = CalleeEdge->Callee;
              // Skip the current callsite, we are looking for other
              // callsites Caller calls, as well as any that does not have a
              // recorded callsite Call.
              if (Callee == Clone || !Callee->hasCall())
                continue;
              // Skip direct recursive calls. We don't need/want to clone the
              // caller node again, and this loop will not behave as expected if
              // we tried.
              if (Callee == CalleeEdge->Caller)
                continue;
              ContextNode *NewClone = moveEdgeToNewCalleeClone(CalleeEdge);
              removeNoneTypeCalleeEdges(NewClone);
              // Moving the edge may have resulted in some none type
              // callee edges on the original Callee.
              removeNoneTypeCalleeEdges(Callee);
              assert(NewClone->AllocTypes != (uint8_t)AllocationType::None);
              // If the Callee node was already assigned to call a specific
              // function version, make sure its new clone is assigned to call
              // that same function clone.
              if (CallsiteToCalleeFuncCloneMap.count(Callee))
                RecordCalleeFuncOfCallsite(
                    NewClone, CallsiteToCalleeFuncCloneMap[Callee]);
              // Update NewClone with the new Call clone of this callsite's Call
              // created for the new function clone created earlier.
              // Recall that we have already ensured when building the graph
              // that each caller can only call callsites within the same
              // function, so we are guaranteed that Callee Call is in the
              // current OrigFunc.
              // CallMap is set up as indexed by original Call at clone 0.
              CallInfo OrigCall(Callee->getOrigNode()->Call);
              OrigCall.setCloneNo(0);
              std::map<CallInfo, CallInfo> &CallMap =
                  FuncClonesToCallMap[NewFuncClone];
              assert(CallMap.count(OrigCall));
              CallInfo NewCall(CallMap[OrigCall]);
              assert(NewCall);
              NewClone->setCall(NewCall);
              // Need to do the same for all matching calls.
              for (auto &MatchingCall : NewClone->MatchingCalls) {
                CallInfo OrigMatchingCall(MatchingCall);
                OrigMatchingCall.setCloneNo(0);
                assert(CallMap.count(OrigMatchingCall));
                CallInfo NewCall(CallMap[OrigMatchingCall]);
                assert(NewCall);
                // Updates the call in the list.
                MatchingCall = NewCall;
              }
            }
          }
          // Fall through to handling below to perform the recording of the
          // function for this callsite clone. This enables handling of cases
          // where the callers were assigned to different clones of a function.
        }

        // See if we can use existing function clone. Walk through
        // all caller edges to see if any have already been assigned to
        // a clone of this callsite's function. If we can use it, do so. If not,
        // because that function clone is already assigned to a different clone
        // of this callsite, then we need to clone again.
        // Basically, this checking is needed to handle the case where different
        // caller functions/callsites may need versions of this function
        // containing different mixes of callsite clones across the different
        // callsites within the function. If that happens, we need to create
        // additional function clones to handle the various combinations.
        //
        // Keep track of any new clones of this callsite created by the
        // following loop, as well as any existing clone that we decided to
        // assign this clone to.
        std::map<FuncInfo, ContextNode *> FuncCloneToNewCallsiteCloneMap;
        FuncInfo FuncCloneAssignedToCurCallsiteClone;
        // Iterate over a copy of Clone's caller edges, since we may need to
        // remove edges in the moveEdgeTo* methods, and this simplifies the
        // handling and makes it less error-prone.
        auto CloneCallerEdges = Clone->CallerEdges;
        for (auto &Edge : CloneCallerEdges) {
          // Skip removed edges (due to direct recursive edges updated when
          // updating callee edges when moving an edge and subsequently
          // removed by call to removeNoneTypeCalleeEdges on the Clone).
          if (Edge->isRemoved())
            continue;
          // Ignore any caller that does not have a recorded callsite Call.
          if (!Edge->Caller->hasCall())
            continue;
          // If this caller already assigned to call a version of OrigFunc, need
          // to ensure we can assign this callsite clone to that function clone.
          if (CallsiteToCalleeFuncCloneMap.count(Edge->Caller)) {
            FuncInfo FuncCloneCalledByCaller =
                CallsiteToCalleeFuncCloneMap[Edge->Caller];
            // First we need to confirm that this function clone is available
            // for use by this callsite node clone.
            //
            // While FuncCloneToCurNodeCloneMap is built only for this Node and
            // its callsite clones, one of those callsite clones X could have
            // been assigned to the same function clone called by Edge's caller
            // - if Edge's caller calls another callsite within Node's original
            // function, and that callsite has another caller reaching clone X.
            // We need to clone Node again in this case.
            if ((FuncCloneToCurNodeCloneMap.count(FuncCloneCalledByCaller) &&
                 FuncCloneToCurNodeCloneMap[FuncCloneCalledByCaller] !=
                     Clone) ||
                // Detect when we have multiple callers of this callsite that
                // have already been assigned to specific, and different, clones
                // of OrigFunc (due to other unrelated callsites in Func they
                // reach via call contexts). Is this Clone of callsite Node
                // assigned to a different clone of OrigFunc? If so, clone Node
                // again.
                (FuncCloneAssignedToCurCallsiteClone &&
                 FuncCloneAssignedToCurCallsiteClone !=
                     FuncCloneCalledByCaller)) {
              // We need to use a different newly created callsite clone, in
              // order to assign it to another new function clone on a
              // subsequent iteration over the Clones array (adjusted below).
              // Note we specifically do not reset the
              // CallsiteToCalleeFuncCloneMap entry for this caller, so that
              // when this new clone is processed later we know which version of
              // the function to copy (so that other callsite clones we have
              // assigned to that function clone are properly cloned over). See
              // comments in the function cloning handling earlier.

              // Check if we already have cloned this callsite again while
              // walking through caller edges, for a caller calling the same
              // function clone. If so, we can move this edge to that new clone
              // rather than creating yet another new clone.
              if (FuncCloneToNewCallsiteCloneMap.count(
                      FuncCloneCalledByCaller)) {
                ContextNode *NewClone =
                    FuncCloneToNewCallsiteCloneMap[FuncCloneCalledByCaller];
                moveEdgeToExistingCalleeClone(Edge, NewClone);
                // Cleanup any none type edges cloned over.
                removeNoneTypeCalleeEdges(NewClone);
              } else {
                // Create a new callsite clone.
                ContextNode *NewClone = moveEdgeToNewCalleeClone(Edge);
                removeNoneTypeCalleeEdges(NewClone);
                FuncCloneToNewCallsiteCloneMap[FuncCloneCalledByCaller] =
                    NewClone;
                // Add to list of clones and process later.
                ClonesWorklist.push_back(NewClone);
                assert(NewClone->AllocTypes != (uint8_t)AllocationType::None);
              }
              // Moving the caller edge may have resulted in some none type
              // callee edges.
              removeNoneTypeCalleeEdges(Clone);
              // We will handle the newly created callsite clone in a subsequent
              // iteration over this Node's Clones.
              continue;
            }

            // Otherwise, we can use the function clone already assigned to this
            // caller.
            if (!FuncCloneAssignedToCurCallsiteClone) {
              FuncCloneAssignedToCurCallsiteClone = FuncCloneCalledByCaller;
              // Assign Clone to FuncCloneCalledByCaller
              AssignCallsiteCloneToFuncClone(
                  FuncCloneCalledByCaller, Call, Clone,
                  AllocationCallToContextNodeMap.count(Call));
            } else
              // Don't need to do anything - callsite is already calling this
              // function clone.
              assert(FuncCloneAssignedToCurCallsiteClone ==
                     FuncCloneCalledByCaller);

          } else {
            // We have not already assigned this caller to a version of
            // OrigFunc. Do the assignment now.

            // First check if we have already assigned this callsite clone to a
            // clone of OrigFunc for another caller during this iteration over
            // its caller edges.
            if (!FuncCloneAssignedToCurCallsiteClone) {
              // Find first function in FuncClonesToCallMap without an assigned
              // clone of this callsite Node. We should always have one
              // available at this point due to the earlier cloning when the
              // FuncClonesToCallMap size was smaller than the clone number.
              for (auto &CF : FuncClonesToCallMap) {
                if (!FuncCloneToCurNodeCloneMap.count(CF.first)) {
                  FuncCloneAssignedToCurCallsiteClone = CF.first;
                  break;
                }
              }
              assert(FuncCloneAssignedToCurCallsiteClone);
              // Assign Clone to FuncCloneAssignedToCurCallsiteClone
              AssignCallsiteCloneToFuncClone(
                  FuncCloneAssignedToCurCallsiteClone, Call, Clone,
                  AllocationCallToContextNodeMap.count(Call));
            } else
              assert(FuncCloneToCurNodeCloneMap
                         [FuncCloneAssignedToCurCallsiteClone] == Clone);
            // Update callers to record function version called.
            RecordCalleeFuncOfCallsite(Edge->Caller,
                                       FuncCloneAssignedToCurCallsiteClone);
          }
        }
      }
      if (VerifyCCG) {
        checkNode<DerivedCCG, FuncTy, CallTy>(Node);
        for (const auto &PE : Node->CalleeEdges)
          checkNode<DerivedCCG, FuncTy, CallTy>(PE->Callee);
        for (const auto &CE : Node->CallerEdges)
          checkNode<DerivedCCG, FuncTy, CallTy>(CE->Caller);
        for (auto *Clone : Node->Clones) {
          checkNode<DerivedCCG, FuncTy, CallTy>(Clone);
          for (const auto &PE : Clone->CalleeEdges)
            checkNode<DerivedCCG, FuncTy, CallTy>(PE->Callee);
          for (const auto &CE : Clone->CallerEdges)
            checkNode<DerivedCCG, FuncTy, CallTy>(CE->Caller);
        }
      }
    }
  }

  uint8_t BothTypes =
      (uint8_t)AllocationType::Cold | (uint8_t)AllocationType::NotCold;

  auto UpdateCalls = [&](ContextNode *Node,
                         DenseSet<const ContextNode *> &Visited,
                         auto &&UpdateCalls) {
    auto Inserted = Visited.insert(Node);
    if (!Inserted.second)
      return;

    for (auto *Clone : Node->Clones)
      UpdateCalls(Clone, Visited, UpdateCalls);

    for (auto &Edge : Node->CallerEdges)
      UpdateCalls(Edge->Caller, Visited, UpdateCalls);

    // Skip if either no call to update, or if we ended up with no context ids
    // (we moved all edges onto other clones).
    if (!Node->hasCall() || Node->emptyContextIds())
      return;

    if (Node->IsAllocation) {
      auto AT = allocTypeToUse(Node->AllocTypes);
      // If the allocation type is ambiguous, and more aggressive hinting
      // has been enabled via the MinClonedColdBytePercent flag, see if this
      // allocation should be hinted cold anyway because its fraction cold bytes
      // allocated is at least the given threshold.
      if (Node->AllocTypes == BothTypes && MinClonedColdBytePercent < 100 &&
          !ContextIdToContextSizeInfos.empty()) {
        uint64_t TotalCold = 0;
        uint64_t Total = 0;
        for (auto Id : Node->getContextIds()) {
          auto TypeI = ContextIdToAllocationType.find(Id);
          assert(TypeI != ContextIdToAllocationType.end());
          auto CSI = ContextIdToContextSizeInfos.find(Id);
          if (CSI != ContextIdToContextSizeInfos.end()) {
            for (auto &Info : CSI->second) {
              Total += Info.TotalSize;
              if (TypeI->second == AllocationType::Cold)
                TotalCold += Info.TotalSize;
            }
          }
        }
        if (TotalCold * 100 >= Total * MinClonedColdBytePercent)
          AT = AllocationType::Cold;
      }
      updateAllocationCall(Node->Call, AT);
      assert(Node->MatchingCalls.empty());
      return;
    }

    if (!CallsiteToCalleeFuncCloneMap.count(Node))
      return;

    auto CalleeFunc = CallsiteToCalleeFuncCloneMap[Node];
    updateCall(Node->Call, CalleeFunc);
    // Update all the matching calls as well.
    for (auto &Call : Node->MatchingCalls)
      updateCall(Call, CalleeFunc);
  };

  // Performs DFS traversal starting from allocation nodes to update calls to
  // reflect cloning decisions recorded earlier. For regular LTO this will
  // update the actual calls in the IR to call the appropriate function clone
  // (and add attributes to allocation calls), whereas for ThinLTO the decisions
  // are recorded in the summary entries.
  DenseSet<const ContextNode *> Visited;
  for (auto &Entry : AllocationCallToContextNodeMap)
    UpdateCalls(Entry.second, Visited, UpdateCalls);

  return Changed;
}

static SmallVector<std::unique_ptr<ValueToValueMapTy>, 4> createFunctionClones(
    Function &F, unsigned NumClones, Module &M, OptimizationRemarkEmitter &ORE,
    std::map<const Function *, SmallPtrSet<const GlobalAlias *, 1>>
        &FuncToAliasMap) {
  // The first "clone" is the original copy, we should only call this if we
  // needed to create new clones.
  assert(NumClones > 1);
  SmallVector<std::unique_ptr<ValueToValueMapTy>, 4> VMaps;
  VMaps.reserve(NumClones - 1);
  FunctionsClonedThinBackend++;
  for (unsigned I = 1; I < NumClones; I++) {
    VMaps.emplace_back(std::make_unique<ValueToValueMapTy>());
    auto *NewF = CloneFunction(&F, *VMaps.back());
    FunctionClonesThinBackend++;
    // Strip memprof and callsite metadata from clone as they are no longer
    // needed.
    for (auto &BB : *NewF) {
      for (auto &Inst : BB) {
        Inst.setMetadata(LLVMContext::MD_memprof, nullptr);
        Inst.setMetadata(LLVMContext::MD_callsite, nullptr);
      }
    }
    std::string Name = getMemProfFuncName(F.getName(), I);
    auto *PrevF = M.getFunction(Name);
    if (PrevF) {
      // We might have created this when adjusting callsite in another
      // function. It should be a declaration.
      assert(PrevF->isDeclaration());
      NewF->takeName(PrevF);
      PrevF->replaceAllUsesWith(NewF);
      PrevF->eraseFromParent();
    } else
      NewF->setName(Name);
    ORE.emit(OptimizationRemark(DEBUG_TYPE, "MemprofClone", &F)
             << "created clone " << ore::NV("NewFunction", NewF));

    // Now handle aliases to this function, and clone those as well.
    if (!FuncToAliasMap.count(&F))
      continue;
    for (auto *A : FuncToAliasMap[&F]) {
      std::string Name = getMemProfFuncName(A->getName(), I);
      auto *PrevA = M.getNamedAlias(Name);
      auto *NewA = GlobalAlias::create(A->getValueType(),
                                       A->getType()->getPointerAddressSpace(),
                                       A->getLinkage(), Name, NewF);
      NewA->copyAttributesFrom(A);
      if (PrevA) {
        // We might have created this when adjusting callsite in another
        // function. It should be a declaration.
        assert(PrevA->isDeclaration());
        NewA->takeName(PrevA);
        PrevA->replaceAllUsesWith(NewA);
        PrevA->eraseFromParent();
      }
    }
  }
  return VMaps;
}

// Locate the summary for F. This is complicated by the fact that it might
// have been internalized or promoted.
static ValueInfo findValueInfoForFunc(const Function &F, const Module &M,
                                      const ModuleSummaryIndex *ImportSummary,
                                      const Function *CallingFunc = nullptr) {
  // FIXME: Ideally we would retain the original GUID in some fashion on the
  // function (e.g. as metadata), but for now do our best to locate the
  // summary without that information.
  ValueInfo TheFnVI = ImportSummary->getValueInfo(F.getGUID());
  if (!TheFnVI)
    // See if theFn was internalized, by checking index directly with
    // original name (this avoids the name adjustment done by getGUID() for
    // internal symbols).
    TheFnVI = ImportSummary->getValueInfo(GlobalValue::getGUID(F.getName()));
  if (TheFnVI)
    return TheFnVI;
  // Now query with the original name before any promotion was performed.
  StringRef OrigName =
      ModuleSummaryIndex::getOriginalNameBeforePromote(F.getName());
  // When this pass is enabled, we always add thinlto_src_file provenance
  // metadata to imported function definitions, which allows us to recreate the
  // original internal symbol's GUID.
  auto SrcFileMD = F.getMetadata("thinlto_src_file");
  // If this is a call to an imported/promoted local for which we didn't import
  // the definition, the metadata will not exist on the declaration. However,
  // since we are doing this early, before any inlining in the LTO backend, we
  // can simply look at the metadata on the calling function which must have
  // been from the same module if F was an internal symbol originally.
  if (!SrcFileMD && F.isDeclaration()) {
    // We would only call this for a declaration for a direct callsite, in which
    // case the caller would have provided the calling function pointer.
    assert(CallingFunc);
    SrcFileMD = CallingFunc->getMetadata("thinlto_src_file");
    // If this is a promoted local (OrigName != F.getName()), since this is a
    // declaration, it must be imported from a different module and therefore we
    // should always find the metadata on its calling function. Any call to a
    // promoted local that came from this module should still be a definition.
    assert(SrcFileMD || OrigName == F.getName());
  }
  StringRef SrcFile = M.getSourceFileName();
  if (SrcFileMD)
    SrcFile = dyn_cast<MDString>(SrcFileMD->getOperand(0))->getString();
  std::string OrigId = GlobalValue::getGlobalIdentifier(
      OrigName, GlobalValue::InternalLinkage, SrcFile);
  TheFnVI = ImportSummary->getValueInfo(GlobalValue::getGUID(OrigId));
  // Internal func in original module may have gotten a numbered suffix if we
  // imported an external function with the same name. This happens
  // automatically during IR linking for naming conflicts. It would have to
  // still be internal in that case (otherwise it would have been renamed on
  // promotion in which case we wouldn't have a naming conflict).
  if (!TheFnVI && OrigName == F.getName() && F.hasLocalLinkage() &&
      F.getName().contains('.')) {
    OrigName = F.getName().rsplit('.').first;
    OrigId = GlobalValue::getGlobalIdentifier(
        OrigName, GlobalValue::InternalLinkage, SrcFile);
    TheFnVI = ImportSummary->getValueInfo(GlobalValue::getGUID(OrigId));
  }
  // The only way we may not have a VI is if this is a declaration created for
  // an imported reference. For distributed ThinLTO we may not have a VI for
  // such declarations in the distributed summary.
  assert(TheFnVI || F.isDeclaration());
  return TheFnVI;
}

bool MemProfContextDisambiguation::initializeIndirectCallPromotionInfo(
    Module &M) {
  ICallAnalysis = std::make_unique<ICallPromotionAnalysis>();
  Symtab = std::make_unique<InstrProfSymtab>();
  // Don't add canonical names, to avoid multiple functions to the symtab
  // when they both have the same root name with "." suffixes stripped.
  // If we pick the wrong one then this could lead to incorrect ICP and calling
  // a memprof clone that we don't actually create (resulting in linker unsats).
  // What this means is that the GUID of the function (or its PGOFuncName
  // metadata) *must* match that in the VP metadata to allow promotion.
  // In practice this should not be a limitation, since local functions should
  // have PGOFuncName metadata and global function names shouldn't need any
  // special handling (they should not get the ".llvm.*" suffix that the
  // canonicalization handling is attempting to strip).
  if (Error E = Symtab->create(M, /*InLTO=*/true, /*AddCanonical=*/false)) {
    std::string SymtabFailure = toString(std::move(E));
    M.getContext().emitError("Failed to create symtab: " + SymtabFailure);
    return false;
  }
  return true;
}

bool MemProfContextDisambiguation::applyImport(Module &M) {
  assert(ImportSummary);
  bool Changed = false;

  // We also need to clone any aliases that reference cloned functions, because
  // the modified callsites may invoke via the alias. Keep track of the aliases
  // for each function.
  std::map<const Function *, SmallPtrSet<const GlobalAlias *, 1>>
      FuncToAliasMap;
  for (auto &A : M.aliases()) {
    auto *Aliasee = A.getAliaseeObject();
    if (auto *F = dyn_cast<Function>(Aliasee))
      FuncToAliasMap[F].insert(&A);
  }

  if (!initializeIndirectCallPromotionInfo(M))
    return false;

  for (auto &F : M) {
    if (F.isDeclaration() || isMemProfClone(F))
      continue;

    OptimizationRemarkEmitter ORE(&F);

    SmallVector<std::unique_ptr<ValueToValueMapTy>, 4> VMaps;
    bool ClonesCreated = false;
    unsigned NumClonesCreated = 0;
    auto CloneFuncIfNeeded = [&](unsigned NumClones) {
      // We should at least have version 0 which is the original copy.
      assert(NumClones > 0);
      // If only one copy needed use original.
      if (NumClones == 1)
        return;
      // If we already performed cloning of this function, confirm that the
      // requested number of clones matches (the thin link should ensure the
      // number of clones for each constituent callsite is consistent within
      // each function), before returning.
      if (ClonesCreated) {
        assert(NumClonesCreated == NumClones);
        return;
      }
      VMaps = createFunctionClones(F, NumClones, M, ORE, FuncToAliasMap);
      // The first "clone" is the original copy, which doesn't have a VMap.
      assert(VMaps.size() == NumClones - 1);
      Changed = true;
      ClonesCreated = true;
      NumClonesCreated = NumClones;
    };

    auto CloneCallsite = [&](const CallsiteInfo &StackNode, CallBase *CB,
                             Function *CalledFunction) {
      // Perform cloning if not yet done.
      CloneFuncIfNeeded(/*NumClones=*/StackNode.Clones.size());

      assert(!isMemProfClone(*CalledFunction));

      // Update the calls per the summary info.
      // Save orig name since it gets updated in the first iteration
      // below.
      auto CalleeOrigName = CalledFunction->getName();
      for (unsigned J = 0; J < StackNode.Clones.size(); J++) {
        // Do nothing if this version calls the original version of its
        // callee.
        if (!StackNode.Clones[J])
          continue;
        auto NewF = M.getOrInsertFunction(
            getMemProfFuncName(CalleeOrigName, StackNode.Clones[J]),
            CalledFunction->getFunctionType());
        CallBase *CBClone;
        // Copy 0 is the original function.
        if (!J)
          CBClone = CB;
        else
          CBClone = cast<CallBase>((*VMaps[J - 1])[CB]);
        CBClone->setCalledFunction(NewF);
        ORE.emit(OptimizationRemark(DEBUG_TYPE, "MemprofCall", CBClone)
                 << ore::NV("Call", CBClone) << " in clone "
                 << ore::NV("Caller", CBClone->getFunction())
                 << " assigned to call function clone "
                 << ore::NV("Callee", NewF.getCallee()));
      }
    };

    // Locate the summary for F.
    ValueInfo TheFnVI = findValueInfoForFunc(F, M, ImportSummary);
    // If not found, this could be an imported local (see comment in
    // findValueInfoForFunc). Skip for now as it will be cloned in its original
    // module (where it would have been promoted to global scope so should
    // satisfy any reference in this module).
    if (!TheFnVI)
      continue;

    auto *GVSummary =
        ImportSummary->findSummaryInModule(TheFnVI, M.getModuleIdentifier());
    if (!GVSummary) {
      // Must have been imported, use the summary which matches the definition。
      // (might be multiple if this was a linkonce_odr).
      auto SrcModuleMD = F.getMetadata("thinlto_src_module");
      assert(SrcModuleMD &&
             "enable-import-metadata is needed to emit thinlto_src_module");
      StringRef SrcModule =
          dyn_cast<MDString>(SrcModuleMD->getOperand(0))->getString();
      for (auto &GVS : TheFnVI.getSummaryList()) {
        if (GVS->modulePath() == SrcModule) {
          GVSummary = GVS.get();
          break;
        }
      }
      assert(GVSummary && GVSummary->modulePath() == SrcModule);
    }

    // If this was an imported alias skip it as we won't have the function
    // summary, and it should be cloned in the original module.
    if (isa<AliasSummary>(GVSummary))
      continue;

    auto *FS = cast<FunctionSummary>(GVSummary->getBaseObject());

    if (FS->allocs().empty() && FS->callsites().empty())
      continue;

    auto SI = FS->callsites().begin();
    auto AI = FS->allocs().begin();

    // To handle callsite infos synthesized for tail calls which have missing
    // frames in the profiled context, map callee VI to the synthesized callsite
    // info.
    DenseMap<ValueInfo, CallsiteInfo> MapTailCallCalleeVIToCallsite;
    // Iterate the callsites for this function in reverse, since we place all
    // those synthesized for tail calls at the end.
    for (auto CallsiteIt = FS->callsites().rbegin();
         CallsiteIt != FS->callsites().rend(); CallsiteIt++) {
      auto &Callsite = *CallsiteIt;
      // Stop as soon as we see a non-synthesized callsite info (see comment
      // above loop). All the entries added for discovered tail calls have empty
      // stack ids.
      if (!Callsite.StackIdIndices.empty())
        break;
      MapTailCallCalleeVIToCallsite.insert({Callsite.Callee, Callsite});
    }

    // Keeps track of needed ICP for the function.
    SmallVector<ICallAnalysisData> ICallAnalysisInfo;

    // Assume for now that the instructions are in the exact same order
    // as when the summary was created, but confirm this is correct by
    // matching the stack ids.
    for (auto &BB : F) {
      for (auto &I : BB) {
        auto *CB = dyn_cast<CallBase>(&I);
        // Same handling as when creating module summary.
        if (!mayHaveMemprofSummary(CB))
          continue;

        auto *CalledValue = CB->getCalledOperand();
        auto *CalledFunction = CB->getCalledFunction();
        if (CalledValue && !CalledFunction) {
          CalledValue = CalledValue->stripPointerCasts();
          // Stripping pointer casts can reveal a called function.
          CalledFunction = dyn_cast<Function>(CalledValue);
        }
        // Check if this is an alias to a function. If so, get the
        // called aliasee for the checks below.
        if (auto *GA = dyn_cast<GlobalAlias>(CalledValue)) {
          assert(!CalledFunction &&
                 "Expected null called function in callsite for alias");
          CalledFunction = dyn_cast<Function>(GA->getAliaseeObject());
        }

        CallStack<MDNode, MDNode::op_iterator> CallsiteContext(
            I.getMetadata(LLVMContext::MD_callsite));
        auto *MemProfMD = I.getMetadata(LLVMContext::MD_memprof);

        // Include allocs that were already assigned a memprof function
        // attribute in the statistics.
        if (CB->getAttributes().hasFnAttr("memprof")) {
          assert(!MemProfMD);
          CB->getAttributes().getFnAttr("memprof").getValueAsString() == "cold"
              ? AllocTypeColdThinBackend++
              : AllocTypeNotColdThinBackend++;
          OrigAllocsThinBackend++;
          AllocVersionsThinBackend++;
          if (!MaxAllocVersionsThinBackend)
            MaxAllocVersionsThinBackend = 1;
          continue;
        }

        if (MemProfMD) {
          // Consult the next alloc node.
          assert(AI != FS->allocs().end());
          auto &AllocNode = *(AI++);

          // Sanity check that the MIB stack ids match between the summary and
          // instruction metadata.
          auto MIBIter = AllocNode.MIBs.begin();
          for (auto &MDOp : MemProfMD->operands()) {
            assert(MIBIter != AllocNode.MIBs.end());
            LLVM_ATTRIBUTE_UNUSED auto StackIdIndexIter =
                MIBIter->StackIdIndices.begin();
            auto *MIBMD = cast<const MDNode>(MDOp);
            MDNode *StackMDNode = getMIBStackNode(MIBMD);
            assert(StackMDNode);
            CallStack<MDNode, MDNode::op_iterator> StackContext(StackMDNode);
            auto ContextIterBegin =
                StackContext.beginAfterSharedPrefix(CallsiteContext);
            // Skip the checking on the first iteration.
            uint64_t LastStackContextId =
                (ContextIterBegin != StackContext.end() &&
                 *ContextIterBegin == 0)
                    ? 1
                    : 0;
            for (auto ContextIter = ContextIterBegin;
                 ContextIter != StackContext.end(); ++ContextIter) {
              // If this is a direct recursion, simply skip the duplicate
              // entries, to be consistent with how the summary ids were
              // generated during ModuleSummaryAnalysis.
              if (LastStackContextId == *ContextIter)
                continue;
              LastStackContextId = *ContextIter;
              assert(StackIdIndexIter != MIBIter->StackIdIndices.end());
              assert(ImportSummary->getStackIdAtIndex(*StackIdIndexIter) ==
                     *ContextIter);
              StackIdIndexIter++;
            }
            MIBIter++;
          }

          // Perform cloning if not yet done.
          CloneFuncIfNeeded(/*NumClones=*/AllocNode.Versions.size());

          OrigAllocsThinBackend++;
          AllocVersionsThinBackend += AllocNode.Versions.size();
          if (MaxAllocVersionsThinBackend < AllocNode.Versions.size())
            MaxAllocVersionsThinBackend = AllocNode.Versions.size();

          // If there is only one version that means we didn't end up
          // considering this function for cloning, and in that case the alloc
          // will still be none type or should have gotten the default NotCold.
          // Skip that after calling clone helper since that does some sanity
          // checks that confirm we haven't decided yet that we need cloning.
          // We might have a single version that is cold due to the
          // MinClonedColdBytePercent heuristic, make sure we don't skip in that
          // case.
          if (AllocNode.Versions.size() == 1 &&
              (AllocationType)AllocNode.Versions[0] != AllocationType::Cold) {
            assert((AllocationType)AllocNode.Versions[0] ==
                       AllocationType::NotCold ||
                   (AllocationType)AllocNode.Versions[0] ==
                       AllocationType::None);
            UnclonableAllocsThinBackend++;
            continue;
          }

          // All versions should have a singular allocation type.
          assert(llvm::none_of(AllocNode.Versions, [](uint8_t Type) {
            return Type == ((uint8_t)AllocationType::NotCold |
                            (uint8_t)AllocationType::Cold);
          }));

          // Update the allocation types per the summary info.
          for (unsigned J = 0; J < AllocNode.Versions.size(); J++) {
            // Ignore any that didn't get an assigned allocation type.
            if (AllocNode.Versions[J] == (uint8_t)AllocationType::None)
              continue;
            AllocationType AllocTy = (AllocationType)AllocNode.Versions[J];
            AllocTy == AllocationType::Cold ? AllocTypeColdThinBackend++
                                            : AllocTypeNotColdThinBackend++;
            std::string AllocTypeString = getAllocTypeAttributeString(AllocTy);
            auto A = llvm::Attribute::get(F.getContext(), "memprof",
                                          AllocTypeString);
            CallBase *CBClone;
            // Copy 0 is the original function.
            if (!J)
              CBClone = CB;
            else
              // Since VMaps are only created for new clones, we index with
              // clone J-1 (J==0 is the original clone and does not have a VMaps
              // entry).
              CBClone = cast<CallBase>((*VMaps[J - 1])[CB]);
            CBClone->addFnAttr(A);
            ORE.emit(OptimizationRemark(DEBUG_TYPE, "MemprofAttribute", CBClone)
                     << ore::NV("AllocationCall", CBClone) << " in clone "
                     << ore::NV("Caller", CBClone->getFunction())
                     << " marked with memprof allocation attribute "
                     << ore::NV("Attribute", AllocTypeString));
          }
        } else if (!CallsiteContext.empty()) {
          if (!CalledFunction) {
#ifndef NDEBUG
            // We should have skipped inline assembly calls.
            auto *CI = dyn_cast<CallInst>(CB);
            assert(!CI || !CI->isInlineAsm());
#endif
            // We should have skipped direct calls via a Constant.
            assert(CalledValue && !isa<Constant>(CalledValue));

            // This is an indirect call, see if we have profile information and
            // whether any clones were recorded for the profiled targets (that
            // we synthesized CallsiteInfo summary records for when building the
            // index).
            auto NumClones =
                recordICPInfo(CB, FS->callsites(), SI, ICallAnalysisInfo);

            // Perform cloning if not yet done. This is done here in case
            // we don't need to do ICP, but might need to clone this
            // function as it is the target of other cloned calls.
            if (NumClones)
              CloneFuncIfNeeded(NumClones);
          }

          else {
            // Consult the next callsite node.
            assert(SI != FS->callsites().end());
            auto &StackNode = *(SI++);

#ifndef NDEBUG
            // Sanity check that the stack ids match between the summary and
            // instruction metadata.
            auto StackIdIndexIter = StackNode.StackIdIndices.begin();
            for (auto StackId : CallsiteContext) {
              assert(StackIdIndexIter != StackNode.StackIdIndices.end());
              assert(ImportSummary->getStackIdAtIndex(*StackIdIndexIter) ==
                     StackId);
              StackIdIndexIter++;
            }
#endif

            CloneCallsite(StackNode, CB, CalledFunction);
          }
        } else if (CB->isTailCall() && CalledFunction) {
          // Locate the synthesized callsite info for the callee VI, if any was
          // created, and use that for cloning.
          ValueInfo CalleeVI =
              findValueInfoForFunc(*CalledFunction, M, ImportSummary, &F);
          if (CalleeVI && MapTailCallCalleeVIToCallsite.count(CalleeVI)) {
            auto Callsite = MapTailCallCalleeVIToCallsite.find(CalleeVI);
            assert(Callsite != MapTailCallCalleeVIToCallsite.end());
            CloneCallsite(Callsite->second, CB, CalledFunction);
          }
        }
      }
    }

    // Now do any promotion required for cloning.
    performICP(M, FS->callsites(), VMaps, ICallAnalysisInfo, ORE);
  }

  // We skip some of the functions and instructions above, so remove all the
  // metadata in a single sweep here.
  for (auto &F : M) {
    // We can skip memprof clones because createFunctionClones already strips
    // the metadata from the newly created clones.
    if (F.isDeclaration() || isMemProfClone(F))
      continue;
    for (auto &BB : F) {
      for (auto &I : BB) {
        if (!isa<CallBase>(I))
          continue;
        I.setMetadata(LLVMContext::MD_memprof, nullptr);
        I.setMetadata(LLVMContext::MD_callsite, nullptr);
      }
    }
  }

  return Changed;
}

unsigned MemProfContextDisambiguation::recordICPInfo(
    CallBase *CB, ArrayRef<CallsiteInfo> AllCallsites,
    ArrayRef<CallsiteInfo>::iterator &SI,
    SmallVector<ICallAnalysisData> &ICallAnalysisInfo) {
  // First see if we have profile information for this indirect call.
  uint32_t NumCandidates;
  uint64_t TotalCount;
  auto CandidateProfileData =
      ICallAnalysis->getPromotionCandidatesForInstruction(CB, TotalCount,
                                                          NumCandidates);
  if (CandidateProfileData.empty())
    return 0;

  // Iterate through all of the candidate profiled targets along with the
  // CallsiteInfo summary records synthesized for them when building the index,
  // and see if any are cloned and/or refer to clones.
  bool ICPNeeded = false;
  unsigned NumClones = 0;
  size_t CallsiteInfoStartIndex = std::distance(AllCallsites.begin(), SI);
  for (const auto &Candidate : CandidateProfileData) {
#ifndef NDEBUG
    auto CalleeValueInfo =
#endif
        ImportSummary->getValueInfo(Candidate.Value);
    // We might not have a ValueInfo if this is a distributed
    // ThinLTO backend and decided not to import that function.
    assert(!CalleeValueInfo || SI->Callee == CalleeValueInfo);
    assert(SI != AllCallsites.end());
    auto &StackNode = *(SI++);
    // See if any of the clones of the indirect callsite for this
    // profiled target should call a cloned version of the profiled
    // target. We only need to do the ICP here if so.
    ICPNeeded |= llvm::any_of(StackNode.Clones,
                              [](unsigned CloneNo) { return CloneNo != 0; });
    // Every callsite in the same function should have been cloned the same
    // number of times.
    assert(!NumClones || NumClones == StackNode.Clones.size());
    NumClones = StackNode.Clones.size();
  }
  if (!ICPNeeded)
    return NumClones;
  // Save information for ICP, which is performed later to avoid messing up the
  // current function traversal.
  ICallAnalysisInfo.push_back({CB, CandidateProfileData.vec(), NumCandidates,
                               TotalCount, CallsiteInfoStartIndex});
  return NumClones;
}

void MemProfContextDisambiguation::performICP(
    Module &M, ArrayRef<CallsiteInfo> AllCallsites,
    ArrayRef<std::unique_ptr<ValueToValueMapTy>> VMaps,
    ArrayRef<ICallAnalysisData> ICallAnalysisInfo,
    OptimizationRemarkEmitter &ORE) {
  // Now do any promotion required for cloning. Specifically, for each
  // recorded ICP candidate (which was only recorded because one clone of that
  // candidate should call a cloned target), we perform ICP (speculative
  // devirtualization) for each clone of the callsite, and update its callee
  // to the appropriate clone. Note that the ICP compares against the original
  // version of the target, which is what is in the vtable.
  for (auto &Info : ICallAnalysisInfo) {
    auto *CB = Info.CB;
    auto CallsiteIndex = Info.CallsiteInfoStartIndex;
    auto TotalCount = Info.TotalCount;
    unsigned NumPromoted = 0;
    unsigned NumClones = 0;

    for (auto &Candidate : Info.CandidateProfileData) {
      auto &StackNode = AllCallsites[CallsiteIndex++];

      // All calls in the same function must have the same number of clones.
      assert(!NumClones || NumClones == StackNode.Clones.size());
      NumClones = StackNode.Clones.size();

      // See if the target is in the module. If it wasn't imported, it is
      // possible that this profile could have been collected on a different
      // target (or version of the code), and we need to be conservative
      // (similar to what is done in the ICP pass).
      Function *TargetFunction = Symtab->getFunction(Candidate.Value);
      if (TargetFunction == nullptr ||
          // Any ThinLTO global dead symbol removal should have already
          // occurred, so it should be safe to promote when the target is a
          // declaration.
          // TODO: Remove internal option once more fully tested.
          (MemProfRequireDefinitionForPromotion &&
           TargetFunction->isDeclaration())) {
        ORE.emit([&]() {
          return OptimizationRemarkMissed(DEBUG_TYPE, "UnableToFindTarget", CB)
                 << "Memprof cannot promote indirect call: target with md5sum "
                 << ore::NV("target md5sum", Candidate.Value) << " not found";
        });
        // FIXME: See if we can use the new declaration importing support to
        // at least get the declarations imported for this case. Hot indirect
        // targets should have been imported normally, however.
        continue;
      }

      // Check if legal to promote
      const char *Reason = nullptr;
      if (!isLegalToPromote(*CB, TargetFunction, &Reason)) {
        ORE.emit([&]() {
          return OptimizationRemarkMissed(DEBUG_TYPE, "UnableToPromote", CB)
                 << "Memprof cannot promote indirect call to "
                 << ore::NV("TargetFunction", TargetFunction)
                 << " with count of " << ore::NV("TotalCount", TotalCount)
                 << ": " << Reason;
        });
        continue;
      }

      assert(!isMemProfClone(*TargetFunction));

      // Handle each call clone, applying ICP so that each clone directly
      // calls the specified callee clone, guarded by the appropriate ICP
      // check.
      CallBase *CBClone = CB;
      for (unsigned J = 0; J < NumClones; J++) {
        // Copy 0 is the original function.
        if (J > 0)
          CBClone = cast<CallBase>((*VMaps[J - 1])[CB]);
        // We do the promotion using the original name, so that the comparison
        // is against the name in the vtable. Then just below, change the new
        // direct call to call the cloned function.
        auto &DirectCall =
            pgo::promoteIndirectCall(*CBClone, TargetFunction, Candidate.Count,
                                     TotalCount, isSamplePGO, &ORE);
        auto *TargetToUse = TargetFunction;
        // Call original if this version calls the original version of its
        // callee.
        if (StackNode.Clones[J]) {
          TargetToUse =
              cast<Function>(M.getOrInsertFunction(
                                  getMemProfFuncName(TargetFunction->getName(),
                                                     StackNode.Clones[J]),
                                  TargetFunction->getFunctionType())
                                 .getCallee());
        }
        DirectCall.setCalledFunction(TargetToUse);
        ORE.emit(OptimizationRemark(DEBUG_TYPE, "MemprofCall", CBClone)
                 << ore::NV("Call", CBClone) << " in clone "
                 << ore::NV("Caller", CBClone->getFunction())
                 << " promoted and assigned to call function clone "
                 << ore::NV("Callee", TargetToUse));
      }

      // Update TotalCount (all clones should get same count above)
      TotalCount -= Candidate.Count;
      NumPromoted++;
    }
    // Adjust the MD.prof metadata for all clones, now that we have the new
    // TotalCount and the number promoted.
    CallBase *CBClone = CB;
    for (unsigned J = 0; J < NumClones; J++) {
      // Copy 0 is the original function.
      if (J > 0)
        CBClone = cast<CallBase>((*VMaps[J - 1])[CB]);
      // First delete the old one.
      CBClone->setMetadata(LLVMContext::MD_prof, nullptr);
      // If all promoted, we don't need the MD.prof metadata.
      // Otherwise we need update with the un-promoted records back.
      if (TotalCount != 0)
        annotateValueSite(
            M, *CBClone, ArrayRef(Info.CandidateProfileData).slice(NumPromoted),
            TotalCount, IPVK_IndirectCallTarget, Info.NumCandidates);
    }
  }
}

template <typename DerivedCCG, typename FuncTy, typename CallTy>
bool CallsiteContextGraph<DerivedCCG, FuncTy, CallTy>::process() {
  if (DumpCCG) {
    dbgs() << "CCG before cloning:\n";
    dbgs() << *this;
  }
  if (ExportToDot)
    exportToDot("postbuild");

  if (VerifyCCG) {
    check();
  }

  identifyClones();

  if (VerifyCCG) {
    check();
  }

  if (DumpCCG) {
    dbgs() << "CCG after cloning:\n";
    dbgs() << *this;
  }
  if (ExportToDot)
    exportToDot("cloned");

  bool Changed = assignFunctions();

  if (DumpCCG) {
    dbgs() << "CCG after assigning function clones:\n";
    dbgs() << *this;
  }
  if (ExportToDot)
    exportToDot("clonefuncassign");

  if (MemProfReportHintedSizes)
    printTotalSizes(errs());

  return Changed;
}

bool MemProfContextDisambiguation::processModule(
    Module &M,
    llvm::function_ref<OptimizationRemarkEmitter &(Function *)> OREGetter) {

  // If we have an import summary, then the cloning decisions were made during
  // the thin link on the index. Apply them and return.
  if (ImportSummary)
    return applyImport(M);

  // TODO: If/when other types of memprof cloning are enabled beyond just for
  // hot and cold, we will need to change this to individually control the
  // AllocationType passed to addStackNodesForMIB during CCG construction.
  // Note that we specifically check this after applying imports above, so that
  // the option isn't needed to be passed to distributed ThinLTO backend
  // clang processes, which won't necessarily have visibility into the linker
  // dependences. Instead the information is communicated from the LTO link to
  // the backends via the combined summary index.
  if (!SupportsHotColdNew)
    return false;

  ModuleCallsiteContextGraph CCG(M, OREGetter);
  return CCG.process();
}

MemProfContextDisambiguation::MemProfContextDisambiguation(
    const ModuleSummaryIndex *Summary, bool isSamplePGO)
    : ImportSummary(Summary), isSamplePGO(isSamplePGO) {
  // Check the dot graph printing options once here, to make sure we have valid
  // and expected combinations.
  if (DotGraphScope == DotScope::Alloc && !AllocIdForDot.getNumOccurrences())
    llvm::report_fatal_error(
        "-memprof-dot-scope=alloc requires -memprof-dot-alloc-id");
  if (DotGraphScope == DotScope::Context &&
      !ContextIdForDot.getNumOccurrences())
    llvm::report_fatal_error(
        "-memprof-dot-scope=context requires -memprof-dot-context-id");
  if (DotGraphScope == DotScope::All && AllocIdForDot.getNumOccurrences() &&
      ContextIdForDot.getNumOccurrences())
    llvm::report_fatal_error(
        "-memprof-dot-scope=all can't have both -memprof-dot-alloc-id and "
        "-memprof-dot-context-id");
  if (ImportSummary) {
    // The MemProfImportSummary should only be used for testing ThinLTO
    // distributed backend handling via opt, in which case we don't have a
    // summary from the pass pipeline.
    assert(MemProfImportSummary.empty());
    return;
  }
  if (MemProfImportSummary.empty())
    return;

  auto ReadSummaryFile =
      errorOrToExpected(MemoryBuffer::getFile(MemProfImportSummary));
  if (!ReadSummaryFile) {
    logAllUnhandledErrors(ReadSummaryFile.takeError(), errs(),
                          "Error loading file '" + MemProfImportSummary +
                              "': ");
    return;
  }
  auto ImportSummaryForTestingOrErr = getModuleSummaryIndex(**ReadSummaryFile);
  if (!ImportSummaryForTestingOrErr) {
    logAllUnhandledErrors(ImportSummaryForTestingOrErr.takeError(), errs(),
                          "Error parsing file '" + MemProfImportSummary +
                              "': ");
    return;
  }
  ImportSummaryForTesting = std::move(*ImportSummaryForTestingOrErr);
  ImportSummary = ImportSummaryForTesting.get();
}

PreservedAnalyses MemProfContextDisambiguation::run(Module &M,
                                                    ModuleAnalysisManager &AM) {
  auto &FAM = AM.getResult<FunctionAnalysisManagerModuleProxy>(M).getManager();
  auto OREGetter = [&](Function *F) -> OptimizationRemarkEmitter & {
    return FAM.getResult<OptimizationRemarkEmitterAnalysis>(*F);
  };
  if (!processModule(M, OREGetter))
    return PreservedAnalyses::all();
  return PreservedAnalyses::none();
}

void MemProfContextDisambiguation::run(
    ModuleSummaryIndex &Index,
    llvm::function_ref<bool(GlobalValue::GUID, const GlobalValueSummary *)>
        isPrevailing) {
  // TODO: If/when other types of memprof cloning are enabled beyond just for
  // hot and cold, we will need to change this to individually control the
  // AllocationType passed to addStackNodesForMIB during CCG construction.
  // The index was set from the option, so these should be in sync.
  assert(Index.withSupportsHotColdNew() == SupportsHotColdNew);
  if (!SupportsHotColdNew)
    return;

  IndexCallsiteContextGraph CCG(Index, isPrevailing);
  CCG.process();
}<|MERGE_RESOLUTION|>--- conflicted
+++ resolved
@@ -360,12 +360,7 @@
                            ? CallerEdges
                            : std::vector<std::shared_ptr<ContextEdge>>());
       for (const auto &Edge : Edges)
-<<<<<<< HEAD
-        ContextIds.insert(Edge->getContextIds().begin(),
-                          Edge->getContextIds().end());
-=======
         ContextIds.insert_range(Edge->getContextIds());
->>>>>>> d465594a
       return ContextIds;
     }
 
@@ -3349,12 +3344,7 @@
       // removed none type edges after creating the clone. If we can't find
       // a corresponding edge there, fall through to the cloning below.
       if (auto *NewCalleeEdge = NewCallee->findEdgeFromCallee(CalleeToUse)) {
-<<<<<<< HEAD
-        NewCalleeEdge->getContextIds().insert(EdgeContextIdsToMove.begin(),
-                                              EdgeContextIdsToMove.end());
-=======
         NewCalleeEdge->getContextIds().insert_range(EdgeContextIdsToMove);
->>>>>>> d465594a
         NewCalleeEdge->AllocTypes |= computeAllocType(EdgeContextIdsToMove);
         continue;
       }
@@ -3468,12 +3458,7 @@
       // edge, this may not hold true when recursive handling enabled.
       assert(IsNewNode || ExistingCallerEdge || AllowRecursiveCallsites);
       if (ExistingCallerEdge) {
-<<<<<<< HEAD
-        ExistingCallerEdge->getContextIds().insert(EdgeContextIdsToMove.begin(),
-                                                   EdgeContextIdsToMove.end());
-=======
         ExistingCallerEdge->getContextIds().insert_range(EdgeContextIdsToMove);
->>>>>>> d465594a
         ExistingCallerEdge->AllocTypes |=
             computeAllocType(EdgeContextIdsToMove);
         continue;
