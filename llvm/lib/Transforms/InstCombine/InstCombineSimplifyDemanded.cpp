//===- InstCombineSimplifyDemanded.cpp ------------------------------------===//
//
// Part of the LLVM Project, under the Apache License v2.0 with LLVM Exceptions.
// See https://llvm.org/LICENSE.txt for license information.
// SPDX-License-Identifier: Apache-2.0 WITH LLVM-exception
//
//===----------------------------------------------------------------------===//
//
// This file contains logic for simplifying instructions based on information
// about how they are used.
//
//===----------------------------------------------------------------------===//

#include "InstCombineInternal.h"
#include "llvm/Analysis/ValueTracking.h"
#include "llvm/IR/GetElementPtrTypeIterator.h"
#include "llvm/IR/IntrinsicInst.h"
#include "llvm/IR/PatternMatch.h"
#include "llvm/Support/KnownBits.h"
#include "llvm/Transforms/InstCombine/InstCombiner.h"

using namespace llvm;
using namespace llvm::PatternMatch;

#define DEBUG_TYPE "instcombine"

static cl::opt<bool>
    VerifyKnownBits("instcombine-verify-known-bits",
                    cl::desc("Verify that computeKnownBits() and "
                             "SimplifyDemandedBits() are consistent"),
                    cl::Hidden, cl::init(false));

/// Check to see if the specified operand of the specified instruction is a
/// constant integer. If so, check to see if there are any bits set in the
/// constant that are not demanded. If so, shrink the constant and return true.
static bool ShrinkDemandedConstant(Instruction *I, unsigned OpNo,
                                   const APInt &Demanded) {
  assert(I && "No instruction?");
  assert(OpNo < I->getNumOperands() && "Operand index too large");

  // The operand must be a constant integer or splat integer.
  Value *Op = I->getOperand(OpNo);
  const APInt *C;
  if (!match(Op, m_APInt(C)))
    return false;

  // If there are no bits set that aren't demanded, nothing to do.
  if (C->isSubsetOf(Demanded))
    return false;

  // This instruction is producing bits that are not demanded. Shrink the RHS.
  I->setOperand(OpNo, ConstantInt::get(Op->getType(), *C & Demanded));

  return true;
}

/// Returns the bitwidth of the given scalar or pointer type. For vector types,
/// returns the element type's bitwidth.
static unsigned getBitWidth(Type *Ty, const DataLayout &DL) {
  if (unsigned BitWidth = Ty->getScalarSizeInBits())
    return BitWidth;

  return DL.getPointerTypeSizeInBits(Ty);
}

/// Inst is an integer instruction that SimplifyDemandedBits knows about. See if
/// the instruction has any properties that allow us to simplify its operands.
bool InstCombinerImpl::SimplifyDemandedInstructionBits(Instruction &Inst,
                                                       KnownBits &Known) {
  APInt DemandedMask(APInt::getAllOnes(Known.getBitWidth()));
  Value *V = SimplifyDemandedUseBits(&Inst, DemandedMask, Known,
                                     0, SQ.getWithInstruction(&Inst));
  if (!V) return false;
  if (V == &Inst) return true;
  replaceInstUsesWith(Inst, V);
  return true;
}

/// Inst is an integer instruction that SimplifyDemandedBits knows about. See if
/// the instruction has any properties that allow us to simplify its operands.
bool InstCombinerImpl::SimplifyDemandedInstructionBits(Instruction &Inst) {
  KnownBits Known(getBitWidth(Inst.getType(), DL));
  return SimplifyDemandedInstructionBits(Inst, Known);
}

/// This form of SimplifyDemandedBits simplifies the specified instruction
/// operand if possible, updating it in place. It returns true if it made any
/// change and false otherwise.
bool InstCombinerImpl::SimplifyDemandedBits(Instruction *I, unsigned OpNo,
                                            const APInt &DemandedMask,
                                            KnownBits &Known, unsigned Depth,
                                            const SimplifyQuery &Q) {
  Use &U = I->getOperandUse(OpNo);
  Value *V = U.get();
  if (isa<Constant>(V)) {
    llvm::computeKnownBits(V, Known, Depth, Q);
    return false;
  }

  Known.resetAll();
  if (DemandedMask.isZero()) {
    // Not demanding any bits from V.
    replaceUse(U, UndefValue::get(V->getType()));
    return true;
  }

  if (Depth == MaxAnalysisRecursionDepth)
    return false;

  Instruction *VInst = dyn_cast<Instruction>(V);
  if (!VInst) {
    llvm::computeKnownBits(V, Known, Depth, Q);
    return false;
  }

  Value *NewVal;
  if (VInst->hasOneUse()) {
    // If the instruction has one use, we can directly simplify it.
    NewVal = SimplifyDemandedUseBits(VInst, DemandedMask, Known, Depth, Q);
  } else {
    // If there are multiple uses of this instruction, then we can simplify
    // VInst to some other value, but not modify the instruction.
    NewVal =
        SimplifyMultipleUseDemandedBits(VInst, DemandedMask, Known, Depth, Q);
  }
  if (!NewVal) return false;
  if (Instruction* OpInst = dyn_cast<Instruction>(U))
    salvageDebugInfo(*OpInst);

  replaceUse(U, NewVal);
  return true;
}

/// This function attempts to replace V with a simpler value based on the
/// demanded bits. When this function is called, it is known that only the bits
/// set in DemandedMask of the result of V are ever used downstream.
/// Consequently, depending on the mask and V, it may be possible to replace V
/// with a constant or one of its operands. In such cases, this function does
/// the replacement and returns true. In all other cases, it returns false after
/// analyzing the expression and setting KnownOne and known to be one in the
/// expression. Known.Zero contains all the bits that are known to be zero in
/// the expression. These are provided to potentially allow the caller (which
/// might recursively be SimplifyDemandedBits itself) to simplify the
/// expression.
/// Known.One and Known.Zero always follow the invariant that:
///   Known.One & Known.Zero == 0.
/// That is, a bit can't be both 1 and 0. The bits in Known.One and Known.Zero
/// are accurate even for bits not in DemandedMask. Note
/// also that the bitwidth of V, DemandedMask, Known.Zero and Known.One must all
/// be the same.
///
/// This returns null if it did not change anything and it permits no
/// simplification.  This returns V itself if it did some simplification of V's
/// operands based on the information about what bits are demanded. This returns
/// some other non-null value if it found out that V is equal to another value
/// in the context where the specified bits are demanded, but not for all users.
Value *InstCombinerImpl::SimplifyDemandedUseBits(Instruction *I,
                                                 const APInt &DemandedMask,
                                                 KnownBits &Known,
                                                 unsigned Depth,
                                                 const SimplifyQuery &Q) {
  assert(I != nullptr && "Null pointer of Value???");
  assert(Depth <= MaxAnalysisRecursionDepth && "Limit Search Depth");
  uint32_t BitWidth = DemandedMask.getBitWidth();
  Type *VTy = I->getType();
  assert(
      (!VTy->isIntOrIntVectorTy() || VTy->getScalarSizeInBits() == BitWidth) &&
      Known.getBitWidth() == BitWidth &&
      "Value *V, DemandedMask and Known must have same BitWidth");

  KnownBits LHSKnown(BitWidth), RHSKnown(BitWidth);

  // Update flags after simplifying an operand based on the fact that some high
  // order bits are not demanded.
  auto disableWrapFlagsBasedOnUnusedHighBits = [](Instruction *I,
                                                  unsigned NLZ) {
    if (NLZ > 0) {
      // Disable the nsw and nuw flags here: We can no longer guarantee that
      // we won't wrap after simplification. Removing the nsw/nuw flags is
      // legal here because the top bit is not demanded.
      I->setHasNoSignedWrap(false);
      I->setHasNoUnsignedWrap(false);
    }
    return I;
  };

  // If the high-bits of an ADD/SUB/MUL are not demanded, then we do not care
  // about the high bits of the operands.
  auto simplifyOperandsBasedOnUnusedHighBits = [&](APInt &DemandedFromOps) {
    unsigned NLZ = DemandedMask.countl_zero();
    // Right fill the mask of bits for the operands to demand the most
    // significant bit and all those below it.
    DemandedFromOps = APInt::getLowBitsSet(BitWidth, BitWidth - NLZ);
    if (ShrinkDemandedConstant(I, 0, DemandedFromOps) ||
        SimplifyDemandedBits(I, 0, DemandedFromOps, LHSKnown, Depth + 1, Q) ||
        ShrinkDemandedConstant(I, 1, DemandedFromOps) ||
        SimplifyDemandedBits(I, 1, DemandedFromOps, RHSKnown, Depth + 1, Q)) {
      disableWrapFlagsBasedOnUnusedHighBits(I, NLZ);
      return true;
    }
    return false;
  };

  switch (I->getOpcode()) {
  default:
    llvm::computeKnownBits(I, Known, Depth, Q);
    break;
  case Instruction::And: {
    // If either the LHS or the RHS are Zero, the result is zero.
    if (SimplifyDemandedBits(I, 1, DemandedMask, RHSKnown, Depth + 1, Q) ||
        SimplifyDemandedBits(I, 0, DemandedMask & ~RHSKnown.Zero, LHSKnown,
                             Depth + 1, Q))
      return I;

    Known = analyzeKnownBitsFromAndXorOr(cast<Operator>(I), LHSKnown, RHSKnown,
                                         Depth, Q);

    // If the client is only demanding bits that we know, return the known
    // constant.
    if (DemandedMask.isSubsetOf(Known.Zero | Known.One))
      return Constant::getIntegerValue(VTy, Known.One);

    // If all of the demanded bits are known 1 on one side, return the other.
    // These bits cannot contribute to the result of the 'and'.
    if (DemandedMask.isSubsetOf(LHSKnown.Zero | RHSKnown.One))
      return I->getOperand(0);
    if (DemandedMask.isSubsetOf(RHSKnown.Zero | LHSKnown.One))
      return I->getOperand(1);

    // If the RHS is a constant, see if we can simplify it.
    if (ShrinkDemandedConstant(I, 1, DemandedMask & ~LHSKnown.Zero))
      return I;

    break;
  }
  case Instruction::Or: {
    // If either the LHS or the RHS are One, the result is One.
    if (SimplifyDemandedBits(I, 1, DemandedMask, RHSKnown, Depth + 1, Q) ||
        SimplifyDemandedBits(I, 0, DemandedMask & ~RHSKnown.One, LHSKnown,
                             Depth + 1, Q)) {
      // Disjoint flag may not longer hold.
      I->dropPoisonGeneratingFlags();
      return I;
    }

    Known = analyzeKnownBitsFromAndXorOr(cast<Operator>(I), LHSKnown, RHSKnown,
                                         Depth, Q);

    // If the client is only demanding bits that we know, return the known
    // constant.
    if (DemandedMask.isSubsetOf(Known.Zero | Known.One))
      return Constant::getIntegerValue(VTy, Known.One);

    // If all of the demanded bits are known zero on one side, return the other.
    // These bits cannot contribute to the result of the 'or'.
    if (DemandedMask.isSubsetOf(LHSKnown.One | RHSKnown.Zero))
      return I->getOperand(0);
    if (DemandedMask.isSubsetOf(RHSKnown.One | LHSKnown.Zero))
      return I->getOperand(1);

    // If the RHS is a constant, see if we can simplify it.
    if (ShrinkDemandedConstant(I, 1, DemandedMask))
      return I;

    // Infer disjoint flag if no common bits are set.
    if (!cast<PossiblyDisjointInst>(I)->isDisjoint()) {
      WithCache<const Value *> LHSCache(I->getOperand(0), LHSKnown),
          RHSCache(I->getOperand(1), RHSKnown);
      if (haveNoCommonBitsSet(LHSCache, RHSCache, Q)) {
        cast<PossiblyDisjointInst>(I)->setIsDisjoint(true);
        return I;
      }
    }

    break;
  }
  case Instruction::Xor: {
    if (SimplifyDemandedBits(I, 1, DemandedMask, RHSKnown, Depth + 1, Q) ||
        SimplifyDemandedBits(I, 0, DemandedMask, LHSKnown, Depth + 1, Q))
      return I;
    Value *LHS, *RHS;
    if (DemandedMask == 1 &&
        match(I->getOperand(0), m_Intrinsic<Intrinsic::ctpop>(m_Value(LHS))) &&
        match(I->getOperand(1), m_Intrinsic<Intrinsic::ctpop>(m_Value(RHS)))) {
      // (ctpop(X) ^ ctpop(Y)) & 1 --> ctpop(X^Y) & 1
      IRBuilderBase::InsertPointGuard Guard(Builder);
      Builder.SetInsertPoint(I);
      auto *Xor = Builder.CreateXor(LHS, RHS);
      return Builder.CreateUnaryIntrinsic(Intrinsic::ctpop, Xor);
    }

    Known = analyzeKnownBitsFromAndXorOr(cast<Operator>(I), LHSKnown, RHSKnown,
                                         Depth, Q);

    // If the client is only demanding bits that we know, return the known
    // constant.
    if (DemandedMask.isSubsetOf(Known.Zero | Known.One))
      return Constant::getIntegerValue(VTy, Known.One);

    // If all of the demanded bits are known zero on one side, return the other.
    // These bits cannot contribute to the result of the 'xor'.
    if (DemandedMask.isSubsetOf(RHSKnown.Zero))
      return I->getOperand(0);
    if (DemandedMask.isSubsetOf(LHSKnown.Zero))
      return I->getOperand(1);

    // If all of the demanded bits are known to be zero on one side or the
    // other, turn this into an *inclusive* or.
    //    e.g. (A & C1)^(B & C2) -> (A & C1)|(B & C2) iff C1&C2 == 0
    if (DemandedMask.isSubsetOf(RHSKnown.Zero | LHSKnown.Zero)) {
      Instruction *Or =
          BinaryOperator::CreateOr(I->getOperand(0), I->getOperand(1));
      if (DemandedMask.isAllOnes())
        cast<PossiblyDisjointInst>(Or)->setIsDisjoint(true);
      Or->takeName(I);
      return InsertNewInstWith(Or, I->getIterator());
    }

    // If all of the demanded bits on one side are known, and all of the set
    // bits on that side are also known to be set on the other side, turn this
    // into an AND, as we know the bits will be cleared.
    //    e.g. (X | C1) ^ C2 --> (X | C1) & ~C2 iff (C1&C2) == C2
    if (DemandedMask.isSubsetOf(RHSKnown.Zero|RHSKnown.One) &&
        RHSKnown.One.isSubsetOf(LHSKnown.One)) {
      Constant *AndC = Constant::getIntegerValue(VTy,
                                                 ~RHSKnown.One & DemandedMask);
      Instruction *And = BinaryOperator::CreateAnd(I->getOperand(0), AndC);
      return InsertNewInstWith(And, I->getIterator());
    }

    // If the RHS is a constant, see if we can change it. Don't alter a -1
    // constant because that's a canonical 'not' op, and that is better for
    // combining, SCEV, and codegen.
    const APInt *C;
    if (match(I->getOperand(1), m_APInt(C)) && !C->isAllOnes()) {
      if ((*C | ~DemandedMask).isAllOnes()) {
        // Force bits to 1 to create a 'not' op.
        I->setOperand(1, ConstantInt::getAllOnesValue(VTy));
        return I;
      }
      // If we can't turn this into a 'not', try to shrink the constant.
      if (ShrinkDemandedConstant(I, 1, DemandedMask))
        return I;
    }

    // If our LHS is an 'and' and if it has one use, and if any of the bits we
    // are flipping are known to be set, then the xor is just resetting those
    // bits to zero.  We can just knock out bits from the 'and' and the 'xor',
    // simplifying both of them.
    if (Instruction *LHSInst = dyn_cast<Instruction>(I->getOperand(0))) {
      ConstantInt *AndRHS, *XorRHS;
      if (LHSInst->getOpcode() == Instruction::And && LHSInst->hasOneUse() &&
          match(I->getOperand(1), m_ConstantInt(XorRHS)) &&
          match(LHSInst->getOperand(1), m_ConstantInt(AndRHS)) &&
          (LHSKnown.One & RHSKnown.One & DemandedMask) != 0) {
        APInt NewMask = ~(LHSKnown.One & RHSKnown.One & DemandedMask);

        Constant *AndC = ConstantInt::get(VTy, NewMask & AndRHS->getValue());
        Instruction *NewAnd = BinaryOperator::CreateAnd(I->getOperand(0), AndC);
        InsertNewInstWith(NewAnd, I->getIterator());

        Constant *XorC = ConstantInt::get(VTy, NewMask & XorRHS->getValue());
        Instruction *NewXor = BinaryOperator::CreateXor(NewAnd, XorC);
        return InsertNewInstWith(NewXor, I->getIterator());
      }
    }
    break;
  }
  case Instruction::Select: {
    if (SimplifyDemandedBits(I, 2, DemandedMask, RHSKnown, Depth + 1, Q) ||
        SimplifyDemandedBits(I, 1, DemandedMask, LHSKnown, Depth + 1, Q))
      return I;

    // If the operands are constants, see if we can simplify them.
    // This is similar to ShrinkDemandedConstant, but for a select we want to
    // try to keep the selected constants the same as icmp value constants, if
    // we can. This helps not break apart (or helps put back together)
    // canonical patterns like min and max.
    auto CanonicalizeSelectConstant = [](Instruction *I, unsigned OpNo,
                                         const APInt &DemandedMask) {
      const APInt *SelC;
      if (!match(I->getOperand(OpNo), m_APInt(SelC)))
        return false;

      // Get the constant out of the ICmp, if there is one.
      // Only try this when exactly 1 operand is a constant (if both operands
      // are constant, the icmp should eventually simplify). Otherwise, we may
      // invert the transform that reduces set bits and infinite-loop.
      Value *X;
      const APInt *CmpC;
      ICmpInst::Predicate Pred;
      if (!match(I->getOperand(0), m_ICmp(Pred, m_Value(X), m_APInt(CmpC))) ||
          isa<Constant>(X) || CmpC->getBitWidth() != SelC->getBitWidth())
        return ShrinkDemandedConstant(I, OpNo, DemandedMask);

      // If the constant is already the same as the ICmp, leave it as-is.
      if (*CmpC == *SelC)
        return false;
      // If the constants are not already the same, but can be with the demand
      // mask, use the constant value from the ICmp.
      if ((*CmpC & DemandedMask) == (*SelC & DemandedMask)) {
        I->setOperand(OpNo, ConstantInt::get(I->getType(), *CmpC));
        return true;
      }
      return ShrinkDemandedConstant(I, OpNo, DemandedMask);
    };
    if (CanonicalizeSelectConstant(I, 1, DemandedMask) ||
        CanonicalizeSelectConstant(I, 2, DemandedMask))
      return I;

    // Only known if known in both the LHS and RHS.
    adjustKnownBitsForSelectArm(LHSKnown, I->getOperand(0), I->getOperand(1),
                                /*Invert=*/false, Depth, Q);
    adjustKnownBitsForSelectArm(LHSKnown, I->getOperand(0), I->getOperand(2),
                                /*Invert=*/true, Depth, Q);
    Known = LHSKnown.intersectWith(RHSKnown);
    break;
  }
  case Instruction::Trunc: {
    // If we do not demand the high bits of a right-shifted and truncated value,
    // then we may be able to truncate it before the shift.
    Value *X;
    const APInt *C;
    if (match(I->getOperand(0), m_OneUse(m_LShr(m_Value(X), m_APInt(C))))) {
      // The shift amount must be valid (not poison) in the narrow type, and
      // it must not be greater than the high bits demanded of the result.
      if (C->ult(VTy->getScalarSizeInBits()) &&
          C->ule(DemandedMask.countl_zero())) {
        // trunc (lshr X, C) --> lshr (trunc X), C
        IRBuilderBase::InsertPointGuard Guard(Builder);
        Builder.SetInsertPoint(I);
        Value *Trunc = Builder.CreateTrunc(X, VTy);
        return Builder.CreateLShr(Trunc, C->getZExtValue());
      }
    }
  }
    [[fallthrough]];
  case Instruction::ZExt: {
    unsigned SrcBitWidth = I->getOperand(0)->getType()->getScalarSizeInBits();

    APInt InputDemandedMask = DemandedMask.zextOrTrunc(SrcBitWidth);
    KnownBits InputKnown(SrcBitWidth);
    if (SimplifyDemandedBits(I, 0, InputDemandedMask, InputKnown, Depth + 1,
                             Q)) {
      // For zext nneg, we may have dropped the instruction which made the
      // input non-negative.
      I->dropPoisonGeneratingFlags();
      return I;
    }
    assert(InputKnown.getBitWidth() == SrcBitWidth && "Src width changed?");
    if (I->getOpcode() == Instruction::ZExt && I->hasNonNeg() &&
        !InputKnown.isNegative())
      InputKnown.makeNonNegative();
    Known = InputKnown.zextOrTrunc(BitWidth);

    break;
  }
  case Instruction::SExt: {
    // Compute the bits in the result that are not present in the input.
    unsigned SrcBitWidth = I->getOperand(0)->getType()->getScalarSizeInBits();

    APInt InputDemandedBits = DemandedMask.trunc(SrcBitWidth);

    // If any of the sign extended bits are demanded, we know that the sign
    // bit is demanded.
    if (DemandedMask.getActiveBits() > SrcBitWidth)
      InputDemandedBits.setBit(SrcBitWidth-1);

    KnownBits InputKnown(SrcBitWidth);
    if (SimplifyDemandedBits(I, 0, InputDemandedBits, InputKnown, Depth + 1, Q))
      return I;

    // If the input sign bit is known zero, or if the NewBits are not demanded
    // convert this into a zero extension.
    if (InputKnown.isNonNegative() ||
        DemandedMask.getActiveBits() <= SrcBitWidth) {
      // Convert to ZExt cast.
      CastInst *NewCast = new ZExtInst(I->getOperand(0), VTy);
      NewCast->takeName(I);
      return InsertNewInstWith(NewCast, I->getIterator());
    }

    // If the sign bit of the input is known set or clear, then we know the
    // top bits of the result.
    Known = InputKnown.sext(BitWidth);
    break;
  }
  case Instruction::Add: {
    if ((DemandedMask & 1) == 0) {
      // If we do not need the low bit, try to convert bool math to logic:
      // add iN (zext i1 X), (sext i1 Y) --> sext (~X & Y) to iN
      Value *X, *Y;
      if (match(I, m_c_Add(m_OneUse(m_ZExt(m_Value(X))),
                           m_OneUse(m_SExt(m_Value(Y))))) &&
          X->getType()->isIntOrIntVectorTy(1) && X->getType() == Y->getType()) {
        // Truth table for inputs and output signbits:
        //       X:0 | X:1
        //      ----------
        // Y:0  |  0 | 0 |
        // Y:1  | -1 | 0 |
        //      ----------
        IRBuilderBase::InsertPointGuard Guard(Builder);
        Builder.SetInsertPoint(I);
        Value *AndNot = Builder.CreateAnd(Builder.CreateNot(X), Y);
        return Builder.CreateSExt(AndNot, VTy);
      }

      // add iN (sext i1 X), (sext i1 Y) --> sext (X | Y) to iN
      if (match(I, m_Add(m_SExt(m_Value(X)), m_SExt(m_Value(Y)))) &&
          X->getType()->isIntOrIntVectorTy(1) && X->getType() == Y->getType() &&
          (I->getOperand(0)->hasOneUse() || I->getOperand(1)->hasOneUse())) {

        // Truth table for inputs and output signbits:
        //       X:0 | X:1
        //      -----------
        // Y:0  | -1 | -1 |
        // Y:1  | -1 |  0 |
        //      -----------
        IRBuilderBase::InsertPointGuard Guard(Builder);
        Builder.SetInsertPoint(I);
        Value *Or = Builder.CreateOr(X, Y);
        return Builder.CreateSExt(Or, VTy);
      }
    }

    // Right fill the mask of bits for the operands to demand the most
    // significant bit and all those below it.
    unsigned NLZ = DemandedMask.countl_zero();
    APInt DemandedFromOps = APInt::getLowBitsSet(BitWidth, BitWidth - NLZ);
    if (ShrinkDemandedConstant(I, 1, DemandedFromOps) ||
        SimplifyDemandedBits(I, 1, DemandedFromOps, RHSKnown, Depth + 1, Q))
      return disableWrapFlagsBasedOnUnusedHighBits(I, NLZ);

    // If low order bits are not demanded and known to be zero in one operand,
    // then we don't need to demand them from the other operand, since they
    // can't cause overflow into any bits that are demanded in the result.
    unsigned NTZ = (~DemandedMask & RHSKnown.Zero).countr_one();
    APInt DemandedFromLHS = DemandedFromOps;
    DemandedFromLHS.clearLowBits(NTZ);
    if (ShrinkDemandedConstant(I, 0, DemandedFromLHS) ||
        SimplifyDemandedBits(I, 0, DemandedFromLHS, LHSKnown, Depth + 1, Q))
      return disableWrapFlagsBasedOnUnusedHighBits(I, NLZ);

    // If we are known to be adding zeros to every bit below
    // the highest demanded bit, we just return the other side.
    if (DemandedFromOps.isSubsetOf(RHSKnown.Zero))
      return I->getOperand(0);
    if (DemandedFromOps.isSubsetOf(LHSKnown.Zero))
      return I->getOperand(1);

    // (add X, C) --> (xor X, C) IFF C is equal to the top bit of the DemandMask
    {
      const APInt *C;
      if (match(I->getOperand(1), m_APInt(C)) &&
          C->isOneBitSet(DemandedMask.getActiveBits() - 1)) {
        IRBuilderBase::InsertPointGuard Guard(Builder);
        Builder.SetInsertPoint(I);
        return Builder.CreateXor(I->getOperand(0), ConstantInt::get(VTy, *C));
      }
    }

    // Otherwise just compute the known bits of the result.
    bool NSW = cast<OverflowingBinaryOperator>(I)->hasNoSignedWrap();
    bool NUW = cast<OverflowingBinaryOperator>(I)->hasNoUnsignedWrap();
    Known = KnownBits::computeForAddSub(true, NSW, NUW, LHSKnown, RHSKnown);
    break;
  }
  case Instruction::Sub: {
    // Right fill the mask of bits for the operands to demand the most
    // significant bit and all those below it.
    unsigned NLZ = DemandedMask.countl_zero();
    APInt DemandedFromOps = APInt::getLowBitsSet(BitWidth, BitWidth - NLZ);
    if (ShrinkDemandedConstant(I, 1, DemandedFromOps) ||
        SimplifyDemandedBits(I, 1, DemandedFromOps, RHSKnown, Depth + 1, Q))
      return disableWrapFlagsBasedOnUnusedHighBits(I, NLZ);

    // If low order bits are not demanded and are known to be zero in RHS,
    // then we don't need to demand them from LHS, since they can't cause a
    // borrow from any bits that are demanded in the result.
    unsigned NTZ = (~DemandedMask & RHSKnown.Zero).countr_one();
    APInt DemandedFromLHS = DemandedFromOps;
    DemandedFromLHS.clearLowBits(NTZ);
    if (ShrinkDemandedConstant(I, 0, DemandedFromLHS) ||
        SimplifyDemandedBits(I, 0, DemandedFromLHS, LHSKnown, Depth + 1, Q))
      return disableWrapFlagsBasedOnUnusedHighBits(I, NLZ);

    // If we are known to be subtracting zeros from every bit below
    // the highest demanded bit, we just return the other side.
    if (DemandedFromOps.isSubsetOf(RHSKnown.Zero))
      return I->getOperand(0);
    // We can't do this with the LHS for subtraction, unless we are only
    // demanding the LSB.
    if (DemandedFromOps.isOne() && DemandedFromOps.isSubsetOf(LHSKnown.Zero))
      return I->getOperand(1);

    // Otherwise just compute the known bits of the result.
    bool NSW = cast<OverflowingBinaryOperator>(I)->hasNoSignedWrap();
    bool NUW = cast<OverflowingBinaryOperator>(I)->hasNoUnsignedWrap();
    Known = KnownBits::computeForAddSub(false, NSW, NUW, LHSKnown, RHSKnown);
    break;
  }
  case Instruction::Mul: {
    APInt DemandedFromOps;
    if (simplifyOperandsBasedOnUnusedHighBits(DemandedFromOps))
      return I;

    if (DemandedMask.isPowerOf2()) {
      // The LSB of X*Y is set only if (X & 1) == 1 and (Y & 1) == 1.
      // If we demand exactly one bit N and we have "X * (C' << N)" where C' is
      // odd (has LSB set), then the left-shifted low bit of X is the answer.
      unsigned CTZ = DemandedMask.countr_zero();
      const APInt *C;
      if (match(I->getOperand(1), m_APInt(C)) && C->countr_zero() == CTZ) {
        Constant *ShiftC = ConstantInt::get(VTy, CTZ);
        Instruction *Shl = BinaryOperator::CreateShl(I->getOperand(0), ShiftC);
        return InsertNewInstWith(Shl, I->getIterator());
      }
    }
    // For a squared value "X * X", the bottom 2 bits are 0 and X[0] because:
    // X * X is odd iff X is odd.
    // 'Quadratic Reciprocity': X * X -> 0 for bit[1]
    if (I->getOperand(0) == I->getOperand(1) && DemandedMask.ult(4)) {
      Constant *One = ConstantInt::get(VTy, 1);
      Instruction *And1 = BinaryOperator::CreateAnd(I->getOperand(0), One);
      return InsertNewInstWith(And1, I->getIterator());
    }

    llvm::computeKnownBits(I, Known, Depth, Q);
    break;
  }
  case Instruction::Shl: {
    const APInt *SA;
    if (match(I->getOperand(1), m_APInt(SA))) {
      const APInt *ShrAmt;
      if (match(I->getOperand(0), m_Shr(m_Value(), m_APInt(ShrAmt))))
        if (Instruction *Shr = dyn_cast<Instruction>(I->getOperand(0)))
          if (Value *R = simplifyShrShlDemandedBits(Shr, *ShrAmt, I, *SA,
                                                    DemandedMask, Known))
            return R;

      // Do not simplify if shl is part of funnel-shift pattern
      if (I->hasOneUse()) {
        auto *Inst = dyn_cast<Instruction>(I->user_back());
        if (Inst && Inst->getOpcode() == BinaryOperator::Or) {
          if (auto Opt = convertOrOfShiftsToFunnelShift(*Inst)) {
            auto [IID, FShiftArgs] = *Opt;
            if ((IID == Intrinsic::fshl || IID == Intrinsic::fshr) &&
                FShiftArgs[0] == FShiftArgs[1]) {
<<<<<<< HEAD
              computeKnownBits(I, Known, Depth, CxtI);
=======
              llvm::computeKnownBits(I, Known, Depth, Q);
>>>>>>> 4fe5a3cc
              break;
            }
          }
        }
      }

      // We only want bits that already match the signbit then we don't
      // need to shift.
      uint64_t ShiftAmt = SA->getLimitedValue(BitWidth - 1);
      if (DemandedMask.countr_zero() >= ShiftAmt) {
        if (I->hasNoSignedWrap()) {
          unsigned NumHiDemandedBits = BitWidth - DemandedMask.countr_zero();
          unsigned SignBits =
              ComputeNumSignBits(I->getOperand(0), Depth + 1, Q.CxtI);
          if (SignBits > ShiftAmt && SignBits - ShiftAmt >= NumHiDemandedBits)
            return I->getOperand(0);
        }

        // If we can pre-shift a right-shifted constant to the left without
        // losing any high bits and we don't demand the low bits, then eliminate
        // the left-shift:
        // (C >> X) << LeftShiftAmtC --> (C << LeftShiftAmtC) >> X
        Value *X;
        Constant *C;
        if (match(I->getOperand(0), m_LShr(m_ImmConstant(C), m_Value(X)))) {
          Constant *LeftShiftAmtC = ConstantInt::get(VTy, ShiftAmt);
          Constant *NewC = ConstantFoldBinaryOpOperands(Instruction::Shl, C,
                                                        LeftShiftAmtC, DL);
          if (ConstantFoldBinaryOpOperands(Instruction::LShr, NewC,
                                           LeftShiftAmtC, DL) == C) {
            Instruction *Lshr = BinaryOperator::CreateLShr(NewC, X);
            return InsertNewInstWith(Lshr, I->getIterator());
          }
        }
      }

      APInt DemandedMaskIn(DemandedMask.lshr(ShiftAmt));

      // If the shift is NUW/NSW, then it does demand the high bits.
      ShlOperator *IOp = cast<ShlOperator>(I);
      if (IOp->hasNoSignedWrap())
        DemandedMaskIn.setHighBits(ShiftAmt+1);
      else if (IOp->hasNoUnsignedWrap())
        DemandedMaskIn.setHighBits(ShiftAmt);

      if (SimplifyDemandedBits(I, 0, DemandedMaskIn, Known, Depth + 1, Q))
        return I;

      Known = KnownBits::shl(Known,
                             KnownBits::makeConstant(APInt(BitWidth, ShiftAmt)),
                             /* NUW */ IOp->hasNoUnsignedWrap(),
                             /* NSW */ IOp->hasNoSignedWrap());
    } else {
      // This is a variable shift, so we can't shift the demand mask by a known
      // amount. But if we are not demanding high bits, then we are not
      // demanding those bits from the pre-shifted operand either.
      if (unsigned CTLZ = DemandedMask.countl_zero()) {
        APInt DemandedFromOp(APInt::getLowBitsSet(BitWidth, BitWidth - CTLZ));
        if (SimplifyDemandedBits(I, 0, DemandedFromOp, Known, Depth + 1, Q)) {
          // We can't guarantee that nsw/nuw hold after simplifying the operand.
          I->dropPoisonGeneratingFlags();
          return I;
        }
      }
      llvm::computeKnownBits(I, Known, Depth, Q);
    }
    break;
  }
  case Instruction::LShr: {
    const APInt *SA;
    if (match(I->getOperand(1), m_APInt(SA))) {
      uint64_t ShiftAmt = SA->getLimitedValue(BitWidth-1);

      // Do not simplify if lshr is part of funnel-shift pattern
      if (I->hasOneUse()) {
        auto *Inst = dyn_cast<Instruction>(I->user_back());
        if (Inst && Inst->getOpcode() == BinaryOperator::Or) {
          if (auto Opt = convertOrOfShiftsToFunnelShift(*Inst)) {
            auto [IID, FShiftArgs] = *Opt;
            if ((IID == Intrinsic::fshl || IID == Intrinsic::fshr) &&
                FShiftArgs[0] == FShiftArgs[1]) {
<<<<<<< HEAD
              computeKnownBits(I, Known, Depth, CxtI);
=======
              llvm::computeKnownBits(I, Known, Depth, Q);
>>>>>>> 4fe5a3cc
              break;
            }
          }
        }
      }

      // If we are just demanding the shifted sign bit and below, then this can
      // be treated as an ASHR in disguise.
      if (DemandedMask.countl_zero() >= ShiftAmt) {
        // If we only want bits that already match the signbit then we don't
        // need to shift.
        unsigned NumHiDemandedBits = BitWidth - DemandedMask.countr_zero();
        unsigned SignBits =
            ComputeNumSignBits(I->getOperand(0), Depth + 1, Q.CxtI);
        if (SignBits >= NumHiDemandedBits)
          return I->getOperand(0);

        // If we can pre-shift a left-shifted constant to the right without
        // losing any low bits (we already know we don't demand the high bits),
        // then eliminate the right-shift:
        // (C << X) >> RightShiftAmtC --> (C >> RightShiftAmtC) << X
        Value *X;
        Constant *C;
        if (match(I->getOperand(0), m_Shl(m_ImmConstant(C), m_Value(X)))) {
          Constant *RightShiftAmtC = ConstantInt::get(VTy, ShiftAmt);
          Constant *NewC = ConstantFoldBinaryOpOperands(Instruction::LShr, C,
                                                        RightShiftAmtC, DL);
          if (ConstantFoldBinaryOpOperands(Instruction::Shl, NewC,
                                           RightShiftAmtC, DL) == C) {
            Instruction *Shl = BinaryOperator::CreateShl(NewC, X);
            return InsertNewInstWith(Shl, I->getIterator());
          }
        }
      }

      // Unsigned shift right.
      APInt DemandedMaskIn(DemandedMask.shl(ShiftAmt));
      if (SimplifyDemandedBits(I, 0, DemandedMaskIn, Known, Depth + 1, Q)) {
        // exact flag may not longer hold.
        I->dropPoisonGeneratingFlags();
        return I;
      }
      Known.Zero.lshrInPlace(ShiftAmt);
      Known.One.lshrInPlace(ShiftAmt);
      if (ShiftAmt)
        Known.Zero.setHighBits(ShiftAmt);  // high bits known zero.
    } else {
      llvm::computeKnownBits(I, Known, Depth, Q);
    }
    break;
  }
  case Instruction::AShr: {
    unsigned SignBits = ComputeNumSignBits(I->getOperand(0), Depth + 1, Q.CxtI);

    // If we only want bits that already match the signbit then we don't need
    // to shift.
    unsigned NumHiDemandedBits = BitWidth - DemandedMask.countr_zero();
    if (SignBits >= NumHiDemandedBits)
      return I->getOperand(0);

    // If this is an arithmetic shift right and only the low-bit is set, we can
    // always convert this into a logical shr, even if the shift amount is
    // variable.  The low bit of the shift cannot be an input sign bit unless
    // the shift amount is >= the size of the datatype, which is undefined.
    if (DemandedMask.isOne()) {
      // Perform the logical shift right.
      Instruction *NewVal = BinaryOperator::CreateLShr(
                        I->getOperand(0), I->getOperand(1), I->getName());
      return InsertNewInstWith(NewVal, I->getIterator());
    }

    const APInt *SA;
    if (match(I->getOperand(1), m_APInt(SA))) {
      uint32_t ShiftAmt = SA->getLimitedValue(BitWidth-1);

      // Signed shift right.
      APInt DemandedMaskIn(DemandedMask.shl(ShiftAmt));
      // If any of the high bits are demanded, we should set the sign bit as
      // demanded.
      if (DemandedMask.countl_zero() <= ShiftAmt)
        DemandedMaskIn.setSignBit();

      if (SimplifyDemandedBits(I, 0, DemandedMaskIn, Known, Depth + 1, Q)) {
        // exact flag may not longer hold.
        I->dropPoisonGeneratingFlags();
        return I;
      }

<<<<<<< HEAD
      // Compute the new bits that are at the top now plus sign bits.
      APInt HighBits(APInt::getHighBitsSet(
          BitWidth, std::min(SignBits + ShiftAmt - 1, BitWidth)));
      Known.Zero.lshrInPlace(ShiftAmt);
      Known.One.lshrInPlace(ShiftAmt);
=======
      Known = KnownBits::ashr(
          Known, KnownBits::makeConstant(APInt(BitWidth, ShiftAmt)),
          ShiftAmt != 0, I->isExact());
>>>>>>> 4fe5a3cc

      // If the input sign bit is known to be zero, or if none of the top bits
      // are demanded, turn this into an unsigned shift right.
      assert(BitWidth > ShiftAmt && "Shift amount not saturated?");
      APInt HighBits(APInt::getHighBitsSet(
          BitWidth, std::min(SignBits + ShiftAmt - 1, BitWidth)));
      if (Known.Zero[BitWidth-ShiftAmt-1] ||
          !DemandedMask.intersects(HighBits)) {
        BinaryOperator *LShr = BinaryOperator::CreateLShr(I->getOperand(0),
                                                          I->getOperand(1));
        LShr->setIsExact(cast<BinaryOperator>(I)->isExact());
        LShr->takeName(I);
        return InsertNewInstWith(LShr, I->getIterator());
      }
    } else {
      llvm::computeKnownBits(I, Known, Depth, Q);
    }
    break;
  }
  case Instruction::UDiv: {
    // UDiv doesn't demand low bits that are zero in the divisor.
    const APInt *SA;
    if (match(I->getOperand(1), m_APInt(SA))) {
      // TODO: Take the demanded mask of the result into account.
      unsigned RHSTrailingZeros = SA->countr_zero();
      APInt DemandedMaskIn =
          APInt::getHighBitsSet(BitWidth, BitWidth - RHSTrailingZeros);
      if (SimplifyDemandedBits(I, 0, DemandedMaskIn, LHSKnown, Depth + 1, Q)) {
        // We can't guarantee that "exact" is still true after changing the
        // the dividend.
        I->dropPoisonGeneratingFlags();
        return I;
      }

      Known = KnownBits::udiv(LHSKnown, KnownBits::makeConstant(*SA),
                              cast<BinaryOperator>(I)->isExact());
    } else {
      llvm::computeKnownBits(I, Known, Depth, Q);
    }
    break;
  }
  case Instruction::SRem: {
    const APInt *Rem;
    if (match(I->getOperand(1), m_APInt(Rem))) {
      // X % -1 demands all the bits because we don't want to introduce
      // INT_MIN % -1 (== undef) by accident.
      if (Rem->isAllOnes())
        break;
      APInt RA = Rem->abs();
      if (RA.isPowerOf2()) {
        if (DemandedMask.ult(RA))    // srem won't affect demanded bits
          return I->getOperand(0);

        APInt LowBits = RA - 1;
        APInt Mask2 = LowBits | APInt::getSignMask(BitWidth);
        if (SimplifyDemandedBits(I, 0, Mask2, LHSKnown, Depth + 1, Q))
          return I;

        // The low bits of LHS are unchanged by the srem.
        Known.Zero = LHSKnown.Zero & LowBits;
        Known.One = LHSKnown.One & LowBits;

        // If LHS is non-negative or has all low bits zero, then the upper bits
        // are all zero.
        if (LHSKnown.isNonNegative() || LowBits.isSubsetOf(LHSKnown.Zero))
          Known.Zero |= ~LowBits;

        // If LHS is negative and not all low bits are zero, then the upper bits
        // are all one.
        if (LHSKnown.isNegative() && LowBits.intersects(LHSKnown.One))
          Known.One |= ~LowBits;

        break;
      }
    }

<<<<<<< HEAD
    computeKnownBits(I, Known, Depth, CxtI);
=======
    llvm::computeKnownBits(I, Known, Depth, Q);
>>>>>>> 4fe5a3cc
    break;
  }
  case Instruction::Call: {
    bool KnownBitsComputed = false;
    if (IntrinsicInst *II = dyn_cast<IntrinsicInst>(I)) {
      switch (II->getIntrinsicID()) {
      case Intrinsic::abs: {
        if (DemandedMask == 1)
          return II->getArgOperand(0);
        break;
      }
      case Intrinsic::ctpop: {
        // Checking if the number of clear bits is odd (parity)? If the type has
        // an even number of bits, that's the same as checking if the number of
        // set bits is odd, so we can eliminate the 'not' op.
        Value *X;
        if (DemandedMask == 1 && VTy->getScalarSizeInBits() % 2 == 0 &&
            match(II->getArgOperand(0), m_Not(m_Value(X)))) {
          Function *Ctpop = Intrinsic::getDeclaration(
              II->getModule(), Intrinsic::ctpop, VTy);
          return InsertNewInstWith(CallInst::Create(Ctpop, {X}), I->getIterator());
        }
        break;
      }
      case Intrinsic::bswap: {
        // If the only bits demanded come from one byte of the bswap result,
        // just shift the input byte into position to eliminate the bswap.
        unsigned NLZ = DemandedMask.countl_zero();
        unsigned NTZ = DemandedMask.countr_zero();

        // Round NTZ down to the next byte.  If we have 11 trailing zeros, then
        // we need all the bits down to bit 8.  Likewise, round NLZ.  If we
        // have 14 leading zeros, round to 8.
        NLZ = alignDown(NLZ, 8);
        NTZ = alignDown(NTZ, 8);
        // If we need exactly one byte, we can do this transformation.
        if (BitWidth - NLZ - NTZ == 8) {
          // Replace this with either a left or right shift to get the byte into
          // the right place.
          Instruction *NewVal;
          if (NLZ > NTZ)
            NewVal = BinaryOperator::CreateLShr(
                II->getArgOperand(0), ConstantInt::get(VTy, NLZ - NTZ));
          else
            NewVal = BinaryOperator::CreateShl(
                II->getArgOperand(0), ConstantInt::get(VTy, NTZ - NLZ));
          NewVal->takeName(I);
          return InsertNewInstWith(NewVal, I->getIterator());
        }
        break;
      }
      case Intrinsic::ptrmask: {
        unsigned MaskWidth = I->getOperand(1)->getType()->getScalarSizeInBits();
        RHSKnown = KnownBits(MaskWidth);
        // If either the LHS or the RHS are Zero, the result is zero.
        if (SimplifyDemandedBits(I, 0, DemandedMask, LHSKnown, Depth + 1, Q) ||
            SimplifyDemandedBits(
                I, 1, (DemandedMask & ~LHSKnown.Zero).zextOrTrunc(MaskWidth),
                RHSKnown, Depth + 1, Q))
          return I;

        // TODO: Should be 1-extend
        RHSKnown = RHSKnown.anyextOrTrunc(BitWidth);

        Known = LHSKnown & RHSKnown;
        KnownBitsComputed = true;

        // If the client is only demanding bits we know to be zero, return
        // `llvm.ptrmask(p, 0)`. We can't return `null` here due to pointer
        // provenance, but making the mask zero will be easily optimizable in
        // the backend.
        if (DemandedMask.isSubsetOf(Known.Zero) &&
            !match(I->getOperand(1), m_Zero()))
          return replaceOperand(
              *I, 1, Constant::getNullValue(I->getOperand(1)->getType()));

        // Mask in demanded space does nothing.
        // NOTE: We may have attributes associated with the return value of the
        // llvm.ptrmask intrinsic that will be lost when we just return the
        // operand. We should try to preserve them.
        if (DemandedMask.isSubsetOf(RHSKnown.One | LHSKnown.Zero))
          return I->getOperand(0);

        // If the RHS is a constant, see if we can simplify it.
        if (ShrinkDemandedConstant(
                I, 1, (DemandedMask & ~LHSKnown.Zero).zextOrTrunc(MaskWidth)))
          return I;

        // Combine:
        // (ptrmask (getelementptr i8, ptr p, imm i), imm mask)
        //   -> (ptrmask (getelementptr i8, ptr p, imm (i & mask)), imm mask)
        // where only the low bits known to be zero in the pointer are changed
        Value *InnerPtr;
        uint64_t GEPIndex;
        uint64_t PtrMaskImmediate;
        if (match(I, m_Intrinsic<Intrinsic::ptrmask>(
                         m_PtrAdd(m_Value(InnerPtr), m_ConstantInt(GEPIndex)),
                         m_ConstantInt(PtrMaskImmediate)))) {

          LHSKnown = computeKnownBits(InnerPtr, Depth + 1, I);
          if (!LHSKnown.isZero()) {
            const unsigned trailingZeros = LHSKnown.countMinTrailingZeros();
            uint64_t PointerAlignBits = (uint64_t(1) << trailingZeros) - 1;

            uint64_t HighBitsGEPIndex = GEPIndex & ~PointerAlignBits;
            uint64_t MaskedLowBitsGEPIndex =
                GEPIndex & PointerAlignBits & PtrMaskImmediate;

            uint64_t MaskedGEPIndex = HighBitsGEPIndex | MaskedLowBitsGEPIndex;

            if (MaskedGEPIndex != GEPIndex) {
              auto *GEP = cast<GetElementPtrInst>(II->getArgOperand(0));
              Builder.SetInsertPoint(I);
              Type *GEPIndexType =
                  DL.getIndexType(GEP->getPointerOperand()->getType());
              Value *MaskedGEP = Builder.CreateGEP(
                  GEP->getSourceElementType(), InnerPtr,
                  ConstantInt::get(GEPIndexType, MaskedGEPIndex),
                  GEP->getName(), GEP->isInBounds());

              replaceOperand(*I, 0, MaskedGEP);
              return I;
            }
          }
        }

        break;
      }

      case Intrinsic::fshr:
      case Intrinsic::fshl: {
        const APInt *SA;
        if (!match(I->getOperand(2), m_APInt(SA)))
          break;

        // Normalize to funnel shift left. APInt shifts of BitWidth are well-
        // defined, so no need to special-case zero shifts here.
        uint64_t ShiftAmt = SA->urem(BitWidth);
        if (II->getIntrinsicID() == Intrinsic::fshr)
          ShiftAmt = BitWidth - ShiftAmt;

        APInt DemandedMaskLHS(DemandedMask.lshr(ShiftAmt));
        APInt DemandedMaskRHS(DemandedMask.shl(BitWidth - ShiftAmt));
        if (I->getOperand(0) != I->getOperand(1)) {
          if (SimplifyDemandedBits(I, 0, DemandedMaskLHS, LHSKnown,
                                   Depth + 1, Q) ||
              SimplifyDemandedBits(I, 1, DemandedMaskRHS, RHSKnown, Depth + 1,
                                   Q))
            return I;
        } else { // fshl is a rotate
          // Avoid converting rotate into funnel shift.
          // Only simplify if one operand is constant.
          LHSKnown = computeKnownBits(I->getOperand(0), Depth + 1, I);
          if (DemandedMaskLHS.isSubsetOf(LHSKnown.Zero | LHSKnown.One) &&
              !match(I->getOperand(0), m_SpecificInt(LHSKnown.One))) {
            replaceOperand(*I, 0, Constant::getIntegerValue(VTy, LHSKnown.One));
            return I;
          }

          RHSKnown = computeKnownBits(I->getOperand(1), Depth + 1, I);
          if (DemandedMaskRHS.isSubsetOf(RHSKnown.Zero | RHSKnown.One) &&
              !match(I->getOperand(1), m_SpecificInt(RHSKnown.One))) {
            replaceOperand(*I, 1, Constant::getIntegerValue(VTy, RHSKnown.One));
            return I;
          }
        }

        Known.Zero = LHSKnown.Zero.shl(ShiftAmt) |
                     RHSKnown.Zero.lshr(BitWidth - ShiftAmt);
        Known.One = LHSKnown.One.shl(ShiftAmt) |
                    RHSKnown.One.lshr(BitWidth - ShiftAmt);
        KnownBitsComputed = true;
        break;
      }
      case Intrinsic::umax: {
        // UMax(A, C) == A if ...
        // The lowest non-zero bit of DemandMask is higher than the highest
        // non-zero bit of C.
        const APInt *C;
        unsigned CTZ = DemandedMask.countr_zero();
        if (match(II->getArgOperand(1), m_APInt(C)) &&
            CTZ >= C->getActiveBits())
          return II->getArgOperand(0);
        break;
      }
      case Intrinsic::umin: {
        // UMin(A, C) == A if ...
        // The lowest non-zero bit of DemandMask is higher than the highest
        // non-one bit of C.
        // This comes from using DeMorgans on the above umax example.
        const APInt *C;
        unsigned CTZ = DemandedMask.countr_zero();
        if (match(II->getArgOperand(1), m_APInt(C)) &&
            CTZ >= C->getBitWidth() - C->countl_one())
          return II->getArgOperand(0);
        break;
      }
      default: {
        // Handle target specific intrinsics
        std::optional<Value *> V = targetSimplifyDemandedUseBitsIntrinsic(
            *II, DemandedMask, Known, KnownBitsComputed);
        if (V)
          return *V;
        break;
      }
      }
    }

    if (!KnownBitsComputed)
      llvm::computeKnownBits(I, Known, Depth, Q);
    break;
  }
  }

  if (I->getType()->isPointerTy()) {
    Align Alignment = I->getPointerAlignment(DL);
    Known.Zero.setLowBits(Log2(Alignment));
  }

  // If the client is only demanding bits that we know, return the known
  // constant. We can't directly simplify pointers as a constant because of
  // pointer provenance.
  // TODO: We could return `(inttoptr const)` for pointers.
  if (!I->getType()->isPointerTy() &&
      DemandedMask.isSubsetOf(Known.Zero | Known.One))
    return Constant::getIntegerValue(VTy, Known.One);

  if (VerifyKnownBits) {
    KnownBits ReferenceKnown = llvm::computeKnownBits(I, Depth, Q);
    if (Known != ReferenceKnown) {
      errs() << "Mismatched known bits for " << *I << " in "
             << I->getFunction()->getName() << "\n";
      errs() << "computeKnownBits(): " << ReferenceKnown << "\n";
      errs() << "SimplifyDemandedBits(): " << Known << "\n";
      std::abort();
    }
  }

  return nullptr;
}

/// Helper routine of SimplifyDemandedUseBits. It computes Known
/// bits. It also tries to handle simplifications that can be done based on
/// DemandedMask, but without modifying the Instruction.
Value *InstCombinerImpl::SimplifyMultipleUseDemandedBits(
    Instruction *I, const APInt &DemandedMask, KnownBits &Known, unsigned Depth,
    const SimplifyQuery &Q) {
  unsigned BitWidth = DemandedMask.getBitWidth();
  Type *ITy = I->getType();

  KnownBits LHSKnown(BitWidth);
  KnownBits RHSKnown(BitWidth);

  // Despite the fact that we can't simplify this instruction in all User's
  // context, we can at least compute the known bits, and we can
  // do simplifications that apply to *just* the one user if we know that
  // this instruction has a simpler value in that context.
  switch (I->getOpcode()) {
  case Instruction::And: {
    llvm::computeKnownBits(I->getOperand(1), RHSKnown, Depth + 1, Q);
    llvm::computeKnownBits(I->getOperand(0), LHSKnown, Depth + 1, Q);
    Known = analyzeKnownBitsFromAndXorOr(cast<Operator>(I), LHSKnown, RHSKnown,
                                         Depth, Q);
    computeKnownBitsFromContext(I, Known, Depth, Q);

    // If the client is only demanding bits that we know, return the known
    // constant.
    if (DemandedMask.isSubsetOf(Known.Zero | Known.One))
      return Constant::getIntegerValue(ITy, Known.One);

    // If all of the demanded bits are known 1 on one side, return the other.
    // These bits cannot contribute to the result of the 'and' in this context.
    if (DemandedMask.isSubsetOf(LHSKnown.Zero | RHSKnown.One))
      return I->getOperand(0);
    if (DemandedMask.isSubsetOf(RHSKnown.Zero | LHSKnown.One))
      return I->getOperand(1);

    break;
  }
  case Instruction::Or: {
    llvm::computeKnownBits(I->getOperand(1), RHSKnown, Depth + 1, Q);
    llvm::computeKnownBits(I->getOperand(0), LHSKnown, Depth + 1, Q);
    Known = analyzeKnownBitsFromAndXorOr(cast<Operator>(I), LHSKnown, RHSKnown,
                                         Depth, Q);
    computeKnownBitsFromContext(I, Known, Depth, Q);

    // If the client is only demanding bits that we know, return the known
    // constant.
    if (DemandedMask.isSubsetOf(Known.Zero | Known.One))
      return Constant::getIntegerValue(ITy, Known.One);

    // We can simplify (X|Y) -> X or Y in the user's context if we know that
    // only bits from X or Y are demanded.
    // If all of the demanded bits are known zero on one side, return the other.
    // These bits cannot contribute to the result of the 'or' in this context.
    if (DemandedMask.isSubsetOf(LHSKnown.One | RHSKnown.Zero))
      return I->getOperand(0);
    if (DemandedMask.isSubsetOf(RHSKnown.One | LHSKnown.Zero))
      return I->getOperand(1);

    break;
  }
  case Instruction::Xor: {
    llvm::computeKnownBits(I->getOperand(1), RHSKnown, Depth + 1, Q);
    llvm::computeKnownBits(I->getOperand(0), LHSKnown, Depth + 1, Q);
    Known = analyzeKnownBitsFromAndXorOr(cast<Operator>(I), LHSKnown, RHSKnown,
                                         Depth, Q);
    computeKnownBitsFromContext(I, Known, Depth, Q);

    // If the client is only demanding bits that we know, return the known
    // constant.
    if (DemandedMask.isSubsetOf(Known.Zero | Known.One))
      return Constant::getIntegerValue(ITy, Known.One);

    // We can simplify (X^Y) -> X or Y in the user's context if we know that
    // only bits from X or Y are demanded.
    // If all of the demanded bits are known zero on one side, return the other.
    if (DemandedMask.isSubsetOf(RHSKnown.Zero))
      return I->getOperand(0);
    if (DemandedMask.isSubsetOf(LHSKnown.Zero))
      return I->getOperand(1);

    break;
  }
  case Instruction::Add: {
    unsigned NLZ = DemandedMask.countl_zero();
    APInt DemandedFromOps = APInt::getLowBitsSet(BitWidth, BitWidth - NLZ);

    // If an operand adds zeros to every bit below the highest demanded bit,
    // that operand doesn't change the result. Return the other side.
    llvm::computeKnownBits(I->getOperand(1), RHSKnown, Depth + 1, Q);
    if (DemandedFromOps.isSubsetOf(RHSKnown.Zero))
      return I->getOperand(0);

    llvm::computeKnownBits(I->getOperand(0), LHSKnown, Depth + 1, Q);
    if (DemandedFromOps.isSubsetOf(LHSKnown.Zero))
      return I->getOperand(1);

    bool NSW = cast<OverflowingBinaryOperator>(I)->hasNoSignedWrap();
    bool NUW = cast<OverflowingBinaryOperator>(I)->hasNoUnsignedWrap();
    Known =
        KnownBits::computeForAddSub(/*Add=*/true, NSW, NUW, LHSKnown, RHSKnown);
    computeKnownBitsFromContext(I, Known, Depth, Q);
    break;
  }
  case Instruction::Sub: {
    unsigned NLZ = DemandedMask.countl_zero();
    APInt DemandedFromOps = APInt::getLowBitsSet(BitWidth, BitWidth - NLZ);

    // If an operand subtracts zeros from every bit below the highest demanded
    // bit, that operand doesn't change the result. Return the other side.
    llvm::computeKnownBits(I->getOperand(1), RHSKnown, Depth + 1, Q);
    if (DemandedFromOps.isSubsetOf(RHSKnown.Zero))
      return I->getOperand(0);

    bool NSW = cast<OverflowingBinaryOperator>(I)->hasNoSignedWrap();
    bool NUW = cast<OverflowingBinaryOperator>(I)->hasNoUnsignedWrap();
    llvm::computeKnownBits(I->getOperand(0), LHSKnown, Depth + 1, Q);
    Known = KnownBits::computeForAddSub(/*Add=*/false, NSW, NUW, LHSKnown,
                                        RHSKnown);
    computeKnownBitsFromContext(I, Known, Depth, Q);
    break;
  }
  case Instruction::AShr: {
    // Compute the Known bits to simplify things downstream.
    llvm::computeKnownBits(I, Known, Depth, Q);

    // If this user is only demanding bits that we know, return the known
    // constant.
    if (DemandedMask.isSubsetOf(Known.Zero | Known.One))
      return Constant::getIntegerValue(ITy, Known.One);

    // If the right shift operand 0 is a result of a left shift by the same
    // amount, this is probably a zero/sign extension, which may be unnecessary,
    // if we do not demand any of the new sign bits. So, return the original
    // operand instead.
    const APInt *ShiftRC;
    const APInt *ShiftLC;
    Value *X;
    unsigned BitWidth = DemandedMask.getBitWidth();
    if (match(I,
              m_AShr(m_Shl(m_Value(X), m_APInt(ShiftLC)), m_APInt(ShiftRC))) &&
        ShiftLC == ShiftRC && ShiftLC->ult(BitWidth) &&
        DemandedMask.isSubsetOf(APInt::getLowBitsSet(
            BitWidth, BitWidth - ShiftRC->getZExtValue()))) {
      return X;
    }

    break;
  }
  default:
    // Compute the Known bits to simplify things downstream.
    llvm::computeKnownBits(I, Known, Depth, Q);

    // If this user is only demanding bits that we know, return the known
    // constant.
    if (DemandedMask.isSubsetOf(Known.Zero|Known.One))
      return Constant::getIntegerValue(ITy, Known.One);

    break;
  }

  return nullptr;
}

/// Helper routine of SimplifyDemandedUseBits. It tries to simplify
/// "E1 = (X lsr C1) << C2", where the C1 and C2 are constant, into
/// "E2 = X << (C2 - C1)" or "E2 = X >> (C1 - C2)", depending on the sign
/// of "C2-C1".
///
/// Suppose E1 and E2 are generally different in bits S={bm, bm+1,
/// ..., bn}, without considering the specific value X is holding.
/// This transformation is legal iff one of following conditions is hold:
///  1) All the bit in S are 0, in this case E1 == E2.
///  2) We don't care those bits in S, per the input DemandedMask.
///  3) Combination of 1) and 2). Some bits in S are 0, and we don't care the
///     rest bits.
///
/// Currently we only test condition 2).
///
/// As with SimplifyDemandedUseBits, it returns NULL if the simplification was
/// not successful.
Value *InstCombinerImpl::simplifyShrShlDemandedBits(
    Instruction *Shr, const APInt &ShrOp1, Instruction *Shl,
    const APInt &ShlOp1, const APInt &DemandedMask, KnownBits &Known) {
  if (!ShlOp1 || !ShrOp1)
    return nullptr; // No-op.

  Value *VarX = Shr->getOperand(0);
  Type *Ty = VarX->getType();
  unsigned BitWidth = Ty->getScalarSizeInBits();
  if (ShlOp1.uge(BitWidth) || ShrOp1.uge(BitWidth))
    return nullptr; // Undef.

  unsigned ShlAmt = ShlOp1.getZExtValue();
  unsigned ShrAmt = ShrOp1.getZExtValue();

  Known.One.clearAllBits();
  Known.Zero.setLowBits(ShlAmt - 1);
  Known.Zero &= DemandedMask;

  APInt BitMask1(APInt::getAllOnes(BitWidth));
  APInt BitMask2(APInt::getAllOnes(BitWidth));

  bool isLshr = (Shr->getOpcode() == Instruction::LShr);
  BitMask1 = isLshr ? (BitMask1.lshr(ShrAmt) << ShlAmt) :
                      (BitMask1.ashr(ShrAmt) << ShlAmt);

  if (ShrAmt <= ShlAmt) {
    BitMask2 <<= (ShlAmt - ShrAmt);
  } else {
    BitMask2 = isLshr ? BitMask2.lshr(ShrAmt - ShlAmt):
                        BitMask2.ashr(ShrAmt - ShlAmt);
  }

  // Check if condition-2 (see the comment to this function) is satified.
  if ((BitMask1 & DemandedMask) == (BitMask2 & DemandedMask)) {
    if (ShrAmt == ShlAmt)
      return VarX;

    if (!Shr->hasOneUse())
      return nullptr;

    BinaryOperator *New;
    if (ShrAmt < ShlAmt) {
      Constant *Amt = ConstantInt::get(VarX->getType(), ShlAmt - ShrAmt);
      New = BinaryOperator::CreateShl(VarX, Amt);
      BinaryOperator *Orig = cast<BinaryOperator>(Shl);
      New->setHasNoSignedWrap(Orig->hasNoSignedWrap());
      New->setHasNoUnsignedWrap(Orig->hasNoUnsignedWrap());
    } else {
      Constant *Amt = ConstantInt::get(VarX->getType(), ShrAmt - ShlAmt);
      New = isLshr ? BinaryOperator::CreateLShr(VarX, Amt) :
                     BinaryOperator::CreateAShr(VarX, Amt);
      if (cast<BinaryOperator>(Shr)->isExact())
        New->setIsExact(true);
    }

    return InsertNewInstWith(New, Shl->getIterator());
  }

  return nullptr;
}

/// The specified value produces a vector with any number of elements.
/// This method analyzes which elements of the operand are poison and
/// returns that information in PoisonElts.
///
/// DemandedElts contains the set of elements that are actually used by the
/// caller, and by default (AllowMultipleUsers equals false) the value is
/// simplified only if it has a single caller. If AllowMultipleUsers is set
/// to true, DemandedElts refers to the union of sets of elements that are
/// used by all callers.
///
/// If the information about demanded elements can be used to simplify the
/// operation, the operation is simplified, then the resultant value is
/// returned.  This returns null if no change was made.
Value *InstCombinerImpl::SimplifyDemandedVectorElts(Value *V,
                                                    APInt DemandedElts,
                                                    APInt &PoisonElts,
                                                    unsigned Depth,
                                                    bool AllowMultipleUsers) {
  // Cannot analyze scalable type. The number of vector elements is not a
  // compile-time constant.
  if (isa<ScalableVectorType>(V->getType()))
    return nullptr;

  unsigned VWidth = cast<FixedVectorType>(V->getType())->getNumElements();
  APInt EltMask(APInt::getAllOnes(VWidth));
  assert((DemandedElts & ~EltMask) == 0 && "Invalid DemandedElts!");

  if (match(V, m_Poison())) {
    // If the entire vector is poison, just return this info.
    PoisonElts = EltMask;
    return nullptr;
  }

  if (DemandedElts.isZero()) { // If nothing is demanded, provide poison.
    PoisonElts = EltMask;
    return PoisonValue::get(V->getType());
  }

  PoisonElts = 0;

  if (auto *C = dyn_cast<Constant>(V)) {
    // Check if this is identity. If so, return 0 since we are not simplifying
    // anything.
    if (DemandedElts.isAllOnes())
      return nullptr;

    Type *EltTy = cast<VectorType>(V->getType())->getElementType();
    Constant *Poison = PoisonValue::get(EltTy);
    SmallVector<Constant*, 16> Elts;
    for (unsigned i = 0; i != VWidth; ++i) {
      if (!DemandedElts[i]) {   // If not demanded, set to poison.
        Elts.push_back(Poison);
        PoisonElts.setBit(i);
        continue;
      }

      Constant *Elt = C->getAggregateElement(i);
      if (!Elt) return nullptr;

      Elts.push_back(Elt);
      if (isa<PoisonValue>(Elt)) // Already poison.
        PoisonElts.setBit(i);
    }

    // If we changed the constant, return it.
    Constant *NewCV = ConstantVector::get(Elts);
    return NewCV != C ? NewCV : nullptr;
  }

  // Limit search depth.
  if (Depth == 10)
    return nullptr;

  if (!AllowMultipleUsers) {
    // If multiple users are using the root value, proceed with
    // simplification conservatively assuming that all elements
    // are needed.
    if (!V->hasOneUse()) {
      // Quit if we find multiple users of a non-root value though.
      // They'll be handled when it's their turn to be visited by
      // the main instcombine process.
      if (Depth != 0)
        // TODO: Just compute the PoisonElts information recursively.
        return nullptr;

      // Conservatively assume that all elements are needed.
      DemandedElts = EltMask;
    }
  }

  Instruction *I = dyn_cast<Instruction>(V);
  if (!I) return nullptr;        // Only analyze instructions.

  bool MadeChange = false;
  auto simplifyAndSetOp = [&](Instruction *Inst, unsigned OpNum,
                              APInt Demanded, APInt &Undef) {
    auto *II = dyn_cast<IntrinsicInst>(Inst);
    Value *Op = II ? II->getArgOperand(OpNum) : Inst->getOperand(OpNum);
    if (Value *V = SimplifyDemandedVectorElts(Op, Demanded, Undef, Depth + 1)) {
      replaceOperand(*Inst, OpNum, V);
      MadeChange = true;
    }
  };

  APInt PoisonElts2(VWidth, 0);
  APInt PoisonElts3(VWidth, 0);
  switch (I->getOpcode()) {
  default: break;

  case Instruction::GetElementPtr: {
    // The LangRef requires that struct geps have all constant indices.  As
    // such, we can't convert any operand to partial undef.
    auto mayIndexStructType = [](GetElementPtrInst &GEP) {
      for (auto I = gep_type_begin(GEP), E = gep_type_end(GEP);
           I != E; I++)
        if (I.isStruct())
          return true;
      return false;
    };
    if (mayIndexStructType(cast<GetElementPtrInst>(*I)))
      break;

    // Conservatively track the demanded elements back through any vector
    // operands we may have.  We know there must be at least one, or we
    // wouldn't have a vector result to get here. Note that we intentionally
    // merge the undef bits here since gepping with either an poison base or
    // index results in poison.
    for (unsigned i = 0; i < I->getNumOperands(); i++) {
      if (i == 0 ? match(I->getOperand(i), m_Undef())
                 : match(I->getOperand(i), m_Poison())) {
        // If the entire vector is undefined, just return this info.
        PoisonElts = EltMask;
        return nullptr;
      }
      if (I->getOperand(i)->getType()->isVectorTy()) {
        APInt PoisonEltsOp(VWidth, 0);
        simplifyAndSetOp(I, i, DemandedElts, PoisonEltsOp);
        // gep(x, undef) is not undef, so skip considering idx ops here
        // Note that we could propagate poison, but we can't distinguish between
        // undef & poison bits ATM
        if (i == 0)
          PoisonElts |= PoisonEltsOp;
      }
    }

    break;
  }
  case Instruction::InsertElement: {
    // If this is a variable index, we don't know which element it overwrites.
    // demand exactly the same input as we produce.
    ConstantInt *Idx = dyn_cast<ConstantInt>(I->getOperand(2));
    if (!Idx) {
      // Note that we can't propagate undef elt info, because we don't know
      // which elt is getting updated.
      simplifyAndSetOp(I, 0, DemandedElts, PoisonElts2);
      break;
    }

    // The element inserted overwrites whatever was there, so the input demanded
    // set is simpler than the output set.
    unsigned IdxNo = Idx->getZExtValue();
    APInt PreInsertDemandedElts = DemandedElts;
    if (IdxNo < VWidth)
      PreInsertDemandedElts.clearBit(IdxNo);

    // If we only demand the element that is being inserted and that element
    // was extracted from the same index in another vector with the same type,
    // replace this insert with that other vector.
    // Note: This is attempted before the call to simplifyAndSetOp because that
    //       may change PoisonElts to a value that does not match with Vec.
    Value *Vec;
    if (PreInsertDemandedElts == 0 &&
        match(I->getOperand(1),
              m_ExtractElt(m_Value(Vec), m_SpecificInt(IdxNo))) &&
        Vec->getType() == I->getType()) {
      return Vec;
    }

    simplifyAndSetOp(I, 0, PreInsertDemandedElts, PoisonElts);

    // If this is inserting an element that isn't demanded, remove this
    // insertelement.
    if (IdxNo >= VWidth || !DemandedElts[IdxNo]) {
      Worklist.push(I);
      return I->getOperand(0);
    }

    // The inserted element is defined.
    PoisonElts.clearBit(IdxNo);
    break;
  }
  case Instruction::ShuffleVector: {
    auto *Shuffle = cast<ShuffleVectorInst>(I);
    assert(Shuffle->getOperand(0)->getType() ==
           Shuffle->getOperand(1)->getType() &&
           "Expected shuffle operands to have same type");
    unsigned OpWidth = cast<FixedVectorType>(Shuffle->getOperand(0)->getType())
                           ->getNumElements();
    // Handle trivial case of a splat. Only check the first element of LHS
    // operand.
    if (all_of(Shuffle->getShuffleMask(), [](int Elt) { return Elt == 0; }) &&
        DemandedElts.isAllOnes()) {
      if (!isa<PoisonValue>(I->getOperand(1))) {
        I->setOperand(1, PoisonValue::get(I->getOperand(1)->getType()));
        MadeChange = true;
      }
      APInt LeftDemanded(OpWidth, 1);
      APInt LHSPoisonElts(OpWidth, 0);
      simplifyAndSetOp(I, 0, LeftDemanded, LHSPoisonElts);
      if (LHSPoisonElts[0])
        PoisonElts = EltMask;
      else
        PoisonElts.clearAllBits();
      break;
    }

    APInt LeftDemanded(OpWidth, 0), RightDemanded(OpWidth, 0);
    for (unsigned i = 0; i < VWidth; i++) {
      if (DemandedElts[i]) {
        unsigned MaskVal = Shuffle->getMaskValue(i);
        if (MaskVal != -1u) {
          assert(MaskVal < OpWidth * 2 &&
                 "shufflevector mask index out of range!");
          if (MaskVal < OpWidth)
            LeftDemanded.setBit(MaskVal);
          else
            RightDemanded.setBit(MaskVal - OpWidth);
        }
      }
    }

    APInt LHSPoisonElts(OpWidth, 0);
    simplifyAndSetOp(I, 0, LeftDemanded, LHSPoisonElts);

    APInt RHSPoisonElts(OpWidth, 0);
    simplifyAndSetOp(I, 1, RightDemanded, RHSPoisonElts);

    // If this shuffle does not change the vector length and the elements
    // demanded by this shuffle are an identity mask, then this shuffle is
    // unnecessary.
    //
    // We are assuming canonical form for the mask, so the source vector is
    // operand 0 and operand 1 is not used.
    //
    // Note that if an element is demanded and this shuffle mask is undefined
    // for that element, then the shuffle is not considered an identity
    // operation. The shuffle prevents poison from the operand vector from
    // leaking to the result by replacing poison with an undefined value.
    if (VWidth == OpWidth) {
      bool IsIdentityShuffle = true;
      for (unsigned i = 0; i < VWidth; i++) {
        unsigned MaskVal = Shuffle->getMaskValue(i);
        if (DemandedElts[i] && i != MaskVal) {
          IsIdentityShuffle = false;
          break;
        }
      }
      if (IsIdentityShuffle)
        return Shuffle->getOperand(0);
    }

    bool NewPoisonElts = false;
    unsigned LHSIdx = -1u, LHSValIdx = -1u;
    unsigned RHSIdx = -1u, RHSValIdx = -1u;
    bool LHSUniform = true;
    bool RHSUniform = true;
    for (unsigned i = 0; i < VWidth; i++) {
      unsigned MaskVal = Shuffle->getMaskValue(i);
      if (MaskVal == -1u) {
        PoisonElts.setBit(i);
      } else if (!DemandedElts[i]) {
        NewPoisonElts = true;
        PoisonElts.setBit(i);
      } else if (MaskVal < OpWidth) {
        if (LHSPoisonElts[MaskVal]) {
          NewPoisonElts = true;
          PoisonElts.setBit(i);
        } else {
          LHSIdx = LHSIdx == -1u ? i : OpWidth;
          LHSValIdx = LHSValIdx == -1u ? MaskVal : OpWidth;
          LHSUniform = LHSUniform && (MaskVal == i);
        }
      } else {
        if (RHSPoisonElts[MaskVal - OpWidth]) {
          NewPoisonElts = true;
          PoisonElts.setBit(i);
        } else {
          RHSIdx = RHSIdx == -1u ? i : OpWidth;
          RHSValIdx = RHSValIdx == -1u ? MaskVal - OpWidth : OpWidth;
          RHSUniform = RHSUniform && (MaskVal - OpWidth == i);
        }
      }
    }

    // Try to transform shuffle with constant vector and single element from
    // this constant vector to single insertelement instruction.
    // shufflevector V, C, <v1, v2, .., ci, .., vm> ->
    // insertelement V, C[ci], ci-n
    if (OpWidth ==
        cast<FixedVectorType>(Shuffle->getType())->getNumElements()) {
      Value *Op = nullptr;
      Constant *Value = nullptr;
      unsigned Idx = -1u;

      // Find constant vector with the single element in shuffle (LHS or RHS).
      if (LHSIdx < OpWidth && RHSUniform) {
        if (auto *CV = dyn_cast<ConstantVector>(Shuffle->getOperand(0))) {
          Op = Shuffle->getOperand(1);
          Value = CV->getOperand(LHSValIdx);
          Idx = LHSIdx;
        }
      }
      if (RHSIdx < OpWidth && LHSUniform) {
        if (auto *CV = dyn_cast<ConstantVector>(Shuffle->getOperand(1))) {
          Op = Shuffle->getOperand(0);
          Value = CV->getOperand(RHSValIdx);
          Idx = RHSIdx;
        }
      }
      // Found constant vector with single element - convert to insertelement.
      if (Op && Value) {
        Instruction *New = InsertElementInst::Create(
            Op, Value, ConstantInt::get(Type::getInt64Ty(I->getContext()), Idx),
            Shuffle->getName());
        InsertNewInstWith(New, Shuffle->getIterator());
        return New;
      }
    }
    if (NewPoisonElts) {
      // Add additional discovered undefs.
      SmallVector<int, 16> Elts;
      for (unsigned i = 0; i < VWidth; ++i) {
        if (PoisonElts[i])
          Elts.push_back(PoisonMaskElem);
        else
          Elts.push_back(Shuffle->getMaskValue(i));
      }
      Shuffle->setShuffleMask(Elts);
      MadeChange = true;
    }
    break;
  }
  case Instruction::Select: {
    // If this is a vector select, try to transform the select condition based
    // on the current demanded elements.
    SelectInst *Sel = cast<SelectInst>(I);
    if (Sel->getCondition()->getType()->isVectorTy()) {
      // TODO: We are not doing anything with PoisonElts based on this call.
      // It is overwritten below based on the other select operands. If an
      // element of the select condition is known undef, then we are free to
      // choose the output value from either arm of the select. If we know that
      // one of those values is undef, then the output can be undef.
      simplifyAndSetOp(I, 0, DemandedElts, PoisonElts);
    }

    // Next, see if we can transform the arms of the select.
    APInt DemandedLHS(DemandedElts), DemandedRHS(DemandedElts);
    if (auto *CV = dyn_cast<ConstantVector>(Sel->getCondition())) {
      for (unsigned i = 0; i < VWidth; i++) {
        // isNullValue() always returns false when called on a ConstantExpr.
        // Skip constant expressions to avoid propagating incorrect information.
        Constant *CElt = CV->getAggregateElement(i);
        if (isa<ConstantExpr>(CElt))
          continue;
        // TODO: If a select condition element is undef, we can demand from
        // either side. If one side is known undef, choosing that side would
        // propagate undef.
        if (CElt->isNullValue())
          DemandedLHS.clearBit(i);
        else
          DemandedRHS.clearBit(i);
      }
    }

    simplifyAndSetOp(I, 1, DemandedLHS, PoisonElts2);
    simplifyAndSetOp(I, 2, DemandedRHS, PoisonElts3);

    // Output elements are undefined if the element from each arm is undefined.
    // TODO: This can be improved. See comment in select condition handling.
    PoisonElts = PoisonElts2 & PoisonElts3;
    break;
  }
  case Instruction::BitCast: {
    // Vector->vector casts only.
    VectorType *VTy = dyn_cast<VectorType>(I->getOperand(0)->getType());
    if (!VTy) break;
    unsigned InVWidth = cast<FixedVectorType>(VTy)->getNumElements();
    APInt InputDemandedElts(InVWidth, 0);
    PoisonElts2 = APInt(InVWidth, 0);
    unsigned Ratio;

    if (VWidth == InVWidth) {
      // If we are converting from <4 x i32> -> <4 x f32>, we demand the same
      // elements as are demanded of us.
      Ratio = 1;
      InputDemandedElts = DemandedElts;
    } else if ((VWidth % InVWidth) == 0) {
      // If the number of elements in the output is a multiple of the number of
      // elements in the input then an input element is live if any of the
      // corresponding output elements are live.
      Ratio = VWidth / InVWidth;
      for (unsigned OutIdx = 0; OutIdx != VWidth; ++OutIdx)
        if (DemandedElts[OutIdx])
          InputDemandedElts.setBit(OutIdx / Ratio);
    } else if ((InVWidth % VWidth) == 0) {
      // If the number of elements in the input is a multiple of the number of
      // elements in the output then an input element is live if the
      // corresponding output element is live.
      Ratio = InVWidth / VWidth;
      for (unsigned InIdx = 0; InIdx != InVWidth; ++InIdx)
        if (DemandedElts[InIdx / Ratio])
          InputDemandedElts.setBit(InIdx);
    } else {
      // Unsupported so far.
      break;
    }

    simplifyAndSetOp(I, 0, InputDemandedElts, PoisonElts2);

    if (VWidth == InVWidth) {
      PoisonElts = PoisonElts2;
    } else if ((VWidth % InVWidth) == 0) {
      // If the number of elements in the output is a multiple of the number of
      // elements in the input then an output element is undef if the
      // corresponding input element is undef.
      for (unsigned OutIdx = 0; OutIdx != VWidth; ++OutIdx)
        if (PoisonElts2[OutIdx / Ratio])
          PoisonElts.setBit(OutIdx);
    } else if ((InVWidth % VWidth) == 0) {
      // If the number of elements in the input is a multiple of the number of
      // elements in the output then an output element is undef if all of the
      // corresponding input elements are undef.
      for (unsigned OutIdx = 0; OutIdx != VWidth; ++OutIdx) {
        APInt SubUndef = PoisonElts2.lshr(OutIdx * Ratio).zextOrTrunc(Ratio);
        if (SubUndef.popcount() == Ratio)
          PoisonElts.setBit(OutIdx);
      }
    } else {
      llvm_unreachable("Unimp");
    }
    break;
  }
  case Instruction::FPTrunc:
  case Instruction::FPExt:
    simplifyAndSetOp(I, 0, DemandedElts, PoisonElts);
    break;

  case Instruction::Call: {
    IntrinsicInst *II = dyn_cast<IntrinsicInst>(I);
    if (!II) break;
    switch (II->getIntrinsicID()) {
    case Intrinsic::masked_gather: // fallthrough
    case Intrinsic::masked_load: {
      // Subtlety: If we load from a pointer, the pointer must be valid
      // regardless of whether the element is demanded.  Doing otherwise risks
      // segfaults which didn't exist in the original program.
      APInt DemandedPtrs(APInt::getAllOnes(VWidth)),
          DemandedPassThrough(DemandedElts);
      if (auto *CV = dyn_cast<ConstantVector>(II->getOperand(2)))
        for (unsigned i = 0; i < VWidth; i++) {
          Constant *CElt = CV->getAggregateElement(i);
          if (CElt->isNullValue())
            DemandedPtrs.clearBit(i);
          else if (CElt->isAllOnesValue())
            DemandedPassThrough.clearBit(i);
        }
      if (II->getIntrinsicID() == Intrinsic::masked_gather)
        simplifyAndSetOp(II, 0, DemandedPtrs, PoisonElts2);
      simplifyAndSetOp(II, 3, DemandedPassThrough, PoisonElts3);

      // Output elements are undefined if the element from both sources are.
      // TODO: can strengthen via mask as well.
      PoisonElts = PoisonElts2 & PoisonElts3;
      break;
    }
    default: {
      // Handle target specific intrinsics
      std::optional<Value *> V = targetSimplifyDemandedVectorEltsIntrinsic(
          *II, DemandedElts, PoisonElts, PoisonElts2, PoisonElts3,
          simplifyAndSetOp);
      if (V)
        return *V;
      break;
    }
    } // switch on IntrinsicID
    break;
  } // case Call
  } // switch on Opcode

  // TODO: We bail completely on integer div/rem and shifts because they have
  // UB/poison potential, but that should be refined.
  BinaryOperator *BO;
  if (match(I, m_BinOp(BO)) && !BO->isIntDivRem() && !BO->isShift()) {
    Value *X = BO->getOperand(0);
    Value *Y = BO->getOperand(1);

    // Look for an equivalent binop except that one operand has been shuffled.
    // If the demand for this binop only includes elements that are the same as
    // the other binop, then we may be able to replace this binop with a use of
    // the earlier one.
    //
    // Example:
    // %other_bo = bo (shuf X, {0}), Y
    // %this_extracted_bo = extelt (bo X, Y), 0
    // -->
    // %other_bo = bo (shuf X, {0}), Y
    // %this_extracted_bo = extelt %other_bo, 0
    //
    // TODO: Handle demand of an arbitrary single element or more than one
    //       element instead of just element 0.
    // TODO: Unlike general demanded elements transforms, this should be safe
    //       for any (div/rem/shift) opcode too.
    if (DemandedElts == 1 && !X->hasOneUse() && !Y->hasOneUse() &&
        BO->hasOneUse() ) {

      auto findShufBO = [&](bool MatchShufAsOp0) -> User * {
        // Try to use shuffle-of-operand in place of an operand:
        // bo X, Y --> bo (shuf X), Y
        // bo X, Y --> bo X, (shuf Y)
        BinaryOperator::BinaryOps Opcode = BO->getOpcode();
        Value *ShufOp = MatchShufAsOp0 ? X : Y;
        Value *OtherOp = MatchShufAsOp0 ? Y : X;
        for (User *U : OtherOp->users()) {
          ArrayRef<int> Mask;
          auto Shuf = m_Shuffle(m_Specific(ShufOp), m_Value(), m_Mask(Mask));
          if (BO->isCommutative()
                  ? match(U, m_c_BinOp(Opcode, Shuf, m_Specific(OtherOp)))
                  : MatchShufAsOp0
                        ? match(U, m_BinOp(Opcode, Shuf, m_Specific(OtherOp)))
                        : match(U, m_BinOp(Opcode, m_Specific(OtherOp), Shuf)))
            if (match(Mask, m_ZeroMask()) && Mask[0] != PoisonMaskElem)
              if (DT.dominates(U, I))
                return U;
        }
        return nullptr;
      };

      if (User *ShufBO = findShufBO(/* MatchShufAsOp0 */ true))
        return ShufBO;
      if (User *ShufBO = findShufBO(/* MatchShufAsOp0 */ false))
        return ShufBO;
    }

    simplifyAndSetOp(I, 0, DemandedElts, PoisonElts);
    simplifyAndSetOp(I, 1, DemandedElts, PoisonElts2);

    // Output elements are undefined if both are undefined. Consider things
    // like undef & 0. The result is known zero, not undef.
    PoisonElts &= PoisonElts2;
  }

  // If we've proven all of the lanes poison, return a poison value.
  // TODO: Intersect w/demanded lanes
  if (PoisonElts.isAllOnes())
    return PoisonValue::get(I->getType());

  return MadeChange ? I : nullptr;
}

/// For floating-point classes that resolve to a single bit pattern, return that
/// value.
static Constant *getFPClassConstant(Type *Ty, FPClassTest Mask) {
  switch (Mask) {
  case fcPosZero:
    return ConstantFP::getZero(Ty);
  case fcNegZero:
    return ConstantFP::getZero(Ty, true);
  case fcPosInf:
    return ConstantFP::getInfinity(Ty);
  case fcNegInf:
    return ConstantFP::getInfinity(Ty, true);
  case fcNone:
    return PoisonValue::get(Ty);
  default:
    return nullptr;
  }
}

Value *InstCombinerImpl::SimplifyDemandedUseFPClass(
    Value *V, const FPClassTest DemandedMask, KnownFPClass &Known,
    unsigned Depth, Instruction *CxtI) {
  assert(Depth <= MaxAnalysisRecursionDepth && "Limit Search Depth");
  Type *VTy = V->getType();

  assert(Known == KnownFPClass() && "expected uninitialized state");

  if (DemandedMask == fcNone)
    return isa<UndefValue>(V) ? nullptr : PoisonValue::get(VTy);

  if (Depth == MaxAnalysisRecursionDepth)
    return nullptr;

  Instruction *I = dyn_cast<Instruction>(V);
  if (!I) {
    // Handle constants and arguments
    Known = computeKnownFPClass(V, fcAllFlags, CxtI, Depth + 1);
    Value *FoldedToConst =
        getFPClassConstant(VTy, DemandedMask & Known.KnownFPClasses);
    return FoldedToConst == V ? nullptr : FoldedToConst;
  }

  if (!I->hasOneUse())
    return nullptr;

  // TODO: Should account for nofpclass/FastMathFlags on current instruction
  switch (I->getOpcode()) {
  case Instruction::FNeg: {
    if (SimplifyDemandedFPClass(I, 0, llvm::fneg(DemandedMask), Known,
                                Depth + 1))
      return I;
    Known.fneg();
    break;
  }
  case Instruction::Call: {
    CallInst *CI = cast<CallInst>(I);
    switch (CI->getIntrinsicID()) {
    case Intrinsic::fabs:
      if (SimplifyDemandedFPClass(I, 0, llvm::inverse_fabs(DemandedMask), Known,
                                  Depth + 1))
        return I;
      Known.fabs();
      break;
    case Intrinsic::arithmetic_fence:
      if (SimplifyDemandedFPClass(I, 0, DemandedMask, Known, Depth + 1))
        return I;
      break;
    case Intrinsic::copysign: {
      // Flip on more potentially demanded classes
      const FPClassTest DemandedMaskAnySign = llvm::unknown_sign(DemandedMask);
      if (SimplifyDemandedFPClass(I, 0, DemandedMaskAnySign, Known, Depth + 1))
        return I;

      if ((DemandedMask & fcPositive) == fcNone) {
        // Roundabout way of replacing with fneg(fabs)
        I->setOperand(1, ConstantFP::get(VTy, -1.0));
        return I;
      }

      if ((DemandedMask & fcNegative) == fcNone) {
        // Roundabout way of replacing with fabs
        I->setOperand(1, ConstantFP::getZero(VTy));
        return I;
      }

      KnownFPClass KnownSign =
          computeKnownFPClass(I->getOperand(1), fcAllFlags, CxtI, Depth + 1);
      Known.copysign(KnownSign);
      break;
    }
    default:
      Known = computeKnownFPClass(I, ~DemandedMask, CxtI, Depth + 1);
      break;
    }

    break;
  }
  case Instruction::Select: {
    KnownFPClass KnownLHS, KnownRHS;
    if (SimplifyDemandedFPClass(I, 2, DemandedMask, KnownRHS, Depth + 1) ||
        SimplifyDemandedFPClass(I, 1, DemandedMask, KnownLHS, Depth + 1))
      return I;

    if (KnownLHS.isKnownNever(DemandedMask))
      return I->getOperand(2);
    if (KnownRHS.isKnownNever(DemandedMask))
      return I->getOperand(1);

    // TODO: Recognize clamping patterns
    Known = KnownLHS | KnownRHS;
    break;
  }
  default:
    Known = computeKnownFPClass(I, ~DemandedMask, CxtI, Depth + 1);
    break;
  }

  return getFPClassConstant(VTy, DemandedMask & Known.KnownFPClasses);
}

bool InstCombinerImpl::SimplifyDemandedFPClass(Instruction *I, unsigned OpNo,
                                               FPClassTest DemandedMask,
                                               KnownFPClass &Known,
                                               unsigned Depth) {
  Use &U = I->getOperandUse(OpNo);
  Value *NewVal =
      SimplifyDemandedUseFPClass(U.get(), DemandedMask, Known, Depth, I);
  if (!NewVal)
    return false;
  if (Instruction *OpInst = dyn_cast<Instruction>(U))
    salvageDebugInfo(*OpInst);

  replaceUse(U, NewVal);
  return true;
}<|MERGE_RESOLUTION|>--- conflicted
+++ resolved
@@ -646,11 +646,7 @@
             auto [IID, FShiftArgs] = *Opt;
             if ((IID == Intrinsic::fshl || IID == Intrinsic::fshr) &&
                 FShiftArgs[0] == FShiftArgs[1]) {
-<<<<<<< HEAD
-              computeKnownBits(I, Known, Depth, CxtI);
-=======
               llvm::computeKnownBits(I, Known, Depth, Q);
->>>>>>> 4fe5a3cc
               break;
             }
           }
@@ -732,11 +728,7 @@
             auto [IID, FShiftArgs] = *Opt;
             if ((IID == Intrinsic::fshl || IID == Intrinsic::fshr) &&
                 FShiftArgs[0] == FShiftArgs[1]) {
-<<<<<<< HEAD
-              computeKnownBits(I, Known, Depth, CxtI);
-=======
               llvm::computeKnownBits(I, Known, Depth, Q);
->>>>>>> 4fe5a3cc
               break;
             }
           }
@@ -825,17 +817,9 @@
         return I;
       }
 
-<<<<<<< HEAD
-      // Compute the new bits that are at the top now plus sign bits.
-      APInt HighBits(APInt::getHighBitsSet(
-          BitWidth, std::min(SignBits + ShiftAmt - 1, BitWidth)));
-      Known.Zero.lshrInPlace(ShiftAmt);
-      Known.One.lshrInPlace(ShiftAmt);
-=======
       Known = KnownBits::ashr(
           Known, KnownBits::makeConstant(APInt(BitWidth, ShiftAmt)),
           ShiftAmt != 0, I->isExact());
->>>>>>> 4fe5a3cc
 
       // If the input sign bit is known to be zero, or if none of the top bits
       // are demanded, turn this into an unsigned shift right.
@@ -912,11 +896,7 @@
       }
     }
 
-<<<<<<< HEAD
-    computeKnownBits(I, Known, Depth, CxtI);
-=======
     llvm::computeKnownBits(I, Known, Depth, Q);
->>>>>>> 4fe5a3cc
     break;
   }
   case Instruction::Call: {
