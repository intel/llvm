--- conflicted
+++ resolved
@@ -376,8 +376,6 @@
     Value *And = Builder.CreateAnd(X, Y, "mulbool");
     return CastInst::Create(Instruction::ZExt, And, I.getType());
   }
-<<<<<<< HEAD
-=======
   // (sext bool X) * (zext bool Y) --> sext (and X, Y)
   // (zext bool X) * (sext bool Y) --> sext (and X, Y)
   // Note: -1 * 1 == 1 * -1  == -1
@@ -388,7 +386,6 @@
     Value *And = Builder.CreateAnd(X, Y, "mulbool");
     return CastInst::Create(Instruction::SExt, And, I.getType());
   }
->>>>>>> d06f6314
 
   // (bool X) * Y --> X ? Y : 0
   // Y * (bool X) --> X ? Y : 0
