--- conflicted
+++ resolved
@@ -2164,12 +2164,6 @@
 
   // If this is a single inbounds GEP and the original sub was nuw,
   // then the final multiplication is also nuw.
-<<<<<<< HEAD
-  if (auto *I = dyn_cast<Instruction>(Result))
-    if (IsNUW && match(Offset2, m_Zero()) && Base.LHSNW.isInBounds() &&
-        I->getOpcode() == Instruction::Mul)
-      I->setHasNoUnsignedWrap();
-=======
   if (auto *I = dyn_cast<OverflowingBinaryOperator>(Result))
     if (IsNUW && match(Offset2, m_Zero()) && Base.LHSNW.isInBounds() &&
         (I->use_empty() || I->hasOneUse()) && I->hasNoSignedWrap() &&
@@ -2178,7 +2172,6 @@
           match(I->getOperand(1), m_NonNegative())) ||
          I->getOpcode() == Instruction::Shl))
       cast<Instruction>(I)->setHasNoUnsignedWrap();
->>>>>>> 5ee67ebe
 
   // If we have a 2nd GEP of the same base pointer, subtract the offsets.
   // If both GEPs are inbounds, then the subtract does not have signed overflow.
