//===- InstCombineCompares.cpp --------------------------------------------===//
//
// Part of the LLVM Project, under the Apache License v2.0 with LLVM Exceptions.
// See https://llvm.org/LICENSE.txt for license information.
// SPDX-License-Identifier: Apache-2.0 WITH LLVM-exception
//
//===----------------------------------------------------------------------===//
//
// This file implements the visitICmp and visitFCmp functions.
//
//===----------------------------------------------------------------------===//

#include "InstCombineInternal.h"
#include "llvm/ADT/APSInt.h"
#include "llvm/ADT/SetVector.h"
#include "llvm/ADT/Statistic.h"
#include "llvm/Analysis/CaptureTracking.h"
#include "llvm/Analysis/CmpInstAnalysis.h"
#include "llvm/Analysis/ConstantFolding.h"
#include "llvm/Analysis/InstructionSimplify.h"
#include "llvm/Analysis/Utils/Local.h"
#include "llvm/Analysis/VectorUtils.h"
#include "llvm/IR/ConstantRange.h"
#include "llvm/IR/DataLayout.h"
#include "llvm/IR/InstrTypes.h"
#include "llvm/IR/IntrinsicInst.h"
#include "llvm/IR/PatternMatch.h"
#include "llvm/Support/KnownBits.h"
#include "llvm/Transforms/InstCombine/InstCombiner.h"
#include <bitset>

using namespace llvm;
using namespace PatternMatch;

#define DEBUG_TYPE "instcombine"

// How many times is a select replaced by one of its operands?
STATISTIC(NumSel, "Number of select opts");

/// Compute Result = In1+In2, returning true if the result overflowed for this
/// type.
static bool addWithOverflow(APInt &Result, const APInt &In1, const APInt &In2,
                            bool IsSigned = false) {
  bool Overflow;
  if (IsSigned)
    Result = In1.sadd_ov(In2, Overflow);
  else
    Result = In1.uadd_ov(In2, Overflow);

  return Overflow;
}

/// Compute Result = In1-In2, returning true if the result overflowed for this
/// type.
static bool subWithOverflow(APInt &Result, const APInt &In1, const APInt &In2,
                            bool IsSigned = false) {
  bool Overflow;
  if (IsSigned)
    Result = In1.ssub_ov(In2, Overflow);
  else
    Result = In1.usub_ov(In2, Overflow);

  return Overflow;
}

/// Given an icmp instruction, return true if any use of this comparison is a
/// branch on sign bit comparison.
static bool hasBranchUse(ICmpInst &I) {
  for (auto *U : I.users())
    if (isa<BranchInst>(U))
      return true;
  return false;
}

/// Returns true if the exploded icmp can be expressed as a signed comparison
/// to zero and updates the predicate accordingly.
/// The signedness of the comparison is preserved.
/// TODO: Refactor with decomposeBitTestICmp()?
static bool isSignTest(ICmpInst::Predicate &Pred, const APInt &C) {
  if (!ICmpInst::isSigned(Pred))
    return false;

  if (C.isZero())
    return ICmpInst::isRelational(Pred);

  if (C.isOne()) {
    if (Pred == ICmpInst::ICMP_SLT) {
      Pred = ICmpInst::ICMP_SLE;
      return true;
    }
  } else if (C.isAllOnes()) {
    if (Pred == ICmpInst::ICMP_SGT) {
      Pred = ICmpInst::ICMP_SGE;
      return true;
    }
  }

  return false;
}

/// This is called when we see this pattern:
///   cmp pred (load (gep GV, ...)), cmpcst
/// where GV is a global variable with a constant initializer. Try to simplify
/// this into some simple computation that does not need the load. For example
/// we can optimize "icmp eq (load (gep "foo", 0, i)), 0" into "icmp eq i, 3".
///
/// If AndCst is non-null, then the loaded value is masked with that constant
/// before doing the comparison. This handles cases like "A[i]&4 == 0".
Instruction *InstCombinerImpl::foldCmpLoadFromIndexedGlobal(
    LoadInst *LI, GetElementPtrInst *GEP, GlobalVariable *GV, CmpInst &ICI,
    ConstantInt *AndCst) {
  if (LI->isVolatile() || LI->getType() != GEP->getResultElementType() ||
      GV->getValueType() != GEP->getSourceElementType() || !GV->isConstant() ||
      !GV->hasDefinitiveInitializer())
    return nullptr;

  Constant *Init = GV->getInitializer();
  if (!isa<ConstantArray>(Init) && !isa<ConstantDataArray>(Init))
    return nullptr;

  uint64_t ArrayElementCount = Init->getType()->getArrayNumElements();
  // Don't blow up on huge arrays.
  if (ArrayElementCount > MaxArraySizeForCombine)
    return nullptr;

  // There are many forms of this optimization we can handle, for now, just do
  // the simple index into a single-dimensional array.
  //
  // Require: GEP GV, 0, i {{, constant indices}}
  if (GEP->getNumOperands() < 3 || !isa<ConstantInt>(GEP->getOperand(1)) ||
      !cast<ConstantInt>(GEP->getOperand(1))->isZero() ||
      isa<Constant>(GEP->getOperand(2)))
    return nullptr;

  // Check that indices after the variable are constants and in-range for the
  // type they index.  Collect the indices.  This is typically for arrays of
  // structs.
  SmallVector<unsigned, 4> LaterIndices;

  Type *EltTy = Init->getType()->getArrayElementType();
  for (unsigned i = 3, e = GEP->getNumOperands(); i != e; ++i) {
    ConstantInt *Idx = dyn_cast<ConstantInt>(GEP->getOperand(i));
    if (!Idx)
      return nullptr; // Variable index.

    uint64_t IdxVal = Idx->getZExtValue();
    if ((unsigned)IdxVal != IdxVal)
      return nullptr; // Too large array index.

    if (StructType *STy = dyn_cast<StructType>(EltTy))
      EltTy = STy->getElementType(IdxVal);
    else if (ArrayType *ATy = dyn_cast<ArrayType>(EltTy)) {
      if (IdxVal >= ATy->getNumElements())
        return nullptr;
      EltTy = ATy->getElementType();
    } else {
      return nullptr; // Unknown type.
    }

    LaterIndices.push_back(IdxVal);
  }

  enum { Overdefined = -3, Undefined = -2 };

  // Variables for our state machines.

  // FirstTrueElement/SecondTrueElement - Used to emit a comparison of the form
  // "i == 47 | i == 87", where 47 is the first index the condition is true for,
  // and 87 is the second (and last) index.  FirstTrueElement is -2 when
  // undefined, otherwise set to the first true element.  SecondTrueElement is
  // -2 when undefined, -3 when overdefined and >= 0 when that index is true.
  int FirstTrueElement = Undefined, SecondTrueElement = Undefined;

  // FirstFalseElement/SecondFalseElement - Used to emit a comparison of the
  // form "i != 47 & i != 87".  Same state transitions as for true elements.
  int FirstFalseElement = Undefined, SecondFalseElement = Undefined;

  /// TrueRangeEnd/FalseRangeEnd - In conjunction with First*Element, these
  /// define a state machine that triggers for ranges of values that the index
  /// is true or false for.  This triggers on things like "abbbbc"[i] == 'b'.
  /// This is -2 when undefined, -3 when overdefined, and otherwise the last
  /// index in the range (inclusive).  We use -2 for undefined here because we
  /// use relative comparisons and don't want 0-1 to match -1.
  int TrueRangeEnd = Undefined, FalseRangeEnd = Undefined;

  // MagicBitvector - This is a magic bitvector where we set a bit if the
  // comparison is true for element 'i'.  If there are 64 elements or less in
  // the array, this will fully represent all the comparison results.
  uint64_t MagicBitvector = 0;

  // Scan the array and see if one of our patterns matches.
  Constant *CompareRHS = cast<Constant>(ICI.getOperand(1));
  for (unsigned i = 0, e = ArrayElementCount; i != e; ++i) {
    Constant *Elt = Init->getAggregateElement(i);
    if (!Elt)
      return nullptr;

    // If this is indexing an array of structures, get the structure element.
    if (!LaterIndices.empty()) {
      Elt = ConstantFoldExtractValueInstruction(Elt, LaterIndices);
      if (!Elt)
        return nullptr;
    }

    // If the element is masked, handle it.
    if (AndCst) {
      Elt = ConstantFoldBinaryOpOperands(Instruction::And, Elt, AndCst, DL);
      if (!Elt)
        return nullptr;
    }

    // Find out if the comparison would be true or false for the i'th element.
    Constant *C = ConstantFoldCompareInstOperands(ICI.getPredicate(), Elt,
                                                  CompareRHS, DL, &TLI);
    if (!C)
      return nullptr;

    // If the result is undef for this element, ignore it.
    if (isa<UndefValue>(C)) {
      // Extend range state machines to cover this element in case there is an
      // undef in the middle of the range.
      if (TrueRangeEnd == (int)i - 1)
        TrueRangeEnd = i;
      if (FalseRangeEnd == (int)i - 1)
        FalseRangeEnd = i;
      continue;
    }

    // If we can't compute the result for any of the elements, we have to give
    // up evaluating the entire conditional.
    if (!isa<ConstantInt>(C))
      return nullptr;

    // Otherwise, we know if the comparison is true or false for this element,
    // update our state machines.
    bool IsTrueForElt = !cast<ConstantInt>(C)->isZero();

    // State machine for single/double/range index comparison.
    if (IsTrueForElt) {
      // Update the TrueElement state machine.
      if (FirstTrueElement == Undefined)
        FirstTrueElement = TrueRangeEnd = i; // First true element.
      else {
        // Update double-compare state machine.
        if (SecondTrueElement == Undefined)
          SecondTrueElement = i;
        else
          SecondTrueElement = Overdefined;

        // Update range state machine.
        if (TrueRangeEnd == (int)i - 1)
          TrueRangeEnd = i;
        else
          TrueRangeEnd = Overdefined;
      }
    } else {
      // Update the FalseElement state machine.
      if (FirstFalseElement == Undefined)
        FirstFalseElement = FalseRangeEnd = i; // First false element.
      else {
        // Update double-compare state machine.
        if (SecondFalseElement == Undefined)
          SecondFalseElement = i;
        else
          SecondFalseElement = Overdefined;

        // Update range state machine.
        if (FalseRangeEnd == (int)i - 1)
          FalseRangeEnd = i;
        else
          FalseRangeEnd = Overdefined;
      }
    }

    // If this element is in range, update our magic bitvector.
    if (i < 64 && IsTrueForElt)
      MagicBitvector |= 1ULL << i;

    // If all of our states become overdefined, bail out early.  Since the
    // predicate is expensive, only check it every 8 elements.  This is only
    // really useful for really huge arrays.
    if ((i & 8) == 0 && i >= 64 && SecondTrueElement == Overdefined &&
        SecondFalseElement == Overdefined && TrueRangeEnd == Overdefined &&
        FalseRangeEnd == Overdefined)
      return nullptr;
  }

  // Now that we've scanned the entire array, emit our new comparison(s).  We
  // order the state machines in complexity of the generated code.
  Value *Idx = GEP->getOperand(2);

  // If the index is larger than the pointer offset size of the target, truncate
  // the index down like the GEP would do implicitly.  We don't have to do this
  // for an inbounds GEP because the index can't be out of range.
  if (!GEP->isInBounds()) {
    Type *PtrIdxTy = DL.getIndexType(GEP->getType());
    unsigned OffsetSize = PtrIdxTy->getIntegerBitWidth();
    if (Idx->getType()->getPrimitiveSizeInBits().getFixedValue() > OffsetSize)
      Idx = Builder.CreateTrunc(Idx, PtrIdxTy);
  }

  // If inbounds keyword is not present, Idx * ElementSize can overflow.
  // Let's assume that ElementSize is 2 and the wanted value is at offset 0.
  // Then, there are two possible values for Idx to match offset 0:
  // 0x00..00, 0x80..00.
  // Emitting 'icmp eq Idx, 0' isn't correct in this case because the
  // comparison is false if Idx was 0x80..00.
  // We need to erase the highest countTrailingZeros(ElementSize) bits of Idx.
  unsigned ElementSize =
      DL.getTypeAllocSize(Init->getType()->getArrayElementType());
  auto MaskIdx = [&](Value *Idx) {
    if (!GEP->isInBounds() && llvm::countr_zero(ElementSize) != 0) {
      Value *Mask = Constant::getAllOnesValue(Idx->getType());
      Mask = Builder.CreateLShr(Mask, llvm::countr_zero(ElementSize));
      Idx = Builder.CreateAnd(Idx, Mask);
    }
    return Idx;
  };

  // If the comparison is only true for one or two elements, emit direct
  // comparisons.
  if (SecondTrueElement != Overdefined) {
    Idx = MaskIdx(Idx);
    // None true -> false.
    if (FirstTrueElement == Undefined)
      return replaceInstUsesWith(ICI, Builder.getFalse());

    Value *FirstTrueIdx = ConstantInt::get(Idx->getType(), FirstTrueElement);

    // True for one element -> 'i == 47'.
    if (SecondTrueElement == Undefined)
      return new ICmpInst(ICmpInst::ICMP_EQ, Idx, FirstTrueIdx);

    // True for two elements -> 'i == 47 | i == 72'.
    Value *C1 = Builder.CreateICmpEQ(Idx, FirstTrueIdx);
    Value *SecondTrueIdx = ConstantInt::get(Idx->getType(), SecondTrueElement);
    Value *C2 = Builder.CreateICmpEQ(Idx, SecondTrueIdx);
    return BinaryOperator::CreateOr(C1, C2);
  }

  // If the comparison is only false for one or two elements, emit direct
  // comparisons.
  if (SecondFalseElement != Overdefined) {
    Idx = MaskIdx(Idx);
    // None false -> true.
    if (FirstFalseElement == Undefined)
      return replaceInstUsesWith(ICI, Builder.getTrue());

    Value *FirstFalseIdx = ConstantInt::get(Idx->getType(), FirstFalseElement);

    // False for one element -> 'i != 47'.
    if (SecondFalseElement == Undefined)
      return new ICmpInst(ICmpInst::ICMP_NE, Idx, FirstFalseIdx);

    // False for two elements -> 'i != 47 & i != 72'.
    Value *C1 = Builder.CreateICmpNE(Idx, FirstFalseIdx);
    Value *SecondFalseIdx =
        ConstantInt::get(Idx->getType(), SecondFalseElement);
    Value *C2 = Builder.CreateICmpNE(Idx, SecondFalseIdx);
    return BinaryOperator::CreateAnd(C1, C2);
  }

  // If the comparison can be replaced with a range comparison for the elements
  // where it is true, emit the range check.
  if (TrueRangeEnd != Overdefined) {
    assert(TrueRangeEnd != FirstTrueElement && "Should emit single compare");
    Idx = MaskIdx(Idx);

    // Generate (i-FirstTrue) <u (TrueRangeEnd-FirstTrue+1).
    if (FirstTrueElement) {
      Value *Offs = ConstantInt::get(Idx->getType(), -FirstTrueElement);
      Idx = Builder.CreateAdd(Idx, Offs);
    }

    Value *End =
        ConstantInt::get(Idx->getType(), TrueRangeEnd - FirstTrueElement + 1);
    return new ICmpInst(ICmpInst::ICMP_ULT, Idx, End);
  }

  // False range check.
  if (FalseRangeEnd != Overdefined) {
    assert(FalseRangeEnd != FirstFalseElement && "Should emit single compare");
    Idx = MaskIdx(Idx);
    // Generate (i-FirstFalse) >u (FalseRangeEnd-FirstFalse).
    if (FirstFalseElement) {
      Value *Offs = ConstantInt::get(Idx->getType(), -FirstFalseElement);
      Idx = Builder.CreateAdd(Idx, Offs);
    }

    Value *End =
        ConstantInt::get(Idx->getType(), FalseRangeEnd - FirstFalseElement);
    return new ICmpInst(ICmpInst::ICMP_UGT, Idx, End);
  }

  // If a magic bitvector captures the entire comparison state
  // of this load, replace it with computation that does:
  //   ((magic_cst >> i) & 1) != 0
  {
    Type *Ty = nullptr;

    // Look for an appropriate type:
    // - The type of Idx if the magic fits
    // - The smallest fitting legal type
    if (ArrayElementCount <= Idx->getType()->getIntegerBitWidth())
      Ty = Idx->getType();
    else
      Ty = DL.getSmallestLegalIntType(Init->getContext(), ArrayElementCount);

    if (Ty) {
      Idx = MaskIdx(Idx);
      Value *V = Builder.CreateIntCast(Idx, Ty, false);
      V = Builder.CreateLShr(ConstantInt::get(Ty, MagicBitvector), V);
      V = Builder.CreateAnd(ConstantInt::get(Ty, 1), V);
      return new ICmpInst(ICmpInst::ICMP_NE, V, ConstantInt::get(Ty, 0));
    }
  }

  return nullptr;
}

/// Returns true if we can rewrite Start as a GEP with pointer Base
/// and some integer offset. The nodes that need to be re-written
/// for this transformation will be added to Explored.
static bool canRewriteGEPAsOffset(Value *Start, Value *Base, GEPNoWrapFlags &NW,
                                  const DataLayout &DL,
                                  SetVector<Value *> &Explored) {
  SmallVector<Value *, 16> WorkList(1, Start);
  Explored.insert(Base);

  // The following traversal gives us an order which can be used
  // when doing the final transformation. Since in the final
  // transformation we create the PHI replacement instructions first,
  // we don't have to get them in any particular order.
  //
  // However, for other instructions we will have to traverse the
  // operands of an instruction first, which means that we have to
  // do a post-order traversal.
  while (!WorkList.empty()) {
    SetVector<PHINode *> PHIs;

    while (!WorkList.empty()) {
      if (Explored.size() >= 100)
        return false;

      Value *V = WorkList.back();

      if (Explored.contains(V)) {
        WorkList.pop_back();
        continue;
      }

      if (!isa<GetElementPtrInst>(V) && !isa<PHINode>(V))
        // We've found some value that we can't explore which is different from
        // the base. Therefore we can't do this transformation.
        return false;

      if (auto *GEP = dyn_cast<GEPOperator>(V)) {
        // Only allow inbounds GEPs with at most one variable offset.
        auto IsNonConst = [](Value *V) { return !isa<ConstantInt>(V); };
        if (!GEP->isInBounds() || count_if(GEP->indices(), IsNonConst) > 1)
          return false;

        NW = NW.intersectForOffsetAdd(GEP->getNoWrapFlags());
        if (!Explored.contains(GEP->getOperand(0)))
          WorkList.push_back(GEP->getOperand(0));
      }

      if (WorkList.back() == V) {
        WorkList.pop_back();
        // We've finished visiting this node, mark it as such.
        Explored.insert(V);
      }

      if (auto *PN = dyn_cast<PHINode>(V)) {
        // We cannot transform PHIs on unsplittable basic blocks.
        if (isa<CatchSwitchInst>(PN->getParent()->getTerminator()))
          return false;
        Explored.insert(PN);
        PHIs.insert(PN);
      }
    }

    // Explore the PHI nodes further.
    for (auto *PN : PHIs)
      for (Value *Op : PN->incoming_values())
        if (!Explored.contains(Op))
          WorkList.push_back(Op);
  }

  // Make sure that we can do this. Since we can't insert GEPs in a basic
  // block before a PHI node, we can't easily do this transformation if
  // we have PHI node users of transformed instructions.
  for (Value *Val : Explored) {
    for (Value *Use : Val->uses()) {

      auto *PHI = dyn_cast<PHINode>(Use);
      auto *Inst = dyn_cast<Instruction>(Val);

      if (Inst == Base || Inst == PHI || !Inst || !PHI ||
          !Explored.contains(PHI))
        continue;

      if (PHI->getParent() == Inst->getParent())
        return false;
    }
  }
  return true;
}

// Sets the appropriate insert point on Builder where we can add
// a replacement Instruction for V (if that is possible).
static void setInsertionPoint(IRBuilder<> &Builder, Value *V,
                              bool Before = true) {
  if (auto *PHI = dyn_cast<PHINode>(V)) {
    BasicBlock *Parent = PHI->getParent();
    Builder.SetInsertPoint(Parent, Parent->getFirstInsertionPt());
    return;
  }
  if (auto *I = dyn_cast<Instruction>(V)) {
    if (!Before)
      I = &*std::next(I->getIterator());
    Builder.SetInsertPoint(I);
    return;
  }
  if (auto *A = dyn_cast<Argument>(V)) {
    // Set the insertion point in the entry block.
    BasicBlock &Entry = A->getParent()->getEntryBlock();
    Builder.SetInsertPoint(&Entry, Entry.getFirstInsertionPt());
    return;
  }
  // Otherwise, this is a constant and we don't need to set a new
  // insertion point.
  assert(isa<Constant>(V) && "Setting insertion point for unknown value!");
}

/// Returns a re-written value of Start as an indexed GEP using Base as a
/// pointer.
static Value *rewriteGEPAsOffset(Value *Start, Value *Base, GEPNoWrapFlags NW,
                                 const DataLayout &DL,
                                 SetVector<Value *> &Explored,
                                 InstCombiner &IC) {
  // Perform all the substitutions. This is a bit tricky because we can
  // have cycles in our use-def chains.
  // 1. Create the PHI nodes without any incoming values.
  // 2. Create all the other values.
  // 3. Add the edges for the PHI nodes.
  // 4. Emit GEPs to get the original pointers.
  // 5. Remove the original instructions.
  Type *IndexType = IntegerType::get(
      Base->getContext(), DL.getIndexTypeSizeInBits(Start->getType()));

  DenseMap<Value *, Value *> NewInsts;
  NewInsts[Base] = ConstantInt::getNullValue(IndexType);

  // Create the new PHI nodes, without adding any incoming values.
  for (Value *Val : Explored) {
    if (Val == Base)
      continue;
    // Create empty phi nodes. This avoids cyclic dependencies when creating
    // the remaining instructions.
    if (auto *PHI = dyn_cast<PHINode>(Val))
      NewInsts[PHI] =
          PHINode::Create(IndexType, PHI->getNumIncomingValues(),
                          PHI->getName() + ".idx", PHI->getIterator());
  }
  IRBuilder<> Builder(Base->getContext());

  // Create all the other instructions.
  for (Value *Val : Explored) {
    if (NewInsts.contains(Val))
      continue;

    if (auto *GEP = dyn_cast<GEPOperator>(Val)) {
      setInsertionPoint(Builder, GEP);
      Value *Op = NewInsts[GEP->getOperand(0)];
      Value *OffsetV = emitGEPOffset(&Builder, DL, GEP);
      if (isa<ConstantInt>(Op) && cast<ConstantInt>(Op)->isZero())
        NewInsts[GEP] = OffsetV;
      else
        NewInsts[GEP] = Builder.CreateAdd(
            Op, OffsetV, GEP->getOperand(0)->getName() + ".add",
            /*NUW=*/NW.hasNoUnsignedWrap(),
            /*NSW=*/NW.hasNoUnsignedSignedWrap());
      continue;
    }
    if (isa<PHINode>(Val))
      continue;

    llvm_unreachable("Unexpected instruction type");
  }

  // Add the incoming values to the PHI nodes.
  for (Value *Val : Explored) {
    if (Val == Base)
      continue;
    // All the instructions have been created, we can now add edges to the
    // phi nodes.
    if (auto *PHI = dyn_cast<PHINode>(Val)) {
      PHINode *NewPhi = static_cast<PHINode *>(NewInsts[PHI]);
      for (unsigned I = 0, E = PHI->getNumIncomingValues(); I < E; ++I) {
        Value *NewIncoming = PHI->getIncomingValue(I);

        auto It = NewInsts.find(NewIncoming);
        if (It != NewInsts.end())
          NewIncoming = It->second;

        NewPhi->addIncoming(NewIncoming, PHI->getIncomingBlock(I));
      }
    }
  }

  for (Value *Val : Explored) {
    if (Val == Base)
      continue;

    setInsertionPoint(Builder, Val, false);
    // Create GEP for external users.
    Value *NewVal = Builder.CreateGEP(Builder.getInt8Ty(), Base, NewInsts[Val],
                                      Val->getName() + ".ptr", NW);
    IC.replaceInstUsesWith(*cast<Instruction>(Val), NewVal);
    // Add old instruction to worklist for DCE. We don't directly remove it
    // here because the original compare is one of the users.
    IC.addToWorklist(cast<Instruction>(Val));
  }

  return NewInsts[Start];
}

/// Converts (CMP GEPLHS, RHS) if this change would make RHS a constant.
/// We can look through PHIs, GEPs and casts in order to determine a common base
/// between GEPLHS and RHS.
static Instruction *transformToIndexedCompare(GEPOperator *GEPLHS, Value *RHS,
                                              CmpPredicate Cond,
                                              const DataLayout &DL,
                                              InstCombiner &IC) {
  // FIXME: Support vector of pointers.
  if (GEPLHS->getType()->isVectorTy())
    return nullptr;

  if (!GEPLHS->hasAllConstantIndices())
    return nullptr;

  APInt Offset(DL.getIndexTypeSizeInBits(GEPLHS->getType()), 0);
  Value *PtrBase =
      GEPLHS->stripAndAccumulateConstantOffsets(DL, Offset,
                                                /*AllowNonInbounds*/ false);

  // Bail if we looked through addrspacecast.
  if (PtrBase->getType() != GEPLHS->getType())
    return nullptr;

  // The set of nodes that will take part in this transformation.
  SetVector<Value *> Nodes;
  GEPNoWrapFlags NW = GEPLHS->getNoWrapFlags();
  if (!canRewriteGEPAsOffset(RHS, PtrBase, NW, DL, Nodes))
    return nullptr;

  // We know we can re-write this as
  //  ((gep Ptr, OFFSET1) cmp (gep Ptr, OFFSET2)
  // Since we've only looked through inbouds GEPs we know that we
  // can't have overflow on either side. We can therefore re-write
  // this as:
  //   OFFSET1 cmp OFFSET2
  Value *NewRHS = rewriteGEPAsOffset(RHS, PtrBase, NW, DL, Nodes, IC);

  // RewriteGEPAsOffset has replaced RHS and all of its uses with a re-written
  // GEP having PtrBase as the pointer base, and has returned in NewRHS the
  // offset. Since Index is the offset of LHS to the base pointer, we will now
  // compare the offsets instead of comparing the pointers.
  return new ICmpInst(ICmpInst::getSignedPredicate(Cond),
                      IC.Builder.getInt(Offset), NewRHS);
}

/// Fold comparisons between a GEP instruction and something else. At this point
/// we know that the GEP is on the LHS of the comparison.
Instruction *InstCombinerImpl::foldGEPICmp(GEPOperator *GEPLHS, Value *RHS,
                                           CmpPredicate Cond, Instruction &I) {
  // Don't transform signed compares of GEPs into index compares. Even if the
  // GEP is inbounds, the final add of the base pointer can have signed overflow
  // and would change the result of the icmp.
  // e.g. "&foo[0] <s &foo[1]" can't be folded to "true" because "foo" could be
  // the maximum signed value for the pointer type.
  if (ICmpInst::isSigned(Cond))
    return nullptr;

  // Look through bitcasts and addrspacecasts. We do not however want to remove
  // 0 GEPs.
  if (!isa<GetElementPtrInst>(RHS))
    RHS = RHS->stripPointerCasts();

  auto CanFold = [Cond](GEPNoWrapFlags NW) {
    if (ICmpInst::isEquality(Cond))
      return true;

    // Unsigned predicates can be folded if the GEPs have *any* nowrap flags.
    assert(ICmpInst::isUnsigned(Cond));
    return NW != GEPNoWrapFlags::none();
  };

  auto NewICmp = [Cond](GEPNoWrapFlags NW, Value *Op1, Value *Op2) {
    if (!NW.hasNoUnsignedWrap()) {
      // Convert signed to unsigned comparison.
      return new ICmpInst(ICmpInst::getSignedPredicate(Cond), Op1, Op2);
    }

    auto *I = new ICmpInst(Cond, Op1, Op2);
    I->setSameSign(NW.hasNoUnsignedSignedWrap());
    return I;
  };

  Value *PtrBase = GEPLHS->getOperand(0);
  if (PtrBase == RHS && CanFold(GEPLHS->getNoWrapFlags())) {
    // ((gep Ptr, OFFSET) cmp Ptr)   ---> (OFFSET cmp 0).
    Value *Offset = EmitGEPOffset(GEPLHS);
    return NewICmp(GEPLHS->getNoWrapFlags(), Offset,
                   Constant::getNullValue(Offset->getType()));
  }

  if (GEPLHS->isInBounds() && ICmpInst::isEquality(Cond) &&
      isa<Constant>(RHS) && cast<Constant>(RHS)->isNullValue() &&
      !NullPointerIsDefined(I.getFunction(),
                            RHS->getType()->getPointerAddressSpace())) {
    // For most address spaces, an allocation can't be placed at null, but null
    // itself is treated as a 0 size allocation in the in bounds rules.  Thus,
    // the only valid inbounds address derived from null, is null itself.
    // Thus, we have four cases to consider:
    // 1) Base == nullptr, Offset == 0 -> inbounds, null
    // 2) Base == nullptr, Offset != 0 -> poison as the result is out of bounds
    // 3) Base != nullptr, Offset == (-base) -> poison (crossing allocations)
    // 4) Base != nullptr, Offset != (-base) -> nonnull (and possibly poison)
    //
    // (Note if we're indexing a type of size 0, that simply collapses into one
    //  of the buckets above.)
    //
    // In general, we're allowed to make values less poison (i.e. remove
    //   sources of full UB), so in this case, we just select between the two
    //   non-poison cases (1 and 4 above).
    //
    // For vectors, we apply the same reasoning on a per-lane basis.
    auto *Base = GEPLHS->getPointerOperand();
    if (GEPLHS->getType()->isVectorTy() && Base->getType()->isPointerTy()) {
      auto EC = cast<VectorType>(GEPLHS->getType())->getElementCount();
      Base = Builder.CreateVectorSplat(EC, Base);
    }
    return new ICmpInst(Cond, Base,
                        ConstantExpr::getPointerBitCastOrAddrSpaceCast(
                            cast<Constant>(RHS), Base->getType()));
  } else if (GEPOperator *GEPRHS = dyn_cast<GEPOperator>(RHS)) {
    GEPNoWrapFlags NW = GEPLHS->getNoWrapFlags() & GEPRHS->getNoWrapFlags();

    // If the base pointers are different, but the indices are the same, just
    // compare the base pointer.
    if (PtrBase != GEPRHS->getOperand(0)) {
      bool IndicesTheSame =
          GEPLHS->getNumOperands() == GEPRHS->getNumOperands() &&
          GEPLHS->getPointerOperand()->getType() ==
              GEPRHS->getPointerOperand()->getType() &&
          GEPLHS->getSourceElementType() == GEPRHS->getSourceElementType();
      if (IndicesTheSame)
        for (unsigned i = 1, e = GEPLHS->getNumOperands(); i != e; ++i)
          if (GEPLHS->getOperand(i) != GEPRHS->getOperand(i)) {
            IndicesTheSame = false;
            break;
          }

      // If all indices are the same, just compare the base pointers.
      Type *BaseType = GEPLHS->getOperand(0)->getType();
      if (IndicesTheSame &&
          CmpInst::makeCmpResultType(BaseType) == I.getType() && CanFold(NW))
        return new ICmpInst(Cond, GEPLHS->getOperand(0), GEPRHS->getOperand(0));

      // If we're comparing GEPs with two base pointers that only differ in type
      // and both GEPs have only constant indices or just one use, then fold
      // the compare with the adjusted indices.
      // FIXME: Support vector of pointers.
      if (GEPLHS->isInBounds() && GEPRHS->isInBounds() &&
          (GEPLHS->hasAllConstantIndices() || GEPLHS->hasOneUse()) &&
          (GEPRHS->hasAllConstantIndices() || GEPRHS->hasOneUse()) &&
          PtrBase->stripPointerCasts() ==
              GEPRHS->getOperand(0)->stripPointerCasts() &&
          !GEPLHS->getType()->isVectorTy()) {
        Value *LOffset = EmitGEPOffset(GEPLHS);
        Value *ROffset = EmitGEPOffset(GEPRHS);

        // If we looked through an addrspacecast between different sized address
        // spaces, the LHS and RHS pointers are different sized
        // integers. Truncate to the smaller one.
        Type *LHSIndexTy = LOffset->getType();
        Type *RHSIndexTy = ROffset->getType();
        if (LHSIndexTy != RHSIndexTy) {
          if (LHSIndexTy->getPrimitiveSizeInBits().getFixedValue() <
              RHSIndexTy->getPrimitiveSizeInBits().getFixedValue()) {
            ROffset = Builder.CreateTrunc(ROffset, LHSIndexTy);
          } else
            LOffset = Builder.CreateTrunc(LOffset, RHSIndexTy);
        }

        Value *Cmp = Builder.CreateICmp(ICmpInst::getSignedPredicate(Cond),
                                        LOffset, ROffset);
        return replaceInstUsesWith(I, Cmp);
      }

      // Otherwise, the base pointers are different and the indices are
      // different. Try convert this to an indexed compare by looking through
      // PHIs/casts.
      return transformToIndexedCompare(GEPLHS, RHS, Cond, DL, *this);
    }

    if (GEPLHS->getNumOperands() == GEPRHS->getNumOperands() &&
        GEPLHS->getSourceElementType() == GEPRHS->getSourceElementType()) {
      // If the GEPs only differ by one index, compare it.
      unsigned NumDifferences = 0; // Keep track of # differences.
      unsigned DiffOperand = 0;    // The operand that differs.
      for (unsigned i = 1, e = GEPRHS->getNumOperands(); i != e; ++i)
        if (GEPLHS->getOperand(i) != GEPRHS->getOperand(i)) {
          Type *LHSType = GEPLHS->getOperand(i)->getType();
          Type *RHSType = GEPRHS->getOperand(i)->getType();
          // FIXME: Better support for vector of pointers.
          if (LHSType->getPrimitiveSizeInBits() !=
                  RHSType->getPrimitiveSizeInBits() ||
              (GEPLHS->getType()->isVectorTy() &&
               (!LHSType->isVectorTy() || !RHSType->isVectorTy()))) {
            // Irreconcilable differences.
            NumDifferences = 2;
            break;
          }

          if (NumDifferences++)
            break;
          DiffOperand = i;
        }

      if (NumDifferences == 0) // SAME GEP?
        return replaceInstUsesWith(
            I, // No comparison is needed here.
            ConstantInt::get(I.getType(), ICmpInst::isTrueWhenEqual(Cond)));
      // If two GEPs only differ by an index, compare them.
      // Note that nowrap flags are always needed when comparing two indices.
      else if (NumDifferences == 1 && NW != GEPNoWrapFlags::none()) {
        Value *LHSV = GEPLHS->getOperand(DiffOperand);
        Value *RHSV = GEPRHS->getOperand(DiffOperand);
        return NewICmp(NW, LHSV, RHSV);
      }
    }

    if (CanFold(NW)) {
      // ((gep Ptr, OFFSET1) cmp (gep Ptr, OFFSET2)  --->  (OFFSET1 cmp OFFSET2)
      Value *L = EmitGEPOffset(GEPLHS, /*RewriteGEP=*/true);
      Value *R = EmitGEPOffset(GEPRHS, /*RewriteGEP=*/true);
      return NewICmp(NW, L, R);
    }
  }

  // Try convert this to an indexed compare by looking through PHIs/casts as a
  // last resort.
  return transformToIndexedCompare(GEPLHS, RHS, Cond, DL, *this);
}

bool InstCombinerImpl::foldAllocaCmp(AllocaInst *Alloca) {
  // It would be tempting to fold away comparisons between allocas and any
  // pointer not based on that alloca (e.g. an argument). However, even
  // though such pointers cannot alias, they can still compare equal.
  //
  // But LLVM doesn't specify where allocas get their memory, so if the alloca
  // doesn't escape we can argue that it's impossible to guess its value, and we
  // can therefore act as if any such guesses are wrong.
  //
  // However, we need to ensure that this folding is consistent: We can't fold
  // one comparison to false, and then leave a different comparison against the
  // same value alone (as it might evaluate to true at runtime, leading to a
  // contradiction). As such, this code ensures that all comparisons are folded
  // at the same time, and there are no other escapes.

  struct CmpCaptureTracker : public CaptureTracker {
    AllocaInst *Alloca;
    bool Captured = false;
    /// The value of the map is a bit mask of which icmp operands the alloca is
    /// used in.
    SmallMapVector<ICmpInst *, unsigned, 4> ICmps;

    CmpCaptureTracker(AllocaInst *Alloca) : Alloca(Alloca) {}

    void tooManyUses() override { Captured = true; }

    Action captured(const Use *U, UseCaptureInfo CI) override {
      // TODO(captures): Use UseCaptureInfo.
      auto *ICmp = dyn_cast<ICmpInst>(U->getUser());
      // We need to check that U is based *only* on the alloca, and doesn't
      // have other contributions from a select/phi operand.
      // TODO: We could check whether getUnderlyingObjects() reduces to one
      // object, which would allow looking through phi nodes.
      if (ICmp && ICmp->isEquality() && getUnderlyingObject(*U) == Alloca) {
        // Collect equality icmps of the alloca, and don't treat them as
        // captures.
        ICmps[ICmp] |= 1u << U->getOperandNo();
        return Continue;
      }

      Captured = true;
      return Stop;
    }
  };

  CmpCaptureTracker Tracker(Alloca);
  PointerMayBeCaptured(Alloca, &Tracker);
  if (Tracker.Captured)
    return false;

  bool Changed = false;
  for (auto [ICmp, Operands] : Tracker.ICmps) {
    switch (Operands) {
    case 1:
    case 2: {
      // The alloca is only used in one icmp operand. Assume that the
      // equality is false.
      auto *Res = ConstantInt::get(ICmp->getType(),
                                   ICmp->getPredicate() == ICmpInst::ICMP_NE);
      replaceInstUsesWith(*ICmp, Res);
      eraseInstFromFunction(*ICmp);
      Changed = true;
      break;
    }
    case 3:
      // Both icmp operands are based on the alloca, so this is comparing
      // pointer offsets, without leaking any information about the address
      // of the alloca. Ignore such comparisons.
      break;
    default:
      llvm_unreachable("Cannot happen");
    }
  }

  return Changed;
}

/// Fold "icmp pred (X+C), X".
Instruction *InstCombinerImpl::foldICmpAddOpConst(Value *X, const APInt &C,
                                                  CmpPredicate Pred) {
  // From this point on, we know that (X+C <= X) --> (X+C < X) because C != 0,
  // so the values can never be equal.  Similarly for all other "or equals"
  // operators.
  assert(!!C && "C should not be zero!");

  // (X+1) <u X        --> X >u (MAXUINT-1)        --> X == 255
  // (X+2) <u X        --> X >u (MAXUINT-2)        --> X > 253
  // (X+MAXUINT) <u X  --> X >u (MAXUINT-MAXUINT)  --> X != 0
  if (Pred == ICmpInst::ICMP_ULT || Pred == ICmpInst::ICMP_ULE) {
    Constant *R =
        ConstantInt::get(X->getType(), APInt::getMaxValue(C.getBitWidth()) - C);
    return new ICmpInst(ICmpInst::ICMP_UGT, X, R);
  }

  // (X+1) >u X        --> X <u (0-1)        --> X != 255
  // (X+2) >u X        --> X <u (0-2)        --> X <u 254
  // (X+MAXUINT) >u X  --> X <u (0-MAXUINT)  --> X <u 1  --> X == 0
  if (Pred == ICmpInst::ICMP_UGT || Pred == ICmpInst::ICMP_UGE)
    return new ICmpInst(ICmpInst::ICMP_ULT, X,
                        ConstantInt::get(X->getType(), -C));

  APInt SMax = APInt::getSignedMaxValue(C.getBitWidth());

  // (X+ 1) <s X       --> X >s (MAXSINT-1)          --> X == 127
  // (X+ 2) <s X       --> X >s (MAXSINT-2)          --> X >s 125
  // (X+MAXSINT) <s X  --> X >s (MAXSINT-MAXSINT)    --> X >s 0
  // (X+MINSINT) <s X  --> X >s (MAXSINT-MINSINT)    --> X >s -1
  // (X+ -2) <s X      --> X >s (MAXSINT- -2)        --> X >s 126
  // (X+ -1) <s X      --> X >s (MAXSINT- -1)        --> X != 127
  if (Pred == ICmpInst::ICMP_SLT || Pred == ICmpInst::ICMP_SLE)
    return new ICmpInst(ICmpInst::ICMP_SGT, X,
                        ConstantInt::get(X->getType(), SMax - C));

  // (X+ 1) >s X       --> X <s (MAXSINT-(1-1))       --> X != 127
  // (X+ 2) >s X       --> X <s (MAXSINT-(2-1))       --> X <s 126
  // (X+MAXSINT) >s X  --> X <s (MAXSINT-(MAXSINT-1)) --> X <s 1
  // (X+MINSINT) >s X  --> X <s (MAXSINT-(MINSINT-1)) --> X <s -2
  // (X+ -2) >s X      --> X <s (MAXSINT-(-2-1))      --> X <s -126
  // (X+ -1) >s X      --> X <s (MAXSINT-(-1-1))      --> X == -128

  assert(Pred == ICmpInst::ICMP_SGT || Pred == ICmpInst::ICMP_SGE);
  return new ICmpInst(ICmpInst::ICMP_SLT, X,
                      ConstantInt::get(X->getType(), SMax - (C - 1)));
}

/// Handle "(icmp eq/ne (ashr/lshr AP2, A), AP1)" ->
/// (icmp eq/ne A, Log2(AP2/AP1)) ->
/// (icmp eq/ne A, Log2(AP2) - Log2(AP1)).
Instruction *InstCombinerImpl::foldICmpShrConstConst(ICmpInst &I, Value *A,
                                                     const APInt &AP1,
                                                     const APInt &AP2) {
  assert(I.isEquality() && "Cannot fold icmp gt/lt");

  auto getICmp = [&I](CmpInst::Predicate Pred, Value *LHS, Value *RHS) {
    if (I.getPredicate() == I.ICMP_NE)
      Pred = CmpInst::getInversePredicate(Pred);
    return new ICmpInst(Pred, LHS, RHS);
  };

  // Don't bother doing any work for cases which InstSimplify handles.
  if (AP2.isZero())
    return nullptr;

  bool IsAShr = isa<AShrOperator>(I.getOperand(0));
  if (IsAShr) {
    if (AP2.isAllOnes())
      return nullptr;
    if (AP2.isNegative() != AP1.isNegative())
      return nullptr;
    if (AP2.sgt(AP1))
      return nullptr;
  }

  if (!AP1)
    // 'A' must be large enough to shift out the highest set bit.
    return getICmp(I.ICMP_UGT, A,
                   ConstantInt::get(A->getType(), AP2.logBase2()));

  if (AP1 == AP2)
    return getICmp(I.ICMP_EQ, A, ConstantInt::getNullValue(A->getType()));

  int Shift;
  if (IsAShr && AP1.isNegative())
    Shift = AP1.countl_one() - AP2.countl_one();
  else
    Shift = AP1.countl_zero() - AP2.countl_zero();

  if (Shift > 0) {
    if (IsAShr && AP1 == AP2.ashr(Shift)) {
      // There are multiple solutions if we are comparing against -1 and the LHS
      // of the ashr is not a power of two.
      if (AP1.isAllOnes() && !AP2.isPowerOf2())
        return getICmp(I.ICMP_UGE, A, ConstantInt::get(A->getType(), Shift));
      return getICmp(I.ICMP_EQ, A, ConstantInt::get(A->getType(), Shift));
    } else if (AP1 == AP2.lshr(Shift)) {
      return getICmp(I.ICMP_EQ, A, ConstantInt::get(A->getType(), Shift));
    }
  }

  // Shifting const2 will never be equal to const1.
  // FIXME: This should always be handled by InstSimplify?
  auto *TorF = ConstantInt::get(I.getType(), I.getPredicate() == I.ICMP_NE);
  return replaceInstUsesWith(I, TorF);
}

/// Handle "(icmp eq/ne (shl AP2, A), AP1)" ->
/// (icmp eq/ne A, TrailingZeros(AP1) - TrailingZeros(AP2)).
Instruction *InstCombinerImpl::foldICmpShlConstConst(ICmpInst &I, Value *A,
                                                     const APInt &AP1,
                                                     const APInt &AP2) {
  assert(I.isEquality() && "Cannot fold icmp gt/lt");

  auto getICmp = [&I](CmpInst::Predicate Pred, Value *LHS, Value *RHS) {
    if (I.getPredicate() == I.ICMP_NE)
      Pred = CmpInst::getInversePredicate(Pred);
    return new ICmpInst(Pred, LHS, RHS);
  };

  // Don't bother doing any work for cases which InstSimplify handles.
  if (AP2.isZero())
    return nullptr;

  unsigned AP2TrailingZeros = AP2.countr_zero();

  if (!AP1 && AP2TrailingZeros != 0)
    return getICmp(
        I.ICMP_UGE, A,
        ConstantInt::get(A->getType(), AP2.getBitWidth() - AP2TrailingZeros));

  if (AP1 == AP2)
    return getICmp(I.ICMP_EQ, A, ConstantInt::getNullValue(A->getType()));

  // Get the distance between the lowest bits that are set.
  int Shift = AP1.countr_zero() - AP2TrailingZeros;

  if (Shift > 0 && AP2.shl(Shift) == AP1)
    return getICmp(I.ICMP_EQ, A, ConstantInt::get(A->getType(), Shift));

  // Shifting const2 will never be equal to const1.
  // FIXME: This should always be handled by InstSimplify?
  auto *TorF = ConstantInt::get(I.getType(), I.getPredicate() == I.ICMP_NE);
  return replaceInstUsesWith(I, TorF);
}

/// The caller has matched a pattern of the form:
///   I = icmp ugt (add (add A, B), CI2), CI1
/// If this is of the form:
///   sum = a + b
///   if (sum+128 >u 255)
/// Then replace it with llvm.sadd.with.overflow.i8.
///
static Instruction *processUGT_ADDCST_ADD(ICmpInst &I, Value *A, Value *B,
                                          ConstantInt *CI2, ConstantInt *CI1,
                                          InstCombinerImpl &IC) {
  // The transformation we're trying to do here is to transform this into an
  // llvm.sadd.with.overflow.  To do this, we have to replace the original add
  // with a narrower add, and discard the add-with-constant that is part of the
  // range check (if we can't eliminate it, this isn't profitable).

  // In order to eliminate the add-with-constant, the compare can be its only
  // use.
  Instruction *AddWithCst = cast<Instruction>(I.getOperand(0));
  if (!AddWithCst->hasOneUse())
    return nullptr;

  // If CI2 is 2^7, 2^15, 2^31, then it might be an sadd.with.overflow.
  if (!CI2->getValue().isPowerOf2())
    return nullptr;
  unsigned NewWidth = CI2->getValue().countr_zero();
  if (NewWidth != 7 && NewWidth != 15 && NewWidth != 31)
    return nullptr;

  // The width of the new add formed is 1 more than the bias.
  ++NewWidth;

  // Check to see that CI1 is an all-ones value with NewWidth bits.
  if (CI1->getBitWidth() == NewWidth ||
      CI1->getValue() != APInt::getLowBitsSet(CI1->getBitWidth(), NewWidth))
    return nullptr;

  // This is only really a signed overflow check if the inputs have been
  // sign-extended; check for that condition. For example, if CI2 is 2^31 and
  // the operands of the add are 64 bits wide, we need at least 33 sign bits.
  if (IC.ComputeMaxSignificantBits(A, 0, &I) > NewWidth ||
      IC.ComputeMaxSignificantBits(B, 0, &I) > NewWidth)
    return nullptr;

  // In order to replace the original add with a narrower
  // llvm.sadd.with.overflow, the only uses allowed are the add-with-constant
  // and truncates that discard the high bits of the add.  Verify that this is
  // the case.
  Instruction *OrigAdd = cast<Instruction>(AddWithCst->getOperand(0));
  for (User *U : OrigAdd->users()) {
    if (U == AddWithCst)
      continue;

    // Only accept truncates for now.  We would really like a nice recursive
    // predicate like SimplifyDemandedBits, but which goes downwards the use-def
    // chain to see which bits of a value are actually demanded.  If the
    // original add had another add which was then immediately truncated, we
    // could still do the transformation.
    TruncInst *TI = dyn_cast<TruncInst>(U);
    if (!TI || TI->getType()->getPrimitiveSizeInBits() > NewWidth)
      return nullptr;
  }

  // If the pattern matches, truncate the inputs to the narrower type and
  // use the sadd_with_overflow intrinsic to efficiently compute both the
  // result and the overflow bit.
  Type *NewType = IntegerType::get(OrigAdd->getContext(), NewWidth);
  Function *F = Intrinsic::getOrInsertDeclaration(
      I.getModule(), Intrinsic::sadd_with_overflow, NewType);

  InstCombiner::BuilderTy &Builder = IC.Builder;

  // Put the new code above the original add, in case there are any uses of the
  // add between the add and the compare.
  Builder.SetInsertPoint(OrigAdd);

  Value *TruncA = Builder.CreateTrunc(A, NewType, A->getName() + ".trunc");
  Value *TruncB = Builder.CreateTrunc(B, NewType, B->getName() + ".trunc");
  CallInst *Call = Builder.CreateCall(F, {TruncA, TruncB}, "sadd");
  Value *Add = Builder.CreateExtractValue(Call, 0, "sadd.result");
  Value *ZExt = Builder.CreateZExt(Add, OrigAdd->getType());

  // The inner add was the result of the narrow add, zero extended to the
  // wider type.  Replace it with the result computed by the intrinsic.
  IC.replaceInstUsesWith(*OrigAdd, ZExt);
  IC.eraseInstFromFunction(*OrigAdd);

  // The original icmp gets replaced with the overflow value.
  return ExtractValueInst::Create(Call, 1, "sadd.overflow");
}

/// If we have:
///   icmp eq/ne (urem/srem %x, %y), 0
/// iff %y is a power-of-two, we can replace this with a bit test:
///   icmp eq/ne (and %x, (add %y, -1)), 0
Instruction *InstCombinerImpl::foldIRemByPowerOfTwoToBitTest(ICmpInst &I) {
  // This fold is only valid for equality predicates.
  if (!I.isEquality())
    return nullptr;
  CmpPredicate Pred;
  Value *X, *Y, *Zero;
  if (!match(&I, m_ICmp(Pred, m_OneUse(m_IRem(m_Value(X), m_Value(Y))),
                        m_CombineAnd(m_Zero(), m_Value(Zero)))))
    return nullptr;
  if (!isKnownToBeAPowerOfTwo(Y, /*OrZero*/ true, 0, &I))
    return nullptr;
  // This may increase instruction count, we don't enforce that Y is a constant.
  Value *Mask = Builder.CreateAdd(Y, Constant::getAllOnesValue(Y->getType()));
  Value *Masked = Builder.CreateAnd(X, Mask);
  return ICmpInst::Create(Instruction::ICmp, Pred, Masked, Zero);
}

/// Fold equality-comparison between zero and any (maybe truncated) right-shift
/// by one-less-than-bitwidth into a sign test on the original value.
Instruction *InstCombinerImpl::foldSignBitTest(ICmpInst &I) {
  Instruction *Val;
  CmpPredicate Pred;
  if (!I.isEquality() || !match(&I, m_ICmp(Pred, m_Instruction(Val), m_Zero())))
    return nullptr;

  Value *X;
  Type *XTy;

  Constant *C;
  if (match(Val, m_TruncOrSelf(m_Shr(m_Value(X), m_Constant(C))))) {
    XTy = X->getType();
    unsigned XBitWidth = XTy->getScalarSizeInBits();
    if (!match(C, m_SpecificInt_ICMP(ICmpInst::Predicate::ICMP_EQ,
                                     APInt(XBitWidth, XBitWidth - 1))))
      return nullptr;
  } else if (isa<BinaryOperator>(Val) &&
             (X = reassociateShiftAmtsOfTwoSameDirectionShifts(
                  cast<BinaryOperator>(Val), SQ.getWithInstruction(Val),
                  /*AnalyzeForSignBitExtraction=*/true))) {
    XTy = X->getType();
  } else
    return nullptr;

  return ICmpInst::Create(Instruction::ICmp,
                          Pred == ICmpInst::ICMP_EQ ? ICmpInst::ICMP_SGE
                                                    : ICmpInst::ICMP_SLT,
                          X, ConstantInt::getNullValue(XTy));
}

// Handle  icmp pred X, 0
Instruction *InstCombinerImpl::foldICmpWithZero(ICmpInst &Cmp) {
  CmpInst::Predicate Pred = Cmp.getPredicate();
  if (!match(Cmp.getOperand(1), m_Zero()))
    return nullptr;

  // (icmp sgt smin(PosA, B) 0) -> (icmp sgt B 0)
  if (Pred == ICmpInst::ICMP_SGT) {
    Value *A, *B;
    if (match(Cmp.getOperand(0), m_SMin(m_Value(A), m_Value(B)))) {
      if (isKnownPositive(A, SQ.getWithInstruction(&Cmp)))
        return new ICmpInst(Pred, B, Cmp.getOperand(1));
      if (isKnownPositive(B, SQ.getWithInstruction(&Cmp)))
        return new ICmpInst(Pred, A, Cmp.getOperand(1));
    }
  }

  if (Instruction *New = foldIRemByPowerOfTwoToBitTest(Cmp))
    return New;

  // Given:
  //   icmp eq/ne (urem %x, %y), 0
  // Iff %x has 0 or 1 bits set, and %y has at least 2 bits set, omit 'urem':
  //   icmp eq/ne %x, 0
  Value *X, *Y;
  if (match(Cmp.getOperand(0), m_URem(m_Value(X), m_Value(Y))) &&
      ICmpInst::isEquality(Pred)) {
    KnownBits XKnown = computeKnownBits(X, 0, &Cmp);
    KnownBits YKnown = computeKnownBits(Y, 0, &Cmp);
    if (XKnown.countMaxPopulation() == 1 && YKnown.countMinPopulation() >= 2)
      return new ICmpInst(Pred, X, Cmp.getOperand(1));
  }

  // (icmp eq/ne (mul X Y)) -> (icmp eq/ne X/Y) if we know about whether X/Y are
  // odd/non-zero/there is no overflow.
  if (match(Cmp.getOperand(0), m_Mul(m_Value(X), m_Value(Y))) &&
      ICmpInst::isEquality(Pred)) {

    KnownBits XKnown = computeKnownBits(X, 0, &Cmp);
    // if X % 2 != 0
    //    (icmp eq/ne Y)
    if (XKnown.countMaxTrailingZeros() == 0)
      return new ICmpInst(Pred, Y, Cmp.getOperand(1));

    KnownBits YKnown = computeKnownBits(Y, 0, &Cmp);
    // if Y % 2 != 0
    //    (icmp eq/ne X)
    if (YKnown.countMaxTrailingZeros() == 0)
      return new ICmpInst(Pred, X, Cmp.getOperand(1));

    auto *BO0 = cast<OverflowingBinaryOperator>(Cmp.getOperand(0));
    if (BO0->hasNoUnsignedWrap() || BO0->hasNoSignedWrap()) {
      const SimplifyQuery Q = SQ.getWithInstruction(&Cmp);
      // `isKnownNonZero` does more analysis than just `!KnownBits.One.isZero()`
      // but to avoid unnecessary work, first just if this is an obvious case.

      // if X non-zero and NoOverflow(X * Y)
      //    (icmp eq/ne Y)
      if (!XKnown.One.isZero() || isKnownNonZero(X, Q))
        return new ICmpInst(Pred, Y, Cmp.getOperand(1));

      // if Y non-zero and NoOverflow(X * Y)
      //    (icmp eq/ne X)
      if (!YKnown.One.isZero() || isKnownNonZero(Y, Q))
        return new ICmpInst(Pred, X, Cmp.getOperand(1));
    }
    // Note, we are skipping cases:
    //      if Y % 2 != 0 AND X % 2 != 0
    //          (false/true)
    //      if X non-zero and Y non-zero and NoOverflow(X * Y)
    //          (false/true)
    // Those can be simplified later as we would have already replaced the (icmp
    // eq/ne (mul X, Y)) with (icmp eq/ne X/Y) and if X/Y is known non-zero that
    // will fold to a constant elsewhere.
  }
  return nullptr;
}

/// Fold icmp Pred X, C.
/// TODO: This code structure does not make sense. The saturating add fold
/// should be moved to some other helper and extended as noted below (it is also
/// possible that code has been made unnecessary - do we canonicalize IR to
/// overflow/saturating intrinsics or not?).
Instruction *InstCombinerImpl::foldICmpWithConstant(ICmpInst &Cmp) {
  // Match the following pattern, which is a common idiom when writing
  // overflow-safe integer arithmetic functions. The source performs an addition
  // in wider type and explicitly checks for overflow using comparisons against
  // INT_MIN and INT_MAX. Simplify by using the sadd_with_overflow intrinsic.
  //
  // TODO: This could probably be generalized to handle other overflow-safe
  // operations if we worked out the formulas to compute the appropriate magic
  // constants.
  //
  // sum = a + b
  // if (sum+128 >u 255)  ...  -> llvm.sadd.with.overflow.i8
  CmpInst::Predicate Pred = Cmp.getPredicate();
  Value *Op0 = Cmp.getOperand(0), *Op1 = Cmp.getOperand(1);
  Value *A, *B;
  ConstantInt *CI, *CI2; // I = icmp ugt (add (add A, B), CI2), CI
  if (Pred == ICmpInst::ICMP_UGT && match(Op1, m_ConstantInt(CI)) &&
      match(Op0, m_Add(m_Add(m_Value(A), m_Value(B)), m_ConstantInt(CI2))))
    if (Instruction *Res = processUGT_ADDCST_ADD(Cmp, A, B, CI2, CI, *this))
      return Res;

  // icmp(phi(C1, C2, ...), C) -> phi(icmp(C1, C), icmp(C2, C), ...).
  Constant *C = dyn_cast<Constant>(Op1);
  if (!C)
    return nullptr;

  if (auto *Phi = dyn_cast<PHINode>(Op0))
    if (all_of(Phi->operands(), [](Value *V) { return isa<Constant>(V); })) {
      SmallVector<Constant *> Ops;
      for (Value *V : Phi->incoming_values()) {
        Constant *Res =
            ConstantFoldCompareInstOperands(Pred, cast<Constant>(V), C, DL);
        if (!Res)
          return nullptr;
        Ops.push_back(Res);
      }
      Builder.SetInsertPoint(Phi);
      PHINode *NewPhi = Builder.CreatePHI(Cmp.getType(), Phi->getNumOperands());
      for (auto [V, Pred] : zip(Ops, Phi->blocks()))
        NewPhi->addIncoming(V, Pred);
      return replaceInstUsesWith(Cmp, NewPhi);
    }

  if (Instruction *R = tryFoldInstWithCtpopWithNot(&Cmp))
    return R;

  return nullptr;
}

/// Canonicalize icmp instructions based on dominating conditions.
Instruction *InstCombinerImpl::foldICmpWithDominatingICmp(ICmpInst &Cmp) {
  // We already checked simple implication in InstSimplify, only handle complex
  // cases here.
  Value *X = Cmp.getOperand(0), *Y = Cmp.getOperand(1);
  const APInt *C;
  if (!match(Y, m_APInt(C)))
    return nullptr;

  CmpInst::Predicate Pred = Cmp.getPredicate();
  ConstantRange CR = ConstantRange::makeExactICmpRegion(Pred, *C);

  auto handleDomCond = [&](ICmpInst::Predicate DomPred,
                           const APInt *DomC) -> Instruction * {
    // We have 2 compares of a variable with constants. Calculate the constant
    // ranges of those compares to see if we can transform the 2nd compare:
    // DomBB:
    //   DomCond = icmp DomPred X, DomC
    //   br DomCond, CmpBB, FalseBB
    // CmpBB:
    //   Cmp = icmp Pred X, C
    ConstantRange DominatingCR =
        ConstantRange::makeExactICmpRegion(DomPred, *DomC);
    ConstantRange Intersection = DominatingCR.intersectWith(CR);
    ConstantRange Difference = DominatingCR.difference(CR);
    if (Intersection.isEmptySet())
      return replaceInstUsesWith(Cmp, Builder.getFalse());
    if (Difference.isEmptySet())
      return replaceInstUsesWith(Cmp, Builder.getTrue());

    // Canonicalizing a sign bit comparison that gets used in a branch,
    // pessimizes codegen by generating branch on zero instruction instead
    // of a test and branch. So we avoid canonicalizing in such situations
    // because test and branch instruction has better branch displacement
    // than compare and branch instruction.
    bool UnusedBit;
    bool IsSignBit = isSignBitCheck(Pred, *C, UnusedBit);
    if (Cmp.isEquality() || (IsSignBit && hasBranchUse(Cmp)))
      return nullptr;

    // Avoid an infinite loop with min/max canonicalization.
    // TODO: This will be unnecessary if we canonicalize to min/max intrinsics.
    if (Cmp.hasOneUse() &&
        match(Cmp.user_back(), m_MaxOrMin(m_Value(), m_Value())))
      return nullptr;

    if (const APInt *EqC = Intersection.getSingleElement())
      return new ICmpInst(ICmpInst::ICMP_EQ, X, Builder.getInt(*EqC));
    if (const APInt *NeC = Difference.getSingleElement())
      return new ICmpInst(ICmpInst::ICMP_NE, X, Builder.getInt(*NeC));
    return nullptr;
  };

  for (BranchInst *BI : DC.conditionsFor(X)) {
    CmpPredicate DomPred;
    const APInt *DomC;
    if (!match(BI->getCondition(),
               m_ICmp(DomPred, m_Specific(X), m_APInt(DomC))))
      continue;

    BasicBlockEdge Edge0(BI->getParent(), BI->getSuccessor(0));
    if (DT.dominates(Edge0, Cmp.getParent())) {
      if (auto *V = handleDomCond(DomPred, DomC))
        return V;
    } else {
      BasicBlockEdge Edge1(BI->getParent(), BI->getSuccessor(1));
      if (DT.dominates(Edge1, Cmp.getParent()))
        if (auto *V =
                handleDomCond(CmpInst::getInversePredicate(DomPred), DomC))
          return V;
    }
  }

  return nullptr;
}

/// Fold icmp (trunc X), C.
Instruction *InstCombinerImpl::foldICmpTruncConstant(ICmpInst &Cmp,
                                                     TruncInst *Trunc,
                                                     const APInt &C) {
  ICmpInst::Predicate Pred = Cmp.getPredicate();
  Value *X = Trunc->getOperand(0);
  Type *SrcTy = X->getType();
  unsigned DstBits = Trunc->getType()->getScalarSizeInBits(),
           SrcBits = SrcTy->getScalarSizeInBits();

  // Match (icmp pred (trunc nuw/nsw X), C)
  // Which we can convert to (icmp pred X, (sext/zext C))
  if (shouldChangeType(Trunc->getType(), SrcTy)) {
    if (Trunc->hasNoSignedWrap())
      return new ICmpInst(Pred, X, ConstantInt::get(SrcTy, C.sext(SrcBits)));
    if (!Cmp.isSigned() && Trunc->hasNoUnsignedWrap())
      return new ICmpInst(Pred, X, ConstantInt::get(SrcTy, C.zext(SrcBits)));
  }

  if (C.isOne() && C.getBitWidth() > 1) {
    // icmp slt trunc(signum(V)) 1 --> icmp slt V, 1
    Value *V = nullptr;
    if (Pred == ICmpInst::ICMP_SLT && match(X, m_Signum(m_Value(V))))
      return new ICmpInst(ICmpInst::ICMP_SLT, V,
                          ConstantInt::get(V->getType(), 1));
  }

  // TODO: Handle any shifted constant by subtracting trailing zeros.
  // TODO: Handle non-equality predicates.
  Value *Y;
  if (Cmp.isEquality() && match(X, m_Shl(m_One(), m_Value(Y)))) {
    // (trunc (1 << Y) to iN) == 0 --> Y u>= N
    // (trunc (1 << Y) to iN) != 0 --> Y u<  N
    if (C.isZero()) {
      auto NewPred = (Pred == Cmp.ICMP_EQ) ? Cmp.ICMP_UGE : Cmp.ICMP_ULT;
      return new ICmpInst(NewPred, Y, ConstantInt::get(SrcTy, DstBits));
    }
    // (trunc (1 << Y) to iN) == 2**C --> Y == C
    // (trunc (1 << Y) to iN) != 2**C --> Y != C
    if (C.isPowerOf2())
      return new ICmpInst(Pred, Y, ConstantInt::get(SrcTy, C.logBase2()));
  }

  if (Cmp.isEquality() && Trunc->hasOneUse()) {
    // Canonicalize to a mask and wider compare if the wide type is suitable:
    // (trunc X to i8) == C --> (X & 0xff) == (zext C)
    if (!SrcTy->isVectorTy() && shouldChangeType(DstBits, SrcBits)) {
      Constant *Mask =
          ConstantInt::get(SrcTy, APInt::getLowBitsSet(SrcBits, DstBits));
      Value *And = Builder.CreateAnd(X, Mask);
      Constant *WideC = ConstantInt::get(SrcTy, C.zext(SrcBits));
      return new ICmpInst(Pred, And, WideC);
    }

    // Simplify icmp eq (trunc x to i8), 42 -> icmp eq x, 42|highbits if all
    // of the high bits truncated out of x are known.
    KnownBits Known = computeKnownBits(X, 0, &Cmp);

    // If all the high bits are known, we can do this xform.
    if ((Known.Zero | Known.One).countl_one() >= SrcBits - DstBits) {
      // Pull in the high bits from known-ones set.
      APInt NewRHS = C.zext(SrcBits);
      NewRHS |= Known.One & APInt::getHighBitsSet(SrcBits, SrcBits - DstBits);
      return new ICmpInst(Pred, X, ConstantInt::get(SrcTy, NewRHS));
    }
  }

  // Look through truncated right-shift of the sign-bit for a sign-bit check:
  // trunc iN (ShOp >> ShAmtC) to i[N - ShAmtC] < 0  --> ShOp <  0
  // trunc iN (ShOp >> ShAmtC) to i[N - ShAmtC] > -1 --> ShOp > -1
  Value *ShOp;
  const APInt *ShAmtC;
  bool TrueIfSigned;
  if (isSignBitCheck(Pred, C, TrueIfSigned) &&
      match(X, m_Shr(m_Value(ShOp), m_APInt(ShAmtC))) &&
      DstBits == SrcBits - ShAmtC->getZExtValue()) {
    return TrueIfSigned ? new ICmpInst(ICmpInst::ICMP_SLT, ShOp,
                                       ConstantInt::getNullValue(SrcTy))
                        : new ICmpInst(ICmpInst::ICMP_SGT, ShOp,
                                       ConstantInt::getAllOnesValue(SrcTy));
  }

  return nullptr;
}

/// Fold icmp (trunc nuw/nsw X), (trunc nuw/nsw Y).
/// Fold icmp (trunc nuw/nsw X), (zext/sext Y).
Instruction *
InstCombinerImpl::foldICmpTruncWithTruncOrExt(ICmpInst &Cmp,
                                              const SimplifyQuery &Q) {
  Value *X, *Y;
  CmpPredicate Pred;
  bool YIsSExt = false;
  // Try to match icmp (trunc X), (trunc Y)
  if (match(&Cmp, m_ICmp(Pred, m_Trunc(m_Value(X)), m_Trunc(m_Value(Y))))) {
    unsigned NoWrapFlags = cast<TruncInst>(Cmp.getOperand(0))->getNoWrapKind() &
                           cast<TruncInst>(Cmp.getOperand(1))->getNoWrapKind();
    if (Cmp.isSigned()) {
      // For signed comparisons, both truncs must be nsw.
      if (!(NoWrapFlags & TruncInst::NoSignedWrap))
        return nullptr;
    } else {
      // For unsigned and equality comparisons, either both must be nuw or
      // both must be nsw, we don't care which.
      if (!NoWrapFlags)
        return nullptr;
    }

    if (X->getType() != Y->getType() &&
        (!Cmp.getOperand(0)->hasOneUse() || !Cmp.getOperand(1)->hasOneUse()))
      return nullptr;
    if (!isDesirableIntType(X->getType()->getScalarSizeInBits()) &&
        isDesirableIntType(Y->getType()->getScalarSizeInBits())) {
      std::swap(X, Y);
      Pred = Cmp.getSwappedPredicate(Pred);
    }
    YIsSExt = !(NoWrapFlags & TruncInst::NoUnsignedWrap);
  }
  // Try to match icmp (trunc nuw X), (zext Y)
  else if (!Cmp.isSigned() &&
           match(&Cmp, m_c_ICmp(Pred, m_NUWTrunc(m_Value(X)),
                                m_OneUse(m_ZExt(m_Value(Y)))))) {
    // Can fold trunc nuw + zext for unsigned and equality predicates.
  }
  // Try to match icmp (trunc nsw X), (sext Y)
  else if (match(&Cmp, m_c_ICmp(Pred, m_NSWTrunc(m_Value(X)),
                                m_OneUse(m_ZExtOrSExt(m_Value(Y)))))) {
    // Can fold trunc nsw + zext/sext for all predicates.
    YIsSExt =
        isa<SExtInst>(Cmp.getOperand(0)) || isa<SExtInst>(Cmp.getOperand(1));
  } else
    return nullptr;

  Type *TruncTy = Cmp.getOperand(0)->getType();
  unsigned TruncBits = TruncTy->getScalarSizeInBits();

  // If this transform will end up changing from desirable types -> undesirable
  // types skip it.
  if (isDesirableIntType(TruncBits) &&
      !isDesirableIntType(X->getType()->getScalarSizeInBits()))
    return nullptr;

  Value *NewY = Builder.CreateIntCast(Y, X->getType(), YIsSExt);
  return new ICmpInst(Pred, X, NewY);
}

/// Fold icmp (xor X, Y), C.
Instruction *InstCombinerImpl::foldICmpXorConstant(ICmpInst &Cmp,
                                                   BinaryOperator *Xor,
                                                   const APInt &C) {
  if (Instruction *I = foldICmpXorShiftConst(Cmp, Xor, C))
    return I;

  Value *X = Xor->getOperand(0);
  Value *Y = Xor->getOperand(1);
  const APInt *XorC;
  if (!match(Y, m_APInt(XorC)))
    return nullptr;

  // If this is a comparison that tests the signbit (X < 0) or (x > -1),
  // fold the xor.
  ICmpInst::Predicate Pred = Cmp.getPredicate();
  bool TrueIfSigned = false;
  if (isSignBitCheck(Cmp.getPredicate(), C, TrueIfSigned)) {

    // If the sign bit of the XorCst is not set, there is no change to
    // the operation, just stop using the Xor.
    if (!XorC->isNegative())
      return replaceOperand(Cmp, 0, X);

    // Emit the opposite comparison.
    if (TrueIfSigned)
      return new ICmpInst(ICmpInst::ICMP_SGT, X,
                          ConstantInt::getAllOnesValue(X->getType()));
    else
      return new ICmpInst(ICmpInst::ICMP_SLT, X,
                          ConstantInt::getNullValue(X->getType()));
  }

  if (Xor->hasOneUse()) {
    // (icmp u/s (xor X SignMask), C) -> (icmp s/u X, (xor C SignMask))
    if (!Cmp.isEquality() && XorC->isSignMask()) {
      Pred = Cmp.getFlippedSignednessPredicate();
      return new ICmpInst(Pred, X, ConstantInt::get(X->getType(), C ^ *XorC));
    }

    // (icmp u/s (xor X ~SignMask), C) -> (icmp s/u X, (xor C ~SignMask))
    if (!Cmp.isEquality() && XorC->isMaxSignedValue()) {
      Pred = Cmp.getFlippedSignednessPredicate();
      Pred = Cmp.getSwappedPredicate(Pred);
      return new ICmpInst(Pred, X, ConstantInt::get(X->getType(), C ^ *XorC));
    }
  }

  // Mask constant magic can eliminate an 'xor' with unsigned compares.
  if (Pred == ICmpInst::ICMP_UGT) {
    // (xor X, ~C) >u C --> X <u ~C (when C+1 is a power of 2)
    if (*XorC == ~C && (C + 1).isPowerOf2())
      return new ICmpInst(ICmpInst::ICMP_ULT, X, Y);
    // (xor X, C) >u C --> X >u C (when C+1 is a power of 2)
    if (*XorC == C && (C + 1).isPowerOf2())
      return new ICmpInst(ICmpInst::ICMP_UGT, X, Y);
  }
  if (Pred == ICmpInst::ICMP_ULT) {
    // (xor X, -C) <u C --> X >u ~C (when C is a power of 2)
    if (*XorC == -C && C.isPowerOf2())
      return new ICmpInst(ICmpInst::ICMP_UGT, X,
                          ConstantInt::get(X->getType(), ~C));
    // (xor X, C) <u C --> X >u ~C (when -C is a power of 2)
    if (*XorC == C && (-C).isPowerOf2())
      return new ICmpInst(ICmpInst::ICMP_UGT, X,
                          ConstantInt::get(X->getType(), ~C));
  }
  return nullptr;
}

/// For power-of-2 C:
/// ((X s>> ShiftC) ^ X) u< C --> (X + C) u< (C << 1)
/// ((X s>> ShiftC) ^ X) u> (C - 1) --> (X + C) u> ((C << 1) - 1)
Instruction *InstCombinerImpl::foldICmpXorShiftConst(ICmpInst &Cmp,
                                                     BinaryOperator *Xor,
                                                     const APInt &C) {
  CmpInst::Predicate Pred = Cmp.getPredicate();
  APInt PowerOf2;
  if (Pred == ICmpInst::ICMP_ULT)
    PowerOf2 = C;
  else if (Pred == ICmpInst::ICMP_UGT && !C.isMaxValue())
    PowerOf2 = C + 1;
  else
    return nullptr;
  if (!PowerOf2.isPowerOf2())
    return nullptr;
  Value *X;
  const APInt *ShiftC;
  if (!match(Xor, m_OneUse(m_c_Xor(m_Value(X),
                                   m_AShr(m_Deferred(X), m_APInt(ShiftC))))))
    return nullptr;
  uint64_t Shift = ShiftC->getLimitedValue();
  Type *XType = X->getType();
  if (Shift == 0 || PowerOf2.isMinSignedValue())
    return nullptr;
  Value *Add = Builder.CreateAdd(X, ConstantInt::get(XType, PowerOf2));
  APInt Bound =
      Pred == ICmpInst::ICMP_ULT ? PowerOf2 << 1 : ((PowerOf2 << 1) - 1);
  return new ICmpInst(Pred, Add, ConstantInt::get(XType, Bound));
}

/// Fold icmp (and (sh X, Y), C2), C1.
Instruction *InstCombinerImpl::foldICmpAndShift(ICmpInst &Cmp,
                                                BinaryOperator *And,
                                                const APInt &C1,
                                                const APInt &C2) {
  BinaryOperator *Shift = dyn_cast<BinaryOperator>(And->getOperand(0));
  if (!Shift || !Shift->isShift())
    return nullptr;

  // If this is: (X >> C3) & C2 != C1 (where any shift and any compare could
  // exist), turn it into (X & (C2 << C3)) != (C1 << C3). This happens a LOT in
  // code produced by the clang front-end, for bitfield access.
  // This seemingly simple opportunity to fold away a shift turns out to be
  // rather complicated. See PR17827 for details.
  unsigned ShiftOpcode = Shift->getOpcode();
  bool IsShl = ShiftOpcode == Instruction::Shl;
  const APInt *C3;
  if (match(Shift->getOperand(1), m_APInt(C3))) {
    APInt NewAndCst, NewCmpCst;
    bool AnyCmpCstBitsShiftedOut;
    if (ShiftOpcode == Instruction::Shl) {
      // For a left shift, we can fold if the comparison is not signed. We can
      // also fold a signed comparison if the mask value and comparison value
      // are not negative. These constraints may not be obvious, but we can
      // prove that they are correct using an SMT solver.
      if (Cmp.isSigned() && (C2.isNegative() || C1.isNegative()))
        return nullptr;

      NewCmpCst = C1.lshr(*C3);
      NewAndCst = C2.lshr(*C3);
      AnyCmpCstBitsShiftedOut = NewCmpCst.shl(*C3) != C1;
    } else if (ShiftOpcode == Instruction::LShr) {
      // For a logical right shift, we can fold if the comparison is not signed.
      // We can also fold a signed comparison if the shifted mask value and the
      // shifted comparison value are not negative. These constraints may not be
      // obvious, but we can prove that they are correct using an SMT solver.
      NewCmpCst = C1.shl(*C3);
      NewAndCst = C2.shl(*C3);
      AnyCmpCstBitsShiftedOut = NewCmpCst.lshr(*C3) != C1;
      if (Cmp.isSigned() && (NewAndCst.isNegative() || NewCmpCst.isNegative()))
        return nullptr;
    } else {
      // For an arithmetic shift, check that both constants don't use (in a
      // signed sense) the top bits being shifted out.
      assert(ShiftOpcode == Instruction::AShr && "Unknown shift opcode");
      NewCmpCst = C1.shl(*C3);
      NewAndCst = C2.shl(*C3);
      AnyCmpCstBitsShiftedOut = NewCmpCst.ashr(*C3) != C1;
      if (NewAndCst.ashr(*C3) != C2)
        return nullptr;
    }

    if (AnyCmpCstBitsShiftedOut) {
      // If we shifted bits out, the fold is not going to work out. As a
      // special case, check to see if this means that the result is always
      // true or false now.
      if (Cmp.getPredicate() == ICmpInst::ICMP_EQ)
        return replaceInstUsesWith(Cmp, ConstantInt::getFalse(Cmp.getType()));
      if (Cmp.getPredicate() == ICmpInst::ICMP_NE)
        return replaceInstUsesWith(Cmp, ConstantInt::getTrue(Cmp.getType()));
    } else {
      Value *NewAnd = Builder.CreateAnd(
          Shift->getOperand(0), ConstantInt::get(And->getType(), NewAndCst));
      return new ICmpInst(Cmp.getPredicate(), NewAnd,
                          ConstantInt::get(And->getType(), NewCmpCst));
    }
  }

  // Turn ((X >> Y) & C2) == 0  into  (X & (C2 << Y)) == 0.  The latter is
  // preferable because it allows the C2 << Y expression to be hoisted out of a
  // loop if Y is invariant and X is not.
  if (Shift->hasOneUse() && C1.isZero() && Cmp.isEquality() &&
      !Shift->isArithmeticShift() &&
      ((!IsShl && C2.isOne()) || !isa<Constant>(Shift->getOperand(0)))) {
    // Compute C2 << Y.
    Value *NewShift =
        IsShl ? Builder.CreateLShr(And->getOperand(1), Shift->getOperand(1))
              : Builder.CreateShl(And->getOperand(1), Shift->getOperand(1));

    // Compute X & (C2 << Y).
    Value *NewAnd = Builder.CreateAnd(Shift->getOperand(0), NewShift);
    return new ICmpInst(Cmp.getPredicate(), NewAnd, Cmp.getOperand(1));
  }

  return nullptr;
}

/// Fold icmp (and X, C2), C1.
Instruction *InstCombinerImpl::foldICmpAndConstConst(ICmpInst &Cmp,
                                                     BinaryOperator *And,
                                                     const APInt &C1) {
  bool isICMP_NE = Cmp.getPredicate() == ICmpInst::ICMP_NE;

  // For vectors: icmp ne (and X, 1), 0 --> trunc X to N x i1
  // TODO: We canonicalize to the longer form for scalars because we have
  // better analysis/folds for icmp, and codegen may be better with icmp.
  if (isICMP_NE && Cmp.getType()->isVectorTy() && C1.isZero() &&
      match(And->getOperand(1), m_One()))
    return new TruncInst(And->getOperand(0), Cmp.getType());

  const APInt *C2;
  Value *X;
  if (!match(And, m_And(m_Value(X), m_APInt(C2))))
    return nullptr;

  // (and X, highmask) s> [0, ~highmask] --> X s> ~highmask
  if (Cmp.getPredicate() == ICmpInst::ICMP_SGT && C1.ule(~*C2) &&
      C2->isNegatedPowerOf2())
    return new ICmpInst(ICmpInst::ICMP_SGT, X,
                        ConstantInt::get(X->getType(), ~*C2));
  // (and X, highmask) s< [1, -highmask] --> X s< -highmask
  if (Cmp.getPredicate() == ICmpInst::ICMP_SLT && !C1.isSignMask() &&
      (C1 - 1).ule(~*C2) && C2->isNegatedPowerOf2() && !C2->isSignMask())
    return new ICmpInst(ICmpInst::ICMP_SLT, X,
                        ConstantInt::get(X->getType(), -*C2));

  // Don't perform the following transforms if the AND has multiple uses
  if (!And->hasOneUse())
    return nullptr;

  if (Cmp.isEquality() && C1.isZero()) {
    // Restrict this fold to single-use 'and' (PR10267).
    // Replace (and X, (1 << size(X)-1) != 0) with X s< 0
    if (C2->isSignMask()) {
      Constant *Zero = Constant::getNullValue(X->getType());
      auto NewPred = isICMP_NE ? ICmpInst::ICMP_SLT : ICmpInst::ICMP_SGE;
      return new ICmpInst(NewPred, X, Zero);
    }

    APInt NewC2 = *C2;
    KnownBits Know = computeKnownBits(And->getOperand(0), 0, And);
    // Set high zeros of C2 to allow matching negated power-of-2.
    NewC2 = *C2 | APInt::getHighBitsSet(C2->getBitWidth(),
                                        Know.countMinLeadingZeros());

    // Restrict this fold only for single-use 'and' (PR10267).
    // ((%x & C) == 0) --> %x u< (-C)  iff (-C) is power of two.
    if (NewC2.isNegatedPowerOf2()) {
      Constant *NegBOC = ConstantInt::get(And->getType(), -NewC2);
      auto NewPred = isICMP_NE ? ICmpInst::ICMP_UGE : ICmpInst::ICMP_ULT;
      return new ICmpInst(NewPred, X, NegBOC);
    }
  }

  // If the LHS is an 'and' of a truncate and we can widen the and/compare to
  // the input width without changing the value produced, eliminate the cast:
  //
  // icmp (and (trunc W), C2), C1 -> icmp (and W, C2'), C1'
  //
  // We can do this transformation if the constants do not have their sign bits
  // set or if it is an equality comparison. Extending a relational comparison
  // when we're checking the sign bit would not work.
  Value *W;
  if (match(And->getOperand(0), m_OneUse(m_Trunc(m_Value(W)))) &&
      (Cmp.isEquality() || (!C1.isNegative() && !C2->isNegative()))) {
    // TODO: Is this a good transform for vectors? Wider types may reduce
    // throughput. Should this transform be limited (even for scalars) by using
    // shouldChangeType()?
    if (!Cmp.getType()->isVectorTy()) {
      Type *WideType = W->getType();
      unsigned WideScalarBits = WideType->getScalarSizeInBits();
      Constant *ZextC1 = ConstantInt::get(WideType, C1.zext(WideScalarBits));
      Constant *ZextC2 = ConstantInt::get(WideType, C2->zext(WideScalarBits));
      Value *NewAnd = Builder.CreateAnd(W, ZextC2, And->getName());
      return new ICmpInst(Cmp.getPredicate(), NewAnd, ZextC1);
    }
  }

  if (Instruction *I = foldICmpAndShift(Cmp, And, C1, *C2))
    return I;

  // (icmp pred (and (or (lshr A, B), A), 1), 0) -->
  // (icmp pred (and A, (or (shl 1, B), 1), 0))
  //
  // iff pred isn't signed
  if (!Cmp.isSigned() && C1.isZero() && And->getOperand(0)->hasOneUse() &&
      match(And->getOperand(1), m_One())) {
    Constant *One = cast<Constant>(And->getOperand(1));
    Value *Or = And->getOperand(0);
    Value *A, *B, *LShr;
    if (match(Or, m_Or(m_Value(LShr), m_Value(A))) &&
        match(LShr, m_LShr(m_Specific(A), m_Value(B)))) {
      unsigned UsesRemoved = 0;
      if (And->hasOneUse())
        ++UsesRemoved;
      if (Or->hasOneUse())
        ++UsesRemoved;
      if (LShr->hasOneUse())
        ++UsesRemoved;

      // Compute A & ((1 << B) | 1)
      unsigned RequireUsesRemoved = match(B, m_ImmConstant()) ? 1 : 3;
      if (UsesRemoved >= RequireUsesRemoved) {
        Value *NewOr =
            Builder.CreateOr(Builder.CreateShl(One, B, LShr->getName(),
                                               /*HasNUW=*/true),
                             One, Or->getName());
        Value *NewAnd = Builder.CreateAnd(A, NewOr, And->getName());
        return new ICmpInst(Cmp.getPredicate(), NewAnd, Cmp.getOperand(1));
      }
    }
  }

  // (icmp eq (and (bitcast X to int), ExponentMask), ExponentMask) -->
  // llvm.is.fpclass(X, fcInf|fcNan)
  // (icmp ne (and (bitcast X to int), ExponentMask), ExponentMask) -->
  // llvm.is.fpclass(X, ~(fcInf|fcNan))
  // (icmp eq (and (bitcast X to int), ExponentMask), 0) -->
  // llvm.is.fpclass(X, fcSubnormal|fcZero)
  // (icmp ne (and (bitcast X to int), ExponentMask), 0) -->
  // llvm.is.fpclass(X, ~(fcSubnormal|fcZero))
  Value *V;
  if (!Cmp.getParent()->getParent()->hasFnAttribute(
          Attribute::NoImplicitFloat) &&
      Cmp.isEquality() &&
      match(X, m_OneUse(m_ElementWiseBitCast(m_Value(V))))) {
    Type *FPType = V->getType()->getScalarType();
    if (FPType->isIEEELikeFPTy() && (C1.isZero() || C1 == *C2)) {
      APInt ExponentMask =
          APFloat::getInf(FPType->getFltSemantics()).bitcastToAPInt();
      if (*C2 == ExponentMask) {
        unsigned Mask = C1.isZero()
                            ? FPClassTest::fcZero | FPClassTest::fcSubnormal
                            : FPClassTest::fcNan | FPClassTest::fcInf;
        if (isICMP_NE)
          Mask = ~Mask & fcAllFlags;
        return replaceInstUsesWith(Cmp, Builder.createIsFPClass(V, Mask));
      }
    }
  }

  return nullptr;
}

/// Fold icmp (and X, Y), C.
Instruction *InstCombinerImpl::foldICmpAndConstant(ICmpInst &Cmp,
                                                   BinaryOperator *And,
                                                   const APInt &C) {
  if (Instruction *I = foldICmpAndConstConst(Cmp, And, C))
    return I;

  const ICmpInst::Predicate Pred = Cmp.getPredicate();
  bool TrueIfNeg;
  if (isSignBitCheck(Pred, C, TrueIfNeg)) {
    // ((X - 1) & ~X) <  0 --> X == 0
    // ((X - 1) & ~X) >= 0 --> X != 0
    Value *X;
    if (match(And->getOperand(0), m_Add(m_Value(X), m_AllOnes())) &&
        match(And->getOperand(1), m_Not(m_Specific(X)))) {
      auto NewPred = TrueIfNeg ? CmpInst::ICMP_EQ : CmpInst::ICMP_NE;
      return new ICmpInst(NewPred, X, ConstantInt::getNullValue(X->getType()));
    }
    // (X & -X) <  0 --> X == MinSignedC
    // (X & -X) > -1 --> X != MinSignedC
    if (match(And, m_c_And(m_Neg(m_Value(X)), m_Deferred(X)))) {
      Constant *MinSignedC = ConstantInt::get(
          X->getType(),
          APInt::getSignedMinValue(X->getType()->getScalarSizeInBits()));
      auto NewPred = TrueIfNeg ? CmpInst::ICMP_EQ : CmpInst::ICMP_NE;
      return new ICmpInst(NewPred, X, MinSignedC);
    }
  }

  // TODO: These all require that Y is constant too, so refactor with the above.

  // Try to optimize things like "A[i] & 42 == 0" to index computations.
  Value *X = And->getOperand(0);
  Value *Y = And->getOperand(1);
  if (auto *C2 = dyn_cast<ConstantInt>(Y))
    if (auto *LI = dyn_cast<LoadInst>(X))
      if (auto *GEP = dyn_cast<GetElementPtrInst>(LI->getOperand(0)))
        if (auto *GV = dyn_cast<GlobalVariable>(GEP->getOperand(0)))
          if (Instruction *Res =
                  foldCmpLoadFromIndexedGlobal(LI, GEP, GV, Cmp, C2))
            return Res;

  if (!Cmp.isEquality())
    return nullptr;

  // X & -C == -C -> X >  u ~C
  // X & -C != -C -> X <= u ~C
  //   iff C is a power of 2
  if (Cmp.getOperand(1) == Y && C.isNegatedPowerOf2()) {
    auto NewPred =
        Pred == CmpInst::ICMP_EQ ? CmpInst::ICMP_UGT : CmpInst::ICMP_ULE;
    return new ICmpInst(NewPred, X, SubOne(cast<Constant>(Cmp.getOperand(1))));
  }

  // If we are testing the intersection of 2 select-of-nonzero-constants with no
  // common bits set, it's the same as checking if exactly one select condition
  // is set:
  // ((A ? TC : FC) & (B ? TC : FC)) == 0 --> xor A, B
  // ((A ? TC : FC) & (B ? TC : FC)) != 0 --> not(xor A, B)
  // TODO: Generalize for non-constant values.
  // TODO: Handle signed/unsigned predicates.
  // TODO: Handle other bitwise logic connectors.
  // TODO: Extend to handle a non-zero compare constant.
  if (C.isZero() && (Pred == CmpInst::ICMP_EQ || And->hasOneUse())) {
    assert(Cmp.isEquality() && "Not expecting non-equality predicates");
    Value *A, *B;
    const APInt *TC, *FC;
    if (match(X, m_Select(m_Value(A), m_APInt(TC), m_APInt(FC))) &&
        match(Y,
              m_Select(m_Value(B), m_SpecificInt(*TC), m_SpecificInt(*FC))) &&
        !TC->isZero() && !FC->isZero() && !TC->intersects(*FC)) {
      Value *R = Builder.CreateXor(A, B);
      if (Pred == CmpInst::ICMP_NE)
        R = Builder.CreateNot(R);
      return replaceInstUsesWith(Cmp, R);
    }
  }

  // ((zext i1 X) & Y) == 0 --> !((trunc Y) & X)
  // ((zext i1 X) & Y) != 0 -->  ((trunc Y) & X)
  // ((zext i1 X) & Y) == 1 -->  ((trunc Y) & X)
  // ((zext i1 X) & Y) != 1 --> !((trunc Y) & X)
  if (match(And, m_OneUse(m_c_And(m_OneUse(m_ZExt(m_Value(X))), m_Value(Y)))) &&
      X->getType()->isIntOrIntVectorTy(1) && (C.isZero() || C.isOne())) {
    Value *TruncY = Builder.CreateTrunc(Y, X->getType());
    if (C.isZero() ^ (Pred == CmpInst::ICMP_NE)) {
      Value *And = Builder.CreateAnd(TruncY, X);
      return BinaryOperator::CreateNot(And);
    }
    return BinaryOperator::CreateAnd(TruncY, X);
  }

  // (icmp eq/ne (and (shl -1, X), Y), 0)
  //    -> (icmp eq/ne (lshr Y, X), 0)
  // We could technically handle any C == 0 or (C < 0 && isOdd(C)) but it seems
  // highly unlikely the non-zero case will ever show up in code.
  if (C.isZero() &&
      match(And, m_OneUse(m_c_And(m_OneUse(m_Shl(m_AllOnes(), m_Value(X))),
                                  m_Value(Y))))) {
    Value *LShr = Builder.CreateLShr(Y, X);
    return new ICmpInst(Pred, LShr, Constant::getNullValue(LShr->getType()));
  }

  // (icmp eq/ne (and (add A, Addend), Msk), C)
  //    -> (icmp eq/ne (and A, Msk), (and (sub C, Addend), Msk))
  {
    Value *A;
    const APInt *Addend, *Msk;
    if (match(And, m_And(m_OneUse(m_Add(m_Value(A), m_APInt(Addend))),
                         m_LowBitMask(Msk))) &&
        C.ule(*Msk)) {
      APInt NewComperand = (C - *Addend) & *Msk;
      Value *MaskA = Builder.CreateAnd(A, ConstantInt::get(A->getType(), *Msk));
      return new ICmpInst(Pred, MaskA,
                          ConstantInt::get(MaskA->getType(), NewComperand));
    }
  }

  return nullptr;
}

/// Fold icmp eq/ne (or (xor/sub (X1, X2), xor/sub (X3, X4))), 0.
static Value *foldICmpOrXorSubChain(ICmpInst &Cmp, BinaryOperator *Or,
                                    InstCombiner::BuilderTy &Builder) {
  // Are we using xors or subs to bitwise check for a pair or pairs of
  // (in)equalities? Convert to a shorter form that has more potential to be
  // folded even further.
  // ((X1 ^/- X2) || (X3 ^/- X4)) == 0 --> (X1 == X2) && (X3 == X4)
  // ((X1 ^/- X2) || (X3 ^/- X4)) != 0 --> (X1 != X2) || (X3 != X4)
  // ((X1 ^/- X2) || (X3 ^/- X4) || (X5 ^/- X6)) == 0 -->
  // (X1 == X2) && (X3 == X4) && (X5 == X6)
  // ((X1 ^/- X2) || (X3 ^/- X4) || (X5 ^/- X6)) != 0 -->
  // (X1 != X2) || (X3 != X4) || (X5 != X6)
  SmallVector<std::pair<Value *, Value *>, 2> CmpValues;
  SmallVector<Value *, 16> WorkList(1, Or);

  while (!WorkList.empty()) {
    auto MatchOrOperatorArgument = [&](Value *OrOperatorArgument) {
      Value *Lhs, *Rhs;

      if (match(OrOperatorArgument,
                m_OneUse(m_Xor(m_Value(Lhs), m_Value(Rhs))))) {
        CmpValues.emplace_back(Lhs, Rhs);
        return;
      }

      if (match(OrOperatorArgument,
                m_OneUse(m_Sub(m_Value(Lhs), m_Value(Rhs))))) {
        CmpValues.emplace_back(Lhs, Rhs);
        return;
      }

      WorkList.push_back(OrOperatorArgument);
    };

    Value *CurrentValue = WorkList.pop_back_val();
    Value *OrOperatorLhs, *OrOperatorRhs;

    if (!match(CurrentValue,
               m_Or(m_Value(OrOperatorLhs), m_Value(OrOperatorRhs)))) {
      return nullptr;
    }

    MatchOrOperatorArgument(OrOperatorRhs);
    MatchOrOperatorArgument(OrOperatorLhs);
  }

  ICmpInst::Predicate Pred = Cmp.getPredicate();
  auto BOpc = Pred == CmpInst::ICMP_EQ ? Instruction::And : Instruction::Or;
  Value *LhsCmp = Builder.CreateICmp(Pred, CmpValues.rbegin()->first,
                                     CmpValues.rbegin()->second);

  for (auto It = CmpValues.rbegin() + 1; It != CmpValues.rend(); ++It) {
    Value *RhsCmp = Builder.CreateICmp(Pred, It->first, It->second);
    LhsCmp = Builder.CreateBinOp(BOpc, LhsCmp, RhsCmp);
  }

  return LhsCmp;
}

/// Fold icmp (or X, Y), C.
Instruction *InstCombinerImpl::foldICmpOrConstant(ICmpInst &Cmp,
                                                  BinaryOperator *Or,
                                                  const APInt &C) {
  ICmpInst::Predicate Pred = Cmp.getPredicate();
  if (C.isOne()) {
    // icmp slt signum(V) 1 --> icmp slt V, 1
    Value *V = nullptr;
    if (Pred == ICmpInst::ICMP_SLT && match(Or, m_Signum(m_Value(V))))
      return new ICmpInst(ICmpInst::ICMP_SLT, V,
                          ConstantInt::get(V->getType(), 1));
  }

  Value *OrOp0 = Or->getOperand(0), *OrOp1 = Or->getOperand(1);

  // (icmp eq/ne (or disjoint x, C0), C1)
  //    -> (icmp eq/ne x, C0^C1)
  if (Cmp.isEquality() && match(OrOp1, m_ImmConstant()) &&
      cast<PossiblyDisjointInst>(Or)->isDisjoint()) {
    Value *NewC =
        Builder.CreateXor(OrOp1, ConstantInt::get(OrOp1->getType(), C));
    return new ICmpInst(Pred, OrOp0, NewC);
  }

  const APInt *MaskC;
  if (match(OrOp1, m_APInt(MaskC)) && Cmp.isEquality()) {
    if (*MaskC == C && (C + 1).isPowerOf2()) {
      // X | C == C --> X <=u C
      // X | C != C --> X  >u C
      //   iff C+1 is a power of 2 (C is a bitmask of the low bits)
      Pred = (Pred == CmpInst::ICMP_EQ) ? CmpInst::ICMP_ULE : CmpInst::ICMP_UGT;
      return new ICmpInst(Pred, OrOp0, OrOp1);
    }

    // More general: canonicalize 'equality with set bits mask' to
    // 'equality with clear bits mask'.
    // (X | MaskC) == C --> (X & ~MaskC) == C ^ MaskC
    // (X | MaskC) != C --> (X & ~MaskC) != C ^ MaskC
    if (Or->hasOneUse()) {
      Value *And = Builder.CreateAnd(OrOp0, ~(*MaskC));
      Constant *NewC = ConstantInt::get(Or->getType(), C ^ (*MaskC));
      return new ICmpInst(Pred, And, NewC);
    }
  }

  // (X | (X-1)) s<  0 --> X s< 1
  // (X | (X-1)) s> -1 --> X s> 0
  Value *X;
  bool TrueIfSigned;
  if (isSignBitCheck(Pred, C, TrueIfSigned) &&
      match(Or, m_c_Or(m_Add(m_Value(X), m_AllOnes()), m_Deferred(X)))) {
    auto NewPred = TrueIfSigned ? ICmpInst::ICMP_SLT : ICmpInst::ICMP_SGT;
    Constant *NewC = ConstantInt::get(X->getType(), TrueIfSigned ? 1 : 0);
    return new ICmpInst(NewPred, X, NewC);
  }

  const APInt *OrC;
  // icmp(X | OrC, C) --> icmp(X, 0)
  if (C.isNonNegative() && match(Or, m_Or(m_Value(X), m_APInt(OrC)))) {
    switch (Pred) {
    // X | OrC s< C --> X s< 0 iff OrC s>= C s>= 0
    case ICmpInst::ICMP_SLT:
    // X | OrC s>= C --> X s>= 0 iff OrC s>= C s>= 0
    case ICmpInst::ICMP_SGE:
      if (OrC->sge(C))
        return new ICmpInst(Pred, X, ConstantInt::getNullValue(X->getType()));
      break;
    // X | OrC s<= C --> X s< 0 iff OrC s> C s>= 0
    case ICmpInst::ICMP_SLE:
    // X | OrC s> C --> X s>= 0 iff OrC s> C s>= 0
    case ICmpInst::ICMP_SGT:
      if (OrC->sgt(C))
        return new ICmpInst(ICmpInst::getFlippedStrictnessPredicate(Pred), X,
                            ConstantInt::getNullValue(X->getType()));
      break;
    default:
      break;
    }
  }

  if (!Cmp.isEquality() || !C.isZero() || !Or->hasOneUse())
    return nullptr;

  Value *P, *Q;
  if (match(Or, m_Or(m_PtrToInt(m_Value(P)), m_PtrToInt(m_Value(Q))))) {
    // Simplify icmp eq (or (ptrtoint P), (ptrtoint Q)), 0
    // -> and (icmp eq P, null), (icmp eq Q, null).
    Value *CmpP =
        Builder.CreateICmp(Pred, P, ConstantInt::getNullValue(P->getType()));
    Value *CmpQ =
        Builder.CreateICmp(Pred, Q, ConstantInt::getNullValue(Q->getType()));
    auto BOpc = Pred == CmpInst::ICMP_EQ ? Instruction::And : Instruction::Or;
    return BinaryOperator::Create(BOpc, CmpP, CmpQ);
  }

  if (Value *V = foldICmpOrXorSubChain(Cmp, Or, Builder))
    return replaceInstUsesWith(Cmp, V);

  return nullptr;
}

/// Fold icmp (mul X, Y), C.
Instruction *InstCombinerImpl::foldICmpMulConstant(ICmpInst &Cmp,
                                                   BinaryOperator *Mul,
                                                   const APInt &C) {
  ICmpInst::Predicate Pred = Cmp.getPredicate();
  Type *MulTy = Mul->getType();
  Value *X = Mul->getOperand(0);

  // If there's no overflow:
  // X * X == 0 --> X == 0
  // X * X != 0 --> X != 0
  if (Cmp.isEquality() && C.isZero() && X == Mul->getOperand(1) &&
      (Mul->hasNoUnsignedWrap() || Mul->hasNoSignedWrap()))
    return new ICmpInst(Pred, X, ConstantInt::getNullValue(MulTy));

  const APInt *MulC;
  if (!match(Mul->getOperand(1), m_APInt(MulC)))
    return nullptr;

  // If this is a test of the sign bit and the multiply is sign-preserving with
  // a constant operand, use the multiply LHS operand instead:
  // (X * +MulC) < 0 --> X < 0
  // (X * -MulC) < 0 --> X > 0
  if (isSignTest(Pred, C) && Mul->hasNoSignedWrap()) {
    if (MulC->isNegative())
      Pred = ICmpInst::getSwappedPredicate(Pred);
    return new ICmpInst(Pred, X, ConstantInt::getNullValue(MulTy));
  }

  if (MulC->isZero())
    return nullptr;

  // If the multiply does not wrap or the constant is odd, try to divide the
  // compare constant by the multiplication factor.
  if (Cmp.isEquality()) {
    // (mul nsw X, MulC) eq/ne C --> X eq/ne C /s MulC
    if (Mul->hasNoSignedWrap() && C.srem(*MulC).isZero()) {
      Constant *NewC = ConstantInt::get(MulTy, C.sdiv(*MulC));
      return new ICmpInst(Pred, X, NewC);
    }

    // C % MulC == 0 is weaker than we could use if MulC is odd because it
    // correct to transform if MulC * N == C including overflow. I.e with i8
    // (icmp eq (mul X, 5), 101) -> (icmp eq X, 225) but since 101 % 5 != 0, we
    // miss that case.
    if (C.urem(*MulC).isZero()) {
      // (mul nuw X, MulC) eq/ne C --> X eq/ne C /u MulC
      // (mul X, OddC) eq/ne N * C --> X eq/ne N
      if ((*MulC & 1).isOne() || Mul->hasNoUnsignedWrap()) {
        Constant *NewC = ConstantInt::get(MulTy, C.udiv(*MulC));
        return new ICmpInst(Pred, X, NewC);
      }
    }
  }

  // With a matching no-overflow guarantee, fold the constants:
  // (X * MulC) < C --> X < (C / MulC)
  // (X * MulC) > C --> X > (C / MulC)
  // TODO: Assert that Pred is not equal to SGE, SLE, UGE, ULE?
  Constant *NewC = nullptr;
  if (Mul->hasNoSignedWrap() && ICmpInst::isSigned(Pred)) {
    // MININT / -1 --> overflow.
    if (C.isMinSignedValue() && MulC->isAllOnes())
      return nullptr;
    if (MulC->isNegative())
      Pred = ICmpInst::getSwappedPredicate(Pred);

    if (Pred == ICmpInst::ICMP_SLT || Pred == ICmpInst::ICMP_SGE) {
      NewC = ConstantInt::get(
          MulTy, APIntOps::RoundingSDiv(C, *MulC, APInt::Rounding::UP));
    } else {
      assert((Pred == ICmpInst::ICMP_SLE || Pred == ICmpInst::ICMP_SGT) &&
             "Unexpected predicate");
      NewC = ConstantInt::get(
          MulTy, APIntOps::RoundingSDiv(C, *MulC, APInt::Rounding::DOWN));
    }
  } else if (Mul->hasNoUnsignedWrap() && ICmpInst::isUnsigned(Pred)) {
    if (Pred == ICmpInst::ICMP_ULT || Pred == ICmpInst::ICMP_UGE) {
      NewC = ConstantInt::get(
          MulTy, APIntOps::RoundingUDiv(C, *MulC, APInt::Rounding::UP));
    } else {
      assert((Pred == ICmpInst::ICMP_ULE || Pred == ICmpInst::ICMP_UGT) &&
             "Unexpected predicate");
      NewC = ConstantInt::get(
          MulTy, APIntOps::RoundingUDiv(C, *MulC, APInt::Rounding::DOWN));
    }
  }

  return NewC ? new ICmpInst(Pred, X, NewC) : nullptr;
}

/// Fold icmp (shl nuw C2, Y), C.
static Instruction *foldICmpShlLHSC(ICmpInst &Cmp, Instruction *Shl,
                                    const APInt &C) {
  Value *Y;
  const APInt *C2;
  if (!match(Shl, m_NUWShl(m_APInt(C2), m_Value(Y))))
    return nullptr;

  Type *ShiftType = Shl->getType();
  unsigned TypeBits = C.getBitWidth();
  ICmpInst::Predicate Pred = Cmp.getPredicate();
  if (Cmp.isUnsigned()) {
    if (C2->isZero() || C2->ugt(C))
      return nullptr;
    APInt Div, Rem;
    APInt::udivrem(C, *C2, Div, Rem);
    bool CIsPowerOf2 = Rem.isZero() && Div.isPowerOf2();

    // (1 << Y) pred C -> Y pred Log2(C)
    if (!CIsPowerOf2) {
      // (1 << Y) <  30 -> Y <= 4
      // (1 << Y) <= 30 -> Y <= 4
      // (1 << Y) >= 30 -> Y >  4
      // (1 << Y) >  30 -> Y >  4
      if (Pred == ICmpInst::ICMP_ULT)
        Pred = ICmpInst::ICMP_ULE;
      else if (Pred == ICmpInst::ICMP_UGE)
        Pred = ICmpInst::ICMP_UGT;
    }

    unsigned CLog2 = Div.logBase2();
    return new ICmpInst(Pred, Y, ConstantInt::get(ShiftType, CLog2));
  } else if (Cmp.isSigned() && C2->isOne()) {
    Constant *BitWidthMinusOne = ConstantInt::get(ShiftType, TypeBits - 1);
    // (1 << Y) >  0 -> Y != 31
    // (1 << Y) >  C -> Y != 31 if C is negative.
    if (Pred == ICmpInst::ICMP_SGT && C.sle(0))
      return new ICmpInst(ICmpInst::ICMP_NE, Y, BitWidthMinusOne);

    // (1 << Y) <  0 -> Y == 31
    // (1 << Y) <  1 -> Y == 31
    // (1 << Y) <  C -> Y == 31 if C is negative and not signed min.
    // Exclude signed min by subtracting 1 and lower the upper bound to 0.
    if (Pred == ICmpInst::ICMP_SLT && (C - 1).sle(0))
      return new ICmpInst(ICmpInst::ICMP_EQ, Y, BitWidthMinusOne);
  }

  return nullptr;
}

/// Fold icmp (shl X, Y), C.
Instruction *InstCombinerImpl::foldICmpShlConstant(ICmpInst &Cmp,
                                                   BinaryOperator *Shl,
                                                   const APInt &C) {
  const APInt *ShiftVal;
  if (Cmp.isEquality() && match(Shl->getOperand(0), m_APInt(ShiftVal)))
    return foldICmpShlConstConst(Cmp, Shl->getOperand(1), C, *ShiftVal);

  ICmpInst::Predicate Pred = Cmp.getPredicate();
  // (icmp pred (shl nuw&nsw X, Y), Csle0)
  //      -> (icmp pred X, Csle0)
  //
  // The idea is the nuw/nsw essentially freeze the sign bit for the shift op
  // so X's must be what is used.
  if (C.sle(0) && Shl->hasNoUnsignedWrap() && Shl->hasNoSignedWrap())
    return new ICmpInst(Pred, Shl->getOperand(0), Cmp.getOperand(1));

  // (icmp eq/ne (shl nuw|nsw X, Y), 0)
  //      -> (icmp eq/ne X, 0)
  if (ICmpInst::isEquality(Pred) && C.isZero() &&
      (Shl->hasNoUnsignedWrap() || Shl->hasNoSignedWrap()))
    return new ICmpInst(Pred, Shl->getOperand(0), Cmp.getOperand(1));

  // (icmp slt (shl nsw X, Y), 0/1)
  //      -> (icmp slt X, 0/1)
  // (icmp sgt (shl nsw X, Y), 0/-1)
  //      -> (icmp sgt X, 0/-1)
  //
  // NB: sge/sle with a constant will canonicalize to sgt/slt.
  if (Shl->hasNoSignedWrap() &&
      (Pred == ICmpInst::ICMP_SGT || Pred == ICmpInst::ICMP_SLT))
    if (C.isZero() || (Pred == ICmpInst::ICMP_SGT ? C.isAllOnes() : C.isOne()))
      return new ICmpInst(Pred, Shl->getOperand(0), Cmp.getOperand(1));

  const APInt *ShiftAmt;
  if (!match(Shl->getOperand(1), m_APInt(ShiftAmt)))
    return foldICmpShlLHSC(Cmp, Shl, C);

  // Check that the shift amount is in range. If not, don't perform undefined
  // shifts. When the shift is visited, it will be simplified.
  unsigned TypeBits = C.getBitWidth();
  if (ShiftAmt->uge(TypeBits))
    return nullptr;

  Value *X = Shl->getOperand(0);
  Type *ShType = Shl->getType();

  // NSW guarantees that we are only shifting out sign bits from the high bits,
  // so we can ASHR the compare constant without needing a mask and eliminate
  // the shift.
  if (Shl->hasNoSignedWrap()) {
    if (Pred == ICmpInst::ICMP_SGT) {
      // icmp Pred (shl nsw X, ShiftAmt), C --> icmp Pred X, (C >>s ShiftAmt)
      APInt ShiftedC = C.ashr(*ShiftAmt);
      return new ICmpInst(Pred, X, ConstantInt::get(ShType, ShiftedC));
    }
    if ((Pred == ICmpInst::ICMP_EQ || Pred == ICmpInst::ICMP_NE) &&
        C.ashr(*ShiftAmt).shl(*ShiftAmt) == C) {
      APInt ShiftedC = C.ashr(*ShiftAmt);
      return new ICmpInst(Pred, X, ConstantInt::get(ShType, ShiftedC));
    }
    if (Pred == ICmpInst::ICMP_SLT) {
      // SLE is the same as above, but SLE is canonicalized to SLT, so convert:
      // (X << S) <=s C is equiv to X <=s (C >> S) for all C
      // (X << S) <s (C + 1) is equiv to X <s (C >> S) + 1 if C <s SMAX
      // (X << S) <s C is equiv to X <s ((C - 1) >> S) + 1 if C >s SMIN
      assert(!C.isMinSignedValue() && "Unexpected icmp slt");
      APInt ShiftedC = (C - 1).ashr(*ShiftAmt) + 1;
      return new ICmpInst(Pred, X, ConstantInt::get(ShType, ShiftedC));
    }
  }

  // NUW guarantees that we are only shifting out zero bits from the high bits,
  // so we can LSHR the compare constant without needing a mask and eliminate
  // the shift.
  if (Shl->hasNoUnsignedWrap()) {
    if (Pred == ICmpInst::ICMP_UGT) {
      // icmp Pred (shl nuw X, ShiftAmt), C --> icmp Pred X, (C >>u ShiftAmt)
      APInt ShiftedC = C.lshr(*ShiftAmt);
      return new ICmpInst(Pred, X, ConstantInt::get(ShType, ShiftedC));
    }
    if ((Pred == ICmpInst::ICMP_EQ || Pred == ICmpInst::ICMP_NE) &&
        C.lshr(*ShiftAmt).shl(*ShiftAmt) == C) {
      APInt ShiftedC = C.lshr(*ShiftAmt);
      return new ICmpInst(Pred, X, ConstantInt::get(ShType, ShiftedC));
    }
    if (Pred == ICmpInst::ICMP_ULT) {
      // ULE is the same as above, but ULE is canonicalized to ULT, so convert:
      // (X << S) <=u C is equiv to X <=u (C >> S) for all C
      // (X << S) <u (C + 1) is equiv to X <u (C >> S) + 1 if C <u ~0u
      // (X << S) <u C is equiv to X <u ((C - 1) >> S) + 1 if C >u 0
      assert(C.ugt(0) && "ult 0 should have been eliminated");
      APInt ShiftedC = (C - 1).lshr(*ShiftAmt) + 1;
      return new ICmpInst(Pred, X, ConstantInt::get(ShType, ShiftedC));
    }
  }

  if (Cmp.isEquality() && Shl->hasOneUse()) {
    // Strength-reduce the shift into an 'and'.
    Constant *Mask = ConstantInt::get(
        ShType,
        APInt::getLowBitsSet(TypeBits, TypeBits - ShiftAmt->getZExtValue()));
    Value *And = Builder.CreateAnd(X, Mask, Shl->getName() + ".mask");
    Constant *LShrC = ConstantInt::get(ShType, C.lshr(*ShiftAmt));
    return new ICmpInst(Pred, And, LShrC);
  }

  // Otherwise, if this is a comparison of the sign bit, simplify to and/test.
  bool TrueIfSigned = false;
  if (Shl->hasOneUse() && isSignBitCheck(Pred, C, TrueIfSigned)) {
    // (X << 31) <s 0  --> (X & 1) != 0
    Constant *Mask = ConstantInt::get(
        ShType,
        APInt::getOneBitSet(TypeBits, TypeBits - ShiftAmt->getZExtValue() - 1));
    Value *And = Builder.CreateAnd(X, Mask, Shl->getName() + ".mask");
    return new ICmpInst(TrueIfSigned ? ICmpInst::ICMP_NE : ICmpInst::ICMP_EQ,
                        And, Constant::getNullValue(ShType));
  }

  // Simplify 'shl' inequality test into 'and' equality test.
  if (Cmp.isUnsigned() && Shl->hasOneUse()) {
    // (X l<< C2) u<=/u> C1 iff C1+1 is power of two -> X & (~C1 l>> C2) ==/!= 0
    if ((C + 1).isPowerOf2() &&
        (Pred == ICmpInst::ICMP_ULE || Pred == ICmpInst::ICMP_UGT)) {
      Value *And = Builder.CreateAnd(X, (~C).lshr(ShiftAmt->getZExtValue()));
      return new ICmpInst(Pred == ICmpInst::ICMP_ULE ? ICmpInst::ICMP_EQ
                                                     : ICmpInst::ICMP_NE,
                          And, Constant::getNullValue(ShType));
    }
    // (X l<< C2) u</u>= C1 iff C1 is power of two -> X & (-C1 l>> C2) ==/!= 0
    if (C.isPowerOf2() &&
        (Pred == ICmpInst::ICMP_ULT || Pred == ICmpInst::ICMP_UGE)) {
      Value *And =
          Builder.CreateAnd(X, (~(C - 1)).lshr(ShiftAmt->getZExtValue()));
      return new ICmpInst(Pred == ICmpInst::ICMP_ULT ? ICmpInst::ICMP_EQ
                                                     : ICmpInst::ICMP_NE,
                          And, Constant::getNullValue(ShType));
    }
  }

  // Transform (icmp pred iM (shl iM %v, N), C)
  // -> (icmp pred i(M-N) (trunc %v iM to i(M-N)), (trunc (C>>N))
  // Transform the shl to a trunc if (trunc (C>>N)) has no loss and M-N.
  // This enables us to get rid of the shift in favor of a trunc that may be
  // free on the target. It has the additional benefit of comparing to a
  // smaller constant that may be more target-friendly.
  unsigned Amt = ShiftAmt->getLimitedValue(TypeBits - 1);
  if (Shl->hasOneUse() && Amt != 0 &&
      shouldChangeType(ShType->getScalarSizeInBits(), TypeBits - Amt)) {
    ICmpInst::Predicate CmpPred = Pred;
    APInt RHSC = C;

    if (RHSC.countr_zero() < Amt && ICmpInst::isStrictPredicate(CmpPred)) {
      // Try the flipped strictness predicate.
      // e.g.:
      // icmp ult i64 (shl X, 32), 8589934593 ->
      // icmp ule i64 (shl X, 32), 8589934592 ->
      // icmp ule i32 (trunc X, i32), 2 ->
      // icmp ult i32 (trunc X, i32), 3
      if (auto FlippedStrictness = getFlippedStrictnessPredicateAndConstant(
              Pred, ConstantInt::get(ShType->getContext(), C))) {
        CmpPred = FlippedStrictness->first;
        RHSC = cast<ConstantInt>(FlippedStrictness->second)->getValue();
      }
    }

    if (RHSC.countr_zero() >= Amt) {
      Type *TruncTy = ShType->getWithNewBitWidth(TypeBits - Amt);
      Constant *NewC =
          ConstantInt::get(TruncTy, RHSC.ashr(*ShiftAmt).trunc(TypeBits - Amt));
      return new ICmpInst(CmpPred,
                          Builder.CreateTrunc(X, TruncTy, "", /*IsNUW=*/false,
                                              Shl->hasNoSignedWrap()),
                          NewC);
    }
  }

  return nullptr;
}

/// Fold icmp ({al}shr X, Y), C.
Instruction *InstCombinerImpl::foldICmpShrConstant(ICmpInst &Cmp,
                                                   BinaryOperator *Shr,
                                                   const APInt &C) {
  // An exact shr only shifts out zero bits, so:
  // icmp eq/ne (shr X, Y), 0 --> icmp eq/ne X, 0
  Value *X = Shr->getOperand(0);
  CmpInst::Predicate Pred = Cmp.getPredicate();
  if (Cmp.isEquality() && Shr->isExact() && C.isZero())
    return new ICmpInst(Pred, X, Cmp.getOperand(1));

  bool IsAShr = Shr->getOpcode() == Instruction::AShr;
  const APInt *ShiftValC;
  if (match(X, m_APInt(ShiftValC))) {
    if (Cmp.isEquality())
      return foldICmpShrConstConst(Cmp, Shr->getOperand(1), C, *ShiftValC);

    // (ShiftValC >> Y) >s -1 --> Y != 0 with ShiftValC < 0
    // (ShiftValC >> Y) <s  0 --> Y == 0 with ShiftValC < 0
    bool TrueIfSigned;
    if (!IsAShr && ShiftValC->isNegative() &&
        isSignBitCheck(Pred, C, TrueIfSigned))
      return new ICmpInst(TrueIfSigned ? CmpInst::ICMP_EQ : CmpInst::ICMP_NE,
                          Shr->getOperand(1),
                          ConstantInt::getNullValue(X->getType()));

    // If the shifted constant is a power-of-2, test the shift amount directly:
    // (ShiftValC >> Y) >u C --> X <u (LZ(C) - LZ(ShiftValC))
    // (ShiftValC >> Y) <u C --> X >=u (LZ(C-1) - LZ(ShiftValC))
    if (!IsAShr && ShiftValC->isPowerOf2() &&
        (Pred == CmpInst::ICMP_UGT || Pred == CmpInst::ICMP_ULT)) {
      bool IsUGT = Pred == CmpInst::ICMP_UGT;
      assert(ShiftValC->uge(C) && "Expected simplify of compare");
      assert((IsUGT || !C.isZero()) && "Expected X u< 0 to simplify");

      unsigned CmpLZ = IsUGT ? C.countl_zero() : (C - 1).countl_zero();
      unsigned ShiftLZ = ShiftValC->countl_zero();
      Constant *NewC = ConstantInt::get(Shr->getType(), CmpLZ - ShiftLZ);
      auto NewPred = IsUGT ? CmpInst::ICMP_ULT : CmpInst::ICMP_UGE;
      return new ICmpInst(NewPred, Shr->getOperand(1), NewC);
    }
  }

  const APInt *ShiftAmtC;
  if (!match(Shr->getOperand(1), m_APInt(ShiftAmtC)))
    return nullptr;

  // Check that the shift amount is in range. If not, don't perform undefined
  // shifts. When the shift is visited it will be simplified.
  unsigned TypeBits = C.getBitWidth();
  unsigned ShAmtVal = ShiftAmtC->getLimitedValue(TypeBits);
  if (ShAmtVal >= TypeBits || ShAmtVal == 0)
    return nullptr;

  bool IsExact = Shr->isExact();
  Type *ShrTy = Shr->getType();
  // TODO: If we could guarantee that InstSimplify would handle all of the
  // constant-value-based preconditions in the folds below, then we could assert
  // those conditions rather than checking them. This is difficult because of
  // undef/poison (PR34838).
  if (IsAShr && Shr->hasOneUse()) {
    if (IsExact && (Pred == CmpInst::ICMP_SLT || Pred == CmpInst::ICMP_ULT) &&
        (C - 1).isPowerOf2() && C.countLeadingZeros() > ShAmtVal) {
      // When C - 1 is a power of two and the transform can be legally
      // performed, prefer this form so the produced constant is close to a
      // power of two.
      // icmp slt/ult (ashr exact X, ShAmtC), C
      // --> icmp slt/ult X, (C - 1) << ShAmtC) + 1
      APInt ShiftedC = (C - 1).shl(ShAmtVal) + 1;
      return new ICmpInst(Pred, X, ConstantInt::get(ShrTy, ShiftedC));
    }
    if (IsExact || Pred == CmpInst::ICMP_SLT || Pred == CmpInst::ICMP_ULT) {
      // When ShAmtC can be shifted losslessly:
      // icmp PRED (ashr exact X, ShAmtC), C --> icmp PRED X, (C << ShAmtC)
      // icmp slt/ult (ashr X, ShAmtC), C --> icmp slt/ult X, (C << ShAmtC)
      APInt ShiftedC = C.shl(ShAmtVal);
      if (ShiftedC.ashr(ShAmtVal) == C)
        return new ICmpInst(Pred, X, ConstantInt::get(ShrTy, ShiftedC));
    }
    if (Pred == CmpInst::ICMP_SGT) {
      // icmp sgt (ashr X, ShAmtC), C --> icmp sgt X, ((C + 1) << ShAmtC) - 1
      APInt ShiftedC = (C + 1).shl(ShAmtVal) - 1;
      if (!C.isMaxSignedValue() && !(C + 1).shl(ShAmtVal).isMinSignedValue() &&
          (ShiftedC + 1).ashr(ShAmtVal) == (C + 1))
        return new ICmpInst(Pred, X, ConstantInt::get(ShrTy, ShiftedC));
    }
    if (Pred == CmpInst::ICMP_UGT) {
      // icmp ugt (ashr X, ShAmtC), C --> icmp ugt X, ((C + 1) << ShAmtC) - 1
      // 'C + 1 << ShAmtC' can overflow as a signed number, so the 2nd
      // clause accounts for that pattern.
      APInt ShiftedC = (C + 1).shl(ShAmtVal) - 1;
      if ((ShiftedC + 1).ashr(ShAmtVal) == (C + 1) ||
          (C + 1).shl(ShAmtVal).isMinSignedValue())
        return new ICmpInst(Pred, X, ConstantInt::get(ShrTy, ShiftedC));
    }

    // If the compare constant has significant bits above the lowest sign-bit,
    // then convert an unsigned cmp to a test of the sign-bit:
    // (ashr X, ShiftC) u> C --> X s< 0
    // (ashr X, ShiftC) u< C --> X s> -1
    if (C.getBitWidth() > 2 && C.getNumSignBits() <= ShAmtVal) {
      if (Pred == CmpInst::ICMP_UGT) {
        return new ICmpInst(CmpInst::ICMP_SLT, X,
                            ConstantInt::getNullValue(ShrTy));
      }
      if (Pred == CmpInst::ICMP_ULT) {
        return new ICmpInst(CmpInst::ICMP_SGT, X,
                            ConstantInt::getAllOnesValue(ShrTy));
      }
    }
  } else if (!IsAShr) {
    if (Pred == CmpInst::ICMP_ULT || (Pred == CmpInst::ICMP_UGT && IsExact)) {
      // icmp ult (lshr X, ShAmtC), C --> icmp ult X, (C << ShAmtC)
      // icmp ugt (lshr exact X, ShAmtC), C --> icmp ugt X, (C << ShAmtC)
      APInt ShiftedC = C.shl(ShAmtVal);
      if (ShiftedC.lshr(ShAmtVal) == C)
        return new ICmpInst(Pred, X, ConstantInt::get(ShrTy, ShiftedC));
    }
    if (Pred == CmpInst::ICMP_UGT) {
      // icmp ugt (lshr X, ShAmtC), C --> icmp ugt X, ((C + 1) << ShAmtC) - 1
      APInt ShiftedC = (C + 1).shl(ShAmtVal) - 1;
      if ((ShiftedC + 1).lshr(ShAmtVal) == (C + 1))
        return new ICmpInst(Pred, X, ConstantInt::get(ShrTy, ShiftedC));
    }
  }

  if (!Cmp.isEquality())
    return nullptr;

  // Handle equality comparisons of shift-by-constant.

  // If the comparison constant changes with the shift, the comparison cannot
  // succeed (bits of the comparison constant cannot match the shifted value).
  // This should be known by InstSimplify and already be folded to true/false.
  assert(((IsAShr && C.shl(ShAmtVal).ashr(ShAmtVal) == C) ||
          (!IsAShr && C.shl(ShAmtVal).lshr(ShAmtVal) == C)) &&
         "Expected icmp+shr simplify did not occur.");

  // If the bits shifted out are known zero, compare the unshifted value:
  //  (X & 4) >> 1 == 2  --> (X & 4) == 4.
  if (Shr->isExact())
    return new ICmpInst(Pred, X, ConstantInt::get(ShrTy, C << ShAmtVal));

  if (C.isZero()) {
    // == 0 is u< 1.
    if (Pred == CmpInst::ICMP_EQ)
      return new ICmpInst(CmpInst::ICMP_ULT, X,
                          ConstantInt::get(ShrTy, (C + 1).shl(ShAmtVal)));
    else
      return new ICmpInst(CmpInst::ICMP_UGT, X,
                          ConstantInt::get(ShrTy, (C + 1).shl(ShAmtVal) - 1));
  }

  if (Shr->hasOneUse()) {
    // Canonicalize the shift into an 'and':
    // icmp eq/ne (shr X, ShAmt), C --> icmp eq/ne (and X, HiMask), (C << ShAmt)
    APInt Val(APInt::getHighBitsSet(TypeBits, TypeBits - ShAmtVal));
    Constant *Mask = ConstantInt::get(ShrTy, Val);
    Value *And = Builder.CreateAnd(X, Mask, Shr->getName() + ".mask");
    return new ICmpInst(Pred, And, ConstantInt::get(ShrTy, C << ShAmtVal));
  }

  return nullptr;
}

Instruction *InstCombinerImpl::foldICmpSRemConstant(ICmpInst &Cmp,
                                                    BinaryOperator *SRem,
                                                    const APInt &C) {
  const ICmpInst::Predicate Pred = Cmp.getPredicate();
  if (Pred == ICmpInst::ICMP_UGT || Pred == ICmpInst::ICMP_ULT) {
    // Canonicalize unsigned predicates to signed:
    // (X s% DivisorC) u> C -> (X s% DivisorC) s< 0
    //   iff (C s< 0 ? ~C : C) u>= abs(DivisorC)-1
    // (X s% DivisorC) u< C+1 -> (X s% DivisorC) s> -1
    //   iff (C+1 s< 0 ? ~C : C) u>= abs(DivisorC)-1

    const APInt *DivisorC;
    if (!match(SRem->getOperand(1), m_APInt(DivisorC)))
      return nullptr;

    APInt NormalizedC = C;
    if (Pred == ICmpInst::ICMP_ULT) {
      assert(!NormalizedC.isZero() &&
             "ult X, 0 should have been simplified already.");
      --NormalizedC;
    }
    if (C.isNegative())
      NormalizedC.flipAllBits();
    assert(!DivisorC->isZero() &&
           "srem X, 0 should have been simplified already.");
    if (!NormalizedC.uge(DivisorC->abs() - 1))
      return nullptr;

    Type *Ty = SRem->getType();
    if (Pred == ICmpInst::ICMP_UGT)
      return new ICmpInst(ICmpInst::ICMP_SLT, SRem,
                          ConstantInt::getNullValue(Ty));
    return new ICmpInst(ICmpInst::ICMP_SGT, SRem,
                        ConstantInt::getAllOnesValue(Ty));
  }
  // Match an 'is positive' or 'is negative' comparison of remainder by a
  // constant power-of-2 value:
  // (X % pow2C) sgt/slt 0
  if (Pred != ICmpInst::ICMP_SGT && Pred != ICmpInst::ICMP_SLT &&
      Pred != ICmpInst::ICMP_EQ && Pred != ICmpInst::ICMP_NE)
    return nullptr;

  // TODO: The one-use check is standard because we do not typically want to
  //       create longer instruction sequences, but this might be a special-case
  //       because srem is not good for analysis or codegen.
  if (!SRem->hasOneUse())
    return nullptr;

  const APInt *DivisorC;
  if (!match(SRem->getOperand(1), m_Power2(DivisorC)))
    return nullptr;

  // For cmp_sgt/cmp_slt only zero valued C is handled.
  // For cmp_eq/cmp_ne only positive valued C is handled.
  if (((Pred == ICmpInst::ICMP_SGT || Pred == ICmpInst::ICMP_SLT) &&
       !C.isZero()) ||
      ((Pred == ICmpInst::ICMP_EQ || Pred == ICmpInst::ICMP_NE) &&
       !C.isStrictlyPositive()))
    return nullptr;

  // Mask off the sign bit and the modulo bits (low-bits).
  Type *Ty = SRem->getType();
  APInt SignMask = APInt::getSignMask(Ty->getScalarSizeInBits());
  Constant *MaskC = ConstantInt::get(Ty, SignMask | (*DivisorC - 1));
  Value *And = Builder.CreateAnd(SRem->getOperand(0), MaskC);

  if (Pred == ICmpInst::ICMP_EQ || Pred == ICmpInst::ICMP_NE)
    return new ICmpInst(Pred, And, ConstantInt::get(Ty, C));

  // For 'is positive?' check that the sign-bit is clear and at least 1 masked
  // bit is set. Example:
  // (i8 X % 32) s> 0 --> (X & 159) s> 0
  if (Pred == ICmpInst::ICMP_SGT)
    return new ICmpInst(ICmpInst::ICMP_SGT, And, ConstantInt::getNullValue(Ty));

  // For 'is negative?' check that the sign-bit is set and at least 1 masked
  // bit is set. Example:
  // (i16 X % 4) s< 0 --> (X & 32771) u> 32768
  return new ICmpInst(ICmpInst::ICMP_UGT, And, ConstantInt::get(Ty, SignMask));
}

/// Fold icmp (udiv X, Y), C.
Instruction *InstCombinerImpl::foldICmpUDivConstant(ICmpInst &Cmp,
                                                    BinaryOperator *UDiv,
                                                    const APInt &C) {
  ICmpInst::Predicate Pred = Cmp.getPredicate();
  Value *X = UDiv->getOperand(0);
  Value *Y = UDiv->getOperand(1);
  Type *Ty = UDiv->getType();

  const APInt *C2;
  if (!match(X, m_APInt(C2)))
    return nullptr;

  assert(*C2 != 0 && "udiv 0, X should have been simplified already.");

  // (icmp ugt (udiv C2, Y), C) -> (icmp ule Y, C2/(C+1))
  if (Pred == ICmpInst::ICMP_UGT) {
    assert(!C.isMaxValue() &&
           "icmp ugt X, UINT_MAX should have been simplified already.");
    return new ICmpInst(ICmpInst::ICMP_ULE, Y,
                        ConstantInt::get(Ty, C2->udiv(C + 1)));
  }

  // (icmp ult (udiv C2, Y), C) -> (icmp ugt Y, C2/C)
  if (Pred == ICmpInst::ICMP_ULT) {
    assert(C != 0 && "icmp ult X, 0 should have been simplified already.");
    return new ICmpInst(ICmpInst::ICMP_UGT, Y,
                        ConstantInt::get(Ty, C2->udiv(C)));
  }

  return nullptr;
}

/// Fold icmp ({su}div X, Y), C.
Instruction *InstCombinerImpl::foldICmpDivConstant(ICmpInst &Cmp,
                                                   BinaryOperator *Div,
                                                   const APInt &C) {
  ICmpInst::Predicate Pred = Cmp.getPredicate();
  Value *X = Div->getOperand(0);
  Value *Y = Div->getOperand(1);
  Type *Ty = Div->getType();
  bool DivIsSigned = Div->getOpcode() == Instruction::SDiv;

  // If unsigned division and the compare constant is bigger than
  // UMAX/2 (negative), there's only one pair of values that satisfies an
  // equality check, so eliminate the division:
  // (X u/ Y) == C --> (X == C) && (Y == 1)
  // (X u/ Y) != C --> (X != C) || (Y != 1)
  // Similarly, if signed division and the compare constant is exactly SMIN:
  // (X s/ Y) == SMIN --> (X == SMIN) && (Y == 1)
  // (X s/ Y) != SMIN --> (X != SMIN) || (Y != 1)
  if (Cmp.isEquality() && Div->hasOneUse() && C.isSignBitSet() &&
      (!DivIsSigned || C.isMinSignedValue())) {
    Value *XBig = Builder.CreateICmp(Pred, X, ConstantInt::get(Ty, C));
    Value *YOne = Builder.CreateICmp(Pred, Y, ConstantInt::get(Ty, 1));
    auto Logic = Pred == ICmpInst::ICMP_EQ ? Instruction::And : Instruction::Or;
    return BinaryOperator::Create(Logic, XBig, YOne);
  }

  // Fold: icmp pred ([us]div X, C2), C -> range test
  // Fold this div into the comparison, producing a range check.
  // Determine, based on the divide type, what the range is being
  // checked.  If there is an overflow on the low or high side, remember
  // it, otherwise compute the range [low, hi) bounding the new value.
  // See: InsertRangeTest above for the kinds of replacements possible.
  const APInt *C2;
  if (!match(Y, m_APInt(C2)))
    return nullptr;

  // FIXME: If the operand types don't match the type of the divide
  // then don't attempt this transform. The code below doesn't have the
  // logic to deal with a signed divide and an unsigned compare (and
  // vice versa). This is because (x /s C2) <s C  produces different
  // results than (x /s C2) <u C or (x /u C2) <s C or even
  // (x /u C2) <u C.  Simply casting the operands and result won't
  // work. :(  The if statement below tests that condition and bails
  // if it finds it.
  if (!Cmp.isEquality() && DivIsSigned != Cmp.isSigned())
    return nullptr;

  // The ProdOV computation fails on divide by 0 and divide by -1. Cases with
  // INT_MIN will also fail if the divisor is 1. Although folds of all these
  // division-by-constant cases should be present, we can not assert that they
  // have happened before we reach this icmp instruction.
  if (C2->isZero() || C2->isOne() || (DivIsSigned && C2->isAllOnes()))
    return nullptr;

  // Compute Prod = C * C2. We are essentially solving an equation of
  // form X / C2 = C. We solve for X by multiplying C2 and C.
  // By solving for X, we can turn this into a range check instead of computing
  // a divide.
  APInt Prod = C * *C2;

  // Determine if the product overflows by seeing if the product is not equal to
  // the divide. Make sure we do the same kind of divide as in the LHS
  // instruction that we're folding.
  bool ProdOV = (DivIsSigned ? Prod.sdiv(*C2) : Prod.udiv(*C2)) != C;

  // If the division is known to be exact, then there is no remainder from the
  // divide, so the covered range size is unit, otherwise it is the divisor.
  APInt RangeSize = Div->isExact() ? APInt(C2->getBitWidth(), 1) : *C2;

  // Figure out the interval that is being checked.  For example, a comparison
  // like "X /u 5 == 0" is really checking that X is in the interval [0, 5).
  // Compute this interval based on the constants involved and the signedness of
  // the compare/divide.  This computes a half-open interval, keeping track of
  // whether either value in the interval overflows.  After analysis each
  // overflow variable is set to 0 if it's corresponding bound variable is valid
  // -1 if overflowed off the bottom end, or +1 if overflowed off the top end.
  int LoOverflow = 0, HiOverflow = 0;
  APInt LoBound, HiBound;

  if (!DivIsSigned) { // udiv
    // e.g. X/5 op 3  --> [15, 20)
    LoBound = Prod;
    HiOverflow = LoOverflow = ProdOV;
    if (!HiOverflow) {
      // If this is not an exact divide, then many values in the range collapse
      // to the same result value.
      HiOverflow = addWithOverflow(HiBound, LoBound, RangeSize, false);
    }
  } else if (C2->isStrictlyPositive()) { // Divisor is > 0.
    if (C.isZero()) {                    // (X / pos) op 0
      // Can't overflow.  e.g.  X/2 op 0 --> [-1, 2)
      LoBound = -(RangeSize - 1);
      HiBound = RangeSize;
    } else if (C.isStrictlyPositive()) { // (X / pos) op pos
      LoBound = Prod;                    // e.g.   X/5 op 3 --> [15, 20)
      HiOverflow = LoOverflow = ProdOV;
      if (!HiOverflow)
        HiOverflow = addWithOverflow(HiBound, Prod, RangeSize, true);
    } else { // (X / pos) op neg
      // e.g. X/5 op -3  --> [-15-4, -15+1) --> [-19, -14)
      HiBound = Prod + 1;
      LoOverflow = HiOverflow = ProdOV ? -1 : 0;
      if (!LoOverflow) {
        APInt DivNeg = -RangeSize;
        LoOverflow = addWithOverflow(LoBound, HiBound, DivNeg, true) ? -1 : 0;
      }
    }
  } else if (C2->isNegative()) { // Divisor is < 0.
    if (Div->isExact())
      RangeSize.negate();
    if (C.isZero()) { // (X / neg) op 0
      // e.g. X/-5 op 0  --> [-4, 5)
      LoBound = RangeSize + 1;
      HiBound = -RangeSize;
      if (HiBound == *C2) { // -INTMIN = INTMIN
        HiOverflow = 1;     // [INTMIN+1, overflow)
        HiBound = APInt();  // e.g. X/INTMIN = 0 --> X > INTMIN
      }
    } else if (C.isStrictlyPositive()) { // (X / neg) op pos
      // e.g. X/-5 op 3  --> [-19, -14)
      HiBound = Prod + 1;
      HiOverflow = LoOverflow = ProdOV ? -1 : 0;
      if (!LoOverflow)
        LoOverflow =
            addWithOverflow(LoBound, HiBound, RangeSize, true) ? -1 : 0;
    } else {          // (X / neg) op neg
      LoBound = Prod; // e.g. X/-5 op -3  --> [15, 20)
      LoOverflow = HiOverflow = ProdOV;
      if (!HiOverflow)
        HiOverflow = subWithOverflow(HiBound, Prod, RangeSize, true);
    }

    // Dividing by a negative swaps the condition.  LT <-> GT
    Pred = ICmpInst::getSwappedPredicate(Pred);
  }

  switch (Pred) {
  default:
    llvm_unreachable("Unhandled icmp predicate!");
  case ICmpInst::ICMP_EQ:
    if (LoOverflow && HiOverflow)
      return replaceInstUsesWith(Cmp, Builder.getFalse());
    if (HiOverflow)
      return new ICmpInst(DivIsSigned ? ICmpInst::ICMP_SGE : ICmpInst::ICMP_UGE,
                          X, ConstantInt::get(Ty, LoBound));
    if (LoOverflow)
      return new ICmpInst(DivIsSigned ? ICmpInst::ICMP_SLT : ICmpInst::ICMP_ULT,
                          X, ConstantInt::get(Ty, HiBound));
    return replaceInstUsesWith(
        Cmp, insertRangeTest(X, LoBound, HiBound, DivIsSigned, true));
  case ICmpInst::ICMP_NE:
    if (LoOverflow && HiOverflow)
      return replaceInstUsesWith(Cmp, Builder.getTrue());
    if (HiOverflow)
      return new ICmpInst(DivIsSigned ? ICmpInst::ICMP_SLT : ICmpInst::ICMP_ULT,
                          X, ConstantInt::get(Ty, LoBound));
    if (LoOverflow)
      return new ICmpInst(DivIsSigned ? ICmpInst::ICMP_SGE : ICmpInst::ICMP_UGE,
                          X, ConstantInt::get(Ty, HiBound));
    return replaceInstUsesWith(
        Cmp, insertRangeTest(X, LoBound, HiBound, DivIsSigned, false));
  case ICmpInst::ICMP_ULT:
  case ICmpInst::ICMP_SLT:
    if (LoOverflow == +1) // Low bound is greater than input range.
      return replaceInstUsesWith(Cmp, Builder.getTrue());
    if (LoOverflow == -1) // Low bound is less than input range.
      return replaceInstUsesWith(Cmp, Builder.getFalse());
    return new ICmpInst(Pred, X, ConstantInt::get(Ty, LoBound));
  case ICmpInst::ICMP_UGT:
  case ICmpInst::ICMP_SGT:
    if (HiOverflow == +1) // High bound greater than input range.
      return replaceInstUsesWith(Cmp, Builder.getFalse());
    if (HiOverflow == -1) // High bound less than input range.
      return replaceInstUsesWith(Cmp, Builder.getTrue());
    if (Pred == ICmpInst::ICMP_UGT)
      return new ICmpInst(ICmpInst::ICMP_UGE, X, ConstantInt::get(Ty, HiBound));
    return new ICmpInst(ICmpInst::ICMP_SGE, X, ConstantInt::get(Ty, HiBound));
  }

  return nullptr;
}

/// Fold icmp (sub X, Y), C.
Instruction *InstCombinerImpl::foldICmpSubConstant(ICmpInst &Cmp,
                                                   BinaryOperator *Sub,
                                                   const APInt &C) {
  Value *X = Sub->getOperand(0), *Y = Sub->getOperand(1);
  ICmpInst::Predicate Pred = Cmp.getPredicate();
  Type *Ty = Sub->getType();

  // (SubC - Y) == C) --> Y == (SubC - C)
  // (SubC - Y) != C) --> Y != (SubC - C)
  Constant *SubC;
  if (Cmp.isEquality() && match(X, m_ImmConstant(SubC))) {
    return new ICmpInst(Pred, Y,
                        ConstantExpr::getSub(SubC, ConstantInt::get(Ty, C)));
  }

  // (icmp P (sub nuw|nsw C2, Y), C) -> (icmp swap(P) Y, C2-C)
  const APInt *C2;
  APInt SubResult;
  ICmpInst::Predicate SwappedPred = Cmp.getSwappedPredicate();
  bool HasNSW = Sub->hasNoSignedWrap();
  bool HasNUW = Sub->hasNoUnsignedWrap();
  if (match(X, m_APInt(C2)) &&
      ((Cmp.isUnsigned() && HasNUW) || (Cmp.isSigned() && HasNSW)) &&
      !subWithOverflow(SubResult, *C2, C, Cmp.isSigned()))
    return new ICmpInst(SwappedPred, Y, ConstantInt::get(Ty, SubResult));

  // X - Y == 0 --> X == Y.
  // X - Y != 0 --> X != Y.
  // TODO: We allow this with multiple uses as long as the other uses are not
  //       in phis. The phi use check is guarding against a codegen regression
  //       for a loop test. If the backend could undo this (and possibly
  //       subsequent transforms), we would not need this hack.
  if (Cmp.isEquality() && C.isZero() &&
      none_of((Sub->users()), [](const User *U) { return isa<PHINode>(U); }))
    return new ICmpInst(Pred, X, Y);

  // The following transforms are only worth it if the only user of the subtract
  // is the icmp.
  // TODO: This is an artificial restriction for all of the transforms below
  //       that only need a single replacement icmp. Can these use the phi test
  //       like the transform above here?
  if (!Sub->hasOneUse())
    return nullptr;

  if (Sub->hasNoSignedWrap()) {
    // (icmp sgt (sub nsw X, Y), -1) -> (icmp sge X, Y)
    if (Pred == ICmpInst::ICMP_SGT && C.isAllOnes())
      return new ICmpInst(ICmpInst::ICMP_SGE, X, Y);

    // (icmp sgt (sub nsw X, Y), 0) -> (icmp sgt X, Y)
    if (Pred == ICmpInst::ICMP_SGT && C.isZero())
      return new ICmpInst(ICmpInst::ICMP_SGT, X, Y);

    // (icmp slt (sub nsw X, Y), 0) -> (icmp slt X, Y)
    if (Pred == ICmpInst::ICMP_SLT && C.isZero())
      return new ICmpInst(ICmpInst::ICMP_SLT, X, Y);

    // (icmp slt (sub nsw X, Y), 1) -> (icmp sle X, Y)
    if (Pred == ICmpInst::ICMP_SLT && C.isOne())
      return new ICmpInst(ICmpInst::ICMP_SLE, X, Y);
  }

  if (!match(X, m_APInt(C2)))
    return nullptr;

  // C2 - Y <u C -> (Y | (C - 1)) == C2
  //   iff (C2 & (C - 1)) == C - 1 and C is a power of 2
  if (Pred == ICmpInst::ICMP_ULT && C.isPowerOf2() &&
      (*C2 & (C - 1)) == (C - 1))
    return new ICmpInst(ICmpInst::ICMP_EQ, Builder.CreateOr(Y, C - 1), X);

  // C2 - Y >u C -> (Y | C) != C2
  //   iff C2 & C == C and C + 1 is a power of 2
  if (Pred == ICmpInst::ICMP_UGT && (C + 1).isPowerOf2() && (*C2 & C) == C)
    return new ICmpInst(ICmpInst::ICMP_NE, Builder.CreateOr(Y, C), X);

  // We have handled special cases that reduce.
  // Canonicalize any remaining sub to add as:
  // (C2 - Y) > C --> (Y + ~C2) < ~C
  Value *Add = Builder.CreateAdd(Y, ConstantInt::get(Ty, ~(*C2)), "notsub",
                                 HasNUW, HasNSW);
  return new ICmpInst(SwappedPred, Add, ConstantInt::get(Ty, ~C));
}

static Value *createLogicFromTable(const std::bitset<4> &Table, Value *Op0,
                                   Value *Op1, IRBuilderBase &Builder,
                                   bool HasOneUse) {
  auto FoldConstant = [&](bool Val) {
    Constant *Res = Val ? Builder.getTrue() : Builder.getFalse();
    if (Op0->getType()->isVectorTy())
      Res = ConstantVector::getSplat(
          cast<VectorType>(Op0->getType())->getElementCount(), Res);
    return Res;
  };

  switch (Table.to_ulong()) {
  case 0: // 0 0 0 0
    return FoldConstant(false);
  case 1: // 0 0 0 1
    return HasOneUse ? Builder.CreateNot(Builder.CreateOr(Op0, Op1)) : nullptr;
  case 2: // 0 0 1 0
    return HasOneUse ? Builder.CreateAnd(Builder.CreateNot(Op0), Op1) : nullptr;
  case 3: // 0 0 1 1
    return Builder.CreateNot(Op0);
  case 4: // 0 1 0 0
    return HasOneUse ? Builder.CreateAnd(Op0, Builder.CreateNot(Op1)) : nullptr;
  case 5: // 0 1 0 1
    return Builder.CreateNot(Op1);
  case 6: // 0 1 1 0
    return Builder.CreateXor(Op0, Op1);
  case 7: // 0 1 1 1
    return HasOneUse ? Builder.CreateNot(Builder.CreateAnd(Op0, Op1)) : nullptr;
  case 8: // 1 0 0 0
    return Builder.CreateAnd(Op0, Op1);
  case 9: // 1 0 0 1
    return HasOneUse ? Builder.CreateNot(Builder.CreateXor(Op0, Op1)) : nullptr;
  case 10: // 1 0 1 0
    return Op1;
  case 11: // 1 0 1 1
    return HasOneUse ? Builder.CreateOr(Builder.CreateNot(Op0), Op1) : nullptr;
  case 12: // 1 1 0 0
    return Op0;
  case 13: // 1 1 0 1
    return HasOneUse ? Builder.CreateOr(Op0, Builder.CreateNot(Op1)) : nullptr;
  case 14: // 1 1 1 0
    return Builder.CreateOr(Op0, Op1);
  case 15: // 1 1 1 1
    return FoldConstant(true);
  default:
    llvm_unreachable("Invalid Operation");
  }
  return nullptr;
}

/// Fold icmp (add X, Y), C.
Instruction *InstCombinerImpl::foldICmpAddConstant(ICmpInst &Cmp,
                                                   BinaryOperator *Add,
                                                   const APInt &C) {
  Value *Y = Add->getOperand(1);
  Value *X = Add->getOperand(0);

  Value *Op0, *Op1;
  Instruction *Ext0, *Ext1;
  const CmpInst::Predicate Pred = Cmp.getPredicate();
  if (match(Add,
            m_Add(m_CombineAnd(m_Instruction(Ext0), m_ZExtOrSExt(m_Value(Op0))),
                  m_CombineAnd(m_Instruction(Ext1),
                               m_ZExtOrSExt(m_Value(Op1))))) &&
      Op0->getType()->isIntOrIntVectorTy(1) &&
      Op1->getType()->isIntOrIntVectorTy(1)) {
    unsigned BW = C.getBitWidth();
    std::bitset<4> Table;
    auto ComputeTable = [&](bool Op0Val, bool Op1Val) {
      APInt Res(BW, 0);
      if (Op0Val)
        Res += APInt(BW, isa<ZExtInst>(Ext0) ? 1 : -1, /*isSigned=*/true);
      if (Op1Val)
        Res += APInt(BW, isa<ZExtInst>(Ext1) ? 1 : -1, /*isSigned=*/true);
      return ICmpInst::compare(Res, C, Pred);
    };

    Table[0] = ComputeTable(false, false);
    Table[1] = ComputeTable(false, true);
    Table[2] = ComputeTable(true, false);
    Table[3] = ComputeTable(true, true);
    if (auto *Cond =
            createLogicFromTable(Table, Op0, Op1, Builder, Add->hasOneUse()))
      return replaceInstUsesWith(Cmp, Cond);
  }
  const APInt *C2;
  if (Cmp.isEquality() || !match(Y, m_APInt(C2)))
    return nullptr;

  // Fold icmp pred (add X, C2), C.
  Type *Ty = Add->getType();

  // If the add does not wrap, we can always adjust the compare by subtracting
  // the constants. Equality comparisons are handled elsewhere. SGE/SLE/UGE/ULE
  // are canonicalized to SGT/SLT/UGT/ULT.
  if ((Add->hasNoSignedWrap() &&
       (Pred == ICmpInst::ICMP_SGT || Pred == ICmpInst::ICMP_SLT)) ||
      (Add->hasNoUnsignedWrap() &&
       (Pred == ICmpInst::ICMP_UGT || Pred == ICmpInst::ICMP_ULT))) {
    bool Overflow;
    APInt NewC =
        Cmp.isSigned() ? C.ssub_ov(*C2, Overflow) : C.usub_ov(*C2, Overflow);
    // If there is overflow, the result must be true or false.
    // TODO: Can we assert there is no overflow because InstSimplify always
    // handles those cases?
    if (!Overflow)
      // icmp Pred (add nsw X, C2), C --> icmp Pred X, (C - C2)
      return new ICmpInst(Pred, X, ConstantInt::get(Ty, NewC));
  }

  if (ICmpInst::isUnsigned(Pred) && Add->hasNoSignedWrap() &&
      C.isNonNegative() && (C - *C2).isNonNegative() &&
      computeConstantRange(X, /*ForSigned=*/true).add(*C2).isAllNonNegative())
    return new ICmpInst(ICmpInst::getSignedPredicate(Pred), X,
                        ConstantInt::get(Ty, C - *C2));

  auto CR = ConstantRange::makeExactICmpRegion(Pred, C).subtract(*C2);
  const APInt &Upper = CR.getUpper();
  const APInt &Lower = CR.getLower();
  if (Cmp.isSigned()) {
    if (Lower.isSignMask())
      return new ICmpInst(ICmpInst::ICMP_SLT, X, ConstantInt::get(Ty, Upper));
    if (Upper.isSignMask())
      return new ICmpInst(ICmpInst::ICMP_SGE, X, ConstantInt::get(Ty, Lower));
  } else {
    if (Lower.isMinValue())
      return new ICmpInst(ICmpInst::ICMP_ULT, X, ConstantInt::get(Ty, Upper));
    if (Upper.isMinValue())
      return new ICmpInst(ICmpInst::ICMP_UGE, X, ConstantInt::get(Ty, Lower));
  }

  // This set of folds is intentionally placed after folds that use no-wrapping
  // flags because those folds are likely better for later analysis/codegen.
  const APInt SMax = APInt::getSignedMaxValue(Ty->getScalarSizeInBits());
  const APInt SMin = APInt::getSignedMinValue(Ty->getScalarSizeInBits());

  // Fold compare with offset to opposite sign compare if it eliminates offset:
  // (X + C2) >u C --> X <s -C2 (if C == C2 + SMAX)
  if (Pred == CmpInst::ICMP_UGT && C == *C2 + SMax)
    return new ICmpInst(ICmpInst::ICMP_SLT, X, ConstantInt::get(Ty, -(*C2)));

  // (X + C2) <u C --> X >s ~C2 (if C == C2 + SMIN)
  if (Pred == CmpInst::ICMP_ULT && C == *C2 + SMin)
    return new ICmpInst(ICmpInst::ICMP_SGT, X, ConstantInt::get(Ty, ~(*C2)));

  // (X + C2) >s C --> X <u (SMAX - C) (if C == C2 - 1)
  if (Pred == CmpInst::ICMP_SGT && C == *C2 - 1)
    return new ICmpInst(ICmpInst::ICMP_ULT, X, ConstantInt::get(Ty, SMax - C));

  // (X + C2) <s C --> X >u (C ^ SMAX) (if C == C2)
  if (Pred == CmpInst::ICMP_SLT && C == *C2)
    return new ICmpInst(ICmpInst::ICMP_UGT, X, ConstantInt::get(Ty, C ^ SMax));

  // (X + -1) <u C --> X <=u C (if X is never null)
  if (Pred == CmpInst::ICMP_ULT && C2->isAllOnes()) {
    const SimplifyQuery Q = SQ.getWithInstruction(&Cmp);
    if (llvm::isKnownNonZero(X, Q))
      return new ICmpInst(ICmpInst::ICMP_ULE, X, ConstantInt::get(Ty, C));
  }

  if (!Add->hasOneUse())
    return nullptr;

  // X+C <u C2 -> (X & -C2) == C
  //   iff C & (C2-1) == 0
  //       C2 is a power of 2
  if (Pred == ICmpInst::ICMP_ULT && C.isPowerOf2() && (*C2 & (C - 1)) == 0)
    return new ICmpInst(ICmpInst::ICMP_EQ, Builder.CreateAnd(X, -C),
                        ConstantExpr::getNeg(cast<Constant>(Y)));

  // X+C2 <u C -> (X & C) == 2C
  //   iff C == -(C2)
  //       C2 is a power of 2
  if (Pred == ICmpInst::ICMP_ULT && C2->isPowerOf2() && C == -*C2)
    return new ICmpInst(ICmpInst::ICMP_NE, Builder.CreateAnd(X, C),
                        ConstantInt::get(Ty, C * 2));

  // X+C >u C2 -> (X & ~C2) != C
  //   iff C & C2 == 0
  //       C2+1 is a power of 2
  if (Pred == ICmpInst::ICMP_UGT && (C + 1).isPowerOf2() && (*C2 & C) == 0)
    return new ICmpInst(ICmpInst::ICMP_NE, Builder.CreateAnd(X, ~C),
                        ConstantExpr::getNeg(cast<Constant>(Y)));

  // The range test idiom can use either ult or ugt. Arbitrarily canonicalize
  // to the ult form.
  // X+C2 >u C -> X+(C2-C-1) <u ~C
  if (Pred == ICmpInst::ICMP_UGT)
    return new ICmpInst(ICmpInst::ICMP_ULT,
                        Builder.CreateAdd(X, ConstantInt::get(Ty, *C2 - C - 1)),
                        ConstantInt::get(Ty, ~C));

  // zext(V) + C2 pred C -> V + C3 pred' C4
  Value *V;
  if (match(X, m_ZExt(m_Value(V)))) {
    Type *NewCmpTy = V->getType();
    unsigned NewCmpBW = NewCmpTy->getScalarSizeInBits();
    if (shouldChangeType(Ty, NewCmpTy)) {
      if (CR.getActiveBits() <= NewCmpBW) {
        ConstantRange SrcCR = CR.truncate(NewCmpBW);
        CmpInst::Predicate EquivPred;
        APInt EquivInt;
        APInt EquivOffset;

        SrcCR.getEquivalentICmp(EquivPred, EquivInt, EquivOffset);
        return new ICmpInst(
            EquivPred,
            EquivOffset.isZero()
                ? V
                : Builder.CreateAdd(V, ConstantInt::get(NewCmpTy, EquivOffset)),
            ConstantInt::get(NewCmpTy, EquivInt));
      }
    }
  }

  return nullptr;
}

bool InstCombinerImpl::matchThreeWayIntCompare(SelectInst *SI, Value *&LHS,
                                               Value *&RHS, ConstantInt *&Less,
                                               ConstantInt *&Equal,
                                               ConstantInt *&Greater) {
  // TODO: Generalize this to work with other comparison idioms or ensure
  // they get canonicalized into this form.

  // select i1 (a == b),
  //        i32 Equal,
  //        i32 (select i1 (a < b), i32 Less, i32 Greater)
  // where Equal, Less and Greater are placeholders for any three constants.
  CmpPredicate PredA;
  if (!match(SI->getCondition(), m_ICmp(PredA, m_Value(LHS), m_Value(RHS))) ||
      !ICmpInst::isEquality(PredA))
    return false;
  Value *EqualVal = SI->getTrueValue();
  Value *UnequalVal = SI->getFalseValue();
  // We still can get non-canonical predicate here, so canonicalize.
  if (PredA == ICmpInst::ICMP_NE)
    std::swap(EqualVal, UnequalVal);
  if (!match(EqualVal, m_ConstantInt(Equal)))
    return false;
  CmpPredicate PredB;
  Value *LHS2, *RHS2;
  if (!match(UnequalVal, m_Select(m_ICmp(PredB, m_Value(LHS2), m_Value(RHS2)),
                                  m_ConstantInt(Less), m_ConstantInt(Greater))))
    return false;
  // We can get predicate mismatch here, so canonicalize if possible:
  // First, ensure that 'LHS' match.
  if (LHS2 != LHS) {
    // x sgt y <--> y slt x
    std::swap(LHS2, RHS2);
    PredB = ICmpInst::getSwappedPredicate(PredB);
  }
  if (LHS2 != LHS)
    return false;
  // We also need to canonicalize 'RHS'.
  if (PredB == ICmpInst::ICMP_SGT && isa<Constant>(RHS2)) {
    // x sgt C-1  <-->  x sge C  <-->  not(x slt C)
    auto FlippedStrictness =
        getFlippedStrictnessPredicateAndConstant(PredB, cast<Constant>(RHS2));
    if (!FlippedStrictness)
      return false;
    assert(FlippedStrictness->first == ICmpInst::ICMP_SGE &&
           "basic correctness failure");
    RHS2 = FlippedStrictness->second;
    // And kind-of perform the result swap.
    std::swap(Less, Greater);
    PredB = ICmpInst::ICMP_SLT;
  }
  return PredB == ICmpInst::ICMP_SLT && RHS == RHS2;
}

Instruction *InstCombinerImpl::foldICmpSelectConstant(ICmpInst &Cmp,
                                                      SelectInst *Select,
                                                      ConstantInt *C) {

  assert(C && "Cmp RHS should be a constant int!");
  // If we're testing a constant value against the result of a three way
  // comparison, the result can be expressed directly in terms of the
  // original values being compared.  Note: We could possibly be more
  // aggressive here and remove the hasOneUse test. The original select is
  // really likely to simplify or sink when we remove a test of the result.
  Value *OrigLHS, *OrigRHS;
  ConstantInt *C1LessThan, *C2Equal, *C3GreaterThan;
  if (Cmp.hasOneUse() &&
      matchThreeWayIntCompare(Select, OrigLHS, OrigRHS, C1LessThan, C2Equal,
                              C3GreaterThan)) {
    assert(C1LessThan && C2Equal && C3GreaterThan);

    bool TrueWhenLessThan = ICmpInst::compare(
        C1LessThan->getValue(), C->getValue(), Cmp.getPredicate());
    bool TrueWhenEqual = ICmpInst::compare(C2Equal->getValue(), C->getValue(),
                                           Cmp.getPredicate());
    bool TrueWhenGreaterThan = ICmpInst::compare(
        C3GreaterThan->getValue(), C->getValue(), Cmp.getPredicate());

    // This generates the new instruction that will replace the original Cmp
    // Instruction. Instead of enumerating the various combinations when
    // TrueWhenLessThan, TrueWhenEqual and TrueWhenGreaterThan are true versus
    // false, we rely on chaining of ORs and future passes of InstCombine to
    // simplify the OR further (i.e. a s< b || a == b becomes a s<= b).

    // When none of the three constants satisfy the predicate for the RHS (C),
    // the entire original Cmp can be simplified to a false.
    Value *Cond = Builder.getFalse();
    if (TrueWhenLessThan)
      Cond = Builder.CreateOr(
          Cond, Builder.CreateICmp(ICmpInst::ICMP_SLT, OrigLHS, OrigRHS));
    if (TrueWhenEqual)
      Cond = Builder.CreateOr(
          Cond, Builder.CreateICmp(ICmpInst::ICMP_EQ, OrigLHS, OrigRHS));
    if (TrueWhenGreaterThan)
      Cond = Builder.CreateOr(
          Cond, Builder.CreateICmp(ICmpInst::ICMP_SGT, OrigLHS, OrigRHS));

    return replaceInstUsesWith(Cmp, Cond);
  }
  return nullptr;
}

Instruction *InstCombinerImpl::foldICmpBitCast(ICmpInst &Cmp) {
  auto *Bitcast = dyn_cast<BitCastInst>(Cmp.getOperand(0));
  if (!Bitcast)
    return nullptr;

  ICmpInst::Predicate Pred = Cmp.getPredicate();
  Value *Op1 = Cmp.getOperand(1);
  Value *BCSrcOp = Bitcast->getOperand(0);
  Type *SrcType = Bitcast->getSrcTy();
  Type *DstType = Bitcast->getType();

  // Make sure the bitcast doesn't change between scalar and vector and
  // doesn't change the number of vector elements.
  if (SrcType->isVectorTy() == DstType->isVectorTy() &&
      SrcType->getScalarSizeInBits() == DstType->getScalarSizeInBits()) {
    // Zero-equality and sign-bit checks are preserved through sitofp + bitcast.
    Value *X;
    if (match(BCSrcOp, m_SIToFP(m_Value(X)))) {
      // icmp  eq (bitcast (sitofp X)), 0 --> icmp  eq X, 0
      // icmp  ne (bitcast (sitofp X)), 0 --> icmp  ne X, 0
      // icmp slt (bitcast (sitofp X)), 0 --> icmp slt X, 0
      // icmp sgt (bitcast (sitofp X)), 0 --> icmp sgt X, 0
      if ((Pred == ICmpInst::ICMP_EQ || Pred == ICmpInst::ICMP_SLT ||
           Pred == ICmpInst::ICMP_NE || Pred == ICmpInst::ICMP_SGT) &&
          match(Op1, m_Zero()))
        return new ICmpInst(Pred, X, ConstantInt::getNullValue(X->getType()));

      // icmp slt (bitcast (sitofp X)), 1 --> icmp slt X, 1
      if (Pred == ICmpInst::ICMP_SLT && match(Op1, m_One()))
        return new ICmpInst(Pred, X, ConstantInt::get(X->getType(), 1));

      // icmp sgt (bitcast (sitofp X)), -1 --> icmp sgt X, -1
      if (Pred == ICmpInst::ICMP_SGT && match(Op1, m_AllOnes()))
        return new ICmpInst(Pred, X,
                            ConstantInt::getAllOnesValue(X->getType()));
    }

    // Zero-equality checks are preserved through unsigned floating-point casts:
    // icmp eq (bitcast (uitofp X)), 0 --> icmp eq X, 0
    // icmp ne (bitcast (uitofp X)), 0 --> icmp ne X, 0
    if (match(BCSrcOp, m_UIToFP(m_Value(X))))
      if (Cmp.isEquality() && match(Op1, m_Zero()))
        return new ICmpInst(Pred, X, ConstantInt::getNullValue(X->getType()));

    const APInt *C;
    bool TrueIfSigned;
    if (match(Op1, m_APInt(C)) && Bitcast->hasOneUse()) {
      // If this is a sign-bit test of a bitcast of a casted FP value, eliminate
      // the FP extend/truncate because that cast does not change the sign-bit.
      // This is true for all standard IEEE-754 types and the X86 80-bit type.
      // The sign-bit is always the most significant bit in those types.
      if (isSignBitCheck(Pred, *C, TrueIfSigned) &&
          (match(BCSrcOp, m_FPExt(m_Value(X))) ||
           match(BCSrcOp, m_FPTrunc(m_Value(X))))) {
        // (bitcast (fpext/fptrunc X)) to iX) < 0 --> (bitcast X to iY) < 0
        // (bitcast (fpext/fptrunc X)) to iX) > -1 --> (bitcast X to iY) > -1
        Type *XType = X->getType();

        // We can't currently handle Power style floating point operations here.
        if (!(XType->isPPC_FP128Ty() || SrcType->isPPC_FP128Ty())) {
          Type *NewType = Builder.getIntNTy(XType->getScalarSizeInBits());
          if (auto *XVTy = dyn_cast<VectorType>(XType))
            NewType = VectorType::get(NewType, XVTy->getElementCount());
          Value *NewBitcast = Builder.CreateBitCast(X, NewType);
          if (TrueIfSigned)
            return new ICmpInst(ICmpInst::ICMP_SLT, NewBitcast,
                                ConstantInt::getNullValue(NewType));
          else
            return new ICmpInst(ICmpInst::ICMP_SGT, NewBitcast,
                                ConstantInt::getAllOnesValue(NewType));
        }
      }

      // icmp eq/ne (bitcast X to int), special fp -> llvm.is.fpclass(X, class)
      Type *FPType = SrcType->getScalarType();
      if (!Cmp.getParent()->getParent()->hasFnAttribute(
              Attribute::NoImplicitFloat) &&
          Cmp.isEquality() && FPType->isIEEELikeFPTy()) {
        FPClassTest Mask = APFloat(FPType->getFltSemantics(), *C).classify();
        if (Mask & (fcInf | fcZero)) {
          if (Pred == ICmpInst::ICMP_NE)
            Mask = ~Mask;
          return replaceInstUsesWith(Cmp,
                                     Builder.createIsFPClass(BCSrcOp, Mask));
        }
      }
    }
  }

  const APInt *C;
  if (!match(Cmp.getOperand(1), m_APInt(C)) || !DstType->isIntegerTy() ||
      !SrcType->isIntOrIntVectorTy())
    return nullptr;

  // If this is checking if all elements of a vector compare are set or not,
  // invert the casted vector equality compare and test if all compare
  // elements are clear or not. Compare against zero is generally easier for
  // analysis and codegen.
  // icmp eq/ne (bitcast (not X) to iN), -1 --> icmp eq/ne (bitcast X to iN), 0
  // Example: are all elements equal? --> are zero elements not equal?
  // TODO: Try harder to reduce compare of 2 freely invertible operands?
  if (Cmp.isEquality() && C->isAllOnes() && Bitcast->hasOneUse()) {
    if (Value *NotBCSrcOp =
            getFreelyInverted(BCSrcOp, BCSrcOp->hasOneUse(), &Builder)) {
      Value *Cast = Builder.CreateBitCast(NotBCSrcOp, DstType);
      return new ICmpInst(Pred, Cast, ConstantInt::getNullValue(DstType));
    }
  }

  // If this is checking if all elements of an extended vector are clear or not,
  // compare in a narrow type to eliminate the extend:
  // icmp eq/ne (bitcast (ext X) to iN), 0 --> icmp eq/ne (bitcast X to iM), 0
  Value *X;
  if (Cmp.isEquality() && C->isZero() && Bitcast->hasOneUse() &&
      match(BCSrcOp, m_ZExtOrSExt(m_Value(X)))) {
    if (auto *VecTy = dyn_cast<FixedVectorType>(X->getType())) {
      Type *NewType = Builder.getIntNTy(VecTy->getPrimitiveSizeInBits());
      Value *NewCast = Builder.CreateBitCast(X, NewType);
      return new ICmpInst(Pred, NewCast, ConstantInt::getNullValue(NewType));
    }
  }

  // Folding: icmp <pred> iN X, C
  //  where X = bitcast <M x iK> (shufflevector <M x iK> %vec, undef, SC)) to iN
  //    and C is a splat of a K-bit pattern
  //    and SC is a constant vector = <C', C', C', ..., C'>
  // Into:
  //   %E = extractelement <M x iK> %vec, i32 C'
  //   icmp <pred> iK %E, trunc(C)
  Value *Vec;
  ArrayRef<int> Mask;
  if (match(BCSrcOp, m_Shuffle(m_Value(Vec), m_Undef(), m_Mask(Mask)))) {
    // Check whether every element of Mask is the same constant
    if (all_equal(Mask)) {
      auto *VecTy = cast<VectorType>(SrcType);
      auto *EltTy = cast<IntegerType>(VecTy->getElementType());
      if (C->isSplat(EltTy->getBitWidth())) {
        // Fold the icmp based on the value of C
        // If C is M copies of an iK sized bit pattern,
        // then:
        //   =>  %E = extractelement <N x iK> %vec, i32 Elem
        //       icmp <pred> iK %SplatVal, <pattern>
        Value *Elem = Builder.getInt32(Mask[0]);
        Value *Extract = Builder.CreateExtractElement(Vec, Elem);
        Value *NewC = ConstantInt::get(EltTy, C->trunc(EltTy->getBitWidth()));
        return new ICmpInst(Pred, Extract, NewC);
      }
    }
  }
  return nullptr;
}

/// Try to fold integer comparisons with a constant operand: icmp Pred X, C
/// where X is some kind of instruction.
Instruction *InstCombinerImpl::foldICmpInstWithConstant(ICmpInst &Cmp) {
  const APInt *C;

  if (match(Cmp.getOperand(1), m_APInt(C))) {
    if (auto *BO = dyn_cast<BinaryOperator>(Cmp.getOperand(0)))
      if (Instruction *I = foldICmpBinOpWithConstant(Cmp, BO, *C))
        return I;

    if (auto *SI = dyn_cast<SelectInst>(Cmp.getOperand(0)))
      // For now, we only support constant integers while folding the
      // ICMP(SELECT)) pattern. We can extend this to support vector of integers
      // similar to the cases handled by binary ops above.
      if (auto *ConstRHS = dyn_cast<ConstantInt>(Cmp.getOperand(1)))
        if (Instruction *I = foldICmpSelectConstant(Cmp, SI, ConstRHS))
          return I;

    if (auto *TI = dyn_cast<TruncInst>(Cmp.getOperand(0)))
      if (Instruction *I = foldICmpTruncConstant(Cmp, TI, *C))
        return I;

    if (auto *II = dyn_cast<IntrinsicInst>(Cmp.getOperand(0)))
      if (Instruction *I = foldICmpIntrinsicWithConstant(Cmp, II, *C))
        return I;

    // (extractval ([s/u]subo X, Y), 0) == 0 --> X == Y
    // (extractval ([s/u]subo X, Y), 0) != 0 --> X != Y
    // TODO: This checks one-use, but that is not strictly necessary.
    Value *Cmp0 = Cmp.getOperand(0);
    Value *X, *Y;
    if (C->isZero() && Cmp.isEquality() && Cmp0->hasOneUse() &&
        (match(Cmp0,
               m_ExtractValue<0>(m_Intrinsic<Intrinsic::ssub_with_overflow>(
                   m_Value(X), m_Value(Y)))) ||
         match(Cmp0,
               m_ExtractValue<0>(m_Intrinsic<Intrinsic::usub_with_overflow>(
                   m_Value(X), m_Value(Y))))))
      return new ICmpInst(Cmp.getPredicate(), X, Y);
  }

  if (match(Cmp.getOperand(1), m_APIntAllowPoison(C)))
    return foldICmpInstWithConstantAllowPoison(Cmp, *C);

  return nullptr;
}

/// Fold an icmp equality instruction with binary operator LHS and constant RHS:
/// icmp eq/ne BO, C.
Instruction *InstCombinerImpl::foldICmpBinOpEqualityWithConstant(
    ICmpInst &Cmp, BinaryOperator *BO, const APInt &C) {
  // TODO: Some of these folds could work with arbitrary constants, but this
  // function is limited to scalar and vector splat constants.
  if (!Cmp.isEquality())
    return nullptr;

  ICmpInst::Predicate Pred = Cmp.getPredicate();
  bool isICMP_NE = Pred == ICmpInst::ICMP_NE;
  Constant *RHS = cast<Constant>(Cmp.getOperand(1));
  Value *BOp0 = BO->getOperand(0), *BOp1 = BO->getOperand(1);

  switch (BO->getOpcode()) {
  case Instruction::SRem:
    // If we have a signed (X % (2^c)) == 0, turn it into an unsigned one.
    if (C.isZero() && BO->hasOneUse()) {
      const APInt *BOC;
      if (match(BOp1, m_APInt(BOC)) && BOC->sgt(1) && BOC->isPowerOf2()) {
        Value *NewRem = Builder.CreateURem(BOp0, BOp1, BO->getName());
        return new ICmpInst(Pred, NewRem,
                            Constant::getNullValue(BO->getType()));
      }
    }
    break;
  case Instruction::Add: {
    // (A + C2) == C --> A == (C - C2)
    // (A + C2) != C --> A != (C - C2)
    // TODO: Remove the one-use limitation? See discussion in D58633.
    if (Constant *C2 = dyn_cast<Constant>(BOp1)) {
      if (BO->hasOneUse())
        return new ICmpInst(Pred, BOp0, ConstantExpr::getSub(RHS, C2));
    } else if (C.isZero()) {
      // Replace ((add A, B) != 0) with (A != -B) if A or B is
      // efficiently invertible, or if the add has just this one use.
      if (Value *NegVal = dyn_castNegVal(BOp1))
        return new ICmpInst(Pred, BOp0, NegVal);
      if (Value *NegVal = dyn_castNegVal(BOp0))
        return new ICmpInst(Pred, NegVal, BOp1);
      if (BO->hasOneUse()) {
        // (add nuw A, B) != 0 -> (or A, B) != 0
        if (match(BO, m_NUWAdd(m_Value(), m_Value()))) {
          Value *Or = Builder.CreateOr(BOp0, BOp1);
          return new ICmpInst(Pred, Or, Constant::getNullValue(BO->getType()));
        }
        Value *Neg = Builder.CreateNeg(BOp1);
        Neg->takeName(BO);
        return new ICmpInst(Pred, BOp0, Neg);
      }
    }
    break;
  }
  case Instruction::Xor:
    if (Constant *BOC = dyn_cast<Constant>(BOp1)) {
      // For the xor case, we can xor two constants together, eliminating
      // the explicit xor.
      return new ICmpInst(Pred, BOp0, ConstantExpr::getXor(RHS, BOC));
    } else if (C.isZero()) {
      // Replace ((xor A, B) != 0) with (A != B)
      return new ICmpInst(Pred, BOp0, BOp1);
    }
    break;
  case Instruction::Or: {
    const APInt *BOC;
    if (match(BOp1, m_APInt(BOC)) && BO->hasOneUse() && RHS->isAllOnesValue()) {
      // Comparing if all bits outside of a constant mask are set?
      // Replace (X | C) == -1 with (X & ~C) == ~C.
      // This removes the -1 constant.
      Constant *NotBOC = ConstantExpr::getNot(cast<Constant>(BOp1));
      Value *And = Builder.CreateAnd(BOp0, NotBOC);
      return new ICmpInst(Pred, And, NotBOC);
    }
    // (icmp eq (or (select cond, 0, NonZero), Other), 0)
    //  -> (and cond, (icmp eq Other, 0))
    // (icmp ne (or (select cond, NonZero, 0), Other), 0)
    //  -> (or cond, (icmp ne Other, 0))
    Value *Cond, *TV, *FV, *Other, *Sel;
    if (C.isZero() &&
        match(BO,
              m_OneUse(m_c_Or(m_CombineAnd(m_Value(Sel),
                                           m_Select(m_Value(Cond), m_Value(TV),
                                                    m_Value(FV))),
                              m_Value(Other)))) &&
        Cond->getType() == Cmp.getType()) {
      const SimplifyQuery Q = SQ.getWithInstruction(&Cmp);
      // Easy case is if eq/ne matches whether 0 is trueval/falseval.
      if (Pred == ICmpInst::ICMP_EQ
              ? (match(TV, m_Zero()) && isKnownNonZero(FV, Q))
              : (match(FV, m_Zero()) && isKnownNonZero(TV, Q))) {
        Value *Cmp = Builder.CreateICmp(
            Pred, Other, Constant::getNullValue(Other->getType()));
        return BinaryOperator::Create(
            Pred == ICmpInst::ICMP_EQ ? Instruction::And : Instruction::Or, Cmp,
            Cond);
      }
      // Harder case is if eq/ne matches whether 0 is falseval/trueval. In this
      // case we need to invert the select condition so we need to be careful to
      // avoid creating extra instructions.
      // (icmp ne (or (select cond, 0, NonZero), Other), 0)
      //  -> (or (not cond), (icmp ne Other, 0))
      // (icmp eq (or (select cond, NonZero, 0), Other), 0)
      //  -> (and (not cond), (icmp eq Other, 0))
      //
      // Only do this if the inner select has one use, in which case we are
      // replacing `select` with `(not cond)`. Otherwise, we will create more
      // uses. NB: Trying to freely invert cond doesn't make sense here, as if
      // cond was freely invertable, the select arms would have been inverted.
      if (Sel->hasOneUse() &&
          (Pred == ICmpInst::ICMP_EQ
               ? (match(FV, m_Zero()) && isKnownNonZero(TV, Q))
               : (match(TV, m_Zero()) && isKnownNonZero(FV, Q)))) {
        Value *NotCond = Builder.CreateNot(Cond);
        Value *Cmp = Builder.CreateICmp(
            Pred, Other, Constant::getNullValue(Other->getType()));
        return BinaryOperator::Create(
            Pred == ICmpInst::ICMP_EQ ? Instruction::And : Instruction::Or, Cmp,
            NotCond);
      }
    }
    break;
  }
  case Instruction::UDiv:
  case Instruction::SDiv:
    if (BO->isExact()) {
      // div exact X, Y eq/ne 0 -> X eq/ne 0
      // div exact X, Y eq/ne 1 -> X eq/ne Y
      // div exact X, Y eq/ne C ->
      //    if Y * C never-overflow && OneUse:
      //      -> Y * C eq/ne X
      if (C.isZero())
        return new ICmpInst(Pred, BOp0, Constant::getNullValue(BO->getType()));
      else if (C.isOne())
        return new ICmpInst(Pred, BOp0, BOp1);
      else if (BO->hasOneUse()) {
        OverflowResult OR = computeOverflow(
            Instruction::Mul, BO->getOpcode() == Instruction::SDiv, BOp1,
            Cmp.getOperand(1), BO);
        if (OR == OverflowResult::NeverOverflows) {
          Value *YC =
              Builder.CreateMul(BOp1, ConstantInt::get(BO->getType(), C));
          return new ICmpInst(Pred, YC, BOp0);
        }
      }
    }
    if (BO->getOpcode() == Instruction::UDiv && C.isZero()) {
      // (icmp eq/ne (udiv A, B), 0) -> (icmp ugt/ule i32 B, A)
      auto NewPred = isICMP_NE ? ICmpInst::ICMP_ULE : ICmpInst::ICMP_UGT;
      return new ICmpInst(NewPred, BOp1, BOp0);
    }
    break;
  default:
    break;
  }
  return nullptr;
}

static Instruction *foldCtpopPow2Test(ICmpInst &I, IntrinsicInst *CtpopLhs,
                                      const APInt &CRhs,
                                      InstCombiner::BuilderTy &Builder,
                                      const SimplifyQuery &Q) {
  assert(CtpopLhs->getIntrinsicID() == Intrinsic::ctpop &&
         "Non-ctpop intrin in ctpop fold");
  if (!CtpopLhs->hasOneUse())
    return nullptr;

  // Power of 2 test:
  //    isPow2OrZero : ctpop(X) u< 2
  //    isPow2       : ctpop(X) == 1
  //    NotPow2OrZero: ctpop(X) u> 1
  //    NotPow2      : ctpop(X) != 1
  // If we know any bit of X can be folded to:
  //    IsPow2       : X & (~Bit) == 0
  //    NotPow2      : X & (~Bit) != 0
  const ICmpInst::Predicate Pred = I.getPredicate();
  if (((I.isEquality() || Pred == ICmpInst::ICMP_UGT) && CRhs == 1) ||
      (Pred == ICmpInst::ICMP_ULT && CRhs == 2)) {
    Value *Op = CtpopLhs->getArgOperand(0);
    KnownBits OpKnown = computeKnownBits(Op, Q.DL,
                                         /*Depth*/ 0, Q.AC, Q.CxtI, Q.DT);
    // No need to check for count > 1, that should be already constant folded.
    if (OpKnown.countMinPopulation() == 1) {
      Value *And = Builder.CreateAnd(
          Op, Constant::getIntegerValue(Op->getType(), ~(OpKnown.One)));
      return new ICmpInst(
          (Pred == ICmpInst::ICMP_EQ || Pred == ICmpInst::ICMP_ULT)
              ? ICmpInst::ICMP_EQ
              : ICmpInst::ICMP_NE,
          And, Constant::getNullValue(Op->getType()));
    }
  }

  return nullptr;
}

/// Fold an equality icmp with LLVM intrinsic and constant operand.
Instruction *InstCombinerImpl::foldICmpEqIntrinsicWithConstant(
    ICmpInst &Cmp, IntrinsicInst *II, const APInt &C) {
  Type *Ty = II->getType();
  unsigned BitWidth = C.getBitWidth();
  const ICmpInst::Predicate Pred = Cmp.getPredicate();

  switch (II->getIntrinsicID()) {
  case Intrinsic::abs:
    // abs(A) == 0  ->  A == 0
    // abs(A) == INT_MIN  ->  A == INT_MIN
    if (C.isZero() || C.isMinSignedValue())
      return new ICmpInst(Pred, II->getArgOperand(0), ConstantInt::get(Ty, C));
    break;

  case Intrinsic::bswap:
    // bswap(A) == C  ->  A == bswap(C)
    return new ICmpInst(Pred, II->getArgOperand(0),
                        ConstantInt::get(Ty, C.byteSwap()));

  case Intrinsic::bitreverse:
    // bitreverse(A) == C  ->  A == bitreverse(C)
    return new ICmpInst(Pred, II->getArgOperand(0),
                        ConstantInt::get(Ty, C.reverseBits()));

  case Intrinsic::ctlz:
  case Intrinsic::cttz: {
    // ctz(A) == bitwidth(A)  ->  A == 0 and likewise for !=
    if (C == BitWidth)
      return new ICmpInst(Pred, II->getArgOperand(0),
                          ConstantInt::getNullValue(Ty));

    // ctz(A) == C -> A & Mask1 == Mask2, where Mask2 only has bit C set
    // and Mask1 has bits 0..C+1 set. Similar for ctl, but for high bits.
    // Limit to one use to ensure we don't increase instruction count.
    unsigned Num = C.getLimitedValue(BitWidth);
    if (Num != BitWidth && II->hasOneUse()) {
      bool IsTrailing = II->getIntrinsicID() == Intrinsic::cttz;
      APInt Mask1 = IsTrailing ? APInt::getLowBitsSet(BitWidth, Num + 1)
                               : APInt::getHighBitsSet(BitWidth, Num + 1);
      APInt Mask2 = IsTrailing
                        ? APInt::getOneBitSet(BitWidth, Num)
                        : APInt::getOneBitSet(BitWidth, BitWidth - Num - 1);
      return new ICmpInst(Pred, Builder.CreateAnd(II->getArgOperand(0), Mask1),
                          ConstantInt::get(Ty, Mask2));
    }
    break;
  }

  case Intrinsic::ctpop: {
    // popcount(A) == 0  ->  A == 0 and likewise for !=
    // popcount(A) == bitwidth(A)  ->  A == -1 and likewise for !=
    bool IsZero = C.isZero();
    if (IsZero || C == BitWidth)
      return new ICmpInst(Pred, II->getArgOperand(0),
                          IsZero ? Constant::getNullValue(Ty)
                                 : Constant::getAllOnesValue(Ty));

    break;
  }

  case Intrinsic::fshl:
  case Intrinsic::fshr:
    if (II->getArgOperand(0) == II->getArgOperand(1)) {
      const APInt *RotAmtC;
      // ror(X, RotAmtC) == C --> X == rol(C, RotAmtC)
      // rol(X, RotAmtC) == C --> X == ror(C, RotAmtC)
      if (match(II->getArgOperand(2), m_APInt(RotAmtC)))
        return new ICmpInst(Pred, II->getArgOperand(0),
                            II->getIntrinsicID() == Intrinsic::fshl
                                ? ConstantInt::get(Ty, C.rotr(*RotAmtC))
                                : ConstantInt::get(Ty, C.rotl(*RotAmtC)));
    }
    break;

  case Intrinsic::umax:
  case Intrinsic::uadd_sat: {
    // uadd.sat(a, b) == 0  ->  (a | b) == 0
    // umax(a, b) == 0  ->  (a | b) == 0
    if (C.isZero() && II->hasOneUse()) {
      Value *Or = Builder.CreateOr(II->getArgOperand(0), II->getArgOperand(1));
      return new ICmpInst(Pred, Or, Constant::getNullValue(Ty));
    }
    break;
  }

  case Intrinsic::ssub_sat:
    // ssub.sat(a, b) == 0 -> a == b
    if (C.isZero())
      return new ICmpInst(Pred, II->getArgOperand(0), II->getArgOperand(1));
    break;
  case Intrinsic::usub_sat: {
    // usub.sat(a, b) == 0  ->  a <= b
    if (C.isZero()) {
      ICmpInst::Predicate NewPred =
          Pred == ICmpInst::ICMP_EQ ? ICmpInst::ICMP_ULE : ICmpInst::ICMP_UGT;
      return new ICmpInst(NewPred, II->getArgOperand(0), II->getArgOperand(1));
    }
    break;
  }
  default:
    break;
  }

  return nullptr;
}

/// Fold an icmp with LLVM intrinsics
static Instruction *
foldICmpIntrinsicWithIntrinsic(ICmpInst &Cmp,
                               InstCombiner::BuilderTy &Builder) {
  assert(Cmp.isEquality());

  ICmpInst::Predicate Pred = Cmp.getPredicate();
  Value *Op0 = Cmp.getOperand(0);
  Value *Op1 = Cmp.getOperand(1);
  const auto *IIOp0 = dyn_cast<IntrinsicInst>(Op0);
  const auto *IIOp1 = dyn_cast<IntrinsicInst>(Op1);
  if (!IIOp0 || !IIOp1 || IIOp0->getIntrinsicID() != IIOp1->getIntrinsicID())
    return nullptr;

  switch (IIOp0->getIntrinsicID()) {
  case Intrinsic::bswap:
  case Intrinsic::bitreverse:
    // If both operands are byte-swapped or bit-reversed, just compare the
    // original values.
    return new ICmpInst(Pred, IIOp0->getOperand(0), IIOp1->getOperand(0));
  case Intrinsic::fshl:
  case Intrinsic::fshr: {
    // If both operands are rotated by same amount, just compare the
    // original values.
    if (IIOp0->getOperand(0) != IIOp0->getOperand(1))
      break;
    if (IIOp1->getOperand(0) != IIOp1->getOperand(1))
      break;
    if (IIOp0->getOperand(2) == IIOp1->getOperand(2))
      return new ICmpInst(Pred, IIOp0->getOperand(0), IIOp1->getOperand(0));

    // rotate(X, AmtX) == rotate(Y, AmtY)
    //  -> rotate(X, AmtX - AmtY) == Y
    // Do this if either both rotates have one use or if only one has one use
    // and AmtX/AmtY are constants.
    unsigned OneUses = IIOp0->hasOneUse() + IIOp1->hasOneUse();
    if (OneUses == 2 ||
        (OneUses == 1 && match(IIOp0->getOperand(2), m_ImmConstant()) &&
         match(IIOp1->getOperand(2), m_ImmConstant()))) {
      Value *SubAmt =
          Builder.CreateSub(IIOp0->getOperand(2), IIOp1->getOperand(2));
      Value *CombinedRotate = Builder.CreateIntrinsic(
          Op0->getType(), IIOp0->getIntrinsicID(),
          {IIOp0->getOperand(0), IIOp0->getOperand(0), SubAmt});
      return new ICmpInst(Pred, IIOp1->getOperand(0), CombinedRotate);
    }
  } break;
  default:
    break;
  }

  return nullptr;
}

/// Try to fold integer comparisons with a constant operand: icmp Pred X, C
/// where X is some kind of instruction and C is AllowPoison.
/// TODO: Move more folds which allow poison to this function.
Instruction *
InstCombinerImpl::foldICmpInstWithConstantAllowPoison(ICmpInst &Cmp,
                                                      const APInt &C) {
  const ICmpInst::Predicate Pred = Cmp.getPredicate();
  if (auto *II = dyn_cast<IntrinsicInst>(Cmp.getOperand(0))) {
    switch (II->getIntrinsicID()) {
    default:
      break;
    case Intrinsic::fshl:
    case Intrinsic::fshr:
      if (Cmp.isEquality() && II->getArgOperand(0) == II->getArgOperand(1)) {
        // (rot X, ?) == 0/-1 --> X == 0/-1
        if (C.isZero() || C.isAllOnes())
          return new ICmpInst(Pred, II->getArgOperand(0), Cmp.getOperand(1));
      }
      break;
    }
  }

  return nullptr;
}

/// Fold an icmp with BinaryOp and constant operand: icmp Pred BO, C.
Instruction *InstCombinerImpl::foldICmpBinOpWithConstant(ICmpInst &Cmp,
                                                         BinaryOperator *BO,
                                                         const APInt &C) {
  switch (BO->getOpcode()) {
  case Instruction::Xor:
    if (Instruction *I = foldICmpXorConstant(Cmp, BO, C))
      return I;
    break;
  case Instruction::And:
    if (Instruction *I = foldICmpAndConstant(Cmp, BO, C))
      return I;
    break;
  case Instruction::Or:
    if (Instruction *I = foldICmpOrConstant(Cmp, BO, C))
      return I;
    break;
  case Instruction::Mul:
    if (Instruction *I = foldICmpMulConstant(Cmp, BO, C))
      return I;
    break;
  case Instruction::Shl:
    if (Instruction *I = foldICmpShlConstant(Cmp, BO, C))
      return I;
    break;
  case Instruction::LShr:
  case Instruction::AShr:
    if (Instruction *I = foldICmpShrConstant(Cmp, BO, C))
      return I;
    break;
  case Instruction::SRem:
    if (Instruction *I = foldICmpSRemConstant(Cmp, BO, C))
      return I;
    break;
  case Instruction::UDiv:
    if (Instruction *I = foldICmpUDivConstant(Cmp, BO, C))
      return I;
    [[fallthrough]];
  case Instruction::SDiv:
    if (Instruction *I = foldICmpDivConstant(Cmp, BO, C))
      return I;
    break;
  case Instruction::Sub:
    if (Instruction *I = foldICmpSubConstant(Cmp, BO, C))
      return I;
    break;
  case Instruction::Add:
    if (Instruction *I = foldICmpAddConstant(Cmp, BO, C))
      return I;
    break;
  default:
    break;
  }

  // TODO: These folds could be refactored to be part of the above calls.
  return foldICmpBinOpEqualityWithConstant(Cmp, BO, C);
}

static Instruction *
foldICmpUSubSatOrUAddSatWithConstant(CmpPredicate Pred, SaturatingInst *II,
                                     const APInt &C,
                                     InstCombiner::BuilderTy &Builder) {
  // This transform may end up producing more than one instruction for the
  // intrinsic, so limit it to one user of the intrinsic.
  if (!II->hasOneUse())
    return nullptr;

  // Let Y        = [add/sub]_sat(X, C) pred C2
  //     SatVal   = The saturating value for the operation
  //     WillWrap = Whether or not the operation will underflow / overflow
  // => Y = (WillWrap ? SatVal : (X binop C)) pred C2
  // => Y = WillWrap ? (SatVal pred C2) : ((X binop C) pred C2)
  //
  // When (SatVal pred C2) is true, then
  //    Y = WillWrap ? true : ((X binop C) pred C2)
  // => Y = WillWrap || ((X binop C) pred C2)
  // else
  //    Y =  WillWrap ? false : ((X binop C) pred C2)
  // => Y = !WillWrap ?  ((X binop C) pred C2) : false
  // => Y = !WillWrap && ((X binop C) pred C2)
  Value *Op0 = II->getOperand(0);
  Value *Op1 = II->getOperand(1);

  const APInt *COp1;
  // This transform only works when the intrinsic has an integral constant or
  // splat vector as the second operand.
  if (!match(Op1, m_APInt(COp1)))
    return nullptr;

  APInt SatVal;
  switch (II->getIntrinsicID()) {
  default:
    llvm_unreachable(
        "This function only works with usub_sat and uadd_sat for now!");
  case Intrinsic::uadd_sat:
    SatVal = APInt::getAllOnes(C.getBitWidth());
    break;
  case Intrinsic::usub_sat:
    SatVal = APInt::getZero(C.getBitWidth());
    break;
  }

  // Check (SatVal pred C2)
  bool SatValCheck = ICmpInst::compare(SatVal, C, Pred);

  // !WillWrap.
  ConstantRange C1 = ConstantRange::makeExactNoWrapRegion(
      II->getBinaryOp(), *COp1, II->getNoWrapKind());

  // WillWrap.
  if (SatValCheck)
    C1 = C1.inverse();

  ConstantRange C2 = ConstantRange::makeExactICmpRegion(Pred, C);
  if (II->getBinaryOp() == Instruction::Add)
    C2 = C2.sub(*COp1);
  else
    C2 = C2.add(*COp1);

  Instruction::BinaryOps CombiningOp =
      SatValCheck ? Instruction::BinaryOps::Or : Instruction::BinaryOps::And;

  std::optional<ConstantRange> Combination;
  if (CombiningOp == Instruction::BinaryOps::Or)
    Combination = C1.exactUnionWith(C2);
  else /* CombiningOp == Instruction::BinaryOps::And */
    Combination = C1.exactIntersectWith(C2);

  if (!Combination)
    return nullptr;

  CmpInst::Predicate EquivPred;
  APInt EquivInt;
  APInt EquivOffset;

  Combination->getEquivalentICmp(EquivPred, EquivInt, EquivOffset);

  return new ICmpInst(
      EquivPred,
      Builder.CreateAdd(Op0, ConstantInt::get(Op1->getType(), EquivOffset)),
      ConstantInt::get(Op1->getType(), EquivInt));
}

static Instruction *
foldICmpOfCmpIntrinsicWithConstant(CmpPredicate Pred, IntrinsicInst *I,
                                   const APInt &C,
                                   InstCombiner::BuilderTy &Builder) {
  std::optional<ICmpInst::Predicate> NewPredicate = std::nullopt;
  switch (Pred) {
  case ICmpInst::ICMP_EQ:
  case ICmpInst::ICMP_NE:
    if (C.isZero())
      NewPredicate = Pred;
    else if (C.isOne())
      NewPredicate =
          Pred == ICmpInst::ICMP_EQ ? ICmpInst::ICMP_UGT : ICmpInst::ICMP_ULE;
    else if (C.isAllOnes())
      NewPredicate =
          Pred == ICmpInst::ICMP_EQ ? ICmpInst::ICMP_ULT : ICmpInst::ICMP_UGE;
    break;

  case ICmpInst::ICMP_SGT:
    if (C.isAllOnes())
      NewPredicate = ICmpInst::ICMP_UGE;
    else if (C.isZero())
      NewPredicate = ICmpInst::ICMP_UGT;
    break;

  case ICmpInst::ICMP_SLT:
    if (C.isZero())
      NewPredicate = ICmpInst::ICMP_ULT;
    else if (C.isOne())
      NewPredicate = ICmpInst::ICMP_ULE;
    break;

  case ICmpInst::ICMP_ULT:
    if (C.ugt(1))
      NewPredicate = ICmpInst::ICMP_UGE;
    break;

  case ICmpInst::ICMP_UGT:
    if (!C.isZero() && !C.isAllOnes())
      NewPredicate = ICmpInst::ICMP_ULT;
    break;

  default:
    break;
  }

  if (!NewPredicate)
    return nullptr;

  if (I->getIntrinsicID() == Intrinsic::scmp)
    NewPredicate = ICmpInst::getSignedPredicate(*NewPredicate);
  Value *LHS = I->getOperand(0);
  Value *RHS = I->getOperand(1);
  return new ICmpInst(*NewPredicate, LHS, RHS);
}

/// Fold an icmp with LLVM intrinsic and constant operand: icmp Pred II, C.
Instruction *InstCombinerImpl::foldICmpIntrinsicWithConstant(ICmpInst &Cmp,
                                                             IntrinsicInst *II,
                                                             const APInt &C) {
  ICmpInst::Predicate Pred = Cmp.getPredicate();

  // Handle folds that apply for any kind of icmp.
  switch (II->getIntrinsicID()) {
  default:
    break;
  case Intrinsic::uadd_sat:
  case Intrinsic::usub_sat:
    if (auto *Folded = foldICmpUSubSatOrUAddSatWithConstant(
            Pred, cast<SaturatingInst>(II), C, Builder))
      return Folded;
    break;
  case Intrinsic::ctpop: {
    const SimplifyQuery Q = SQ.getWithInstruction(&Cmp);
    if (Instruction *R = foldCtpopPow2Test(Cmp, II, C, Builder, Q))
      return R;
  } break;
  case Intrinsic::scmp:
  case Intrinsic::ucmp:
    if (auto *Folded = foldICmpOfCmpIntrinsicWithConstant(Pred, II, C, Builder))
      return Folded;
    break;
  }

  if (Cmp.isEquality())
    return foldICmpEqIntrinsicWithConstant(Cmp, II, C);

  Type *Ty = II->getType();
  unsigned BitWidth = C.getBitWidth();
  switch (II->getIntrinsicID()) {
  case Intrinsic::ctpop: {
    // (ctpop X > BitWidth - 1) --> X == -1
    Value *X = II->getArgOperand(0);
    if (C == BitWidth - 1 && Pred == ICmpInst::ICMP_UGT)
      return CmpInst::Create(Instruction::ICmp, ICmpInst::ICMP_EQ, X,
                             ConstantInt::getAllOnesValue(Ty));
    // (ctpop X < BitWidth) --> X != -1
    if (C == BitWidth && Pred == ICmpInst::ICMP_ULT)
      return CmpInst::Create(Instruction::ICmp, ICmpInst::ICMP_NE, X,
                             ConstantInt::getAllOnesValue(Ty));
    break;
  }
  case Intrinsic::ctlz: {
    // ctlz(0bXXXXXXXX) > 3 -> 0bXXXXXXXX < 0b00010000
    if (Pred == ICmpInst::ICMP_UGT && C.ult(BitWidth)) {
      unsigned Num = C.getLimitedValue();
      APInt Limit = APInt::getOneBitSet(BitWidth, BitWidth - Num - 1);
      return CmpInst::Create(Instruction::ICmp, ICmpInst::ICMP_ULT,
                             II->getArgOperand(0), ConstantInt::get(Ty, Limit));
    }

    // ctlz(0bXXXXXXXX) < 3 -> 0bXXXXXXXX > 0b00011111
    if (Pred == ICmpInst::ICMP_ULT && C.uge(1) && C.ule(BitWidth)) {
      unsigned Num = C.getLimitedValue();
      APInt Limit = APInt::getLowBitsSet(BitWidth, BitWidth - Num);
      return CmpInst::Create(Instruction::ICmp, ICmpInst::ICMP_UGT,
                             II->getArgOperand(0), ConstantInt::get(Ty, Limit));
    }
    break;
  }
  case Intrinsic::cttz: {
    // Limit to one use to ensure we don't increase instruction count.
    if (!II->hasOneUse())
      return nullptr;

    // cttz(0bXXXXXXXX) > 3 -> 0bXXXXXXXX & 0b00001111 == 0
    if (Pred == ICmpInst::ICMP_UGT && C.ult(BitWidth)) {
      APInt Mask = APInt::getLowBitsSet(BitWidth, C.getLimitedValue() + 1);
      return CmpInst::Create(Instruction::ICmp, ICmpInst::ICMP_EQ,
                             Builder.CreateAnd(II->getArgOperand(0), Mask),
                             ConstantInt::getNullValue(Ty));
    }

    // cttz(0bXXXXXXXX) < 3 -> 0bXXXXXXXX & 0b00000111 != 0
    if (Pred == ICmpInst::ICMP_ULT && C.uge(1) && C.ule(BitWidth)) {
      APInt Mask = APInt::getLowBitsSet(BitWidth, C.getLimitedValue());
      return CmpInst::Create(Instruction::ICmp, ICmpInst::ICMP_NE,
                             Builder.CreateAnd(II->getArgOperand(0), Mask),
                             ConstantInt::getNullValue(Ty));
    }
    break;
  }
  case Intrinsic::ssub_sat:
    // ssub.sat(a, b) spred 0 -> a spred b
    if (ICmpInst::isSigned(Pred)) {
      if (C.isZero())
        return new ICmpInst(Pred, II->getArgOperand(0), II->getArgOperand(1));
      // X s<= 0 is cannonicalized to X s< 1
      if (Pred == ICmpInst::ICMP_SLT && C.isOne())
        return new ICmpInst(ICmpInst::ICMP_SLE, II->getArgOperand(0),
                            II->getArgOperand(1));
      // X s>= 0 is cannonicalized to X s> -1
      if (Pred == ICmpInst::ICMP_SGT && C.isAllOnes())
        return new ICmpInst(ICmpInst::ICMP_SGE, II->getArgOperand(0),
                            II->getArgOperand(1));
    }
    break;
  default:
    break;
  }

  return nullptr;
}

/// Handle icmp with constant (but not simple integer constant) RHS.
Instruction *InstCombinerImpl::foldICmpInstWithConstantNotInt(ICmpInst &I) {
  Value *Op0 = I.getOperand(0), *Op1 = I.getOperand(1);
  Constant *RHSC = dyn_cast<Constant>(Op1);
  Instruction *LHSI = dyn_cast<Instruction>(Op0);
  if (!RHSC || !LHSI)
    return nullptr;

  switch (LHSI->getOpcode()) {
  case Instruction::PHI:
    if (Instruction *NV = foldOpIntoPhi(I, cast<PHINode>(LHSI)))
      return NV;
    break;
  case Instruction::IntToPtr:
    // icmp pred inttoptr(X), null -> icmp pred X, 0
    if (RHSC->isNullValue() &&
        DL.getIntPtrType(RHSC->getType()) == LHSI->getOperand(0)->getType())
      return new ICmpInst(
          I.getPredicate(), LHSI->getOperand(0),
          Constant::getNullValue(LHSI->getOperand(0)->getType()));
    break;

  case Instruction::Load:
    // Try to optimize things like "A[i] > 4" to index computations.
    if (GetElementPtrInst *GEP =
            dyn_cast<GetElementPtrInst>(LHSI->getOperand(0)))
      if (GlobalVariable *GV = dyn_cast<GlobalVariable>(GEP->getOperand(0)))
        if (Instruction *Res =
                foldCmpLoadFromIndexedGlobal(cast<LoadInst>(LHSI), GEP, GV, I))
          return Res;
    break;
  }

  return nullptr;
}

Instruction *InstCombinerImpl::foldSelectICmp(CmpPredicate Pred, SelectInst *SI,
                                              Value *RHS, const ICmpInst &I) {
  // Try to fold the comparison into the select arms, which will cause the
  // select to be converted into a logical and/or.
  auto SimplifyOp = [&](Value *Op, bool SelectCondIsTrue) -> Value * {
    if (Value *Res = simplifyICmpInst(Pred, Op, RHS, SQ))
      return Res;
    if (std::optional<bool> Impl = isImpliedCondition(
            SI->getCondition(), Pred, Op, RHS, DL, SelectCondIsTrue))
      return ConstantInt::get(I.getType(), *Impl);
    return nullptr;
  };

  ConstantInt *CI = nullptr;
  Value *Op1 = SimplifyOp(SI->getOperand(1), true);
  if (Op1)
    CI = dyn_cast<ConstantInt>(Op1);

  Value *Op2 = SimplifyOp(SI->getOperand(2), false);
  if (Op2)
    CI = dyn_cast<ConstantInt>(Op2);

  auto Simplifies = [&](Value *Op, unsigned Idx) {
    // A comparison of ucmp/scmp with a constant will fold into an icmp.
    const APInt *Dummy;
    return Op ||
           (isa<CmpIntrinsic>(SI->getOperand(Idx)) &&
            SI->getOperand(Idx)->hasOneUse() && match(RHS, m_APInt(Dummy)));
  };

  // We only want to perform this transformation if it will not lead to
  // additional code. This is true if either both sides of the select
  // fold to a constant (in which case the icmp is replaced with a select
  // which will usually simplify) or this is the only user of the
  // select (in which case we are trading a select+icmp for a simpler
  // select+icmp) or all uses of the select can be replaced based on
  // dominance information ("Global cases").
  bool Transform = false;
  if (Op1 && Op2)
    Transform = true;
  else if (Simplifies(Op1, 1) || Simplifies(Op2, 2)) {
    // Local case
    if (SI->hasOneUse())
      Transform = true;
    // Global cases
    else if (CI && !CI->isZero())
      // When Op1 is constant try replacing select with second operand.
      // Otherwise Op2 is constant and try replacing select with first
      // operand.
      Transform = replacedSelectWithOperand(SI, &I, Op1 ? 2 : 1);
  }
  if (Transform) {
    if (!Op1)
      Op1 = Builder.CreateICmp(Pred, SI->getOperand(1), RHS, I.getName());
    if (!Op2)
      Op2 = Builder.CreateICmp(Pred, SI->getOperand(2), RHS, I.getName());
    return SelectInst::Create(SI->getOperand(0), Op1, Op2);
  }

  return nullptr;
}

// Returns whether V is a Mask ((X + 1) & X == 0) or ~Mask (-Pow2OrZero)
static bool isMaskOrZero(const Value *V, bool Not, const SimplifyQuery &Q,
                         unsigned Depth = 0) {
  if (Not ? match(V, m_NegatedPower2OrZero()) : match(V, m_LowBitMaskOrZero()))
    return true;
  if (V->getType()->getScalarSizeInBits() == 1)
    return true;
  if (Depth++ >= MaxAnalysisRecursionDepth)
    return false;
  Value *X;
  const Instruction *I = dyn_cast<Instruction>(V);
  if (!I)
    return false;
  switch (I->getOpcode()) {
  case Instruction::ZExt:
    // ZExt(Mask) is a Mask.
    return !Not && isMaskOrZero(I->getOperand(0), Not, Q, Depth);
  case Instruction::SExt:
    // SExt(Mask) is a Mask.
    // SExt(~Mask) is a ~Mask.
    return isMaskOrZero(I->getOperand(0), Not, Q, Depth);
  case Instruction::And:
  case Instruction::Or:
    // Mask0 | Mask1 is a Mask.
    // Mask0 & Mask1 is a Mask.
    // ~Mask0 | ~Mask1 is a ~Mask.
    // ~Mask0 & ~Mask1 is a ~Mask.
    return isMaskOrZero(I->getOperand(1), Not, Q, Depth) &&
           isMaskOrZero(I->getOperand(0), Not, Q, Depth);
  case Instruction::Xor:
    if (match(V, m_Not(m_Value(X))))
      return isMaskOrZero(X, !Not, Q, Depth);

    // (X ^ -X) is a ~Mask
    if (Not)
      return match(V, m_c_Xor(m_Value(X), m_Neg(m_Deferred(X))));
    // (X ^ (X - 1)) is a Mask
    else
      return match(V, m_c_Xor(m_Value(X), m_Add(m_Deferred(X), m_AllOnes())));
  case Instruction::Select:
    // c ? Mask0 : Mask1 is a Mask.
    return isMaskOrZero(I->getOperand(1), Not, Q, Depth) &&
           isMaskOrZero(I->getOperand(2), Not, Q, Depth);
  case Instruction::Shl:
    // (~Mask) << X is a ~Mask.
    return Not && isMaskOrZero(I->getOperand(0), Not, Q, Depth);
  case Instruction::LShr:
    // Mask >> X is a Mask.
    return !Not && isMaskOrZero(I->getOperand(0), Not, Q, Depth);
  case Instruction::AShr:
    // Mask s>> X is a Mask.
    // ~Mask s>> X is a ~Mask.
    return isMaskOrZero(I->getOperand(0), Not, Q, Depth);
  case Instruction::Add:
    // Pow2 - 1 is a Mask.
    if (!Not && match(I->getOperand(1), m_AllOnes()))
      return isKnownToBeAPowerOfTwo(I->getOperand(0), Q.DL, /*OrZero*/ true,
                                    Depth, Q.AC, Q.CxtI, Q.DT);
    break;
  case Instruction::Sub:
    // -Pow2 is a ~Mask.
    if (Not && match(I->getOperand(0), m_Zero()))
      return isKnownToBeAPowerOfTwo(I->getOperand(1), Q.DL, /*OrZero*/ true,
                                    Depth, Q.AC, Q.CxtI, Q.DT);
    break;
  case Instruction::Call: {
    if (auto *II = dyn_cast<IntrinsicInst>(I)) {
      switch (II->getIntrinsicID()) {
        // min/max(Mask0, Mask1) is a Mask.
        // min/max(~Mask0, ~Mask1) is a ~Mask.
      case Intrinsic::umax:
      case Intrinsic::smax:
      case Intrinsic::umin:
      case Intrinsic::smin:
        return isMaskOrZero(II->getArgOperand(1), Not, Q, Depth) &&
               isMaskOrZero(II->getArgOperand(0), Not, Q, Depth);

        // In the context of masks, bitreverse(Mask) == ~Mask
      case Intrinsic::bitreverse:
        return isMaskOrZero(II->getArgOperand(0), !Not, Q, Depth);
      default:
        break;
      }
    }
    break;
  }
  default:
    break;
  }
  return false;
}

/// Some comparisons can be simplified.
/// In this case, we are looking for comparisons that look like
/// a check for a lossy truncation.
/// Folds:
///   icmp SrcPred (x & Mask), x    to    icmp DstPred x, Mask
///   icmp SrcPred (x & ~Mask), ~Mask    to    icmp DstPred x, ~Mask
///   icmp eq/ne (x & ~Mask), 0     to    icmp DstPred x, Mask
///   icmp eq/ne (~x | Mask), -1     to    icmp DstPred x, Mask
/// Where Mask is some pattern that produces all-ones in low bits:
///    (-1 >> y)
///    ((-1 << y) >> y)     <- non-canonical, has extra uses
///   ~(-1 << y)
///    ((1 << y) + (-1))    <- non-canonical, has extra uses
/// The Mask can be a constant, too.
/// For some predicates, the operands are commutative.
/// For others, x can only be on a specific side.
static Value *foldICmpWithLowBitMaskedVal(CmpPredicate Pred, Value *Op0,
                                          Value *Op1, const SimplifyQuery &Q,
                                          InstCombiner &IC) {

  ICmpInst::Predicate DstPred;
  switch (Pred) {
  case ICmpInst::Predicate::ICMP_EQ:
    //  x & Mask == x
    //  x & ~Mask == 0
    //  ~x | Mask == -1
    //    ->    x u<= Mask
    //  x & ~Mask == ~Mask
    //    ->    ~Mask u<= x
    DstPred = ICmpInst::Predicate::ICMP_ULE;
    break;
  case ICmpInst::Predicate::ICMP_NE:
    //  x & Mask != x
    //  x & ~Mask != 0
    //  ~x | Mask != -1
    //    ->    x u> Mask
    //  x & ~Mask != ~Mask
    //    ->    ~Mask u> x
    DstPred = ICmpInst::Predicate::ICMP_UGT;
    break;
  case ICmpInst::Predicate::ICMP_ULT:
    //  x & Mask u< x
    //    -> x u> Mask
    //  x & ~Mask u< ~Mask
    //    -> ~Mask u> x
    DstPred = ICmpInst::Predicate::ICMP_UGT;
    break;
  case ICmpInst::Predicate::ICMP_UGE:
    //  x & Mask u>= x
    //    -> x u<= Mask
    //  x & ~Mask u>= ~Mask
    //    -> ~Mask u<= x
    DstPred = ICmpInst::Predicate::ICMP_ULE;
    break;
  case ICmpInst::Predicate::ICMP_SLT:
    //  x & Mask s< x [iff Mask s>= 0]
    //    -> x s> Mask
    //  x & ~Mask s< ~Mask [iff ~Mask != 0]
    //    -> ~Mask s> x
    DstPred = ICmpInst::Predicate::ICMP_SGT;
    break;
  case ICmpInst::Predicate::ICMP_SGE:
    //  x & Mask s>= x [iff Mask s>= 0]
    //    -> x s<= Mask
    //  x & ~Mask s>= ~Mask [iff ~Mask != 0]
    //    -> ~Mask s<= x
    DstPred = ICmpInst::Predicate::ICMP_SLE;
    break;
  default:
    // We don't support sgt,sle
    // ult/ugt are simplified to true/false respectively.
    return nullptr;
  }

  Value *X, *M;
  // Put search code in lambda for early positive returns.
  auto IsLowBitMask = [&]() {
    if (match(Op0, m_c_And(m_Specific(Op1), m_Value(M)))) {
      X = Op1;
      // Look for: x & Mask pred x
      if (isMaskOrZero(M, /*Not=*/false, Q)) {
        return !ICmpInst::isSigned(Pred) ||
               (match(M, m_NonNegative()) || isKnownNonNegative(M, Q));
      }

      // Look for: x & ~Mask pred ~Mask
      if (isMaskOrZero(X, /*Not=*/true, Q)) {
        return !ICmpInst::isSigned(Pred) || isKnownNonZero(X, Q);
      }
      return false;
    }
    if (ICmpInst::isEquality(Pred) && match(Op1, m_AllOnes()) &&
        match(Op0, m_OneUse(m_Or(m_Value(X), m_Value(M))))) {

      auto Check = [&]() {
        // Look for: ~x | Mask == -1
        if (isMaskOrZero(M, /*Not=*/false, Q)) {
          if (Value *NotX =
                  IC.getFreelyInverted(X, X->hasOneUse(), &IC.Builder)) {
            X = NotX;
            return true;
          }
        }
        return false;
      };
      if (Check())
        return true;
      std::swap(X, M);
      return Check();
    }
    if (ICmpInst::isEquality(Pred) && match(Op1, m_Zero()) &&
        match(Op0, m_OneUse(m_And(m_Value(X), m_Value(M))))) {
      auto Check = [&]() {
        // Look for: x & ~Mask == 0
        if (isMaskOrZero(M, /*Not=*/true, Q)) {
          if (Value *NotM =
                  IC.getFreelyInverted(M, M->hasOneUse(), &IC.Builder)) {
            M = NotM;
            return true;
          }
        }
        return false;
      };
      if (Check())
        return true;
      std::swap(X, M);
      return Check();
    }
    return false;
  };

  if (!IsLowBitMask())
    return nullptr;

  return IC.Builder.CreateICmp(DstPred, X, M);
}

/// Some comparisons can be simplified.
/// In this case, we are looking for comparisons that look like
/// a check for a lossy signed truncation.
/// Folds:   (MaskedBits is a constant.)
///   ((%x << MaskedBits) a>> MaskedBits) SrcPred %x
/// Into:
///   (add %x, (1 << (KeptBits-1))) DstPred (1 << KeptBits)
/// Where  KeptBits = bitwidth(%x) - MaskedBits
static Value *
foldICmpWithTruncSignExtendedVal(ICmpInst &I,
                                 InstCombiner::BuilderTy &Builder) {
  CmpPredicate SrcPred;
  Value *X;
  const APInt *C0, *C1; // FIXME: non-splats, potentially with undef.
  // We are ok with 'shl' having multiple uses, but 'ashr' must be one-use.
  if (!match(&I, m_c_ICmp(SrcPred,
                          m_OneUse(m_AShr(m_Shl(m_Value(X), m_APInt(C0)),
                                          m_APInt(C1))),
                          m_Deferred(X))))
    return nullptr;

  // Potential handling of non-splats: for each element:
  //  * if both are undef, replace with constant 0.
  //    Because (1<<0) is OK and is 1, and ((1<<0)>>1) is also OK and is 0.
  //  * if both are not undef, and are different, bailout.
  //  * else, only one is undef, then pick the non-undef one.

  // The shift amount must be equal.
  if (*C0 != *C1)
    return nullptr;
  const APInt &MaskedBits = *C0;
  assert(MaskedBits != 0 && "shift by zero should be folded away already.");

  ICmpInst::Predicate DstPred;
  switch (SrcPred) {
  case ICmpInst::Predicate::ICMP_EQ:
    // ((%x << MaskedBits) a>> MaskedBits) == %x
    //   =>
    // (add %x, (1 << (KeptBits-1))) u< (1 << KeptBits)
    DstPred = ICmpInst::Predicate::ICMP_ULT;
    break;
  case ICmpInst::Predicate::ICMP_NE:
    // ((%x << MaskedBits) a>> MaskedBits) != %x
    //   =>
    // (add %x, (1 << (KeptBits-1))) u>= (1 << KeptBits)
    DstPred = ICmpInst::Predicate::ICMP_UGE;
    break;
  // FIXME: are more folds possible?
  default:
    return nullptr;
  }

  auto *XType = X->getType();
  const unsigned XBitWidth = XType->getScalarSizeInBits();
  const APInt BitWidth = APInt(XBitWidth, XBitWidth);
  assert(BitWidth.ugt(MaskedBits) && "shifts should leave some bits untouched");

  // KeptBits = bitwidth(%x) - MaskedBits
  const APInt KeptBits = BitWidth - MaskedBits;
  assert(KeptBits.ugt(0) && KeptBits.ult(BitWidth) && "unreachable");
  // ICmpCst = (1 << KeptBits)
  const APInt ICmpCst = APInt(XBitWidth, 1).shl(KeptBits);
  assert(ICmpCst.isPowerOf2());
  // AddCst = (1 << (KeptBits-1))
  const APInt AddCst = ICmpCst.lshr(1);
  assert(AddCst.ult(ICmpCst) && AddCst.isPowerOf2());

  // T0 = add %x, AddCst
  Value *T0 = Builder.CreateAdd(X, ConstantInt::get(XType, AddCst));
  // T1 = T0 DstPred ICmpCst
  Value *T1 = Builder.CreateICmp(DstPred, T0, ConstantInt::get(XType, ICmpCst));

  return T1;
}

// Given pattern:
//   icmp eq/ne (and ((x shift Q), (y oppositeshift K))), 0
// we should move shifts to the same hand of 'and', i.e. rewrite as
//   icmp eq/ne (and (x shift (Q+K)), y), 0  iff (Q+K) u< bitwidth(x)
// We are only interested in opposite logical shifts here.
// One of the shifts can be truncated.
// If we can, we want to end up creating 'lshr' shift.
static Value *
foldShiftIntoShiftInAnotherHandOfAndInICmp(ICmpInst &I, const SimplifyQuery SQ,
                                           InstCombiner::BuilderTy &Builder) {
  if (!I.isEquality() || !match(I.getOperand(1), m_Zero()) ||
      !I.getOperand(0)->hasOneUse())
    return nullptr;

  auto m_AnyLogicalShift = m_LogicalShift(m_Value(), m_Value());

  // Look for an 'and' of two logical shifts, one of which may be truncated.
  // We use m_TruncOrSelf() on the RHS to correctly handle commutative case.
  Instruction *XShift, *MaybeTruncation, *YShift;
  if (!match(
          I.getOperand(0),
          m_c_And(m_CombineAnd(m_AnyLogicalShift, m_Instruction(XShift)),
                  m_CombineAnd(m_TruncOrSelf(m_CombineAnd(
                                   m_AnyLogicalShift, m_Instruction(YShift))),
                               m_Instruction(MaybeTruncation)))))
    return nullptr;

  // We potentially looked past 'trunc', but only when matching YShift,
  // therefore YShift must have the widest type.
  Instruction *WidestShift = YShift;
  // Therefore XShift must have the shallowest type.
  // Or they both have identical types if there was no truncation.
  Instruction *NarrowestShift = XShift;

  Type *WidestTy = WidestShift->getType();
  Type *NarrowestTy = NarrowestShift->getType();
  assert(NarrowestTy == I.getOperand(0)->getType() &&
         "We did not look past any shifts while matching XShift though.");
  bool HadTrunc = WidestTy != I.getOperand(0)->getType();

  // If YShift is a 'lshr', swap the shifts around.
  if (match(YShift, m_LShr(m_Value(), m_Value())))
    std::swap(XShift, YShift);

  // The shifts must be in opposite directions.
  auto XShiftOpcode = XShift->getOpcode();
  if (XShiftOpcode == YShift->getOpcode())
    return nullptr; // Do not care about same-direction shifts here.

  Value *X, *XShAmt, *Y, *YShAmt;
  match(XShift, m_BinOp(m_Value(X), m_ZExtOrSelf(m_Value(XShAmt))));
  match(YShift, m_BinOp(m_Value(Y), m_ZExtOrSelf(m_Value(YShAmt))));

  // If one of the values being shifted is a constant, then we will end with
  // and+icmp, and [zext+]shift instrs will be constant-folded. If they are not,
  // however, we will need to ensure that we won't increase instruction count.
  if (!isa<Constant>(X) && !isa<Constant>(Y)) {
    // At least one of the hands of the 'and' should be one-use shift.
    if (!match(I.getOperand(0),
               m_c_And(m_OneUse(m_AnyLogicalShift), m_Value())))
      return nullptr;
    if (HadTrunc) {
      // Due to the 'trunc', we will need to widen X. For that either the old
      // 'trunc' or the shift amt in the non-truncated shift should be one-use.
      if (!MaybeTruncation->hasOneUse() &&
          !NarrowestShift->getOperand(1)->hasOneUse())
        return nullptr;
    }
  }

  // We have two shift amounts from two different shifts. The types of those
  // shift amounts may not match. If that's the case let's bailout now.
  if (XShAmt->getType() != YShAmt->getType())
    return nullptr;

  // As input, we have the following pattern:
  //   icmp eq/ne (and ((x shift Q), (y oppositeshift K))), 0
  // We want to rewrite that as:
  //   icmp eq/ne (and (x shift (Q+K)), y), 0  iff (Q+K) u< bitwidth(x)
  // While we know that originally (Q+K) would not overflow
  // (because  2 * (N-1) u<= iN -1), we have looked past extensions of
  // shift amounts. so it may now overflow in smaller bitwidth.
  // To ensure that does not happen, we need to ensure that the total maximal
  // shift amount is still representable in that smaller bit width.
  unsigned MaximalPossibleTotalShiftAmount =
      (WidestTy->getScalarSizeInBits() - 1) +
      (NarrowestTy->getScalarSizeInBits() - 1);
  APInt MaximalRepresentableShiftAmount =
      APInt::getAllOnes(XShAmt->getType()->getScalarSizeInBits());
  if (MaximalRepresentableShiftAmount.ult(MaximalPossibleTotalShiftAmount))
    return nullptr;

  // Can we fold (XShAmt+YShAmt) ?
  auto *NewShAmt = dyn_cast_or_null<Constant>(
      simplifyAddInst(XShAmt, YShAmt, /*isNSW=*/false,
                      /*isNUW=*/false, SQ.getWithInstruction(&I)));
  if (!NewShAmt)
    return nullptr;
  if (NewShAmt->getType() != WidestTy) {
    NewShAmt =
        ConstantFoldCastOperand(Instruction::ZExt, NewShAmt, WidestTy, SQ.DL);
    if (!NewShAmt)
      return nullptr;
  }
  unsigned WidestBitWidth = WidestTy->getScalarSizeInBits();

  // Is the new shift amount smaller than the bit width?
  // FIXME: could also rely on ConstantRange.
  if (!match(NewShAmt,
             m_SpecificInt_ICMP(ICmpInst::Predicate::ICMP_ULT,
                                APInt(WidestBitWidth, WidestBitWidth))))
    return nullptr;

  // An extra legality check is needed if we had trunc-of-lshr.
  if (HadTrunc && match(WidestShift, m_LShr(m_Value(), m_Value()))) {
    auto CanFold = [NewShAmt, WidestBitWidth, NarrowestShift, SQ,
                    WidestShift]() {
      // It isn't obvious whether it's worth it to analyze non-constants here.
      // Also, let's basically give up on non-splat cases, pessimizing vectors.
      // If *any* of these preconditions matches we can perform the fold.
      Constant *NewShAmtSplat = NewShAmt->getType()->isVectorTy()
                                    ? NewShAmt->getSplatValue()
                                    : NewShAmt;
      // If it's edge-case shift (by 0 or by WidestBitWidth-1) we can fold.
      if (NewShAmtSplat &&
          (NewShAmtSplat->isNullValue() ||
           NewShAmtSplat->getUniqueInteger() == WidestBitWidth - 1))
        return true;
      // We consider *min* leading zeros so a single outlier
      // blocks the transform as opposed to allowing it.
      if (auto *C = dyn_cast<Constant>(NarrowestShift->getOperand(0))) {
        KnownBits Known = computeKnownBits(C, SQ.DL);
        unsigned MinLeadZero = Known.countMinLeadingZeros();
        // If the value being shifted has at most lowest bit set we can fold.
        unsigned MaxActiveBits = Known.getBitWidth() - MinLeadZero;
        if (MaxActiveBits <= 1)
          return true;
        // Precondition:  NewShAmt u<= countLeadingZeros(C)
        if (NewShAmtSplat && NewShAmtSplat->getUniqueInteger().ule(MinLeadZero))
          return true;
      }
      if (auto *C = dyn_cast<Constant>(WidestShift->getOperand(0))) {
        KnownBits Known = computeKnownBits(C, SQ.DL);
        unsigned MinLeadZero = Known.countMinLeadingZeros();
        // If the value being shifted has at most lowest bit set we can fold.
        unsigned MaxActiveBits = Known.getBitWidth() - MinLeadZero;
        if (MaxActiveBits <= 1)
          return true;
        // Precondition:  ((WidestBitWidth-1)-NewShAmt) u<= countLeadingZeros(C)
        if (NewShAmtSplat) {
          APInt AdjNewShAmt =
              (WidestBitWidth - 1) - NewShAmtSplat->getUniqueInteger();
          if (AdjNewShAmt.ule(MinLeadZero))
            return true;
        }
      }
      return false; // Can't tell if it's ok.
    };
    if (!CanFold())
      return nullptr;
  }

  // All good, we can do this fold.
  X = Builder.CreateZExt(X, WidestTy);
  Y = Builder.CreateZExt(Y, WidestTy);
  // The shift is the same that was for X.
  Value *T0 = XShiftOpcode == Instruction::BinaryOps::LShr
                  ? Builder.CreateLShr(X, NewShAmt)
                  : Builder.CreateShl(X, NewShAmt);
  Value *T1 = Builder.CreateAnd(T0, Y);
  return Builder.CreateICmp(I.getPredicate(), T1,
                            Constant::getNullValue(WidestTy));
}

/// Fold
///   (-1 u/ x) u< y
///   ((x * y) ?/ x) != y
/// to
///   @llvm.?mul.with.overflow(x, y) plus extraction of overflow bit
/// Note that the comparison is commutative, while inverted (u>=, ==) predicate
/// will mean that we are looking for the opposite answer.
Value *InstCombinerImpl::foldMultiplicationOverflowCheck(ICmpInst &I) {
  CmpPredicate Pred;
  Value *X, *Y;
  Instruction *Mul;
  Instruction *Div;
  bool NeedNegation;
  // Look for: (-1 u/ x) u</u>= y
  if (!I.isEquality() &&
      match(&I, m_c_ICmp(Pred,
                         m_CombineAnd(m_OneUse(m_UDiv(m_AllOnes(), m_Value(X))),
                                      m_Instruction(Div)),
                         m_Value(Y)))) {
    Mul = nullptr;

    // Are we checking that overflow does not happen, or does happen?
    switch (Pred) {
    case ICmpInst::Predicate::ICMP_ULT:
      NeedNegation = false;
      break; // OK
    case ICmpInst::Predicate::ICMP_UGE:
      NeedNegation = true;
      break; // OK
    default:
      return nullptr; // Wrong predicate.
    }
  } else // Look for: ((x * y) / x) !=/== y
    if (I.isEquality() &&
        match(&I, m_c_ICmp(Pred, m_Value(Y),
                           m_CombineAnd(m_OneUse(m_IDiv(
                                            m_CombineAnd(m_c_Mul(m_Deferred(Y),
                                                                 m_Value(X)),
                                                         m_Instruction(Mul)),
                                            m_Deferred(X))),
                                        m_Instruction(Div))))) {
      NeedNegation = Pred == ICmpInst::Predicate::ICMP_EQ;
    } else
      return nullptr;

  BuilderTy::InsertPointGuard Guard(Builder);
  // If the pattern included (x * y), we'll want to insert new instructions
  // right before that original multiplication so that we can replace it.
  bool MulHadOtherUses = Mul && !Mul->hasOneUse();
  if (MulHadOtherUses)
    Builder.SetInsertPoint(Mul);

  CallInst *Call = Builder.CreateIntrinsic(
      Div->getOpcode() == Instruction::UDiv ? Intrinsic::umul_with_overflow
                                            : Intrinsic::smul_with_overflow,
      X->getType(), {X, Y}, /*FMFSource=*/nullptr, "mul");

  // If the multiplication was used elsewhere, to ensure that we don't leave
  // "duplicate" instructions, replace uses of that original multiplication
  // with the multiplication result from the with.overflow intrinsic.
  if (MulHadOtherUses)
    replaceInstUsesWith(*Mul, Builder.CreateExtractValue(Call, 0, "mul.val"));

  Value *Res = Builder.CreateExtractValue(Call, 1, "mul.ov");
  if (NeedNegation) // This technically increases instruction count.
    Res = Builder.CreateNot(Res, "mul.not.ov");

  // If we replaced the mul, erase it. Do this after all uses of Builder,
  // as the mul is used as insertion point.
  if (MulHadOtherUses)
    eraseInstFromFunction(*Mul);

  return Res;
}

static Instruction *foldICmpXNegX(ICmpInst &I,
                                  InstCombiner::BuilderTy &Builder) {
  CmpPredicate Pred;
  Value *X;
  if (match(&I, m_c_ICmp(Pred, m_NSWNeg(m_Value(X)), m_Deferred(X)))) {

    if (ICmpInst::isSigned(Pred))
      Pred = ICmpInst::getSwappedPredicate(Pred);
    else if (ICmpInst::isUnsigned(Pred))
      Pred = ICmpInst::getSignedPredicate(Pred);
    // else for equality-comparisons just keep the predicate.

    return ICmpInst::Create(Instruction::ICmp, Pred, X,
                            Constant::getNullValue(X->getType()), I.getName());
  }

  // A value is not equal to its negation unless that value is 0 or
  // MinSignedValue, ie: a != -a --> (a & MaxSignedVal) != 0
  if (match(&I, m_c_ICmp(Pred, m_OneUse(m_Neg(m_Value(X))), m_Deferred(X))) &&
      ICmpInst::isEquality(Pred)) {
    Type *Ty = X->getType();
    uint32_t BitWidth = Ty->getScalarSizeInBits();
    Constant *MaxSignedVal =
        ConstantInt::get(Ty, APInt::getSignedMaxValue(BitWidth));
    Value *And = Builder.CreateAnd(X, MaxSignedVal);
    Constant *Zero = Constant::getNullValue(Ty);
    return CmpInst::Create(Instruction::ICmp, Pred, And, Zero);
  }

  return nullptr;
}

static Instruction *foldICmpAndXX(ICmpInst &I, const SimplifyQuery &Q,
                                  InstCombinerImpl &IC) {
  Value *Op0 = I.getOperand(0), *Op1 = I.getOperand(1), *A;
  // Normalize and operand as operand 0.
  CmpInst::Predicate Pred = I.getPredicate();
  if (match(Op1, m_c_And(m_Specific(Op0), m_Value()))) {
    std::swap(Op0, Op1);
    Pred = ICmpInst::getSwappedPredicate(Pred);
  }

  if (!match(Op0, m_c_And(m_Specific(Op1), m_Value(A))))
    return nullptr;

  // (icmp (X & Y) u< X --> (X & Y) != X
  if (Pred == ICmpInst::ICMP_ULT)
    return new ICmpInst(ICmpInst::ICMP_NE, Op0, Op1);

  // (icmp (X & Y) u>= X --> (X & Y) == X
  if (Pred == ICmpInst::ICMP_UGE)
    return new ICmpInst(ICmpInst::ICMP_EQ, Op0, Op1);

  if (ICmpInst::isEquality(Pred) && Op0->hasOneUse()) {
    // icmp (X & Y) eq/ne Y --> (X | ~Y) eq/ne -1 if Y is freely invertible and
    // Y is non-constant. If Y is constant the `X & C == C` form is preferable
    // so don't do this fold.
    if (!match(Op1, m_ImmConstant()))
      if (auto *NotOp1 =
              IC.getFreelyInverted(Op1, !Op1->hasNUsesOrMore(3), &IC.Builder))
        return new ICmpInst(Pred, IC.Builder.CreateOr(A, NotOp1),
                            Constant::getAllOnesValue(Op1->getType()));
    // icmp (X & Y) eq/ne Y --> (~X & Y) eq/ne 0 if X  is freely invertible.
    if (auto *NotA = IC.getFreelyInverted(A, A->hasOneUse(), &IC.Builder))
      return new ICmpInst(Pred, IC.Builder.CreateAnd(Op1, NotA),
                          Constant::getNullValue(Op1->getType()));
  }

  if (!ICmpInst::isSigned(Pred))
    return nullptr;

  KnownBits KnownY = IC.computeKnownBits(A, /*Depth=*/0, &I);
  // (X & NegY) spred X --> (X & NegY) upred X
  if (KnownY.isNegative())
    return new ICmpInst(ICmpInst::getUnsignedPredicate(Pred), Op0, Op1);

  if (Pred != ICmpInst::ICMP_SLE && Pred != ICmpInst::ICMP_SGT)
    return nullptr;

  if (KnownY.isNonNegative())
    // (X & PosY) s<= X --> X s>= 0
    // (X & PosY) s> X --> X s< 0
    return new ICmpInst(ICmpInst::getSwappedPredicate(Pred), Op1,
                        Constant::getNullValue(Op1->getType()));

  if (isKnownNegative(Op1, IC.getSimplifyQuery().getWithInstruction(&I)))
    // (NegX & Y) s<= NegX --> Y s< 0
    // (NegX & Y) s> NegX --> Y s>= 0
    return new ICmpInst(ICmpInst::getFlippedStrictnessPredicate(Pred), A,
                        Constant::getNullValue(A->getType()));

  return nullptr;
}

static Instruction *foldICmpOrXX(ICmpInst &I, const SimplifyQuery &Q,
                                 InstCombinerImpl &IC) {
  Value *Op0 = I.getOperand(0), *Op1 = I.getOperand(1), *A;

  // Normalize or operand as operand 0.
  CmpInst::Predicate Pred = I.getPredicate();
  if (match(Op1, m_c_Or(m_Specific(Op0), m_Value(A)))) {
    std::swap(Op0, Op1);
    Pred = ICmpInst::getSwappedPredicate(Pred);
  } else if (!match(Op0, m_c_Or(m_Specific(Op1), m_Value(A)))) {
    return nullptr;
  }

  // icmp (X | Y) u<= X --> (X | Y) == X
  if (Pred == ICmpInst::ICMP_ULE)
    return new ICmpInst(ICmpInst::ICMP_EQ, Op0, Op1);

  // icmp (X | Y) u> X --> (X | Y) != X
  if (Pred == ICmpInst::ICMP_UGT)
    return new ICmpInst(ICmpInst::ICMP_NE, Op0, Op1);

  if (ICmpInst::isEquality(Pred) && Op0->hasOneUse()) {
    // icmp (X | Y) eq/ne Y --> (X & ~Y) eq/ne 0 if Y is freely invertible
    if (Value *NotOp1 =
            IC.getFreelyInverted(Op1, !Op1->hasNUsesOrMore(3), &IC.Builder))
      return new ICmpInst(Pred, IC.Builder.CreateAnd(A, NotOp1),
                          Constant::getNullValue(Op1->getType()));
    // icmp (X | Y) eq/ne Y --> (~X | Y) eq/ne -1 if X  is freely invertible.
    if (Value *NotA = IC.getFreelyInverted(A, A->hasOneUse(), &IC.Builder))
      return new ICmpInst(Pred, IC.Builder.CreateOr(Op1, NotA),
                          Constant::getAllOnesValue(Op1->getType()));
  }
  return nullptr;
}

static Instruction *foldICmpXorXX(ICmpInst &I, const SimplifyQuery &Q,
                                  InstCombinerImpl &IC) {
  Value *Op0 = I.getOperand(0), *Op1 = I.getOperand(1), *A;
  // Normalize xor operand as operand 0.
  CmpInst::Predicate Pred = I.getPredicate();
  if (match(Op1, m_c_Xor(m_Specific(Op0), m_Value()))) {
    std::swap(Op0, Op1);
    Pred = ICmpInst::getSwappedPredicate(Pred);
  }
  if (!match(Op0, m_c_Xor(m_Specific(Op1), m_Value(A))))
    return nullptr;

  // icmp (X ^ Y_NonZero) u>= X --> icmp (X ^ Y_NonZero) u> X
  // icmp (X ^ Y_NonZero) u<= X --> icmp (X ^ Y_NonZero) u< X
  // icmp (X ^ Y_NonZero) s>= X --> icmp (X ^ Y_NonZero) s> X
  // icmp (X ^ Y_NonZero) s<= X --> icmp (X ^ Y_NonZero) s< X
  CmpInst::Predicate PredOut = CmpInst::getStrictPredicate(Pred);
  if (PredOut != Pred && isKnownNonZero(A, Q))
    return new ICmpInst(PredOut, Op0, Op1);

  // These transform work when A is negative.
  // X s< X^A, X s<= X^A, X u> X^A, X u>= X^A  --> X s< 0
  // X s> X^A, X s>= X^A, X u< X^A, X u<= X^A  --> X s>= 0
  if (match(A, m_Negative())) {
    CmpInst::Predicate NewPred;
    switch (ICmpInst::getStrictPredicate(Pred)) {
    default:
      return nullptr;
    case ICmpInst::ICMP_SLT:
    case ICmpInst::ICMP_UGT:
      NewPred = ICmpInst::ICMP_SLT;
      break;
    case ICmpInst::ICMP_SGT:
    case ICmpInst::ICMP_ULT:
      NewPred = ICmpInst::ICMP_SGE;
      break;
    }
    Constant *Const = Constant::getNullValue(Op0->getType());
    return new ICmpInst(NewPred, Op0, Const);
  }

  return nullptr;
}

/// Try to fold icmp (binop), X or icmp X, (binop).
/// TODO: A large part of this logic is duplicated in InstSimplify's
/// simplifyICmpWithBinOp(). We should be able to share that and avoid the code
/// duplication.
Instruction *InstCombinerImpl::foldICmpBinOp(ICmpInst &I,
                                             const SimplifyQuery &SQ) {
  const SimplifyQuery Q = SQ.getWithInstruction(&I);
  Value *Op0 = I.getOperand(0), *Op1 = I.getOperand(1);

  // Special logic for binary operators.
  BinaryOperator *BO0 = dyn_cast<BinaryOperator>(Op0);
  BinaryOperator *BO1 = dyn_cast<BinaryOperator>(Op1);
  if (!BO0 && !BO1)
    return nullptr;

  if (Instruction *NewICmp = foldICmpXNegX(I, Builder))
    return NewICmp;

  const CmpInst::Predicate Pred = I.getPredicate();
  Value *X;

  // Convert add-with-unsigned-overflow comparisons into a 'not' with compare.
  // (Op1 + X) u</u>= Op1 --> ~Op1 u</u>= X
  if (match(Op0, m_OneUse(m_c_Add(m_Specific(Op1), m_Value(X)))) &&
      (Pred == ICmpInst::ICMP_ULT || Pred == ICmpInst::ICMP_UGE))
    return new ICmpInst(Pred, Builder.CreateNot(Op1), X);
  // Op0 u>/u<= (Op0 + X) --> X u>/u<= ~Op0
  if (match(Op1, m_OneUse(m_c_Add(m_Specific(Op0), m_Value(X)))) &&
      (Pred == ICmpInst::ICMP_UGT || Pred == ICmpInst::ICMP_ULE))
    return new ICmpInst(Pred, X, Builder.CreateNot(Op0));

  {
    // (Op1 + X) + C u</u>= Op1 --> ~C - X u</u>= Op1
    Constant *C;
    if (match(Op0, m_OneUse(m_Add(m_c_Add(m_Specific(Op1), m_Value(X)),
                                  m_ImmConstant(C)))) &&
        (Pred == ICmpInst::ICMP_ULT || Pred == ICmpInst::ICMP_UGE)) {
      Constant *C2 = ConstantExpr::getNot(C);
      return new ICmpInst(Pred, Builder.CreateSub(C2, X), Op1);
    }
    // Op0 u>/u<= (Op0 + X) + C --> Op0 u>/u<= ~C - X
    if (match(Op1, m_OneUse(m_Add(m_c_Add(m_Specific(Op0), m_Value(X)),
                                  m_ImmConstant(C)))) &&
        (Pred == ICmpInst::ICMP_UGT || Pred == ICmpInst::ICMP_ULE)) {
      Constant *C2 = ConstantExpr::getNot(C);
      return new ICmpInst(Pred, Op0, Builder.CreateSub(C2, X));
    }
  }

  // (icmp eq/ne (X, -P2), INT_MIN)
  //	-> (icmp slt/sge X, INT_MIN + P2)
  if (ICmpInst::isEquality(Pred) && BO0 &&
      match(I.getOperand(1), m_SignMask()) &&
      match(BO0, m_And(m_Value(), m_NegatedPower2OrZero()))) {
    // Will Constant fold.
    Value *NewC = Builder.CreateSub(I.getOperand(1), BO0->getOperand(1));
    return new ICmpInst(Pred == ICmpInst::ICMP_EQ ? ICmpInst::ICMP_SLT
                                                  : ICmpInst::ICMP_SGE,
                        BO0->getOperand(0), NewC);
  }

  {
    // Similar to above: an unsigned overflow comparison may use offset + mask:
    // ((Op1 + C) & C) u<  Op1 --> Op1 != 0
    // ((Op1 + C) & C) u>= Op1 --> Op1 == 0
    // Op0 u>  ((Op0 + C) & C) --> Op0 != 0
    // Op0 u<= ((Op0 + C) & C) --> Op0 == 0
    BinaryOperator *BO;
    const APInt *C;
    if ((Pred == ICmpInst::ICMP_ULT || Pred == ICmpInst::ICMP_UGE) &&
        match(Op0, m_And(m_BinOp(BO), m_LowBitMask(C))) &&
        match(BO, m_Add(m_Specific(Op1), m_SpecificIntAllowPoison(*C)))) {
      CmpInst::Predicate NewPred =
          Pred == ICmpInst::ICMP_ULT ? ICmpInst::ICMP_NE : ICmpInst::ICMP_EQ;
      Constant *Zero = ConstantInt::getNullValue(Op1->getType());
      return new ICmpInst(NewPred, Op1, Zero);
    }

    if ((Pred == ICmpInst::ICMP_UGT || Pred == ICmpInst::ICMP_ULE) &&
        match(Op1, m_And(m_BinOp(BO), m_LowBitMask(C))) &&
        match(BO, m_Add(m_Specific(Op0), m_SpecificIntAllowPoison(*C)))) {
      CmpInst::Predicate NewPred =
          Pred == ICmpInst::ICMP_UGT ? ICmpInst::ICMP_NE : ICmpInst::ICMP_EQ;
      Constant *Zero = ConstantInt::getNullValue(Op1->getType());
      return new ICmpInst(NewPred, Op0, Zero);
    }
  }

  bool NoOp0WrapProblem = false, NoOp1WrapProblem = false;
  bool Op0HasNUW = false, Op1HasNUW = false;
  bool Op0HasNSW = false, Op1HasNSW = false;
  // Analyze the case when either Op0 or Op1 is an add instruction.
  // Op0 = A + B (or A and B are null); Op1 = C + D (or C and D are null).
  auto hasNoWrapProblem = [](const BinaryOperator &BO, CmpInst::Predicate Pred,
                             bool &HasNSW, bool &HasNUW) -> bool {
    if (isa<OverflowingBinaryOperator>(BO)) {
      HasNUW = BO.hasNoUnsignedWrap();
      HasNSW = BO.hasNoSignedWrap();
      return ICmpInst::isEquality(Pred) ||
             (CmpInst::isUnsigned(Pred) && HasNUW) ||
             (CmpInst::isSigned(Pred) && HasNSW);
    } else if (BO.getOpcode() == Instruction::Or) {
      HasNUW = true;
      HasNSW = true;
      return true;
    } else {
      return false;
    }
  };
  Value *A = nullptr, *B = nullptr, *C = nullptr, *D = nullptr;

  if (BO0) {
    match(BO0, m_AddLike(m_Value(A), m_Value(B)));
    NoOp0WrapProblem = hasNoWrapProblem(*BO0, Pred, Op0HasNSW, Op0HasNUW);
  }
  if (BO1) {
    match(BO1, m_AddLike(m_Value(C), m_Value(D)));
    NoOp1WrapProblem = hasNoWrapProblem(*BO1, Pred, Op1HasNSW, Op1HasNUW);
  }

  // icmp (A+B), A -> icmp B, 0 for equalities or if there is no overflow.
  // icmp (A+B), B -> icmp A, 0 for equalities or if there is no overflow.
  if ((A == Op1 || B == Op1) && NoOp0WrapProblem)
    return new ICmpInst(Pred, A == Op1 ? B : A,
                        Constant::getNullValue(Op1->getType()));

  // icmp C, (C+D) -> icmp 0, D for equalities or if there is no overflow.
  // icmp D, (C+D) -> icmp 0, C for equalities or if there is no overflow.
  if ((C == Op0 || D == Op0) && NoOp1WrapProblem)
    return new ICmpInst(Pred, Constant::getNullValue(Op0->getType()),
                        C == Op0 ? D : C);

  // icmp (A+B), (A+D) -> icmp B, D for equalities or if there is no overflow.
  if (A && C && (A == C || A == D || B == C || B == D) && NoOp0WrapProblem &&
      NoOp1WrapProblem) {
    // Determine Y and Z in the form icmp (X+Y), (X+Z).
    Value *Y, *Z;
    if (A == C) {
      // C + B == C + D  ->  B == D
      Y = B;
      Z = D;
    } else if (A == D) {
      // D + B == C + D  ->  B == C
      Y = B;
      Z = C;
    } else if (B == C) {
      // A + C == C + D  ->  A == D
      Y = A;
      Z = D;
    } else {
      assert(B == D);
      // A + D == C + D  ->  A == C
      Y = A;
      Z = C;
    }
    return new ICmpInst(Pred, Y, Z);
  }

  // icmp slt (A + -1), Op1 -> icmp sle A, Op1
  if (A && NoOp0WrapProblem && Pred == CmpInst::ICMP_SLT &&
      match(B, m_AllOnes()))
    return new ICmpInst(CmpInst::ICMP_SLE, A, Op1);

  // icmp sge (A + -1), Op1 -> icmp sgt A, Op1
  if (A && NoOp0WrapProblem && Pred == CmpInst::ICMP_SGE &&
      match(B, m_AllOnes()))
    return new ICmpInst(CmpInst::ICMP_SGT, A, Op1);

  // icmp sle (A + 1), Op1 -> icmp slt A, Op1
  if (A && NoOp0WrapProblem && Pred == CmpInst::ICMP_SLE && match(B, m_One()))
    return new ICmpInst(CmpInst::ICMP_SLT, A, Op1);

  // icmp sgt (A + 1), Op1 -> icmp sge A, Op1
  if (A && NoOp0WrapProblem && Pred == CmpInst::ICMP_SGT && match(B, m_One()))
    return new ICmpInst(CmpInst::ICMP_SGE, A, Op1);

  // icmp sgt Op0, (C + -1) -> icmp sge Op0, C
  if (C && NoOp1WrapProblem && Pred == CmpInst::ICMP_SGT &&
      match(D, m_AllOnes()))
    return new ICmpInst(CmpInst::ICMP_SGE, Op0, C);

  // icmp sle Op0, (C + -1) -> icmp slt Op0, C
  if (C && NoOp1WrapProblem && Pred == CmpInst::ICMP_SLE &&
      match(D, m_AllOnes()))
    return new ICmpInst(CmpInst::ICMP_SLT, Op0, C);

  // icmp sge Op0, (C + 1) -> icmp sgt Op0, C
  if (C && NoOp1WrapProblem && Pred == CmpInst::ICMP_SGE && match(D, m_One()))
    return new ICmpInst(CmpInst::ICMP_SGT, Op0, C);

  // icmp slt Op0, (C + 1) -> icmp sle Op0, C
  if (C && NoOp1WrapProblem && Pred == CmpInst::ICMP_SLT && match(D, m_One()))
    return new ICmpInst(CmpInst::ICMP_SLE, Op0, C);

  // TODO: The subtraction-related identities shown below also hold, but
  // canonicalization from (X -nuw 1) to (X + -1) means that the combinations
  // wouldn't happen even if they were implemented.
  //
  // icmp ult (A - 1), Op1 -> icmp ule A, Op1
  // icmp uge (A - 1), Op1 -> icmp ugt A, Op1
  // icmp ugt Op0, (C - 1) -> icmp uge Op0, C
  // icmp ule Op0, (C - 1) -> icmp ult Op0, C

  // icmp ule (A + 1), Op0 -> icmp ult A, Op1
  if (A && NoOp0WrapProblem && Pred == CmpInst::ICMP_ULE && match(B, m_One()))
    return new ICmpInst(CmpInst::ICMP_ULT, A, Op1);

  // icmp ugt (A + 1), Op0 -> icmp uge A, Op1
  if (A && NoOp0WrapProblem && Pred == CmpInst::ICMP_UGT && match(B, m_One()))
    return new ICmpInst(CmpInst::ICMP_UGE, A, Op1);

  // icmp uge Op0, (C + 1) -> icmp ugt Op0, C
  if (C && NoOp1WrapProblem && Pred == CmpInst::ICMP_UGE && match(D, m_One()))
    return new ICmpInst(CmpInst::ICMP_UGT, Op0, C);

  // icmp ult Op0, (C + 1) -> icmp ule Op0, C
  if (C && NoOp1WrapProblem && Pred == CmpInst::ICMP_ULT && match(D, m_One()))
    return new ICmpInst(CmpInst::ICMP_ULE, Op0, C);

  // if C1 has greater magnitude than C2:
  //  icmp (A + C1), (C + C2) -> icmp (A + C3), C
  //  s.t. C3 = C1 - C2
  //
  // if C2 has greater magnitude than C1:
  //  icmp (A + C1), (C + C2) -> icmp A, (C + C3)
  //  s.t. C3 = C2 - C1
  if (A && C && NoOp0WrapProblem && NoOp1WrapProblem &&
      (BO0->hasOneUse() || BO1->hasOneUse()) && !I.isUnsigned()) {
    const APInt *AP1, *AP2;
    // TODO: Support non-uniform vectors.
    // TODO: Allow poison passthrough if B or D's element is poison.
    if (match(B, m_APIntAllowPoison(AP1)) &&
        match(D, m_APIntAllowPoison(AP2)) &&
        AP1->isNegative() == AP2->isNegative()) {
      APInt AP1Abs = AP1->abs();
      APInt AP2Abs = AP2->abs();
      if (AP1Abs.uge(AP2Abs)) {
        APInt Diff = *AP1 - *AP2;
        Constant *C3 = Constant::getIntegerValue(BO0->getType(), Diff);
        Value *NewAdd = Builder.CreateAdd(
            A, C3, "", Op0HasNUW && Diff.ule(*AP1), Op0HasNSW);
        return new ICmpInst(Pred, NewAdd, C);
      } else {
        APInt Diff = *AP2 - *AP1;
        Constant *C3 = Constant::getIntegerValue(BO0->getType(), Diff);
        Value *NewAdd = Builder.CreateAdd(
            C, C3, "", Op1HasNUW && Diff.ule(*AP2), Op1HasNSW);
        return new ICmpInst(Pred, A, NewAdd);
      }
    }
    Constant *Cst1, *Cst2;
    if (match(B, m_ImmConstant(Cst1)) && match(D, m_ImmConstant(Cst2)) &&
        ICmpInst::isEquality(Pred)) {
      Constant *Diff = ConstantExpr::getSub(Cst2, Cst1);
      Value *NewAdd = Builder.CreateAdd(C, Diff);
      return new ICmpInst(Pred, A, NewAdd);
    }
  }

  // Analyze the case when either Op0 or Op1 is a sub instruction.
  // Op0 = A - B (or A and B are null); Op1 = C - D (or C and D are null).
  A = nullptr;
  B = nullptr;
  C = nullptr;
  D = nullptr;
  if (BO0 && BO0->getOpcode() == Instruction::Sub) {
    A = BO0->getOperand(0);
    B = BO0->getOperand(1);
  }
  if (BO1 && BO1->getOpcode() == Instruction::Sub) {
    C = BO1->getOperand(0);
    D = BO1->getOperand(1);
  }

  // icmp (A-B), A -> icmp 0, B for equalities or if there is no overflow.
  if (A == Op1 && NoOp0WrapProblem)
    return new ICmpInst(Pred, Constant::getNullValue(Op1->getType()), B);
  // icmp C, (C-D) -> icmp D, 0 for equalities or if there is no overflow.
  if (C == Op0 && NoOp1WrapProblem)
    return new ICmpInst(Pred, D, Constant::getNullValue(Op0->getType()));

  // Convert sub-with-unsigned-overflow comparisons into a comparison of args.
  // (A - B) u>/u<= A --> B u>/u<= A
  if (A == Op1 && (Pred == ICmpInst::ICMP_UGT || Pred == ICmpInst::ICMP_ULE))
    return new ICmpInst(Pred, B, A);
  // C u</u>= (C - D) --> C u</u>= D
  if (C == Op0 && (Pred == ICmpInst::ICMP_ULT || Pred == ICmpInst::ICMP_UGE))
    return new ICmpInst(Pred, C, D);
  // (A - B) u>=/u< A --> B u>/u<= A  iff B != 0
  if (A == Op1 && (Pred == ICmpInst::ICMP_UGE || Pred == ICmpInst::ICMP_ULT) &&
      isKnownNonZero(B, Q))
    return new ICmpInst(CmpInst::getFlippedStrictnessPredicate(Pred), B, A);
  // C u<=/u> (C - D) --> C u</u>= D  iff B != 0
  if (C == Op0 && (Pred == ICmpInst::ICMP_ULE || Pred == ICmpInst::ICMP_UGT) &&
      isKnownNonZero(D, Q))
    return new ICmpInst(CmpInst::getFlippedStrictnessPredicate(Pred), C, D);

  // icmp (A-B), (C-B) -> icmp A, C for equalities or if there is no overflow.
  if (B && D && B == D && NoOp0WrapProblem && NoOp1WrapProblem)
    return new ICmpInst(Pred, A, C);

  // icmp (A-B), (A-D) -> icmp D, B for equalities or if there is no overflow.
  if (A && C && A == C && NoOp0WrapProblem && NoOp1WrapProblem)
    return new ICmpInst(Pred, D, B);

  // icmp (0-X) < cst --> x > -cst
  if (NoOp0WrapProblem && ICmpInst::isSigned(Pred)) {
    Value *X;
    if (match(BO0, m_Neg(m_Value(X))))
      if (Constant *RHSC = dyn_cast<Constant>(Op1))
        if (RHSC->isNotMinSignedValue())
          return new ICmpInst(I.getSwappedPredicate(), X,
                              ConstantExpr::getNeg(RHSC));
  }

  if (Instruction *R = foldICmpXorXX(I, Q, *this))
    return R;
  if (Instruction *R = foldICmpOrXX(I, Q, *this))
    return R;

  {
    // Try to remove shared multiplier from comparison:
    // X * Z pred Y * Z
    Value *X, *Y, *Z;
    if ((match(Op0, m_Mul(m_Value(X), m_Value(Z))) &&
         match(Op1, m_c_Mul(m_Specific(Z), m_Value(Y)))) ||
        (match(Op0, m_Mul(m_Value(Z), m_Value(X))) &&
         match(Op1, m_c_Mul(m_Specific(Z), m_Value(Y))))) {
      if (ICmpInst::isSigned(Pred)) {
        if (Op0HasNSW && Op1HasNSW) {
          KnownBits ZKnown = computeKnownBits(Z, 0, &I);
          if (ZKnown.isStrictlyPositive())
            return new ICmpInst(Pred, X, Y);
          if (ZKnown.isNegative())
            return new ICmpInst(ICmpInst::getSwappedPredicate(Pred), X, Y);
          Value *LessThan = simplifyICmpInst(ICmpInst::ICMP_SLT, X, Y,
                                             SQ.getWithInstruction(&I));
          if (LessThan && match(LessThan, m_One()))
            return new ICmpInst(ICmpInst::getSwappedPredicate(Pred), Z,
                                Constant::getNullValue(Z->getType()));
          Value *GreaterThan = simplifyICmpInst(ICmpInst::ICMP_SGT, X, Y,
                                                SQ.getWithInstruction(&I));
          if (GreaterThan && match(GreaterThan, m_One()))
            return new ICmpInst(Pred, Z, Constant::getNullValue(Z->getType()));
        }
      } else {
        bool NonZero;
        if (ICmpInst::isEquality(Pred)) {
          // If X != Y, fold (X *nw Z) eq/ne (Y *nw Z) -> Z eq/ne 0
          if (((Op0HasNSW && Op1HasNSW) || (Op0HasNUW && Op1HasNUW)) &&
              isKnownNonEqual(X, Y, SQ))
            return new ICmpInst(Pred, Z, Constant::getNullValue(Z->getType()));

          KnownBits ZKnown = computeKnownBits(Z, 0, &I);
          // if Z % 2 != 0
          //    X * Z eq/ne Y * Z -> X eq/ne Y
          if (ZKnown.countMaxTrailingZeros() == 0)
            return new ICmpInst(Pred, X, Y);
          NonZero = !ZKnown.One.isZero() || isKnownNonZero(Z, Q);
          // if Z != 0 and nsw(X * Z) and nsw(Y * Z)
          //    X * Z eq/ne Y * Z -> X eq/ne Y
          if (NonZero && BO0 && BO1 && Op0HasNSW && Op1HasNSW)
            return new ICmpInst(Pred, X, Y);
        } else
          NonZero = isKnownNonZero(Z, Q);

        // If Z != 0 and nuw(X * Z) and nuw(Y * Z)
        //    X * Z u{lt/le/gt/ge}/eq/ne Y * Z -> X u{lt/le/gt/ge}/eq/ne Y
        if (NonZero && BO0 && BO1 && Op0HasNUW && Op1HasNUW)
          return new ICmpInst(Pred, X, Y);
      }
    }
  }

  BinaryOperator *SRem = nullptr;
  // icmp (srem X, Y), Y
  if (BO0 && BO0->getOpcode() == Instruction::SRem && Op1 == BO0->getOperand(1))
    SRem = BO0;
  // icmp Y, (srem X, Y)
  else if (BO1 && BO1->getOpcode() == Instruction::SRem &&
           Op0 == BO1->getOperand(1))
    SRem = BO1;
  if (SRem) {
    // We don't check hasOneUse to avoid increasing register pressure because
    // the value we use is the same value this instruction was already using.
    switch (SRem == BO0 ? ICmpInst::getSwappedPredicate(Pred) : Pred) {
    default:
      break;
    case ICmpInst::ICMP_EQ:
      return replaceInstUsesWith(I, ConstantInt::getFalse(I.getType()));
    case ICmpInst::ICMP_NE:
      return replaceInstUsesWith(I, ConstantInt::getTrue(I.getType()));
    case ICmpInst::ICMP_SGT:
    case ICmpInst::ICMP_SGE:
      return new ICmpInst(ICmpInst::ICMP_SGT, SRem->getOperand(1),
                          Constant::getAllOnesValue(SRem->getType()));
    case ICmpInst::ICMP_SLT:
    case ICmpInst::ICMP_SLE:
      return new ICmpInst(ICmpInst::ICMP_SLT, SRem->getOperand(1),
                          Constant::getNullValue(SRem->getType()));
    }
  }

  if (BO0 && BO1 && BO0->getOpcode() == BO1->getOpcode() &&
      (BO0->hasOneUse() || BO1->hasOneUse()) &&
      BO0->getOperand(1) == BO1->getOperand(1)) {
    switch (BO0->getOpcode()) {
    default:
      break;
    case Instruction::Add:
    case Instruction::Sub:
    case Instruction::Xor: {
      if (I.isEquality()) // a+x icmp eq/ne b+x --> a icmp b
        return new ICmpInst(Pred, BO0->getOperand(0), BO1->getOperand(0));

      const APInt *C;
      if (match(BO0->getOperand(1), m_APInt(C))) {
        // icmp u/s (a ^ signmask), (b ^ signmask) --> icmp s/u a, b
        if (C->isSignMask()) {
          ICmpInst::Predicate NewPred = I.getFlippedSignednessPredicate();
          return new ICmpInst(NewPred, BO0->getOperand(0), BO1->getOperand(0));
        }

        // icmp u/s (a ^ maxsignval), (b ^ maxsignval) --> icmp s/u' a, b
        if (BO0->getOpcode() == Instruction::Xor && C->isMaxSignedValue()) {
          ICmpInst::Predicate NewPred = I.getFlippedSignednessPredicate();
          NewPred = I.getSwappedPredicate(NewPred);
          return new ICmpInst(NewPred, BO0->getOperand(0), BO1->getOperand(0));
        }
      }
      break;
    }
    case Instruction::Mul: {
      if (!I.isEquality())
        break;

      const APInt *C;
      if (match(BO0->getOperand(1), m_APInt(C)) && !C->isZero() &&
          !C->isOne()) {
        // icmp eq/ne (X * C), (Y * C) --> icmp (X & Mask), (Y & Mask)
        // Mask = -1 >> count-trailing-zeros(C).
        if (unsigned TZs = C->countr_zero()) {
          Constant *Mask = ConstantInt::get(
              BO0->getType(),
              APInt::getLowBitsSet(C->getBitWidth(), C->getBitWidth() - TZs));
          Value *And1 = Builder.CreateAnd(BO0->getOperand(0), Mask);
          Value *And2 = Builder.CreateAnd(BO1->getOperand(0), Mask);
          return new ICmpInst(Pred, And1, And2);
        }
      }
      break;
    }
    case Instruction::UDiv:
    case Instruction::LShr:
      if (I.isSigned() || !BO0->isExact() || !BO1->isExact())
        break;
      return new ICmpInst(Pred, BO0->getOperand(0), BO1->getOperand(0));

    case Instruction::SDiv:
      if (!(I.isEquality() || match(BO0->getOperand(1), m_NonNegative())) ||
          !BO0->isExact() || !BO1->isExact())
        break;
      return new ICmpInst(Pred, BO0->getOperand(0), BO1->getOperand(0));

    case Instruction::AShr:
      if (!BO0->isExact() || !BO1->isExact())
        break;
      return new ICmpInst(Pred, BO0->getOperand(0), BO1->getOperand(0));

    case Instruction::Shl: {
      bool NUW = Op0HasNUW && Op1HasNUW;
      bool NSW = Op0HasNSW && Op1HasNSW;
      if (!NUW && !NSW)
        break;
      if (!NSW && I.isSigned())
        break;
      return new ICmpInst(Pred, BO0->getOperand(0), BO1->getOperand(0));
    }
    }
  }

  if (BO0) {
    // Transform  A & (L - 1) `ult` L --> L != 0
    auto LSubOne = m_Add(m_Specific(Op1), m_AllOnes());
    auto BitwiseAnd = m_c_And(m_Value(), LSubOne);

    if (match(BO0, BitwiseAnd) && Pred == ICmpInst::ICMP_ULT) {
      auto *Zero = Constant::getNullValue(BO0->getType());
      return new ICmpInst(ICmpInst::ICMP_NE, Op1, Zero);
    }
  }

  // For unsigned predicates / eq / ne:
  // icmp pred (x << 1), x --> icmp getSignedPredicate(pred) x, 0
  // icmp pred x, (x << 1) --> icmp getSignedPredicate(pred) 0, x
  if (!ICmpInst::isSigned(Pred)) {
    if (match(Op0, m_Shl(m_Specific(Op1), m_One())))
      return new ICmpInst(ICmpInst::getSignedPredicate(Pred), Op1,
                          Constant::getNullValue(Op1->getType()));
    else if (match(Op1, m_Shl(m_Specific(Op0), m_One())))
      return new ICmpInst(ICmpInst::getSignedPredicate(Pred),
                          Constant::getNullValue(Op0->getType()), Op0);
  }

  if (Value *V = foldMultiplicationOverflowCheck(I))
    return replaceInstUsesWith(I, V);

  if (Instruction *R = foldICmpAndXX(I, Q, *this))
    return R;

  if (Value *V = foldICmpWithTruncSignExtendedVal(I, Builder))
    return replaceInstUsesWith(I, V);

  if (Value *V = foldShiftIntoShiftInAnotherHandOfAndInICmp(I, SQ, Builder))
    return replaceInstUsesWith(I, V);

  return nullptr;
}

/// Fold icmp Pred min|max(X, Y), Z.
Instruction *InstCombinerImpl::foldICmpWithMinMax(Instruction &I,
                                                  MinMaxIntrinsic *MinMax,
                                                  Value *Z, CmpPredicate Pred) {
  Value *X = MinMax->getLHS();
  Value *Y = MinMax->getRHS();
  if (ICmpInst::isSigned(Pred) && !MinMax->isSigned())
    return nullptr;
  if (ICmpInst::isUnsigned(Pred) && MinMax->isSigned()) {
    // Revert the transform signed pred -> unsigned pred
    // TODO: We can flip the signedness of predicate if both operands of icmp
    // are negative.
    if (isKnownNonNegative(Z, SQ.getWithInstruction(&I)) &&
        isKnownNonNegative(MinMax, SQ.getWithInstruction(&I))) {
      Pred = ICmpInst::getFlippedSignednessPredicate(Pred);
    } else
      return nullptr;
  }
  SimplifyQuery Q = SQ.getWithInstruction(&I);
  auto IsCondKnownTrue = [](Value *Val) -> std::optional<bool> {
    if (!Val)
      return std::nullopt;
    if (match(Val, m_One()))
      return true;
    if (match(Val, m_Zero()))
      return false;
    return std::nullopt;
  };
  // Remove samesign here since it is illegal to keep it when we speculatively
  // execute comparisons. For example, `icmp samesign ult umax(X, -46), -32`
  // cannot be decomposed into `(icmp samesign ult X, -46) or (icmp samesign ult
  // -46, -32)`. `X` is allowed to be non-negative here.
<<<<<<< HEAD
  Pred = static_cast<CmpInst::Predicate>(Pred);
=======
  Pred = Pred.dropSameSign();
>>>>>>> d465594a
  auto CmpXZ = IsCondKnownTrue(simplifyICmpInst(Pred, X, Z, Q));
  auto CmpYZ = IsCondKnownTrue(simplifyICmpInst(Pred, Y, Z, Q));
  if (!CmpXZ.has_value() && !CmpYZ.has_value())
    return nullptr;
  if (!CmpXZ.has_value()) {
    std::swap(X, Y);
    std::swap(CmpXZ, CmpYZ);
  }

  auto FoldIntoCmpYZ = [&]() -> Instruction * {
    if (CmpYZ.has_value())
      return replaceInstUsesWith(I, ConstantInt::getBool(I.getType(), *CmpYZ));
    return ICmpInst::Create(Instruction::ICmp, Pred, Y, Z);
  };

  switch (Pred) {
  case ICmpInst::ICMP_EQ:
  case ICmpInst::ICMP_NE: {
    // If X == Z:
    //     Expr       Result
    // min(X, Y) == Z X <= Y
    // max(X, Y) == Z X >= Y
    // min(X, Y) != Z X > Y
    // max(X, Y) != Z X < Y
    if ((Pred == ICmpInst::ICMP_EQ) == *CmpXZ) {
      ICmpInst::Predicate NewPred =
          ICmpInst::getNonStrictPredicate(MinMax->getPredicate());
      if (Pred == ICmpInst::ICMP_NE)
        NewPred = ICmpInst::getInversePredicate(NewPred);
      return ICmpInst::Create(Instruction::ICmp, NewPred, X, Y);
    }
    // Otherwise (X != Z):
    ICmpInst::Predicate NewPred = MinMax->getPredicate();
    auto MinMaxCmpXZ = IsCondKnownTrue(simplifyICmpInst(NewPred, X, Z, Q));
    if (!MinMaxCmpXZ.has_value()) {
      std::swap(X, Y);
      std::swap(CmpXZ, CmpYZ);
      // Re-check pre-condition X != Z
      if (!CmpXZ.has_value() || (Pred == ICmpInst::ICMP_EQ) == *CmpXZ)
        break;
      MinMaxCmpXZ = IsCondKnownTrue(simplifyICmpInst(NewPred, X, Z, Q));
    }
    if (!MinMaxCmpXZ.has_value())
      break;
    if (*MinMaxCmpXZ) {
      //    Expr         Fact    Result
      // min(X, Y) == Z  X < Z   false
      // max(X, Y) == Z  X > Z   false
      // min(X, Y) != Z  X < Z    true
      // max(X, Y) != Z  X > Z    true
      return replaceInstUsesWith(
          I, ConstantInt::getBool(I.getType(), Pred == ICmpInst::ICMP_NE));
    } else {
      //    Expr         Fact    Result
      // min(X, Y) == Z  X > Z   Y == Z
      // max(X, Y) == Z  X < Z   Y == Z
      // min(X, Y) != Z  X > Z   Y != Z
      // max(X, Y) != Z  X < Z   Y != Z
      return FoldIntoCmpYZ();
    }
    break;
  }
  case ICmpInst::ICMP_SLT:
  case ICmpInst::ICMP_ULT:
  case ICmpInst::ICMP_SLE:
  case ICmpInst::ICMP_ULE:
  case ICmpInst::ICMP_SGT:
  case ICmpInst::ICMP_UGT:
  case ICmpInst::ICMP_SGE:
  case ICmpInst::ICMP_UGE: {
    bool IsSame = MinMax->getPredicate() == ICmpInst::getStrictPredicate(Pred);
    if (*CmpXZ) {
      if (IsSame) {
        //      Expr        Fact    Result
        // min(X, Y) < Z    X < Z   true
        // min(X, Y) <= Z   X <= Z  true
        // max(X, Y) > Z    X > Z   true
        // max(X, Y) >= Z   X >= Z  true
        return replaceInstUsesWith(I, ConstantInt::getTrue(I.getType()));
      } else {
        //      Expr        Fact    Result
        // max(X, Y) < Z    X < Z   Y < Z
        // max(X, Y) <= Z   X <= Z  Y <= Z
        // min(X, Y) > Z    X > Z   Y > Z
        // min(X, Y) >= Z   X >= Z  Y >= Z
        return FoldIntoCmpYZ();
      }
    } else {
      if (IsSame) {
        //      Expr        Fact    Result
        // min(X, Y) < Z    X >= Z  Y < Z
        // min(X, Y) <= Z   X > Z   Y <= Z
        // max(X, Y) > Z    X <= Z  Y > Z
        // max(X, Y) >= Z   X < Z   Y >= Z
        return FoldIntoCmpYZ();
      } else {
        //      Expr        Fact    Result
        // max(X, Y) < Z    X >= Z  false
        // max(X, Y) <= Z   X > Z   false
        // min(X, Y) > Z    X <= Z  false
        // min(X, Y) >= Z   X < Z   false
        return replaceInstUsesWith(I, ConstantInt::getFalse(I.getType()));
      }
    }
    break;
  }
  default:
    break;
  }

  return nullptr;
}

// Canonicalize checking for a power-of-2-or-zero value:
static Instruction *foldICmpPow2Test(ICmpInst &I,
                                     InstCombiner::BuilderTy &Builder) {
  Value *Op0 = I.getOperand(0), *Op1 = I.getOperand(1);
  const CmpInst::Predicate Pred = I.getPredicate();
  Value *A = nullptr;
  bool CheckIs;
  if (I.isEquality()) {
    // (A & (A-1)) == 0 --> ctpop(A) < 2 (two commuted variants)
    // ((A-1) & A) != 0 --> ctpop(A) > 1 (two commuted variants)
    if (!match(Op0, m_OneUse(m_c_And(m_Add(m_Value(A), m_AllOnes()),
                                     m_Deferred(A)))) ||
        !match(Op1, m_ZeroInt()))
      A = nullptr;

    // (A & -A) == A --> ctpop(A) < 2 (four commuted variants)
    // (-A & A) != A --> ctpop(A) > 1 (four commuted variants)
    if (match(Op0, m_OneUse(m_c_And(m_Neg(m_Specific(Op1)), m_Specific(Op1)))))
      A = Op1;
    else if (match(Op1,
                   m_OneUse(m_c_And(m_Neg(m_Specific(Op0)), m_Specific(Op0)))))
      A = Op0;

    CheckIs = Pred == ICmpInst::ICMP_EQ;
  } else if (ICmpInst::isUnsigned(Pred)) {
    // (A ^ (A-1)) u>= A --> ctpop(A) < 2 (two commuted variants)
    // ((A-1) ^ A) u< A --> ctpop(A) > 1 (two commuted variants)

    if ((Pred == ICmpInst::ICMP_UGE || Pred == ICmpInst::ICMP_ULT) &&
        match(Op0, m_OneUse(m_c_Xor(m_Add(m_Specific(Op1), m_AllOnes()),
                                    m_Specific(Op1))))) {
      A = Op1;
      CheckIs = Pred == ICmpInst::ICMP_UGE;
    } else if ((Pred == ICmpInst::ICMP_UGT || Pred == ICmpInst::ICMP_ULE) &&
               match(Op1, m_OneUse(m_c_Xor(m_Add(m_Specific(Op0), m_AllOnes()),
                                           m_Specific(Op0))))) {
      A = Op0;
      CheckIs = Pred == ICmpInst::ICMP_ULE;
    }
  }

  if (A) {
    Type *Ty = A->getType();
    CallInst *CtPop = Builder.CreateUnaryIntrinsic(Intrinsic::ctpop, A);
    return CheckIs ? new ICmpInst(ICmpInst::ICMP_ULT, CtPop,
                                  ConstantInt::get(Ty, 2))
                   : new ICmpInst(ICmpInst::ICMP_UGT, CtPop,
                                  ConstantInt::get(Ty, 1));
  }

  return nullptr;
}

Instruction *InstCombinerImpl::foldICmpEquality(ICmpInst &I) {
  if (!I.isEquality())
    return nullptr;

  Value *Op0 = I.getOperand(0), *Op1 = I.getOperand(1);
  const CmpInst::Predicate Pred = I.getPredicate();
  Value *A, *B, *C, *D;
  if (match(Op0, m_Xor(m_Value(A), m_Value(B)))) {
    if (A == Op1 || B == Op1) { // (A^B) == A  ->  B == 0
      Value *OtherVal = A == Op1 ? B : A;
      return new ICmpInst(Pred, OtherVal, Constant::getNullValue(A->getType()));
    }

    if (match(Op1, m_Xor(m_Value(C), m_Value(D)))) {
      // A^c1 == C^c2 --> A == C^(c1^c2)
      ConstantInt *C1, *C2;
      if (match(B, m_ConstantInt(C1)) && match(D, m_ConstantInt(C2)) &&
          Op1->hasOneUse()) {
        Constant *NC = Builder.getInt(C1->getValue() ^ C2->getValue());
        Value *Xor = Builder.CreateXor(C, NC);
        return new ICmpInst(Pred, A, Xor);
      }

      // A^B == A^D -> B == D
      if (A == C)
        return new ICmpInst(Pred, B, D);
      if (A == D)
        return new ICmpInst(Pred, B, C);
      if (B == C)
        return new ICmpInst(Pred, A, D);
      if (B == D)
        return new ICmpInst(Pred, A, C);
    }
  }

  if (match(Op1, m_Xor(m_Value(A), m_Value(B))) && (A == Op0 || B == Op0)) {
    // A == (A^B)  ->  B == 0
    Value *OtherVal = A == Op0 ? B : A;
    return new ICmpInst(Pred, OtherVal, Constant::getNullValue(A->getType()));
  }

  // (X&Z) == (Y&Z) -> (X^Y) & Z == 0
  if (match(Op0, m_And(m_Value(A), m_Value(B))) &&
      match(Op1, m_And(m_Value(C), m_Value(D)))) {
    Value *X = nullptr, *Y = nullptr, *Z = nullptr;

    if (A == C) {
      X = B;
      Y = D;
      Z = A;
    } else if (A == D) {
      X = B;
      Y = C;
      Z = A;
    } else if (B == C) {
      X = A;
      Y = D;
      Z = B;
    } else if (B == D) {
      X = A;
      Y = C;
      Z = B;
    }

    if (X) {
      // If X^Y is a negative power of two, then `icmp eq/ne (Z & NegP2), 0`
      // will fold to `icmp ult/uge Z, -NegP2` incurringb no additional
      // instructions.
      const APInt *C0, *C1;
      bool XorIsNegP2 = match(X, m_APInt(C0)) && match(Y, m_APInt(C1)) &&
                        (*C0 ^ *C1).isNegatedPowerOf2();

      // If either Op0/Op1 are both one use or X^Y will constant fold and one of
      // Op0/Op1 are one use, proceed. In those cases we are instruction neutral
      // but `icmp eq/ne A, 0` is easier to analyze than `icmp eq/ne A, B`.
      int UseCnt =
          int(Op0->hasOneUse()) + int(Op1->hasOneUse()) +
          (int(match(X, m_ImmConstant()) && match(Y, m_ImmConstant())));
      if (XorIsNegP2 || UseCnt >= 2) {
        // Build (X^Y) & Z
        Op1 = Builder.CreateXor(X, Y);
        Op1 = Builder.CreateAnd(Op1, Z);
        return new ICmpInst(Pred, Op1, Constant::getNullValue(Op1->getType()));
      }
    }
  }

  {
    // Similar to above, but specialized for constant because invert is needed:
    // (X | C) == (Y | C) --> (X ^ Y) & ~C == 0
    Value *X, *Y;
    Constant *C;
    if (match(Op0, m_OneUse(m_Or(m_Value(X), m_Constant(C)))) &&
        match(Op1, m_OneUse(m_Or(m_Value(Y), m_Specific(C))))) {
      Value *Xor = Builder.CreateXor(X, Y);
      Value *And = Builder.CreateAnd(Xor, ConstantExpr::getNot(C));
      return new ICmpInst(Pred, And, Constant::getNullValue(And->getType()));
    }
  }

  if (match(Op1, m_ZExt(m_Value(A))) &&
      (Op0->hasOneUse() || Op1->hasOneUse())) {
    // (B & (Pow2C-1)) == zext A --> A == trunc B
    // (B & (Pow2C-1)) != zext A --> A != trunc B
    const APInt *MaskC;
    if (match(Op0, m_And(m_Value(B), m_LowBitMask(MaskC))) &&
        MaskC->countr_one() == A->getType()->getScalarSizeInBits())
      return new ICmpInst(Pred, A, Builder.CreateTrunc(B, A->getType()));
  }

  // (A >> C) == (B >> C) --> (A^B) u< (1 << C)
  // For lshr and ashr pairs.
  const APInt *AP1, *AP2;
  if ((match(Op0, m_OneUse(m_LShr(m_Value(A), m_APIntAllowPoison(AP1)))) &&
       match(Op1, m_OneUse(m_LShr(m_Value(B), m_APIntAllowPoison(AP2))))) ||
      (match(Op0, m_OneUse(m_AShr(m_Value(A), m_APIntAllowPoison(AP1)))) &&
       match(Op1, m_OneUse(m_AShr(m_Value(B), m_APIntAllowPoison(AP2)))))) {
    if (AP1 != AP2)
      return nullptr;
    unsigned TypeBits = AP1->getBitWidth();
    unsigned ShAmt = AP1->getLimitedValue(TypeBits);
    if (ShAmt < TypeBits && ShAmt != 0) {
      ICmpInst::Predicate NewPred =
          Pred == ICmpInst::ICMP_NE ? ICmpInst::ICMP_UGE : ICmpInst::ICMP_ULT;
      Value *Xor = Builder.CreateXor(A, B, I.getName() + ".unshifted");
      APInt CmpVal = APInt::getOneBitSet(TypeBits, ShAmt);
      return new ICmpInst(NewPred, Xor, ConstantInt::get(A->getType(), CmpVal));
    }
  }

  // (A << C) == (B << C) --> ((A^B) & (~0U >> C)) == 0
  ConstantInt *Cst1;
  if (match(Op0, m_OneUse(m_Shl(m_Value(A), m_ConstantInt(Cst1)))) &&
      match(Op1, m_OneUse(m_Shl(m_Value(B), m_Specific(Cst1))))) {
    unsigned TypeBits = Cst1->getBitWidth();
    unsigned ShAmt = (unsigned)Cst1->getLimitedValue(TypeBits);
    if (ShAmt < TypeBits && ShAmt != 0) {
      Value *Xor = Builder.CreateXor(A, B, I.getName() + ".unshifted");
      APInt AndVal = APInt::getLowBitsSet(TypeBits, TypeBits - ShAmt);
      Value *And =
          Builder.CreateAnd(Xor, Builder.getInt(AndVal), I.getName() + ".mask");
      return new ICmpInst(Pred, And, Constant::getNullValue(Cst1->getType()));
    }
  }

  // Transform "icmp eq (trunc (lshr(X, cst1)), cst" to
  // "icmp (and X, mask), cst"
  uint64_t ShAmt = 0;
  if (Op0->hasOneUse() &&
      match(Op0, m_Trunc(m_OneUse(m_LShr(m_Value(A), m_ConstantInt(ShAmt))))) &&
      match(Op1, m_ConstantInt(Cst1)) &&
      // Only do this when A has multiple uses.  This is most important to do
      // when it exposes other optimizations.
      !A->hasOneUse()) {
    unsigned ASize = cast<IntegerType>(A->getType())->getPrimitiveSizeInBits();

    if (ShAmt < ASize) {
      APInt MaskV =
          APInt::getLowBitsSet(ASize, Op0->getType()->getPrimitiveSizeInBits());
      MaskV <<= ShAmt;

      APInt CmpV = Cst1->getValue().zext(ASize);
      CmpV <<= ShAmt;

      Value *Mask = Builder.CreateAnd(A, Builder.getInt(MaskV));
      return new ICmpInst(Pred, Mask, Builder.getInt(CmpV));
    }
  }

  if (Instruction *ICmp = foldICmpIntrinsicWithIntrinsic(I, Builder))
    return ICmp;

  // Match icmp eq (trunc (lshr A, BW), (ashr (trunc A), BW-1)), which checks
  // the top BW/2 + 1 bits are all the same. Create "A >=s INT_MIN && A <=s
  // INT_MAX", which we generate as "icmp ult (add A, 2^(BW-1)), 2^BW" to skip a
  // few steps of instcombine.
  unsigned BitWidth = Op0->getType()->getScalarSizeInBits();
  if (match(Op0, m_AShr(m_Trunc(m_Value(A)), m_SpecificInt(BitWidth - 1))) &&
      match(Op1, m_Trunc(m_LShr(m_Specific(A), m_SpecificInt(BitWidth)))) &&
      A->getType()->getScalarSizeInBits() == BitWidth * 2 &&
      (I.getOperand(0)->hasOneUse() || I.getOperand(1)->hasOneUse())) {
    APInt C = APInt::getOneBitSet(BitWidth * 2, BitWidth - 1);
    Value *Add = Builder.CreateAdd(A, ConstantInt::get(A->getType(), C));
    return new ICmpInst(Pred == ICmpInst::ICMP_EQ ? ICmpInst::ICMP_ULT
                                                  : ICmpInst::ICMP_UGE,
                        Add, ConstantInt::get(A->getType(), C.shl(1)));
  }

  // Canonicalize:
  // Assume B_Pow2 != 0
  // 1. A & B_Pow2 != B_Pow2 -> A & B_Pow2 == 0
  // 2. A & B_Pow2 == B_Pow2 -> A & B_Pow2 != 0
  if (match(Op0, m_c_And(m_Specific(Op1), m_Value())) &&
      isKnownToBeAPowerOfTwo(Op1, /* OrZero */ false, 0, &I))
    return new ICmpInst(CmpInst::getInversePredicate(Pred), Op0,
                        ConstantInt::getNullValue(Op0->getType()));

  if (match(Op1, m_c_And(m_Specific(Op0), m_Value())) &&
      isKnownToBeAPowerOfTwo(Op0, /* OrZero */ false, 0, &I))
    return new ICmpInst(CmpInst::getInversePredicate(Pred), Op1,
                        ConstantInt::getNullValue(Op1->getType()));

  // Canonicalize:
  // icmp eq/ne X, OneUse(rotate-right(X))
  //    -> icmp eq/ne X, rotate-left(X)
  // We generally try to convert rotate-right -> rotate-left, this just
  // canonicalizes another case.
  if (match(&I, m_c_ICmp(m_Value(A),
                         m_OneUse(m_Intrinsic<Intrinsic::fshr>(
                             m_Deferred(A), m_Deferred(A), m_Value(B))))))
    return new ICmpInst(
        Pred, A,
        Builder.CreateIntrinsic(Op0->getType(), Intrinsic::fshl, {A, A, B}));

  // Canonicalize:
  // icmp eq/ne OneUse(A ^ Cst), B --> icmp eq/ne (A ^ B), Cst
  Constant *Cst;
  if (match(&I, m_c_ICmp(m_OneUse(m_Xor(m_Value(A), m_ImmConstant(Cst))),
                         m_CombineAnd(m_Value(B), m_Unless(m_ImmConstant())))))
    return new ICmpInst(Pred, Builder.CreateXor(A, B), Cst);

  {
    // (icmp eq/ne (and (add/sub/xor X, P2), P2), P2)
    auto m_Matcher =
        m_CombineOr(m_CombineOr(m_c_Add(m_Value(B), m_Deferred(A)),
                                m_c_Xor(m_Value(B), m_Deferred(A))),
                    m_Sub(m_Value(B), m_Deferred(A)));
    std::optional<bool> IsZero = std::nullopt;
    if (match(&I, m_c_ICmp(m_OneUse(m_c_And(m_Value(A), m_Matcher)),
                           m_Deferred(A))))
      IsZero = false;
    // (icmp eq/ne (and (add/sub/xor X, P2), P2), 0)
    else if (match(&I,
                   m_ICmp(m_OneUse(m_c_And(m_Value(A), m_Matcher)), m_Zero())))
      IsZero = true;

    if (IsZero && isKnownToBeAPowerOfTwo(A, /* OrZero */ true, /*Depth*/ 0, &I))
      // (icmp eq/ne (and (add/sub/xor X, P2), P2), P2)
      //    -> (icmp eq/ne (and X, P2), 0)
      // (icmp eq/ne (and (add/sub/xor X, P2), P2), 0)
      //    -> (icmp eq/ne (and X, P2), P2)
      return new ICmpInst(Pred, Builder.CreateAnd(B, A),
                          *IsZero ? A
                                  : ConstantInt::getNullValue(A->getType()));
  }

  return nullptr;
}

Instruction *InstCombinerImpl::foldICmpWithTrunc(ICmpInst &ICmp) {
  ICmpInst::Predicate Pred = ICmp.getPredicate();
  Value *Op0 = ICmp.getOperand(0), *Op1 = ICmp.getOperand(1);

  // Try to canonicalize trunc + compare-to-constant into a mask + cmp.
  // The trunc masks high bits while the compare may effectively mask low bits.
  Value *X;
  const APInt *C;
  if (!match(Op0, m_OneUse(m_Trunc(m_Value(X)))) || !match(Op1, m_APInt(C)))
    return nullptr;

  // This matches patterns corresponding to tests of the signbit as well as:
  // (trunc X) pred C2 --> (X & Mask) == C
  if (auto Res = decomposeBitTestICmp(Op0, Op1, Pred, /*WithTrunc=*/true,
                                      /*AllowNonZeroC=*/true)) {
    Value *And = Builder.CreateAnd(Res->X, Res->Mask);
    Constant *C = ConstantInt::get(Res->X->getType(), Res->C);
    return new ICmpInst(Res->Pred, And, C);
  }

  unsigned SrcBits = X->getType()->getScalarSizeInBits();
  if (auto *II = dyn_cast<IntrinsicInst>(X)) {
    if (II->getIntrinsicID() == Intrinsic::cttz ||
        II->getIntrinsicID() == Intrinsic::ctlz) {
      unsigned MaxRet = SrcBits;
      // If the "is_zero_poison" argument is set, then we know at least
      // one bit is set in the input, so the result is always at least one
      // less than the full bitwidth of that input.
      if (match(II->getArgOperand(1), m_One()))
        MaxRet--;

      // Make sure the destination is wide enough to hold the largest output of
      // the intrinsic.
      if (llvm::Log2_32(MaxRet) + 1 <= Op0->getType()->getScalarSizeInBits())
        if (Instruction *I =
                foldICmpIntrinsicWithConstant(ICmp, II, C->zext(SrcBits)))
          return I;
    }
  }

  return nullptr;
}

Instruction *InstCombinerImpl::foldICmpWithZextOrSext(ICmpInst &ICmp) {
  assert(isa<CastInst>(ICmp.getOperand(0)) && "Expected cast for operand 0");
  auto *CastOp0 = cast<CastInst>(ICmp.getOperand(0));
  Value *X;
  if (!match(CastOp0, m_ZExtOrSExt(m_Value(X))))
    return nullptr;

  bool IsSignedExt = CastOp0->getOpcode() == Instruction::SExt;
  bool IsSignedCmp = ICmp.isSigned();

  // icmp Pred (ext X), (ext Y)
  Value *Y;
  if (match(ICmp.getOperand(1), m_ZExtOrSExt(m_Value(Y)))) {
    bool IsZext0 = isa<ZExtInst>(ICmp.getOperand(0));
    bool IsZext1 = isa<ZExtInst>(ICmp.getOperand(1));

    if (IsZext0 != IsZext1) {
      // If X and Y and both i1
      // (icmp eq/ne (zext X) (sext Y))
      //      eq -> (icmp eq (or X, Y), 0)
      //      ne -> (icmp ne (or X, Y), 0)
      if (ICmp.isEquality() && X->getType()->isIntOrIntVectorTy(1) &&
          Y->getType()->isIntOrIntVectorTy(1))
        return new ICmpInst(ICmp.getPredicate(), Builder.CreateOr(X, Y),
                            Constant::getNullValue(X->getType()));

      // If we have mismatched casts and zext has the nneg flag, we can
      //  treat the "zext nneg" as "sext". Otherwise, we cannot fold and quit.

      auto *NonNegInst0 = dyn_cast<PossiblyNonNegInst>(ICmp.getOperand(0));
      auto *NonNegInst1 = dyn_cast<PossiblyNonNegInst>(ICmp.getOperand(1));

      bool IsNonNeg0 = NonNegInst0 && NonNegInst0->hasNonNeg();
      bool IsNonNeg1 = NonNegInst1 && NonNegInst1->hasNonNeg();

      if ((IsZext0 && IsNonNeg0) || (IsZext1 && IsNonNeg1))
        IsSignedExt = true;
      else
        return nullptr;
    }

    // Not an extension from the same type?
    Type *XTy = X->getType(), *YTy = Y->getType();
    if (XTy != YTy) {
      // One of the casts must have one use because we are creating a new cast.
      if (!ICmp.getOperand(0)->hasOneUse() && !ICmp.getOperand(1)->hasOneUse())
        return nullptr;
      // Extend the narrower operand to the type of the wider operand.
      CastInst::CastOps CastOpcode =
          IsSignedExt ? Instruction::SExt : Instruction::ZExt;
      if (XTy->getScalarSizeInBits() < YTy->getScalarSizeInBits())
        X = Builder.CreateCast(CastOpcode, X, YTy);
      else if (YTy->getScalarSizeInBits() < XTy->getScalarSizeInBits())
        Y = Builder.CreateCast(CastOpcode, Y, XTy);
      else
        return nullptr;
    }

    // (zext X) == (zext Y) --> X == Y
    // (sext X) == (sext Y) --> X == Y
    if (ICmp.isEquality())
      return new ICmpInst(ICmp.getPredicate(), X, Y);

    // A signed comparison of sign extended values simplifies into a
    // signed comparison.
    if (IsSignedCmp && IsSignedExt)
      return new ICmpInst(ICmp.getPredicate(), X, Y);

    // The other three cases all fold into an unsigned comparison.
    return new ICmpInst(ICmp.getUnsignedPredicate(), X, Y);
  }

  // Below here, we are only folding a compare with constant.
  auto *C = dyn_cast<Constant>(ICmp.getOperand(1));
  if (!C)
    return nullptr;

  // If a lossless truncate is possible...
  Type *SrcTy = CastOp0->getSrcTy();
  Constant *Res = getLosslessTrunc(C, SrcTy, CastOp0->getOpcode());
  if (Res) {
    if (ICmp.isEquality())
      return new ICmpInst(ICmp.getPredicate(), X, Res);

    // A signed comparison of sign extended values simplifies into a
    // signed comparison.
    if (IsSignedExt && IsSignedCmp)
      return new ICmpInst(ICmp.getPredicate(), X, Res);

    // The other three cases all fold into an unsigned comparison.
    return new ICmpInst(ICmp.getUnsignedPredicate(), X, Res);
  }

  // The re-extended constant changed, partly changed (in the case of a vector),
  // or could not be determined to be equal (in the case of a constant
  // expression), so the constant cannot be represented in the shorter type.
  // All the cases that fold to true or false will have already been handled
  // by simplifyICmpInst, so only deal with the tricky case.
  if (IsSignedCmp || !IsSignedExt || !isa<ConstantInt>(C))
    return nullptr;

  // Is source op positive?
  // icmp ult (sext X), C --> icmp sgt X, -1
  if (ICmp.getPredicate() == ICmpInst::ICMP_ULT)
    return new ICmpInst(CmpInst::ICMP_SGT, X, Constant::getAllOnesValue(SrcTy));

  // Is source op negative?
  // icmp ugt (sext X), C --> icmp slt X, 0
  assert(ICmp.getPredicate() == ICmpInst::ICMP_UGT && "ICmp should be folded!");
  return new ICmpInst(CmpInst::ICMP_SLT, X, Constant::getNullValue(SrcTy));
}

/// Handle icmp (cast x), (cast or constant).
Instruction *InstCombinerImpl::foldICmpWithCastOp(ICmpInst &ICmp) {
  // If any operand of ICmp is a inttoptr roundtrip cast then remove it as
  // icmp compares only pointer's value.
  // icmp (inttoptr (ptrtoint p1)), p2 --> icmp p1, p2.
  Value *SimplifiedOp0 = simplifyIntToPtrRoundTripCast(ICmp.getOperand(0));
  Value *SimplifiedOp1 = simplifyIntToPtrRoundTripCast(ICmp.getOperand(1));
  if (SimplifiedOp0 || SimplifiedOp1)
    return new ICmpInst(ICmp.getPredicate(),
                        SimplifiedOp0 ? SimplifiedOp0 : ICmp.getOperand(0),
                        SimplifiedOp1 ? SimplifiedOp1 : ICmp.getOperand(1));

  auto *CastOp0 = dyn_cast<CastInst>(ICmp.getOperand(0));
  if (!CastOp0)
    return nullptr;
  if (!isa<Constant>(ICmp.getOperand(1)) && !isa<CastInst>(ICmp.getOperand(1)))
    return nullptr;

  Value *Op0Src = CastOp0->getOperand(0);
  Type *SrcTy = CastOp0->getSrcTy();
  Type *DestTy = CastOp0->getDestTy();

  // Turn icmp (ptrtoint x), (ptrtoint/c) into a compare of the input if the
  // integer type is the same size as the pointer type.
  auto CompatibleSizes = [&](Type *PtrTy, Type *IntTy) {
    if (isa<VectorType>(PtrTy)) {
      PtrTy = cast<VectorType>(PtrTy)->getElementType();
      IntTy = cast<VectorType>(IntTy)->getElementType();
    }
    return DL.getPointerTypeSizeInBits(PtrTy) == IntTy->getIntegerBitWidth();
  };
  if (CastOp0->getOpcode() == Instruction::PtrToInt &&
      CompatibleSizes(SrcTy, DestTy)) {
    Value *NewOp1 = nullptr;
    if (auto *PtrToIntOp1 = dyn_cast<PtrToIntOperator>(ICmp.getOperand(1))) {
      Value *PtrSrc = PtrToIntOp1->getOperand(0);
      if (PtrSrc->getType() == Op0Src->getType())
        NewOp1 = PtrToIntOp1->getOperand(0);
    } else if (auto *RHSC = dyn_cast<Constant>(ICmp.getOperand(1))) {
      NewOp1 = ConstantExpr::getIntToPtr(RHSC, SrcTy);
    }

    if (NewOp1)
      return new ICmpInst(ICmp.getPredicate(), Op0Src, NewOp1);
  }

  // Do the same in the other direction for icmp (inttoptr x), (inttoptr/c).
  if (CastOp0->getOpcode() == Instruction::IntToPtr &&
      CompatibleSizes(DestTy, SrcTy)) {
    Value *NewOp1 = nullptr;
    if (auto *IntToPtrOp1 = dyn_cast<IntToPtrInst>(ICmp.getOperand(1))) {
      Value *IntSrc = IntToPtrOp1->getOperand(0);
      if (IntSrc->getType() == Op0Src->getType())
        NewOp1 = IntToPtrOp1->getOperand(0);
    } else if (auto *RHSC = dyn_cast<Constant>(ICmp.getOperand(1))) {
      NewOp1 = ConstantFoldConstant(ConstantExpr::getPtrToInt(RHSC, SrcTy), DL);
    }

    if (NewOp1)
      return new ICmpInst(ICmp.getPredicate(), Op0Src, NewOp1);
  }

  if (Instruction *R = foldICmpWithTrunc(ICmp))
    return R;

  return foldICmpWithZextOrSext(ICmp);
}

static bool isNeutralValue(Instruction::BinaryOps BinaryOp, Value *RHS,
                           bool IsSigned) {
  switch (BinaryOp) {
  default:
    llvm_unreachable("Unsupported binary op");
  case Instruction::Add:
  case Instruction::Sub:
    return match(RHS, m_Zero());
  case Instruction::Mul:
    return !(RHS->getType()->isIntOrIntVectorTy(1) && IsSigned) &&
           match(RHS, m_One());
  }
}

OverflowResult
InstCombinerImpl::computeOverflow(Instruction::BinaryOps BinaryOp,
                                  bool IsSigned, Value *LHS, Value *RHS,
                                  Instruction *CxtI) const {
  switch (BinaryOp) {
  default:
    llvm_unreachable("Unsupported binary op");
  case Instruction::Add:
    if (IsSigned)
      return computeOverflowForSignedAdd(LHS, RHS, CxtI);
    else
      return computeOverflowForUnsignedAdd(LHS, RHS, CxtI);
  case Instruction::Sub:
    if (IsSigned)
      return computeOverflowForSignedSub(LHS, RHS, CxtI);
    else
      return computeOverflowForUnsignedSub(LHS, RHS, CxtI);
  case Instruction::Mul:
    if (IsSigned)
      return computeOverflowForSignedMul(LHS, RHS, CxtI);
    else
      return computeOverflowForUnsignedMul(LHS, RHS, CxtI);
  }
}

bool InstCombinerImpl::OptimizeOverflowCheck(Instruction::BinaryOps BinaryOp,
                                             bool IsSigned, Value *LHS,
                                             Value *RHS, Instruction &OrigI,
                                             Value *&Result,
                                             Constant *&Overflow) {
  if (OrigI.isCommutative() && isa<Constant>(LHS) && !isa<Constant>(RHS))
    std::swap(LHS, RHS);

  // If the overflow check was an add followed by a compare, the insertion point
  // may be pointing to the compare.  We want to insert the new instructions
  // before the add in case there are uses of the add between the add and the
  // compare.
  Builder.SetInsertPoint(&OrigI);

  Type *OverflowTy = Type::getInt1Ty(LHS->getContext());
  if (auto *LHSTy = dyn_cast<VectorType>(LHS->getType()))
    OverflowTy = VectorType::get(OverflowTy, LHSTy->getElementCount());

  if (isNeutralValue(BinaryOp, RHS, IsSigned)) {
    Result = LHS;
    Overflow = ConstantInt::getFalse(OverflowTy);
    return true;
  }

  switch (computeOverflow(BinaryOp, IsSigned, LHS, RHS, &OrigI)) {
  case OverflowResult::MayOverflow:
    return false;
  case OverflowResult::AlwaysOverflowsLow:
  case OverflowResult::AlwaysOverflowsHigh:
    Result = Builder.CreateBinOp(BinaryOp, LHS, RHS);
    Result->takeName(&OrigI);
    Overflow = ConstantInt::getTrue(OverflowTy);
    return true;
  case OverflowResult::NeverOverflows:
    Result = Builder.CreateBinOp(BinaryOp, LHS, RHS);
    Result->takeName(&OrigI);
    Overflow = ConstantInt::getFalse(OverflowTy);
    if (auto *Inst = dyn_cast<Instruction>(Result)) {
      if (IsSigned)
        Inst->setHasNoSignedWrap();
      else
        Inst->setHasNoUnsignedWrap();
    }
    return true;
  }

  llvm_unreachable("Unexpected overflow result");
}

/// Recognize and process idiom involving test for multiplication
/// overflow.
///
/// The caller has matched a pattern of the form:
///   I = cmp u (mul(zext A, zext B), V
/// The function checks if this is a test for overflow and if so replaces
/// multiplication with call to 'mul.with.overflow' intrinsic.
///
/// \param I Compare instruction.
/// \param MulVal Result of 'mult' instruction.  It is one of the arguments of
///               the compare instruction.  Must be of integer type.
/// \param OtherVal The other argument of compare instruction.
/// \returns Instruction which must replace the compare instruction, NULL if no
///          replacement required.
static Instruction *processUMulZExtIdiom(ICmpInst &I, Value *MulVal,
                                         const APInt *OtherVal,
                                         InstCombinerImpl &IC) {
  // Don't bother doing this transformation for pointers, don't do it for
  // vectors.
  if (!isa<IntegerType>(MulVal->getType()))
    return nullptr;

  auto *MulInstr = dyn_cast<Instruction>(MulVal);
  if (!MulInstr)
    return nullptr;
  assert(MulInstr->getOpcode() == Instruction::Mul);

  auto *LHS = cast<ZExtInst>(MulInstr->getOperand(0)),
       *RHS = cast<ZExtInst>(MulInstr->getOperand(1));
  assert(LHS->getOpcode() == Instruction::ZExt);
  assert(RHS->getOpcode() == Instruction::ZExt);
  Value *A = LHS->getOperand(0), *B = RHS->getOperand(0);

  // Calculate type and width of the result produced by mul.with.overflow.
  Type *TyA = A->getType(), *TyB = B->getType();
  unsigned WidthA = TyA->getPrimitiveSizeInBits(),
           WidthB = TyB->getPrimitiveSizeInBits();
  unsigned MulWidth;
  Type *MulType;
  if (WidthB > WidthA) {
    MulWidth = WidthB;
    MulType = TyB;
  } else {
    MulWidth = WidthA;
    MulType = TyA;
  }

  // In order to replace the original mul with a narrower mul.with.overflow,
  // all uses must ignore upper bits of the product.  The number of used low
  // bits must be not greater than the width of mul.with.overflow.
  if (MulVal->hasNUsesOrMore(2))
    for (User *U : MulVal->users()) {
      if (U == &I)
        continue;
      if (TruncInst *TI = dyn_cast<TruncInst>(U)) {
        // Check if truncation ignores bits above MulWidth.
        unsigned TruncWidth = TI->getType()->getPrimitiveSizeInBits();
        if (TruncWidth > MulWidth)
          return nullptr;
      } else if (BinaryOperator *BO = dyn_cast<BinaryOperator>(U)) {
        // Check if AND ignores bits above MulWidth.
        if (BO->getOpcode() != Instruction::And)
          return nullptr;
        if (ConstantInt *CI = dyn_cast<ConstantInt>(BO->getOperand(1))) {
          const APInt &CVal = CI->getValue();
          if (CVal.getBitWidth() - CVal.countl_zero() > MulWidth)
            return nullptr;
        } else {
          // In this case we could have the operand of the binary operation
          // being defined in another block, and performing the replacement
          // could break the dominance relation.
          return nullptr;
        }
      } else {
        // Other uses prohibit this transformation.
        return nullptr;
      }
    }

  // Recognize patterns
  switch (I.getPredicate()) {
  case ICmpInst::ICMP_UGT: {
    // Recognize pattern:
    //   mulval = mul(zext A, zext B)
    //   cmp ugt mulval, max
    APInt MaxVal = APInt::getMaxValue(MulWidth);
    MaxVal = MaxVal.zext(OtherVal->getBitWidth());
    if (MaxVal.eq(*OtherVal))
      break; // Recognized
    return nullptr;
  }

  case ICmpInst::ICMP_ULT: {
    // Recognize pattern:
    //   mulval = mul(zext A, zext B)
    //   cmp ule mulval, max + 1
    APInt MaxVal = APInt::getOneBitSet(OtherVal->getBitWidth(), MulWidth);
    if (MaxVal.eq(*OtherVal))
      break; // Recognized
    return nullptr;
  }

  default:
    return nullptr;
  }

  InstCombiner::BuilderTy &Builder = IC.Builder;
  Builder.SetInsertPoint(MulInstr);

  // Replace: mul(zext A, zext B) --> mul.with.overflow(A, B)
  Value *MulA = A, *MulB = B;
  if (WidthA < MulWidth)
    MulA = Builder.CreateZExt(A, MulType);
  if (WidthB < MulWidth)
    MulB = Builder.CreateZExt(B, MulType);
  CallInst *Call =
      Builder.CreateIntrinsic(Intrinsic::umul_with_overflow, MulType,
                              {MulA, MulB}, /*FMFSource=*/nullptr, "umul");
  IC.addToWorklist(MulInstr);

  // If there are uses of mul result other than the comparison, we know that
  // they are truncation or binary AND. Change them to use result of
  // mul.with.overflow and adjust properly mask/size.
  if (MulVal->hasNUsesOrMore(2)) {
    Value *Mul = Builder.CreateExtractValue(Call, 0, "umul.value");
    for (User *U : make_early_inc_range(MulVal->users())) {
      if (U == &I)
        continue;
      if (TruncInst *TI = dyn_cast<TruncInst>(U)) {
        if (TI->getType()->getPrimitiveSizeInBits() == MulWidth)
          IC.replaceInstUsesWith(*TI, Mul);
        else
          TI->setOperand(0, Mul);
      } else if (BinaryOperator *BO = dyn_cast<BinaryOperator>(U)) {
        assert(BO->getOpcode() == Instruction::And);
        // Replace (mul & mask) --> zext (mul.with.overflow & short_mask)
        ConstantInt *CI = cast<ConstantInt>(BO->getOperand(1));
        APInt ShortMask = CI->getValue().trunc(MulWidth);
        Value *ShortAnd = Builder.CreateAnd(Mul, ShortMask);
        Value *Zext = Builder.CreateZExt(ShortAnd, BO->getType());
        IC.replaceInstUsesWith(*BO, Zext);
      } else {
        llvm_unreachable("Unexpected Binary operation");
      }
      IC.addToWorklist(cast<Instruction>(U));
    }
  }

  // The original icmp gets replaced with the overflow value, maybe inverted
  // depending on predicate.
  if (I.getPredicate() == ICmpInst::ICMP_ULT) {
    Value *Res = Builder.CreateExtractValue(Call, 1);
    return BinaryOperator::CreateNot(Res);
  }

  return ExtractValueInst::Create(Call, 1);
}

/// When performing a comparison against a constant, it is possible that not all
/// the bits in the LHS are demanded. This helper method computes the mask that
/// IS demanded.
static APInt getDemandedBitsLHSMask(ICmpInst &I, unsigned BitWidth) {
  const APInt *RHS;
  if (!match(I.getOperand(1), m_APInt(RHS)))
    return APInt::getAllOnes(BitWidth);

  // If this is a normal comparison, it demands all bits. If it is a sign bit
  // comparison, it only demands the sign bit.
  bool UnusedBit;
  if (isSignBitCheck(I.getPredicate(), *RHS, UnusedBit))
    return APInt::getSignMask(BitWidth);

  switch (I.getPredicate()) {
  // For a UGT comparison, we don't care about any bits that
  // correspond to the trailing ones of the comparand.  The value of these
  // bits doesn't impact the outcome of the comparison, because any value
  // greater than the RHS must differ in a bit higher than these due to carry.
  case ICmpInst::ICMP_UGT:
    return APInt::getBitsSetFrom(BitWidth, RHS->countr_one());

  // Similarly, for a ULT comparison, we don't care about the trailing zeros.
  // Any value less than the RHS must differ in a higher bit because of carries.
  case ICmpInst::ICMP_ULT:
    return APInt::getBitsSetFrom(BitWidth, RHS->countr_zero());

  default:
    return APInt::getAllOnes(BitWidth);
  }
}

/// Check that one use is in the same block as the definition and all
/// other uses are in blocks dominated by a given block.
///
/// \param DI Definition
/// \param UI Use
/// \param DB Block that must dominate all uses of \p DI outside
///           the parent block
/// \return true when \p UI is the only use of \p DI in the parent block
/// and all other uses of \p DI are in blocks dominated by \p DB.
///
bool InstCombinerImpl::dominatesAllUses(const Instruction *DI,
                                        const Instruction *UI,
                                        const BasicBlock *DB) const {
  assert(DI && UI && "Instruction not defined\n");
  // Ignore incomplete definitions.
  if (!DI->getParent())
    return false;
  // DI and UI must be in the same block.
  if (DI->getParent() != UI->getParent())
    return false;
  // Protect from self-referencing blocks.
  if (DI->getParent() == DB)
    return false;
  for (const User *U : DI->users()) {
    auto *Usr = cast<Instruction>(U);
    if (Usr != UI && !DT.dominates(DB, Usr->getParent()))
      return false;
  }
  return true;
}

/// Return true when the instruction sequence within a block is select-cmp-br.
static bool isChainSelectCmpBranch(const SelectInst *SI) {
  const BasicBlock *BB = SI->getParent();
  if (!BB)
    return false;
  auto *BI = dyn_cast_or_null<BranchInst>(BB->getTerminator());
  if (!BI || BI->getNumSuccessors() != 2)
    return false;
  auto *IC = dyn_cast<ICmpInst>(BI->getCondition());
  if (!IC || (IC->getOperand(0) != SI && IC->getOperand(1) != SI))
    return false;
  return true;
}

/// True when a select result is replaced by one of its operands
/// in select-icmp sequence. This will eventually result in the elimination
/// of the select.
///
/// \param SI    Select instruction
/// \param Icmp  Compare instruction
/// \param SIOpd Operand that replaces the select
///
/// Notes:
/// - The replacement is global and requires dominator information
/// - The caller is responsible for the actual replacement
///
/// Example:
///
/// entry:
///  %4 = select i1 %3, %C* %0, %C* null
///  %5 = icmp eq %C* %4, null
///  br i1 %5, label %9, label %7
///  ...
///  ; <label>:7                                       ; preds = %entry
///  %8 = getelementptr inbounds %C* %4, i64 0, i32 0
///  ...
///
/// can be transformed to
///
///  %5 = icmp eq %C* %0, null
///  %6 = select i1 %3, i1 %5, i1 true
///  br i1 %6, label %9, label %7
///  ...
///  ; <label>:7                                       ; preds = %entry
///  %8 = getelementptr inbounds %C* %0, i64 0, i32 0  // replace by %0!
///
/// Similar when the first operand of the select is a constant or/and
/// the compare is for not equal rather than equal.
///
/// NOTE: The function is only called when the select and compare constants
/// are equal, the optimization can work only for EQ predicates. This is not a
/// major restriction since a NE compare should be 'normalized' to an equal
/// compare, which usually happens in the combiner and test case
/// select-cmp-br.ll checks for it.
bool InstCombinerImpl::replacedSelectWithOperand(SelectInst *SI,
                                                 const ICmpInst *Icmp,
                                                 const unsigned SIOpd) {
  assert((SIOpd == 1 || SIOpd == 2) && "Invalid select operand!");
  if (isChainSelectCmpBranch(SI) && Icmp->getPredicate() == ICmpInst::ICMP_EQ) {
    BasicBlock *Succ = SI->getParent()->getTerminator()->getSuccessor(1);
    // The check for the single predecessor is not the best that can be
    // done. But it protects efficiently against cases like when SI's
    // home block has two successors, Succ and Succ1, and Succ1 predecessor
    // of Succ. Then SI can't be replaced by SIOpd because the use that gets
    // replaced can be reached on either path. So the uniqueness check
    // guarantees that the path all uses of SI (outside SI's parent) are on
    // is disjoint from all other paths out of SI. But that information
    // is more expensive to compute, and the trade-off here is in favor
    // of compile-time. It should also be noticed that we check for a single
    // predecessor and not only uniqueness. This to handle the situation when
    // Succ and Succ1 points to the same basic block.
    if (Succ->getSinglePredecessor() && dominatesAllUses(SI, Icmp, Succ)) {
      NumSel++;
      SI->replaceUsesOutsideBlock(SI->getOperand(SIOpd), SI->getParent());
      return true;
    }
  }
  return false;
}

/// Try to fold the comparison based on range information we can get by checking
/// whether bits are known to be zero or one in the inputs.
Instruction *InstCombinerImpl::foldICmpUsingKnownBits(ICmpInst &I) {
  Value *Op0 = I.getOperand(0), *Op1 = I.getOperand(1);
  Type *Ty = Op0->getType();
  ICmpInst::Predicate Pred = I.getPredicate();

  // Get scalar or pointer size.
  unsigned BitWidth = Ty->isIntOrIntVectorTy()
                          ? Ty->getScalarSizeInBits()
                          : DL.getPointerTypeSizeInBits(Ty->getScalarType());

  if (!BitWidth)
    return nullptr;

  KnownBits Op0Known(BitWidth);
  KnownBits Op1Known(BitWidth);

  {
    // Don't use dominating conditions when folding icmp using known bits. This
    // may convert signed into unsigned predicates in ways that other passes
    // (especially IndVarSimplify) may not be able to reliably undo.
    SimplifyQuery Q = SQ.getWithoutDomCondCache().getWithInstruction(&I);
    if (SimplifyDemandedBits(&I, 0, getDemandedBitsLHSMask(I, BitWidth),
                             Op0Known, /*Depth=*/0, Q))
      return &I;

    if (SimplifyDemandedBits(&I, 1, APInt::getAllOnes(BitWidth), Op1Known,
                             /*Depth=*/0, Q))
      return &I;
  }

  if (!isa<Constant>(Op0) && Op0Known.isConstant())
    return new ICmpInst(
        Pred, ConstantExpr::getIntegerValue(Ty, Op0Known.getConstant()), Op1);
  if (!isa<Constant>(Op1) && Op1Known.isConstant())
    return new ICmpInst(
        Pred, Op0, ConstantExpr::getIntegerValue(Ty, Op1Known.getConstant()));

  if (std::optional<bool> Res = ICmpInst::compare(Op0Known, Op1Known, Pred))
    return replaceInstUsesWith(I, ConstantInt::getBool(I.getType(), *Res));

  // Given the known and unknown bits, compute a range that the LHS could be
  // in.  Compute the Min, Max and RHS values based on the known bits. For the
  // EQ and NE we use unsigned values.
  APInt Op0Min(BitWidth, 0), Op0Max(BitWidth, 0);
  APInt Op1Min(BitWidth, 0), Op1Max(BitWidth, 0);
  if (I.isSigned()) {
    Op0Min = Op0Known.getSignedMinValue();
    Op0Max = Op0Known.getSignedMaxValue();
    Op1Min = Op1Known.getSignedMinValue();
    Op1Max = Op1Known.getSignedMaxValue();
  } else {
    Op0Min = Op0Known.getMinValue();
    Op0Max = Op0Known.getMaxValue();
    Op1Min = Op1Known.getMinValue();
    Op1Max = Op1Known.getMaxValue();
  }

  // Don't break up a clamp pattern -- (min(max X, Y), Z) -- by replacing a
  // min/max canonical compare with some other compare. That could lead to
  // conflict with select canonicalization and infinite looping.
  // FIXME: This constraint may go away if min/max intrinsics are canonical.
  auto isMinMaxCmp = [&](Instruction &Cmp) {
    if (!Cmp.hasOneUse())
      return false;
    Value *A, *B;
    SelectPatternFlavor SPF = matchSelectPattern(Cmp.user_back(), A, B).Flavor;
    if (!SelectPatternResult::isMinOrMax(SPF))
      return false;
    return match(Op0, m_MaxOrMin(m_Value(), m_Value())) ||
           match(Op1, m_MaxOrMin(m_Value(), m_Value()));
  };
  if (!isMinMaxCmp(I)) {
    switch (Pred) {
    default:
      break;
    case ICmpInst::ICMP_ULT: {
      if (Op1Min == Op0Max) // A <u B -> A != B if max(A) == min(B)
        return new ICmpInst(ICmpInst::ICMP_NE, Op0, Op1);
      const APInt *CmpC;
      if (match(Op1, m_APInt(CmpC))) {
        // A <u C -> A == C-1 if min(A)+1 == C
        if (*CmpC == Op0Min + 1)
          return new ICmpInst(ICmpInst::ICMP_EQ, Op0,
                              ConstantInt::get(Op1->getType(), *CmpC - 1));
        // X <u C --> X == 0, if the number of zero bits in the bottom of X
        // exceeds the log2 of C.
        if (Op0Known.countMinTrailingZeros() >= CmpC->ceilLogBase2())
          return new ICmpInst(ICmpInst::ICMP_EQ, Op0,
                              Constant::getNullValue(Op1->getType()));
      }
      break;
    }
    case ICmpInst::ICMP_UGT: {
      if (Op1Max == Op0Min) // A >u B -> A != B if min(A) == max(B)
        return new ICmpInst(ICmpInst::ICMP_NE, Op0, Op1);
      const APInt *CmpC;
      if (match(Op1, m_APInt(CmpC))) {
        // A >u C -> A == C+1 if max(a)-1 == C
        if (*CmpC == Op0Max - 1)
          return new ICmpInst(ICmpInst::ICMP_EQ, Op0,
                              ConstantInt::get(Op1->getType(), *CmpC + 1));
        // X >u C --> X != 0, if the number of zero bits in the bottom of X
        // exceeds the log2 of C.
        if (Op0Known.countMinTrailingZeros() >= CmpC->getActiveBits())
          return new ICmpInst(ICmpInst::ICMP_NE, Op0,
                              Constant::getNullValue(Op1->getType()));
      }
      break;
    }
    case ICmpInst::ICMP_SLT: {
      if (Op1Min == Op0Max) // A <s B -> A != B if max(A) == min(B)
        return new ICmpInst(ICmpInst::ICMP_NE, Op0, Op1);
      const APInt *CmpC;
      if (match(Op1, m_APInt(CmpC))) {
        if (*CmpC == Op0Min + 1) // A <s C -> A == C-1 if min(A)+1 == C
          return new ICmpInst(ICmpInst::ICMP_EQ, Op0,
                              ConstantInt::get(Op1->getType(), *CmpC - 1));
      }
      break;
    }
    case ICmpInst::ICMP_SGT: {
      if (Op1Max == Op0Min) // A >s B -> A != B if min(A) == max(B)
        return new ICmpInst(ICmpInst::ICMP_NE, Op0, Op1);
      const APInt *CmpC;
      if (match(Op1, m_APInt(CmpC))) {
        if (*CmpC == Op0Max - 1) // A >s C -> A == C+1 if max(A)-1 == C
          return new ICmpInst(ICmpInst::ICMP_EQ, Op0,
                              ConstantInt::get(Op1->getType(), *CmpC + 1));
      }
      break;
    }
    }
  }

  // Based on the range information we know about the LHS, see if we can
  // simplify this comparison.  For example, (x&4) < 8 is always true.
  switch (Pred) {
  default:
    break;
  case ICmpInst::ICMP_EQ:
  case ICmpInst::ICMP_NE: {
    // If all bits are known zero except for one, then we know at most one bit
    // is set. If the comparison is against zero, then this is a check to see if
    // *that* bit is set.
    APInt Op0KnownZeroInverted = ~Op0Known.Zero;
    if (Op1Known.isZero()) {
      // If the LHS is an AND with the same constant, look through it.
      Value *LHS = nullptr;
      const APInt *LHSC;
      if (!match(Op0, m_And(m_Value(LHS), m_APInt(LHSC))) ||
          *LHSC != Op0KnownZeroInverted)
        LHS = Op0;

      Value *X;
      const APInt *C1;
      if (match(LHS, m_Shl(m_Power2(C1), m_Value(X)))) {
        Type *XTy = X->getType();
        unsigned Log2C1 = C1->countr_zero();
        APInt C2 = Op0KnownZeroInverted;
        APInt C2Pow2 = (C2 & ~(*C1 - 1)) + *C1;
        if (C2Pow2.isPowerOf2()) {
          // iff (C1 is pow2) & ((C2 & ~(C1-1)) + C1) is pow2):
          // ((C1 << X) & C2) == 0 -> X >= (Log2(C2+C1) - Log2(C1))
          // ((C1 << X) & C2) != 0 -> X  < (Log2(C2+C1) - Log2(C1))
          unsigned Log2C2 = C2Pow2.countr_zero();
          auto *CmpC = ConstantInt::get(XTy, Log2C2 - Log2C1);
          auto NewPred =
              Pred == CmpInst::ICMP_EQ ? CmpInst::ICMP_UGE : CmpInst::ICMP_ULT;
          return new ICmpInst(NewPred, X, CmpC);
        }
      }
    }

    // Op0 eq C_Pow2 -> Op0 ne 0 if Op0 is known to be C_Pow2 or zero.
    if (Op1Known.isConstant() && Op1Known.getConstant().isPowerOf2() &&
        (Op0Known & Op1Known) == Op0Known)
      return new ICmpInst(CmpInst::getInversePredicate(Pred), Op0,
                          ConstantInt::getNullValue(Op1->getType()));
    break;
  }
  case ICmpInst::ICMP_SGE:
    if (Op1Min == Op0Max) // A >=s B -> A == B if max(A) == min(B)
      return new ICmpInst(ICmpInst::ICMP_EQ, Op0, Op1);
    break;
  case ICmpInst::ICMP_SLE:
    if (Op1Max == Op0Min) // A <=s B -> A == B if min(A) == max(B)
      return new ICmpInst(ICmpInst::ICMP_EQ, Op0, Op1);
    break;
  case ICmpInst::ICMP_UGE:
    if (Op1Min == Op0Max) // A >=u B -> A == B if max(A) == min(B)
      return new ICmpInst(ICmpInst::ICMP_EQ, Op0, Op1);
    break;
  case ICmpInst::ICMP_ULE:
    if (Op1Max == Op0Min) // A <=u B -> A == B if min(A) == max(B)
      return new ICmpInst(ICmpInst::ICMP_EQ, Op0, Op1);
    break;
  }

  // Turn a signed comparison into an unsigned one if both operands are known to
  // have the same sign. Set samesign if possible (except for equality
  // predicates).
  if ((I.isSigned() || (I.isUnsigned() && !I.hasSameSign())) &&
      ((Op0Known.Zero.isNegative() && Op1Known.Zero.isNegative()) ||
       (Op0Known.One.isNegative() && Op1Known.One.isNegative()))) {
    I.setPredicate(I.getUnsignedPredicate());
    I.setSameSign();
    return &I;
  }

  return nullptr;
}

/// If one operand of an icmp is effectively a bool (value range of {0,1}),
/// then try to reduce patterns based on that limit.
Instruction *InstCombinerImpl::foldICmpUsingBoolRange(ICmpInst &I) {
  Value *X, *Y;
  CmpPredicate Pred;

  // X must be 0 and bool must be true for "ULT":
  // X <u (zext i1 Y) --> (X == 0) & Y
  if (match(&I, m_c_ICmp(Pred, m_Value(X), m_OneUse(m_ZExt(m_Value(Y))))) &&
      Y->getType()->isIntOrIntVectorTy(1) && Pred == ICmpInst::ICMP_ULT)
    return BinaryOperator::CreateAnd(Builder.CreateIsNull(X), Y);

  // X must be 0 or bool must be true for "ULE":
  // X <=u (sext i1 Y) --> (X == 0) | Y
  if (match(&I, m_c_ICmp(Pred, m_Value(X), m_OneUse(m_SExt(m_Value(Y))))) &&
      Y->getType()->isIntOrIntVectorTy(1) && Pred == ICmpInst::ICMP_ULE)
    return BinaryOperator::CreateOr(Builder.CreateIsNull(X), Y);

  // icmp eq/ne X, (zext/sext (icmp eq/ne X, C))
  CmpPredicate Pred1, Pred2;
  const APInt *C;
  Instruction *ExtI;
  if (match(&I, m_c_ICmp(Pred1, m_Value(X),
                         m_CombineAnd(m_Instruction(ExtI),
                                      m_ZExtOrSExt(m_ICmp(Pred2, m_Deferred(X),
                                                          m_APInt(C)))))) &&
      ICmpInst::isEquality(Pred1) && ICmpInst::isEquality(Pred2)) {
    bool IsSExt = ExtI->getOpcode() == Instruction::SExt;
    bool HasOneUse = ExtI->hasOneUse() && ExtI->getOperand(0)->hasOneUse();
    auto CreateRangeCheck = [&] {
      Value *CmpV1 =
          Builder.CreateICmp(Pred1, X, Constant::getNullValue(X->getType()));
      Value *CmpV2 = Builder.CreateICmp(
          Pred1, X, ConstantInt::getSigned(X->getType(), IsSExt ? -1 : 1));
      return BinaryOperator::Create(
          Pred1 == ICmpInst::ICMP_EQ ? Instruction::Or : Instruction::And,
          CmpV1, CmpV2);
    };
    if (C->isZero()) {
      if (Pred2 == ICmpInst::ICMP_EQ) {
        // icmp eq X, (zext/sext (icmp eq X, 0)) --> false
        // icmp ne X, (zext/sext (icmp eq X, 0)) --> true
        return replaceInstUsesWith(
            I, ConstantInt::getBool(I.getType(), Pred1 == ICmpInst::ICMP_NE));
      } else if (!IsSExt || HasOneUse) {
        // icmp eq X, (zext (icmp ne X, 0)) --> X == 0 || X == 1
        // icmp ne X, (zext (icmp ne X, 0)) --> X != 0 && X != 1
        // icmp eq X, (sext (icmp ne X, 0)) --> X == 0 || X == -1
        // icmp ne X, (sext (icmp ne X, 0)) --> X != 0 && X == -1
        return CreateRangeCheck();
      }
    } else if (IsSExt ? C->isAllOnes() : C->isOne()) {
      if (Pred2 == ICmpInst::ICMP_NE) {
        // icmp eq X, (zext (icmp ne X, 1)) --> false
        // icmp ne X, (zext (icmp ne X, 1)) --> true
        // icmp eq X, (sext (icmp ne X, -1)) --> false
        // icmp ne X, (sext (icmp ne X, -1)) --> true
        return replaceInstUsesWith(
            I, ConstantInt::getBool(I.getType(), Pred1 == ICmpInst::ICMP_NE));
      } else if (!IsSExt || HasOneUse) {
        // icmp eq X, (zext (icmp eq X, 1)) --> X == 0 || X == 1
        // icmp ne X, (zext (icmp eq X, 1)) --> X != 0 && X != 1
        // icmp eq X, (sext (icmp eq X, -1)) --> X == 0 || X == -1
        // icmp ne X, (sext (icmp eq X, -1)) --> X != 0 && X == -1
        return CreateRangeCheck();
      }
    } else {
      // when C != 0 && C != 1:
      //   icmp eq X, (zext (icmp eq X, C)) --> icmp eq X, 0
      //   icmp eq X, (zext (icmp ne X, C)) --> icmp eq X, 1
      //   icmp ne X, (zext (icmp eq X, C)) --> icmp ne X, 0
      //   icmp ne X, (zext (icmp ne X, C)) --> icmp ne X, 1
      // when C != 0 && C != -1:
      //   icmp eq X, (sext (icmp eq X, C)) --> icmp eq X, 0
      //   icmp eq X, (sext (icmp ne X, C)) --> icmp eq X, -1
      //   icmp ne X, (sext (icmp eq X, C)) --> icmp ne X, 0
      //   icmp ne X, (sext (icmp ne X, C)) --> icmp ne X, -1
      return ICmpInst::Create(
          Instruction::ICmp, Pred1, X,
          ConstantInt::getSigned(X->getType(), Pred2 == ICmpInst::ICMP_NE
                                                   ? (IsSExt ? -1 : 1)
                                                   : 0));
    }
  }

  return nullptr;
}

/// If we have an icmp le or icmp ge instruction with a constant operand, turn
/// it into the appropriate icmp lt or icmp gt instruction. This transform
/// allows them to be folded in visitICmpInst.
static ICmpInst *canonicalizeCmpWithConstant(ICmpInst &I) {
  ICmpInst::Predicate Pred = I.getPredicate();
  if (ICmpInst::isEquality(Pred) || !ICmpInst::isIntPredicate(Pred) ||
      InstCombiner::isCanonicalPredicate(Pred))
    return nullptr;

  Value *Op0 = I.getOperand(0);
  Value *Op1 = I.getOperand(1);
  auto *Op1C = dyn_cast<Constant>(Op1);
  if (!Op1C)
    return nullptr;

  auto FlippedStrictness = getFlippedStrictnessPredicateAndConstant(Pred, Op1C);
  if (!FlippedStrictness)
    return nullptr;

  return new ICmpInst(FlippedStrictness->first, Op0, FlippedStrictness->second);
}

/// If we have a comparison with a non-canonical predicate, if we can update
/// all the users, invert the predicate and adjust all the users.
CmpInst *InstCombinerImpl::canonicalizeICmpPredicate(CmpInst &I) {
  // Is the predicate already canonical?
  CmpInst::Predicate Pred = I.getPredicate();
  if (InstCombiner::isCanonicalPredicate(Pred))
    return nullptr;

  // Can all users be adjusted to predicate inversion?
  if (!InstCombiner::canFreelyInvertAllUsersOf(&I, /*IgnoredUser=*/nullptr))
    return nullptr;

  // Ok, we can canonicalize comparison!
  // Let's first invert the comparison's predicate.
  I.setPredicate(CmpInst::getInversePredicate(Pred));
  I.setName(I.getName() + ".not");

  // And, adapt users.
  freelyInvertAllUsersOf(&I);

  return &I;
}

/// Integer compare with boolean values can always be turned into bitwise ops.
static Instruction *canonicalizeICmpBool(ICmpInst &I,
                                         InstCombiner::BuilderTy &Builder) {
  Value *A = I.getOperand(0), *B = I.getOperand(1);
  assert(A->getType()->isIntOrIntVectorTy(1) && "Bools only");

  // A boolean compared to true/false can be simplified to Op0/true/false in
  // 14 out of the 20 (10 predicates * 2 constants) possible combinations.
  // Cases not handled by InstSimplify are always 'not' of Op0.
  if (match(B, m_Zero())) {
    switch (I.getPredicate()) {
    case CmpInst::ICMP_EQ:  // A ==   0 -> !A
    case CmpInst::ICMP_ULE: // A <=u  0 -> !A
    case CmpInst::ICMP_SGE: // A >=s  0 -> !A
      return BinaryOperator::CreateNot(A);
    default:
      llvm_unreachable("ICmp i1 X, C not simplified as expected.");
    }
  } else if (match(B, m_One())) {
    switch (I.getPredicate()) {
    case CmpInst::ICMP_NE:  // A !=  1 -> !A
    case CmpInst::ICMP_ULT: // A <u  1 -> !A
    case CmpInst::ICMP_SGT: // A >s -1 -> !A
      return BinaryOperator::CreateNot(A);
    default:
      llvm_unreachable("ICmp i1 X, C not simplified as expected.");
    }
  }

  switch (I.getPredicate()) {
  default:
    llvm_unreachable("Invalid icmp instruction!");
  case ICmpInst::ICMP_EQ:
    // icmp eq i1 A, B -> ~(A ^ B)
    return BinaryOperator::CreateNot(Builder.CreateXor(A, B));

  case ICmpInst::ICMP_NE:
    // icmp ne i1 A, B -> A ^ B
    return BinaryOperator::CreateXor(A, B);

  case ICmpInst::ICMP_UGT:
    // icmp ugt -> icmp ult
    std::swap(A, B);
    [[fallthrough]];
  case ICmpInst::ICMP_ULT:
    // icmp ult i1 A, B -> ~A & B
    return BinaryOperator::CreateAnd(Builder.CreateNot(A), B);

  case ICmpInst::ICMP_SGT:
    // icmp sgt -> icmp slt
    std::swap(A, B);
    [[fallthrough]];
  case ICmpInst::ICMP_SLT:
    // icmp slt i1 A, B -> A & ~B
    return BinaryOperator::CreateAnd(Builder.CreateNot(B), A);

  case ICmpInst::ICMP_UGE:
    // icmp uge -> icmp ule
    std::swap(A, B);
    [[fallthrough]];
  case ICmpInst::ICMP_ULE:
    // icmp ule i1 A, B -> ~A | B
    return BinaryOperator::CreateOr(Builder.CreateNot(A), B);

  case ICmpInst::ICMP_SGE:
    // icmp sge -> icmp sle
    std::swap(A, B);
    [[fallthrough]];
  case ICmpInst::ICMP_SLE:
    // icmp sle i1 A, B -> A | ~B
    return BinaryOperator::CreateOr(Builder.CreateNot(B), A);
  }
}

// Transform pattern like:
//   (1 << Y) u<= X  or  ~(-1 << Y) u<  X  or  ((1 << Y)+(-1)) u<  X
//   (1 << Y) u>  X  or  ~(-1 << Y) u>= X  or  ((1 << Y)+(-1)) u>= X
// Into:
//   (X l>> Y) != 0
//   (X l>> Y) == 0
static Instruction *foldICmpWithHighBitMask(ICmpInst &Cmp,
                                            InstCombiner::BuilderTy &Builder) {
  CmpPredicate Pred, NewPred;
  Value *X, *Y;
  if (match(&Cmp,
            m_c_ICmp(Pred, m_OneUse(m_Shl(m_One(), m_Value(Y))), m_Value(X)))) {
    switch (Pred) {
    case ICmpInst::ICMP_ULE:
      NewPred = ICmpInst::ICMP_NE;
      break;
    case ICmpInst::ICMP_UGT:
      NewPred = ICmpInst::ICMP_EQ;
      break;
    default:
      return nullptr;
    }
  } else if (match(&Cmp, m_c_ICmp(Pred,
                                  m_OneUse(m_CombineOr(
                                      m_Not(m_Shl(m_AllOnes(), m_Value(Y))),
                                      m_Add(m_Shl(m_One(), m_Value(Y)),
                                            m_AllOnes()))),
                                  m_Value(X)))) {
    // The variant with 'add' is not canonical, (the variant with 'not' is)
    // we only get it because it has extra uses, and can't be canonicalized,

    switch (Pred) {
    case ICmpInst::ICMP_ULT:
      NewPred = ICmpInst::ICMP_NE;
      break;
    case ICmpInst::ICMP_UGE:
      NewPred = ICmpInst::ICMP_EQ;
      break;
    default:
      return nullptr;
    }
  } else
    return nullptr;

  Value *NewX = Builder.CreateLShr(X, Y, X->getName() + ".highbits");
  Constant *Zero = Constant::getNullValue(NewX->getType());
  return CmpInst::Create(Instruction::ICmp, NewPred, NewX, Zero);
}

static Instruction *foldVectorCmp(CmpInst &Cmp,
                                  InstCombiner::BuilderTy &Builder) {
  const CmpInst::Predicate Pred = Cmp.getPredicate();
  Value *LHS = Cmp.getOperand(0), *RHS = Cmp.getOperand(1);
  Value *V1, *V2;

  auto createCmpReverse = [&](CmpInst::Predicate Pred, Value *X, Value *Y) {
    Value *V = Builder.CreateCmp(Pred, X, Y, Cmp.getName());
    if (auto *I = dyn_cast<Instruction>(V))
      I->copyIRFlags(&Cmp);
    Module *M = Cmp.getModule();
    Function *F = Intrinsic::getOrInsertDeclaration(
        M, Intrinsic::vector_reverse, V->getType());
    return CallInst::Create(F, V);
  };

  if (match(LHS, m_VecReverse(m_Value(V1)))) {
    // cmp Pred, rev(V1), rev(V2) --> rev(cmp Pred, V1, V2)
    if (match(RHS, m_VecReverse(m_Value(V2))) &&
        (LHS->hasOneUse() || RHS->hasOneUse()))
      return createCmpReverse(Pred, V1, V2);

    // cmp Pred, rev(V1), RHSSplat --> rev(cmp Pred, V1, RHSSplat)
    if (LHS->hasOneUse() && isSplatValue(RHS))
      return createCmpReverse(Pred, V1, RHS);
  }
  // cmp Pred, LHSSplat, rev(V2) --> rev(cmp Pred, LHSSplat, V2)
  else if (isSplatValue(LHS) && match(RHS, m_OneUse(m_VecReverse(m_Value(V2)))))
    return createCmpReverse(Pred, LHS, V2);

  ArrayRef<int> M;
  if (!match(LHS, m_Shuffle(m_Value(V1), m_Undef(), m_Mask(M))))
    return nullptr;

  // If both arguments of the cmp are shuffles that use the same mask and
  // shuffle within a single vector, move the shuffle after the cmp:
  // cmp (shuffle V1, M), (shuffle V2, M) --> shuffle (cmp V1, V2), M
  Type *V1Ty = V1->getType();
  if (match(RHS, m_Shuffle(m_Value(V2), m_Undef(), m_SpecificMask(M))) &&
      V1Ty == V2->getType() && (LHS->hasOneUse() || RHS->hasOneUse())) {
    Value *NewCmp = Builder.CreateCmp(Pred, V1, V2);
    return new ShuffleVectorInst(NewCmp, M);
  }

  // Try to canonicalize compare with splatted operand and splat constant.
  // TODO: We could generalize this for more than splats. See/use the code in
  //       InstCombiner::foldVectorBinop().
  Constant *C;
  if (!LHS->hasOneUse() || !match(RHS, m_Constant(C)))
    return nullptr;

  // Length-changing splats are ok, so adjust the constants as needed:
  // cmp (shuffle V1, M), C --> shuffle (cmp V1, C'), M
  Constant *ScalarC = C->getSplatValue(/* AllowPoison */ true);
  int MaskSplatIndex;
  if (ScalarC && match(M, m_SplatOrPoisonMask(MaskSplatIndex))) {
    // We allow poison in matching, but this transform removes it for safety.
    // Demanded elements analysis should be able to recover some/all of that.
    C = ConstantVector::getSplat(cast<VectorType>(V1Ty)->getElementCount(),
                                 ScalarC);
    SmallVector<int, 8> NewM(M.size(), MaskSplatIndex);
    Value *NewCmp = Builder.CreateCmp(Pred, V1, C);
    return new ShuffleVectorInst(NewCmp, NewM);
  }

  return nullptr;
}

// extract(uadd.with.overflow(A, B), 0) ult A
//  -> extract(uadd.with.overflow(A, B), 1)
static Instruction *foldICmpOfUAddOv(ICmpInst &I) {
  CmpInst::Predicate Pred = I.getPredicate();
  Value *Op0 = I.getOperand(0), *Op1 = I.getOperand(1);

  Value *UAddOv;
  Value *A, *B;
  auto UAddOvResultPat = m_ExtractValue<0>(
      m_Intrinsic<Intrinsic::uadd_with_overflow>(m_Value(A), m_Value(B)));
  if (match(Op0, UAddOvResultPat) &&
      ((Pred == ICmpInst::ICMP_ULT && (Op1 == A || Op1 == B)) ||
       (Pred == ICmpInst::ICMP_EQ && match(Op1, m_ZeroInt()) &&
        (match(A, m_One()) || match(B, m_One()))) ||
       (Pred == ICmpInst::ICMP_NE && match(Op1, m_AllOnes()) &&
        (match(A, m_AllOnes()) || match(B, m_AllOnes())))))
    // extract(uadd.with.overflow(A, B), 0) < A
    // extract(uadd.with.overflow(A, 1), 0) == 0
    // extract(uadd.with.overflow(A, -1), 0) != -1
    UAddOv = cast<ExtractValueInst>(Op0)->getAggregateOperand();
  else if (match(Op1, UAddOvResultPat) && Pred == ICmpInst::ICMP_UGT &&
           (Op0 == A || Op0 == B))
    // A > extract(uadd.with.overflow(A, B), 0)
    UAddOv = cast<ExtractValueInst>(Op1)->getAggregateOperand();
  else
    return nullptr;

  return ExtractValueInst::Create(UAddOv, 1);
}

static Instruction *foldICmpInvariantGroup(ICmpInst &I) {
  if (!I.getOperand(0)->getType()->isPointerTy() ||
      NullPointerIsDefined(
          I.getParent()->getParent(),
          I.getOperand(0)->getType()->getPointerAddressSpace())) {
    return nullptr;
  }
  Instruction *Op;
  if (match(I.getOperand(0), m_Instruction(Op)) &&
      match(I.getOperand(1), m_Zero()) &&
      Op->isLaunderOrStripInvariantGroup()) {
    return ICmpInst::Create(Instruction::ICmp, I.getPredicate(),
                            Op->getOperand(0), I.getOperand(1));
  }
  return nullptr;
}

/// This function folds patterns produced by lowering of reduce idioms, such as
/// llvm.vector.reduce.and which are lowered into instruction chains. This code
/// attempts to generate fewer number of scalar comparisons instead of vector
/// comparisons when possible.
static Instruction *foldReductionIdiom(ICmpInst &I,
                                       InstCombiner::BuilderTy &Builder,
                                       const DataLayout &DL) {
  if (I.getType()->isVectorTy())
    return nullptr;
  CmpPredicate OuterPred, InnerPred;
  Value *LHS, *RHS;

  // Match lowering of @llvm.vector.reduce.and. Turn
  ///   %vec_ne = icmp ne <8 x i8> %lhs, %rhs
  ///   %scalar_ne = bitcast <8 x i1> %vec_ne to i8
  ///   %res = icmp <pred> i8 %scalar_ne, 0
  ///
  /// into
  ///
  ///   %lhs.scalar = bitcast <8 x i8> %lhs to i64
  ///   %rhs.scalar = bitcast <8 x i8> %rhs to i64
  ///   %res = icmp <pred> i64 %lhs.scalar, %rhs.scalar
  ///
  /// for <pred> in {ne, eq}.
  if (!match(&I, m_ICmp(OuterPred,
                        m_OneUse(m_BitCast(m_OneUse(
                            m_ICmp(InnerPred, m_Value(LHS), m_Value(RHS))))),
                        m_Zero())))
    return nullptr;
  auto *LHSTy = dyn_cast<FixedVectorType>(LHS->getType());
  if (!LHSTy || !LHSTy->getElementType()->isIntegerTy())
    return nullptr;
  unsigned NumBits =
      LHSTy->getNumElements() * LHSTy->getElementType()->getIntegerBitWidth();
  // TODO: Relax this to "not wider than max legal integer type"?
  if (!DL.isLegalInteger(NumBits))
    return nullptr;

  if (ICmpInst::isEquality(OuterPred) && InnerPred == ICmpInst::ICMP_NE) {
    auto *ScalarTy = Builder.getIntNTy(NumBits);
    LHS = Builder.CreateBitCast(LHS, ScalarTy, LHS->getName() + ".scalar");
    RHS = Builder.CreateBitCast(RHS, ScalarTy, RHS->getName() + ".scalar");
    return ICmpInst::Create(Instruction::ICmp, OuterPred, LHS, RHS,
                            I.getName());
  }

  return nullptr;
}

// This helper will be called with icmp operands in both orders.
Instruction *InstCombinerImpl::foldICmpCommutative(CmpPredicate Pred,
                                                   Value *Op0, Value *Op1,
                                                   ICmpInst &CxtI) {
  // Try to optimize 'icmp GEP, P' or 'icmp P, GEP'.
  if (auto *GEP = dyn_cast<GEPOperator>(Op0))
    if (Instruction *NI = foldGEPICmp(GEP, Op1, Pred, CxtI))
      return NI;

  if (auto *SI = dyn_cast<SelectInst>(Op0))
    if (Instruction *NI = foldSelectICmp(Pred, SI, Op1, CxtI))
      return NI;

  if (auto *MinMax = dyn_cast<MinMaxIntrinsic>(Op0))
    if (Instruction *Res = foldICmpWithMinMax(CxtI, MinMax, Op1, Pred))
      return Res;

  {
    Value *X;
    const APInt *C;
    // icmp X+Cst, X
    if (match(Op0, m_Add(m_Value(X), m_APInt(C))) && Op1 == X)
      return foldICmpAddOpConst(X, *C, Pred);
  }

  // abs(X) >=  X --> true
  // abs(X) u<= X --> true
  // abs(X) <   X --> false
  // abs(X) u>  X --> false
  // abs(X) u>= X --> IsIntMinPosion ? `X > -1`: `X u<= INTMIN`
  // abs(X) <=  X --> IsIntMinPosion ? `X > -1`: `X u<= INTMIN`
  // abs(X) ==  X --> IsIntMinPosion ? `X > -1`: `X u<= INTMIN`
  // abs(X) u<  X --> IsIntMinPosion ? `X < 0` : `X >   INTMIN`
  // abs(X) >   X --> IsIntMinPosion ? `X < 0` : `X >   INTMIN`
  // abs(X) !=  X --> IsIntMinPosion ? `X < 0` : `X >   INTMIN`
  {
    Value *X;
    Constant *C;
    if (match(Op0, m_Intrinsic<Intrinsic::abs>(m_Value(X), m_Constant(C))) &&
        match(Op1, m_Specific(X))) {
      Value *NullValue = Constant::getNullValue(X->getType());
      Value *AllOnesValue = Constant::getAllOnesValue(X->getType());
      const APInt SMin =
          APInt::getSignedMinValue(X->getType()->getScalarSizeInBits());
      bool IsIntMinPosion = C->isAllOnesValue();
      switch (Pred) {
      case CmpInst::ICMP_ULE:
      case CmpInst::ICMP_SGE:
        return replaceInstUsesWith(CxtI, ConstantInt::getTrue(CxtI.getType()));
      case CmpInst::ICMP_UGT:
      case CmpInst::ICMP_SLT:
        return replaceInstUsesWith(CxtI, ConstantInt::getFalse(CxtI.getType()));
      case CmpInst::ICMP_UGE:
      case CmpInst::ICMP_SLE:
      case CmpInst::ICMP_EQ: {
        return replaceInstUsesWith(
            CxtI, IsIntMinPosion
                      ? Builder.CreateICmpSGT(X, AllOnesValue)
                      : Builder.CreateICmpULT(
                            X, ConstantInt::get(X->getType(), SMin + 1)));
      }
      case CmpInst::ICMP_ULT:
      case CmpInst::ICMP_SGT:
      case CmpInst::ICMP_NE: {
        return replaceInstUsesWith(
            CxtI, IsIntMinPosion
                      ? Builder.CreateICmpSLT(X, NullValue)
                      : Builder.CreateICmpUGT(
                            X, ConstantInt::get(X->getType(), SMin)));
      }
      default:
        llvm_unreachable("Invalid predicate!");
      }
    }
  }

  const SimplifyQuery Q = SQ.getWithInstruction(&CxtI);
  if (Value *V = foldICmpWithLowBitMaskedVal(Pred, Op0, Op1, Q, *this))
    return replaceInstUsesWith(CxtI, V);

  // Folding (X / Y) pred X => X swap(pred) 0 for constant Y other than 0 or 1
  auto CheckUGT1 = [](const APInt &Divisor) { return Divisor.ugt(1); };
  {
    if (match(Op0, m_UDiv(m_Specific(Op1), m_CheckedInt(CheckUGT1)))) {
      return new ICmpInst(ICmpInst::getSwappedPredicate(Pred), Op1,
                          Constant::getNullValue(Op1->getType()));
    }

    if (!ICmpInst::isUnsigned(Pred) &&
        match(Op0, m_SDiv(m_Specific(Op1), m_CheckedInt(CheckUGT1)))) {
      return new ICmpInst(ICmpInst::getSwappedPredicate(Pred), Op1,
                          Constant::getNullValue(Op1->getType()));
    }
  }

  // Another case of this fold is (X >> Y) pred X => X swap(pred) 0 if Y != 0
  auto CheckNE0 = [](const APInt &Shift) { return !Shift.isZero(); };
  {
    if (match(Op0, m_LShr(m_Specific(Op1), m_CheckedInt(CheckNE0)))) {
      return new ICmpInst(ICmpInst::getSwappedPredicate(Pred), Op1,
                          Constant::getNullValue(Op1->getType()));
    }

    if ((Pred == CmpInst::ICMP_SLT || Pred == CmpInst::ICMP_SGE) &&
        match(Op0, m_AShr(m_Specific(Op1), m_CheckedInt(CheckNE0)))) {
      return new ICmpInst(ICmpInst::getSwappedPredicate(Pred), Op1,
                          Constant::getNullValue(Op1->getType()));
    }
  }

  return nullptr;
}

Instruction *InstCombinerImpl::visitICmpInst(ICmpInst &I) {
  bool Changed = false;
  const SimplifyQuery Q = SQ.getWithInstruction(&I);
  Value *Op0 = I.getOperand(0), *Op1 = I.getOperand(1);
  unsigned Op0Cplxity = getComplexity(Op0);
  unsigned Op1Cplxity = getComplexity(Op1);

  /// Orders the operands of the compare so that they are listed from most
  /// complex to least complex.  This puts constants before unary operators,
  /// before binary operators.
  if (Op0Cplxity < Op1Cplxity) {
    I.swapOperands();
    std::swap(Op0, Op1);
    Changed = true;
  }

  if (Value *V = simplifyICmpInst(I.getCmpPredicate(), Op0, Op1, Q))
    return replaceInstUsesWith(I, V);

  // Comparing -val or val with non-zero is the same as just comparing val
  // ie, abs(val) != 0 -> val != 0
  if (I.getPredicate() == ICmpInst::ICMP_NE && match(Op1, m_Zero())) {
    Value *Cond, *SelectTrue, *SelectFalse;
    if (match(Op0, m_Select(m_Value(Cond), m_Value(SelectTrue),
                            m_Value(SelectFalse)))) {
      if (Value *V = dyn_castNegVal(SelectTrue)) {
        if (V == SelectFalse)
          return CmpInst::Create(Instruction::ICmp, I.getPredicate(), V, Op1);
      } else if (Value *V = dyn_castNegVal(SelectFalse)) {
        if (V == SelectTrue)
          return CmpInst::Create(Instruction::ICmp, I.getPredicate(), V, Op1);
      }
    }
  }

  if (Instruction *Res = foldICmpTruncWithTruncOrExt(I, Q))
    return Res;

  if (Op0->getType()->isIntOrIntVectorTy(1))
    if (Instruction *Res = canonicalizeICmpBool(I, Builder))
      return Res;

  if (Instruction *Res = canonicalizeCmpWithConstant(I))
    return Res;

  if (Instruction *Res = canonicalizeICmpPredicate(I))
    return Res;

  if (Instruction *Res = foldICmpWithConstant(I))
    return Res;

  if (Instruction *Res = foldICmpWithDominatingICmp(I))
    return Res;

  if (Instruction *Res = foldICmpUsingBoolRange(I))
    return Res;

  if (Instruction *Res = foldICmpUsingKnownBits(I))
    return Res;

  // Test if the ICmpInst instruction is used exclusively by a select as
  // part of a minimum or maximum operation. If so, refrain from doing
  // any other folding. This helps out other analyses which understand
  // non-obfuscated minimum and maximum idioms, such as ScalarEvolution
  // and CodeGen. And in this case, at least one of the comparison
  // operands has at least one user besides the compare (the select),
  // which would often largely negate the benefit of folding anyway.
  //
  // Do the same for the other patterns recognized by matchSelectPattern.
  if (I.hasOneUse())
    if (SelectInst *SI = dyn_cast<SelectInst>(I.user_back())) {
      Value *A, *B;
      SelectPatternResult SPR = matchSelectPattern(SI, A, B);
      if (SPR.Flavor != SPF_UNKNOWN)
        return nullptr;
    }

  // Do this after checking for min/max to prevent infinite looping.
  if (Instruction *Res = foldICmpWithZero(I))
    return Res;

  // FIXME: We only do this after checking for min/max to prevent infinite
  // looping caused by a reverse canonicalization of these patterns for min/max.
  // FIXME: The organization of folds is a mess. These would naturally go into
  // canonicalizeCmpWithConstant(), but we can't move all of the above folds
  // down here after the min/max restriction.
  ICmpInst::Predicate Pred = I.getPredicate();
  const APInt *C;
  if (match(Op1, m_APInt(C))) {
    // For i32: x >u 2147483647 -> x <s 0  -> true if sign bit set
    if (Pred == ICmpInst::ICMP_UGT && C->isMaxSignedValue()) {
      Constant *Zero = Constant::getNullValue(Op0->getType());
      return new ICmpInst(ICmpInst::ICMP_SLT, Op0, Zero);
    }

    // For i32: x <u 2147483648 -> x >s -1  -> true if sign bit clear
    if (Pred == ICmpInst::ICMP_ULT && C->isMinSignedValue()) {
      Constant *AllOnes = Constant::getAllOnesValue(Op0->getType());
      return new ICmpInst(ICmpInst::ICMP_SGT, Op0, AllOnes);
    }
  }

  // The folds in here may rely on wrapping flags and special constants, so
  // they can break up min/max idioms in some cases but not seemingly similar
  // patterns.
  // FIXME: It may be possible to enhance select folding to make this
  //        unnecessary. It may also be moot if we canonicalize to min/max
  //        intrinsics.
  if (Instruction *Res = foldICmpBinOp(I, Q))
    return Res;

  if (Instruction *Res = foldICmpInstWithConstant(I))
    return Res;

  // Try to match comparison as a sign bit test. Intentionally do this after
  // foldICmpInstWithConstant() to potentially let other folds to happen first.
  if (Instruction *New = foldSignBitTest(I))
    return New;

  if (Instruction *Res = foldICmpInstWithConstantNotInt(I))
    return Res;

  if (Instruction *Res = foldICmpCommutative(I.getCmpPredicate(), Op0, Op1, I))
    return Res;
  if (Instruction *Res =
          foldICmpCommutative(I.getSwappedCmpPredicate(), Op1, Op0, I))
    return Res;

  if (I.isCommutative()) {
    if (auto Pair = matchSymmetricPair(I.getOperand(0), I.getOperand(1))) {
      replaceOperand(I, 0, Pair->first);
      replaceOperand(I, 1, Pair->second);
      return &I;
    }
  }

  // In case of a comparison with two select instructions having the same
  // condition, check whether one of the resulting branches can be simplified.
  // If so, just compare the other branch and select the appropriate result.
  // For example:
  //   %tmp1 = select i1 %cmp, i32 %y, i32 %x
  //   %tmp2 = select i1 %cmp, i32 %z, i32 %x
  //   %cmp2 = icmp slt i32 %tmp2, %tmp1
  // The icmp will result false for the false value of selects and the result
  // will depend upon the comparison of true values of selects if %cmp is
  // true. Thus, transform this into:
  //   %cmp = icmp slt i32 %y, %z
  //   %sel = select i1 %cond, i1 %cmp, i1 false
  // This handles similar cases to transform.
  {
    Value *Cond, *A, *B, *C, *D;
    if (match(Op0, m_Select(m_Value(Cond), m_Value(A), m_Value(B))) &&
        match(Op1, m_Select(m_Specific(Cond), m_Value(C), m_Value(D))) &&
        (Op0->hasOneUse() || Op1->hasOneUse())) {
      // Check whether comparison of TrueValues can be simplified
      if (Value *Res = simplifyICmpInst(Pred, A, C, SQ)) {
        Value *NewICMP = Builder.CreateICmp(Pred, B, D);
        return SelectInst::Create(Cond, Res, NewICMP);
      }
      // Check whether comparison of FalseValues can be simplified
      if (Value *Res = simplifyICmpInst(Pred, B, D, SQ)) {
        Value *NewICMP = Builder.CreateICmp(Pred, A, C);
        return SelectInst::Create(Cond, NewICMP, Res);
      }
    }
  }

  // Try to optimize equality comparisons against alloca-based pointers.
  if (Op0->getType()->isPointerTy() && I.isEquality()) {
    assert(Op1->getType()->isPointerTy() &&
           "Comparing pointer with non-pointer?");
    if (auto *Alloca = dyn_cast<AllocaInst>(getUnderlyingObject(Op0)))
      if (foldAllocaCmp(Alloca))
        return nullptr;
    if (auto *Alloca = dyn_cast<AllocaInst>(getUnderlyingObject(Op1)))
      if (foldAllocaCmp(Alloca))
        return nullptr;
  }

  if (Instruction *Res = foldICmpBitCast(I))
    return Res;

  // TODO: Hoist this above the min/max bailout.
  if (Instruction *R = foldICmpWithCastOp(I))
    return R;

  {
    Value *X, *Y;
    // Transform (X & ~Y) == 0 --> (X & Y) != 0
    // and       (X & ~Y) != 0 --> (X & Y) == 0
    // if A is a power of 2.
    if (match(Op0, m_And(m_Value(X), m_Not(m_Value(Y)))) &&
        match(Op1, m_Zero()) && isKnownToBeAPowerOfTwo(X, false, 0, &I) &&
        I.isEquality())
      return new ICmpInst(I.getInversePredicate(), Builder.CreateAnd(X, Y),
                          Op1);

    // Op0 pred Op1 -> ~Op1 pred ~Op0, if this allows us to drop an instruction.
    if (Op0->getType()->isIntOrIntVectorTy()) {
      bool ConsumesOp0, ConsumesOp1;
      if (isFreeToInvert(Op0, Op0->hasOneUse(), ConsumesOp0) &&
          isFreeToInvert(Op1, Op1->hasOneUse(), ConsumesOp1) &&
          (ConsumesOp0 || ConsumesOp1)) {
        Value *InvOp0 = getFreelyInverted(Op0, Op0->hasOneUse(), &Builder);
        Value *InvOp1 = getFreelyInverted(Op1, Op1->hasOneUse(), &Builder);
        assert(InvOp0 && InvOp1 &&
               "Mismatch between isFreeToInvert and getFreelyInverted");
        return new ICmpInst(I.getSwappedPredicate(), InvOp0, InvOp1);
      }
    }

    Instruction *AddI = nullptr;
    if (match(&I, m_UAddWithOverflow(m_Value(X), m_Value(Y),
                                     m_Instruction(AddI))) &&
        isa<IntegerType>(X->getType())) {
      Value *Result;
      Constant *Overflow;
      // m_UAddWithOverflow can match patterns that do not include  an explicit
      // "add" instruction, so check the opcode of the matched op.
      if (AddI->getOpcode() == Instruction::Add &&
          OptimizeOverflowCheck(Instruction::Add, /*Signed*/ false, X, Y, *AddI,
                                Result, Overflow)) {
        replaceInstUsesWith(*AddI, Result);
        eraseInstFromFunction(*AddI);
        return replaceInstUsesWith(I, Overflow);
      }
    }

    // (zext X) * (zext Y)  --> llvm.umul.with.overflow.
    if (match(Op0, m_NUWMul(m_ZExt(m_Value(X)), m_ZExt(m_Value(Y)))) &&
        match(Op1, m_APInt(C))) {
      if (Instruction *R = processUMulZExtIdiom(I, Op0, C, *this))
        return R;
    }

    // Signbit test folds
    // Fold (X u>> BitWidth - 1 Pred ZExt(i1))  -->  X s< 0 Pred i1
    // Fold (X s>> BitWidth - 1 Pred SExt(i1))  -->  X s< 0 Pred i1
    Instruction *ExtI;
    if ((I.isUnsigned() || I.isEquality()) &&
        match(Op1,
              m_CombineAnd(m_Instruction(ExtI), m_ZExtOrSExt(m_Value(Y)))) &&
        Y->getType()->getScalarSizeInBits() == 1 &&
        (Op0->hasOneUse() || Op1->hasOneUse())) {
      unsigned OpWidth = Op0->getType()->getScalarSizeInBits();
      Instruction *ShiftI;
      if (match(Op0, m_CombineAnd(m_Instruction(ShiftI),
                                  m_Shr(m_Value(X), m_SpecificIntAllowPoison(
                                                        OpWidth - 1))))) {
        unsigned ExtOpc = ExtI->getOpcode();
        unsigned ShiftOpc = ShiftI->getOpcode();
        if ((ExtOpc == Instruction::ZExt && ShiftOpc == Instruction::LShr) ||
            (ExtOpc == Instruction::SExt && ShiftOpc == Instruction::AShr)) {
          Value *SLTZero =
              Builder.CreateICmpSLT(X, Constant::getNullValue(X->getType()));
          Value *Cmp = Builder.CreateICmp(Pred, SLTZero, Y, I.getName());
          return replaceInstUsesWith(I, Cmp);
        }
      }
    }
  }

  if (Instruction *Res = foldICmpEquality(I))
    return Res;

  if (Instruction *Res = foldICmpPow2Test(I, Builder))
    return Res;

  if (Instruction *Res = foldICmpOfUAddOv(I))
    return Res;

  // The 'cmpxchg' instruction returns an aggregate containing the old value and
  // an i1 which indicates whether or not we successfully did the swap.
  //
  // Replace comparisons between the old value and the expected value with the
  // indicator that 'cmpxchg' returns.
  //
  // N.B.  This transform is only valid when the 'cmpxchg' is not permitted to
  // spuriously fail.  In those cases, the old value may equal the expected
  // value but it is possible for the swap to not occur.
  if (I.getPredicate() == ICmpInst::ICMP_EQ)
    if (auto *EVI = dyn_cast<ExtractValueInst>(Op0))
      if (auto *ACXI = dyn_cast<AtomicCmpXchgInst>(EVI->getAggregateOperand()))
        if (EVI->getIndices()[0] == 0 && ACXI->getCompareOperand() == Op1 &&
            !ACXI->isWeak())
          return ExtractValueInst::Create(ACXI, 1);

  if (Instruction *Res = foldICmpWithHighBitMask(I, Builder))
    return Res;

  if (I.getType()->isVectorTy())
    if (Instruction *Res = foldVectorCmp(I, Builder))
      return Res;

  if (Instruction *Res = foldICmpInvariantGroup(I))
    return Res;

  if (Instruction *Res = foldReductionIdiom(I, Builder, DL))
    return Res;

  {
    Value *A;
    const APInt *C1, *C2;
    ICmpInst::Predicate Pred = I.getPredicate();
    if (ICmpInst::isEquality(Pred)) {
      // sext(a) & c1 == c2 --> a & c3 == trunc(c2)
      // sext(a) & c1 != c2 --> a & c3 != trunc(c2)
      if (match(Op0, m_And(m_SExt(m_Value(A)), m_APInt(C1))) &&
          match(Op1, m_APInt(C2))) {
        Type *InputTy = A->getType();
        unsigned InputBitWidth = InputTy->getScalarSizeInBits();
        // c2 must be non-negative at the bitwidth of a.
        if (C2->getActiveBits() < InputBitWidth) {
          APInt TruncC1 = C1->trunc(InputBitWidth);
          // Check if there are 1s in C1 high bits of size InputBitWidth.
          if (C1->uge(APInt::getOneBitSet(C1->getBitWidth(), InputBitWidth)))
            TruncC1.setBit(InputBitWidth - 1);
          Value *AndInst = Builder.CreateAnd(A, TruncC1);
          return new ICmpInst(
              Pred, AndInst,
              ConstantInt::get(InputTy, C2->trunc(InputBitWidth)));
        }
      }
    }
  }

  return Changed ? &I : nullptr;
}

/// Fold fcmp ([us]itofp x, cst) if possible.
Instruction *InstCombinerImpl::foldFCmpIntToFPConst(FCmpInst &I,
                                                    Instruction *LHSI,
                                                    Constant *RHSC) {
  const APFloat *RHS;
  if (!match(RHSC, m_APFloat(RHS)))
    return nullptr;

  // Get the width of the mantissa.  We don't want to hack on conversions that
  // might lose information from the integer, e.g. "i64 -> float"
  int MantissaWidth = LHSI->getType()->getFPMantissaWidth();
  if (MantissaWidth == -1)
    return nullptr; // Unknown.

  Type *IntTy = LHSI->getOperand(0)->getType();
  unsigned IntWidth = IntTy->getScalarSizeInBits();
  bool LHSUnsigned = isa<UIToFPInst>(LHSI);

  if (I.isEquality()) {
    FCmpInst::Predicate P = I.getPredicate();
    bool IsExact = false;
    APSInt RHSCvt(IntWidth, LHSUnsigned);
    RHS->convertToInteger(RHSCvt, APFloat::rmNearestTiesToEven, &IsExact);

    // If the floating point constant isn't an integer value, we know if we will
    // ever compare equal / not equal to it.
    if (!IsExact) {
      // TODO: Can never be -0.0 and other non-representable values
      APFloat RHSRoundInt(*RHS);
      RHSRoundInt.roundToIntegral(APFloat::rmNearestTiesToEven);
      if (*RHS != RHSRoundInt) {
        if (P == FCmpInst::FCMP_OEQ || P == FCmpInst::FCMP_UEQ)
          return replaceInstUsesWith(I, ConstantInt::getFalse(I.getType()));

        assert(P == FCmpInst::FCMP_ONE || P == FCmpInst::FCMP_UNE);
        return replaceInstUsesWith(I, ConstantInt::getTrue(I.getType()));
      }
    }

    // TODO: If the constant is exactly representable, is it always OK to do
    // equality compares as integer?
  }

  // Check to see that the input is converted from an integer type that is small
  // enough that preserves all bits.  TODO: check here for "known" sign bits.
  // This would allow us to handle (fptosi (x >>s 62) to float) if x is i64 f.e.

  // Following test does NOT adjust IntWidth downwards for signed inputs,
  // because the most negative value still requires all the mantissa bits
  // to distinguish it from one less than that value.
  if ((int)IntWidth > MantissaWidth) {
    // Conversion would lose accuracy. Check if loss can impact comparison.
    int Exp = ilogb(*RHS);
    if (Exp == APFloat::IEK_Inf) {
      int MaxExponent = ilogb(APFloat::getLargest(RHS->getSemantics()));
      if (MaxExponent < (int)IntWidth - !LHSUnsigned)
        // Conversion could create infinity.
        return nullptr;
    } else {
      // Note that if RHS is zero or NaN, then Exp is negative
      // and first condition is trivially false.
      if (MantissaWidth <= Exp && Exp <= (int)IntWidth - !LHSUnsigned)
        // Conversion could affect comparison.
        return nullptr;
    }
  }

  // Otherwise, we can potentially simplify the comparison.  We know that it
  // will always come through as an integer value and we know the constant is
  // not a NAN (it would have been previously simplified).
  assert(!RHS->isNaN() && "NaN comparison not already folded!");

  ICmpInst::Predicate Pred;
  switch (I.getPredicate()) {
  default:
    llvm_unreachable("Unexpected predicate!");
  case FCmpInst::FCMP_UEQ:
  case FCmpInst::FCMP_OEQ:
    Pred = ICmpInst::ICMP_EQ;
    break;
  case FCmpInst::FCMP_UGT:
  case FCmpInst::FCMP_OGT:
    Pred = LHSUnsigned ? ICmpInst::ICMP_UGT : ICmpInst::ICMP_SGT;
    break;
  case FCmpInst::FCMP_UGE:
  case FCmpInst::FCMP_OGE:
    Pred = LHSUnsigned ? ICmpInst::ICMP_UGE : ICmpInst::ICMP_SGE;
    break;
  case FCmpInst::FCMP_ULT:
  case FCmpInst::FCMP_OLT:
    Pred = LHSUnsigned ? ICmpInst::ICMP_ULT : ICmpInst::ICMP_SLT;
    break;
  case FCmpInst::FCMP_ULE:
  case FCmpInst::FCMP_OLE:
    Pred = LHSUnsigned ? ICmpInst::ICMP_ULE : ICmpInst::ICMP_SLE;
    break;
  case FCmpInst::FCMP_UNE:
  case FCmpInst::FCMP_ONE:
    Pred = ICmpInst::ICMP_NE;
    break;
  case FCmpInst::FCMP_ORD:
    return replaceInstUsesWith(I, ConstantInt::getTrue(I.getType()));
  case FCmpInst::FCMP_UNO:
    return replaceInstUsesWith(I, ConstantInt::getFalse(I.getType()));
  }

  // Now we know that the APFloat is a normal number, zero or inf.

  // See if the FP constant is too large for the integer.  For example,
  // comparing an i8 to 300.0.
  if (!LHSUnsigned) {
    // If the RHS value is > SignedMax, fold the comparison.  This handles +INF
    // and large values.
    APFloat SMax(RHS->getSemantics());
    SMax.convertFromAPInt(APInt::getSignedMaxValue(IntWidth), true,
                          APFloat::rmNearestTiesToEven);
    if (SMax < *RHS) { // smax < 13123.0
      if (Pred == ICmpInst::ICMP_NE || Pred == ICmpInst::ICMP_SLT ||
          Pred == ICmpInst::ICMP_SLE)
        return replaceInstUsesWith(I, ConstantInt::getTrue(I.getType()));
      return replaceInstUsesWith(I, ConstantInt::getFalse(I.getType()));
    }
  } else {
    // If the RHS value is > UnsignedMax, fold the comparison. This handles
    // +INF and large values.
    APFloat UMax(RHS->getSemantics());
    UMax.convertFromAPInt(APInt::getMaxValue(IntWidth), false,
                          APFloat::rmNearestTiesToEven);
    if (UMax < *RHS) { // umax < 13123.0
      if (Pred == ICmpInst::ICMP_NE || Pred == ICmpInst::ICMP_ULT ||
          Pred == ICmpInst::ICMP_ULE)
        return replaceInstUsesWith(I, ConstantInt::getTrue(I.getType()));
      return replaceInstUsesWith(I, ConstantInt::getFalse(I.getType()));
    }
  }

  if (!LHSUnsigned) {
    // See if the RHS value is < SignedMin.
    APFloat SMin(RHS->getSemantics());
    SMin.convertFromAPInt(APInt::getSignedMinValue(IntWidth), true,
                          APFloat::rmNearestTiesToEven);
    if (SMin > *RHS) { // smin > 12312.0
      if (Pred == ICmpInst::ICMP_NE || Pred == ICmpInst::ICMP_SGT ||
          Pred == ICmpInst::ICMP_SGE)
        return replaceInstUsesWith(I, ConstantInt::getTrue(I.getType()));
      return replaceInstUsesWith(I, ConstantInt::getFalse(I.getType()));
    }
  } else {
    // See if the RHS value is < UnsignedMin.
    APFloat UMin(RHS->getSemantics());
    UMin.convertFromAPInt(APInt::getMinValue(IntWidth), false,
                          APFloat::rmNearestTiesToEven);
    if (UMin > *RHS) { // umin > 12312.0
      if (Pred == ICmpInst::ICMP_NE || Pred == ICmpInst::ICMP_UGT ||
          Pred == ICmpInst::ICMP_UGE)
        return replaceInstUsesWith(I, ConstantInt::getTrue(I.getType()));
      return replaceInstUsesWith(I, ConstantInt::getFalse(I.getType()));
    }
  }

  // Okay, now we know that the FP constant fits in the range [SMIN, SMAX] or
  // [0, UMAX], but it may still be fractional. Check whether this is the case
  // using the IsExact flag.
  // Don't do this for zero, because -0.0 is not fractional.
  APSInt RHSInt(IntWidth, LHSUnsigned);
  bool IsExact;
  RHS->convertToInteger(RHSInt, APFloat::rmTowardZero, &IsExact);
  if (!RHS->isZero()) {
    if (!IsExact) {
      // If we had a comparison against a fractional value, we have to adjust
      // the compare predicate and sometimes the value.  RHSC is rounded towards
      // zero at this point.
      switch (Pred) {
      default:
        llvm_unreachable("Unexpected integer comparison!");
      case ICmpInst::ICMP_NE: // (float)int != 4.4   --> true
        return replaceInstUsesWith(I, ConstantInt::getTrue(I.getType()));
      case ICmpInst::ICMP_EQ: // (float)int == 4.4   --> false
        return replaceInstUsesWith(I, ConstantInt::getFalse(I.getType()));
      case ICmpInst::ICMP_ULE:
        // (float)int <= 4.4   --> int <= 4
        // (float)int <= -4.4  --> false
        if (RHS->isNegative())
          return replaceInstUsesWith(I, ConstantInt::getFalse(I.getType()));
        break;
      case ICmpInst::ICMP_SLE:
        // (float)int <= 4.4   --> int <= 4
        // (float)int <= -4.4  --> int < -4
        if (RHS->isNegative())
          Pred = ICmpInst::ICMP_SLT;
        break;
      case ICmpInst::ICMP_ULT:
        // (float)int < -4.4   --> false
        // (float)int < 4.4    --> int <= 4
        if (RHS->isNegative())
          return replaceInstUsesWith(I, ConstantInt::getFalse(I.getType()));
        Pred = ICmpInst::ICMP_ULE;
        break;
      case ICmpInst::ICMP_SLT:
        // (float)int < -4.4   --> int < -4
        // (float)int < 4.4    --> int <= 4
        if (!RHS->isNegative())
          Pred = ICmpInst::ICMP_SLE;
        break;
      case ICmpInst::ICMP_UGT:
        // (float)int > 4.4    --> int > 4
        // (float)int > -4.4   --> true
        if (RHS->isNegative())
          return replaceInstUsesWith(I, ConstantInt::getTrue(I.getType()));
        break;
      case ICmpInst::ICMP_SGT:
        // (float)int > 4.4    --> int > 4
        // (float)int > -4.4   --> int >= -4
        if (RHS->isNegative())
          Pred = ICmpInst::ICMP_SGE;
        break;
      case ICmpInst::ICMP_UGE:
        // (float)int >= -4.4   --> true
        // (float)int >= 4.4    --> int > 4
        if (RHS->isNegative())
          return replaceInstUsesWith(I, ConstantInt::getTrue(I.getType()));
        Pred = ICmpInst::ICMP_UGT;
        break;
      case ICmpInst::ICMP_SGE:
        // (float)int >= -4.4   --> int >= -4
        // (float)int >= 4.4    --> int > 4
        if (!RHS->isNegative())
          Pred = ICmpInst::ICMP_SGT;
        break;
      }
    }
  }

  // Lower this FP comparison into an appropriate integer version of the
  // comparison.
  return new ICmpInst(Pred, LHSI->getOperand(0),
                      ConstantInt::get(LHSI->getOperand(0)->getType(), RHSInt));
}

/// Fold (C / X) < 0.0 --> X < 0.0 if possible. Swap predicate if necessary.
static Instruction *foldFCmpReciprocalAndZero(FCmpInst &I, Instruction *LHSI,
                                              Constant *RHSC) {
  // When C is not 0.0 and infinities are not allowed:
  // (C / X) < 0.0 is a sign-bit test of X
  // (C / X) < 0.0 --> X < 0.0 (if C is positive)
  // (C / X) < 0.0 --> X > 0.0 (if C is negative, swap the predicate)
  //
  // Proof:
  // Multiply (C / X) < 0.0 by X * X / C.
  // - X is non zero, if it is the flag 'ninf' is violated.
  // - C defines the sign of X * X * C. Thus it also defines whether to swap
  //   the predicate. C is also non zero by definition.
  //
  // Thus X * X / C is non zero and the transformation is valid. [qed]

  FCmpInst::Predicate Pred = I.getPredicate();

  // Check that predicates are valid.
  if ((Pred != FCmpInst::FCMP_OGT) && (Pred != FCmpInst::FCMP_OLT) &&
      (Pred != FCmpInst::FCMP_OGE) && (Pred != FCmpInst::FCMP_OLE))
    return nullptr;

  // Check that RHS operand is zero.
  if (!match(RHSC, m_AnyZeroFP()))
    return nullptr;

  // Check fastmath flags ('ninf').
  if (!LHSI->hasNoInfs() || !I.hasNoInfs())
    return nullptr;

  // Check the properties of the dividend. It must not be zero to avoid a
  // division by zero (see Proof).
  const APFloat *C;
  if (!match(LHSI->getOperand(0), m_APFloat(C)))
    return nullptr;

  if (C->isZero())
    return nullptr;

  // Get swapped predicate if necessary.
  if (C->isNegative())
    Pred = I.getSwappedPredicate();

  return new FCmpInst(Pred, LHSI->getOperand(1), RHSC, "", &I);
}

/// Optimize fabs(X) compared with zero.
static Instruction *foldFabsWithFcmpZero(FCmpInst &I, InstCombinerImpl &IC) {
  Value *X;
  if (!match(I.getOperand(0), m_FAbs(m_Value(X))))
    return nullptr;

  const APFloat *C;
  if (!match(I.getOperand(1), m_APFloat(C)))
    return nullptr;

  if (!C->isPosZero()) {
    if (!C->isSmallestNormalized())
      return nullptr;

    const Function *F = I.getFunction();
    DenormalMode Mode = F->getDenormalMode(C->getSemantics());
    if (Mode.Input == DenormalMode::PreserveSign ||
        Mode.Input == DenormalMode::PositiveZero) {

      auto replaceFCmp = [](FCmpInst *I, FCmpInst::Predicate P, Value *X) {
        Constant *Zero = ConstantFP::getZero(X->getType());
        return new FCmpInst(P, X, Zero, "", I);
      };

      switch (I.getPredicate()) {
      case FCmpInst::FCMP_OLT:
        // fcmp olt fabs(x), smallest_normalized_number -> fcmp oeq x, 0.0
        return replaceFCmp(&I, FCmpInst::FCMP_OEQ, X);
      case FCmpInst::FCMP_UGE:
        // fcmp uge fabs(x), smallest_normalized_number -> fcmp une x, 0.0
        return replaceFCmp(&I, FCmpInst::FCMP_UNE, X);
      case FCmpInst::FCMP_OGE:
        // fcmp oge fabs(x), smallest_normalized_number -> fcmp one x, 0.0
        return replaceFCmp(&I, FCmpInst::FCMP_ONE, X);
      case FCmpInst::FCMP_ULT:
        // fcmp ult fabs(x), smallest_normalized_number -> fcmp ueq x, 0.0
        return replaceFCmp(&I, FCmpInst::FCMP_UEQ, X);
      default:
        break;
      }
    }

    return nullptr;
  }

  auto replacePredAndOp0 = [&IC](FCmpInst *I, FCmpInst::Predicate P, Value *X) {
    I->setPredicate(P);
    return IC.replaceOperand(*I, 0, X);
  };

  switch (I.getPredicate()) {
  case FCmpInst::FCMP_UGE:
  case FCmpInst::FCMP_OLT:
    // fabs(X) >= 0.0 --> true
    // fabs(X) <  0.0 --> false
    llvm_unreachable("fcmp should have simplified");

  case FCmpInst::FCMP_OGT:
    // fabs(X) > 0.0 --> X != 0.0
    return replacePredAndOp0(&I, FCmpInst::FCMP_ONE, X);

  case FCmpInst::FCMP_UGT:
    // fabs(X) u> 0.0 --> X u!= 0.0
    return replacePredAndOp0(&I, FCmpInst::FCMP_UNE, X);

  case FCmpInst::FCMP_OLE:
    // fabs(X) <= 0.0 --> X == 0.0
    return replacePredAndOp0(&I, FCmpInst::FCMP_OEQ, X);

  case FCmpInst::FCMP_ULE:
    // fabs(X) u<= 0.0 --> X u== 0.0
    return replacePredAndOp0(&I, FCmpInst::FCMP_UEQ, X);

  case FCmpInst::FCMP_OGE:
    // fabs(X) >= 0.0 --> !isnan(X)
    assert(!I.hasNoNaNs() && "fcmp should have simplified");
    return replacePredAndOp0(&I, FCmpInst::FCMP_ORD, X);

  case FCmpInst::FCMP_ULT:
    // fabs(X) u< 0.0 --> isnan(X)
    assert(!I.hasNoNaNs() && "fcmp should have simplified");
    return replacePredAndOp0(&I, FCmpInst::FCMP_UNO, X);

  case FCmpInst::FCMP_OEQ:
  case FCmpInst::FCMP_UEQ:
  case FCmpInst::FCMP_ONE:
  case FCmpInst::FCMP_UNE:
  case FCmpInst::FCMP_ORD:
  case FCmpInst::FCMP_UNO:
    // Look through the fabs() because it doesn't change anything but the sign.
    // fabs(X) == 0.0 --> X == 0.0,
    // fabs(X) != 0.0 --> X != 0.0
    // isnan(fabs(X)) --> isnan(X)
    // !isnan(fabs(X) --> !isnan(X)
    return replacePredAndOp0(&I, I.getPredicate(), X);

  default:
    return nullptr;
  }
}

/// Optimize sqrt(X) compared with zero.
static Instruction *foldSqrtWithFcmpZero(FCmpInst &I, InstCombinerImpl &IC) {
  Value *X;
  if (!match(I.getOperand(0), m_Sqrt(m_Value(X))))
    return nullptr;

  if (!match(I.getOperand(1), m_PosZeroFP()))
    return nullptr;

  auto ReplacePredAndOp0 = [&](FCmpInst::Predicate P) {
    I.setPredicate(P);
    return IC.replaceOperand(I, 0, X);
  };

  // Clear ninf flag if sqrt doesn't have it.
  if (!cast<Instruction>(I.getOperand(0))->hasNoInfs())
    I.setHasNoInfs(false);

  switch (I.getPredicate()) {
  case FCmpInst::FCMP_OLT:
  case FCmpInst::FCMP_UGE:
    // sqrt(X) < 0.0 --> false
    // sqrt(X) u>= 0.0 --> true
    llvm_unreachable("fcmp should have simplified");
  case FCmpInst::FCMP_ULT:
  case FCmpInst::FCMP_ULE:
  case FCmpInst::FCMP_OGT:
  case FCmpInst::FCMP_OGE:
  case FCmpInst::FCMP_OEQ:
  case FCmpInst::FCMP_UNE:
    // sqrt(X) u< 0.0 --> X u< 0.0
    // sqrt(X) u<= 0.0 --> X u<= 0.0
    // sqrt(X) > 0.0 --> X > 0.0
    // sqrt(X) >= 0.0 --> X >= 0.0
    // sqrt(X) == 0.0 --> X == 0.0
    // sqrt(X) u!= 0.0 --> X u!= 0.0
    return IC.replaceOperand(I, 0, X);

  case FCmpInst::FCMP_OLE:
    // sqrt(X) <= 0.0 --> X == 0.0
    return ReplacePredAndOp0(FCmpInst::FCMP_OEQ);
  case FCmpInst::FCMP_UGT:
    // sqrt(X) u> 0.0 --> X u!= 0.0
    return ReplacePredAndOp0(FCmpInst::FCMP_UNE);
  case FCmpInst::FCMP_UEQ:
    // sqrt(X) u== 0.0 --> X u<= 0.0
    return ReplacePredAndOp0(FCmpInst::FCMP_ULE);
  case FCmpInst::FCMP_ONE:
    // sqrt(X) != 0.0 --> X > 0.0
    return ReplacePredAndOp0(FCmpInst::FCMP_OGT);
  case FCmpInst::FCMP_ORD:
    // !isnan(sqrt(X)) --> X >= 0.0
    return ReplacePredAndOp0(FCmpInst::FCMP_OGE);
  case FCmpInst::FCMP_UNO:
    // isnan(sqrt(X)) --> X u< 0.0
    return ReplacePredAndOp0(FCmpInst::FCMP_ULT);
  default:
    llvm_unreachable("Unexpected predicate!");
  }
}

static Instruction *foldFCmpFNegCommonOp(FCmpInst &I) {
  CmpInst::Predicate Pred = I.getPredicate();
  Value *Op0 = I.getOperand(0), *Op1 = I.getOperand(1);

  // Canonicalize fneg as Op1.
  if (match(Op0, m_FNeg(m_Value())) && !match(Op1, m_FNeg(m_Value()))) {
    std::swap(Op0, Op1);
    Pred = I.getSwappedPredicate();
  }

  if (!match(Op1, m_FNeg(m_Specific(Op0))))
    return nullptr;

  // Replace the negated operand with 0.0:
  // fcmp Pred Op0, -Op0 --> fcmp Pred Op0, 0.0
  Constant *Zero = ConstantFP::getZero(Op0->getType());
  return new FCmpInst(Pred, Op0, Zero, "", &I);
}

static Instruction *foldFCmpFSubIntoFCmp(FCmpInst &I, Instruction *LHSI,
                                         Constant *RHSC, InstCombinerImpl &CI) {
  const CmpInst::Predicate Pred = I.getPredicate();
  Value *X = LHSI->getOperand(0);
  Value *Y = LHSI->getOperand(1);
  switch (Pred) {
  default:
    break;
  case FCmpInst::FCMP_UGT:
  case FCmpInst::FCMP_ULT:
  case FCmpInst::FCMP_UNE:
  case FCmpInst::FCMP_OEQ:
  case FCmpInst::FCMP_OGE:
  case FCmpInst::FCMP_OLE:
    // The optimization is not valid if X and Y are infinities of the same
    // sign, i.e. the inf - inf = nan case. If the fsub has the ninf or nnan
    // flag then we can assume we do not have that case. Otherwise we might be
    // able to prove that either X or Y is not infinity.
    if (!LHSI->hasNoNaNs() && !LHSI->hasNoInfs() &&
        !isKnownNeverInfinity(Y, /*Depth=*/0,
                              CI.getSimplifyQuery().getWithInstruction(&I)) &&
        !isKnownNeverInfinity(X, /*Depth=*/0,
                              CI.getSimplifyQuery().getWithInstruction(&I)))
      break;

    [[fallthrough]];
  case FCmpInst::FCMP_OGT:
  case FCmpInst::FCMP_OLT:
  case FCmpInst::FCMP_ONE:
  case FCmpInst::FCMP_UEQ:
  case FCmpInst::FCMP_UGE:
  case FCmpInst::FCMP_ULE:
    // fcmp pred (x - y), 0 --> fcmp pred x, y
    if (match(RHSC, m_AnyZeroFP()) &&
        I.getFunction()->getDenormalMode(
            LHSI->getType()->getScalarType()->getFltSemantics()) ==
            DenormalMode::getIEEE()) {
      CI.replaceOperand(I, 0, X);
      CI.replaceOperand(I, 1, Y);
      return &I;
    }
    break;
  }

  return nullptr;
}

static Instruction *foldFCmpWithFloorAndCeil(FCmpInst &I,
                                             InstCombinerImpl &IC) {
  Value *LHS = I.getOperand(0), *RHS = I.getOperand(1);
  Type *OpType = LHS->getType();
  CmpInst::Predicate Pred = I.getPredicate();

  bool FloorX = match(LHS, m_Intrinsic<Intrinsic::floor>(m_Specific(RHS)));
  bool CeilX = match(LHS, m_Intrinsic<Intrinsic::ceil>(m_Specific(RHS)));

  if (!FloorX && !CeilX) {
    if ((FloorX = match(RHS, m_Intrinsic<Intrinsic::floor>(m_Specific(LHS)))) ||
        (CeilX = match(RHS, m_Intrinsic<Intrinsic::ceil>(m_Specific(LHS))))) {
      std::swap(LHS, RHS);
      Pred = I.getSwappedPredicate();
    }
  }

  switch (Pred) {
  case FCmpInst::FCMP_OLE:
    // fcmp ole floor(x), x => fcmp ord x, 0
    if (FloorX)
      return new FCmpInst(FCmpInst::FCMP_ORD, RHS, ConstantFP::getZero(OpType),
                          "", &I);
    break;
  case FCmpInst::FCMP_OGT:
    // fcmp ogt floor(x), x => false
    if (FloorX)
      return IC.replaceInstUsesWith(I, ConstantInt::getFalse(I.getType()));
    break;
  case FCmpInst::FCMP_OGE:
    // fcmp oge ceil(x), x => fcmp ord x, 0
    if (CeilX)
      return new FCmpInst(FCmpInst::FCMP_ORD, RHS, ConstantFP::getZero(OpType),
                          "", &I);
    break;
  case FCmpInst::FCMP_OLT:
    // fcmp olt ceil(x), x => false
    if (CeilX)
      return IC.replaceInstUsesWith(I, ConstantInt::getFalse(I.getType()));
    break;
  case FCmpInst::FCMP_ULE:
    // fcmp ule floor(x), x => true
    if (FloorX)
      return IC.replaceInstUsesWith(I, ConstantInt::getTrue(I.getType()));
    break;
  case FCmpInst::FCMP_UGT:
    // fcmp ugt floor(x), x => fcmp uno x, 0
    if (FloorX)
      return new FCmpInst(FCmpInst::FCMP_UNO, RHS, ConstantFP::getZero(OpType),
                          "", &I);
    break;
  case FCmpInst::FCMP_UGE:
    // fcmp uge ceil(x), x => true
    if (CeilX)
      return IC.replaceInstUsesWith(I, ConstantInt::getTrue(I.getType()));
    break;
  case FCmpInst::FCMP_ULT:
    // fcmp ult ceil(x), x => fcmp uno x, 0
    if (CeilX)
      return new FCmpInst(FCmpInst::FCMP_UNO, RHS, ConstantFP::getZero(OpType),
                          "", &I);
    break;
  default:
    break;
  }

  return nullptr;
}

Instruction *InstCombinerImpl::visitFCmpInst(FCmpInst &I) {
  bool Changed = false;

  /// Orders the operands of the compare so that they are listed from most
  /// complex to least complex.  This puts constants before unary operators,
  /// before binary operators.
  if (getComplexity(I.getOperand(0)) < getComplexity(I.getOperand(1))) {
    I.swapOperands();
    Changed = true;
  }

  const CmpInst::Predicate Pred = I.getPredicate();
  Value *Op0 = I.getOperand(0), *Op1 = I.getOperand(1);
  if (Value *V = simplifyFCmpInst(Pred, Op0, Op1, I.getFastMathFlags(),
                                  SQ.getWithInstruction(&I)))
    return replaceInstUsesWith(I, V);

  // Simplify 'fcmp pred X, X'
  Type *OpType = Op0->getType();
  assert(OpType == Op1->getType() && "fcmp with different-typed operands?");
  if (Op0 == Op1) {
    switch (Pred) {
    default:
      break;
    case FCmpInst::FCMP_UNO: // True if unordered: isnan(X) | isnan(Y)
    case FCmpInst::FCMP_ULT: // True if unordered or less than
    case FCmpInst::FCMP_UGT: // True if unordered or greater than
    case FCmpInst::FCMP_UNE: // True if unordered or not equal
      // Canonicalize these to be 'fcmp uno %X, 0.0'.
      I.setPredicate(FCmpInst::FCMP_UNO);
      I.setOperand(1, Constant::getNullValue(OpType));
      return &I;

    case FCmpInst::FCMP_ORD: // True if ordered (no nans)
    case FCmpInst::FCMP_OEQ: // True if ordered and equal
    case FCmpInst::FCMP_OGE: // True if ordered and greater than or equal
    case FCmpInst::FCMP_OLE: // True if ordered and less than or equal
      // Canonicalize these to be 'fcmp ord %X, 0.0'.
      I.setPredicate(FCmpInst::FCMP_ORD);
      I.setOperand(1, Constant::getNullValue(OpType));
      return &I;
    }
  }

  if (I.isCommutative()) {
    if (auto Pair = matchSymmetricPair(I.getOperand(0), I.getOperand(1))) {
      replaceOperand(I, 0, Pair->first);
      replaceOperand(I, 1, Pair->second);
      return &I;
    }
  }

  // If we're just checking for a NaN (ORD/UNO) and have a non-NaN operand,
  // then canonicalize the operand to 0.0.
  if (Pred == CmpInst::FCMP_ORD || Pred == CmpInst::FCMP_UNO) {
    if (!match(Op0, m_PosZeroFP()) &&
        isKnownNeverNaN(Op0, 0, getSimplifyQuery().getWithInstruction(&I)))
      return replaceOperand(I, 0, ConstantFP::getZero(OpType));

    if (!match(Op1, m_PosZeroFP()) &&
        isKnownNeverNaN(Op1, 0, getSimplifyQuery().getWithInstruction(&I)))
      return replaceOperand(I, 1, ConstantFP::getZero(OpType));
  }

  // fcmp pred (fneg X), (fneg Y) -> fcmp swap(pred) X, Y
  Value *X, *Y;
  if (match(Op0, m_FNeg(m_Value(X))) && match(Op1, m_FNeg(m_Value(Y))))
    return new FCmpInst(I.getSwappedPredicate(), X, Y, "", &I);

  if (Instruction *R = foldFCmpFNegCommonOp(I))
    return R;

  // Test if the FCmpInst instruction is used exclusively by a select as
  // part of a minimum or maximum operation. If so, refrain from doing
  // any other folding. This helps out other analyses which understand
  // non-obfuscated minimum and maximum idioms, such as ScalarEvolution
  // and CodeGen. And in this case, at least one of the comparison
  // operands has at least one user besides the compare (the select),
  // which would often largely negate the benefit of folding anyway.
  if (I.hasOneUse())
    if (SelectInst *SI = dyn_cast<SelectInst>(I.user_back())) {
      Value *A, *B;
      SelectPatternResult SPR = matchSelectPattern(SI, A, B);
      if (SPR.Flavor != SPF_UNKNOWN)
        return nullptr;
    }

  // The sign of 0.0 is ignored by fcmp, so canonicalize to +0.0:
  // fcmp Pred X, -0.0 --> fcmp Pred X, 0.0
  if (match(Op1, m_AnyZeroFP()) && !match(Op1, m_PosZeroFP()))
    return replaceOperand(I, 1, ConstantFP::getZero(OpType));

  // Canonicalize:
  // fcmp olt X, +inf -> fcmp one X, +inf
  // fcmp ole X, +inf -> fcmp ord X, 0
  // fcmp ogt X, +inf -> false
  // fcmp oge X, +inf -> fcmp oeq X, +inf
  // fcmp ult X, +inf -> fcmp une X, +inf
  // fcmp ule X, +inf -> true
  // fcmp ugt X, +inf -> fcmp uno X, 0
  // fcmp uge X, +inf -> fcmp ueq X, +inf
  // fcmp olt X, -inf -> false
  // fcmp ole X, -inf -> fcmp oeq X, -inf
  // fcmp ogt X, -inf -> fcmp one X, -inf
  // fcmp oge X, -inf -> fcmp ord X, 0
  // fcmp ult X, -inf -> fcmp uno X, 0
  // fcmp ule X, -inf -> fcmp ueq X, -inf
  // fcmp ugt X, -inf -> fcmp une X, -inf
  // fcmp uge X, -inf -> true
  const APFloat *C;
  if (match(Op1, m_APFloat(C)) && C->isInfinity()) {
    switch (C->isNegative() ? FCmpInst::getSwappedPredicate(Pred) : Pred) {
    default:
      break;
    case FCmpInst::FCMP_ORD:
    case FCmpInst::FCMP_UNO:
    case FCmpInst::FCMP_TRUE:
    case FCmpInst::FCMP_FALSE:
    case FCmpInst::FCMP_OGT:
    case FCmpInst::FCMP_ULE:
      llvm_unreachable("Should be simplified by InstSimplify");
    case FCmpInst::FCMP_OLT:
      return new FCmpInst(FCmpInst::FCMP_ONE, Op0, Op1, "", &I);
    case FCmpInst::FCMP_OLE:
      return new FCmpInst(FCmpInst::FCMP_ORD, Op0, ConstantFP::getZero(OpType),
                          "", &I);
    case FCmpInst::FCMP_OGE:
      return new FCmpInst(FCmpInst::FCMP_OEQ, Op0, Op1, "", &I);
    case FCmpInst::FCMP_ULT:
      return new FCmpInst(FCmpInst::FCMP_UNE, Op0, Op1, "", &I);
    case FCmpInst::FCMP_UGT:
      return new FCmpInst(FCmpInst::FCMP_UNO, Op0, ConstantFP::getZero(OpType),
                          "", &I);
    case FCmpInst::FCMP_UGE:
      return new FCmpInst(FCmpInst::FCMP_UEQ, Op0, Op1, "", &I);
    }
  }

  // Ignore signbit of bitcasted int when comparing equality to FP 0.0:
  // fcmp oeq/une (bitcast X), 0.0 --> (and X, SignMaskC) ==/!= 0
  if (match(Op1, m_PosZeroFP()) &&
      match(Op0, m_OneUse(m_ElementWiseBitCast(m_Value(X))))) {
    ICmpInst::Predicate IntPred = ICmpInst::BAD_ICMP_PREDICATE;
    if (Pred == FCmpInst::FCMP_OEQ)
      IntPred = ICmpInst::ICMP_EQ;
    else if (Pred == FCmpInst::FCMP_UNE)
      IntPred = ICmpInst::ICMP_NE;

    if (IntPred != ICmpInst::BAD_ICMP_PREDICATE) {
      Type *IntTy = X->getType();
      const APInt &SignMask = ~APInt::getSignMask(IntTy->getScalarSizeInBits());
      Value *MaskX = Builder.CreateAnd(X, ConstantInt::get(IntTy, SignMask));
      return new ICmpInst(IntPred, MaskX, ConstantInt::getNullValue(IntTy));
    }
  }

  // Handle fcmp with instruction LHS and constant RHS.
  Instruction *LHSI;
  Constant *RHSC;
  if (match(Op0, m_Instruction(LHSI)) && match(Op1, m_Constant(RHSC))) {
    switch (LHSI->getOpcode()) {
    case Instruction::Select:
      // fcmp eq (cond ? x : -x), 0 --> fcmp eq x, 0
      if (FCmpInst::isEquality(Pred) && match(RHSC, m_AnyZeroFP()) &&
          match(LHSI, m_c_Select(m_FNeg(m_Value(X)), m_Deferred(X))))
        return replaceOperand(I, 0, X);
      if (Instruction *NV = FoldOpIntoSelect(I, cast<SelectInst>(LHSI)))
        return NV;
      break;
    case Instruction::FSub:
      if (LHSI->hasOneUse())
        if (Instruction *NV = foldFCmpFSubIntoFCmp(I, LHSI, RHSC, *this))
          return NV;
      break;
    case Instruction::PHI:
      if (Instruction *NV = foldOpIntoPhi(I, cast<PHINode>(LHSI)))
        return NV;
      break;
    case Instruction::SIToFP:
    case Instruction::UIToFP:
      if (Instruction *NV = foldFCmpIntToFPConst(I, LHSI, RHSC))
        return NV;
      break;
    case Instruction::FDiv:
      if (Instruction *NV = foldFCmpReciprocalAndZero(I, LHSI, RHSC))
        return NV;
      break;
    case Instruction::Load:
      if (auto *GEP = dyn_cast<GetElementPtrInst>(LHSI->getOperand(0)))
        if (auto *GV = dyn_cast<GlobalVariable>(GEP->getOperand(0)))
          if (Instruction *Res = foldCmpLoadFromIndexedGlobal(
                  cast<LoadInst>(LHSI), GEP, GV, I))
            return Res;
      break;
    }
  }

  if (Instruction *R = foldFabsWithFcmpZero(I, *this))
    return R;

  if (Instruction *R = foldSqrtWithFcmpZero(I, *this))
    return R;

  if (Instruction *R = foldFCmpWithFloorAndCeil(I, *this))
    return R;

  if (match(Op0, m_FNeg(m_Value(X)))) {
    // fcmp pred (fneg X), C --> fcmp swap(pred) X, -C
    Constant *C;
    if (match(Op1, m_Constant(C)))
      if (Constant *NegC = ConstantFoldUnaryOpOperand(Instruction::FNeg, C, DL))
        return new FCmpInst(I.getSwappedPredicate(), X, NegC, "", &I);
  }

  // fcmp (fadd X, 0.0), Y --> fcmp X, Y
  if (match(Op0, m_FAdd(m_Value(X), m_AnyZeroFP())))
    return new FCmpInst(Pred, X, Op1, "", &I);

  // fcmp X, (fadd Y, 0.0) --> fcmp X, Y
  if (match(Op1, m_FAdd(m_Value(Y), m_AnyZeroFP())))
    return new FCmpInst(Pred, Op0, Y, "", &I);

  if (match(Op0, m_FPExt(m_Value(X)))) {
    // fcmp (fpext X), (fpext Y) -> fcmp X, Y
    if (match(Op1, m_FPExt(m_Value(Y))) && X->getType() == Y->getType())
      return new FCmpInst(Pred, X, Y, "", &I);

    const APFloat *C;
    if (match(Op1, m_APFloat(C))) {
      const fltSemantics &FPSem =
          X->getType()->getScalarType()->getFltSemantics();
      bool Lossy;
      APFloat TruncC = *C;
      TruncC.convert(FPSem, APFloat::rmNearestTiesToEven, &Lossy);

      if (Lossy) {
        // X can't possibly equal the higher-precision constant, so reduce any
        // equality comparison.
        // TODO: Other predicates can be handled via getFCmpCode().
        switch (Pred) {
        case FCmpInst::FCMP_OEQ:
          // X is ordered and equal to an impossible constant --> false
          return replaceInstUsesWith(I, ConstantInt::getFalse(I.getType()));
        case FCmpInst::FCMP_ONE:
          // X is ordered and not equal to an impossible constant --> ordered
          return new FCmpInst(FCmpInst::FCMP_ORD, X,
                              ConstantFP::getZero(X->getType()));
        case FCmpInst::FCMP_UEQ:
          // X is unordered or equal to an impossible constant --> unordered
          return new FCmpInst(FCmpInst::FCMP_UNO, X,
                              ConstantFP::getZero(X->getType()));
        case FCmpInst::FCMP_UNE:
          // X is unordered or not equal to an impossible constant --> true
          return replaceInstUsesWith(I, ConstantInt::getTrue(I.getType()));
        default:
          break;
        }
      }

      // fcmp (fpext X), C -> fcmp X, (fptrunc C) if fptrunc is lossless
      // Avoid lossy conversions and denormals.
      // Zero is a special case that's OK to convert.
      APFloat Fabs = TruncC;
      Fabs.clearSign();
      if (!Lossy &&
          (Fabs.isZero() || !(Fabs < APFloat::getSmallestNormalized(FPSem)))) {
        Constant *NewC = ConstantFP::get(X->getType(), TruncC);
        return new FCmpInst(Pred, X, NewC, "", &I);
      }
    }
  }

  // Convert a sign-bit test of an FP value into a cast and integer compare.
  // TODO: Simplify if the copysign constant is 0.0 or NaN.
  // TODO: Handle non-zero compare constants.
  // TODO: Handle other predicates.
  if (match(Op0, m_OneUse(m_Intrinsic<Intrinsic::copysign>(m_APFloat(C),
                                                           m_Value(X)))) &&
      match(Op1, m_AnyZeroFP()) && !C->isZero() && !C->isNaN()) {
    Type *IntType = Builder.getIntNTy(X->getType()->getScalarSizeInBits());
    if (auto *VecTy = dyn_cast<VectorType>(OpType))
      IntType = VectorType::get(IntType, VecTy->getElementCount());

    // copysign(non-zero constant, X) < 0.0 --> (bitcast X) < 0
    if (Pred == FCmpInst::FCMP_OLT) {
      Value *IntX = Builder.CreateBitCast(X, IntType);
      return new ICmpInst(ICmpInst::ICMP_SLT, IntX,
                          ConstantInt::getNullValue(IntType));
    }
  }

  {
    Value *CanonLHS = nullptr, *CanonRHS = nullptr;
    match(Op0, m_Intrinsic<Intrinsic::canonicalize>(m_Value(CanonLHS)));
    match(Op1, m_Intrinsic<Intrinsic::canonicalize>(m_Value(CanonRHS)));

    // (canonicalize(x) == x) => (x == x)
    if (CanonLHS == Op1)
      return new FCmpInst(Pred, Op1, Op1, "", &I);

    // (x == canonicalize(x)) => (x == x)
    if (CanonRHS == Op0)
      return new FCmpInst(Pred, Op0, Op0, "", &I);

    // (canonicalize(x) == canonicalize(y)) => (x == y)
    if (CanonLHS && CanonRHS)
      return new FCmpInst(Pred, CanonLHS, CanonRHS, "", &I);
  }

  if (I.getType()->isVectorTy())
    if (Instruction *Res = foldVectorCmp(I, Builder))
      return Res;

  return Changed ? &I : nullptr;
}<|MERGE_RESOLUTION|>--- conflicted
+++ resolved
@@ -5641,11 +5641,7 @@
   // execute comparisons. For example, `icmp samesign ult umax(X, -46), -32`
   // cannot be decomposed into `(icmp samesign ult X, -46) or (icmp samesign ult
   // -46, -32)`. `X` is allowed to be non-negative here.
-<<<<<<< HEAD
-  Pred = static_cast<CmpInst::Predicate>(Pred);
-=======
   Pred = Pred.dropSameSign();
->>>>>>> d465594a
   auto CmpXZ = IsCondKnownTrue(simplifyICmpInst(Pred, X, Z, Q));
   auto CmpYZ = IsCondKnownTrue(simplifyICmpInst(Pred, Y, Z, Q));
   if (!CmpXZ.has_value() && !CmpYZ.has_value())
