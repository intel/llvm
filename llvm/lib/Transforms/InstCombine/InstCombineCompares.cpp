//===- InstCombineCompares.cpp --------------------------------------------===//
//
// Part of the LLVM Project, under the Apache License v2.0 with LLVM Exceptions.
// See https://llvm.org/LICENSE.txt for license information.
// SPDX-License-Identifier: Apache-2.0 WITH LLVM-exception
//
//===----------------------------------------------------------------------===//
//
// This file implements the visitICmp and visitFCmp functions.
//
//===----------------------------------------------------------------------===//

#include "InstCombineInternal.h"
#include "llvm/ADT/APFloat.h"
#include "llvm/ADT/APSInt.h"
#include "llvm/ADT/SetVector.h"
#include "llvm/ADT/Statistic.h"
#include "llvm/Analysis/CaptureTracking.h"
#include "llvm/Analysis/CmpInstAnalysis.h"
#include "llvm/Analysis/ConstantFolding.h"
#include "llvm/Analysis/InstructionSimplify.h"
#include "llvm/Analysis/Loads.h"
#include "llvm/Analysis/Utils/Local.h"
#include "llvm/Analysis/VectorUtils.h"
#include "llvm/IR/ConstantRange.h"
#include "llvm/IR/Constants.h"
#include "llvm/IR/DataLayout.h"
#include "llvm/IR/InstrTypes.h"
#include "llvm/IR/Instructions.h"
#include "llvm/IR/IntrinsicInst.h"
#include "llvm/IR/PatternMatch.h"
#include "llvm/Support/KnownBits.h"
#include "llvm/Transforms/InstCombine/InstCombiner.h"
#include <bitset>

using namespace llvm;
using namespace PatternMatch;

#define DEBUG_TYPE "instcombine"

// How many times is a select replaced by one of its operands?
STATISTIC(NumSel, "Number of select opts");

/// Compute Result = In1+In2, returning true if the result overflowed for this
/// type.
static bool addWithOverflow(APInt &Result, const APInt &In1, const APInt &In2,
                            bool IsSigned = false) {
  bool Overflow;
  if (IsSigned)
    Result = In1.sadd_ov(In2, Overflow);
  else
    Result = In1.uadd_ov(In2, Overflow);

  return Overflow;
}

/// Compute Result = In1-In2, returning true if the result overflowed for this
/// type.
static bool subWithOverflow(APInt &Result, const APInt &In1, const APInt &In2,
                            bool IsSigned = false) {
  bool Overflow;
  if (IsSigned)
    Result = In1.ssub_ov(In2, Overflow);
  else
    Result = In1.usub_ov(In2, Overflow);

  return Overflow;
}

/// Given an icmp instruction, return true if any use of this comparison is a
/// branch on sign bit comparison.
static bool hasBranchUse(ICmpInst &I) {
  for (auto *U : I.users())
    if (isa<BranchInst>(U))
      return true;
  return false;
}

/// Returns true if the exploded icmp can be expressed as a signed comparison
/// to zero and updates the predicate accordingly.
/// The signedness of the comparison is preserved.
/// TODO: Refactor with decomposeBitTestICmp()?
static bool isSignTest(ICmpInst::Predicate &Pred, const APInt &C) {
  if (!ICmpInst::isSigned(Pred))
    return false;

  if (C.isZero())
    return ICmpInst::isRelational(Pred);

  if (C.isOne()) {
    if (Pred == ICmpInst::ICMP_SLT) {
      Pred = ICmpInst::ICMP_SLE;
      return true;
    }
  } else if (C.isAllOnes()) {
    if (Pred == ICmpInst::ICMP_SGT) {
      Pred = ICmpInst::ICMP_SGE;
      return true;
    }
  }

  return false;
}

/// This is called when we see this pattern:
///   cmp pred (load (gep GV, ...)), cmpcst
/// where GV is a global variable with a constant initializer. Try to simplify
/// this into some simple computation that does not need the load. For example
/// we can optimize "icmp eq (load (gep "foo", 0, i)), 0" into "icmp eq i, 3".
///
/// If AndCst is non-null, then the loaded value is masked with that constant
/// before doing the comparison. This handles cases like "A[i]&4 == 0".
Instruction *InstCombinerImpl::foldCmpLoadFromIndexedGlobal(
<<<<<<< HEAD
    LoadInst *LI, GetElementPtrInst *GEP, GlobalVariable *GV, CmpInst &ICI,
    ConstantInt *AndCst) {
  if (LI->isVolatile() || LI->getType() != GEP->getResultElementType() ||
      !GV->getValueType()->isArrayTy() || !GV->isConstant() ||
      !GV->hasDefinitiveInitializer())
    return nullptr;

  Type *GEPSrcEltTy = GEP->getSourceElementType();
  if (GEPSrcEltTy->isArrayTy())
    GEPSrcEltTy = GEPSrcEltTy->getArrayElementType();
  if (GV->getValueType()->getArrayElementType() != GEPSrcEltTy)
=======
    LoadInst *LI, GetElementPtrInst *GEP, CmpInst &ICI, ConstantInt *AndCst) {
  auto *GV = dyn_cast<GlobalVariable>(getUnderlyingObject(GEP));
  if (LI->isVolatile() || !GV || !GV->isConstant() ||
      !GV->hasDefinitiveInitializer())
    return nullptr;

  Type *EltTy = LI->getType();
  TypeSize EltSize = DL.getTypeStoreSize(EltTy);
  if (EltSize.isScalable())
    return nullptr;

  LinearExpression Expr = decomposeLinearExpression(DL, GEP);
  if (!Expr.Index || Expr.BasePtr != GV || Expr.Offset.getBitWidth() > 64)
>>>>>>> 35227056
    return nullptr;

  Constant *Init = GV->getInitializer();
  TypeSize GlobalSize = DL.getTypeAllocSize(Init->getType());

  Value *Idx = Expr.Index;
  const APInt &Stride = Expr.Scale;
  const APInt &ConstOffset = Expr.Offset;

  // Allow an additional context offset, but only within the stride.
  if (!ConstOffset.ult(Stride))
    return nullptr;

  // Don't handle overlapping loads for now.
  if (!Stride.uge(EltSize.getFixedValue()))
    return nullptr;

  // Don't blow up on huge arrays.
  uint64_t ArrayElementCount =
      divideCeil((GlobalSize.getFixedValue() - ConstOffset.getZExtValue()),
                 Stride.getZExtValue());
  if (ArrayElementCount > MaxArraySizeForCombine)
    return nullptr;

<<<<<<< HEAD
  // There are many forms of this optimization we can handle, for now, just do
  // the simple index into a single-dimensional array or elements of equal size.
  //
  // Require: GEP [n x i8] GV, 0, Idx {{, constant indices}}
  //      Or: GEP i8 GV, Idx

  unsigned GEPIdxOp = 1;
  if (GEP->getSourceElementType()->isArrayTy()) {
    GEPIdxOp = 2;
    if (!match(GEP->getOperand(1), m_ZeroInt()))
      return nullptr;
  }
  if (GEP->getNumOperands() < GEPIdxOp + 1 ||
      isa<Constant>(GEP->getOperand(GEPIdxOp)))
    return nullptr;

  // Check that indices after the variable are constants and in-range for the
  // type they index.  Collect the indices.  This is typically for arrays of
  // structs.
  SmallVector<unsigned, 4> LaterIndices;

  Type *EltTy = Init->getType()->getArrayElementType();
  for (unsigned i = GEPIdxOp + 1, e = GEP->getNumOperands(); i != e; ++i) {
    ConstantInt *Idx = dyn_cast<ConstantInt>(GEP->getOperand(i));
    if (!Idx)
      return nullptr; // Variable index.

    uint64_t IdxVal = Idx->getZExtValue();
    if ((unsigned)IdxVal != IdxVal)
      return nullptr; // Too large array index.

    if (StructType *STy = dyn_cast<StructType>(EltTy))
      EltTy = STy->getElementType(IdxVal);
    else if (ArrayType *ATy = dyn_cast<ArrayType>(EltTy)) {
      if (IdxVal >= ATy->getNumElements())
        return nullptr;
      EltTy = ATy->getElementType();
    } else {
      return nullptr; // Unknown type.
    }

    LaterIndices.push_back(IdxVal);
  }

  Value *Idx = GEP->getOperand(GEPIdxOp);
  // If the index type is non-canonical, wait for it to be canonicalized.
  if (Idx->getType() != DL.getIndexType(GEP->getType()))
    return nullptr;

=======
>>>>>>> 35227056
  enum { Overdefined = -3, Undefined = -2 };

  // Variables for our state machines.

  // FirstTrueElement/SecondTrueElement - Used to emit a comparison of the form
  // "i == 47 | i == 87", where 47 is the first index the condition is true for,
  // and 87 is the second (and last) index.  FirstTrueElement is -2 when
  // undefined, otherwise set to the first true element.  SecondTrueElement is
  // -2 when undefined, -3 when overdefined and >= 0 when that index is true.
  int FirstTrueElement = Undefined, SecondTrueElement = Undefined;

  // FirstFalseElement/SecondFalseElement - Used to emit a comparison of the
  // form "i != 47 & i != 87".  Same state transitions as for true elements.
  int FirstFalseElement = Undefined, SecondFalseElement = Undefined;

  /// TrueRangeEnd/FalseRangeEnd - In conjunction with First*Element, these
  /// define a state machine that triggers for ranges of values that the index
  /// is true or false for.  This triggers on things like "abbbbc"[i] == 'b'.
  /// This is -2 when undefined, -3 when overdefined, and otherwise the last
  /// index in the range (inclusive).  We use -2 for undefined here because we
  /// use relative comparisons and don't want 0-1 to match -1.
  int TrueRangeEnd = Undefined, FalseRangeEnd = Undefined;

  // MagicBitvector - This is a magic bitvector where we set a bit if the
  // comparison is true for element 'i'.  If there are 64 elements or less in
  // the array, this will fully represent all the comparison results.
  uint64_t MagicBitvector = 0;

  // Scan the array and see if one of our patterns matches.
  Constant *CompareRHS = cast<Constant>(ICI.getOperand(1));
  APInt Offset = ConstOffset;
  for (unsigned i = 0, e = ArrayElementCount; i != e; ++i, Offset += Stride) {
    Constant *Elt = ConstantFoldLoadFromConst(Init, EltTy, Offset, DL);
    if (!Elt)
      return nullptr;

    // If the element is masked, handle it.
    if (AndCst) {
      Elt = ConstantFoldBinaryOpOperands(Instruction::And, Elt, AndCst, DL);
      if (!Elt)
        return nullptr;
    }

    // Find out if the comparison would be true or false for the i'th element.
    Constant *C = ConstantFoldCompareInstOperands(ICI.getPredicate(), Elt,
                                                  CompareRHS, DL, &TLI);
    if (!C)
      return nullptr;

    // If the result is undef for this element, ignore it.
    if (isa<UndefValue>(C)) {
      // Extend range state machines to cover this element in case there is an
      // undef in the middle of the range.
      if (TrueRangeEnd == (int)i - 1)
        TrueRangeEnd = i;
      if (FalseRangeEnd == (int)i - 1)
        FalseRangeEnd = i;
      continue;
    }

    // If we can't compute the result for any of the elements, we have to give
    // up evaluating the entire conditional.
    if (!isa<ConstantInt>(C))
      return nullptr;

    // Otherwise, we know if the comparison is true or false for this element,
    // update our state machines.
    bool IsTrueForElt = !cast<ConstantInt>(C)->isZero();

    // State machine for single/double/range index comparison.
    if (IsTrueForElt) {
      // Update the TrueElement state machine.
      if (FirstTrueElement == Undefined)
        FirstTrueElement = TrueRangeEnd = i; // First true element.
      else {
        // Update double-compare state machine.
        if (SecondTrueElement == Undefined)
          SecondTrueElement = i;
        else
          SecondTrueElement = Overdefined;

        // Update range state machine.
        if (TrueRangeEnd == (int)i - 1)
          TrueRangeEnd = i;
        else
          TrueRangeEnd = Overdefined;
      }
    } else {
      // Update the FalseElement state machine.
      if (FirstFalseElement == Undefined)
        FirstFalseElement = FalseRangeEnd = i; // First false element.
      else {
        // Update double-compare state machine.
        if (SecondFalseElement == Undefined)
          SecondFalseElement = i;
        else
          SecondFalseElement = Overdefined;

        // Update range state machine.
        if (FalseRangeEnd == (int)i - 1)
          FalseRangeEnd = i;
        else
          FalseRangeEnd = Overdefined;
      }
    }

    // If this element is in range, update our magic bitvector.
    if (i < 64 && IsTrueForElt)
      MagicBitvector |= 1ULL << i;

    // If all of our states become overdefined, bail out early.  Since the
    // predicate is expensive, only check it every 8 elements.  This is only
    // really useful for really huge arrays.
    if ((i & 8) == 0 && i >= 64 && SecondTrueElement == Overdefined &&
        SecondFalseElement == Overdefined && TrueRangeEnd == Overdefined &&
        FalseRangeEnd == Overdefined)
      return nullptr;
  }

  // Now that we've scanned the entire array, emit our new comparison(s).  We
  // order the state machines in complexity of the generated code.

  // If inbounds keyword is not present, Idx * Stride can overflow.
  // Let's assume that Stride is 2 and the wanted value is at offset 0.
  // Then, there are two possible values for Idx to match offset 0:
  // 0x00..00, 0x80..00.
  // Emitting 'icmp eq Idx, 0' isn't correct in this case because the
  // comparison is false if Idx was 0x80..00.
  // We need to erase the highest countTrailingZeros(ElementSize) bits of Idx.
  auto MaskIdx = [&](Value *Idx) {
    if (!Expr.Flags.isInBounds() && Stride.countr_zero() != 0) {
      Value *Mask = Constant::getAllOnesValue(Idx->getType());
      Mask = Builder.CreateLShr(Mask, Stride.countr_zero());
      Idx = Builder.CreateAnd(Idx, Mask);
    }
    return Idx;
  };

  // If the comparison is only true for one or two elements, emit direct
  // comparisons.
  if (SecondTrueElement != Overdefined) {
    Idx = MaskIdx(Idx);
    // None true -> false.
    if (FirstTrueElement == Undefined)
      return replaceInstUsesWith(ICI, Builder.getFalse());

    Value *FirstTrueIdx = ConstantInt::get(Idx->getType(), FirstTrueElement);

    // True for one element -> 'i == 47'.
    if (SecondTrueElement == Undefined)
      return new ICmpInst(ICmpInst::ICMP_EQ, Idx, FirstTrueIdx);

    // True for two elements -> 'i == 47 | i == 72'.
    Value *C1 = Builder.CreateICmpEQ(Idx, FirstTrueIdx);
    Value *SecondTrueIdx = ConstantInt::get(Idx->getType(), SecondTrueElement);
    Value *C2 = Builder.CreateICmpEQ(Idx, SecondTrueIdx);
    return BinaryOperator::CreateOr(C1, C2);
  }

  // If the comparison is only false for one or two elements, emit direct
  // comparisons.
  if (SecondFalseElement != Overdefined) {
    Idx = MaskIdx(Idx);
    // None false -> true.
    if (FirstFalseElement == Undefined)
      return replaceInstUsesWith(ICI, Builder.getTrue());

    Value *FirstFalseIdx = ConstantInt::get(Idx->getType(), FirstFalseElement);

    // False for one element -> 'i != 47'.
    if (SecondFalseElement == Undefined)
      return new ICmpInst(ICmpInst::ICMP_NE, Idx, FirstFalseIdx);

    // False for two elements -> 'i != 47 & i != 72'.
    Value *C1 = Builder.CreateICmpNE(Idx, FirstFalseIdx);
    Value *SecondFalseIdx =
        ConstantInt::get(Idx->getType(), SecondFalseElement);
    Value *C2 = Builder.CreateICmpNE(Idx, SecondFalseIdx);
    return BinaryOperator::CreateAnd(C1, C2);
  }

  // If the comparison can be replaced with a range comparison for the elements
  // where it is true, emit the range check.
  if (TrueRangeEnd != Overdefined) {
    assert(TrueRangeEnd != FirstTrueElement && "Should emit single compare");
    Idx = MaskIdx(Idx);

    // Generate (i-FirstTrue) <u (TrueRangeEnd-FirstTrue+1).
    if (FirstTrueElement) {
      Value *Offs = ConstantInt::get(Idx->getType(), -FirstTrueElement);
      Idx = Builder.CreateAdd(Idx, Offs);
    }

    Value *End =
        ConstantInt::get(Idx->getType(), TrueRangeEnd - FirstTrueElement + 1);
    return new ICmpInst(ICmpInst::ICMP_ULT, Idx, End);
  }

  // False range check.
  if (FalseRangeEnd != Overdefined) {
    assert(FalseRangeEnd != FirstFalseElement && "Should emit single compare");
    Idx = MaskIdx(Idx);
    // Generate (i-FirstFalse) >u (FalseRangeEnd-FirstFalse).
    if (FirstFalseElement) {
      Value *Offs = ConstantInt::get(Idx->getType(), -FirstFalseElement);
      Idx = Builder.CreateAdd(Idx, Offs);
    }

    Value *End =
        ConstantInt::get(Idx->getType(), FalseRangeEnd - FirstFalseElement);
    return new ICmpInst(ICmpInst::ICMP_UGT, Idx, End);
  }

  // If a magic bitvector captures the entire comparison state
  // of this load, replace it with computation that does:
  //   ((magic_cst >> i) & 1) != 0
  {
    Type *Ty = nullptr;

    // Look for an appropriate type:
    // - The type of Idx if the magic fits
    // - The smallest fitting legal type
    if (ArrayElementCount <= Idx->getType()->getIntegerBitWidth())
      Ty = Idx->getType();
    else
      Ty = DL.getSmallestLegalIntType(Init->getContext(), ArrayElementCount);

    if (Ty) {
      Idx = MaskIdx(Idx);
      Value *V = Builder.CreateIntCast(Idx, Ty, false);
      V = Builder.CreateLShr(ConstantInt::get(Ty, MagicBitvector), V);
      V = Builder.CreateAnd(ConstantInt::get(Ty, 1), V);
      return new ICmpInst(ICmpInst::ICMP_NE, V, ConstantInt::get(Ty, 0));
    }
  }

  return nullptr;
}

/// Returns true if we can rewrite Start as a GEP with pointer Base
/// and some integer offset. The nodes that need to be re-written
/// for this transformation will be added to Explored.
static bool canRewriteGEPAsOffset(Value *Start, Value *Base, GEPNoWrapFlags &NW,
                                  const DataLayout &DL,
                                  SetVector<Value *> &Explored) {
  SmallVector<Value *, 16> WorkList(1, Start);
  Explored.insert(Base);

  // The following traversal gives us an order which can be used
  // when doing the final transformation. Since in the final
  // transformation we create the PHI replacement instructions first,
  // we don't have to get them in any particular order.
  //
  // However, for other instructions we will have to traverse the
  // operands of an instruction first, which means that we have to
  // do a post-order traversal.
  while (!WorkList.empty()) {
    SetVector<PHINode *> PHIs;

    while (!WorkList.empty()) {
      if (Explored.size() >= 100)
        return false;

      Value *V = WorkList.back();

      if (Explored.contains(V)) {
        WorkList.pop_back();
        continue;
      }

      if (!isa<GetElementPtrInst>(V) && !isa<PHINode>(V))
        // We've found some value that we can't explore which is different from
        // the base. Therefore we can't do this transformation.
        return false;

      if (auto *GEP = dyn_cast<GEPOperator>(V)) {
        // Only allow inbounds GEPs with at most one variable offset.
        auto IsNonConst = [](Value *V) { return !isa<ConstantInt>(V); };
        if (!GEP->isInBounds() || count_if(GEP->indices(), IsNonConst) > 1)
          return false;

        NW = NW.intersectForOffsetAdd(GEP->getNoWrapFlags());
        if (!Explored.contains(GEP->getOperand(0)))
          WorkList.push_back(GEP->getOperand(0));
      }

      if (WorkList.back() == V) {
        WorkList.pop_back();
        // We've finished visiting this node, mark it as such.
        Explored.insert(V);
      }

      if (auto *PN = dyn_cast<PHINode>(V)) {
        // We cannot transform PHIs on unsplittable basic blocks.
        if (isa<CatchSwitchInst>(PN->getParent()->getTerminator()))
          return false;
        Explored.insert(PN);
        PHIs.insert(PN);
      }
    }

    // Explore the PHI nodes further.
    for (auto *PN : PHIs)
      for (Value *Op : PN->incoming_values())
        if (!Explored.contains(Op))
          WorkList.push_back(Op);
  }

  // Make sure that we can do this. Since we can't insert GEPs in a basic
  // block before a PHI node, we can't easily do this transformation if
  // we have PHI node users of transformed instructions.
  for (Value *Val : Explored) {
    for (Value *Use : Val->uses()) {

      auto *PHI = dyn_cast<PHINode>(Use);
      auto *Inst = dyn_cast<Instruction>(Val);

      if (Inst == Base || Inst == PHI || !Inst || !PHI ||
          !Explored.contains(PHI))
        continue;

      if (PHI->getParent() == Inst->getParent())
        return false;
    }
  }
  return true;
}

// Sets the appropriate insert point on Builder where we can add
// a replacement Instruction for V (if that is possible).
static void setInsertionPoint(IRBuilder<> &Builder, Value *V,
                              bool Before = true) {
  if (auto *PHI = dyn_cast<PHINode>(V)) {
    BasicBlock *Parent = PHI->getParent();
    Builder.SetInsertPoint(Parent, Parent->getFirstInsertionPt());
    return;
  }
  if (auto *I = dyn_cast<Instruction>(V)) {
    if (!Before)
      I = &*std::next(I->getIterator());
    Builder.SetInsertPoint(I);
    return;
  }
  if (auto *A = dyn_cast<Argument>(V)) {
    // Set the insertion point in the entry block.
    BasicBlock &Entry = A->getParent()->getEntryBlock();
    Builder.SetInsertPoint(&Entry, Entry.getFirstInsertionPt());
    return;
  }
  // Otherwise, this is a constant and we don't need to set a new
  // insertion point.
  assert(isa<Constant>(V) && "Setting insertion point for unknown value!");
}

/// Returns a re-written value of Start as an indexed GEP using Base as a
/// pointer.
static Value *rewriteGEPAsOffset(Value *Start, Value *Base, GEPNoWrapFlags NW,
                                 const DataLayout &DL,
                                 SetVector<Value *> &Explored,
                                 InstCombiner &IC) {
  // Perform all the substitutions. This is a bit tricky because we can
  // have cycles in our use-def chains.
  // 1. Create the PHI nodes without any incoming values.
  // 2. Create all the other values.
  // 3. Add the edges for the PHI nodes.
  // 4. Emit GEPs to get the original pointers.
  // 5. Remove the original instructions.
  Type *IndexType = IntegerType::get(
      Base->getContext(), DL.getIndexTypeSizeInBits(Start->getType()));

  DenseMap<Value *, Value *> NewInsts;
  NewInsts[Base] = ConstantInt::getNullValue(IndexType);

  // Create the new PHI nodes, without adding any incoming values.
  for (Value *Val : Explored) {
    if (Val == Base)
      continue;
    // Create empty phi nodes. This avoids cyclic dependencies when creating
    // the remaining instructions.
    if (auto *PHI = dyn_cast<PHINode>(Val))
      NewInsts[PHI] =
          PHINode::Create(IndexType, PHI->getNumIncomingValues(),
                          PHI->getName() + ".idx", PHI->getIterator());
  }
  IRBuilder<> Builder(Base->getContext());

  // Create all the other instructions.
  for (Value *Val : Explored) {
    if (NewInsts.contains(Val))
      continue;

    if (auto *GEP = dyn_cast<GEPOperator>(Val)) {
      setInsertionPoint(Builder, GEP);
      Value *Op = NewInsts[GEP->getOperand(0)];
      Value *OffsetV = emitGEPOffset(&Builder, DL, GEP);
      if (isa<ConstantInt>(Op) && cast<ConstantInt>(Op)->isZero())
        NewInsts[GEP] = OffsetV;
      else
        NewInsts[GEP] = Builder.CreateAdd(
            Op, OffsetV, GEP->getOperand(0)->getName() + ".add",
            /*NUW=*/NW.hasNoUnsignedWrap(),
            /*NSW=*/NW.hasNoUnsignedSignedWrap());
      continue;
    }
    if (isa<PHINode>(Val))
      continue;

    llvm_unreachable("Unexpected instruction type");
  }

  // Add the incoming values to the PHI nodes.
  for (Value *Val : Explored) {
    if (Val == Base)
      continue;
    // All the instructions have been created, we can now add edges to the
    // phi nodes.
    if (auto *PHI = dyn_cast<PHINode>(Val)) {
      PHINode *NewPhi = static_cast<PHINode *>(NewInsts[PHI]);
      for (unsigned I = 0, E = PHI->getNumIncomingValues(); I < E; ++I) {
        Value *NewIncoming = PHI->getIncomingValue(I);

        auto It = NewInsts.find(NewIncoming);
        if (It != NewInsts.end())
          NewIncoming = It->second;

        NewPhi->addIncoming(NewIncoming, PHI->getIncomingBlock(I));
      }
    }
  }

  for (Value *Val : Explored) {
    if (Val == Base)
      continue;

    setInsertionPoint(Builder, Val, false);
    // Create GEP for external users.
    Value *NewVal = Builder.CreateGEP(Builder.getInt8Ty(), Base, NewInsts[Val],
                                      Val->getName() + ".ptr", NW);
    IC.replaceInstUsesWith(*cast<Instruction>(Val), NewVal);
    // Add old instruction to worklist for DCE. We don't directly remove it
    // here because the original compare is one of the users.
    IC.addToWorklist(cast<Instruction>(Val));
  }

  return NewInsts[Start];
}

/// Converts (CMP GEPLHS, RHS) if this change would make RHS a constant.
/// We can look through PHIs, GEPs and casts in order to determine a common base
/// between GEPLHS and RHS.
static Instruction *transformToIndexedCompare(GEPOperator *GEPLHS, Value *RHS,
                                              CmpPredicate Cond,
                                              const DataLayout &DL,
                                              InstCombiner &IC) {
  // FIXME: Support vector of pointers.
  if (GEPLHS->getType()->isVectorTy())
    return nullptr;

  if (!GEPLHS->hasAllConstantIndices())
    return nullptr;

  APInt Offset(DL.getIndexTypeSizeInBits(GEPLHS->getType()), 0);
  Value *PtrBase =
      GEPLHS->stripAndAccumulateConstantOffsets(DL, Offset,
                                                /*AllowNonInbounds*/ false);

  // Bail if we looked through addrspacecast.
  if (PtrBase->getType() != GEPLHS->getType())
    return nullptr;

  // The set of nodes that will take part in this transformation.
  SetVector<Value *> Nodes;
  GEPNoWrapFlags NW = GEPLHS->getNoWrapFlags();
  if (!canRewriteGEPAsOffset(RHS, PtrBase, NW, DL, Nodes))
    return nullptr;

  // We know we can re-write this as
  //  ((gep Ptr, OFFSET1) cmp (gep Ptr, OFFSET2)
  // Since we've only looked through inbouds GEPs we know that we
  // can't have overflow on either side. We can therefore re-write
  // this as:
  //   OFFSET1 cmp OFFSET2
  Value *NewRHS = rewriteGEPAsOffset(RHS, PtrBase, NW, DL, Nodes, IC);

  // RewriteGEPAsOffset has replaced RHS and all of its uses with a re-written
  // GEP having PtrBase as the pointer base, and has returned in NewRHS the
  // offset. Since Index is the offset of LHS to the base pointer, we will now
  // compare the offsets instead of comparing the pointers.
  return new ICmpInst(ICmpInst::getSignedPredicate(Cond),
                      IC.Builder.getInt(Offset), NewRHS);
}

/// Fold comparisons between a GEP instruction and something else. At this point
/// we know that the GEP is on the LHS of the comparison.
Instruction *InstCombinerImpl::foldGEPICmp(GEPOperator *GEPLHS, Value *RHS,
                                           CmpPredicate Cond, Instruction &I) {
  // Don't transform signed compares of GEPs into index compares. Even if the
  // GEP is inbounds, the final add of the base pointer can have signed overflow
  // and would change the result of the icmp.
  // e.g. "&foo[0] <s &foo[1]" can't be folded to "true" because "foo" could be
  // the maximum signed value for the pointer type.
  if (ICmpInst::isSigned(Cond))
    return nullptr;

  // Look through bitcasts and addrspacecasts. We do not however want to remove
  // 0 GEPs.
  if (!isa<GetElementPtrInst>(RHS))
    RHS = RHS->stripPointerCasts();

  auto CanFold = [Cond](GEPNoWrapFlags NW) {
    if (ICmpInst::isEquality(Cond))
      return true;

    // Unsigned predicates can be folded if the GEPs have *any* nowrap flags.
    assert(ICmpInst::isUnsigned(Cond));
    return NW != GEPNoWrapFlags::none();
  };

  auto NewICmp = [Cond](GEPNoWrapFlags NW, Value *Op1, Value *Op2) {
    if (!NW.hasNoUnsignedWrap()) {
      // Convert signed to unsigned comparison.
      return new ICmpInst(ICmpInst::getSignedPredicate(Cond), Op1, Op2);
    }

    auto *I = new ICmpInst(Cond, Op1, Op2);
    I->setSameSign(NW.hasNoUnsignedSignedWrap());
    return I;
  };

  CommonPointerBase Base = CommonPointerBase::compute(GEPLHS, RHS);
  if (Base.Ptr == RHS && CanFold(Base.LHSNW) && !Base.isExpensive()) {
    // ((gep Ptr, OFFSET) cmp Ptr)   ---> (OFFSET cmp 0).
    Type *IdxTy = DL.getIndexType(GEPLHS->getType());
    Value *Offset =
        EmitGEPOffsets(Base.LHSGEPs, Base.LHSNW, IdxTy, /*RewriteGEPs=*/true);
    return NewICmp(Base.LHSNW, Offset,
                   Constant::getNullValue(Offset->getType()));
  }

  if (GEPLHS->isInBounds() && ICmpInst::isEquality(Cond) &&
      isa<Constant>(RHS) && cast<Constant>(RHS)->isNullValue() &&
      !NullPointerIsDefined(I.getFunction(),
                            RHS->getType()->getPointerAddressSpace())) {
    // For most address spaces, an allocation can't be placed at null, but null
    // itself is treated as a 0 size allocation in the in bounds rules.  Thus,
    // the only valid inbounds address derived from null, is null itself.
    // Thus, we have four cases to consider:
    // 1) Base == nullptr, Offset == 0 -> inbounds, null
    // 2) Base == nullptr, Offset != 0 -> poison as the result is out of bounds
    // 3) Base != nullptr, Offset == (-base) -> poison (crossing allocations)
    // 4) Base != nullptr, Offset != (-base) -> nonnull (and possibly poison)
    //
    // (Note if we're indexing a type of size 0, that simply collapses into one
    //  of the buckets above.)
    //
    // In general, we're allowed to make values less poison (i.e. remove
    //   sources of full UB), so in this case, we just select between the two
    //   non-poison cases (1 and 4 above).
    //
    // For vectors, we apply the same reasoning on a per-lane basis.
    auto *Base = GEPLHS->getPointerOperand();
    if (GEPLHS->getType()->isVectorTy() && Base->getType()->isPointerTy()) {
      auto EC = cast<VectorType>(GEPLHS->getType())->getElementCount();
      Base = Builder.CreateVectorSplat(EC, Base);
    }
    return new ICmpInst(Cond, Base,
                        ConstantExpr::getPointerBitCastOrAddrSpaceCast(
                            cast<Constant>(RHS), Base->getType()));
  } else if (GEPOperator *GEPRHS = dyn_cast<GEPOperator>(RHS)) {
    GEPNoWrapFlags NW = GEPLHS->getNoWrapFlags() & GEPRHS->getNoWrapFlags();

    // If the base pointers are different, but the indices are the same, just
    // compare the base pointer.
    if (GEPLHS->getOperand(0) != GEPRHS->getOperand(0)) {
      bool IndicesTheSame =
          GEPLHS->getNumOperands() == GEPRHS->getNumOperands() &&
          GEPLHS->getPointerOperand()->getType() ==
              GEPRHS->getPointerOperand()->getType() &&
          GEPLHS->getSourceElementType() == GEPRHS->getSourceElementType();
      if (IndicesTheSame)
        for (unsigned i = 1, e = GEPLHS->getNumOperands(); i != e; ++i)
          if (GEPLHS->getOperand(i) != GEPRHS->getOperand(i)) {
            IndicesTheSame = false;
            break;
          }

      // If all indices are the same, just compare the base pointers.
      Type *BaseType = GEPLHS->getOperand(0)->getType();
      if (IndicesTheSame &&
          CmpInst::makeCmpResultType(BaseType) == I.getType() && CanFold(NW))
        return new ICmpInst(Cond, GEPLHS->getOperand(0), GEPRHS->getOperand(0));

      // If we're comparing GEPs with two base pointers that only differ in type
      // and both GEPs have only constant indices or just one use, then fold
      // the compare with the adjusted indices.
      // FIXME: Support vector of pointers.
      if (GEPLHS->isInBounds() && GEPRHS->isInBounds() &&
          (GEPLHS->hasAllConstantIndices() || GEPLHS->hasOneUse()) &&
          (GEPRHS->hasAllConstantIndices() || GEPRHS->hasOneUse()) &&
          GEPLHS->getOperand(0)->stripPointerCasts() ==
              GEPRHS->getOperand(0)->stripPointerCasts() &&
          !GEPLHS->getType()->isVectorTy()) {
        Value *LOffset = EmitGEPOffset(GEPLHS);
        Value *ROffset = EmitGEPOffset(GEPRHS);

        // If we looked through an addrspacecast between different sized address
        // spaces, the LHS and RHS pointers are different sized
        // integers. Truncate to the smaller one.
        Type *LHSIndexTy = LOffset->getType();
        Type *RHSIndexTy = ROffset->getType();
        if (LHSIndexTy != RHSIndexTy) {
          if (LHSIndexTy->getPrimitiveSizeInBits().getFixedValue() <
              RHSIndexTy->getPrimitiveSizeInBits().getFixedValue()) {
            ROffset = Builder.CreateTrunc(ROffset, LHSIndexTy);
          } else
            LOffset = Builder.CreateTrunc(LOffset, RHSIndexTy);
        }

        Value *Cmp = Builder.CreateICmp(ICmpInst::getSignedPredicate(Cond),
                                        LOffset, ROffset);
        return replaceInstUsesWith(I, Cmp);
      }
    }

    if (GEPLHS->getOperand(0) == GEPRHS->getOperand(0) &&
        GEPLHS->getNumOperands() == GEPRHS->getNumOperands() &&
        GEPLHS->getSourceElementType() == GEPRHS->getSourceElementType()) {
      // If the GEPs only differ by one index, compare it.
      unsigned NumDifferences = 0; // Keep track of # differences.
      unsigned DiffOperand = 0;    // The operand that differs.
      for (unsigned i = 1, e = GEPRHS->getNumOperands(); i != e; ++i)
        if (GEPLHS->getOperand(i) != GEPRHS->getOperand(i)) {
          Type *LHSType = GEPLHS->getOperand(i)->getType();
          Type *RHSType = GEPRHS->getOperand(i)->getType();
          // FIXME: Better support for vector of pointers.
          if (LHSType->getPrimitiveSizeInBits() !=
                  RHSType->getPrimitiveSizeInBits() ||
              (GEPLHS->getType()->isVectorTy() &&
               (!LHSType->isVectorTy() || !RHSType->isVectorTy()))) {
            // Irreconcilable differences.
            NumDifferences = 2;
            break;
          }

          if (NumDifferences++)
            break;
          DiffOperand = i;
        }

      if (NumDifferences == 0) // SAME GEP?
        return replaceInstUsesWith(
            I, // No comparison is needed here.
            ConstantInt::get(I.getType(), ICmpInst::isTrueWhenEqual(Cond)));
      // If two GEPs only differ by an index, compare them.
      // Note that nowrap flags are always needed when comparing two indices.
      else if (NumDifferences == 1 && NW != GEPNoWrapFlags::none()) {
        Value *LHSV = GEPLHS->getOperand(DiffOperand);
        Value *RHSV = GEPRHS->getOperand(DiffOperand);
        return NewICmp(NW, LHSV, RHSV);
      }
    }

    if (Base.Ptr && CanFold(Base.LHSNW & Base.RHSNW) && !Base.isExpensive()) {
      // ((gep Ptr, OFFSET1) cmp (gep Ptr, OFFSET2)  --->  (OFFSET1 cmp OFFSET2)
      Type *IdxTy = DL.getIndexType(GEPLHS->getType());
      Value *L =
          EmitGEPOffsets(Base.LHSGEPs, Base.LHSNW, IdxTy, /*RewriteGEP=*/true);
      Value *R =
          EmitGEPOffsets(Base.RHSGEPs, Base.RHSNW, IdxTy, /*RewriteGEP=*/true);
      return NewICmp(Base.LHSNW & Base.RHSNW, L, R);
    }
  }

  // Try convert this to an indexed compare by looking through PHIs/casts as a
  // last resort.
  return transformToIndexedCompare(GEPLHS, RHS, Cond, DL, *this);
}

bool InstCombinerImpl::foldAllocaCmp(AllocaInst *Alloca) {
  // It would be tempting to fold away comparisons between allocas and any
  // pointer not based on that alloca (e.g. an argument). However, even
  // though such pointers cannot alias, they can still compare equal.
  //
  // But LLVM doesn't specify where allocas get their memory, so if the alloca
  // doesn't escape we can argue that it's impossible to guess its value, and we
  // can therefore act as if any such guesses are wrong.
  //
  // However, we need to ensure that this folding is consistent: We can't fold
  // one comparison to false, and then leave a different comparison against the
  // same value alone (as it might evaluate to true at runtime, leading to a
  // contradiction). As such, this code ensures that all comparisons are folded
  // at the same time, and there are no other escapes.

  struct CmpCaptureTracker : public CaptureTracker {
    AllocaInst *Alloca;
    bool Captured = false;
    /// The value of the map is a bit mask of which icmp operands the alloca is
    /// used in.
    SmallMapVector<ICmpInst *, unsigned, 4> ICmps;

    CmpCaptureTracker(AllocaInst *Alloca) : Alloca(Alloca) {}

    void tooManyUses() override { Captured = true; }

    Action captured(const Use *U, UseCaptureInfo CI) override {
      // TODO(captures): Use UseCaptureInfo.
      auto *ICmp = dyn_cast<ICmpInst>(U->getUser());
      // We need to check that U is based *only* on the alloca, and doesn't
      // have other contributions from a select/phi operand.
      // TODO: We could check whether getUnderlyingObjects() reduces to one
      // object, which would allow looking through phi nodes.
      if (ICmp && ICmp->isEquality() && getUnderlyingObject(*U) == Alloca) {
        // Collect equality icmps of the alloca, and don't treat them as
        // captures.
        ICmps[ICmp] |= 1u << U->getOperandNo();
        return Continue;
      }

      Captured = true;
      return Stop;
    }
  };

  CmpCaptureTracker Tracker(Alloca);
  PointerMayBeCaptured(Alloca, &Tracker);
  if (Tracker.Captured)
    return false;

  bool Changed = false;
  for (auto [ICmp, Operands] : Tracker.ICmps) {
    switch (Operands) {
    case 1:
    case 2: {
      // The alloca is only used in one icmp operand. Assume that the
      // equality is false.
      auto *Res = ConstantInt::get(ICmp->getType(),
                                   ICmp->getPredicate() == ICmpInst::ICMP_NE);
      replaceInstUsesWith(*ICmp, Res);
      eraseInstFromFunction(*ICmp);
      Changed = true;
      break;
    }
    case 3:
      // Both icmp operands are based on the alloca, so this is comparing
      // pointer offsets, without leaking any information about the address
      // of the alloca. Ignore such comparisons.
      break;
    default:
      llvm_unreachable("Cannot happen");
    }
  }

  return Changed;
}

/// Fold "icmp pred (X+C), X".
Instruction *InstCombinerImpl::foldICmpAddOpConst(Value *X, const APInt &C,
                                                  CmpPredicate Pred) {
  // From this point on, we know that (X+C <= X) --> (X+C < X) because C != 0,
  // so the values can never be equal.  Similarly for all other "or equals"
  // operators.
  assert(!!C && "C should not be zero!");

  // (X+1) <u X        --> X >u (MAXUINT-1)        --> X == 255
  // (X+2) <u X        --> X >u (MAXUINT-2)        --> X > 253
  // (X+MAXUINT) <u X  --> X >u (MAXUINT-MAXUINT)  --> X != 0
  if (Pred == ICmpInst::ICMP_ULT || Pred == ICmpInst::ICMP_ULE) {
    Constant *R =
        ConstantInt::get(X->getType(), APInt::getMaxValue(C.getBitWidth()) - C);
    return new ICmpInst(ICmpInst::ICMP_UGT, X, R);
  }

  // (X+1) >u X        --> X <u (0-1)        --> X != 255
  // (X+2) >u X        --> X <u (0-2)        --> X <u 254
  // (X+MAXUINT) >u X  --> X <u (0-MAXUINT)  --> X <u 1  --> X == 0
  if (Pred == ICmpInst::ICMP_UGT || Pred == ICmpInst::ICMP_UGE)
    return new ICmpInst(ICmpInst::ICMP_ULT, X,
                        ConstantInt::get(X->getType(), -C));

  APInt SMax = APInt::getSignedMaxValue(C.getBitWidth());

  // (X+ 1) <s X       --> X >s (MAXSINT-1)          --> X == 127
  // (X+ 2) <s X       --> X >s (MAXSINT-2)          --> X >s 125
  // (X+MAXSINT) <s X  --> X >s (MAXSINT-MAXSINT)    --> X >s 0
  // (X+MINSINT) <s X  --> X >s (MAXSINT-MINSINT)    --> X >s -1
  // (X+ -2) <s X      --> X >s (MAXSINT- -2)        --> X >s 126
  // (X+ -1) <s X      --> X >s (MAXSINT- -1)        --> X != 127
  if (Pred == ICmpInst::ICMP_SLT || Pred == ICmpInst::ICMP_SLE)
    return new ICmpInst(ICmpInst::ICMP_SGT, X,
                        ConstantInt::get(X->getType(), SMax - C));

  // (X+ 1) >s X       --> X <s (MAXSINT-(1-1))       --> X != 127
  // (X+ 2) >s X       --> X <s (MAXSINT-(2-1))       --> X <s 126
  // (X+MAXSINT) >s X  --> X <s (MAXSINT-(MAXSINT-1)) --> X <s 1
  // (X+MINSINT) >s X  --> X <s (MAXSINT-(MINSINT-1)) --> X <s -2
  // (X+ -2) >s X      --> X <s (MAXSINT-(-2-1))      --> X <s -126
  // (X+ -1) >s X      --> X <s (MAXSINT-(-1-1))      --> X == -128

  assert(Pred == ICmpInst::ICMP_SGT || Pred == ICmpInst::ICMP_SGE);
  return new ICmpInst(ICmpInst::ICMP_SLT, X,
                      ConstantInt::get(X->getType(), SMax - (C - 1)));
}

/// Handle "(icmp eq/ne (ashr/lshr AP2, A), AP1)" ->
/// (icmp eq/ne A, Log2(AP2/AP1)) ->
/// (icmp eq/ne A, Log2(AP2) - Log2(AP1)).
Instruction *InstCombinerImpl::foldICmpShrConstConst(ICmpInst &I, Value *A,
                                                     const APInt &AP1,
                                                     const APInt &AP2) {
  assert(I.isEquality() && "Cannot fold icmp gt/lt");

  auto getICmp = [&I](CmpInst::Predicate Pred, Value *LHS, Value *RHS) {
    if (I.getPredicate() == I.ICMP_NE)
      Pred = CmpInst::getInversePredicate(Pred);
    return new ICmpInst(Pred, LHS, RHS);
  };

  // Don't bother doing any work for cases which InstSimplify handles.
  if (AP2.isZero())
    return nullptr;

  bool IsAShr = isa<AShrOperator>(I.getOperand(0));
  if (IsAShr) {
    if (AP2.isAllOnes())
      return nullptr;
    if (AP2.isNegative() != AP1.isNegative())
      return nullptr;
    if (AP2.sgt(AP1))
      return nullptr;
  }

  if (!AP1)
    // 'A' must be large enough to shift out the highest set bit.
    return getICmp(I.ICMP_UGT, A,
                   ConstantInt::get(A->getType(), AP2.logBase2()));

  if (AP1 == AP2)
    return getICmp(I.ICMP_EQ, A, ConstantInt::getNullValue(A->getType()));

  int Shift;
  if (IsAShr && AP1.isNegative())
    Shift = AP1.countl_one() - AP2.countl_one();
  else
    Shift = AP1.countl_zero() - AP2.countl_zero();

  if (Shift > 0) {
    if (IsAShr && AP1 == AP2.ashr(Shift)) {
      // There are multiple solutions if we are comparing against -1 and the LHS
      // of the ashr is not a power of two.
      if (AP1.isAllOnes() && !AP2.isPowerOf2())
        return getICmp(I.ICMP_UGE, A, ConstantInt::get(A->getType(), Shift));
      return getICmp(I.ICMP_EQ, A, ConstantInt::get(A->getType(), Shift));
    } else if (AP1 == AP2.lshr(Shift)) {
      return getICmp(I.ICMP_EQ, A, ConstantInt::get(A->getType(), Shift));
    }
  }

  // Shifting const2 will never be equal to const1.
  // FIXME: This should always be handled by InstSimplify?
  auto *TorF = ConstantInt::get(I.getType(), I.getPredicate() == I.ICMP_NE);
  return replaceInstUsesWith(I, TorF);
}

/// Handle "(icmp eq/ne (shl AP2, A), AP1)" ->
/// (icmp eq/ne A, TrailingZeros(AP1) - TrailingZeros(AP2)).
Instruction *InstCombinerImpl::foldICmpShlConstConst(ICmpInst &I, Value *A,
                                                     const APInt &AP1,
                                                     const APInt &AP2) {
  assert(I.isEquality() && "Cannot fold icmp gt/lt");

  auto getICmp = [&I](CmpInst::Predicate Pred, Value *LHS, Value *RHS) {
    if (I.getPredicate() == I.ICMP_NE)
      Pred = CmpInst::getInversePredicate(Pred);
    return new ICmpInst(Pred, LHS, RHS);
  };

  // Don't bother doing any work for cases which InstSimplify handles.
  if (AP2.isZero())
    return nullptr;

  unsigned AP2TrailingZeros = AP2.countr_zero();

  if (!AP1 && AP2TrailingZeros != 0)
    return getICmp(
        I.ICMP_UGE, A,
        ConstantInt::get(A->getType(), AP2.getBitWidth() - AP2TrailingZeros));

  if (AP1 == AP2)
    return getICmp(I.ICMP_EQ, A, ConstantInt::getNullValue(A->getType()));

  // Get the distance between the lowest bits that are set.
  int Shift = AP1.countr_zero() - AP2TrailingZeros;

  if (Shift > 0 && AP2.shl(Shift) == AP1)
    return getICmp(I.ICMP_EQ, A, ConstantInt::get(A->getType(), Shift));

  // Shifting const2 will never be equal to const1.
  // FIXME: This should always be handled by InstSimplify?
  auto *TorF = ConstantInt::get(I.getType(), I.getPredicate() == I.ICMP_NE);
  return replaceInstUsesWith(I, TorF);
}

/// The caller has matched a pattern of the form:
///   I = icmp ugt (add (add A, B), CI2), CI1
/// If this is of the form:
///   sum = a + b
///   if (sum+128 >u 255)
/// Then replace it with llvm.sadd.with.overflow.i8.
///
static Instruction *processUGT_ADDCST_ADD(ICmpInst &I, Value *A, Value *B,
                                          ConstantInt *CI2, ConstantInt *CI1,
                                          InstCombinerImpl &IC) {
  // The transformation we're trying to do here is to transform this into an
  // llvm.sadd.with.overflow.  To do this, we have to replace the original add
  // with a narrower add, and discard the add-with-constant that is part of the
  // range check (if we can't eliminate it, this isn't profitable).

  // In order to eliminate the add-with-constant, the compare can be its only
  // use.
  Instruction *AddWithCst = cast<Instruction>(I.getOperand(0));
  if (!AddWithCst->hasOneUse())
    return nullptr;

  // If CI2 is 2^7, 2^15, 2^31, then it might be an sadd.with.overflow.
  if (!CI2->getValue().isPowerOf2())
    return nullptr;
  unsigned NewWidth = CI2->getValue().countr_zero();
  if (NewWidth != 7 && NewWidth != 15 && NewWidth != 31)
    return nullptr;

  // The width of the new add formed is 1 more than the bias.
  ++NewWidth;

  // Check to see that CI1 is an all-ones value with NewWidth bits.
  if (CI1->getBitWidth() == NewWidth ||
      CI1->getValue() != APInt::getLowBitsSet(CI1->getBitWidth(), NewWidth))
    return nullptr;

  // This is only really a signed overflow check if the inputs have been
  // sign-extended; check for that condition. For example, if CI2 is 2^31 and
  // the operands of the add are 64 bits wide, we need at least 33 sign bits.
  if (IC.ComputeMaxSignificantBits(A, &I) > NewWidth ||
      IC.ComputeMaxSignificantBits(B, &I) > NewWidth)
    return nullptr;

  // In order to replace the original add with a narrower
  // llvm.sadd.with.overflow, the only uses allowed are the add-with-constant
  // and truncates that discard the high bits of the add.  Verify that this is
  // the case.
  Instruction *OrigAdd = cast<Instruction>(AddWithCst->getOperand(0));
  for (User *U : OrigAdd->users()) {
    if (U == AddWithCst)
      continue;

    // Only accept truncates for now.  We would really like a nice recursive
    // predicate like SimplifyDemandedBits, but which goes downwards the use-def
    // chain to see which bits of a value are actually demanded.  If the
    // original add had another add which was then immediately truncated, we
    // could still do the transformation.
    TruncInst *TI = dyn_cast<TruncInst>(U);
    if (!TI || TI->getType()->getPrimitiveSizeInBits() > NewWidth)
      return nullptr;
  }

  // If the pattern matches, truncate the inputs to the narrower type and
  // use the sadd_with_overflow intrinsic to efficiently compute both the
  // result and the overflow bit.
  Type *NewType = IntegerType::get(OrigAdd->getContext(), NewWidth);
  Function *F = Intrinsic::getOrInsertDeclaration(
      I.getModule(), Intrinsic::sadd_with_overflow, NewType);

  InstCombiner::BuilderTy &Builder = IC.Builder;

  // Put the new code above the original add, in case there are any uses of the
  // add between the add and the compare.
  Builder.SetInsertPoint(OrigAdd);

  Value *TruncA = Builder.CreateTrunc(A, NewType, A->getName() + ".trunc");
  Value *TruncB = Builder.CreateTrunc(B, NewType, B->getName() + ".trunc");
  CallInst *Call = Builder.CreateCall(F, {TruncA, TruncB}, "sadd");
  Value *Add = Builder.CreateExtractValue(Call, 0, "sadd.result");
  Value *ZExt = Builder.CreateZExt(Add, OrigAdd->getType());

  // The inner add was the result of the narrow add, zero extended to the
  // wider type.  Replace it with the result computed by the intrinsic.
  IC.replaceInstUsesWith(*OrigAdd, ZExt);
  IC.eraseInstFromFunction(*OrigAdd);

  // The original icmp gets replaced with the overflow value.
  return ExtractValueInst::Create(Call, 1, "sadd.overflow");
}

/// If we have:
///   icmp eq/ne (urem/srem %x, %y), 0
/// iff %y is a power-of-two, we can replace this with a bit test:
///   icmp eq/ne (and %x, (add %y, -1)), 0
Instruction *InstCombinerImpl::foldIRemByPowerOfTwoToBitTest(ICmpInst &I) {
  // This fold is only valid for equality predicates.
  if (!I.isEquality())
    return nullptr;
  CmpPredicate Pred;
  Value *X, *Y, *Zero;
  if (!match(&I, m_ICmp(Pred, m_OneUse(m_IRem(m_Value(X), m_Value(Y))),
                        m_CombineAnd(m_Zero(), m_Value(Zero)))))
    return nullptr;
  if (!isKnownToBeAPowerOfTwo(Y, /*OrZero*/ true, &I))
    return nullptr;
  // This may increase instruction count, we don't enforce that Y is a constant.
  Value *Mask = Builder.CreateAdd(Y, Constant::getAllOnesValue(Y->getType()));
  Value *Masked = Builder.CreateAnd(X, Mask);
  return ICmpInst::Create(Instruction::ICmp, Pred, Masked, Zero);
}

/// Fold equality-comparison between zero and any (maybe truncated) right-shift
/// by one-less-than-bitwidth into a sign test on the original value.
Instruction *InstCombinerImpl::foldSignBitTest(ICmpInst &I) {
  Instruction *Val;
  CmpPredicate Pred;
  if (!I.isEquality() || !match(&I, m_ICmp(Pred, m_Instruction(Val), m_Zero())))
    return nullptr;

  Value *X;
  Type *XTy;

  Constant *C;
  if (match(Val, m_TruncOrSelf(m_Shr(m_Value(X), m_Constant(C))))) {
    XTy = X->getType();
    unsigned XBitWidth = XTy->getScalarSizeInBits();
    if (!match(C, m_SpecificInt_ICMP(ICmpInst::Predicate::ICMP_EQ,
                                     APInt(XBitWidth, XBitWidth - 1))))
      return nullptr;
  } else if (isa<BinaryOperator>(Val) &&
             (X = reassociateShiftAmtsOfTwoSameDirectionShifts(
                  cast<BinaryOperator>(Val), SQ.getWithInstruction(Val),
                  /*AnalyzeForSignBitExtraction=*/true))) {
    XTy = X->getType();
  } else
    return nullptr;

  return ICmpInst::Create(Instruction::ICmp,
                          Pred == ICmpInst::ICMP_EQ ? ICmpInst::ICMP_SGE
                                                    : ICmpInst::ICMP_SLT,
                          X, ConstantInt::getNullValue(XTy));
}

// Handle  icmp pred X, 0
Instruction *InstCombinerImpl::foldICmpWithZero(ICmpInst &Cmp) {
  CmpInst::Predicate Pred = Cmp.getPredicate();
  if (!match(Cmp.getOperand(1), m_Zero()))
    return nullptr;

  // (icmp sgt smin(PosA, B) 0) -> (icmp sgt B 0)
  if (Pred == ICmpInst::ICMP_SGT) {
    Value *A, *B;
    if (match(Cmp.getOperand(0), m_SMin(m_Value(A), m_Value(B)))) {
      if (isKnownPositive(A, SQ.getWithInstruction(&Cmp)))
        return new ICmpInst(Pred, B, Cmp.getOperand(1));
      if (isKnownPositive(B, SQ.getWithInstruction(&Cmp)))
        return new ICmpInst(Pred, A, Cmp.getOperand(1));
    }
  }

  if (Instruction *New = foldIRemByPowerOfTwoToBitTest(Cmp))
    return New;

  // Given:
  //   icmp eq/ne (urem %x, %y), 0
  // Iff %x has 0 or 1 bits set, and %y has at least 2 bits set, omit 'urem':
  //   icmp eq/ne %x, 0
  Value *X, *Y;
  if (match(Cmp.getOperand(0), m_URem(m_Value(X), m_Value(Y))) &&
      ICmpInst::isEquality(Pred)) {
    KnownBits XKnown = computeKnownBits(X, &Cmp);
    KnownBits YKnown = computeKnownBits(Y, &Cmp);
    if (XKnown.countMaxPopulation() == 1 && YKnown.countMinPopulation() >= 2)
      return new ICmpInst(Pred, X, Cmp.getOperand(1));
  }

  // (icmp eq/ne (mul X Y)) -> (icmp eq/ne X/Y) if we know about whether X/Y are
  // odd/non-zero/there is no overflow.
  if (match(Cmp.getOperand(0), m_Mul(m_Value(X), m_Value(Y))) &&
      ICmpInst::isEquality(Pred)) {

    KnownBits XKnown = computeKnownBits(X, &Cmp);
    // if X % 2 != 0
    //    (icmp eq/ne Y)
    if (XKnown.countMaxTrailingZeros() == 0)
      return new ICmpInst(Pred, Y, Cmp.getOperand(1));

    KnownBits YKnown = computeKnownBits(Y, &Cmp);
    // if Y % 2 != 0
    //    (icmp eq/ne X)
    if (YKnown.countMaxTrailingZeros() == 0)
      return new ICmpInst(Pred, X, Cmp.getOperand(1));

    auto *BO0 = cast<OverflowingBinaryOperator>(Cmp.getOperand(0));
    if (BO0->hasNoUnsignedWrap() || BO0->hasNoSignedWrap()) {
      const SimplifyQuery Q = SQ.getWithInstruction(&Cmp);
      // `isKnownNonZero` does more analysis than just `!KnownBits.One.isZero()`
      // but to avoid unnecessary work, first just if this is an obvious case.

      // if X non-zero and NoOverflow(X * Y)
      //    (icmp eq/ne Y)
      if (!XKnown.One.isZero() || isKnownNonZero(X, Q))
        return new ICmpInst(Pred, Y, Cmp.getOperand(1));

      // if Y non-zero and NoOverflow(X * Y)
      //    (icmp eq/ne X)
      if (!YKnown.One.isZero() || isKnownNonZero(Y, Q))
        return new ICmpInst(Pred, X, Cmp.getOperand(1));
    }
    // Note, we are skipping cases:
    //      if Y % 2 != 0 AND X % 2 != 0
    //          (false/true)
    //      if X non-zero and Y non-zero and NoOverflow(X * Y)
    //          (false/true)
    // Those can be simplified later as we would have already replaced the (icmp
    // eq/ne (mul X, Y)) with (icmp eq/ne X/Y) and if X/Y is known non-zero that
    // will fold to a constant elsewhere.
  }

  // (icmp eq/ne f(X), 0) -> (icmp eq/ne X, 0)
  // where f(X) == 0 if and only if X == 0
  if (ICmpInst::isEquality(Pred))
    if (Value *Stripped = stripNullTest(Cmp.getOperand(0)))
      return new ICmpInst(Pred, Stripped,
                          Constant::getNullValue(Stripped->getType()));

  return nullptr;
}

/// Fold icmp eq (num + mask) & ~mask, num
///      to
///      icmp eq (and num, mask), 0
/// Where mask is a low bit mask.
Instruction *InstCombinerImpl::foldIsMultipleOfAPowerOfTwo(ICmpInst &Cmp) {
  Value *Num;
  CmpPredicate Pred;
  const APInt *Mask, *Neg;

  if (!match(&Cmp,
             m_c_ICmp(Pred, m_Value(Num),
                      m_OneUse(m_c_And(m_OneUse(m_c_Add(m_Deferred(Num),
                                                        m_LowBitMask(Mask))),
                                       m_APInt(Neg))))))
    return nullptr;

  if (*Neg != ~*Mask)
    return nullptr;

  if (!ICmpInst::isEquality(Pred))
    return nullptr;

  // Create new icmp eq (num & mask), 0
  auto *NewAnd = Builder.CreateAnd(Num, *Mask);
  auto *Zero = Constant::getNullValue(Num->getType());

  return new ICmpInst(Pred, NewAnd, Zero);
}

/// Fold icmp Pred X, C.
/// TODO: This code structure does not make sense. The saturating add fold
/// should be moved to some other helper and extended as noted below (it is also
/// possible that code has been made unnecessary - do we canonicalize IR to
/// overflow/saturating intrinsics or not?).
Instruction *InstCombinerImpl::foldICmpWithConstant(ICmpInst &Cmp) {
  // Match the following pattern, which is a common idiom when writing
  // overflow-safe integer arithmetic functions. The source performs an addition
  // in wider type and explicitly checks for overflow using comparisons against
  // INT_MIN and INT_MAX. Simplify by using the sadd_with_overflow intrinsic.
  //
  // TODO: This could probably be generalized to handle other overflow-safe
  // operations if we worked out the formulas to compute the appropriate magic
  // constants.
  //
  // sum = a + b
  // if (sum+128 >u 255)  ...  -> llvm.sadd.with.overflow.i8
  CmpInst::Predicate Pred = Cmp.getPredicate();
  Value *Op0 = Cmp.getOperand(0), *Op1 = Cmp.getOperand(1);
  Value *A, *B;
  ConstantInt *CI, *CI2; // I = icmp ugt (add (add A, B), CI2), CI
  if (Pred == ICmpInst::ICMP_UGT && match(Op1, m_ConstantInt(CI)) &&
      match(Op0, m_Add(m_Add(m_Value(A), m_Value(B)), m_ConstantInt(CI2))))
    if (Instruction *Res = processUGT_ADDCST_ADD(Cmp, A, B, CI2, CI, *this))
      return Res;

  // icmp(phi(C1, C2, ...), C) -> phi(icmp(C1, C), icmp(C2, C), ...).
  Constant *C = dyn_cast<Constant>(Op1);
  if (!C)
    return nullptr;

  if (auto *Phi = dyn_cast<PHINode>(Op0))
    if (all_of(Phi->operands(), [](Value *V) { return isa<Constant>(V); })) {
      SmallVector<Constant *> Ops;
      for (Value *V : Phi->incoming_values()) {
        Constant *Res =
            ConstantFoldCompareInstOperands(Pred, cast<Constant>(V), C, DL);
        if (!Res)
          return nullptr;
        Ops.push_back(Res);
      }
      Builder.SetInsertPoint(Phi);
      PHINode *NewPhi = Builder.CreatePHI(Cmp.getType(), Phi->getNumOperands());
      for (auto [V, Pred] : zip(Ops, Phi->blocks()))
        NewPhi->addIncoming(V, Pred);
      return replaceInstUsesWith(Cmp, NewPhi);
    }

  if (Instruction *R = tryFoldInstWithCtpopWithNot(&Cmp))
    return R;

  return nullptr;
}

/// Canonicalize icmp instructions based on dominating conditions.
Instruction *InstCombinerImpl::foldICmpWithDominatingICmp(ICmpInst &Cmp) {
  // We already checked simple implication in InstSimplify, only handle complex
  // cases here.
  Value *X = Cmp.getOperand(0), *Y = Cmp.getOperand(1);
  const APInt *C;
  if (!match(Y, m_APInt(C)))
    return nullptr;

  CmpInst::Predicate Pred = Cmp.getPredicate();
  ConstantRange CR = ConstantRange::makeExactICmpRegion(Pred, *C);

  auto handleDomCond = [&](ICmpInst::Predicate DomPred,
                           const APInt *DomC) -> Instruction * {
    // We have 2 compares of a variable with constants. Calculate the constant
    // ranges of those compares to see if we can transform the 2nd compare:
    // DomBB:
    //   DomCond = icmp DomPred X, DomC
    //   br DomCond, CmpBB, FalseBB
    // CmpBB:
    //   Cmp = icmp Pred X, C
    ConstantRange DominatingCR =
        ConstantRange::makeExactICmpRegion(DomPred, *DomC);
    ConstantRange Intersection = DominatingCR.intersectWith(CR);
    ConstantRange Difference = DominatingCR.difference(CR);
    if (Intersection.isEmptySet())
      return replaceInstUsesWith(Cmp, Builder.getFalse());
    if (Difference.isEmptySet())
      return replaceInstUsesWith(Cmp, Builder.getTrue());

    // Canonicalizing a sign bit comparison that gets used in a branch,
    // pessimizes codegen by generating branch on zero instruction instead
    // of a test and branch. So we avoid canonicalizing in such situations
    // because test and branch instruction has better branch displacement
    // than compare and branch instruction.
    bool UnusedBit;
    bool IsSignBit = isSignBitCheck(Pred, *C, UnusedBit);
    if (Cmp.isEquality() || (IsSignBit && hasBranchUse(Cmp)))
      return nullptr;

    // Avoid an infinite loop with min/max canonicalization.
    // TODO: This will be unnecessary if we canonicalize to min/max intrinsics.
    if (Cmp.hasOneUse() &&
        match(Cmp.user_back(), m_MaxOrMin(m_Value(), m_Value())))
      return nullptr;

    if (const APInt *EqC = Intersection.getSingleElement())
      return new ICmpInst(ICmpInst::ICMP_EQ, X, Builder.getInt(*EqC));
    if (const APInt *NeC = Difference.getSingleElement())
      return new ICmpInst(ICmpInst::ICMP_NE, X, Builder.getInt(*NeC));
    return nullptr;
  };

  for (BranchInst *BI : DC.conditionsFor(X)) {
    CmpPredicate DomPred;
    const APInt *DomC;
    if (!match(BI->getCondition(),
               m_ICmp(DomPred, m_Specific(X), m_APInt(DomC))))
      continue;

    BasicBlockEdge Edge0(BI->getParent(), BI->getSuccessor(0));
    if (DT.dominates(Edge0, Cmp.getParent())) {
      if (auto *V = handleDomCond(DomPred, DomC))
        return V;
    } else {
      BasicBlockEdge Edge1(BI->getParent(), BI->getSuccessor(1));
      if (DT.dominates(Edge1, Cmp.getParent()))
        if (auto *V =
                handleDomCond(CmpInst::getInversePredicate(DomPred), DomC))
          return V;
    }
  }

  return nullptr;
}

/// Fold icmp (trunc X), C.
Instruction *InstCombinerImpl::foldICmpTruncConstant(ICmpInst &Cmp,
                                                     TruncInst *Trunc,
                                                     const APInt &C) {
  ICmpInst::Predicate Pred = Cmp.getPredicate();
  Value *X = Trunc->getOperand(0);
  Type *SrcTy = X->getType();
  unsigned DstBits = Trunc->getType()->getScalarSizeInBits(),
           SrcBits = SrcTy->getScalarSizeInBits();

  // Match (icmp pred (trunc nuw/nsw X), C)
  // Which we can convert to (icmp pred X, (sext/zext C))
  if (shouldChangeType(Trunc->getType(), SrcTy)) {
    if (Trunc->hasNoSignedWrap())
      return new ICmpInst(Pred, X, ConstantInt::get(SrcTy, C.sext(SrcBits)));
    if (!Cmp.isSigned() && Trunc->hasNoUnsignedWrap())
      return new ICmpInst(Pred, X, ConstantInt::get(SrcTy, C.zext(SrcBits)));
  }

  if (C.isOne() && C.getBitWidth() > 1) {
    // icmp slt trunc(signum(V)) 1 --> icmp slt V, 1
    Value *V = nullptr;
    if (Pred == ICmpInst::ICMP_SLT && match(X, m_Signum(m_Value(V))))
      return new ICmpInst(ICmpInst::ICMP_SLT, V,
                          ConstantInt::get(V->getType(), 1));
  }

  // TODO: Handle any shifted constant by subtracting trailing zeros.
  // TODO: Handle non-equality predicates.
  Value *Y;
  if (Cmp.isEquality() && match(X, m_Shl(m_One(), m_Value(Y)))) {
    // (trunc (1 << Y) to iN) == 0 --> Y u>= N
    // (trunc (1 << Y) to iN) != 0 --> Y u<  N
    if (C.isZero()) {
      auto NewPred = (Pred == Cmp.ICMP_EQ) ? Cmp.ICMP_UGE : Cmp.ICMP_ULT;
      return new ICmpInst(NewPred, Y, ConstantInt::get(SrcTy, DstBits));
    }
    // (trunc (1 << Y) to iN) == 2**C --> Y == C
    // (trunc (1 << Y) to iN) != 2**C --> Y != C
    if (C.isPowerOf2())
      return new ICmpInst(Pred, Y, ConstantInt::get(SrcTy, C.logBase2()));
  }

  if (Cmp.isEquality() && Trunc->hasOneUse()) {
    // Canonicalize to a mask and wider compare if the wide type is suitable:
    // (trunc X to i8) == C --> (X & 0xff) == (zext C)
    if (!SrcTy->isVectorTy() && shouldChangeType(DstBits, SrcBits)) {
      Constant *Mask =
          ConstantInt::get(SrcTy, APInt::getLowBitsSet(SrcBits, DstBits));
      Value *And = Builder.CreateAnd(X, Mask);
      Constant *WideC = ConstantInt::get(SrcTy, C.zext(SrcBits));
      return new ICmpInst(Pred, And, WideC);
    }

    // Simplify icmp eq (trunc x to i8), 42 -> icmp eq x, 42|highbits if all
    // of the high bits truncated out of x are known.
    KnownBits Known = computeKnownBits(X, &Cmp);

    // If all the high bits are known, we can do this xform.
    if ((Known.Zero | Known.One).countl_one() >= SrcBits - DstBits) {
      // Pull in the high bits from known-ones set.
      APInt NewRHS = C.zext(SrcBits);
      NewRHS |= Known.One & APInt::getHighBitsSet(SrcBits, SrcBits - DstBits);
      return new ICmpInst(Pred, X, ConstantInt::get(SrcTy, NewRHS));
    }
  }

  // Look through truncated right-shift of the sign-bit for a sign-bit check:
  // trunc iN (ShOp >> ShAmtC) to i[N - ShAmtC] < 0  --> ShOp <  0
  // trunc iN (ShOp >> ShAmtC) to i[N - ShAmtC] > -1 --> ShOp > -1
  Value *ShOp;
  uint64_t ShAmt;
  bool TrueIfSigned;
  if (isSignBitCheck(Pred, C, TrueIfSigned) &&
      match(X, m_Shr(m_Value(ShOp), m_ConstantInt(ShAmt))) &&
      DstBits == SrcBits - ShAmt) {
    return TrueIfSigned ? new ICmpInst(ICmpInst::ICMP_SLT, ShOp,
                                       ConstantInt::getNullValue(SrcTy))
                        : new ICmpInst(ICmpInst::ICMP_SGT, ShOp,
                                       ConstantInt::getAllOnesValue(SrcTy));
  }

  return nullptr;
}

/// Fold icmp (trunc nuw/nsw X), (trunc nuw/nsw Y).
/// Fold icmp (trunc nuw/nsw X), (zext/sext Y).
Instruction *
InstCombinerImpl::foldICmpTruncWithTruncOrExt(ICmpInst &Cmp,
                                              const SimplifyQuery &Q) {
  Value *X, *Y;
  CmpPredicate Pred;
  bool YIsSExt = false;
  // Try to match icmp (trunc X), (trunc Y)
  if (match(&Cmp, m_ICmp(Pred, m_Trunc(m_Value(X)), m_Trunc(m_Value(Y))))) {
    unsigned NoWrapFlags = cast<TruncInst>(Cmp.getOperand(0))->getNoWrapKind() &
                           cast<TruncInst>(Cmp.getOperand(1))->getNoWrapKind();
    if (Cmp.isSigned()) {
      // For signed comparisons, both truncs must be nsw.
      if (!(NoWrapFlags & TruncInst::NoSignedWrap))
        return nullptr;
    } else {
      // For unsigned and equality comparisons, either both must be nuw or
      // both must be nsw, we don't care which.
      if (!NoWrapFlags)
        return nullptr;
    }

    if (X->getType() != Y->getType() &&
        (!Cmp.getOperand(0)->hasOneUse() || !Cmp.getOperand(1)->hasOneUse()))
      return nullptr;
    if (!isDesirableIntType(X->getType()->getScalarSizeInBits()) &&
        isDesirableIntType(Y->getType()->getScalarSizeInBits())) {
      std::swap(X, Y);
      Pred = Cmp.getSwappedPredicate(Pred);
    }
    YIsSExt = !(NoWrapFlags & TruncInst::NoUnsignedWrap);
  }
  // Try to match icmp (trunc nuw X), (zext Y)
  else if (!Cmp.isSigned() &&
           match(&Cmp, m_c_ICmp(Pred, m_NUWTrunc(m_Value(X)),
                                m_OneUse(m_ZExt(m_Value(Y)))))) {
    // Can fold trunc nuw + zext for unsigned and equality predicates.
  }
  // Try to match icmp (trunc nsw X), (sext Y)
  else if (match(&Cmp, m_c_ICmp(Pred, m_NSWTrunc(m_Value(X)),
                                m_OneUse(m_ZExtOrSExt(m_Value(Y)))))) {
    // Can fold trunc nsw + zext/sext for all predicates.
    YIsSExt =
        isa<SExtInst>(Cmp.getOperand(0)) || isa<SExtInst>(Cmp.getOperand(1));
  } else
    return nullptr;

  Type *TruncTy = Cmp.getOperand(0)->getType();
  unsigned TruncBits = TruncTy->getScalarSizeInBits();

  // If this transform will end up changing from desirable types -> undesirable
  // types skip it.
  if (isDesirableIntType(TruncBits) &&
      !isDesirableIntType(X->getType()->getScalarSizeInBits()))
    return nullptr;

  Value *NewY = Builder.CreateIntCast(Y, X->getType(), YIsSExt);
  return new ICmpInst(Pred, X, NewY);
}

/// Fold icmp (xor X, Y), C.
Instruction *InstCombinerImpl::foldICmpXorConstant(ICmpInst &Cmp,
                                                   BinaryOperator *Xor,
                                                   const APInt &C) {
  if (Instruction *I = foldICmpXorShiftConst(Cmp, Xor, C))
    return I;

  Value *X = Xor->getOperand(0);
  Value *Y = Xor->getOperand(1);
  const APInt *XorC;
  if (!match(Y, m_APInt(XorC)))
    return nullptr;

  // If this is a comparison that tests the signbit (X < 0) or (x > -1),
  // fold the xor.
  ICmpInst::Predicate Pred = Cmp.getPredicate();
  bool TrueIfSigned = false;
  if (isSignBitCheck(Cmp.getPredicate(), C, TrueIfSigned)) {

    // If the sign bit of the XorCst is not set, there is no change to
    // the operation, just stop using the Xor.
    if (!XorC->isNegative())
      return replaceOperand(Cmp, 0, X);

    // Emit the opposite comparison.
    if (TrueIfSigned)
      return new ICmpInst(ICmpInst::ICMP_SGT, X,
                          ConstantInt::getAllOnesValue(X->getType()));
    else
      return new ICmpInst(ICmpInst::ICMP_SLT, X,
                          ConstantInt::getNullValue(X->getType()));
  }

  if (Xor->hasOneUse()) {
    // (icmp u/s (xor X SignMask), C) -> (icmp s/u X, (xor C SignMask))
    if (!Cmp.isEquality() && XorC->isSignMask()) {
      Pred = Cmp.getFlippedSignednessPredicate();
      return new ICmpInst(Pred, X, ConstantInt::get(X->getType(), C ^ *XorC));
    }

    // (icmp u/s (xor X ~SignMask), C) -> (icmp s/u X, (xor C ~SignMask))
    if (!Cmp.isEquality() && XorC->isMaxSignedValue()) {
      Pred = Cmp.getFlippedSignednessPredicate();
      Pred = Cmp.getSwappedPredicate(Pred);
      return new ICmpInst(Pred, X, ConstantInt::get(X->getType(), C ^ *XorC));
    }
  }

  // Mask constant magic can eliminate an 'xor' with unsigned compares.
  if (Pred == ICmpInst::ICMP_UGT) {
    // (xor X, ~C) >u C --> X <u ~C (when C+1 is a power of 2)
    if (*XorC == ~C && (C + 1).isPowerOf2())
      return new ICmpInst(ICmpInst::ICMP_ULT, X, Y);
    // (xor X, C) >u C --> X >u C (when C+1 is a power of 2)
    if (*XorC == C && (C + 1).isPowerOf2())
      return new ICmpInst(ICmpInst::ICMP_UGT, X, Y);
  }
  if (Pred == ICmpInst::ICMP_ULT) {
    // (xor X, -C) <u C --> X >u ~C (when C is a power of 2)
    if (*XorC == -C && C.isPowerOf2())
      return new ICmpInst(ICmpInst::ICMP_UGT, X,
                          ConstantInt::get(X->getType(), ~C));
    // (xor X, C) <u C --> X >u ~C (when -C is a power of 2)
    if (*XorC == C && (-C).isPowerOf2())
      return new ICmpInst(ICmpInst::ICMP_UGT, X,
                          ConstantInt::get(X->getType(), ~C));
  }
  return nullptr;
}

/// For power-of-2 C:
/// ((X s>> ShiftC) ^ X) u< C --> (X + C) u< (C << 1)
/// ((X s>> ShiftC) ^ X) u> (C - 1) --> (X + C) u> ((C << 1) - 1)
Instruction *InstCombinerImpl::foldICmpXorShiftConst(ICmpInst &Cmp,
                                                     BinaryOperator *Xor,
                                                     const APInt &C) {
  CmpInst::Predicate Pred = Cmp.getPredicate();
  APInt PowerOf2;
  if (Pred == ICmpInst::ICMP_ULT)
    PowerOf2 = C;
  else if (Pred == ICmpInst::ICMP_UGT && !C.isMaxValue())
    PowerOf2 = C + 1;
  else
    return nullptr;
  if (!PowerOf2.isPowerOf2())
    return nullptr;
  Value *X;
  const APInt *ShiftC;
  if (!match(Xor, m_OneUse(m_c_Xor(m_Value(X),
                                   m_AShr(m_Deferred(X), m_APInt(ShiftC))))))
    return nullptr;
  uint64_t Shift = ShiftC->getLimitedValue();
  Type *XType = X->getType();
  if (Shift == 0 || PowerOf2.isMinSignedValue())
    return nullptr;
  Value *Add = Builder.CreateAdd(X, ConstantInt::get(XType, PowerOf2));
  APInt Bound =
      Pred == ICmpInst::ICMP_ULT ? PowerOf2 << 1 : ((PowerOf2 << 1) - 1);
  return new ICmpInst(Pred, Add, ConstantInt::get(XType, Bound));
}

/// Fold icmp (and (sh X, Y), C2), C1.
Instruction *InstCombinerImpl::foldICmpAndShift(ICmpInst &Cmp,
                                                BinaryOperator *And,
                                                const APInt &C1,
                                                const APInt &C2) {
  BinaryOperator *Shift = dyn_cast<BinaryOperator>(And->getOperand(0));
  if (!Shift || !Shift->isShift())
    return nullptr;

  // If this is: (X >> C3) & C2 != C1 (where any shift and any compare could
  // exist), turn it into (X & (C2 << C3)) != (C1 << C3). This happens a LOT in
  // code produced by the clang front-end, for bitfield access.
  // This seemingly simple opportunity to fold away a shift turns out to be
  // rather complicated. See PR17827 for details.
  unsigned ShiftOpcode = Shift->getOpcode();
  bool IsShl = ShiftOpcode == Instruction::Shl;
  const APInt *C3;
  if (match(Shift->getOperand(1), m_APInt(C3))) {
    APInt NewAndCst, NewCmpCst;
    bool AnyCmpCstBitsShiftedOut;
    if (ShiftOpcode == Instruction::Shl) {
      // For a left shift, we can fold if the comparison is not signed. We can
      // also fold a signed comparison if the mask value and comparison value
      // are not negative. These constraints may not be obvious, but we can
      // prove that they are correct using an SMT solver.
      if (Cmp.isSigned() && (C2.isNegative() || C1.isNegative()))
        return nullptr;

      NewCmpCst = C1.lshr(*C3);
      NewAndCst = C2.lshr(*C3);
      AnyCmpCstBitsShiftedOut = NewCmpCst.shl(*C3) != C1;
    } else if (ShiftOpcode == Instruction::LShr) {
      // For a logical right shift, we can fold if the comparison is not signed.
      // We can also fold a signed comparison if the shifted mask value and the
      // shifted comparison value are not negative. These constraints may not be
      // obvious, but we can prove that they are correct using an SMT solver.
      NewCmpCst = C1.shl(*C3);
      NewAndCst = C2.shl(*C3);
      AnyCmpCstBitsShiftedOut = NewCmpCst.lshr(*C3) != C1;
      if (Cmp.isSigned() && (NewAndCst.isNegative() || NewCmpCst.isNegative()))
        return nullptr;
    } else {
      // For an arithmetic shift, check that both constants don't use (in a
      // signed sense) the top bits being shifted out.
      assert(ShiftOpcode == Instruction::AShr && "Unknown shift opcode");
      NewCmpCst = C1.shl(*C3);
      NewAndCst = C2.shl(*C3);
      AnyCmpCstBitsShiftedOut = NewCmpCst.ashr(*C3) != C1;
      if (NewAndCst.ashr(*C3) != C2)
        return nullptr;
    }

    if (AnyCmpCstBitsShiftedOut) {
      // If we shifted bits out, the fold is not going to work out. As a
      // special case, check to see if this means that the result is always
      // true or false now.
      if (Cmp.getPredicate() == ICmpInst::ICMP_EQ)
        return replaceInstUsesWith(Cmp, ConstantInt::getFalse(Cmp.getType()));
      if (Cmp.getPredicate() == ICmpInst::ICMP_NE)
        return replaceInstUsesWith(Cmp, ConstantInt::getTrue(Cmp.getType()));
    } else {
      Value *NewAnd = Builder.CreateAnd(
          Shift->getOperand(0), ConstantInt::get(And->getType(), NewAndCst));
      return new ICmpInst(Cmp.getPredicate(), NewAnd,
                          ConstantInt::get(And->getType(), NewCmpCst));
    }
  }

  // Turn ((X >> Y) & C2) == 0  into  (X & (C2 << Y)) == 0.  The latter is
  // preferable because it allows the C2 << Y expression to be hoisted out of a
  // loop if Y is invariant and X is not.
  if (Shift->hasOneUse() && C1.isZero() && Cmp.isEquality() &&
      !Shift->isArithmeticShift() &&
      ((!IsShl && C2.isOne()) || !isa<Constant>(Shift->getOperand(0)))) {
    // Compute C2 << Y.
    Value *NewShift =
        IsShl ? Builder.CreateLShr(And->getOperand(1), Shift->getOperand(1))
              : Builder.CreateShl(And->getOperand(1), Shift->getOperand(1));

    // Compute X & (C2 << Y).
    Value *NewAnd = Builder.CreateAnd(Shift->getOperand(0), NewShift);
    return new ICmpInst(Cmp.getPredicate(), NewAnd, Cmp.getOperand(1));
  }

  return nullptr;
}

/// Fold icmp (and X, C2), C1.
Instruction *InstCombinerImpl::foldICmpAndConstConst(ICmpInst &Cmp,
                                                     BinaryOperator *And,
                                                     const APInt &C1) {
  bool isICMP_NE = Cmp.getPredicate() == ICmpInst::ICMP_NE;

  // For vectors: icmp ne (and X, 1), 0 --> trunc X to N x i1
  // TODO: We canonicalize to the longer form for scalars because we have
  // better analysis/folds for icmp, and codegen may be better with icmp.
  if (isICMP_NE && Cmp.getType()->isVectorTy() && C1.isZero() &&
      match(And->getOperand(1), m_One()))
    return new TruncInst(And->getOperand(0), Cmp.getType());

  const APInt *C2;
  Value *X;
  if (!match(And, m_And(m_Value(X), m_APInt(C2))))
    return nullptr;

  // (and X, highmask) s> [0, ~highmask] --> X s> ~highmask
  if (Cmp.getPredicate() == ICmpInst::ICMP_SGT && C1.ule(~*C2) &&
      C2->isNegatedPowerOf2())
    return new ICmpInst(ICmpInst::ICMP_SGT, X,
                        ConstantInt::get(X->getType(), ~*C2));
  // (and X, highmask) s< [1, -highmask] --> X s< -highmask
  if (Cmp.getPredicate() == ICmpInst::ICMP_SLT && !C1.isSignMask() &&
      (C1 - 1).ule(~*C2) && C2->isNegatedPowerOf2() && !C2->isSignMask())
    return new ICmpInst(ICmpInst::ICMP_SLT, X,
                        ConstantInt::get(X->getType(), -*C2));

  // Don't perform the following transforms if the AND has multiple uses
  if (!And->hasOneUse())
    return nullptr;

  if (Cmp.isEquality() && C1.isZero()) {
    // Restrict this fold to single-use 'and' (PR10267).
    // Replace (and X, (1 << size(X)-1) != 0) with X s< 0
    if (C2->isSignMask()) {
      Constant *Zero = Constant::getNullValue(X->getType());
      auto NewPred = isICMP_NE ? ICmpInst::ICMP_SLT : ICmpInst::ICMP_SGE;
      return new ICmpInst(NewPred, X, Zero);
    }

    APInt NewC2 = *C2;
    KnownBits Know = computeKnownBits(And->getOperand(0), And);
    // Set high zeros of C2 to allow matching negated power-of-2.
    NewC2 = *C2 | APInt::getHighBitsSet(C2->getBitWidth(),
                                        Know.countMinLeadingZeros());

    // Restrict this fold only for single-use 'and' (PR10267).
    // ((%x & C) == 0) --> %x u< (-C)  iff (-C) is power of two.
    if (NewC2.isNegatedPowerOf2()) {
      Constant *NegBOC = ConstantInt::get(And->getType(), -NewC2);
      auto NewPred = isICMP_NE ? ICmpInst::ICMP_UGE : ICmpInst::ICMP_ULT;
      return new ICmpInst(NewPred, X, NegBOC);
    }
  }

  // If the LHS is an 'and' of a truncate and we can widen the and/compare to
  // the input width without changing the value produced, eliminate the cast:
  //
  // icmp (and (trunc W), C2), C1 -> icmp (and W, C2'), C1'
  //
  // We can do this transformation if the constants do not have their sign bits
  // set or if it is an equality comparison. Extending a relational comparison
  // when we're checking the sign bit would not work.
  Value *W;
  if (match(And->getOperand(0), m_OneUse(m_Trunc(m_Value(W)))) &&
      (Cmp.isEquality() || (!C1.isNegative() && !C2->isNegative()))) {
    // TODO: Is this a good transform for vectors? Wider types may reduce
    // throughput. Should this transform be limited (even for scalars) by using
    // shouldChangeType()?
    if (!Cmp.getType()->isVectorTy()) {
      Type *WideType = W->getType();
      unsigned WideScalarBits = WideType->getScalarSizeInBits();
      Constant *ZextC1 = ConstantInt::get(WideType, C1.zext(WideScalarBits));
      Constant *ZextC2 = ConstantInt::get(WideType, C2->zext(WideScalarBits));
      Value *NewAnd = Builder.CreateAnd(W, ZextC2, And->getName());
      return new ICmpInst(Cmp.getPredicate(), NewAnd, ZextC1);
    }
  }

  if (Instruction *I = foldICmpAndShift(Cmp, And, C1, *C2))
    return I;

  // (icmp pred (and (or (lshr A, B), A), 1), 0) -->
  // (icmp pred (and A, (or (shl 1, B), 1), 0))
  //
  // iff pred isn't signed
  if (!Cmp.isSigned() && C1.isZero() && And->getOperand(0)->hasOneUse() &&
      match(And->getOperand(1), m_One())) {
    Constant *One = cast<Constant>(And->getOperand(1));
    Value *Or = And->getOperand(0);
    Value *A, *B, *LShr;
    if (match(Or, m_Or(m_Value(LShr), m_Value(A))) &&
        match(LShr, m_LShr(m_Specific(A), m_Value(B)))) {
      unsigned UsesRemoved = 0;
      if (And->hasOneUse())
        ++UsesRemoved;
      if (Or->hasOneUse())
        ++UsesRemoved;
      if (LShr->hasOneUse())
        ++UsesRemoved;

      // Compute A & ((1 << B) | 1)
      unsigned RequireUsesRemoved = match(B, m_ImmConstant()) ? 1 : 3;
      if (UsesRemoved >= RequireUsesRemoved) {
        Value *NewOr =
            Builder.CreateOr(Builder.CreateShl(One, B, LShr->getName(),
                                               /*HasNUW=*/true),
                             One, Or->getName());
        Value *NewAnd = Builder.CreateAnd(A, NewOr, And->getName());
        return new ICmpInst(Cmp.getPredicate(), NewAnd, Cmp.getOperand(1));
      }
    }
  }

  // (icmp eq (and (bitcast X to int), ExponentMask), ExponentMask) -->
  // llvm.is.fpclass(X, fcInf|fcNan)
  // (icmp ne (and (bitcast X to int), ExponentMask), ExponentMask) -->
  // llvm.is.fpclass(X, ~(fcInf|fcNan))
  // (icmp eq (and (bitcast X to int), ExponentMask), 0) -->
  // llvm.is.fpclass(X, fcSubnormal|fcZero)
  // (icmp ne (and (bitcast X to int), ExponentMask), 0) -->
  // llvm.is.fpclass(X, ~(fcSubnormal|fcZero))
  Value *V;
  if (!Cmp.getParent()->getParent()->hasFnAttribute(
          Attribute::NoImplicitFloat) &&
      Cmp.isEquality() &&
      match(X, m_OneUse(m_ElementWiseBitCast(m_Value(V))))) {
    Type *FPType = V->getType()->getScalarType();
    if (FPType->isIEEELikeFPTy() && (C1.isZero() || C1 == *C2)) {
      APInt ExponentMask =
          APFloat::getInf(FPType->getFltSemantics()).bitcastToAPInt();
      if (*C2 == ExponentMask) {
        unsigned Mask = C1.isZero()
                            ? FPClassTest::fcZero | FPClassTest::fcSubnormal
                            : FPClassTest::fcNan | FPClassTest::fcInf;
        if (isICMP_NE)
          Mask = ~Mask & fcAllFlags;
        return replaceInstUsesWith(Cmp, Builder.createIsFPClass(V, Mask));
      }
    }
  }

  return nullptr;
}

/// Fold icmp (and X, Y), C.
Instruction *InstCombinerImpl::foldICmpAndConstant(ICmpInst &Cmp,
                                                   BinaryOperator *And,
                                                   const APInt &C) {
  if (Instruction *I = foldICmpAndConstConst(Cmp, And, C))
    return I;

  const ICmpInst::Predicate Pred = Cmp.getPredicate();
  bool TrueIfNeg;
  if (isSignBitCheck(Pred, C, TrueIfNeg)) {
    // ((X - 1) & ~X) <  0 --> X == 0
    // ((X - 1) & ~X) >= 0 --> X != 0
    Value *X;
    if (match(And->getOperand(0), m_Add(m_Value(X), m_AllOnes())) &&
        match(And->getOperand(1), m_Not(m_Specific(X)))) {
      auto NewPred = TrueIfNeg ? CmpInst::ICMP_EQ : CmpInst::ICMP_NE;
      return new ICmpInst(NewPred, X, ConstantInt::getNullValue(X->getType()));
    }
    // (X & -X) <  0 --> X == MinSignedC
    // (X & -X) > -1 --> X != MinSignedC
    if (match(And, m_c_And(m_Neg(m_Value(X)), m_Deferred(X)))) {
      Constant *MinSignedC = ConstantInt::get(
          X->getType(),
          APInt::getSignedMinValue(X->getType()->getScalarSizeInBits()));
      auto NewPred = TrueIfNeg ? CmpInst::ICMP_EQ : CmpInst::ICMP_NE;
      return new ICmpInst(NewPred, X, MinSignedC);
    }
  }

  // TODO: These all require that Y is constant too, so refactor with the above.

  // Try to optimize things like "A[i] & 42 == 0" to index computations.
  Value *X = And->getOperand(0);
  Value *Y = And->getOperand(1);
  if (auto *C2 = dyn_cast<ConstantInt>(Y))
    if (auto *LI = dyn_cast<LoadInst>(X))
      if (auto *GEP = dyn_cast<GetElementPtrInst>(LI->getOperand(0)))
        if (Instruction *Res = foldCmpLoadFromIndexedGlobal(LI, GEP, Cmp, C2))
          return Res;

  if (!Cmp.isEquality())
    return nullptr;

  // X & -C == -C -> X >  u ~C
  // X & -C != -C -> X <= u ~C
  //   iff C is a power of 2
  if (Cmp.getOperand(1) == Y && C.isNegatedPowerOf2()) {
    auto NewPred =
        Pred == CmpInst::ICMP_EQ ? CmpInst::ICMP_UGT : CmpInst::ICMP_ULE;
    return new ICmpInst(NewPred, X, SubOne(cast<Constant>(Cmp.getOperand(1))));
  }

  // ((zext i1 X) & Y) == 0 --> !((trunc Y) & X)
  // ((zext i1 X) & Y) != 0 -->  ((trunc Y) & X)
  // ((zext i1 X) & Y) == 1 -->  ((trunc Y) & X)
  // ((zext i1 X) & Y) != 1 --> !((trunc Y) & X)
  if (match(And, m_OneUse(m_c_And(m_OneUse(m_ZExt(m_Value(X))), m_Value(Y)))) &&
      X->getType()->isIntOrIntVectorTy(1) && (C.isZero() || C.isOne())) {
    Value *TruncY = Builder.CreateTrunc(Y, X->getType());
    if (C.isZero() ^ (Pred == CmpInst::ICMP_NE)) {
      Value *And = Builder.CreateAnd(TruncY, X);
      return BinaryOperator::CreateNot(And);
    }
    return BinaryOperator::CreateAnd(TruncY, X);
  }

  // (icmp eq/ne (and (shl -1, X), Y), 0)
  //    -> (icmp eq/ne (lshr Y, X), 0)
  // We could technically handle any C == 0 or (C < 0 && isOdd(C)) but it seems
  // highly unlikely the non-zero case will ever show up in code.
  if (C.isZero() &&
      match(And, m_OneUse(m_c_And(m_OneUse(m_Shl(m_AllOnes(), m_Value(X))),
                                  m_Value(Y))))) {
    Value *LShr = Builder.CreateLShr(Y, X);
    return new ICmpInst(Pred, LShr, Constant::getNullValue(LShr->getType()));
  }

  // (icmp eq/ne (and (add A, Addend), Msk), C)
  //    -> (icmp eq/ne (and A, Msk), (and (sub C, Addend), Msk))
  {
    Value *A;
    const APInt *Addend, *Msk;
    if (match(And, m_And(m_OneUse(m_Add(m_Value(A), m_APInt(Addend))),
                         m_LowBitMask(Msk))) &&
        C.ule(*Msk)) {
      APInt NewComperand = (C - *Addend) & *Msk;
      Value *MaskA = Builder.CreateAnd(A, ConstantInt::get(A->getType(), *Msk));
      return new ICmpInst(Pred, MaskA,
                          ConstantInt::get(MaskA->getType(), NewComperand));
    }
  }

  return nullptr;
}

/// Fold icmp eq/ne (or (xor/sub (X1, X2), xor/sub (X3, X4))), 0.
static Value *foldICmpOrXorSubChain(ICmpInst &Cmp, BinaryOperator *Or,
                                    InstCombiner::BuilderTy &Builder) {
  // Are we using xors or subs to bitwise check for a pair or pairs of
  // (in)equalities? Convert to a shorter form that has more potential to be
  // folded even further.
  // ((X1 ^/- X2) || (X3 ^/- X4)) == 0 --> (X1 == X2) && (X3 == X4)
  // ((X1 ^/- X2) || (X3 ^/- X4)) != 0 --> (X1 != X2) || (X3 != X4)
  // ((X1 ^/- X2) || (X3 ^/- X4) || (X5 ^/- X6)) == 0 -->
  // (X1 == X2) && (X3 == X4) && (X5 == X6)
  // ((X1 ^/- X2) || (X3 ^/- X4) || (X5 ^/- X6)) != 0 -->
  // (X1 != X2) || (X3 != X4) || (X5 != X6)
  SmallVector<std::pair<Value *, Value *>, 2> CmpValues;
  SmallVector<Value *, 16> WorkList(1, Or);

  while (!WorkList.empty()) {
    auto MatchOrOperatorArgument = [&](Value *OrOperatorArgument) {
      Value *Lhs, *Rhs;

      if (match(OrOperatorArgument,
                m_OneUse(m_Xor(m_Value(Lhs), m_Value(Rhs))))) {
        CmpValues.emplace_back(Lhs, Rhs);
        return;
      }

      if (match(OrOperatorArgument,
                m_OneUse(m_Sub(m_Value(Lhs), m_Value(Rhs))))) {
        CmpValues.emplace_back(Lhs, Rhs);
        return;
      }

      WorkList.push_back(OrOperatorArgument);
    };

    Value *CurrentValue = WorkList.pop_back_val();
    Value *OrOperatorLhs, *OrOperatorRhs;

    if (!match(CurrentValue,
               m_Or(m_Value(OrOperatorLhs), m_Value(OrOperatorRhs)))) {
      return nullptr;
    }

    MatchOrOperatorArgument(OrOperatorRhs);
    MatchOrOperatorArgument(OrOperatorLhs);
  }

  ICmpInst::Predicate Pred = Cmp.getPredicate();
  auto BOpc = Pred == CmpInst::ICMP_EQ ? Instruction::And : Instruction::Or;
  Value *LhsCmp = Builder.CreateICmp(Pred, CmpValues.rbegin()->first,
                                     CmpValues.rbegin()->second);

  for (auto It = CmpValues.rbegin() + 1; It != CmpValues.rend(); ++It) {
    Value *RhsCmp = Builder.CreateICmp(Pred, It->first, It->second);
    LhsCmp = Builder.CreateBinOp(BOpc, LhsCmp, RhsCmp);
  }

  return LhsCmp;
}

/// Fold icmp (or X, Y), C.
Instruction *InstCombinerImpl::foldICmpOrConstant(ICmpInst &Cmp,
                                                  BinaryOperator *Or,
                                                  const APInt &C) {
  ICmpInst::Predicate Pred = Cmp.getPredicate();
  if (C.isOne()) {
    // icmp slt signum(V) 1 --> icmp slt V, 1
    Value *V = nullptr;
    if (Pred == ICmpInst::ICMP_SLT && match(Or, m_Signum(m_Value(V))))
      return new ICmpInst(ICmpInst::ICMP_SLT, V,
                          ConstantInt::get(V->getType(), 1));
  }

  Value *OrOp0 = Or->getOperand(0), *OrOp1 = Or->getOperand(1);

  // (icmp eq/ne (or disjoint x, C0), C1)
  //    -> (icmp eq/ne x, C0^C1)
  if (Cmp.isEquality() && match(OrOp1, m_ImmConstant()) &&
      cast<PossiblyDisjointInst>(Or)->isDisjoint()) {
    Value *NewC =
        Builder.CreateXor(OrOp1, ConstantInt::get(OrOp1->getType(), C));
    return new ICmpInst(Pred, OrOp0, NewC);
  }

  const APInt *MaskC;
  if (match(OrOp1, m_APInt(MaskC)) && Cmp.isEquality()) {
    if (*MaskC == C && (C + 1).isPowerOf2()) {
      // X | C == C --> X <=u C
      // X | C != C --> X  >u C
      //   iff C+1 is a power of 2 (C is a bitmask of the low bits)
      Pred = (Pred == CmpInst::ICMP_EQ) ? CmpInst::ICMP_ULE : CmpInst::ICMP_UGT;
      return new ICmpInst(Pred, OrOp0, OrOp1);
    }

    // More general: canonicalize 'equality with set bits mask' to
    // 'equality with clear bits mask'.
    // (X | MaskC) == C --> (X & ~MaskC) == C ^ MaskC
    // (X | MaskC) != C --> (X & ~MaskC) != C ^ MaskC
    if (Or->hasOneUse()) {
      Value *And = Builder.CreateAnd(OrOp0, ~(*MaskC));
      Constant *NewC = ConstantInt::get(Or->getType(), C ^ (*MaskC));
      return new ICmpInst(Pred, And, NewC);
    }
  }

  // (X | (X-1)) s<  0 --> X s< 1
  // (X | (X-1)) s> -1 --> X s> 0
  Value *X;
  bool TrueIfSigned;
  if (isSignBitCheck(Pred, C, TrueIfSigned) &&
      match(Or, m_c_Or(m_Add(m_Value(X), m_AllOnes()), m_Deferred(X)))) {
    auto NewPred = TrueIfSigned ? ICmpInst::ICMP_SLT : ICmpInst::ICMP_SGT;
    Constant *NewC = ConstantInt::get(X->getType(), TrueIfSigned ? 1 : 0);
    return new ICmpInst(NewPred, X, NewC);
  }

  const APInt *OrC;
  // icmp(X | OrC, C) --> icmp(X, 0)
  if (C.isNonNegative() && match(Or, m_Or(m_Value(X), m_APInt(OrC)))) {
    switch (Pred) {
    // X | OrC s< C --> X s< 0 iff OrC s>= C s>= 0
    case ICmpInst::ICMP_SLT:
    // X | OrC s>= C --> X s>= 0 iff OrC s>= C s>= 0
    case ICmpInst::ICMP_SGE:
      if (OrC->sge(C))
        return new ICmpInst(Pred, X, ConstantInt::getNullValue(X->getType()));
      break;
    // X | OrC s<= C --> X s< 0 iff OrC s> C s>= 0
    case ICmpInst::ICMP_SLE:
    // X | OrC s> C --> X s>= 0 iff OrC s> C s>= 0
    case ICmpInst::ICMP_SGT:
      if (OrC->sgt(C))
        return new ICmpInst(ICmpInst::getFlippedStrictnessPredicate(Pred), X,
                            ConstantInt::getNullValue(X->getType()));
      break;
    default:
      break;
    }
  }

  if (!Cmp.isEquality() || !C.isZero() || !Or->hasOneUse())
    return nullptr;

  Value *P, *Q;
  if (match(Or, m_Or(m_PtrToInt(m_Value(P)), m_PtrToInt(m_Value(Q))))) {
    // Simplify icmp eq (or (ptrtoint P), (ptrtoint Q)), 0
    // -> and (icmp eq P, null), (icmp eq Q, null).
    Value *CmpP =
        Builder.CreateICmp(Pred, P, ConstantInt::getNullValue(P->getType()));
    Value *CmpQ =
        Builder.CreateICmp(Pred, Q, ConstantInt::getNullValue(Q->getType()));
    auto BOpc = Pred == CmpInst::ICMP_EQ ? Instruction::And : Instruction::Or;
    return BinaryOperator::Create(BOpc, CmpP, CmpQ);
  }

  if (Value *V = foldICmpOrXorSubChain(Cmp, Or, Builder))
    return replaceInstUsesWith(Cmp, V);

  return nullptr;
}

/// Fold icmp (mul X, Y), C.
Instruction *InstCombinerImpl::foldICmpMulConstant(ICmpInst &Cmp,
                                                   BinaryOperator *Mul,
                                                   const APInt &C) {
  ICmpInst::Predicate Pred = Cmp.getPredicate();
  Type *MulTy = Mul->getType();
  Value *X = Mul->getOperand(0);

  // If there's no overflow:
  // X * X == 0 --> X == 0
  // X * X != 0 --> X != 0
  if (Cmp.isEquality() && C.isZero() && X == Mul->getOperand(1) &&
      (Mul->hasNoUnsignedWrap() || Mul->hasNoSignedWrap()))
    return new ICmpInst(Pred, X, ConstantInt::getNullValue(MulTy));

  const APInt *MulC;
  if (!match(Mul->getOperand(1), m_APInt(MulC)))
    return nullptr;

  // If this is a test of the sign bit and the multiply is sign-preserving with
  // a constant operand, use the multiply LHS operand instead:
  // (X * +MulC) < 0 --> X < 0
  // (X * -MulC) < 0 --> X > 0
  if (isSignTest(Pred, C) && Mul->hasNoSignedWrap()) {
    if (MulC->isNegative())
      Pred = ICmpInst::getSwappedPredicate(Pred);
    return new ICmpInst(Pred, X, ConstantInt::getNullValue(MulTy));
  }

  if (MulC->isZero())
    return nullptr;

  // If the multiply does not wrap or the constant is odd, try to divide the
  // compare constant by the multiplication factor.
  if (Cmp.isEquality()) {
    // (mul nsw X, MulC) eq/ne C --> X eq/ne C /s MulC
    if (Mul->hasNoSignedWrap() && C.srem(*MulC).isZero()) {
      Constant *NewC = ConstantInt::get(MulTy, C.sdiv(*MulC));
      return new ICmpInst(Pred, X, NewC);
    }

    // C % MulC == 0 is weaker than we could use if MulC is odd because it
    // correct to transform if MulC * N == C including overflow. I.e with i8
    // (icmp eq (mul X, 5), 101) -> (icmp eq X, 225) but since 101 % 5 != 0, we
    // miss that case.
    if (C.urem(*MulC).isZero()) {
      // (mul nuw X, MulC) eq/ne C --> X eq/ne C /u MulC
      // (mul X, OddC) eq/ne N * C --> X eq/ne N
      if ((*MulC & 1).isOne() || Mul->hasNoUnsignedWrap()) {
        Constant *NewC = ConstantInt::get(MulTy, C.udiv(*MulC));
        return new ICmpInst(Pred, X, NewC);
      }
    }
  }

  // With a matching no-overflow guarantee, fold the constants:
  // (X * MulC) < C --> X < (C / MulC)
  // (X * MulC) > C --> X > (C / MulC)
  // TODO: Assert that Pred is not equal to SGE, SLE, UGE, ULE?
  Constant *NewC = nullptr;
  if (Mul->hasNoSignedWrap() && ICmpInst::isSigned(Pred)) {
    // MININT / -1 --> overflow.
    if (C.isMinSignedValue() && MulC->isAllOnes())
      return nullptr;
    if (MulC->isNegative())
      Pred = ICmpInst::getSwappedPredicate(Pred);

    if (Pred == ICmpInst::ICMP_SLT || Pred == ICmpInst::ICMP_SGE) {
      NewC = ConstantInt::get(
          MulTy, APIntOps::RoundingSDiv(C, *MulC, APInt::Rounding::UP));
    } else {
      assert((Pred == ICmpInst::ICMP_SLE || Pred == ICmpInst::ICMP_SGT) &&
             "Unexpected predicate");
      NewC = ConstantInt::get(
          MulTy, APIntOps::RoundingSDiv(C, *MulC, APInt::Rounding::DOWN));
    }
  } else if (Mul->hasNoUnsignedWrap() && ICmpInst::isUnsigned(Pred)) {
    if (Pred == ICmpInst::ICMP_ULT || Pred == ICmpInst::ICMP_UGE) {
      NewC = ConstantInt::get(
          MulTy, APIntOps::RoundingUDiv(C, *MulC, APInt::Rounding::UP));
    } else {
      assert((Pred == ICmpInst::ICMP_ULE || Pred == ICmpInst::ICMP_UGT) &&
             "Unexpected predicate");
      NewC = ConstantInt::get(
          MulTy, APIntOps::RoundingUDiv(C, *MulC, APInt::Rounding::DOWN));
    }
  }

  return NewC ? new ICmpInst(Pred, X, NewC) : nullptr;
}

/// Fold icmp (shl nuw C2, Y), C.
static Instruction *foldICmpShlLHSC(ICmpInst &Cmp, Instruction *Shl,
                                    const APInt &C) {
  Value *Y;
  const APInt *C2;
  if (!match(Shl, m_NUWShl(m_APInt(C2), m_Value(Y))))
    return nullptr;

  Type *ShiftType = Shl->getType();
  unsigned TypeBits = C.getBitWidth();
  ICmpInst::Predicate Pred = Cmp.getPredicate();
  if (Cmp.isUnsigned()) {
    if (C2->isZero() || C2->ugt(C))
      return nullptr;
    APInt Div, Rem;
    APInt::udivrem(C, *C2, Div, Rem);
    bool CIsPowerOf2 = Rem.isZero() && Div.isPowerOf2();

    // (1 << Y) pred C -> Y pred Log2(C)
    if (!CIsPowerOf2) {
      // (1 << Y) <  30 -> Y <= 4
      // (1 << Y) <= 30 -> Y <= 4
      // (1 << Y) >= 30 -> Y >  4
      // (1 << Y) >  30 -> Y >  4
      if (Pred == ICmpInst::ICMP_ULT)
        Pred = ICmpInst::ICMP_ULE;
      else if (Pred == ICmpInst::ICMP_UGE)
        Pred = ICmpInst::ICMP_UGT;
    }

    unsigned CLog2 = Div.logBase2();
    return new ICmpInst(Pred, Y, ConstantInt::get(ShiftType, CLog2));
  } else if (Cmp.isSigned() && C2->isOne()) {
    Constant *BitWidthMinusOne = ConstantInt::get(ShiftType, TypeBits - 1);
    // (1 << Y) >  0 -> Y != 31
    // (1 << Y) >  C -> Y != 31 if C is negative.
    if (Pred == ICmpInst::ICMP_SGT && C.sle(0))
      return new ICmpInst(ICmpInst::ICMP_NE, Y, BitWidthMinusOne);

    // (1 << Y) <  0 -> Y == 31
    // (1 << Y) <  1 -> Y == 31
    // (1 << Y) <  C -> Y == 31 if C is negative and not signed min.
    // Exclude signed min by subtracting 1 and lower the upper bound to 0.
    if (Pred == ICmpInst::ICMP_SLT && (C - 1).sle(0))
      return new ICmpInst(ICmpInst::ICMP_EQ, Y, BitWidthMinusOne);
  }

  return nullptr;
}

/// Fold icmp (shl X, Y), C.
Instruction *InstCombinerImpl::foldICmpShlConstant(ICmpInst &Cmp,
                                                   BinaryOperator *Shl,
                                                   const APInt &C) {
  const APInt *ShiftVal;
  if (Cmp.isEquality() && match(Shl->getOperand(0), m_APInt(ShiftVal)))
    return foldICmpShlConstConst(Cmp, Shl->getOperand(1), C, *ShiftVal);

  ICmpInst::Predicate Pred = Cmp.getPredicate();
  // (icmp pred (shl nuw&nsw X, Y), Csle0)
  //      -> (icmp pred X, Csle0)
  //
  // The idea is the nuw/nsw essentially freeze the sign bit for the shift op
  // so X's must be what is used.
  if (C.sle(0) && Shl->hasNoUnsignedWrap() && Shl->hasNoSignedWrap())
    return new ICmpInst(Pred, Shl->getOperand(0), Cmp.getOperand(1));

  // (icmp eq/ne (shl nuw|nsw X, Y), 0)
  //      -> (icmp eq/ne X, 0)
  if (ICmpInst::isEquality(Pred) && C.isZero() &&
      (Shl->hasNoUnsignedWrap() || Shl->hasNoSignedWrap()))
    return new ICmpInst(Pred, Shl->getOperand(0), Cmp.getOperand(1));

  // (icmp slt (shl nsw X, Y), 0/1)
  //      -> (icmp slt X, 0/1)
  // (icmp sgt (shl nsw X, Y), 0/-1)
  //      -> (icmp sgt X, 0/-1)
  //
  // NB: sge/sle with a constant will canonicalize to sgt/slt.
  if (Shl->hasNoSignedWrap() &&
      (Pred == ICmpInst::ICMP_SGT || Pred == ICmpInst::ICMP_SLT))
    if (C.isZero() || (Pred == ICmpInst::ICMP_SGT ? C.isAllOnes() : C.isOne()))
      return new ICmpInst(Pred, Shl->getOperand(0), Cmp.getOperand(1));

  const APInt *ShiftAmt;
  if (!match(Shl->getOperand(1), m_APInt(ShiftAmt)))
    return foldICmpShlLHSC(Cmp, Shl, C);

  // Check that the shift amount is in range. If not, don't perform undefined
  // shifts. When the shift is visited, it will be simplified.
  unsigned TypeBits = C.getBitWidth();
  if (ShiftAmt->uge(TypeBits))
    return nullptr;

  Value *X = Shl->getOperand(0);
  Type *ShType = Shl->getType();

  // NSW guarantees that we are only shifting out sign bits from the high bits,
  // so we can ASHR the compare constant without needing a mask and eliminate
  // the shift.
  if (Shl->hasNoSignedWrap()) {
    if (Pred == ICmpInst::ICMP_SGT) {
      // icmp Pred (shl nsw X, ShiftAmt), C --> icmp Pred X, (C >>s ShiftAmt)
      APInt ShiftedC = C.ashr(*ShiftAmt);
      return new ICmpInst(Pred, X, ConstantInt::get(ShType, ShiftedC));
    }
    if ((Pred == ICmpInst::ICMP_EQ || Pred == ICmpInst::ICMP_NE) &&
        C.ashr(*ShiftAmt).shl(*ShiftAmt) == C) {
      APInt ShiftedC = C.ashr(*ShiftAmt);
      return new ICmpInst(Pred, X, ConstantInt::get(ShType, ShiftedC));
    }
    if (Pred == ICmpInst::ICMP_SLT) {
      // SLE is the same as above, but SLE is canonicalized to SLT, so convert:
      // (X << S) <=s C is equiv to X <=s (C >> S) for all C
      // (X << S) <s (C + 1) is equiv to X <s (C >> S) + 1 if C <s SMAX
      // (X << S) <s C is equiv to X <s ((C - 1) >> S) + 1 if C >s SMIN
      assert(!C.isMinSignedValue() && "Unexpected icmp slt");
      APInt ShiftedC = (C - 1).ashr(*ShiftAmt) + 1;
      return new ICmpInst(Pred, X, ConstantInt::get(ShType, ShiftedC));
    }
  }

  // NUW guarantees that we are only shifting out zero bits from the high bits,
  // so we can LSHR the compare constant without needing a mask and eliminate
  // the shift.
  if (Shl->hasNoUnsignedWrap()) {
    if (Pred == ICmpInst::ICMP_UGT) {
      // icmp Pred (shl nuw X, ShiftAmt), C --> icmp Pred X, (C >>u ShiftAmt)
      APInt ShiftedC = C.lshr(*ShiftAmt);
      return new ICmpInst(Pred, X, ConstantInt::get(ShType, ShiftedC));
    }
    if ((Pred == ICmpInst::ICMP_EQ || Pred == ICmpInst::ICMP_NE) &&
        C.lshr(*ShiftAmt).shl(*ShiftAmt) == C) {
      APInt ShiftedC = C.lshr(*ShiftAmt);
      return new ICmpInst(Pred, X, ConstantInt::get(ShType, ShiftedC));
    }
    if (Pred == ICmpInst::ICMP_ULT) {
      // ULE is the same as above, but ULE is canonicalized to ULT, so convert:
      // (X << S) <=u C is equiv to X <=u (C >> S) for all C
      // (X << S) <u (C + 1) is equiv to X <u (C >> S) + 1 if C <u ~0u
      // (X << S) <u C is equiv to X <u ((C - 1) >> S) + 1 if C >u 0
      assert(C.ugt(0) && "ult 0 should have been eliminated");
      APInt ShiftedC = (C - 1).lshr(*ShiftAmt) + 1;
      return new ICmpInst(Pred, X, ConstantInt::get(ShType, ShiftedC));
    }
  }

  if (Cmp.isEquality() && Shl->hasOneUse()) {
    // Strength-reduce the shift into an 'and'.
    Constant *Mask = ConstantInt::get(
        ShType,
        APInt::getLowBitsSet(TypeBits, TypeBits - ShiftAmt->getZExtValue()));
    Value *And = Builder.CreateAnd(X, Mask, Shl->getName() + ".mask");
    Constant *LShrC = ConstantInt::get(ShType, C.lshr(*ShiftAmt));
    return new ICmpInst(Pred, And, LShrC);
  }

  // Otherwise, if this is a comparison of the sign bit, simplify to and/test.
  bool TrueIfSigned = false;
  if (Shl->hasOneUse() && isSignBitCheck(Pred, C, TrueIfSigned)) {
    // (X << 31) <s 0  --> (X & 1) != 0
    Constant *Mask = ConstantInt::get(
        ShType,
        APInt::getOneBitSet(TypeBits, TypeBits - ShiftAmt->getZExtValue() - 1));
    Value *And = Builder.CreateAnd(X, Mask, Shl->getName() + ".mask");
    return new ICmpInst(TrueIfSigned ? ICmpInst::ICMP_NE : ICmpInst::ICMP_EQ,
                        And, Constant::getNullValue(ShType));
  }

  // Simplify 'shl' inequality test into 'and' equality test.
  if (Cmp.isUnsigned() && Shl->hasOneUse()) {
    // (X l<< C2) u<=/u> C1 iff C1+1 is power of two -> X & (~C1 l>> C2) ==/!= 0
    if ((C + 1).isPowerOf2() &&
        (Pred == ICmpInst::ICMP_ULE || Pred == ICmpInst::ICMP_UGT)) {
      Value *And = Builder.CreateAnd(X, (~C).lshr(ShiftAmt->getZExtValue()));
      return new ICmpInst(Pred == ICmpInst::ICMP_ULE ? ICmpInst::ICMP_EQ
                                                     : ICmpInst::ICMP_NE,
                          And, Constant::getNullValue(ShType));
    }
    // (X l<< C2) u</u>= C1 iff C1 is power of two -> X & (-C1 l>> C2) ==/!= 0
    if (C.isPowerOf2() &&
        (Pred == ICmpInst::ICMP_ULT || Pred == ICmpInst::ICMP_UGE)) {
      Value *And =
          Builder.CreateAnd(X, (~(C - 1)).lshr(ShiftAmt->getZExtValue()));
      return new ICmpInst(Pred == ICmpInst::ICMP_ULT ? ICmpInst::ICMP_EQ
                                                     : ICmpInst::ICMP_NE,
                          And, Constant::getNullValue(ShType));
    }
  }

  // Transform (icmp pred iM (shl iM %v, N), C)
  // -> (icmp pred i(M-N) (trunc %v iM to i(M-N)), (trunc (C>>N))
  // Transform the shl to a trunc if (trunc (C>>N)) has no loss and M-N.
  // This enables us to get rid of the shift in favor of a trunc that may be
  // free on the target. It has the additional benefit of comparing to a
  // smaller constant that may be more target-friendly.
  unsigned Amt = ShiftAmt->getLimitedValue(TypeBits - 1);
  if (Shl->hasOneUse() && Amt != 0 &&
      shouldChangeType(ShType->getScalarSizeInBits(), TypeBits - Amt)) {
    ICmpInst::Predicate CmpPred = Pred;
    APInt RHSC = C;

    if (RHSC.countr_zero() < Amt && ICmpInst::isStrictPredicate(CmpPred)) {
      // Try the flipped strictness predicate.
      // e.g.:
      // icmp ult i64 (shl X, 32), 8589934593 ->
      // icmp ule i64 (shl X, 32), 8589934592 ->
      // icmp ule i32 (trunc X, i32), 2 ->
      // icmp ult i32 (trunc X, i32), 3
      if (auto FlippedStrictness = getFlippedStrictnessPredicateAndConstant(
              Pred, ConstantInt::get(ShType->getContext(), C))) {
        CmpPred = FlippedStrictness->first;
        RHSC = cast<ConstantInt>(FlippedStrictness->second)->getValue();
      }
    }

    if (RHSC.countr_zero() >= Amt) {
      Type *TruncTy = ShType->getWithNewBitWidth(TypeBits - Amt);
      Constant *NewC =
          ConstantInt::get(TruncTy, RHSC.ashr(*ShiftAmt).trunc(TypeBits - Amt));
      return new ICmpInst(CmpPred,
                          Builder.CreateTrunc(X, TruncTy, "", /*IsNUW=*/false,
                                              Shl->hasNoSignedWrap()),
                          NewC);
    }
  }

  return nullptr;
}

/// Fold icmp ({al}shr X, Y), C.
Instruction *InstCombinerImpl::foldICmpShrConstant(ICmpInst &Cmp,
                                                   BinaryOperator *Shr,
                                                   const APInt &C) {
  // An exact shr only shifts out zero bits, so:
  // icmp eq/ne (shr X, Y), 0 --> icmp eq/ne X, 0
  Value *X = Shr->getOperand(0);
  CmpInst::Predicate Pred = Cmp.getPredicate();
  if (Cmp.isEquality() && Shr->isExact() && C.isZero())
    return new ICmpInst(Pred, X, Cmp.getOperand(1));

  bool IsAShr = Shr->getOpcode() == Instruction::AShr;
  const APInt *ShiftValC;
  if (match(X, m_APInt(ShiftValC))) {
    if (Cmp.isEquality())
      return foldICmpShrConstConst(Cmp, Shr->getOperand(1), C, *ShiftValC);

    // (ShiftValC >> Y) >s -1 --> Y != 0 with ShiftValC < 0
    // (ShiftValC >> Y) <s  0 --> Y == 0 with ShiftValC < 0
    bool TrueIfSigned;
    if (!IsAShr && ShiftValC->isNegative() &&
        isSignBitCheck(Pred, C, TrueIfSigned))
      return new ICmpInst(TrueIfSigned ? CmpInst::ICMP_EQ : CmpInst::ICMP_NE,
                          Shr->getOperand(1),
                          ConstantInt::getNullValue(X->getType()));

    // If the shifted constant is a power-of-2, test the shift amount directly:
    // (ShiftValC >> Y) >u C --> X <u (LZ(C) - LZ(ShiftValC))
    // (ShiftValC >> Y) <u C --> X >=u (LZ(C-1) - LZ(ShiftValC))
    if (!IsAShr && ShiftValC->isPowerOf2() &&
        (Pred == CmpInst::ICMP_UGT || Pred == CmpInst::ICMP_ULT)) {
      bool IsUGT = Pred == CmpInst::ICMP_UGT;
      assert(ShiftValC->uge(C) && "Expected simplify of compare");
      assert((IsUGT || !C.isZero()) && "Expected X u< 0 to simplify");

      unsigned CmpLZ = IsUGT ? C.countl_zero() : (C - 1).countl_zero();
      unsigned ShiftLZ = ShiftValC->countl_zero();
      Constant *NewC = ConstantInt::get(Shr->getType(), CmpLZ - ShiftLZ);
      auto NewPred = IsUGT ? CmpInst::ICMP_ULT : CmpInst::ICMP_UGE;
      return new ICmpInst(NewPred, Shr->getOperand(1), NewC);
    }
  }

  const APInt *ShiftAmtC;
  if (!match(Shr->getOperand(1), m_APInt(ShiftAmtC)))
    return nullptr;

  // Check that the shift amount is in range. If not, don't perform undefined
  // shifts. When the shift is visited it will be simplified.
  unsigned TypeBits = C.getBitWidth();
  unsigned ShAmtVal = ShiftAmtC->getLimitedValue(TypeBits);
  if (ShAmtVal >= TypeBits || ShAmtVal == 0)
    return nullptr;

  bool IsExact = Shr->isExact();
  Type *ShrTy = Shr->getType();
  // TODO: If we could guarantee that InstSimplify would handle all of the
  // constant-value-based preconditions in the folds below, then we could assert
  // those conditions rather than checking them. This is difficult because of
  // undef/poison (PR34838).
  if (IsAShr && Shr->hasOneUse()) {
    if (IsExact && (Pred == CmpInst::ICMP_SLT || Pred == CmpInst::ICMP_ULT) &&
        (C - 1).isPowerOf2() && C.countLeadingZeros() > ShAmtVal) {
      // When C - 1 is a power of two and the transform can be legally
      // performed, prefer this form so the produced constant is close to a
      // power of two.
      // icmp slt/ult (ashr exact X, ShAmtC), C
      // --> icmp slt/ult X, (C - 1) << ShAmtC) + 1
      APInt ShiftedC = (C - 1).shl(ShAmtVal) + 1;
      return new ICmpInst(Pred, X, ConstantInt::get(ShrTy, ShiftedC));
    }
    if (IsExact || Pred == CmpInst::ICMP_SLT || Pred == CmpInst::ICMP_ULT) {
      // When ShAmtC can be shifted losslessly:
      // icmp PRED (ashr exact X, ShAmtC), C --> icmp PRED X, (C << ShAmtC)
      // icmp slt/ult (ashr X, ShAmtC), C --> icmp slt/ult X, (C << ShAmtC)
      APInt ShiftedC = C.shl(ShAmtVal);
      if (ShiftedC.ashr(ShAmtVal) == C)
        return new ICmpInst(Pred, X, ConstantInt::get(ShrTy, ShiftedC));
    }
    if (Pred == CmpInst::ICMP_SGT) {
      // icmp sgt (ashr X, ShAmtC), C --> icmp sgt X, ((C + 1) << ShAmtC) - 1
      APInt ShiftedC = (C + 1).shl(ShAmtVal) - 1;
      if (!C.isMaxSignedValue() && !(C + 1).shl(ShAmtVal).isMinSignedValue() &&
          (ShiftedC + 1).ashr(ShAmtVal) == (C + 1))
        return new ICmpInst(Pred, X, ConstantInt::get(ShrTy, ShiftedC));
    }
    if (Pred == CmpInst::ICMP_UGT) {
      // icmp ugt (ashr X, ShAmtC), C --> icmp ugt X, ((C + 1) << ShAmtC) - 1
      // 'C + 1 << ShAmtC' can overflow as a signed number, so the 2nd
      // clause accounts for that pattern.
      APInt ShiftedC = (C + 1).shl(ShAmtVal) - 1;
      if ((ShiftedC + 1).ashr(ShAmtVal) == (C + 1) ||
          (C + 1).shl(ShAmtVal).isMinSignedValue())
        return new ICmpInst(Pred, X, ConstantInt::get(ShrTy, ShiftedC));
    }

    // If the compare constant has significant bits above the lowest sign-bit,
    // then convert an unsigned cmp to a test of the sign-bit:
    // (ashr X, ShiftC) u> C --> X s< 0
    // (ashr X, ShiftC) u< C --> X s> -1
    if (C.getBitWidth() > 2 && C.getNumSignBits() <= ShAmtVal) {
      if (Pred == CmpInst::ICMP_UGT) {
        return new ICmpInst(CmpInst::ICMP_SLT, X,
                            ConstantInt::getNullValue(ShrTy));
      }
      if (Pred == CmpInst::ICMP_ULT) {
        return new ICmpInst(CmpInst::ICMP_SGT, X,
                            ConstantInt::getAllOnesValue(ShrTy));
      }
    }
  } else if (!IsAShr) {
    if (Pred == CmpInst::ICMP_ULT || (Pred == CmpInst::ICMP_UGT && IsExact)) {
      // icmp ult (lshr X, ShAmtC), C --> icmp ult X, (C << ShAmtC)
      // icmp ugt (lshr exact X, ShAmtC), C --> icmp ugt X, (C << ShAmtC)
      APInt ShiftedC = C.shl(ShAmtVal);
      if (ShiftedC.lshr(ShAmtVal) == C)
        return new ICmpInst(Pred, X, ConstantInt::get(ShrTy, ShiftedC));
    }
    if (Pred == CmpInst::ICMP_UGT) {
      // icmp ugt (lshr X, ShAmtC), C --> icmp ugt X, ((C + 1) << ShAmtC) - 1
      APInt ShiftedC = (C + 1).shl(ShAmtVal) - 1;
      if ((ShiftedC + 1).lshr(ShAmtVal) == (C + 1))
        return new ICmpInst(Pred, X, ConstantInt::get(ShrTy, ShiftedC));
    }
  }

  if (!Cmp.isEquality())
    return nullptr;

  // Handle equality comparisons of shift-by-constant.

  // If the comparison constant changes with the shift, the comparison cannot
  // succeed (bits of the comparison constant cannot match the shifted value).
  // This should be known by InstSimplify and already be folded to true/false.
  assert(((IsAShr && C.shl(ShAmtVal).ashr(ShAmtVal) == C) ||
          (!IsAShr && C.shl(ShAmtVal).lshr(ShAmtVal) == C)) &&
         "Expected icmp+shr simplify did not occur.");

  // If the bits shifted out are known zero, compare the unshifted value:
  //  (X & 4) >> 1 == 2  --> (X & 4) == 4.
  if (Shr->isExact())
    return new ICmpInst(Pred, X, ConstantInt::get(ShrTy, C << ShAmtVal));

  if (C.isZero()) {
    // == 0 is u< 1.
    if (Pred == CmpInst::ICMP_EQ)
      return new ICmpInst(CmpInst::ICMP_ULT, X,
                          ConstantInt::get(ShrTy, (C + 1).shl(ShAmtVal)));
    else
      return new ICmpInst(CmpInst::ICMP_UGT, X,
                          ConstantInt::get(ShrTy, (C + 1).shl(ShAmtVal) - 1));
  }

  if (Shr->hasOneUse()) {
    // Canonicalize the shift into an 'and':
    // icmp eq/ne (shr X, ShAmt), C --> icmp eq/ne (and X, HiMask), (C << ShAmt)
    APInt Val(APInt::getHighBitsSet(TypeBits, TypeBits - ShAmtVal));
    Constant *Mask = ConstantInt::get(ShrTy, Val);
    Value *And = Builder.CreateAnd(X, Mask, Shr->getName() + ".mask");
    return new ICmpInst(Pred, And, ConstantInt::get(ShrTy, C << ShAmtVal));
  }

  return nullptr;
}

Instruction *InstCombinerImpl::foldICmpSRemConstant(ICmpInst &Cmp,
                                                    BinaryOperator *SRem,
                                                    const APInt &C) {
  const ICmpInst::Predicate Pred = Cmp.getPredicate();
  if (Pred == ICmpInst::ICMP_UGT || Pred == ICmpInst::ICMP_ULT) {
    // Canonicalize unsigned predicates to signed:
    // (X s% DivisorC) u> C -> (X s% DivisorC) s< 0
    //   iff (C s< 0 ? ~C : C) u>= abs(DivisorC)-1
    // (X s% DivisorC) u< C+1 -> (X s% DivisorC) s> -1
    //   iff (C+1 s< 0 ? ~C : C) u>= abs(DivisorC)-1

    const APInt *DivisorC;
    if (!match(SRem->getOperand(1), m_APInt(DivisorC)))
      return nullptr;

    APInt NormalizedC = C;
    if (Pred == ICmpInst::ICMP_ULT) {
      assert(!NormalizedC.isZero() &&
             "ult X, 0 should have been simplified already.");
      --NormalizedC;
    }
    if (C.isNegative())
      NormalizedC.flipAllBits();
    assert(!DivisorC->isZero() &&
           "srem X, 0 should have been simplified already.");
    if (!NormalizedC.uge(DivisorC->abs() - 1))
      return nullptr;

    Type *Ty = SRem->getType();
    if (Pred == ICmpInst::ICMP_UGT)
      return new ICmpInst(ICmpInst::ICMP_SLT, SRem,
                          ConstantInt::getNullValue(Ty));
    return new ICmpInst(ICmpInst::ICMP_SGT, SRem,
                        ConstantInt::getAllOnesValue(Ty));
  }
  // Match an 'is positive' or 'is negative' comparison of remainder by a
  // constant power-of-2 value:
  // (X % pow2C) sgt/slt 0
  if (Pred != ICmpInst::ICMP_SGT && Pred != ICmpInst::ICMP_SLT &&
      Pred != ICmpInst::ICMP_EQ && Pred != ICmpInst::ICMP_NE)
    return nullptr;

  // TODO: The one-use check is standard because we do not typically want to
  //       create longer instruction sequences, but this might be a special-case
  //       because srem is not good for analysis or codegen.
  if (!SRem->hasOneUse())
    return nullptr;

  const APInt *DivisorC;
  if (!match(SRem->getOperand(1), m_Power2(DivisorC)))
    return nullptr;

  // For cmp_sgt/cmp_slt only zero valued C is handled.
  // For cmp_eq/cmp_ne only positive valued C is handled.
  if (((Pred == ICmpInst::ICMP_SGT || Pred == ICmpInst::ICMP_SLT) &&
       !C.isZero()) ||
      ((Pred == ICmpInst::ICMP_EQ || Pred == ICmpInst::ICMP_NE) &&
       !C.isStrictlyPositive()))
    return nullptr;

  // Mask off the sign bit and the modulo bits (low-bits).
  Type *Ty = SRem->getType();
  APInt SignMask = APInt::getSignMask(Ty->getScalarSizeInBits());
  Constant *MaskC = ConstantInt::get(Ty, SignMask | (*DivisorC - 1));
  Value *And = Builder.CreateAnd(SRem->getOperand(0), MaskC);

  if (Pred == ICmpInst::ICMP_EQ || Pred == ICmpInst::ICMP_NE)
    return new ICmpInst(Pred, And, ConstantInt::get(Ty, C));

  // For 'is positive?' check that the sign-bit is clear and at least 1 masked
  // bit is set. Example:
  // (i8 X % 32) s> 0 --> (X & 159) s> 0
  if (Pred == ICmpInst::ICMP_SGT)
    return new ICmpInst(ICmpInst::ICMP_SGT, And, ConstantInt::getNullValue(Ty));

  // For 'is negative?' check that the sign-bit is set and at least 1 masked
  // bit is set. Example:
  // (i16 X % 4) s< 0 --> (X & 32771) u> 32768
  return new ICmpInst(ICmpInst::ICMP_UGT, And, ConstantInt::get(Ty, SignMask));
}

/// Fold icmp (udiv X, Y), C.
Instruction *InstCombinerImpl::foldICmpUDivConstant(ICmpInst &Cmp,
                                                    BinaryOperator *UDiv,
                                                    const APInt &C) {
  ICmpInst::Predicate Pred = Cmp.getPredicate();
  Value *X = UDiv->getOperand(0);
  Value *Y = UDiv->getOperand(1);
  Type *Ty = UDiv->getType();

  const APInt *C2;
  if (!match(X, m_APInt(C2)))
    return nullptr;

  assert(*C2 != 0 && "udiv 0, X should have been simplified already.");

  // (icmp ugt (udiv C2, Y), C) -> (icmp ule Y, C2/(C+1))
  if (Pred == ICmpInst::ICMP_UGT) {
    assert(!C.isMaxValue() &&
           "icmp ugt X, UINT_MAX should have been simplified already.");
    return new ICmpInst(ICmpInst::ICMP_ULE, Y,
                        ConstantInt::get(Ty, C2->udiv(C + 1)));
  }

  // (icmp ult (udiv C2, Y), C) -> (icmp ugt Y, C2/C)
  if (Pred == ICmpInst::ICMP_ULT) {
    assert(C != 0 && "icmp ult X, 0 should have been simplified already.");
    return new ICmpInst(ICmpInst::ICMP_UGT, Y,
                        ConstantInt::get(Ty, C2->udiv(C)));
  }

  return nullptr;
}

/// Fold icmp ({su}div X, Y), C.
Instruction *InstCombinerImpl::foldICmpDivConstant(ICmpInst &Cmp,
                                                   BinaryOperator *Div,
                                                   const APInt &C) {
  ICmpInst::Predicate Pred = Cmp.getPredicate();
  Value *X = Div->getOperand(0);
  Value *Y = Div->getOperand(1);
  Type *Ty = Div->getType();
  bool DivIsSigned = Div->getOpcode() == Instruction::SDiv;

  // If unsigned division and the compare constant is bigger than
  // UMAX/2 (negative), there's only one pair of values that satisfies an
  // equality check, so eliminate the division:
  // (X u/ Y) == C --> (X == C) && (Y == 1)
  // (X u/ Y) != C --> (X != C) || (Y != 1)
  // Similarly, if signed division and the compare constant is exactly SMIN:
  // (X s/ Y) == SMIN --> (X == SMIN) && (Y == 1)
  // (X s/ Y) != SMIN --> (X != SMIN) || (Y != 1)
  if (Cmp.isEquality() && Div->hasOneUse() && C.isSignBitSet() &&
      (!DivIsSigned || C.isMinSignedValue())) {
    Value *XBig = Builder.CreateICmp(Pred, X, ConstantInt::get(Ty, C));
    Value *YOne = Builder.CreateICmp(Pred, Y, ConstantInt::get(Ty, 1));
    auto Logic = Pred == ICmpInst::ICMP_EQ ? Instruction::And : Instruction::Or;
    return BinaryOperator::Create(Logic, XBig, YOne);
  }

  // Fold: icmp pred ([us]div X, C2), C -> range test
  // Fold this div into the comparison, producing a range check.
  // Determine, based on the divide type, what the range is being
  // checked.  If there is an overflow on the low or high side, remember
  // it, otherwise compute the range [low, hi) bounding the new value.
  // See: InsertRangeTest above for the kinds of replacements possible.
  const APInt *C2;
  if (!match(Y, m_APInt(C2)))
    return nullptr;

  // FIXME: If the operand types don't match the type of the divide
  // then don't attempt this transform. The code below doesn't have the
  // logic to deal with a signed divide and an unsigned compare (and
  // vice versa). This is because (x /s C2) <s C  produces different
  // results than (x /s C2) <u C or (x /u C2) <s C or even
  // (x /u C2) <u C.  Simply casting the operands and result won't
  // work. :(  The if statement below tests that condition and bails
  // if it finds it.
  if (!Cmp.isEquality() && DivIsSigned != Cmp.isSigned())
    return nullptr;

  // The ProdOV computation fails on divide by 0 and divide by -1. Cases with
  // INT_MIN will also fail if the divisor is 1. Although folds of all these
  // division-by-constant cases should be present, we can not assert that they
  // have happened before we reach this icmp instruction.
  if (C2->isZero() || C2->isOne() || (DivIsSigned && C2->isAllOnes()))
    return nullptr;

  // Compute Prod = C * C2. We are essentially solving an equation of
  // form X / C2 = C. We solve for X by multiplying C2 and C.
  // By solving for X, we can turn this into a range check instead of computing
  // a divide.
  APInt Prod = C * *C2;

  // Determine if the product overflows by seeing if the product is not equal to
  // the divide. Make sure we do the same kind of divide as in the LHS
  // instruction that we're folding.
  bool ProdOV = (DivIsSigned ? Prod.sdiv(*C2) : Prod.udiv(*C2)) != C;

  // If the division is known to be exact, then there is no remainder from the
  // divide, so the covered range size is unit, otherwise it is the divisor.
  APInt RangeSize = Div->isExact() ? APInt(C2->getBitWidth(), 1) : *C2;

  // Figure out the interval that is being checked.  For example, a comparison
  // like "X /u 5 == 0" is really checking that X is in the interval [0, 5).
  // Compute this interval based on the constants involved and the signedness of
  // the compare/divide.  This computes a half-open interval, keeping track of
  // whether either value in the interval overflows.  After analysis each
  // overflow variable is set to 0 if it's corresponding bound variable is valid
  // -1 if overflowed off the bottom end, or +1 if overflowed off the top end.
  int LoOverflow = 0, HiOverflow = 0;
  APInt LoBound, HiBound;

  if (!DivIsSigned) { // udiv
    // e.g. X/5 op 3  --> [15, 20)
    LoBound = Prod;
    HiOverflow = LoOverflow = ProdOV;
    if (!HiOverflow) {
      // If this is not an exact divide, then many values in the range collapse
      // to the same result value.
      HiOverflow = addWithOverflow(HiBound, LoBound, RangeSize, false);
    }
  } else if (C2->isStrictlyPositive()) { // Divisor is > 0.
    if (C.isZero()) {                    // (X / pos) op 0
      // Can't overflow.  e.g.  X/2 op 0 --> [-1, 2)
      LoBound = -(RangeSize - 1);
      HiBound = RangeSize;
    } else if (C.isStrictlyPositive()) { // (X / pos) op pos
      LoBound = Prod;                    // e.g.   X/5 op 3 --> [15, 20)
      HiOverflow = LoOverflow = ProdOV;
      if (!HiOverflow)
        HiOverflow = addWithOverflow(HiBound, Prod, RangeSize, true);
    } else { // (X / pos) op neg
      // e.g. X/5 op -3  --> [-15-4, -15+1) --> [-19, -14)
      HiBound = Prod + 1;
      LoOverflow = HiOverflow = ProdOV ? -1 : 0;
      if (!LoOverflow) {
        APInt DivNeg = -RangeSize;
        LoOverflow = addWithOverflow(LoBound, HiBound, DivNeg, true) ? -1 : 0;
      }
    }
  } else if (C2->isNegative()) { // Divisor is < 0.
    if (Div->isExact())
      RangeSize.negate();
    if (C.isZero()) { // (X / neg) op 0
      // e.g. X/-5 op 0  --> [-4, 5)
      LoBound = RangeSize + 1;
      HiBound = -RangeSize;
      if (HiBound == *C2) { // -INTMIN = INTMIN
        HiOverflow = 1;     // [INTMIN+1, overflow)
        HiBound = APInt();  // e.g. X/INTMIN = 0 --> X > INTMIN
      }
    } else if (C.isStrictlyPositive()) { // (X / neg) op pos
      // e.g. X/-5 op 3  --> [-19, -14)
      HiBound = Prod + 1;
      HiOverflow = LoOverflow = ProdOV ? -1 : 0;
      if (!LoOverflow)
        LoOverflow =
            addWithOverflow(LoBound, HiBound, RangeSize, true) ? -1 : 0;
    } else {          // (X / neg) op neg
      LoBound = Prod; // e.g. X/-5 op -3  --> [15, 20)
      LoOverflow = HiOverflow = ProdOV;
      if (!HiOverflow)
        HiOverflow = subWithOverflow(HiBound, Prod, RangeSize, true);
    }

    // Dividing by a negative swaps the condition.  LT <-> GT
    Pred = ICmpInst::getSwappedPredicate(Pred);
  }

  switch (Pred) {
  default:
    llvm_unreachable("Unhandled icmp predicate!");
  case ICmpInst::ICMP_EQ:
    if (LoOverflow && HiOverflow)
      return replaceInstUsesWith(Cmp, Builder.getFalse());
    if (HiOverflow)
      return new ICmpInst(DivIsSigned ? ICmpInst::ICMP_SGE : ICmpInst::ICMP_UGE,
                          X, ConstantInt::get(Ty, LoBound));
    if (LoOverflow)
      return new ICmpInst(DivIsSigned ? ICmpInst::ICMP_SLT : ICmpInst::ICMP_ULT,
                          X, ConstantInt::get(Ty, HiBound));
    return replaceInstUsesWith(
        Cmp, insertRangeTest(X, LoBound, HiBound, DivIsSigned, true));
  case ICmpInst::ICMP_NE:
    if (LoOverflow && HiOverflow)
      return replaceInstUsesWith(Cmp, Builder.getTrue());
    if (HiOverflow)
      return new ICmpInst(DivIsSigned ? ICmpInst::ICMP_SLT : ICmpInst::ICMP_ULT,
                          X, ConstantInt::get(Ty, LoBound));
    if (LoOverflow)
      return new ICmpInst(DivIsSigned ? ICmpInst::ICMP_SGE : ICmpInst::ICMP_UGE,
                          X, ConstantInt::get(Ty, HiBound));
    return replaceInstUsesWith(
        Cmp, insertRangeTest(X, LoBound, HiBound, DivIsSigned, false));
  case ICmpInst::ICMP_ULT:
  case ICmpInst::ICMP_SLT:
    if (LoOverflow == +1) // Low bound is greater than input range.
      return replaceInstUsesWith(Cmp, Builder.getTrue());
    if (LoOverflow == -1) // Low bound is less than input range.
      return replaceInstUsesWith(Cmp, Builder.getFalse());
    return new ICmpInst(Pred, X, ConstantInt::get(Ty, LoBound));
  case ICmpInst::ICMP_UGT:
  case ICmpInst::ICMP_SGT:
    if (HiOverflow == +1) // High bound greater than input range.
      return replaceInstUsesWith(Cmp, Builder.getFalse());
    if (HiOverflow == -1) // High bound less than input range.
      return replaceInstUsesWith(Cmp, Builder.getTrue());
    if (Pred == ICmpInst::ICMP_UGT)
      return new ICmpInst(ICmpInst::ICMP_UGE, X, ConstantInt::get(Ty, HiBound));
    return new ICmpInst(ICmpInst::ICMP_SGE, X, ConstantInt::get(Ty, HiBound));
  }

  return nullptr;
}

/// Fold icmp (sub X, Y), C.
Instruction *InstCombinerImpl::foldICmpSubConstant(ICmpInst &Cmp,
                                                   BinaryOperator *Sub,
                                                   const APInt &C) {
  Value *X = Sub->getOperand(0), *Y = Sub->getOperand(1);
  ICmpInst::Predicate Pred = Cmp.getPredicate();
  Type *Ty = Sub->getType();

  // (SubC - Y) == C) --> Y == (SubC - C)
  // (SubC - Y) != C) --> Y != (SubC - C)
  Constant *SubC;
  if (Cmp.isEquality() && match(X, m_ImmConstant(SubC))) {
    return new ICmpInst(Pred, Y,
                        ConstantExpr::getSub(SubC, ConstantInt::get(Ty, C)));
  }

  // (icmp P (sub nuw|nsw C2, Y), C) -> (icmp swap(P) Y, C2-C)
  const APInt *C2;
  APInt SubResult;
  ICmpInst::Predicate SwappedPred = Cmp.getSwappedPredicate();
  bool HasNSW = Sub->hasNoSignedWrap();
  bool HasNUW = Sub->hasNoUnsignedWrap();
  if (match(X, m_APInt(C2)) &&
      ((Cmp.isUnsigned() && HasNUW) || (Cmp.isSigned() && HasNSW)) &&
      !subWithOverflow(SubResult, *C2, C, Cmp.isSigned()))
    return new ICmpInst(SwappedPred, Y, ConstantInt::get(Ty, SubResult));

  // X - Y == 0 --> X == Y.
  // X - Y != 0 --> X != Y.
  // TODO: We allow this with multiple uses as long as the other uses are not
  //       in phis. The phi use check is guarding against a codegen regression
  //       for a loop test. If the backend could undo this (and possibly
  //       subsequent transforms), we would not need this hack.
  if (Cmp.isEquality() && C.isZero() &&
      none_of((Sub->users()), [](const User *U) { return isa<PHINode>(U); }))
    return new ICmpInst(Pred, X, Y);

  // The following transforms are only worth it if the only user of the subtract
  // is the icmp.
  // TODO: This is an artificial restriction for all of the transforms below
  //       that only need a single replacement icmp. Can these use the phi test
  //       like the transform above here?
  if (!Sub->hasOneUse())
    return nullptr;

  if (Sub->hasNoSignedWrap()) {
    // (icmp sgt (sub nsw X, Y), -1) -> (icmp sge X, Y)
    if (Pred == ICmpInst::ICMP_SGT && C.isAllOnes())
      return new ICmpInst(ICmpInst::ICMP_SGE, X, Y);

    // (icmp sgt (sub nsw X, Y), 0) -> (icmp sgt X, Y)
    if (Pred == ICmpInst::ICMP_SGT && C.isZero())
      return new ICmpInst(ICmpInst::ICMP_SGT, X, Y);

    // (icmp slt (sub nsw X, Y), 0) -> (icmp slt X, Y)
    if (Pred == ICmpInst::ICMP_SLT && C.isZero())
      return new ICmpInst(ICmpInst::ICMP_SLT, X, Y);

    // (icmp slt (sub nsw X, Y), 1) -> (icmp sle X, Y)
    if (Pred == ICmpInst::ICMP_SLT && C.isOne())
      return new ICmpInst(ICmpInst::ICMP_SLE, X, Y);
  }

  if (!match(X, m_APInt(C2)))
    return nullptr;

  // C2 - Y <u C -> (Y | (C - 1)) == C2
  //   iff (C2 & (C - 1)) == C - 1 and C is a power of 2
  if (Pred == ICmpInst::ICMP_ULT && C.isPowerOf2() &&
      (*C2 & (C - 1)) == (C - 1))
    return new ICmpInst(ICmpInst::ICMP_EQ, Builder.CreateOr(Y, C - 1), X);

  // C2 - Y >u C -> (Y | C) != C2
  //   iff C2 & C == C and C + 1 is a power of 2
  if (Pred == ICmpInst::ICMP_UGT && (C + 1).isPowerOf2() && (*C2 & C) == C)
    return new ICmpInst(ICmpInst::ICMP_NE, Builder.CreateOr(Y, C), X);

  // We have handled special cases that reduce.
  // Canonicalize any remaining sub to add as:
  // (C2 - Y) > C --> (Y + ~C2) < ~C
  Value *Add = Builder.CreateAdd(Y, ConstantInt::get(Ty, ~(*C2)), "notsub",
                                 HasNUW, HasNSW);
  return new ICmpInst(SwappedPred, Add, ConstantInt::get(Ty, ~C));
}

static Value *createLogicFromTable(const std::bitset<4> &Table, Value *Op0,
                                   Value *Op1, IRBuilderBase &Builder,
                                   bool HasOneUse) {
  auto FoldConstant = [&](bool Val) {
    Constant *Res = Val ? Builder.getTrue() : Builder.getFalse();
    if (Op0->getType()->isVectorTy())
      Res = ConstantVector::getSplat(
          cast<VectorType>(Op0->getType())->getElementCount(), Res);
    return Res;
  };

  switch (Table.to_ulong()) {
  case 0: // 0 0 0 0
    return FoldConstant(false);
  case 1: // 0 0 0 1
    return HasOneUse ? Builder.CreateNot(Builder.CreateOr(Op0, Op1)) : nullptr;
  case 2: // 0 0 1 0
    return HasOneUse ? Builder.CreateAnd(Builder.CreateNot(Op0), Op1) : nullptr;
  case 3: // 0 0 1 1
    return Builder.CreateNot(Op0);
  case 4: // 0 1 0 0
    return HasOneUse ? Builder.CreateAnd(Op0, Builder.CreateNot(Op1)) : nullptr;
  case 5: // 0 1 0 1
    return Builder.CreateNot(Op1);
  case 6: // 0 1 1 0
    return Builder.CreateXor(Op0, Op1);
  case 7: // 0 1 1 1
    return HasOneUse ? Builder.CreateNot(Builder.CreateAnd(Op0, Op1)) : nullptr;
  case 8: // 1 0 0 0
    return Builder.CreateAnd(Op0, Op1);
  case 9: // 1 0 0 1
    return HasOneUse ? Builder.CreateNot(Builder.CreateXor(Op0, Op1)) : nullptr;
  case 10: // 1 0 1 0
    return Op1;
  case 11: // 1 0 1 1
    return HasOneUse ? Builder.CreateOr(Builder.CreateNot(Op0), Op1) : nullptr;
  case 12: // 1 1 0 0
    return Op0;
  case 13: // 1 1 0 1
    return HasOneUse ? Builder.CreateOr(Op0, Builder.CreateNot(Op1)) : nullptr;
  case 14: // 1 1 1 0
    return Builder.CreateOr(Op0, Op1);
  case 15: // 1 1 1 1
    return FoldConstant(true);
  default:
    llvm_unreachable("Invalid Operation");
  }
  return nullptr;
}

Instruction *InstCombinerImpl::foldICmpBinOpWithConstantViaTruthTable(
    ICmpInst &Cmp, BinaryOperator *BO, const APInt &C) {
  Value *A, *B;
  Constant *C1, *C2, *C3, *C4;
  if (!(match(BO->getOperand(0),
              m_Select(m_Value(A), m_Constant(C1), m_Constant(C2)))) ||
      !match(BO->getOperand(1),
             m_Select(m_Value(B), m_Constant(C3), m_Constant(C4))) ||
      Cmp.getType() != A->getType())
    return nullptr;

  std::bitset<4> Table;
  auto ComputeTable = [&](bool First, bool Second) -> std::optional<bool> {
    Constant *L = First ? C1 : C2;
    Constant *R = Second ? C3 : C4;
    if (auto *Res = ConstantFoldBinaryOpOperands(BO->getOpcode(), L, R, DL)) {
      auto *Val = Res->getType()->isVectorTy() ? Res->getSplatValue() : Res;
      if (auto *CI = dyn_cast_or_null<ConstantInt>(Val))
        return ICmpInst::compare(CI->getValue(), C, Cmp.getPredicate());
    }
    return std::nullopt;
  };

  for (unsigned I = 0; I < 4; ++I) {
    bool First = (I >> 1) & 1;
    bool Second = I & 1;
    if (auto Res = ComputeTable(First, Second))
      Table[I] = *Res;
    else
      return nullptr;
  }

  // Synthesize optimal logic.
  if (auto *Cond = createLogicFromTable(Table, A, B, Builder, BO->hasOneUse()))
    return replaceInstUsesWith(Cmp, Cond);
  return nullptr;
}

/// Fold icmp (add X, Y), C.
Instruction *InstCombinerImpl::foldICmpAddConstant(ICmpInst &Cmp,
                                                   BinaryOperator *Add,
                                                   const APInt &C) {
  Value *Y = Add->getOperand(1);
  Value *X = Add->getOperand(0);

  Value *Op0, *Op1;
  Instruction *Ext0, *Ext1;
  const CmpInst::Predicate Pred = Cmp.getPredicate();
  if (match(Add,
            m_Add(m_CombineAnd(m_Instruction(Ext0), m_ZExtOrSExt(m_Value(Op0))),
                  m_CombineAnd(m_Instruction(Ext1),
                               m_ZExtOrSExt(m_Value(Op1))))) &&
      Op0->getType()->isIntOrIntVectorTy(1) &&
      Op1->getType()->isIntOrIntVectorTy(1)) {
    unsigned BW = C.getBitWidth();
    std::bitset<4> Table;
    auto ComputeTable = [&](bool Op0Val, bool Op1Val) {
      APInt Res(BW, 0);
      if (Op0Val)
        Res += APInt(BW, isa<ZExtInst>(Ext0) ? 1 : -1, /*isSigned=*/true);
      if (Op1Val)
        Res += APInt(BW, isa<ZExtInst>(Ext1) ? 1 : -1, /*isSigned=*/true);
      return ICmpInst::compare(Res, C, Pred);
    };

    Table[0] = ComputeTable(false, false);
    Table[1] = ComputeTable(false, true);
    Table[2] = ComputeTable(true, false);
    Table[3] = ComputeTable(true, true);
    if (auto *Cond =
            createLogicFromTable(Table, Op0, Op1, Builder, Add->hasOneUse()))
      return replaceInstUsesWith(Cmp, Cond);
  }
  const APInt *C2;
  if (Cmp.isEquality() || !match(Y, m_APInt(C2)))
    return nullptr;

  // Fold icmp pred (add X, C2), C.
  Type *Ty = Add->getType();

  // If the add does not wrap, we can always adjust the compare by subtracting
  // the constants. Equality comparisons are handled elsewhere. SGE/SLE/UGE/ULE
  // are canonicalized to SGT/SLT/UGT/ULT.
  if ((Add->hasNoSignedWrap() &&
       (Pred == ICmpInst::ICMP_SGT || Pred == ICmpInst::ICMP_SLT)) ||
      (Add->hasNoUnsignedWrap() &&
       (Pred == ICmpInst::ICMP_UGT || Pred == ICmpInst::ICMP_ULT))) {
    bool Overflow;
    APInt NewC =
        Cmp.isSigned() ? C.ssub_ov(*C2, Overflow) : C.usub_ov(*C2, Overflow);
    // If there is overflow, the result must be true or false.
    // TODO: Can we assert there is no overflow because InstSimplify always
    // handles those cases?
    if (!Overflow)
      // icmp Pred (add nsw X, C2), C --> icmp Pred X, (C - C2)
      return new ICmpInst(Pred, X, ConstantInt::get(Ty, NewC));
  }

  if (ICmpInst::isUnsigned(Pred) && Add->hasNoSignedWrap() &&
      C.isNonNegative() && (C - *C2).isNonNegative() &&
      computeConstantRange(X, /*ForSigned=*/true).add(*C2).isAllNonNegative())
    return new ICmpInst(ICmpInst::getSignedPredicate(Pred), X,
                        ConstantInt::get(Ty, C - *C2));

  auto CR = ConstantRange::makeExactICmpRegion(Pred, C).subtract(*C2);
  const APInt &Upper = CR.getUpper();
  const APInt &Lower = CR.getLower();
  if (Cmp.isSigned()) {
    if (Lower.isSignMask())
      return new ICmpInst(ICmpInst::ICMP_SLT, X, ConstantInt::get(Ty, Upper));
    if (Upper.isSignMask())
      return new ICmpInst(ICmpInst::ICMP_SGE, X, ConstantInt::get(Ty, Lower));
  } else {
    if (Lower.isMinValue())
      return new ICmpInst(ICmpInst::ICMP_ULT, X, ConstantInt::get(Ty, Upper));
    if (Upper.isMinValue())
      return new ICmpInst(ICmpInst::ICMP_UGE, X, ConstantInt::get(Ty, Lower));
  }

  // This set of folds is intentionally placed after folds that use no-wrapping
  // flags because those folds are likely better for later analysis/codegen.
  const APInt SMax = APInt::getSignedMaxValue(Ty->getScalarSizeInBits());
  const APInt SMin = APInt::getSignedMinValue(Ty->getScalarSizeInBits());

  // Fold compare with offset to opposite sign compare if it eliminates offset:
  // (X + C2) >u C --> X <s -C2 (if C == C2 + SMAX)
  if (Pred == CmpInst::ICMP_UGT && C == *C2 + SMax)
    return new ICmpInst(ICmpInst::ICMP_SLT, X, ConstantInt::get(Ty, -(*C2)));

  // (X + C2) <u C --> X >s ~C2 (if C == C2 + SMIN)
  if (Pred == CmpInst::ICMP_ULT && C == *C2 + SMin)
    return new ICmpInst(ICmpInst::ICMP_SGT, X, ConstantInt::get(Ty, ~(*C2)));

  // (X + C2) >s C --> X <u (SMAX - C) (if C == C2 - 1)
  if (Pred == CmpInst::ICMP_SGT && C == *C2 - 1)
    return new ICmpInst(ICmpInst::ICMP_ULT, X, ConstantInt::get(Ty, SMax - C));

  // (X + C2) <s C --> X >u (C ^ SMAX) (if C == C2)
  if (Pred == CmpInst::ICMP_SLT && C == *C2)
    return new ICmpInst(ICmpInst::ICMP_UGT, X, ConstantInt::get(Ty, C ^ SMax));

  // (X + -1) <u C --> X <=u C (if X is never null)
  if (Pred == CmpInst::ICMP_ULT && C2->isAllOnes()) {
    const SimplifyQuery Q = SQ.getWithInstruction(&Cmp);
    if (llvm::isKnownNonZero(X, Q))
      return new ICmpInst(ICmpInst::ICMP_ULE, X, ConstantInt::get(Ty, C));
  }

  if (!Add->hasOneUse())
    return nullptr;

  // X+C <u C2 -> (X & -C2) == C
  //   iff C & (C2-1) == 0
  //       C2 is a power of 2
  if (Pred == ICmpInst::ICMP_ULT && C.isPowerOf2() && (*C2 & (C - 1)) == 0)
    return new ICmpInst(ICmpInst::ICMP_EQ, Builder.CreateAnd(X, -C),
                        ConstantExpr::getNeg(cast<Constant>(Y)));

  // X+C2 <u C -> (X & C) == 2C
  //   iff C == -(C2)
  //       C2 is a power of 2
  if (Pred == ICmpInst::ICMP_ULT && C2->isPowerOf2() && C == -*C2)
    return new ICmpInst(ICmpInst::ICMP_NE, Builder.CreateAnd(X, C),
                        ConstantInt::get(Ty, C * 2));

  // X+C >u C2 -> (X & ~C2) != C
  //   iff C & C2 == 0
  //       C2+1 is a power of 2
  if (Pred == ICmpInst::ICMP_UGT && (C + 1).isPowerOf2() && (*C2 & C) == 0)
    return new ICmpInst(ICmpInst::ICMP_NE, Builder.CreateAnd(X, ~C),
                        ConstantExpr::getNeg(cast<Constant>(Y)));

  // The range test idiom can use either ult or ugt. Arbitrarily canonicalize
  // to the ult form.
  // X+C2 >u C -> X+(C2-C-1) <u ~C
  if (Pred == ICmpInst::ICMP_UGT)
    return new ICmpInst(ICmpInst::ICMP_ULT,
                        Builder.CreateAdd(X, ConstantInt::get(Ty, *C2 - C - 1)),
                        ConstantInt::get(Ty, ~C));

  // zext(V) + C2 pred C -> V + C3 pred' C4
  Value *V;
  if (match(X, m_ZExt(m_Value(V)))) {
    Type *NewCmpTy = V->getType();
    unsigned NewCmpBW = NewCmpTy->getScalarSizeInBits();
    if (shouldChangeType(Ty, NewCmpTy)) {
      ConstantRange SrcCR = CR.truncate(NewCmpBW, TruncInst::NoUnsignedWrap);
      CmpInst::Predicate EquivPred;
      APInt EquivInt;
      APInt EquivOffset;

      SrcCR.getEquivalentICmp(EquivPred, EquivInt, EquivOffset);
      return new ICmpInst(
          EquivPred,
          EquivOffset.isZero()
              ? V
              : Builder.CreateAdd(V, ConstantInt::get(NewCmpTy, EquivOffset)),
          ConstantInt::get(NewCmpTy, EquivInt));
    }
  }

  return nullptr;
}

bool InstCombinerImpl::matchThreeWayIntCompare(SelectInst *SI, Value *&LHS,
                                               Value *&RHS, ConstantInt *&Less,
                                               ConstantInt *&Equal,
                                               ConstantInt *&Greater) {
  // TODO: Generalize this to work with other comparison idioms or ensure
  // they get canonicalized into this form.

  // select i1 (a == b),
  //        i32 Equal,
  //        i32 (select i1 (a < b), i32 Less, i32 Greater)
  // where Equal, Less and Greater are placeholders for any three constants.
  CmpPredicate PredA;
  if (!match(SI->getCondition(), m_ICmp(PredA, m_Value(LHS), m_Value(RHS))) ||
      !ICmpInst::isEquality(PredA))
    return false;
  Value *EqualVal = SI->getTrueValue();
  Value *UnequalVal = SI->getFalseValue();
  // We still can get non-canonical predicate here, so canonicalize.
  if (PredA == ICmpInst::ICMP_NE)
    std::swap(EqualVal, UnequalVal);
  if (!match(EqualVal, m_ConstantInt(Equal)))
    return false;
  CmpPredicate PredB;
  Value *LHS2, *RHS2;
  if (!match(UnequalVal, m_Select(m_ICmp(PredB, m_Value(LHS2), m_Value(RHS2)),
                                  m_ConstantInt(Less), m_ConstantInt(Greater))))
    return false;
  // We can get predicate mismatch here, so canonicalize if possible:
  // First, ensure that 'LHS' match.
  if (LHS2 != LHS) {
    // x sgt y <--> y slt x
    std::swap(LHS2, RHS2);
    PredB = ICmpInst::getSwappedPredicate(PredB);
  }
  if (LHS2 != LHS)
    return false;
  // We also need to canonicalize 'RHS'.
  if (PredB == ICmpInst::ICMP_SGT && isa<Constant>(RHS2)) {
    // x sgt C-1  <-->  x sge C  <-->  not(x slt C)
    auto FlippedStrictness =
        getFlippedStrictnessPredicateAndConstant(PredB, cast<Constant>(RHS2));
    if (!FlippedStrictness)
      return false;
    assert(FlippedStrictness->first == ICmpInst::ICMP_SGE &&
           "basic correctness failure");
    RHS2 = FlippedStrictness->second;
    // And kind-of perform the result swap.
    std::swap(Less, Greater);
    PredB = ICmpInst::ICMP_SLT;
  }
  return PredB == ICmpInst::ICMP_SLT && RHS == RHS2;
}

Instruction *InstCombinerImpl::foldICmpSelectConstant(ICmpInst &Cmp,
                                                      SelectInst *Select,
                                                      ConstantInt *C) {

  assert(C && "Cmp RHS should be a constant int!");
  // If we're testing a constant value against the result of a three way
  // comparison, the result can be expressed directly in terms of the
  // original values being compared.  Note: We could possibly be more
  // aggressive here and remove the hasOneUse test. The original select is
  // really likely to simplify or sink when we remove a test of the result.
  Value *OrigLHS, *OrigRHS;
  ConstantInt *C1LessThan, *C2Equal, *C3GreaterThan;
  if (Cmp.hasOneUse() &&
      matchThreeWayIntCompare(Select, OrigLHS, OrigRHS, C1LessThan, C2Equal,
                              C3GreaterThan)) {
    assert(C1LessThan && C2Equal && C3GreaterThan);

    bool TrueWhenLessThan = ICmpInst::compare(
        C1LessThan->getValue(), C->getValue(), Cmp.getPredicate());
    bool TrueWhenEqual = ICmpInst::compare(C2Equal->getValue(), C->getValue(),
                                           Cmp.getPredicate());
    bool TrueWhenGreaterThan = ICmpInst::compare(
        C3GreaterThan->getValue(), C->getValue(), Cmp.getPredicate());

    // This generates the new instruction that will replace the original Cmp
    // Instruction. Instead of enumerating the various combinations when
    // TrueWhenLessThan, TrueWhenEqual and TrueWhenGreaterThan are true versus
    // false, we rely on chaining of ORs and future passes of InstCombine to
    // simplify the OR further (i.e. a s< b || a == b becomes a s<= b).

    // When none of the three constants satisfy the predicate for the RHS (C),
    // the entire original Cmp can be simplified to a false.
    Value *Cond = Builder.getFalse();
    if (TrueWhenLessThan)
      Cond = Builder.CreateOr(
          Cond, Builder.CreateICmp(ICmpInst::ICMP_SLT, OrigLHS, OrigRHS));
    if (TrueWhenEqual)
      Cond = Builder.CreateOr(
          Cond, Builder.CreateICmp(ICmpInst::ICMP_EQ, OrigLHS, OrigRHS));
    if (TrueWhenGreaterThan)
      Cond = Builder.CreateOr(
          Cond, Builder.CreateICmp(ICmpInst::ICMP_SGT, OrigLHS, OrigRHS));

    return replaceInstUsesWith(Cmp, Cond);
  }
  return nullptr;
}

Instruction *InstCombinerImpl::foldICmpBitCast(ICmpInst &Cmp) {
  auto *Bitcast = dyn_cast<BitCastInst>(Cmp.getOperand(0));
  if (!Bitcast)
    return nullptr;

  ICmpInst::Predicate Pred = Cmp.getPredicate();
  Value *Op1 = Cmp.getOperand(1);
  Value *BCSrcOp = Bitcast->getOperand(0);
  Type *SrcType = Bitcast->getSrcTy();
  Type *DstType = Bitcast->getType();

  // Make sure the bitcast doesn't change between scalar and vector and
  // doesn't change the number of vector elements.
  if (SrcType->isVectorTy() == DstType->isVectorTy() &&
      SrcType->getScalarSizeInBits() == DstType->getScalarSizeInBits()) {
    // Zero-equality and sign-bit checks are preserved through sitofp + bitcast.
    Value *X;
    if (match(BCSrcOp, m_SIToFP(m_Value(X)))) {
      // icmp  eq (bitcast (sitofp X)), 0 --> icmp  eq X, 0
      // icmp  ne (bitcast (sitofp X)), 0 --> icmp  ne X, 0
      // icmp slt (bitcast (sitofp X)), 0 --> icmp slt X, 0
      // icmp sgt (bitcast (sitofp X)), 0 --> icmp sgt X, 0
      if ((Pred == ICmpInst::ICMP_EQ || Pred == ICmpInst::ICMP_SLT ||
           Pred == ICmpInst::ICMP_NE || Pred == ICmpInst::ICMP_SGT) &&
          match(Op1, m_Zero()))
        return new ICmpInst(Pred, X, ConstantInt::getNullValue(X->getType()));

      // icmp slt (bitcast (sitofp X)), 1 --> icmp slt X, 1
      if (Pred == ICmpInst::ICMP_SLT && match(Op1, m_One()))
        return new ICmpInst(Pred, X, ConstantInt::get(X->getType(), 1));

      // icmp sgt (bitcast (sitofp X)), -1 --> icmp sgt X, -1
      if (Pred == ICmpInst::ICMP_SGT && match(Op1, m_AllOnes()))
        return new ICmpInst(Pred, X,
                            ConstantInt::getAllOnesValue(X->getType()));
    }

    // Zero-equality checks are preserved through unsigned floating-point casts:
    // icmp eq (bitcast (uitofp X)), 0 --> icmp eq X, 0
    // icmp ne (bitcast (uitofp X)), 0 --> icmp ne X, 0
    if (match(BCSrcOp, m_UIToFP(m_Value(X))))
      if (Cmp.isEquality() && match(Op1, m_Zero()))
        return new ICmpInst(Pred, X, ConstantInt::getNullValue(X->getType()));

    const APInt *C;
    bool TrueIfSigned;
    if (match(Op1, m_APInt(C)) && Bitcast->hasOneUse()) {
      // If this is a sign-bit test of a bitcast of a casted FP value, eliminate
      // the FP extend/truncate because that cast does not change the sign-bit.
      // This is true for all standard IEEE-754 types and the X86 80-bit type.
      // The sign-bit is always the most significant bit in those types.
      if (isSignBitCheck(Pred, *C, TrueIfSigned) &&
          (match(BCSrcOp, m_FPExt(m_Value(X))) ||
           match(BCSrcOp, m_FPTrunc(m_Value(X))))) {
        // (bitcast (fpext/fptrunc X)) to iX) < 0 --> (bitcast X to iY) < 0
        // (bitcast (fpext/fptrunc X)) to iX) > -1 --> (bitcast X to iY) > -1
        Type *XType = X->getType();

        // We can't currently handle Power style floating point operations here.
        if (!(XType->isPPC_FP128Ty() || SrcType->isPPC_FP128Ty())) {
          Type *NewType = Builder.getIntNTy(XType->getScalarSizeInBits());
          if (auto *XVTy = dyn_cast<VectorType>(XType))
            NewType = VectorType::get(NewType, XVTy->getElementCount());
          Value *NewBitcast = Builder.CreateBitCast(X, NewType);
          if (TrueIfSigned)
            return new ICmpInst(ICmpInst::ICMP_SLT, NewBitcast,
                                ConstantInt::getNullValue(NewType));
          else
            return new ICmpInst(ICmpInst::ICMP_SGT, NewBitcast,
                                ConstantInt::getAllOnesValue(NewType));
        }
      }

      // icmp eq/ne (bitcast X to int), special fp -> llvm.is.fpclass(X, class)
      Type *FPType = SrcType->getScalarType();
      if (!Cmp.getParent()->getParent()->hasFnAttribute(
              Attribute::NoImplicitFloat) &&
          Cmp.isEquality() && FPType->isIEEELikeFPTy()) {
        FPClassTest Mask = APFloat(FPType->getFltSemantics(), *C).classify();
        if (Mask & (fcInf | fcZero)) {
          if (Pred == ICmpInst::ICMP_NE)
            Mask = ~Mask;
          return replaceInstUsesWith(Cmp,
                                     Builder.createIsFPClass(BCSrcOp, Mask));
        }
      }
    }
  }

  const APInt *C;
  if (!match(Cmp.getOperand(1), m_APInt(C)) || !DstType->isIntegerTy() ||
      !SrcType->isIntOrIntVectorTy())
    return nullptr;

  // If this is checking if all elements of a vector compare are set or not,
  // invert the casted vector equality compare and test if all compare
  // elements are clear or not. Compare against zero is generally easier for
  // analysis and codegen.
  // icmp eq/ne (bitcast (not X) to iN), -1 --> icmp eq/ne (bitcast X to iN), 0
  // Example: are all elements equal? --> are zero elements not equal?
  // TODO: Try harder to reduce compare of 2 freely invertible operands?
  if (Cmp.isEquality() && C->isAllOnes() && Bitcast->hasOneUse()) {
    if (Value *NotBCSrcOp =
            getFreelyInverted(BCSrcOp, BCSrcOp->hasOneUse(), &Builder)) {
      Value *Cast = Builder.CreateBitCast(NotBCSrcOp, DstType);
      return new ICmpInst(Pred, Cast, ConstantInt::getNullValue(DstType));
    }
  }

  // If this is checking if all elements of an extended vector are clear or not,
  // compare in a narrow type to eliminate the extend:
  // icmp eq/ne (bitcast (ext X) to iN), 0 --> icmp eq/ne (bitcast X to iM), 0
  Value *X;
  if (Cmp.isEquality() && C->isZero() && Bitcast->hasOneUse() &&
      match(BCSrcOp, m_ZExtOrSExt(m_Value(X)))) {
    if (auto *VecTy = dyn_cast<FixedVectorType>(X->getType())) {
      Type *NewType = Builder.getIntNTy(VecTy->getPrimitiveSizeInBits());
      Value *NewCast = Builder.CreateBitCast(X, NewType);
      return new ICmpInst(Pred, NewCast, ConstantInt::getNullValue(NewType));
    }
  }

  // Folding: icmp <pred> iN X, C
  //  where X = bitcast <M x iK> (shufflevector <M x iK> %vec, undef, SC)) to iN
  //    and C is a splat of a K-bit pattern
  //    and SC is a constant vector = <C', C', C', ..., C'>
  // Into:
  //   %E = extractelement <M x iK> %vec, i32 C'
  //   icmp <pred> iK %E, trunc(C)
  Value *Vec;
  ArrayRef<int> Mask;
  if (match(BCSrcOp, m_Shuffle(m_Value(Vec), m_Undef(), m_Mask(Mask)))) {
    // Check whether every element of Mask is the same constant
    if (all_equal(Mask)) {
      auto *VecTy = cast<VectorType>(SrcType);
      auto *EltTy = cast<IntegerType>(VecTy->getElementType());
      if (C->isSplat(EltTy->getBitWidth())) {
        // Fold the icmp based on the value of C
        // If C is M copies of an iK sized bit pattern,
        // then:
        //   =>  %E = extractelement <N x iK> %vec, i32 Elem
        //       icmp <pred> iK %SplatVal, <pattern>
        Value *Elem = Builder.getInt32(Mask[0]);
        Value *Extract = Builder.CreateExtractElement(Vec, Elem);
        Value *NewC = ConstantInt::get(EltTy, C->trunc(EltTy->getBitWidth()));
        return new ICmpInst(Pred, Extract, NewC);
      }
    }
  }
  return nullptr;
}

/// Try to fold integer comparisons with a constant operand: icmp Pred X, C
/// where X is some kind of instruction.
Instruction *InstCombinerImpl::foldICmpInstWithConstant(ICmpInst &Cmp) {
  const APInt *C;

  if (match(Cmp.getOperand(1), m_APInt(C))) {
    if (auto *BO = dyn_cast<BinaryOperator>(Cmp.getOperand(0)))
      if (Instruction *I = foldICmpBinOpWithConstant(Cmp, BO, *C))
        return I;

    if (auto *SI = dyn_cast<SelectInst>(Cmp.getOperand(0)))
      // For now, we only support constant integers while folding the
      // ICMP(SELECT)) pattern. We can extend this to support vector of integers
      // similar to the cases handled by binary ops above.
      if (auto *ConstRHS = dyn_cast<ConstantInt>(Cmp.getOperand(1)))
        if (Instruction *I = foldICmpSelectConstant(Cmp, SI, ConstRHS))
          return I;

    if (auto *TI = dyn_cast<TruncInst>(Cmp.getOperand(0)))
      if (Instruction *I = foldICmpTruncConstant(Cmp, TI, *C))
        return I;

    if (auto *II = dyn_cast<IntrinsicInst>(Cmp.getOperand(0)))
      if (Instruction *I = foldICmpIntrinsicWithConstant(Cmp, II, *C))
        return I;

    // (extractval ([s/u]subo X, Y), 0) == 0 --> X == Y
    // (extractval ([s/u]subo X, Y), 0) != 0 --> X != Y
    // TODO: This checks one-use, but that is not strictly necessary.
    Value *Cmp0 = Cmp.getOperand(0);
    Value *X, *Y;
    if (C->isZero() && Cmp.isEquality() && Cmp0->hasOneUse() &&
        (match(Cmp0,
               m_ExtractValue<0>(m_Intrinsic<Intrinsic::ssub_with_overflow>(
                   m_Value(X), m_Value(Y)))) ||
         match(Cmp0,
               m_ExtractValue<0>(m_Intrinsic<Intrinsic::usub_with_overflow>(
                   m_Value(X), m_Value(Y))))))
      return new ICmpInst(Cmp.getPredicate(), X, Y);
  }

  if (match(Cmp.getOperand(1), m_APIntAllowPoison(C)))
    return foldICmpInstWithConstantAllowPoison(Cmp, *C);

  return nullptr;
}

/// Fold an icmp equality instruction with binary operator LHS and constant RHS:
/// icmp eq/ne BO, C.
Instruction *InstCombinerImpl::foldICmpBinOpEqualityWithConstant(
    ICmpInst &Cmp, BinaryOperator *BO, const APInt &C) {
  // TODO: Some of these folds could work with arbitrary constants, but this
  // function is limited to scalar and vector splat constants.
  if (!Cmp.isEquality())
    return nullptr;

  ICmpInst::Predicate Pred = Cmp.getPredicate();
  bool isICMP_NE = Pred == ICmpInst::ICMP_NE;
  Constant *RHS = cast<Constant>(Cmp.getOperand(1));
  Value *BOp0 = BO->getOperand(0), *BOp1 = BO->getOperand(1);

  switch (BO->getOpcode()) {
  case Instruction::SRem:
    // If we have a signed (X % (2^c)) == 0, turn it into an unsigned one.
    if (C.isZero() && BO->hasOneUse()) {
      const APInt *BOC;
      if (match(BOp1, m_APInt(BOC)) && BOC->sgt(1) && BOC->isPowerOf2()) {
        Value *NewRem = Builder.CreateURem(BOp0, BOp1, BO->getName());
        return new ICmpInst(Pred, NewRem,
                            Constant::getNullValue(BO->getType()));
      }
    }
    break;
  case Instruction::Add: {
    // (A + C2) == C --> A == (C - C2)
    // (A + C2) != C --> A != (C - C2)
    // TODO: Remove the one-use limitation? See discussion in D58633.
    if (Constant *C2 = dyn_cast<Constant>(BOp1)) {
      if (BO->hasOneUse())
        return new ICmpInst(Pred, BOp0, ConstantExpr::getSub(RHS, C2));
    } else if (C.isZero()) {
      // Replace ((add A, B) != 0) with (A != -B) if A or B is
      // efficiently invertible, or if the add has just this one use.
      if (Value *NegVal = dyn_castNegVal(BOp1))
        return new ICmpInst(Pred, BOp0, NegVal);
      if (Value *NegVal = dyn_castNegVal(BOp0))
        return new ICmpInst(Pred, NegVal, BOp1);
      if (BO->hasOneUse()) {
        // (add nuw A, B) != 0 -> (or A, B) != 0
        if (match(BO, m_NUWAdd(m_Value(), m_Value()))) {
          Value *Or = Builder.CreateOr(BOp0, BOp1);
          return new ICmpInst(Pred, Or, Constant::getNullValue(BO->getType()));
        }
        Value *Neg = Builder.CreateNeg(BOp1);
        Neg->takeName(BO);
        return new ICmpInst(Pred, BOp0, Neg);
      }
    }
    break;
  }
  case Instruction::Xor:
    if (Constant *BOC = dyn_cast<Constant>(BOp1)) {
      // For the xor case, we can xor two constants together, eliminating
      // the explicit xor.
      return new ICmpInst(Pred, BOp0, ConstantExpr::getXor(RHS, BOC));
    } else if (C.isZero()) {
      // Replace ((xor A, B) != 0) with (A != B)
      return new ICmpInst(Pred, BOp0, BOp1);
    }
    break;
  case Instruction::Or: {
    const APInt *BOC;
    if (match(BOp1, m_APInt(BOC)) && BO->hasOneUse() && RHS->isAllOnesValue()) {
      // Comparing if all bits outside of a constant mask are set?
      // Replace (X | C) == -1 with (X & ~C) == ~C.
      // This removes the -1 constant.
      Constant *NotBOC = ConstantExpr::getNot(cast<Constant>(BOp1));
      Value *And = Builder.CreateAnd(BOp0, NotBOC);
      return new ICmpInst(Pred, And, NotBOC);
    }
    // (icmp eq (or (select cond, 0, NonZero), Other), 0)
    //  -> (and cond, (icmp eq Other, 0))
    // (icmp ne (or (select cond, NonZero, 0), Other), 0)
    //  -> (or cond, (icmp ne Other, 0))
    Value *Cond, *TV, *FV, *Other, *Sel;
    if (C.isZero() &&
        match(BO,
              m_OneUse(m_c_Or(m_CombineAnd(m_Value(Sel),
                                           m_Select(m_Value(Cond), m_Value(TV),
                                                    m_Value(FV))),
                              m_Value(Other)))) &&
        Cond->getType() == Cmp.getType()) {
      const SimplifyQuery Q = SQ.getWithInstruction(&Cmp);
      // Easy case is if eq/ne matches whether 0 is trueval/falseval.
      if (Pred == ICmpInst::ICMP_EQ
              ? (match(TV, m_Zero()) && isKnownNonZero(FV, Q))
              : (match(FV, m_Zero()) && isKnownNonZero(TV, Q))) {
        Value *Cmp = Builder.CreateICmp(
            Pred, Other, Constant::getNullValue(Other->getType()));
        return BinaryOperator::Create(
            Pred == ICmpInst::ICMP_EQ ? Instruction::And : Instruction::Or, Cmp,
            Cond);
      }
      // Harder case is if eq/ne matches whether 0 is falseval/trueval. In this
      // case we need to invert the select condition so we need to be careful to
      // avoid creating extra instructions.
      // (icmp ne (or (select cond, 0, NonZero), Other), 0)
      //  -> (or (not cond), (icmp ne Other, 0))
      // (icmp eq (or (select cond, NonZero, 0), Other), 0)
      //  -> (and (not cond), (icmp eq Other, 0))
      //
      // Only do this if the inner select has one use, in which case we are
      // replacing `select` with `(not cond)`. Otherwise, we will create more
      // uses. NB: Trying to freely invert cond doesn't make sense here, as if
      // cond was freely invertable, the select arms would have been inverted.
      if (Sel->hasOneUse() &&
          (Pred == ICmpInst::ICMP_EQ
               ? (match(FV, m_Zero()) && isKnownNonZero(TV, Q))
               : (match(TV, m_Zero()) && isKnownNonZero(FV, Q)))) {
        Value *NotCond = Builder.CreateNot(Cond);
        Value *Cmp = Builder.CreateICmp(
            Pred, Other, Constant::getNullValue(Other->getType()));
        return BinaryOperator::Create(
            Pred == ICmpInst::ICMP_EQ ? Instruction::And : Instruction::Or, Cmp,
            NotCond);
      }
    }
    break;
  }
  case Instruction::UDiv:
  case Instruction::SDiv:
    if (BO->isExact()) {
      // div exact X, Y eq/ne 0 -> X eq/ne 0
      // div exact X, Y eq/ne 1 -> X eq/ne Y
      // div exact X, Y eq/ne C ->
      //    if Y * C never-overflow && OneUse:
      //      -> Y * C eq/ne X
      if (C.isZero())
        return new ICmpInst(Pred, BOp0, Constant::getNullValue(BO->getType()));
      else if (C.isOne())
        return new ICmpInst(Pred, BOp0, BOp1);
      else if (BO->hasOneUse()) {
        OverflowResult OR = computeOverflow(
            Instruction::Mul, BO->getOpcode() == Instruction::SDiv, BOp1,
            Cmp.getOperand(1), BO);
        if (OR == OverflowResult::NeverOverflows) {
          Value *YC =
              Builder.CreateMul(BOp1, ConstantInt::get(BO->getType(), C));
          return new ICmpInst(Pred, YC, BOp0);
        }
      }
    }
    if (BO->getOpcode() == Instruction::UDiv && C.isZero()) {
      // (icmp eq/ne (udiv A, B), 0) -> (icmp ugt/ule i32 B, A)
      auto NewPred = isICMP_NE ? ICmpInst::ICMP_ULE : ICmpInst::ICMP_UGT;
      return new ICmpInst(NewPred, BOp1, BOp0);
    }
    break;
  default:
    break;
  }
  return nullptr;
}

static Instruction *foldCtpopPow2Test(ICmpInst &I, IntrinsicInst *CtpopLhs,
                                      const APInt &CRhs,
                                      InstCombiner::BuilderTy &Builder,
                                      const SimplifyQuery &Q) {
  assert(CtpopLhs->getIntrinsicID() == Intrinsic::ctpop &&
         "Non-ctpop intrin in ctpop fold");
  if (!CtpopLhs->hasOneUse())
    return nullptr;

  // Power of 2 test:
  //    isPow2OrZero : ctpop(X) u< 2
  //    isPow2       : ctpop(X) == 1
  //    NotPow2OrZero: ctpop(X) u> 1
  //    NotPow2      : ctpop(X) != 1
  // If we know any bit of X can be folded to:
  //    IsPow2       : X & (~Bit) == 0
  //    NotPow2      : X & (~Bit) != 0
  const ICmpInst::Predicate Pred = I.getPredicate();
  if (((I.isEquality() || Pred == ICmpInst::ICMP_UGT) && CRhs == 1) ||
      (Pred == ICmpInst::ICMP_ULT && CRhs == 2)) {
    Value *Op = CtpopLhs->getArgOperand(0);
    KnownBits OpKnown = computeKnownBits(Op, Q.DL, Q.AC, Q.CxtI, Q.DT);
    // No need to check for count > 1, that should be already constant folded.
    if (OpKnown.countMinPopulation() == 1) {
      Value *And = Builder.CreateAnd(
          Op, Constant::getIntegerValue(Op->getType(), ~(OpKnown.One)));
      return new ICmpInst(
          (Pred == ICmpInst::ICMP_EQ || Pred == ICmpInst::ICMP_ULT)
              ? ICmpInst::ICMP_EQ
              : ICmpInst::ICMP_NE,
          And, Constant::getNullValue(Op->getType()));
    }
  }

  return nullptr;
}

/// Fold an equality icmp with LLVM intrinsic and constant operand.
Instruction *InstCombinerImpl::foldICmpEqIntrinsicWithConstant(
    ICmpInst &Cmp, IntrinsicInst *II, const APInt &C) {
  Type *Ty = II->getType();
  unsigned BitWidth = C.getBitWidth();
  const ICmpInst::Predicate Pred = Cmp.getPredicate();

  switch (II->getIntrinsicID()) {
  case Intrinsic::abs:
    // abs(A) == 0  ->  A == 0
    // abs(A) == INT_MIN  ->  A == INT_MIN
    if (C.isZero() || C.isMinSignedValue())
      return new ICmpInst(Pred, II->getArgOperand(0), ConstantInt::get(Ty, C));
    break;

  case Intrinsic::bswap:
    // bswap(A) == C  ->  A == bswap(C)
    return new ICmpInst(Pred, II->getArgOperand(0),
                        ConstantInt::get(Ty, C.byteSwap()));

  case Intrinsic::bitreverse:
    // bitreverse(A) == C  ->  A == bitreverse(C)
    return new ICmpInst(Pred, II->getArgOperand(0),
                        ConstantInt::get(Ty, C.reverseBits()));

  case Intrinsic::ctlz:
  case Intrinsic::cttz: {
    // ctz(A) == bitwidth(A)  ->  A == 0 and likewise for !=
    if (C == BitWidth)
      return new ICmpInst(Pred, II->getArgOperand(0),
                          ConstantInt::getNullValue(Ty));

    // ctz(A) == C -> A & Mask1 == Mask2, where Mask2 only has bit C set
    // and Mask1 has bits 0..C+1 set. Similar for ctl, but for high bits.
    // Limit to one use to ensure we don't increase instruction count.
    unsigned Num = C.getLimitedValue(BitWidth);
    if (Num != BitWidth && II->hasOneUse()) {
      bool IsTrailing = II->getIntrinsicID() == Intrinsic::cttz;
      APInt Mask1 = IsTrailing ? APInt::getLowBitsSet(BitWidth, Num + 1)
                               : APInt::getHighBitsSet(BitWidth, Num + 1);
      APInt Mask2 = IsTrailing
                        ? APInt::getOneBitSet(BitWidth, Num)
                        : APInt::getOneBitSet(BitWidth, BitWidth - Num - 1);
      return new ICmpInst(Pred, Builder.CreateAnd(II->getArgOperand(0), Mask1),
                          ConstantInt::get(Ty, Mask2));
    }
    break;
  }

  case Intrinsic::ctpop: {
    // popcount(A) == 0  ->  A == 0 and likewise for !=
    // popcount(A) == bitwidth(A)  ->  A == -1 and likewise for !=
    bool IsZero = C.isZero();
    if (IsZero || C == BitWidth)
      return new ICmpInst(Pred, II->getArgOperand(0),
                          IsZero ? Constant::getNullValue(Ty)
                                 : Constant::getAllOnesValue(Ty));

    break;
  }

  case Intrinsic::fshl:
  case Intrinsic::fshr:
    if (II->getArgOperand(0) == II->getArgOperand(1)) {
      const APInt *RotAmtC;
      // ror(X, RotAmtC) == C --> X == rol(C, RotAmtC)
      // rol(X, RotAmtC) == C --> X == ror(C, RotAmtC)
      if (match(II->getArgOperand(2), m_APInt(RotAmtC)))
        return new ICmpInst(Pred, II->getArgOperand(0),
                            II->getIntrinsicID() == Intrinsic::fshl
                                ? ConstantInt::get(Ty, C.rotr(*RotAmtC))
                                : ConstantInt::get(Ty, C.rotl(*RotAmtC)));
    }
    break;

  case Intrinsic::umax:
  case Intrinsic::uadd_sat: {
    // uadd.sat(a, b) == 0  ->  (a | b) == 0
    // umax(a, b) == 0  ->  (a | b) == 0
    if (C.isZero() && II->hasOneUse()) {
      Value *Or = Builder.CreateOr(II->getArgOperand(0), II->getArgOperand(1));
      return new ICmpInst(Pred, Or, Constant::getNullValue(Ty));
    }
    break;
  }

  case Intrinsic::ssub_sat:
    // ssub.sat(a, b) == 0 -> a == b
    if (C.isZero())
      return new ICmpInst(Pred, II->getArgOperand(0), II->getArgOperand(1));
    break;
  case Intrinsic::usub_sat: {
    // usub.sat(a, b) == 0  ->  a <= b
    if (C.isZero()) {
      ICmpInst::Predicate NewPred =
          Pred == ICmpInst::ICMP_EQ ? ICmpInst::ICMP_ULE : ICmpInst::ICMP_UGT;
      return new ICmpInst(NewPred, II->getArgOperand(0), II->getArgOperand(1));
    }
    break;
  }
  default:
    break;
  }

  return nullptr;
}

/// Fold an icmp with LLVM intrinsics
static Instruction *
foldICmpIntrinsicWithIntrinsic(ICmpInst &Cmp,
                               InstCombiner::BuilderTy &Builder) {
  assert(Cmp.isEquality());

  ICmpInst::Predicate Pred = Cmp.getPredicate();
  Value *Op0 = Cmp.getOperand(0);
  Value *Op1 = Cmp.getOperand(1);
  const auto *IIOp0 = dyn_cast<IntrinsicInst>(Op0);
  const auto *IIOp1 = dyn_cast<IntrinsicInst>(Op1);
  if (!IIOp0 || !IIOp1 || IIOp0->getIntrinsicID() != IIOp1->getIntrinsicID())
    return nullptr;

  switch (IIOp0->getIntrinsicID()) {
  case Intrinsic::bswap:
  case Intrinsic::bitreverse:
    // If both operands are byte-swapped or bit-reversed, just compare the
    // original values.
    return new ICmpInst(Pred, IIOp0->getOperand(0), IIOp1->getOperand(0));
  case Intrinsic::fshl:
  case Intrinsic::fshr: {
    // If both operands are rotated by same amount, just compare the
    // original values.
    if (IIOp0->getOperand(0) != IIOp0->getOperand(1))
      break;
    if (IIOp1->getOperand(0) != IIOp1->getOperand(1))
      break;
    if (IIOp0->getOperand(2) == IIOp1->getOperand(2))
      return new ICmpInst(Pred, IIOp0->getOperand(0), IIOp1->getOperand(0));

    // rotate(X, AmtX) == rotate(Y, AmtY)
    //  -> rotate(X, AmtX - AmtY) == Y
    // Do this if either both rotates have one use or if only one has one use
    // and AmtX/AmtY are constants.
    unsigned OneUses = IIOp0->hasOneUse() + IIOp1->hasOneUse();
    if (OneUses == 2 ||
        (OneUses == 1 && match(IIOp0->getOperand(2), m_ImmConstant()) &&
         match(IIOp1->getOperand(2), m_ImmConstant()))) {
      Value *SubAmt =
          Builder.CreateSub(IIOp0->getOperand(2), IIOp1->getOperand(2));
      Value *CombinedRotate = Builder.CreateIntrinsic(
          Op0->getType(), IIOp0->getIntrinsicID(),
          {IIOp0->getOperand(0), IIOp0->getOperand(0), SubAmt});
      return new ICmpInst(Pred, IIOp1->getOperand(0), CombinedRotate);
    }
  } break;
  default:
    break;
  }

  return nullptr;
}

/// Try to fold integer comparisons with a constant operand: icmp Pred X, C
/// where X is some kind of instruction and C is AllowPoison.
/// TODO: Move more folds which allow poison to this function.
Instruction *
InstCombinerImpl::foldICmpInstWithConstantAllowPoison(ICmpInst &Cmp,
                                                      const APInt &C) {
  const ICmpInst::Predicate Pred = Cmp.getPredicate();
  if (auto *II = dyn_cast<IntrinsicInst>(Cmp.getOperand(0))) {
    switch (II->getIntrinsicID()) {
    default:
      break;
    case Intrinsic::fshl:
    case Intrinsic::fshr:
      if (Cmp.isEquality() && II->getArgOperand(0) == II->getArgOperand(1)) {
        // (rot X, ?) == 0/-1 --> X == 0/-1
        if (C.isZero() || C.isAllOnes())
          return new ICmpInst(Pred, II->getArgOperand(0), Cmp.getOperand(1));
      }
      break;
    }
  }

  return nullptr;
}

/// Fold an icmp with BinaryOp and constant operand: icmp Pred BO, C.
Instruction *InstCombinerImpl::foldICmpBinOpWithConstant(ICmpInst &Cmp,
                                                         BinaryOperator *BO,
                                                         const APInt &C) {
  switch (BO->getOpcode()) {
  case Instruction::Xor:
    if (Instruction *I = foldICmpXorConstant(Cmp, BO, C))
      return I;
    break;
  case Instruction::And:
    if (Instruction *I = foldICmpAndConstant(Cmp, BO, C))
      return I;
    break;
  case Instruction::Or:
    if (Instruction *I = foldICmpOrConstant(Cmp, BO, C))
      return I;
    break;
  case Instruction::Mul:
    if (Instruction *I = foldICmpMulConstant(Cmp, BO, C))
      return I;
    break;
  case Instruction::Shl:
    if (Instruction *I = foldICmpShlConstant(Cmp, BO, C))
      return I;
    break;
  case Instruction::LShr:
  case Instruction::AShr:
    if (Instruction *I = foldICmpShrConstant(Cmp, BO, C))
      return I;
    break;
  case Instruction::SRem:
    if (Instruction *I = foldICmpSRemConstant(Cmp, BO, C))
      return I;
    break;
  case Instruction::UDiv:
    if (Instruction *I = foldICmpUDivConstant(Cmp, BO, C))
      return I;
    [[fallthrough]];
  case Instruction::SDiv:
    if (Instruction *I = foldICmpDivConstant(Cmp, BO, C))
      return I;
    break;
  case Instruction::Sub:
    if (Instruction *I = foldICmpSubConstant(Cmp, BO, C))
      return I;
    break;
  case Instruction::Add:
    if (Instruction *I = foldICmpAddConstant(Cmp, BO, C))
      return I;
    break;
  default:
    break;
  }

  // TODO: These folds could be refactored to be part of the above calls.
  if (Instruction *I = foldICmpBinOpEqualityWithConstant(Cmp, BO, C))
    return I;

  // Fall back to handling `icmp pred (select A ? C1 : C2) binop (select B ? C3
  // : C4), C5` pattern, by computing a truth table of the four constant
  // variants.
  return foldICmpBinOpWithConstantViaTruthTable(Cmp, BO, C);
}

static Instruction *
foldICmpUSubSatOrUAddSatWithConstant(CmpPredicate Pred, SaturatingInst *II,
                                     const APInt &C,
                                     InstCombiner::BuilderTy &Builder) {
  // This transform may end up producing more than one instruction for the
  // intrinsic, so limit it to one user of the intrinsic.
  if (!II->hasOneUse())
    return nullptr;

  // Let Y        = [add/sub]_sat(X, C) pred C2
  //     SatVal   = The saturating value for the operation
  //     WillWrap = Whether or not the operation will underflow / overflow
  // => Y = (WillWrap ? SatVal : (X binop C)) pred C2
  // => Y = WillWrap ? (SatVal pred C2) : ((X binop C) pred C2)
  //
  // When (SatVal pred C2) is true, then
  //    Y = WillWrap ? true : ((X binop C) pred C2)
  // => Y = WillWrap || ((X binop C) pred C2)
  // else
  //    Y =  WillWrap ? false : ((X binop C) pred C2)
  // => Y = !WillWrap ?  ((X binop C) pred C2) : false
  // => Y = !WillWrap && ((X binop C) pred C2)
  Value *Op0 = II->getOperand(0);
  Value *Op1 = II->getOperand(1);

  const APInt *COp1;
  // This transform only works when the intrinsic has an integral constant or
  // splat vector as the second operand.
  if (!match(Op1, m_APInt(COp1)))
    return nullptr;

  APInt SatVal;
  switch (II->getIntrinsicID()) {
  default:
    llvm_unreachable(
        "This function only works with usub_sat and uadd_sat for now!");
  case Intrinsic::uadd_sat:
    SatVal = APInt::getAllOnes(C.getBitWidth());
    break;
  case Intrinsic::usub_sat:
    SatVal = APInt::getZero(C.getBitWidth());
    break;
  }

  // Check (SatVal pred C2)
  bool SatValCheck = ICmpInst::compare(SatVal, C, Pred);

  // !WillWrap.
  ConstantRange C1 = ConstantRange::makeExactNoWrapRegion(
      II->getBinaryOp(), *COp1, II->getNoWrapKind());

  // WillWrap.
  if (SatValCheck)
    C1 = C1.inverse();

  ConstantRange C2 = ConstantRange::makeExactICmpRegion(Pred, C);
  if (II->getBinaryOp() == Instruction::Add)
    C2 = C2.sub(*COp1);
  else
    C2 = C2.add(*COp1);

  Instruction::BinaryOps CombiningOp =
      SatValCheck ? Instruction::BinaryOps::Or : Instruction::BinaryOps::And;

  std::optional<ConstantRange> Combination;
  if (CombiningOp == Instruction::BinaryOps::Or)
    Combination = C1.exactUnionWith(C2);
  else /* CombiningOp == Instruction::BinaryOps::And */
    Combination = C1.exactIntersectWith(C2);

  if (!Combination)
    return nullptr;

  CmpInst::Predicate EquivPred;
  APInt EquivInt;
  APInt EquivOffset;

  Combination->getEquivalentICmp(EquivPred, EquivInt, EquivOffset);

  return new ICmpInst(
      EquivPred,
      Builder.CreateAdd(Op0, ConstantInt::get(Op1->getType(), EquivOffset)),
      ConstantInt::get(Op1->getType(), EquivInt));
}

static Instruction *
foldICmpOfCmpIntrinsicWithConstant(CmpPredicate Pred, IntrinsicInst *I,
                                   const APInt &C,
                                   InstCombiner::BuilderTy &Builder) {
  std::optional<ICmpInst::Predicate> NewPredicate = std::nullopt;
  switch (Pred) {
  case ICmpInst::ICMP_EQ:
  case ICmpInst::ICMP_NE:
    if (C.isZero())
      NewPredicate = Pred;
    else if (C.isOne())
      NewPredicate =
          Pred == ICmpInst::ICMP_EQ ? ICmpInst::ICMP_UGT : ICmpInst::ICMP_ULE;
    else if (C.isAllOnes())
      NewPredicate =
          Pred == ICmpInst::ICMP_EQ ? ICmpInst::ICMP_ULT : ICmpInst::ICMP_UGE;
    break;

  case ICmpInst::ICMP_SGT:
    if (C.isAllOnes())
      NewPredicate = ICmpInst::ICMP_UGE;
    else if (C.isZero())
      NewPredicate = ICmpInst::ICMP_UGT;
    break;

  case ICmpInst::ICMP_SLT:
    if (C.isZero())
      NewPredicate = ICmpInst::ICMP_ULT;
    else if (C.isOne())
      NewPredicate = ICmpInst::ICMP_ULE;
    break;

  case ICmpInst::ICMP_ULT:
    if (C.ugt(1))
      NewPredicate = ICmpInst::ICMP_UGE;
    break;

  case ICmpInst::ICMP_UGT:
    if (!C.isZero() && !C.isAllOnes())
      NewPredicate = ICmpInst::ICMP_ULT;
    break;

  default:
    break;
  }

  if (!NewPredicate)
    return nullptr;

  if (I->getIntrinsicID() == Intrinsic::scmp)
    NewPredicate = ICmpInst::getSignedPredicate(*NewPredicate);
  Value *LHS = I->getOperand(0);
  Value *RHS = I->getOperand(1);
  return new ICmpInst(*NewPredicate, LHS, RHS);
}

/// Fold an icmp with LLVM intrinsic and constant operand: icmp Pred II, C.
Instruction *InstCombinerImpl::foldICmpIntrinsicWithConstant(ICmpInst &Cmp,
                                                             IntrinsicInst *II,
                                                             const APInt &C) {
  ICmpInst::Predicate Pred = Cmp.getPredicate();

  // Handle folds that apply for any kind of icmp.
  switch (II->getIntrinsicID()) {
  default:
    break;
  case Intrinsic::uadd_sat:
  case Intrinsic::usub_sat:
    if (auto *Folded = foldICmpUSubSatOrUAddSatWithConstant(
            Pred, cast<SaturatingInst>(II), C, Builder))
      return Folded;
    break;
  case Intrinsic::ctpop: {
    const SimplifyQuery Q = SQ.getWithInstruction(&Cmp);
    if (Instruction *R = foldCtpopPow2Test(Cmp, II, C, Builder, Q))
      return R;
  } break;
  case Intrinsic::scmp:
  case Intrinsic::ucmp:
    if (auto *Folded = foldICmpOfCmpIntrinsicWithConstant(Pred, II, C, Builder))
      return Folded;
    break;
  }

  if (Cmp.isEquality())
    return foldICmpEqIntrinsicWithConstant(Cmp, II, C);

  Type *Ty = II->getType();
  unsigned BitWidth = C.getBitWidth();
  switch (II->getIntrinsicID()) {
  case Intrinsic::ctpop: {
    // (ctpop X > BitWidth - 1) --> X == -1
    Value *X = II->getArgOperand(0);
    if (C == BitWidth - 1 && Pred == ICmpInst::ICMP_UGT)
      return CmpInst::Create(Instruction::ICmp, ICmpInst::ICMP_EQ, X,
                             ConstantInt::getAllOnesValue(Ty));
    // (ctpop X < BitWidth) --> X != -1
    if (C == BitWidth && Pred == ICmpInst::ICMP_ULT)
      return CmpInst::Create(Instruction::ICmp, ICmpInst::ICMP_NE, X,
                             ConstantInt::getAllOnesValue(Ty));
    break;
  }
  case Intrinsic::ctlz: {
    // ctlz(0bXXXXXXXX) > 3 -> 0bXXXXXXXX < 0b00010000
    if (Pred == ICmpInst::ICMP_UGT && C.ult(BitWidth)) {
      unsigned Num = C.getLimitedValue();
      APInt Limit = APInt::getOneBitSet(BitWidth, BitWidth - Num - 1);
      return CmpInst::Create(Instruction::ICmp, ICmpInst::ICMP_ULT,
                             II->getArgOperand(0), ConstantInt::get(Ty, Limit));
    }

    // ctlz(0bXXXXXXXX) < 3 -> 0bXXXXXXXX > 0b00011111
    if (Pred == ICmpInst::ICMP_ULT && C.uge(1) && C.ule(BitWidth)) {
      unsigned Num = C.getLimitedValue();
      APInt Limit = APInt::getLowBitsSet(BitWidth, BitWidth - Num);
      return CmpInst::Create(Instruction::ICmp, ICmpInst::ICMP_UGT,
                             II->getArgOperand(0), ConstantInt::get(Ty, Limit));
    }
    break;
  }
  case Intrinsic::cttz: {
    // Limit to one use to ensure we don't increase instruction count.
    if (!II->hasOneUse())
      return nullptr;

    // cttz(0bXXXXXXXX) > 3 -> 0bXXXXXXXX & 0b00001111 == 0
    if (Pred == ICmpInst::ICMP_UGT && C.ult(BitWidth)) {
      APInt Mask = APInt::getLowBitsSet(BitWidth, C.getLimitedValue() + 1);
      return CmpInst::Create(Instruction::ICmp, ICmpInst::ICMP_EQ,
                             Builder.CreateAnd(II->getArgOperand(0), Mask),
                             ConstantInt::getNullValue(Ty));
    }

    // cttz(0bXXXXXXXX) < 3 -> 0bXXXXXXXX & 0b00000111 != 0
    if (Pred == ICmpInst::ICMP_ULT && C.uge(1) && C.ule(BitWidth)) {
      APInt Mask = APInt::getLowBitsSet(BitWidth, C.getLimitedValue());
      return CmpInst::Create(Instruction::ICmp, ICmpInst::ICMP_NE,
                             Builder.CreateAnd(II->getArgOperand(0), Mask),
                             ConstantInt::getNullValue(Ty));
    }
    break;
  }
  case Intrinsic::ssub_sat:
    // ssub.sat(a, b) spred 0 -> a spred b
    if (ICmpInst::isSigned(Pred)) {
      if (C.isZero())
        return new ICmpInst(Pred, II->getArgOperand(0), II->getArgOperand(1));
      // X s<= 0 is cannonicalized to X s< 1
      if (Pred == ICmpInst::ICMP_SLT && C.isOne())
        return new ICmpInst(ICmpInst::ICMP_SLE, II->getArgOperand(0),
                            II->getArgOperand(1));
      // X s>= 0 is cannonicalized to X s> -1
      if (Pred == ICmpInst::ICMP_SGT && C.isAllOnes())
        return new ICmpInst(ICmpInst::ICMP_SGE, II->getArgOperand(0),
                            II->getArgOperand(1));
    }
    break;
  default:
    break;
  }

  return nullptr;
}

/// Handle icmp with constant (but not simple integer constant) RHS.
Instruction *InstCombinerImpl::foldICmpInstWithConstantNotInt(ICmpInst &I) {
  Value *Op0 = I.getOperand(0), *Op1 = I.getOperand(1);
  Constant *RHSC = dyn_cast<Constant>(Op1);
  Instruction *LHSI = dyn_cast<Instruction>(Op0);
  if (!RHSC || !LHSI)
    return nullptr;

  switch (LHSI->getOpcode()) {
  case Instruction::IntToPtr:
    // icmp pred inttoptr(X), null -> icmp pred X, 0
    if (RHSC->isNullValue() &&
        DL.getIntPtrType(RHSC->getType()) == LHSI->getOperand(0)->getType())
      return new ICmpInst(
          I.getPredicate(), LHSI->getOperand(0),
          Constant::getNullValue(LHSI->getOperand(0)->getType()));
    break;

  case Instruction::Load:
    // Try to optimize things like "A[i] > 4" to index computations.
    if (GetElementPtrInst *GEP =
            dyn_cast<GetElementPtrInst>(LHSI->getOperand(0)))
      if (Instruction *Res =
              foldCmpLoadFromIndexedGlobal(cast<LoadInst>(LHSI), GEP, I))
        return Res;
    break;
  }

  return nullptr;
}

Instruction *InstCombinerImpl::foldSelectICmp(CmpPredicate Pred, SelectInst *SI,
                                              Value *RHS, const ICmpInst &I) {
  // Try to fold the comparison into the select arms, which will cause the
  // select to be converted into a logical and/or.
  auto SimplifyOp = [&](Value *Op, bool SelectCondIsTrue) -> Value * {
    if (Value *Res = simplifyICmpInst(Pred, Op, RHS, SQ))
      return Res;
    if (std::optional<bool> Impl = isImpliedCondition(
            SI->getCondition(), Pred, Op, RHS, DL, SelectCondIsTrue))
      return ConstantInt::get(I.getType(), *Impl);
    return nullptr;
  };

  ConstantInt *CI = nullptr;
  Value *Op1 = SimplifyOp(SI->getOperand(1), true);
  if (Op1)
    CI = dyn_cast<ConstantInt>(Op1);

  Value *Op2 = SimplifyOp(SI->getOperand(2), false);
  if (Op2)
    CI = dyn_cast<ConstantInt>(Op2);

  auto Simplifies = [&](Value *Op, unsigned Idx) {
    // A comparison of ucmp/scmp with a constant will fold into an icmp.
    const APInt *Dummy;
    return Op ||
           (isa<CmpIntrinsic>(SI->getOperand(Idx)) &&
            SI->getOperand(Idx)->hasOneUse() && match(RHS, m_APInt(Dummy)));
  };

  // We only want to perform this transformation if it will not lead to
  // additional code. This is true if either both sides of the select
  // fold to a constant (in which case the icmp is replaced with a select
  // which will usually simplify) or this is the only user of the
  // select (in which case we are trading a select+icmp for a simpler
  // select+icmp) or all uses of the select can be replaced based on
  // dominance information ("Global cases").
  bool Transform = false;
  if (Op1 && Op2)
    Transform = true;
  else if (Simplifies(Op1, 1) || Simplifies(Op2, 2)) {
    // Local case
    if (SI->hasOneUse())
      Transform = true;
    // Global cases
    else if (CI && !CI->isZero())
      // When Op1 is constant try replacing select with second operand.
      // Otherwise Op2 is constant and try replacing select with first
      // operand.
      Transform = replacedSelectWithOperand(SI, &I, Op1 ? 2 : 1);
  }
  if (Transform) {
    if (!Op1)
      Op1 = Builder.CreateICmp(Pred, SI->getOperand(1), RHS, I.getName());
    if (!Op2)
      Op2 = Builder.CreateICmp(Pred, SI->getOperand(2), RHS, I.getName());
    return SelectInst::Create(SI->getOperand(0), Op1, Op2);
  }

  return nullptr;
}

// Returns whether V is a Mask ((X + 1) & X == 0) or ~Mask (-Pow2OrZero)
static bool isMaskOrZero(const Value *V, bool Not, const SimplifyQuery &Q,
                         unsigned Depth = 0) {
  if (Not ? match(V, m_NegatedPower2OrZero()) : match(V, m_LowBitMaskOrZero()))
    return true;
  if (V->getType()->getScalarSizeInBits() == 1)
    return true;
  if (Depth++ >= MaxAnalysisRecursionDepth)
    return false;
  Value *X;
  const Instruction *I = dyn_cast<Instruction>(V);
  if (!I)
    return false;
  switch (I->getOpcode()) {
  case Instruction::ZExt:
    // ZExt(Mask) is a Mask.
    return !Not && isMaskOrZero(I->getOperand(0), Not, Q, Depth);
  case Instruction::SExt:
    // SExt(Mask) is a Mask.
    // SExt(~Mask) is a ~Mask.
    return isMaskOrZero(I->getOperand(0), Not, Q, Depth);
  case Instruction::And:
  case Instruction::Or:
    // Mask0 | Mask1 is a Mask.
    // Mask0 & Mask1 is a Mask.
    // ~Mask0 | ~Mask1 is a ~Mask.
    // ~Mask0 & ~Mask1 is a ~Mask.
    return isMaskOrZero(I->getOperand(1), Not, Q, Depth) &&
           isMaskOrZero(I->getOperand(0), Not, Q, Depth);
  case Instruction::Xor:
    if (match(V, m_Not(m_Value(X))))
      return isMaskOrZero(X, !Not, Q, Depth);

    // (X ^ -X) is a ~Mask
    if (Not)
      return match(V, m_c_Xor(m_Value(X), m_Neg(m_Deferred(X))));
    // (X ^ (X - 1)) is a Mask
    else
      return match(V, m_c_Xor(m_Value(X), m_Add(m_Deferred(X), m_AllOnes())));
  case Instruction::Select:
    // c ? Mask0 : Mask1 is a Mask.
    return isMaskOrZero(I->getOperand(1), Not, Q, Depth) &&
           isMaskOrZero(I->getOperand(2), Not, Q, Depth);
  case Instruction::Shl:
    // (~Mask) << X is a ~Mask.
    return Not && isMaskOrZero(I->getOperand(0), Not, Q, Depth);
  case Instruction::LShr:
    // Mask >> X is a Mask.
    return !Not && isMaskOrZero(I->getOperand(0), Not, Q, Depth);
  case Instruction::AShr:
    // Mask s>> X is a Mask.
    // ~Mask s>> X is a ~Mask.
    return isMaskOrZero(I->getOperand(0), Not, Q, Depth);
  case Instruction::Add:
    // Pow2 - 1 is a Mask.
    if (!Not && match(I->getOperand(1), m_AllOnes()))
      return isKnownToBeAPowerOfTwo(I->getOperand(0), Q.DL, /*OrZero*/ true,
                                    Q.AC, Q.CxtI, Q.DT, Depth);
    break;
  case Instruction::Sub:
    // -Pow2 is a ~Mask.
    if (Not && match(I->getOperand(0), m_Zero()))
      return isKnownToBeAPowerOfTwo(I->getOperand(1), Q.DL, /*OrZero*/ true,
                                    Q.AC, Q.CxtI, Q.DT, Depth);
    break;
  case Instruction::Call: {
    if (auto *II = dyn_cast<IntrinsicInst>(I)) {
      switch (II->getIntrinsicID()) {
        // min/max(Mask0, Mask1) is a Mask.
        // min/max(~Mask0, ~Mask1) is a ~Mask.
      case Intrinsic::umax:
      case Intrinsic::smax:
      case Intrinsic::umin:
      case Intrinsic::smin:
        return isMaskOrZero(II->getArgOperand(1), Not, Q, Depth) &&
               isMaskOrZero(II->getArgOperand(0), Not, Q, Depth);

        // In the context of masks, bitreverse(Mask) == ~Mask
      case Intrinsic::bitreverse:
        return isMaskOrZero(II->getArgOperand(0), !Not, Q, Depth);
      default:
        break;
      }
    }
    break;
  }
  default:
    break;
  }
  return false;
}

/// Some comparisons can be simplified.
/// In this case, we are looking for comparisons that look like
/// a check for a lossy truncation.
/// Folds:
///   icmp SrcPred (x & Mask), x    to    icmp DstPred x, Mask
///   icmp SrcPred (x & ~Mask), ~Mask    to    icmp DstPred x, ~Mask
///   icmp eq/ne (x & ~Mask), 0     to    icmp DstPred x, Mask
///   icmp eq/ne (~x | Mask), -1     to    icmp DstPred x, Mask
/// Where Mask is some pattern that produces all-ones in low bits:
///    (-1 >> y)
///    ((-1 << y) >> y)     <- non-canonical, has extra uses
///   ~(-1 << y)
///    ((1 << y) + (-1))    <- non-canonical, has extra uses
/// The Mask can be a constant, too.
/// For some predicates, the operands are commutative.
/// For others, x can only be on a specific side.
static Value *foldICmpWithLowBitMaskedVal(CmpPredicate Pred, Value *Op0,
                                          Value *Op1, const SimplifyQuery &Q,
                                          InstCombiner &IC) {

  ICmpInst::Predicate DstPred;
  switch (Pred) {
  case ICmpInst::Predicate::ICMP_EQ:
    //  x & Mask == x
    //  x & ~Mask == 0
    //  ~x | Mask == -1
    //    ->    x u<= Mask
    //  x & ~Mask == ~Mask
    //    ->    ~Mask u<= x
    DstPred = ICmpInst::Predicate::ICMP_ULE;
    break;
  case ICmpInst::Predicate::ICMP_NE:
    //  x & Mask != x
    //  x & ~Mask != 0
    //  ~x | Mask != -1
    //    ->    x u> Mask
    //  x & ~Mask != ~Mask
    //    ->    ~Mask u> x
    DstPred = ICmpInst::Predicate::ICMP_UGT;
    break;
  case ICmpInst::Predicate::ICMP_ULT:
    //  x & Mask u< x
    //    -> x u> Mask
    //  x & ~Mask u< ~Mask
    //    -> ~Mask u> x
    DstPred = ICmpInst::Predicate::ICMP_UGT;
    break;
  case ICmpInst::Predicate::ICMP_UGE:
    //  x & Mask u>= x
    //    -> x u<= Mask
    //  x & ~Mask u>= ~Mask
    //    -> ~Mask u<= x
    DstPred = ICmpInst::Predicate::ICMP_ULE;
    break;
  case ICmpInst::Predicate::ICMP_SLT:
    //  x & Mask s< x [iff Mask s>= 0]
    //    -> x s> Mask
    //  x & ~Mask s< ~Mask [iff ~Mask != 0]
    //    -> ~Mask s> x
    DstPred = ICmpInst::Predicate::ICMP_SGT;
    break;
  case ICmpInst::Predicate::ICMP_SGE:
    //  x & Mask s>= x [iff Mask s>= 0]
    //    -> x s<= Mask
    //  x & ~Mask s>= ~Mask [iff ~Mask != 0]
    //    -> ~Mask s<= x
    DstPred = ICmpInst::Predicate::ICMP_SLE;
    break;
  default:
    // We don't support sgt,sle
    // ult/ugt are simplified to true/false respectively.
    return nullptr;
  }

  Value *X, *M;
  // Put search code in lambda for early positive returns.
  auto IsLowBitMask = [&]() {
    if (match(Op0, m_c_And(m_Specific(Op1), m_Value(M)))) {
      X = Op1;
      // Look for: x & Mask pred x
      if (isMaskOrZero(M, /*Not=*/false, Q)) {
        return !ICmpInst::isSigned(Pred) ||
               (match(M, m_NonNegative()) || isKnownNonNegative(M, Q));
      }

      // Look for: x & ~Mask pred ~Mask
      if (isMaskOrZero(X, /*Not=*/true, Q)) {
        return !ICmpInst::isSigned(Pred) || isKnownNonZero(X, Q);
      }
      return false;
    }
    if (ICmpInst::isEquality(Pred) && match(Op1, m_AllOnes()) &&
        match(Op0, m_OneUse(m_Or(m_Value(X), m_Value(M))))) {

      auto Check = [&]() {
        // Look for: ~x | Mask == -1
        if (isMaskOrZero(M, /*Not=*/false, Q)) {
          if (Value *NotX =
                  IC.getFreelyInverted(X, X->hasOneUse(), &IC.Builder)) {
            X = NotX;
            return true;
          }
        }
        return false;
      };
      if (Check())
        return true;
      std::swap(X, M);
      return Check();
    }
    if (ICmpInst::isEquality(Pred) && match(Op1, m_Zero()) &&
        match(Op0, m_OneUse(m_And(m_Value(X), m_Value(M))))) {
      auto Check = [&]() {
        // Look for: x & ~Mask == 0
        if (isMaskOrZero(M, /*Not=*/true, Q)) {
          if (Value *NotM =
                  IC.getFreelyInverted(M, M->hasOneUse(), &IC.Builder)) {
            M = NotM;
            return true;
          }
        }
        return false;
      };
      if (Check())
        return true;
      std::swap(X, M);
      return Check();
    }
    return false;
  };

  if (!IsLowBitMask())
    return nullptr;

  return IC.Builder.CreateICmp(DstPred, X, M);
}

/// Some comparisons can be simplified.
/// In this case, we are looking for comparisons that look like
/// a check for a lossy signed truncation.
/// Folds:   (MaskedBits is a constant.)
///   ((%x << MaskedBits) a>> MaskedBits) SrcPred %x
/// Into:
///   (add %x, (1 << (KeptBits-1))) DstPred (1 << KeptBits)
/// Where  KeptBits = bitwidth(%x) - MaskedBits
static Value *
foldICmpWithTruncSignExtendedVal(ICmpInst &I,
                                 InstCombiner::BuilderTy &Builder) {
  CmpPredicate SrcPred;
  Value *X;
  const APInt *C0, *C1; // FIXME: non-splats, potentially with undef.
  // We are ok with 'shl' having multiple uses, but 'ashr' must be one-use.
  if (!match(&I, m_c_ICmp(SrcPred,
                          m_OneUse(m_AShr(m_Shl(m_Value(X), m_APInt(C0)),
                                          m_APInt(C1))),
                          m_Deferred(X))))
    return nullptr;

  // Potential handling of non-splats: for each element:
  //  * if both are undef, replace with constant 0.
  //    Because (1<<0) is OK and is 1, and ((1<<0)>>1) is also OK and is 0.
  //  * if both are not undef, and are different, bailout.
  //  * else, only one is undef, then pick the non-undef one.

  // The shift amount must be equal.
  if (*C0 != *C1)
    return nullptr;
  const APInt &MaskedBits = *C0;
  assert(MaskedBits != 0 && "shift by zero should be folded away already.");

  ICmpInst::Predicate DstPred;
  switch (SrcPred) {
  case ICmpInst::Predicate::ICMP_EQ:
    // ((%x << MaskedBits) a>> MaskedBits) == %x
    //   =>
    // (add %x, (1 << (KeptBits-1))) u< (1 << KeptBits)
    DstPred = ICmpInst::Predicate::ICMP_ULT;
    break;
  case ICmpInst::Predicate::ICMP_NE:
    // ((%x << MaskedBits) a>> MaskedBits) != %x
    //   =>
    // (add %x, (1 << (KeptBits-1))) u>= (1 << KeptBits)
    DstPred = ICmpInst::Predicate::ICMP_UGE;
    break;
  // FIXME: are more folds possible?
  default:
    return nullptr;
  }

  auto *XType = X->getType();
  const unsigned XBitWidth = XType->getScalarSizeInBits();
  const APInt BitWidth = APInt(XBitWidth, XBitWidth);
  assert(BitWidth.ugt(MaskedBits) && "shifts should leave some bits untouched");

  // KeptBits = bitwidth(%x) - MaskedBits
  const APInt KeptBits = BitWidth - MaskedBits;
  assert(KeptBits.ugt(0) && KeptBits.ult(BitWidth) && "unreachable");
  // ICmpCst = (1 << KeptBits)
  const APInt ICmpCst = APInt(XBitWidth, 1).shl(KeptBits);
  assert(ICmpCst.isPowerOf2());
  // AddCst = (1 << (KeptBits-1))
  const APInt AddCst = ICmpCst.lshr(1);
  assert(AddCst.ult(ICmpCst) && AddCst.isPowerOf2());

  // T0 = add %x, AddCst
  Value *T0 = Builder.CreateAdd(X, ConstantInt::get(XType, AddCst));
  // T1 = T0 DstPred ICmpCst
  Value *T1 = Builder.CreateICmp(DstPred, T0, ConstantInt::get(XType, ICmpCst));

  return T1;
}

// Given pattern:
//   icmp eq/ne (and ((x shift Q), (y oppositeshift K))), 0
// we should move shifts to the same hand of 'and', i.e. rewrite as
//   icmp eq/ne (and (x shift (Q+K)), y), 0  iff (Q+K) u< bitwidth(x)
// We are only interested in opposite logical shifts here.
// One of the shifts can be truncated.
// If we can, we want to end up creating 'lshr' shift.
static Value *
foldShiftIntoShiftInAnotherHandOfAndInICmp(ICmpInst &I, const SimplifyQuery SQ,
                                           InstCombiner::BuilderTy &Builder) {
  if (!I.isEquality() || !match(I.getOperand(1), m_Zero()) ||
      !I.getOperand(0)->hasOneUse())
    return nullptr;

  auto m_AnyLogicalShift = m_LogicalShift(m_Value(), m_Value());

  // Look for an 'and' of two logical shifts, one of which may be truncated.
  // We use m_TruncOrSelf() on the RHS to correctly handle commutative case.
  Instruction *XShift, *MaybeTruncation, *YShift;
  if (!match(
          I.getOperand(0),
          m_c_And(m_CombineAnd(m_AnyLogicalShift, m_Instruction(XShift)),
                  m_CombineAnd(m_TruncOrSelf(m_CombineAnd(
                                   m_AnyLogicalShift, m_Instruction(YShift))),
                               m_Instruction(MaybeTruncation)))))
    return nullptr;

  // We potentially looked past 'trunc', but only when matching YShift,
  // therefore YShift must have the widest type.
  Instruction *WidestShift = YShift;
  // Therefore XShift must have the shallowest type.
  // Or they both have identical types if there was no truncation.
  Instruction *NarrowestShift = XShift;

  Type *WidestTy = WidestShift->getType();
  Type *NarrowestTy = NarrowestShift->getType();
  assert(NarrowestTy == I.getOperand(0)->getType() &&
         "We did not look past any shifts while matching XShift though.");
  bool HadTrunc = WidestTy != I.getOperand(0)->getType();

  // If YShift is a 'lshr', swap the shifts around.
  if (match(YShift, m_LShr(m_Value(), m_Value())))
    std::swap(XShift, YShift);

  // The shifts must be in opposite directions.
  auto XShiftOpcode = XShift->getOpcode();
  if (XShiftOpcode == YShift->getOpcode())
    return nullptr; // Do not care about same-direction shifts here.

  Value *X, *XShAmt, *Y, *YShAmt;
  match(XShift, m_BinOp(m_Value(X), m_ZExtOrSelf(m_Value(XShAmt))));
  match(YShift, m_BinOp(m_Value(Y), m_ZExtOrSelf(m_Value(YShAmt))));

  // If one of the values being shifted is a constant, then we will end with
  // and+icmp, and [zext+]shift instrs will be constant-folded. If they are not,
  // however, we will need to ensure that we won't increase instruction count.
  if (!isa<Constant>(X) && !isa<Constant>(Y)) {
    // At least one of the hands of the 'and' should be one-use shift.
    if (!match(I.getOperand(0),
               m_c_And(m_OneUse(m_AnyLogicalShift), m_Value())))
      return nullptr;
    if (HadTrunc) {
      // Due to the 'trunc', we will need to widen X. For that either the old
      // 'trunc' or the shift amt in the non-truncated shift should be one-use.
      if (!MaybeTruncation->hasOneUse() &&
          !NarrowestShift->getOperand(1)->hasOneUse())
        return nullptr;
    }
  }

  // We have two shift amounts from two different shifts. The types of those
  // shift amounts may not match. If that's the case let's bailout now.
  if (XShAmt->getType() != YShAmt->getType())
    return nullptr;

  // As input, we have the following pattern:
  //   icmp eq/ne (and ((x shift Q), (y oppositeshift K))), 0
  // We want to rewrite that as:
  //   icmp eq/ne (and (x shift (Q+K)), y), 0  iff (Q+K) u< bitwidth(x)
  // While we know that originally (Q+K) would not overflow
  // (because  2 * (N-1) u<= iN -1), we have looked past extensions of
  // shift amounts. so it may now overflow in smaller bitwidth.
  // To ensure that does not happen, we need to ensure that the total maximal
  // shift amount is still representable in that smaller bit width.
  unsigned MaximalPossibleTotalShiftAmount =
      (WidestTy->getScalarSizeInBits() - 1) +
      (NarrowestTy->getScalarSizeInBits() - 1);
  APInt MaximalRepresentableShiftAmount =
      APInt::getAllOnes(XShAmt->getType()->getScalarSizeInBits());
  if (MaximalRepresentableShiftAmount.ult(MaximalPossibleTotalShiftAmount))
    return nullptr;

  // Can we fold (XShAmt+YShAmt) ?
  auto *NewShAmt = dyn_cast_or_null<Constant>(
      simplifyAddInst(XShAmt, YShAmt, /*isNSW=*/false,
                      /*isNUW=*/false, SQ.getWithInstruction(&I)));
  if (!NewShAmt)
    return nullptr;
  if (NewShAmt->getType() != WidestTy) {
    NewShAmt =
        ConstantFoldCastOperand(Instruction::ZExt, NewShAmt, WidestTy, SQ.DL);
    if (!NewShAmt)
      return nullptr;
  }
  unsigned WidestBitWidth = WidestTy->getScalarSizeInBits();

  // Is the new shift amount smaller than the bit width?
  // FIXME: could also rely on ConstantRange.
  if (!match(NewShAmt,
             m_SpecificInt_ICMP(ICmpInst::Predicate::ICMP_ULT,
                                APInt(WidestBitWidth, WidestBitWidth))))
    return nullptr;

  // An extra legality check is needed if we had trunc-of-lshr.
  if (HadTrunc && match(WidestShift, m_LShr(m_Value(), m_Value()))) {
    auto CanFold = [NewShAmt, WidestBitWidth, NarrowestShift, SQ,
                    WidestShift]() {
      // It isn't obvious whether it's worth it to analyze non-constants here.
      // Also, let's basically give up on non-splat cases, pessimizing vectors.
      // If *any* of these preconditions matches we can perform the fold.
      Constant *NewShAmtSplat = NewShAmt->getType()->isVectorTy()
                                    ? NewShAmt->getSplatValue()
                                    : NewShAmt;
      // If it's edge-case shift (by 0 or by WidestBitWidth-1) we can fold.
      if (NewShAmtSplat &&
          (NewShAmtSplat->isNullValue() ||
           NewShAmtSplat->getUniqueInteger() == WidestBitWidth - 1))
        return true;
      // We consider *min* leading zeros so a single outlier
      // blocks the transform as opposed to allowing it.
      if (auto *C = dyn_cast<Constant>(NarrowestShift->getOperand(0))) {
        KnownBits Known = computeKnownBits(C, SQ.DL);
        unsigned MinLeadZero = Known.countMinLeadingZeros();
        // If the value being shifted has at most lowest bit set we can fold.
        unsigned MaxActiveBits = Known.getBitWidth() - MinLeadZero;
        if (MaxActiveBits <= 1)
          return true;
        // Precondition:  NewShAmt u<= countLeadingZeros(C)
        if (NewShAmtSplat && NewShAmtSplat->getUniqueInteger().ule(MinLeadZero))
          return true;
      }
      if (auto *C = dyn_cast<Constant>(WidestShift->getOperand(0))) {
        KnownBits Known = computeKnownBits(C, SQ.DL);
        unsigned MinLeadZero = Known.countMinLeadingZeros();
        // If the value being shifted has at most lowest bit set we can fold.
        unsigned MaxActiveBits = Known.getBitWidth() - MinLeadZero;
        if (MaxActiveBits <= 1)
          return true;
        // Precondition:  ((WidestBitWidth-1)-NewShAmt) u<= countLeadingZeros(C)
        if (NewShAmtSplat) {
          APInt AdjNewShAmt =
              (WidestBitWidth - 1) - NewShAmtSplat->getUniqueInteger();
          if (AdjNewShAmt.ule(MinLeadZero))
            return true;
        }
      }
      return false; // Can't tell if it's ok.
    };
    if (!CanFold())
      return nullptr;
  }

  // All good, we can do this fold.
  X = Builder.CreateZExt(X, WidestTy);
  Y = Builder.CreateZExt(Y, WidestTy);
  // The shift is the same that was for X.
  Value *T0 = XShiftOpcode == Instruction::BinaryOps::LShr
                  ? Builder.CreateLShr(X, NewShAmt)
                  : Builder.CreateShl(X, NewShAmt);
  Value *T1 = Builder.CreateAnd(T0, Y);
  return Builder.CreateICmp(I.getPredicate(), T1,
                            Constant::getNullValue(WidestTy));
}

/// Fold
///   (-1 u/ x) u< y
///   ((x * y) ?/ x) != y
/// to
///   @llvm.?mul.with.overflow(x, y) plus extraction of overflow bit
/// Note that the comparison is commutative, while inverted (u>=, ==) predicate
/// will mean that we are looking for the opposite answer.
Value *InstCombinerImpl::foldMultiplicationOverflowCheck(ICmpInst &I) {
  CmpPredicate Pred;
  Value *X, *Y;
  Instruction *Mul;
  Instruction *Div;
  bool NeedNegation;
  // Look for: (-1 u/ x) u</u>= y
  if (!I.isEquality() &&
      match(&I, m_c_ICmp(Pred,
                         m_CombineAnd(m_OneUse(m_UDiv(m_AllOnes(), m_Value(X))),
                                      m_Instruction(Div)),
                         m_Value(Y)))) {
    Mul = nullptr;

    // Are we checking that overflow does not happen, or does happen?
    switch (Pred) {
    case ICmpInst::Predicate::ICMP_ULT:
      NeedNegation = false;
      break; // OK
    case ICmpInst::Predicate::ICMP_UGE:
      NeedNegation = true;
      break; // OK
    default:
      return nullptr; // Wrong predicate.
    }
  } else // Look for: ((x * y) / x) !=/== y
    if (I.isEquality() &&
        match(&I, m_c_ICmp(Pred, m_Value(Y),
                           m_CombineAnd(m_OneUse(m_IDiv(
                                            m_CombineAnd(m_c_Mul(m_Deferred(Y),
                                                                 m_Value(X)),
                                                         m_Instruction(Mul)),
                                            m_Deferred(X))),
                                        m_Instruction(Div))))) {
      NeedNegation = Pred == ICmpInst::Predicate::ICMP_EQ;
    } else
      return nullptr;

  BuilderTy::InsertPointGuard Guard(Builder);
  // If the pattern included (x * y), we'll want to insert new instructions
  // right before that original multiplication so that we can replace it.
  bool MulHadOtherUses = Mul && !Mul->hasOneUse();
  if (MulHadOtherUses)
    Builder.SetInsertPoint(Mul);

  CallInst *Call = Builder.CreateIntrinsic(
      Div->getOpcode() == Instruction::UDiv ? Intrinsic::umul_with_overflow
                                            : Intrinsic::smul_with_overflow,
      X->getType(), {X, Y}, /*FMFSource=*/nullptr, "mul");

  // If the multiplication was used elsewhere, to ensure that we don't leave
  // "duplicate" instructions, replace uses of that original multiplication
  // with the multiplication result from the with.overflow intrinsic.
  if (MulHadOtherUses)
    replaceInstUsesWith(*Mul, Builder.CreateExtractValue(Call, 0, "mul.val"));

  Value *Res = Builder.CreateExtractValue(Call, 1, "mul.ov");
  if (NeedNegation) // This technically increases instruction count.
    Res = Builder.CreateNot(Res, "mul.not.ov");

  // If we replaced the mul, erase it. Do this after all uses of Builder,
  // as the mul is used as insertion point.
  if (MulHadOtherUses)
    eraseInstFromFunction(*Mul);

  return Res;
}

static Instruction *foldICmpXNegX(ICmpInst &I,
                                  InstCombiner::BuilderTy &Builder) {
  CmpPredicate Pred;
  Value *X;
  if (match(&I, m_c_ICmp(Pred, m_NSWNeg(m_Value(X)), m_Deferred(X)))) {

    if (ICmpInst::isSigned(Pred))
      Pred = ICmpInst::getSwappedPredicate(Pred);
    else if (ICmpInst::isUnsigned(Pred))
      Pred = ICmpInst::getSignedPredicate(Pred);
    // else for equality-comparisons just keep the predicate.

    return ICmpInst::Create(Instruction::ICmp, Pred, X,
                            Constant::getNullValue(X->getType()), I.getName());
  }

  // A value is not equal to its negation unless that value is 0 or
  // MinSignedValue, ie: a != -a --> (a & MaxSignedVal) != 0
  if (match(&I, m_c_ICmp(Pred, m_OneUse(m_Neg(m_Value(X))), m_Deferred(X))) &&
      ICmpInst::isEquality(Pred)) {
    Type *Ty = X->getType();
    uint32_t BitWidth = Ty->getScalarSizeInBits();
    Constant *MaxSignedVal =
        ConstantInt::get(Ty, APInt::getSignedMaxValue(BitWidth));
    Value *And = Builder.CreateAnd(X, MaxSignedVal);
    Constant *Zero = Constant::getNullValue(Ty);
    return CmpInst::Create(Instruction::ICmp, Pred, And, Zero);
  }

  return nullptr;
}

static Instruction *foldICmpAndXX(ICmpInst &I, const SimplifyQuery &Q,
                                  InstCombinerImpl &IC) {
  Value *Op0 = I.getOperand(0), *Op1 = I.getOperand(1), *A;
  // Normalize and operand as operand 0.
  CmpInst::Predicate Pred = I.getPredicate();
  if (match(Op1, m_c_And(m_Specific(Op0), m_Value()))) {
    std::swap(Op0, Op1);
    Pred = ICmpInst::getSwappedPredicate(Pred);
  }

  if (!match(Op0, m_c_And(m_Specific(Op1), m_Value(A))))
    return nullptr;

  // (icmp (X & Y) u< X --> (X & Y) != X
  if (Pred == ICmpInst::ICMP_ULT)
    return new ICmpInst(ICmpInst::ICMP_NE, Op0, Op1);

  // (icmp (X & Y) u>= X --> (X & Y) == X
  if (Pred == ICmpInst::ICMP_UGE)
    return new ICmpInst(ICmpInst::ICMP_EQ, Op0, Op1);

  if (ICmpInst::isEquality(Pred) && Op0->hasOneUse()) {
    // icmp (X & Y) eq/ne Y --> (X | ~Y) eq/ne -1 if Y is freely invertible and
    // Y is non-constant. If Y is constant the `X & C == C` form is preferable
    // so don't do this fold.
    if (!match(Op1, m_ImmConstant()))
      if (auto *NotOp1 =
              IC.getFreelyInverted(Op1, !Op1->hasNUsesOrMore(3), &IC.Builder))
        return new ICmpInst(Pred, IC.Builder.CreateOr(A, NotOp1),
                            Constant::getAllOnesValue(Op1->getType()));
    // icmp (X & Y) eq/ne Y --> (~X & Y) eq/ne 0 if X  is freely invertible.
    if (auto *NotA = IC.getFreelyInverted(A, A->hasOneUse(), &IC.Builder))
      return new ICmpInst(Pred, IC.Builder.CreateAnd(Op1, NotA),
                          Constant::getNullValue(Op1->getType()));
  }

  if (!ICmpInst::isSigned(Pred))
    return nullptr;

  KnownBits KnownY = IC.computeKnownBits(A, &I);
  // (X & NegY) spred X --> (X & NegY) upred X
  if (KnownY.isNegative())
    return new ICmpInst(ICmpInst::getUnsignedPredicate(Pred), Op0, Op1);

  if (Pred != ICmpInst::ICMP_SLE && Pred != ICmpInst::ICMP_SGT)
    return nullptr;

  if (KnownY.isNonNegative())
    // (X & PosY) s<= X --> X s>= 0
    // (X & PosY) s> X --> X s< 0
    return new ICmpInst(ICmpInst::getSwappedPredicate(Pred), Op1,
                        Constant::getNullValue(Op1->getType()));

  if (isKnownNegative(Op1, IC.getSimplifyQuery().getWithInstruction(&I)))
    // (NegX & Y) s<= NegX --> Y s< 0
    // (NegX & Y) s> NegX --> Y s>= 0
    return new ICmpInst(ICmpInst::getFlippedStrictnessPredicate(Pred), A,
                        Constant::getNullValue(A->getType()));

  return nullptr;
}

static Instruction *foldICmpOrXX(ICmpInst &I, const SimplifyQuery &Q,
                                 InstCombinerImpl &IC) {
  Value *Op0 = I.getOperand(0), *Op1 = I.getOperand(1), *A;

  // Normalize or operand as operand 0.
  CmpInst::Predicate Pred = I.getPredicate();
  if (match(Op1, m_c_Or(m_Specific(Op0), m_Value(A)))) {
    std::swap(Op0, Op1);
    Pred = ICmpInst::getSwappedPredicate(Pred);
  } else if (!match(Op0, m_c_Or(m_Specific(Op1), m_Value(A)))) {
    return nullptr;
  }

  // icmp (X | Y) u<= X --> (X | Y) == X
  if (Pred == ICmpInst::ICMP_ULE)
    return new ICmpInst(ICmpInst::ICMP_EQ, Op0, Op1);

  // icmp (X | Y) u> X --> (X | Y) != X
  if (Pred == ICmpInst::ICMP_UGT)
    return new ICmpInst(ICmpInst::ICMP_NE, Op0, Op1);

  if (ICmpInst::isEquality(Pred) && Op0->hasOneUse()) {
    // icmp (X | Y) eq/ne Y --> (X & ~Y) eq/ne 0 if Y is freely invertible
    if (Value *NotOp1 = IC.getFreelyInverted(
            Op1, !isa<Constant>(Op1) && !Op1->hasNUsesOrMore(3), &IC.Builder))
      return new ICmpInst(Pred, IC.Builder.CreateAnd(A, NotOp1),
                          Constant::getNullValue(Op1->getType()));
    // icmp (X | Y) eq/ne Y --> (~X | Y) eq/ne -1 if X  is freely invertible.
    if (Value *NotA = IC.getFreelyInverted(A, A->hasOneUse(), &IC.Builder))
      return new ICmpInst(Pred, IC.Builder.CreateOr(Op1, NotA),
                          Constant::getAllOnesValue(Op1->getType()));
  }
  return nullptr;
}

static Instruction *foldICmpXorXX(ICmpInst &I, const SimplifyQuery &Q,
                                  InstCombinerImpl &IC) {
  Value *Op0 = I.getOperand(0), *Op1 = I.getOperand(1), *A;
  // Normalize xor operand as operand 0.
  CmpInst::Predicate Pred = I.getPredicate();
  if (match(Op1, m_c_Xor(m_Specific(Op0), m_Value()))) {
    std::swap(Op0, Op1);
    Pred = ICmpInst::getSwappedPredicate(Pred);
  }
  if (!match(Op0, m_c_Xor(m_Specific(Op1), m_Value(A))))
    return nullptr;

  // icmp (X ^ Y_NonZero) u>= X --> icmp (X ^ Y_NonZero) u> X
  // icmp (X ^ Y_NonZero) u<= X --> icmp (X ^ Y_NonZero) u< X
  // icmp (X ^ Y_NonZero) s>= X --> icmp (X ^ Y_NonZero) s> X
  // icmp (X ^ Y_NonZero) s<= X --> icmp (X ^ Y_NonZero) s< X
  CmpInst::Predicate PredOut = CmpInst::getStrictPredicate(Pred);
  if (PredOut != Pred && isKnownNonZero(A, Q))
    return new ICmpInst(PredOut, Op0, Op1);

  // These transform work when A is negative.
  // X s< X^A, X s<= X^A, X u> X^A, X u>= X^A  --> X s< 0
  // X s> X^A, X s>= X^A, X u< X^A, X u<= X^A  --> X s>= 0
  if (match(A, m_Negative())) {
    CmpInst::Predicate NewPred;
    switch (ICmpInst::getStrictPredicate(Pred)) {
    default:
      return nullptr;
    case ICmpInst::ICMP_SLT:
    case ICmpInst::ICMP_UGT:
      NewPred = ICmpInst::ICMP_SLT;
      break;
    case ICmpInst::ICMP_SGT:
    case ICmpInst::ICMP_ULT:
      NewPred = ICmpInst::ICMP_SGE;
      break;
    }
    Constant *Const = Constant::getNullValue(Op0->getType());
    return new ICmpInst(NewPred, Op0, Const);
  }

  return nullptr;
}

/// Return true if X is a multiple of C.
/// TODO: Handle non-power-of-2 factors.
static bool isMultipleOf(Value *X, const APInt &C, const SimplifyQuery &Q) {
  if (C.isOne())
    return true;

  if (!C.isPowerOf2())
    return false;

  return MaskedValueIsZero(X, C - 1, Q);
}

/// Try to fold icmp (binop), X or icmp X, (binop).
/// TODO: A large part of this logic is duplicated in InstSimplify's
/// simplifyICmpWithBinOp(). We should be able to share that and avoid the code
/// duplication.
Instruction *InstCombinerImpl::foldICmpBinOp(ICmpInst &I,
                                             const SimplifyQuery &SQ) {
  const SimplifyQuery Q = SQ.getWithInstruction(&I);
  Value *Op0 = I.getOperand(0), *Op1 = I.getOperand(1);

  // Special logic for binary operators.
  BinaryOperator *BO0 = dyn_cast<BinaryOperator>(Op0);
  BinaryOperator *BO1 = dyn_cast<BinaryOperator>(Op1);
  if (!BO0 && !BO1)
    return nullptr;

  if (Instruction *NewICmp = foldICmpXNegX(I, Builder))
    return NewICmp;

  const CmpInst::Predicate Pred = I.getPredicate();
  Value *X;

  // Convert add-with-unsigned-overflow comparisons into a 'not' with compare.
  // (Op1 + X) u</u>= Op1 --> ~Op1 u</u>= X
  if (match(Op0, m_OneUse(m_c_Add(m_Specific(Op1), m_Value(X)))) &&
      (Pred == ICmpInst::ICMP_ULT || Pred == ICmpInst::ICMP_UGE))
    return new ICmpInst(Pred, Builder.CreateNot(Op1), X);
  // Op0 u>/u<= (Op0 + X) --> X u>/u<= ~Op0
  if (match(Op1, m_OneUse(m_c_Add(m_Specific(Op0), m_Value(X)))) &&
      (Pred == ICmpInst::ICMP_UGT || Pred == ICmpInst::ICMP_ULE))
    return new ICmpInst(Pred, X, Builder.CreateNot(Op0));

  {
    // (Op1 + X) + C u</u>= Op1 --> ~C - X u</u>= Op1
    Constant *C;
    if (match(Op0, m_OneUse(m_Add(m_c_Add(m_Specific(Op1), m_Value(X)),
                                  m_ImmConstant(C)))) &&
        (Pred == ICmpInst::ICMP_ULT || Pred == ICmpInst::ICMP_UGE)) {
      Constant *C2 = ConstantExpr::getNot(C);
      return new ICmpInst(Pred, Builder.CreateSub(C2, X), Op1);
    }
    // Op0 u>/u<= (Op0 + X) + C --> Op0 u>/u<= ~C - X
    if (match(Op1, m_OneUse(m_Add(m_c_Add(m_Specific(Op0), m_Value(X)),
                                  m_ImmConstant(C)))) &&
        (Pred == ICmpInst::ICMP_UGT || Pred == ICmpInst::ICMP_ULE)) {
      Constant *C2 = ConstantExpr::getNot(C);
      return new ICmpInst(Pred, Op0, Builder.CreateSub(C2, X));
    }
  }

  // (icmp eq/ne (X, -P2), INT_MIN)
  //	-> (icmp slt/sge X, INT_MIN + P2)
  if (ICmpInst::isEquality(Pred) && BO0 &&
      match(I.getOperand(1), m_SignMask()) &&
      match(BO0, m_And(m_Value(), m_NegatedPower2OrZero()))) {
    // Will Constant fold.
    Value *NewC = Builder.CreateSub(I.getOperand(1), BO0->getOperand(1));
    return new ICmpInst(Pred == ICmpInst::ICMP_EQ ? ICmpInst::ICMP_SLT
                                                  : ICmpInst::ICMP_SGE,
                        BO0->getOperand(0), NewC);
  }

  {
    // Similar to above: an unsigned overflow comparison may use offset + mask:
    // ((Op1 + C) & C) u<  Op1 --> Op1 != 0
    // ((Op1 + C) & C) u>= Op1 --> Op1 == 0
    // Op0 u>  ((Op0 + C) & C) --> Op0 != 0
    // Op0 u<= ((Op0 + C) & C) --> Op0 == 0
    BinaryOperator *BO;
    const APInt *C;
    if ((Pred == ICmpInst::ICMP_ULT || Pred == ICmpInst::ICMP_UGE) &&
        match(Op0, m_And(m_BinOp(BO), m_LowBitMask(C))) &&
        match(BO, m_Add(m_Specific(Op1), m_SpecificIntAllowPoison(*C)))) {
      CmpInst::Predicate NewPred =
          Pred == ICmpInst::ICMP_ULT ? ICmpInst::ICMP_NE : ICmpInst::ICMP_EQ;
      Constant *Zero = ConstantInt::getNullValue(Op1->getType());
      return new ICmpInst(NewPred, Op1, Zero);
    }

    if ((Pred == ICmpInst::ICMP_UGT || Pred == ICmpInst::ICMP_ULE) &&
        match(Op1, m_And(m_BinOp(BO), m_LowBitMask(C))) &&
        match(BO, m_Add(m_Specific(Op0), m_SpecificIntAllowPoison(*C)))) {
      CmpInst::Predicate NewPred =
          Pred == ICmpInst::ICMP_UGT ? ICmpInst::ICMP_NE : ICmpInst::ICMP_EQ;
      Constant *Zero = ConstantInt::getNullValue(Op1->getType());
      return new ICmpInst(NewPred, Op0, Zero);
    }
  }

  bool NoOp0WrapProblem = false, NoOp1WrapProblem = false;
  bool Op0HasNUW = false, Op1HasNUW = false;
  bool Op0HasNSW = false, Op1HasNSW = false;
  // Analyze the case when either Op0 or Op1 is an add instruction.
  // Op0 = A + B (or A and B are null); Op1 = C + D (or C and D are null).
  auto hasNoWrapProblem = [](const BinaryOperator &BO, CmpInst::Predicate Pred,
                             bool &HasNSW, bool &HasNUW) -> bool {
    if (isa<OverflowingBinaryOperator>(BO)) {
      HasNUW = BO.hasNoUnsignedWrap();
      HasNSW = BO.hasNoSignedWrap();
      return ICmpInst::isEquality(Pred) ||
             (CmpInst::isUnsigned(Pred) && HasNUW) ||
             (CmpInst::isSigned(Pred) && HasNSW);
    } else if (BO.getOpcode() == Instruction::Or) {
      HasNUW = true;
      HasNSW = true;
      return true;
    } else {
      return false;
    }
  };
  Value *A = nullptr, *B = nullptr, *C = nullptr, *D = nullptr;

  if (BO0) {
    match(BO0, m_AddLike(m_Value(A), m_Value(B)));
    NoOp0WrapProblem = hasNoWrapProblem(*BO0, Pred, Op0HasNSW, Op0HasNUW);
  }
  if (BO1) {
    match(BO1, m_AddLike(m_Value(C), m_Value(D)));
    NoOp1WrapProblem = hasNoWrapProblem(*BO1, Pred, Op1HasNSW, Op1HasNUW);
  }

  // icmp (A+B), A -> icmp B, 0 for equalities or if there is no overflow.
  // icmp (A+B), B -> icmp A, 0 for equalities or if there is no overflow.
  if ((A == Op1 || B == Op1) && NoOp0WrapProblem)
    return new ICmpInst(Pred, A == Op1 ? B : A,
                        Constant::getNullValue(Op1->getType()));

  // icmp C, (C+D) -> icmp 0, D for equalities or if there is no overflow.
  // icmp D, (C+D) -> icmp 0, C for equalities or if there is no overflow.
  if ((C == Op0 || D == Op0) && NoOp1WrapProblem)
    return new ICmpInst(Pred, Constant::getNullValue(Op0->getType()),
                        C == Op0 ? D : C);

  // icmp (A+B), (A+D) -> icmp B, D for equalities or if there is no overflow.
  if (A && C && (A == C || A == D || B == C || B == D) && NoOp0WrapProblem &&
      NoOp1WrapProblem) {
    // Determine Y and Z in the form icmp (X+Y), (X+Z).
    Value *Y, *Z;
    if (A == C) {
      // C + B == C + D  ->  B == D
      Y = B;
      Z = D;
    } else if (A == D) {
      // D + B == C + D  ->  B == C
      Y = B;
      Z = C;
    } else if (B == C) {
      // A + C == C + D  ->  A == D
      Y = A;
      Z = D;
    } else {
      assert(B == D);
      // A + D == C + D  ->  A == C
      Y = A;
      Z = C;
    }
    return new ICmpInst(Pred, Y, Z);
  }

  if (ICmpInst::isRelational(Pred)) {
    // Return if both X and Y is divisible by Z/-Z.
    // TODO: Generalize to check if (X - Y) is divisible by Z/-Z.
    auto ShareCommonDivisor = [&Q](Value *X, Value *Y, Value *Z,
                                   bool IsNegative) -> bool {
      const APInt *OffsetC;
      if (!match(Z, m_APInt(OffsetC)))
        return false;

      // Fast path for Z == 1/-1.
      if (IsNegative ? OffsetC->isAllOnes() : OffsetC->isOne())
        return true;

      APInt C = *OffsetC;
      if (IsNegative)
        C.negate();
      // Note: -INT_MIN is also negative.
      if (!C.isStrictlyPositive())
        return false;

      return isMultipleOf(X, C, Q) && isMultipleOf(Y, C, Q);
    };

    // TODO: The subtraction-related identities shown below also hold, but
    // canonicalization from (X -nuw 1) to (X + -1) means that the combinations
    // wouldn't happen even if they were implemented.
    //
    // icmp ult (A - 1), Op1 -> icmp ule A, Op1
    // icmp uge (A - 1), Op1 -> icmp ugt A, Op1
    // icmp ugt Op0, (C - 1) -> icmp uge Op0, C
    // icmp ule Op0, (C - 1) -> icmp ult Op0, C

    // icmp slt (A + -1), Op1 -> icmp sle A, Op1
    // icmp sge (A + -1), Op1 -> icmp sgt A, Op1
    // icmp sle (A + 1), Op1 -> icmp slt A, Op1
    // icmp sgt (A + 1), Op1 -> icmp sge A, Op1
    // icmp ule (A + 1), Op0 -> icmp ult A, Op1
    // icmp ugt (A + 1), Op0 -> icmp uge A, Op1
    if (A && NoOp0WrapProblem &&
        ShareCommonDivisor(A, Op1, B,
                           ICmpInst::isLT(Pred) || ICmpInst::isGE(Pred)))
      return new ICmpInst(ICmpInst::getFlippedStrictnessPredicate(Pred), A,
                          Op1);

    // icmp sgt Op0, (C + -1) -> icmp sge Op0, C
    // icmp sle Op0, (C + -1) -> icmp slt Op0, C
    // icmp sge Op0, (C + 1) -> icmp sgt Op0, C
    // icmp slt Op0, (C + 1) -> icmp sle Op0, C
    // icmp uge Op0, (C + 1) -> icmp ugt Op0, C
    // icmp ult Op0, (C + 1) -> icmp ule Op0, C
    if (C && NoOp1WrapProblem &&
        ShareCommonDivisor(Op0, C, D,
                           ICmpInst::isGT(Pred) || ICmpInst::isLE(Pred)))
      return new ICmpInst(ICmpInst::getFlippedStrictnessPredicate(Pred), Op0,
                          C);
  }

  // if C1 has greater magnitude than C2:
  //  icmp (A + C1), (C + C2) -> icmp (A + C3), C
  //  s.t. C3 = C1 - C2
  //
  // if C2 has greater magnitude than C1:
  //  icmp (A + C1), (C + C2) -> icmp A, (C + C3)
  //  s.t. C3 = C2 - C1
  if (A && C && NoOp0WrapProblem && NoOp1WrapProblem &&
      (BO0->hasOneUse() || BO1->hasOneUse()) && !I.isUnsigned()) {
    const APInt *AP1, *AP2;
    // TODO: Support non-uniform vectors.
    // TODO: Allow poison passthrough if B or D's element is poison.
    if (match(B, m_APIntAllowPoison(AP1)) &&
        match(D, m_APIntAllowPoison(AP2)) &&
        AP1->isNegative() == AP2->isNegative()) {
      APInt AP1Abs = AP1->abs();
      APInt AP2Abs = AP2->abs();
      if (AP1Abs.uge(AP2Abs)) {
        APInt Diff = *AP1 - *AP2;
        Constant *C3 = Constant::getIntegerValue(BO0->getType(), Diff);
        Value *NewAdd = Builder.CreateAdd(
            A, C3, "", Op0HasNUW && Diff.ule(*AP1), Op0HasNSW);
        return new ICmpInst(Pred, NewAdd, C);
      } else {
        APInt Diff = *AP2 - *AP1;
        Constant *C3 = Constant::getIntegerValue(BO0->getType(), Diff);
        Value *NewAdd = Builder.CreateAdd(
            C, C3, "", Op1HasNUW && Diff.ule(*AP2), Op1HasNSW);
        return new ICmpInst(Pred, A, NewAdd);
      }
    }
    Constant *Cst1, *Cst2;
    if (match(B, m_ImmConstant(Cst1)) && match(D, m_ImmConstant(Cst2)) &&
        ICmpInst::isEquality(Pred)) {
      Constant *Diff = ConstantExpr::getSub(Cst2, Cst1);
      Value *NewAdd = Builder.CreateAdd(C, Diff);
      return new ICmpInst(Pred, A, NewAdd);
    }
  }

  // Analyze the case when either Op0 or Op1 is a sub instruction.
  // Op0 = A - B (or A and B are null); Op1 = C - D (or C and D are null).
  A = nullptr;
  B = nullptr;
  C = nullptr;
  D = nullptr;
  if (BO0 && BO0->getOpcode() == Instruction::Sub) {
    A = BO0->getOperand(0);
    B = BO0->getOperand(1);
  }
  if (BO1 && BO1->getOpcode() == Instruction::Sub) {
    C = BO1->getOperand(0);
    D = BO1->getOperand(1);
  }

  // icmp (A-B), A -> icmp 0, B for equalities or if there is no overflow.
  if (A == Op1 && NoOp0WrapProblem)
    return new ICmpInst(Pred, Constant::getNullValue(Op1->getType()), B);
  // icmp C, (C-D) -> icmp D, 0 for equalities or if there is no overflow.
  if (C == Op0 && NoOp1WrapProblem)
    return new ICmpInst(Pred, D, Constant::getNullValue(Op0->getType()));

  // Convert sub-with-unsigned-overflow comparisons into a comparison of args.
  // (A - B) u>/u<= A --> B u>/u<= A
  if (A == Op1 && (Pred == ICmpInst::ICMP_UGT || Pred == ICmpInst::ICMP_ULE))
    return new ICmpInst(Pred, B, A);
  // C u</u>= (C - D) --> C u</u>= D
  if (C == Op0 && (Pred == ICmpInst::ICMP_ULT || Pred == ICmpInst::ICMP_UGE))
    return new ICmpInst(Pred, C, D);
  // (A - B) u>=/u< A --> B u>/u<= A  iff B != 0
  if (A == Op1 && (Pred == ICmpInst::ICMP_UGE || Pred == ICmpInst::ICMP_ULT) &&
      isKnownNonZero(B, Q))
    return new ICmpInst(CmpInst::getFlippedStrictnessPredicate(Pred), B, A);
  // C u<=/u> (C - D) --> C u</u>= D  iff B != 0
  if (C == Op0 && (Pred == ICmpInst::ICMP_ULE || Pred == ICmpInst::ICMP_UGT) &&
      isKnownNonZero(D, Q))
    return new ICmpInst(CmpInst::getFlippedStrictnessPredicate(Pred), C, D);

  // icmp (A-B), (C-B) -> icmp A, C for equalities or if there is no overflow.
  if (B && D && B == D && NoOp0WrapProblem && NoOp1WrapProblem)
    return new ICmpInst(Pred, A, C);

  // icmp (A-B), (A-D) -> icmp D, B for equalities or if there is no overflow.
  if (A && C && A == C && NoOp0WrapProblem && NoOp1WrapProblem)
    return new ICmpInst(Pred, D, B);

  // icmp (0-X) < cst --> x > -cst
  if (NoOp0WrapProblem && ICmpInst::isSigned(Pred)) {
    Value *X;
    if (match(BO0, m_Neg(m_Value(X))))
      if (Constant *RHSC = dyn_cast<Constant>(Op1))
        if (RHSC->isNotMinSignedValue())
          return new ICmpInst(I.getSwappedPredicate(), X,
                              ConstantExpr::getNeg(RHSC));
  }

  if (Instruction *R = foldICmpXorXX(I, Q, *this))
    return R;
  if (Instruction *R = foldICmpOrXX(I, Q, *this))
    return R;

  {
    // Try to remove shared multiplier from comparison:
    // X * Z pred Y * Z
    Value *X, *Y, *Z;
    if ((match(Op0, m_Mul(m_Value(X), m_Value(Z))) &&
         match(Op1, m_c_Mul(m_Specific(Z), m_Value(Y)))) ||
        (match(Op0, m_Mul(m_Value(Z), m_Value(X))) &&
         match(Op1, m_c_Mul(m_Specific(Z), m_Value(Y))))) {
      if (ICmpInst::isSigned(Pred)) {
        if (Op0HasNSW && Op1HasNSW) {
          KnownBits ZKnown = computeKnownBits(Z, &I);
          if (ZKnown.isStrictlyPositive())
            return new ICmpInst(Pred, X, Y);
          if (ZKnown.isNegative())
            return new ICmpInst(ICmpInst::getSwappedPredicate(Pred), X, Y);
          Value *LessThan = simplifyICmpInst(ICmpInst::ICMP_SLT, X, Y,
                                             SQ.getWithInstruction(&I));
          if (LessThan && match(LessThan, m_One()))
            return new ICmpInst(ICmpInst::getSwappedPredicate(Pred), Z,
                                Constant::getNullValue(Z->getType()));
          Value *GreaterThan = simplifyICmpInst(ICmpInst::ICMP_SGT, X, Y,
                                                SQ.getWithInstruction(&I));
          if (GreaterThan && match(GreaterThan, m_One()))
            return new ICmpInst(Pred, Z, Constant::getNullValue(Z->getType()));
        }
      } else {
        bool NonZero;
        if (ICmpInst::isEquality(Pred)) {
          // If X != Y, fold (X *nw Z) eq/ne (Y *nw Z) -> Z eq/ne 0
          if (((Op0HasNSW && Op1HasNSW) || (Op0HasNUW && Op1HasNUW)) &&
              isKnownNonEqual(X, Y, SQ))
            return new ICmpInst(Pred, Z, Constant::getNullValue(Z->getType()));

          KnownBits ZKnown = computeKnownBits(Z, &I);
          // if Z % 2 != 0
          //    X * Z eq/ne Y * Z -> X eq/ne Y
          if (ZKnown.countMaxTrailingZeros() == 0)
            return new ICmpInst(Pred, X, Y);
          NonZero = !ZKnown.One.isZero() || isKnownNonZero(Z, Q);
          // if Z != 0 and nsw(X * Z) and nsw(Y * Z)
          //    X * Z eq/ne Y * Z -> X eq/ne Y
          if (NonZero && BO0 && BO1 && Op0HasNSW && Op1HasNSW)
            return new ICmpInst(Pred, X, Y);
        } else
          NonZero = isKnownNonZero(Z, Q);

        // If Z != 0 and nuw(X * Z) and nuw(Y * Z)
        //    X * Z u{lt/le/gt/ge}/eq/ne Y * Z -> X u{lt/le/gt/ge}/eq/ne Y
        if (NonZero && BO0 && BO1 && Op0HasNUW && Op1HasNUW)
          return new ICmpInst(Pred, X, Y);
      }
    }
  }

  BinaryOperator *SRem = nullptr;
  // icmp (srem X, Y), Y
  if (BO0 && BO0->getOpcode() == Instruction::SRem && Op1 == BO0->getOperand(1))
    SRem = BO0;
  // icmp Y, (srem X, Y)
  else if (BO1 && BO1->getOpcode() == Instruction::SRem &&
           Op0 == BO1->getOperand(1))
    SRem = BO1;
  if (SRem) {
    // We don't check hasOneUse to avoid increasing register pressure because
    // the value we use is the same value this instruction was already using.
    switch (SRem == BO0 ? ICmpInst::getSwappedPredicate(Pred) : Pred) {
    default:
      break;
    case ICmpInst::ICMP_EQ:
      return replaceInstUsesWith(I, ConstantInt::getFalse(I.getType()));
    case ICmpInst::ICMP_NE:
      return replaceInstUsesWith(I, ConstantInt::getTrue(I.getType()));
    case ICmpInst::ICMP_SGT:
    case ICmpInst::ICMP_SGE:
      return new ICmpInst(ICmpInst::ICMP_SGT, SRem->getOperand(1),
                          Constant::getAllOnesValue(SRem->getType()));
    case ICmpInst::ICMP_SLT:
    case ICmpInst::ICMP_SLE:
      return new ICmpInst(ICmpInst::ICMP_SLT, SRem->getOperand(1),
                          Constant::getNullValue(SRem->getType()));
    }
  }

  if (BO0 && BO1 && BO0->getOpcode() == BO1->getOpcode() &&
      (BO0->hasOneUse() || BO1->hasOneUse()) &&
      BO0->getOperand(1) == BO1->getOperand(1)) {
    switch (BO0->getOpcode()) {
    default:
      break;
    case Instruction::Add:
    case Instruction::Sub:
    case Instruction::Xor: {
      if (I.isEquality()) // a+x icmp eq/ne b+x --> a icmp b
        return new ICmpInst(Pred, BO0->getOperand(0), BO1->getOperand(0));

      const APInt *C;
      if (match(BO0->getOperand(1), m_APInt(C))) {
        // icmp u/s (a ^ signmask), (b ^ signmask) --> icmp s/u a, b
        if (C->isSignMask()) {
          ICmpInst::Predicate NewPred = I.getFlippedSignednessPredicate();
          return new ICmpInst(NewPred, BO0->getOperand(0), BO1->getOperand(0));
        }

        // icmp u/s (a ^ maxsignval), (b ^ maxsignval) --> icmp s/u' a, b
        if (BO0->getOpcode() == Instruction::Xor && C->isMaxSignedValue()) {
          ICmpInst::Predicate NewPred = I.getFlippedSignednessPredicate();
          NewPred = I.getSwappedPredicate(NewPred);
          return new ICmpInst(NewPred, BO0->getOperand(0), BO1->getOperand(0));
        }
      }
      break;
    }
    case Instruction::Mul: {
      if (!I.isEquality())
        break;

      const APInt *C;
      if (match(BO0->getOperand(1), m_APInt(C)) && !C->isZero() &&
          !C->isOne()) {
        // icmp eq/ne (X * C), (Y * C) --> icmp (X & Mask), (Y & Mask)
        // Mask = -1 >> count-trailing-zeros(C).
        if (unsigned TZs = C->countr_zero()) {
          Constant *Mask = ConstantInt::get(
              BO0->getType(),
              APInt::getLowBitsSet(C->getBitWidth(), C->getBitWidth() - TZs));
          Value *And1 = Builder.CreateAnd(BO0->getOperand(0), Mask);
          Value *And2 = Builder.CreateAnd(BO1->getOperand(0), Mask);
          return new ICmpInst(Pred, And1, And2);
        }
      }
      break;
    }
    case Instruction::UDiv:
    case Instruction::LShr:
      if (I.isSigned() || !BO0->isExact() || !BO1->isExact())
        break;
      return new ICmpInst(Pred, BO0->getOperand(0), BO1->getOperand(0));

    case Instruction::SDiv:
      if (!(I.isEquality() || match(BO0->getOperand(1), m_NonNegative())) ||
          !BO0->isExact() || !BO1->isExact())
        break;
      return new ICmpInst(Pred, BO0->getOperand(0), BO1->getOperand(0));

    case Instruction::AShr:
      if (!BO0->isExact() || !BO1->isExact())
        break;
      return new ICmpInst(Pred, BO0->getOperand(0), BO1->getOperand(0));

    case Instruction::Shl: {
      bool NUW = Op0HasNUW && Op1HasNUW;
      bool NSW = Op0HasNSW && Op1HasNSW;
      if (!NUW && !NSW)
        break;
      if (!NSW && I.isSigned())
        break;
      return new ICmpInst(Pred, BO0->getOperand(0), BO1->getOperand(0));
    }
    }
  }

  if (BO0) {
    // Transform  A & (L - 1) `ult` L --> L != 0
    auto LSubOne = m_Add(m_Specific(Op1), m_AllOnes());
    auto BitwiseAnd = m_c_And(m_Value(), LSubOne);

    if (match(BO0, BitwiseAnd) && Pred == ICmpInst::ICMP_ULT) {
      auto *Zero = Constant::getNullValue(BO0->getType());
      return new ICmpInst(ICmpInst::ICMP_NE, Op1, Zero);
    }
  }

  // For unsigned predicates / eq / ne:
  // icmp pred (x << 1), x --> icmp getSignedPredicate(pred) x, 0
  // icmp pred x, (x << 1) --> icmp getSignedPredicate(pred) 0, x
  if (!ICmpInst::isSigned(Pred)) {
    if (match(Op0, m_Shl(m_Specific(Op1), m_One())))
      return new ICmpInst(ICmpInst::getSignedPredicate(Pred), Op1,
                          Constant::getNullValue(Op1->getType()));
    else if (match(Op1, m_Shl(m_Specific(Op0), m_One())))
      return new ICmpInst(ICmpInst::getSignedPredicate(Pred),
                          Constant::getNullValue(Op0->getType()), Op0);
  }

  if (Value *V = foldMultiplicationOverflowCheck(I))
    return replaceInstUsesWith(I, V);

  if (Instruction *R = foldICmpAndXX(I, Q, *this))
    return R;

  if (Value *V = foldICmpWithTruncSignExtendedVal(I, Builder))
    return replaceInstUsesWith(I, V);

  if (Value *V = foldShiftIntoShiftInAnotherHandOfAndInICmp(I, SQ, Builder))
    return replaceInstUsesWith(I, V);

  return nullptr;
}

/// Fold icmp Pred min|max(X, Y), Z.
Instruction *InstCombinerImpl::foldICmpWithMinMax(Instruction &I,
                                                  MinMaxIntrinsic *MinMax,
                                                  Value *Z, CmpPredicate Pred) {
  Value *X = MinMax->getLHS();
  Value *Y = MinMax->getRHS();
  if (ICmpInst::isSigned(Pred) && !MinMax->isSigned())
    return nullptr;
  if (ICmpInst::isUnsigned(Pred) && MinMax->isSigned()) {
    // Revert the transform signed pred -> unsigned pred
    // TODO: We can flip the signedness of predicate if both operands of icmp
    // are negative.
    if (isKnownNonNegative(Z, SQ.getWithInstruction(&I)) &&
        isKnownNonNegative(MinMax, SQ.getWithInstruction(&I))) {
      Pred = ICmpInst::getFlippedSignednessPredicate(Pred);
    } else
      return nullptr;
  }
  SimplifyQuery Q = SQ.getWithInstruction(&I);
  auto IsCondKnownTrue = [](Value *Val) -> std::optional<bool> {
    if (!Val)
      return std::nullopt;
    if (match(Val, m_One()))
      return true;
    if (match(Val, m_Zero()))
      return false;
    return std::nullopt;
  };
  // Remove samesign here since it is illegal to keep it when we speculatively
  // execute comparisons. For example, `icmp samesign ult umax(X, -46), -32`
  // cannot be decomposed into `(icmp samesign ult X, -46) or (icmp samesign ult
  // -46, -32)`. `X` is allowed to be non-negative here.
  Pred = Pred.dropSameSign();
  auto CmpXZ = IsCondKnownTrue(simplifyICmpInst(Pred, X, Z, Q));
  auto CmpYZ = IsCondKnownTrue(simplifyICmpInst(Pred, Y, Z, Q));
  if (!CmpXZ.has_value() && !CmpYZ.has_value())
    return nullptr;
  if (!CmpXZ.has_value()) {
    std::swap(X, Y);
    std::swap(CmpXZ, CmpYZ);
  }

  auto FoldIntoCmpYZ = [&]() -> Instruction * {
    if (CmpYZ.has_value())
      return replaceInstUsesWith(I, ConstantInt::getBool(I.getType(), *CmpYZ));
    return ICmpInst::Create(Instruction::ICmp, Pred, Y, Z);
  };

  switch (Pred) {
  case ICmpInst::ICMP_EQ:
  case ICmpInst::ICMP_NE: {
    // If X == Z:
    //     Expr       Result
    // min(X, Y) == Z X <= Y
    // max(X, Y) == Z X >= Y
    // min(X, Y) != Z X > Y
    // max(X, Y) != Z X < Y
    if ((Pred == ICmpInst::ICMP_EQ) == *CmpXZ) {
      ICmpInst::Predicate NewPred =
          ICmpInst::getNonStrictPredicate(MinMax->getPredicate());
      if (Pred == ICmpInst::ICMP_NE)
        NewPred = ICmpInst::getInversePredicate(NewPred);
      return ICmpInst::Create(Instruction::ICmp, NewPred, X, Y);
    }
    // Otherwise (X != Z):
    ICmpInst::Predicate NewPred = MinMax->getPredicate();
    auto MinMaxCmpXZ = IsCondKnownTrue(simplifyICmpInst(NewPred, X, Z, Q));
    if (!MinMaxCmpXZ.has_value()) {
      std::swap(X, Y);
      std::swap(CmpXZ, CmpYZ);
      // Re-check pre-condition X != Z
      if (!CmpXZ.has_value() || (Pred == ICmpInst::ICMP_EQ) == *CmpXZ)
        break;
      MinMaxCmpXZ = IsCondKnownTrue(simplifyICmpInst(NewPred, X, Z, Q));
    }
    if (!MinMaxCmpXZ.has_value())
      break;
    if (*MinMaxCmpXZ) {
      //    Expr         Fact    Result
      // min(X, Y) == Z  X < Z   false
      // max(X, Y) == Z  X > Z   false
      // min(X, Y) != Z  X < Z    true
      // max(X, Y) != Z  X > Z    true
      return replaceInstUsesWith(
          I, ConstantInt::getBool(I.getType(), Pred == ICmpInst::ICMP_NE));
    } else {
      //    Expr         Fact    Result
      // min(X, Y) == Z  X > Z   Y == Z
      // max(X, Y) == Z  X < Z   Y == Z
      // min(X, Y) != Z  X > Z   Y != Z
      // max(X, Y) != Z  X < Z   Y != Z
      return FoldIntoCmpYZ();
    }
    break;
  }
  case ICmpInst::ICMP_SLT:
  case ICmpInst::ICMP_ULT:
  case ICmpInst::ICMP_SLE:
  case ICmpInst::ICMP_ULE:
  case ICmpInst::ICMP_SGT:
  case ICmpInst::ICMP_UGT:
  case ICmpInst::ICMP_SGE:
  case ICmpInst::ICMP_UGE: {
    bool IsSame = MinMax->getPredicate() == ICmpInst::getStrictPredicate(Pred);
    if (*CmpXZ) {
      if (IsSame) {
        //      Expr        Fact    Result
        // min(X, Y) < Z    X < Z   true
        // min(X, Y) <= Z   X <= Z  true
        // max(X, Y) > Z    X > Z   true
        // max(X, Y) >= Z   X >= Z  true
        return replaceInstUsesWith(I, ConstantInt::getTrue(I.getType()));
      } else {
        //      Expr        Fact    Result
        // max(X, Y) < Z    X < Z   Y < Z
        // max(X, Y) <= Z   X <= Z  Y <= Z
        // min(X, Y) > Z    X > Z   Y > Z
        // min(X, Y) >= Z   X >= Z  Y >= Z
        return FoldIntoCmpYZ();
      }
    } else {
      if (IsSame) {
        //      Expr        Fact    Result
        // min(X, Y) < Z    X >= Z  Y < Z
        // min(X, Y) <= Z   X > Z   Y <= Z
        // max(X, Y) > Z    X <= Z  Y > Z
        // max(X, Y) >= Z   X < Z   Y >= Z
        return FoldIntoCmpYZ();
      } else {
        //      Expr        Fact    Result
        // max(X, Y) < Z    X >= Z  false
        // max(X, Y) <= Z   X > Z   false
        // min(X, Y) > Z    X <= Z  false
        // min(X, Y) >= Z   X < Z   false
        return replaceInstUsesWith(I, ConstantInt::getFalse(I.getType()));
      }
    }
    break;
  }
  default:
    break;
  }

  return nullptr;
}

// Canonicalize checking for a power-of-2-or-zero value:
static Instruction *foldICmpPow2Test(ICmpInst &I,
                                     InstCombiner::BuilderTy &Builder) {
  Value *Op0 = I.getOperand(0), *Op1 = I.getOperand(1);
  const CmpInst::Predicate Pred = I.getPredicate();
  Value *A = nullptr;
  bool CheckIs;
  if (I.isEquality()) {
    // (A & (A-1)) == 0 --> ctpop(A) < 2 (two commuted variants)
    // ((A-1) & A) != 0 --> ctpop(A) > 1 (two commuted variants)
    if (!match(Op0, m_OneUse(m_c_And(m_Add(m_Value(A), m_AllOnes()),
                                     m_Deferred(A)))) ||
        !match(Op1, m_ZeroInt()))
      A = nullptr;

    // (A & -A) == A --> ctpop(A) < 2 (four commuted variants)
    // (-A & A) != A --> ctpop(A) > 1 (four commuted variants)
    if (match(Op0, m_OneUse(m_c_And(m_Neg(m_Specific(Op1)), m_Specific(Op1)))))
      A = Op1;
    else if (match(Op1,
                   m_OneUse(m_c_And(m_Neg(m_Specific(Op0)), m_Specific(Op0)))))
      A = Op0;

    CheckIs = Pred == ICmpInst::ICMP_EQ;
  } else if (ICmpInst::isUnsigned(Pred)) {
    // (A ^ (A-1)) u>= A --> ctpop(A) < 2 (two commuted variants)
    // ((A-1) ^ A) u< A --> ctpop(A) > 1 (two commuted variants)

    if ((Pred == ICmpInst::ICMP_UGE || Pred == ICmpInst::ICMP_ULT) &&
        match(Op0, m_OneUse(m_c_Xor(m_Add(m_Specific(Op1), m_AllOnes()),
                                    m_Specific(Op1))))) {
      A = Op1;
      CheckIs = Pred == ICmpInst::ICMP_UGE;
    } else if ((Pred == ICmpInst::ICMP_UGT || Pred == ICmpInst::ICMP_ULE) &&
               match(Op1, m_OneUse(m_c_Xor(m_Add(m_Specific(Op0), m_AllOnes()),
                                           m_Specific(Op0))))) {
      A = Op0;
      CheckIs = Pred == ICmpInst::ICMP_ULE;
    }
  }

  if (A) {
    Type *Ty = A->getType();
    CallInst *CtPop = Builder.CreateUnaryIntrinsic(Intrinsic::ctpop, A);
    return CheckIs ? new ICmpInst(ICmpInst::ICMP_ULT, CtPop,
                                  ConstantInt::get(Ty, 2))
                   : new ICmpInst(ICmpInst::ICMP_UGT, CtPop,
                                  ConstantInt::get(Ty, 1));
  }

  return nullptr;
}

/// Find all possible pairs (BinOp, RHS) that BinOp V, RHS can be simplified.
using OffsetOp = std::pair<Instruction::BinaryOps, Value *>;
static void collectOffsetOp(Value *V, SmallVectorImpl<OffsetOp> &Offsets,
                            bool AllowRecursion) {
  Instruction *Inst = dyn_cast<Instruction>(V);
  if (!Inst || !Inst->hasOneUse())
    return;

  switch (Inst->getOpcode()) {
  case Instruction::Add:
    Offsets.emplace_back(Instruction::Sub, Inst->getOperand(1));
    Offsets.emplace_back(Instruction::Sub, Inst->getOperand(0));
    break;
  case Instruction::Sub:
    Offsets.emplace_back(Instruction::Add, Inst->getOperand(1));
    break;
  case Instruction::Xor:
    Offsets.emplace_back(Instruction::Xor, Inst->getOperand(1));
    Offsets.emplace_back(Instruction::Xor, Inst->getOperand(0));
    break;
  case Instruction::Select:
    if (AllowRecursion) {
      collectOffsetOp(Inst->getOperand(1), Offsets, /*AllowRecursion=*/false);
      collectOffsetOp(Inst->getOperand(2), Offsets, /*AllowRecursion=*/false);
    }
    break;
  default:
    break;
  }
}

enum class OffsetKind { Invalid, Value, Select };

struct OffsetResult {
  OffsetKind Kind;
  Value *V0, *V1, *V2;

  static OffsetResult invalid() {
    return {OffsetKind::Invalid, nullptr, nullptr, nullptr};
  }
  static OffsetResult value(Value *V) {
    return {OffsetKind::Value, V, nullptr, nullptr};
  }
  static OffsetResult select(Value *Cond, Value *TrueV, Value *FalseV) {
    return {OffsetKind::Select, Cond, TrueV, FalseV};
  }
  bool isValid() const { return Kind != OffsetKind::Invalid; }
  Value *materialize(InstCombiner::BuilderTy &Builder) const {
    switch (Kind) {
    case OffsetKind::Invalid:
      llvm_unreachable("Invalid offset result");
    case OffsetKind::Value:
      return V0;
    case OffsetKind::Select:
      return Builder.CreateSelect(V0, V1, V2);
    }
    llvm_unreachable("Unknown OffsetKind enum");
  }
};

/// Offset both sides of an equality icmp to see if we can save some
/// instructions: icmp eq/ne X, Y -> icmp eq/ne X op Z, Y op Z.
/// Note: This operation should not introduce poison.
static Instruction *foldICmpEqualityWithOffset(ICmpInst &I,
                                               InstCombiner::BuilderTy &Builder,
                                               const SimplifyQuery &SQ) {
  assert(I.isEquality() && "Expected an equality icmp");
  Value *Op0 = I.getOperand(0), *Op1 = I.getOperand(1);
  if (!Op0->getType()->isIntOrIntVectorTy())
    return nullptr;

  SmallVector<OffsetOp, 4> OffsetOps;
  collectOffsetOp(Op0, OffsetOps, /*AllowRecursion=*/true);
  collectOffsetOp(Op1, OffsetOps, /*AllowRecursion=*/true);

  auto ApplyOffsetImpl = [&](Value *V, unsigned BinOpc, Value *RHS) -> Value * {
    Value *Simplified = simplifyBinOp(BinOpc, V, RHS, SQ);
    // Avoid infinite loops by checking if RHS is an identity for the BinOp.
    if (!Simplified || Simplified == V)
      return nullptr;
    // Reject constant expressions as they don't simplify things.
    if (isa<Constant>(Simplified) && !match(Simplified, m_ImmConstant()))
      return nullptr;
    // Check if the transformation introduces poison.
    return impliesPoison(RHS, V) ? Simplified : nullptr;
  };

  auto ApplyOffset = [&](Value *V, unsigned BinOpc,
                         Value *RHS) -> OffsetResult {
    if (auto *Sel = dyn_cast<SelectInst>(V)) {
      if (!Sel->hasOneUse())
        return OffsetResult::invalid();
      Value *TrueVal = ApplyOffsetImpl(Sel->getTrueValue(), BinOpc, RHS);
      if (!TrueVal)
        return OffsetResult::invalid();
      Value *FalseVal = ApplyOffsetImpl(Sel->getFalseValue(), BinOpc, RHS);
      if (!FalseVal)
        return OffsetResult::invalid();
      return OffsetResult::select(Sel->getCondition(), TrueVal, FalseVal);
    }
    if (Value *Simplified = ApplyOffsetImpl(V, BinOpc, RHS))
      return OffsetResult::value(Simplified);
    return OffsetResult::invalid();
  };

  for (auto [BinOp, RHS] : OffsetOps) {
    auto BinOpc = static_cast<unsigned>(BinOp);

    auto Op0Result = ApplyOffset(Op0, BinOpc, RHS);
    if (!Op0Result.isValid())
      continue;
    auto Op1Result = ApplyOffset(Op1, BinOpc, RHS);
    if (!Op1Result.isValid())
      continue;

    Value *NewLHS = Op0Result.materialize(Builder);
    Value *NewRHS = Op1Result.materialize(Builder);
    return new ICmpInst(I.getPredicate(), NewLHS, NewRHS);
  }

  return nullptr;
}

Instruction *InstCombinerImpl::foldICmpEquality(ICmpInst &I) {
  if (!I.isEquality())
    return nullptr;

  Value *Op0 = I.getOperand(0), *Op1 = I.getOperand(1);
  const CmpInst::Predicate Pred = I.getPredicate();
  Value *A, *B, *C, *D;
  if (match(Op0, m_Xor(m_Value(A), m_Value(B)))) {
    if (A == Op1 || B == Op1) { // (A^B) == A  ->  B == 0
      Value *OtherVal = A == Op1 ? B : A;
      return new ICmpInst(Pred, OtherVal, Constant::getNullValue(A->getType()));
    }

    if (match(Op1, m_Xor(m_Value(C), m_Value(D)))) {
      // A^c1 == C^c2 --> A == C^(c1^c2)
      ConstantInt *C1, *C2;
      if (match(B, m_ConstantInt(C1)) && match(D, m_ConstantInt(C2)) &&
          Op1->hasOneUse()) {
        Constant *NC = Builder.getInt(C1->getValue() ^ C2->getValue());
        Value *Xor = Builder.CreateXor(C, NC);
        return new ICmpInst(Pred, A, Xor);
      }

      // A^B == A^D -> B == D
      if (A == C)
        return new ICmpInst(Pred, B, D);
      if (A == D)
        return new ICmpInst(Pred, B, C);
      if (B == C)
        return new ICmpInst(Pred, A, D);
      if (B == D)
        return new ICmpInst(Pred, A, C);
    }
  }

  if (match(Op1, m_Xor(m_Value(A), m_Value(B))) && (A == Op0 || B == Op0)) {
    // A == (A^B)  ->  B == 0
    Value *OtherVal = A == Op0 ? B : A;
    return new ICmpInst(Pred, OtherVal, Constant::getNullValue(A->getType()));
  }

  // (X&Z) == (Y&Z) -> (X^Y) & Z == 0
  if (match(Op0, m_And(m_Value(A), m_Value(B))) &&
      match(Op1, m_And(m_Value(C), m_Value(D)))) {
    Value *X = nullptr, *Y = nullptr, *Z = nullptr;

    if (A == C) {
      X = B;
      Y = D;
      Z = A;
    } else if (A == D) {
      X = B;
      Y = C;
      Z = A;
    } else if (B == C) {
      X = A;
      Y = D;
      Z = B;
    } else if (B == D) {
      X = A;
      Y = C;
      Z = B;
    }

    if (X) {
      // If X^Y is a negative power of two, then `icmp eq/ne (Z & NegP2), 0`
      // will fold to `icmp ult/uge Z, -NegP2` incurringb no additional
      // instructions.
      const APInt *C0, *C1;
      bool XorIsNegP2 = match(X, m_APInt(C0)) && match(Y, m_APInt(C1)) &&
                        (*C0 ^ *C1).isNegatedPowerOf2();

      // If either Op0/Op1 are both one use or X^Y will constant fold and one of
      // Op0/Op1 are one use, proceed. In those cases we are instruction neutral
      // but `icmp eq/ne A, 0` is easier to analyze than `icmp eq/ne A, B`.
      int UseCnt =
          int(Op0->hasOneUse()) + int(Op1->hasOneUse()) +
          (int(match(X, m_ImmConstant()) && match(Y, m_ImmConstant())));
      if (XorIsNegP2 || UseCnt >= 2) {
        // Build (X^Y) & Z
        Op1 = Builder.CreateXor(X, Y);
        Op1 = Builder.CreateAnd(Op1, Z);
        return new ICmpInst(Pred, Op1, Constant::getNullValue(Op1->getType()));
      }
    }
  }

  {
    // Similar to above, but specialized for constant because invert is needed:
    // (X | C) == (Y | C) --> (X ^ Y) & ~C == 0
    Value *X, *Y;
    Constant *C;
    if (match(Op0, m_OneUse(m_Or(m_Value(X), m_Constant(C)))) &&
        match(Op1, m_OneUse(m_Or(m_Value(Y), m_Specific(C))))) {
      Value *Xor = Builder.CreateXor(X, Y);
      Value *And = Builder.CreateAnd(Xor, ConstantExpr::getNot(C));
      return new ICmpInst(Pred, And, Constant::getNullValue(And->getType()));
    }
  }

  if (match(Op1, m_ZExt(m_Value(A))) &&
      (Op0->hasOneUse() || Op1->hasOneUse())) {
    // (B & (Pow2C-1)) == zext A --> A == trunc B
    // (B & (Pow2C-1)) != zext A --> A != trunc B
    const APInt *MaskC;
    if (match(Op0, m_And(m_Value(B), m_LowBitMask(MaskC))) &&
        MaskC->countr_one() == A->getType()->getScalarSizeInBits())
      return new ICmpInst(Pred, A, Builder.CreateTrunc(B, A->getType()));
  }

  // (A >> C) == (B >> C) --> (A^B) u< (1 << C)
  // For lshr and ashr pairs.
  const APInt *AP1, *AP2;
  if ((match(Op0, m_OneUse(m_LShr(m_Value(A), m_APIntAllowPoison(AP1)))) &&
       match(Op1, m_OneUse(m_LShr(m_Value(B), m_APIntAllowPoison(AP2))))) ||
      (match(Op0, m_OneUse(m_AShr(m_Value(A), m_APIntAllowPoison(AP1)))) &&
       match(Op1, m_OneUse(m_AShr(m_Value(B), m_APIntAllowPoison(AP2)))))) {
    if (*AP1 != *AP2)
      return nullptr;
    unsigned TypeBits = AP1->getBitWidth();
    unsigned ShAmt = AP1->getLimitedValue(TypeBits);
    if (ShAmt < TypeBits && ShAmt != 0) {
      ICmpInst::Predicate NewPred =
          Pred == ICmpInst::ICMP_NE ? ICmpInst::ICMP_UGE : ICmpInst::ICMP_ULT;
      Value *Xor = Builder.CreateXor(A, B, I.getName() + ".unshifted");
      APInt CmpVal = APInt::getOneBitSet(TypeBits, ShAmt);
      return new ICmpInst(NewPred, Xor, ConstantInt::get(A->getType(), CmpVal));
    }
  }

  // (A << C) == (B << C) --> ((A^B) & (~0U >> C)) == 0
  ConstantInt *Cst1;
  if (match(Op0, m_OneUse(m_Shl(m_Value(A), m_ConstantInt(Cst1)))) &&
      match(Op1, m_OneUse(m_Shl(m_Value(B), m_Specific(Cst1))))) {
    unsigned TypeBits = Cst1->getBitWidth();
    unsigned ShAmt = (unsigned)Cst1->getLimitedValue(TypeBits);
    if (ShAmt < TypeBits && ShAmt != 0) {
      Value *Xor = Builder.CreateXor(A, B, I.getName() + ".unshifted");
      APInt AndVal = APInt::getLowBitsSet(TypeBits, TypeBits - ShAmt);
      Value *And =
          Builder.CreateAnd(Xor, Builder.getInt(AndVal), I.getName() + ".mask");
      return new ICmpInst(Pred, And, Constant::getNullValue(Cst1->getType()));
    }
  }

  // Transform "icmp eq (trunc (lshr(X, cst1)), cst" to
  // "icmp (and X, mask), cst"
  uint64_t ShAmt = 0;
  if (Op0->hasOneUse() &&
      match(Op0, m_Trunc(m_OneUse(m_LShr(m_Value(A), m_ConstantInt(ShAmt))))) &&
      match(Op1, m_ConstantInt(Cst1)) &&
      // Only do this when A has multiple uses.  This is most important to do
      // when it exposes other optimizations.
      !A->hasOneUse()) {
    unsigned ASize = cast<IntegerType>(A->getType())->getPrimitiveSizeInBits();

    if (ShAmt < ASize) {
      APInt MaskV =
          APInt::getLowBitsSet(ASize, Op0->getType()->getPrimitiveSizeInBits());
      MaskV <<= ShAmt;

      APInt CmpV = Cst1->getValue().zext(ASize);
      CmpV <<= ShAmt;

      Value *Mask = Builder.CreateAnd(A, Builder.getInt(MaskV));
      return new ICmpInst(Pred, Mask, Builder.getInt(CmpV));
    }
  }

  if (Instruction *ICmp = foldICmpIntrinsicWithIntrinsic(I, Builder))
    return ICmp;

  // Match icmp eq (trunc (lshr A, BW), (ashr (trunc A), BW-1)), which checks
  // the top BW/2 + 1 bits are all the same. Create "A >=s INT_MIN && A <=s
  // INT_MAX", which we generate as "icmp ult (add A, 2^(BW-1)), 2^BW" to skip a
  // few steps of instcombine.
  unsigned BitWidth = Op0->getType()->getScalarSizeInBits();
  if (match(Op0, m_AShr(m_Trunc(m_Value(A)), m_SpecificInt(BitWidth - 1))) &&
      match(Op1, m_Trunc(m_LShr(m_Specific(A), m_SpecificInt(BitWidth)))) &&
      A->getType()->getScalarSizeInBits() == BitWidth * 2 &&
      (I.getOperand(0)->hasOneUse() || I.getOperand(1)->hasOneUse())) {
    APInt C = APInt::getOneBitSet(BitWidth * 2, BitWidth - 1);
    Value *Add = Builder.CreateAdd(A, ConstantInt::get(A->getType(), C));
    return new ICmpInst(Pred == ICmpInst::ICMP_EQ ? ICmpInst::ICMP_ULT
                                                  : ICmpInst::ICMP_UGE,
                        Add, ConstantInt::get(A->getType(), C.shl(1)));
  }

  // Canonicalize:
  // Assume B_Pow2 != 0
  // 1. A & B_Pow2 != B_Pow2 -> A & B_Pow2 == 0
  // 2. A & B_Pow2 == B_Pow2 -> A & B_Pow2 != 0
  if (match(Op0, m_c_And(m_Specific(Op1), m_Value())) &&
      isKnownToBeAPowerOfTwo(Op1, /* OrZero */ false, &I))
    return new ICmpInst(CmpInst::getInversePredicate(Pred), Op0,
                        ConstantInt::getNullValue(Op0->getType()));

  if (match(Op1, m_c_And(m_Specific(Op0), m_Value())) &&
      isKnownToBeAPowerOfTwo(Op0, /* OrZero */ false, &I))
    return new ICmpInst(CmpInst::getInversePredicate(Pred), Op1,
                        ConstantInt::getNullValue(Op1->getType()));

  // Canonicalize:
  // icmp eq/ne X, OneUse(rotate-right(X))
  //    -> icmp eq/ne X, rotate-left(X)
  // We generally try to convert rotate-right -> rotate-left, this just
  // canonicalizes another case.
  if (match(&I, m_c_ICmp(m_Value(A),
                         m_OneUse(m_Intrinsic<Intrinsic::fshr>(
                             m_Deferred(A), m_Deferred(A), m_Value(B))))))
    return new ICmpInst(
        Pred, A,
        Builder.CreateIntrinsic(Op0->getType(), Intrinsic::fshl, {A, A, B}));

  // Canonicalize:
  // icmp eq/ne OneUse(A ^ Cst), B --> icmp eq/ne (A ^ B), Cst
  Constant *Cst;
  if (match(&I, m_c_ICmp(m_OneUse(m_Xor(m_Value(A), m_ImmConstant(Cst))),
                         m_CombineAnd(m_Value(B), m_Unless(m_ImmConstant())))))
    return new ICmpInst(Pred, Builder.CreateXor(A, B), Cst);

  {
    // (icmp eq/ne (and (add/sub/xor X, P2), P2), P2)
    auto m_Matcher =
        m_CombineOr(m_CombineOr(m_c_Add(m_Value(B), m_Deferred(A)),
                                m_c_Xor(m_Value(B), m_Deferred(A))),
                    m_Sub(m_Value(B), m_Deferred(A)));
    std::optional<bool> IsZero = std::nullopt;
    if (match(&I, m_c_ICmp(m_OneUse(m_c_And(m_Value(A), m_Matcher)),
                           m_Deferred(A))))
      IsZero = false;
    // (icmp eq/ne (and (add/sub/xor X, P2), P2), 0)
    else if (match(&I,
                   m_ICmp(m_OneUse(m_c_And(m_Value(A), m_Matcher)), m_Zero())))
      IsZero = true;

    if (IsZero && isKnownToBeAPowerOfTwo(A, /* OrZero */ true, &I))
      // (icmp eq/ne (and (add/sub/xor X, P2), P2), P2)
      //    -> (icmp eq/ne (and X, P2), 0)
      // (icmp eq/ne (and (add/sub/xor X, P2), P2), 0)
      //    -> (icmp eq/ne (and X, P2), P2)
      return new ICmpInst(Pred, Builder.CreateAnd(B, A),
                          *IsZero ? A
                                  : ConstantInt::getNullValue(A->getType()));
  }

  if (auto *Res = foldICmpEqualityWithOffset(
          I, Builder, getSimplifyQuery().getWithInstruction(&I)))
    return Res;

  return nullptr;
}

Instruction *InstCombinerImpl::foldICmpWithTrunc(ICmpInst &ICmp) {
  ICmpInst::Predicate Pred = ICmp.getPredicate();
  Value *Op0 = ICmp.getOperand(0), *Op1 = ICmp.getOperand(1);

  // Try to canonicalize trunc + compare-to-constant into a mask + cmp.
  // The trunc masks high bits while the compare may effectively mask low bits.
  Value *X;
  const APInt *C;
  if (!match(Op0, m_OneUse(m_Trunc(m_Value(X)))) || !match(Op1, m_APInt(C)))
    return nullptr;

  // This matches patterns corresponding to tests of the signbit as well as:
  // (trunc X) pred C2 --> (X & Mask) == C
  if (auto Res = decomposeBitTestICmp(Op0, Op1, Pred, /*WithTrunc=*/true,
                                      /*AllowNonZeroC=*/true)) {
    Value *And = Builder.CreateAnd(Res->X, Res->Mask);
    Constant *C = ConstantInt::get(Res->X->getType(), Res->C);
    return new ICmpInst(Res->Pred, And, C);
  }

  unsigned SrcBits = X->getType()->getScalarSizeInBits();
  if (auto *II = dyn_cast<IntrinsicInst>(X)) {
    if (II->getIntrinsicID() == Intrinsic::cttz ||
        II->getIntrinsicID() == Intrinsic::ctlz) {
      unsigned MaxRet = SrcBits;
      // If the "is_zero_poison" argument is set, then we know at least
      // one bit is set in the input, so the result is always at least one
      // less than the full bitwidth of that input.
      if (match(II->getArgOperand(1), m_One()))
        MaxRet--;

      // Make sure the destination is wide enough to hold the largest output of
      // the intrinsic.
      if (llvm::Log2_32(MaxRet) + 1 <= Op0->getType()->getScalarSizeInBits())
        if (Instruction *I =
                foldICmpIntrinsicWithConstant(ICmp, II, C->zext(SrcBits)))
          return I;
    }
  }

  return nullptr;
}

Instruction *InstCombinerImpl::foldICmpWithZextOrSext(ICmpInst &ICmp) {
  assert(isa<CastInst>(ICmp.getOperand(0)) && "Expected cast for operand 0");
  auto *CastOp0 = cast<CastInst>(ICmp.getOperand(0));
  Value *X;
  if (!match(CastOp0, m_ZExtOrSExt(m_Value(X))))
    return nullptr;

  bool IsSignedExt = CastOp0->getOpcode() == Instruction::SExt;
  bool IsSignedCmp = ICmp.isSigned();

  // icmp Pred (ext X), (ext Y)
  Value *Y;
  if (match(ICmp.getOperand(1), m_ZExtOrSExt(m_Value(Y)))) {
    bool IsZext0 = isa<ZExtInst>(ICmp.getOperand(0));
    bool IsZext1 = isa<ZExtInst>(ICmp.getOperand(1));

    if (IsZext0 != IsZext1) {
      // If X and Y and both i1
      // (icmp eq/ne (zext X) (sext Y))
      //      eq -> (icmp eq (or X, Y), 0)
      //      ne -> (icmp ne (or X, Y), 0)
      if (ICmp.isEquality() && X->getType()->isIntOrIntVectorTy(1) &&
          Y->getType()->isIntOrIntVectorTy(1))
        return new ICmpInst(ICmp.getPredicate(), Builder.CreateOr(X, Y),
                            Constant::getNullValue(X->getType()));

      // If we have mismatched casts and zext has the nneg flag, we can
      //  treat the "zext nneg" as "sext". Otherwise, we cannot fold and quit.

      auto *NonNegInst0 = dyn_cast<PossiblyNonNegInst>(ICmp.getOperand(0));
      auto *NonNegInst1 = dyn_cast<PossiblyNonNegInst>(ICmp.getOperand(1));

      bool IsNonNeg0 = NonNegInst0 && NonNegInst0->hasNonNeg();
      bool IsNonNeg1 = NonNegInst1 && NonNegInst1->hasNonNeg();

      if ((IsZext0 && IsNonNeg0) || (IsZext1 && IsNonNeg1))
        IsSignedExt = true;
      else
        return nullptr;
    }

    // Not an extension from the same type?
    Type *XTy = X->getType(), *YTy = Y->getType();
    if (XTy != YTy) {
      // One of the casts must have one use because we are creating a new cast.
      if (!ICmp.getOperand(0)->hasOneUse() && !ICmp.getOperand(1)->hasOneUse())
        return nullptr;
      // Extend the narrower operand to the type of the wider operand.
      CastInst::CastOps CastOpcode =
          IsSignedExt ? Instruction::SExt : Instruction::ZExt;
      if (XTy->getScalarSizeInBits() < YTy->getScalarSizeInBits())
        X = Builder.CreateCast(CastOpcode, X, YTy);
      else if (YTy->getScalarSizeInBits() < XTy->getScalarSizeInBits())
        Y = Builder.CreateCast(CastOpcode, Y, XTy);
      else
        return nullptr;
    }

    // (zext X) == (zext Y) --> X == Y
    // (sext X) == (sext Y) --> X == Y
    if (ICmp.isEquality())
      return new ICmpInst(ICmp.getPredicate(), X, Y);

    // A signed comparison of sign extended values simplifies into a
    // signed comparison.
    if (IsSignedCmp && IsSignedExt)
      return new ICmpInst(ICmp.getPredicate(), X, Y);

    // The other three cases all fold into an unsigned comparison.
    return new ICmpInst(ICmp.getUnsignedPredicate(), X, Y);
  }

  // Below here, we are only folding a compare with constant.
  auto *C = dyn_cast<Constant>(ICmp.getOperand(1));
  if (!C)
    return nullptr;

  // If a lossless truncate is possible...
  Type *SrcTy = CastOp0->getSrcTy();
  Constant *Res = getLosslessInvCast(C, SrcTy, CastOp0->getOpcode(), DL);
  if (Res) {
    if (ICmp.isEquality())
      return new ICmpInst(ICmp.getPredicate(), X, Res);

    // A signed comparison of sign extended values simplifies into a
    // signed comparison.
    if (IsSignedExt && IsSignedCmp)
      return new ICmpInst(ICmp.getPredicate(), X, Res);

    // The other three cases all fold into an unsigned comparison.
    return new ICmpInst(ICmp.getUnsignedPredicate(), X, Res);
  }

  // The re-extended constant changed, partly changed (in the case of a vector),
  // or could not be determined to be equal (in the case of a constant
  // expression), so the constant cannot be represented in the shorter type.
  // All the cases that fold to true or false will have already been handled
  // by simplifyICmpInst, so only deal with the tricky case.
  if (IsSignedCmp || !IsSignedExt || !isa<ConstantInt>(C))
    return nullptr;

  // Is source op positive?
  // icmp ult (sext X), C --> icmp sgt X, -1
  if (ICmp.getPredicate() == ICmpInst::ICMP_ULT)
    return new ICmpInst(CmpInst::ICMP_SGT, X, Constant::getAllOnesValue(SrcTy));

  // Is source op negative?
  // icmp ugt (sext X), C --> icmp slt X, 0
  assert(ICmp.getPredicate() == ICmpInst::ICMP_UGT && "ICmp should be folded!");
  return new ICmpInst(CmpInst::ICMP_SLT, X, Constant::getNullValue(SrcTy));
}

/// Handle icmp (cast x), (cast or constant).
Instruction *InstCombinerImpl::foldICmpWithCastOp(ICmpInst &ICmp) {
  // If any operand of ICmp is a inttoptr roundtrip cast then remove it as
  // icmp compares only pointer's value.
  // icmp (inttoptr (ptrtoint p1)), p2 --> icmp p1, p2.
  Value *SimplifiedOp0 = simplifyIntToPtrRoundTripCast(ICmp.getOperand(0));
  Value *SimplifiedOp1 = simplifyIntToPtrRoundTripCast(ICmp.getOperand(1));
  if (SimplifiedOp0 || SimplifiedOp1)
    return new ICmpInst(ICmp.getPredicate(),
                        SimplifiedOp0 ? SimplifiedOp0 : ICmp.getOperand(0),
                        SimplifiedOp1 ? SimplifiedOp1 : ICmp.getOperand(1));

  auto *CastOp0 = dyn_cast<CastInst>(ICmp.getOperand(0));
  if (!CastOp0)
    return nullptr;
  if (!isa<Constant>(ICmp.getOperand(1)) && !isa<CastInst>(ICmp.getOperand(1)))
    return nullptr;

  Value *Op0Src = CastOp0->getOperand(0);
  Type *SrcTy = CastOp0->getSrcTy();
  Type *DestTy = CastOp0->getDestTy();

  // Turn icmp (ptrtoint x), (ptrtoint/c) into a compare of the input if the
  // integer type is the same size as the pointer type.
  auto CompatibleSizes = [&](Type *PtrTy, Type *IntTy) {
    if (isa<VectorType>(PtrTy)) {
      PtrTy = cast<VectorType>(PtrTy)->getElementType();
      IntTy = cast<VectorType>(IntTy)->getElementType();
    }
    return DL.getPointerTypeSizeInBits(PtrTy) == IntTy->getIntegerBitWidth();
  };
  if (CastOp0->getOpcode() == Instruction::PtrToInt &&
      CompatibleSizes(SrcTy, DestTy)) {
    Value *NewOp1 = nullptr;
    if (auto *PtrToIntOp1 = dyn_cast<PtrToIntOperator>(ICmp.getOperand(1))) {
      Value *PtrSrc = PtrToIntOp1->getOperand(0);
      if (PtrSrc->getType() == Op0Src->getType())
        NewOp1 = PtrToIntOp1->getOperand(0);
    } else if (auto *RHSC = dyn_cast<Constant>(ICmp.getOperand(1))) {
      NewOp1 = ConstantExpr::getIntToPtr(RHSC, SrcTy);
    }

    if (NewOp1)
      return new ICmpInst(ICmp.getPredicate(), Op0Src, NewOp1);
  }

  // Do the same in the other direction for icmp (inttoptr x), (inttoptr/c).
  if (CastOp0->getOpcode() == Instruction::IntToPtr &&
      CompatibleSizes(DestTy, SrcTy)) {
    Value *NewOp1 = nullptr;
    if (auto *IntToPtrOp1 = dyn_cast<IntToPtrInst>(ICmp.getOperand(1))) {
      Value *IntSrc = IntToPtrOp1->getOperand(0);
      if (IntSrc->getType() == Op0Src->getType())
        NewOp1 = IntToPtrOp1->getOperand(0);
    } else if (auto *RHSC = dyn_cast<Constant>(ICmp.getOperand(1))) {
      NewOp1 = ConstantFoldConstant(ConstantExpr::getPtrToInt(RHSC, SrcTy), DL);
    }

    if (NewOp1)
      return new ICmpInst(ICmp.getPredicate(), Op0Src, NewOp1);
  }

  if (Instruction *R = foldICmpWithTrunc(ICmp))
    return R;

  return foldICmpWithZextOrSext(ICmp);
}

static bool isNeutralValue(Instruction::BinaryOps BinaryOp, Value *RHS,
                           bool IsSigned) {
  switch (BinaryOp) {
  default:
    llvm_unreachable("Unsupported binary op");
  case Instruction::Add:
  case Instruction::Sub:
    return match(RHS, m_Zero());
  case Instruction::Mul:
    return !(RHS->getType()->isIntOrIntVectorTy(1) && IsSigned) &&
           match(RHS, m_One());
  }
}

OverflowResult
InstCombinerImpl::computeOverflow(Instruction::BinaryOps BinaryOp,
                                  bool IsSigned, Value *LHS, Value *RHS,
                                  Instruction *CxtI) const {
  switch (BinaryOp) {
  default:
    llvm_unreachable("Unsupported binary op");
  case Instruction::Add:
    if (IsSigned)
      return computeOverflowForSignedAdd(LHS, RHS, CxtI);
    else
      return computeOverflowForUnsignedAdd(LHS, RHS, CxtI);
  case Instruction::Sub:
    if (IsSigned)
      return computeOverflowForSignedSub(LHS, RHS, CxtI);
    else
      return computeOverflowForUnsignedSub(LHS, RHS, CxtI);
  case Instruction::Mul:
    if (IsSigned)
      return computeOverflowForSignedMul(LHS, RHS, CxtI);
    else
      return computeOverflowForUnsignedMul(LHS, RHS, CxtI);
  }
}

bool InstCombinerImpl::OptimizeOverflowCheck(Instruction::BinaryOps BinaryOp,
                                             bool IsSigned, Value *LHS,
                                             Value *RHS, Instruction &OrigI,
                                             Value *&Result,
                                             Constant *&Overflow) {
  if (OrigI.isCommutative() && isa<Constant>(LHS) && !isa<Constant>(RHS))
    std::swap(LHS, RHS);

  // If the overflow check was an add followed by a compare, the insertion point
  // may be pointing to the compare.  We want to insert the new instructions
  // before the add in case there are uses of the add between the add and the
  // compare.
  Builder.SetInsertPoint(&OrigI);

  Type *OverflowTy = Type::getInt1Ty(LHS->getContext());
  if (auto *LHSTy = dyn_cast<VectorType>(LHS->getType()))
    OverflowTy = VectorType::get(OverflowTy, LHSTy->getElementCount());

  if (isNeutralValue(BinaryOp, RHS, IsSigned)) {
    Result = LHS;
    Overflow = ConstantInt::getFalse(OverflowTy);
    return true;
  }

  switch (computeOverflow(BinaryOp, IsSigned, LHS, RHS, &OrigI)) {
  case OverflowResult::MayOverflow:
    return false;
  case OverflowResult::AlwaysOverflowsLow:
  case OverflowResult::AlwaysOverflowsHigh:
    Result = Builder.CreateBinOp(BinaryOp, LHS, RHS);
    Result->takeName(&OrigI);
    Overflow = ConstantInt::getTrue(OverflowTy);
    return true;
  case OverflowResult::NeverOverflows:
    Result = Builder.CreateBinOp(BinaryOp, LHS, RHS);
    Result->takeName(&OrigI);
    Overflow = ConstantInt::getFalse(OverflowTy);
    if (auto *Inst = dyn_cast<Instruction>(Result)) {
      if (IsSigned)
        Inst->setHasNoSignedWrap();
      else
        Inst->setHasNoUnsignedWrap();
    }
    return true;
  }

  llvm_unreachable("Unexpected overflow result");
}

/// Recognize and process idiom involving test for multiplication
/// overflow.
///
/// The caller has matched a pattern of the form:
///   I = cmp u (mul(zext A, zext B), V
/// The function checks if this is a test for overflow and if so replaces
/// multiplication with call to 'mul.with.overflow' intrinsic.
///
/// \param I Compare instruction.
/// \param MulVal Result of 'mult' instruction.  It is one of the arguments of
///               the compare instruction.  Must be of integer type.
/// \param OtherVal The other argument of compare instruction.
/// \returns Instruction which must replace the compare instruction, NULL if no
///          replacement required.
static Instruction *processUMulZExtIdiom(ICmpInst &I, Value *MulVal,
                                         const APInt *OtherVal,
                                         InstCombinerImpl &IC) {
  // Don't bother doing this transformation for pointers, don't do it for
  // vectors.
  if (!isa<IntegerType>(MulVal->getType()))
    return nullptr;

  auto *MulInstr = dyn_cast<Instruction>(MulVal);
  if (!MulInstr)
    return nullptr;
  assert(MulInstr->getOpcode() == Instruction::Mul);

  auto *LHS = cast<ZExtInst>(MulInstr->getOperand(0)),
       *RHS = cast<ZExtInst>(MulInstr->getOperand(1));
  assert(LHS->getOpcode() == Instruction::ZExt);
  assert(RHS->getOpcode() == Instruction::ZExt);
  Value *A = LHS->getOperand(0), *B = RHS->getOperand(0);

  // Calculate type and width of the result produced by mul.with.overflow.
  Type *TyA = A->getType(), *TyB = B->getType();
  unsigned WidthA = TyA->getPrimitiveSizeInBits(),
           WidthB = TyB->getPrimitiveSizeInBits();
  unsigned MulWidth;
  Type *MulType;
  if (WidthB > WidthA) {
    MulWidth = WidthB;
    MulType = TyB;
  } else {
    MulWidth = WidthA;
    MulType = TyA;
  }

  // In order to replace the original mul with a narrower mul.with.overflow,
  // all uses must ignore upper bits of the product.  The number of used low
  // bits must be not greater than the width of mul.with.overflow.
  if (MulVal->hasNUsesOrMore(2))
    for (User *U : MulVal->users()) {
      if (U == &I)
        continue;
      if (TruncInst *TI = dyn_cast<TruncInst>(U)) {
        // Check if truncation ignores bits above MulWidth.
        unsigned TruncWidth = TI->getType()->getPrimitiveSizeInBits();
        if (TruncWidth > MulWidth)
          return nullptr;
      } else if (BinaryOperator *BO = dyn_cast<BinaryOperator>(U)) {
        // Check if AND ignores bits above MulWidth.
        if (BO->getOpcode() != Instruction::And)
          return nullptr;
        if (ConstantInt *CI = dyn_cast<ConstantInt>(BO->getOperand(1))) {
          const APInt &CVal = CI->getValue();
          if (CVal.getBitWidth() - CVal.countl_zero() > MulWidth)
            return nullptr;
        } else {
          // In this case we could have the operand of the binary operation
          // being defined in another block, and performing the replacement
          // could break the dominance relation.
          return nullptr;
        }
      } else {
        // Other uses prohibit this transformation.
        return nullptr;
      }
    }

  // Recognize patterns
  switch (I.getPredicate()) {
  case ICmpInst::ICMP_UGT: {
    // Recognize pattern:
    //   mulval = mul(zext A, zext B)
    //   cmp ugt mulval, max
    APInt MaxVal = APInt::getMaxValue(MulWidth);
    MaxVal = MaxVal.zext(OtherVal->getBitWidth());
    if (MaxVal.eq(*OtherVal))
      break; // Recognized
    return nullptr;
  }

  case ICmpInst::ICMP_ULT: {
    // Recognize pattern:
    //   mulval = mul(zext A, zext B)
    //   cmp ule mulval, max + 1
    APInt MaxVal = APInt::getOneBitSet(OtherVal->getBitWidth(), MulWidth);
    if (MaxVal.eq(*OtherVal))
      break; // Recognized
    return nullptr;
  }

  default:
    return nullptr;
  }

  InstCombiner::BuilderTy &Builder = IC.Builder;
  Builder.SetInsertPoint(MulInstr);

  // Replace: mul(zext A, zext B) --> mul.with.overflow(A, B)
  Value *MulA = A, *MulB = B;
  if (WidthA < MulWidth)
    MulA = Builder.CreateZExt(A, MulType);
  if (WidthB < MulWidth)
    MulB = Builder.CreateZExt(B, MulType);
  CallInst *Call =
      Builder.CreateIntrinsic(Intrinsic::umul_with_overflow, MulType,
                              {MulA, MulB}, /*FMFSource=*/nullptr, "umul");
  IC.addToWorklist(MulInstr);

  // If there are uses of mul result other than the comparison, we know that
  // they are truncation or binary AND. Change them to use result of
  // mul.with.overflow and adjust properly mask/size.
  if (MulVal->hasNUsesOrMore(2)) {
    Value *Mul = Builder.CreateExtractValue(Call, 0, "umul.value");
    for (User *U : make_early_inc_range(MulVal->users())) {
      if (U == &I)
        continue;
      if (TruncInst *TI = dyn_cast<TruncInst>(U)) {
        if (TI->getType()->getPrimitiveSizeInBits() == MulWidth)
          IC.replaceInstUsesWith(*TI, Mul);
        else
          TI->setOperand(0, Mul);
      } else if (BinaryOperator *BO = dyn_cast<BinaryOperator>(U)) {
        assert(BO->getOpcode() == Instruction::And);
        // Replace (mul & mask) --> zext (mul.with.overflow & short_mask)
        ConstantInt *CI = cast<ConstantInt>(BO->getOperand(1));
        APInt ShortMask = CI->getValue().trunc(MulWidth);
        Value *ShortAnd = Builder.CreateAnd(Mul, ShortMask);
        Value *Zext = Builder.CreateZExt(ShortAnd, BO->getType());
        IC.replaceInstUsesWith(*BO, Zext);
      } else {
        llvm_unreachable("Unexpected Binary operation");
      }
      IC.addToWorklist(cast<Instruction>(U));
    }
  }

  // The original icmp gets replaced with the overflow value, maybe inverted
  // depending on predicate.
  if (I.getPredicate() == ICmpInst::ICMP_ULT) {
    Value *Res = Builder.CreateExtractValue(Call, 1);
    return BinaryOperator::CreateNot(Res);
  }

  return ExtractValueInst::Create(Call, 1);
}

/// When performing a comparison against a constant, it is possible that not all
/// the bits in the LHS are demanded. This helper method computes the mask that
/// IS demanded.
static APInt getDemandedBitsLHSMask(ICmpInst &I, unsigned BitWidth) {
  const APInt *RHS;
  if (!match(I.getOperand(1), m_APInt(RHS)))
    return APInt::getAllOnes(BitWidth);

  // If this is a normal comparison, it demands all bits. If it is a sign bit
  // comparison, it only demands the sign bit.
  bool UnusedBit;
  if (isSignBitCheck(I.getPredicate(), *RHS, UnusedBit))
    return APInt::getSignMask(BitWidth);

  switch (I.getPredicate()) {
  // For a UGT comparison, we don't care about any bits that
  // correspond to the trailing ones of the comparand.  The value of these
  // bits doesn't impact the outcome of the comparison, because any value
  // greater than the RHS must differ in a bit higher than these due to carry.
  case ICmpInst::ICMP_UGT:
    return APInt::getBitsSetFrom(BitWidth, RHS->countr_one());

  // Similarly, for a ULT comparison, we don't care about the trailing zeros.
  // Any value less than the RHS must differ in a higher bit because of carries.
  case ICmpInst::ICMP_ULT:
    return APInt::getBitsSetFrom(BitWidth, RHS->countr_zero());

  default:
    return APInt::getAllOnes(BitWidth);
  }
}

/// Check that one use is in the same block as the definition and all
/// other uses are in blocks dominated by a given block.
///
/// \param DI Definition
/// \param UI Use
/// \param DB Block that must dominate all uses of \p DI outside
///           the parent block
/// \return true when \p UI is the only use of \p DI in the parent block
/// and all other uses of \p DI are in blocks dominated by \p DB.
///
bool InstCombinerImpl::dominatesAllUses(const Instruction *DI,
                                        const Instruction *UI,
                                        const BasicBlock *DB) const {
  assert(DI && UI && "Instruction not defined\n");
  // Ignore incomplete definitions.
  if (!DI->getParent())
    return false;
  // DI and UI must be in the same block.
  if (DI->getParent() != UI->getParent())
    return false;
  // Protect from self-referencing blocks.
  if (DI->getParent() == DB)
    return false;
  for (const User *U : DI->users()) {
    auto *Usr = cast<Instruction>(U);
    if (Usr != UI && !DT.dominates(DB, Usr->getParent()))
      return false;
  }
  return true;
}

/// Return true when the instruction sequence within a block is select-cmp-br.
static bool isChainSelectCmpBranch(const SelectInst *SI) {
  const BasicBlock *BB = SI->getParent();
  if (!BB)
    return false;
  auto *BI = dyn_cast_or_null<BranchInst>(BB->getTerminator());
  if (!BI || BI->getNumSuccessors() != 2)
    return false;
  auto *IC = dyn_cast<ICmpInst>(BI->getCondition());
  if (!IC || (IC->getOperand(0) != SI && IC->getOperand(1) != SI))
    return false;
  return true;
}

/// True when a select result is replaced by one of its operands
/// in select-icmp sequence. This will eventually result in the elimination
/// of the select.
///
/// \param SI    Select instruction
/// \param Icmp  Compare instruction
/// \param SIOpd Operand that replaces the select
///
/// Notes:
/// - The replacement is global and requires dominator information
/// - The caller is responsible for the actual replacement
///
/// Example:
///
/// entry:
///  %4 = select i1 %3, %C* %0, %C* null
///  %5 = icmp eq %C* %4, null
///  br i1 %5, label %9, label %7
///  ...
///  ; <label>:7                                       ; preds = %entry
///  %8 = getelementptr inbounds %C* %4, i64 0, i32 0
///  ...
///
/// can be transformed to
///
///  %5 = icmp eq %C* %0, null
///  %6 = select i1 %3, i1 %5, i1 true
///  br i1 %6, label %9, label %7
///  ...
///  ; <label>:7                                       ; preds = %entry
///  %8 = getelementptr inbounds %C* %0, i64 0, i32 0  // replace by %0!
///
/// Similar when the first operand of the select is a constant or/and
/// the compare is for not equal rather than equal.
///
/// NOTE: The function is only called when the select and compare constants
/// are equal, the optimization can work only for EQ predicates. This is not a
/// major restriction since a NE compare should be 'normalized' to an equal
/// compare, which usually happens in the combiner and test case
/// select-cmp-br.ll checks for it.
bool InstCombinerImpl::replacedSelectWithOperand(SelectInst *SI,
                                                 const ICmpInst *Icmp,
                                                 const unsigned SIOpd) {
  assert((SIOpd == 1 || SIOpd == 2) && "Invalid select operand!");
  if (isChainSelectCmpBranch(SI) && Icmp->getPredicate() == ICmpInst::ICMP_EQ) {
    BasicBlock *Succ = SI->getParent()->getTerminator()->getSuccessor(1);
    // The check for the single predecessor is not the best that can be
    // done. But it protects efficiently against cases like when SI's
    // home block has two successors, Succ and Succ1, and Succ1 predecessor
    // of Succ. Then SI can't be replaced by SIOpd because the use that gets
    // replaced can be reached on either path. So the uniqueness check
    // guarantees that the path all uses of SI (outside SI's parent) are on
    // is disjoint from all other paths out of SI. But that information
    // is more expensive to compute, and the trade-off here is in favor
    // of compile-time. It should also be noticed that we check for a single
    // predecessor and not only uniqueness. This to handle the situation when
    // Succ and Succ1 points to the same basic block.
    if (Succ->getSinglePredecessor() && dominatesAllUses(SI, Icmp, Succ)) {
      NumSel++;
      SI->replaceUsesOutsideBlock(SI->getOperand(SIOpd), SI->getParent());
      return true;
    }
  }
  return false;
}

/// Try to fold the comparison based on range information we can get by checking
/// whether bits are known to be zero or one in the inputs.
Instruction *InstCombinerImpl::foldICmpUsingKnownBits(ICmpInst &I) {
  Value *Op0 = I.getOperand(0), *Op1 = I.getOperand(1);
  Type *Ty = Op0->getType();
  ICmpInst::Predicate Pred = I.getPredicate();

  // Get scalar or pointer size.
  unsigned BitWidth = Ty->isIntOrIntVectorTy()
                          ? Ty->getScalarSizeInBits()
                          : DL.getPointerTypeSizeInBits(Ty->getScalarType());

  if (!BitWidth)
    return nullptr;

  KnownBits Op0Known(BitWidth);
  KnownBits Op1Known(BitWidth);

  {
    // Don't use dominating conditions when folding icmp using known bits. This
    // may convert signed into unsigned predicates in ways that other passes
    // (especially IndVarSimplify) may not be able to reliably undo.
    SimplifyQuery Q = SQ.getWithoutDomCondCache().getWithInstruction(&I);
    if (SimplifyDemandedBits(&I, 0, getDemandedBitsLHSMask(I, BitWidth),
                             Op0Known, Q))
      return &I;

    if (SimplifyDemandedBits(&I, 1, APInt::getAllOnes(BitWidth), Op1Known, Q))
      return &I;
  }

  if (!isa<Constant>(Op0) && Op0Known.isConstant())
    return new ICmpInst(
        Pred, ConstantExpr::getIntegerValue(Ty, Op0Known.getConstant()), Op1);
  if (!isa<Constant>(Op1) && Op1Known.isConstant())
    return new ICmpInst(
        Pred, Op0, ConstantExpr::getIntegerValue(Ty, Op1Known.getConstant()));

  if (std::optional<bool> Res = ICmpInst::compare(Op0Known, Op1Known, Pred))
    return replaceInstUsesWith(I, ConstantInt::getBool(I.getType(), *Res));

  // Given the known and unknown bits, compute a range that the LHS could be
  // in.  Compute the Min, Max and RHS values based on the known bits. For the
  // EQ and NE we use unsigned values.
  APInt Op0Min(BitWidth, 0), Op0Max(BitWidth, 0);
  APInt Op1Min(BitWidth, 0), Op1Max(BitWidth, 0);
  if (I.isSigned()) {
    Op0Min = Op0Known.getSignedMinValue();
    Op0Max = Op0Known.getSignedMaxValue();
    Op1Min = Op1Known.getSignedMinValue();
    Op1Max = Op1Known.getSignedMaxValue();
  } else {
    Op0Min = Op0Known.getMinValue();
    Op0Max = Op0Known.getMaxValue();
    Op1Min = Op1Known.getMinValue();
    Op1Max = Op1Known.getMaxValue();
  }

  // Don't break up a clamp pattern -- (min(max X, Y), Z) -- by replacing a
  // min/max canonical compare with some other compare. That could lead to
  // conflict with select canonicalization and infinite looping.
  // FIXME: This constraint may go away if min/max intrinsics are canonical.
  auto isMinMaxCmp = [&](Instruction &Cmp) {
    if (!Cmp.hasOneUse())
      return false;
    Value *A, *B;
    SelectPatternFlavor SPF = matchSelectPattern(Cmp.user_back(), A, B).Flavor;
    if (!SelectPatternResult::isMinOrMax(SPF))
      return false;
    return match(Op0, m_MaxOrMin(m_Value(), m_Value())) ||
           match(Op1, m_MaxOrMin(m_Value(), m_Value()));
  };
  if (!isMinMaxCmp(I)) {
    switch (Pred) {
    default:
      break;
    case ICmpInst::ICMP_ULT: {
      if (Op1Min == Op0Max) // A <u B -> A != B if max(A) == min(B)
        return new ICmpInst(ICmpInst::ICMP_NE, Op0, Op1);
      const APInt *CmpC;
      if (match(Op1, m_APInt(CmpC))) {
        // A <u C -> A == C-1 if min(A)+1 == C
        if (*CmpC == Op0Min + 1)
          return new ICmpInst(ICmpInst::ICMP_EQ, Op0,
                              ConstantInt::get(Op1->getType(), *CmpC - 1));
        // X <u C --> X == 0, if the number of zero bits in the bottom of X
        // exceeds the log2 of C.
        if (Op0Known.countMinTrailingZeros() >= CmpC->ceilLogBase2())
          return new ICmpInst(ICmpInst::ICMP_EQ, Op0,
                              Constant::getNullValue(Op1->getType()));
      }
      break;
    }
    case ICmpInst::ICMP_UGT: {
      if (Op1Max == Op0Min) // A >u B -> A != B if min(A) == max(B)
        return new ICmpInst(ICmpInst::ICMP_NE, Op0, Op1);
      const APInt *CmpC;
      if (match(Op1, m_APInt(CmpC))) {
        // A >u C -> A == C+1 if max(a)-1 == C
        if (*CmpC == Op0Max - 1)
          return new ICmpInst(ICmpInst::ICMP_EQ, Op0,
                              ConstantInt::get(Op1->getType(), *CmpC + 1));
        // X >u C --> X != 0, if the number of zero bits in the bottom of X
        // exceeds the log2 of C.
        if (Op0Known.countMinTrailingZeros() >= CmpC->getActiveBits())
          return new ICmpInst(ICmpInst::ICMP_NE, Op0,
                              Constant::getNullValue(Op1->getType()));
      }
      break;
    }
    case ICmpInst::ICMP_SLT: {
      if (Op1Min == Op0Max) // A <s B -> A != B if max(A) == min(B)
        return new ICmpInst(ICmpInst::ICMP_NE, Op0, Op1);
      const APInt *CmpC;
      if (match(Op1, m_APInt(CmpC))) {
        if (*CmpC == Op0Min + 1) // A <s C -> A == C-1 if min(A)+1 == C
          return new ICmpInst(ICmpInst::ICMP_EQ, Op0,
                              ConstantInt::get(Op1->getType(), *CmpC - 1));
      }
      break;
    }
    case ICmpInst::ICMP_SGT: {
      if (Op1Max == Op0Min) // A >s B -> A != B if min(A) == max(B)
        return new ICmpInst(ICmpInst::ICMP_NE, Op0, Op1);
      const APInt *CmpC;
      if (match(Op1, m_APInt(CmpC))) {
        if (*CmpC == Op0Max - 1) // A >s C -> A == C+1 if max(A)-1 == C
          return new ICmpInst(ICmpInst::ICMP_EQ, Op0,
                              ConstantInt::get(Op1->getType(), *CmpC + 1));
      }
      break;
    }
    }
  }

  // Based on the range information we know about the LHS, see if we can
  // simplify this comparison.  For example, (x&4) < 8 is always true.
  switch (Pred) {
  default:
    break;
  case ICmpInst::ICMP_EQ:
  case ICmpInst::ICMP_NE: {
    // If all bits are known zero except for one, then we know at most one bit
    // is set. If the comparison is against zero, then this is a check to see if
    // *that* bit is set.
    APInt Op0KnownZeroInverted = ~Op0Known.Zero;
    if (Op1Known.isZero()) {
      // If the LHS is an AND with the same constant, look through it.
      Value *LHS = nullptr;
      const APInt *LHSC;
      if (!match(Op0, m_And(m_Value(LHS), m_APInt(LHSC))) ||
          *LHSC != Op0KnownZeroInverted)
        LHS = Op0;

      Value *X;
      const APInt *C1;
      if (match(LHS, m_Shl(m_Power2(C1), m_Value(X)))) {
        Type *XTy = X->getType();
        unsigned Log2C1 = C1->countr_zero();
        APInt C2 = Op0KnownZeroInverted;
        APInt C2Pow2 = (C2 & ~(*C1 - 1)) + *C1;
        if (C2Pow2.isPowerOf2()) {
          // iff (C1 is pow2) & ((C2 & ~(C1-1)) + C1) is pow2):
          // ((C1 << X) & C2) == 0 -> X >= (Log2(C2+C1) - Log2(C1))
          // ((C1 << X) & C2) != 0 -> X  < (Log2(C2+C1) - Log2(C1))
          unsigned Log2C2 = C2Pow2.countr_zero();
          auto *CmpC = ConstantInt::get(XTy, Log2C2 - Log2C1);
          auto NewPred =
              Pred == CmpInst::ICMP_EQ ? CmpInst::ICMP_UGE : CmpInst::ICMP_ULT;
          return new ICmpInst(NewPred, X, CmpC);
        }
      }
    }

    // Op0 eq C_Pow2 -> Op0 ne 0 if Op0 is known to be C_Pow2 or zero.
    if (Op1Known.isConstant() && Op1Known.getConstant().isPowerOf2() &&
        (Op0Known & Op1Known) == Op0Known)
      return new ICmpInst(CmpInst::getInversePredicate(Pred), Op0,
                          ConstantInt::getNullValue(Op1->getType()));
    break;
  }
  case ICmpInst::ICMP_SGE:
    if (Op1Min == Op0Max) // A >=s B -> A == B if max(A) == min(B)
      return new ICmpInst(ICmpInst::ICMP_EQ, Op0, Op1);
    break;
  case ICmpInst::ICMP_SLE:
    if (Op1Max == Op0Min) // A <=s B -> A == B if min(A) == max(B)
      return new ICmpInst(ICmpInst::ICMP_EQ, Op0, Op1);
    break;
  case ICmpInst::ICMP_UGE:
    if (Op1Min == Op0Max) // A >=u B -> A == B if max(A) == min(B)
      return new ICmpInst(ICmpInst::ICMP_EQ, Op0, Op1);
    break;
  case ICmpInst::ICMP_ULE:
    if (Op1Max == Op0Min) // A <=u B -> A == B if min(A) == max(B)
      return new ICmpInst(ICmpInst::ICMP_EQ, Op0, Op1);
    break;
  }

  // Turn a signed comparison into an unsigned one if both operands are known to
  // have the same sign. Set samesign if possible (except for equality
  // predicates).
  if ((I.isSigned() || (I.isUnsigned() && !I.hasSameSign())) &&
      ((Op0Known.Zero.isNegative() && Op1Known.Zero.isNegative()) ||
       (Op0Known.One.isNegative() && Op1Known.One.isNegative()))) {
    I.setPredicate(I.getUnsignedPredicate());
    I.setSameSign();
    return &I;
  }

  return nullptr;
}

/// If one operand of an icmp is effectively a bool (value range of {0,1}),
/// then try to reduce patterns based on that limit.
Instruction *InstCombinerImpl::foldICmpUsingBoolRange(ICmpInst &I) {
  Value *X, *Y;
  CmpPredicate Pred;

  // X must be 0 and bool must be true for "ULT":
  // X <u (zext i1 Y) --> (X == 0) & Y
  if (match(&I, m_c_ICmp(Pred, m_Value(X), m_OneUse(m_ZExt(m_Value(Y))))) &&
      Y->getType()->isIntOrIntVectorTy(1) && Pred == ICmpInst::ICMP_ULT)
    return BinaryOperator::CreateAnd(Builder.CreateIsNull(X), Y);

  // X must be 0 or bool must be true for "ULE":
  // X <=u (sext i1 Y) --> (X == 0) | Y
  if (match(&I, m_c_ICmp(Pred, m_Value(X), m_OneUse(m_SExt(m_Value(Y))))) &&
      Y->getType()->isIntOrIntVectorTy(1) && Pred == ICmpInst::ICMP_ULE)
    return BinaryOperator::CreateOr(Builder.CreateIsNull(X), Y);

  // icmp eq/ne X, (zext/sext (icmp eq/ne X, C))
  CmpPredicate Pred1, Pred2;
  const APInt *C;
  Instruction *ExtI;
  if (match(&I, m_c_ICmp(Pred1, m_Value(X),
                         m_CombineAnd(m_Instruction(ExtI),
                                      m_ZExtOrSExt(m_ICmp(Pred2, m_Deferred(X),
                                                          m_APInt(C)))))) &&
      ICmpInst::isEquality(Pred1) && ICmpInst::isEquality(Pred2)) {
    bool IsSExt = ExtI->getOpcode() == Instruction::SExt;
    bool HasOneUse = ExtI->hasOneUse() && ExtI->getOperand(0)->hasOneUse();
    auto CreateRangeCheck = [&] {
      Value *CmpV1 =
          Builder.CreateICmp(Pred1, X, Constant::getNullValue(X->getType()));
      Value *CmpV2 = Builder.CreateICmp(
          Pred1, X, ConstantInt::getSigned(X->getType(), IsSExt ? -1 : 1));
      return BinaryOperator::Create(
          Pred1 == ICmpInst::ICMP_EQ ? Instruction::Or : Instruction::And,
          CmpV1, CmpV2);
    };
    if (C->isZero()) {
      if (Pred2 == ICmpInst::ICMP_EQ) {
        // icmp eq X, (zext/sext (icmp eq X, 0)) --> false
        // icmp ne X, (zext/sext (icmp eq X, 0)) --> true
        return replaceInstUsesWith(
            I, ConstantInt::getBool(I.getType(), Pred1 == ICmpInst::ICMP_NE));
      } else if (!IsSExt || HasOneUse) {
        // icmp eq X, (zext (icmp ne X, 0)) --> X == 0 || X == 1
        // icmp ne X, (zext (icmp ne X, 0)) --> X != 0 && X != 1
        // icmp eq X, (sext (icmp ne X, 0)) --> X == 0 || X == -1
        // icmp ne X, (sext (icmp ne X, 0)) --> X != 0 && X != -1
        return CreateRangeCheck();
      }
    } else if (IsSExt ? C->isAllOnes() : C->isOne()) {
      if (Pred2 == ICmpInst::ICMP_NE) {
        // icmp eq X, (zext (icmp ne X, 1)) --> false
        // icmp ne X, (zext (icmp ne X, 1)) --> true
        // icmp eq X, (sext (icmp ne X, -1)) --> false
        // icmp ne X, (sext (icmp ne X, -1)) --> true
        return replaceInstUsesWith(
            I, ConstantInt::getBool(I.getType(), Pred1 == ICmpInst::ICMP_NE));
      } else if (!IsSExt || HasOneUse) {
        // icmp eq X, (zext (icmp eq X, 1)) --> X == 0 || X == 1
        // icmp ne X, (zext (icmp eq X, 1)) --> X != 0 && X != 1
        // icmp eq X, (sext (icmp eq X, -1)) --> X == 0 || X == -1
        // icmp ne X, (sext (icmp eq X, -1)) --> X != 0 && X == -1
        return CreateRangeCheck();
      }
    } else {
      // when C != 0 && C != 1:
      //   icmp eq X, (zext (icmp eq X, C)) --> icmp eq X, 0
      //   icmp eq X, (zext (icmp ne X, C)) --> icmp eq X, 1
      //   icmp ne X, (zext (icmp eq X, C)) --> icmp ne X, 0
      //   icmp ne X, (zext (icmp ne X, C)) --> icmp ne X, 1
      // when C != 0 && C != -1:
      //   icmp eq X, (sext (icmp eq X, C)) --> icmp eq X, 0
      //   icmp eq X, (sext (icmp ne X, C)) --> icmp eq X, -1
      //   icmp ne X, (sext (icmp eq X, C)) --> icmp ne X, 0
      //   icmp ne X, (sext (icmp ne X, C)) --> icmp ne X, -1
      return ICmpInst::Create(
          Instruction::ICmp, Pred1, X,
          ConstantInt::getSigned(X->getType(), Pred2 == ICmpInst::ICMP_NE
                                                   ? (IsSExt ? -1 : 1)
                                                   : 0));
    }
  }

  return nullptr;
}

/// If we have an icmp le or icmp ge instruction with a constant operand, turn
/// it into the appropriate icmp lt or icmp gt instruction. This transform
/// allows them to be folded in visitICmpInst.
static ICmpInst *canonicalizeCmpWithConstant(ICmpInst &I) {
  ICmpInst::Predicate Pred = I.getPredicate();
  if (ICmpInst::isEquality(Pred) || !ICmpInst::isIntPredicate(Pred) ||
      InstCombiner::isCanonicalPredicate(Pred))
    return nullptr;

  Value *Op0 = I.getOperand(0);
  Value *Op1 = I.getOperand(1);
  auto *Op1C = dyn_cast<Constant>(Op1);
  if (!Op1C)
    return nullptr;

  auto FlippedStrictness = getFlippedStrictnessPredicateAndConstant(Pred, Op1C);
  if (!FlippedStrictness)
    return nullptr;

  return new ICmpInst(FlippedStrictness->first, Op0, FlippedStrictness->second);
}

/// If we have a comparison with a non-canonical predicate, if we can update
/// all the users, invert the predicate and adjust all the users.
CmpInst *InstCombinerImpl::canonicalizeICmpPredicate(CmpInst &I) {
  // Is the predicate already canonical?
  CmpInst::Predicate Pred = I.getPredicate();
  if (InstCombiner::isCanonicalPredicate(Pred))
    return nullptr;

  // Can all users be adjusted to predicate inversion?
  if (!InstCombiner::canFreelyInvertAllUsersOf(&I, /*IgnoredUser=*/nullptr))
    return nullptr;

  // Ok, we can canonicalize comparison!
  // Let's first invert the comparison's predicate.
  I.setPredicate(CmpInst::getInversePredicate(Pred));
  I.setName(I.getName() + ".not");

  // And, adapt users.
  freelyInvertAllUsersOf(&I);

  return &I;
}

/// Integer compare with boolean values can always be turned into bitwise ops.
static Instruction *canonicalizeICmpBool(ICmpInst &I,
                                         InstCombiner::BuilderTy &Builder) {
  Value *A = I.getOperand(0), *B = I.getOperand(1);
  assert(A->getType()->isIntOrIntVectorTy(1) && "Bools only");

  // A boolean compared to true/false can be simplified to Op0/true/false in
  // 14 out of the 20 (10 predicates * 2 constants) possible combinations.
  // Cases not handled by InstSimplify are always 'not' of Op0.
  if (match(B, m_Zero())) {
    switch (I.getPredicate()) {
    case CmpInst::ICMP_EQ:  // A ==   0 -> !A
    case CmpInst::ICMP_ULE: // A <=u  0 -> !A
    case CmpInst::ICMP_SGE: // A >=s  0 -> !A
      return BinaryOperator::CreateNot(A);
    default:
      llvm_unreachable("ICmp i1 X, C not simplified as expected.");
    }
  } else if (match(B, m_One())) {
    switch (I.getPredicate()) {
    case CmpInst::ICMP_NE:  // A !=  1 -> !A
    case CmpInst::ICMP_ULT: // A <u  1 -> !A
    case CmpInst::ICMP_SGT: // A >s -1 -> !A
      return BinaryOperator::CreateNot(A);
    default:
      llvm_unreachable("ICmp i1 X, C not simplified as expected.");
    }
  }

  switch (I.getPredicate()) {
  default:
    llvm_unreachable("Invalid icmp instruction!");
  case ICmpInst::ICMP_EQ:
    // icmp eq i1 A, B -> ~(A ^ B)
    return BinaryOperator::CreateNot(Builder.CreateXor(A, B));

  case ICmpInst::ICMP_NE:
    // icmp ne i1 A, B -> A ^ B
    return BinaryOperator::CreateXor(A, B);

  case ICmpInst::ICMP_UGT:
    // icmp ugt -> icmp ult
    std::swap(A, B);
    [[fallthrough]];
  case ICmpInst::ICMP_ULT:
    // icmp ult i1 A, B -> ~A & B
    return BinaryOperator::CreateAnd(Builder.CreateNot(A), B);

  case ICmpInst::ICMP_SGT:
    // icmp sgt -> icmp slt
    std::swap(A, B);
    [[fallthrough]];
  case ICmpInst::ICMP_SLT:
    // icmp slt i1 A, B -> A & ~B
    return BinaryOperator::CreateAnd(Builder.CreateNot(B), A);

  case ICmpInst::ICMP_UGE:
    // icmp uge -> icmp ule
    std::swap(A, B);
    [[fallthrough]];
  case ICmpInst::ICMP_ULE:
    // icmp ule i1 A, B -> ~A | B
    return BinaryOperator::CreateOr(Builder.CreateNot(A), B);

  case ICmpInst::ICMP_SGE:
    // icmp sge -> icmp sle
    std::swap(A, B);
    [[fallthrough]];
  case ICmpInst::ICMP_SLE:
    // icmp sle i1 A, B -> A | ~B
    return BinaryOperator::CreateOr(Builder.CreateNot(B), A);
  }
}

// Transform pattern like:
//   (1 << Y) u<= X  or  ~(-1 << Y) u<  X  or  ((1 << Y)+(-1)) u<  X
//   (1 << Y) u>  X  or  ~(-1 << Y) u>= X  or  ((1 << Y)+(-1)) u>= X
// Into:
//   (X l>> Y) != 0
//   (X l>> Y) == 0
static Instruction *foldICmpWithHighBitMask(ICmpInst &Cmp,
                                            InstCombiner::BuilderTy &Builder) {
  CmpPredicate Pred, NewPred;
  Value *X, *Y;
  if (match(&Cmp,
            m_c_ICmp(Pred, m_OneUse(m_Shl(m_One(), m_Value(Y))), m_Value(X)))) {
    switch (Pred) {
    case ICmpInst::ICMP_ULE:
      NewPred = ICmpInst::ICMP_NE;
      break;
    case ICmpInst::ICMP_UGT:
      NewPred = ICmpInst::ICMP_EQ;
      break;
    default:
      return nullptr;
    }
  } else if (match(&Cmp, m_c_ICmp(Pred,
                                  m_OneUse(m_CombineOr(
                                      m_Not(m_Shl(m_AllOnes(), m_Value(Y))),
                                      m_Add(m_Shl(m_One(), m_Value(Y)),
                                            m_AllOnes()))),
                                  m_Value(X)))) {
    // The variant with 'add' is not canonical, (the variant with 'not' is)
    // we only get it because it has extra uses, and can't be canonicalized,

    switch (Pred) {
    case ICmpInst::ICMP_ULT:
      NewPred = ICmpInst::ICMP_NE;
      break;
    case ICmpInst::ICMP_UGE:
      NewPred = ICmpInst::ICMP_EQ;
      break;
    default:
      return nullptr;
    }
  } else
    return nullptr;

  Value *NewX = Builder.CreateLShr(X, Y, X->getName() + ".highbits");
  Constant *Zero = Constant::getNullValue(NewX->getType());
  return CmpInst::Create(Instruction::ICmp, NewPred, NewX, Zero);
}

static Instruction *foldVectorCmp(CmpInst &Cmp,
                                  InstCombiner::BuilderTy &Builder) {
  const CmpInst::Predicate Pred = Cmp.getPredicate();
  Value *LHS = Cmp.getOperand(0), *RHS = Cmp.getOperand(1);
  Value *V1, *V2;

  auto createCmpReverse = [&](CmpInst::Predicate Pred, Value *X, Value *Y) {
    Value *V = Builder.CreateCmp(Pred, X, Y, Cmp.getName());
    if (auto *I = dyn_cast<Instruction>(V))
      I->copyIRFlags(&Cmp);
    Module *M = Cmp.getModule();
    Function *F = Intrinsic::getOrInsertDeclaration(
        M, Intrinsic::vector_reverse, V->getType());
    return CallInst::Create(F, V);
  };

  if (match(LHS, m_VecReverse(m_Value(V1)))) {
    // cmp Pred, rev(V1), rev(V2) --> rev(cmp Pred, V1, V2)
    if (match(RHS, m_VecReverse(m_Value(V2))) &&
        (LHS->hasOneUse() || RHS->hasOneUse()))
      return createCmpReverse(Pred, V1, V2);

    // cmp Pred, rev(V1), RHSSplat --> rev(cmp Pred, V1, RHSSplat)
    if (LHS->hasOneUse() && isSplatValue(RHS))
      return createCmpReverse(Pred, V1, RHS);
  }
  // cmp Pred, LHSSplat, rev(V2) --> rev(cmp Pred, LHSSplat, V2)
  else if (isSplatValue(LHS) && match(RHS, m_OneUse(m_VecReverse(m_Value(V2)))))
    return createCmpReverse(Pred, LHS, V2);

  ArrayRef<int> M;
  if (!match(LHS, m_Shuffle(m_Value(V1), m_Undef(), m_Mask(M))))
    return nullptr;

  // If both arguments of the cmp are shuffles that use the same mask and
  // shuffle within a single vector, move the shuffle after the cmp:
  // cmp (shuffle V1, M), (shuffle V2, M) --> shuffle (cmp V1, V2), M
  Type *V1Ty = V1->getType();
  if (match(RHS, m_Shuffle(m_Value(V2), m_Undef(), m_SpecificMask(M))) &&
      V1Ty == V2->getType() && (LHS->hasOneUse() || RHS->hasOneUse())) {
    Value *NewCmp = Builder.CreateCmp(Pred, V1, V2);
    return new ShuffleVectorInst(NewCmp, M);
  }

  // Try to canonicalize compare with splatted operand and splat constant.
  // TODO: We could generalize this for more than splats. See/use the code in
  //       InstCombiner::foldVectorBinop().
  Constant *C;
  if (!LHS->hasOneUse() || !match(RHS, m_Constant(C)))
    return nullptr;

  // Length-changing splats are ok, so adjust the constants as needed:
  // cmp (shuffle V1, M), C --> shuffle (cmp V1, C'), M
  Constant *ScalarC = C->getSplatValue(/* AllowPoison */ true);
  int MaskSplatIndex;
  if (ScalarC && match(M, m_SplatOrPoisonMask(MaskSplatIndex))) {
    // We allow poison in matching, but this transform removes it for safety.
    // Demanded elements analysis should be able to recover some/all of that.
    C = ConstantVector::getSplat(cast<VectorType>(V1Ty)->getElementCount(),
                                 ScalarC);
    SmallVector<int, 8> NewM(M.size(), MaskSplatIndex);
    Value *NewCmp = Builder.CreateCmp(Pred, V1, C);
    return new ShuffleVectorInst(NewCmp, NewM);
  }

  return nullptr;
}

// extract(uadd.with.overflow(A, B), 0) ult A
//  -> extract(uadd.with.overflow(A, B), 1)
static Instruction *foldICmpOfUAddOv(ICmpInst &I) {
  CmpInst::Predicate Pred = I.getPredicate();
  Value *Op0 = I.getOperand(0), *Op1 = I.getOperand(1);

  Value *UAddOv;
  Value *A, *B;
  auto UAddOvResultPat = m_ExtractValue<0>(
      m_Intrinsic<Intrinsic::uadd_with_overflow>(m_Value(A), m_Value(B)));
  if (match(Op0, UAddOvResultPat) &&
      ((Pred == ICmpInst::ICMP_ULT && (Op1 == A || Op1 == B)) ||
       (Pred == ICmpInst::ICMP_EQ && match(Op1, m_ZeroInt()) &&
        (match(A, m_One()) || match(B, m_One()))) ||
       (Pred == ICmpInst::ICMP_NE && match(Op1, m_AllOnes()) &&
        (match(A, m_AllOnes()) || match(B, m_AllOnes())))))
    // extract(uadd.with.overflow(A, B), 0) < A
    // extract(uadd.with.overflow(A, 1), 0) == 0
    // extract(uadd.with.overflow(A, -1), 0) != -1
    UAddOv = cast<ExtractValueInst>(Op0)->getAggregateOperand();
  else if (match(Op1, UAddOvResultPat) && Pred == ICmpInst::ICMP_UGT &&
           (Op0 == A || Op0 == B))
    // A > extract(uadd.with.overflow(A, B), 0)
    UAddOv = cast<ExtractValueInst>(Op1)->getAggregateOperand();
  else
    return nullptr;

  return ExtractValueInst::Create(UAddOv, 1);
}

static Instruction *foldICmpInvariantGroup(ICmpInst &I) {
  if (!I.getOperand(0)->getType()->isPointerTy() ||
      NullPointerIsDefined(
          I.getParent()->getParent(),
          I.getOperand(0)->getType()->getPointerAddressSpace())) {
    return nullptr;
  }
  Instruction *Op;
  if (match(I.getOperand(0), m_Instruction(Op)) &&
      match(I.getOperand(1), m_Zero()) &&
      Op->isLaunderOrStripInvariantGroup()) {
    return ICmpInst::Create(Instruction::ICmp, I.getPredicate(),
                            Op->getOperand(0), I.getOperand(1));
  }
  return nullptr;
}

/// This function folds patterns produced by lowering of reduce idioms, such as
/// llvm.vector.reduce.and which are lowered into instruction chains. This code
/// attempts to generate fewer number of scalar comparisons instead of vector
/// comparisons when possible.
static Instruction *foldReductionIdiom(ICmpInst &I,
                                       InstCombiner::BuilderTy &Builder,
                                       const DataLayout &DL) {
  if (I.getType()->isVectorTy())
    return nullptr;
  CmpPredicate OuterPred, InnerPred;
  Value *LHS, *RHS;

  // Match lowering of @llvm.vector.reduce.and. Turn
  ///   %vec_ne = icmp ne <8 x i8> %lhs, %rhs
  ///   %scalar_ne = bitcast <8 x i1> %vec_ne to i8
  ///   %res = icmp <pred> i8 %scalar_ne, 0
  ///
  /// into
  ///
  ///   %lhs.scalar = bitcast <8 x i8> %lhs to i64
  ///   %rhs.scalar = bitcast <8 x i8> %rhs to i64
  ///   %res = icmp <pred> i64 %lhs.scalar, %rhs.scalar
  ///
  /// for <pred> in {ne, eq}.
  if (!match(&I, m_ICmp(OuterPred,
                        m_OneUse(m_BitCast(m_OneUse(
                            m_ICmp(InnerPred, m_Value(LHS), m_Value(RHS))))),
                        m_Zero())))
    return nullptr;
  auto *LHSTy = dyn_cast<FixedVectorType>(LHS->getType());
  if (!LHSTy || !LHSTy->getElementType()->isIntegerTy())
    return nullptr;
  unsigned NumBits =
      LHSTy->getNumElements() * LHSTy->getElementType()->getIntegerBitWidth();
  // TODO: Relax this to "not wider than max legal integer type"?
  if (!DL.isLegalInteger(NumBits))
    return nullptr;

  if (ICmpInst::isEquality(OuterPred) && InnerPred == ICmpInst::ICMP_NE) {
    auto *ScalarTy = Builder.getIntNTy(NumBits);
    LHS = Builder.CreateBitCast(LHS, ScalarTy, LHS->getName() + ".scalar");
    RHS = Builder.CreateBitCast(RHS, ScalarTy, RHS->getName() + ".scalar");
    return ICmpInst::Create(Instruction::ICmp, OuterPred, LHS, RHS,
                            I.getName());
  }

  return nullptr;
}

// This helper will be called with icmp operands in both orders.
Instruction *InstCombinerImpl::foldICmpCommutative(CmpPredicate Pred,
                                                   Value *Op0, Value *Op1,
                                                   ICmpInst &CxtI) {
  // Try to optimize 'icmp GEP, P' or 'icmp P, GEP'.
  if (auto *GEP = dyn_cast<GEPOperator>(Op0))
    if (Instruction *NI = foldGEPICmp(GEP, Op1, Pred, CxtI))
      return NI;

  if (auto *SI = dyn_cast<SelectInst>(Op0))
    if (Instruction *NI = foldSelectICmp(Pred, SI, Op1, CxtI))
      return NI;

  if (auto *MinMax = dyn_cast<MinMaxIntrinsic>(Op0))
    if (Instruction *Res = foldICmpWithMinMax(CxtI, MinMax, Op1, Pred))
      return Res;

  {
    Value *X;
    const APInt *C;
    // icmp X+Cst, X
    if (match(Op0, m_Add(m_Value(X), m_APInt(C))) && Op1 == X)
      return foldICmpAddOpConst(X, *C, Pred);
  }

  // abs(X) >=  X --> true
  // abs(X) u<= X --> true
  // abs(X) <   X --> false
  // abs(X) u>  X --> false
  // abs(X) u>= X --> IsIntMinPosion ? `X > -1`: `X u<= INTMIN`
  // abs(X) <=  X --> IsIntMinPosion ? `X > -1`: `X u<= INTMIN`
  // abs(X) ==  X --> IsIntMinPosion ? `X > -1`: `X u<= INTMIN`
  // abs(X) u<  X --> IsIntMinPosion ? `X < 0` : `X >   INTMIN`
  // abs(X) >   X --> IsIntMinPosion ? `X < 0` : `X >   INTMIN`
  // abs(X) !=  X --> IsIntMinPosion ? `X < 0` : `X >   INTMIN`
  {
    Value *X;
    Constant *C;
    if (match(Op0, m_Intrinsic<Intrinsic::abs>(m_Value(X), m_Constant(C))) &&
        match(Op1, m_Specific(X))) {
      Value *NullValue = Constant::getNullValue(X->getType());
      Value *AllOnesValue = Constant::getAllOnesValue(X->getType());
      const APInt SMin =
          APInt::getSignedMinValue(X->getType()->getScalarSizeInBits());
      bool IsIntMinPosion = C->isAllOnesValue();
      switch (Pred) {
      case CmpInst::ICMP_ULE:
      case CmpInst::ICMP_SGE:
        return replaceInstUsesWith(CxtI, ConstantInt::getTrue(CxtI.getType()));
      case CmpInst::ICMP_UGT:
      case CmpInst::ICMP_SLT:
        return replaceInstUsesWith(CxtI, ConstantInt::getFalse(CxtI.getType()));
      case CmpInst::ICMP_UGE:
      case CmpInst::ICMP_SLE:
      case CmpInst::ICMP_EQ: {
        return replaceInstUsesWith(
            CxtI, IsIntMinPosion
                      ? Builder.CreateICmpSGT(X, AllOnesValue)
                      : Builder.CreateICmpULT(
                            X, ConstantInt::get(X->getType(), SMin + 1)));
      }
      case CmpInst::ICMP_ULT:
      case CmpInst::ICMP_SGT:
      case CmpInst::ICMP_NE: {
        return replaceInstUsesWith(
            CxtI, IsIntMinPosion
                      ? Builder.CreateICmpSLT(X, NullValue)
                      : Builder.CreateICmpUGT(
                            X, ConstantInt::get(X->getType(), SMin)));
      }
      default:
        llvm_unreachable("Invalid predicate!");
      }
    }
  }

  const SimplifyQuery Q = SQ.getWithInstruction(&CxtI);
  if (Value *V = foldICmpWithLowBitMaskedVal(Pred, Op0, Op1, Q, *this))
    return replaceInstUsesWith(CxtI, V);

  // Folding (X / Y) pred X => X swap(pred) 0 for constant Y other than 0 or 1
  auto CheckUGT1 = [](const APInt &Divisor) { return Divisor.ugt(1); };
  {
    if (match(Op0, m_UDiv(m_Specific(Op1), m_CheckedInt(CheckUGT1)))) {
      return new ICmpInst(ICmpInst::getSwappedPredicate(Pred), Op1,
                          Constant::getNullValue(Op1->getType()));
    }

    if (!ICmpInst::isUnsigned(Pred) &&
        match(Op0, m_SDiv(m_Specific(Op1), m_CheckedInt(CheckUGT1)))) {
      return new ICmpInst(ICmpInst::getSwappedPredicate(Pred), Op1,
                          Constant::getNullValue(Op1->getType()));
    }
  }

  // Another case of this fold is (X >> Y) pred X => X swap(pred) 0 if Y != 0
  auto CheckNE0 = [](const APInt &Shift) { return !Shift.isZero(); };
  {
    if (match(Op0, m_LShr(m_Specific(Op1), m_CheckedInt(CheckNE0)))) {
      return new ICmpInst(ICmpInst::getSwappedPredicate(Pred), Op1,
                          Constant::getNullValue(Op1->getType()));
    }

    if ((Pred == CmpInst::ICMP_SLT || Pred == CmpInst::ICMP_SGE) &&
        match(Op0, m_AShr(m_Specific(Op1), m_CheckedInt(CheckNE0)))) {
      return new ICmpInst(ICmpInst::getSwappedPredicate(Pred), Op1,
                          Constant::getNullValue(Op1->getType()));
    }
  }

  return nullptr;
}

Instruction *InstCombinerImpl::visitICmpInst(ICmpInst &I) {
  bool Changed = false;
  const SimplifyQuery Q = SQ.getWithInstruction(&I);
  Value *Op0 = I.getOperand(0), *Op1 = I.getOperand(1);
  unsigned Op0Cplxity = getComplexity(Op0);
  unsigned Op1Cplxity = getComplexity(Op1);

  /// Orders the operands of the compare so that they are listed from most
  /// complex to least complex.  This puts constants before unary operators,
  /// before binary operators.
  if (Op0Cplxity < Op1Cplxity) {
    I.swapOperands();
    std::swap(Op0, Op1);
    Changed = true;
  }

  if (Value *V = simplifyICmpInst(I.getCmpPredicate(), Op0, Op1, Q))
    return replaceInstUsesWith(I, V);

  // Comparing -val or val with non-zero is the same as just comparing val
  // ie, abs(val) != 0 -> val != 0
  if (I.getPredicate() == ICmpInst::ICMP_NE && match(Op1, m_Zero())) {
    Value *Cond, *SelectTrue, *SelectFalse;
    if (match(Op0, m_Select(m_Value(Cond), m_Value(SelectTrue),
                            m_Value(SelectFalse)))) {
      if (Value *V = dyn_castNegVal(SelectTrue)) {
        if (V == SelectFalse)
          return CmpInst::Create(Instruction::ICmp, I.getPredicate(), V, Op1);
      } else if (Value *V = dyn_castNegVal(SelectFalse)) {
        if (V == SelectTrue)
          return CmpInst::Create(Instruction::ICmp, I.getPredicate(), V, Op1);
      }
    }
  }

  if (Instruction *Res = foldICmpTruncWithTruncOrExt(I, Q))
    return Res;

  if (Op0->getType()->isIntOrIntVectorTy(1))
    if (Instruction *Res = canonicalizeICmpBool(I, Builder))
      return Res;

  if (Instruction *Res = canonicalizeCmpWithConstant(I))
    return Res;

  if (Instruction *Res = canonicalizeICmpPredicate(I))
    return Res;

  if (Instruction *Res = foldICmpWithConstant(I))
    return Res;

  if (Instruction *Res = foldICmpWithDominatingICmp(I))
    return Res;

  if (Instruction *Res = foldICmpUsingBoolRange(I))
    return Res;

  if (Instruction *Res = foldICmpUsingKnownBits(I))
    return Res;

  if (Instruction *Res = foldIsMultipleOfAPowerOfTwo(I))
    return Res;

  // Test if the ICmpInst instruction is used exclusively by a select as
  // part of a minimum or maximum operation. If so, refrain from doing
  // any other folding. This helps out other analyses which understand
  // non-obfuscated minimum and maximum idioms, such as ScalarEvolution
  // and CodeGen. And in this case, at least one of the comparison
  // operands has at least one user besides the compare (the select),
  // which would often largely negate the benefit of folding anyway.
  //
  // Do the same for the other patterns recognized by matchSelectPattern.
  if (I.hasOneUse())
    if (SelectInst *SI = dyn_cast<SelectInst>(I.user_back())) {
      Value *A, *B;
      SelectPatternResult SPR = matchSelectPattern(SI, A, B);
      if (SPR.Flavor != SPF_UNKNOWN)
        return nullptr;
    }

  // Do this after checking for min/max to prevent infinite looping.
  if (Instruction *Res = foldICmpWithZero(I))
    return Res;

  // FIXME: We only do this after checking for min/max to prevent infinite
  // looping caused by a reverse canonicalization of these patterns for min/max.
  // FIXME: The organization of folds is a mess. These would naturally go into
  // canonicalizeCmpWithConstant(), but we can't move all of the above folds
  // down here after the min/max restriction.
  ICmpInst::Predicate Pred = I.getPredicate();
  const APInt *C;
  if (match(Op1, m_APInt(C))) {
    // For i32: x >u 2147483647 -> x <s 0  -> true if sign bit set
    if (Pred == ICmpInst::ICMP_UGT && C->isMaxSignedValue()) {
      Constant *Zero = Constant::getNullValue(Op0->getType());
      return new ICmpInst(ICmpInst::ICMP_SLT, Op0, Zero);
    }

    // For i32: x <u 2147483648 -> x >s -1  -> true if sign bit clear
    if (Pred == ICmpInst::ICMP_ULT && C->isMinSignedValue()) {
      Constant *AllOnes = Constant::getAllOnesValue(Op0->getType());
      return new ICmpInst(ICmpInst::ICMP_SGT, Op0, AllOnes);
    }
  }

  // The folds in here may rely on wrapping flags and special constants, so
  // they can break up min/max idioms in some cases but not seemingly similar
  // patterns.
  // FIXME: It may be possible to enhance select folding to make this
  //        unnecessary. It may also be moot if we canonicalize to min/max
  //        intrinsics.
  if (Instruction *Res = foldICmpBinOp(I, Q))
    return Res;

  if (Instruction *Res = foldICmpInstWithConstant(I))
    return Res;

  // Try to match comparison as a sign bit test. Intentionally do this after
  // foldICmpInstWithConstant() to potentially let other folds to happen first.
  if (Instruction *New = foldSignBitTest(I))
    return New;

  if (auto *PN = dyn_cast<PHINode>(Op0))
    if (Instruction *NV = foldOpIntoPhi(I, PN))
      return NV;
  if (auto *PN = dyn_cast<PHINode>(Op1))
    if (Instruction *NV = foldOpIntoPhi(I, PN))
      return NV;

  if (Instruction *Res = foldICmpInstWithConstantNotInt(I))
    return Res;

  if (Instruction *Res = foldICmpCommutative(I.getCmpPredicate(), Op0, Op1, I))
    return Res;
  if (Instruction *Res =
          foldICmpCommutative(I.getSwappedCmpPredicate(), Op1, Op0, I))
    return Res;

  if (I.isCommutative()) {
    if (auto Pair = matchSymmetricPair(I.getOperand(0), I.getOperand(1))) {
      replaceOperand(I, 0, Pair->first);
      replaceOperand(I, 1, Pair->second);
      return &I;
    }
  }

  // In case of a comparison with two select instructions having the same
  // condition, check whether one of the resulting branches can be simplified.
  // If so, just compare the other branch and select the appropriate result.
  // For example:
  //   %tmp1 = select i1 %cmp, i32 %y, i32 %x
  //   %tmp2 = select i1 %cmp, i32 %z, i32 %x
  //   %cmp2 = icmp slt i32 %tmp2, %tmp1
  // The icmp will result false for the false value of selects and the result
  // will depend upon the comparison of true values of selects if %cmp is
  // true. Thus, transform this into:
  //   %cmp = icmp slt i32 %y, %z
  //   %sel = select i1 %cond, i1 %cmp, i1 false
  // This handles similar cases to transform.
  {
    Value *Cond, *A, *B, *C, *D;
    if (match(Op0, m_Select(m_Value(Cond), m_Value(A), m_Value(B))) &&
        match(Op1, m_Select(m_Specific(Cond), m_Value(C), m_Value(D))) &&
        (Op0->hasOneUse() || Op1->hasOneUse())) {
      // Check whether comparison of TrueValues can be simplified
      if (Value *Res = simplifyICmpInst(Pred, A, C, SQ)) {
        Value *NewICMP = Builder.CreateICmp(Pred, B, D);
        return SelectInst::Create(Cond, Res, NewICMP);
      }
      // Check whether comparison of FalseValues can be simplified
      if (Value *Res = simplifyICmpInst(Pred, B, D, SQ)) {
        Value *NewICMP = Builder.CreateICmp(Pred, A, C);
        return SelectInst::Create(Cond, NewICMP, Res);
      }
    }
  }

  // icmp slt (sub nsw x, y), (add nsw x, y)  -->  icmp sgt y, 0
  // icmp ult (sub nuw x, y), (add nuw x, y)  -->  icmp ugt y, 0
  // icmp eq (sub nsw/nuw x, y), (add nsw/nuw x, y)   -->  icmp eq y, 0
  {
    Value *A, *B;
    CmpPredicate CmpPred;
    if (match(&I, m_c_ICmp(CmpPred, m_Sub(m_Value(A), m_Value(B)),
                           m_c_Add(m_Deferred(A), m_Deferred(B))))) {
      auto *I0 = cast<OverflowingBinaryOperator>(Op0);
      auto *I1 = cast<OverflowingBinaryOperator>(Op1);
      bool I0NUW = I0->hasNoUnsignedWrap();
      bool I1NUW = I1->hasNoUnsignedWrap();
      bool I0NSW = I0->hasNoSignedWrap();
      bool I1NSW = I1->hasNoSignedWrap();
      if ((ICmpInst::isUnsigned(Pred) && I0NUW && I1NUW) ||
          (ICmpInst::isSigned(Pred) && I0NSW && I1NSW) ||
          (ICmpInst::isEquality(Pred) &&
           ((I0NUW || I0NSW) && (I1NUW || I1NSW)))) {
        return new ICmpInst(CmpPredicate::getSwapped(CmpPred), B,
                            ConstantInt::get(Op0->getType(), 0));
      }
    }
  }

  // Try to optimize equality comparisons against alloca-based pointers.
  if (Op0->getType()->isPointerTy() && I.isEquality()) {
    assert(Op1->getType()->isPointerTy() &&
           "Comparing pointer with non-pointer?");
    if (auto *Alloca = dyn_cast<AllocaInst>(getUnderlyingObject(Op0)))
      if (foldAllocaCmp(Alloca))
        return nullptr;
    if (auto *Alloca = dyn_cast<AllocaInst>(getUnderlyingObject(Op1)))
      if (foldAllocaCmp(Alloca))
        return nullptr;
  }

  if (Instruction *Res = foldICmpBitCast(I))
    return Res;

  // TODO: Hoist this above the min/max bailout.
  if (Instruction *R = foldICmpWithCastOp(I))
    return R;

  {
    Value *X, *Y;
    // Transform (X & ~Y) == 0 --> (X & Y) != 0
    // and       (X & ~Y) != 0 --> (X & Y) == 0
    // if A is a power of 2.
    if (match(Op0, m_And(m_Value(X), m_Not(m_Value(Y)))) &&
        match(Op1, m_Zero()) && isKnownToBeAPowerOfTwo(X, false, &I) &&
        I.isEquality())
      return new ICmpInst(I.getInversePredicate(), Builder.CreateAnd(X, Y),
                          Op1);

    // Op0 pred Op1 -> ~Op1 pred ~Op0, if this allows us to drop an instruction.
    if (Op0->getType()->isIntOrIntVectorTy()) {
      bool ConsumesOp0, ConsumesOp1;
      if (isFreeToInvert(Op0, Op0->hasOneUse(), ConsumesOp0) &&
          isFreeToInvert(Op1, Op1->hasOneUse(), ConsumesOp1) &&
          (ConsumesOp0 || ConsumesOp1)) {
        Value *InvOp0 = getFreelyInverted(Op0, Op0->hasOneUse(), &Builder);
        Value *InvOp1 = getFreelyInverted(Op1, Op1->hasOneUse(), &Builder);
        assert(InvOp0 && InvOp1 &&
               "Mismatch between isFreeToInvert and getFreelyInverted");
        return new ICmpInst(I.getSwappedPredicate(), InvOp0, InvOp1);
      }
    }

    Instruction *AddI = nullptr;
    if (match(&I, m_UAddWithOverflow(m_Value(X), m_Value(Y),
                                     m_Instruction(AddI))) &&
        isa<IntegerType>(X->getType())) {
      Value *Result;
      Constant *Overflow;
      // m_UAddWithOverflow can match patterns that do not include  an explicit
      // "add" instruction, so check the opcode of the matched op.
      if (AddI->getOpcode() == Instruction::Add &&
          OptimizeOverflowCheck(Instruction::Add, /*Signed*/ false, X, Y, *AddI,
                                Result, Overflow)) {
        replaceInstUsesWith(*AddI, Result);
        eraseInstFromFunction(*AddI);
        return replaceInstUsesWith(I, Overflow);
      }
    }

    // (zext X) * (zext Y)  --> llvm.umul.with.overflow.
    if (match(Op0, m_NUWMul(m_ZExt(m_Value(X)), m_ZExt(m_Value(Y)))) &&
        match(Op1, m_APInt(C))) {
      if (Instruction *R = processUMulZExtIdiom(I, Op0, C, *this))
        return R;
    }

    // Signbit test folds
    // Fold (X u>> BitWidth - 1 Pred ZExt(i1))  -->  X s< 0 Pred i1
    // Fold (X s>> BitWidth - 1 Pred SExt(i1))  -->  X s< 0 Pred i1
    Instruction *ExtI;
    if ((I.isUnsigned() || I.isEquality()) &&
        match(Op1,
              m_CombineAnd(m_Instruction(ExtI), m_ZExtOrSExt(m_Value(Y)))) &&
        Y->getType()->getScalarSizeInBits() == 1 &&
        (Op0->hasOneUse() || Op1->hasOneUse())) {
      unsigned OpWidth = Op0->getType()->getScalarSizeInBits();
      Instruction *ShiftI;
      if (match(Op0, m_CombineAnd(m_Instruction(ShiftI),
                                  m_Shr(m_Value(X), m_SpecificIntAllowPoison(
                                                        OpWidth - 1))))) {
        unsigned ExtOpc = ExtI->getOpcode();
        unsigned ShiftOpc = ShiftI->getOpcode();
        if ((ExtOpc == Instruction::ZExt && ShiftOpc == Instruction::LShr) ||
            (ExtOpc == Instruction::SExt && ShiftOpc == Instruction::AShr)) {
          Value *SLTZero =
              Builder.CreateICmpSLT(X, Constant::getNullValue(X->getType()));
          Value *Cmp = Builder.CreateICmp(Pred, SLTZero, Y, I.getName());
          return replaceInstUsesWith(I, Cmp);
        }
      }
    }
  }

  if (Instruction *Res = foldICmpEquality(I))
    return Res;

  if (Instruction *Res = foldICmpPow2Test(I, Builder))
    return Res;

  if (Instruction *Res = foldICmpOfUAddOv(I))
    return Res;

  // The 'cmpxchg' instruction returns an aggregate containing the old value and
  // an i1 which indicates whether or not we successfully did the swap.
  //
  // Replace comparisons between the old value and the expected value with the
  // indicator that 'cmpxchg' returns.
  //
  // N.B.  This transform is only valid when the 'cmpxchg' is not permitted to
  // spuriously fail.  In those cases, the old value may equal the expected
  // value but it is possible for the swap to not occur.
  if (I.getPredicate() == ICmpInst::ICMP_EQ)
    if (auto *EVI = dyn_cast<ExtractValueInst>(Op0))
      if (auto *ACXI = dyn_cast<AtomicCmpXchgInst>(EVI->getAggregateOperand()))
        if (EVI->getIndices()[0] == 0 && ACXI->getCompareOperand() == Op1 &&
            !ACXI->isWeak())
          return ExtractValueInst::Create(ACXI, 1);

  if (Instruction *Res = foldICmpWithHighBitMask(I, Builder))
    return Res;

  if (I.getType()->isVectorTy())
    if (Instruction *Res = foldVectorCmp(I, Builder))
      return Res;

  if (Instruction *Res = foldICmpInvariantGroup(I))
    return Res;

  if (Instruction *Res = foldReductionIdiom(I, Builder, DL))
    return Res;

  {
    Value *A;
    const APInt *C1, *C2;
    ICmpInst::Predicate Pred = I.getPredicate();
    if (ICmpInst::isEquality(Pred)) {
      // sext(a) & c1 == c2 --> a & c3 == trunc(c2)
      // sext(a) & c1 != c2 --> a & c3 != trunc(c2)
      if (match(Op0, m_And(m_SExt(m_Value(A)), m_APInt(C1))) &&
          match(Op1, m_APInt(C2))) {
        Type *InputTy = A->getType();
        unsigned InputBitWidth = InputTy->getScalarSizeInBits();
        // c2 must be non-negative at the bitwidth of a.
        if (C2->getActiveBits() < InputBitWidth) {
          APInt TruncC1 = C1->trunc(InputBitWidth);
          // Check if there are 1s in C1 high bits of size InputBitWidth.
          if (C1->uge(APInt::getOneBitSet(C1->getBitWidth(), InputBitWidth)))
            TruncC1.setBit(InputBitWidth - 1);
          Value *AndInst = Builder.CreateAnd(A, TruncC1);
          return new ICmpInst(
              Pred, AndInst,
              ConstantInt::get(InputTy, C2->trunc(InputBitWidth)));
        }
      }
    }
  }

  return Changed ? &I : nullptr;
}

/// Fold fcmp ([us]itofp x, cst) if possible.
Instruction *InstCombinerImpl::foldFCmpIntToFPConst(FCmpInst &I,
                                                    Instruction *LHSI,
                                                    Constant *RHSC) {
  const APFloat *RHS;
  if (!match(RHSC, m_APFloat(RHS)))
    return nullptr;

  // Get the width of the mantissa.  We don't want to hack on conversions that
  // might lose information from the integer, e.g. "i64 -> float"
  int MantissaWidth = LHSI->getType()->getFPMantissaWidth();
  if (MantissaWidth == -1)
    return nullptr; // Unknown.

  Type *IntTy = LHSI->getOperand(0)->getType();
  unsigned IntWidth = IntTy->getScalarSizeInBits();
  bool LHSUnsigned = isa<UIToFPInst>(LHSI);

  if (I.isEquality()) {
    FCmpInst::Predicate P = I.getPredicate();
    bool IsExact = false;
    APSInt RHSCvt(IntWidth, LHSUnsigned);
    RHS->convertToInteger(RHSCvt, APFloat::rmNearestTiesToEven, &IsExact);

    // If the floating point constant isn't an integer value, we know if we will
    // ever compare equal / not equal to it.
    if (!IsExact) {
      // TODO: Can never be -0.0 and other non-representable values
      APFloat RHSRoundInt(*RHS);
      RHSRoundInt.roundToIntegral(APFloat::rmNearestTiesToEven);
      if (*RHS != RHSRoundInt) {
        if (P == FCmpInst::FCMP_OEQ || P == FCmpInst::FCMP_UEQ)
          return replaceInstUsesWith(I, ConstantInt::getFalse(I.getType()));

        assert(P == FCmpInst::FCMP_ONE || P == FCmpInst::FCMP_UNE);
        return replaceInstUsesWith(I, ConstantInt::getTrue(I.getType()));
      }
    }

    // TODO: If the constant is exactly representable, is it always OK to do
    // equality compares as integer?
  }

  // Check to see that the input is converted from an integer type that is small
  // enough that preserves all bits.  TODO: check here for "known" sign bits.
  // This would allow us to handle (fptosi (x >>s 62) to float) if x is i64 f.e.

  // Following test does NOT adjust IntWidth downwards for signed inputs,
  // because the most negative value still requires all the mantissa bits
  // to distinguish it from one less than that value.
  if ((int)IntWidth > MantissaWidth) {
    // Conversion would lose accuracy. Check if loss can impact comparison.
    int Exp = ilogb(*RHS);
    if (Exp == APFloat::IEK_Inf) {
      int MaxExponent = ilogb(APFloat::getLargest(RHS->getSemantics()));
      if (MaxExponent < (int)IntWidth - !LHSUnsigned)
        // Conversion could create infinity.
        return nullptr;
    } else {
      // Note that if RHS is zero or NaN, then Exp is negative
      // and first condition is trivially false.
      if (MantissaWidth <= Exp && Exp <= (int)IntWidth - !LHSUnsigned)
        // Conversion could affect comparison.
        return nullptr;
    }
  }

  // Otherwise, we can potentially simplify the comparison.  We know that it
  // will always come through as an integer value and we know the constant is
  // not a NAN (it would have been previously simplified).
  assert(!RHS->isNaN() && "NaN comparison not already folded!");

  ICmpInst::Predicate Pred;
  switch (I.getPredicate()) {
  default:
    llvm_unreachable("Unexpected predicate!");
  case FCmpInst::FCMP_UEQ:
  case FCmpInst::FCMP_OEQ:
    Pred = ICmpInst::ICMP_EQ;
    break;
  case FCmpInst::FCMP_UGT:
  case FCmpInst::FCMP_OGT:
    Pred = LHSUnsigned ? ICmpInst::ICMP_UGT : ICmpInst::ICMP_SGT;
    break;
  case FCmpInst::FCMP_UGE:
  case FCmpInst::FCMP_OGE:
    Pred = LHSUnsigned ? ICmpInst::ICMP_UGE : ICmpInst::ICMP_SGE;
    break;
  case FCmpInst::FCMP_ULT:
  case FCmpInst::FCMP_OLT:
    Pred = LHSUnsigned ? ICmpInst::ICMP_ULT : ICmpInst::ICMP_SLT;
    break;
  case FCmpInst::FCMP_ULE:
  case FCmpInst::FCMP_OLE:
    Pred = LHSUnsigned ? ICmpInst::ICMP_ULE : ICmpInst::ICMP_SLE;
    break;
  case FCmpInst::FCMP_UNE:
  case FCmpInst::FCMP_ONE:
    Pred = ICmpInst::ICMP_NE;
    break;
  case FCmpInst::FCMP_ORD:
    return replaceInstUsesWith(I, ConstantInt::getTrue(I.getType()));
  case FCmpInst::FCMP_UNO:
    return replaceInstUsesWith(I, ConstantInt::getFalse(I.getType()));
  }

  // Now we know that the APFloat is a normal number, zero or inf.

  // See if the FP constant is too large for the integer.  For example,
  // comparing an i8 to 300.0.
  if (!LHSUnsigned) {
    // If the RHS value is > SignedMax, fold the comparison.  This handles +INF
    // and large values.
    APFloat SMax(RHS->getSemantics());
    SMax.convertFromAPInt(APInt::getSignedMaxValue(IntWidth), true,
                          APFloat::rmNearestTiesToEven);
    if (SMax < *RHS) { // smax < 13123.0
      if (Pred == ICmpInst::ICMP_NE || Pred == ICmpInst::ICMP_SLT ||
          Pred == ICmpInst::ICMP_SLE)
        return replaceInstUsesWith(I, ConstantInt::getTrue(I.getType()));
      return replaceInstUsesWith(I, ConstantInt::getFalse(I.getType()));
    }
  } else {
    // If the RHS value is > UnsignedMax, fold the comparison. This handles
    // +INF and large values.
    APFloat UMax(RHS->getSemantics());
    UMax.convertFromAPInt(APInt::getMaxValue(IntWidth), false,
                          APFloat::rmNearestTiesToEven);
    if (UMax < *RHS) { // umax < 13123.0
      if (Pred == ICmpInst::ICMP_NE || Pred == ICmpInst::ICMP_ULT ||
          Pred == ICmpInst::ICMP_ULE)
        return replaceInstUsesWith(I, ConstantInt::getTrue(I.getType()));
      return replaceInstUsesWith(I, ConstantInt::getFalse(I.getType()));
    }
  }

  if (!LHSUnsigned) {
    // See if the RHS value is < SignedMin.
    APFloat SMin(RHS->getSemantics());
    SMin.convertFromAPInt(APInt::getSignedMinValue(IntWidth), true,
                          APFloat::rmNearestTiesToEven);
    if (SMin > *RHS) { // smin > 12312.0
      if (Pred == ICmpInst::ICMP_NE || Pred == ICmpInst::ICMP_SGT ||
          Pred == ICmpInst::ICMP_SGE)
        return replaceInstUsesWith(I, ConstantInt::getTrue(I.getType()));
      return replaceInstUsesWith(I, ConstantInt::getFalse(I.getType()));
    }
  } else {
    // See if the RHS value is < UnsignedMin.
    APFloat UMin(RHS->getSemantics());
    UMin.convertFromAPInt(APInt::getMinValue(IntWidth), false,
                          APFloat::rmNearestTiesToEven);
    if (UMin > *RHS) { // umin > 12312.0
      if (Pred == ICmpInst::ICMP_NE || Pred == ICmpInst::ICMP_UGT ||
          Pred == ICmpInst::ICMP_UGE)
        return replaceInstUsesWith(I, ConstantInt::getTrue(I.getType()));
      return replaceInstUsesWith(I, ConstantInt::getFalse(I.getType()));
    }
  }

  // Okay, now we know that the FP constant fits in the range [SMIN, SMAX] or
  // [0, UMAX], but it may still be fractional. Check whether this is the case
  // using the IsExact flag.
  // Don't do this for zero, because -0.0 is not fractional.
  APSInt RHSInt(IntWidth, LHSUnsigned);
  bool IsExact;
  RHS->convertToInteger(RHSInt, APFloat::rmTowardZero, &IsExact);
  if (!RHS->isZero()) {
    if (!IsExact) {
      // If we had a comparison against a fractional value, we have to adjust
      // the compare predicate and sometimes the value.  RHSC is rounded towards
      // zero at this point.
      switch (Pred) {
      default:
        llvm_unreachable("Unexpected integer comparison!");
      case ICmpInst::ICMP_NE: // (float)int != 4.4   --> true
        return replaceInstUsesWith(I, ConstantInt::getTrue(I.getType()));
      case ICmpInst::ICMP_EQ: // (float)int == 4.4   --> false
        return replaceInstUsesWith(I, ConstantInt::getFalse(I.getType()));
      case ICmpInst::ICMP_ULE:
        // (float)int <= 4.4   --> int <= 4
        // (float)int <= -4.4  --> false
        if (RHS->isNegative())
          return replaceInstUsesWith(I, ConstantInt::getFalse(I.getType()));
        break;
      case ICmpInst::ICMP_SLE:
        // (float)int <= 4.4   --> int <= 4
        // (float)int <= -4.4  --> int < -4
        if (RHS->isNegative())
          Pred = ICmpInst::ICMP_SLT;
        break;
      case ICmpInst::ICMP_ULT:
        // (float)int < -4.4   --> false
        // (float)int < 4.4    --> int <= 4
        if (RHS->isNegative())
          return replaceInstUsesWith(I, ConstantInt::getFalse(I.getType()));
        Pred = ICmpInst::ICMP_ULE;
        break;
      case ICmpInst::ICMP_SLT:
        // (float)int < -4.4   --> int < -4
        // (float)int < 4.4    --> int <= 4
        if (!RHS->isNegative())
          Pred = ICmpInst::ICMP_SLE;
        break;
      case ICmpInst::ICMP_UGT:
        // (float)int > 4.4    --> int > 4
        // (float)int > -4.4   --> true
        if (RHS->isNegative())
          return replaceInstUsesWith(I, ConstantInt::getTrue(I.getType()));
        break;
      case ICmpInst::ICMP_SGT:
        // (float)int > 4.4    --> int > 4
        // (float)int > -4.4   --> int >= -4
        if (RHS->isNegative())
          Pred = ICmpInst::ICMP_SGE;
        break;
      case ICmpInst::ICMP_UGE:
        // (float)int >= -4.4   --> true
        // (float)int >= 4.4    --> int > 4
        if (RHS->isNegative())
          return replaceInstUsesWith(I, ConstantInt::getTrue(I.getType()));
        Pred = ICmpInst::ICMP_UGT;
        break;
      case ICmpInst::ICMP_SGE:
        // (float)int >= -4.4   --> int >= -4
        // (float)int >= 4.4    --> int > 4
        if (!RHS->isNegative())
          Pred = ICmpInst::ICMP_SGT;
        break;
      }
    }
  }

  // Lower this FP comparison into an appropriate integer version of the
  // comparison.
  return new ICmpInst(Pred, LHSI->getOperand(0),
                      ConstantInt::get(LHSI->getOperand(0)->getType(), RHSInt));
}

/// Fold (C / X) < 0.0 --> X < 0.0 if possible. Swap predicate if necessary.
static Instruction *foldFCmpReciprocalAndZero(FCmpInst &I, Instruction *LHSI,
                                              Constant *RHSC) {
  // When C is not 0.0 and infinities are not allowed:
  // (C / X) < 0.0 is a sign-bit test of X
  // (C / X) < 0.0 --> X < 0.0 (if C is positive)
  // (C / X) < 0.0 --> X > 0.0 (if C is negative, swap the predicate)
  //
  // Proof:
  // Multiply (C / X) < 0.0 by X * X / C.
  // - X is non zero, if it is the flag 'ninf' is violated.
  // - C defines the sign of X * X * C. Thus it also defines whether to swap
  //   the predicate. C is also non zero by definition.
  //
  // Thus X * X / C is non zero and the transformation is valid. [qed]

  FCmpInst::Predicate Pred = I.getPredicate();

  // Check that predicates are valid.
  if ((Pred != FCmpInst::FCMP_OGT) && (Pred != FCmpInst::FCMP_OLT) &&
      (Pred != FCmpInst::FCMP_OGE) && (Pred != FCmpInst::FCMP_OLE))
    return nullptr;

  // Check that RHS operand is zero.
  if (!match(RHSC, m_AnyZeroFP()))
    return nullptr;

  // Check fastmath flags ('ninf').
  if (!LHSI->hasNoInfs() || !I.hasNoInfs())
    return nullptr;

  // Check the properties of the dividend. It must not be zero to avoid a
  // division by zero (see Proof).
  const APFloat *C;
  if (!match(LHSI->getOperand(0), m_APFloat(C)))
    return nullptr;

  if (C->isZero())
    return nullptr;

  // Get swapped predicate if necessary.
  if (C->isNegative())
    Pred = I.getSwappedPredicate();

  return new FCmpInst(Pred, LHSI->getOperand(1), RHSC, "", &I);
}

// Transform 'fptrunc(x) cmp C' to 'x cmp ext(C)' if possible.
// Patterns include:
//    fptrunc(x) <  C  -->  x <  ext(C)
//    fptrunc(x) <= C  -->  x <= ext(C)
//    fptrunc(x) >  C  -->  x >  ext(C)
//    fptrunc(x) >= C  -->  x >= ext(C)
// where 'ext(C)' is the extension of 'C' to the type of 'x' with a small bias
// due to precision loss.
static Instruction *foldFCmpFpTrunc(FCmpInst &I, const Instruction &FPTrunc,
                                    const Constant &C) {
  FCmpInst::Predicate Pred = I.getPredicate();
  bool RoundDown = false;

  if (Pred == FCmpInst::FCMP_OGE || Pred == FCmpInst::FCMP_UGE ||
      Pred == FCmpInst::FCMP_OLT || Pred == FCmpInst::FCMP_ULT)
    RoundDown = true;
  else if (Pred == FCmpInst::FCMP_OGT || Pred == FCmpInst::FCMP_UGT ||
           Pred == FCmpInst::FCMP_OLE || Pred == FCmpInst::FCMP_ULE)
    RoundDown = false;
  else
    return nullptr;

  const APFloat *CValue;
  if (!match(&C, m_APFloat(CValue)))
    return nullptr;

  if (CValue->isNaN() || CValue->isInfinity())
    return nullptr;

  auto ConvertFltSema = [](const APFloat &Src, const fltSemantics &Sema) {
    bool LosesInfo;
    APFloat Dest = Src;
    Dest.convert(Sema, APFloat::rmNearestTiesToEven, &LosesInfo);
    return Dest;
  };

  auto NextValue = [](const APFloat &Value, bool RoundDown) {
    APFloat NextValue = Value;
    NextValue.next(RoundDown);
    return NextValue;
  };

  APFloat NextCValue = NextValue(*CValue, RoundDown);

  Type *DestType = FPTrunc.getOperand(0)->getType();
  const fltSemantics &DestFltSema =
      DestType->getScalarType()->getFltSemantics();

  APFloat ExtCValue = ConvertFltSema(*CValue, DestFltSema);
  APFloat ExtNextCValue = ConvertFltSema(NextCValue, DestFltSema);

  // When 'NextCValue' is infinity, use an imaged 'NextCValue' that equals
  // 'CValue + bias' to avoid the infinity after conversion. The bias is
  // estimated as 'CValue - PrevCValue', where 'PrevCValue' is the previous
  // value of 'CValue'.
  if (NextCValue.isInfinity()) {
    APFloat PrevCValue = NextValue(*CValue, !RoundDown);
    APFloat Bias = ConvertFltSema(*CValue - PrevCValue, DestFltSema);

    ExtNextCValue = ExtCValue + Bias;
  }

  APFloat ExtMidValue =
      scalbn(ExtCValue + ExtNextCValue, -1, APFloat::rmNearestTiesToEven);

  const fltSemantics &SrcFltSema =
      C.getType()->getScalarType()->getFltSemantics();

  // 'MidValue' might be rounded to 'NextCValue'. Correct it here.
  APFloat MidValue = ConvertFltSema(ExtMidValue, SrcFltSema);
  if (MidValue != *CValue)
    ExtMidValue.next(!RoundDown);

  // Check whether 'ExtMidValue' is a valid result since the assumption on
  // imaged 'NextCValue' might not hold for new float types.
  // ppc_fp128 can't pass here when converting from max float because of
  // APFloat implementation.
  if (NextCValue.isInfinity()) {
    // ExtMidValue --- narrowed ---> Finite
    if (ConvertFltSema(ExtMidValue, SrcFltSema).isInfinity())
      return nullptr;

    // NextExtMidValue --- narrowed ---> Infinity
    APFloat NextExtMidValue = NextValue(ExtMidValue, RoundDown);
    if (ConvertFltSema(NextExtMidValue, SrcFltSema).isFinite())
      return nullptr;
  }

  return new FCmpInst(Pred, FPTrunc.getOperand(0),
                      ConstantFP::get(DestType, ExtMidValue), "", &I);
}

/// Optimize fabs(X) compared with zero.
static Instruction *foldFabsWithFcmpZero(FCmpInst &I, InstCombinerImpl &IC) {
  Value *X;
  if (!match(I.getOperand(0), m_FAbs(m_Value(X))))
    return nullptr;

  const APFloat *C;
  if (!match(I.getOperand(1), m_APFloat(C)))
    return nullptr;

  if (!C->isPosZero()) {
    if (!C->isSmallestNormalized())
      return nullptr;

    const Function *F = I.getFunction();
    DenormalMode Mode = F->getDenormalMode(C->getSemantics());
    if (Mode.Input == DenormalMode::PreserveSign ||
        Mode.Input == DenormalMode::PositiveZero) {

      auto replaceFCmp = [](FCmpInst *I, FCmpInst::Predicate P, Value *X) {
        Constant *Zero = ConstantFP::getZero(X->getType());
        return new FCmpInst(P, X, Zero, "", I);
      };

      switch (I.getPredicate()) {
      case FCmpInst::FCMP_OLT:
        // fcmp olt fabs(x), smallest_normalized_number -> fcmp oeq x, 0.0
        return replaceFCmp(&I, FCmpInst::FCMP_OEQ, X);
      case FCmpInst::FCMP_UGE:
        // fcmp uge fabs(x), smallest_normalized_number -> fcmp une x, 0.0
        return replaceFCmp(&I, FCmpInst::FCMP_UNE, X);
      case FCmpInst::FCMP_OGE:
        // fcmp oge fabs(x), smallest_normalized_number -> fcmp one x, 0.0
        return replaceFCmp(&I, FCmpInst::FCMP_ONE, X);
      case FCmpInst::FCMP_ULT:
        // fcmp ult fabs(x), smallest_normalized_number -> fcmp ueq x, 0.0
        return replaceFCmp(&I, FCmpInst::FCMP_UEQ, X);
      default:
        break;
      }
    }

    return nullptr;
  }

  auto replacePredAndOp0 = [&IC](FCmpInst *I, FCmpInst::Predicate P, Value *X) {
    I->setPredicate(P);
    return IC.replaceOperand(*I, 0, X);
  };

  switch (I.getPredicate()) {
  case FCmpInst::FCMP_UGE:
  case FCmpInst::FCMP_OLT:
    // fabs(X) >= 0.0 --> true
    // fabs(X) <  0.0 --> false
    llvm_unreachable("fcmp should have simplified");

  case FCmpInst::FCMP_OGT:
    // fabs(X) > 0.0 --> X != 0.0
    return replacePredAndOp0(&I, FCmpInst::FCMP_ONE, X);

  case FCmpInst::FCMP_UGT:
    // fabs(X) u> 0.0 --> X u!= 0.0
    return replacePredAndOp0(&I, FCmpInst::FCMP_UNE, X);

  case FCmpInst::FCMP_OLE:
    // fabs(X) <= 0.0 --> X == 0.0
    return replacePredAndOp0(&I, FCmpInst::FCMP_OEQ, X);

  case FCmpInst::FCMP_ULE:
    // fabs(X) u<= 0.0 --> X u== 0.0
    return replacePredAndOp0(&I, FCmpInst::FCMP_UEQ, X);

  case FCmpInst::FCMP_OGE:
    // fabs(X) >= 0.0 --> !isnan(X)
    assert(!I.hasNoNaNs() && "fcmp should have simplified");
    return replacePredAndOp0(&I, FCmpInst::FCMP_ORD, X);

  case FCmpInst::FCMP_ULT:
    // fabs(X) u< 0.0 --> isnan(X)
    assert(!I.hasNoNaNs() && "fcmp should have simplified");
    return replacePredAndOp0(&I, FCmpInst::FCMP_UNO, X);

  case FCmpInst::FCMP_OEQ:
  case FCmpInst::FCMP_UEQ:
  case FCmpInst::FCMP_ONE:
  case FCmpInst::FCMP_UNE:
  case FCmpInst::FCMP_ORD:
  case FCmpInst::FCMP_UNO:
    // Look through the fabs() because it doesn't change anything but the sign.
    // fabs(X) == 0.0 --> X == 0.0,
    // fabs(X) != 0.0 --> X != 0.0
    // isnan(fabs(X)) --> isnan(X)
    // !isnan(fabs(X) --> !isnan(X)
    return replacePredAndOp0(&I, I.getPredicate(), X);

  default:
    return nullptr;
  }
}

/// Optimize sqrt(X) compared with zero.
static Instruction *foldSqrtWithFcmpZero(FCmpInst &I, InstCombinerImpl &IC) {
  Value *X;
  if (!match(I.getOperand(0), m_Sqrt(m_Value(X))))
    return nullptr;

  if (!match(I.getOperand(1), m_PosZeroFP()))
    return nullptr;

  auto ReplacePredAndOp0 = [&](FCmpInst::Predicate P) {
    I.setPredicate(P);
    return IC.replaceOperand(I, 0, X);
  };

  // Clear ninf flag if sqrt doesn't have it.
  if (!cast<Instruction>(I.getOperand(0))->hasNoInfs())
    I.setHasNoInfs(false);

  switch (I.getPredicate()) {
  case FCmpInst::FCMP_OLT:
  case FCmpInst::FCMP_UGE:
    // sqrt(X) < 0.0 --> false
    // sqrt(X) u>= 0.0 --> true
    llvm_unreachable("fcmp should have simplified");
  case FCmpInst::FCMP_ULT:
  case FCmpInst::FCMP_ULE:
  case FCmpInst::FCMP_OGT:
  case FCmpInst::FCMP_OGE:
  case FCmpInst::FCMP_OEQ:
  case FCmpInst::FCMP_UNE:
    // sqrt(X) u< 0.0 --> X u< 0.0
    // sqrt(X) u<= 0.0 --> X u<= 0.0
    // sqrt(X) > 0.0 --> X > 0.0
    // sqrt(X) >= 0.0 --> X >= 0.0
    // sqrt(X) == 0.0 --> X == 0.0
    // sqrt(X) u!= 0.0 --> X u!= 0.0
    return IC.replaceOperand(I, 0, X);

  case FCmpInst::FCMP_OLE:
    // sqrt(X) <= 0.0 --> X == 0.0
    return ReplacePredAndOp0(FCmpInst::FCMP_OEQ);
  case FCmpInst::FCMP_UGT:
    // sqrt(X) u> 0.0 --> X u!= 0.0
    return ReplacePredAndOp0(FCmpInst::FCMP_UNE);
  case FCmpInst::FCMP_UEQ:
    // sqrt(X) u== 0.0 --> X u<= 0.0
    return ReplacePredAndOp0(FCmpInst::FCMP_ULE);
  case FCmpInst::FCMP_ONE:
    // sqrt(X) != 0.0 --> X > 0.0
    return ReplacePredAndOp0(FCmpInst::FCMP_OGT);
  case FCmpInst::FCMP_ORD:
    // !isnan(sqrt(X)) --> X >= 0.0
    return ReplacePredAndOp0(FCmpInst::FCMP_OGE);
  case FCmpInst::FCMP_UNO:
    // isnan(sqrt(X)) --> X u< 0.0
    return ReplacePredAndOp0(FCmpInst::FCMP_ULT);
  default:
    llvm_unreachable("Unexpected predicate!");
  }
}

static Instruction *foldFCmpFNegCommonOp(FCmpInst &I) {
  CmpInst::Predicate Pred = I.getPredicate();
  Value *Op0 = I.getOperand(0), *Op1 = I.getOperand(1);

  // Canonicalize fneg as Op1.
  if (match(Op0, m_FNeg(m_Value())) && !match(Op1, m_FNeg(m_Value()))) {
    std::swap(Op0, Op1);
    Pred = I.getSwappedPredicate();
  }

  if (!match(Op1, m_FNeg(m_Specific(Op0))))
    return nullptr;

  // Replace the negated operand with 0.0:
  // fcmp Pred Op0, -Op0 --> fcmp Pred Op0, 0.0
  Constant *Zero = ConstantFP::getZero(Op0->getType());
  return new FCmpInst(Pred, Op0, Zero, "", &I);
}

static Instruction *foldFCmpFSubIntoFCmp(FCmpInst &I, Instruction *LHSI,
                                         Constant *RHSC, InstCombinerImpl &CI) {
  const CmpInst::Predicate Pred = I.getPredicate();
  Value *X = LHSI->getOperand(0);
  Value *Y = LHSI->getOperand(1);
  switch (Pred) {
  default:
    break;
  case FCmpInst::FCMP_UGT:
  case FCmpInst::FCMP_ULT:
  case FCmpInst::FCMP_UNE:
  case FCmpInst::FCMP_OEQ:
  case FCmpInst::FCMP_OGE:
  case FCmpInst::FCMP_OLE:
    // The optimization is not valid if X and Y are infinities of the same
    // sign, i.e. the inf - inf = nan case. If the fsub has the ninf or nnan
    // flag then we can assume we do not have that case. Otherwise we might be
    // able to prove that either X or Y is not infinity.
    if (!LHSI->hasNoNaNs() && !LHSI->hasNoInfs() &&
        !isKnownNeverInfinity(Y,
                              CI.getSimplifyQuery().getWithInstruction(&I)) &&
        !isKnownNeverInfinity(X, CI.getSimplifyQuery().getWithInstruction(&I)))
      break;

    [[fallthrough]];
  case FCmpInst::FCMP_OGT:
  case FCmpInst::FCMP_OLT:
  case FCmpInst::FCMP_ONE:
  case FCmpInst::FCMP_UEQ:
  case FCmpInst::FCMP_UGE:
  case FCmpInst::FCMP_ULE:
    // fcmp pred (x - y), 0 --> fcmp pred x, y
    if (match(RHSC, m_AnyZeroFP()) &&
        I.getFunction()->getDenormalMode(
            LHSI->getType()->getScalarType()->getFltSemantics()) ==
            DenormalMode::getIEEE()) {
      CI.replaceOperand(I, 0, X);
      CI.replaceOperand(I, 1, Y);
      return &I;
    }
    break;
  }

  return nullptr;
}

static Instruction *foldFCmpWithFloorAndCeil(FCmpInst &I,
                                             InstCombinerImpl &IC) {
  Value *LHS = I.getOperand(0), *RHS = I.getOperand(1);
  Type *OpType = LHS->getType();
  CmpInst::Predicate Pred = I.getPredicate();

  bool FloorX = match(LHS, m_Intrinsic<Intrinsic::floor>(m_Specific(RHS)));
  bool CeilX = match(LHS, m_Intrinsic<Intrinsic::ceil>(m_Specific(RHS)));

  if (!FloorX && !CeilX) {
    if ((FloorX = match(RHS, m_Intrinsic<Intrinsic::floor>(m_Specific(LHS)))) ||
        (CeilX = match(RHS, m_Intrinsic<Intrinsic::ceil>(m_Specific(LHS))))) {
      std::swap(LHS, RHS);
      Pred = I.getSwappedPredicate();
    }
  }

  switch (Pred) {
  case FCmpInst::FCMP_OLE:
    // fcmp ole floor(x), x => fcmp ord x, 0
    if (FloorX)
      return new FCmpInst(FCmpInst::FCMP_ORD, RHS, ConstantFP::getZero(OpType),
                          "", &I);
    break;
  case FCmpInst::FCMP_OGT:
    // fcmp ogt floor(x), x => false
    if (FloorX)
      return IC.replaceInstUsesWith(I, ConstantInt::getFalse(I.getType()));
    break;
  case FCmpInst::FCMP_OGE:
    // fcmp oge ceil(x), x => fcmp ord x, 0
    if (CeilX)
      return new FCmpInst(FCmpInst::FCMP_ORD, RHS, ConstantFP::getZero(OpType),
                          "", &I);
    break;
  case FCmpInst::FCMP_OLT:
    // fcmp olt ceil(x), x => false
    if (CeilX)
      return IC.replaceInstUsesWith(I, ConstantInt::getFalse(I.getType()));
    break;
  case FCmpInst::FCMP_ULE:
    // fcmp ule floor(x), x => true
    if (FloorX)
      return IC.replaceInstUsesWith(I, ConstantInt::getTrue(I.getType()));
    break;
  case FCmpInst::FCMP_UGT:
    // fcmp ugt floor(x), x => fcmp uno x, 0
    if (FloorX)
      return new FCmpInst(FCmpInst::FCMP_UNO, RHS, ConstantFP::getZero(OpType),
                          "", &I);
    break;
  case FCmpInst::FCMP_UGE:
    // fcmp uge ceil(x), x => true
    if (CeilX)
      return IC.replaceInstUsesWith(I, ConstantInt::getTrue(I.getType()));
    break;
  case FCmpInst::FCMP_ULT:
    // fcmp ult ceil(x), x => fcmp uno x, 0
    if (CeilX)
      return new FCmpInst(FCmpInst::FCMP_UNO, RHS, ConstantFP::getZero(OpType),
                          "", &I);
    break;
  default:
    break;
  }

  return nullptr;
}

Instruction *InstCombinerImpl::visitFCmpInst(FCmpInst &I) {
  bool Changed = false;

  /// Orders the operands of the compare so that they are listed from most
  /// complex to least complex.  This puts constants before unary operators,
  /// before binary operators.
  if (getComplexity(I.getOperand(0)) < getComplexity(I.getOperand(1))) {
    I.swapOperands();
    Changed = true;
  }

  const CmpInst::Predicate Pred = I.getPredicate();
  Value *Op0 = I.getOperand(0), *Op1 = I.getOperand(1);
  if (Value *V = simplifyFCmpInst(Pred, Op0, Op1, I.getFastMathFlags(),
                                  SQ.getWithInstruction(&I)))
    return replaceInstUsesWith(I, V);

  // Simplify 'fcmp pred X, X'
  Type *OpType = Op0->getType();
  assert(OpType == Op1->getType() && "fcmp with different-typed operands?");
  if (Op0 == Op1) {
    switch (Pred) {
    default:
      break;
    case FCmpInst::FCMP_UNO: // True if unordered: isnan(X) | isnan(Y)
    case FCmpInst::FCMP_ULT: // True if unordered or less than
    case FCmpInst::FCMP_UGT: // True if unordered or greater than
    case FCmpInst::FCMP_UNE: // True if unordered or not equal
      // Canonicalize these to be 'fcmp uno %X, 0.0'.
      I.setPredicate(FCmpInst::FCMP_UNO);
      I.setOperand(1, Constant::getNullValue(OpType));
      return &I;

    case FCmpInst::FCMP_ORD: // True if ordered (no nans)
    case FCmpInst::FCMP_OEQ: // True if ordered and equal
    case FCmpInst::FCMP_OGE: // True if ordered and greater than or equal
    case FCmpInst::FCMP_OLE: // True if ordered and less than or equal
      // Canonicalize these to be 'fcmp ord %X, 0.0'.
      I.setPredicate(FCmpInst::FCMP_ORD);
      I.setOperand(1, Constant::getNullValue(OpType));
      return &I;
    }
  }

  if (I.isCommutative()) {
    if (auto Pair = matchSymmetricPair(I.getOperand(0), I.getOperand(1))) {
      replaceOperand(I, 0, Pair->first);
      replaceOperand(I, 1, Pair->second);
      return &I;
    }
  }

  // If we're just checking for a NaN (ORD/UNO) and have a non-NaN operand,
  // then canonicalize the operand to 0.0.
  if (Pred == CmpInst::FCMP_ORD || Pred == CmpInst::FCMP_UNO) {
    if (!match(Op0, m_PosZeroFP()) &&
        isKnownNeverNaN(Op0, getSimplifyQuery().getWithInstruction(&I)))
      return replaceOperand(I, 0, ConstantFP::getZero(OpType));

    if (!match(Op1, m_PosZeroFP()) &&
        isKnownNeverNaN(Op1, getSimplifyQuery().getWithInstruction(&I)))
      return replaceOperand(I, 1, ConstantFP::getZero(OpType));
  }

  // fcmp pred (fneg X), (fneg Y) -> fcmp swap(pred) X, Y
  Value *X, *Y;
  if (match(Op0, m_FNeg(m_Value(X))) && match(Op1, m_FNeg(m_Value(Y))))
    return new FCmpInst(I.getSwappedPredicate(), X, Y, "", &I);

  if (Instruction *R = foldFCmpFNegCommonOp(I))
    return R;

  // Test if the FCmpInst instruction is used exclusively by a select as
  // part of a minimum or maximum operation. If so, refrain from doing
  // any other folding. This helps out other analyses which understand
  // non-obfuscated minimum and maximum idioms, such as ScalarEvolution
  // and CodeGen. And in this case, at least one of the comparison
  // operands has at least one user besides the compare (the select),
  // which would often largely negate the benefit of folding anyway.
  if (I.hasOneUse())
    if (SelectInst *SI = dyn_cast<SelectInst>(I.user_back())) {
      Value *A, *B;
      SelectPatternResult SPR = matchSelectPattern(SI, A, B);
      if (SPR.Flavor != SPF_UNKNOWN)
        return nullptr;
    }

  // The sign of 0.0 is ignored by fcmp, so canonicalize to +0.0:
  // fcmp Pred X, -0.0 --> fcmp Pred X, 0.0
  if (match(Op1, m_AnyZeroFP()) && !match(Op1, m_PosZeroFP()))
    return replaceOperand(I, 1, ConstantFP::getZero(OpType));

  // Canonicalize:
  // fcmp olt X, +inf -> fcmp one X, +inf
  // fcmp ole X, +inf -> fcmp ord X, 0
  // fcmp ogt X, +inf -> false
  // fcmp oge X, +inf -> fcmp oeq X, +inf
  // fcmp ult X, +inf -> fcmp une X, +inf
  // fcmp ule X, +inf -> true
  // fcmp ugt X, +inf -> fcmp uno X, 0
  // fcmp uge X, +inf -> fcmp ueq X, +inf
  // fcmp olt X, -inf -> false
  // fcmp ole X, -inf -> fcmp oeq X, -inf
  // fcmp ogt X, -inf -> fcmp one X, -inf
  // fcmp oge X, -inf -> fcmp ord X, 0
  // fcmp ult X, -inf -> fcmp uno X, 0
  // fcmp ule X, -inf -> fcmp ueq X, -inf
  // fcmp ugt X, -inf -> fcmp une X, -inf
  // fcmp uge X, -inf -> true
  const APFloat *C;
  if (match(Op1, m_APFloat(C)) && C->isInfinity()) {
    switch (C->isNegative() ? FCmpInst::getSwappedPredicate(Pred) : Pred) {
    default:
      break;
    case FCmpInst::FCMP_ORD:
    case FCmpInst::FCMP_UNO:
    case FCmpInst::FCMP_TRUE:
    case FCmpInst::FCMP_FALSE:
    case FCmpInst::FCMP_OGT:
    case FCmpInst::FCMP_ULE:
      llvm_unreachable("Should be simplified by InstSimplify");
    case FCmpInst::FCMP_OLT:
      return new FCmpInst(FCmpInst::FCMP_ONE, Op0, Op1, "", &I);
    case FCmpInst::FCMP_OLE:
      return new FCmpInst(FCmpInst::FCMP_ORD, Op0, ConstantFP::getZero(OpType),
                          "", &I);
    case FCmpInst::FCMP_OGE:
      return new FCmpInst(FCmpInst::FCMP_OEQ, Op0, Op1, "", &I);
    case FCmpInst::FCMP_ULT:
      return new FCmpInst(FCmpInst::FCMP_UNE, Op0, Op1, "", &I);
    case FCmpInst::FCMP_UGT:
      return new FCmpInst(FCmpInst::FCMP_UNO, Op0, ConstantFP::getZero(OpType),
                          "", &I);
    case FCmpInst::FCMP_UGE:
      return new FCmpInst(FCmpInst::FCMP_UEQ, Op0, Op1, "", &I);
    }
  }

  // Ignore signbit of bitcasted int when comparing equality to FP 0.0:
  // fcmp oeq/une (bitcast X), 0.0 --> (and X, SignMaskC) ==/!= 0
  if (match(Op1, m_PosZeroFP()) &&
      match(Op0, m_OneUse(m_ElementWiseBitCast(m_Value(X))))) {
    ICmpInst::Predicate IntPred = ICmpInst::BAD_ICMP_PREDICATE;
    if (Pred == FCmpInst::FCMP_OEQ)
      IntPred = ICmpInst::ICMP_EQ;
    else if (Pred == FCmpInst::FCMP_UNE)
      IntPred = ICmpInst::ICMP_NE;

    if (IntPred != ICmpInst::BAD_ICMP_PREDICATE) {
      Type *IntTy = X->getType();
      const APInt &SignMask = ~APInt::getSignMask(IntTy->getScalarSizeInBits());
      Value *MaskX = Builder.CreateAnd(X, ConstantInt::get(IntTy, SignMask));
      return new ICmpInst(IntPred, MaskX, ConstantInt::getNullValue(IntTy));
    }
  }

  // Handle fcmp with instruction LHS and constant RHS.
  Instruction *LHSI;
  Constant *RHSC;
  if (match(Op0, m_Instruction(LHSI)) && match(Op1, m_Constant(RHSC))) {
    switch (LHSI->getOpcode()) {
    case Instruction::Select:
      // fcmp eq (cond ? x : -x), 0 --> fcmp eq x, 0
      if (FCmpInst::isEquality(Pred) && match(RHSC, m_AnyZeroFP()) &&
          match(LHSI, m_c_Select(m_FNeg(m_Value(X)), m_Deferred(X))))
        return replaceOperand(I, 0, X);
      if (Instruction *NV = FoldOpIntoSelect(I, cast<SelectInst>(LHSI)))
        return NV;
      break;
    case Instruction::FSub:
      if (LHSI->hasOneUse())
        if (Instruction *NV = foldFCmpFSubIntoFCmp(I, LHSI, RHSC, *this))
          return NV;
      break;
    case Instruction::PHI:
      if (Instruction *NV = foldOpIntoPhi(I, cast<PHINode>(LHSI)))
        return NV;
      break;
    case Instruction::SIToFP:
    case Instruction::UIToFP:
      if (Instruction *NV = foldFCmpIntToFPConst(I, LHSI, RHSC))
        return NV;
      break;
    case Instruction::FDiv:
      if (Instruction *NV = foldFCmpReciprocalAndZero(I, LHSI, RHSC))
        return NV;
      break;
    case Instruction::Load:
      if (auto *GEP = dyn_cast<GetElementPtrInst>(LHSI->getOperand(0)))
        if (Instruction *Res =
                foldCmpLoadFromIndexedGlobal(cast<LoadInst>(LHSI), GEP, I))
          return Res;
      break;
    case Instruction::FPTrunc:
      if (Instruction *NV = foldFCmpFpTrunc(I, *LHSI, *RHSC))
        return NV;
      break;
    case Instruction::FPTrunc:
      if (Instruction *NV = foldFCmpFpTrunc(I, *LHSI, *RHSC))
        return NV;
      break;
    }
  }

  if (Instruction *R = foldFabsWithFcmpZero(I, *this))
    return R;

  if (Instruction *R = foldSqrtWithFcmpZero(I, *this))
    return R;

  if (Instruction *R = foldFCmpWithFloorAndCeil(I, *this))
    return R;

  if (match(Op0, m_FNeg(m_Value(X)))) {
    // fcmp pred (fneg X), C --> fcmp swap(pred) X, -C
    Constant *C;
    if (match(Op1, m_Constant(C)))
      if (Constant *NegC = ConstantFoldUnaryOpOperand(Instruction::FNeg, C, DL))
        return new FCmpInst(I.getSwappedPredicate(), X, NegC, "", &I);
  }

  // fcmp (fadd X, 0.0), Y --> fcmp X, Y
  if (match(Op0, m_FAdd(m_Value(X), m_AnyZeroFP())))
    return new FCmpInst(Pred, X, Op1, "", &I);

  // fcmp X, (fadd Y, 0.0) --> fcmp X, Y
  if (match(Op1, m_FAdd(m_Value(Y), m_AnyZeroFP())))
    return new FCmpInst(Pred, Op0, Y, "", &I);

  if (match(Op0, m_FPExt(m_Value(X)))) {
    // fcmp (fpext X), (fpext Y) -> fcmp X, Y
    if (match(Op1, m_FPExt(m_Value(Y))) && X->getType() == Y->getType())
      return new FCmpInst(Pred, X, Y, "", &I);

    const APFloat *C;
    if (match(Op1, m_APFloat(C))) {
      const fltSemantics &FPSem =
          X->getType()->getScalarType()->getFltSemantics();
      bool Lossy;
      APFloat TruncC = *C;
      TruncC.convert(FPSem, APFloat::rmNearestTiesToEven, &Lossy);

      if (Lossy) {
        // X can't possibly equal the higher-precision constant, so reduce any
        // equality comparison.
        // TODO: Other predicates can be handled via getFCmpCode().
        switch (Pred) {
        case FCmpInst::FCMP_OEQ:
          // X is ordered and equal to an impossible constant --> false
          return replaceInstUsesWith(I, ConstantInt::getFalse(I.getType()));
        case FCmpInst::FCMP_ONE:
          // X is ordered and not equal to an impossible constant --> ordered
          return new FCmpInst(FCmpInst::FCMP_ORD, X,
                              ConstantFP::getZero(X->getType()));
        case FCmpInst::FCMP_UEQ:
          // X is unordered or equal to an impossible constant --> unordered
          return new FCmpInst(FCmpInst::FCMP_UNO, X,
                              ConstantFP::getZero(X->getType()));
        case FCmpInst::FCMP_UNE:
          // X is unordered or not equal to an impossible constant --> true
          return replaceInstUsesWith(I, ConstantInt::getTrue(I.getType()));
        default:
          break;
        }
      }

      // fcmp (fpext X), C -> fcmp X, (fptrunc C) if fptrunc is lossless
      // Avoid lossy conversions and denormals.
      // Zero is a special case that's OK to convert.
      APFloat Fabs = TruncC;
      Fabs.clearSign();
      if (!Lossy &&
          (Fabs.isZero() || !(Fabs < APFloat::getSmallestNormalized(FPSem)))) {
        Constant *NewC = ConstantFP::get(X->getType(), TruncC);
        return new FCmpInst(Pred, X, NewC, "", &I);
      }
    }
  }

  // Convert a sign-bit test of an FP value into a cast and integer compare.
  // TODO: Simplify if the copysign constant is 0.0 or NaN.
  // TODO: Handle non-zero compare constants.
  // TODO: Handle other predicates.
  if (match(Op0, m_OneUse(m_Intrinsic<Intrinsic::copysign>(m_APFloat(C),
                                                           m_Value(X)))) &&
      match(Op1, m_AnyZeroFP()) && !C->isZero() && !C->isNaN()) {
    Type *IntType = Builder.getIntNTy(X->getType()->getScalarSizeInBits());
    if (auto *VecTy = dyn_cast<VectorType>(OpType))
      IntType = VectorType::get(IntType, VecTy->getElementCount());

    // copysign(non-zero constant, X) < 0.0 --> (bitcast X) < 0
    if (Pred == FCmpInst::FCMP_OLT) {
      Value *IntX = Builder.CreateBitCast(X, IntType);
      return new ICmpInst(ICmpInst::ICMP_SLT, IntX,
                          ConstantInt::getNullValue(IntType));
    }
  }

  {
    Value *CanonLHS = nullptr;
    match(Op0, m_Intrinsic<Intrinsic::canonicalize>(m_Value(CanonLHS)));
    // (canonicalize(x) == x) => (x == x)
    if (CanonLHS == Op1)
      return new FCmpInst(Pred, Op1, Op1, "", &I);

    Value *CanonRHS = nullptr;
    match(Op1, m_Intrinsic<Intrinsic::canonicalize>(m_Value(CanonRHS)));
    // (x == canonicalize(x)) => (x == x)
    if (CanonRHS == Op0)
      return new FCmpInst(Pred, Op0, Op0, "", &I);

    // (canonicalize(x) == canonicalize(y)) => (x == y)
    if (CanonLHS && CanonRHS)
      return new FCmpInst(Pred, CanonLHS, CanonRHS, "", &I);
  }

  if (I.getType()->isVectorTy())
    if (Instruction *Res = foldVectorCmp(I, Builder))
      return Res;

  return Changed ? &I : nullptr;
}<|MERGE_RESOLUTION|>--- conflicted
+++ resolved
@@ -111,19 +111,6 @@
 /// If AndCst is non-null, then the loaded value is masked with that constant
 /// before doing the comparison. This handles cases like "A[i]&4 == 0".
 Instruction *InstCombinerImpl::foldCmpLoadFromIndexedGlobal(
-<<<<<<< HEAD
-    LoadInst *LI, GetElementPtrInst *GEP, GlobalVariable *GV, CmpInst &ICI,
-    ConstantInt *AndCst) {
-  if (LI->isVolatile() || LI->getType() != GEP->getResultElementType() ||
-      !GV->getValueType()->isArrayTy() || !GV->isConstant() ||
-      !GV->hasDefinitiveInitializer())
-    return nullptr;
-
-  Type *GEPSrcEltTy = GEP->getSourceElementType();
-  if (GEPSrcEltTy->isArrayTy())
-    GEPSrcEltTy = GEPSrcEltTy->getArrayElementType();
-  if (GV->getValueType()->getArrayElementType() != GEPSrcEltTy)
-=======
     LoadInst *LI, GetElementPtrInst *GEP, CmpInst &ICI, ConstantInt *AndCst) {
   auto *GV = dyn_cast<GlobalVariable>(getUnderlyingObject(GEP));
   if (LI->isVolatile() || !GV || !GV->isConstant() ||
@@ -137,7 +124,6 @@
 
   LinearExpression Expr = decomposeLinearExpression(DL, GEP);
   if (!Expr.Index || Expr.BasePtr != GV || Expr.Offset.getBitWidth() > 64)
->>>>>>> 35227056
     return nullptr;
 
   Constant *Init = GV->getInitializer();
@@ -162,58 +148,6 @@
   if (ArrayElementCount > MaxArraySizeForCombine)
     return nullptr;
 
-<<<<<<< HEAD
-  // There are many forms of this optimization we can handle, for now, just do
-  // the simple index into a single-dimensional array or elements of equal size.
-  //
-  // Require: GEP [n x i8] GV, 0, Idx {{, constant indices}}
-  //      Or: GEP i8 GV, Idx
-
-  unsigned GEPIdxOp = 1;
-  if (GEP->getSourceElementType()->isArrayTy()) {
-    GEPIdxOp = 2;
-    if (!match(GEP->getOperand(1), m_ZeroInt()))
-      return nullptr;
-  }
-  if (GEP->getNumOperands() < GEPIdxOp + 1 ||
-      isa<Constant>(GEP->getOperand(GEPIdxOp)))
-    return nullptr;
-
-  // Check that indices after the variable are constants and in-range for the
-  // type they index.  Collect the indices.  This is typically for arrays of
-  // structs.
-  SmallVector<unsigned, 4> LaterIndices;
-
-  Type *EltTy = Init->getType()->getArrayElementType();
-  for (unsigned i = GEPIdxOp + 1, e = GEP->getNumOperands(); i != e; ++i) {
-    ConstantInt *Idx = dyn_cast<ConstantInt>(GEP->getOperand(i));
-    if (!Idx)
-      return nullptr; // Variable index.
-
-    uint64_t IdxVal = Idx->getZExtValue();
-    if ((unsigned)IdxVal != IdxVal)
-      return nullptr; // Too large array index.
-
-    if (StructType *STy = dyn_cast<StructType>(EltTy))
-      EltTy = STy->getElementType(IdxVal);
-    else if (ArrayType *ATy = dyn_cast<ArrayType>(EltTy)) {
-      if (IdxVal >= ATy->getNumElements())
-        return nullptr;
-      EltTy = ATy->getElementType();
-    } else {
-      return nullptr; // Unknown type.
-    }
-
-    LaterIndices.push_back(IdxVal);
-  }
-
-  Value *Idx = GEP->getOperand(GEPIdxOp);
-  // If the index type is non-canonical, wait for it to be canonicalized.
-  if (Idx->getType() != DL.getIndexType(GEP->getType()))
-    return nullptr;
-
-=======
->>>>>>> 35227056
   enum { Overdefined = -3, Undefined = -2 };
 
   // Variables for our state machines.
@@ -8867,10 +8801,6 @@
       if (Instruction *NV = foldFCmpFpTrunc(I, *LHSI, *RHSC))
         return NV;
       break;
-    case Instruction::FPTrunc:
-      if (Instruction *NV = foldFCmpFpTrunc(I, *LHSI, *RHSC))
-        return NV;
-      break;
     }
   }
 
