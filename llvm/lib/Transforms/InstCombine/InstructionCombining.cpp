--- conflicted
+++ resolved
@@ -2774,24 +2774,10 @@
   if (Sum == nullptr)
     return nullptr;
 
-<<<<<<< HEAD
-  // Don't create GEPs with more than one variable index.
-  unsigned NumVarIndices =
-      count_if(Indices, [](Value *Idx) { return !isa<Constant>(Idx); });
-  if (NumVarIndices > 1)
-    return nullptr;
-
-  if (!Indices.empty())
-    return replaceInstUsesWith(
-        GEP, Builder.CreateGEP(
-                 Src->getSourceElementType(), Src->getOperand(0), Indices, "",
-                 getMergedGEPNoWrapFlags(*Src, *cast<GEPOperator>(&GEP))));
-=======
   SmallVector<Value *, 8> Indices;
   Indices.append(Src->op_begin() + 1, Src->op_end() - 1);
   Indices.push_back(Sum);
   Indices.append(GEP.op_begin() + 2, GEP.op_end());
->>>>>>> 35227056
 
   // Don't create GEPs with more than one non-zero index.
   unsigned NumNonZeroIndices = count_if(Indices, [](Value *Idx) {
@@ -3237,8 +3223,6 @@
                                drop_end(Indices), "", GEP.getNoWrapFlags()));
   }
 
-<<<<<<< HEAD
-=======
   // Strip leading zero indices.
   auto *FirstIdx = dyn_cast<Constant>(Indices.front());
   if (FirstIdx && FirstIdx->isNullValue() &&
@@ -3252,7 +3236,6 @@
                                                         GEP.getNoWrapFlags()));
   }
 
->>>>>>> 35227056
   // Scalarize vector operands; prefer splat-of-gep.as canonical form.
   // Note that this looses information about undef lanes; we run it after
   // demanded bits to partially mitigate that loss.
@@ -3279,19 +3262,6 @@
     return replaceInstUsesWith(GEP, Res);
   }
 
-<<<<<<< HEAD
-  bool SeenVarIndex = false;
-  for (auto [IdxNum, Idx] : enumerate(Indices)) {
-    if (isa<Constant>(Idx))
-      continue;
-
-    if (!SeenVarIndex) {
-      SeenVarIndex = true;
-      continue;
-    }
-
-    // GEP has multiple variable indices: Split it.
-=======
   bool SeenNonZeroIndex = false;
   for (auto [IdxNum, Idx] : enumerate(Indices)) {
     auto *C = dyn_cast<Constant>(Idx);
@@ -3304,7 +3274,6 @@
     }
 
     // GEP has multiple non-zero indices: Split it.
->>>>>>> 35227056
     ArrayRef<Value *> FrontIndices = ArrayRef(Indices).take_front(IdxNum);
     Value *FrontGEP =
         Builder.CreateGEP(GEPEltType, PtrOp, FrontIndices,
@@ -5014,22 +4983,6 @@
                                    /*ConsiderFlagsAndMetadata*/ false);
   };
 
-<<<<<<< HEAD
-  // If operand is guaranteed not to be poison, there is no need to add freeze
-  // to the operand. So we first find the operand that is not guaranteed to be
-  // poison.
-  Value *MaybePoisonOperand = nullptr;
-  for (Value *V : OrigOpInst->operands()) {
-    if (isa<MetadataAsValue>(V) || isGuaranteedNotToBeUndefOrPoison(V) ||
-        // Treat identical operands as a single operand.
-        (MaybePoisonOperand && MaybePoisonOperand == V))
-      continue;
-    if (!MaybePoisonOperand)
-      MaybePoisonOperand = V;
-    else
-      return nullptr;
-  }
-=======
   // Pushing freezes up long instruction chains can be expensive. Instead,
   // we directly push the freeze all the way to the leaves. However, we leave
   // deduplication of freezes on the same value for freezeOtherUses().
@@ -5051,7 +5004,6 @@
       U->set(Frozen);
       continue;
     }
->>>>>>> 35227056
 
     auto *I = cast<Instruction>(V);
     if (!Visited.insert(I).second)
@@ -5065,20 +5017,11 @@
       Worklist.push_back(&Op);
     }
 
-<<<<<<< HEAD
-  Builder.SetInsertPoint(OrigOpInst);
-  Value *FrozenMaybePoisonOperand = Builder.CreateFreeze(
-      MaybePoisonOperand, MaybePoisonOperand->getName() + ".fr");
-
-  OrigOpInst->replaceUsesOfWith(MaybePoisonOperand, FrozenMaybePoisonOperand);
-  return OrigOp;
-=======
     I->dropPoisonGeneratingAnnotations();
     this->Worklist.add(I);
   }
 
   return OrigUse->get();
->>>>>>> 35227056
 }
 
 Instruction *InstCombinerImpl::foldFreezeIntoRecurrence(FreezeInst &FI,
