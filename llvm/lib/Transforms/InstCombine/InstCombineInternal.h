--- conflicted
+++ resolved
@@ -471,17 +471,6 @@
   Value *simplifyNonNullOperand(Value *V, bool HasDereferenceable,
                                 unsigned Depth = 0);
 
-<<<<<<< HEAD
-  SelectInst *createSelectInst(Value *C, Value *S1, Value *S2,
-                               const Twine &NameStr = "",
-                               InsertPosition InsertBefore = nullptr,
-                               Instruction *MDFrom = nullptr) {
-    SelectInst *SI =
-        SelectInst::Create(C, S1, S2, NameStr, InsertBefore, MDFrom);
-    if (!MDFrom)
-      setExplicitlyUnknownBranchWeightsIfProfiled(*SI, F, DEBUG_TYPE);
-    return SI;
-=======
   /// Create `select C, S1, S2`. Use only when the profile cannot be calculated
   /// from existing profile metadata: if the Function has profiles, this will
   /// set the profile of this select to "unknown".
@@ -492,7 +481,6 @@
     auto *Sel = SelectInst::Create(C, S1, S2, NameStr, InsertBefore, nullptr);
     setExplicitlyUnknownBranchWeightsIfProfiled(*Sel, F, DEBUG_TYPE);
     return Sel;
->>>>>>> 54c4ef26
   }
 
 public:
