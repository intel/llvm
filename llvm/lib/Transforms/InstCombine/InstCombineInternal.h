//===- InstCombineInternal.h - InstCombine pass internals -------*- C++ -*-===//
//
// Part of the LLVM Project, under the Apache License v2.0 with LLVM Exceptions.
// See https://llvm.org/LICENSE.txt for license information.
// SPDX-License-Identifier: Apache-2.0 WITH LLVM-exception
//
//===----------------------------------------------------------------------===//
//
/// \file
///
/// This file provides internal interfaces used to implement the InstCombine.
//
//===----------------------------------------------------------------------===//

#ifndef LLVM_LIB_TRANSFORMS_INSTCOMBINE_INSTCOMBINEINTERNAL_H
#define LLVM_LIB_TRANSFORMS_INSTCOMBINE_INSTCOMBINEINTERNAL_H

#include "llvm/ADT/PostOrderIterator.h"
#include "llvm/ADT/Statistic.h"
#include "llvm/Analysis/InstructionSimplify.h"
#include "llvm/Analysis/TargetFolder.h"
#include "llvm/Analysis/ValueTracking.h"
#include "llvm/IR/IRBuilder.h"
#include "llvm/IR/InstVisitor.h"
#include "llvm/IR/PatternMatch.h"
#include "llvm/IR/ProfDataUtils.h"
#include "llvm/IR/Value.h"
#include "llvm/Support/Debug.h"
#include "llvm/Support/KnownBits.h"
#include "llvm/Support/KnownFPClass.h"
#include "llvm/Transforms/InstCombine/InstCombiner.h"
#include "llvm/Transforms/Utils/Local.h"
#include <cassert>

#define DEBUG_TYPE "instcombine"
#include "llvm/Transforms/Utils/InstructionWorklist.h"

// As a default, let's assume that we want to be aggressive,
// and attempt to traverse with no limits in attempt to sink negation.
static constexpr unsigned NegatorDefaultMaxDepth = ~0U;

// Let's guesstimate that most often we will end up visiting/producing
// fairly small number of new instructions.
static constexpr unsigned NegatorMaxNodesSSO = 16;

namespace llvm {

class AAResults;
class APInt;
class AssumptionCache;
class BlockFrequencyInfo;
class DataLayout;
class DominatorTree;
class GEPOperator;
class GlobalVariable;
class OptimizationRemarkEmitter;
class ProfileSummaryInfo;
class TargetLibraryInfo;
class User;

class LLVM_LIBRARY_VISIBILITY InstCombinerImpl final
    : public InstCombiner,
      public InstVisitor<InstCombinerImpl, Instruction *> {
public:
  InstCombinerImpl(InstructionWorklist &Worklist, BuilderTy &Builder,
                   Function &F, AAResults *AA, AssumptionCache &AC,
                   TargetLibraryInfo &TLI, TargetTransformInfo &TTI,
                   DominatorTree &DT, OptimizationRemarkEmitter &ORE,
                   BlockFrequencyInfo *BFI, BranchProbabilityInfo *BPI,
                   ProfileSummaryInfo *PSI, const DataLayout &DL,
                   ReversePostOrderTraversal<BasicBlock *> &RPOT)
      : InstCombiner(Worklist, Builder, F, AA, AC, TLI, TTI, DT, ORE, BFI, BPI,
                     PSI, DL, RPOT) {}

  ~InstCombinerImpl() override = default;

  /// Perform early cleanup and prepare the InstCombine worklist.
  bool prepareWorklist(Function &F);

  /// Run the combiner over the entire worklist until it is empty.
  ///
  /// \returns true if the IR is changed.
  bool run();

  // Visitation implementation - Implement instruction combining for different
  // instruction types.  The semantics are as follows:
  // Return Value:
  //    null        - No change was made
  //     I          - Change was made, I is still valid, I may be dead though
  //   otherwise    - Change was made, replace I with returned instruction
  //
  Instruction *visitFNeg(UnaryOperator &I);
  Instruction *visitAdd(BinaryOperator &I);
  Instruction *visitFAdd(BinaryOperator &I);
  Value *OptimizePointerDifference(
      Value *LHS, Value *RHS, Type *Ty, bool isNUW);
  Instruction *visitSub(BinaryOperator &I);
  Instruction *visitFSub(BinaryOperator &I);
  Instruction *visitMul(BinaryOperator &I);
  Instruction *foldPowiReassoc(BinaryOperator &I);
  Instruction *foldFMulReassoc(BinaryOperator &I);
  Instruction *visitFMul(BinaryOperator &I);
  Instruction *visitURem(BinaryOperator &I);
  Instruction *visitSRem(BinaryOperator &I);
  Instruction *visitFRem(BinaryOperator &I);
  bool simplifyDivRemOfSelectWithZeroOp(BinaryOperator &I);
  Instruction *commonIDivRemTransforms(BinaryOperator &I);
  Instruction *commonIRemTransforms(BinaryOperator &I);
  Instruction *commonIDivTransforms(BinaryOperator &I);
  Instruction *visitUDiv(BinaryOperator &I);
  Instruction *visitSDiv(BinaryOperator &I);
  Instruction *visitFDiv(BinaryOperator &I);
  Value *simplifyRangeCheck(ICmpInst *Cmp0, ICmpInst *Cmp1, bool Inverted);
  Instruction *visitAnd(BinaryOperator &I);
  Instruction *visitOr(BinaryOperator &I);
  bool sinkNotIntoLogicalOp(Instruction &I);
  bool sinkNotIntoOtherHandOfLogicalOp(Instruction &I);
  Instruction *visitXor(BinaryOperator &I);
  Instruction *visitShl(BinaryOperator &I);
  Value *reassociateShiftAmtsOfTwoSameDirectionShifts(
      BinaryOperator *Sh0, const SimplifyQuery &SQ,
      bool AnalyzeForSignBitExtraction = false);
  Instruction *canonicalizeCondSignextOfHighBitExtractToSignextHighBitExtract(
      BinaryOperator &I);
  Instruction *foldVariableSignZeroExtensionOfVariableHighBitExtract(
      BinaryOperator &OldAShr);
  Instruction *visitAShr(BinaryOperator &I);
  Instruction *visitLShr(BinaryOperator &I);
  Instruction *commonShiftTransforms(BinaryOperator &I);
  Instruction *visitFCmpInst(FCmpInst &I);
  CmpInst *canonicalizeICmpPredicate(CmpInst &I);
  Instruction *visitICmpInst(ICmpInst &I);
  Instruction *FoldShiftByConstant(Value *Op0, Constant *Op1,
                                   BinaryOperator &I);
  Instruction *commonCastTransforms(CastInst &CI);
  Instruction *visitTrunc(TruncInst &CI);
  Instruction *visitZExt(ZExtInst &Zext);
  Instruction *visitSExt(SExtInst &Sext);
  Instruction *visitFPTrunc(FPTruncInst &CI);
  Instruction *visitFPExt(CastInst &CI);
  Instruction *visitFPToUI(FPToUIInst &FI);
  Instruction *visitFPToSI(FPToSIInst &FI);
  Instruction *visitUIToFP(CastInst &CI);
  Instruction *visitSIToFP(CastInst &CI);
  Instruction *visitPtrToInt(PtrToIntInst &CI);
  Instruction *visitPtrToAddr(PtrToAddrInst &CI);
  Instruction *visitIntToPtr(IntToPtrInst &CI);
  Instruction *visitBitCast(BitCastInst &CI);
  Instruction *visitAddrSpaceCast(AddrSpaceCastInst &CI);
  Instruction *foldItoFPtoI(CastInst &FI);
  Instruction *visitSelectInst(SelectInst &SI);
  Instruction *foldShuffledIntrinsicOperands(IntrinsicInst *II);
  Value *foldReversedIntrinsicOperands(IntrinsicInst *II);
  Instruction *visitCallInst(CallInst &CI);
  Instruction *visitInvokeInst(InvokeInst &II);
  Instruction *visitCallBrInst(CallBrInst &CBI);

  Instruction *SliceUpIllegalIntegerPHI(PHINode &PN);
  Instruction *visitPHINode(PHINode &PN);
  Instruction *visitGetElementPtrInst(GetElementPtrInst &GEP);
  Instruction *visitGEPOfGEP(GetElementPtrInst &GEP, GEPOperator *Src);
  Instruction *visitAllocaInst(AllocaInst &AI);
  Instruction *visitAllocSite(Instruction &FI);
  Instruction *visitFree(CallInst &FI, Value *FreedOp);
  Instruction *visitLoadInst(LoadInst &LI);
  Instruction *visitStoreInst(StoreInst &SI);
  Instruction *visitAtomicRMWInst(AtomicRMWInst &SI);
  Instruction *visitUnconditionalBranchInst(BranchInst &BI);
  Instruction *visitBranchInst(BranchInst &BI);
  Instruction *visitFenceInst(FenceInst &FI);
  Instruction *visitSwitchInst(SwitchInst &SI);
  Instruction *visitReturnInst(ReturnInst &RI);
  Instruction *visitUnreachableInst(UnreachableInst &I);
  Instruction *
  foldAggregateConstructionIntoAggregateReuse(InsertValueInst &OrigIVI);
  Instruction *visitInsertValueInst(InsertValueInst &IV);
  Instruction *visitInsertElementInst(InsertElementInst &IE);
  Instruction *visitExtractElementInst(ExtractElementInst &EI);
  Instruction *simplifyBinOpSplats(ShuffleVectorInst &SVI);
  Instruction *visitShuffleVectorInst(ShuffleVectorInst &SVI);
  Instruction *visitExtractValueInst(ExtractValueInst &EV);
  Instruction *visitLandingPadInst(LandingPadInst &LI);
  Instruction *visitVAEndInst(VAEndInst &I);
  Value *pushFreezeToPreventPoisonFromPropagating(FreezeInst &FI);
  bool freezeOtherUses(FreezeInst &FI);
  Instruction *foldFreezeIntoRecurrence(FreezeInst &I, PHINode *PN);
  Instruction *visitFreeze(FreezeInst &I);

  /// Specify what to return for unhandled instructions.
  Instruction *visitInstruction(Instruction &I) { return nullptr; }

  /// True when DB dominates all uses of DI except UI.
  /// UI must be in the same block as DI.
  /// The routine checks that the DI parent and DB are different.
  bool dominatesAllUses(const Instruction *DI, const Instruction *UI,
                        const BasicBlock *DB) const;

  /// Try to replace select with select operand SIOpd in SI-ICmp sequence.
  bool replacedSelectWithOperand(SelectInst *SI, const ICmpInst *Icmp,
                                 const unsigned SIOpd);

  LoadInst *combineLoadToNewType(LoadInst &LI, Type *NewTy,
                                 const Twine &Suffix = "");

  KnownFPClass computeKnownFPClass(Value *Val, FastMathFlags FMF,
                                   FPClassTest Interested = fcAllFlags,
                                   const Instruction *CtxI = nullptr,
                                   unsigned Depth = 0) const {
    return llvm::computeKnownFPClass(
        Val, FMF, Interested, getSimplifyQuery().getWithInstruction(CtxI),
        Depth);
  }

  KnownFPClass computeKnownFPClass(Value *Val,
                                   FPClassTest Interested = fcAllFlags,
                                   const Instruction *CtxI = nullptr,
                                   unsigned Depth = 0) const {
    return llvm::computeKnownFPClass(
        Val, Interested, getSimplifyQuery().getWithInstruction(CtxI), Depth);
  }

  /// Check if fmul \p MulVal, +0.0 will yield +0.0 (or signed zero is
  /// ignorable).
  bool fmulByZeroIsZero(Value *MulVal, FastMathFlags FMF,
                        const Instruction *CtxI) const;

  std::optional<std::pair<Intrinsic::ID, SmallVector<Value *, 3>>>
  convertOrOfShiftsToFunnelShift(Instruction &Or);

private:
  bool annotateAnyAllocSite(CallBase &Call, const TargetLibraryInfo *TLI);
  bool isDesirableIntType(unsigned BitWidth) const;
  bool shouldChangeType(unsigned FromBitWidth, unsigned ToBitWidth) const;
  bool shouldChangeType(Type *From, Type *To) const;
  Value *dyn_castNegVal(Value *V) const;

  /// Classify whether a cast is worth optimizing.
  ///
  /// This is a helper to decide whether the simplification of
  /// logic(cast(A), cast(B)) to cast(logic(A, B)) should be performed.
  ///
  /// \param CI The cast we are interested in.
  ///
  /// \return true if this cast actually results in any code being generated and
  /// if it cannot already be eliminated by some other transformation.
  bool shouldOptimizeCast(CastInst *CI);

  /// Try to optimize a sequence of instructions checking if an operation
  /// on LHS and RHS overflows.
  ///
  /// If this overflow check is done via one of the overflow check intrinsics,
  /// then CtxI has to be the call instruction calling that intrinsic.  If this
  /// overflow check is done by arithmetic followed by a compare, then CtxI has
  /// to be the arithmetic instruction.
  ///
  /// If a simplification is possible, stores the simplified result of the
  /// operation in OperationResult and result of the overflow check in
  /// OverflowResult, and return true.  If no simplification is possible,
  /// returns false.
  bool OptimizeOverflowCheck(Instruction::BinaryOps BinaryOp, bool IsSigned,
                             Value *LHS, Value *RHS,
                             Instruction &CtxI, Value *&OperationResult,
                             Constant *&OverflowResult);

  Instruction *visitCallBase(CallBase &Call);
  Instruction *tryOptimizeCall(CallInst *CI);
  bool transformConstExprCastCall(CallBase &Call);
  Instruction *transformCallThroughTrampoline(CallBase &Call,
                                              IntrinsicInst &Tramp);

  /// Try to optimize a call to the result of a ptrauth intrinsic, potentially
  /// into the ptrauth call bundle:
  /// - call(ptrauth.resign(p)), ["ptrauth"()] ->  call p, ["ptrauth"()]
  /// - call(ptrauth.sign(p)),   ["ptrauth"()] ->  call p
  /// as long as the key/discriminator are the same in sign and auth-bundle,
  /// and we don't change the key in the bundle (to a potentially-invalid key.)
  Instruction *foldPtrAuthIntrinsicCallee(CallBase &Call);

  /// Try to optimize a call to a ptrauth constant, into its ptrauth bundle:
  ///   call(ptrauth(f)), ["ptrauth"()] ->  call f
  /// as long as the key/discriminator are the same in constant and bundle.
  Instruction *foldPtrAuthConstantCallee(CallBase &Call);

  // Return (a, b) if (LHS, RHS) is known to be (a, b) or (b, a).
  // Otherwise, return std::nullopt
  // Currently it matches:
  // - LHS = (select c, a, b), RHS = (select c, b, a)
  // - LHS = (phi [a, BB0], [b, BB1]), RHS = (phi [b, BB0], [a, BB1])
  // - LHS = min(a, b), RHS = max(a, b)
  std::optional<std::pair<Value *, Value *>> matchSymmetricPair(Value *LHS,
                                                                Value *RHS);

  Value *simplifyMaskedLoad(IntrinsicInst &II);
  Instruction *simplifyMaskedStore(IntrinsicInst &II);
  Instruction *simplifyMaskedGather(IntrinsicInst &II);
  Instruction *simplifyMaskedScatter(IntrinsicInst &II);

  /// Transform (zext icmp) to bitwise / integer operations in order to
  /// eliminate it.
  ///
  /// \param ICI The icmp of the (zext icmp) pair we are interested in.
  /// \parem CI The zext of the (zext icmp) pair we are interested in.
  ///
  /// \return null if the transformation cannot be performed. If the
  /// transformation can be performed the new instruction that replaces the
  /// (zext icmp) pair will be returned.
  Instruction *transformZExtICmp(ICmpInst *Cmp, ZExtInst &Zext);

  Instruction *transformSExtICmp(ICmpInst *Cmp, SExtInst &Sext);

  bool willNotOverflowSignedAdd(const WithCache<const Value *> &LHS,
                                const WithCache<const Value *> &RHS,
                                const Instruction &CxtI) const {
    return computeOverflowForSignedAdd(LHS, RHS, &CxtI) ==
           OverflowResult::NeverOverflows;
  }

  bool willNotOverflowUnsignedAdd(const WithCache<const Value *> &LHS,
                                  const WithCache<const Value *> &RHS,
                                  const Instruction &CxtI) const {
    return computeOverflowForUnsignedAdd(LHS, RHS, &CxtI) ==
           OverflowResult::NeverOverflows;
  }

  bool willNotOverflowAdd(const Value *LHS, const Value *RHS,
                          const Instruction &CxtI, bool IsSigned) const {
    return IsSigned ? willNotOverflowSignedAdd(LHS, RHS, CxtI)
                    : willNotOverflowUnsignedAdd(LHS, RHS, CxtI);
  }

  bool willNotOverflowSignedSub(const Value *LHS, const Value *RHS,
                                const Instruction &CxtI) const {
    return computeOverflowForSignedSub(LHS, RHS, &CxtI) ==
           OverflowResult::NeverOverflows;
  }

  bool willNotOverflowUnsignedSub(const Value *LHS, const Value *RHS,
                                  const Instruction &CxtI) const {
    return computeOverflowForUnsignedSub(LHS, RHS, &CxtI) ==
           OverflowResult::NeverOverflows;
  }

  bool willNotOverflowSub(const Value *LHS, const Value *RHS,
                          const Instruction &CxtI, bool IsSigned) const {
    return IsSigned ? willNotOverflowSignedSub(LHS, RHS, CxtI)
                    : willNotOverflowUnsignedSub(LHS, RHS, CxtI);
  }

  bool willNotOverflowSignedMul(const Value *LHS, const Value *RHS,
                                const Instruction &CxtI) const {
    return computeOverflowForSignedMul(LHS, RHS, &CxtI) ==
           OverflowResult::NeverOverflows;
  }

  bool willNotOverflowUnsignedMul(const Value *LHS, const Value *RHS,
                                  const Instruction &CxtI,
                                  bool IsNSW = false) const {
    return computeOverflowForUnsignedMul(LHS, RHS, &CxtI, IsNSW) ==
           OverflowResult::NeverOverflows;
  }

  bool willNotOverflowMul(const Value *LHS, const Value *RHS,
                          const Instruction &CxtI, bool IsSigned) const {
    return IsSigned ? willNotOverflowSignedMul(LHS, RHS, CxtI)
                    : willNotOverflowUnsignedMul(LHS, RHS, CxtI);
  }

  bool willNotOverflow(BinaryOperator::BinaryOps Opcode, const Value *LHS,
                       const Value *RHS, const Instruction &CxtI,
                       bool IsSigned) const {
    switch (Opcode) {
    case Instruction::Add: return willNotOverflowAdd(LHS, RHS, CxtI, IsSigned);
    case Instruction::Sub: return willNotOverflowSub(LHS, RHS, CxtI, IsSigned);
    case Instruction::Mul: return willNotOverflowMul(LHS, RHS, CxtI, IsSigned);
    default: llvm_unreachable("Unexpected opcode for overflow query");
    }
  }

  Value *EmitGEPOffset(GEPOperator *GEP, bool RewriteGEP = false);
  /// Emit sum of multiple GEP offsets. The GEPs are processed in reverse
  /// order.
  Value *EmitGEPOffsets(ArrayRef<GEPOperator *> GEPs, GEPNoWrapFlags NW,
                        Type *IdxTy, bool RewriteGEPs);
  Instruction *scalarizePHI(ExtractElementInst &EI, PHINode *PN);
  Instruction *foldBitcastExtElt(ExtractElementInst &ExtElt);
  Instruction *foldCastedBitwiseLogic(BinaryOperator &I);
  Instruction *foldFBinOpOfIntCasts(BinaryOperator &I);
  // Should only be called by `foldFBinOpOfIntCasts`.
  Instruction *foldFBinOpOfIntCastsFromSign(
      BinaryOperator &BO, bool OpsFromSigned, std::array<Value *, 2> IntOps,
      Constant *Op1FpC, SmallVectorImpl<WithCache<const Value *>> &OpsKnown);
  Instruction *foldBinopOfSextBoolToSelect(BinaryOperator &I);
  Instruction *narrowBinOp(TruncInst &Trunc);
  Instruction *narrowMaskedBinOp(BinaryOperator &And);
  Instruction *narrowMathIfNoOverflow(BinaryOperator &I);
  Instruction *narrowFunnelShift(TruncInst &Trunc);
  Instruction *optimizeBitCastFromPhi(CastInst &CI, PHINode *PN);
  Instruction *matchSAddSubSat(IntrinsicInst &MinMax1);
  Instruction *foldNot(BinaryOperator &I);
  Instruction *foldBinOpOfDisplacedShifts(BinaryOperator &I);

  /// Determine if a pair of casts can be replaced by a single cast.
  ///
  /// \param CI1 The first of a pair of casts.
  /// \param CI2 The second of a pair of casts.
  ///
  /// \return 0 if the cast pair cannot be eliminated, otherwise returns an
  /// Instruction::CastOps value for a cast that can replace the pair, casting
  /// CI1->getSrcTy() to CI2->getDstTy().
  ///
  /// \see CastInst::isEliminableCastPair
  Instruction::CastOps isEliminableCastPair(const CastInst *CI1,
                                            const CastInst *CI2);
  Value *simplifyIntToPtrRoundTripCast(Value *Val);

  Value *foldAndOrOfICmps(ICmpInst *LHS, ICmpInst *RHS, Instruction &I,
                          bool IsAnd, bool IsLogical = false);
  Value *foldXorOfICmps(ICmpInst *LHS, ICmpInst *RHS, BinaryOperator &Xor);

  Value *foldEqOfParts(Value *Cmp0, Value *Cmp1, bool IsAnd);

  Value *foldAndOrOfICmpsUsingRanges(ICmpInst *ICmp1, ICmpInst *ICmp2,
                                     bool IsAnd);

  /// Optimize (fcmp)&(fcmp) or (fcmp)|(fcmp).
  /// NOTE: Unlike most of instcombine, this returns a Value which should
  /// already be inserted into the function.
  Value *foldLogicOfFCmps(FCmpInst *LHS, FCmpInst *RHS, bool IsAnd,
                          bool IsLogicalSelect = false);

  Instruction *foldLogicOfIsFPClass(BinaryOperator &Operator, Value *LHS,
                                    Value *RHS);

  Value *foldBooleanAndOr(Value *LHS, Value *RHS, Instruction &I, bool IsAnd,
                          bool IsLogical);

  Value *reassociateBooleanAndOr(Value *LHS, Value *X, Value *Y, Instruction &I,
                                 bool IsAnd, bool RHSIsLogical);

  Value *foldDisjointOr(Value *LHS, Value *RHS);

  Value *reassociateDisjointOr(Value *LHS, Value *RHS);

  Instruction *
  canonicalizeConditionalNegationViaMathToSelect(BinaryOperator &i);

  Value *matchSelectFromAndOr(Value *A, Value *B, Value *C, Value *D,
                              bool InvertFalseVal = false);
  Value *getSelectCondition(Value *A, Value *B, bool ABIsTheSame);

  Instruction *foldLShrOverflowBit(BinaryOperator &I);
  Instruction *foldExtractOfOverflowIntrinsic(ExtractValueInst &EV);
  Instruction *foldIntrinsicWithOverflowCommon(IntrinsicInst *II);
  Instruction *foldIntrinsicIsFPClass(IntrinsicInst &II);
  Instruction *foldFPSignBitOps(BinaryOperator &I);
  Instruction *foldFDivConstantDivisor(BinaryOperator &I);

  // Optimize one of these forms:
  //   and i1 Op, SI / select i1 Op, i1 SI, i1 false (if IsAnd = true)
  //   or i1 Op, SI  / select i1 Op, i1 true, i1 SI  (if IsAnd = false)
  // into simplier select instruction using isImpliedCondition.
  Instruction *foldAndOrOfSelectUsingImpliedCond(Value *Op, SelectInst &SI,
                                                 bool IsAnd);

  Instruction *hoistFNegAboveFMulFDiv(Value *FNegOp, Instruction &FMFSource);

  /// Simplify \p V given that it is known to be non-null.
  /// Returns the simplified value if possible, otherwise returns nullptr.
  /// If \p HasDereferenceable is true, the simplification will not perform
  /// same object checks.
  Value *simplifyNonNullOperand(Value *V, bool HasDereferenceable,
                                unsigned Depth = 0);

  /// Create `select C, S1, S2`. Use only when the profile cannot be calculated
  /// from existing profile metadata: if the Function has profiles, this will
  /// set the profile of this select to "unknown".
  SelectInst *
  createSelectInstWithUnknownProfile(Value *C, Value *S1, Value *S2,
                                     const Twine &NameStr = "",
                                     InsertPosition InsertBefore = nullptr) {
    auto *Sel = SelectInst::Create(C, S1, S2, NameStr, InsertBefore, nullptr);
<<<<<<< HEAD
    setExplicitlyUnknownBranchWeightsIfProfiled(*Sel, F, DEBUG_TYPE);
=======
    setExplicitlyUnknownBranchWeightsIfProfiled(*Sel, DEBUG_TYPE, &F);
>>>>>>> 811fe024
    return Sel;
  }

public:
  /// Create and insert the idiom we use to indicate a block is unreachable
  /// without having to rewrite the CFG from within InstCombine.
  void CreateNonTerminatorUnreachable(Instruction *InsertAt) {
    auto &Ctx = InsertAt->getContext();
    auto *SI = new StoreInst(ConstantInt::getTrue(Ctx),
                             PoisonValue::get(PointerType::getUnqual(Ctx)),
                             /*isVolatile*/ false, Align(1));
    InsertNewInstWith(SI, InsertAt->getIterator());
  }

  /// Combiner aware instruction erasure.
  ///
  /// When dealing with an instruction that has side effects or produces a void
  /// value, we can't rely on DCE to delete the instruction. Instead, visit
  /// methods should return the value returned by this function.
  Instruction *eraseInstFromFunction(Instruction &I) override {
    LLVM_DEBUG(dbgs() << "IC: ERASE " << I << '\n');
    assert(I.use_empty() && "Cannot erase instruction that is used!");
    salvageDebugInfo(I);

    // Make sure that we reprocess all operands now that we reduced their
    // use counts.
    SmallVector<Value *> Ops(I.operands());
    Worklist.remove(&I);
    DC.removeValue(&I);
    I.eraseFromParent();
    for (Value *Op : Ops)
      Worklist.handleUseCountDecrement(Op);
    MadeIRChange = true;
    return nullptr; // Don't do anything with FI
  }

  OverflowResult computeOverflow(
      Instruction::BinaryOps BinaryOp, bool IsSigned,
      Value *LHS, Value *RHS, Instruction *CxtI) const;

  /// Performs a few simplifications for operators which are associative
  /// or commutative.
  bool SimplifyAssociativeOrCommutative(BinaryOperator &I);

  /// Tries to simplify binary operations which some other binary
  /// operation distributes over.
  ///
  /// It does this by either by factorizing out common terms (eg "(A*B)+(A*C)"
  /// -> "A*(B+C)") or expanding out if this results in simplifications (eg: "A
  /// & (B | C) -> (A&B) | (A&C)" if this is a win).  Returns the simplified
  /// value, or null if it didn't simplify.
  Value *foldUsingDistributiveLaws(BinaryOperator &I);

  /// Tries to simplify add operations using the definition of remainder.
  ///
  /// The definition of remainder is X % C = X - (X / C ) * C. The add
  /// expression X % C0 + (( X / C0 ) % C1) * C0 can be simplified to
  /// X % (C0 * C1)
  Value *SimplifyAddWithRemainder(BinaryOperator &I);

  // Binary Op helper for select operations where the expression can be
  // efficiently reorganized.
  Value *SimplifySelectsFeedingBinaryOp(BinaryOperator &I, Value *LHS,
                                        Value *RHS);

  // If `I` has operand `(ctpop (not x))`, fold `I` with `(sub nuw nsw
  // BitWidth(x), (ctpop x))`.
  Instruction *tryFoldInstWithCtpopWithNot(Instruction *I);

  // (Binop1 (Binop2 (logic_shift X, C), C1), (logic_shift Y, C))
  //    -> (logic_shift (Binop1 (Binop2 X, inv_logic_shift(C1, C)), Y), C)
  // (Binop1 (Binop2 (logic_shift X, Amt), Mask), (logic_shift Y, Amt))
  //    -> (BinOp (logic_shift (BinOp X, Y)), Mask)
  Instruction *foldBinOpShiftWithShift(BinaryOperator &I);

  /// Tries to simplify binops of select and cast of the select condition.
  ///
  /// (Binop (cast C), (select C, T, F))
  ///    -> (select C, C0, C1)
  Instruction *foldBinOpOfSelectAndCastOfSelectCondition(BinaryOperator &I);

  /// This tries to simplify binary operations by factorizing out common terms
  /// (e. g. "(A*B)+(A*C)" -> "A*(B+C)").
  Value *tryFactorizationFolds(BinaryOperator &I);

  /// Match a select chain which produces one of three values based on whether
  /// the LHS is less than, equal to, or greater than RHS respectively.
  /// Return true if we matched a three way compare idiom. The LHS, RHS, Less,
  /// Equal and Greater values are saved in the matching process and returned to
  /// the caller.
  bool matchThreeWayIntCompare(SelectInst *SI, Value *&LHS, Value *&RHS,
                               ConstantInt *&Less, ConstantInt *&Equal,
                               ConstantInt *&Greater);

  /// Attempts to replace I with a simpler value based on the demanded
  /// bits.
  Value *SimplifyDemandedUseBits(Instruction *I, const APInt &DemandedMask,
                                 KnownBits &Known, const SimplifyQuery &Q,
                                 unsigned Depth = 0);
  using InstCombiner::SimplifyDemandedBits;
  bool SimplifyDemandedBits(Instruction *I, unsigned Op,
                            const APInt &DemandedMask, KnownBits &Known,
                            const SimplifyQuery &Q,
                            unsigned Depth = 0) override;

  /// Helper routine of SimplifyDemandedUseBits. It computes KnownZero/KnownOne
  /// bits. It also tries to handle simplifications that can be done based on
  /// DemandedMask, but without modifying the Instruction.
  Value *SimplifyMultipleUseDemandedBits(Instruction *I,
                                         const APInt &DemandedMask,
                                         KnownBits &Known,
                                         const SimplifyQuery &Q,
                                         unsigned Depth = 0);

  /// Helper routine of SimplifyDemandedUseBits. It tries to simplify demanded
  /// bit for "r1 = shr x, c1; r2 = shl r1, c2" instruction sequence.
  Value *simplifyShrShlDemandedBits(
      Instruction *Shr, const APInt &ShrOp1, Instruction *Shl,
      const APInt &ShlOp1, const APInt &DemandedMask, KnownBits &Known);

  /// Tries to simplify operands to an integer instruction based on its
  /// demanded bits.
  bool SimplifyDemandedInstructionBits(Instruction &Inst);
  bool SimplifyDemandedInstructionBits(Instruction &Inst, KnownBits &Known);

  Value *SimplifyDemandedVectorElts(Value *V, APInt DemandedElts,
                                    APInt &PoisonElts, unsigned Depth = 0,
                                    bool AllowMultipleUsers = false) override;

  /// Attempts to replace V with a simpler value based on the demanded
  /// floating-point classes
  Value *SimplifyDemandedUseFPClass(Value *V, FPClassTest DemandedMask,
                                    KnownFPClass &Known, Instruction *CxtI,
                                    unsigned Depth = 0);
  bool SimplifyDemandedFPClass(Instruction *I, unsigned Op,
                               FPClassTest DemandedMask, KnownFPClass &Known,
                               unsigned Depth = 0);

  /// Common transforms for add / disjoint or
  Instruction *foldAddLikeCommutative(Value *LHS, Value *RHS, bool NSW,
                                      bool NUW);

  /// Canonicalize the position of binops relative to shufflevector.
  Instruction *foldVectorBinop(BinaryOperator &Inst);
  Instruction *foldVectorSelect(SelectInst &Sel);
  Instruction *foldSelectShuffle(ShuffleVectorInst &Shuf);
  Constant *unshuffleConstant(ArrayRef<int> ShMask, Constant *C,
                              VectorType *NewCTy);

  /// Given a binary operator, cast instruction, or select which has a PHI node
  /// as operand #0, see if we can fold the instruction into the PHI (which is
  /// only possible if all operands to the PHI are constants).
  Instruction *foldOpIntoPhi(Instruction &I, PHINode *PN,
                             bool AllowMultipleUses = false);

  /// Try to fold binary operators whose operands are simple interleaved
  /// recurrences to a single recurrence. This is a common pattern in reduction
  /// operations.
  /// Example:
  ///   %phi1 = phi [init1, %BB1], [%op1, %BB2]
  ///   %phi2 = phi [init2, %BB1], [%op2, %BB2]
  ///   %op1 = binop %phi1, constant1
  ///   %op2 = binop %phi2, constant2
  ///   %rdx = binop %op1, %op2
  /// -->
  ///   %phi_combined = phi [init_combined, %BB1], [%op_combined, %BB2]
  ///   %rdx_combined = binop %phi_combined, constant_combined
  Instruction *foldBinopWithRecurrence(BinaryOperator &BO);

  /// For a binary operator with 2 phi operands, try to hoist the binary
  /// operation before the phi. This can result in fewer instructions in
  /// patterns where at least one set of phi operands simplifies.
  /// Example:
  /// BB3: binop (phi [X, BB1], [C1, BB2]), (phi [Y, BB1], [C2, BB2])
  /// -->
  /// BB1: BO = binop X, Y
  /// BB3: phi [BO, BB1], [(binop C1, C2), BB2]
  Instruction *foldBinopWithPhiOperands(BinaryOperator &BO);

  /// Given an instruction with a select as one operand and a constant as the
  /// other operand, try to fold the binary operator into the select arguments.
  /// This also works for Cast instructions, which obviously do not have a
  /// second operand.
  Instruction *FoldOpIntoSelect(Instruction &Op, SelectInst *SI,
                                bool FoldWithMultiUse = false,
                                bool SimplifyBothArms = false);

  /// This is a convenience wrapper function for the above two functions.
  Instruction *foldBinOpIntoSelectOrPhi(BinaryOperator &I);

  Instruction *foldAddWithConstant(BinaryOperator &Add);

  Instruction *foldSquareSumInt(BinaryOperator &I);
  Instruction *foldSquareSumFP(BinaryOperator &I);

  /// Try to rotate an operation below a PHI node, using PHI nodes for
  /// its operands.
  Instruction *foldPHIArgOpIntoPHI(PHINode &PN);
  Instruction *foldPHIArgBinOpIntoPHI(PHINode &PN);
  Instruction *foldPHIArgInsertValueInstructionIntoPHI(PHINode &PN);
  Instruction *foldPHIArgExtractValueInstructionIntoPHI(PHINode &PN);
  Instruction *foldPHIArgGEPIntoPHI(PHINode &PN);
  Instruction *foldPHIArgLoadIntoPHI(PHINode &PN);
  Instruction *foldPHIArgZextsIntoPHI(PHINode &PN);
  Instruction *foldPHIArgIntToPtrToPHI(PHINode &PN);

  /// If the phi is within a phi web, which is formed by the def-use chain
  /// of phis and all the phis in the web are only used in the other phis.
  /// In this case, these phis are dead and we will remove all of them.
  bool foldDeadPhiWeb(PHINode &PN);

  /// If an integer typed PHI has only one use which is an IntToPtr operation,
  /// replace the PHI with an existing pointer typed PHI if it exists. Otherwise
  /// insert a new pointer typed PHI and replace the original one.
  bool foldIntegerTypedPHI(PHINode &PN);

  /// Helper function for FoldPHIArgXIntoPHI() to set debug location for the
  /// folded operation.
  void PHIArgMergedDebugLoc(Instruction *Inst, PHINode &PN);

  Value *foldPtrToIntOrAddrOfGEP(Type *IntTy, Value *Ptr);
  Instruction *foldGEPICmp(GEPOperator *GEPLHS, Value *RHS, CmpPredicate Cond,
                           Instruction &I);
  Instruction *foldSelectICmp(CmpPredicate Pred, SelectInst *SI, Value *RHS,
                              const ICmpInst &I);
  bool foldAllocaCmp(AllocaInst *Alloca);
  Instruction *foldCmpLoadFromIndexedGlobal(LoadInst *LI,
                                            GetElementPtrInst *GEP,
                                            CmpInst &ICI,
                                            ConstantInt *AndCst = nullptr);
  Instruction *foldFCmpIntToFPConst(FCmpInst &I, Instruction *LHSI,
                                    Constant *RHSC);
  Instruction *foldICmpAddOpConst(Value *X, const APInt &C, CmpPredicate Pred);
  Instruction *foldICmpWithCastOp(ICmpInst &ICmp);
  Instruction *foldICmpWithZextOrSext(ICmpInst &ICmp);

  Instruction *foldICmpUsingKnownBits(ICmpInst &Cmp);
  Instruction *foldICmpWithDominatingICmp(ICmpInst &Cmp);
  Instruction *foldICmpWithConstant(ICmpInst &Cmp);
  Instruction *foldIsMultipleOfAPowerOfTwo(ICmpInst &Cmp);
  Instruction *foldICmpUsingBoolRange(ICmpInst &I);
  Instruction *foldICmpInstWithConstant(ICmpInst &Cmp);
  Instruction *foldICmpInstWithConstantNotInt(ICmpInst &Cmp);
  Instruction *foldICmpInstWithConstantAllowPoison(ICmpInst &Cmp,
                                                   const APInt &C);
  Instruction *foldICmpBinOp(ICmpInst &Cmp, const SimplifyQuery &SQ);
  Instruction *foldICmpWithMinMax(Instruction &I, MinMaxIntrinsic *MinMax,
                                  Value *Z, CmpPredicate Pred);
  Instruction *foldICmpWithClamp(ICmpInst &Cmp, Value *X, MinMaxIntrinsic *Min);
  Instruction *foldICmpEquality(ICmpInst &Cmp);
  Instruction *foldIRemByPowerOfTwoToBitTest(ICmpInst &I);
  Instruction *foldSignBitTest(ICmpInst &I);
  Instruction *foldICmpWithZero(ICmpInst &Cmp);

  Value *foldMultiplicationOverflowCheck(ICmpInst &Cmp);

  Instruction *foldICmpBinOpWithConstant(ICmpInst &Cmp, BinaryOperator *BO,
                                         const APInt &C);
  Instruction *foldICmpSelectConstant(ICmpInst &Cmp, SelectInst *Select,
                                      ConstantInt *C);
  Instruction *foldICmpTruncConstant(ICmpInst &Cmp, TruncInst *Trunc,
                                     const APInt &C);
  Instruction *foldICmpTruncWithTruncOrExt(ICmpInst &Cmp,
                                           const SimplifyQuery &Q);
  Instruction *foldICmpAndConstant(ICmpInst &Cmp, BinaryOperator *And,
                                   const APInt &C);
  Instruction *foldICmpXorConstant(ICmpInst &Cmp, BinaryOperator *Xor,
                                   const APInt &C);
  Instruction *foldICmpOrConstant(ICmpInst &Cmp, BinaryOperator *Or,
                                  const APInt &C);
  Instruction *foldICmpMulConstant(ICmpInst &Cmp, BinaryOperator *Mul,
                                   const APInt &C);
  Instruction *foldICmpShlConstant(ICmpInst &Cmp, BinaryOperator *Shl,
                                   const APInt &C);
  Instruction *foldICmpShrConstant(ICmpInst &Cmp, BinaryOperator *Shr,
                                   const APInt &C);
  Instruction *foldICmpSRemConstant(ICmpInst &Cmp, BinaryOperator *UDiv,
                                    const APInt &C);
  Instruction *foldICmpUDivConstant(ICmpInst &Cmp, BinaryOperator *UDiv,
                                    const APInt &C);
  Instruction *foldICmpDivConstant(ICmpInst &Cmp, BinaryOperator *Div,
                                   const APInt &C);
  Instruction *foldICmpSubConstant(ICmpInst &Cmp, BinaryOperator *Sub,
                                   const APInt &C);
  Instruction *foldICmpAddConstant(ICmpInst &Cmp, BinaryOperator *Add,
                                   const APInt &C);
  Instruction *foldICmpAndConstConst(ICmpInst &Cmp, BinaryOperator *And,
                                     const APInt &C1);
  Instruction *foldICmpAndShift(ICmpInst &Cmp, BinaryOperator *And,
                                const APInt &C1, const APInt &C2);
  Instruction *foldICmpXorShiftConst(ICmpInst &Cmp, BinaryOperator *Xor,
                                     const APInt &C);
  Instruction *foldICmpShrConstConst(ICmpInst &I, Value *ShAmt, const APInt &C1,
                                     const APInt &C2);
  Instruction *foldICmpShlConstConst(ICmpInst &I, Value *ShAmt, const APInt &C1,
                                     const APInt &C2);

  Instruction *foldICmpBinOpWithConstantViaTruthTable(ICmpInst &Cmp,
                                                      BinaryOperator *BO,
                                                      const APInt &C);
  Instruction *foldICmpBinOpEqualityWithConstant(ICmpInst &Cmp,
                                                 BinaryOperator *BO,
                                                 const APInt &C);
  Instruction *foldICmpIntrinsicWithConstant(ICmpInst &ICI, IntrinsicInst *II,
                                             const APInt &C);
  Instruction *foldICmpEqIntrinsicWithConstant(ICmpInst &ICI, IntrinsicInst *II,
                                               const APInt &C);
  Instruction *foldICmpBitCast(ICmpInst &Cmp);
  Instruction *foldICmpWithTrunc(ICmpInst &Cmp);
  Instruction *foldICmpCommutative(CmpPredicate Pred, Value *Op0, Value *Op1,
                                   ICmpInst &CxtI);

  // Helpers of visitSelectInst().
  Instruction *foldSelectOfBools(SelectInst &SI);
  Instruction *foldSelectToCmp(SelectInst &SI);
  Instruction *foldSelectExtConst(SelectInst &Sel);
  Instruction *foldSelectEqualityTest(SelectInst &SI);
  Instruction *foldSelectOpOp(SelectInst &SI, Instruction *TI, Instruction *FI);
  Instruction *foldSelectIntoOp(SelectInst &SI, Value *, Value *);
  Instruction *foldSPFofSPF(Instruction *Inner, SelectPatternFlavor SPF1,
                            Value *A, Value *B, Instruction &Outer,
                            SelectPatternFlavor SPF2, Value *C);
  Instruction *foldSelectInstWithICmp(SelectInst &SI, ICmpInst *ICI);
  Value *foldSelectWithConstOpToBinOp(ICmpInst *Cmp, Value *TrueVal,
                                      Value *FalseVal);
  Instruction *foldSelectValueEquivalence(SelectInst &SI, CmpInst &CI);
  bool replaceInInstruction(Value *V, Value *Old, Value *New,
                            unsigned Depth = 0);

  Value *insertRangeTest(Value *V, const APInt &Lo, const APInt &Hi,
                         bool isSigned, bool Inside);
  bool mergeStoreIntoSuccessor(StoreInst &SI);

  /// Given an initial instruction, check to see if it is the root of a
  /// bswap/bitreverse idiom. If so, return the equivalent bswap/bitreverse
  /// intrinsic.
  Instruction *matchBSwapOrBitReverse(Instruction &I, bool MatchBSwaps,
                                      bool MatchBitReversals);

  Instruction *SimplifyAnyMemTransfer(AnyMemTransferInst *MI);
  Instruction *SimplifyAnyMemSet(AnyMemSetInst *MI);

  Value *EvaluateInDifferentType(Value *V, Type *Ty, bool isSigned);

  bool tryToSinkInstruction(Instruction *I, BasicBlock *DestBlock);
  void tryToSinkInstructionDbgVariableRecords(
      Instruction *I, BasicBlock::iterator InsertPos, BasicBlock *SrcBlock,
      BasicBlock *DestBlock, SmallVectorImpl<DbgVariableRecord *> &DPUsers);

  bool removeInstructionsBeforeUnreachable(Instruction &I);
  void addDeadEdge(BasicBlock *From, BasicBlock *To,
                   SmallVectorImpl<BasicBlock *> &Worklist);
  void handleUnreachableFrom(Instruction *I,
                             SmallVectorImpl<BasicBlock *> &Worklist);
  void handlePotentiallyDeadBlocks(SmallVectorImpl<BasicBlock *> &Worklist);
  void handlePotentiallyDeadSuccessors(BasicBlock *BB, BasicBlock *LiveSucc);
  void freelyInvertAllUsersOf(Value *V, Value *IgnoredUser = nullptr);

  /// Take the exact integer log2 of the value. If DoFold is true, create the
  /// actual instructions, otherwise return a non-null dummy value. Return
  /// nullptr on failure. Note, if DoFold is true the caller must ensure that
  /// takeLog2 will succeed, otherwise it may create stray instructions.
  Value *takeLog2(Value *Op, unsigned Depth, bool AssumeNonZero, bool DoFold);

  Value *tryGetLog2(Value *Op, bool AssumeNonZero) {
    if (takeLog2(Op, /*Depth=*/0, AssumeNonZero, /*DoFold=*/false))
      return takeLog2(Op, /*Depth=*/0, AssumeNonZero, /*DoFold=*/true);
    return nullptr;
  }
};

class Negator final {
  /// Top-to-bottom, def-to-use negated instruction tree we produced.
  SmallVector<Instruction *, NegatorMaxNodesSSO> NewInstructions;

  using BuilderTy = IRBuilder<TargetFolder, IRBuilderCallbackInserter>;
  BuilderTy Builder;

  const DominatorTree &DT;

  const bool IsTrulyNegation;

  SmallDenseMap<Value *, Value *> NegationsCache;

  Negator(LLVMContext &C, const DataLayout &DL, const DominatorTree &DT,
          bool IsTrulyNegation);

#if LLVM_ENABLE_STATS
  unsigned NumValuesVisitedInThisNegator = 0;
  ~Negator();
#endif

  using Result = std::pair<ArrayRef<Instruction *> /*NewInstructions*/,
                           Value * /*NegatedRoot*/>;

  std::array<Value *, 2> getSortedOperandsOfBinOp(Instruction *I);

  [[nodiscard]] Value *visitImpl(Value *V, bool IsNSW, unsigned Depth);

  [[nodiscard]] Value *negate(Value *V, bool IsNSW, unsigned Depth);

  /// Recurse depth-first and attempt to sink the negation.
  /// FIXME: use worklist?
  [[nodiscard]] std::optional<Result> run(Value *Root, bool IsNSW);

  Negator(const Negator &) = delete;
  Negator(Negator &&) = delete;
  Negator &operator=(const Negator &) = delete;
  Negator &operator=(Negator &&) = delete;

public:
  /// Attempt to negate \p Root. Retuns nullptr if negation can't be performed,
  /// otherwise returns negated value.
  [[nodiscard]] static Value *Negate(bool LHSIsZero, bool IsNSW, Value *Root,
                                     InstCombinerImpl &IC);
};

struct CommonPointerBase {
  /// Common base pointer.
  Value *Ptr = nullptr;
  /// LHS GEPs until common base.
  SmallVector<GEPOperator *> LHSGEPs;
  /// RHS GEPs until common base.
  SmallVector<GEPOperator *> RHSGEPs;
  /// LHS GEP NoWrapFlags until common base.
  GEPNoWrapFlags LHSNW = GEPNoWrapFlags::all();
  /// RHS GEP NoWrapFlags until common base.
  GEPNoWrapFlags RHSNW = GEPNoWrapFlags::all();

  static CommonPointerBase compute(Value *LHS, Value *RHS);

  /// Whether expanding the GEP chains is expensive.
  bool isExpensive() const;
};

} // end namespace llvm

#undef DEBUG_TYPE

#endif // LLVM_LIB_TRANSFORMS_INSTCOMBINE_INSTCOMBINEINTERNAL_H<|MERGE_RESOLUTION|>--- conflicted
+++ resolved
@@ -479,11 +479,7 @@
                                      const Twine &NameStr = "",
                                      InsertPosition InsertBefore = nullptr) {
     auto *Sel = SelectInst::Create(C, S1, S2, NameStr, InsertBefore, nullptr);
-<<<<<<< HEAD
-    setExplicitlyUnknownBranchWeightsIfProfiled(*Sel, F, DEBUG_TYPE);
-=======
     setExplicitlyUnknownBranchWeightsIfProfiled(*Sel, DEBUG_TYPE, &F);
->>>>>>> 811fe024
     return Sel;
   }
 
