//===- InstCombineSelect.cpp ----------------------------------------------===//
//
// Part of the LLVM Project, under the Apache License v2.0 with LLVM Exceptions.
// See https://llvm.org/LICENSE.txt for license information.
// SPDX-License-Identifier: Apache-2.0 WITH LLVM-exception
//
//===----------------------------------------------------------------------===//
//
// This file implements the visitSelect function.
//
//===----------------------------------------------------------------------===//

#include "InstCombineInternal.h"
#include "llvm/ADT/APInt.h"
#include "llvm/ADT/STLExtras.h"
#include "llvm/ADT/SmallVector.h"
#include "llvm/Analysis/AssumptionCache.h"
#include "llvm/Analysis/CmpInstAnalysis.h"
#include "llvm/Analysis/InstructionSimplify.h"
#include "llvm/Analysis/OverflowInstAnalysis.h"
#include "llvm/Analysis/ValueTracking.h"
#include "llvm/Analysis/VectorUtils.h"
#include "llvm/IR/BasicBlock.h"
#include "llvm/IR/Constant.h"
#include "llvm/IR/ConstantRange.h"
#include "llvm/IR/Constants.h"
#include "llvm/IR/DerivedTypes.h"
#include "llvm/IR/IRBuilder.h"
#include "llvm/IR/InstrTypes.h"
#include "llvm/IR/Instruction.h"
#include "llvm/IR/Instructions.h"
#include "llvm/IR/IntrinsicInst.h"
#include "llvm/IR/Intrinsics.h"
#include "llvm/IR/Operator.h"
#include "llvm/IR/PatternMatch.h"
#include "llvm/IR/Type.h"
#include "llvm/IR/User.h"
#include "llvm/IR/Value.h"
#include "llvm/Support/Casting.h"
#include "llvm/Support/ErrorHandling.h"
#include "llvm/Support/KnownBits.h"
#include "llvm/Transforms/InstCombine/InstCombiner.h"
#include <cassert>
#include <utility>

#define DEBUG_TYPE "instcombine"
#include "llvm/Transforms/Utils/InstructionWorklist.h"

using namespace llvm;
using namespace PatternMatch;


/// Replace a select operand based on an equality comparison with the identity
/// constant of a binop.
static Instruction *foldSelectBinOpIdentity(SelectInst &Sel,
                                            const TargetLibraryInfo &TLI,
                                            InstCombinerImpl &IC) {
  // The select condition must be an equality compare with a constant operand.
  Value *X;
  Constant *C;
  CmpPredicate Pred;
  if (!match(Sel.getCondition(), m_Cmp(Pred, m_Value(X), m_Constant(C))))
    return nullptr;

  bool IsEq;
  if (ICmpInst::isEquality(Pred))
    IsEq = Pred == ICmpInst::ICMP_EQ;
  else if (Pred == FCmpInst::FCMP_OEQ)
    IsEq = true;
  else if (Pred == FCmpInst::FCMP_UNE)
    IsEq = false;
  else
    return nullptr;

  // A select operand must be a binop.
  BinaryOperator *BO;
  if (!match(Sel.getOperand(IsEq ? 1 : 2), m_BinOp(BO)))
    return nullptr;

  // The compare constant must be the identity constant for that binop.
  // If this a floating-point compare with 0.0, any zero constant will do.
  Type *Ty = BO->getType();
  Constant *IdC = ConstantExpr::getBinOpIdentity(BO->getOpcode(), Ty, true);
  if (IdC != C) {
    if (!IdC || !CmpInst::isFPPredicate(Pred))
      return nullptr;
    if (!match(IdC, m_AnyZeroFP()) || !match(C, m_AnyZeroFP()))
      return nullptr;
  }

  // Last, match the compare variable operand with a binop operand.
  Value *Y;
  if (!BO->isCommutative() && !match(BO, m_BinOp(m_Value(Y), m_Specific(X))))
    return nullptr;
  if (!match(BO, m_c_BinOp(m_Value(Y), m_Specific(X))))
    return nullptr;

  // +0.0 compares equal to -0.0, and so it does not behave as required for this
  // transform. Bail out if we can not exclude that possibility.
  if (isa<FPMathOperator>(BO))
    if (!BO->hasNoSignedZeros() &&
        !cannotBeNegativeZero(Y, 0,
                              IC.getSimplifyQuery().getWithInstruction(&Sel)))
      return nullptr;

  // BO = binop Y, X
  // S = { select (cmp eq X, C), BO, ? } or { select (cmp ne X, C), ?, BO }
  // =>
  // S = { select (cmp eq X, C),  Y, ? } or { select (cmp ne X, C), ?,  Y }
  return IC.replaceOperand(Sel, IsEq ? 1 : 2, Y);
}

/// This folds:
///  select (icmp eq (and X, C1)), TC, FC
///    iff C1 is a power 2 and the difference between TC and FC is a power-of-2.
/// To something like:
///  (shr (and (X, C1)), (log2(C1) - log2(TC-FC))) + FC
/// Or:
///  (shl (and (X, C1)), (log2(TC-FC) - log2(C1))) + FC
/// With some variations depending if FC is larger than TC, or the shift
/// isn't needed, or the bit widths don't match.
static Value *foldSelectICmpAnd(SelectInst &Sel, ICmpInst *Cmp,
                                InstCombiner::BuilderTy &Builder) {
  const APInt *SelTC, *SelFC;
  if (!match(Sel.getTrueValue(), m_APInt(SelTC)) ||
      !match(Sel.getFalseValue(), m_APInt(SelFC)))
    return nullptr;

  // If this is a vector select, we need a vector compare.
  Type *SelType = Sel.getType();
  if (SelType->isVectorTy() != Cmp->getType()->isVectorTy())
    return nullptr;

  Value *V;
  APInt AndMask;
  bool CreateAnd = false;
  ICmpInst::Predicate Pred = Cmp->getPredicate();
  if (ICmpInst::isEquality(Pred)) {
    if (!match(Cmp->getOperand(1), m_Zero()))
      return nullptr;

    V = Cmp->getOperand(0);
    const APInt *AndRHS;
    if (!match(V, m_And(m_Value(), m_Power2(AndRHS))))
      return nullptr;

    AndMask = *AndRHS;
  } else if (auto Res = decomposeBitTestICmp(Cmp->getOperand(0),
                                             Cmp->getOperand(1), Pred)) {
    assert(ICmpInst::isEquality(Res->Pred) && "Not equality test?");
    if (!Res->Mask.isPowerOf2())
      return nullptr;

    V = Res->X;
    AndMask = Res->Mask;
    Pred = Res->Pred;
    CreateAnd = true;
  } else {
    return nullptr;
  }
  if (Pred == ICmpInst::ICMP_NE)
    std::swap(SelTC, SelFC);

  // In general, when both constants are non-zero, we would need an offset to
  // replace the select. This would require more instructions than we started
  // with. But there's one special-case that we handle here because it can
  // simplify/reduce the instructions.
  const APInt &TC = *SelTC;
  const APInt &FC = *SelFC;
  if (!TC.isZero() && !FC.isZero()) {
    if (TC.getBitWidth() != AndMask.getBitWidth())
      return nullptr;
    // If we have to create an 'and', then we must kill the cmp to not
    // increase the instruction count.
    if (CreateAnd && !Cmp->hasOneUse())
      return nullptr;

    // (V & AndMaskC) == 0 ? TC : FC --> TC | (V & AndMaskC)
    // (V & AndMaskC) == 0 ? TC : FC --> TC ^ (V & AndMaskC)
    // (V & AndMaskC) == 0 ? TC : FC --> TC + (V & AndMaskC)
    // (V & AndMaskC) == 0 ? TC : FC --> TC - (V & AndMaskC)
    Constant *TCC = ConstantInt::get(SelType, TC);
    Constant *FCC = ConstantInt::get(SelType, FC);
    Constant *MaskC = ConstantInt::get(SelType, AndMask);
    for (auto Opc : {Instruction::Or, Instruction::Xor, Instruction::Add,
                     Instruction::Sub}) {
      if (ConstantFoldBinaryOpOperands(Opc, TCC, MaskC, Sel.getDataLayout()) ==
          FCC) {
        if (CreateAnd)
          V = Builder.CreateAnd(V, MaskC);
        return Builder.CreateBinOp(Opc, TCC, V);
      }
    }

    return nullptr;
  }

  // Make sure one of the select arms is a power-of-2.
  if (!TC.isPowerOf2() && !FC.isPowerOf2())
    return nullptr;

  // Determine which shift is needed to transform result of the 'and' into the
  // desired result.
  const APInt &ValC = !TC.isZero() ? TC : FC;
  unsigned ValZeros = ValC.logBase2();
  unsigned AndZeros = AndMask.logBase2();
  bool ShouldNotVal = !TC.isZero();

  // If we would need to create an 'and' + 'shift' + 'xor' to replace a 'select'
  // + 'icmp', then this transformation would result in more instructions and
  // potentially interfere with other folding.
  if (CreateAnd && ShouldNotVal && ValZeros != AndZeros)
    return nullptr;

  // Insert the 'and' instruction on the input to the truncate.
  if (CreateAnd)
    V = Builder.CreateAnd(V, ConstantInt::get(V->getType(), AndMask));

  // If types don't match, we can still convert the select by introducing a zext
  // or a trunc of the 'and'.
  if (ValZeros > AndZeros) {
    V = Builder.CreateZExtOrTrunc(V, SelType);
    V = Builder.CreateShl(V, ValZeros - AndZeros);
  } else if (ValZeros < AndZeros) {
    V = Builder.CreateLShr(V, AndZeros - ValZeros);
    V = Builder.CreateZExtOrTrunc(V, SelType);
  } else {
    V = Builder.CreateZExtOrTrunc(V, SelType);
  }

  // Okay, now we know that everything is set up, we just don't know whether we
  // have a icmp_ne or icmp_eq and whether the true or false val is the zero.
  if (ShouldNotVal)
    V = Builder.CreateXor(V, ValC);

  return V;
}

/// We want to turn code that looks like this:
///   %C = or %A, %B
///   %D = select %cond, %C, %A
/// into:
///   %C = select %cond, %B, 0
///   %D = or %A, %C
///
/// Assuming that the specified instruction is an operand to the select, return
/// a bitmask indicating which operands of this instruction are foldable if they
/// equal the other incoming value of the select.
static unsigned getSelectFoldableOperands(BinaryOperator *I) {
  switch (I->getOpcode()) {
  case Instruction::Add:
  case Instruction::FAdd:
  case Instruction::Mul:
  case Instruction::FMul:
  case Instruction::And:
  case Instruction::Or:
  case Instruction::Xor:
    return 3;              // Can fold through either operand.
  case Instruction::Sub:   // Can only fold on the amount subtracted.
  case Instruction::FSub:
  case Instruction::FDiv:  // Can only fold on the divisor amount.
  case Instruction::Shl:   // Can only fold on the shift amount.
  case Instruction::LShr:
  case Instruction::AShr:
    return 1;
  default:
    return 0;              // Cannot fold
  }
}

/// We have (select c, TI, FI), and we know that TI and FI have the same opcode.
Instruction *InstCombinerImpl::foldSelectOpOp(SelectInst &SI, Instruction *TI,
                                              Instruction *FI) {
  // Don't break up min/max patterns. The hasOneUse checks below prevent that
  // for most cases, but vector min/max with bitcasts can be transformed. If the
  // one-use restrictions are eased for other patterns, we still don't want to
  // obfuscate min/max.
  if ((match(&SI, m_SMin(m_Value(), m_Value())) ||
       match(&SI, m_SMax(m_Value(), m_Value())) ||
       match(&SI, m_UMin(m_Value(), m_Value())) ||
       match(&SI, m_UMax(m_Value(), m_Value()))))
    return nullptr;

  // If this is a cast from the same type, merge.
  Value *Cond = SI.getCondition();
  Type *CondTy = Cond->getType();
  if (TI->getNumOperands() == 1 && TI->isCast()) {
    Type *FIOpndTy = FI->getOperand(0)->getType();
    if (TI->getOperand(0)->getType() != FIOpndTy)
      return nullptr;

    // The select condition may be a vector. We may only change the operand
    // type if the vector width remains the same (and matches the condition).
    if (auto *CondVTy = dyn_cast<VectorType>(CondTy)) {
      if (!FIOpndTy->isVectorTy() ||
          CondVTy->getElementCount() !=
              cast<VectorType>(FIOpndTy)->getElementCount())
        return nullptr;

      // TODO: If the backend knew how to deal with casts better, we could
      // remove this limitation. For now, there's too much potential to create
      // worse codegen by promoting the select ahead of size-altering casts
      // (PR28160).
      //
      // Note that ValueTracking's matchSelectPattern() looks through casts
      // without checking 'hasOneUse' when it matches min/max patterns, so this
      // transform may end up happening anyway.
      if (TI->getOpcode() != Instruction::BitCast &&
          (!TI->hasOneUse() || !FI->hasOneUse()))
        return nullptr;
    } else if (!TI->hasOneUse() || !FI->hasOneUse()) {
      // TODO: The one-use restrictions for a scalar select could be eased if
      // the fold of a select in visitLoadInst() was enhanced to match a pattern
      // that includes a cast.
      return nullptr;
    }

    // Fold this by inserting a select from the input values.
    Value *NewSI =
        Builder.CreateSelect(Cond, TI->getOperand(0), FI->getOperand(0),
                             SI.getName() + ".v", &SI);
    return CastInst::Create(Instruction::CastOps(TI->getOpcode()), NewSI,
                            TI->getType());
  }

  Value *OtherOpT, *OtherOpF;
  bool MatchIsOpZero;
  auto getCommonOp = [&](Instruction *TI, Instruction *FI, bool Commute,
                         bool Swapped = false) -> Value * {
    assert(!(Commute && Swapped) &&
           "Commute and Swapped can't set at the same time");
    if (!Swapped) {
      if (TI->getOperand(0) == FI->getOperand(0)) {
        OtherOpT = TI->getOperand(1);
        OtherOpF = FI->getOperand(1);
        MatchIsOpZero = true;
        return TI->getOperand(0);
      } else if (TI->getOperand(1) == FI->getOperand(1)) {
        OtherOpT = TI->getOperand(0);
        OtherOpF = FI->getOperand(0);
        MatchIsOpZero = false;
        return TI->getOperand(1);
      }
    }

    if (!Commute && !Swapped)
      return nullptr;

    // If we are allowing commute or swap of operands, then
    // allow a cross-operand match. In that case, MatchIsOpZero
    // means that TI's operand 0 (FI's operand 1) is the common op.
    if (TI->getOperand(0) == FI->getOperand(1)) {
      OtherOpT = TI->getOperand(1);
      OtherOpF = FI->getOperand(0);
      MatchIsOpZero = true;
      return TI->getOperand(0);
    } else if (TI->getOperand(1) == FI->getOperand(0)) {
      OtherOpT = TI->getOperand(0);
      OtherOpF = FI->getOperand(1);
      MatchIsOpZero = false;
      return TI->getOperand(1);
    }
    return nullptr;
  };

  if (TI->hasOneUse() || FI->hasOneUse()) {
    // Cond ? -X : -Y --> -(Cond ? X : Y)
    Value *X, *Y;
    if (match(TI, m_FNeg(m_Value(X))) && match(FI, m_FNeg(m_Value(Y)))) {
      // Intersect FMF from the fneg instructions and union those with the
      // select.
      FastMathFlags FMF = TI->getFastMathFlags();
      FMF &= FI->getFastMathFlags();
      FMF |= SI.getFastMathFlags();
      Value *NewSel =
          Builder.CreateSelect(Cond, X, Y, SI.getName() + ".v", &SI);
      if (auto *NewSelI = dyn_cast<Instruction>(NewSel))
        NewSelI->setFastMathFlags(FMF);
      Instruction *NewFNeg = UnaryOperator::CreateFNeg(NewSel);
      NewFNeg->setFastMathFlags(FMF);
      return NewFNeg;
    }

    // Min/max intrinsic with a common operand can have the common operand
    // pulled after the select. This is the same transform as below for binops,
    // but specialized for intrinsic matching and without the restrictive uses
    // clause.
    auto *TII = dyn_cast<IntrinsicInst>(TI);
    auto *FII = dyn_cast<IntrinsicInst>(FI);
    if (TII && FII && TII->getIntrinsicID() == FII->getIntrinsicID()) {
      if (match(TII, m_MaxOrMin(m_Value(), m_Value()))) {
        if (Value *MatchOp = getCommonOp(TI, FI, true)) {
          Value *NewSel =
              Builder.CreateSelect(Cond, OtherOpT, OtherOpF, "minmaxop", &SI);
          return CallInst::Create(TII->getCalledFunction(), {NewSel, MatchOp});
        }
      }

      // select c, (ldexp v, e0), (ldexp v, e1) -> ldexp v, (select c, e0, e1)
      // select c, (ldexp v0, e), (ldexp v1, e) -> ldexp (select c, v0, v1), e
      //
      // select c, (ldexp v0, e0), (ldexp v1, e1) ->
      //     ldexp (select c, v0, v1), (select c, e0, e1)
      if (TII->getIntrinsicID() == Intrinsic::ldexp) {
        Value *LdexpVal0 = TII->getArgOperand(0);
        Value *LdexpExp0 = TII->getArgOperand(1);
        Value *LdexpVal1 = FII->getArgOperand(0);
        Value *LdexpExp1 = FII->getArgOperand(1);
        if (LdexpExp0->getType() == LdexpExp1->getType()) {
          FPMathOperator *SelectFPOp = cast<FPMathOperator>(&SI);
          FastMathFlags FMF = cast<FPMathOperator>(TII)->getFastMathFlags();
          FMF &= cast<FPMathOperator>(FII)->getFastMathFlags();
          FMF |= SelectFPOp->getFastMathFlags();

          Value *SelectVal = Builder.CreateSelect(Cond, LdexpVal0, LdexpVal1);
          Value *SelectExp = Builder.CreateSelect(Cond, LdexpExp0, LdexpExp1);

          CallInst *NewLdexp = Builder.CreateIntrinsic(
              TII->getType(), Intrinsic::ldexp, {SelectVal, SelectExp});
          NewLdexp->setFastMathFlags(FMF);
          return replaceInstUsesWith(SI, NewLdexp);
        }
      }
    }

    // icmp with a common operand also can have the common operand
    // pulled after the select.
    CmpPredicate TPred, FPred;
    if (match(TI, m_ICmp(TPred, m_Value(), m_Value())) &&
        match(FI, m_ICmp(FPred, m_Value(), m_Value()))) {
      // FIXME: Use CmpPredicate::getMatching here.
      CmpInst::Predicate T = TPred, F = FPred;
      if (T == F || T == ICmpInst::getSwappedCmpPredicate(F)) {
        bool Swapped = T != F;
        if (Value *MatchOp =
                getCommonOp(TI, FI, ICmpInst::isEquality(TPred), Swapped)) {
          Value *NewSel = Builder.CreateSelect(Cond, OtherOpT, OtherOpF,
                                               SI.getName() + ".v", &SI);
          return new ICmpInst(
              MatchIsOpZero ? TPred : ICmpInst::getSwappedCmpPredicate(TPred),
              MatchOp, NewSel);
        }
      }
    }
  }

  // Only handle binary operators (including two-operand getelementptr) with
  // one-use here. As with the cast case above, it may be possible to relax the
  // one-use constraint, but that needs be examined carefully since it may not
  // reduce the total number of instructions.
  if (TI->getNumOperands() != 2 || FI->getNumOperands() != 2 ||
      !TI->isSameOperationAs(FI) ||
      (!isa<BinaryOperator>(TI) && !isa<GetElementPtrInst>(TI)) ||
      !TI->hasOneUse() || !FI->hasOneUse())
    return nullptr;

  // Figure out if the operations have any operands in common.
  Value *MatchOp = getCommonOp(TI, FI, TI->isCommutative());
  if (!MatchOp)
    return nullptr;

  // If the select condition is a vector, the operands of the original select's
  // operands also must be vectors. This may not be the case for getelementptr
  // for example.
  if (CondTy->isVectorTy() && (!OtherOpT->getType()->isVectorTy() ||
                               !OtherOpF->getType()->isVectorTy()))
    return nullptr;

  // If we are sinking div/rem after a select, we may need to freeze the
  // condition because div/rem may induce immediate UB with a poison operand.
  // For example, the following transform is not safe if Cond can ever be poison
  // because we can replace poison with zero and then we have div-by-zero that
  // didn't exist in the original code:
  // Cond ? x/y : x/z --> x / (Cond ? y : z)
  auto *BO = dyn_cast<BinaryOperator>(TI);
  if (BO && BO->isIntDivRem() && !isGuaranteedNotToBePoison(Cond)) {
    // A udiv/urem with a common divisor is safe because UB can only occur with
    // div-by-zero, and that would be present in the original code.
    if (BO->getOpcode() == Instruction::SDiv ||
        BO->getOpcode() == Instruction::SRem || MatchIsOpZero)
      Cond = Builder.CreateFreeze(Cond);
  }

  // If we reach here, they do have operations in common.
  Value *NewSI = Builder.CreateSelect(Cond, OtherOpT, OtherOpF,
                                      SI.getName() + ".v", &SI);
  Value *Op0 = MatchIsOpZero ? MatchOp : NewSI;
  Value *Op1 = MatchIsOpZero ? NewSI : MatchOp;
  if (auto *BO = dyn_cast<BinaryOperator>(TI)) {
    BinaryOperator *NewBO = BinaryOperator::Create(BO->getOpcode(), Op0, Op1);
    NewBO->copyIRFlags(TI);
    NewBO->andIRFlags(FI);
    return NewBO;
  }
  if (auto *TGEP = dyn_cast<GetElementPtrInst>(TI)) {
    auto *FGEP = cast<GetElementPtrInst>(FI);
    Type *ElementType = TGEP->getSourceElementType();
    return GetElementPtrInst::Create(
        ElementType, Op0, Op1, TGEP->getNoWrapFlags() & FGEP->getNoWrapFlags());
  }
  llvm_unreachable("Expected BinaryOperator or GEP");
  return nullptr;
}

static bool isSelect01(const APInt &C1I, const APInt &C2I) {
  if (!C1I.isZero() && !C2I.isZero()) // One side must be zero.
    return false;
  return C1I.isOne() || C1I.isAllOnes() || C2I.isOne() || C2I.isAllOnes();
}

/// Try to fold the select into one of the operands to allow further
/// optimization.
Instruction *InstCombinerImpl::foldSelectIntoOp(SelectInst &SI, Value *TrueVal,
                                                Value *FalseVal) {
  // See the comment above getSelectFoldableOperands for a description of the
  // transformation we are doing here.
  auto TryFoldSelectIntoOp = [&](SelectInst &SI, Value *TrueVal,
                                 Value *FalseVal,
                                 bool Swapped) -> Instruction * {
    auto *TVI = dyn_cast<BinaryOperator>(TrueVal);
    if (!TVI || !TVI->hasOneUse() || isa<Constant>(FalseVal))
      return nullptr;

    unsigned SFO = getSelectFoldableOperands(TVI);
    unsigned OpToFold = 0;
    if ((SFO & 1) && FalseVal == TVI->getOperand(0))
      OpToFold = 1;
    else if ((SFO & 2) && FalseVal == TVI->getOperand(1))
      OpToFold = 2;

    if (!OpToFold)
      return nullptr;

    FastMathFlags FMF;
    if (isa<FPMathOperator>(&SI))
      FMF = SI.getFastMathFlags();
    Constant *C = ConstantExpr::getBinOpIdentity(
        TVI->getOpcode(), TVI->getType(), true, FMF.noSignedZeros());
    Value *OOp = TVI->getOperand(2 - OpToFold);
    // Avoid creating select between 2 constants unless it's selecting
    // between 0, 1 and -1.
    const APInt *OOpC;
    bool OOpIsAPInt = match(OOp, m_APInt(OOpC));
    if (isa<Constant>(OOp) &&
        (!OOpIsAPInt || !isSelect01(C->getUniqueInteger(), *OOpC)))
      return nullptr;

    // If the false value is a NaN then we have that the floating point math
    // operation in the transformed code may not preserve the exact NaN
    // bit-pattern -- e.g. `fadd sNaN, 0.0 -> qNaN`.
    // This makes the transformation incorrect since the original program would
    // have preserved the exact NaN bit-pattern.
    // Avoid the folding if the false value might be a NaN.
    if (isa<FPMathOperator>(&SI) &&
        !computeKnownFPClass(FalseVal, FMF, fcNan, &SI).isKnownNeverNaN())
      return nullptr;

    Value *NewSel = Builder.CreateSelect(SI.getCondition(), Swapped ? C : OOp,
                                         Swapped ? OOp : C, "", &SI);
    if (isa<FPMathOperator>(&SI))
      cast<Instruction>(NewSel)->setFastMathFlags(FMF);
    NewSel->takeName(TVI);
    BinaryOperator *BO =
        BinaryOperator::Create(TVI->getOpcode(), FalseVal, NewSel);
    BO->copyIRFlags(TVI);
    if (isa<FPMathOperator>(&SI)) {
      // Merge poison generating flags from the select.
      BO->setHasNoNaNs(BO->hasNoNaNs() && FMF.noNaNs());
      BO->setHasNoInfs(BO->hasNoInfs() && FMF.noInfs());
      // Merge no-signed-zeros flag from the select.
      // Otherwise we may produce zeros with different sign.
      BO->setHasNoSignedZeros(BO->hasNoSignedZeros() && FMF.noSignedZeros());
    }
    return BO;
  };

  if (Instruction *R = TryFoldSelectIntoOp(SI, TrueVal, FalseVal, false))
    return R;

  if (Instruction *R = TryFoldSelectIntoOp(SI, FalseVal, TrueVal, true))
    return R;

  return nullptr;
}

/// We want to turn:
///   (select (icmp eq (and X, Y), 0), (and (lshr X, Z), 1), 1)
/// into:
///   zext (icmp ne i32 (and X, (or Y, (shl 1, Z))), 0)
/// Note:
///   Z may be 0 if lshr is missing.
/// Worst-case scenario is that we will replace 5 instructions with 5 different
/// instructions, but we got rid of select.
static Instruction *foldSelectICmpAndAnd(Type *SelType, const ICmpInst *Cmp,
                                         Value *TVal, Value *FVal,
                                         InstCombiner::BuilderTy &Builder) {
  if (!(Cmp->hasOneUse() && Cmp->getOperand(0)->hasOneUse() &&
        Cmp->getPredicate() == ICmpInst::ICMP_EQ &&
        match(Cmp->getOperand(1), m_Zero()) && match(FVal, m_One())))
    return nullptr;

  // The TrueVal has general form of:  and %B, 1
  Value *B;
  if (!match(TVal, m_OneUse(m_And(m_Value(B), m_One()))))
    return nullptr;

  // Where %B may be optionally shifted:  lshr %X, %Z.
  Value *X, *Z;
  const bool HasShift = match(B, m_OneUse(m_LShr(m_Value(X), m_Value(Z))));

  // The shift must be valid.
  // TODO: This restricts the fold to constant shift amounts. Is there a way to
  //       handle variable shifts safely? PR47012
  if (HasShift &&
      !match(Z, m_SpecificInt_ICMP(CmpInst::ICMP_ULT,
                                   APInt(SelType->getScalarSizeInBits(),
                                         SelType->getScalarSizeInBits()))))
    return nullptr;

  if (!HasShift)
    X = B;

  Value *Y;
  if (!match(Cmp->getOperand(0), m_c_And(m_Specific(X), m_Value(Y))))
    return nullptr;

  // ((X & Y) == 0) ? ((X >> Z) & 1) : 1 --> (X & (Y | (1 << Z))) != 0
  // ((X & Y) == 0) ? (X & 1) : 1 --> (X & (Y | 1)) != 0
  Constant *One = ConstantInt::get(SelType, 1);
  Value *MaskB = HasShift ? Builder.CreateShl(One, Z) : One;
  Value *FullMask = Builder.CreateOr(Y, MaskB);
  Value *MaskedX = Builder.CreateAnd(X, FullMask);
  Value *ICmpNeZero = Builder.CreateIsNotNull(MaskedX);
  return new ZExtInst(ICmpNeZero, SelType);
}

/// We want to turn:
///   (select (icmp eq (and X, C1), 0), 0, (shl [nsw/nuw] X, C2));
///   iff C1 is a mask and the number of its leading zeros is equal to C2
/// into:
///   shl X, C2
static Value *foldSelectICmpAndZeroShl(const ICmpInst *Cmp, Value *TVal,
                                       Value *FVal,
                                       InstCombiner::BuilderTy &Builder) {
  CmpPredicate Pred;
  Value *AndVal;
  if (!match(Cmp, m_ICmp(Pred, m_Value(AndVal), m_Zero())))
    return nullptr;

  if (Pred == ICmpInst::ICMP_NE) {
    Pred = ICmpInst::ICMP_EQ;
    std::swap(TVal, FVal);
  }

  Value *X;
  const APInt *C2, *C1;
  if (Pred != ICmpInst::ICMP_EQ ||
      !match(AndVal, m_And(m_Value(X), m_APInt(C1))) ||
      !match(TVal, m_Zero()) || !match(FVal, m_Shl(m_Specific(X), m_APInt(C2))))
    return nullptr;

  if (!C1->isMask() ||
      C1->countLeadingZeros() != static_cast<unsigned>(C2->getZExtValue()))
    return nullptr;

  auto *FI = dyn_cast<Instruction>(FVal);
  if (!FI)
    return nullptr;

  FI->setHasNoSignedWrap(false);
  FI->setHasNoUnsignedWrap(false);
  return FVal;
}

/// We want to turn:
///   (select (icmp sgt x, C), lshr (X, Y), ashr (X, Y)); iff C s>= -1
///   (select (icmp slt x, C), ashr (X, Y), lshr (X, Y)); iff C s>= 0
/// into:
///   ashr (X, Y)
static Value *foldSelectICmpLshrAshr(const ICmpInst *IC, Value *TrueVal,
                                     Value *FalseVal,
                                     InstCombiner::BuilderTy &Builder) {
  ICmpInst::Predicate Pred = IC->getPredicate();
  Value *CmpLHS = IC->getOperand(0);
  Value *CmpRHS = IC->getOperand(1);
  if (!CmpRHS->getType()->isIntOrIntVectorTy())
    return nullptr;

  Value *X, *Y;
  unsigned Bitwidth = CmpRHS->getType()->getScalarSizeInBits();
  if ((Pred != ICmpInst::ICMP_SGT ||
       !match(CmpRHS, m_SpecificInt_ICMP(ICmpInst::ICMP_SGE,
                                         APInt::getAllOnes(Bitwidth)))) &&
      (Pred != ICmpInst::ICMP_SLT ||
       !match(CmpRHS, m_SpecificInt_ICMP(ICmpInst::ICMP_SGE,
                                         APInt::getZero(Bitwidth)))))
    return nullptr;

  // Canonicalize so that ashr is in FalseVal.
  if (Pred == ICmpInst::ICMP_SLT)
    std::swap(TrueVal, FalseVal);

  if (match(TrueVal, m_LShr(m_Value(X), m_Value(Y))) &&
      match(FalseVal, m_AShr(m_Specific(X), m_Specific(Y))) &&
      match(CmpLHS, m_Specific(X))) {
    const auto *Ashr = cast<Instruction>(FalseVal);
    // if lshr is not exact and ashr is, this new ashr must not be exact.
    bool IsExact = Ashr->isExact() && cast<Instruction>(TrueVal)->isExact();
    return Builder.CreateAShr(X, Y, IC->getName(), IsExact);
  }

  return nullptr;
}

/// We want to turn:
///   (select (icmp eq (and X, C1), 0), Y, (BinOp Y, C2))
/// into:
///   IF C2 u>= C1
///     (BinOp Y, (shl (and X, C1), C3))
///   ELSE
///     (BinOp Y, (lshr (and X, C1), C3))
/// iff:
///   0 on the RHS is the identity value (i.e add, xor, shl, etc...)
///   C1 and C2 are both powers of 2
/// where:
///   IF C2 u>= C1
///     C3 = Log(C2) - Log(C1)
///   ELSE
///     C3 = Log(C1) - Log(C2)
///
/// This transform handles cases where:
/// 1. The icmp predicate is inverted
/// 2. The select operands are reversed
/// 3. The magnitude of C2 and C1 are flipped
static Value *foldSelectICmpAndBinOp(const ICmpInst *IC, Value *TrueVal,
                                  Value *FalseVal,
                                  InstCombiner::BuilderTy &Builder) {
  // Only handle integer compares. Also, if this is a vector select, we need a
  // vector compare.
  if (!TrueVal->getType()->isIntOrIntVectorTy() ||
     TrueVal->getType()->isVectorTy() != IC->getType()->isVectorTy())
    return nullptr;

  Value *CmpLHS = IC->getOperand(0);
  Value *CmpRHS = IC->getOperand(1);

  unsigned C1Log;
  bool NeedAnd = false;
  CmpInst::Predicate Pred = IC->getPredicate();
  if (IC->isEquality()) {
    if (!match(CmpRHS, m_Zero()))
      return nullptr;

    const APInt *C1;
    if (!match(CmpLHS, m_And(m_Value(), m_Power2(C1))))
      return nullptr;

    C1Log = C1->logBase2();
  } else {
    auto Res = decomposeBitTestICmp(CmpLHS, CmpRHS, Pred);
    if (!Res || !Res->Mask.isPowerOf2())
      return nullptr;

    CmpLHS = Res->X;
    Pred = Res->Pred;
    C1Log = Res->Mask.logBase2();
    NeedAnd = true;
  }

  Value *Y, *V = CmpLHS;
  BinaryOperator *BinOp;
  const APInt *C2;
  bool NeedXor;
  if (match(FalseVal, m_BinOp(m_Specific(TrueVal), m_Power2(C2)))) {
    Y = TrueVal;
    BinOp = cast<BinaryOperator>(FalseVal);
    NeedXor = Pred == ICmpInst::ICMP_NE;
  } else if (match(TrueVal, m_BinOp(m_Specific(FalseVal), m_Power2(C2)))) {
    Y = FalseVal;
    BinOp = cast<BinaryOperator>(TrueVal);
    NeedXor = Pred == ICmpInst::ICMP_EQ;
  } else {
    return nullptr;
  }

  // Check that 0 on RHS is identity value for this binop.
  auto *IdentityC =
      ConstantExpr::getBinOpIdentity(BinOp->getOpcode(), BinOp->getType(),
                                     /*AllowRHSConstant*/ true);
  if (IdentityC == nullptr || !IdentityC->isNullValue())
    return nullptr;

  unsigned C2Log = C2->logBase2();

  bool NeedShift = C1Log != C2Log;
  bool NeedZExtTrunc = Y->getType()->getScalarSizeInBits() !=
                       V->getType()->getScalarSizeInBits();

  // Make sure we don't create more instructions than we save.
  if ((NeedShift + NeedXor + NeedZExtTrunc + NeedAnd) >
      (IC->hasOneUse() + BinOp->hasOneUse()))
    return nullptr;

  if (NeedAnd) {
    // Insert the AND instruction on the input to the truncate.
    APInt C1 = APInt::getOneBitSet(V->getType()->getScalarSizeInBits(), C1Log);
    V = Builder.CreateAnd(V, ConstantInt::get(V->getType(), C1));
  }

  if (C2Log > C1Log) {
    V = Builder.CreateZExtOrTrunc(V, Y->getType());
    V = Builder.CreateShl(V, C2Log - C1Log);
  } else if (C1Log > C2Log) {
    V = Builder.CreateLShr(V, C1Log - C2Log);
    V = Builder.CreateZExtOrTrunc(V, Y->getType());
  } else
    V = Builder.CreateZExtOrTrunc(V, Y->getType());

  if (NeedXor)
    V = Builder.CreateXor(V, *C2);

  return Builder.CreateBinOp(BinOp->getOpcode(), Y, V);
}

/// Canonicalize a set or clear of a masked set of constant bits to
/// select-of-constants form.
static Instruction *foldSetClearBits(SelectInst &Sel,
                                     InstCombiner::BuilderTy &Builder) {
  Value *Cond = Sel.getCondition();
  Value *T = Sel.getTrueValue();
  Value *F = Sel.getFalseValue();
  Type *Ty = Sel.getType();
  Value *X;
  const APInt *NotC, *C;

  // Cond ? (X & ~C) : (X | C) --> (X & ~C) | (Cond ? 0 : C)
  if (match(T, m_And(m_Value(X), m_APInt(NotC))) &&
      match(F, m_OneUse(m_Or(m_Specific(X), m_APInt(C)))) && *NotC == ~(*C)) {
    Constant *Zero = ConstantInt::getNullValue(Ty);
    Constant *OrC = ConstantInt::get(Ty, *C);
    Value *NewSel = Builder.CreateSelect(Cond, Zero, OrC, "masksel", &Sel);
    return BinaryOperator::CreateOr(T, NewSel);
  }

  // Cond ? (X | C) : (X & ~C) --> (X & ~C) | (Cond ? C : 0)
  if (match(F, m_And(m_Value(X), m_APInt(NotC))) &&
      match(T, m_OneUse(m_Or(m_Specific(X), m_APInt(C)))) && *NotC == ~(*C)) {
    Constant *Zero = ConstantInt::getNullValue(Ty);
    Constant *OrC = ConstantInt::get(Ty, *C);
    Value *NewSel = Builder.CreateSelect(Cond, OrC, Zero, "masksel", &Sel);
    return BinaryOperator::CreateOr(F, NewSel);
  }

  return nullptr;
}

//   select (x == 0), 0, x * y --> freeze(y) * x
//   select (y == 0), 0, x * y --> freeze(x) * y
//   select (x == 0), undef, x * y --> freeze(y) * x
//   select (x == undef), 0, x * y --> freeze(y) * x
// Usage of mul instead of 0 will make the result more poisonous,
// so the operand that was not checked in the condition should be frozen.
// The latter folding is applied only when a constant compared with x is
// is a vector consisting of 0 and undefs. If a constant compared with x
// is a scalar undefined value or undefined vector then an expression
// should be already folded into a constant.
static Instruction *foldSelectZeroOrMul(SelectInst &SI, InstCombinerImpl &IC) {
  auto *CondVal = SI.getCondition();
  auto *TrueVal = SI.getTrueValue();
  auto *FalseVal = SI.getFalseValue();
  Value *X, *Y;
  CmpPredicate Predicate;

  // Assuming that constant compared with zero is not undef (but it may be
  // a vector with some undef elements). Otherwise (when a constant is undef)
  // the select expression should be already simplified.
  if (!match(CondVal, m_ICmp(Predicate, m_Value(X), m_Zero())) ||
      !ICmpInst::isEquality(Predicate))
    return nullptr;

  if (Predicate == ICmpInst::ICMP_NE)
    std::swap(TrueVal, FalseVal);

  // Check that TrueVal is a constant instead of matching it with m_Zero()
  // to handle the case when it is a scalar undef value or a vector containing
  // non-zero elements that are masked by undef elements in the compare
  // constant.
  auto *TrueValC = dyn_cast<Constant>(TrueVal);
  if (TrueValC == nullptr ||
      !match(FalseVal, m_c_Mul(m_Specific(X), m_Value(Y))) ||
      !isa<Instruction>(FalseVal))
    return nullptr;

  auto *ZeroC = cast<Constant>(cast<Instruction>(CondVal)->getOperand(1));
  auto *MergedC = Constant::mergeUndefsWith(TrueValC, ZeroC);
  // If X is compared with 0 then TrueVal could be either zero or undef.
  // m_Zero match vectors containing some undef elements, but for scalars
  // m_Undef should be used explicitly.
  if (!match(MergedC, m_Zero()) && !match(MergedC, m_Undef()))
    return nullptr;

  auto *FalseValI = cast<Instruction>(FalseVal);
  auto *FrY = IC.InsertNewInstBefore(new FreezeInst(Y, Y->getName() + ".fr"),
                                     FalseValI->getIterator());
  IC.replaceOperand(*FalseValI, FalseValI->getOperand(0) == Y ? 0 : 1, FrY);
  return IC.replaceInstUsesWith(SI, FalseValI);
}

/// Transform patterns such as (a > b) ? a - b : 0 into usub.sat(a, b).
/// There are 8 commuted/swapped variants of this pattern.
static Value *canonicalizeSaturatedSubtract(const ICmpInst *ICI,
                                            const Value *TrueVal,
                                            const Value *FalseVal,
                                            InstCombiner::BuilderTy &Builder) {
  ICmpInst::Predicate Pred = ICI->getPredicate();
  Value *A = ICI->getOperand(0);
  Value *B = ICI->getOperand(1);

  // (b > a) ? 0 : a - b -> (b <= a) ? a - b : 0
  // (a == 0) ? 0 : a - 1 -> (a != 0) ? a - 1 : 0
  if (match(TrueVal, m_Zero())) {
    Pred = ICmpInst::getInversePredicate(Pred);
    std::swap(TrueVal, FalseVal);
  }

  if (!match(FalseVal, m_Zero()))
    return nullptr;

  // ugt 0 is canonicalized to ne 0 and requires special handling
  // (a != 0) ? a + -1 : 0 -> usub.sat(a, 1)
  if (Pred == ICmpInst::ICMP_NE) {
    if (match(B, m_Zero()) && match(TrueVal, m_Add(m_Specific(A), m_AllOnes())))
      return Builder.CreateBinaryIntrinsic(Intrinsic::usub_sat, A,
                                           ConstantInt::get(A->getType(), 1));
    return nullptr;
  }

  if (!ICmpInst::isUnsigned(Pred))
    return nullptr;

  if (Pred == ICmpInst::ICMP_ULE || Pred == ICmpInst::ICMP_ULT) {
    // (b < a) ? a - b : 0 -> (a > b) ? a - b : 0
    std::swap(A, B);
    Pred = ICmpInst::getSwappedPredicate(Pred);
  }

  assert((Pred == ICmpInst::ICMP_UGE || Pred == ICmpInst::ICMP_UGT) &&
         "Unexpected isUnsigned predicate!");

  // Ensure the sub is of the form:
  //  (a > b) ? a - b : 0 -> usub.sat(a, b)
  //  (a > b) ? b - a : 0 -> -usub.sat(a, b)
  // Checking for both a-b and a+(-b) as a constant.
  bool IsNegative = false;
  const APInt *C;
  if (match(TrueVal, m_Sub(m_Specific(B), m_Specific(A))) ||
      (match(A, m_APInt(C)) &&
       match(TrueVal, m_Add(m_Specific(B), m_SpecificInt(-*C)))))
    IsNegative = true;
  else if (!match(TrueVal, m_Sub(m_Specific(A), m_Specific(B))) &&
           !(match(B, m_APInt(C)) &&
             match(TrueVal, m_Add(m_Specific(A), m_SpecificInt(-*C)))))
    return nullptr;

  // If we are adding a negate and the sub and icmp are used anywhere else, we
  // would end up with more instructions.
  if (IsNegative && !TrueVal->hasOneUse() && !ICI->hasOneUse())
    return nullptr;

  // (a > b) ? a - b : 0 -> usub.sat(a, b)
  // (a > b) ? b - a : 0 -> -usub.sat(a, b)
  Value *Result = Builder.CreateBinaryIntrinsic(Intrinsic::usub_sat, A, B);
  if (IsNegative)
    Result = Builder.CreateNeg(Result);
  return Result;
}

static Value *canonicalizeSaturatedAdd(ICmpInst *Cmp, Value *TVal, Value *FVal,
                                       InstCombiner::BuilderTy &Builder) {
  if (!Cmp->hasOneUse())
    return nullptr;

  // Match unsigned saturated add with constant.
  Value *Cmp0 = Cmp->getOperand(0);
  Value *Cmp1 = Cmp->getOperand(1);
  ICmpInst::Predicate Pred = Cmp->getPredicate();
  Value *X;
  const APInt *C;

  // Match unsigned saturated add of 2 variables with an unnecessary 'not'.
  // There are 8 commuted variants.
  // Canonicalize -1 (saturated result) to true value of the select.
  if (match(FVal, m_AllOnes())) {
    std::swap(TVal, FVal);
    Pred = CmpInst::getInversePredicate(Pred);
  }
  if (!match(TVal, m_AllOnes()))
    return nullptr;

  // uge -1 is canonicalized to eq -1 and requires special handling
  // (a == -1) ? -1 : a + 1 -> uadd.sat(a, 1)
  if (Pred == ICmpInst::ICMP_EQ) {
    if (match(FVal, m_Add(m_Specific(Cmp0), m_One())) &&
        match(Cmp1, m_AllOnes())) {
      return Builder.CreateBinaryIntrinsic(
          Intrinsic::uadd_sat, Cmp0, ConstantInt::get(Cmp0->getType(), 1));
    }
    return nullptr;
  }

  if ((Pred == ICmpInst::ICMP_UGE || Pred == ICmpInst::ICMP_UGT) &&
      match(FVal, m_Add(m_Specific(Cmp0), m_APIntAllowPoison(C))) &&
      match(Cmp1, m_SpecificIntAllowPoison(~*C))) {
    // (X u> ~C) ? -1 : (X + C) --> uadd.sat(X, C)
    // (X u>= ~C)? -1 : (X + C) --> uadd.sat(X, C)
    return Builder.CreateBinaryIntrinsic(Intrinsic::uadd_sat, Cmp0,
                                         ConstantInt::get(Cmp0->getType(), *C));
  }

  // Negative one does not work here because X u> -1 ? -1, X + -1 is not a
  // saturated add.
  if (Pred == ICmpInst::ICMP_UGT &&
      match(FVal, m_Add(m_Specific(Cmp0), m_APIntAllowPoison(C))) &&
      match(Cmp1, m_SpecificIntAllowPoison(~*C - 1)) && !C->isAllOnes()) {
    // (X u> ~C - 1) ? -1 : (X + C) --> uadd.sat(X, C)
    return Builder.CreateBinaryIntrinsic(Intrinsic::uadd_sat, Cmp0,
                                         ConstantInt::get(Cmp0->getType(), *C));
  }

  // Zero does not work here because X u>= 0 ? -1 : X -> is always -1, which is
  // not a saturated add.
  if (Pred == ICmpInst::ICMP_UGE &&
      match(FVal, m_Add(m_Specific(Cmp0), m_APIntAllowPoison(C))) &&
      match(Cmp1, m_SpecificIntAllowPoison(-*C)) && !C->isZero()) {
    // (X u >= -C) ? -1 : (X + C) --> uadd.sat(X, C)
    return Builder.CreateBinaryIntrinsic(Intrinsic::uadd_sat, Cmp0,
                                         ConstantInt::get(Cmp0->getType(), *C));
  }

  // Canonicalize predicate to less-than or less-or-equal-than.
  if (Pred == ICmpInst::ICMP_UGT || Pred == ICmpInst::ICMP_UGE) {
    std::swap(Cmp0, Cmp1);
    Pred = CmpInst::getSwappedPredicate(Pred);
  }
  if (Pred != ICmpInst::ICMP_ULT && Pred != ICmpInst::ICMP_ULE)
    return nullptr;

  // Match unsigned saturated add of 2 variables with an unnecessary 'not'.
  // Strictness of the comparison is irrelevant.
  Value *Y;
  if (match(Cmp0, m_Not(m_Value(X))) &&
      match(FVal, m_c_Add(m_Specific(X), m_Value(Y))) && Y == Cmp1) {
    // (~X u< Y) ? -1 : (X + Y) --> uadd.sat(X, Y)
    // (~X u< Y) ? -1 : (Y + X) --> uadd.sat(X, Y)
    return Builder.CreateBinaryIntrinsic(Intrinsic::uadd_sat, X, Y);
  }
  // The 'not' op may be included in the sum but not the compare.
  // Strictness of the comparison is irrelevant.
  X = Cmp0;
  Y = Cmp1;
  if (match(FVal, m_c_Add(m_NotForbidPoison(m_Specific(X)), m_Specific(Y)))) {
    // (X u< Y) ? -1 : (~X + Y) --> uadd.sat(~X, Y)
    // (X u< Y) ? -1 : (Y + ~X) --> uadd.sat(Y, ~X)
    BinaryOperator *BO = cast<BinaryOperator>(FVal);
    return Builder.CreateBinaryIntrinsic(
        Intrinsic::uadd_sat, BO->getOperand(0), BO->getOperand(1));
  }
  // The overflow may be detected via the add wrapping round.
  // This is only valid for strict comparison!
  if (Pred == ICmpInst::ICMP_ULT &&
      match(Cmp0, m_c_Add(m_Specific(Cmp1), m_Value(Y))) &&
      match(FVal, m_c_Add(m_Specific(Cmp1), m_Specific(Y)))) {
    // ((X + Y) u< X) ? -1 : (X + Y) --> uadd.sat(X, Y)
    // ((X + Y) u< Y) ? -1 : (X + Y) --> uadd.sat(X, Y)
    return Builder.CreateBinaryIntrinsic(Intrinsic::uadd_sat, Cmp1, Y);
  }

  return nullptr;
}

/// Try to match patterns with select and subtract as absolute difference.
static Value *foldAbsDiff(ICmpInst *Cmp, Value *TVal, Value *FVal,
                          InstCombiner::BuilderTy &Builder) {
  auto *TI = dyn_cast<Instruction>(TVal);
  auto *FI = dyn_cast<Instruction>(FVal);
  if (!TI || !FI)
    return nullptr;

  // Normalize predicate to gt/lt rather than ge/le.
  ICmpInst::Predicate Pred = Cmp->getStrictPredicate();
  Value *A = Cmp->getOperand(0);
  Value *B = Cmp->getOperand(1);

  // Normalize "A - B" as the true value of the select.
  if (match(FI, m_Sub(m_Specific(A), m_Specific(B)))) {
    std::swap(FI, TI);
    Pred = ICmpInst::getSwappedPredicate(Pred);
  }

  // With any pair of no-wrap subtracts:
  // (A > B) ? (A - B) : (B - A) --> abs(A - B)
  if (Pred == CmpInst::ICMP_SGT &&
      match(TI, m_Sub(m_Specific(A), m_Specific(B))) &&
      match(FI, m_Sub(m_Specific(B), m_Specific(A))) &&
      (TI->hasNoSignedWrap() || TI->hasNoUnsignedWrap()) &&
      (FI->hasNoSignedWrap() || FI->hasNoUnsignedWrap())) {
    // The remaining subtract is not "nuw" any more.
    // If there's one use of the subtract (no other use than the use we are
    // about to replace), then we know that the sub is "nsw" in this context
    // even if it was only "nuw" before. If there's another use, then we can't
    // add "nsw" to the existing instruction because it may not be safe in the
    // other user's context.
    TI->setHasNoUnsignedWrap(false);
    if (!TI->hasNoSignedWrap())
      TI->setHasNoSignedWrap(TI->hasOneUse());
    return Builder.CreateBinaryIntrinsic(Intrinsic::abs, TI, Builder.getTrue());
  }

  return nullptr;
}

/// Fold the following code sequence:
/// \code
///   int a = ctlz(x & -x);
//    x ? 31 - a : a;
//    // or
//    x ? 31 - a : 32;
/// \code
///
/// into:
///   cttz(x)
static Instruction *foldSelectCtlzToCttz(ICmpInst *ICI, Value *TrueVal,
                                         Value *FalseVal,
                                         InstCombiner::BuilderTy &Builder) {
  unsigned BitWidth = TrueVal->getType()->getScalarSizeInBits();
  if (!ICI->isEquality() || !match(ICI->getOperand(1), m_Zero()))
    return nullptr;

  if (ICI->getPredicate() == ICmpInst::ICMP_NE)
    std::swap(TrueVal, FalseVal);

  Value *Ctlz;
  if (!match(FalseVal,
             m_Xor(m_Value(Ctlz), m_SpecificInt(BitWidth - 1))))
    return nullptr;

  if (!match(Ctlz, m_Intrinsic<Intrinsic::ctlz>()))
    return nullptr;

  if (TrueVal != Ctlz && !match(TrueVal, m_SpecificInt(BitWidth)))
    return nullptr;

  Value *X = ICI->getOperand(0);
  auto *II = cast<IntrinsicInst>(Ctlz);
  if (!match(II->getOperand(0), m_c_And(m_Specific(X), m_Neg(m_Specific(X)))))
    return nullptr;

  Function *F = Intrinsic::getOrInsertDeclaration(
      II->getModule(), Intrinsic::cttz, II->getType());
  return CallInst::Create(F, {X, II->getArgOperand(1)});
}

/// Attempt to fold a cttz/ctlz followed by a icmp plus select into a single
/// call to cttz/ctlz with flag 'is_zero_poison' cleared.
///
/// For example, we can fold the following code sequence:
/// \code
///   %0 = tail call i32 @llvm.cttz.i32(i32 %x, i1 true)
///   %1 = icmp ne i32 %x, 0
///   %2 = select i1 %1, i32 %0, i32 32
/// \code
///
/// into:
///   %0 = tail call i32 @llvm.cttz.i32(i32 %x, i1 false)
static Value *foldSelectCttzCtlz(ICmpInst *ICI, Value *TrueVal, Value *FalseVal,
                                 InstCombinerImpl &IC) {
  ICmpInst::Predicate Pred = ICI->getPredicate();
  Value *CmpLHS = ICI->getOperand(0);
  Value *CmpRHS = ICI->getOperand(1);

  // Check if the select condition compares a value for equality.
  if (!ICI->isEquality())
    return nullptr;

  Value *SelectArg = FalseVal;
  Value *ValueOnZero = TrueVal;
  if (Pred == ICmpInst::ICMP_NE)
    std::swap(SelectArg, ValueOnZero);

  // Skip zero extend/truncate.
  Value *Count = nullptr;
  if (!match(SelectArg, m_ZExt(m_Value(Count))) &&
      !match(SelectArg, m_Trunc(m_Value(Count))))
    Count = SelectArg;

  // Check that 'Count' is a call to intrinsic cttz/ctlz. Also check that the
  // input to the cttz/ctlz is used as LHS for the compare instruction.
  Value *X;
  if (!match(Count, m_Intrinsic<Intrinsic::cttz>(m_Value(X))) &&
      !match(Count, m_Intrinsic<Intrinsic::ctlz>(m_Value(X))))
    return nullptr;

  // (X == 0) ? BitWidth : ctz(X)
  // (X == -1) ? BitWidth : ctz(~X)
  if ((X != CmpLHS || !match(CmpRHS, m_Zero())) &&
      (!match(X, m_Not(m_Specific(CmpLHS))) || !match(CmpRHS, m_AllOnes())))
    return nullptr;

  IntrinsicInst *II = cast<IntrinsicInst>(Count);

  // Check if the value propagated on zero is a constant number equal to the
  // sizeof in bits of 'Count'.
  unsigned SizeOfInBits = Count->getType()->getScalarSizeInBits();
  if (match(ValueOnZero, m_SpecificInt(SizeOfInBits))) {
    // Explicitly clear the 'is_zero_poison' flag. It's always valid to go from
    // true to false on this flag, so we can replace it for all users.
    II->setArgOperand(1, ConstantInt::getFalse(II->getContext()));
    // A range annotation on the intrinsic may no longer be valid.
    II->dropPoisonGeneratingAnnotations();
    IC.addToWorklist(II);
    return SelectArg;
  }

  // The ValueOnZero is not the bitwidth. But if the cttz/ctlz (and optional
  // zext/trunc) have one use (ending at the select), the cttz/ctlz result will
  // not be used if the input is zero. Relax to 'zero is poison' for that case.
  if (II->hasOneUse() && SelectArg->hasOneUse() &&
      !match(II->getArgOperand(1), m_One()))
    II->setArgOperand(1, ConstantInt::getTrue(II->getContext()));

  return nullptr;
}

static Value *canonicalizeSPF(ICmpInst &Cmp, Value *TrueVal, Value *FalseVal,
                              InstCombinerImpl &IC) {
  Value *LHS, *RHS;
  // TODO: What to do with pointer min/max patterns?
  if (!TrueVal->getType()->isIntOrIntVectorTy())
    return nullptr;

  SelectPatternFlavor SPF =
      matchDecomposedSelectPattern(&Cmp, TrueVal, FalseVal, LHS, RHS).Flavor;
  if (SPF == SelectPatternFlavor::SPF_ABS ||
      SPF == SelectPatternFlavor::SPF_NABS) {
    if (!Cmp.hasOneUse() && !RHS->hasOneUse())
      return nullptr; // TODO: Relax this restriction.

    // Note that NSW flag can only be propagated for normal, non-negated abs!
    bool IntMinIsPoison = SPF == SelectPatternFlavor::SPF_ABS &&
                          match(RHS, m_NSWNeg(m_Specific(LHS)));
    Constant *IntMinIsPoisonC =
        ConstantInt::get(Type::getInt1Ty(Cmp.getContext()), IntMinIsPoison);
    Value *Abs =
        IC.Builder.CreateBinaryIntrinsic(Intrinsic::abs, LHS, IntMinIsPoisonC);

    if (SPF == SelectPatternFlavor::SPF_NABS)
      return IC.Builder.CreateNeg(Abs); // Always without NSW flag!
    return Abs;
  }

  if (SelectPatternResult::isMinOrMax(SPF)) {
    Intrinsic::ID IntrinsicID = getMinMaxIntrinsic(SPF);
    return IC.Builder.CreateBinaryIntrinsic(IntrinsicID, LHS, RHS);
  }

  return nullptr;
}

bool InstCombinerImpl::replaceInInstruction(Value *V, Value *Old, Value *New,
                                            unsigned Depth) {
  // Conservatively limit replacement to two instructions upwards.
  if (Depth == 2)
    return false;

  assert(!isa<Constant>(Old) && "Only replace non-constant values");

  auto *I = dyn_cast<Instruction>(V);
  if (!I || !I->hasOneUse() ||
      !isSafeToSpeculativelyExecuteWithVariableReplaced(I))
    return false;

  // Forbid potentially lane-crossing instructions.
  if (Old->getType()->isVectorTy() && !isNotCrossLaneOperation(I))
    return false;

  bool Changed = false;
  for (Use &U : I->operands()) {
    if (U == Old) {
      replaceUse(U, New);
      Worklist.add(I);
      Changed = true;
    } else {
      Changed |= replaceInInstruction(U, Old, New, Depth + 1);
    }
  }
  return Changed;
}

/// If we have a select with an equality comparison, then we know the value in
/// one of the arms of the select. See if substituting this value into an arm
/// and simplifying the result yields the same value as the other arm.
///
/// To make this transform safe, we must drop poison-generating flags
/// (nsw, etc) if we simplified to a binop because the select may be guarding
/// that poison from propagating. If the existing binop already had no
/// poison-generating flags, then this transform can be done by instsimplify.
///
/// Consider:
///   %cmp = icmp eq i32 %x, 2147483647
///   %add = add nsw i32 %x, 1
///   %sel = select i1 %cmp, i32 -2147483648, i32 %add
///
/// We can't replace %sel with %add unless we strip away the flags.
/// TODO: Wrapping flags could be preserved in some cases with better analysis.
Instruction *InstCombinerImpl::foldSelectValueEquivalence(SelectInst &Sel,
                                                          CmpInst &Cmp) {
  // Canonicalize the pattern to an equivalence on the predicate by swapping the
  // select operands.
  Value *TrueVal = Sel.getTrueValue(), *FalseVal = Sel.getFalseValue();
  bool Swapped = false;
  if (Cmp.isEquivalence(/*Invert=*/true)) {
    std::swap(TrueVal, FalseVal);
    Swapped = true;
  } else if (!Cmp.isEquivalence()) {
    return nullptr;
  }

  Value *CmpLHS = Cmp.getOperand(0), *CmpRHS = Cmp.getOperand(1);
  auto ReplaceOldOpWithNewOp = [&](Value *OldOp,
                                   Value *NewOp) -> Instruction * {
    // In X == Y ? f(X) : Z, try to evaluate f(Y) and replace the operand.
    // Take care to avoid replacing X == Y ? X : Z with X == Y ? Y : Z, as that
    // would lead to an infinite replacement cycle.
    // If we will be able to evaluate f(Y) to a constant, we can allow undef,
    // otherwise Y cannot be undef as we might pick different values for undef
    // in the cmp and in f(Y).
    if (TrueVal == OldOp && (isa<Constant>(OldOp) || !isa<Constant>(NewOp)))
      return nullptr;

    if (Value *V = simplifyWithOpReplaced(TrueVal, OldOp, NewOp, SQ,
                                          /* AllowRefinement=*/true)) {
      // Need some guarantees about the new simplified op to ensure we don't inf
      // loop.
      // If we simplify to a constant, replace if we aren't creating new undef.
      if (match(V, m_ImmConstant()) &&
          isGuaranteedNotToBeUndef(V, SQ.AC, &Sel, &DT))
        return replaceOperand(Sel, Swapped ? 2 : 1, V);

      // If NewOp is a constant and OldOp is not replace iff NewOp doesn't
      // contain and undef elements.
      if (match(NewOp, m_ImmConstant()) || NewOp == V) {
        if (isGuaranteedNotToBeUndef(NewOp, SQ.AC, &Sel, &DT))
          return replaceOperand(Sel, Swapped ? 2 : 1, V);
        return nullptr;
      }
    }

    // Even if TrueVal does not simplify, we can directly replace a use of
    // CmpLHS with CmpRHS, as long as the instruction is not used anywhere
    // else and is safe to speculatively execute (we may end up executing it
    // with different operands, which should not cause side-effects or trigger
    // undefined behavior). Only do this if CmpRHS is a constant, as
    // profitability is not clear for other cases.
    if (OldOp == CmpLHS && match(NewOp, m_ImmConstant()) &&
        !match(OldOp, m_Constant()) &&
        isGuaranteedNotToBeUndef(NewOp, SQ.AC, &Sel, &DT))
      if (replaceInInstruction(TrueVal, OldOp, NewOp))
        return &Sel;
    return nullptr;
  };

  if (Instruction *R = ReplaceOldOpWithNewOp(CmpLHS, CmpRHS))
    return R;
  if (Instruction *R = ReplaceOldOpWithNewOp(CmpRHS, CmpLHS))
    return R;

  auto *FalseInst = dyn_cast<Instruction>(FalseVal);
  if (!FalseInst)
    return nullptr;

  // InstSimplify already performed this fold if it was possible subject to
  // current poison-generating flags. Check whether dropping poison-generating
  // flags enables the transform.

  // Try each equivalence substitution possibility.
  // We have an 'EQ' comparison, so the select's false value will propagate.
  // Example:
  // (X == 42) ? 43 : (X + 1) --> (X == 42) ? (X + 1) : (X + 1) --> X + 1
  SmallVector<Instruction *> DropFlags;
  if (simplifyWithOpReplaced(FalseVal, CmpLHS, CmpRHS, SQ,
                             /* AllowRefinement */ false,
                             &DropFlags) == TrueVal ||
      simplifyWithOpReplaced(FalseVal, CmpRHS, CmpLHS, SQ,
                             /* AllowRefinement */ false,
                             &DropFlags) == TrueVal) {
    for (Instruction *I : DropFlags) {
      I->dropPoisonGeneratingAnnotations();
      Worklist.add(I);
    }

    return replaceInstUsesWith(Sel, FalseVal);
  }

  return nullptr;
}

/// Fold the following code sequence:
/// \code
///   %XeqZ = icmp eq i64 %X, %Z
///   %YeqZ = icmp eq i64 %Y, %Z
///   %XeqY = icmp eq i64 %X, %Y
///   %not.YeqZ = xor i1 %YeqZ, true
///   %and = select i1 %not.YeqZ, i1 %XeqY, i1 false
///   %equal = select i1 %XeqZ, i1 %YeqZ, i1 %and
/// \code
///
/// into:
///   %equal = icmp eq i64 %X, %Y
Instruction *InstCombinerImpl::foldSelectEqualityTest(SelectInst &Sel) {
  Value *X, *Y, *Z;
  Value *XeqY, *XeqZ = Sel.getCondition(), *YeqZ = Sel.getTrueValue();

  if (!match(XeqZ, m_SpecificICmp(ICmpInst::ICMP_EQ, m_Value(X), m_Value(Z))))
    return nullptr;

  if (!match(YeqZ,
             m_c_SpecificICmp(ICmpInst::ICMP_EQ, m_Value(Y), m_Specific(Z))))
    std::swap(X, Z);

  if (!match(YeqZ,
             m_c_SpecificICmp(ICmpInst::ICMP_EQ, m_Value(Y), m_Specific(Z))))
    return nullptr;

  if (!match(Sel.getFalseValue(),
             m_c_LogicalAnd(m_Not(m_Specific(YeqZ)), m_Value(XeqY))))
    return nullptr;

  if (!match(XeqY,
             m_c_SpecificICmp(ICmpInst::ICMP_EQ, m_Specific(X), m_Specific(Y))))
    return nullptr;

  cast<ICmpInst>(XeqY)->setSameSign(false);
  return replaceInstUsesWith(Sel, XeqY);
}

// See if this is a pattern like:
//   %old_cmp1 = icmp slt i32 %x, C2
//   %old_replacement = select i1 %old_cmp1, i32 %target_low, i32 %target_high
//   %old_x_offseted = add i32 %x, C1
//   %old_cmp0 = icmp ult i32 %old_x_offseted, C0
//   %r = select i1 %old_cmp0, i32 %x, i32 %old_replacement
// This can be rewritten as more canonical pattern:
//   %new_cmp1 = icmp slt i32 %x, -C1
//   %new_cmp2 = icmp sge i32 %x, C0-C1
//   %new_clamped_low = select i1 %new_cmp1, i32 %target_low, i32 %x
//   %r = select i1 %new_cmp2, i32 %target_high, i32 %new_clamped_low
// Iff -C1 s<= C2 s<= C0-C1
// Also ULT predicate can also be UGT iff C0 != -1 (+invert result)
//      SLT predicate can also be SGT iff C2 != INT_MAX (+invert res.)
static Value *canonicalizeClampLike(SelectInst &Sel0, ICmpInst &Cmp0,
                                    InstCombiner::BuilderTy &Builder,
                                    InstCombiner &IC) {
  Value *X = Sel0.getTrueValue();
  Value *Sel1 = Sel0.getFalseValue();

  // First match the condition of the outermost select.
  // Said condition must be one-use.
  if (!Cmp0.hasOneUse())
    return nullptr;
  ICmpInst::Predicate Pred0 = Cmp0.getPredicate();
  Value *Cmp00 = Cmp0.getOperand(0);
  Constant *C0;
  if (!match(Cmp0.getOperand(1),
             m_CombineAnd(m_AnyIntegralConstant(), m_Constant(C0))))
    return nullptr;

  if (!isa<SelectInst>(Sel1)) {
    Pred0 = ICmpInst::getInversePredicate(Pred0);
    std::swap(X, Sel1);
  }

  // Canonicalize Cmp0 into ult or uge.
  // FIXME: we shouldn't care about lanes that are 'undef' in the end?
  switch (Pred0) {
  case ICmpInst::Predicate::ICMP_ULT:
  case ICmpInst::Predicate::ICMP_UGE:
    // Although icmp ult %x, 0 is an unusual thing to try and should generally
    // have been simplified, it does not verify with undef inputs so ensure we
    // are not in a strange state.
    if (!match(C0, m_SpecificInt_ICMP(
                       ICmpInst::Predicate::ICMP_NE,
                       APInt::getZero(C0->getType()->getScalarSizeInBits()))))
      return nullptr;
    break; // Great!
  case ICmpInst::Predicate::ICMP_ULE:
  case ICmpInst::Predicate::ICMP_UGT:
    // We want to canonicalize it to 'ult' or 'uge', so we'll need to increment
    // C0, which again means it must not have any all-ones elements.
    if (!match(C0,
               m_SpecificInt_ICMP(
                   ICmpInst::Predicate::ICMP_NE,
                   APInt::getAllOnes(C0->getType()->getScalarSizeInBits()))))
      return nullptr; // Can't do, have all-ones element[s].
    Pred0 = ICmpInst::getFlippedStrictnessPredicate(Pred0);
    C0 = InstCombiner::AddOne(C0);
    break;
  default:
    return nullptr; // Unknown predicate.
  }

  // Now that we've canonicalized the ICmp, we know the X we expect;
  // the select in other hand should be one-use.
  if (!Sel1->hasOneUse())
    return nullptr;

  // If the types do not match, look through any truncs to the underlying
  // instruction.
  if (Cmp00->getType() != X->getType() && X->hasOneUse())
    match(X, m_TruncOrSelf(m_Value(X)));

  // We now can finish matching the condition of the outermost select:
  // it should either be the X itself, or an addition of some constant to X.
  Constant *C1;
  if (Cmp00 == X)
    C1 = ConstantInt::getNullValue(X->getType());
  else if (!match(Cmp00,
                  m_Add(m_Specific(X),
                        m_CombineAnd(m_AnyIntegralConstant(), m_Constant(C1)))))
    return nullptr;

  Value *Cmp1;
  CmpPredicate Pred1;
  Constant *C2;
  Value *ReplacementLow, *ReplacementHigh;
  if (!match(Sel1, m_Select(m_Value(Cmp1), m_Value(ReplacementLow),
                            m_Value(ReplacementHigh))) ||
      !match(Cmp1,
             m_ICmp(Pred1, m_Specific(X),
                    m_CombineAnd(m_AnyIntegralConstant(), m_Constant(C2)))))
    return nullptr;

  if (!Cmp1->hasOneUse() && (Cmp00 == X || !Cmp00->hasOneUse()))
    return nullptr; // Not enough one-use instructions for the fold.
  // FIXME: this restriction could be relaxed if Cmp1 can be reused as one of
  //        two comparisons we'll need to build.

  // Canonicalize Cmp1 into the form we expect.
  // FIXME: we shouldn't care about lanes that are 'undef' in the end?
  switch (Pred1) {
  case ICmpInst::Predicate::ICMP_SLT:
    break;
  case ICmpInst::Predicate::ICMP_SLE:
    // We'd have to increment C2 by one, and for that it must not have signed
    // max element, but then it would have been canonicalized to 'slt' before
    // we get here. So we can't do anything useful with 'sle'.
    return nullptr;
  case ICmpInst::Predicate::ICMP_SGT:
    // We want to canonicalize it to 'slt', so we'll need to increment C2,
    // which again means it must not have any signed max elements.
    if (!match(C2,
               m_SpecificInt_ICMP(ICmpInst::Predicate::ICMP_NE,
                                  APInt::getSignedMaxValue(
                                      C2->getType()->getScalarSizeInBits()))))
      return nullptr; // Can't do, have signed max element[s].
    C2 = InstCombiner::AddOne(C2);
    [[fallthrough]];
  case ICmpInst::Predicate::ICMP_SGE:
    // Also non-canonical, but here we don't need to change C2,
    // so we don't have any restrictions on C2, so we can just handle it.
    Pred1 = ICmpInst::Predicate::ICMP_SLT;
    std::swap(ReplacementLow, ReplacementHigh);
    break;
  default:
    return nullptr; // Unknown predicate.
  }
  assert(Pred1 == ICmpInst::Predicate::ICMP_SLT &&
         "Unexpected predicate type.");

  // The thresholds of this clamp-like pattern.
  auto *ThresholdLowIncl = ConstantExpr::getNeg(C1);
  auto *ThresholdHighExcl = ConstantExpr::getSub(C0, C1);

  assert((Pred0 == ICmpInst::Predicate::ICMP_ULT ||
          Pred0 == ICmpInst::Predicate::ICMP_UGE) &&
         "Unexpected predicate type.");
  if (Pred0 == ICmpInst::Predicate::ICMP_UGE)
    std::swap(ThresholdLowIncl, ThresholdHighExcl);

  // The fold has a precondition 1: C2 s>= ThresholdLow
  auto *Precond1 = ConstantFoldCompareInstOperands(
      ICmpInst::Predicate::ICMP_SGE, C2, ThresholdLowIncl, IC.getDataLayout());
  if (!Precond1 || !match(Precond1, m_One()))
    return nullptr;
  // The fold has a precondition 2: C2 s<= ThresholdHigh
  auto *Precond2 = ConstantFoldCompareInstOperands(
      ICmpInst::Predicate::ICMP_SLE, C2, ThresholdHighExcl, IC.getDataLayout());
  if (!Precond2 || !match(Precond2, m_One()))
    return nullptr;

  // If we are matching from a truncated input, we need to sext the
  // ReplacementLow and ReplacementHigh values. Only do the transform if they
  // are free to extend due to being constants.
  if (X->getType() != Sel0.getType()) {
    Constant *LowC, *HighC;
    if (!match(ReplacementLow, m_ImmConstant(LowC)) ||
        !match(ReplacementHigh, m_ImmConstant(HighC)))
      return nullptr;
    const DataLayout &DL = Sel0.getDataLayout();
    ReplacementLow =
        ConstantFoldCastOperand(Instruction::SExt, LowC, X->getType(), DL);
    ReplacementHigh =
        ConstantFoldCastOperand(Instruction::SExt, HighC, X->getType(), DL);
    assert(ReplacementLow && ReplacementHigh &&
           "Constant folding of ImmConstant cannot fail");
  }

  // All good, finally emit the new pattern.
  Value *ShouldReplaceLow = Builder.CreateICmpSLT(X, ThresholdLowIncl);
  Value *ShouldReplaceHigh = Builder.CreateICmpSGE(X, ThresholdHighExcl);
  Value *MaybeReplacedLow =
      Builder.CreateSelect(ShouldReplaceLow, ReplacementLow, X);

  // Create the final select. If we looked through a truncate above, we will
  // need to retruncate the result.
  Value *MaybeReplacedHigh = Builder.CreateSelect(
      ShouldReplaceHigh, ReplacementHigh, MaybeReplacedLow);
  return Builder.CreateTrunc(MaybeReplacedHigh, Sel0.getType());
}

// If we have
//  %cmp = icmp [canonical predicate] i32 %x, C0
//  %r = select i1 %cmp, i32 %y, i32 C1
// Where C0 != C1 and %x may be different from %y, see if the constant that we
// will have if we flip the strictness of the predicate (i.e. without changing
// the result) is identical to the C1 in select. If it matches we can change
// original comparison to one with swapped predicate, reuse the constant,
// and swap the hands of select.
static Instruction *
tryToReuseConstantFromSelectInComparison(SelectInst &Sel, ICmpInst &Cmp,
                                         InstCombinerImpl &IC) {
  CmpPredicate Pred;
  Value *X;
  Constant *C0;
  if (!match(&Cmp, m_OneUse(m_ICmp(
                       Pred, m_Value(X),
                       m_CombineAnd(m_AnyIntegralConstant(), m_Constant(C0))))))
    return nullptr;

  // If comparison predicate is non-relational, we won't be able to do anything.
  if (ICmpInst::isEquality(Pred))
    return nullptr;

  // If comparison predicate is non-canonical, then we certainly won't be able
  // to make it canonical; canonicalizeCmpWithConstant() already tried.
  if (!InstCombiner::isCanonicalPredicate(Pred))
    return nullptr;

  // If the [input] type of comparison and select type are different, lets abort
  // for now. We could try to compare constants with trunc/[zs]ext though.
  if (C0->getType() != Sel.getType())
    return nullptr;

  // ULT with 'add' of a constant is canonical. See foldICmpAddConstant().
  // FIXME: Are there more magic icmp predicate+constant pairs we must avoid?
  //        Or should we just abandon this transform entirely?
  if (Pred == CmpInst::ICMP_ULT && match(X, m_Add(m_Value(), m_Constant())))
    return nullptr;


  Value *SelVal0, *SelVal1; // We do not care which one is from where.
  match(&Sel, m_Select(m_Value(), m_Value(SelVal0), m_Value(SelVal1)));
  // At least one of these values we are selecting between must be a constant
  // else we'll never succeed.
  if (!match(SelVal0, m_AnyIntegralConstant()) &&
      !match(SelVal1, m_AnyIntegralConstant()))
    return nullptr;

  // Does this constant C match any of the `select` values?
  auto MatchesSelectValue = [SelVal0, SelVal1](Constant *C) {
    return C->isElementWiseEqual(SelVal0) || C->isElementWiseEqual(SelVal1);
  };

  // If C0 *already* matches true/false value of select, we are done.
  if (MatchesSelectValue(C0))
    return nullptr;

  // Check the constant we'd have with flipped-strictness predicate.
  auto FlippedStrictness =
      InstCombiner::getFlippedStrictnessPredicateAndConstant(Pred, C0);
  if (!FlippedStrictness)
    return nullptr;

  // If said constant doesn't match either, then there is no hope,
  if (!MatchesSelectValue(FlippedStrictness->second))
    return nullptr;

  // It matched! Lets insert the new comparison just before select.
  InstCombiner::BuilderTy::InsertPointGuard Guard(IC.Builder);
  IC.Builder.SetInsertPoint(&Sel);

  Pred = ICmpInst::getSwappedPredicate(Pred); // Yes, swapped.
  Value *NewCmp = IC.Builder.CreateICmp(Pred, X, FlippedStrictness->second,
                                        Cmp.getName() + ".inv");
  IC.replaceOperand(Sel, 0, NewCmp);
  Sel.swapValues();
  Sel.swapProfMetadata();

  return &Sel;
}

static Instruction *foldSelectZeroOrOnes(ICmpInst *Cmp, Value *TVal,
                                         Value *FVal,
                                         InstCombiner::BuilderTy &Builder) {
  if (!Cmp->hasOneUse())
    return nullptr;

  const APInt *CmpC;
  if (!match(Cmp->getOperand(1), m_APIntAllowPoison(CmpC)))
    return nullptr;

  // (X u< 2) ? -X : -1 --> sext (X != 0)
  Value *X = Cmp->getOperand(0);
  if (Cmp->getPredicate() == ICmpInst::ICMP_ULT && *CmpC == 2 &&
      match(TVal, m_Neg(m_Specific(X))) && match(FVal, m_AllOnes()))
    return new SExtInst(Builder.CreateIsNotNull(X), TVal->getType());

  // (X u> 1) ? -1 : -X --> sext (X != 0)
  if (Cmp->getPredicate() == ICmpInst::ICMP_UGT && *CmpC == 1 &&
      match(FVal, m_Neg(m_Specific(X))) && match(TVal, m_AllOnes()))
    return new SExtInst(Builder.CreateIsNotNull(X), TVal->getType());

  return nullptr;
}

static Value *foldSelectInstWithICmpConst(SelectInst &SI, ICmpInst *ICI,
                                          InstCombiner::BuilderTy &Builder) {
  const APInt *CmpC;
  Value *V;
  CmpPredicate Pred;
  if (!match(ICI, m_ICmp(Pred, m_Value(V), m_APInt(CmpC))))
    return nullptr;

  // Match clamp away from min/max value as a max/min operation.
  Value *TVal = SI.getTrueValue();
  Value *FVal = SI.getFalseValue();
  if (Pred == ICmpInst::ICMP_EQ && V == FVal) {
    // (V == UMIN) ? UMIN+1 : V --> umax(V, UMIN+1)
    if (CmpC->isMinValue() && match(TVal, m_SpecificInt(*CmpC + 1)))
      return Builder.CreateBinaryIntrinsic(Intrinsic::umax, V, TVal);
    // (V == UMAX) ? UMAX-1 : V --> umin(V, UMAX-1)
    if (CmpC->isMaxValue() && match(TVal, m_SpecificInt(*CmpC - 1)))
      return Builder.CreateBinaryIntrinsic(Intrinsic::umin, V, TVal);
    // (V == SMIN) ? SMIN+1 : V --> smax(V, SMIN+1)
    if (CmpC->isMinSignedValue() && match(TVal, m_SpecificInt(*CmpC + 1)))
      return Builder.CreateBinaryIntrinsic(Intrinsic::smax, V, TVal);
    // (V == SMAX) ? SMAX-1 : V --> smin(V, SMAX-1)
    if (CmpC->isMaxSignedValue() && match(TVal, m_SpecificInt(*CmpC - 1)))
      return Builder.CreateBinaryIntrinsic(Intrinsic::smin, V, TVal);
  }

  BinaryOperator *BO;
  const APInt *C;
  CmpInst::Predicate CPred;
  if (match(&SI, m_Select(m_Specific(ICI), m_APInt(C), m_BinOp(BO))))
    CPred = ICI->getPredicate();
  else if (match(&SI, m_Select(m_Specific(ICI), m_BinOp(BO), m_APInt(C))))
    CPred = ICI->getInversePredicate();
  else
    return nullptr;

  const APInt *BinOpC;
  if (!match(BO, m_BinOp(m_Specific(V), m_APInt(BinOpC))))
    return nullptr;

  ConstantRange R = ConstantRange::makeExactICmpRegion(CPred, *CmpC)
                        .binaryOp(BO->getOpcode(), *BinOpC);
  if (R == *C) {
    BO->dropPoisonGeneratingFlags();
    return BO;
  }
  return nullptr;
}

/// `A == MIN_INT ? B != MIN_INT : A < B` --> `A < B`
/// `A == MAX_INT ? B != MAX_INT : A > B` --> `A > B`
static Instruction *foldSelectWithExtremeEqCond(Value *CmpLHS, Value *CmpRHS,
                                                Value *TrueVal,
                                                Value *FalseVal) {
  Type *Ty = CmpLHS->getType();

  if (Ty->isPtrOrPtrVectorTy())
    return nullptr;

  CmpPredicate Pred;
  Value *B;

  if (!match(FalseVal, m_c_ICmp(Pred, m_Specific(CmpLHS), m_Value(B))))
    return nullptr;

  Value *TValRHS;
  if (!match(TrueVal, m_SpecificICmp(ICmpInst::ICMP_NE, m_Specific(B),
                                     m_Value(TValRHS))))
    return nullptr;

  APInt C;
  unsigned BitWidth = Ty->getScalarSizeInBits();

  if (ICmpInst::isLT(Pred)) {
    C = CmpInst::isSigned(Pred) ? APInt::getSignedMinValue(BitWidth)
                                : APInt::getMinValue(BitWidth);
  } else if (ICmpInst::isGT(Pred)) {
    C = CmpInst::isSigned(Pred) ? APInt::getSignedMaxValue(BitWidth)
                                : APInt::getMaxValue(BitWidth);
  } else {
    return nullptr;
  }

  if (!match(CmpRHS, m_SpecificInt(C)) || !match(TValRHS, m_SpecificInt(C)))
    return nullptr;

  return new ICmpInst(Pred, CmpLHS, B);
}

static Instruction *foldSelectICmpEq(SelectInst &SI, ICmpInst *ICI,
                                     InstCombinerImpl &IC) {
  ICmpInst::Predicate Pred = ICI->getPredicate();
  if (!ICmpInst::isEquality(Pred))
    return nullptr;

  Value *TrueVal = SI.getTrueValue();
  Value *FalseVal = SI.getFalseValue();
  Value *CmpLHS = ICI->getOperand(0);
  Value *CmpRHS = ICI->getOperand(1);

  if (Pred == ICmpInst::ICMP_NE)
    std::swap(TrueVal, FalseVal);

  if (Instruction *Res =
          foldSelectWithExtremeEqCond(CmpLHS, CmpRHS, TrueVal, FalseVal))
    return Res;

  // Transform (X == C) ? X : Y -> (X == C) ? C : Y
  // specific handling for Bitwise operation.
  // x&y -> (x|y) ^ (x^y)  or  (x|y) & ~(x^y)
  // x|y -> (x&y) | (x^y)  or  (x&y) ^  (x^y)
  // x^y -> (x|y) ^ (x&y)  or  (x|y) & ~(x&y)
  Value *X, *Y;
  if (!match(CmpLHS, m_BitwiseLogic(m_Value(X), m_Value(Y))) ||
      !match(TrueVal, m_c_BitwiseLogic(m_Specific(X), m_Specific(Y))))
    return nullptr;

  const unsigned AndOps = Instruction::And, OrOps = Instruction::Or,
                 XorOps = Instruction::Xor, NoOps = 0;
  enum NotMask { None = 0, NotInner, NotRHS };

  auto matchFalseVal = [&](unsigned OuterOpc, unsigned InnerOpc,
                           unsigned NotMask) {
    auto matchInner = m_c_BinOp(InnerOpc, m_Specific(X), m_Specific(Y));
    if (OuterOpc == NoOps)
      return match(CmpRHS, m_Zero()) && match(FalseVal, matchInner);

    if (NotMask == NotInner) {
      return match(FalseVal, m_c_BinOp(OuterOpc, m_NotForbidPoison(matchInner),
                                       m_Specific(CmpRHS)));
    } else if (NotMask == NotRHS) {
      return match(FalseVal, m_c_BinOp(OuterOpc, matchInner,
                                       m_NotForbidPoison(m_Specific(CmpRHS))));
    } else {
      return match(FalseVal,
                   m_c_BinOp(OuterOpc, matchInner, m_Specific(CmpRHS)));
    }
  };

  // (X&Y)==C ? X|Y : X^Y -> (X^Y)|C : X^Y  or (X^Y)^ C : X^Y
  // (X&Y)==C ? X^Y : X|Y -> (X|Y)^C : X|Y  or (X|Y)&~C : X|Y
  if (match(CmpLHS, m_And(m_Value(X), m_Value(Y)))) {
    if (match(TrueVal, m_c_Or(m_Specific(X), m_Specific(Y)))) {
      // (X&Y)==C ? X|Y : (X^Y)|C -> (X^Y)|C : (X^Y)|C -> (X^Y)|C
      // (X&Y)==C ? X|Y : (X^Y)^C -> (X^Y)^C : (X^Y)^C -> (X^Y)^C
      if (matchFalseVal(OrOps, XorOps, None) ||
          matchFalseVal(XorOps, XorOps, None))
        return IC.replaceInstUsesWith(SI, FalseVal);
    } else if (match(TrueVal, m_c_Xor(m_Specific(X), m_Specific(Y)))) {
      // (X&Y)==C ? X^Y : (X|Y)^ C -> (X|Y)^ C : (X|Y)^ C -> (X|Y)^ C
      // (X&Y)==C ? X^Y : (X|Y)&~C -> (X|Y)&~C : (X|Y)&~C -> (X|Y)&~C
      if (matchFalseVal(XorOps, OrOps, None) ||
          matchFalseVal(AndOps, OrOps, NotRHS))
        return IC.replaceInstUsesWith(SI, FalseVal);
    }
  }

  // (X|Y)==C ? X&Y : X^Y -> (X^Y)^C : X^Y  or  ~(X^Y)&C : X^Y
  // (X|Y)==C ? X^Y : X&Y -> (X&Y)^C : X&Y  or  ~(X&Y)&C : X&Y
  if (match(CmpLHS, m_Or(m_Value(X), m_Value(Y)))) {
    if (match(TrueVal, m_c_And(m_Specific(X), m_Specific(Y)))) {
      // (X|Y)==C ? X&Y: (X^Y)^C -> (X^Y)^C: (X^Y)^C ->  (X^Y)^C
      // (X|Y)==C ? X&Y:~(X^Y)&C ->~(X^Y)&C:~(X^Y)&C -> ~(X^Y)&C
      if (matchFalseVal(XorOps, XorOps, None) ||
          matchFalseVal(AndOps, XorOps, NotInner))
        return IC.replaceInstUsesWith(SI, FalseVal);
    } else if (match(TrueVal, m_c_Xor(m_Specific(X), m_Specific(Y)))) {
      // (X|Y)==C ? X^Y : (X&Y)^C ->  (X&Y)^C : (X&Y)^C ->  (X&Y)^C
      // (X|Y)==C ? X^Y :~(X&Y)&C -> ~(X&Y)&C :~(X&Y)&C -> ~(X&Y)&C
      if (matchFalseVal(XorOps, AndOps, None) ||
          matchFalseVal(AndOps, AndOps, NotInner))
        return IC.replaceInstUsesWith(SI, FalseVal);
    }
  }

  // (X^Y)==C ? X&Y : X|Y -> (X|Y)^C : X|Y  or (X|Y)&~C : X|Y
  // (X^Y)==C ? X|Y : X&Y -> (X&Y)|C : X&Y  or (X&Y)^ C : X&Y
  if (match(CmpLHS, m_Xor(m_Value(X), m_Value(Y)))) {
    if ((match(TrueVal, m_c_And(m_Specific(X), m_Specific(Y))))) {
      // (X^Y)==C ? X&Y : (X|Y)^C -> (X|Y)^C
      // (X^Y)==C ? X&Y : (X|Y)&~C -> (X|Y)&~C
      if (matchFalseVal(XorOps, OrOps, None) ||
          matchFalseVal(AndOps, OrOps, NotRHS))
        return IC.replaceInstUsesWith(SI, FalseVal);
    } else if (match(TrueVal, m_c_Or(m_Specific(X), m_Specific(Y)))) {
      // (X^Y)==C ? (X|Y) : (X&Y)|C -> (X&Y)|C
      // (X^Y)==C ? (X|Y) : (X&Y)^C -> (X&Y)^C
      if (matchFalseVal(OrOps, AndOps, None) ||
          matchFalseVal(XorOps, AndOps, None))
        return IC.replaceInstUsesWith(SI, FalseVal);
    }
  }

  return nullptr;
}

/// Fold `X Pred C1 ? X BOp C2 : C1 BOp C2` to `min/max(X, C1) BOp C2`.
/// This allows for better canonicalization.
static Value *foldSelectWithConstOpToBinOp(ICmpInst *Cmp, Value *TrueVal,
                                           Value *FalseVal,
                                           IRBuilderBase &Builder) {
  BinaryOperator *BOp;
  Constant *C1, *C2, *C3;
  Value *X;
<<<<<<< HEAD
  ICmpInst::Predicate Predicate;
=======
  CmpPredicate Predicate;
>>>>>>> 49fd7d4f

  if (!match(Cmp, m_ICmp(Predicate, m_Value(X), m_Constant(C1))))
    return nullptr;

  if (!ICmpInst::isRelational(Predicate))
    return nullptr;

  if (match(TrueVal, m_Constant())) {
    std::swap(FalseVal, TrueVal);
    Predicate = ICmpInst::getInversePredicate(Predicate);
  }

  if (!match(TrueVal, m_BinOp(BOp)) || !match(FalseVal, m_Constant(C3)))
    return nullptr;

  unsigned Opcode = BOp->getOpcode();

  // This fold causes some regressions and is primarily intended for
  // add and sub. So we early exit for div and rem to minimize the
  // regressions.
  if (Instruction::isIntDivRem(Opcode))
    return nullptr;

  if (!match(BOp, m_OneUse(m_BinOp(m_Specific(X), m_Constant(C2)))))
    return nullptr;

  Value *RHS;
  SelectPatternFlavor SPF;
  const DataLayout &DL = BOp->getDataLayout();
  auto Flipped =
      InstCombiner::getFlippedStrictnessPredicateAndConstant(Predicate, C1);

  if (C3 == ConstantFoldBinaryOpOperands(Opcode, C1, C2, DL)) {
    SPF = getSelectPattern(Predicate).Flavor;
    RHS = C1;
  } else if (Flipped && C3 == ConstantFoldBinaryOpOperands(
                                  Opcode, Flipped->second, C2, DL)) {
    SPF = getSelectPattern(Flipped->first).Flavor;
    RHS = Flipped->second;
  } else {
    return nullptr;
  }

  Intrinsic::ID IntrinsicID = getMinMaxIntrinsic(SPF);
  Value *Intrinsic = Builder.CreateBinaryIntrinsic(IntrinsicID, X, RHS);
  return Builder.CreateBinOp(BOp->getOpcode(), Intrinsic, C2);
}

/// Visit a SelectInst that has an ICmpInst as its first operand.
Instruction *InstCombinerImpl::foldSelectInstWithICmp(SelectInst &SI,
                                                      ICmpInst *ICI) {
  if (Value *V =
          canonicalizeSPF(*ICI, SI.getTrueValue(), SI.getFalseValue(), *this))
    return replaceInstUsesWith(SI, V);

  if (Value *V = foldSelectInstWithICmpConst(SI, ICI, Builder))
    return replaceInstUsesWith(SI, V);

  if (Value *V = canonicalizeClampLike(SI, *ICI, Builder, *this))
    return replaceInstUsesWith(SI, V);

  if (Instruction *NewSel =
          tryToReuseConstantFromSelectInComparison(SI, *ICI, *this))
    return NewSel;

  if (Value *V = foldSelectICmpAnd(SI, ICI, Builder))
    return replaceInstUsesWith(SI, V);

  // NOTE: if we wanted to, this is where to detect integer MIN/MAX
  bool Changed = false;
  Value *TrueVal = SI.getTrueValue();
  Value *FalseVal = SI.getFalseValue();
  ICmpInst::Predicate Pred = ICI->getPredicate();
  Value *CmpLHS = ICI->getOperand(0);
  Value *CmpRHS = ICI->getOperand(1);

  if (Instruction *NewSel = foldSelectICmpEq(SI, ICI, *this))
    return NewSel;

  // Canonicalize a signbit condition to use zero constant by swapping:
  // (CmpLHS > -1) ? TV : FV --> (CmpLHS < 0) ? FV : TV
  // To avoid conflicts (infinite loops) with other canonicalizations, this is
  // not applied with any constant select arm.
  if (Pred == ICmpInst::ICMP_SGT && match(CmpRHS, m_AllOnes()) &&
      !match(TrueVal, m_Constant()) && !match(FalseVal, m_Constant()) &&
      ICI->hasOneUse()) {
    InstCombiner::BuilderTy::InsertPointGuard Guard(Builder);
    Builder.SetInsertPoint(&SI);
    Value *IsNeg = Builder.CreateIsNeg(CmpLHS, ICI->getName());
    replaceOperand(SI, 0, IsNeg);
    SI.swapValues();
    SI.swapProfMetadata();
    return &SI;
  }

  if (Instruction *V =
          foldSelectICmpAndAnd(SI.getType(), ICI, TrueVal, FalseVal, Builder))
    return V;

  if (Value *V = foldSelectICmpAndZeroShl(ICI, TrueVal, FalseVal, Builder))
    return replaceInstUsesWith(SI, V);

  if (Instruction *V = foldSelectCtlzToCttz(ICI, TrueVal, FalseVal, Builder))
    return V;

  if (Instruction *V = foldSelectZeroOrOnes(ICI, TrueVal, FalseVal, Builder))
    return V;

  if (Value *V = foldSelectICmpAndBinOp(ICI, TrueVal, FalseVal, Builder))
    return replaceInstUsesWith(SI, V);

  if (Value *V = foldSelectICmpLshrAshr(ICI, TrueVal, FalseVal, Builder))
    return replaceInstUsesWith(SI, V);

  if (Value *V = foldSelectCttzCtlz(ICI, TrueVal, FalseVal, *this))
    return replaceInstUsesWith(SI, V);

  if (Value *V = canonicalizeSaturatedSubtract(ICI, TrueVal, FalseVal, Builder))
    return replaceInstUsesWith(SI, V);

  if (Value *V = canonicalizeSaturatedAdd(ICI, TrueVal, FalseVal, Builder))
    return replaceInstUsesWith(SI, V);

  if (Value *V = foldAbsDiff(ICI, TrueVal, FalseVal, Builder))
    return replaceInstUsesWith(SI, V);

  if (Value *V = foldSelectWithConstOpToBinOp(ICI, TrueVal, FalseVal, Builder))
    return replaceInstUsesWith(SI, V);

  return Changed ? &SI : nullptr;
}

/// We have an SPF (e.g. a min or max) of an SPF of the form:
///   SPF2(SPF1(A, B), C)
Instruction *InstCombinerImpl::foldSPFofSPF(Instruction *Inner,
                                            SelectPatternFlavor SPF1, Value *A,
                                            Value *B, Instruction &Outer,
                                            SelectPatternFlavor SPF2,
                                            Value *C) {
  if (Outer.getType() != Inner->getType())
    return nullptr;

  if (C == A || C == B) {
    // MAX(MAX(A, B), B) -> MAX(A, B)
    // MIN(MIN(a, b), a) -> MIN(a, b)
    // TODO: This could be done in instsimplify.
    if (SPF1 == SPF2 && SelectPatternResult::isMinOrMax(SPF1))
      return replaceInstUsesWith(Outer, Inner);
  }

  return nullptr;
}

/// Turn select C, (X + Y), (X - Y) --> (X + (select C, Y, (-Y))).
/// This is even legal for FP.
static Instruction *foldAddSubSelect(SelectInst &SI,
                                     InstCombiner::BuilderTy &Builder) {
  Value *CondVal = SI.getCondition();
  Value *TrueVal = SI.getTrueValue();
  Value *FalseVal = SI.getFalseValue();
  auto *TI = dyn_cast<Instruction>(TrueVal);
  auto *FI = dyn_cast<Instruction>(FalseVal);
  if (!TI || !FI || !TI->hasOneUse() || !FI->hasOneUse())
    return nullptr;

  Instruction *AddOp = nullptr, *SubOp = nullptr;
  if ((TI->getOpcode() == Instruction::Sub &&
       FI->getOpcode() == Instruction::Add) ||
      (TI->getOpcode() == Instruction::FSub &&
       FI->getOpcode() == Instruction::FAdd)) {
    AddOp = FI;
    SubOp = TI;
  } else if ((FI->getOpcode() == Instruction::Sub &&
              TI->getOpcode() == Instruction::Add) ||
             (FI->getOpcode() == Instruction::FSub &&
              TI->getOpcode() == Instruction::FAdd)) {
    AddOp = TI;
    SubOp = FI;
  }

  if (AddOp) {
    Value *OtherAddOp = nullptr;
    if (SubOp->getOperand(0) == AddOp->getOperand(0)) {
      OtherAddOp = AddOp->getOperand(1);
    } else if (SubOp->getOperand(0) == AddOp->getOperand(1)) {
      OtherAddOp = AddOp->getOperand(0);
    }

    if (OtherAddOp) {
      // So at this point we know we have (Y -> OtherAddOp):
      //        select C, (add X, Y), (sub X, Z)
      Value *NegVal; // Compute -Z
      if (SI.getType()->isFPOrFPVectorTy()) {
        NegVal = Builder.CreateFNeg(SubOp->getOperand(1));
        if (Instruction *NegInst = dyn_cast<Instruction>(NegVal)) {
          FastMathFlags Flags = AddOp->getFastMathFlags();
          Flags &= SubOp->getFastMathFlags();
          NegInst->setFastMathFlags(Flags);
        }
      } else {
        NegVal = Builder.CreateNeg(SubOp->getOperand(1));
      }

      Value *NewTrueOp = OtherAddOp;
      Value *NewFalseOp = NegVal;
      if (AddOp != TI)
        std::swap(NewTrueOp, NewFalseOp);
      Value *NewSel = Builder.CreateSelect(CondVal, NewTrueOp, NewFalseOp,
                                           SI.getName() + ".p", &SI);

      if (SI.getType()->isFPOrFPVectorTy()) {
        Instruction *RI =
            BinaryOperator::CreateFAdd(SubOp->getOperand(0), NewSel);

        FastMathFlags Flags = AddOp->getFastMathFlags();
        Flags &= SubOp->getFastMathFlags();
        RI->setFastMathFlags(Flags);
        return RI;
      } else
        return BinaryOperator::CreateAdd(SubOp->getOperand(0), NewSel);
    }
  }
  return nullptr;
}

/// Turn X + Y overflows ? -1 : X + Y -> uadd_sat X, Y
/// And X - Y overflows ? 0 : X - Y -> usub_sat X, Y
/// Along with a number of patterns similar to:
/// X + Y overflows ? (X < 0 ? INTMIN : INTMAX) : X + Y --> sadd_sat X, Y
/// X - Y overflows ? (X > 0 ? INTMAX : INTMIN) : X - Y --> ssub_sat X, Y
static Instruction *
foldOverflowingAddSubSelect(SelectInst &SI, InstCombiner::BuilderTy &Builder) {
  Value *CondVal = SI.getCondition();
  Value *TrueVal = SI.getTrueValue();
  Value *FalseVal = SI.getFalseValue();

  WithOverflowInst *II;
  if (!match(CondVal, m_ExtractValue<1>(m_WithOverflowInst(II))) ||
      !match(FalseVal, m_ExtractValue<0>(m_Specific(II))))
    return nullptr;

  Value *X = II->getLHS();
  Value *Y = II->getRHS();

  auto IsSignedSaturateLimit = [&](Value *Limit, bool IsAdd) {
    Type *Ty = Limit->getType();

    CmpPredicate Pred;
    Value *TrueVal, *FalseVal, *Op;
    const APInt *C;
    if (!match(Limit, m_Select(m_ICmp(Pred, m_Value(Op), m_APInt(C)),
                               m_Value(TrueVal), m_Value(FalseVal))))
      return false;

    auto IsZeroOrOne = [](const APInt &C) { return C.isZero() || C.isOne(); };
    auto IsMinMax = [&](Value *Min, Value *Max) {
      APInt MinVal = APInt::getSignedMinValue(Ty->getScalarSizeInBits());
      APInt MaxVal = APInt::getSignedMaxValue(Ty->getScalarSizeInBits());
      return match(Min, m_SpecificInt(MinVal)) &&
             match(Max, m_SpecificInt(MaxVal));
    };

    if (Op != X && Op != Y)
      return false;

    if (IsAdd) {
      // X + Y overflows ? (X <s 0 ? INTMIN : INTMAX) : X + Y --> sadd_sat X, Y
      // X + Y overflows ? (X <s 1 ? INTMIN : INTMAX) : X + Y --> sadd_sat X, Y
      // X + Y overflows ? (Y <s 0 ? INTMIN : INTMAX) : X + Y --> sadd_sat X, Y
      // X + Y overflows ? (Y <s 1 ? INTMIN : INTMAX) : X + Y --> sadd_sat X, Y
      if (Pred == ICmpInst::ICMP_SLT && IsZeroOrOne(*C) &&
          IsMinMax(TrueVal, FalseVal))
        return true;
      // X + Y overflows ? (X >s 0 ? INTMAX : INTMIN) : X + Y --> sadd_sat X, Y
      // X + Y overflows ? (X >s -1 ? INTMAX : INTMIN) : X + Y --> sadd_sat X, Y
      // X + Y overflows ? (Y >s 0 ? INTMAX : INTMIN) : X + Y --> sadd_sat X, Y
      // X + Y overflows ? (Y >s -1 ? INTMAX : INTMIN) : X + Y --> sadd_sat X, Y
      if (Pred == ICmpInst::ICMP_SGT && IsZeroOrOne(*C + 1) &&
          IsMinMax(FalseVal, TrueVal))
        return true;
    } else {
      // X - Y overflows ? (X <s 0 ? INTMIN : INTMAX) : X - Y --> ssub_sat X, Y
      // X - Y overflows ? (X <s -1 ? INTMIN : INTMAX) : X - Y --> ssub_sat X, Y
      if (Op == X && Pred == ICmpInst::ICMP_SLT && IsZeroOrOne(*C + 1) &&
          IsMinMax(TrueVal, FalseVal))
        return true;
      // X - Y overflows ? (X >s -1 ? INTMAX : INTMIN) : X - Y --> ssub_sat X, Y
      // X - Y overflows ? (X >s -2 ? INTMAX : INTMIN) : X - Y --> ssub_sat X, Y
      if (Op == X && Pred == ICmpInst::ICMP_SGT && IsZeroOrOne(*C + 2) &&
          IsMinMax(FalseVal, TrueVal))
        return true;
      // X - Y overflows ? (Y <s 0 ? INTMAX : INTMIN) : X - Y --> ssub_sat X, Y
      // X - Y overflows ? (Y <s 1 ? INTMAX : INTMIN) : X - Y --> ssub_sat X, Y
      if (Op == Y && Pred == ICmpInst::ICMP_SLT && IsZeroOrOne(*C) &&
          IsMinMax(FalseVal, TrueVal))
        return true;
      // X - Y overflows ? (Y >s 0 ? INTMIN : INTMAX) : X - Y --> ssub_sat X, Y
      // X - Y overflows ? (Y >s -1 ? INTMIN : INTMAX) : X - Y --> ssub_sat X, Y
      if (Op == Y && Pred == ICmpInst::ICMP_SGT && IsZeroOrOne(*C + 1) &&
          IsMinMax(TrueVal, FalseVal))
        return true;
    }

    return false;
  };

  Intrinsic::ID NewIntrinsicID;
  if (II->getIntrinsicID() == Intrinsic::uadd_with_overflow &&
      match(TrueVal, m_AllOnes()))
    // X + Y overflows ? -1 : X + Y -> uadd_sat X, Y
    NewIntrinsicID = Intrinsic::uadd_sat;
  else if (II->getIntrinsicID() == Intrinsic::usub_with_overflow &&
           match(TrueVal, m_Zero()))
    // X - Y overflows ? 0 : X - Y -> usub_sat X, Y
    NewIntrinsicID = Intrinsic::usub_sat;
  else if (II->getIntrinsicID() == Intrinsic::sadd_with_overflow &&
           IsSignedSaturateLimit(TrueVal, /*IsAdd=*/true))
    // X + Y overflows ? (X <s 0 ? INTMIN : INTMAX) : X + Y --> sadd_sat X, Y
    // X + Y overflows ? (X <s 1 ? INTMIN : INTMAX) : X + Y --> sadd_sat X, Y
    // X + Y overflows ? (X >s 0 ? INTMAX : INTMIN) : X + Y --> sadd_sat X, Y
    // X + Y overflows ? (X >s -1 ? INTMAX : INTMIN) : X + Y --> sadd_sat X, Y
    // X + Y overflows ? (Y <s 0 ? INTMIN : INTMAX) : X + Y --> sadd_sat X, Y
    // X + Y overflows ? (Y <s 1 ? INTMIN : INTMAX) : X + Y --> sadd_sat X, Y
    // X + Y overflows ? (Y >s 0 ? INTMAX : INTMIN) : X + Y --> sadd_sat X, Y
    // X + Y overflows ? (Y >s -1 ? INTMAX : INTMIN) : X + Y --> sadd_sat X, Y
    NewIntrinsicID = Intrinsic::sadd_sat;
  else if (II->getIntrinsicID() == Intrinsic::ssub_with_overflow &&
           IsSignedSaturateLimit(TrueVal, /*IsAdd=*/false))
    // X - Y overflows ? (X <s 0 ? INTMIN : INTMAX) : X - Y --> ssub_sat X, Y
    // X - Y overflows ? (X <s -1 ? INTMIN : INTMAX) : X - Y --> ssub_sat X, Y
    // X - Y overflows ? (X >s -1 ? INTMAX : INTMIN) : X - Y --> ssub_sat X, Y
    // X - Y overflows ? (X >s -2 ? INTMAX : INTMIN) : X - Y --> ssub_sat X, Y
    // X - Y overflows ? (Y <s 0 ? INTMAX : INTMIN) : X - Y --> ssub_sat X, Y
    // X - Y overflows ? (Y <s 1 ? INTMAX : INTMIN) : X - Y --> ssub_sat X, Y
    // X - Y overflows ? (Y >s 0 ? INTMIN : INTMAX) : X - Y --> ssub_sat X, Y
    // X - Y overflows ? (Y >s -1 ? INTMIN : INTMAX) : X - Y --> ssub_sat X, Y
    NewIntrinsicID = Intrinsic::ssub_sat;
  else
    return nullptr;

  Function *F = Intrinsic::getOrInsertDeclaration(SI.getModule(),
                                                  NewIntrinsicID, SI.getType());
  return CallInst::Create(F, {X, Y});
}

Instruction *InstCombinerImpl::foldSelectExtConst(SelectInst &Sel) {
  Constant *C;
  if (!match(Sel.getTrueValue(), m_Constant(C)) &&
      !match(Sel.getFalseValue(), m_Constant(C)))
    return nullptr;

  Instruction *ExtInst;
  if (!match(Sel.getTrueValue(), m_Instruction(ExtInst)) &&
      !match(Sel.getFalseValue(), m_Instruction(ExtInst)))
    return nullptr;

  auto ExtOpcode = ExtInst->getOpcode();
  if (ExtOpcode != Instruction::ZExt && ExtOpcode != Instruction::SExt)
    return nullptr;

  // If we are extending from a boolean type or if we can create a select that
  // has the same size operands as its condition, try to narrow the select.
  Value *X = ExtInst->getOperand(0);
  Type *SmallType = X->getType();
  Value *Cond = Sel.getCondition();
  auto *Cmp = dyn_cast<CmpInst>(Cond);
  if (!SmallType->isIntOrIntVectorTy(1) &&
      (!Cmp || Cmp->getOperand(0)->getType() != SmallType))
    return nullptr;

  // If the constant is the same after truncation to the smaller type and
  // extension to the original type, we can narrow the select.
  Type *SelType = Sel.getType();
  Constant *TruncC = getLosslessTrunc(C, SmallType, ExtOpcode);
  if (TruncC && ExtInst->hasOneUse()) {
    Value *TruncCVal = cast<Value>(TruncC);
    if (ExtInst == Sel.getFalseValue())
      std::swap(X, TruncCVal);

    // select Cond, (ext X), C --> ext(select Cond, X, C')
    // select Cond, C, (ext X) --> ext(select Cond, C', X)
    Value *NewSel = Builder.CreateSelect(Cond, X, TruncCVal, "narrow", &Sel);
    return CastInst::Create(Instruction::CastOps(ExtOpcode), NewSel, SelType);
  }

  return nullptr;
}

/// Try to transform a vector select with a constant condition vector into a
/// shuffle for easier combining with other shuffles and insert/extract.
static Instruction *canonicalizeSelectToShuffle(SelectInst &SI) {
  Value *CondVal = SI.getCondition();
  Constant *CondC;
  auto *CondValTy = dyn_cast<FixedVectorType>(CondVal->getType());
  if (!CondValTy || !match(CondVal, m_Constant(CondC)))
    return nullptr;

  unsigned NumElts = CondValTy->getNumElements();
  SmallVector<int, 16> Mask;
  Mask.reserve(NumElts);
  for (unsigned i = 0; i != NumElts; ++i) {
    Constant *Elt = CondC->getAggregateElement(i);
    if (!Elt)
      return nullptr;

    if (Elt->isOneValue()) {
      // If the select condition element is true, choose from the 1st vector.
      Mask.push_back(i);
    } else if (Elt->isNullValue()) {
      // If the select condition element is false, choose from the 2nd vector.
      Mask.push_back(i + NumElts);
    } else if (isa<UndefValue>(Elt)) {
      // Undef in a select condition (choose one of the operands) does not mean
      // the same thing as undef in a shuffle mask (any value is acceptable), so
      // give up.
      return nullptr;
    } else {
      // Bail out on a constant expression.
      return nullptr;
    }
  }

  return new ShuffleVectorInst(SI.getTrueValue(), SI.getFalseValue(), Mask);
}

/// If we have a select of vectors with a scalar condition, try to convert that
/// to a vector select by splatting the condition. A splat may get folded with
/// other operations in IR and having all operands of a select be vector types
/// is likely better for vector codegen.
static Instruction *canonicalizeScalarSelectOfVecs(SelectInst &Sel,
                                                   InstCombinerImpl &IC) {
  auto *Ty = dyn_cast<VectorType>(Sel.getType());
  if (!Ty)
    return nullptr;

  // We can replace a single-use extract with constant index.
  Value *Cond = Sel.getCondition();
  if (!match(Cond, m_OneUse(m_ExtractElt(m_Value(), m_ConstantInt()))))
    return nullptr;

  // select (extelt V, Index), T, F --> select (splat V, Index), T, F
  // Splatting the extracted condition reduces code (we could directly create a
  // splat shuffle of the source vector to eliminate the intermediate step).
  return IC.replaceOperand(
      Sel, 0, IC.Builder.CreateVectorSplat(Ty->getElementCount(), Cond));
}

/// Reuse bitcasted operands between a compare and select:
/// select (cmp (bitcast C), (bitcast D)), (bitcast' C), (bitcast' D) -->
/// bitcast (select (cmp (bitcast C), (bitcast D)), (bitcast C), (bitcast D))
static Instruction *foldSelectCmpBitcasts(SelectInst &Sel,
                                          InstCombiner::BuilderTy &Builder) {
  Value *Cond = Sel.getCondition();
  Value *TVal = Sel.getTrueValue();
  Value *FVal = Sel.getFalseValue();

  CmpPredicate Pred;
  Value *A, *B;
  if (!match(Cond, m_Cmp(Pred, m_Value(A), m_Value(B))))
    return nullptr;

  // The select condition is a compare instruction. If the select's true/false
  // values are already the same as the compare operands, there's nothing to do.
  if (TVal == A || TVal == B || FVal == A || FVal == B)
    return nullptr;

  Value *C, *D;
  if (!match(A, m_BitCast(m_Value(C))) || !match(B, m_BitCast(m_Value(D))))
    return nullptr;

  // select (cmp (bitcast C), (bitcast D)), (bitcast TSrc), (bitcast FSrc)
  Value *TSrc, *FSrc;
  if (!match(TVal, m_BitCast(m_Value(TSrc))) ||
      !match(FVal, m_BitCast(m_Value(FSrc))))
    return nullptr;

  // If the select true/false values are *different bitcasts* of the same source
  // operands, make the select operands the same as the compare operands and
  // cast the result. This is the canonical select form for min/max.
  Value *NewSel;
  if (TSrc == C && FSrc == D) {
    // select (cmp (bitcast C), (bitcast D)), (bitcast' C), (bitcast' D) -->
    // bitcast (select (cmp A, B), A, B)
    NewSel = Builder.CreateSelect(Cond, A, B, "", &Sel);
  } else if (TSrc == D && FSrc == C) {
    // select (cmp (bitcast C), (bitcast D)), (bitcast' D), (bitcast' C) -->
    // bitcast (select (cmp A, B), B, A)
    NewSel = Builder.CreateSelect(Cond, B, A, "", &Sel);
  } else {
    return nullptr;
  }
  return new BitCastInst(NewSel, Sel.getType());
}

/// Try to eliminate select instructions that test the returned flag of cmpxchg
/// instructions.
///
/// If a select instruction tests the returned flag of a cmpxchg instruction and
/// selects between the returned value of the cmpxchg instruction its compare
/// operand, the result of the select will always be equal to its false value.
/// For example:
///
///   %cmpxchg = cmpxchg ptr %ptr, i64 %compare, i64 %new_value seq_cst seq_cst
///   %val = extractvalue { i64, i1 } %cmpxchg, 0
///   %success = extractvalue { i64, i1 } %cmpxchg, 1
///   %sel = select i1 %success, i64 %compare, i64 %val
///   ret i64 %sel
///
/// The returned value of the cmpxchg instruction (%val) is the original value
/// located at %ptr prior to any update. If the cmpxchg operation succeeds, %val
/// must have been equal to %compare. Thus, the result of the select is always
/// equal to %val, and the code can be simplified to:
///
///   %cmpxchg = cmpxchg ptr %ptr, i64 %compare, i64 %new_value seq_cst seq_cst
///   %val = extractvalue { i64, i1 } %cmpxchg, 0
///   ret i64 %val
///
static Value *foldSelectCmpXchg(SelectInst &SI) {
  // A helper that determines if V is an extractvalue instruction whose
  // aggregate operand is a cmpxchg instruction and whose single index is equal
  // to I. If such conditions are true, the helper returns the cmpxchg
  // instruction; otherwise, a nullptr is returned.
  auto isExtractFromCmpXchg = [](Value *V, unsigned I) -> AtomicCmpXchgInst * {
    auto *Extract = dyn_cast<ExtractValueInst>(V);
    if (!Extract)
      return nullptr;
    if (Extract->getIndices()[0] != I)
      return nullptr;
    return dyn_cast<AtomicCmpXchgInst>(Extract->getAggregateOperand());
  };

  // If the select has a single user, and this user is a select instruction that
  // we can simplify, skip the cmpxchg simplification for now.
  if (SI.hasOneUse())
    if (auto *Select = dyn_cast<SelectInst>(SI.user_back()))
      if (Select->getCondition() == SI.getCondition())
        if (Select->getFalseValue() == SI.getTrueValue() ||
            Select->getTrueValue() == SI.getFalseValue())
          return nullptr;

  // Ensure the select condition is the returned flag of a cmpxchg instruction.
  auto *CmpXchg = isExtractFromCmpXchg(SI.getCondition(), 1);
  if (!CmpXchg)
    return nullptr;

  // Check the true value case: The true value of the select is the returned
  // value of the same cmpxchg used by the condition, and the false value is the
  // cmpxchg instruction's compare operand.
  if (auto *X = isExtractFromCmpXchg(SI.getTrueValue(), 0))
    if (X == CmpXchg && X->getCompareOperand() == SI.getFalseValue())
      return SI.getFalseValue();

  // Check the false value case: The false value of the select is the returned
  // value of the same cmpxchg used by the condition, and the true value is the
  // cmpxchg instruction's compare operand.
  if (auto *X = isExtractFromCmpXchg(SI.getFalseValue(), 0))
    if (X == CmpXchg && X->getCompareOperand() == SI.getTrueValue())
      return SI.getFalseValue();

  return nullptr;
}

/// Try to reduce a funnel/rotate pattern that includes a compare and select
/// into a funnel shift intrinsic. Example:
/// rotl32(a, b) --> (b == 0 ? a : ((a >> (32 - b)) | (a << b)))
///              --> call llvm.fshl.i32(a, a, b)
/// fshl32(a, b, c) --> (c == 0 ? a : ((b >> (32 - c)) | (a << c)))
///                 --> call llvm.fshl.i32(a, b, c)
/// fshr32(a, b, c) --> (c == 0 ? b : ((a >> (32 - c)) | (b << c)))
///                 --> call llvm.fshr.i32(a, b, c)
static Instruction *foldSelectFunnelShift(SelectInst &Sel,
                                          InstCombiner::BuilderTy &Builder) {
  // This must be a power-of-2 type for a bitmasking transform to be valid.
  unsigned Width = Sel.getType()->getScalarSizeInBits();
  if (!isPowerOf2_32(Width))
    return nullptr;

  BinaryOperator *Or0, *Or1;
  if (!match(Sel.getFalseValue(), m_OneUse(m_Or(m_BinOp(Or0), m_BinOp(Or1)))))
    return nullptr;

  Value *SV0, *SV1, *SA0, *SA1;
  if (!match(Or0, m_OneUse(m_LogicalShift(m_Value(SV0),
                                          m_ZExtOrSelf(m_Value(SA0))))) ||
      !match(Or1, m_OneUse(m_LogicalShift(m_Value(SV1),
                                          m_ZExtOrSelf(m_Value(SA1))))) ||
      Or0->getOpcode() == Or1->getOpcode())
    return nullptr;

  // Canonicalize to or(shl(SV0, SA0), lshr(SV1, SA1)).
  if (Or0->getOpcode() == BinaryOperator::LShr) {
    std::swap(Or0, Or1);
    std::swap(SV0, SV1);
    std::swap(SA0, SA1);
  }
  assert(Or0->getOpcode() == BinaryOperator::Shl &&
         Or1->getOpcode() == BinaryOperator::LShr &&
         "Illegal or(shift,shift) pair");

  // Check the shift amounts to see if they are an opposite pair.
  Value *ShAmt;
  if (match(SA1, m_OneUse(m_Sub(m_SpecificInt(Width), m_Specific(SA0)))))
    ShAmt = SA0;
  else if (match(SA0, m_OneUse(m_Sub(m_SpecificInt(Width), m_Specific(SA1)))))
    ShAmt = SA1;
  else
    return nullptr;

  // We should now have this pattern:
  // select ?, TVal, (or (shl SV0, SA0), (lshr SV1, SA1))
  // The false value of the select must be a funnel-shift of the true value:
  // IsFShl -> TVal must be SV0 else TVal must be SV1.
  bool IsFshl = (ShAmt == SA0);
  Value *TVal = Sel.getTrueValue();
  if ((IsFshl && TVal != SV0) || (!IsFshl && TVal != SV1))
    return nullptr;

  // Finally, see if the select is filtering out a shift-by-zero.
  Value *Cond = Sel.getCondition();
  if (!match(Cond, m_OneUse(m_SpecificICmp(ICmpInst::ICMP_EQ, m_Specific(ShAmt),
                                           m_ZeroInt()))))
    return nullptr;

  // If this is not a rotate then the select was blocking poison from the
  // 'shift-by-zero' non-TVal, but a funnel shift won't - so freeze it.
  if (SV0 != SV1) {
    if (IsFshl && !llvm::isGuaranteedNotToBePoison(SV1))
      SV1 = Builder.CreateFreeze(SV1);
    else if (!IsFshl && !llvm::isGuaranteedNotToBePoison(SV0))
      SV0 = Builder.CreateFreeze(SV0);
  }

  // This is a funnel/rotate that avoids shift-by-bitwidth UB in a suboptimal way.
  // Convert to funnel shift intrinsic.
  Intrinsic::ID IID = IsFshl ? Intrinsic::fshl : Intrinsic::fshr;
  Function *F =
      Intrinsic::getOrInsertDeclaration(Sel.getModule(), IID, Sel.getType());
  ShAmt = Builder.CreateZExt(ShAmt, Sel.getType());
  return CallInst::Create(F, { SV0, SV1, ShAmt });
}

static Instruction *foldSelectToCopysign(SelectInst &Sel,
                                         InstCombiner::BuilderTy &Builder) {
  Value *Cond = Sel.getCondition();
  Value *TVal = Sel.getTrueValue();
  Value *FVal = Sel.getFalseValue();
  Type *SelType = Sel.getType();

  // Match select ?, TC, FC where the constants are equal but negated.
  // TODO: Generalize to handle a negated variable operand?
  const APFloat *TC, *FC;
  if (!match(TVal, m_APFloatAllowPoison(TC)) ||
      !match(FVal, m_APFloatAllowPoison(FC)) ||
      !abs(*TC).bitwiseIsEqual(abs(*FC)))
    return nullptr;

  assert(TC != FC && "Expected equal select arms to simplify");

  Value *X;
  const APInt *C;
  bool IsTrueIfSignSet;
  CmpPredicate Pred;
  if (!match(Cond, m_OneUse(m_ICmp(Pred, m_ElementWiseBitCast(m_Value(X)),
                                   m_APInt(C)))) ||
      !isSignBitCheck(Pred, *C, IsTrueIfSignSet) || X->getType() != SelType)
    return nullptr;

  // If needed, negate the value that will be the sign argument of the copysign:
  // (bitcast X) <  0 ? -TC :  TC --> copysign(TC,  X)
  // (bitcast X) <  0 ?  TC : -TC --> copysign(TC, -X)
  // (bitcast X) >= 0 ? -TC :  TC --> copysign(TC, -X)
  // (bitcast X) >= 0 ?  TC : -TC --> copysign(TC,  X)
  // Note: FMF from the select can not be propagated to the new instructions.
  if (IsTrueIfSignSet ^ TC->isNegative())
    X = Builder.CreateFNeg(X);

  // Canonicalize the magnitude argument as the positive constant since we do
  // not care about its sign.
  Value *MagArg = ConstantFP::get(SelType, abs(*TC));
  Function *F = Intrinsic::getOrInsertDeclaration(
      Sel.getModule(), Intrinsic::copysign, Sel.getType());
  return CallInst::Create(F, { MagArg, X });
}

Instruction *InstCombinerImpl::foldVectorSelect(SelectInst &Sel) {
  if (!isa<VectorType>(Sel.getType()))
    return nullptr;

  Value *Cond = Sel.getCondition();
  Value *TVal = Sel.getTrueValue();
  Value *FVal = Sel.getFalseValue();
  Value *C, *X, *Y;

  if (match(Cond, m_VecReverse(m_Value(C)))) {
    auto createSelReverse = [&](Value *C, Value *X, Value *Y) {
      Value *V = Builder.CreateSelect(C, X, Y, Sel.getName(), &Sel);
      if (auto *I = dyn_cast<Instruction>(V))
        I->copyIRFlags(&Sel);
      Module *M = Sel.getModule();
      Function *F = Intrinsic::getOrInsertDeclaration(
          M, Intrinsic::vector_reverse, V->getType());
      return CallInst::Create(F, V);
    };

    if (match(TVal, m_VecReverse(m_Value(X)))) {
      // select rev(C), rev(X), rev(Y) --> rev(select C, X, Y)
      if (match(FVal, m_VecReverse(m_Value(Y))) &&
          (Cond->hasOneUse() || TVal->hasOneUse() || FVal->hasOneUse()))
        return createSelReverse(C, X, Y);

      // select rev(C), rev(X), FValSplat --> rev(select C, X, FValSplat)
      if ((Cond->hasOneUse() || TVal->hasOneUse()) && isSplatValue(FVal))
        return createSelReverse(C, X, FVal);
    }
    // select rev(C), TValSplat, rev(Y) --> rev(select C, TValSplat, Y)
    else if (isSplatValue(TVal) && match(FVal, m_VecReverse(m_Value(Y))) &&
             (Cond->hasOneUse() || FVal->hasOneUse()))
      return createSelReverse(C, TVal, Y);
  }

  auto *VecTy = dyn_cast<FixedVectorType>(Sel.getType());
  if (!VecTy)
    return nullptr;

  unsigned NumElts = VecTy->getNumElements();
  APInt PoisonElts(NumElts, 0);
  APInt AllOnesEltMask(APInt::getAllOnes(NumElts));
  if (Value *V = SimplifyDemandedVectorElts(&Sel, AllOnesEltMask, PoisonElts)) {
    if (V != &Sel)
      return replaceInstUsesWith(Sel, V);
    return &Sel;
  }

  // A select of a "select shuffle" with a common operand can be rearranged
  // to select followed by "select shuffle". Because of poison, this only works
  // in the case of a shuffle with no undefined mask elements.
  ArrayRef<int> Mask;
  if (match(TVal, m_OneUse(m_Shuffle(m_Value(X), m_Value(Y), m_Mask(Mask)))) &&
      !is_contained(Mask, PoisonMaskElem) &&
      cast<ShuffleVectorInst>(TVal)->isSelect()) {
    if (X == FVal) {
      // select Cond, (shuf_sel X, Y), X --> shuf_sel X, (select Cond, Y, X)
      Value *NewSel = Builder.CreateSelect(Cond, Y, X, "sel", &Sel);
      return new ShuffleVectorInst(X, NewSel, Mask);
    }
    if (Y == FVal) {
      // select Cond, (shuf_sel X, Y), Y --> shuf_sel (select Cond, X, Y), Y
      Value *NewSel = Builder.CreateSelect(Cond, X, Y, "sel", &Sel);
      return new ShuffleVectorInst(NewSel, Y, Mask);
    }
  }
  if (match(FVal, m_OneUse(m_Shuffle(m_Value(X), m_Value(Y), m_Mask(Mask)))) &&
      !is_contained(Mask, PoisonMaskElem) &&
      cast<ShuffleVectorInst>(FVal)->isSelect()) {
    if (X == TVal) {
      // select Cond, X, (shuf_sel X, Y) --> shuf_sel X, (select Cond, X, Y)
      Value *NewSel = Builder.CreateSelect(Cond, X, Y, "sel", &Sel);
      return new ShuffleVectorInst(X, NewSel, Mask);
    }
    if (Y == TVal) {
      // select Cond, Y, (shuf_sel X, Y) --> shuf_sel (select Cond, Y, X), Y
      Value *NewSel = Builder.CreateSelect(Cond, Y, X, "sel", &Sel);
      return new ShuffleVectorInst(NewSel, Y, Mask);
    }
  }

  return nullptr;
}

static Instruction *foldSelectToPhiImpl(SelectInst &Sel, BasicBlock *BB,
                                        const DominatorTree &DT,
                                        InstCombiner::BuilderTy &Builder) {
  // Find the block's immediate dominator that ends with a conditional branch
  // that matches select's condition (maybe inverted).
  auto *IDomNode = DT[BB]->getIDom();
  if (!IDomNode)
    return nullptr;
  BasicBlock *IDom = IDomNode->getBlock();

  Value *Cond = Sel.getCondition();
  Value *IfTrue, *IfFalse;
  BasicBlock *TrueSucc, *FalseSucc;
  if (match(IDom->getTerminator(),
            m_Br(m_Specific(Cond), m_BasicBlock(TrueSucc),
                 m_BasicBlock(FalseSucc)))) {
    IfTrue = Sel.getTrueValue();
    IfFalse = Sel.getFalseValue();
  } else if (match(IDom->getTerminator(),
                   m_Br(m_Not(m_Specific(Cond)), m_BasicBlock(TrueSucc),
                        m_BasicBlock(FalseSucc)))) {
    IfTrue = Sel.getFalseValue();
    IfFalse = Sel.getTrueValue();
  } else
    return nullptr;

  // Make sure the branches are actually different.
  if (TrueSucc == FalseSucc)
    return nullptr;

  // We want to replace select %cond, %a, %b with a phi that takes value %a
  // for all incoming edges that are dominated by condition `%cond == true`,
  // and value %b for edges dominated by condition `%cond == false`. If %a
  // or %b are also phis from the same basic block, we can go further and take
  // their incoming values from the corresponding blocks.
  BasicBlockEdge TrueEdge(IDom, TrueSucc);
  BasicBlockEdge FalseEdge(IDom, FalseSucc);
  DenseMap<BasicBlock *, Value *> Inputs;
  for (auto *Pred : predecessors(BB)) {
    // Check implication.
    BasicBlockEdge Incoming(Pred, BB);
    if (DT.dominates(TrueEdge, Incoming))
      Inputs[Pred] = IfTrue->DoPHITranslation(BB, Pred);
    else if (DT.dominates(FalseEdge, Incoming))
      Inputs[Pred] = IfFalse->DoPHITranslation(BB, Pred);
    else
      return nullptr;
    // Check availability.
    if (auto *Insn = dyn_cast<Instruction>(Inputs[Pred]))
      if (!DT.dominates(Insn, Pred->getTerminator()))
        return nullptr;
  }

  Builder.SetInsertPoint(BB, BB->begin());
  auto *PN = Builder.CreatePHI(Sel.getType(), Inputs.size());
  for (auto *Pred : predecessors(BB))
    PN->addIncoming(Inputs[Pred], Pred);
  PN->takeName(&Sel);
  return PN;
}

static Instruction *foldSelectToPhi(SelectInst &Sel, const DominatorTree &DT,
                                    InstCombiner::BuilderTy &Builder) {
  // Try to replace this select with Phi in one of these blocks.
  SmallSetVector<BasicBlock *, 4> CandidateBlocks;
  CandidateBlocks.insert(Sel.getParent());
  for (Value *V : Sel.operands())
    if (auto *I = dyn_cast<Instruction>(V))
      CandidateBlocks.insert(I->getParent());

  for (BasicBlock *BB : CandidateBlocks)
    if (auto *PN = foldSelectToPhiImpl(Sel, BB, DT, Builder))
      return PN;
  return nullptr;
}

/// Tries to reduce a pattern that arises when calculating the remainder of the
/// Euclidean division. When the divisor is a power of two and is guaranteed not
/// to be negative, a signed remainder can be folded with a bitwise and.
///
/// (x % n) < 0 ? (x % n) + n : (x % n)
///    -> x & (n - 1)
static Instruction *foldSelectWithSRem(SelectInst &SI, InstCombinerImpl &IC,
                                       IRBuilderBase &Builder) {
  Value *CondVal = SI.getCondition();
  Value *TrueVal = SI.getTrueValue();
  Value *FalseVal = SI.getFalseValue();

  CmpPredicate Pred;
  Value *Op, *RemRes, *Remainder;
  const APInt *C;
  bool TrueIfSigned = false;

  if (!(match(CondVal, m_ICmp(Pred, m_Value(RemRes), m_APInt(C))) &&
        isSignBitCheck(Pred, *C, TrueIfSigned)))
    return nullptr;

  // If the sign bit is not set, we have a SGE/SGT comparison, and the operands
  // of the select are inverted.
  if (!TrueIfSigned)
    std::swap(TrueVal, FalseVal);

  auto FoldToBitwiseAnd = [&](Value *Remainder) -> Instruction * {
    Value *Add = Builder.CreateAdd(
        Remainder, Constant::getAllOnesValue(RemRes->getType()));
    return BinaryOperator::CreateAnd(Op, Add);
  };

  // Match the general case:
  // %rem = srem i32 %x, %n
  // %cnd = icmp slt i32 %rem, 0
  // %add = add i32 %rem, %n
  // %sel = select i1 %cnd, i32 %add, i32 %rem
  if (match(TrueVal, m_Add(m_Specific(RemRes), m_Value(Remainder))) &&
      match(RemRes, m_SRem(m_Value(Op), m_Specific(Remainder))) &&
      IC.isKnownToBeAPowerOfTwo(Remainder, /*OrZero*/ true) &&
      FalseVal == RemRes)
    return FoldToBitwiseAnd(Remainder);

  // Match the case where the one arm has been replaced by constant 1:
  // %rem = srem i32 %n, 2
  // %cnd = icmp slt i32 %rem, 0
  // %sel = select i1 %cnd, i32 1, i32 %rem
  if (match(TrueVal, m_One()) &&
      match(RemRes, m_SRem(m_Value(Op), m_SpecificInt(2))) &&
      FalseVal == RemRes)
    return FoldToBitwiseAnd(ConstantInt::get(RemRes->getType(), 2));

  return nullptr;
}

static Value *foldSelectWithFrozenICmp(SelectInst &Sel, InstCombiner::BuilderTy &Builder) {
  FreezeInst *FI = dyn_cast<FreezeInst>(Sel.getCondition());
  if (!FI)
    return nullptr;

  Value *Cond = FI->getOperand(0);
  Value *TrueVal = Sel.getTrueValue(), *FalseVal = Sel.getFalseValue();

  //   select (freeze(x == y)), x, y --> y
  //   select (freeze(x != y)), x, y --> x
  // The freeze should be only used by this select. Otherwise, remaining uses of
  // the freeze can observe a contradictory value.
  //   c = freeze(x == y)   ; Let's assume that y = poison & x = 42; c is 0 or 1
  //   a = select c, x, y   ;
  //   f(a, c)              ; f(poison, 1) cannot happen, but if a is folded
  //                        ; to y, this can happen.
  CmpPredicate Pred;
  if (FI->hasOneUse() &&
      match(Cond, m_c_ICmp(Pred, m_Specific(TrueVal), m_Specific(FalseVal))) &&
      (Pred == ICmpInst::ICMP_EQ || Pred == ICmpInst::ICMP_NE)) {
    return Pred == ICmpInst::ICMP_EQ ? FalseVal : TrueVal;
  }

  return nullptr;
}

/// Given that \p CondVal is known to be \p CondIsTrue, try to simplify \p SI.
static Value *simplifyNestedSelectsUsingImpliedCond(SelectInst &SI,
                                                    Value *CondVal,
                                                    bool CondIsTrue,
                                                    const DataLayout &DL) {
  Value *InnerCondVal = SI.getCondition();
  Value *InnerTrueVal = SI.getTrueValue();
  Value *InnerFalseVal = SI.getFalseValue();
  assert(CondVal->getType() == InnerCondVal->getType() &&
         "The type of inner condition must match with the outer.");
  if (auto Implied = isImpliedCondition(CondVal, InnerCondVal, DL, CondIsTrue))
    return *Implied ? InnerTrueVal : InnerFalseVal;
  return nullptr;
}

Instruction *InstCombinerImpl::foldAndOrOfSelectUsingImpliedCond(Value *Op,
                                                                 SelectInst &SI,
                                                                 bool IsAnd) {
  assert(Op->getType()->isIntOrIntVectorTy(1) &&
         "Op must be either i1 or vector of i1.");
  if (SI.getCondition()->getType() != Op->getType())
    return nullptr;
  if (Value *V = simplifyNestedSelectsUsingImpliedCond(SI, Op, IsAnd, DL))
    return SelectInst::Create(Op,
                              IsAnd ? V : ConstantInt::getTrue(Op->getType()),
                              IsAnd ? ConstantInt::getFalse(Op->getType()) : V);
  return nullptr;
}

// Canonicalize select with fcmp to fabs(). -0.0 makes this tricky. We need
// fast-math-flags (nsz) or fsub with +0.0 (not fneg) for this to work.
static Instruction *foldSelectWithFCmpToFabs(SelectInst &SI,
                                             InstCombinerImpl &IC) {
  Value *CondVal = SI.getCondition();

  bool ChangedFMF = false;
  for (bool Swap : {false, true}) {
    Value *TrueVal = SI.getTrueValue();
    Value *X = SI.getFalseValue();
    CmpPredicate Pred;

    if (Swap)
      std::swap(TrueVal, X);

    if (!match(CondVal, m_FCmp(Pred, m_Specific(X), m_AnyZeroFP())))
      continue;

    // fold (X <= +/-0.0) ? (0.0 - X) : X to fabs(X), when 'Swap' is false
    // fold (X >  +/-0.0) ? X : (0.0 - X) to fabs(X), when 'Swap' is true
    if (match(TrueVal, m_FSub(m_PosZeroFP(), m_Specific(X)))) {
      if (!Swap && (Pred == FCmpInst::FCMP_OLE || Pred == FCmpInst::FCMP_ULE)) {
        Value *Fabs = IC.Builder.CreateUnaryIntrinsic(Intrinsic::fabs, X, &SI);
        return IC.replaceInstUsesWith(SI, Fabs);
      }
      if (Swap && (Pred == FCmpInst::FCMP_OGT || Pred == FCmpInst::FCMP_UGT)) {
        Value *Fabs = IC.Builder.CreateUnaryIntrinsic(Intrinsic::fabs, X, &SI);
        return IC.replaceInstUsesWith(SI, Fabs);
      }
    }

    if (!match(TrueVal, m_FNeg(m_Specific(X))))
      return nullptr;

    // Forward-propagate nnan and ninf from the fneg to the select.
    // If all inputs are not those values, then the select is not either.
    // Note: nsz is defined differently, so it may not be correct to propagate.
    FastMathFlags FMF = cast<FPMathOperator>(TrueVal)->getFastMathFlags();
    if (FMF.noNaNs() && !SI.hasNoNaNs()) {
      SI.setHasNoNaNs(true);
      ChangedFMF = true;
    }
    if (FMF.noInfs() && !SI.hasNoInfs()) {
      SI.setHasNoInfs(true);
      ChangedFMF = true;
    }

    // With nsz, when 'Swap' is false:
    // fold (X < +/-0.0) ? -X : X or (X <= +/-0.0) ? -X : X to fabs(X)
    // fold (X > +/-0.0) ? -X : X or (X >= +/-0.0) ? -X : X to -fabs(x)
    // when 'Swap' is true:
    // fold (X > +/-0.0) ? X : -X or (X >= +/-0.0) ? X : -X to fabs(X)
    // fold (X < +/-0.0) ? X : -X or (X <= +/-0.0) ? X : -X to -fabs(X)
    //
    // Note: We require "nnan" for this fold because fcmp ignores the signbit
    //       of NAN, but IEEE-754 specifies the signbit of NAN values with
    //       fneg/fabs operations.
    if (!SI.hasNoSignedZeros() || !SI.hasNoNaNs())
      return nullptr;

    if (Swap)
      Pred = FCmpInst::getSwappedPredicate(Pred);

    bool IsLTOrLE = Pred == FCmpInst::FCMP_OLT || Pred == FCmpInst::FCMP_OLE ||
                    Pred == FCmpInst::FCMP_ULT || Pred == FCmpInst::FCMP_ULE;
    bool IsGTOrGE = Pred == FCmpInst::FCMP_OGT || Pred == FCmpInst::FCMP_OGE ||
                    Pred == FCmpInst::FCMP_UGT || Pred == FCmpInst::FCMP_UGE;

    if (IsLTOrLE) {
      Value *Fabs = IC.Builder.CreateUnaryIntrinsic(Intrinsic::fabs, X, &SI);
      return IC.replaceInstUsesWith(SI, Fabs);
    }
    if (IsGTOrGE) {
      Value *Fabs = IC.Builder.CreateUnaryIntrinsic(Intrinsic::fabs, X, &SI);
      Instruction *NewFNeg = UnaryOperator::CreateFNeg(Fabs);
      NewFNeg->setFastMathFlags(SI.getFastMathFlags());
      return NewFNeg;
    }
  }

  // Match select with (icmp slt (bitcast X to int), 0)
  //                or (icmp sgt (bitcast X to int), -1)

  for (bool Swap : {false, true}) {
    Value *TrueVal = SI.getTrueValue();
    Value *X = SI.getFalseValue();

    if (Swap)
      std::swap(TrueVal, X);

    CmpPredicate Pred;
    const APInt *C;
    bool TrueIfSigned;
    if (!match(CondVal,
               m_ICmp(Pred, m_ElementWiseBitCast(m_Specific(X)), m_APInt(C))) ||
        !isSignBitCheck(Pred, *C, TrueIfSigned))
      continue;
    if (!match(TrueVal, m_FNeg(m_Specific(X))))
      return nullptr;
    if (Swap == TrueIfSigned && !CondVal->hasOneUse() && !TrueVal->hasOneUse())
      return nullptr;

    // Fold (IsNeg ? -X : X) or (!IsNeg ? X : -X) to fabs(X)
    // Fold (IsNeg ? X : -X) or (!IsNeg ? -X : X) to -fabs(X)
    Value *Fabs = IC.Builder.CreateUnaryIntrinsic(Intrinsic::fabs, X, &SI);
    if (Swap != TrueIfSigned)
      return IC.replaceInstUsesWith(SI, Fabs);
    return UnaryOperator::CreateFNegFMF(Fabs, &SI);
  }

  return ChangedFMF ? &SI : nullptr;
}

// Match the following IR pattern:
//   %x.lowbits = and i8 %x, %lowbitmask
//   %x.lowbits.are.zero = icmp eq i8 %x.lowbits, 0
//   %x.biased = add i8 %x, %bias
//   %x.biased.highbits = and i8 %x.biased, %highbitmask
//   %x.roundedup = select i1 %x.lowbits.are.zero, i8 %x, i8 %x.biased.highbits
// Define:
//   %alignment = add i8 %lowbitmask, 1
// Iff 1. an %alignment is a power-of-two (aka, %lowbitmask is a low bit mask)
// and 2. %bias is equal to either %lowbitmask or %alignment,
// and 3. %highbitmask is equal to ~%lowbitmask (aka, to -%alignment)
// then this pattern can be transformed into:
//   %x.offset = add i8 %x, %lowbitmask
//   %x.roundedup = and i8 %x.offset, %highbitmask
static Value *
foldRoundUpIntegerWithPow2Alignment(SelectInst &SI,
                                    InstCombiner::BuilderTy &Builder) {
  Value *Cond = SI.getCondition();
  Value *X = SI.getTrueValue();
  Value *XBiasedHighBits = SI.getFalseValue();

  CmpPredicate Pred;
  Value *XLowBits;
  if (!match(Cond, m_ICmp(Pred, m_Value(XLowBits), m_ZeroInt())) ||
      !ICmpInst::isEquality(Pred))
    return nullptr;

  if (Pred == ICmpInst::Predicate::ICMP_NE)
    std::swap(X, XBiasedHighBits);

  // FIXME: we could support non non-splats here.

  const APInt *LowBitMaskCst;
  if (!match(XLowBits, m_And(m_Specific(X), m_APIntAllowPoison(LowBitMaskCst))))
    return nullptr;

  // Match even if the AND and ADD are swapped.
  const APInt *BiasCst, *HighBitMaskCst;
  if (!match(XBiasedHighBits,
             m_And(m_Add(m_Specific(X), m_APIntAllowPoison(BiasCst)),
                   m_APIntAllowPoison(HighBitMaskCst))) &&
      !match(XBiasedHighBits,
             m_Add(m_And(m_Specific(X), m_APIntAllowPoison(HighBitMaskCst)),
                   m_APIntAllowPoison(BiasCst))))
    return nullptr;

  if (!LowBitMaskCst->isMask())
    return nullptr;

  APInt InvertedLowBitMaskCst = ~*LowBitMaskCst;
  if (InvertedLowBitMaskCst != *HighBitMaskCst)
    return nullptr;

  APInt AlignmentCst = *LowBitMaskCst + 1;

  if (*BiasCst != AlignmentCst && *BiasCst != *LowBitMaskCst)
    return nullptr;

  if (!XBiasedHighBits->hasOneUse()) {
    // We can't directly return XBiasedHighBits if it is more poisonous.
    if (*BiasCst == *LowBitMaskCst && impliesPoison(XBiasedHighBits, X))
      return XBiasedHighBits;
    return nullptr;
  }

  // FIXME: could we preserve undef's here?
  Type *Ty = X->getType();
  Value *XOffset = Builder.CreateAdd(X, ConstantInt::get(Ty, *LowBitMaskCst),
                                     X->getName() + ".biased");
  Value *R = Builder.CreateAnd(XOffset, ConstantInt::get(Ty, *HighBitMaskCst));
  R->takeName(&SI);
  return R;
}

namespace {
struct DecomposedSelect {
  Value *Cond = nullptr;
  Value *TrueVal = nullptr;
  Value *FalseVal = nullptr;
};
} // namespace

/// Folds patterns like:
///   select c2 (select c1 a b) (select c1 b a)
/// into:
///   select (xor c1 c2) b a
static Instruction *
foldSelectOfSymmetricSelect(SelectInst &OuterSelVal,
                            InstCombiner::BuilderTy &Builder) {

  Value *OuterCond, *InnerCond, *InnerTrueVal, *InnerFalseVal;
  if (!match(
          &OuterSelVal,
          m_Select(m_Value(OuterCond),
                   m_OneUse(m_Select(m_Value(InnerCond), m_Value(InnerTrueVal),
                                     m_Value(InnerFalseVal))),
                   m_OneUse(m_Select(m_Deferred(InnerCond),
                                     m_Deferred(InnerFalseVal),
                                     m_Deferred(InnerTrueVal))))))
    return nullptr;

  if (OuterCond->getType() != InnerCond->getType())
    return nullptr;

  Value *Xor = Builder.CreateXor(InnerCond, OuterCond);
  return SelectInst::Create(Xor, InnerFalseVal, InnerTrueVal);
}

/// Look for patterns like
///   %outer.cond = select i1 %inner.cond, i1 %alt.cond, i1 false
///   %inner.sel = select i1 %inner.cond, i8 %inner.sel.t, i8 %inner.sel.f
///   %outer.sel = select i1 %outer.cond, i8 %outer.sel.t, i8 %inner.sel
/// and rewrite it as
///   %inner.sel = select i1 %cond.alternative, i8 %sel.outer.t, i8 %sel.inner.t
///   %sel.outer = select i1 %cond.inner, i8 %inner.sel, i8 %sel.inner.f
static Instruction *foldNestedSelects(SelectInst &OuterSelVal,
                                      InstCombiner::BuilderTy &Builder) {
  // We must start with a `select`.
  DecomposedSelect OuterSel;
  match(&OuterSelVal,
        m_Select(m_Value(OuterSel.Cond), m_Value(OuterSel.TrueVal),
                 m_Value(OuterSel.FalseVal)));

  // Canonicalize inversion of the outermost `select`'s condition.
  if (match(OuterSel.Cond, m_Not(m_Value(OuterSel.Cond))))
    std::swap(OuterSel.TrueVal, OuterSel.FalseVal);

  // The condition of the outermost select must be an `and`/`or`.
  if (!match(OuterSel.Cond, m_c_LogicalOp(m_Value(), m_Value())))
    return nullptr;

  // Depending on the logical op, inner select might be in different hand.
  bool IsAndVariant = match(OuterSel.Cond, m_LogicalAnd());
  Value *InnerSelVal = IsAndVariant ? OuterSel.FalseVal : OuterSel.TrueVal;

  // Profitability check - avoid increasing instruction count.
  if (none_of(ArrayRef<Value *>({OuterSelVal.getCondition(), InnerSelVal}),
              [](Value *V) { return V->hasOneUse(); }))
    return nullptr;

  // The appropriate hand of the outermost `select` must be a select itself.
  DecomposedSelect InnerSel;
  if (!match(InnerSelVal,
             m_Select(m_Value(InnerSel.Cond), m_Value(InnerSel.TrueVal),
                      m_Value(InnerSel.FalseVal))))
    return nullptr;

  // Canonicalize inversion of the innermost `select`'s condition.
  if (match(InnerSel.Cond, m_Not(m_Value(InnerSel.Cond))))
    std::swap(InnerSel.TrueVal, InnerSel.FalseVal);

  Value *AltCond = nullptr;
  auto matchOuterCond = [OuterSel, IsAndVariant, &AltCond](auto m_InnerCond) {
    // An unsimplified select condition can match both LogicalAnd and LogicalOr
    // (select true, true, false). Since below we assume that LogicalAnd implies
    // InnerSel match the FVal and vice versa for LogicalOr, we can't match the
    // alternative pattern here.
    return IsAndVariant ? match(OuterSel.Cond,
                                m_c_LogicalAnd(m_InnerCond, m_Value(AltCond)))
                        : match(OuterSel.Cond,
                                m_c_LogicalOr(m_InnerCond, m_Value(AltCond)));
  };

  // Finally, match the condition that was driving the outermost `select`,
  // it should be a logical operation between the condition that was driving
  // the innermost `select` (after accounting for the possible inversions
  // of the condition), and some other condition.
  if (matchOuterCond(m_Specific(InnerSel.Cond))) {
    // Done!
  } else if (Value * NotInnerCond; matchOuterCond(m_CombineAnd(
                 m_Not(m_Specific(InnerSel.Cond)), m_Value(NotInnerCond)))) {
    // Done!
    std::swap(InnerSel.TrueVal, InnerSel.FalseVal);
    InnerSel.Cond = NotInnerCond;
  } else // Not the pattern we were looking for.
    return nullptr;

  Value *SelInner = Builder.CreateSelect(
      AltCond, IsAndVariant ? OuterSel.TrueVal : InnerSel.FalseVal,
      IsAndVariant ? InnerSel.TrueVal : OuterSel.FalseVal);
  SelInner->takeName(InnerSelVal);
  return SelectInst::Create(InnerSel.Cond,
                            IsAndVariant ? SelInner : InnerSel.TrueVal,
                            !IsAndVariant ? SelInner : InnerSel.FalseVal);
}

/// Return true if V is poison or \p Expected given that ValAssumedPoison is
/// already poison. For example, if ValAssumedPoison is `icmp samesign X, 10`
/// and V is `icmp ne X, 5`, impliesPoisonOrCond returns true.
static bool impliesPoisonOrCond(const Value *ValAssumedPoison, const Value *V,
                                bool Expected) {
  if (impliesPoison(ValAssumedPoison, V))
    return true;

  // Handle the case that ValAssumedPoison is `icmp samesign pred X, C1` and V
  // is `icmp pred X, C2`, where C1 is well-defined.
  if (auto *ICmp = dyn_cast<ICmpInst>(ValAssumedPoison)) {
    Value *LHS = ICmp->getOperand(0);
    const APInt *RHSC1;
    const APInt *RHSC2;
    CmpPredicate Pred;
    if (ICmp->hasSameSign() &&
        match(ICmp->getOperand(1), m_APIntForbidPoison(RHSC1)) &&
        match(V, m_ICmp(Pred, m_Specific(LHS), m_APIntAllowPoison(RHSC2)))) {
      unsigned BitWidth = RHSC1->getBitWidth();
      ConstantRange CRX =
          RHSC1->isNonNegative()
              ? ConstantRange(APInt::getSignedMinValue(BitWidth),
                              APInt::getZero(BitWidth))
              : ConstantRange(APInt::getZero(BitWidth),
                              APInt::getSignedMinValue(BitWidth));
      return CRX.icmp(Expected ? Pred : ICmpInst::getInverseCmpPredicate(Pred),
                      *RHSC2);
    }
  }

  return false;
}

Instruction *InstCombinerImpl::foldSelectOfBools(SelectInst &SI) {
  Value *CondVal = SI.getCondition();
  Value *TrueVal = SI.getTrueValue();
  Value *FalseVal = SI.getFalseValue();
  Type *SelType = SI.getType();

  // Avoid potential infinite loops by checking for non-constant condition.
  // TODO: Can we assert instead by improving canonicalizeSelectToShuffle()?
  //       Scalar select must have simplified?
  if (!SelType->isIntOrIntVectorTy(1) || isa<Constant>(CondVal) ||
      TrueVal->getType() != CondVal->getType())
    return nullptr;

  auto *One = ConstantInt::getTrue(SelType);
  auto *Zero = ConstantInt::getFalse(SelType);
  Value *A, *B, *C, *D;

  // Folding select to and/or i1 isn't poison safe in general. impliesPoison
  // checks whether folding it does not convert a well-defined value into
  // poison.
  if (match(TrueVal, m_One())) {
    if (impliesPoisonOrCond(FalseVal, CondVal, /*Expected=*/false)) {
      // Change: A = select B, true, C --> A = or B, C
      return BinaryOperator::CreateOr(CondVal, FalseVal);
    }

    if (match(CondVal, m_OneUse(m_Select(m_Value(A), m_One(), m_Value(B)))) &&
        impliesPoisonOrCond(FalseVal, B, /*Expected=*/false)) {
      // (A || B) || C --> A || (B | C)
      return replaceInstUsesWith(
          SI, Builder.CreateLogicalOr(A, Builder.CreateOr(B, FalseVal)));
    }

    // (A && B) || (C && B) --> (A || C) && B
    if (match(CondVal, m_LogicalAnd(m_Value(A), m_Value(B))) &&
        match(FalseVal, m_LogicalAnd(m_Value(C), m_Value(D))) &&
        (CondVal->hasOneUse() || FalseVal->hasOneUse())) {
      bool CondLogicAnd = isa<SelectInst>(CondVal);
      bool FalseLogicAnd = isa<SelectInst>(FalseVal);
      auto AndFactorization = [&](Value *Common, Value *InnerCond,
                                  Value *InnerVal,
                                  bool SelFirst = false) -> Instruction * {
        Value *InnerSel = Builder.CreateSelect(InnerCond, One, InnerVal);
        if (SelFirst)
          std::swap(Common, InnerSel);
        if (FalseLogicAnd || (CondLogicAnd && Common == A))
          return SelectInst::Create(Common, InnerSel, Zero);
        else
          return BinaryOperator::CreateAnd(Common, InnerSel);
      };

      if (A == C)
        return AndFactorization(A, B, D);
      if (A == D)
        return AndFactorization(A, B, C);
      if (B == C)
        return AndFactorization(B, A, D);
      if (B == D)
        return AndFactorization(B, A, C, CondLogicAnd && FalseLogicAnd);
    }
  }

  if (match(FalseVal, m_Zero())) {
    if (impliesPoisonOrCond(TrueVal, CondVal, /*Expected=*/true)) {
      // Change: A = select B, C, false --> A = and B, C
      return BinaryOperator::CreateAnd(CondVal, TrueVal);
    }

    if (match(CondVal, m_OneUse(m_Select(m_Value(A), m_Value(B), m_Zero()))) &&
        impliesPoisonOrCond(TrueVal, B, /*Expected=*/true)) {
      // (A && B) && C --> A && (B & C)
      return replaceInstUsesWith(
          SI, Builder.CreateLogicalAnd(A, Builder.CreateAnd(B, TrueVal)));
    }

    // (A || B) && (C || B) --> (A && C) || B
    if (match(CondVal, m_LogicalOr(m_Value(A), m_Value(B))) &&
        match(TrueVal, m_LogicalOr(m_Value(C), m_Value(D))) &&
        (CondVal->hasOneUse() || TrueVal->hasOneUse())) {
      bool CondLogicOr = isa<SelectInst>(CondVal);
      bool TrueLogicOr = isa<SelectInst>(TrueVal);
      auto OrFactorization = [&](Value *Common, Value *InnerCond,
                                 Value *InnerVal,
                                 bool SelFirst = false) -> Instruction * {
        Value *InnerSel = Builder.CreateSelect(InnerCond, InnerVal, Zero);
        if (SelFirst)
          std::swap(Common, InnerSel);
        if (TrueLogicOr || (CondLogicOr && Common == A))
          return SelectInst::Create(Common, One, InnerSel);
        else
          return BinaryOperator::CreateOr(Common, InnerSel);
      };

      if (A == C)
        return OrFactorization(A, B, D);
      if (A == D)
        return OrFactorization(A, B, C);
      if (B == C)
        return OrFactorization(B, A, D);
      if (B == D)
        return OrFactorization(B, A, C, CondLogicOr && TrueLogicOr);
    }
  }

  // We match the "full" 0 or 1 constant here to avoid a potential infinite
  // loop with vectors that may have undefined/poison elements.
  // select a, false, b -> select !a, b, false
  if (match(TrueVal, m_Specific(Zero))) {
    Value *NotCond = Builder.CreateNot(CondVal, "not." + CondVal->getName());
    return SelectInst::Create(NotCond, FalseVal, Zero);
  }
  // select a, b, true -> select !a, true, b
  if (match(FalseVal, m_Specific(One))) {
    Value *NotCond = Builder.CreateNot(CondVal, "not." + CondVal->getName());
    return SelectInst::Create(NotCond, One, TrueVal);
  }

  // DeMorgan in select form: !a && !b --> !(a || b)
  // select !a, !b, false --> not (select a, true, b)
  if (match(&SI, m_LogicalAnd(m_Not(m_Value(A)), m_Not(m_Value(B)))) &&
      (CondVal->hasOneUse() || TrueVal->hasOneUse()) &&
      !match(A, m_ConstantExpr()) && !match(B, m_ConstantExpr()))
    return BinaryOperator::CreateNot(Builder.CreateSelect(A, One, B));

  // DeMorgan in select form: !a || !b --> !(a && b)
  // select !a, true, !b --> not (select a, b, false)
  if (match(&SI, m_LogicalOr(m_Not(m_Value(A)), m_Not(m_Value(B)))) &&
      (CondVal->hasOneUse() || FalseVal->hasOneUse()) &&
      !match(A, m_ConstantExpr()) && !match(B, m_ConstantExpr()))
    return BinaryOperator::CreateNot(Builder.CreateSelect(A, B, Zero));

  // select (select a, true, b), true, b -> select a, true, b
  if (match(CondVal, m_Select(m_Value(A), m_One(), m_Value(B))) &&
      match(TrueVal, m_One()) && match(FalseVal, m_Specific(B)))
    return replaceOperand(SI, 0, A);
  // select (select a, b, false), b, false -> select a, b, false
  if (match(CondVal, m_Select(m_Value(A), m_Value(B), m_Zero())) &&
      match(TrueVal, m_Specific(B)) && match(FalseVal, m_Zero()))
    return replaceOperand(SI, 0, A);

  // ~(A & B) & (A | B) --> A ^ B
  if (match(&SI, m_c_LogicalAnd(m_Not(m_LogicalAnd(m_Value(A), m_Value(B))),
                                m_c_LogicalOr(m_Deferred(A), m_Deferred(B)))))
    return BinaryOperator::CreateXor(A, B);

  // select (~a | c), a, b -> select a, (select c, true, b), false
  if (match(CondVal,
            m_OneUse(m_c_Or(m_Not(m_Specific(TrueVal)), m_Value(C))))) {
    Value *OrV = Builder.CreateSelect(C, One, FalseVal);
    return SelectInst::Create(TrueVal, OrV, Zero);
  }
  // select (c & b), a, b -> select b, (select ~c, true, a), false
  if (match(CondVal, m_OneUse(m_c_And(m_Value(C), m_Specific(FalseVal))))) {
    if (Value *NotC = getFreelyInverted(C, C->hasOneUse(), &Builder)) {
      Value *OrV = Builder.CreateSelect(NotC, One, TrueVal);
      return SelectInst::Create(FalseVal, OrV, Zero);
    }
  }
  // select (a | c), a, b -> select a, true, (select ~c, b, false)
  if (match(CondVal, m_OneUse(m_c_Or(m_Specific(TrueVal), m_Value(C))))) {
    if (Value *NotC = getFreelyInverted(C, C->hasOneUse(), &Builder)) {
      Value *AndV = Builder.CreateSelect(NotC, FalseVal, Zero);
      return SelectInst::Create(TrueVal, One, AndV);
    }
  }
  // select (c & ~b), a, b -> select b, true, (select c, a, false)
  if (match(CondVal,
            m_OneUse(m_c_And(m_Value(C), m_Not(m_Specific(FalseVal)))))) {
    Value *AndV = Builder.CreateSelect(C, TrueVal, Zero);
    return SelectInst::Create(FalseVal, One, AndV);
  }

  if (match(FalseVal, m_Zero()) || match(TrueVal, m_One())) {
    Use *Y = nullptr;
    bool IsAnd = match(FalseVal, m_Zero()) ? true : false;
    Value *Op1 = IsAnd ? TrueVal : FalseVal;
    if (isCheckForZeroAndMulWithOverflow(CondVal, Op1, IsAnd, Y)) {
      auto *FI = new FreezeInst(*Y, (*Y)->getName() + ".fr");
      InsertNewInstBefore(FI, cast<Instruction>(Y->getUser())->getIterator());
      replaceUse(*Y, FI);
      return replaceInstUsesWith(SI, Op1);
    }

    if (auto *V = foldBooleanAndOr(CondVal, Op1, SI, IsAnd,
                                   /*IsLogical=*/true))
      return replaceInstUsesWith(SI, V);
  }

  // select (a || b), c, false -> select a, c, false
  // select c, (a || b), false -> select c, a, false
  //   if c implies that b is false.
  if (match(CondVal, m_LogicalOr(m_Value(A), m_Value(B))) &&
      match(FalseVal, m_Zero())) {
    std::optional<bool> Res = isImpliedCondition(TrueVal, B, DL);
    if (Res && *Res == false)
      return replaceOperand(SI, 0, A);
  }
  if (match(TrueVal, m_LogicalOr(m_Value(A), m_Value(B))) &&
      match(FalseVal, m_Zero())) {
    std::optional<bool> Res = isImpliedCondition(CondVal, B, DL);
    if (Res && *Res == false)
      return replaceOperand(SI, 1, A);
  }
  // select c, true, (a && b)  -> select c, true, a
  // select (a && b), true, c  -> select a, true, c
  //   if c = false implies that b = true
  if (match(TrueVal, m_One()) &&
      match(FalseVal, m_LogicalAnd(m_Value(A), m_Value(B)))) {
    std::optional<bool> Res = isImpliedCondition(CondVal, B, DL, false);
    if (Res && *Res == true)
      return replaceOperand(SI, 2, A);
  }
  if (match(CondVal, m_LogicalAnd(m_Value(A), m_Value(B))) &&
      match(TrueVal, m_One())) {
    std::optional<bool> Res = isImpliedCondition(FalseVal, B, DL, false);
    if (Res && *Res == true)
      return replaceOperand(SI, 0, A);
  }

  if (match(TrueVal, m_One())) {
    Value *C;

    // (C && A) || (!C && B) --> sel C, A, B
    // (A && C) || (!C && B) --> sel C, A, B
    // (C && A) || (B && !C) --> sel C, A, B
    // (A && C) || (B && !C) --> sel C, A, B (may require freeze)
    if (match(FalseVal, m_c_LogicalAnd(m_Not(m_Value(C)), m_Value(B))) &&
        match(CondVal, m_c_LogicalAnd(m_Specific(C), m_Value(A)))) {
      auto *SelCond = dyn_cast<SelectInst>(CondVal);
      auto *SelFVal = dyn_cast<SelectInst>(FalseVal);
      bool MayNeedFreeze = SelCond && SelFVal &&
                           match(SelFVal->getTrueValue(),
                                 m_Not(m_Specific(SelCond->getTrueValue())));
      if (MayNeedFreeze)
        C = Builder.CreateFreeze(C);
      return SelectInst::Create(C, A, B);
    }

    // (!C && A) || (C && B) --> sel C, B, A
    // (A && !C) || (C && B) --> sel C, B, A
    // (!C && A) || (B && C) --> sel C, B, A
    // (A && !C) || (B && C) --> sel C, B, A (may require freeze)
    if (match(CondVal, m_c_LogicalAnd(m_Not(m_Value(C)), m_Value(A))) &&
        match(FalseVal, m_c_LogicalAnd(m_Specific(C), m_Value(B)))) {
      auto *SelCond = dyn_cast<SelectInst>(CondVal);
      auto *SelFVal = dyn_cast<SelectInst>(FalseVal);
      bool MayNeedFreeze = SelCond && SelFVal &&
                           match(SelCond->getTrueValue(),
                                 m_Not(m_Specific(SelFVal->getTrueValue())));
      if (MayNeedFreeze)
        C = Builder.CreateFreeze(C);
      return SelectInst::Create(C, B, A);
    }
  }

  return nullptr;
}

// Return true if we can safely remove the select instruction for std::bit_ceil
// pattern.
static bool isSafeToRemoveBitCeilSelect(ICmpInst::Predicate Pred, Value *Cond0,
                                        const APInt *Cond1, Value *CtlzOp,
                                        unsigned BitWidth,
                                        bool &ShouldDropNUW) {
  // The challenge in recognizing std::bit_ceil(X) is that the operand is used
  // for the CTLZ proper and select condition, each possibly with some
  // operation like add and sub.
  //
  // Our aim is to make sure that -ctlz & (BitWidth - 1) == 0 even when the
  // select instruction would select 1, which allows us to get rid of the select
  // instruction.
  //
  // To see if we can do so, we do some symbolic execution with ConstantRange.
  // Specifically, we compute the range of values that Cond0 could take when
  // Cond == false.  Then we successively transform the range until we obtain
  // the range of values that CtlzOp could take.
  //
  // Conceptually, we follow the def-use chain backward from Cond0 while
  // transforming the range for Cond0 until we meet the common ancestor of Cond0
  // and CtlzOp.  Then we follow the def-use chain forward until we obtain the
  // range for CtlzOp.  That said, we only follow at most one ancestor from
  // Cond0.  Likewise, we only follow at most one ancestor from CtrlOp.

  ConstantRange CR = ConstantRange::makeExactICmpRegion(
      CmpInst::getInversePredicate(Pred), *Cond1);

  ShouldDropNUW = false;

  // Match the operation that's used to compute CtlzOp from CommonAncestor.  If
  // CtlzOp == CommonAncestor, return true as no operation is needed.  If a
  // match is found, execute the operation on CR, update CR, and return true.
  // Otherwise, return false.
  auto MatchForward = [&](Value *CommonAncestor) {
    const APInt *C = nullptr;
    if (CtlzOp == CommonAncestor)
      return true;
    if (match(CtlzOp, m_Add(m_Specific(CommonAncestor), m_APInt(C)))) {
      CR = CR.add(*C);
      return true;
    }
    if (match(CtlzOp, m_Sub(m_APInt(C), m_Specific(CommonAncestor)))) {
      ShouldDropNUW = true;
      CR = ConstantRange(*C).sub(CR);
      return true;
    }
    if (match(CtlzOp, m_Not(m_Specific(CommonAncestor)))) {
      CR = CR.binaryNot();
      return true;
    }
    return false;
  };

  const APInt *C = nullptr;
  Value *CommonAncestor;
  if (MatchForward(Cond0)) {
    // Cond0 is either CtlzOp or CtlzOp's parent.  CR has been updated.
  } else if (match(Cond0, m_Add(m_Value(CommonAncestor), m_APInt(C)))) {
    CR = CR.sub(*C);
    if (!MatchForward(CommonAncestor))
      return false;
    // Cond0's parent is either CtlzOp or CtlzOp's parent.  CR has been updated.
  } else {
    return false;
  }

  // Return true if all the values in the range are either 0 or negative (if
  // treated as signed).  We do so by evaluating:
  //
  //   CR - 1 u>= (1 << BitWidth) - 1.
  APInt IntMax = APInt::getSignMask(BitWidth) - 1;
  CR = CR.sub(APInt(BitWidth, 1));
  return CR.icmp(ICmpInst::ICMP_UGE, IntMax);
}

// Transform the std::bit_ceil(X) pattern like:
//
//   %dec = add i32 %x, -1
//   %ctlz = tail call i32 @llvm.ctlz.i32(i32 %dec, i1 false)
//   %sub = sub i32 32, %ctlz
//   %shl = shl i32 1, %sub
//   %ugt = icmp ugt i32 %x, 1
//   %sel = select i1 %ugt, i32 %shl, i32 1
//
// into:
//
//   %dec = add i32 %x, -1
//   %ctlz = tail call i32 @llvm.ctlz.i32(i32 %dec, i1 false)
//   %neg = sub i32 0, %ctlz
//   %masked = and i32 %ctlz, 31
//   %shl = shl i32 1, %sub
//
// Note that the select is optimized away while the shift count is masked with
// 31.  We handle some variations of the input operand like std::bit_ceil(X +
// 1).
static Instruction *foldBitCeil(SelectInst &SI, IRBuilderBase &Builder,
                                InstCombinerImpl &IC) {
  Type *SelType = SI.getType();
  unsigned BitWidth = SelType->getScalarSizeInBits();

  Value *FalseVal = SI.getFalseValue();
  Value *TrueVal = SI.getTrueValue();
  CmpPredicate Pred;
  const APInt *Cond1;
  Value *Cond0, *Ctlz, *CtlzOp;
  if (!match(SI.getCondition(), m_ICmp(Pred, m_Value(Cond0), m_APInt(Cond1))))
    return nullptr;

  if (match(TrueVal, m_One())) {
    std::swap(FalseVal, TrueVal);
    Pred = CmpInst::getInversePredicate(Pred);
  }

  bool ShouldDropNUW;

  if (!match(FalseVal, m_One()) ||
      !match(TrueVal,
             m_OneUse(m_Shl(m_One(), m_OneUse(m_Sub(m_SpecificInt(BitWidth),
                                                    m_Value(Ctlz)))))) ||
      !match(Ctlz, m_Intrinsic<Intrinsic::ctlz>(m_Value(CtlzOp), m_Zero())) ||
      !isSafeToRemoveBitCeilSelect(Pred, Cond0, Cond1, CtlzOp, BitWidth,
                                   ShouldDropNUW))
    return nullptr;

  if (ShouldDropNUW)
    cast<Instruction>(CtlzOp)->setHasNoUnsignedWrap(false);

  // Build 1 << (-CTLZ & (BitWidth-1)).  The negation likely corresponds to a
  // single hardware instruction as opposed to BitWidth - CTLZ, where BitWidth
  // is an integer constant.  Masking with BitWidth-1 comes free on some
  // hardware as part of the shift instruction.

  // Drop range attributes and re-infer them in the next iteration.
  cast<Instruction>(Ctlz)->dropPoisonGeneratingAnnotations();
  IC.addToWorklist(cast<Instruction>(Ctlz));
  Value *Neg = Builder.CreateNeg(Ctlz);
  Value *Masked =
      Builder.CreateAnd(Neg, ConstantInt::get(SelType, BitWidth - 1));
  return BinaryOperator::Create(Instruction::Shl, ConstantInt::get(SelType, 1),
                                Masked);
}

// This function tries to fold the following operations:
//   (x < y) ? -1 : zext(x != y)
//   (x < y) ? -1 : zext(x > y)
//   (x > y) ? 1 : sext(x != y)
//   (x > y) ? 1 : sext(x < y)
// Into ucmp/scmp(x, y), where signedness is determined by the signedness
// of the comparison in the original sequence.
Instruction *InstCombinerImpl::foldSelectToCmp(SelectInst &SI) {
  Value *TV = SI.getTrueValue();
  Value *FV = SI.getFalseValue();

  CmpPredicate Pred;
  Value *LHS, *RHS;
  if (!match(SI.getCondition(), m_ICmp(Pred, m_Value(LHS), m_Value(RHS))))
    return nullptr;

  if (!LHS->getType()->isIntOrIntVectorTy())
    return nullptr;

  // Try to swap operands and the predicate. We need to be careful when doing
  // so because two of the patterns have opposite predicates, so use the
  // constant inside select to determine if swapping operands would be
  // beneficial to us.
  if ((ICmpInst::isGT(Pred) && match(TV, m_AllOnes())) ||
      (ICmpInst::isLT(Pred) && match(TV, m_One()))) {
    Pred = ICmpInst::getSwappedPredicate(Pred);
    std::swap(LHS, RHS);
  }
  bool IsSigned = ICmpInst::isSigned(Pred);

  bool Replace = false;
  CmpPredicate ExtendedCmpPredicate;
  // (x < y) ? -1 : zext(x != y)
  // (x < y) ? -1 : zext(x > y)
  if (ICmpInst::isLT(Pred) && match(TV, m_AllOnes()) &&
      match(FV, m_ZExt(m_c_ICmp(ExtendedCmpPredicate, m_Specific(LHS),
                                m_Specific(RHS)))) &&
      (ExtendedCmpPredicate == ICmpInst::ICMP_NE ||
       ICmpInst::getSwappedPredicate(ExtendedCmpPredicate) == Pred))
    Replace = true;

  // (x > y) ? 1 : sext(x != y)
  // (x > y) ? 1 : sext(x < y)
  if (ICmpInst::isGT(Pred) && match(TV, m_One()) &&
      match(FV, m_SExt(m_c_ICmp(ExtendedCmpPredicate, m_Specific(LHS),
                                m_Specific(RHS)))) &&
      (ExtendedCmpPredicate == ICmpInst::ICMP_NE ||
       ICmpInst::getSwappedPredicate(ExtendedCmpPredicate) == Pred))
    Replace = true;

  // (x == y) ? 0 : (x > y ? 1 : -1)
  CmpPredicate FalseBranchSelectPredicate;
  const APInt *InnerTV, *InnerFV;
  if (Pred == ICmpInst::ICMP_EQ && match(TV, m_Zero()) &&
      match(FV, m_Select(m_c_ICmp(FalseBranchSelectPredicate, m_Specific(LHS),
                                  m_Specific(RHS)),
                         m_APInt(InnerTV), m_APInt(InnerFV)))) {
    if (!ICmpInst::isGT(FalseBranchSelectPredicate)) {
      FalseBranchSelectPredicate =
          ICmpInst::getSwappedPredicate(FalseBranchSelectPredicate);
      std::swap(LHS, RHS);
    }

    if (!InnerTV->isOne()) {
      std::swap(InnerTV, InnerFV);
      std::swap(LHS, RHS);
    }

    if (ICmpInst::isGT(FalseBranchSelectPredicate) && InnerTV->isOne() &&
        InnerFV->isAllOnes()) {
      IsSigned = ICmpInst::isSigned(FalseBranchSelectPredicate);
      Replace = true;
    }
  }

  Intrinsic::ID IID = IsSigned ? Intrinsic::scmp : Intrinsic::ucmp;
  if (Replace)
    return replaceInstUsesWith(
        SI, Builder.CreateIntrinsic(SI.getType(), IID, {LHS, RHS}));
  return nullptr;
}

bool InstCombinerImpl::fmulByZeroIsZero(Value *MulVal, FastMathFlags FMF,
                                        const Instruction *CtxI) const {
  KnownFPClass Known = computeKnownFPClass(MulVal, FMF, fcNegative, CtxI);

  return Known.isKnownNeverNaN() && Known.isKnownNeverInfinity() &&
         (FMF.noSignedZeros() || Known.signBitIsZeroOrNaN());
}

static bool matchFMulByZeroIfResultEqZero(InstCombinerImpl &IC, Value *Cmp0,
                                          Value *Cmp1, Value *TrueVal,
                                          Value *FalseVal, Instruction &CtxI,
                                          bool SelectIsNSZ) {
  Value *MulRHS;
  if (match(Cmp1, m_PosZeroFP()) &&
      match(TrueVal, m_c_FMul(m_Specific(Cmp0), m_Value(MulRHS)))) {
    FastMathFlags FMF = cast<FPMathOperator>(TrueVal)->getFastMathFlags();
    // nsz must be on the select, it must be ignored on the multiply. We
    // need nnan and ninf on the multiply for the other value.
    FMF.setNoSignedZeros(SelectIsNSZ);
    return IC.fmulByZeroIsZero(MulRHS, FMF, &CtxI);
  }

  return false;
}

/// Check whether the KnownBits of a select arm may be affected by the
/// select condition.
static bool hasAffectedValue(Value *V, SmallPtrSetImpl<Value *> &Affected,
                             unsigned Depth) {
  if (Depth == MaxAnalysisRecursionDepth)
    return false;

  // Ignore the case where the select arm itself is affected. These cases
  // are handled more efficiently by other optimizations.
  if (Depth != 0 && Affected.contains(V))
    return true;

  if (auto *I = dyn_cast<Instruction>(V)) {
    if (isa<PHINode>(I)) {
      if (Depth == MaxAnalysisRecursionDepth - 1)
        return false;
      Depth = MaxAnalysisRecursionDepth - 2;
    }
    return any_of(I->operands(), [&](Value *Op) {
      return Op->getType()->isIntOrIntVectorTy() &&
             hasAffectedValue(Op, Affected, Depth + 1);
    });
  }

  return false;
}

// This transformation enables the possibility of transforming fcmp + sel into
// a fmaxnum/fminnum intrinsic.
static Value *foldSelectIntoAddConstant(SelectInst &SI,
                                        InstCombiner::BuilderTy &Builder) {
  // Do this transformation only when select instruction gives NaN and NSZ
  // guarantee.
  auto *SIFOp = dyn_cast<FPMathOperator>(&SI);
  if (!SIFOp || !SIFOp->hasNoSignedZeros() || !SIFOp->hasNoNaNs())
    return nullptr;

  // select((fcmp Pred, X, 0), (fadd X, C), C)
  //      => fadd((select (fcmp Pred, X, 0), X, 0), C)
  //
  // Pred := OGT, OGE, OLT, OLE, UGT, UGE, ULT, and ULE
  Instruction *FAdd;
  Constant *C;
  Value *X, *Z;
  CmpPredicate Pred;

  // Note: OneUse check for `Cmp` is necessary because it makes sure that other
  // InstCombine folds don't undo this transformation and cause an infinite
  // loop. Furthermore, it could also increase the operation count.
  if (match(&SI, m_Select(m_OneUse(m_FCmp(Pred, m_Value(X), m_Value(Z))),
                          m_OneUse(m_Instruction(FAdd)), m_Constant(C))) ||
      match(&SI, m_Select(m_OneUse(m_FCmp(Pred, m_Value(X), m_Value(Z))),
                          m_Constant(C), m_OneUse(m_Instruction(FAdd))))) {
    // Only these relational predicates can be transformed into maxnum/minnum
    // intrinsic.
    if (!CmpInst::isRelational(Pred) || !match(Z, m_AnyZeroFP()))
      return nullptr;

    if (!match(FAdd, m_FAdd(m_Specific(X), m_Specific(C))))
      return nullptr;

    Value *NewSelect = Builder.CreateSelect(SI.getCondition(), X, Z, "", &SI);
    NewSelect->takeName(&SI);

    Value *NewFAdd = Builder.CreateFAdd(NewSelect, C);
    NewFAdd->takeName(FAdd);

    // Propagate FastMath flags
    FastMathFlags SelectFMF = SI.getFastMathFlags();
    FastMathFlags FAddFMF = FAdd->getFastMathFlags();
    FastMathFlags NewFMF = FastMathFlags::intersectRewrite(SelectFMF, FAddFMF) |
                           FastMathFlags::unionValue(SelectFMF, FAddFMF);
    cast<Instruction>(NewFAdd)->setFastMathFlags(NewFMF);
    cast<Instruction>(NewSelect)->setFastMathFlags(NewFMF);

    return NewFAdd;
  }

  return nullptr;
}

Instruction *InstCombinerImpl::visitSelectInst(SelectInst &SI) {
  Value *CondVal = SI.getCondition();
  Value *TrueVal = SI.getTrueValue();
  Value *FalseVal = SI.getFalseValue();
  Type *SelType = SI.getType();

  if (Value *V = simplifySelectInst(CondVal, TrueVal, FalseVal,
                                    SQ.getWithInstruction(&SI)))
    return replaceInstUsesWith(SI, V);

  if (Instruction *I = canonicalizeSelectToShuffle(SI))
    return I;

  if (Instruction *I = canonicalizeScalarSelectOfVecs(SI, *this))
    return I;

  // If the type of select is not an integer type or if the condition and
  // the selection type are not both scalar nor both vector types, there is no
  // point in attempting to match these patterns.
  Type *CondType = CondVal->getType();
  if (!isa<Constant>(CondVal) && SelType->isIntOrIntVectorTy() &&
      CondType->isVectorTy() == SelType->isVectorTy()) {
    if (Value *S = simplifyWithOpReplaced(TrueVal, CondVal,
                                          ConstantInt::getTrue(CondType), SQ,
                                          /* AllowRefinement */ true))
      return replaceOperand(SI, 1, S);

    if (Value *S = simplifyWithOpReplaced(FalseVal, CondVal,
                                          ConstantInt::getFalse(CondType), SQ,
                                          /* AllowRefinement */ true))
      return replaceOperand(SI, 2, S);

    if (replaceInInstruction(TrueVal, CondVal,
                             ConstantInt::getTrue(CondType)) ||
        replaceInInstruction(FalseVal, CondVal,
                             ConstantInt::getFalse(CondType)))
      return &SI;
  }

  if (Instruction *R = foldSelectOfBools(SI))
    return R;

  // Selecting between two integer or vector splat integer constants?
  //
  // Note that we don't handle a scalar select of vectors:
  // select i1 %c, <2 x i8> <1, 1>, <2 x i8> <0, 0>
  // because that may need 3 instructions to splat the condition value:
  // extend, insertelement, shufflevector.
  //
  // Do not handle i1 TrueVal and FalseVal otherwise would result in
  // zext/sext i1 to i1.
  if (SelType->isIntOrIntVectorTy() && !SelType->isIntOrIntVectorTy(1) &&
      CondVal->getType()->isVectorTy() == SelType->isVectorTy()) {
    // select C, 1, 0 -> zext C to int
    if (match(TrueVal, m_One()) && match(FalseVal, m_Zero()))
      return new ZExtInst(CondVal, SelType);

    // select C, -1, 0 -> sext C to int
    if (match(TrueVal, m_AllOnes()) && match(FalseVal, m_Zero()))
      return new SExtInst(CondVal, SelType);

    // select C, 0, 1 -> zext !C to int
    if (match(TrueVal, m_Zero()) && match(FalseVal, m_One())) {
      Value *NotCond = Builder.CreateNot(CondVal, "not." + CondVal->getName());
      return new ZExtInst(NotCond, SelType);
    }

    // select C, 0, -1 -> sext !C to int
    if (match(TrueVal, m_Zero()) && match(FalseVal, m_AllOnes())) {
      Value *NotCond = Builder.CreateNot(CondVal, "not." + CondVal->getName());
      return new SExtInst(NotCond, SelType);
    }
  }

  auto *SIFPOp = dyn_cast<FPMathOperator>(&SI);

  if (auto *FCmp = dyn_cast<FCmpInst>(CondVal)) {
    FCmpInst::Predicate Pred = FCmp->getPredicate();
    Value *Cmp0 = FCmp->getOperand(0), *Cmp1 = FCmp->getOperand(1);
    // Are we selecting a value based on a comparison of the two values?
    if ((Cmp0 == TrueVal && Cmp1 == FalseVal) ||
        (Cmp0 == FalseVal && Cmp1 == TrueVal)) {
      // Canonicalize to use ordered comparisons by swapping the select
      // operands.
      //
      // e.g.
      // (X ugt Y) ? X : Y -> (X ole Y) ? Y : X
      if (FCmp->hasOneUse() && FCmpInst::isUnordered(Pred)) {
        FCmpInst::Predicate InvPred = FCmp->getInversePredicate();
        IRBuilder<>::FastMathFlagGuard FMFG(Builder);
        // FIXME: The FMF should propagate from the select, not the fcmp.
        Builder.setFastMathFlags(FCmp->getFastMathFlags());
        Value *NewCond = Builder.CreateFCmp(InvPred, Cmp0, Cmp1,
                                            FCmp->getName() + ".inv");
        Value *NewSel = Builder.CreateSelect(NewCond, FalseVal, TrueVal);
        return replaceInstUsesWith(SI, NewSel);
      }
    }

    if (SIFPOp) {
      // Fold out scale-if-equals-zero pattern.
      //
      // This pattern appears in code with denormal range checks after it's
      // assumed denormals are treated as zero. This drops a canonicalization.

      // TODO: Could relax the signed zero logic. We just need to know the sign
      // of the result matches (fmul x, y has the same sign as x).
      //
      // TODO: Handle always-canonicalizing variant that selects some value or 1
      // scaling factor in the fmul visitor.

      // TODO: Handle ldexp too

      Value *MatchCmp0 = nullptr;
      Value *MatchCmp1 = nullptr;

      // (select (fcmp [ou]eq x, 0.0), (fmul x, K), x => x
      // (select (fcmp [ou]ne x, 0.0), x, (fmul x, K) => x
      if (Pred == CmpInst::FCMP_OEQ || Pred == CmpInst::FCMP_UEQ) {
        MatchCmp0 = FalseVal;
        MatchCmp1 = TrueVal;
      } else if (Pred == CmpInst::FCMP_ONE || Pred == CmpInst::FCMP_UNE) {
        MatchCmp0 = TrueVal;
        MatchCmp1 = FalseVal;
      }

      if (Cmp0 == MatchCmp0 &&
          matchFMulByZeroIfResultEqZero(*this, Cmp0, Cmp1, MatchCmp1, MatchCmp0,
                                        SI, SIFPOp->hasNoSignedZeros()))
        return replaceInstUsesWith(SI, Cmp0);
    }
  }

  if (SIFPOp) {
    // TODO: Try to forward-propagate FMF from select arms to the select.

    auto *FCmp = dyn_cast<FCmpInst>(CondVal);

    // Canonicalize select of FP values where NaN and -0.0 are not valid as
    // minnum/maxnum intrinsics.
    if (SIFPOp->hasNoNaNs() && SIFPOp->hasNoSignedZeros()) {
      Value *X, *Y;
      if (match(&SI, m_OrdOrUnordFMax(m_Value(X), m_Value(Y)))) {
        Value *BinIntr =
            Builder.CreateBinaryIntrinsic(Intrinsic::maxnum, X, Y, &SI);
        if (auto *BinIntrInst = dyn_cast<Instruction>(BinIntr))
          BinIntrInst->setHasNoNaNs(FCmp->hasNoNaNs());
        return replaceInstUsesWith(SI, BinIntr);
      }

      if (match(&SI, m_OrdOrUnordFMin(m_Value(X), m_Value(Y)))) {
        Value *BinIntr =
            Builder.CreateBinaryIntrinsic(Intrinsic::minnum, X, Y, &SI);
        if (auto *BinIntrInst = dyn_cast<Instruction>(BinIntr))
          BinIntrInst->setHasNoNaNs(FCmp->hasNoNaNs());
        return replaceInstUsesWith(SI, BinIntr);
      }
    }
  }

  // Fold selecting to fabs.
  if (Instruction *Fabs = foldSelectWithFCmpToFabs(SI, *this))
    return Fabs;

  // See if we are selecting two values based on a comparison of the two values.
  if (CmpInst *CI = dyn_cast<CmpInst>(CondVal))
    if (Instruction *NewSel = foldSelectValueEquivalence(SI, *CI))
      return NewSel;

  if (ICmpInst *ICI = dyn_cast<ICmpInst>(CondVal))
    if (Instruction *Result = foldSelectInstWithICmp(SI, ICI))
      return Result;

  if (Instruction *Add = foldAddSubSelect(SI, Builder))
    return Add;
  if (Instruction *Add = foldOverflowingAddSubSelect(SI, Builder))
    return Add;
  if (Instruction *Or = foldSetClearBits(SI, Builder))
    return Or;
  if (Instruction *Mul = foldSelectZeroOrMul(SI, *this))
    return Mul;

  // Turn (select C, (op X, Y), (op X, Z)) -> (op X, (select C, Y, Z))
  auto *TI = dyn_cast<Instruction>(TrueVal);
  auto *FI = dyn_cast<Instruction>(FalseVal);
  if (TI && FI && TI->getOpcode() == FI->getOpcode())
    if (Instruction *IV = foldSelectOpOp(SI, TI, FI))
      return IV;

  if (Instruction *I = foldSelectExtConst(SI))
    return I;

  if (Instruction *I = foldSelectWithSRem(SI, *this, Builder))
    return I;

  // Fold (select C, (gep Ptr, Idx), Ptr) -> (gep Ptr, (select C, Idx, 0))
  // Fold (select C, Ptr, (gep Ptr, Idx)) -> (gep Ptr, (select C, 0, Idx))
  auto SelectGepWithBase = [&](GetElementPtrInst *Gep, Value *Base,
                               bool Swap) -> GetElementPtrInst * {
    Value *Ptr = Gep->getPointerOperand();
    if (Gep->getNumOperands() != 2 || Gep->getPointerOperand() != Base ||
        !Gep->hasOneUse())
      return nullptr;
    Value *Idx = Gep->getOperand(1);
    if (isa<VectorType>(CondVal->getType()) && !isa<VectorType>(Idx->getType()))
      return nullptr;
    Type *ElementType = Gep->getSourceElementType();
    Value *NewT = Idx;
    Value *NewF = Constant::getNullValue(Idx->getType());
    if (Swap)
      std::swap(NewT, NewF);
    Value *NewSI =
        Builder.CreateSelect(CondVal, NewT, NewF, SI.getName() + ".idx", &SI);
    return GetElementPtrInst::Create(ElementType, Ptr, NewSI,
                                     Gep->getNoWrapFlags());
  };
  if (auto *TrueGep = dyn_cast<GetElementPtrInst>(TrueVal))
    if (auto *NewGep = SelectGepWithBase(TrueGep, FalseVal, false))
      return NewGep;
  if (auto *FalseGep = dyn_cast<GetElementPtrInst>(FalseVal))
    if (auto *NewGep = SelectGepWithBase(FalseGep, TrueVal, true))
      return NewGep;

  // See if we can fold the select into one of our operands.
  if (SelType->isIntOrIntVectorTy() || SelType->isFPOrFPVectorTy()) {
    if (Instruction *FoldI = foldSelectIntoOp(SI, TrueVal, FalseVal))
      return FoldI;

    Value *LHS, *RHS;
    Instruction::CastOps CastOp;
    SelectPatternResult SPR = matchSelectPattern(&SI, LHS, RHS, &CastOp);
    auto SPF = SPR.Flavor;
    if (SPF) {
      Value *LHS2, *RHS2;
      if (SelectPatternFlavor SPF2 = matchSelectPattern(LHS, LHS2, RHS2).Flavor)
        if (Instruction *R = foldSPFofSPF(cast<Instruction>(LHS), SPF2, LHS2,
                                          RHS2, SI, SPF, RHS))
          return R;
      if (SelectPatternFlavor SPF2 = matchSelectPattern(RHS, LHS2, RHS2).Flavor)
        if (Instruction *R = foldSPFofSPF(cast<Instruction>(RHS), SPF2, LHS2,
                                          RHS2, SI, SPF, LHS))
          return R;
    }

    if (SelectPatternResult::isMinOrMax(SPF)) {
      // Canonicalize so that
      // - type casts are outside select patterns.
      // - float clamp is transformed to min/max pattern

      bool IsCastNeeded = LHS->getType() != SelType;
      Value *CmpLHS = cast<CmpInst>(CondVal)->getOperand(0);
      Value *CmpRHS = cast<CmpInst>(CondVal)->getOperand(1);
      if (IsCastNeeded ||
          (LHS->getType()->isFPOrFPVectorTy() &&
           ((CmpLHS != LHS && CmpLHS != RHS) ||
            (CmpRHS != LHS && CmpRHS != RHS)))) {
        CmpInst::Predicate MinMaxPred = getMinMaxPred(SPF, SPR.Ordered);

        Value *Cmp;
        if (CmpInst::isIntPredicate(MinMaxPred)) {
          Cmp = Builder.CreateICmp(MinMaxPred, LHS, RHS);
        } else {
          IRBuilder<>::FastMathFlagGuard FMFG(Builder);
          auto FMF =
              cast<FPMathOperator>(SI.getCondition())->getFastMathFlags();
          Builder.setFastMathFlags(FMF);
          Cmp = Builder.CreateFCmp(MinMaxPred, LHS, RHS);
        }

        Value *NewSI = Builder.CreateSelect(Cmp, LHS, RHS, SI.getName(), &SI);
        if (!IsCastNeeded)
          return replaceInstUsesWith(SI, NewSI);

        Value *NewCast = Builder.CreateCast(CastOp, NewSI, SelType);
        return replaceInstUsesWith(SI, NewCast);
      }
    }
  }

  // See if we can fold the select into a phi node if the condition is a select.
  if (auto *PN = dyn_cast<PHINode>(SI.getCondition()))
    if (Instruction *NV = foldOpIntoPhi(SI, PN))
      return NV;

  if (SelectInst *TrueSI = dyn_cast<SelectInst>(TrueVal)) {
    if (TrueSI->getCondition()->getType() == CondVal->getType()) {
      // Fold nested selects if the inner condition can be implied by the outer
      // condition.
      if (Value *V = simplifyNestedSelectsUsingImpliedCond(
              *TrueSI, CondVal, /*CondIsTrue=*/true, DL))
        return replaceOperand(SI, 1, V);

      // select(C0, select(C1, a, b), b) -> select(C0&C1, a, b)
      // We choose this as normal form to enable folding on the And and
      // shortening paths for the values (this helps getUnderlyingObjects() for
      // example).
      if (TrueSI->getFalseValue() == FalseVal && TrueSI->hasOneUse()) {
        Value *And = Builder.CreateLogicalAnd(CondVal, TrueSI->getCondition());
        replaceOperand(SI, 0, And);
        replaceOperand(SI, 1, TrueSI->getTrueValue());
        return &SI;
      }
    }
  }
  if (SelectInst *FalseSI = dyn_cast<SelectInst>(FalseVal)) {
    if (FalseSI->getCondition()->getType() == CondVal->getType()) {
      // Fold nested selects if the inner condition can be implied by the outer
      // condition.
      if (Value *V = simplifyNestedSelectsUsingImpliedCond(
              *FalseSI, CondVal, /*CondIsTrue=*/false, DL))
        return replaceOperand(SI, 2, V);

      // select(C0, a, select(C1, a, b)) -> select(C0|C1, a, b)
      if (FalseSI->getTrueValue() == TrueVal && FalseSI->hasOneUse()) {
        Value *Or = Builder.CreateLogicalOr(CondVal, FalseSI->getCondition());
        replaceOperand(SI, 0, Or);
        replaceOperand(SI, 2, FalseSI->getFalseValue());
        return &SI;
      }
    }
  }

  // Try to simplify a binop sandwiched between 2 selects with the same
  // condition. This is not valid for div/rem because the select might be
  // preventing a division-by-zero.
  // TODO: A div/rem restriction is conservative; use something like
  //       isSafeToSpeculativelyExecute().
  // select(C, binop(select(C, X, Y), W), Z) -> select(C, binop(X, W), Z)
  BinaryOperator *TrueBO;
  if (match(TrueVal, m_OneUse(m_BinOp(TrueBO))) && !TrueBO->isIntDivRem()) {
    if (auto *TrueBOSI = dyn_cast<SelectInst>(TrueBO->getOperand(0))) {
      if (TrueBOSI->getCondition() == CondVal) {
        replaceOperand(*TrueBO, 0, TrueBOSI->getTrueValue());
        Worklist.push(TrueBO);
        return &SI;
      }
    }
    if (auto *TrueBOSI = dyn_cast<SelectInst>(TrueBO->getOperand(1))) {
      if (TrueBOSI->getCondition() == CondVal) {
        replaceOperand(*TrueBO, 1, TrueBOSI->getTrueValue());
        Worklist.push(TrueBO);
        return &SI;
      }
    }
  }

  // select(C, Z, binop(select(C, X, Y), W)) -> select(C, Z, binop(Y, W))
  BinaryOperator *FalseBO;
  if (match(FalseVal, m_OneUse(m_BinOp(FalseBO))) && !FalseBO->isIntDivRem()) {
    if (auto *FalseBOSI = dyn_cast<SelectInst>(FalseBO->getOperand(0))) {
      if (FalseBOSI->getCondition() == CondVal) {
        replaceOperand(*FalseBO, 0, FalseBOSI->getFalseValue());
        Worklist.push(FalseBO);
        return &SI;
      }
    }
    if (auto *FalseBOSI = dyn_cast<SelectInst>(FalseBO->getOperand(1))) {
      if (FalseBOSI->getCondition() == CondVal) {
        replaceOperand(*FalseBO, 1, FalseBOSI->getFalseValue());
        Worklist.push(FalseBO);
        return &SI;
      }
    }
  }

  Value *NotCond;
  if (match(CondVal, m_Not(m_Value(NotCond))) &&
      !InstCombiner::shouldAvoidAbsorbingNotIntoSelect(SI)) {
    replaceOperand(SI, 0, NotCond);
    SI.swapValues();
    SI.swapProfMetadata();
    return &SI;
  }

  if (Instruction *I = foldVectorSelect(SI))
    return I;

  // If we can compute the condition, there's no need for a select.
  // Like the above fold, we are attempting to reduce compile-time cost by
  // putting this fold here with limitations rather than in InstSimplify.
  // The motivation for this call into value tracking is to take advantage of
  // the assumption cache, so make sure that is populated.
  if (!CondVal->getType()->isVectorTy() && !AC.assumptions().empty()) {
    KnownBits Known(1);
    computeKnownBits(CondVal, Known, 0, &SI);
    if (Known.One.isOne())
      return replaceInstUsesWith(SI, TrueVal);
    if (Known.Zero.isOne())
      return replaceInstUsesWith(SI, FalseVal);
  }

  if (Instruction *BitCastSel = foldSelectCmpBitcasts(SI, Builder))
    return BitCastSel;

  // Simplify selects that test the returned flag of cmpxchg instructions.
  if (Value *V = foldSelectCmpXchg(SI))
    return replaceInstUsesWith(SI, V);

  if (Instruction *Select = foldSelectBinOpIdentity(SI, TLI, *this))
    return Select;

  if (Instruction *Funnel = foldSelectFunnelShift(SI, Builder))
    return Funnel;

  if (Instruction *Copysign = foldSelectToCopysign(SI, Builder))
    return Copysign;

  if (Instruction *PN = foldSelectToPhi(SI, DT, Builder))
    return replaceInstUsesWith(SI, PN);

  if (Value *Fr = foldSelectWithFrozenICmp(SI, Builder))
    return replaceInstUsesWith(SI, Fr);

  if (Value *V = foldRoundUpIntegerWithPow2Alignment(SI, Builder))
    return replaceInstUsesWith(SI, V);

  if (Value *V = foldSelectIntoAddConstant(SI, Builder))
    return replaceInstUsesWith(SI, V);

  // select(mask, mload(,,mask,0), 0) -> mload(,,mask,0)
  // Load inst is intentionally not checked for hasOneUse()
  if (match(FalseVal, m_Zero()) &&
      (match(TrueVal, m_MaskedLoad(m_Value(), m_Value(), m_Specific(CondVal),
                                   m_CombineOr(m_Undef(), m_Zero()))) ||
       match(TrueVal, m_MaskedGather(m_Value(), m_Value(), m_Specific(CondVal),
                                     m_CombineOr(m_Undef(), m_Zero()))))) {
    auto *MaskedInst = cast<IntrinsicInst>(TrueVal);
    if (isa<UndefValue>(MaskedInst->getArgOperand(3)))
      MaskedInst->setArgOperand(3, FalseVal /* Zero */);
    return replaceInstUsesWith(SI, MaskedInst);
  }

  Value *Mask;
  if (match(TrueVal, m_Zero()) &&
      (match(FalseVal, m_MaskedLoad(m_Value(), m_Value(), m_Value(Mask),
                                    m_CombineOr(m_Undef(), m_Zero()))) ||
       match(FalseVal, m_MaskedGather(m_Value(), m_Value(), m_Value(Mask),
                                      m_CombineOr(m_Undef(), m_Zero())))) &&
      (CondVal->getType() == Mask->getType())) {
    // We can remove the select by ensuring the load zeros all lanes the
    // select would have.  We determine this by proving there is no overlap
    // between the load and select masks.
    // (i.e (load_mask & select_mask) == 0 == no overlap)
    bool CanMergeSelectIntoLoad = false;
    if (Value *V = simplifyAndInst(CondVal, Mask, SQ.getWithInstruction(&SI)))
      CanMergeSelectIntoLoad = match(V, m_Zero());

    if (CanMergeSelectIntoLoad) {
      auto *MaskedInst = cast<IntrinsicInst>(FalseVal);
      if (isa<UndefValue>(MaskedInst->getArgOperand(3)))
        MaskedInst->setArgOperand(3, TrueVal /* Zero */);
      return replaceInstUsesWith(SI, MaskedInst);
    }
  }

  if (Instruction *I = foldSelectOfSymmetricSelect(SI, Builder))
    return I;

  if (Instruction *I = foldNestedSelects(SI, Builder))
    return I;

  // Match logical variants of the pattern,
  // and transform them iff that gets rid of inversions.
  //   (~x) | y  -->  ~(x & (~y))
  //   (~x) & y  -->  ~(x | (~y))
  if (sinkNotIntoOtherHandOfLogicalOp(SI))
    return &SI;

  if (Instruction *I = foldBitCeil(SI, Builder, *this))
    return I;

  if (Instruction *I = foldSelectToCmp(SI))
    return I;

  if (Instruction *I = foldSelectEqualityTest(SI))
    return I;

  // Fold:
  // (select A && B, T, F) -> (select A, (select B, T, F), F)
  // (select A || B, T, F) -> (select A, T, (select B, T, F))
  // if (select B, T, F) is foldable.
  // TODO: preserve FMF flags
  auto FoldSelectWithAndOrCond = [&](bool IsAnd, Value *A,
                                     Value *B) -> Instruction * {
    if (Value *V = simplifySelectInst(B, TrueVal, FalseVal,
                                      SQ.getWithInstruction(&SI)))
      return SelectInst::Create(A, IsAnd ? V : TrueVal, IsAnd ? FalseVal : V);

    // Is (select B, T, F) a SPF?
    if (CondVal->hasOneUse() && SelType->isIntOrIntVectorTy()) {
      if (ICmpInst *Cmp = dyn_cast<ICmpInst>(B))
        if (Value *V = canonicalizeSPF(*Cmp, TrueVal, FalseVal, *this))
          return SelectInst::Create(A, IsAnd ? V : TrueVal,
                                    IsAnd ? FalseVal : V);
    }

    return nullptr;
  };

  Value *LHS, *RHS;
  if (match(CondVal, m_And(m_Value(LHS), m_Value(RHS)))) {
    if (Instruction *I = FoldSelectWithAndOrCond(/*IsAnd*/ true, LHS, RHS))
      return I;
    if (Instruction *I = FoldSelectWithAndOrCond(/*IsAnd*/ true, RHS, LHS))
      return I;
  } else if (match(CondVal, m_Or(m_Value(LHS), m_Value(RHS)))) {
    if (Instruction *I = FoldSelectWithAndOrCond(/*IsAnd*/ false, LHS, RHS))
      return I;
    if (Instruction *I = FoldSelectWithAndOrCond(/*IsAnd*/ false, RHS, LHS))
      return I;
  } else {
    // We cannot swap the operands of logical and/or.
    // TODO: Can we swap the operands by inserting a freeze?
    if (match(CondVal, m_LogicalAnd(m_Value(LHS), m_Value(RHS)))) {
      if (Instruction *I = FoldSelectWithAndOrCond(/*IsAnd*/ true, LHS, RHS))
        return I;
    } else if (match(CondVal, m_LogicalOr(m_Value(LHS), m_Value(RHS)))) {
      if (Instruction *I = FoldSelectWithAndOrCond(/*IsAnd*/ false, LHS, RHS))
        return I;
    }
  }

  // select Cond, !X, X -> xor Cond, X
  if (CondVal->getType() == SI.getType() && isKnownInversion(FalseVal, TrueVal))
    return BinaryOperator::CreateXor(CondVal, FalseVal);

  // For vectors, this transform is only safe if the simplification does not
  // look through any lane-crossing operations. For now, limit to scalars only.
  if (SelType->isIntegerTy() &&
      (!isa<Constant>(TrueVal) || !isa<Constant>(FalseVal))) {
    // Try to simplify select arms based on KnownBits implied by the condition.
    CondContext CC(CondVal);
    findValuesAffectedByCondition(CondVal, /*IsAssume=*/false, [&](Value *V) {
      CC.AffectedValues.insert(V);
    });
    SimplifyQuery Q = SQ.getWithInstruction(&SI).getWithCondContext(CC);
    if (!CC.AffectedValues.empty()) {
      if (!isa<Constant>(TrueVal) &&
          hasAffectedValue(TrueVal, CC.AffectedValues, /*Depth=*/0)) {
        KnownBits Known = llvm::computeKnownBits(TrueVal, /*Depth=*/0, Q);
        if (Known.isConstant())
          return replaceOperand(SI, 1,
                                ConstantInt::get(SelType, Known.getConstant()));
      }

      CC.Invert = true;
      if (!isa<Constant>(FalseVal) &&
          hasAffectedValue(FalseVal, CC.AffectedValues, /*Depth=*/0)) {
        KnownBits Known = llvm::computeKnownBits(FalseVal, /*Depth=*/0, Q);
        if (Known.isConstant())
          return replaceOperand(SI, 2,
                                ConstantInt::get(SelType, Known.getConstant()));
      }
    }
  }

  // select (trunc nuw X to i1), X, Y --> select (trunc nuw X to i1), 1, Y
  // select (trunc nuw X to i1), Y, X --> select (trunc nuw X to i1), Y, 0
  // select (trunc nsw X to i1), X, Y --> select (trunc nsw X to i1), -1, Y
  // select (trunc nsw X to i1), Y, X --> select (trunc nsw X to i1), Y, 0
  Value *Trunc;
  if (match(CondVal, m_NUWTrunc(m_Value(Trunc)))) {
    if (TrueVal == Trunc)
      return replaceOperand(SI, 1, ConstantInt::get(TrueVal->getType(), 1));
    if (FalseVal == Trunc)
      return replaceOperand(SI, 2, ConstantInt::get(FalseVal->getType(), 0));
  }
  if (match(CondVal, m_NSWTrunc(m_Value(Trunc)))) {
    if (TrueVal == Trunc)
      return replaceOperand(SI, 1,
                            Constant::getAllOnesValue(TrueVal->getType()));
    if (FalseVal == Trunc)
      return replaceOperand(SI, 2, ConstantInt::get(FalseVal->getType(), 0));
  }

  return nullptr;
}<|MERGE_RESOLUTION|>--- conflicted
+++ resolved
@@ -1936,11 +1936,7 @@
   BinaryOperator *BOp;
   Constant *C1, *C2, *C3;
   Value *X;
-<<<<<<< HEAD
-  ICmpInst::Predicate Predicate;
-=======
   CmpPredicate Predicate;
->>>>>>> 49fd7d4f
 
   if (!match(Cmp, m_ICmp(Predicate, m_Value(X), m_Constant(C1))))
     return nullptr;
