--- conflicted
+++ resolved
@@ -4049,8 +4049,6 @@
   if (CondVal->getType() == SI.getType() && isKnownInversion(FalseVal, TrueVal))
     return BinaryOperator::CreateXor(CondVal, FalseVal);
 
-<<<<<<< HEAD
-=======
   if (SelType->isIntOrIntVectorTy() &&
       (!isa<Constant>(TrueVal) || !isa<Constant>(FalseVal))) {
     // Try to simplify select arms based on KnownBits implied by the condition.
@@ -4079,6 +4077,5 @@
     }
   }
 
->>>>>>> 4fe5a3cc
   return nullptr;
 }