//===- InstCombineSelect.cpp ----------------------------------------------===//
//
// Part of the LLVM Project, under the Apache License v2.0 with LLVM Exceptions.
// See https://llvm.org/LICENSE.txt for license information.
// SPDX-License-Identifier: Apache-2.0 WITH LLVM-exception
//
//===----------------------------------------------------------------------===//
//
// This file implements the visitSelect function.
//
//===----------------------------------------------------------------------===//

#include "InstCombineInternal.h"
#include "llvm/ADT/APInt.h"
#include "llvm/ADT/STLExtras.h"
#include "llvm/ADT/SmallVector.h"
#include "llvm/Analysis/AssumptionCache.h"
#include "llvm/Analysis/CmpInstAnalysis.h"
#include "llvm/Analysis/InstructionSimplify.h"
#include "llvm/Analysis/OverflowInstAnalysis.h"
#include "llvm/Analysis/ValueTracking.h"
#include "llvm/Analysis/VectorUtils.h"
#include "llvm/IR/BasicBlock.h"
#include "llvm/IR/Constant.h"
#include "llvm/IR/ConstantRange.h"
#include "llvm/IR/Constants.h"
#include "llvm/IR/DerivedTypes.h"
#include "llvm/IR/IRBuilder.h"
#include "llvm/IR/InstrTypes.h"
#include "llvm/IR/Instruction.h"
#include "llvm/IR/Instructions.h"
#include "llvm/IR/IntrinsicInst.h"
#include "llvm/IR/Intrinsics.h"
#include "llvm/IR/Operator.h"
#include "llvm/IR/PatternMatch.h"
#include "llvm/IR/Type.h"
#include "llvm/IR/User.h"
#include "llvm/IR/Value.h"
#include "llvm/Support/Casting.h"
#include "llvm/Support/ErrorHandling.h"
#include "llvm/Support/KnownBits.h"
#include "llvm/Transforms/InstCombine/InstCombiner.h"
#include <cassert>
#include <utility>

#define DEBUG_TYPE "instcombine"
#include "llvm/Transforms/Utils/InstructionWorklist.h"

using namespace llvm;
using namespace PatternMatch;


/// Replace a select operand based on an equality comparison with the identity
/// constant of a binop.
static Instruction *foldSelectBinOpIdentity(SelectInst &Sel,
                                            const TargetLibraryInfo &TLI,
                                            InstCombinerImpl &IC) {
  // The select condition must be an equality compare with a constant operand.
  Value *X;
  Constant *C;
  CmpPredicate Pred;
  if (!match(Sel.getCondition(), m_Cmp(Pred, m_Value(X), m_Constant(C))))
    return nullptr;

  bool IsEq;
  if (ICmpInst::isEquality(Pred))
    IsEq = Pred == ICmpInst::ICMP_EQ;
  else if (Pred == FCmpInst::FCMP_OEQ)
    IsEq = true;
  else if (Pred == FCmpInst::FCMP_UNE)
    IsEq = false;
  else
    return nullptr;

  // A select operand must be a binop.
  BinaryOperator *BO;
  if (!match(Sel.getOperand(IsEq ? 1 : 2), m_BinOp(BO)))
    return nullptr;

  // The compare constant must be the identity constant for that binop.
  // If this a floating-point compare with 0.0, any zero constant will do.
  Type *Ty = BO->getType();
  Constant *IdC = ConstantExpr::getBinOpIdentity(BO->getOpcode(), Ty, true);
  if (IdC != C) {
    if (!IdC || !CmpInst::isFPPredicate(Pred))
      return nullptr;
    if (!match(IdC, m_AnyZeroFP()) || !match(C, m_AnyZeroFP()))
      return nullptr;
  }

  // Last, match the compare variable operand with a binop operand.
  Value *Y;
  if (!BO->isCommutative() && !match(BO, m_BinOp(m_Value(Y), m_Specific(X))))
    return nullptr;
  if (!match(BO, m_c_BinOp(m_Value(Y), m_Specific(X))))
    return nullptr;

  // +0.0 compares equal to -0.0, and so it does not behave as required for this
  // transform. Bail out if we can not exclude that possibility.
  if (isa<FPMathOperator>(BO))
    if (!BO->hasNoSignedZeros() &&
        !cannotBeNegativeZero(Y, 0,
                              IC.getSimplifyQuery().getWithInstruction(&Sel)))
      return nullptr;

  // BO = binop Y, X
  // S = { select (cmp eq X, C), BO, ? } or { select (cmp ne X, C), ?, BO }
  // =>
  // S = { select (cmp eq X, C),  Y, ? } or { select (cmp ne X, C), ?,  Y }
  return IC.replaceOperand(Sel, IsEq ? 1 : 2, Y);
}

/// This folds:
///  select (icmp eq (and X, C1)), TC, FC
///    iff C1 is a power 2 and the difference between TC and FC is a power-of-2.
/// To something like:
///  (shr (and (X, C1)), (log2(C1) - log2(TC-FC))) + FC
/// Or:
///  (shl (and (X, C1)), (log2(TC-FC) - log2(C1))) + FC
/// With some variations depending if FC is larger than TC, or the shift
/// isn't needed, or the bit widths don't match.
<<<<<<< HEAD
static Value *foldSelectICmpAnd(SelectInst &Sel, Value *CondVal,
                                InstCombiner::BuilderTy &Builder,
                                const SimplifyQuery &SQ) {
=======
static Value *foldSelectICmpAnd(SelectInst &Sel, Value *CondVal, Value *TrueVal,
                                Value *FalseVal, Value *V, const APInt &AndMask,
                                bool CreateAnd,
                                InstCombiner::BuilderTy &Builder) {
>>>>>>> 5eee2751
  const APInt *SelTC, *SelFC;
  if (!match(TrueVal, m_APInt(SelTC)) || !match(FalseVal, m_APInt(SelFC)))
    return nullptr;

  Type *SelType = Sel.getType();
<<<<<<< HEAD
  if (SelType->isVectorTy() != CondVal->getType()->isVectorTy())
    return nullptr;

  Value *V;
  APInt AndMask;
  bool CreateAnd = false;
  CmpPredicate Pred;
  Value *CmpLHS, *CmpRHS;

  if (match(CondVal, m_ICmp(Pred, m_Value(CmpLHS), m_Value(CmpRHS)))) {
    if (ICmpInst::isEquality(Pred)) {
      if (!match(CmpRHS, m_Zero()))
        return nullptr;

      V = CmpLHS;
      const APInt *AndRHS;
      if (!match(V, m_And(m_Value(), m_Power2(AndRHS))))
        return nullptr;

      AndMask = *AndRHS;
    } else if (auto Res = decomposeBitTestICmp(CmpLHS, CmpRHS, Pred)) {
      assert(ICmpInst::isEquality(Res->Pred) && "Not equality test?");
      AndMask = Res->Mask;
      V = Res->X;
      KnownBits Known =
          computeKnownBits(V, /*Depth=*/0, SQ.getWithInstruction(&Sel));
      AndMask &= Known.getMaxValue();
      if (!AndMask.isPowerOf2())
        return nullptr;

      Pred = Res->Pred;
      CreateAnd = true;
    } else {
      return nullptr;
    }

  } else if (auto *Trunc = dyn_cast<TruncInst>(CondVal)) {
    V = Trunc->getOperand(0);
    AndMask = APInt(V->getType()->getScalarSizeInBits(), 1);
    Pred = ICmpInst::ICMP_NE;
    CreateAnd = !Trunc->hasNoUnsignedWrap();
  } else {
    return nullptr;
  }
  if (Pred == ICmpInst::ICMP_NE)
    std::swap(SelTC, SelFC);

=======
>>>>>>> 5eee2751
  // In general, when both constants are non-zero, we would need an offset to
  // replace the select. This would require more instructions than we started
  // with. But there's one special-case that we handle here because it can
  // simplify/reduce the instructions.
  const APInt &TC = *SelTC;
  const APInt &FC = *SelFC;
  if (!TC.isZero() && !FC.isZero()) {
    if (TC.getBitWidth() != AndMask.getBitWidth())
      return nullptr;
    // If we have to create an 'and', then we must kill the cmp to not
    // increase the instruction count.
    if (CreateAnd && !CondVal->hasOneUse())
      return nullptr;

    // (V & AndMaskC) == 0 ? TC : FC --> TC | (V & AndMaskC)
    // (V & AndMaskC) == 0 ? TC : FC --> TC ^ (V & AndMaskC)
    // (V & AndMaskC) == 0 ? TC : FC --> TC + (V & AndMaskC)
    // (V & AndMaskC) == 0 ? TC : FC --> TC - (V & AndMaskC)
    Constant *TCC = ConstantInt::get(SelType, TC);
    Constant *FCC = ConstantInt::get(SelType, FC);
    Constant *MaskC = ConstantInt::get(SelType, AndMask);
    for (auto Opc : {Instruction::Or, Instruction::Xor, Instruction::Add,
                     Instruction::Sub}) {
      if (ConstantFoldBinaryOpOperands(Opc, TCC, MaskC, Sel.getDataLayout()) ==
          FCC) {
        if (CreateAnd)
          V = Builder.CreateAnd(V, MaskC);
        return Builder.CreateBinOp(Opc, TCC, V);
      }
    }

    return nullptr;
  }

  // Make sure one of the select arms is a power-of-2.
  if (!TC.isPowerOf2() && !FC.isPowerOf2())
    return nullptr;

  // Determine which shift is needed to transform result of the 'and' into the
  // desired result.
  const APInt &ValC = !TC.isZero() ? TC : FC;
  unsigned ValZeros = ValC.logBase2();
  unsigned AndZeros = AndMask.logBase2();
  bool ShouldNotVal = !TC.isZero();
  bool NeedShift = ValZeros != AndZeros;
  bool NeedZExtTrunc =
      SelType->getScalarSizeInBits() != V->getType()->getScalarSizeInBits();

  // If we would need to create an 'and' + 'shift' + 'xor' + cast to replace
  // a 'select' + 'icmp', then this transformation would result in more
  // instructions and potentially interfere with other folding.
  if (CreateAnd + ShouldNotVal + NeedShift + NeedZExtTrunc >
      1 + CondVal->hasOneUse())
    return nullptr;

  // Insert the 'and' instruction on the input to the truncate.
  if (CreateAnd)
    V = Builder.CreateAnd(V, ConstantInt::get(V->getType(), AndMask));

  // If types don't match, we can still convert the select by introducing a zext
  // or a trunc of the 'and'.
  if (ValZeros > AndZeros) {
    V = Builder.CreateZExtOrTrunc(V, SelType);
    V = Builder.CreateShl(V, ValZeros - AndZeros);
  } else if (ValZeros < AndZeros) {
    V = Builder.CreateLShr(V, AndZeros - ValZeros);
    V = Builder.CreateZExtOrTrunc(V, SelType);
  } else {
    V = Builder.CreateZExtOrTrunc(V, SelType);
  }

  // Okay, now we know that everything is set up, we just don't know whether we
  // have a icmp_ne or icmp_eq and whether the true or false val is the zero.
  if (ShouldNotVal)
    V = Builder.CreateXor(V, ValC);

  return V;
}

/// We want to turn code that looks like this:
///   %C = or %A, %B
///   %D = select %cond, %C, %A
/// into:
///   %C = select %cond, %B, 0
///   %D = or %A, %C
///
/// Assuming that the specified instruction is an operand to the select, return
/// a bitmask indicating which operands of this instruction are foldable if they
/// equal the other incoming value of the select.
static unsigned getSelectFoldableOperands(BinaryOperator *I) {
  switch (I->getOpcode()) {
  case Instruction::Add:
  case Instruction::FAdd:
  case Instruction::Mul:
  case Instruction::FMul:
  case Instruction::And:
  case Instruction::Or:
  case Instruction::Xor:
    return 3;              // Can fold through either operand.
  case Instruction::Sub:   // Can only fold on the amount subtracted.
  case Instruction::FSub:
  case Instruction::FDiv:  // Can only fold on the divisor amount.
  case Instruction::Shl:   // Can only fold on the shift amount.
  case Instruction::LShr:
  case Instruction::AShr:
    return 1;
  default:
    return 0;              // Cannot fold
  }
}

/// We have (select c, TI, FI), and we know that TI and FI have the same opcode.
Instruction *InstCombinerImpl::foldSelectOpOp(SelectInst &SI, Instruction *TI,
                                              Instruction *FI) {
  // Don't break up min/max patterns. The hasOneUse checks below prevent that
  // for most cases, but vector min/max with bitcasts can be transformed. If the
  // one-use restrictions are eased for other patterns, we still don't want to
  // obfuscate min/max.
  if ((match(&SI, m_SMin(m_Value(), m_Value())) ||
       match(&SI, m_SMax(m_Value(), m_Value())) ||
       match(&SI, m_UMin(m_Value(), m_Value())) ||
       match(&SI, m_UMax(m_Value(), m_Value()))))
    return nullptr;

  // If this is a cast from the same type, merge.
  Value *Cond = SI.getCondition();
  Type *CondTy = Cond->getType();
  if (TI->getNumOperands() == 1 && TI->isCast()) {
    Type *FIOpndTy = FI->getOperand(0)->getType();
    if (TI->getOperand(0)->getType() != FIOpndTy)
      return nullptr;

    // The select condition may be a vector. We may only change the operand
    // type if the vector width remains the same (and matches the condition).
    if (auto *CondVTy = dyn_cast<VectorType>(CondTy)) {
      if (!FIOpndTy->isVectorTy() ||
          CondVTy->getElementCount() !=
              cast<VectorType>(FIOpndTy)->getElementCount())
        return nullptr;

      // TODO: If the backend knew how to deal with casts better, we could
      // remove this limitation. For now, there's too much potential to create
      // worse codegen by promoting the select ahead of size-altering casts
      // (PR28160).
      //
      // Note that ValueTracking's matchSelectPattern() looks through casts
      // without checking 'hasOneUse' when it matches min/max patterns, so this
      // transform may end up happening anyway.
      if (TI->getOpcode() != Instruction::BitCast &&
          (!TI->hasOneUse() || !FI->hasOneUse()))
        return nullptr;
    } else if (!TI->hasOneUse() || !FI->hasOneUse()) {
      // TODO: The one-use restrictions for a scalar select could be eased if
      // the fold of a select in visitLoadInst() was enhanced to match a pattern
      // that includes a cast.
      return nullptr;
    }

    // Fold this by inserting a select from the input values.
    Value *NewSI =
        Builder.CreateSelect(Cond, TI->getOperand(0), FI->getOperand(0),
                             SI.getName() + ".v", &SI);
    return CastInst::Create(Instruction::CastOps(TI->getOpcode()), NewSI,
                            TI->getType());
  }

  Value *OtherOpT, *OtherOpF;
  bool MatchIsOpZero;
  auto getCommonOp = [&](Instruction *TI, Instruction *FI, bool Commute,
                         bool Swapped = false) -> Value * {
    assert(!(Commute && Swapped) &&
           "Commute and Swapped can't set at the same time");
    if (!Swapped) {
      if (TI->getOperand(0) == FI->getOperand(0)) {
        OtherOpT = TI->getOperand(1);
        OtherOpF = FI->getOperand(1);
        MatchIsOpZero = true;
        return TI->getOperand(0);
      } else if (TI->getOperand(1) == FI->getOperand(1)) {
        OtherOpT = TI->getOperand(0);
        OtherOpF = FI->getOperand(0);
        MatchIsOpZero = false;
        return TI->getOperand(1);
      }
    }

    if (!Commute && !Swapped)
      return nullptr;

    // If we are allowing commute or swap of operands, then
    // allow a cross-operand match. In that case, MatchIsOpZero
    // means that TI's operand 0 (FI's operand 1) is the common op.
    if (TI->getOperand(0) == FI->getOperand(1)) {
      OtherOpT = TI->getOperand(1);
      OtherOpF = FI->getOperand(0);
      MatchIsOpZero = true;
      return TI->getOperand(0);
    } else if (TI->getOperand(1) == FI->getOperand(0)) {
      OtherOpT = TI->getOperand(0);
      OtherOpF = FI->getOperand(1);
      MatchIsOpZero = false;
      return TI->getOperand(1);
    }
    return nullptr;
  };

  if (TI->hasOneUse() || FI->hasOneUse()) {
    // Cond ? -X : -Y --> -(Cond ? X : Y)
    Value *X, *Y;
    if (match(TI, m_FNeg(m_Value(X))) && match(FI, m_FNeg(m_Value(Y)))) {
      // Intersect FMF from the fneg instructions and union those with the
      // select.
      FastMathFlags FMF = TI->getFastMathFlags();
      FMF &= FI->getFastMathFlags();
      FMF |= SI.getFastMathFlags();
      Value *NewSel =
          Builder.CreateSelect(Cond, X, Y, SI.getName() + ".v", &SI);
      if (auto *NewSelI = dyn_cast<Instruction>(NewSel))
        NewSelI->setFastMathFlags(FMF);
      Instruction *NewFNeg = UnaryOperator::CreateFNeg(NewSel);
      NewFNeg->setFastMathFlags(FMF);
      return NewFNeg;
    }

    // Min/max intrinsic with a common operand can have the common operand
    // pulled after the select. This is the same transform as below for binops,
    // but specialized for intrinsic matching and without the restrictive uses
    // clause.
    auto *TII = dyn_cast<IntrinsicInst>(TI);
    auto *FII = dyn_cast<IntrinsicInst>(FI);
    if (TII && FII && TII->getIntrinsicID() == FII->getIntrinsicID()) {
      if (match(TII, m_MaxOrMin(m_Value(), m_Value()))) {
        if (Value *MatchOp = getCommonOp(TI, FI, true)) {
          Value *NewSel =
              Builder.CreateSelect(Cond, OtherOpT, OtherOpF, "minmaxop", &SI);
          return CallInst::Create(TII->getCalledFunction(), {NewSel, MatchOp});
        }
      }

      // select c, (ldexp v, e0), (ldexp v, e1) -> ldexp v, (select c, e0, e1)
      // select c, (ldexp v0, e), (ldexp v1, e) -> ldexp (select c, v0, v1), e
      //
      // select c, (ldexp v0, e0), (ldexp v1, e1) ->
      //     ldexp (select c, v0, v1), (select c, e0, e1)
      if (TII->getIntrinsicID() == Intrinsic::ldexp) {
        Value *LdexpVal0 = TII->getArgOperand(0);
        Value *LdexpExp0 = TII->getArgOperand(1);
        Value *LdexpVal1 = FII->getArgOperand(0);
        Value *LdexpExp1 = FII->getArgOperand(1);
        if (LdexpExp0->getType() == LdexpExp1->getType()) {
          FPMathOperator *SelectFPOp = cast<FPMathOperator>(&SI);
          FastMathFlags FMF = cast<FPMathOperator>(TII)->getFastMathFlags();
          FMF &= cast<FPMathOperator>(FII)->getFastMathFlags();
          FMF |= SelectFPOp->getFastMathFlags();

          Value *SelectVal = Builder.CreateSelect(Cond, LdexpVal0, LdexpVal1);
          Value *SelectExp = Builder.CreateSelect(Cond, LdexpExp0, LdexpExp1);

          CallInst *NewLdexp = Builder.CreateIntrinsic(
              TII->getType(), Intrinsic::ldexp, {SelectVal, SelectExp});
          NewLdexp->setFastMathFlags(FMF);
          return replaceInstUsesWith(SI, NewLdexp);
        }
      }
    }

    auto CreateCmpSel = [&](std::optional<CmpPredicate> P,
                            bool Swapped) -> CmpInst * {
      if (!P)
        return nullptr;
      auto *MatchOp = getCommonOp(TI, FI, ICmpInst::isEquality(*P),
                                  ICmpInst::isRelational(*P) && Swapped);
      if (!MatchOp)
        return nullptr;
      Value *NewSel = Builder.CreateSelect(Cond, OtherOpT, OtherOpF,
                                           SI.getName() + ".v", &SI);
      return new ICmpInst(MatchIsOpZero ? *P
                                        : ICmpInst::getSwappedCmpPredicate(*P),
                          MatchOp, NewSel);
    };

    // icmp with a common operand also can have the common operand
    // pulled after the select.
    CmpPredicate TPred, FPred;
    if (match(TI, m_ICmp(TPred, m_Value(), m_Value())) &&
        match(FI, m_ICmp(FPred, m_Value(), m_Value()))) {
      if (auto *R =
              CreateCmpSel(CmpPredicate::getMatching(TPred, FPred), false))
        return R;
      if (auto *R =
              CreateCmpSel(CmpPredicate::getMatching(
                               TPred, ICmpInst::getSwappedCmpPredicate(FPred)),
                           true))
        return R;
    }
  }

  // Only handle binary operators (including two-operand getelementptr) with
  // one-use here. As with the cast case above, it may be possible to relax the
  // one-use constraint, but that needs be examined carefully since it may not
  // reduce the total number of instructions.
  if (TI->getNumOperands() != 2 || FI->getNumOperands() != 2 ||
      !TI->isSameOperationAs(FI) ||
      (!isa<BinaryOperator>(TI) && !isa<GetElementPtrInst>(TI)) ||
      !TI->hasOneUse() || !FI->hasOneUse())
    return nullptr;

  // Figure out if the operations have any operands in common.
  Value *MatchOp = getCommonOp(TI, FI, TI->isCommutative());
  if (!MatchOp)
    return nullptr;

  // If the select condition is a vector, the operands of the original select's
  // operands also must be vectors. This may not be the case for getelementptr
  // for example.
  if (CondTy->isVectorTy() && (!OtherOpT->getType()->isVectorTy() ||
                               !OtherOpF->getType()->isVectorTy()))
    return nullptr;

  // If we are sinking div/rem after a select, we may need to freeze the
  // condition because div/rem may induce immediate UB with a poison operand.
  // For example, the following transform is not safe if Cond can ever be poison
  // because we can replace poison with zero and then we have div-by-zero that
  // didn't exist in the original code:
  // Cond ? x/y : x/z --> x / (Cond ? y : z)
  auto *BO = dyn_cast<BinaryOperator>(TI);
  if (BO && BO->isIntDivRem() && !isGuaranteedNotToBePoison(Cond)) {
    // A udiv/urem with a common divisor is safe because UB can only occur with
    // div-by-zero, and that would be present in the original code.
    if (BO->getOpcode() == Instruction::SDiv ||
        BO->getOpcode() == Instruction::SRem || MatchIsOpZero)
      Cond = Builder.CreateFreeze(Cond);
  }

  // If we reach here, they do have operations in common.
  Value *NewSI = Builder.CreateSelect(Cond, OtherOpT, OtherOpF,
                                      SI.getName() + ".v", &SI);
  Value *Op0 = MatchIsOpZero ? MatchOp : NewSI;
  Value *Op1 = MatchIsOpZero ? NewSI : MatchOp;
  if (auto *BO = dyn_cast<BinaryOperator>(TI)) {
    BinaryOperator *NewBO = BinaryOperator::Create(BO->getOpcode(), Op0, Op1);
    NewBO->copyIRFlags(TI);
    NewBO->andIRFlags(FI);
    return NewBO;
  }
  if (auto *TGEP = dyn_cast<GetElementPtrInst>(TI)) {
    auto *FGEP = cast<GetElementPtrInst>(FI);
    Type *ElementType = TGEP->getSourceElementType();
    return GetElementPtrInst::Create(
        ElementType, Op0, Op1, TGEP->getNoWrapFlags() & FGEP->getNoWrapFlags());
  }
  llvm_unreachable("Expected BinaryOperator or GEP");
  return nullptr;
}

static bool isSelect01(const APInt &C1I, const APInt &C2I) {
  if (!C1I.isZero() && !C2I.isZero()) // One side must be zero.
    return false;
  return C1I.isOne() || C1I.isAllOnes() || C2I.isOne() || C2I.isAllOnes();
}

/// Try to fold the select into one of the operands to allow further
/// optimization.
Instruction *InstCombinerImpl::foldSelectIntoOp(SelectInst &SI, Value *TrueVal,
                                                Value *FalseVal) {
  // See the comment above getSelectFoldableOperands for a description of the
  // transformation we are doing here.
  auto TryFoldSelectIntoOp = [&](SelectInst &SI, Value *TrueVal,
                                 Value *FalseVal,
                                 bool Swapped) -> Instruction * {
    auto *TVI = dyn_cast<BinaryOperator>(TrueVal);
    if (!TVI || !TVI->hasOneUse() || isa<Constant>(FalseVal))
      return nullptr;

    unsigned SFO = getSelectFoldableOperands(TVI);
    unsigned OpToFold = 0;
    if ((SFO & 1) && FalseVal == TVI->getOperand(0))
      OpToFold = 1;
    else if ((SFO & 2) && FalseVal == TVI->getOperand(1))
      OpToFold = 2;

    if (!OpToFold)
      return nullptr;

    FastMathFlags FMF;
    if (isa<FPMathOperator>(&SI))
      FMF = SI.getFastMathFlags();
    Constant *C = ConstantExpr::getBinOpIdentity(
        TVI->getOpcode(), TVI->getType(), true, FMF.noSignedZeros());
    Value *OOp = TVI->getOperand(2 - OpToFold);
    // Avoid creating select between 2 constants unless it's selecting
    // between 0, 1 and -1.
    const APInt *OOpC;
    bool OOpIsAPInt = match(OOp, m_APInt(OOpC));
    if (isa<Constant>(OOp) &&
        (!OOpIsAPInt || !isSelect01(C->getUniqueInteger(), *OOpC)))
      return nullptr;

    // If the false value is a NaN then we have that the floating point math
    // operation in the transformed code may not preserve the exact NaN
    // bit-pattern -- e.g. `fadd sNaN, 0.0 -> qNaN`.
    // This makes the transformation incorrect since the original program would
    // have preserved the exact NaN bit-pattern.
    // Avoid the folding if the false value might be a NaN.
    if (isa<FPMathOperator>(&SI) &&
        !computeKnownFPClass(FalseVal, FMF, fcNan, &SI).isKnownNeverNaN())
      return nullptr;

    Value *NewSel = Builder.CreateSelect(SI.getCondition(), Swapped ? C : OOp,
                                         Swapped ? OOp : C, "", &SI);
    if (isa<FPMathOperator>(&SI))
      cast<Instruction>(NewSel)->setFastMathFlags(FMF);
    NewSel->takeName(TVI);
    BinaryOperator *BO =
        BinaryOperator::Create(TVI->getOpcode(), FalseVal, NewSel);
    BO->copyIRFlags(TVI);
    if (isa<FPMathOperator>(&SI)) {
      // Merge poison generating flags from the select.
      BO->setHasNoNaNs(BO->hasNoNaNs() && FMF.noNaNs());
      BO->setHasNoInfs(BO->hasNoInfs() && FMF.noInfs());
      // Merge no-signed-zeros flag from the select.
      // Otherwise we may produce zeros with different sign.
      BO->setHasNoSignedZeros(BO->hasNoSignedZeros() && FMF.noSignedZeros());
    }
    return BO;
  };

  if (Instruction *R = TryFoldSelectIntoOp(SI, TrueVal, FalseVal, false))
    return R;

  if (Instruction *R = TryFoldSelectIntoOp(SI, FalseVal, TrueVal, true))
    return R;

  return nullptr;
}

/// We want to turn:
///   (select (icmp eq (and X, Y), 0), (and (lshr X, Z), 1), 1)
/// into:
///   zext (icmp ne i32 (and X, (or Y, (shl 1, Z))), 0)
/// Note:
///   Z may be 0 if lshr is missing.
/// Worst-case scenario is that we will replace 5 instructions with 5 different
/// instructions, but we got rid of select.
static Instruction *foldSelectICmpAndAnd(Type *SelType, const ICmpInst *Cmp,
                                         Value *TVal, Value *FVal,
                                         InstCombiner::BuilderTy &Builder) {
  if (!(Cmp->hasOneUse() && Cmp->getOperand(0)->hasOneUse() &&
        Cmp->getPredicate() == ICmpInst::ICMP_EQ &&
        match(Cmp->getOperand(1), m_Zero()) && match(FVal, m_One())))
    return nullptr;

  // The TrueVal has general form of:  and %B, 1
  Value *B;
  if (!match(TVal, m_OneUse(m_And(m_Value(B), m_One()))))
    return nullptr;

  // Where %B may be optionally shifted:  lshr %X, %Z.
  Value *X, *Z;
  const bool HasShift = match(B, m_OneUse(m_LShr(m_Value(X), m_Value(Z))));

  // The shift must be valid.
  // TODO: This restricts the fold to constant shift amounts. Is there a way to
  //       handle variable shifts safely? PR47012
  if (HasShift &&
      !match(Z, m_SpecificInt_ICMP(CmpInst::ICMP_ULT,
                                   APInt(SelType->getScalarSizeInBits(),
                                         SelType->getScalarSizeInBits()))))
    return nullptr;

  if (!HasShift)
    X = B;

  Value *Y;
  if (!match(Cmp->getOperand(0), m_c_And(m_Specific(X), m_Value(Y))))
    return nullptr;

  // ((X & Y) == 0) ? ((X >> Z) & 1) : 1 --> (X & (Y | (1 << Z))) != 0
  // ((X & Y) == 0) ? (X & 1) : 1 --> (X & (Y | 1)) != 0
  Constant *One = ConstantInt::get(SelType, 1);
  Value *MaskB = HasShift ? Builder.CreateShl(One, Z) : One;
  Value *FullMask = Builder.CreateOr(Y, MaskB);
  Value *MaskedX = Builder.CreateAnd(X, FullMask);
  Value *ICmpNeZero = Builder.CreateIsNotNull(MaskedX);
  return new ZExtInst(ICmpNeZero, SelType);
}

/// We want to turn:
///   (select (icmp eq (and X, C1), 0), 0, (shl [nsw/nuw] X, C2));
///   iff C1 is a mask and the number of its leading zeros is equal to C2
/// into:
///   shl X, C2
static Value *foldSelectICmpAndZeroShl(const ICmpInst *Cmp, Value *TVal,
                                       Value *FVal,
                                       InstCombiner::BuilderTy &Builder) {
  CmpPredicate Pred;
  Value *AndVal;
  if (!match(Cmp, m_ICmp(Pred, m_Value(AndVal), m_Zero())))
    return nullptr;

  if (Pred == ICmpInst::ICMP_NE) {
    Pred = ICmpInst::ICMP_EQ;
    std::swap(TVal, FVal);
  }

  Value *X;
  const APInt *C2, *C1;
  if (Pred != ICmpInst::ICMP_EQ ||
      !match(AndVal, m_And(m_Value(X), m_APInt(C1))) ||
      !match(TVal, m_Zero()) || !match(FVal, m_Shl(m_Specific(X), m_APInt(C2))))
    return nullptr;

  if (!C1->isMask() ||
      C1->countLeadingZeros() != static_cast<unsigned>(C2->getZExtValue()))
    return nullptr;

  auto *FI = dyn_cast<Instruction>(FVal);
  if (!FI)
    return nullptr;

  FI->setHasNoSignedWrap(false);
  FI->setHasNoUnsignedWrap(false);
  return FVal;
}

/// We want to turn:
///   (select (icmp sgt x, C), lshr (X, Y), ashr (X, Y)); iff C s>= -1
///   (select (icmp slt x, C), ashr (X, Y), lshr (X, Y)); iff C s>= 0
/// into:
///   ashr (X, Y)
static Value *foldSelectICmpLshrAshr(const ICmpInst *IC, Value *TrueVal,
                                     Value *FalseVal,
                                     InstCombiner::BuilderTy &Builder) {
  ICmpInst::Predicate Pred = IC->getPredicate();
  Value *CmpLHS = IC->getOperand(0);
  Value *CmpRHS = IC->getOperand(1);
  if (!CmpRHS->getType()->isIntOrIntVectorTy())
    return nullptr;

  Value *X, *Y;
  unsigned Bitwidth = CmpRHS->getType()->getScalarSizeInBits();
  if ((Pred != ICmpInst::ICMP_SGT ||
       !match(CmpRHS, m_SpecificInt_ICMP(ICmpInst::ICMP_SGE,
                                         APInt::getAllOnes(Bitwidth)))) &&
      (Pred != ICmpInst::ICMP_SLT ||
       !match(CmpRHS, m_SpecificInt_ICMP(ICmpInst::ICMP_SGE,
                                         APInt::getZero(Bitwidth)))))
    return nullptr;

  // Canonicalize so that ashr is in FalseVal.
  if (Pred == ICmpInst::ICMP_SLT)
    std::swap(TrueVal, FalseVal);

  if (match(TrueVal, m_LShr(m_Value(X), m_Value(Y))) &&
      match(FalseVal, m_AShr(m_Specific(X), m_Specific(Y))) &&
      match(CmpLHS, m_Specific(X))) {
    const auto *Ashr = cast<Instruction>(FalseVal);
    // if lshr is not exact and ashr is, this new ashr must not be exact.
    bool IsExact = Ashr->isExact() && cast<Instruction>(TrueVal)->isExact();
    return Builder.CreateAShr(X, Y, IC->getName(), IsExact);
  }

  return nullptr;
}

/// We want to turn:
///   (select (icmp eq (and X, C1), 0), Y, (BinOp Y, C2))
/// into:
///   IF C2 u>= C1
///     (BinOp Y, (shl (and X, C1), C3))
///   ELSE
///     (BinOp Y, (lshr (and X, C1), C3))
/// iff:
///   0 on the RHS is the identity value (i.e add, xor, shl, etc...)
///   C1 and C2 are both powers of 2
/// where:
///   IF C2 u>= C1
///     C3 = Log(C2) - Log(C1)
///   ELSE
///     C3 = Log(C1) - Log(C2)
///
/// This transform handles cases where:
/// 1. The icmp predicate is inverted
/// 2. The select operands are reversed
/// 3. The magnitude of C2 and C1 are flipped
static Value *foldSelectICmpAndBinOp(Value *CondVal, Value *TrueVal,
<<<<<<< HEAD
                                     Value *FalseVal,
                                     InstCombiner::BuilderTy &Builder) {
  // Only handle integer compares. Also, if this is a vector select, we need a
  // vector compare.
  if (!TrueVal->getType()->isIntOrIntVectorTy() ||
      TrueVal->getType()->isVectorTy() != CondVal->getType()->isVectorTy())
    return nullptr;

  unsigned C1Log;
  bool NeedAnd = false;
  CmpPredicate Pred;
  Value *CmpLHS, *CmpRHS;

  if (match(CondVal, m_ICmp(Pred, m_Value(CmpLHS), m_Value(CmpRHS)))) {
    if (ICmpInst::isEquality(Pred)) {
      if (!match(CmpRHS, m_Zero()))
        return nullptr;

      const APInt *C1;
      if (!match(CmpLHS, m_And(m_Value(), m_Power2(C1))))
        return nullptr;

      C1Log = C1->logBase2();
    } else {
      auto Res = decomposeBitTestICmp(CmpLHS, CmpRHS, Pred);
      if (!Res || !Res->Mask.isPowerOf2())
        return nullptr;

      CmpLHS = Res->X;
      Pred = Res->Pred;
      C1Log = Res->Mask.logBase2();
      NeedAnd = true;
    }
  } else if (auto *Trunc = dyn_cast<TruncInst>(CondVal)) {
    CmpLHS = Trunc->getOperand(0);
    C1Log = 0;
    Pred = ICmpInst::ICMP_NE;
    NeedAnd = !Trunc->hasNoUnsignedWrap();
  } else {
    return nullptr;
  }

  Value *Y, *V = CmpLHS;
=======
                                     Value *FalseVal, Value *V,
                                     const APInt &AndMask, bool CreateAnd,
                                     InstCombiner::BuilderTy &Builder) {
  // Only handle integer compares.
  if (!TrueVal->getType()->isIntOrIntVectorTy())
    return nullptr;

  unsigned C1Log = AndMask.logBase2();
  Value *Y;
>>>>>>> 5eee2751
  BinaryOperator *BinOp;
  const APInt *C2;
  bool NeedXor;
  if (match(FalseVal, m_BinOp(m_Specific(TrueVal), m_Power2(C2)))) {
    Y = TrueVal;
    BinOp = cast<BinaryOperator>(FalseVal);
    NeedXor = false;
  } else if (match(TrueVal, m_BinOp(m_Specific(FalseVal), m_Power2(C2)))) {
    Y = FalseVal;
    BinOp = cast<BinaryOperator>(TrueVal);
    NeedXor = true;
  } else {
    return nullptr;
  }

  // Check that 0 on RHS is identity value for this binop.
  auto *IdentityC =
      ConstantExpr::getBinOpIdentity(BinOp->getOpcode(), BinOp->getType(),
                                     /*AllowRHSConstant*/ true);
  if (IdentityC == nullptr || !IdentityC->isNullValue())
    return nullptr;

  unsigned C2Log = C2->logBase2();

  bool NeedShift = C1Log != C2Log;
  bool NeedZExtTrunc = Y->getType()->getScalarSizeInBits() !=
                       V->getType()->getScalarSizeInBits();

  // Make sure we don't create more instructions than we save.
<<<<<<< HEAD
  if ((NeedShift + NeedXor + NeedZExtTrunc + NeedAnd) >
=======
  if ((NeedShift + NeedXor + NeedZExtTrunc + CreateAnd) >
>>>>>>> 5eee2751
      (CondVal->hasOneUse() + BinOp->hasOneUse()))
    return nullptr;

  if (CreateAnd) {
    // Insert the AND instruction on the input to the truncate.
    V = Builder.CreateAnd(V, ConstantInt::get(V->getType(), AndMask));
  }

  if (C2Log > C1Log) {
    V = Builder.CreateZExtOrTrunc(V, Y->getType());
    V = Builder.CreateShl(V, C2Log - C1Log);
  } else if (C1Log > C2Log) {
    V = Builder.CreateLShr(V, C1Log - C2Log);
    V = Builder.CreateZExtOrTrunc(V, Y->getType());
  } else
    V = Builder.CreateZExtOrTrunc(V, Y->getType());

  if (NeedXor)
    V = Builder.CreateXor(V, *C2);

  auto *Res = Builder.CreateBinOp(BinOp->getOpcode(), Y, V);
  if (auto *BO = dyn_cast<BinaryOperator>(Res))
    BO->copyIRFlags(BinOp);
  return Res;
}

/// Canonicalize a set or clear of a masked set of constant bits to
/// select-of-constants form.
static Instruction *foldSetClearBits(SelectInst &Sel,
                                     InstCombiner::BuilderTy &Builder) {
  Value *Cond = Sel.getCondition();
  Value *T = Sel.getTrueValue();
  Value *F = Sel.getFalseValue();
  Type *Ty = Sel.getType();
  Value *X;
  const APInt *NotC, *C;

  // Cond ? (X & ~C) : (X | C) --> (X & ~C) | (Cond ? 0 : C)
  if (match(T, m_And(m_Value(X), m_APInt(NotC))) &&
      match(F, m_OneUse(m_Or(m_Specific(X), m_APInt(C)))) && *NotC == ~(*C)) {
    Constant *Zero = ConstantInt::getNullValue(Ty);
    Constant *OrC = ConstantInt::get(Ty, *C);
    Value *NewSel = Builder.CreateSelect(Cond, Zero, OrC, "masksel", &Sel);
    return BinaryOperator::CreateOr(T, NewSel);
  }

  // Cond ? (X | C) : (X & ~C) --> (X & ~C) | (Cond ? C : 0)
  if (match(F, m_And(m_Value(X), m_APInt(NotC))) &&
      match(T, m_OneUse(m_Or(m_Specific(X), m_APInt(C)))) && *NotC == ~(*C)) {
    Constant *Zero = ConstantInt::getNullValue(Ty);
    Constant *OrC = ConstantInt::get(Ty, *C);
    Value *NewSel = Builder.CreateSelect(Cond, OrC, Zero, "masksel", &Sel);
    return BinaryOperator::CreateOr(F, NewSel);
  }

  return nullptr;
}

//   select (x == 0), 0, x * y --> freeze(y) * x
//   select (y == 0), 0, x * y --> freeze(x) * y
//   select (x == 0), undef, x * y --> freeze(y) * x
//   select (x == undef), 0, x * y --> freeze(y) * x
// Usage of mul instead of 0 will make the result more poisonous,
// so the operand that was not checked in the condition should be frozen.
// The latter folding is applied only when a constant compared with x is
// is a vector consisting of 0 and undefs. If a constant compared with x
// is a scalar undefined value or undefined vector then an expression
// should be already folded into a constant.
static Instruction *foldSelectZeroOrMul(SelectInst &SI, InstCombinerImpl &IC) {
  auto *CondVal = SI.getCondition();
  auto *TrueVal = SI.getTrueValue();
  auto *FalseVal = SI.getFalseValue();
  Value *X, *Y;
  CmpPredicate Predicate;

  // Assuming that constant compared with zero is not undef (but it may be
  // a vector with some undef elements). Otherwise (when a constant is undef)
  // the select expression should be already simplified.
  if (!match(CondVal, m_ICmp(Predicate, m_Value(X), m_Zero())) ||
      !ICmpInst::isEquality(Predicate))
    return nullptr;

  if (Predicate == ICmpInst::ICMP_NE)
    std::swap(TrueVal, FalseVal);

  // Check that TrueVal is a constant instead of matching it with m_Zero()
  // to handle the case when it is a scalar undef value or a vector containing
  // non-zero elements that are masked by undef elements in the compare
  // constant.
  auto *TrueValC = dyn_cast<Constant>(TrueVal);
  if (TrueValC == nullptr ||
      !match(FalseVal, m_c_Mul(m_Specific(X), m_Value(Y))) ||
      !isa<Instruction>(FalseVal))
    return nullptr;

  auto *ZeroC = cast<Constant>(cast<Instruction>(CondVal)->getOperand(1));
  auto *MergedC = Constant::mergeUndefsWith(TrueValC, ZeroC);
  // If X is compared with 0 then TrueVal could be either zero or undef.
  // m_Zero match vectors containing some undef elements, but for scalars
  // m_Undef should be used explicitly.
  if (!match(MergedC, m_Zero()) && !match(MergedC, m_Undef()))
    return nullptr;

  auto *FalseValI = cast<Instruction>(FalseVal);
  auto *FrY = IC.InsertNewInstBefore(new FreezeInst(Y, Y->getName() + ".fr"),
                                     FalseValI->getIterator());
  IC.replaceOperand(*FalseValI, FalseValI->getOperand(0) == Y ? 0 : 1, FrY);
  return IC.replaceInstUsesWith(SI, FalseValI);
}

/// Transform patterns such as (a > b) ? a - b : 0 into usub.sat(a, b).
/// There are 8 commuted/swapped variants of this pattern.
static Value *canonicalizeSaturatedSubtract(const ICmpInst *ICI,
                                            const Value *TrueVal,
                                            const Value *FalseVal,
                                            InstCombiner::BuilderTy &Builder) {
  ICmpInst::Predicate Pred = ICI->getPredicate();
  Value *A = ICI->getOperand(0);
  Value *B = ICI->getOperand(1);

  // (b > a) ? 0 : a - b -> (b <= a) ? a - b : 0
  // (a == 0) ? 0 : a - 1 -> (a != 0) ? a - 1 : 0
  if (match(TrueVal, m_Zero())) {
    Pred = ICmpInst::getInversePredicate(Pred);
    std::swap(TrueVal, FalseVal);
  }

  if (!match(FalseVal, m_Zero()))
    return nullptr;

  // ugt 0 is canonicalized to ne 0 and requires special handling
  // (a != 0) ? a + -1 : 0 -> usub.sat(a, 1)
  if (Pred == ICmpInst::ICMP_NE) {
    if (match(B, m_Zero()) && match(TrueVal, m_Add(m_Specific(A), m_AllOnes())))
      return Builder.CreateBinaryIntrinsic(Intrinsic::usub_sat, A,
                                           ConstantInt::get(A->getType(), 1));
    return nullptr;
  }

  if (!ICmpInst::isUnsigned(Pred))
    return nullptr;

  if (Pred == ICmpInst::ICMP_ULE || Pred == ICmpInst::ICMP_ULT) {
    // (b < a) ? a - b : 0 -> (a > b) ? a - b : 0
    std::swap(A, B);
    Pred = ICmpInst::getSwappedPredicate(Pred);
  }

  assert((Pred == ICmpInst::ICMP_UGE || Pred == ICmpInst::ICMP_UGT) &&
         "Unexpected isUnsigned predicate!");

  // Ensure the sub is of the form:
  //  (a > b) ? a - b : 0 -> usub.sat(a, b)
  //  (a > b) ? b - a : 0 -> -usub.sat(a, b)
  // Checking for both a-b and a+(-b) as a constant.
  bool IsNegative = false;
  const APInt *C;
  if (match(TrueVal, m_Sub(m_Specific(B), m_Specific(A))) ||
      (match(A, m_APInt(C)) &&
       match(TrueVal, m_Add(m_Specific(B), m_SpecificInt(-*C)))))
    IsNegative = true;
  else if (!match(TrueVal, m_Sub(m_Specific(A), m_Specific(B))) &&
           !(match(B, m_APInt(C)) &&
             match(TrueVal, m_Add(m_Specific(A), m_SpecificInt(-*C)))))
    return nullptr;

  // If we are adding a negate and the sub and icmp are used anywhere else, we
  // would end up with more instructions.
  if (IsNegative && !TrueVal->hasOneUse() && !ICI->hasOneUse())
    return nullptr;

  // (a > b) ? a - b : 0 -> usub.sat(a, b)
  // (a > b) ? b - a : 0 -> -usub.sat(a, b)
  Value *Result = Builder.CreateBinaryIntrinsic(Intrinsic::usub_sat, A, B);
  if (IsNegative)
    Result = Builder.CreateNeg(Result);
  return Result;
}

static Value *canonicalizeSaturatedAdd(ICmpInst *Cmp, Value *TVal, Value *FVal,
                                       InstCombiner::BuilderTy &Builder) {
  if (!Cmp->hasOneUse())
    return nullptr;

  // Match unsigned saturated add with constant.
  Value *Cmp0 = Cmp->getOperand(0);
  Value *Cmp1 = Cmp->getOperand(1);
  ICmpInst::Predicate Pred = Cmp->getPredicate();
  Value *X;
  const APInt *C;

  // Match unsigned saturated add of 2 variables with an unnecessary 'not'.
  // There are 8 commuted variants.
  // Canonicalize -1 (saturated result) to true value of the select.
  if (match(FVal, m_AllOnes())) {
    std::swap(TVal, FVal);
    Pred = CmpInst::getInversePredicate(Pred);
  }
  if (!match(TVal, m_AllOnes()))
    return nullptr;

  // uge -1 is canonicalized to eq -1 and requires special handling
  // (a == -1) ? -1 : a + 1 -> uadd.sat(a, 1)
  if (Pred == ICmpInst::ICMP_EQ) {
    if (match(FVal, m_Add(m_Specific(Cmp0), m_One())) &&
        match(Cmp1, m_AllOnes())) {
      return Builder.CreateBinaryIntrinsic(
          Intrinsic::uadd_sat, Cmp0, ConstantInt::get(Cmp0->getType(), 1));
    }
    return nullptr;
  }

  if ((Pred == ICmpInst::ICMP_UGE || Pred == ICmpInst::ICMP_UGT) &&
      match(FVal, m_Add(m_Specific(Cmp0), m_APIntAllowPoison(C))) &&
      match(Cmp1, m_SpecificIntAllowPoison(~*C))) {
    // (X u> ~C) ? -1 : (X + C) --> uadd.sat(X, C)
    // (X u>= ~C)? -1 : (X + C) --> uadd.sat(X, C)
    return Builder.CreateBinaryIntrinsic(Intrinsic::uadd_sat, Cmp0,
                                         ConstantInt::get(Cmp0->getType(), *C));
  }

  // Negative one does not work here because X u> -1 ? -1, X + -1 is not a
  // saturated add.
  if (Pred == ICmpInst::ICMP_UGT &&
      match(FVal, m_Add(m_Specific(Cmp0), m_APIntAllowPoison(C))) &&
      match(Cmp1, m_SpecificIntAllowPoison(~*C - 1)) && !C->isAllOnes()) {
    // (X u> ~C - 1) ? -1 : (X + C) --> uadd.sat(X, C)
    return Builder.CreateBinaryIntrinsic(Intrinsic::uadd_sat, Cmp0,
                                         ConstantInt::get(Cmp0->getType(), *C));
  }

  // Zero does not work here because X u>= 0 ? -1 : X -> is always -1, which is
  // not a saturated add.
  if (Pred == ICmpInst::ICMP_UGE &&
      match(FVal, m_Add(m_Specific(Cmp0), m_APIntAllowPoison(C))) &&
      match(Cmp1, m_SpecificIntAllowPoison(-*C)) && !C->isZero()) {
    // (X u >= -C) ? -1 : (X + C) --> uadd.sat(X, C)
    return Builder.CreateBinaryIntrinsic(Intrinsic::uadd_sat, Cmp0,
                                         ConstantInt::get(Cmp0->getType(), *C));
  }

  // Canonicalize predicate to less-than or less-or-equal-than.
  if (Pred == ICmpInst::ICMP_UGT || Pred == ICmpInst::ICMP_UGE) {
    std::swap(Cmp0, Cmp1);
    Pred = CmpInst::getSwappedPredicate(Pred);
  }
  if (Pred != ICmpInst::ICMP_ULT && Pred != ICmpInst::ICMP_ULE)
    return nullptr;

  // Match unsigned saturated add of 2 variables with an unnecessary 'not'.
  // Strictness of the comparison is irrelevant.
  Value *Y;
  if (match(Cmp0, m_Not(m_Value(X))) &&
      match(FVal, m_c_Add(m_Specific(X), m_Value(Y))) && Y == Cmp1) {
    // (~X u< Y) ? -1 : (X + Y) --> uadd.sat(X, Y)
    // (~X u< Y) ? -1 : (Y + X) --> uadd.sat(X, Y)
    return Builder.CreateBinaryIntrinsic(Intrinsic::uadd_sat, X, Y);
  }
  // The 'not' op may be included in the sum but not the compare.
  // Strictness of the comparison is irrelevant.
  X = Cmp0;
  Y = Cmp1;
  if (match(FVal, m_c_Add(m_NotForbidPoison(m_Specific(X)), m_Specific(Y)))) {
    // (X u< Y) ? -1 : (~X + Y) --> uadd.sat(~X, Y)
    // (X u< Y) ? -1 : (Y + ~X) --> uadd.sat(Y, ~X)
    BinaryOperator *BO = cast<BinaryOperator>(FVal);
    return Builder.CreateBinaryIntrinsic(
        Intrinsic::uadd_sat, BO->getOperand(0), BO->getOperand(1));
  }
  // The overflow may be detected via the add wrapping round.
  // This is only valid for strict comparison!
  if (Pred == ICmpInst::ICMP_ULT &&
      match(Cmp0, m_c_Add(m_Specific(Cmp1), m_Value(Y))) &&
      match(FVal, m_c_Add(m_Specific(Cmp1), m_Specific(Y)))) {
    // ((X + Y) u< X) ? -1 : (X + Y) --> uadd.sat(X, Y)
    // ((X + Y) u< Y) ? -1 : (X + Y) --> uadd.sat(X, Y)
    return Builder.CreateBinaryIntrinsic(Intrinsic::uadd_sat, Cmp1, Y);
  }

  return nullptr;
}

/// Try to match patterns with select and subtract as absolute difference.
static Value *foldAbsDiff(ICmpInst *Cmp, Value *TVal, Value *FVal,
                          InstCombiner::BuilderTy &Builder) {
  auto *TI = dyn_cast<Instruction>(TVal);
  auto *FI = dyn_cast<Instruction>(FVal);
  if (!TI || !FI)
    return nullptr;

  // Normalize predicate to gt/lt rather than ge/le.
  ICmpInst::Predicate Pred = Cmp->getStrictPredicate();
  Value *A = Cmp->getOperand(0);
  Value *B = Cmp->getOperand(1);

  // Normalize "A - B" as the true value of the select.
  if (match(FI, m_Sub(m_Specific(A), m_Specific(B)))) {
    std::swap(FI, TI);
    Pred = ICmpInst::getSwappedPredicate(Pred);
  }

  // With any pair of no-wrap subtracts:
  // (A > B) ? (A - B) : (B - A) --> abs(A - B)
  if (Pred == CmpInst::ICMP_SGT &&
      match(TI, m_Sub(m_Specific(A), m_Specific(B))) &&
      match(FI, m_Sub(m_Specific(B), m_Specific(A))) &&
      (TI->hasNoSignedWrap() || TI->hasNoUnsignedWrap()) &&
      (FI->hasNoSignedWrap() || FI->hasNoUnsignedWrap())) {
    // The remaining subtract is not "nuw" any more.
    // If there's one use of the subtract (no other use than the use we are
    // about to replace), then we know that the sub is "nsw" in this context
    // even if it was only "nuw" before. If there's another use, then we can't
    // add "nsw" to the existing instruction because it may not be safe in the
    // other user's context.
    TI->setHasNoUnsignedWrap(false);
    if (!TI->hasNoSignedWrap())
      TI->setHasNoSignedWrap(TI->hasOneUse());
    return Builder.CreateBinaryIntrinsic(Intrinsic::abs, TI, Builder.getTrue());
  }

  return nullptr;
}

/// Fold the following code sequence:
/// \code
///   int a = ctlz(x & -x);
//    x ? 31 - a : a;
//    // or
//    x ? 31 - a : 32;
/// \code
///
/// into:
///   cttz(x)
static Instruction *foldSelectCtlzToCttz(ICmpInst *ICI, Value *TrueVal,
                                         Value *FalseVal,
                                         InstCombiner::BuilderTy &Builder) {
  unsigned BitWidth = TrueVal->getType()->getScalarSizeInBits();
  if (!ICI->isEquality() || !match(ICI->getOperand(1), m_Zero()))
    return nullptr;

  if (ICI->getPredicate() == ICmpInst::ICMP_NE)
    std::swap(TrueVal, FalseVal);

  Value *Ctlz;
  if (!match(FalseVal,
             m_Xor(m_Value(Ctlz), m_SpecificInt(BitWidth - 1))))
    return nullptr;

  if (!match(Ctlz, m_Intrinsic<Intrinsic::ctlz>()))
    return nullptr;

  if (TrueVal != Ctlz && !match(TrueVal, m_SpecificInt(BitWidth)))
    return nullptr;

  Value *X = ICI->getOperand(0);
  auto *II = cast<IntrinsicInst>(Ctlz);
  if (!match(II->getOperand(0), m_c_And(m_Specific(X), m_Neg(m_Specific(X)))))
    return nullptr;

  Function *F = Intrinsic::getOrInsertDeclaration(
      II->getModule(), Intrinsic::cttz, II->getType());
  return CallInst::Create(F, {X, II->getArgOperand(1)});
}

/// Attempt to fold a cttz/ctlz followed by a icmp plus select into a single
/// call to cttz/ctlz with flag 'is_zero_poison' cleared.
///
/// For example, we can fold the following code sequence:
/// \code
///   %0 = tail call i32 @llvm.cttz.i32(i32 %x, i1 true)
///   %1 = icmp ne i32 %x, 0
///   %2 = select i1 %1, i32 %0, i32 32
/// \code
///
/// into:
///   %0 = tail call i32 @llvm.cttz.i32(i32 %x, i1 false)
static Value *foldSelectCttzCtlz(ICmpInst *ICI, Value *TrueVal, Value *FalseVal,
                                 InstCombinerImpl &IC) {
  ICmpInst::Predicate Pred = ICI->getPredicate();
  Value *CmpLHS = ICI->getOperand(0);
  Value *CmpRHS = ICI->getOperand(1);

  // Check if the select condition compares a value for equality.
  if (!ICI->isEquality())
    return nullptr;

  Value *SelectArg = FalseVal;
  Value *ValueOnZero = TrueVal;
  if (Pred == ICmpInst::ICMP_NE)
    std::swap(SelectArg, ValueOnZero);

  // Skip zero extend/truncate.
  Value *Count = nullptr;
  if (!match(SelectArg, m_ZExt(m_Value(Count))) &&
      !match(SelectArg, m_Trunc(m_Value(Count))))
    Count = SelectArg;

  // Check that 'Count' is a call to intrinsic cttz/ctlz. Also check that the
  // input to the cttz/ctlz is used as LHS for the compare instruction.
  Value *X;
  if (!match(Count, m_Intrinsic<Intrinsic::cttz>(m_Value(X))) &&
      !match(Count, m_Intrinsic<Intrinsic::ctlz>(m_Value(X))))
    return nullptr;

  // (X == 0) ? BitWidth : ctz(X)
  // (X == -1) ? BitWidth : ctz(~X)
  // (X == Y) ? BitWidth : ctz(X ^ Y)
  if ((X != CmpLHS || !match(CmpRHS, m_Zero())) &&
      (!match(X, m_Not(m_Specific(CmpLHS))) || !match(CmpRHS, m_AllOnes())) &&
      !match(X, m_c_Xor(m_Specific(CmpLHS), m_Specific(CmpRHS))))
    return nullptr;

  IntrinsicInst *II = cast<IntrinsicInst>(Count);

  // Check if the value propagated on zero is a constant number equal to the
  // sizeof in bits of 'Count'.
  unsigned SizeOfInBits = Count->getType()->getScalarSizeInBits();
  if (match(ValueOnZero, m_SpecificInt(SizeOfInBits))) {
    // Explicitly clear the 'is_zero_poison' flag. It's always valid to go from
    // true to false on this flag, so we can replace it for all users.
    II->setArgOperand(1, ConstantInt::getFalse(II->getContext()));
    // A range annotation on the intrinsic may no longer be valid.
    II->dropPoisonGeneratingAnnotations();
    IC.addToWorklist(II);
    return SelectArg;
  }

  // The ValueOnZero is not the bitwidth. But if the cttz/ctlz (and optional
  // zext/trunc) have one use (ending at the select), the cttz/ctlz result will
  // not be used if the input is zero. Relax to 'zero is poison' for that case.
  if (II->hasOneUse() && SelectArg->hasOneUse() &&
      !match(II->getArgOperand(1), m_One())) {
    II->setArgOperand(1, ConstantInt::getTrue(II->getContext()));
    // noundef attribute on the intrinsic may no longer be valid.
    II->dropUBImplyingAttrsAndMetadata();
    IC.addToWorklist(II);
  }

  return nullptr;
}

static Value *canonicalizeSPF(ICmpInst &Cmp, Value *TrueVal, Value *FalseVal,
                              InstCombinerImpl &IC) {
  Value *LHS, *RHS;
  // TODO: What to do with pointer min/max patterns?
  if (!TrueVal->getType()->isIntOrIntVectorTy())
    return nullptr;

  SelectPatternFlavor SPF =
      matchDecomposedSelectPattern(&Cmp, TrueVal, FalseVal, LHS, RHS).Flavor;
  if (SPF == SelectPatternFlavor::SPF_ABS ||
      SPF == SelectPatternFlavor::SPF_NABS) {
    if (!Cmp.hasOneUse() && !RHS->hasOneUse())
      return nullptr; // TODO: Relax this restriction.

    // Note that NSW flag can only be propagated for normal, non-negated abs!
    bool IntMinIsPoison = SPF == SelectPatternFlavor::SPF_ABS &&
                          match(RHS, m_NSWNeg(m_Specific(LHS)));
    Constant *IntMinIsPoisonC =
        ConstantInt::get(Type::getInt1Ty(Cmp.getContext()), IntMinIsPoison);
    Value *Abs =
        IC.Builder.CreateBinaryIntrinsic(Intrinsic::abs, LHS, IntMinIsPoisonC);

    if (SPF == SelectPatternFlavor::SPF_NABS)
      return IC.Builder.CreateNeg(Abs); // Always without NSW flag!
    return Abs;
  }

  if (SelectPatternResult::isMinOrMax(SPF)) {
    Intrinsic::ID IntrinsicID = getMinMaxIntrinsic(SPF);
    return IC.Builder.CreateBinaryIntrinsic(IntrinsicID, LHS, RHS);
  }

  return nullptr;
}

bool InstCombinerImpl::replaceInInstruction(Value *V, Value *Old, Value *New,
                                            unsigned Depth) {
  // Conservatively limit replacement to two instructions upwards.
  if (Depth == 2)
    return false;

  assert(!isa<Constant>(Old) && "Only replace non-constant values");

  auto *I = dyn_cast<Instruction>(V);
  if (!I || !I->hasOneUse() ||
      !isSafeToSpeculativelyExecuteWithVariableReplaced(I))
    return false;

  // Forbid potentially lane-crossing instructions.
  if (Old->getType()->isVectorTy() && !isNotCrossLaneOperation(I))
    return false;

  bool Changed = false;
  for (Use &U : I->operands()) {
    if (U == Old) {
      replaceUse(U, New);
      Worklist.add(I);
      Changed = true;
    } else {
      Changed |= replaceInInstruction(U, Old, New, Depth + 1);
    }
  }
  return Changed;
}

/// If we have a select with an equality comparison, then we know the value in
/// one of the arms of the select. See if substituting this value into an arm
/// and simplifying the result yields the same value as the other arm.
///
/// To make this transform safe, we must drop poison-generating flags
/// (nsw, etc) if we simplified to a binop because the select may be guarding
/// that poison from propagating. If the existing binop already had no
/// poison-generating flags, then this transform can be done by instsimplify.
///
/// Consider:
///   %cmp = icmp eq i32 %x, 2147483647
///   %add = add nsw i32 %x, 1
///   %sel = select i1 %cmp, i32 -2147483648, i32 %add
///
/// We can't replace %sel with %add unless we strip away the flags.
/// TODO: Wrapping flags could be preserved in some cases with better analysis.
Instruction *InstCombinerImpl::foldSelectValueEquivalence(SelectInst &Sel,
                                                          CmpInst &Cmp) {
  // Canonicalize the pattern to an equivalence on the predicate by swapping the
  // select operands.
  Value *TrueVal = Sel.getTrueValue(), *FalseVal = Sel.getFalseValue();
  bool Swapped = false;
  if (Cmp.isEquivalence(/*Invert=*/true)) {
    std::swap(TrueVal, FalseVal);
    Swapped = true;
  } else if (!Cmp.isEquivalence()) {
    return nullptr;
  }

  Value *CmpLHS = Cmp.getOperand(0), *CmpRHS = Cmp.getOperand(1);
  auto ReplaceOldOpWithNewOp = [&](Value *OldOp,
                                   Value *NewOp) -> Instruction * {
    // In X == Y ? f(X) : Z, try to evaluate f(Y) and replace the operand.
    // Take care to avoid replacing X == Y ? X : Z with X == Y ? Y : Z, as that
    // would lead to an infinite replacement cycle.
    // If we will be able to evaluate f(Y) to a constant, we can allow undef,
    // otherwise Y cannot be undef as we might pick different values for undef
    // in the cmp and in f(Y).
    if (TrueVal == OldOp && (isa<Constant>(OldOp) || !isa<Constant>(NewOp)))
      return nullptr;

    if (Value *V = simplifyWithOpReplaced(TrueVal, OldOp, NewOp, SQ,
                                          /* AllowRefinement=*/true)) {
      // Need some guarantees about the new simplified op to ensure we don't inf
      // loop.
      // If we simplify to a constant, replace if we aren't creating new undef.
      if (match(V, m_ImmConstant()) &&
          isGuaranteedNotToBeUndef(V, SQ.AC, &Sel, &DT))
        return replaceOperand(Sel, Swapped ? 2 : 1, V);

      // If NewOp is a constant and OldOp is not replace iff NewOp doesn't
      // contain and undef elements.
      if (match(NewOp, m_ImmConstant()) || NewOp == V) {
        if (isGuaranteedNotToBeUndef(NewOp, SQ.AC, &Sel, &DT))
          return replaceOperand(Sel, Swapped ? 2 : 1, V);
        return nullptr;
      }
    }

    // Even if TrueVal does not simplify, we can directly replace a use of
    // CmpLHS with CmpRHS, as long as the instruction is not used anywhere
    // else and is safe to speculatively execute (we may end up executing it
    // with different operands, which should not cause side-effects or trigger
    // undefined behavior). Only do this if CmpRHS is a constant, as
    // profitability is not clear for other cases.
    if (OldOp == CmpLHS && match(NewOp, m_ImmConstant()) &&
        !match(OldOp, m_Constant()) &&
        isGuaranteedNotToBeUndef(NewOp, SQ.AC, &Sel, &DT))
      if (replaceInInstruction(TrueVal, OldOp, NewOp))
        return &Sel;
    return nullptr;
  };

  if (Instruction *R = ReplaceOldOpWithNewOp(CmpLHS, CmpRHS))
    return R;
  if (Instruction *R = ReplaceOldOpWithNewOp(CmpRHS, CmpLHS))
    return R;

  auto *FalseInst = dyn_cast<Instruction>(FalseVal);
  if (!FalseInst)
    return nullptr;

  // InstSimplify already performed this fold if it was possible subject to
  // current poison-generating flags. Check whether dropping poison-generating
  // flags enables the transform.

  // Try each equivalence substitution possibility.
  // We have an 'EQ' comparison, so the select's false value will propagate.
  // Example:
  // (X == 42) ? 43 : (X + 1) --> (X == 42) ? (X + 1) : (X + 1) --> X + 1
  SmallVector<Instruction *> DropFlags;
  if (simplifyWithOpReplaced(FalseVal, CmpLHS, CmpRHS, SQ,
                             /* AllowRefinement */ false,
                             &DropFlags) == TrueVal ||
      simplifyWithOpReplaced(FalseVal, CmpRHS, CmpLHS, SQ,
                             /* AllowRefinement */ false,
                             &DropFlags) == TrueVal) {
    for (Instruction *I : DropFlags) {
      I->dropPoisonGeneratingAnnotations();
      Worklist.add(I);
    }

    return replaceInstUsesWith(Sel, FalseVal);
  }

  return nullptr;
}

/// Fold the following code sequence:
/// \code
///   %XeqZ = icmp eq i64 %X, %Z
///   %YeqZ = icmp eq i64 %Y, %Z
///   %XeqY = icmp eq i64 %X, %Y
///   %not.YeqZ = xor i1 %YeqZ, true
///   %and = select i1 %not.YeqZ, i1 %XeqY, i1 false
///   %equal = select i1 %XeqZ, i1 %YeqZ, i1 %and
/// \code
///
/// into:
///   %equal = icmp eq i64 %X, %Y
Instruction *InstCombinerImpl::foldSelectEqualityTest(SelectInst &Sel) {
  Value *X, *Y, *Z;
  Value *XeqY, *XeqZ = Sel.getCondition(), *YeqZ = Sel.getTrueValue();

  if (!match(XeqZ, m_SpecificICmp(ICmpInst::ICMP_EQ, m_Value(X), m_Value(Z))))
    return nullptr;

  if (!match(YeqZ,
             m_c_SpecificICmp(ICmpInst::ICMP_EQ, m_Value(Y), m_Specific(Z))))
    std::swap(X, Z);

  if (!match(YeqZ,
             m_c_SpecificICmp(ICmpInst::ICMP_EQ, m_Value(Y), m_Specific(Z))))
    return nullptr;

  if (!match(Sel.getFalseValue(),
             m_c_LogicalAnd(m_Not(m_Specific(YeqZ)), m_Value(XeqY))))
    return nullptr;

  if (!match(XeqY,
             m_c_SpecificICmp(ICmpInst::ICMP_EQ, m_Specific(X), m_Specific(Y))))
    return nullptr;

  cast<ICmpInst>(XeqY)->setSameSign(false);
  return replaceInstUsesWith(Sel, XeqY);
}

// See if this is a pattern like:
//   %old_cmp1 = icmp slt i32 %x, C2
//   %old_replacement = select i1 %old_cmp1, i32 %target_low, i32 %target_high
//   %old_x_offseted = add i32 %x, C1
//   %old_cmp0 = icmp ult i32 %old_x_offseted, C0
//   %r = select i1 %old_cmp0, i32 %x, i32 %old_replacement
// This can be rewritten as more canonical pattern:
//   %new_cmp1 = icmp slt i32 %x, -C1
//   %new_cmp2 = icmp sge i32 %x, C0-C1
//   %new_clamped_low = select i1 %new_cmp1, i32 %target_low, i32 %x
//   %r = select i1 %new_cmp2, i32 %target_high, i32 %new_clamped_low
// Iff -C1 s<= C2 s<= C0-C1
// Also ULT predicate can also be UGT iff C0 != -1 (+invert result)
//      SLT predicate can also be SGT iff C2 != INT_MAX (+invert res.)
static Value *canonicalizeClampLike(SelectInst &Sel0, ICmpInst &Cmp0,
                                    InstCombiner::BuilderTy &Builder,
                                    InstCombiner &IC) {
  Value *X = Sel0.getTrueValue();
  Value *Sel1 = Sel0.getFalseValue();

  // First match the condition of the outermost select.
  // Said condition must be one-use.
  if (!Cmp0.hasOneUse())
    return nullptr;
  ICmpInst::Predicate Pred0 = Cmp0.getPredicate();
  Value *Cmp00 = Cmp0.getOperand(0);
  Constant *C0;
  if (!match(Cmp0.getOperand(1),
             m_CombineAnd(m_AnyIntegralConstant(), m_Constant(C0))))
    return nullptr;

  if (!isa<SelectInst>(Sel1)) {
    Pred0 = ICmpInst::getInversePredicate(Pred0);
    std::swap(X, Sel1);
  }

  // Canonicalize Cmp0 into ult or uge.
  // FIXME: we shouldn't care about lanes that are 'undef' in the end?
  switch (Pred0) {
  case ICmpInst::Predicate::ICMP_ULT:
  case ICmpInst::Predicate::ICMP_UGE:
    // Although icmp ult %x, 0 is an unusual thing to try and should generally
    // have been simplified, it does not verify with undef inputs so ensure we
    // are not in a strange state.
    if (!match(C0, m_SpecificInt_ICMP(
                       ICmpInst::Predicate::ICMP_NE,
                       APInt::getZero(C0->getType()->getScalarSizeInBits()))))
      return nullptr;
    break; // Great!
  case ICmpInst::Predicate::ICMP_ULE:
  case ICmpInst::Predicate::ICMP_UGT:
    // We want to canonicalize it to 'ult' or 'uge', so we'll need to increment
    // C0, which again means it must not have any all-ones elements.
    if (!match(C0,
               m_SpecificInt_ICMP(
                   ICmpInst::Predicate::ICMP_NE,
                   APInt::getAllOnes(C0->getType()->getScalarSizeInBits()))))
      return nullptr; // Can't do, have all-ones element[s].
    Pred0 = ICmpInst::getFlippedStrictnessPredicate(Pred0);
    C0 = InstCombiner::AddOne(C0);
    break;
  default:
    return nullptr; // Unknown predicate.
  }

  // Now that we've canonicalized the ICmp, we know the X we expect;
  // the select in other hand should be one-use.
  if (!Sel1->hasOneUse())
    return nullptr;

  // If the types do not match, look through any truncs to the underlying
  // instruction.
  if (Cmp00->getType() != X->getType() && X->hasOneUse())
    match(X, m_TruncOrSelf(m_Value(X)));

  // We now can finish matching the condition of the outermost select:
  // it should either be the X itself, or an addition of some constant to X.
  Constant *C1;
  if (Cmp00 == X)
    C1 = ConstantInt::getNullValue(X->getType());
  else if (!match(Cmp00,
                  m_Add(m_Specific(X),
                        m_CombineAnd(m_AnyIntegralConstant(), m_Constant(C1)))))
    return nullptr;

  Value *Cmp1;
  CmpPredicate Pred1;
  Constant *C2;
  Value *ReplacementLow, *ReplacementHigh;
  if (!match(Sel1, m_Select(m_Value(Cmp1), m_Value(ReplacementLow),
                            m_Value(ReplacementHigh))) ||
      !match(Cmp1,
             m_ICmp(Pred1, m_Specific(X),
                    m_CombineAnd(m_AnyIntegralConstant(), m_Constant(C2)))))
    return nullptr;

  if (!Cmp1->hasOneUse() && (Cmp00 == X || !Cmp00->hasOneUse()))
    return nullptr; // Not enough one-use instructions for the fold.
  // FIXME: this restriction could be relaxed if Cmp1 can be reused as one of
  //        two comparisons we'll need to build.

  // Canonicalize Cmp1 into the form we expect.
  // FIXME: we shouldn't care about lanes that are 'undef' in the end?
  switch (Pred1) {
  case ICmpInst::Predicate::ICMP_SLT:
    break;
  case ICmpInst::Predicate::ICMP_SLE:
    // We'd have to increment C2 by one, and for that it must not have signed
    // max element, but then it would have been canonicalized to 'slt' before
    // we get here. So we can't do anything useful with 'sle'.
    return nullptr;
  case ICmpInst::Predicate::ICMP_SGT:
    // We want to canonicalize it to 'slt', so we'll need to increment C2,
    // which again means it must not have any signed max elements.
    if (!match(C2,
               m_SpecificInt_ICMP(ICmpInst::Predicate::ICMP_NE,
                                  APInt::getSignedMaxValue(
                                      C2->getType()->getScalarSizeInBits()))))
      return nullptr; // Can't do, have signed max element[s].
    C2 = InstCombiner::AddOne(C2);
    [[fallthrough]];
  case ICmpInst::Predicate::ICMP_SGE:
    // Also non-canonical, but here we don't need to change C2,
    // so we don't have any restrictions on C2, so we can just handle it.
    Pred1 = ICmpInst::Predicate::ICMP_SLT;
    std::swap(ReplacementLow, ReplacementHigh);
    break;
  default:
    return nullptr; // Unknown predicate.
  }
  assert(Pred1 == ICmpInst::Predicate::ICMP_SLT &&
         "Unexpected predicate type.");

  // The thresholds of this clamp-like pattern.
  auto *ThresholdLowIncl = ConstantExpr::getNeg(C1);
  auto *ThresholdHighExcl = ConstantExpr::getSub(C0, C1);

  assert((Pred0 == ICmpInst::Predicate::ICMP_ULT ||
          Pred0 == ICmpInst::Predicate::ICMP_UGE) &&
         "Unexpected predicate type.");
  if (Pred0 == ICmpInst::Predicate::ICMP_UGE)
    std::swap(ThresholdLowIncl, ThresholdHighExcl);

  // The fold has a precondition 1: C2 s>= ThresholdLow
  auto *Precond1 = ConstantFoldCompareInstOperands(
      ICmpInst::Predicate::ICMP_SGE, C2, ThresholdLowIncl, IC.getDataLayout());
  if (!Precond1 || !match(Precond1, m_One()))
    return nullptr;
  // The fold has a precondition 2: C2 s<= ThresholdHigh
  auto *Precond2 = ConstantFoldCompareInstOperands(
      ICmpInst::Predicate::ICMP_SLE, C2, ThresholdHighExcl, IC.getDataLayout());
  if (!Precond2 || !match(Precond2, m_One()))
    return nullptr;

  // If we are matching from a truncated input, we need to sext the
  // ReplacementLow and ReplacementHigh values. Only do the transform if they
  // are free to extend due to being constants.
  if (X->getType() != Sel0.getType()) {
    Constant *LowC, *HighC;
    if (!match(ReplacementLow, m_ImmConstant(LowC)) ||
        !match(ReplacementHigh, m_ImmConstant(HighC)))
      return nullptr;
    const DataLayout &DL = Sel0.getDataLayout();
    ReplacementLow =
        ConstantFoldCastOperand(Instruction::SExt, LowC, X->getType(), DL);
    ReplacementHigh =
        ConstantFoldCastOperand(Instruction::SExt, HighC, X->getType(), DL);
    assert(ReplacementLow && ReplacementHigh &&
           "Constant folding of ImmConstant cannot fail");
  }

  // All good, finally emit the new pattern.
  Value *ShouldReplaceLow = Builder.CreateICmpSLT(X, ThresholdLowIncl);
  Value *ShouldReplaceHigh = Builder.CreateICmpSGE(X, ThresholdHighExcl);
  Value *MaybeReplacedLow =
      Builder.CreateSelect(ShouldReplaceLow, ReplacementLow, X);

  // Create the final select. If we looked through a truncate above, we will
  // need to retruncate the result.
  Value *MaybeReplacedHigh = Builder.CreateSelect(
      ShouldReplaceHigh, ReplacementHigh, MaybeReplacedLow);
  return Builder.CreateTrunc(MaybeReplacedHigh, Sel0.getType());
}

// If we have
//  %cmp = icmp [canonical predicate] i32 %x, C0
//  %r = select i1 %cmp, i32 %y, i32 C1
// Where C0 != C1 and %x may be different from %y, see if the constant that we
// will have if we flip the strictness of the predicate (i.e. without changing
// the result) is identical to the C1 in select. If it matches we can change
// original comparison to one with swapped predicate, reuse the constant,
// and swap the hands of select.
static Instruction *
tryToReuseConstantFromSelectInComparison(SelectInst &Sel, ICmpInst &Cmp,
                                         InstCombinerImpl &IC) {
  CmpPredicate Pred;
  Value *X;
  Constant *C0;
  if (!match(&Cmp, m_OneUse(m_ICmp(
                       Pred, m_Value(X),
                       m_CombineAnd(m_AnyIntegralConstant(), m_Constant(C0))))))
    return nullptr;

  // If comparison predicate is non-relational, we won't be able to do anything.
  if (ICmpInst::isEquality(Pred))
    return nullptr;

  // If comparison predicate is non-canonical, then we certainly won't be able
  // to make it canonical; canonicalizeCmpWithConstant() already tried.
  if (!InstCombiner::isCanonicalPredicate(Pred))
    return nullptr;

  // If the [input] type of comparison and select type are different, lets abort
  // for now. We could try to compare constants with trunc/[zs]ext though.
  if (C0->getType() != Sel.getType())
    return nullptr;

  // ULT with 'add' of a constant is canonical. See foldICmpAddConstant().
  // FIXME: Are there more magic icmp predicate+constant pairs we must avoid?
  //        Or should we just abandon this transform entirely?
  if (Pred == CmpInst::ICMP_ULT && match(X, m_Add(m_Value(), m_Constant())))
    return nullptr;


  Value *SelVal0, *SelVal1; // We do not care which one is from where.
  match(&Sel, m_Select(m_Value(), m_Value(SelVal0), m_Value(SelVal1)));
  // At least one of these values we are selecting between must be a constant
  // else we'll never succeed.
  if (!match(SelVal0, m_AnyIntegralConstant()) &&
      !match(SelVal1, m_AnyIntegralConstant()))
    return nullptr;

  // Does this constant C match any of the `select` values?
  auto MatchesSelectValue = [SelVal0, SelVal1](Constant *C) {
    return C->isElementWiseEqual(SelVal0) || C->isElementWiseEqual(SelVal1);
  };

  // If C0 *already* matches true/false value of select, we are done.
  if (MatchesSelectValue(C0))
    return nullptr;

  // Check the constant we'd have with flipped-strictness predicate.
  auto FlippedStrictness = getFlippedStrictnessPredicateAndConstant(Pred, C0);
  if (!FlippedStrictness)
    return nullptr;

  // If said constant doesn't match either, then there is no hope,
  if (!MatchesSelectValue(FlippedStrictness->second))
    return nullptr;

  // It matched! Lets insert the new comparison just before select.
  InstCombiner::BuilderTy::InsertPointGuard Guard(IC.Builder);
  IC.Builder.SetInsertPoint(&Sel);

  Pred = ICmpInst::getSwappedPredicate(Pred); // Yes, swapped.
  Value *NewCmp = IC.Builder.CreateICmp(Pred, X, FlippedStrictness->second,
                                        Cmp.getName() + ".inv");
  IC.replaceOperand(Sel, 0, NewCmp);
  Sel.swapValues();
  Sel.swapProfMetadata();

  return &Sel;
}

static Instruction *foldSelectZeroOrOnes(ICmpInst *Cmp, Value *TVal,
                                         Value *FVal,
                                         InstCombiner::BuilderTy &Builder) {
  if (!Cmp->hasOneUse())
    return nullptr;

  const APInt *CmpC;
  if (!match(Cmp->getOperand(1), m_APIntAllowPoison(CmpC)))
    return nullptr;

  // (X u< 2) ? -X : -1 --> sext (X != 0)
  Value *X = Cmp->getOperand(0);
  if (Cmp->getPredicate() == ICmpInst::ICMP_ULT && *CmpC == 2 &&
      match(TVal, m_Neg(m_Specific(X))) && match(FVal, m_AllOnes()))
    return new SExtInst(Builder.CreateIsNotNull(X), TVal->getType());

  // (X u> 1) ? -1 : -X --> sext (X != 0)
  if (Cmp->getPredicate() == ICmpInst::ICMP_UGT && *CmpC == 1 &&
      match(FVal, m_Neg(m_Specific(X))) && match(TVal, m_AllOnes()))
    return new SExtInst(Builder.CreateIsNotNull(X), TVal->getType());

  return nullptr;
}

static Value *foldSelectInstWithICmpConst(SelectInst &SI, ICmpInst *ICI,
                                          InstCombiner::BuilderTy &Builder) {
  const APInt *CmpC;
  Value *V;
  CmpPredicate Pred;
  if (!match(ICI, m_ICmp(Pred, m_Value(V), m_APInt(CmpC))))
    return nullptr;

  // Match clamp away from min/max value as a max/min operation.
  Value *TVal = SI.getTrueValue();
  Value *FVal = SI.getFalseValue();
  if (Pred == ICmpInst::ICMP_EQ && V == FVal) {
    // (V == UMIN) ? UMIN+1 : V --> umax(V, UMIN+1)
    if (CmpC->isMinValue() && match(TVal, m_SpecificInt(*CmpC + 1)))
      return Builder.CreateBinaryIntrinsic(Intrinsic::umax, V, TVal);
    // (V == UMAX) ? UMAX-1 : V --> umin(V, UMAX-1)
    if (CmpC->isMaxValue() && match(TVal, m_SpecificInt(*CmpC - 1)))
      return Builder.CreateBinaryIntrinsic(Intrinsic::umin, V, TVal);
    // (V == SMIN) ? SMIN+1 : V --> smax(V, SMIN+1)
    if (CmpC->isMinSignedValue() && match(TVal, m_SpecificInt(*CmpC + 1)))
      return Builder.CreateBinaryIntrinsic(Intrinsic::smax, V, TVal);
    // (V == SMAX) ? SMAX-1 : V --> smin(V, SMAX-1)
    if (CmpC->isMaxSignedValue() && match(TVal, m_SpecificInt(*CmpC - 1)))
      return Builder.CreateBinaryIntrinsic(Intrinsic::smin, V, TVal);
  }

  // Fold icmp(X) ? f(X) : C to f(X) when f(X) is guaranteed to be equal to C
  // for all X in the exact range of the inverse predicate.
  Instruction *Op;
  const APInt *C;
  CmpInst::Predicate CPred;
  if (match(&SI, m_Select(m_Specific(ICI), m_APInt(C), m_Instruction(Op))))
    CPred = ICI->getPredicate();
  else if (match(&SI, m_Select(m_Specific(ICI), m_Instruction(Op), m_APInt(C))))
    CPred = ICI->getInversePredicate();
  else
    return nullptr;

  ConstantRange InvDomCR = ConstantRange::makeExactICmpRegion(CPred, *CmpC);
  const APInt *OpC;
  if (match(Op, m_BinOp(m_Specific(V), m_APInt(OpC)))) {
    ConstantRange R = InvDomCR.binaryOp(
        static_cast<Instruction::BinaryOps>(Op->getOpcode()), *OpC);
    if (R == *C) {
      Op->dropPoisonGeneratingFlags();
      return Op;
    }
<<<<<<< HEAD
  }
  if (auto *MMI = dyn_cast<MinMaxIntrinsic>(Op);
      MMI && MMI->getLHS() == V && match(MMI->getRHS(), m_APInt(OpC))) {
    ConstantRange R = ConstantRange::intrinsic(MMI->getIntrinsicID(),
                                               {InvDomCR, ConstantRange(*OpC)});
    if (R == *C) {
      MMI->dropPoisonGeneratingAnnotations();
      return MMI;
    }
  }
=======
  }
  if (auto *MMI = dyn_cast<MinMaxIntrinsic>(Op);
      MMI && MMI->getLHS() == V && match(MMI->getRHS(), m_APInt(OpC))) {
    ConstantRange R = ConstantRange::intrinsic(MMI->getIntrinsicID(),
                                               {InvDomCR, ConstantRange(*OpC)});
    if (R == *C) {
      MMI->dropPoisonGeneratingAnnotations();
      return MMI;
    }
  }
>>>>>>> 5eee2751

  return nullptr;
}

/// `A == MIN_INT ? B != MIN_INT : A < B` --> `A < B`
/// `A == MAX_INT ? B != MAX_INT : A > B` --> `A > B`
static Instruction *foldSelectWithExtremeEqCond(Value *CmpLHS, Value *CmpRHS,
                                                Value *TrueVal,
                                                Value *FalseVal) {
  Type *Ty = CmpLHS->getType();

  if (Ty->isPtrOrPtrVectorTy())
    return nullptr;

  CmpPredicate Pred;
  Value *B;

  if (!match(FalseVal, m_c_ICmp(Pred, m_Specific(CmpLHS), m_Value(B))))
    return nullptr;

  Value *TValRHS;
  if (!match(TrueVal, m_SpecificICmp(ICmpInst::ICMP_NE, m_Specific(B),
                                     m_Value(TValRHS))))
    return nullptr;

  APInt C;
  unsigned BitWidth = Ty->getScalarSizeInBits();

  if (ICmpInst::isLT(Pred)) {
    C = CmpInst::isSigned(Pred) ? APInt::getSignedMinValue(BitWidth)
                                : APInt::getMinValue(BitWidth);
  } else if (ICmpInst::isGT(Pred)) {
    C = CmpInst::isSigned(Pred) ? APInt::getSignedMaxValue(BitWidth)
                                : APInt::getMaxValue(BitWidth);
  } else {
    return nullptr;
  }

  if (!match(CmpRHS, m_SpecificInt(C)) || !match(TValRHS, m_SpecificInt(C)))
    return nullptr;

  return new ICmpInst(Pred, CmpLHS, B);
}

static Instruction *foldSelectICmpEq(SelectInst &SI, ICmpInst *ICI,
                                     InstCombinerImpl &IC) {
  ICmpInst::Predicate Pred = ICI->getPredicate();
  if (!ICmpInst::isEquality(Pred))
    return nullptr;

  Value *TrueVal = SI.getTrueValue();
  Value *FalseVal = SI.getFalseValue();
  Value *CmpLHS = ICI->getOperand(0);
  Value *CmpRHS = ICI->getOperand(1);

  if (Pred == ICmpInst::ICMP_NE)
    std::swap(TrueVal, FalseVal);

  if (Instruction *Res =
          foldSelectWithExtremeEqCond(CmpLHS, CmpRHS, TrueVal, FalseVal))
    return Res;

  return nullptr;
}

/// Fold `X Pred C1 ? X BOp C2 : C1 BOp C2` to `min/max(X, C1) BOp C2`.
/// This allows for better canonicalization.
static Value *foldSelectWithConstOpToBinOp(ICmpInst *Cmp, Value *TrueVal,
                                           Value *FalseVal,
                                           IRBuilderBase &Builder) {
  BinaryOperator *BOp;
  Constant *C1, *C2, *C3;
  Value *X;
  CmpPredicate Predicate;

  if (!match(Cmp, m_ICmp(Predicate, m_Value(X), m_Constant(C1))))
    return nullptr;

  if (!ICmpInst::isRelational(Predicate))
    return nullptr;

  if (match(TrueVal, m_Constant())) {
    std::swap(FalseVal, TrueVal);
    Predicate = ICmpInst::getInversePredicate(Predicate);
  }

  if (!match(TrueVal, m_BinOp(BOp)) || !match(FalseVal, m_Constant(C3)))
    return nullptr;

  unsigned Opcode = BOp->getOpcode();

  // This fold causes some regressions and is primarily intended for
  // add and sub. So we early exit for div and rem to minimize the
  // regressions.
  if (Instruction::isIntDivRem(Opcode))
    return nullptr;

  if (!match(BOp, m_OneUse(m_BinOp(m_Specific(X), m_Constant(C2)))))
    return nullptr;

  Value *RHS;
  SelectPatternFlavor SPF;
  const DataLayout &DL = BOp->getDataLayout();
  auto Flipped = getFlippedStrictnessPredicateAndConstant(Predicate, C1);

  if (C3 == ConstantFoldBinaryOpOperands(Opcode, C1, C2, DL)) {
    SPF = getSelectPattern(Predicate).Flavor;
    RHS = C1;
  } else if (Flipped && C3 == ConstantFoldBinaryOpOperands(
                                  Opcode, Flipped->second, C2, DL)) {
    SPF = getSelectPattern(Flipped->first).Flavor;
    RHS = Flipped->second;
  } else {
    return nullptr;
  }

  Intrinsic::ID IntrinsicID = getMinMaxIntrinsic(SPF);
  Value *Intrinsic = Builder.CreateBinaryIntrinsic(IntrinsicID, X, RHS);
  return Builder.CreateBinOp(BOp->getOpcode(), Intrinsic, C2);
}

/// Visit a SelectInst that has an ICmpInst as its first operand.
Instruction *InstCombinerImpl::foldSelectInstWithICmp(SelectInst &SI,
                                                      ICmpInst *ICI) {
  if (Value *V =
          canonicalizeSPF(*ICI, SI.getTrueValue(), SI.getFalseValue(), *this))
    return replaceInstUsesWith(SI, V);

  if (Value *V = foldSelectInstWithICmpConst(SI, ICI, Builder))
    return replaceInstUsesWith(SI, V);

  if (Value *V = canonicalizeClampLike(SI, *ICI, Builder, *this))
    return replaceInstUsesWith(SI, V);

  if (Instruction *NewSel =
          tryToReuseConstantFromSelectInComparison(SI, *ICI, *this))
    return NewSel;

  // NOTE: if we wanted to, this is where to detect integer MIN/MAX
  bool Changed = false;
  Value *TrueVal = SI.getTrueValue();
  Value *FalseVal = SI.getFalseValue();
  ICmpInst::Predicate Pred = ICI->getPredicate();
  Value *CmpLHS = ICI->getOperand(0);
  Value *CmpRHS = ICI->getOperand(1);

  if (Instruction *NewSel = foldSelectICmpEq(SI, ICI, *this))
    return NewSel;

  // Canonicalize a signbit condition to use zero constant by swapping:
  // (CmpLHS > -1) ? TV : FV --> (CmpLHS < 0) ? FV : TV
  // To avoid conflicts (infinite loops) with other canonicalizations, this is
  // not applied with any constant select arm.
  if (Pred == ICmpInst::ICMP_SGT && match(CmpRHS, m_AllOnes()) &&
      !match(TrueVal, m_Constant()) && !match(FalseVal, m_Constant()) &&
      ICI->hasOneUse()) {
    InstCombiner::BuilderTy::InsertPointGuard Guard(Builder);
    Builder.SetInsertPoint(&SI);
    Value *IsNeg = Builder.CreateIsNeg(CmpLHS, ICI->getName());
    replaceOperand(SI, 0, IsNeg);
    SI.swapValues();
    SI.swapProfMetadata();
    return &SI;
  }

  if (Instruction *V =
          foldSelectICmpAndAnd(SI.getType(), ICI, TrueVal, FalseVal, Builder))
    return V;

  if (Value *V = foldSelectICmpAndZeroShl(ICI, TrueVal, FalseVal, Builder))
    return replaceInstUsesWith(SI, V);

  if (Instruction *V = foldSelectCtlzToCttz(ICI, TrueVal, FalseVal, Builder))
    return V;

  if (Instruction *V = foldSelectZeroOrOnes(ICI, TrueVal, FalseVal, Builder))
    return V;

  if (Value *V = foldSelectICmpLshrAshr(ICI, TrueVal, FalseVal, Builder))
    return replaceInstUsesWith(SI, V);

  if (Value *V = foldSelectCttzCtlz(ICI, TrueVal, FalseVal, *this))
    return replaceInstUsesWith(SI, V);

  if (Value *V = canonicalizeSaturatedSubtract(ICI, TrueVal, FalseVal, Builder))
    return replaceInstUsesWith(SI, V);

  if (Value *V = canonicalizeSaturatedAdd(ICI, TrueVal, FalseVal, Builder))
    return replaceInstUsesWith(SI, V);

  if (Value *V = foldAbsDiff(ICI, TrueVal, FalseVal, Builder))
    return replaceInstUsesWith(SI, V);

  if (Value *V = foldSelectWithConstOpToBinOp(ICI, TrueVal, FalseVal, Builder))
    return replaceInstUsesWith(SI, V);

  return Changed ? &SI : nullptr;
}

/// We have an SPF (e.g. a min or max) of an SPF of the form:
///   SPF2(SPF1(A, B), C)
Instruction *InstCombinerImpl::foldSPFofSPF(Instruction *Inner,
                                            SelectPatternFlavor SPF1, Value *A,
                                            Value *B, Instruction &Outer,
                                            SelectPatternFlavor SPF2,
                                            Value *C) {
  if (Outer.getType() != Inner->getType())
    return nullptr;

  if (C == A || C == B) {
    // MAX(MAX(A, B), B) -> MAX(A, B)
    // MIN(MIN(a, b), a) -> MIN(a, b)
    // TODO: This could be done in instsimplify.
    if (SPF1 == SPF2 && SelectPatternResult::isMinOrMax(SPF1))
      return replaceInstUsesWith(Outer, Inner);
  }

  return nullptr;
}

/// Turn select C, (X + Y), (X - Y) --> (X + (select C, Y, (-Y))).
/// This is even legal for FP.
static Instruction *foldAddSubSelect(SelectInst &SI,
                                     InstCombiner::BuilderTy &Builder) {
  Value *CondVal = SI.getCondition();
  Value *TrueVal = SI.getTrueValue();
  Value *FalseVal = SI.getFalseValue();
  auto *TI = dyn_cast<Instruction>(TrueVal);
  auto *FI = dyn_cast<Instruction>(FalseVal);
  if (!TI || !FI || !TI->hasOneUse() || !FI->hasOneUse())
    return nullptr;

  Instruction *AddOp = nullptr, *SubOp = nullptr;
  if ((TI->getOpcode() == Instruction::Sub &&
       FI->getOpcode() == Instruction::Add) ||
      (TI->getOpcode() == Instruction::FSub &&
       FI->getOpcode() == Instruction::FAdd)) {
    AddOp = FI;
    SubOp = TI;
  } else if ((FI->getOpcode() == Instruction::Sub &&
              TI->getOpcode() == Instruction::Add) ||
             (FI->getOpcode() == Instruction::FSub &&
              TI->getOpcode() == Instruction::FAdd)) {
    AddOp = TI;
    SubOp = FI;
  }

  if (AddOp) {
    Value *OtherAddOp = nullptr;
    if (SubOp->getOperand(0) == AddOp->getOperand(0)) {
      OtherAddOp = AddOp->getOperand(1);
    } else if (SubOp->getOperand(0) == AddOp->getOperand(1)) {
      OtherAddOp = AddOp->getOperand(0);
    }

    if (OtherAddOp) {
      // So at this point we know we have (Y -> OtherAddOp):
      //        select C, (add X, Y), (sub X, Z)
      Value *NegVal; // Compute -Z
      if (SI.getType()->isFPOrFPVectorTy()) {
        NegVal = Builder.CreateFNeg(SubOp->getOperand(1));
        if (Instruction *NegInst = dyn_cast<Instruction>(NegVal)) {
          FastMathFlags Flags = AddOp->getFastMathFlags();
          Flags &= SubOp->getFastMathFlags();
          NegInst->setFastMathFlags(Flags);
        }
      } else {
        NegVal = Builder.CreateNeg(SubOp->getOperand(1));
      }

      Value *NewTrueOp = OtherAddOp;
      Value *NewFalseOp = NegVal;
      if (AddOp != TI)
        std::swap(NewTrueOp, NewFalseOp);
      Value *NewSel = Builder.CreateSelect(CondVal, NewTrueOp, NewFalseOp,
                                           SI.getName() + ".p", &SI);

      if (SI.getType()->isFPOrFPVectorTy()) {
        Instruction *RI =
            BinaryOperator::CreateFAdd(SubOp->getOperand(0), NewSel);

        FastMathFlags Flags = AddOp->getFastMathFlags();
        Flags &= SubOp->getFastMathFlags();
        RI->setFastMathFlags(Flags);
        return RI;
      } else
        return BinaryOperator::CreateAdd(SubOp->getOperand(0), NewSel);
    }
  }
  return nullptr;
}

/// Turn X + Y overflows ? -1 : X + Y -> uadd_sat X, Y
/// And X - Y overflows ? 0 : X - Y -> usub_sat X, Y
/// Along with a number of patterns similar to:
/// X + Y overflows ? (X < 0 ? INTMIN : INTMAX) : X + Y --> sadd_sat X, Y
/// X - Y overflows ? (X > 0 ? INTMAX : INTMIN) : X - Y --> ssub_sat X, Y
static Instruction *
foldOverflowingAddSubSelect(SelectInst &SI, InstCombiner::BuilderTy &Builder) {
  Value *CondVal = SI.getCondition();
  Value *TrueVal = SI.getTrueValue();
  Value *FalseVal = SI.getFalseValue();

  WithOverflowInst *II;
  if (!match(CondVal, m_ExtractValue<1>(m_WithOverflowInst(II))) ||
      !match(FalseVal, m_ExtractValue<0>(m_Specific(II))))
    return nullptr;

  Value *X = II->getLHS();
  Value *Y = II->getRHS();

  auto IsSignedSaturateLimit = [&](Value *Limit, bool IsAdd) {
    Type *Ty = Limit->getType();

    CmpPredicate Pred;
    Value *TrueVal, *FalseVal, *Op;
    const APInt *C;
    if (!match(Limit, m_Select(m_ICmp(Pred, m_Value(Op), m_APInt(C)),
                               m_Value(TrueVal), m_Value(FalseVal))))
      return false;

    auto IsZeroOrOne = [](const APInt &C) { return C.isZero() || C.isOne(); };
    auto IsMinMax = [&](Value *Min, Value *Max) {
      APInt MinVal = APInt::getSignedMinValue(Ty->getScalarSizeInBits());
      APInt MaxVal = APInt::getSignedMaxValue(Ty->getScalarSizeInBits());
      return match(Min, m_SpecificInt(MinVal)) &&
             match(Max, m_SpecificInt(MaxVal));
    };

    if (Op != X && Op != Y)
      return false;

    if (IsAdd) {
      // X + Y overflows ? (X <s 0 ? INTMIN : INTMAX) : X + Y --> sadd_sat X, Y
      // X + Y overflows ? (X <s 1 ? INTMIN : INTMAX) : X + Y --> sadd_sat X, Y
      // X + Y overflows ? (Y <s 0 ? INTMIN : INTMAX) : X + Y --> sadd_sat X, Y
      // X + Y overflows ? (Y <s 1 ? INTMIN : INTMAX) : X + Y --> sadd_sat X, Y
      if (Pred == ICmpInst::ICMP_SLT && IsZeroOrOne(*C) &&
          IsMinMax(TrueVal, FalseVal))
        return true;
      // X + Y overflows ? (X >s 0 ? INTMAX : INTMIN) : X + Y --> sadd_sat X, Y
      // X + Y overflows ? (X >s -1 ? INTMAX : INTMIN) : X + Y --> sadd_sat X, Y
      // X + Y overflows ? (Y >s 0 ? INTMAX : INTMIN) : X + Y --> sadd_sat X, Y
      // X + Y overflows ? (Y >s -1 ? INTMAX : INTMIN) : X + Y --> sadd_sat X, Y
      if (Pred == ICmpInst::ICMP_SGT && IsZeroOrOne(*C + 1) &&
          IsMinMax(FalseVal, TrueVal))
        return true;
    } else {
      // X - Y overflows ? (X <s 0 ? INTMIN : INTMAX) : X - Y --> ssub_sat X, Y
      // X - Y overflows ? (X <s -1 ? INTMIN : INTMAX) : X - Y --> ssub_sat X, Y
      if (Op == X && Pred == ICmpInst::ICMP_SLT && IsZeroOrOne(*C + 1) &&
          IsMinMax(TrueVal, FalseVal))
        return true;
      // X - Y overflows ? (X >s -1 ? INTMAX : INTMIN) : X - Y --> ssub_sat X, Y
      // X - Y overflows ? (X >s -2 ? INTMAX : INTMIN) : X - Y --> ssub_sat X, Y
      if (Op == X && Pred == ICmpInst::ICMP_SGT && IsZeroOrOne(*C + 2) &&
          IsMinMax(FalseVal, TrueVal))
        return true;
      // X - Y overflows ? (Y <s 0 ? INTMAX : INTMIN) : X - Y --> ssub_sat X, Y
      // X - Y overflows ? (Y <s 1 ? INTMAX : INTMIN) : X - Y --> ssub_sat X, Y
      if (Op == Y && Pred == ICmpInst::ICMP_SLT && IsZeroOrOne(*C) &&
          IsMinMax(FalseVal, TrueVal))
        return true;
      // X - Y overflows ? (Y >s 0 ? INTMIN : INTMAX) : X - Y --> ssub_sat X, Y
      // X - Y overflows ? (Y >s -1 ? INTMIN : INTMAX) : X - Y --> ssub_sat X, Y
      if (Op == Y && Pred == ICmpInst::ICMP_SGT && IsZeroOrOne(*C + 1) &&
          IsMinMax(TrueVal, FalseVal))
        return true;
    }

    return false;
  };

  Intrinsic::ID NewIntrinsicID;
  if (II->getIntrinsicID() == Intrinsic::uadd_with_overflow &&
      match(TrueVal, m_AllOnes()))
    // X + Y overflows ? -1 : X + Y -> uadd_sat X, Y
    NewIntrinsicID = Intrinsic::uadd_sat;
  else if (II->getIntrinsicID() == Intrinsic::usub_with_overflow &&
           match(TrueVal, m_Zero()))
    // X - Y overflows ? 0 : X - Y -> usub_sat X, Y
    NewIntrinsicID = Intrinsic::usub_sat;
  else if (II->getIntrinsicID() == Intrinsic::sadd_with_overflow &&
           IsSignedSaturateLimit(TrueVal, /*IsAdd=*/true))
    // X + Y overflows ? (X <s 0 ? INTMIN : INTMAX) : X + Y --> sadd_sat X, Y
    // X + Y overflows ? (X <s 1 ? INTMIN : INTMAX) : X + Y --> sadd_sat X, Y
    // X + Y overflows ? (X >s 0 ? INTMAX : INTMIN) : X + Y --> sadd_sat X, Y
    // X + Y overflows ? (X >s -1 ? INTMAX : INTMIN) : X + Y --> sadd_sat X, Y
    // X + Y overflows ? (Y <s 0 ? INTMIN : INTMAX) : X + Y --> sadd_sat X, Y
    // X + Y overflows ? (Y <s 1 ? INTMIN : INTMAX) : X + Y --> sadd_sat X, Y
    // X + Y overflows ? (Y >s 0 ? INTMAX : INTMIN) : X + Y --> sadd_sat X, Y
    // X + Y overflows ? (Y >s -1 ? INTMAX : INTMIN) : X + Y --> sadd_sat X, Y
    NewIntrinsicID = Intrinsic::sadd_sat;
  else if (II->getIntrinsicID() == Intrinsic::ssub_with_overflow &&
           IsSignedSaturateLimit(TrueVal, /*IsAdd=*/false))
    // X - Y overflows ? (X <s 0 ? INTMIN : INTMAX) : X - Y --> ssub_sat X, Y
    // X - Y overflows ? (X <s -1 ? INTMIN : INTMAX) : X - Y --> ssub_sat X, Y
    // X - Y overflows ? (X >s -1 ? INTMAX : INTMIN) : X - Y --> ssub_sat X, Y
    // X - Y overflows ? (X >s -2 ? INTMAX : INTMIN) : X - Y --> ssub_sat X, Y
    // X - Y overflows ? (Y <s 0 ? INTMAX : INTMIN) : X - Y --> ssub_sat X, Y
    // X - Y overflows ? (Y <s 1 ? INTMAX : INTMIN) : X - Y --> ssub_sat X, Y
    // X - Y overflows ? (Y >s 0 ? INTMIN : INTMAX) : X - Y --> ssub_sat X, Y
    // X - Y overflows ? (Y >s -1 ? INTMIN : INTMAX) : X - Y --> ssub_sat X, Y
    NewIntrinsicID = Intrinsic::ssub_sat;
  else
    return nullptr;

  Function *F = Intrinsic::getOrInsertDeclaration(SI.getModule(),
                                                  NewIntrinsicID, SI.getType());
  return CallInst::Create(F, {X, Y});
}

Instruction *InstCombinerImpl::foldSelectExtConst(SelectInst &Sel) {
  Constant *C;
  if (!match(Sel.getTrueValue(), m_Constant(C)) &&
      !match(Sel.getFalseValue(), m_Constant(C)))
    return nullptr;

  Instruction *ExtInst;
  if (!match(Sel.getTrueValue(), m_Instruction(ExtInst)) &&
      !match(Sel.getFalseValue(), m_Instruction(ExtInst)))
    return nullptr;

  auto ExtOpcode = ExtInst->getOpcode();
  if (ExtOpcode != Instruction::ZExt && ExtOpcode != Instruction::SExt)
    return nullptr;

  // If we are extending from a boolean type or if we can create a select that
  // has the same size operands as its condition, try to narrow the select.
  Value *X = ExtInst->getOperand(0);
  Type *SmallType = X->getType();
  Value *Cond = Sel.getCondition();
  auto *Cmp = dyn_cast<CmpInst>(Cond);
  if (!SmallType->isIntOrIntVectorTy(1) &&
      (!Cmp || Cmp->getOperand(0)->getType() != SmallType))
    return nullptr;

  // If the constant is the same after truncation to the smaller type and
  // extension to the original type, we can narrow the select.
  Type *SelType = Sel.getType();
  Constant *TruncC = getLosslessTrunc(C, SmallType, ExtOpcode);
  if (TruncC && ExtInst->hasOneUse()) {
    Value *TruncCVal = cast<Value>(TruncC);
    if (ExtInst == Sel.getFalseValue())
      std::swap(X, TruncCVal);

    // select Cond, (ext X), C --> ext(select Cond, X, C')
    // select Cond, C, (ext X) --> ext(select Cond, C', X)
    Value *NewSel = Builder.CreateSelect(Cond, X, TruncCVal, "narrow", &Sel);
    return CastInst::Create(Instruction::CastOps(ExtOpcode), NewSel, SelType);
  }

  return nullptr;
}

/// Try to transform a vector select with a constant condition vector into a
/// shuffle for easier combining with other shuffles and insert/extract.
static Instruction *canonicalizeSelectToShuffle(SelectInst &SI) {
  Value *CondVal = SI.getCondition();
  Constant *CondC;
  auto *CondValTy = dyn_cast<FixedVectorType>(CondVal->getType());
  if (!CondValTy || !match(CondVal, m_Constant(CondC)))
    return nullptr;

  unsigned NumElts = CondValTy->getNumElements();
  SmallVector<int, 16> Mask;
  Mask.reserve(NumElts);
  for (unsigned i = 0; i != NumElts; ++i) {
    Constant *Elt = CondC->getAggregateElement(i);
    if (!Elt)
      return nullptr;

    if (Elt->isOneValue()) {
      // If the select condition element is true, choose from the 1st vector.
      Mask.push_back(i);
    } else if (Elt->isNullValue()) {
      // If the select condition element is false, choose from the 2nd vector.
      Mask.push_back(i + NumElts);
    } else if (isa<UndefValue>(Elt)) {
      // Undef in a select condition (choose one of the operands) does not mean
      // the same thing as undef in a shuffle mask (any value is acceptable), so
      // give up.
      return nullptr;
    } else {
      // Bail out on a constant expression.
      return nullptr;
    }
  }

  return new ShuffleVectorInst(SI.getTrueValue(), SI.getFalseValue(), Mask);
}

/// If we have a select of vectors with a scalar condition, try to convert that
/// to a vector select by splatting the condition. A splat may get folded with
/// other operations in IR and having all operands of a select be vector types
/// is likely better for vector codegen.
static Instruction *canonicalizeScalarSelectOfVecs(SelectInst &Sel,
                                                   InstCombinerImpl &IC) {
  auto *Ty = dyn_cast<VectorType>(Sel.getType());
  if (!Ty)
    return nullptr;

  // We can replace a single-use extract with constant index.
  Value *Cond = Sel.getCondition();
  if (!match(Cond, m_OneUse(m_ExtractElt(m_Value(), m_ConstantInt()))))
    return nullptr;

  // select (extelt V, Index), T, F --> select (splat V, Index), T, F
  // Splatting the extracted condition reduces code (we could directly create a
  // splat shuffle of the source vector to eliminate the intermediate step).
  return IC.replaceOperand(
      Sel, 0, IC.Builder.CreateVectorSplat(Ty->getElementCount(), Cond));
}

/// Reuse bitcasted operands between a compare and select:
/// select (cmp (bitcast C), (bitcast D)), (bitcast' C), (bitcast' D) -->
/// bitcast (select (cmp (bitcast C), (bitcast D)), (bitcast C), (bitcast D))
static Instruction *foldSelectCmpBitcasts(SelectInst &Sel,
                                          InstCombiner::BuilderTy &Builder) {
  Value *Cond = Sel.getCondition();
  Value *TVal = Sel.getTrueValue();
  Value *FVal = Sel.getFalseValue();

  CmpPredicate Pred;
  Value *A, *B;
  if (!match(Cond, m_Cmp(Pred, m_Value(A), m_Value(B))))
    return nullptr;

  // The select condition is a compare instruction. If the select's true/false
  // values are already the same as the compare operands, there's nothing to do.
  if (TVal == A || TVal == B || FVal == A || FVal == B)
    return nullptr;

  Value *C, *D;
  if (!match(A, m_BitCast(m_Value(C))) || !match(B, m_BitCast(m_Value(D))))
    return nullptr;

  // select (cmp (bitcast C), (bitcast D)), (bitcast TSrc), (bitcast FSrc)
  Value *TSrc, *FSrc;
  if (!match(TVal, m_BitCast(m_Value(TSrc))) ||
      !match(FVal, m_BitCast(m_Value(FSrc))))
    return nullptr;

  // If the select true/false values are *different bitcasts* of the same source
  // operands, make the select operands the same as the compare operands and
  // cast the result. This is the canonical select form for min/max.
  Value *NewSel;
  if (TSrc == C && FSrc == D) {
    // select (cmp (bitcast C), (bitcast D)), (bitcast' C), (bitcast' D) -->
    // bitcast (select (cmp A, B), A, B)
    NewSel = Builder.CreateSelect(Cond, A, B, "", &Sel);
  } else if (TSrc == D && FSrc == C) {
    // select (cmp (bitcast C), (bitcast D)), (bitcast' D), (bitcast' C) -->
    // bitcast (select (cmp A, B), B, A)
    NewSel = Builder.CreateSelect(Cond, B, A, "", &Sel);
  } else {
    return nullptr;
  }
  return new BitCastInst(NewSel, Sel.getType());
}

/// Try to eliminate select instructions that test the returned flag of cmpxchg
/// instructions.
///
/// If a select instruction tests the returned flag of a cmpxchg instruction and
/// selects between the returned value of the cmpxchg instruction its compare
/// operand, the result of the select will always be equal to its false value.
/// For example:
///
///   %cmpxchg = cmpxchg ptr %ptr, i64 %compare, i64 %new_value seq_cst seq_cst
///   %val = extractvalue { i64, i1 } %cmpxchg, 0
///   %success = extractvalue { i64, i1 } %cmpxchg, 1
///   %sel = select i1 %success, i64 %compare, i64 %val
///   ret i64 %sel
///
/// The returned value of the cmpxchg instruction (%val) is the original value
/// located at %ptr prior to any update. If the cmpxchg operation succeeds, %val
/// must have been equal to %compare. Thus, the result of the select is always
/// equal to %val, and the code can be simplified to:
///
///   %cmpxchg = cmpxchg ptr %ptr, i64 %compare, i64 %new_value seq_cst seq_cst
///   %val = extractvalue { i64, i1 } %cmpxchg, 0
///   ret i64 %val
///
static Value *foldSelectCmpXchg(SelectInst &SI) {
  // A helper that determines if V is an extractvalue instruction whose
  // aggregate operand is a cmpxchg instruction and whose single index is equal
  // to I. If such conditions are true, the helper returns the cmpxchg
  // instruction; otherwise, a nullptr is returned.
  auto isExtractFromCmpXchg = [](Value *V, unsigned I) -> AtomicCmpXchgInst * {
    auto *Extract = dyn_cast<ExtractValueInst>(V);
    if (!Extract)
      return nullptr;
    if (Extract->getIndices()[0] != I)
      return nullptr;
    return dyn_cast<AtomicCmpXchgInst>(Extract->getAggregateOperand());
  };

  // If the select has a single user, and this user is a select instruction that
  // we can simplify, skip the cmpxchg simplification for now.
  if (SI.hasOneUse())
    if (auto *Select = dyn_cast<SelectInst>(SI.user_back()))
      if (Select->getCondition() == SI.getCondition())
        if (Select->getFalseValue() == SI.getTrueValue() ||
            Select->getTrueValue() == SI.getFalseValue())
          return nullptr;

  // Ensure the select condition is the returned flag of a cmpxchg instruction.
  auto *CmpXchg = isExtractFromCmpXchg(SI.getCondition(), 1);
  if (!CmpXchg)
    return nullptr;

  // Check the true value case: The true value of the select is the returned
  // value of the same cmpxchg used by the condition, and the false value is the
  // cmpxchg instruction's compare operand.
  if (auto *X = isExtractFromCmpXchg(SI.getTrueValue(), 0))
    if (X == CmpXchg && X->getCompareOperand() == SI.getFalseValue())
      return SI.getFalseValue();

  // Check the false value case: The false value of the select is the returned
  // value of the same cmpxchg used by the condition, and the true value is the
  // cmpxchg instruction's compare operand.
  if (auto *X = isExtractFromCmpXchg(SI.getFalseValue(), 0))
    if (X == CmpXchg && X->getCompareOperand() == SI.getTrueValue())
      return SI.getFalseValue();

  return nullptr;
}

/// Try to reduce a funnel/rotate pattern that includes a compare and select
/// into a funnel shift intrinsic. Example:
/// rotl32(a, b) --> (b == 0 ? a : ((a >> (32 - b)) | (a << b)))
///              --> call llvm.fshl.i32(a, a, b)
/// fshl32(a, b, c) --> (c == 0 ? a : ((b >> (32 - c)) | (a << c)))
///                 --> call llvm.fshl.i32(a, b, c)
/// fshr32(a, b, c) --> (c == 0 ? b : ((a >> (32 - c)) | (b << c)))
///                 --> call llvm.fshr.i32(a, b, c)
static Instruction *foldSelectFunnelShift(SelectInst &Sel,
                                          InstCombiner::BuilderTy &Builder) {
  // This must be a power-of-2 type for a bitmasking transform to be valid.
  unsigned Width = Sel.getType()->getScalarSizeInBits();
  if (!isPowerOf2_32(Width))
    return nullptr;

  BinaryOperator *Or0, *Or1;
  if (!match(Sel.getFalseValue(), m_OneUse(m_Or(m_BinOp(Or0), m_BinOp(Or1)))))
    return nullptr;

  Value *SV0, *SV1, *SA0, *SA1;
  if (!match(Or0, m_OneUse(m_LogicalShift(m_Value(SV0),
                                          m_ZExtOrSelf(m_Value(SA0))))) ||
      !match(Or1, m_OneUse(m_LogicalShift(m_Value(SV1),
                                          m_ZExtOrSelf(m_Value(SA1))))) ||
      Or0->getOpcode() == Or1->getOpcode())
    return nullptr;

  // Canonicalize to or(shl(SV0, SA0), lshr(SV1, SA1)).
  if (Or0->getOpcode() == BinaryOperator::LShr) {
    std::swap(Or0, Or1);
    std::swap(SV0, SV1);
    std::swap(SA0, SA1);
  }
  assert(Or0->getOpcode() == BinaryOperator::Shl &&
         Or1->getOpcode() == BinaryOperator::LShr &&
         "Illegal or(shift,shift) pair");

  // Check the shift amounts to see if they are an opposite pair.
  Value *ShAmt;
  if (match(SA1, m_OneUse(m_Sub(m_SpecificInt(Width), m_Specific(SA0)))))
    ShAmt = SA0;
  else if (match(SA0, m_OneUse(m_Sub(m_SpecificInt(Width), m_Specific(SA1)))))
    ShAmt = SA1;
  else
    return nullptr;

  // We should now have this pattern:
  // select ?, TVal, (or (shl SV0, SA0), (lshr SV1, SA1))
  // The false value of the select must be a funnel-shift of the true value:
  // IsFShl -> TVal must be SV0 else TVal must be SV1.
  bool IsFshl = (ShAmt == SA0);
  Value *TVal = Sel.getTrueValue();
  if ((IsFshl && TVal != SV0) || (!IsFshl && TVal != SV1))
    return nullptr;

  // Finally, see if the select is filtering out a shift-by-zero.
  Value *Cond = Sel.getCondition();
  if (!match(Cond, m_OneUse(m_SpecificICmp(ICmpInst::ICMP_EQ, m_Specific(ShAmt),
                                           m_ZeroInt()))))
    return nullptr;

  // If this is not a rotate then the select was blocking poison from the
  // 'shift-by-zero' non-TVal, but a funnel shift won't - so freeze it.
  if (SV0 != SV1) {
    if (IsFshl && !llvm::isGuaranteedNotToBePoison(SV1))
      SV1 = Builder.CreateFreeze(SV1);
    else if (!IsFshl && !llvm::isGuaranteedNotToBePoison(SV0))
      SV0 = Builder.CreateFreeze(SV0);
  }

  // This is a funnel/rotate that avoids shift-by-bitwidth UB in a suboptimal way.
  // Convert to funnel shift intrinsic.
  Intrinsic::ID IID = IsFshl ? Intrinsic::fshl : Intrinsic::fshr;
  Function *F =
      Intrinsic::getOrInsertDeclaration(Sel.getModule(), IID, Sel.getType());
  ShAmt = Builder.CreateZExt(ShAmt, Sel.getType());
  return CallInst::Create(F, { SV0, SV1, ShAmt });
}

static Instruction *foldSelectToCopysign(SelectInst &Sel,
                                         InstCombiner::BuilderTy &Builder) {
  Value *Cond = Sel.getCondition();
  Value *TVal = Sel.getTrueValue();
  Value *FVal = Sel.getFalseValue();
  Type *SelType = Sel.getType();

  // Match select ?, TC, FC where the constants are equal but negated.
  // TODO: Generalize to handle a negated variable operand?
  const APFloat *TC, *FC;
  if (!match(TVal, m_APFloatAllowPoison(TC)) ||
      !match(FVal, m_APFloatAllowPoison(FC)) ||
      !abs(*TC).bitwiseIsEqual(abs(*FC)))
    return nullptr;

  assert(TC != FC && "Expected equal select arms to simplify");

  Value *X;
  const APInt *C;
  bool IsTrueIfSignSet;
  CmpPredicate Pred;
  if (!match(Cond, m_OneUse(m_ICmp(Pred, m_ElementWiseBitCast(m_Value(X)),
                                   m_APInt(C)))) ||
      !isSignBitCheck(Pred, *C, IsTrueIfSignSet) || X->getType() != SelType)
    return nullptr;

  // If needed, negate the value that will be the sign argument of the copysign:
  // (bitcast X) <  0 ? -TC :  TC --> copysign(TC,  X)
  // (bitcast X) <  0 ?  TC : -TC --> copysign(TC, -X)
  // (bitcast X) >= 0 ? -TC :  TC --> copysign(TC, -X)
  // (bitcast X) >= 0 ?  TC : -TC --> copysign(TC,  X)
  // Note: FMF from the select can not be propagated to the new instructions.
  if (IsTrueIfSignSet ^ TC->isNegative())
    X = Builder.CreateFNeg(X);

  // Canonicalize the magnitude argument as the positive constant since we do
  // not care about its sign.
  Value *MagArg = ConstantFP::get(SelType, abs(*TC));
  Function *F = Intrinsic::getOrInsertDeclaration(
      Sel.getModule(), Intrinsic::copysign, Sel.getType());
  return CallInst::Create(F, { MagArg, X });
}

Instruction *InstCombinerImpl::foldVectorSelect(SelectInst &Sel) {
  if (!isa<VectorType>(Sel.getType()))
    return nullptr;

  Value *Cond = Sel.getCondition();
  Value *TVal = Sel.getTrueValue();
  Value *FVal = Sel.getFalseValue();
  Value *C, *X, *Y;

  if (match(Cond, m_VecReverse(m_Value(C)))) {
    auto createSelReverse = [&](Value *C, Value *X, Value *Y) {
      Value *V = Builder.CreateSelect(C, X, Y, Sel.getName(), &Sel);
      if (auto *I = dyn_cast<Instruction>(V))
        I->copyIRFlags(&Sel);
      Module *M = Sel.getModule();
      Function *F = Intrinsic::getOrInsertDeclaration(
          M, Intrinsic::vector_reverse, V->getType());
      return CallInst::Create(F, V);
    };

    if (match(TVal, m_VecReverse(m_Value(X)))) {
      // select rev(C), rev(X), rev(Y) --> rev(select C, X, Y)
      if (match(FVal, m_VecReverse(m_Value(Y))) &&
          (Cond->hasOneUse() || TVal->hasOneUse() || FVal->hasOneUse()))
        return createSelReverse(C, X, Y);

      // select rev(C), rev(X), FValSplat --> rev(select C, X, FValSplat)
      if ((Cond->hasOneUse() || TVal->hasOneUse()) && isSplatValue(FVal))
        return createSelReverse(C, X, FVal);
    }
    // select rev(C), TValSplat, rev(Y) --> rev(select C, TValSplat, Y)
    else if (isSplatValue(TVal) && match(FVal, m_VecReverse(m_Value(Y))) &&
             (Cond->hasOneUse() || FVal->hasOneUse()))
      return createSelReverse(C, TVal, Y);
  }

  auto *VecTy = dyn_cast<FixedVectorType>(Sel.getType());
  if (!VecTy)
    return nullptr;

  unsigned NumElts = VecTy->getNumElements();
  APInt PoisonElts(NumElts, 0);
  APInt AllOnesEltMask(APInt::getAllOnes(NumElts));
  if (Value *V = SimplifyDemandedVectorElts(&Sel, AllOnesEltMask, PoisonElts)) {
    if (V != &Sel)
      return replaceInstUsesWith(Sel, V);
    return &Sel;
  }

  // A select of a "select shuffle" with a common operand can be rearranged
  // to select followed by "select shuffle". Because of poison, this only works
  // in the case of a shuffle with no undefined mask elements.
  ArrayRef<int> Mask;
  if (match(TVal, m_OneUse(m_Shuffle(m_Value(X), m_Value(Y), m_Mask(Mask)))) &&
      !is_contained(Mask, PoisonMaskElem) &&
      cast<ShuffleVectorInst>(TVal)->isSelect()) {
    if (X == FVal) {
      // select Cond, (shuf_sel X, Y), X --> shuf_sel X, (select Cond, Y, X)
      Value *NewSel = Builder.CreateSelect(Cond, Y, X, "sel", &Sel);
      return new ShuffleVectorInst(X, NewSel, Mask);
    }
    if (Y == FVal) {
      // select Cond, (shuf_sel X, Y), Y --> shuf_sel (select Cond, X, Y), Y
      Value *NewSel = Builder.CreateSelect(Cond, X, Y, "sel", &Sel);
      return new ShuffleVectorInst(NewSel, Y, Mask);
    }
  }
  if (match(FVal, m_OneUse(m_Shuffle(m_Value(X), m_Value(Y), m_Mask(Mask)))) &&
      !is_contained(Mask, PoisonMaskElem) &&
      cast<ShuffleVectorInst>(FVal)->isSelect()) {
    if (X == TVal) {
      // select Cond, X, (shuf_sel X, Y) --> shuf_sel X, (select Cond, X, Y)
      Value *NewSel = Builder.CreateSelect(Cond, X, Y, "sel", &Sel);
      return new ShuffleVectorInst(X, NewSel, Mask);
    }
    if (Y == TVal) {
      // select Cond, Y, (shuf_sel X, Y) --> shuf_sel (select Cond, Y, X), Y
      Value *NewSel = Builder.CreateSelect(Cond, Y, X, "sel", &Sel);
      return new ShuffleVectorInst(NewSel, Y, Mask);
    }
  }

  return nullptr;
}

static Instruction *foldSelectToPhiImpl(SelectInst &Sel, BasicBlock *BB,
                                        const DominatorTree &DT,
                                        InstCombiner::BuilderTy &Builder) {
  // Find the block's immediate dominator that ends with a conditional branch
  // that matches select's condition (maybe inverted).
  auto *IDomNode = DT[BB]->getIDom();
  if (!IDomNode)
    return nullptr;
  BasicBlock *IDom = IDomNode->getBlock();

  Value *Cond = Sel.getCondition();
  Value *IfTrue, *IfFalse;
  BasicBlock *TrueSucc, *FalseSucc;
  if (match(IDom->getTerminator(),
            m_Br(m_Specific(Cond), m_BasicBlock(TrueSucc),
                 m_BasicBlock(FalseSucc)))) {
    IfTrue = Sel.getTrueValue();
    IfFalse = Sel.getFalseValue();
  } else if (match(IDom->getTerminator(),
                   m_Br(m_Not(m_Specific(Cond)), m_BasicBlock(TrueSucc),
                        m_BasicBlock(FalseSucc)))) {
    IfTrue = Sel.getFalseValue();
    IfFalse = Sel.getTrueValue();
  } else
    return nullptr;

  // Make sure the branches are actually different.
  if (TrueSucc == FalseSucc)
    return nullptr;

  // We want to replace select %cond, %a, %b with a phi that takes value %a
  // for all incoming edges that are dominated by condition `%cond == true`,
  // and value %b for edges dominated by condition `%cond == false`. If %a
  // or %b are also phis from the same basic block, we can go further and take
  // their incoming values from the corresponding blocks.
  BasicBlockEdge TrueEdge(IDom, TrueSucc);
  BasicBlockEdge FalseEdge(IDom, FalseSucc);
  DenseMap<BasicBlock *, Value *> Inputs;
  for (auto *Pred : predecessors(BB)) {
    // Check implication.
    BasicBlockEdge Incoming(Pred, BB);
    if (DT.dominates(TrueEdge, Incoming))
      Inputs[Pred] = IfTrue->DoPHITranslation(BB, Pred);
    else if (DT.dominates(FalseEdge, Incoming))
      Inputs[Pred] = IfFalse->DoPHITranslation(BB, Pred);
    else
      return nullptr;
    // Check availability.
    if (auto *Insn = dyn_cast<Instruction>(Inputs[Pred]))
      if (!DT.dominates(Insn, Pred->getTerminator()))
        return nullptr;
  }

  Builder.SetInsertPoint(BB, BB->begin());
  auto *PN = Builder.CreatePHI(Sel.getType(), Inputs.size());
  for (auto *Pred : predecessors(BB))
    PN->addIncoming(Inputs[Pred], Pred);
  PN->takeName(&Sel);
  return PN;
}

static Instruction *foldSelectToPhi(SelectInst &Sel, const DominatorTree &DT,
                                    InstCombiner::BuilderTy &Builder) {
  // Try to replace this select with Phi in one of these blocks.
  SmallSetVector<BasicBlock *, 4> CandidateBlocks;
  CandidateBlocks.insert(Sel.getParent());
  for (Value *V : Sel.operands())
    if (auto *I = dyn_cast<Instruction>(V))
      CandidateBlocks.insert(I->getParent());

  for (BasicBlock *BB : CandidateBlocks)
    if (auto *PN = foldSelectToPhiImpl(Sel, BB, DT, Builder))
      return PN;
  return nullptr;
}

/// Tries to reduce a pattern that arises when calculating the remainder of the
/// Euclidean division. When the divisor is a power of two and is guaranteed not
/// to be negative, a signed remainder can be folded with a bitwise and.
///
/// (x % n) < 0 ? (x % n) + n : (x % n)
///    -> x & (n - 1)
static Instruction *foldSelectWithSRem(SelectInst &SI, InstCombinerImpl &IC,
                                       IRBuilderBase &Builder) {
  Value *CondVal = SI.getCondition();
  Value *TrueVal = SI.getTrueValue();
  Value *FalseVal = SI.getFalseValue();

  CmpPredicate Pred;
  Value *Op, *RemRes, *Remainder;
  const APInt *C;
  bool TrueIfSigned = false;

  if (!(match(CondVal, m_ICmp(Pred, m_Value(RemRes), m_APInt(C))) &&
        isSignBitCheck(Pred, *C, TrueIfSigned)))
    return nullptr;

  // If the sign bit is not set, we have a SGE/SGT comparison, and the operands
  // of the select are inverted.
  if (!TrueIfSigned)
    std::swap(TrueVal, FalseVal);

  auto FoldToBitwiseAnd = [&](Value *Remainder) -> Instruction * {
    Value *Add = Builder.CreateAdd(
        Remainder, Constant::getAllOnesValue(RemRes->getType()));
    return BinaryOperator::CreateAnd(Op, Add);
  };

  // Match the general case:
  // %rem = srem i32 %x, %n
  // %cnd = icmp slt i32 %rem, 0
  // %add = add i32 %rem, %n
  // %sel = select i1 %cnd, i32 %add, i32 %rem
  if (match(TrueVal, m_c_Add(m_Specific(RemRes), m_Value(Remainder))) &&
      match(RemRes, m_SRem(m_Value(Op), m_Specific(Remainder))) &&
      IC.isKnownToBeAPowerOfTwo(Remainder, /*OrZero=*/true) &&
      FalseVal == RemRes)
    return FoldToBitwiseAnd(Remainder);

  // Match the case where the one arm has been replaced by constant 1:
  // %rem = srem i32 %n, 2
  // %cnd = icmp slt i32 %rem, 0
  // %sel = select i1 %cnd, i32 1, i32 %rem
  if (match(TrueVal, m_One()) &&
      match(RemRes, m_SRem(m_Value(Op), m_SpecificInt(2))) &&
      FalseVal == RemRes)
    return FoldToBitwiseAnd(ConstantInt::get(RemRes->getType(), 2));

  return nullptr;
}

static Value *foldSelectWithFrozenICmp(SelectInst &Sel, InstCombiner::BuilderTy &Builder) {
  FreezeInst *FI = dyn_cast<FreezeInst>(Sel.getCondition());
  if (!FI)
    return nullptr;

  Value *Cond = FI->getOperand(0);
  Value *TrueVal = Sel.getTrueValue(), *FalseVal = Sel.getFalseValue();

  //   select (freeze(x == y)), x, y --> y
  //   select (freeze(x != y)), x, y --> x
  // The freeze should be only used by this select. Otherwise, remaining uses of
  // the freeze can observe a contradictory value.
  //   c = freeze(x == y)   ; Let's assume that y = poison & x = 42; c is 0 or 1
  //   a = select c, x, y   ;
  //   f(a, c)              ; f(poison, 1) cannot happen, but if a is folded
  //                        ; to y, this can happen.
  CmpPredicate Pred;
  if (FI->hasOneUse() &&
      match(Cond, m_c_ICmp(Pred, m_Specific(TrueVal), m_Specific(FalseVal))) &&
      (Pred == ICmpInst::ICMP_EQ || Pred == ICmpInst::ICMP_NE)) {
    return Pred == ICmpInst::ICMP_EQ ? FalseVal : TrueVal;
  }

  return nullptr;
}

/// Given that \p CondVal is known to be \p CondIsTrue, try to simplify \p SI.
static Value *simplifyNestedSelectsUsingImpliedCond(SelectInst &SI,
                                                    Value *CondVal,
                                                    bool CondIsTrue,
                                                    const DataLayout &DL) {
  Value *InnerCondVal = SI.getCondition();
  Value *InnerTrueVal = SI.getTrueValue();
  Value *InnerFalseVal = SI.getFalseValue();
  assert(CondVal->getType() == InnerCondVal->getType() &&
         "The type of inner condition must match with the outer.");
  if (auto Implied = isImpliedCondition(CondVal, InnerCondVal, DL, CondIsTrue))
    return *Implied ? InnerTrueVal : InnerFalseVal;
  return nullptr;
}

Instruction *InstCombinerImpl::foldAndOrOfSelectUsingImpliedCond(Value *Op,
                                                                 SelectInst &SI,
                                                                 bool IsAnd) {
  assert(Op->getType()->isIntOrIntVectorTy(1) &&
         "Op must be either i1 or vector of i1.");
  if (SI.getCondition()->getType() != Op->getType())
    return nullptr;
  if (Value *V = simplifyNestedSelectsUsingImpliedCond(SI, Op, IsAnd, DL))
    return SelectInst::Create(Op,
                              IsAnd ? V : ConstantInt::getTrue(Op->getType()),
                              IsAnd ? ConstantInt::getFalse(Op->getType()) : V);
  return nullptr;
}

// Canonicalize select with fcmp to fabs(). -0.0 makes this tricky. We need
// fast-math-flags (nsz) or fsub with +0.0 (not fneg) for this to work.
static Instruction *foldSelectWithFCmpToFabs(SelectInst &SI,
                                             InstCombinerImpl &IC) {
  Value *CondVal = SI.getCondition();

  bool ChangedFMF = false;
  for (bool Swap : {false, true}) {
    Value *TrueVal = SI.getTrueValue();
    Value *X = SI.getFalseValue();
    CmpPredicate Pred;

    if (Swap)
      std::swap(TrueVal, X);

    if (!match(CondVal, m_FCmp(Pred, m_Specific(X), m_AnyZeroFP())))
      continue;

    // fold (X <= +/-0.0) ? (0.0 - X) : X to fabs(X), when 'Swap' is false
    // fold (X >  +/-0.0) ? X : (0.0 - X) to fabs(X), when 'Swap' is true
    if (match(TrueVal, m_FSub(m_PosZeroFP(), m_Specific(X)))) {
      if (!Swap && (Pred == FCmpInst::FCMP_OLE || Pred == FCmpInst::FCMP_ULE)) {
        Value *Fabs = IC.Builder.CreateUnaryIntrinsic(Intrinsic::fabs, X, &SI);
        return IC.replaceInstUsesWith(SI, Fabs);
      }
      if (Swap && (Pred == FCmpInst::FCMP_OGT || Pred == FCmpInst::FCMP_UGT)) {
        Value *Fabs = IC.Builder.CreateUnaryIntrinsic(Intrinsic::fabs, X, &SI);
        return IC.replaceInstUsesWith(SI, Fabs);
      }
    }

    if (!match(TrueVal, m_FNeg(m_Specific(X))))
      return nullptr;

    // Forward-propagate nnan and ninf from the fcmp to the select.
    // If all inputs are not those values, then the select is not either.
    // Note: nsz is defined differently, so it may not be correct to propagate.
    FastMathFlags FMF = cast<FPMathOperator>(CondVal)->getFastMathFlags();
    if (FMF.noNaNs() && !SI.hasNoNaNs()) {
      SI.setHasNoNaNs(true);
      ChangedFMF = true;
    }
    if (FMF.noInfs() && !SI.hasNoInfs()) {
      SI.setHasNoInfs(true);
      ChangedFMF = true;
    }
    // Forward-propagate nnan from the fneg to the select.
    // The nnan flag can be propagated iff fneg is selected when X is NaN.
    if (!SI.hasNoNaNs() && cast<FPMathOperator>(TrueVal)->hasNoNaNs() &&
        (Swap ? FCmpInst::isOrdered(Pred) : FCmpInst::isUnordered(Pred))) {
      SI.setHasNoNaNs(true);
      ChangedFMF = true;
    }

    // With nsz, when 'Swap' is false:
    // fold (X < +/-0.0) ? -X : X or (X <= +/-0.0) ? -X : X to fabs(X)
    // fold (X > +/-0.0) ? -X : X or (X >= +/-0.0) ? -X : X to -fabs(x)
    // when 'Swap' is true:
    // fold (X > +/-0.0) ? X : -X or (X >= +/-0.0) ? X : -X to fabs(X)
    // fold (X < +/-0.0) ? X : -X or (X <= +/-0.0) ? X : -X to -fabs(X)
    //
    // Note: We require "nnan" for this fold because fcmp ignores the signbit
    //       of NAN, but IEEE-754 specifies the signbit of NAN values with
    //       fneg/fabs operations.
    if (!SI.hasNoSignedZeros() || !SI.hasNoNaNs())
      return nullptr;

    if (Swap)
      Pred = FCmpInst::getSwappedPredicate(Pred);

    bool IsLTOrLE = Pred == FCmpInst::FCMP_OLT || Pred == FCmpInst::FCMP_OLE ||
                    Pred == FCmpInst::FCMP_ULT || Pred == FCmpInst::FCMP_ULE;
    bool IsGTOrGE = Pred == FCmpInst::FCMP_OGT || Pred == FCmpInst::FCMP_OGE ||
                    Pred == FCmpInst::FCMP_UGT || Pred == FCmpInst::FCMP_UGE;

    if (IsLTOrLE) {
      Value *Fabs = IC.Builder.CreateUnaryIntrinsic(Intrinsic::fabs, X, &SI);
      return IC.replaceInstUsesWith(SI, Fabs);
    }
    if (IsGTOrGE) {
      Value *Fabs = IC.Builder.CreateUnaryIntrinsic(Intrinsic::fabs, X, &SI);
      Instruction *NewFNeg = UnaryOperator::CreateFNeg(Fabs);
      NewFNeg->setFastMathFlags(SI.getFastMathFlags());
      return NewFNeg;
    }
  }

  // Match select with (icmp slt (bitcast X to int), 0)
  //                or (icmp sgt (bitcast X to int), -1)

  for (bool Swap : {false, true}) {
    Value *TrueVal = SI.getTrueValue();
    Value *X = SI.getFalseValue();

    if (Swap)
      std::swap(TrueVal, X);

    CmpPredicate Pred;
    const APInt *C;
    bool TrueIfSigned;
    if (!match(CondVal,
               m_ICmp(Pred, m_ElementWiseBitCast(m_Specific(X)), m_APInt(C))) ||
        !isSignBitCheck(Pred, *C, TrueIfSigned))
      continue;
    if (!match(TrueVal, m_FNeg(m_Specific(X))))
      return nullptr;
    if (Swap == TrueIfSigned && !CondVal->hasOneUse() && !TrueVal->hasOneUse())
      return nullptr;

    // Fold (IsNeg ? -X : X) or (!IsNeg ? X : -X) to fabs(X)
    // Fold (IsNeg ? X : -X) or (!IsNeg ? -X : X) to -fabs(X)
    Value *Fabs = IC.Builder.CreateUnaryIntrinsic(Intrinsic::fabs, X, &SI);
    if (Swap != TrueIfSigned)
      return IC.replaceInstUsesWith(SI, Fabs);
    return UnaryOperator::CreateFNegFMF(Fabs, &SI);
  }

  return ChangedFMF ? &SI : nullptr;
}

// Match the following IR pattern:
//   %x.lowbits = and i8 %x, %lowbitmask
//   %x.lowbits.are.zero = icmp eq i8 %x.lowbits, 0
//   %x.biased = add i8 %x, %bias
//   %x.biased.highbits = and i8 %x.biased, %highbitmask
//   %x.roundedup = select i1 %x.lowbits.are.zero, i8 %x, i8 %x.biased.highbits
// Define:
//   %alignment = add i8 %lowbitmask, 1
// Iff 1. an %alignment is a power-of-two (aka, %lowbitmask is a low bit mask)
// and 2. %bias is equal to either %lowbitmask or %alignment,
// and 3. %highbitmask is equal to ~%lowbitmask (aka, to -%alignment)
// then this pattern can be transformed into:
//   %x.offset = add i8 %x, %lowbitmask
//   %x.roundedup = and i8 %x.offset, %highbitmask
static Value *
foldRoundUpIntegerWithPow2Alignment(SelectInst &SI,
                                    InstCombiner::BuilderTy &Builder) {
  Value *Cond = SI.getCondition();
  Value *X = SI.getTrueValue();
  Value *XBiasedHighBits = SI.getFalseValue();

  CmpPredicate Pred;
  Value *XLowBits;
  if (!match(Cond, m_ICmp(Pred, m_Value(XLowBits), m_ZeroInt())) ||
      !ICmpInst::isEquality(Pred))
    return nullptr;

  if (Pred == ICmpInst::Predicate::ICMP_NE)
    std::swap(X, XBiasedHighBits);

  // FIXME: we could support non non-splats here.

  const APInt *LowBitMaskCst;
  if (!match(XLowBits, m_And(m_Specific(X), m_APIntAllowPoison(LowBitMaskCst))))
    return nullptr;

  // Match even if the AND and ADD are swapped.
  const APInt *BiasCst, *HighBitMaskCst;
  if (!match(XBiasedHighBits,
             m_And(m_Add(m_Specific(X), m_APIntAllowPoison(BiasCst)),
                   m_APIntAllowPoison(HighBitMaskCst))) &&
      !match(XBiasedHighBits,
             m_Add(m_And(m_Specific(X), m_APIntAllowPoison(HighBitMaskCst)),
                   m_APIntAllowPoison(BiasCst))))
    return nullptr;

  if (!LowBitMaskCst->isMask())
    return nullptr;

  APInt InvertedLowBitMaskCst = ~*LowBitMaskCst;
  if (InvertedLowBitMaskCst != *HighBitMaskCst)
    return nullptr;

  APInt AlignmentCst = *LowBitMaskCst + 1;

  if (*BiasCst != AlignmentCst && *BiasCst != *LowBitMaskCst)
    return nullptr;

  if (!XBiasedHighBits->hasOneUse()) {
    // We can't directly return XBiasedHighBits if it is more poisonous.
    if (*BiasCst == *LowBitMaskCst && impliesPoison(XBiasedHighBits, X))
      return XBiasedHighBits;
    return nullptr;
  }

  // FIXME: could we preserve undef's here?
  Type *Ty = X->getType();
  Value *XOffset = Builder.CreateAdd(X, ConstantInt::get(Ty, *LowBitMaskCst),
                                     X->getName() + ".biased");
  Value *R = Builder.CreateAnd(XOffset, ConstantInt::get(Ty, *HighBitMaskCst));
  R->takeName(&SI);
  return R;
}

namespace {
struct DecomposedSelect {
  Value *Cond = nullptr;
  Value *TrueVal = nullptr;
  Value *FalseVal = nullptr;
};
} // namespace

/// Folds patterns like:
///   select c2 (select c1 a b) (select c1 b a)
/// into:
///   select (xor c1 c2) b a
static Instruction *
foldSelectOfSymmetricSelect(SelectInst &OuterSelVal,
                            InstCombiner::BuilderTy &Builder) {

  Value *OuterCond, *InnerCond, *InnerTrueVal, *InnerFalseVal;
  if (!match(
          &OuterSelVal,
          m_Select(m_Value(OuterCond),
                   m_OneUse(m_Select(m_Value(InnerCond), m_Value(InnerTrueVal),
                                     m_Value(InnerFalseVal))),
                   m_OneUse(m_Select(m_Deferred(InnerCond),
                                     m_Deferred(InnerFalseVal),
                                     m_Deferred(InnerTrueVal))))))
    return nullptr;

  if (OuterCond->getType() != InnerCond->getType())
    return nullptr;

  Value *Xor = Builder.CreateXor(InnerCond, OuterCond);
  return SelectInst::Create(Xor, InnerFalseVal, InnerTrueVal);
}

/// Look for patterns like
///   %outer.cond = select i1 %inner.cond, i1 %alt.cond, i1 false
///   %inner.sel = select i1 %inner.cond, i8 %inner.sel.t, i8 %inner.sel.f
///   %outer.sel = select i1 %outer.cond, i8 %outer.sel.t, i8 %inner.sel
/// and rewrite it as
///   %inner.sel = select i1 %cond.alternative, i8 %sel.outer.t, i8 %sel.inner.t
///   %sel.outer = select i1 %cond.inner, i8 %inner.sel, i8 %sel.inner.f
static Instruction *foldNestedSelects(SelectInst &OuterSelVal,
                                      InstCombiner::BuilderTy &Builder) {
  // We must start with a `select`.
  DecomposedSelect OuterSel;
  match(&OuterSelVal,
        m_Select(m_Value(OuterSel.Cond), m_Value(OuterSel.TrueVal),
                 m_Value(OuterSel.FalseVal)));

  // Canonicalize inversion of the outermost `select`'s condition.
  if (match(OuterSel.Cond, m_Not(m_Value(OuterSel.Cond))))
    std::swap(OuterSel.TrueVal, OuterSel.FalseVal);

  // The condition of the outermost select must be an `and`/`or`.
  if (!match(OuterSel.Cond, m_c_LogicalOp(m_Value(), m_Value())))
    return nullptr;

  // Depending on the logical op, inner select might be in different hand.
  bool IsAndVariant = match(OuterSel.Cond, m_LogicalAnd());
  Value *InnerSelVal = IsAndVariant ? OuterSel.FalseVal : OuterSel.TrueVal;

  // Profitability check - avoid increasing instruction count.
  if (none_of(ArrayRef<Value *>({OuterSelVal.getCondition(), InnerSelVal}),
              [](Value *V) { return V->hasOneUse(); }))
    return nullptr;

  // The appropriate hand of the outermost `select` must be a select itself.
  DecomposedSelect InnerSel;
  if (!match(InnerSelVal,
             m_Select(m_Value(InnerSel.Cond), m_Value(InnerSel.TrueVal),
                      m_Value(InnerSel.FalseVal))))
    return nullptr;

  // Canonicalize inversion of the innermost `select`'s condition.
  if (match(InnerSel.Cond, m_Not(m_Value(InnerSel.Cond))))
    std::swap(InnerSel.TrueVal, InnerSel.FalseVal);

  Value *AltCond = nullptr;
  auto matchOuterCond = [OuterSel, IsAndVariant, &AltCond](auto m_InnerCond) {
    // An unsimplified select condition can match both LogicalAnd and LogicalOr
    // (select true, true, false). Since below we assume that LogicalAnd implies
    // InnerSel match the FVal and vice versa for LogicalOr, we can't match the
    // alternative pattern here.
    return IsAndVariant ? match(OuterSel.Cond,
                                m_c_LogicalAnd(m_InnerCond, m_Value(AltCond)))
                        : match(OuterSel.Cond,
                                m_c_LogicalOr(m_InnerCond, m_Value(AltCond)));
  };

  // Finally, match the condition that was driving the outermost `select`,
  // it should be a logical operation between the condition that was driving
  // the innermost `select` (after accounting for the possible inversions
  // of the condition), and some other condition.
  if (matchOuterCond(m_Specific(InnerSel.Cond))) {
    // Done!
  } else if (Value * NotInnerCond; matchOuterCond(m_CombineAnd(
                 m_Not(m_Specific(InnerSel.Cond)), m_Value(NotInnerCond)))) {
    // Done!
    std::swap(InnerSel.TrueVal, InnerSel.FalseVal);
    InnerSel.Cond = NotInnerCond;
  } else // Not the pattern we were looking for.
    return nullptr;

  Value *SelInner = Builder.CreateSelect(
      AltCond, IsAndVariant ? OuterSel.TrueVal : InnerSel.FalseVal,
      IsAndVariant ? InnerSel.TrueVal : OuterSel.FalseVal);
  SelInner->takeName(InnerSelVal);
  return SelectInst::Create(InnerSel.Cond,
                            IsAndVariant ? SelInner : InnerSel.TrueVal,
                            !IsAndVariant ? SelInner : InnerSel.FalseVal);
}

/// Return true if V is poison or \p Expected given that ValAssumedPoison is
/// already poison. For example, if ValAssumedPoison is `icmp samesign X, 10`
/// and V is `icmp ne X, 5`, impliesPoisonOrCond returns true.
static bool impliesPoisonOrCond(const Value *ValAssumedPoison, const Value *V,
                                bool Expected) {
  if (impliesPoison(ValAssumedPoison, V))
    return true;

  // Handle the case that ValAssumedPoison is `icmp samesign pred X, C1` and V
  // is `icmp pred X, C2`, where C1 is well-defined.
  if (auto *ICmp = dyn_cast<ICmpInst>(ValAssumedPoison)) {
    Value *LHS = ICmp->getOperand(0);
    const APInt *RHSC1;
    const APInt *RHSC2;
    CmpPredicate Pred;
    if (ICmp->hasSameSign() &&
        match(ICmp->getOperand(1), m_APIntForbidPoison(RHSC1)) &&
        match(V, m_ICmp(Pred, m_Specific(LHS), m_APIntAllowPoison(RHSC2)))) {
      unsigned BitWidth = RHSC1->getBitWidth();
      ConstantRange CRX =
          RHSC1->isNonNegative()
              ? ConstantRange(APInt::getSignedMinValue(BitWidth),
                              APInt::getZero(BitWidth))
              : ConstantRange(APInt::getZero(BitWidth),
                              APInt::getSignedMinValue(BitWidth));
      return CRX.icmp(Expected ? Pred : ICmpInst::getInverseCmpPredicate(Pred),
                      *RHSC2);
    }
  }

  return false;
}

Instruction *InstCombinerImpl::foldSelectOfBools(SelectInst &SI) {
  Value *CondVal = SI.getCondition();
  Value *TrueVal = SI.getTrueValue();
  Value *FalseVal = SI.getFalseValue();
  Type *SelType = SI.getType();

  // Avoid potential infinite loops by checking for non-constant condition.
  // TODO: Can we assert instead by improving canonicalizeSelectToShuffle()?
  //       Scalar select must have simplified?
  if (!SelType->isIntOrIntVectorTy(1) || isa<Constant>(CondVal) ||
      TrueVal->getType() != CondVal->getType())
    return nullptr;

  auto *One = ConstantInt::getTrue(SelType);
  auto *Zero = ConstantInt::getFalse(SelType);
  Value *A, *B, *C, *D;

  // Folding select to and/or i1 isn't poison safe in general. impliesPoison
  // checks whether folding it does not convert a well-defined value into
  // poison.
  if (match(TrueVal, m_One())) {
    if (impliesPoisonOrCond(FalseVal, CondVal, /*Expected=*/false)) {
      // Change: A = select B, true, C --> A = or B, C
      return BinaryOperator::CreateOr(CondVal, FalseVal);
    }

    if (match(CondVal, m_OneUse(m_Select(m_Value(A), m_One(), m_Value(B)))) &&
        impliesPoisonOrCond(FalseVal, B, /*Expected=*/false)) {
      // (A || B) || C --> A || (B | C)
      return replaceInstUsesWith(
          SI, Builder.CreateLogicalOr(A, Builder.CreateOr(B, FalseVal)));
    }

    // (A && B) || (C && B) --> (A || C) && B
    if (match(CondVal, m_LogicalAnd(m_Value(A), m_Value(B))) &&
        match(FalseVal, m_LogicalAnd(m_Value(C), m_Value(D))) &&
        (CondVal->hasOneUse() || FalseVal->hasOneUse())) {
      bool CondLogicAnd = isa<SelectInst>(CondVal);
      bool FalseLogicAnd = isa<SelectInst>(FalseVal);
      auto AndFactorization = [&](Value *Common, Value *InnerCond,
                                  Value *InnerVal,
                                  bool SelFirst = false) -> Instruction * {
        Value *InnerSel = Builder.CreateSelect(InnerCond, One, InnerVal);
        if (SelFirst)
          std::swap(Common, InnerSel);
        if (FalseLogicAnd || (CondLogicAnd && Common == A))
          return SelectInst::Create(Common, InnerSel, Zero);
        else
          return BinaryOperator::CreateAnd(Common, InnerSel);
      };

      if (A == C)
        return AndFactorization(A, B, D);
      if (A == D)
        return AndFactorization(A, B, C);
      if (B == C)
        return AndFactorization(B, A, D);
      if (B == D)
        return AndFactorization(B, A, C, CondLogicAnd && FalseLogicAnd);
    }
  }

  if (match(FalseVal, m_Zero())) {
    if (impliesPoisonOrCond(TrueVal, CondVal, /*Expected=*/true)) {
      // Change: A = select B, C, false --> A = and B, C
      return BinaryOperator::CreateAnd(CondVal, TrueVal);
    }

    if (match(CondVal, m_OneUse(m_Select(m_Value(A), m_Value(B), m_Zero()))) &&
        impliesPoisonOrCond(TrueVal, B, /*Expected=*/true)) {
      // (A && B) && C --> A && (B & C)
      return replaceInstUsesWith(
          SI, Builder.CreateLogicalAnd(A, Builder.CreateAnd(B, TrueVal)));
    }

    // (A || B) && (C || B) --> (A && C) || B
    if (match(CondVal, m_LogicalOr(m_Value(A), m_Value(B))) &&
        match(TrueVal, m_LogicalOr(m_Value(C), m_Value(D))) &&
        (CondVal->hasOneUse() || TrueVal->hasOneUse())) {
      bool CondLogicOr = isa<SelectInst>(CondVal);
      bool TrueLogicOr = isa<SelectInst>(TrueVal);
      auto OrFactorization = [&](Value *Common, Value *InnerCond,
                                 Value *InnerVal,
                                 bool SelFirst = false) -> Instruction * {
        Value *InnerSel = Builder.CreateSelect(InnerCond, InnerVal, Zero);
        if (SelFirst)
          std::swap(Common, InnerSel);
        if (TrueLogicOr || (CondLogicOr && Common == A))
          return SelectInst::Create(Common, One, InnerSel);
        else
          return BinaryOperator::CreateOr(Common, InnerSel);
      };

      if (A == C)
        return OrFactorization(A, B, D);
      if (A == D)
        return OrFactorization(A, B, C);
      if (B == C)
        return OrFactorization(B, A, D);
      if (B == D)
        return OrFactorization(B, A, C, CondLogicOr && TrueLogicOr);
    }
  }

  // We match the "full" 0 or 1 constant here to avoid a potential infinite
  // loop with vectors that may have undefined/poison elements.
  // select a, false, b -> select !a, b, false
  if (match(TrueVal, m_Specific(Zero))) {
    Value *NotCond = Builder.CreateNot(CondVal, "not." + CondVal->getName());
    return SelectInst::Create(NotCond, FalseVal, Zero);
  }
  // select a, b, true -> select !a, true, b
  if (match(FalseVal, m_Specific(One))) {
    Value *NotCond = Builder.CreateNot(CondVal, "not." + CondVal->getName());
    return SelectInst::Create(NotCond, One, TrueVal);
  }

  // DeMorgan in select form: !a && !b --> !(a || b)
  // select !a, !b, false --> not (select a, true, b)
  if (match(&SI, m_LogicalAnd(m_Not(m_Value(A)), m_Not(m_Value(B)))) &&
      (CondVal->hasOneUse() || TrueVal->hasOneUse()) &&
      !match(A, m_ConstantExpr()) && !match(B, m_ConstantExpr()))
    return BinaryOperator::CreateNot(Builder.CreateSelect(A, One, B));

  // DeMorgan in select form: !a || !b --> !(a && b)
  // select !a, true, !b --> not (select a, b, false)
  if (match(&SI, m_LogicalOr(m_Not(m_Value(A)), m_Not(m_Value(B)))) &&
      (CondVal->hasOneUse() || FalseVal->hasOneUse()) &&
      !match(A, m_ConstantExpr()) && !match(B, m_ConstantExpr()))
    return BinaryOperator::CreateNot(Builder.CreateSelect(A, B, Zero));

  // select (select a, true, b), true, b -> select a, true, b
  if (match(CondVal, m_Select(m_Value(A), m_One(), m_Value(B))) &&
      match(TrueVal, m_One()) && match(FalseVal, m_Specific(B)))
    return replaceOperand(SI, 0, A);
  // select (select a, b, false), b, false -> select a, b, false
  if (match(CondVal, m_Select(m_Value(A), m_Value(B), m_Zero())) &&
      match(TrueVal, m_Specific(B)) && match(FalseVal, m_Zero()))
    return replaceOperand(SI, 0, A);

  // ~(A & B) & (A | B) --> A ^ B
  if (match(&SI, m_c_LogicalAnd(m_Not(m_LogicalAnd(m_Value(A), m_Value(B))),
                                m_c_LogicalOr(m_Deferred(A), m_Deferred(B)))))
    return BinaryOperator::CreateXor(A, B);

  // select (~a | c), a, b -> select a, (select c, true, b), false
  if (match(CondVal,
            m_OneUse(m_c_Or(m_Not(m_Specific(TrueVal)), m_Value(C))))) {
    Value *OrV = Builder.CreateSelect(C, One, FalseVal);
    return SelectInst::Create(TrueVal, OrV, Zero);
  }
  // select (c & b), a, b -> select b, (select ~c, true, a), false
  if (match(CondVal, m_OneUse(m_c_And(m_Value(C), m_Specific(FalseVal))))) {
    if (Value *NotC = getFreelyInverted(C, C->hasOneUse(), &Builder)) {
      Value *OrV = Builder.CreateSelect(NotC, One, TrueVal);
      return SelectInst::Create(FalseVal, OrV, Zero);
    }
  }
  // select (a | c), a, b -> select a, true, (select ~c, b, false)
  if (match(CondVal, m_OneUse(m_c_Or(m_Specific(TrueVal), m_Value(C))))) {
    if (Value *NotC = getFreelyInverted(C, C->hasOneUse(), &Builder)) {
      Value *AndV = Builder.CreateSelect(NotC, FalseVal, Zero);
      return SelectInst::Create(TrueVal, One, AndV);
    }
  }
  // select (c & ~b), a, b -> select b, true, (select c, a, false)
  if (match(CondVal,
            m_OneUse(m_c_And(m_Value(C), m_Not(m_Specific(FalseVal)))))) {
    Value *AndV = Builder.CreateSelect(C, TrueVal, Zero);
    return SelectInst::Create(FalseVal, One, AndV);
  }

  if (match(FalseVal, m_Zero()) || match(TrueVal, m_One())) {
    Use *Y = nullptr;
    bool IsAnd = match(FalseVal, m_Zero()) ? true : false;
    Value *Op1 = IsAnd ? TrueVal : FalseVal;
    if (isCheckForZeroAndMulWithOverflow(CondVal, Op1, IsAnd, Y)) {
      auto *FI = new FreezeInst(*Y, (*Y)->getName() + ".fr");
      InsertNewInstBefore(FI, cast<Instruction>(Y->getUser())->getIterator());
      replaceUse(*Y, FI);
      return replaceInstUsesWith(SI, Op1);
    }

    if (auto *V = foldBooleanAndOr(CondVal, Op1, SI, IsAnd,
                                   /*IsLogical=*/true))
      return replaceInstUsesWith(SI, V);
  }

  // select (a || b), c, false -> select a, c, false
  // select c, (a || b), false -> select c, a, false
  //   if c implies that b is false.
  if (match(CondVal, m_LogicalOr(m_Value(A), m_Value(B))) &&
      match(FalseVal, m_Zero())) {
    std::optional<bool> Res = isImpliedCondition(TrueVal, B, DL);
    if (Res && *Res == false)
      return replaceOperand(SI, 0, A);
  }
  if (match(TrueVal, m_LogicalOr(m_Value(A), m_Value(B))) &&
      match(FalseVal, m_Zero())) {
    std::optional<bool> Res = isImpliedCondition(CondVal, B, DL);
    if (Res && *Res == false)
      return replaceOperand(SI, 1, A);
  }
  // select c, true, (a && b)  -> select c, true, a
  // select (a && b), true, c  -> select a, true, c
  //   if c = false implies that b = true
  if (match(TrueVal, m_One()) &&
      match(FalseVal, m_LogicalAnd(m_Value(A), m_Value(B)))) {
    std::optional<bool> Res = isImpliedCondition(CondVal, B, DL, false);
    if (Res && *Res == true)
      return replaceOperand(SI, 2, A);
  }
  if (match(CondVal, m_LogicalAnd(m_Value(A), m_Value(B))) &&
      match(TrueVal, m_One())) {
    std::optional<bool> Res = isImpliedCondition(FalseVal, B, DL, false);
    if (Res && *Res == true)
      return replaceOperand(SI, 0, A);
  }

  if (match(TrueVal, m_One())) {
    Value *C;

    // (C && A) || (!C && B) --> sel C, A, B
    // (A && C) || (!C && B) --> sel C, A, B
    // (C && A) || (B && !C) --> sel C, A, B
    // (A && C) || (B && !C) --> sel C, A, B (may require freeze)
    if (match(FalseVal, m_c_LogicalAnd(m_Not(m_Value(C)), m_Value(B))) &&
        match(CondVal, m_c_LogicalAnd(m_Specific(C), m_Value(A)))) {
      auto *SelCond = dyn_cast<SelectInst>(CondVal);
      auto *SelFVal = dyn_cast<SelectInst>(FalseVal);
      bool MayNeedFreeze = SelCond && SelFVal &&
                           match(SelFVal->getTrueValue(),
                                 m_Not(m_Specific(SelCond->getTrueValue())));
      if (MayNeedFreeze)
        C = Builder.CreateFreeze(C);
      return SelectInst::Create(C, A, B);
    }

    // (!C && A) || (C && B) --> sel C, B, A
    // (A && !C) || (C && B) --> sel C, B, A
    // (!C && A) || (B && C) --> sel C, B, A
    // (A && !C) || (B && C) --> sel C, B, A (may require freeze)
    if (match(CondVal, m_c_LogicalAnd(m_Not(m_Value(C)), m_Value(A))) &&
        match(FalseVal, m_c_LogicalAnd(m_Specific(C), m_Value(B)))) {
      auto *SelCond = dyn_cast<SelectInst>(CondVal);
      auto *SelFVal = dyn_cast<SelectInst>(FalseVal);
      bool MayNeedFreeze = SelCond && SelFVal &&
                           match(SelCond->getTrueValue(),
                                 m_Not(m_Specific(SelFVal->getTrueValue())));
      if (MayNeedFreeze)
        C = Builder.CreateFreeze(C);
      return SelectInst::Create(C, B, A);
    }
  }

  return nullptr;
}

// Return true if we can safely remove the select instruction for std::bit_ceil
// pattern.
static bool isSafeToRemoveBitCeilSelect(ICmpInst::Predicate Pred, Value *Cond0,
                                        const APInt *Cond1, Value *CtlzOp,
                                        unsigned BitWidth,
                                        bool &ShouldDropNoWrap) {
  // The challenge in recognizing std::bit_ceil(X) is that the operand is used
  // for the CTLZ proper and select condition, each possibly with some
  // operation like add and sub.
  //
  // Our aim is to make sure that -ctlz & (BitWidth - 1) == 0 even when the
  // select instruction would select 1, which allows us to get rid of the select
  // instruction.
  //
  // To see if we can do so, we do some symbolic execution with ConstantRange.
  // Specifically, we compute the range of values that Cond0 could take when
  // Cond == false.  Then we successively transform the range until we obtain
  // the range of values that CtlzOp could take.
  //
  // Conceptually, we follow the def-use chain backward from Cond0 while
  // transforming the range for Cond0 until we meet the common ancestor of Cond0
  // and CtlzOp.  Then we follow the def-use chain forward until we obtain the
  // range for CtlzOp.  That said, we only follow at most one ancestor from
  // Cond0.  Likewise, we only follow at most one ancestor from CtrlOp.

  ConstantRange CR = ConstantRange::makeExactICmpRegion(
      CmpInst::getInversePredicate(Pred), *Cond1);

  ShouldDropNoWrap = false;

  // Match the operation that's used to compute CtlzOp from CommonAncestor.  If
  // CtlzOp == CommonAncestor, return true as no operation is needed.  If a
  // match is found, execute the operation on CR, update CR, and return true.
  // Otherwise, return false.
  auto MatchForward = [&](Value *CommonAncestor) {
    const APInt *C = nullptr;
    if (CtlzOp == CommonAncestor)
      return true;
    if (match(CtlzOp, m_Add(m_Specific(CommonAncestor), m_APInt(C)))) {
      ShouldDropNoWrap = true;
      CR = CR.add(*C);
      return true;
    }
    if (match(CtlzOp, m_Sub(m_APInt(C), m_Specific(CommonAncestor)))) {
      ShouldDropNoWrap = true;
      CR = ConstantRange(*C).sub(CR);
      return true;
    }
    if (match(CtlzOp, m_Not(m_Specific(CommonAncestor)))) {
      CR = CR.binaryNot();
      return true;
    }
    return false;
  };

  const APInt *C = nullptr;
  Value *CommonAncestor;
  if (MatchForward(Cond0)) {
    // Cond0 is either CtlzOp or CtlzOp's parent.  CR has been updated.
  } else if (match(Cond0, m_Add(m_Value(CommonAncestor), m_APInt(C)))) {
    CR = CR.sub(*C);
    if (!MatchForward(CommonAncestor))
      return false;
    // Cond0's parent is either CtlzOp or CtlzOp's parent.  CR has been updated.
  } else {
    return false;
  }

  // Return true if all the values in the range are either 0 or negative (if
  // treated as signed).  We do so by evaluating:
  //
  //   CR - 1 u>= (1 << BitWidth) - 1.
  APInt IntMax = APInt::getSignMask(BitWidth) - 1;
  CR = CR.sub(APInt(BitWidth, 1));
  return CR.icmp(ICmpInst::ICMP_UGE, IntMax);
}

// Transform the std::bit_ceil(X) pattern like:
//
//   %dec = add i32 %x, -1
//   %ctlz = tail call i32 @llvm.ctlz.i32(i32 %dec, i1 false)
//   %sub = sub i32 32, %ctlz
//   %shl = shl i32 1, %sub
//   %ugt = icmp ugt i32 %x, 1
//   %sel = select i1 %ugt, i32 %shl, i32 1
//
// into:
//
//   %dec = add i32 %x, -1
//   %ctlz = tail call i32 @llvm.ctlz.i32(i32 %dec, i1 false)
//   %neg = sub i32 0, %ctlz
//   %masked = and i32 %ctlz, 31
//   %shl = shl i32 1, %sub
//
// Note that the select is optimized away while the shift count is masked with
// 31.  We handle some variations of the input operand like std::bit_ceil(X +
// 1).
static Instruction *foldBitCeil(SelectInst &SI, IRBuilderBase &Builder,
                                InstCombinerImpl &IC) {
  Type *SelType = SI.getType();
  unsigned BitWidth = SelType->getScalarSizeInBits();

  Value *FalseVal = SI.getFalseValue();
  Value *TrueVal = SI.getTrueValue();
  CmpPredicate Pred;
  const APInt *Cond1;
  Value *Cond0, *Ctlz, *CtlzOp;
  if (!match(SI.getCondition(), m_ICmp(Pred, m_Value(Cond0), m_APInt(Cond1))))
    return nullptr;

  if (match(TrueVal, m_One())) {
    std::swap(FalseVal, TrueVal);
    Pred = CmpInst::getInversePredicate(Pred);
  }

  bool ShouldDropNoWrap;

  if (!match(FalseVal, m_One()) ||
      !match(TrueVal,
             m_OneUse(m_Shl(m_One(), m_OneUse(m_Sub(m_SpecificInt(BitWidth),
                                                    m_Value(Ctlz)))))) ||
      !match(Ctlz, m_Intrinsic<Intrinsic::ctlz>(m_Value(CtlzOp), m_Value())) ||
      !isSafeToRemoveBitCeilSelect(Pred, Cond0, Cond1, CtlzOp, BitWidth,
                                   ShouldDropNoWrap))
    return nullptr;

  if (ShouldDropNoWrap) {
    cast<Instruction>(CtlzOp)->setHasNoUnsignedWrap(false);
    cast<Instruction>(CtlzOp)->setHasNoSignedWrap(false);
  }

  // Build 1 << (-CTLZ & (BitWidth-1)).  The negation likely corresponds to a
  // single hardware instruction as opposed to BitWidth - CTLZ, where BitWidth
  // is an integer constant.  Masking with BitWidth-1 comes free on some
  // hardware as part of the shift instruction.

  // Drop range attributes and re-infer them in the next iteration.
  cast<Instruction>(Ctlz)->dropPoisonGeneratingAnnotations();
  // Set is_zero_poison to false and re-infer them in the next iteration.
  cast<Instruction>(Ctlz)->setOperand(1, Builder.getFalse());
  IC.addToWorklist(cast<Instruction>(Ctlz));
  Value *Neg = Builder.CreateNeg(Ctlz);
  Value *Masked =
      Builder.CreateAnd(Neg, ConstantInt::get(SelType, BitWidth - 1));
  return BinaryOperator::Create(Instruction::Shl, ConstantInt::get(SelType, 1),
                                Masked);
}

// This function tries to fold the following operations:
//   (x < y) ? -1 : zext(x != y)
//   (x < y) ? -1 : zext(x > y)
//   (x > y) ? 1 : sext(x != y)
//   (x > y) ? 1 : sext(x < y)
// Into ucmp/scmp(x, y), where signedness is determined by the signedness
// of the comparison in the original sequence.
Instruction *InstCombinerImpl::foldSelectToCmp(SelectInst &SI) {
  Value *TV = SI.getTrueValue();
  Value *FV = SI.getFalseValue();

  CmpPredicate Pred;
  Value *LHS, *RHS;
  if (!match(SI.getCondition(), m_ICmp(Pred, m_Value(LHS), m_Value(RHS))))
    return nullptr;

  if (!LHS->getType()->isIntOrIntVectorTy())
    return nullptr;

  // Try to swap operands and the predicate. We need to be careful when doing
  // so because two of the patterns have opposite predicates, so use the
  // constant inside select to determine if swapping operands would be
  // beneficial to us.
  if ((ICmpInst::isGT(Pred) && match(TV, m_AllOnes())) ||
      (ICmpInst::isLT(Pred) && match(TV, m_One()))) {
    Pred = ICmpInst::getSwappedPredicate(Pred);
    std::swap(LHS, RHS);
  }
  bool IsSigned = ICmpInst::isSigned(Pred);

  bool Replace = false;
  CmpPredicate ExtendedCmpPredicate;
  // (x < y) ? -1 : zext(x != y)
  // (x < y) ? -1 : zext(x > y)
  if (ICmpInst::isLT(Pred) && match(TV, m_AllOnes()) &&
      match(FV, m_ZExt(m_c_ICmp(ExtendedCmpPredicate, m_Specific(LHS),
                                m_Specific(RHS)))) &&
      (ExtendedCmpPredicate == ICmpInst::ICMP_NE ||
       ICmpInst::getSwappedPredicate(ExtendedCmpPredicate) == Pred))
    Replace = true;

  // (x > y) ? 1 : sext(x != y)
  // (x > y) ? 1 : sext(x < y)
  if (ICmpInst::isGT(Pred) && match(TV, m_One()) &&
      match(FV, m_SExt(m_c_ICmp(ExtendedCmpPredicate, m_Specific(LHS),
                                m_Specific(RHS)))) &&
      (ExtendedCmpPredicate == ICmpInst::ICMP_NE ||
       ICmpInst::getSwappedPredicate(ExtendedCmpPredicate) == Pred))
    Replace = true;

  // (x == y) ? 0 : (x > y ? 1 : -1)
  CmpPredicate FalseBranchSelectPredicate;
  const APInt *InnerTV, *InnerFV;
  if (Pred == ICmpInst::ICMP_EQ && match(TV, m_Zero()) &&
      match(FV, m_Select(m_c_ICmp(FalseBranchSelectPredicate, m_Specific(LHS),
                                  m_Specific(RHS)),
                         m_APInt(InnerTV), m_APInt(InnerFV)))) {
    if (!ICmpInst::isGT(FalseBranchSelectPredicate)) {
      FalseBranchSelectPredicate =
          ICmpInst::getSwappedPredicate(FalseBranchSelectPredicate);
      std::swap(LHS, RHS);
    }

    if (!InnerTV->isOne()) {
      std::swap(InnerTV, InnerFV);
      std::swap(LHS, RHS);
    }

    if (ICmpInst::isGT(FalseBranchSelectPredicate) && InnerTV->isOne() &&
        InnerFV->isAllOnes()) {
      IsSigned = ICmpInst::isSigned(FalseBranchSelectPredicate);
      Replace = true;
    }
  }

  Intrinsic::ID IID = IsSigned ? Intrinsic::scmp : Intrinsic::ucmp;
  if (Replace)
    return replaceInstUsesWith(
        SI, Builder.CreateIntrinsic(SI.getType(), IID, {LHS, RHS}));
  return nullptr;
}

bool InstCombinerImpl::fmulByZeroIsZero(Value *MulVal, FastMathFlags FMF,
                                        const Instruction *CtxI) const {
  KnownFPClass Known = computeKnownFPClass(MulVal, FMF, fcNegative, CtxI);

  return Known.isKnownNeverNaN() && Known.isKnownNeverInfinity() &&
         (FMF.noSignedZeros() || Known.signBitIsZeroOrNaN());
}

static bool matchFMulByZeroIfResultEqZero(InstCombinerImpl &IC, Value *Cmp0,
                                          Value *Cmp1, Value *TrueVal,
                                          Value *FalseVal, Instruction &CtxI,
                                          bool SelectIsNSZ) {
  Value *MulRHS;
  if (match(Cmp1, m_PosZeroFP()) &&
      match(TrueVal, m_c_FMul(m_Specific(Cmp0), m_Value(MulRHS)))) {
    FastMathFlags FMF = cast<FPMathOperator>(TrueVal)->getFastMathFlags();
    // nsz must be on the select, it must be ignored on the multiply. We
    // need nnan and ninf on the multiply for the other value.
    FMF.setNoSignedZeros(SelectIsNSZ);
    return IC.fmulByZeroIsZero(MulRHS, FMF, &CtxI);
  }

  return false;
}

/// Check whether the KnownBits of a select arm may be affected by the
/// select condition.
static bool hasAffectedValue(Value *V, SmallPtrSetImpl<Value *> &Affected,
                             unsigned Depth) {
  if (Depth == MaxAnalysisRecursionDepth)
    return false;

  // Ignore the case where the select arm itself is affected. These cases
  // are handled more efficiently by other optimizations.
  if (Depth != 0 && Affected.contains(V))
    return true;

  if (auto *I = dyn_cast<Instruction>(V)) {
    if (isa<PHINode>(I)) {
      if (Depth == MaxAnalysisRecursionDepth - 1)
        return false;
      Depth = MaxAnalysisRecursionDepth - 2;
    }
    return any_of(I->operands(), [&](Value *Op) {
      return Op->getType()->isIntOrIntVectorTy() &&
             hasAffectedValue(Op, Affected, Depth + 1);
    });
  }

  return false;
}

// This transformation enables the possibility of transforming fcmp + sel into
// a fmaxnum/fminnum intrinsic.
static Value *foldSelectIntoAddConstant(SelectInst &SI,
                                        InstCombiner::BuilderTy &Builder) {
  // Do this transformation only when select instruction gives NaN and NSZ
  // guarantee.
  auto *SIFOp = dyn_cast<FPMathOperator>(&SI);
  if (!SIFOp || !SIFOp->hasNoSignedZeros() || !SIFOp->hasNoNaNs())
    return nullptr;

  auto TryFoldIntoAddConstant =
      [&Builder, &SI](CmpInst::Predicate Pred, Value *X, Value *Z,
                      Instruction *FAdd, Constant *C, bool Swapped) -> Value * {
    // Only these relational predicates can be transformed into maxnum/minnum
    // intrinsic.
    if (!CmpInst::isRelational(Pred) || !match(Z, m_AnyZeroFP()))
      return nullptr;

    if (!match(FAdd, m_FAdd(m_Specific(X), m_Specific(C))))
      return nullptr;

    Value *NewSelect = Builder.CreateSelect(SI.getCondition(), Swapped ? Z : X,
                                            Swapped ? X : Z, "", &SI);
    NewSelect->takeName(&SI);

    Value *NewFAdd = Builder.CreateFAdd(NewSelect, C);
    NewFAdd->takeName(FAdd);

    // Propagate FastMath flags
    FastMathFlags SelectFMF = SI.getFastMathFlags();
    FastMathFlags FAddFMF = FAdd->getFastMathFlags();
    FastMathFlags NewFMF = FastMathFlags::intersectRewrite(SelectFMF, FAddFMF) |
                           FastMathFlags::unionValue(SelectFMF, FAddFMF);
    cast<Instruction>(NewFAdd)->setFastMathFlags(NewFMF);
    cast<Instruction>(NewSelect)->setFastMathFlags(NewFMF);

    return NewFAdd;
  };

  // select((fcmp Pred, X, 0), (fadd X, C), C)
  //      => fadd((select (fcmp Pred, X, 0), X, 0), C)
  //
  // Pred := OGT, OGE, OLT, OLE, UGT, UGE, ULT, and ULE
  Instruction *FAdd;
  Constant *C;
  Value *X, *Z;
  CmpPredicate Pred;

  // Note: OneUse check for `Cmp` is necessary because it makes sure that other
  // InstCombine folds don't undo this transformation and cause an infinite
  // loop. Furthermore, it could also increase the operation count.
  if (match(&SI, m_Select(m_OneUse(m_FCmp(Pred, m_Value(X), m_Value(Z))),
                          m_OneUse(m_Instruction(FAdd)), m_Constant(C))))
    return TryFoldIntoAddConstant(Pred, X, Z, FAdd, C, /*Swapped=*/false);

  if (match(&SI, m_Select(m_OneUse(m_FCmp(Pred, m_Value(X), m_Value(Z))),
                          m_Constant(C), m_OneUse(m_Instruction(FAdd)))))
    return TryFoldIntoAddConstant(Pred, X, Z, FAdd, C, /*Swapped=*/true);

  return nullptr;
}

static Value *foldSelectBitTest(SelectInst &Sel, Value *CondVal, Value *TrueVal,
                                Value *FalseVal,
                                InstCombiner::BuilderTy &Builder,
                                const SimplifyQuery &SQ) {
  // If this is a vector select, we need a vector compare.
  Type *SelType = Sel.getType();
  if (SelType->isVectorTy() != CondVal->getType()->isVectorTy())
    return nullptr;

  Value *V;
  APInt AndMask;
  bool CreateAnd = false;
  CmpPredicate Pred;
  Value *CmpLHS, *CmpRHS;

  if (match(CondVal, m_ICmp(Pred, m_Value(CmpLHS), m_Value(CmpRHS)))) {
    if (ICmpInst::isEquality(Pred)) {
      if (!match(CmpRHS, m_Zero()))
        return nullptr;

      V = CmpLHS;
      const APInt *AndRHS;
      if (!match(CmpLHS, m_And(m_Value(), m_Power2(AndRHS))))
        return nullptr;

      AndMask = *AndRHS;
    } else if (auto Res = decomposeBitTestICmp(CmpLHS, CmpRHS, Pred)) {
      assert(ICmpInst::isEquality(Res->Pred) && "Not equality test?");
      AndMask = Res->Mask;
      V = Res->X;
      KnownBits Known =
          computeKnownBits(V, /*Depth=*/0, SQ.getWithInstruction(&Sel));
      AndMask &= Known.getMaxValue();
      if (!AndMask.isPowerOf2())
        return nullptr;

      Pred = Res->Pred;
      CreateAnd = true;
    } else {
      return nullptr;
    }
  } else if (auto *Trunc = dyn_cast<TruncInst>(CondVal)) {
    V = Trunc->getOperand(0);
    AndMask = APInt(V->getType()->getScalarSizeInBits(), 1);
    Pred = ICmpInst::ICMP_NE;
    CreateAnd = !Trunc->hasNoUnsignedWrap();
  } else {
    return nullptr;
  }

  if (Pred == ICmpInst::ICMP_NE)
    std::swap(TrueVal, FalseVal);

  if (Value *X = foldSelectICmpAnd(Sel, CondVal, TrueVal, FalseVal, V, AndMask,
                                   CreateAnd, Builder))
    return X;

  if (Value *X = foldSelectICmpAndBinOp(CondVal, TrueVal, FalseVal, V, AndMask,
                                        CreateAnd, Builder))
    return X;

  return nullptr;
}

Instruction *InstCombinerImpl::visitSelectInst(SelectInst &SI) {
  Value *CondVal = SI.getCondition();
  Value *TrueVal = SI.getTrueValue();
  Value *FalseVal = SI.getFalseValue();
  Type *SelType = SI.getType();

  if (Value *V = simplifySelectInst(CondVal, TrueVal, FalseVal,
                                    SQ.getWithInstruction(&SI)))
    return replaceInstUsesWith(SI, V);

  if (Instruction *I = canonicalizeSelectToShuffle(SI))
    return I;

  if (Instruction *I = canonicalizeScalarSelectOfVecs(SI, *this))
    return I;

  // If the type of select is not an integer type or if the condition and
  // the selection type are not both scalar nor both vector types, there is no
  // point in attempting to match these patterns.
  Type *CondType = CondVal->getType();
  if (!isa<Constant>(CondVal) && SelType->isIntOrIntVectorTy() &&
      CondType->isVectorTy() == SelType->isVectorTy()) {
    if (Value *S = simplifyWithOpReplaced(TrueVal, CondVal,
                                          ConstantInt::getTrue(CondType), SQ,
                                          /* AllowRefinement */ true))
      return replaceOperand(SI, 1, S);

    if (Value *S = simplifyWithOpReplaced(FalseVal, CondVal,
                                          ConstantInt::getFalse(CondType), SQ,
                                          /* AllowRefinement */ true))
      return replaceOperand(SI, 2, S);

    if (replaceInInstruction(TrueVal, CondVal,
                             ConstantInt::getTrue(CondType)) ||
        replaceInInstruction(FalseVal, CondVal,
                             ConstantInt::getFalse(CondType)))
      return &SI;
  }

  if (Instruction *R = foldSelectOfBools(SI))
    return R;

  // Selecting between two integer or vector splat integer constants?
  //
  // Note that we don't handle a scalar select of vectors:
  // select i1 %c, <2 x i8> <1, 1>, <2 x i8> <0, 0>
  // because that may need 3 instructions to splat the condition value:
  // extend, insertelement, shufflevector.
  //
  // Do not handle i1 TrueVal and FalseVal otherwise would result in
  // zext/sext i1 to i1.
  if (SelType->isIntOrIntVectorTy() && !SelType->isIntOrIntVectorTy(1) &&
      CondVal->getType()->isVectorTy() == SelType->isVectorTy()) {
    // select C, 1, 0 -> zext C to int
    if (match(TrueVal, m_One()) && match(FalseVal, m_Zero()))
      return new ZExtInst(CondVal, SelType);

    // select C, -1, 0 -> sext C to int
    if (match(TrueVal, m_AllOnes()) && match(FalseVal, m_Zero()))
      return new SExtInst(CondVal, SelType);

    // select C, 0, 1 -> zext !C to int
    if (match(TrueVal, m_Zero()) && match(FalseVal, m_One())) {
      Value *NotCond = Builder.CreateNot(CondVal, "not." + CondVal->getName());
      return new ZExtInst(NotCond, SelType);
    }

    // select C, 0, -1 -> sext !C to int
    if (match(TrueVal, m_Zero()) && match(FalseVal, m_AllOnes())) {
      Value *NotCond = Builder.CreateNot(CondVal, "not." + CondVal->getName());
      return new SExtInst(NotCond, SelType);
    }
  }

  auto *SIFPOp = dyn_cast<FPMathOperator>(&SI);

  if (auto *FCmp = dyn_cast<FCmpInst>(CondVal)) {
    FCmpInst::Predicate Pred = FCmp->getPredicate();
    Value *Cmp0 = FCmp->getOperand(0), *Cmp1 = FCmp->getOperand(1);
    // Are we selecting a value based on a comparison of the two values?
    if ((Cmp0 == TrueVal && Cmp1 == FalseVal) ||
        (Cmp0 == FalseVal && Cmp1 == TrueVal)) {
      // Canonicalize to use ordered comparisons by swapping the select
      // operands.
      //
      // e.g.
      // (X ugt Y) ? X : Y -> (X ole Y) ? Y : X
      if (FCmp->hasOneUse() && FCmpInst::isUnordered(Pred)) {
        FCmpInst::Predicate InvPred = FCmp->getInversePredicate();
        // FIXME: The FMF should propagate from the select, not the fcmp.
        Value *NewCond = Builder.CreateFCmpFMF(InvPred, Cmp0, Cmp1, FCmp,
                                               FCmp->getName() + ".inv");
        Value *NewSel =
            Builder.CreateSelectFMF(NewCond, FalseVal, TrueVal, FCmp);
        return replaceInstUsesWith(SI, NewSel);
      }
    }

    if (SIFPOp) {
      // Fold out scale-if-equals-zero pattern.
      //
      // This pattern appears in code with denormal range checks after it's
      // assumed denormals are treated as zero. This drops a canonicalization.

      // TODO: Could relax the signed zero logic. We just need to know the sign
      // of the result matches (fmul x, y has the same sign as x).
      //
      // TODO: Handle always-canonicalizing variant that selects some value or 1
      // scaling factor in the fmul visitor.

      // TODO: Handle ldexp too

      Value *MatchCmp0 = nullptr;
      Value *MatchCmp1 = nullptr;

      // (select (fcmp [ou]eq x, 0.0), (fmul x, K), x => x
      // (select (fcmp [ou]ne x, 0.0), x, (fmul x, K) => x
      if (Pred == CmpInst::FCMP_OEQ || Pred == CmpInst::FCMP_UEQ) {
        MatchCmp0 = FalseVal;
        MatchCmp1 = TrueVal;
      } else if (Pred == CmpInst::FCMP_ONE || Pred == CmpInst::FCMP_UNE) {
        MatchCmp0 = TrueVal;
        MatchCmp1 = FalseVal;
      }

      if (Cmp0 == MatchCmp0 &&
          matchFMulByZeroIfResultEqZero(*this, Cmp0, Cmp1, MatchCmp1, MatchCmp0,
                                        SI, SIFPOp->hasNoSignedZeros()))
        return replaceInstUsesWith(SI, Cmp0);
    }
  }

  if (SIFPOp) {
    // TODO: Try to forward-propagate FMF from select arms to the select.

    auto *FCmp = dyn_cast<FCmpInst>(CondVal);

    // Canonicalize select of FP values where NaN and -0.0 are not valid as
    // minnum/maxnum intrinsics.
    if (SIFPOp->hasNoNaNs() && SIFPOp->hasNoSignedZeros()) {
      Value *X, *Y;
      if (match(&SI, m_OrdOrUnordFMax(m_Value(X), m_Value(Y)))) {
        Value *BinIntr =
            Builder.CreateBinaryIntrinsic(Intrinsic::maxnum, X, Y, &SI);
        if (auto *BinIntrInst = dyn_cast<Instruction>(BinIntr))
          BinIntrInst->setHasNoNaNs(FCmp->hasNoNaNs());
        return replaceInstUsesWith(SI, BinIntr);
      }

      if (match(&SI, m_OrdOrUnordFMin(m_Value(X), m_Value(Y)))) {
        Value *BinIntr =
            Builder.CreateBinaryIntrinsic(Intrinsic::minnum, X, Y, &SI);
        if (auto *BinIntrInst = dyn_cast<Instruction>(BinIntr))
          BinIntrInst->setHasNoNaNs(FCmp->hasNoNaNs());
        return replaceInstUsesWith(SI, BinIntr);
      }
    }
  }

  // Fold selecting to fabs.
  if (Instruction *Fabs = foldSelectWithFCmpToFabs(SI, *this))
    return Fabs;

  // See if we are selecting two values based on a comparison of the two values.
  if (CmpInst *CI = dyn_cast<CmpInst>(CondVal))
    if (Instruction *NewSel = foldSelectValueEquivalence(SI, *CI))
      return NewSel;

  if (ICmpInst *ICI = dyn_cast<ICmpInst>(CondVal))
    if (Instruction *Result = foldSelectInstWithICmp(SI, ICI))
      return Result;

<<<<<<< HEAD
  if (Value *V = foldSelectICmpAnd(SI, CondVal, Builder, SQ))
    return replaceInstUsesWith(SI, V);

  if (Value *V = foldSelectICmpAndBinOp(CondVal, TrueVal, FalseVal, Builder))
=======
  if (Value *V = foldSelectBitTest(SI, CondVal, TrueVal, FalseVal, Builder, SQ))
>>>>>>> 5eee2751
    return replaceInstUsesWith(SI, V);

  if (Instruction *Add = foldAddSubSelect(SI, Builder))
    return Add;
  if (Instruction *Add = foldOverflowingAddSubSelect(SI, Builder))
    return Add;
  if (Instruction *Or = foldSetClearBits(SI, Builder))
    return Or;
  if (Instruction *Mul = foldSelectZeroOrMul(SI, *this))
    return Mul;

  // Turn (select C, (op X, Y), (op X, Z)) -> (op X, (select C, Y, Z))
  auto *TI = dyn_cast<Instruction>(TrueVal);
  auto *FI = dyn_cast<Instruction>(FalseVal);
  if (TI && FI && TI->getOpcode() == FI->getOpcode())
    if (Instruction *IV = foldSelectOpOp(SI, TI, FI))
      return IV;

  if (Instruction *I = foldSelectExtConst(SI))
    return I;

  if (Instruction *I = foldSelectWithSRem(SI, *this, Builder))
    return I;

  // Fold (select C, (gep Ptr, Idx), Ptr) -> (gep Ptr, (select C, Idx, 0))
  // Fold (select C, Ptr, (gep Ptr, Idx)) -> (gep Ptr, (select C, 0, Idx))
  auto SelectGepWithBase = [&](GetElementPtrInst *Gep, Value *Base,
                               bool Swap) -> GetElementPtrInst * {
    Value *Ptr = Gep->getPointerOperand();
    if (Gep->getNumOperands() != 2 || Gep->getPointerOperand() != Base ||
        !Gep->hasOneUse())
      return nullptr;
    Value *Idx = Gep->getOperand(1);
    if (isa<VectorType>(CondVal->getType()) && !isa<VectorType>(Idx->getType()))
      return nullptr;
    Type *ElementType = Gep->getSourceElementType();
    Value *NewT = Idx;
    Value *NewF = Constant::getNullValue(Idx->getType());
    if (Swap)
      std::swap(NewT, NewF);
    Value *NewSI =
        Builder.CreateSelect(CondVal, NewT, NewF, SI.getName() + ".idx", &SI);
    return GetElementPtrInst::Create(ElementType, Ptr, NewSI,
                                     Gep->getNoWrapFlags());
  };
  if (auto *TrueGep = dyn_cast<GetElementPtrInst>(TrueVal))
    if (auto *NewGep = SelectGepWithBase(TrueGep, FalseVal, false))
      return NewGep;
  if (auto *FalseGep = dyn_cast<GetElementPtrInst>(FalseVal))
    if (auto *NewGep = SelectGepWithBase(FalseGep, TrueVal, true))
      return NewGep;

  // See if we can fold the select into one of our operands.
  if (SelType->isIntOrIntVectorTy() || SelType->isFPOrFPVectorTy()) {
    if (Instruction *FoldI = foldSelectIntoOp(SI, TrueVal, FalseVal))
      return FoldI;

    Value *LHS, *RHS;
    Instruction::CastOps CastOp;
    SelectPatternResult SPR = matchSelectPattern(&SI, LHS, RHS, &CastOp);
    auto SPF = SPR.Flavor;
    if (SPF) {
      Value *LHS2, *RHS2;
      if (SelectPatternFlavor SPF2 = matchSelectPattern(LHS, LHS2, RHS2).Flavor)
        if (Instruction *R = foldSPFofSPF(cast<Instruction>(LHS), SPF2, LHS2,
                                          RHS2, SI, SPF, RHS))
          return R;
      if (SelectPatternFlavor SPF2 = matchSelectPattern(RHS, LHS2, RHS2).Flavor)
        if (Instruction *R = foldSPFofSPF(cast<Instruction>(RHS), SPF2, LHS2,
                                          RHS2, SI, SPF, LHS))
          return R;
    }

    if (SelectPatternResult::isMinOrMax(SPF)) {
      // Canonicalize so that
      // - type casts are outside select patterns.
      // - float clamp is transformed to min/max pattern

      bool IsCastNeeded = LHS->getType() != SelType;
      Value *CmpLHS = cast<CmpInst>(CondVal)->getOperand(0);
      Value *CmpRHS = cast<CmpInst>(CondVal)->getOperand(1);
      if (IsCastNeeded ||
          (LHS->getType()->isFPOrFPVectorTy() &&
           ((CmpLHS != LHS && CmpLHS != RHS) ||
            (CmpRHS != LHS && CmpRHS != RHS)))) {
        CmpInst::Predicate MinMaxPred = getMinMaxPred(SPF, SPR.Ordered);

        Value *Cmp;
        if (CmpInst::isIntPredicate(MinMaxPred))
          Cmp = Builder.CreateICmp(MinMaxPred, LHS, RHS);
        else
          Cmp = Builder.CreateFCmpFMF(MinMaxPred, LHS, RHS,
                                      cast<Instruction>(SI.getCondition()));

        Value *NewSI = Builder.CreateSelect(Cmp, LHS, RHS, SI.getName(), &SI);
        if (!IsCastNeeded)
          return replaceInstUsesWith(SI, NewSI);

        Value *NewCast = Builder.CreateCast(CastOp, NewSI, SelType);
        return replaceInstUsesWith(SI, NewCast);
      }
    }
  }

  // See if we can fold the select into a phi node if the condition is a select.
  if (auto *PN = dyn_cast<PHINode>(SI.getCondition()))
    if (Instruction *NV = foldOpIntoPhi(SI, PN))
      return NV;

  if (SelectInst *TrueSI = dyn_cast<SelectInst>(TrueVal)) {
    if (TrueSI->getCondition()->getType() == CondVal->getType()) {
      // Fold nested selects if the inner condition can be implied by the outer
      // condition.
      if (Value *V = simplifyNestedSelectsUsingImpliedCond(
              *TrueSI, CondVal, /*CondIsTrue=*/true, DL))
        return replaceOperand(SI, 1, V);

      // select(C0, select(C1, a, b), b) -> select(C0&C1, a, b)
      // We choose this as normal form to enable folding on the And and
      // shortening paths for the values (this helps getUnderlyingObjects() for
      // example).
      if (TrueSI->getFalseValue() == FalseVal && TrueSI->hasOneUse()) {
        Value *And = Builder.CreateLogicalAnd(CondVal, TrueSI->getCondition());
        replaceOperand(SI, 0, And);
        replaceOperand(SI, 1, TrueSI->getTrueValue());
        return &SI;
      }
    }
  }
  if (SelectInst *FalseSI = dyn_cast<SelectInst>(FalseVal)) {
    if (FalseSI->getCondition()->getType() == CondVal->getType()) {
      // Fold nested selects if the inner condition can be implied by the outer
      // condition.
      if (Value *V = simplifyNestedSelectsUsingImpliedCond(
              *FalseSI, CondVal, /*CondIsTrue=*/false, DL))
        return replaceOperand(SI, 2, V);

      // select(C0, a, select(C1, a, b)) -> select(C0|C1, a, b)
      if (FalseSI->getTrueValue() == TrueVal && FalseSI->hasOneUse()) {
        Value *Or = Builder.CreateLogicalOr(CondVal, FalseSI->getCondition());
        replaceOperand(SI, 0, Or);
        replaceOperand(SI, 2, FalseSI->getFalseValue());
        return &SI;
      }
    }
  }

  // Try to simplify a binop sandwiched between 2 selects with the same
  // condition. This is not valid for div/rem because the select might be
  // preventing a division-by-zero.
  // TODO: A div/rem restriction is conservative; use something like
  //       isSafeToSpeculativelyExecute().
  // select(C, binop(select(C, X, Y), W), Z) -> select(C, binop(X, W), Z)
  BinaryOperator *TrueBO;
  if (match(TrueVal, m_OneUse(m_BinOp(TrueBO))) && !TrueBO->isIntDivRem()) {
    if (auto *TrueBOSI = dyn_cast<SelectInst>(TrueBO->getOperand(0))) {
      if (TrueBOSI->getCondition() == CondVal) {
        replaceOperand(*TrueBO, 0, TrueBOSI->getTrueValue());
        Worklist.push(TrueBO);
        return &SI;
      }
    }
    if (auto *TrueBOSI = dyn_cast<SelectInst>(TrueBO->getOperand(1))) {
      if (TrueBOSI->getCondition() == CondVal) {
        replaceOperand(*TrueBO, 1, TrueBOSI->getTrueValue());
        Worklist.push(TrueBO);
        return &SI;
      }
    }
  }

  // select(C, Z, binop(select(C, X, Y), W)) -> select(C, Z, binop(Y, W))
  BinaryOperator *FalseBO;
  if (match(FalseVal, m_OneUse(m_BinOp(FalseBO))) && !FalseBO->isIntDivRem()) {
    if (auto *FalseBOSI = dyn_cast<SelectInst>(FalseBO->getOperand(0))) {
      if (FalseBOSI->getCondition() == CondVal) {
        replaceOperand(*FalseBO, 0, FalseBOSI->getFalseValue());
        Worklist.push(FalseBO);
        return &SI;
      }
    }
    if (auto *FalseBOSI = dyn_cast<SelectInst>(FalseBO->getOperand(1))) {
      if (FalseBOSI->getCondition() == CondVal) {
        replaceOperand(*FalseBO, 1, FalseBOSI->getFalseValue());
        Worklist.push(FalseBO);
        return &SI;
      }
    }
  }

  Value *NotCond;
  if (match(CondVal, m_Not(m_Value(NotCond))) &&
      !InstCombiner::shouldAvoidAbsorbingNotIntoSelect(SI)) {
    replaceOperand(SI, 0, NotCond);
    SI.swapValues();
    SI.swapProfMetadata();
    return &SI;
  }

  if (Instruction *I = foldVectorSelect(SI))
    return I;

  // If we can compute the condition, there's no need for a select.
  // Like the above fold, we are attempting to reduce compile-time cost by
  // putting this fold here with limitations rather than in InstSimplify.
  // The motivation for this call into value tracking is to take advantage of
  // the assumption cache, so make sure that is populated.
  if (!CondVal->getType()->isVectorTy() && !AC.assumptions().empty()) {
    KnownBits Known(1);
    computeKnownBits(CondVal, Known, 0, &SI);
    if (Known.One.isOne())
      return replaceInstUsesWith(SI, TrueVal);
    if (Known.Zero.isOne())
      return replaceInstUsesWith(SI, FalseVal);
  }

  if (Instruction *BitCastSel = foldSelectCmpBitcasts(SI, Builder))
    return BitCastSel;

  // Simplify selects that test the returned flag of cmpxchg instructions.
  if (Value *V = foldSelectCmpXchg(SI))
    return replaceInstUsesWith(SI, V);

  if (Instruction *Select = foldSelectBinOpIdentity(SI, TLI, *this))
    return Select;

  if (Instruction *Funnel = foldSelectFunnelShift(SI, Builder))
    return Funnel;

  if (Instruction *Copysign = foldSelectToCopysign(SI, Builder))
    return Copysign;

  if (Instruction *PN = foldSelectToPhi(SI, DT, Builder))
    return replaceInstUsesWith(SI, PN);

  if (Value *Fr = foldSelectWithFrozenICmp(SI, Builder))
    return replaceInstUsesWith(SI, Fr);

  if (Value *V = foldRoundUpIntegerWithPow2Alignment(SI, Builder))
    return replaceInstUsesWith(SI, V);

  if (Value *V = foldSelectIntoAddConstant(SI, Builder))
    return replaceInstUsesWith(SI, V);

  // select(mask, mload(,,mask,0), 0) -> mload(,,mask,0)
  // Load inst is intentionally not checked for hasOneUse()
  if (match(FalseVal, m_Zero()) &&
      (match(TrueVal, m_MaskedLoad(m_Value(), m_Value(), m_Specific(CondVal),
                                   m_CombineOr(m_Undef(), m_Zero()))) ||
       match(TrueVal, m_MaskedGather(m_Value(), m_Value(), m_Specific(CondVal),
                                     m_CombineOr(m_Undef(), m_Zero()))))) {
    auto *MaskedInst = cast<IntrinsicInst>(TrueVal);
    if (isa<UndefValue>(MaskedInst->getArgOperand(3)))
      MaskedInst->setArgOperand(3, FalseVal /* Zero */);
    return replaceInstUsesWith(SI, MaskedInst);
  }

  Value *Mask;
  if (match(TrueVal, m_Zero()) &&
      (match(FalseVal, m_MaskedLoad(m_Value(), m_Value(), m_Value(Mask),
                                    m_CombineOr(m_Undef(), m_Zero()))) ||
       match(FalseVal, m_MaskedGather(m_Value(), m_Value(), m_Value(Mask),
                                      m_CombineOr(m_Undef(), m_Zero())))) &&
      (CondVal->getType() == Mask->getType())) {
    // We can remove the select by ensuring the load zeros all lanes the
    // select would have.  We determine this by proving there is no overlap
    // between the load and select masks.
    // (i.e (load_mask & select_mask) == 0 == no overlap)
    bool CanMergeSelectIntoLoad = false;
    if (Value *V = simplifyAndInst(CondVal, Mask, SQ.getWithInstruction(&SI)))
      CanMergeSelectIntoLoad = match(V, m_Zero());

    if (CanMergeSelectIntoLoad) {
      auto *MaskedInst = cast<IntrinsicInst>(FalseVal);
      if (isa<UndefValue>(MaskedInst->getArgOperand(3)))
        MaskedInst->setArgOperand(3, TrueVal /* Zero */);
      return replaceInstUsesWith(SI, MaskedInst);
    }
  }

  if (Instruction *I = foldSelectOfSymmetricSelect(SI, Builder))
    return I;

  if (Instruction *I = foldNestedSelects(SI, Builder))
    return I;

  // Match logical variants of the pattern,
  // and transform them iff that gets rid of inversions.
  //   (~x) | y  -->  ~(x & (~y))
  //   (~x) & y  -->  ~(x | (~y))
  if (sinkNotIntoOtherHandOfLogicalOp(SI))
    return &SI;

  if (Instruction *I = foldBitCeil(SI, Builder, *this))
    return I;

  if (Instruction *I = foldSelectToCmp(SI))
    return I;

  if (Instruction *I = foldSelectEqualityTest(SI))
    return I;

  // Fold:
  // (select A && B, T, F) -> (select A, (select B, T, F), F)
  // (select A || B, T, F) -> (select A, T, (select B, T, F))
  // if (select B, T, F) is foldable.
  // TODO: preserve FMF flags
  auto FoldSelectWithAndOrCond = [&](bool IsAnd, Value *A,
                                     Value *B) -> Instruction * {
    if (Value *V = simplifySelectInst(B, TrueVal, FalseVal,
                                      SQ.getWithInstruction(&SI)))
      return SelectInst::Create(A, IsAnd ? V : TrueVal, IsAnd ? FalseVal : V);

    // Is (select B, T, F) a SPF?
    if (CondVal->hasOneUse() && SelType->isIntOrIntVectorTy()) {
      if (ICmpInst *Cmp = dyn_cast<ICmpInst>(B))
        if (Value *V = canonicalizeSPF(*Cmp, TrueVal, FalseVal, *this))
          return SelectInst::Create(A, IsAnd ? V : TrueVal,
                                    IsAnd ? FalseVal : V);
    }

    return nullptr;
  };

  Value *LHS, *RHS;
  if (match(CondVal, m_And(m_Value(LHS), m_Value(RHS)))) {
    if (Instruction *I = FoldSelectWithAndOrCond(/*IsAnd*/ true, LHS, RHS))
      return I;
    if (Instruction *I = FoldSelectWithAndOrCond(/*IsAnd*/ true, RHS, LHS))
      return I;
  } else if (match(CondVal, m_Or(m_Value(LHS), m_Value(RHS)))) {
    if (Instruction *I = FoldSelectWithAndOrCond(/*IsAnd*/ false, LHS, RHS))
      return I;
    if (Instruction *I = FoldSelectWithAndOrCond(/*IsAnd*/ false, RHS, LHS))
      return I;
  } else {
    // We cannot swap the operands of logical and/or.
    // TODO: Can we swap the operands by inserting a freeze?
    if (match(CondVal, m_LogicalAnd(m_Value(LHS), m_Value(RHS)))) {
      if (Instruction *I = FoldSelectWithAndOrCond(/*IsAnd*/ true, LHS, RHS))
        return I;
    } else if (match(CondVal, m_LogicalOr(m_Value(LHS), m_Value(RHS)))) {
      if (Instruction *I = FoldSelectWithAndOrCond(/*IsAnd*/ false, LHS, RHS))
        return I;
    }
  }

  // select Cond, !X, X -> xor Cond, X
  if (CondVal->getType() == SI.getType() && isKnownInversion(FalseVal, TrueVal))
    return BinaryOperator::CreateXor(CondVal, FalseVal);

  // For vectors, this transform is only safe if the simplification does not
  // look through any lane-crossing operations. For now, limit to scalars only.
  if (SelType->isIntegerTy() &&
      (!isa<Constant>(TrueVal) || !isa<Constant>(FalseVal))) {
    // Try to simplify select arms based on KnownBits implied by the condition.
    CondContext CC(CondVal);
    findValuesAffectedByCondition(CondVal, /*IsAssume=*/false, [&](Value *V) {
      CC.AffectedValues.insert(V);
    });
    SimplifyQuery Q = SQ.getWithInstruction(&SI).getWithCondContext(CC);
    if (!CC.AffectedValues.empty()) {
      if (!isa<Constant>(TrueVal) &&
          hasAffectedValue(TrueVal, CC.AffectedValues, /*Depth=*/0)) {
        KnownBits Known = llvm::computeKnownBits(TrueVal, /*Depth=*/0, Q);
        if (Known.isConstant())
          return replaceOperand(SI, 1,
                                ConstantInt::get(SelType, Known.getConstant()));
      }

      CC.Invert = true;
      if (!isa<Constant>(FalseVal) &&
          hasAffectedValue(FalseVal, CC.AffectedValues, /*Depth=*/0)) {
        KnownBits Known = llvm::computeKnownBits(FalseVal, /*Depth=*/0, Q);
        if (Known.isConstant())
          return replaceOperand(SI, 2,
                                ConstantInt::get(SelType, Known.getConstant()));
      }
    }
  }

  // select (trunc nuw X to i1), X, Y --> select (trunc nuw X to i1), 1, Y
  // select (trunc nuw X to i1), Y, X --> select (trunc nuw X to i1), Y, 0
  // select (trunc nsw X to i1), X, Y --> select (trunc nsw X to i1), -1, Y
  // select (trunc nsw X to i1), Y, X --> select (trunc nsw X to i1), Y, 0
  Value *Trunc;
  if (match(CondVal, m_NUWTrunc(m_Value(Trunc)))) {
    if (TrueVal == Trunc)
      return replaceOperand(SI, 1, ConstantInt::get(TrueVal->getType(), 1));
    if (FalseVal == Trunc)
      return replaceOperand(SI, 2, ConstantInt::get(FalseVal->getType(), 0));
  }
  if (match(CondVal, m_NSWTrunc(m_Value(Trunc)))) {
    if (TrueVal == Trunc)
      return replaceOperand(SI, 1,
                            Constant::getAllOnesValue(TrueVal->getType()));
    if (FalseVal == Trunc)
      return replaceOperand(SI, 2, ConstantInt::get(FalseVal->getType(), 0));
  }

  return nullptr;
}<|MERGE_RESOLUTION|>--- conflicted
+++ resolved
@@ -119,71 +119,15 @@
 ///  (shl (and (X, C1)), (log2(TC-FC) - log2(C1))) + FC
 /// With some variations depending if FC is larger than TC, or the shift
 /// isn't needed, or the bit widths don't match.
-<<<<<<< HEAD
-static Value *foldSelectICmpAnd(SelectInst &Sel, Value *CondVal,
-                                InstCombiner::BuilderTy &Builder,
-                                const SimplifyQuery &SQ) {
-=======
 static Value *foldSelectICmpAnd(SelectInst &Sel, Value *CondVal, Value *TrueVal,
                                 Value *FalseVal, Value *V, const APInt &AndMask,
                                 bool CreateAnd,
                                 InstCombiner::BuilderTy &Builder) {
->>>>>>> 5eee2751
   const APInt *SelTC, *SelFC;
   if (!match(TrueVal, m_APInt(SelTC)) || !match(FalseVal, m_APInt(SelFC)))
     return nullptr;
 
   Type *SelType = Sel.getType();
-<<<<<<< HEAD
-  if (SelType->isVectorTy() != CondVal->getType()->isVectorTy())
-    return nullptr;
-
-  Value *V;
-  APInt AndMask;
-  bool CreateAnd = false;
-  CmpPredicate Pred;
-  Value *CmpLHS, *CmpRHS;
-
-  if (match(CondVal, m_ICmp(Pred, m_Value(CmpLHS), m_Value(CmpRHS)))) {
-    if (ICmpInst::isEquality(Pred)) {
-      if (!match(CmpRHS, m_Zero()))
-        return nullptr;
-
-      V = CmpLHS;
-      const APInt *AndRHS;
-      if (!match(V, m_And(m_Value(), m_Power2(AndRHS))))
-        return nullptr;
-
-      AndMask = *AndRHS;
-    } else if (auto Res = decomposeBitTestICmp(CmpLHS, CmpRHS, Pred)) {
-      assert(ICmpInst::isEquality(Res->Pred) && "Not equality test?");
-      AndMask = Res->Mask;
-      V = Res->X;
-      KnownBits Known =
-          computeKnownBits(V, /*Depth=*/0, SQ.getWithInstruction(&Sel));
-      AndMask &= Known.getMaxValue();
-      if (!AndMask.isPowerOf2())
-        return nullptr;
-
-      Pred = Res->Pred;
-      CreateAnd = true;
-    } else {
-      return nullptr;
-    }
-
-  } else if (auto *Trunc = dyn_cast<TruncInst>(CondVal)) {
-    V = Trunc->getOperand(0);
-    AndMask = APInt(V->getType()->getScalarSizeInBits(), 1);
-    Pred = ICmpInst::ICMP_NE;
-    CreateAnd = !Trunc->hasNoUnsignedWrap();
-  } else {
-    return nullptr;
-  }
-  if (Pred == ICmpInst::ICMP_NE)
-    std::swap(SelTC, SelFC);
-
-=======
->>>>>>> 5eee2751
   // In general, when both constants are non-zero, we would need an offset to
   // replace the select. This would require more instructions than we started
   // with. But there's one special-case that we handle here because it can
@@ -770,51 +714,6 @@
 /// 2. The select operands are reversed
 /// 3. The magnitude of C2 and C1 are flipped
 static Value *foldSelectICmpAndBinOp(Value *CondVal, Value *TrueVal,
-<<<<<<< HEAD
-                                     Value *FalseVal,
-                                     InstCombiner::BuilderTy &Builder) {
-  // Only handle integer compares. Also, if this is a vector select, we need a
-  // vector compare.
-  if (!TrueVal->getType()->isIntOrIntVectorTy() ||
-      TrueVal->getType()->isVectorTy() != CondVal->getType()->isVectorTy())
-    return nullptr;
-
-  unsigned C1Log;
-  bool NeedAnd = false;
-  CmpPredicate Pred;
-  Value *CmpLHS, *CmpRHS;
-
-  if (match(CondVal, m_ICmp(Pred, m_Value(CmpLHS), m_Value(CmpRHS)))) {
-    if (ICmpInst::isEquality(Pred)) {
-      if (!match(CmpRHS, m_Zero()))
-        return nullptr;
-
-      const APInt *C1;
-      if (!match(CmpLHS, m_And(m_Value(), m_Power2(C1))))
-        return nullptr;
-
-      C1Log = C1->logBase2();
-    } else {
-      auto Res = decomposeBitTestICmp(CmpLHS, CmpRHS, Pred);
-      if (!Res || !Res->Mask.isPowerOf2())
-        return nullptr;
-
-      CmpLHS = Res->X;
-      Pred = Res->Pred;
-      C1Log = Res->Mask.logBase2();
-      NeedAnd = true;
-    }
-  } else if (auto *Trunc = dyn_cast<TruncInst>(CondVal)) {
-    CmpLHS = Trunc->getOperand(0);
-    C1Log = 0;
-    Pred = ICmpInst::ICMP_NE;
-    NeedAnd = !Trunc->hasNoUnsignedWrap();
-  } else {
-    return nullptr;
-  }
-
-  Value *Y, *V = CmpLHS;
-=======
                                      Value *FalseVal, Value *V,
                                      const APInt &AndMask, bool CreateAnd,
                                      InstCombiner::BuilderTy &Builder) {
@@ -824,7 +723,6 @@
 
   unsigned C1Log = AndMask.logBase2();
   Value *Y;
->>>>>>> 5eee2751
   BinaryOperator *BinOp;
   const APInt *C2;
   bool NeedXor;
@@ -854,11 +752,7 @@
                        V->getType()->getScalarSizeInBits();
 
   // Make sure we don't create more instructions than we save.
-<<<<<<< HEAD
-  if ((NeedShift + NeedXor + NeedZExtTrunc + NeedAnd) >
-=======
   if ((NeedShift + NeedXor + NeedZExtTrunc + CreateAnd) >
->>>>>>> 5eee2751
       (CondVal->hasOneUse() + BinOp->hasOneUse()))
     return nullptr;
 
@@ -1847,7 +1741,6 @@
       Op->dropPoisonGeneratingFlags();
       return Op;
     }
-<<<<<<< HEAD
   }
   if (auto *MMI = dyn_cast<MinMaxIntrinsic>(Op);
       MMI && MMI->getLHS() == V && match(MMI->getRHS(), m_APInt(OpC))) {
@@ -1858,18 +1751,6 @@
       return MMI;
     }
   }
-=======
-  }
-  if (auto *MMI = dyn_cast<MinMaxIntrinsic>(Op);
-      MMI && MMI->getLHS() == V && match(MMI->getRHS(), m_APInt(OpC))) {
-    ConstantRange R = ConstantRange::intrinsic(MMI->getIntrinsicID(),
-                                               {InvDomCR, ConstantRange(*OpC)});
-    if (R == *C) {
-      MMI->dropPoisonGeneratingAnnotations();
-      return MMI;
-    }
-  }
->>>>>>> 5eee2751
 
   return nullptr;
 }
@@ -4069,14 +3950,7 @@
     if (Instruction *Result = foldSelectInstWithICmp(SI, ICI))
       return Result;
 
-<<<<<<< HEAD
-  if (Value *V = foldSelectICmpAnd(SI, CondVal, Builder, SQ))
-    return replaceInstUsesWith(SI, V);
-
-  if (Value *V = foldSelectICmpAndBinOp(CondVal, TrueVal, FalseVal, Builder))
-=======
   if (Value *V = foldSelectBitTest(SI, CondVal, TrueVal, FalseVal, Builder, SQ))
->>>>>>> 5eee2751
     return replaceInstUsesWith(SI, V);
 
   if (Instruction *Add = foldAddSubSelect(SI, Builder))
