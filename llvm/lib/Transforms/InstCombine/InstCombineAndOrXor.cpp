--- conflicted
+++ resolved
@@ -3602,14 +3602,11 @@
   APInt Mask;
   bool NUW;
   bool NSW;
-<<<<<<< HEAD
-=======
 
   bool isCombineableWith(const DecomposedBitMaskMul Other) {
     return X == Other.X && !Mask.intersects(Other.Mask) &&
            Factor == Other.Factor;
   }
->>>>>>> 10a576f7
 };
 
 static std::optional<DecomposedBitMaskMul> matchBitmaskMul(Value *V) {
@@ -3667,8 +3664,6 @@
   return std::nullopt;
 }
 
-<<<<<<< HEAD
-=======
 /// (A & N) * C + (A & M) * C -> (A & (N + M)) & C
 /// This also accepts the equivalent select form of (A & N) * C
 /// expressions i.e. !(A & N) ? 0 : N * C)
@@ -3746,7 +3741,6 @@
   return nullptr;
 }
 
->>>>>>> 10a576f7
 // FIXME: We use commutative matchers (m_c_*) for some, but not all, matches
 // here. We should standardize that construct where it is needed or choose some
 // other way to ensure that commutated variants of patterns are not missed.
@@ -3829,36 +3823,11 @@
                                    /*NSW=*/true, /*NUW=*/true))
       return R;
 
-<<<<<<< HEAD
-    // (A & N) * C + (A & M) * C -> (A & (N + M)) & C
-    // This also accepts the equivalent select form of (A & N) * C
-    // expressions i.e. !(A & N) ? 0 : N * C)
-    auto Decomp1 = matchBitmaskMul(I.getOperand(1));
-    if (Decomp1) {
-      auto Decomp0 = matchBitmaskMul(I.getOperand(0));
-      if (Decomp0 && Decomp0->X == Decomp1->X &&
-          (Decomp0->Mask & Decomp1->Mask).isZero() &&
-          Decomp0->Factor == Decomp1->Factor) {
-
-        Value *NewAnd = Builder.CreateAnd(
-            Decomp0->X, ConstantInt::get(Decomp0->X->getType(),
-                                         (Decomp0->Mask + Decomp1->Mask)));
-
-        auto *Combined = BinaryOperator::CreateMul(
-            NewAnd, ConstantInt::get(NewAnd->getType(), Decomp1->Factor));
-
-        Combined->setHasNoUnsignedWrap(Decomp0->NUW && Decomp1->NUW);
-        Combined->setHasNoSignedWrap(Decomp0->NSW && Decomp1->NSW);
-        return Combined;
-      }
-    }
-=======
     if (Value *Res = foldBitmaskMul(I.getOperand(0), I.getOperand(1), Builder))
       return replaceInstUsesWith(I, Res);
 
     if (Value *Res = reassociateDisjointOr(I.getOperand(0), I.getOperand(1)))
       return replaceInstUsesWith(I, Res);
->>>>>>> 10a576f7
   }
 
   Value *X, *Y;
