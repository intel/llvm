--- conflicted
+++ resolved
@@ -2313,17 +2313,10 @@
       LHSC->getType() == RHSC->getType() &&
       LHSC->getValue() == (RHSC->getValue())) {
 
-<<<<<<< HEAD
-    Value *LAddOpnd, *RAddOpnd;
-    ConstantInt *LAddC, *RAddC;
-    if (match(LHS0, m_Add(m_Value(LAddOpnd), m_ConstantInt(LAddC))) &&
-        match(RHS0, m_Add(m_Value(RAddOpnd), m_ConstantInt(RAddC))) &&
-=======
     Value *AddOpnd;
     ConstantInt *LAddC, *RAddC;
     if (match(LHS0, m_Add(m_Value(AddOpnd), m_ConstantInt(LAddC))) &&
         match(RHS0, m_Add(m_Specific(AddOpnd), m_ConstantInt(RAddC))) &&
->>>>>>> a4eefe45
         LAddC->getValue().ugt(LHSC->getValue()) &&
         RAddC->getValue().ugt(LHSC->getValue())) {
 
