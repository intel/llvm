//===- InstCombineCasts.cpp -----------------------------------------------===//
//
// Part of the LLVM Project, under the Apache License v2.0 with LLVM Exceptions.
// See https://llvm.org/LICENSE.txt for license information.
// SPDX-License-Identifier: Apache-2.0 WITH LLVM-exception
//
//===----------------------------------------------------------------------===//
//
// This file implements the visit functions for cast operations.
//
//===----------------------------------------------------------------------===//

#include "InstCombineInternal.h"
#include "llvm/ADT/SetVector.h"
#include "llvm/Analysis/ConstantFolding.h"
#include "llvm/IR/DataLayout.h"
#include "llvm/IR/DebugInfo.h"
#include "llvm/IR/PatternMatch.h"
#include "llvm/Support/KnownBits.h"
#include "llvm/Transforms/InstCombine/InstCombiner.h"
#include <optional>

using namespace llvm;
using namespace PatternMatch;

#define DEBUG_TYPE "instcombine"

/// Given an expression that CanEvaluateTruncated or CanEvaluateSExtd returns
/// true for, actually insert the code to evaluate the expression.
Value *InstCombinerImpl::EvaluateInDifferentType(Value *V, Type *Ty,
                                                 bool isSigned) {
  if (Constant *C = dyn_cast<Constant>(V))
    return ConstantFoldIntegerCast(C, Ty, isSigned, DL);

  // Otherwise, it must be an instruction.
  Instruction *I = cast<Instruction>(V);
  Instruction *Res = nullptr;
  unsigned Opc = I->getOpcode();
  switch (Opc) {
  case Instruction::Add:
  case Instruction::Sub:
  case Instruction::Mul:
  case Instruction::And:
  case Instruction::Or:
  case Instruction::Xor:
  case Instruction::AShr:
  case Instruction::LShr:
  case Instruction::Shl:
  case Instruction::UDiv:
  case Instruction::URem: {
    Value *LHS = EvaluateInDifferentType(I->getOperand(0), Ty, isSigned);
    Value *RHS = EvaluateInDifferentType(I->getOperand(1), Ty, isSigned);
    Res = BinaryOperator::Create((Instruction::BinaryOps)Opc, LHS, RHS);
    break;
  }
  case Instruction::Trunc:
  case Instruction::ZExt:
  case Instruction::SExt:
    // If the source type of the cast is the type we're trying for then we can
    // just return the source.  There's no need to insert it because it is not
    // new.
    if (I->getOperand(0)->getType() == Ty)
      return I->getOperand(0);

    // Otherwise, must be the same type of cast, so just reinsert a new one.
    // This also handles the case of zext(trunc(x)) -> zext(x).
    Res = CastInst::CreateIntegerCast(I->getOperand(0), Ty,
                                      Opc == Instruction::SExt);
    break;
  case Instruction::Select: {
    Value *True = EvaluateInDifferentType(I->getOperand(1), Ty, isSigned);
    Value *False = EvaluateInDifferentType(I->getOperand(2), Ty, isSigned);
    Res = SelectInst::Create(I->getOperand(0), True, False);
    break;
  }
  case Instruction::PHI: {
    PHINode *OPN = cast<PHINode>(I);
    PHINode *NPN = PHINode::Create(Ty, OPN->getNumIncomingValues());
    for (unsigned i = 0, e = OPN->getNumIncomingValues(); i != e; ++i) {
      Value *V =
          EvaluateInDifferentType(OPN->getIncomingValue(i), Ty, isSigned);
      NPN->addIncoming(V, OPN->getIncomingBlock(i));
    }
    Res = NPN;
    break;
  }
  case Instruction::FPToUI:
  case Instruction::FPToSI:
    Res = CastInst::Create(
      static_cast<Instruction::CastOps>(Opc), I->getOperand(0), Ty);
    break;
  case Instruction::Call:
    if (const IntrinsicInst *II = dyn_cast<IntrinsicInst>(I)) {
      switch (II->getIntrinsicID()) {
      default:
        llvm_unreachable("Unsupported call!");
      case Intrinsic::vscale: {
        Function *Fn =
            Intrinsic::getDeclaration(I->getModule(), Intrinsic::vscale, {Ty});
        Res = CallInst::Create(Fn->getFunctionType(), Fn);
        break;
      }
      }
    }
    break;
  case Instruction::ShuffleVector: {
    auto *ScalarTy = cast<VectorType>(Ty)->getElementType();
    auto *VTy = cast<VectorType>(I->getOperand(0)->getType());
    auto *FixedTy = VectorType::get(ScalarTy, VTy->getElementCount());
    Value *Op0 = EvaluateInDifferentType(I->getOperand(0), FixedTy, isSigned);
    Value *Op1 = EvaluateInDifferentType(I->getOperand(1), FixedTy, isSigned);
    Res = new ShuffleVectorInst(Op0, Op1,
                                cast<ShuffleVectorInst>(I)->getShuffleMask());
    break;
  }
  default:
    // TODO: Can handle more cases here.
    llvm_unreachable("Unreachable!");
  }

  Res->takeName(I);
  return InsertNewInstWith(Res, I->getIterator());
}

Instruction::CastOps
InstCombinerImpl::isEliminableCastPair(const CastInst *CI1,
                                       const CastInst *CI2) {
  Type *SrcTy = CI1->getSrcTy();
  Type *MidTy = CI1->getDestTy();
  Type *DstTy = CI2->getDestTy();

  Instruction::CastOps firstOp = CI1->getOpcode();
  Instruction::CastOps secondOp = CI2->getOpcode();
  Type *SrcIntPtrTy =
      SrcTy->isPtrOrPtrVectorTy() ? DL.getIntPtrType(SrcTy) : nullptr;
  Type *MidIntPtrTy =
      MidTy->isPtrOrPtrVectorTy() ? DL.getIntPtrType(MidTy) : nullptr;
  Type *DstIntPtrTy =
      DstTy->isPtrOrPtrVectorTy() ? DL.getIntPtrType(DstTy) : nullptr;
  unsigned Res = CastInst::isEliminableCastPair(firstOp, secondOp, SrcTy, MidTy,
                                                DstTy, SrcIntPtrTy, MidIntPtrTy,
                                                DstIntPtrTy);

  // We don't want to form an inttoptr or ptrtoint that converts to an integer
  // type that differs from the pointer size.
  if ((Res == Instruction::IntToPtr && SrcTy != DstIntPtrTy) ||
      (Res == Instruction::PtrToInt && DstTy != SrcIntPtrTy))
    Res = 0;

  return Instruction::CastOps(Res);
}

/// Implement the transforms common to all CastInst visitors.
Instruction *InstCombinerImpl::commonCastTransforms(CastInst &CI) {
  Value *Src = CI.getOperand(0);
  Type *Ty = CI.getType();

  if (auto *SrcC = dyn_cast<Constant>(Src))
    if (Constant *Res = ConstantFoldCastOperand(CI.getOpcode(), SrcC, Ty, DL))
      return replaceInstUsesWith(CI, Res);

  // Try to eliminate a cast of a cast.
  if (auto *CSrc = dyn_cast<CastInst>(Src)) {   // A->B->C cast
    if (Instruction::CastOps NewOpc = isEliminableCastPair(CSrc, &CI)) {
      // The first cast (CSrc) is eliminable so we need to fix up or replace
      // the second cast (CI). CSrc will then have a good chance of being dead.
      auto *Res = CastInst::Create(NewOpc, CSrc->getOperand(0), Ty);
      // Point debug users of the dying cast to the new one.
      if (CSrc->hasOneUse())
        replaceAllDbgUsesWith(*CSrc, *Res, CI, DT);
      return Res;
    }
  }

  if (auto *Sel = dyn_cast<SelectInst>(Src)) {
    // We are casting a select. Try to fold the cast into the select if the
    // select does not have a compare instruction with matching operand types
    // or the select is likely better done in a narrow type.
    // Creating a select with operands that are different sizes than its
    // condition may inhibit other folds and lead to worse codegen.
    auto *Cmp = dyn_cast<CmpInst>(Sel->getCondition());
    if (!Cmp || Cmp->getOperand(0)->getType() != Sel->getType() ||
        (CI.getOpcode() == Instruction::Trunc &&
         shouldChangeType(CI.getSrcTy(), CI.getType()))) {

      // If it's a bitcast involving vectors, make sure it has the same number
      // of elements on both sides.
      if (CI.getOpcode() != Instruction::BitCast ||
          match(&CI, m_ElementWiseBitCast(m_Value()))) {
        if (Instruction *NV = FoldOpIntoSelect(CI, Sel)) {
          replaceAllDbgUsesWith(*Sel, *NV, CI, DT);
          return NV;
        }
      }
    }
  }

  // If we are casting a PHI, then fold the cast into the PHI.
  if (auto *PN = dyn_cast<PHINode>(Src)) {
    // Don't do this if it would create a PHI node with an illegal type from a
    // legal type.
    if (!Src->getType()->isIntegerTy() || !CI.getType()->isIntegerTy() ||
        shouldChangeType(CI.getSrcTy(), CI.getType()))
      if (Instruction *NV = foldOpIntoPhi(CI, PN))
        return NV;
  }

  // Canonicalize a unary shuffle after the cast if neither operation changes
  // the size or element size of the input vector.
  // TODO: We could allow size-changing ops if that doesn't harm codegen.
  // cast (shuffle X, Mask) --> shuffle (cast X), Mask
  Value *X;
  ArrayRef<int> Mask;
  if (match(Src, m_OneUse(m_Shuffle(m_Value(X), m_Undef(), m_Mask(Mask))))) {
    // TODO: Allow scalable vectors?
    auto *SrcTy = dyn_cast<FixedVectorType>(X->getType());
    auto *DestTy = dyn_cast<FixedVectorType>(Ty);
    if (SrcTy && DestTy &&
        SrcTy->getNumElements() == DestTy->getNumElements() &&
        SrcTy->getPrimitiveSizeInBits() == DestTy->getPrimitiveSizeInBits()) {
      Value *CastX = Builder.CreateCast(CI.getOpcode(), X, DestTy);
      return new ShuffleVectorInst(CastX, Mask);
    }
  }

  return nullptr;
}

/// Constants and extensions/truncates from the destination type are always
/// free to be evaluated in that type. This is a helper for canEvaluate*.
static bool canAlwaysEvaluateInType(Value *V, Type *Ty) {
  if (isa<Constant>(V))
    return match(V, m_ImmConstant());

  Value *X;
  if ((match(V, m_ZExtOrSExt(m_Value(X))) || match(V, m_Trunc(m_Value(X)))) &&
      X->getType() == Ty)
    return true;

  return false;
}

/// Filter out values that we can not evaluate in the destination type for free.
/// This is a helper for canEvaluate*.
static bool canNotEvaluateInType(Value *V, Type *Ty) {
  if (!isa<Instruction>(V))
    return true;
  // We don't extend or shrink something that has multiple uses --  doing so
  // would require duplicating the instruction which isn't profitable.
  if (!V->hasOneUse())
    return true;

  return false;
}

/// Return true if we can evaluate the specified expression tree as type Ty
/// instead of its larger type, and arrive with the same value.
/// This is used by code that tries to eliminate truncates.
///
/// Ty will always be a type smaller than V.  We should return true if trunc(V)
/// can be computed by computing V in the smaller type.  If V is an instruction,
/// then trunc(inst(x,y)) can be computed as inst(trunc(x),trunc(y)), which only
/// makes sense if x and y can be efficiently truncated.
///
/// This function works on both vectors and scalars.
///
static bool canEvaluateTruncated(Value *V, Type *Ty, InstCombinerImpl &IC,
                                 Instruction *CxtI) {
  if (canAlwaysEvaluateInType(V, Ty))
    return true;
  if (canNotEvaluateInType(V, Ty))
    return false;

  auto *I = cast<Instruction>(V);
  Type *OrigTy = V->getType();
  switch (I->getOpcode()) {
  case Instruction::Add:
  case Instruction::Sub:
  case Instruction::Mul:
  case Instruction::And:
  case Instruction::Or:
  case Instruction::Xor:
    // These operators can all arbitrarily be extended or truncated.
    return canEvaluateTruncated(I->getOperand(0), Ty, IC, CxtI) &&
           canEvaluateTruncated(I->getOperand(1), Ty, IC, CxtI);

  case Instruction::UDiv:
  case Instruction::URem: {
    // UDiv and URem can be truncated if all the truncated bits are zero.
    uint32_t OrigBitWidth = OrigTy->getScalarSizeInBits();
    uint32_t BitWidth = Ty->getScalarSizeInBits();
    assert(BitWidth < OrigBitWidth && "Unexpected bitwidths!");
    APInt Mask = APInt::getBitsSetFrom(OrigBitWidth, BitWidth);
    // Do not preserve the original context instruction. Simplifying div/rem
    // based on later context may introduce a trap.
    if (IC.MaskedValueIsZero(I->getOperand(0), Mask, 0, I) &&
        IC.MaskedValueIsZero(I->getOperand(1), Mask, 0, I)) {
      return canEvaluateTruncated(I->getOperand(0), Ty, IC, I) &&
             canEvaluateTruncated(I->getOperand(1), Ty, IC, I);
    }
    break;
  }
  case Instruction::Shl: {
    // If we are truncating the result of this SHL, and if it's a shift of an
    // inrange amount, we can always perform a SHL in a smaller type.
    uint32_t BitWidth = Ty->getScalarSizeInBits();
    KnownBits AmtKnownBits =
        llvm::computeKnownBits(I->getOperand(1), IC.getDataLayout());
    if (AmtKnownBits.getMaxValue().ult(BitWidth))
      return canEvaluateTruncated(I->getOperand(0), Ty, IC, CxtI) &&
             canEvaluateTruncated(I->getOperand(1), Ty, IC, CxtI);
    break;
  }
  case Instruction::LShr: {
    // If this is a truncate of a logical shr, we can truncate it to a smaller
    // lshr iff we know that the bits we would otherwise be shifting in are
    // already zeros.
    // TODO: It is enough to check that the bits we would be shifting in are
    //       zero - use AmtKnownBits.getMaxValue().
    uint32_t OrigBitWidth = OrigTy->getScalarSizeInBits();
    uint32_t BitWidth = Ty->getScalarSizeInBits();
    KnownBits AmtKnownBits =
        llvm::computeKnownBits(I->getOperand(1), IC.getDataLayout());
    APInt ShiftedBits = APInt::getBitsSetFrom(OrigBitWidth, BitWidth);
    if (AmtKnownBits.getMaxValue().ult(BitWidth) &&
        IC.MaskedValueIsZero(I->getOperand(0), ShiftedBits, 0, CxtI)) {
      return canEvaluateTruncated(I->getOperand(0), Ty, IC, CxtI) &&
             canEvaluateTruncated(I->getOperand(1), Ty, IC, CxtI);
    }
    break;
  }
  case Instruction::AShr: {
    // If this is a truncate of an arithmetic shr, we can truncate it to a
    // smaller ashr iff we know that all the bits from the sign bit of the
    // original type and the sign bit of the truncate type are similar.
    // TODO: It is enough to check that the bits we would be shifting in are
    //       similar to sign bit of the truncate type.
    uint32_t OrigBitWidth = OrigTy->getScalarSizeInBits();
    uint32_t BitWidth = Ty->getScalarSizeInBits();
    KnownBits AmtKnownBits =
        llvm::computeKnownBits(I->getOperand(1), IC.getDataLayout());
    unsigned ShiftedBits = OrigBitWidth - BitWidth;
    if (AmtKnownBits.getMaxValue().ult(BitWidth) &&
        ShiftedBits < IC.ComputeNumSignBits(I->getOperand(0), 0, CxtI))
      return canEvaluateTruncated(I->getOperand(0), Ty, IC, CxtI) &&
             canEvaluateTruncated(I->getOperand(1), Ty, IC, CxtI);
    break;
  }
  case Instruction::Trunc:
    // trunc(trunc(x)) -> trunc(x)
    return true;
  case Instruction::ZExt:
  case Instruction::SExt:
    // trunc(ext(x)) -> ext(x) if the source type is smaller than the new dest
    // trunc(ext(x)) -> trunc(x) if the source type is larger than the new dest
    return true;
  case Instruction::Select: {
    SelectInst *SI = cast<SelectInst>(I);
    return canEvaluateTruncated(SI->getTrueValue(), Ty, IC, CxtI) &&
           canEvaluateTruncated(SI->getFalseValue(), Ty, IC, CxtI);
  }
  case Instruction::PHI: {
    // We can change a phi if we can change all operands.  Note that we never
    // get into trouble with cyclic PHIs here because we only consider
    // instructions with a single use.
    PHINode *PN = cast<PHINode>(I);
    for (Value *IncValue : PN->incoming_values())
      if (!canEvaluateTruncated(IncValue, Ty, IC, CxtI))
        return false;
    return true;
  }
  case Instruction::FPToUI:
  case Instruction::FPToSI: {
    // If the integer type can hold the max FP value, it is safe to cast
    // directly to that type. Otherwise, we may create poison via overflow
    // that did not exist in the original code.
    Type *InputTy = I->getOperand(0)->getType()->getScalarType();
    const fltSemantics &Semantics = InputTy->getFltSemantics();
    uint32_t MinBitWidth =
      APFloatBase::semanticsIntSizeInBits(Semantics,
          I->getOpcode() == Instruction::FPToSI);
    return Ty->getScalarSizeInBits() >= MinBitWidth;
  }
  case Instruction::ShuffleVector:
    return canEvaluateTruncated(I->getOperand(0), Ty, IC, CxtI) &&
           canEvaluateTruncated(I->getOperand(1), Ty, IC, CxtI);
  default:
    // TODO: Can handle more cases here.
    break;
  }

  return false;
}

/// Given a vector that is bitcast to an integer, optionally logically
/// right-shifted, and truncated, convert it to an extractelement.
/// Example (big endian):
///   trunc (lshr (bitcast <4 x i32> %X to i128), 32) to i32
///   --->
///   extractelement <4 x i32> %X, 1
static Instruction *foldVecTruncToExtElt(TruncInst &Trunc,
                                         InstCombinerImpl &IC) {
  Value *TruncOp = Trunc.getOperand(0);
  Type *DestType = Trunc.getType();
  if (!TruncOp->hasOneUse() || !isa<IntegerType>(DestType))
    return nullptr;

  Value *VecInput = nullptr;
  ConstantInt *ShiftVal = nullptr;
  if (!match(TruncOp, m_CombineOr(m_BitCast(m_Value(VecInput)),
                                  m_LShr(m_BitCast(m_Value(VecInput)),
                                         m_ConstantInt(ShiftVal)))) ||
      !isa<VectorType>(VecInput->getType()))
    return nullptr;

  VectorType *VecType = cast<VectorType>(VecInput->getType());
  unsigned VecWidth = VecType->getPrimitiveSizeInBits();
  unsigned DestWidth = DestType->getPrimitiveSizeInBits();
  unsigned ShiftAmount = ShiftVal ? ShiftVal->getZExtValue() : 0;

  if ((VecWidth % DestWidth != 0) || (ShiftAmount % DestWidth != 0))
    return nullptr;

  // If the element type of the vector doesn't match the result type,
  // bitcast it to a vector type that we can extract from.
  unsigned NumVecElts = VecWidth / DestWidth;
  if (VecType->getElementType() != DestType) {
    VecType = FixedVectorType::get(DestType, NumVecElts);
    VecInput = IC.Builder.CreateBitCast(VecInput, VecType, "bc");
  }

  unsigned Elt = ShiftAmount / DestWidth;
  if (IC.getDataLayout().isBigEndian())
    Elt = NumVecElts - 1 - Elt;

  return ExtractElementInst::Create(VecInput, IC.Builder.getInt32(Elt));
}

/// Whenever an element is extracted from a vector, optionally shifted down, and
/// then truncated, canonicalize by converting it to a bitcast followed by an
/// extractelement.
///
/// Examples (little endian):
///   trunc (extractelement <4 x i64> %X, 0) to i32
///   --->
///   extractelement <8 x i32> (bitcast <4 x i64> %X to <8 x i32>), i32 0
///
///   trunc (lshr (extractelement <4 x i32> %X, 0), 8) to i8
///   --->
///   extractelement <16 x i8> (bitcast <4 x i32> %X to <16 x i8>), i32 1
static Instruction *foldVecExtTruncToExtElt(TruncInst &Trunc,
                                            InstCombinerImpl &IC) {
  Value *Src = Trunc.getOperand(0);
  Type *SrcType = Src->getType();
  Type *DstType = Trunc.getType();

  // Only attempt this if we have simple aliasing of the vector elements.
  // A badly fit destination size would result in an invalid cast.
  unsigned SrcBits = SrcType->getScalarSizeInBits();
  unsigned DstBits = DstType->getScalarSizeInBits();
  unsigned TruncRatio = SrcBits / DstBits;
  if ((SrcBits % DstBits) != 0)
    return nullptr;

  Value *VecOp;
  ConstantInt *Cst;
  const APInt *ShiftAmount = nullptr;
  if (!match(Src, m_OneUse(m_ExtractElt(m_Value(VecOp), m_ConstantInt(Cst)))) &&
      !match(Src,
             m_OneUse(m_LShr(m_ExtractElt(m_Value(VecOp), m_ConstantInt(Cst)),
                             m_APInt(ShiftAmount)))))
    return nullptr;

  auto *VecOpTy = cast<VectorType>(VecOp->getType());
  auto VecElts = VecOpTy->getElementCount();

  uint64_t BitCastNumElts = VecElts.getKnownMinValue() * TruncRatio;
  uint64_t VecOpIdx = Cst->getZExtValue();
  uint64_t NewIdx = IC.getDataLayout().isBigEndian()
                        ? (VecOpIdx + 1) * TruncRatio - 1
                        : VecOpIdx * TruncRatio;

  // Adjust index by the whole number of truncated elements.
  if (ShiftAmount) {
    // Check shift amount is in range and shifts a whole number of truncated
    // elements.
    if (ShiftAmount->uge(SrcBits) || ShiftAmount->urem(DstBits) != 0)
      return nullptr;

    uint64_t IdxOfs = ShiftAmount->udiv(DstBits).getZExtValue();
    NewIdx = IC.getDataLayout().isBigEndian() ? (NewIdx - IdxOfs)
                                              : (NewIdx + IdxOfs);
  }

  assert(BitCastNumElts <= std::numeric_limits<uint32_t>::max() &&
         NewIdx <= std::numeric_limits<uint32_t>::max() && "overflow 32-bits");

  auto *BitCastTo =
      VectorType::get(DstType, BitCastNumElts, VecElts.isScalable());
  Value *BitCast = IC.Builder.CreateBitCast(VecOp, BitCastTo);
  return ExtractElementInst::Create(BitCast, IC.Builder.getInt32(NewIdx));
}

/// Funnel/Rotate left/right may occur in a wider type than necessary because of
/// type promotion rules. Try to narrow the inputs and convert to funnel shift.
Instruction *InstCombinerImpl::narrowFunnelShift(TruncInst &Trunc) {
  assert((isa<VectorType>(Trunc.getSrcTy()) ||
          shouldChangeType(Trunc.getSrcTy(), Trunc.getType())) &&
         "Don't narrow to an illegal scalar type");

  // Bail out on strange types. It is possible to handle some of these patterns
  // even with non-power-of-2 sizes, but it is not a likely scenario.
  Type *DestTy = Trunc.getType();
  unsigned NarrowWidth = DestTy->getScalarSizeInBits();
  unsigned WideWidth = Trunc.getSrcTy()->getScalarSizeInBits();
  if (!isPowerOf2_32(NarrowWidth))
    return nullptr;

  // First, find an or'd pair of opposite shifts:
  // trunc (or (lshr ShVal0, ShAmt0), (shl ShVal1, ShAmt1))
  BinaryOperator *Or0, *Or1;
  if (!match(Trunc.getOperand(0), m_OneUse(m_Or(m_BinOp(Or0), m_BinOp(Or1)))))
    return nullptr;

  Value *ShVal0, *ShVal1, *ShAmt0, *ShAmt1;
  if (!match(Or0, m_OneUse(m_LogicalShift(m_Value(ShVal0), m_Value(ShAmt0)))) ||
      !match(Or1, m_OneUse(m_LogicalShift(m_Value(ShVal1), m_Value(ShAmt1)))) ||
      Or0->getOpcode() == Or1->getOpcode())
    return nullptr;

  // Canonicalize to or(shl(ShVal0, ShAmt0), lshr(ShVal1, ShAmt1)).
  if (Or0->getOpcode() == BinaryOperator::LShr) {
    std::swap(Or0, Or1);
    std::swap(ShVal0, ShVal1);
    std::swap(ShAmt0, ShAmt1);
  }
  assert(Or0->getOpcode() == BinaryOperator::Shl &&
         Or1->getOpcode() == BinaryOperator::LShr &&
         "Illegal or(shift,shift) pair");

  // Match the shift amount operands for a funnel/rotate pattern. This always
  // matches a subtraction on the R operand.
  auto matchShiftAmount = [&](Value *L, Value *R, unsigned Width) -> Value * {
    // The shift amounts may add up to the narrow bit width:
    // (shl ShVal0, L) | (lshr ShVal1, Width - L)
    // If this is a funnel shift (different operands are shifted), then the
    // shift amount can not over-shift (create poison) in the narrow type.
    unsigned MaxShiftAmountWidth = Log2_32(NarrowWidth);
    APInt HiBitMask = ~APInt::getLowBitsSet(WideWidth, MaxShiftAmountWidth);
    if (ShVal0 == ShVal1 || MaskedValueIsZero(L, HiBitMask))
      if (match(R, m_OneUse(m_Sub(m_SpecificInt(Width), m_Specific(L)))))
        return L;

    // The following patterns currently only work for rotation patterns.
    // TODO: Add more general funnel-shift compatible patterns.
    if (ShVal0 != ShVal1)
      return nullptr;

    // The shift amount may be masked with negation:
    // (shl ShVal0, (X & (Width - 1))) | (lshr ShVal1, ((-X) & (Width - 1)))
    Value *X;
    unsigned Mask = Width - 1;
    if (match(L, m_And(m_Value(X), m_SpecificInt(Mask))) &&
        match(R, m_And(m_Neg(m_Specific(X)), m_SpecificInt(Mask))))
      return X;

    // Same as above, but the shift amount may be extended after masking:
    if (match(L, m_ZExt(m_And(m_Value(X), m_SpecificInt(Mask)))) &&
        match(R, m_ZExt(m_And(m_Neg(m_Specific(X)), m_SpecificInt(Mask)))))
      return X;

    return nullptr;
  };

  Value *ShAmt = matchShiftAmount(ShAmt0, ShAmt1, NarrowWidth);
  bool IsFshl = true; // Sub on LSHR.
  if (!ShAmt) {
    ShAmt = matchShiftAmount(ShAmt1, ShAmt0, NarrowWidth);
    IsFshl = false; // Sub on SHL.
  }
  if (!ShAmt)
    return nullptr;

  // The right-shifted value must have high zeros in the wide type (for example
  // from 'zext', 'and' or 'shift'). High bits of the left-shifted value are
  // truncated, so those do not matter.
  APInt HiBitMask = APInt::getHighBitsSet(WideWidth, WideWidth - NarrowWidth);
  if (!MaskedValueIsZero(ShVal1, HiBitMask, 0, &Trunc))
    return nullptr;

  // Adjust the width of ShAmt for narrowed funnel shift operation:
  // - Zero-extend if ShAmt is narrower than the destination type.
  // - Truncate if ShAmt is wider, discarding non-significant high-order bits.
  // This prepares ShAmt for llvm.fshl.i8(trunc(ShVal), trunc(ShVal),
  // zext/trunc(ShAmt)).
  Value *NarrowShAmt = Builder.CreateZExtOrTrunc(ShAmt, DestTy);

  Value *X, *Y;
  X = Y = Builder.CreateTrunc(ShVal0, DestTy);
  if (ShVal0 != ShVal1)
    Y = Builder.CreateTrunc(ShVal1, DestTy);
  Intrinsic::ID IID = IsFshl ? Intrinsic::fshl : Intrinsic::fshr;
  Function *F = Intrinsic::getDeclaration(Trunc.getModule(), IID, DestTy);
  return CallInst::Create(F, {X, Y, NarrowShAmt});
}

/// Try to narrow the width of math or bitwise logic instructions by pulling a
/// truncate ahead of binary operators.
Instruction *InstCombinerImpl::narrowBinOp(TruncInst &Trunc) {
  Type *SrcTy = Trunc.getSrcTy();
  Type *DestTy = Trunc.getType();
  unsigned SrcWidth = SrcTy->getScalarSizeInBits();
  unsigned DestWidth = DestTy->getScalarSizeInBits();

  if (!isa<VectorType>(SrcTy) && !shouldChangeType(SrcTy, DestTy))
    return nullptr;

  BinaryOperator *BinOp;
  if (!match(Trunc.getOperand(0), m_OneUse(m_BinOp(BinOp))))
    return nullptr;

  Value *BinOp0 = BinOp->getOperand(0);
  Value *BinOp1 = BinOp->getOperand(1);
  switch (BinOp->getOpcode()) {
  case Instruction::And:
  case Instruction::Or:
  case Instruction::Xor:
  case Instruction::Add:
  case Instruction::Sub:
  case Instruction::Mul: {
    Constant *C;
    if (match(BinOp0, m_Constant(C))) {
      // trunc (binop C, X) --> binop (trunc C', X)
      Constant *NarrowC = ConstantExpr::getTrunc(C, DestTy);
      Value *TruncX = Builder.CreateTrunc(BinOp1, DestTy);
      return BinaryOperator::Create(BinOp->getOpcode(), NarrowC, TruncX);
    }
    if (match(BinOp1, m_Constant(C))) {
      // trunc (binop X, C) --> binop (trunc X, C')
      Constant *NarrowC = ConstantExpr::getTrunc(C, DestTy);
      Value *TruncX = Builder.CreateTrunc(BinOp0, DestTy);
      return BinaryOperator::Create(BinOp->getOpcode(), TruncX, NarrowC);
    }
    Value *X;
    if (match(BinOp0, m_ZExtOrSExt(m_Value(X))) && X->getType() == DestTy) {
      // trunc (binop (ext X), Y) --> binop X, (trunc Y)
      Value *NarrowOp1 = Builder.CreateTrunc(BinOp1, DestTy);
      return BinaryOperator::Create(BinOp->getOpcode(), X, NarrowOp1);
    }
    if (match(BinOp1, m_ZExtOrSExt(m_Value(X))) && X->getType() == DestTy) {
      // trunc (binop Y, (ext X)) --> binop (trunc Y), X
      Value *NarrowOp0 = Builder.CreateTrunc(BinOp0, DestTy);
      return BinaryOperator::Create(BinOp->getOpcode(), NarrowOp0, X);
    }
    break;
  }
  case Instruction::LShr:
  case Instruction::AShr: {
    // trunc (*shr (trunc A), C) --> trunc(*shr A, C)
    Value *A;
    Constant *C;
    if (match(BinOp0, m_Trunc(m_Value(A))) && match(BinOp1, m_Constant(C))) {
      unsigned MaxShiftAmt = SrcWidth - DestWidth;
      // If the shift is small enough, all zero/sign bits created by the shift
      // are removed by the trunc.
      if (match(C, m_SpecificInt_ICMP(ICmpInst::ICMP_ULE,
                                      APInt(SrcWidth, MaxShiftAmt)))) {
        auto *OldShift = cast<Instruction>(Trunc.getOperand(0));
        bool IsExact = OldShift->isExact();
        if (Constant *ShAmt = ConstantFoldIntegerCast(C, A->getType(),
                                                      /*IsSigned*/ true, DL)) {
          ShAmt = Constant::mergeUndefsWith(ShAmt, C);
          Value *Shift =
              OldShift->getOpcode() == Instruction::AShr
                  ? Builder.CreateAShr(A, ShAmt, OldShift->getName(), IsExact)
                  : Builder.CreateLShr(A, ShAmt, OldShift->getName(), IsExact);
          return CastInst::CreateTruncOrBitCast(Shift, DestTy);
        }
      }
    }
    break;
  }
  default: break;
  }

  if (Instruction *NarrowOr = narrowFunnelShift(Trunc))
    return NarrowOr;

  return nullptr;
}

/// Try to narrow the width of a splat shuffle. This could be generalized to any
/// shuffle with a constant operand, but we limit the transform to avoid
/// creating a shuffle type that targets may not be able to lower effectively.
static Instruction *shrinkSplatShuffle(TruncInst &Trunc,
                                       InstCombiner::BuilderTy &Builder) {
  auto *Shuf = dyn_cast<ShuffleVectorInst>(Trunc.getOperand(0));
  if (Shuf && Shuf->hasOneUse() && match(Shuf->getOperand(1), m_Undef()) &&
      all_equal(Shuf->getShuffleMask()) &&
      Shuf->getType() == Shuf->getOperand(0)->getType()) {
    // trunc (shuf X, Undef, SplatMask) --> shuf (trunc X), Poison, SplatMask
    // trunc (shuf X, Poison, SplatMask) --> shuf (trunc X), Poison, SplatMask
    Value *NarrowOp = Builder.CreateTrunc(Shuf->getOperand(0), Trunc.getType());
    return new ShuffleVectorInst(NarrowOp, Shuf->getShuffleMask());
  }

  return nullptr;
}

/// Try to narrow the width of an insert element. This could be generalized for
/// any vector constant, but we limit the transform to insertion into undef to
/// avoid potential backend problems from unsupported insertion widths. This
/// could also be extended to handle the case of inserting a scalar constant
/// into a vector variable.
static Instruction *shrinkInsertElt(CastInst &Trunc,
                                    InstCombiner::BuilderTy &Builder) {
  Instruction::CastOps Opcode = Trunc.getOpcode();
  assert((Opcode == Instruction::Trunc || Opcode == Instruction::FPTrunc) &&
         "Unexpected instruction for shrinking");

  auto *InsElt = dyn_cast<InsertElementInst>(Trunc.getOperand(0));
  if (!InsElt || !InsElt->hasOneUse())
    return nullptr;

  Type *DestTy = Trunc.getType();
  Type *DestScalarTy = DestTy->getScalarType();
  Value *VecOp = InsElt->getOperand(0);
  Value *ScalarOp = InsElt->getOperand(1);
  Value *Index = InsElt->getOperand(2);

  if (match(VecOp, m_Undef())) {
    // trunc   (inselt undef, X, Index) --> inselt undef,   (trunc X), Index
    // fptrunc (inselt undef, X, Index) --> inselt undef, (fptrunc X), Index
    UndefValue *NarrowUndef = UndefValue::get(DestTy);
    Value *NarrowOp = Builder.CreateCast(Opcode, ScalarOp, DestScalarTy);
    return InsertElementInst::Create(NarrowUndef, NarrowOp, Index);
  }

  return nullptr;
}

Instruction *InstCombinerImpl::visitTrunc(TruncInst &Trunc) {
  if (Instruction *Result = commonCastTransforms(Trunc))
    return Result;

  Value *Src = Trunc.getOperand(0);
  Type *DestTy = Trunc.getType(), *SrcTy = Src->getType();
  unsigned DestWidth = DestTy->getScalarSizeInBits();
  unsigned SrcWidth = SrcTy->getScalarSizeInBits();

  // Attempt to truncate the entire input expression tree to the destination
  // type.   Only do this if the dest type is a simple type, don't convert the
  // expression tree to something weird like i93 unless the source is also
  // strange.
  if ((DestTy->isVectorTy() || shouldChangeType(SrcTy, DestTy)) &&
      canEvaluateTruncated(Src, DestTy, *this, &Trunc)) {

    // If this cast is a truncate, evaluting in a different type always
    // eliminates the cast, so it is always a win.
    LLVM_DEBUG(
        dbgs() << "ICE: EvaluateInDifferentType converting expression type"
                  " to avoid cast: "
               << Trunc << '\n');
    Value *Res = EvaluateInDifferentType(Src, DestTy, false);
    assert(Res->getType() == DestTy);
    return replaceInstUsesWith(Trunc, Res);
  }

  // For integer types, check if we can shorten the entire input expression to
  // DestWidth * 2, which won't allow removing the truncate, but reducing the
  // width may enable further optimizations, e.g. allowing for larger
  // vectorization factors.
  if (auto *DestITy = dyn_cast<IntegerType>(DestTy)) {
    if (DestWidth * 2 < SrcWidth) {
      auto *NewDestTy = DestITy->getExtendedType();
      if (shouldChangeType(SrcTy, NewDestTy) &&
          canEvaluateTruncated(Src, NewDestTy, *this, &Trunc)) {
        LLVM_DEBUG(
            dbgs() << "ICE: EvaluateInDifferentType converting expression type"
                      " to reduce the width of operand of"
                   << Trunc << '\n');
        Value *Res = EvaluateInDifferentType(Src, NewDestTy, false);
        return new TruncInst(Res, DestTy);
      }
    }
  }

  // Test if the trunc is the user of a select which is part of a
  // minimum or maximum operation. If so, don't do any more simplification.
  // Even simplifying demanded bits can break the canonical form of a
  // min/max.
  Value *LHS, *RHS;
  if (SelectInst *Sel = dyn_cast<SelectInst>(Src))
    if (matchSelectPattern(Sel, LHS, RHS).Flavor != SPF_UNKNOWN)
      return nullptr;

  // See if we can simplify any instructions used by the input whose sole
  // purpose is to compute bits we don't care about.
  if (SimplifyDemandedInstructionBits(Trunc))
    return &Trunc;

  if (DestWidth == 1) {
    Value *Zero = Constant::getNullValue(SrcTy);

    Value *X;
    const APInt *C1;
    Constant *C2;
    if (match(Src, m_OneUse(m_Shr(m_Shl(m_Power2(C1), m_Value(X)),
                                  m_ImmConstant(C2))))) {
      // trunc ((C1 << X) >> C2) to i1 --> X == (C2-cttz(C1)), where C1 is pow2
      Constant *Log2C1 = ConstantInt::get(SrcTy, C1->exactLogBase2());
      Constant *CmpC = ConstantExpr::getSub(C2, Log2C1);
      return new ICmpInst(ICmpInst::ICMP_EQ, X, CmpC);
    }

    Constant *C;
    if (match(Src, m_OneUse(m_LShr(m_Value(X), m_ImmConstant(C))))) {
      // trunc (lshr X, C) to i1 --> icmp ne (and X, C'), 0
      Constant *One = ConstantInt::get(SrcTy, APInt(SrcWidth, 1));
      Value *MaskC = Builder.CreateShl(One, C);
      Value *And = Builder.CreateAnd(X, MaskC);
      return new ICmpInst(ICmpInst::ICMP_NE, And, Zero);
    }
    if (match(Src, m_OneUse(m_c_Or(m_LShr(m_Value(X), m_ImmConstant(C)),
                                   m_Deferred(X))))) {
      // trunc (or (lshr X, C), X) to i1 --> icmp ne (and X, C'), 0
      Constant *One = ConstantInt::get(SrcTy, APInt(SrcWidth, 1));
      Value *MaskC = Builder.CreateShl(One, C);
      Value *And = Builder.CreateAnd(X, Builder.CreateOr(MaskC, One));
      return new ICmpInst(ICmpInst::ICMP_NE, And, Zero);
    }

    {
      const APInt *C;
      if (match(Src, m_Shl(m_APInt(C), m_Value(X))) && (*C)[0] == 1) {
        // trunc (C << X) to i1 --> X == 0, where C is odd
        return new ICmpInst(ICmpInst::Predicate::ICMP_EQ, X, Zero);
      }
    }

    if (Trunc.hasNoUnsignedWrap() || Trunc.hasNoSignedWrap()) {
      Value *X, *Y;
      if (match(Src, m_Xor(m_Value(X), m_Value(Y))))
        return new ICmpInst(ICmpInst::ICMP_NE, X, Y);
    }
  }

  Value *A, *B;
  Constant *C;
  if (match(Src, m_LShr(m_SExt(m_Value(A)), m_Constant(C)))) {
    unsigned AWidth = A->getType()->getScalarSizeInBits();
    unsigned MaxShiftAmt = SrcWidth - std::max(DestWidth, AWidth);
    auto *OldSh = cast<Instruction>(Src);
    bool IsExact = OldSh->isExact();

    // If the shift is small enough, all zero bits created by the shift are
    // removed by the trunc.
    if (match(C, m_SpecificInt_ICMP(ICmpInst::ICMP_ULE,
                                    APInt(SrcWidth, MaxShiftAmt)))) {
      auto GetNewShAmt = [&](unsigned Width) {
        Constant *MaxAmt = ConstantInt::get(SrcTy, Width - 1, false);
        Constant *Cmp =
            ConstantFoldCompareInstOperands(ICmpInst::ICMP_ULT, C, MaxAmt, DL);
        Constant *ShAmt = ConstantFoldSelectInstruction(Cmp, C, MaxAmt);
        return ConstantFoldCastOperand(Instruction::Trunc, ShAmt, A->getType(),
                                       DL);
      };

      // trunc (lshr (sext A), C) --> ashr A, C
      if (A->getType() == DestTy) {
        Constant *ShAmt = GetNewShAmt(DestWidth);
        ShAmt = Constant::mergeUndefsWith(ShAmt, C);
        return IsExact ? BinaryOperator::CreateExactAShr(A, ShAmt)
                       : BinaryOperator::CreateAShr(A, ShAmt);
      }
      // The types are mismatched, so create a cast after shifting:
      // trunc (lshr (sext A), C) --> sext/trunc (ashr A, C)
      if (Src->hasOneUse()) {
        Constant *ShAmt = GetNewShAmt(AWidth);
        Value *Shift = Builder.CreateAShr(A, ShAmt, "", IsExact);
        return CastInst::CreateIntegerCast(Shift, DestTy, true);
      }
    }
    // TODO: Mask high bits with 'and'.
  }

  if (Instruction *I = narrowBinOp(Trunc))
    return I;

  if (Instruction *I = shrinkSplatShuffle(Trunc, Builder))
    return I;

  if (Instruction *I = shrinkInsertElt(Trunc, Builder))
    return I;

  if (Src->hasOneUse() &&
      (isa<VectorType>(SrcTy) || shouldChangeType(SrcTy, DestTy))) {
    // Transform "trunc (shl X, cst)" -> "shl (trunc X), cst" so long as the
    // dest type is native and cst < dest size.
    if (match(Src, m_Shl(m_Value(A), m_Constant(C))) &&
        !match(A, m_Shr(m_Value(), m_Constant()))) {
      // Skip shifts of shift by constants. It undoes a combine in
      // FoldShiftByConstant and is the extend in reg pattern.
      APInt Threshold = APInt(C->getType()->getScalarSizeInBits(), DestWidth);
      if (match(C, m_SpecificInt_ICMP(ICmpInst::ICMP_ULT, Threshold))) {
        Value *NewTrunc = Builder.CreateTrunc(A, DestTy, A->getName() + ".tr");
        return BinaryOperator::Create(Instruction::Shl, NewTrunc,
                                      ConstantExpr::getTrunc(C, DestTy));
      }
    }
  }

  if (Instruction *I = foldVecTruncToExtElt(Trunc, *this))
    return I;

<<<<<<< HEAD
  // FIXME: This is temporary work-around for a problem reported here:
  // https://github.com/KhronosGroup/SPIRV-LLVM-Translator/issues/645
  //
  // InstCombine canonical form for this pattern
  // ```
  //   // Example (little endian):
  //   //   trunc (extractelement <4 x i64> %X, 0) to i32
  //   //   --->
  //   //   extractelement <8 x i32> (bitcast <4 x i64> %X to <8 x i32>), i32 0
  // ```
  // can't be lowered by SPIR-V translator to "standard" format.
  if (StringRef(Trunc.getModule()->getTargetTriple()).starts_with("spir"))
    return nullptr;

  // Whenever an element is extracted from a vector, and then truncated,
  // canonicalize by converting it to a bitcast followed by an
  // extractelement.
  //
  // Example (little endian):
  //   trunc (extractelement <4 x i64> %X, 0) to i32
  //   --->
  //   extractelement <8 x i32> (bitcast <4 x i64> %X to <8 x i32>), i32 0
  Value *VecOp;
  ConstantInt *Cst;
  if (match(Src, m_OneUse(m_ExtractElt(m_Value(VecOp), m_ConstantInt(Cst))))) {
    auto *VecOpTy = cast<VectorType>(VecOp->getType());
    auto VecElts = VecOpTy->getElementCount();

    // A badly fit destination size would result in an invalid cast.
    if (SrcWidth % DestWidth == 0) {
      uint64_t TruncRatio = SrcWidth / DestWidth;
      uint64_t BitCastNumElts = VecElts.getKnownMinValue() * TruncRatio;
      uint64_t VecOpIdx = Cst->getZExtValue();
      uint64_t NewIdx = DL.isBigEndian() ? (VecOpIdx + 1) * TruncRatio - 1
                                         : VecOpIdx * TruncRatio;
      assert(BitCastNumElts <= std::numeric_limits<uint32_t>::max() &&
             "overflow 32-bits");

      auto *BitCastTo =
          VectorType::get(DestTy, BitCastNumElts, VecElts.isScalable());
      Value *BitCast = Builder.CreateBitCast(VecOp, BitCastTo);
      return ExtractElementInst::Create(BitCast, Builder.getInt32(NewIdx));
    }
  }
=======
  if (Instruction *I = foldVecExtTruncToExtElt(Trunc, *this))
    return I;
>>>>>>> 795c24c6

  // trunc (ctlz_i32(zext(A), B) --> add(ctlz_i16(A, B), C)
  if (match(Src, m_OneUse(m_Intrinsic<Intrinsic::ctlz>(m_ZExt(m_Value(A)),
                                                       m_Value(B))))) {
    unsigned AWidth = A->getType()->getScalarSizeInBits();
    if (AWidth == DestWidth && AWidth > Log2_32(SrcWidth)) {
      Value *WidthDiff = ConstantInt::get(A->getType(), SrcWidth - AWidth);
      Value *NarrowCtlz =
          Builder.CreateIntrinsic(Intrinsic::ctlz, {Trunc.getType()}, {A, B});
      return BinaryOperator::CreateAdd(NarrowCtlz, WidthDiff);
    }
  }

  if (match(Src, m_VScale())) {
    if (Trunc.getFunction() &&
        Trunc.getFunction()->hasFnAttribute(Attribute::VScaleRange)) {
      Attribute Attr =
          Trunc.getFunction()->getFnAttribute(Attribute::VScaleRange);
      if (std::optional<unsigned> MaxVScale = Attr.getVScaleRangeMax()) {
        if (Log2_32(*MaxVScale) < DestWidth) {
          Value *VScale = Builder.CreateVScale(ConstantInt::get(DestTy, 1));
          return replaceInstUsesWith(Trunc, VScale);
        }
      }
    }
  }

  bool Changed = false;
  if (!Trunc.hasNoSignedWrap() &&
      ComputeMaxSignificantBits(Src, /*Depth=*/0, &Trunc) <= DestWidth) {
    Trunc.setHasNoSignedWrap(true);
    Changed = true;
  }
  if (!Trunc.hasNoUnsignedWrap() &&
      MaskedValueIsZero(Src, APInt::getBitsSetFrom(SrcWidth, DestWidth),
                        /*Depth=*/0, &Trunc)) {
    Trunc.setHasNoUnsignedWrap(true);
    Changed = true;
  }

  return Changed ? &Trunc : nullptr;
}

Instruction *InstCombinerImpl::transformZExtICmp(ICmpInst *Cmp,
                                                 ZExtInst &Zext) {
  // If we are just checking for a icmp eq of a single bit and zext'ing it
  // to an integer, then shift the bit to the appropriate place and then
  // cast to integer to avoid the comparison.

  // FIXME: This set of transforms does not check for extra uses and/or creates
  //        an extra instruction (an optional final cast is not included
  //        in the transform comments). We may also want to favor icmp over
  //        shifts in cases of equal instructions because icmp has better
  //        analysis in general (invert the transform).

  const APInt *Op1CV;
  if (match(Cmp->getOperand(1), m_APInt(Op1CV))) {

    // zext (x <s  0) to i32 --> x>>u31      true if signbit set.
    if (Cmp->getPredicate() == ICmpInst::ICMP_SLT && Op1CV->isZero()) {
      Value *In = Cmp->getOperand(0);
      Value *Sh = ConstantInt::get(In->getType(),
                                   In->getType()->getScalarSizeInBits() - 1);
      In = Builder.CreateLShr(In, Sh, In->getName() + ".lobit");
      if (In->getType() != Zext.getType())
        In = Builder.CreateIntCast(In, Zext.getType(), false /*ZExt*/);

      return replaceInstUsesWith(Zext, In);
    }

    // zext (X == 0) to i32 --> X^1      iff X has only the low bit set.
    // zext (X == 0) to i32 --> (X>>1)^1 iff X has only the 2nd bit set.
    // zext (X != 0) to i32 --> X        iff X has only the low bit set.
    // zext (X != 0) to i32 --> X>>1     iff X has only the 2nd bit set.

    if (Op1CV->isZero() && Cmp->isEquality()) {
      // Exactly 1 possible 1? But not the high-bit because that is
      // canonicalized to this form.
      KnownBits Known = computeKnownBits(Cmp->getOperand(0), 0, &Zext);
      APInt KnownZeroMask(~Known.Zero);
      uint32_t ShAmt = KnownZeroMask.logBase2();
      bool IsExpectShAmt = KnownZeroMask.isPowerOf2() &&
                           (Zext.getType()->getScalarSizeInBits() != ShAmt + 1);
      if (IsExpectShAmt &&
          (Cmp->getOperand(0)->getType() == Zext.getType() ||
           Cmp->getPredicate() == ICmpInst::ICMP_NE || ShAmt == 0)) {
        Value *In = Cmp->getOperand(0);
        if (ShAmt) {
          // Perform a logical shr by shiftamt.
          // Insert the shift to put the result in the low bit.
          In = Builder.CreateLShr(In, ConstantInt::get(In->getType(), ShAmt),
                                  In->getName() + ".lobit");
        }

        // Toggle the low bit for "X == 0".
        if (Cmp->getPredicate() == ICmpInst::ICMP_EQ)
          In = Builder.CreateXor(In, ConstantInt::get(In->getType(), 1));

        if (Zext.getType() == In->getType())
          return replaceInstUsesWith(Zext, In);

        Value *IntCast = Builder.CreateIntCast(In, Zext.getType(), false);
        return replaceInstUsesWith(Zext, IntCast);
      }
    }
  }

  if (Cmp->isEquality()) {
    // Test if a bit is clear/set using a shifted-one mask:
    // zext (icmp eq (and X, (1 << ShAmt)), 0) --> and (lshr (not X), ShAmt), 1
    // zext (icmp ne (and X, (1 << ShAmt)), 0) --> and (lshr X, ShAmt), 1
    Value *X, *ShAmt;
    if (Cmp->hasOneUse() && match(Cmp->getOperand(1), m_ZeroInt()) &&
        match(Cmp->getOperand(0),
              m_OneUse(m_c_And(m_Shl(m_One(), m_Value(ShAmt)), m_Value(X))))) {
      auto *And = cast<BinaryOperator>(Cmp->getOperand(0));
      Value *Shift = And->getOperand(X == And->getOperand(0) ? 1 : 0);
      if (Zext.getType() == And->getType() ||
          Cmp->getPredicate() != ICmpInst::ICMP_EQ || Shift->hasOneUse()) {
        if (Cmp->getPredicate() == ICmpInst::ICMP_EQ)
          X = Builder.CreateNot(X);
        Value *Lshr = Builder.CreateLShr(X, ShAmt);
        Value *And1 =
            Builder.CreateAnd(Lshr, ConstantInt::get(X->getType(), 1));
        return replaceInstUsesWith(
            Zext, Builder.CreateZExtOrTrunc(And1, Zext.getType()));
      }
    }
  }

  return nullptr;
}

/// Determine if the specified value can be computed in the specified wider type
/// and produce the same low bits. If not, return false.
///
/// If this function returns true, it can also return a non-zero number of bits
/// (in BitsToClear) which indicates that the value it computes is correct for
/// the zero extend, but that the additional BitsToClear bits need to be zero'd
/// out.  For example, to promote something like:
///
///   %B = trunc i64 %A to i32
///   %C = lshr i32 %B, 8
///   %E = zext i32 %C to i64
///
/// CanEvaluateZExtd for the 'lshr' will return true, and BitsToClear will be
/// set to 8 to indicate that the promoted value needs to have bits 24-31
/// cleared in addition to bits 32-63.  Since an 'and' will be generated to
/// clear the top bits anyway, doing this has no extra cost.
///
/// This function works on both vectors and scalars.
static bool canEvaluateZExtd(Value *V, Type *Ty, unsigned &BitsToClear,
                             InstCombinerImpl &IC, Instruction *CxtI) {
  BitsToClear = 0;
  if (canAlwaysEvaluateInType(V, Ty))
    return true;
  if (canNotEvaluateInType(V, Ty))
    return false;

  auto *I = cast<Instruction>(V);
  unsigned Tmp;
  switch (I->getOpcode()) {
  case Instruction::ZExt:  // zext(zext(x)) -> zext(x).
  case Instruction::SExt:  // zext(sext(x)) -> sext(x).
  case Instruction::Trunc: // zext(trunc(x)) -> trunc(x) or zext(x)
    return true;
  case Instruction::And:
  case Instruction::Or:
  case Instruction::Xor:
  case Instruction::Add:
  case Instruction::Sub:
  case Instruction::Mul:
    if (!canEvaluateZExtd(I->getOperand(0), Ty, BitsToClear, IC, CxtI) ||
        !canEvaluateZExtd(I->getOperand(1), Ty, Tmp, IC, CxtI))
      return false;
    // These can all be promoted if neither operand has 'bits to clear'.
    if (BitsToClear == 0 && Tmp == 0)
      return true;

    // If the operation is an AND/OR/XOR and the bits to clear are zero in the
    // other side, BitsToClear is ok.
    if (Tmp == 0 && I->isBitwiseLogicOp()) {
      // We use MaskedValueIsZero here for generality, but the case we care
      // about the most is constant RHS.
      unsigned VSize = V->getType()->getScalarSizeInBits();
      if (IC.MaskedValueIsZero(I->getOperand(1),
                               APInt::getHighBitsSet(VSize, BitsToClear),
                               0, CxtI)) {
        // If this is an And instruction and all of the BitsToClear are
        // known to be zero we can reset BitsToClear.
        if (I->getOpcode() == Instruction::And)
          BitsToClear = 0;
        return true;
      }
    }

    // Otherwise, we don't know how to analyze this BitsToClear case yet.
    return false;

  case Instruction::Shl: {
    // We can promote shl(x, cst) if we can promote x.  Since shl overwrites the
    // upper bits we can reduce BitsToClear by the shift amount.
    const APInt *Amt;
    if (match(I->getOperand(1), m_APInt(Amt))) {
      if (!canEvaluateZExtd(I->getOperand(0), Ty, BitsToClear, IC, CxtI))
        return false;
      uint64_t ShiftAmt = Amt->getZExtValue();
      BitsToClear = ShiftAmt < BitsToClear ? BitsToClear - ShiftAmt : 0;
      return true;
    }
    return false;
  }
  case Instruction::LShr: {
    // We can promote lshr(x, cst) if we can promote x.  This requires the
    // ultimate 'and' to clear out the high zero bits we're clearing out though.
    const APInt *Amt;
    if (match(I->getOperand(1), m_APInt(Amt))) {
      if (!canEvaluateZExtd(I->getOperand(0), Ty, BitsToClear, IC, CxtI))
        return false;
      BitsToClear += Amt->getZExtValue();
      if (BitsToClear > V->getType()->getScalarSizeInBits())
        BitsToClear = V->getType()->getScalarSizeInBits();
      return true;
    }
    // Cannot promote variable LSHR.
    return false;
  }
  case Instruction::Select:
    if (!canEvaluateZExtd(I->getOperand(1), Ty, Tmp, IC, CxtI) ||
        !canEvaluateZExtd(I->getOperand(2), Ty, BitsToClear, IC, CxtI) ||
        // TODO: If important, we could handle the case when the BitsToClear are
        // known zero in the disagreeing side.
        Tmp != BitsToClear)
      return false;
    return true;

  case Instruction::PHI: {
    // We can change a phi if we can change all operands.  Note that we never
    // get into trouble with cyclic PHIs here because we only consider
    // instructions with a single use.
    PHINode *PN = cast<PHINode>(I);
    if (!canEvaluateZExtd(PN->getIncomingValue(0), Ty, BitsToClear, IC, CxtI))
      return false;
    for (unsigned i = 1, e = PN->getNumIncomingValues(); i != e; ++i)
      if (!canEvaluateZExtd(PN->getIncomingValue(i), Ty, Tmp, IC, CxtI) ||
          // TODO: If important, we could handle the case when the BitsToClear
          // are known zero in the disagreeing input.
          Tmp != BitsToClear)
        return false;
    return true;
  }
  case Instruction::Call:
    // llvm.vscale() can always be executed in larger type, because the
    // value is automatically zero-extended.
    if (const IntrinsicInst *II = dyn_cast<IntrinsicInst>(I))
      if (II->getIntrinsicID() == Intrinsic::vscale)
        return true;
    return false;
  default:
    // TODO: Can handle more cases here.
    return false;
  }
}

Instruction *InstCombinerImpl::visitZExt(ZExtInst &Zext) {
  // If this zero extend is only used by a truncate, let the truncate be
  // eliminated before we try to optimize this zext.
  if (Zext.hasOneUse() && isa<TruncInst>(Zext.user_back()) &&
      !isa<Constant>(Zext.getOperand(0)))
    return nullptr;

  // If one of the common conversion will work, do it.
  if (Instruction *Result = commonCastTransforms(Zext))
    return Result;

  Value *Src = Zext.getOperand(0);
  Type *SrcTy = Src->getType(), *DestTy = Zext.getType();

  // zext nneg bool x -> 0
  if (SrcTy->isIntOrIntVectorTy(1) && Zext.hasNonNeg())
    return replaceInstUsesWith(Zext, Constant::getNullValue(Zext.getType()));

  // Try to extend the entire expression tree to the wide destination type.
  unsigned BitsToClear;
  if (shouldChangeType(SrcTy, DestTy) &&
      canEvaluateZExtd(Src, DestTy, BitsToClear, *this, &Zext)) {
    assert(BitsToClear <= SrcTy->getScalarSizeInBits() &&
           "Can't clear more bits than in SrcTy");

    // Okay, we can transform this!  Insert the new expression now.
    LLVM_DEBUG(
        dbgs() << "ICE: EvaluateInDifferentType converting expression type"
                  " to avoid zero extend: "
               << Zext << '\n');
    Value *Res = EvaluateInDifferentType(Src, DestTy, false);
    assert(Res->getType() == DestTy);

    // Preserve debug values referring to Src if the zext is its last use.
    if (auto *SrcOp = dyn_cast<Instruction>(Src))
      if (SrcOp->hasOneUse())
        replaceAllDbgUsesWith(*SrcOp, *Res, Zext, DT);

    uint32_t SrcBitsKept = SrcTy->getScalarSizeInBits() - BitsToClear;
    uint32_t DestBitSize = DestTy->getScalarSizeInBits();

    // If the high bits are already filled with zeros, just replace this
    // cast with the result.
    if (MaskedValueIsZero(Res,
                          APInt::getHighBitsSet(DestBitSize,
                                                DestBitSize - SrcBitsKept),
                             0, &Zext))
      return replaceInstUsesWith(Zext, Res);

    // We need to emit an AND to clear the high bits.
    Constant *C = ConstantInt::get(Res->getType(),
                               APInt::getLowBitsSet(DestBitSize, SrcBitsKept));
    return BinaryOperator::CreateAnd(Res, C);
  }

  // If this is a TRUNC followed by a ZEXT then we are dealing with integral
  // types and if the sizes are just right we can convert this into a logical
  // 'and' which will be much cheaper than the pair of casts.
  if (auto *CSrc = dyn_cast<TruncInst>(Src)) {   // A->B->C cast
    // TODO: Subsume this into EvaluateInDifferentType.

    // Get the sizes of the types involved.  We know that the intermediate type
    // will be smaller than A or C, but don't know the relation between A and C.
    Value *A = CSrc->getOperand(0);
    unsigned SrcSize = A->getType()->getScalarSizeInBits();
    unsigned MidSize = CSrc->getType()->getScalarSizeInBits();
    unsigned DstSize = DestTy->getScalarSizeInBits();
    // If we're actually extending zero bits, then if
    // SrcSize <  DstSize: zext(a & mask)
    // SrcSize == DstSize: a & mask
    // SrcSize  > DstSize: trunc(a) & mask
    if (SrcSize < DstSize) {
      APInt AndValue(APInt::getLowBitsSet(SrcSize, MidSize));
      Constant *AndConst = ConstantInt::get(A->getType(), AndValue);
      Value *And = Builder.CreateAnd(A, AndConst, CSrc->getName() + ".mask");
      return new ZExtInst(And, DestTy);
    }

    if (SrcSize == DstSize) {
      APInt AndValue(APInt::getLowBitsSet(SrcSize, MidSize));
      return BinaryOperator::CreateAnd(A, ConstantInt::get(A->getType(),
                                                           AndValue));
    }
    if (SrcSize > DstSize) {
      Value *Trunc = Builder.CreateTrunc(A, DestTy);
      APInt AndValue(APInt::getLowBitsSet(DstSize, MidSize));
      return BinaryOperator::CreateAnd(Trunc,
                                       ConstantInt::get(Trunc->getType(),
                                                        AndValue));
    }
  }

  if (auto *Cmp = dyn_cast<ICmpInst>(Src))
    return transformZExtICmp(Cmp, Zext);

  // zext(trunc(X) & C) -> (X & zext(C)).
  Constant *C;
  Value *X;
  if (match(Src, m_OneUse(m_And(m_Trunc(m_Value(X)), m_Constant(C)))) &&
      X->getType() == DestTy)
    return BinaryOperator::CreateAnd(X, Builder.CreateZExt(C, DestTy));

  // zext((trunc(X) & C) ^ C) -> ((X & zext(C)) ^ zext(C)).
  Value *And;
  if (match(Src, m_OneUse(m_Xor(m_Value(And), m_Constant(C)))) &&
      match(And, m_OneUse(m_And(m_Trunc(m_Value(X)), m_Specific(C)))) &&
      X->getType() == DestTy) {
    Value *ZC = Builder.CreateZExt(C, DestTy);
    return BinaryOperator::CreateXor(Builder.CreateAnd(X, ZC), ZC);
  }

  // If we are truncating, masking, and then zexting back to the original type,
  // that's just a mask. This is not handled by canEvaluateZextd if the
  // intermediate values have extra uses. This could be generalized further for
  // a non-constant mask operand.
  // zext (and (trunc X), C) --> and X, (zext C)
  if (match(Src, m_And(m_Trunc(m_Value(X)), m_Constant(C))) &&
      X->getType() == DestTy) {
    Value *ZextC = Builder.CreateZExt(C, DestTy);
    return BinaryOperator::CreateAnd(X, ZextC);
  }

  if (match(Src, m_VScale())) {
    if (Zext.getFunction() &&
        Zext.getFunction()->hasFnAttribute(Attribute::VScaleRange)) {
      Attribute Attr =
          Zext.getFunction()->getFnAttribute(Attribute::VScaleRange);
      if (std::optional<unsigned> MaxVScale = Attr.getVScaleRangeMax()) {
        unsigned TypeWidth = Src->getType()->getScalarSizeInBits();
        if (Log2_32(*MaxVScale) < TypeWidth) {
          Value *VScale = Builder.CreateVScale(ConstantInt::get(DestTy, 1));
          return replaceInstUsesWith(Zext, VScale);
        }
      }
    }
  }

  if (!Zext.hasNonNeg()) {
    // If this zero extend is only used by a shift, add nneg flag.
    if (Zext.hasOneUse() &&
        SrcTy->getScalarSizeInBits() >
            Log2_64_Ceil(DestTy->getScalarSizeInBits()) &&
        match(Zext.user_back(), m_Shift(m_Value(), m_Specific(&Zext)))) {
      Zext.setNonNeg();
      return &Zext;
    }

    if (isKnownNonNegative(Src, SQ.getWithInstruction(&Zext))) {
      Zext.setNonNeg();
      return &Zext;
    }
  }

  return nullptr;
}

/// Transform (sext icmp) to bitwise / integer operations to eliminate the icmp.
Instruction *InstCombinerImpl::transformSExtICmp(ICmpInst *Cmp,
                                                 SExtInst &Sext) {
  Value *Op0 = Cmp->getOperand(0), *Op1 = Cmp->getOperand(1);
  ICmpInst::Predicate Pred = Cmp->getPredicate();

  // Don't bother if Op1 isn't of vector or integer type.
  if (!Op1->getType()->isIntOrIntVectorTy())
    return nullptr;

  if (Pred == ICmpInst::ICMP_SLT && match(Op1, m_ZeroInt())) {
    // sext (x <s 0) --> ashr x, 31 (all ones if negative)
    Value *Sh = ConstantInt::get(Op0->getType(),
                                 Op0->getType()->getScalarSizeInBits() - 1);
    Value *In = Builder.CreateAShr(Op0, Sh, Op0->getName() + ".lobit");
    if (In->getType() != Sext.getType())
      In = Builder.CreateIntCast(In, Sext.getType(), true /*SExt*/);

    return replaceInstUsesWith(Sext, In);
  }

  if (ConstantInt *Op1C = dyn_cast<ConstantInt>(Op1)) {
    // If we know that only one bit of the LHS of the icmp can be set and we
    // have an equality comparison with zero or a power of 2, we can transform
    // the icmp and sext into bitwise/integer operations.
    if (Cmp->hasOneUse() &&
        Cmp->isEquality() && (Op1C->isZero() || Op1C->getValue().isPowerOf2())){
      KnownBits Known = computeKnownBits(Op0, 0, &Sext);

      APInt KnownZeroMask(~Known.Zero);
      if (KnownZeroMask.isPowerOf2()) {
        Value *In = Cmp->getOperand(0);

        // If the icmp tests for a known zero bit we can constant fold it.
        if (!Op1C->isZero() && Op1C->getValue() != KnownZeroMask) {
          Value *V = Pred == ICmpInst::ICMP_NE ?
                       ConstantInt::getAllOnesValue(Sext.getType()) :
                       ConstantInt::getNullValue(Sext.getType());
          return replaceInstUsesWith(Sext, V);
        }

        if (!Op1C->isZero() == (Pred == ICmpInst::ICMP_NE)) {
          // sext ((x & 2^n) == 0)   -> (x >> n) - 1
          // sext ((x & 2^n) != 2^n) -> (x >> n) - 1
          unsigned ShiftAmt = KnownZeroMask.countr_zero();
          // Perform a right shift to place the desired bit in the LSB.
          if (ShiftAmt)
            In = Builder.CreateLShr(In,
                                    ConstantInt::get(In->getType(), ShiftAmt));

          // At this point "In" is either 1 or 0. Subtract 1 to turn
          // {1, 0} -> {0, -1}.
          In = Builder.CreateAdd(In,
                                 ConstantInt::getAllOnesValue(In->getType()),
                                 "sext");
        } else {
          // sext ((x & 2^n) != 0)   -> (x << bitwidth-n) a>> bitwidth-1
          // sext ((x & 2^n) == 2^n) -> (x << bitwidth-n) a>> bitwidth-1
          unsigned ShiftAmt = KnownZeroMask.countl_zero();
          // Perform a left shift to place the desired bit in the MSB.
          if (ShiftAmt)
            In = Builder.CreateShl(In,
                                   ConstantInt::get(In->getType(), ShiftAmt));

          // Distribute the bit over the whole bit width.
          In = Builder.CreateAShr(In, ConstantInt::get(In->getType(),
                                  KnownZeroMask.getBitWidth() - 1), "sext");
        }

        if (Sext.getType() == In->getType())
          return replaceInstUsesWith(Sext, In);
        return CastInst::CreateIntegerCast(In, Sext.getType(), true/*SExt*/);
      }
    }
  }

  return nullptr;
}

/// Return true if we can take the specified value and return it as type Ty
/// without inserting any new casts and without changing the value of the common
/// low bits.  This is used by code that tries to promote integer operations to
/// a wider types will allow us to eliminate the extension.
///
/// This function works on both vectors and scalars.
///
static bool canEvaluateSExtd(Value *V, Type *Ty) {
  assert(V->getType()->getScalarSizeInBits() < Ty->getScalarSizeInBits() &&
         "Can't sign extend type to a smaller type");
  if (canAlwaysEvaluateInType(V, Ty))
    return true;
  if (canNotEvaluateInType(V, Ty))
    return false;

  auto *I = cast<Instruction>(V);
  switch (I->getOpcode()) {
  case Instruction::SExt:  // sext(sext(x)) -> sext(x)
  case Instruction::ZExt:  // sext(zext(x)) -> zext(x)
  case Instruction::Trunc: // sext(trunc(x)) -> trunc(x) or sext(x)
    return true;
  case Instruction::And:
  case Instruction::Or:
  case Instruction::Xor:
  case Instruction::Add:
  case Instruction::Sub:
  case Instruction::Mul:
    // These operators can all arbitrarily be extended if their inputs can.
    return canEvaluateSExtd(I->getOperand(0), Ty) &&
           canEvaluateSExtd(I->getOperand(1), Ty);

  //case Instruction::Shl:   TODO
  //case Instruction::LShr:  TODO

  case Instruction::Select:
    return canEvaluateSExtd(I->getOperand(1), Ty) &&
           canEvaluateSExtd(I->getOperand(2), Ty);

  case Instruction::PHI: {
    // We can change a phi if we can change all operands.  Note that we never
    // get into trouble with cyclic PHIs here because we only consider
    // instructions with a single use.
    PHINode *PN = cast<PHINode>(I);
    for (Value *IncValue : PN->incoming_values())
      if (!canEvaluateSExtd(IncValue, Ty)) return false;
    return true;
  }
  default:
    // TODO: Can handle more cases here.
    break;
  }

  return false;
}

Instruction *InstCombinerImpl::visitSExt(SExtInst &Sext) {
  // If this sign extend is only used by a truncate, let the truncate be
  // eliminated before we try to optimize this sext.
  if (Sext.hasOneUse() && isa<TruncInst>(Sext.user_back()))
    return nullptr;

  if (Instruction *I = commonCastTransforms(Sext))
    return I;

  Value *Src = Sext.getOperand(0);
  Type *SrcTy = Src->getType(), *DestTy = Sext.getType();
  unsigned SrcBitSize = SrcTy->getScalarSizeInBits();
  unsigned DestBitSize = DestTy->getScalarSizeInBits();

  // If the value being extended is zero or positive, use a zext instead.
  if (isKnownNonNegative(Src, SQ.getWithInstruction(&Sext))) {
    auto CI = CastInst::Create(Instruction::ZExt, Src, DestTy);
    CI->setNonNeg(true);
    return CI;
  }

  // Try to extend the entire expression tree to the wide destination type.
  if (shouldChangeType(SrcTy, DestTy) && canEvaluateSExtd(Src, DestTy)) {
    // Okay, we can transform this!  Insert the new expression now.
    LLVM_DEBUG(
        dbgs() << "ICE: EvaluateInDifferentType converting expression type"
                  " to avoid sign extend: "
               << Sext << '\n');
    Value *Res = EvaluateInDifferentType(Src, DestTy, true);
    assert(Res->getType() == DestTy);

    // If the high bits are already filled with sign bit, just replace this
    // cast with the result.
    if (ComputeNumSignBits(Res, 0, &Sext) > DestBitSize - SrcBitSize)
      return replaceInstUsesWith(Sext, Res);

    // We need to emit a shl + ashr to do the sign extend.
    Value *ShAmt = ConstantInt::get(DestTy, DestBitSize-SrcBitSize);
    return BinaryOperator::CreateAShr(Builder.CreateShl(Res, ShAmt, "sext"),
                                      ShAmt);
  }

  Value *X;
  if (match(Src, m_Trunc(m_Value(X)))) {
    // If the input has more sign bits than bits truncated, then convert
    // directly to final type.
    unsigned XBitSize = X->getType()->getScalarSizeInBits();
    if (ComputeNumSignBits(X, 0, &Sext) > XBitSize - SrcBitSize)
      return CastInst::CreateIntegerCast(X, DestTy, /* isSigned */ true);

    // If input is a trunc from the destination type, then convert into shifts.
    if (Src->hasOneUse() && X->getType() == DestTy) {
      // sext (trunc X) --> ashr (shl X, C), C
      Constant *ShAmt = ConstantInt::get(DestTy, DestBitSize - SrcBitSize);
      return BinaryOperator::CreateAShr(Builder.CreateShl(X, ShAmt), ShAmt);
    }

    // If we are replacing shifted-in high zero bits with sign bits, convert
    // the logic shift to arithmetic shift and eliminate the cast to
    // intermediate type:
    // sext (trunc (lshr Y, C)) --> sext/trunc (ashr Y, C)
    Value *Y;
    if (Src->hasOneUse() &&
        match(X, m_LShr(m_Value(Y),
                        m_SpecificIntAllowPoison(XBitSize - SrcBitSize)))) {
      Value *Ashr = Builder.CreateAShr(Y, XBitSize - SrcBitSize);
      return CastInst::CreateIntegerCast(Ashr, DestTy, /* isSigned */ true);
    }
  }

  if (auto *Cmp = dyn_cast<ICmpInst>(Src))
    return transformSExtICmp(Cmp, Sext);

  // If the input is a shl/ashr pair of a same constant, then this is a sign
  // extension from a smaller value.  If we could trust arbitrary bitwidth
  // integers, we could turn this into a truncate to the smaller bit and then
  // use a sext for the whole extension.  Since we don't, look deeper and check
  // for a truncate.  If the source and dest are the same type, eliminate the
  // trunc and extend and just do shifts.  For example, turn:
  //   %a = trunc i32 %i to i8
  //   %b = shl i8 %a, C
  //   %c = ashr i8 %b, C
  //   %d = sext i8 %c to i32
  // into:
  //   %a = shl i32 %i, 32-(8-C)
  //   %d = ashr i32 %a, 32-(8-C)
  Value *A = nullptr;
  // TODO: Eventually this could be subsumed by EvaluateInDifferentType.
  Constant *BA = nullptr, *CA = nullptr;
  if (match(Src, m_AShr(m_Shl(m_Trunc(m_Value(A)), m_Constant(BA)),
                        m_ImmConstant(CA))) &&
      BA->isElementWiseEqual(CA) && A->getType() == DestTy) {
    Constant *WideCurrShAmt =
        ConstantFoldCastOperand(Instruction::SExt, CA, DestTy, DL);
    assert(WideCurrShAmt && "Constant folding of ImmConstant cannot fail");
    Constant *NumLowbitsLeft = ConstantExpr::getSub(
        ConstantInt::get(DestTy, SrcTy->getScalarSizeInBits()), WideCurrShAmt);
    Constant *NewShAmt = ConstantExpr::getSub(
        ConstantInt::get(DestTy, DestTy->getScalarSizeInBits()),
        NumLowbitsLeft);
    NewShAmt =
        Constant::mergeUndefsWith(Constant::mergeUndefsWith(NewShAmt, BA), CA);
    A = Builder.CreateShl(A, NewShAmt, Sext.getName());
    return BinaryOperator::CreateAShr(A, NewShAmt);
  }

  // Splatting a bit of constant-index across a value:
  // sext (ashr (trunc iN X to iM), M-1) to iN --> ashr (shl X, N-M), N-1
  // If the dest type is different, use a cast (adjust use check).
  if (match(Src, m_OneUse(m_AShr(m_Trunc(m_Value(X)),
                                 m_SpecificInt(SrcBitSize - 1))))) {
    Type *XTy = X->getType();
    unsigned XBitSize = XTy->getScalarSizeInBits();
    Constant *ShlAmtC = ConstantInt::get(XTy, XBitSize - SrcBitSize);
    Constant *AshrAmtC = ConstantInt::get(XTy, XBitSize - 1);
    if (XTy == DestTy)
      return BinaryOperator::CreateAShr(Builder.CreateShl(X, ShlAmtC),
                                        AshrAmtC);
    if (cast<BinaryOperator>(Src)->getOperand(0)->hasOneUse()) {
      Value *Ashr = Builder.CreateAShr(Builder.CreateShl(X, ShlAmtC), AshrAmtC);
      return CastInst::CreateIntegerCast(Ashr, DestTy, /* isSigned */ true);
    }
  }

  if (match(Src, m_VScale())) {
    if (Sext.getFunction() &&
        Sext.getFunction()->hasFnAttribute(Attribute::VScaleRange)) {
      Attribute Attr =
          Sext.getFunction()->getFnAttribute(Attribute::VScaleRange);
      if (std::optional<unsigned> MaxVScale = Attr.getVScaleRangeMax()) {
        if (Log2_32(*MaxVScale) < (SrcBitSize - 1)) {
          Value *VScale = Builder.CreateVScale(ConstantInt::get(DestTy, 1));
          return replaceInstUsesWith(Sext, VScale);
        }
      }
    }
  }

  return nullptr;
}

/// Return a Constant* for the specified floating-point constant if it fits
/// in the specified FP type without changing its value.
static bool fitsInFPType(ConstantFP *CFP, const fltSemantics &Sem) {
  bool losesInfo;
  APFloat F = CFP->getValueAPF();
  (void)F.convert(Sem, APFloat::rmNearestTiesToEven, &losesInfo);
  return !losesInfo;
}

static Type *shrinkFPConstant(ConstantFP *CFP, bool PreferBFloat) {
  if (CFP->getType() == Type::getPPC_FP128Ty(CFP->getContext()))
    return nullptr;  // No constant folding of this.
  // See if the value can be truncated to bfloat and then reextended.
  if (PreferBFloat && fitsInFPType(CFP, APFloat::BFloat()))
    return Type::getBFloatTy(CFP->getContext());
  // See if the value can be truncated to half and then reextended.
  if (!PreferBFloat && fitsInFPType(CFP, APFloat::IEEEhalf()))
    return Type::getHalfTy(CFP->getContext());
  // See if the value can be truncated to float and then reextended.
  if (fitsInFPType(CFP, APFloat::IEEEsingle()))
    return Type::getFloatTy(CFP->getContext());
  if (CFP->getType()->isDoubleTy())
    return nullptr;  // Won't shrink.
  if (fitsInFPType(CFP, APFloat::IEEEdouble()))
    return Type::getDoubleTy(CFP->getContext());
  // Don't try to shrink to various long double types.
  return nullptr;
}

// Determine if this is a vector of ConstantFPs and if so, return the minimal
// type we can safely truncate all elements to.
static Type *shrinkFPConstantVector(Value *V, bool PreferBFloat) {
  auto *CV = dyn_cast<Constant>(V);
  auto *CVVTy = dyn_cast<FixedVectorType>(V->getType());
  if (!CV || !CVVTy)
    return nullptr;

  Type *MinType = nullptr;

  unsigned NumElts = CVVTy->getNumElements();

  // For fixed-width vectors we find the minimal type by looking
  // through the constant values of the vector.
  for (unsigned i = 0; i != NumElts; ++i) {
    if (isa<UndefValue>(CV->getAggregateElement(i)))
      continue;

    auto *CFP = dyn_cast_or_null<ConstantFP>(CV->getAggregateElement(i));
    if (!CFP)
      return nullptr;

    Type *T = shrinkFPConstant(CFP, PreferBFloat);
    if (!T)
      return nullptr;

    // If we haven't found a type yet or this type has a larger mantissa than
    // our previous type, this is our new minimal type.
    if (!MinType || T->getFPMantissaWidth() > MinType->getFPMantissaWidth())
      MinType = T;
  }

  // Make a vector type from the minimal type.
  return MinType ? FixedVectorType::get(MinType, NumElts) : nullptr;
}

/// Find the minimum FP type we can safely truncate to.
static Type *getMinimumFPType(Value *V, bool PreferBFloat) {
  if (auto *FPExt = dyn_cast<FPExtInst>(V))
    return FPExt->getOperand(0)->getType();

  // If this value is a constant, return the constant in the smallest FP type
  // that can accurately represent it.  This allows us to turn
  // (float)((double)X+2.0) into x+2.0f.
  if (auto *CFP = dyn_cast<ConstantFP>(V))
    if (Type *T = shrinkFPConstant(CFP, PreferBFloat))
      return T;

  // We can only correctly find a minimum type for a scalable vector when it is
  // a splat. For splats of constant values the fpext is wrapped up as a
  // ConstantExpr.
  if (auto *FPCExt = dyn_cast<ConstantExpr>(V))
    if (FPCExt->getOpcode() == Instruction::FPExt)
      return FPCExt->getOperand(0)->getType();

  // Try to shrink a vector of FP constants. This returns nullptr on scalable
  // vectors
  if (Type *T = shrinkFPConstantVector(V, PreferBFloat))
    return T;

  return V->getType();
}

/// Return true if the cast from integer to FP can be proven to be exact for all
/// possible inputs (the conversion does not lose any precision).
static bool isKnownExactCastIntToFP(CastInst &I, InstCombinerImpl &IC) {
  CastInst::CastOps Opcode = I.getOpcode();
  assert((Opcode == CastInst::SIToFP || Opcode == CastInst::UIToFP) &&
         "Unexpected cast");
  Value *Src = I.getOperand(0);
  Type *SrcTy = Src->getType();
  Type *FPTy = I.getType();
  bool IsSigned = Opcode == Instruction::SIToFP;
  int SrcSize = (int)SrcTy->getScalarSizeInBits() - IsSigned;

  // Easy case - if the source integer type has less bits than the FP mantissa,
  // then the cast must be exact.
  int DestNumSigBits = FPTy->getFPMantissaWidth();
  if (SrcSize <= DestNumSigBits)
    return true;

  // Cast from FP to integer and back to FP is independent of the intermediate
  // integer width because of poison on overflow.
  Value *F;
  if (match(Src, m_FPToSI(m_Value(F))) || match(Src, m_FPToUI(m_Value(F)))) {
    // If this is uitofp (fptosi F), the source needs an extra bit to avoid
    // potential rounding of negative FP input values.
    int SrcNumSigBits = F->getType()->getFPMantissaWidth();
    if (!IsSigned && match(Src, m_FPToSI(m_Value())))
      SrcNumSigBits++;

    // [su]itofp (fpto[su]i F) --> exact if the source type has less or equal
    // significant bits than the destination (and make sure neither type is
    // weird -- ppc_fp128).
    if (SrcNumSigBits > 0 && DestNumSigBits > 0 &&
        SrcNumSigBits <= DestNumSigBits)
      return true;
  }

  // TODO:
  // Try harder to find if the source integer type has less significant bits.
  // For example, compute number of sign bits.
  KnownBits SrcKnown = IC.computeKnownBits(Src, 0, &I);
  int SigBits = (int)SrcTy->getScalarSizeInBits() -
                SrcKnown.countMinLeadingZeros() -
                SrcKnown.countMinTrailingZeros();
  if (SigBits <= DestNumSigBits)
    return true;

  return false;
}

Instruction *InstCombinerImpl::visitFPTrunc(FPTruncInst &FPT) {
  if (Instruction *I = commonCastTransforms(FPT))
    return I;

  // If we have fptrunc(OpI (fpextend x), (fpextend y)), we would like to
  // simplify this expression to avoid one or more of the trunc/extend
  // operations if we can do so without changing the numerical results.
  //
  // The exact manner in which the widths of the operands interact to limit
  // what we can and cannot do safely varies from operation to operation, and
  // is explained below in the various case statements.
  Type *Ty = FPT.getType();
  auto *BO = dyn_cast<BinaryOperator>(FPT.getOperand(0));
  if (BO && BO->hasOneUse()) {
    Type *LHSMinType =
        getMinimumFPType(BO->getOperand(0), /*PreferBFloat=*/Ty->isBFloatTy());
    Type *RHSMinType =
        getMinimumFPType(BO->getOperand(1), /*PreferBFloat=*/Ty->isBFloatTy());
    unsigned OpWidth = BO->getType()->getFPMantissaWidth();
    unsigned LHSWidth = LHSMinType->getFPMantissaWidth();
    unsigned RHSWidth = RHSMinType->getFPMantissaWidth();
    unsigned SrcWidth = std::max(LHSWidth, RHSWidth);
    unsigned DstWidth = Ty->getFPMantissaWidth();
    switch (BO->getOpcode()) {
      default: break;
      case Instruction::FAdd:
      case Instruction::FSub:
        // For addition and subtraction, the infinitely precise result can
        // essentially be arbitrarily wide; proving that double rounding
        // will not occur because the result of OpI is exact (as we will for
        // FMul, for example) is hopeless.  However, we *can* nonetheless
        // frequently know that double rounding cannot occur (or that it is
        // innocuous) by taking advantage of the specific structure of
        // infinitely-precise results that admit double rounding.
        //
        // Specifically, if OpWidth >= 2*DstWdith+1 and DstWidth is sufficient
        // to represent both sources, we can guarantee that the double
        // rounding is innocuous (See p50 of Figueroa's 2000 PhD thesis,
        // "A Rigorous Framework for Fully Supporting the IEEE Standard ..."
        // for proof of this fact).
        //
        // Note: Figueroa does not consider the case where DstFormat !=
        // SrcFormat.  It's possible (likely even!) that this analysis
        // could be tightened for those cases, but they are rare (the main
        // case of interest here is (float)((double)float + float)).
        if (OpWidth >= 2*DstWidth+1 && DstWidth >= SrcWidth) {
          Value *LHS = Builder.CreateFPTrunc(BO->getOperand(0), Ty);
          Value *RHS = Builder.CreateFPTrunc(BO->getOperand(1), Ty);
          Instruction *RI = BinaryOperator::Create(BO->getOpcode(), LHS, RHS);
          RI->copyFastMathFlags(BO);
          return RI;
        }
        break;
      case Instruction::FMul:
        // For multiplication, the infinitely precise result has at most
        // LHSWidth + RHSWidth significant bits; if OpWidth is sufficient
        // that such a value can be exactly represented, then no double
        // rounding can possibly occur; we can safely perform the operation
        // in the destination format if it can represent both sources.
        if (OpWidth >= LHSWidth + RHSWidth && DstWidth >= SrcWidth) {
          Value *LHS = Builder.CreateFPTrunc(BO->getOperand(0), Ty);
          Value *RHS = Builder.CreateFPTrunc(BO->getOperand(1), Ty);
          return BinaryOperator::CreateFMulFMF(LHS, RHS, BO);
        }
        break;
      case Instruction::FDiv:
        // For division, we use again use the bound from Figueroa's
        // dissertation.  I am entirely certain that this bound can be
        // tightened in the unbalanced operand case by an analysis based on
        // the diophantine rational approximation bound, but the well-known
        // condition used here is a good conservative first pass.
        // TODO: Tighten bound via rigorous analysis of the unbalanced case.
        if (OpWidth >= 2*DstWidth && DstWidth >= SrcWidth) {
          Value *LHS = Builder.CreateFPTrunc(BO->getOperand(0), Ty);
          Value *RHS = Builder.CreateFPTrunc(BO->getOperand(1), Ty);
          return BinaryOperator::CreateFDivFMF(LHS, RHS, BO);
        }
        break;
      case Instruction::FRem: {
        // Remainder is straightforward.  Remainder is always exact, so the
        // type of OpI doesn't enter into things at all.  We simply evaluate
        // in whichever source type is larger, then convert to the
        // destination type.
        if (SrcWidth == OpWidth)
          break;
        Value *LHS, *RHS;
        if (LHSWidth == SrcWidth) {
           LHS = Builder.CreateFPTrunc(BO->getOperand(0), LHSMinType);
           RHS = Builder.CreateFPTrunc(BO->getOperand(1), LHSMinType);
        } else {
           LHS = Builder.CreateFPTrunc(BO->getOperand(0), RHSMinType);
           RHS = Builder.CreateFPTrunc(BO->getOperand(1), RHSMinType);
        }

        Value *ExactResult = Builder.CreateFRemFMF(LHS, RHS, BO);
        return CastInst::CreateFPCast(ExactResult, Ty);
      }
    }
  }

  // (fptrunc (fneg x)) -> (fneg (fptrunc x))
  Value *X;
  Instruction *Op = dyn_cast<Instruction>(FPT.getOperand(0));
  if (Op && Op->hasOneUse()) {
    // FIXME: The FMF should propagate from the fptrunc, not the source op.
    IRBuilder<>::FastMathFlagGuard FMFG(Builder);
    if (isa<FPMathOperator>(Op))
      Builder.setFastMathFlags(Op->getFastMathFlags());

    if (match(Op, m_FNeg(m_Value(X)))) {
      Value *InnerTrunc = Builder.CreateFPTrunc(X, Ty);

      return UnaryOperator::CreateFNegFMF(InnerTrunc, Op);
    }

    // If we are truncating a select that has an extended operand, we can
    // narrow the other operand and do the select as a narrow op.
    Value *Cond, *X, *Y;
    if (match(Op, m_Select(m_Value(Cond), m_FPExt(m_Value(X)), m_Value(Y))) &&
        X->getType() == Ty) {
      // fptrunc (select Cond, (fpext X), Y --> select Cond, X, (fptrunc Y)
      Value *NarrowY = Builder.CreateFPTrunc(Y, Ty);
      Value *Sel = Builder.CreateSelect(Cond, X, NarrowY, "narrow.sel", Op);
      return replaceInstUsesWith(FPT, Sel);
    }
    if (match(Op, m_Select(m_Value(Cond), m_Value(Y), m_FPExt(m_Value(X)))) &&
        X->getType() == Ty) {
      // fptrunc (select Cond, Y, (fpext X) --> select Cond, (fptrunc Y), X
      Value *NarrowY = Builder.CreateFPTrunc(Y, Ty);
      Value *Sel = Builder.CreateSelect(Cond, NarrowY, X, "narrow.sel", Op);
      return replaceInstUsesWith(FPT, Sel);
    }
  }

  if (auto *II = dyn_cast<IntrinsicInst>(FPT.getOperand(0))) {
    switch (II->getIntrinsicID()) {
    default: break;
    case Intrinsic::ceil:
    case Intrinsic::fabs:
    case Intrinsic::floor:
    case Intrinsic::nearbyint:
    case Intrinsic::rint:
    case Intrinsic::round:
    case Intrinsic::roundeven:
    case Intrinsic::trunc: {
      Value *Src = II->getArgOperand(0);
      if (!Src->hasOneUse())
        break;

      // Except for fabs, this transformation requires the input of the unary FP
      // operation to be itself an fpext from the type to which we're
      // truncating.
      if (II->getIntrinsicID() != Intrinsic::fabs) {
        FPExtInst *FPExtSrc = dyn_cast<FPExtInst>(Src);
        if (!FPExtSrc || FPExtSrc->getSrcTy() != Ty)
          break;
      }

      // Do unary FP operation on smaller type.
      // (fptrunc (fabs x)) -> (fabs (fptrunc x))
      Value *InnerTrunc = Builder.CreateFPTrunc(Src, Ty);
      Function *Overload = Intrinsic::getDeclaration(FPT.getModule(),
                                                     II->getIntrinsicID(), Ty);
      SmallVector<OperandBundleDef, 1> OpBundles;
      II->getOperandBundlesAsDefs(OpBundles);
      CallInst *NewCI =
          CallInst::Create(Overload, {InnerTrunc}, OpBundles, II->getName());
      NewCI->copyFastMathFlags(II);
      return NewCI;
    }
    }
  }

  if (Instruction *I = shrinkInsertElt(FPT, Builder))
    return I;

  Value *Src = FPT.getOperand(0);
  if (isa<SIToFPInst>(Src) || isa<UIToFPInst>(Src)) {
    auto *FPCast = cast<CastInst>(Src);
    if (isKnownExactCastIntToFP(*FPCast, *this))
      return CastInst::Create(FPCast->getOpcode(), FPCast->getOperand(0), Ty);
  }

  return nullptr;
}

Instruction *InstCombinerImpl::visitFPExt(CastInst &FPExt) {
  // If the source operand is a cast from integer to FP and known exact, then
  // cast the integer operand directly to the destination type.
  Type *Ty = FPExt.getType();
  Value *Src = FPExt.getOperand(0);
  if (isa<SIToFPInst>(Src) || isa<UIToFPInst>(Src)) {
    auto *FPCast = cast<CastInst>(Src);
    if (isKnownExactCastIntToFP(*FPCast, *this))
      return CastInst::Create(FPCast->getOpcode(), FPCast->getOperand(0), Ty);
  }

  return commonCastTransforms(FPExt);
}

/// fpto{s/u}i({u/s}itofp(X)) --> X or zext(X) or sext(X) or trunc(X)
/// This is safe if the intermediate type has enough bits in its mantissa to
/// accurately represent all values of X.  For example, this won't work with
/// i64 -> float -> i64.
Instruction *InstCombinerImpl::foldItoFPtoI(CastInst &FI) {
  if (!isa<UIToFPInst>(FI.getOperand(0)) && !isa<SIToFPInst>(FI.getOperand(0)))
    return nullptr;

  auto *OpI = cast<CastInst>(FI.getOperand(0));
  Value *X = OpI->getOperand(0);
  Type *XType = X->getType();
  Type *DestType = FI.getType();
  bool IsOutputSigned = isa<FPToSIInst>(FI);

  // Since we can assume the conversion won't overflow, our decision as to
  // whether the input will fit in the float should depend on the minimum
  // of the input range and output range.

  // This means this is also safe for a signed input and unsigned output, since
  // a negative input would lead to undefined behavior.
  if (!isKnownExactCastIntToFP(*OpI, *this)) {
    // The first cast may not round exactly based on the source integer width
    // and FP width, but the overflow UB rules can still allow this to fold.
    // If the destination type is narrow, that means the intermediate FP value
    // must be large enough to hold the source value exactly.
    // For example, (uint8_t)((float)(uint32_t 16777217) is undefined behavior.
    int OutputSize = (int)DestType->getScalarSizeInBits();
    if (OutputSize > OpI->getType()->getFPMantissaWidth())
      return nullptr;
  }

  if (DestType->getScalarSizeInBits() > XType->getScalarSizeInBits()) {
    bool IsInputSigned = isa<SIToFPInst>(OpI);
    if (IsInputSigned && IsOutputSigned)
      return new SExtInst(X, DestType);
    return new ZExtInst(X, DestType);
  }
  if (DestType->getScalarSizeInBits() < XType->getScalarSizeInBits())
    return new TruncInst(X, DestType);

  assert(XType == DestType && "Unexpected types for int to FP to int casts");
  return replaceInstUsesWith(FI, X);
}

static Instruction *foldFPtoI(Instruction &FI, InstCombiner &IC) {
  // fpto{u/s}i non-norm --> 0
  FPClassTest Mask =
      FI.getOpcode() == Instruction::FPToUI ? fcPosNormal : fcNormal;
  KnownFPClass FPClass =
      computeKnownFPClass(FI.getOperand(0), Mask, /*Depth=*/0,
                          IC.getSimplifyQuery().getWithInstruction(&FI));
  if (FPClass.isKnownNever(Mask))
    return IC.replaceInstUsesWith(FI, ConstantInt::getNullValue(FI.getType()));

  return nullptr;
}

Instruction *InstCombinerImpl::visitFPToUI(FPToUIInst &FI) {
  if (Instruction *I = foldItoFPtoI(FI))
    return I;

  if (Instruction *I = foldFPtoI(FI, *this))
    return I;

  return commonCastTransforms(FI);
}

Instruction *InstCombinerImpl::visitFPToSI(FPToSIInst &FI) {
  if (Instruction *I = foldItoFPtoI(FI))
    return I;

  if (Instruction *I = foldFPtoI(FI, *this))
    return I;

  return commonCastTransforms(FI);
}

Instruction *InstCombinerImpl::visitUIToFP(CastInst &CI) {
  if (Instruction *R = commonCastTransforms(CI))
    return R;
  if (!CI.hasNonNeg() && isKnownNonNegative(CI.getOperand(0), SQ)) {
    CI.setNonNeg();
    return &CI;
  }
  return nullptr;
}

Instruction *InstCombinerImpl::visitSIToFP(CastInst &CI) {
  if (Instruction *R = commonCastTransforms(CI))
    return R;
  if (isKnownNonNegative(CI.getOperand(0), SQ)) {
    auto *UI =
        CastInst::Create(Instruction::UIToFP, CI.getOperand(0), CI.getType());
    UI->setNonNeg(true);
    return UI;
  }
  return nullptr;
}

Instruction *InstCombinerImpl::visitIntToPtr(IntToPtrInst &CI) {
  // If the source integer type is not the intptr_t type for this target, do a
  // trunc or zext to the intptr_t type, then inttoptr of it.  This allows the
  // cast to be exposed to other transforms.
  unsigned AS = CI.getAddressSpace();
  if (CI.getOperand(0)->getType()->getScalarSizeInBits() !=
      DL.getPointerSizeInBits(AS)) {
    Type *Ty = CI.getOperand(0)->getType()->getWithNewType(
        DL.getIntPtrType(CI.getContext(), AS));
    Value *P = Builder.CreateZExtOrTrunc(CI.getOperand(0), Ty);
    return new IntToPtrInst(P, CI.getType());
  }

  if (Instruction *I = commonCastTransforms(CI))
    return I;

  return nullptr;
}

Instruction *InstCombinerImpl::visitPtrToInt(PtrToIntInst &CI) {
  // If the destination integer type is not the intptr_t type for this target,
  // do a ptrtoint to intptr_t then do a trunc or zext.  This allows the cast
  // to be exposed to other transforms.
  Value *SrcOp = CI.getPointerOperand();
  Type *SrcTy = SrcOp->getType();
  Type *Ty = CI.getType();
  unsigned AS = CI.getPointerAddressSpace();
  unsigned TySize = Ty->getScalarSizeInBits();
  unsigned PtrSize = DL.getPointerSizeInBits(AS);
  if (TySize != PtrSize) {
    Type *IntPtrTy =
        SrcTy->getWithNewType(DL.getIntPtrType(CI.getContext(), AS));
    Value *P = Builder.CreatePtrToInt(SrcOp, IntPtrTy);
    return CastInst::CreateIntegerCast(P, Ty, /*isSigned=*/false);
  }

  // (ptrtoint (ptrmask P, M))
  //    -> (and (ptrtoint P), M)
  // This is generally beneficial as `and` is better supported than `ptrmask`.
  Value *Ptr, *Mask;
  if (match(SrcOp, m_OneUse(m_Intrinsic<Intrinsic::ptrmask>(m_Value(Ptr),
                                                            m_Value(Mask)))) &&
      Mask->getType() == Ty)
    return BinaryOperator::CreateAnd(Builder.CreatePtrToInt(Ptr, Ty), Mask);

  if (auto *GEP = dyn_cast<GEPOperator>(SrcOp)) {
    // Fold ptrtoint(gep null, x) to multiply + constant if the GEP has one use.
    // While this can increase the number of instructions it doesn't actually
    // increase the overall complexity since the arithmetic is just part of
    // the GEP otherwise.
    if (GEP->hasOneUse() &&
        isa<ConstantPointerNull>(GEP->getPointerOperand())) {
      return replaceInstUsesWith(CI,
                                 Builder.CreateIntCast(EmitGEPOffset(GEP), Ty,
                                                       /*isSigned=*/false));
    }

    // (ptrtoint (gep (inttoptr Base), ...)) -> Base + Offset
    Value *Base;
    if (GEP->hasOneUse() &&
        match(GEP->getPointerOperand(), m_OneUse(m_IntToPtr(m_Value(Base)))) &&
        Base->getType() == Ty) {
      Value *Offset = EmitGEPOffset(GEP);
      auto *NewOp = BinaryOperator::CreateAdd(Base, Offset);
      if (GEP->hasNoUnsignedWrap() ||
          (GEP->hasNoUnsignedSignedWrap() &&
           isKnownNonNegative(Offset, SQ.getWithInstruction(&CI))))
        NewOp->setHasNoUnsignedWrap(true);
      return NewOp;
    }
  }

  Value *Vec, *Scalar, *Index;
  if (match(SrcOp, m_OneUse(m_InsertElt(m_IntToPtr(m_Value(Vec)),
                                        m_Value(Scalar), m_Value(Index)))) &&
      Vec->getType() == Ty) {
    assert(Vec->getType()->getScalarSizeInBits() == PtrSize && "Wrong type");
    // Convert the scalar to int followed by insert to eliminate one cast:
    // p2i (ins (i2p Vec), Scalar, Index --> ins Vec, (p2i Scalar), Index
    Value *NewCast = Builder.CreatePtrToInt(Scalar, Ty->getScalarType());
    return InsertElementInst::Create(Vec, NewCast, Index);
  }

  return commonCastTransforms(CI);
}

/// This input value (which is known to have vector type) is being zero extended
/// or truncated to the specified vector type. Since the zext/trunc is done
/// using an integer type, we have a (bitcast(cast(bitcast))) pattern,
/// endianness will impact which end of the vector that is extended or
/// truncated.
///
/// A vector is always stored with index 0 at the lowest address, which
/// corresponds to the most significant bits for a big endian stored integer and
/// the least significant bits for little endian. A trunc/zext of an integer
/// impacts the big end of the integer. Thus, we need to add/remove elements at
/// the front of the vector for big endian targets, and the back of the vector
/// for little endian targets.
///
/// Try to replace it with a shuffle (and vector/vector bitcast) if possible.
///
/// The source and destination vector types may have different element types.
static Instruction *
optimizeVectorResizeWithIntegerBitCasts(Value *InVal, VectorType *DestTy,
                                        InstCombinerImpl &IC) {
  // We can only do this optimization if the output is a multiple of the input
  // element size, or the input is a multiple of the output element size.
  // Convert the input type to have the same element type as the output.
  VectorType *SrcTy = cast<VectorType>(InVal->getType());

  if (SrcTy->getElementType() != DestTy->getElementType()) {
    // The input types don't need to be identical, but for now they must be the
    // same size.  There is no specific reason we couldn't handle things like
    // <4 x i16> -> <4 x i32> by bitcasting to <2 x i32> but haven't gotten
    // there yet.
    if (SrcTy->getElementType()->getPrimitiveSizeInBits() !=
        DestTy->getElementType()->getPrimitiveSizeInBits())
      return nullptr;

    SrcTy =
        FixedVectorType::get(DestTy->getElementType(),
                             cast<FixedVectorType>(SrcTy)->getNumElements());
    InVal = IC.Builder.CreateBitCast(InVal, SrcTy);
  }

  bool IsBigEndian = IC.getDataLayout().isBigEndian();
  unsigned SrcElts = cast<FixedVectorType>(SrcTy)->getNumElements();
  unsigned DestElts = cast<FixedVectorType>(DestTy)->getNumElements();

  assert(SrcElts != DestElts && "Element counts should be different.");

  // Now that the element types match, get the shuffle mask and RHS of the
  // shuffle to use, which depends on whether we're increasing or decreasing the
  // size of the input.
  auto ShuffleMaskStorage = llvm::to_vector<16>(llvm::seq<int>(0, SrcElts));
  ArrayRef<int> ShuffleMask;
  Value *V2;

  if (SrcElts > DestElts) {
    // If we're shrinking the number of elements (rewriting an integer
    // truncate), just shuffle in the elements corresponding to the least
    // significant bits from the input and use poison as the second shuffle
    // input.
    V2 = PoisonValue::get(SrcTy);
    // Make sure the shuffle mask selects the "least significant bits" by
    // keeping elements from back of the src vector for big endian, and from the
    // front for little endian.
    ShuffleMask = ShuffleMaskStorage;
    if (IsBigEndian)
      ShuffleMask = ShuffleMask.take_back(DestElts);
    else
      ShuffleMask = ShuffleMask.take_front(DestElts);
  } else {
    // If we're increasing the number of elements (rewriting an integer zext),
    // shuffle in all of the elements from InVal. Fill the rest of the result
    // elements with zeros from a constant zero.
    V2 = Constant::getNullValue(SrcTy);
    // Use first elt from V2 when indicating zero in the shuffle mask.
    uint32_t NullElt = SrcElts;
    // Extend with null values in the "most significant bits" by adding elements
    // in front of the src vector for big endian, and at the back for little
    // endian.
    unsigned DeltaElts = DestElts - SrcElts;
    if (IsBigEndian)
      ShuffleMaskStorage.insert(ShuffleMaskStorage.begin(), DeltaElts, NullElt);
    else
      ShuffleMaskStorage.append(DeltaElts, NullElt);
    ShuffleMask = ShuffleMaskStorage;
  }

  return new ShuffleVectorInst(InVal, V2, ShuffleMask);
}

static bool isMultipleOfTypeSize(unsigned Value, Type *Ty) {
  return Value % Ty->getPrimitiveSizeInBits() == 0;
}

static unsigned getTypeSizeIndex(unsigned Value, Type *Ty) {
  return Value / Ty->getPrimitiveSizeInBits();
}

/// V is a value which is inserted into a vector of VecEltTy.
/// Look through the value to see if we can decompose it into
/// insertions into the vector.  See the example in the comment for
/// OptimizeIntegerToVectorInsertions for the pattern this handles.
/// The type of V is always a non-zero multiple of VecEltTy's size.
/// Shift is the number of bits between the lsb of V and the lsb of
/// the vector.
///
/// This returns false if the pattern can't be matched or true if it can,
/// filling in Elements with the elements found here.
static bool collectInsertionElements(Value *V, unsigned Shift,
                                     SmallVectorImpl<Value *> &Elements,
                                     Type *VecEltTy, bool isBigEndian) {
  assert(isMultipleOfTypeSize(Shift, VecEltTy) &&
         "Shift should be a multiple of the element type size");

  // Undef values never contribute useful bits to the result.
  if (isa<UndefValue>(V)) return true;

  // If we got down to a value of the right type, we win, try inserting into the
  // right element.
  if (V->getType() == VecEltTy) {
    // Inserting null doesn't actually insert any elements.
    if (Constant *C = dyn_cast<Constant>(V))
      if (C->isNullValue())
        return true;

    unsigned ElementIndex = getTypeSizeIndex(Shift, VecEltTy);
    if (isBigEndian)
      ElementIndex = Elements.size() - ElementIndex - 1;

    // Fail if multiple elements are inserted into this slot.
    if (Elements[ElementIndex])
      return false;

    Elements[ElementIndex] = V;
    return true;
  }

  if (Constant *C = dyn_cast<Constant>(V)) {
    // Figure out the # elements this provides, and bitcast it or slice it up
    // as required.
    unsigned NumElts = getTypeSizeIndex(C->getType()->getPrimitiveSizeInBits(),
                                        VecEltTy);
    // If the constant is the size of a vector element, we just need to bitcast
    // it to the right type so it gets properly inserted.
    if (NumElts == 1)
      return collectInsertionElements(ConstantExpr::getBitCast(C, VecEltTy),
                                      Shift, Elements, VecEltTy, isBigEndian);

    // Okay, this is a constant that covers multiple elements.  Slice it up into
    // pieces and insert each element-sized piece into the vector.
    if (!isa<IntegerType>(C->getType()))
      C = ConstantExpr::getBitCast(C, IntegerType::get(V->getContext(),
                                       C->getType()->getPrimitiveSizeInBits()));
    unsigned ElementSize = VecEltTy->getPrimitiveSizeInBits();
    Type *ElementIntTy = IntegerType::get(C->getContext(), ElementSize);

    for (unsigned i = 0; i != NumElts; ++i) {
      unsigned ShiftI = i * ElementSize;
      Constant *Piece = ConstantFoldBinaryInstruction(
          Instruction::LShr, C, ConstantInt::get(C->getType(), ShiftI));
      if (!Piece)
        return false;

      Piece = ConstantExpr::getTrunc(Piece, ElementIntTy);
      if (!collectInsertionElements(Piece, ShiftI + Shift, Elements, VecEltTy,
                                    isBigEndian))
        return false;
    }
    return true;
  }

  if (!V->hasOneUse()) return false;

  Instruction *I = dyn_cast<Instruction>(V);
  if (!I) return false;
  switch (I->getOpcode()) {
  default: return false; // Unhandled case.
  case Instruction::BitCast:
    if (I->getOperand(0)->getType()->isVectorTy())
      return false;
    return collectInsertionElements(I->getOperand(0), Shift, Elements, VecEltTy,
                                    isBigEndian);
  case Instruction::ZExt:
    if (!isMultipleOfTypeSize(
                          I->getOperand(0)->getType()->getPrimitiveSizeInBits(),
                              VecEltTy))
      return false;
    return collectInsertionElements(I->getOperand(0), Shift, Elements, VecEltTy,
                                    isBigEndian);
  case Instruction::Or:
    return collectInsertionElements(I->getOperand(0), Shift, Elements, VecEltTy,
                                    isBigEndian) &&
           collectInsertionElements(I->getOperand(1), Shift, Elements, VecEltTy,
                                    isBigEndian);
  case Instruction::Shl: {
    // Must be shifting by a constant that is a multiple of the element size.
    ConstantInt *CI = dyn_cast<ConstantInt>(I->getOperand(1));
    if (!CI) return false;
    Shift += CI->getZExtValue();
    if (!isMultipleOfTypeSize(Shift, VecEltTy)) return false;
    return collectInsertionElements(I->getOperand(0), Shift, Elements, VecEltTy,
                                    isBigEndian);
  }

  }
}


/// If the input is an 'or' instruction, we may be doing shifts and ors to
/// assemble the elements of the vector manually.
/// Try to rip the code out and replace it with insertelements.  This is to
/// optimize code like this:
///
///    %tmp37 = bitcast float %inc to i32
///    %tmp38 = zext i32 %tmp37 to i64
///    %tmp31 = bitcast float %inc5 to i32
///    %tmp32 = zext i32 %tmp31 to i64
///    %tmp33 = shl i64 %tmp32, 32
///    %ins35 = or i64 %tmp33, %tmp38
///    %tmp43 = bitcast i64 %ins35 to <2 x float>
///
/// Into two insertelements that do "buildvector{%inc, %inc5}".
static Value *optimizeIntegerToVectorInsertions(BitCastInst &CI,
                                                InstCombinerImpl &IC) {
  auto *DestVecTy = cast<FixedVectorType>(CI.getType());
  Value *IntInput = CI.getOperand(0);

  // if the int input is just an undef value do not try to optimize to vector
  // insertions as it will prevent undef propagation
  if (isa<UndefValue>(IntInput))
    return nullptr;

  SmallVector<Value*, 8> Elements(DestVecTy->getNumElements());
  if (!collectInsertionElements(IntInput, 0, Elements,
                                DestVecTy->getElementType(),
                                IC.getDataLayout().isBigEndian()))
    return nullptr;

  // If we succeeded, we know that all of the element are specified by Elements
  // or are zero if Elements has a null entry.  Recast this as a set of
  // insertions.
  Value *Result = Constant::getNullValue(CI.getType());
  for (unsigned i = 0, e = Elements.size(); i != e; ++i) {
    if (!Elements[i]) continue;  // Unset element.

    Result = IC.Builder.CreateInsertElement(Result, Elements[i],
                                            IC.Builder.getInt32(i));
  }

  return Result;
}

/// Canonicalize scalar bitcasts of extracted elements into a bitcast of the
/// vector followed by extract element. The backend tends to handle bitcasts of
/// vectors better than bitcasts of scalars because vector registers are
/// usually not type-specific like scalar integer or scalar floating-point.
static Instruction *canonicalizeBitCastExtElt(BitCastInst &BitCast,
                                              InstCombinerImpl &IC) {
  Value *VecOp, *Index;
  if (!match(BitCast.getOperand(0),
             m_OneUse(m_ExtractElt(m_Value(VecOp), m_Value(Index)))))
    return nullptr;

  // The bitcast must be to a vectorizable type, otherwise we can't make a new
  // type to extract from.
  Type *DestType = BitCast.getType();
  VectorType *VecType = cast<VectorType>(VecOp->getType());
  if (VectorType::isValidElementType(DestType)) {
    auto *NewVecType = VectorType::get(DestType, VecType);
    auto *NewBC = IC.Builder.CreateBitCast(VecOp, NewVecType, "bc");
    return ExtractElementInst::Create(NewBC, Index);
  }

  // Only solve DestType is vector to avoid inverse transform in visitBitCast.
  // bitcast (extractelement <1 x elt>, dest) -> bitcast(<1 x elt>, dest)
  auto *FixedVType = dyn_cast<FixedVectorType>(VecType);
  if (DestType->isVectorTy() && FixedVType && FixedVType->getNumElements() == 1)
    return CastInst::Create(Instruction::BitCast, VecOp, DestType);

  return nullptr;
}

/// Change the type of a bitwise logic operation if we can eliminate a bitcast.
static Instruction *foldBitCastBitwiseLogic(BitCastInst &BitCast,
                                            InstCombiner::BuilderTy &Builder) {
  Type *DestTy = BitCast.getType();
  BinaryOperator *BO;

  if (!match(BitCast.getOperand(0), m_OneUse(m_BinOp(BO))) ||
      !BO->isBitwiseLogicOp())
    return nullptr;

  // FIXME: This transform is restricted to vector types to avoid backend
  // problems caused by creating potentially illegal operations. If a fix-up is
  // added to handle that situation, we can remove this check.
  if (!DestTy->isVectorTy() || !BO->getType()->isVectorTy())
    return nullptr;

  if (DestTy->isFPOrFPVectorTy()) {
    Value *X, *Y;
    // bitcast(logic(bitcast(X), bitcast(Y))) -> bitcast'(logic(bitcast'(X), Y))
    if (match(BO->getOperand(0), m_OneUse(m_BitCast(m_Value(X)))) &&
        match(BO->getOperand(1), m_OneUse(m_BitCast(m_Value(Y))))) {
      if (X->getType()->isFPOrFPVectorTy() &&
          Y->getType()->isIntOrIntVectorTy()) {
        Value *CastedOp =
            Builder.CreateBitCast(BO->getOperand(0), Y->getType());
        Value *NewBO = Builder.CreateBinOp(BO->getOpcode(), CastedOp, Y);
        return CastInst::CreateBitOrPointerCast(NewBO, DestTy);
      }
      if (X->getType()->isIntOrIntVectorTy() &&
          Y->getType()->isFPOrFPVectorTy()) {
        Value *CastedOp =
            Builder.CreateBitCast(BO->getOperand(1), X->getType());
        Value *NewBO = Builder.CreateBinOp(BO->getOpcode(), CastedOp, X);
        return CastInst::CreateBitOrPointerCast(NewBO, DestTy);
      }
    }
    return nullptr;
  }

  if (!DestTy->isIntOrIntVectorTy())
    return nullptr;

  Value *X;
  if (match(BO->getOperand(0), m_OneUse(m_BitCast(m_Value(X)))) &&
      X->getType() == DestTy && !isa<Constant>(X)) {
    // bitcast(logic(bitcast(X), Y)) --> logic'(X, bitcast(Y))
    Value *CastedOp1 = Builder.CreateBitCast(BO->getOperand(1), DestTy);
    return BinaryOperator::Create(BO->getOpcode(), X, CastedOp1);
  }

  if (match(BO->getOperand(1), m_OneUse(m_BitCast(m_Value(X)))) &&
      X->getType() == DestTy && !isa<Constant>(X)) {
    // bitcast(logic(Y, bitcast(X))) --> logic'(bitcast(Y), X)
    Value *CastedOp0 = Builder.CreateBitCast(BO->getOperand(0), DestTy);
    return BinaryOperator::Create(BO->getOpcode(), CastedOp0, X);
  }

  // Canonicalize vector bitcasts to come before vector bitwise logic with a
  // constant. This eases recognition of special constants for later ops.
  // Example:
  // icmp u/s (a ^ signmask), (b ^ signmask) --> icmp s/u a, b
  Constant *C;
  if (match(BO->getOperand(1), m_Constant(C))) {
    // bitcast (logic X, C) --> logic (bitcast X, C')
    Value *CastedOp0 = Builder.CreateBitCast(BO->getOperand(0), DestTy);
    Value *CastedC = Builder.CreateBitCast(C, DestTy);
    return BinaryOperator::Create(BO->getOpcode(), CastedOp0, CastedC);
  }

  return nullptr;
}

/// Change the type of a select if we can eliminate a bitcast.
static Instruction *foldBitCastSelect(BitCastInst &BitCast,
                                      InstCombiner::BuilderTy &Builder) {
  Value *Cond, *TVal, *FVal;
  if (!match(BitCast.getOperand(0),
             m_OneUse(m_Select(m_Value(Cond), m_Value(TVal), m_Value(FVal)))))
    return nullptr;

  // A vector select must maintain the same number of elements in its operands.
  Type *CondTy = Cond->getType();
  Type *DestTy = BitCast.getType();
  if (auto *CondVTy = dyn_cast<VectorType>(CondTy))
    if (!DestTy->isVectorTy() ||
        CondVTy->getElementCount() !=
            cast<VectorType>(DestTy)->getElementCount())
      return nullptr;

  // FIXME: This transform is restricted from changing the select between
  // scalars and vectors to avoid backend problems caused by creating
  // potentially illegal operations. If a fix-up is added to handle that
  // situation, we can remove this check.
  if (DestTy->isVectorTy() != TVal->getType()->isVectorTy())
    return nullptr;

  auto *Sel = cast<Instruction>(BitCast.getOperand(0));
  Value *X;
  if (match(TVal, m_OneUse(m_BitCast(m_Value(X)))) && X->getType() == DestTy &&
      !isa<Constant>(X)) {
    // bitcast(select(Cond, bitcast(X), Y)) --> select'(Cond, X, bitcast(Y))
    Value *CastedVal = Builder.CreateBitCast(FVal, DestTy);
    return SelectInst::Create(Cond, X, CastedVal, "", nullptr, Sel);
  }

  if (match(FVal, m_OneUse(m_BitCast(m_Value(X)))) && X->getType() == DestTy &&
      !isa<Constant>(X)) {
    // bitcast(select(Cond, Y, bitcast(X))) --> select'(Cond, bitcast(Y), X)
    Value *CastedVal = Builder.CreateBitCast(TVal, DestTy);
    return SelectInst::Create(Cond, CastedVal, X, "", nullptr, Sel);
  }

  return nullptr;
}

/// Check if all users of CI are StoreInsts.
static bool hasStoreUsersOnly(CastInst &CI) {
  for (User *U : CI.users()) {
    if (!isa<StoreInst>(U))
      return false;
  }
  return true;
}

/// This function handles following case
///
///     A  ->  B    cast
///     PHI
///     B  ->  A    cast
///
/// All the related PHI nodes can be replaced by new PHI nodes with type A.
/// The uses of \p CI can be changed to the new PHI node corresponding to \p PN.
Instruction *InstCombinerImpl::optimizeBitCastFromPhi(CastInst &CI,
                                                      PHINode *PN) {
  // BitCast used by Store can be handled in InstCombineLoadStoreAlloca.cpp.
  if (hasStoreUsersOnly(CI))
    return nullptr;

  Value *Src = CI.getOperand(0);
  Type *SrcTy = Src->getType();         // Type B
  Type *DestTy = CI.getType();          // Type A

  SmallVector<PHINode *, 4> PhiWorklist;
  SmallSetVector<PHINode *, 4> OldPhiNodes;

  // Find all of the A->B casts and PHI nodes.
  // We need to inspect all related PHI nodes, but PHIs can be cyclic, so
  // OldPhiNodes is used to track all known PHI nodes, before adding a new
  // PHI to PhiWorklist, it is checked against and added to OldPhiNodes first.
  PhiWorklist.push_back(PN);
  OldPhiNodes.insert(PN);
  while (!PhiWorklist.empty()) {
    auto *OldPN = PhiWorklist.pop_back_val();
    for (Value *IncValue : OldPN->incoming_values()) {
      if (isa<Constant>(IncValue))
        continue;

      if (auto *LI = dyn_cast<LoadInst>(IncValue)) {
        // If there is a sequence of one or more load instructions, each loaded
        // value is used as address of later load instruction, bitcast is
        // necessary to change the value type, don't optimize it. For
        // simplicity we give up if the load address comes from another load.
        Value *Addr = LI->getOperand(0);
        if (Addr == &CI || isa<LoadInst>(Addr))
          return nullptr;
        // Don't tranform "load <256 x i32>, <256 x i32>*" to
        // "load x86_amx, x86_amx*", because x86_amx* is invalid.
        // TODO: Remove this check when bitcast between vector and x86_amx
        // is replaced with a specific intrinsic.
        if (DestTy->isX86_AMXTy())
          return nullptr;
        if (LI->hasOneUse() && LI->isSimple())
          continue;
        // If a LoadInst has more than one use, changing the type of loaded
        // value may create another bitcast.
        return nullptr;
      }

      if (auto *PNode = dyn_cast<PHINode>(IncValue)) {
        if (OldPhiNodes.insert(PNode))
          PhiWorklist.push_back(PNode);
        continue;
      }

      auto *BCI = dyn_cast<BitCastInst>(IncValue);
      // We can't handle other instructions.
      if (!BCI)
        return nullptr;

      // Verify it's a A->B cast.
      Type *TyA = BCI->getOperand(0)->getType();
      Type *TyB = BCI->getType();
      if (TyA != DestTy || TyB != SrcTy)
        return nullptr;
    }
  }

  // Check that each user of each old PHI node is something that we can
  // rewrite, so that all of the old PHI nodes can be cleaned up afterwards.
  for (auto *OldPN : OldPhiNodes) {
    for (User *V : OldPN->users()) {
      if (auto *SI = dyn_cast<StoreInst>(V)) {
        if (!SI->isSimple() || SI->getOperand(0) != OldPN)
          return nullptr;
      } else if (auto *BCI = dyn_cast<BitCastInst>(V)) {
        // Verify it's a B->A cast.
        Type *TyB = BCI->getOperand(0)->getType();
        Type *TyA = BCI->getType();
        if (TyA != DestTy || TyB != SrcTy)
          return nullptr;
      } else if (auto *PHI = dyn_cast<PHINode>(V)) {
        // As long as the user is another old PHI node, then even if we don't
        // rewrite it, the PHI web we're considering won't have any users
        // outside itself, so it'll be dead.
        if (!OldPhiNodes.contains(PHI))
          return nullptr;
      } else {
        return nullptr;
      }
    }
  }

  // For each old PHI node, create a corresponding new PHI node with a type A.
  SmallDenseMap<PHINode *, PHINode *> NewPNodes;
  for (auto *OldPN : OldPhiNodes) {
    Builder.SetInsertPoint(OldPN);
    PHINode *NewPN = Builder.CreatePHI(DestTy, OldPN->getNumOperands());
    NewPNodes[OldPN] = NewPN;
  }

  // Fill in the operands of new PHI nodes.
  for (auto *OldPN : OldPhiNodes) {
    PHINode *NewPN = NewPNodes[OldPN];
    for (unsigned j = 0, e = OldPN->getNumOperands(); j != e; ++j) {
      Value *V = OldPN->getOperand(j);
      Value *NewV = nullptr;
      if (auto *C = dyn_cast<Constant>(V)) {
        NewV = ConstantExpr::getBitCast(C, DestTy);
      } else if (auto *LI = dyn_cast<LoadInst>(V)) {
        // Explicitly perform load combine to make sure no opposing transform
        // can remove the bitcast in the meantime and trigger an infinite loop.
        Builder.SetInsertPoint(LI);
        NewV = combineLoadToNewType(*LI, DestTy);
        // Remove the old load and its use in the old phi, which itself becomes
        // dead once the whole transform finishes.
        replaceInstUsesWith(*LI, PoisonValue::get(LI->getType()));
        eraseInstFromFunction(*LI);
      } else if (auto *BCI = dyn_cast<BitCastInst>(V)) {
        NewV = BCI->getOperand(0);
      } else if (auto *PrevPN = dyn_cast<PHINode>(V)) {
        NewV = NewPNodes[PrevPN];
      }
      assert(NewV);
      NewPN->addIncoming(NewV, OldPN->getIncomingBlock(j));
    }
  }

  // Traverse all accumulated PHI nodes and process its users,
  // which are Stores and BitcCasts. Without this processing
  // NewPHI nodes could be replicated and could lead to extra
  // moves generated after DeSSA.
  // If there is a store with type B, change it to type A.


  // Replace users of BitCast B->A with NewPHI. These will help
  // later to get rid off a closure formed by OldPHI nodes.
  Instruction *RetVal = nullptr;
  for (auto *OldPN : OldPhiNodes) {
    PHINode *NewPN = NewPNodes[OldPN];
    for (User *V : make_early_inc_range(OldPN->users())) {
      if (auto *SI = dyn_cast<StoreInst>(V)) {
        assert(SI->isSimple() && SI->getOperand(0) == OldPN);
        Builder.SetInsertPoint(SI);
        auto *NewBC =
          cast<BitCastInst>(Builder.CreateBitCast(NewPN, SrcTy));
        SI->setOperand(0, NewBC);
        Worklist.push(SI);
        assert(hasStoreUsersOnly(*NewBC));
      }
      else if (auto *BCI = dyn_cast<BitCastInst>(V)) {
        Type *TyB = BCI->getOperand(0)->getType();
        Type *TyA = BCI->getType();
        assert(TyA == DestTy && TyB == SrcTy);
        (void) TyA;
        (void) TyB;
        Instruction *I = replaceInstUsesWith(*BCI, NewPN);
        if (BCI == &CI)
          RetVal = I;
      } else if (auto *PHI = dyn_cast<PHINode>(V)) {
        assert(OldPhiNodes.contains(PHI));
        (void) PHI;
      } else {
        llvm_unreachable("all uses should be handled");
      }
    }
  }

  return RetVal;
}

/// Fold (bitcast (or (and (bitcast X to int), signmask), nneg Y) to fp) to
/// copysign((bitcast Y to fp), X)
static Value *foldCopySignIdioms(BitCastInst &CI,
                                 InstCombiner::BuilderTy &Builder,
                                 const SimplifyQuery &SQ) {
  Value *X, *Y;
  Type *FTy = CI.getType();
  if (!FTy->isFPOrFPVectorTy())
    return nullptr;
  if (!match(&CI, m_ElementWiseBitCast(m_c_Or(
                      m_And(m_ElementWiseBitCast(m_Value(X)), m_SignMask()),
                      m_Value(Y)))))
    return nullptr;
  if (X->getType() != FTy)
    return nullptr;
  if (!isKnownNonNegative(Y, SQ))
    return nullptr;

  return Builder.CreateCopySign(Builder.CreateBitCast(Y, FTy), X);
}

Instruction *InstCombinerImpl::visitBitCast(BitCastInst &CI) {
  // If the operands are integer typed then apply the integer transforms,
  // otherwise just apply the common ones.
  Value *Src = CI.getOperand(0);
  Type *SrcTy = Src->getType();
  Type *DestTy = CI.getType();

  // Get rid of casts from one type to the same type. These are useless and can
  // be replaced by the operand.
  if (DestTy == Src->getType())
    return replaceInstUsesWith(CI, Src);

  if (isa<FixedVectorType>(DestTy)) {
    if (isa<IntegerType>(SrcTy)) {
      // If this is a cast from an integer to vector, check to see if the input
      // is a trunc or zext of a bitcast from vector.  If so, we can replace all
      // the casts with a shuffle and (potentially) a bitcast.
      if (isa<TruncInst>(Src) || isa<ZExtInst>(Src)) {
        CastInst *SrcCast = cast<CastInst>(Src);
        if (BitCastInst *BCIn = dyn_cast<BitCastInst>(SrcCast->getOperand(0)))
          if (isa<VectorType>(BCIn->getOperand(0)->getType()))
            if (Instruction *I = optimizeVectorResizeWithIntegerBitCasts(
                    BCIn->getOperand(0), cast<VectorType>(DestTy), *this))
              return I;
      }

      // If the input is an 'or' instruction, we may be doing shifts and ors to
      // assemble the elements of the vector manually.  Try to rip the code out
      // and replace it with insertelements.
      if (Value *V = optimizeIntegerToVectorInsertions(CI, *this))
        return replaceInstUsesWith(CI, V);
    }
  }

  if (FixedVectorType *SrcVTy = dyn_cast<FixedVectorType>(SrcTy)) {
    if (SrcVTy->getNumElements() == 1) {
      // If our destination is not a vector, then make this a straight
      // scalar-scalar cast.
      if (!DestTy->isVectorTy()) {
        Value *Elem =
          Builder.CreateExtractElement(Src,
                     Constant::getNullValue(Type::getInt32Ty(CI.getContext())));
        return CastInst::Create(Instruction::BitCast, Elem, DestTy);
      }

      // Otherwise, see if our source is an insert. If so, then use the scalar
      // component directly:
      // bitcast (inselt <1 x elt> V, X, 0) to <n x m> --> bitcast X to <n x m>
      if (auto *InsElt = dyn_cast<InsertElementInst>(Src))
        return new BitCastInst(InsElt->getOperand(1), DestTy);
    }

    // Convert an artificial vector insert into more analyzable bitwise logic.
    unsigned BitWidth = DestTy->getScalarSizeInBits();
    Value *X, *Y;
    uint64_t IndexC;
    if (match(Src, m_OneUse(m_InsertElt(m_OneUse(m_BitCast(m_Value(X))),
                                        m_Value(Y), m_ConstantInt(IndexC)))) &&
        DestTy->isIntegerTy() && X->getType() == DestTy &&
        Y->getType()->isIntegerTy() && isDesirableIntType(BitWidth)) {
      // Adjust for big endian - the LSBs are at the high index.
      if (DL.isBigEndian())
        IndexC = SrcVTy->getNumElements() - 1 - IndexC;

      // We only handle (endian-normalized) insert to index 0. Any other insert
      // would require a left-shift, so that is an extra instruction.
      if (IndexC == 0) {
        // bitcast (inselt (bitcast X), Y, 0) --> or (and X, MaskC), (zext Y)
        unsigned EltWidth = Y->getType()->getScalarSizeInBits();
        APInt MaskC = APInt::getHighBitsSet(BitWidth, BitWidth - EltWidth);
        Value *AndX = Builder.CreateAnd(X, MaskC);
        Value *ZextY = Builder.CreateZExt(Y, DestTy);
        return BinaryOperator::CreateOr(AndX, ZextY);
      }
    }
  }

  if (auto *Shuf = dyn_cast<ShuffleVectorInst>(Src)) {
    // Okay, we have (bitcast (shuffle ..)).  Check to see if this is
    // a bitcast to a vector with the same # elts.
    Value *ShufOp0 = Shuf->getOperand(0);
    Value *ShufOp1 = Shuf->getOperand(1);
    auto ShufElts = cast<VectorType>(Shuf->getType())->getElementCount();
    auto SrcVecElts = cast<VectorType>(ShufOp0->getType())->getElementCount();
    if (Shuf->hasOneUse() && DestTy->isVectorTy() &&
        cast<VectorType>(DestTy)->getElementCount() == ShufElts &&
        ShufElts == SrcVecElts) {
      BitCastInst *Tmp;
      // If either of the operands is a cast from CI.getType(), then
      // evaluating the shuffle in the casted destination's type will allow
      // us to eliminate at least one cast.
      if (((Tmp = dyn_cast<BitCastInst>(ShufOp0)) &&
           Tmp->getOperand(0)->getType() == DestTy) ||
          ((Tmp = dyn_cast<BitCastInst>(ShufOp1)) &&
           Tmp->getOperand(0)->getType() == DestTy)) {
        Value *LHS = Builder.CreateBitCast(ShufOp0, DestTy);
        Value *RHS = Builder.CreateBitCast(ShufOp1, DestTy);
        // Return a new shuffle vector.  Use the same element ID's, as we
        // know the vector types match #elts.
        return new ShuffleVectorInst(LHS, RHS, Shuf->getShuffleMask());
      }
    }

    // A bitcasted-to-scalar and byte/bit reversing shuffle is better recognized
    // as a byte/bit swap:
    // bitcast <N x i8> (shuf X, undef, <N, N-1,...0>) -> bswap (bitcast X)
    // bitcast <N x i1> (shuf X, undef, <N, N-1,...0>) -> bitreverse (bitcast X)
    if (DestTy->isIntegerTy() && ShufElts.getKnownMinValue() % 2 == 0 &&
        Shuf->hasOneUse() && Shuf->isReverse()) {
      unsigned IntrinsicNum = 0;
      if (DL.isLegalInteger(DestTy->getScalarSizeInBits()) &&
          SrcTy->getScalarSizeInBits() == 8) {
        IntrinsicNum = Intrinsic::bswap;
      } else if (SrcTy->getScalarSizeInBits() == 1) {
        IntrinsicNum = Intrinsic::bitreverse;
      }
      if (IntrinsicNum != 0) {
        assert(ShufOp0->getType() == SrcTy && "Unexpected shuffle mask");
        assert(match(ShufOp1, m_Undef()) && "Unexpected shuffle op");
        Function *BswapOrBitreverse =
            Intrinsic::getDeclaration(CI.getModule(), IntrinsicNum, DestTy);
        Value *ScalarX = Builder.CreateBitCast(ShufOp0, DestTy);
        return CallInst::Create(BswapOrBitreverse, {ScalarX});
      }
    }
  }

  // Handle the A->B->A cast, and there is an intervening PHI node.
  if (PHINode *PN = dyn_cast<PHINode>(Src))
    if (Instruction *I = optimizeBitCastFromPhi(CI, PN))
      return I;

  if (Instruction *I = canonicalizeBitCastExtElt(CI, *this))
    return I;

  if (Instruction *I = foldBitCastBitwiseLogic(CI, Builder))
    return I;

  if (Instruction *I = foldBitCastSelect(CI, Builder))
    return I;

  if (Value *V = foldCopySignIdioms(CI, Builder, SQ.getWithInstruction(&CI)))
    return replaceInstUsesWith(CI, V);

  return commonCastTransforms(CI);
}

Instruction *InstCombinerImpl::visitAddrSpaceCast(AddrSpaceCastInst &CI) {
  return commonCastTransforms(CI);
}<|MERGE_RESOLUTION|>--- conflicted
+++ resolved
@@ -913,7 +913,6 @@
   if (Instruction *I = foldVecTruncToExtElt(Trunc, *this))
     return I;
 
-<<<<<<< HEAD
   // FIXME: This is temporary work-around for a problem reported here:
   // https://github.com/KhronosGroup/SPIRV-LLVM-Translator/issues/645
   //
@@ -928,40 +927,8 @@
   if (StringRef(Trunc.getModule()->getTargetTriple()).starts_with("spir"))
     return nullptr;
 
-  // Whenever an element is extracted from a vector, and then truncated,
-  // canonicalize by converting it to a bitcast followed by an
-  // extractelement.
-  //
-  // Example (little endian):
-  //   trunc (extractelement <4 x i64> %X, 0) to i32
-  //   --->
-  //   extractelement <8 x i32> (bitcast <4 x i64> %X to <8 x i32>), i32 0
-  Value *VecOp;
-  ConstantInt *Cst;
-  if (match(Src, m_OneUse(m_ExtractElt(m_Value(VecOp), m_ConstantInt(Cst))))) {
-    auto *VecOpTy = cast<VectorType>(VecOp->getType());
-    auto VecElts = VecOpTy->getElementCount();
-
-    // A badly fit destination size would result in an invalid cast.
-    if (SrcWidth % DestWidth == 0) {
-      uint64_t TruncRatio = SrcWidth / DestWidth;
-      uint64_t BitCastNumElts = VecElts.getKnownMinValue() * TruncRatio;
-      uint64_t VecOpIdx = Cst->getZExtValue();
-      uint64_t NewIdx = DL.isBigEndian() ? (VecOpIdx + 1) * TruncRatio - 1
-                                         : VecOpIdx * TruncRatio;
-      assert(BitCastNumElts <= std::numeric_limits<uint32_t>::max() &&
-             "overflow 32-bits");
-
-      auto *BitCastTo =
-          VectorType::get(DestTy, BitCastNumElts, VecElts.isScalable());
-      Value *BitCast = Builder.CreateBitCast(VecOp, BitCastTo);
-      return ExtractElementInst::Create(BitCast, Builder.getInt32(NewIdx));
-    }
-  }
-=======
   if (Instruction *I = foldVecExtTruncToExtElt(Trunc, *this))
     return I;
->>>>>>> 795c24c6
 
   // trunc (ctlz_i32(zext(A), B) --> add(ctlz_i16(A, B), C)
   if (match(Src, m_OneUse(m_Intrinsic<Intrinsic::ctlz>(m_ZExt(m_Value(A)),
