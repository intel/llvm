//===- InstCombineShifts.cpp ----------------------------------------------===//
//
// Part of the LLVM Project, under the Apache License v2.0 with LLVM Exceptions.
// See https://llvm.org/LICENSE.txt for license information.
// SPDX-License-Identifier: Apache-2.0 WITH LLVM-exception
//
//===----------------------------------------------------------------------===//
//
// This file implements the visitShl, visitLShr, and visitAShr functions.
//
//===----------------------------------------------------------------------===//

#include "InstCombineInternal.h"
#include "llvm/Analysis/InstructionSimplify.h"
#include "llvm/IR/IntrinsicInst.h"
#include "llvm/IR/PatternMatch.h"
#include "llvm/Transforms/InstCombine/InstCombiner.h"
using namespace llvm;
using namespace PatternMatch;

#define DEBUG_TYPE "instcombine"

bool canTryToConstantAddTwoShiftAmounts(Value *Sh0, Value *ShAmt0, Value *Sh1,
                                        Value *ShAmt1) {
  // We have two shift amounts from two different shifts. The types of those
  // shift amounts may not match. If that's the case let's bailout now..
  if (ShAmt0->getType() != ShAmt1->getType())
    return false;

  // As input, we have the following pattern:
  //   Sh0 (Sh1 X, Q), K
  // We want to rewrite that as:
  //   Sh x, (Q+K)  iff (Q+K) u< bitwidth(x)
  // While we know that originally (Q+K) would not overflow
  // (because  2 * (N-1) u<= iN -1), we have looked past extensions of
  // shift amounts. so it may now overflow in smaller bitwidth.
  // To ensure that does not happen, we need to ensure that the total maximal
  // shift amount is still representable in that smaller bit width.
  unsigned MaximalPossibleTotalShiftAmount =
      (Sh0->getType()->getScalarSizeInBits() - 1) +
      (Sh1->getType()->getScalarSizeInBits() - 1);
  APInt MaximalRepresentableShiftAmount =
      APInt::getAllOnes(ShAmt0->getType()->getScalarSizeInBits());
  return MaximalRepresentableShiftAmount.uge(MaximalPossibleTotalShiftAmount);
}

// Given pattern:
//   (x shiftopcode Q) shiftopcode K
// we should rewrite it as
//   x shiftopcode (Q+K)  iff (Q+K) u< bitwidth(x) and
//
// This is valid for any shift, but they must be identical, and we must be
// careful in case we have (zext(Q)+zext(K)) and look past extensions,
// (Q+K) must not overflow or else (Q+K) u< bitwidth(x) is bogus.
//
// AnalyzeForSignBitExtraction indicates that we will only analyze whether this
// pattern has any 2 right-shifts that sum to 1 less than original bit width.
Value *InstCombinerImpl::reassociateShiftAmtsOfTwoSameDirectionShifts(
    BinaryOperator *Sh0, const SimplifyQuery &SQ,
    bool AnalyzeForSignBitExtraction) {
  // Look for a shift of some instruction, ignore zext of shift amount if any.
  Instruction *Sh0Op0;
  Value *ShAmt0;
  if (!match(Sh0,
             m_Shift(m_Instruction(Sh0Op0), m_ZExtOrSelf(m_Value(ShAmt0)))))
    return nullptr;

  // If there is a truncation between the two shifts, we must make note of it
  // and look through it. The truncation imposes additional constraints on the
  // transform.
  Instruction *Sh1;
  Value *Trunc = nullptr;
  match(Sh0Op0,
        m_CombineOr(m_CombineAnd(m_Trunc(m_Instruction(Sh1)), m_Value(Trunc)),
                    m_Instruction(Sh1)));

  // Inner shift: (x shiftopcode ShAmt1)
  // Like with other shift, ignore zext of shift amount if any.
  Value *X, *ShAmt1;
  if (!match(Sh1, m_Shift(m_Value(X), m_ZExtOrSelf(m_Value(ShAmt1)))))
    return nullptr;

  // Verify that it would be safe to try to add those two shift amounts.
  if (!canTryToConstantAddTwoShiftAmounts(Sh0, ShAmt0, Sh1, ShAmt1))
    return nullptr;

  // We are only looking for signbit extraction if we have two right shifts.
  bool HadTwoRightShifts = match(Sh0, m_Shr(m_Value(), m_Value())) &&
                           match(Sh1, m_Shr(m_Value(), m_Value()));
  // ... and if it's not two right-shifts, we know the answer already.
  if (AnalyzeForSignBitExtraction && !HadTwoRightShifts)
    return nullptr;

  // The shift opcodes must be identical, unless we are just checking whether
  // this pattern can be interpreted as a sign-bit-extraction.
  Instruction::BinaryOps ShiftOpcode = Sh0->getOpcode();
  bool IdenticalShOpcodes = Sh0->getOpcode() == Sh1->getOpcode();
  if (!IdenticalShOpcodes && !AnalyzeForSignBitExtraction)
    return nullptr;

  // If we saw truncation, we'll need to produce extra instruction,
  // and for that one of the operands of the shift must be one-use,
  // unless of course we don't actually plan to produce any instructions here.
  if (Trunc && !AnalyzeForSignBitExtraction &&
      !match(Sh0, m_c_BinOp(m_OneUse(m_Value()), m_Value())))
    return nullptr;

  // Can we fold (ShAmt0+ShAmt1) ?
  auto *NewShAmt = dyn_cast_or_null<Constant>(
      simplifyAddInst(ShAmt0, ShAmt1, /*isNSW=*/false, /*isNUW=*/false,
                      SQ.getWithInstruction(Sh0)));
  if (!NewShAmt)
    return nullptr; // Did not simplify.
  unsigned NewShAmtBitWidth = NewShAmt->getType()->getScalarSizeInBits();
  unsigned XBitWidth = X->getType()->getScalarSizeInBits();
  // Is the new shift amount smaller than the bit width of inner/new shift?
  if (!match(NewShAmt, m_SpecificInt_ICMP(ICmpInst::Predicate::ICMP_ULT,
                                          APInt(NewShAmtBitWidth, XBitWidth))))
    return nullptr; // FIXME: could perform constant-folding.

  // If there was a truncation, and we have a right-shift, we can only fold if
  // we are left with the original sign bit. Likewise, if we were just checking
  // that this is a sighbit extraction, this is the place to check it.
  // FIXME: zero shift amount is also legal here, but we can't *easily* check
  // more than one predicate so it's not really worth it.
  if (HadTwoRightShifts && (Trunc || AnalyzeForSignBitExtraction)) {
    // If it's not a sign bit extraction, then we're done.
    if (!match(NewShAmt,
               m_SpecificInt_ICMP(ICmpInst::Predicate::ICMP_EQ,
                                  APInt(NewShAmtBitWidth, XBitWidth - 1))))
      return nullptr;
    // If it is, and that was the question, return the base value.
    if (AnalyzeForSignBitExtraction)
      return X;
  }

  assert(IdenticalShOpcodes && "Should not get here with different shifts.");

  if (NewShAmt->getType() != X->getType()) {
    NewShAmt = ConstantFoldCastOperand(Instruction::ZExt, NewShAmt,
                                       X->getType(), SQ.DL);
    if (!NewShAmt)
      return nullptr;
  }

  // All good, we can do this fold.
  BinaryOperator *NewShift = BinaryOperator::Create(ShiftOpcode, X, NewShAmt);

  // The flags can only be propagated if there wasn't a trunc.
  if (!Trunc) {
    // If the pattern did not involve trunc, and both of the original shifts
    // had the same flag set, preserve the flag.
    if (ShiftOpcode == Instruction::BinaryOps::Shl) {
      NewShift->setHasNoUnsignedWrap(Sh0->hasNoUnsignedWrap() &&
                                     Sh1->hasNoUnsignedWrap());
      NewShift->setHasNoSignedWrap(Sh0->hasNoSignedWrap() &&
                                   Sh1->hasNoSignedWrap());
    } else {
      NewShift->setIsExact(Sh0->isExact() && Sh1->isExact());
    }
  }

  Instruction *Ret = NewShift;
  if (Trunc) {
    Builder.Insert(NewShift);
    Ret = CastInst::Create(Instruction::Trunc, NewShift, Sh0->getType());
  }

  return Ret;
}

// If we have some pattern that leaves only some low bits set, and then performs
// left-shift of those bits, if none of the bits that are left after the final
// shift are modified by the mask, we can omit the mask.
//
// There are many variants to this pattern:
//   a)  (x & ((1 << MaskShAmt) - 1)) << ShiftShAmt
//   b)  (x & (~(-1 << MaskShAmt))) << ShiftShAmt
//   c)  (x & (-1 l>> MaskShAmt)) << ShiftShAmt
//   d)  (x & ((-1 << MaskShAmt) l>> MaskShAmt)) << ShiftShAmt
//   e)  ((x << MaskShAmt) l>> MaskShAmt) << ShiftShAmt
//   f)  ((x << MaskShAmt) a>> MaskShAmt) << ShiftShAmt
// All these patterns can be simplified to just:
//   x << ShiftShAmt
// iff:
//   a,b)     (MaskShAmt+ShiftShAmt) u>= bitwidth(x)
//   c,d,e,f) (ShiftShAmt-MaskShAmt) s>= 0 (i.e. ShiftShAmt u>= MaskShAmt)
static Instruction *
dropRedundantMaskingOfLeftShiftInput(BinaryOperator *OuterShift,
                                     const SimplifyQuery &Q,
                                     InstCombiner::BuilderTy &Builder) {
  assert(OuterShift->getOpcode() == Instruction::BinaryOps::Shl &&
         "The input must be 'shl'!");

  Value *Masked, *ShiftShAmt;
  match(OuterShift,
        m_Shift(m_Value(Masked), m_ZExtOrSelf(m_Value(ShiftShAmt))));

  // *If* there is a truncation between an outer shift and a possibly-mask,
  // then said truncation *must* be one-use, else we can't perform the fold.
  Value *Trunc;
  if (match(Masked, m_CombineAnd(m_Trunc(m_Value(Masked)), m_Value(Trunc))) &&
      !Trunc->hasOneUse())
    return nullptr;

  Type *NarrowestTy = OuterShift->getType();
  Type *WidestTy = Masked->getType();
  bool HadTrunc = WidestTy != NarrowestTy;

  // The mask must be computed in a type twice as wide to ensure
  // that no bits are lost if the sum-of-shifts is wider than the base type.
  Type *ExtendedTy = WidestTy->getExtendedType();

  Value *MaskShAmt;

  // ((1 << MaskShAmt) - 1)
  auto MaskA = m_Add(m_Shl(m_One(), m_Value(MaskShAmt)), m_AllOnes());
  // (~(-1 << maskNbits))
  auto MaskB = m_Xor(m_Shl(m_AllOnes(), m_Value(MaskShAmt)), m_AllOnes());
  // (-1 l>> MaskShAmt)
  auto MaskC = m_LShr(m_AllOnes(), m_Value(MaskShAmt));
  // ((-1 << MaskShAmt) l>> MaskShAmt)
  auto MaskD =
      m_LShr(m_Shl(m_AllOnes(), m_Value(MaskShAmt)), m_Deferred(MaskShAmt));

  Value *X;
  Constant *NewMask;

  if (match(Masked, m_c_And(m_CombineOr(MaskA, MaskB), m_Value(X)))) {
    // Peek through an optional zext of the shift amount.
    match(MaskShAmt, m_ZExtOrSelf(m_Value(MaskShAmt)));

    // Verify that it would be safe to try to add those two shift amounts.
    if (!canTryToConstantAddTwoShiftAmounts(OuterShift, ShiftShAmt, Masked,
                                            MaskShAmt))
      return nullptr;

    // Can we simplify (MaskShAmt+ShiftShAmt) ?
    auto *SumOfShAmts = dyn_cast_or_null<Constant>(simplifyAddInst(
        MaskShAmt, ShiftShAmt, /*IsNSW=*/false, /*IsNUW=*/false, Q));
    if (!SumOfShAmts)
      return nullptr; // Did not simplify.
    // In this pattern SumOfShAmts correlates with the number of low bits
    // that shall remain in the root value (OuterShift).

    // An extend of an undef value becomes zero because the high bits are never
    // completely unknown. Replace the `undef` shift amounts with final
    // shift bitwidth to ensure that the value remains undef when creating the
    // subsequent shift op.
    SumOfShAmts = Constant::replaceUndefsWith(
        SumOfShAmts, ConstantInt::get(SumOfShAmts->getType()->getScalarType(),
                                      ExtendedTy->getScalarSizeInBits()));
    auto *ExtendedSumOfShAmts = ConstantFoldCastOperand(
        Instruction::ZExt, SumOfShAmts, ExtendedTy, Q.DL);
    if (!ExtendedSumOfShAmts)
      return nullptr;

    // And compute the mask as usual: ~(-1 << (SumOfShAmts))
    auto *ExtendedAllOnes = ConstantExpr::getAllOnesValue(ExtendedTy);
    auto *ExtendedInvertedMask =
        ConstantExpr::getShl(ExtendedAllOnes, ExtendedSumOfShAmts);
    NewMask = ConstantExpr::getNot(ExtendedInvertedMask);
  } else if (match(Masked, m_c_And(m_CombineOr(MaskC, MaskD), m_Value(X))) ||
             match(Masked, m_Shr(m_Shl(m_Value(X), m_Value(MaskShAmt)),
                                 m_Deferred(MaskShAmt)))) {
    // Peek through an optional zext of the shift amount.
    match(MaskShAmt, m_ZExtOrSelf(m_Value(MaskShAmt)));

    // Verify that it would be safe to try to add those two shift amounts.
    if (!canTryToConstantAddTwoShiftAmounts(OuterShift, ShiftShAmt, Masked,
                                            MaskShAmt))
      return nullptr;

    // Can we simplify (ShiftShAmt-MaskShAmt) ?
    auto *ShAmtsDiff = dyn_cast_or_null<Constant>(simplifySubInst(
        ShiftShAmt, MaskShAmt, /*IsNSW=*/false, /*IsNUW=*/false, Q));
    if (!ShAmtsDiff)
      return nullptr; // Did not simplify.
    // In this pattern ShAmtsDiff correlates with the number of high bits that
    // shall be unset in the root value (OuterShift).

    // An extend of an undef value becomes zero because the high bits are never
    // completely unknown. Replace the `undef` shift amounts with negated
    // bitwidth of innermost shift to ensure that the value remains undef when
    // creating the subsequent shift op.
    unsigned WidestTyBitWidth = WidestTy->getScalarSizeInBits();
    ShAmtsDiff = Constant::replaceUndefsWith(
        ShAmtsDiff, ConstantInt::get(ShAmtsDiff->getType()->getScalarType(),
                                     -WidestTyBitWidth));
    auto *ExtendedNumHighBitsToClear = ConstantFoldCastOperand(
        Instruction::ZExt,
        ConstantExpr::getSub(ConstantInt::get(ShAmtsDiff->getType(),
                                              WidestTyBitWidth,
                                              /*isSigned=*/false),
                             ShAmtsDiff),
        ExtendedTy, Q.DL);
    if (!ExtendedNumHighBitsToClear)
      return nullptr;

    // And compute the mask as usual: (-1 l>> (NumHighBitsToClear))
    auto *ExtendedAllOnes = ConstantExpr::getAllOnesValue(ExtendedTy);
    NewMask = ConstantFoldBinaryOpOperands(Instruction::LShr, ExtendedAllOnes,
                                           ExtendedNumHighBitsToClear, Q.DL);
    if (!NewMask)
      return nullptr;
  } else
    return nullptr; // Don't know anything about this pattern.

  NewMask = ConstantExpr::getTrunc(NewMask, NarrowestTy);

  // Does this mask has any unset bits? If not then we can just not apply it.
  bool NeedMask = !match(NewMask, m_AllOnes());

  // If we need to apply a mask, there are several more restrictions we have.
  if (NeedMask) {
    // The old masking instruction must go away.
    if (!Masked->hasOneUse())
      return nullptr;
    // The original "masking" instruction must not have been`ashr`.
    if (match(Masked, m_AShr(m_Value(), m_Value())))
      return nullptr;
  }

  // If we need to apply truncation, let's do it first, since we can.
  // We have already ensured that the old truncation will go away.
  if (HadTrunc)
    X = Builder.CreateTrunc(X, NarrowestTy);

  // No 'NUW'/'NSW'! We no longer know that we won't shift-out non-0 bits.
  // We didn't change the Type of this outermost shift, so we can just do it.
  auto *NewShift = BinaryOperator::Create(OuterShift->getOpcode(), X,
                                          OuterShift->getOperand(1));
  if (!NeedMask)
    return NewShift;

  Builder.Insert(NewShift);
  return BinaryOperator::Create(Instruction::And, NewShift, NewMask);
}

/// If we have a shift-by-constant of a bin op (bitwise logic op or add/sub w/
/// shl) that itself has a shift-by-constant operand with identical opcode, we
/// may be able to convert that into 2 independent shifts followed by the logic
/// op. This eliminates a use of an intermediate value (reduces dependency
/// chain).
static Instruction *foldShiftOfShiftedBinOp(BinaryOperator &I,
                                            InstCombiner::BuilderTy &Builder) {
  assert(I.isShift() && "Expected a shift as input");
  auto *BinInst = dyn_cast<BinaryOperator>(I.getOperand(0));
  if (!BinInst ||
      (!BinInst->isBitwiseLogicOp() &&
       BinInst->getOpcode() != Instruction::Add &&
       BinInst->getOpcode() != Instruction::Sub) ||
      !BinInst->hasOneUse())
    return nullptr;

  Constant *C0, *C1;
  if (!match(I.getOperand(1), m_Constant(C1)))
    return nullptr;

  Instruction::BinaryOps ShiftOpcode = I.getOpcode();
  // Transform for add/sub only works with shl.
  if ((BinInst->getOpcode() == Instruction::Add ||
       BinInst->getOpcode() == Instruction::Sub) &&
      ShiftOpcode != Instruction::Shl)
    return nullptr;

  Type *Ty = I.getType();

  // Find a matching shift by constant. The fold is not valid if the sum
  // of the shift values equals or exceeds bitwidth.
  Value *X, *Y;
  auto matchFirstShift = [&](Value *V, Value *W) {
    unsigned Size = Ty->getScalarSizeInBits();
    APInt Threshold(Size, Size);
    return match(V, m_BinOp(ShiftOpcode, m_Value(X), m_Constant(C0))) &&
           (V->hasOneUse() || match(W, m_ImmConstant())) &&
           match(ConstantExpr::getAdd(C0, C1),
                 m_SpecificInt_ICMP(ICmpInst::ICMP_ULT, Threshold));
  };

  // Logic ops and Add are commutative, so check each operand for a match. Sub
  // is not so we cannot reoder if we match operand(1) and need to keep the
  // operands in their original positions.
  bool FirstShiftIsOp1 = false;
  if (matchFirstShift(BinInst->getOperand(0), BinInst->getOperand(1)))
    Y = BinInst->getOperand(1);
  else if (matchFirstShift(BinInst->getOperand(1), BinInst->getOperand(0))) {
    Y = BinInst->getOperand(0);
    FirstShiftIsOp1 = BinInst->getOpcode() == Instruction::Sub;
  } else
    return nullptr;

  // shift (binop (shift X, C0), Y), C1 -> binop (shift X, C0+C1), (shift Y, C1)
  Constant *ShiftSumC = ConstantExpr::getAdd(C0, C1);
  Value *NewShift1 = Builder.CreateBinOp(ShiftOpcode, X, ShiftSumC);
  Value *NewShift2 = Builder.CreateBinOp(ShiftOpcode, Y, C1);
  Value *Op1 = FirstShiftIsOp1 ? NewShift2 : NewShift1;
  Value *Op2 = FirstShiftIsOp1 ? NewShift1 : NewShift2;
  return BinaryOperator::Create(BinInst->getOpcode(), Op1, Op2);
}

Instruction *InstCombinerImpl::commonShiftTransforms(BinaryOperator &I) {
  if (Instruction *Phi = foldBinopWithPhiOperands(I))
    return Phi;

  Value *Op0 = I.getOperand(0), *Op1 = I.getOperand(1);
  assert(Op0->getType() == Op1->getType());
  Type *Ty = I.getType();

  // If the shift amount is a one-use `sext`, we can demote it to `zext`.
  Value *Y;
  if (match(Op1, m_OneUse(m_SExt(m_Value(Y))))) {
    Value *NewExt = Builder.CreateZExt(Y, Ty, Op1->getName());
    return BinaryOperator::Create(I.getOpcode(), Op0, NewExt);
  }

  // See if we can fold away this shift.
  if (SimplifyDemandedInstructionBits(I))
    return &I;

  // Try to fold constant and into select arguments.
  if (isa<Constant>(Op0))
    if (SelectInst *SI = dyn_cast<SelectInst>(Op1))
      if (Instruction *R = FoldOpIntoSelect(I, SI))
        return R;

  if (Constant *CUI = dyn_cast<Constant>(Op1))
    if (Instruction *Res = FoldShiftByConstant(Op0, CUI, I))
      return Res;

  if (auto *NewShift = cast_or_null<Instruction>(
          reassociateShiftAmtsOfTwoSameDirectionShifts(&I, SQ)))
    return NewShift;

  // Pre-shift a constant shifted by a variable amount with constant offset:
  // C shift (A add nuw C1) --> (C shift C1) shift A
  Value *A;
  Constant *C, *C1;
  if (match(Op0, m_Constant(C)) &&
      match(Op1, m_NUWAddLike(m_Value(A), m_Constant(C1)))) {
    Value *NewC = Builder.CreateBinOp(I.getOpcode(), C, C1);
    BinaryOperator *NewShiftOp = BinaryOperator::Create(I.getOpcode(), NewC, A);
    if (I.getOpcode() == Instruction::Shl) {
      NewShiftOp->setHasNoSignedWrap(I.hasNoSignedWrap());
      NewShiftOp->setHasNoUnsignedWrap(I.hasNoUnsignedWrap());
    } else {
      NewShiftOp->setIsExact(I.isExact());
    }
    return NewShiftOp;
  }

  unsigned BitWidth = Ty->getScalarSizeInBits();

  const APInt *AC, *AddC;
  // Try to pre-shift a constant shifted by a variable amount added with a
  // negative number:
  // C << (X - AddC) --> (C >> AddC) << X
  // and
  // C >> (X - AddC) --> (C << AddC) >> X
  if (match(Op0, m_APInt(AC)) && match(Op1, m_Add(m_Value(A), m_APInt(AddC))) &&
      AddC->isNegative() && (-*AddC).ult(BitWidth)) {
    assert(!AC->isZero() && "Expected simplify of shifted zero");
    unsigned PosOffset = (-*AddC).getZExtValue();

    auto isSuitableForPreShift = [PosOffset, &I, AC]() {
      switch (I.getOpcode()) {
      default:
        return false;
      case Instruction::Shl:
        return (I.hasNoSignedWrap() || I.hasNoUnsignedWrap()) &&
               AC->eq(AC->lshr(PosOffset).shl(PosOffset));
      case Instruction::LShr:
        return I.isExact() && AC->eq(AC->shl(PosOffset).lshr(PosOffset));
      case Instruction::AShr:
        return I.isExact() && AC->eq(AC->shl(PosOffset).ashr(PosOffset));
      }
    };
    if (isSuitableForPreShift()) {
      Constant *NewC = ConstantInt::get(Ty, I.getOpcode() == Instruction::Shl
                                                ? AC->lshr(PosOffset)
                                                : AC->shl(PosOffset));
      BinaryOperator *NewShiftOp =
          BinaryOperator::Create(I.getOpcode(), NewC, A);
      if (I.getOpcode() == Instruction::Shl) {
        NewShiftOp->setHasNoUnsignedWrap(I.hasNoUnsignedWrap());
      } else {
        NewShiftOp->setIsExact();
      }
      return NewShiftOp;
    }
  }

  // X shift (A srem C) -> X shift (A and (C - 1)) iff C is a power of 2.
  // Because shifts by negative values (which could occur if A were negative)
  // are undefined.
  if (Op1->hasOneUse() && match(Op1, m_SRem(m_Value(A), m_Constant(C))) &&
      match(C, m_Power2())) {
    // FIXME: Should this get moved into SimplifyDemandedBits by saying we don't
    // demand the sign bit (and many others) here??
    Constant *Mask = ConstantExpr::getSub(C, ConstantInt::get(Ty, 1));
    Value *Rem = Builder.CreateAnd(A, Mask, Op1->getName());
    return replaceOperand(I, 1, Rem);
  }

  if (Instruction *Logic = foldShiftOfShiftedBinOp(I, Builder))
    return Logic;

  if (match(Op1, m_Or(m_Value(), m_SpecificInt(BitWidth - 1))))
    return replaceOperand(I, 1, ConstantInt::get(Ty, BitWidth - 1));

  return nullptr;
}

/// Return true if we can simplify two logical (either left or right) shifts
/// that have constant shift amounts: OuterShift (InnerShift X, C1), C2.
static bool canEvaluateShiftedShift(unsigned OuterShAmt, bool IsOuterShl,
                                    Instruction *InnerShift,
                                    InstCombinerImpl &IC, Instruction *CxtI) {
  assert(InnerShift->isLogicalShift() && "Unexpected instruction type");

  // We need constant scalar or constant splat shifts.
  const APInt *InnerShiftConst;
  if (!match(InnerShift->getOperand(1), m_APInt(InnerShiftConst)))
    return false;

  // Two logical shifts in the same direction:
  // shl (shl X, C1), C2 -->  shl X, C1 + C2
  // lshr (lshr X, C1), C2 --> lshr X, C1 + C2
  bool IsInnerShl = InnerShift->getOpcode() == Instruction::Shl;
  if (IsInnerShl == IsOuterShl)
    return true;

  // Equal shift amounts in opposite directions become bitwise 'and':
  // lshr (shl X, C), C --> and X, C'
  // shl (lshr X, C), C --> and X, C'
  if (*InnerShiftConst == OuterShAmt)
    return true;

  // If the 2nd shift is bigger than the 1st, we can fold:
  // lshr (shl X, C1), C2 -->  and (shl X, C1 - C2), C3
  // shl (lshr X, C1), C2 --> and (lshr X, C1 - C2), C3
  // but it isn't profitable unless we know the and'd out bits are already zero.
  // Also, check that the inner shift is valid (less than the type width) or
  // we'll crash trying to produce the bit mask for the 'and'.
  unsigned TypeWidth = InnerShift->getType()->getScalarSizeInBits();
  if (InnerShiftConst->ugt(OuterShAmt) && InnerShiftConst->ult(TypeWidth)) {
    unsigned InnerShAmt = InnerShiftConst->getZExtValue();
    unsigned MaskShift =
        IsInnerShl ? TypeWidth - InnerShAmt : InnerShAmt - OuterShAmt;
    APInt Mask = APInt::getLowBitsSet(TypeWidth, OuterShAmt) << MaskShift;
    if (IC.MaskedValueIsZero(InnerShift->getOperand(0), Mask, 0, CxtI))
      return true;
  }

  return false;
}

/// See if we can compute the specified value, but shifted logically to the left
/// or right by some number of bits. This should return true if the expression
/// can be computed for the same cost as the current expression tree. This is
/// used to eliminate extraneous shifting from things like:
///      %C = shl i128 %A, 64
///      %D = shl i128 %B, 96
///      %E = or i128 %C, %D
///      %F = lshr i128 %E, 64
/// where the client will ask if E can be computed shifted right by 64-bits. If
/// this succeeds, getShiftedValue() will be called to produce the value.
static bool canEvaluateShifted(Value *V, unsigned NumBits, bool IsLeftShift,
                               InstCombinerImpl &IC, Instruction *CxtI) {
  // We can always evaluate immediate constants.
  if (match(V, m_ImmConstant()))
    return true;

  Instruction *I = dyn_cast<Instruction>(V);
  if (!I) return false;

  // We can't mutate something that has multiple uses: doing so would
  // require duplicating the instruction in general, which isn't profitable.
  if (!I->hasOneUse()) return false;

  switch (I->getOpcode()) {
  default: return false;
  case Instruction::And:
  case Instruction::Or:
  case Instruction::Xor:
    // Bitwise operators can all arbitrarily be arbitrarily evaluated shifted.
    return canEvaluateShifted(I->getOperand(0), NumBits, IsLeftShift, IC, I) &&
           canEvaluateShifted(I->getOperand(1), NumBits, IsLeftShift, IC, I);

  case Instruction::Shl:
  case Instruction::LShr:
    return canEvaluateShiftedShift(NumBits, IsLeftShift, I, IC, CxtI);

  case Instruction::Select: {
    SelectInst *SI = cast<SelectInst>(I);
    Value *TrueVal = SI->getTrueValue();
    Value *FalseVal = SI->getFalseValue();
    return canEvaluateShifted(TrueVal, NumBits, IsLeftShift, IC, SI) &&
           canEvaluateShifted(FalseVal, NumBits, IsLeftShift, IC, SI);
  }
  case Instruction::PHI: {
    // We can change a phi if we can change all operands.  Note that we never
    // get into trouble with cyclic PHIs here because we only consider
    // instructions with a single use.
    PHINode *PN = cast<PHINode>(I);
    for (Value *IncValue : PN->incoming_values())
      if (!canEvaluateShifted(IncValue, NumBits, IsLeftShift, IC, PN))
        return false;
    return true;
  }
  case Instruction::Mul: {
    const APInt *MulConst;
    // We can fold (shr (mul X, -(1 << C)), C) -> (and (neg X), C`)
    return !IsLeftShift && match(I->getOperand(1), m_APInt(MulConst)) &&
           MulConst->isNegatedPowerOf2() && MulConst->countr_zero() == NumBits;
  }
  }
}

/// Fold OuterShift (InnerShift X, C1), C2.
/// See canEvaluateShiftedShift() for the constraints on these instructions.
static Value *foldShiftedShift(BinaryOperator *InnerShift, unsigned OuterShAmt,
                               bool IsOuterShl,
                               InstCombiner::BuilderTy &Builder) {
  bool IsInnerShl = InnerShift->getOpcode() == Instruction::Shl;
  Type *ShType = InnerShift->getType();
  unsigned TypeWidth = ShType->getScalarSizeInBits();

  // We only accept shifts-by-a-constant in canEvaluateShifted().
  const APInt *C1;
  match(InnerShift->getOperand(1), m_APInt(C1));
  unsigned InnerShAmt = C1->getZExtValue();

  // Change the shift amount and clear the appropriate IR flags.
  auto NewInnerShift = [&](unsigned ShAmt) {
    InnerShift->setOperand(1, ConstantInt::get(ShType, ShAmt));
    if (IsInnerShl) {
      InnerShift->setHasNoUnsignedWrap(false);
      InnerShift->setHasNoSignedWrap(false);
    } else {
      InnerShift->setIsExact(false);
    }
    return InnerShift;
  };

  // Two logical shifts in the same direction:
  // shl (shl X, C1), C2 -->  shl X, C1 + C2
  // lshr (lshr X, C1), C2 --> lshr X, C1 + C2
  if (IsInnerShl == IsOuterShl) {
    // If this is an oversized composite shift, then unsigned shifts get 0.
    if (InnerShAmt + OuterShAmt >= TypeWidth)
      return Constant::getNullValue(ShType);

    return NewInnerShift(InnerShAmt + OuterShAmt);
  }

  // Equal shift amounts in opposite directions become bitwise 'and':
  // lshr (shl X, C), C --> and X, C'
  // shl (lshr X, C), C --> and X, C'
  if (InnerShAmt == OuterShAmt) {
    APInt Mask = IsInnerShl
                     ? APInt::getLowBitsSet(TypeWidth, TypeWidth - OuterShAmt)
                     : APInt::getHighBitsSet(TypeWidth, TypeWidth - OuterShAmt);
    Value *And = Builder.CreateAnd(InnerShift->getOperand(0),
                                   ConstantInt::get(ShType, Mask));
    if (auto *AndI = dyn_cast<Instruction>(And)) {
      AndI->moveBefore(InnerShift);
      AndI->takeName(InnerShift);
    }
    return And;
  }

  assert(InnerShAmt > OuterShAmt &&
         "Unexpected opposite direction logical shift pair");

  // In general, we would need an 'and' for this transform, but
  // canEvaluateShiftedShift() guarantees that the masked-off bits are not used.
  // lshr (shl X, C1), C2 -->  shl X, C1 - C2
  // shl (lshr X, C1), C2 --> lshr X, C1 - C2
  return NewInnerShift(InnerShAmt - OuterShAmt);
}

/// When canEvaluateShifted() returns true for an expression, this function
/// inserts the new computation that produces the shifted value.
static Value *getShiftedValue(Value *V, unsigned NumBits, bool isLeftShift,
                              InstCombinerImpl &IC, const DataLayout &DL) {
  // We can always evaluate constants shifted.
  if (Constant *C = dyn_cast<Constant>(V)) {
    if (isLeftShift)
      return IC.Builder.CreateShl(C, NumBits);
    else
      return IC.Builder.CreateLShr(C, NumBits);
  }

  Instruction *I = cast<Instruction>(V);
  IC.addToWorklist(I);

  switch (I->getOpcode()) {
  default: llvm_unreachable("Inconsistency with CanEvaluateShifted");
  case Instruction::And:
  case Instruction::Or:
  case Instruction::Xor:
    // Bitwise operators can all arbitrarily be arbitrarily evaluated shifted.
    I->setOperand(
        0, getShiftedValue(I->getOperand(0), NumBits, isLeftShift, IC, DL));
    I->setOperand(
        1, getShiftedValue(I->getOperand(1), NumBits, isLeftShift, IC, DL));
    return I;

  case Instruction::Shl:
  case Instruction::LShr:
    return foldShiftedShift(cast<BinaryOperator>(I), NumBits, isLeftShift,
                            IC.Builder);

  case Instruction::Select:
    I->setOperand(
        1, getShiftedValue(I->getOperand(1), NumBits, isLeftShift, IC, DL));
    I->setOperand(
        2, getShiftedValue(I->getOperand(2), NumBits, isLeftShift, IC, DL));
    return I;
  case Instruction::PHI: {
    // We can change a phi if we can change all operands.  Note that we never
    // get into trouble with cyclic PHIs here because we only consider
    // instructions with a single use.
    PHINode *PN = cast<PHINode>(I);
    for (unsigned i = 0, e = PN->getNumIncomingValues(); i != e; ++i)
      PN->setIncomingValue(i, getShiftedValue(PN->getIncomingValue(i), NumBits,
                                              isLeftShift, IC, DL));
    return PN;
  }
  case Instruction::Mul: {
    assert(!isLeftShift && "Unexpected shift direction!");
    auto *Neg = BinaryOperator::CreateNeg(I->getOperand(0));
    IC.InsertNewInstWith(Neg, I->getIterator());
    unsigned TypeWidth = I->getType()->getScalarSizeInBits();
    APInt Mask = APInt::getLowBitsSet(TypeWidth, TypeWidth - NumBits);
    auto *And = BinaryOperator::CreateAnd(Neg,
                                          ConstantInt::get(I->getType(), Mask));
    And->takeName(I);
    return IC.InsertNewInstWith(And, I->getIterator());
  }
  }
}

// If this is a bitwise operator or add with a constant RHS we might be able
// to pull it through a shift.
static bool canShiftBinOpWithConstantRHS(BinaryOperator &Shift,
                                         BinaryOperator *BO) {
  switch (BO->getOpcode()) {
  default:
    return false; // Do not perform transform!
  case Instruction::Add:
    return Shift.getOpcode() == Instruction::Shl;
  case Instruction::Or:
  case Instruction::And:
    return true;
  case Instruction::Xor:
    // Do not change a 'not' of logical shift because that would create a normal
    // 'xor'. The 'not' is likely better for analysis, SCEV, and codegen.
    return !(Shift.isLogicalShift() && match(BO, m_Not(m_Value())));
  }
}

Instruction *InstCombinerImpl::FoldShiftByConstant(Value *Op0, Constant *C1,
                                                   BinaryOperator &I) {
  // (C2 << X) << C1 --> (C2 << C1) << X
  // (C2 >> X) >> C1 --> (C2 >> C1) >> X
  Constant *C2;
  Value *X;
  if (match(Op0, m_BinOp(I.getOpcode(), m_ImmConstant(C2), m_Value(X))))
    return BinaryOperator::Create(
        I.getOpcode(), Builder.CreateBinOp(I.getOpcode(), C2, C1), X);

  bool IsLeftShift = I.getOpcode() == Instruction::Shl;
  Type *Ty = I.getType();
  unsigned TypeBits = Ty->getScalarSizeInBits();

  // (X / +DivC) >> (Width - 1) --> ext (X <= -DivC)
  // (X / -DivC) >> (Width - 1) --> ext (X >= +DivC)
  const APInt *DivC;
  if (!IsLeftShift && match(C1, m_SpecificIntAllowPoison(TypeBits - 1)) &&
      match(Op0, m_SDiv(m_Value(X), m_APInt(DivC))) && !DivC->isZero() &&
      !DivC->isMinSignedValue()) {
    Constant *NegDivC = ConstantInt::get(Ty, -(*DivC));
    ICmpInst::Predicate Pred =
        DivC->isNegative() ? ICmpInst::ICMP_SGE : ICmpInst::ICMP_SLE;
    Value *Cmp = Builder.CreateICmp(Pred, X, NegDivC);
    auto ExtOpcode = (I.getOpcode() == Instruction::AShr) ? Instruction::SExt
                                                          : Instruction::ZExt;
    return CastInst::Create(ExtOpcode, Cmp, Ty);
  }

  const APInt *Op1C;
  if (!match(C1, m_APInt(Op1C)))
    return nullptr;

  assert(!Op1C->uge(TypeBits) &&
         "Shift over the type width should have been removed already");

  // See if we can propagate this shift into the input, this covers the trivial
  // cast of lshr(shl(x,c1),c2) as well as other more complex cases.
  if (I.getOpcode() != Instruction::AShr &&
      canEvaluateShifted(Op0, Op1C->getZExtValue(), IsLeftShift, *this, &I)) {
    LLVM_DEBUG(
        dbgs() << "ICE: GetShiftedValue propagating shift through expression"
                  " to eliminate shift:\n  IN: "
               << *Op0 << "\n  SH: " << I << "\n");

    return replaceInstUsesWith(
        I, getShiftedValue(Op0, Op1C->getZExtValue(), IsLeftShift, *this, DL));
  }

  if (Instruction *FoldedShift = foldBinOpIntoSelectOrPhi(I))
    return FoldedShift;

  if (!Op0->hasOneUse())
    return nullptr;

  if (auto *Op0BO = dyn_cast<BinaryOperator>(Op0)) {
    // If the operand is a bitwise operator with a constant RHS, and the
    // shift is the only use, we can pull it out of the shift.
    const APInt *Op0C;
    if (match(Op0BO->getOperand(1), m_APInt(Op0C))) {
      if (canShiftBinOpWithConstantRHS(I, Op0BO)) {
        Value *NewRHS =
            Builder.CreateBinOp(I.getOpcode(), Op0BO->getOperand(1), C1);

        Value *NewShift =
            Builder.CreateBinOp(I.getOpcode(), Op0BO->getOperand(0), C1);
        NewShift->takeName(Op0BO);

        return BinaryOperator::Create(Op0BO->getOpcode(), NewShift, NewRHS);
      }
    }
  }

  // If we have a select that conditionally executes some binary operator,
  // see if we can pull it the select and operator through the shift.
  //
  // For example, turning:
  //   shl (select C, (add X, C1), X), C2
  // Into:
  //   Y = shl X, C2
  //   select C, (add Y, C1 << C2), Y
  Value *Cond;
  BinaryOperator *TBO;
  Value *FalseVal;
  if (match(Op0, m_Select(m_Value(Cond), m_OneUse(m_BinOp(TBO)),
                          m_Value(FalseVal)))) {
    const APInt *C;
    if (!isa<Constant>(FalseVal) && TBO->getOperand(0) == FalseVal &&
        match(TBO->getOperand(1), m_APInt(C)) &&
        canShiftBinOpWithConstantRHS(I, TBO)) {
      Value *NewRHS =
          Builder.CreateBinOp(I.getOpcode(), TBO->getOperand(1), C1);

      Value *NewShift = Builder.CreateBinOp(I.getOpcode(), FalseVal, C1);
      Value *NewOp = Builder.CreateBinOp(TBO->getOpcode(), NewShift, NewRHS);
      return SelectInst::Create(Cond, NewOp, NewShift);
    }
  }

  BinaryOperator *FBO;
  Value *TrueVal;
  if (match(Op0, m_Select(m_Value(Cond), m_Value(TrueVal),
                          m_OneUse(m_BinOp(FBO))))) {
    const APInt *C;
    if (!isa<Constant>(TrueVal) && FBO->getOperand(0) == TrueVal &&
        match(FBO->getOperand(1), m_APInt(C)) &&
        canShiftBinOpWithConstantRHS(I, FBO)) {
      Value *NewRHS =
          Builder.CreateBinOp(I.getOpcode(), FBO->getOperand(1), C1);

      Value *NewShift = Builder.CreateBinOp(I.getOpcode(), TrueVal, C1);
      Value *NewOp = Builder.CreateBinOp(FBO->getOpcode(), NewShift, NewRHS);
      return SelectInst::Create(Cond, NewShift, NewOp);
    }
  }

  return nullptr;
}

// Tries to perform
//    (lshr (add (zext X), (zext Y)), K)
//      -> (icmp ult (add X, Y), X)
//    where
//      - The add's operands are zexts from a K-bits integer to a bigger type.
//      - The add is only used by the shr, or by iK (or narrower) truncates.
//      - The lshr type has more than 2 bits (other types are boolean math).
//      - K > 1
//    note that
//      - The resulting add cannot have nuw/nsw, else on overflow we get a
//        poison value and the transform isn't legal anymore.
Instruction *InstCombinerImpl::foldLShrOverflowBit(BinaryOperator &I) {
  assert(I.getOpcode() == Instruction::LShr);

  Value *Add = I.getOperand(0);
  Value *ShiftAmt = I.getOperand(1);
  Type *Ty = I.getType();

  if (Ty->getScalarSizeInBits() < 3)
    return nullptr;

  const APInt *ShAmtAPInt = nullptr;
  Value *X = nullptr, *Y = nullptr;
  if (!match(ShiftAmt, m_APInt(ShAmtAPInt)) ||
      !match(Add,
             m_Add(m_OneUse(m_ZExt(m_Value(X))), m_OneUse(m_ZExt(m_Value(Y))))))
    return nullptr;

  const unsigned ShAmt = ShAmtAPInt->getZExtValue();
  if (ShAmt == 1)
    return nullptr;

  // X/Y are zexts from `ShAmt`-sized ints.
  if (X->getType()->getScalarSizeInBits() != ShAmt ||
      Y->getType()->getScalarSizeInBits() != ShAmt)
    return nullptr;

  // Make sure that `Add` is only used by `I` and `ShAmt`-truncates.
  if (!Add->hasOneUse()) {
    for (User *U : Add->users()) {
      if (U == &I)
        continue;

      TruncInst *Trunc = dyn_cast<TruncInst>(U);
      if (!Trunc || Trunc->getType()->getScalarSizeInBits() > ShAmt)
        return nullptr;
    }
  }

  // Insert at Add so that the newly created `NarrowAdd` will dominate it's
  // users (i.e. `Add`'s users).
  Instruction *AddInst = cast<Instruction>(Add);
  Builder.SetInsertPoint(AddInst);

  Value *NarrowAdd = Builder.CreateAdd(X, Y, "add.narrowed");
  Value *Overflow =
      Builder.CreateICmpULT(NarrowAdd, X, "add.narrowed.overflow");

  // Replace the uses of the original add with a zext of the
  // NarrowAdd's result. Note that all users at this stage are known to
  // be ShAmt-sized truncs, or the lshr itself.
  if (!Add->hasOneUse()) {
    replaceInstUsesWith(*AddInst, Builder.CreateZExt(NarrowAdd, Ty));
    eraseInstFromFunction(*AddInst);
  }

  // Replace the LShr with a zext of the overflow check.
  return new ZExtInst(Overflow, Ty);
}

// Try to set nuw/nsw flags on shl or exact flag on lshr/ashr using knownbits.
static bool setShiftFlags(BinaryOperator &I, const SimplifyQuery &Q) {
  assert(I.isShift() && "Expected a shift as input");
  // We already have all the flags.
  if (I.getOpcode() == Instruction::Shl) {
    if (I.hasNoUnsignedWrap() && I.hasNoSignedWrap())
      return false;
  } else {
    if (I.isExact())
      return false;

    // shr (shl X, Y), Y
    if (match(I.getOperand(0), m_Shl(m_Value(), m_Specific(I.getOperand(1))))) {
      I.setIsExact();
      return true;
    }
  }

  // Compute what we know about shift count.
  KnownBits KnownCnt = computeKnownBits(I.getOperand(1), /* Depth */ 0, Q);
  unsigned BitWidth = KnownCnt.getBitWidth();
  // Since shift produces a poison value if RHS is equal to or larger than the
  // bit width, we can safely assume that RHS is less than the bit width.
  uint64_t MaxCnt = KnownCnt.getMaxValue().getLimitedValue(BitWidth - 1);

  KnownBits KnownAmt = computeKnownBits(I.getOperand(0), /* Depth */ 0, Q);
  bool Changed = false;

  if (I.getOpcode() == Instruction::Shl) {
    // If we have as many leading zeros than maximum shift cnt we have nuw.
    if (!I.hasNoUnsignedWrap() && MaxCnt <= KnownAmt.countMinLeadingZeros()) {
      I.setHasNoUnsignedWrap();
      Changed = true;
    }
    // If we have more sign bits than maximum shift cnt we have nsw.
    if (!I.hasNoSignedWrap()) {
      if (MaxCnt < KnownAmt.countMinSignBits() ||
          MaxCnt < ComputeNumSignBits(I.getOperand(0), Q.DL, /*Depth*/ 0, Q.AC,
                                      Q.CxtI, Q.DT)) {
        I.setHasNoSignedWrap();
        Changed = true;
      }
    }
    return Changed;
  }

  // If we have at least as many trailing zeros as maximum count then we have
  // exact.
  Changed = MaxCnt <= KnownAmt.countMinTrailingZeros();
  I.setIsExact(Changed);

  return Changed;
}

Instruction *InstCombinerImpl::visitShl(BinaryOperator &I) {
  const SimplifyQuery Q = SQ.getWithInstruction(&I);

  if (Value *V = simplifyShlInst(I.getOperand(0), I.getOperand(1),
                                 I.hasNoSignedWrap(), I.hasNoUnsignedWrap(), Q))
    return replaceInstUsesWith(I, V);

  if (Instruction *X = foldVectorBinop(I))
    return X;

  if (Instruction *V = commonShiftTransforms(I))
    return V;

  if (Instruction *V = dropRedundantMaskingOfLeftShiftInput(&I, Q, Builder))
    return V;

  Value *Op0 = I.getOperand(0), *Op1 = I.getOperand(1);
  Type *Ty = I.getType();
  unsigned BitWidth = Ty->getScalarSizeInBits();

  const APInt *C;
  if (match(Op1, m_APInt(C))) {
    unsigned ShAmtC = C->getZExtValue();

    // shl (zext X), C --> zext (shl X, C)
    // This is only valid if X would have zeros shifted out.
    Value *X;
    if (match(Op0, m_OneUse(m_ZExt(m_Value(X))))) {
      unsigned SrcWidth = X->getType()->getScalarSizeInBits();
      if (ShAmtC < SrcWidth &&
          MaskedValueIsZero(X, APInt::getHighBitsSet(SrcWidth, ShAmtC), 0, &I))
        return new ZExtInst(Builder.CreateShl(X, ShAmtC), Ty);
    }

    // (X >> C) << C --> X & (-1 << C)
    if (match(Op0, m_Shr(m_Value(X), m_Specific(Op1)))) {
      APInt Mask(APInt::getHighBitsSet(BitWidth, BitWidth - ShAmtC));
      return BinaryOperator::CreateAnd(X, ConstantInt::get(Ty, Mask));
    }

    const APInt *C1;
    if (match(Op0, m_Exact(m_Shr(m_Value(X), m_APInt(C1)))) &&
        C1->ult(BitWidth)) {
      unsigned ShrAmt = C1->getZExtValue();
      if (ShrAmt < ShAmtC) {
        // If C1 < C: (X >>?,exact C1) << C --> X << (C - C1)
        Constant *ShiftDiff = ConstantInt::get(Ty, ShAmtC - ShrAmt);
        auto *NewShl = BinaryOperator::CreateShl(X, ShiftDiff);
        NewShl->setHasNoUnsignedWrap(
            I.hasNoUnsignedWrap() ||
            (ShrAmt &&
             cast<Instruction>(Op0)->getOpcode() == Instruction::LShr &&
             I.hasNoSignedWrap()));
        NewShl->setHasNoSignedWrap(I.hasNoSignedWrap());
        return NewShl;
      }
      if (ShrAmt > ShAmtC) {
        // If C1 > C: (X >>?exact C1) << C --> X >>?exact (C1 - C)
        Constant *ShiftDiff = ConstantInt::get(Ty, ShrAmt - ShAmtC);
        auto *NewShr = BinaryOperator::Create(
            cast<BinaryOperator>(Op0)->getOpcode(), X, ShiftDiff);
        NewShr->setIsExact(true);
        return NewShr;
      }
    }

    if (match(Op0, m_OneUse(m_Shr(m_Value(X), m_APInt(C1)))) &&
        C1->ult(BitWidth)) {
      unsigned ShrAmt = C1->getZExtValue();
      if (ShrAmt < ShAmtC) {
        // If C1 < C: (X >>? C1) << C --> (X << (C - C1)) & (-1 << C)
        Constant *ShiftDiff = ConstantInt::get(Ty, ShAmtC - ShrAmt);
        auto *NewShl = BinaryOperator::CreateShl(X, ShiftDiff);
        NewShl->setHasNoUnsignedWrap(
            I.hasNoUnsignedWrap() ||
            (ShrAmt &&
             cast<Instruction>(Op0)->getOpcode() == Instruction::LShr &&
             I.hasNoSignedWrap()));
        NewShl->setHasNoSignedWrap(I.hasNoSignedWrap());
        Builder.Insert(NewShl);
        APInt Mask(APInt::getHighBitsSet(BitWidth, BitWidth - ShAmtC));
        return BinaryOperator::CreateAnd(NewShl, ConstantInt::get(Ty, Mask));
      }
      if (ShrAmt > ShAmtC) {
        // If C1 > C: (X >>? C1) << C --> (X >>? (C1 - C)) & (-1 << C)
        Constant *ShiftDiff = ConstantInt::get(Ty, ShrAmt - ShAmtC);
        auto *OldShr = cast<BinaryOperator>(Op0);
        auto *NewShr =
            BinaryOperator::Create(OldShr->getOpcode(), X, ShiftDiff);
        NewShr->setIsExact(OldShr->isExact());
        Builder.Insert(NewShr);
        APInt Mask(APInt::getHighBitsSet(BitWidth, BitWidth - ShAmtC));
        return BinaryOperator::CreateAnd(NewShr, ConstantInt::get(Ty, Mask));
      }
    }

    // Similar to above, but look through an intermediate trunc instruction.
    BinaryOperator *Shr;
    if (match(Op0, m_OneUse(m_Trunc(m_OneUse(m_BinOp(Shr))))) &&
        match(Shr, m_Shr(m_Value(X), m_APInt(C1)))) {
      // The larger shift direction survives through the transform.
      unsigned ShrAmtC = C1->getZExtValue();
      unsigned ShDiff = ShrAmtC > ShAmtC ? ShrAmtC - ShAmtC : ShAmtC - ShrAmtC;
      Constant *ShiftDiffC = ConstantInt::get(X->getType(), ShDiff);
      auto ShiftOpc = ShrAmtC > ShAmtC ? Shr->getOpcode() : Instruction::Shl;

      // If C1 > C:
      // (trunc (X >> C1)) << C --> (trunc (X >> (C1 - C))) && (-1 << C)
      // If C > C1:
      // (trunc (X >> C1)) << C --> (trunc (X << (C - C1))) && (-1 << C)
      Value *NewShift = Builder.CreateBinOp(ShiftOpc, X, ShiftDiffC, "sh.diff");
      Value *Trunc = Builder.CreateTrunc(NewShift, Ty, "tr.sh.diff");
      APInt Mask(APInt::getHighBitsSet(BitWidth, BitWidth - ShAmtC));
      return BinaryOperator::CreateAnd(Trunc, ConstantInt::get(Ty, Mask));
    }

    // If we have an opposite shift by the same amount, we may be able to
    // reorder binops and shifts to eliminate math/logic.
    auto isSuitableBinOpcode = [](Instruction::BinaryOps BinOpcode) {
      switch (BinOpcode) {
      default:
        return false;
      case Instruction::Add:
      case Instruction::And:
      case Instruction::Or:
      case Instruction::Xor:
      case Instruction::Sub:
        // NOTE: Sub is not commutable and the tranforms below may not be valid
        //       when the shift-right is operand 1 (RHS) of the sub.
        return true;
      }
    };
    BinaryOperator *Op0BO;
    if (match(Op0, m_OneUse(m_BinOp(Op0BO))) &&
        isSuitableBinOpcode(Op0BO->getOpcode())) {
      // Commute so shift-right is on LHS of the binop.
      // (Y bop (X >> C)) << C         ->  ((X >> C) bop Y) << C
      // (Y bop ((X >> C) & CC)) << C  ->  (((X >> C) & CC) bop Y) << C
      Value *Shr = Op0BO->getOperand(0);
      Value *Y = Op0BO->getOperand(1);
      Value *X;
      const APInt *CC;
      if (Op0BO->isCommutative() && Y->hasOneUse() &&
          (match(Y, m_Shr(m_Value(), m_Specific(Op1))) ||
           match(Y, m_And(m_OneUse(m_Shr(m_Value(), m_Specific(Op1))),
                          m_APInt(CC)))))
        std::swap(Shr, Y);

      // ((X >> C) bop Y) << C  ->  (X bop (Y << C)) & (~0 << C)
      if (match(Shr, m_OneUse(m_Shr(m_Value(X), m_Specific(Op1))))) {
        // Y << C
        Value *YS = Builder.CreateShl(Y, Op1, Op0BO->getName());
        // (X bop (Y << C))
        Value *B =
            Builder.CreateBinOp(Op0BO->getOpcode(), X, YS, Shr->getName());
        unsigned Op1Val = C->getLimitedValue(BitWidth);
        APInt Bits = APInt::getHighBitsSet(BitWidth, BitWidth - Op1Val);
        Constant *Mask = ConstantInt::get(Ty, Bits);
        return BinaryOperator::CreateAnd(B, Mask);
      }

      // (((X >> C) & CC) bop Y) << C  ->  (X & (CC << C)) bop (Y << C)
      if (match(Shr,
                m_OneUse(m_And(m_OneUse(m_Shr(m_Value(X), m_Specific(Op1))),
                               m_APInt(CC))))) {
        // Y << C
        Value *YS = Builder.CreateShl(Y, Op1, Op0BO->getName());
        // X & (CC << C)
        Value *M = Builder.CreateAnd(X, ConstantInt::get(Ty, CC->shl(*C)),
                                     X->getName() + ".mask");
        return BinaryOperator::Create(Op0BO->getOpcode(), M, YS);
      }
    }

    // (C1 - X) << C --> (C1 << C) - (X << C)
    if (match(Op0, m_OneUse(m_Sub(m_APInt(C1), m_Value(X))))) {
      Constant *NewLHS = ConstantInt::get(Ty, C1->shl(*C));
      Value *NewShift = Builder.CreateShl(X, Op1);
      return BinaryOperator::CreateSub(NewLHS, NewShift);
    }
  }

  if (setShiftFlags(I, Q))
    return &I;

  // Transform  (x >> y) << y  to  x & (-1 << y)
  // Valid for any type of right-shift.
  Value *X;
  if (match(Op0, m_OneUse(m_Shr(m_Value(X), m_Specific(Op1))))) {
    Constant *AllOnes = ConstantInt::getAllOnesValue(Ty);
    Value *Mask = Builder.CreateShl(AllOnes, Op1);
    return BinaryOperator::CreateAnd(Mask, X);
  }

  // Transform  (-1 >> y) << y  to -1 << y
  if (match(Op0, m_LShr(m_AllOnes(), m_Specific(Op1)))) {
    Constant *AllOnes = ConstantInt::getAllOnesValue(Ty);
    return BinaryOperator::CreateShl(AllOnes, Op1);
  }

  Constant *C1;
  if (match(Op1, m_Constant(C1))) {
    Constant *C2;
    Value *X;
    // (X * C2) << C1 --> X * (C2 << C1)
    if (match(Op0, m_Mul(m_Value(X), m_Constant(C2))))
      return BinaryOperator::CreateMul(X, ConstantExpr::getShl(C2, C1));

    // shl (zext i1 X), C1 --> select (X, 1 << C1, 0)
    if (match(Op0, m_ZExt(m_Value(X))) && X->getType()->isIntOrIntVectorTy(1)) {
      auto *NewC = ConstantExpr::getShl(ConstantInt::get(Ty, 1), C1);
      return SelectInst::Create(X, NewC, ConstantInt::getNullValue(Ty));
    }
  }

  if (match(Op0, m_One())) {
    // (1 << (C - x)) -> ((1 << C) >> x) if C is bitwidth - 1
    if (match(Op1, m_Sub(m_SpecificInt(BitWidth - 1), m_Value(X))))
      return BinaryOperator::CreateLShr(
          ConstantInt::get(Ty, APInt::getSignMask(BitWidth)), X);

    // Canonicalize "extract lowest set bit" using cttz to and-with-negate:
    // 1 << (cttz X) --> -X & X
    if (match(Op1,
              m_OneUse(m_Intrinsic<Intrinsic::cttz>(m_Value(X), m_Value())))) {
      Value *NegX = Builder.CreateNeg(X, "neg");
      return BinaryOperator::CreateAnd(NegX, X);
    }
  }

  return nullptr;
}

Instruction *InstCombinerImpl::visitLShr(BinaryOperator &I) {
  if (Value *V = simplifyLShrInst(I.getOperand(0), I.getOperand(1), I.isExact(),
                                  SQ.getWithInstruction(&I)))
    return replaceInstUsesWith(I, V);

  if (Instruction *X = foldVectorBinop(I))
    return X;

  if (Instruction *R = commonShiftTransforms(I))
    return R;

  Value *Op0 = I.getOperand(0), *Op1 = I.getOperand(1);
  Type *Ty = I.getType();
  Value *X;
  const APInt *C;
  unsigned BitWidth = Ty->getScalarSizeInBits();

  // (iN (~X) u>> (N - 1)) --> zext (X > -1)
  if (match(Op0, m_OneUse(m_Not(m_Value(X)))) &&
      match(Op1, m_SpecificIntAllowPoison(BitWidth - 1)))
    return new ZExtInst(Builder.CreateIsNotNeg(X, "isnotneg"), Ty);

<<<<<<< HEAD
  // ((X << nuw Z) sub nuw Y) >>u exact Z --> X sub nuw (Y >>u exact Z),
=======
  // ((X << nuw Z) sub nuw Y) >>u exact Z --> X sub nuw (Y >>u exact Z)
>>>>>>> 6e4c5224
  Value *Y;
  if (I.isExact() &&
      match(Op0, m_OneUse(m_NUWSub(m_NUWShl(m_Value(X), m_Specific(Op1)),
                                   m_Value(Y))))) {
    Value *NewLshr = Builder.CreateLShr(Y, Op1, "", /*isExact=*/true);
    auto *NewSub = BinaryOperator::CreateNUWSub(X, NewLshr);
    NewSub->setHasNoSignedWrap(
        cast<OverflowingBinaryOperator>(Op0)->hasNoSignedWrap());
    return NewSub;
  }

  auto isSuitableBinOpcode = [](Instruction::BinaryOps BinOpcode) {
    switch (BinOpcode) {
    default:
      return false;
    case Instruction::Add:
    case Instruction::And:
    case Instruction::Or:
    case Instruction::Xor:
<<<<<<< HEAD
      // And does not work here, and sub is handled separately.
=======
      // Sub is handled separately.
>>>>>>> 6e4c5224
      return true;
    }
  };

  // If both the binop and the shift are nuw, then:
  // ((X << nuw Z) binop nuw Y) >>u Z --> X binop nuw (Y >>u Z)
  if (match(Op0, m_OneUse(m_c_BinOp(m_NUWShl(m_Value(X), m_Specific(Op1)),
                                    m_Value(Y))))) {
    BinaryOperator *Op0OB = cast<BinaryOperator>(Op0);
    if (isSuitableBinOpcode(Op0OB->getOpcode())) {
      if (auto *OBO = dyn_cast<OverflowingBinaryOperator>(Op0);
          !OBO || OBO->hasNoUnsignedWrap()) {
        Value *NewLshr = Builder.CreateLShr(
            Y, Op1, "", I.isExact() && Op0OB->getOpcode() != Instruction::And);
        auto *NewBinOp = BinaryOperator::Create(Op0OB->getOpcode(), NewLshr, X);
        if (OBO) {
          NewBinOp->setHasNoUnsignedWrap(true);
          NewBinOp->setHasNoSignedWrap(OBO->hasNoSignedWrap());
        } else if (auto *Disjoint = dyn_cast<PossiblyDisjointInst>(Op0)) {
          cast<PossiblyDisjointInst>(NewBinOp)->setIsDisjoint(
              Disjoint->isDisjoint());
        }
        return NewBinOp;
      }
    }
  }

  if (match(Op1, m_APInt(C))) {
    unsigned ShAmtC = C->getZExtValue();
    auto *II = dyn_cast<IntrinsicInst>(Op0);
    if (II && isPowerOf2_32(BitWidth) && Log2_32(BitWidth) == ShAmtC &&
        (II->getIntrinsicID() == Intrinsic::ctlz ||
         II->getIntrinsicID() == Intrinsic::cttz ||
         II->getIntrinsicID() == Intrinsic::ctpop)) {
      // ctlz.i32(x)>>5  --> zext(x == 0)
      // cttz.i32(x)>>5  --> zext(x == 0)
      // ctpop.i32(x)>>5 --> zext(x == -1)
      bool IsPop = II->getIntrinsicID() == Intrinsic::ctpop;
      Constant *RHS = ConstantInt::getSigned(Ty, IsPop ? -1 : 0);
      Value *Cmp = Builder.CreateICmpEQ(II->getArgOperand(0), RHS);
      return new ZExtInst(Cmp, Ty);
    }

    const APInt *C1;
    if (match(Op0, m_Shl(m_Value(X), m_APInt(C1))) && C1->ult(BitWidth)) {
      if (C1->ult(ShAmtC)) {
        unsigned ShlAmtC = C1->getZExtValue();
        Constant *ShiftDiff = ConstantInt::get(Ty, ShAmtC - ShlAmtC);
        if (cast<BinaryOperator>(Op0)->hasNoUnsignedWrap()) {
          // (X <<nuw C1) >>u C --> X >>u (C - C1)
          auto *NewLShr = BinaryOperator::CreateLShr(X, ShiftDiff);
          NewLShr->setIsExact(I.isExact());
          return NewLShr;
        }
        if (Op0->hasOneUse()) {
          // (X << C1) >>u C  --> (X >>u (C - C1)) & (-1 >> C)
          Value *NewLShr = Builder.CreateLShr(X, ShiftDiff, "", I.isExact());
          APInt Mask(APInt::getLowBitsSet(BitWidth, BitWidth - ShAmtC));
          return BinaryOperator::CreateAnd(NewLShr, ConstantInt::get(Ty, Mask));
        }
      } else if (C1->ugt(ShAmtC)) {
        unsigned ShlAmtC = C1->getZExtValue();
        Constant *ShiftDiff = ConstantInt::get(Ty, ShlAmtC - ShAmtC);
        if (cast<BinaryOperator>(Op0)->hasNoUnsignedWrap()) {
          // (X <<nuw C1) >>u C --> X <<nuw/nsw (C1 - C)
          auto *NewShl = BinaryOperator::CreateShl(X, ShiftDiff);
          NewShl->setHasNoUnsignedWrap(true);
          NewShl->setHasNoSignedWrap(ShAmtC > 0);
          return NewShl;
        }
        if (Op0->hasOneUse()) {
          // (X << C1) >>u C  --> X << (C1 - C) & (-1 >> C)
          Value *NewShl = Builder.CreateShl(X, ShiftDiff);
          APInt Mask(APInt::getLowBitsSet(BitWidth, BitWidth - ShAmtC));
          return BinaryOperator::CreateAnd(NewShl, ConstantInt::get(Ty, Mask));
        }
      } else {
        assert(*C1 == ShAmtC);
        // (X << C) >>u C --> X & (-1 >>u C)
        APInt Mask(APInt::getLowBitsSet(BitWidth, BitWidth - ShAmtC));
        return BinaryOperator::CreateAnd(X, ConstantInt::get(Ty, Mask));
      }
    }

    // ((X << C) + Y) >>u C --> (X + (Y >>u C)) & (-1 >>u C)
    // TODO: Consolidate with the more general transform that starts from shl
    //       (the shifts are in the opposite order).
    if (match(Op0,
              m_OneUse(m_c_Add(m_OneUse(m_Shl(m_Value(X), m_Specific(Op1))),
                               m_Value(Y))))) {
      Value *NewLshr = Builder.CreateLShr(Y, Op1);
      Value *NewAdd = Builder.CreateAdd(NewLshr, X);
      unsigned Op1Val = C->getLimitedValue(BitWidth);
      APInt Bits = APInt::getLowBitsSet(BitWidth, BitWidth - Op1Val);
      Constant *Mask = ConstantInt::get(Ty, Bits);
      return BinaryOperator::CreateAnd(NewAdd, Mask);
    }

    if (match(Op0, m_OneUse(m_ZExt(m_Value(X)))) &&
        (!Ty->isIntegerTy() || shouldChangeType(Ty, X->getType()))) {
      assert(ShAmtC < X->getType()->getScalarSizeInBits() &&
             "Big shift not simplified to zero?");
      // lshr (zext iM X to iN), C --> zext (lshr X, C) to iN
      Value *NewLShr = Builder.CreateLShr(X, ShAmtC);
      return new ZExtInst(NewLShr, Ty);
    }

    if (match(Op0, m_SExt(m_Value(X)))) {
      unsigned SrcTyBitWidth = X->getType()->getScalarSizeInBits();
      // lshr (sext i1 X to iN), C --> select (X, -1 >> C, 0)
      if (SrcTyBitWidth == 1) {
        auto *NewC = ConstantInt::get(
            Ty, APInt::getLowBitsSet(BitWidth, BitWidth - ShAmtC));
        return SelectInst::Create(X, NewC, ConstantInt::getNullValue(Ty));
      }

      if ((!Ty->isIntegerTy() || shouldChangeType(Ty, X->getType())) &&
          Op0->hasOneUse()) {
        // Are we moving the sign bit to the low bit and widening with high
        // zeros? lshr (sext iM X to iN), N-1 --> zext (lshr X, M-1) to iN
        if (ShAmtC == BitWidth - 1) {
          Value *NewLShr = Builder.CreateLShr(X, SrcTyBitWidth - 1);
          return new ZExtInst(NewLShr, Ty);
        }

        // lshr (sext iM X to iN), N-M --> zext (ashr X, min(N-M, M-1)) to iN
        if (ShAmtC == BitWidth - SrcTyBitWidth) {
          // The new shift amount can't be more than the narrow source type.
          unsigned NewShAmt = std::min(ShAmtC, SrcTyBitWidth - 1);
          Value *AShr = Builder.CreateAShr(X, NewShAmt);
          return new ZExtInst(AShr, Ty);
        }
      }
    }

    if (ShAmtC == BitWidth - 1) {
      // lshr i32 or(X,-X), 31 --> zext (X != 0)
      if (match(Op0, m_OneUse(m_c_Or(m_Neg(m_Value(X)), m_Deferred(X)))))
        return new ZExtInst(Builder.CreateIsNotNull(X), Ty);

      // lshr i32 (X -nsw Y), 31 --> zext (X < Y)
      if (match(Op0, m_OneUse(m_NSWSub(m_Value(X), m_Value(Y)))))
        return new ZExtInst(Builder.CreateICmpSLT(X, Y), Ty);

      // Check if a number is negative and odd:
      // lshr i32 (srem X, 2), 31 --> and (X >> 31), X
      if (match(Op0, m_OneUse(m_SRem(m_Value(X), m_SpecificInt(2))))) {
        Value *Signbit = Builder.CreateLShr(X, ShAmtC);
        return BinaryOperator::CreateAnd(Signbit, X);
      }
    }

    Instruction *TruncSrc;
    if (match(Op0, m_OneUse(m_Trunc(m_Instruction(TruncSrc)))) &&
        match(TruncSrc, m_LShr(m_Value(X), m_APInt(C1)))) {
      unsigned SrcWidth = X->getType()->getScalarSizeInBits();
      unsigned AmtSum = ShAmtC + C1->getZExtValue();

      // If the combined shift fits in the source width:
      // (trunc (X >>u C1)) >>u C --> and (trunc (X >>u (C1 + C)), MaskC
      //
      // If the first shift covers the number of bits truncated, then the
      // mask instruction is eliminated (and so the use check is relaxed).
      if (AmtSum < SrcWidth &&
          (TruncSrc->hasOneUse() || C1->uge(SrcWidth - BitWidth))) {
        Value *SumShift = Builder.CreateLShr(X, AmtSum, "sum.shift");
        Value *Trunc = Builder.CreateTrunc(SumShift, Ty, I.getName());

        // If the first shift does not cover the number of bits truncated, then
        // we require a mask to get rid of high bits in the result.
        APInt MaskC = APInt::getAllOnes(BitWidth).lshr(ShAmtC);
        return BinaryOperator::CreateAnd(Trunc, ConstantInt::get(Ty, MaskC));
      }
    }

    const APInt *MulC;
    if (match(Op0, m_NUWMul(m_Value(X), m_APInt(MulC)))) {
      // Look for a "splat" mul pattern - it replicates bits across each half of
      // a value, so a right shift is just a mask of the low bits:
      // lshr i[2N] (mul nuw X, (2^N)+1), N --> and iN X, (2^N)-1
      // TODO: Generalize to allow more than just half-width shifts?
      if (BitWidth > 2 && ShAmtC * 2 == BitWidth && (*MulC - 1).isPowerOf2() &&
          MulC->logBase2() == ShAmtC)
        return BinaryOperator::CreateAnd(X, ConstantInt::get(Ty, *MulC - 2));

      // The one-use check is not strictly necessary, but codegen may not be
      // able to invert the transform and perf may suffer with an extra mul
      // instruction.
      if (Op0->hasOneUse()) {
        APInt NewMulC = MulC->lshr(ShAmtC);
        // if c is divisible by (1 << ShAmtC):
        // lshr (mul nuw x, MulC), ShAmtC -> mul nuw nsw x, (MulC >> ShAmtC)
        if (MulC->eq(NewMulC.shl(ShAmtC))) {
          auto *NewMul =
              BinaryOperator::CreateNUWMul(X, ConstantInt::get(Ty, NewMulC));
          assert(ShAmtC != 0 &&
                 "lshr X, 0 should be handled by simplifyLShrInst.");
          NewMul->setHasNoSignedWrap(true);
          return NewMul;
        }
      }
    }

    // Try to narrow bswap.
    // In the case where the shift amount equals the bitwidth difference, the
    // shift is eliminated.
    if (match(Op0, m_OneUse(m_Intrinsic<Intrinsic::bswap>(
                       m_OneUse(m_ZExt(m_Value(X))))))) {
      unsigned SrcWidth = X->getType()->getScalarSizeInBits();
      unsigned WidthDiff = BitWidth - SrcWidth;
      if (SrcWidth % 16 == 0) {
        Value *NarrowSwap = Builder.CreateUnaryIntrinsic(Intrinsic::bswap, X);
        if (ShAmtC >= WidthDiff) {
          // (bswap (zext X)) >> C --> zext (bswap X >> C')
          Value *NewShift = Builder.CreateLShr(NarrowSwap, ShAmtC - WidthDiff);
          return new ZExtInst(NewShift, Ty);
        } else {
          // (bswap (zext X)) >> C --> (zext (bswap X)) << C'
          Value *NewZExt = Builder.CreateZExt(NarrowSwap, Ty);
          Constant *ShiftDiff = ConstantInt::get(Ty, WidthDiff - ShAmtC);
          return BinaryOperator::CreateShl(NewZExt, ShiftDiff);
        }
      }
    }

    // Reduce add-carry of bools to logic:
    // ((zext BoolX) + (zext BoolY)) >> 1 --> zext (BoolX && BoolY)
    Value *BoolX, *BoolY;
    if (ShAmtC == 1 && match(Op0, m_Add(m_Value(X), m_Value(Y))) &&
        match(X, m_ZExt(m_Value(BoolX))) && match(Y, m_ZExt(m_Value(BoolY))) &&
        BoolX->getType()->isIntOrIntVectorTy(1) &&
        BoolY->getType()->isIntOrIntVectorTy(1) &&
        (X->hasOneUse() || Y->hasOneUse() || Op0->hasOneUse())) {
      Value *And = Builder.CreateAnd(BoolX, BoolY);
      return new ZExtInst(And, Ty);
    }
  }

  const SimplifyQuery Q = SQ.getWithInstruction(&I);
  if (setShiftFlags(I, Q))
    return &I;

  // Transform  (x << y) >> y  to  x & (-1 >> y)
  if (match(Op0, m_OneUse(m_Shl(m_Value(X), m_Specific(Op1))))) {
    Constant *AllOnes = ConstantInt::getAllOnesValue(Ty);
    Value *Mask = Builder.CreateLShr(AllOnes, Op1);
    return BinaryOperator::CreateAnd(Mask, X);
  }

  // Transform  (-1 << y) >> y  to -1 >> y
  if (match(Op0, m_Shl(m_AllOnes(), m_Specific(Op1)))) {
    Constant *AllOnes = ConstantInt::getAllOnesValue(Ty);
    return BinaryOperator::CreateLShr(AllOnes, Op1);
  }

  if (Instruction *Overflow = foldLShrOverflowBit(I))
    return Overflow;

  return nullptr;
}

Instruction *
InstCombinerImpl::foldVariableSignZeroExtensionOfVariableHighBitExtract(
    BinaryOperator &OldAShr) {
  assert(OldAShr.getOpcode() == Instruction::AShr &&
         "Must be called with arithmetic right-shift instruction only.");

  // Check that constant C is a splat of the element-wise bitwidth of V.
  auto BitWidthSplat = [](Constant *C, Value *V) {
    return match(
        C, m_SpecificInt_ICMP(ICmpInst::Predicate::ICMP_EQ,
                              APInt(C->getType()->getScalarSizeInBits(),
                                    V->getType()->getScalarSizeInBits())));
  };

  // It should look like variable-length sign-extension on the outside:
  //   (Val << (bitwidth(Val)-Nbits)) a>> (bitwidth(Val)-Nbits)
  Value *NBits;
  Instruction *MaybeTrunc;
  Constant *C1, *C2;
  if (!match(&OldAShr,
             m_AShr(m_Shl(m_Instruction(MaybeTrunc),
                          m_ZExtOrSelf(m_Sub(m_Constant(C1),
                                             m_ZExtOrSelf(m_Value(NBits))))),
                    m_ZExtOrSelf(m_Sub(m_Constant(C2),
                                       m_ZExtOrSelf(m_Deferred(NBits)))))) ||
      !BitWidthSplat(C1, &OldAShr) || !BitWidthSplat(C2, &OldAShr))
    return nullptr;

  // There may or may not be a truncation after outer two shifts.
  Instruction *HighBitExtract;
  match(MaybeTrunc, m_TruncOrSelf(m_Instruction(HighBitExtract)));
  bool HadTrunc = MaybeTrunc != HighBitExtract;

  // And finally, the innermost part of the pattern must be a right-shift.
  Value *X, *NumLowBitsToSkip;
  if (!match(HighBitExtract, m_Shr(m_Value(X), m_Value(NumLowBitsToSkip))))
    return nullptr;

  // Said right-shift must extract high NBits bits - C0 must be it's bitwidth.
  Constant *C0;
  if (!match(NumLowBitsToSkip,
             m_ZExtOrSelf(
                 m_Sub(m_Constant(C0), m_ZExtOrSelf(m_Specific(NBits))))) ||
      !BitWidthSplat(C0, HighBitExtract))
    return nullptr;

  // Since the NBits is identical for all shifts, if the outermost and
  // innermost shifts are identical, then outermost shifts are redundant.
  // If we had truncation, do keep it though.
  if (HighBitExtract->getOpcode() == OldAShr.getOpcode())
    return replaceInstUsesWith(OldAShr, MaybeTrunc);

  // Else, if there was a truncation, then we need to ensure that one
  // instruction will go away.
  if (HadTrunc && !match(&OldAShr, m_c_BinOp(m_OneUse(m_Value()), m_Value())))
    return nullptr;

  // Finally, bypass two innermost shifts, and perform the outermost shift on
  // the operands of the innermost shift.
  Instruction *NewAShr =
      BinaryOperator::Create(OldAShr.getOpcode(), X, NumLowBitsToSkip);
  NewAShr->copyIRFlags(HighBitExtract); // We can preserve 'exact'-ness.
  if (!HadTrunc)
    return NewAShr;

  Builder.Insert(NewAShr);
  return TruncInst::CreateTruncOrBitCast(NewAShr, OldAShr.getType());
}

Instruction *InstCombinerImpl::visitAShr(BinaryOperator &I) {
  if (Value *V = simplifyAShrInst(I.getOperand(0), I.getOperand(1), I.isExact(),
                                  SQ.getWithInstruction(&I)))
    return replaceInstUsesWith(I, V);

  if (Instruction *X = foldVectorBinop(I))
    return X;

  if (Instruction *R = commonShiftTransforms(I))
    return R;

  Value *Op0 = I.getOperand(0), *Op1 = I.getOperand(1);
  Type *Ty = I.getType();
  unsigned BitWidth = Ty->getScalarSizeInBits();
  const APInt *ShAmtAPInt;
  if (match(Op1, m_APInt(ShAmtAPInt)) && ShAmtAPInt->ult(BitWidth)) {
    unsigned ShAmt = ShAmtAPInt->getZExtValue();

    // If the shift amount equals the difference in width of the destination
    // and source scalar types:
    // ashr (shl (zext X), C), C --> sext X
    Value *X;
    if (match(Op0, m_Shl(m_ZExt(m_Value(X)), m_Specific(Op1))) &&
        ShAmt == BitWidth - X->getType()->getScalarSizeInBits())
      return new SExtInst(X, Ty);

    // We can't handle (X << C1) >>s C2. It shifts arbitrary bits in. However,
    // we can handle (X <<nsw C1) >>s C2 since it only shifts in sign bits.
    const APInt *ShOp1;
    if (match(Op0, m_NSWShl(m_Value(X), m_APInt(ShOp1))) &&
        ShOp1->ult(BitWidth)) {
      unsigned ShlAmt = ShOp1->getZExtValue();
      if (ShlAmt < ShAmt) {
        // (X <<nsw C1) >>s C2 --> X >>s (C2 - C1)
        Constant *ShiftDiff = ConstantInt::get(Ty, ShAmt - ShlAmt);
        auto *NewAShr = BinaryOperator::CreateAShr(X, ShiftDiff);
        NewAShr->setIsExact(I.isExact());
        return NewAShr;
      }
      if (ShlAmt > ShAmt) {
        // (X <<nsw C1) >>s C2 --> X <<nsw (C1 - C2)
        Constant *ShiftDiff = ConstantInt::get(Ty, ShlAmt - ShAmt);
        auto *NewShl = BinaryOperator::Create(Instruction::Shl, X, ShiftDiff);
        NewShl->setHasNoSignedWrap(true);
        return NewShl;
      }
    }

    if (match(Op0, m_AShr(m_Value(X), m_APInt(ShOp1))) &&
        ShOp1->ult(BitWidth)) {
      unsigned AmtSum = ShAmt + ShOp1->getZExtValue();
      // Oversized arithmetic shifts replicate the sign bit.
      AmtSum = std::min(AmtSum, BitWidth - 1);
      // (X >>s C1) >>s C2 --> X >>s (C1 + C2)
      return BinaryOperator::CreateAShr(X, ConstantInt::get(Ty, AmtSum));
    }

    if (match(Op0, m_OneUse(m_SExt(m_Value(X)))) &&
        (Ty->isVectorTy() || shouldChangeType(Ty, X->getType()))) {
      // ashr (sext X), C --> sext (ashr X, C')
      Type *SrcTy = X->getType();
      ShAmt = std::min(ShAmt, SrcTy->getScalarSizeInBits() - 1);
      Value *NewSh = Builder.CreateAShr(X, ConstantInt::get(SrcTy, ShAmt));
      return new SExtInst(NewSh, Ty);
    }

    if (ShAmt == BitWidth - 1) {
      // ashr i32 or(X,-X), 31 --> sext (X != 0)
      if (match(Op0, m_OneUse(m_c_Or(m_Neg(m_Value(X)), m_Deferred(X)))))
        return new SExtInst(Builder.CreateIsNotNull(X), Ty);

      // ashr i32 (X -nsw Y), 31 --> sext (X < Y)
      Value *Y;
      if (match(Op0, m_OneUse(m_NSWSub(m_Value(X), m_Value(Y)))))
        return new SExtInst(Builder.CreateICmpSLT(X, Y), Ty);
    }
  }

  const SimplifyQuery Q = SQ.getWithInstruction(&I);
  if (setShiftFlags(I, Q))
    return &I;

  // Prefer `-(x & 1)` over `(x << (bitwidth(x)-1)) a>> (bitwidth(x)-1)`
  // as the pattern to splat the lowest bit.
  // FIXME: iff X is already masked, we don't need the one-use check.
  Value *X;
  if (match(Op1, m_SpecificIntAllowPoison(BitWidth - 1)) &&
      match(Op0, m_OneUse(m_Shl(m_Value(X),
                                m_SpecificIntAllowPoison(BitWidth - 1))))) {
    Constant *Mask = ConstantInt::get(Ty, 1);
    // Retain the knowledge about the ignored lanes.
    Mask = Constant::mergeUndefsWith(
        Constant::mergeUndefsWith(Mask, cast<Constant>(Op1)),
        cast<Constant>(cast<Instruction>(Op0)->getOperand(1)));
    X = Builder.CreateAnd(X, Mask);
    return BinaryOperator::CreateNeg(X);
  }

  if (Instruction *R = foldVariableSignZeroExtensionOfVariableHighBitExtract(I))
    return R;

  // See if we can turn a signed shr into an unsigned shr.
  if (MaskedValueIsZero(Op0, APInt::getSignMask(BitWidth), 0, &I)) {
    Instruction *Lshr = BinaryOperator::CreateLShr(Op0, Op1);
    Lshr->setIsExact(I.isExact());
    return Lshr;
  }

  // ashr (xor %x, -1), %y  -->  xor (ashr %x, %y), -1
  if (match(Op0, m_OneUse(m_Not(m_Value(X))))) {
    // Note that we must drop 'exact'-ness of the shift!
    // Note that we can't keep undef's in -1 vector constant!
    auto *NewAShr = Builder.CreateAShr(X, Op1, Op0->getName() + ".not");
    return BinaryOperator::CreateNot(NewAShr);
  }

  return nullptr;
}<|MERGE_RESOLUTION|>--- conflicted
+++ resolved
@@ -1259,11 +1259,7 @@
       match(Op1, m_SpecificIntAllowPoison(BitWidth - 1)))
     return new ZExtInst(Builder.CreateIsNotNeg(X, "isnotneg"), Ty);
 
-<<<<<<< HEAD
-  // ((X << nuw Z) sub nuw Y) >>u exact Z --> X sub nuw (Y >>u exact Z),
-=======
   // ((X << nuw Z) sub nuw Y) >>u exact Z --> X sub nuw (Y >>u exact Z)
->>>>>>> 6e4c5224
   Value *Y;
   if (I.isExact() &&
       match(Op0, m_OneUse(m_NUWSub(m_NUWShl(m_Value(X), m_Specific(Op1)),
@@ -1283,11 +1279,7 @@
     case Instruction::And:
     case Instruction::Or:
     case Instruction::Xor:
-<<<<<<< HEAD
-      // And does not work here, and sub is handled separately.
-=======
       // Sub is handled separately.
->>>>>>> 6e4c5224
       return true;
     }
   };
