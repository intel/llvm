//===- CoroSplit.cpp - Converts a coroutine into a state machine ----------===//
//
// Part of the LLVM Project, under the Apache License v2.0 with LLVM Exceptions.
// See https://llvm.org/LICENSE.txt for license information.
// SPDX-License-Identifier: Apache-2.0 WITH LLVM-exception
//
//===----------------------------------------------------------------------===//
// This pass builds the coroutine frame and outlines resume and destroy parts
// of the coroutine into separate functions.
//
// We present a coroutine to an LLVM as an ordinary function with suspension
// points marked up with intrinsics. We let the optimizer party on the coroutine
// as a single function for as long as possible. Shortly before the coroutine is
// eligible to be inlined into its callers, we split up the coroutine into parts
// corresponding to an initial, resume and destroy invocations of the coroutine,
// add them to the current SCC and restart the IPO pipeline to optimize the
// coroutine subfunctions we extracted before proceeding to the caller of the
// coroutine.
//===----------------------------------------------------------------------===//

#include "llvm/Transforms/Coroutines/CoroSplit.h"
#include "CoroCloner.h"
#include "CoroInternal.h"
#include "llvm/ADT/DenseMap.h"
#include "llvm/ADT/PriorityWorklist.h"
#include "llvm/ADT/STLExtras.h"
#include "llvm/ADT/SmallPtrSet.h"
#include "llvm/ADT/SmallVector.h"
#include "llvm/ADT/StringExtras.h"
#include "llvm/ADT/StringRef.h"
#include "llvm/ADT/Twine.h"
#include "llvm/Analysis/CFG.h"
#include "llvm/Analysis/CallGraph.h"
#include "llvm/Analysis/ConstantFolding.h"
#include "llvm/Analysis/LazyCallGraph.h"
#include "llvm/Analysis/OptimizationRemarkEmitter.h"
#include "llvm/Analysis/TargetTransformInfo.h"
#include "llvm/BinaryFormat/Dwarf.h"
#include "llvm/IR/Argument.h"
#include "llvm/IR/Attributes.h"
#include "llvm/IR/BasicBlock.h"
#include "llvm/IR/CFG.h"
#include "llvm/IR/CallingConv.h"
#include "llvm/IR/Constants.h"
#include "llvm/IR/DIBuilder.h"
#include "llvm/IR/DataLayout.h"
#include "llvm/IR/DebugInfo.h"
#include "llvm/IR/DerivedTypes.h"
#include "llvm/IR/Dominators.h"
#include "llvm/IR/GlobalValue.h"
#include "llvm/IR/GlobalVariable.h"
#include "llvm/IR/InstIterator.h"
#include "llvm/IR/InstrTypes.h"
#include "llvm/IR/Instruction.h"
#include "llvm/IR/Instructions.h"
#include "llvm/IR/IntrinsicInst.h"
#include "llvm/IR/LLVMContext.h"
#include "llvm/IR/Module.h"
#include "llvm/IR/Type.h"
#include "llvm/IR/Value.h"
#include "llvm/IR/Verifier.h"
#include "llvm/Support/Casting.h"
#include "llvm/Support/Debug.h"
#include "llvm/Support/PrettyStackTrace.h"
#include "llvm/Support/raw_ostream.h"
#include "llvm/Transforms/Coroutines/MaterializationUtils.h"
#include "llvm/Transforms/Scalar.h"
#include "llvm/Transforms/Utils/BasicBlockUtils.h"
#include "llvm/Transforms/Utils/CallGraphUpdater.h"
#include "llvm/Transforms/Utils/Cloning.h"
#include "llvm/Transforms/Utils/Local.h"
#include <cassert>
#include <cstddef>
#include <cstdint>
#include <initializer_list>
#include <iterator>

using namespace llvm;

#define DEBUG_TYPE "coro-split"

// FIXME:
// Lower the intrinisc in CoroEarly phase if coroutine frame doesn't escape
// and it is known that other transformations, for example, sanitizers
// won't lead to incorrect code.
static void lowerAwaitSuspend(IRBuilder<> &Builder, CoroAwaitSuspendInst *CB,
                              coro::Shape &Shape) {
  auto Wrapper = CB->getWrapperFunction();
  auto Awaiter = CB->getAwaiter();
  auto FramePtr = CB->getFrame();

  Builder.SetInsertPoint(CB);

  CallBase *NewCall = nullptr;
  // await_suspend has only 2 parameters, awaiter and handle.
  // Copy parameter attributes from the intrinsic call, but remove the last,
  // because the last parameter now becomes the function that is being called.
  AttributeList NewAttributes =
      CB->getAttributes().removeParamAttributes(CB->getContext(), 2);

  if (auto Invoke = dyn_cast<InvokeInst>(CB)) {
    auto WrapperInvoke =
        Builder.CreateInvoke(Wrapper, Invoke->getNormalDest(),
                             Invoke->getUnwindDest(), {Awaiter, FramePtr});

    WrapperInvoke->setCallingConv(Invoke->getCallingConv());
    std::copy(Invoke->bundle_op_info_begin(), Invoke->bundle_op_info_end(),
              WrapperInvoke->bundle_op_info_begin());
    WrapperInvoke->setAttributes(NewAttributes);
    WrapperInvoke->setDebugLoc(Invoke->getDebugLoc());
    NewCall = WrapperInvoke;
  } else if (auto Call = dyn_cast<CallInst>(CB)) {
    auto WrapperCall = Builder.CreateCall(Wrapper, {Awaiter, FramePtr});

    WrapperCall->setAttributes(NewAttributes);
    WrapperCall->setDebugLoc(Call->getDebugLoc());
    NewCall = WrapperCall;
  } else {
    llvm_unreachable("Unexpected coro_await_suspend invocation method");
  }

  if (CB->getCalledFunction()->getIntrinsicID() ==
      Intrinsic::coro_await_suspend_handle) {
    // Follow the lowered await_suspend call above with a lowered resume call
    // to the returned coroutine.
    if (auto *Invoke = dyn_cast<InvokeInst>(CB)) {
      // If the await_suspend call is an invoke, we continue in the next block.
      Builder.SetInsertPoint(Invoke->getNormalDest()->getFirstInsertionPt());
    }

    coro::LowererBase LB(*Wrapper->getParent());
    auto *ResumeAddr = LB.makeSubFnCall(NewCall, CoroSubFnInst::ResumeIndex,
                                        &*Builder.GetInsertPoint());

    LLVMContext &Ctx = Builder.getContext();
    FunctionType *ResumeTy = FunctionType::get(
        Type::getVoidTy(Ctx), PointerType::getUnqual(Ctx), false);
    auto *ResumeCall = Builder.CreateCall(ResumeTy, ResumeAddr, {NewCall});
    ResumeCall->setCallingConv(CallingConv::Fast);

    // We can't insert the 'ret' instruction and adjust the cc until the
    // function has been split, so remember this for later.
    Shape.SymmetricTransfers.push_back(ResumeCall);

    NewCall = ResumeCall;
  }

  CB->replaceAllUsesWith(NewCall);
  CB->eraseFromParent();
}

static void lowerAwaitSuspends(Function &F, coro::Shape &Shape) {
  IRBuilder<> Builder(F.getContext());
  for (auto *AWS : Shape.CoroAwaitSuspends)
    lowerAwaitSuspend(Builder, AWS, Shape);
}

static void maybeFreeRetconStorage(IRBuilder<> &Builder,
                                   const coro::Shape &Shape, Value *FramePtr,
                                   CallGraph *CG) {
  assert(Shape.ABI == coro::ABI::Retcon || Shape.ABI == coro::ABI::RetconOnce);
  if (Shape.RetconLowering.IsFrameInlineInStorage)
    return;

  Shape.emitDealloc(Builder, FramePtr, CG);
}

/// Replace an llvm.coro.end.async.
/// Will inline the must tail call function call if there is one.
/// \returns true if cleanup of the coro.end block is needed, false otherwise.
static bool replaceCoroEndAsync(AnyCoroEndInst *End) {
  IRBuilder<> Builder(End);

  auto *EndAsync = dyn_cast<CoroAsyncEndInst>(End);
  if (!EndAsync) {
    Builder.CreateRetVoid();
    return true /*needs cleanup of coro.end block*/;
  }

  auto *MustTailCallFunc = EndAsync->getMustTailCallFunction();
  if (!MustTailCallFunc) {
    Builder.CreateRetVoid();
    return true /*needs cleanup of coro.end block*/;
  }

  // Move the must tail call from the predecessor block into the end block.
  auto *CoroEndBlock = End->getParent();
  auto *MustTailCallFuncBlock = CoroEndBlock->getSinglePredecessor();
  assert(MustTailCallFuncBlock && "Must have a single predecessor block");
  auto It = MustTailCallFuncBlock->getTerminator()->getIterator();
  auto *MustTailCall = cast<CallInst>(&*std::prev(It));
  CoroEndBlock->splice(End->getIterator(), MustTailCallFuncBlock,
                       MustTailCall->getIterator());

  // Insert the return instruction.
  Builder.SetInsertPoint(End);
  Builder.CreateRetVoid();
  InlineFunctionInfo FnInfo;

  // Remove the rest of the block, by splitting it into an unreachable block.
  auto *BB = End->getParent();
  BB->splitBasicBlock(End);
  BB->getTerminator()->eraseFromParent();

  auto InlineRes = InlineFunction(*MustTailCall, FnInfo);
  assert(InlineRes.isSuccess() && "Expected inlining to succeed");
  (void)InlineRes;

  // We have cleaned up the coro.end block above.
  return false;
}

/// Replace a non-unwind call to llvm.coro.end.
static void replaceFallthroughCoroEnd(AnyCoroEndInst *End,
                                      const coro::Shape &Shape, Value *FramePtr,
                                      bool InResume, CallGraph *CG) {
  // Start inserting right before the coro.end.
  IRBuilder<> Builder(End);

  // Create the return instruction.
  switch (Shape.ABI) {
  // The cloned functions in switch-lowering always return void.
  case coro::ABI::Switch:
    assert(!cast<CoroEndInst>(End)->hasResults() &&
           "switch coroutine should not return any values");
    // coro.end doesn't immediately end the coroutine in the main function
    // in this lowering, because we need to deallocate the coroutine.
    if (!InResume)
      return;
    Builder.CreateRetVoid();
    break;

  // In async lowering this returns.
  case coro::ABI::Async: {
    bool CoroEndBlockNeedsCleanup = replaceCoroEndAsync(End);
    if (!CoroEndBlockNeedsCleanup)
      return;
    break;
  }

  // In unique continuation lowering, the continuations always return void.
  // But we may have implicitly allocated storage.
  case coro::ABI::RetconOnce: {
    maybeFreeRetconStorage(Builder, Shape, FramePtr, CG);
    auto *CoroEnd = cast<CoroEndInst>(End);
    auto *RetTy = Shape.getResumeFunctionType()->getReturnType();

    if (!CoroEnd->hasResults()) {
      assert(RetTy->isVoidTy());
      Builder.CreateRetVoid();
      break;
    }

    auto *CoroResults = CoroEnd->getResults();
    unsigned NumReturns = CoroResults->numReturns();

    if (auto *RetStructTy = dyn_cast<StructType>(RetTy)) {
      assert(RetStructTy->getNumElements() == NumReturns &&
             "numbers of returns should match resume function singature");
      Value *ReturnValue = PoisonValue::get(RetStructTy);
      unsigned Idx = 0;
      for (Value *RetValEl : CoroResults->return_values())
        ReturnValue = Builder.CreateInsertValue(ReturnValue, RetValEl, Idx++);
      Builder.CreateRet(ReturnValue);
    } else if (NumReturns == 0) {
      assert(RetTy->isVoidTy());
      Builder.CreateRetVoid();
    } else {
      assert(NumReturns == 1);
      Builder.CreateRet(*CoroResults->retval_begin());
    }
    CoroResults->replaceAllUsesWith(
        ConstantTokenNone::get(CoroResults->getContext()));
    CoroResults->eraseFromParent();
    break;
  }

  // In non-unique continuation lowering, we signal completion by returning
  // a null continuation.
  case coro::ABI::Retcon: {
    assert(!cast<CoroEndInst>(End)->hasResults() &&
           "retcon coroutine should not return any values");
    maybeFreeRetconStorage(Builder, Shape, FramePtr, CG);
    auto RetTy = Shape.getResumeFunctionType()->getReturnType();
    auto RetStructTy = dyn_cast<StructType>(RetTy);
    PointerType *ContinuationTy =
        cast<PointerType>(RetStructTy ? RetStructTy->getElementType(0) : RetTy);

    Value *ReturnValue = ConstantPointerNull::get(ContinuationTy);
    if (RetStructTy) {
      ReturnValue = Builder.CreateInsertValue(PoisonValue::get(RetStructTy),
                                              ReturnValue, 0);
    }
    Builder.CreateRet(ReturnValue);
    break;
  }
  }

  // Remove the rest of the block, by splitting it into an unreachable block.
  auto *BB = End->getParent();
  BB->splitBasicBlock(End);
  BB->getTerminator()->eraseFromParent();
}

// Mark a coroutine as done, which implies that the coroutine is finished and
// never gets resumed.
//
// In resume-switched ABI, the done state is represented by storing zero in
// ResumeFnAddr.
//
// NOTE: We couldn't omit the argument `FramePtr`. It is necessary because the
// pointer to the frame in splitted function is not stored in `Shape`.
static void markCoroutineAsDone(IRBuilder<> &Builder, const coro::Shape &Shape,
                                Value *FramePtr) {
  assert(
      Shape.ABI == coro::ABI::Switch &&
      "markCoroutineAsDone is only supported for Switch-Resumed ABI for now.");
  auto *GepIndex = Builder.CreateStructGEP(
      Shape.FrameTy, FramePtr, coro::Shape::SwitchFieldIndex::Resume,
      "ResumeFn.addr");
  auto *NullPtr = ConstantPointerNull::get(cast<PointerType>(
      Shape.FrameTy->getTypeAtIndex(coro::Shape::SwitchFieldIndex::Resume)));
  Builder.CreateStore(NullPtr, GepIndex);

  // If the coroutine don't have unwind coro end, we could omit the store to
  // the final suspend point since we could infer the coroutine is suspended
  // at the final suspend point by the nullness of ResumeFnAddr.
  // However, we can't skip it if the coroutine have unwind coro end. Since
  // the coroutine reaches unwind coro end is considered suspended at the
  // final suspend point (the ResumeFnAddr is null) but in fact the coroutine
  // didn't complete yet. We need the IndexVal for the final suspend point
  // to make the states clear.
  if (Shape.SwitchLowering.HasUnwindCoroEnd &&
      Shape.SwitchLowering.HasFinalSuspend) {
    assert(cast<CoroSuspendInst>(Shape.CoroSuspends.back())->isFinal() &&
           "The final suspend should only live in the last position of "
           "CoroSuspends.");
    ConstantInt *IndexVal = Shape.getIndex(Shape.CoroSuspends.size() - 1);
    auto *FinalIndex = Builder.CreateStructGEP(
        Shape.FrameTy, FramePtr, Shape.getSwitchIndexField(), "index.addr");

    Builder.CreateStore(IndexVal, FinalIndex);
  }
}

/// Replace an unwind call to llvm.coro.end.
static void replaceUnwindCoroEnd(AnyCoroEndInst *End, const coro::Shape &Shape,
                                 Value *FramePtr, bool InResume,
                                 CallGraph *CG) {
  IRBuilder<> Builder(End);

  switch (Shape.ABI) {
  // In switch-lowering, this does nothing in the main function.
  case coro::ABI::Switch: {
    // In C++'s specification, the coroutine should be marked as done
    // if promise.unhandled_exception() throws.  The frontend will
    // call coro.end(true) along this path.
    //
    // FIXME: We should refactor this once there is other language
    // which uses Switch-Resumed style other than C++.
    markCoroutineAsDone(Builder, Shape, FramePtr);
    if (!InResume)
      return;
    break;
  }
  // In async lowering this does nothing.
  case coro::ABI::Async:
    break;
  // In continuation-lowering, this frees the continuation storage.
  case coro::ABI::Retcon:
  case coro::ABI::RetconOnce:
    maybeFreeRetconStorage(Builder, Shape, FramePtr, CG);
    break;
  }

  // If coro.end has an associated bundle, add cleanupret instruction.
  if (auto Bundle = End->getOperandBundle(LLVMContext::OB_funclet)) {
    auto *FromPad = cast<CleanupPadInst>(Bundle->Inputs[0]);
    auto *CleanupRet = Builder.CreateCleanupRet(FromPad, nullptr);
    End->getParent()->splitBasicBlock(End);
    CleanupRet->getParent()->getTerminator()->eraseFromParent();
  }
}

static void replaceCoroEnd(AnyCoroEndInst *End, const coro::Shape &Shape,
                           Value *FramePtr, bool InResume, CallGraph *CG) {
  if (End->isUnwind())
    replaceUnwindCoroEnd(End, Shape, FramePtr, InResume, CG);
  else
    replaceFallthroughCoroEnd(End, Shape, FramePtr, InResume, CG);

  auto &Context = End->getContext();
  End->replaceAllUsesWith(InResume ? ConstantInt::getTrue(Context)
                                   : ConstantInt::getFalse(Context));
  End->eraseFromParent();
}

// In the resume function, we remove the last case  (when coro::Shape is built,
// the final suspend point (if present) is always the last element of
// CoroSuspends array) since it is an undefined behavior to resume a coroutine
// suspended at the final suspend point.
// In the destroy function, if it isn't possible that the ResumeFnAddr is NULL
// and the coroutine doesn't suspend at the final suspend point actually (this
// is possible since the coroutine is considered suspended at the final suspend
// point if promise.unhandled_exception() exits via an exception), we can
// remove the last case.
void coro::BaseCloner::handleFinalSuspend() {
  assert(Shape.ABI == coro::ABI::Switch &&
         Shape.SwitchLowering.HasFinalSuspend);

  if (isSwitchDestroyFunction() && Shape.SwitchLowering.HasUnwindCoroEnd)
    return;

  auto *Switch = cast<SwitchInst>(VMap[Shape.SwitchLowering.ResumeSwitch]);
  auto FinalCaseIt = std::prev(Switch->case_end());
  BasicBlock *ResumeBB = FinalCaseIt->getCaseSuccessor();
  Switch->removeCase(FinalCaseIt);
  if (isSwitchDestroyFunction()) {
    BasicBlock *OldSwitchBB = Switch->getParent();
    auto *NewSwitchBB = OldSwitchBB->splitBasicBlock(Switch, "Switch");
    Builder.SetInsertPoint(OldSwitchBB->getTerminator());

    if (NewF->isCoroOnlyDestroyWhenComplete()) {
      // When the coroutine can only be destroyed when complete, we don't need
      // to generate code for other cases.
      Builder.CreateBr(ResumeBB);
    } else {
      auto *GepIndex = Builder.CreateStructGEP(
          Shape.FrameTy, NewFramePtr, coro::Shape::SwitchFieldIndex::Resume,
          "ResumeFn.addr");
      auto *Load =
          Builder.CreateLoad(Shape.getSwitchResumePointerType(), GepIndex);
      auto *Cond = Builder.CreateIsNull(Load);
      Builder.CreateCondBr(Cond, ResumeBB, NewSwitchBB);
    }
    OldSwitchBB->getTerminator()->eraseFromParent();
  }
}

static FunctionType *
getFunctionTypeFromAsyncSuspend(AnyCoroSuspendInst *Suspend) {
  auto *AsyncSuspend = cast<CoroSuspendAsyncInst>(Suspend);
  auto *StructTy = cast<StructType>(AsyncSuspend->getType());
  auto &Context = Suspend->getParent()->getParent()->getContext();
  auto *VoidTy = Type::getVoidTy(Context);
  return FunctionType::get(VoidTy, StructTy->elements(), false);
}

static Function *createCloneDeclaration(Function &OrigF, coro::Shape &Shape,
                                        const Twine &Suffix,
                                        Module::iterator InsertBefore,
                                        AnyCoroSuspendInst *ActiveSuspend) {
  Module *M = OrigF.getParent();
  auto *FnTy = (Shape.ABI != coro::ABI::Async)
                   ? Shape.getResumeFunctionType()
                   : getFunctionTypeFromAsyncSuspend(ActiveSuspend);

  Function *NewF =
      Function::Create(FnTy, GlobalValue::LinkageTypes::InternalLinkage,
                       OrigF.getName() + Suffix);

  M->getFunctionList().insert(InsertBefore, NewF);

  return NewF;
}

/// Replace uses of the active llvm.coro.suspend.retcon/async call with the
/// arguments to the continuation function.
///
/// This assumes that the builder has a meaningful insertion point.
void coro::BaseCloner::replaceRetconOrAsyncSuspendUses() {
  assert(Shape.ABI == coro::ABI::Retcon || Shape.ABI == coro::ABI::RetconOnce ||
         Shape.ABI == coro::ABI::Async);

  auto NewS = VMap[ActiveSuspend];
  if (NewS->use_empty())
    return;

  // Copy out all the continuation arguments after the buffer pointer into
  // an easily-indexed data structure for convenience.
  SmallVector<Value *, 8> Args;
  // The async ABI includes all arguments -- including the first argument.
  bool IsAsyncABI = Shape.ABI == coro::ABI::Async;
  for (auto I = IsAsyncABI ? NewF->arg_begin() : std::next(NewF->arg_begin()),
            E = NewF->arg_end();
       I != E; ++I)
    Args.push_back(&*I);

  // If the suspend returns a single scalar value, we can just do a simple
  // replacement.
  if (!isa<StructType>(NewS->getType())) {
    assert(Args.size() == 1);
    NewS->replaceAllUsesWith(Args.front());
    return;
  }

  // Try to peephole extracts of an aggregate return.
  for (Use &U : llvm::make_early_inc_range(NewS->uses())) {
    auto *EVI = dyn_cast<ExtractValueInst>(U.getUser());
    if (!EVI || EVI->getNumIndices() != 1)
      continue;

    EVI->replaceAllUsesWith(Args[EVI->getIndices().front()]);
    EVI->eraseFromParent();
  }

  // If we have no remaining uses, we're done.
  if (NewS->use_empty())
    return;

  // Otherwise, we need to create an aggregate.
  Value *Aggr = PoisonValue::get(NewS->getType());
  for (auto [Idx, Arg] : llvm::enumerate(Args))
    Aggr = Builder.CreateInsertValue(Aggr, Arg, Idx);

  NewS->replaceAllUsesWith(Aggr);
}

void coro::BaseCloner::replaceCoroSuspends() {
  Value *SuspendResult;

  switch (Shape.ABI) {
  // In switch lowering, replace coro.suspend with the appropriate value
  // for the type of function we're extracting.
  // Replacing coro.suspend with (0) will result in control flow proceeding to
  // a resume label associated with a suspend point, replacing it with (1) will
  // result in control flow proceeding to a cleanup label associated with this
  // suspend point.
  case coro::ABI::Switch:
    SuspendResult = Builder.getInt8(isSwitchDestroyFunction() ? 1 : 0);
    break;

  // In async lowering there are no uses of the result.
  case coro::ABI::Async:
    return;

  // In returned-continuation lowering, the arguments from earlier
  // continuations are theoretically arbitrary, and they should have been
  // spilled.
  case coro::ABI::RetconOnce:
  case coro::ABI::Retcon:
    return;
  }

  for (AnyCoroSuspendInst *CS : Shape.CoroSuspends) {
    // The active suspend was handled earlier.
    if (CS == ActiveSuspend)
      continue;

    auto *MappedCS = cast<AnyCoroSuspendInst>(VMap[CS]);
    MappedCS->replaceAllUsesWith(SuspendResult);
    MappedCS->eraseFromParent();
  }
}

void coro::BaseCloner::replaceCoroEnds() {
  for (AnyCoroEndInst *CE : Shape.CoroEnds) {
    // We use a null call graph because there's no call graph node for
    // the cloned function yet.  We'll just be rebuilding that later.
    auto *NewCE = cast<AnyCoroEndInst>(VMap[CE]);
    replaceCoroEnd(NewCE, Shape, NewFramePtr, /*in resume*/ true, nullptr);
  }
}

static void replaceSwiftErrorOps(Function &F, coro::Shape &Shape,
                                 ValueToValueMapTy *VMap) {
  if (Shape.ABI == coro::ABI::Async && Shape.CoroSuspends.empty())
    return;
  Value *CachedSlot = nullptr;
  auto getSwiftErrorSlot = [&](Type *ValueTy) -> Value * {
    if (CachedSlot)
      return CachedSlot;

    // Check if the function has a swifterror argument.
    for (auto &Arg : F.args()) {
      if (Arg.isSwiftError()) {
        CachedSlot = &Arg;
        return &Arg;
      }
    }

    // Create a swifterror alloca.
    IRBuilder<> Builder(&F.getEntryBlock(),
                        F.getEntryBlock().getFirstNonPHIOrDbg());
    auto Alloca = Builder.CreateAlloca(ValueTy);
    Alloca->setSwiftError(true);

    CachedSlot = Alloca;
    return Alloca;
  };

  for (CallInst *Op : Shape.SwiftErrorOps) {
    auto MappedOp = VMap ? cast<CallInst>((*VMap)[Op]) : Op;
    IRBuilder<> Builder(MappedOp);

    // If there are no arguments, this is a 'get' operation.
    Value *MappedResult;
    if (Op->arg_empty()) {
      auto ValueTy = Op->getType();
      auto Slot = getSwiftErrorSlot(ValueTy);
      MappedResult = Builder.CreateLoad(ValueTy, Slot);
    } else {
      assert(Op->arg_size() == 1);
      auto Value = MappedOp->getArgOperand(0);
      auto ValueTy = Value->getType();
      auto Slot = getSwiftErrorSlot(ValueTy);
      Builder.CreateStore(Value, Slot);
      MappedResult = Slot;
    }

    MappedOp->replaceAllUsesWith(MappedResult);
    MappedOp->eraseFromParent();
  }

  // If we're updating the original function, we've invalidated SwiftErrorOps.
  if (VMap == nullptr) {
    Shape.SwiftErrorOps.clear();
  }
}

/// Returns all DbgVariableIntrinsic in F.
static std::pair<SmallVector<DbgVariableIntrinsic *, 8>,
                 SmallVector<DbgVariableRecord *>>
collectDbgVariableIntrinsics(Function &F) {
  SmallVector<DbgVariableIntrinsic *, 8> Intrinsics;
  SmallVector<DbgVariableRecord *> DbgVariableRecords;
  for (auto &I : instructions(F)) {
    for (DbgVariableRecord &DVR : filterDbgVars(I.getDbgRecordRange()))
      DbgVariableRecords.push_back(&DVR);
    if (auto *DVI = dyn_cast<DbgVariableIntrinsic>(&I))
      Intrinsics.push_back(DVI);
  }
  return {Intrinsics, DbgVariableRecords};
}

void coro::BaseCloner::replaceSwiftErrorOps() {
  ::replaceSwiftErrorOps(*NewF, Shape, &VMap);
}

void coro::BaseCloner::salvageDebugInfo() {
  auto [Worklist, DbgVariableRecords] = collectDbgVariableIntrinsics(*NewF);
  SmallDenseMap<Argument *, AllocaInst *, 4> ArgToAllocaMap;

  // Only 64-bit ABIs have a register we can refer to with the entry value.
  bool UseEntryValue = OrigF.getParent()->getTargetTriple().isArch64Bit();
  for (DbgVariableIntrinsic *DVI : Worklist)
    coro::salvageDebugInfo(ArgToAllocaMap, *DVI, UseEntryValue);
  for (DbgVariableRecord *DVR : DbgVariableRecords)
    coro::salvageDebugInfo(ArgToAllocaMap, *DVR, UseEntryValue);

  // Remove all salvaged dbg.declare intrinsics that became
  // either unreachable or stale due to the CoroSplit transformation.
  DominatorTree DomTree(*NewF);
  auto IsUnreachableBlock = [&](BasicBlock *BB) {
    return !isPotentiallyReachable(&NewF->getEntryBlock(), BB, nullptr,
                                   &DomTree);
  };
  auto RemoveOne = [&](auto *DVI) {
    if (IsUnreachableBlock(DVI->getParent()))
      DVI->eraseFromParent();
    else if (isa_and_nonnull<AllocaInst>(DVI->getVariableLocationOp(0))) {
      // Count all non-debuginfo uses in reachable blocks.
      unsigned Uses = 0;
      for (auto *User : DVI->getVariableLocationOp(0)->users())
        if (auto *I = dyn_cast<Instruction>(User))
          if (!isa<AllocaInst>(I) && !IsUnreachableBlock(I->getParent()))
            ++Uses;
      if (!Uses)
        DVI->eraseFromParent();
    }
  };
  for_each(Worklist, RemoveOne);
  for_each(DbgVariableRecords, RemoveOne);
}

void coro::BaseCloner::replaceEntryBlock() {
  // In the original function, the AllocaSpillBlock is a block immediately
  // following the allocation of the frame object which defines GEPs for
  // all the allocas that have been moved into the frame, and it ends by
  // branching to the original beginning of the coroutine.  Make this
  // the entry block of the cloned function.
  auto *Entry = cast<BasicBlock>(VMap[Shape.AllocaSpillBlock]);
  auto *OldEntry = &NewF->getEntryBlock();
  Entry->setName("entry" + Suffix);
  Entry->moveBefore(OldEntry);
  Entry->getTerminator()->eraseFromParent();

  // Clear all predecessors of the new entry block.  There should be
  // exactly one predecessor, which we created when splitting out
  // AllocaSpillBlock to begin with.
  assert(Entry->hasOneUse());
  auto BranchToEntry = cast<BranchInst>(Entry->user_back());
  assert(BranchToEntry->isUnconditional());
  Builder.SetInsertPoint(BranchToEntry);
  Builder.CreateUnreachable();
  BranchToEntry->eraseFromParent();

  // Branch from the entry to the appropriate place.
  Builder.SetInsertPoint(Entry);
  switch (Shape.ABI) {
  case coro::ABI::Switch: {
    // In switch-lowering, we built a resume-entry block in the original
    // function.  Make the entry block branch to this.
    auto *SwitchBB =
        cast<BasicBlock>(VMap[Shape.SwitchLowering.ResumeEntryBlock]);
    Builder.CreateBr(SwitchBB);
    SwitchBB->moveAfter(Entry);
    break;
  }
  case coro::ABI::Async:
  case coro::ABI::Retcon:
  case coro::ABI::RetconOnce: {
    // In continuation ABIs, we want to branch to immediately after the
    // active suspend point.  Earlier phases will have put the suspend in its
    // own basic block, so just thread our jump directly to its successor.
    assert((Shape.ABI == coro::ABI::Async &&
            isa<CoroSuspendAsyncInst>(ActiveSuspend)) ||
           ((Shape.ABI == coro::ABI::Retcon ||
             Shape.ABI == coro::ABI::RetconOnce) &&
            isa<CoroSuspendRetconInst>(ActiveSuspend)));
    auto *MappedCS = cast<AnyCoroSuspendInst>(VMap[ActiveSuspend]);
    auto Branch = cast<BranchInst>(MappedCS->getNextNode());
    assert(Branch->isUnconditional());
    Builder.CreateBr(Branch->getSuccessor(0));
    break;
  }
  }

  // Any static alloca that's still being used but not reachable from the new
  // entry needs to be moved to the new entry.
  Function *F = OldEntry->getParent();
  DominatorTree DT{*F};
  for (Instruction &I : llvm::make_early_inc_range(instructions(F))) {
    auto *Alloca = dyn_cast<AllocaInst>(&I);
    if (!Alloca || I.use_empty())
      continue;
    if (DT.isReachableFromEntry(I.getParent()) ||
        !isa<ConstantInt>(Alloca->getArraySize()))
      continue;
    I.moveBefore(*Entry, Entry->getFirstInsertionPt());
  }
}

/// Derive the value of the new frame pointer.
Value *coro::BaseCloner::deriveNewFramePointer() {
  // Builder should be inserting to the front of the new entry block.

  switch (Shape.ABI) {
  // In switch-lowering, the argument is the frame pointer.
  case coro::ABI::Switch:
    return &*NewF->arg_begin();
  // In async-lowering, one of the arguments is an async context as determined
  // by the `llvm.coro.id.async` intrinsic. We can retrieve the async context of
  // the resume function from the async context projection function associated
  // with the active suspend. The frame is located as a tail to the async
  // context header.
  case coro::ABI::Async: {
    auto *ActiveAsyncSuspend = cast<CoroSuspendAsyncInst>(ActiveSuspend);
    auto ContextIdx = ActiveAsyncSuspend->getStorageArgumentIndex() & 0xff;
    auto *CalleeContext = NewF->getArg(ContextIdx);
    auto *ProjectionFunc =
        ActiveAsyncSuspend->getAsyncContextProjectionFunction();
    auto DbgLoc =
        cast<CoroSuspendAsyncInst>(VMap[ActiveSuspend])->getDebugLoc();
    // Calling i8* (i8*)
    auto *CallerContext = Builder.CreateCall(ProjectionFunc->getFunctionType(),
                                             ProjectionFunc, CalleeContext);
    CallerContext->setCallingConv(ProjectionFunc->getCallingConv());
    CallerContext->setDebugLoc(DbgLoc);
    // The frame is located after the async_context header.
    auto &Context = Builder.getContext();
    auto *FramePtrAddr = Builder.CreateConstInBoundsGEP1_32(
        Type::getInt8Ty(Context), CallerContext,
        Shape.AsyncLowering.FrameOffset, "async.ctx.frameptr");
    // Inline the projection function.
    InlineFunctionInfo InlineInfo;
    auto InlineRes = InlineFunction(*CallerContext, InlineInfo);
    assert(InlineRes.isSuccess());
    (void)InlineRes;
    return FramePtrAddr;
  }
  // In continuation-lowering, the argument is the opaque storage.
  case coro::ABI::Retcon:
  case coro::ABI::RetconOnce: {
    Argument *NewStorage = &*NewF->arg_begin();
    auto FramePtrTy = PointerType::getUnqual(Shape.FrameTy->getContext());

    // If the storage is inline, just bitcast to the storage to the frame type.
    if (Shape.RetconLowering.IsFrameInlineInStorage)
      return NewStorage;

    // Otherwise, load the real frame from the opaque storage.
    return Builder.CreateLoad(FramePtrTy, NewStorage);
  }
  }
  llvm_unreachable("bad ABI");
}

/// Adjust the scope line of the funclet to the first line number after the
/// suspend point. This avoids a jump in the line table from the function
/// declaration (where prologue instructions are attributed to) to the suspend
/// point.
/// Only adjust the scope line when the files are the same.
/// If no candidate line number is found, fallback to the line of ActiveSuspend.
static void updateScopeLine(Instruction *ActiveSuspend,
                            DISubprogram &SPToUpdate) {
  if (!ActiveSuspend)
    return;

  // No subsequent instruction -> fallback to the location of ActiveSuspend.
  if (!ActiveSuspend->getNextNonDebugInstruction()) {
    if (auto DL = ActiveSuspend->getDebugLoc())
      if (SPToUpdate.getFile() == DL->getFile())
        SPToUpdate.setScopeLine(DL->getLine());
    return;
  }

  BasicBlock::iterator Successor =
      ActiveSuspend->getNextNonDebugInstruction()->getIterator();
  // Corosplit splits the BB around ActiveSuspend, so the meaningful
  // instructions are not in the same BB.
  if (auto *Branch = dyn_cast_or_null<BranchInst>(Successor);
      Branch && Branch->isUnconditional())
    Successor = Branch->getSuccessor(0)->getFirstNonPHIOrDbg();

  // Find the first successor of ActiveSuspend with a non-zero line location.
  // If that matches the file of ActiveSuspend, use it.
  BasicBlock *PBB = Successor->getParent();
  for (; Successor != PBB->end(); Successor = std::next(Successor)) {
    Successor = skipDebugIntrinsics(Successor);
    auto DL = Successor->getDebugLoc();
    if (!DL || DL.getLine() == 0)
      continue;

    if (SPToUpdate.getFile() == DL->getFile()) {
      SPToUpdate.setScopeLine(DL.getLine());
      return;
    }

    break;
  }

  // If the search above failed, fallback to the location of ActiveSuspend.
  if (auto DL = ActiveSuspend->getDebugLoc())
    if (SPToUpdate.getFile() == DL->getFile())
      SPToUpdate.setScopeLine(DL->getLine());
}

static void addFramePointerAttrs(AttributeList &Attrs, LLVMContext &Context,
                                 unsigned ParamIndex, uint64_t Size,
                                 Align Alignment, bool NoAlias) {
  AttrBuilder ParamAttrs(Context);
  ParamAttrs.addAttribute(Attribute::NonNull);
  ParamAttrs.addAttribute(Attribute::NoUndef);

  if (NoAlias)
    ParamAttrs.addAttribute(Attribute::NoAlias);

  ParamAttrs.addAlignmentAttr(Alignment);
  ParamAttrs.addDereferenceableAttr(Size);
  Attrs = Attrs.addParamAttributes(Context, ParamIndex, ParamAttrs);
}

static void addAsyncContextAttrs(AttributeList &Attrs, LLVMContext &Context,
                                 unsigned ParamIndex) {
  AttrBuilder ParamAttrs(Context);
  ParamAttrs.addAttribute(Attribute::SwiftAsync);
  Attrs = Attrs.addParamAttributes(Context, ParamIndex, ParamAttrs);
}

static void addSwiftSelfAttrs(AttributeList &Attrs, LLVMContext &Context,
                              unsigned ParamIndex) {
  AttrBuilder ParamAttrs(Context);
  ParamAttrs.addAttribute(Attribute::SwiftSelf);
  Attrs = Attrs.addParamAttributes(Context, ParamIndex, ParamAttrs);
}

/// Clone the body of the original function into a resume function of
/// some sort.
void coro::BaseCloner::create() {
  assert(NewF);

  // Replace all args with dummy instructions. If an argument is the old frame
  // pointer, the dummy will be replaced by the new frame pointer once it is
  // computed below. Uses of all other arguments should have already been
  // rewritten by buildCoroutineFrame() to use loads/stores on the coroutine
  // frame.
  SmallVector<Instruction *> DummyArgs;
  for (Argument &A : OrigF.args()) {
    DummyArgs.push_back(new FreezeInst(PoisonValue::get(A.getType())));
    VMap[&A] = DummyArgs.back();
  }

  SmallVector<ReturnInst *, 4> Returns;

  // Ignore attempts to change certain attributes of the function.
  // TODO: maybe there should be a way to suppress this during cloning?
  auto savedVisibility = NewF->getVisibility();
  auto savedUnnamedAddr = NewF->getUnnamedAddr();
  auto savedDLLStorageClass = NewF->getDLLStorageClass();

  // NewF's linkage (which CloneFunctionInto does *not* change) might not
  // be compatible with the visibility of OrigF (which it *does* change),
  // so protect against that.
  auto savedLinkage = NewF->getLinkage();
  NewF->setLinkage(llvm::GlobalValue::ExternalLinkage);

  CloneFunctionInto(NewF, &OrigF, VMap,
                    CloneFunctionChangeType::LocalChangesOnly, Returns);

  auto &Context = NewF->getContext();

  if (DISubprogram *SP = NewF->getSubprogram()) {
    assert(SP != OrigF.getSubprogram() && SP->isDistinct());
    updateScopeLine(ActiveSuspend, *SP);

    // Update the linkage name and the function name to reflect the modified
    // name.
    MDString *NewLinkageName = MDString::get(Context, NewF->getName());
    SP->replaceLinkageName(NewLinkageName);
    if (DISubprogram *Decl = SP->getDeclaration()) {
      TempDISubprogram NewDecl = Decl->clone();
      NewDecl->replaceLinkageName(NewLinkageName);
      SP->replaceDeclaration(MDNode::replaceWithUniqued(std::move(NewDecl)));
    }
  }

  NewF->setLinkage(savedLinkage);
  NewF->setVisibility(savedVisibility);
  NewF->setUnnamedAddr(savedUnnamedAddr);
  NewF->setDLLStorageClass(savedDLLStorageClass);
  // The function sanitizer metadata needs to match the signature of the
  // function it is being attached to. However this does not hold for split
  // functions here. Thus remove the metadata for split functions.
  if (Shape.ABI == coro::ABI::Switch &&
      NewF->hasMetadata(LLVMContext::MD_func_sanitize))
    NewF->eraseMetadata(LLVMContext::MD_func_sanitize);

  // Replace the attributes of the new function:
  auto OrigAttrs = NewF->getAttributes();
  auto NewAttrs = AttributeList();

  switch (Shape.ABI) {
  case coro::ABI::Switch:
    // Bootstrap attributes by copying function attributes from the
    // original function.  This should include optimization settings and so on.
    NewAttrs = NewAttrs.addFnAttributes(
        Context, AttrBuilder(Context, OrigAttrs.getFnAttrs()));

    addFramePointerAttrs(NewAttrs, Context, 0, Shape.FrameSize,
                         Shape.FrameAlign, /*NoAlias=*/false);
    break;
  case coro::ABI::Async: {
    auto *ActiveAsyncSuspend = cast<CoroSuspendAsyncInst>(ActiveSuspend);
    if (OrigF.hasParamAttribute(Shape.AsyncLowering.ContextArgNo,
                                Attribute::SwiftAsync)) {
      uint32_t ArgAttributeIndices =
          ActiveAsyncSuspend->getStorageArgumentIndex();
      auto ContextArgIndex = ArgAttributeIndices & 0xff;
      addAsyncContextAttrs(NewAttrs, Context, ContextArgIndex);

      // `swiftasync` must preceed `swiftself` so 0 is not a valid index for
      // `swiftself`.
      auto SwiftSelfIndex = ArgAttributeIndices >> 8;
      if (SwiftSelfIndex)
        addSwiftSelfAttrs(NewAttrs, Context, SwiftSelfIndex);
    }

    // Transfer the original function's attributes.
    auto FnAttrs = OrigF.getAttributes().getFnAttrs();
    NewAttrs = NewAttrs.addFnAttributes(Context, AttrBuilder(Context, FnAttrs));
    break;
  }
  case coro::ABI::Retcon:
  case coro::ABI::RetconOnce:
    // If we have a continuation prototype, just use its attributes,
    // full-stop.
    NewAttrs = Shape.RetconLowering.ResumePrototype->getAttributes();

    /// FIXME: Is it really good to add the NoAlias attribute?
    addFramePointerAttrs(NewAttrs, Context, 0,
                         Shape.getRetconCoroId()->getStorageSize(),
                         Shape.getRetconCoroId()->getStorageAlignment(),
                         /*NoAlias=*/true);

    break;
  }

  switch (Shape.ABI) {
  // In these ABIs, the cloned functions always return 'void', and the
  // existing return sites are meaningless.  Note that for unique
  // continuations, this includes the returns associated with suspends;
  // this is fine because we can't suspend twice.
  case coro::ABI::Switch:
  case coro::ABI::RetconOnce:
    // Remove old returns.
    for (ReturnInst *Return : Returns)
      changeToUnreachable(Return);
    break;

  // With multi-suspend continuations, we'll already have eliminated the
  // original returns and inserted returns before all the suspend points,
  // so we want to leave any returns in place.
  case coro::ABI::Retcon:
    break;
  // Async lowering will insert musttail call functions at all suspend points
  // followed by a return.
  // Don't change returns to unreachable because that will trip up the verifier.
  // These returns should be unreachable from the clone.
  case coro::ABI::Async:
    break;
  }

  NewF->setAttributes(NewAttrs);
  NewF->setCallingConv(Shape.getResumeFunctionCC());

  // Set up the new entry block.
  replaceEntryBlock();

  // Turn symmetric transfers into musttail calls.
  for (CallInst *ResumeCall : Shape.SymmetricTransfers) {
    ResumeCall = cast<CallInst>(VMap[ResumeCall]);
    if (TTI.supportsTailCallFor(ResumeCall)) {
      // FIXME: Could we support symmetric transfer effectively without
      // musttail?
      ResumeCall->setTailCallKind(CallInst::TCK_MustTail);
    }

    // Put a 'ret void' after the call, and split any remaining instructions to
    // an unreachable block.
    BasicBlock *BB = ResumeCall->getParent();
    BB->splitBasicBlock(ResumeCall->getNextNode());
    Builder.SetInsertPoint(BB->getTerminator());
    Builder.CreateRetVoid();
    BB->getTerminator()->eraseFromParent();
  }

  Builder.SetInsertPoint(&NewF->getEntryBlock().front());
  NewFramePtr = deriveNewFramePointer();

  // Remap frame pointer.
  Value *OldFramePtr = VMap[Shape.FramePtr];
  NewFramePtr->takeName(OldFramePtr);
  OldFramePtr->replaceAllUsesWith(NewFramePtr);

  // Remap vFrame pointer.
  auto *NewVFrame = Builder.CreateBitCast(
      NewFramePtr, PointerType::getUnqual(Builder.getContext()), "vFrame");
  Value *OldVFrame = cast<Value>(VMap[Shape.CoroBegin]);
  if (OldVFrame != NewVFrame)
    OldVFrame->replaceAllUsesWith(NewVFrame);

  // All uses of the arguments should have been resolved by this point,
  // so we can safely remove the dummy values.
  for (Instruction *DummyArg : DummyArgs) {
    DummyArg->replaceAllUsesWith(PoisonValue::get(DummyArg->getType()));
    DummyArg->deleteValue();
  }

  switch (Shape.ABI) {
  case coro::ABI::Switch:
    // Rewrite final suspend handling as it is not done via switch (allows to
    // remove final case from the switch, since it is undefined behavior to
    // resume the coroutine suspended at the final suspend point.
    if (Shape.SwitchLowering.HasFinalSuspend)
      handleFinalSuspend();
    break;
  case coro::ABI::Async:
  case coro::ABI::Retcon:
  case coro::ABI::RetconOnce:
    // Replace uses of the active suspend with the corresponding
    // continuation-function arguments.
    assert(ActiveSuspend != nullptr &&
           "no active suspend when lowering a continuation-style coroutine");
    replaceRetconOrAsyncSuspendUses();
    break;
  }

  // Handle suspends.
  replaceCoroSuspends();

  // Handle swifterror.
  replaceSwiftErrorOps();

  // Remove coro.end intrinsics.
  replaceCoroEnds();

  // Salvage debug info that points into the coroutine frame.
  salvageDebugInfo();
}

void coro::SwitchCloner::create() {
  // Create a new function matching the original type
  NewF = createCloneDeclaration(OrigF, Shape, Suffix, OrigF.getParent()->end(),
                                ActiveSuspend);

  // Clone the function
  coro::BaseCloner::create();

  // Eliminate coro.free from the clones, replacing it with 'null' in cleanup,
  // to suppress deallocation code.
  coro::replaceCoroFree(cast<CoroIdInst>(VMap[Shape.CoroBegin->getId()]),
                        /*Elide=*/FKind == coro::CloneKind::SwitchCleanup);
}

static void updateAsyncFuncPointerContextSize(coro::Shape &Shape) {
  assert(Shape.ABI == coro::ABI::Async);

  auto *FuncPtrStruct = cast<ConstantStruct>(
      Shape.AsyncLowering.AsyncFuncPointer->getInitializer());
  auto *OrigRelativeFunOffset = FuncPtrStruct->getOperand(0);
  auto *OrigContextSize = FuncPtrStruct->getOperand(1);
  auto *NewContextSize = ConstantInt::get(OrigContextSize->getType(),
                                          Shape.AsyncLowering.ContextSize);
  auto *NewFuncPtrStruct = ConstantStruct::get(
      FuncPtrStruct->getType(), OrigRelativeFunOffset, NewContextSize);

  Shape.AsyncLowering.AsyncFuncPointer->setInitializer(NewFuncPtrStruct);
}

static TypeSize getFrameSizeForShape(coro::Shape &Shape) {
  // In the same function all coro.sizes should have the same result type.
  auto *SizeIntrin = Shape.CoroSizes.back();
  Module *M = SizeIntrin->getModule();
  const DataLayout &DL = M->getDataLayout();
  return DL.getTypeAllocSize(Shape.FrameTy);
}

static void replaceFrameSizeAndAlignment(coro::Shape &Shape) {
  if (Shape.ABI == coro::ABI::Async)
    updateAsyncFuncPointerContextSize(Shape);

  for (CoroAlignInst *CA : Shape.CoroAligns) {
    CA->replaceAllUsesWith(
        ConstantInt::get(CA->getType(), Shape.FrameAlign.value()));
    CA->eraseFromParent();
  }

  if (Shape.CoroSizes.empty())
    return;

  // In the same function all coro.sizes should have the same result type.
  auto *SizeIntrin = Shape.CoroSizes.back();
  auto *SizeConstant =
      ConstantInt::get(SizeIntrin->getType(), getFrameSizeForShape(Shape));

  for (CoroSizeInst *CS : Shape.CoroSizes) {
    CS->replaceAllUsesWith(SizeConstant);
    CS->eraseFromParent();
  }
}

static void postSplitCleanup(Function &F) {
  removeUnreachableBlocks(F);

#ifndef NDEBUG
  // For now, we do a mandatory verification step because we don't
  // entirely trust this pass.  Note that we don't want to add a verifier
  // pass to FPM below because it will also verify all the global data.
  if (verifyFunction(F, &errs()))
    report_fatal_error("Broken function");
#endif
}

// Coroutine has no suspend points. Remove heap allocation for the coroutine
// frame if possible.
static void handleNoSuspendCoroutine(coro::Shape &Shape) {
  auto *CoroBegin = Shape.CoroBegin;
  switch (Shape.ABI) {
  case coro::ABI::Switch: {
    auto SwitchId = Shape.getSwitchCoroId();
    auto *AllocInst = SwitchId->getCoroAlloc();
    coro::replaceCoroFree(SwitchId, /*Elide=*/AllocInst != nullptr);
    if (AllocInst) {
      IRBuilder<> Builder(AllocInst);
      auto *Frame = Builder.CreateAlloca(Shape.FrameTy);
      Frame->setAlignment(Shape.FrameAlign);
      AllocInst->replaceAllUsesWith(Builder.getFalse());
      AllocInst->eraseFromParent();
      CoroBegin->replaceAllUsesWith(Frame);
    } else {
      CoroBegin->replaceAllUsesWith(CoroBegin->getMem());
    }

    break;
  }
  case coro::ABI::Async:
  case coro::ABI::Retcon:
  case coro::ABI::RetconOnce:
    CoroBegin->replaceAllUsesWith(PoisonValue::get(CoroBegin->getType()));
    break;
  }

  CoroBegin->eraseFromParent();
  Shape.CoroBegin = nullptr;
}

// SimplifySuspendPoint needs to check that there is no calls between
// coro_save and coro_suspend, since any of the calls may potentially resume
// the coroutine and if that is the case we cannot eliminate the suspend point.
static bool hasCallsInBlockBetween(iterator_range<BasicBlock::iterator> R) {
  for (Instruction &I : R) {
    // Assume that no intrinsic can resume the coroutine.
    if (isa<IntrinsicInst>(I))
      continue;

    if (isa<CallBase>(I))
      return true;
  }
  return false;
}

static bool hasCallsInBlocksBetween(BasicBlock *SaveBB, BasicBlock *ResDesBB) {
  SmallPtrSet<BasicBlock *, 8> Set;
  SmallVector<BasicBlock *, 8> Worklist;

  Set.insert(SaveBB);
  Worklist.push_back(ResDesBB);

  // Accumulate all blocks between SaveBB and ResDesBB. Because CoroSaveIntr
  // returns a token consumed by suspend instruction, all blocks in between
  // will have to eventually hit SaveBB when going backwards from ResDesBB.
  while (!Worklist.empty()) {
    auto *BB = Worklist.pop_back_val();
    Set.insert(BB);
    for (auto *Pred : predecessors(BB))
      if (!Set.contains(Pred))
        Worklist.push_back(Pred);
  }

  // SaveBB and ResDesBB are checked separately in hasCallsBetween.
  Set.erase(SaveBB);
  Set.erase(ResDesBB);

  for (auto *BB : Set)
    if (hasCallsInBlockBetween({BB->getFirstNonPHIIt(), BB->end()}))
      return true;

  return false;
}

static bool hasCallsBetween(Instruction *Save, Instruction *ResumeOrDestroy) {
  auto *SaveBB = Save->getParent();
  auto *ResumeOrDestroyBB = ResumeOrDestroy->getParent();
  BasicBlock::iterator SaveIt = Save->getIterator();
  BasicBlock::iterator ResumeOrDestroyIt = ResumeOrDestroy->getIterator();

  if (SaveBB == ResumeOrDestroyBB)
    return hasCallsInBlockBetween({std::next(SaveIt), ResumeOrDestroyIt});

  // Any calls from Save to the end of the block?
  if (hasCallsInBlockBetween({std::next(SaveIt), SaveBB->end()}))
    return true;

  // Any calls from begging of the block up to ResumeOrDestroy?
  if (hasCallsInBlockBetween(
          {ResumeOrDestroyBB->getFirstNonPHIIt(), ResumeOrDestroyIt}))
    return true;

  // Any calls in all of the blocks between SaveBB and ResumeOrDestroyBB?
  if (hasCallsInBlocksBetween(SaveBB, ResumeOrDestroyBB))
    return true;

  return false;
}

// If a SuspendIntrin is preceded by Resume or Destroy, we can eliminate the
// suspend point and replace it with nornal control flow.
static bool simplifySuspendPoint(CoroSuspendInst *Suspend,
                                 CoroBeginInst *CoroBegin) {
  Instruction *Prev = Suspend->getPrevNode();
  if (!Prev) {
    auto *Pred = Suspend->getParent()->getSinglePredecessor();
    if (!Pred)
      return false;
    Prev = Pred->getTerminator();
  }

  CallBase *CB = dyn_cast<CallBase>(Prev);
  if (!CB)
    return false;

  auto *Callee = CB->getCalledOperand()->stripPointerCasts();

  // See if the callsite is for resumption or destruction of the coroutine.
  auto *SubFn = dyn_cast<CoroSubFnInst>(Callee);
  if (!SubFn)
    return false;

  // Does not refer to the current coroutine, we cannot do anything with it.
  if (SubFn->getFrame() != CoroBegin)
    return false;

  // See if the transformation is safe. Specifically, see if there are any
  // calls in between Save and CallInstr. They can potenitally resume the
  // coroutine rendering this optimization unsafe.
  auto *Save = Suspend->getCoroSave();
  if (hasCallsBetween(Save, CB))
    return false;

  // Replace llvm.coro.suspend with the value that results in resumption over
  // the resume or cleanup path.
  Suspend->replaceAllUsesWith(SubFn->getRawIndex());
  Suspend->eraseFromParent();
  Save->eraseFromParent();

  // No longer need a call to coro.resume or coro.destroy.
  if (auto *Invoke = dyn_cast<InvokeInst>(CB)) {
    BranchInst::Create(Invoke->getNormalDest(), Invoke->getIterator());
  }

  // Grab the CalledValue from CB before erasing the CallInstr.
  auto *CalledValue = CB->getCalledOperand();
  CB->eraseFromParent();

  // If no more users remove it. Usually it is a bitcast of SubFn.
  if (CalledValue != SubFn && CalledValue->user_empty())
    if (auto *I = dyn_cast<Instruction>(CalledValue))
      I->eraseFromParent();

  // Now we are good to remove SubFn.
  if (SubFn->user_empty())
    SubFn->eraseFromParent();

  return true;
}

// Remove suspend points that are simplified.
static void simplifySuspendPoints(coro::Shape &Shape) {
  // Currently, the only simplification we do is switch-lowering-specific.
  if (Shape.ABI != coro::ABI::Switch)
    return;

  auto &S = Shape.CoroSuspends;
  size_t I = 0, N = S.size();
  if (N == 0)
    return;

  size_t ChangedFinalIndex = std::numeric_limits<size_t>::max();
  while (true) {
    auto SI = cast<CoroSuspendInst>(S[I]);
    // Leave final.suspend to handleFinalSuspend since it is undefined behavior
    // to resume a coroutine suspended at the final suspend point.
    if (!SI->isFinal() && simplifySuspendPoint(SI, Shape.CoroBegin)) {
      if (--N == I)
        break;

      std::swap(S[I], S[N]);

      if (cast<CoroSuspendInst>(S[I])->isFinal()) {
        assert(Shape.SwitchLowering.HasFinalSuspend);
        ChangedFinalIndex = I;
      }

      continue;
    }
    if (++I == N)
      break;
  }
  S.resize(N);

  // Maintain final.suspend in case final suspend was swapped.
  // Due to we requrie the final suspend to be the last element of CoroSuspends.
  if (ChangedFinalIndex < N) {
    assert(cast<CoroSuspendInst>(S[ChangedFinalIndex])->isFinal());
    std::swap(S[ChangedFinalIndex], S.back());
  }
}

namespace {

struct SwitchCoroutineSplitter {
  static void split(Function &F, coro::Shape &Shape,
                    SmallVectorImpl<Function *> &Clones,
                    TargetTransformInfo &TTI) {
    assert(Shape.ABI == coro::ABI::Switch);

    // Create a resume clone by cloning the body of the original function,
    // setting new entry block and replacing coro.suspend an appropriate value
    // to force resume or cleanup pass for every suspend point.
    createResumeEntryBlock(F, Shape);
    auto *ResumeClone = coro::SwitchCloner::createClone(
        F, ".resume", Shape, coro::CloneKind::SwitchResume, TTI);
    auto *DestroyClone = coro::SwitchCloner::createClone(
        F, ".destroy", Shape, coro::CloneKind::SwitchUnwind, TTI);
    auto *CleanupClone = coro::SwitchCloner::createClone(
        F, ".cleanup", Shape, coro::CloneKind::SwitchCleanup, TTI);

    postSplitCleanup(*ResumeClone);
    postSplitCleanup(*DestroyClone);
    postSplitCleanup(*CleanupClone);

    // Store addresses resume/destroy/cleanup functions in the coroutine frame.
    updateCoroFrame(Shape, ResumeClone, DestroyClone, CleanupClone);

    assert(Clones.empty());
    Clones.push_back(ResumeClone);
    Clones.push_back(DestroyClone);
    Clones.push_back(CleanupClone);

    // Create a constant array referring to resume/destroy/clone functions
    // pointed by the last argument of @llvm.coro.info, so that CoroElide pass
    // can determined correct function to call.
    setCoroInfo(F, Shape, Clones);
  }

  // Create a variant of ramp function that does not perform heap allocation
  // for a switch ABI coroutine.
  //
  // The newly split `.noalloc` ramp function has the following differences:
  //  - Has one additional frame pointer parameter in lieu of dynamic
  //  allocation.
  //  - Suppressed allocations by replacing coro.alloc and coro.free.
  static Function *createNoAllocVariant(Function &F, coro::Shape &Shape,
                                        SmallVectorImpl<Function *> &Clones) {
    assert(Shape.ABI == coro::ABI::Switch);
    auto *OrigFnTy = F.getFunctionType();
    auto OldParams = OrigFnTy->params();

    SmallVector<Type *> NewParams;
    NewParams.reserve(OldParams.size() + 1);
    NewParams.append(OldParams.begin(), OldParams.end());
    NewParams.push_back(PointerType::getUnqual(Shape.FrameTy->getContext()));

    auto *NewFnTy = FunctionType::get(OrigFnTy->getReturnType(), NewParams,
                                      OrigFnTy->isVarArg());
    Function *NoAllocF =
        Function::Create(NewFnTy, F.getLinkage(), F.getName() + ".noalloc");

    ValueToValueMapTy VMap;
    unsigned int Idx = 0;
    for (const auto &I : F.args()) {
      VMap[&I] = NoAllocF->getArg(Idx++);
    }
    // We just appended the frame pointer as the last argument of the new
    // function.
    auto FrameIdx = NoAllocF->arg_size() - 1;
    SmallVector<ReturnInst *, 4> Returns;
    CloneFunctionInto(NoAllocF, &F, VMap,
                      CloneFunctionChangeType::LocalChangesOnly, Returns);

    if (Shape.CoroBegin) {
      auto *NewCoroBegin =
          cast_if_present<CoroBeginInst>(VMap[Shape.CoroBegin]);
      auto *NewCoroId = cast<CoroIdInst>(NewCoroBegin->getId());
      coro::replaceCoroFree(NewCoroId, /*Elide=*/true);
      coro::suppressCoroAllocs(NewCoroId);
      NewCoroBegin->replaceAllUsesWith(NoAllocF->getArg(FrameIdx));
      NewCoroBegin->eraseFromParent();
    }

    Module *M = F.getParent();
    M->getFunctionList().insert(M->end(), NoAllocF);

    removeUnreachableBlocks(*NoAllocF);
    auto NewAttrs = NoAllocF->getAttributes();
    // When we elide allocation, we read these attributes to determine the
    // frame size and alignment.
    addFramePointerAttrs(NewAttrs, NoAllocF->getContext(), FrameIdx,
                         Shape.FrameSize, Shape.FrameAlign,
                         /*NoAlias=*/false);

    NoAllocF->setAttributes(NewAttrs);

    Clones.push_back(NoAllocF);
    // Reset the original function's coro info, make the new noalloc variant
    // connected to the original ramp function.
    setCoroInfo(F, Shape, Clones);
    // After copying, set the linkage to internal linkage. Original function
    // may have different linkage, but optimization dependent on this function
    // generally relies on LTO.
    NoAllocF->setLinkage(llvm::GlobalValue::InternalLinkage);
    return NoAllocF;
  }

private:
  // Create an entry block for a resume function with a switch that will jump to
  // suspend points.
  static void createResumeEntryBlock(Function &F, coro::Shape &Shape) {
    LLVMContext &C = F.getContext();

    DIBuilder DBuilder(*F.getParent(), /*AllowUnresolved*/ false);
    DISubprogram *DIS = F.getSubprogram();
    // If there is no DISubprogram for F, it implies the function is compiled
    // without debug info. So we also don't generate debug info for the
    // suspension points.
<<<<<<< HEAD
    bool AddDebugLabels =
        (DIS && DIS->getUnit() &&
         (DIS->getUnit()->getEmissionKind() ==
              DICompileUnit::DebugEmissionKind::FullDebug ||
          DIS->getUnit()->getEmissionKind() ==
              DICompileUnit::DebugEmissionKind::LineTablesOnly));
=======
    bool AddDebugLabels = DIS && DIS->getUnit() &&
                          (DIS->getUnit()->getEmissionKind() ==
                           DICompileUnit::DebugEmissionKind::FullDebug);
>>>>>>> 10a576f7

    // resume.entry:
    //  %index.addr = getelementptr inbounds %f.Frame, %f.Frame* %FramePtr, i32
    //  0, i32 2 % index = load i32, i32* %index.addr switch i32 %index, label
    //  %unreachable [
    //    i32 0, label %resume.0
    //    i32 1, label %resume.1
    //    ...
    //  ]

    auto *NewEntry = BasicBlock::Create(C, "resume.entry", &F);
    auto *UnreachBB = BasicBlock::Create(C, "unreachable", &F);

    IRBuilder<> Builder(NewEntry);
    auto *FramePtr = Shape.FramePtr;
    auto *FrameTy = Shape.FrameTy;
    auto *GepIndex = Builder.CreateStructGEP(
        FrameTy, FramePtr, Shape.getSwitchIndexField(), "index.addr");
    auto *Index = Builder.CreateLoad(Shape.getIndexType(), GepIndex, "index");
    auto *Switch =
        Builder.CreateSwitch(Index, UnreachBB, Shape.CoroSuspends.size());
    Shape.SwitchLowering.ResumeSwitch = Switch;

    // Split all coro.suspend calls
    size_t SuspendIndex = 0;
    for (auto *AnyS : Shape.CoroSuspends) {
      auto *S = cast<CoroSuspendInst>(AnyS);
      ConstantInt *IndexVal = Shape.getIndex(SuspendIndex);

      // Replace CoroSave with a store to Index:
      //    %index.addr = getelementptr %f.frame... (index field number)
      //    store i32 %IndexVal, i32* %index.addr1
      auto *Save = S->getCoroSave();
      Builder.SetInsertPoint(Save);
      if (S->isFinal()) {
        // The coroutine should be marked done if it reaches the final suspend
        // point.
        markCoroutineAsDone(Builder, Shape, FramePtr);
      } else {
        auto *GepIndex = Builder.CreateStructGEP(
            FrameTy, FramePtr, Shape.getSwitchIndexField(), "index.addr");
        Builder.CreateStore(IndexVal, GepIndex);
      }

      Save->replaceAllUsesWith(ConstantTokenNone::get(C));
      Save->eraseFromParent();

      // Split block before and after coro.suspend and add a jump from an entry
      // switch:
      //
      //  whateverBB:
      //    whatever
      //    %0 = call i8 @llvm.coro.suspend(token none, i1 false)
      //    switch i8 %0, label %suspend[i8 0, label %resume
      //                                 i8 1, label %cleanup]
      // becomes:
      //
      //  whateverBB:
      //     whatever
      //     br label %resume.0.landing
      //
      //  resume.0: ; <--- jump from the switch in the resume.entry
      //        #dbg_label(...)  ; <--- artificial label for debuggers
      //     %0 = tail call i8 @llvm.coro.suspend(token none, i1 false)
      //     br label %resume.0.landing
      //
      //  resume.0.landing:
      //     %1 = phi i8[-1, %whateverBB], [%0, %resume.0]
      //     switch i8 % 1, label %suspend [i8 0, label %resume
      //                                    i8 1, label %cleanup]

      auto *SuspendBB = S->getParent();
      auto *ResumeBB =
          SuspendBB->splitBasicBlock(S, "resume." + Twine(SuspendIndex));
      auto *LandingBB = ResumeBB->splitBasicBlock(
          S->getNextNode(), ResumeBB->getName() + Twine(".landing"));
      Switch->addCase(IndexVal, ResumeBB);

      cast<BranchInst>(SuspendBB->getTerminator())->setSuccessor(0, LandingBB);
      auto *PN = PHINode::Create(Builder.getInt8Ty(), 2, "");
      PN->insertBefore(LandingBB->begin());
      S->replaceAllUsesWith(PN);
      PN->addIncoming(Builder.getInt8(-1), SuspendBB);
      PN->addIncoming(S, ResumeBB);

      if (AddDebugLabels) {
        if (DebugLoc SuspendLoc = S->getDebugLoc()) {
          std::string LabelName =
              ("__coro_resume_" + Twine(SuspendIndex)).str();
          DILocation &DILoc = *SuspendLoc.get();
          DILabel *ResumeLabel =
              DBuilder.createLabel(DIS, LabelName, DILoc.getFile(),
                                   SuspendLoc.getLine(), SuspendLoc.getCol(),
                                   /*IsArtificial=*/true,
                                   /*CoroSuspendIdx=*/SuspendIndex,
                                   /*AlwaysPreserve=*/false);
          DBuilder.insertLabel(ResumeLabel, &DILoc, ResumeBB->begin());
        }
      }

      ++SuspendIndex;
    }

    Builder.SetInsertPoint(UnreachBB);
    Builder.CreateUnreachable();
    DBuilder.finalize();

    Shape.SwitchLowering.ResumeEntryBlock = NewEntry;
  }

  // Store addresses of Resume/Destroy/Cleanup functions in the coroutine frame.
  static void updateCoroFrame(coro::Shape &Shape, Function *ResumeFn,
                              Function *DestroyFn, Function *CleanupFn) {
    IRBuilder<> Builder(&*Shape.getInsertPtAfterFramePtr());

    auto *ResumeAddr = Builder.CreateStructGEP(
        Shape.FrameTy, Shape.FramePtr, coro::Shape::SwitchFieldIndex::Resume,
        "resume.addr");
    Builder.CreateStore(ResumeFn, ResumeAddr);

    Value *DestroyOrCleanupFn = DestroyFn;

    CoroIdInst *CoroId = Shape.getSwitchCoroId();
    if (CoroAllocInst *CA = CoroId->getCoroAlloc()) {
      // If there is a CoroAlloc and it returns false (meaning we elide the
      // allocation, use CleanupFn instead of DestroyFn).
      DestroyOrCleanupFn = Builder.CreateSelect(CA, DestroyFn, CleanupFn);
    }

    auto *DestroyAddr = Builder.CreateStructGEP(
        Shape.FrameTy, Shape.FramePtr, coro::Shape::SwitchFieldIndex::Destroy,
        "destroy.addr");
    Builder.CreateStore(DestroyOrCleanupFn, DestroyAddr);
  }

  // Create a global constant array containing pointers to functions provided
  // and set Info parameter of CoroBegin to point at this constant. Example:
  //
  //   @f.resumers = internal constant [2 x void(%f.frame*)*]
  //                    [void(%f.frame*)* @f.resume, void(%f.frame*)*
  //                    @f.destroy]
  //   define void @f() {
  //     ...
  //     call i8* @llvm.coro.begin(i8* null, i32 0, i8* null,
  //                    i8* bitcast([2 x void(%f.frame*)*] * @f.resumers to
  //                    i8*))
  //
  // Assumes that all the functions have the same signature.
  static void setCoroInfo(Function &F, coro::Shape &Shape,
                          ArrayRef<Function *> Fns) {
    // This only works under the switch-lowering ABI because coro elision
    // only works on the switch-lowering ABI.
    SmallVector<Constant *, 4> Args(Fns);
    assert(!Args.empty());
    Function *Part = *Fns.begin();
    Module *M = Part->getParent();
    auto *ArrTy = ArrayType::get(Part->getType(), Args.size());

    auto *ConstVal = ConstantArray::get(ArrTy, Args);
    auto *GV = new GlobalVariable(*M, ConstVal->getType(), /*isConstant=*/true,
                                  GlobalVariable::PrivateLinkage, ConstVal,
                                  F.getName() + Twine(".resumers"));

    // Update coro.begin instruction to refer to this constant.
    LLVMContext &C = F.getContext();
    auto *BC = ConstantExpr::getPointerCast(GV, PointerType::getUnqual(C));
    Shape.getSwitchCoroId()->setInfo(BC);
  }
};

} // namespace

static void replaceAsyncResumeFunction(CoroSuspendAsyncInst *Suspend,
                                       Value *Continuation) {
  auto *ResumeIntrinsic = Suspend->getResumeFunction();
  auto &Context = Suspend->getParent()->getParent()->getContext();
  auto *Int8PtrTy = PointerType::getUnqual(Context);

  IRBuilder<> Builder(ResumeIntrinsic);
  auto *Val = Builder.CreateBitOrPointerCast(Continuation, Int8PtrTy);
  ResumeIntrinsic->replaceAllUsesWith(Val);
  ResumeIntrinsic->eraseFromParent();
  Suspend->setOperand(CoroSuspendAsyncInst::ResumeFunctionArg,
                      PoisonValue::get(Int8PtrTy));
}

/// Coerce the arguments in \p FnArgs according to \p FnTy in \p CallArgs.
static void coerceArguments(IRBuilder<> &Builder, FunctionType *FnTy,
                            ArrayRef<Value *> FnArgs,
                            SmallVectorImpl<Value *> &CallArgs) {
  size_t ArgIdx = 0;
  for (auto *paramTy : FnTy->params()) {
    assert(ArgIdx < FnArgs.size());
    if (paramTy != FnArgs[ArgIdx]->getType())
      CallArgs.push_back(
          Builder.CreateBitOrPointerCast(FnArgs[ArgIdx], paramTy));
    else
      CallArgs.push_back(FnArgs[ArgIdx]);
    ++ArgIdx;
  }
}

CallInst *coro::createMustTailCall(DebugLoc Loc, Function *MustTailCallFn,
                                   TargetTransformInfo &TTI,
                                   ArrayRef<Value *> Arguments,
                                   IRBuilder<> &Builder) {
  auto *FnTy = MustTailCallFn->getFunctionType();
  // Coerce the arguments, llvm optimizations seem to ignore the types in
  // vaarg functions and throws away casts in optimized mode.
  SmallVector<Value *, 8> CallArgs;
  coerceArguments(Builder, FnTy, Arguments, CallArgs);

  auto *TailCall = Builder.CreateCall(FnTy, MustTailCallFn, CallArgs);
  // Skip targets which don't support tail call.
  if (TTI.supportsTailCallFor(TailCall)) {
    TailCall->setTailCallKind(CallInst::TCK_MustTail);
  }
  TailCall->setDebugLoc(Loc);
  TailCall->setCallingConv(MustTailCallFn->getCallingConv());
  return TailCall;
}

void coro::AsyncABI::splitCoroutine(Function &F, coro::Shape &Shape,
                                    SmallVectorImpl<Function *> &Clones,
                                    TargetTransformInfo &TTI) {
  assert(Shape.ABI == coro::ABI::Async);
  assert(Clones.empty());
  // Reset various things that the optimizer might have decided it
  // "knows" about the coroutine function due to not seeing a return.
  F.removeFnAttr(Attribute::NoReturn);
  F.removeRetAttr(Attribute::NoAlias);
  F.removeRetAttr(Attribute::NonNull);

  auto &Context = F.getContext();
  auto *Int8PtrTy = PointerType::getUnqual(Context);

  auto *Id = Shape.getAsyncCoroId();
  IRBuilder<> Builder(Id);

  auto *FramePtr = Id->getStorage();
  FramePtr = Builder.CreateBitOrPointerCast(FramePtr, Int8PtrTy);
  FramePtr = Builder.CreateConstInBoundsGEP1_32(
      Type::getInt8Ty(Context), FramePtr, Shape.AsyncLowering.FrameOffset,
      "async.ctx.frameptr");

  // Map all uses of llvm.coro.begin to the allocated frame pointer.
  {
    // Make sure we don't invalidate Shape.FramePtr.
    TrackingVH<Value> Handle(Shape.FramePtr);
    Shape.CoroBegin->replaceAllUsesWith(FramePtr);
    Shape.FramePtr = Handle.getValPtr();
  }

  // Create all the functions in order after the main function.
  auto NextF = std::next(F.getIterator());

  // Create a continuation function for each of the suspend points.
  Clones.reserve(Shape.CoroSuspends.size());
  for (auto [Idx, CS] : llvm::enumerate(Shape.CoroSuspends)) {
    auto *Suspend = cast<CoroSuspendAsyncInst>(CS);

    // Create the clone declaration.
    auto ResumeNameSuffix = ".resume.";
    auto ProjectionFunctionName =
        Suspend->getAsyncContextProjectionFunction()->getName();
    bool UseSwiftMangling = false;
    if (ProjectionFunctionName == "__swift_async_resume_project_context") {
      ResumeNameSuffix = "TQ";
      UseSwiftMangling = true;
    } else if (ProjectionFunctionName == "__swift_async_resume_get_context") {
      ResumeNameSuffix = "TY";
      UseSwiftMangling = true;
    }
    auto *Continuation = createCloneDeclaration(
        F, Shape,
        UseSwiftMangling ? ResumeNameSuffix + Twine(Idx) + "_"
                         : ResumeNameSuffix + Twine(Idx),
        NextF, Suspend);
    Clones.push_back(Continuation);

    // Insert a branch to a new return block immediately before the suspend
    // point.
    auto *SuspendBB = Suspend->getParent();
    auto *NewSuspendBB = SuspendBB->splitBasicBlock(Suspend);
    auto *Branch = cast<BranchInst>(SuspendBB->getTerminator());

    // Place it before the first suspend.
    auto *ReturnBB =
        BasicBlock::Create(F.getContext(), "coro.return", &F, NewSuspendBB);
    Branch->setSuccessor(0, ReturnBB);

    IRBuilder<> Builder(ReturnBB);

    // Insert the call to the tail call function and inline it.
    auto *Fn = Suspend->getMustTailCallFunction();
    SmallVector<Value *, 8> Args(Suspend->args());
    auto FnArgs = ArrayRef<Value *>(Args).drop_front(
        CoroSuspendAsyncInst::MustTailCallFuncArg + 1);
    auto *TailCall = coro::createMustTailCall(Suspend->getDebugLoc(), Fn, TTI,
                                              FnArgs, Builder);
    Builder.CreateRetVoid();
    InlineFunctionInfo FnInfo;
    (void)InlineFunction(*TailCall, FnInfo);

    // Replace the lvm.coro.async.resume intrisic call.
    replaceAsyncResumeFunction(Suspend, Continuation);
  }

  assert(Clones.size() == Shape.CoroSuspends.size());

  for (auto [Idx, CS] : llvm::enumerate(Shape.CoroSuspends)) {
    auto *Suspend = CS;
    auto *Clone = Clones[Idx];

    coro::BaseCloner::createClone(F, "resume." + Twine(Idx), Shape, Clone,
                                  Suspend, TTI);
  }
}

void coro::AnyRetconABI::splitCoroutine(Function &F, coro::Shape &Shape,
                                        SmallVectorImpl<Function *> &Clones,
                                        TargetTransformInfo &TTI) {
  assert(Shape.ABI == coro::ABI::Retcon || Shape.ABI == coro::ABI::RetconOnce);
  assert(Clones.empty());

  // Reset various things that the optimizer might have decided it
  // "knows" about the coroutine function due to not seeing a return.
  F.removeFnAttr(Attribute::NoReturn);
  F.removeRetAttr(Attribute::NoAlias);
  F.removeRetAttr(Attribute::NonNull);

  // Allocate the frame.
  auto *Id = Shape.getRetconCoroId();
  Value *RawFramePtr;
  if (Shape.RetconLowering.IsFrameInlineInStorage) {
    RawFramePtr = Id->getStorage();
  } else {
    IRBuilder<> Builder(Id);

    // Determine the size of the frame.
    const DataLayout &DL = F.getDataLayout();
    auto Size = DL.getTypeAllocSize(Shape.FrameTy);

    // Allocate.  We don't need to update the call graph node because we're
    // going to recompute it from scratch after splitting.
    // FIXME: pass the required alignment
    RawFramePtr = Shape.emitAlloc(Builder, Builder.getInt64(Size), nullptr);
    RawFramePtr =
        Builder.CreateBitCast(RawFramePtr, Shape.CoroBegin->getType());

    // Stash the allocated frame pointer in the continuation storage.
    Builder.CreateStore(RawFramePtr, Id->getStorage());
  }

  // Map all uses of llvm.coro.begin to the allocated frame pointer.
  {
    // Make sure we don't invalidate Shape.FramePtr.
    TrackingVH<Value> Handle(Shape.FramePtr);
    Shape.CoroBegin->replaceAllUsesWith(RawFramePtr);
    Shape.FramePtr = Handle.getValPtr();
  }

  // Create a unique return block.
  BasicBlock *ReturnBB = nullptr;
  PHINode *ContinuationPhi = nullptr;
  SmallVector<PHINode *, 4> ReturnPHIs;

  // Create all the functions in order after the main function.
  auto NextF = std::next(F.getIterator());

  // Create a continuation function for each of the suspend points.
  Clones.reserve(Shape.CoroSuspends.size());
  for (auto [Idx, CS] : llvm::enumerate(Shape.CoroSuspends)) {
    auto Suspend = cast<CoroSuspendRetconInst>(CS);

    // Create the clone declaration.
    auto Continuation = createCloneDeclaration(
        F, Shape, ".resume." + Twine(Idx), NextF, nullptr);
    Clones.push_back(Continuation);

    // Insert a branch to the unified return block immediately before
    // the suspend point.
    auto SuspendBB = Suspend->getParent();
    auto NewSuspendBB = SuspendBB->splitBasicBlock(Suspend);
    auto Branch = cast<BranchInst>(SuspendBB->getTerminator());

    // Create the unified return block.
    if (!ReturnBB) {
      // Place it before the first suspend.
      ReturnBB =
          BasicBlock::Create(F.getContext(), "coro.return", &F, NewSuspendBB);
      Shape.RetconLowering.ReturnBlock = ReturnBB;

      IRBuilder<> Builder(ReturnBB);

      // First, the continuation.
      ContinuationPhi =
          Builder.CreatePHI(Continuation->getType(), Shape.CoroSuspends.size());

      // Create PHIs for all other return values.
      assert(ReturnPHIs.empty());

      // Next, all the directly-yielded values.
      for (auto *ResultTy : Shape.getRetconResultTypes())
        ReturnPHIs.push_back(
            Builder.CreatePHI(ResultTy, Shape.CoroSuspends.size()));

      // Build the return value.
      auto RetTy = F.getReturnType();

      // Cast the continuation value if necessary.
      // We can't rely on the types matching up because that type would
      // have to be infinite.
      auto CastedContinuationTy =
          (ReturnPHIs.empty() ? RetTy : RetTy->getStructElementType(0));
      auto *CastedContinuation =
          Builder.CreateBitCast(ContinuationPhi, CastedContinuationTy);

      Value *RetV = CastedContinuation;
      if (!ReturnPHIs.empty()) {
        auto ValueIdx = 0;
        RetV = PoisonValue::get(RetTy);
        RetV = Builder.CreateInsertValue(RetV, CastedContinuation, ValueIdx++);

        for (auto Phi : ReturnPHIs)
          RetV = Builder.CreateInsertValue(RetV, Phi, ValueIdx++);
      }

      Builder.CreateRet(RetV);
    }

    // Branch to the return block.
    Branch->setSuccessor(0, ReturnBB);
    assert(ContinuationPhi);
    ContinuationPhi->addIncoming(Continuation, SuspendBB);
    for (auto [Phi, VUse] :
         llvm::zip_equal(ReturnPHIs, Suspend->value_operands()))
      Phi->addIncoming(VUse, SuspendBB);
  }

  assert(Clones.size() == Shape.CoroSuspends.size());

  for (auto [Idx, CS] : llvm::enumerate(Shape.CoroSuspends)) {
    auto Suspend = CS;
    auto Clone = Clones[Idx];

    coro::BaseCloner::createClone(F, "resume." + Twine(Idx), Shape, Clone,
                                  Suspend, TTI);
  }
}

namespace {
class PrettyStackTraceFunction : public PrettyStackTraceEntry {
  Function &F;

public:
  PrettyStackTraceFunction(Function &F) : F(F) {}
  void print(raw_ostream &OS) const override {
    OS << "While splitting coroutine ";
    F.printAsOperand(OS, /*print type*/ false, F.getParent());
    OS << "\n";
  }
};
} // namespace

/// Remove calls to llvm.coro.end in the original function.
static void removeCoroEndsFromRampFunction(const coro::Shape &Shape) {
  if (Shape.ABI != coro::ABI::Switch) {
    for (auto *End : Shape.CoroEnds) {
      replaceCoroEnd(End, Shape, Shape.FramePtr, /*in resume*/ false, nullptr);
    }
  } else {
    for (llvm::AnyCoroEndInst *End : Shape.CoroEnds) {
      auto &Context = End->getContext();
      End->replaceAllUsesWith(ConstantInt::getFalse(Context));
      End->eraseFromParent();
    }
  }
}

static bool hasSafeElideCaller(Function &F) {
  for (auto *U : F.users()) {
    if (auto *CB = dyn_cast<CallBase>(U)) {
      auto *Caller = CB->getFunction();
      if (Caller && Caller->isPresplitCoroutine() &&
          CB->hasFnAttr(llvm::Attribute::CoroElideSafe))
        return true;
    }
  }
  return false;
}

void coro::SwitchABI::splitCoroutine(Function &F, coro::Shape &Shape,
                                     SmallVectorImpl<Function *> &Clones,
                                     TargetTransformInfo &TTI) {
  SwitchCoroutineSplitter::split(F, Shape, Clones, TTI);
}

static void doSplitCoroutine(Function &F, SmallVectorImpl<Function *> &Clones,
                             coro::BaseABI &ABI, TargetTransformInfo &TTI,
                             bool OptimizeFrame) {
  PrettyStackTraceFunction prettyStackTrace(F);

  auto &Shape = ABI.Shape;
  assert(Shape.CoroBegin);

  lowerAwaitSuspends(F, Shape);

  simplifySuspendPoints(Shape);

  normalizeCoroutine(F, Shape, TTI);
  ABI.buildCoroutineFrame(OptimizeFrame);
  replaceFrameSizeAndAlignment(Shape);

  bool isNoSuspendCoroutine = Shape.CoroSuspends.empty();

  bool shouldCreateNoAllocVariant =
      !isNoSuspendCoroutine && Shape.ABI == coro::ABI::Switch &&
      hasSafeElideCaller(F) && !F.hasFnAttribute(llvm::Attribute::NoInline);

  // If there are no suspend points, no split required, just remove
  // the allocation and deallocation blocks, they are not needed.
  if (isNoSuspendCoroutine) {
    handleNoSuspendCoroutine(Shape);
  } else {
    ABI.splitCoroutine(F, Shape, Clones, TTI);
  }

  // Replace all the swifterror operations in the original function.
  // This invalidates SwiftErrorOps in the Shape.
  replaceSwiftErrorOps(F, Shape, nullptr);

  // Salvage debug intrinsics that point into the coroutine frame in the
  // original function. The Cloner has already salvaged debug info in the new
  // coroutine funclets.
  SmallDenseMap<Argument *, AllocaInst *, 4> ArgToAllocaMap;
  auto [DbgInsts, DbgVariableRecords] = collectDbgVariableIntrinsics(F);
  for (auto *DDI : DbgInsts)
    coro::salvageDebugInfo(ArgToAllocaMap, *DDI, false /*UseEntryValue*/);
  for (DbgVariableRecord *DVR : DbgVariableRecords)
    coro::salvageDebugInfo(ArgToAllocaMap, *DVR, false /*UseEntryValue*/);

  removeCoroEndsFromRampFunction(Shape);

  if (shouldCreateNoAllocVariant)
    SwitchCoroutineSplitter::createNoAllocVariant(F, Shape, Clones);
}

static LazyCallGraph::SCC &updateCallGraphAfterCoroutineSplit(
    LazyCallGraph::Node &N, const coro::Shape &Shape,
    const SmallVectorImpl<Function *> &Clones, LazyCallGraph::SCC &C,
    LazyCallGraph &CG, CGSCCAnalysisManager &AM, CGSCCUpdateResult &UR,
    FunctionAnalysisManager &FAM) {

  auto *CurrentSCC = &C;
  if (!Clones.empty()) {
    switch (Shape.ABI) {
    case coro::ABI::Switch:
      // Each clone in the Switch lowering is independent of the other clones.
      // Let the LazyCallGraph know about each one separately.
      for (Function *Clone : Clones)
        CG.addSplitFunction(N.getFunction(), *Clone);
      break;
    case coro::ABI::Async:
    case coro::ABI::Retcon:
    case coro::ABI::RetconOnce:
      // Each clone in the Async/Retcon lowering references of the other clones.
      // Let the LazyCallGraph know about all of them at once.
      if (!Clones.empty())
        CG.addSplitRefRecursiveFunctions(N.getFunction(), Clones);
      break;
    }

    // Let the CGSCC infra handle the changes to the original function.
    CurrentSCC = &updateCGAndAnalysisManagerForCGSCCPass(CG, *CurrentSCC, N, AM,
                                                         UR, FAM);
  }

  // Do some cleanup and let the CGSCC infra see if we've cleaned up any edges
  // to the split functions.
  postSplitCleanup(N.getFunction());
  CurrentSCC = &updateCGAndAnalysisManagerForFunctionPass(CG, *CurrentSCC, N,
                                                          AM, UR, FAM);
  return *CurrentSCC;
}

/// Replace a call to llvm.coro.prepare.retcon.
static void replacePrepare(CallInst *Prepare, LazyCallGraph &CG,
                           LazyCallGraph::SCC &C) {
  auto CastFn = Prepare->getArgOperand(0); // as an i8*
  auto Fn = CastFn->stripPointerCasts();   // as its original type

  // Attempt to peephole this pattern:
  //    %0 = bitcast [[TYPE]] @some_function to i8*
  //    %1 = call @llvm.coro.prepare.retcon(i8* %0)
  //    %2 = bitcast %1 to [[TYPE]]
  // ==>
  //    %2 = @some_function
  for (Use &U : llvm::make_early_inc_range(Prepare->uses())) {
    // Look for bitcasts back to the original function type.
    auto *Cast = dyn_cast<BitCastInst>(U.getUser());
    if (!Cast || Cast->getType() != Fn->getType())
      continue;

    // Replace and remove the cast.
    Cast->replaceAllUsesWith(Fn);
    Cast->eraseFromParent();
  }

  // Replace any remaining uses with the function as an i8*.
  // This can never directly be a callee, so we don't need to update CG.
  Prepare->replaceAllUsesWith(CastFn);
  Prepare->eraseFromParent();

  // Kill dead bitcasts.
  while (auto *Cast = dyn_cast<BitCastInst>(CastFn)) {
    if (!Cast->use_empty())
      break;
    CastFn = Cast->getOperand(0);
    Cast->eraseFromParent();
  }
}

static bool replaceAllPrepares(Function *PrepareFn, LazyCallGraph &CG,
                               LazyCallGraph::SCC &C) {
  bool Changed = false;
  for (Use &P : llvm::make_early_inc_range(PrepareFn->uses())) {
    // Intrinsics can only be used in calls.
    auto *Prepare = cast<CallInst>(P.getUser());
    replacePrepare(Prepare, CG, C);
    Changed = true;
  }

  return Changed;
}

static void addPrepareFunction(const Module &M,
                               SmallVectorImpl<Function *> &Fns,
                               StringRef Name) {
  auto *PrepareFn = M.getFunction(Name);
  if (PrepareFn && !PrepareFn->use_empty())
    Fns.push_back(PrepareFn);
}

static std::unique_ptr<coro::BaseABI>
CreateNewABI(Function &F, coro::Shape &S,
             std::function<bool(Instruction &)> IsMatCallback,
             const SmallVector<CoroSplitPass::BaseABITy> GenCustomABIs) {
  if (S.CoroBegin->hasCustomABI()) {
    unsigned CustomABI = S.CoroBegin->getCustomABI();
    if (CustomABI >= GenCustomABIs.size())
      llvm_unreachable("Custom ABI not found amoung those specified");
    return GenCustomABIs[CustomABI](F, S);
  }

  switch (S.ABI) {
  case coro::ABI::Switch:
    return std::make_unique<coro::SwitchABI>(F, S, IsMatCallback);
  case coro::ABI::Async:
    return std::make_unique<coro::AsyncABI>(F, S, IsMatCallback);
  case coro::ABI::Retcon:
    return std::make_unique<coro::AnyRetconABI>(F, S, IsMatCallback);
  case coro::ABI::RetconOnce:
    return std::make_unique<coro::AnyRetconABI>(F, S, IsMatCallback);
  }
  llvm_unreachable("Unknown ABI");
}

CoroSplitPass::CoroSplitPass(bool OptimizeFrame)
    : CreateAndInitABI([](Function &F, coro::Shape &S) {
        std::unique_ptr<coro::BaseABI> ABI =
            CreateNewABI(F, S, coro::isTriviallyMaterializable, {});
        ABI->init();
        return ABI;
      }),
      OptimizeFrame(OptimizeFrame) {}

CoroSplitPass::CoroSplitPass(
    SmallVector<CoroSplitPass::BaseABITy> GenCustomABIs, bool OptimizeFrame)
    : CreateAndInitABI([=](Function &F, coro::Shape &S) {
        std::unique_ptr<coro::BaseABI> ABI =
            CreateNewABI(F, S, coro::isTriviallyMaterializable, GenCustomABIs);
        ABI->init();
        return ABI;
      }),
      OptimizeFrame(OptimizeFrame) {}

// For back compatibility, constructor takes a materializable callback and
// creates a generator for an ABI with a modified materializable callback.
CoroSplitPass::CoroSplitPass(std::function<bool(Instruction &)> IsMatCallback,
                             bool OptimizeFrame)
    : CreateAndInitABI([=](Function &F, coro::Shape &S) {
        std::unique_ptr<coro::BaseABI> ABI =
            CreateNewABI(F, S, IsMatCallback, {});
        ABI->init();
        return ABI;
      }),
      OptimizeFrame(OptimizeFrame) {}

// For back compatibility, constructor takes a materializable callback and
// creates a generator for an ABI with a modified materializable callback.
CoroSplitPass::CoroSplitPass(
    std::function<bool(Instruction &)> IsMatCallback,
    SmallVector<CoroSplitPass::BaseABITy> GenCustomABIs, bool OptimizeFrame)
    : CreateAndInitABI([=](Function &F, coro::Shape &S) {
        std::unique_ptr<coro::BaseABI> ABI =
            CreateNewABI(F, S, IsMatCallback, GenCustomABIs);
        ABI->init();
        return ABI;
      }),
      OptimizeFrame(OptimizeFrame) {}

PreservedAnalyses CoroSplitPass::run(LazyCallGraph::SCC &C,
                                     CGSCCAnalysisManager &AM,
                                     LazyCallGraph &CG, CGSCCUpdateResult &UR) {
  // NB: One invariant of a valid LazyCallGraph::SCC is that it must contain a
  //     non-zero number of nodes, so we assume that here and grab the first
  //     node's function's module.
  Module &M = *C.begin()->getFunction().getParent();
  auto &FAM =
      AM.getResult<FunctionAnalysisManagerCGSCCProxy>(C, CG).getManager();

  // Check for uses of llvm.coro.prepare.retcon/async.
  SmallVector<Function *, 2> PrepareFns;
  addPrepareFunction(M, PrepareFns, "llvm.coro.prepare.retcon");
  addPrepareFunction(M, PrepareFns, "llvm.coro.prepare.async");

  // Find coroutines for processing.
  SmallVector<LazyCallGraph::Node *> Coroutines;
  for (LazyCallGraph::Node &N : C)
    if (N.getFunction().isPresplitCoroutine())
      Coroutines.push_back(&N);

  if (Coroutines.empty() && PrepareFns.empty())
    return PreservedAnalyses::all();

  auto *CurrentSCC = &C;
  // Split all the coroutines.
  for (LazyCallGraph::Node *N : Coroutines) {
    Function &F = N->getFunction();
    LLVM_DEBUG(dbgs() << "CoroSplit: Processing coroutine '" << F.getName()
                      << "\n");

    // The suspend-crossing algorithm in buildCoroutineFrame gets tripped up
    // by unreachable blocks, so remove them as a first pass. Remove the
    // unreachable blocks before collecting intrinsics into Shape.
    removeUnreachableBlocks(F);

    coro::Shape Shape(F);
    if (!Shape.CoroBegin)
      continue;

    F.setSplittedCoroutine();

    std::unique_ptr<coro::BaseABI> ABI = CreateAndInitABI(F, Shape);

    SmallVector<Function *, 4> Clones;
    auto &TTI = FAM.getResult<TargetIRAnalysis>(F);
    doSplitCoroutine(F, Clones, *ABI, TTI, OptimizeFrame);
    CurrentSCC = &updateCallGraphAfterCoroutineSplit(
        *N, Shape, Clones, *CurrentSCC, CG, AM, UR, FAM);

    auto &ORE = FAM.getResult<OptimizationRemarkEmitterAnalysis>(F);
    ORE.emit([&]() {
      return OptimizationRemark(DEBUG_TYPE, "CoroSplit", &F)
             << "Split '" << ore::NV("function", F.getName())
             << "' (frame_size=" << ore::NV("frame_size", Shape.FrameSize)
             << ", align=" << ore::NV("align", Shape.FrameAlign.value()) << ")";
    });

    if (!Shape.CoroSuspends.empty()) {
      // Run the CGSCC pipeline on the original and newly split functions.
      UR.CWorklist.insert(CurrentSCC);
      for (Function *Clone : Clones)
        UR.CWorklist.insert(CG.lookupSCC(CG.get(*Clone)));
    }
  }

  for (auto *PrepareFn : PrepareFns) {
    replaceAllPrepares(PrepareFn, CG, *CurrentSCC);
  }

  return PreservedAnalyses::none();
}<|MERGE_RESOLUTION|>--- conflicted
+++ resolved
@@ -1484,18 +1484,9 @@
     // If there is no DISubprogram for F, it implies the function is compiled
     // without debug info. So we also don't generate debug info for the
     // suspension points.
-<<<<<<< HEAD
-    bool AddDebugLabels =
-        (DIS && DIS->getUnit() &&
-         (DIS->getUnit()->getEmissionKind() ==
-              DICompileUnit::DebugEmissionKind::FullDebug ||
-          DIS->getUnit()->getEmissionKind() ==
-              DICompileUnit::DebugEmissionKind::LineTablesOnly));
-=======
     bool AddDebugLabels = DIS && DIS->getUnit() &&
                           (DIS->getUnit()->getEmissionKind() ==
                            DICompileUnit::DebugEmissionKind::FullDebug);
->>>>>>> 10a576f7
 
     // resume.entry:
     //  %index.addr = getelementptr inbounds %f.Frame, %f.Frame* %FramePtr, i32
