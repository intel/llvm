//===- CoroSplit.cpp - Converts a coroutine into a state machine ----------===//
//
// Part of the LLVM Project, under the Apache License v2.0 with LLVM Exceptions.
// See https://llvm.org/LICENSE.txt for license information.
// SPDX-License-Identifier: Apache-2.0 WITH LLVM-exception
//
//===----------------------------------------------------------------------===//
// This pass builds the coroutine frame and outlines resume and destroy parts
// of the coroutine into separate functions.
//
// We present a coroutine to an LLVM as an ordinary function with suspension
// points marked up with intrinsics. We let the optimizer party on the coroutine
// as a single function for as long as possible. Shortly before the coroutine is
// eligible to be inlined into its callers, we split up the coroutine into parts
// corresponding to an initial, resume and destroy invocations of the coroutine,
// add them to the current SCC and restart the IPO pipeline to optimize the
// coroutine subfunctions we extracted before proceeding to the caller of the
// coroutine.
//===----------------------------------------------------------------------===//

#include "llvm/Transforms/Coroutines/CoroSplit.h"
#include "CoroInternal.h"
#include "llvm/ADT/DenseMap.h"
#include "llvm/ADT/PriorityWorklist.h"
#include "llvm/ADT/STLExtras.h"
#include "llvm/ADT/SmallPtrSet.h"
#include "llvm/ADT/SmallVector.h"
#include "llvm/ADT/StringExtras.h"
#include "llvm/ADT/StringRef.h"
#include "llvm/ADT/Twine.h"
#include "llvm/Analysis/CFG.h"
#include "llvm/Analysis/CallGraph.h"
#include "llvm/Analysis/ConstantFolding.h"
#include "llvm/Analysis/LazyCallGraph.h"
#include "llvm/Analysis/OptimizationRemarkEmitter.h"
#include "llvm/Analysis/TargetTransformInfo.h"
#include "llvm/BinaryFormat/Dwarf.h"
#include "llvm/IR/Argument.h"
#include "llvm/IR/Attributes.h"
#include "llvm/IR/BasicBlock.h"
#include "llvm/IR/CFG.h"
#include "llvm/IR/CallingConv.h"
#include "llvm/IR/Constants.h"
#include "llvm/IR/DataLayout.h"
#include "llvm/IR/DerivedTypes.h"
#include "llvm/IR/Dominators.h"
#include "llvm/IR/Function.h"
#include "llvm/IR/GlobalValue.h"
#include "llvm/IR/GlobalVariable.h"
#include "llvm/IR/IRBuilder.h"
#include "llvm/IR/InstIterator.h"
#include "llvm/IR/InstrTypes.h"
#include "llvm/IR/Instruction.h"
#include "llvm/IR/Instructions.h"
#include "llvm/IR/IntrinsicInst.h"
#include "llvm/IR/LLVMContext.h"
#include "llvm/IR/Module.h"
#include "llvm/IR/Type.h"
#include "llvm/IR/Value.h"
#include "llvm/IR/Verifier.h"
#include "llvm/Support/Casting.h"
#include "llvm/Support/Debug.h"
#include "llvm/Support/PrettyStackTrace.h"
#include "llvm/Support/TimeProfiler.h"
#include "llvm/Support/raw_ostream.h"
#include "llvm/Transforms/Coroutines/ABI.h"
#include "llvm/Transforms/Coroutines/CoroInstr.h"
#include "llvm/Transforms/Coroutines/MaterializationUtils.h"
#include "llvm/Transforms/Scalar.h"
#include "llvm/Transforms/Utils/BasicBlockUtils.h"
#include "llvm/Transforms/Utils/CallGraphUpdater.h"
#include "llvm/Transforms/Utils/Cloning.h"
#include "llvm/Transforms/Utils/Local.h"
#include "llvm/Transforms/Utils/ValueMapper.h"
#include <cassert>
#include <cstddef>
#include <cstdint>
#include <initializer_list>
#include <iterator>

using namespace llvm;

#define DEBUG_TYPE "coro-split"

namespace {

/// A little helper class for building
class CoroCloner {
public:
  enum class Kind {
    /// The shared resume function for a switch lowering.
    SwitchResume,

    /// The shared unwind function for a switch lowering.
    SwitchUnwind,

    /// The shared cleanup function for a switch lowering.
    SwitchCleanup,

    /// An individual continuation function.
    Continuation,

    /// An async resume function.
    Async,
  };

private:
  Function &OrigF;
  Function *NewF;
  const Twine &Suffix;
  coro::Shape &Shape;
  Kind FKind;
  ValueToValueMapTy VMap;
  IRBuilder<> Builder;
  Value *NewFramePtr = nullptr;

  /// The active suspend instruction; meaningful only for continuation and async
  /// ABIs.
  AnyCoroSuspendInst *ActiveSuspend = nullptr;

  TargetTransformInfo &TTI;

  /// Create a cloner for a switch lowering.
  CoroCloner(Function &OrigF, const Twine &Suffix, coro::Shape &Shape,
             Kind FKind, TargetTransformInfo &TTI)
      : OrigF(OrigF), NewF(nullptr), Suffix(Suffix), Shape(Shape), FKind(FKind),
        Builder(OrigF.getContext()), TTI(TTI) {
    assert(Shape.ABI == coro::ABI::Switch);
  }

  /// Create a cloner for a continuation lowering.
  CoroCloner(Function &OrigF, const Twine &Suffix, coro::Shape &Shape,
             Function *NewF, AnyCoroSuspendInst *ActiveSuspend,
             TargetTransformInfo &TTI)
      : OrigF(OrigF), NewF(NewF), Suffix(Suffix), Shape(Shape),
        FKind(Shape.ABI == coro::ABI::Async ? Kind::Async : Kind::Continuation),
        Builder(OrigF.getContext()), ActiveSuspend(ActiveSuspend), TTI(TTI) {
    assert(Shape.ABI == coro::ABI::Retcon ||
           Shape.ABI == coro::ABI::RetconOnce || Shape.ABI == coro::ABI::Async);
    assert(NewF && "need existing function for continuation");
    assert(ActiveSuspend && "need active suspend point for continuation");
  }

public:
  /// Create a clone for a switch lowering.
  static Function *createClone(Function &OrigF, const Twine &Suffix,
                               coro::Shape &Shape, Kind FKind,
                               TargetTransformInfo &TTI) {
    TimeTraceScope FunctionScope("CoroCloner");

    CoroCloner Cloner(OrigF, Suffix, Shape, FKind, TTI);
    Cloner.create();
    return Cloner.getFunction();
  }

  /// Create a clone for a continuation lowering.
  static Function *createClone(Function &OrigF, const Twine &Suffix,
                               coro::Shape &Shape, Function *NewF,
                               AnyCoroSuspendInst *ActiveSuspend,
                               TargetTransformInfo &TTI) {
    TimeTraceScope FunctionScope("CoroCloner");

    CoroCloner Cloner(OrigF, Suffix, Shape, NewF, ActiveSuspend, TTI);
    Cloner.create();
    return Cloner.getFunction();
  }

  Function *getFunction() const {
    assert(NewF != nullptr && "declaration not yet set");
    return NewF;
  }

  void create();

private:
  bool isSwitchDestroyFunction() {
    switch (FKind) {
    case Kind::Async:
    case Kind::Continuation:
    case Kind::SwitchResume:
      return false;
    case Kind::SwitchUnwind:
    case Kind::SwitchCleanup:
      return true;
    }
    llvm_unreachable("Unknown CoroCloner::Kind enum");
  }

  void replaceEntryBlock();
  Value *deriveNewFramePointer();
  void replaceRetconOrAsyncSuspendUses();
  void replaceCoroSuspends();
  void replaceCoroEnds();
  void replaceSwiftErrorOps();
  void salvageDebugInfo();
  void handleFinalSuspend();
};

} // end anonymous namespace

// FIXME:
// Lower the intrinisc in CoroEarly phase if coroutine frame doesn't escape
// and it is known that other transformations, for example, sanitizers
// won't lead to incorrect code.
static void lowerAwaitSuspend(IRBuilder<> &Builder, CoroAwaitSuspendInst *CB,
                              coro::Shape &Shape) {
  auto Wrapper = CB->getWrapperFunction();
  auto Awaiter = CB->getAwaiter();
  auto FramePtr = CB->getFrame();

  Builder.SetInsertPoint(CB);

  CallBase *NewCall = nullptr;
  // await_suspend has only 2 parameters, awaiter and handle.
  // Copy parameter attributes from the intrinsic call, but remove the last,
  // because the last parameter now becomes the function that is being called.
  AttributeList NewAttributes =
      CB->getAttributes().removeParamAttributes(CB->getContext(), 2);

  if (auto Invoke = dyn_cast<InvokeInst>(CB)) {
    auto WrapperInvoke =
        Builder.CreateInvoke(Wrapper, Invoke->getNormalDest(),
                             Invoke->getUnwindDest(), {Awaiter, FramePtr});

    WrapperInvoke->setCallingConv(Invoke->getCallingConv());
    std::copy(Invoke->bundle_op_info_begin(), Invoke->bundle_op_info_end(),
              WrapperInvoke->bundle_op_info_begin());
    WrapperInvoke->setAttributes(NewAttributes);
    WrapperInvoke->setDebugLoc(Invoke->getDebugLoc());
    NewCall = WrapperInvoke;
  } else if (auto Call = dyn_cast<CallInst>(CB)) {
    auto WrapperCall = Builder.CreateCall(Wrapper, {Awaiter, FramePtr});

    WrapperCall->setAttributes(NewAttributes);
    WrapperCall->setDebugLoc(Call->getDebugLoc());
    NewCall = WrapperCall;
  } else {
    llvm_unreachable("Unexpected coro_await_suspend invocation method");
  }

  if (CB->getCalledFunction()->getIntrinsicID() ==
      Intrinsic::coro_await_suspend_handle) {
    // Follow the lowered await_suspend call above with a lowered resume call
    // to the returned coroutine.
    if (auto *Invoke = dyn_cast<InvokeInst>(CB)) {
      // If the await_suspend call is an invoke, we continue in the next block.
      Builder.SetInsertPoint(Invoke->getNormalDest()->getFirstInsertionPt());
    }

    coro::LowererBase LB(*Wrapper->getParent());
    auto *ResumeAddr = LB.makeSubFnCall(NewCall, CoroSubFnInst::ResumeIndex,
                                        &*Builder.GetInsertPoint());

    LLVMContext &Ctx = Builder.getContext();
    FunctionType *ResumeTy = FunctionType::get(
        Type::getVoidTy(Ctx), PointerType::getUnqual(Ctx), false);
    auto *ResumeCall = Builder.CreateCall(ResumeTy, ResumeAddr, {NewCall});
    ResumeCall->setCallingConv(CallingConv::Fast);

    // We can't insert the 'ret' instruction and adjust the cc until the
    // function has been split, so remember this for later.
    Shape.SymmetricTransfers.push_back(ResumeCall);

    NewCall = ResumeCall;
  }

  CB->replaceAllUsesWith(NewCall);
  CB->eraseFromParent();
}

static void lowerAwaitSuspends(Function &F, coro::Shape &Shape) {
  IRBuilder<> Builder(F.getContext());
  for (auto *AWS : Shape.CoroAwaitSuspends)
    lowerAwaitSuspend(Builder, AWS, Shape);
}

static void maybeFreeRetconStorage(IRBuilder<> &Builder,
                                   const coro::Shape &Shape, Value *FramePtr,
                                   CallGraph *CG) {
  assert(Shape.ABI == coro::ABI::Retcon || Shape.ABI == coro::ABI::RetconOnce);
  if (Shape.RetconLowering.IsFrameInlineInStorage)
    return;

  Shape.emitDealloc(Builder, FramePtr, CG);
}

/// Replace an llvm.coro.end.async.
/// Will inline the must tail call function call if there is one.
/// \returns true if cleanup of the coro.end block is needed, false otherwise.
static bool replaceCoroEndAsync(AnyCoroEndInst *End) {
  IRBuilder<> Builder(End);

  auto *EndAsync = dyn_cast<CoroAsyncEndInst>(End);
  if (!EndAsync) {
    Builder.CreateRetVoid();
    return true /*needs cleanup of coro.end block*/;
  }

  auto *MustTailCallFunc = EndAsync->getMustTailCallFunction();
  if (!MustTailCallFunc) {
    Builder.CreateRetVoid();
    return true /*needs cleanup of coro.end block*/;
  }

  // Move the must tail call from the predecessor block into the end block.
  auto *CoroEndBlock = End->getParent();
  auto *MustTailCallFuncBlock = CoroEndBlock->getSinglePredecessor();
  assert(MustTailCallFuncBlock && "Must have a single predecessor block");
  auto It = MustTailCallFuncBlock->getTerminator()->getIterator();
  auto *MustTailCall = cast<CallInst>(&*std::prev(It));
  CoroEndBlock->splice(End->getIterator(), MustTailCallFuncBlock,
                       MustTailCall->getIterator());

  // Insert the return instruction.
  Builder.SetInsertPoint(End);
  Builder.CreateRetVoid();
  InlineFunctionInfo FnInfo;

  // Remove the rest of the block, by splitting it into an unreachable block.
  auto *BB = End->getParent();
  BB->splitBasicBlock(End);
  BB->getTerminator()->eraseFromParent();

  auto InlineRes = InlineFunction(*MustTailCall, FnInfo);
  assert(InlineRes.isSuccess() && "Expected inlining to succeed");
  (void)InlineRes;

  // We have cleaned up the coro.end block above.
  return false;
}

/// Replace a non-unwind call to llvm.coro.end.
static void replaceFallthroughCoroEnd(AnyCoroEndInst *End,
                                      const coro::Shape &Shape, Value *FramePtr,
                                      bool InResume, CallGraph *CG) {
  // Start inserting right before the coro.end.
  IRBuilder<> Builder(End);

  // Create the return instruction.
  switch (Shape.ABI) {
  // The cloned functions in switch-lowering always return void.
  case coro::ABI::Switch:
    assert(!cast<CoroEndInst>(End)->hasResults() &&
           "switch coroutine should not return any values");
    // coro.end doesn't immediately end the coroutine in the main function
    // in this lowering, because we need to deallocate the coroutine.
    if (!InResume)
      return;
    Builder.CreateRetVoid();
    break;

  // In async lowering this returns.
  case coro::ABI::Async: {
    bool CoroEndBlockNeedsCleanup = replaceCoroEndAsync(End);
    if (!CoroEndBlockNeedsCleanup)
      return;
    break;
  }

  // In unique continuation lowering, the continuations always return void.
  // But we may have implicitly allocated storage.
  case coro::ABI::RetconOnce: {
    maybeFreeRetconStorage(Builder, Shape, FramePtr, CG);
    auto *CoroEnd = cast<CoroEndInst>(End);
    auto *RetTy = Shape.getResumeFunctionType()->getReturnType();

    if (!CoroEnd->hasResults()) {
      assert(RetTy->isVoidTy());
      Builder.CreateRetVoid();
      break;
    }

    auto *CoroResults = CoroEnd->getResults();
    unsigned NumReturns = CoroResults->numReturns();

    if (auto *RetStructTy = dyn_cast<StructType>(RetTy)) {
      assert(RetStructTy->getNumElements() == NumReturns &&
             "numbers of returns should match resume function singature");
      Value *ReturnValue = PoisonValue::get(RetStructTy);
      unsigned Idx = 0;
      for (Value *RetValEl : CoroResults->return_values())
        ReturnValue = Builder.CreateInsertValue(ReturnValue, RetValEl, Idx++);
      Builder.CreateRet(ReturnValue);
    } else if (NumReturns == 0) {
      assert(RetTy->isVoidTy());
      Builder.CreateRetVoid();
    } else {
      assert(NumReturns == 1);
      Builder.CreateRet(*CoroResults->retval_begin());
    }
    CoroResults->replaceAllUsesWith(
        ConstantTokenNone::get(CoroResults->getContext()));
    CoroResults->eraseFromParent();
    break;
  }

  // In non-unique continuation lowering, we signal completion by returning
  // a null continuation.
  case coro::ABI::Retcon: {
    assert(!cast<CoroEndInst>(End)->hasResults() &&
           "retcon coroutine should not return any values");
    maybeFreeRetconStorage(Builder, Shape, FramePtr, CG);
    auto RetTy = Shape.getResumeFunctionType()->getReturnType();
    auto RetStructTy = dyn_cast<StructType>(RetTy);
    PointerType *ContinuationTy =
        cast<PointerType>(RetStructTy ? RetStructTy->getElementType(0) : RetTy);

    Value *ReturnValue = ConstantPointerNull::get(ContinuationTy);
    if (RetStructTy) {
      ReturnValue = Builder.CreateInsertValue(PoisonValue::get(RetStructTy),
                                              ReturnValue, 0);
    }
    Builder.CreateRet(ReturnValue);
    break;
  }
  }

  // Remove the rest of the block, by splitting it into an unreachable block.
  auto *BB = End->getParent();
  BB->splitBasicBlock(End);
  BB->getTerminator()->eraseFromParent();
}

// Mark a coroutine as done, which implies that the coroutine is finished and
// never get resumed.
//
// In resume-switched ABI, the done state is represented by storing zero in
// ResumeFnAddr.
//
// NOTE: We couldn't omit the argument `FramePtr`. It is necessary because the
// pointer to the frame in splitted function is not stored in `Shape`.
static void markCoroutineAsDone(IRBuilder<> &Builder, const coro::Shape &Shape,
                                Value *FramePtr) {
  assert(
      Shape.ABI == coro::ABI::Switch &&
      "markCoroutineAsDone is only supported for Switch-Resumed ABI for now.");
  auto *GepIndex = Builder.CreateStructGEP(
      Shape.FrameTy, FramePtr, coro::Shape::SwitchFieldIndex::Resume,
      "ResumeFn.addr");
  auto *NullPtr = ConstantPointerNull::get(cast<PointerType>(
      Shape.FrameTy->getTypeAtIndex(coro::Shape::SwitchFieldIndex::Resume)));
  Builder.CreateStore(NullPtr, GepIndex);

  // If the coroutine don't have unwind coro end, we could omit the store to
  // the final suspend point since we could infer the coroutine is suspended
  // at the final suspend point by the nullness of ResumeFnAddr.
  // However, we can't skip it if the coroutine have unwind coro end. Since
  // the coroutine reaches unwind coro end is considered suspended at the
  // final suspend point (the ResumeFnAddr is null) but in fact the coroutine
  // didn't complete yet. We need the IndexVal for the final suspend point
  // to make the states clear.
  if (Shape.SwitchLowering.HasUnwindCoroEnd &&
      Shape.SwitchLowering.HasFinalSuspend) {
    assert(cast<CoroSuspendInst>(Shape.CoroSuspends.back())->isFinal() &&
           "The final suspend should only live in the last position of "
           "CoroSuspends.");
    ConstantInt *IndexVal = Shape.getIndex(Shape.CoroSuspends.size() - 1);
    auto *FinalIndex = Builder.CreateStructGEP(
        Shape.FrameTy, FramePtr, Shape.getSwitchIndexField(), "index.addr");

    Builder.CreateStore(IndexVal, FinalIndex);
  }
}

/// Replace an unwind call to llvm.coro.end.
static void replaceUnwindCoroEnd(AnyCoroEndInst *End, const coro::Shape &Shape,
                                 Value *FramePtr, bool InResume,
                                 CallGraph *CG) {
  IRBuilder<> Builder(End);

  switch (Shape.ABI) {
  // In switch-lowering, this does nothing in the main function.
  case coro::ABI::Switch: {
    // In C++'s specification, the coroutine should be marked as done
    // if promise.unhandled_exception() throws.  The frontend will
    // call coro.end(true) along this path.
    //
    // FIXME: We should refactor this once there is other language
    // which uses Switch-Resumed style other than C++.
    markCoroutineAsDone(Builder, Shape, FramePtr);
    if (!InResume)
      return;
    break;
  }
  // In async lowering this does nothing.
  case coro::ABI::Async:
    break;
  // In continuation-lowering, this frees the continuation storage.
  case coro::ABI::Retcon:
  case coro::ABI::RetconOnce:
    maybeFreeRetconStorage(Builder, Shape, FramePtr, CG);
    break;
  }

  // If coro.end has an associated bundle, add cleanupret instruction.
  if (auto Bundle = End->getOperandBundle(LLVMContext::OB_funclet)) {
    auto *FromPad = cast<CleanupPadInst>(Bundle->Inputs[0]);
    auto *CleanupRet = Builder.CreateCleanupRet(FromPad, nullptr);
    End->getParent()->splitBasicBlock(End);
    CleanupRet->getParent()->getTerminator()->eraseFromParent();
  }
}

static void replaceCoroEnd(AnyCoroEndInst *End, const coro::Shape &Shape,
                           Value *FramePtr, bool InResume, CallGraph *CG) {
  if (End->isUnwind())
    replaceUnwindCoroEnd(End, Shape, FramePtr, InResume, CG);
  else
    replaceFallthroughCoroEnd(End, Shape, FramePtr, InResume, CG);

  auto &Context = End->getContext();
  End->replaceAllUsesWith(InResume ? ConstantInt::getTrue(Context)
                                   : ConstantInt::getFalse(Context));
  End->eraseFromParent();
}

// In the resume function, we remove the last case  (when coro::Shape is built,
// the final suspend point (if present) is always the last element of
// CoroSuspends array) since it is an undefined behavior to resume a coroutine
// suspended at the final suspend point.
// In the destroy function, if it isn't possible that the ResumeFnAddr is NULL
// and the coroutine doesn't suspend at the final suspend point actually (this
// is possible since the coroutine is considered suspended at the final suspend
// point if promise.unhandled_exception() exits via an exception), we can
// remove the last case.
void CoroCloner::handleFinalSuspend() {
  assert(Shape.ABI == coro::ABI::Switch &&
         Shape.SwitchLowering.HasFinalSuspend);

  if (isSwitchDestroyFunction() && Shape.SwitchLowering.HasUnwindCoroEnd)
    return;

  auto *Switch = cast<SwitchInst>(VMap[Shape.SwitchLowering.ResumeSwitch]);
  auto FinalCaseIt = std::prev(Switch->case_end());
  BasicBlock *ResumeBB = FinalCaseIt->getCaseSuccessor();
  Switch->removeCase(FinalCaseIt);
  if (isSwitchDestroyFunction()) {
    BasicBlock *OldSwitchBB = Switch->getParent();
    auto *NewSwitchBB = OldSwitchBB->splitBasicBlock(Switch, "Switch");
    Builder.SetInsertPoint(OldSwitchBB->getTerminator());

    if (NewF->isCoroOnlyDestroyWhenComplete()) {
      // When the coroutine can only be destroyed when complete, we don't need
      // to generate code for other cases.
      Builder.CreateBr(ResumeBB);
    } else {
      auto *GepIndex = Builder.CreateStructGEP(
          Shape.FrameTy, NewFramePtr, coro::Shape::SwitchFieldIndex::Resume,
          "ResumeFn.addr");
      auto *Load =
          Builder.CreateLoad(Shape.getSwitchResumePointerType(), GepIndex);
      auto *Cond = Builder.CreateIsNull(Load);
      Builder.CreateCondBr(Cond, ResumeBB, NewSwitchBB);
    }
    OldSwitchBB->getTerminator()->eraseFromParent();
  }
}

static FunctionType *
getFunctionTypeFromAsyncSuspend(AnyCoroSuspendInst *Suspend) {
  auto *AsyncSuspend = cast<CoroSuspendAsyncInst>(Suspend);
  auto *StructTy = cast<StructType>(AsyncSuspend->getType());
  auto &Context = Suspend->getParent()->getParent()->getContext();
  auto *VoidTy = Type::getVoidTy(Context);
  return FunctionType::get(VoidTy, StructTy->elements(), false);
}

static Function *createCloneDeclaration(Function &OrigF, coro::Shape &Shape,
                                        const Twine &Suffix,
                                        Module::iterator InsertBefore,
                                        AnyCoroSuspendInst *ActiveSuspend) {
  Module *M = OrigF.getParent();
  auto *FnTy = (Shape.ABI != coro::ABI::Async)
                   ? Shape.getResumeFunctionType()
                   : getFunctionTypeFromAsyncSuspend(ActiveSuspend);

  Function *NewF =
      Function::Create(FnTy, GlobalValue::LinkageTypes::InternalLinkage,
                       OrigF.getName() + Suffix);

  M->getFunctionList().insert(InsertBefore, NewF);

  return NewF;
}

/// Replace uses of the active llvm.coro.suspend.retcon/async call with the
/// arguments to the continuation function.
///
/// This assumes that the builder has a meaningful insertion point.
void CoroCloner::replaceRetconOrAsyncSuspendUses() {
  assert(Shape.ABI == coro::ABI::Retcon || Shape.ABI == coro::ABI::RetconOnce ||
         Shape.ABI == coro::ABI::Async);

  auto NewS = VMap[ActiveSuspend];
  if (NewS->use_empty())
    return;

  // Copy out all the continuation arguments after the buffer pointer into
  // an easily-indexed data structure for convenience.
  SmallVector<Value *, 8> Args;
  // The async ABI includes all arguments -- including the first argument.
  bool IsAsyncABI = Shape.ABI == coro::ABI::Async;
  for (auto I = IsAsyncABI ? NewF->arg_begin() : std::next(NewF->arg_begin()),
            E = NewF->arg_end();
       I != E; ++I)
    Args.push_back(&*I);

  // If the suspend returns a single scalar value, we can just do a simple
  // replacement.
  if (!isa<StructType>(NewS->getType())) {
    assert(Args.size() == 1);
    NewS->replaceAllUsesWith(Args.front());
    return;
  }

  // Try to peephole extracts of an aggregate return.
  for (Use &U : llvm::make_early_inc_range(NewS->uses())) {
    auto *EVI = dyn_cast<ExtractValueInst>(U.getUser());
    if (!EVI || EVI->getNumIndices() != 1)
      continue;

    EVI->replaceAllUsesWith(Args[EVI->getIndices().front()]);
    EVI->eraseFromParent();
  }

  // If we have no remaining uses, we're done.
  if (NewS->use_empty())
    return;

  // Otherwise, we need to create an aggregate.
  Value *Aggr = PoisonValue::get(NewS->getType());
  for (auto [Idx, Arg] : llvm::enumerate(Args))
    Aggr = Builder.CreateInsertValue(Aggr, Arg, Idx);

  NewS->replaceAllUsesWith(Aggr);
}

void CoroCloner::replaceCoroSuspends() {
  Value *SuspendResult;

  switch (Shape.ABI) {
  // In switch lowering, replace coro.suspend with the appropriate value
  // for the type of function we're extracting.
  // Replacing coro.suspend with (0) will result in control flow proceeding to
  // a resume label associated with a suspend point, replacing it with (1) will
  // result in control flow proceeding to a cleanup label associated with this
  // suspend point.
  case coro::ABI::Switch:
    SuspendResult = Builder.getInt8(isSwitchDestroyFunction() ? 1 : 0);
    break;

  // In async lowering there are no uses of the result.
  case coro::ABI::Async:
    return;

  // In returned-continuation lowering, the arguments from earlier
  // continuations are theoretically arbitrary, and they should have been
  // spilled.
  case coro::ABI::RetconOnce:
  case coro::ABI::Retcon:
    return;
  }

  for (AnyCoroSuspendInst *CS : Shape.CoroSuspends) {
    // The active suspend was handled earlier.
    if (CS == ActiveSuspend)
      continue;

    auto *MappedCS = cast<AnyCoroSuspendInst>(VMap[CS]);
    MappedCS->replaceAllUsesWith(SuspendResult);
    MappedCS->eraseFromParent();
  }
}

void CoroCloner::replaceCoroEnds() {
  for (AnyCoroEndInst *CE : Shape.CoroEnds) {
    // We use a null call graph because there's no call graph node for
    // the cloned function yet.  We'll just be rebuilding that later.
    auto *NewCE = cast<AnyCoroEndInst>(VMap[CE]);
    replaceCoroEnd(NewCE, Shape, NewFramePtr, /*in resume*/ true, nullptr);
  }
}

static void replaceSwiftErrorOps(Function &F, coro::Shape &Shape,
                                 ValueToValueMapTy *VMap) {
  if (Shape.ABI == coro::ABI::Async && Shape.CoroSuspends.empty())
    return;
  Value *CachedSlot = nullptr;
  auto getSwiftErrorSlot = [&](Type *ValueTy) -> Value * {
    if (CachedSlot)
      return CachedSlot;

    // Check if the function has a swifterror argument.
    for (auto &Arg : F.args()) {
      if (Arg.isSwiftError()) {
        CachedSlot = &Arg;
        return &Arg;
      }
    }

    // Create a swifterror alloca.
    IRBuilder<> Builder(F.getEntryBlock().getFirstNonPHIOrDbg());
    auto Alloca = Builder.CreateAlloca(ValueTy);
    Alloca->setSwiftError(true);

    CachedSlot = Alloca;
    return Alloca;
  };

  for (CallInst *Op : Shape.SwiftErrorOps) {
    auto MappedOp = VMap ? cast<CallInst>((*VMap)[Op]) : Op;
    IRBuilder<> Builder(MappedOp);

    // If there are no arguments, this is a 'get' operation.
    Value *MappedResult;
    if (Op->arg_empty()) {
      auto ValueTy = Op->getType();
      auto Slot = getSwiftErrorSlot(ValueTy);
      MappedResult = Builder.CreateLoad(ValueTy, Slot);
    } else {
      assert(Op->arg_size() == 1);
      auto Value = MappedOp->getArgOperand(0);
      auto ValueTy = Value->getType();
      auto Slot = getSwiftErrorSlot(ValueTy);
      Builder.CreateStore(Value, Slot);
      MappedResult = Slot;
    }

    MappedOp->replaceAllUsesWith(MappedResult);
    MappedOp->eraseFromParent();
  }

  // If we're updating the original function, we've invalidated SwiftErrorOps.
  if (VMap == nullptr) {
    Shape.SwiftErrorOps.clear();
  }
}

/// Returns all DbgVariableIntrinsic in F.
static std::pair<SmallVector<DbgVariableIntrinsic *, 8>,
                 SmallVector<DbgVariableRecord *>>
collectDbgVariableIntrinsics(Function &F) {
  SmallVector<DbgVariableIntrinsic *, 8> Intrinsics;
  SmallVector<DbgVariableRecord *> DbgVariableRecords;
  for (auto &I : instructions(F)) {
    for (DbgVariableRecord &DVR : filterDbgVars(I.getDbgRecordRange()))
      DbgVariableRecords.push_back(&DVR);
    if (auto *DVI = dyn_cast<DbgVariableIntrinsic>(&I))
      Intrinsics.push_back(DVI);
  }
  return {Intrinsics, DbgVariableRecords};
}

void CoroCloner::replaceSwiftErrorOps() {
  ::replaceSwiftErrorOps(*NewF, Shape, &VMap);
}

void CoroCloner::salvageDebugInfo() {
  auto [Worklist, DbgVariableRecords] = collectDbgVariableIntrinsics(*NewF);
  SmallDenseMap<Argument *, AllocaInst *, 4> ArgToAllocaMap;

  // Only 64-bit ABIs have a register we can refer to with the entry value.
  bool UseEntryValue =
      llvm::Triple(OrigF.getParent()->getTargetTriple()).isArch64Bit();
  for (DbgVariableIntrinsic *DVI : Worklist)
    coro::salvageDebugInfo(ArgToAllocaMap, *DVI, UseEntryValue);
  for (DbgVariableRecord *DVR : DbgVariableRecords)
    coro::salvageDebugInfo(ArgToAllocaMap, *DVR, UseEntryValue);

  // Remove all salvaged dbg.declare intrinsics that became
  // either unreachable or stale due to the CoroSplit transformation.
  DominatorTree DomTree(*NewF);
  auto IsUnreachableBlock = [&](BasicBlock *BB) {
    return !isPotentiallyReachable(&NewF->getEntryBlock(), BB, nullptr,
                                   &DomTree);
  };
  auto RemoveOne = [&](auto *DVI) {
    if (IsUnreachableBlock(DVI->getParent()))
      DVI->eraseFromParent();
    else if (isa_and_nonnull<AllocaInst>(DVI->getVariableLocationOp(0))) {
      // Count all non-debuginfo uses in reachable blocks.
      unsigned Uses = 0;
      for (auto *User : DVI->getVariableLocationOp(0)->users())
        if (auto *I = dyn_cast<Instruction>(User))
          if (!isa<AllocaInst>(I) && !IsUnreachableBlock(I->getParent()))
            ++Uses;
      if (!Uses)
        DVI->eraseFromParent();
    }
  };
  for_each(Worklist, RemoveOne);
  for_each(DbgVariableRecords, RemoveOne);
}

void CoroCloner::replaceEntryBlock() {
  // In the original function, the AllocaSpillBlock is a block immediately
  // following the allocation of the frame object which defines GEPs for
  // all the allocas that have been moved into the frame, and it ends by
  // branching to the original beginning of the coroutine.  Make this
  // the entry block of the cloned function.
  auto *Entry = cast<BasicBlock>(VMap[Shape.AllocaSpillBlock]);
  auto *OldEntry = &NewF->getEntryBlock();
  Entry->setName("entry" + Suffix);
  Entry->moveBefore(OldEntry);
  Entry->getTerminator()->eraseFromParent();

  // Clear all predecessors of the new entry block.  There should be
  // exactly one predecessor, which we created when splitting out
  // AllocaSpillBlock to begin with.
  assert(Entry->hasOneUse());
  auto BranchToEntry = cast<BranchInst>(Entry->user_back());
  assert(BranchToEntry->isUnconditional());
  Builder.SetInsertPoint(BranchToEntry);
  Builder.CreateUnreachable();
  BranchToEntry->eraseFromParent();

  // Branch from the entry to the appropriate place.
  Builder.SetInsertPoint(Entry);
  switch (Shape.ABI) {
  case coro::ABI::Switch: {
    // In switch-lowering, we built a resume-entry block in the original
    // function.  Make the entry block branch to this.
    auto *SwitchBB =
        cast<BasicBlock>(VMap[Shape.SwitchLowering.ResumeEntryBlock]);
    Builder.CreateBr(SwitchBB);
    break;
  }
  case coro::ABI::Async:
  case coro::ABI::Retcon:
  case coro::ABI::RetconOnce: {
    // In continuation ABIs, we want to branch to immediately after the
    // active suspend point.  Earlier phases will have put the suspend in its
    // own basic block, so just thread our jump directly to its successor.
    assert((Shape.ABI == coro::ABI::Async &&
            isa<CoroSuspendAsyncInst>(ActiveSuspend)) ||
           ((Shape.ABI == coro::ABI::Retcon ||
             Shape.ABI == coro::ABI::RetconOnce) &&
            isa<CoroSuspendRetconInst>(ActiveSuspend)));
    auto *MappedCS = cast<AnyCoroSuspendInst>(VMap[ActiveSuspend]);
    auto Branch = cast<BranchInst>(MappedCS->getNextNode());
    assert(Branch->isUnconditional());
    Builder.CreateBr(Branch->getSuccessor(0));
    break;
  }
  }

  // Any static alloca that's still being used but not reachable from the new
  // entry needs to be moved to the new entry.
  Function *F = OldEntry->getParent();
  DominatorTree DT{*F};
  for (Instruction &I : llvm::make_early_inc_range(instructions(F))) {
    auto *Alloca = dyn_cast<AllocaInst>(&I);
    if (!Alloca || I.use_empty())
      continue;
    if (DT.isReachableFromEntry(I.getParent()) ||
        !isa<ConstantInt>(Alloca->getArraySize()))
      continue;
    I.moveBefore(*Entry, Entry->getFirstInsertionPt());
  }
}

/// Derive the value of the new frame pointer.
Value *CoroCloner::deriveNewFramePointer() {
  // Builder should be inserting to the front of the new entry block.

  switch (Shape.ABI) {
  // In switch-lowering, the argument is the frame pointer.
  case coro::ABI::Switch:
    return &*NewF->arg_begin();
  // In async-lowering, one of the arguments is an async context as determined
  // by the `llvm.coro.id.async` intrinsic. We can retrieve the async context of
  // the resume function from the async context projection function associated
  // with the active suspend. The frame is located as a tail to the async
  // context header.
  case coro::ABI::Async: {
    auto *ActiveAsyncSuspend = cast<CoroSuspendAsyncInst>(ActiveSuspend);
    auto ContextIdx = ActiveAsyncSuspend->getStorageArgumentIndex() & 0xff;
    auto *CalleeContext = NewF->getArg(ContextIdx);
    auto *ProjectionFunc =
        ActiveAsyncSuspend->getAsyncContextProjectionFunction();
    auto DbgLoc =
        cast<CoroSuspendAsyncInst>(VMap[ActiveSuspend])->getDebugLoc();
    // Calling i8* (i8*)
    auto *CallerContext = Builder.CreateCall(ProjectionFunc->getFunctionType(),
                                             ProjectionFunc, CalleeContext);
    CallerContext->setCallingConv(ProjectionFunc->getCallingConv());
    CallerContext->setDebugLoc(DbgLoc);
    // The frame is located after the async_context header.
    auto &Context = Builder.getContext();
    auto *FramePtrAddr = Builder.CreateConstInBoundsGEP1_32(
        Type::getInt8Ty(Context), CallerContext,
        Shape.AsyncLowering.FrameOffset, "async.ctx.frameptr");
    // Inline the projection function.
    InlineFunctionInfo InlineInfo;
    auto InlineRes = InlineFunction(*CallerContext, InlineInfo);
    assert(InlineRes.isSuccess());
    (void)InlineRes;
    return FramePtrAddr;
  }
  // In continuation-lowering, the argument is the opaque storage.
  case coro::ABI::Retcon:
  case coro::ABI::RetconOnce: {
    Argument *NewStorage = &*NewF->arg_begin();
    auto FramePtrTy = PointerType::getUnqual(Shape.FrameTy->getContext());

    // If the storage is inline, just bitcast to the storage to the frame type.
    if (Shape.RetconLowering.IsFrameInlineInStorage)
      return NewStorage;

    // Otherwise, load the real frame from the opaque storage.
    return Builder.CreateLoad(FramePtrTy, NewStorage);
  }
  }
  llvm_unreachable("bad ABI");
}

/// Adjust the scope line of the funclet to the first line number after the
/// suspend point. This avoids a jump in the line table from the function
/// declaration (where prologue instructions are attributed to) to the suspend
/// point.
/// Only adjust the scope line when the files are the same.
/// If no candidate line number is found, fallback to the line of ActiveSuspend.
static void updateScopeLine(Instruction *ActiveSuspend,
                            DISubprogram &SPToUpdate) {
  if (!ActiveSuspend)
    return;

  auto *Successor = ActiveSuspend->getNextNonDebugInstruction();
  // Corosplit splits the BB around ActiveSuspend, so the meaningful
  // instructions are not in the same BB.
  if (auto *Branch = dyn_cast_or_null<BranchInst>(Successor);
      Branch && Branch->isUnconditional())
    Successor = Branch->getSuccessor(0)->getFirstNonPHIOrDbg();

  // Find the first successor of ActiveSuspend with a non-zero line location.
  // If that matches the file of ActiveSuspend, use it.
  for (; Successor; Successor = Successor->getNextNonDebugInstruction()) {
    auto DL = Successor->getDebugLoc();
    if (!DL || DL.getLine() == 0)
      continue;

    if (SPToUpdate.getFile() == DL->getFile()) {
      SPToUpdate.setScopeLine(DL.getLine());
      return;
    }

    break;
  }

  // If the search above failed, fallback to the location of ActiveSuspend.
  if (auto DL = ActiveSuspend->getDebugLoc())
    if (SPToUpdate.getFile() == DL->getFile())
      SPToUpdate.setScopeLine(DL->getLine());
}

static void addFramePointerAttrs(AttributeList &Attrs, LLVMContext &Context,
                                 unsigned ParamIndex, uint64_t Size,
                                 Align Alignment, bool NoAlias) {
  AttrBuilder ParamAttrs(Context);
  ParamAttrs.addAttribute(Attribute::NonNull);
  ParamAttrs.addAttribute(Attribute::NoUndef);

  if (NoAlias)
    ParamAttrs.addAttribute(Attribute::NoAlias);

  ParamAttrs.addAlignmentAttr(Alignment);
  ParamAttrs.addDereferenceableAttr(Size);
  Attrs = Attrs.addParamAttributes(Context, ParamIndex, ParamAttrs);
}

static void addAsyncContextAttrs(AttributeList &Attrs, LLVMContext &Context,
                                 unsigned ParamIndex) {
  AttrBuilder ParamAttrs(Context);
  ParamAttrs.addAttribute(Attribute::SwiftAsync);
  Attrs = Attrs.addParamAttributes(Context, ParamIndex, ParamAttrs);
}

static void addSwiftSelfAttrs(AttributeList &Attrs, LLVMContext &Context,
                              unsigned ParamIndex) {
  AttrBuilder ParamAttrs(Context);
  ParamAttrs.addAttribute(Attribute::SwiftSelf);
  Attrs = Attrs.addParamAttributes(Context, ParamIndex, ParamAttrs);
}

/// Clone the body of the original function into a resume function of
/// some sort.
void CoroCloner::create() {
  // Create the new function if we don't already have one.
  if (!NewF) {
    NewF = createCloneDeclaration(OrigF, Shape, Suffix,
                                  OrigF.getParent()->end(), ActiveSuspend);
  }

  // Replace all args with dummy instructions. If an argument is the old frame
  // pointer, the dummy will be replaced by the new frame pointer once it is
  // computed below. Uses of all other arguments should have already been
  // rewritten by buildCoroutineFrame() to use loads/stores on the coroutine
  // frame.
  SmallVector<Instruction *> DummyArgs;
  for (Argument &A : OrigF.args()) {
    DummyArgs.push_back(new FreezeInst(PoisonValue::get(A.getType())));
    VMap[&A] = DummyArgs.back();
  }

  SmallVector<ReturnInst *, 4> Returns;

  // Ignore attempts to change certain attributes of the function.
  // TODO: maybe there should be a way to suppress this during cloning?
  auto savedVisibility = NewF->getVisibility();
  auto savedUnnamedAddr = NewF->getUnnamedAddr();
  auto savedDLLStorageClass = NewF->getDLLStorageClass();

  // NewF's linkage (which CloneFunctionInto does *not* change) might not
  // be compatible with the visibility of OrigF (which it *does* change),
  // so protect against that.
  auto savedLinkage = NewF->getLinkage();
  NewF->setLinkage(llvm::GlobalValue::ExternalLinkage);

  CloneFunctionInto(NewF, &OrigF, VMap,
                    CloneFunctionChangeType::LocalChangesOnly, Returns);

  auto &Context = NewF->getContext();

  if (DISubprogram *SP = NewF->getSubprogram()) {
    assert(SP != OrigF.getSubprogram() && SP->isDistinct());
    updateScopeLine(ActiveSuspend, *SP);

    // Update the linkage name to reflect the modified symbol name. It
    // is necessary to update the linkage name in Swift, since the
    // mangling changes for resume functions. It might also be the
    // right thing to do in C++, but due to a limitation in LLVM's
    // AsmPrinter we can only do this if the function doesn't have an
    // abstract specification, since the DWARF backend expects the
    // abstract specification to contain the linkage name and asserts
    // that they are identical.
    if (SP->getUnit() &&
        SP->getUnit()->getSourceLanguage() == dwarf::DW_LANG_Swift) {
      SP->replaceLinkageName(MDString::get(Context, NewF->getName()));
      if (auto *Decl = SP->getDeclaration()) {
        auto *NewDecl = DISubprogram::get(
            Decl->getContext(), Decl->getScope(), Decl->getName(),
            NewF->getName(), Decl->getFile(), Decl->getLine(), Decl->getType(),
            Decl->getScopeLine(), Decl->getContainingType(),
            Decl->getVirtualIndex(), Decl->getThisAdjustment(),
            Decl->getFlags(), Decl->getSPFlags(), Decl->getUnit(),
            Decl->getTemplateParams(), nullptr, Decl->getRetainedNodes(),
            Decl->getThrownTypes(), Decl->getAnnotations(),
            Decl->getTargetFuncName());
        SP->replaceDeclaration(NewDecl);
      }
    }
  }

  NewF->setLinkage(savedLinkage);
  NewF->setVisibility(savedVisibility);
  NewF->setUnnamedAddr(savedUnnamedAddr);
  NewF->setDLLStorageClass(savedDLLStorageClass);
  // The function sanitizer metadata needs to match the signature of the
  // function it is being attached to. However this does not hold for split
  // functions here. Thus remove the metadata for split functions.
  if (Shape.ABI == coro::ABI::Switch &&
      NewF->hasMetadata(LLVMContext::MD_func_sanitize))
    NewF->eraseMetadata(LLVMContext::MD_func_sanitize);

  // Replace the attributes of the new function:
  auto OrigAttrs = NewF->getAttributes();
  auto NewAttrs = AttributeList();

  switch (Shape.ABI) {
  case coro::ABI::Switch:
    // Bootstrap attributes by copying function attributes from the
    // original function.  This should include optimization settings and so on.
    NewAttrs = NewAttrs.addFnAttributes(
        Context, AttrBuilder(Context, OrigAttrs.getFnAttrs()));

    addFramePointerAttrs(NewAttrs, Context, 0, Shape.FrameSize,
                         Shape.FrameAlign, /*NoAlias=*/false);
    break;
  case coro::ABI::Async: {
    auto *ActiveAsyncSuspend = cast<CoroSuspendAsyncInst>(ActiveSuspend);
    if (OrigF.hasParamAttribute(Shape.AsyncLowering.ContextArgNo,
                                Attribute::SwiftAsync)) {
      uint32_t ArgAttributeIndices =
          ActiveAsyncSuspend->getStorageArgumentIndex();
      auto ContextArgIndex = ArgAttributeIndices & 0xff;
      addAsyncContextAttrs(NewAttrs, Context, ContextArgIndex);

      // `swiftasync` must preceed `swiftself` so 0 is not a valid index for
      // `swiftself`.
      auto SwiftSelfIndex = ArgAttributeIndices >> 8;
      if (SwiftSelfIndex)
        addSwiftSelfAttrs(NewAttrs, Context, SwiftSelfIndex);
    }

    // Transfer the original function's attributes.
    auto FnAttrs = OrigF.getAttributes().getFnAttrs();
    NewAttrs = NewAttrs.addFnAttributes(Context, AttrBuilder(Context, FnAttrs));
    break;
  }
  case coro::ABI::Retcon:
  case coro::ABI::RetconOnce:
    // If we have a continuation prototype, just use its attributes,
    // full-stop.
    NewAttrs = Shape.RetconLowering.ResumePrototype->getAttributes();

    /// FIXME: Is it really good to add the NoAlias attribute?
    addFramePointerAttrs(NewAttrs, Context, 0,
                         Shape.getRetconCoroId()->getStorageSize(),
                         Shape.getRetconCoroId()->getStorageAlignment(),
                         /*NoAlias=*/true);

    break;
  }

  switch (Shape.ABI) {
  // In these ABIs, the cloned functions always return 'void', and the
  // existing return sites are meaningless.  Note that for unique
  // continuations, this includes the returns associated with suspends;
  // this is fine because we can't suspend twice.
  case coro::ABI::Switch:
  case coro::ABI::RetconOnce:
    // Remove old returns.
    for (ReturnInst *Return : Returns)
      changeToUnreachable(Return);
    break;

  // With multi-suspend continuations, we'll already have eliminated the
  // original returns and inserted returns before all the suspend points,
  // so we want to leave any returns in place.
  case coro::ABI::Retcon:
    break;
  // Async lowering will insert musttail call functions at all suspend points
  // followed by a return.
  // Don't change returns to unreachable because that will trip up the verifier.
  // These returns should be unreachable from the clone.
  case coro::ABI::Async:
    break;
  }

  NewF->setAttributes(NewAttrs);
  NewF->setCallingConv(Shape.getResumeFunctionCC());

  // Set up the new entry block.
  replaceEntryBlock();

  // Turn symmetric transfers into musttail calls.
  for (CallInst *ResumeCall : Shape.SymmetricTransfers) {
    ResumeCall = cast<CallInst>(VMap[ResumeCall]);
    if (TTI.supportsTailCallFor(ResumeCall)) {
      // FIXME: Could we support symmetric transfer effectively without
      // musttail?
      ResumeCall->setTailCallKind(CallInst::TCK_MustTail);
    }

    // Put a 'ret void' after the call, and split any remaining instructions to
    // an unreachable block.
    BasicBlock *BB = ResumeCall->getParent();
    BB->splitBasicBlock(ResumeCall->getNextNode());
    Builder.SetInsertPoint(BB->getTerminator());
    Builder.CreateRetVoid();
    BB->getTerminator()->eraseFromParent();
  }

  Builder.SetInsertPoint(&NewF->getEntryBlock().front());
  NewFramePtr = deriveNewFramePointer();

  // Remap frame pointer.
  Value *OldFramePtr = VMap[Shape.FramePtr];
  NewFramePtr->takeName(OldFramePtr);
  OldFramePtr->replaceAllUsesWith(NewFramePtr);

  // Remap vFrame pointer.
  auto *NewVFrame = Builder.CreateBitCast(
      NewFramePtr, PointerType::getUnqual(Builder.getContext()), "vFrame");
  Value *OldVFrame = cast<Value>(VMap[Shape.CoroBegin]);
  if (OldVFrame != NewVFrame)
    OldVFrame->replaceAllUsesWith(NewVFrame);

  // All uses of the arguments should have been resolved by this point,
  // so we can safely remove the dummy values.
  for (Instruction *DummyArg : DummyArgs) {
    DummyArg->replaceAllUsesWith(PoisonValue::get(DummyArg->getType()));
    DummyArg->deleteValue();
  }

  switch (Shape.ABI) {
  case coro::ABI::Switch:
    // Rewrite final suspend handling as it is not done via switch (allows to
    // remove final case from the switch, since it is undefined behavior to
    // resume the coroutine suspended at the final suspend point.
    if (Shape.SwitchLowering.HasFinalSuspend)
      handleFinalSuspend();
    break;
  case coro::ABI::Async:
  case coro::ABI::Retcon:
  case coro::ABI::RetconOnce:
    // Replace uses of the active suspend with the corresponding
    // continuation-function arguments.
    assert(ActiveSuspend != nullptr &&
           "no active suspend when lowering a continuation-style coroutine");
    replaceRetconOrAsyncSuspendUses();
    break;
  }

  // Handle suspends.
  replaceCoroSuspends();

  // Handle swifterror.
  replaceSwiftErrorOps();

  // Remove coro.end intrinsics.
  replaceCoroEnds();

  // Salvage debug info that points into the coroutine frame.
  salvageDebugInfo();

  // Eliminate coro.free from the clones, replacing it with 'null' in cleanup,
  // to suppress deallocation code.
  if (Shape.ABI == coro::ABI::Switch)
    coro::replaceCoroFree(cast<CoroIdInst>(VMap[Shape.CoroBegin->getId()]),
                          /*Elide=*/FKind == CoroCloner::Kind::SwitchCleanup);
}

static void updateAsyncFuncPointerContextSize(coro::Shape &Shape) {
  assert(Shape.ABI == coro::ABI::Async);

  auto *FuncPtrStruct = cast<ConstantStruct>(
      Shape.AsyncLowering.AsyncFuncPointer->getInitializer());
  auto *OrigRelativeFunOffset = FuncPtrStruct->getOperand(0);
  auto *OrigContextSize = FuncPtrStruct->getOperand(1);
  auto *NewContextSize = ConstantInt::get(OrigContextSize->getType(),
                                          Shape.AsyncLowering.ContextSize);
  auto *NewFuncPtrStruct = ConstantStruct::get(
      FuncPtrStruct->getType(), OrigRelativeFunOffset, NewContextSize);

  Shape.AsyncLowering.AsyncFuncPointer->setInitializer(NewFuncPtrStruct);
}

static TypeSize getFrameSizeForShape(coro::Shape &Shape) {
  // In the same function all coro.sizes should have the same result type.
  auto *SizeIntrin = Shape.CoroSizes.back();
  Module *M = SizeIntrin->getModule();
  const DataLayout &DL = M->getDataLayout();
  return DL.getTypeAllocSize(Shape.FrameTy);
}

static void replaceFrameSizeAndAlignment(coro::Shape &Shape) {
  if (Shape.ABI == coro::ABI::Async)
    updateAsyncFuncPointerContextSize(Shape);

  for (CoroAlignInst *CA : Shape.CoroAligns) {
    CA->replaceAllUsesWith(
        ConstantInt::get(CA->getType(), Shape.FrameAlign.value()));
    CA->eraseFromParent();
  }

  if (Shape.CoroSizes.empty())
    return;

  // In the same function all coro.sizes should have the same result type.
  auto *SizeIntrin = Shape.CoroSizes.back();
  auto *SizeConstant =
      ConstantInt::get(SizeIntrin->getType(), getFrameSizeForShape(Shape));

  for (CoroSizeInst *CS : Shape.CoroSizes) {
    CS->replaceAllUsesWith(SizeConstant);
    CS->eraseFromParent();
  }
}

static void postSplitCleanup(Function &F) {
  removeUnreachableBlocks(F);

#ifndef NDEBUG
  // For now, we do a mandatory verification step because we don't
  // entirely trust this pass.  Note that we don't want to add a verifier
  // pass to FPM below because it will also verify all the global data.
  if (verifyFunction(F, &errs()))
    report_fatal_error("Broken function");
#endif
}

// Coroutine has no suspend points. Remove heap allocation for the coroutine
// frame if possible.
static void handleNoSuspendCoroutine(coro::Shape &Shape) {
  auto *CoroBegin = Shape.CoroBegin;
  switch (Shape.ABI) {
  case coro::ABI::Switch: {
    auto SwitchId = Shape.getSwitchCoroId();
    auto *AllocInst = SwitchId->getCoroAlloc();
    coro::replaceCoroFree(SwitchId, /*Elide=*/AllocInst != nullptr);
    if (AllocInst) {
      IRBuilder<> Builder(AllocInst);
      auto *Frame = Builder.CreateAlloca(Shape.FrameTy);
      Frame->setAlignment(Shape.FrameAlign);
      AllocInst->replaceAllUsesWith(Builder.getFalse());
      AllocInst->eraseFromParent();
      CoroBegin->replaceAllUsesWith(Frame);
    } else {
      CoroBegin->replaceAllUsesWith(CoroBegin->getMem());
    }

    break;
  }
  case coro::ABI::Async:
  case coro::ABI::Retcon:
  case coro::ABI::RetconOnce:
    CoroBegin->replaceAllUsesWith(PoisonValue::get(CoroBegin->getType()));
    break;
  }

  CoroBegin->eraseFromParent();
  Shape.CoroBegin = nullptr;
}

// SimplifySuspendPoint needs to check that there is no calls between
// coro_save and coro_suspend, since any of the calls may potentially resume
// the coroutine and if that is the case we cannot eliminate the suspend point.
static bool hasCallsInBlockBetween(Instruction *From, Instruction *To) {
  for (Instruction *I = From; I != To; I = I->getNextNode()) {
    // Assume that no intrinsic can resume the coroutine.
    if (isa<IntrinsicInst>(I))
      continue;

    if (isa<CallBase>(I))
      return true;
  }
  return false;
}

static bool hasCallsInBlocksBetween(BasicBlock *SaveBB, BasicBlock *ResDesBB) {
  SmallPtrSet<BasicBlock *, 8> Set;
  SmallVector<BasicBlock *, 8> Worklist;

  Set.insert(SaveBB);
  Worklist.push_back(ResDesBB);

  // Accumulate all blocks between SaveBB and ResDesBB. Because CoroSaveIntr
  // returns a token consumed by suspend instruction, all blocks in between
  // will have to eventually hit SaveBB when going backwards from ResDesBB.
  while (!Worklist.empty()) {
    auto *BB = Worklist.pop_back_val();
    Set.insert(BB);
    for (auto *Pred : predecessors(BB))
      if (!Set.contains(Pred))
        Worklist.push_back(Pred);
  }

  // SaveBB and ResDesBB are checked separately in hasCallsBetween.
  Set.erase(SaveBB);
  Set.erase(ResDesBB);

  for (auto *BB : Set)
    if (hasCallsInBlockBetween(BB->getFirstNonPHI(), nullptr))
      return true;

  return false;
}

static bool hasCallsBetween(Instruction *Save, Instruction *ResumeOrDestroy) {
  auto *SaveBB = Save->getParent();
  auto *ResumeOrDestroyBB = ResumeOrDestroy->getParent();

  if (SaveBB == ResumeOrDestroyBB)
    return hasCallsInBlockBetween(Save->getNextNode(), ResumeOrDestroy);

  // Any calls from Save to the end of the block?
  if (hasCallsInBlockBetween(Save->getNextNode(), nullptr))
    return true;

  // Any calls from begging of the block up to ResumeOrDestroy?
  if (hasCallsInBlockBetween(ResumeOrDestroyBB->getFirstNonPHI(),
                             ResumeOrDestroy))
    return true;

  // Any calls in all of the blocks between SaveBB and ResumeOrDestroyBB?
  if (hasCallsInBlocksBetween(SaveBB, ResumeOrDestroyBB))
    return true;

  return false;
}

// If a SuspendIntrin is preceded by Resume or Destroy, we can eliminate the
// suspend point and replace it with nornal control flow.
static bool simplifySuspendPoint(CoroSuspendInst *Suspend,
                                 CoroBeginInst *CoroBegin) {
  Instruction *Prev = Suspend->getPrevNode();
  if (!Prev) {
    auto *Pred = Suspend->getParent()->getSinglePredecessor();
    if (!Pred)
      return false;
    Prev = Pred->getTerminator();
  }

  CallBase *CB = dyn_cast<CallBase>(Prev);
  if (!CB)
    return false;

  auto *Callee = CB->getCalledOperand()->stripPointerCasts();

  // See if the callsite is for resumption or destruction of the coroutine.
  auto *SubFn = dyn_cast<CoroSubFnInst>(Callee);
  if (!SubFn)
    return false;

  // Does not refer to the current coroutine, we cannot do anything with it.
  if (SubFn->getFrame() != CoroBegin)
    return false;

  // See if the transformation is safe. Specifically, see if there are any
  // calls in between Save and CallInstr. They can potenitally resume the
  // coroutine rendering this optimization unsafe.
  auto *Save = Suspend->getCoroSave();
  if (hasCallsBetween(Save, CB))
    return false;

  // Replace llvm.coro.suspend with the value that results in resumption over
  // the resume or cleanup path.
  Suspend->replaceAllUsesWith(SubFn->getRawIndex());
  Suspend->eraseFromParent();
  Save->eraseFromParent();

  // No longer need a call to coro.resume or coro.destroy.
  if (auto *Invoke = dyn_cast<InvokeInst>(CB)) {
    BranchInst::Create(Invoke->getNormalDest(), Invoke->getIterator());
  }

  // Grab the CalledValue from CB before erasing the CallInstr.
  auto *CalledValue = CB->getCalledOperand();
  CB->eraseFromParent();

  // If no more users remove it. Usually it is a bitcast of SubFn.
  if (CalledValue != SubFn && CalledValue->user_empty())
    if (auto *I = dyn_cast<Instruction>(CalledValue))
      I->eraseFromParent();

  // Now we are good to remove SubFn.
  if (SubFn->user_empty())
    SubFn->eraseFromParent();

  return true;
}

// Remove suspend points that are simplified.
static void simplifySuspendPoints(coro::Shape &Shape) {
  // Currently, the only simplification we do is switch-lowering-specific.
  if (Shape.ABI != coro::ABI::Switch)
    return;

  auto &S = Shape.CoroSuspends;
  size_t I = 0, N = S.size();
  if (N == 0)
    return;

  size_t ChangedFinalIndex = std::numeric_limits<size_t>::max();
  while (true) {
    auto SI = cast<CoroSuspendInst>(S[I]);
    // Leave final.suspend to handleFinalSuspend since it is undefined behavior
    // to resume a coroutine suspended at the final suspend point.
    if (!SI->isFinal() && simplifySuspendPoint(SI, Shape.CoroBegin)) {
      if (--N == I)
        break;

      std::swap(S[I], S[N]);

      if (cast<CoroSuspendInst>(S[I])->isFinal()) {
        assert(Shape.SwitchLowering.HasFinalSuspend);
        ChangedFinalIndex = I;
      }

      continue;
    }
    if (++I == N)
      break;
  }
  S.resize(N);

  // Maintain final.suspend in case final suspend was swapped.
  // Due to we requrie the final suspend to be the last element of CoroSuspends.
  if (ChangedFinalIndex < N) {
    assert(cast<CoroSuspendInst>(S[ChangedFinalIndex])->isFinal());
    std::swap(S[ChangedFinalIndex], S.back());
  }
}

namespace {

struct SwitchCoroutineSplitter {
  static void split(Function &F, coro::Shape &Shape,
                    SmallVectorImpl<Function *> &Clones,
                    TargetTransformInfo &TTI) {
    assert(Shape.ABI == coro::ABI::Switch);

    // Create a resume clone by cloning the body of the original function,
    // setting new entry block and replacing coro.suspend an appropriate value
    // to force resume or cleanup pass for every suspend point.
    createResumeEntryBlock(F, Shape);
    auto *ResumeClone = CoroCloner::createClone(
        F, ".resume", Shape, CoroCloner::Kind::SwitchResume, TTI);
    auto *DestroyClone = CoroCloner::createClone(
        F, ".destroy", Shape, CoroCloner::Kind::SwitchUnwind, TTI);
    auto *CleanupClone = CoroCloner::createClone(
        F, ".cleanup", Shape, CoroCloner::Kind::SwitchCleanup, TTI);

    postSplitCleanup(*ResumeClone);
    postSplitCleanup(*DestroyClone);
    postSplitCleanup(*CleanupClone);

    // Store addresses resume/destroy/cleanup functions in the coroutine frame.
    updateCoroFrame(Shape, ResumeClone, DestroyClone, CleanupClone);

    assert(Clones.empty());
    Clones.push_back(ResumeClone);
    Clones.push_back(DestroyClone);
    Clones.push_back(CleanupClone);

    // Create a constant array referring to resume/destroy/clone functions
    // pointed by the last argument of @llvm.coro.info, so that CoroElide pass
    // can determined correct function to call.
    setCoroInfo(F, Shape, Clones);
  }

  // Create a variant of ramp function that does not perform heap allocation
  // for a switch ABI coroutine.
  //
  // The newly split `.noalloc` ramp function has the following differences:
  //  - Has one additional frame pointer parameter in lieu of dynamic
  //  allocation.
  //  - Suppressed allocations by replacing coro.alloc and coro.free.
  static Function *createNoAllocVariant(Function &F, coro::Shape &Shape,
                                        SmallVectorImpl<Function *> &Clones) {
    assert(Shape.ABI == coro::ABI::Switch);
    auto *OrigFnTy = F.getFunctionType();
    auto OldParams = OrigFnTy->params();

    SmallVector<Type *> NewParams;
    NewParams.reserve(OldParams.size() + 1);
    NewParams.append(OldParams.begin(), OldParams.end());
    NewParams.push_back(PointerType::getUnqual(Shape.FrameTy));

    auto *NewFnTy = FunctionType::get(OrigFnTy->getReturnType(), NewParams,
                                      OrigFnTy->isVarArg());
    Function *NoAllocF =
        Function::Create(NewFnTy, F.getLinkage(), F.getName() + ".noalloc");

    ValueToValueMapTy VMap;
    unsigned int Idx = 0;
    for (const auto &I : F.args()) {
      VMap[&I] = NoAllocF->getArg(Idx++);
    }
    // We just appended the frame pointer as the last argument of the new
    // function.
    auto FrameIdx = NoAllocF->arg_size() - 1;
    SmallVector<ReturnInst *, 4> Returns;
    CloneFunctionInto(NoAllocF, &F, VMap,
                      CloneFunctionChangeType::LocalChangesOnly, Returns);

    if (Shape.CoroBegin) {
      auto *NewCoroBegin =
          cast_if_present<CoroBeginInst>(VMap[Shape.CoroBegin]);
      auto *NewCoroId = cast<CoroIdInst>(NewCoroBegin->getId());
      coro::replaceCoroFree(NewCoroId, /*Elide=*/true);
      coro::suppressCoroAllocs(NewCoroId);
      NewCoroBegin->replaceAllUsesWith(NoAllocF->getArg(FrameIdx));
      NewCoroBegin->eraseFromParent();
    }

    Module *M = F.getParent();
    M->getFunctionList().insert(M->end(), NoAllocF);

    removeUnreachableBlocks(*NoAllocF);
    auto NewAttrs = NoAllocF->getAttributes();
    // When we elide allocation, we read these attributes to determine the
    // frame size and alignment.
    addFramePointerAttrs(NewAttrs, NoAllocF->getContext(), FrameIdx,
                         Shape.FrameSize, Shape.FrameAlign,
                         /*NoAlias=*/false);

    NoAllocF->setAttributes(NewAttrs);

    Clones.push_back(NoAllocF);
    // Reset the original function's coro info, make the new noalloc variant
    // connected to the original ramp function.
    setCoroInfo(F, Shape, Clones);
    // After copying, set the linkage to internal linkage. Original function
    // may have different linkage, but optimization dependent on this function
    // generally relies on LTO.
    NoAllocF->setLinkage(llvm::GlobalValue::InternalLinkage);
    return NoAllocF;
  }

private:
  // Create an entry block for a resume function with a switch that will jump to
  // suspend points.
  static void createResumeEntryBlock(Function &F, coro::Shape &Shape) {
    LLVMContext &C = F.getContext();

    // resume.entry:
    //  %index.addr = getelementptr inbounds %f.Frame, %f.Frame* %FramePtr, i32
    //  0, i32 2 % index = load i32, i32* %index.addr switch i32 %index, label
    //  %unreachable [
    //    i32 0, label %resume.0
    //    i32 1, label %resume.1
    //    ...
    //  ]

    auto *NewEntry = BasicBlock::Create(C, "resume.entry", &F);
    auto *UnreachBB = BasicBlock::Create(C, "unreachable", &F);

    IRBuilder<> Builder(NewEntry);
    auto *FramePtr = Shape.FramePtr;
    auto *FrameTy = Shape.FrameTy;
    auto *GepIndex = Builder.CreateStructGEP(
        FrameTy, FramePtr, Shape.getSwitchIndexField(), "index.addr");
    auto *Index = Builder.CreateLoad(Shape.getIndexType(), GepIndex, "index");
    auto *Switch =
        Builder.CreateSwitch(Index, UnreachBB, Shape.CoroSuspends.size());
    Shape.SwitchLowering.ResumeSwitch = Switch;

    size_t SuspendIndex = 0;
    for (auto *AnyS : Shape.CoroSuspends) {
      auto *S = cast<CoroSuspendInst>(AnyS);
      ConstantInt *IndexVal = Shape.getIndex(SuspendIndex);

      // Replace CoroSave with a store to Index:
      //    %index.addr = getelementptr %f.frame... (index field number)
      //    store i32 %IndexVal, i32* %index.addr1
      auto *Save = S->getCoroSave();
      Builder.SetInsertPoint(Save);
      if (S->isFinal()) {
        // The coroutine should be marked done if it reaches the final suspend
        // point.
        markCoroutineAsDone(Builder, Shape, FramePtr);
      } else {
        auto *GepIndex = Builder.CreateStructGEP(
            FrameTy, FramePtr, Shape.getSwitchIndexField(), "index.addr");
        Builder.CreateStore(IndexVal, GepIndex);
      }

      Save->replaceAllUsesWith(ConstantTokenNone::get(C));
      Save->eraseFromParent();

      // Split block before and after coro.suspend and add a jump from an entry
      // switch:
      //
      //  whateverBB:
      //    whatever
      //    %0 = call i8 @llvm.coro.suspend(token none, i1 false)
      //    switch i8 %0, label %suspend[i8 0, label %resume
      //                                 i8 1, label %cleanup]
      // becomes:
      //
      //  whateverBB:
      //     whatever
      //     br label %resume.0.landing
      //
      //  resume.0: ; <--- jump from the switch in the resume.entry
      //     %0 = tail call i8 @llvm.coro.suspend(token none, i1 false)
      //     br label %resume.0.landing
      //
      //  resume.0.landing:
      //     %1 = phi i8[-1, %whateverBB], [%0, %resume.0]
      //     switch i8 % 1, label %suspend [i8 0, label %resume
      //                                    i8 1, label %cleanup]

      auto *SuspendBB = S->getParent();
      auto *ResumeBB =
          SuspendBB->splitBasicBlock(S, "resume." + Twine(SuspendIndex));
      auto *LandingBB = ResumeBB->splitBasicBlock(
          S->getNextNode(), ResumeBB->getName() + Twine(".landing"));
      Switch->addCase(IndexVal, ResumeBB);

      cast<BranchInst>(SuspendBB->getTerminator())->setSuccessor(0, LandingBB);
      auto *PN = PHINode::Create(Builder.getInt8Ty(), 2, "");
      PN->insertBefore(LandingBB->begin());
      S->replaceAllUsesWith(PN);
      PN->addIncoming(Builder.getInt8(-1), SuspendBB);
      PN->addIncoming(S, ResumeBB);

      ++SuspendIndex;
    }

    Builder.SetInsertPoint(UnreachBB);
    Builder.CreateUnreachable();

    Shape.SwitchLowering.ResumeEntryBlock = NewEntry;
  }

  // Store addresses of Resume/Destroy/Cleanup functions in the coroutine frame.
  static void updateCoroFrame(coro::Shape &Shape, Function *ResumeFn,
                              Function *DestroyFn, Function *CleanupFn) {
    IRBuilder<> Builder(&*Shape.getInsertPtAfterFramePtr());

    auto *ResumeAddr = Builder.CreateStructGEP(
        Shape.FrameTy, Shape.FramePtr, coro::Shape::SwitchFieldIndex::Resume,
        "resume.addr");
    Builder.CreateStore(ResumeFn, ResumeAddr);

    Value *DestroyOrCleanupFn = DestroyFn;

    CoroIdInst *CoroId = Shape.getSwitchCoroId();
    if (CoroAllocInst *CA = CoroId->getCoroAlloc()) {
      // If there is a CoroAlloc and it returns false (meaning we elide the
      // allocation, use CleanupFn instead of DestroyFn).
      DestroyOrCleanupFn = Builder.CreateSelect(CA, DestroyFn, CleanupFn);
    }

    auto *DestroyAddr = Builder.CreateStructGEP(
        Shape.FrameTy, Shape.FramePtr, coro::Shape::SwitchFieldIndex::Destroy,
        "destroy.addr");
    Builder.CreateStore(DestroyOrCleanupFn, DestroyAddr);
  }

  // Create a global constant array containing pointers to functions provided
  // and set Info parameter of CoroBegin to point at this constant. Example:
  //
  //   @f.resumers = internal constant [2 x void(%f.frame*)*]
  //                    [void(%f.frame*)* @f.resume, void(%f.frame*)*
  //                    @f.destroy]
  //   define void @f() {
  //     ...
  //     call i8* @llvm.coro.begin(i8* null, i32 0, i8* null,
  //                    i8* bitcast([2 x void(%f.frame*)*] * @f.resumers to
  //                    i8*))
  //
  // Assumes that all the functions have the same signature.
  static void setCoroInfo(Function &F, coro::Shape &Shape,
                          ArrayRef<Function *> Fns) {
    // This only works under the switch-lowering ABI because coro elision
    // only works on the switch-lowering ABI.
    SmallVector<Constant *, 4> Args(Fns);
    assert(!Args.empty());
    Function *Part = *Fns.begin();
    Module *M = Part->getParent();
    auto *ArrTy = ArrayType::get(Part->getType(), Args.size());

    auto *ConstVal = ConstantArray::get(ArrTy, Args);
    auto *GV = new GlobalVariable(*M, ConstVal->getType(), /*isConstant=*/true,
                                  GlobalVariable::PrivateLinkage, ConstVal,
                                  F.getName() + Twine(".resumers"));

    // Update coro.begin instruction to refer to this constant.
    LLVMContext &C = F.getContext();
    auto *BC = ConstantExpr::getPointerCast(GV, PointerType::getUnqual(C));
    Shape.getSwitchCoroId()->setInfo(BC);
  }
};

} // namespace

static void replaceAsyncResumeFunction(CoroSuspendAsyncInst *Suspend,
                                       Value *Continuation) {
  auto *ResumeIntrinsic = Suspend->getResumeFunction();
  auto &Context = Suspend->getParent()->getParent()->getContext();
  auto *Int8PtrTy = PointerType::getUnqual(Context);

  IRBuilder<> Builder(ResumeIntrinsic);
  auto *Val = Builder.CreateBitOrPointerCast(Continuation, Int8PtrTy);
  ResumeIntrinsic->replaceAllUsesWith(Val);
  ResumeIntrinsic->eraseFromParent();
  Suspend->setOperand(CoroSuspendAsyncInst::ResumeFunctionArg,
                      PoisonValue::get(Int8PtrTy));
}

/// Coerce the arguments in \p FnArgs according to \p FnTy in \p CallArgs.
static void coerceArguments(IRBuilder<> &Builder, FunctionType *FnTy,
                            ArrayRef<Value *> FnArgs,
                            SmallVectorImpl<Value *> &CallArgs) {
  size_t ArgIdx = 0;
  for (auto *paramTy : FnTy->params()) {
    assert(ArgIdx < FnArgs.size());
    if (paramTy != FnArgs[ArgIdx]->getType())
      CallArgs.push_back(
          Builder.CreateBitOrPointerCast(FnArgs[ArgIdx], paramTy));
    else
      CallArgs.push_back(FnArgs[ArgIdx]);
    ++ArgIdx;
  }
}

CallInst *coro::createMustTailCall(DebugLoc Loc, Function *MustTailCallFn,
                                   TargetTransformInfo &TTI,
                                   ArrayRef<Value *> Arguments,
                                   IRBuilder<> &Builder) {
  auto *FnTy = MustTailCallFn->getFunctionType();
  // Coerce the arguments, llvm optimizations seem to ignore the types in
  // vaarg functions and throws away casts in optimized mode.
  SmallVector<Value *, 8> CallArgs;
  coerceArguments(Builder, FnTy, Arguments, CallArgs);

  auto *TailCall = Builder.CreateCall(FnTy, MustTailCallFn, CallArgs);
  // Skip targets which don't support tail call.
  if (TTI.supportsTailCallFor(TailCall)) {
    TailCall->setTailCallKind(CallInst::TCK_MustTail);
  }
  TailCall->setDebugLoc(Loc);
  TailCall->setCallingConv(MustTailCallFn->getCallingConv());
  return TailCall;
}

void coro::AsyncABI::splitCoroutine(Function &F, coro::Shape &Shape,
                                    SmallVectorImpl<Function *> &Clones,
                                    TargetTransformInfo &TTI) {
  assert(Shape.ABI == coro::ABI::Async);
  assert(Clones.empty());
  // Reset various things that the optimizer might have decided it
  // "knows" about the coroutine function due to not seeing a return.
  F.removeFnAttr(Attribute::NoReturn);
  F.removeRetAttr(Attribute::NoAlias);
  F.removeRetAttr(Attribute::NonNull);

  auto &Context = F.getContext();
  auto *Int8PtrTy = PointerType::getUnqual(Context);

  auto *Id = Shape.getAsyncCoroId();
  IRBuilder<> Builder(Id);

  auto *FramePtr = Id->getStorage();
  FramePtr = Builder.CreateBitOrPointerCast(FramePtr, Int8PtrTy);
  FramePtr = Builder.CreateConstInBoundsGEP1_32(
      Type::getInt8Ty(Context), FramePtr, Shape.AsyncLowering.FrameOffset,
      "async.ctx.frameptr");

  // Map all uses of llvm.coro.begin to the allocated frame pointer.
  {
    // Make sure we don't invalidate Shape.FramePtr.
    TrackingVH<Value> Handle(Shape.FramePtr);
    Shape.CoroBegin->replaceAllUsesWith(FramePtr);
    Shape.FramePtr = Handle.getValPtr();
  }

  // Create all the functions in order after the main function.
  auto NextF = std::next(F.getIterator());

  // Create a continuation function for each of the suspend points.
  Clones.reserve(Shape.CoroSuspends.size());
  for (auto [Idx, CS] : llvm::enumerate(Shape.CoroSuspends)) {
    auto *Suspend = cast<CoroSuspendAsyncInst>(CS);

    // Create the clone declaration.
    auto ResumeNameSuffix = ".resume.";
    auto ProjectionFunctionName =
        Suspend->getAsyncContextProjectionFunction()->getName();
    bool UseSwiftMangling = false;
    if (ProjectionFunctionName == "__swift_async_resume_project_context") {
      ResumeNameSuffix = "TQ";
      UseSwiftMangling = true;
    } else if (ProjectionFunctionName == "__swift_async_resume_get_context") {
      ResumeNameSuffix = "TY";
      UseSwiftMangling = true;
    }
    auto *Continuation = createCloneDeclaration(
        F, Shape,
        UseSwiftMangling ? ResumeNameSuffix + Twine(Idx) + "_"
                         : ResumeNameSuffix + Twine(Idx),
        NextF, Suspend);
    Clones.push_back(Continuation);

    // Insert a branch to a new return block immediately before the suspend
    // point.
    auto *SuspendBB = Suspend->getParent();
    auto *NewSuspendBB = SuspendBB->splitBasicBlock(Suspend);
    auto *Branch = cast<BranchInst>(SuspendBB->getTerminator());

    // Place it before the first suspend.
    auto *ReturnBB =
        BasicBlock::Create(F.getContext(), "coro.return", &F, NewSuspendBB);
    Branch->setSuccessor(0, ReturnBB);

    IRBuilder<> Builder(ReturnBB);

    // Insert the call to the tail call function and inline it.
    auto *Fn = Suspend->getMustTailCallFunction();
    SmallVector<Value *, 8> Args(Suspend->args());
    auto FnArgs = ArrayRef<Value *>(Args).drop_front(
        CoroSuspendAsyncInst::MustTailCallFuncArg + 1);
    auto *TailCall = coro::createMustTailCall(Suspend->getDebugLoc(), Fn, TTI,
                                              FnArgs, Builder);
    Builder.CreateRetVoid();
    InlineFunctionInfo FnInfo;
    (void)InlineFunction(*TailCall, FnInfo);

    // Replace the lvm.coro.async.resume intrisic call.
    replaceAsyncResumeFunction(Suspend, Continuation);
  }

  assert(Clones.size() == Shape.CoroSuspends.size());
  for (auto [Idx, CS] : llvm::enumerate(Shape.CoroSuspends)) {
    auto *Suspend = CS;
    auto *Clone = Clones[Idx];

    CoroCloner::createClone(F, "resume." + Twine(Idx), Shape, Clone, Suspend,
                            TTI);
  }
}

void coro::AnyRetconABI::splitCoroutine(Function &F, coro::Shape &Shape,
                                        SmallVectorImpl<Function *> &Clones,
                                        TargetTransformInfo &TTI) {
  assert(Shape.ABI == coro::ABI::Retcon || Shape.ABI == coro::ABI::RetconOnce);
  assert(Clones.empty());

  // Reset various things that the optimizer might have decided it
  // "knows" about the coroutine function due to not seeing a return.
  F.removeFnAttr(Attribute::NoReturn);
  F.removeRetAttr(Attribute::NoAlias);
  F.removeRetAttr(Attribute::NonNull);

  // Allocate the frame.
  auto *Id = Shape.getRetconCoroId();
  Value *RawFramePtr;
  if (Shape.RetconLowering.IsFrameInlineInStorage) {
    RawFramePtr = Id->getStorage();
  } else {
    IRBuilder<> Builder(Id);

    // Determine the size of the frame.
    const DataLayout &DL = F.getDataLayout();
    auto Size = DL.getTypeAllocSize(Shape.FrameTy);

    // Allocate.  We don't need to update the call graph node because we're
    // going to recompute it from scratch after splitting.
    // FIXME: pass the required alignment
    RawFramePtr = Shape.emitAlloc(Builder, Builder.getInt64(Size), nullptr);
    RawFramePtr =
        Builder.CreateBitCast(RawFramePtr, Shape.CoroBegin->getType());

    // Stash the allocated frame pointer in the continuation storage.
    Builder.CreateStore(RawFramePtr, Id->getStorage());
  }

  // Map all uses of llvm.coro.begin to the allocated frame pointer.
  {
    // Make sure we don't invalidate Shape.FramePtr.
    TrackingVH<Value> Handle(Shape.FramePtr);
    Shape.CoroBegin->replaceAllUsesWith(RawFramePtr);
    Shape.FramePtr = Handle.getValPtr();
  }

  // Create a unique return block.
  BasicBlock *ReturnBB = nullptr;
  PHINode *ContinuationPhi = nullptr;
  SmallVector<PHINode *, 4> ReturnPHIs;

  // Create all the functions in order after the main function.
  auto NextF = std::next(F.getIterator());

  // Create a continuation function for each of the suspend points.
  Clones.reserve(Shape.CoroSuspends.size());
  for (auto [Idx, CS] : llvm::enumerate(Shape.CoroSuspends)) {
    auto Suspend = cast<CoroSuspendRetconInst>(CS);

    // Create the clone declaration.
    auto Continuation = createCloneDeclaration(
        F, Shape, ".resume." + Twine(Idx), NextF, nullptr);
    Clones.push_back(Continuation);

    // Insert a branch to the unified return block immediately before
    // the suspend point.
    auto SuspendBB = Suspend->getParent();
    auto NewSuspendBB = SuspendBB->splitBasicBlock(Suspend);
    auto Branch = cast<BranchInst>(SuspendBB->getTerminator());

    // Create the unified return block.
    if (!ReturnBB) {
      // Place it before the first suspend.
      ReturnBB =
          BasicBlock::Create(F.getContext(), "coro.return", &F, NewSuspendBB);
      Shape.RetconLowering.ReturnBlock = ReturnBB;

      IRBuilder<> Builder(ReturnBB);

      // First, the continuation.
      ContinuationPhi =
          Builder.CreatePHI(Continuation->getType(), Shape.CoroSuspends.size());

      // Create PHIs for all other return values.
      assert(ReturnPHIs.empty());

      // Next, all the directly-yielded values.
      for (auto *ResultTy : Shape.getRetconResultTypes())
        ReturnPHIs.push_back(
            Builder.CreatePHI(ResultTy, Shape.CoroSuspends.size()));

      // Build the return value.
      auto RetTy = F.getReturnType();

      // Cast the continuation value if necessary.
      // We can't rely on the types matching up because that type would
      // have to be infinite.
      auto CastedContinuationTy =
          (ReturnPHIs.empty() ? RetTy : RetTy->getStructElementType(0));
      auto *CastedContinuation =
          Builder.CreateBitCast(ContinuationPhi, CastedContinuationTy);

      Value *RetV = CastedContinuation;
      if (!ReturnPHIs.empty()) {
        auto ValueIdx = 0;
        RetV = PoisonValue::get(RetTy);
        RetV = Builder.CreateInsertValue(RetV, CastedContinuation, ValueIdx++);

        for (auto Phi : ReturnPHIs)
          RetV = Builder.CreateInsertValue(RetV, Phi, ValueIdx++);
      }

      Builder.CreateRet(RetV);
    }

    // Branch to the return block.
    Branch->setSuccessor(0, ReturnBB);
    assert(ContinuationPhi);
    ContinuationPhi->addIncoming(Continuation, SuspendBB);
    for (auto [Phi, VUse] :
         llvm::zip_equal(ReturnPHIs, Suspend->value_operands()))
      Phi->addIncoming(VUse, SuspendBB);
  }

  assert(Clones.size() == Shape.CoroSuspends.size());
  for (auto [Idx, CS] : llvm::enumerate(Shape.CoroSuspends)) {
    auto Suspend = CS;
    auto Clone = Clones[Idx];

<<<<<<< HEAD
    CoroCloner::createClone(F, "resume." + Twine(i), Shape, Clone, Suspend,
=======
    CoroCloner::createClone(F, "resume." + Twine(Idx), Shape, Clone, Suspend,
>>>>>>> a8d96e15
                            TTI);
  }
}

namespace {
class PrettyStackTraceFunction : public PrettyStackTraceEntry {
  Function &F;

public:
  PrettyStackTraceFunction(Function &F) : F(F) {}
  void print(raw_ostream &OS) const override {
    OS << "While splitting coroutine ";
    F.printAsOperand(OS, /*print type*/ false, F.getParent());
    OS << "\n";
  }
};
} // namespace

/// Remove calls to llvm.coro.end in the original function.
static void removeCoroEndsFromRampFunction(const coro::Shape &Shape) {
  if (Shape.ABI != coro::ABI::Switch) {
    for (auto *End : Shape.CoroEnds) {
      replaceCoroEnd(End, Shape, Shape.FramePtr, /*in resume*/ false, nullptr);
    }
  } else {
    for (llvm::AnyCoroEndInst *End : Shape.CoroEnds) {
      auto &Context = End->getContext();
      End->replaceAllUsesWith(ConstantInt::getFalse(Context));
      End->eraseFromParent();
    }
  }
}

static bool hasSafeElideCaller(Function &F) {
  for (auto *U : F.users()) {
    if (auto *CB = dyn_cast<CallBase>(U)) {
      auto *Caller = CB->getFunction();
      if (Caller && Caller->isPresplitCoroutine() &&
          CB->hasFnAttr(llvm::Attribute::CoroElideSafe))
        return true;
    }
  }
  return false;
}

void coro::SwitchABI::splitCoroutine(Function &F, coro::Shape &Shape,
                                     SmallVectorImpl<Function *> &Clones,
                                     TargetTransformInfo &TTI) {
  SwitchCoroutineSplitter::split(F, Shape, Clones, TTI);
}

static void doSplitCoroutine(Function &F, SmallVectorImpl<Function *> &Clones,
                             coro::BaseABI &ABI, TargetTransformInfo &TTI,
                             bool OptimizeFrame) {
  PrettyStackTraceFunction prettyStackTrace(F);

  auto &Shape = ABI.Shape;
  assert(Shape.CoroBegin);

  lowerAwaitSuspends(F, Shape);

  simplifySuspendPoints(Shape);

  normalizeCoroutine(F, Shape, TTI);
  ABI.buildCoroutineFrame(OptimizeFrame);
  replaceFrameSizeAndAlignment(Shape);

  bool isNoSuspendCoroutine = Shape.CoroSuspends.empty();

  bool shouldCreateNoAllocVariant =
      !isNoSuspendCoroutine && Shape.ABI == coro::ABI::Switch &&
      hasSafeElideCaller(F) && !F.hasFnAttribute(llvm::Attribute::NoInline);

  // If there are no suspend points, no split required, just remove
  // the allocation and deallocation blocks, they are not needed.
  if (isNoSuspendCoroutine) {
    handleNoSuspendCoroutine(Shape);
  } else {
    ABI.splitCoroutine(F, Shape, Clones, TTI);
  }

  // Replace all the swifterror operations in the original function.
  // This invalidates SwiftErrorOps in the Shape.
  replaceSwiftErrorOps(F, Shape, nullptr);

  // Salvage debug intrinsics that point into the coroutine frame in the
  // original function. The Cloner has already salvaged debug info in the new
  // coroutine funclets.
  SmallDenseMap<Argument *, AllocaInst *, 4> ArgToAllocaMap;
  auto [DbgInsts, DbgVariableRecords] = collectDbgVariableIntrinsics(F);
  for (auto *DDI : DbgInsts)
    coro::salvageDebugInfo(ArgToAllocaMap, *DDI, false /*UseEntryValue*/);
  for (DbgVariableRecord *DVR : DbgVariableRecords)
    coro::salvageDebugInfo(ArgToAllocaMap, *DVR, false /*UseEntryValue*/);

  removeCoroEndsFromRampFunction(Shape);

  if (shouldCreateNoAllocVariant)
    SwitchCoroutineSplitter::createNoAllocVariant(F, Shape, Clones);
}

static LazyCallGraph::SCC &updateCallGraphAfterCoroutineSplit(
    LazyCallGraph::Node &N, const coro::Shape &Shape,
    const SmallVectorImpl<Function *> &Clones, LazyCallGraph::SCC &C,
    LazyCallGraph &CG, CGSCCAnalysisManager &AM, CGSCCUpdateResult &UR,
    FunctionAnalysisManager &FAM) {

  auto *CurrentSCC = &C;
  if (!Clones.empty()) {
    switch (Shape.ABI) {
    case coro::ABI::Switch:
      // Each clone in the Switch lowering is independent of the other clones.
      // Let the LazyCallGraph know about each one separately.
      for (Function *Clone : Clones)
        CG.addSplitFunction(N.getFunction(), *Clone);
      break;
    case coro::ABI::Async:
    case coro::ABI::Retcon:
    case coro::ABI::RetconOnce:
      // Each clone in the Async/Retcon lowering references of the other clones.
      // Let the LazyCallGraph know about all of them at once.
      if (!Clones.empty())
        CG.addSplitRefRecursiveFunctions(N.getFunction(), Clones);
      break;
    }

    // Let the CGSCC infra handle the changes to the original function.
    CurrentSCC = &updateCGAndAnalysisManagerForCGSCCPass(CG, *CurrentSCC, N, AM,
                                                         UR, FAM);
  }

  // Do some cleanup and let the CGSCC infra see if we've cleaned up any edges
  // to the split functions.
  postSplitCleanup(N.getFunction());
  CurrentSCC = &updateCGAndAnalysisManagerForFunctionPass(CG, *CurrentSCC, N,
                                                          AM, UR, FAM);
  return *CurrentSCC;
}

/// Replace a call to llvm.coro.prepare.retcon.
static void replacePrepare(CallInst *Prepare, LazyCallGraph &CG,
                           LazyCallGraph::SCC &C) {
  auto CastFn = Prepare->getArgOperand(0); // as an i8*
  auto Fn = CastFn->stripPointerCasts();   // as its original type

  // Attempt to peephole this pattern:
  //    %0 = bitcast [[TYPE]] @some_function to i8*
  //    %1 = call @llvm.coro.prepare.retcon(i8* %0)
  //    %2 = bitcast %1 to [[TYPE]]
  // ==>
  //    %2 = @some_function
  for (Use &U : llvm::make_early_inc_range(Prepare->uses())) {
    // Look for bitcasts back to the original function type.
    auto *Cast = dyn_cast<BitCastInst>(U.getUser());
    if (!Cast || Cast->getType() != Fn->getType())
      continue;

    // Replace and remove the cast.
    Cast->replaceAllUsesWith(Fn);
    Cast->eraseFromParent();
  }

  // Replace any remaining uses with the function as an i8*.
  // This can never directly be a callee, so we don't need to update CG.
  Prepare->replaceAllUsesWith(CastFn);
  Prepare->eraseFromParent();

  // Kill dead bitcasts.
  while (auto *Cast = dyn_cast<BitCastInst>(CastFn)) {
    if (!Cast->use_empty())
      break;
    CastFn = Cast->getOperand(0);
    Cast->eraseFromParent();
  }
}

static bool replaceAllPrepares(Function *PrepareFn, LazyCallGraph &CG,
                               LazyCallGraph::SCC &C) {
  bool Changed = false;
  for (Use &P : llvm::make_early_inc_range(PrepareFn->uses())) {
    // Intrinsics can only be used in calls.
    auto *Prepare = cast<CallInst>(P.getUser());
    replacePrepare(Prepare, CG, C);
    Changed = true;
  }

  return Changed;
}

static void addPrepareFunction(const Module &M,
                               SmallVectorImpl<Function *> &Fns,
                               StringRef Name) {
  auto *PrepareFn = M.getFunction(Name);
  if (PrepareFn && !PrepareFn->use_empty())
    Fns.push_back(PrepareFn);
}

static std::unique_ptr<coro::BaseABI>
CreateNewABI(Function &F, coro::Shape &S,
             std::function<bool(Instruction &)> IsMatCallback,
             const SmallVector<CoroSplitPass::BaseABITy> GenCustomABIs) {
  if (S.CoroBegin->hasCustomABI()) {
    unsigned CustomABI = S.CoroBegin->getCustomABI();
    if (CustomABI >= GenCustomABIs.size())
      llvm_unreachable("Custom ABI not found amoung those specified");
    return GenCustomABIs[CustomABI](F, S);
  }

  switch (S.ABI) {
  case coro::ABI::Switch:
    return std::make_unique<coro::SwitchABI>(F, S, IsMatCallback);
  case coro::ABI::Async:
    return std::make_unique<coro::AsyncABI>(F, S, IsMatCallback);
  case coro::ABI::Retcon:
    return std::make_unique<coro::AnyRetconABI>(F, S, IsMatCallback);
  case coro::ABI::RetconOnce:
    return std::make_unique<coro::AnyRetconABI>(F, S, IsMatCallback);
  }
  llvm_unreachable("Unknown ABI");
}

CoroSplitPass::CoroSplitPass(bool OptimizeFrame)
    : CreateAndInitABI([](Function &F, coro::Shape &S) {
        std::unique_ptr<coro::BaseABI> ABI =
            CreateNewABI(F, S, coro::isTriviallyMaterializable, {});
        ABI->init();
        return ABI;
      }),
      OptimizeFrame(OptimizeFrame) {}

CoroSplitPass::CoroSplitPass(
    SmallVector<CoroSplitPass::BaseABITy> GenCustomABIs, bool OptimizeFrame)
    : CreateAndInitABI([=](Function &F, coro::Shape &S) {
        std::unique_ptr<coro::BaseABI> ABI =
            CreateNewABI(F, S, coro::isTriviallyMaterializable, GenCustomABIs);
        ABI->init();
        return ABI;
      }),
      OptimizeFrame(OptimizeFrame) {}

// For back compatibility, constructor takes a materializable callback and
// creates a generator for an ABI with a modified materializable callback.
CoroSplitPass::CoroSplitPass(std::function<bool(Instruction &)> IsMatCallback,
                             bool OptimizeFrame)
    : CreateAndInitABI([=](Function &F, coro::Shape &S) {
        std::unique_ptr<coro::BaseABI> ABI =
            CreateNewABI(F, S, IsMatCallback, {});
        ABI->init();
        return ABI;
      }),
      OptimizeFrame(OptimizeFrame) {}

// For back compatibility, constructor takes a materializable callback and
// creates a generator for an ABI with a modified materializable callback.
CoroSplitPass::CoroSplitPass(
    std::function<bool(Instruction &)> IsMatCallback,
    SmallVector<CoroSplitPass::BaseABITy> GenCustomABIs, bool OptimizeFrame)
    : CreateAndInitABI([=](Function &F, coro::Shape &S) {
        std::unique_ptr<coro::BaseABI> ABI =
            CreateNewABI(F, S, IsMatCallback, GenCustomABIs);
        ABI->init();
        return ABI;
      }),
      OptimizeFrame(OptimizeFrame) {}

PreservedAnalyses CoroSplitPass::run(LazyCallGraph::SCC &C,
                                     CGSCCAnalysisManager &AM,
                                     LazyCallGraph &CG, CGSCCUpdateResult &UR) {
  // NB: One invariant of a valid LazyCallGraph::SCC is that it must contain a
  //     non-zero number of nodes, so we assume that here and grab the first
  //     node's function's module.
  Module &M = *C.begin()->getFunction().getParent();
  auto &FAM =
      AM.getResult<FunctionAnalysisManagerCGSCCProxy>(C, CG).getManager();

  // Check for uses of llvm.coro.prepare.retcon/async.
  SmallVector<Function *, 2> PrepareFns;
  addPrepareFunction(M, PrepareFns, "llvm.coro.prepare.retcon");
  addPrepareFunction(M, PrepareFns, "llvm.coro.prepare.async");

  // Find coroutines for processing.
  SmallVector<LazyCallGraph::Node *> Coroutines;
  for (LazyCallGraph::Node &N : C)
    if (N.getFunction().isPresplitCoroutine())
      Coroutines.push_back(&N);

  if (Coroutines.empty() && PrepareFns.empty())
    return PreservedAnalyses::all();

  auto *CurrentSCC = &C;
  // Split all the coroutines.
  for (LazyCallGraph::Node *N : Coroutines) {
    Function &F = N->getFunction();
    LLVM_DEBUG(dbgs() << "CoroSplit: Processing coroutine '" << F.getName()
                      << "\n");

    // The suspend-crossing algorithm in buildCoroutineFrame gets tripped up
    // by unreachable blocks, so remove them as a first pass. Remove the
    // unreachable blocks before collecting intrinsics into Shape.
    removeUnreachableBlocks(F);

    coro::Shape Shape(F);
    if (!Shape.CoroBegin)
      continue;

    F.setSplittedCoroutine();

    std::unique_ptr<coro::BaseABI> ABI = CreateAndInitABI(F, Shape);

    SmallVector<Function *, 4> Clones;
    auto &TTI = FAM.getResult<TargetIRAnalysis>(F);
    doSplitCoroutine(F, Clones, *ABI, TTI, OptimizeFrame);
    CurrentSCC = &updateCallGraphAfterCoroutineSplit(
        *N, Shape, Clones, *CurrentSCC, CG, AM, UR, FAM);

    auto &ORE = FAM.getResult<OptimizationRemarkEmitterAnalysis>(F);
    ORE.emit([&]() {
      return OptimizationRemark(DEBUG_TYPE, "CoroSplit", &F)
             << "Split '" << ore::NV("function", F.getName())
             << "' (frame_size=" << ore::NV("frame_size", Shape.FrameSize)
             << ", align=" << ore::NV("align", Shape.FrameAlign.value()) << ")";
    });

    if (!Shape.CoroSuspends.empty()) {
      // Run the CGSCC pipeline on the original and newly split functions.
      UR.CWorklist.insert(CurrentSCC);
      for (Function *Clone : Clones)
        UR.CWorklist.insert(CG.lookupSCC(CG.get(*Clone)));
    }
  }

  for (auto *PrepareFn : PrepareFns) {
    replaceAllPrepares(PrepareFn, CG, *CurrentSCC);
  }

  return PreservedAnalyses::none();
}<|MERGE_RESOLUTION|>--- conflicted
+++ resolved
@@ -2020,11 +2020,7 @@
     auto Suspend = CS;
     auto Clone = Clones[Idx];
 
-<<<<<<< HEAD
-    CoroCloner::createClone(F, "resume." + Twine(i), Shape, Clone, Suspend,
-=======
     CoroCloner::createClone(F, "resume." + Twine(Idx), Shape, Clone, Suspend,
->>>>>>> a8d96e15
                             TTI);
   }
 }
