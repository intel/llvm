//===- CoroSplit.cpp - Converts a coroutine into a state machine ----------===//
//
// Part of the LLVM Project, under the Apache License v2.0 with LLVM Exceptions.
// See https://llvm.org/LICENSE.txt for license information.
// SPDX-License-Identifier: Apache-2.0 WITH LLVM-exception
//
//===----------------------------------------------------------------------===//
// This pass builds the coroutine frame and outlines resume and destroy parts
// of the coroutine into separate functions.
//
// We present a coroutine to an LLVM as an ordinary function with suspension
// points marked up with intrinsics. We let the optimizer party on the coroutine
// as a single function for as long as possible. Shortly before the coroutine is
// eligible to be inlined into its callers, we split up the coroutine into parts
// corresponding to an initial, resume and destroy invocations of the coroutine,
// add them to the current SCC and restart the IPO pipeline to optimize the
// coroutine subfunctions we extracted before proceeding to the caller of the
// coroutine.
//===----------------------------------------------------------------------===//

#include "llvm/Transforms/Coroutines/CoroSplit.h"
#include "CoroCloner.h"
#include "CoroInternal.h"
#include "llvm/ADT/DenseMap.h"
#include "llvm/ADT/PriorityWorklist.h"
#include "llvm/ADT/STLExtras.h"
#include "llvm/ADT/SmallPtrSet.h"
#include "llvm/ADT/SmallVector.h"
#include "llvm/ADT/StringExtras.h"
#include "llvm/ADT/StringRef.h"
#include "llvm/ADT/Twine.h"
#include "llvm/Analysis/CFG.h"
#include "llvm/Analysis/CallGraph.h"
#include "llvm/Analysis/ConstantFolding.h"
#include "llvm/Analysis/LazyCallGraph.h"
#include "llvm/Analysis/OptimizationRemarkEmitter.h"
#include "llvm/Analysis/TargetTransformInfo.h"
#include "llvm/BinaryFormat/Dwarf.h"
#include "llvm/IR/Argument.h"
#include "llvm/IR/Attributes.h"
#include "llvm/IR/BasicBlock.h"
#include "llvm/IR/CFG.h"
#include "llvm/IR/CallingConv.h"
#include "llvm/IR/Constants.h"
#include "llvm/IR/DataLayout.h"
#include "llvm/IR/DerivedTypes.h"
#include "llvm/IR/Dominators.h"
#include "llvm/IR/GlobalValue.h"
#include "llvm/IR/GlobalVariable.h"
#include "llvm/IR/InstIterator.h"
#include "llvm/IR/InstrTypes.h"
#include "llvm/IR/Instruction.h"
#include "llvm/IR/Instructions.h"
#include "llvm/IR/IntrinsicInst.h"
#include "llvm/IR/LLVMContext.h"
#include "llvm/IR/Module.h"
#include "llvm/IR/Type.h"
#include "llvm/IR/Value.h"
#include "llvm/IR/Verifier.h"
#include "llvm/Support/Casting.h"
#include "llvm/Support/Debug.h"
#include "llvm/Support/PrettyStackTrace.h"
#include "llvm/Support/raw_ostream.h"
#include "llvm/Transforms/Coroutines/MaterializationUtils.h"
#include "llvm/Transforms/Scalar.h"
#include "llvm/Transforms/Utils/BasicBlockUtils.h"
#include "llvm/Transforms/Utils/CallGraphUpdater.h"
#include "llvm/Transforms/Utils/Cloning.h"
#include "llvm/Transforms/Utils/Local.h"
#include <cassert>
#include <cstddef>
#include <cstdint>
#include <initializer_list>
#include <iterator>

using namespace llvm;

#define DEBUG_TYPE "coro-split"

// FIXME:
// Lower the intrinisc in CoroEarly phase if coroutine frame doesn't escape
// and it is known that other transformations, for example, sanitizers
// won't lead to incorrect code.
static void lowerAwaitSuspend(IRBuilder<> &Builder, CoroAwaitSuspendInst *CB,
                              coro::Shape &Shape) {
  auto Wrapper = CB->getWrapperFunction();
  auto Awaiter = CB->getAwaiter();
  auto FramePtr = CB->getFrame();

  Builder.SetInsertPoint(CB);

  CallBase *NewCall = nullptr;
  // await_suspend has only 2 parameters, awaiter and handle.
  // Copy parameter attributes from the intrinsic call, but remove the last,
  // because the last parameter now becomes the function that is being called.
  AttributeList NewAttributes =
      CB->getAttributes().removeParamAttributes(CB->getContext(), 2);

  if (auto Invoke = dyn_cast<InvokeInst>(CB)) {
    auto WrapperInvoke =
        Builder.CreateInvoke(Wrapper, Invoke->getNormalDest(),
                             Invoke->getUnwindDest(), {Awaiter, FramePtr});

    WrapperInvoke->setCallingConv(Invoke->getCallingConv());
    std::copy(Invoke->bundle_op_info_begin(), Invoke->bundle_op_info_end(),
              WrapperInvoke->bundle_op_info_begin());
    WrapperInvoke->setAttributes(NewAttributes);
    WrapperInvoke->setDebugLoc(Invoke->getDebugLoc());
    NewCall = WrapperInvoke;
  } else if (auto Call = dyn_cast<CallInst>(CB)) {
    auto WrapperCall = Builder.CreateCall(Wrapper, {Awaiter, FramePtr});

    WrapperCall->setAttributes(NewAttributes);
    WrapperCall->setDebugLoc(Call->getDebugLoc());
    NewCall = WrapperCall;
  } else {
    llvm_unreachable("Unexpected coro_await_suspend invocation method");
  }

  if (CB->getCalledFunction()->getIntrinsicID() ==
      Intrinsic::coro_await_suspend_handle) {
    // Follow the lowered await_suspend call above with a lowered resume call
    // to the returned coroutine.
    if (auto *Invoke = dyn_cast<InvokeInst>(CB)) {
      // If the await_suspend call is an invoke, we continue in the next block.
      Builder.SetInsertPoint(Invoke->getNormalDest()->getFirstInsertionPt());
    }

    coro::LowererBase LB(*Wrapper->getParent());
    auto *ResumeAddr = LB.makeSubFnCall(NewCall, CoroSubFnInst::ResumeIndex,
                                        &*Builder.GetInsertPoint());

    LLVMContext &Ctx = Builder.getContext();
    FunctionType *ResumeTy = FunctionType::get(
        Type::getVoidTy(Ctx), PointerType::getUnqual(Ctx), false);
    auto *ResumeCall = Builder.CreateCall(ResumeTy, ResumeAddr, {NewCall});
    ResumeCall->setCallingConv(CallingConv::Fast);

    // We can't insert the 'ret' instruction and adjust the cc until the
    // function has been split, so remember this for later.
    Shape.SymmetricTransfers.push_back(ResumeCall);

    NewCall = ResumeCall;
  }

  CB->replaceAllUsesWith(NewCall);
  CB->eraseFromParent();
}

static void lowerAwaitSuspends(Function &F, coro::Shape &Shape) {
  IRBuilder<> Builder(F.getContext());
  for (auto *AWS : Shape.CoroAwaitSuspends)
    lowerAwaitSuspend(Builder, AWS, Shape);
}

static void maybeFreeRetconStorage(IRBuilder<> &Builder,
                                   const coro::Shape &Shape, Value *FramePtr,
                                   CallGraph *CG) {
  assert(Shape.ABI == coro::ABI::Retcon || Shape.ABI == coro::ABI::RetconOnce);
  if (Shape.RetconLowering.IsFrameInlineInStorage)
    return;

  Shape.emitDealloc(Builder, FramePtr, CG);
}

/// Replace an llvm.coro.end.async.
/// Will inline the must tail call function call if there is one.
/// \returns true if cleanup of the coro.end block is needed, false otherwise.
static bool replaceCoroEndAsync(AnyCoroEndInst *End) {
  IRBuilder<> Builder(End);

  auto *EndAsync = dyn_cast<CoroAsyncEndInst>(End);
  if (!EndAsync) {
    Builder.CreateRetVoid();
    return true /*needs cleanup of coro.end block*/;
  }

  auto *MustTailCallFunc = EndAsync->getMustTailCallFunction();
  if (!MustTailCallFunc) {
    Builder.CreateRetVoid();
    return true /*needs cleanup of coro.end block*/;
  }

  // Move the must tail call from the predecessor block into the end block.
  auto *CoroEndBlock = End->getParent();
  auto *MustTailCallFuncBlock = CoroEndBlock->getSinglePredecessor();
  assert(MustTailCallFuncBlock && "Must have a single predecessor block");
  auto It = MustTailCallFuncBlock->getTerminator()->getIterator();
  auto *MustTailCall = cast<CallInst>(&*std::prev(It));
  CoroEndBlock->splice(End->getIterator(), MustTailCallFuncBlock,
                       MustTailCall->getIterator());

  // Insert the return instruction.
  Builder.SetInsertPoint(End);
  Builder.CreateRetVoid();
  InlineFunctionInfo FnInfo;

  // Remove the rest of the block, by splitting it into an unreachable block.
  auto *BB = End->getParent();
  BB->splitBasicBlock(End);
  BB->getTerminator()->eraseFromParent();

  auto InlineRes = InlineFunction(*MustTailCall, FnInfo);
  assert(InlineRes.isSuccess() && "Expected inlining to succeed");
  (void)InlineRes;

  // We have cleaned up the coro.end block above.
  return false;
}

/// Replace a non-unwind call to llvm.coro.end.
static void replaceFallthroughCoroEnd(AnyCoroEndInst *End,
                                      const coro::Shape &Shape, Value *FramePtr,
                                      bool InResume, CallGraph *CG) {
  // Start inserting right before the coro.end.
  IRBuilder<> Builder(End);

  // Create the return instruction.
  switch (Shape.ABI) {
  // The cloned functions in switch-lowering always return void.
  case coro::ABI::Switch:
    assert(!cast<CoroEndInst>(End)->hasResults() &&
           "switch coroutine should not return any values");
    // coro.end doesn't immediately end the coroutine in the main function
    // in this lowering, because we need to deallocate the coroutine.
    if (!InResume)
      return;
    Builder.CreateRetVoid();
    break;

  // In async lowering this returns.
  case coro::ABI::Async: {
    bool CoroEndBlockNeedsCleanup = replaceCoroEndAsync(End);
    if (!CoroEndBlockNeedsCleanup)
      return;
    break;
  }

  // In unique continuation lowering, the continuations always return void.
  // But we may have implicitly allocated storage.
  case coro::ABI::RetconOnce: {
    maybeFreeRetconStorage(Builder, Shape, FramePtr, CG);
    auto *CoroEnd = cast<CoroEndInst>(End);
    auto *RetTy = Shape.getResumeFunctionType()->getReturnType();

    if (!CoroEnd->hasResults()) {
      assert(RetTy->isVoidTy());
      Builder.CreateRetVoid();
      break;
    }

    auto *CoroResults = CoroEnd->getResults();
    unsigned NumReturns = CoroResults->numReturns();

    if (auto *RetStructTy = dyn_cast<StructType>(RetTy)) {
      assert(RetStructTy->getNumElements() == NumReturns &&
             "numbers of returns should match resume function singature");
      Value *ReturnValue = PoisonValue::get(RetStructTy);
      unsigned Idx = 0;
      for (Value *RetValEl : CoroResults->return_values())
        ReturnValue = Builder.CreateInsertValue(ReturnValue, RetValEl, Idx++);
      Builder.CreateRet(ReturnValue);
    } else if (NumReturns == 0) {
      assert(RetTy->isVoidTy());
      Builder.CreateRetVoid();
    } else {
      assert(NumReturns == 1);
      Builder.CreateRet(*CoroResults->retval_begin());
    }
    CoroResults->replaceAllUsesWith(
        ConstantTokenNone::get(CoroResults->getContext()));
    CoroResults->eraseFromParent();
    break;
  }

  // In non-unique continuation lowering, we signal completion by returning
  // a null continuation.
  case coro::ABI::Retcon: {
    assert(!cast<CoroEndInst>(End)->hasResults() &&
           "retcon coroutine should not return any values");
    maybeFreeRetconStorage(Builder, Shape, FramePtr, CG);
    auto RetTy = Shape.getResumeFunctionType()->getReturnType();
    auto RetStructTy = dyn_cast<StructType>(RetTy);
    PointerType *ContinuationTy =
        cast<PointerType>(RetStructTy ? RetStructTy->getElementType(0) : RetTy);

    Value *ReturnValue = ConstantPointerNull::get(ContinuationTy);
    if (RetStructTy) {
      ReturnValue = Builder.CreateInsertValue(PoisonValue::get(RetStructTy),
                                              ReturnValue, 0);
    }
    Builder.CreateRet(ReturnValue);
    break;
  }
  }

  // Remove the rest of the block, by splitting it into an unreachable block.
  auto *BB = End->getParent();
  BB->splitBasicBlock(End);
  BB->getTerminator()->eraseFromParent();
}

// Mark a coroutine as done, which implies that the coroutine is finished and
// never get resumed.
//
// In resume-switched ABI, the done state is represented by storing zero in
// ResumeFnAddr.
//
// NOTE: We couldn't omit the argument `FramePtr`. It is necessary because the
// pointer to the frame in splitted function is not stored in `Shape`.
static void markCoroutineAsDone(IRBuilder<> &Builder, const coro::Shape &Shape,
                                Value *FramePtr) {
  assert(
      Shape.ABI == coro::ABI::Switch &&
      "markCoroutineAsDone is only supported for Switch-Resumed ABI for now.");
  auto *GepIndex = Builder.CreateStructGEP(
      Shape.FrameTy, FramePtr, coro::Shape::SwitchFieldIndex::Resume,
      "ResumeFn.addr");
  auto *NullPtr = ConstantPointerNull::get(cast<PointerType>(
      Shape.FrameTy->getTypeAtIndex(coro::Shape::SwitchFieldIndex::Resume)));
  Builder.CreateStore(NullPtr, GepIndex);

  // If the coroutine don't have unwind coro end, we could omit the store to
  // the final suspend point since we could infer the coroutine is suspended
  // at the final suspend point by the nullness of ResumeFnAddr.
  // However, we can't skip it if the coroutine have unwind coro end. Since
  // the coroutine reaches unwind coro end is considered suspended at the
  // final suspend point (the ResumeFnAddr is null) but in fact the coroutine
  // didn't complete yet. We need the IndexVal for the final suspend point
  // to make the states clear.
  if (Shape.SwitchLowering.HasUnwindCoroEnd &&
      Shape.SwitchLowering.HasFinalSuspend) {
    assert(cast<CoroSuspendInst>(Shape.CoroSuspends.back())->isFinal() &&
           "The final suspend should only live in the last position of "
           "CoroSuspends.");
    ConstantInt *IndexVal = Shape.getIndex(Shape.CoroSuspends.size() - 1);
    auto *FinalIndex = Builder.CreateStructGEP(
        Shape.FrameTy, FramePtr, Shape.getSwitchIndexField(), "index.addr");

    Builder.CreateStore(IndexVal, FinalIndex);
  }
}

/// Replace an unwind call to llvm.coro.end.
static void replaceUnwindCoroEnd(AnyCoroEndInst *End, const coro::Shape &Shape,
                                 Value *FramePtr, bool InResume,
                                 CallGraph *CG) {
  IRBuilder<> Builder(End);

  switch (Shape.ABI) {
  // In switch-lowering, this does nothing in the main function.
  case coro::ABI::Switch: {
    // In C++'s specification, the coroutine should be marked as done
    // if promise.unhandled_exception() throws.  The frontend will
    // call coro.end(true) along this path.
    //
    // FIXME: We should refactor this once there is other language
    // which uses Switch-Resumed style other than C++.
    markCoroutineAsDone(Builder, Shape, FramePtr);
    if (!InResume)
      return;
    break;
  }
  // In async lowering this does nothing.
  case coro::ABI::Async:
    break;
  // In continuation-lowering, this frees the continuation storage.
  case coro::ABI::Retcon:
  case coro::ABI::RetconOnce:
    maybeFreeRetconStorage(Builder, Shape, FramePtr, CG);
    break;
  }

  // If coro.end has an associated bundle, add cleanupret instruction.
  if (auto Bundle = End->getOperandBundle(LLVMContext::OB_funclet)) {
    auto *FromPad = cast<CleanupPadInst>(Bundle->Inputs[0]);
    auto *CleanupRet = Builder.CreateCleanupRet(FromPad, nullptr);
    End->getParent()->splitBasicBlock(End);
    CleanupRet->getParent()->getTerminator()->eraseFromParent();
  }
}

static void replaceCoroEnd(AnyCoroEndInst *End, const coro::Shape &Shape,
                           Value *FramePtr, bool InResume, CallGraph *CG) {
  if (End->isUnwind())
    replaceUnwindCoroEnd(End, Shape, FramePtr, InResume, CG);
  else
    replaceFallthroughCoroEnd(End, Shape, FramePtr, InResume, CG);

  auto &Context = End->getContext();
  End->replaceAllUsesWith(InResume ? ConstantInt::getTrue(Context)
                                   : ConstantInt::getFalse(Context));
  End->eraseFromParent();
}

// In the resume function, we remove the last case  (when coro::Shape is built,
// the final suspend point (if present) is always the last element of
// CoroSuspends array) since it is an undefined behavior to resume a coroutine
// suspended at the final suspend point.
// In the destroy function, if it isn't possible that the ResumeFnAddr is NULL
// and the coroutine doesn't suspend at the final suspend point actually (this
// is possible since the coroutine is considered suspended at the final suspend
// point if promise.unhandled_exception() exits via an exception), we can
// remove the last case.
void coro::BaseCloner::handleFinalSuspend() {
  assert(Shape.ABI == coro::ABI::Switch &&
         Shape.SwitchLowering.HasFinalSuspend);

  if (isSwitchDestroyFunction() && Shape.SwitchLowering.HasUnwindCoroEnd)
    return;

  auto *Switch = cast<SwitchInst>(VMap[Shape.SwitchLowering.ResumeSwitch]);
  auto FinalCaseIt = std::prev(Switch->case_end());
  BasicBlock *ResumeBB = FinalCaseIt->getCaseSuccessor();
  Switch->removeCase(FinalCaseIt);
  if (isSwitchDestroyFunction()) {
    BasicBlock *OldSwitchBB = Switch->getParent();
    auto *NewSwitchBB = OldSwitchBB->splitBasicBlock(Switch, "Switch");
    Builder.SetInsertPoint(OldSwitchBB->getTerminator());

    if (NewF->isCoroOnlyDestroyWhenComplete()) {
      // When the coroutine can only be destroyed when complete, we don't need
      // to generate code for other cases.
      Builder.CreateBr(ResumeBB);
    } else {
      auto *GepIndex = Builder.CreateStructGEP(
          Shape.FrameTy, NewFramePtr, coro::Shape::SwitchFieldIndex::Resume,
          "ResumeFn.addr");
      auto *Load =
          Builder.CreateLoad(Shape.getSwitchResumePointerType(), GepIndex);
      auto *Cond = Builder.CreateIsNull(Load);
      Builder.CreateCondBr(Cond, ResumeBB, NewSwitchBB);
    }
    OldSwitchBB->getTerminator()->eraseFromParent();
  }
}

static FunctionType *
getFunctionTypeFromAsyncSuspend(AnyCoroSuspendInst *Suspend) {
  auto *AsyncSuspend = cast<CoroSuspendAsyncInst>(Suspend);
  auto *StructTy = cast<StructType>(AsyncSuspend->getType());
  auto &Context = Suspend->getParent()->getParent()->getContext();
  auto *VoidTy = Type::getVoidTy(Context);
  return FunctionType::get(VoidTy, StructTy->elements(), false);
}

static Function *createCloneDeclaration(Function &OrigF, coro::Shape &Shape,
                                        const Twine &Suffix,
                                        Module::iterator InsertBefore,
                                        AnyCoroSuspendInst *ActiveSuspend) {
  Module *M = OrigF.getParent();
  auto *FnTy = (Shape.ABI != coro::ABI::Async)
                   ? Shape.getResumeFunctionType()
                   : getFunctionTypeFromAsyncSuspend(ActiveSuspend);

  Function *NewF =
      Function::Create(FnTy, GlobalValue::LinkageTypes::InternalLinkage,
                       OrigF.getName() + Suffix);

  M->getFunctionList().insert(InsertBefore, NewF);

  return NewF;
}

/// Replace uses of the active llvm.coro.suspend.retcon/async call with the
/// arguments to the continuation function.
///
/// This assumes that the builder has a meaningful insertion point.
void coro::BaseCloner::replaceRetconOrAsyncSuspendUses() {
  assert(Shape.ABI == coro::ABI::Retcon || Shape.ABI == coro::ABI::RetconOnce ||
         Shape.ABI == coro::ABI::Async);

  auto NewS = VMap[ActiveSuspend];
  if (NewS->use_empty())
    return;

  // Copy out all the continuation arguments after the buffer pointer into
  // an easily-indexed data structure for convenience.
  SmallVector<Value *, 8> Args;
  // The async ABI includes all arguments -- including the first argument.
  bool IsAsyncABI = Shape.ABI == coro::ABI::Async;
  for (auto I = IsAsyncABI ? NewF->arg_begin() : std::next(NewF->arg_begin()),
            E = NewF->arg_end();
       I != E; ++I)
    Args.push_back(&*I);

  // If the suspend returns a single scalar value, we can just do a simple
  // replacement.
  if (!isa<StructType>(NewS->getType())) {
    assert(Args.size() == 1);
    NewS->replaceAllUsesWith(Args.front());
    return;
  }

  // Try to peephole extracts of an aggregate return.
  for (Use &U : llvm::make_early_inc_range(NewS->uses())) {
    auto *EVI = dyn_cast<ExtractValueInst>(U.getUser());
    if (!EVI || EVI->getNumIndices() != 1)
      continue;

    EVI->replaceAllUsesWith(Args[EVI->getIndices().front()]);
    EVI->eraseFromParent();
  }

  // If we have no remaining uses, we're done.
  if (NewS->use_empty())
    return;

  // Otherwise, we need to create an aggregate.
  Value *Aggr = PoisonValue::get(NewS->getType());
  for (auto [Idx, Arg] : llvm::enumerate(Args))
    Aggr = Builder.CreateInsertValue(Aggr, Arg, Idx);

  NewS->replaceAllUsesWith(Aggr);
}

void coro::BaseCloner::replaceCoroSuspends() {
  Value *SuspendResult;

  switch (Shape.ABI) {
  // In switch lowering, replace coro.suspend with the appropriate value
  // for the type of function we're extracting.
  // Replacing coro.suspend with (0) will result in control flow proceeding to
  // a resume label associated with a suspend point, replacing it with (1) will
  // result in control flow proceeding to a cleanup label associated with this
  // suspend point.
  case coro::ABI::Switch:
    SuspendResult = Builder.getInt8(isSwitchDestroyFunction() ? 1 : 0);
    break;

  // In async lowering there are no uses of the result.
  case coro::ABI::Async:
    return;

  // In returned-continuation lowering, the arguments from earlier
  // continuations are theoretically arbitrary, and they should have been
  // spilled.
  case coro::ABI::RetconOnce:
  case coro::ABI::Retcon:
    return;
  }

  for (AnyCoroSuspendInst *CS : Shape.CoroSuspends) {
    // The active suspend was handled earlier.
    if (CS == ActiveSuspend)
      continue;

    auto *MappedCS = cast<AnyCoroSuspendInst>(VMap[CS]);
    MappedCS->replaceAllUsesWith(SuspendResult);
    MappedCS->eraseFromParent();
  }
}

void coro::BaseCloner::replaceCoroEnds() {
  for (AnyCoroEndInst *CE : Shape.CoroEnds) {
    // We use a null call graph because there's no call graph node for
    // the cloned function yet.  We'll just be rebuilding that later.
    auto *NewCE = cast<AnyCoroEndInst>(VMap[CE]);
    replaceCoroEnd(NewCE, Shape, NewFramePtr, /*in resume*/ true, nullptr);
  }
}

static void replaceSwiftErrorOps(Function &F, coro::Shape &Shape,
                                 ValueToValueMapTy *VMap) {
  if (Shape.ABI == coro::ABI::Async && Shape.CoroSuspends.empty())
    return;
  Value *CachedSlot = nullptr;
  auto getSwiftErrorSlot = [&](Type *ValueTy) -> Value * {
    if (CachedSlot)
      return CachedSlot;

    // Check if the function has a swifterror argument.
    for (auto &Arg : F.args()) {
      if (Arg.isSwiftError()) {
        CachedSlot = &Arg;
        return &Arg;
      }
    }

    // Create a swifterror alloca.
    IRBuilder<> Builder(F.getEntryBlock().getFirstNonPHIOrDbg());
    auto Alloca = Builder.CreateAlloca(ValueTy);
    Alloca->setSwiftError(true);

    CachedSlot = Alloca;
    return Alloca;
  };

  for (CallInst *Op : Shape.SwiftErrorOps) {
    auto MappedOp = VMap ? cast<CallInst>((*VMap)[Op]) : Op;
    IRBuilder<> Builder(MappedOp);

    // If there are no arguments, this is a 'get' operation.
    Value *MappedResult;
    if (Op->arg_empty()) {
      auto ValueTy = Op->getType();
      auto Slot = getSwiftErrorSlot(ValueTy);
      MappedResult = Builder.CreateLoad(ValueTy, Slot);
    } else {
      assert(Op->arg_size() == 1);
      auto Value = MappedOp->getArgOperand(0);
      auto ValueTy = Value->getType();
      auto Slot = getSwiftErrorSlot(ValueTy);
      Builder.CreateStore(Value, Slot);
      MappedResult = Slot;
    }

    MappedOp->replaceAllUsesWith(MappedResult);
    MappedOp->eraseFromParent();
  }

  // If we're updating the original function, we've invalidated SwiftErrorOps.
  if (VMap == nullptr) {
    Shape.SwiftErrorOps.clear();
  }
}

/// Returns all DbgVariableIntrinsic in F.
static std::pair<SmallVector<DbgVariableIntrinsic *, 8>,
                 SmallVector<DbgVariableRecord *>>
collectDbgVariableIntrinsics(Function &F) {
  SmallVector<DbgVariableIntrinsic *, 8> Intrinsics;
  SmallVector<DbgVariableRecord *> DbgVariableRecords;
  for (auto &I : instructions(F)) {
    for (DbgVariableRecord &DVR : filterDbgVars(I.getDbgRecordRange()))
      DbgVariableRecords.push_back(&DVR);
    if (auto *DVI = dyn_cast<DbgVariableIntrinsic>(&I))
      Intrinsics.push_back(DVI);
  }
  return {Intrinsics, DbgVariableRecords};
}

void coro::BaseCloner::replaceSwiftErrorOps() {
  ::replaceSwiftErrorOps(*NewF, Shape, &VMap);
}

void coro::BaseCloner::salvageDebugInfo() {
  auto [Worklist, DbgVariableRecords] = collectDbgVariableIntrinsics(*NewF);
  SmallDenseMap<Argument *, AllocaInst *, 4> ArgToAllocaMap;

  // Only 64-bit ABIs have a register we can refer to with the entry value.
  bool UseEntryValue =
      llvm::Triple(OrigF.getParent()->getTargetTriple()).isArch64Bit();
  for (DbgVariableIntrinsic *DVI : Worklist)
    coro::salvageDebugInfo(ArgToAllocaMap, *DVI, UseEntryValue);
  for (DbgVariableRecord *DVR : DbgVariableRecords)
    coro::salvageDebugInfo(ArgToAllocaMap, *DVR, UseEntryValue);

  // Remove all salvaged dbg.declare intrinsics that became
  // either unreachable or stale due to the CoroSplit transformation.
  DominatorTree DomTree(*NewF);
  auto IsUnreachableBlock = [&](BasicBlock *BB) {
    return !isPotentiallyReachable(&NewF->getEntryBlock(), BB, nullptr,
                                   &DomTree);
  };
  auto RemoveOne = [&](auto *DVI) {
    if (IsUnreachableBlock(DVI->getParent()))
      DVI->eraseFromParent();
    else if (isa_and_nonnull<AllocaInst>(DVI->getVariableLocationOp(0))) {
      // Count all non-debuginfo uses in reachable blocks.
      unsigned Uses = 0;
      for (auto *User : DVI->getVariableLocationOp(0)->users())
        if (auto *I = dyn_cast<Instruction>(User))
          if (!isa<AllocaInst>(I) && !IsUnreachableBlock(I->getParent()))
            ++Uses;
      if (!Uses)
        DVI->eraseFromParent();
    }
  };
  for_each(Worklist, RemoveOne);
  for_each(DbgVariableRecords, RemoveOne);
}

void coro::BaseCloner::replaceEntryBlock() {
  // In the original function, the AllocaSpillBlock is a block immediately
  // following the allocation of the frame object which defines GEPs for
  // all the allocas that have been moved into the frame, and it ends by
  // branching to the original beginning of the coroutine.  Make this
  // the entry block of the cloned function.
  auto *Entry = cast<BasicBlock>(VMap[Shape.AllocaSpillBlock]);
  auto *OldEntry = &NewF->getEntryBlock();
  Entry->setName("entry" + Suffix);
  Entry->moveBefore(OldEntry);
  Entry->getTerminator()->eraseFromParent();

  // Clear all predecessors of the new entry block.  There should be
  // exactly one predecessor, which we created when splitting out
  // AllocaSpillBlock to begin with.
  assert(Entry->hasOneUse());
  auto BranchToEntry = cast<BranchInst>(Entry->user_back());
  assert(BranchToEntry->isUnconditional());
  Builder.SetInsertPoint(BranchToEntry);
  Builder.CreateUnreachable();
  BranchToEntry->eraseFromParent();

  // Branch from the entry to the appropriate place.
  Builder.SetInsertPoint(Entry);
  switch (Shape.ABI) {
  case coro::ABI::Switch: {
    // In switch-lowering, we built a resume-entry block in the original
    // function.  Make the entry block branch to this.
    auto *SwitchBB =
        cast<BasicBlock>(VMap[Shape.SwitchLowering.ResumeEntryBlock]);
    Builder.CreateBr(SwitchBB);
    break;
  }
  case coro::ABI::Async:
  case coro::ABI::Retcon:
  case coro::ABI::RetconOnce: {
    // In continuation ABIs, we want to branch to immediately after the
    // active suspend point.  Earlier phases will have put the suspend in its
    // own basic block, so just thread our jump directly to its successor.
    assert((Shape.ABI == coro::ABI::Async &&
            isa<CoroSuspendAsyncInst>(ActiveSuspend)) ||
           ((Shape.ABI == coro::ABI::Retcon ||
             Shape.ABI == coro::ABI::RetconOnce) &&
            isa<CoroSuspendRetconInst>(ActiveSuspend)));
    auto *MappedCS = cast<AnyCoroSuspendInst>(VMap[ActiveSuspend]);
    auto Branch = cast<BranchInst>(MappedCS->getNextNode());
    assert(Branch->isUnconditional());
    Builder.CreateBr(Branch->getSuccessor(0));
    break;
  }
  }

  // Any static alloca that's still being used but not reachable from the new
  // entry needs to be moved to the new entry.
  Function *F = OldEntry->getParent();
  DominatorTree DT{*F};
  for (Instruction &I : llvm::make_early_inc_range(instructions(F))) {
    auto *Alloca = dyn_cast<AllocaInst>(&I);
    if (!Alloca || I.use_empty())
      continue;
    if (DT.isReachableFromEntry(I.getParent()) ||
        !isa<ConstantInt>(Alloca->getArraySize()))
      continue;
    I.moveBefore(*Entry, Entry->getFirstInsertionPt());
  }
}

/// Derive the value of the new frame pointer.
Value *coro::BaseCloner::deriveNewFramePointer() {
  // Builder should be inserting to the front of the new entry block.

  switch (Shape.ABI) {
  // In switch-lowering, the argument is the frame pointer.
  case coro::ABI::Switch:
    return &*NewF->arg_begin();
  // In async-lowering, one of the arguments is an async context as determined
  // by the `llvm.coro.id.async` intrinsic. We can retrieve the async context of
  // the resume function from the async context projection function associated
  // with the active suspend. The frame is located as a tail to the async
  // context header.
  case coro::ABI::Async: {
    auto *ActiveAsyncSuspend = cast<CoroSuspendAsyncInst>(ActiveSuspend);
    auto ContextIdx = ActiveAsyncSuspend->getStorageArgumentIndex() & 0xff;
    auto *CalleeContext = NewF->getArg(ContextIdx);
    auto *ProjectionFunc =
        ActiveAsyncSuspend->getAsyncContextProjectionFunction();
    auto DbgLoc =
        cast<CoroSuspendAsyncInst>(VMap[ActiveSuspend])->getDebugLoc();
    // Calling i8* (i8*)
    auto *CallerContext = Builder.CreateCall(ProjectionFunc->getFunctionType(),
                                             ProjectionFunc, CalleeContext);
    CallerContext->setCallingConv(ProjectionFunc->getCallingConv());
    CallerContext->setDebugLoc(DbgLoc);
    // The frame is located after the async_context header.
    auto &Context = Builder.getContext();
    auto *FramePtrAddr = Builder.CreateConstInBoundsGEP1_32(
        Type::getInt8Ty(Context), CallerContext,
        Shape.AsyncLowering.FrameOffset, "async.ctx.frameptr");
    // Inline the projection function.
    InlineFunctionInfo InlineInfo;
    auto InlineRes = InlineFunction(*CallerContext, InlineInfo);
    assert(InlineRes.isSuccess());
    (void)InlineRes;
    return FramePtrAddr;
  }
  // In continuation-lowering, the argument is the opaque storage.
  case coro::ABI::Retcon:
  case coro::ABI::RetconOnce: {
    Argument *NewStorage = &*NewF->arg_begin();
    auto FramePtrTy = PointerType::getUnqual(Shape.FrameTy->getContext());

    // If the storage is inline, just bitcast to the storage to the frame type.
    if (Shape.RetconLowering.IsFrameInlineInStorage)
      return NewStorage;

    // Otherwise, load the real frame from the opaque storage.
    return Builder.CreateLoad(FramePtrTy, NewStorage);
  }
  }
  llvm_unreachable("bad ABI");
}

/// Adjust the scope line of the funclet to the first line number after the
/// suspend point. This avoids a jump in the line table from the function
/// declaration (where prologue instructions are attributed to) to the suspend
/// point.
/// Only adjust the scope line when the files are the same.
/// If no candidate line number is found, fallback to the line of ActiveSuspend.
static void updateScopeLine(Instruction *ActiveSuspend,
                            DISubprogram &SPToUpdate) {
  if (!ActiveSuspend)
    return;

  auto *Successor = ActiveSuspend->getNextNonDebugInstruction();
  // Corosplit splits the BB around ActiveSuspend, so the meaningful
  // instructions are not in the same BB.
  if (auto *Branch = dyn_cast_or_null<BranchInst>(Successor);
      Branch && Branch->isUnconditional())
    Successor = Branch->getSuccessor(0)->getFirstNonPHIOrDbg();

  // Find the first successor of ActiveSuspend with a non-zero line location.
  // If that matches the file of ActiveSuspend, use it.
  for (; Successor; Successor = Successor->getNextNonDebugInstruction()) {
    auto DL = Successor->getDebugLoc();
    if (!DL || DL.getLine() == 0)
      continue;

    if (SPToUpdate.getFile() == DL->getFile()) {
      SPToUpdate.setScopeLine(DL.getLine());
      return;
    }

    break;
  }

  // If the search above failed, fallback to the location of ActiveSuspend.
  if (auto DL = ActiveSuspend->getDebugLoc())
    if (SPToUpdate.getFile() == DL->getFile())
      SPToUpdate.setScopeLine(DL->getLine());
}

static void addFramePointerAttrs(AttributeList &Attrs, LLVMContext &Context,
                                 unsigned ParamIndex, uint64_t Size,
                                 Align Alignment, bool NoAlias) {
  AttrBuilder ParamAttrs(Context);
  ParamAttrs.addAttribute(Attribute::NonNull);
  ParamAttrs.addAttribute(Attribute::NoUndef);

  if (NoAlias)
    ParamAttrs.addAttribute(Attribute::NoAlias);

  ParamAttrs.addAlignmentAttr(Alignment);
  ParamAttrs.addDereferenceableAttr(Size);
  Attrs = Attrs.addParamAttributes(Context, ParamIndex, ParamAttrs);
}

static void addAsyncContextAttrs(AttributeList &Attrs, LLVMContext &Context,
                                 unsigned ParamIndex) {
  AttrBuilder ParamAttrs(Context);
  ParamAttrs.addAttribute(Attribute::SwiftAsync);
  Attrs = Attrs.addParamAttributes(Context, ParamIndex, ParamAttrs);
}

static void addSwiftSelfAttrs(AttributeList &Attrs, LLVMContext &Context,
                              unsigned ParamIndex) {
  AttrBuilder ParamAttrs(Context);
  ParamAttrs.addAttribute(Attribute::SwiftSelf);
  Attrs = Attrs.addParamAttributes(Context, ParamIndex, ParamAttrs);
}

/// Clone the body of the original function into a resume function of
/// some sort.
void coro::BaseCloner::create() {
  assert(NewF);

  // Replace all args with dummy instructions. If an argument is the old frame
  // pointer, the dummy will be replaced by the new frame pointer once it is
  // computed below. Uses of all other arguments should have already been
  // rewritten by buildCoroutineFrame() to use loads/stores on the coroutine
  // frame.
  SmallVector<Instruction *> DummyArgs;
  for (Argument &A : OrigF.args()) {
    DummyArgs.push_back(new FreezeInst(PoisonValue::get(A.getType())));
    VMap[&A] = DummyArgs.back();
  }

  SmallVector<ReturnInst *, 4> Returns;

  // Ignore attempts to change certain attributes of the function.
  // TODO: maybe there should be a way to suppress this during cloning?
  auto savedVisibility = NewF->getVisibility();
  auto savedUnnamedAddr = NewF->getUnnamedAddr();
  auto savedDLLStorageClass = NewF->getDLLStorageClass();

  // NewF's linkage (which CloneFunctionInto does *not* change) might not
  // be compatible with the visibility of OrigF (which it *does* change),
  // so protect against that.
  auto savedLinkage = NewF->getLinkage();
  NewF->setLinkage(llvm::GlobalValue::ExternalLinkage);

  CloneFunctionInto(NewF, &OrigF, VMap,
                    CloneFunctionChangeType::LocalChangesOnly, Returns);

  auto &Context = NewF->getContext();

  if (DISubprogram *SP = NewF->getSubprogram()) {
    assert(SP != OrigF.getSubprogram() && SP->isDistinct());
    updateScopeLine(ActiveSuspend, *SP);

    // Update the linkage name to reflect the modified symbol name. It
    // is necessary to update the linkage name in Swift, since the
    // mangling changes for resume functions. It might also be the
    // right thing to do in C++, but due to a limitation in LLVM's
    // AsmPrinter we can only do this if the function doesn't have an
    // abstract specification, since the DWARF backend expects the
    // abstract specification to contain the linkage name and asserts
    // that they are identical.
    if (SP->getUnit() &&
        SP->getUnit()->getSourceLanguage() == dwarf::DW_LANG_Swift) {
      SP->replaceLinkageName(MDString::get(Context, NewF->getName()));
      if (auto *Decl = SP->getDeclaration()) {
        auto *NewDecl = DISubprogram::get(
            Decl->getContext(), Decl->getScope(), Decl->getName(),
            NewF->getName(), Decl->getFile(), Decl->getLine(), Decl->getType(),
            Decl->getScopeLine(), Decl->getContainingType(),
            Decl->getVirtualIndex(), Decl->getThisAdjustment(),
            Decl->getFlags(), Decl->getSPFlags(), Decl->getUnit(),
            Decl->getTemplateParams(), nullptr, Decl->getRetainedNodes(),
            Decl->getThrownTypes(), Decl->getAnnotations(),
            Decl->getTargetFuncName());
        SP->replaceDeclaration(NewDecl);
      }
    }
  }

  NewF->setLinkage(savedLinkage);
  NewF->setVisibility(savedVisibility);
  NewF->setUnnamedAddr(savedUnnamedAddr);
  NewF->setDLLStorageClass(savedDLLStorageClass);
  // The function sanitizer metadata needs to match the signature of the
  // function it is being attached to. However this does not hold for split
  // functions here. Thus remove the metadata for split functions.
  if (Shape.ABI == coro::ABI::Switch &&
      NewF->hasMetadata(LLVMContext::MD_func_sanitize))
    NewF->eraseMetadata(LLVMContext::MD_func_sanitize);

  // Replace the attributes of the new function:
  auto OrigAttrs = NewF->getAttributes();
  auto NewAttrs = AttributeList();

  switch (Shape.ABI) {
  case coro::ABI::Switch:
    // Bootstrap attributes by copying function attributes from the
    // original function.  This should include optimization settings and so on.
    NewAttrs = NewAttrs.addFnAttributes(
        Context, AttrBuilder(Context, OrigAttrs.getFnAttrs()));

    addFramePointerAttrs(NewAttrs, Context, 0, Shape.FrameSize,
                         Shape.FrameAlign, /*NoAlias=*/false);
    break;
  case coro::ABI::Async: {
    auto *ActiveAsyncSuspend = cast<CoroSuspendAsyncInst>(ActiveSuspend);
    if (OrigF.hasParamAttribute(Shape.AsyncLowering.ContextArgNo,
                                Attribute::SwiftAsync)) {
      uint32_t ArgAttributeIndices =
          ActiveAsyncSuspend->getStorageArgumentIndex();
      auto ContextArgIndex = ArgAttributeIndices & 0xff;
      addAsyncContextAttrs(NewAttrs, Context, ContextArgIndex);

      // `swiftasync` must preceed `swiftself` so 0 is not a valid index for
      // `swiftself`.
      auto SwiftSelfIndex = ArgAttributeIndices >> 8;
      if (SwiftSelfIndex)
        addSwiftSelfAttrs(NewAttrs, Context, SwiftSelfIndex);
    }

    // Transfer the original function's attributes.
    auto FnAttrs = OrigF.getAttributes().getFnAttrs();
    NewAttrs = NewAttrs.addFnAttributes(Context, AttrBuilder(Context, FnAttrs));
    break;
  }
  case coro::ABI::Retcon:
  case coro::ABI::RetconOnce:
    // If we have a continuation prototype, just use its attributes,
    // full-stop.
    NewAttrs = Shape.RetconLowering.ResumePrototype->getAttributes();

    /// FIXME: Is it really good to add the NoAlias attribute?
    addFramePointerAttrs(NewAttrs, Context, 0,
                         Shape.getRetconCoroId()->getStorageSize(),
                         Shape.getRetconCoroId()->getStorageAlignment(),
                         /*NoAlias=*/true);

    break;
  }

  switch (Shape.ABI) {
  // In these ABIs, the cloned functions always return 'void', and the
  // existing return sites are meaningless.  Note that for unique
  // continuations, this includes the returns associated with suspends;
  // this is fine because we can't suspend twice.
  case coro::ABI::Switch:
  case coro::ABI::RetconOnce:
    // Remove old returns.
    for (ReturnInst *Return : Returns)
      changeToUnreachable(Return);
    break;

  // With multi-suspend continuations, we'll already have eliminated the
  // original returns and inserted returns before all the suspend points,
  // so we want to leave any returns in place.
  case coro::ABI::Retcon:
    break;
  // Async lowering will insert musttail call functions at all suspend points
  // followed by a return.
  // Don't change returns to unreachable because that will trip up the verifier.
  // These returns should be unreachable from the clone.
  case coro::ABI::Async:
    break;
  }

  NewF->setAttributes(NewAttrs);
  NewF->setCallingConv(Shape.getResumeFunctionCC());

  // Set up the new entry block.
  replaceEntryBlock();

  // Turn symmetric transfers into musttail calls.
  for (CallInst *ResumeCall : Shape.SymmetricTransfers) {
    ResumeCall = cast<CallInst>(VMap[ResumeCall]);
    if (TTI.supportsTailCallFor(ResumeCall)) {
      // FIXME: Could we support symmetric transfer effectively without
      // musttail?
      ResumeCall->setTailCallKind(CallInst::TCK_MustTail);
    }

    // Put a 'ret void' after the call, and split any remaining instructions to
    // an unreachable block.
    BasicBlock *BB = ResumeCall->getParent();
    BB->splitBasicBlock(ResumeCall->getNextNode());
    Builder.SetInsertPoint(BB->getTerminator());
    Builder.CreateRetVoid();
    BB->getTerminator()->eraseFromParent();
  }

  Builder.SetInsertPoint(&NewF->getEntryBlock().front());
  NewFramePtr = deriveNewFramePointer();

  // Remap frame pointer.
  Value *OldFramePtr = VMap[Shape.FramePtr];
  NewFramePtr->takeName(OldFramePtr);
  OldFramePtr->replaceAllUsesWith(NewFramePtr);

  // Remap vFrame pointer.
  auto *NewVFrame = Builder.CreateBitCast(
      NewFramePtr, PointerType::getUnqual(Builder.getContext()), "vFrame");
  Value *OldVFrame = cast<Value>(VMap[Shape.CoroBegin]);
  if (OldVFrame != NewVFrame)
    OldVFrame->replaceAllUsesWith(NewVFrame);

  // All uses of the arguments should have been resolved by this point,
  // so we can safely remove the dummy values.
  for (Instruction *DummyArg : DummyArgs) {
    DummyArg->replaceAllUsesWith(PoisonValue::get(DummyArg->getType()));
    DummyArg->deleteValue();
  }

  switch (Shape.ABI) {
  case coro::ABI::Switch:
    // Rewrite final suspend handling as it is not done via switch (allows to
    // remove final case from the switch, since it is undefined behavior to
    // resume the coroutine suspended at the final suspend point.
    if (Shape.SwitchLowering.HasFinalSuspend)
      handleFinalSuspend();
    break;
  case coro::ABI::Async:
  case coro::ABI::Retcon:
  case coro::ABI::RetconOnce:
    // Replace uses of the active suspend with the corresponding
    // continuation-function arguments.
    assert(ActiveSuspend != nullptr &&
           "no active suspend when lowering a continuation-style coroutine");
    replaceRetconOrAsyncSuspendUses();
    break;
  }

  // Handle suspends.
  replaceCoroSuspends();

  // Handle swifterror.
  replaceSwiftErrorOps();

  // Remove coro.end intrinsics.
  replaceCoroEnds();

  // Salvage debug info that points into the coroutine frame.
  salvageDebugInfo();
}

void coro::SwitchCloner::create() {
  // Create a new function matching the original type
  NewF = createCloneDeclaration(OrigF, Shape, Suffix, OrigF.getParent()->end(),
                                ActiveSuspend);

  // Clone the function
  coro::BaseCloner::create();

  // Eliminate coro.free from the clones, replacing it with 'null' in cleanup,
  // to suppress deallocation code.
  coro::replaceCoroFree(cast<CoroIdInst>(VMap[Shape.CoroBegin->getId()]),
                        /*Elide=*/FKind == coro::CloneKind::SwitchCleanup);
}

static void updateAsyncFuncPointerContextSize(coro::Shape &Shape) {
  assert(Shape.ABI == coro::ABI::Async);

  auto *FuncPtrStruct = cast<ConstantStruct>(
      Shape.AsyncLowering.AsyncFuncPointer->getInitializer());
  auto *OrigRelativeFunOffset = FuncPtrStruct->getOperand(0);
  auto *OrigContextSize = FuncPtrStruct->getOperand(1);
  auto *NewContextSize = ConstantInt::get(OrigContextSize->getType(),
                                          Shape.AsyncLowering.ContextSize);
  auto *NewFuncPtrStruct = ConstantStruct::get(
      FuncPtrStruct->getType(), OrigRelativeFunOffset, NewContextSize);

  Shape.AsyncLowering.AsyncFuncPointer->setInitializer(NewFuncPtrStruct);
}

static TypeSize getFrameSizeForShape(coro::Shape &Shape) {
  // In the same function all coro.sizes should have the same result type.
  auto *SizeIntrin = Shape.CoroSizes.back();
  Module *M = SizeIntrin->getModule();
  const DataLayout &DL = M->getDataLayout();
  return DL.getTypeAllocSize(Shape.FrameTy);
}

static void replaceFrameSizeAndAlignment(coro::Shape &Shape) {
  if (Shape.ABI == coro::ABI::Async)
    updateAsyncFuncPointerContextSize(Shape);

  for (CoroAlignInst *CA : Shape.CoroAligns) {
    CA->replaceAllUsesWith(
        ConstantInt::get(CA->getType(), Shape.FrameAlign.value()));
    CA->eraseFromParent();
  }

  if (Shape.CoroSizes.empty())
    return;

  // In the same function all coro.sizes should have the same result type.
  auto *SizeIntrin = Shape.CoroSizes.back();
  auto *SizeConstant =
      ConstantInt::get(SizeIntrin->getType(), getFrameSizeForShape(Shape));

  for (CoroSizeInst *CS : Shape.CoroSizes) {
    CS->replaceAllUsesWith(SizeConstant);
    CS->eraseFromParent();
  }
}

static void postSplitCleanup(Function &F) {
  removeUnreachableBlocks(F);

#ifndef NDEBUG
  // For now, we do a mandatory verification step because we don't
  // entirely trust this pass.  Note that we don't want to add a verifier
  // pass to FPM below because it will also verify all the global data.
  if (verifyFunction(F, &errs()))
    report_fatal_error("Broken function");
#endif
}

// Coroutine has no suspend points. Remove heap allocation for the coroutine
// frame if possible.
static void handleNoSuspendCoroutine(coro::Shape &Shape) {
  auto *CoroBegin = Shape.CoroBegin;
  switch (Shape.ABI) {
  case coro::ABI::Switch: {
    auto SwitchId = Shape.getSwitchCoroId();
    auto *AllocInst = SwitchId->getCoroAlloc();
    coro::replaceCoroFree(SwitchId, /*Elide=*/AllocInst != nullptr);
    if (AllocInst) {
      IRBuilder<> Builder(AllocInst);
      auto *Frame = Builder.CreateAlloca(Shape.FrameTy);
      Frame->setAlignment(Shape.FrameAlign);
      AllocInst->replaceAllUsesWith(Builder.getFalse());
      AllocInst->eraseFromParent();
      CoroBegin->replaceAllUsesWith(Frame);
    } else {
      CoroBegin->replaceAllUsesWith(CoroBegin->getMem());
    }

    break;
  }
  case coro::ABI::Async:
  case coro::ABI::Retcon:
  case coro::ABI::RetconOnce:
    CoroBegin->replaceAllUsesWith(PoisonValue::get(CoroBegin->getType()));
    break;
  }

  CoroBegin->eraseFromParent();
  Shape.CoroBegin = nullptr;
}

// SimplifySuspendPoint needs to check that there is no calls between
// coro_save and coro_suspend, since any of the calls may potentially resume
// the coroutine and if that is the case we cannot eliminate the suspend point.
static bool hasCallsInBlockBetween(Instruction *From, Instruction *To) {
  for (Instruction *I = From; I != To; I = I->getNextNode()) {
    // Assume that no intrinsic can resume the coroutine.
    if (isa<IntrinsicInst>(I))
      continue;

    if (isa<CallBase>(I))
      return true;
  }
  return false;
}

static bool hasCallsInBlocksBetween(BasicBlock *SaveBB, BasicBlock *ResDesBB) {
  SmallPtrSet<BasicBlock *, 8> Set;
  SmallVector<BasicBlock *, 8> Worklist;

  Set.insert(SaveBB);
  Worklist.push_back(ResDesBB);

  // Accumulate all blocks between SaveBB and ResDesBB. Because CoroSaveIntr
  // returns a token consumed by suspend instruction, all blocks in between
  // will have to eventually hit SaveBB when going backwards from ResDesBB.
  while (!Worklist.empty()) {
    auto *BB = Worklist.pop_back_val();
    Set.insert(BB);
    for (auto *Pred : predecessors(BB))
      if (!Set.contains(Pred))
        Worklist.push_back(Pred);
  }

  // SaveBB and ResDesBB are checked separately in hasCallsBetween.
  Set.erase(SaveBB);
  Set.erase(ResDesBB);

  for (auto *BB : Set)
    if (hasCallsInBlockBetween(BB->getFirstNonPHI(), nullptr))
      return true;

  return false;
}

static bool hasCallsBetween(Instruction *Save, Instruction *ResumeOrDestroy) {
  auto *SaveBB = Save->getParent();
  auto *ResumeOrDestroyBB = ResumeOrDestroy->getParent();

  if (SaveBB == ResumeOrDestroyBB)
    return hasCallsInBlockBetween(Save->getNextNode(), ResumeOrDestroy);

  // Any calls from Save to the end of the block?
  if (hasCallsInBlockBetween(Save->getNextNode(), nullptr))
    return true;

  // Any calls from begging of the block up to ResumeOrDestroy?
  if (hasCallsInBlockBetween(ResumeOrDestroyBB->getFirstNonPHI(),
                             ResumeOrDestroy))
    return true;

  // Any calls in all of the blocks between SaveBB and ResumeOrDestroyBB?
  if (hasCallsInBlocksBetween(SaveBB, ResumeOrDestroyBB))
    return true;

  return false;
}

// If a SuspendIntrin is preceded by Resume or Destroy, we can eliminate the
// suspend point and replace it with nornal control flow.
static bool simplifySuspendPoint(CoroSuspendInst *Suspend,
                                 CoroBeginInst *CoroBegin) {
  Instruction *Prev = Suspend->getPrevNode();
  if (!Prev) {
    auto *Pred = Suspend->getParent()->getSinglePredecessor();
    if (!Pred)
      return false;
    Prev = Pred->getTerminator();
  }

  CallBase *CB = dyn_cast<CallBase>(Prev);
  if (!CB)
    return false;

  auto *Callee = CB->getCalledOperand()->stripPointerCasts();

  // See if the callsite is for resumption or destruction of the coroutine.
  auto *SubFn = dyn_cast<CoroSubFnInst>(Callee);
  if (!SubFn)
    return false;

  // Does not refer to the current coroutine, we cannot do anything with it.
  if (SubFn->getFrame() != CoroBegin)
    return false;

  // See if the transformation is safe. Specifically, see if there are any
  // calls in between Save and CallInstr. They can potenitally resume the
  // coroutine rendering this optimization unsafe.
  auto *Save = Suspend->getCoroSave();
  if (hasCallsBetween(Save, CB))
    return false;

  // Replace llvm.coro.suspend with the value that results in resumption over
  // the resume or cleanup path.
  Suspend->replaceAllUsesWith(SubFn->getRawIndex());
  Suspend->eraseFromParent();
  Save->eraseFromParent();

  // No longer need a call to coro.resume or coro.destroy.
  if (auto *Invoke = dyn_cast<InvokeInst>(CB)) {
    BranchInst::Create(Invoke->getNormalDest(), Invoke->getIterator());
  }

  // Grab the CalledValue from CB before erasing the CallInstr.
  auto *CalledValue = CB->getCalledOperand();
  CB->eraseFromParent();

  // If no more users remove it. Usually it is a bitcast of SubFn.
  if (CalledValue != SubFn && CalledValue->user_empty())
    if (auto *I = dyn_cast<Instruction>(CalledValue))
      I->eraseFromParent();

  // Now we are good to remove SubFn.
  if (SubFn->user_empty())
    SubFn->eraseFromParent();

  return true;
}

// Remove suspend points that are simplified.
static void simplifySuspendPoints(coro::Shape &Shape) {
  // Currently, the only simplification we do is switch-lowering-specific.
  if (Shape.ABI != coro::ABI::Switch)
    return;

  auto &S = Shape.CoroSuspends;
  size_t I = 0, N = S.size();
  if (N == 0)
    return;

  size_t ChangedFinalIndex = std::numeric_limits<size_t>::max();
  while (true) {
    auto SI = cast<CoroSuspendInst>(S[I]);
    // Leave final.suspend to handleFinalSuspend since it is undefined behavior
    // to resume a coroutine suspended at the final suspend point.
    if (!SI->isFinal() && simplifySuspendPoint(SI, Shape.CoroBegin)) {
      if (--N == I)
        break;

      std::swap(S[I], S[N]);

      if (cast<CoroSuspendInst>(S[I])->isFinal()) {
        assert(Shape.SwitchLowering.HasFinalSuspend);
        ChangedFinalIndex = I;
      }

      continue;
    }
    if (++I == N)
      break;
  }
  S.resize(N);

  // Maintain final.suspend in case final suspend was swapped.
  // Due to we requrie the final suspend to be the last element of CoroSuspends.
  if (ChangedFinalIndex < N) {
    assert(cast<CoroSuspendInst>(S[ChangedFinalIndex])->isFinal());
    std::swap(S[ChangedFinalIndex], S.back());
  }
}

namespace {

struct SwitchCoroutineSplitter {
  static void split(Function &F, coro::Shape &Shape,
                    SmallVectorImpl<Function *> &Clones,
                    TargetTransformInfo &TTI) {
    assert(Shape.ABI == coro::ABI::Switch);

    // Create a resume clone by cloning the body of the original function,
    // setting new entry block and replacing coro.suspend an appropriate value
    // to force resume or cleanup pass for every suspend point.
    createResumeEntryBlock(F, Shape);
    auto *ResumeClone = coro::SwitchCloner::createClone(
        F, ".resume", Shape, coro::CloneKind::SwitchResume, TTI);
    auto *DestroyClone = coro::SwitchCloner::createClone(
        F, ".destroy", Shape, coro::CloneKind::SwitchUnwind, TTI);
    auto *CleanupClone = coro::SwitchCloner::createClone(
        F, ".cleanup", Shape, coro::CloneKind::SwitchCleanup, TTI);

    postSplitCleanup(*ResumeClone);
    postSplitCleanup(*DestroyClone);
    postSplitCleanup(*CleanupClone);

    // Store addresses resume/destroy/cleanup functions in the coroutine frame.
    updateCoroFrame(Shape, ResumeClone, DestroyClone, CleanupClone);

    assert(Clones.empty());
    Clones.push_back(ResumeClone);
    Clones.push_back(DestroyClone);
    Clones.push_back(CleanupClone);

    // Create a constant array referring to resume/destroy/clone functions
    // pointed by the last argument of @llvm.coro.info, so that CoroElide pass
    // can determined correct function to call.
    setCoroInfo(F, Shape, Clones);
  }

  // Create a variant of ramp function that does not perform heap allocation
  // for a switch ABI coroutine.
  //
  // The newly split `.noalloc` ramp function has the following differences:
  //  - Has one additional frame pointer parameter in lieu of dynamic
  //  allocation.
  //  - Suppressed allocations by replacing coro.alloc and coro.free.
  static Function *createNoAllocVariant(Function &F, coro::Shape &Shape,
                                        SmallVectorImpl<Function *> &Clones) {
    assert(Shape.ABI == coro::ABI::Switch);
    auto *OrigFnTy = F.getFunctionType();
    auto OldParams = OrigFnTy->params();

    SmallVector<Type *> NewParams;
    NewParams.reserve(OldParams.size() + 1);
    NewParams.append(OldParams.begin(), OldParams.end());
    NewParams.push_back(PointerType::getUnqual(Shape.FrameTy));

    auto *NewFnTy = FunctionType::get(OrigFnTy->getReturnType(), NewParams,
                                      OrigFnTy->isVarArg());
    Function *NoAllocF =
        Function::Create(NewFnTy, F.getLinkage(), F.getName() + ".noalloc");

    ValueToValueMapTy VMap;
    unsigned int Idx = 0;
    for (const auto &I : F.args()) {
      VMap[&I] = NoAllocF->getArg(Idx++);
    }
    // We just appended the frame pointer as the last argument of the new
    // function.
    auto FrameIdx = NoAllocF->arg_size() - 1;
    SmallVector<ReturnInst *, 4> Returns;
    CloneFunctionInto(NoAllocF, &F, VMap,
                      CloneFunctionChangeType::LocalChangesOnly, Returns);

    if (Shape.CoroBegin) {
      auto *NewCoroBegin =
          cast_if_present<CoroBeginInst>(VMap[Shape.CoroBegin]);
      auto *NewCoroId = cast<CoroIdInst>(NewCoroBegin->getId());
      coro::replaceCoroFree(NewCoroId, /*Elide=*/true);
      coro::suppressCoroAllocs(NewCoroId);
      NewCoroBegin->replaceAllUsesWith(NoAllocF->getArg(FrameIdx));
      NewCoroBegin->eraseFromParent();
    }

    Module *M = F.getParent();
    M->getFunctionList().insert(M->end(), NoAllocF);

    removeUnreachableBlocks(*NoAllocF);
    auto NewAttrs = NoAllocF->getAttributes();
    // When we elide allocation, we read these attributes to determine the
    // frame size and alignment.
    addFramePointerAttrs(NewAttrs, NoAllocF->getContext(), FrameIdx,
                         Shape.FrameSize, Shape.FrameAlign,
                         /*NoAlias=*/false);

    NoAllocF->setAttributes(NewAttrs);

    Clones.push_back(NoAllocF);
    // Reset the original function's coro info, make the new noalloc variant
    // connected to the original ramp function.
    setCoroInfo(F, Shape, Clones);
    // After copying, set the linkage to internal linkage. Original function
    // may have different linkage, but optimization dependent on this function
    // generally relies on LTO.
    NoAllocF->setLinkage(llvm::GlobalValue::InternalLinkage);
    return NoAllocF;
  }

private:
  // Create an entry block for a resume function with a switch that will jump to
  // suspend points.
  static void createResumeEntryBlock(Function &F, coro::Shape &Shape) {
    LLVMContext &C = F.getContext();

    // resume.entry:
    //  %index.addr = getelementptr inbounds %f.Frame, %f.Frame* %FramePtr, i32
    //  0, i32 2 % index = load i32, i32* %index.addr switch i32 %index, label
    //  %unreachable [
    //    i32 0, label %resume.0
    //    i32 1, label %resume.1
    //    ...
    //  ]

    auto *NewEntry = BasicBlock::Create(C, "resume.entry", &F);
    auto *UnreachBB = BasicBlock::Create(C, "unreachable", &F);

    IRBuilder<> Builder(NewEntry);
    auto *FramePtr = Shape.FramePtr;
    auto *FrameTy = Shape.FrameTy;
    auto *GepIndex = Builder.CreateStructGEP(
        FrameTy, FramePtr, Shape.getSwitchIndexField(), "index.addr");
    auto *Index = Builder.CreateLoad(Shape.getIndexType(), GepIndex, "index");
    auto *Switch =
        Builder.CreateSwitch(Index, UnreachBB, Shape.CoroSuspends.size());
    Shape.SwitchLowering.ResumeSwitch = Switch;

    size_t SuspendIndex = 0;
    for (auto *AnyS : Shape.CoroSuspends) {
      auto *S = cast<CoroSuspendInst>(AnyS);
      ConstantInt *IndexVal = Shape.getIndex(SuspendIndex);

      // Replace CoroSave with a store to Index:
      //    %index.addr = getelementptr %f.frame... (index field number)
      //    store i32 %IndexVal, i32* %index.addr1
      auto *Save = S->getCoroSave();
      Builder.SetInsertPoint(Save);
      if (S->isFinal()) {
        // The coroutine should be marked done if it reaches the final suspend
        // point.
        markCoroutineAsDone(Builder, Shape, FramePtr);
      } else {
        auto *GepIndex = Builder.CreateStructGEP(
            FrameTy, FramePtr, Shape.getSwitchIndexField(), "index.addr");
        Builder.CreateStore(IndexVal, GepIndex);
      }

      Save->replaceAllUsesWith(ConstantTokenNone::get(C));
      Save->eraseFromParent();

      // Split block before and after coro.suspend and add a jump from an entry
      // switch:
      //
      //  whateverBB:
      //    whatever
      //    %0 = call i8 @llvm.coro.suspend(token none, i1 false)
      //    switch i8 %0, label %suspend[i8 0, label %resume
      //                                 i8 1, label %cleanup]
      // becomes:
      //
      //  whateverBB:
      //     whatever
      //     br label %resume.0.landing
      //
      //  resume.0: ; <--- jump from the switch in the resume.entry
      //     %0 = tail call i8 @llvm.coro.suspend(token none, i1 false)
      //     br label %resume.0.landing
      //
      //  resume.0.landing:
      //     %1 = phi i8[-1, %whateverBB], [%0, %resume.0]
      //     switch i8 % 1, label %suspend [i8 0, label %resume
      //                                    i8 1, label %cleanup]

      auto *SuspendBB = S->getParent();
      auto *ResumeBB =
          SuspendBB->splitBasicBlock(S, "resume." + Twine(SuspendIndex));
      auto *LandingBB = ResumeBB->splitBasicBlock(
          S->getNextNode(), ResumeBB->getName() + Twine(".landing"));
      Switch->addCase(IndexVal, ResumeBB);

      cast<BranchInst>(SuspendBB->getTerminator())->setSuccessor(0, LandingBB);
      auto *PN = PHINode::Create(Builder.getInt8Ty(), 2, "");
      PN->insertBefore(LandingBB->begin());
      S->replaceAllUsesWith(PN);
      PN->addIncoming(Builder.getInt8(-1), SuspendBB);
      PN->addIncoming(S, ResumeBB);

      ++SuspendIndex;
    }

    Builder.SetInsertPoint(UnreachBB);
    Builder.CreateUnreachable();

    Shape.SwitchLowering.ResumeEntryBlock = NewEntry;
  }

  // Store addresses of Resume/Destroy/Cleanup functions in the coroutine frame.
  static void updateCoroFrame(coro::Shape &Shape, Function *ResumeFn,
                              Function *DestroyFn, Function *CleanupFn) {
    IRBuilder<> Builder(&*Shape.getInsertPtAfterFramePtr());

    auto *ResumeAddr = Builder.CreateStructGEP(
        Shape.FrameTy, Shape.FramePtr, coro::Shape::SwitchFieldIndex::Resume,
        "resume.addr");
    Builder.CreateStore(ResumeFn, ResumeAddr);

    Value *DestroyOrCleanupFn = DestroyFn;

    CoroIdInst *CoroId = Shape.getSwitchCoroId();
    if (CoroAllocInst *CA = CoroId->getCoroAlloc()) {
      // If there is a CoroAlloc and it returns false (meaning we elide the
      // allocation, use CleanupFn instead of DestroyFn).
      DestroyOrCleanupFn = Builder.CreateSelect(CA, DestroyFn, CleanupFn);
    }

    auto *DestroyAddr = Builder.CreateStructGEP(
        Shape.FrameTy, Shape.FramePtr, coro::Shape::SwitchFieldIndex::Destroy,
        "destroy.addr");
    Builder.CreateStore(DestroyOrCleanupFn, DestroyAddr);
  }

  // Create a global constant array containing pointers to functions provided
  // and set Info parameter of CoroBegin to point at this constant. Example:
  //
  //   @f.resumers = internal constant [2 x void(%f.frame*)*]
  //                    [void(%f.frame*)* @f.resume, void(%f.frame*)*
  //                    @f.destroy]
  //   define void @f() {
  //     ...
  //     call i8* @llvm.coro.begin(i8* null, i32 0, i8* null,
  //                    i8* bitcast([2 x void(%f.frame*)*] * @f.resumers to
  //                    i8*))
  //
  // Assumes that all the functions have the same signature.
  static void setCoroInfo(Function &F, coro::Shape &Shape,
                          ArrayRef<Function *> Fns) {
    // This only works under the switch-lowering ABI because coro elision
    // only works on the switch-lowering ABI.
    SmallVector<Constant *, 4> Args(Fns);
    assert(!Args.empty());
    Function *Part = *Fns.begin();
    Module *M = Part->getParent();
    auto *ArrTy = ArrayType::get(Part->getType(), Args.size());

    auto *ConstVal = ConstantArray::get(ArrTy, Args);
    auto *GV = new GlobalVariable(*M, ConstVal->getType(), /*isConstant=*/true,
                                  GlobalVariable::PrivateLinkage, ConstVal,
                                  F.getName() + Twine(".resumers"));

    // Update coro.begin instruction to refer to this constant.
    LLVMContext &C = F.getContext();
    auto *BC = ConstantExpr::getPointerCast(GV, PointerType::getUnqual(C));
    Shape.getSwitchCoroId()->setInfo(BC);
  }
};

} // namespace

static void replaceAsyncResumeFunction(CoroSuspendAsyncInst *Suspend,
                                       Value *Continuation) {
  auto *ResumeIntrinsic = Suspend->getResumeFunction();
  auto &Context = Suspend->getParent()->getParent()->getContext();
  auto *Int8PtrTy = PointerType::getUnqual(Context);

  IRBuilder<> Builder(ResumeIntrinsic);
  auto *Val = Builder.CreateBitOrPointerCast(Continuation, Int8PtrTy);
  ResumeIntrinsic->replaceAllUsesWith(Val);
  ResumeIntrinsic->eraseFromParent();
  Suspend->setOperand(CoroSuspendAsyncInst::ResumeFunctionArg,
                      PoisonValue::get(Int8PtrTy));
}

/// Coerce the arguments in \p FnArgs according to \p FnTy in \p CallArgs.
static void coerceArguments(IRBuilder<> &Builder, FunctionType *FnTy,
                            ArrayRef<Value *> FnArgs,
                            SmallVectorImpl<Value *> &CallArgs) {
  size_t ArgIdx = 0;
  for (auto *paramTy : FnTy->params()) {
    assert(ArgIdx < FnArgs.size());
    if (paramTy != FnArgs[ArgIdx]->getType())
      CallArgs.push_back(
          Builder.CreateBitOrPointerCast(FnArgs[ArgIdx], paramTy));
    else
      CallArgs.push_back(FnArgs[ArgIdx]);
    ++ArgIdx;
  }
}

CallInst *coro::createMustTailCall(DebugLoc Loc, Function *MustTailCallFn,
                                   TargetTransformInfo &TTI,
                                   ArrayRef<Value *> Arguments,
                                   IRBuilder<> &Builder) {
  auto *FnTy = MustTailCallFn->getFunctionType();
  // Coerce the arguments, llvm optimizations seem to ignore the types in
  // vaarg functions and throws away casts in optimized mode.
  SmallVector<Value *, 8> CallArgs;
  coerceArguments(Builder, FnTy, Arguments, CallArgs);

  auto *TailCall = Builder.CreateCall(FnTy, MustTailCallFn, CallArgs);
  // Skip targets which don't support tail call.
  if (TTI.supportsTailCallFor(TailCall)) {
    TailCall->setTailCallKind(CallInst::TCK_MustTail);
  }
  TailCall->setDebugLoc(Loc);
  TailCall->setCallingConv(MustTailCallFn->getCallingConv());
  return TailCall;
}

void coro::AsyncABI::splitCoroutine(Function &F, coro::Shape &Shape,
                                    SmallVectorImpl<Function *> &Clones,
                                    TargetTransformInfo &TTI) {
  assert(Shape.ABI == coro::ABI::Async);
  assert(Clones.empty());
  // Reset various things that the optimizer might have decided it
  // "knows" about the coroutine function due to not seeing a return.
  F.removeFnAttr(Attribute::NoReturn);
  F.removeRetAttr(Attribute::NoAlias);
  F.removeRetAttr(Attribute::NonNull);

  auto &Context = F.getContext();
  auto *Int8PtrTy = PointerType::getUnqual(Context);

  auto *Id = Shape.getAsyncCoroId();
  IRBuilder<> Builder(Id);

  auto *FramePtr = Id->getStorage();
  FramePtr = Builder.CreateBitOrPointerCast(FramePtr, Int8PtrTy);
  FramePtr = Builder.CreateConstInBoundsGEP1_32(
      Type::getInt8Ty(Context), FramePtr, Shape.AsyncLowering.FrameOffset,
      "async.ctx.frameptr");

  // Map all uses of llvm.coro.begin to the allocated frame pointer.
  {
    // Make sure we don't invalidate Shape.FramePtr.
    TrackingVH<Value> Handle(Shape.FramePtr);
    Shape.CoroBegin->replaceAllUsesWith(FramePtr);
    Shape.FramePtr = Handle.getValPtr();
  }

  // Create all the functions in order after the main function.
  auto NextF = std::next(F.getIterator());

  // Create a continuation function for each of the suspend points.
  Clones.reserve(Shape.CoroSuspends.size());
  for (auto [Idx, CS] : llvm::enumerate(Shape.CoroSuspends)) {
    auto *Suspend = cast<CoroSuspendAsyncInst>(CS);

    // Create the clone declaration.
    auto ResumeNameSuffix = ".resume.";
    auto ProjectionFunctionName =
        Suspend->getAsyncContextProjectionFunction()->getName();
    bool UseSwiftMangling = false;
    if (ProjectionFunctionName == "__swift_async_resume_project_context") {
      ResumeNameSuffix = "TQ";
      UseSwiftMangling = true;
    } else if (ProjectionFunctionName == "__swift_async_resume_get_context") {
      ResumeNameSuffix = "TY";
      UseSwiftMangling = true;
    }
    auto *Continuation = createCloneDeclaration(
        F, Shape,
        UseSwiftMangling ? ResumeNameSuffix + Twine(Idx) + "_"
                         : ResumeNameSuffix + Twine(Idx),
        NextF, Suspend);
    Clones.push_back(Continuation);

    // Insert a branch to a new return block immediately before the suspend
    // point.
    auto *SuspendBB = Suspend->getParent();
    auto *NewSuspendBB = SuspendBB->splitBasicBlock(Suspend);
    auto *Branch = cast<BranchInst>(SuspendBB->getTerminator());

    // Place it before the first suspend.
    auto *ReturnBB =
        BasicBlock::Create(F.getContext(), "coro.return", &F, NewSuspendBB);
    Branch->setSuccessor(0, ReturnBB);

    IRBuilder<> Builder(ReturnBB);

    // Insert the call to the tail call function and inline it.
    auto *Fn = Suspend->getMustTailCallFunction();
    SmallVector<Value *, 8> Args(Suspend->args());
    auto FnArgs = ArrayRef<Value *>(Args).drop_front(
        CoroSuspendAsyncInst::MustTailCallFuncArg + 1);
    auto *TailCall = coro::createMustTailCall(Suspend->getDebugLoc(), Fn, TTI,
                                              FnArgs, Builder);
    Builder.CreateRetVoid();
    InlineFunctionInfo FnInfo;
    (void)InlineFunction(*TailCall, FnInfo);

    // Replace the lvm.coro.async.resume intrisic call.
    replaceAsyncResumeFunction(Suspend, Continuation);
  }

  assert(Clones.size() == Shape.CoroSuspends.size());
  for (auto [Idx, CS] : llvm::enumerate(Shape.CoroSuspends)) {
    auto *Suspend = CS;
    auto *Clone = Clones[Idx];

    coro::BaseCloner::createClone(F, "resume." + Twine(Idx), Shape, Clone,
                                  Suspend, TTI);
  }
}

void coro::AnyRetconABI::splitCoroutine(Function &F, coro::Shape &Shape,
                                        SmallVectorImpl<Function *> &Clones,
                                        TargetTransformInfo &TTI) {
  assert(Shape.ABI == coro::ABI::Retcon || Shape.ABI == coro::ABI::RetconOnce);
  assert(Clones.empty());

  // Reset various things that the optimizer might have decided it
  // "knows" about the coroutine function due to not seeing a return.
  F.removeFnAttr(Attribute::NoReturn);
  F.removeRetAttr(Attribute::NoAlias);
  F.removeRetAttr(Attribute::NonNull);

  // Allocate the frame.
  auto *Id = Shape.getRetconCoroId();
  Value *RawFramePtr;
  if (Shape.RetconLowering.IsFrameInlineInStorage) {
    RawFramePtr = Id->getStorage();
  } else {
    IRBuilder<> Builder(Id);

    // Determine the size of the frame.
    const DataLayout &DL = F.getDataLayout();
    auto Size = DL.getTypeAllocSize(Shape.FrameTy);

    // Allocate.  We don't need to update the call graph node because we're
    // going to recompute it from scratch after splitting.
    // FIXME: pass the required alignment
    RawFramePtr = Shape.emitAlloc(Builder, Builder.getInt64(Size), nullptr);
    RawFramePtr =
        Builder.CreateBitCast(RawFramePtr, Shape.CoroBegin->getType());

    // Stash the allocated frame pointer in the continuation storage.
    Builder.CreateStore(RawFramePtr, Id->getStorage());
  }

  // Map all uses of llvm.coro.begin to the allocated frame pointer.
  {
    // Make sure we don't invalidate Shape.FramePtr.
    TrackingVH<Value> Handle(Shape.FramePtr);
    Shape.CoroBegin->replaceAllUsesWith(RawFramePtr);
    Shape.FramePtr = Handle.getValPtr();
  }

  // Create a unique return block.
  BasicBlock *ReturnBB = nullptr;
  PHINode *ContinuationPhi = nullptr;
  SmallVector<PHINode *, 4> ReturnPHIs;

  // Create all the functions in order after the main function.
  auto NextF = std::next(F.getIterator());

  // Create a continuation function for each of the suspend points.
  Clones.reserve(Shape.CoroSuspends.size());
  for (auto [Idx, CS] : llvm::enumerate(Shape.CoroSuspends)) {
    auto Suspend = cast<CoroSuspendRetconInst>(CS);

    // Create the clone declaration.
    auto Continuation = createCloneDeclaration(
        F, Shape, ".resume." + Twine(Idx), NextF, nullptr);
    Clones.push_back(Continuation);

    // Insert a branch to the unified return block immediately before
    // the suspend point.
    auto SuspendBB = Suspend->getParent();
    auto NewSuspendBB = SuspendBB->splitBasicBlock(Suspend);
    auto Branch = cast<BranchInst>(SuspendBB->getTerminator());

    // Create the unified return block.
    if (!ReturnBB) {
      // Place it before the first suspend.
      ReturnBB =
          BasicBlock::Create(F.getContext(), "coro.return", &F, NewSuspendBB);
      Shape.RetconLowering.ReturnBlock = ReturnBB;

      IRBuilder<> Builder(ReturnBB);

      // First, the continuation.
      ContinuationPhi =
          Builder.CreatePHI(Continuation->getType(), Shape.CoroSuspends.size());

      // Create PHIs for all other return values.
      assert(ReturnPHIs.empty());

      // Next, all the directly-yielded values.
      for (auto *ResultTy : Shape.getRetconResultTypes())
        ReturnPHIs.push_back(
            Builder.CreatePHI(ResultTy, Shape.CoroSuspends.size()));

      // Build the return value.
      auto RetTy = F.getReturnType();

      // Cast the continuation value if necessary.
      // We can't rely on the types matching up because that type would
      // have to be infinite.
      auto CastedContinuationTy =
          (ReturnPHIs.empty() ? RetTy : RetTy->getStructElementType(0));
      auto *CastedContinuation =
          Builder.CreateBitCast(ContinuationPhi, CastedContinuationTy);

      Value *RetV = CastedContinuation;
      if (!ReturnPHIs.empty()) {
        auto ValueIdx = 0;
        RetV = PoisonValue::get(RetTy);
        RetV = Builder.CreateInsertValue(RetV, CastedContinuation, ValueIdx++);

        for (auto Phi : ReturnPHIs)
          RetV = Builder.CreateInsertValue(RetV, Phi, ValueIdx++);
      }

      Builder.CreateRet(RetV);
    }

    // Branch to the return block.
    Branch->setSuccessor(0, ReturnBB);
    assert(ContinuationPhi);
    ContinuationPhi->addIncoming(Continuation, SuspendBB);
    for (auto [Phi, VUse] :
         llvm::zip_equal(ReturnPHIs, Suspend->value_operands()))
      Phi->addIncoming(VUse, SuspendBB);
  }

  assert(Clones.size() == Shape.CoroSuspends.size());
  for (auto [Idx, CS] : llvm::enumerate(Shape.CoroSuspends)) {
    auto Suspend = CS;
    auto Clone = Clones[Idx];

<<<<<<< HEAD
    CoroCloner::createClone(F, "resume." + Twine(Idx), Shape, Clone, Suspend,
                            TTI);
=======
    coro::BaseCloner::createClone(F, "resume." + Twine(Idx), Shape, Clone,
                                  Suspend, TTI);
>>>>>>> 93e44d24
  }
}

namespace {
class PrettyStackTraceFunction : public PrettyStackTraceEntry {
  Function &F;

public:
  PrettyStackTraceFunction(Function &F) : F(F) {}
  void print(raw_ostream &OS) const override {
    OS << "While splitting coroutine ";
    F.printAsOperand(OS, /*print type*/ false, F.getParent());
    OS << "\n";
  }
};
} // namespace

/// Remove calls to llvm.coro.end in the original function.
static void removeCoroEndsFromRampFunction(const coro::Shape &Shape) {
  if (Shape.ABI != coro::ABI::Switch) {
    for (auto *End : Shape.CoroEnds) {
      replaceCoroEnd(End, Shape, Shape.FramePtr, /*in resume*/ false, nullptr);
    }
  } else {
    for (llvm::AnyCoroEndInst *End : Shape.CoroEnds) {
      auto &Context = End->getContext();
      End->replaceAllUsesWith(ConstantInt::getFalse(Context));
      End->eraseFromParent();
    }
  }
}

static bool hasSafeElideCaller(Function &F) {
  for (auto *U : F.users()) {
    if (auto *CB = dyn_cast<CallBase>(U)) {
      auto *Caller = CB->getFunction();
      if (Caller && Caller->isPresplitCoroutine() &&
          CB->hasFnAttr(llvm::Attribute::CoroElideSafe))
        return true;
    }
  }
  return false;
}

void coro::SwitchABI::splitCoroutine(Function &F, coro::Shape &Shape,
                                     SmallVectorImpl<Function *> &Clones,
                                     TargetTransformInfo &TTI) {
  SwitchCoroutineSplitter::split(F, Shape, Clones, TTI);
}

static void doSplitCoroutine(Function &F, SmallVectorImpl<Function *> &Clones,
                             coro::BaseABI &ABI, TargetTransformInfo &TTI,
                             bool OptimizeFrame) {
  PrettyStackTraceFunction prettyStackTrace(F);

  auto &Shape = ABI.Shape;
  assert(Shape.CoroBegin);

  lowerAwaitSuspends(F, Shape);

  simplifySuspendPoints(Shape);

  normalizeCoroutine(F, Shape, TTI);
  ABI.buildCoroutineFrame(OptimizeFrame);
  replaceFrameSizeAndAlignment(Shape);

  bool isNoSuspendCoroutine = Shape.CoroSuspends.empty();

  bool shouldCreateNoAllocVariant =
      !isNoSuspendCoroutine && Shape.ABI == coro::ABI::Switch &&
      hasSafeElideCaller(F) && !F.hasFnAttribute(llvm::Attribute::NoInline);

  // If there are no suspend points, no split required, just remove
  // the allocation and deallocation blocks, they are not needed.
  if (isNoSuspendCoroutine) {
    handleNoSuspendCoroutine(Shape);
  } else {
    ABI.splitCoroutine(F, Shape, Clones, TTI);
  }

  // Replace all the swifterror operations in the original function.
  // This invalidates SwiftErrorOps in the Shape.
  replaceSwiftErrorOps(F, Shape, nullptr);

  // Salvage debug intrinsics that point into the coroutine frame in the
  // original function. The Cloner has already salvaged debug info in the new
  // coroutine funclets.
  SmallDenseMap<Argument *, AllocaInst *, 4> ArgToAllocaMap;
  auto [DbgInsts, DbgVariableRecords] = collectDbgVariableIntrinsics(F);
  for (auto *DDI : DbgInsts)
    coro::salvageDebugInfo(ArgToAllocaMap, *DDI, false /*UseEntryValue*/);
  for (DbgVariableRecord *DVR : DbgVariableRecords)
    coro::salvageDebugInfo(ArgToAllocaMap, *DVR, false /*UseEntryValue*/);

  removeCoroEndsFromRampFunction(Shape);

  if (shouldCreateNoAllocVariant)
    SwitchCoroutineSplitter::createNoAllocVariant(F, Shape, Clones);
}

static LazyCallGraph::SCC &updateCallGraphAfterCoroutineSplit(
    LazyCallGraph::Node &N, const coro::Shape &Shape,
    const SmallVectorImpl<Function *> &Clones, LazyCallGraph::SCC &C,
    LazyCallGraph &CG, CGSCCAnalysisManager &AM, CGSCCUpdateResult &UR,
    FunctionAnalysisManager &FAM) {

  auto *CurrentSCC = &C;
  if (!Clones.empty()) {
    switch (Shape.ABI) {
    case coro::ABI::Switch:
      // Each clone in the Switch lowering is independent of the other clones.
      // Let the LazyCallGraph know about each one separately.
      for (Function *Clone : Clones)
        CG.addSplitFunction(N.getFunction(), *Clone);
      break;
    case coro::ABI::Async:
    case coro::ABI::Retcon:
    case coro::ABI::RetconOnce:
      // Each clone in the Async/Retcon lowering references of the other clones.
      // Let the LazyCallGraph know about all of them at once.
      if (!Clones.empty())
        CG.addSplitRefRecursiveFunctions(N.getFunction(), Clones);
      break;
    }

    // Let the CGSCC infra handle the changes to the original function.
    CurrentSCC = &updateCGAndAnalysisManagerForCGSCCPass(CG, *CurrentSCC, N, AM,
                                                         UR, FAM);
  }

  // Do some cleanup and let the CGSCC infra see if we've cleaned up any edges
  // to the split functions.
  postSplitCleanup(N.getFunction());
  CurrentSCC = &updateCGAndAnalysisManagerForFunctionPass(CG, *CurrentSCC, N,
                                                          AM, UR, FAM);
  return *CurrentSCC;
}

/// Replace a call to llvm.coro.prepare.retcon.
static void replacePrepare(CallInst *Prepare, LazyCallGraph &CG,
                           LazyCallGraph::SCC &C) {
  auto CastFn = Prepare->getArgOperand(0); // as an i8*
  auto Fn = CastFn->stripPointerCasts();   // as its original type

  // Attempt to peephole this pattern:
  //    %0 = bitcast [[TYPE]] @some_function to i8*
  //    %1 = call @llvm.coro.prepare.retcon(i8* %0)
  //    %2 = bitcast %1 to [[TYPE]]
  // ==>
  //    %2 = @some_function
  for (Use &U : llvm::make_early_inc_range(Prepare->uses())) {
    // Look for bitcasts back to the original function type.
    auto *Cast = dyn_cast<BitCastInst>(U.getUser());
    if (!Cast || Cast->getType() != Fn->getType())
      continue;

    // Replace and remove the cast.
    Cast->replaceAllUsesWith(Fn);
    Cast->eraseFromParent();
  }

  // Replace any remaining uses with the function as an i8*.
  // This can never directly be a callee, so we don't need to update CG.
  Prepare->replaceAllUsesWith(CastFn);
  Prepare->eraseFromParent();

  // Kill dead bitcasts.
  while (auto *Cast = dyn_cast<BitCastInst>(CastFn)) {
    if (!Cast->use_empty())
      break;
    CastFn = Cast->getOperand(0);
    Cast->eraseFromParent();
  }
}

static bool replaceAllPrepares(Function *PrepareFn, LazyCallGraph &CG,
                               LazyCallGraph::SCC &C) {
  bool Changed = false;
  for (Use &P : llvm::make_early_inc_range(PrepareFn->uses())) {
    // Intrinsics can only be used in calls.
    auto *Prepare = cast<CallInst>(P.getUser());
    replacePrepare(Prepare, CG, C);
    Changed = true;
  }

  return Changed;
}

static void addPrepareFunction(const Module &M,
                               SmallVectorImpl<Function *> &Fns,
                               StringRef Name) {
  auto *PrepareFn = M.getFunction(Name);
  if (PrepareFn && !PrepareFn->use_empty())
    Fns.push_back(PrepareFn);
}

static std::unique_ptr<coro::BaseABI>
CreateNewABI(Function &F, coro::Shape &S,
             std::function<bool(Instruction &)> IsMatCallback,
             const SmallVector<CoroSplitPass::BaseABITy> GenCustomABIs) {
  if (S.CoroBegin->hasCustomABI()) {
    unsigned CustomABI = S.CoroBegin->getCustomABI();
    if (CustomABI >= GenCustomABIs.size())
      llvm_unreachable("Custom ABI not found amoung those specified");
    return GenCustomABIs[CustomABI](F, S);
  }

  switch (S.ABI) {
  case coro::ABI::Switch:
    return std::make_unique<coro::SwitchABI>(F, S, IsMatCallback);
  case coro::ABI::Async:
    return std::make_unique<coro::AsyncABI>(F, S, IsMatCallback);
  case coro::ABI::Retcon:
    return std::make_unique<coro::AnyRetconABI>(F, S, IsMatCallback);
  case coro::ABI::RetconOnce:
    return std::make_unique<coro::AnyRetconABI>(F, S, IsMatCallback);
  }
  llvm_unreachable("Unknown ABI");
}

CoroSplitPass::CoroSplitPass(bool OptimizeFrame)
    : CreateAndInitABI([](Function &F, coro::Shape &S) {
        std::unique_ptr<coro::BaseABI> ABI =
            CreateNewABI(F, S, coro::isTriviallyMaterializable, {});
        ABI->init();
        return ABI;
      }),
      OptimizeFrame(OptimizeFrame) {}

CoroSplitPass::CoroSplitPass(
    SmallVector<CoroSplitPass::BaseABITy> GenCustomABIs, bool OptimizeFrame)
    : CreateAndInitABI([=](Function &F, coro::Shape &S) {
        std::unique_ptr<coro::BaseABI> ABI =
            CreateNewABI(F, S, coro::isTriviallyMaterializable, GenCustomABIs);
        ABI->init();
        return ABI;
      }),
      OptimizeFrame(OptimizeFrame) {}

// For back compatibility, constructor takes a materializable callback and
// creates a generator for an ABI with a modified materializable callback.
CoroSplitPass::CoroSplitPass(std::function<bool(Instruction &)> IsMatCallback,
                             bool OptimizeFrame)
    : CreateAndInitABI([=](Function &F, coro::Shape &S) {
        std::unique_ptr<coro::BaseABI> ABI =
            CreateNewABI(F, S, IsMatCallback, {});
        ABI->init();
        return ABI;
      }),
      OptimizeFrame(OptimizeFrame) {}

// For back compatibility, constructor takes a materializable callback and
// creates a generator for an ABI with a modified materializable callback.
CoroSplitPass::CoroSplitPass(
    std::function<bool(Instruction &)> IsMatCallback,
    SmallVector<CoroSplitPass::BaseABITy> GenCustomABIs, bool OptimizeFrame)
    : CreateAndInitABI([=](Function &F, coro::Shape &S) {
        std::unique_ptr<coro::BaseABI> ABI =
            CreateNewABI(F, S, IsMatCallback, GenCustomABIs);
        ABI->init();
        return ABI;
      }),
      OptimizeFrame(OptimizeFrame) {}

PreservedAnalyses CoroSplitPass::run(LazyCallGraph::SCC &C,
                                     CGSCCAnalysisManager &AM,
                                     LazyCallGraph &CG, CGSCCUpdateResult &UR) {
  // NB: One invariant of a valid LazyCallGraph::SCC is that it must contain a
  //     non-zero number of nodes, so we assume that here and grab the first
  //     node's function's module.
  Module &M = *C.begin()->getFunction().getParent();
  auto &FAM =
      AM.getResult<FunctionAnalysisManagerCGSCCProxy>(C, CG).getManager();

  // Check for uses of llvm.coro.prepare.retcon/async.
  SmallVector<Function *, 2> PrepareFns;
  addPrepareFunction(M, PrepareFns, "llvm.coro.prepare.retcon");
  addPrepareFunction(M, PrepareFns, "llvm.coro.prepare.async");

  // Find coroutines for processing.
  SmallVector<LazyCallGraph::Node *> Coroutines;
  for (LazyCallGraph::Node &N : C)
    if (N.getFunction().isPresplitCoroutine())
      Coroutines.push_back(&N);

  if (Coroutines.empty() && PrepareFns.empty())
    return PreservedAnalyses::all();

  auto *CurrentSCC = &C;
  // Split all the coroutines.
  for (LazyCallGraph::Node *N : Coroutines) {
    Function &F = N->getFunction();
    LLVM_DEBUG(dbgs() << "CoroSplit: Processing coroutine '" << F.getName()
                      << "\n");

    // The suspend-crossing algorithm in buildCoroutineFrame gets tripped up
    // by unreachable blocks, so remove them as a first pass. Remove the
    // unreachable blocks before collecting intrinsics into Shape.
    removeUnreachableBlocks(F);

    coro::Shape Shape(F);
    if (!Shape.CoroBegin)
      continue;

    F.setSplittedCoroutine();

    std::unique_ptr<coro::BaseABI> ABI = CreateAndInitABI(F, Shape);

    SmallVector<Function *, 4> Clones;
    auto &TTI = FAM.getResult<TargetIRAnalysis>(F);
    doSplitCoroutine(F, Clones, *ABI, TTI, OptimizeFrame);
    CurrentSCC = &updateCallGraphAfterCoroutineSplit(
        *N, Shape, Clones, *CurrentSCC, CG, AM, UR, FAM);

    auto &ORE = FAM.getResult<OptimizationRemarkEmitterAnalysis>(F);
    ORE.emit([&]() {
      return OptimizationRemark(DEBUG_TYPE, "CoroSplit", &F)
             << "Split '" << ore::NV("function", F.getName())
             << "' (frame_size=" << ore::NV("frame_size", Shape.FrameSize)
             << ", align=" << ore::NV("align", Shape.FrameAlign.value()) << ")";
    });

    if (!Shape.CoroSuspends.empty()) {
      // Run the CGSCC pipeline on the original and newly split functions.
      UR.CWorklist.insert(CurrentSCC);
      for (Function *Clone : Clones)
        UR.CWorklist.insert(CG.lookupSCC(CG.get(*Clone)));
    }
  }

  for (auto *PrepareFn : PrepareFns) {
    replaceAllPrepares(PrepareFn, CG, *CurrentSCC);
  }

  return PreservedAnalyses::none();
}<|MERGE_RESOLUTION|>--- conflicted
+++ resolved
@@ -1903,13 +1903,8 @@
     auto Suspend = CS;
     auto Clone = Clones[Idx];
 
-<<<<<<< HEAD
-    CoroCloner::createClone(F, "resume." + Twine(Idx), Shape, Clone, Suspend,
-                            TTI);
-=======
     coro::BaseCloner::createClone(F, "resume." + Twine(Idx), Shape, Clone,
                                   Suspend, TTI);
->>>>>>> 93e44d24
   }
 }
 
