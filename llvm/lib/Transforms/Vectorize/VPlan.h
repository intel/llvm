//===- VPlan.h - Represent A Vectorizer Plan --------------------*- C++ -*-===//
//
// Part of the LLVM Project, under the Apache License v2.0 with LLVM Exceptions.
// See https://llvm.org/LICENSE.txt for license information.
// SPDX-License-Identifier: Apache-2.0 WITH LLVM-exception
//
//===----------------------------------------------------------------------===//
//
/// \file
/// This file contains the declarations of the Vectorization Plan base classes:
/// 1. VPBasicBlock and VPRegionBlock that inherit from a common pure virtual
///    VPBlockBase, together implementing a Hierarchical CFG;
/// 2. Pure virtual VPRecipeBase serving as the base class for recipes contained
///    within VPBasicBlocks;
/// 3. Pure virtual VPSingleDefRecipe serving as a base class for recipes that
///    also inherit from VPValue.
/// 4. VPInstruction, a concrete Recipe and VPUser modeling a single planned
///    instruction;
/// 5. The VPlan class holding a candidate for vectorization;
/// These are documented in docs/VectorizationPlan.rst.
//
//===----------------------------------------------------------------------===//

#ifndef LLVM_TRANSFORMS_VECTORIZE_VPLAN_H
#define LLVM_TRANSFORMS_VECTORIZE_VPLAN_H

#include "VPlanValue.h"
#include "llvm/ADT/DenseMap.h"
#include "llvm/ADT/SmallPtrSet.h"
#include "llvm/ADT/SmallSet.h"
#include "llvm/ADT/SmallVector.h"
#include "llvm/ADT/Twine.h"
#include "llvm/ADT/ilist.h"
#include "llvm/ADT/ilist_node.h"
#include "llvm/Analysis/IVDescriptors.h"
#include "llvm/Analysis/VectorUtils.h"
#include "llvm/IR/DebugLoc.h"
#include "llvm/IR/FMF.h"
#include "llvm/IR/Operator.h"
#include "llvm/Support/Compiler.h"
#include "llvm/Support/InstructionCost.h"
#include <cassert>
#include <cstddef>
#include <functional>
#include <string>
#include <utility>

namespace llvm {

class BasicBlock;
class DominatorTree;
class InnerLoopVectorizer;
class IRBuilderBase;
struct VPTransformState;
class raw_ostream;
class RecurrenceDescriptor;
class SCEV;
class Type;
class VPBasicBlock;
class VPBuilder;
class VPDominatorTree;
class VPRegionBlock;
class VPlan;
class VPLane;
class VPReplicateRecipe;
class VPlanSlp;
class Value;
class LoopVectorizationCostModel;
class LoopVersioning;

struct VPCostContext;

namespace Intrinsic {
typedef unsigned ID;
}

using VPlanPtr = std::unique_ptr<VPlan>;

/// VPBlockBase is the building block of the Hierarchical Control-Flow Graph.
/// A VPBlockBase can be either a VPBasicBlock or a VPRegionBlock.
class LLVM_ABI_FOR_TEST VPBlockBase {
  friend class VPBlockUtils;

  const unsigned char SubclassID; ///< Subclass identifier (for isa/dyn_cast).

  /// An optional name for the block.
  std::string Name;

  /// The immediate VPRegionBlock which this VPBlockBase belongs to, or null if
  /// it is a topmost VPBlockBase.
  VPRegionBlock *Parent = nullptr;

  /// List of predecessor blocks.
  SmallVector<VPBlockBase *, 1> Predecessors;

  /// List of successor blocks.
  SmallVector<VPBlockBase *, 1> Successors;

  /// VPlan containing the block. Can only be set on the entry block of the
  /// plan.
  VPlan *Plan = nullptr;

  /// Add \p Successor as the last successor to this block.
  void appendSuccessor(VPBlockBase *Successor) {
    assert(Successor && "Cannot add nullptr successor!");
    Successors.push_back(Successor);
  }

  /// Add \p Predecessor as the last predecessor to this block.
  void appendPredecessor(VPBlockBase *Predecessor) {
    assert(Predecessor && "Cannot add nullptr predecessor!");
    Predecessors.push_back(Predecessor);
  }

  /// Remove \p Predecessor from the predecessors of this block.
  void removePredecessor(VPBlockBase *Predecessor) {
    auto Pos = find(Predecessors, Predecessor);
    assert(Pos && "Predecessor does not exist");
    Predecessors.erase(Pos);
  }

  /// Remove \p Successor from the successors of this block.
  void removeSuccessor(VPBlockBase *Successor) {
    auto Pos = find(Successors, Successor);
    assert(Pos && "Successor does not exist");
    Successors.erase(Pos);
  }

  /// This function replaces one predecessor with another, useful when
  /// trying to replace an old block in the CFG with a new one.
  void replacePredecessor(VPBlockBase *Old, VPBlockBase *New) {
    auto I = find(Predecessors, Old);
    assert(I != Predecessors.end());
    assert(Old->getParent() == New->getParent() &&
           "replaced predecessor must have the same parent");
    *I = New;
  }

  /// This function replaces one successor with another, useful when
  /// trying to replace an old block in the CFG with a new one.
  void replaceSuccessor(VPBlockBase *Old, VPBlockBase *New) {
    auto I = find(Successors, Old);
    assert(I != Successors.end());
    assert(Old->getParent() == New->getParent() &&
           "replaced successor must have the same parent");
    *I = New;
  }

protected:
  VPBlockBase(const unsigned char SC, const std::string &N)
      : SubclassID(SC), Name(N) {}

public:
  /// An enumeration for keeping track of the concrete subclass of VPBlockBase
  /// that are actually instantiated. Values of this enumeration are kept in the
  /// SubclassID field of the VPBlockBase objects. They are used for concrete
  /// type identification.
  using VPBlockTy = enum { VPRegionBlockSC, VPBasicBlockSC, VPIRBasicBlockSC };

  using VPBlocksTy = SmallVectorImpl<VPBlockBase *>;

  virtual ~VPBlockBase() = default;

  const std::string &getName() const { return Name; }

  void setName(const Twine &newName) { Name = newName.str(); }

  /// \return an ID for the concrete type of this object.
  /// This is used to implement the classof checks. This should not be used
  /// for any other purpose, as the values may change as LLVM evolves.
  unsigned getVPBlockID() const { return SubclassID; }

  VPRegionBlock *getParent() { return Parent; }
  const VPRegionBlock *getParent() const { return Parent; }

  /// \return A pointer to the plan containing the current block.
  VPlan *getPlan();
  const VPlan *getPlan() const;

  /// Sets the pointer of the plan containing the block. The block must be the
  /// entry block into the VPlan.
  void setPlan(VPlan *ParentPlan);

  void setParent(VPRegionBlock *P) { Parent = P; }

  /// \return the VPBasicBlock that is the entry of this VPBlockBase,
  /// recursively, if the latter is a VPRegionBlock. Otherwise, if this
  /// VPBlockBase is a VPBasicBlock, it is returned.
  const VPBasicBlock *getEntryBasicBlock() const;
  VPBasicBlock *getEntryBasicBlock();

  /// \return the VPBasicBlock that is the exiting this VPBlockBase,
  /// recursively, if the latter is a VPRegionBlock. Otherwise, if this
  /// VPBlockBase is a VPBasicBlock, it is returned.
  const VPBasicBlock *getExitingBasicBlock() const;
  VPBasicBlock *getExitingBasicBlock();

  const VPBlocksTy &getSuccessors() const { return Successors; }
  VPBlocksTy &getSuccessors() { return Successors; }

  iterator_range<VPBlockBase **> successors() { return Successors; }
  iterator_range<VPBlockBase **> predecessors() { return Predecessors; }

  const VPBlocksTy &getPredecessors() const { return Predecessors; }
  VPBlocksTy &getPredecessors() { return Predecessors; }

  /// \return the successor of this VPBlockBase if it has a single successor.
  /// Otherwise return a null pointer.
  VPBlockBase *getSingleSuccessor() const {
    return (Successors.size() == 1 ? *Successors.begin() : nullptr);
  }

  /// \return the predecessor of this VPBlockBase if it has a single
  /// predecessor. Otherwise return a null pointer.
  VPBlockBase *getSinglePredecessor() const {
    return (Predecessors.size() == 1 ? *Predecessors.begin() : nullptr);
  }

  size_t getNumSuccessors() const { return Successors.size(); }
  size_t getNumPredecessors() const { return Predecessors.size(); }

  /// Returns true if this block has any predecessors.
  bool hasPredecessors() const { return !Predecessors.empty(); }

  /// An Enclosing Block of a block B is any block containing B, including B
  /// itself. \return the closest enclosing block starting from "this", which
  /// has successors. \return the root enclosing block if all enclosing blocks
  /// have no successors.
  VPBlockBase *getEnclosingBlockWithSuccessors();

  /// \return the closest enclosing block starting from "this", which has
  /// predecessors. \return the root enclosing block if all enclosing blocks
  /// have no predecessors.
  VPBlockBase *getEnclosingBlockWithPredecessors();

  /// \return the successors either attached directly to this VPBlockBase or, if
  /// this VPBlockBase is the exit block of a VPRegionBlock and has no
  /// successors of its own, search recursively for the first enclosing
  /// VPRegionBlock that has successors and return them. If no such
  /// VPRegionBlock exists, return the (empty) successors of the topmost
  /// VPBlockBase reached.
  const VPBlocksTy &getHierarchicalSuccessors() {
    return getEnclosingBlockWithSuccessors()->getSuccessors();
  }

  /// \return the hierarchical successor of this VPBlockBase if it has a single
  /// hierarchical successor. Otherwise return a null pointer.
  VPBlockBase *getSingleHierarchicalSuccessor() {
    return getEnclosingBlockWithSuccessors()->getSingleSuccessor();
  }

  /// \return the predecessors either attached directly to this VPBlockBase or,
  /// if this VPBlockBase is the entry block of a VPRegionBlock and has no
  /// predecessors of its own, search recursively for the first enclosing
  /// VPRegionBlock that has predecessors and return them. If no such
  /// VPRegionBlock exists, return the (empty) predecessors of the topmost
  /// VPBlockBase reached.
  const VPBlocksTy &getHierarchicalPredecessors() {
    return getEnclosingBlockWithPredecessors()->getPredecessors();
  }

  /// \return the hierarchical predecessor of this VPBlockBase if it has a
  /// single hierarchical predecessor. Otherwise return a null pointer.
  VPBlockBase *getSingleHierarchicalPredecessor() {
    return getEnclosingBlockWithPredecessors()->getSinglePredecessor();
  }

  /// Set a given VPBlockBase \p Successor as the single successor of this
  /// VPBlockBase. This VPBlockBase is not added as predecessor of \p Successor.
  /// This VPBlockBase must have no successors.
  void setOneSuccessor(VPBlockBase *Successor) {
    assert(Successors.empty() && "Setting one successor when others exist.");
    assert(Successor->getParent() == getParent() &&
           "connected blocks must have the same parent");
    appendSuccessor(Successor);
  }

  /// Set two given VPBlockBases \p IfTrue and \p IfFalse to be the two
  /// successors of this VPBlockBase. This VPBlockBase is not added as
  /// predecessor of \p IfTrue or \p IfFalse. This VPBlockBase must have no
  /// successors.
  void setTwoSuccessors(VPBlockBase *IfTrue, VPBlockBase *IfFalse) {
    assert(Successors.empty() && "Setting two successors when others exist.");
    appendSuccessor(IfTrue);
    appendSuccessor(IfFalse);
  }

  /// Set each VPBasicBlock in \p NewPreds as predecessor of this VPBlockBase.
  /// This VPBlockBase must have no predecessors. This VPBlockBase is not added
  /// as successor of any VPBasicBlock in \p NewPreds.
  void setPredecessors(ArrayRef<VPBlockBase *> NewPreds) {
    assert(Predecessors.empty() && "Block predecessors already set.");
    for (auto *Pred : NewPreds)
      appendPredecessor(Pred);
  }

  /// Set each VPBasicBlock in \p NewSuccss as successor of this VPBlockBase.
  /// This VPBlockBase must have no successors. This VPBlockBase is not added
  /// as predecessor of any VPBasicBlock in \p NewSuccs.
  void setSuccessors(ArrayRef<VPBlockBase *> NewSuccs) {
    assert(Successors.empty() && "Block successors already set.");
    for (auto *Succ : NewSuccs)
      appendSuccessor(Succ);
  }

  /// Remove all the predecessor of this block.
  void clearPredecessors() { Predecessors.clear(); }

  /// Remove all the successors of this block.
  void clearSuccessors() { Successors.clear(); }

  /// Swap predecessors of the block. The block must have exactly 2
  /// predecessors.
  void swapPredecessors() {
    assert(Predecessors.size() == 2 && "must have 2 predecessors to swap");
    std::swap(Predecessors[0], Predecessors[1]);
  }

  /// Swap successors of the block. The block must have exactly 2 successors.
  // TODO: This should be part of introducing conditional branch recipes rather
  // than being independent.
  void swapSuccessors() {
    assert(Successors.size() == 2 && "must have 2 successors to swap");
    std::swap(Successors[0], Successors[1]);
  }

  /// Returns the index for \p Pred in the blocks predecessors list.
  unsigned getIndexForPredecessor(const VPBlockBase *Pred) const {
    assert(count(Predecessors, Pred) == 1 &&
           "must have Pred exactly once in Predecessors");
    return std::distance(Predecessors.begin(), find(Predecessors, Pred));
  }

  /// Returns the index for \p Succ in the blocks successor list.
  unsigned getIndexForSuccessor(const VPBlockBase *Succ) const {
    assert(count(Successors, Succ) == 1 &&
           "must have Succ exactly once in Successors");
    return std::distance(Successors.begin(), find(Successors, Succ));
  }

  /// The method which generates the output IR that correspond to this
  /// VPBlockBase, thereby "executing" the VPlan.
  virtual void execute(VPTransformState *State) = 0;

  /// Return the cost of the block.
  virtual InstructionCost cost(ElementCount VF, VPCostContext &Ctx) = 0;

#if !defined(NDEBUG) || defined(LLVM_ENABLE_DUMP)
  void printAsOperand(raw_ostream &OS, bool PrintType = false) const {
    OS << getName();
  }

  /// Print plain-text dump of this VPBlockBase to \p O, prefixing all lines
  /// with \p Indent. \p SlotTracker is used to print unnamed VPValue's using
  /// consequtive numbers.
  ///
  /// Note that the numbering is applied to the whole VPlan, so printing
  /// individual blocks is consistent with the whole VPlan printing.
  virtual void print(raw_ostream &O, const Twine &Indent,
                     VPSlotTracker &SlotTracker) const = 0;

  /// Print plain-text dump of this VPlan to \p O.
  void print(raw_ostream &O) const;

  /// Print the successors of this block to \p O, prefixing all lines with \p
  /// Indent.
  void printSuccessors(raw_ostream &O, const Twine &Indent) const;

  /// Dump this VPBlockBase to dbgs().
  LLVM_DUMP_METHOD void dump() const { print(dbgs()); }
#endif

  /// Clone the current block and it's recipes without updating the operands of
  /// the cloned recipes, including all blocks in the single-entry single-exit
  /// region for VPRegionBlocks.
  virtual VPBlockBase *clone() = 0;
};

/// VPRecipeBase is a base class modeling a sequence of one or more output IR
/// instructions. VPRecipeBase owns the VPValues it defines through VPDef
/// and is responsible for deleting its defined values. Single-value
/// recipes must inherit from VPSingleDef instead of inheriting from both
/// VPRecipeBase and VPValue separately.
class LLVM_ABI_FOR_TEST VPRecipeBase
    : public ilist_node_with_parent<VPRecipeBase, VPBasicBlock>,
      public VPDef,
      public VPUser {
  friend VPBasicBlock;
  friend class VPBlockUtils;

  /// Each VPRecipe belongs to a single VPBasicBlock.
  VPBasicBlock *Parent = nullptr;

  /// The debug location for the recipe.
  DebugLoc DL;

public:
  VPRecipeBase(const unsigned char SC, ArrayRef<VPValue *> Operands,
               DebugLoc DL = DebugLoc::getUnknown())
      : VPDef(SC), VPUser(Operands), DL(DL) {}

  ~VPRecipeBase() override = default;

  /// Clone the current recipe.
  virtual VPRecipeBase *clone() = 0;

  /// \return the VPBasicBlock which this VPRecipe belongs to.
  VPBasicBlock *getParent() { return Parent; }
  const VPBasicBlock *getParent() const { return Parent; }

  /// \return the VPRegionBlock which the recipe belongs to.
  VPRegionBlock *getRegion();
  const VPRegionBlock *getRegion() const;

  /// The method which generates the output IR instructions that correspond to
  /// this VPRecipe, thereby "executing" the VPlan.
  virtual void execute(VPTransformState &State) = 0;

  /// Return the cost of this recipe, taking into account if the cost
  /// computation should be skipped and the ForceTargetInstructionCost flag.
  /// Also takes care of printing the cost for debugging.
  InstructionCost cost(ElementCount VF, VPCostContext &Ctx);

  /// Insert an unlinked recipe into a basic block immediately before
  /// the specified recipe.
  void insertBefore(VPRecipeBase *InsertPos);
  /// Insert an unlinked recipe into \p BB immediately before the insertion
  /// point \p IP;
  void insertBefore(VPBasicBlock &BB, iplist<VPRecipeBase>::iterator IP);

  /// Insert an unlinked Recipe into a basic block immediately after
  /// the specified Recipe.
  void insertAfter(VPRecipeBase *InsertPos);

  /// Unlink this recipe from its current VPBasicBlock and insert it into
  /// the VPBasicBlock that MovePos lives in, right after MovePos.
  void moveAfter(VPRecipeBase *MovePos);

  /// Unlink this recipe and insert into BB before I.
  ///
  /// \pre I is a valid iterator into BB.
  void moveBefore(VPBasicBlock &BB, iplist<VPRecipeBase>::iterator I);

  /// This method unlinks 'this' from the containing basic block, but does not
  /// delete it.
  void removeFromParent();

  /// This method unlinks 'this' from the containing basic block and deletes it.
  ///
  /// \returns an iterator pointing to the element after the erased one
  iplist<VPRecipeBase>::iterator eraseFromParent();

  /// Method to support type inquiry through isa, cast, and dyn_cast.
  static inline bool classof(const VPDef *D) {
    // All VPDefs are also VPRecipeBases.
    return true;
  }

  static inline bool classof(const VPUser *U) { return true; }

  /// Returns true if the recipe may have side-effects.
  bool mayHaveSideEffects() const;

  /// Returns true for PHI-like recipes.
  bool isPhi() const;

  /// Returns true if the recipe may read from memory.
  bool mayReadFromMemory() const;

  /// Returns true if the recipe may write to memory.
  bool mayWriteToMemory() const;

  /// Returns true if the recipe may read from or write to memory.
  bool mayReadOrWriteMemory() const {
    return mayReadFromMemory() || mayWriteToMemory();
  }

  /// Returns the debug location of the recipe.
  DebugLoc getDebugLoc() const { return DL; }

  /// Return true if the recipe is a scalar cast.
  bool isScalarCast() const;

  /// Set the recipe's debug location to \p NewDL.
  void setDebugLoc(DebugLoc NewDL) { DL = NewDL; }

protected:
  /// Compute the cost of this recipe either using a recipe's specialized
  /// implementation or using the legacy cost model and the underlying
  /// instructions.
  virtual InstructionCost computeCost(ElementCount VF,
                                      VPCostContext &Ctx) const;
};

// Helper macro to define common classof implementations for recipes.
#define VP_CLASSOF_IMPL(VPDefID)                                               \
  static inline bool classof(const VPDef *D) {                                 \
    return D->getVPDefID() == VPDefID;                                         \
  }                                                                            \
  static inline bool classof(const VPValue *V) {                               \
    auto *R = V->getDefiningRecipe();                                          \
    return R && R->getVPDefID() == VPDefID;                                    \
  }                                                                            \
  static inline bool classof(const VPUser *U) {                                \
    auto *R = dyn_cast<VPRecipeBase>(U);                                       \
    return R && R->getVPDefID() == VPDefID;                                    \
  }                                                                            \
  static inline bool classof(const VPRecipeBase *R) {                          \
    return R->getVPDefID() == VPDefID;                                         \
  }                                                                            \
  static inline bool classof(const VPSingleDefRecipe *R) {                     \
    return R->getVPDefID() == VPDefID;                                         \
  }

/// VPSingleDef is a base class for recipes for modeling a sequence of one or
/// more output IR that define a single result VPValue.
/// Note that VPRecipeBase must be inherited from before VPValue.
class VPSingleDefRecipe : public VPRecipeBase, public VPValue {
public:
  VPSingleDefRecipe(const unsigned char SC, ArrayRef<VPValue *> Operands,
                    DebugLoc DL = DebugLoc::getUnknown())
      : VPRecipeBase(SC, Operands, DL), VPValue(this) {}

  VPSingleDefRecipe(const unsigned char SC, ArrayRef<VPValue *> Operands,
                    Value *UV, DebugLoc DL = DebugLoc::getUnknown())
      : VPRecipeBase(SC, Operands, DL), VPValue(this, UV) {}

  static inline bool classof(const VPRecipeBase *R) {
    switch (R->getVPDefID()) {
    case VPRecipeBase::VPDerivedIVSC:
    case VPRecipeBase::VPEVLBasedIVPHISC:
    case VPRecipeBase::VPExpandSCEVSC:
    case VPRecipeBase::VPExpressionSC:
    case VPRecipeBase::VPInstructionSC:
    case VPRecipeBase::VPReductionEVLSC:
    case VPRecipeBase::VPReductionSC:
    case VPRecipeBase::VPReplicateSC:
    case VPRecipeBase::VPScalarIVStepsSC:
    case VPRecipeBase::VPVectorPointerSC:
    case VPRecipeBase::VPVectorEndPointerSC:
    case VPRecipeBase::VPWidenCallSC:
    case VPRecipeBase::VPWidenCanonicalIVSC:
    case VPRecipeBase::VPWidenCastSC:
    case VPRecipeBase::VPWidenGEPSC:
    case VPRecipeBase::VPWidenIntrinsicSC:
    case VPRecipeBase::VPWidenSC:
    case VPRecipeBase::VPWidenSelectSC:
    case VPRecipeBase::VPBlendSC:
    case VPRecipeBase::VPPredInstPHISC:
    case VPRecipeBase::VPCanonicalIVPHISC:
    case VPRecipeBase::VPActiveLaneMaskPHISC:
    case VPRecipeBase::VPFirstOrderRecurrencePHISC:
    case VPRecipeBase::VPWidenPHISC:
    case VPRecipeBase::VPWidenIntOrFpInductionSC:
    case VPRecipeBase::VPWidenPointerInductionSC:
    case VPRecipeBase::VPReductionPHISC:
    case VPRecipeBase::VPPartialReductionSC:
      return true;
    case VPRecipeBase::VPBranchOnMaskSC:
    case VPRecipeBase::VPInterleaveEVLSC:
    case VPRecipeBase::VPInterleaveSC:
    case VPRecipeBase::VPIRInstructionSC:
    case VPRecipeBase::VPWidenLoadEVLSC:
    case VPRecipeBase::VPWidenLoadSC:
    case VPRecipeBase::VPWidenStoreEVLSC:
    case VPRecipeBase::VPWidenStoreSC:
    case VPRecipeBase::VPHistogramSC:
      // TODO: Widened stores don't define a value, but widened loads do. Split
      // the recipes to be able to make widened loads VPSingleDefRecipes.
      return false;
    }
    llvm_unreachable("Unhandled VPDefID");
  }

  static inline bool classof(const VPUser *U) {
    auto *R = dyn_cast<VPRecipeBase>(U);
    return R && classof(R);
  }

  VPSingleDefRecipe *clone() override = 0;

  /// Returns the underlying instruction.
  Instruction *getUnderlyingInstr() {
    return cast<Instruction>(getUnderlyingValue());
  }
  const Instruction *getUnderlyingInstr() const {
    return cast<Instruction>(getUnderlyingValue());
  }

#if !defined(NDEBUG) || defined(LLVM_ENABLE_DUMP)
  /// Print this VPSingleDefRecipe to dbgs() (for debugging).
  LLVM_DUMP_METHOD void dump() const;
#endif
};

/// Class to record and manage LLVM IR flags.
class VPIRFlags {
  enum class OperationType : unsigned char {
    Cmp,
    OverflowingBinOp,
    Trunc,
    DisjointOp,
    PossiblyExactOp,
    GEPOp,
    FPMathOp,
    NonNegOp,
    Other
  };

public:
  struct WrapFlagsTy {
    char HasNUW : 1;
    char HasNSW : 1;

    WrapFlagsTy(bool HasNUW, bool HasNSW) : HasNUW(HasNUW), HasNSW(HasNSW) {}
  };

  struct TruncFlagsTy {
    char HasNUW : 1;
    char HasNSW : 1;

    TruncFlagsTy(bool HasNUW, bool HasNSW) : HasNUW(HasNUW), HasNSW(HasNSW) {}
  };

  struct DisjointFlagsTy {
    char IsDisjoint : 1;
    DisjointFlagsTy(bool IsDisjoint) : IsDisjoint(IsDisjoint) {}
  };

  struct NonNegFlagsTy {
    char NonNeg : 1;
    NonNegFlagsTy(bool IsNonNeg) : NonNeg(IsNonNeg) {}
  };

private:
  struct ExactFlagsTy {
    char IsExact : 1;
  };
  struct FastMathFlagsTy {
    char AllowReassoc : 1;
    char NoNaNs : 1;
    char NoInfs : 1;
    char NoSignedZeros : 1;
    char AllowReciprocal : 1;
    char AllowContract : 1;
    char ApproxFunc : 1;

    LLVM_ABI_FOR_TEST FastMathFlagsTy(const FastMathFlags &FMF);
  };

  OperationType OpType;

  union {
    CmpInst::Predicate CmpPredicate;
    WrapFlagsTy WrapFlags;
    TruncFlagsTy TruncFlags;
    DisjointFlagsTy DisjointFlags;
    ExactFlagsTy ExactFlags;
    GEPNoWrapFlags GEPFlags;
    NonNegFlagsTy NonNegFlags;
    FastMathFlagsTy FMFs;
    unsigned AllFlags;
  };

public:
  VPIRFlags() : OpType(OperationType::Other), AllFlags(0) {}

  VPIRFlags(Instruction &I) {
    if (auto *Op = dyn_cast<CmpInst>(&I)) {
      OpType = OperationType::Cmp;
      CmpPredicate = Op->getPredicate();
    } else if (auto *Op = dyn_cast<PossiblyDisjointInst>(&I)) {
      OpType = OperationType::DisjointOp;
      DisjointFlags.IsDisjoint = Op->isDisjoint();
    } else if (auto *Op = dyn_cast<OverflowingBinaryOperator>(&I)) {
      OpType = OperationType::OverflowingBinOp;
      WrapFlags = {Op->hasNoUnsignedWrap(), Op->hasNoSignedWrap()};
    } else if (auto *Op = dyn_cast<TruncInst>(&I)) {
      OpType = OperationType::Trunc;
      TruncFlags = {Op->hasNoUnsignedWrap(), Op->hasNoSignedWrap()};
    } else if (auto *Op = dyn_cast<PossiblyExactOperator>(&I)) {
      OpType = OperationType::PossiblyExactOp;
      ExactFlags.IsExact = Op->isExact();
    } else if (auto *GEP = dyn_cast<GetElementPtrInst>(&I)) {
      OpType = OperationType::GEPOp;
      GEPFlags = GEP->getNoWrapFlags();
    } else if (auto *PNNI = dyn_cast<PossiblyNonNegInst>(&I)) {
      OpType = OperationType::NonNegOp;
      NonNegFlags.NonNeg = PNNI->hasNonNeg();
    } else if (auto *Op = dyn_cast<FPMathOperator>(&I)) {
      OpType = OperationType::FPMathOp;
      FMFs = Op->getFastMathFlags();
    } else {
      OpType = OperationType::Other;
      AllFlags = 0;
    }
  }

  VPIRFlags(CmpInst::Predicate Pred)
      : OpType(OperationType::Cmp), CmpPredicate(Pred) {}

  VPIRFlags(WrapFlagsTy WrapFlags)
      : OpType(OperationType::OverflowingBinOp), WrapFlags(WrapFlags) {}

  VPIRFlags(TruncFlagsTy TruncFlags)
      : OpType(OperationType::Trunc), TruncFlags(TruncFlags) {}

  VPIRFlags(FastMathFlags FMFs) : OpType(OperationType::FPMathOp), FMFs(FMFs) {}

  VPIRFlags(DisjointFlagsTy DisjointFlags)
      : OpType(OperationType::DisjointOp), DisjointFlags(DisjointFlags) {}

  VPIRFlags(NonNegFlagsTy NonNegFlags)
      : OpType(OperationType::NonNegOp), NonNegFlags(NonNegFlags) {}

  VPIRFlags(GEPNoWrapFlags GEPFlags)
      : OpType(OperationType::GEPOp), GEPFlags(GEPFlags) {}

  void transferFlags(VPIRFlags &Other) {
    OpType = Other.OpType;
    AllFlags = Other.AllFlags;
  }

  /// Only keep flags also present in \p Other. \p Other must have the same
  /// OpType as the current object.
  void intersectFlags(const VPIRFlags &Other);

  /// Drop all poison-generating flags.
  void dropPoisonGeneratingFlags() {
    // NOTE: This needs to be kept in-sync with
    // Instruction::dropPoisonGeneratingFlags.
    switch (OpType) {
    case OperationType::OverflowingBinOp:
      WrapFlags.HasNUW = false;
      WrapFlags.HasNSW = false;
      break;
    case OperationType::Trunc:
      TruncFlags.HasNUW = false;
      TruncFlags.HasNSW = false;
      break;
    case OperationType::DisjointOp:
      DisjointFlags.IsDisjoint = false;
      break;
    case OperationType::PossiblyExactOp:
      ExactFlags.IsExact = false;
      break;
    case OperationType::GEPOp:
      GEPFlags = GEPNoWrapFlags::none();
      break;
    case OperationType::FPMathOp:
      FMFs.NoNaNs = false;
      FMFs.NoInfs = false;
      break;
    case OperationType::NonNegOp:
      NonNegFlags.NonNeg = false;
      break;
    case OperationType::Cmp:
    case OperationType::Other:
      break;
    }
  }

  /// Apply the IR flags to \p I.
  void applyFlags(Instruction &I) const {
    switch (OpType) {
    case OperationType::OverflowingBinOp:
      I.setHasNoUnsignedWrap(WrapFlags.HasNUW);
      I.setHasNoSignedWrap(WrapFlags.HasNSW);
      break;
    case OperationType::Trunc:
      I.setHasNoUnsignedWrap(TruncFlags.HasNUW);
      I.setHasNoSignedWrap(TruncFlags.HasNSW);
      break;
    case OperationType::DisjointOp:
      cast<PossiblyDisjointInst>(&I)->setIsDisjoint(DisjointFlags.IsDisjoint);
      break;
    case OperationType::PossiblyExactOp:
      I.setIsExact(ExactFlags.IsExact);
      break;
    case OperationType::GEPOp:
      cast<GetElementPtrInst>(&I)->setNoWrapFlags(GEPFlags);
      break;
    case OperationType::FPMathOp:
      I.setHasAllowReassoc(FMFs.AllowReassoc);
      I.setHasNoNaNs(FMFs.NoNaNs);
      I.setHasNoInfs(FMFs.NoInfs);
      I.setHasNoSignedZeros(FMFs.NoSignedZeros);
      I.setHasAllowReciprocal(FMFs.AllowReciprocal);
      I.setHasAllowContract(FMFs.AllowContract);
      I.setHasApproxFunc(FMFs.ApproxFunc);
      break;
    case OperationType::NonNegOp:
      I.setNonNeg(NonNegFlags.NonNeg);
      break;
    case OperationType::Cmp:
    case OperationType::Other:
      break;
    }
  }

  CmpInst::Predicate getPredicate() const {
    assert(OpType == OperationType::Cmp &&
           "recipe doesn't have a compare predicate");
    return CmpPredicate;
  }

  void setPredicate(CmpInst::Predicate Pred) {
    assert(OpType == OperationType::Cmp &&
           "recipe doesn't have a compare predicate");
    CmpPredicate = Pred;
  }

  GEPNoWrapFlags getGEPNoWrapFlags() const { return GEPFlags; }

  /// Returns true if the recipe has a comparison predicate.
  bool hasPredicate() const { return OpType == OperationType::Cmp; }

  /// Returns true if the recipe has fast-math flags.
  bool hasFastMathFlags() const { return OpType == OperationType::FPMathOp; }

  LLVM_ABI_FOR_TEST FastMathFlags getFastMathFlags() const;

  /// Returns true if the recipe has non-negative flag.
  bool hasNonNegFlag() const { return OpType == OperationType::NonNegOp; }

  bool isNonNeg() const {
    assert(OpType == OperationType::NonNegOp &&
           "recipe doesn't have a NNEG flag");
    return NonNegFlags.NonNeg;
  }

  bool hasNoUnsignedWrap() const {
    switch (OpType) {
    case OperationType::OverflowingBinOp:
      return WrapFlags.HasNUW;
    case OperationType::Trunc:
      return TruncFlags.HasNUW;
    default:
      llvm_unreachable("recipe doesn't have a NUW flag");
    }
  }

  bool hasNoSignedWrap() const {
    switch (OpType) {
    case OperationType::OverflowingBinOp:
      return WrapFlags.HasNSW;
    case OperationType::Trunc:
      return TruncFlags.HasNSW;
    default:
      llvm_unreachable("recipe doesn't have a NSW flag");
    }
  }

  bool isDisjoint() const {
    assert(OpType == OperationType::DisjointOp &&
           "recipe cannot have a disjoing flag");
    return DisjointFlags.IsDisjoint;
  }

#if !defined(NDEBUG)
  /// Returns true if the set flags are valid for \p Opcode.
  bool flagsValidForOpcode(unsigned Opcode) const;
#endif

#if !defined(NDEBUG) || defined(LLVM_ENABLE_DUMP)
  void printFlags(raw_ostream &O) const;
#endif
};

/// A pure-virtual common base class for recipes defining a single VPValue and
/// using IR flags.
struct VPRecipeWithIRFlags : public VPSingleDefRecipe, public VPIRFlags {
  VPRecipeWithIRFlags(const unsigned char SC, ArrayRef<VPValue *> Operands,
                      DebugLoc DL = DebugLoc::getUnknown())
      : VPSingleDefRecipe(SC, Operands, DL), VPIRFlags() {}

  VPRecipeWithIRFlags(const unsigned char SC, ArrayRef<VPValue *> Operands,
                      Instruction &I)
      : VPSingleDefRecipe(SC, Operands, &I, I.getDebugLoc()), VPIRFlags(I) {}

  VPRecipeWithIRFlags(const unsigned char SC, ArrayRef<VPValue *> Operands,
                      const VPIRFlags &Flags,
                      DebugLoc DL = DebugLoc::getUnknown())
      : VPSingleDefRecipe(SC, Operands, DL), VPIRFlags(Flags) {}

  static inline bool classof(const VPRecipeBase *R) {
    return R->getVPDefID() == VPRecipeBase::VPInstructionSC ||
           R->getVPDefID() == VPRecipeBase::VPWidenSC ||
           R->getVPDefID() == VPRecipeBase::VPWidenGEPSC ||
           R->getVPDefID() == VPRecipeBase::VPWidenCallSC ||
           R->getVPDefID() == VPRecipeBase::VPWidenCastSC ||
           R->getVPDefID() == VPRecipeBase::VPWidenIntrinsicSC ||
           R->getVPDefID() == VPRecipeBase::VPWidenSelectSC ||
           R->getVPDefID() == VPRecipeBase::VPReductionSC ||
           R->getVPDefID() == VPRecipeBase::VPReductionEVLSC ||
           R->getVPDefID() == VPRecipeBase::VPReplicateSC ||
           R->getVPDefID() == VPRecipeBase::VPVectorEndPointerSC ||
           R->getVPDefID() == VPRecipeBase::VPVectorPointerSC;
  }

  static inline bool classof(const VPUser *U) {
    auto *R = dyn_cast<VPRecipeBase>(U);
    return R && classof(R);
  }

  static inline bool classof(const VPValue *V) {
    auto *R = dyn_cast_or_null<VPRecipeBase>(V->getDefiningRecipe());
    return R && classof(R);
  }

<<<<<<< HEAD
  virtual VPRecipeWithIRFlags *clone() override = 0;
=======
  VPRecipeWithIRFlags *clone() override = 0;
>>>>>>> 54c4ef26

  static inline bool classof(const VPSingleDefRecipe *U) {
    auto *R = dyn_cast<VPRecipeBase>(U);
    return R && classof(R);
  }

  void execute(VPTransformState &State) override = 0;

  /// Compute the cost for this recipe for \p VF, using \p Opcode and \p Ctx.
  InstructionCost getCostForRecipeWithOpcode(unsigned Opcode, ElementCount VF,
                                             VPCostContext &Ctx) const;
};

/// Helper to access the operand that contains the unroll part for this recipe
/// after unrolling.
template <unsigned PartOpIdx> class LLVM_ABI_FOR_TEST VPUnrollPartAccessor {
protected:
  /// Return the VPValue operand containing the unroll part or null if there is
  /// no such operand.
  VPValue *getUnrollPartOperand(const VPUser &U) const;

  /// Return the unroll part.
  unsigned getUnrollPart(const VPUser &U) const;
};

/// Helper to manage IR metadata for recipes. It filters out metadata that
/// cannot be propagated.
class VPIRMetadata {
  SmallVector<std::pair<unsigned, MDNode *>> Metadata;

public:
  VPIRMetadata() {}

  /// Adds metatadata that can be preserved from the original instruction
  /// \p I.
  VPIRMetadata(Instruction &I) { getMetadataToPropagate(&I, Metadata); }

  /// Adds metatadata that can be preserved from the original instruction
  /// \p I and noalias metadata guaranteed by runtime checks using \p LVer.
  VPIRMetadata(Instruction &I, LoopVersioning *LVer);

  /// Copy constructor for cloning.
  VPIRMetadata(const VPIRMetadata &Other) : Metadata(Other.Metadata) {}

  VPIRMetadata &operator=(const VPIRMetadata &Other) {
    Metadata = Other.Metadata;
    return *this;
  }

  /// Add all metadata to \p I.
  void applyMetadata(Instruction &I) const;

  /// Add metadata with kind \p Kind and \p Node.
  void addMetadata(unsigned Kind, MDNode *Node) {
    Metadata.emplace_back(Kind, Node);
  }

  /// Intersect this VPIRMetada object with \p MD, keeping only metadata
  /// nodes that are common to both.
  void intersect(const VPIRMetadata &MD);
};

/// This is a concrete Recipe that models a single VPlan-level instruction.
/// While as any Recipe it may generate a sequence of IR instructions when
/// executed, these instructions would always form a single-def expression as
/// the VPInstruction is also a single def-use vertex.
class LLVM_ABI_FOR_TEST VPInstruction : public VPRecipeWithIRFlags,
                                        public VPIRMetadata,
                                        public VPUnrollPartAccessor<1> {
  friend class VPlanSlp;

public:
  /// VPlan opcodes, extending LLVM IR with idiomatics instructions.
  enum {
    FirstOrderRecurrenceSplice =
        Instruction::OtherOpsEnd + 1, // Combines the incoming and previous
                                      // values of a first-order recurrence.
    Not,
    SLPLoad,
    SLPStore,
    // Creates a mask where each lane is active (true) whilst the current
    // counter (first operand + index) is less than the second operand. i.e.
    //    mask[i] = icmpt ult (op0 + i), op1
    // The size of the mask returned is VF * Multiplier (UF, third op).
    ActiveLaneMask,
    ExplicitVectorLength,
    CalculateTripCountMinusVF,
    // Increment the canonical IV separately for each unrolled part.
    CanonicalIVIncrementForPart,
    BranchOnCount,
    BranchOnCond,
    Broadcast,
    /// Given operands of (the same) struct type, creates a struct of fixed-
    /// width vectors each containing a struct field of all operands. The
    /// number of operands matches the element count of every vector.
    BuildStructVector,
    /// Creates a fixed-width vector containing all operands. The number of
    /// operands matches the vector element count.
    BuildVector,
    /// Extracts all lanes from its (non-scalable) vector operand. This is an
    /// abstract VPInstruction whose single defined VPValue represents VF
    /// scalars extracted from a vector, to be replaced by VF ExtractElement
    /// VPInstructions.
    Unpack,
    /// Compute the final result of a AnyOf reduction with select(cmp(),x,y),
    /// where one of (x,y) is loop invariant, and both x and y are integer type.
    ComputeAnyOfResult,
    ComputeFindIVResult,
    ComputeReductionResult,
    // Extracts the last lane from its operand if it is a vector, or the last
    // part if scalar. In the latter case, the recipe will be removed during
    // unrolling.
    ExtractLastElement,
    // Extracts the last lane for each part from its operand.
    ExtractLastLanePerPart,
    // Extracts the second-to-last lane from its operand or the second-to-last
    // part if it is scalar. In the latter case, the recipe will be removed
    // during unrolling.
    ExtractPenultimateElement,
    LogicalAnd, // Non-poison propagating logical And.
    // Add an offset in bytes (second operand) to a base pointer (first
    // operand). Only generates scalar values (either for the first lane only or
    // for all lanes, depending on its uses).
    PtrAdd,
    // Add a vector offset in bytes (second operand) to a scalar base pointer
    // (first operand).
    WidePtrAdd,
    // Returns a scalar boolean value, which is true if any lane of its
    // (boolean) vector operands is true. It produces the reduced value across
    // all unrolled iterations. Unrolling will add all copies of its original
    // operand as additional operands. AnyOf is poison-safe as all operands
    // will be frozen.
    AnyOf,
    // Calculates the first active lane index of the vector predicate operands.
    // It produces the lane index across all unrolled iterations. Unrolling will
    // add all copies of its original operand as additional operands.
    FirstActiveLane,

    // The opcodes below are used for VPInstructionWithType.
    //
    /// Scale the first operand (vector step) by the second operand
    /// (scalar-step).  Casts both operands to the result type if needed.
    WideIVStep,
    /// Start vector for reductions with 3 operands: the original start value,
    /// the identity value for the reduction and an integer indicating the
    /// scaling factor.
    ReductionStartVector,
    // Creates a step vector starting from 0 to VF with a step of 1.
    StepVector,
    /// Extracts a single lane (first operand) from a set of vector operands.
    /// The lane specifies an index into a vector formed by combining all vector
    /// operands (all operands after the first one).
    ExtractLane,
    /// Explicit user for the resume phi of the canonical induction in the main
    /// VPlan, used by the epilogue vector loop.
    ResumeForEpilogue,
    /// Returns the value for vscale.
    VScale,
    OpsEnd = VScale,
  };

  /// Returns true if this VPInstruction generates scalar values for all lanes.
  /// Most VPInstructions generate a single value per part, either vector or
  /// scalar. VPReplicateRecipe takes care of generating multiple (scalar)
  /// values per all lanes, stemming from an original ingredient. This method
  /// identifies the (rare) cases of VPInstructions that do so as well, w/o an
  /// underlying ingredient.
  bool doesGeneratePerAllLanes() const;

private:
  typedef unsigned char OpcodeTy;
  OpcodeTy Opcode;

  /// An optional name that can be used for the generated IR instruction.
  const std::string Name;

  /// Returns true if we can generate a scalar for the first lane only if
  /// needed.
  bool canGenerateScalarForFirstLane() const;

  /// Utility methods serving execute(): generates a single vector instance of
  /// the modeled instruction. \returns the generated value. . In some cases an
  /// existing value is returned rather than a generated one.
  Value *generate(VPTransformState &State);

#if !defined(NDEBUG)
  /// Return the number of operands determined by the opcode of the
  /// VPInstruction. Returns -1u if the number of operands cannot be determined
  /// directly by the opcode.
  static unsigned getNumOperandsForOpcode(unsigned Opcode);
#endif

public:
  VPInstruction(unsigned Opcode, ArrayRef<VPValue *> Operands,
                DebugLoc DL = DebugLoc::getUnknown(), const Twine &Name = "")
      : VPRecipeWithIRFlags(VPDef::VPInstructionSC, Operands, DL),
        VPIRMetadata(), Opcode(Opcode), Name(Name.str()) {}

  VPInstruction(unsigned Opcode, ArrayRef<VPValue *> Operands,
                const VPIRFlags &Flags, DebugLoc DL = DebugLoc::getUnknown(),
                const Twine &Name = "");

  VP_CLASSOF_IMPL(VPDef::VPInstructionSC)

  VPInstruction *clone() override {
    SmallVector<VPValue *, 2> Operands(operands());
    auto *New = new VPInstruction(Opcode, Operands, *this, getDebugLoc(), Name);
    if (getUnderlyingValue())
      New->setUnderlyingValue(getUnderlyingInstr());
    return New;
  }

  unsigned getOpcode() const { return Opcode; }

  /// Generate the instruction.
  /// TODO: We currently execute only per-part unless a specific instance is
  /// provided.
  void execute(VPTransformState &State) override;

  /// Return the cost of this VPInstruction.
  InstructionCost computeCost(ElementCount VF,
                              VPCostContext &Ctx) const override;

#if !defined(NDEBUG) || defined(LLVM_ENABLE_DUMP)
  /// Print the VPInstruction to \p O.
  void print(raw_ostream &O, const Twine &Indent,
             VPSlotTracker &SlotTracker) const override;

  /// Print the VPInstruction to dbgs() (for debugging).
  LLVM_DUMP_METHOD void dump() const;
#endif

  bool hasResult() const {
    // CallInst may or may not have a result, depending on the called function.
    // Conservatively return calls have results for now.
    switch (getOpcode()) {
    case Instruction::Ret:
    case Instruction::Br:
    case Instruction::Store:
    case Instruction::Switch:
    case Instruction::IndirectBr:
    case Instruction::Resume:
    case Instruction::CatchRet:
    case Instruction::Unreachable:
    case Instruction::Fence:
    case Instruction::AtomicRMW:
    case VPInstruction::BranchOnCond:
    case VPInstruction::BranchOnCount:
      return false;
    default:
      return true;
    }
  }

  /// Returns true if the underlying opcode may read from or write to memory.
  bool opcodeMayReadOrWriteFromMemory() const;

  /// Returns true if the recipe only uses the first lane of operand \p Op.
  bool onlyFirstLaneUsed(const VPValue *Op) const override;

  /// Returns true if the recipe only uses the first part of operand \p Op.
  bool onlyFirstPartUsed(const VPValue *Op) const override;

  /// Returns true if this VPInstruction produces a scalar value from a vector,
  /// e.g. by performing a reduction or extracting a lane.
  bool isVectorToScalar() const;

  /// Returns true if this VPInstruction's operands are single scalars and the
  /// result is also a single scalar.
  bool isSingleScalar() const;

  /// Returns the symbolic name assigned to the VPInstruction.
  StringRef getName() const { return Name; }
};

/// A specialization of VPInstruction augmenting it with a dedicated result
/// type, to be used when the opcode and operands of the VPInstruction don't
/// directly determine the result type. Note that there is no separate VPDef ID
/// for VPInstructionWithType; it shares the same ID as VPInstruction and is
/// distinguished purely by the opcode.
class VPInstructionWithType : public VPInstruction {
  /// Scalar result type produced by the recipe.
  Type *ResultTy;

public:
  VPInstructionWithType(unsigned Opcode, ArrayRef<VPValue *> Operands,
                        Type *ResultTy, const VPIRFlags &Flags, DebugLoc DL,
                        const Twine &Name = "")
      : VPInstruction(Opcode, Operands, Flags, DL, Name), ResultTy(ResultTy) {}

  static inline bool classof(const VPRecipeBase *R) {
    // VPInstructionWithType are VPInstructions with specific opcodes requiring
    // type information.
    if (R->isScalarCast())
      return true;
    auto *VPI = dyn_cast<VPInstruction>(R);
    if (!VPI)
      return false;
    switch (VPI->getOpcode()) {
    case VPInstruction::WideIVStep:
    case VPInstruction::StepVector:
    case VPInstruction::VScale:
      return true;
    default:
      return false;
    }
  }

  static inline bool classof(const VPUser *R) {
    return isa<VPInstructionWithType>(cast<VPRecipeBase>(R));
  }

  VPInstruction *clone() override {
    SmallVector<VPValue *, 2> Operands(operands());
    auto *New =
        new VPInstructionWithType(getOpcode(), Operands, getResultType(), *this,
                                  getDebugLoc(), getName());
    New->setUnderlyingValue(getUnderlyingValue());
    return New;
  }

  void execute(VPTransformState &State) override;

  /// Return the cost of this VPInstruction.
  InstructionCost computeCost(ElementCount VF,
                              VPCostContext &Ctx) const override {
    // TODO: Compute accurate cost after retiring the legacy cost model.
    return 0;
  }

  Type *getResultType() const { return ResultTy; }

#if !defined(NDEBUG) || defined(LLVM_ENABLE_DUMP)
  /// Print the recipe.
  void print(raw_ostream &O, const Twine &Indent,
             VPSlotTracker &SlotTracker) const override;
#endif
};

/// Helper type to provide functions to access incoming values and blocks for
/// phi-like recipes.
class VPPhiAccessors {
protected:
  /// Return a VPRecipeBase* to the current object.
  virtual const VPRecipeBase *getAsRecipe() const = 0;

public:
  virtual ~VPPhiAccessors() = default;

  /// Returns the incoming VPValue with index \p Idx.
  VPValue *getIncomingValue(unsigned Idx) const {
    return getAsRecipe()->getOperand(Idx);
  }

  /// Returns the incoming block with index \p Idx.
  const VPBasicBlock *getIncomingBlock(unsigned Idx) const;

  /// Returns the number of incoming values, also number of incoming blocks.
  virtual unsigned getNumIncoming() const {
    return getAsRecipe()->getNumOperands();
  }

  /// Returns an interator range over the incoming values.
  VPUser::const_operand_range incoming_values() const {
    return make_range(getAsRecipe()->op_begin(),
                      getAsRecipe()->op_begin() + getNumIncoming());
  }

  using const_incoming_blocks_range = iterator_range<mapped_iterator<
      detail::index_iterator, std::function<const VPBasicBlock *(size_t)>>>;

  /// Returns an iterator range over the incoming blocks.
  const_incoming_blocks_range incoming_blocks() const {
    std::function<const VPBasicBlock *(size_t)> GetBlock = [this](size_t Idx) {
      return getIncomingBlock(Idx);
    };
    return map_range(index_range(0, getNumIncoming()), GetBlock);
  }

  /// Returns an iterator range over pairs of incoming values and corresponding
  /// incoming blocks.
  detail::zippy<llvm::detail::zip_first, VPUser::const_operand_range,
                const_incoming_blocks_range>
  incoming_values_and_blocks() const {
    return zip_equal(incoming_values(), incoming_blocks());
  }

  /// Removes the incoming value for \p IncomingBlock, which must be a
  /// predecessor.
  void removeIncomingValueFor(VPBlockBase *IncomingBlock) const;

#if !defined(NDEBUG) || defined(LLVM_ENABLE_DUMP)
  /// Print the recipe.
  void printPhiOperands(raw_ostream &O, VPSlotTracker &SlotTracker) const;
#endif
};

struct LLVM_ABI_FOR_TEST VPPhi : public VPInstruction, public VPPhiAccessors {
  VPPhi(ArrayRef<VPValue *> Operands, DebugLoc DL, const Twine &Name = "")
      : VPInstruction(Instruction::PHI, Operands, DL, Name) {}

  static inline bool classof(const VPUser *U) {
    auto *VPI = dyn_cast<VPInstruction>(U);
    return VPI && VPI->getOpcode() == Instruction::PHI;
  }

  static inline bool classof(const VPValue *V) {
    auto *VPI = dyn_cast<VPInstruction>(V);
    return VPI && VPI->getOpcode() == Instruction::PHI;
  }

  static inline bool classof(const VPSingleDefRecipe *SDR) {
    auto *VPI = dyn_cast<VPInstruction>(SDR);
    return VPI && VPI->getOpcode() == Instruction::PHI;
  }

  VPPhi *clone() override {
    auto *PhiR = new VPPhi(operands(), getDebugLoc(), getName());
    PhiR->setUnderlyingValue(getUnderlyingValue());
    return PhiR;
  }

  void execute(VPTransformState &State) override;

#if !defined(NDEBUG) || defined(LLVM_ENABLE_DUMP)
  /// Print the recipe.
  void print(raw_ostream &O, const Twine &Indent,
             VPSlotTracker &SlotTracker) const override;
#endif

protected:
  const VPRecipeBase *getAsRecipe() const override { return this; }
};

/// A recipe to wrap on original IR instruction not to be modified during
/// execution, except for PHIs. PHIs are modeled via the VPIRPhi subclass.
/// Expect PHIs, VPIRInstructions cannot have any operands.
class VPIRInstruction : public VPRecipeBase {
  Instruction &I;

protected:
  /// VPIRInstruction::create() should be used to create VPIRInstructions, as
  /// subclasses may need to be created, e.g. VPIRPhi.
  VPIRInstruction(Instruction &I)
      : VPRecipeBase(VPDef::VPIRInstructionSC, ArrayRef<VPValue *>()), I(I) {}

public:
  ~VPIRInstruction() override = default;

  /// Create a new VPIRPhi for \p \I, if it is a PHINode, otherwise create a
  /// VPIRInstruction.
  LLVM_ABI_FOR_TEST static VPIRInstruction *create(Instruction &I);

  VP_CLASSOF_IMPL(VPDef::VPIRInstructionSC)

  VPIRInstruction *clone() override {
    auto *R = create(I);
    for (auto *Op : operands())
      R->addOperand(Op);
    return R;
  }

  void execute(VPTransformState &State) override;

  /// Return the cost of this VPIRInstruction.
  LLVM_ABI_FOR_TEST InstructionCost
  computeCost(ElementCount VF, VPCostContext &Ctx) const override;

  Instruction &getInstruction() const { return I; }

#if !defined(NDEBUG) || defined(LLVM_ENABLE_DUMP)
  /// Print the recipe.
  void print(raw_ostream &O, const Twine &Indent,
             VPSlotTracker &SlotTracker) const override;
#endif

  bool usesScalars(const VPValue *Op) const override {
    assert(is_contained(operands(), Op) &&
           "Op must be an operand of the recipe");
    return true;
  }

  bool onlyFirstPartUsed(const VPValue *Op) const override {
    assert(is_contained(operands(), Op) &&
           "Op must be an operand of the recipe");
    return true;
  }

  bool onlyFirstLaneUsed(const VPValue *Op) const override {
    assert(is_contained(operands(), Op) &&
           "Op must be an operand of the recipe");
    return true;
  }

  /// Update the recipes first operand to the last lane of the operand using \p
  /// Builder. Must only be used for VPIRInstructions with at least one operand
  /// wrapping a PHINode.
  void extractLastLaneOfFirstOperand(VPBuilder &Builder);
};

/// An overlay for VPIRInstructions wrapping PHI nodes enabling convenient use
/// cast/dyn_cast/isa and execute() implementation. A single VPValue operand is
/// allowed, and it is used to add a new incoming value for the single
/// predecessor VPBB.
struct LLVM_ABI_FOR_TEST VPIRPhi : public VPIRInstruction,
                                   public VPPhiAccessors {
  VPIRPhi(PHINode &PN) : VPIRInstruction(PN) {}

  static inline bool classof(const VPRecipeBase *U) {
    auto *R = dyn_cast<VPIRInstruction>(U);
    return R && isa<PHINode>(R->getInstruction());
  }

  PHINode &getIRPhi() { return cast<PHINode>(getInstruction()); }

  void execute(VPTransformState &State) override;

#if !defined(NDEBUG) || defined(LLVM_ENABLE_DUMP)
  /// Print the recipe.
  void print(raw_ostream &O, const Twine &Indent,
             VPSlotTracker &SlotTracker) const override;
#endif

protected:
  const VPRecipeBase *getAsRecipe() const override { return this; }
};

/// VPWidenRecipe is a recipe for producing a widened instruction using the
/// opcode and operands of the recipe. This recipe covers most of the
/// traditional vectorization cases where each recipe transforms into a
/// vectorized version of itself.
class LLVM_ABI_FOR_TEST VPWidenRecipe : public VPRecipeWithIRFlags,
                                        public VPIRMetadata {
  unsigned Opcode;

public:
  VPWidenRecipe(unsigned Opcode, ArrayRef<VPValue *> Operands,
                const VPIRFlags &Flags, const VPIRMetadata &Metadata,
                DebugLoc DL)
      : VPRecipeWithIRFlags(VPDef::VPWidenSC, Operands, Flags, DL),
        VPIRMetadata(Metadata), Opcode(Opcode) {}

  VPWidenRecipe(Instruction &I, ArrayRef<VPValue *> Operands)
      : VPRecipeWithIRFlags(VPDef::VPWidenSC, Operands, I), VPIRMetadata(I),
        Opcode(I.getOpcode()) {}

  ~VPWidenRecipe() override = default;

  VPWidenRecipe *clone() override {
    auto *R =
        new VPWidenRecipe(getOpcode(), operands(), *this, *this, getDebugLoc());
    R->setUnderlyingValue(getUnderlyingValue());
    return R;
  }

  VP_CLASSOF_IMPL(VPDef::VPWidenSC)

  /// Produce a widened instruction using the opcode and operands of the recipe,
  /// processing State.VF elements.
  void execute(VPTransformState &State) override;

  /// Return the cost of this VPWidenRecipe.
  InstructionCost computeCost(ElementCount VF,
                              VPCostContext &Ctx) const override;

  unsigned getOpcode() const { return Opcode; }

#if !defined(NDEBUG) || defined(LLVM_ENABLE_DUMP)
  /// Print the recipe.
  void print(raw_ostream &O, const Twine &Indent,
             VPSlotTracker &SlotTracker) const override;
#endif
};

/// VPWidenCastRecipe is a recipe to create vector cast instructions.
class VPWidenCastRecipe : public VPRecipeWithIRFlags, public VPIRMetadata {
  /// Cast instruction opcode.
  Instruction::CastOps Opcode;

  /// Result type for the cast.
  Type *ResultTy;

public:
  VPWidenCastRecipe(Instruction::CastOps Opcode, VPValue *Op, Type *ResultTy,
                    CastInst &UI)
      : VPRecipeWithIRFlags(VPDef::VPWidenCastSC, Op, UI), VPIRMetadata(UI),
        Opcode(Opcode), ResultTy(ResultTy) {
    assert(UI.getOpcode() == Opcode &&
           "opcode of underlying cast doesn't match");
  }

  VPWidenCastRecipe(Instruction::CastOps Opcode, VPValue *Op, Type *ResultTy,
                    const VPIRFlags &Flags = {},
                    const VPIRMetadata &Metadata = {},
                    DebugLoc DL = DebugLoc::getUnknown())
      : VPRecipeWithIRFlags(VPDef::VPWidenCastSC, Op, Flags, DL),
        VPIRMetadata(Metadata), Opcode(Opcode), ResultTy(ResultTy) {
    assert(flagsValidForOpcode(Opcode) &&
           "Set flags not supported for the provided opcode");
  }

  ~VPWidenCastRecipe() override = default;

  VPWidenCastRecipe *clone() override {
    auto *New = new VPWidenCastRecipe(Opcode, getOperand(0), ResultTy, *this,
                                      *this, getDebugLoc());
    if (auto *UV = getUnderlyingValue())
      New->setUnderlyingValue(UV);
    return New;
  }

  VP_CLASSOF_IMPL(VPDef::VPWidenCastSC)

  /// Produce widened copies of the cast.
  void execute(VPTransformState &State) override;

  /// Return the cost of this VPWidenCastRecipe.
  InstructionCost computeCost(ElementCount VF,
                              VPCostContext &Ctx) const override;

#if !defined(NDEBUG) || defined(LLVM_ENABLE_DUMP)
  /// Print the recipe.
  void print(raw_ostream &O, const Twine &Indent,
             VPSlotTracker &SlotTracker) const override;
#endif

  Instruction::CastOps getOpcode() const { return Opcode; }

  /// Returns the result type of the cast.
  Type *getResultType() const { return ResultTy; }
};

/// A recipe for widening vector intrinsics.
class VPWidenIntrinsicRecipe : public VPRecipeWithIRFlags, public VPIRMetadata {
  /// ID of the vector intrinsic to widen.
  Intrinsic::ID VectorIntrinsicID;

  /// Scalar return type of the intrinsic.
  Type *ResultTy;

  /// True if the intrinsic may read from memory.
  bool MayReadFromMemory;

  /// True if the intrinsic may read write to memory.
  bool MayWriteToMemory;

  /// True if the intrinsic may have side-effects.
  bool MayHaveSideEffects;

public:
  VPWidenIntrinsicRecipe(CallInst &CI, Intrinsic::ID VectorIntrinsicID,
                         ArrayRef<VPValue *> CallArguments, Type *Ty,
                         DebugLoc DL = DebugLoc::getUnknown())
      : VPRecipeWithIRFlags(VPDef::VPWidenIntrinsicSC, CallArguments, CI),
        VPIRMetadata(CI), VectorIntrinsicID(VectorIntrinsicID), ResultTy(Ty),
        MayReadFromMemory(CI.mayReadFromMemory()),
        MayWriteToMemory(CI.mayWriteToMemory()),
        MayHaveSideEffects(CI.mayHaveSideEffects()) {}

  VPWidenIntrinsicRecipe(Intrinsic::ID VectorIntrinsicID,
                         ArrayRef<VPValue *> CallArguments, Type *Ty,
                         DebugLoc DL = DebugLoc::getUnknown())
      : VPRecipeWithIRFlags(VPDef::VPWidenIntrinsicSC, CallArguments, DL),
        VPIRMetadata(), VectorIntrinsicID(VectorIntrinsicID), ResultTy(Ty) {
    LLVMContext &Ctx = Ty->getContext();
    AttributeSet Attrs = Intrinsic::getFnAttributes(Ctx, VectorIntrinsicID);
    MemoryEffects ME = Attrs.getMemoryEffects();
    MayReadFromMemory = !ME.onlyWritesMemory();
    MayWriteToMemory = !ME.onlyReadsMemory();
    MayHaveSideEffects = MayWriteToMemory ||
                         !Attrs.hasAttribute(Attribute::NoUnwind) ||
                         !Attrs.hasAttribute(Attribute::WillReturn);
  }

  ~VPWidenIntrinsicRecipe() override = default;

  VPWidenIntrinsicRecipe *clone() override {
    if (Value *CI = getUnderlyingValue())
      return new VPWidenIntrinsicRecipe(*cast<CallInst>(CI), VectorIntrinsicID,
                                        operands(), ResultTy, getDebugLoc());
    return new VPWidenIntrinsicRecipe(VectorIntrinsicID, operands(), ResultTy,
                                      getDebugLoc());
  }

  VP_CLASSOF_IMPL(VPDef::VPWidenIntrinsicSC)

  /// Produce a widened version of the vector intrinsic.
  void execute(VPTransformState &State) override;

  /// Return the cost of this vector intrinsic.
  InstructionCost computeCost(ElementCount VF,
                              VPCostContext &Ctx) const override;

  /// Return the ID of the intrinsic.
  Intrinsic::ID getVectorIntrinsicID() const { return VectorIntrinsicID; }

  /// Return the scalar return type of the intrinsic.
  Type *getResultType() const { return ResultTy; }

  /// Return to name of the intrinsic as string.
  StringRef getIntrinsicName() const;

  /// Returns true if the intrinsic may read from memory.
  bool mayReadFromMemory() const { return MayReadFromMemory; }

  /// Returns true if the intrinsic may write to memory.
  bool mayWriteToMemory() const { return MayWriteToMemory; }

  /// Returns true if the intrinsic may have side-effects.
  bool mayHaveSideEffects() const { return MayHaveSideEffects; }

#if !defined(NDEBUG) || defined(LLVM_ENABLE_DUMP)
  /// Print the recipe.
  void print(raw_ostream &O, const Twine &Indent,
             VPSlotTracker &SlotTracker) const override;
#endif

  bool onlyFirstLaneUsed(const VPValue *Op) const override;
};

/// A recipe for widening Call instructions using library calls.
class LLVM_ABI_FOR_TEST VPWidenCallRecipe : public VPRecipeWithIRFlags,
                                            public VPIRMetadata {
  /// Variant stores a pointer to the chosen function. There is a 1:1 mapping
  /// between a given VF and the chosen vectorized variant, so there will be a
  /// different VPlan for each VF with a valid variant.
  Function *Variant;

public:
  VPWidenCallRecipe(Value *UV, Function *Variant,
                    ArrayRef<VPValue *> CallArguments,
                    DebugLoc DL = DebugLoc::getUnknown())
      : VPRecipeWithIRFlags(VPDef::VPWidenCallSC, CallArguments,
                            *cast<Instruction>(UV)),
        VPIRMetadata(*cast<Instruction>(UV)), Variant(Variant) {
    assert(
        isa<Function>(getOperand(getNumOperands() - 1)->getLiveInIRValue()) &&
        "last operand must be the called function");
  }

  ~VPWidenCallRecipe() override = default;

  VPWidenCallRecipe *clone() override {
    return new VPWidenCallRecipe(getUnderlyingValue(), Variant, operands(),
                                 getDebugLoc());
  }

  VP_CLASSOF_IMPL(VPDef::VPWidenCallSC)

  /// Produce a widened version of the call instruction.
  void execute(VPTransformState &State) override;

  /// Return the cost of this VPWidenCallRecipe.
  InstructionCost computeCost(ElementCount VF,
                              VPCostContext &Ctx) const override;

  Function *getCalledScalarFunction() const {
    return cast<Function>(getOperand(getNumOperands() - 1)->getLiveInIRValue());
  }

  operand_range args() { return drop_end(operands()); }
  const_operand_range args() const { return drop_end(operands()); }

#if !defined(NDEBUG) || defined(LLVM_ENABLE_DUMP)
  /// Print the recipe.
  void print(raw_ostream &O, const Twine &Indent,
             VPSlotTracker &SlotTracker) const override;
#endif
};

/// A recipe representing a sequence of load -> update -> store as part of
/// a histogram operation. This means there may be aliasing between vector
/// lanes, which is handled by the llvm.experimental.vector.histogram family
/// of intrinsics. The only update operations currently supported are
/// 'add' and 'sub' where the other term is loop-invariant.
class VPHistogramRecipe : public VPRecipeBase {
  /// Opcode of the update operation, currently either add or sub.
  unsigned Opcode;

public:
  VPHistogramRecipe(unsigned Opcode, ArrayRef<VPValue *> Operands,
                    DebugLoc DL = DebugLoc::getUnknown())
      : VPRecipeBase(VPDef::VPHistogramSC, Operands, DL), Opcode(Opcode) {}

  ~VPHistogramRecipe() override = default;

  VPHistogramRecipe *clone() override {
    return new VPHistogramRecipe(Opcode, operands(), getDebugLoc());
  }

  VP_CLASSOF_IMPL(VPDef::VPHistogramSC);

  /// Produce a vectorized histogram operation.
  void execute(VPTransformState &State) override;

  /// Return the cost of this VPHistogramRecipe.
  InstructionCost computeCost(ElementCount VF,
                              VPCostContext &Ctx) const override;

  unsigned getOpcode() const { return Opcode; }

  /// Return the mask operand if one was provided, or a null pointer if all
  /// lanes should be executed unconditionally.
  VPValue *getMask() const {
    return getNumOperands() == 3 ? getOperand(2) : nullptr;
  }

#if !defined(NDEBUG) || defined(LLVM_ENABLE_DUMP)
  /// Print the recipe
  void print(raw_ostream &O, const Twine &Indent,
             VPSlotTracker &SlotTracker) const override;
#endif
};

/// A recipe for widening select instructions.
struct LLVM_ABI_FOR_TEST VPWidenSelectRecipe : public VPRecipeWithIRFlags,
                                               public VPIRMetadata {
  VPWidenSelectRecipe(SelectInst &I, ArrayRef<VPValue *> Operands)
      : VPRecipeWithIRFlags(VPDef::VPWidenSelectSC, Operands, I),
        VPIRMetadata(I) {}

  ~VPWidenSelectRecipe() override = default;

  VPWidenSelectRecipe *clone() override {
    return new VPWidenSelectRecipe(*cast<SelectInst>(getUnderlyingInstr()),
                                   operands());
  }

  VP_CLASSOF_IMPL(VPDef::VPWidenSelectSC)

  /// Produce a widened version of the select instruction.
  void execute(VPTransformState &State) override;

  /// Return the cost of this VPWidenSelectRecipe.
  InstructionCost computeCost(ElementCount VF,
                              VPCostContext &Ctx) const override;

#if !defined(NDEBUG) || defined(LLVM_ENABLE_DUMP)
  /// Print the recipe.
  void print(raw_ostream &O, const Twine &Indent,
             VPSlotTracker &SlotTracker) const override;
#endif

  unsigned getOpcode() const { return Instruction::Select; }

  VPValue *getCond() const {
    return getOperand(0);
  }

  bool isInvariantCond() const {
    return getCond()->isDefinedOutsideLoopRegions();
  }

  /// Returns true if the recipe only uses the first lane of operand \p Op.
  bool onlyFirstLaneUsed(const VPValue *Op) const override {
    assert(is_contained(operands(), Op) &&
           "Op must be an operand of the recipe");
    return Op == getCond() && isInvariantCond();
  }
};

/// A recipe for handling GEP instructions.
class LLVM_ABI_FOR_TEST VPWidenGEPRecipe : public VPRecipeWithIRFlags {
  Type *SourceElementTy;

  bool isPointerLoopInvariant() const {
    return getOperand(0)->isDefinedOutsideLoopRegions();
  }

  bool isIndexLoopInvariant(unsigned I) const {
    return getOperand(I + 1)->isDefinedOutsideLoopRegions();
  }

  bool areAllOperandsInvariant() const {
    return all_of(operands(), [](VPValue *Op) {
      return Op->isDefinedOutsideLoopRegions();
    });
  }

public:
  VPWidenGEPRecipe(GetElementPtrInst *GEP, ArrayRef<VPValue *> Operands)
      : VPRecipeWithIRFlags(VPDef::VPWidenGEPSC, Operands, *GEP),
        SourceElementTy(GEP->getSourceElementType()) {
    SmallVector<std::pair<unsigned, MDNode *>> Metadata;
    (void)Metadata;
    getMetadataToPropagate(GEP, Metadata);
    assert(Metadata.empty() && "unexpected metadata on GEP");
  }

  ~VPWidenGEPRecipe() override = default;

  VPWidenGEPRecipe *clone() override {
    return new VPWidenGEPRecipe(cast<GetElementPtrInst>(getUnderlyingInstr()),
                                operands());
  }

  VP_CLASSOF_IMPL(VPDef::VPWidenGEPSC)

  /// This recipe generates a GEP instruction.
  unsigned getOpcode() const { return Instruction::GetElementPtr; }

  /// Generate the gep nodes.
  void execute(VPTransformState &State) override;

  Type *getSourceElementType() const { return SourceElementTy; }

  /// Return the cost of this VPWidenGEPRecipe.
  InstructionCost computeCost(ElementCount VF,
                              VPCostContext &Ctx) const override {
    // TODO: Compute accurate cost after retiring the legacy cost model.
    return 0;
  }

#if !defined(NDEBUG) || defined(LLVM_ENABLE_DUMP)
  /// Print the recipe.
  void print(raw_ostream &O, const Twine &Indent,
             VPSlotTracker &SlotTracker) const override;
#endif

  /// Returns true if the recipe only uses the first lane of operand \p Op.
  bool onlyFirstLaneUsed(const VPValue *Op) const override {
    assert(is_contained(operands(), Op) &&
           "Op must be an operand of the recipe");
    if (Op == getOperand(0))
      return isPointerLoopInvariant();
    else
      return !isPointerLoopInvariant() && Op->isDefinedOutsideLoopRegions();
  }
};

/// A recipe to compute a pointer to the last element of each part of a widened
/// memory access for widened memory accesses of IndexedTy. Used for
/// VPWidenMemoryRecipes or VPInterleaveRecipes that are reversed.
class VPVectorEndPointerRecipe : public VPRecipeWithIRFlags,
                                 public VPUnrollPartAccessor<2> {
  Type *IndexedTy;

  /// The constant stride of the pointer computed by this recipe, expressed in
  /// units of IndexedTy.
  int64_t Stride;

public:
  VPVectorEndPointerRecipe(VPValue *Ptr, VPValue *VF, Type *IndexedTy,
                           int64_t Stride, GEPNoWrapFlags GEPFlags, DebugLoc DL)
      : VPRecipeWithIRFlags(VPDef::VPVectorEndPointerSC,
                            ArrayRef<VPValue *>({Ptr, VF}), GEPFlags, DL),
        IndexedTy(IndexedTy), Stride(Stride) {
    assert(Stride < 0 && "Stride must be negative");
  }

  VP_CLASSOF_IMPL(VPDef::VPVectorEndPointerSC)

  VPValue *getVFValue() { return getOperand(1); }
  const VPValue *getVFValue() const { return getOperand(1); }

  void execute(VPTransformState &State) override;

  bool onlyFirstLaneUsed(const VPValue *Op) const override {
    assert(is_contained(operands(), Op) &&
           "Op must be an operand of the recipe");
    return true;
  }

  /// Return the cost of this VPVectorPointerRecipe.
  InstructionCost computeCost(ElementCount VF,
                              VPCostContext &Ctx) const override {
    // TODO: Compute accurate cost after retiring the legacy cost model.
    return 0;
  }

  /// Returns true if the recipe only uses the first part of operand \p Op.
  bool onlyFirstPartUsed(const VPValue *Op) const override {
    assert(is_contained(operands(), Op) &&
           "Op must be an operand of the recipe");
    assert(getNumOperands() <= 2 && "must have at most two operands");
    return true;
  }

  VPVectorEndPointerRecipe *clone() override {
    return new VPVectorEndPointerRecipe(getOperand(0), getVFValue(), IndexedTy,
                                        Stride, getGEPNoWrapFlags(),
                                        getDebugLoc());
  }

#if !defined(NDEBUG) || defined(LLVM_ENABLE_DUMP)
  /// Print the recipe.
  void print(raw_ostream &O, const Twine &Indent,
             VPSlotTracker &SlotTracker) const override;
#endif
};

/// A recipe to compute the pointers for widened memory accesses of IndexTy.
class VPVectorPointerRecipe : public VPRecipeWithIRFlags,
                              public VPUnrollPartAccessor<1> {
  Type *SourceElementTy;

public:
  VPVectorPointerRecipe(VPValue *Ptr, Type *SourceElementTy,
                        GEPNoWrapFlags GEPFlags, DebugLoc DL)
      : VPRecipeWithIRFlags(VPDef::VPVectorPointerSC, ArrayRef<VPValue *>(Ptr),
                            GEPFlags, DL),
        SourceElementTy(SourceElementTy) {}

  VP_CLASSOF_IMPL(VPDef::VPVectorPointerSC)

  void execute(VPTransformState &State) override;

  Type *getSourceElementType() const { return SourceElementTy; }

  bool onlyFirstLaneUsed(const VPValue *Op) const override {
    assert(is_contained(operands(), Op) &&
           "Op must be an operand of the recipe");
    return true;
  }

  /// Returns true if the recipe only uses the first part of operand \p Op.
  bool onlyFirstPartUsed(const VPValue *Op) const override {
    assert(is_contained(operands(), Op) &&
           "Op must be an operand of the recipe");
    assert(getNumOperands() <= 2 && "must have at most two operands");
    return true;
  }

  VPVectorPointerRecipe *clone() override {
    return new VPVectorPointerRecipe(getOperand(0), SourceElementTy,
                                     getGEPNoWrapFlags(), getDebugLoc());
  }

  /// Return true if this VPVectorPointerRecipe corresponds to part 0. Note that
  /// this is only accurate after the VPlan has been unrolled.
  bool isFirstPart() const { return getUnrollPart(*this) == 0; }

  /// Return the cost of this VPHeaderPHIRecipe.
  InstructionCost computeCost(ElementCount VF,
                              VPCostContext &Ctx) const override {
    // TODO: Compute accurate cost after retiring the legacy cost model.
    return 0;
  }

#if !defined(NDEBUG) || defined(LLVM_ENABLE_DUMP)
  /// Print the recipe.
  void print(raw_ostream &O, const Twine &Indent,
             VPSlotTracker &SlotTracker) const override;
#endif
};

/// A pure virtual base class for all recipes modeling header phis, including
/// phis for first order recurrences, pointer inductions and reductions. The
/// start value is the first operand of the recipe and the incoming value from
/// the backedge is the second operand.
///
/// Inductions are modeled using the following sub-classes:
///  * VPCanonicalIVPHIRecipe: Canonical scalar induction of the vector loop,
///    starting at a specified value (zero for the main vector loop, the resume
///    value for the epilogue vector loop) and stepping by 1. The induction
///    controls exiting of the vector loop by comparing against the vector trip
///    count. Produces a single scalar PHI for the induction value per
///    iteration.
///  * VPWidenIntOrFpInductionRecipe: Generates vector values for integer and
///    floating point inductions with arbitrary start and step values. Produces
///    a vector PHI per-part.
///  * VPDerivedIVRecipe: Converts the canonical IV value to the corresponding
///    value of an IV with different start and step values. Produces a single
///    scalar value per iteration
///  * VPScalarIVStepsRecipe: Generates scalar values per-lane based on a
///    canonical or derived induction.
///  * VPWidenPointerInductionRecipe: Generate vector and scalar values for a
///    pointer induction. Produces either a vector PHI per-part or scalar values
///    per-lane based on the canonical induction.
class LLVM_ABI_FOR_TEST VPHeaderPHIRecipe : public VPSingleDefRecipe,
                                            public VPPhiAccessors {
protected:
  VPHeaderPHIRecipe(unsigned char VPDefID, Instruction *UnderlyingInstr,
                    VPValue *Start, DebugLoc DL = DebugLoc::getUnknown())
      : VPSingleDefRecipe(VPDefID, ArrayRef<VPValue *>({Start}),
                          UnderlyingInstr, DL) {}

  const VPRecipeBase *getAsRecipe() const override { return this; }

public:
  ~VPHeaderPHIRecipe() override = default;

  /// Method to support type inquiry through isa, cast, and dyn_cast.
  static inline bool classof(const VPRecipeBase *B) {
    return B->getVPDefID() >= VPDef::VPFirstHeaderPHISC &&
           B->getVPDefID() <= VPDef::VPLastHeaderPHISC;
  }
  static inline bool classof(const VPValue *V) {
    auto *B = V->getDefiningRecipe();
    return B && B->getVPDefID() >= VPRecipeBase::VPFirstHeaderPHISC &&
           B->getVPDefID() <= VPRecipeBase::VPLastHeaderPHISC;
  }

  /// Generate the phi nodes.
  void execute(VPTransformState &State) override = 0;

  /// Return the cost of this header phi recipe.
  InstructionCost computeCost(ElementCount VF,
                              VPCostContext &Ctx) const override;

#if !defined(NDEBUG) || defined(LLVM_ENABLE_DUMP)
  /// Print the recipe.
  void print(raw_ostream &O, const Twine &Indent,
             VPSlotTracker &SlotTracker) const override = 0;
#endif

  /// Returns the start value of the phi, if one is set.
  VPValue *getStartValue() {
    return getNumOperands() == 0 ? nullptr : getOperand(0);
  }
  VPValue *getStartValue() const {
    return getNumOperands() == 0 ? nullptr : getOperand(0);
  }

  /// Update the start value of the recipe.
  void setStartValue(VPValue *V) { setOperand(0, V); }

  /// Returns the incoming value from the loop backedge.
  virtual VPValue *getBackedgeValue() {
    return getOperand(1);
  }

  /// Update the incoming value from the loop backedge.
  void setBackedgeValue(VPValue *V) { setOperand(1, V); }

  /// Returns the backedge value as a recipe. The backedge value is guaranteed
  /// to be a recipe.
  virtual VPRecipeBase &getBackedgeRecipe() {
    return *getBackedgeValue()->getDefiningRecipe();
  }
};

/// Base class for widened induction (VPWidenIntOrFpInductionRecipe and
/// VPWidenPointerInductionRecipe), providing shared functionality, including
/// retrieving the step value, induction descriptor and original phi node.
class VPWidenInductionRecipe : public VPHeaderPHIRecipe {
  const InductionDescriptor &IndDesc;

public:
  VPWidenInductionRecipe(unsigned char Kind, PHINode *IV, VPValue *Start,
                         VPValue *Step, const InductionDescriptor &IndDesc,
                         DebugLoc DL)
      : VPHeaderPHIRecipe(Kind, IV, Start, DL), IndDesc(IndDesc) {
    addOperand(Step);
  }

  static inline bool classof(const VPRecipeBase *R) {
    return R->getVPDefID() == VPDef::VPWidenIntOrFpInductionSC ||
           R->getVPDefID() == VPDef::VPWidenPointerInductionSC;
  }

  static inline bool classof(const VPValue *V) {
    auto *R = V->getDefiningRecipe();
    return R && classof(R);
  }

  static inline bool classof(const VPHeaderPHIRecipe *R) {
    return classof(static_cast<const VPRecipeBase *>(R));
  }

  void execute(VPTransformState &State) override = 0;

  /// Returns the step value of the induction.
  VPValue *getStepValue() { return getOperand(1); }
  const VPValue *getStepValue() const { return getOperand(1); }

  /// Update the step value of the recipe.
  void setStepValue(VPValue *V) { setOperand(1, V); }

  VPValue *getVFValue() { return getOperand(2); }
  const VPValue *getVFValue() const { return getOperand(2); }

  /// Returns the number of incoming values, also number of incoming blocks.
  /// Note that at the moment, VPWidenPointerInductionRecipe only has a single
  /// incoming value, its start value.
  unsigned getNumIncoming() const override { return 1; }

  PHINode *getPHINode() const { return cast<PHINode>(getUnderlyingValue()); }

  /// Returns the induction descriptor for the recipe.
  const InductionDescriptor &getInductionDescriptor() const { return IndDesc; }

  VPValue *getBackedgeValue() override {
    // TODO: All operands of base recipe must exist and be at same index in
    // derived recipe.
    llvm_unreachable(
        "VPWidenIntOrFpInductionRecipe generates its own backedge value");
  }

  VPRecipeBase &getBackedgeRecipe() override {
    // TODO: All operands of base recipe must exist and be at same index in
    // derived recipe.
    llvm_unreachable(
        "VPWidenIntOrFpInductionRecipe generates its own backedge value");
  }

  /// Returns true if the recipe only uses the first lane of operand \p Op.
  bool onlyFirstLaneUsed(const VPValue *Op) const override {
    assert(is_contained(operands(), Op) &&
           "Op must be an operand of the recipe");
    // The recipe creates its own wide start value, so it only requests the
    // first lane of the operand.
    // TODO: Remove once creating the start value is modeled separately.
    return Op == getStartValue() || Op == getStepValue();
  }
};

/// A recipe for handling phi nodes of integer and floating-point inductions,
/// producing their vector values. This is an abstract recipe and must be
/// converted to concrete recipes before executing.
class VPWidenIntOrFpInductionRecipe : public VPWidenInductionRecipe {
  TruncInst *Trunc;

  // If this recipe is unrolled it will have 2 additional operands.
  bool isUnrolled() const { return getNumOperands() == 5; }

public:
  VPWidenIntOrFpInductionRecipe(PHINode *IV, VPValue *Start, VPValue *Step,
                                VPValue *VF, const InductionDescriptor &IndDesc,
                                DebugLoc DL)
      : VPWidenInductionRecipe(VPDef::VPWidenIntOrFpInductionSC, IV, Start,
                               Step, IndDesc, DL),
        Trunc(nullptr) {
    addOperand(VF);
  }

  VPWidenIntOrFpInductionRecipe(PHINode *IV, VPValue *Start, VPValue *Step,
                                VPValue *VF, const InductionDescriptor &IndDesc,
                                TruncInst *Trunc, DebugLoc DL)
      : VPWidenInductionRecipe(VPDef::VPWidenIntOrFpInductionSC, IV, Start,
                               Step, IndDesc, DL),
        Trunc(Trunc) {
    addOperand(VF);
    SmallVector<std::pair<unsigned, MDNode *>> Metadata;
    (void)Metadata;
    if (Trunc)
      getMetadataToPropagate(Trunc, Metadata);
    assert(Metadata.empty() && "unexpected metadata on Trunc");
  }

  ~VPWidenIntOrFpInductionRecipe() override = default;

  VPWidenIntOrFpInductionRecipe *clone() override {
    return new VPWidenIntOrFpInductionRecipe(
        getPHINode(), getStartValue(), getStepValue(), getVFValue(),
        getInductionDescriptor(), Trunc, getDebugLoc());
  }

  VP_CLASSOF_IMPL(VPDef::VPWidenIntOrFpInductionSC)

  void execute(VPTransformState &State) override {
    llvm_unreachable("cannot execute this recipe, should be expanded via "
                     "expandVPWidenIntOrFpInductionRecipe");
  }

#if !defined(NDEBUG) || defined(LLVM_ENABLE_DUMP)
  /// Print the recipe.
  void print(raw_ostream &O, const Twine &Indent,
             VPSlotTracker &SlotTracker) const override;
#endif

  VPValue *getSplatVFValue() {
    // If the recipe has been unrolled return the VPValue for the induction
    // increment.
    return isUnrolled() ? getOperand(getNumOperands() - 2) : nullptr;
  }

  /// Returns the number of incoming values, also number of incoming blocks.
  /// Note that at the moment, VPWidenIntOrFpInductionRecipes only have a single
  /// incoming value, its start value.
  unsigned getNumIncoming() const override { return 1; }

  /// Returns the first defined value as TruncInst, if it is one or nullptr
  /// otherwise.
  TruncInst *getTruncInst() { return Trunc; }
  const TruncInst *getTruncInst() const { return Trunc; }

  /// Returns true if the induction is canonical, i.e. starting at 0 and
  /// incremented by UF * VF (= the original IV is incremented by 1) and has the
  /// same type as the canonical induction.
  bool isCanonical() const;

  /// Returns the scalar type of the induction.
  Type *getScalarType() const {
    return Trunc ? Trunc->getType()
                 : getStartValue()->getLiveInIRValue()->getType();
  }

  /// Returns the VPValue representing the value of this induction at
  /// the last unrolled part, if it exists. Returns itself if unrolling did not
  /// take place.
  VPValue *getLastUnrolledPartOperand() {
    return isUnrolled() ? getOperand(getNumOperands() - 1) : this;
  }
};

class VPWidenPointerInductionRecipe : public VPWidenInductionRecipe {
  bool IsScalarAfterVectorization;

public:
  /// Create a new VPWidenPointerInductionRecipe for \p Phi with start value \p
  /// Start and the number of elements unrolled \p NumUnrolledElems, typically
  /// VF*UF.
  VPWidenPointerInductionRecipe(PHINode *Phi, VPValue *Start, VPValue *Step,
                                VPValue *NumUnrolledElems,
                                const InductionDescriptor &IndDesc,
                                bool IsScalarAfterVectorization, DebugLoc DL)
      : VPWidenInductionRecipe(VPDef::VPWidenPointerInductionSC, Phi, Start,
                               Step, IndDesc, DL),
        IsScalarAfterVectorization(IsScalarAfterVectorization) {
    addOperand(NumUnrolledElems);
  }

  ~VPWidenPointerInductionRecipe() override = default;

  VPWidenPointerInductionRecipe *clone() override {
    return new VPWidenPointerInductionRecipe(
        cast<PHINode>(getUnderlyingInstr()), getOperand(0), getOperand(1),
        getOperand(2), getInductionDescriptor(), IsScalarAfterVectorization,
        getDebugLoc());
  }

  VP_CLASSOF_IMPL(VPDef::VPWidenPointerInductionSC)

  /// Generate vector values for the pointer induction.
  void execute(VPTransformState &State) override {
    llvm_unreachable("cannot execute this recipe, should be expanded via "
                     "expandVPWidenPointerInduction");
  };

  /// Returns true if only scalar values will be generated.
  bool onlyScalarsGenerated(bool IsScalable);

#if !defined(NDEBUG) || defined(LLVM_ENABLE_DUMP)
  /// Print the recipe.
  void print(raw_ostream &O, const Twine &Indent,
             VPSlotTracker &SlotTracker) const override;
#endif
};

/// A recipe for widened phis. Incoming values are operands of the recipe and
/// their operand index corresponds to the incoming predecessor block. If the
/// recipe is placed in an entry block to a (non-replicate) region, it must have
/// exactly 2 incoming values, the first from the predecessor of the region and
/// the second from the exiting block of the region.
class LLVM_ABI_FOR_TEST VPWidenPHIRecipe : public VPSingleDefRecipe,
                                           public VPPhiAccessors {
  /// Name to use for the generated IR instruction for the widened phi.
  std::string Name;

protected:
  const VPRecipeBase *getAsRecipe() const override { return this; }

public:
  /// Create a new VPWidenPHIRecipe for \p Phi with start value \p Start and
  /// debug location \p DL.
  VPWidenPHIRecipe(PHINode *Phi, VPValue *Start = nullptr,
                   DebugLoc DL = DebugLoc::getUnknown(), const Twine &Name = "")
      : VPSingleDefRecipe(VPDef::VPWidenPHISC, {}, Phi, DL), Name(Name.str()) {
    if (Start)
      addOperand(Start);
  }

  VPWidenPHIRecipe *clone() override {
    auto *C = new VPWidenPHIRecipe(cast<PHINode>(getUnderlyingValue()),
                                   getOperand(0), getDebugLoc(), Name);
    for (VPValue *Op : llvm::drop_begin(operands()))
      C->addOperand(Op);
    return C;
  }

  ~VPWidenPHIRecipe() override = default;

  VP_CLASSOF_IMPL(VPDef::VPWidenPHISC)

  /// Generate the phi/select nodes.
  void execute(VPTransformState &State) override;

#if !defined(NDEBUG) || defined(LLVM_ENABLE_DUMP)
  /// Print the recipe.
  void print(raw_ostream &O, const Twine &Indent,
             VPSlotTracker &SlotTracker) const override;
#endif
};

/// A recipe for handling first-order recurrence phis. The start value is the
/// first operand of the recipe and the incoming value from the backedge is the
/// second operand.
struct VPFirstOrderRecurrencePHIRecipe : public VPHeaderPHIRecipe {
  VPFirstOrderRecurrencePHIRecipe(PHINode *Phi, VPValue &Start)
      : VPHeaderPHIRecipe(VPDef::VPFirstOrderRecurrencePHISC, Phi, &Start) {}

  VP_CLASSOF_IMPL(VPDef::VPFirstOrderRecurrencePHISC)

  VPFirstOrderRecurrencePHIRecipe *clone() override {
    return new VPFirstOrderRecurrencePHIRecipe(
        cast<PHINode>(getUnderlyingInstr()), *getOperand(0));
  }

  void execute(VPTransformState &State) override;

  /// Return the cost of this first-order recurrence phi recipe.
  InstructionCost computeCost(ElementCount VF,
                              VPCostContext &Ctx) const override;

#if !defined(NDEBUG) || defined(LLVM_ENABLE_DUMP)
  /// Print the recipe.
  void print(raw_ostream &O, const Twine &Indent,
             VPSlotTracker &SlotTracker) const override;
#endif

  /// Returns true if the recipe only uses the first lane of operand \p Op.
  bool onlyFirstLaneUsed(const VPValue *Op) const override {
    assert(is_contained(operands(), Op) &&
           "Op must be an operand of the recipe");
    return Op == getStartValue();
  }
};

/// A recipe for handling reduction phis. The start value is the first operand
/// of the recipe and the incoming value from the backedge is the second
/// operand.
class VPReductionPHIRecipe : public VPHeaderPHIRecipe,
                             public VPUnrollPartAccessor<2> {
  /// The recurrence kind of the reduction.
  const RecurKind Kind;

  /// The phi is part of an in-loop reduction.
  bool IsInLoop;

  /// The phi is part of an ordered reduction. Requires IsInLoop to be true.
  bool IsOrdered;

  /// When expanding the reduction PHI, the plan's VF element count is divided
  /// by this factor to form the reduction phi's VF.
  unsigned VFScaleFactor = 1;

public:
  /// Create a new VPReductionPHIRecipe for the reduction \p Phi.
  VPReductionPHIRecipe(PHINode *Phi, RecurKind Kind, VPValue &Start,
                       bool IsInLoop = false, bool IsOrdered = false,
                       unsigned VFScaleFactor = 1)
      : VPHeaderPHIRecipe(VPDef::VPReductionPHISC, Phi, &Start), Kind(Kind),
        IsInLoop(IsInLoop), IsOrdered(IsOrdered), VFScaleFactor(VFScaleFactor) {
    assert((!IsOrdered || IsInLoop) && "IsOrdered requires IsInLoop");
  }

  ~VPReductionPHIRecipe() override = default;

  VPReductionPHIRecipe *clone() override {
    auto *R = new VPReductionPHIRecipe(
        dyn_cast_or_null<PHINode>(getUnderlyingValue()), getRecurrenceKind(),
        *getOperand(0), IsInLoop, IsOrdered, VFScaleFactor);
    R->addOperand(getBackedgeValue());
    return R;
  }

  VP_CLASSOF_IMPL(VPDef::VPReductionPHISC)

  /// Generate the phi/select nodes.
  void execute(VPTransformState &State) override;

  /// Get the factor that the VF of this recipe's output should be scaled by.
  unsigned getVFScaleFactor() const { return VFScaleFactor; }

#if !defined(NDEBUG) || defined(LLVM_ENABLE_DUMP)
  /// Print the recipe.
  void print(raw_ostream &O, const Twine &Indent,
             VPSlotTracker &SlotTracker) const override;
#endif

  /// Returns the number of incoming values, also number of incoming blocks.
  /// Note that at the moment, VPWidenPointerInductionRecipe only has a single
  /// incoming value, its start value.
  unsigned getNumIncoming() const override { return 2; }

  /// Returns the recurrence kind of the reduction.
  RecurKind getRecurrenceKind() const { return Kind; }

  /// Returns true, if the phi is part of an ordered reduction.
  bool isOrdered() const { return IsOrdered; }

  /// Returns true, if the phi is part of an in-loop reduction.
  bool isInLoop() const { return IsInLoop; }

  /// Returns true if the recipe only uses the first lane of operand \p Op.
  bool onlyFirstLaneUsed(const VPValue *Op) const override {
    assert(is_contained(operands(), Op) &&
           "Op must be an operand of the recipe");
    return isOrdered() || isInLoop();
  }
};

/// A recipe for vectorizing a phi-node as a sequence of mask-based select
/// instructions.
class LLVM_ABI_FOR_TEST VPBlendRecipe : public VPSingleDefRecipe {
public:
  /// The blend operation is a User of the incoming values and of their
  /// respective masks, ordered [I0, M0, I1, M1, I2, M2, ...]. Note that M0 can
  /// be omitted (implied by passing an odd number of operands) in which case
  /// all other incoming values are merged into it.
  VPBlendRecipe(PHINode *Phi, ArrayRef<VPValue *> Operands, DebugLoc DL)
      : VPSingleDefRecipe(VPDef::VPBlendSC, Operands, Phi, DL) {
    assert(Operands.size() > 0 && "Expected at least one operand!");
  }

  VPBlendRecipe *clone() override {
    return new VPBlendRecipe(cast_or_null<PHINode>(getUnderlyingValue()),
                             operands(), getDebugLoc());
  }

  VP_CLASSOF_IMPL(VPDef::VPBlendSC)

  /// A normalized blend is one that has an odd number of operands, whereby the
  /// first operand does not have an associated mask.
  bool isNormalized() const { return getNumOperands() % 2; }

  /// Return the number of incoming values, taking into account when normalized
  /// the first incoming value will have no mask.
  unsigned getNumIncomingValues() const {
    return (getNumOperands() + isNormalized()) / 2;
  }

  /// Return incoming value number \p Idx.
  VPValue *getIncomingValue(unsigned Idx) const {
    return Idx == 0 ? getOperand(0) : getOperand(Idx * 2 - isNormalized());
  }

  /// Return mask number \p Idx.
  VPValue *getMask(unsigned Idx) const {
    assert((Idx > 0 || !isNormalized()) && "First index has no mask!");
    return Idx == 0 ? getOperand(1) : getOperand(Idx * 2 + !isNormalized());
  }

  /// Set mask number \p Idx to \p V.
  void setMask(unsigned Idx, VPValue *V) {
    assert((Idx > 0 || !isNormalized()) && "First index has no mask!");
    Idx == 0 ? setOperand(1, V) : setOperand(Idx * 2 + !isNormalized(), V);
  }

  void execute(VPTransformState &State) override {
    llvm_unreachable("VPBlendRecipe should be expanded by simplifyBlends");
  }

  /// Return the cost of this VPWidenMemoryRecipe.
  InstructionCost computeCost(ElementCount VF,
                              VPCostContext &Ctx) const override;

#if !defined(NDEBUG) || defined(LLVM_ENABLE_DUMP)
  /// Print the recipe.
  void print(raw_ostream &O, const Twine &Indent,
             VPSlotTracker &SlotTracker) const override;
#endif

  /// Returns true if the recipe only uses the first lane of operand \p Op.
  bool onlyFirstLaneUsed(const VPValue *Op) const override {
    assert(is_contained(operands(), Op) &&
           "Op must be an operand of the recipe");
    // Recursing through Blend recipes only, must terminate at header phi's the
    // latest.
    return all_of(users(),
                  [this](VPUser *U) { return U->onlyFirstLaneUsed(this); });
  }
};

/// A common base class for interleaved memory operations.
/// An Interleaved memory operation is a memory access method that combines
/// multiple strided loads/stores into a single wide load/store with shuffles.
/// The first operand is the start address. The optional operands are, in order,
/// the stored values and the mask.
class LLVM_ABI_FOR_TEST VPInterleaveBase : public VPRecipeBase,
                                           public VPIRMetadata {
  const InterleaveGroup<Instruction> *IG;

  /// Indicates if the interleave group is in a conditional block and requires a
  /// mask.
  bool HasMask = false;

  /// Indicates if gaps between members of the group need to be masked out or if
  /// unusued gaps can be loaded speculatively.
  bool NeedsMaskForGaps = false;

protected:
  VPInterleaveBase(const unsigned char SC,
                   const InterleaveGroup<Instruction> *IG,
                   ArrayRef<VPValue *> Operands,
                   ArrayRef<VPValue *> StoredValues, VPValue *Mask,
                   bool NeedsMaskForGaps, const VPIRMetadata &MD, DebugLoc DL)
      : VPRecipeBase(SC, Operands, DL), VPIRMetadata(MD), IG(IG),
        NeedsMaskForGaps(NeedsMaskForGaps) {
    // TODO: extend the masked interleaved-group support to reversed access.
    assert((!Mask || !IG->isReverse()) &&
           "Reversed masked interleave-group not supported.");
    for (unsigned I = 0; I < IG->getFactor(); ++I)
      if (Instruction *Inst = IG->getMember(I)) {
        if (Inst->getType()->isVoidTy())
          continue;
        new VPValue(Inst, this);
      }

    for (auto *SV : StoredValues)
      addOperand(SV);
    if (Mask) {
      HasMask = true;
      addOperand(Mask);
    }
  }

public:
  VPInterleaveBase *clone() override = 0;

  static inline bool classof(const VPRecipeBase *R) {
    return R->getVPDefID() == VPRecipeBase::VPInterleaveSC ||
           R->getVPDefID() == VPRecipeBase::VPInterleaveEVLSC;
  }

  static inline bool classof(const VPUser *U) {
    auto *R = dyn_cast<VPRecipeBase>(U);
    return R && classof(R);
  }

  /// Return the address accessed by this recipe.
  VPValue *getAddr() const {
    return getOperand(0); // Address is the 1st, mandatory operand.
  }

  /// Return the mask used by this recipe. Note that a full mask is represented
  /// by a nullptr.
  VPValue *getMask() const {
    // Mask is optional and the last operand.
    return HasMask ? getOperand(getNumOperands() - 1) : nullptr;
  }

  /// Return true if the access needs a mask because of the gaps.
  bool needsMaskForGaps() const { return NeedsMaskForGaps; }

  const InterleaveGroup<Instruction> *getInterleaveGroup() const { return IG; }

  Instruction *getInsertPos() const { return IG->getInsertPos(); }

  void execute(VPTransformState &State) override {
    llvm_unreachable("VPInterleaveBase should not be instantiated.");
  }

  /// Return the cost of this recipe.
  InstructionCost computeCost(ElementCount VF,
                              VPCostContext &Ctx) const override;

  /// Returns true if the recipe only uses the first lane of operand \p Op.
  bool onlyFirstLaneUsed(const VPValue *Op) const override = 0;

  /// Returns the number of stored operands of this interleave group. Returns 0
  /// for load interleave groups.
  virtual unsigned getNumStoreOperands() const = 0;

  /// Return the VPValues stored by this interleave group. If it is a load
  /// interleave group, return an empty ArrayRef.
  ArrayRef<VPValue *> getStoredValues() const {
    return ArrayRef<VPValue *>(op_end() -
                                   (getNumStoreOperands() + (HasMask ? 1 : 0)),
                               getNumStoreOperands());
  }
};

/// VPInterleaveRecipe is a recipe for transforming an interleave group of load
/// or stores into one wide load/store and shuffles. The first operand of a
/// VPInterleave recipe is the address, followed by the stored values, followed
/// by an optional mask.
class LLVM_ABI_FOR_TEST VPInterleaveRecipe final : public VPInterleaveBase {
public:
  VPInterleaveRecipe(const InterleaveGroup<Instruction> *IG, VPValue *Addr,
                     ArrayRef<VPValue *> StoredValues, VPValue *Mask,
                     bool NeedsMaskForGaps, const VPIRMetadata &MD, DebugLoc DL)
      : VPInterleaveBase(VPDef::VPInterleaveSC, IG, Addr, StoredValues, Mask,
                         NeedsMaskForGaps, MD, DL) {}

  ~VPInterleaveRecipe() override = default;

  VPInterleaveRecipe *clone() override {
    return new VPInterleaveRecipe(getInterleaveGroup(), getAddr(),
                                  getStoredValues(), getMask(),
                                  needsMaskForGaps(), *this, getDebugLoc());
  }

  VP_CLASSOF_IMPL(VPDef::VPInterleaveSC)

  /// Generate the wide load or store, and shuffles.
  void execute(VPTransformState &State) override;

#if !defined(NDEBUG) || defined(LLVM_ENABLE_DUMP)
  /// Print the recipe.
  void print(raw_ostream &O, const Twine &Indent,
             VPSlotTracker &SlotTracker) const override;
#endif

  bool onlyFirstLaneUsed(const VPValue *Op) const override {
    assert(is_contained(operands(), Op) &&
           "Op must be an operand of the recipe");
    return Op == getAddr() && !llvm::is_contained(getStoredValues(), Op);
  }

  unsigned getNumStoreOperands() const override {
    return getNumOperands() - (getMask() ? 2 : 1);
  }
};

/// A recipe for interleaved memory operations with vector-predication
/// intrinsics. The first operand is the address, the second operand is the
/// explicit vector length. Stored values and mask are optional operands.
class LLVM_ABI_FOR_TEST VPInterleaveEVLRecipe final : public VPInterleaveBase {
public:
  VPInterleaveEVLRecipe(VPInterleaveRecipe &R, VPValue &EVL, VPValue *Mask)
      : VPInterleaveBase(VPDef::VPInterleaveEVLSC, R.getInterleaveGroup(),
                         ArrayRef<VPValue *>({R.getAddr(), &EVL}),
                         R.getStoredValues(), Mask, R.needsMaskForGaps(), R,
                         R.getDebugLoc()) {
    assert(!getInterleaveGroup()->isReverse() &&
           "Reversed interleave-group with tail folding is not supported.");
    assert(!needsMaskForGaps() && "Interleaved access with gap mask is not "
                                  "supported for scalable vector.");
  }

  ~VPInterleaveEVLRecipe() override = default;

  VPInterleaveEVLRecipe *clone() override {
    llvm_unreachable("cloning not implemented yet");
  }

  VP_CLASSOF_IMPL(VPDef::VPInterleaveEVLSC)

  /// The VPValue of the explicit vector length.
  VPValue *getEVL() const { return getOperand(1); }

  /// Generate the wide load or store, and shuffles.
  void execute(VPTransformState &State) override;

#if !defined(NDEBUG) || defined(LLVM_ENABLE_DUMP)
  /// Print the recipe.
  void print(raw_ostream &O, const Twine &Indent,
             VPSlotTracker &SlotTracker) const override;
#endif

  /// The recipe only uses the first lane of the address, and EVL operand.
  bool onlyFirstLaneUsed(const VPValue *Op) const override {
    assert(is_contained(operands(), Op) &&
           "Op must be an operand of the recipe");
    return (Op == getAddr() && !llvm::is_contained(getStoredValues(), Op)) ||
           Op == getEVL();
  }

  unsigned getNumStoreOperands() const override {
    return getNumOperands() - (getMask() ? 3 : 2);
  }
};

/// A recipe to represent inloop reduction operations, performing a reduction on
/// a vector operand into a scalar value, and adding the result to a chain.
/// The Operands are {ChainOp, VecOp, [Condition]}.
class LLVM_ABI_FOR_TEST VPReductionRecipe : public VPRecipeWithIRFlags {
  /// The recurrence kind for the reduction in question.
  RecurKind RdxKind;
  bool IsOrdered;
  /// Whether the reduction is conditional.
  bool IsConditional = false;

protected:
  VPReductionRecipe(const unsigned char SC, RecurKind RdxKind,
                    FastMathFlags FMFs, Instruction *I,
                    ArrayRef<VPValue *> Operands, VPValue *CondOp,
                    bool IsOrdered, DebugLoc DL)
      : VPRecipeWithIRFlags(SC, Operands, FMFs, DL), RdxKind(RdxKind),
        IsOrdered(IsOrdered) {
    if (CondOp) {
      IsConditional = true;
      addOperand(CondOp);
    }
    setUnderlyingValue(I);
  }

public:
  VPReductionRecipe(RecurKind RdxKind, FastMathFlags FMFs, Instruction *I,
                    VPValue *ChainOp, VPValue *VecOp, VPValue *CondOp,
                    bool IsOrdered, DebugLoc DL = DebugLoc::getUnknown())
      : VPReductionRecipe(VPDef::VPReductionSC, RdxKind, FMFs, I,
                          ArrayRef<VPValue *>({ChainOp, VecOp}), CondOp,
                          IsOrdered, DL) {}

  VPReductionRecipe(const RecurKind RdxKind, FastMathFlags FMFs,
                    VPValue *ChainOp, VPValue *VecOp, VPValue *CondOp,
                    bool IsOrdered, DebugLoc DL = DebugLoc::getUnknown())
      : VPReductionRecipe(VPDef::VPReductionSC, RdxKind, FMFs, nullptr,
                          ArrayRef<VPValue *>({ChainOp, VecOp}), CondOp,
                          IsOrdered, DL) {}

  ~VPReductionRecipe() override = default;

  VPReductionRecipe *clone() override {
    return new VPReductionRecipe(RdxKind, getFastMathFlags(),
                                 getUnderlyingInstr(), getChainOp(), getVecOp(),
                                 getCondOp(), IsOrdered, getDebugLoc());
  }

  static inline bool classof(const VPRecipeBase *R) {
    return R->getVPDefID() == VPRecipeBase::VPReductionSC ||
           R->getVPDefID() == VPRecipeBase::VPReductionEVLSC ||
           R->getVPDefID() == VPRecipeBase::VPPartialReductionSC;
  }

  static inline bool classof(const VPUser *U) {
    auto *R = dyn_cast<VPRecipeBase>(U);
    return R && classof(R);
  }

  static inline bool classof(const VPValue *VPV) {
    const VPRecipeBase *R = VPV->getDefiningRecipe();
    return R && classof(R);
  }

  static inline bool classof(const VPSingleDefRecipe *R) {
    return classof(static_cast<const VPRecipeBase *>(R));
  }

  /// Generate the reduction in the loop.
  void execute(VPTransformState &State) override;

  /// Return the cost of VPReductionRecipe.
  InstructionCost computeCost(ElementCount VF,
                              VPCostContext &Ctx) const override;

#if !defined(NDEBUG) || defined(LLVM_ENABLE_DUMP)
  /// Print the recipe.
  void print(raw_ostream &O, const Twine &Indent,
             VPSlotTracker &SlotTracker) const override;
#endif

  /// Return the recurrence kind for the in-loop reduction.
  RecurKind getRecurrenceKind() const { return RdxKind; }
  /// Return true if the in-loop reduction is ordered.
  bool isOrdered() const { return IsOrdered; };
  /// Return true if the in-loop reduction is conditional.
  bool isConditional() const { return IsConditional; };
  /// The VPValue of the scalar Chain being accumulated.
  VPValue *getChainOp() const { return getOperand(0); }
  /// The VPValue of the vector value to be reduced.
  VPValue *getVecOp() const { return getOperand(1); }
  /// The VPValue of the condition for the block.
  VPValue *getCondOp() const {
    return isConditional() ? getOperand(getNumOperands() - 1) : nullptr;
  }
};

/// A recipe for forming partial reductions. In the loop, an accumulator and
/// vector operand are added together and passed to the next iteration as the
/// next accumulator. After the loop body, the accumulator is reduced to a
/// scalar value.
class VPPartialReductionRecipe : public VPReductionRecipe {
  unsigned Opcode;

  /// The divisor by which the VF of this recipe's output should be divided
  /// during execution.
  unsigned VFScaleFactor;

public:
  VPPartialReductionRecipe(Instruction *ReductionInst, VPValue *Op0,
                           VPValue *Op1, VPValue *Cond, unsigned VFScaleFactor)
      : VPPartialReductionRecipe(ReductionInst->getOpcode(), Op0, Op1, Cond,
                                 VFScaleFactor, ReductionInst) {}
  VPPartialReductionRecipe(unsigned Opcode, VPValue *Op0, VPValue *Op1,
                           VPValue *Cond, unsigned ScaleFactor,
                           Instruction *ReductionInst = nullptr)
      : VPReductionRecipe(VPDef::VPPartialReductionSC, RecurKind::Add,
                          FastMathFlags(), ReductionInst,
                          ArrayRef<VPValue *>({Op0, Op1}), Cond, false, {}),
        Opcode(Opcode), VFScaleFactor(ScaleFactor) {
    [[maybe_unused]] auto *AccumulatorRecipe =
        getChainOp()->getDefiningRecipe();
    // When cloning as part of a VPExpressionRecipe the chain op could have
    // replaced by a temporary VPValue, so it doesn't have a defining recipe.
    assert((!AccumulatorRecipe ||
            isa<VPReductionPHIRecipe>(AccumulatorRecipe) ||
            isa<VPPartialReductionRecipe>(AccumulatorRecipe)) &&
           "Unexpected operand order for partial reduction recipe");
  }
  ~VPPartialReductionRecipe() override = default;

  VPPartialReductionRecipe *clone() override {
    return new VPPartialReductionRecipe(Opcode, getOperand(0), getOperand(1),
                                        getCondOp(), VFScaleFactor,
                                        getUnderlyingInstr());
  }

  VP_CLASSOF_IMPL(VPDef::VPPartialReductionSC)

  /// Generate the reduction in the loop.
  void execute(VPTransformState &State) override;

  /// Return the cost of this VPPartialReductionRecipe.
  InstructionCost computeCost(ElementCount VF,
                              VPCostContext &Ctx) const override;

  /// Get the binary op's opcode.
  unsigned getOpcode() const { return Opcode; }

  /// Get the factor that the VF of this recipe's output should be scaled by.
  unsigned getVFScaleFactor() const { return VFScaleFactor; }

#if !defined(NDEBUG) || defined(LLVM_ENABLE_DUMP)
  /// Print the recipe.
  void print(raw_ostream &O, const Twine &Indent,
             VPSlotTracker &SlotTracker) const override;
#endif
};

/// A recipe to represent inloop reduction operations with vector-predication
/// intrinsics, performing a reduction on a vector operand with the explicit
/// vector length (EVL) into a scalar value, and adding the result to a chain.
/// The Operands are {ChainOp, VecOp, EVL, [Condition]}.
class LLVM_ABI_FOR_TEST VPReductionEVLRecipe : public VPReductionRecipe {
public:
  VPReductionEVLRecipe(VPReductionRecipe &R, VPValue &EVL, VPValue *CondOp,
                       DebugLoc DL = DebugLoc::getUnknown())
      : VPReductionRecipe(
            VPDef::VPReductionEVLSC, R.getRecurrenceKind(),
            R.getFastMathFlags(),
            cast_or_null<Instruction>(R.getUnderlyingValue()),
            ArrayRef<VPValue *>({R.getChainOp(), R.getVecOp(), &EVL}), CondOp,
            R.isOrdered(), DL) {}

  ~VPReductionEVLRecipe() override = default;

  VPReductionEVLRecipe *clone() override {
    llvm_unreachable("cloning not implemented yet");
  }

  VP_CLASSOF_IMPL(VPDef::VPReductionEVLSC)

  /// Generate the reduction in the loop
  void execute(VPTransformState &State) override;

#if !defined(NDEBUG) || defined(LLVM_ENABLE_DUMP)
  /// Print the recipe.
  void print(raw_ostream &O, const Twine &Indent,
             VPSlotTracker &SlotTracker) const override;
#endif

  /// The VPValue of the explicit vector length.
  VPValue *getEVL() const { return getOperand(2); }

  /// Returns true if the recipe only uses the first lane of operand \p Op.
  bool onlyFirstLaneUsed(const VPValue *Op) const override {
    assert(is_contained(operands(), Op) &&
           "Op must be an operand of the recipe");
    return Op == getEVL();
  }
};

/// VPReplicateRecipe replicates a given instruction producing multiple scalar
/// copies of the original scalar type, one per lane, instead of producing a
/// single copy of widened type for all lanes. If the instruction is known to be
/// a single scalar, only one copy, per lane zero, will be generated.
class LLVM_ABI_FOR_TEST VPReplicateRecipe : public VPRecipeWithIRFlags,
                                            public VPIRMetadata {
  /// Indicator if only a single replica per lane is needed.
  bool IsSingleScalar;

  /// Indicator if the replicas are also predicated.
  bool IsPredicated;

public:
  VPReplicateRecipe(Instruction *I, ArrayRef<VPValue *> Operands,
                    bool IsSingleScalar, VPValue *Mask = nullptr,
                    VPIRMetadata Metadata = {})
      : VPRecipeWithIRFlags(VPDef::VPReplicateSC, Operands, *I),
        VPIRMetadata(Metadata), IsSingleScalar(IsSingleScalar),
        IsPredicated(Mask) {
    if (Mask)
      addOperand(Mask);
  }

  ~VPReplicateRecipe() override = default;

  VPReplicateRecipe *clone() override {
    auto *Copy =
        new VPReplicateRecipe(getUnderlyingInstr(), operands(), IsSingleScalar,
                              isPredicated() ? getMask() : nullptr, *this);
    Copy->transferFlags(*this);
    return Copy;
  }

  VP_CLASSOF_IMPL(VPDef::VPReplicateSC)

  /// Generate replicas of the desired Ingredient. Replicas will be generated
  /// for all parts and lanes unless a specific part and lane are specified in
  /// the \p State.
  void execute(VPTransformState &State) override;

  /// Return the cost of this VPReplicateRecipe.
  InstructionCost computeCost(ElementCount VF,
                              VPCostContext &Ctx) const override;

#if !defined(NDEBUG) || defined(LLVM_ENABLE_DUMP)
  /// Print the recipe.
  void print(raw_ostream &O, const Twine &Indent,
             VPSlotTracker &SlotTracker) const override;
#endif

  bool isSingleScalar() const { return IsSingleScalar; }

  bool isPredicated() const { return IsPredicated; }

  /// Returns true if the recipe only uses the first lane of operand \p Op.
  bool onlyFirstLaneUsed(const VPValue *Op) const override {
    assert(is_contained(operands(), Op) &&
           "Op must be an operand of the recipe");
    return isSingleScalar();
  }

  /// Returns true if the recipe uses scalars of operand \p Op.
  bool usesScalars(const VPValue *Op) const override {
    assert(is_contained(operands(), Op) &&
           "Op must be an operand of the recipe");
    return true;
  }

  /// Returns true if the recipe is used by a widened recipe via an intervening
  /// VPPredInstPHIRecipe. In this case, the scalar values should also be packed
  /// in a vector.
  bool shouldPack() const;

  /// Return the mask of a predicated VPReplicateRecipe.
  VPValue *getMask() {
    assert(isPredicated() && "Trying to get the mask of a unpredicated recipe");
    return getOperand(getNumOperands() - 1);
  }

  unsigned getOpcode() const { return getUnderlyingInstr()->getOpcode(); }
};

/// A recipe for generating conditional branches on the bits of a mask.
class LLVM_ABI_FOR_TEST VPBranchOnMaskRecipe : public VPRecipeBase {
public:
  VPBranchOnMaskRecipe(VPValue *BlockInMask, DebugLoc DL)
      : VPRecipeBase(VPDef::VPBranchOnMaskSC, {BlockInMask}, DL) {}

  VPBranchOnMaskRecipe *clone() override {
    return new VPBranchOnMaskRecipe(getOperand(0), getDebugLoc());
  }

  VP_CLASSOF_IMPL(VPDef::VPBranchOnMaskSC)

  /// Generate the extraction of the appropriate bit from the block mask and the
  /// conditional branch.
  void execute(VPTransformState &State) override;

  /// Return the cost of this VPBranchOnMaskRecipe.
  InstructionCost computeCost(ElementCount VF,
                              VPCostContext &Ctx) const override;

#if !defined(NDEBUG) || defined(LLVM_ENABLE_DUMP)
  /// Print the recipe.
  void print(raw_ostream &O, const Twine &Indent,
             VPSlotTracker &SlotTracker) const override {
    O << Indent << "BRANCH-ON-MASK ";
    printOperands(O, SlotTracker);
  }
#endif

  /// Returns true if the recipe uses scalars of operand \p Op.
  bool usesScalars(const VPValue *Op) const override {
    assert(is_contained(operands(), Op) &&
           "Op must be an operand of the recipe");
    return true;
  }
};

/// A recipe to combine multiple recipes into a single 'expression' recipe,
/// which should be considered a single entity for cost-modeling and transforms.
/// The recipe needs to be 'decomposed', i.e. replaced by its individual
/// expression recipes, before execute. The individual expression recipes are
/// completely disconnected from the def-use graph of other recipes not part of
/// the expression. Def-use edges between pairs of expression recipes remain
/// intact, whereas every edge between an expression recipe and a recipe outside
/// the expression is elevated to connect the non-expression recipe with the
/// VPExpressionRecipe itself.
class VPExpressionRecipe : public VPSingleDefRecipe {
  /// Recipes included in this VPExpressionRecipe. This could contain
  /// duplicates.
  SmallVector<VPSingleDefRecipe *> ExpressionRecipes;

  /// Temporary VPValues used for external operands of the expression, i.e.
  /// operands not defined by recipes in the expression.
  SmallVector<VPValue *> LiveInPlaceholders;

  enum class ExpressionTypes {
    /// Represents an inloop extended reduction operation, performing a
    /// reduction on an extended vector operand into a scalar value, and adding
    /// the result to a chain.
    ExtendedReduction,
    /// Represent an inloop multiply-accumulate reduction, multiplying the
    /// extended vector operands, performing a reduction.add on the result, and
    /// adding the scalar result to a chain.
    ExtMulAccReduction,
    /// Represent an inloop multiply-accumulate reduction, multiplying the
    /// vector operands, performing a reduction.add on the result, and adding
    /// the scalar result to a chain.
    MulAccReduction,
    /// Represent an inloop multiply-accumulate reduction, multiplying the
    /// extended vector operands, negating the multiplication, performing a
    /// reduction.add on the result, and adding the scalar result to a chain.
    ExtNegatedMulAccReduction,
  };

  /// Type of the expression.
  ExpressionTypes ExpressionType;

  /// Construct a new VPExpressionRecipe by internalizing recipes in \p
  /// ExpressionRecipes. External operands (i.e. not defined by another recipe
  /// in the expression) are replaced by temporary VPValues and the original
  /// operands are transferred to the VPExpressionRecipe itself. Clone recipes
  /// as needed (excluding last) to ensure they are only used by other recipes
  /// in the expression.
  VPExpressionRecipe(ExpressionTypes ExpressionType,
                     ArrayRef<VPSingleDefRecipe *> ExpressionRecipes);

public:
  VPExpressionRecipe(VPWidenCastRecipe *Ext, VPReductionRecipe *Red)
      : VPExpressionRecipe(ExpressionTypes::ExtendedReduction, {Ext, Red}) {}
  VPExpressionRecipe(VPWidenRecipe *Mul, VPReductionRecipe *Red)
      : VPExpressionRecipe(ExpressionTypes::MulAccReduction, {Mul, Red}) {}
  VPExpressionRecipe(VPWidenCastRecipe *Ext0, VPWidenCastRecipe *Ext1,
                     VPWidenRecipe *Mul, VPReductionRecipe *Red)
      : VPExpressionRecipe(ExpressionTypes::ExtMulAccReduction,
                           {Ext0, Ext1, Mul, Red}) {}
  VPExpressionRecipe(VPWidenCastRecipe *Ext0, VPWidenCastRecipe *Ext1,
                     VPWidenRecipe *Mul, VPWidenRecipe *Sub,
                     VPReductionRecipe *Red)
      : VPExpressionRecipe(ExpressionTypes::ExtNegatedMulAccReduction,
                           {Ext0, Ext1, Mul, Sub, Red}) {
    assert(Mul->getOpcode() == Instruction::Mul && "Expected a mul");
    assert(Red->getRecurrenceKind() == RecurKind::Add &&
           "Expected an add reduction");
    assert(getNumOperands() >= 3 && "Expected at least three operands");
    [[maybe_unused]] auto *SubConst = dyn_cast<ConstantInt>(getOperand(2)->getLiveInIRValue());
    assert(SubConst && SubConst->getValue() == 0 &&
           Sub->getOpcode() == Instruction::Sub && "Expected a negating sub");
  }

  ~VPExpressionRecipe() override {
    SmallPtrSet<VPSingleDefRecipe *, 4> ExpressionRecipesSeen;
    for (auto *R : reverse(ExpressionRecipes)) {
      if (ExpressionRecipesSeen.insert(R).second)
        delete R;
    }
    for (VPValue *T : LiveInPlaceholders)
      delete T;
  }

  VP_CLASSOF_IMPL(VPDef::VPExpressionSC)

  VPExpressionRecipe *clone() override {
    assert(!ExpressionRecipes.empty() && "empty expressions should be removed");
    SmallVector<VPSingleDefRecipe *> NewExpressiondRecipes;
    for (auto *R : ExpressionRecipes)
      NewExpressiondRecipes.push_back(R->clone());
    for (auto *New : NewExpressiondRecipes) {
      for (const auto &[Idx, Old] : enumerate(ExpressionRecipes))
        New->replaceUsesOfWith(Old, NewExpressiondRecipes[Idx]);
      // Update placeholder operands in the cloned recipe to use the external
      // operands, to be internalized when the cloned expression is constructed.
      for (const auto &[Placeholder, OutsideOp] :
           zip(LiveInPlaceholders, operands()))
        New->replaceUsesOfWith(Placeholder, OutsideOp);
    }
    return new VPExpressionRecipe(ExpressionType, NewExpressiondRecipes);
  }

  /// Return the VPValue to use to infer the result type of the recipe.
  VPValue *getOperandOfResultType() const {
    unsigned OpIdx =
        cast<VPReductionRecipe>(ExpressionRecipes.back())->isConditional() ? 2
                                                                           : 1;
    return getOperand(getNumOperands() - OpIdx);
  }

  /// Insert the recipes of the expression back into the VPlan, directly before
  /// the current recipe. Leaves the expression recipe empty, which must be
  /// removed before codegen.
  void decompose();

  unsigned getVFScaleFactor() const {
    auto *PR = dyn_cast<VPPartialReductionRecipe>(ExpressionRecipes.back());
    return PR ? PR->getVFScaleFactor() : 1;
  }

  /// Method for generating code, must not be called as this recipe is abstract.
  void execute(VPTransformState &State) override {
    llvm_unreachable("recipe must be removed before execute");
  }

  InstructionCost computeCost(ElementCount VF,
                              VPCostContext &Ctx) const override;

#if !defined(NDEBUG) || defined(LLVM_ENABLE_DUMP)
  /// Print the recipe.
  void print(raw_ostream &O, const Twine &Indent,
             VPSlotTracker &SlotTracker) const override;
#endif

  /// Returns true if this expression contains recipes that may read from or
  /// write to memory.
  bool mayReadOrWriteMemory() const;

  /// Returns true if this expression contains recipes that may have side
  /// effects.
  bool mayHaveSideEffects() const;

  /// Returns true if the result of this VPExpressionRecipe is a single-scalar.
  bool isSingleScalar() const;
};

/// VPPredInstPHIRecipe is a recipe for generating the phi nodes needed when
/// control converges back from a Branch-on-Mask. The phi nodes are needed in
/// order to merge values that are set under such a branch and feed their uses.
/// The phi nodes can be scalar or vector depending on the users of the value.
/// This recipe works in concert with VPBranchOnMaskRecipe.
class LLVM_ABI_FOR_TEST VPPredInstPHIRecipe : public VPSingleDefRecipe {
public:
  /// Construct a VPPredInstPHIRecipe given \p PredInst whose value needs a phi
  /// nodes after merging back from a Branch-on-Mask.
  VPPredInstPHIRecipe(VPValue *PredV, DebugLoc DL)
      : VPSingleDefRecipe(VPDef::VPPredInstPHISC, PredV, DL) {}
  ~VPPredInstPHIRecipe() override = default;

  VPPredInstPHIRecipe *clone() override {
    return new VPPredInstPHIRecipe(getOperand(0), getDebugLoc());
  }

  VP_CLASSOF_IMPL(VPDef::VPPredInstPHISC)

  /// Generates phi nodes for live-outs (from a replicate region) as needed to
  /// retain SSA form.
  void execute(VPTransformState &State) override;

  /// Return the cost of this VPPredInstPHIRecipe.
  InstructionCost computeCost(ElementCount VF,
                              VPCostContext &Ctx) const override {
    // TODO: Compute accurate cost after retiring the legacy cost model.
    return 0;
  }

#if !defined(NDEBUG) || defined(LLVM_ENABLE_DUMP)
  /// Print the recipe.
  void print(raw_ostream &O, const Twine &Indent,
             VPSlotTracker &SlotTracker) const override;
#endif

  /// Returns true if the recipe uses scalars of operand \p Op.
  bool usesScalars(const VPValue *Op) const override {
    assert(is_contained(operands(), Op) &&
           "Op must be an operand of the recipe");
    return true;
  }
};

/// A common base class for widening memory operations. An optional mask can be
/// provided as the last operand.
class LLVM_ABI_FOR_TEST VPWidenMemoryRecipe : public VPRecipeBase,
                                              public VPIRMetadata {
protected:
  Instruction &Ingredient;

  /// Whether the accessed addresses are consecutive.
  bool Consecutive;

  /// Whether the consecutive accessed addresses are in reverse order.
  bool Reverse;

  /// Whether the memory access is masked.
  bool IsMasked = false;

  void setMask(VPValue *Mask) {
    assert(!IsMasked && "cannot re-set mask");
    if (!Mask)
      return;
    addOperand(Mask);
    IsMasked = true;
  }

  VPWidenMemoryRecipe(const char unsigned SC, Instruction &I,
                      std::initializer_list<VPValue *> Operands,
                      bool Consecutive, bool Reverse,
                      const VPIRMetadata &Metadata, DebugLoc DL)
      : VPRecipeBase(SC, Operands, DL), VPIRMetadata(Metadata), Ingredient(I),
        Consecutive(Consecutive), Reverse(Reverse) {
    assert((Consecutive || !Reverse) && "Reverse implies consecutive");
  }

public:
  VPWidenMemoryRecipe *clone() override {
    llvm_unreachable("cloning not supported");
  }

  static inline bool classof(const VPRecipeBase *R) {
    return R->getVPDefID() == VPRecipeBase::VPWidenLoadSC ||
           R->getVPDefID() == VPRecipeBase::VPWidenStoreSC ||
           R->getVPDefID() == VPRecipeBase::VPWidenLoadEVLSC ||
           R->getVPDefID() == VPRecipeBase::VPWidenStoreEVLSC;
  }

  static inline bool classof(const VPUser *U) {
    auto *R = dyn_cast<VPRecipeBase>(U);
    return R && classof(R);
  }

  /// Return whether the loaded-from / stored-to addresses are consecutive.
  bool isConsecutive() const { return Consecutive; }

  /// Return whether the consecutive loaded/stored addresses are in reverse
  /// order.
  bool isReverse() const { return Reverse; }

  /// Return the address accessed by this recipe.
  VPValue *getAddr() const { return getOperand(0); }

  /// Returns true if the recipe is masked.
  bool isMasked() const { return IsMasked; }

  /// Return the mask used by this recipe. Note that a full mask is represented
  /// by a nullptr.
  VPValue *getMask() const {
    // Mask is optional and therefore the last operand.
    return isMasked() ? getOperand(getNumOperands() - 1) : nullptr;
  }

  /// Generate the wide load/store.
  void execute(VPTransformState &State) override {
    llvm_unreachable("VPWidenMemoryRecipe should not be instantiated.");
  }

  /// Return the cost of this VPWidenMemoryRecipe.
  InstructionCost computeCost(ElementCount VF,
                              VPCostContext &Ctx) const override;

  Instruction &getIngredient() const { return Ingredient; }
};

/// A recipe for widening load operations, using the address to load from and an
/// optional mask.
struct LLVM_ABI_FOR_TEST VPWidenLoadRecipe final : public VPWidenMemoryRecipe,
                                                   public VPValue {
  VPWidenLoadRecipe(LoadInst &Load, VPValue *Addr, VPValue *Mask,
                    bool Consecutive, bool Reverse,
                    const VPIRMetadata &Metadata, DebugLoc DL)
      : VPWidenMemoryRecipe(VPDef::VPWidenLoadSC, Load, {Addr}, Consecutive,
                            Reverse, Metadata, DL),
        VPValue(this, &Load) {
    setMask(Mask);
  }

  VPWidenLoadRecipe *clone() override {
    return new VPWidenLoadRecipe(cast<LoadInst>(Ingredient), getAddr(),
                                 getMask(), Consecutive, Reverse, *this,
                                 getDebugLoc());
  }

  VP_CLASSOF_IMPL(VPDef::VPWidenLoadSC);

  /// Generate a wide load or gather.
  void execute(VPTransformState &State) override;

#if !defined(NDEBUG) || defined(LLVM_ENABLE_DUMP)
  /// Print the recipe.
  void print(raw_ostream &O, const Twine &Indent,
             VPSlotTracker &SlotTracker) const override;
#endif

  /// Returns true if the recipe only uses the first lane of operand \p Op.
  bool onlyFirstLaneUsed(const VPValue *Op) const override {
    assert(is_contained(operands(), Op) &&
           "Op must be an operand of the recipe");
    // Widened, consecutive loads operations only demand the first lane of
    // their address.
    return Op == getAddr() && isConsecutive();
  }
};

/// A recipe for widening load operations with vector-predication intrinsics,
/// using the address to load from, the explicit vector length and an optional
/// mask.
struct VPWidenLoadEVLRecipe final : public VPWidenMemoryRecipe, public VPValue {
  VPWidenLoadEVLRecipe(VPWidenLoadRecipe &L, VPValue *Addr, VPValue &EVL,
                       VPValue *Mask)
      : VPWidenMemoryRecipe(VPDef::VPWidenLoadEVLSC, L.getIngredient(),
                            {Addr, &EVL}, L.isConsecutive(), L.isReverse(), L,
                            L.getDebugLoc()),
        VPValue(this, &getIngredient()) {
    setMask(Mask);
  }

  VP_CLASSOF_IMPL(VPDef::VPWidenLoadEVLSC)

  /// Return the EVL operand.
  VPValue *getEVL() const { return getOperand(1); }

  /// Generate the wide load or gather.
  void execute(VPTransformState &State) override;

  /// Return the cost of this VPWidenLoadEVLRecipe.
  InstructionCost computeCost(ElementCount VF,
                              VPCostContext &Ctx) const override;

#if !defined(NDEBUG) || defined(LLVM_ENABLE_DUMP)
  /// Print the recipe.
  void print(raw_ostream &O, const Twine &Indent,
             VPSlotTracker &SlotTracker) const override;
#endif

  /// Returns true if the recipe only uses the first lane of operand \p Op.
  bool onlyFirstLaneUsed(const VPValue *Op) const override {
    assert(is_contained(operands(), Op) &&
           "Op must be an operand of the recipe");
    // Widened loads only demand the first lane of EVL and consecutive loads
    // only demand the first lane of their address.
    return Op == getEVL() || (Op == getAddr() && isConsecutive());
  }
};

/// A recipe for widening store operations, using the stored value, the address
/// to store to and an optional mask.
struct LLVM_ABI_FOR_TEST VPWidenStoreRecipe final : public VPWidenMemoryRecipe {
  VPWidenStoreRecipe(StoreInst &Store, VPValue *Addr, VPValue *StoredVal,
                     VPValue *Mask, bool Consecutive, bool Reverse,
                     const VPIRMetadata &Metadata, DebugLoc DL)
      : VPWidenMemoryRecipe(VPDef::VPWidenStoreSC, Store, {Addr, StoredVal},
                            Consecutive, Reverse, Metadata, DL) {
    setMask(Mask);
  }

  VPWidenStoreRecipe *clone() override {
    return new VPWidenStoreRecipe(cast<StoreInst>(Ingredient), getAddr(),
                                  getStoredValue(), getMask(), Consecutive,
                                  Reverse, *this, getDebugLoc());
  }

  VP_CLASSOF_IMPL(VPDef::VPWidenStoreSC);

  /// Return the value stored by this recipe.
  VPValue *getStoredValue() const { return getOperand(1); }

  /// Generate a wide store or scatter.
  void execute(VPTransformState &State) override;

#if !defined(NDEBUG) || defined(LLVM_ENABLE_DUMP)
  /// Print the recipe.
  void print(raw_ostream &O, const Twine &Indent,
             VPSlotTracker &SlotTracker) const override;
#endif

  /// Returns true if the recipe only uses the first lane of operand \p Op.
  bool onlyFirstLaneUsed(const VPValue *Op) const override {
    assert(is_contained(operands(), Op) &&
           "Op must be an operand of the recipe");
    // Widened, consecutive stores only demand the first lane of their address,
    // unless the same operand is also stored.
    return Op == getAddr() && isConsecutive() && Op != getStoredValue();
  }
};

/// A recipe for widening store operations with vector-predication intrinsics,
/// using the value to store, the address to store to, the explicit vector
/// length and an optional mask.
struct VPWidenStoreEVLRecipe final : public VPWidenMemoryRecipe {
  VPWidenStoreEVLRecipe(VPWidenStoreRecipe &S, VPValue *Addr, VPValue &EVL,
                        VPValue *Mask)
      : VPWidenMemoryRecipe(VPDef::VPWidenStoreEVLSC, S.getIngredient(),
                            {Addr, S.getStoredValue(), &EVL}, S.isConsecutive(),
                            S.isReverse(), S, S.getDebugLoc()) {
    setMask(Mask);
  }

  VP_CLASSOF_IMPL(VPDef::VPWidenStoreEVLSC)

  /// Return the address accessed by this recipe.
  VPValue *getStoredValue() const { return getOperand(1); }

  /// Return the EVL operand.
  VPValue *getEVL() const { return getOperand(2); }

  /// Generate the wide store or scatter.
  void execute(VPTransformState &State) override;

  /// Return the cost of this VPWidenStoreEVLRecipe.
  InstructionCost computeCost(ElementCount VF,
                              VPCostContext &Ctx) const override;

#if !defined(NDEBUG) || defined(LLVM_ENABLE_DUMP)
  /// Print the recipe.
  void print(raw_ostream &O, const Twine &Indent,
             VPSlotTracker &SlotTracker) const override;
#endif

  /// Returns true if the recipe only uses the first lane of operand \p Op.
  bool onlyFirstLaneUsed(const VPValue *Op) const override {
    assert(is_contained(operands(), Op) &&
           "Op must be an operand of the recipe");
    if (Op == getEVL()) {
      assert(getStoredValue() != Op && "unexpected store of EVL");
      return true;
    }
    // Widened, consecutive memory operations only demand the first lane of
    // their address, unless the same operand is also stored. That latter can
    // happen with opaque pointers.
    return Op == getAddr() && isConsecutive() && Op != getStoredValue();
  }
};

/// Recipe to expand a SCEV expression.
class VPExpandSCEVRecipe : public VPSingleDefRecipe {
  const SCEV *Expr;

public:
  VPExpandSCEVRecipe(const SCEV *Expr)
      : VPSingleDefRecipe(VPDef::VPExpandSCEVSC, {}), Expr(Expr) {}

  ~VPExpandSCEVRecipe() override = default;

  VPExpandSCEVRecipe *clone() override { return new VPExpandSCEVRecipe(Expr); }

  VP_CLASSOF_IMPL(VPDef::VPExpandSCEVSC)

  void execute(VPTransformState &State) override {
    llvm_unreachable("SCEV expressions must be expanded before final execute");
  }

  /// Return the cost of this VPExpandSCEVRecipe.
  InstructionCost computeCost(ElementCount VF,
                              VPCostContext &Ctx) const override {
    // TODO: Compute accurate cost after retiring the legacy cost model.
    return 0;
  }

#if !defined(NDEBUG) || defined(LLVM_ENABLE_DUMP)
  /// Print the recipe.
  void print(raw_ostream &O, const Twine &Indent,
             VPSlotTracker &SlotTracker) const override;
#endif

  const SCEV *getSCEV() const { return Expr; }
};

/// Canonical scalar induction phi of the vector loop. Starting at the specified
/// start value (either 0 or the resume value when vectorizing the epilogue
/// loop). VPWidenCanonicalIVRecipe represents the vector version of the
/// canonical induction variable.
class VPCanonicalIVPHIRecipe : public VPHeaderPHIRecipe {
public:
  VPCanonicalIVPHIRecipe(VPValue *StartV, DebugLoc DL)
      : VPHeaderPHIRecipe(VPDef::VPCanonicalIVPHISC, nullptr, StartV, DL) {}

  ~VPCanonicalIVPHIRecipe() override = default;

  VPCanonicalIVPHIRecipe *clone() override {
    auto *R = new VPCanonicalIVPHIRecipe(getOperand(0), getDebugLoc());
    R->addOperand(getBackedgeValue());
    return R;
  }

  VP_CLASSOF_IMPL(VPDef::VPCanonicalIVPHISC)

  void execute(VPTransformState &State) override {
    llvm_unreachable("cannot execute this recipe, should be replaced by a "
                     "scalar phi recipe");
  }

#if !defined(NDEBUG) || defined(LLVM_ENABLE_DUMP)
  /// Print the recipe.
  void print(raw_ostream &O, const Twine &Indent,
             VPSlotTracker &SlotTracker) const override;
#endif

  /// Returns the scalar type of the induction.
  Type *getScalarType() const {
    return getStartValue()->getLiveInIRValue()->getType();
  }

  /// Returns true if the recipe only uses the first lane of operand \p Op.
  bool onlyFirstLaneUsed(const VPValue *Op) const override {
    assert(is_contained(operands(), Op) &&
           "Op must be an operand of the recipe");
    return true;
  }

  /// Returns true if the recipe only uses the first part of operand \p Op.
  bool onlyFirstPartUsed(const VPValue *Op) const override {
    assert(is_contained(operands(), Op) &&
           "Op must be an operand of the recipe");
    return true;
  }

  /// Return the cost of this VPCanonicalIVPHIRecipe.
  InstructionCost computeCost(ElementCount VF,
                              VPCostContext &Ctx) const override {
    // For now, match the behavior of the legacy cost model.
    return 0;
  }
};

/// A recipe for generating the active lane mask for the vector loop that is
/// used to predicate the vector operations.
/// TODO: It would be good to use the existing VPWidenPHIRecipe instead and
/// remove VPActiveLaneMaskPHIRecipe.
class VPActiveLaneMaskPHIRecipe : public VPHeaderPHIRecipe {
public:
  VPActiveLaneMaskPHIRecipe(VPValue *StartMask, DebugLoc DL)
      : VPHeaderPHIRecipe(VPDef::VPActiveLaneMaskPHISC, nullptr, StartMask,
                          DL) {}

  ~VPActiveLaneMaskPHIRecipe() override = default;

  VPActiveLaneMaskPHIRecipe *clone() override {
    auto *R = new VPActiveLaneMaskPHIRecipe(getOperand(0), getDebugLoc());
    if (getNumOperands() == 2)
      R->addOperand(getOperand(1));
    return R;
  }

  VP_CLASSOF_IMPL(VPDef::VPActiveLaneMaskPHISC)

  /// Generate the active lane mask phi of the vector loop.
  void execute(VPTransformState &State) override;

#if !defined(NDEBUG) || defined(LLVM_ENABLE_DUMP)
  /// Print the recipe.
  void print(raw_ostream &O, const Twine &Indent,
             VPSlotTracker &SlotTracker) const override;
#endif
};

/// A recipe for generating the phi node for the current index of elements,
/// adjusted in accordance with EVL value. It starts at the start value of the
/// canonical induction and gets incremented by EVL in each iteration of the
/// vector loop.
class VPEVLBasedIVPHIRecipe : public VPHeaderPHIRecipe {
public:
  VPEVLBasedIVPHIRecipe(VPValue *StartIV, DebugLoc DL)
      : VPHeaderPHIRecipe(VPDef::VPEVLBasedIVPHISC, nullptr, StartIV, DL) {}

  ~VPEVLBasedIVPHIRecipe() override = default;

  VPEVLBasedIVPHIRecipe *clone() override {
    llvm_unreachable("cloning not implemented yet");
  }

  VP_CLASSOF_IMPL(VPDef::VPEVLBasedIVPHISC)

  void execute(VPTransformState &State) override {
    llvm_unreachable("cannot execute this recipe, should be replaced by a "
                     "scalar phi recipe");
  }

  /// Return the cost of this VPEVLBasedIVPHIRecipe.
  InstructionCost computeCost(ElementCount VF,
                              VPCostContext &Ctx) const override {
    // For now, match the behavior of the legacy cost model.
    return 0;
  }

  /// Returns true if the recipe only uses the first lane of operand \p Op.
  bool onlyFirstLaneUsed(const VPValue *Op) const override {
    assert(is_contained(operands(), Op) &&
           "Op must be an operand of the recipe");
    return true;
  }

#if !defined(NDEBUG) || defined(LLVM_ENABLE_DUMP)
  /// Print the recipe.
  void print(raw_ostream &O, const Twine &Indent,
             VPSlotTracker &SlotTracker) const override;
#endif
};

/// A Recipe for widening the canonical induction variable of the vector loop.
class VPWidenCanonicalIVRecipe : public VPSingleDefRecipe,
                                 public VPUnrollPartAccessor<1> {
public:
  VPWidenCanonicalIVRecipe(VPCanonicalIVPHIRecipe *CanonicalIV)
      : VPSingleDefRecipe(VPDef::VPWidenCanonicalIVSC, {CanonicalIV}) {}

  ~VPWidenCanonicalIVRecipe() override = default;

  VPWidenCanonicalIVRecipe *clone() override {
    return new VPWidenCanonicalIVRecipe(
        cast<VPCanonicalIVPHIRecipe>(getOperand(0)));
  }

  VP_CLASSOF_IMPL(VPDef::VPWidenCanonicalIVSC)

  /// Generate a canonical vector induction variable of the vector loop, with
  /// start = {<Part*VF, Part*VF+1, ..., Part*VF+VF-1> for 0 <= Part < UF}, and
  /// step = <VF*UF, VF*UF, ..., VF*UF>.
  void execute(VPTransformState &State) override;

  /// Return the cost of this VPWidenCanonicalIVPHIRecipe.
  InstructionCost computeCost(ElementCount VF,
                              VPCostContext &Ctx) const override {
    // TODO: Compute accurate cost after retiring the legacy cost model.
    return 0;
  }

#if !defined(NDEBUG) || defined(LLVM_ENABLE_DUMP)
  /// Print the recipe.
  void print(raw_ostream &O, const Twine &Indent,
             VPSlotTracker &SlotTracker) const override;
#endif
};

/// A recipe for converting the input value \p IV value to the corresponding
/// value of an IV with different start and step values, using Start + IV *
/// Step.
class VPDerivedIVRecipe : public VPSingleDefRecipe {
  /// Kind of the induction.
  const InductionDescriptor::InductionKind Kind;
  /// If not nullptr, the floating point induction binary operator. Must be set
  /// for floating point inductions.
  const FPMathOperator *FPBinOp;

  /// Name to use for the generated IR instruction for the derived IV.
  std::string Name;

public:
  VPDerivedIVRecipe(const InductionDescriptor &IndDesc, VPValue *Start,
                    VPCanonicalIVPHIRecipe *CanonicalIV, VPValue *Step,
                    const Twine &Name = "")
      : VPDerivedIVRecipe(
            IndDesc.getKind(),
            dyn_cast_or_null<FPMathOperator>(IndDesc.getInductionBinOp()),
            Start, CanonicalIV, Step, Name) {}

  VPDerivedIVRecipe(InductionDescriptor::InductionKind Kind,
                    const FPMathOperator *FPBinOp, VPValue *Start, VPValue *IV,
                    VPValue *Step, const Twine &Name = "")
      : VPSingleDefRecipe(VPDef::VPDerivedIVSC, {Start, IV, Step}), Kind(Kind),
        FPBinOp(FPBinOp), Name(Name.str()) {}

  ~VPDerivedIVRecipe() override = default;

  VPDerivedIVRecipe *clone() override {
    return new VPDerivedIVRecipe(Kind, FPBinOp, getStartValue(), getOperand(1),
                                 getStepValue());
  }

  VP_CLASSOF_IMPL(VPDef::VPDerivedIVSC)

  /// Generate the transformed value of the induction at offset StartValue (1.
  /// operand) + IV (2. operand) * StepValue (3, operand).
  void execute(VPTransformState &State) override;

  /// Return the cost of this VPDerivedIVRecipe.
  InstructionCost computeCost(ElementCount VF,
                              VPCostContext &Ctx) const override {
    // TODO: Compute accurate cost after retiring the legacy cost model.
    return 0;
  }

#if !defined(NDEBUG) || defined(LLVM_ENABLE_DUMP)
  /// Print the recipe.
  void print(raw_ostream &O, const Twine &Indent,
             VPSlotTracker &SlotTracker) const override;
#endif

  Type *getScalarType() const {
    return getStartValue()->getLiveInIRValue()->getType();
  }

  VPValue *getStartValue() const { return getOperand(0); }
  VPValue *getStepValue() const { return getOperand(2); }

  /// Returns true if the recipe only uses the first lane of operand \p Op.
  bool onlyFirstLaneUsed(const VPValue *Op) const override {
    assert(is_contained(operands(), Op) &&
           "Op must be an operand of the recipe");
    return true;
  }
};

/// A recipe for handling phi nodes of integer and floating-point inductions,
/// producing their scalar values.
class LLVM_ABI_FOR_TEST VPScalarIVStepsRecipe : public VPRecipeWithIRFlags,
                                                public VPUnrollPartAccessor<3> {
  Instruction::BinaryOps InductionOpcode;

public:
  VPScalarIVStepsRecipe(VPValue *IV, VPValue *Step, VPValue *VF,
                        Instruction::BinaryOps Opcode, FastMathFlags FMFs,
                        DebugLoc DL)
      : VPRecipeWithIRFlags(VPDef::VPScalarIVStepsSC,
                            ArrayRef<VPValue *>({IV, Step, VF}), FMFs, DL),
        InductionOpcode(Opcode) {}

  VPScalarIVStepsRecipe(const InductionDescriptor &IndDesc, VPValue *IV,
                        VPValue *Step, VPValue *VF,
                        DebugLoc DL = DebugLoc::getUnknown())
      : VPScalarIVStepsRecipe(
            IV, Step, VF, IndDesc.getInductionOpcode(),
            dyn_cast_or_null<FPMathOperator>(IndDesc.getInductionBinOp())
                ? IndDesc.getInductionBinOp()->getFastMathFlags()
                : FastMathFlags(),
            DL) {}

  ~VPScalarIVStepsRecipe() override = default;

  VPScalarIVStepsRecipe *clone() override {
    return new VPScalarIVStepsRecipe(
        getOperand(0), getOperand(1), getOperand(2), InductionOpcode,
        hasFastMathFlags() ? getFastMathFlags() : FastMathFlags(),
        getDebugLoc());
  }

  /// Return true if this VPScalarIVStepsRecipe corresponds to part 0. Note that
  /// this is only accurate after the VPlan has been unrolled.
  bool isPart0() const { return getUnrollPart(*this) == 0; }

  VP_CLASSOF_IMPL(VPDef::VPScalarIVStepsSC)

  /// Generate the scalarized versions of the phi node as needed by their users.
  void execute(VPTransformState &State) override;

  /// Return the cost of this VPScalarIVStepsRecipe.
  InstructionCost computeCost(ElementCount VF,
                              VPCostContext &Ctx) const override {
    // TODO: Compute accurate cost after retiring the legacy cost model.
    return 0;
  }

#if !defined(NDEBUG) || defined(LLVM_ENABLE_DUMP)
  /// Print the recipe.
  void print(raw_ostream &O, const Twine &Indent,
             VPSlotTracker &SlotTracker) const override;
#endif

  VPValue *getStepValue() const { return getOperand(1); }

  /// Returns true if the recipe only uses the first lane of operand \p Op.
  bool onlyFirstLaneUsed(const VPValue *Op) const override {
    assert(is_contained(operands(), Op) &&
           "Op must be an operand of the recipe");
    return true;
  }
};

/// Casting from VPRecipeBase -> VPPhiAccessors is supported for all recipe
/// types implementing VPPhiAccessors. Used by isa<> & co.
template <> struct CastIsPossible<VPPhiAccessors, const VPRecipeBase *> {
  static inline bool isPossible(const VPRecipeBase *f) {
    // TODO: include VPPredInstPHIRecipe too, once it implements VPPhiAccessors.
    return isa<VPIRPhi, VPHeaderPHIRecipe, VPWidenPHIRecipe, VPPhi>(f);
  }
};
/// Support casting from VPRecipeBase -> VPPhiAccessors, by down-casting to the
/// recipe types implementing VPPhiAccessors. Used by cast<>, dyn_cast<> & co.
template <typename SrcTy>
struct CastInfoVPPhiAccessors : public CastIsPossible<VPPhiAccessors, SrcTy> {

  using Self = CastInfo<VPPhiAccessors, SrcTy>;

  /// doCast is used by cast<>.
  static inline VPPhiAccessors *doCast(SrcTy R) {
    return const_cast<VPPhiAccessors *>([R]() -> const VPPhiAccessors * {
      switch (R->getVPDefID()) {
      case VPDef::VPInstructionSC:
        return cast<VPPhi>(R);
      case VPDef::VPIRInstructionSC:
        return cast<VPIRPhi>(R);
      case VPDef::VPWidenPHISC:
        return cast<VPWidenPHIRecipe>(R);
      default:
        return cast<VPHeaderPHIRecipe>(R);
      }
    }());
  }

  /// doCastIfPossible is used by dyn_cast<>.
  static inline VPPhiAccessors *doCastIfPossible(SrcTy f) {
    if (!Self::isPossible(f))
      return nullptr;
    return doCast(f);
  }
};
template <>
struct CastInfo<VPPhiAccessors, VPRecipeBase *>
    : CastInfoVPPhiAccessors<VPRecipeBase *> {};
template <>
struct CastInfo<VPPhiAccessors, const VPRecipeBase *>
    : CastInfoVPPhiAccessors<const VPRecipeBase *> {};

/// VPBasicBlock serves as the leaf of the Hierarchical Control-Flow Graph. It
/// holds a sequence of zero or more VPRecipe's each representing a sequence of
/// output IR instructions. All PHI-like recipes must come before any non-PHI recipes.
class LLVM_ABI_FOR_TEST VPBasicBlock : public VPBlockBase {
  friend class VPlan;

  /// Use VPlan::createVPBasicBlock to create VPBasicBlocks.
  VPBasicBlock(const Twine &Name = "", VPRecipeBase *Recipe = nullptr)
      : VPBlockBase(VPBasicBlockSC, Name.str()) {
    if (Recipe)
      appendRecipe(Recipe);
  }

public:
  using RecipeListTy = iplist<VPRecipeBase>;

protected:
  /// The VPRecipes held in the order of output instructions to generate.
  RecipeListTy Recipes;

  VPBasicBlock(const unsigned char BlockSC, const Twine &Name = "")
      : VPBlockBase(BlockSC, Name.str()) {}

public:
  ~VPBasicBlock() override {
    while (!Recipes.empty())
      Recipes.pop_back();
  }

  /// Instruction iterators...
  using iterator = RecipeListTy::iterator;
  using const_iterator = RecipeListTy::const_iterator;
  using reverse_iterator = RecipeListTy::reverse_iterator;
  using const_reverse_iterator = RecipeListTy::const_reverse_iterator;

  //===--------------------------------------------------------------------===//
  /// Recipe iterator methods
  ///
  inline iterator begin() { return Recipes.begin(); }
  inline const_iterator begin() const { return Recipes.begin(); }
  inline iterator end() { return Recipes.end(); }
  inline const_iterator end() const { return Recipes.end(); }

  inline reverse_iterator rbegin() { return Recipes.rbegin(); }
  inline const_reverse_iterator rbegin() const { return Recipes.rbegin(); }
  inline reverse_iterator rend() { return Recipes.rend(); }
  inline const_reverse_iterator rend() const { return Recipes.rend(); }

  inline size_t size() const { return Recipes.size(); }
  inline bool empty() const { return Recipes.empty(); }
  inline const VPRecipeBase &front() const { return Recipes.front(); }
  inline VPRecipeBase &front() { return Recipes.front(); }
  inline const VPRecipeBase &back() const { return Recipes.back(); }
  inline VPRecipeBase &back() { return Recipes.back(); }

  /// Returns a reference to the list of recipes.
  RecipeListTy &getRecipeList() { return Recipes; }

  /// Returns a pointer to a member of the recipe list.
  static RecipeListTy VPBasicBlock::*getSublistAccess(VPRecipeBase *) {
    return &VPBasicBlock::Recipes;
  }

  /// Method to support type inquiry through isa, cast, and dyn_cast.
  static inline bool classof(const VPBlockBase *V) {
    return V->getVPBlockID() == VPBlockBase::VPBasicBlockSC ||
           V->getVPBlockID() == VPBlockBase::VPIRBasicBlockSC;
  }

  void insert(VPRecipeBase *Recipe, iterator InsertPt) {
    assert(Recipe && "No recipe to append.");
    assert(!Recipe->Parent && "Recipe already in VPlan");
    Recipe->Parent = this;
    Recipes.insert(InsertPt, Recipe);
  }

  /// Augment the existing recipes of a VPBasicBlock with an additional
  /// \p Recipe as the last recipe.
  void appendRecipe(VPRecipeBase *Recipe) { insert(Recipe, end()); }

  /// The method which generates the output IR instructions that correspond to
  /// this VPBasicBlock, thereby "executing" the VPlan.
  void execute(VPTransformState *State) override;

  /// Return the cost of this VPBasicBlock.
  InstructionCost cost(ElementCount VF, VPCostContext &Ctx) override;

  /// Return the position of the first non-phi node recipe in the block.
  iterator getFirstNonPhi();

  /// Returns an iterator range over the PHI-like recipes in the block.
  iterator_range<iterator> phis() {
    return make_range(begin(), getFirstNonPhi());
  }

  /// Split current block at \p SplitAt by inserting a new block between the
  /// current block and its successors and moving all recipes starting at
  /// SplitAt to the new block. Returns the new block.
  VPBasicBlock *splitAt(iterator SplitAt);

  VPRegionBlock *getEnclosingLoopRegion();
  const VPRegionBlock *getEnclosingLoopRegion() const;

#if !defined(NDEBUG) || defined(LLVM_ENABLE_DUMP)
  /// Print this VPBsicBlock to \p O, prefixing all lines with \p Indent. \p
  /// SlotTracker is used to print unnamed VPValue's using consequtive numbers.
  ///
  /// Note that the numbering is applied to the whole VPlan, so printing
  /// individual blocks is consistent with the whole VPlan printing.
  void print(raw_ostream &O, const Twine &Indent,
             VPSlotTracker &SlotTracker) const override;
  using VPBlockBase::print; // Get the print(raw_stream &O) version.
#endif

  /// If the block has multiple successors, return the branch recipe terminating
  /// the block. If there are no or only a single successor, return nullptr;
  VPRecipeBase *getTerminator();
  const VPRecipeBase *getTerminator() const;

  /// Returns true if the block is exiting it's parent region.
  bool isExiting() const;

  /// Clone the current block and it's recipes, without updating the operands of
  /// the cloned recipes.
  VPBasicBlock *clone() override;

  /// Returns the predecessor block at index \p Idx with the predecessors as per
  /// the corresponding plain CFG. If the block is an entry block to a region,
  /// the first predecessor is the single predecessor of a region, and the
  /// second predecessor is the exiting block of the region.
  const VPBasicBlock *getCFGPredecessor(unsigned Idx) const;

protected:
  /// Execute the recipes in the IR basic block \p BB.
  void executeRecipes(VPTransformState *State, BasicBlock *BB);

  /// Connect the VPBBs predecessors' in the VPlan CFG to the IR basic block
  /// generated for this VPBB.
  void connectToPredecessors(VPTransformState &State);

private:
  /// Create an IR BasicBlock to hold the output instructions generated by this
  /// VPBasicBlock, and return it. Update the CFGState accordingly.
  BasicBlock *createEmptyBasicBlock(VPTransformState &State);
};

inline const VPBasicBlock *
VPPhiAccessors::getIncomingBlock(unsigned Idx) const {
  return getAsRecipe()->getParent()->getCFGPredecessor(Idx);
}

/// A special type of VPBasicBlock that wraps an existing IR basic block.
/// Recipes of the block get added before the first non-phi instruction in the
/// wrapped block.
/// Note: At the moment, VPIRBasicBlock can only be used to wrap VPlan's
/// preheader block.
class VPIRBasicBlock : public VPBasicBlock {
  friend class VPlan;

  BasicBlock *IRBB;

  /// Use VPlan::createVPIRBasicBlock to create VPIRBasicBlocks.
  VPIRBasicBlock(BasicBlock *IRBB)
      : VPBasicBlock(VPIRBasicBlockSC,
                     (Twine("ir-bb<") + IRBB->getName() + Twine(">")).str()),
        IRBB(IRBB) {}

public:
  ~VPIRBasicBlock() override {}

  static inline bool classof(const VPBlockBase *V) {
    return V->getVPBlockID() == VPBlockBase::VPIRBasicBlockSC;
  }

  /// The method which generates the output IR instructions that correspond to
  /// this VPBasicBlock, thereby "executing" the VPlan.
  void execute(VPTransformState *State) override;

  VPIRBasicBlock *clone() override;

  BasicBlock *getIRBasicBlock() const { return IRBB; }
};

/// VPRegionBlock represents a collection of VPBasicBlocks and VPRegionBlocks
/// which form a Single-Entry-Single-Exiting subgraph of the output IR CFG.
/// A VPRegionBlock may indicate that its contents are to be replicated several
/// times. This is designed to support predicated scalarization, in which a
/// scalar if-then code structure needs to be generated VF * UF times. Having
/// this replication indicator helps to keep a single model for multiple
/// candidate VF's. The actual replication takes place only once the desired VF
/// and UF have been determined.
class LLVM_ABI_FOR_TEST VPRegionBlock : public VPBlockBase {
  friend class VPlan;

  /// Hold the Single Entry of the SESE region modelled by the VPRegionBlock.
  VPBlockBase *Entry;

  /// Hold the Single Exiting block of the SESE region modelled by the
  /// VPRegionBlock.
  VPBlockBase *Exiting;

  /// An indicator whether this region is to generate multiple replicated
  /// instances of output IR corresponding to its VPBlockBases.
  bool IsReplicator;

  /// Use VPlan::createVPRegionBlock to create VPRegionBlocks.
  VPRegionBlock(VPBlockBase *Entry, VPBlockBase *Exiting,
                const std::string &Name = "", bool IsReplicator = false)
      : VPBlockBase(VPRegionBlockSC, Name), Entry(Entry), Exiting(Exiting),
        IsReplicator(IsReplicator) {
    assert(Entry->getPredecessors().empty() && "Entry block has predecessors.");
    assert(Exiting->getSuccessors().empty() && "Exit block has successors.");
    Entry->setParent(this);
    Exiting->setParent(this);
  }
  VPRegionBlock(const std::string &Name = "", bool IsReplicator = false)
      : VPBlockBase(VPRegionBlockSC, Name), Entry(nullptr), Exiting(nullptr),
        IsReplicator(IsReplicator) {}

public:
  ~VPRegionBlock() override {}

  /// Method to support type inquiry through isa, cast, and dyn_cast.
  static inline bool classof(const VPBlockBase *V) {
    return V->getVPBlockID() == VPBlockBase::VPRegionBlockSC;
  }

  const VPBlockBase *getEntry() const { return Entry; }
  VPBlockBase *getEntry() { return Entry; }

  /// Set \p EntryBlock as the entry VPBlockBase of this VPRegionBlock. \p
  /// EntryBlock must have no predecessors.
  void setEntry(VPBlockBase *EntryBlock) {
    assert(EntryBlock->getPredecessors().empty() &&
           "Entry block cannot have predecessors.");
    Entry = EntryBlock;
    EntryBlock->setParent(this);
  }

  const VPBlockBase *getExiting() const { return Exiting; }
  VPBlockBase *getExiting() { return Exiting; }

  /// Set \p ExitingBlock as the exiting VPBlockBase of this VPRegionBlock. \p
  /// ExitingBlock must have no successors.
  void setExiting(VPBlockBase *ExitingBlock) {
    assert(ExitingBlock->getSuccessors().empty() &&
           "Exit block cannot have successors.");
    Exiting = ExitingBlock;
    ExitingBlock->setParent(this);
  }

  /// Returns the pre-header VPBasicBlock of the loop region.
  VPBasicBlock *getPreheaderVPBB() {
    assert(!isReplicator() && "should only get pre-header of loop regions");
    return getSinglePredecessor()->getExitingBasicBlock();
  }

  /// An indicator whether this region is to generate multiple replicated
  /// instances of output IR corresponding to its VPBlockBases.
  bool isReplicator() const { return IsReplicator; }

  /// The method which generates the output IR instructions that correspond to
  /// this VPRegionBlock, thereby "executing" the VPlan.
  void execute(VPTransformState *State) override;

  // Return the cost of this region.
  InstructionCost cost(ElementCount VF, VPCostContext &Ctx) override;

#if !defined(NDEBUG) || defined(LLVM_ENABLE_DUMP)
  /// Print this VPRegionBlock to \p O (recursively), prefixing all lines with
  /// \p Indent. \p SlotTracker is used to print unnamed VPValue's using
  /// consequtive numbers.
  ///
  /// Note that the numbering is applied to the whole VPlan, so printing
  /// individual regions is consistent with the whole VPlan printing.
  void print(raw_ostream &O, const Twine &Indent,
             VPSlotTracker &SlotTracker) const override;
  using VPBlockBase::print; // Get the print(raw_stream &O) version.
#endif

  /// Clone all blocks in the single-entry single-exit region of the block and
  /// their recipes without updating the operands of the cloned recipes.
  VPRegionBlock *clone() override;

  /// Remove the current region from its VPlan, connecting its predecessor to
  /// its entry, and its exiting block to its successor.
  void dissolveToCFGLoop();

  /// Returns the canonical induction recipe of the region.
  VPCanonicalIVPHIRecipe *getCanonicalIV() {
    VPBasicBlock *EntryVPBB = getEntryBasicBlock();
    if (EntryVPBB->empty()) {
      // VPlan native path. TODO: Unify both code paths.
      EntryVPBB = cast<VPBasicBlock>(EntryVPBB->getSingleSuccessor());
    }
    return cast<VPCanonicalIVPHIRecipe>(&*EntryVPBB->begin());
  }
  const VPCanonicalIVPHIRecipe *getCanonicalIV() const {
    return const_cast<VPRegionBlock *>(this)->getCanonicalIV();
  }
};

inline VPRegionBlock *VPRecipeBase::getRegion() {
  return getParent()->getParent();
}

inline const VPRegionBlock *VPRecipeBase::getRegion() const {
  return getParent()->getParent();
}

/// VPlan models a candidate for vectorization, encoding various decisions take
/// to produce efficient output IR, including which branches, basic-blocks and
/// output IR instructions to generate, and their cost. VPlan holds a
/// Hierarchical-CFG of VPBasicBlocks and VPRegionBlocks rooted at an Entry
/// VPBasicBlock.
class VPlan {
  friend class VPlanPrinter;
  friend class VPSlotTracker;

  /// VPBasicBlock corresponding to the original preheader. Used to place
  /// VPExpandSCEV recipes for expressions used during skeleton creation and the
  /// rest of VPlan execution.
  /// When this VPlan is used for the epilogue vector loop, the entry will be
  /// replaced by a new entry block created during skeleton creation.
  VPBasicBlock *Entry;

  /// VPIRBasicBlock wrapping the header of the original scalar loop.
  VPIRBasicBlock *ScalarHeader;

  /// Immutable list of VPIRBasicBlocks wrapping the exit blocks of the original
  /// scalar loop. Note that some exit blocks may be unreachable at the moment,
  /// e.g. if the scalar epilogue always executes.
  SmallVector<VPIRBasicBlock *, 2> ExitBlocks;

  /// Holds the VFs applicable to this VPlan.
  SmallSetVector<ElementCount, 2> VFs;

  /// Holds the UFs applicable to this VPlan. If empty, the VPlan is valid for
  /// any UF.
  SmallSetVector<unsigned, 2> UFs;

  /// Holds the name of the VPlan, for printing.
  std::string Name;

  /// Represents the trip count of the original loop, for folding
  /// the tail.
  VPValue *TripCount = nullptr;

  /// Represents the backedge taken count of the original loop, for folding
  /// the tail. It equals TripCount - 1.
  VPValue *BackedgeTakenCount = nullptr;

  /// Represents the vector trip count.
  VPValue VectorTripCount;

  /// Represents the vectorization factor of the loop.
  VPValue VF;

  /// Represents the loop-invariant VF * UF of the vector loop region.
  VPValue VFxUF;

  /// Holds a mapping between Values and their corresponding VPValue inside
  /// VPlan.
  Value2VPValueTy Value2VPValue;

  /// Contains all the external definitions created for this VPlan. External
  /// definitions are VPValues that hold a pointer to their underlying IR.
  SmallVector<VPValue *, 16> VPLiveIns;

  /// Blocks allocated and owned by the VPlan. They will be deleted once the
  /// VPlan is destroyed.
  SmallVector<VPBlockBase *> CreatedBlocks;

  /// Construct a VPlan with \p Entry to the plan and with \p ScalarHeader
  /// wrapping the original header of the scalar loop.
  VPlan(VPBasicBlock *Entry, VPIRBasicBlock *ScalarHeader)
      : Entry(Entry), ScalarHeader(ScalarHeader) {
    Entry->setPlan(this);
    assert(ScalarHeader->getNumSuccessors() == 0 &&
           "scalar header must be a leaf node");
  }

public:
  /// Construct a VPlan for \p L. This will create VPIRBasicBlocks wrapping the
  /// original preheader and scalar header of \p L, to be used as entry and
  /// scalar header blocks of the new VPlan.
  VPlan(Loop *L);

  /// Construct a VPlan with a new VPBasicBlock as entry, a VPIRBasicBlock
  /// wrapping \p ScalarHeaderBB and a trip count of \p TC.
  VPlan(BasicBlock *ScalarHeaderBB, VPValue *TC) {
    setEntry(createVPBasicBlock("preheader"));
    ScalarHeader = createVPIRBasicBlock(ScalarHeaderBB);
    TripCount = TC;
  }

  LLVM_ABI_FOR_TEST ~VPlan();

  void setEntry(VPBasicBlock *VPBB) {
    Entry = VPBB;
    VPBB->setPlan(this);
  }

  /// Generate the IR code for this VPlan.
  void execute(VPTransformState *State);

  /// Return the cost of this plan.
  InstructionCost cost(ElementCount VF, VPCostContext &Ctx);

  VPBasicBlock *getEntry() { return Entry; }
  const VPBasicBlock *getEntry() const { return Entry; }

  /// Returns the preheader of the vector loop region, if one exists, or null
  /// otherwise.
  VPBasicBlock *getVectorPreheader() {
    VPRegionBlock *VectorRegion = getVectorLoopRegion();
    return VectorRegion
               ? cast<VPBasicBlock>(VectorRegion->getSinglePredecessor())
               : nullptr;
  }

  /// Returns the VPRegionBlock of the vector loop.
  LLVM_ABI_FOR_TEST VPRegionBlock *getVectorLoopRegion();
  LLVM_ABI_FOR_TEST const VPRegionBlock *getVectorLoopRegion() const;

  /// Returns the 'middle' block of the plan, that is the block that selects
  /// whether to execute the scalar tail loop or the exit block from the loop
  /// latch. If there is an early exit from the vector loop, the middle block
  /// conceptully has the early exit block as third successor, split accross 2
  /// VPBBs. In that case, the second VPBB selects whether to execute the scalar
  /// tail loop or the exit bock. If the scalar tail loop or exit block are
  /// known to always execute, the middle block may branch directly to that
  /// block. This function cannot be called once the vector loop region has been
  /// removed.
  VPBasicBlock *getMiddleBlock() {
    VPRegionBlock *LoopRegion = getVectorLoopRegion();
    assert(
        LoopRegion &&
        "cannot call the function after vector loop region has been removed");
    auto *RegionSucc = cast<VPBasicBlock>(LoopRegion->getSingleSuccessor());
    if (RegionSucc->getSingleSuccessor() ||
        is_contained(RegionSucc->getSuccessors(), getScalarPreheader()))
      return RegionSucc;
    // There is an early exit. The successor of RegionSucc is the middle block.
    return cast<VPBasicBlock>(RegionSucc->getSuccessors()[1]);
  }

  const VPBasicBlock *getMiddleBlock() const {
    return const_cast<VPlan *>(this)->getMiddleBlock();
  }

  /// Return the VPBasicBlock for the preheader of the scalar loop.
  VPBasicBlock *getScalarPreheader() const {
    return cast<VPBasicBlock>(getScalarHeader()->getSinglePredecessor());
  }

  /// Return the VPIRBasicBlock wrapping the header of the scalar loop.
  VPIRBasicBlock *getScalarHeader() const { return ScalarHeader; }

  /// Return an ArrayRef containing VPIRBasicBlocks wrapping the exit blocks of
  /// the original scalar loop.
  ArrayRef<VPIRBasicBlock *> getExitBlocks() const { return ExitBlocks; }

  /// Return the VPIRBasicBlock corresponding to \p IRBB. \p IRBB must be an
  /// exit block.
  VPIRBasicBlock *getExitBlock(BasicBlock *IRBB) const;

  /// Returns true if \p VPBB is an exit block.
  bool isExitBlock(VPBlockBase *VPBB);

  /// The trip count of the original loop.
  VPValue *getTripCount() const {
    assert(TripCount && "trip count needs to be set before accessing it");
    return TripCount;
  }

  /// Set the trip count assuming it is currently null; if it is not - use
  /// resetTripCount().
  void setTripCount(VPValue *NewTripCount) {
    assert(!TripCount && NewTripCount && "TripCount should not be set yet.");
    TripCount = NewTripCount;
  }

  /// Resets the trip count for the VPlan. The caller must make sure all uses of
  /// the original trip count have been replaced.
  void resetTripCount(VPValue *NewTripCount) {
    assert(TripCount && NewTripCount && TripCount->getNumUsers() == 0 &&
           "TripCount must be set when resetting");
    TripCount = NewTripCount;
  }

  /// The backedge taken count of the original loop.
  VPValue *getOrCreateBackedgeTakenCount() {
    if (!BackedgeTakenCount)
      BackedgeTakenCount = new VPValue();
    return BackedgeTakenCount;
  }
  VPValue *getBackedgeTakenCount() const { return BackedgeTakenCount; }

  /// The vector trip count.
  VPValue &getVectorTripCount() { return VectorTripCount; }

  /// Returns the VF of the vector loop region.
  VPValue &getVF() { return VF; };
  const VPValue &getVF() const { return VF; };

  /// Returns VF * UF of the vector loop region.
  VPValue &getVFxUF() { return VFxUF; }

  LLVMContext &getContext() const {
    return getScalarHeader()->getIRBasicBlock()->getContext();
  }

  void addVF(ElementCount VF) { VFs.insert(VF); }

  void setVF(ElementCount VF) {
    assert(hasVF(VF) && "Cannot set VF not already in plan");
    VFs.clear();
    VFs.insert(VF);
  }

  bool hasVF(ElementCount VF) const { return VFs.count(VF); }
  bool hasScalableVF() const {
    return any_of(VFs, [](ElementCount VF) { return VF.isScalable(); });
  }

  /// Returns an iterator range over all VFs of the plan.
  iterator_range<SmallSetVector<ElementCount, 2>::iterator>
  vectorFactors() const {
    return VFs;
  }

  bool hasScalarVFOnly() const {
    bool HasScalarVFOnly = VFs.size() == 1 && VFs[0].isScalar();
    assert(HasScalarVFOnly == hasVF(ElementCount::getFixed(1)) &&
           "Plan with scalar VF should only have a single VF");
    return HasScalarVFOnly;
  }

  bool hasUF(unsigned UF) const { return UFs.empty() || UFs.contains(UF); }

  unsigned getUF() const {
    assert(UFs.size() == 1 && "Expected a single UF");
    return UFs[0];
  }

  void setUF(unsigned UF) {
    assert(hasUF(UF) && "Cannot set the UF not already in plan");
    UFs.clear();
    UFs.insert(UF);
  }

  /// Returns true if the VPlan already has been unrolled, i.e. it has a single
  /// concrete UF.
  bool isUnrolled() const { return UFs.size() == 1; }

  /// Return a string with the name of the plan and the applicable VFs and UFs.
  std::string getName() const;

  void setName(const Twine &newName) { Name = newName.str(); }

  /// Gets the live-in VPValue for \p V or adds a new live-in (if none exists
  ///  yet) for \p V.
  VPValue *getOrAddLiveIn(Value *V) {
    assert(V && "Trying to get or add the VPValue of a null Value");
    auto [It, Inserted] = Value2VPValue.try_emplace(V);
    if (Inserted) {
      VPValue *VPV = new VPValue(V);
      VPLiveIns.push_back(VPV);
      assert(VPV->isLiveIn() && "VPV must be a live-in.");
      It->second = VPV;
    }

    assert(It->second->isLiveIn() && "Only live-ins should be in mapping");
    return It->second;
  }

  /// Return a VPValue wrapping i1 true.
  VPValue *getTrue() {
    LLVMContext &Ctx = getContext();
    return getOrAddLiveIn(ConstantInt::getTrue(Ctx));
  }

  /// Return a VPValue wrapping i1 false.
  VPValue *getFalse() {
    LLVMContext &Ctx = getContext();
    return getOrAddLiveIn(ConstantInt::getFalse(Ctx));
  }

  /// Return the live-in VPValue for \p V, if there is one or nullptr otherwise.
  VPValue *getLiveIn(Value *V) const { return Value2VPValue.lookup(V); }

  /// Return the list of live-in VPValues available in the VPlan.
  ArrayRef<VPValue *> getLiveIns() const {
    assert(all_of(Value2VPValue,
                  [this](const auto &P) {
                    return is_contained(VPLiveIns, P.second);
                  }) &&
           "all VPValues in Value2VPValue must also be in VPLiveIns");
    return VPLiveIns;
  }

#if !defined(NDEBUG) || defined(LLVM_ENABLE_DUMP)
  /// Print the live-ins of this VPlan to \p O.
  void printLiveIns(raw_ostream &O) const;

  /// Print this VPlan to \p O.
  void print(raw_ostream &O) const;

  /// Print this VPlan in DOT format to \p O.
  void printDOT(raw_ostream &O) const;

  /// Dump the plan to stderr (for debugging).
  LLVM_DUMP_METHOD void dump() const;
#endif

  /// Clone the current VPlan, update all VPValues of the new VPlan and cloned
  /// recipes to refer to the clones, and return it.
  VPlan *duplicate();

  /// Create a new VPBasicBlock with \p Name and containing \p Recipe if
  /// present. The returned block is owned by the VPlan and deleted once the
  /// VPlan is destroyed.
  VPBasicBlock *createVPBasicBlock(const Twine &Name,
                                   VPRecipeBase *Recipe = nullptr) {
    auto *VPB = new VPBasicBlock(Name, Recipe);
    CreatedBlocks.push_back(VPB);
    return VPB;
  }

  /// Create a new loop region with \p Name and entry and exiting blocks set
  /// to \p Entry and \p Exiting respectively, if set. The returned block is
  /// owned by the VPlan and deleted once the VPlan is destroyed.
  VPRegionBlock *createLoopRegion(const std::string &Name = "",
                                  VPBlockBase *Entry = nullptr,
                                  VPBlockBase *Exiting = nullptr) {
    auto *VPB = Entry ? new VPRegionBlock(Entry, Exiting, Name)
                      : new VPRegionBlock(Name);
    CreatedBlocks.push_back(VPB);
    return VPB;
  }

  /// Create a new replicate region with \p Entry, \p Exiting and \p Name. The
  /// returned block is owned by the VPlan and deleted once the VPlan is
  /// destroyed.
  VPRegionBlock *createReplicateRegion(VPBlockBase *Entry, VPBlockBase *Exiting,
                                       const std::string &Name = "") {
    auto *VPB = new VPRegionBlock(Entry, Exiting, Name, true);
    CreatedBlocks.push_back(VPB);
    return VPB;
  }

  /// Create a VPIRBasicBlock wrapping \p IRBB, but do not create
  /// VPIRInstructions wrapping the instructions in t\p IRBB.  The returned
  /// block is owned by the VPlan and deleted once the VPlan is destroyed.
  VPIRBasicBlock *createEmptyVPIRBasicBlock(BasicBlock *IRBB);

  /// Create a VPIRBasicBlock from \p IRBB containing VPIRInstructions for all
  /// instructions in \p IRBB, except its terminator which is managed by the
  /// successors of the block in VPlan. The returned block is owned by the VPlan
  /// and deleted once the VPlan is destroyed.
  LLVM_ABI_FOR_TEST VPIRBasicBlock *createVPIRBasicBlock(BasicBlock *IRBB);

  /// Returns true if the VPlan is based on a loop with an early exit. That is
  /// the case if the VPlan has either more than one exit block or a single exit
  /// block with multiple predecessors (one for the exit via the latch and one
  /// via the other early exit).
  bool hasEarlyExit() const {
    return count_if(ExitBlocks,
                    [](VPIRBasicBlock *EB) { return EB->hasPredecessors(); }) >
               1 ||
           (ExitBlocks.size() == 1 && ExitBlocks[0]->getNumPredecessors() > 1);
  }

  /// Returns true if the scalar tail may execute after the vector loop. Note
  /// that this relies on unneeded branches to the scalar tail loop being
  /// removed.
  bool hasScalarTail() const {
    return !(!getScalarPreheader()->hasPredecessors() ||
             getScalarPreheader()->getSinglePredecessor() == getEntry());
  }
};

#if !defined(NDEBUG) || defined(LLVM_ENABLE_DUMP)
inline raw_ostream &operator<<(raw_ostream &OS, const VPlan &Plan) {
  Plan.print(OS);
  return OS;
}
#endif

} // end namespace llvm

#endif // LLVM_TRANSFORMS_VECTORIZE_VPLAN_H<|MERGE_RESOLUTION|>--- conflicted
+++ resolved
@@ -27,7 +27,6 @@
 #include "VPlanValue.h"
 #include "llvm/ADT/DenseMap.h"
 #include "llvm/ADT/SmallPtrSet.h"
-#include "llvm/ADT/SmallSet.h"
 #include "llvm/ADT/SmallVector.h"
 #include "llvm/ADT/Twine.h"
 #include "llvm/ADT/ilist.h"
@@ -908,11 +907,7 @@
     return R && classof(R);
   }
 
-<<<<<<< HEAD
-  virtual VPRecipeWithIRFlags *clone() override = 0;
-=======
   VPRecipeWithIRFlags *clone() override = 0;
->>>>>>> 54c4ef26
 
   static inline bool classof(const VPSingleDefRecipe *U) {
     auto *R = dyn_cast<VPRecipeBase>(U);
