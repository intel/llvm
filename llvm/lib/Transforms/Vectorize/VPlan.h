//===- VPlan.h - Represent A Vectorizer Plan --------------------*- C++ -*-===//
//
// Part of the LLVM Project, under the Apache License v2.0 with LLVM Exceptions.
// See https://llvm.org/LICENSE.txt for license information.
// SPDX-License-Identifier: Apache-2.0 WITH LLVM-exception
//
//===----------------------------------------------------------------------===//
//
/// \file
/// This file contains the declarations of the Vectorization Plan base classes:
/// 1. VPBasicBlock and VPRegionBlock that inherit from a common pure virtual
///    VPBlockBase, together implementing a Hierarchical CFG;
/// 2. Pure virtual VPRecipeBase serving as the base class for recipes contained
///    within VPBasicBlocks;
/// 3. Pure virtual VPSingleDefRecipe serving as a base class for recipes that
///    also inherit from VPValue.
/// 4. VPInstruction, a concrete Recipe and VPUser modeling a single planned
///    instruction;
/// 5. The VPlan class holding a candidate for vectorization;
/// These are documented in docs/VectorizationPlan.rst.
//
//===----------------------------------------------------------------------===//

#ifndef LLVM_TRANSFORMS_VECTORIZE_VPLAN_H
#define LLVM_TRANSFORMS_VECTORIZE_VPLAN_H

#include "VPlanAnalysis.h"
#include "VPlanValue.h"
#include "llvm/ADT/DenseMap.h"
#include "llvm/ADT/SmallBitVector.h"
#include "llvm/ADT/SmallPtrSet.h"
#include "llvm/ADT/SmallVector.h"
#include "llvm/ADT/Twine.h"
#include "llvm/ADT/ilist.h"
#include "llvm/ADT/ilist_node.h"
#include "llvm/Analysis/IVDescriptors.h"
#include "llvm/Analysis/VectorUtils.h"
#include "llvm/IR/DebugLoc.h"
#include "llvm/IR/FMF.h"
#include "llvm/IR/Operator.h"
#include "llvm/Support/Compiler.h"
#include "llvm/Support/InstructionCost.h"
#include <algorithm>
#include <cassert>
#include <cstddef>
#include <string>

namespace llvm {

class BasicBlock;
class DominatorTree;
class InnerLoopVectorizer;
class IRBuilderBase;
struct VPTransformState;
class raw_ostream;
class RecurrenceDescriptor;
class SCEV;
class Type;
class VPBasicBlock;
class VPBuilder;
class VPDominatorTree;
class VPRegionBlock;
class VPlan;
class VPLane;
class VPReplicateRecipe;
class VPlanSlp;
class Value;
class LoopVectorizationCostModel;
class LoopVersioning;

struct VPCostContext;

namespace Intrinsic {
typedef unsigned ID;
}

using VPlanPtr = std::unique_ptr<VPlan>;

/// VPBlockBase is the building block of the Hierarchical Control-Flow Graph.
/// A VPBlockBase can be either a VPBasicBlock or a VPRegionBlock.
class LLVM_ABI_FOR_TEST VPBlockBase {
  friend class VPBlockUtils;

  const unsigned char SubclassID; ///< Subclass identifier (for isa/dyn_cast).

  /// An optional name for the block.
  std::string Name;

  /// The immediate VPRegionBlock which this VPBlockBase belongs to, or null if
  /// it is a topmost VPBlockBase.
  VPRegionBlock *Parent = nullptr;

  /// List of predecessor blocks.
  SmallVector<VPBlockBase *, 1> Predecessors;

  /// List of successor blocks.
  SmallVector<VPBlockBase *, 1> Successors;

  /// VPlan containing the block. Can only be set on the entry block of the
  /// plan.
  VPlan *Plan = nullptr;

  /// Add \p Successor as the last successor to this block.
  void appendSuccessor(VPBlockBase *Successor) {
    assert(Successor && "Cannot add nullptr successor!");
    Successors.push_back(Successor);
  }

  /// Add \p Predecessor as the last predecessor to this block.
  void appendPredecessor(VPBlockBase *Predecessor) {
    assert(Predecessor && "Cannot add nullptr predecessor!");
    Predecessors.push_back(Predecessor);
  }

  /// Remove \p Predecessor from the predecessors of this block.
  void removePredecessor(VPBlockBase *Predecessor) {
    auto Pos = find(Predecessors, Predecessor);
    assert(Pos && "Predecessor does not exist");
    Predecessors.erase(Pos);
  }

  /// Remove \p Successor from the successors of this block.
  void removeSuccessor(VPBlockBase *Successor) {
    auto Pos = find(Successors, Successor);
    assert(Pos && "Successor does not exist");
    Successors.erase(Pos);
  }

  /// This function replaces one predecessor with another, useful when
  /// trying to replace an old block in the CFG with a new one.
  void replacePredecessor(VPBlockBase *Old, VPBlockBase *New) {
    auto I = find(Predecessors, Old);
    assert(I != Predecessors.end());
    assert(Old->getParent() == New->getParent() &&
           "replaced predecessor must have the same parent");
    *I = New;
  }

  /// This function replaces one successor with another, useful when
  /// trying to replace an old block in the CFG with a new one.
  void replaceSuccessor(VPBlockBase *Old, VPBlockBase *New) {
    auto I = find(Successors, Old);
    assert(I != Successors.end());
    assert(Old->getParent() == New->getParent() &&
           "replaced successor must have the same parent");
    *I = New;
  }

protected:
  VPBlockBase(const unsigned char SC, const std::string &N)
      : SubclassID(SC), Name(N) {}

public:
  /// An enumeration for keeping track of the concrete subclass of VPBlockBase
  /// that are actually instantiated. Values of this enumeration are kept in the
  /// SubclassID field of the VPBlockBase objects. They are used for concrete
  /// type identification.
  using VPBlockTy = enum { VPRegionBlockSC, VPBasicBlockSC, VPIRBasicBlockSC };

  using VPBlocksTy = SmallVectorImpl<VPBlockBase *>;

  virtual ~VPBlockBase() = default;

  const std::string &getName() const { return Name; }

  void setName(const Twine &newName) { Name = newName.str(); }

  /// \return an ID for the concrete type of this object.
  /// This is used to implement the classof checks. This should not be used
  /// for any other purpose, as the values may change as LLVM evolves.
  unsigned getVPBlockID() const { return SubclassID; }

  VPRegionBlock *getParent() { return Parent; }
  const VPRegionBlock *getParent() const { return Parent; }

  /// \return A pointer to the plan containing the current block.
  VPlan *getPlan();
  const VPlan *getPlan() const;

  /// Sets the pointer of the plan containing the block. The block must be the
  /// entry block into the VPlan.
  void setPlan(VPlan *ParentPlan);

  void setParent(VPRegionBlock *P) { Parent = P; }

  /// \return the VPBasicBlock that is the entry of this VPBlockBase,
  /// recursively, if the latter is a VPRegionBlock. Otherwise, if this
  /// VPBlockBase is a VPBasicBlock, it is returned.
  const VPBasicBlock *getEntryBasicBlock() const;
  VPBasicBlock *getEntryBasicBlock();

  /// \return the VPBasicBlock that is the exiting this VPBlockBase,
  /// recursively, if the latter is a VPRegionBlock. Otherwise, if this
  /// VPBlockBase is a VPBasicBlock, it is returned.
  const VPBasicBlock *getExitingBasicBlock() const;
  VPBasicBlock *getExitingBasicBlock();

  const VPBlocksTy &getSuccessors() const { return Successors; }
  VPBlocksTy &getSuccessors() { return Successors; }

  iterator_range<VPBlockBase **> successors() { return Successors; }
  iterator_range<VPBlockBase **> predecessors() { return Predecessors; }

  const VPBlocksTy &getPredecessors() const { return Predecessors; }
  VPBlocksTy &getPredecessors() { return Predecessors; }

  /// \return the successor of this VPBlockBase if it has a single successor.
  /// Otherwise return a null pointer.
  VPBlockBase *getSingleSuccessor() const {
    return (Successors.size() == 1 ? *Successors.begin() : nullptr);
  }

  /// \return the predecessor of this VPBlockBase if it has a single
  /// predecessor. Otherwise return a null pointer.
  VPBlockBase *getSinglePredecessor() const {
    return (Predecessors.size() == 1 ? *Predecessors.begin() : nullptr);
  }

  size_t getNumSuccessors() const { return Successors.size(); }
  size_t getNumPredecessors() const { return Predecessors.size(); }

  /// An Enclosing Block of a block B is any block containing B, including B
  /// itself. \return the closest enclosing block starting from "this", which
  /// has successors. \return the root enclosing block if all enclosing blocks
  /// have no successors.
  VPBlockBase *getEnclosingBlockWithSuccessors();

  /// \return the closest enclosing block starting from "this", which has
  /// predecessors. \return the root enclosing block if all enclosing blocks
  /// have no predecessors.
  VPBlockBase *getEnclosingBlockWithPredecessors();

  /// \return the successors either attached directly to this VPBlockBase or, if
  /// this VPBlockBase is the exit block of a VPRegionBlock and has no
  /// successors of its own, search recursively for the first enclosing
  /// VPRegionBlock that has successors and return them. If no such
  /// VPRegionBlock exists, return the (empty) successors of the topmost
  /// VPBlockBase reached.
  const VPBlocksTy &getHierarchicalSuccessors() {
    return getEnclosingBlockWithSuccessors()->getSuccessors();
  }

  /// \return the hierarchical successor of this VPBlockBase if it has a single
  /// hierarchical successor. Otherwise return a null pointer.
  VPBlockBase *getSingleHierarchicalSuccessor() {
    return getEnclosingBlockWithSuccessors()->getSingleSuccessor();
  }

  /// \return the predecessors either attached directly to this VPBlockBase or,
  /// if this VPBlockBase is the entry block of a VPRegionBlock and has no
  /// predecessors of its own, search recursively for the first enclosing
  /// VPRegionBlock that has predecessors and return them. If no such
  /// VPRegionBlock exists, return the (empty) predecessors of the topmost
  /// VPBlockBase reached.
  const VPBlocksTy &getHierarchicalPredecessors() {
    return getEnclosingBlockWithPredecessors()->getPredecessors();
  }

  /// \return the hierarchical predecessor of this VPBlockBase if it has a
  /// single hierarchical predecessor. Otherwise return a null pointer.
  VPBlockBase *getSingleHierarchicalPredecessor() {
    return getEnclosingBlockWithPredecessors()->getSinglePredecessor();
  }

  /// Set a given VPBlockBase \p Successor as the single successor of this
  /// VPBlockBase. This VPBlockBase is not added as predecessor of \p Successor.
  /// This VPBlockBase must have no successors.
  void setOneSuccessor(VPBlockBase *Successor) {
    assert(Successors.empty() && "Setting one successor when others exist.");
    assert(Successor->getParent() == getParent() &&
           "connected blocks must have the same parent");
    appendSuccessor(Successor);
  }

  /// Set two given VPBlockBases \p IfTrue and \p IfFalse to be the two
  /// successors of this VPBlockBase. This VPBlockBase is not added as
  /// predecessor of \p IfTrue or \p IfFalse. This VPBlockBase must have no
  /// successors.
  void setTwoSuccessors(VPBlockBase *IfTrue, VPBlockBase *IfFalse) {
    assert(Successors.empty() && "Setting two successors when others exist.");
    appendSuccessor(IfTrue);
    appendSuccessor(IfFalse);
  }

  /// Set each VPBasicBlock in \p NewPreds as predecessor of this VPBlockBase.
  /// This VPBlockBase must have no predecessors. This VPBlockBase is not added
  /// as successor of any VPBasicBlock in \p NewPreds.
  void setPredecessors(ArrayRef<VPBlockBase *> NewPreds) {
    assert(Predecessors.empty() && "Block predecessors already set.");
    for (auto *Pred : NewPreds)
      appendPredecessor(Pred);
  }

  /// Set each VPBasicBlock in \p NewSuccss as successor of this VPBlockBase.
  /// This VPBlockBase must have no successors. This VPBlockBase is not added
  /// as predecessor of any VPBasicBlock in \p NewSuccs.
  void setSuccessors(ArrayRef<VPBlockBase *> NewSuccs) {
    assert(Successors.empty() && "Block successors already set.");
    for (auto *Succ : NewSuccs)
      appendSuccessor(Succ);
  }

  /// Remove all the predecessor of this block.
  void clearPredecessors() { Predecessors.clear(); }

  /// Remove all the successors of this block.
  void clearSuccessors() { Successors.clear(); }

  /// Swap predecessors of the block. The block must have exactly 2
  /// predecessors.
  void swapPredecessors() {
    assert(Predecessors.size() == 2 && "must have 2 predecessors to swap");
    std::swap(Predecessors[0], Predecessors[1]);
  }

  /// Swap successors of the block. The block must have exactly 2 successors.
  // TODO: This should be part of introducing conditional branch recipes rather
  // than being independent.
  void swapSuccessors() {
    assert(Successors.size() == 2 && "must have 2 successors to swap");
    std::swap(Successors[0], Successors[1]);
  }

  /// Returns the index for \p Pred in the blocks predecessors list.
  unsigned getIndexForPredecessor(const VPBlockBase *Pred) const {
    assert(count(Predecessors, Pred) == 1 &&
           "must have Pred exactly once in Predecessors");
    return std::distance(Predecessors.begin(), find(Predecessors, Pred));
  }

  /// Returns the index for \p Succ in the blocks successor list.
  unsigned getIndexForSuccessor(const VPBlockBase *Succ) const {
    assert(count(Successors, Succ) == 1 &&
           "must have Succ exactly once in Successors");
    return std::distance(Successors.begin(), find(Successors, Succ));
  }

  /// The method which generates the output IR that correspond to this
  /// VPBlockBase, thereby "executing" the VPlan.
  virtual void execute(VPTransformState *State) = 0;

  /// Return the cost of the block.
  virtual InstructionCost cost(ElementCount VF, VPCostContext &Ctx) = 0;

  /// Return true if it is legal to hoist instructions into this block.
  bool isLegalToHoistInto() {
    // There are currently no constraints that prevent an instruction to be
    // hoisted into a VPBlockBase.
    return true;
  }

#if !defined(NDEBUG) || defined(LLVM_ENABLE_DUMP)
  void printAsOperand(raw_ostream &OS, bool PrintType = false) const {
    OS << getName();
  }

  /// Print plain-text dump of this VPBlockBase to \p O, prefixing all lines
  /// with \p Indent. \p SlotTracker is used to print unnamed VPValue's using
  /// consequtive numbers.
  ///
  /// Note that the numbering is applied to the whole VPlan, so printing
  /// individual blocks is consistent with the whole VPlan printing.
  virtual void print(raw_ostream &O, const Twine &Indent,
                     VPSlotTracker &SlotTracker) const = 0;

  /// Print plain-text dump of this VPlan to \p O.
  void print(raw_ostream &O) const;

  /// Print the successors of this block to \p O, prefixing all lines with \p
  /// Indent.
  void printSuccessors(raw_ostream &O, const Twine &Indent) const;

  /// Dump this VPBlockBase to dbgs().
  LLVM_DUMP_METHOD void dump() const { print(dbgs()); }
#endif

  /// Clone the current block and it's recipes without updating the operands of
  /// the cloned recipes, including all blocks in the single-entry single-exit
  /// region for VPRegionBlocks.
  virtual VPBlockBase *clone() = 0;
};

/// VPRecipeBase is a base class modeling a sequence of one or more output IR
/// instructions. VPRecipeBase owns the VPValues it defines through VPDef
/// and is responsible for deleting its defined values. Single-value
/// recipes must inherit from VPSingleDef instead of inheriting from both
/// VPRecipeBase and VPValue separately.
class LLVM_ABI_FOR_TEST VPRecipeBase
    : public ilist_node_with_parent<VPRecipeBase, VPBasicBlock>,
      public VPDef,
      public VPUser {
  friend VPBasicBlock;
  friend class VPBlockUtils;

  /// Each VPRecipe belongs to a single VPBasicBlock.
  VPBasicBlock *Parent = nullptr;

  /// The debug location for the recipe.
  DebugLoc DL;

public:
  VPRecipeBase(const unsigned char SC, ArrayRef<VPValue *> Operands,
               DebugLoc DL = {})
      : VPDef(SC), VPUser(Operands), DL(DL) {}

  virtual ~VPRecipeBase() = default;

  /// Clone the current recipe.
  virtual VPRecipeBase *clone() = 0;

  /// \return the VPBasicBlock which this VPRecipe belongs to.
  VPBasicBlock *getParent() { return Parent; }
  const VPBasicBlock *getParent() const { return Parent; }

  /// The method which generates the output IR instructions that correspond to
  /// this VPRecipe, thereby "executing" the VPlan.
  virtual void execute(VPTransformState &State) = 0;

  /// Return the cost of this recipe, taking into account if the cost
  /// computation should be skipped and the ForceTargetInstructionCost flag.
  /// Also takes care of printing the cost for debugging.
  InstructionCost cost(ElementCount VF, VPCostContext &Ctx);

  /// Insert an unlinked recipe into a basic block immediately before
  /// the specified recipe.
  void insertBefore(VPRecipeBase *InsertPos);
  /// Insert an unlinked recipe into \p BB immediately before the insertion
  /// point \p IP;
  void insertBefore(VPBasicBlock &BB, iplist<VPRecipeBase>::iterator IP);

  /// Insert an unlinked Recipe into a basic block immediately after
  /// the specified Recipe.
  void insertAfter(VPRecipeBase *InsertPos);

  /// Unlink this recipe from its current VPBasicBlock and insert it into
  /// the VPBasicBlock that MovePos lives in, right after MovePos.
  void moveAfter(VPRecipeBase *MovePos);

  /// Unlink this recipe and insert into BB before I.
  ///
  /// \pre I is a valid iterator into BB.
  void moveBefore(VPBasicBlock &BB, iplist<VPRecipeBase>::iterator I);

  /// This method unlinks 'this' from the containing basic block, but does not
  /// delete it.
  void removeFromParent();

  /// This method unlinks 'this' from the containing basic block and deletes it.
  ///
  /// \returns an iterator pointing to the element after the erased one
  iplist<VPRecipeBase>::iterator eraseFromParent();

  /// Method to support type inquiry through isa, cast, and dyn_cast.
  static inline bool classof(const VPDef *D) {
    // All VPDefs are also VPRecipeBases.
    return true;
  }

  static inline bool classof(const VPUser *U) { return true; }

  /// Returns true if the recipe may have side-effects.
  bool mayHaveSideEffects() const;

  /// Returns true for PHI-like recipes.
  bool isPhi() const;

  /// Returns true if the recipe may read from memory.
  bool mayReadFromMemory() const;

  /// Returns true if the recipe may write to memory.
  bool mayWriteToMemory() const;

  /// Returns true if the recipe may read from or write to memory.
  bool mayReadOrWriteMemory() const {
    return mayReadFromMemory() || mayWriteToMemory();
  }

  /// Returns the debug location of the recipe.
  DebugLoc getDebugLoc() const { return DL; }

  /// Return true if the recipe is a scalar cast.
  bool isScalarCast() const;

  /// Set the recipe's debug location to \p NewDL.
  void setDebugLoc(DebugLoc NewDL) { DL = NewDL; }

protected:
  /// Compute the cost of this recipe either using a recipe's specialized
  /// implementation or using the legacy cost model and the underlying
  /// instructions.
  virtual InstructionCost computeCost(ElementCount VF,
                                      VPCostContext &Ctx) const;
};

// Helper macro to define common classof implementations for recipes.
#define VP_CLASSOF_IMPL(VPDefID)                                               \
  static inline bool classof(const VPDef *D) {                                 \
    return D->getVPDefID() == VPDefID;                                         \
  }                                                                            \
  static inline bool classof(const VPValue *V) {                               \
    auto *R = V->getDefiningRecipe();                                          \
    return R && R->getVPDefID() == VPDefID;                                    \
  }                                                                            \
  static inline bool classof(const VPUser *U) {                                \
    auto *R = dyn_cast<VPRecipeBase>(U);                                       \
    return R && R->getVPDefID() == VPDefID;                                    \
  }                                                                            \
  static inline bool classof(const VPRecipeBase *R) {                          \
    return R->getVPDefID() == VPDefID;                                         \
  }                                                                            \
  static inline bool classof(const VPSingleDefRecipe *R) {                     \
    return R->getVPDefID() == VPDefID;                                         \
  }

/// VPSingleDef is a base class for recipes for modeling a sequence of one or
/// more output IR that define a single result VPValue.
/// Note that VPRecipeBase must be inherited from before VPValue.
class VPSingleDefRecipe : public VPRecipeBase, public VPValue {
public:
  VPSingleDefRecipe(const unsigned char SC, ArrayRef<VPValue *> Operands,
                    DebugLoc DL = {})
      : VPRecipeBase(SC, Operands, DL), VPValue(this) {}

  VPSingleDefRecipe(const unsigned char SC, ArrayRef<VPValue *> Operands,
                    Value *UV, DebugLoc DL = {})
      : VPRecipeBase(SC, Operands, DL), VPValue(this, UV) {}

  static inline bool classof(const VPRecipeBase *R) {
    switch (R->getVPDefID()) {
    case VPRecipeBase::VPDerivedIVSC:
    case VPRecipeBase::VPEVLBasedIVPHISC:
    case VPRecipeBase::VPExpandSCEVSC:
    case VPRecipeBase::VPExpressionSC:
    case VPRecipeBase::VPInstructionSC:
    case VPRecipeBase::VPReductionEVLSC:
    case VPRecipeBase::VPReductionSC:
    case VPRecipeBase::VPReplicateSC:
    case VPRecipeBase::VPScalarIVStepsSC:
    case VPRecipeBase::VPVectorPointerSC:
    case VPRecipeBase::VPVectorEndPointerSC:
    case VPRecipeBase::VPWidenCallSC:
    case VPRecipeBase::VPWidenCanonicalIVSC:
    case VPRecipeBase::VPWidenCastSC:
    case VPRecipeBase::VPWidenGEPSC:
    case VPRecipeBase::VPWidenIntrinsicSC:
    case VPRecipeBase::VPWidenSC:
    case VPRecipeBase::VPWidenSelectSC:
    case VPRecipeBase::VPBlendSC:
    case VPRecipeBase::VPPredInstPHISC:
    case VPRecipeBase::VPCanonicalIVPHISC:
    case VPRecipeBase::VPActiveLaneMaskPHISC:
    case VPRecipeBase::VPFirstOrderRecurrencePHISC:
    case VPRecipeBase::VPWidenPHISC:
    case VPRecipeBase::VPWidenIntOrFpInductionSC:
    case VPRecipeBase::VPWidenPointerInductionSC:
    case VPRecipeBase::VPReductionPHISC:
    case VPRecipeBase::VPPartialReductionSC:
      return true;
    case VPRecipeBase::VPBranchOnMaskSC:
    case VPRecipeBase::VPInterleaveSC:
    case VPRecipeBase::VPIRInstructionSC:
    case VPRecipeBase::VPWidenLoadEVLSC:
    case VPRecipeBase::VPWidenLoadSC:
    case VPRecipeBase::VPWidenStoreEVLSC:
    case VPRecipeBase::VPWidenStoreSC:
    case VPRecipeBase::VPHistogramSC:
      // TODO: Widened stores don't define a value, but widened loads do. Split
      // the recipes to be able to make widened loads VPSingleDefRecipes.
      return false;
    }
    llvm_unreachable("Unhandled VPDefID");
  }

  static inline bool classof(const VPUser *U) {
    auto *R = dyn_cast<VPRecipeBase>(U);
    return R && classof(R);
  }

  virtual VPSingleDefRecipe *clone() override = 0;

  /// Returns the underlying instruction.
  Instruction *getUnderlyingInstr() {
    return cast<Instruction>(getUnderlyingValue());
  }
  const Instruction *getUnderlyingInstr() const {
    return cast<Instruction>(getUnderlyingValue());
  }

#if !defined(NDEBUG) || defined(LLVM_ENABLE_DUMP)
  /// Print this VPSingleDefRecipe to dbgs() (for debugging).
  LLVM_DUMP_METHOD void dump() const;
#endif
};

/// Class to record and manage LLVM IR flags.
class VPIRFlags {
  enum class OperationType : unsigned char {
    Cmp,
    OverflowingBinOp,
    Trunc,
    DisjointOp,
    PossiblyExactOp,
    GEPOp,
    FPMathOp,
    NonNegOp,
    Other
  };

public:
  struct WrapFlagsTy {
    char HasNUW : 1;
    char HasNSW : 1;

    WrapFlagsTy(bool HasNUW, bool HasNSW) : HasNUW(HasNUW), HasNSW(HasNSW) {}
  };

  struct TruncFlagsTy {
    char HasNUW : 1;
    char HasNSW : 1;

    TruncFlagsTy(bool HasNUW, bool HasNSW) : HasNUW(HasNUW), HasNSW(HasNSW) {}
  };

  struct DisjointFlagsTy {
    char IsDisjoint : 1;
    DisjointFlagsTy(bool IsDisjoint) : IsDisjoint(IsDisjoint) {}
  };

  struct NonNegFlagsTy {
    char NonNeg : 1;
    NonNegFlagsTy(bool IsNonNeg) : NonNeg(IsNonNeg) {}
  };

private:
  struct ExactFlagsTy {
    char IsExact : 1;
  };
  struct FastMathFlagsTy {
    char AllowReassoc : 1;
    char NoNaNs : 1;
    char NoInfs : 1;
    char NoSignedZeros : 1;
    char AllowReciprocal : 1;
    char AllowContract : 1;
    char ApproxFunc : 1;

    LLVM_ABI_FOR_TEST FastMathFlagsTy(const FastMathFlags &FMF);
  };

  OperationType OpType;

  union {
    CmpInst::Predicate CmpPredicate;
    WrapFlagsTy WrapFlags;
    TruncFlagsTy TruncFlags;
    DisjointFlagsTy DisjointFlags;
    ExactFlagsTy ExactFlags;
    GEPNoWrapFlags GEPFlags;
    NonNegFlagsTy NonNegFlags;
    FastMathFlagsTy FMFs;
    unsigned AllFlags;
  };

public:
  VPIRFlags() : OpType(OperationType::Other), AllFlags(0) {}

  VPIRFlags(Instruction &I) {
    if (auto *Op = dyn_cast<CmpInst>(&I)) {
      OpType = OperationType::Cmp;
      CmpPredicate = Op->getPredicate();
    } else if (auto *Op = dyn_cast<PossiblyDisjointInst>(&I)) {
      OpType = OperationType::DisjointOp;
      DisjointFlags.IsDisjoint = Op->isDisjoint();
    } else if (auto *Op = dyn_cast<OverflowingBinaryOperator>(&I)) {
      OpType = OperationType::OverflowingBinOp;
      WrapFlags = {Op->hasNoUnsignedWrap(), Op->hasNoSignedWrap()};
    } else if (auto *Op = dyn_cast<TruncInst>(&I)) {
      OpType = OperationType::Trunc;
      TruncFlags = {Op->hasNoUnsignedWrap(), Op->hasNoSignedWrap()};
    } else if (auto *Op = dyn_cast<PossiblyExactOperator>(&I)) {
      OpType = OperationType::PossiblyExactOp;
      ExactFlags.IsExact = Op->isExact();
    } else if (auto *GEP = dyn_cast<GetElementPtrInst>(&I)) {
      OpType = OperationType::GEPOp;
      GEPFlags = GEP->getNoWrapFlags();
    } else if (auto *PNNI = dyn_cast<PossiblyNonNegInst>(&I)) {
      OpType = OperationType::NonNegOp;
      NonNegFlags.NonNeg = PNNI->hasNonNeg();
    } else if (auto *Op = dyn_cast<FPMathOperator>(&I)) {
      OpType = OperationType::FPMathOp;
      FMFs = Op->getFastMathFlags();
    } else {
      OpType = OperationType::Other;
      AllFlags = 0;
    }
  }

  VPIRFlags(CmpInst::Predicate Pred)
      : OpType(OperationType::Cmp), CmpPredicate(Pred) {}

  VPIRFlags(WrapFlagsTy WrapFlags)
      : OpType(OperationType::OverflowingBinOp), WrapFlags(WrapFlags) {}

  VPIRFlags(FastMathFlags FMFs) : OpType(OperationType::FPMathOp), FMFs(FMFs) {}

  VPIRFlags(DisjointFlagsTy DisjointFlags)
      : OpType(OperationType::DisjointOp), DisjointFlags(DisjointFlags) {}

  VPIRFlags(NonNegFlagsTy NonNegFlags)
      : OpType(OperationType::NonNegOp), NonNegFlags(NonNegFlags) {}

  VPIRFlags(GEPNoWrapFlags GEPFlags)
      : OpType(OperationType::GEPOp), GEPFlags(GEPFlags) {}

public:
  void transferFlags(VPIRFlags &Other) {
    OpType = Other.OpType;
    AllFlags = Other.AllFlags;
  }

  /// Drop all poison-generating flags.
  void dropPoisonGeneratingFlags() {
    // NOTE: This needs to be kept in-sync with
    // Instruction::dropPoisonGeneratingFlags.
    switch (OpType) {
    case OperationType::OverflowingBinOp:
      WrapFlags.HasNUW = false;
      WrapFlags.HasNSW = false;
      break;
    case OperationType::Trunc:
      TruncFlags.HasNUW = false;
      TruncFlags.HasNSW = false;
      break;
    case OperationType::DisjointOp:
      DisjointFlags.IsDisjoint = false;
      break;
    case OperationType::PossiblyExactOp:
      ExactFlags.IsExact = false;
      break;
    case OperationType::GEPOp:
      GEPFlags = GEPNoWrapFlags::none();
      break;
    case OperationType::FPMathOp:
      FMFs.NoNaNs = false;
      FMFs.NoInfs = false;
      break;
    case OperationType::NonNegOp:
      NonNegFlags.NonNeg = false;
      break;
    case OperationType::Cmp:
    case OperationType::Other:
      break;
    }
  }

  /// Apply the IR flags to \p I.
  void applyFlags(Instruction &I) const {
    switch (OpType) {
    case OperationType::OverflowingBinOp:
      I.setHasNoUnsignedWrap(WrapFlags.HasNUW);
      I.setHasNoSignedWrap(WrapFlags.HasNSW);
      break;
    case OperationType::Trunc:
      I.setHasNoUnsignedWrap(TruncFlags.HasNUW);
      I.setHasNoSignedWrap(TruncFlags.HasNSW);
      break;
    case OperationType::DisjointOp:
      cast<PossiblyDisjointInst>(&I)->setIsDisjoint(DisjointFlags.IsDisjoint);
      break;
    case OperationType::PossiblyExactOp:
      I.setIsExact(ExactFlags.IsExact);
      break;
    case OperationType::GEPOp:
      cast<GetElementPtrInst>(&I)->setNoWrapFlags(GEPFlags);
      break;
    case OperationType::FPMathOp:
      I.setHasAllowReassoc(FMFs.AllowReassoc);
      I.setHasNoNaNs(FMFs.NoNaNs);
      I.setHasNoInfs(FMFs.NoInfs);
      I.setHasNoSignedZeros(FMFs.NoSignedZeros);
      I.setHasAllowReciprocal(FMFs.AllowReciprocal);
      I.setHasAllowContract(FMFs.AllowContract);
      I.setHasApproxFunc(FMFs.ApproxFunc);
      break;
    case OperationType::NonNegOp:
      I.setNonNeg(NonNegFlags.NonNeg);
      break;
    case OperationType::Cmp:
    case OperationType::Other:
      break;
    }
  }

  CmpInst::Predicate getPredicate() const {
    assert(OpType == OperationType::Cmp &&
           "recipe doesn't have a compare predicate");
    return CmpPredicate;
  }

  void setPredicate(CmpInst::Predicate Pred) {
    assert(OpType == OperationType::Cmp &&
           "recipe doesn't have a compare predicate");
    CmpPredicate = Pred;
  }

  GEPNoWrapFlags getGEPNoWrapFlags() const { return GEPFlags; }

  /// Returns true if the recipe has fast-math flags.
  bool hasFastMathFlags() const { return OpType == OperationType::FPMathOp; }

  LLVM_ABI_FOR_TEST FastMathFlags getFastMathFlags() const;

  /// Returns true if the recipe has non-negative flag.
  bool hasNonNegFlag() const { return OpType == OperationType::NonNegOp; }

  bool isNonNeg() const {
    assert(OpType == OperationType::NonNegOp &&
           "recipe doesn't have a NNEG flag");
    return NonNegFlags.NonNeg;
  }

  bool hasNoUnsignedWrap() const {
    switch (OpType) {
    case OperationType::OverflowingBinOp:
      return WrapFlags.HasNUW;
    case OperationType::Trunc:
      return TruncFlags.HasNUW;
    default:
      llvm_unreachable("recipe doesn't have a NUW flag");
    }
  }

  bool hasNoSignedWrap() const {
    switch (OpType) {
    case OperationType::OverflowingBinOp:
      return WrapFlags.HasNSW;
    case OperationType::Trunc:
      return TruncFlags.HasNSW;
    default:
      llvm_unreachable("recipe doesn't have a NSW flag");
    }
  }

  bool isDisjoint() const {
    assert(OpType == OperationType::DisjointOp &&
           "recipe cannot have a disjoing flag");
    return DisjointFlags.IsDisjoint;
  }

#if !defined(NDEBUG)
  /// Returns true if the set flags are valid for \p Opcode.
  bool flagsValidForOpcode(unsigned Opcode) const;
#endif

#if !defined(NDEBUG) || defined(LLVM_ENABLE_DUMP)
  void printFlags(raw_ostream &O) const;
#endif
};

/// A pure-virtual common base class for recipes defining a single VPValue and
/// using IR flags.
struct VPRecipeWithIRFlags : public VPSingleDefRecipe, public VPIRFlags {
  VPRecipeWithIRFlags(const unsigned char SC, ArrayRef<VPValue *> Operands,
                      DebugLoc DL = {})
      : VPSingleDefRecipe(SC, Operands, DL), VPIRFlags() {}

  VPRecipeWithIRFlags(const unsigned char SC, ArrayRef<VPValue *> Operands,
                      Instruction &I)
      : VPSingleDefRecipe(SC, Operands, &I, I.getDebugLoc()), VPIRFlags(I) {}

  VPRecipeWithIRFlags(const unsigned char SC, ArrayRef<VPValue *> Operands,
                      const VPIRFlags &Flags, DebugLoc DL = {})
      : VPSingleDefRecipe(SC, Operands, DL), VPIRFlags(Flags) {}

  static inline bool classof(const VPRecipeBase *R) {
    return R->getVPDefID() == VPRecipeBase::VPInstructionSC ||
           R->getVPDefID() == VPRecipeBase::VPWidenSC ||
           R->getVPDefID() == VPRecipeBase::VPWidenGEPSC ||
           R->getVPDefID() == VPRecipeBase::VPWidenCallSC ||
           R->getVPDefID() == VPRecipeBase::VPWidenCastSC ||
           R->getVPDefID() == VPRecipeBase::VPWidenIntrinsicSC ||
           R->getVPDefID() == VPRecipeBase::VPWidenSelectSC ||
           R->getVPDefID() == VPRecipeBase::VPReductionSC ||
           R->getVPDefID() == VPRecipeBase::VPReductionEVLSC ||
           R->getVPDefID() == VPRecipeBase::VPReplicateSC ||
           R->getVPDefID() == VPRecipeBase::VPVectorEndPointerSC ||
           R->getVPDefID() == VPRecipeBase::VPVectorPointerSC;
  }

  static inline bool classof(const VPUser *U) {
    auto *R = dyn_cast<VPRecipeBase>(U);
    return R && classof(R);
  }

  static inline bool classof(const VPValue *V) {
    auto *R = dyn_cast_or_null<VPRecipeBase>(V->getDefiningRecipe());
    return R && classof(R);
  }

  void execute(VPTransformState &State) override = 0;
};

/// Helper to access the operand that contains the unroll part for this recipe
/// after unrolling.
template <unsigned PartOpIdx> class LLVM_ABI_FOR_TEST VPUnrollPartAccessor {
protected:
  /// Return the VPValue operand containing the unroll part or null if there is
  /// no such operand.
  VPValue *getUnrollPartOperand(VPUser &U) const;

  /// Return the unroll part.
  unsigned getUnrollPart(VPUser &U) const;
};

/// Helper to manage IR metadata for recipes. It filters out metadata that
/// cannot be propagated.
class VPIRMetadata {
  SmallVector<std::pair<unsigned, MDNode *>> Metadata;

public:
  VPIRMetadata() {}

  /// Adds metatadata that can be preserved from the original instruction
  /// \p I.
  VPIRMetadata(Instruction &I) { getMetadataToPropagate(&I, Metadata); }

  /// Adds metatadata that can be preserved from the original instruction
  /// \p I and noalias metadata guaranteed by runtime checks using \p LVer.
  VPIRMetadata(Instruction &I, LoopVersioning *LVer);

  /// Copy constructor for cloning.
  VPIRMetadata(const VPIRMetadata &Other) : Metadata(Other.Metadata) {}

  /// Add all metadata to \p I.
  void applyMetadata(Instruction &I) const;

  /// Add metadata with kind \p Kind and \p Node.
  void addMetadata(unsigned Kind, MDNode *Node) {
    Metadata.emplace_back(Kind, Node);
  }
};

/// This is a concrete Recipe that models a single VPlan-level instruction.
/// While as any Recipe it may generate a sequence of IR instructions when
/// executed, these instructions would always form a single-def expression as
/// the VPInstruction is also a single def-use vertex.
<<<<<<< HEAD
class VPInstruction : public VPRecipeWithIRFlags,
                      public VPIRMetadata,
                      public VPUnrollPartAccessor<1> {
=======
class LLVM_ABI_FOR_TEST VPInstruction : public VPRecipeWithIRFlags,
                                        public VPIRMetadata,
                                        public VPUnrollPartAccessor<1> {
>>>>>>> 10a576f7
  friend class VPlanSlp;

public:
  /// VPlan opcodes, extending LLVM IR with idiomatics instructions.
  enum {
    FirstOrderRecurrenceSplice =
        Instruction::OtherOpsEnd + 1, // Combines the incoming and previous
                                      // values of a first-order recurrence.
    Not,
    SLPLoad,
    SLPStore,
    ActiveLaneMask,
    ExplicitVectorLength,
    CalculateTripCountMinusVF,
    // Increment the canonical IV separately for each unrolled part.
    CanonicalIVIncrementForPart,
    BranchOnCount,
    BranchOnCond,
    Broadcast,
    /// Given operands of (the same) struct type, creates a struct of fixed-
    /// width vectors each containing a struct field of all operands. The
    /// number of operands matches the element count of every vector.
    BuildStructVector,
    /// Creates a fixed-width vector containing all operands. The number of
    /// operands matches the vector element count.
    BuildVector,
    /// Compute the final result of a AnyOf reduction with select(cmp(),x,y),
    /// where one of (x,y) is loop invariant, and both x and y are integer type.
    ComputeAnyOfResult,
    ComputeFindIVResult,
    ComputeReductionResult,
    // Extracts the last lane from its operand if it is a vector, or the last
    // part if scalar. In the latter case, the recipe will be removed during
    // unrolling.
    ExtractLastElement,
    // Extracts the second-to-last lane from its operand or the second-to-last
    // part if it is scalar. In the latter case, the recipe will be removed
    // during unrolling.
    ExtractPenultimateElement,
    LogicalAnd, // Non-poison propagating logical And.
    // Add an offset in bytes (second operand) to a base pointer (first
    // operand). Only generates scalar values (either for the first lane only or
    // for all lanes, depending on its uses).
    PtrAdd,
    // Returns a scalar boolean value, which is true if any lane of its
    // (boolean) vector operands is true. It produces the reduced value across
    // all unrolled iterations. Unrolling will add all copies of its original
    // operand as additional operands.
    AnyOf,
    // Calculates the first active lane index of the vector predicate operands.
    // It produces the lane index across all unrolled iterations. Unrolling will
    // add all copies of its original operand as additional operands.
    FirstActiveLane,

    // The opcodes below are used for VPInstructionWithType.
    //
    /// Scale the first operand (vector step) by the second operand
    /// (scalar-step).  Casts both operands to the result type if needed.
    WideIVStep,
    /// Start vector for reductions with 3 operands: the original start value,
    /// the identity value for the reduction and an integer indicating the
    /// scaling factor.
    ReductionStartVector,
    // Creates a step vector starting from 0 to VF with a step of 1.
    StepVector,

  };

private:
  typedef unsigned char OpcodeTy;
  OpcodeTy Opcode;

  /// An optional name that can be used for the generated IR instruction.
  const std::string Name;

  /// Returns true if this VPInstruction generates scalar values for all lanes.
  /// Most VPInstructions generate a single value per part, either vector or
  /// scalar. VPReplicateRecipe takes care of generating multiple (scalar)
  /// values per all lanes, stemming from an original ingredient. This method
  /// identifies the (rare) cases of VPInstructions that do so as well, w/o an
  /// underlying ingredient.
  bool doesGeneratePerAllLanes() const;

  /// Returns true if we can generate a scalar for the first lane only if
  /// needed.
  bool canGenerateScalarForFirstLane() const;

  /// Utility methods serving execute(): generates a single vector instance of
  /// the modeled instruction. \returns the generated value. . In some cases an
  /// existing value is returned rather than a generated one.
  Value *generate(VPTransformState &State);

  /// Utility methods serving execute(): generates a scalar single instance of
  /// the modeled instruction for a given lane. \returns the scalar generated
  /// value for lane \p Lane.
  Value *generatePerLane(VPTransformState &State, const VPLane &Lane);

#if !defined(NDEBUG)
  /// Return the number of operands determined by the opcode of the
  /// VPInstruction. Returns -1u if the number of operands cannot be determined
  /// directly by the opcode.
  static unsigned getNumOperandsForOpcode(unsigned Opcode);
#endif

public:
  VPInstruction(unsigned Opcode, ArrayRef<VPValue *> Operands, DebugLoc DL = {},
                const Twine &Name = "")
      : VPRecipeWithIRFlags(VPDef::VPInstructionSC, Operands, DL),
        VPIRMetadata(), Opcode(Opcode), Name(Name.str()) {}

  VPInstruction(unsigned Opcode, ArrayRef<VPValue *> Operands,
                const VPIRFlags &Flags, DebugLoc DL = {},
                const Twine &Name = "");

  VP_CLASSOF_IMPL(VPDef::VPInstructionSC)

  VPInstruction *clone() override {
    SmallVector<VPValue *, 2> Operands(operands());
    auto *New = new VPInstruction(Opcode, Operands, *this, getDebugLoc(), Name);
    if (getUnderlyingValue())
      New->setUnderlyingValue(getUnderlyingInstr());
    return New;
  }

  unsigned getOpcode() const { return Opcode; }

  /// Generate the instruction.
  /// TODO: We currently execute only per-part unless a specific instance is
  /// provided.
  void execute(VPTransformState &State) override;

  /// Return the cost of this VPInstruction.
  InstructionCost computeCost(ElementCount VF,
                              VPCostContext &Ctx) const override;

#if !defined(NDEBUG) || defined(LLVM_ENABLE_DUMP)
  /// Print the VPInstruction to \p O.
  void print(raw_ostream &O, const Twine &Indent,
             VPSlotTracker &SlotTracker) const override;

  /// Print the VPInstruction to dbgs() (for debugging).
  LLVM_DUMP_METHOD void dump() const;
#endif

  bool hasResult() const {
    // CallInst may or may not have a result, depending on the called function.
    // Conservatively return calls have results for now.
    switch (getOpcode()) {
    case Instruction::Ret:
    case Instruction::Br:
    case Instruction::Store:
    case Instruction::Switch:
    case Instruction::IndirectBr:
    case Instruction::Resume:
    case Instruction::CatchRet:
    case Instruction::Unreachable:
    case Instruction::Fence:
    case Instruction::AtomicRMW:
    case VPInstruction::BranchOnCond:
    case VPInstruction::BranchOnCount:
      return false;
    default:
      return true;
    }
  }

  /// Returns true if the underlying opcode may read from or write to memory.
  bool opcodeMayReadOrWriteFromMemory() const;

  /// Returns true if the recipe only uses the first lane of operand \p Op.
  bool onlyFirstLaneUsed(const VPValue *Op) const override;

  /// Returns true if the recipe only uses the first part of operand \p Op.
  bool onlyFirstPartUsed(const VPValue *Op) const override;

  /// Returns true if this VPInstruction produces a scalar value from a vector,
  /// e.g. by performing a reduction or extracting a lane.
  bool isVectorToScalar() const;

  /// Returns true if this VPInstruction's operands are single scalars and the
  /// result is also a single scalar.
  bool isSingleScalar() const;

  /// Returns the symbolic name assigned to the VPInstruction.
  StringRef getName() const { return Name; }
};

/// A specialization of VPInstruction augmenting it with a dedicated result
/// type, to be used when the opcode and operands of the VPInstruction don't
/// directly determine the result type. Note that there is no separate VPDef ID
/// for VPInstructionWithType; it shares the same ID as VPInstruction and is
/// distinguished purely by the opcode.
class VPInstructionWithType : public VPInstruction {
  /// Scalar result type produced by the recipe.
  Type *ResultTy;

public:
  VPInstructionWithType(unsigned Opcode, ArrayRef<VPValue *> Operands,
                        Type *ResultTy, const VPIRFlags &Flags, DebugLoc DL,
                        const Twine &Name = "")
      : VPInstruction(Opcode, Operands, Flags, DL, Name), ResultTy(ResultTy) {}

  static inline bool classof(const VPRecipeBase *R) {
    // VPInstructionWithType are VPInstructions with specific opcodes requiring
    // type information.
    if (R->isScalarCast())
      return true;
    auto *VPI = dyn_cast<VPInstruction>(R);
    if (!VPI)
      return false;
    switch (VPI->getOpcode()) {
    case VPInstruction::WideIVStep:
    case VPInstruction::StepVector:
      return true;
    default:
      return false;
    }
  }

  static inline bool classof(const VPUser *R) {
    return isa<VPInstructionWithType>(cast<VPRecipeBase>(R));
  }

  VPInstruction *clone() override {
    SmallVector<VPValue *, 2> Operands(operands());
    auto *New =
        new VPInstructionWithType(getOpcode(), Operands, getResultType(), *this,
                                  getDebugLoc(), getName());
    New->setUnderlyingValue(getUnderlyingValue());
    return New;
  }

  void execute(VPTransformState &State) override;

  /// Return the cost of this VPInstruction.
  InstructionCost computeCost(ElementCount VF,
                              VPCostContext &Ctx) const override {
    // TODO: Compute accurate cost after retiring the legacy cost model.
    return 0;
  }

  Type *getResultType() const { return ResultTy; }

#if !defined(NDEBUG) || defined(LLVM_ENABLE_DUMP)
  /// Print the recipe.
  void print(raw_ostream &O, const Twine &Indent,
             VPSlotTracker &SlotTracker) const override;
#endif
};

/// Helper type to provide functions to access incoming values and blocks for
/// phi-like recipes.
class VPPhiAccessors {
protected:
  /// Return a VPRecipeBase* to the current object.
  virtual const VPRecipeBase *getAsRecipe() const = 0;

public:
  virtual ~VPPhiAccessors() = default;

  /// Returns the incoming VPValue with index \p Idx.
  VPValue *getIncomingValue(unsigned Idx) const {
    return getAsRecipe()->getOperand(Idx);
  }

  /// Returns the incoming block with index \p Idx.
  const VPBasicBlock *getIncomingBlock(unsigned Idx) const;

  /// Returns the number of incoming values, also number of incoming blocks.
  virtual unsigned getNumIncoming() const {
    return getAsRecipe()->getNumOperands();
  }

  /// Removes the incoming value for \p IncomingBlock, which must be a
  /// predecessor.
  void removeIncomingValueFor(VPBlockBase *IncomingBlock) const;

#if !defined(NDEBUG) || defined(LLVM_ENABLE_DUMP)
  /// Print the recipe.
  void printPhiOperands(raw_ostream &O, VPSlotTracker &SlotTracker) const;
#endif
};

struct LLVM_ABI_FOR_TEST VPPhi : public VPInstruction, public VPPhiAccessors {
  VPPhi(ArrayRef<VPValue *> Operands, DebugLoc DL, const Twine &Name = "")
      : VPInstruction(Instruction::PHI, Operands, DL, Name) {}

  static inline bool classof(const VPUser *U) {
    auto *R = dyn_cast<VPInstruction>(U);
    return R && R->getOpcode() == Instruction::PHI;
  }

  VPPhi *clone() override {
    return new VPPhi(operands(), getDebugLoc(), getName());
  }

  void execute(VPTransformState &State) override;

#if !defined(NDEBUG) || defined(LLVM_ENABLE_DUMP)
  /// Print the recipe.
  void print(raw_ostream &O, const Twine &Indent,
             VPSlotTracker &SlotTracker) const override;
#endif

protected:
  const VPRecipeBase *getAsRecipe() const override { return this; }
};

/// A recipe to wrap on original IR instruction not to be modified during
/// execution, except for PHIs. PHIs are modeled via the VPIRPhi subclass.
/// Expect PHIs, VPIRInstructions cannot have any operands.
class VPIRInstruction : public VPRecipeBase {
  Instruction &I;

protected:
  /// VPIRInstruction::create() should be used to create VPIRInstructions, as
  /// subclasses may need to be created, e.g. VPIRPhi.
  VPIRInstruction(Instruction &I)
      : VPRecipeBase(VPDef::VPIRInstructionSC, ArrayRef<VPValue *>()), I(I) {}

public:
  ~VPIRInstruction() override = default;

  /// Create a new VPIRPhi for \p \I, if it is a PHINode, otherwise create a
  /// VPIRInstruction.
  static VPIRInstruction *create(Instruction &I);

  VP_CLASSOF_IMPL(VPDef::VPIRInstructionSC)

  VPIRInstruction *clone() override {
    auto *R = create(I);
    for (auto *Op : operands())
      R->addOperand(Op);
    return R;
  }

  void execute(VPTransformState &State) override;

  /// Return the cost of this VPIRInstruction.
  InstructionCost computeCost(ElementCount VF,
                              VPCostContext &Ctx) const override;

  Instruction &getInstruction() const { return I; }

#if !defined(NDEBUG) || defined(LLVM_ENABLE_DUMP)
  /// Print the recipe.
  void print(raw_ostream &O, const Twine &Indent,
             VPSlotTracker &SlotTracker) const override;
#endif

  bool usesScalars(const VPValue *Op) const override {
    assert(is_contained(operands(), Op) &&
           "Op must be an operand of the recipe");
    return true;
  }

  bool onlyFirstPartUsed(const VPValue *Op) const override {
    assert(is_contained(operands(), Op) &&
           "Op must be an operand of the recipe");
    return true;
  }

  bool onlyFirstLaneUsed(const VPValue *Op) const override {
    assert(is_contained(operands(), Op) &&
           "Op must be an operand of the recipe");
    return true;
  }

  /// Update the recipes first operand to the last lane of the operand using \p
  /// Builder. Must only be used for VPIRInstructions with at least one operand
  /// wrapping a PHINode.
  void extractLastLaneOfFirstOperand(VPBuilder &Builder);
};

/// An overlay for VPIRInstructions wrapping PHI nodes enabling convenient use
/// cast/dyn_cast/isa and execute() implementation. A single VPValue operand is
/// allowed, and it is used to add a new incoming value for the single
/// predecessor VPBB.
struct VPIRPhi : public VPIRInstruction, public VPPhiAccessors {
  VPIRPhi(PHINode &PN) : VPIRInstruction(PN) {}

  static inline bool classof(const VPRecipeBase *U) {
    auto *R = dyn_cast<VPIRInstruction>(U);
    return R && isa<PHINode>(R->getInstruction());
  }

  PHINode &getIRPhi() { return cast<PHINode>(getInstruction()); }

  void execute(VPTransformState &State) override;

#if !defined(NDEBUG) || defined(LLVM_ENABLE_DUMP)
  /// Print the recipe.
  void print(raw_ostream &O, const Twine &Indent,
             VPSlotTracker &SlotTracker) const override;
#endif

protected:
  const VPRecipeBase *getAsRecipe() const override { return this; }
};

/// VPWidenRecipe is a recipe for producing a widened instruction using the
/// opcode and operands of the recipe. This recipe covers most of the
/// traditional vectorization cases where each recipe transforms into a
/// vectorized version of itself.
class LLVM_ABI_FOR_TEST VPWidenRecipe : public VPRecipeWithIRFlags,
                                        public VPIRMetadata {
  unsigned Opcode;

public:
  VPWidenRecipe(unsigned Opcode, ArrayRef<VPValue *> Operands,
                const VPIRFlags &Flags, DebugLoc DL)
      : VPRecipeWithIRFlags(VPDef::VPWidenSC, Operands, Flags, DL),
        Opcode(Opcode) {}

  VPWidenRecipe(Instruction &I, ArrayRef<VPValue *> Operands)
      : VPRecipeWithIRFlags(VPDef::VPWidenSC, Operands, I), VPIRMetadata(I),
        Opcode(I.getOpcode()) {}

  ~VPWidenRecipe() override = default;

  VPWidenRecipe *clone() override {
    auto *R = new VPWidenRecipe(*getUnderlyingInstr(), operands());
    R->transferFlags(*this);
    return R;
  }

  VP_CLASSOF_IMPL(VPDef::VPWidenSC)

  /// Produce a widened instruction using the opcode and operands of the recipe,
  /// processing State.VF elements.
  void execute(VPTransformState &State) override;

  /// Return the cost of this VPWidenRecipe.
  InstructionCost computeCost(ElementCount VF,
                              VPCostContext &Ctx) const override;

  unsigned getOpcode() const { return Opcode; }

#if !defined(NDEBUG) || defined(LLVM_ENABLE_DUMP)
  /// Print the recipe.
  void print(raw_ostream &O, const Twine &Indent,
             VPSlotTracker &SlotTracker) const override;
#endif
};

/// VPWidenCastRecipe is a recipe to create vector cast instructions.
class VPWidenCastRecipe : public VPRecipeWithIRFlags, public VPIRMetadata {
  /// Cast instruction opcode.
  Instruction::CastOps Opcode;

  /// Result type for the cast.
  Type *ResultTy;

public:
  VPWidenCastRecipe(Instruction::CastOps Opcode, VPValue *Op, Type *ResultTy,
                    CastInst &UI)
      : VPRecipeWithIRFlags(VPDef::VPWidenCastSC, Op, UI), VPIRMetadata(UI),
        Opcode(Opcode), ResultTy(ResultTy) {
    assert(UI.getOpcode() == Opcode &&
           "opcode of underlying cast doesn't match");
  }

  VPWidenCastRecipe(Instruction::CastOps Opcode, VPValue *Op, Type *ResultTy,
                    const VPIRFlags &Flags = {}, DebugLoc DL = {})
      : VPRecipeWithIRFlags(VPDef::VPWidenCastSC, Op, Flags, DL),
        VPIRMetadata(), Opcode(Opcode), ResultTy(ResultTy) {
    assert(flagsValidForOpcode(Opcode) &&
           "Set flags not supported for the provided opcode");
  }

  ~VPWidenCastRecipe() override = default;

  VPWidenCastRecipe *clone() override {
    if (auto *UV = getUnderlyingValue())
      return new VPWidenCastRecipe(Opcode, getOperand(0), ResultTy,
                                   *cast<CastInst>(UV));

    return new VPWidenCastRecipe(Opcode, getOperand(0), ResultTy);
  }

  VP_CLASSOF_IMPL(VPDef::VPWidenCastSC)

  /// Produce widened copies of the cast.
  void execute(VPTransformState &State) override;

  /// Return the cost of this VPWidenCastRecipe.
  InstructionCost computeCost(ElementCount VF,
                              VPCostContext &Ctx) const override;

#if !defined(NDEBUG) || defined(LLVM_ENABLE_DUMP)
  /// Print the recipe.
  void print(raw_ostream &O, const Twine &Indent,
             VPSlotTracker &SlotTracker) const override;
#endif

  Instruction::CastOps getOpcode() const { return Opcode; }

  /// Returns the result type of the cast.
  Type *getResultType() const { return ResultTy; }
};

/// A recipe for widening vector intrinsics.
class VPWidenIntrinsicRecipe : public VPRecipeWithIRFlags, public VPIRMetadata {
  /// ID of the vector intrinsic to widen.
  Intrinsic::ID VectorIntrinsicID;

  /// Scalar return type of the intrinsic.
  Type *ResultTy;

  /// True if the intrinsic may read from memory.
  bool MayReadFromMemory;

  /// True if the intrinsic may read write to memory.
  bool MayWriteToMemory;

  /// True if the intrinsic may have side-effects.
  bool MayHaveSideEffects;

public:
  VPWidenIntrinsicRecipe(CallInst &CI, Intrinsic::ID VectorIntrinsicID,
                         ArrayRef<VPValue *> CallArguments, Type *Ty,
                         DebugLoc DL = {})
      : VPRecipeWithIRFlags(VPDef::VPWidenIntrinsicSC, CallArguments, CI),
        VPIRMetadata(CI), VectorIntrinsicID(VectorIntrinsicID), ResultTy(Ty),
        MayReadFromMemory(CI.mayReadFromMemory()),
        MayWriteToMemory(CI.mayWriteToMemory()),
        MayHaveSideEffects(CI.mayHaveSideEffects()) {}

  VPWidenIntrinsicRecipe(Intrinsic::ID VectorIntrinsicID,
                         ArrayRef<VPValue *> CallArguments, Type *Ty,
                         DebugLoc DL = {})
      : VPRecipeWithIRFlags(VPDef::VPWidenIntrinsicSC, CallArguments, DL),
        VPIRMetadata(), VectorIntrinsicID(VectorIntrinsicID), ResultTy(Ty) {
    LLVMContext &Ctx = Ty->getContext();
    AttributeSet Attrs = Intrinsic::getFnAttributes(Ctx, VectorIntrinsicID);
    MemoryEffects ME = Attrs.getMemoryEffects();
    MayReadFromMemory = !ME.onlyWritesMemory();
    MayWriteToMemory = !ME.onlyReadsMemory();
    MayHaveSideEffects = MayWriteToMemory ||
                         !Attrs.hasAttribute(Attribute::NoUnwind) ||
                         !Attrs.hasAttribute(Attribute::WillReturn);
  }

  ~VPWidenIntrinsicRecipe() override = default;

  VPWidenIntrinsicRecipe *clone() override {
    if (Value *CI = getUnderlyingValue())
      return new VPWidenIntrinsicRecipe(*cast<CallInst>(CI), VectorIntrinsicID,
                                        operands(), ResultTy, getDebugLoc());
    return new VPWidenIntrinsicRecipe(VectorIntrinsicID, operands(), ResultTy,
                                      getDebugLoc());
  }

  VP_CLASSOF_IMPL(VPDef::VPWidenIntrinsicSC)

  /// Produce a widened version of the vector intrinsic.
  void execute(VPTransformState &State) override;

  /// Return the cost of this vector intrinsic.
  InstructionCost computeCost(ElementCount VF,
                              VPCostContext &Ctx) const override;

  /// Return the ID of the intrinsic.
  Intrinsic::ID getVectorIntrinsicID() const { return VectorIntrinsicID; }

  /// Return the scalar return type of the intrinsic.
  Type *getResultType() const { return ResultTy; }

  /// Return to name of the intrinsic as string.
  StringRef getIntrinsicName() const;

  /// Returns true if the intrinsic may read from memory.
  bool mayReadFromMemory() const { return MayReadFromMemory; }

  /// Returns true if the intrinsic may write to memory.
  bool mayWriteToMemory() const { return MayWriteToMemory; }

  /// Returns true if the intrinsic may have side-effects.
  bool mayHaveSideEffects() const { return MayHaveSideEffects; }

#if !defined(NDEBUG) || defined(LLVM_ENABLE_DUMP)
  /// Print the recipe.
  void print(raw_ostream &O, const Twine &Indent,
             VPSlotTracker &SlotTracker) const override;
#endif

  bool onlyFirstLaneUsed(const VPValue *Op) const override;
};

/// A recipe for widening Call instructions using library calls.
class LLVM_ABI_FOR_TEST VPWidenCallRecipe : public VPRecipeWithIRFlags,
                                            public VPIRMetadata {
  /// Variant stores a pointer to the chosen function. There is a 1:1 mapping
  /// between a given VF and the chosen vectorized variant, so there will be a
  /// different VPlan for each VF with a valid variant.
  Function *Variant;

public:
  VPWidenCallRecipe(Value *UV, Function *Variant,
                    ArrayRef<VPValue *> CallArguments, DebugLoc DL = {})
      : VPRecipeWithIRFlags(VPDef::VPWidenCallSC, CallArguments,
                            *cast<Instruction>(UV)),
        VPIRMetadata(*cast<Instruction>(UV)), Variant(Variant) {
    assert(
        isa<Function>(getOperand(getNumOperands() - 1)->getLiveInIRValue()) &&
        "last operand must be the called function");
  }

  ~VPWidenCallRecipe() override = default;

  VPWidenCallRecipe *clone() override {
    return new VPWidenCallRecipe(getUnderlyingValue(), Variant, operands(),
                                 getDebugLoc());
  }

  VP_CLASSOF_IMPL(VPDef::VPWidenCallSC)

  /// Produce a widened version of the call instruction.
  void execute(VPTransformState &State) override;

  /// Return the cost of this VPWidenCallRecipe.
  InstructionCost computeCost(ElementCount VF,
                              VPCostContext &Ctx) const override;

  Function *getCalledScalarFunction() const {
    return cast<Function>(getOperand(getNumOperands() - 1)->getLiveInIRValue());
  }

  operand_range args() { return make_range(op_begin(), std::prev(op_end())); }
  const_operand_range args() const {
    return make_range(op_begin(), std::prev(op_end()));
  }

#if !defined(NDEBUG) || defined(LLVM_ENABLE_DUMP)
  /// Print the recipe.
  void print(raw_ostream &O, const Twine &Indent,
             VPSlotTracker &SlotTracker) const override;
#endif
};

/// A recipe representing a sequence of load -> update -> store as part of
/// a histogram operation. This means there may be aliasing between vector
/// lanes, which is handled by the llvm.experimental.vector.histogram family
/// of intrinsics. The only update operations currently supported are
/// 'add' and 'sub' where the other term is loop-invariant.
class VPHistogramRecipe : public VPRecipeBase {
  /// Opcode of the update operation, currently either add or sub.
  unsigned Opcode;

public:
  VPHistogramRecipe(unsigned Opcode, ArrayRef<VPValue *> Operands,
                    DebugLoc DL = {})
      : VPRecipeBase(VPDef::VPHistogramSC, Operands, DL), Opcode(Opcode) {}

  ~VPHistogramRecipe() override = default;

  VPHistogramRecipe *clone() override {
    return new VPHistogramRecipe(Opcode, operands(), getDebugLoc());
  }

  VP_CLASSOF_IMPL(VPDef::VPHistogramSC);

  /// Produce a vectorized histogram operation.
  void execute(VPTransformState &State) override;

  /// Return the cost of this VPHistogramRecipe.
  InstructionCost computeCost(ElementCount VF,
                              VPCostContext &Ctx) const override;

  unsigned getOpcode() const { return Opcode; }

  /// Return the mask operand if one was provided, or a null pointer if all
  /// lanes should be executed unconditionally.
  VPValue *getMask() const {
    return getNumOperands() == 3 ? getOperand(2) : nullptr;
  }

#if !defined(NDEBUG) || defined(LLVM_ENABLE_DUMP)
  /// Print the recipe
  void print(raw_ostream &O, const Twine &Indent,
             VPSlotTracker &SlotTracker) const override;
#endif
};

/// A recipe for widening select instructions.
struct LLVM_ABI_FOR_TEST VPWidenSelectRecipe : public VPRecipeWithIRFlags,
                                               public VPIRMetadata {
  VPWidenSelectRecipe(SelectInst &I, ArrayRef<VPValue *> Operands)
      : VPRecipeWithIRFlags(VPDef::VPWidenSelectSC, Operands, I),
        VPIRMetadata(I) {}

  ~VPWidenSelectRecipe() override = default;

  VPWidenSelectRecipe *clone() override {
    return new VPWidenSelectRecipe(*cast<SelectInst>(getUnderlyingInstr()),
                                   operands());
  }

  VP_CLASSOF_IMPL(VPDef::VPWidenSelectSC)

  /// Produce a widened version of the select instruction.
  void execute(VPTransformState &State) override;

  /// Return the cost of this VPWidenSelectRecipe.
  InstructionCost computeCost(ElementCount VF,
                              VPCostContext &Ctx) const override;

#if !defined(NDEBUG) || defined(LLVM_ENABLE_DUMP)
  /// Print the recipe.
  void print(raw_ostream &O, const Twine &Indent,
             VPSlotTracker &SlotTracker) const override;
#endif

  VPValue *getCond() const {
    return getOperand(0);
  }

  bool isInvariantCond() const {
    return getCond()->isDefinedOutsideLoopRegions();
  }

  /// Returns true if the recipe only uses the first lane of operand \p Op.
  bool onlyFirstLaneUsed(const VPValue *Op) const override {
    assert(is_contained(operands(), Op) &&
           "Op must be an operand of the recipe");
    return Op == getCond() && isInvariantCond();
  }
};

/// A recipe for handling GEP instructions.
class LLVM_ABI_FOR_TEST VPWidenGEPRecipe : public VPRecipeWithIRFlags {
  bool isPointerLoopInvariant() const {
    return getOperand(0)->isDefinedOutsideLoopRegions();
  }

  bool isIndexLoopInvariant(unsigned I) const {
    return getOperand(I + 1)->isDefinedOutsideLoopRegions();
  }

  bool areAllOperandsInvariant() const {
    return all_of(operands(), [](VPValue *Op) {
      return Op->isDefinedOutsideLoopRegions();
    });
  }

public:
  VPWidenGEPRecipe(GetElementPtrInst *GEP, ArrayRef<VPValue *> Operands)
      : VPRecipeWithIRFlags(VPDef::VPWidenGEPSC, Operands, *GEP) {
    SmallVector<std::pair<unsigned, MDNode *>> Metadata;
    (void)Metadata;
    getMetadataToPropagate(GEP, Metadata);
    assert(Metadata.empty() && "unexpected metadata on GEP");
  }

  ~VPWidenGEPRecipe() override = default;

  VPWidenGEPRecipe *clone() override {
    return new VPWidenGEPRecipe(cast<GetElementPtrInst>(getUnderlyingInstr()),
                                operands());
  }

  VP_CLASSOF_IMPL(VPDef::VPWidenGEPSC)

  /// Generate the gep nodes.
  void execute(VPTransformState &State) override;

  /// Return the cost of this VPWidenGEPRecipe.
  InstructionCost computeCost(ElementCount VF,
                              VPCostContext &Ctx) const override {
    // TODO: Compute accurate cost after retiring the legacy cost model.
    return 0;
  }

#if !defined(NDEBUG) || defined(LLVM_ENABLE_DUMP)
  /// Print the recipe.
  void print(raw_ostream &O, const Twine &Indent,
             VPSlotTracker &SlotTracker) const override;
#endif

  /// Returns true if the recipe only uses the first lane of operand \p Op.
  bool onlyFirstLaneUsed(const VPValue *Op) const override {
    assert(is_contained(operands(), Op) &&
           "Op must be an operand of the recipe");
    if (Op == getOperand(0))
      return isPointerLoopInvariant();
    else
      return !isPointerLoopInvariant() && Op->isDefinedOutsideLoopRegions();
  }
};

/// A recipe to compute a pointer to the last element of each part of a widened
/// memory access for widened memory accesses of IndexedTy. Used for
/// VPWidenMemoryRecipes or VPInterleaveRecipes that are reversed.
class VPVectorEndPointerRecipe : public VPRecipeWithIRFlags,
                                 public VPUnrollPartAccessor<2> {
  Type *IndexedTy;

  /// The constant stride of the pointer computed by this recipe, expressed in
  /// units of IndexedTy.
  int64_t Stride;

public:
  VPVectorEndPointerRecipe(VPValue *Ptr, VPValue *VF, Type *IndexedTy,
                           int64_t Stride, GEPNoWrapFlags GEPFlags, DebugLoc DL)
      : VPRecipeWithIRFlags(VPDef::VPVectorEndPointerSC,
                            ArrayRef<VPValue *>({Ptr, VF}), GEPFlags, DL),
        IndexedTy(IndexedTy), Stride(Stride) {
    assert(Stride < 0 && "Stride must be negative");
  }

  VP_CLASSOF_IMPL(VPDef::VPVectorEndPointerSC)

  VPValue *getVFValue() { return getOperand(1); }
  const VPValue *getVFValue() const { return getOperand(1); }

  void execute(VPTransformState &State) override;

  bool onlyFirstLaneUsed(const VPValue *Op) const override {
    assert(is_contained(operands(), Op) &&
           "Op must be an operand of the recipe");
    return true;
  }

  /// Return the cost of this VPVectorPointerRecipe.
  InstructionCost computeCost(ElementCount VF,
                              VPCostContext &Ctx) const override {
    // TODO: Compute accurate cost after retiring the legacy cost model.
    return 0;
  }

  /// Returns true if the recipe only uses the first part of operand \p Op.
  bool onlyFirstPartUsed(const VPValue *Op) const override {
    assert(is_contained(operands(), Op) &&
           "Op must be an operand of the recipe");
    assert(getNumOperands() <= 2 && "must have at most two operands");
    return true;
  }

  VPVectorEndPointerRecipe *clone() override {
    return new VPVectorEndPointerRecipe(getOperand(0), getVFValue(), IndexedTy,
                                        Stride, getGEPNoWrapFlags(),
                                        getDebugLoc());
  }

#if !defined(NDEBUG) || defined(LLVM_ENABLE_DUMP)
  /// Print the recipe.
  void print(raw_ostream &O, const Twine &Indent,
             VPSlotTracker &SlotTracker) const override;
#endif
};

/// A recipe to compute the pointers for widened memory accesses of IndexTy.
class VPVectorPointerRecipe : public VPRecipeWithIRFlags,
                              public VPUnrollPartAccessor<1> {
  Type *IndexedTy;

public:
  VPVectorPointerRecipe(VPValue *Ptr, Type *IndexedTy, GEPNoWrapFlags GEPFlags,
                        DebugLoc DL)
      : VPRecipeWithIRFlags(VPDef::VPVectorPointerSC, ArrayRef<VPValue *>(Ptr),
                            GEPFlags, DL),
        IndexedTy(IndexedTy) {}

  VP_CLASSOF_IMPL(VPDef::VPVectorPointerSC)

  void execute(VPTransformState &State) override;

  bool onlyFirstLaneUsed(const VPValue *Op) const override {
    assert(is_contained(operands(), Op) &&
           "Op must be an operand of the recipe");
    return true;
  }

  /// Returns true if the recipe only uses the first part of operand \p Op.
  bool onlyFirstPartUsed(const VPValue *Op) const override {
    assert(is_contained(operands(), Op) &&
           "Op must be an operand of the recipe");
    assert(getNumOperands() <= 2 && "must have at most two operands");
    return true;
  }

  VPVectorPointerRecipe *clone() override {
    return new VPVectorPointerRecipe(getOperand(0), IndexedTy,
                                     getGEPNoWrapFlags(), getDebugLoc());
  }

  /// Return the cost of this VPHeaderPHIRecipe.
  InstructionCost computeCost(ElementCount VF,
                              VPCostContext &Ctx) const override {
    // TODO: Compute accurate cost after retiring the legacy cost model.
    return 0;
  }

#if !defined(NDEBUG) || defined(LLVM_ENABLE_DUMP)
  /// Print the recipe.
  void print(raw_ostream &O, const Twine &Indent,
             VPSlotTracker &SlotTracker) const override;
#endif
};

/// A pure virtual base class for all recipes modeling header phis, including
/// phis for first order recurrences, pointer inductions and reductions. The
/// start value is the first operand of the recipe and the incoming value from
/// the backedge is the second operand.
///
/// Inductions are modeled using the following sub-classes:
///  * VPCanonicalIVPHIRecipe: Canonical scalar induction of the vector loop,
///    starting at a specified value (zero for the main vector loop, the resume
///    value for the epilogue vector loop) and stepping by 1. The induction
///    controls exiting of the vector loop by comparing against the vector trip
///    count. Produces a single scalar PHI for the induction value per
///    iteration.
///  * VPWidenIntOrFpInductionRecipe: Generates vector values for integer and
///    floating point inductions with arbitrary start and step values. Produces
///    a vector PHI per-part.
///  * VPDerivedIVRecipe: Converts the canonical IV value to the corresponding
///    value of an IV with different start and step values. Produces a single
///    scalar value per iteration
///  * VPScalarIVStepsRecipe: Generates scalar values per-lane based on a
///    canonical or derived induction.
///  * VPWidenPointerInductionRecipe: Generate vector and scalar values for a
///    pointer induction. Produces either a vector PHI per-part or scalar values
///    per-lane based on the canonical induction.
class LLVM_ABI_FOR_TEST VPHeaderPHIRecipe : public VPSingleDefRecipe,
                                            public VPPhiAccessors {
protected:
  VPHeaderPHIRecipe(unsigned char VPDefID, Instruction *UnderlyingInstr,
                    VPValue *Start, DebugLoc DL = DebugLoc::getUnknown())
      : VPSingleDefRecipe(VPDefID, ArrayRef<VPValue *>({Start}),
                          UnderlyingInstr, DL) {}

  const VPRecipeBase *getAsRecipe() const override { return this; }

public:
  ~VPHeaderPHIRecipe() override = default;

  /// Method to support type inquiry through isa, cast, and dyn_cast.
  static inline bool classof(const VPRecipeBase *B) {
    return B->getVPDefID() >= VPDef::VPFirstHeaderPHISC &&
           B->getVPDefID() <= VPDef::VPLastHeaderPHISC;
  }
  static inline bool classof(const VPValue *V) {
    auto *B = V->getDefiningRecipe();
    return B && B->getVPDefID() >= VPRecipeBase::VPFirstHeaderPHISC &&
           B->getVPDefID() <= VPRecipeBase::VPLastHeaderPHISC;
  }

  /// Generate the phi nodes.
  void execute(VPTransformState &State) override = 0;

  /// Return the cost of this header phi recipe.
  InstructionCost computeCost(ElementCount VF,
                              VPCostContext &Ctx) const override;

#if !defined(NDEBUG) || defined(LLVM_ENABLE_DUMP)
  /// Print the recipe.
  void print(raw_ostream &O, const Twine &Indent,
             VPSlotTracker &SlotTracker) const override = 0;
#endif

  /// Returns the start value of the phi, if one is set.
  VPValue *getStartValue() {
    return getNumOperands() == 0 ? nullptr : getOperand(0);
  }
  VPValue *getStartValue() const {
    return getNumOperands() == 0 ? nullptr : getOperand(0);
  }

  /// Update the start value of the recipe.
  void setStartValue(VPValue *V) { setOperand(0, V); }

  /// Returns the incoming value from the loop backedge.
  virtual VPValue *getBackedgeValue() {
    return getOperand(1);
  }

  /// Returns the backedge value as a recipe. The backedge value is guaranteed
  /// to be a recipe.
  virtual VPRecipeBase &getBackedgeRecipe() {
    return *getBackedgeValue()->getDefiningRecipe();
  }
};

/// Base class for widened induction (VPWidenIntOrFpInductionRecipe and
/// VPWidenPointerInductionRecipe), providing shared functionality, including
/// retrieving the step value, induction descriptor and original phi node.
class VPWidenInductionRecipe : public VPHeaderPHIRecipe {
  const InductionDescriptor &IndDesc;

public:
  VPWidenInductionRecipe(unsigned char Kind, PHINode *IV, VPValue *Start,
                         VPValue *Step, const InductionDescriptor &IndDesc,
                         DebugLoc DL)
      : VPHeaderPHIRecipe(Kind, IV, Start, DL), IndDesc(IndDesc) {
    addOperand(Step);
  }

  static inline bool classof(const VPRecipeBase *R) {
    return R->getVPDefID() == VPDef::VPWidenIntOrFpInductionSC ||
           R->getVPDefID() == VPDef::VPWidenPointerInductionSC;
  }

  static inline bool classof(const VPValue *V) {
    auto *R = V->getDefiningRecipe();
    return R && classof(R);
  }

  static inline bool classof(const VPHeaderPHIRecipe *R) {
    return classof(static_cast<const VPRecipeBase *>(R));
  }

  virtual void execute(VPTransformState &State) override = 0;

  /// Returns the step value of the induction.
  VPValue *getStepValue() { return getOperand(1); }
  const VPValue *getStepValue() const { return getOperand(1); }

  /// Update the step value of the recipe.
  void setStepValue(VPValue *V) { setOperand(1, V); }

  /// Returns the number of incoming values, also number of incoming blocks.
  /// Note that at the moment, VPWidenPointerInductionRecipe only has a single
  /// incoming value, its start value.
  unsigned getNumIncoming() const override { return 1; }

  PHINode *getPHINode() const { return cast<PHINode>(getUnderlyingValue()); }

  /// Returns the induction descriptor for the recipe.
  const InductionDescriptor &getInductionDescriptor() const { return IndDesc; }

  VPValue *getBackedgeValue() override {
    // TODO: All operands of base recipe must exist and be at same index in
    // derived recipe.
    llvm_unreachable(
        "VPWidenIntOrFpInductionRecipe generates its own backedge value");
  }

  VPRecipeBase &getBackedgeRecipe() override {
    // TODO: All operands of base recipe must exist and be at same index in
    // derived recipe.
    llvm_unreachable(
        "VPWidenIntOrFpInductionRecipe generates its own backedge value");
  }

  /// Returns true if the recipe only uses the first lane of operand \p Op.
  bool onlyFirstLaneUsed(const VPValue *Op) const override {
    assert(is_contained(operands(), Op) &&
           "Op must be an operand of the recipe");
    // The recipe creates its own wide start value, so it only requests the
    // first lane of the operand.
    // TODO: Remove once creating the start value is modeled separately.
    return Op == getStartValue() || Op == getStepValue();
  }
};

/// A recipe for handling phi nodes of integer and floating-point inductions,
/// producing their vector values. This is an abstract recipe and must be
/// converted to concrete recipes before executing.
class VPWidenIntOrFpInductionRecipe : public VPWidenInductionRecipe {
  TruncInst *Trunc;

  // If this recipe is unrolled it will have 2 additional operands.
  bool isUnrolled() const { return getNumOperands() == 5; }

public:
  VPWidenIntOrFpInductionRecipe(PHINode *IV, VPValue *Start, VPValue *Step,
                                VPValue *VF, const InductionDescriptor &IndDesc,
                                DebugLoc DL)
      : VPWidenInductionRecipe(VPDef::VPWidenIntOrFpInductionSC, IV, Start,
                               Step, IndDesc, DL),
        Trunc(nullptr) {
    addOperand(VF);
  }

  VPWidenIntOrFpInductionRecipe(PHINode *IV, VPValue *Start, VPValue *Step,
                                VPValue *VF, const InductionDescriptor &IndDesc,
                                TruncInst *Trunc, DebugLoc DL)
      : VPWidenInductionRecipe(VPDef::VPWidenIntOrFpInductionSC, IV, Start,
                               Step, IndDesc, DL),
        Trunc(Trunc) {
    addOperand(VF);
    SmallVector<std::pair<unsigned, MDNode *>> Metadata;
    (void)Metadata;
    if (Trunc)
      getMetadataToPropagate(Trunc, Metadata);
    assert(Metadata.empty() && "unexpected metadata on Trunc");
  }

  ~VPWidenIntOrFpInductionRecipe() override = default;

  VPWidenIntOrFpInductionRecipe *clone() override {
    return new VPWidenIntOrFpInductionRecipe(
        getPHINode(), getStartValue(), getStepValue(), getVFValue(),
        getInductionDescriptor(), Trunc, getDebugLoc());
  }

  VP_CLASSOF_IMPL(VPDef::VPWidenIntOrFpInductionSC)

  void execute(VPTransformState &State) override {
    llvm_unreachable("cannot execute this recipe, should be expanded via "
                     "expandVPWidenIntOrFpInductionRecipe");
  }

#if !defined(NDEBUG) || defined(LLVM_ENABLE_DUMP)
  /// Print the recipe.
  void print(raw_ostream &O, const Twine &Indent,
             VPSlotTracker &SlotTracker) const override;
#endif

  VPValue *getVFValue() { return getOperand(2); }
  const VPValue *getVFValue() const { return getOperand(2); }

  VPValue *getSplatVFValue() {
    // If the recipe has been unrolled return the VPValue for the induction
    // increment.
    return isUnrolled() ? getOperand(getNumOperands() - 2) : nullptr;
  }

  /// Returns the number of incoming values, also number of incoming blocks.
  /// Note that at the moment, VPWidenIntOrFpInductionRecipes only have a single
  /// incoming value, its start value.
  unsigned getNumIncoming() const override { return 1; }

  /// Returns the first defined value as TruncInst, if it is one or nullptr
  /// otherwise.
  TruncInst *getTruncInst() { return Trunc; }
  const TruncInst *getTruncInst() const { return Trunc; }

  /// Returns true if the induction is canonical, i.e. starting at 0 and
  /// incremented by UF * VF (= the original IV is incremented by 1) and has the
  /// same type as the canonical induction.
  bool isCanonical() const;

  /// Returns the scalar type of the induction.
  Type *getScalarType() const {
    return Trunc ? Trunc->getType()
                 : getStartValue()->getLiveInIRValue()->getType();
  }

  /// Returns the VPValue representing the value of this induction at
  /// the last unrolled part, if it exists. Returns itself if unrolling did not
  /// take place.
  VPValue *getLastUnrolledPartOperand() {
    return isUnrolled() ? getOperand(getNumOperands() - 1) : this;
  }
};

class VPWidenPointerInductionRecipe : public VPWidenInductionRecipe,
                                      public VPUnrollPartAccessor<4> {
  bool IsScalarAfterVectorization;

public:
  /// Create a new VPWidenPointerInductionRecipe for \p Phi with start value \p
  /// Start and the number of elements unrolled \p NumUnrolledElems, typically
  /// VF*UF.
  VPWidenPointerInductionRecipe(PHINode *Phi, VPValue *Start, VPValue *Step,
                                VPValue *NumUnrolledElems,
                                const InductionDescriptor &IndDesc,
                                bool IsScalarAfterVectorization, DebugLoc DL)
      : VPWidenInductionRecipe(VPDef::VPWidenPointerInductionSC, Phi, Start,
                               Step, IndDesc, DL),
        IsScalarAfterVectorization(IsScalarAfterVectorization) {
    addOperand(NumUnrolledElems);
  }

  ~VPWidenPointerInductionRecipe() override = default;

  VPWidenPointerInductionRecipe *clone() override {
    return new VPWidenPointerInductionRecipe(
        cast<PHINode>(getUnderlyingInstr()), getOperand(0), getOperand(1),
        getOperand(2), getInductionDescriptor(), IsScalarAfterVectorization,
        getDebugLoc());
  }

  VP_CLASSOF_IMPL(VPDef::VPWidenPointerInductionSC)

  /// Generate vector values for the pointer induction.
  void execute(VPTransformState &State) override;

  /// Returns true if only scalar values will be generated.
  bool onlyScalarsGenerated(bool IsScalable);

  /// Returns the VPValue representing the value of this induction at
  /// the first unrolled part, if it exists. Returns itself if unrolling did not
  /// take place.
  VPValue *getFirstUnrolledPartOperand() {
    return getUnrollPart(*this) == 0 ? this : getOperand(3);
  }

#if !defined(NDEBUG) || defined(LLVM_ENABLE_DUMP)
  /// Print the recipe.
  void print(raw_ostream &O, const Twine &Indent,
             VPSlotTracker &SlotTracker) const override;
#endif
};

/// A recipe for widened phis. Incoming values are operands of the recipe and
/// their operand index corresponds to the incoming predecessor block. If the
/// recipe is placed in an entry block to a (non-replicate) region, it must have
/// exactly 2 incoming values, the first from the predecessor of the region and
/// the second from the exiting block of the region.
class LLVM_ABI_FOR_TEST VPWidenPHIRecipe : public VPSingleDefRecipe,
                                           public VPPhiAccessors {
  /// Name to use for the generated IR instruction for the widened phi.
  std::string Name;

protected:
  const VPRecipeBase *getAsRecipe() const override { return this; }

public:
  /// Create a new VPWidenPHIRecipe for \p Phi with start value \p Start and
  /// debug location \p DL.
  VPWidenPHIRecipe(PHINode *Phi, VPValue *Start = nullptr, DebugLoc DL = {},
                   const Twine &Name = "")
      : VPSingleDefRecipe(VPDef::VPWidenPHISC, ArrayRef<VPValue *>(), Phi, DL),
        Name(Name.str()) {
    if (Start)
      addOperand(Start);
  }

  VPWidenPHIRecipe *clone() override {
    auto *C = new VPWidenPHIRecipe(cast<PHINode>(getUnderlyingValue()),
                                   getOperand(0), getDebugLoc(), Name);
    for (VPValue *Op : llvm::drop_begin(operands()))
      C->addOperand(Op);
    return C;
  }

  ~VPWidenPHIRecipe() override = default;

  VP_CLASSOF_IMPL(VPDef::VPWidenPHISC)

  /// Generate the phi/select nodes.
  void execute(VPTransformState &State) override;

#if !defined(NDEBUG) || defined(LLVM_ENABLE_DUMP)
  /// Print the recipe.
  void print(raw_ostream &O, const Twine &Indent,
             VPSlotTracker &SlotTracker) const override;
#endif
};

/// A recipe for handling first-order recurrence phis. The start value is the
/// first operand of the recipe and the incoming value from the backedge is the
/// second operand.
struct VPFirstOrderRecurrencePHIRecipe : public VPHeaderPHIRecipe {
  VPFirstOrderRecurrencePHIRecipe(PHINode *Phi, VPValue &Start)
      : VPHeaderPHIRecipe(VPDef::VPFirstOrderRecurrencePHISC, Phi, &Start) {}

  VP_CLASSOF_IMPL(VPDef::VPFirstOrderRecurrencePHISC)

  VPFirstOrderRecurrencePHIRecipe *clone() override {
    return new VPFirstOrderRecurrencePHIRecipe(
        cast<PHINode>(getUnderlyingInstr()), *getOperand(0));
  }

  void execute(VPTransformState &State) override;

  /// Return the cost of this first-order recurrence phi recipe.
  InstructionCost computeCost(ElementCount VF,
                              VPCostContext &Ctx) const override;

#if !defined(NDEBUG) || defined(LLVM_ENABLE_DUMP)
  /// Print the recipe.
  void print(raw_ostream &O, const Twine &Indent,
             VPSlotTracker &SlotTracker) const override;
#endif

  /// Returns true if the recipe only uses the first lane of operand \p Op.
  bool onlyFirstLaneUsed(const VPValue *Op) const override {
    assert(is_contained(operands(), Op) &&
           "Op must be an operand of the recipe");
    return Op == getStartValue();
  }
};

/// A recipe for handling reduction phis. The start value is the first operand
/// of the recipe and the incoming value from the backedge is the second
/// operand.
class VPReductionPHIRecipe : public VPHeaderPHIRecipe,
                             public VPUnrollPartAccessor<2> {
  /// The recurrence kind of the reduction.
  const RecurKind Kind;

  /// The phi is part of an in-loop reduction.
  bool IsInLoop;

  /// The phi is part of an ordered reduction. Requires IsInLoop to be true.
  bool IsOrdered;

  /// When expanding the reduction PHI, the plan's VF element count is divided
  /// by this factor to form the reduction phi's VF.
  unsigned VFScaleFactor = 1;

public:
  /// Create a new VPReductionPHIRecipe for the reduction \p Phi.
  VPReductionPHIRecipe(PHINode *Phi, RecurKind Kind, VPValue &Start,
                       bool IsInLoop = false, bool IsOrdered = false,
                       unsigned VFScaleFactor = 1)
      : VPHeaderPHIRecipe(VPDef::VPReductionPHISC, Phi, &Start), Kind(Kind),
        IsInLoop(IsInLoop), IsOrdered(IsOrdered), VFScaleFactor(VFScaleFactor) {
    assert((!IsOrdered || IsInLoop) && "IsOrdered requires IsInLoop");
  }

  ~VPReductionPHIRecipe() override = default;

  VPReductionPHIRecipe *clone() override {
    auto *R = new VPReductionPHIRecipe(
<<<<<<< HEAD
        dyn_cast_or_null<PHINode>(getUnderlyingValue()), RdxDesc,
=======
        dyn_cast_or_null<PHINode>(getUnderlyingValue()), getRecurrenceKind(),
>>>>>>> 10a576f7
        *getOperand(0), IsInLoop, IsOrdered, VFScaleFactor);
    R->addOperand(getBackedgeValue());
    return R;
  }

  VP_CLASSOF_IMPL(VPDef::VPReductionPHISC)

  /// Generate the phi/select nodes.
  void execute(VPTransformState &State) override;

  /// Get the factor that the VF of this recipe's output should be scaled by.
  unsigned getVFScaleFactor() const { return VFScaleFactor; }

#if !defined(NDEBUG) || defined(LLVM_ENABLE_DUMP)
  /// Print the recipe.
  void print(raw_ostream &O, const Twine &Indent,
             VPSlotTracker &SlotTracker) const override;
#endif

  /// Returns the recurrence kind of the reduction.
  RecurKind getRecurrenceKind() const { return Kind; }

  /// Returns true, if the phi is part of an ordered reduction.
  bool isOrdered() const { return IsOrdered; }

  /// Returns true, if the phi is part of an in-loop reduction.
  bool isInLoop() const { return IsInLoop; }

  /// Returns true if the recipe only uses the first lane of operand \p Op.
  bool onlyFirstLaneUsed(const VPValue *Op) const override {
    assert(is_contained(operands(), Op) &&
           "Op must be an operand of the recipe");
    return isOrdered() || isInLoop();
  }
};

/// A recipe for vectorizing a phi-node as a sequence of mask-based select
/// instructions.
class LLVM_ABI_FOR_TEST VPBlendRecipe : public VPSingleDefRecipe {
public:
  /// The blend operation is a User of the incoming values and of their
  /// respective masks, ordered [I0, M0, I1, M1, I2, M2, ...]. Note that M0 can
  /// be omitted (implied by passing an odd number of operands) in which case
  /// all other incoming values are merged into it.
  VPBlendRecipe(PHINode *Phi, ArrayRef<VPValue *> Operands)
      : VPSingleDefRecipe(VPDef::VPBlendSC, Operands, Phi, Phi->getDebugLoc()) {
    assert(Operands.size() > 0 && "Expected at least one operand!");
  }

  VPBlendRecipe *clone() override {
    SmallVector<VPValue *> Ops(operands());
    return new VPBlendRecipe(cast<PHINode>(getUnderlyingValue()), Ops);
  }

  VP_CLASSOF_IMPL(VPDef::VPBlendSC)

  /// A normalized blend is one that has an odd number of operands, whereby the
  /// first operand does not have an associated mask.
  bool isNormalized() const { return getNumOperands() % 2; }

  /// Return the number of incoming values, taking into account when normalized
  /// the first incoming value will have no mask.
  unsigned getNumIncomingValues() const {
    return (getNumOperands() + isNormalized()) / 2;
  }

  /// Return incoming value number \p Idx.
  VPValue *getIncomingValue(unsigned Idx) const {
    return Idx == 0 ? getOperand(0) : getOperand(Idx * 2 - isNormalized());
  }

  /// Return mask number \p Idx.
  VPValue *getMask(unsigned Idx) const {
    assert((Idx > 0 || !isNormalized()) && "First index has no mask!");
    return Idx == 0 ? getOperand(1) : getOperand(Idx * 2 + !isNormalized());
  }

  /// Generate the phi/select nodes.
  void execute(VPTransformState &State) override;

  /// Return the cost of this VPWidenMemoryRecipe.
  InstructionCost computeCost(ElementCount VF,
                              VPCostContext &Ctx) const override;

#if !defined(NDEBUG) || defined(LLVM_ENABLE_DUMP)
  /// Print the recipe.
  void print(raw_ostream &O, const Twine &Indent,
             VPSlotTracker &SlotTracker) const override;
#endif

  /// Returns true if the recipe only uses the first lane of operand \p Op.
  bool onlyFirstLaneUsed(const VPValue *Op) const override {
    assert(is_contained(operands(), Op) &&
           "Op must be an operand of the recipe");
    // Recursing through Blend recipes only, must terminate at header phi's the
    // latest.
    return all_of(users(),
                  [this](VPUser *U) { return U->onlyFirstLaneUsed(this); });
  }
};

/// VPInterleaveRecipe is a recipe for transforming an interleave group of load
/// or stores into one wide load/store and shuffles. The first operand of a
/// VPInterleave recipe is the address, followed by the stored values, followed
/// by an optional mask.
class LLVM_ABI_FOR_TEST VPInterleaveRecipe : public VPRecipeBase {
  const InterleaveGroup<Instruction> *IG;

  /// Indicates if the interleave group is in a conditional block and requires a
  /// mask.
  bool HasMask = false;

  /// Indicates if gaps between members of the group need to be masked out or if
  /// unusued gaps can be loaded speculatively.
  bool NeedsMaskForGaps = false;

public:
  VPInterleaveRecipe(const InterleaveGroup<Instruction> *IG, VPValue *Addr,
                     ArrayRef<VPValue *> StoredValues, VPValue *Mask,
                     bool NeedsMaskForGaps, DebugLoc DL)
      : VPRecipeBase(VPDef::VPInterleaveSC, {Addr},
                     DL),

        IG(IG), NeedsMaskForGaps(NeedsMaskForGaps) {
    // TODO: extend the masked interleaved-group support to reversed access.
    assert((!Mask || !IG->isReverse()) &&
           "Reversed masked interleave-group not supported.");
    for (unsigned i = 0; i < IG->getFactor(); ++i)
      if (Instruction *I = IG->getMember(i)) {
        if (I->getType()->isVoidTy())
          continue;
        new VPValue(I, this);
      }

    for (auto *SV : StoredValues)
      addOperand(SV);
    if (Mask) {
      HasMask = true;
      addOperand(Mask);
    }
  }
  ~VPInterleaveRecipe() override = default;

  VPInterleaveRecipe *clone() override {
    return new VPInterleaveRecipe(IG, getAddr(), getStoredValues(), getMask(),
                                  NeedsMaskForGaps, getDebugLoc());
  }

  VP_CLASSOF_IMPL(VPDef::VPInterleaveSC)

  /// Return the address accessed by this recipe.
  VPValue *getAddr() const {
    return getOperand(0); // Address is the 1st, mandatory operand.
  }

  /// Return the mask used by this recipe. Note that a full mask is represented
  /// by a nullptr.
  VPValue *getMask() const {
    // Mask is optional and therefore the last, currently 2nd operand.
    return HasMask ? getOperand(getNumOperands() - 1) : nullptr;
  }

  /// Return the VPValues stored by this interleave group. If it is a load
  /// interleave group, return an empty ArrayRef.
  ArrayRef<VPValue *> getStoredValues() const {
    // The first operand is the address, followed by the stored values, followed
    // by an optional mask.
    return ArrayRef<VPValue *>(op_begin(), getNumOperands())
        .slice(1, getNumStoreOperands());
  }

  /// Generate the wide load or store, and shuffles.
  void execute(VPTransformState &State) override;

  /// Return the cost of this VPInterleaveRecipe.
  InstructionCost computeCost(ElementCount VF,
                              VPCostContext &Ctx) const override;

#if !defined(NDEBUG) || defined(LLVM_ENABLE_DUMP)
  /// Print the recipe.
  void print(raw_ostream &O, const Twine &Indent,
             VPSlotTracker &SlotTracker) const override;
#endif

  const InterleaveGroup<Instruction> *getInterleaveGroup() { return IG; }

  /// Returns the number of stored operands of this interleave group. Returns 0
  /// for load interleave groups.
  unsigned getNumStoreOperands() const {
    return getNumOperands() - (HasMask ? 2 : 1);
  }

  /// The recipe only uses the first lane of the address.
  bool onlyFirstLaneUsed(const VPValue *Op) const override {
    assert(is_contained(operands(), Op) &&
           "Op must be an operand of the recipe");
    return Op == getAddr() && !llvm::is_contained(getStoredValues(), Op);
  }

  Instruction *getInsertPos() const { return IG->getInsertPos(); }
};

/// A recipe to represent inloop reduction operations, performing a reduction on
/// a vector operand into a scalar value, and adding the result to a chain.
/// The Operands are {ChainOp, VecOp, [Condition]}.
class LLVM_ABI_FOR_TEST VPReductionRecipe : public VPRecipeWithIRFlags {
  /// The recurrence kind for the reduction in question.
  RecurKind RdxKind;
  bool IsOrdered;
  /// Whether the reduction is conditional.
  bool IsConditional = false;

protected:
  VPReductionRecipe(const unsigned char SC, RecurKind RdxKind,
                    FastMathFlags FMFs, Instruction *I,
                    ArrayRef<VPValue *> Operands, VPValue *CondOp,
                    bool IsOrdered, DebugLoc DL)
      : VPRecipeWithIRFlags(SC, Operands, FMFs, DL), RdxKind(RdxKind),
        IsOrdered(IsOrdered) {
    if (CondOp) {
      IsConditional = true;
      addOperand(CondOp);
    }
    setUnderlyingValue(I);
  }

public:
  VPReductionRecipe(RecurKind RdxKind, FastMathFlags FMFs, Instruction *I,
                    VPValue *ChainOp, VPValue *VecOp, VPValue *CondOp,
                    bool IsOrdered, DebugLoc DL = {})
      : VPReductionRecipe(VPDef::VPReductionSC, RdxKind, FMFs, I,
                          ArrayRef<VPValue *>({ChainOp, VecOp}), CondOp,
                          IsOrdered, DL) {}

  VPReductionRecipe(const RecurKind RdxKind, FastMathFlags FMFs,
                    VPValue *ChainOp, VPValue *VecOp, VPValue *CondOp,
                    bool IsOrdered, DebugLoc DL = {})
      : VPReductionRecipe(VPDef::VPReductionSC, RdxKind, FMFs, nullptr,
                          ArrayRef<VPValue *>({ChainOp, VecOp}), CondOp,
                          IsOrdered, DL) {}

  ~VPReductionRecipe() override = default;

  VPReductionRecipe *clone() override {
    return new VPReductionRecipe(RdxKind, getFastMathFlags(),
                                 getUnderlyingInstr(), getChainOp(), getVecOp(),
                                 getCondOp(), IsOrdered, getDebugLoc());
  }

  static inline bool classof(const VPRecipeBase *R) {
    return R->getVPDefID() == VPRecipeBase::VPReductionSC ||
           R->getVPDefID() == VPRecipeBase::VPReductionEVLSC;
  }

  static inline bool classof(const VPUser *U) {
    auto *R = dyn_cast<VPRecipeBase>(U);
    return R && classof(R);
  }

  /// Generate the reduction in the loop.
  void execute(VPTransformState &State) override;

  /// Return the cost of VPReductionRecipe.
  InstructionCost computeCost(ElementCount VF,
                              VPCostContext &Ctx) const override;

#if !defined(NDEBUG) || defined(LLVM_ENABLE_DUMP)
  /// Print the recipe.
  void print(raw_ostream &O, const Twine &Indent,
             VPSlotTracker &SlotTracker) const override;
#endif

  /// Return the recurrence kind for the in-loop reduction.
  RecurKind getRecurrenceKind() const { return RdxKind; }
  /// Return true if the in-loop reduction is ordered.
  bool isOrdered() const { return IsOrdered; };
  /// Return true if the in-loop reduction is conditional.
  bool isConditional() const { return IsConditional; };
  /// The VPValue of the scalar Chain being accumulated.
  VPValue *getChainOp() const { return getOperand(0); }
  /// The VPValue of the vector value to be reduced.
  VPValue *getVecOp() const { return getOperand(1); }
  /// The VPValue of the condition for the block.
  VPValue *getCondOp() const {
    return isConditional() ? getOperand(getNumOperands() - 1) : nullptr;
  }
};

/// A recipe for forming partial reductions. In the loop, an accumulator and
/// vector operand are added together and passed to the next iteration as the
/// next accumulator. After the loop body, the accumulator is reduced to a
/// scalar value.
class VPPartialReductionRecipe : public VPReductionRecipe {
  unsigned Opcode;

  /// The divisor by which the VF of this recipe's output should be divided
  /// during execution.
  unsigned VFScaleFactor;

public:
  VPPartialReductionRecipe(Instruction *ReductionInst, VPValue *Op0,
                           VPValue *Op1, VPValue *Cond, unsigned VFScaleFactor)
      : VPPartialReductionRecipe(ReductionInst->getOpcode(), Op0, Op1, Cond,
                                 VFScaleFactor, ReductionInst) {}
  VPPartialReductionRecipe(unsigned Opcode, VPValue *Op0, VPValue *Op1,
                           VPValue *Cond, unsigned ScaleFactor,
                           Instruction *ReductionInst = nullptr)
      : VPReductionRecipe(VPDef::VPPartialReductionSC, RecurKind::Add,
                          FastMathFlags(), ReductionInst,
                          ArrayRef<VPValue *>({Op0, Op1}), Cond, false, {}),
        Opcode(Opcode), VFScaleFactor(ScaleFactor) {
    [[maybe_unused]] auto *AccumulatorRecipe =
        getChainOp()->getDefiningRecipe();
    assert((isa<VPReductionPHIRecipe>(AccumulatorRecipe) ||
            isa<VPPartialReductionRecipe>(AccumulatorRecipe)) &&
           "Unexpected operand order for partial reduction recipe");
  }
  ~VPPartialReductionRecipe() override = default;

  VPPartialReductionRecipe *clone() override {
    return new VPPartialReductionRecipe(Opcode, getOperand(0), getOperand(1),
                                        getCondOp(), VFScaleFactor,
                                        getUnderlyingInstr());
  }

  VP_CLASSOF_IMPL(VPDef::VPPartialReductionSC)

  /// Generate the reduction in the loop.
  void execute(VPTransformState &State) override;

  /// Return the cost of this VPPartialReductionRecipe.
  InstructionCost computeCost(ElementCount VF,
                              VPCostContext &Ctx) const override;

  /// Get the binary op's opcode.
  unsigned getOpcode() const { return Opcode; }

  /// Get the factor that the VF of this recipe's output should be scaled by.
  unsigned getVFScaleFactor() const { return VFScaleFactor; }

#if !defined(NDEBUG) || defined(LLVM_ENABLE_DUMP)
  /// Print the recipe.
  void print(raw_ostream &O, const Twine &Indent,
             VPSlotTracker &SlotTracker) const override;
#endif
};

/// A recipe to represent inloop reduction operations with vector-predication
/// intrinsics, performing a reduction on a vector operand with the explicit
/// vector length (EVL) into a scalar value, and adding the result to a chain.
/// The Operands are {ChainOp, VecOp, EVL, [Condition]}.
class LLVM_ABI_FOR_TEST VPReductionEVLRecipe : public VPReductionRecipe {
public:
  VPReductionEVLRecipe(VPReductionRecipe &R, VPValue &EVL, VPValue *CondOp,
                       DebugLoc DL = {})
      : VPReductionRecipe(
            VPDef::VPReductionEVLSC, R.getRecurrenceKind(),
            R.getFastMathFlags(),
            cast_or_null<Instruction>(R.getUnderlyingValue()),
            ArrayRef<VPValue *>({R.getChainOp(), R.getVecOp(), &EVL}), CondOp,
            R.isOrdered(), DL) {}

  ~VPReductionEVLRecipe() override = default;

  VPReductionEVLRecipe *clone() override {
    llvm_unreachable("cloning not implemented yet");
  }

  VP_CLASSOF_IMPL(VPDef::VPReductionEVLSC)

  /// Generate the reduction in the loop
  void execute(VPTransformState &State) override;

#if !defined(NDEBUG) || defined(LLVM_ENABLE_DUMP)
  /// Print the recipe.
  void print(raw_ostream &O, const Twine &Indent,
             VPSlotTracker &SlotTracker) const override;
#endif

  /// The VPValue of the explicit vector length.
  VPValue *getEVL() const { return getOperand(2); }

  /// Returns true if the recipe only uses the first lane of operand \p Op.
  bool onlyFirstLaneUsed(const VPValue *Op) const override {
    assert(is_contained(operands(), Op) &&
           "Op must be an operand of the recipe");
    return Op == getEVL();
  }
};

/// VPReplicateRecipe replicates a given instruction producing multiple scalar
/// copies of the original scalar type, one per lane, instead of producing a
/// single copy of widened type for all lanes. If the instruction is known to be
/// a single scalar, only one copy, per lane zero, will be generated.
class LLVM_ABI_FOR_TEST VPReplicateRecipe : public VPRecipeWithIRFlags,
                                            public VPIRMetadata {
  /// Indicator if only a single replica per lane is needed.
  bool IsSingleScalar;

  /// Indicator if the replicas are also predicated.
  bool IsPredicated;

public:
  VPReplicateRecipe(Instruction *I, ArrayRef<VPValue *> Operands,
                    bool IsSingleScalar, VPValue *Mask = nullptr,
                    VPIRMetadata Metadata = {})
      : VPRecipeWithIRFlags(VPDef::VPReplicateSC, Operands, *I),
        VPIRMetadata(Metadata), IsSingleScalar(IsSingleScalar),
        IsPredicated(Mask) {
    if (Mask)
      addOperand(Mask);
  }

  ~VPReplicateRecipe() override = default;

  VPReplicateRecipe *clone() override {
    auto *Copy =
        new VPReplicateRecipe(getUnderlyingInstr(), operands(), IsSingleScalar,
                              isPredicated() ? getMask() : nullptr, *this);
    Copy->transferFlags(*this);
    return Copy;
  }

  VP_CLASSOF_IMPL(VPDef::VPReplicateSC)

  /// Generate replicas of the desired Ingredient. Replicas will be generated
  /// for all parts and lanes unless a specific part and lane are specified in
  /// the \p State.
  void execute(VPTransformState &State) override;

  /// Return the cost of this VPReplicateRecipe.
  InstructionCost computeCost(ElementCount VF,
                              VPCostContext &Ctx) const override;

#if !defined(NDEBUG) || defined(LLVM_ENABLE_DUMP)
  /// Print the recipe.
  void print(raw_ostream &O, const Twine &Indent,
             VPSlotTracker &SlotTracker) const override;
#endif

  bool isSingleScalar() const { return IsSingleScalar; }

  bool isPredicated() const { return IsPredicated; }

  /// Returns true if the recipe only uses the first lane of operand \p Op.
  bool onlyFirstLaneUsed(const VPValue *Op) const override {
    assert(is_contained(operands(), Op) &&
           "Op must be an operand of the recipe");
    return isSingleScalar();
  }

  /// Returns true if the recipe uses scalars of operand \p Op.
  bool usesScalars(const VPValue *Op) const override {
    assert(is_contained(operands(), Op) &&
           "Op must be an operand of the recipe");
    return true;
  }

  /// Returns true if the recipe is used by a widened recipe via an intervening
  /// VPPredInstPHIRecipe. In this case, the scalar values should also be packed
  /// in a vector.
  bool shouldPack() const;

  /// Return the mask of a predicated VPReplicateRecipe.
  VPValue *getMask() {
    assert(isPredicated() && "Trying to get the mask of a unpredicated recipe");
    return getOperand(getNumOperands() - 1);
  }

  unsigned getOpcode() const { return getUnderlyingInstr()->getOpcode(); }
};

/// A recipe for generating conditional branches on the bits of a mask.
class LLVM_ABI_FOR_TEST VPBranchOnMaskRecipe : public VPRecipeBase {
public:
  VPBranchOnMaskRecipe(VPValue *BlockInMask, DebugLoc DL)
      : VPRecipeBase(VPDef::VPBranchOnMaskSC, {BlockInMask}, DL) {}

  VPBranchOnMaskRecipe *clone() override {
    return new VPBranchOnMaskRecipe(getOperand(0), getDebugLoc());
  }

  VP_CLASSOF_IMPL(VPDef::VPBranchOnMaskSC)

  /// Generate the extraction of the appropriate bit from the block mask and the
  /// conditional branch.
  void execute(VPTransformState &State) override;

  /// Return the cost of this VPBranchOnMaskRecipe.
  InstructionCost computeCost(ElementCount VF,
                              VPCostContext &Ctx) const override;

#if !defined(NDEBUG) || defined(LLVM_ENABLE_DUMP)
  /// Print the recipe.
  void print(raw_ostream &O, const Twine &Indent,
             VPSlotTracker &SlotTracker) const override {
    O << Indent << "BRANCH-ON-MASK ";
    printOperands(O, SlotTracker);
  }
#endif

  /// Returns true if the recipe uses scalars of operand \p Op.
  bool usesScalars(const VPValue *Op) const override {
    assert(is_contained(operands(), Op) &&
           "Op must be an operand of the recipe");
    return true;
  }
};

/// A recipe to combine multiple recipes into a single 'expression' recipe,
/// which should be considered a single entity for cost-modeling and transforms.
/// The recipe needs to be 'decomposed', i.e. replaced by its individual
/// expression recipes, before execute. The individual expression recipes are
/// completely disconnected from the def-use graph of other recipes not part of
/// the expression. Def-use edges between pairs of expression recipes remain
/// intact, whereas every edge between an expression recipe and a recipe outside
/// the expression is elevated to connect the non-expression recipe with the
/// VPExpressionRecipe itself.
class VPExpressionRecipe : public VPSingleDefRecipe {
  /// Recipes included in this VPExpressionRecipe.
  SmallVector<VPSingleDefRecipe *> ExpressionRecipes;

  /// Temporary VPValues used for external operands of the expression, i.e.
  /// operands not defined by recipes in the expression.
  SmallVector<VPValue *> LiveInPlaceholders;

  enum class ExpressionTypes {
    /// Represents an inloop extended reduction operation, performing a
    /// reduction on an extended vector operand into a scalar value, and adding
    /// the result to a chain.
    ExtendedReduction,
    /// Represent an inloop multiply-accumulate reduction, multiplying the
    /// extended vector operands, performing a reduction.add on the result, and
    /// adding the scalar result to a chain.
    ExtMulAccReduction,
    /// Represent an inloop multiply-accumulate reduction, multiplying the
    /// vector operands, performing a reduction.add on the result, and adding
    /// the scalar result to a chain.
    MulAccReduction,
  };

  /// Type of the expression.
  ExpressionTypes ExpressionType;

  /// Construct a new VPExpressionRecipe by internalizing recipes in \p
  /// ExpressionRecipes. External operands (i.e. not defined by another recipe
  /// in the expression) are replaced by temporary VPValues and the original
  /// operands are transferred to the VPExpressionRecipe itself. Clone recipes
  /// as needed (excluding last) to ensure they are only used by other recipes
  /// in the expression.
  VPExpressionRecipe(ExpressionTypes ExpressionType,
                     ArrayRef<VPSingleDefRecipe *> ExpressionRecipes);

public:
  VPExpressionRecipe(VPWidenCastRecipe *Ext, VPReductionRecipe *Red)
      : VPExpressionRecipe(ExpressionTypes::ExtendedReduction, {Ext, Red}) {}
  VPExpressionRecipe(VPWidenRecipe *Mul, VPReductionRecipe *Red)
      : VPExpressionRecipe(ExpressionTypes::MulAccReduction, {Mul, Red}) {}
  VPExpressionRecipe(VPWidenCastRecipe *Ext0, VPWidenCastRecipe *Ext1,
                     VPWidenRecipe *Mul, VPReductionRecipe *Red)
      : VPExpressionRecipe(ExpressionTypes::ExtMulAccReduction,
                           {Ext0, Ext1, Mul, Red}) {}

  ~VPExpressionRecipe() override {
    for (auto *R : reverse(ExpressionRecipes))
      delete R;
    for (VPValue *T : LiveInPlaceholders)
      delete T;
  }

  VP_CLASSOF_IMPL(VPDef::VPExpressionSC)

  VPExpressionRecipe *clone() override {
    assert(!ExpressionRecipes.empty() && "empty expressions should be removed");
    SmallVector<VPSingleDefRecipe *> NewExpressiondRecipes;
    for (auto *R : ExpressionRecipes)
      NewExpressiondRecipes.push_back(R->clone());
    for (auto *New : NewExpressiondRecipes) {
      for (const auto &[Idx, Old] : enumerate(ExpressionRecipes))
        New->replaceUsesOfWith(Old, NewExpressiondRecipes[Idx]);
      // Update placeholder operands in the cloned recipe to use the external
      // operands, to be internalized when the cloned expression is constructed.
      for (const auto &[Placeholder, OutsideOp] :
           zip(LiveInPlaceholders, operands()))
        New->replaceUsesOfWith(Placeholder, OutsideOp);
    }
    return new VPExpressionRecipe(ExpressionType, NewExpressiondRecipes);
  }

  /// Return the VPValue to use to infer the result type of the recipe.
  VPValue *getOperandOfResultType() const {
    unsigned OpIdx =
        cast<VPReductionRecipe>(ExpressionRecipes.back())->isConditional() ? 2
                                                                           : 1;
    return getOperand(getNumOperands() - OpIdx);
  }

  /// Insert the recipes of the expression back into the VPlan, directly before
  /// the current recipe. Leaves the expression recipe empty, which must be
  /// removed before codegen.
  void decompose();

  /// Method for generating code, must not be called as this recipe is abstract.
  void execute(VPTransformState &State) override {
    llvm_unreachable("recipe must be removed before execute");
  }

  InstructionCost computeCost(ElementCount VF,
                              VPCostContext &Ctx) const override;

#if !defined(NDEBUG) || defined(LLVM_ENABLE_DUMP)
  /// Print the recipe.
  void print(raw_ostream &O, const Twine &Indent,
             VPSlotTracker &SlotTracker) const override;
#endif

  /// Returns true if this expression contains recipes that may read from or
  /// write to memory.
  bool mayReadOrWriteMemory() const;

  /// Returns true if this expression contains recipes that may have side
  /// effects.
  bool mayHaveSideEffects() const;
};

/// VPPredInstPHIRecipe is a recipe for generating the phi nodes needed when
/// control converges back from a Branch-on-Mask. The phi nodes are needed in
/// order to merge values that are set under such a branch and feed their uses.
/// The phi nodes can be scalar or vector depending on the users of the value.
/// This recipe works in concert with VPBranchOnMaskRecipe.
class LLVM_ABI_FOR_TEST VPPredInstPHIRecipe : public VPSingleDefRecipe {
public:
  /// Construct a VPPredInstPHIRecipe given \p PredInst whose value needs a phi
  /// nodes after merging back from a Branch-on-Mask.
  VPPredInstPHIRecipe(VPValue *PredV, DebugLoc DL)
      : VPSingleDefRecipe(VPDef::VPPredInstPHISC, PredV, DL) {}
  ~VPPredInstPHIRecipe() override = default;

  VPPredInstPHIRecipe *clone() override {
    return new VPPredInstPHIRecipe(getOperand(0), getDebugLoc());
  }

  VP_CLASSOF_IMPL(VPDef::VPPredInstPHISC)

  /// Generates phi nodes for live-outs (from a replicate region) as needed to
  /// retain SSA form.
  void execute(VPTransformState &State) override;

  /// Return the cost of this VPPredInstPHIRecipe.
  InstructionCost computeCost(ElementCount VF,
                              VPCostContext &Ctx) const override {
    // TODO: Compute accurate cost after retiring the legacy cost model.
    return 0;
  }

#if !defined(NDEBUG) || defined(LLVM_ENABLE_DUMP)
  /// Print the recipe.
  void print(raw_ostream &O, const Twine &Indent,
             VPSlotTracker &SlotTracker) const override;
#endif

  /// Returns true if the recipe uses scalars of operand \p Op.
  bool usesScalars(const VPValue *Op) const override {
    assert(is_contained(operands(), Op) &&
           "Op must be an operand of the recipe");
    return true;
  }
};

/// A common base class for widening memory operations. An optional mask can be
/// provided as the last operand.
class LLVM_ABI_FOR_TEST VPWidenMemoryRecipe : public VPRecipeBase,
                                              public VPIRMetadata {
protected:
  Instruction &Ingredient;

  /// Whether the accessed addresses are consecutive.
  bool Consecutive;

  /// Whether the consecutive accessed addresses are in reverse order.
  bool Reverse;

  /// Whether the memory access is masked.
  bool IsMasked = false;

  void setMask(VPValue *Mask) {
    assert(!IsMasked && "cannot re-set mask");
    if (!Mask)
      return;
    addOperand(Mask);
    IsMasked = true;
  }

  VPWidenMemoryRecipe(const char unsigned SC, Instruction &I,
                      std::initializer_list<VPValue *> Operands,
                      bool Consecutive, bool Reverse,
                      const VPIRMetadata &Metadata, DebugLoc DL)
      : VPRecipeBase(SC, Operands, DL), VPIRMetadata(Metadata), Ingredient(I),
        Consecutive(Consecutive), Reverse(Reverse) {
    assert((Consecutive || !Reverse) && "Reverse implies consecutive");
  }

public:
  VPWidenMemoryRecipe *clone() override {
    llvm_unreachable("cloning not supported");
  }

  static inline bool classof(const VPRecipeBase *R) {
    return R->getVPDefID() == VPRecipeBase::VPWidenLoadSC ||
           R->getVPDefID() == VPRecipeBase::VPWidenStoreSC ||
           R->getVPDefID() == VPRecipeBase::VPWidenLoadEVLSC ||
           R->getVPDefID() == VPRecipeBase::VPWidenStoreEVLSC;
  }

  static inline bool classof(const VPUser *U) {
    auto *R = dyn_cast<VPRecipeBase>(U);
    return R && classof(R);
  }

  /// Return whether the loaded-from / stored-to addresses are consecutive.
  bool isConsecutive() const { return Consecutive; }

  /// Return whether the consecutive loaded/stored addresses are in reverse
  /// order.
  bool isReverse() const { return Reverse; }

  /// Return the address accessed by this recipe.
  VPValue *getAddr() const { return getOperand(0); }

  /// Returns true if the recipe is masked.
  bool isMasked() const { return IsMasked; }

  /// Return the mask used by this recipe. Note that a full mask is represented
  /// by a nullptr.
  VPValue *getMask() const {
    // Mask is optional and therefore the last operand.
    return isMasked() ? getOperand(getNumOperands() - 1) : nullptr;
  }

  /// Generate the wide load/store.
  void execute(VPTransformState &State) override {
    llvm_unreachable("VPWidenMemoryRecipe should not be instantiated.");
  }

  /// Return the cost of this VPWidenMemoryRecipe.
  InstructionCost computeCost(ElementCount VF,
                              VPCostContext &Ctx) const override;

  Instruction &getIngredient() const { return Ingredient; }
};

/// A recipe for widening load operations, using the address to load from and an
/// optional mask.
struct LLVM_ABI_FOR_TEST VPWidenLoadRecipe final : public VPWidenMemoryRecipe,
                                                   public VPValue {
  VPWidenLoadRecipe(LoadInst &Load, VPValue *Addr, VPValue *Mask,
                    bool Consecutive, bool Reverse,
                    const VPIRMetadata &Metadata, DebugLoc DL)
      : VPWidenMemoryRecipe(VPDef::VPWidenLoadSC, Load, {Addr}, Consecutive,
                            Reverse, Metadata, DL),
        VPValue(this, &Load) {
    setMask(Mask);
  }

  VPWidenLoadRecipe *clone() override {
    return new VPWidenLoadRecipe(cast<LoadInst>(Ingredient), getAddr(),
                                 getMask(), Consecutive, Reverse, *this,
                                 getDebugLoc());
  }

  VP_CLASSOF_IMPL(VPDef::VPWidenLoadSC);

  /// Generate a wide load or gather.
  void execute(VPTransformState &State) override;

#if !defined(NDEBUG) || defined(LLVM_ENABLE_DUMP)
  /// Print the recipe.
  void print(raw_ostream &O, const Twine &Indent,
             VPSlotTracker &SlotTracker) const override;
#endif

  /// Returns true if the recipe only uses the first lane of operand \p Op.
  bool onlyFirstLaneUsed(const VPValue *Op) const override {
    assert(is_contained(operands(), Op) &&
           "Op must be an operand of the recipe");
    // Widened, consecutive loads operations only demand the first lane of
    // their address.
    return Op == getAddr() && isConsecutive();
  }
};

/// A recipe for widening load operations with vector-predication intrinsics,
/// using the address to load from, the explicit vector length and an optional
/// mask.
struct VPWidenLoadEVLRecipe final : public VPWidenMemoryRecipe, public VPValue {
  VPWidenLoadEVLRecipe(VPWidenLoadRecipe &L, VPValue &EVL, VPValue *Mask)
      : VPWidenMemoryRecipe(VPDef::VPWidenLoadEVLSC, L.getIngredient(),
                            {L.getAddr(), &EVL}, L.isConsecutive(),
                            L.isReverse(), L, L.getDebugLoc()),
        VPValue(this, &getIngredient()) {
    setMask(Mask);
  }

  VP_CLASSOF_IMPL(VPDef::VPWidenLoadEVLSC)

  /// Return the EVL operand.
  VPValue *getEVL() const { return getOperand(1); }

  /// Generate the wide load or gather.
  void execute(VPTransformState &State) override;

  /// Return the cost of this VPWidenLoadEVLRecipe.
  InstructionCost computeCost(ElementCount VF,
                              VPCostContext &Ctx) const override;

#if !defined(NDEBUG) || defined(LLVM_ENABLE_DUMP)
  /// Print the recipe.
  void print(raw_ostream &O, const Twine &Indent,
             VPSlotTracker &SlotTracker) const override;
#endif

  /// Returns true if the recipe only uses the first lane of operand \p Op.
  bool onlyFirstLaneUsed(const VPValue *Op) const override {
    assert(is_contained(operands(), Op) &&
           "Op must be an operand of the recipe");
    // Widened loads only demand the first lane of EVL and consecutive loads
    // only demand the first lane of their address.
    return Op == getEVL() || (Op == getAddr() && isConsecutive());
  }
};

/// A recipe for widening store operations, using the stored value, the address
/// to store to and an optional mask.
struct LLVM_ABI_FOR_TEST VPWidenStoreRecipe final : public VPWidenMemoryRecipe {
  VPWidenStoreRecipe(StoreInst &Store, VPValue *Addr, VPValue *StoredVal,
                     VPValue *Mask, bool Consecutive, bool Reverse,
                     const VPIRMetadata &Metadata, DebugLoc DL)
      : VPWidenMemoryRecipe(VPDef::VPWidenStoreSC, Store, {Addr, StoredVal},
                            Consecutive, Reverse, Metadata, DL) {
    setMask(Mask);
  }

  VPWidenStoreRecipe *clone() override {
    return new VPWidenStoreRecipe(cast<StoreInst>(Ingredient), getAddr(),
                                  getStoredValue(), getMask(), Consecutive,
                                  Reverse, *this, getDebugLoc());
  }

  VP_CLASSOF_IMPL(VPDef::VPWidenStoreSC);

  /// Return the value stored by this recipe.
  VPValue *getStoredValue() const { return getOperand(1); }

  /// Generate a wide store or scatter.
  void execute(VPTransformState &State) override;

#if !defined(NDEBUG) || defined(LLVM_ENABLE_DUMP)
  /// Print the recipe.
  void print(raw_ostream &O, const Twine &Indent,
             VPSlotTracker &SlotTracker) const override;
#endif

  /// Returns true if the recipe only uses the first lane of operand \p Op.
  bool onlyFirstLaneUsed(const VPValue *Op) const override {
    assert(is_contained(operands(), Op) &&
           "Op must be an operand of the recipe");
    // Widened, consecutive stores only demand the first lane of their address,
    // unless the same operand is also stored.
    return Op == getAddr() && isConsecutive() && Op != getStoredValue();
  }
};

/// A recipe for widening store operations with vector-predication intrinsics,
/// using the value to store, the address to store to, the explicit vector
/// length and an optional mask.
struct VPWidenStoreEVLRecipe final : public VPWidenMemoryRecipe {
  VPWidenStoreEVLRecipe(VPWidenStoreRecipe &S, VPValue &EVL, VPValue *Mask)
      : VPWidenMemoryRecipe(VPDef::VPWidenStoreEVLSC, S.getIngredient(),
                            {S.getAddr(), S.getStoredValue(), &EVL},
                            S.isConsecutive(), S.isReverse(), S,
                            S.getDebugLoc()) {
    setMask(Mask);
  }

  VP_CLASSOF_IMPL(VPDef::VPWidenStoreEVLSC)

  /// Return the address accessed by this recipe.
  VPValue *getStoredValue() const { return getOperand(1); }

  /// Return the EVL operand.
  VPValue *getEVL() const { return getOperand(2); }

  /// Generate the wide store or scatter.
  void execute(VPTransformState &State) override;

  /// Return the cost of this VPWidenStoreEVLRecipe.
  InstructionCost computeCost(ElementCount VF,
                              VPCostContext &Ctx) const override;

#if !defined(NDEBUG) || defined(LLVM_ENABLE_DUMP)
  /// Print the recipe.
  void print(raw_ostream &O, const Twine &Indent,
             VPSlotTracker &SlotTracker) const override;
#endif

  /// Returns true if the recipe only uses the first lane of operand \p Op.
  bool onlyFirstLaneUsed(const VPValue *Op) const override {
    assert(is_contained(operands(), Op) &&
           "Op must be an operand of the recipe");
    if (Op == getEVL()) {
      assert(getStoredValue() != Op && "unexpected store of EVL");
      return true;
    }
    // Widened, consecutive memory operations only demand the first lane of
    // their address, unless the same operand is also stored. That latter can
    // happen with opaque pointers.
    return Op == getAddr() && isConsecutive() && Op != getStoredValue();
  }
};

/// Recipe to expand a SCEV expression.
class VPExpandSCEVRecipe : public VPSingleDefRecipe {
  const SCEV *Expr;
  ScalarEvolution &SE;

public:
  VPExpandSCEVRecipe(const SCEV *Expr, ScalarEvolution &SE)
      : VPSingleDefRecipe(VPDef::VPExpandSCEVSC, {}), Expr(Expr), SE(SE) {}

  ~VPExpandSCEVRecipe() override = default;

  VPExpandSCEVRecipe *clone() override {
    return new VPExpandSCEVRecipe(Expr, SE);
  }

  VP_CLASSOF_IMPL(VPDef::VPExpandSCEVSC)

  /// Generate a canonical vector induction variable of the vector loop, with
  void execute(VPTransformState &State) override;

  /// Return the cost of this VPExpandSCEVRecipe.
  InstructionCost computeCost(ElementCount VF,
                              VPCostContext &Ctx) const override {
    // TODO: Compute accurate cost after retiring the legacy cost model.
    return 0;
  }

#if !defined(NDEBUG) || defined(LLVM_ENABLE_DUMP)
  /// Print the recipe.
  void print(raw_ostream &O, const Twine &Indent,
             VPSlotTracker &SlotTracker) const override;
#endif

  const SCEV *getSCEV() const { return Expr; }
};

/// Canonical scalar induction phi of the vector loop. Starting at the specified
/// start value (either 0 or the resume value when vectorizing the epilogue
/// loop). VPWidenCanonicalIVRecipe represents the vector version of the
/// canonical induction variable.
class VPCanonicalIVPHIRecipe : public VPHeaderPHIRecipe {
public:
  VPCanonicalIVPHIRecipe(VPValue *StartV, DebugLoc DL)
      : VPHeaderPHIRecipe(VPDef::VPCanonicalIVPHISC, nullptr, StartV, DL) {}

  ~VPCanonicalIVPHIRecipe() override = default;

  VPCanonicalIVPHIRecipe *clone() override {
    auto *R = new VPCanonicalIVPHIRecipe(getOperand(0), getDebugLoc());
    R->addOperand(getBackedgeValue());
    return R;
  }

  VP_CLASSOF_IMPL(VPDef::VPCanonicalIVPHISC)

  void execute(VPTransformState &State) override {
    llvm_unreachable("cannot execute this recipe, should be replaced by a "
                     "scalar phi recipe");
  }

#if !defined(NDEBUG) || defined(LLVM_ENABLE_DUMP)
  /// Print the recipe.
  void print(raw_ostream &O, const Twine &Indent,
             VPSlotTracker &SlotTracker) const override;
#endif

  /// Returns the scalar type of the induction.
  Type *getScalarType() const {
    return getStartValue()->getLiveInIRValue()->getType();
  }

  /// Returns true if the recipe only uses the first lane of operand \p Op.
  bool onlyFirstLaneUsed(const VPValue *Op) const override {
    assert(is_contained(operands(), Op) &&
           "Op must be an operand of the recipe");
    return true;
  }

  /// Returns true if the recipe only uses the first part of operand \p Op.
  bool onlyFirstPartUsed(const VPValue *Op) const override {
    assert(is_contained(operands(), Op) &&
           "Op must be an operand of the recipe");
    return true;
  }

  /// Return the cost of this VPCanonicalIVPHIRecipe.
  InstructionCost computeCost(ElementCount VF,
                              VPCostContext &Ctx) const override {
    // For now, match the behavior of the legacy cost model.
    return 0;
  }
};

/// A recipe for generating the active lane mask for the vector loop that is
/// used to predicate the vector operations.
/// TODO: It would be good to use the existing VPWidenPHIRecipe instead and
/// remove VPActiveLaneMaskPHIRecipe.
class VPActiveLaneMaskPHIRecipe : public VPHeaderPHIRecipe {
public:
  VPActiveLaneMaskPHIRecipe(VPValue *StartMask, DebugLoc DL)
      : VPHeaderPHIRecipe(VPDef::VPActiveLaneMaskPHISC, nullptr, StartMask,
                          DL) {}

  ~VPActiveLaneMaskPHIRecipe() override = default;

  VPActiveLaneMaskPHIRecipe *clone() override {
    auto *R = new VPActiveLaneMaskPHIRecipe(getOperand(0), getDebugLoc());
    if (getNumOperands() == 2)
      R->addOperand(getOperand(1));
    return R;
  }

  VP_CLASSOF_IMPL(VPDef::VPActiveLaneMaskPHISC)

  /// Generate the active lane mask phi of the vector loop.
  void execute(VPTransformState &State) override;

#if !defined(NDEBUG) || defined(LLVM_ENABLE_DUMP)
  /// Print the recipe.
  void print(raw_ostream &O, const Twine &Indent,
             VPSlotTracker &SlotTracker) const override;
#endif
};

/// A recipe for generating the phi node for the current index of elements,
/// adjusted in accordance with EVL value. It starts at the start value of the
/// canonical induction and gets incremented by EVL in each iteration of the
/// vector loop.
class VPEVLBasedIVPHIRecipe : public VPHeaderPHIRecipe {
public:
  VPEVLBasedIVPHIRecipe(VPValue *StartIV, DebugLoc DL)
      : VPHeaderPHIRecipe(VPDef::VPEVLBasedIVPHISC, nullptr, StartIV, DL) {}

  ~VPEVLBasedIVPHIRecipe() override = default;

  VPEVLBasedIVPHIRecipe *clone() override {
    llvm_unreachable("cloning not implemented yet");
  }

  VP_CLASSOF_IMPL(VPDef::VPEVLBasedIVPHISC)

  void execute(VPTransformState &State) override {
    llvm_unreachable("cannot execute this recipe, should be replaced by a "
                     "scalar phi recipe");
  }

  /// Return the cost of this VPEVLBasedIVPHIRecipe.
  InstructionCost computeCost(ElementCount VF,
                              VPCostContext &Ctx) const override {
    // For now, match the behavior of the legacy cost model.
    return 0;
  }

  /// Returns true if the recipe only uses the first lane of operand \p Op.
  bool onlyFirstLaneUsed(const VPValue *Op) const override {
    assert(is_contained(operands(), Op) &&
           "Op must be an operand of the recipe");
    return true;
  }

#if !defined(NDEBUG) || defined(LLVM_ENABLE_DUMP)
  /// Print the recipe.
  void print(raw_ostream &O, const Twine &Indent,
             VPSlotTracker &SlotTracker) const override;
#endif
};

/// A Recipe for widening the canonical induction variable of the vector loop.
class VPWidenCanonicalIVRecipe : public VPSingleDefRecipe,
                                 public VPUnrollPartAccessor<1> {
public:
  VPWidenCanonicalIVRecipe(VPCanonicalIVPHIRecipe *CanonicalIV)
      : VPSingleDefRecipe(VPDef::VPWidenCanonicalIVSC, {CanonicalIV}) {}

  ~VPWidenCanonicalIVRecipe() override = default;

  VPWidenCanonicalIVRecipe *clone() override {
    return new VPWidenCanonicalIVRecipe(
        cast<VPCanonicalIVPHIRecipe>(getOperand(0)));
  }

  VP_CLASSOF_IMPL(VPDef::VPWidenCanonicalIVSC)

  /// Generate a canonical vector induction variable of the vector loop, with
  /// start = {<Part*VF, Part*VF+1, ..., Part*VF+VF-1> for 0 <= Part < UF}, and
  /// step = <VF*UF, VF*UF, ..., VF*UF>.
  void execute(VPTransformState &State) override;

  /// Return the cost of this VPWidenCanonicalIVPHIRecipe.
  InstructionCost computeCost(ElementCount VF,
                              VPCostContext &Ctx) const override {
    // TODO: Compute accurate cost after retiring the legacy cost model.
    return 0;
  }

#if !defined(NDEBUG) || defined(LLVM_ENABLE_DUMP)
  /// Print the recipe.
  void print(raw_ostream &O, const Twine &Indent,
             VPSlotTracker &SlotTracker) const override;
#endif
};

/// A recipe for converting the input value \p IV value to the corresponding
/// value of an IV with different start and step values, using Start + IV *
/// Step.
class VPDerivedIVRecipe : public VPSingleDefRecipe {
  /// Kind of the induction.
  const InductionDescriptor::InductionKind Kind;
  /// If not nullptr, the floating point induction binary operator. Must be set
  /// for floating point inductions.
  const FPMathOperator *FPBinOp;

  /// Name to use for the generated IR instruction for the derived IV.
  std::string Name;

public:
  VPDerivedIVRecipe(const InductionDescriptor &IndDesc, VPValue *Start,
                    VPCanonicalIVPHIRecipe *CanonicalIV, VPValue *Step,
                    const Twine &Name = "")
      : VPDerivedIVRecipe(
            IndDesc.getKind(),
            dyn_cast_or_null<FPMathOperator>(IndDesc.getInductionBinOp()),
            Start, CanonicalIV, Step, Name) {}

  VPDerivedIVRecipe(InductionDescriptor::InductionKind Kind,
                    const FPMathOperator *FPBinOp, VPValue *Start, VPValue *IV,
                    VPValue *Step, const Twine &Name = "")
      : VPSingleDefRecipe(VPDef::VPDerivedIVSC, {Start, IV, Step}), Kind(Kind),
        FPBinOp(FPBinOp), Name(Name.str()) {}

  ~VPDerivedIVRecipe() override = default;

  VPDerivedIVRecipe *clone() override {
    return new VPDerivedIVRecipe(Kind, FPBinOp, getStartValue(), getOperand(1),
                                 getStepValue());
  }

  VP_CLASSOF_IMPL(VPDef::VPDerivedIVSC)

  /// Generate the transformed value of the induction at offset StartValue (1.
  /// operand) + IV (2. operand) * StepValue (3, operand).
  void execute(VPTransformState &State) override;

  /// Return the cost of this VPDerivedIVRecipe.
  InstructionCost computeCost(ElementCount VF,
                              VPCostContext &Ctx) const override {
    // TODO: Compute accurate cost after retiring the legacy cost model.
    return 0;
  }

#if !defined(NDEBUG) || defined(LLVM_ENABLE_DUMP)
  /// Print the recipe.
  void print(raw_ostream &O, const Twine &Indent,
             VPSlotTracker &SlotTracker) const override;
#endif

  Type *getScalarType() const {
    return getStartValue()->getLiveInIRValue()->getType();
  }

  VPValue *getStartValue() const { return getOperand(0); }
  VPValue *getStepValue() const { return getOperand(2); }

  /// Returns true if the recipe only uses the first lane of operand \p Op.
  bool onlyFirstLaneUsed(const VPValue *Op) const override {
    assert(is_contained(operands(), Op) &&
           "Op must be an operand of the recipe");
    return true;
  }
};

/// A recipe for handling phi nodes of integer and floating-point inductions,
/// producing their scalar values.
class LLVM_ABI_FOR_TEST VPScalarIVStepsRecipe : public VPRecipeWithIRFlags,
                                                public VPUnrollPartAccessor<3> {
  Instruction::BinaryOps InductionOpcode;

public:
  VPScalarIVStepsRecipe(VPValue *IV, VPValue *Step, VPValue *VF,
                        Instruction::BinaryOps Opcode, FastMathFlags FMFs,
                        DebugLoc DL)
      : VPRecipeWithIRFlags(VPDef::VPScalarIVStepsSC,
                            ArrayRef<VPValue *>({IV, Step, VF}), FMFs, DL),
        InductionOpcode(Opcode) {}

  VPScalarIVStepsRecipe(const InductionDescriptor &IndDesc, VPValue *IV,
                        VPValue *Step, VPValue *VF, DebugLoc DL = {})
      : VPScalarIVStepsRecipe(
            IV, Step, VF, IndDesc.getInductionOpcode(),
            dyn_cast_or_null<FPMathOperator>(IndDesc.getInductionBinOp())
                ? IndDesc.getInductionBinOp()->getFastMathFlags()
                : FastMathFlags(),
            DL) {}

  ~VPScalarIVStepsRecipe() override = default;

  VPScalarIVStepsRecipe *clone() override {
    return new VPScalarIVStepsRecipe(
        getOperand(0), getOperand(1), getOperand(2), InductionOpcode,
        hasFastMathFlags() ? getFastMathFlags() : FastMathFlags(),
        getDebugLoc());
  }

  /// Return true if this VPScalarIVStepsRecipe corresponds to part 0. Note that
  /// this is only accurate after the VPlan has been unrolled.
  bool isPart0() { return getUnrollPart(*this) == 0; }

  VP_CLASSOF_IMPL(VPDef::VPScalarIVStepsSC)

  /// Generate the scalarized versions of the phi node as needed by their users.
  void execute(VPTransformState &State) override;

  /// Return the cost of this VPScalarIVStepsRecipe.
  InstructionCost computeCost(ElementCount VF,
                              VPCostContext &Ctx) const override {
    // TODO: Compute accurate cost after retiring the legacy cost model.
    return 0;
  }

#if !defined(NDEBUG) || defined(LLVM_ENABLE_DUMP)
  /// Print the recipe.
  void print(raw_ostream &O, const Twine &Indent,
             VPSlotTracker &SlotTracker) const override;
#endif

  VPValue *getStepValue() const { return getOperand(1); }

  /// Returns true if the recipe only uses the first lane of operand \p Op.
  bool onlyFirstLaneUsed(const VPValue *Op) const override {
    assert(is_contained(operands(), Op) &&
           "Op must be an operand of the recipe");
    return true;
  }
};

/// Casting from VPRecipeBase -> VPPhiAccessors is supported for all recipe
/// types implementing VPPhiAccessors. Used by isa<> & co.
template <> struct CastIsPossible<VPPhiAccessors, const VPRecipeBase *> {
  static inline bool isPossible(const VPRecipeBase *f) {
    // TODO: include VPPredInstPHIRecipe too, once it implements VPPhiAccessors.
    return isa<VPIRPhi, VPHeaderPHIRecipe, VPWidenPHIRecipe, VPPhi>(f);
  }
};
/// Support casting from VPRecipeBase -> VPPhiAccessors, by down-casting to the
/// recipe types implementing VPPhiAccessors. Used by cast<>, dyn_cast<> & co.
template <typename SrcTy>
struct CastInfoVPPhiAccessors : public CastIsPossible<VPPhiAccessors, SrcTy> {

  using Self = CastInfo<VPPhiAccessors, SrcTy>;

  /// doCast is used by cast<>.
  static inline VPPhiAccessors *doCast(SrcTy R) {
    return const_cast<VPPhiAccessors *>([R]() -> const VPPhiAccessors * {
      switch (R->getVPDefID()) {
      case VPDef::VPInstructionSC:
        return cast<VPPhi>(R);
      case VPDef::VPIRInstructionSC:
        return cast<VPIRPhi>(R);
      case VPDef::VPWidenPHISC:
        return cast<VPWidenPHIRecipe>(R);
      default:
        return cast<VPHeaderPHIRecipe>(R);
      }
    }());
  }

  /// doCastIfPossible is used by dyn_cast<>.
  static inline VPPhiAccessors *doCastIfPossible(SrcTy f) {
    if (!Self::isPossible(f))
      return nullptr;
    return doCast(f);
  }
};
template <>
struct CastInfo<VPPhiAccessors, VPRecipeBase *>
    : CastInfoVPPhiAccessors<VPRecipeBase *> {};
template <>
struct CastInfo<VPPhiAccessors, const VPRecipeBase *>
    : CastInfoVPPhiAccessors<const VPRecipeBase *> {};

/// VPBasicBlock serves as the leaf of the Hierarchical Control-Flow Graph. It
/// holds a sequence of zero or more VPRecipe's each representing a sequence of
/// output IR instructions. All PHI-like recipes must come before any non-PHI recipes.
class LLVM_ABI_FOR_TEST VPBasicBlock : public VPBlockBase {
  friend class VPlan;

  /// Use VPlan::createVPBasicBlock to create VPBasicBlocks.
  VPBasicBlock(const Twine &Name = "", VPRecipeBase *Recipe = nullptr)
      : VPBlockBase(VPBasicBlockSC, Name.str()) {
    if (Recipe)
      appendRecipe(Recipe);
  }

public:
  using RecipeListTy = iplist<VPRecipeBase>;

protected:
  /// The VPRecipes held in the order of output instructions to generate.
  RecipeListTy Recipes;

  VPBasicBlock(const unsigned char BlockSC, const Twine &Name = "")
      : VPBlockBase(BlockSC, Name.str()) {}

public:
  ~VPBasicBlock() override {
    while (!Recipes.empty())
      Recipes.pop_back();
  }

  /// Instruction iterators...
  using iterator = RecipeListTy::iterator;
  using const_iterator = RecipeListTy::const_iterator;
  using reverse_iterator = RecipeListTy::reverse_iterator;
  using const_reverse_iterator = RecipeListTy::const_reverse_iterator;

  //===--------------------------------------------------------------------===//
  /// Recipe iterator methods
  ///
  inline iterator begin() { return Recipes.begin(); }
  inline const_iterator begin() const { return Recipes.begin(); }
  inline iterator end() { return Recipes.end(); }
  inline const_iterator end() const { return Recipes.end(); }

  inline reverse_iterator rbegin() { return Recipes.rbegin(); }
  inline const_reverse_iterator rbegin() const { return Recipes.rbegin(); }
  inline reverse_iterator rend() { return Recipes.rend(); }
  inline const_reverse_iterator rend() const { return Recipes.rend(); }

  inline size_t size() const { return Recipes.size(); }
  inline bool empty() const { return Recipes.empty(); }
  inline const VPRecipeBase &front() const { return Recipes.front(); }
  inline VPRecipeBase &front() { return Recipes.front(); }
  inline const VPRecipeBase &back() const { return Recipes.back(); }
  inline VPRecipeBase &back() { return Recipes.back(); }

  /// Returns a reference to the list of recipes.
  RecipeListTy &getRecipeList() { return Recipes; }

  /// Returns a pointer to a member of the recipe list.
  static RecipeListTy VPBasicBlock::*getSublistAccess(VPRecipeBase *) {
    return &VPBasicBlock::Recipes;
  }

  /// Method to support type inquiry through isa, cast, and dyn_cast.
  static inline bool classof(const VPBlockBase *V) {
    return V->getVPBlockID() == VPBlockBase::VPBasicBlockSC ||
           V->getVPBlockID() == VPBlockBase::VPIRBasicBlockSC;
  }

  void insert(VPRecipeBase *Recipe, iterator InsertPt) {
    assert(Recipe && "No recipe to append.");
    assert(!Recipe->Parent && "Recipe already in VPlan");
    Recipe->Parent = this;
    Recipes.insert(InsertPt, Recipe);
  }

  /// Augment the existing recipes of a VPBasicBlock with an additional
  /// \p Recipe as the last recipe.
  void appendRecipe(VPRecipeBase *Recipe) { insert(Recipe, end()); }

  /// The method which generates the output IR instructions that correspond to
  /// this VPBasicBlock, thereby "executing" the VPlan.
  void execute(VPTransformState *State) override;

  /// Return the cost of this VPBasicBlock.
  InstructionCost cost(ElementCount VF, VPCostContext &Ctx) override;

  /// Return the position of the first non-phi node recipe in the block.
  iterator getFirstNonPhi();

  /// Returns an iterator range over the PHI-like recipes in the block.
  iterator_range<iterator> phis() {
    return make_range(begin(), getFirstNonPhi());
  }

  /// Split current block at \p SplitAt by inserting a new block between the
  /// current block and its successors and moving all recipes starting at
  /// SplitAt to the new block. Returns the new block.
  VPBasicBlock *splitAt(iterator SplitAt);

  VPRegionBlock *getEnclosingLoopRegion();
  const VPRegionBlock *getEnclosingLoopRegion() const;

#if !defined(NDEBUG) || defined(LLVM_ENABLE_DUMP)
  /// Print this VPBsicBlock to \p O, prefixing all lines with \p Indent. \p
  /// SlotTracker is used to print unnamed VPValue's using consequtive numbers.
  ///
  /// Note that the numbering is applied to the whole VPlan, so printing
  /// individual blocks is consistent with the whole VPlan printing.
  void print(raw_ostream &O, const Twine &Indent,
             VPSlotTracker &SlotTracker) const override;
  using VPBlockBase::print; // Get the print(raw_stream &O) version.
#endif

  /// If the block has multiple successors, return the branch recipe terminating
  /// the block. If there are no or only a single successor, return nullptr;
  VPRecipeBase *getTerminator();
  const VPRecipeBase *getTerminator() const;

  /// Returns true if the block is exiting it's parent region.
  bool isExiting() const;

  /// Clone the current block and it's recipes, without updating the operands of
  /// the cloned recipes.
  VPBasicBlock *clone() override;

  /// Returns the predecessor block at index \p Idx with the predecessors as per
  /// the corresponding plain CFG. If the block is an entry block to a region,
  /// the first predecessor is the single predecessor of a region, and the
  /// second predecessor is the exiting block of the region.
  const VPBasicBlock *getCFGPredecessor(unsigned Idx) const;

protected:
  /// Execute the recipes in the IR basic block \p BB.
  void executeRecipes(VPTransformState *State, BasicBlock *BB);

  /// Connect the VPBBs predecessors' in the VPlan CFG to the IR basic block
  /// generated for this VPBB.
  void connectToPredecessors(VPTransformState &State);

private:
  /// Create an IR BasicBlock to hold the output instructions generated by this
  /// VPBasicBlock, and return it. Update the CFGState accordingly.
  BasicBlock *createEmptyBasicBlock(VPTransformState &State);
};

inline const VPBasicBlock *
VPPhiAccessors::getIncomingBlock(unsigned Idx) const {
  return getAsRecipe()->getParent()->getCFGPredecessor(Idx);
}

/// A special type of VPBasicBlock that wraps an existing IR basic block.
/// Recipes of the block get added before the first non-phi instruction in the
/// wrapped block.
/// Note: At the moment, VPIRBasicBlock can only be used to wrap VPlan's
/// preheader block.
class VPIRBasicBlock : public VPBasicBlock {
  friend class VPlan;

  BasicBlock *IRBB;

  /// Use VPlan::createVPIRBasicBlock to create VPIRBasicBlocks.
  VPIRBasicBlock(BasicBlock *IRBB)
      : VPBasicBlock(VPIRBasicBlockSC,
                     (Twine("ir-bb<") + IRBB->getName() + Twine(">")).str()),
        IRBB(IRBB) {}

public:
  ~VPIRBasicBlock() override {}

  static inline bool classof(const VPBlockBase *V) {
    return V->getVPBlockID() == VPBlockBase::VPIRBasicBlockSC;
  }

  /// The method which generates the output IR instructions that correspond to
  /// this VPBasicBlock, thereby "executing" the VPlan.
  void execute(VPTransformState *State) override;

  VPIRBasicBlock *clone() override;

  BasicBlock *getIRBasicBlock() const { return IRBB; }
};

/// VPRegionBlock represents a collection of VPBasicBlocks and VPRegionBlocks
/// which form a Single-Entry-Single-Exiting subgraph of the output IR CFG.
/// A VPRegionBlock may indicate that its contents are to be replicated several
/// times. This is designed to support predicated scalarization, in which a
/// scalar if-then code structure needs to be generated VF * UF times. Having
/// this replication indicator helps to keep a single model for multiple
/// candidate VF's. The actual replication takes place only once the desired VF
/// and UF have been determined.
class LLVM_ABI_FOR_TEST VPRegionBlock : public VPBlockBase {
  friend class VPlan;

  /// Hold the Single Entry of the SESE region modelled by the VPRegionBlock.
  VPBlockBase *Entry;

  /// Hold the Single Exiting block of the SESE region modelled by the
  /// VPRegionBlock.
  VPBlockBase *Exiting;

  /// An indicator whether this region is to generate multiple replicated
  /// instances of output IR corresponding to its VPBlockBases.
  bool IsReplicator;

  /// Use VPlan::createVPRegionBlock to create VPRegionBlocks.
  VPRegionBlock(VPBlockBase *Entry, VPBlockBase *Exiting,
                const std::string &Name = "", bool IsReplicator = false)
      : VPBlockBase(VPRegionBlockSC, Name), Entry(Entry), Exiting(Exiting),
        IsReplicator(IsReplicator) {
    assert(Entry->getPredecessors().empty() && "Entry block has predecessors.");
    assert(Exiting->getSuccessors().empty() && "Exit block has successors.");
    Entry->setParent(this);
    Exiting->setParent(this);
  }
  VPRegionBlock(const std::string &Name = "", bool IsReplicator = false)
      : VPBlockBase(VPRegionBlockSC, Name), Entry(nullptr), Exiting(nullptr),
        IsReplicator(IsReplicator) {}

public:
  ~VPRegionBlock() override {}

  /// Method to support type inquiry through isa, cast, and dyn_cast.
  static inline bool classof(const VPBlockBase *V) {
    return V->getVPBlockID() == VPBlockBase::VPRegionBlockSC;
  }

  const VPBlockBase *getEntry() const { return Entry; }
  VPBlockBase *getEntry() { return Entry; }

  /// Set \p EntryBlock as the entry VPBlockBase of this VPRegionBlock. \p
  /// EntryBlock must have no predecessors.
  void setEntry(VPBlockBase *EntryBlock) {
    assert(EntryBlock->getPredecessors().empty() &&
           "Entry block cannot have predecessors.");
    Entry = EntryBlock;
    EntryBlock->setParent(this);
  }

  const VPBlockBase *getExiting() const { return Exiting; }
  VPBlockBase *getExiting() { return Exiting; }

  /// Set \p ExitingBlock as the exiting VPBlockBase of this VPRegionBlock. \p
  /// ExitingBlock must have no successors.
  void setExiting(VPBlockBase *ExitingBlock) {
    assert(ExitingBlock->getSuccessors().empty() &&
           "Exit block cannot have successors.");
    Exiting = ExitingBlock;
    ExitingBlock->setParent(this);
  }

  /// Returns the pre-header VPBasicBlock of the loop region.
  VPBasicBlock *getPreheaderVPBB() {
    assert(!isReplicator() && "should only get pre-header of loop regions");
    return getSinglePredecessor()->getExitingBasicBlock();
  }

  /// An indicator whether this region is to generate multiple replicated
  /// instances of output IR corresponding to its VPBlockBases.
  bool isReplicator() const { return IsReplicator; }

  /// The method which generates the output IR instructions that correspond to
  /// this VPRegionBlock, thereby "executing" the VPlan.
  void execute(VPTransformState *State) override;

  // Return the cost of this region.
  InstructionCost cost(ElementCount VF, VPCostContext &Ctx) override;

#if !defined(NDEBUG) || defined(LLVM_ENABLE_DUMP)
  /// Print this VPRegionBlock to \p O (recursively), prefixing all lines with
  /// \p Indent. \p SlotTracker is used to print unnamed VPValue's using
  /// consequtive numbers.
  ///
  /// Note that the numbering is applied to the whole VPlan, so printing
  /// individual regions is consistent with the whole VPlan printing.
  void print(raw_ostream &O, const Twine &Indent,
             VPSlotTracker &SlotTracker) const override;
  using VPBlockBase::print; // Get the print(raw_stream &O) version.
#endif

  /// Clone all blocks in the single-entry single-exit region of the block and
  /// their recipes without updating the operands of the cloned recipes.
  VPRegionBlock *clone() override;

  /// Remove the current region from its VPlan, connecting its predecessor to
  /// its entry, and its exiting block to its successor.
  void dissolveToCFGLoop();
};

/// VPlan models a candidate for vectorization, encoding various decisions take
/// to produce efficient output IR, including which branches, basic-blocks and
/// output IR instructions to generate, and their cost. VPlan holds a
/// Hierarchical-CFG of VPBasicBlocks and VPRegionBlocks rooted at an Entry
/// VPBasicBlock.
class VPlan {
  friend class VPlanPrinter;
  friend class VPSlotTracker;

  /// VPBasicBlock corresponding to the original preheader. Used to place
  /// VPExpandSCEV recipes for expressions used during skeleton creation and the
  /// rest of VPlan execution.
  /// When this VPlan is used for the epilogue vector loop, the entry will be
  /// replaced by a new entry block created during skeleton creation.
  VPBasicBlock *Entry;

  /// VPIRBasicBlock wrapping the header of the original scalar loop.
  VPIRBasicBlock *ScalarHeader;

  /// Immutable list of VPIRBasicBlocks wrapping the exit blocks of the original
  /// scalar loop. Note that some exit blocks may be unreachable at the moment,
  /// e.g. if the scalar epilogue always executes.
  SmallVector<VPIRBasicBlock *, 2> ExitBlocks;

  /// Holds the VFs applicable to this VPlan.
  SmallSetVector<ElementCount, 2> VFs;

  /// Holds the UFs applicable to this VPlan. If empty, the VPlan is valid for
  /// any UF.
  SmallSetVector<unsigned, 2> UFs;

  /// Holds the name of the VPlan, for printing.
  std::string Name;

  /// Represents the trip count of the original loop, for folding
  /// the tail.
  VPValue *TripCount = nullptr;

  /// Represents the backedge taken count of the original loop, for folding
  /// the tail. It equals TripCount - 1.
  VPValue *BackedgeTakenCount = nullptr;

  /// Represents the vector trip count.
  VPValue VectorTripCount;

  /// Represents the vectorization factor of the loop.
  VPValue VF;

  /// Represents the loop-invariant VF * UF of the vector loop region.
  VPValue VFxUF;

  /// Holds a mapping between Values and their corresponding VPValue inside
  /// VPlan.
  Value2VPValueTy Value2VPValue;

  /// Contains all the external definitions created for this VPlan. External
  /// definitions are VPValues that hold a pointer to their underlying IR.
  SmallVector<VPValue *, 16> VPLiveIns;

  /// Mapping from SCEVs to the VPValues representing their expansions.
  /// NOTE: This mapping is temporary and will be removed once all users have
  /// been modeled in VPlan directly.
  DenseMap<const SCEV *, VPValue *> SCEVToExpansion;

  /// Blocks allocated and owned by the VPlan. They will be deleted once the
  /// VPlan is destroyed.
  SmallVector<VPBlockBase *> CreatedBlocks;

  /// Construct a VPlan with \p Entry to the plan and with \p ScalarHeader
  /// wrapping the original header of the scalar loop.
  VPlan(VPBasicBlock *Entry, VPIRBasicBlock *ScalarHeader)
      : Entry(Entry), ScalarHeader(ScalarHeader) {
    Entry->setPlan(this);
    assert(ScalarHeader->getNumSuccessors() == 0 &&
           "scalar header must be a leaf node");
  }

public:
  /// Construct a VPlan for \p L. This will create VPIRBasicBlocks wrapping the
  /// original preheader and scalar header of \p L, to be used as entry and
  /// scalar header blocks of the new VPlan.
  VPlan(Loop *L);

  /// Construct a VPlan with a new VPBasicBlock as entry, a VPIRBasicBlock
  /// wrapping \p ScalarHeaderBB and a trip count of \p TC.
  VPlan(BasicBlock *ScalarHeaderBB, VPValue *TC) {
    setEntry(createVPBasicBlock("preheader"));
    ScalarHeader = createVPIRBasicBlock(ScalarHeaderBB);
    TripCount = TC;
  }

  LLVM_ABI_FOR_TEST ~VPlan();

  void setEntry(VPBasicBlock *VPBB) {
    Entry = VPBB;
    VPBB->setPlan(this);
  }

  /// Prepare the plan for execution, setting up the required live-in values.
  void prepareToExecute(Value *TripCount, Value *VectorTripCount,
                        VPTransformState &State);

  /// Generate the IR code for this VPlan.
  void execute(VPTransformState *State);

  /// Return the cost of this plan.
  InstructionCost cost(ElementCount VF, VPCostContext &Ctx);

  VPBasicBlock *getEntry() { return Entry; }
  const VPBasicBlock *getEntry() const { return Entry; }

  /// Returns the preheader of the vector loop region, if one exists, or null
  /// otherwise.
  VPBasicBlock *getVectorPreheader() {
    VPRegionBlock *VectorRegion = getVectorLoopRegion();
    return VectorRegion
               ? cast<VPBasicBlock>(VectorRegion->getSinglePredecessor())
               : nullptr;
  }

  /// Returns the VPRegionBlock of the vector loop.
  LLVM_ABI_FOR_TEST VPRegionBlock *getVectorLoopRegion();
  LLVM_ABI_FOR_TEST const VPRegionBlock *getVectorLoopRegion() const;

  /// Returns the 'middle' block of the plan, that is the block that selects
  /// whether to execute the scalar tail loop or the exit block from the loop
  /// latch. If there is an early exit from the vector loop, the middle block
  /// conceptully has the early exit block as third successor, split accross 2
  /// VPBBs. In that case, the second VPBB selects whether to execute the scalar
  /// tail loop or the exit bock. If the scalar tail loop or exit block are
  /// known to always execute, the middle block may branch directly to that
  /// block. This function cannot be called once the vector loop region has been
  /// removed.
  VPBasicBlock *getMiddleBlock() {
    VPRegionBlock *LoopRegion = getVectorLoopRegion();
    assert(
        LoopRegion &&
        "cannot call the function after vector loop region has been removed");
    auto *RegionSucc = cast<VPBasicBlock>(LoopRegion->getSingleSuccessor());
    if (RegionSucc->getSingleSuccessor() ||
        is_contained(RegionSucc->getSuccessors(), getScalarPreheader()))
      return RegionSucc;
    // There is an early exit. The successor of RegionSucc is the middle block.
    return cast<VPBasicBlock>(RegionSucc->getSuccessors()[1]);
  }

  const VPBasicBlock *getMiddleBlock() const {
    return const_cast<VPlan *>(this)->getMiddleBlock();
  }

  /// Return the VPBasicBlock for the preheader of the scalar loop.
  VPBasicBlock *getScalarPreheader() const {
    return cast<VPBasicBlock>(getScalarHeader()->getSinglePredecessor());
  }

  /// Return the VPIRBasicBlock wrapping the header of the scalar loop.
  VPIRBasicBlock *getScalarHeader() const { return ScalarHeader; }

  /// Return an ArrayRef containing VPIRBasicBlocks wrapping the exit blocks of
  /// the original scalar loop.
  ArrayRef<VPIRBasicBlock *> getExitBlocks() const { return ExitBlocks; }

  /// Return the VPIRBasicBlock corresponding to \p IRBB. \p IRBB must be an
  /// exit block.
  VPIRBasicBlock *getExitBlock(BasicBlock *IRBB) const;

  /// Returns true if \p VPBB is an exit block.
  bool isExitBlock(VPBlockBase *VPBB);

  /// The trip count of the original loop.
  VPValue *getTripCount() const {
    assert(TripCount && "trip count needs to be set before accessing it");
    return TripCount;
  }

  /// Set the trip count assuming it is currently null; if it is not - use
  /// resetTripCount().
  void setTripCount(VPValue *NewTripCount) {
    assert(!TripCount && NewTripCount && "TripCount should not be set yet.");
    TripCount = NewTripCount;
  }

  /// Resets the trip count for the VPlan. The caller must make sure all uses of
  /// the original trip count have been replaced.
  void resetTripCount(VPValue *NewTripCount) {
    assert(TripCount && NewTripCount && TripCount->getNumUsers() == 0 &&
           "TripCount must be set when resetting");
    TripCount = NewTripCount;
  }

  /// The backedge taken count of the original loop.
  VPValue *getOrCreateBackedgeTakenCount() {
    if (!BackedgeTakenCount)
      BackedgeTakenCount = new VPValue();
    return BackedgeTakenCount;
  }

  /// The vector trip count.
  VPValue &getVectorTripCount() { return VectorTripCount; }

  /// Returns the VF of the vector loop region.
  VPValue &getVF() { return VF; };

  /// Returns VF * UF of the vector loop region.
  VPValue &getVFxUF() { return VFxUF; }

  void addVF(ElementCount VF) { VFs.insert(VF); }

  void setVF(ElementCount VF) {
    assert(hasVF(VF) && "Cannot set VF not already in plan");
    VFs.clear();
    VFs.insert(VF);
  }

  bool hasVF(ElementCount VF) const { return VFs.count(VF); }
  bool hasScalableVF() const {
    return any_of(VFs, [](ElementCount VF) { return VF.isScalable(); });
  }

  /// Returns an iterator range over all VFs of the plan.
  iterator_range<SmallSetVector<ElementCount, 2>::iterator>
  vectorFactors() const {
    return {VFs.begin(), VFs.end()};
  }

  bool hasScalarVFOnly() const {
    bool HasScalarVFOnly = VFs.size() == 1 && VFs[0].isScalar();
    assert(HasScalarVFOnly == hasVF(ElementCount::getFixed(1)) &&
           "Plan with scalar VF should only have a single VF");
    return HasScalarVFOnly;
  }

  bool hasUF(unsigned UF) const { return UFs.empty() || UFs.contains(UF); }

  unsigned getUF() const {
    assert(UFs.size() == 1 && "Expected a single UF");
    return UFs[0];
  }

  void setUF(unsigned UF) {
    assert(hasUF(UF) && "Cannot set the UF not already in plan");
    UFs.clear();
    UFs.insert(UF);
  }

  /// Returns true if the VPlan already has been unrolled, i.e. it has a single
  /// concrete UF.
  bool isUnrolled() const { return UFs.size() == 1; }

  /// Return a string with the name of the plan and the applicable VFs and UFs.
  std::string getName() const;

  void setName(const Twine &newName) { Name = newName.str(); }

  /// Gets the live-in VPValue for \p V or adds a new live-in (if none exists
  ///  yet) for \p V.
  VPValue *getOrAddLiveIn(Value *V) {
    assert(V && "Trying to get or add the VPValue of a null Value");
    auto [It, Inserted] = Value2VPValue.try_emplace(V);
    if (Inserted) {
      VPValue *VPV = new VPValue(V);
      VPLiveIns.push_back(VPV);
      assert(VPV->isLiveIn() && "VPV must be a live-in.");
      It->second = VPV;
    }

    assert(It->second->isLiveIn() && "Only live-ins should be in mapping");
    return It->second;
  }

  /// Return the live-in VPValue for \p V, if there is one or nullptr otherwise.
  VPValue *getLiveIn(Value *V) const { return Value2VPValue.lookup(V); }

  /// Return the list of live-in VPValues available in the VPlan.
  ArrayRef<VPValue *> getLiveIns() const {
    assert(all_of(Value2VPValue,
                  [this](const auto &P) {
                    return is_contained(VPLiveIns, P.second);
                  }) &&
           "all VPValues in Value2VPValue must also be in VPLiveIns");
    return VPLiveIns;
  }

#if !defined(NDEBUG) || defined(LLVM_ENABLE_DUMP)
  /// Print the live-ins of this VPlan to \p O.
  void printLiveIns(raw_ostream &O) const;

  /// Print this VPlan to \p O.
  void print(raw_ostream &O) const;

  /// Print this VPlan in DOT format to \p O.
  void printDOT(raw_ostream &O) const;

  /// Dump the plan to stderr (for debugging).
  LLVM_DUMP_METHOD void dump() const;
#endif

  /// Returns the canonical induction recipe of the vector loop.
  VPCanonicalIVPHIRecipe *getCanonicalIV() {
    VPBasicBlock *EntryVPBB = getVectorLoopRegion()->getEntryBasicBlock();
    if (EntryVPBB->empty()) {
      // VPlan native path.
      EntryVPBB = cast<VPBasicBlock>(EntryVPBB->getSingleSuccessor());
    }
    return cast<VPCanonicalIVPHIRecipe>(&*EntryVPBB->begin());
  }

  VPValue *getSCEVExpansion(const SCEV *S) const {
    return SCEVToExpansion.lookup(S);
  }

  void addSCEVExpansion(const SCEV *S, VPValue *V) {
    assert(!SCEVToExpansion.contains(S) && "SCEV already expanded");
    SCEVToExpansion[S] = V;
  }

  /// Clone the current VPlan, update all VPValues of the new VPlan and cloned
  /// recipes to refer to the clones, and return it.
  VPlan *duplicate();

  /// Create a new VPBasicBlock with \p Name and containing \p Recipe if
  /// present. The returned block is owned by the VPlan and deleted once the
  /// VPlan is destroyed.
  VPBasicBlock *createVPBasicBlock(const Twine &Name,
                                   VPRecipeBase *Recipe = nullptr) {
    auto *VPB = new VPBasicBlock(Name, Recipe);
    CreatedBlocks.push_back(VPB);
    return VPB;
  }

  /// Create a new VPRegionBlock with \p Entry, \p Exiting and \p Name. If \p
  /// IsReplicator is true, the region is a replicate region. The returned block
  /// is owned by the VPlan and deleted once the VPlan is destroyed.
  VPRegionBlock *createVPRegionBlock(VPBlockBase *Entry, VPBlockBase *Exiting,
                                     const std::string &Name = "",
                                     bool IsReplicator = false) {
    auto *VPB = new VPRegionBlock(Entry, Exiting, Name, IsReplicator);
    CreatedBlocks.push_back(VPB);
    return VPB;
  }

  /// Create a new VPRegionBlock with \p Name and entry and exiting blocks set
  /// to nullptr. If \p IsReplicator is true, the region is a replicate region.
  /// The returned block is owned by the VPlan and deleted once the VPlan is
  /// destroyed.
  VPRegionBlock *createVPRegionBlock(const std::string &Name = "",
                                     bool IsReplicator = false) {
    auto *VPB = new VPRegionBlock(Name, IsReplicator);
    CreatedBlocks.push_back(VPB);
    return VPB;
  }

  /// Create a VPIRBasicBlock wrapping \p IRBB, but do not create
  /// VPIRInstructions wrapping the instructions in t\p IRBB.  The returned
  /// block is owned by the VPlan and deleted once the VPlan is destroyed.
  VPIRBasicBlock *createEmptyVPIRBasicBlock(BasicBlock *IRBB);

  /// Create a VPIRBasicBlock from \p IRBB containing VPIRInstructions for all
  /// instructions in \p IRBB, except its terminator which is managed by the
  /// successors of the block in VPlan. The returned block is owned by the VPlan
  /// and deleted once the VPlan is destroyed.
  LLVM_ABI_FOR_TEST VPIRBasicBlock *createVPIRBasicBlock(BasicBlock *IRBB);

  /// Returns true if the VPlan is based on a loop with an early exit. That is
  /// the case if the VPlan has either more than one exit block or a single exit
  /// block with multiple predecessors (one for the exit via the latch and one
  /// via the other early exit).
  bool hasEarlyExit() const {
    return ExitBlocks.size() > 1 ||
           (ExitBlocks.size() == 1 && ExitBlocks[0]->getNumPredecessors() > 1);
  }

  /// Returns true if the scalar tail may execute after the vector loop. Note
  /// that this relies on unneeded branches to the scalar tail loop being
  /// removed.
  bool hasScalarTail() const {
    return !(getScalarPreheader()->getNumPredecessors() == 0 ||
             getScalarPreheader()->getSinglePredecessor() == getEntry());
  }
};

#if !defined(NDEBUG) || defined(LLVM_ENABLE_DUMP)
inline raw_ostream &operator<<(raw_ostream &OS, const VPlan &Plan) {
  Plan.print(OS);
  return OS;
}
#endif

} // end namespace llvm

#endif // LLVM_TRANSFORMS_VECTORIZE_VPLAN_H<|MERGE_RESOLUTION|>--- conflicted
+++ resolved
@@ -944,15 +944,9 @@
 /// While as any Recipe it may generate a sequence of IR instructions when
 /// executed, these instructions would always form a single-def expression as
 /// the VPInstruction is also a single def-use vertex.
-<<<<<<< HEAD
-class VPInstruction : public VPRecipeWithIRFlags,
-                      public VPIRMetadata,
-                      public VPUnrollPartAccessor<1> {
-=======
 class LLVM_ABI_FOR_TEST VPInstruction : public VPRecipeWithIRFlags,
                                         public VPIRMetadata,
                                         public VPUnrollPartAccessor<1> {
->>>>>>> 10a576f7
   friend class VPlanSlp;
 
 public:
@@ -2261,11 +2255,7 @@
 
   VPReductionPHIRecipe *clone() override {
     auto *R = new VPReductionPHIRecipe(
-<<<<<<< HEAD
-        dyn_cast_or_null<PHINode>(getUnderlyingValue()), RdxDesc,
-=======
         dyn_cast_or_null<PHINode>(getUnderlyingValue()), getRecurrenceKind(),
->>>>>>> 10a576f7
         *getOperand(0), IsInLoop, IsOrdered, VFScaleFactor);
     R->addOperand(getBackedgeValue());
     return R;
