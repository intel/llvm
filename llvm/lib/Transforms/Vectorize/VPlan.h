--- conflicted
+++ resolved
@@ -2402,14 +2402,8 @@
   }
 
   VPBlendRecipe *clone() override {
-<<<<<<< HEAD
-    SmallVector<VPValue *> Ops(operands());
-    return new VPBlendRecipe(cast_or_null<PHINode>(getUnderlyingValue()), Ops,
-                             getDebugLoc());
-=======
     return new VPBlendRecipe(cast_or_null<PHINode>(getUnderlyingValue()),
                              operands(), getDebugLoc());
->>>>>>> 35227056
   }
 
   VP_CLASSOF_IMPL(VPDef::VPBlendSC)
@@ -2435,15 +2429,12 @@
     return Idx == 0 ? getOperand(1) : getOperand(Idx * 2 + !isNormalized());
   }
 
-<<<<<<< HEAD
-=======
   /// Set mask number \p Idx to \p V.
   void setMask(unsigned Idx, VPValue *V) {
     assert((Idx > 0 || !isNormalized()) && "First index has no mask!");
     Idx == 0 ? setOperand(1, V) : setOperand(Idx * 2 + !isNormalized(), V);
   }
 
->>>>>>> 35227056
   void execute(VPTransformState &State) override {
     llvm_unreachable("VPBlendRecipe should be expanded by simplifyBlends");
   }
@@ -4425,14 +4416,8 @@
   /// via the other early exit).
   bool hasEarlyExit() const {
     return count_if(ExitBlocks,
-<<<<<<< HEAD
-                    [](VPIRBasicBlock *EB) {
-                      return EB->getNumPredecessors() != 0;
-                    }) > 1 ||
-=======
                     [](VPIRBasicBlock *EB) { return EB->hasPredecessors(); }) >
                1 ||
->>>>>>> 35227056
            (ExitBlocks.size() == 1 && ExitBlocks[0]->getNumPredecessors() > 1);
   }
 
