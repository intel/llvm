--- conflicted
+++ resolved
@@ -32,24 +32,6 @@
 }
 
 VPValue *vputils::getOrCreateVPValueForSCEVExpr(VPlan &Plan, const SCEV *Expr) {
-<<<<<<< HEAD
-  VPValue *Expanded = nullptr;
-  if (auto *E = dyn_cast<SCEVConstant>(Expr))
-    Expanded = Plan.getOrAddLiveIn(E->getValue());
-  else {
-    auto *U = dyn_cast<SCEVUnknown>(Expr);
-    // Skip SCEV expansion if Expr is a SCEVUnknown wrapping a non-instruction
-    // value. Otherwise the value may be defined in a loop and using it directly
-    // will break LCSSA form. The SCEV expansion takes care of preserving LCSSA
-    // form.
-    if (U && !isa<Instruction>(U->getValue())) {
-      Expanded = Plan.getOrAddLiveIn(U->getValue());
-    } else {
-      Expanded = new VPExpandSCEVRecipe(Expr);
-      Plan.getEntry()->appendRecipe(Expanded->getDefiningRecipe());
-    }
-  }
-=======
   if (auto *E = dyn_cast<SCEVConstant>(Expr))
     return Plan.getOrAddLiveIn(E->getValue());
   // Skip SCEV expansion if Expr is a SCEVUnknown wrapping a non-instruction
@@ -61,7 +43,6 @@
     return Plan.getOrAddLiveIn(U->getValue());
   auto *Expanded = new VPExpandSCEVRecipe(Expr);
   Plan.getEntry()->appendRecipe(Expanded);
->>>>>>> 811fe024
   return Expanded;
 }
 
