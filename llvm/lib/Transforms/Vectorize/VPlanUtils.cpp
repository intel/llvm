//===- VPlanUtils.cpp - VPlan-related utilities ---------------------------===//
//
// Part of the LLVM Project, under the Apache License v2.0 with LLVM Exceptions.
// See https://llvm.org/LICENSE.txt for license information.
// SPDX-License-Identifier: Apache-2.0 WITH LLVM-exception
//
//===----------------------------------------------------------------------===//

#include "VPlanUtils.h"
#include "VPlanCFG.h"
#include "VPlanDominatorTree.h"
#include "VPlanPatternMatch.h"
#include "llvm/ADT/TypeSwitch.h"
#include "llvm/Analysis/ScalarEvolutionExpressions.h"

using namespace llvm;
using namespace llvm::VPlanPatternMatch;

bool vputils::onlyFirstLaneUsed(const VPValue *Def) {
  return all_of(Def->users(),
                [Def](const VPUser *U) { return U->onlyFirstLaneUsed(Def); });
}

bool vputils::onlyFirstPartUsed(const VPValue *Def) {
  return all_of(Def->users(),
                [Def](const VPUser *U) { return U->onlyFirstPartUsed(Def); });
}

bool vputils::onlyScalarValuesUsed(const VPValue *Def) {
  return all_of(Def->users(),
                [Def](const VPUser *U) { return U->usesScalars(Def); });
}

VPValue *vputils::getOrCreateVPValueForSCEVExpr(VPlan &Plan, const SCEV *Expr) {
  VPValue *Expanded = nullptr;
  if (auto *E = dyn_cast<SCEVConstant>(Expr))
    Expanded = Plan.getOrAddLiveIn(E->getValue());
  else {
    auto *U = dyn_cast<SCEVUnknown>(Expr);
    // Skip SCEV expansion if Expr is a SCEVUnknown wrapping a non-instruction
    // value. Otherwise the value may be defined in a loop and using it directly
    // will break LCSSA form. The SCEV expansion takes care of preserving LCSSA
    // form.
    if (U && !isa<Instruction>(U->getValue())) {
      Expanded = Plan.getOrAddLiveIn(U->getValue());
    } else {
      Expanded = new VPExpandSCEVRecipe(Expr);
      Plan.getEntry()->appendRecipe(Expanded->getDefiningRecipe());
    }
  }
  return Expanded;
}

bool vputils::isHeaderMask(const VPValue *V, const VPlan &Plan) {
  if (isa<VPActiveLaneMaskPHIRecipe>(V))
    return true;

  auto IsWideCanonicalIV = [](VPValue *A) {
    return isa<VPWidenCanonicalIVRecipe>(A) ||
           (isa<VPWidenIntOrFpInductionRecipe>(A) &&
            cast<VPWidenIntOrFpInductionRecipe>(A)->isCanonical());
  };

  VPValue *A, *B;

  if (match(V, m_ActiveLaneMask(m_VPValue(A), m_VPValue(B), m_One())))
    return B == Plan.getTripCount() &&
<<<<<<< HEAD
           (match(A, m_ScalarIVSteps(m_Specific(Plan.getCanonicalIV()), m_One(),
                                     m_Specific(&Plan.getVF()))) ||
=======
           (match(A,
                  m_ScalarIVSteps(
                      m_Specific(Plan.getVectorLoopRegion()->getCanonicalIV()),
                      m_One(), m_Specific(&Plan.getVF()))) ||
>>>>>>> 54c4ef26
            IsWideCanonicalIV(A));

  return match(V, m_ICmp(m_VPValue(A), m_VPValue(B))) && IsWideCanonicalIV(A) &&
         B == Plan.getBackedgeTakenCount();
}

const SCEV *vputils::getSCEVExprForVPValue(VPValue *V, ScalarEvolution &SE) {
  if (V->isLiveIn()) {
    if (Value *LiveIn = V->getLiveInIRValue())
      return SE.getSCEV(LiveIn);
    return SE.getCouldNotCompute();
  }

  // TODO: Support constructing SCEVs for more recipes as needed.
  return TypeSwitch<const VPRecipeBase *, const SCEV *>(V->getDefiningRecipe())
      .Case<VPExpandSCEVRecipe>(
          [](const VPExpandSCEVRecipe *R) { return R->getSCEV(); })
      .Default([&SE](const VPRecipeBase *) { return SE.getCouldNotCompute(); });
}

bool vputils::isSingleScalar(const VPValue *VPV) {
  auto PreservesUniformity = [](unsigned Opcode) -> bool {
    if (Instruction::isBinaryOp(Opcode) || Instruction::isCast(Opcode))
      return true;
    switch (Opcode) {
    case Instruction::GetElementPtr:
    case Instruction::ICmp:
    case Instruction::FCmp:
    case Instruction::Select:
    case VPInstruction::Not:
    case VPInstruction::Broadcast:
    case VPInstruction::PtrAdd:
      return true;
    default:
      return false;
    }
  };

  // A live-in must be uniform across the scope of VPlan.
  if (VPV->isLiveIn())
    return true;

  if (auto *Rep = dyn_cast<VPReplicateRecipe>(VPV)) {
    const VPRegionBlock *RegionOfR = Rep->getRegion();
    // Don't consider recipes in replicate regions as uniform yet; their first
    // lane cannot be accessed when executing the replicate region for other
    // lanes.
    if (RegionOfR && RegionOfR->isReplicator())
      return false;
    return Rep->isSingleScalar() || (PreservesUniformity(Rep->getOpcode()) &&
                                     all_of(Rep->operands(), isSingleScalar));
  }
  if (isa<VPWidenGEPRecipe, VPDerivedIVRecipe, VPBlendRecipe,
          VPWidenSelectRecipe>(VPV))
    return all_of(VPV->getDefiningRecipe()->operands(), isSingleScalar);
  if (auto *WidenR = dyn_cast<VPWidenRecipe>(VPV)) {
    return PreservesUniformity(WidenR->getOpcode()) &&
           all_of(WidenR->operands(), isSingleScalar);
  }
  if (auto *VPI = dyn_cast<VPInstruction>(VPV))
    return VPI->isSingleScalar() || VPI->isVectorToScalar() ||
           (PreservesUniformity(VPI->getOpcode()) &&
            all_of(VPI->operands(), isSingleScalar));
  if (isa<VPPartialReductionRecipe>(VPV))
    return false;
  if (isa<VPReductionRecipe>(VPV))
    return true;
  if (auto *Expr = dyn_cast<VPExpressionRecipe>(VPV))
    return Expr->isSingleScalar();

  // VPExpandSCEVRecipes must be placed in the entry and are always uniform.
  return isa<VPExpandSCEVRecipe>(VPV);
}

bool vputils::isUniformAcrossVFsAndUFs(VPValue *V) {
  // Live-ins are uniform.
  if (V->isLiveIn())
    return true;

  VPRecipeBase *R = V->getDefiningRecipe();
  if (R && V->isDefinedOutsideLoopRegions()) {
    if (match(V->getDefiningRecipe(),
              m_VPInstruction<VPInstruction::CanonicalIVIncrementForPart>()))
      return false;
    return all_of(R->operands(), isUniformAcrossVFsAndUFs);
  }

  auto *CanonicalIV =
      R->getParent()->getEnclosingLoopRegion()->getCanonicalIV();
  // Canonical IV chain is uniform.
  if (V == CanonicalIV || V == CanonicalIV->getBackedgeValue())
    return true;

  return TypeSwitch<const VPRecipeBase *, bool>(R)
      .Case<VPDerivedIVRecipe>([](const auto *R) { return true; })
      .Case<VPReplicateRecipe>([](const auto *R) {
        // Be conservative about side-effects, except for the
        // known-side-effecting assumes and stores, which we know will be
        // uniform.
        return R->isSingleScalar() &&
               (!R->mayHaveSideEffects() ||
                isa<AssumeInst, StoreInst>(R->getUnderlyingInstr())) &&
               all_of(R->operands(), isUniformAcrossVFsAndUFs);
      })
      .Case<VPInstruction>([](const auto *VPI) {
        return VPI->isScalarCast() &&
               isUniformAcrossVFsAndUFs(VPI->getOperand(0));
      })
      .Case<VPWidenCastRecipe>([](const auto *R) {
        // A cast is uniform according to its operand.
        return isUniformAcrossVFsAndUFs(R->getOperand(0));
      })
      .Default([](const VPRecipeBase *) { // A value is considered non-uniform
                                          // unless proven otherwise.
        return false;
      });
}

VPBasicBlock *vputils::getFirstLoopHeader(VPlan &Plan, VPDominatorTree &VPDT) {
  auto DepthFirst = vp_depth_first_shallow(Plan.getEntry());
  auto I = find_if(DepthFirst, [&VPDT](VPBlockBase *VPB) {
    return VPBlockUtils::isHeader(VPB, VPDT);
  });
  return I == DepthFirst.end() ? nullptr : cast<VPBasicBlock>(*I);
}

unsigned vputils::getVFScaleFactor(VPRecipeBase *R) {
  if (!R)
    return 1;
  if (auto *RR = dyn_cast<VPReductionPHIRecipe>(R))
    return RR->getVFScaleFactor();
  if (auto *RR = dyn_cast<VPPartialReductionRecipe>(R))
    return RR->getVFScaleFactor();
<<<<<<< HEAD
=======
  if (auto *ER = dyn_cast<VPExpressionRecipe>(R))
    return ER->getVFScaleFactor();
>>>>>>> 54c4ef26
  assert(
      (!isa<VPInstruction>(R) || cast<VPInstruction>(R)->getOpcode() !=
                                     VPInstruction::ReductionStartVector) &&
      "getting scaling factor of reduction-start-vector not implemented yet");
  return 1;
}

std::optional<VPValue *>
vputils::getRecipesForUncountableExit(VPlan &Plan,
                                      SmallVectorImpl<VPRecipeBase *> &Recipes,
                                      SmallVectorImpl<VPRecipeBase *> &GEPs) {
  // Given a VPlan like the following (just including the recipes contributing
  // to loop control exiting here, not the actual work), we're looking to match
  // the recipes contributing to the uncountable exit condition comparison
  // (here, vp<%4>) back to either live-ins or the address nodes for the load
  // used as part of the uncountable exit comparison so that we can copy them
  // to a preheader and rotate the address in the loop to the next vector
  // iteration.
  //
  // Currently, the address of the load is restricted to a GEP with 2 operands
  // and a live-in base address. This constraint may be relaxed later.
  //
  // VPlan ' for UF>=1' {
  // Live-in vp<%0> = VF
  // Live-in ir<64> = original trip-count
  //
  // entry:
  // Successor(s): preheader, vector.ph
  //
  // vector.ph:
  // Successor(s): vector loop
  //
  // <x1> vector loop: {
  //   vector.body:
  //     EMIT vp<%2> = CANONICAL-INDUCTION ir<0>
  //     vp<%3> = SCALAR-STEPS vp<%2>, ir<1>, vp<%0>
  //     CLONE ir<%ee.addr> = getelementptr ir<0>, vp<%3>
  //     WIDEN ir<%ee.load> = load ir<%ee.addr>
  //     WIDEN vp<%4> = icmp eq ir<%ee.load>, ir<0>
  //     EMIT vp<%5> = any-of vp<%4>
  //     EMIT vp<%6> = add vp<%2>, vp<%0>
  //     EMIT vp<%7> = icmp eq vp<%6>, ir<64>
  //     EMIT vp<%8> = or vp<%5>, vp<%7>
  //     EMIT branch-on-cond vp<%8>
  //   No successors
  // }
  // Successor(s): middle.block
  //
  // middle.block:
  // Successor(s): preheader
  //
  // preheader:
  // No successors
  // }

  // Find the uncountable loop exit condition.
  auto *Region = Plan.getVectorLoopRegion();
  VPValue *UncountableCondition = nullptr;
  if (!match(Region->getExitingBasicBlock()->getTerminator(),
             m_BranchOnCond(m_OneUse(m_c_BinaryOr(
                 m_AnyOf(m_VPValue(UncountableCondition)), m_VPValue())))))
    return std::nullopt;

  SmallVector<VPValue *, 4> Worklist;
  Worklist.push_back(UncountableCondition);
  while (!Worklist.empty()) {
    VPValue *V = Worklist.pop_back_val();

    // Any value defined outside the loop does not need to be copied.
    if (V->isDefinedOutsideLoopRegions())
      continue;

    // FIXME: Remove the single user restriction; it's here because we're
    //        starting with the simplest set of loops we can, and multiple
    //        users means needing to add PHI nodes in the transform.
    if (V->getNumUsers() > 1)
      return std::nullopt;

    VPValue *Op1, *Op2;
    // Walk back through recipes until we find at least one load from memory.
    if (match(V, m_ICmp(m_VPValue(Op1), m_VPValue(Op2)))) {
      Worklist.push_back(Op1);
      Worklist.push_back(Op2);
      Recipes.push_back(V->getDefiningRecipe());
    } else if (auto *Load = dyn_cast<VPWidenLoadRecipe>(V)) {
      // Reject masked loads for the time being; they make the exit condition
      // more complex.
      if (Load->isMasked())
        return std::nullopt;

      VPValue *GEP = Load->getAddr();
      if (!match(GEP, m_GetElementPtr(m_LiveIn(), m_VPValue())))
        return std::nullopt;

      Recipes.push_back(Load);
      Recipes.push_back(GEP->getDefiningRecipe());
      GEPs.push_back(GEP->getDefiningRecipe());
    } else
      return std::nullopt;
  }

  return UncountableCondition;
<<<<<<< HEAD
=======
}

bool VPBlockUtils::isHeader(const VPBlockBase *VPB,
                            const VPDominatorTree &VPDT) {
  auto *VPBB = dyn_cast<VPBasicBlock>(VPB);
  if (!VPBB)
    return false;

  // If VPBB is in a region R, VPBB is a loop header if R is a loop region with
  // VPBB as its entry, i.e., free of predecessors.
  if (auto *R = VPBB->getParent())
    return !R->isReplicator() && !VPBB->hasPredecessors();

  // A header dominates its second predecessor (the latch), with the other
  // predecessor being the preheader
  return VPB->getPredecessors().size() == 2 &&
         VPDT.dominates(VPB, VPB->getPredecessors()[1]);
}

bool VPBlockUtils::isLatch(const VPBlockBase *VPB,
                           const VPDominatorTree &VPDT) {
  // A latch has a header as its second successor, with its other successor
  // leaving the loop. A preheader OTOH has a header as its first (and only)
  // successor.
  return VPB->getNumSuccessors() == 2 &&
         VPBlockUtils::isHeader(VPB->getSuccessors()[1], VPDT);
>>>>>>> 54c4ef26
}<|MERGE_RESOLUTION|>--- conflicted
+++ resolved
@@ -65,15 +65,10 @@
 
   if (match(V, m_ActiveLaneMask(m_VPValue(A), m_VPValue(B), m_One())))
     return B == Plan.getTripCount() &&
-<<<<<<< HEAD
-           (match(A, m_ScalarIVSteps(m_Specific(Plan.getCanonicalIV()), m_One(),
-                                     m_Specific(&Plan.getVF()))) ||
-=======
            (match(A,
                   m_ScalarIVSteps(
                       m_Specific(Plan.getVectorLoopRegion()->getCanonicalIV()),
                       m_One(), m_Specific(&Plan.getVF()))) ||
->>>>>>> 54c4ef26
             IsWideCanonicalIV(A));
 
   return match(V, m_ICmp(m_VPValue(A), m_VPValue(B))) && IsWideCanonicalIV(A) &&
@@ -207,11 +202,8 @@
     return RR->getVFScaleFactor();
   if (auto *RR = dyn_cast<VPPartialReductionRecipe>(R))
     return RR->getVFScaleFactor();
-<<<<<<< HEAD
-=======
   if (auto *ER = dyn_cast<VPExpressionRecipe>(R))
     return ER->getVFScaleFactor();
->>>>>>> 54c4ef26
   assert(
       (!isa<VPInstruction>(R) || cast<VPInstruction>(R)->getOpcode() !=
                                      VPInstruction::ReductionStartVector) &&
@@ -314,8 +306,6 @@
   }
 
   return UncountableCondition;
-<<<<<<< HEAD
-=======
 }
 
 bool VPBlockUtils::isHeader(const VPBlockBase *VPB,
@@ -342,5 +332,4 @@
   // successor.
   return VPB->getNumSuccessors() == 2 &&
          VPBlockUtils::isHeader(VPB->getSuccessors()[1], VPDT);
->>>>>>> 54c4ef26
 }