--- conflicted
+++ resolved
@@ -452,8 +452,6 @@
   Builder.createNaryOp(VPInstruction::BranchOnCount,
                        {CanonicalIVIncrement, &Plan.getVectorTripCount()},
                        LatchDL);
-<<<<<<< HEAD
-=======
 }
 
 /// Creates extracts for values in \p Plan defined in a loop region and used
@@ -478,7 +476,6 @@
       }
     }
   }
->>>>>>> 35227056
 }
 
 static void addInitialSkeleton(VPlan &Plan, Type *InductionTy, DebugLoc IVDL,
@@ -517,12 +514,7 @@
   ScalarEvolution &SE = *PSE.getSE();
   const SCEV *TripCount = SE.getTripCountFromExitCount(BackedgeTakenCountSCEV,
                                                        InductionTy, TheLoop);
-<<<<<<< HEAD
-  Plan.setTripCount(
-      vputils::getOrCreateVPValueForSCEVExpr(Plan, TripCount, SE));
-=======
   Plan.setTripCount(vputils::getOrCreateVPValueForSCEVExpr(Plan, TripCount));
->>>>>>> 35227056
 
   VPBasicBlock *ScalarPH = Plan.createVPBasicBlock("scalar.ph");
   VPBlockUtils::connectBlocks(ScalarPH, Plan.getScalarHeader());
@@ -535,11 +527,8 @@
   // check.
   VPBlockUtils::connectBlocks(Plan.getEntry(), ScalarPH);
   Plan.getEntry()->swapSuccessors();
-<<<<<<< HEAD
-=======
 
   createExtractsForLiveOuts(Plan, MiddleVPBB);
->>>>>>> 35227056
 }
 
 std::unique_ptr<VPlan>
@@ -552,12 +541,7 @@
 }
 
 void VPlanTransforms::handleEarlyExits(VPlan &Plan,
-<<<<<<< HEAD
-                                       bool HasUncountableEarlyExit,
-                                       VFRange &Range) {
-=======
                                        bool HasUncountableEarlyExit) {
->>>>>>> 35227056
   auto *MiddleVPBB = cast<VPBasicBlock>(
       Plan.getScalarHeader()->getSinglePredecessor()->getPredecessors()[0]);
   auto *LatchVPBB = cast<VPBasicBlock>(MiddleVPBB->getSinglePredecessor());
@@ -577,12 +561,7 @@
         assert(!HandledUncountableEarlyExit &&
                "can handle exactly one uncountable early exit");
         handleUncountableEarlyExit(cast<VPBasicBlock>(Pred), EB, Plan,
-<<<<<<< HEAD
-                                   cast<VPBasicBlock>(HeaderVPB), LatchVPBB,
-                                   Range);
-=======
                                    cast<VPBasicBlock>(HeaderVPB), LatchVPBB);
->>>>>>> 35227056
         HandledUncountableEarlyExit = true;
       } else {
         for (VPRecipeBase &R : EB->phis())
@@ -655,30 +634,6 @@
   TopRegion->getEntryBasicBlock()->setName("vector.body");
 }
 
-void VPlanTransforms::createExtractsForLiveOuts(VPlan &Plan) {
-  for (VPBasicBlock *EB : Plan.getExitBlocks()) {
-    VPBasicBlock *MiddleVPBB = Plan.getMiddleBlock();
-    VPBuilder B(MiddleVPBB, MiddleVPBB->getFirstNonPhi());
-
-    if (EB->getSinglePredecessor() != Plan.getMiddleBlock())
-      continue;
-
-    for (VPRecipeBase &R : EB->phis()) {
-      auto *ExitIRI = cast<VPIRPhi>(&R);
-      for (unsigned Idx = 0; Idx != ExitIRI->getNumIncoming(); ++Idx) {
-        VPRecipeBase *Inc = ExitIRI->getIncomingValue(Idx)->getDefiningRecipe();
-        if (!Inc || !Inc->getParent()->getParent())
-          continue;
-        assert(ExitIRI->getNumOperands() == 1 &&
-               ExitIRI->getParent()->getSinglePredecessor() == MiddleVPBB &&
-               "exit values from early exits must be fixed when branch to "
-               "early-exit is added");
-        ExitIRI->extractLastLaneOfFirstOperand(B);
-      }
-    }
-  }
-}
-
 // Likelyhood of bypassing the vectorized loop due to a runtime check block,
 // including memory overlap checks block and wrapping/unit-stride checks block.
 static constexpr uint32_t CheckBypassWeights[] = {1, 127};
@@ -717,8 +672,6 @@
   }
 }
 
-<<<<<<< HEAD
-=======
 void VPlanTransforms::addMinimumIterationCheck(
     VPlan &Plan, ElementCount VF, unsigned UF,
     ElementCount MinProfitableTripCount, bool RequiresScalarEpilogue,
@@ -803,7 +756,6 @@
   }
 }
 
->>>>>>> 35227056
 bool VPlanTransforms::handleMaxMinNumReductions(VPlan &Plan) {
   auto GetMinMaxCompareValue = [](VPReductionPHIRecipe *RedPhiR) -> VPValue * {
     auto *MinMaxR = dyn_cast<VPRecipeWithIRFlags>(
