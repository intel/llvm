//===-- VPlanUnroll.cpp - VPlan unroller ----------------------------------===//
//
// Part of the LLVM Project, under the Apache License v2.0 with LLVM Exceptions.
// See https://llvm.org/LICENSE.txt for license information.
// SPDX-License-Identifier: Apache-2.0 WITH LLVM-exception
//
//===----------------------------------------------------------------------===//
///
/// \file
/// This file implements explicit unrolling for VPlans.
///
//===----------------------------------------------------------------------===//

#include "VPRecipeBuilder.h"
#include "VPlan.h"
#include "VPlanAnalysis.h"
#include "VPlanCFG.h"
#include "VPlanHelpers.h"
#include "VPlanPatternMatch.h"
#include "VPlanTransforms.h"
#include "VPlanUtils.h"
#include "llvm/ADT/PostOrderIterator.h"
#include "llvm/ADT/STLExtras.h"
#include "llvm/ADT/ScopeExit.h"
#include "llvm/Analysis/IVDescriptors.h"
#include "llvm/IR/Intrinsics.h"

using namespace llvm;
using namespace llvm::VPlanPatternMatch;

namespace {

/// Helper to hold state needed for unrolling. It holds the Plan to unroll by
/// UF. It also holds copies of VPValues across UF-1 unroll parts to facilitate
/// the unrolling transformation, where the original VPValues are retained for
/// part zero.
class UnrollState {
  /// Plan to unroll.
  VPlan &Plan;
  /// Unroll factor to unroll by.
  const unsigned UF;
  /// Analysis for types.
  VPTypeAnalysis TypeInfo;

  /// Unrolling may create recipes that should not be unrolled themselves.
  /// Those are tracked in ToSkip.
  SmallPtrSet<VPRecipeBase *, 8> ToSkip;

  // Associate with each VPValue of part 0 its unrolled instances of parts 1,
  // ..., UF-1.
  DenseMap<VPValue *, SmallVector<VPValue *>> VPV2Parts;

  /// Unroll replicate region \p VPR by cloning the region UF - 1 times.
  void unrollReplicateRegionByUF(VPRegionBlock *VPR);

  /// Unroll recipe \p R by cloning it UF - 1 times, unless it is uniform across
  /// all parts.
  void unrollRecipeByUF(VPRecipeBase &R);

  /// Unroll header phi recipe \p R. How exactly the recipe gets unrolled
  /// depends on the concrete header phi. Inserts newly created recipes at \p
  /// InsertPtForPhi.
  void unrollHeaderPHIByUF(VPHeaderPHIRecipe *R,
                           VPBasicBlock::iterator InsertPtForPhi);

  /// Unroll a widen induction recipe \p IV. This introduces recipes to compute
  /// the induction steps for each part.
  void unrollWidenInductionByUF(VPWidenIntOrFpInductionRecipe *IV,
                                VPBasicBlock::iterator InsertPtForPhi);

  VPValue *getConstantVPV(unsigned Part) {
    Type *CanIVIntTy = Plan.getCanonicalIV()->getScalarType();
    return Plan.getOrAddLiveIn(ConstantInt::get(CanIVIntTy, Part));
  }

public:
  UnrollState(VPlan &Plan, unsigned UF, LLVMContext &Ctx)
      : Plan(Plan), UF(UF), TypeInfo(Plan.getCanonicalIV()->getScalarType()) {}

  void unrollBlock(VPBlockBase *VPB);

  VPValue *getValueForPart(VPValue *V, unsigned Part) {
    if (Part == 0 || V->isLiveIn())
      return V;
    assert((VPV2Parts.contains(V) && VPV2Parts[V].size() >= Part) &&
           "accessed value does not exist");
    return VPV2Parts[V][Part - 1];
  }

  /// Given a single original recipe \p OrigR (of part zero), and its copy \p
  /// CopyR for part \p Part, map every VPValue defined by \p OrigR to its
  /// corresponding VPValue defined by \p CopyR.
  void addRecipeForPart(VPRecipeBase *OrigR, VPRecipeBase *CopyR,
                        unsigned Part) {
    for (const auto &[Idx, VPV] : enumerate(OrigR->definedValues())) {
      auto Ins = VPV2Parts.insert({VPV, {}});
      assert(Ins.first->second.size() == Part - 1 && "earlier parts not set");
      Ins.first->second.push_back(CopyR->getVPValue(Idx));
    }
  }

  /// Given a uniform recipe \p R, add it for all parts.
  void addUniformForAllParts(VPSingleDefRecipe *R) {
    auto Ins = VPV2Parts.insert({R, {}});
    assert(Ins.second && "uniform value already added");
    for (unsigned Part = 0; Part != UF; ++Part)
      Ins.first->second.push_back(R);
  }

  bool contains(VPValue *VPV) const { return VPV2Parts.contains(VPV); }

  /// Update \p R's operand at \p OpIdx with its corresponding VPValue for part
  /// \p P.
  void remapOperand(VPRecipeBase *R, unsigned OpIdx, unsigned Part) {
    auto *Op = R->getOperand(OpIdx);
    R->setOperand(OpIdx, getValueForPart(Op, Part));
  }

  /// Update \p R's operands with their corresponding VPValues for part \p P.
  void remapOperands(VPRecipeBase *R, unsigned Part) {
    for (const auto &[OpIdx, Op] : enumerate(R->operands()))
      R->setOperand(OpIdx, getValueForPart(Op, Part));
  }
};
} // namespace

void UnrollState::unrollReplicateRegionByUF(VPRegionBlock *VPR) {
  VPBlockBase *InsertPt = VPR->getSingleSuccessor();
  for (unsigned Part = 1; Part != UF; ++Part) {
    auto *Copy = VPR->clone();
    VPBlockUtils::insertBlockBefore(Copy, InsertPt);

    auto PartI = vp_depth_first_shallow(Copy->getEntry());
    auto Part0 = vp_depth_first_shallow(VPR->getEntry());
    for (const auto &[PartIVPBB, Part0VPBB] :
         zip(VPBlockUtils::blocksOnly<VPBasicBlock>(PartI),
             VPBlockUtils::blocksOnly<VPBasicBlock>(Part0))) {
      for (const auto &[PartIR, Part0R] : zip(*PartIVPBB, *Part0VPBB)) {
        remapOperands(&PartIR, Part);
        if (auto *ScalarIVSteps = dyn_cast<VPScalarIVStepsRecipe>(&PartIR)) {
          ScalarIVSteps->addOperand(getConstantVPV(Part));
        }

        addRecipeForPart(&Part0R, &PartIR, Part);
      }
    }
  }
}

void UnrollState::unrollWidenInductionByUF(
    VPWidenIntOrFpInductionRecipe *IV, VPBasicBlock::iterator InsertPtForPhi) {
  VPBasicBlock *PH = cast<VPBasicBlock>(
      IV->getParent()->getEnclosingLoopRegion()->getSinglePredecessor());
  Type *IVTy = TypeInfo.inferScalarType(IV);
  auto &ID = IV->getInductionDescriptor();
  VPIRFlags Flags;
  if (isa_and_present<FPMathOperator>(ID.getInductionBinOp()))
    Flags = ID.getInductionBinOp()->getFastMathFlags();

  VPValue *ScalarStep = IV->getStepValue();
  VPBuilder Builder(PH);
  VPInstruction *VectorStep = Builder.createNaryOp(
      VPInstruction::WideIVStep, {&Plan.getVF(), ScalarStep}, IVTy, Flags,
      IV->getDebugLoc());

  ToSkip.insert(VectorStep);

  // Now create recipes to compute the induction steps for part 1 .. UF. Part 0
  // remains the header phi. Parts > 0 are computed by adding Step to the
  // previous part. The header phi recipe will get 2 new operands: the step
  // value for a single part and the last part, used to compute the backedge
  // value during VPWidenIntOrFpInductionRecipe::execute. %Part.0 =
  // VPWidenIntOrFpInductionRecipe %Start, %ScalarStep, %VectorStep, %Part.3
  // %Part.1 = %Part.0 + %VectorStep
  // %Part.2 = %Part.1 + %VectorStep
  // %Part.3 = %Part.2 + %VectorStep
  //
  // The newly added recipes are added to ToSkip to avoid interleaving them
  // again.
  VPValue *Prev = IV;
  Builder.setInsertPoint(IV->getParent(), InsertPtForPhi);
  unsigned AddOpc =
      IVTy->isFloatingPointTy() ? ID.getInductionOpcode() : Instruction::Add;
  for (unsigned Part = 1; Part != UF; ++Part) {
    std::string Name =
        Part > 1 ? "step.add." + std::to_string(Part) : "step.add";

    VPInstruction *Add = Builder.createNaryOp(AddOpc,
                                              {
                                                  Prev,
                                                  VectorStep,
                                              },
                                              Flags, IV->getDebugLoc(), Name);
    ToSkip.insert(Add);
    addRecipeForPart(IV, Add, Part);
    Prev = Add;
  }
  IV->addOperand(VectorStep);
  IV->addOperand(Prev);
}

void UnrollState::unrollHeaderPHIByUF(VPHeaderPHIRecipe *R,
                                      VPBasicBlock::iterator InsertPtForPhi) {
  // First-order recurrences pass a single vector or scalar through their header
  // phis, irrespective of interleaving.
  if (isa<VPFirstOrderRecurrencePHIRecipe>(R))
    return;

  // Generate step vectors for each unrolled part.
  if (auto *IV = dyn_cast<VPWidenIntOrFpInductionRecipe>(R)) {
    unrollWidenInductionByUF(IV, InsertPtForPhi);
    return;
  }

  auto *RdxPhi = dyn_cast<VPReductionPHIRecipe>(R);
  if (RdxPhi && RdxPhi->isOrdered())
    return;

  auto InsertPt = std::next(R->getIterator());
  for (unsigned Part = 1; Part != UF; ++Part) {
    VPRecipeBase *Copy = R->clone();
    Copy->insertBefore(*R->getParent(), InsertPt);
    addRecipeForPart(R, Copy, Part);
    if (isa<VPWidenPointerInductionRecipe>(R)) {
      Copy->addOperand(R);
      Copy->addOperand(getConstantVPV(Part));
    } else if (RdxPhi) {
      // If the start value is a ReductionStartVector, use the identity value
      // (second operand) for unrolled parts. If the scaling factor is > 1,
      // create a new ReductionStartVector with the scale factor and both
      // operands set to the identity value.
      if (auto *VPI = dyn_cast<VPInstruction>(RdxPhi->getStartValue())) {
        assert(VPI->getOpcode() == VPInstruction::ReductionStartVector &&
               "unexpected start VPInstruction");
        if (Part != 1)
          continue;
        VPValue *StartV;
        if (match(VPI->getOperand(2), m_SpecificInt(1))) {
          StartV = VPI->getOperand(1);
        } else {
          auto *C = VPI->clone();
          C->setOperand(0, C->getOperand(1));
          C->insertAfter(VPI);
          StartV = C;
        }
        for (unsigned Part = 1; Part != UF; ++Part)
          VPV2Parts[VPI][Part - 1] = StartV;
      }
      Copy->addOperand(getConstantVPV(Part));
    } else {
      assert(isa<VPActiveLaneMaskPHIRecipe>(R) &&
             "unexpected header phi recipe not needing unrolled part");
    }
  }
}

/// Handle non-header-phi recipes.
void UnrollState::unrollRecipeByUF(VPRecipeBase &R) {
  if (match(&R, m_BranchOnCond(m_VPValue())) ||
      match(&R, m_BranchOnCount(m_VPValue(), m_VPValue())))
    return;

  if (auto *VPI = dyn_cast<VPInstruction>(&R)) {
    if (vputils::onlyFirstPartUsed(VPI)) {
      addUniformForAllParts(VPI);
      return;
    }
  }
  if (auto *RepR = dyn_cast<VPReplicateRecipe>(&R)) {
    if (isa<StoreInst>(RepR->getUnderlyingValue()) &&
        RepR->getOperand(1)->isDefinedOutsideLoopRegions()) {
      // Stores to an invariant address only need to store the last part.
      remapOperands(&R, UF - 1);
      return;
    }
    if (auto *II = dyn_cast<IntrinsicInst>(RepR->getUnderlyingValue())) {
      if (II->getIntrinsicID() == Intrinsic::experimental_noalias_scope_decl) {
        addUniformForAllParts(RepR);
        return;
      }
    }
  }

  // Unroll non-uniform recipes.
  auto InsertPt = std::next(R.getIterator());
  VPBasicBlock &VPBB = *R.getParent();
  for (unsigned Part = 1; Part != UF; ++Part) {
    VPRecipeBase *Copy = R.clone();
    Copy->insertBefore(VPBB, InsertPt);
    addRecipeForPart(&R, Copy, Part);

    VPValue *Op;
    if (match(&R, m_VPInstruction<VPInstruction::FirstOrderRecurrenceSplice>(
                      m_VPValue(), m_VPValue(Op)))) {
      Copy->setOperand(0, getValueForPart(Op, Part - 1));
      Copy->setOperand(1, getValueForPart(Op, Part));
      continue;
    }
    if (auto *Red = dyn_cast<VPReductionRecipe>(&R)) {
      auto *Phi = dyn_cast<VPReductionPHIRecipe>(R.getOperand(0));
      if (Phi && Phi->isOrdered()) {
        auto &Parts = VPV2Parts[Phi];
        if (Part == 1) {
          Parts.clear();
          Parts.push_back(Red);
        }
        Parts.push_back(Copy->getVPSingleValue());
        Phi->setOperand(1, Copy->getVPSingleValue());
      }
    }
    remapOperands(Copy, Part);

    // Add operand indicating the part to generate code for, to recipes still
    // requiring it.
    if (isa<VPScalarIVStepsRecipe, VPWidenCanonicalIVRecipe,
            VPVectorPointerRecipe, VPVectorEndPointerRecipe>(Copy) ||
        match(Copy, m_VPInstruction<VPInstruction::CanonicalIVIncrementForPart>(
                        m_VPValue())))
      Copy->addOperand(getConstantVPV(Part));

    if (isa<VPVectorPointerRecipe, VPVectorEndPointerRecipe>(R))
      Copy->setOperand(0, R.getOperand(0));
  }
}

void UnrollState::unrollBlock(VPBlockBase *VPB) {
  auto *VPR = dyn_cast<VPRegionBlock>(VPB);
  if (VPR) {
    if (VPR->isReplicator())
      return unrollReplicateRegionByUF(VPR);

    // Traverse blocks in region in RPO to ensure defs are visited before uses
    // across blocks.
    ReversePostOrderTraversal<VPBlockShallowTraversalWrapper<VPBlockBase *>>
        RPOT(VPR->getEntry());
    for (VPBlockBase *VPB : RPOT)
      unrollBlock(VPB);
    return;
  }

  // VPB is a VPBasicBlock; unroll it, i.e., unroll its recipes.
  auto *VPBB = cast<VPBasicBlock>(VPB);
  auto InsertPtForPhi = VPBB->getFirstNonPhi();
  for (VPRecipeBase &R : make_early_inc_range(*VPBB)) {
    if (ToSkip.contains(&R) || isa<VPIRInstruction>(&R))
      continue;

    // Add all VPValues for all parts to AnyOf, FirstActiveLaneMask and
    // Compute*Result which combine all parts to compute the final value.
    VPValue *Op1;
    if (match(&R, m_VPInstruction<VPInstruction::AnyOf>(m_VPValue(Op1))) ||
        match(&R, m_VPInstruction<VPInstruction::FirstActiveLane>(
                      m_VPValue(Op1))) ||
        match(&R, m_VPInstruction<VPInstruction::ComputeAnyOfResult>(
                      m_VPValue(), m_VPValue(), m_VPValue(Op1))) ||
        match(&R, m_VPInstruction<VPInstruction::ComputeReductionResult>(
                      m_VPValue(), m_VPValue(Op1))) ||
        match(&R, m_VPInstruction<VPInstruction::ComputeFindIVResult>(
                      m_VPValue(), m_VPValue(), m_VPValue(), m_VPValue(Op1)))) {
      addUniformForAllParts(cast<VPInstruction>(&R));
      for (unsigned Part = 1; Part != UF; ++Part)
        R.addOperand(getValueForPart(Op1, Part));
      continue;
    }
    VPValue *Op0;
    if (match(&R, m_VPInstruction<VPInstruction::ExtractLastElement>(
                      m_VPValue(Op0))) ||
        match(&R, m_VPInstruction<VPInstruction::ExtractPenultimateElement>(
                      m_VPValue(Op0)))) {
      addUniformForAllParts(cast<VPSingleDefRecipe>(&R));
      if (Plan.hasScalarVFOnly()) {
        auto *I = cast<VPInstruction>(&R);
        // Extracting from end with VF = 1 implies retrieving the last or
        // penultimate scalar part (UF-1 or UF-2).
        unsigned Offset =
            I->getOpcode() == VPInstruction::ExtractLastElement ? 1 : 2;
        I->replaceAllUsesWith(getValueForPart(Op0, UF - Offset));
        R.eraseFromParent();
      } else {
        // Otherwise we extract from the last part.
        remapOperands(&R, UF - 1);
      }
      continue;
    }

    auto *SingleDef = dyn_cast<VPSingleDefRecipe>(&R);
    if (SingleDef && vputils::isUniformAcrossVFsAndUFs(SingleDef)) {
      addUniformForAllParts(SingleDef);
      continue;
    }

    if (auto *H = dyn_cast<VPHeaderPHIRecipe>(&R)) {
      unrollHeaderPHIByUF(H, InsertPtForPhi);
      continue;
    }

    unrollRecipeByUF(R);
  }
}

void VPlanTransforms::unrollByUF(VPlan &Plan, unsigned UF, LLVMContext &Ctx) {
  assert(UF > 0 && "Unroll factor must be positive");
  Plan.setUF(UF);
  auto Cleanup = make_scope_exit([&Plan]() {
    auto Iter = vp_depth_first_deep(Plan.getEntry());
    // Remove recipes that are redundant after unrolling.
    for (VPBasicBlock *VPBB : VPBlockUtils::blocksOnly<VPBasicBlock>(Iter)) {
      for (VPRecipeBase &R : make_early_inc_range(*VPBB)) {
        auto *VPI = dyn_cast<VPInstruction>(&R);
        if (VPI &&
            VPI->getOpcode() == VPInstruction::CanonicalIVIncrementForPart &&
            VPI->getNumOperands() == 1) {
          VPI->replaceAllUsesWith(VPI->getOperand(0));
          VPI->eraseFromParent();
        }
      }
    }
  });
  if (UF == 1) {
    return;
  }

  UnrollState Unroller(Plan, UF, Ctx);

  // Iterate over all blocks in the plan starting from Entry, and unroll
  // recipes inside them. This includes the vector preheader and middle blocks,
  // which may set up or post-process per-part values.
  ReversePostOrderTraversal<VPBlockShallowTraversalWrapper<VPBlockBase *>> RPOT(
      Plan.getEntry());
  for (VPBlockBase *VPB : RPOT)
    Unroller.unrollBlock(VPB);

  unsigned Part = 1;
  // Remap operands of cloned header phis to update backedge values. The header
  // phis cloned during unrolling are just after the header phi for part 0.
  // Reset Part to 1 when reaching the first (part 0) recipe of a block.
  for (VPRecipeBase &H :
       Plan.getVectorLoopRegion()->getEntryBasicBlock()->phis()) {
    // The second operand of Fixed Order Recurrence phi's, feeding the spliced
    // value across the backedge, needs to remap to the last part of the spliced
    // value.
    if (isa<VPFirstOrderRecurrencePHIRecipe>(&H)) {
      Unroller.remapOperand(&H, 1, UF - 1);
      continue;
    }
    if (Unroller.contains(H.getVPSingleValue()) ||
        isa<VPWidenPointerInductionRecipe>(&H)) {
      Part = 1;
      continue;
    }
    Unroller.remapOperands(&H, Part);
    Part++;
  }

  VPlanTransforms::removeDeadRecipes(Plan);
}

/// Create a single-scalar clone of \p RepR for lane \p Lane.
static VPReplicateRecipe *cloneForLane(VPlan &Plan, VPBuilder &Builder,
                                       Type *IdxTy, VPReplicateRecipe *RepR,
                                       VPLane Lane) {
  // Collect the operands at Lane, creating extracts as needed.
  SmallVector<VPValue *> NewOps;
  for (VPValue *Op : RepR->operands()) {
    if (vputils::isSingleScalar(Op)) {
      NewOps.push_back(Op);
      continue;
    }
    if (Lane.getKind() == VPLane::Kind::ScalableLast) {
      NewOps.push_back(
          Builder.createNaryOp(VPInstruction::ExtractLastElement, {Op}));
      continue;
    }
    // Look through buildvector to avoid unnecessary extracts.
    if (match(Op, m_BuildVector())) {
      NewOps.push_back(
          cast<VPInstruction>(Op)->getOperand(Lane.getKnownLane()));
      continue;
    }
    VPValue *Idx =
        Plan.getOrAddLiveIn(ConstantInt::get(IdxTy, Lane.getKnownLane()));
    VPValue *Ext = Builder.createNaryOp(Instruction::ExtractElement, {Op, Idx});
    NewOps.push_back(Ext);
  }

  auto *New =
      new VPReplicateRecipe(RepR->getUnderlyingInstr(), NewOps,
                            /*IsSingleScalar=*/true, /*Mask=*/nullptr, *RepR);
<<<<<<< HEAD
=======
  New->transferFlags(*RepR);
>>>>>>> 10a576f7
  New->insertBefore(RepR);
  return New;
}

void VPlanTransforms::replicateByVF(VPlan &Plan, ElementCount VF) {
  Type *IdxTy = IntegerType::get(
      Plan.getScalarHeader()->getIRBasicBlock()->getContext(), 32);

  // Visit all VPBBs outside the loop region and directly inside the top-level
  // loop region.
  auto VPBBsOutsideLoopRegion = VPBlockUtils::blocksOnly<VPBasicBlock>(
      vp_depth_first_shallow(Plan.getEntry()));
  auto VPBBsInsideLoopRegion = VPBlockUtils::blocksOnly<VPBasicBlock>(
      vp_depth_first_shallow(Plan.getVectorLoopRegion()->getEntry()));
  auto VPBBsToUnroll =
      concat<VPBasicBlock *>(VPBBsOutsideLoopRegion, VPBBsInsideLoopRegion);
  for (VPBasicBlock *VPBB : VPBBsToUnroll) {
    for (VPRecipeBase &R : make_early_inc_range(*VPBB)) {
      auto *RepR = dyn_cast<VPReplicateRecipe>(&R);
      if (!RepR || RepR->isSingleScalar())
        continue;

      VPBuilder Builder(RepR);
      if (RepR->getNumUsers() == 0) {
        if (isa<StoreInst>(RepR->getUnderlyingInstr()) &&
            vputils::isSingleScalar(RepR->getOperand(1))) {
          // Stores to invariant addresses need to store the last lane only.
          cloneForLane(Plan, Builder, IdxTy, RepR,
                       VPLane::getLastLaneForVF(VF));
        } else {
          // Create single-scalar version of RepR for all lanes.
          for (unsigned I = 0; I != VF.getKnownMinValue(); ++I)
            cloneForLane(Plan, Builder, IdxTy, RepR, VPLane(I));
        }
        RepR->eraseFromParent();
        continue;
      }
      /// Create single-scalar version of RepR for all lanes.
      SmallVector<VPValue *> LaneDefs;
      for (unsigned I = 0; I != VF.getKnownMinValue(); ++I)
        LaneDefs.push_back(cloneForLane(Plan, Builder, IdxTy, RepR, VPLane(I)));

      /// Users that only demand the first lane can use the definition for lane
      /// 0.
      RepR->replaceUsesWithIf(LaneDefs[0], [RepR](VPUser &U, unsigned) {
        return U.onlyFirstLaneUsed(RepR);
      });

      // If needed, create a Build(Struct)Vector recipe to insert the scalar
      // lane values into a vector.
      Type *ResTy = RepR->getUnderlyingInstr()->getType();
      VPValue *VecRes = Builder.createNaryOp(
          ResTy->isStructTy() ? VPInstruction::BuildStructVector
                              : VPInstruction::BuildVector,
          LaneDefs);
      RepR->replaceAllUsesWith(VecRes);
      RepR->eraseFromParent();
    }
  }
}<|MERGE_RESOLUTION|>--- conflicted
+++ resolved
@@ -486,10 +486,7 @@
   auto *New =
       new VPReplicateRecipe(RepR->getUnderlyingInstr(), NewOps,
                             /*IsSingleScalar=*/true, /*Mask=*/nullptr, *RepR);
-<<<<<<< HEAD
-=======
   New->transferFlags(*RepR);
->>>>>>> 10a576f7
   New->insertBefore(RepR);
   return New;
 }
