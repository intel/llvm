//===-- VPlanUnroll.cpp - VPlan unroller ----------------------------------===//
//
// Part of the LLVM Project, under the Apache License v2.0 with LLVM Exceptions.
// See https://llvm.org/LICENSE.txt for license information.
// SPDX-License-Identifier: Apache-2.0 WITH LLVM-exception
//
//===----------------------------------------------------------------------===//
///
/// \file
/// This file implements explicit unrolling for VPlans.
///
//===----------------------------------------------------------------------===//

#include "VPRecipeBuilder.h"
#include "VPlan.h"
#include "VPlanAnalysis.h"
#include "VPlanCFG.h"
#include "VPlanHelpers.h"
#include "VPlanPatternMatch.h"
#include "VPlanTransforms.h"
#include "VPlanUtils.h"
#include "llvm/ADT/PostOrderIterator.h"
#include "llvm/ADT/STLExtras.h"
#include "llvm/ADT/ScopeExit.h"
#include "llvm/Analysis/IVDescriptors.h"
#include "llvm/IR/Intrinsics.h"

using namespace llvm;
using namespace llvm::VPlanPatternMatch;

namespace {

/// Helper to hold state needed for unrolling. It holds the Plan to unroll by
/// UF. It also holds copies of VPValues across UF-1 unroll parts to facilitate
/// the unrolling transformation, where the original VPValues are retained for
/// part zero.
class UnrollState {
  /// Plan to unroll.
  VPlan &Plan;
  /// Unroll factor to unroll by.
  const unsigned UF;
  /// Analysis for types.
  VPTypeAnalysis TypeInfo;

  /// Unrolling may create recipes that should not be unrolled themselves.
  /// Those are tracked in ToSkip.
  SmallPtrSet<VPRecipeBase *, 8> ToSkip;

  // Associate with each VPValue of part 0 its unrolled instances of parts 1,
  // ..., UF-1.
  DenseMap<VPValue *, SmallVector<VPValue *>> VPV2Parts;

  /// Unroll replicate region \p VPR by cloning the region UF - 1 times.
  void unrollReplicateRegionByUF(VPRegionBlock *VPR);

  /// Unroll recipe \p R by cloning it UF - 1 times, unless it is uniform across
  /// all parts.
  void unrollRecipeByUF(VPRecipeBase &R);

  /// Unroll header phi recipe \p R. How exactly the recipe gets unrolled
  /// depends on the concrete header phi. Inserts newly created recipes at \p
  /// InsertPtForPhi.
  void unrollHeaderPHIByUF(VPHeaderPHIRecipe *R,
                           VPBasicBlock::iterator InsertPtForPhi);

  /// Unroll a widen induction recipe \p IV. This introduces recipes to compute
  /// the induction steps for each part.
  void unrollWidenInductionByUF(VPWidenInductionRecipe *IV,
                                VPBasicBlock::iterator InsertPtForPhi);

  VPValue *getConstantVPV(unsigned Part) {
    Type *CanIVIntTy =
        Plan.getVectorLoopRegion()->getCanonicalIV()->getScalarType();
    return Plan.getOrAddLiveIn(ConstantInt::get(CanIVIntTy, Part));
  }

public:
  UnrollState(VPlan &Plan, unsigned UF) : Plan(Plan), UF(UF), TypeInfo(Plan) {}

  void unrollBlock(VPBlockBase *VPB);

  VPValue *getValueForPart(VPValue *V, unsigned Part) {
    if (Part == 0 || V->isLiveIn())
      return V;
    assert((VPV2Parts.contains(V) && VPV2Parts[V].size() >= Part) &&
           "accessed value does not exist");
    return VPV2Parts[V][Part - 1];
  }

  /// Given a single original recipe \p OrigR (of part zero), and its copy \p
  /// CopyR for part \p Part, map every VPValue defined by \p OrigR to its
  /// corresponding VPValue defined by \p CopyR.
  void addRecipeForPart(VPRecipeBase *OrigR, VPRecipeBase *CopyR,
                        unsigned Part) {
    for (const auto &[Idx, VPV] : enumerate(OrigR->definedValues())) {
      const auto &[V, _] = VPV2Parts.try_emplace(VPV);
      assert(V->second.size() == Part - 1 && "earlier parts not set");
      V->second.push_back(CopyR->getVPValue(Idx));
    }
  }

  /// Given a uniform recipe \p R, add it for all parts.
  void addUniformForAllParts(VPSingleDefRecipe *R) {
    const auto &[V, Inserted] = VPV2Parts.try_emplace(R);
    assert(Inserted && "uniform value already added");
    for (unsigned Part = 0; Part != UF; ++Part)
      V->second.push_back(R);
  }

  bool contains(VPValue *VPV) const { return VPV2Parts.contains(VPV); }

  /// Update \p R's operand at \p OpIdx with its corresponding VPValue for part
  /// \p P.
  void remapOperand(VPRecipeBase *R, unsigned OpIdx, unsigned Part) {
    auto *Op = R->getOperand(OpIdx);
    R->setOperand(OpIdx, getValueForPart(Op, Part));
  }

  /// Update \p R's operands with their corresponding VPValues for part \p P.
  void remapOperands(VPRecipeBase *R, unsigned Part) {
    for (const auto &[OpIdx, Op] : enumerate(R->operands()))
      R->setOperand(OpIdx, getValueForPart(Op, Part));
  }
};
} // namespace

void UnrollState::unrollReplicateRegionByUF(VPRegionBlock *VPR) {
  VPBlockBase *InsertPt = VPR->getSingleSuccessor();
  for (unsigned Part = 1; Part != UF; ++Part) {
    auto *Copy = VPR->clone();
    VPBlockUtils::insertBlockBefore(Copy, InsertPt);

    auto PartI = vp_depth_first_shallow(Copy->getEntry());
    auto Part0 = vp_depth_first_shallow(VPR->getEntry());
    for (const auto &[PartIVPBB, Part0VPBB] :
         zip(VPBlockUtils::blocksOnly<VPBasicBlock>(PartI),
             VPBlockUtils::blocksOnly<VPBasicBlock>(Part0))) {
      for (const auto &[PartIR, Part0R] : zip(*PartIVPBB, *Part0VPBB)) {
        remapOperands(&PartIR, Part);
        if (auto *ScalarIVSteps = dyn_cast<VPScalarIVStepsRecipe>(&PartIR)) {
          ScalarIVSteps->addOperand(getConstantVPV(Part));
        }

        addRecipeForPart(&Part0R, &PartIR, Part);
      }
    }
  }
}

void UnrollState::unrollWidenInductionByUF(
    VPWidenInductionRecipe *IV, VPBasicBlock::iterator InsertPtForPhi) {
  VPBasicBlock *PH = cast<VPBasicBlock>(
      IV->getParent()->getEnclosingLoopRegion()->getSinglePredecessor());
  Type *IVTy = TypeInfo.inferScalarType(IV);
  auto &ID = IV->getInductionDescriptor();
  VPIRFlags Flags;
  if (isa_and_present<FPMathOperator>(ID.getInductionBinOp()))
    Flags = ID.getInductionBinOp()->getFastMathFlags();

  VPValue *ScalarStep = IV->getStepValue();
  VPBuilder Builder(PH);
  Type *VectorStepTy =
      IVTy->isPointerTy() ? TypeInfo.inferScalarType(ScalarStep) : IVTy;
  VPInstruction *VectorStep = Builder.createNaryOp(
      VPInstruction::WideIVStep, {&Plan.getVF(), ScalarStep}, VectorStepTy,
      Flags, IV->getDebugLoc());

  ToSkip.insert(VectorStep);

  // Now create recipes to compute the induction steps for part 1 .. UF. Part 0
  // remains the header phi. Parts > 0 are computed by adding Step to the
  // previous part. The header phi recipe will get 2 new operands: the step
  // value for a single part and the last part, used to compute the backedge
  // value during VPWidenInductionRecipe::execute.
  // %Part.0 = VPWidenInductionRecipe %Start, %ScalarStep, %VectorStep, %Part.3
  // %Part.1 = %Part.0 + %VectorStep
  // %Part.2 = %Part.1 + %VectorStep
  // %Part.3 = %Part.2 + %VectorStep
  //
  // The newly added recipes are added to ToSkip to avoid interleaving them
  // again.
  VPValue *Prev = IV;
  Builder.setInsertPoint(IV->getParent(), InsertPtForPhi);
  unsigned AddOpc;
  if (IVTy->isPointerTy())
    AddOpc = VPInstruction::WidePtrAdd;
  else if (IVTy->isFloatingPointTy())
    AddOpc = ID.getInductionOpcode();
  else
    AddOpc = Instruction::Add;
  for (unsigned Part = 1; Part != UF; ++Part) {
    std::string Name =
        Part > 1 ? "step.add." + std::to_string(Part) : "step.add";

    VPInstruction *Add = Builder.createNaryOp(AddOpc,
                                              {
                                                  Prev,
                                                  VectorStep,
                                              },
                                              Flags, IV->getDebugLoc(), Name);
    ToSkip.insert(Add);
    addRecipeForPart(IV, Add, Part);
    Prev = Add;
  }
  IV->addOperand(VectorStep);
  IV->addOperand(Prev);
}

void UnrollState::unrollHeaderPHIByUF(VPHeaderPHIRecipe *R,
                                      VPBasicBlock::iterator InsertPtForPhi) {
  // First-order recurrences pass a single vector or scalar through their header
  // phis, irrespective of interleaving.
  if (isa<VPFirstOrderRecurrencePHIRecipe>(R))
    return;

  // Generate step vectors for each unrolled part.
  if (auto *IV = dyn_cast<VPWidenInductionRecipe>(R)) {
    unrollWidenInductionByUF(IV, InsertPtForPhi);
    return;
  }

  auto *RdxPhi = dyn_cast<VPReductionPHIRecipe>(R);
  if (RdxPhi && RdxPhi->isOrdered())
    return;

  auto InsertPt = std::next(R->getIterator());
  for (unsigned Part = 1; Part != UF; ++Part) {
    VPRecipeBase *Copy = R->clone();
    Copy->insertBefore(*R->getParent(), InsertPt);
    addRecipeForPart(R, Copy, Part);
    if (RdxPhi) {
      // If the start value is a ReductionStartVector, use the identity value
      // (second operand) for unrolled parts. If the scaling factor is > 1,
      // create a new ReductionStartVector with the scale factor and both
      // operands set to the identity value.
      if (auto *VPI = dyn_cast<VPInstruction>(RdxPhi->getStartValue())) {
        assert(VPI->getOpcode() == VPInstruction::ReductionStartVector &&
               "unexpected start VPInstruction");
        if (Part != 1)
          continue;
        VPValue *StartV;
        if (match(VPI->getOperand(2), m_One())) {
          StartV = VPI->getOperand(1);
        } else {
          auto *C = VPI->clone();
          C->setOperand(0, C->getOperand(1));
          C->insertAfter(VPI);
          StartV = C;
        }
        for (unsigned Part = 1; Part != UF; ++Part)
          VPV2Parts[VPI][Part - 1] = StartV;
      }
      Copy->addOperand(getConstantVPV(Part));
    } else {
      assert(isa<VPActiveLaneMaskPHIRecipe>(R) &&
             "unexpected header phi recipe not needing unrolled part");
    }
  }
}

/// Handle non-header-phi recipes.
void UnrollState::unrollRecipeByUF(VPRecipeBase &R) {
  if (match(&R, m_CombineOr(m_BranchOnCond(), m_BranchOnCount())))
    return;

  if (auto *VPI = dyn_cast<VPInstruction>(&R)) {
    if (vputils::onlyFirstPartUsed(VPI)) {
      addUniformForAllParts(VPI);
      return;
    }
  }
  if (auto *RepR = dyn_cast<VPReplicateRecipe>(&R)) {
    if (isa<StoreInst>(RepR->getUnderlyingValue()) &&
        RepR->getOperand(1)->isDefinedOutsideLoopRegions()) {
      // Stores to an invariant address only need to store the last part.
      remapOperands(&R, UF - 1);
      return;
    }
    if (auto *II = dyn_cast<IntrinsicInst>(RepR->getUnderlyingValue())) {
      if (II->getIntrinsicID() == Intrinsic::experimental_noalias_scope_decl) {
        addUniformForAllParts(RepR);
        return;
      }
    }
  }

  // Unroll non-uniform recipes.
  auto InsertPt = std::next(R.getIterator());
  VPBasicBlock &VPBB = *R.getParent();
  for (unsigned Part = 1; Part != UF; ++Part) {
    VPRecipeBase *Copy = R.clone();
    Copy->insertBefore(VPBB, InsertPt);
    addRecipeForPart(&R, Copy, Part);

    VPValue *Op;
    if (match(&R, m_VPInstruction<VPInstruction::FirstOrderRecurrenceSplice>(
                      m_VPValue(), m_VPValue(Op)))) {
      Copy->setOperand(0, getValueForPart(Op, Part - 1));
      Copy->setOperand(1, getValueForPart(Op, Part));
      continue;
    }
    if (auto *Red = dyn_cast<VPReductionRecipe>(&R)) {
      auto *Phi = dyn_cast<VPReductionPHIRecipe>(R.getOperand(0));
      if (Phi && Phi->isOrdered()) {
        auto &Parts = VPV2Parts[Phi];
        if (Part == 1) {
          Parts.clear();
          Parts.push_back(Red);
        }
        Parts.push_back(Copy->getVPSingleValue());
        Phi->setOperand(1, Copy->getVPSingleValue());
      }
    }
    remapOperands(Copy, Part);

    // Add operand indicating the part to generate code for, to recipes still
    // requiring it.
    if (isa<VPScalarIVStepsRecipe, VPWidenCanonicalIVRecipe,
            VPVectorPointerRecipe, VPVectorEndPointerRecipe>(Copy) ||
        match(Copy,
              m_VPInstruction<VPInstruction::CanonicalIVIncrementForPart>()))
      Copy->addOperand(getConstantVPV(Part));

    if (isa<VPVectorPointerRecipe, VPVectorEndPointerRecipe>(R))
      Copy->setOperand(0, R.getOperand(0));
  }
}

void UnrollState::unrollBlock(VPBlockBase *VPB) {
  auto *VPR = dyn_cast<VPRegionBlock>(VPB);
  if (VPR) {
    if (VPR->isReplicator())
      return unrollReplicateRegionByUF(VPR);

    // Traverse blocks in region in RPO to ensure defs are visited before uses
    // across blocks.
    ReversePostOrderTraversal<VPBlockShallowTraversalWrapper<VPBlockBase *>>
        RPOT(VPR->getEntry());
    for (VPBlockBase *VPB : RPOT)
      unrollBlock(VPB);
    return;
  }

  // VPB is a VPBasicBlock; unroll it, i.e., unroll its recipes.
  auto *VPBB = cast<VPBasicBlock>(VPB);
  auto InsertPtForPhi = VPBB->getFirstNonPhi();
  for (VPRecipeBase &R : make_early_inc_range(*VPBB)) {
    if (ToSkip.contains(&R) || isa<VPIRInstruction>(&R))
      continue;

    // Add all VPValues for all parts to AnyOf, FirstActiveLaneMask and
    // Compute*Result which combine all parts to compute the final value.
    VPValue *Op1;
    if (match(&R, m_VPInstruction<VPInstruction::AnyOf>(m_VPValue(Op1))) ||
        match(&R, m_FirstActiveLane(m_VPValue(Op1))) ||
        match(&R, m_VPInstruction<VPInstruction::ComputeAnyOfResult>(
                      m_VPValue(), m_VPValue(), m_VPValue(Op1))) ||
        match(&R, m_VPInstruction<VPInstruction::ComputeReductionResult>(
                      m_VPValue(), m_VPValue(Op1))) ||
        match(&R, m_VPInstruction<VPInstruction::ComputeFindIVResult>(
                      m_VPValue(), m_VPValue(), m_VPValue(), m_VPValue(Op1)))) {
      addUniformForAllParts(cast<VPInstruction>(&R));
      for (unsigned Part = 1; Part != UF; ++Part)
        R.addOperand(getValueForPart(Op1, Part));
      continue;
    }
    VPValue *Op0;
    if (match(&R, m_VPInstruction<VPInstruction::ExtractLane>(
                      m_VPValue(Op0), m_VPValue(Op1)))) {
      addUniformForAllParts(cast<VPInstruction>(&R));
      for (unsigned Part = 1; Part != UF; ++Part)
        R.addOperand(getValueForPart(Op1, Part));
      continue;
    }
    if (match(&R, m_ExtractLastElement(m_VPValue(Op0))) ||
        match(&R, m_VPInstruction<VPInstruction::ExtractPenultimateElement>(
                      m_VPValue(Op0)))) {
      addUniformForAllParts(cast<VPSingleDefRecipe>(&R));
      if (Plan.hasScalarVFOnly()) {
        auto *I = cast<VPInstruction>(&R);
        // Extracting from end with VF = 1 implies retrieving the last or
        // penultimate scalar part (UF-1 or UF-2).
        unsigned Offset =
            I->getOpcode() == VPInstruction::ExtractLastElement ? 1 : 2;
        I->replaceAllUsesWith(getValueForPart(Op0, UF - Offset));
        R.eraseFromParent();
      } else {
        // Otherwise we extract from the last part.
        remapOperands(&R, UF - 1);
      }
      continue;
    }

    auto *SingleDef = dyn_cast<VPSingleDefRecipe>(&R);
    if (SingleDef && vputils::isUniformAcrossVFsAndUFs(SingleDef)) {
      addUniformForAllParts(SingleDef);
      continue;
    }

    if (auto *H = dyn_cast<VPHeaderPHIRecipe>(&R)) {
      unrollHeaderPHIByUF(H, InsertPtForPhi);
      continue;
    }

    unrollRecipeByUF(R);
  }
}

void VPlanTransforms::unrollByUF(VPlan &Plan, unsigned UF) {
  assert(UF > 0 && "Unroll factor must be positive");
  Plan.setUF(UF);
  auto Cleanup = make_scope_exit([&Plan]() {
    auto Iter = vp_depth_first_deep(Plan.getEntry());
    // Remove recipes that are redundant after unrolling.
    for (VPBasicBlock *VPBB : VPBlockUtils::blocksOnly<VPBasicBlock>(Iter)) {
      for (VPRecipeBase &R : make_early_inc_range(*VPBB)) {
        auto *VPI = dyn_cast<VPInstruction>(&R);
        if (VPI &&
            VPI->getOpcode() == VPInstruction::CanonicalIVIncrementForPart &&
            VPI->getNumOperands() == 1) {
          VPI->replaceAllUsesWith(VPI->getOperand(0));
          VPI->eraseFromParent();
        }
      }
    }
  });
  if (UF == 1) {
    return;
  }

  UnrollState Unroller(Plan, UF);

  // Iterate over all blocks in the plan starting from Entry, and unroll
  // recipes inside them. This includes the vector preheader and middle blocks,
  // which may set up or post-process per-part values.
  ReversePostOrderTraversal<VPBlockShallowTraversalWrapper<VPBlockBase *>> RPOT(
      Plan.getEntry());
  for (VPBlockBase *VPB : RPOT)
    Unroller.unrollBlock(VPB);

  unsigned Part = 1;
  // Remap operands of cloned header phis to update backedge values. The header
  // phis cloned during unrolling are just after the header phi for part 0.
  // Reset Part to 1 when reaching the first (part 0) recipe of a block.
  for (VPRecipeBase &H :
       Plan.getVectorLoopRegion()->getEntryBasicBlock()->phis()) {
    // The second operand of Fixed Order Recurrence phi's, feeding the spliced
    // value across the backedge, needs to remap to the last part of the spliced
    // value.
    if (isa<VPFirstOrderRecurrencePHIRecipe>(&H)) {
      Unroller.remapOperand(&H, 1, UF - 1);
      continue;
    }
    if (Unroller.contains(H.getVPSingleValue())) {
      Part = 1;
      continue;
    }
    Unroller.remapOperands(&H, Part);
    Part++;
  }

  VPlanTransforms::removeDeadRecipes(Plan);
}

/// Create a single-scalar clone of \p DefR (must be a VPReplicateRecipe or
/// VPInstruction) for lane \p Lane. Use \p Def2LaneDefs to look up scalar
/// definitions for operands of \DefR.
<<<<<<< HEAD
static VPRecipeWithIRFlags *
=======
static VPValue *
>>>>>>> 54c4ef26
cloneForLane(VPlan &Plan, VPBuilder &Builder, Type *IdxTy,
             VPRecipeWithIRFlags *DefR, VPLane Lane,
             const DenseMap<VPValue *, SmallVector<VPValue *>> &Def2LaneDefs) {
  VPValue *Op;
  if (match(DefR, m_VPInstruction<VPInstruction::Unpack>(m_VPValue(Op)))) {
    auto LaneDefs = Def2LaneDefs.find(Op);
    if (LaneDefs != Def2LaneDefs.end())
      return LaneDefs->second[Lane.getKnownLane()];

    VPValue *Idx =
        Plan.getOrAddLiveIn(ConstantInt::get(IdxTy, Lane.getKnownLane()));
    return Builder.createNaryOp(Instruction::ExtractElement, {Op, Idx});
  }

  // Collect the operands at Lane, creating extracts as needed.
  SmallVector<VPValue *> NewOps;
  for (VPValue *Op : DefR->operands()) {
    // If Op is a definition that has been unrolled, directly use the clone for
    // the corresponding lane.
    auto LaneDefs = Def2LaneDefs.find(Op);
    if (LaneDefs != Def2LaneDefs.end()) {
      NewOps.push_back(LaneDefs->second[Lane.getKnownLane()]);
      continue;
    }
    if (Lane.getKind() == VPLane::Kind::ScalableLast) {
      // Look through mandatory Unpack.
      [[maybe_unused]] bool Matched =
          match(Op, m_VPInstruction<VPInstruction::Unpack>(m_VPValue(Op)));
      assert(Matched && "original op must have been Unpack");
      NewOps.push_back(
          Builder.createNaryOp(VPInstruction::ExtractLastElement, {Op}));
      continue;
    }
    if (vputils::isSingleScalar(Op)) {
      NewOps.push_back(Op);
      continue;
    }

    // Look through buildvector to avoid unnecessary extracts.
    if (match(Op, m_BuildVector())) {
      NewOps.push_back(
          cast<VPInstruction>(Op)->getOperand(Lane.getKnownLane()));
      continue;
    }
    VPValue *Idx =
        Plan.getOrAddLiveIn(ConstantInt::get(IdxTy, Lane.getKnownLane()));
    VPValue *Ext = Builder.createNaryOp(Instruction::ExtractElement, {Op, Idx});
    NewOps.push_back(Ext);
  }

  VPRecipeWithIRFlags *New;
  if (auto *RepR = dyn_cast<VPReplicateRecipe>(DefR)) {
    // TODO: have cloning of replicate recipes also provide the desired result
    // coupled with setting its operands to NewOps (deriving IsSingleScalar and
    // Mask from the operands?)
    New =
        new VPReplicateRecipe(RepR->getUnderlyingInstr(), NewOps,
                              /*IsSingleScalar=*/true, /*Mask=*/nullptr, *RepR);
  } else {
    assert(isa<VPInstruction>(DefR) &&
           "DefR must be a VPReplicateRecipe or VPInstruction");
    New = DefR->clone();
    for (const auto &[Idx, Op] : enumerate(NewOps)) {
      New->setOperand(Idx, Op);
    }
  }
  New->transferFlags(*DefR);
  New->insertBefore(DefR);
  return New;
}

void VPlanTransforms::replicateByVF(VPlan &Plan, ElementCount VF) {
  Type *IdxTy = IntegerType::get(
      Plan.getScalarHeader()->getIRBasicBlock()->getContext(), 32);

  // Visit all VPBBs outside the loop region and directly inside the top-level
  // loop region.
  auto VPBBsOutsideLoopRegion = VPBlockUtils::blocksOnly<VPBasicBlock>(
      vp_depth_first_shallow(Plan.getEntry()));
  auto VPBBsInsideLoopRegion = VPBlockUtils::blocksOnly<VPBasicBlock>(
      vp_depth_first_shallow(Plan.getVectorLoopRegion()->getEntry()));
  auto VPBBsToUnroll =
      concat<VPBasicBlock *>(VPBBsOutsideLoopRegion, VPBBsInsideLoopRegion);
  // A mapping of current VPValue definitions to collections of new VPValues
  // defined per lane. Serves to hook-up potential users of current VPValue
  // definition that are replicated-per-VF later.
  DenseMap<VPValue *, SmallVector<VPValue *>> Def2LaneDefs;
  // The removal of current recipes being replaced by new ones needs to be
  // delayed after Def2LaneDefs is no longer in use.
  SmallVector<VPRecipeBase *> ToRemove;
  for (VPBasicBlock *VPBB : VPBBsToUnroll) {
    for (VPRecipeBase &R : make_early_inc_range(*VPBB)) {
      if (!isa<VPInstruction, VPReplicateRecipe>(&R) ||
          (isa<VPReplicateRecipe>(&R) &&
           cast<VPReplicateRecipe>(&R)->isSingleScalar()) ||
          (isa<VPInstruction>(&R) &&
<<<<<<< HEAD
           !cast<VPInstruction>(&R)->doesGeneratePerAllLanes()))
=======
           !cast<VPInstruction>(&R)->doesGeneratePerAllLanes() &&
           cast<VPInstruction>(&R)->getOpcode() != VPInstruction::Unpack))
>>>>>>> 54c4ef26
        continue;

      auto *DefR = cast<VPRecipeWithIRFlags>(&R);
      VPBuilder Builder(DefR);
      if (DefR->getNumUsers() == 0) {
        // Create single-scalar version of DefR for all lanes.
        for (unsigned I = 0; I != VF.getKnownMinValue(); ++I)
          cloneForLane(Plan, Builder, IdxTy, DefR, VPLane(I), Def2LaneDefs);
        DefR->eraseFromParent();
        continue;
      }
      /// Create single-scalar version of DefR for all lanes.
      SmallVector<VPValue *> LaneDefs;
      for (unsigned I = 0; I != VF.getKnownMinValue(); ++I)
        LaneDefs.push_back(
            cloneForLane(Plan, Builder, IdxTy, DefR, VPLane(I), Def2LaneDefs));

      Def2LaneDefs[DefR] = LaneDefs;
      /// Users that only demand the first lane can use the definition for lane
      /// 0.
      DefR->replaceUsesWithIf(LaneDefs[0], [DefR](VPUser &U, unsigned) {
        return U.onlyFirstLaneUsed(DefR);
      });

      // Update each build vector user that currently has DefR as its only
      // operand, to have all LaneDefs as its operands.
      for (VPUser *U : to_vector(DefR->users())) {
        auto *VPI = dyn_cast<VPInstruction>(U);
        if (!VPI || (VPI->getOpcode() != VPInstruction::BuildVector &&
                     VPI->getOpcode() != VPInstruction::BuildStructVector))
          continue;
        assert(VPI->getNumOperands() == 1 &&
               "Build(Struct)Vector must have a single operand before "
               "replicating by VF");
        VPI->setOperand(0, LaneDefs[0]);
        for (VPValue *LaneDef : drop_begin(LaneDefs))
          VPI->addOperand(LaneDef);
      }
      ToRemove.push_back(DefR);
    }
  }
  for (auto *R : reverse(ToRemove))
    R->eraseFromParent();
}<|MERGE_RESOLUTION|>--- conflicted
+++ resolved
@@ -465,11 +465,7 @@
 /// Create a single-scalar clone of \p DefR (must be a VPReplicateRecipe or
 /// VPInstruction) for lane \p Lane. Use \p Def2LaneDefs to look up scalar
 /// definitions for operands of \DefR.
-<<<<<<< HEAD
-static VPRecipeWithIRFlags *
-=======
 static VPValue *
->>>>>>> 54c4ef26
 cloneForLane(VPlan &Plan, VPBuilder &Builder, Type *IdxTy,
              VPRecipeWithIRFlags *DefR, VPLane Lane,
              const DenseMap<VPValue *, SmallVector<VPValue *>> &Def2LaneDefs) {
@@ -566,12 +562,8 @@
           (isa<VPReplicateRecipe>(&R) &&
            cast<VPReplicateRecipe>(&R)->isSingleScalar()) ||
           (isa<VPInstruction>(&R) &&
-<<<<<<< HEAD
-           !cast<VPInstruction>(&R)->doesGeneratePerAllLanes()))
-=======
            !cast<VPInstruction>(&R)->doesGeneratePerAllLanes() &&
            cast<VPInstruction>(&R)->getOpcode() != VPInstruction::Unpack))
->>>>>>> 54c4ef26
         continue;
 
       auto *DefR = cast<VPRecipeWithIRFlags>(&R);
