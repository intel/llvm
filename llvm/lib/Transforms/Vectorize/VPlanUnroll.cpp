//===-- VPlanUnroll.cpp - VPlan unroller ----------------------------------===//
//
// Part of the LLVM Project, under the Apache License v2.0 with LLVM Exceptions.
// See https://llvm.org/LICENSE.txt for license information.
// SPDX-License-Identifier: Apache-2.0 WITH LLVM-exception
//
//===----------------------------------------------------------------------===//
///
/// \file
/// This file implements explicit unrolling for VPlans.
///
//===----------------------------------------------------------------------===//

#include "VPRecipeBuilder.h"
#include "VPlan.h"
#include "VPlanAnalysis.h"
#include "VPlanCFG.h"
#include "VPlanHelpers.h"
#include "VPlanPatternMatch.h"
#include "VPlanTransforms.h"
#include "VPlanUtils.h"
#include "llvm/ADT/PostOrderIterator.h"
#include "llvm/ADT/STLExtras.h"
#include "llvm/ADT/ScopeExit.h"
#include "llvm/Analysis/IVDescriptors.h"
#include "llvm/IR/Intrinsics.h"

using namespace llvm;
using namespace llvm::VPlanPatternMatch;

namespace {

/// Helper to hold state needed for unrolling. It holds the Plan to unroll by
/// UF. It also holds copies of VPValues across UF-1 unroll parts to facilitate
/// the unrolling transformation, where the original VPValues are retained for
/// part zero.
class UnrollState {
  /// Plan to unroll.
  VPlan &Plan;
  /// Unroll factor to unroll by.
  const unsigned UF;
  /// Analysis for types.
  VPTypeAnalysis TypeInfo;

  /// Unrolling may create recipes that should not be unrolled themselves.
  /// Those are tracked in ToSkip.
  SmallPtrSet<VPRecipeBase *, 8> ToSkip;

  // Associate with each VPValue of part 0 its unrolled instances of parts 1,
  // ..., UF-1.
  DenseMap<VPValue *, SmallVector<VPValue *>> VPV2Parts;

  /// Unroll replicate region \p VPR by cloning the region UF - 1 times.
  void unrollReplicateRegionByUF(VPRegionBlock *VPR);

  /// Unroll recipe \p R by cloning it UF - 1 times, unless it is uniform across
  /// all parts.
  void unrollRecipeByUF(VPRecipeBase &R);

  /// Unroll header phi recipe \p R. How exactly the recipe gets unrolled
  /// depends on the concrete header phi. Inserts newly created recipes at \p
  /// InsertPtForPhi.
  void unrollHeaderPHIByUF(VPHeaderPHIRecipe *R,
                           VPBasicBlock::iterator InsertPtForPhi);

  /// Unroll a widen induction recipe \p IV. This introduces recipes to compute
  /// the induction steps for each part.
  void unrollWidenInductionByUF(VPWidenInductionRecipe *IV,
                                VPBasicBlock::iterator InsertPtForPhi);

  VPValue *getConstantVPV(unsigned Part) {
    Type *CanIVIntTy = Plan.getCanonicalIV()->getScalarType();
    return Plan.getOrAddLiveIn(ConstantInt::get(CanIVIntTy, Part));
  }

public:
  UnrollState(VPlan &Plan, unsigned UF) : Plan(Plan), UF(UF), TypeInfo(Plan) {}

  void unrollBlock(VPBlockBase *VPB);

  VPValue *getValueForPart(VPValue *V, unsigned Part) {
    if (Part == 0 || V->isLiveIn())
      return V;
    assert((VPV2Parts.contains(V) && VPV2Parts[V].size() >= Part) &&
           "accessed value does not exist");
    return VPV2Parts[V][Part - 1];
  }

  /// Given a single original recipe \p OrigR (of part zero), and its copy \p
  /// CopyR for part \p Part, map every VPValue defined by \p OrigR to its
  /// corresponding VPValue defined by \p CopyR.
  void addRecipeForPart(VPRecipeBase *OrigR, VPRecipeBase *CopyR,
                        unsigned Part) {
    for (const auto &[Idx, VPV] : enumerate(OrigR->definedValues())) {
      const auto &[V, _] = VPV2Parts.try_emplace(VPV);
      assert(V->second.size() == Part - 1 && "earlier parts not set");
      V->second.push_back(CopyR->getVPValue(Idx));
    }
  }

  /// Given a uniform recipe \p R, add it for all parts.
  void addUniformForAllParts(VPSingleDefRecipe *R) {
    const auto &[V, Inserted] = VPV2Parts.try_emplace(R);
    assert(Inserted && "uniform value already added");
    for (unsigned Part = 0; Part != UF; ++Part)
      V->second.push_back(R);
  }

  bool contains(VPValue *VPV) const { return VPV2Parts.contains(VPV); }

  /// Update \p R's operand at \p OpIdx with its corresponding VPValue for part
  /// \p P.
  void remapOperand(VPRecipeBase *R, unsigned OpIdx, unsigned Part) {
    auto *Op = R->getOperand(OpIdx);
    R->setOperand(OpIdx, getValueForPart(Op, Part));
  }

  /// Update \p R's operands with their corresponding VPValues for part \p P.
  void remapOperands(VPRecipeBase *R, unsigned Part) {
    for (const auto &[OpIdx, Op] : enumerate(R->operands()))
      R->setOperand(OpIdx, getValueForPart(Op, Part));
  }
};
} // namespace

void UnrollState::unrollReplicateRegionByUF(VPRegionBlock *VPR) {
  VPBlockBase *InsertPt = VPR->getSingleSuccessor();
  for (unsigned Part = 1; Part != UF; ++Part) {
    auto *Copy = VPR->clone();
    VPBlockUtils::insertBlockBefore(Copy, InsertPt);

    auto PartI = vp_depth_first_shallow(Copy->getEntry());
    auto Part0 = vp_depth_first_shallow(VPR->getEntry());
    for (const auto &[PartIVPBB, Part0VPBB] :
         zip(VPBlockUtils::blocksOnly<VPBasicBlock>(PartI),
             VPBlockUtils::blocksOnly<VPBasicBlock>(Part0))) {
      for (const auto &[PartIR, Part0R] : zip(*PartIVPBB, *Part0VPBB)) {
        remapOperands(&PartIR, Part);
        if (auto *ScalarIVSteps = dyn_cast<VPScalarIVStepsRecipe>(&PartIR)) {
          ScalarIVSteps->addOperand(getConstantVPV(Part));
        }

        addRecipeForPart(&Part0R, &PartIR, Part);
      }
    }
  }
}

void UnrollState::unrollWidenInductionByUF(
    VPWidenInductionRecipe *IV, VPBasicBlock::iterator InsertPtForPhi) {
  VPBasicBlock *PH = cast<VPBasicBlock>(
      IV->getParent()->getEnclosingLoopRegion()->getSinglePredecessor());
  Type *IVTy = TypeInfo.inferScalarType(IV);
  auto &ID = IV->getInductionDescriptor();
  VPIRFlags Flags;
  if (isa_and_present<FPMathOperator>(ID.getInductionBinOp()))
    Flags = ID.getInductionBinOp()->getFastMathFlags();

  VPValue *ScalarStep = IV->getStepValue();
  VPBuilder Builder(PH);
  Type *VectorStepTy =
      IVTy->isPointerTy() ? TypeInfo.inferScalarType(ScalarStep) : IVTy;
  VPInstruction *VectorStep = Builder.createNaryOp(
      VPInstruction::WideIVStep, {&Plan.getVF(), ScalarStep}, VectorStepTy,
      Flags, IV->getDebugLoc());

  ToSkip.insert(VectorStep);

  // Now create recipes to compute the induction steps for part 1 .. UF. Part 0
  // remains the header phi. Parts > 0 are computed by adding Step to the
  // previous part. The header phi recipe will get 2 new operands: the step
  // value for a single part and the last part, used to compute the backedge
  // value during VPWidenInductionRecipe::execute.
  // %Part.0 = VPWidenInductionRecipe %Start, %ScalarStep, %VectorStep, %Part.3
  // %Part.1 = %Part.0 + %VectorStep
  // %Part.2 = %Part.1 + %VectorStep
  // %Part.3 = %Part.2 + %VectorStep
  //
  // The newly added recipes are added to ToSkip to avoid interleaving them
  // again.
  VPValue *Prev = IV;
  Builder.setInsertPoint(IV->getParent(), InsertPtForPhi);
  unsigned AddOpc;
  if (IVTy->isPointerTy())
    AddOpc = VPInstruction::WidePtrAdd;
  else if (IVTy->isFloatingPointTy())
    AddOpc = ID.getInductionOpcode();
  else
    AddOpc = Instruction::Add;
  for (unsigned Part = 1; Part != UF; ++Part) {
    std::string Name =
        Part > 1 ? "step.add." + std::to_string(Part) : "step.add";

    VPInstruction *Add = Builder.createNaryOp(AddOpc,
                                              {
                                                  Prev,
                                                  VectorStep,
                                              },
                                              Flags, IV->getDebugLoc(), Name);
    ToSkip.insert(Add);
    addRecipeForPart(IV, Add, Part);
    Prev = Add;
  }
  IV->addOperand(VectorStep);
  IV->addOperand(Prev);
}

void UnrollState::unrollHeaderPHIByUF(VPHeaderPHIRecipe *R,
                                      VPBasicBlock::iterator InsertPtForPhi) {
  // First-order recurrences pass a single vector or scalar through their header
  // phis, irrespective of interleaving.
  if (isa<VPFirstOrderRecurrencePHIRecipe>(R))
    return;

  // Generate step vectors for each unrolled part.
  if (auto *IV = dyn_cast<VPWidenInductionRecipe>(R)) {
    unrollWidenInductionByUF(IV, InsertPtForPhi);
    return;
  }

  auto *RdxPhi = dyn_cast<VPReductionPHIRecipe>(R);
  if (RdxPhi && RdxPhi->isOrdered())
    return;

  auto InsertPt = std::next(R->getIterator());
  for (unsigned Part = 1; Part != UF; ++Part) {
    VPRecipeBase *Copy = R->clone();
    Copy->insertBefore(*R->getParent(), InsertPt);
    addRecipeForPart(R, Copy, Part);
    if (RdxPhi) {
      // If the start value is a ReductionStartVector, use the identity value
      // (second operand) for unrolled parts. If the scaling factor is > 1,
      // create a new ReductionStartVector with the scale factor and both
      // operands set to the identity value.
      if (auto *VPI = dyn_cast<VPInstruction>(RdxPhi->getStartValue())) {
        assert(VPI->getOpcode() == VPInstruction::ReductionStartVector &&
               "unexpected start VPInstruction");
        if (Part != 1)
          continue;
        VPValue *StartV;
        if (match(VPI->getOperand(2), m_SpecificInt(1))) {
          StartV = VPI->getOperand(1);
        } else {
          auto *C = VPI->clone();
          C->setOperand(0, C->getOperand(1));
          C->insertAfter(VPI);
          StartV = C;
        }
        for (unsigned Part = 1; Part != UF; ++Part)
          VPV2Parts[VPI][Part - 1] = StartV;
      }
      Copy->addOperand(getConstantVPV(Part));
    } else {
      assert(isa<VPActiveLaneMaskPHIRecipe>(R) &&
             "unexpected header phi recipe not needing unrolled part");
    }
  }
}

/// Handle non-header-phi recipes.
void UnrollState::unrollRecipeByUF(VPRecipeBase &R) {
  if (match(&R, m_BranchOnCond(m_VPValue())) ||
      match(&R, m_BranchOnCount(m_VPValue(), m_VPValue())))
    return;

  if (auto *VPI = dyn_cast<VPInstruction>(&R)) {
    if (vputils::onlyFirstPartUsed(VPI)) {
      addUniformForAllParts(VPI);
      return;
    }
  }
  if (auto *RepR = dyn_cast<VPReplicateRecipe>(&R)) {
    if (isa<StoreInst>(RepR->getUnderlyingValue()) &&
        RepR->getOperand(1)->isDefinedOutsideLoopRegions()) {
      // Stores to an invariant address only need to store the last part.
      remapOperands(&R, UF - 1);
      return;
    }
    if (auto *II = dyn_cast<IntrinsicInst>(RepR->getUnderlyingValue())) {
      if (II->getIntrinsicID() == Intrinsic::experimental_noalias_scope_decl) {
        addUniformForAllParts(RepR);
        return;
      }
    }
  }

  // Unroll non-uniform recipes.
  auto InsertPt = std::next(R.getIterator());
  VPBasicBlock &VPBB = *R.getParent();
  for (unsigned Part = 1; Part != UF; ++Part) {
    VPRecipeBase *Copy = R.clone();
    Copy->insertBefore(VPBB, InsertPt);
    addRecipeForPart(&R, Copy, Part);

    VPValue *Op;
    if (match(&R, m_VPInstruction<VPInstruction::FirstOrderRecurrenceSplice>(
                      m_VPValue(), m_VPValue(Op)))) {
      Copy->setOperand(0, getValueForPart(Op, Part - 1));
      Copy->setOperand(1, getValueForPart(Op, Part));
      continue;
    }
    if (auto *Red = dyn_cast<VPReductionRecipe>(&R)) {
      auto *Phi = dyn_cast<VPReductionPHIRecipe>(R.getOperand(0));
      if (Phi && Phi->isOrdered()) {
        auto &Parts = VPV2Parts[Phi];
        if (Part == 1) {
          Parts.clear();
          Parts.push_back(Red);
        }
        Parts.push_back(Copy->getVPSingleValue());
        Phi->setOperand(1, Copy->getVPSingleValue());
      }
    }
    remapOperands(Copy, Part);

    // Add operand indicating the part to generate code for, to recipes still
    // requiring it.
    if (isa<VPScalarIVStepsRecipe, VPWidenCanonicalIVRecipe,
            VPVectorPointerRecipe, VPVectorEndPointerRecipe>(Copy) ||
        match(Copy, m_VPInstruction<VPInstruction::CanonicalIVIncrementForPart>(
                        m_VPValue())))
      Copy->addOperand(getConstantVPV(Part));

    if (isa<VPVectorPointerRecipe, VPVectorEndPointerRecipe>(R))
      Copy->setOperand(0, R.getOperand(0));
  }
}

void UnrollState::unrollBlock(VPBlockBase *VPB) {
  auto *VPR = dyn_cast<VPRegionBlock>(VPB);
  if (VPR) {
    if (VPR->isReplicator())
      return unrollReplicateRegionByUF(VPR);

    // Traverse blocks in region in RPO to ensure defs are visited before uses
    // across blocks.
    ReversePostOrderTraversal<VPBlockShallowTraversalWrapper<VPBlockBase *>>
        RPOT(VPR->getEntry());
    for (VPBlockBase *VPB : RPOT)
      unrollBlock(VPB);
    return;
  }

  // VPB is a VPBasicBlock; unroll it, i.e., unroll its recipes.
  auto *VPBB = cast<VPBasicBlock>(VPB);
  auto InsertPtForPhi = VPBB->getFirstNonPhi();
  for (VPRecipeBase &R : make_early_inc_range(*VPBB)) {
    if (ToSkip.contains(&R) || isa<VPIRInstruction>(&R))
      continue;

    // Add all VPValues for all parts to AnyOf, FirstActiveLaneMask and
    // Compute*Result which combine all parts to compute the final value.
    VPValue *Op1;
    if (match(&R, m_VPInstruction<VPInstruction::AnyOf>(m_VPValue(Op1))) ||
        match(&R, m_VPInstruction<VPInstruction::FirstActiveLane>(
                      m_VPValue(Op1))) ||
        match(&R, m_VPInstruction<VPInstruction::ComputeAnyOfResult>(
                      m_VPValue(), m_VPValue(), m_VPValue(Op1))) ||
        match(&R, m_VPInstruction<VPInstruction::ComputeReductionResult>(
                      m_VPValue(), m_VPValue(Op1))) ||
        match(&R, m_VPInstruction<VPInstruction::ComputeFindIVResult>(
                      m_VPValue(), m_VPValue(), m_VPValue(), m_VPValue(Op1)))) {
      addUniformForAllParts(cast<VPInstruction>(&R));
      for (unsigned Part = 1; Part != UF; ++Part)
        R.addOperand(getValueForPart(Op1, Part));
      continue;
    }
    VPValue *Op0;
    if (match(&R, m_VPInstruction<VPInstruction::ExtractLane>(
                      m_VPValue(Op0), m_VPValue(Op1)))) {
      addUniformForAllParts(cast<VPInstruction>(&R));
      for (unsigned Part = 1; Part != UF; ++Part)
        R.addOperand(getValueForPart(Op1, Part));
      continue;
    }
<<<<<<< HEAD
    if (match(&R, m_VPInstruction<VPInstruction::ExtractLastElement>(
                      m_VPValue(Op0))) ||
=======
    if (match(&R, m_ExtractLastElement(m_VPValue(Op0))) ||
>>>>>>> 35227056
        match(&R, m_VPInstruction<VPInstruction::ExtractPenultimateElement>(
                      m_VPValue(Op0)))) {
      addUniformForAllParts(cast<VPSingleDefRecipe>(&R));
      if (Plan.hasScalarVFOnly()) {
        auto *I = cast<VPInstruction>(&R);
        // Extracting from end with VF = 1 implies retrieving the last or
        // penultimate scalar part (UF-1 or UF-2).
        unsigned Offset =
            I->getOpcode() == VPInstruction::ExtractLastElement ? 1 : 2;
        I->replaceAllUsesWith(getValueForPart(Op0, UF - Offset));
        R.eraseFromParent();
      } else {
        // Otherwise we extract from the last part.
        remapOperands(&R, UF - 1);
      }
      continue;
    }

    auto *SingleDef = dyn_cast<VPSingleDefRecipe>(&R);
    if (SingleDef && vputils::isUniformAcrossVFsAndUFs(SingleDef)) {
      addUniformForAllParts(SingleDef);
      continue;
    }

    if (auto *H = dyn_cast<VPHeaderPHIRecipe>(&R)) {
      unrollHeaderPHIByUF(H, InsertPtForPhi);
      continue;
    }

    unrollRecipeByUF(R);
  }
}

void VPlanTransforms::unrollByUF(VPlan &Plan, unsigned UF) {
  assert(UF > 0 && "Unroll factor must be positive");
  Plan.setUF(UF);
  auto Cleanup = make_scope_exit([&Plan]() {
    auto Iter = vp_depth_first_deep(Plan.getEntry());
    // Remove recipes that are redundant after unrolling.
    for (VPBasicBlock *VPBB : VPBlockUtils::blocksOnly<VPBasicBlock>(Iter)) {
      for (VPRecipeBase &R : make_early_inc_range(*VPBB)) {
        auto *VPI = dyn_cast<VPInstruction>(&R);
        if (VPI &&
            VPI->getOpcode() == VPInstruction::CanonicalIVIncrementForPart &&
            VPI->getNumOperands() == 1) {
          VPI->replaceAllUsesWith(VPI->getOperand(0));
          VPI->eraseFromParent();
        }
      }
    }
  });
  if (UF == 1) {
    return;
  }

  UnrollState Unroller(Plan, UF);

  // Iterate over all blocks in the plan starting from Entry, and unroll
  // recipes inside them. This includes the vector preheader and middle blocks,
  // which may set up or post-process per-part values.
  ReversePostOrderTraversal<VPBlockShallowTraversalWrapper<VPBlockBase *>> RPOT(
      Plan.getEntry());
  for (VPBlockBase *VPB : RPOT)
    Unroller.unrollBlock(VPB);

  unsigned Part = 1;
  // Remap operands of cloned header phis to update backedge values. The header
  // phis cloned during unrolling are just after the header phi for part 0.
  // Reset Part to 1 when reaching the first (part 0) recipe of a block.
  for (VPRecipeBase &H :
       Plan.getVectorLoopRegion()->getEntryBasicBlock()->phis()) {
    // The second operand of Fixed Order Recurrence phi's, feeding the spliced
    // value across the backedge, needs to remap to the last part of the spliced
    // value.
    if (isa<VPFirstOrderRecurrencePHIRecipe>(&H)) {
      Unroller.remapOperand(&H, 1, UF - 1);
      continue;
    }
    if (Unroller.contains(H.getVPSingleValue())) {
      Part = 1;
      continue;
    }
    Unroller.remapOperands(&H, Part);
    Part++;
  }

  VPlanTransforms::removeDeadRecipes(Plan);
}

/// Create a single-scalar clone of \p RepR for lane \p Lane. Use \p
/// Def2LaneDefs to look up scalar definitions for operands of \RepR.
static VPReplicateRecipe *
cloneForLane(VPlan &Plan, VPBuilder &Builder, Type *IdxTy,
             VPReplicateRecipe *RepR, VPLane Lane,
             const DenseMap<VPValue *, SmallVector<VPValue *>> &Def2LaneDefs) {
  // Collect the operands at Lane, creating extracts as needed.
  SmallVector<VPValue *> NewOps;
  for (VPValue *Op : RepR->operands()) {
    // If Op is a definition that has been unrolled, directly use the clone for
    // the corresponding lane.
    auto LaneDefs = Def2LaneDefs.find(Op);
    if (LaneDefs != Def2LaneDefs.end()) {
      NewOps.push_back(LaneDefs->second[Lane.getKnownLane()]);
      continue;
    }
    if (Lane.getKind() == VPLane::Kind::ScalableLast) {
      NewOps.push_back(
          Builder.createNaryOp(VPInstruction::ExtractLastElement, {Op}));
      continue;
    }
    if (vputils::isSingleScalar(Op)) {
      NewOps.push_back(Op);
      continue;
    }

    // Look through buildvector to avoid unnecessary extracts.
    if (match(Op, m_BuildVector())) {
      NewOps.push_back(
          cast<VPInstruction>(Op)->getOperand(Lane.getKnownLane()));
      continue;
    }
    VPValue *Idx =
        Plan.getOrAddLiveIn(ConstantInt::get(IdxTy, Lane.getKnownLane()));
    VPValue *Ext = Builder.createNaryOp(Instruction::ExtractElement, {Op, Idx});
    NewOps.push_back(Ext);
  }

  auto *New =
      new VPReplicateRecipe(RepR->getUnderlyingInstr(), NewOps,
                            /*IsSingleScalar=*/true, /*Mask=*/nullptr, *RepR);
  New->transferFlags(*RepR);
  New->insertBefore(RepR);
  return New;
}

void VPlanTransforms::replicateByVF(VPlan &Plan, ElementCount VF) {
  Type *IdxTy = IntegerType::get(
      Plan.getScalarHeader()->getIRBasicBlock()->getContext(), 32);

  // Visit all VPBBs outside the loop region and directly inside the top-level
  // loop region.
  auto VPBBsOutsideLoopRegion = VPBlockUtils::blocksOnly<VPBasicBlock>(
      vp_depth_first_shallow(Plan.getEntry()));
  auto VPBBsInsideLoopRegion = VPBlockUtils::blocksOnly<VPBasicBlock>(
      vp_depth_first_shallow(Plan.getVectorLoopRegion()->getEntry()));
  auto VPBBsToUnroll =
      concat<VPBasicBlock *>(VPBBsOutsideLoopRegion, VPBBsInsideLoopRegion);
  // A mapping of current VPValue definitions to collections of new VPValues
  // defined per lane. Serves to hook-up potential users of current VPValue
  // definition that are replicated-per-VF later.
  DenseMap<VPValue *, SmallVector<VPValue *>> Def2LaneDefs;
  // The removal of current recipes being replaced by new ones needs to be
  // delayed after Def2LaneDefs is no longer in use.
  SmallVector<VPRecipeBase *> ToRemove;
  for (VPBasicBlock *VPBB : VPBBsToUnroll) {
    for (VPRecipeBase &R : make_early_inc_range(*VPBB)) {
      auto *RepR = dyn_cast<VPReplicateRecipe>(&R);
      if (!RepR || RepR->isSingleScalar())
        continue;

      VPBuilder Builder(RepR);
      if (RepR->getNumUsers() == 0) {
        // Create single-scalar version of RepR for all lanes.
        for (unsigned I = 0; I != VF.getKnownMinValue(); ++I)
          cloneForLane(Plan, Builder, IdxTy, RepR, VPLane(I), Def2LaneDefs);
        RepR->eraseFromParent();
        continue;
      }
      /// Create single-scalar version of RepR for all lanes.
      SmallVector<VPValue *> LaneDefs;
      for (unsigned I = 0; I != VF.getKnownMinValue(); ++I)
        LaneDefs.push_back(
            cloneForLane(Plan, Builder, IdxTy, RepR, VPLane(I), Def2LaneDefs));

      Def2LaneDefs[RepR] = LaneDefs;
      /// Users that only demand the first lane can use the definition for lane
      /// 0.
      RepR->replaceUsesWithIf(LaneDefs[0], [RepR](VPUser &U, unsigned) {
        return U.onlyFirstLaneUsed(RepR);
      });

      // Update each build vector user that currently has RepR as its only
      // operand, to have all LaneDefs as its operands.
      for (VPUser *U : to_vector(RepR->users())) {
        auto *VPI = dyn_cast<VPInstruction>(U);
        if (!VPI || (VPI->getOpcode() != VPInstruction::BuildVector &&
                     VPI->getOpcode() != VPInstruction::BuildStructVector))
          continue;
        assert(VPI->getNumOperands() == 1 &&
               "Build(Struct)Vector must have a single operand before "
               "replicating by VF");
        VPI->setOperand(0, LaneDefs[0]);
        for (VPValue *LaneDef : drop_begin(LaneDefs))
          VPI->addOperand(LaneDef);
      }
      ToRemove.push_back(RepR);
    }
  }
  for (auto *R : reverse(ToRemove))
    R->eraseFromParent();
}<|MERGE_RESOLUTION|>--- conflicted
+++ resolved
@@ -373,12 +373,7 @@
         R.addOperand(getValueForPart(Op1, Part));
       continue;
     }
-<<<<<<< HEAD
-    if (match(&R, m_VPInstruction<VPInstruction::ExtractLastElement>(
-                      m_VPValue(Op0))) ||
-=======
     if (match(&R, m_ExtractLastElement(m_VPValue(Op0))) ||
->>>>>>> 35227056
         match(&R, m_VPInstruction<VPInstruction::ExtractPenultimateElement>(
                       m_VPValue(Op0)))) {
       addUniformForAllParts(cast<VPSingleDefRecipe>(&R));
