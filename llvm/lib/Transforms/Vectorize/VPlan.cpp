//===- VPlan.cpp - Vectorizer Plan ----------------------------------------===//
//
// Part of the LLVM Project, under the Apache License v2.0 with LLVM Exceptions.
// See https://llvm.org/LICENSE.txt for license information.
// SPDX-License-Identifier: Apache-2.0 WITH LLVM-exception
//
//===----------------------------------------------------------------------===//
///
/// \file
/// This is the LLVM vectorization plan. It represents a candidate for
/// vectorization, allowing to plan and optimize how to vectorize a given loop
/// before generating LLVM-IR.
/// The vectorizer uses vectorization plans to estimate the costs of potential
/// candidates and if profitable to execute the desired plan, generating vector
/// LLVM-IR code.
///
//===----------------------------------------------------------------------===//

#include "VPlan.h"
#include "LoopVectorizationPlanner.h"
#include "VPlanCFG.h"
#include "VPlanPatternMatch.h"
#include "VPlanTransforms.h"
#include "VPlanUtils.h"
#include "llvm/ADT/PostOrderIterator.h"
#include "llvm/ADT/STLExtras.h"
#include "llvm/ADT/SmallVector.h"
#include "llvm/ADT/StringExtras.h"
#include "llvm/ADT/Twine.h"
#include "llvm/Analysis/DomTreeUpdater.h"
#include "llvm/Analysis/LoopInfo.h"
#include "llvm/IR/BasicBlock.h"
#include "llvm/IR/CFG.h"
#include "llvm/IR/IRBuilder.h"
#include "llvm/IR/Instruction.h"
#include "llvm/IR/Instructions.h"
#include "llvm/IR/Type.h"
#include "llvm/IR/Value.h"
#include "llvm/Support/Casting.h"
#include "llvm/Support/CommandLine.h"
#include "llvm/Support/Debug.h"
#include "llvm/Support/GraphWriter.h"
#include "llvm/Support/raw_ostream.h"
#include "llvm/Transforms/Utils/BasicBlockUtils.h"
#include "llvm/Transforms/Utils/LoopVersioning.h"
#include <cassert>
#include <string>

using namespace llvm;
using namespace llvm::VPlanPatternMatch;

namespace llvm {
extern cl::opt<bool> EnableVPlanNativePath;
}
extern cl::opt<unsigned> ForceTargetInstructionCost;

static cl::opt<bool> PrintVPlansInDotFormat(
    "vplan-print-in-dot-format", cl::Hidden,
    cl::desc("Use dot format instead of plain text when dumping VPlans"));

#define DEBUG_TYPE "loop-vectorize"

#if !defined(NDEBUG) || defined(LLVM_ENABLE_DUMP)
raw_ostream &llvm::operator<<(raw_ostream &OS, const VPValue &V) {
  const VPInstruction *Instr = dyn_cast<VPInstruction>(&V);
  VPSlotTracker SlotTracker(
      (Instr && Instr->getParent()) ? Instr->getParent()->getPlan() : nullptr);
  V.print(OS, SlotTracker);
  return OS;
}
#endif

Value *VPLane::getAsRuntimeExpr(IRBuilderBase &Builder,
                                const ElementCount &VF) const {
  switch (LaneKind) {
  case VPLane::Kind::ScalableLast:
    // Lane = RuntimeVF - VF.getKnownMinValue() + Lane
    return Builder.CreateSub(getRuntimeVF(Builder, Builder.getInt32Ty(), VF),
                             Builder.getInt32(VF.getKnownMinValue() - Lane));
  case VPLane::Kind::First:
    return Builder.getInt32(Lane);
  }
  llvm_unreachable("Unknown lane kind");
}

VPValue::VPValue(const unsigned char SC, Value *UV, VPDef *Def)
    : SubclassID(SC), UnderlyingVal(UV), Def(Def) {
  if (Def)
    Def->addDefinedValue(this);
}

VPValue::~VPValue() {
  assert(Users.empty() && "trying to delete a VPValue with remaining users");
  if (Def)
    Def->removeDefinedValue(this);
}

#if !defined(NDEBUG) || defined(LLVM_ENABLE_DUMP)
void VPValue::print(raw_ostream &OS, VPSlotTracker &SlotTracker) const {
  if (const VPRecipeBase *R = dyn_cast_or_null<VPRecipeBase>(Def))
    R->print(OS, "", SlotTracker);
  else
    printAsOperand(OS, SlotTracker);
}

void VPValue::dump() const {
  const VPRecipeBase *Instr = dyn_cast_or_null<VPRecipeBase>(this->Def);
  VPSlotTracker SlotTracker(
      (Instr && Instr->getParent()) ? Instr->getParent()->getPlan() : nullptr);
  print(dbgs(), SlotTracker);
  dbgs() << "\n";
}

void VPDef::dump() const {
  const VPRecipeBase *Instr = dyn_cast_or_null<VPRecipeBase>(this);
  VPSlotTracker SlotTracker(
      (Instr && Instr->getParent()) ? Instr->getParent()->getPlan() : nullptr);
  print(dbgs(), "", SlotTracker);
  dbgs() << "\n";
}
#endif

VPRecipeBase *VPValue::getDefiningRecipe() {
  return cast_or_null<VPRecipeBase>(Def);
}

const VPRecipeBase *VPValue::getDefiningRecipe() const {
  return cast_or_null<VPRecipeBase>(Def);
}

// Get the top-most entry block of \p Start. This is the entry block of the
// containing VPlan. This function is templated to support both const and non-const blocks
template <typename T> static T *getPlanEntry(T *Start) {
  T *Next = Start;
  T *Current = Start;
  while ((Next = Next->getParent()))
    Current = Next;

  SmallSetVector<T *, 8> WorkList;
  WorkList.insert(Current);

  for (unsigned i = 0; i < WorkList.size(); i++) {
    T *Current = WorkList[i];
    if (Current->getNumPredecessors() == 0)
      return Current;
    auto &Predecessors = Current->getPredecessors();
    WorkList.insert(Predecessors.begin(), Predecessors.end());
  }

  llvm_unreachable("VPlan without any entry node without predecessors");
}

VPlan *VPBlockBase::getPlan() { return getPlanEntry(this)->Plan; }

const VPlan *VPBlockBase::getPlan() const { return getPlanEntry(this)->Plan; }

/// \return the VPBasicBlock that is the entry of Block, possibly indirectly.
const VPBasicBlock *VPBlockBase::getEntryBasicBlock() const {
  const VPBlockBase *Block = this;
  while (const VPRegionBlock *Region = dyn_cast<VPRegionBlock>(Block))
    Block = Region->getEntry();
  return cast<VPBasicBlock>(Block);
}

VPBasicBlock *VPBlockBase::getEntryBasicBlock() {
  VPBlockBase *Block = this;
  while (VPRegionBlock *Region = dyn_cast<VPRegionBlock>(Block))
    Block = Region->getEntry();
  return cast<VPBasicBlock>(Block);
}

void VPBlockBase::setPlan(VPlan *ParentPlan) {
  assert(ParentPlan->getEntry() == this && "Can only set plan on its entry.");
  Plan = ParentPlan;
}

/// \return the VPBasicBlock that is the exit of Block, possibly indirectly.
const VPBasicBlock *VPBlockBase::getExitingBasicBlock() const {
  const VPBlockBase *Block = this;
  while (const VPRegionBlock *Region = dyn_cast<VPRegionBlock>(Block))
    Block = Region->getExiting();
  return cast<VPBasicBlock>(Block);
}

VPBasicBlock *VPBlockBase::getExitingBasicBlock() {
  VPBlockBase *Block = this;
  while (VPRegionBlock *Region = dyn_cast<VPRegionBlock>(Block))
    Block = Region->getExiting();
  return cast<VPBasicBlock>(Block);
}

VPBlockBase *VPBlockBase::getEnclosingBlockWithSuccessors() {
  if (!Successors.empty() || !Parent)
    return this;
  assert(Parent->getExiting() == this &&
         "Block w/o successors not the exiting block of its parent.");
  return Parent->getEnclosingBlockWithSuccessors();
}

VPBlockBase *VPBlockBase::getEnclosingBlockWithPredecessors() {
  if (!Predecessors.empty() || !Parent)
    return this;
  assert(Parent->getEntry() == this &&
         "Block w/o predecessors not the entry of its parent.");
  return Parent->getEnclosingBlockWithPredecessors();
}

void VPBlockBase::deleteCFG(VPBlockBase *Entry) {
  for (VPBlockBase *Block : to_vector(vp_depth_first_shallow(Entry)))
    delete Block;
}

VPBasicBlock::iterator VPBasicBlock::getFirstNonPhi() {
  iterator It = begin();
  while (It != end() && It->isPhi())
    It++;
  return It;
}

VPTransformState::VPTransformState(const TargetTransformInfo *TTI,
                                   ElementCount VF, unsigned UF, LoopInfo *LI,
                                   DominatorTree *DT, IRBuilderBase &Builder,
                                   InnerLoopVectorizer *ILV, VPlan *Plan,
                                   Type *CanonicalIVTy)
    : TTI(TTI), VF(VF), CFG(DT), LI(LI), Builder(Builder), ILV(ILV), Plan(Plan),
      LVer(nullptr), TypeAnalysis(CanonicalIVTy) {}

Value *VPTransformState::get(VPValue *Def, const VPLane &Lane) {
  if (Def->isLiveIn())
    return Def->getLiveInIRValue();

  if (hasScalarValue(Def, Lane))
    return Data.VPV2Scalars[Def][Lane.mapToCacheIndex(VF)];

  if (!Lane.isFirstLane() && vputils::isUniformAfterVectorization(Def) &&
      hasScalarValue(Def, VPLane::getFirstLane())) {
    return Data.VPV2Scalars[Def][0];
  }

  assert(hasVectorValue(Def));
  auto *VecPart = Data.VPV2Vector[Def];
  if (!VecPart->getType()->isVectorTy()) {
    assert(Lane.isFirstLane() && "cannot get lane > 0 for scalar");
    return VecPart;
  }
  // TODO: Cache created scalar values.
  Value *LaneV = Lane.getAsRuntimeExpr(Builder, VF);
  auto *Extract = Builder.CreateExtractElement(VecPart, LaneV);
  // set(Def, Extract, Instance);
  return Extract;
}

Value *VPTransformState::get(VPValue *Def, bool NeedsScalar) {
  if (NeedsScalar) {
    assert((VF.isScalar() || Def->isLiveIn() || hasVectorValue(Def) ||
            !vputils::onlyFirstLaneUsed(Def) ||
            (hasScalarValue(Def, VPLane(0)) &&
             Data.VPV2Scalars[Def].size() == 1)) &&
           "Trying to access a single scalar per part but has multiple scalars "
           "per part.");
    return get(Def, VPLane(0));
  }

  // If Values have been set for this Def return the one relevant for \p Part.
  if (hasVectorValue(Def))
    return Data.VPV2Vector[Def];

  auto GetBroadcastInstrs = [this, Def](Value *V) {
    bool SafeToHoist = Def->isDefinedOutsideLoopRegions();
    if (VF.isScalar())
      return V;
    // Place the code for broadcasting invariant variables in the new preheader.
    IRBuilder<>::InsertPointGuard Guard(Builder);
    if (SafeToHoist) {
      BasicBlock *LoopVectorPreHeader =
          CFG.VPBB2IRBB[Plan->getVectorPreheader()];
      if (LoopVectorPreHeader)
        Builder.SetInsertPoint(LoopVectorPreHeader->getTerminator());
    }

    // Place the code for broadcasting invariant variables in the new preheader.
    // Broadcast the scalar into all locations in the vector.
    Value *Shuf = Builder.CreateVectorSplat(VF, V, "broadcast");

    return Shuf;
  };

  if (!hasScalarValue(Def, {0})) {
    assert(Def->isLiveIn() && "expected a live-in");
    Value *IRV = Def->getLiveInIRValue();
    Value *B = GetBroadcastInstrs(IRV);
    set(Def, B);
    return B;
  }

  Value *ScalarValue = get(Def, VPLane(0));
  // If we aren't vectorizing, we can just copy the scalar map values over
  // to the vector map.
  if (VF.isScalar()) {
    set(Def, ScalarValue);
    return ScalarValue;
  }

  bool IsUniform = vputils::isUniformAfterVectorization(Def);

  VPLane LastLane(IsUniform ? 0 : VF.getKnownMinValue() - 1);
  // Check if there is a scalar value for the selected lane.
  if (!hasScalarValue(Def, LastLane)) {
    // At the moment, VPWidenIntOrFpInductionRecipes, VPScalarIVStepsRecipes and
    // VPExpandSCEVRecipes can also be uniform.
    assert((isa<VPWidenIntOrFpInductionRecipe, VPScalarIVStepsRecipe,
                VPExpandSCEVRecipe>(Def->getDefiningRecipe())) &&
           "unexpected recipe found to be invariant");
    IsUniform = true;
    LastLane = 0;
  }

  auto *LastInst = cast<Instruction>(get(Def, LastLane));
  // Set the insert point after the last scalarized instruction or after the
  // last PHI, if LastInst is a PHI. This ensures the insertelement sequence
  // will directly follow the scalar definitions.
  auto OldIP = Builder.saveIP();
  auto NewIP =
      isa<PHINode>(LastInst)
          ? BasicBlock::iterator(LastInst->getParent()->getFirstNonPHI())
          : std::next(BasicBlock::iterator(LastInst));
  Builder.SetInsertPoint(&*NewIP);

  // However, if we are vectorizing, we need to construct the vector values.
  // If the value is known to be uniform after vectorization, we can just
  // broadcast the scalar value corresponding to lane zero. Otherwise, we
  // construct the vector values using insertelement instructions. Since the
  // resulting vectors are stored in State, we will only generate the
  // insertelements once.
  Value *VectorValue = nullptr;
  if (IsUniform) {
    VectorValue = GetBroadcastInstrs(ScalarValue);
    set(Def, VectorValue);
  } else {
    // Initialize packing with insertelements to start from undef.
    assert(!VF.isScalable() && "VF is assumed to be non scalable.");
    Value *Undef = PoisonValue::get(VectorType::get(LastInst->getType(), VF));
    set(Def, Undef);
    for (unsigned Lane = 0; Lane < VF.getKnownMinValue(); ++Lane)
      packScalarIntoVectorValue(Def, Lane);
    VectorValue = get(Def);
  }
  Builder.restoreIP(OldIP);
  return VectorValue;
}

BasicBlock *VPTransformState::CFGState::getPreheaderBBFor(VPRecipeBase *R) {
  VPRegionBlock *LoopRegion = R->getParent()->getEnclosingLoopRegion();
  return VPBB2IRBB[LoopRegion->getPreheaderVPBB()];
}

void VPTransformState::addNewMetadata(Instruction *To,
                                      const Instruction *Orig) {
  // If the loop was versioned with memchecks, add the corresponding no-alias
  // metadata.
  if (LVer && isa<LoadInst, StoreInst>(Orig))
    LVer->annotateInstWithNoAlias(To, Orig);
}

void VPTransformState::addMetadata(Value *To, Instruction *From) {
  // No source instruction to transfer metadata from?
  if (!From)
    return;

  if (Instruction *ToI = dyn_cast<Instruction>(To)) {
    propagateMetadata(ToI, From);
    addNewMetadata(ToI, From);
  }
}

void VPTransformState::setDebugLocFrom(DebugLoc DL) {
  const DILocation *DIL = DL;
  // When a FSDiscriminator is enabled, we don't need to add the multiply
  // factors to the discriminators.
  if (DIL &&
      Builder.GetInsertBlock()
          ->getParent()
          ->shouldEmitDebugInfoForProfiling() &&
      !EnableFSDiscriminator) {
    // FIXME: For scalable vectors, assume vscale=1.
    unsigned UF = Plan->getUF();
    auto NewDIL =
        DIL->cloneByMultiplyingDuplicationFactor(UF * VF.getKnownMinValue());
    if (NewDIL)
      Builder.SetCurrentDebugLocation(*NewDIL);
    else
      LLVM_DEBUG(dbgs() << "Failed to create new discriminator: "
                        << DIL->getFilename() << " Line: " << DIL->getLine());
  } else
    Builder.SetCurrentDebugLocation(DIL);
}

void VPTransformState::packScalarIntoVectorValue(VPValue *Def,
                                                 const VPLane &Lane) {
  Value *ScalarInst = get(Def, Lane);
  Value *VectorValue = get(Def);
  VectorValue = Builder.CreateInsertElement(VectorValue, ScalarInst,
                                            Lane.getAsRuntimeExpr(Builder, VF));
  set(Def, VectorValue);
}

BasicBlock *
VPBasicBlock::createEmptyBasicBlock(VPTransformState::CFGState &CFG) {
  // BB stands for IR BasicBlocks. VPBB stands for VPlan VPBasicBlocks.
  // Pred stands for Predessor. Prev stands for Previous - last visited/created.
  BasicBlock *PrevBB = CFG.PrevBB;
  BasicBlock *NewBB = BasicBlock::Create(PrevBB->getContext(), getName(),
                                         PrevBB->getParent(), CFG.ExitBB);
  LLVM_DEBUG(dbgs() << "LV: created " << NewBB->getName() << '\n');

  return NewBB;
}

void VPBasicBlock::connectToPredecessors(VPTransformState::CFGState &CFG) {
  BasicBlock *NewBB = CFG.VPBB2IRBB[this];
  // Hook up the new basic block to its predecessors.
  for (VPBlockBase *PredVPBlock : getHierarchicalPredecessors()) {
    VPBasicBlock *PredVPBB = PredVPBlock->getExitingBasicBlock();
    auto &PredVPSuccessors = PredVPBB->getHierarchicalSuccessors();
    BasicBlock *PredBB = CFG.VPBB2IRBB[PredVPBB];

    assert(PredBB && "Predecessor basic-block not found building successor.");
    auto *PredBBTerminator = PredBB->getTerminator();
    LLVM_DEBUG(dbgs() << "LV: draw edge from" << PredBB->getName() << '\n');

    auto *TermBr = dyn_cast<BranchInst>(PredBBTerminator);
    if (isa<UnreachableInst>(PredBBTerminator)) {
      assert(PredVPSuccessors.size() == 1 &&
             "Predecessor ending w/o branch must have single successor.");
      DebugLoc DL = PredBBTerminator->getDebugLoc();
      PredBBTerminator->eraseFromParent();
      auto *Br = BranchInst::Create(NewBB, PredBB);
      Br->setDebugLoc(DL);
    } else if (TermBr && !TermBr->isConditional()) {
      TermBr->setSuccessor(0, NewBB);
    } else {
      // Set each forward successor here when it is created, excluding
      // backedges. A backward successor is set when the branch is created.
      unsigned idx = PredVPSuccessors.front() == this ? 0 : 1;
      assert(
          (!TermBr->getSuccessor(idx) ||
           (isa<VPIRBasicBlock>(this) && TermBr->getSuccessor(idx) == NewBB)) &&
          "Trying to reset an existing successor block.");
      TermBr->setSuccessor(idx, NewBB);
    }
    CFG.DTU.applyUpdates({{DominatorTree::Insert, PredBB, NewBB}});
  }
}

void VPIRBasicBlock::execute(VPTransformState *State) {
  assert(getHierarchicalSuccessors().size() <= 2 &&
         "VPIRBasicBlock can have at most two successors at the moment!");
  State->Builder.SetInsertPoint(IRBB->getTerminator());
  State->CFG.PrevBB = IRBB;
  State->CFG.VPBB2IRBB[this] = IRBB;
  executeRecipes(State, IRBB);
  // Create a branch instruction to terminate IRBB if one was not created yet
  // and is needed.
  if (getSingleSuccessor() && isa<UnreachableInst>(IRBB->getTerminator())) {
    auto *Br = State->Builder.CreateBr(IRBB);
    Br->setOperand(0, nullptr);
    IRBB->getTerminator()->eraseFromParent();
  } else {
    assert(
        (getNumSuccessors() == 0 || isa<BranchInst>(IRBB->getTerminator())) &&
        "other blocks must be terminated by a branch");
  }

  connectToPredecessors(State->CFG);
}

void VPBasicBlock::execute(VPTransformState *State) {
  bool Replica = bool(State->Lane);
  BasicBlock *NewBB = State->CFG.PrevBB; // Reuse it if possible.

  auto IsReplicateRegion = [](VPBlockBase *BB) {
    auto *R = dyn_cast_or_null<VPRegionBlock>(BB);
    return R && R->isReplicator();
  };

  // 1. Create an IR basic block.
  if (this == getPlan()->getVectorPreheader() ||
      (Replica && this == getParent()->getEntry()) ||
      IsReplicateRegion(getSingleHierarchicalPredecessor())) {
    // Reuse the previous basic block if the current VPBB is either
    //  * the vector preheader,
    //  * the entry to a replicate region, or
    //  * the exit of a replicate region.
    State->CFG.VPBB2IRBB[this] = NewBB;
  } else {
    NewBB = createEmptyBasicBlock(State->CFG);

    State->Builder.SetInsertPoint(NewBB);
    // Temporarily terminate with unreachable until CFG is rewired.
    UnreachableInst *Terminator = State->Builder.CreateUnreachable();
    // Register NewBB in its loop. In innermost loops its the same for all
    // BB's.
    if (State->CurrentVectorLoop)
      State->CurrentVectorLoop->addBasicBlockToLoop(NewBB, *State->LI);
    State->Builder.SetInsertPoint(Terminator);

    State->CFG.PrevBB = NewBB;
    State->CFG.VPBB2IRBB[this] = NewBB;
    connectToPredecessors(State->CFG);
  }

  // 2. Fill the IR basic block with IR instructions.
  executeRecipes(State, NewBB);
}

void VPBasicBlock::dropAllReferences(VPValue *NewValue) {
  for (VPRecipeBase &R : Recipes) {
    for (auto *Def : R.definedValues())
      Def->replaceAllUsesWith(NewValue);

    for (unsigned I = 0, E = R.getNumOperands(); I != E; I++)
      R.setOperand(I, NewValue);
  }
}

void VPBasicBlock::executeRecipes(VPTransformState *State, BasicBlock *BB) {
  LLVM_DEBUG(dbgs() << "LV: vectorizing VPBB:" << getName()
                    << " in BB:" << BB->getName() << '\n');

  State->CFG.PrevVPBB = this;

  for (VPRecipeBase &Recipe : Recipes)
    Recipe.execute(*State);

  LLVM_DEBUG(dbgs() << "LV: filled BB:" << *BB);
}

VPBasicBlock *VPBasicBlock::splitAt(iterator SplitAt) {
  assert((SplitAt == end() || SplitAt->getParent() == this) &&
         "can only split at a position in the same block");

  SmallVector<VPBlockBase *, 2> Succs(successors());
  // Create new empty block after the block to split.
  auto *SplitBlock = new VPBasicBlock(getName() + ".split");
  VPBlockUtils::insertBlockAfter(SplitBlock, this);

  // Finally, move the recipes starting at SplitAt to new block.
  for (VPRecipeBase &ToMove :
       make_early_inc_range(make_range(SplitAt, this->end())))
    ToMove.moveBefore(*SplitBlock, SplitBlock->end());

  return SplitBlock;
}

/// Return the enclosing loop region for region \p P. The templated version is
/// used to support both const and non-const block arguments.
template <typename T> static T *getEnclosingLoopRegionForRegion(T *P) {
  if (P && P->isReplicator()) {
    P = P->getParent();
    assert(!cast<VPRegionBlock>(P)->isReplicator() &&
           "unexpected nested replicate regions");
  }
  return P;
}

VPRegionBlock *VPBasicBlock::getEnclosingLoopRegion() {
  return getEnclosingLoopRegionForRegion(getParent());
}

const VPRegionBlock *VPBasicBlock::getEnclosingLoopRegion() const {
  return getEnclosingLoopRegionForRegion(getParent());
}

static bool hasConditionalTerminator(const VPBasicBlock *VPBB) {
  if (VPBB->empty()) {
    assert(
        VPBB->getNumSuccessors() < 2 &&
        "block with multiple successors doesn't have a recipe as terminator");
    return false;
  }

  const VPRecipeBase *R = &VPBB->back();
  bool IsCondBranch = isa<VPBranchOnMaskRecipe>(R) ||
                      match(R, m_BranchOnCond(m_VPValue())) ||
                      match(R, m_BranchOnCount(m_VPValue(), m_VPValue()));
  (void)IsCondBranch;

  if (VPBB->getNumSuccessors() >= 2 ||
      (VPBB->isExiting() && !VPBB->getParent()->isReplicator())) {
    assert(IsCondBranch && "block with multiple successors not terminated by "
                           "conditional branch recipe");

    return true;
  }

  assert(
      !IsCondBranch &&
      "block with 0 or 1 successors terminated by conditional branch recipe");
  return false;
}

VPRecipeBase *VPBasicBlock::getTerminator() {
  if (hasConditionalTerminator(this))
    return &back();
  return nullptr;
}

const VPRecipeBase *VPBasicBlock::getTerminator() const {
  if (hasConditionalTerminator(this))
    return &back();
  return nullptr;
}

bool VPBasicBlock::isExiting() const {
  return getParent() && getParent()->getExitingBasicBlock() == this;
}

#if !defined(NDEBUG) || defined(LLVM_ENABLE_DUMP)
void VPBlockBase::printSuccessors(raw_ostream &O, const Twine &Indent) const {
  if (getSuccessors().empty()) {
    O << Indent << "No successors\n";
  } else {
    O << Indent << "Successor(s): ";
    ListSeparator LS;
    for (auto *Succ : getSuccessors())
      O << LS << Succ->getName();
    O << '\n';
  }
}

void VPBasicBlock::print(raw_ostream &O, const Twine &Indent,
                         VPSlotTracker &SlotTracker) const {
  O << Indent << getName() << ":\n";

  auto RecipeIndent = Indent + "  ";
  for (const VPRecipeBase &Recipe : *this) {
    Recipe.print(O, RecipeIndent, SlotTracker);
    O << '\n';
  }

  printSuccessors(O, Indent);
}
#endif

static std::pair<VPBlockBase *, VPBlockBase *> cloneFrom(VPBlockBase *Entry);

// Clone the CFG for all nodes reachable from \p Entry, this includes cloning
// the blocks and their recipes. Operands of cloned recipes will NOT be updated.
// Remapping of operands must be done separately. Returns a pair with the new
// entry and exiting blocks of the cloned region. If \p Entry isn't part of a
// region, return nullptr for the exiting block.
static std::pair<VPBlockBase *, VPBlockBase *> cloneFrom(VPBlockBase *Entry) {
  DenseMap<VPBlockBase *, VPBlockBase *> Old2NewVPBlocks;
  VPBlockBase *Exiting = nullptr;
  bool InRegion = Entry->getParent();
  // First, clone blocks reachable from Entry.
  for (VPBlockBase *BB : vp_depth_first_shallow(Entry)) {
    VPBlockBase *NewBB = BB->clone();
    Old2NewVPBlocks[BB] = NewBB;
    if (InRegion && BB->getNumSuccessors() == 0) {
      assert(!Exiting && "Multiple exiting blocks?");
      Exiting = BB;
    }
  }
  assert((!InRegion || Exiting) && "regions must have a single exiting block");

  // Second, update the predecessors & successors of the cloned blocks.
  for (VPBlockBase *BB : vp_depth_first_shallow(Entry)) {
    VPBlockBase *NewBB = Old2NewVPBlocks[BB];
    SmallVector<VPBlockBase *> NewPreds;
    for (VPBlockBase *Pred : BB->getPredecessors()) {
      NewPreds.push_back(Old2NewVPBlocks[Pred]);
    }
    NewBB->setPredecessors(NewPreds);
    SmallVector<VPBlockBase *> NewSuccs;
    for (VPBlockBase *Succ : BB->successors()) {
      NewSuccs.push_back(Old2NewVPBlocks[Succ]);
    }
    NewBB->setSuccessors(NewSuccs);
  }

#if !defined(NDEBUG)
  // Verify that the order of predecessors and successors matches in the cloned
  // version.
  for (const auto &[OldBB, NewBB] :
       zip(vp_depth_first_shallow(Entry),
           vp_depth_first_shallow(Old2NewVPBlocks[Entry]))) {
    for (const auto &[OldPred, NewPred] :
         zip(OldBB->getPredecessors(), NewBB->getPredecessors()))
      assert(NewPred == Old2NewVPBlocks[OldPred] && "Different predecessors");

    for (const auto &[OldSucc, NewSucc] :
         zip(OldBB->successors(), NewBB->successors()))
      assert(NewSucc == Old2NewVPBlocks[OldSucc] && "Different successors");
  }
#endif

  return std::make_pair(Old2NewVPBlocks[Entry],
                        Exiting ? Old2NewVPBlocks[Exiting] : nullptr);
}

VPRegionBlock *VPRegionBlock::clone() {
  const auto &[NewEntry, NewExiting] = cloneFrom(getEntry());
  auto *NewRegion =
      new VPRegionBlock(NewEntry, NewExiting, getName(), isReplicator());
  for (VPBlockBase *Block : vp_depth_first_shallow(NewEntry))
    Block->setParent(NewRegion);
  return NewRegion;
}

void VPRegionBlock::dropAllReferences(VPValue *NewValue) {
  for (VPBlockBase *Block : vp_depth_first_shallow(Entry))
    // Drop all references in VPBasicBlocks and replace all uses with
    // DummyValue.
    Block->dropAllReferences(NewValue);
}

void VPRegionBlock::execute(VPTransformState *State) {
  ReversePostOrderTraversal<VPBlockShallowTraversalWrapper<VPBlockBase *>>
      RPOT(Entry);

  if (!isReplicator()) {
    // Create and register the new vector loop.
    Loop *PrevLoop = State->CurrentVectorLoop;
    State->CurrentVectorLoop = State->LI->AllocateLoop();
    BasicBlock *VectorPH = State->CFG.VPBB2IRBB[getPreheaderVPBB()];
    Loop *ParentLoop = State->LI->getLoopFor(VectorPH);

    // Insert the new loop into the loop nest and register the new basic blocks
    // before calling any utilities such as SCEV that require valid LoopInfo.
    if (ParentLoop)
      ParentLoop->addChildLoop(State->CurrentVectorLoop);
    else
      State->LI->addTopLevelLoop(State->CurrentVectorLoop);

    // Visit the VPBlocks connected to "this", starting from it.
    for (VPBlockBase *Block : RPOT) {
      LLVM_DEBUG(dbgs() << "LV: VPBlock in RPO " << Block->getName() << '\n');
      Block->execute(State);
    }

    State->CurrentVectorLoop = PrevLoop;
    return;
  }

  assert(!State->Lane && "Replicating a Region with non-null instance.");

  // Enter replicating mode.
  assert(!State->VF.isScalable() && "VF is assumed to be non scalable.");
  State->Lane = VPLane(0);
  for (unsigned Lane = 0, VF = State->VF.getKnownMinValue(); Lane < VF;
       ++Lane) {
    State->Lane = VPLane(Lane, VPLane::Kind::First);
    // Visit the VPBlocks connected to \p this, starting from it.
    for (VPBlockBase *Block : RPOT) {
      LLVM_DEBUG(dbgs() << "LV: VPBlock in RPO " << Block->getName() << '\n');
      Block->execute(State);
    }
  }

  // Exit replicating mode.
  State->Lane.reset();
}

InstructionCost VPBasicBlock::cost(ElementCount VF, VPCostContext &Ctx) {
  InstructionCost Cost = 0;
  for (VPRecipeBase &R : Recipes)
    Cost += R.cost(VF, Ctx);
  return Cost;
}

InstructionCost VPRegionBlock::cost(ElementCount VF, VPCostContext &Ctx) {
  if (!isReplicator()) {
    InstructionCost Cost = 0;
    for (VPBlockBase *Block : vp_depth_first_shallow(getEntry()))
      Cost += Block->cost(VF, Ctx);
    InstructionCost BackedgeCost =
        ForceTargetInstructionCost.getNumOccurrences()
            ? InstructionCost(ForceTargetInstructionCost.getNumOccurrences())
            : Ctx.TTI.getCFInstrCost(Instruction::Br, TTI::TCK_RecipThroughput);
    LLVM_DEBUG(dbgs() << "Cost of " << BackedgeCost << " for VF " << VF
                      << ": vector loop backedge\n");
    Cost += BackedgeCost;
    return Cost;
  }

  // Compute the cost of a replicate region. Replicating isn't supported for
  // scalable vectors, return an invalid cost for them.
  // TODO: Discard scalable VPlans with replicate recipes earlier after
  // construction.
  if (VF.isScalable())
    return InstructionCost::getInvalid();

  // First compute the cost of the conditionally executed recipes, followed by
  // account for the branching cost, except if the mask is a header mask or
  // uniform condition.
  using namespace llvm::VPlanPatternMatch;
  VPBasicBlock *Then = cast<VPBasicBlock>(getEntry()->getSuccessors()[0]);
  InstructionCost ThenCost = Then->cost(VF, Ctx);

  // For the scalar case, we may not always execute the original predicated
  // block, Thus, scale the block's cost by the probability of executing it.
  if (VF.isScalar())
    return ThenCost / getReciprocalPredBlockProb();

  return ThenCost;
}

#if !defined(NDEBUG) || defined(LLVM_ENABLE_DUMP)
void VPRegionBlock::print(raw_ostream &O, const Twine &Indent,
                          VPSlotTracker &SlotTracker) const {
  O << Indent << (isReplicator() ? "<xVFxUF> " : "<x1> ") << getName() << ": {";
  auto NewIndent = Indent + "  ";
  for (auto *BlockBase : vp_depth_first_shallow(Entry)) {
    O << '\n';
    BlockBase->print(O, NewIndent, SlotTracker);
  }
  O << Indent << "}\n";

  printSuccessors(O, Indent);
}
#endif

VPlan::VPlan(Loop *L) {
  setEntry(VPIRBasicBlock::fromBasicBlock(L->getLoopPreheader()));
  ScalarHeader = VPIRBasicBlock::fromBasicBlock(L->getHeader());
}

VPlan::~VPlan() {
  if (Entry) {
    VPValue DummyValue;
    for (VPBlockBase *Block : vp_depth_first_shallow(Entry))
      Block->dropAllReferences(&DummyValue);

    VPBlockBase::deleteCFG(Entry);
  }
  for (VPValue *VPV : VPLiveInsToFree)
    delete VPV;
  if (BackedgeTakenCount)
    delete BackedgeTakenCount;
}

VPIRBasicBlock *VPIRBasicBlock::fromBasicBlock(BasicBlock *IRBB) {
  auto *VPIRBB = new VPIRBasicBlock(IRBB);
  for (Instruction &I :
       make_range(IRBB->begin(), IRBB->getTerminator()->getIterator()))
    VPIRBB->appendRecipe(new VPIRInstruction(I));
  return VPIRBB;
}

VPlanPtr VPlan::createInitialVPlan(Type *InductionTy,
                                   PredicatedScalarEvolution &PSE,
                                   bool RequiresScalarEpilogueCheck,
                                   bool TailFolded, Loop *TheLoop) {
  auto Plan = std::make_unique<VPlan>(TheLoop);
  VPBlockBase *ScalarHeader = Plan->getScalarHeader();

  // Connect entry only to vector preheader initially. Entry will also be
  // connected to the scalar preheader later, during skeleton creation when
  // runtime guards are added as needed. Note that when executing the VPlan for
  // an epilogue vector loop, the original entry block here will be replaced by
  // a new VPIRBasicBlock wrapping the entry to the epilogue vector loop after
  // generating code for the main vector loop.
  VPBasicBlock *VecPreheader = new VPBasicBlock("vector.ph");
  VPBlockUtils::connectBlocks(Plan->getEntry(), VecPreheader);

  // Create SCEV and VPValue for the trip count.
  // We use the symbolic max backedge-taken-count, which works also when
  // vectorizing loops with uncountable early exits.
  const SCEV *BackedgeTakenCountSCEV = PSE.getSymbolicMaxBackedgeTakenCount();
  assert(!isa<SCEVCouldNotCompute>(BackedgeTakenCountSCEV) &&
         "Invalid loop count");
  ScalarEvolution &SE = *PSE.getSE();
  const SCEV *TripCount = SE.getTripCountFromExitCount(BackedgeTakenCountSCEV,
                                                       InductionTy, TheLoop);
  Plan->TripCount =
      vputils::getOrCreateVPValueForSCEVExpr(*Plan, TripCount, SE);

  // Create VPRegionBlock, with empty header and latch blocks, to be filled
  // during processing later.
  VPBasicBlock *HeaderVPBB = new VPBasicBlock("vector.body");
  VPBasicBlock *LatchVPBB = new VPBasicBlock("vector.latch");
  VPBlockUtils::insertBlockAfter(LatchVPBB, HeaderVPBB);
  auto *TopRegion = new VPRegionBlock(HeaderVPBB, LatchVPBB, "vector loop",
                                      false /*isReplicator*/);

  VPBlockUtils::insertBlockAfter(TopRegion, VecPreheader);
  VPBasicBlock *MiddleVPBB = new VPBasicBlock("middle.block");
  VPBlockUtils::insertBlockAfter(MiddleVPBB, TopRegion);

  VPBasicBlock *ScalarPH = new VPBasicBlock("scalar.ph");
  VPBlockUtils::connectBlocks(ScalarPH, ScalarHeader);
  if (!RequiresScalarEpilogueCheck) {
    VPBlockUtils::connectBlocks(MiddleVPBB, ScalarPH);
    return Plan;
  }

  // If needed, add a check in the middle block to see if we have completed
  // all of the iterations in the first vector loop.  Three cases:
  // 1) If (N - N%VF) == N, then we *don't* need to run the remainder.
  //    Thus if tail is to be folded, we know we don't need to run the
  //    remainder and we can set the condition to true.
  // 2) If we require a scalar epilogue, there is no conditional branch as
  //    we unconditionally branch to the scalar preheader.  Do nothing.
  // 3) Otherwise, construct a runtime check.
  BasicBlock *IRExitBlock = TheLoop->getUniqueLatchExitBlock();
  auto *VPExitBlock = VPIRBasicBlock::fromBasicBlock(IRExitBlock);
  // The connection order corresponds to the operands of the conditional branch.
  VPBlockUtils::insertBlockAfter(VPExitBlock, MiddleVPBB);
  VPBlockUtils::connectBlocks(MiddleVPBB, ScalarPH);

  auto *ScalarLatchTerm = TheLoop->getLoopLatch()->getTerminator();
  // Here we use the same DebugLoc as the scalar loop latch terminator instead
  // of the corresponding compare because they may have ended up with
  // different line numbers and we want to avoid awkward line stepping while
  // debugging. Eg. if the compare has got a line number inside the loop.
  VPBuilder Builder(MiddleVPBB);
  VPValue *Cmp =
      TailFolded
          ? Plan->getOrAddLiveIn(ConstantInt::getTrue(
                IntegerType::getInt1Ty(TripCount->getType()->getContext())))
          : Builder.createICmp(CmpInst::ICMP_EQ, Plan->getTripCount(),
                               &Plan->getVectorTripCount(),
                               ScalarLatchTerm->getDebugLoc(), "cmp.n");
  Builder.createNaryOp(VPInstruction::BranchOnCond, {Cmp},
                       ScalarLatchTerm->getDebugLoc());
  return Plan;
}

void VPlan::prepareToExecute(Value *TripCountV, Value *VectorTripCountV,
                             VPTransformState &State) {
  Type *TCTy = TripCountV->getType();
  // Check if the backedge taken count is needed, and if so build it.
  if (BackedgeTakenCount && BackedgeTakenCount->getNumUsers()) {
    IRBuilder<> Builder(State.CFG.PrevBB->getTerminator());
    auto *TCMO = Builder.CreateSub(TripCountV, ConstantInt::get(TCTy, 1),
                                   "trip.count.minus.1");
    BackedgeTakenCount->setUnderlyingValue(TCMO);
  }

  VectorTripCount.setUnderlyingValue(VectorTripCountV);

  IRBuilder<> Builder(State.CFG.PrevBB->getTerminator());
  // FIXME: Model VF * UF computation completely in VPlan.
  assert(VFxUF.getNumUsers() && "VFxUF expected to always have users");
  unsigned UF = getUF();
  if (VF.getNumUsers()) {
    Value *RuntimeVF = getRuntimeVF(Builder, TCTy, State.VF);
    VF.setUnderlyingValue(RuntimeVF);
    VFxUF.setUnderlyingValue(
        UF > 1 ? Builder.CreateMul(RuntimeVF, ConstantInt::get(TCTy, UF))
               : RuntimeVF);
  } else {
    VFxUF.setUnderlyingValue(createStepForVF(Builder, TCTy, State.VF, UF));
  }
}

/// Replace \p VPBB with a VPIRBasicBlock wrapping \p IRBB. All recipes from \p
/// VPBB are moved to the end of the newly created VPIRBasicBlock. VPBB must
/// have a single predecessor, which is rewired to the new VPIRBasicBlock. All
/// successors of VPBB, if any, are rewired to the new VPIRBasicBlock.
static void replaceVPBBWithIRVPBB(VPBasicBlock *VPBB, BasicBlock *IRBB) {
  VPIRBasicBlock *IRVPBB = VPIRBasicBlock::fromBasicBlock(IRBB);
  for (auto &R : make_early_inc_range(*VPBB)) {
    assert(!R.isPhi() && "Tried to move phi recipe to end of block");
    R.moveBefore(*IRVPBB, IRVPBB->end());
  }

  VPBlockUtils::reassociateBlocks(VPBB, IRVPBB);

  delete VPBB;
}

/// Generate the code inside the preheader and body of the vectorized loop.
/// Assumes a single pre-header basic-block was created for this. Introduce
/// additional basic-blocks as needed, and fill them all.
void VPlan::execute(VPTransformState *State) {
  // Initialize CFG state.
  State->CFG.PrevVPBB = nullptr;
  State->CFG.ExitBB = State->CFG.PrevBB->getSingleSuccessor();
  BasicBlock *VectorPreHeader = State->CFG.PrevBB;
  State->Builder.SetInsertPoint(VectorPreHeader->getTerminator());

  // Disconnect VectorPreHeader from ExitBB in both the CFG and DT.
  cast<BranchInst>(VectorPreHeader->getTerminator())->setSuccessor(0, nullptr);
  State->CFG.DTU.applyUpdates(
      {{DominatorTree::Delete, VectorPreHeader, State->CFG.ExitBB}});

  // Replace regular VPBB's for the vector preheader, middle and scalar
  // preheader blocks with VPIRBasicBlocks wrapping their IR blocks. The IR
  // blocks are created during skeleton creation, so we can only create the
  // VPIRBasicBlocks now during VPlan execution rather than earlier during VPlan
  // construction.
  BasicBlock *MiddleBB = State->CFG.ExitBB;
  BasicBlock *ScalarPh = MiddleBB->getSingleSuccessor();
  replaceVPBBWithIRVPBB(getVectorPreheader(), VectorPreHeader);
  replaceVPBBWithIRVPBB(getMiddleBlock(), MiddleBB);
  replaceVPBBWithIRVPBB(getScalarPreheader(), ScalarPh);

  LLVM_DEBUG(dbgs() << "Executing best plan with VF=" << State->VF
                    << ", UF=" << getUF() << '\n');
  setName("Final VPlan");
  LLVM_DEBUG(dump());

  LLVM_DEBUG(dbgs() << "Executing best plan with VF=" << State->VF
                    << ", UF=" << getUF() << '\n');
  setName("Final VPlan");
  LLVM_DEBUG(dump());

  LLVM_DEBUG(dbgs() << "Executing best plan with VF=" << State->VF
                    << ", UF=" << getUF() << '\n');
  setName("Final VPlan");
  LLVM_DEBUG(dump());

  // Disconnect the middle block from its single successor (the scalar loop
  // header) in both the CFG and DT. The branch will be recreated during VPlan
  // execution.
  auto *BrInst = new UnreachableInst(MiddleBB->getContext());
  BrInst->insertBefore(MiddleBB->getTerminator());
  MiddleBB->getTerminator()->eraseFromParent();
  State->CFG.DTU.applyUpdates({{DominatorTree::Delete, MiddleBB, ScalarPh}});
  // Disconnect scalar preheader and scalar header, as the dominator tree edge
  // will be updated as part of VPlan execution. This allows keeping the DTU
  // logic generic during VPlan execution.
  State->CFG.DTU.applyUpdates(
      {{DominatorTree::Delete, ScalarPh, ScalarPh->getSingleSuccessor()}});

  ReversePostOrderTraversal<VPBlockShallowTraversalWrapper<VPBlockBase *>> RPOT(
      Entry);
  // Generate code for the VPlan, in parts of the vector skeleton, loop body and
  // successor blocks including the middle, exit and scalar preheader blocks.
  for (VPBlockBase *Block : RPOT)
    Block->execute(State);

  VPBasicBlock *LatchVPBB = getVectorLoopRegion()->getExitingBasicBlock();
  BasicBlock *VectorLatchBB = State->CFG.VPBB2IRBB[LatchVPBB];

  // Fix the latch value of canonical, reduction and first-order recurrences
  // phis in the vector loop.
  VPBasicBlock *Header = getVectorLoopRegion()->getEntryBasicBlock();
  for (VPRecipeBase &R : Header->phis()) {
    // Skip phi-like recipes that generate their backedege values themselves.
    if (isa<VPWidenPHIRecipe>(&R))
      continue;

    if (isa<VPWidenInductionRecipe>(&R)) {
      PHINode *Phi = nullptr;
      if (isa<VPWidenIntOrFpInductionRecipe>(&R)) {
        Phi = cast<PHINode>(State->get(R.getVPSingleValue()));
      } else {
        auto *WidenPhi = cast<VPWidenPointerInductionRecipe>(&R);
        assert(!WidenPhi->onlyScalarsGenerated(State->VF.isScalable()) &&
               "recipe generating only scalars should have been replaced");
        auto *GEP = cast<GetElementPtrInst>(State->get(WidenPhi));
        Phi = cast<PHINode>(GEP->getPointerOperand());
      }

      Phi->setIncomingBlock(1, VectorLatchBB);

      // Move the last step to the end of the latch block. This ensures
      // consistent placement of all induction updates.
      Instruction *Inc = cast<Instruction>(Phi->getIncomingValue(1));
      Inc->moveBefore(VectorLatchBB->getTerminator()->getPrevNode());

      // Use the steps for the last part as backedge value for the induction.
      if (auto *IV = dyn_cast<VPWidenIntOrFpInductionRecipe>(&R))
        Inc->setOperand(0, State->get(IV->getLastUnrolledPartOperand()));
      continue;
    }

    auto *PhiR = cast<VPHeaderPHIRecipe>(&R);
    bool NeedsScalar = isa<VPScalarPHIRecipe>(PhiR) ||
                       (isa<VPReductionPHIRecipe>(PhiR) &&
                        cast<VPReductionPHIRecipe>(PhiR)->isInLoop());
    Value *Phi = State->get(PhiR, NeedsScalar);
    Value *Val = State->get(PhiR->getBackedgeValue(), NeedsScalar);
    cast<PHINode>(Phi)->addIncoming(Val, VectorLatchBB);
  }

  State->CFG.DTU.flush();
}

InstructionCost VPlan::cost(ElementCount VF, VPCostContext &Ctx) {
  // For now only return the cost of the vector loop region, ignoring any other
  // blocks, like the preheader or middle blocks.
  return getVectorLoopRegion()->cost(VF, Ctx);
}

VPRegionBlock *VPlan::getVectorLoopRegion() {
  // TODO: Cache if possible.
  for (VPBlockBase *B : vp_depth_first_shallow(getEntry()))
    if (auto *R = dyn_cast<VPRegionBlock>(B))
      return R;
  return nullptr;
}

const VPRegionBlock *VPlan::getVectorLoopRegion() const {
  for (const VPBlockBase *B : vp_depth_first_shallow(getEntry()))
    if (auto *R = dyn_cast<VPRegionBlock>(B))
      return R;
  return nullptr;
}

#if !defined(NDEBUG) || defined(LLVM_ENABLE_DUMP)
void VPlan::printLiveIns(raw_ostream &O) const {
  VPSlotTracker SlotTracker(this);

  if (VF.getNumUsers() > 0) {
    O << "\nLive-in ";
    VF.printAsOperand(O, SlotTracker);
    O << " = VF";
  }

  if (VFxUF.getNumUsers() > 0) {
    O << "\nLive-in ";
    VFxUF.printAsOperand(O, SlotTracker);
    O << " = VF * UF";
  }

  if (VectorTripCount.getNumUsers() > 0) {
    O << "\nLive-in ";
    VectorTripCount.printAsOperand(O, SlotTracker);
    O << " = vector-trip-count";
  }

  if (BackedgeTakenCount && BackedgeTakenCount->getNumUsers()) {
    O << "\nLive-in ";
    BackedgeTakenCount->printAsOperand(O, SlotTracker);
    O << " = backedge-taken count";
  }

  O << "\n";
  if (TripCount->isLiveIn())
    O << "Live-in ";
  TripCount->printAsOperand(O, SlotTracker);
  O << " = original trip-count";
  O << "\n";
}

LLVM_DUMP_METHOD
void VPlan::print(raw_ostream &O) const {
  VPSlotTracker SlotTracker(this);

  O << "VPlan '" << getName() << "' {";

  printLiveIns(O);

<<<<<<< HEAD
  if (!getPreheader()->empty()) {
    O << "\n";
    getPreheader()->print(O, "", SlotTracker);
  }

=======
>>>>>>> 49fd7d4f
  ReversePostOrderTraversal<VPBlockShallowTraversalWrapper<const VPBlockBase *>>
      RPOT(getEntry());
  for (const VPBlockBase *Block : RPOT) {
    O << '\n';
    Block->print(O, "", SlotTracker);
  }

  O << "}\n";
}

std::string VPlan::getName() const {
  std::string Out;
  raw_string_ostream RSO(Out);
  RSO << Name << " for ";
  if (!VFs.empty()) {
    RSO << "VF={" << VFs[0];
    for (ElementCount VF : drop_begin(VFs))
      RSO << "," << VF;
    RSO << "},";
  }

  if (UFs.empty()) {
    RSO << "UF>=1";
  } else {
    RSO << "UF={" << UFs[0];
    for (unsigned UF : drop_begin(UFs))
      RSO << "," << UF;
    RSO << "}";
  }

  return Out;
}

LLVM_DUMP_METHOD
void VPlan::printDOT(raw_ostream &O) const {
  VPlanPrinter Printer(O, *this);
  Printer.dump();
}

LLVM_DUMP_METHOD
void VPlan::dump() const { print(dbgs()); }
#endif

static void remapOperands(VPBlockBase *Entry, VPBlockBase *NewEntry,
                          DenseMap<VPValue *, VPValue *> &Old2NewVPValues) {
  // Update the operands of all cloned recipes starting at NewEntry. This
  // traverses all reachable blocks. This is done in two steps, to handle cycles
  // in PHI recipes.
  ReversePostOrderTraversal<VPBlockDeepTraversalWrapper<VPBlockBase *>>
      OldDeepRPOT(Entry);
  ReversePostOrderTraversal<VPBlockDeepTraversalWrapper<VPBlockBase *>>
      NewDeepRPOT(NewEntry);
  // First, collect all mappings from old to new VPValues defined by cloned
  // recipes.
  for (const auto &[OldBB, NewBB] :
       zip(VPBlockUtils::blocksOnly<VPBasicBlock>(OldDeepRPOT),
           VPBlockUtils::blocksOnly<VPBasicBlock>(NewDeepRPOT))) {
    assert(OldBB->getRecipeList().size() == NewBB->getRecipeList().size() &&
           "blocks must have the same number of recipes");
    for (const auto &[OldR, NewR] : zip(*OldBB, *NewBB)) {
      assert(OldR.getNumOperands() == NewR.getNumOperands() &&
             "recipes must have the same number of operands");
      assert(OldR.getNumDefinedValues() == NewR.getNumDefinedValues() &&
             "recipes must define the same number of operands");
      for (const auto &[OldV, NewV] :
           zip(OldR.definedValues(), NewR.definedValues()))
        Old2NewVPValues[OldV] = NewV;
    }
  }

  // Update all operands to use cloned VPValues.
  for (VPBasicBlock *NewBB :
       VPBlockUtils::blocksOnly<VPBasicBlock>(NewDeepRPOT)) {
    for (VPRecipeBase &NewR : *NewBB)
      for (unsigned I = 0, E = NewR.getNumOperands(); I != E; ++I) {
        VPValue *NewOp = Old2NewVPValues.lookup(NewR.getOperand(I));
        NewR.setOperand(I, NewOp);
      }
  }
}

VPlan *VPlan::duplicate() {
  // Clone blocks.
  const auto &[NewEntry, __] = cloneFrom(Entry);

  BasicBlock *ScalarHeaderIRBB = getScalarHeader()->getIRBasicBlock();
  VPIRBasicBlock *NewScalarHeader = cast<VPIRBasicBlock>(*find_if(
      vp_depth_first_shallow(NewEntry), [ScalarHeaderIRBB](VPBlockBase *VPB) {
        auto *VPIRBB = dyn_cast<VPIRBasicBlock>(VPB);
        return VPIRBB && VPIRBB->getIRBasicBlock() == ScalarHeaderIRBB;
      }));
  // Create VPlan, clone live-ins and remap operands in the cloned blocks.
  auto *NewPlan = new VPlan(cast<VPBasicBlock>(NewEntry), NewScalarHeader);
  DenseMap<VPValue *, VPValue *> Old2NewVPValues;
  for (VPValue *OldLiveIn : VPLiveInsToFree) {
    Old2NewVPValues[OldLiveIn] =
        NewPlan->getOrAddLiveIn(OldLiveIn->getLiveInIRValue());
  }
  Old2NewVPValues[&VectorTripCount] = &NewPlan->VectorTripCount;
  Old2NewVPValues[&VF] = &NewPlan->VF;
  Old2NewVPValues[&VFxUF] = &NewPlan->VFxUF;
  if (BackedgeTakenCount) {
    NewPlan->BackedgeTakenCount = new VPValue();
    Old2NewVPValues[BackedgeTakenCount] = NewPlan->BackedgeTakenCount;
  }
  assert(TripCount && "trip count must be set");
  if (TripCount->isLiveIn())
    Old2NewVPValues[TripCount] =
        NewPlan->getOrAddLiveIn(TripCount->getLiveInIRValue());
  // else NewTripCount will be created and inserted into Old2NewVPValues when
  // TripCount is cloned. In any case NewPlan->TripCount is updated below.

  remapOperands(Entry, NewEntry, Old2NewVPValues);

  // Initialize remaining fields of cloned VPlan.
  NewPlan->VFs = VFs;
  NewPlan->UFs = UFs;
  // TODO: Adjust names.
  NewPlan->Name = Name;
  assert(Old2NewVPValues.contains(TripCount) &&
         "TripCount must have been added to Old2NewVPValues");
  NewPlan->TripCount = Old2NewVPValues[TripCount];
  return NewPlan;
}

#if !defined(NDEBUG) || defined(LLVM_ENABLE_DUMP)

Twine VPlanPrinter::getUID(const VPBlockBase *Block) {
  return (isa<VPRegionBlock>(Block) ? "cluster_N" : "N") +
         Twine(getOrCreateBID(Block));
}

Twine VPlanPrinter::getOrCreateName(const VPBlockBase *Block) {
  const std::string &Name = Block->getName();
  if (!Name.empty())
    return Name;
  return "VPB" + Twine(getOrCreateBID(Block));
}

void VPlanPrinter::dump() {
  Depth = 1;
  bumpIndent(0);
  OS << "digraph VPlan {\n";
  OS << "graph [labelloc=t, fontsize=30; label=\"Vectorization Plan";
  if (!Plan.getName().empty())
    OS << "\\n" << DOT::EscapeString(Plan.getName());

  {
    // Print live-ins.
  std::string Str;
  raw_string_ostream SS(Str);
  Plan.printLiveIns(SS);
  SmallVector<StringRef, 0> Lines;
  StringRef(Str).rtrim('\n').split(Lines, "\n");
  for (auto Line : Lines)
    OS << DOT::EscapeString(Line.str()) << "\\n";
  }

  OS << "\"]\n";
  OS << "node [shape=rect, fontname=Courier, fontsize=30]\n";
  OS << "edge [fontname=Courier, fontsize=30]\n";
  OS << "compound=true\n";

  for (const VPBlockBase *Block : vp_depth_first_shallow(Plan.getEntry()))
    dumpBlock(Block);

  OS << "}\n";
}

void VPlanPrinter::dumpBlock(const VPBlockBase *Block) {
  if (const VPBasicBlock *BasicBlock = dyn_cast<VPBasicBlock>(Block))
    dumpBasicBlock(BasicBlock);
  else if (const VPRegionBlock *Region = dyn_cast<VPRegionBlock>(Block))
    dumpRegion(Region);
  else
    llvm_unreachable("Unsupported kind of VPBlock.");
}

void VPlanPrinter::drawEdge(const VPBlockBase *From, const VPBlockBase *To,
                            bool Hidden, const Twine &Label) {
  // Due to "dot" we print an edge between two regions as an edge between the
  // exiting basic block and the entry basic of the respective regions.
  const VPBlockBase *Tail = From->getExitingBasicBlock();
  const VPBlockBase *Head = To->getEntryBasicBlock();
  OS << Indent << getUID(Tail) << " -> " << getUID(Head);
  OS << " [ label=\"" << Label << '\"';
  if (Tail != From)
    OS << " ltail=" << getUID(From);
  if (Head != To)
    OS << " lhead=" << getUID(To);
  if (Hidden)
    OS << "; splines=none";
  OS << "]\n";
}

void VPlanPrinter::dumpEdges(const VPBlockBase *Block) {
  auto &Successors = Block->getSuccessors();
  if (Successors.size() == 1)
    drawEdge(Block, Successors.front(), false, "");
  else if (Successors.size() == 2) {
    drawEdge(Block, Successors.front(), false, "T");
    drawEdge(Block, Successors.back(), false, "F");
  } else {
    unsigned SuccessorNumber = 0;
    for (auto *Successor : Successors)
      drawEdge(Block, Successor, false, Twine(SuccessorNumber++));
  }
}

void VPlanPrinter::dumpBasicBlock(const VPBasicBlock *BasicBlock) {
  // Implement dot-formatted dump by performing plain-text dump into the
  // temporary storage followed by some post-processing.
  OS << Indent << getUID(BasicBlock) << " [label =\n";
  bumpIndent(1);
  std::string Str;
  raw_string_ostream SS(Str);
  // Use no indentation as we need to wrap the lines into quotes ourselves.
  BasicBlock->print(SS, "", SlotTracker);

  // We need to process each line of the output separately, so split
  // single-string plain-text dump.
  SmallVector<StringRef, 0> Lines;
  StringRef(Str).rtrim('\n').split(Lines, "\n");

  auto EmitLine = [&](StringRef Line, StringRef Suffix) {
    OS << Indent << '"' << DOT::EscapeString(Line.str()) << "\\l\"" << Suffix;
  };

  // Don't need the "+" after the last line.
  for (auto Line : make_range(Lines.begin(), Lines.end() - 1))
    EmitLine(Line, " +\n");
  EmitLine(Lines.back(), "\n");

  bumpIndent(-1);
  OS << Indent << "]\n";

  dumpEdges(BasicBlock);
}

void VPlanPrinter::dumpRegion(const VPRegionBlock *Region) {
  OS << Indent << "subgraph " << getUID(Region) << " {\n";
  bumpIndent(1);
  OS << Indent << "fontname=Courier\n"
     << Indent << "label=\""
     << DOT::EscapeString(Region->isReplicator() ? "<xVFxUF> " : "<x1> ")
     << DOT::EscapeString(Region->getName()) << "\"\n";
  // Dump the blocks of the region.
  assert(Region->getEntry() && "Region contains no inner blocks.");
  for (const VPBlockBase *Block : vp_depth_first_shallow(Region->getEntry()))
    dumpBlock(Block);
  bumpIndent(-1);
  OS << Indent << "}\n";
  dumpEdges(Region);
}

void VPlanIngredient::print(raw_ostream &O) const {
  if (auto *Inst = dyn_cast<Instruction>(V)) {
    if (!Inst->getType()->isVoidTy()) {
      Inst->printAsOperand(O, false);
      O << " = ";
    }
    O << Inst->getOpcodeName() << " ";
    unsigned E = Inst->getNumOperands();
    if (E > 0) {
      Inst->getOperand(0)->printAsOperand(O, false);
      for (unsigned I = 1; I < E; ++I)
        Inst->getOperand(I)->printAsOperand(O << ", ", false);
    }
  } else // !Inst
    V->printAsOperand(O, false);
}

#endif

bool VPValue::isDefinedOutsideLoopRegions() const {
  return !hasDefiningRecipe() ||
         !getDefiningRecipe()->getParent()->getEnclosingLoopRegion();
}

void VPValue::replaceAllUsesWith(VPValue *New) {
  replaceUsesWithIf(New, [](VPUser &, unsigned) { return true; });
}

void VPValue::replaceUsesWithIf(
    VPValue *New,
    llvm::function_ref<bool(VPUser &U, unsigned Idx)> ShouldReplace) {
  // Note that this early exit is required for correctness; the implementation
  // below relies on the number of users for this VPValue to decrease, which
  // isn't the case if this == New.
  if (this == New)
    return;

  for (unsigned J = 0; J < getNumUsers();) {
    VPUser *User = Users[J];
    bool RemovedUser = false;
    for (unsigned I = 0, E = User->getNumOperands(); I < E; ++I) {
      if (User->getOperand(I) != this || !ShouldReplace(*User, I))
        continue;

      RemovedUser = true;
      User->setOperand(I, New);
    }
    // If a user got removed after updating the current user, the next user to
    // update will be moved to the current position, so we only need to
    // increment the index if the number of users did not change.
    if (!RemovedUser)
      J++;
  }
}

#if !defined(NDEBUG) || defined(LLVM_ENABLE_DUMP)
void VPValue::printAsOperand(raw_ostream &OS, VPSlotTracker &Tracker) const {
  OS << Tracker.getOrCreateName(this);
}

void VPUser::printOperands(raw_ostream &O, VPSlotTracker &SlotTracker) const {
  interleaveComma(operands(), O, [&O, &SlotTracker](VPValue *Op) {
    Op->printAsOperand(O, SlotTracker);
  });
}
#endif

void VPInterleavedAccessInfo::visitRegion(VPRegionBlock *Region,
                                          Old2NewTy &Old2New,
                                          InterleavedAccessInfo &IAI) {
  ReversePostOrderTraversal<VPBlockShallowTraversalWrapper<VPBlockBase *>>
      RPOT(Region->getEntry());
  for (VPBlockBase *Base : RPOT) {
    visitBlock(Base, Old2New, IAI);
  }
}

void VPInterleavedAccessInfo::visitBlock(VPBlockBase *Block, Old2NewTy &Old2New,
                                         InterleavedAccessInfo &IAI) {
  if (VPBasicBlock *VPBB = dyn_cast<VPBasicBlock>(Block)) {
    for (VPRecipeBase &VPI : *VPBB) {
      if (isa<VPWidenPHIRecipe>(&VPI))
        continue;
      assert(isa<VPInstruction>(&VPI) && "Can only handle VPInstructions");
      auto *VPInst = cast<VPInstruction>(&VPI);

      auto *Inst = dyn_cast_or_null<Instruction>(VPInst->getUnderlyingValue());
      if (!Inst)
        continue;
      auto *IG = IAI.getInterleaveGroup(Inst);
      if (!IG)
        continue;

      auto NewIGIter = Old2New.find(IG);
      if (NewIGIter == Old2New.end())
        Old2New[IG] = new InterleaveGroup<VPInstruction>(
            IG->getFactor(), IG->isReverse(), IG->getAlign());

      if (Inst == IG->getInsertPos())
        Old2New[IG]->setInsertPos(VPInst);

      InterleaveGroupMap[VPInst] = Old2New[IG];
      InterleaveGroupMap[VPInst]->insertMember(
          VPInst, IG->getIndex(Inst),
          Align(IG->isReverse() ? (-1) * int(IG->getFactor())
                                : IG->getFactor()));
    }
  } else if (VPRegionBlock *Region = dyn_cast<VPRegionBlock>(Block))
    visitRegion(Region, Old2New, IAI);
  else
    llvm_unreachable("Unsupported kind of VPBlock.");
}

VPInterleavedAccessInfo::VPInterleavedAccessInfo(VPlan &Plan,
                                                 InterleavedAccessInfo &IAI) {
  Old2NewTy Old2New;
  visitRegion(Plan.getVectorLoopRegion(), Old2New, IAI);
}

void VPSlotTracker::assignName(const VPValue *V) {
  assert(!VPValue2Name.contains(V) && "VPValue already has a name!");
  auto *UV = V->getUnderlyingValue();
  auto *VPI = dyn_cast_or_null<VPInstruction>(V->getDefiningRecipe());
  if (!UV && !(VPI && !VPI->getName().empty())) {
    VPValue2Name[V] = (Twine("vp<%") + Twine(NextSlot) + ">").str();
    NextSlot++;
    return;
  }

  // Use the name of the underlying Value, wrapped in "ir<>", and versioned by
  // appending ".Number" to the name if there are multiple uses.
  std::string Name;
  if (UV) {
    raw_string_ostream S(Name);
    UV->printAsOperand(S, false);
  } else
    Name = VPI->getName();

  assert(!Name.empty() && "Name cannot be empty.");
  StringRef Prefix = UV ? "ir<" : "vp<%";
  std::string BaseName = (Twine(Prefix) + Name + Twine(">")).str();

  // First assign the base name for V.
  const auto &[A, _] = VPValue2Name.insert({V, BaseName});
  // Integer or FP constants with different types will result in he same string
  // due to stripping types.
  if (V->isLiveIn() && isa<ConstantInt, ConstantFP>(UV))
    return;

  // If it is already used by C > 0 other VPValues, increase the version counter
  // C and use it for V.
  const auto &[C, UseInserted] = BaseName2Version.insert({BaseName, 0});
  if (!UseInserted) {
    C->second++;
    A->second = (BaseName + Twine(".") + Twine(C->second)).str();
  }
}

void VPSlotTracker::assignNames(const VPlan &Plan) {
  if (Plan.VF.getNumUsers() > 0)
    assignName(&Plan.VF);
  if (Plan.VFxUF.getNumUsers() > 0)
    assignName(&Plan.VFxUF);
  assignName(&Plan.VectorTripCount);
  if (Plan.BackedgeTakenCount)
    assignName(Plan.BackedgeTakenCount);
  for (VPValue *LI : Plan.VPLiveInsToFree)
    assignName(LI);

  ReversePostOrderTraversal<VPBlockDeepTraversalWrapper<const VPBlockBase *>>
      RPOT(VPBlockDeepTraversalWrapper<const VPBlockBase *>(Plan.getEntry()));
  for (const VPBasicBlock *VPBB :
       VPBlockUtils::blocksOnly<const VPBasicBlock>(RPOT))
    assignNames(VPBB);
}

void VPSlotTracker::assignNames(const VPBasicBlock *VPBB) {
  for (const VPRecipeBase &Recipe : *VPBB)
    for (VPValue *Def : Recipe.definedValues())
      assignName(Def);
}

std::string VPSlotTracker::getOrCreateName(const VPValue *V) const {
  std::string Name = VPValue2Name.lookup(V);
  if (!Name.empty())
    return Name;

  // If no name was assigned, no VPlan was provided when creating the slot
  // tracker or it is not reachable from the provided VPlan. This can happen,
  // e.g. when trying to print a recipe that has not been inserted into a VPlan
  // in a debugger.
  // TODO: Update VPSlotTracker constructor to assign names to recipes &
  // VPValues not associated with a VPlan, instead of constructing names ad-hoc
  // here.
  const VPRecipeBase *DefR = V->getDefiningRecipe();
  (void)DefR;
  assert((!DefR || !DefR->getParent() || !DefR->getParent()->getPlan()) &&
         "VPValue defined by a recipe in a VPlan?");

  // Use the underlying value's name, if there is one.
  if (auto *UV = V->getUnderlyingValue()) {
    std::string Name;
    raw_string_ostream S(Name);
    UV->printAsOperand(S, false);
    return (Twine("ir<") + Name + ">").str();
  }

  return "<badref>";
}

bool LoopVectorizationPlanner::getDecisionAndClampRange(
    const std::function<bool(ElementCount)> &Predicate, VFRange &Range) {
  assert(!Range.isEmpty() && "Trying to test an empty VF range.");
  bool PredicateAtRangeStart = Predicate(Range.Start);

  for (ElementCount TmpVF : VFRange(Range.Start * 2, Range.End))
    if (Predicate(TmpVF) != PredicateAtRangeStart) {
      Range.End = TmpVF;
      break;
    }

  return PredicateAtRangeStart;
}

/// Build VPlans for the full range of feasible VF's = {\p MinVF, 2 * \p MinVF,
/// 4 * \p MinVF, ..., \p MaxVF} by repeatedly building a VPlan for a sub-range
/// of VF's starting at a given VF and extending it as much as possible. Each
/// vectorization decision can potentially shorten this sub-range during
/// buildVPlan().
void LoopVectorizationPlanner::buildVPlans(ElementCount MinVF,
                                           ElementCount MaxVF) {
  auto MaxVFTimes2 = MaxVF * 2;
  for (ElementCount VF = MinVF; ElementCount::isKnownLT(VF, MaxVFTimes2);) {
    VFRange SubRange = {VF, MaxVFTimes2};
    auto Plan = buildVPlan(SubRange);
    VPlanTransforms::optimize(*Plan);
    VPlans.push_back(std::move(Plan));
    VF = SubRange.End;
  }
}

VPlan &LoopVectorizationPlanner::getPlanFor(ElementCount VF) const {
  assert(count_if(VPlans,
                  [VF](const VPlanPtr &Plan) { return Plan->hasVF(VF); }) ==
             1 &&
         "Multiple VPlans for VF.");

  for (const VPlanPtr &Plan : VPlans) {
    if (Plan->hasVF(VF))
      return *Plan.get();
  }
  llvm_unreachable("No plan found!");
}

#if !defined(NDEBUG) || defined(LLVM_ENABLE_DUMP)
void LoopVectorizationPlanner::printPlans(raw_ostream &O) {
  if (VPlans.empty()) {
    O << "LV: No VPlans built.\n";
    return;
  }
  for (const auto &Plan : VPlans)
    if (PrintVPlansInDotFormat)
      Plan->printDOT(O);
    else
      Plan->print(O);
}
#endif

TargetTransformInfo::OperandValueInfo
VPCostContext::getOperandInfo(VPValue *V) const {
  if (!V->isLiveIn())
    return {};

  return TTI::getOperandInfo(V->getLiveInIRValue());
}<|MERGE_RESOLUTION|>--- conflicted
+++ resolved
@@ -1007,11 +1007,6 @@
   setName("Final VPlan");
   LLVM_DEBUG(dump());
 
-  LLVM_DEBUG(dbgs() << "Executing best plan with VF=" << State->VF
-                    << ", UF=" << getUF() << '\n');
-  setName("Final VPlan");
-  LLVM_DEBUG(dump());
-
   // Disconnect the middle block from its single successor (the scalar loop
   // header) in both the CFG and DT. The branch will be recreated during VPlan
   // execution.
@@ -1145,14 +1140,6 @@
 
   printLiveIns(O);
 
-<<<<<<< HEAD
-  if (!getPreheader()->empty()) {
-    O << "\n";
-    getPreheader()->print(O, "", SlotTracker);
-  }
-
-=======
->>>>>>> 49fd7d4f
   ReversePostOrderTraversal<VPBlockShallowTraversalWrapper<const VPBlockBase *>>
       RPOT(getEntry());
   for (const VPBlockBase *Block : RPOT) {
