--- conflicted
+++ resolved
@@ -509,11 +509,6 @@
     State->CFG.PrevBB = NewBB;
     State->CFG.VPBB2IRBB[this] = NewBB;
     connectToPredecessors(State->CFG);
-<<<<<<< HEAD
-  } else {
-    State->CFG.VPBB2IRBB[this] = NewBB;
-=======
->>>>>>> a8d96e15
   }
 
   // 2. Fill the IR basic block with IR instructions.
