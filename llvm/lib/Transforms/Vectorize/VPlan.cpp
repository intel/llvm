--- conflicted
+++ resolved
@@ -1731,16 +1731,6 @@
 }
 #endif
 
-<<<<<<< HEAD
-bool llvm::canConstantBeExtended(const ConstantInt *CI, Type *NarrowType,
-                                 TTI::PartialReductionExtendKind ExtKind) {
-  APInt TruncatedVal = CI->getValue().trunc(NarrowType->getScalarSizeInBits());
-  unsigned WideSize = CI->getType()->getScalarSizeInBits();
-  APInt ExtendedVal = ExtKind == TTI::PR_SignExtend
-                          ? TruncatedVal.sext(WideSize)
-                          : TruncatedVal.zext(WideSize);
-  return ExtendedVal == CI->getValue();
-=======
 bool llvm::canConstantBeExtended(const APInt *C, Type *NarrowType,
                                  TTI::PartialReductionExtendKind ExtKind) {
   APInt TruncatedVal = C->trunc(NarrowType->getScalarSizeInBits());
@@ -1749,7 +1739,6 @@
                           ? TruncatedVal.sext(WideSize)
                           : TruncatedVal.zext(WideSize);
   return ExtendedVal == *C;
->>>>>>> 54c4ef26
 }
 
 TargetTransformInfo::OperandValueInfo
@@ -1766,12 +1755,9 @@
   if (VF.isScalar())
     return 0;
 
-<<<<<<< HEAD
-=======
   assert(!VF.isScalable() &&
          "Scalarization overhead not supported for scalable vectors");
 
->>>>>>> 54c4ef26
   InstructionCost ScalarizationCost = 0;
   // Compute the cost of scalarizing the result if needed.
   if (!ResultTy->isVoidTy()) {
