//===- VPlan.cpp - Vectorizer Plan ----------------------------------------===//
//
// Part of the LLVM Project, under the Apache License v2.0 with LLVM Exceptions.
// See https://llvm.org/LICENSE.txt for license information.
// SPDX-License-Identifier: Apache-2.0 WITH LLVM-exception
//
//===----------------------------------------------------------------------===//
///
/// \file
/// This is the LLVM vectorization plan. It represents a candidate for
/// vectorization, allowing to plan and optimize how to vectorize a given loop
/// before generating LLVM-IR.
/// The vectorizer uses vectorization plans to estimate the costs of potential
/// candidates and if profitable to execute the desired plan, generating vector
/// LLVM-IR code.
///
//===----------------------------------------------------------------------===//

#include "VPlan.h"
#include "LoopVectorizationPlanner.h"
#include "VPlanCFG.h"
#include "VPlanDominatorTree.h"
#include "VPlanHelpers.h"
#include "VPlanPatternMatch.h"
#include "VPlanTransforms.h"
#include "VPlanUtils.h"
#include "llvm/ADT/PostOrderIterator.h"
#include "llvm/ADT/STLExtras.h"
#include "llvm/ADT/SmallVector.h"
#include "llvm/ADT/StringExtras.h"
#include "llvm/ADT/Twine.h"
#include "llvm/Analysis/DomTreeUpdater.h"
#include "llvm/Analysis/LoopInfo.h"
#include "llvm/IR/BasicBlock.h"
#include "llvm/IR/CFG.h"
#include "llvm/IR/IRBuilder.h"
#include "llvm/IR/Instruction.h"
#include "llvm/IR/Instructions.h"
#include "llvm/IR/Type.h"
#include "llvm/IR/Value.h"
#include "llvm/Support/Casting.h"
#include "llvm/Support/CommandLine.h"
#include "llvm/Support/Debug.h"
#include "llvm/Support/GraphWriter.h"
#include "llvm/Support/raw_ostream.h"
#include "llvm/Transforms/Utils/BasicBlockUtils.h"
#include "llvm/Transforms/Utils/LoopVersioning.h"
#include <cassert>
#include <string>

using namespace llvm;
using namespace llvm::VPlanPatternMatch;

namespace llvm {
extern cl::opt<bool> EnableVPlanNativePath;
}

extern cl::opt<unsigned> ForceTargetInstructionCost;

static cl::opt<bool> PrintVPlansInDotFormat(
    "vplan-print-in-dot-format", cl::Hidden,
    cl::desc("Use dot format instead of plain text when dumping VPlans"));

#define DEBUG_TYPE "loop-vectorize"

#if !defined(NDEBUG) || defined(LLVM_ENABLE_DUMP)
raw_ostream &llvm::operator<<(raw_ostream &OS, const VPValue &V) {
  const VPInstruction *Instr = dyn_cast<VPInstruction>(&V);
  VPSlotTracker SlotTracker(
      (Instr && Instr->getParent()) ? Instr->getParent()->getPlan() : nullptr);
  V.print(OS, SlotTracker);
  return OS;
}
#endif

Value *VPLane::getAsRuntimeExpr(IRBuilderBase &Builder,
                                const ElementCount &VF) const {
  switch (LaneKind) {
  case VPLane::Kind::ScalableLast:
    // Lane = RuntimeVF - VF.getKnownMinValue() + Lane
    return Builder.CreateSub(getRuntimeVF(Builder, Builder.getInt32Ty(), VF),
                             Builder.getInt32(VF.getKnownMinValue() - Lane));
  case VPLane::Kind::First:
    return Builder.getInt32(Lane);
  }
  llvm_unreachable("Unknown lane kind");
}

VPValue::VPValue(const unsigned char SC, Value *UV, VPDef *Def)
    : SubclassID(SC), UnderlyingVal(UV), Def(Def) {
  if (Def)
    Def->addDefinedValue(this);
}

VPValue::~VPValue() {
  assert(Users.empty() && "trying to delete a VPValue with remaining users");
  if (Def)
    Def->removeDefinedValue(this);
}

#if !defined(NDEBUG) || defined(LLVM_ENABLE_DUMP)
void VPValue::print(raw_ostream &OS, VPSlotTracker &SlotTracker) const {
  if (const VPRecipeBase *R = dyn_cast_or_null<VPRecipeBase>(Def))
    R->print(OS, "", SlotTracker);
  else
    printAsOperand(OS, SlotTracker);
}

void VPValue::dump() const {
  const VPRecipeBase *Instr = dyn_cast_or_null<VPRecipeBase>(this->Def);
  VPSlotTracker SlotTracker(
      (Instr && Instr->getParent()) ? Instr->getParent()->getPlan() : nullptr);
  print(dbgs(), SlotTracker);
  dbgs() << "\n";
}

void VPDef::dump() const {
  const VPRecipeBase *Instr = dyn_cast_or_null<VPRecipeBase>(this);
  VPSlotTracker SlotTracker(
      (Instr && Instr->getParent()) ? Instr->getParent()->getPlan() : nullptr);
  print(dbgs(), "", SlotTracker);
  dbgs() << "\n";
}
#endif

VPRecipeBase *VPValue::getDefiningRecipe() {
  return cast_or_null<VPRecipeBase>(Def);
}

const VPRecipeBase *VPValue::getDefiningRecipe() const {
  return cast_or_null<VPRecipeBase>(Def);
}

// Get the top-most entry block of \p Start. This is the entry block of the
// containing VPlan. This function is templated to support both const and non-const blocks
template <typename T> static T *getPlanEntry(T *Start) {
  T *Next = Start;
  T *Current = Start;
  while ((Next = Next->getParent()))
    Current = Next;

  SmallSetVector<T *, 8> WorkList;
  WorkList.insert(Current);

  for (unsigned i = 0; i < WorkList.size(); i++) {
    T *Current = WorkList[i];
    if (Current->getNumPredecessors() == 0)
      return Current;
    auto &Predecessors = Current->getPredecessors();
    WorkList.insert_range(Predecessors);
  }

  llvm_unreachable("VPlan without any entry node without predecessors");
}

VPlan *VPBlockBase::getPlan() { return getPlanEntry(this)->Plan; }

const VPlan *VPBlockBase::getPlan() const { return getPlanEntry(this)->Plan; }

/// \return the VPBasicBlock that is the entry of Block, possibly indirectly.
const VPBasicBlock *VPBlockBase::getEntryBasicBlock() const {
  const VPBlockBase *Block = this;
  while (const VPRegionBlock *Region = dyn_cast<VPRegionBlock>(Block))
    Block = Region->getEntry();
  return cast<VPBasicBlock>(Block);
}

VPBasicBlock *VPBlockBase::getEntryBasicBlock() {
  VPBlockBase *Block = this;
  while (VPRegionBlock *Region = dyn_cast<VPRegionBlock>(Block))
    Block = Region->getEntry();
  return cast<VPBasicBlock>(Block);
}

void VPBlockBase::setPlan(VPlan *ParentPlan) {
  assert(ParentPlan->getEntry() == this && "Can only set plan on its entry.");
  Plan = ParentPlan;
}

/// \return the VPBasicBlock that is the exit of Block, possibly indirectly.
const VPBasicBlock *VPBlockBase::getExitingBasicBlock() const {
  const VPBlockBase *Block = this;
  while (const VPRegionBlock *Region = dyn_cast<VPRegionBlock>(Block))
    Block = Region->getExiting();
  return cast<VPBasicBlock>(Block);
}

VPBasicBlock *VPBlockBase::getExitingBasicBlock() {
  VPBlockBase *Block = this;
  while (VPRegionBlock *Region = dyn_cast<VPRegionBlock>(Block))
    Block = Region->getExiting();
  return cast<VPBasicBlock>(Block);
}

VPBlockBase *VPBlockBase::getEnclosingBlockWithSuccessors() {
  if (!Successors.empty() || !Parent)
    return this;
  assert(Parent->getExiting() == this &&
         "Block w/o successors not the exiting block of its parent.");
  return Parent->getEnclosingBlockWithSuccessors();
}

VPBlockBase *VPBlockBase::getEnclosingBlockWithPredecessors() {
  if (!Predecessors.empty() || !Parent)
    return this;
  assert(Parent->getEntry() == this &&
         "Block w/o predecessors not the entry of its parent.");
  return Parent->getEnclosingBlockWithPredecessors();
}

VPBasicBlock::iterator VPBasicBlock::getFirstNonPhi() {
  iterator It = begin();
  while (It != end() && It->isPhi())
    It++;
  return It;
}

VPTransformState::VPTransformState(const TargetTransformInfo *TTI,
                                   ElementCount VF, LoopInfo *LI,
                                   DominatorTree *DT, IRBuilderBase &Builder,
                                   InnerLoopVectorizer *ILV, VPlan *Plan,
                                   Loop *CurrentParentLoop, Type *CanonicalIVTy)
    : TTI(TTI), VF(VF), CFG(DT), LI(LI), Builder(Builder), ILV(ILV), Plan(Plan),
      CurrentParentLoop(CurrentParentLoop), LVer(nullptr),
      TypeAnalysis(CanonicalIVTy), VPDT(*Plan) {}

Value *VPTransformState::get(const VPValue *Def, const VPLane &Lane) {
  if (Def->isLiveIn())
    return Def->getLiveInIRValue();

  if (hasScalarValue(Def, Lane))
    return Data.VPV2Scalars[Def][Lane.mapToCacheIndex(VF)];

  if (!Lane.isFirstLane() && vputils::isUniformAfterVectorization(Def) &&
      hasScalarValue(Def, VPLane::getFirstLane())) {
    return Data.VPV2Scalars[Def][0];
  }

  assert(hasVectorValue(Def));
  auto *VecPart = Data.VPV2Vector[Def];
  if (!VecPart->getType()->isVectorTy()) {
    assert(Lane.isFirstLane() && "cannot get lane > 0 for scalar");
    return VecPart;
  }
  // TODO: Cache created scalar values.
  Value *LaneV = Lane.getAsRuntimeExpr(Builder, VF);
  auto *Extract = Builder.CreateExtractElement(VecPart, LaneV);
  // set(Def, Extract, Instance);
  return Extract;
}

Value *VPTransformState::get(const VPValue *Def, bool NeedsScalar) {
  if (NeedsScalar) {
    assert((VF.isScalar() || Def->isLiveIn() || hasVectorValue(Def) ||
            !vputils::onlyFirstLaneUsed(Def) ||
            (hasScalarValue(Def, VPLane(0)) &&
             Data.VPV2Scalars[Def].size() == 1)) &&
           "Trying to access a single scalar per part but has multiple scalars "
           "per part.");
    return get(Def, VPLane(0));
  }

  // If Values have been set for this Def return the one relevant for \p Part.
  if (hasVectorValue(Def))
    return Data.VPV2Vector[Def];

  auto GetBroadcastInstrs = [this, Def](Value *V) {
    bool SafeToHoist =
        !Def->hasDefiningRecipe() ||
        VPDT.properlyDominates(Def->getDefiningRecipe()->getParent(),
                               Plan->getVectorPreheader());

    if (VF.isScalar())
      return V;
    // Place the code for broadcasting invariant variables in the new preheader.
    IRBuilder<>::InsertPointGuard Guard(Builder);
    if (SafeToHoist) {
      BasicBlock *LoopVectorPreHeader =
          CFG.VPBB2IRBB[Plan->getVectorPreheader()];
      if (LoopVectorPreHeader)
        Builder.SetInsertPoint(LoopVectorPreHeader->getTerminator());
    }

    // Place the code for broadcasting invariant variables in the new preheader.
    // Broadcast the scalar into all locations in the vector.
    Value *Shuf = Builder.CreateVectorSplat(VF, V, "broadcast");

    return Shuf;
  };

  if (!hasScalarValue(Def, {0})) {
    assert(Def->isLiveIn() && "expected a live-in");
    Value *IRV = Def->getLiveInIRValue();
    Value *B = GetBroadcastInstrs(IRV);
    set(Def, B);
    return B;
  }

  Value *ScalarValue = get(Def, VPLane(0));
  // If we aren't vectorizing, we can just copy the scalar map values over
  // to the vector map.
  if (VF.isScalar()) {
    set(Def, ScalarValue);
    return ScalarValue;
  }

  bool IsUniform = vputils::isUniformAfterVectorization(Def);

  VPLane LastLane(IsUniform ? 0 : VF.getKnownMinValue() - 1);
  // Check if there is a scalar value for the selected lane.
  if (!hasScalarValue(Def, LastLane)) {
    // At the moment, VPWidenIntOrFpInductionRecipes, VPScalarIVStepsRecipes and
    // VPExpandSCEVRecipes can also be uniform.
    assert((isa<VPWidenIntOrFpInductionRecipe, VPScalarIVStepsRecipe,
                VPExpandSCEVRecipe>(Def->getDefiningRecipe())) &&
           "unexpected recipe found to be invariant");
    IsUniform = true;
    LastLane = 0;
  }

  auto *LastInst = cast<Instruction>(get(Def, LastLane));
  // Set the insert point after the last scalarized instruction or after the
  // last PHI, if LastInst is a PHI. This ensures the insertelement sequence
  // will directly follow the scalar definitions.
  auto OldIP = Builder.saveIP();
  auto NewIP = isa<PHINode>(LastInst)
                   ? LastInst->getParent()->getFirstNonPHIIt()
                   : std::next(BasicBlock::iterator(LastInst));
  Builder.SetInsertPoint(&*NewIP);

  // However, if we are vectorizing, we need to construct the vector values.
  // If the value is known to be uniform after vectorization, we can just
  // broadcast the scalar value corresponding to lane zero. Otherwise, we
  // construct the vector values using insertelement instructions. Since the
  // resulting vectors are stored in State, we will only generate the
  // insertelements once.
  Value *VectorValue = nullptr;
  if (IsUniform) {
    VectorValue = GetBroadcastInstrs(ScalarValue);
    set(Def, VectorValue);
  } else {
    // Initialize packing with insertelements to start from undef.
    assert(!VF.isScalable() && "VF is assumed to be non scalable.");
    Value *Undef = PoisonValue::get(toVectorizedTy(LastInst->getType(), VF));
    set(Def, Undef);
    for (unsigned Lane = 0; Lane < VF.getKnownMinValue(); ++Lane)
      packScalarIntoVectorizedValue(Def, Lane);
    VectorValue = get(Def);
  }
  Builder.restoreIP(OldIP);
  return VectorValue;
}

BasicBlock *VPTransformState::CFGState::getPreheaderBBFor(VPRecipeBase *R) {
  VPRegionBlock *LoopRegion = R->getParent()->getEnclosingLoopRegion();
  return VPBB2IRBB[LoopRegion->getPreheaderVPBB()];
}

void VPTransformState::addNewMetadata(Instruction *To,
                                      const Instruction *Orig) {
  // If the loop was versioned with memchecks, add the corresponding no-alias
  // metadata.
  if (LVer && isa<LoadInst, StoreInst>(Orig))
    LVer->annotateInstWithNoAlias(To, Orig);
}

void VPTransformState::addMetadata(Value *To, Instruction *From) {
  // No source instruction to transfer metadata from?
  if (!From)
    return;

  if (Instruction *ToI = dyn_cast<Instruction>(To)) {
    propagateMetadata(ToI, From);
    addNewMetadata(ToI, From);
  }
}

void VPTransformState::setDebugLocFrom(DebugLoc DL) {
  const DILocation *DIL = DL;
  // When a FSDiscriminator is enabled, we don't need to add the multiply
  // factors to the discriminators.
  if (DIL &&
      Builder.GetInsertBlock()
          ->getParent()
          ->shouldEmitDebugInfoForProfiling() &&
      !EnableFSDiscriminator) {
    // FIXME: For scalable vectors, assume vscale=1.
    unsigned UF = Plan->getUF();
    auto NewDIL =
        DIL->cloneByMultiplyingDuplicationFactor(UF * VF.getKnownMinValue());
    if (NewDIL)
      Builder.SetCurrentDebugLocation(*NewDIL);
    else
      LLVM_DEBUG(dbgs() << "Failed to create new discriminator: "
                        << DIL->getFilename() << " Line: " << DIL->getLine());
  } else
    Builder.SetCurrentDebugLocation(DIL);
}

void VPTransformState::packScalarIntoVectorizedValue(const VPValue *Def,
                                                     const VPLane &Lane) {
  Value *ScalarInst = get(Def, Lane);
  Value *WideValue = get(Def);
  Value *LaneExpr = Lane.getAsRuntimeExpr(Builder, VF);
  if (auto *StructTy = dyn_cast<StructType>(WideValue->getType())) {
    // We must handle each element of a vectorized struct type.
    for (unsigned I = 0, E = StructTy->getNumElements(); I != E; I++) {
      Value *ScalarValue = Builder.CreateExtractValue(ScalarInst, I);
      Value *VectorValue = Builder.CreateExtractValue(WideValue, I);
      VectorValue =
          Builder.CreateInsertElement(VectorValue, ScalarValue, LaneExpr);
      WideValue = Builder.CreateInsertValue(WideValue, VectorValue, I);
    }
  } else {
    WideValue = Builder.CreateInsertElement(WideValue, ScalarInst, LaneExpr);
  }
  set(Def, WideValue);
}

BasicBlock *VPBasicBlock::createEmptyBasicBlock(VPTransformState &State) {
  auto &CFG = State.CFG;
  // BB stands for IR BasicBlocks. VPBB stands for VPlan VPBasicBlocks.
  // Pred stands for Predessor. Prev stands for Previous - last visited/created.
  BasicBlock *PrevBB = CFG.PrevBB;
  BasicBlock *NewBB = BasicBlock::Create(PrevBB->getContext(), getName(),
                                         PrevBB->getParent(), CFG.ExitBB);
  LLVM_DEBUG(dbgs() << "LV: created " << NewBB->getName() << '\n');

  return NewBB;
}

void VPBasicBlock::connectToPredecessors(VPTransformState &State) {
  auto &CFG = State.CFG;
  BasicBlock *NewBB = CFG.VPBB2IRBB[this];

  // Register NewBB in its loop. In innermost loops its the same for all
  // BB's.
  Loop *ParentLoop = State.CurrentParentLoop;
  // If this block has a sole successor that is an exit block then it needs
  // adding to the same parent loop as the exit block.
  VPBlockBase *SuccVPBB = getSingleSuccessor();
  if (SuccVPBB && State.Plan->isExitBlock(SuccVPBB))
    ParentLoop =
        State.LI->getLoopFor(cast<VPIRBasicBlock>(SuccVPBB)->getIRBasicBlock());
  if (ParentLoop && !State.LI->getLoopFor(NewBB))
    ParentLoop->addBasicBlockToLoop(NewBB, *State.LI);

  // Hook up the new basic block to its predecessors.
  for (VPBlockBase *PredVPBlock : getHierarchicalPredecessors()) {
    VPBasicBlock *PredVPBB = PredVPBlock->getExitingBasicBlock();
    auto &PredVPSuccessors = PredVPBB->getHierarchicalSuccessors();
    BasicBlock *PredBB = CFG.VPBB2IRBB[PredVPBB];

    assert(PredBB && "Predecessor basic-block not found building successor.");
    auto *PredBBTerminator = PredBB->getTerminator();
    LLVM_DEBUG(dbgs() << "LV: draw edge from" << PredBB->getName() << '\n');

    auto *TermBr = dyn_cast<BranchInst>(PredBBTerminator);
    if (isa<UnreachableInst>(PredBBTerminator)) {
      assert(PredVPSuccessors.size() == 1 &&
             "Predecessor ending w/o branch must have single successor.");
      DebugLoc DL = PredBBTerminator->getDebugLoc();
      PredBBTerminator->eraseFromParent();
      auto *Br = BranchInst::Create(NewBB, PredBB);
      Br->setDebugLoc(DL);
    } else if (TermBr && !TermBr->isConditional()) {
      TermBr->setSuccessor(0, NewBB);
    } else {
      // Set each forward successor here when it is created, excluding
      // backedges. A backward successor is set when the branch is created.
      unsigned idx = PredVPSuccessors.front() == this ? 0 : 1;
      assert((TermBr && (!TermBr->getSuccessor(idx) ||
                         (isa<VPIRBasicBlock>(this) &&
                          TermBr->getSuccessor(idx) == NewBB))) &&
             "Trying to reset an existing successor block.");
      TermBr->setSuccessor(idx, NewBB);
    }
    CFG.DTU.applyUpdates({{DominatorTree::Insert, PredBB, NewBB}});
  }
}

void VPIRBasicBlock::execute(VPTransformState *State) {
  assert(getHierarchicalSuccessors().size() <= 2 &&
         "VPIRBasicBlock can have at most two successors at the moment!");
  State->Builder.SetInsertPoint(IRBB->getTerminator());
  State->CFG.PrevBB = IRBB;
  State->CFG.VPBB2IRBB[this] = IRBB;
  executeRecipes(State, IRBB);
  // Create a branch instruction to terminate IRBB if one was not created yet
  // and is needed.
  if (getSingleSuccessor() && isa<UnreachableInst>(IRBB->getTerminator())) {
    auto *Br = State->Builder.CreateBr(IRBB);
    Br->setOperand(0, nullptr);
    IRBB->getTerminator()->eraseFromParent();
  } else {
    assert(
        (getNumSuccessors() == 0 || isa<BranchInst>(IRBB->getTerminator())) &&
        "other blocks must be terminated by a branch");
  }

  connectToPredecessors(*State);
}

VPIRBasicBlock *VPIRBasicBlock::clone() {
  auto *NewBlock = getPlan()->createEmptyVPIRBasicBlock(IRBB);
  for (VPRecipeBase &R : Recipes)
    NewBlock->appendRecipe(R.clone());
  return NewBlock;
}

void VPBasicBlock::execute(VPTransformState *State) {
  bool Replica = bool(State->Lane);
  BasicBlock *NewBB = State->CFG.PrevBB; // Reuse it if possible.

  auto IsReplicateRegion = [](VPBlockBase *BB) {
    auto *R = dyn_cast_or_null<VPRegionBlock>(BB);
    return R && R->isReplicator();
  };

  // 1. Create an IR basic block.
  if ((Replica && this == getParent()->getEntry()) ||
      IsReplicateRegion(getSingleHierarchicalPredecessor())) {
    // Reuse the previous basic block if the current VPBB is either
    //  * the entry to a replicate region, or
    //  * the exit of a replicate region.
    State->CFG.VPBB2IRBB[this] = NewBB;
  } else {
    NewBB = createEmptyBasicBlock(*State);

    State->Builder.SetInsertPoint(NewBB);
    // Temporarily terminate with unreachable until CFG is rewired.
    UnreachableInst *Terminator = State->Builder.CreateUnreachable();
    State->Builder.SetInsertPoint(Terminator);

    State->CFG.PrevBB = NewBB;
    State->CFG.VPBB2IRBB[this] = NewBB;
    connectToPredecessors(*State);
  }

  // 2. Fill the IR basic block with IR instructions.
  executeRecipes(State, NewBB);
}

VPBasicBlock *VPBasicBlock::clone() {
  auto *NewBlock = getPlan()->createVPBasicBlock(getName());
  for (VPRecipeBase &R : *this)
    NewBlock->appendRecipe(R.clone());
  return NewBlock;
}

void VPBasicBlock::executeRecipes(VPTransformState *State, BasicBlock *BB) {
  LLVM_DEBUG(dbgs() << "LV: vectorizing VPBB:" << getName()
                    << " in BB:" << BB->getName() << '\n');

  State->CFG.PrevVPBB = this;

  for (VPRecipeBase &Recipe : Recipes) {
    State->setDebugLocFrom(Recipe.getDebugLoc());
    Recipe.execute(*State);
  }

  LLVM_DEBUG(dbgs() << "LV: filled BB:" << *BB);
}

VPBasicBlock *VPBasicBlock::splitAt(iterator SplitAt) {
  assert((SplitAt == end() || SplitAt->getParent() == this) &&
         "can only split at a position in the same block");

  SmallVector<VPBlockBase *, 2> Succs(successors());
  // Create new empty block after the block to split.
  auto *SplitBlock = getPlan()->createVPBasicBlock(getName() + ".split");
  VPBlockUtils::insertBlockAfter(SplitBlock, this);

  // Finally, move the recipes starting at SplitAt to new block.
  for (VPRecipeBase &ToMove :
       make_early_inc_range(make_range(SplitAt, this->end())))
    ToMove.moveBefore(*SplitBlock, SplitBlock->end());

  return SplitBlock;
}

/// Return the enclosing loop region for region \p P. The templated version is
/// used to support both const and non-const block arguments.
template <typename T> static T *getEnclosingLoopRegionForRegion(T *P) {
  if (P && P->isReplicator()) {
    P = P->getParent();
    // Multiple loop regions can be nested, but replicate regions can only be
    // nested inside a loop region or must be outside any other region.
    assert((!P || !P->isReplicator()) && "unexpected nested replicate regions");
  }
  return P;
}

VPRegionBlock *VPBasicBlock::getEnclosingLoopRegion() {
  return getEnclosingLoopRegionForRegion(getParent());
}

const VPRegionBlock *VPBasicBlock::getEnclosingLoopRegion() const {
  return getEnclosingLoopRegionForRegion(getParent());
}

static bool hasConditionalTerminator(const VPBasicBlock *VPBB) {
  if (VPBB->empty()) {
    assert(
        VPBB->getNumSuccessors() < 2 &&
        "block with multiple successors doesn't have a recipe as terminator");
    return false;
  }

  const VPRecipeBase *R = &VPBB->back();
  bool IsSwitch = isa<VPInstruction>(R) &&
                  cast<VPInstruction>(R)->getOpcode() == Instruction::Switch;
  bool IsCondBranch = isa<VPBranchOnMaskRecipe>(R) ||
                      match(R, m_BranchOnCond(m_VPValue())) ||
                      match(R, m_BranchOnCount(m_VPValue(), m_VPValue()));
  (void)IsCondBranch;
  (void)IsSwitch;
  if (VPBB->getNumSuccessors() == 2 ||
      (VPBB->isExiting() && !VPBB->getParent()->isReplicator())) {
    assert((IsCondBranch || IsSwitch) &&
           "block with multiple successors not terminated by "
           "conditional branch nor switch recipe");
<<<<<<< HEAD
=======

    return true;
  }
>>>>>>> d465594a

  if (VPBB->getNumSuccessors() > 2) {
    assert(IsSwitch && "block with more than 2 successors not terminated by "
                       "a switch recipe");
    return true;
  }

  if (VPBB->getNumSuccessors() > 2) {
    assert(IsSwitch && "block with more than 2 successors not terminated by "
                       "a switch recipe");
    return true;
  }

  assert(
      !IsCondBranch &&
      "block with 0 or 1 successors terminated by conditional branch recipe");
  return false;
}

VPRecipeBase *VPBasicBlock::getTerminator() {
  if (hasConditionalTerminator(this))
    return &back();
  return nullptr;
}

const VPRecipeBase *VPBasicBlock::getTerminator() const {
  if (hasConditionalTerminator(this))
    return &back();
  return nullptr;
}

bool VPBasicBlock::isExiting() const {
  return getParent() && getParent()->getExitingBasicBlock() == this;
}

#if !defined(NDEBUG) || defined(LLVM_ENABLE_DUMP)
void VPBlockBase::print(raw_ostream &O) const {
  VPSlotTracker SlotTracker(getPlan());
  print(O, "", SlotTracker);
}

void VPBlockBase::printSuccessors(raw_ostream &O, const Twine &Indent) const {
  if (getSuccessors().empty()) {
    O << Indent << "No successors\n";
  } else {
    O << Indent << "Successor(s): ";
    ListSeparator LS;
    for (auto *Succ : getSuccessors())
      O << LS << Succ->getName();
    O << '\n';
  }
}

void VPBasicBlock::print(raw_ostream &O, const Twine &Indent,
                         VPSlotTracker &SlotTracker) const {
  O << Indent << getName() << ":\n";

  auto RecipeIndent = Indent + "  ";
  for (const VPRecipeBase &Recipe : *this) {
    Recipe.print(O, RecipeIndent, SlotTracker);
    O << '\n';
  }

  printSuccessors(O, Indent);
}
#endif

static std::pair<VPBlockBase *, VPBlockBase *> cloneFrom(VPBlockBase *Entry);

// Clone the CFG for all nodes reachable from \p Entry, this includes cloning
// the blocks and their recipes. Operands of cloned recipes will NOT be updated.
// Remapping of operands must be done separately. Returns a pair with the new
// entry and exiting blocks of the cloned region. If \p Entry isn't part of a
// region, return nullptr for the exiting block.
static std::pair<VPBlockBase *, VPBlockBase *> cloneFrom(VPBlockBase *Entry) {
  DenseMap<VPBlockBase *, VPBlockBase *> Old2NewVPBlocks;
  VPBlockBase *Exiting = nullptr;
  bool InRegion = Entry->getParent();
  // First, clone blocks reachable from Entry.
  for (VPBlockBase *BB : vp_depth_first_shallow(Entry)) {
    VPBlockBase *NewBB = BB->clone();
    Old2NewVPBlocks[BB] = NewBB;
    if (InRegion && BB->getNumSuccessors() == 0) {
      assert(!Exiting && "Multiple exiting blocks?");
      Exiting = BB;
    }
  }
  assert((!InRegion || Exiting) && "regions must have a single exiting block");

  // Second, update the predecessors & successors of the cloned blocks.
  for (VPBlockBase *BB : vp_depth_first_shallow(Entry)) {
    VPBlockBase *NewBB = Old2NewVPBlocks[BB];
    SmallVector<VPBlockBase *> NewPreds;
    for (VPBlockBase *Pred : BB->getPredecessors()) {
      NewPreds.push_back(Old2NewVPBlocks[Pred]);
    }
    NewBB->setPredecessors(NewPreds);
    SmallVector<VPBlockBase *> NewSuccs;
    for (VPBlockBase *Succ : BB->successors()) {
      NewSuccs.push_back(Old2NewVPBlocks[Succ]);
    }
    NewBB->setSuccessors(NewSuccs);
  }

#if !defined(NDEBUG)
  // Verify that the order of predecessors and successors matches in the cloned
  // version.
  for (const auto &[OldBB, NewBB] :
       zip(vp_depth_first_shallow(Entry),
           vp_depth_first_shallow(Old2NewVPBlocks[Entry]))) {
    for (const auto &[OldPred, NewPred] :
         zip(OldBB->getPredecessors(), NewBB->getPredecessors()))
      assert(NewPred == Old2NewVPBlocks[OldPred] && "Different predecessors");

    for (const auto &[OldSucc, NewSucc] :
         zip(OldBB->successors(), NewBB->successors()))
      assert(NewSucc == Old2NewVPBlocks[OldSucc] && "Different successors");
  }
#endif

  return std::make_pair(Old2NewVPBlocks[Entry],
                        Exiting ? Old2NewVPBlocks[Exiting] : nullptr);
}

VPRegionBlock *VPRegionBlock::clone() {
  const auto &[NewEntry, NewExiting] = cloneFrom(getEntry());
  auto *NewRegion = getPlan()->createVPRegionBlock(NewEntry, NewExiting,
                                                   getName(), isReplicator());
  for (VPBlockBase *Block : vp_depth_first_shallow(NewEntry))
    Block->setParent(NewRegion);
  return NewRegion;
}

void VPRegionBlock::execute(VPTransformState *State) {
  ReversePostOrderTraversal<VPBlockShallowTraversalWrapper<VPBlockBase *>>
      RPOT(Entry);

  if (!isReplicator()) {
    // Create and register the new vector loop.
    Loop *PrevParentLoop = State->CurrentParentLoop;
    State->CurrentParentLoop = State->LI->AllocateLoop();

    // Insert the new loop into the loop nest and register the new basic blocks
    // before calling any utilities such as SCEV that require valid LoopInfo.
    if (PrevParentLoop)
      PrevParentLoop->addChildLoop(State->CurrentParentLoop);
    else
      State->LI->addTopLevelLoop(State->CurrentParentLoop);

    // Visit the VPBlocks connected to "this", starting from it.
    for (VPBlockBase *Block : RPOT) {
      LLVM_DEBUG(dbgs() << "LV: VPBlock in RPO " << Block->getName() << '\n');
      Block->execute(State);
    }

    State->CurrentParentLoop = PrevParentLoop;
    return;
  }

  assert(!State->Lane && "Replicating a Region with non-null instance.");

  // Enter replicating mode.
  assert(!State->VF.isScalable() && "VF is assumed to be non scalable.");
  State->Lane = VPLane(0);
  for (unsigned Lane = 0, VF = State->VF.getKnownMinValue(); Lane < VF;
       ++Lane) {
    State->Lane = VPLane(Lane, VPLane::Kind::First);
    // Visit the VPBlocks connected to \p this, starting from it.
    for (VPBlockBase *Block : RPOT) {
      LLVM_DEBUG(dbgs() << "LV: VPBlock in RPO " << Block->getName() << '\n');
      Block->execute(State);
    }
  }

  // Exit replicating mode.
  State->Lane.reset();
}

InstructionCost VPBasicBlock::cost(ElementCount VF, VPCostContext &Ctx) {
  InstructionCost Cost = 0;
  for (VPRecipeBase &R : Recipes)
    Cost += R.cost(VF, Ctx);
  return Cost;
}

InstructionCost VPRegionBlock::cost(ElementCount VF, VPCostContext &Ctx) {
  if (!isReplicator()) {
    InstructionCost Cost = 0;
    for (VPBlockBase *Block : vp_depth_first_shallow(getEntry()))
      Cost += Block->cost(VF, Ctx);
    InstructionCost BackedgeCost =
        ForceTargetInstructionCost.getNumOccurrences()
            ? InstructionCost(ForceTargetInstructionCost.getNumOccurrences())
            : Ctx.TTI.getCFInstrCost(Instruction::Br, Ctx.CostKind);
    LLVM_DEBUG(dbgs() << "Cost of " << BackedgeCost << " for VF " << VF
                      << ": vector loop backedge\n");
    Cost += BackedgeCost;
    return Cost;
  }

  // Compute the cost of a replicate region. Replicating isn't supported for
  // scalable vectors, return an invalid cost for them.
  // TODO: Discard scalable VPlans with replicate recipes earlier after
  // construction.
  if (VF.isScalable())
    return InstructionCost::getInvalid();

  // First compute the cost of the conditionally executed recipes, followed by
  // account for the branching cost, except if the mask is a header mask or
  // uniform condition.
  using namespace llvm::VPlanPatternMatch;
  VPBasicBlock *Then = cast<VPBasicBlock>(getEntry()->getSuccessors()[0]);
  InstructionCost ThenCost = Then->cost(VF, Ctx);

  // For the scalar case, we may not always execute the original predicated
  // block, Thus, scale the block's cost by the probability of executing it.
  if (VF.isScalar())
    return ThenCost / getPredBlockCostDivisor(Ctx.CostKind);

  return ThenCost;
}

#if !defined(NDEBUG) || defined(LLVM_ENABLE_DUMP)
void VPRegionBlock::print(raw_ostream &O, const Twine &Indent,
                          VPSlotTracker &SlotTracker) const {
  O << Indent << (isReplicator() ? "<xVFxUF> " : "<x1> ") << getName() << ": {";
  auto NewIndent = Indent + "  ";
  for (auto *BlockBase : vp_depth_first_shallow(Entry)) {
    O << '\n';
    BlockBase->print(O, NewIndent, SlotTracker);
  }
  O << Indent << "}\n";

  printSuccessors(O, Indent);
}
#endif

VPlan::VPlan(Loop *L) {
  setEntry(createVPIRBasicBlock(L->getLoopPreheader()));
  ScalarHeader = createVPIRBasicBlock(L->getHeader());

  SmallVector<BasicBlock *> IRExitBlocks;
  L->getExitBlocks(IRExitBlocks);
  for (BasicBlock *EB : IRExitBlocks)
    ExitBlocks.push_back(createVPIRBasicBlock(EB));
}

VPlan::~VPlan() {
  VPValue DummyValue;

  for (auto *VPB : CreatedBlocks) {
    if (auto *VPBB = dyn_cast<VPBasicBlock>(VPB)) {
      // Replace all operands of recipes and all VPValues defined in VPBB with
      // DummyValue so the block can be deleted.
      for (VPRecipeBase &R : *VPBB) {
        for (auto *Def : R.definedValues())
          Def->replaceAllUsesWith(&DummyValue);

        for (unsigned I = 0, E = R.getNumOperands(); I != E; I++)
          R.setOperand(I, &DummyValue);
      }
    }
    delete VPB;
  }
  for (VPValue *VPV : getLiveIns())
    delete VPV;
  if (BackedgeTakenCount)
    delete BackedgeTakenCount;
}

void VPlan::prepareToExecute(Value *TripCountV, Value *VectorTripCountV,
                             VPTransformState &State) {
  Type *TCTy = TripCountV->getType();
  // Check if the backedge taken count is needed, and if so build it.
  if (BackedgeTakenCount && BackedgeTakenCount->getNumUsers()) {
    IRBuilder<> Builder(State.CFG.PrevBB->getTerminator());
    auto *TCMO = Builder.CreateSub(TripCountV, ConstantInt::get(TCTy, 1),
                                   "trip.count.minus.1");
    BackedgeTakenCount->setUnderlyingValue(TCMO);
  }

  VectorTripCount.setUnderlyingValue(VectorTripCountV);

  IRBuilder<> Builder(State.CFG.PrevBB->getTerminator());
  // FIXME: Model VF * UF computation completely in VPlan.
  unsigned UF = getUF();
  if (VF.getNumUsers()) {
    Value *RuntimeVF = getRuntimeVF(Builder, TCTy, State.VF);
    VF.setUnderlyingValue(RuntimeVF);
    VFxUF.setUnderlyingValue(
        UF > 1 ? Builder.CreateMul(RuntimeVF, ConstantInt::get(TCTy, UF))
               : RuntimeVF);
  } else {
    VFxUF.setUnderlyingValue(createStepForVF(Builder, TCTy, State.VF, UF));
  }
}

VPIRBasicBlock *VPlan::getExitBlock(BasicBlock *IRBB) const {
  auto Iter = find_if(getExitBlocks(), [IRBB](const VPIRBasicBlock *VPIRBB) {
    return VPIRBB->getIRBasicBlock() == IRBB;
  });
  assert(Iter != getExitBlocks().end() && "no exit block found");
  return *Iter;
}

bool VPlan::isExitBlock(VPBlockBase *VPBB) {
  return is_contained(ExitBlocks, VPBB);
}

/// Generate the code inside the preheader and body of the vectorized loop.
/// Assumes a single pre-header basic-block was created for this. Introduce
/// additional basic-blocks as needed, and fill them all.
void VPlan::execute(VPTransformState *State) {
  // Initialize CFG state.
  State->CFG.PrevVPBB = nullptr;
  State->CFG.ExitBB = State->CFG.PrevBB->getSingleSuccessor();

  // Update VPDominatorTree since VPBasicBlock may be removed after State was
  // constructed.
  State->VPDT.recalculate(*this);

  // Disconnect VectorPreHeader from ExitBB in both the CFG and DT.
  BasicBlock *VectorPreHeader = State->CFG.PrevBB;
  cast<BranchInst>(VectorPreHeader->getTerminator())->setSuccessor(0, nullptr);
  State->CFG.DTU.applyUpdates(
      {{DominatorTree::Delete, VectorPreHeader, State->CFG.ExitBB}});

  LLVM_DEBUG(dbgs() << "Executing best plan with VF=" << State->VF
                    << ", UF=" << getUF() << '\n');
  setName("Final VPlan");
  LLVM_DEBUG(dump());

  // Disconnect scalar preheader and scalar header, as the dominator tree edge
  // will be updated as part of VPlan execution. This allows keeping the DTU
  // logic generic during VPlan execution.
  BasicBlock *ScalarPh = State->CFG.ExitBB;
  State->CFG.DTU.applyUpdates(
      {{DominatorTree::Delete, ScalarPh, ScalarPh->getSingleSuccessor()}});

  ReversePostOrderTraversal<VPBlockShallowTraversalWrapper<VPBlockBase *>> RPOT(
      Entry);
  // Generate code for the VPlan, in parts of the vector skeleton, loop body and
  // successor blocks including the middle, exit and scalar preheader blocks.
  for (VPBlockBase *Block : RPOT)
    Block->execute(State);

  State->CFG.DTU.flush();

  auto *LoopRegion = getVectorLoopRegion();
  if (!LoopRegion)
    return;

  VPBasicBlock *LatchVPBB = LoopRegion->getExitingBasicBlock();
  BasicBlock *VectorLatchBB = State->CFG.VPBB2IRBB[LatchVPBB];

  // Fix the latch value of canonical, reduction and first-order recurrences
  // phis in the vector loop.
  VPBasicBlock *Header = LoopRegion->getEntryBasicBlock();
  for (VPRecipeBase &R : Header->phis()) {
    // Skip phi-like recipes that generate their backedege values themselves.
    if (isa<VPWidenPHIRecipe>(&R))
      continue;

    if (isa<VPWidenInductionRecipe>(&R)) {
      PHINode *Phi = nullptr;
      if (isa<VPWidenIntOrFpInductionRecipe>(&R)) {
        Phi = cast<PHINode>(State->get(R.getVPSingleValue()));
      } else {
        auto *WidenPhi = cast<VPWidenPointerInductionRecipe>(&R);
        assert(!WidenPhi->onlyScalarsGenerated(State->VF.isScalable()) &&
               "recipe generating only scalars should have been replaced");
        auto *GEP = cast<GetElementPtrInst>(State->get(WidenPhi));
        Phi = cast<PHINode>(GEP->getPointerOperand());
      }

      Phi->setIncomingBlock(1, VectorLatchBB);

      // Move the last step to the end of the latch block. This ensures
      // consistent placement of all induction updates.
      Instruction *Inc = cast<Instruction>(Phi->getIncomingValue(1));
      Inc->moveBefore(std::prev(VectorLatchBB->getTerminator()->getIterator()));

      // Use the steps for the last part as backedge value for the induction.
      if (auto *IV = dyn_cast<VPWidenIntOrFpInductionRecipe>(&R))
        Inc->setOperand(0, State->get(IV->getLastUnrolledPartOperand()));
      continue;
    }

    auto *PhiR = cast<VPSingleDefRecipe>(&R);
    // VPInstructions currently model scalar Phis only.
    bool NeedsScalar = isa<VPInstruction>(PhiR) ||
                       (isa<VPReductionPHIRecipe>(PhiR) &&
                        cast<VPReductionPHIRecipe>(PhiR)->isInLoop());
    Value *Phi = State->get(PhiR, NeedsScalar);
    // VPHeaderPHIRecipe supports getBackedgeValue() but VPInstruction does not.
    Value *Val = State->get(PhiR->getOperand(1), NeedsScalar);
    cast<PHINode>(Phi)->addIncoming(Val, VectorLatchBB);
  }
}

InstructionCost VPlan::cost(ElementCount VF, VPCostContext &Ctx) {
  // For now only return the cost of the vector loop region, ignoring any other
  // blocks, like the preheader or middle blocks.
  return getVectorLoopRegion()->cost(VF, Ctx);
}

VPRegionBlock *VPlan::getVectorLoopRegion() {
  // TODO: Cache if possible.
  for (VPBlockBase *B : vp_depth_first_shallow(getEntry()))
    if (auto *R = dyn_cast<VPRegionBlock>(B))
      return R->isReplicator() ? nullptr : R;
  return nullptr;
}

const VPRegionBlock *VPlan::getVectorLoopRegion() const {
  for (const VPBlockBase *B : vp_depth_first_shallow(getEntry()))
    if (auto *R = dyn_cast<VPRegionBlock>(B))
      return R->isReplicator() ? nullptr : R;
  return nullptr;
}

#if !defined(NDEBUG) || defined(LLVM_ENABLE_DUMP)
void VPlan::printLiveIns(raw_ostream &O) const {
  VPSlotTracker SlotTracker(this);

  if (VF.getNumUsers() > 0) {
    O << "\nLive-in ";
    VF.printAsOperand(O, SlotTracker);
    O << " = VF";
  }

  if (VFxUF.getNumUsers() > 0) {
    O << "\nLive-in ";
    VFxUF.printAsOperand(O, SlotTracker);
    O << " = VF * UF";
  }

  if (VectorTripCount.getNumUsers() > 0) {
    O << "\nLive-in ";
    VectorTripCount.printAsOperand(O, SlotTracker);
    O << " = vector-trip-count";
  }

  if (BackedgeTakenCount && BackedgeTakenCount->getNumUsers()) {
    O << "\nLive-in ";
    BackedgeTakenCount->printAsOperand(O, SlotTracker);
    O << " = backedge-taken count";
  }

  O << "\n";
  if (TripCount) {
    if (TripCount->isLiveIn())
      O << "Live-in ";
    TripCount->printAsOperand(O, SlotTracker);
    O << " = original trip-count";
    O << "\n";
  }
}

LLVM_DUMP_METHOD
void VPlan::print(raw_ostream &O) const {
  VPSlotTracker SlotTracker(this);

  O << "VPlan '" << getName() << "' {";

  printLiveIns(O);

  ReversePostOrderTraversal<VPBlockShallowTraversalWrapper<const VPBlockBase *>>
      RPOT(getEntry());
  for (const VPBlockBase *Block : RPOT) {
    O << '\n';
    Block->print(O, "", SlotTracker);
  }

  O << "}\n";
}

std::string VPlan::getName() const {
  std::string Out;
  raw_string_ostream RSO(Out);
  RSO << Name << " for ";
  if (!VFs.empty()) {
    RSO << "VF={" << VFs[0];
    for (ElementCount VF : drop_begin(VFs))
      RSO << "," << VF;
    RSO << "},";
  }

  if (UFs.empty()) {
    RSO << "UF>=1";
  } else {
    RSO << "UF={" << UFs[0];
    for (unsigned UF : drop_begin(UFs))
      RSO << "," << UF;
    RSO << "}";
  }

  return Out;
}

LLVM_DUMP_METHOD
void VPlan::printDOT(raw_ostream &O) const {
  VPlanPrinter Printer(O, *this);
  Printer.dump();
}

LLVM_DUMP_METHOD
void VPlan::dump() const { print(dbgs()); }
#endif

static void remapOperands(VPBlockBase *Entry, VPBlockBase *NewEntry,
                          DenseMap<VPValue *, VPValue *> &Old2NewVPValues) {
  // Update the operands of all cloned recipes starting at NewEntry. This
  // traverses all reachable blocks. This is done in two steps, to handle cycles
  // in PHI recipes.
  ReversePostOrderTraversal<VPBlockDeepTraversalWrapper<VPBlockBase *>>
      OldDeepRPOT(Entry);
  ReversePostOrderTraversal<VPBlockDeepTraversalWrapper<VPBlockBase *>>
      NewDeepRPOT(NewEntry);
  // First, collect all mappings from old to new VPValues defined by cloned
  // recipes.
  for (const auto &[OldBB, NewBB] :
       zip(VPBlockUtils::blocksOnly<VPBasicBlock>(OldDeepRPOT),
           VPBlockUtils::blocksOnly<VPBasicBlock>(NewDeepRPOT))) {
    assert(OldBB->getRecipeList().size() == NewBB->getRecipeList().size() &&
           "blocks must have the same number of recipes");
    for (const auto &[OldR, NewR] : zip(*OldBB, *NewBB)) {
      assert(OldR.getNumOperands() == NewR.getNumOperands() &&
             "recipes must have the same number of operands");
      assert(OldR.getNumDefinedValues() == NewR.getNumDefinedValues() &&
             "recipes must define the same number of operands");
      for (const auto &[OldV, NewV] :
           zip(OldR.definedValues(), NewR.definedValues()))
        Old2NewVPValues[OldV] = NewV;
    }
  }

  // Update all operands to use cloned VPValues.
  for (VPBasicBlock *NewBB :
       VPBlockUtils::blocksOnly<VPBasicBlock>(NewDeepRPOT)) {
    for (VPRecipeBase &NewR : *NewBB)
      for (unsigned I = 0, E = NewR.getNumOperands(); I != E; ++I) {
        VPValue *NewOp = Old2NewVPValues.lookup(NewR.getOperand(I));
        NewR.setOperand(I, NewOp);
      }
  }
}

VPlan *VPlan::duplicate() {
  unsigned NumBlocksBeforeCloning = CreatedBlocks.size();
  // Clone blocks.
  const auto &[NewEntry, __] = cloneFrom(Entry);

  BasicBlock *ScalarHeaderIRBB = getScalarHeader()->getIRBasicBlock();
  VPIRBasicBlock *NewScalarHeader = cast<VPIRBasicBlock>(*find_if(
      vp_depth_first_shallow(NewEntry), [ScalarHeaderIRBB](VPBlockBase *VPB) {
        auto *VPIRBB = dyn_cast<VPIRBasicBlock>(VPB);
        return VPIRBB && VPIRBB->getIRBasicBlock() == ScalarHeaderIRBB;
      }));
  // Create VPlan, clone live-ins and remap operands in the cloned blocks.
  auto *NewPlan = new VPlan(cast<VPBasicBlock>(NewEntry), NewScalarHeader);
  DenseMap<VPValue *, VPValue *> Old2NewVPValues;
  for (VPValue *OldLiveIn : getLiveIns()) {
    Old2NewVPValues[OldLiveIn] =
        NewPlan->getOrAddLiveIn(OldLiveIn->getLiveInIRValue());
  }
  Old2NewVPValues[&VectorTripCount] = &NewPlan->VectorTripCount;
  Old2NewVPValues[&VF] = &NewPlan->VF;
  Old2NewVPValues[&VFxUF] = &NewPlan->VFxUF;
  if (BackedgeTakenCount) {
    NewPlan->BackedgeTakenCount = new VPValue();
    Old2NewVPValues[BackedgeTakenCount] = NewPlan->BackedgeTakenCount;
  }
  assert(TripCount && "trip count must be set");
  if (TripCount->isLiveIn())
    Old2NewVPValues[TripCount] =
        NewPlan->getOrAddLiveIn(TripCount->getLiveInIRValue());
  // else NewTripCount will be created and inserted into Old2NewVPValues when
  // TripCount is cloned. In any case NewPlan->TripCount is updated below.

  remapOperands(Entry, NewEntry, Old2NewVPValues);

  // Initialize remaining fields of cloned VPlan.
  NewPlan->VFs = VFs;
  NewPlan->UFs = UFs;
  // TODO: Adjust names.
  NewPlan->Name = Name;
  assert(Old2NewVPValues.contains(TripCount) &&
         "TripCount must have been added to Old2NewVPValues");
  NewPlan->TripCount = Old2NewVPValues[TripCount];

  // Transfer all cloned blocks (the second half of all current blocks) from
  // current to new VPlan.
  unsigned NumBlocksAfterCloning = CreatedBlocks.size();
  for (unsigned I :
       seq<unsigned>(NumBlocksBeforeCloning, NumBlocksAfterCloning))
    NewPlan->CreatedBlocks.push_back(this->CreatedBlocks[I]);
  CreatedBlocks.truncate(NumBlocksBeforeCloning);

  return NewPlan;
}

VPIRBasicBlock *VPlan::createEmptyVPIRBasicBlock(BasicBlock *IRBB) {
  auto *VPIRBB = new VPIRBasicBlock(IRBB);
  CreatedBlocks.push_back(VPIRBB);
  return VPIRBB;
}

VPIRBasicBlock *VPlan::createVPIRBasicBlock(BasicBlock *IRBB) {
  auto *VPIRBB = createEmptyVPIRBasicBlock(IRBB);
  for (Instruction &I :
       make_range(IRBB->begin(), IRBB->getTerminator()->getIterator()))
    VPIRBB->appendRecipe(VPIRInstruction::create(I));
  return VPIRBB;
}

#if !defined(NDEBUG) || defined(LLVM_ENABLE_DUMP)

Twine VPlanPrinter::getUID(const VPBlockBase *Block) {
  return (isa<VPRegionBlock>(Block) ? "cluster_N" : "N") +
         Twine(getOrCreateBID(Block));
}

Twine VPlanPrinter::getOrCreateName(const VPBlockBase *Block) {
  const std::string &Name = Block->getName();
  if (!Name.empty())
    return Name;
  return "VPB" + Twine(getOrCreateBID(Block));
}

void VPlanPrinter::dump() {
  Depth = 1;
  bumpIndent(0);
  OS << "digraph VPlan {\n";
  OS << "graph [labelloc=t, fontsize=30; label=\"Vectorization Plan";
  if (!Plan.getName().empty())
    OS << "\\n" << DOT::EscapeString(Plan.getName());

  {
    // Print live-ins.
  std::string Str;
  raw_string_ostream SS(Str);
  Plan.printLiveIns(SS);
  SmallVector<StringRef, 0> Lines;
  StringRef(Str).rtrim('\n').split(Lines, "\n");
  for (auto Line : Lines)
    OS << DOT::EscapeString(Line.str()) << "\\n";
  }

  OS << "\"]\n";
  OS << "node [shape=rect, fontname=Courier, fontsize=30]\n";
  OS << "edge [fontname=Courier, fontsize=30]\n";
  OS << "compound=true\n";

  for (const VPBlockBase *Block : vp_depth_first_shallow(Plan.getEntry()))
    dumpBlock(Block);

  OS << "}\n";
}

void VPlanPrinter::dumpBlock(const VPBlockBase *Block) {
  if (const VPBasicBlock *BasicBlock = dyn_cast<VPBasicBlock>(Block))
    dumpBasicBlock(BasicBlock);
  else if (const VPRegionBlock *Region = dyn_cast<VPRegionBlock>(Block))
    dumpRegion(Region);
  else
    llvm_unreachable("Unsupported kind of VPBlock.");
}

void VPlanPrinter::drawEdge(const VPBlockBase *From, const VPBlockBase *To,
                            bool Hidden, const Twine &Label) {
  // Due to "dot" we print an edge between two regions as an edge between the
  // exiting basic block and the entry basic of the respective regions.
  const VPBlockBase *Tail = From->getExitingBasicBlock();
  const VPBlockBase *Head = To->getEntryBasicBlock();
  OS << Indent << getUID(Tail) << " -> " << getUID(Head);
  OS << " [ label=\"" << Label << '\"';
  if (Tail != From)
    OS << " ltail=" << getUID(From);
  if (Head != To)
    OS << " lhead=" << getUID(To);
  if (Hidden)
    OS << "; splines=none";
  OS << "]\n";
}

void VPlanPrinter::dumpEdges(const VPBlockBase *Block) {
  auto &Successors = Block->getSuccessors();
  if (Successors.size() == 1)
    drawEdge(Block, Successors.front(), false, "");
  else if (Successors.size() == 2) {
    drawEdge(Block, Successors.front(), false, "T");
    drawEdge(Block, Successors.back(), false, "F");
  } else {
    unsigned SuccessorNumber = 0;
    for (auto *Successor : Successors)
      drawEdge(Block, Successor, false, Twine(SuccessorNumber++));
  }
}

void VPlanPrinter::dumpBasicBlock(const VPBasicBlock *BasicBlock) {
  // Implement dot-formatted dump by performing plain-text dump into the
  // temporary storage followed by some post-processing.
  OS << Indent << getUID(BasicBlock) << " [label =\n";
  bumpIndent(1);
  std::string Str;
  raw_string_ostream SS(Str);
  // Use no indentation as we need to wrap the lines into quotes ourselves.
  BasicBlock->print(SS, "", SlotTracker);

  // We need to process each line of the output separately, so split
  // single-string plain-text dump.
  SmallVector<StringRef, 0> Lines;
  StringRef(Str).rtrim('\n').split(Lines, "\n");

  auto EmitLine = [&](StringRef Line, StringRef Suffix) {
    OS << Indent << '"' << DOT::EscapeString(Line.str()) << "\\l\"" << Suffix;
  };

  // Don't need the "+" after the last line.
  for (auto Line : make_range(Lines.begin(), Lines.end() - 1))
    EmitLine(Line, " +\n");
  EmitLine(Lines.back(), "\n");

  bumpIndent(-1);
  OS << Indent << "]\n";

  dumpEdges(BasicBlock);
}

void VPlanPrinter::dumpRegion(const VPRegionBlock *Region) {
  OS << Indent << "subgraph " << getUID(Region) << " {\n";
  bumpIndent(1);
  OS << Indent << "fontname=Courier\n"
     << Indent << "label=\""
     << DOT::EscapeString(Region->isReplicator() ? "<xVFxUF> " : "<x1> ")
     << DOT::EscapeString(Region->getName()) << "\"\n";
  // Dump the blocks of the region.
  assert(Region->getEntry() && "Region contains no inner blocks.");
  for (const VPBlockBase *Block : vp_depth_first_shallow(Region->getEntry()))
    dumpBlock(Block);
  bumpIndent(-1);
  OS << Indent << "}\n";
  dumpEdges(Region);
}

#endif

/// Returns true if there is a vector loop region and \p VPV is defined in a
/// loop region.
static bool isDefinedInsideLoopRegions(const VPValue *VPV) {
  const VPRecipeBase *DefR = VPV->getDefiningRecipe();
  return DefR && (!DefR->getParent()->getPlan()->getVectorLoopRegion() ||
                  DefR->getParent()->getEnclosingLoopRegion());
}

bool VPValue::isDefinedOutsideLoopRegions() const {
  return !isDefinedInsideLoopRegions(this);
}
void VPValue::replaceAllUsesWith(VPValue *New) {
  replaceUsesWithIf(New, [](VPUser &, unsigned) { return true; });
}

void VPValue::replaceUsesWithIf(
    VPValue *New,
    llvm::function_ref<bool(VPUser &U, unsigned Idx)> ShouldReplace) {
  // Note that this early exit is required for correctness; the implementation
  // below relies on the number of users for this VPValue to decrease, which
  // isn't the case if this == New.
  if (this == New)
    return;

  for (unsigned J = 0; J < getNumUsers();) {
    VPUser *User = Users[J];
    bool RemovedUser = false;
    for (unsigned I = 0, E = User->getNumOperands(); I < E; ++I) {
      if (User->getOperand(I) != this || !ShouldReplace(*User, I))
        continue;

      RemovedUser = true;
      User->setOperand(I, New);
    }
    // If a user got removed after updating the current user, the next user to
    // update will be moved to the current position, so we only need to
    // increment the index if the number of users did not change.
    if (!RemovedUser)
      J++;
  }
}

#if !defined(NDEBUG) || defined(LLVM_ENABLE_DUMP)
void VPValue::printAsOperand(raw_ostream &OS, VPSlotTracker &Tracker) const {
  OS << Tracker.getOrCreateName(this);
}

void VPUser::printOperands(raw_ostream &O, VPSlotTracker &SlotTracker) const {
  interleaveComma(operands(), O, [&O, &SlotTracker](VPValue *Op) {
    Op->printAsOperand(O, SlotTracker);
  });
}
#endif

void VPSlotTracker::assignName(const VPValue *V) {
  assert(!VPValue2Name.contains(V) && "VPValue already has a name!");
  auto *UV = V->getUnderlyingValue();
  auto *VPI = dyn_cast_or_null<VPInstruction>(V->getDefiningRecipe());
  if (!UV && !(VPI && !VPI->getName().empty())) {
    VPValue2Name[V] = (Twine("vp<%") + Twine(NextSlot) + ">").str();
    NextSlot++;
    return;
  }

  // Use the name of the underlying Value, wrapped in "ir<>", and versioned by
  // appending ".Number" to the name if there are multiple uses.
  std::string Name;
  if (UV) {
    raw_string_ostream S(Name);
    UV->printAsOperand(S, false);
  } else
    Name = VPI->getName();

  assert(!Name.empty() && "Name cannot be empty.");
  StringRef Prefix = UV ? "ir<" : "vp<%";
  std::string BaseName = (Twine(Prefix) + Name + Twine(">")).str();

  // First assign the base name for V.
  const auto &[A, _] = VPValue2Name.insert({V, BaseName});
  // Integer or FP constants with different types will result in he same string
  // due to stripping types.
  if (V->isLiveIn() && isa<ConstantInt, ConstantFP>(UV))
    return;

  // If it is already used by C > 0 other VPValues, increase the version counter
  // C and use it for V.
  const auto &[C, UseInserted] = BaseName2Version.insert({BaseName, 0});
  if (!UseInserted) {
    C->second++;
    A->second = (BaseName + Twine(".") + Twine(C->second)).str();
  }
}

void VPSlotTracker::assignNames(const VPlan &Plan) {
  if (Plan.VF.getNumUsers() > 0)
    assignName(&Plan.VF);
  if (Plan.VFxUF.getNumUsers() > 0)
    assignName(&Plan.VFxUF);
  assignName(&Plan.VectorTripCount);
  if (Plan.BackedgeTakenCount)
    assignName(Plan.BackedgeTakenCount);
  for (VPValue *LI : Plan.getLiveIns())
    assignName(LI);

  ReversePostOrderTraversal<VPBlockDeepTraversalWrapper<const VPBlockBase *>>
      RPOT(VPBlockDeepTraversalWrapper<const VPBlockBase *>(Plan.getEntry()));
  for (const VPBasicBlock *VPBB :
       VPBlockUtils::blocksOnly<const VPBasicBlock>(RPOT))
    assignNames(VPBB);
}

void VPSlotTracker::assignNames(const VPBasicBlock *VPBB) {
  for (const VPRecipeBase &Recipe : *VPBB)
    for (VPValue *Def : Recipe.definedValues())
      assignName(Def);
}

std::string VPSlotTracker::getOrCreateName(const VPValue *V) const {
  std::string Name = VPValue2Name.lookup(V);
  if (!Name.empty())
    return Name;

  // If no name was assigned, no VPlan was provided when creating the slot
  // tracker or it is not reachable from the provided VPlan. This can happen,
  // e.g. when trying to print a recipe that has not been inserted into a VPlan
  // in a debugger.
  // TODO: Update VPSlotTracker constructor to assign names to recipes &
  // VPValues not associated with a VPlan, instead of constructing names ad-hoc
  // here.
  const VPRecipeBase *DefR = V->getDefiningRecipe();
  (void)DefR;
  assert((!DefR || !DefR->getParent() || !DefR->getParent()->getPlan()) &&
         "VPValue defined by a recipe in a VPlan?");

  // Use the underlying value's name, if there is one.
  if (auto *UV = V->getUnderlyingValue()) {
    std::string Name;
    raw_string_ostream S(Name);
    UV->printAsOperand(S, false);
    return (Twine("ir<") + Name + ">").str();
  }

  return "<badref>";
}

bool LoopVectorizationPlanner::getDecisionAndClampRange(
    const std::function<bool(ElementCount)> &Predicate, VFRange &Range) {
  assert(!Range.isEmpty() && "Trying to test an empty VF range.");
  bool PredicateAtRangeStart = Predicate(Range.Start);

  for (ElementCount TmpVF : VFRange(Range.Start * 2, Range.End))
    if (Predicate(TmpVF) != PredicateAtRangeStart) {
      Range.End = TmpVF;
      break;
    }

  return PredicateAtRangeStart;
}

/// Build VPlans for the full range of feasible VF's = {\p MinVF, 2 * \p MinVF,
/// 4 * \p MinVF, ..., \p MaxVF} by repeatedly building a VPlan for a sub-range
/// of VF's starting at a given VF and extending it as much as possible. Each
/// vectorization decision can potentially shorten this sub-range during
/// buildVPlan().
void LoopVectorizationPlanner::buildVPlans(ElementCount MinVF,
                                           ElementCount MaxVF) {
  auto MaxVFTimes2 = MaxVF * 2;
  for (ElementCount VF = MinVF; ElementCount::isKnownLT(VF, MaxVFTimes2);) {
    VFRange SubRange = {VF, MaxVFTimes2};
    if (auto Plan = tryToBuildVPlan(SubRange)) {
      VPlanTransforms::optimize(*Plan);
      // Update the name of the latch of the top-level vector loop region region
      // after optimizations which includes block folding.
      Plan->getVectorLoopRegion()->getExiting()->setName("vector.latch");
      VPlans.push_back(std::move(Plan));
    }
    VF = SubRange.End;
  }
}

VPlan &LoopVectorizationPlanner::getPlanFor(ElementCount VF) const {
  assert(count_if(VPlans,
                  [VF](const VPlanPtr &Plan) { return Plan->hasVF(VF); }) ==
             1 &&
         "Multiple VPlans for VF.");

  for (const VPlanPtr &Plan : VPlans) {
    if (Plan->hasVF(VF))
      return *Plan.get();
  }
  llvm_unreachable("No plan found!");
}

#if !defined(NDEBUG) || defined(LLVM_ENABLE_DUMP)
void LoopVectorizationPlanner::printPlans(raw_ostream &O) {
  if (VPlans.empty()) {
    O << "LV: No VPlans built.\n";
    return;
  }
  for (const auto &Plan : VPlans)
    if (PrintVPlansInDotFormat)
      Plan->printDOT(O);
    else
      Plan->print(O);
}
#endif

TargetTransformInfo::OperandValueInfo
VPCostContext::getOperandInfo(VPValue *V) const {
  if (!V->isLiveIn())
    return {};

  return TTI::getOperandInfo(V->getLiveInIRValue());
}<|MERGE_RESOLUTION|>--- conflicted
+++ resolved
@@ -620,16 +620,7 @@
     assert((IsCondBranch || IsSwitch) &&
            "block with multiple successors not terminated by "
            "conditional branch nor switch recipe");
-<<<<<<< HEAD
-=======
-
-    return true;
-  }
->>>>>>> d465594a
-
-  if (VPBB->getNumSuccessors() > 2) {
-    assert(IsSwitch && "block with more than 2 successors not terminated by "
-                       "a switch recipe");
+
     return true;
   }
 
