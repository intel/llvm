--- conflicted
+++ resolved
@@ -1840,8 +1840,6 @@
                        "backedge taken count: "
                     << *SymbolicMaxBTC << '\n');
   UncountableExitingBB = SingleUncountableExitingBlock;
-<<<<<<< HEAD
-=======
   UncountableExitWithSideEffects = HasSideEffects;
   return true;
 }
@@ -1935,7 +1933,6 @@
     }
   }
 
->>>>>>> 35227056
   return true;
 }
 
@@ -2008,10 +2005,7 @@
     } else {
       if (!isVectorizableEarlyExitLoop()) {
         assert(!hasUncountableEarlyExit() &&
-<<<<<<< HEAD
-=======
                !hasUncountableExitWithSideEffects() &&
->>>>>>> 35227056
                "Must be false without vectorizable early-exit loop");
         if (DoExtraAnalysis)
           Result = false;
