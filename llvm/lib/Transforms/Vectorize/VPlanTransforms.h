//===- VPlanTransforms.h - Utility VPlan to VPlan transforms --------------===//
//
// Part of the LLVM Project, under the Apache License v2.0 with LLVM Exceptions.
// See https://llvm.org/LICENSE.txt for license information.
// SPDX-License-Identifier: Apache-2.0 WITH LLVM-exception
//
//===----------------------------------------------------------------------===//
///
/// \file
/// This file provides utility VPlan to VPlan transformations.
//===----------------------------------------------------------------------===//

#ifndef LLVM_TRANSFORMS_VECTORIZE_VPLANTRANSFORMS_H
#define LLVM_TRANSFORMS_VECTORIZE_VPLANTRANSFORMS_H

#include "VPlan.h"
#include "llvm/ADT/STLFunctionalExtras.h"

namespace llvm {

class InductionDescriptor;
class Instruction;
class PHINode;
class ScalarEvolution;
class PredicatedScalarEvolution;
class TargetLibraryInfo;
class VPBuilder;
class VPRecipeBuilder;

struct VPlanTransforms {
  /// Replaces the VPInstructions in \p Plan with corresponding
  /// widen recipes.
  static void
  VPInstructionsToVPRecipes(VPlanPtr &Plan,
                            function_ref<const InductionDescriptor *(PHINode *)>
                                GetIntOrFpInductionDescriptor,
                            ScalarEvolution &SE, const TargetLibraryInfo &TLI);

  /// Try to have all users of fixed-order recurrences appear after the recipe
  /// defining their previous value, by either sinking users or hoisting recipes
  /// defining their previous value (and its operands). Then introduce
  /// FirstOrderRecurrenceSplice VPInstructions to combine the value from the
  /// recurrence phis and previous values.
  /// \returns true if all users of fixed-order recurrences could be re-arranged
  /// as needed or false if it is not possible. In the latter case, \p Plan is
  /// not valid.
  static bool adjustFixedOrderRecurrences(VPlan &Plan, VPBuilder &Builder);

  /// Clear NSW/NUW flags from reduction instructions if necessary.
  static void clearReductionWrapFlags(VPlan &Plan);

  /// Explicitly unroll \p Plan by \p UF.
  static void unrollByUF(VPlan &Plan, unsigned UF, LLVMContext &Ctx);

  /// Optimize \p Plan based on \p BestVF and \p BestUF. This may restrict the
  /// resulting plan to \p BestVF and \p BestUF.
  static void optimizeForVFAndUF(VPlan &Plan, ElementCount BestVF,
                                 unsigned BestUF,
                                 PredicatedScalarEvolution &PSE);

  /// Apply VPlan-to-VPlan optimizations to \p Plan, including induction recipe
  /// optimizations, dead recipe removal, replicate region optimizations and
  /// block merging.
  static void optimize(VPlan &Plan);

  /// Wrap predicated VPReplicateRecipes with a mask operand in an if-then
  /// region block and remove the mask operand. Optimize the created regions by
  /// iteratively sinking scalar operands into the region, followed by merging
  /// regions until no improvements are remaining.
  static void createAndOptimizeReplicateRegions(VPlan &Plan);

  /// Replace (ICMP_ULE, wide canonical IV, backedge-taken-count) checks with an
  /// (active-lane-mask recipe, wide canonical IV, trip-count). If \p
  /// UseActiveLaneMaskForControlFlow is true, introduce an
  /// VPActiveLaneMaskPHIRecipe. If \p DataAndControlFlowWithoutRuntimeCheck is
  /// true, no minimum-iteration runtime check will be created (during skeleton
  /// creation) and instead it is handled using active-lane-mask. \p
  /// DataAndControlFlowWithoutRuntimeCheck implies \p
  /// UseActiveLaneMaskForControlFlow.
  static void addActiveLaneMask(VPlan &Plan,
                                bool UseActiveLaneMaskForControlFlow,
                                bool DataAndControlFlowWithoutRuntimeCheck);

  /// Insert truncates and extends for any truncated recipe. Redundant casts
  /// will be folded later.
  static void
  truncateToMinimalBitwidths(VPlan &Plan,
                             const MapVector<Instruction *, uint64_t> &MinBWs);

  /// Drop poison flags from recipes that may generate a poison value that is
  /// used after vectorization, even when their operands are not poison. Those
  /// recipes meet the following conditions:
  ///  * Contribute to the address computation of a recipe generating a widen
  ///    memory load/store (VPWidenMemoryInstructionRecipe or
  ///    VPInterleaveRecipe).
  ///  * Such a widen memory load/store has at least one underlying Instruction
  ///    that is in a basic block that needs predication and after vectorization
  ///    the generated instruction won't be predicated.
  /// Uses \p BlockNeedsPredication to check if a block needs predicating.
  /// TODO: Replace BlockNeedsPredication callback with retrieving info from
  ///       VPlan directly.
  static void dropPoisonGeneratingRecipes(
      VPlan &Plan, function_ref<bool(BasicBlock *)> BlockNeedsPredication);

  /// Add a VPEVLBasedIVPHIRecipe and related recipes to \p Plan and
  /// replaces all uses except the canonical IV increment of
  /// VPCanonicalIVPHIRecipe with a VPEVLBasedIVPHIRecipe.
  /// VPCanonicalIVPHIRecipe is only used to control the loop after
  /// this transformation.
  /// \returns true if the transformation succeeds, or false if it doesn't.
  static bool
  tryAddExplicitVectorLength(VPlan &Plan,
                             const std::optional<unsigned> &MaxEVLSafeElements);

  // For each Interleave Group in \p InterleaveGroups replace the Recipes
  // widening its memory instructions with a single VPInterleaveRecipe at its
  // insertion point.
  static void createInterleaveGroups(
      VPlan &Plan,
      const SmallPtrSetImpl<const InterleaveGroup<Instruction> *>
          &InterleaveGroups,
      VPRecipeBuilder &RecipeBuilder, bool ScalarEpilogueAllowed);

  /// Remove dead recipes from \p Plan.
  static void removeDeadRecipes(VPlan &Plan);

<<<<<<< HEAD
=======
  /// Update \p Plan to account for the uncountable early exit block in \p
  /// UncountableExitingBlock by
  ///  * updating the condition exiting the vector loop to include the early
  ///    exit conditions
  ///  * splitting the original middle block to branch to the early exit block
  ///    if taken.
  static void handleUncountableEarlyExit(VPlan &Plan, ScalarEvolution &SE,
                                         Loop *OrigLoop,
                                         BasicBlock *UncountableExitingBlock,
                                         VPRecipeBuilder &RecipeBuilder);

>>>>>>> 49fd7d4f
  /// Lower abstract recipes to concrete ones, that can be codegen'd.
  static void convertToConcreteRecipes(VPlan &Plan);
};

} // namespace llvm

#endif // LLVM_TRANSFORMS_VECTORIZE_VPLANTRANSFORMS_H<|MERGE_RESOLUTION|>--- conflicted
+++ resolved
@@ -124,8 +124,6 @@
   /// Remove dead recipes from \p Plan.
   static void removeDeadRecipes(VPlan &Plan);
 
-<<<<<<< HEAD
-=======
   /// Update \p Plan to account for the uncountable early exit block in \p
   /// UncountableExitingBlock by
   ///  * updating the condition exiting the vector loop to include the early
@@ -137,7 +135,6 @@
                                          BasicBlock *UncountableExitingBlock,
                                          VPRecipeBuilder &RecipeBuilder);
 
->>>>>>> 49fd7d4f
   /// Lower abstract recipes to concrete ones, that can be codegen'd.
   static void convertToConcreteRecipes(VPlan &Plan);
 };
