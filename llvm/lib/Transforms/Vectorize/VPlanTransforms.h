--- conflicted
+++ resolved
@@ -238,13 +238,9 @@
 
   /// Add branch weight metadata, if the \p Plan's middle block is terminated by
   /// a BranchOnCond recipe.
-<<<<<<< HEAD
-  static void addBranchWeightToMiddleTerminator(VPlan &Plan, ElementCount VF);
-=======
   static void
   addBranchWeightToMiddleTerminator(VPlan &Plan, ElementCount VF,
                                     std::optional<unsigned> VScaleForTuning);
->>>>>>> 5ee67ebe
 };
 
 } // namespace llvm
