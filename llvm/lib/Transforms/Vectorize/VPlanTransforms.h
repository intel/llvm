//===- VPlanTransforms.h - Utility VPlan to VPlan transforms --------------===//
//
// Part of the LLVM Project, under the Apache License v2.0 with LLVM Exceptions.
// See https://llvm.org/LICENSE.txt for license information.
// SPDX-License-Identifier: Apache-2.0 WITH LLVM-exception
//
//===----------------------------------------------------------------------===//
///
/// \file
/// This file provides utility VPlan to VPlan transformations.
//===----------------------------------------------------------------------===//

#ifndef LLVM_TRANSFORMS_VECTORIZE_VPLANTRANSFORMS_H
#define LLVM_TRANSFORMS_VECTORIZE_VPLANTRANSFORMS_H

#include "VPlan.h"
#include "VPlanVerifier.h"
#include "llvm/ADT/STLFunctionalExtras.h"
#include "llvm/Support/CommandLine.h"

namespace llvm {

class InductionDescriptor;
class Instruction;
class PHINode;
class ScalarEvolution;
class PredicatedScalarEvolution;
class TargetLibraryInfo;
class VPBuilder;
class VPRecipeBuilder;

extern cl::opt<bool> VerifyEachVPlan;

struct VPlanTransforms {
  /// Helper to run a VPlan transform \p Transform on \p VPlan, forwarding extra
  /// arguments to the transform. Returns the boolean returned by the transform.
  template <typename... ArgsTy>
  static bool runPass(bool (*Transform)(VPlan &, ArgsTy...), VPlan &Plan,
                      typename std::remove_reference<ArgsTy>::type &...Args) {
    bool Res = Transform(Plan, Args...);
    if (VerifyEachVPlan)
      verifyVPlanIsValid(Plan);
    return Res;
  }
  /// Helper to run a VPlan transform \p Transform on \p VPlan, forwarding extra
  /// arguments to the transform.
  template <typename... ArgsTy>
  static void runPass(void (*Fn)(VPlan &, ArgsTy...), VPlan &Plan,
                      typename std::remove_reference<ArgsTy>::type &...Args) {
    Fn(Plan, Args...);
    if (VerifyEachVPlan)
      verifyVPlanIsValid(Plan);
  }

  /// Introduce the top-level VPRegionBlock for the main loop in \p Plan. Coming
  /// into this function, \p Plan's top-level loop is modeled using a plain CFG.
  /// This transform wraps the plain CFG of the top-level loop within a
  /// VPRegionBlock and creates a VPValue expression for the original trip
  /// count. It will also introduce a dedicated VPBasicBlock for the vector
  /// pre-header as well a VPBasicBlock as exit block of the region
  /// (middle.block). If a check is needed to guard executing the scalar
  /// epilogue loop, it will be added to the middle block, together with
  /// VPBasicBlocks for the scalar preheader and exit blocks. \p InductionTy is
  /// the type of the canonical induction and used for related values, like the
  /// trip count expression.
  static void introduceTopLevelVectorLoopRegion(
      VPlan &Plan, Type *InductionTy, PredicatedScalarEvolution &PSE,
      bool RequiresScalarEpilogueCheck, bool TailFolded, Loop *TheLoop);

  /// Replaces the VPInstructions in \p Plan with corresponding
  /// widen recipes. Returns false if any VPInstructions could not be converted
  /// to a wide recipe if needed.
  static bool tryToConvertVPInstructionsToVPRecipes(
      VPlanPtr &Plan,
      function_ref<const InductionDescriptor *(PHINode *)>
          GetIntOrFpInductionDescriptor,
      ScalarEvolution &SE, const TargetLibraryInfo &TLI);

  /// Try to have all users of fixed-order recurrences appear after the recipe
  /// defining their previous value, by either sinking users or hoisting recipes
  /// defining their previous value (and its operands). Then introduce
  /// FirstOrderRecurrenceSplice VPInstructions to combine the value from the
  /// recurrence phis and previous values.
  /// \returns true if all users of fixed-order recurrences could be re-arranged
  /// as needed or false if it is not possible. In the latter case, \p Plan is
  /// not valid.
  static bool adjustFixedOrderRecurrences(VPlan &Plan, VPBuilder &Builder);

  /// Clear NSW/NUW flags from reduction instructions if necessary.
  static void clearReductionWrapFlags(VPlan &Plan);

  /// Explicitly unroll \p Plan by \p UF.
  static void unrollByUF(VPlan &Plan, unsigned UF, LLVMContext &Ctx);

  /// Optimize \p Plan based on \p BestVF and \p BestUF. This may restrict the
  /// resulting plan to \p BestVF and \p BestUF.
  static void optimizeForVFAndUF(VPlan &Plan, ElementCount BestVF,
                                 unsigned BestUF,
                                 PredicatedScalarEvolution &PSE);

  /// Apply VPlan-to-VPlan optimizations to \p Plan, including induction recipe
  /// optimizations, dead recipe removal, replicate region optimizations and
  /// block merging.
  static void optimize(VPlan &Plan);

  /// Wrap predicated VPReplicateRecipes with a mask operand in an if-then
  /// region block and remove the mask operand. Optimize the created regions by
  /// iteratively sinking scalar operands into the region, followed by merging
  /// regions until no improvements are remaining.
  static void createAndOptimizeReplicateRegions(VPlan &Plan);

  /// Replace (ICMP_ULE, wide canonical IV, backedge-taken-count) checks with an
  /// (active-lane-mask recipe, wide canonical IV, trip-count). If \p
  /// UseActiveLaneMaskForControlFlow is true, introduce an
  /// VPActiveLaneMaskPHIRecipe. If \p DataAndControlFlowWithoutRuntimeCheck is
  /// true, no minimum-iteration runtime check will be created (during skeleton
  /// creation) and instead it is handled using active-lane-mask. \p
  /// DataAndControlFlowWithoutRuntimeCheck implies \p
  /// UseActiveLaneMaskForControlFlow.
  static void addActiveLaneMask(VPlan &Plan,
                                bool UseActiveLaneMaskForControlFlow,
                                bool DataAndControlFlowWithoutRuntimeCheck);

  /// Insert truncates and extends for any truncated recipe. Redundant casts
  /// will be folded later.
  static void
  truncateToMinimalBitwidths(VPlan &Plan,
                             const MapVector<Instruction *, uint64_t> &MinBWs);

  /// Drop poison flags from recipes that may generate a poison value that is
  /// used after vectorization, even when their operands are not poison. Those
  /// recipes meet the following conditions:
  ///  * Contribute to the address computation of a recipe generating a widen
  ///    memory load/store (VPWidenMemoryInstructionRecipe or
  ///    VPInterleaveRecipe).
  ///  * Such a widen memory load/store has at least one underlying Instruction
  ///    that is in a basic block that needs predication and after vectorization
  ///    the generated instruction won't be predicated.
  /// Uses \p BlockNeedsPredication to check if a block needs predicating.
  /// TODO: Replace BlockNeedsPredication callback with retrieving info from
  ///       VPlan directly.
  static void dropPoisonGeneratingRecipes(
      VPlan &Plan,
      const std::function<bool(BasicBlock *)> &BlockNeedsPredication);

  /// Add a VPEVLBasedIVPHIRecipe and related recipes to \p Plan and
  /// replaces all uses except the canonical IV increment of
  /// VPCanonicalIVPHIRecipe with a VPEVLBasedIVPHIRecipe.
  /// VPCanonicalIVPHIRecipe is only used to control the loop after
  /// this transformation.
  /// \returns true if the transformation succeeds, or false if it doesn't.
  static bool
  tryAddExplicitVectorLength(VPlan &Plan,
                             const std::optional<unsigned> &MaxEVLSafeElements);

  // For each Interleave Group in \p InterleaveGroups replace the Recipes
  // widening its memory instructions with a single VPInterleaveRecipe at its
  // insertion point.
  static void createInterleaveGroups(
      VPlan &Plan,
      const SmallPtrSetImpl<const InterleaveGroup<Instruction> *>
          &InterleaveGroups,
      VPRecipeBuilder &RecipeBuilder, const bool &ScalarEpilogueAllowed);

  /// Remove dead recipes from \p Plan.
  static void removeDeadRecipes(VPlan &Plan);

  /// Update \p Plan to account for the uncountable early exit block in \p
  /// UncountableExitingBlock by
  ///  * updating the condition exiting the vector loop to include the early
  ///    exit conditions
  ///  * splitting the original middle block to branch to the early exit block
  ///    if taken.
  static void handleUncountableEarlyExit(VPlan &Plan, ScalarEvolution &SE,
                                         Loop *OrigLoop,
                                         BasicBlock *UncountableExitingBlock,
                                         VPRecipeBuilder &RecipeBuilder);

  /// Lower abstract recipes to concrete ones, that can be codegen'd.
  static void convertToConcreteRecipes(VPlan &Plan);

  /// Perform instcombine-like simplifications on recipes in \p Plan. Use \p
  /// CanonicalIVTy as type for all un-typed live-ins in VPTypeAnalysis.
  static void simplifyRecipes(VPlan &Plan, Type &CanonicalIVTy);

  /// If there's a single exit block, optimize its phi recipes that use exiting
  /// IV values by feeding them precomputed end values instead, possibly taken
  /// one step backwards.
  static void
  optimizeInductionExitUsers(VPlan &Plan,
                             DenseMap<VPValue *, VPValue *> &EndValues);

  /// Add explicit broadcasts for live-ins and VPValues defined in \p Plan's entry block if they are used as vectors.
  static void materializeBroadcasts(VPlan &Plan);
<<<<<<< HEAD
=======

  /// Try to convert a plan with interleave groups with VF elements to a plan
  /// with the interleave groups replaced by wide loads and stores processing VF
  /// elements, if all transformed interleave groups access the full vector
  /// width (checked via \o VectorRegWidth). This effectively is a very simple
  /// form of loop-aware SLP, where we use interleave groups to identify
  /// candidates.
  static void narrowInterleaveGroups(VPlan &Plan, ElementCount VF,
                                     unsigned VectorRegWidth);
>>>>>>> 5eee2751
};

} // namespace llvm

#endif // LLVM_TRANSFORMS_VECTORIZE_VPLANTRANSFORMS_H<|MERGE_RESOLUTION|>--- conflicted
+++ resolved
@@ -192,8 +192,6 @@
 
   /// Add explicit broadcasts for live-ins and VPValues defined in \p Plan's entry block if they are used as vectors.
   static void materializeBroadcasts(VPlan &Plan);
-<<<<<<< HEAD
-=======
 
   /// Try to convert a plan with interleave groups with VF elements to a plan
   /// with the interleave groups replaced by wide loads and stores processing VF
@@ -203,7 +201,6 @@
   /// candidates.
   static void narrowInterleaveGroups(VPlan &Plan, ElementCount VF,
                                      unsigned VectorRegWidth);
->>>>>>> 5eee2751
 };
 
 } // namespace llvm
