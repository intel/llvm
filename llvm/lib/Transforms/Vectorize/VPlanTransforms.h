--- conflicted
+++ resolved
@@ -62,11 +62,6 @@
   /// The created loop is wrapped in an initial skeleton to facilitate
   /// vectorization, consisting of a vector pre-header, an exit block for the
   /// main vector loop (middle.block) and a new block as preheader of the scalar
-<<<<<<< HEAD
-  /// loop (scalar.ph). It also adds a canonical IV and its increment, using \p
-  /// InductionTy and \p IVDL, and creates a VPValue expression for the original
-  /// trip count.
-=======
   /// loop (scalar.ph). See below for an illustration. It also adds a canonical
   /// IV and its increment, using \p InductionTy and \p IVDL, and creates a
   /// VPValue expression for the original trip count.
@@ -101,27 +96,19 @@
   ///    \   |
   ///     \  v
   ///      >[ ]     <-- original loop exit block(s), wrapped in VPIRBasicBlocks.
->>>>>>> 35227056
   LLVM_ABI_FOR_TEST static std::unique_ptr<VPlan>
   buildVPlan0(Loop *TheLoop, LoopInfo &LI, Type *InductionTy, DebugLoc IVDL,
               PredicatedScalarEvolution &PSE);
 
   /// Update \p Plan to account for all early exits.
-<<<<<<< HEAD
-  LLVM_ABI_FOR_TEST static void
-  handleEarlyExits(VPlan &Plan, bool HasUncountableExit, VFRange &Range);
-=======
   LLVM_ABI_FOR_TEST static void handleEarlyExits(VPlan &Plan,
                                                  bool HasUncountableExit);
->>>>>>> 35227056
 
   /// If a check is needed to guard executing the scalar epilogue loop, it will
   /// be added to the middle block.
   LLVM_ABI_FOR_TEST static void addMiddleCheck(VPlan &Plan,
                                                bool RequiresScalarEpilogueCheck,
                                                bool TailFolded);
-<<<<<<< HEAD
-=======
 
   // Create a check to \p Plan to see if the vector loop should be executed.
   static void addMinimumIterationCheck(
@@ -129,15 +116,10 @@
       ElementCount MinProfitableTripCount, bool RequiresScalarEpilogue,
       bool TailFolded, bool CheckNeededWithTailFolding, Loop *OrigLoop,
       const uint32_t *MinItersBypassWeights, DebugLoc DL, ScalarEvolution &SE);
->>>>>>> 35227056
 
   /// Replace loops in \p Plan's flat CFG with VPRegionBlocks, turning \p Plan's
   /// flat CFG into a hierarchical CFG.
   LLVM_ABI_FOR_TEST static void createLoopRegions(VPlan &Plan);
-
-  /// Creates extracts for values in \p Plan defined in a loop region and used
-  /// outside a loop region.
-  LLVM_ABI_FOR_TEST static void createExtractsForLiveOuts(VPlan &Plan);
 
   /// Wrap runtime check block \p CheckBlock in a VPIRBB and \p Cond in a
   /// VPValue and connect the block to \p Plan, using the VPValue as branch
@@ -281,16 +263,10 @@
   /// variable vector lengths instead of fixed lengths. This transformation:
   ///  * Makes EVL-Phi concrete.
   //   * Removes CanonicalIV and increment.
-<<<<<<< HEAD
-  ///  * Replaces fixed-length stepping (branch-on-cond CanonicalIVInc,
-  ///    VectorTripCount) with variable-length stepping (branch-on-cond
-  ///    EVLIVInc, TripCount).
-=======
   ///  * Replaces the exit condition from
   ///      (branch-on-count CanonicalIVInc, VectorTripCount)
   ///    to
   ///      (branch-on-cond eq AVLNext, 0)
->>>>>>> 35227056
   static void canonicalizeEVLLoops(VPlan &Plan);
 
   /// Lower abstract recipes to concrete ones, that can be codegen'd.
@@ -309,12 +285,9 @@
   /// Remove BranchOnCond recipes with true or false conditions together with
   /// removing dead edges to their successors.
   static void removeBranchOnConst(VPlan &Plan);
-<<<<<<< HEAD
-=======
 
   /// Perform common-subexpression-elimination on \p Plan.
   static void cse(VPlan &Plan);
->>>>>>> 35227056
 
   /// If there's a single exit block, optimize its phi recipes that use exiting
   /// IV values by feeding them precomputed end values instead, possibly taken
@@ -345,19 +318,14 @@
   static void materializeBackedgeTakenCount(VPlan &Plan,
                                             VPBasicBlock *VectorPH);
 
-<<<<<<< HEAD
-=======
   /// Add explicit Build[Struct]Vector recipes that combine multiple scalar
   /// values into single vectors.
   static void materializeBuildVectors(VPlan &Plan);
 
->>>>>>> 35227056
   /// Materialize VF and VFxUF to be computed explicitly using VPInstructions.
   static void materializeVFAndVFxUF(VPlan &Plan, VPBasicBlock *VectorPH,
                                     ElementCount VF);
 
-<<<<<<< HEAD
-=======
   /// Expand VPExpandSCEVRecipes in \p Plan's entry block. Each
   /// VPExpandSCEVRecipe is replaced with a live-in wrapping the expanded IR
   /// value. A mapping from SCEV expressions to their expanded IR value is
@@ -365,7 +333,6 @@
   static DenseMap<const SCEV *, Value *> expandSCEVs(VPlan &Plan,
                                                      ScalarEvolution &SE);
 
->>>>>>> 35227056
   /// Try to convert a plan with interleave groups with VF elements to a plan
   /// with the interleave groups replaced by wide loads and stores processing VF
   /// elements, if all transformed interleave groups access the full vector
