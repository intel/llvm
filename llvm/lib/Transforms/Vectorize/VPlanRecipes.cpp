//===- VPlanRecipes.cpp - Implementations for VPlan recipes ---------------===//
//
// Part of the LLVM Project, under the Apache License v2.0 with LLVM Exceptions.
// See https://llvm.org/LICENSE.txt for license information.
// SPDX-License-Identifier: Apache-2.0 WITH LLVM-exception
//
//===----------------------------------------------------------------------===//
///
/// \file
/// This file contains implementations for different VPlan recipes.
///
//===----------------------------------------------------------------------===//

#include "VPlan.h"
#include "VPlanAnalysis.h"
#include "VPlanPatternMatch.h"
#include "VPlanUtils.h"
#include "llvm/ADT/STLExtras.h"
#include "llvm/ADT/SmallVector.h"
#include "llvm/ADT/Twine.h"
#include "llvm/Analysis/IVDescriptors.h"
#include "llvm/IR/BasicBlock.h"
#include "llvm/IR/IRBuilder.h"
#include "llvm/IR/Instruction.h"
#include "llvm/IR/Instructions.h"
#include "llvm/IR/Intrinsics.h"
#include "llvm/IR/Type.h"
#include "llvm/IR/Value.h"
#include "llvm/IR/VectorBuilder.h"
#include "llvm/Support/Casting.h"
#include "llvm/Support/CommandLine.h"
#include "llvm/Support/Debug.h"
#include "llvm/Support/raw_ostream.h"
#include "llvm/Transforms/Utils/BasicBlockUtils.h"
#include "llvm/Transforms/Utils/LoopUtils.h"
#include "llvm/Transforms/Utils/ScalarEvolutionExpander.h"
#include <cassert>

using namespace llvm;

using VectorParts = SmallVector<Value *, 2>;

namespace llvm {
extern cl::opt<bool> EnableVPlanNativePath;
}
extern cl::opt<unsigned> ForceTargetInstructionCost;

#define LV_NAME "loop-vectorize"
#define DEBUG_TYPE LV_NAME

bool VPRecipeBase::mayWriteToMemory() const {
  switch (getVPDefID()) {
  case VPInstructionSC:
    if (Instruction::isBinaryOp(cast<VPInstruction>(this)->getOpcode()))
      return false;
    switch (cast<VPInstruction>(this)->getOpcode()) {
    case Instruction::Or:
    case Instruction::ICmp:
    case Instruction::Select:
    case VPInstruction::AnyOf:
    case VPInstruction::Not:
    case VPInstruction::CalculateTripCountMinusVF:
    case VPInstruction::CanonicalIVIncrementForPart:
    case VPInstruction::ExtractFromEnd:
    case VPInstruction::FirstOrderRecurrenceSplice:
    case VPInstruction::LogicalAnd:
    case VPInstruction::PtrAdd:
      return false;
    default:
      return true;
    }
  case VPInterleaveSC:
    return cast<VPInterleaveRecipe>(this)->getNumStoreOperands() > 0;
  case VPWidenStoreEVLSC:
  case VPWidenStoreSC:
    return true;
  case VPReplicateSC:
    return cast<Instruction>(getVPSingleValue()->getUnderlyingValue())
        ->mayWriteToMemory();
  case VPWidenCallSC:
    return !cast<VPWidenCallRecipe>(this)
                ->getCalledScalarFunction()
                ->onlyReadsMemory();
  case VPWidenIntrinsicSC:
    return cast<VPWidenIntrinsicRecipe>(this)->mayWriteToMemory();
  case VPBranchOnMaskSC:
  case VPScalarIVStepsSC:
  case VPPredInstPHISC:
    return false;
  case VPBlendSC:
  case VPReductionEVLSC:
  case VPReductionSC:
  case VPVectorPointerSC:
  case VPWidenCanonicalIVSC:
  case VPWidenCastSC:
  case VPWidenGEPSC:
  case VPWidenIntOrFpInductionSC:
  case VPWidenLoadEVLSC:
  case VPWidenLoadSC:
  case VPWidenPHISC:
  case VPWidenSC:
  case VPWidenEVLSC:
  case VPWidenSelectSC: {
    const Instruction *I =
        dyn_cast_or_null<Instruction>(getVPSingleValue()->getUnderlyingValue());
    (void)I;
    assert((!I || !I->mayWriteToMemory()) &&
           "underlying instruction may write to memory");
    return false;
  }
  default:
    return true;
  }
}

bool VPRecipeBase::mayReadFromMemory() const {
  switch (getVPDefID()) {
  case VPWidenLoadEVLSC:
  case VPWidenLoadSC:
    return true;
  case VPReplicateSC:
    return cast<Instruction>(getVPSingleValue()->getUnderlyingValue())
        ->mayReadFromMemory();
  case VPWidenCallSC:
    return !cast<VPWidenCallRecipe>(this)
                ->getCalledScalarFunction()
                ->onlyWritesMemory();
  case VPWidenIntrinsicSC:
    return cast<VPWidenIntrinsicRecipe>(this)->mayReadFromMemory();
  case VPBranchOnMaskSC:
  case VPPredInstPHISC:
  case VPScalarIVStepsSC:
  case VPWidenStoreEVLSC:
  case VPWidenStoreSC:
    return false;
  case VPBlendSC:
  case VPReductionEVLSC:
  case VPReductionSC:
  case VPVectorPointerSC:
  case VPWidenCanonicalIVSC:
  case VPWidenCastSC:
  case VPWidenGEPSC:
  case VPWidenIntOrFpInductionSC:
  case VPWidenPHISC:
  case VPWidenSC:
  case VPWidenEVLSC:
  case VPWidenSelectSC: {
    const Instruction *I =
        dyn_cast_or_null<Instruction>(getVPSingleValue()->getUnderlyingValue());
    (void)I;
    assert((!I || !I->mayReadFromMemory()) &&
           "underlying instruction may read from memory");
    return false;
  }
  default:
    return true;
  }
}

bool VPRecipeBase::mayHaveSideEffects() const {
  switch (getVPDefID()) {
  case VPDerivedIVSC:
  case VPPredInstPHISC:
  case VPScalarCastSC:
  case VPReverseVectorPointerSC:
    return false;
  case VPInstructionSC:
    return mayWriteToMemory();
  case VPWidenCallSC: {
    Function *Fn = cast<VPWidenCallRecipe>(this)->getCalledScalarFunction();
    return mayWriteToMemory() || !Fn->doesNotThrow() || !Fn->willReturn();
  }
  case VPWidenIntrinsicSC:
    return cast<VPWidenIntrinsicRecipe>(this)->mayHaveSideEffects();
  case VPBlendSC:
  case VPReductionEVLSC:
  case VPReductionSC:
  case VPScalarIVStepsSC:
  case VPVectorPointerSC:
  case VPWidenCanonicalIVSC:
  case VPWidenCastSC:
  case VPWidenGEPSC:
  case VPWidenIntOrFpInductionSC:
  case VPWidenPHISC:
  case VPWidenPointerInductionSC:
  case VPWidenSC:
  case VPWidenEVLSC:
  case VPWidenSelectSC: {
    const Instruction *I =
        dyn_cast_or_null<Instruction>(getVPSingleValue()->getUnderlyingValue());
    (void)I;
    assert((!I || !I->mayHaveSideEffects()) &&
           "underlying instruction has side-effects");
    return false;
  }
  case VPInterleaveSC:
    return mayWriteToMemory();
  case VPWidenLoadEVLSC:
  case VPWidenLoadSC:
  case VPWidenStoreEVLSC:
  case VPWidenStoreSC:
    assert(
        cast<VPWidenMemoryRecipe>(this)->getIngredient().mayHaveSideEffects() ==
            mayWriteToMemory() &&
        "mayHaveSideffects result for ingredient differs from this "
        "implementation");
    return mayWriteToMemory();
  case VPReplicateSC: {
    auto *R = cast<VPReplicateRecipe>(this);
    return R->getUnderlyingInstr()->mayHaveSideEffects();
  }
  default:
    return true;
  }
}

void VPRecipeBase::insertBefore(VPRecipeBase *InsertPos) {
  assert(!Parent && "Recipe already in some VPBasicBlock");
  assert(InsertPos->getParent() &&
         "Insertion position not in any VPBasicBlock");
  InsertPos->getParent()->insert(this, InsertPos->getIterator());
}

void VPRecipeBase::insertBefore(VPBasicBlock &BB,
                                iplist<VPRecipeBase>::iterator I) {
  assert(!Parent && "Recipe already in some VPBasicBlock");
  assert(I == BB.end() || I->getParent() == &BB);
  BB.insert(this, I);
}

void VPRecipeBase::insertAfter(VPRecipeBase *InsertPos) {
  assert(!Parent && "Recipe already in some VPBasicBlock");
  assert(InsertPos->getParent() &&
         "Insertion position not in any VPBasicBlock");
  InsertPos->getParent()->insert(this, std::next(InsertPos->getIterator()));
}

void VPRecipeBase::removeFromParent() {
  assert(getParent() && "Recipe not in any VPBasicBlock");
  getParent()->getRecipeList().remove(getIterator());
  Parent = nullptr;
}

iplist<VPRecipeBase>::iterator VPRecipeBase::eraseFromParent() {
  assert(getParent() && "Recipe not in any VPBasicBlock");
  return getParent()->getRecipeList().erase(getIterator());
}

void VPRecipeBase::moveAfter(VPRecipeBase *InsertPos) {
  removeFromParent();
  insertAfter(InsertPos);
}

void VPRecipeBase::moveBefore(VPBasicBlock &BB,
                              iplist<VPRecipeBase>::iterator I) {
  removeFromParent();
  insertBefore(BB, I);
}

InstructionCost VPRecipeBase::cost(ElementCount VF, VPCostContext &Ctx) {
  // Get the underlying instruction for the recipe, if there is one. It is used
  // to
  //   * decide if cost computation should be skipped for this recipe,
  //   * apply forced target instruction cost.
  Instruction *UI = nullptr;
  if (auto *S = dyn_cast<VPSingleDefRecipe>(this))
    UI = dyn_cast_or_null<Instruction>(S->getUnderlyingValue());
  else if (auto *IG = dyn_cast<VPInterleaveRecipe>(this))
    UI = IG->getInsertPos();
  else if (auto *WidenMem = dyn_cast<VPWidenMemoryRecipe>(this))
    UI = &WidenMem->getIngredient();

  InstructionCost RecipeCost;
  if (UI && Ctx.skipCostComputation(UI, VF.isVector())) {
    RecipeCost = 0;
  } else {
    RecipeCost = computeCost(VF, Ctx);
    if (UI && ForceTargetInstructionCost.getNumOccurrences() > 0 &&
        RecipeCost.isValid())
      RecipeCost = InstructionCost(ForceTargetInstructionCost);
  }

  LLVM_DEBUG({
    dbgs() << "Cost of " << RecipeCost << " for VF " << VF << ": ";
    dump();
  });
  return RecipeCost;
}

InstructionCost VPRecipeBase::computeCost(ElementCount VF,
                                          VPCostContext &Ctx) const {
  llvm_unreachable("subclasses should implement computeCost");
}

FastMathFlags VPRecipeWithIRFlags::getFastMathFlags() const {
  assert(OpType == OperationType::FPMathOp &&
         "recipe doesn't have fast math flags");
  FastMathFlags Res;
  Res.setAllowReassoc(FMFs.AllowReassoc);
  Res.setNoNaNs(FMFs.NoNaNs);
  Res.setNoInfs(FMFs.NoInfs);
  Res.setNoSignedZeros(FMFs.NoSignedZeros);
  Res.setAllowReciprocal(FMFs.AllowReciprocal);
  Res.setAllowContract(FMFs.AllowContract);
  Res.setApproxFunc(FMFs.ApproxFunc);
  return Res;
}

#if !defined(NDEBUG) || defined(LLVM_ENABLE_DUMP)
void VPSingleDefRecipe::dump() const { VPDef::dump(); }
#endif

template <unsigned PartOpIdx>
VPValue *
VPUnrollPartAccessor<PartOpIdx>::getUnrollPartOperand(VPUser &U) const {
  if (U.getNumOperands() == PartOpIdx + 1)
    return U.getOperand(PartOpIdx);
  return nullptr;
}

template <unsigned PartOpIdx>
unsigned VPUnrollPartAccessor<PartOpIdx>::getUnrollPart(VPUser &U) const {
  if (auto *UnrollPartOp = getUnrollPartOperand(U))
    return cast<ConstantInt>(UnrollPartOp->getLiveInIRValue())->getZExtValue();
  return 0;
}

VPInstruction::VPInstruction(unsigned Opcode, CmpInst::Predicate Pred,
                             VPValue *A, VPValue *B, DebugLoc DL,
                             const Twine &Name)
    : VPRecipeWithIRFlags(VPDef::VPInstructionSC, ArrayRef<VPValue *>({A, B}),
                          Pred, DL),
      Opcode(Opcode), Name(Name.str()) {
  assert(Opcode == Instruction::ICmp &&
         "only ICmp predicates supported at the moment");
}

VPInstruction::VPInstruction(unsigned Opcode,
                             std::initializer_list<VPValue *> Operands,
                             FastMathFlags FMFs, DebugLoc DL, const Twine &Name)
    : VPRecipeWithIRFlags(VPDef::VPInstructionSC, Operands, FMFs, DL),
      Opcode(Opcode), Name(Name.str()) {
  // Make sure the VPInstruction is a floating-point operation.
  assert(isFPMathOp() && "this op can't take fast-math flags");
}

bool VPInstruction::doesGeneratePerAllLanes() const {
  return Opcode == VPInstruction::PtrAdd && !vputils::onlyFirstLaneUsed(this);
}

bool VPInstruction::canGenerateScalarForFirstLane() const {
  if (Instruction::isBinaryOp(getOpcode()))
    return true;
  if (isSingleScalar() || isVectorToScalar())
    return true;
  switch (Opcode) {
  case Instruction::ICmp:
  case Instruction::Select:
  case VPInstruction::BranchOnCond:
  case VPInstruction::BranchOnCount:
  case VPInstruction::CalculateTripCountMinusVF:
  case VPInstruction::CanonicalIVIncrementForPart:
  case VPInstruction::PtrAdd:
  case VPInstruction::ExplicitVectorLength:
  case VPInstruction::AnyOf:
    return true;
  default:
    return false;
  }
}

Value *VPInstruction::generatePerLane(VPTransformState &State,
                                      const VPLane &Lane) {
  IRBuilderBase &Builder = State.Builder;

  assert(getOpcode() == VPInstruction::PtrAdd &&
         "only PtrAdd opcodes are supported for now");
  return Builder.CreatePtrAdd(State.get(getOperand(0), Lane),
                              State.get(getOperand(1), Lane), Name);
}

Value *VPInstruction::generate(VPTransformState &State) {
  IRBuilderBase &Builder = State.Builder;

  if (Instruction::isBinaryOp(getOpcode())) {
    bool OnlyFirstLaneUsed = vputils::onlyFirstLaneUsed(this);
    Value *A = State.get(getOperand(0), OnlyFirstLaneUsed);
    Value *B = State.get(getOperand(1), OnlyFirstLaneUsed);
    auto *Res =
        Builder.CreateBinOp((Instruction::BinaryOps)getOpcode(), A, B, Name);
    if (auto *I = dyn_cast<Instruction>(Res))
      setFlags(I);
    return Res;
  }

  switch (getOpcode()) {
  case VPInstruction::Not: {
    Value *A = State.get(getOperand(0));
    return Builder.CreateNot(A, Name);
  }
  case Instruction::ICmp: {
    bool OnlyFirstLaneUsed = vputils::onlyFirstLaneUsed(this);
    Value *A = State.get(getOperand(0), OnlyFirstLaneUsed);
    Value *B = State.get(getOperand(1), OnlyFirstLaneUsed);
    return Builder.CreateCmp(getPredicate(), A, B, Name);
  }
  case Instruction::Select: {
    bool OnlyFirstLaneUsed = vputils::onlyFirstLaneUsed(this);
    Value *Cond = State.get(getOperand(0), OnlyFirstLaneUsed);
    Value *Op1 = State.get(getOperand(1), OnlyFirstLaneUsed);
    Value *Op2 = State.get(getOperand(2), OnlyFirstLaneUsed);
    return Builder.CreateSelect(Cond, Op1, Op2, Name);
  }
  case VPInstruction::ActiveLaneMask: {
    // Get first lane of vector induction variable.
    Value *VIVElem0 = State.get(getOperand(0), VPLane(0));
    // Get the original loop tripcount.
    Value *ScalarTC = State.get(getOperand(1), VPLane(0));

    // If this part of the active lane mask is scalar, generate the CMP directly
    // to avoid unnecessary extracts.
    if (State.VF.isScalar())
      return Builder.CreateCmp(CmpInst::Predicate::ICMP_ULT, VIVElem0, ScalarTC,
                               Name);

    auto *Int1Ty = Type::getInt1Ty(Builder.getContext());
    auto *PredTy = VectorType::get(Int1Ty, State.VF);
    return Builder.CreateIntrinsic(Intrinsic::get_active_lane_mask,
                                   {PredTy, ScalarTC->getType()},
                                   {VIVElem0, ScalarTC}, nullptr, Name);
  }
  case VPInstruction::FirstOrderRecurrenceSplice: {
    // Generate code to combine the previous and current values in vector v3.
    //
    //   vector.ph:
    //     v_init = vector(..., ..., ..., a[-1])
    //     br vector.body
    //
    //   vector.body
    //     i = phi [0, vector.ph], [i+4, vector.body]
    //     v1 = phi [v_init, vector.ph], [v2, vector.body]
    //     v2 = a[i, i+1, i+2, i+3];
    //     v3 = vector(v1(3), v2(0, 1, 2))

    auto *V1 = State.get(getOperand(0));
    if (!V1->getType()->isVectorTy())
      return V1;
    Value *V2 = State.get(getOperand(1));
    return Builder.CreateVectorSplice(V1, V2, -1, Name);
  }
  case VPInstruction::CalculateTripCountMinusVF: {
    unsigned UF = getParent()->getPlan()->getUF();
    Value *ScalarTC = State.get(getOperand(0), VPLane(0));
    Value *Step = createStepForVF(Builder, ScalarTC->getType(), State.VF, UF);
    Value *Sub = Builder.CreateSub(ScalarTC, Step);
    Value *Cmp = Builder.CreateICmp(CmpInst::Predicate::ICMP_UGT, ScalarTC, Step);
    Value *Zero = ConstantInt::get(ScalarTC->getType(), 0);
    return Builder.CreateSelect(Cmp, Sub, Zero);
  }
  case VPInstruction::ExplicitVectorLength: {
    // TODO: Restructure this code with an explicit remainder loop, vsetvli can
    // be outside of the main loop.
    Value *AVL = State.get(getOperand(0), /*IsScalar*/ true);
    // Compute EVL
    assert(AVL->getType()->isIntegerTy() &&
           "Requested vector length should be an integer.");

    assert(State.VF.isScalable() && "Expected scalable vector factor.");
    Value *VFArg = State.Builder.getInt32(State.VF.getKnownMinValue());

    Value *EVL = State.Builder.CreateIntrinsic(
        State.Builder.getInt32Ty(), Intrinsic::experimental_get_vector_length,
        {AVL, VFArg, State.Builder.getTrue()});
    return EVL;
  }
  case VPInstruction::CanonicalIVIncrementForPart: {
    unsigned Part = getUnrollPart(*this);
    auto *IV = State.get(getOperand(0), VPLane(0));
    assert(Part != 0 && "Must have a positive part");
    // The canonical IV is incremented by the vectorization factor (num of
    // SIMD elements) times the unroll part.
    Value *Step = createStepForVF(Builder, IV->getType(), State.VF, Part);
    return Builder.CreateAdd(IV, Step, Name, hasNoUnsignedWrap(),
                             hasNoSignedWrap());
  }
  case VPInstruction::BranchOnCond: {
    Value *Cond = State.get(getOperand(0), VPLane(0));
    // Replace the temporary unreachable terminator with a new conditional
    // branch, hooking it up to backward destination for exiting blocks now and
    // to forward destination(s) later when they are created.
    BranchInst *CondBr =
        Builder.CreateCondBr(Cond, Builder.GetInsertBlock(), nullptr);
    CondBr->setSuccessor(0, nullptr);
    Builder.GetInsertBlock()->getTerminator()->eraseFromParent();

    if (!getParent()->isExiting())
      return CondBr;

    VPRegionBlock *ParentRegion = getParent()->getParent();
    VPBasicBlock *Header = ParentRegion->getEntryBasicBlock();
    CondBr->setSuccessor(1, State.CFG.VPBB2IRBB[Header]);
    return CondBr;
  }
  case VPInstruction::BranchOnCount: {
    // First create the compare.
    Value *IV = State.get(getOperand(0), /*IsScalar*/ true);
    Value *TC = State.get(getOperand(1), /*IsScalar*/ true);
    Value *Cond = Builder.CreateICmpEQ(IV, TC);

    // Now create the branch.
    auto *Plan = getParent()->getPlan();
    VPRegionBlock *TopRegion = Plan->getVectorLoopRegion();
    VPBasicBlock *Header = TopRegion->getEntry()->getEntryBasicBlock();

    // Replace the temporary unreachable terminator with a new conditional
    // branch, hooking it up to backward destination (the header) now and to the
    // forward destination (the exit/middle block) later when it is created.
    // Note that CreateCondBr expects a valid BB as first argument, so we need
    // to set it to nullptr later.
    BranchInst *CondBr = Builder.CreateCondBr(Cond, Builder.GetInsertBlock(),
                                              State.CFG.VPBB2IRBB[Header]);
    CondBr->setSuccessor(0, nullptr);
    Builder.GetInsertBlock()->getTerminator()->eraseFromParent();
    return CondBr;
  }
  case VPInstruction::ComputeReductionResult: {
    // FIXME: The cross-recipe dependency on VPReductionPHIRecipe is temporary
    // and will be removed by breaking up the recipe further.
    auto *PhiR = cast<VPReductionPHIRecipe>(getOperand(0));
    auto *OrigPhi = cast<PHINode>(PhiR->getUnderlyingValue());
    // Get its reduction variable descriptor.
    const RecurrenceDescriptor &RdxDesc = PhiR->getRecurrenceDescriptor();

    RecurKind RK = RdxDesc.getRecurrenceKind();

    Type *PhiTy = OrigPhi->getType();
    // The recipe's operands are the reduction phi, followed by one operand for
    // each part of the reduction.
    unsigned UF = getNumOperands() - 1;
    VectorParts RdxParts(UF);
    for (unsigned Part = 0; Part < UF; ++Part)
      RdxParts[Part] = State.get(getOperand(1 + Part), PhiR->isInLoop());

    // If the vector reduction can be performed in a smaller type, we truncate
    // then extend the loop exit value to enable InstCombine to evaluate the
    // entire expression in the smaller type.
    // TODO: Handle this in truncateToMinBW.
    if (State.VF.isVector() && PhiTy != RdxDesc.getRecurrenceType()) {
      Type *RdxVecTy = VectorType::get(RdxDesc.getRecurrenceType(), State.VF);
      for (unsigned Part = 0; Part < UF; ++Part)
        RdxParts[Part] = Builder.CreateTrunc(RdxParts[Part], RdxVecTy);
    }
    // Reduce all of the unrolled parts into a single vector.
    Value *ReducedPartRdx = RdxParts[0];
    unsigned Op = RdxDesc.getOpcode();
    if (RecurrenceDescriptor::isAnyOfRecurrenceKind(RK))
      Op = Instruction::Or;

    if (PhiR->isOrdered()) {
      ReducedPartRdx = RdxParts[UF - 1];
    } else {
      // Floating-point operations should have some FMF to enable the reduction.
      IRBuilderBase::FastMathFlagGuard FMFG(Builder);
      Builder.setFastMathFlags(RdxDesc.getFastMathFlags());
      for (unsigned Part = 1; Part < UF; ++Part) {
        Value *RdxPart = RdxParts[Part];
        if (Op != Instruction::ICmp && Op != Instruction::FCmp)
          ReducedPartRdx = Builder.CreateBinOp(
              (Instruction::BinaryOps)Op, RdxPart, ReducedPartRdx, "bin.rdx");
        else if (RecurrenceDescriptor::isFindLastIVRecurrenceKind(RK))
          ReducedPartRdx =
              createMinMaxOp(Builder, RecurKind::SMax, ReducedPartRdx, RdxPart);
        else
          ReducedPartRdx = createMinMaxOp(Builder, RK, ReducedPartRdx, RdxPart);
      }
    }

    // Create the reduction after the loop. Note that inloop reductions create
    // the target reduction in the loop using a Reduction recipe.
    if ((State.VF.isVector() ||
         RecurrenceDescriptor::isAnyOfRecurrenceKind(RK) ||
         RecurrenceDescriptor::isFindLastIVRecurrenceKind(RK)) &&
        !PhiR->isInLoop()) {
      ReducedPartRdx =
          createReduction(Builder, RdxDesc, ReducedPartRdx, OrigPhi);
      // If the reduction can be performed in a smaller type, we need to extend
      // the reduction to the wider type before we branch to the original loop.
      if (PhiTy != RdxDesc.getRecurrenceType())
        ReducedPartRdx = RdxDesc.isSigned()
                             ? Builder.CreateSExt(ReducedPartRdx, PhiTy)
                             : Builder.CreateZExt(ReducedPartRdx, PhiTy);
    }

    return ReducedPartRdx;
  }
  case VPInstruction::ExtractFromEnd: {
    auto *CI = cast<ConstantInt>(getOperand(1)->getLiveInIRValue());
    unsigned Offset = CI->getZExtValue();
    assert(Offset > 0 && "Offset from end must be positive");
    Value *Res;
    if (State.VF.isVector()) {
      assert(Offset <= State.VF.getKnownMinValue() &&
             "invalid offset to extract from");
      // Extract lane VF - Offset from the operand.
      Res = State.get(getOperand(0), VPLane::getLaneFromEnd(State.VF, Offset));
    } else {
      assert(Offset <= 1 && "invalid offset to extract from");
      Res = State.get(getOperand(0));
    }
    if (isa<ExtractElementInst>(Res))
      Res->setName(Name);
    return Res;
  }
  case VPInstruction::LogicalAnd: {
    Value *A = State.get(getOperand(0));
    Value *B = State.get(getOperand(1));
    return Builder.CreateLogicalAnd(A, B, Name);
  }
  case VPInstruction::PtrAdd: {
    assert(vputils::onlyFirstLaneUsed(this) &&
           "can only generate first lane for PtrAdd");
    Value *Ptr = State.get(getOperand(0), VPLane(0));
    Value *Addend = State.get(getOperand(1), VPLane(0));
    return Builder.CreatePtrAdd(Ptr, Addend, Name, getGEPNoWrapFlags());
  }
  case VPInstruction::ResumePhi: {
    Value *IncomingFromVPlanPred =
        State.get(getOperand(0), /* IsScalar */ true);
    Value *IncomingFromOtherPreds =
        State.get(getOperand(1), /* IsScalar */ true);
    auto *NewPhi =
        Builder.CreatePHI(State.TypeAnalysis.inferScalarType(this), 2, Name);
    BasicBlock *VPlanPred =
        State.CFG
            .VPBB2IRBB[cast<VPBasicBlock>(getParent()->getPredecessors()[0])];
    NewPhi->addIncoming(IncomingFromVPlanPred, VPlanPred);
<<<<<<< HEAD
    // TODO: Predecessors are temporarily reversed to reduce test changes.
    // Remove it and update remaining tests after functional change landed.
    auto Predecessors = to_vector(predecessors(Builder.GetInsertBlock()));
    for (auto *OtherPred : reverse(Predecessors)) {
      assert(OtherPred != VPlanPred &&
             "VPlan predecessors should not be connected yet");
=======
    for (auto *OtherPred : predecessors(Builder.GetInsertBlock())) {
      if (OtherPred == VPlanPred)
        continue;
>>>>>>> 49fd7d4f
      NewPhi->addIncoming(IncomingFromOtherPreds, OtherPred);
    }
    return NewPhi;
  }
  case VPInstruction::AnyOf: {
    Value *A = State.get(getOperand(0));
    return Builder.CreateOrReduce(A);
  }

  default:
    llvm_unreachable("Unsupported opcode for instruction");
  }
}

bool VPInstruction::isVectorToScalar() const {
  return getOpcode() == VPInstruction::ExtractFromEnd ||
         getOpcode() == VPInstruction::ComputeReductionResult ||
         getOpcode() == VPInstruction::AnyOf;
}

bool VPInstruction::isSingleScalar() const {
  return getOpcode() == VPInstruction::ResumePhi;
}

#if !defined(NDEBUG)
bool VPInstruction::isFPMathOp() const {
  // Inspired by FPMathOperator::classof. Notable differences are that we don't
  // support Call, PHI and Select opcodes here yet.
  return Opcode == Instruction::FAdd || Opcode == Instruction::FMul ||
         Opcode == Instruction::FNeg || Opcode == Instruction::FSub ||
         Opcode == Instruction::FDiv || Opcode == Instruction::FRem ||
         Opcode == Instruction::FCmp || Opcode == Instruction::Select;
}
#endif

void VPInstruction::execute(VPTransformState &State) {
  assert(!State.Lane && "VPInstruction executing an Lane");
  IRBuilderBase::FastMathFlagGuard FMFGuard(State.Builder);
  assert((hasFastMathFlags() == isFPMathOp() ||
          getOpcode() == Instruction::Select) &&
         "Recipe not a FPMathOp but has fast-math flags?");
  if (hasFastMathFlags())
    State.Builder.setFastMathFlags(getFastMathFlags());
  State.setDebugLocFrom(getDebugLoc());
  bool GeneratesPerFirstLaneOnly = canGenerateScalarForFirstLane() &&
                                   (vputils::onlyFirstLaneUsed(this) ||
                                    isVectorToScalar() || isSingleScalar());
  bool GeneratesPerAllLanes = doesGeneratePerAllLanes();
  if (GeneratesPerAllLanes) {
    for (unsigned Lane = 0, NumLanes = State.VF.getKnownMinValue();
         Lane != NumLanes; ++Lane) {
      Value *GeneratedValue = generatePerLane(State, VPLane(Lane));
      assert(GeneratedValue && "generatePerLane must produce a value");
      State.set(this, GeneratedValue, VPLane(Lane));
    }
    return;
  }

  Value *GeneratedValue = generate(State);
  if (!hasResult())
    return;
  assert(GeneratedValue && "generate must produce a value");
  assert(
      (GeneratedValue->getType()->isVectorTy() == !GeneratesPerFirstLaneOnly ||
       State.VF.isScalar()) &&
      "scalar value but not only first lane defined");
  State.set(this, GeneratedValue,
            /*IsScalar*/ GeneratesPerFirstLaneOnly);
}

bool VPInstruction::onlyFirstLaneUsed(const VPValue *Op) const {
  assert(is_contained(operands(), Op) && "Op must be an operand of the recipe");
  if (Instruction::isBinaryOp(getOpcode()))
    return vputils::onlyFirstLaneUsed(this);

  switch (getOpcode()) {
  default:
    return false;
  case Instruction::ICmp:
  case Instruction::Select:
  case Instruction::Or:
  case VPInstruction::PtrAdd:
    // TODO: Cover additional opcodes.
    return vputils::onlyFirstLaneUsed(this);
  case VPInstruction::ActiveLaneMask:
  case VPInstruction::ExplicitVectorLength:
  case VPInstruction::CalculateTripCountMinusVF:
  case VPInstruction::CanonicalIVIncrementForPart:
  case VPInstruction::BranchOnCount:
  case VPInstruction::BranchOnCond:
  case VPInstruction::ResumePhi:
    return true;
  };
  llvm_unreachable("switch should return");
}

bool VPInstruction::onlyFirstPartUsed(const VPValue *Op) const {
  assert(is_contained(operands(), Op) && "Op must be an operand of the recipe");
  if (Instruction::isBinaryOp(getOpcode()))
    return vputils::onlyFirstPartUsed(this);

  switch (getOpcode()) {
  default:
    return false;
  case Instruction::ICmp:
  case Instruction::Select:
    return vputils::onlyFirstPartUsed(this);
  case VPInstruction::BranchOnCount:
  case VPInstruction::BranchOnCond:
  case VPInstruction::CanonicalIVIncrementForPart:
    return true;
  };
  llvm_unreachable("switch should return");
}

#if !defined(NDEBUG) || defined(LLVM_ENABLE_DUMP)
void VPInstruction::dump() const {
  VPSlotTracker SlotTracker(getParent()->getPlan());
  print(dbgs(), "", SlotTracker);
}

void VPInstruction::print(raw_ostream &O, const Twine &Indent,
                          VPSlotTracker &SlotTracker) const {
  O << Indent << "EMIT ";

  if (hasResult()) {
    printAsOperand(O, SlotTracker);
    O << " = ";
  }

  switch (getOpcode()) {
  case VPInstruction::Not:
    O << "not";
    break;
  case VPInstruction::SLPLoad:
    O << "combined load";
    break;
  case VPInstruction::SLPStore:
    O << "combined store";
    break;
  case VPInstruction::ActiveLaneMask:
    O << "active lane mask";
    break;
  case VPInstruction::ResumePhi:
    O << "resume-phi";
    break;
  case VPInstruction::ExplicitVectorLength:
    O << "EXPLICIT-VECTOR-LENGTH";
    break;
  case VPInstruction::FirstOrderRecurrenceSplice:
    O << "first-order splice";
    break;
  case VPInstruction::BranchOnCond:
    O << "branch-on-cond";
    break;
  case VPInstruction::CalculateTripCountMinusVF:
    O << "TC > VF ? TC - VF : 0";
    break;
  case VPInstruction::CanonicalIVIncrementForPart:
    O << "VF * Part +";
    break;
  case VPInstruction::BranchOnCount:
    O << "branch-on-count";
    break;
  case VPInstruction::ExtractFromEnd:
    O << "extract-from-end";
    break;
  case VPInstruction::ComputeReductionResult:
    O << "compute-reduction-result";
    break;
  case VPInstruction::LogicalAnd:
    O << "logical-and";
    break;
  case VPInstruction::PtrAdd:
    O << "ptradd";
    break;
  case VPInstruction::AnyOf:
    O << "any-of";
    break;
  default:
    O << Instruction::getOpcodeName(getOpcode());
  }

  printFlags(O);
  printOperands(O, SlotTracker);

  if (auto DL = getDebugLoc()) {
    O << ", !dbg ";
    DL.print(O);
  }
}
#endif

void VPIRInstruction::execute(VPTransformState &State) {
  assert((isa<PHINode>(&I) || getNumOperands() == 0) &&
         "Only PHINodes can have extra operands");
  for (const auto &[Idx, Op] : enumerate(operands())) {
    VPValue *ExitValue = Op;
    auto Lane = vputils::isUniformAfterVectorization(ExitValue)
                    ? VPLane::getFirstLane()
                    : VPLane::getLastLaneForVF(State.VF);
    VPBlockBase *Pred = getParent()->getPredecessors()[Idx];
    auto *PredVPBB = Pred->getExitingBasicBlock();
    BasicBlock *PredBB = State.CFG.VPBB2IRBB[PredVPBB];
    // Set insertion point in PredBB in case an extract needs to be generated.
    // TODO: Model extracts explicitly.
    State.Builder.SetInsertPoint(PredBB, PredBB->getFirstNonPHIIt());
    Value *V = State.get(ExitValue, VPLane(Lane));
    auto *Phi = cast<PHINode>(&I);
    // If there is no existing block for PredBB in the phi, add a new incoming
    // value. Otherwise update the existing incoming value for PredBB.
    if (Phi->getBasicBlockIndex(PredBB) == -1)
      Phi->addIncoming(V, PredBB);
    else
      Phi->setIncomingValueForBlock(PredBB, V);
  }

  // Advance the insert point after the wrapped IR instruction. This allows
  // interleaving VPIRInstructions and other recipes.
  State.Builder.SetInsertPoint(I.getParent(), std::next(I.getIterator()));
}

InstructionCost VPIRInstruction::computeCost(ElementCount VF,
                                             VPCostContext &Ctx) const {
  // The recipe wraps an existing IR instruction on the border of VPlan's scope,
  // hence it does not contribute to the cost-modeling for the VPlan.
  return 0;
}

#if !defined(NDEBUG) || defined(LLVM_ENABLE_DUMP)
void VPIRInstruction::print(raw_ostream &O, const Twine &Indent,
                            VPSlotTracker &SlotTracker) const {
  O << Indent << "IR " << I;

  if (getNumOperands() != 0) {
    O << " (extra operand" << (getNumOperands() > 1 ? "s" : "") << ": ";
    interleaveComma(
        enumerate(operands()), O, [this, &O, &SlotTracker](auto Op) {
          Op.value()->printAsOperand(O, SlotTracker);
          O << " from ";
          getParent()->getPredecessors()[Op.index()]->printAsOperand(O);
        });
    O << ")";
  }
}
#endif

void VPWidenCallRecipe::execute(VPTransformState &State) {
  assert(State.VF.isVector() && "not widening");
  State.setDebugLocFrom(getDebugLoc());

  FunctionType *VFTy = Variant->getFunctionType();
  // Add return type if intrinsic is overloaded on it.
  SmallVector<Value *, 4> Args;
  for (const auto &I : enumerate(arg_operands())) {
    Value *Arg;
    // Some vectorized function variants may also take a scalar argument,
    // e.g. linear parameters for pointers. This needs to be the scalar value
    // from the start of the respective part when interleaving.
    if (!VFTy->getParamType(I.index())->isVectorTy())
      Arg = State.get(I.value(), VPLane(0));
    else
      Arg = State.get(I.value(), onlyFirstLaneUsed(I.value()));
    Args.push_back(Arg);
  }

  assert(Variant != nullptr && "Can't create vector function.");

  auto *CI = cast_or_null<CallInst>(getUnderlyingValue());
  SmallVector<OperandBundleDef, 1> OpBundles;
  if (CI)
    CI->getOperandBundlesAsDefs(OpBundles);

  CallInst *V = State.Builder.CreateCall(Variant, Args, OpBundles);
  setFlags(V);

  if (!V->getType()->isVoidTy())
    State.set(this, V);
  State.addMetadata(V, CI);
}

InstructionCost VPWidenCallRecipe::computeCost(ElementCount VF,
                                               VPCostContext &Ctx) const {
  TTI::TargetCostKind CostKind = TTI::TCK_RecipThroughput;
  return Ctx.TTI.getCallInstrCost(nullptr, Variant->getReturnType(),
                                  Variant->getFunctionType()->params(),
                                  CostKind);
}

#if !defined(NDEBUG) || defined(LLVM_ENABLE_DUMP)
void VPWidenCallRecipe::print(raw_ostream &O, const Twine &Indent,
                              VPSlotTracker &SlotTracker) const {
  O << Indent << "WIDEN-CALL ";

  Function *CalledFn = getCalledScalarFunction();
  if (CalledFn->getReturnType()->isVoidTy())
    O << "void ";
  else {
    printAsOperand(O, SlotTracker);
    O << " = ";
  }

  O << "call";
  printFlags(O);
  O << " @" << CalledFn->getName() << "(";
  interleaveComma(arg_operands(), O, [&O, &SlotTracker](VPValue *Op) {
    Op->printAsOperand(O, SlotTracker);
  });
  O << ")";

  O << " (using library function";
  if (Variant->hasName())
    O << ": " << Variant->getName();
  O << ")";
}
#endif

void VPWidenIntrinsicRecipe::execute(VPTransformState &State) {
  assert(State.VF.isVector() && "not widening");
  State.setDebugLocFrom(getDebugLoc());

  SmallVector<Type *, 2> TysForDecl;
  // Add return type if intrinsic is overloaded on it.
  if (isVectorIntrinsicWithOverloadTypeAtArg(VectorIntrinsicID, -1, State.TTI))
    TysForDecl.push_back(VectorType::get(getResultType(), State.VF));
  SmallVector<Value *, 4> Args;
  for (const auto &I : enumerate(operands())) {
    // Some intrinsics have a scalar argument - don't replace it with a
    // vector.
    Value *Arg;
    if (isVectorIntrinsicWithScalarOpAtArg(VectorIntrinsicID, I.index(),
                                           State.TTI))
      Arg = State.get(I.value(), VPLane(0));
    else
      Arg = State.get(I.value(), onlyFirstLaneUsed(I.value()));
    if (isVectorIntrinsicWithOverloadTypeAtArg(VectorIntrinsicID, I.index(),
                                               State.TTI))
      TysForDecl.push_back(Arg->getType());
    Args.push_back(Arg);
  }

  // Use vector version of the intrinsic.
  Module *M = State.Builder.GetInsertBlock()->getModule();
  Function *VectorF =
      Intrinsic::getOrInsertDeclaration(M, VectorIntrinsicID, TysForDecl);
  assert(VectorF &&
         "Can't retrieve vector intrinsic or vector-predication intrinsics.");

  auto *CI = cast_or_null<CallInst>(getUnderlyingValue());
  SmallVector<OperandBundleDef, 1> OpBundles;
  if (CI)
    CI->getOperandBundlesAsDefs(OpBundles);

  CallInst *V = State.Builder.CreateCall(VectorF, Args, OpBundles);

  setFlags(V);

  if (!V->getType()->isVoidTy())
    State.set(this, V);
  State.addMetadata(V, CI);
}

InstructionCost VPWidenIntrinsicRecipe::computeCost(ElementCount VF,
                                                    VPCostContext &Ctx) const {
  TTI::TargetCostKind CostKind = TTI::TCK_RecipThroughput;

  // Some backends analyze intrinsic arguments to determine cost. Use the
  // underlying value for the operand if it has one. Otherwise try to use the
  // operand of the underlying call instruction, if there is one. Otherwise
  // clear Arguments.
  // TODO: Rework TTI interface to be independent of concrete IR values.
  SmallVector<const Value *> Arguments;
  for (const auto &[Idx, Op] : enumerate(operands())) {
    auto *V = Op->getUnderlyingValue();
    if (!V) {
      // Push all the VP Intrinsic's ops into the Argments even if is nullptr.
      // Some VP Intrinsic's cost will assert the number of parameters.
      // Mainly appears in the following two scenarios:
      // 1. EVL Op is nullptr
      // 2. The Argmunt of the VP Intrinsic is also the VP Intrinsic
      if (VPIntrinsic::isVPIntrinsic(VectorIntrinsicID)) {
        Arguments.push_back(V);
        continue;
      }
      if (auto *UI = dyn_cast_or_null<CallBase>(getUnderlyingValue())) {
        Arguments.push_back(UI->getArgOperand(Idx));
        continue;
      }
      Arguments.clear();
      break;
    }
    Arguments.push_back(V);
  }

  Type *RetTy = ToVectorTy(Ctx.Types.inferScalarType(this), VF);
  SmallVector<Type *> ParamTys;
  for (unsigned I = 0; I != getNumOperands(); ++I)
    ParamTys.push_back(
        ToVectorTy(Ctx.Types.inferScalarType(getOperand(I)), VF));

  // TODO: Rework TTI interface to avoid reliance on underlying IntrinsicInst.
  FastMathFlags FMF = hasFastMathFlags() ? getFastMathFlags() : FastMathFlags();
  IntrinsicCostAttributes CostAttrs(
      VectorIntrinsicID, RetTy, Arguments, ParamTys, FMF,
      dyn_cast_or_null<IntrinsicInst>(getUnderlyingValue()));
  return Ctx.TTI.getIntrinsicInstrCost(CostAttrs, CostKind);
}

StringRef VPWidenIntrinsicRecipe::getIntrinsicName() const {
  return Intrinsic::getBaseName(VectorIntrinsicID);
}

bool VPWidenIntrinsicRecipe::onlyFirstLaneUsed(const VPValue *Op) const {
  assert(is_contained(operands(), Op) && "Op must be an operand of the recipe");
  // Vector predication intrinsics only demand the the first lane the last
  // operand (the EVL operand).
  return VPIntrinsic::isVPIntrinsic(VectorIntrinsicID) &&
         Op == getOperand(getNumOperands() - 1);
}

#if !defined(NDEBUG) || defined(LLVM_ENABLE_DUMP)
void VPWidenIntrinsicRecipe::print(raw_ostream &O, const Twine &Indent,
                                   VPSlotTracker &SlotTracker) const {
  O << Indent << "WIDEN-INTRINSIC ";
  if (ResultTy->isVoidTy()) {
    O << "void ";
  } else {
    printAsOperand(O, SlotTracker);
    O << " = ";
  }

  O << "call";
  printFlags(O);
  O << getIntrinsicName() << "(";

  interleaveComma(operands(), O, [&O, &SlotTracker](VPValue *Op) {
    Op->printAsOperand(O, SlotTracker);
  });
  O << ")";
}
#endif

void VPHistogramRecipe::execute(VPTransformState &State) {
  State.setDebugLocFrom(getDebugLoc());
  IRBuilderBase &Builder = State.Builder;

  Value *Address = State.get(getOperand(0));
  Value *IncAmt = State.get(getOperand(1), /*IsScalar=*/true);
  VectorType *VTy = cast<VectorType>(Address->getType());

  // The histogram intrinsic requires a mask even if the recipe doesn't;
  // if the mask operand was omitted then all lanes should be executed and
  // we just need to synthesize an all-true mask.
  Value *Mask = nullptr;
  if (VPValue *VPMask = getMask())
    Mask = State.get(VPMask);
  else
    Mask =
        Builder.CreateVectorSplat(VTy->getElementCount(), Builder.getInt1(1));

  // If this is a subtract, we want to invert the increment amount. We may
  // add a separate intrinsic in future, but for now we'll try this.
  if (Opcode == Instruction::Sub)
    IncAmt = Builder.CreateNeg(IncAmt);
  else
    assert(Opcode == Instruction::Add && "only add or sub supported for now");

  State.Builder.CreateIntrinsic(Intrinsic::experimental_vector_histogram_add,
                                {VTy, IncAmt->getType()},
                                {Address, IncAmt, Mask});
}

InstructionCost VPHistogramRecipe::computeCost(ElementCount VF,
                                               VPCostContext &Ctx) const {
  // FIXME: Take the gather and scatter into account as well. For now we're
  //        generating the same cost as the fallback path, but we'll likely
  //        need to create a new TTI method for determining the cost, including
  //        whether we can use base + vec-of-smaller-indices or just
  //        vec-of-pointers.
  assert(VF.isVector() && "Invalid VF for histogram cost");
  Type *AddressTy = Ctx.Types.inferScalarType(getOperand(0));
  VPValue *IncAmt = getOperand(1);
  Type *IncTy = Ctx.Types.inferScalarType(IncAmt);
  VectorType *VTy = VectorType::get(IncTy, VF);

  // Assume that a non-constant update value (or a constant != 1) requires
  // a multiply, and add that into the cost.
  InstructionCost MulCost =
      Ctx.TTI.getArithmeticInstrCost(Instruction::Mul, VTy);
  if (IncAmt->isLiveIn()) {
    ConstantInt *CI = dyn_cast<ConstantInt>(IncAmt->getLiveInIRValue());

    if (CI && CI->getZExtValue() == 1)
      MulCost = TTI::TCC_Free;
  }

  // Find the cost of the histogram operation itself.
  Type *PtrTy = VectorType::get(AddressTy, VF);
  Type *MaskTy = VectorType::get(Type::getInt1Ty(Ctx.LLVMCtx), VF);
  IntrinsicCostAttributes ICA(Intrinsic::experimental_vector_histogram_add,
                              Type::getVoidTy(Ctx.LLVMCtx),
                              {PtrTy, IncTy, MaskTy});

  // Add the costs together with the add/sub operation.
  return Ctx.TTI.getIntrinsicInstrCost(
             ICA, TargetTransformInfo::TCK_RecipThroughput) +
         MulCost + Ctx.TTI.getArithmeticInstrCost(Opcode, VTy);
}

#if !defined(NDEBUG) || defined(LLVM_ENABLE_DUMP)
void VPHistogramRecipe::print(raw_ostream &O, const Twine &Indent,
                              VPSlotTracker &SlotTracker) const {
  O << Indent << "WIDEN-HISTOGRAM buckets: ";
  getOperand(0)->printAsOperand(O, SlotTracker);

  if (Opcode == Instruction::Sub)
    O << ", dec: ";
  else {
    assert(Opcode == Instruction::Add);
    O << ", inc: ";
  }
  getOperand(1)->printAsOperand(O, SlotTracker);

  if (VPValue *Mask = getMask()) {
    O << ", mask: ";
    Mask->printAsOperand(O, SlotTracker);
  }
}

void VPWidenSelectRecipe::print(raw_ostream &O, const Twine &Indent,
                                VPSlotTracker &SlotTracker) const {
  O << Indent << "WIDEN-SELECT ";
  printAsOperand(O, SlotTracker);
  O << " = select ";
  getOperand(0)->printAsOperand(O, SlotTracker);
  O << ", ";
  getOperand(1)->printAsOperand(O, SlotTracker);
  O << ", ";
  getOperand(2)->printAsOperand(O, SlotTracker);
  O << (isInvariantCond() ? " (condition is loop invariant)" : "");
}
#endif

void VPWidenSelectRecipe::execute(VPTransformState &State) {
  State.setDebugLocFrom(getDebugLoc());

  // The condition can be loop invariant but still defined inside the
  // loop. This means that we can't just use the original 'cond' value.
  // We have to take the 'vectorized' value and pick the first lane.
  // Instcombine will make this a no-op.
  auto *InvarCond =
      isInvariantCond() ? State.get(getCond(), VPLane(0)) : nullptr;

  Value *Cond = InvarCond ? InvarCond : State.get(getCond());
  Value *Op0 = State.get(getOperand(1));
  Value *Op1 = State.get(getOperand(2));
  Value *Sel = State.Builder.CreateSelect(Cond, Op0, Op1);
  State.set(this, Sel);
  State.addMetadata(Sel, dyn_cast_or_null<Instruction>(getUnderlyingValue()));
}

InstructionCost VPWidenSelectRecipe::computeCost(ElementCount VF,
                                                 VPCostContext &Ctx) const {
  SelectInst *SI = cast<SelectInst>(getUnderlyingValue());
  bool ScalarCond = getOperand(0)->isDefinedOutsideLoopRegions();
  Type *ScalarTy = Ctx.Types.inferScalarType(this);
  Type *VectorTy = ToVectorTy(Ctx.Types.inferScalarType(this), VF);
  TTI::TargetCostKind CostKind = TTI::TCK_RecipThroughput;

  VPValue *Op0, *Op1;
  using namespace llvm::VPlanPatternMatch;
  if (!ScalarCond && ScalarTy->getScalarSizeInBits() == 1 &&
      (match(this, m_LogicalAnd(m_VPValue(Op0), m_VPValue(Op1))) ||
       match(this, m_LogicalOr(m_VPValue(Op0), m_VPValue(Op1))))) {
    // select x, y, false --> x & y
    // select x, true, y --> x | y
    const auto [Op1VK, Op1VP] = Ctx.getOperandInfo(Op0);
    const auto [Op2VK, Op2VP] = Ctx.getOperandInfo(Op1);

    SmallVector<const Value *, 2> Operands;
    if (all_of(operands(),
               [](VPValue *Op) { return Op->getUnderlyingValue(); }))
      Operands.append(SI->op_begin(), SI->op_end());
    bool IsLogicalOr = match(this, m_LogicalOr(m_VPValue(Op0), m_VPValue(Op1)));
    return Ctx.TTI.getArithmeticInstrCost(
        IsLogicalOr ? Instruction::Or : Instruction::And, VectorTy, CostKind,
        {Op1VK, Op1VP}, {Op2VK, Op2VP}, Operands, SI);
  }

  Type *CondTy = Ctx.Types.inferScalarType(getOperand(0));
  if (!ScalarCond)
    CondTy = VectorType::get(CondTy, VF);

  CmpInst::Predicate Pred = CmpInst::BAD_ICMP_PREDICATE;
  if (auto *Cmp = dyn_cast<CmpInst>(SI->getCondition()))
    Pred = Cmp->getPredicate();
  return Ctx.TTI.getCmpSelInstrCost(Instruction::Select, VectorTy, CondTy, Pred,
                                    CostKind, {TTI::OK_AnyValue, TTI::OP_None},
                                    {TTI::OK_AnyValue, TTI::OP_None}, SI);
}

VPRecipeWithIRFlags::FastMathFlagsTy::FastMathFlagsTy(
    const FastMathFlags &FMF) {
  AllowReassoc = FMF.allowReassoc();
  NoNaNs = FMF.noNaNs();
  NoInfs = FMF.noInfs();
  NoSignedZeros = FMF.noSignedZeros();
  AllowReciprocal = FMF.allowReciprocal();
  AllowContract = FMF.allowContract();
  ApproxFunc = FMF.approxFunc();
}

#if !defined(NDEBUG) || defined(LLVM_ENABLE_DUMP)
void VPRecipeWithIRFlags::printFlags(raw_ostream &O) const {
  switch (OpType) {
  case OperationType::Cmp:
    O << " " << CmpInst::getPredicateName(getPredicate());
    break;
  case OperationType::DisjointOp:
    if (DisjointFlags.IsDisjoint)
      O << " disjoint";
    break;
  case OperationType::PossiblyExactOp:
    if (ExactFlags.IsExact)
      O << " exact";
    break;
  case OperationType::OverflowingBinOp:
    if (WrapFlags.HasNUW)
      O << " nuw";
    if (WrapFlags.HasNSW)
      O << " nsw";
    break;
  case OperationType::FPMathOp:
    getFastMathFlags().print(O);
    break;
  case OperationType::GEPOp:
    if (GEPFlags.isInBounds())
      O << " inbounds";
    else if (GEPFlags.hasNoUnsignedSignedWrap())
      O << " nusw";
    if (GEPFlags.hasNoUnsignedWrap())
      O << " nuw";
    break;
  case OperationType::NonNegOp:
    if (NonNegFlags.NonNeg)
      O << " nneg";
    break;
  case OperationType::Other:
    break;
  }
  if (getNumOperands() > 0)
    O << " ";
}
#endif

void VPWidenRecipe::execute(VPTransformState &State) {
  State.setDebugLocFrom(getDebugLoc());
  auto &Builder = State.Builder;
  switch (Opcode) {
  case Instruction::Call:
  case Instruction::Br:
  case Instruction::PHI:
  case Instruction::GetElementPtr:
  case Instruction::Select:
    llvm_unreachable("This instruction is handled by a different recipe.");
  case Instruction::UDiv:
  case Instruction::SDiv:
  case Instruction::SRem:
  case Instruction::URem:
  case Instruction::Add:
  case Instruction::FAdd:
  case Instruction::Sub:
  case Instruction::FSub:
  case Instruction::FNeg:
  case Instruction::Mul:
  case Instruction::FMul:
  case Instruction::FDiv:
  case Instruction::FRem:
  case Instruction::Shl:
  case Instruction::LShr:
  case Instruction::AShr:
  case Instruction::And:
  case Instruction::Or:
  case Instruction::Xor: {
    // Just widen unops and binops.
    SmallVector<Value *, 2> Ops;
    for (VPValue *VPOp : operands())
      Ops.push_back(State.get(VPOp));

    Value *V = Builder.CreateNAryOp(Opcode, Ops);

    if (auto *VecOp = dyn_cast<Instruction>(V))
      setFlags(VecOp);

    // Use this vector value for all users of the original instruction.
    State.set(this, V);
    State.addMetadata(V, dyn_cast_or_null<Instruction>(getUnderlyingValue()));
    break;
  }
  case Instruction::Freeze: {
    Value *Op = State.get(getOperand(0));

    Value *Freeze = Builder.CreateFreeze(Op);
    State.set(this, Freeze);
    break;
  }
  case Instruction::ICmp:
  case Instruction::FCmp: {
    // Widen compares. Generate vector compares.
    bool FCmp = Opcode == Instruction::FCmp;
    Value *A = State.get(getOperand(0));
    Value *B = State.get(getOperand(1));
    Value *C = nullptr;
    if (FCmp) {
      // Propagate fast math flags.
      IRBuilder<>::FastMathFlagGuard FMFG(Builder);
      if (auto *I = dyn_cast_or_null<Instruction>(getUnderlyingValue()))
        Builder.setFastMathFlags(I->getFastMathFlags());
      C = Builder.CreateFCmp(getPredicate(), A, B);
    } else {
      C = Builder.CreateICmp(getPredicate(), A, B);
    }
    State.set(this, C);
    State.addMetadata(C, dyn_cast_or_null<Instruction>(getUnderlyingValue()));
    break;
  }
  default:
    // This instruction is not vectorized by simple widening.
    LLVM_DEBUG(dbgs() << "LV: Found an unhandled opcode : "
                      << Instruction::getOpcodeName(Opcode));
    llvm_unreachable("Unhandled instruction!");
  } // end of switch.

#if !defined(NDEBUG)
  // Verify that VPlan type inference results agree with the type of the
  // generated values.
  assert(VectorType::get(State.TypeAnalysis.inferScalarType(this), State.VF) ==
             State.get(this)->getType() &&
         "inferred type and type from generated instructions do not match");
#endif
}

InstructionCost VPWidenRecipe::computeCost(ElementCount VF,
                                           VPCostContext &Ctx) const {
  TTI::TargetCostKind CostKind = TTI::TCK_RecipThroughput;
  switch (Opcode) {
  case Instruction::FNeg: {
    Type *VectorTy = ToVectorTy(Ctx.Types.inferScalarType(this), VF);
    return Ctx.TTI.getArithmeticInstrCost(
        Opcode, VectorTy, CostKind,
        {TargetTransformInfo::OK_AnyValue, TargetTransformInfo::OP_None},
        {TargetTransformInfo::OK_AnyValue, TargetTransformInfo::OP_None});
  }

  case Instruction::UDiv:
  case Instruction::SDiv:
  case Instruction::SRem:
  case Instruction::URem:
    // More complex computation, let the legacy cost-model handle this for now.
    return Ctx.getLegacyCost(cast<Instruction>(getUnderlyingValue()), VF);
  case Instruction::Add:
  case Instruction::FAdd:
  case Instruction::Sub:
  case Instruction::FSub:
  case Instruction::Mul:
  case Instruction::FMul:
  case Instruction::FDiv:
  case Instruction::FRem:
  case Instruction::Shl:
  case Instruction::LShr:
  case Instruction::AShr:
  case Instruction::And:
  case Instruction::Or:
  case Instruction::Xor: {
    VPValue *RHS = getOperand(1);
    // Certain instructions can be cheaper to vectorize if they have a constant
    // second vector operand. One example of this are shifts on x86.
    TargetTransformInfo::OperandValueInfo RHSInfo = {
        TargetTransformInfo::OK_AnyValue, TargetTransformInfo::OP_None};
    if (RHS->isLiveIn())
      RHSInfo = Ctx.TTI.getOperandInfo(RHS->getLiveInIRValue());

    if (RHSInfo.Kind == TargetTransformInfo::OK_AnyValue &&
        getOperand(1)->isDefinedOutsideLoopRegions())
      RHSInfo.Kind = TargetTransformInfo::OK_UniformValue;
    Type *VectorTy = ToVectorTy(Ctx.Types.inferScalarType(this), VF);
    Instruction *CtxI = dyn_cast_or_null<Instruction>(getUnderlyingValue());

    SmallVector<const Value *, 4> Operands;
    if (CtxI)
      Operands.append(CtxI->value_op_begin(), CtxI->value_op_end());
    return Ctx.TTI.getArithmeticInstrCost(
        Opcode, VectorTy, CostKind,
        {TargetTransformInfo::OK_AnyValue, TargetTransformInfo::OP_None},
        RHSInfo, Operands, CtxI, &Ctx.TLI);
  }
  case Instruction::Freeze: {
    // This opcode is unknown. Assume that it is the same as 'mul'.
    Type *VectorTy = ToVectorTy(Ctx.Types.inferScalarType(this), VF);
    return Ctx.TTI.getArithmeticInstrCost(Instruction::Mul, VectorTy, CostKind);
  }
  case Instruction::ICmp:
  case Instruction::FCmp: {
    Instruction *CtxI = dyn_cast_or_null<Instruction>(getUnderlyingValue());
    Type *VectorTy = ToVectorTy(Ctx.Types.inferScalarType(getOperand(0)), VF);
    return Ctx.TTI.getCmpSelInstrCost(Opcode, VectorTy, nullptr, getPredicate(),
                                      CostKind,
                                      {TTI::OK_AnyValue, TTI::OP_None},
                                      {TTI::OK_AnyValue, TTI::OP_None}, CtxI);
  }
  default:
    llvm_unreachable("Unsupported opcode for instruction");
  }
}

void VPWidenEVLRecipe::execute(VPTransformState &State) {
  unsigned Opcode = getOpcode();
  // TODO: Support other opcodes
  if (!Instruction::isBinaryOp(Opcode) && !Instruction::isUnaryOp(Opcode))
    llvm_unreachable("Unsupported opcode in VPWidenEVLRecipe::execute");

  State.setDebugLocFrom(getDebugLoc());

  assert(State.get(getOperand(0))->getType()->isVectorTy() &&
         "VPWidenEVLRecipe should not be used for scalars");

  VPValue *EVL = getEVL();
  Value *EVLArg = State.get(EVL, /*NeedsScalar=*/true);
  IRBuilderBase &BuilderIR = State.Builder;
  VectorBuilder Builder(BuilderIR);
  Value *Mask = BuilderIR.CreateVectorSplat(State.VF, BuilderIR.getTrue());

  SmallVector<Value *, 4> Ops;
  for (unsigned I = 0, E = getNumOperands() - 1; I < E; ++I) {
    VPValue *VPOp = getOperand(I);
    Ops.push_back(State.get(VPOp));
  }

  Builder.setMask(Mask).setEVL(EVLArg);
  Value *VPInst =
      Builder.createVectorInstruction(Opcode, Ops[0]->getType(), Ops, "vp.op");
  // Currently vp-intrinsics only accept FMF flags.
  // TODO: Enable other flags when support is added.
  if (isa<FPMathOperator>(VPInst))
    setFlags(cast<Instruction>(VPInst));

  State.set(this, VPInst);
  State.addMetadata(VPInst,
                    dyn_cast_or_null<Instruction>(getUnderlyingValue()));
}

#if !defined(NDEBUG) || defined(LLVM_ENABLE_DUMP)
void VPWidenRecipe::print(raw_ostream &O, const Twine &Indent,
                          VPSlotTracker &SlotTracker) const {
  O << Indent << "WIDEN ";
  printAsOperand(O, SlotTracker);
  O << " = " << Instruction::getOpcodeName(Opcode);
  printFlags(O);
  printOperands(O, SlotTracker);
}

void VPWidenEVLRecipe::print(raw_ostream &O, const Twine &Indent,
                             VPSlotTracker &SlotTracker) const {
  O << Indent << "WIDEN ";
  printAsOperand(O, SlotTracker);
  O << " = vp." << Instruction::getOpcodeName(getOpcode());
  printFlags(O);
  printOperands(O, SlotTracker);
}
#endif

void VPWidenCastRecipe::execute(VPTransformState &State) {
  State.setDebugLocFrom(getDebugLoc());
  auto &Builder = State.Builder;
  /// Vectorize casts.
  assert(State.VF.isVector() && "Not vectorizing?");
  Type *DestTy = VectorType::get(getResultType(), State.VF);
  VPValue *Op = getOperand(0);
  Value *A = State.get(Op);
  Value *Cast = Builder.CreateCast(Instruction::CastOps(Opcode), A, DestTy);
  State.set(this, Cast);
  State.addMetadata(Cast, cast_or_null<Instruction>(getUnderlyingValue()));
  if (auto *CastOp = dyn_cast<Instruction>(Cast))
    setFlags(CastOp);
}

InstructionCost VPWidenCastRecipe::computeCost(ElementCount VF,
                                               VPCostContext &Ctx) const {
  // TODO: In some cases, VPWidenCastRecipes are created but not considered in
  // the legacy cost model, including truncates/extends when evaluating a
  // reduction in a smaller type.
  if (!getUnderlyingValue())
    return 0;
  // Computes the CastContextHint from a recipes that may access memory.
  auto ComputeCCH = [&](const VPRecipeBase *R) -> TTI::CastContextHint {
    if (VF.isScalar())
      return TTI::CastContextHint::Normal;
    if (isa<VPInterleaveRecipe>(R))
      return TTI::CastContextHint::Interleave;
    if (const auto *ReplicateRecipe = dyn_cast<VPReplicateRecipe>(R))
      return ReplicateRecipe->isPredicated() ? TTI::CastContextHint::Masked
                                             : TTI::CastContextHint::Normal;
    const auto *WidenMemoryRecipe = dyn_cast<VPWidenMemoryRecipe>(R);
    if (WidenMemoryRecipe == nullptr)
      return TTI::CastContextHint::None;
    if (!WidenMemoryRecipe->isConsecutive())
      return TTI::CastContextHint::GatherScatter;
    if (WidenMemoryRecipe->isReverse())
      return TTI::CastContextHint::Reversed;
    if (WidenMemoryRecipe->isMasked())
      return TTI::CastContextHint::Masked;
    return TTI::CastContextHint::Normal;
  };

  VPValue *Operand = getOperand(0);
  TTI::CastContextHint CCH = TTI::CastContextHint::None;
  // For Trunc/FPTrunc, get the context from the only user.
  if ((Opcode == Instruction::Trunc || Opcode == Instruction::FPTrunc) &&
      !hasMoreThanOneUniqueUser() && getNumUsers() > 0) {
    if (auto *StoreRecipe = dyn_cast<VPRecipeBase>(*user_begin()))
      CCH = ComputeCCH(StoreRecipe);
  }
  // For Z/Sext, get the context from the operand.
  else if (Opcode == Instruction::ZExt || Opcode == Instruction::SExt ||
           Opcode == Instruction::FPExt) {
    if (Operand->isLiveIn())
      CCH = TTI::CastContextHint::Normal;
    else if (Operand->getDefiningRecipe())
      CCH = ComputeCCH(Operand->getDefiningRecipe());
  }

  auto *SrcTy =
      cast<VectorType>(ToVectorTy(Ctx.Types.inferScalarType(Operand), VF));
  auto *DestTy = cast<VectorType>(ToVectorTy(getResultType(), VF));
  // Arm TTI will use the underlying instruction to determine the cost.
  return Ctx.TTI.getCastInstrCost(
      Opcode, DestTy, SrcTy, CCH, TTI::TCK_RecipThroughput,
      dyn_cast_if_present<Instruction>(getUnderlyingValue()));
}

#if !defined(NDEBUG) || defined(LLVM_ENABLE_DUMP)
void VPWidenCastRecipe::print(raw_ostream &O, const Twine &Indent,
                              VPSlotTracker &SlotTracker) const {
  O << Indent << "WIDEN-CAST ";
  printAsOperand(O, SlotTracker);
  O << " = " << Instruction::getOpcodeName(Opcode) << " ";
  printFlags(O);
  printOperands(O, SlotTracker);
  O << " to " << *getResultType();
}
#endif

InstructionCost VPHeaderPHIRecipe::computeCost(ElementCount VF,
                                               VPCostContext &Ctx) const {
  return Ctx.TTI.getCFInstrCost(Instruction::PHI, TTI::TCK_RecipThroughput);
}

/// This function adds
/// (0 * Step, 1 * Step, 2 * Step, ...)
/// to each vector element of Val.
/// \p Opcode is relevant for FP induction variable.
static Value *getStepVector(Value *Val, Value *Step,
                            Instruction::BinaryOps BinOp, ElementCount VF,
                            IRBuilderBase &Builder) {
  assert(VF.isVector() && "only vector VFs are supported");

  // Create and check the types.
  auto *ValVTy = cast<VectorType>(Val->getType());
  ElementCount VLen = ValVTy->getElementCount();

  Type *STy = Val->getType()->getScalarType();
  assert((STy->isIntegerTy() || STy->isFloatingPointTy()) &&
         "Induction Step must be an integer or FP");
  assert(Step->getType() == STy && "Step has wrong type");

  SmallVector<Constant *, 8> Indices;

  // Create a vector of consecutive numbers from zero to VF.
  VectorType *InitVecValVTy = ValVTy;
  if (STy->isFloatingPointTy()) {
    Type *InitVecValSTy =
        IntegerType::get(STy->getContext(), STy->getScalarSizeInBits());
    InitVecValVTy = VectorType::get(InitVecValSTy, VLen);
  }
  Value *InitVec = Builder.CreateStepVector(InitVecValVTy);

  if (STy->isIntegerTy()) {
    Step = Builder.CreateVectorSplat(VLen, Step);
    assert(Step->getType() == Val->getType() && "Invalid step vec");
    // FIXME: The newly created binary instructions should contain nsw/nuw
    // flags, which can be found from the original scalar operations.
    Step = Builder.CreateMul(InitVec, Step);
    return Builder.CreateAdd(Val, Step, "induction");
  }

  // Floating point induction.
  assert((BinOp == Instruction::FAdd || BinOp == Instruction::FSub) &&
         "Binary Opcode should be specified for FP induction");
  InitVec = Builder.CreateUIToFP(InitVec, ValVTy);

  Step = Builder.CreateVectorSplat(VLen, Step);
  Value *MulOp = Builder.CreateFMul(InitVec, Step);
  return Builder.CreateBinOp(BinOp, Val, MulOp, "induction");
}

/// A helper function that returns an integer or floating-point constant with
/// value C.
static Constant *getSignedIntOrFpConstant(Type *Ty, int64_t C) {
  return Ty->isIntegerTy() ? ConstantInt::getSigned(Ty, C)
                           : ConstantFP::get(Ty, C);
}

void VPWidenIntOrFpInductionRecipe::execute(VPTransformState &State) {
  assert(!State.Lane && "Int or FP induction being replicated.");

  Value *Start = getStartValue()->getLiveInIRValue();
  const InductionDescriptor &ID = getInductionDescriptor();
  TruncInst *Trunc = getTruncInst();
  IRBuilderBase &Builder = State.Builder;
  assert(getPHINode()->getType() == ID.getStartValue()->getType() &&
         "Types must match");
  assert(State.VF.isVector() && "must have vector VF");

  // The value from the original loop to which we are mapping the new induction
  // variable.
  Instruction *EntryVal = Trunc ? cast<Instruction>(Trunc) : getPHINode();

  // Fast-math-flags propagate from the original induction instruction.
  IRBuilder<>::FastMathFlagGuard FMFG(Builder);
  if (ID.getInductionBinOp() && isa<FPMathOperator>(ID.getInductionBinOp()))
    Builder.setFastMathFlags(ID.getInductionBinOp()->getFastMathFlags());

  // Now do the actual transformations, and start with fetching the step value.
  Value *Step = State.get(getStepValue(), VPLane(0));

  assert((isa<PHINode>(EntryVal) || isa<TruncInst>(EntryVal)) &&
         "Expected either an induction phi-node or a truncate of it!");

  // Construct the initial value of the vector IV in the vector loop preheader
  auto CurrIP = Builder.saveIP();
  BasicBlock *VectorPH = State.CFG.getPreheaderBBFor(this);
  Builder.SetInsertPoint(VectorPH->getTerminator());
  if (isa<TruncInst>(EntryVal)) {
    assert(Start->getType()->isIntegerTy() &&
           "Truncation requires an integer type");
    auto *TruncType = cast<IntegerType>(EntryVal->getType());
    Step = Builder.CreateTrunc(Step, TruncType);
    Start = Builder.CreateCast(Instruction::Trunc, Start, TruncType);
  }

  Value *SplatStart = Builder.CreateVectorSplat(State.VF, Start);
  Value *SteppedStart = getStepVector(SplatStart, Step, ID.getInductionOpcode(),
                                      State.VF, State.Builder);

  // We create vector phi nodes for both integer and floating-point induction
  // variables. Here, we determine the kind of arithmetic we will perform.
  Instruction::BinaryOps AddOp;
  Instruction::BinaryOps MulOp;
  if (Step->getType()->isIntegerTy()) {
    AddOp = Instruction::Add;
    MulOp = Instruction::Mul;
  } else {
    AddOp = ID.getInductionOpcode();
    MulOp = Instruction::FMul;
  }

  Value *SplatVF;
  if (VPValue *SplatVFOperand = getSplatVFValue()) {
    // The recipe has been unrolled. In that case, fetch the splat value for the
    // induction increment.
    SplatVF = State.get(SplatVFOperand);
  } else {
    // Multiply the vectorization factor by the step using integer or
    // floating-point arithmetic as appropriate.
    Type *StepType = Step->getType();
    Value *RuntimeVF = State.get(getVFValue(), VPLane(0));
    if (Step->getType()->isFloatingPointTy())
      RuntimeVF = Builder.CreateUIToFP(RuntimeVF, StepType);
    else
      RuntimeVF = Builder.CreateZExtOrTrunc(RuntimeVF, StepType);
    Value *Mul = Builder.CreateBinOp(MulOp, Step, RuntimeVF);

    // Create a vector splat to use in the induction update.
    SplatVF = Builder.CreateVectorSplat(State.VF, Mul);
  }

  Builder.restoreIP(CurrIP);

  // We may need to add the step a number of times, depending on the unroll
  // factor. The last of those goes into the PHI.
  PHINode *VecInd = PHINode::Create(SteppedStart->getType(), 2, "vec.ind");
  VecInd->insertBefore(State.CFG.PrevBB->getFirstInsertionPt());
  VecInd->setDebugLoc(getDebugLoc());
  State.set(this, VecInd);

  Instruction *LastInduction = cast<Instruction>(
      Builder.CreateBinOp(AddOp, VecInd, SplatVF, "vec.ind.next"));
  if (isa<TruncInst>(EntryVal))
    State.addMetadata(LastInduction, EntryVal);
  LastInduction->setDebugLoc(getDebugLoc());

  VecInd->addIncoming(SteppedStart, VectorPH);
  // Add induction update using an incorrect block temporarily. The phi node
  // will be fixed after VPlan execution. Note that at this point the latch
  // block cannot be used, as it does not exist yet.
  // TODO: Model increment value in VPlan, by turning the recipe into a
  // multi-def and a subclass of VPHeaderPHIRecipe.
  VecInd->addIncoming(LastInduction, VectorPH);
}

#if !defined(NDEBUG) || defined(LLVM_ENABLE_DUMP)
void VPWidenIntOrFpInductionRecipe::print(raw_ostream &O, const Twine &Indent,
                                          VPSlotTracker &SlotTracker) const {
  O << Indent;
  printAsOperand(O, SlotTracker);
  O << " = WIDEN-INDUCTION  ";
  printOperands(O, SlotTracker);

  if (auto *TI = getTruncInst())
    O << " (truncated to " << *TI->getType() << ")";
}
#endif

bool VPWidenIntOrFpInductionRecipe::isCanonical() const {
  // The step may be defined by a recipe in the preheader (e.g. if it requires
  // SCEV expansion), but for the canonical induction the step is required to be
  // 1, which is represented as live-in.
  if (getStepValue()->getDefiningRecipe())
    return false;
  auto *StepC = dyn_cast<ConstantInt>(getStepValue()->getLiveInIRValue());
  auto *StartC = dyn_cast<ConstantInt>(getStartValue()->getLiveInIRValue());
  auto *CanIV = cast<VPCanonicalIVPHIRecipe>(&*getParent()->begin());
  return StartC && StartC->isZero() && StepC && StepC->isOne() &&
         getScalarType() == CanIV->getScalarType();
}

#if !defined(NDEBUG) || defined(LLVM_ENABLE_DUMP)
void VPDerivedIVRecipe::print(raw_ostream &O, const Twine &Indent,
                              VPSlotTracker &SlotTracker) const {
  O << Indent;
  printAsOperand(O, SlotTracker);
  O << " = DERIVED-IV ";
  getStartValue()->printAsOperand(O, SlotTracker);
  O << " + ";
  getOperand(1)->printAsOperand(O, SlotTracker);
  O << " * ";
  getStepValue()->printAsOperand(O, SlotTracker);
}
#endif

void VPScalarIVStepsRecipe::execute(VPTransformState &State) {
  // Fast-math-flags propagate from the original induction instruction.
  IRBuilder<>::FastMathFlagGuard FMFG(State.Builder);
  if (hasFastMathFlags())
    State.Builder.setFastMathFlags(getFastMathFlags());

  /// Compute scalar induction steps. \p ScalarIV is the scalar induction
  /// variable on which to base the steps, \p Step is the size of the step.

  Value *BaseIV = State.get(getOperand(0), VPLane(0));
  Value *Step = State.get(getStepValue(), VPLane(0));
  IRBuilderBase &Builder = State.Builder;

  // Ensure step has the same type as that of scalar IV.
  Type *BaseIVTy = BaseIV->getType()->getScalarType();
  assert(BaseIVTy == Step->getType() && "Types of BaseIV and Step must match!");

  // We build scalar steps for both integer and floating-point induction
  // variables. Here, we determine the kind of arithmetic we will perform.
  Instruction::BinaryOps AddOp;
  Instruction::BinaryOps MulOp;
  if (BaseIVTy->isIntegerTy()) {
    AddOp = Instruction::Add;
    MulOp = Instruction::Mul;
  } else {
    AddOp = InductionOpcode;
    MulOp = Instruction::FMul;
  }

  // Determine the number of scalars we need to generate for each unroll
  // iteration.
  bool FirstLaneOnly = vputils::onlyFirstLaneUsed(this);
  // Compute the scalar steps and save the results in State.
  Type *IntStepTy =
      IntegerType::get(BaseIVTy->getContext(), BaseIVTy->getScalarSizeInBits());
  Type *VecIVTy = nullptr;
  Value *UnitStepVec = nullptr, *SplatStep = nullptr, *SplatIV = nullptr;
  if (!FirstLaneOnly && State.VF.isScalable()) {
    VecIVTy = VectorType::get(BaseIVTy, State.VF);
    UnitStepVec =
        Builder.CreateStepVector(VectorType::get(IntStepTy, State.VF));
    SplatStep = Builder.CreateVectorSplat(State.VF, Step);
    SplatIV = Builder.CreateVectorSplat(State.VF, BaseIV);
  }

  unsigned StartLane = 0;
  unsigned EndLane = FirstLaneOnly ? 1 : State.VF.getKnownMinValue();
  if (State.Lane) {
    StartLane = State.Lane->getKnownLane();
    EndLane = StartLane + 1;
  }
  Value *StartIdx0 =
      createStepForVF(Builder, IntStepTy, State.VF, getUnrollPart(*this));

  if (!FirstLaneOnly && State.VF.isScalable()) {
    auto *SplatStartIdx = Builder.CreateVectorSplat(State.VF, StartIdx0);
    auto *InitVec = Builder.CreateAdd(SplatStartIdx, UnitStepVec);
    if (BaseIVTy->isFloatingPointTy())
      InitVec = Builder.CreateSIToFP(InitVec, VecIVTy);
    auto *Mul = Builder.CreateBinOp(MulOp, InitVec, SplatStep);
    auto *Add = Builder.CreateBinOp(AddOp, SplatIV, Mul);
    State.set(this, Add);
    // It's useful to record the lane values too for the known minimum number
    // of elements so we do those below. This improves the code quality when
    // trying to extract the first element, for example.
  }

  if (BaseIVTy->isFloatingPointTy())
    StartIdx0 = Builder.CreateSIToFP(StartIdx0, BaseIVTy);

  for (unsigned Lane = StartLane; Lane < EndLane; ++Lane) {
    Value *StartIdx = Builder.CreateBinOp(
        AddOp, StartIdx0, getSignedIntOrFpConstant(BaseIVTy, Lane));
    // The step returned by `createStepForVF` is a runtime-evaluated value
    // when VF is scalable. Otherwise, it should be folded into a Constant.
    assert((State.VF.isScalable() || isa<Constant>(StartIdx)) &&
           "Expected StartIdx to be folded to a constant when VF is not "
           "scalable");
    auto *Mul = Builder.CreateBinOp(MulOp, StartIdx, Step);
    auto *Add = Builder.CreateBinOp(AddOp, BaseIV, Mul);
    State.set(this, Add, VPLane(Lane));
  }
}

#if !defined(NDEBUG) || defined(LLVM_ENABLE_DUMP)
void VPScalarIVStepsRecipe::print(raw_ostream &O, const Twine &Indent,
                                  VPSlotTracker &SlotTracker) const {
  O << Indent;
  printAsOperand(O, SlotTracker);
  O << " = SCALAR-STEPS ";
  printOperands(O, SlotTracker);
}
#endif

void VPWidenGEPRecipe::execute(VPTransformState &State) {
  assert(State.VF.isVector() && "not widening");
  auto *GEP = cast<GetElementPtrInst>(getUnderlyingInstr());
  // Construct a vector GEP by widening the operands of the scalar GEP as
  // necessary. We mark the vector GEP 'inbounds' if appropriate. A GEP
  // results in a vector of pointers when at least one operand of the GEP
  // is vector-typed. Thus, to keep the representation compact, we only use
  // vector-typed operands for loop-varying values.

  if (areAllOperandsInvariant()) {
    // If we are vectorizing, but the GEP has only loop-invariant operands,
    // the GEP we build (by only using vector-typed operands for
    // loop-varying values) would be a scalar pointer. Thus, to ensure we
    // produce a vector of pointers, we need to either arbitrarily pick an
    // operand to broadcast, or broadcast a clone of the original GEP.
    // Here, we broadcast a clone of the original.
    //
    // TODO: If at some point we decide to scalarize instructions having
    //       loop-invariant operands, this special case will no longer be
    //       required. We would add the scalarization decision to
    //       collectLoopScalars() and teach getVectorValue() to broadcast
    //       the lane-zero scalar value.
    SmallVector<Value *> Ops;
    for (unsigned I = 0, E = getNumOperands(); I != E; I++)
      Ops.push_back(State.get(getOperand(I), VPLane(0)));

    auto *NewGEP = State.Builder.CreateGEP(GEP->getSourceElementType(), Ops[0],
                                           ArrayRef(Ops).drop_front(), "",
                                           getGEPNoWrapFlags());
    Value *Splat = State.Builder.CreateVectorSplat(State.VF, NewGEP);
    State.set(this, Splat);
    State.addMetadata(Splat, GEP);
  } else {
    // If the GEP has at least one loop-varying operand, we are sure to
    // produce a vector of pointers unless VF is scalar.
    // The pointer operand of the new GEP. If it's loop-invariant, we
    // won't broadcast it.
    auto *Ptr = isPointerLoopInvariant() ? State.get(getOperand(0), VPLane(0))
                                         : State.get(getOperand(0));

    // Collect all the indices for the new GEP. If any index is
    // loop-invariant, we won't broadcast it.
    SmallVector<Value *, 4> Indices;
    for (unsigned I = 1, E = getNumOperands(); I < E; I++) {
      VPValue *Operand = getOperand(I);
      if (isIndexLoopInvariant(I - 1))
        Indices.push_back(State.get(Operand, VPLane(0)));
      else
        Indices.push_back(State.get(Operand));
    }

    // Create the new GEP. Note that this GEP may be a scalar if VF == 1,
    // but it should be a vector, otherwise.
    auto *NewGEP = State.Builder.CreateGEP(GEP->getSourceElementType(), Ptr,
                                           Indices, "", getGEPNoWrapFlags());
    assert((State.VF.isScalar() || NewGEP->getType()->isVectorTy()) &&
           "NewGEP is not a pointer vector");
    State.set(this, NewGEP);
    State.addMetadata(NewGEP, GEP);
  }
}

#if !defined(NDEBUG) || defined(LLVM_ENABLE_DUMP)
void VPWidenGEPRecipe::print(raw_ostream &O, const Twine &Indent,
                             VPSlotTracker &SlotTracker) const {
  O << Indent << "WIDEN-GEP ";
  O << (isPointerLoopInvariant() ? "Inv" : "Var");
  for (size_t I = 0; I < getNumOperands() - 1; ++I)
    O << "[" << (isIndexLoopInvariant(I) ? "Inv" : "Var") << "]";

  O << " ";
  printAsOperand(O, SlotTracker);
  O << " = getelementptr";
  printFlags(O);
  printOperands(O, SlotTracker);
}
#endif

static Type *getGEPIndexTy(bool IsScalable, bool IsReverse,
                           unsigned CurrentPart, IRBuilderBase &Builder) {
  // Use i32 for the gep index type when the value is constant,
  // or query DataLayout for a more suitable index type otherwise.
  const DataLayout &DL = Builder.GetInsertBlock()->getDataLayout();
  return IsScalable && (IsReverse || CurrentPart > 0)
             ? DL.getIndexType(Builder.getPtrTy(0))
             : Builder.getInt32Ty();
}

void VPReverseVectorPointerRecipe::execute(VPTransformState &State) {
  auto &Builder = State.Builder;
  State.setDebugLocFrom(getDebugLoc());
  unsigned CurrentPart = getUnrollPart(*this);
  Type *IndexTy = getGEPIndexTy(State.VF.isScalable(), /*IsReverse*/ true,
                                CurrentPart, Builder);

  // The wide store needs to start at the last vector element.
  Value *RunTimeVF = State.get(getVFValue(), VPLane(0));
  if (IndexTy != RunTimeVF->getType())
    RunTimeVF = Builder.CreateZExtOrTrunc(RunTimeVF, IndexTy);
  // NumElt = -CurrentPart * RunTimeVF
  Value *NumElt = Builder.CreateMul(
      ConstantInt::get(IndexTy, -(int64_t)CurrentPart), RunTimeVF);
  // LastLane = 1 - RunTimeVF
  Value *LastLane = Builder.CreateSub(ConstantInt::get(IndexTy, 1), RunTimeVF);
  Value *Ptr = State.get(getOperand(0), VPLane(0));
  Value *ResultPtr =
      Builder.CreateGEP(IndexedTy, Ptr, NumElt, "", getGEPNoWrapFlags());
  ResultPtr = Builder.CreateGEP(IndexedTy, ResultPtr, LastLane, "",
                                getGEPNoWrapFlags());

  State.set(this, ResultPtr, /*IsScalar*/ true);
}

#if !defined(NDEBUG) || defined(LLVM_ENABLE_DUMP)
void VPReverseVectorPointerRecipe::print(raw_ostream &O, const Twine &Indent,
                                         VPSlotTracker &SlotTracker) const {
  O << Indent;
  printAsOperand(O, SlotTracker);
  O << " = reverse-vector-pointer";
  printFlags(O);
  O << " ";
  printOperands(O, SlotTracker);
}
#endif

void VPVectorPointerRecipe::execute(VPTransformState &State) {
  auto &Builder = State.Builder;
  State.setDebugLocFrom(getDebugLoc());
  unsigned CurrentPart = getUnrollPart(*this);
  Type *IndexTy = getGEPIndexTy(State.VF.isScalable(), /*IsReverse*/ false,
                                CurrentPart, Builder);
  Value *Ptr = State.get(getOperand(0), VPLane(0));

  Value *Increment = createStepForVF(Builder, IndexTy, State.VF, CurrentPart);
  Value *ResultPtr =
      Builder.CreateGEP(IndexedTy, Ptr, Increment, "", getGEPNoWrapFlags());

  State.set(this, ResultPtr, /*IsScalar*/ true);
}

#if !defined(NDEBUG) || defined(LLVM_ENABLE_DUMP)
void VPVectorPointerRecipe::print(raw_ostream &O, const Twine &Indent,
                                  VPSlotTracker &SlotTracker) const {
  O << Indent;
  printAsOperand(O, SlotTracker);
  O << " = vector-pointer ";

  printOperands(O, SlotTracker);
}
#endif

void VPBlendRecipe::execute(VPTransformState &State) {
  assert(isNormalized() && "Expected blend to be normalized!");
  State.setDebugLocFrom(getDebugLoc());
  // We know that all PHIs in non-header blocks are converted into
  // selects, so we don't have to worry about the insertion order and we
  // can just use the builder.
  // At this point we generate the predication tree. There may be
  // duplications since this is a simple recursive scan, but future
  // optimizations will clean it up.

  unsigned NumIncoming = getNumIncomingValues();

  // Generate a sequence of selects of the form:
  // SELECT(Mask3, In3,
  //        SELECT(Mask2, In2,
  //               SELECT(Mask1, In1,
  //                      In0)))
  // Note that Mask0 is never used: lanes for which no path reaches this phi and
  // are essentially undef are taken from In0.
  bool OnlyFirstLaneUsed = vputils::onlyFirstLaneUsed(this);
  Value *Result = nullptr;
  for (unsigned In = 0; In < NumIncoming; ++In) {
    // We might have single edge PHIs (blocks) - use an identity
    // 'select' for the first PHI operand.
    Value *In0 = State.get(getIncomingValue(In), OnlyFirstLaneUsed);
    if (In == 0)
      Result = In0; // Initialize with the first incoming value.
    else {
      // Select between the current value and the previous incoming edge
      // based on the incoming mask.
      Value *Cond = State.get(getMask(In), OnlyFirstLaneUsed);
      Result = State.Builder.CreateSelect(Cond, In0, Result, "predphi");
    }
  }
  State.set(this, Result, OnlyFirstLaneUsed);
}

InstructionCost VPBlendRecipe::computeCost(ElementCount VF,
                                           VPCostContext &Ctx) const {
  TTI::TargetCostKind CostKind = TTI::TCK_RecipThroughput;

  // Handle cases where only the first lane is used the same way as the legacy
  // cost model.
  if (vputils::onlyFirstLaneUsed(this))
    return Ctx.TTI.getCFInstrCost(Instruction::PHI, CostKind);

  Type *ResultTy = ToVectorTy(Ctx.Types.inferScalarType(this), VF);
  Type *CmpTy = ToVectorTy(Type::getInt1Ty(Ctx.Types.getContext()), VF);
  return (getNumIncomingValues() - 1) *
         Ctx.TTI.getCmpSelInstrCost(Instruction::Select, ResultTy, CmpTy,
                                    CmpInst::BAD_ICMP_PREDICATE, CostKind);
}

#if !defined(NDEBUG) || defined(LLVM_ENABLE_DUMP)
void VPBlendRecipe::print(raw_ostream &O, const Twine &Indent,
                          VPSlotTracker &SlotTracker) const {
  O << Indent << "BLEND ";
  printAsOperand(O, SlotTracker);
  O << " =";
  if (getNumIncomingValues() == 1) {
    // Not a User of any mask: not really blending, this is a
    // single-predecessor phi.
    O << " ";
    getIncomingValue(0)->printAsOperand(O, SlotTracker);
  } else {
    for (unsigned I = 0, E = getNumIncomingValues(); I < E; ++I) {
      O << " ";
      getIncomingValue(I)->printAsOperand(O, SlotTracker);
      if (I == 0)
        continue;
      O << "/";
      getMask(I)->printAsOperand(O, SlotTracker);
    }
  }
}
#endif

void VPReductionRecipe::execute(VPTransformState &State) {
  assert(!State.Lane && "Reduction being replicated.");
  Value *PrevInChain = State.get(getChainOp(), /*IsScalar*/ true);
  RecurKind Kind = RdxDesc.getRecurrenceKind();
  // Propagate the fast-math flags carried by the underlying instruction.
  IRBuilderBase::FastMathFlagGuard FMFGuard(State.Builder);
  State.Builder.setFastMathFlags(RdxDesc.getFastMathFlags());
  Value *NewVecOp = State.get(getVecOp());
  if (VPValue *Cond = getCondOp()) {
    Value *NewCond = State.get(Cond, State.VF.isScalar());
    VectorType *VecTy = dyn_cast<VectorType>(NewVecOp->getType());
    Type *ElementTy = VecTy ? VecTy->getElementType() : NewVecOp->getType();

    Value *Start;
    if (RecurrenceDescriptor::isAnyOfRecurrenceKind(Kind))
      Start = RdxDesc.getRecurrenceStartValue();
    else
      Start = llvm::getRecurrenceIdentity(Kind, ElementTy,
                                          RdxDesc.getFastMathFlags());
    if (State.VF.isVector())
      Start = State.Builder.CreateVectorSplat(VecTy->getElementCount(), Start);

    Value *Select = State.Builder.CreateSelect(NewCond, NewVecOp, Start);
    NewVecOp = Select;
  }
  Value *NewRed;
  Value *NextInChain;
  if (IsOrdered) {
    if (State.VF.isVector())
      NewRed =
          createOrderedReduction(State.Builder, RdxDesc, NewVecOp, PrevInChain);
    else
      NewRed = State.Builder.CreateBinOp(
          (Instruction::BinaryOps)RdxDesc.getOpcode(), PrevInChain, NewVecOp);
    PrevInChain = NewRed;
    NextInChain = NewRed;
  } else {
    PrevInChain = State.get(getChainOp(), /*IsScalar*/ true);
    NewRed = createReduction(State.Builder, RdxDesc, NewVecOp);
    if (RecurrenceDescriptor::isMinMaxRecurrenceKind(Kind))
      NextInChain = createMinMaxOp(State.Builder, RdxDesc.getRecurrenceKind(),
                                   NewRed, PrevInChain);
    else
      NextInChain = State.Builder.CreateBinOp(
          (Instruction::BinaryOps)RdxDesc.getOpcode(), NewRed, PrevInChain);
  }
  State.set(this, NextInChain, /*IsScalar*/ true);
}

void VPReductionEVLRecipe::execute(VPTransformState &State) {
  assert(!State.Lane && "Reduction being replicated.");

  auto &Builder = State.Builder;
  // Propagate the fast-math flags carried by the underlying instruction.
  IRBuilderBase::FastMathFlagGuard FMFGuard(Builder);
  const RecurrenceDescriptor &RdxDesc = getRecurrenceDescriptor();
  Builder.setFastMathFlags(RdxDesc.getFastMathFlags());

  RecurKind Kind = RdxDesc.getRecurrenceKind();
  Value *Prev = State.get(getChainOp(), /*IsScalar*/ true);
  Value *VecOp = State.get(getVecOp());
  Value *EVL = State.get(getEVL(), VPLane(0));

  VectorBuilder VBuilder(Builder);
  VBuilder.setEVL(EVL);
  Value *Mask;
  // TODO: move the all-true mask generation into VectorBuilder.
  if (VPValue *CondOp = getCondOp())
    Mask = State.get(CondOp);
  else
    Mask = Builder.CreateVectorSplat(State.VF, Builder.getTrue());
  VBuilder.setMask(Mask);

  Value *NewRed;
  if (isOrdered()) {
    NewRed = createOrderedReduction(VBuilder, RdxDesc, VecOp, Prev);
  } else {
    NewRed = createSimpleReduction(VBuilder, VecOp, RdxDesc);
    if (RecurrenceDescriptor::isMinMaxRecurrenceKind(Kind))
      NewRed = createMinMaxOp(Builder, Kind, NewRed, Prev);
    else
      NewRed = Builder.CreateBinOp((Instruction::BinaryOps)RdxDesc.getOpcode(),
                                   NewRed, Prev);
  }
  State.set(this, NewRed, /*IsScalar*/ true);
}

InstructionCost VPReductionRecipe::computeCost(ElementCount VF,
                                               VPCostContext &Ctx) const {
  RecurKind RdxKind = RdxDesc.getRecurrenceKind();
  Type *ElementTy = Ctx.Types.inferScalarType(this);
  auto *VectorTy = cast<VectorType>(ToVectorTy(ElementTy, VF));
  TTI::TargetCostKind CostKind = TTI::TCK_RecipThroughput;
  unsigned Opcode = RdxDesc.getOpcode();

  // TODO: Support any-of and in-loop reductions.
  assert(
      (!RecurrenceDescriptor::isAnyOfRecurrenceKind(RdxKind) ||
       ForceTargetInstructionCost.getNumOccurrences() > 0) &&
      "Any-of reduction not implemented in VPlan-based cost model currently.");
  assert(
      (!cast<VPReductionPHIRecipe>(getOperand(0))->isInLoop() ||
       ForceTargetInstructionCost.getNumOccurrences() > 0) &&
      "In-loop reduction not implemented in VPlan-based cost model currently.");

  assert(ElementTy->getTypeID() == RdxDesc.getRecurrenceType()->getTypeID() &&
         "Inferred type and recurrence type mismatch.");

  // Cost = Reduction cost + BinOp cost
  InstructionCost Cost =
      Ctx.TTI.getArithmeticInstrCost(Opcode, ElementTy, CostKind);
  if (RecurrenceDescriptor::isMinMaxRecurrenceKind(RdxKind)) {
    Intrinsic::ID Id = getMinMaxReductionIntrinsicOp(RdxKind);
    return Cost + Ctx.TTI.getMinMaxReductionCost(
                      Id, VectorTy, RdxDesc.getFastMathFlags(), CostKind);
  }

  return Cost + Ctx.TTI.getArithmeticReductionCost(
                    Opcode, VectorTy, RdxDesc.getFastMathFlags(), CostKind);
}

#if !defined(NDEBUG) || defined(LLVM_ENABLE_DUMP)
void VPReductionRecipe::print(raw_ostream &O, const Twine &Indent,
                              VPSlotTracker &SlotTracker) const {
  O << Indent << "REDUCE ";
  printAsOperand(O, SlotTracker);
  O << " = ";
  getChainOp()->printAsOperand(O, SlotTracker);
  O << " +";
  if (isa<FPMathOperator>(getUnderlyingInstr()))
    O << getUnderlyingInstr()->getFastMathFlags();
  O << " reduce." << Instruction::getOpcodeName(RdxDesc.getOpcode()) << " (";
  getVecOp()->printAsOperand(O, SlotTracker);
  if (isConditional()) {
    O << ", ";
    getCondOp()->printAsOperand(O, SlotTracker);
  }
  O << ")";
  if (RdxDesc.IntermediateStore)
    O << " (with final reduction value stored in invariant address sank "
         "outside of loop)";
}

void VPReductionEVLRecipe::print(raw_ostream &O, const Twine &Indent,
                                 VPSlotTracker &SlotTracker) const {
  const RecurrenceDescriptor &RdxDesc = getRecurrenceDescriptor();
  O << Indent << "REDUCE ";
  printAsOperand(O, SlotTracker);
  O << " = ";
  getChainOp()->printAsOperand(O, SlotTracker);
  O << " +";
  if (isa<FPMathOperator>(getUnderlyingInstr()))
    O << getUnderlyingInstr()->getFastMathFlags();
  O << " vp.reduce." << Instruction::getOpcodeName(RdxDesc.getOpcode()) << " (";
  getVecOp()->printAsOperand(O, SlotTracker);
  O << ", ";
  getEVL()->printAsOperand(O, SlotTracker);
  if (isConditional()) {
    O << ", ";
    getCondOp()->printAsOperand(O, SlotTracker);
  }
  O << ")";
  if (RdxDesc.IntermediateStore)
    O << " (with final reduction value stored in invariant address sank "
         "outside of loop)";
}
#endif

bool VPReplicateRecipe::shouldPack() const {
  // Find if the recipe is used by a widened recipe via an intervening
  // VPPredInstPHIRecipe. In this case, also pack the scalar values in a vector.
  return any_of(users(), [](const VPUser *U) {
    if (auto *PredR = dyn_cast<VPPredInstPHIRecipe>(U))
      return any_of(PredR->users(), [PredR](const VPUser *U) {
        return !U->usesScalars(PredR);
      });
    return false;
  });
}

InstructionCost VPReplicateRecipe::computeCost(ElementCount VF,
                                               VPCostContext &Ctx) const {
  Instruction *UI = cast<Instruction>(getUnderlyingValue());
  // VPReplicateRecipe may be cloned as part of an existing VPlan-to-VPlan
  // transform, avoid computing their cost multiple times for now.
  Ctx.SkipCostComputation.insert(UI);
  return Ctx.getLegacyCost(UI, VF);
}

#if !defined(NDEBUG) || defined(LLVM_ENABLE_DUMP)
void VPReplicateRecipe::print(raw_ostream &O, const Twine &Indent,
                              VPSlotTracker &SlotTracker) const {
  O << Indent << (IsUniform ? "CLONE " : "REPLICATE ");

  if (!getUnderlyingInstr()->getType()->isVoidTy()) {
    printAsOperand(O, SlotTracker);
    O << " = ";
  }
  if (auto *CB = dyn_cast<CallBase>(getUnderlyingInstr())) {
    O << "call";
    printFlags(O);
    O << "@" << CB->getCalledFunction()->getName() << "(";
    interleaveComma(make_range(op_begin(), op_begin() + (getNumOperands() - 1)),
                    O, [&O, &SlotTracker](VPValue *Op) {
                      Op->printAsOperand(O, SlotTracker);
                    });
    O << ")";
  } else {
    O << Instruction::getOpcodeName(getUnderlyingInstr()->getOpcode());
    printFlags(O);
    printOperands(O, SlotTracker);
  }

  if (shouldPack())
    O << " (S->V)";
}
#endif

Value *VPScalarCastRecipe ::generate(VPTransformState &State) {
  assert(vputils::onlyFirstLaneUsed(this) &&
         "Codegen only implemented for first lane.");
  switch (Opcode) {
  case Instruction::SExt:
  case Instruction::ZExt:
  case Instruction::Trunc: {
    // Note: SExt/ZExt not used yet.
    Value *Op = State.get(getOperand(0), VPLane(0));
    return State.Builder.CreateCast(Instruction::CastOps(Opcode), Op, ResultTy);
  }
  default:
    llvm_unreachable("opcode not implemented yet");
  }
}

void VPScalarCastRecipe ::execute(VPTransformState &State) {
  State.set(this, generate(State), VPLane(0));
}

#if !defined(NDEBUG) || defined(LLVM_ENABLE_DUMP)
void VPScalarCastRecipe ::print(raw_ostream &O, const Twine &Indent,
                                VPSlotTracker &SlotTracker) const {
  O << Indent << "SCALAR-CAST ";
  printAsOperand(O, SlotTracker);
  O << " = " << Instruction::getOpcodeName(Opcode) << " ";
  printOperands(O, SlotTracker);
  O << " to " << *ResultTy;
}
#endif

void VPBranchOnMaskRecipe::execute(VPTransformState &State) {
  assert(State.Lane && "Branch on Mask works only on single instance.");

  unsigned Lane = State.Lane->getKnownLane();

  Value *ConditionBit = nullptr;
  VPValue *BlockInMask = getMask();
  if (BlockInMask) {
    ConditionBit = State.get(BlockInMask);
    if (ConditionBit->getType()->isVectorTy())
      ConditionBit = State.Builder.CreateExtractElement(
          ConditionBit, State.Builder.getInt32(Lane));
  } else // Block in mask is all-one.
    ConditionBit = State.Builder.getTrue();

  // Replace the temporary unreachable terminator with a new conditional branch,
  // whose two destinations will be set later when they are created.
  auto *CurrentTerminator = State.CFG.PrevBB->getTerminator();
  assert(isa<UnreachableInst>(CurrentTerminator) &&
         "Expected to replace unreachable terminator with conditional branch.");
  auto *CondBr = BranchInst::Create(State.CFG.PrevBB, nullptr, ConditionBit);
  CondBr->setSuccessor(0, nullptr);
  ReplaceInstWithInst(CurrentTerminator, CondBr);
}

InstructionCost VPBranchOnMaskRecipe::computeCost(ElementCount VF,
                                                  VPCostContext &Ctx) const {
  // The legacy cost model doesn't assign costs to branches for individual
  // replicate regions. Match the current behavior in the VPlan cost model for
  // now.
  return 0;
}

void VPPredInstPHIRecipe::execute(VPTransformState &State) {
  State.setDebugLocFrom(getDebugLoc());
  assert(State.Lane && "Predicated instruction PHI works per instance.");
  Instruction *ScalarPredInst =
      cast<Instruction>(State.get(getOperand(0), *State.Lane));
  BasicBlock *PredicatedBB = ScalarPredInst->getParent();
  BasicBlock *PredicatingBB = PredicatedBB->getSinglePredecessor();
  assert(PredicatingBB && "Predicated block has no single predecessor.");
  assert(isa<VPReplicateRecipe>(getOperand(0)) &&
         "operand must be VPReplicateRecipe");

  // By current pack/unpack logic we need to generate only a single phi node: if
  // a vector value for the predicated instruction exists at this point it means
  // the instruction has vector users only, and a phi for the vector value is
  // needed. In this case the recipe of the predicated instruction is marked to
  // also do that packing, thereby "hoisting" the insert-element sequence.
  // Otherwise, a phi node for the scalar value is needed.
  if (State.hasVectorValue(getOperand(0))) {
    Value *VectorValue = State.get(getOperand(0));
    InsertElementInst *IEI = cast<InsertElementInst>(VectorValue);
    PHINode *VPhi = State.Builder.CreatePHI(IEI->getType(), 2);
    VPhi->addIncoming(IEI->getOperand(0), PredicatingBB); // Unmodified vector.
    VPhi->addIncoming(IEI, PredicatedBB); // New vector with inserted element.
    if (State.hasVectorValue(this))
      State.reset(this, VPhi);
    else
      State.set(this, VPhi);
    // NOTE: Currently we need to update the value of the operand, so the next
    // predicated iteration inserts its generated value in the correct vector.
    State.reset(getOperand(0), VPhi);
  } else {
    if (vputils::onlyFirstLaneUsed(this) && !State.Lane->isFirstLane())
      return;

    Type *PredInstType = getOperand(0)->getUnderlyingValue()->getType();
    PHINode *Phi = State.Builder.CreatePHI(PredInstType, 2);
    Phi->addIncoming(PoisonValue::get(ScalarPredInst->getType()),
                     PredicatingBB);
    Phi->addIncoming(ScalarPredInst, PredicatedBB);
    if (State.hasScalarValue(this, *State.Lane))
      State.reset(this, Phi, *State.Lane);
    else
      State.set(this, Phi, *State.Lane);
    // NOTE: Currently we need to update the value of the operand, so the next
    // predicated iteration inserts its generated value in the correct vector.
    State.reset(getOperand(0), Phi, *State.Lane);
  }
}

#if !defined(NDEBUG) || defined(LLVM_ENABLE_DUMP)
void VPPredInstPHIRecipe::print(raw_ostream &O, const Twine &Indent,
                                VPSlotTracker &SlotTracker) const {
  O << Indent << "PHI-PREDICATED-INSTRUCTION ";
  printAsOperand(O, SlotTracker);
  O << " = ";
  printOperands(O, SlotTracker);
}
#endif

InstructionCost VPWidenMemoryRecipe::computeCost(ElementCount VF,
                                                 VPCostContext &Ctx) const {
  Type *Ty = ToVectorTy(getLoadStoreType(&Ingredient), VF);
  const Align Alignment =
      getLoadStoreAlignment(const_cast<Instruction *>(&Ingredient));
  unsigned AS =
      getLoadStoreAddressSpace(const_cast<Instruction *>(&Ingredient));
  TTI::TargetCostKind CostKind = TTI::TCK_RecipThroughput;

  if (!Consecutive) {
    // TODO: Using the original IR may not be accurate.
    // Currently, ARM will use the underlying IR to calculate gather/scatter
    // instruction cost.
    const Value *Ptr = getLoadStorePointerOperand(&Ingredient);
    assert(!Reverse &&
           "Inconsecutive memory access should not have the order.");
    return Ctx.TTI.getAddressComputationCost(Ty) +
           Ctx.TTI.getGatherScatterOpCost(Ingredient.getOpcode(), Ty, Ptr,
                                          IsMasked, Alignment, CostKind,
                                          &Ingredient);
  }

  InstructionCost Cost = 0;
  if (IsMasked) {
    Cost += Ctx.TTI.getMaskedMemoryOpCost(Ingredient.getOpcode(), Ty, Alignment,
                                          AS, CostKind);
  } else {
    TTI::OperandValueInfo OpInfo =
        Ctx.TTI.getOperandInfo(Ingredient.getOperand(0));
    Cost += Ctx.TTI.getMemoryOpCost(Ingredient.getOpcode(), Ty, Alignment, AS,
                                    CostKind, OpInfo, &Ingredient);
  }
  if (!Reverse)
    return Cost;

  return Cost += Ctx.TTI.getShuffleCost(TargetTransformInfo::SK_Reverse,
                                        cast<VectorType>(Ty), {}, CostKind, 0);
}

void VPWidenLoadRecipe::execute(VPTransformState &State) {
  auto *LI = cast<LoadInst>(&Ingredient);

  Type *ScalarDataTy = getLoadStoreType(&Ingredient);
  auto *DataTy = VectorType::get(ScalarDataTy, State.VF);
  const Align Alignment = getLoadStoreAlignment(&Ingredient);
  bool CreateGather = !isConsecutive();

  auto &Builder = State.Builder;
  State.setDebugLocFrom(getDebugLoc());
  Value *Mask = nullptr;
  if (auto *VPMask = getMask()) {
    // Mask reversal is only needed for non-all-one (null) masks, as reverse
    // of a null all-one mask is a null mask.
    Mask = State.get(VPMask);
    if (isReverse())
      Mask = Builder.CreateVectorReverse(Mask, "reverse");
  }

  Value *Addr = State.get(getAddr(), /*IsScalar*/ !CreateGather);
  Value *NewLI;
  if (CreateGather) {
    NewLI = Builder.CreateMaskedGather(DataTy, Addr, Alignment, Mask, nullptr,
                                       "wide.masked.gather");
  } else if (Mask) {
    NewLI =
        Builder.CreateMaskedLoad(DataTy, Addr, Alignment, Mask,
                                 PoisonValue::get(DataTy), "wide.masked.load");
  } else {
    NewLI = Builder.CreateAlignedLoad(DataTy, Addr, Alignment, "wide.load");
  }
  // Add metadata to the load, but setVectorValue to the reverse shuffle.
  State.addMetadata(NewLI, LI);
  if (Reverse)
    NewLI = Builder.CreateVectorReverse(NewLI, "reverse");
  State.set(this, NewLI);
}

#if !defined(NDEBUG) || defined(LLVM_ENABLE_DUMP)
void VPWidenLoadRecipe::print(raw_ostream &O, const Twine &Indent,
                              VPSlotTracker &SlotTracker) const {
  O << Indent << "WIDEN ";
  printAsOperand(O, SlotTracker);
  O << " = load ";
  printOperands(O, SlotTracker);
}
#endif

/// Use all-true mask for reverse rather than actual mask, as it avoids a
/// dependence w/o affecting the result.
static Instruction *createReverseEVL(IRBuilderBase &Builder, Value *Operand,
                                     Value *EVL, const Twine &Name) {
  VectorType *ValTy = cast<VectorType>(Operand->getType());
  Value *AllTrueMask =
      Builder.CreateVectorSplat(ValTy->getElementCount(), Builder.getTrue());
  return Builder.CreateIntrinsic(ValTy, Intrinsic::experimental_vp_reverse,
                                 {Operand, AllTrueMask, EVL}, nullptr, Name);
}

void VPWidenLoadEVLRecipe::execute(VPTransformState &State) {
  auto *LI = cast<LoadInst>(&Ingredient);

  Type *ScalarDataTy = getLoadStoreType(&Ingredient);
  auto *DataTy = VectorType::get(ScalarDataTy, State.VF);
  const Align Alignment = getLoadStoreAlignment(&Ingredient);
  bool CreateGather = !isConsecutive();

  auto &Builder = State.Builder;
  State.setDebugLocFrom(getDebugLoc());
  CallInst *NewLI;
  Value *EVL = State.get(getEVL(), VPLane(0));
  Value *Addr = State.get(getAddr(), !CreateGather);
  Value *Mask = nullptr;
  if (VPValue *VPMask = getMask()) {
    Mask = State.get(VPMask);
    if (isReverse())
      Mask = createReverseEVL(Builder, Mask, EVL, "vp.reverse.mask");
  } else {
    Mask = Builder.CreateVectorSplat(State.VF, Builder.getTrue());
  }

  if (CreateGather) {
    NewLI =
        Builder.CreateIntrinsic(DataTy, Intrinsic::vp_gather, {Addr, Mask, EVL},
                                nullptr, "wide.masked.gather");
  } else {
    VectorBuilder VBuilder(Builder);
    VBuilder.setEVL(EVL).setMask(Mask);
    NewLI = cast<CallInst>(VBuilder.createVectorInstruction(
        Instruction::Load, DataTy, Addr, "vp.op.load"));
  }
  NewLI->addParamAttr(
      0, Attribute::getWithAlignment(NewLI->getContext(), Alignment));
  State.addMetadata(NewLI, LI);
  Instruction *Res = NewLI;
  if (isReverse())
    Res = createReverseEVL(Builder, Res, EVL, "vp.reverse");
  State.set(this, Res);
}

InstructionCost VPWidenLoadEVLRecipe::computeCost(ElementCount VF,
                                                  VPCostContext &Ctx) const {
  if (!Consecutive || IsMasked)
    return VPWidenMemoryRecipe::computeCost(VF, Ctx);

  // We need to use the getMaskedMemoryOpCost() instead of getMemoryOpCost()
  // here because the EVL recipes using EVL to replace the tail mask. But in the
  // legacy model, it will always calculate the cost of mask.
  // TODO: Using getMemoryOpCost() instead of getMaskedMemoryOpCost when we
  // don't need to compare to the legacy cost model.
  Type *Ty = ToVectorTy(getLoadStoreType(&Ingredient), VF);
  const Align Alignment =
      getLoadStoreAlignment(const_cast<Instruction *>(&Ingredient));
  unsigned AS =
      getLoadStoreAddressSpace(const_cast<Instruction *>(&Ingredient));
  TTI::TargetCostKind CostKind = TTI::TCK_RecipThroughput;
  InstructionCost Cost = Ctx.TTI.getMaskedMemoryOpCost(
      Ingredient.getOpcode(), Ty, Alignment, AS, CostKind);
  if (!Reverse)
    return Cost;

  return Cost + Ctx.TTI.getShuffleCost(TargetTransformInfo::SK_Reverse,
                                       cast<VectorType>(Ty), {}, CostKind, 0);
}

#if !defined(NDEBUG) || defined(LLVM_ENABLE_DUMP)
void VPWidenLoadEVLRecipe::print(raw_ostream &O, const Twine &Indent,
                                 VPSlotTracker &SlotTracker) const {
  O << Indent << "WIDEN ";
  printAsOperand(O, SlotTracker);
  O << " = vp.load ";
  printOperands(O, SlotTracker);
}
#endif

void VPWidenStoreRecipe::execute(VPTransformState &State) {
  auto *SI = cast<StoreInst>(&Ingredient);

  VPValue *StoredVPValue = getStoredValue();
  bool CreateScatter = !isConsecutive();
  const Align Alignment = getLoadStoreAlignment(&Ingredient);

  auto &Builder = State.Builder;
  State.setDebugLocFrom(getDebugLoc());

  Value *Mask = nullptr;
  if (auto *VPMask = getMask()) {
    // Mask reversal is only needed for non-all-one (null) masks, as reverse
    // of a null all-one mask is a null mask.
    Mask = State.get(VPMask);
    if (isReverse())
      Mask = Builder.CreateVectorReverse(Mask, "reverse");
  }

  Value *StoredVal = State.get(StoredVPValue);
  if (isReverse()) {
    // If we store to reverse consecutive memory locations, then we need
    // to reverse the order of elements in the stored value.
    StoredVal = Builder.CreateVectorReverse(StoredVal, "reverse");
    // We don't want to update the value in the map as it might be used in
    // another expression. So don't call resetVectorValue(StoredVal).
  }
  Value *Addr = State.get(getAddr(), /*IsScalar*/ !CreateScatter);
  Instruction *NewSI = nullptr;
  if (CreateScatter)
    NewSI = Builder.CreateMaskedScatter(StoredVal, Addr, Alignment, Mask);
  else if (Mask)
    NewSI = Builder.CreateMaskedStore(StoredVal, Addr, Alignment, Mask);
  else
    NewSI = Builder.CreateAlignedStore(StoredVal, Addr, Alignment);
  State.addMetadata(NewSI, SI);
}

#if !defined(NDEBUG) || defined(LLVM_ENABLE_DUMP)
void VPWidenStoreRecipe::print(raw_ostream &O, const Twine &Indent,
                               VPSlotTracker &SlotTracker) const {
  O << Indent << "WIDEN store ";
  printOperands(O, SlotTracker);
}
#endif

void VPWidenStoreEVLRecipe::execute(VPTransformState &State) {
  auto *SI = cast<StoreInst>(&Ingredient);

  VPValue *StoredValue = getStoredValue();
  bool CreateScatter = !isConsecutive();
  const Align Alignment = getLoadStoreAlignment(&Ingredient);

  auto &Builder = State.Builder;
  State.setDebugLocFrom(getDebugLoc());

  CallInst *NewSI = nullptr;
  Value *StoredVal = State.get(StoredValue);
  Value *EVL = State.get(getEVL(), VPLane(0));
  if (isReverse())
    StoredVal = createReverseEVL(Builder, StoredVal, EVL, "vp.reverse");
  Value *Mask = nullptr;
  if (VPValue *VPMask = getMask()) {
    Mask = State.get(VPMask);
    if (isReverse())
      Mask = createReverseEVL(Builder, Mask, EVL, "vp.reverse.mask");
  } else {
    Mask = Builder.CreateVectorSplat(State.VF, Builder.getTrue());
  }
  Value *Addr = State.get(getAddr(), !CreateScatter);
  if (CreateScatter) {
    NewSI = Builder.CreateIntrinsic(Type::getVoidTy(EVL->getContext()),
                                    Intrinsic::vp_scatter,
                                    {StoredVal, Addr, Mask, EVL});
  } else {
    VectorBuilder VBuilder(Builder);
    VBuilder.setEVL(EVL).setMask(Mask);
    NewSI = cast<CallInst>(VBuilder.createVectorInstruction(
        Instruction::Store, Type::getVoidTy(EVL->getContext()),
        {StoredVal, Addr}));
  }
  NewSI->addParamAttr(
      1, Attribute::getWithAlignment(NewSI->getContext(), Alignment));
  State.addMetadata(NewSI, SI);
}

InstructionCost VPWidenStoreEVLRecipe::computeCost(ElementCount VF,
                                                   VPCostContext &Ctx) const {
  if (!Consecutive || IsMasked)
    return VPWidenMemoryRecipe::computeCost(VF, Ctx);

  // We need to use the getMaskedMemoryOpCost() instead of getMemoryOpCost()
  // here because the EVL recipes using EVL to replace the tail mask. But in the
  // legacy model, it will always calculate the cost of mask.
  // TODO: Using getMemoryOpCost() instead of getMaskedMemoryOpCost when we
  // don't need to compare to the legacy cost model.
  Type *Ty = ToVectorTy(getLoadStoreType(&Ingredient), VF);
  const Align Alignment =
      getLoadStoreAlignment(const_cast<Instruction *>(&Ingredient));
  unsigned AS =
      getLoadStoreAddressSpace(const_cast<Instruction *>(&Ingredient));
  TTI::TargetCostKind CostKind = TTI::TCK_RecipThroughput;
  InstructionCost Cost = Ctx.TTI.getMaskedMemoryOpCost(
      Ingredient.getOpcode(), Ty, Alignment, AS, CostKind);
  if (!Reverse)
    return Cost;

  return Cost + Ctx.TTI.getShuffleCost(TargetTransformInfo::SK_Reverse,
                                       cast<VectorType>(Ty), {}, CostKind, 0);
}

#if !defined(NDEBUG) || defined(LLVM_ENABLE_DUMP)
void VPWidenStoreEVLRecipe::print(raw_ostream &O, const Twine &Indent,
                                  VPSlotTracker &SlotTracker) const {
  O << Indent << "WIDEN vp.store ";
  printOperands(O, SlotTracker);
}
#endif

static Value *createBitOrPointerCast(IRBuilderBase &Builder, Value *V,
                                     VectorType *DstVTy, const DataLayout &DL) {
  // Verify that V is a vector type with same number of elements as DstVTy.
  auto VF = DstVTy->getElementCount();
  auto *SrcVecTy = cast<VectorType>(V->getType());
  assert(VF == SrcVecTy->getElementCount() && "Vector dimensions do not match");
  Type *SrcElemTy = SrcVecTy->getElementType();
  Type *DstElemTy = DstVTy->getElementType();
  assert((DL.getTypeSizeInBits(SrcElemTy) == DL.getTypeSizeInBits(DstElemTy)) &&
         "Vector elements must have same size");

  // Do a direct cast if element types are castable.
  if (CastInst::isBitOrNoopPointerCastable(SrcElemTy, DstElemTy, DL)) {
    return Builder.CreateBitOrPointerCast(V, DstVTy);
  }
  // V cannot be directly casted to desired vector type.
  // May happen when V is a floating point vector but DstVTy is a vector of
  // pointers or vice-versa. Handle this using a two-step bitcast using an
  // intermediate Integer type for the bitcast i.e. Ptr <-> Int <-> Float.
  assert((DstElemTy->isPointerTy() != SrcElemTy->isPointerTy()) &&
         "Only one type should be a pointer type");
  assert((DstElemTy->isFloatingPointTy() != SrcElemTy->isFloatingPointTy()) &&
         "Only one type should be a floating point type");
  Type *IntTy =
      IntegerType::getIntNTy(V->getContext(), DL.getTypeSizeInBits(SrcElemTy));
  auto *VecIntTy = VectorType::get(IntTy, VF);
  Value *CastVal = Builder.CreateBitOrPointerCast(V, VecIntTy);
  return Builder.CreateBitOrPointerCast(CastVal, DstVTy);
}

/// Return a vector containing interleaved elements from multiple
/// smaller input vectors.
static Value *interleaveVectors(IRBuilderBase &Builder, ArrayRef<Value *> Vals,
                                const Twine &Name) {
  unsigned Factor = Vals.size();
  assert(Factor > 1 && "Tried to interleave invalid number of vectors");

  VectorType *VecTy = cast<VectorType>(Vals[0]->getType());
#ifndef NDEBUG
  for (Value *Val : Vals)
    assert(Val->getType() == VecTy && "Tried to interleave mismatched types");
#endif

  // Scalable vectors cannot use arbitrary shufflevectors (only splats), so
  // must use intrinsics to interleave.
  if (VecTy->isScalableTy()) {
    VectorType *WideVecTy = VectorType::getDoubleElementsVectorType(VecTy);
    return Builder.CreateIntrinsic(WideVecTy, Intrinsic::vector_interleave2,
                                   Vals,
                                   /*FMFSource=*/nullptr, Name);
  }

  // Fixed length. Start by concatenating all vectors into a wide vector.
  Value *WideVec = concatenateVectors(Builder, Vals);

  // Interleave the elements into the wide vector.
  const unsigned NumElts = VecTy->getElementCount().getFixedValue();
  return Builder.CreateShuffleVector(
      WideVec, createInterleaveMask(NumElts, Factor), Name);
}

// Try to vectorize the interleave group that \p Instr belongs to.
//
// E.g. Translate following interleaved load group (factor = 3):
//   for (i = 0; i < N; i+=3) {
//     R = Pic[i];             // Member of index 0
//     G = Pic[i+1];           // Member of index 1
//     B = Pic[i+2];           // Member of index 2
//     ... // do something to R, G, B
//   }
// To:
//   %wide.vec = load <12 x i32>                       ; Read 4 tuples of R,G,B
//   %R.vec = shuffle %wide.vec, poison, <0, 3, 6, 9>   ; R elements
//   %G.vec = shuffle %wide.vec, poison, <1, 4, 7, 10>  ; G elements
//   %B.vec = shuffle %wide.vec, poison, <2, 5, 8, 11>  ; B elements
//
// Or translate following interleaved store group (factor = 3):
//   for (i = 0; i < N; i+=3) {
//     ... do something to R, G, B
//     Pic[i]   = R;           // Member of index 0
//     Pic[i+1] = G;           // Member of index 1
//     Pic[i+2] = B;           // Member of index 2
//   }
// To:
//   %R_G.vec = shuffle %R.vec, %G.vec, <0, 1, 2, ..., 7>
//   %B_U.vec = shuffle %B.vec, poison, <0, 1, 2, 3, u, u, u, u>
//   %interleaved.vec = shuffle %R_G.vec, %B_U.vec,
//        <0, 4, 8, 1, 5, 9, 2, 6, 10, 3, 7, 11>    ; Interleave R,G,B elements
//   store <12 x i32> %interleaved.vec              ; Write 4 tuples of R,G,B
void VPInterleaveRecipe::execute(VPTransformState &State) {
  assert(!State.Lane && "Interleave group being replicated.");
  const InterleaveGroup<Instruction> *Group = IG;
  Instruction *Instr = Group->getInsertPos();

  // Prepare for the vector type of the interleaved load/store.
  Type *ScalarTy = getLoadStoreType(Instr);
  unsigned InterleaveFactor = Group->getFactor();
  auto *VecTy = VectorType::get(ScalarTy, State.VF * InterleaveFactor);

  // TODO: extend the masked interleaved-group support to reversed access.
  VPValue *BlockInMask = getMask();
  assert((!BlockInMask || !Group->isReverse()) &&
         "Reversed masked interleave-group not supported.");

  VPValue *Addr = getAddr();
  Value *ResAddr = State.get(Addr, VPLane(0));
  if (auto *I = dyn_cast<Instruction>(ResAddr))
    State.setDebugLocFrom(I->getDebugLoc());

  // If the group is reverse, adjust the index to refer to the last vector lane
  // instead of the first. We adjust the index from the first vector lane,
  // rather than directly getting the pointer for lane VF - 1, because the
  // pointer operand of the interleaved access is supposed to be uniform.
  if (Group->isReverse()) {
    Value *RuntimeVF =
        getRuntimeVF(State.Builder, State.Builder.getInt32Ty(), State.VF);
    Value *Index =
        State.Builder.CreateSub(RuntimeVF, State.Builder.getInt32(1));
    Index = State.Builder.CreateMul(Index,
                                    State.Builder.getInt32(Group->getFactor()));
    Index = State.Builder.CreateNeg(Index);

    bool InBounds = false;
    if (auto *Gep = dyn_cast<GetElementPtrInst>(ResAddr->stripPointerCasts()))
      InBounds = Gep->isInBounds();
    ResAddr = State.Builder.CreateGEP(ScalarTy, ResAddr, Index, "", InBounds);
  }

  State.setDebugLocFrom(Instr->getDebugLoc());
  Value *PoisonVec = PoisonValue::get(VecTy);

  auto CreateGroupMask = [&BlockInMask, &State,
                          &InterleaveFactor](Value *MaskForGaps) -> Value * {
    if (State.VF.isScalable()) {
      assert(!MaskForGaps && "Interleaved groups with gaps are not supported.");
      assert(InterleaveFactor == 2 &&
             "Unsupported deinterleave factor for scalable vectors");
      auto *ResBlockInMask = State.get(BlockInMask);
      SmallVector<Value *, 2> Ops = {ResBlockInMask, ResBlockInMask};
      auto *MaskTy = VectorType::get(State.Builder.getInt1Ty(),
                                     State.VF.getKnownMinValue() * 2, true);
      return State.Builder.CreateIntrinsic(
          MaskTy, Intrinsic::vector_interleave2, Ops,
          /*FMFSource=*/nullptr, "interleaved.mask");
    }

    if (!BlockInMask)
      return MaskForGaps;

    Value *ResBlockInMask = State.get(BlockInMask);
    Value *ShuffledMask = State.Builder.CreateShuffleVector(
        ResBlockInMask,
        createReplicatedMask(InterleaveFactor, State.VF.getKnownMinValue()),
        "interleaved.mask");
    return MaskForGaps ? State.Builder.CreateBinOp(Instruction::And,
                                                   ShuffledMask, MaskForGaps)
                       : ShuffledMask;
  };

  const DataLayout &DL = Instr->getDataLayout();
  // Vectorize the interleaved load group.
  if (isa<LoadInst>(Instr)) {
    Value *MaskForGaps = nullptr;
    if (NeedsMaskForGaps) {
      MaskForGaps = createBitMaskForGaps(State.Builder,
                                         State.VF.getKnownMinValue(), *Group);
      assert(MaskForGaps && "Mask for Gaps is required but it is null");
    }

    Instruction *NewLoad;
    if (BlockInMask || MaskForGaps) {
      Value *GroupMask = CreateGroupMask(MaskForGaps);
      NewLoad = State.Builder.CreateMaskedLoad(VecTy, ResAddr,
                                               Group->getAlign(), GroupMask,
                                               PoisonVec, "wide.masked.vec");
    } else
      NewLoad = State.Builder.CreateAlignedLoad(VecTy, ResAddr,
                                                Group->getAlign(), "wide.vec");
    Group->addMetadata(NewLoad);

    ArrayRef<VPValue *> VPDefs = definedValues();
    const DataLayout &DL = State.CFG.PrevBB->getDataLayout();
    if (VecTy->isScalableTy()) {
      assert(InterleaveFactor == 2 &&
             "Unsupported deinterleave factor for scalable vectors");

        // Scalable vectors cannot use arbitrary shufflevectors (only splats),
        // so must use intrinsics to deinterleave.
      Value *DI = State.Builder.CreateIntrinsic(
          Intrinsic::vector_deinterleave2, VecTy, NewLoad,
          /*FMFSource=*/nullptr, "strided.vec");
      unsigned J = 0;
      for (unsigned I = 0; I < InterleaveFactor; ++I) {
        Instruction *Member = Group->getMember(I);

        if (!Member)
          continue;

        Value *StridedVec = State.Builder.CreateExtractValue(DI, I);
        // If this member has different type, cast the result type.
        if (Member->getType() != ScalarTy) {
          VectorType *OtherVTy = VectorType::get(Member->getType(), State.VF);
          StridedVec =
              createBitOrPointerCast(State.Builder, StridedVec, OtherVTy, DL);
        }

        if (Group->isReverse())
          StridedVec = State.Builder.CreateVectorReverse(StridedVec, "reverse");

        State.set(VPDefs[J], StridedVec);
        ++J;
      }

      return;
    }

    // For each member in the group, shuffle out the appropriate data from the
    // wide loads.
    unsigned J = 0;
    for (unsigned I = 0; I < InterleaveFactor; ++I) {
      Instruction *Member = Group->getMember(I);

      // Skip the gaps in the group.
      if (!Member)
        continue;

      auto StrideMask =
          createStrideMask(I, InterleaveFactor, State.VF.getKnownMinValue());
      Value *StridedVec =
          State.Builder.CreateShuffleVector(NewLoad, StrideMask, "strided.vec");

      // If this member has different type, cast the result type.
      if (Member->getType() != ScalarTy) {
        assert(!State.VF.isScalable() && "VF is assumed to be non scalable.");
        VectorType *OtherVTy = VectorType::get(Member->getType(), State.VF);
        StridedVec =
            createBitOrPointerCast(State.Builder, StridedVec, OtherVTy, DL);
      }

      if (Group->isReverse())
        StridedVec = State.Builder.CreateVectorReverse(StridedVec, "reverse");

      State.set(VPDefs[J], StridedVec);
      ++J;
    }
    return;
  }

  // The sub vector type for current instruction.
  auto *SubVT = VectorType::get(ScalarTy, State.VF);

  // Vectorize the interleaved store group.
  Value *MaskForGaps =
      createBitMaskForGaps(State.Builder, State.VF.getKnownMinValue(), *Group);
  assert((!MaskForGaps || !State.VF.isScalable()) &&
         "masking gaps for scalable vectors is not yet supported.");
  ArrayRef<VPValue *> StoredValues = getStoredValues();
  // Collect the stored vector from each member.
  SmallVector<Value *, 4> StoredVecs;
  unsigned StoredIdx = 0;
  for (unsigned i = 0; i < InterleaveFactor; i++) {
    assert((Group->getMember(i) || MaskForGaps) &&
           "Fail to get a member from an interleaved store group");
    Instruction *Member = Group->getMember(i);

    // Skip the gaps in the group.
    if (!Member) {
      Value *Undef = PoisonValue::get(SubVT);
      StoredVecs.push_back(Undef);
      continue;
    }

    Value *StoredVec = State.get(StoredValues[StoredIdx]);
    ++StoredIdx;

    if (Group->isReverse())
      StoredVec = State.Builder.CreateVectorReverse(StoredVec, "reverse");

    // If this member has different type, cast it to a unified type.

    if (StoredVec->getType() != SubVT)
      StoredVec = createBitOrPointerCast(State.Builder, StoredVec, SubVT, DL);

    StoredVecs.push_back(StoredVec);
  }

  // Interleave all the smaller vectors into one wider vector.
  Value *IVec = interleaveVectors(State.Builder, StoredVecs, "interleaved.vec");
  Instruction *NewStoreInstr;
  if (BlockInMask || MaskForGaps) {
    Value *GroupMask = CreateGroupMask(MaskForGaps);
    NewStoreInstr = State.Builder.CreateMaskedStore(
        IVec, ResAddr, Group->getAlign(), GroupMask);
  } else
    NewStoreInstr =
        State.Builder.CreateAlignedStore(IVec, ResAddr, Group->getAlign());

  Group->addMetadata(NewStoreInstr);
}

#if !defined(NDEBUG) || defined(LLVM_ENABLE_DUMP)
void VPInterleaveRecipe::print(raw_ostream &O, const Twine &Indent,
                               VPSlotTracker &SlotTracker) const {
  O << Indent << "INTERLEAVE-GROUP with factor " << IG->getFactor() << " at ";
  IG->getInsertPos()->printAsOperand(O, false);
  O << ", ";
  getAddr()->printAsOperand(O, SlotTracker);
  VPValue *Mask = getMask();
  if (Mask) {
    O << ", ";
    Mask->printAsOperand(O, SlotTracker);
  }

  unsigned OpIdx = 0;
  for (unsigned i = 0; i < IG->getFactor(); ++i) {
    if (!IG->getMember(i))
      continue;
    if (getNumStoreOperands() > 0) {
      O << "\n" << Indent << "  store ";
      getOperand(1 + OpIdx)->printAsOperand(O, SlotTracker);
      O << " to index " << i;
    } else {
      O << "\n" << Indent << "  ";
      getVPValue(OpIdx)->printAsOperand(O, SlotTracker);
      O << " = load from index " << i;
    }
    ++OpIdx;
  }
}
#endif

InstructionCost VPInterleaveRecipe::computeCost(ElementCount VF,
                                                VPCostContext &Ctx) const {
  Instruction *InsertPos = getInsertPos();
  // Find the VPValue index of the interleave group. We need to skip gaps.
  unsigned InsertPosIdx = 0;
  for (unsigned Idx = 0; IG->getFactor(); ++Idx)
    if (auto *Member = IG->getMember(Idx)) {
      if (Member == InsertPos)
        break;
      InsertPosIdx++;
    }
  Type *ValTy = Ctx.Types.inferScalarType(
      getNumDefinedValues() > 0 ? getVPValue(InsertPosIdx)
                                : getStoredValues()[InsertPosIdx]);
  auto *VectorTy = cast<VectorType>(ToVectorTy(ValTy, VF));
  unsigned AS = getLoadStoreAddressSpace(InsertPos);
  enum TTI::TargetCostKind CostKind = TTI::TCK_RecipThroughput;

  unsigned InterleaveFactor = IG->getFactor();
  auto *WideVecTy = VectorType::get(ValTy, VF * InterleaveFactor);

  // Holds the indices of existing members in the interleaved group.
  SmallVector<unsigned, 4> Indices;
  for (unsigned IF = 0; IF < InterleaveFactor; IF++)
    if (IG->getMember(IF))
      Indices.push_back(IF);

  // Calculate the cost of the whole interleaved group.
  InstructionCost Cost = Ctx.TTI.getInterleavedMemoryOpCost(
      InsertPos->getOpcode(), WideVecTy, IG->getFactor(), Indices,
      IG->getAlign(), AS, CostKind, getMask(), NeedsMaskForGaps);

  if (!IG->isReverse())
    return Cost;

  return Cost + IG->getNumMembers() *
                    Ctx.TTI.getShuffleCost(TargetTransformInfo::SK_Reverse,
                                           VectorTy, std::nullopt, CostKind, 0);
}

#if !defined(NDEBUG) || defined(LLVM_ENABLE_DUMP)
void VPCanonicalIVPHIRecipe::print(raw_ostream &O, const Twine &Indent,
                                   VPSlotTracker &SlotTracker) const {
  O << Indent << "EMIT ";
  printAsOperand(O, SlotTracker);
  O << " = CANONICAL-INDUCTION ";
  printOperands(O, SlotTracker);
}
#endif

bool VPWidenPointerInductionRecipe::onlyScalarsGenerated(bool IsScalable) {
  return IsScalarAfterVectorization &&
         (!IsScalable || vputils::onlyFirstLaneUsed(this));
}

void VPWidenPointerInductionRecipe::execute(VPTransformState &State) {
  assert(getInductionDescriptor().getKind() ==
             InductionDescriptor::IK_PtrInduction &&
         "Not a pointer induction according to InductionDescriptor!");
  assert(cast<PHINode>(getUnderlyingInstr())->getType()->isPointerTy() &&
         "Unexpected type.");
  assert(!onlyScalarsGenerated(State.VF.isScalable()) &&
         "Recipe should have been replaced");

  unsigned CurrentPart = getUnrollPart(*this);

  // Build a pointer phi
  Value *ScalarStartValue = getStartValue()->getLiveInIRValue();
  Type *ScStValueType = ScalarStartValue->getType();

  BasicBlock *VectorPH = State.CFG.getPreheaderBBFor(this);
  PHINode *NewPointerPhi = nullptr;
  if (CurrentPart == 0) {
    auto *IVR = cast<VPHeaderPHIRecipe>(&getParent()
                                             ->getPlan()
                                             ->getVectorLoopRegion()
                                             ->getEntryBasicBlock()
                                             ->front());
    PHINode *CanonicalIV = cast<PHINode>(State.get(IVR, /*IsScalar*/ true));
    NewPointerPhi = PHINode::Create(ScStValueType, 2, "pointer.phi",
                                    CanonicalIV->getIterator());
    NewPointerPhi->addIncoming(ScalarStartValue, VectorPH);
    NewPointerPhi->setDebugLoc(getDebugLoc());
  } else {
    // The recipe has been unrolled. In that case, fetch the single pointer phi
    // shared among all unrolled parts of the recipe.
    auto *GEP =
        cast<GetElementPtrInst>(State.get(getFirstUnrolledPartOperand()));
    NewPointerPhi = cast<PHINode>(GEP->getPointerOperand());
  }

  // A pointer induction, performed by using a gep
  BasicBlock::iterator InductionLoc = State.Builder.GetInsertPoint();
  Value *ScalarStepValue = State.get(getStepValue(), VPLane(0));
  Type *PhiType = State.TypeAnalysis.inferScalarType(getStepValue());
  Value *RuntimeVF = getRuntimeVF(State.Builder, PhiType, State.VF);
  // Add induction update using an incorrect block temporarily. The phi node
  // will be fixed after VPlan execution. Note that at this point the latch
  // block cannot be used, as it does not exist yet.
  // TODO: Model increment value in VPlan, by turning the recipe into a
  // multi-def and a subclass of VPHeaderPHIRecipe.
  if (CurrentPart == 0) {
    // The recipe represents the first part of the pointer induction. Create the
    // GEP to increment the phi across all unrolled parts.
    unsigned UF = CurrentPart == 0 ? getParent()->getPlan()->getUF() : 1;
    Value *NumUnrolledElems =
        State.Builder.CreateMul(RuntimeVF, ConstantInt::get(PhiType, UF));

    Value *InductionGEP = GetElementPtrInst::Create(
        State.Builder.getInt8Ty(), NewPointerPhi,
        State.Builder.CreateMul(ScalarStepValue, NumUnrolledElems), "ptr.ind",
        InductionLoc);

    NewPointerPhi->addIncoming(InductionGEP, VectorPH);
  }

  // Create actual address geps that use the pointer phi as base and a
  // vectorized version of the step value (<step*0, ..., step*N>) as offset.
  Type *VecPhiType = VectorType::get(PhiType, State.VF);
  Value *StartOffsetScalar = State.Builder.CreateMul(
      RuntimeVF, ConstantInt::get(PhiType, CurrentPart));
  Value *StartOffset =
      State.Builder.CreateVectorSplat(State.VF, StartOffsetScalar);
  // Create a vector of consecutive numbers from zero to VF.
  StartOffset = State.Builder.CreateAdd(
      StartOffset, State.Builder.CreateStepVector(VecPhiType));

  assert(ScalarStepValue == State.get(getOperand(1), VPLane(0)) &&
         "scalar step must be the same across all parts");
  Value *GEP = State.Builder.CreateGEP(
      State.Builder.getInt8Ty(), NewPointerPhi,
      State.Builder.CreateMul(StartOffset, State.Builder.CreateVectorSplat(
                                               State.VF, ScalarStepValue)),
      "vector.gep");
  State.set(this, GEP);
}

#if !defined(NDEBUG) || defined(LLVM_ENABLE_DUMP)
void VPWidenPointerInductionRecipe::print(raw_ostream &O, const Twine &Indent,
                                          VPSlotTracker &SlotTracker) const {
  assert((getNumOperands() == 2 || getNumOperands() == 4) &&
         "unexpected number of operands");
  O << Indent << "EMIT ";
  printAsOperand(O, SlotTracker);
  O << " = WIDEN-POINTER-INDUCTION ";
  getStartValue()->printAsOperand(O, SlotTracker);
  O << ", ";
  getStepValue()->printAsOperand(O, SlotTracker);
  if (getNumOperands() == 4) {
    O << ", ";
    getOperand(2)->printAsOperand(O, SlotTracker);
    O << ", ";
    getOperand(3)->printAsOperand(O, SlotTracker);
  }
}
#endif

void VPExpandSCEVRecipe::execute(VPTransformState &State) {
  assert(!State.Lane && "cannot be used in per-lane");
  if (State.ExpandedSCEVs.contains(Expr)) {
    // SCEV Expr has already been expanded, result must already be set. At the
    // moment we have to execute the entry block twice (once before skeleton
    // creation to get expanded SCEVs used by the skeleton and once during
    // regular VPlan execution).
    State.Builder.SetInsertPoint(State.CFG.VPBB2IRBB[getParent()]);
    assert(State.get(this, VPLane(0)) == State.ExpandedSCEVs[Expr] &&
           "Results must match");
    return;
  }

  const DataLayout &DL = State.CFG.PrevBB->getDataLayout();
  SCEVExpander Exp(SE, DL, "induction");

  Value *Res = Exp.expandCodeFor(Expr, Expr->getType(),
                                 &*State.Builder.GetInsertPoint());
  State.ExpandedSCEVs[Expr] = Res;
  State.set(this, Res, VPLane(0));
}

#if !defined(NDEBUG) || defined(LLVM_ENABLE_DUMP)
void VPExpandSCEVRecipe::print(raw_ostream &O, const Twine &Indent,
                               VPSlotTracker &SlotTracker) const {
  O << Indent << "EMIT ";
  printAsOperand(O, SlotTracker);
  O << " = EXPAND SCEV " << *Expr;
}
#endif

void VPWidenCanonicalIVRecipe::execute(VPTransformState &State) {
  Value *CanonicalIV = State.get(getOperand(0), /*IsScalar*/ true);
  Type *STy = CanonicalIV->getType();
  IRBuilder<> Builder(State.CFG.PrevBB->getTerminator());
  ElementCount VF = State.VF;
  Value *VStart = VF.isScalar()
                      ? CanonicalIV
                      : Builder.CreateVectorSplat(VF, CanonicalIV, "broadcast");
  Value *VStep = createStepForVF(Builder, STy, VF, getUnrollPart(*this));
  if (VF.isVector()) {
    VStep = Builder.CreateVectorSplat(VF, VStep);
    VStep =
        Builder.CreateAdd(VStep, Builder.CreateStepVector(VStep->getType()));
  }
  Value *CanonicalVectorIV = Builder.CreateAdd(VStart, VStep, "vec.iv");
  State.set(this, CanonicalVectorIV);
}

#if !defined(NDEBUG) || defined(LLVM_ENABLE_DUMP)
void VPWidenCanonicalIVRecipe::print(raw_ostream &O, const Twine &Indent,
                                     VPSlotTracker &SlotTracker) const {
  O << Indent << "EMIT ";
  printAsOperand(O, SlotTracker);
  O << " = WIDEN-CANONICAL-INDUCTION ";
  printOperands(O, SlotTracker);
}
#endif

void VPFirstOrderRecurrencePHIRecipe::execute(VPTransformState &State) {
  auto &Builder = State.Builder;
  // Create a vector from the initial value.
  auto *VectorInit = getStartValue()->getLiveInIRValue();

  Type *VecTy = State.VF.isScalar()
                    ? VectorInit->getType()
                    : VectorType::get(VectorInit->getType(), State.VF);

  BasicBlock *VectorPH = State.CFG.getPreheaderBBFor(this);
  if (State.VF.isVector()) {
    auto *IdxTy = Builder.getInt32Ty();
    auto *One = ConstantInt::get(IdxTy, 1);
    IRBuilder<>::InsertPointGuard Guard(Builder);
    Builder.SetInsertPoint(VectorPH->getTerminator());
    auto *RuntimeVF = getRuntimeVF(Builder, IdxTy, State.VF);
    auto *LastIdx = Builder.CreateSub(RuntimeVF, One);
    VectorInit = Builder.CreateInsertElement(
        PoisonValue::get(VecTy), VectorInit, LastIdx, "vector.recur.init");
  }

  // Create a phi node for the new recurrence.
  PHINode *Phi = PHINode::Create(VecTy, 2, "vector.recur");
  Phi->insertBefore(State.CFG.PrevBB->getFirstInsertionPt());
  Phi->addIncoming(VectorInit, VectorPH);
  State.set(this, Phi);
}

InstructionCost
VPFirstOrderRecurrencePHIRecipe::computeCost(ElementCount VF,
                                             VPCostContext &Ctx) const {
  TTI::TargetCostKind CostKind = TTI::TCK_RecipThroughput;
  if (VF.isScalar())
  return Ctx.TTI.getCFInstrCost(Instruction::PHI, CostKind);

  if (VF.isScalable() && VF.getKnownMinValue() == 1)
    return InstructionCost::getInvalid();

  SmallVector<int> Mask(VF.getKnownMinValue());
  std::iota(Mask.begin(), Mask.end(), VF.getKnownMinValue() - 1);
  Type *VectorTy =
      ToVectorTy(Ctx.Types.inferScalarType(this->getVPSingleValue()), VF);

  return Ctx.TTI.getShuffleCost(TargetTransformInfo::SK_Splice,
                                cast<VectorType>(VectorTy), Mask, CostKind,
                                VF.getKnownMinValue() - 1);
}

#if !defined(NDEBUG) || defined(LLVM_ENABLE_DUMP)
void VPFirstOrderRecurrencePHIRecipe::print(raw_ostream &O, const Twine &Indent,
                                            VPSlotTracker &SlotTracker) const {
  O << Indent << "FIRST-ORDER-RECURRENCE-PHI ";
  printAsOperand(O, SlotTracker);
  O << " = phi ";
  printOperands(O, SlotTracker);
}
#endif

void VPReductionPHIRecipe::execute(VPTransformState &State) {
  auto &Builder = State.Builder;

  // Reductions do not have to start at zero. They can start with
  // any loop invariant values.
  VPValue *StartVPV = getStartValue();
  Value *StartV = StartVPV->getLiveInIRValue();

  // In order to support recurrences we need to be able to vectorize Phi nodes.
  // Phi nodes have cycles, so we need to vectorize them in two stages. This is
  // stage #1: We create a new vector PHI node with no incoming edges. We'll use
  // this value when we vectorize all of the instructions that use the PHI.
  bool ScalarPHI = State.VF.isScalar() || IsInLoop;
  Type *VecTy = ScalarPHI ? StartV->getType()
                          : VectorType::get(StartV->getType(), State.VF);

  BasicBlock *HeaderBB = State.CFG.PrevBB;
  assert(State.CurrentVectorLoop->getHeader() == HeaderBB &&
         "recipe must be in the vector loop header");
  auto *Phi = PHINode::Create(VecTy, 2, "vec.phi");
  Phi->insertBefore(HeaderBB->getFirstInsertionPt());
  State.set(this, Phi, IsInLoop);

  BasicBlock *VectorPH = State.CFG.getPreheaderBBFor(this);

  Value *Iden = nullptr;
  RecurKind RK = RdxDesc.getRecurrenceKind();
  unsigned CurrentPart = getUnrollPart(*this);

  if (RecurrenceDescriptor::isMinMaxRecurrenceKind(RK) ||
      RecurrenceDescriptor::isAnyOfRecurrenceKind(RK)) {
    // MinMax and AnyOf reductions have the start value as their identity.
    if (ScalarPHI) {
      Iden = StartV;
    } else {
      IRBuilderBase::InsertPointGuard IPBuilder(Builder);
      Builder.SetInsertPoint(VectorPH->getTerminator());
      StartV = Iden = State.get(StartVPV);
    }
  } else if (RecurrenceDescriptor::isFindLastIVRecurrenceKind(RK)) {
    // [I|F]FindLastIV will use a sentinel value to initialize the reduction
    // phi or the resume value from the main vector loop when vectorizing the
    // epilogue loop. In the exit block, ComputeReductionResult will generate
    // checks to verify if the reduction result is the sentinel value. If the
    // result is the sentinel value, it will be corrected back to the start
    // value.
    // TODO: The sentinel value is not always necessary. When the start value is
    // a constant, and smaller than the start value of the induction variable,
    // the start value can be directly used to initialize the reduction phi.
    Iden = StartV;
    if (!ScalarPHI) {
      IRBuilderBase::InsertPointGuard IPBuilder(Builder);
      Builder.SetInsertPoint(VectorPH->getTerminator());
      StartV = Iden = Builder.CreateVectorSplat(State.VF, Iden);
    }
  } else {
    Iden = llvm::getRecurrenceIdentity(RK, VecTy->getScalarType(),
                                       RdxDesc.getFastMathFlags());

    if (!ScalarPHI) {
      if (CurrentPart == 0) {
        // Create start and identity vector values for the reduction in the
        // preheader.
        // TODO: Introduce recipes in VPlan preheader to create initial values.
        Iden = Builder.CreateVectorSplat(State.VF, Iden);
        IRBuilderBase::InsertPointGuard IPBuilder(Builder);
        Builder.SetInsertPoint(VectorPH->getTerminator());
        Constant *Zero = Builder.getInt32(0);
        StartV = Builder.CreateInsertElement(Iden, StartV, Zero);
      } else {
        Iden = Builder.CreateVectorSplat(State.VF, Iden);
      }
    }
  }

  Phi = cast<PHINode>(State.get(this, IsInLoop));
  Value *StartVal = (CurrentPart == 0) ? StartV : Iden;
  Phi->addIncoming(StartVal, VectorPH);
}

#if !defined(NDEBUG) || defined(LLVM_ENABLE_DUMP)
void VPReductionPHIRecipe::print(raw_ostream &O, const Twine &Indent,
                                 VPSlotTracker &SlotTracker) const {
  O << Indent << "WIDEN-REDUCTION-PHI ";

  printAsOperand(O, SlotTracker);
  O << " = phi ";
  printOperands(O, SlotTracker);
}
#endif

void VPWidenPHIRecipe::execute(VPTransformState &State) {
  assert(EnableVPlanNativePath &&
         "Non-native vplans are not expected to have VPWidenPHIRecipes.");

  Value *Op0 = State.get(getOperand(0));
  Type *VecTy = Op0->getType();
  Value *VecPhi = State.Builder.CreatePHI(VecTy, 2, "vec.phi");
  State.set(this, VecPhi);
}

#if !defined(NDEBUG) || defined(LLVM_ENABLE_DUMP)
void VPWidenPHIRecipe::print(raw_ostream &O, const Twine &Indent,
                             VPSlotTracker &SlotTracker) const {
  O << Indent << "WIDEN-PHI ";

  auto *OriginalPhi = cast<PHINode>(getUnderlyingValue());
  // Unless all incoming values are modeled in VPlan  print the original PHI
  // directly.
  // TODO: Remove once all VPWidenPHIRecipe instances keep all relevant incoming
  // values as VPValues.
  if (getNumOperands() != OriginalPhi->getNumOperands()) {
    O << VPlanIngredient(OriginalPhi);
    return;
  }

  printAsOperand(O, SlotTracker);
  O << " = phi ";
  printOperands(O, SlotTracker);
}
#endif

// TODO: It would be good to use the existing VPWidenPHIRecipe instead and
// remove VPActiveLaneMaskPHIRecipe.
void VPActiveLaneMaskPHIRecipe::execute(VPTransformState &State) {
  BasicBlock *VectorPH = State.CFG.getPreheaderBBFor(this);
  Value *StartMask = State.get(getOperand(0));
  PHINode *Phi =
      State.Builder.CreatePHI(StartMask->getType(), 2, "active.lane.mask");
  Phi->addIncoming(StartMask, VectorPH);
  Phi->setDebugLoc(getDebugLoc());
  State.set(this, Phi);
}

#if !defined(NDEBUG) || defined(LLVM_ENABLE_DUMP)
void VPActiveLaneMaskPHIRecipe::print(raw_ostream &O, const Twine &Indent,
                                      VPSlotTracker &SlotTracker) const {
  O << Indent << "ACTIVE-LANE-MASK-PHI ";

  printAsOperand(O, SlotTracker);
  O << " = phi ";
  printOperands(O, SlotTracker);
}
#endif

#if !defined(NDEBUG) || defined(LLVM_ENABLE_DUMP)
void VPEVLBasedIVPHIRecipe::print(raw_ostream &O, const Twine &Indent,
                                  VPSlotTracker &SlotTracker) const {
  O << Indent << "EXPLICIT-VECTOR-LENGTH-BASED-IV-PHI ";

  printAsOperand(O, SlotTracker);
  O << " = phi ";
  printOperands(O, SlotTracker);
}
#endif

void VPScalarPHIRecipe::execute(VPTransformState &State) {
  BasicBlock *VectorPH = State.CFG.getPreheaderBBFor(this);
  Value *Start = State.get(getStartValue(), VPLane(0));
  PHINode *Phi = State.Builder.CreatePHI(Start->getType(), 2, Name);
  Phi->addIncoming(Start, VectorPH);
  Phi->setDebugLoc(getDebugLoc());
  State.set(this, Phi, /*IsScalar=*/true);
}

#if !defined(NDEBUG) || defined(LLVM_ENABLE_DUMP)
void VPScalarPHIRecipe::print(raw_ostream &O, const Twine &Indent,
                              VPSlotTracker &SlotTracker) const {
  O << Indent << "SCALAR-PHI ";
  printAsOperand(O, SlotTracker);
  O << " = phi ";
  printOperands(O, SlotTracker);
}
#endif<|MERGE_RESOLUTION|>--- conflicted
+++ resolved
@@ -634,18 +634,9 @@
         State.CFG
             .VPBB2IRBB[cast<VPBasicBlock>(getParent()->getPredecessors()[0])];
     NewPhi->addIncoming(IncomingFromVPlanPred, VPlanPred);
-<<<<<<< HEAD
-    // TODO: Predecessors are temporarily reversed to reduce test changes.
-    // Remove it and update remaining tests after functional change landed.
-    auto Predecessors = to_vector(predecessors(Builder.GetInsertBlock()));
-    for (auto *OtherPred : reverse(Predecessors)) {
-      assert(OtherPred != VPlanPred &&
-             "VPlan predecessors should not be connected yet");
-=======
     for (auto *OtherPred : predecessors(Builder.GetInsertBlock())) {
       if (OtherPred == VPlanPred)
         continue;
->>>>>>> 49fd7d4f
       NewPhi->addIncoming(IncomingFromOtherPreds, OtherPred);
     }
     return NewPhi;
