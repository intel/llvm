//===- VPlanRecipes.cpp - Implementations for VPlan recipes ---------------===//
//
// Part of the LLVM Project, under the Apache License v2.0 with LLVM Exceptions.
// See https://llvm.org/LICENSE.txt for license information.
// SPDX-License-Identifier: Apache-2.0 WITH LLVM-exception
//
//===----------------------------------------------------------------------===//
///
/// \file
/// This file contains implementations for different VPlan recipes.
///
//===----------------------------------------------------------------------===//

#include "LoopVectorizationPlanner.h"
#include "VPlan.h"
#include "VPlanAnalysis.h"
#include "VPlanHelpers.h"
#include "VPlanPatternMatch.h"
#include "VPlanUtils.h"
#include "llvm/ADT/STLExtras.h"
#include "llvm/ADT/SmallVector.h"
#include "llvm/ADT/Twine.h"
#include "llvm/Analysis/IVDescriptors.h"
#include "llvm/Analysis/LoopInfo.h"
#include "llvm/IR/BasicBlock.h"
#include "llvm/IR/IRBuilder.h"
#include "llvm/IR/Instruction.h"
#include "llvm/IR/Instructions.h"
#include "llvm/IR/Intrinsics.h"
#include "llvm/IR/Type.h"
#include "llvm/IR/Value.h"
#include "llvm/IR/VectorBuilder.h"
#include "llvm/Support/Casting.h"
#include "llvm/Support/CommandLine.h"
#include "llvm/Support/Debug.h"
#include "llvm/Support/raw_ostream.h"
#include "llvm/Transforms/Utils/BasicBlockUtils.h"
#include "llvm/Transforms/Utils/LoopUtils.h"
#include "llvm/Transforms/Utils/ScalarEvolutionExpander.h"
#include <cassert>

using namespace llvm;

using VectorParts = SmallVector<Value *, 2>;

#define LV_NAME "loop-vectorize"
#define DEBUG_TYPE LV_NAME

bool VPRecipeBase::mayWriteToMemory() const {
  switch (getVPDefID()) {
  case VPInstructionSC:
    return cast<VPInstruction>(this)->opcodeMayReadOrWriteFromMemory();
  case VPInterleaveSC:
    return cast<VPInterleaveRecipe>(this)->getNumStoreOperands() > 0;
  case VPWidenStoreEVLSC:
  case VPWidenStoreSC:
    return true;
  case VPReplicateSC:
    return cast<Instruction>(getVPSingleValue()->getUnderlyingValue())
        ->mayWriteToMemory();
  case VPWidenCallSC:
    return !cast<VPWidenCallRecipe>(this)
                ->getCalledScalarFunction()
                ->onlyReadsMemory();
  case VPWidenIntrinsicSC:
    return cast<VPWidenIntrinsicRecipe>(this)->mayWriteToMemory();
  case VPBranchOnMaskSC:
  case VPScalarIVStepsSC:
  case VPPredInstPHISC:
    return false;
  case VPBlendSC:
  case VPReductionEVLSC:
  case VPReductionSC:
  case VPVectorPointerSC:
  case VPWidenCanonicalIVSC:
  case VPWidenCastSC:
  case VPWidenGEPSC:
  case VPWidenIntOrFpInductionSC:
  case VPWidenLoadEVLSC:
  case VPWidenLoadSC:
  case VPWidenPHISC:
  case VPWidenSC:
  case VPWidenSelectSC: {
    const Instruction *I =
        dyn_cast_or_null<Instruction>(getVPSingleValue()->getUnderlyingValue());
    (void)I;
    assert((!I || !I->mayWriteToMemory()) &&
           "underlying instruction may write to memory");
    return false;
  }
  default:
    return true;
  }
}

bool VPRecipeBase::mayReadFromMemory() const {
  switch (getVPDefID()) {
  case VPInstructionSC:
    return cast<VPInstruction>(this)->opcodeMayReadOrWriteFromMemory();
  case VPWidenLoadEVLSC:
  case VPWidenLoadSC:
    return true;
  case VPReplicateSC:
    return cast<Instruction>(getVPSingleValue()->getUnderlyingValue())
        ->mayReadFromMemory();
  case VPWidenCallSC:
    return !cast<VPWidenCallRecipe>(this)
                ->getCalledScalarFunction()
                ->onlyWritesMemory();
  case VPWidenIntrinsicSC:
    return cast<VPWidenIntrinsicRecipe>(this)->mayReadFromMemory();
  case VPBranchOnMaskSC:
  case VPPredInstPHISC:
  case VPScalarIVStepsSC:
  case VPWidenStoreEVLSC:
  case VPWidenStoreSC:
    return false;
  case VPBlendSC:
  case VPReductionEVLSC:
  case VPReductionSC:
  case VPVectorPointerSC:
  case VPWidenCanonicalIVSC:
  case VPWidenCastSC:
  case VPWidenGEPSC:
  case VPWidenIntOrFpInductionSC:
  case VPWidenPHISC:
  case VPWidenSC:
  case VPWidenSelectSC: {
    const Instruction *I =
        dyn_cast_or_null<Instruction>(getVPSingleValue()->getUnderlyingValue());
    (void)I;
    assert((!I || !I->mayReadFromMemory()) &&
           "underlying instruction may read from memory");
    return false;
  }
  default:
    return true;
  }
}

bool VPRecipeBase::mayHaveSideEffects() const {
  switch (getVPDefID()) {
  case VPDerivedIVSC:
  case VPPredInstPHISC:
  case VPScalarCastSC:
  case VPVectorEndPointerSC:
    return false;
  case VPInstructionSC:
    return mayWriteToMemory();
  case VPWidenCallSC: {
    Function *Fn = cast<VPWidenCallRecipe>(this)->getCalledScalarFunction();
    return mayWriteToMemory() || !Fn->doesNotThrow() || !Fn->willReturn();
  }
  case VPWidenIntrinsicSC:
    return cast<VPWidenIntrinsicRecipe>(this)->mayHaveSideEffects();
  case VPBlendSC:
  case VPReductionEVLSC:
  case VPReductionSC:
  case VPScalarIVStepsSC:
  case VPVectorPointerSC:
  case VPWidenCanonicalIVSC:
  case VPWidenCastSC:
  case VPWidenGEPSC:
  case VPWidenIntOrFpInductionSC:
  case VPWidenPHISC:
  case VPWidenPointerInductionSC:
  case VPWidenSC:
  case VPWidenSelectSC: {
    const Instruction *I =
        dyn_cast_or_null<Instruction>(getVPSingleValue()->getUnderlyingValue());
    (void)I;
    assert((!I || !I->mayHaveSideEffects()) &&
           "underlying instruction has side-effects");
    return false;
  }
  case VPInterleaveSC:
    return mayWriteToMemory();
  case VPWidenLoadEVLSC:
  case VPWidenLoadSC:
  case VPWidenStoreEVLSC:
  case VPWidenStoreSC:
    assert(
        cast<VPWidenMemoryRecipe>(this)->getIngredient().mayHaveSideEffects() ==
            mayWriteToMemory() &&
        "mayHaveSideffects result for ingredient differs from this "
        "implementation");
    return mayWriteToMemory();
  case VPReplicateSC: {
    auto *R = cast<VPReplicateRecipe>(this);
    return R->getUnderlyingInstr()->mayHaveSideEffects();
  }
  default:
    return true;
  }
}

void VPRecipeBase::insertBefore(VPRecipeBase *InsertPos) {
  assert(!Parent && "Recipe already in some VPBasicBlock");
  assert(InsertPos->getParent() &&
         "Insertion position not in any VPBasicBlock");
  InsertPos->getParent()->insert(this, InsertPos->getIterator());
}

void VPRecipeBase::insertBefore(VPBasicBlock &BB,
                                iplist<VPRecipeBase>::iterator I) {
  assert(!Parent && "Recipe already in some VPBasicBlock");
  assert(I == BB.end() || I->getParent() == &BB);
  BB.insert(this, I);
}

void VPRecipeBase::insertAfter(VPRecipeBase *InsertPos) {
  assert(!Parent && "Recipe already in some VPBasicBlock");
  assert(InsertPos->getParent() &&
         "Insertion position not in any VPBasicBlock");
  InsertPos->getParent()->insert(this, std::next(InsertPos->getIterator()));
}

void VPRecipeBase::removeFromParent() {
  assert(getParent() && "Recipe not in any VPBasicBlock");
  getParent()->getRecipeList().remove(getIterator());
  Parent = nullptr;
}

iplist<VPRecipeBase>::iterator VPRecipeBase::eraseFromParent() {
  assert(getParent() && "Recipe not in any VPBasicBlock");
  return getParent()->getRecipeList().erase(getIterator());
}

void VPRecipeBase::moveAfter(VPRecipeBase *InsertPos) {
  removeFromParent();
  insertAfter(InsertPos);
}

void VPRecipeBase::moveBefore(VPBasicBlock &BB,
                              iplist<VPRecipeBase>::iterator I) {
  removeFromParent();
  insertBefore(BB, I);
}

InstructionCost VPRecipeBase::cost(ElementCount VF, VPCostContext &Ctx) {
  // Get the underlying instruction for the recipe, if there is one. It is used
  // to
  //   * decide if cost computation should be skipped for this recipe,
  //   * apply forced target instruction cost.
  Instruction *UI = nullptr;
  if (auto *S = dyn_cast<VPSingleDefRecipe>(this))
    UI = dyn_cast_or_null<Instruction>(S->getUnderlyingValue());
  else if (auto *IG = dyn_cast<VPInterleaveRecipe>(this))
    UI = IG->getInsertPos();
  else if (auto *WidenMem = dyn_cast<VPWidenMemoryRecipe>(this))
    UI = &WidenMem->getIngredient();

  InstructionCost RecipeCost;
  if (UI && Ctx.skipCostComputation(UI, VF.isVector())) {
    RecipeCost = 0;
  } else {
    RecipeCost = computeCost(VF, Ctx);
    if (UI && ForceTargetInstructionCost.getNumOccurrences() > 0 &&
        RecipeCost.isValid())
      RecipeCost = InstructionCost(ForceTargetInstructionCost);
  }

  LLVM_DEBUG({
    dbgs() << "Cost of " << RecipeCost << " for VF " << VF << ": ";
    dump();
  });
  return RecipeCost;
}

InstructionCost VPRecipeBase::computeCost(ElementCount VF,
                                          VPCostContext &Ctx) const {
  llvm_unreachable("subclasses should implement computeCost");
}

bool VPRecipeBase::isPhi() const {
  return (getVPDefID() >= VPFirstPHISC && getVPDefID() <= VPLastPHISC) ||
         (isa<VPInstruction>(this) &&
          cast<VPInstruction>(this)->getOpcode() == Instruction::PHI);
}

InstructionCost
VPPartialReductionRecipe::computeCost(ElementCount VF,
                                      VPCostContext &Ctx) const {
  std::optional<unsigned> Opcode = std::nullopt;
  VPValue *BinOp = getOperand(0);

  // If the partial reduction is predicated, a select will be operand 0 rather
  // than the binary op
  using namespace llvm::VPlanPatternMatch;
  if (match(getOperand(0), m_Select(m_VPValue(), m_VPValue(), m_VPValue())))
    BinOp = BinOp->getDefiningRecipe()->getOperand(1);

  // If BinOp is a negation, use the side effect of match to assign the actual
  // binary operation to BinOp
  match(BinOp, m_Binary<Instruction::Sub>(m_SpecificInt(0), m_VPValue(BinOp)));
  VPRecipeBase *BinOpR = BinOp->getDefiningRecipe();

  if (auto *WidenR = dyn_cast<VPWidenRecipe>(BinOpR))
    Opcode = std::make_optional(WidenR->getOpcode());

  VPRecipeBase *ExtAR = BinOpR->getOperand(0)->getDefiningRecipe();
  VPRecipeBase *ExtBR = BinOpR->getOperand(1)->getDefiningRecipe();

  auto *PhiType = Ctx.Types.inferScalarType(getOperand(1));
  auto *InputTypeA = Ctx.Types.inferScalarType(ExtAR ? ExtAR->getOperand(0)
                                                     : BinOpR->getOperand(0));
  auto *InputTypeB = Ctx.Types.inferScalarType(ExtBR ? ExtBR->getOperand(0)
                                                     : BinOpR->getOperand(1));

  auto GetExtendKind = [](VPRecipeBase *R) {
    // The extend could come from outside the plan.
    if (!R)
      return TargetTransformInfo::PR_None;
    auto *WidenCastR = dyn_cast<VPWidenCastRecipe>(R);
    if (!WidenCastR)
      return TargetTransformInfo::PR_None;
    if (WidenCastR->getOpcode() == Instruction::CastOps::ZExt)
      return TargetTransformInfo::PR_ZeroExtend;
    if (WidenCastR->getOpcode() == Instruction::CastOps::SExt)
      return TargetTransformInfo::PR_SignExtend;
    return TargetTransformInfo::PR_None;
  };

  return Ctx.TTI.getPartialReductionCost(getOpcode(), InputTypeA, InputTypeB,
                                         PhiType, VF, GetExtendKind(ExtAR),
                                         GetExtendKind(ExtBR), Opcode);
}

void VPPartialReductionRecipe::execute(VPTransformState &State) {
  State.setDebugLocFrom(getDebugLoc());
  auto &Builder = State.Builder;

  assert(getOpcode() == Instruction::Add &&
         "Unhandled partial reduction opcode");

  Value *BinOpVal = State.get(getOperand(0));
  Value *PhiVal = State.get(getOperand(1));
  assert(PhiVal && BinOpVal && "Phi and Mul must be set");

  Type *RetTy = PhiVal->getType();

  CallInst *V = Builder.CreateIntrinsic(
      RetTy, Intrinsic::experimental_vector_partial_reduce_add,
      {PhiVal, BinOpVal}, nullptr, "partial.reduce");

  State.set(this, V);
}

#if !defined(NDEBUG) || defined(LLVM_ENABLE_DUMP)
void VPPartialReductionRecipe::print(raw_ostream &O, const Twine &Indent,
                                     VPSlotTracker &SlotTracker) const {
  O << Indent << "PARTIAL-REDUCE ";
  printAsOperand(O, SlotTracker);
  O << " = " << Instruction::getOpcodeName(getOpcode()) << " ";
  printOperands(O, SlotTracker);
}
#endif

FastMathFlags VPRecipeWithIRFlags::getFastMathFlags() const {
  assert(OpType == OperationType::FPMathOp &&
         "recipe doesn't have fast math flags");
  FastMathFlags Res;
  Res.setAllowReassoc(FMFs.AllowReassoc);
  Res.setNoNaNs(FMFs.NoNaNs);
  Res.setNoInfs(FMFs.NoInfs);
  Res.setNoSignedZeros(FMFs.NoSignedZeros);
  Res.setAllowReciprocal(FMFs.AllowReciprocal);
  Res.setAllowContract(FMFs.AllowContract);
  Res.setApproxFunc(FMFs.ApproxFunc);
  return Res;
}

#if !defined(NDEBUG) || defined(LLVM_ENABLE_DUMP)
void VPSingleDefRecipe::dump() const { VPDef::dump(); }
#endif

template <unsigned PartOpIdx>
VPValue *
VPUnrollPartAccessor<PartOpIdx>::getUnrollPartOperand(VPUser &U) const {
  if (U.getNumOperands() == PartOpIdx + 1)
    return U.getOperand(PartOpIdx);
  return nullptr;
}

template <unsigned PartOpIdx>
unsigned VPUnrollPartAccessor<PartOpIdx>::getUnrollPart(VPUser &U) const {
  if (auto *UnrollPartOp = getUnrollPartOperand(U))
    return cast<ConstantInt>(UnrollPartOp->getLiveInIRValue())->getZExtValue();
  return 0;
}

namespace llvm {
template class VPUnrollPartAccessor<2>;
template class VPUnrollPartAccessor<3>;
}

VPInstruction::VPInstruction(unsigned Opcode, CmpInst::Predicate Pred,
                             VPValue *A, VPValue *B, DebugLoc DL,
                             const Twine &Name)
    : VPRecipeWithIRFlags(VPDef::VPInstructionSC, ArrayRef<VPValue *>({A, B}),
                          Pred, DL),
      Opcode(Opcode), Name(Name.str()) {
  assert(Opcode == Instruction::ICmp &&
         "only ICmp predicates supported at the moment");
}

VPInstruction::VPInstruction(unsigned Opcode,
                             std::initializer_list<VPValue *> Operands,
                             FastMathFlags FMFs, DebugLoc DL, const Twine &Name)
    : VPRecipeWithIRFlags(VPDef::VPInstructionSC, Operands, FMFs, DL),
      Opcode(Opcode), Name(Name.str()) {
  // Make sure the VPInstruction is a floating-point operation.
  assert(isFPMathOp() && "this op can't take fast-math flags");
}

bool VPInstruction::doesGeneratePerAllLanes() const {
  return Opcode == VPInstruction::PtrAdd && !vputils::onlyFirstLaneUsed(this);
}

bool VPInstruction::canGenerateScalarForFirstLane() const {
  if (Instruction::isBinaryOp(getOpcode()))
    return true;
  if (isSingleScalar() || isVectorToScalar())
    return true;
  switch (Opcode) {
  case Instruction::ICmp:
  case Instruction::PHI:
  case Instruction::Select:
  case VPInstruction::BranchOnCond:
  case VPInstruction::BranchOnCount:
  case VPInstruction::CalculateTripCountMinusVF:
  case VPInstruction::CanonicalIVIncrementForPart:
  case VPInstruction::PtrAdd:
  case VPInstruction::ExplicitVectorLength:
  case VPInstruction::AnyOf:
    return true;
  default:
    return false;
  }
}

Value *VPInstruction::generatePerLane(VPTransformState &State,
                                      const VPLane &Lane) {
  IRBuilderBase &Builder = State.Builder;

  assert(getOpcode() == VPInstruction::PtrAdd &&
         "only PtrAdd opcodes are supported for now");
  return Builder.CreatePtrAdd(State.get(getOperand(0), Lane),
                              State.get(getOperand(1), Lane), Name);
}

Value *VPInstruction::generate(VPTransformState &State) {
  IRBuilderBase &Builder = State.Builder;

  if (Instruction::isBinaryOp(getOpcode())) {
    bool OnlyFirstLaneUsed = vputils::onlyFirstLaneUsed(this);
    Value *A = State.get(getOperand(0), OnlyFirstLaneUsed);
    Value *B = State.get(getOperand(1), OnlyFirstLaneUsed);
    auto *Res =
        Builder.CreateBinOp((Instruction::BinaryOps)getOpcode(), A, B, Name);
    if (auto *I = dyn_cast<Instruction>(Res))
      setFlags(I);
    return Res;
  }

  switch (getOpcode()) {
  case VPInstruction::Not: {
    Value *A = State.get(getOperand(0));
    return Builder.CreateNot(A, Name);
  }
  case Instruction::ExtractElement: {
    assert(State.VF.isVector() && "Only extract elements from vectors");
    Value *Vec = State.get(getOperand(0));
    Value *Idx = State.get(getOperand(1), /*IsScalar=*/true);
    return Builder.CreateExtractElement(Vec, Idx, Name);
  }
  case Instruction::ICmp: {
    bool OnlyFirstLaneUsed = vputils::onlyFirstLaneUsed(this);
    Value *A = State.get(getOperand(0), OnlyFirstLaneUsed);
    Value *B = State.get(getOperand(1), OnlyFirstLaneUsed);
    return Builder.CreateCmp(getPredicate(), A, B, Name);
  }
  case Instruction::PHI: {
    assert(getParent() ==
               getParent()->getPlan()->getVectorLoopRegion()->getEntry() &&
           "VPInstructions with PHI opcodes must be used for header phis only "
           "at the moment");
    BasicBlock *VectorPH = State.CFG.getPreheaderBBFor(this);
    Value *Start = State.get(getOperand(0), VPLane(0));
    PHINode *Phi = State.Builder.CreatePHI(Start->getType(), 2, Name);
    Phi->addIncoming(Start, VectorPH);
    return Phi;
  }
  case Instruction::Select: {
    bool OnlyFirstLaneUsed = vputils::onlyFirstLaneUsed(this);
    Value *Cond = State.get(getOperand(0), OnlyFirstLaneUsed);
    Value *Op1 = State.get(getOperand(1), OnlyFirstLaneUsed);
    Value *Op2 = State.get(getOperand(2), OnlyFirstLaneUsed);
    return Builder.CreateSelect(Cond, Op1, Op2, Name);
  }
  case VPInstruction::ActiveLaneMask: {
    // Get first lane of vector induction variable.
    Value *VIVElem0 = State.get(getOperand(0), VPLane(0));
    // Get the original loop tripcount.
    Value *ScalarTC = State.get(getOperand(1), VPLane(0));

    // If this part of the active lane mask is scalar, generate the CMP directly
    // to avoid unnecessary extracts.
    if (State.VF.isScalar())
      return Builder.CreateCmp(CmpInst::Predicate::ICMP_ULT, VIVElem0, ScalarTC,
                               Name);

    auto *Int1Ty = Type::getInt1Ty(Builder.getContext());
    auto *PredTy = VectorType::get(Int1Ty, State.VF);
    return Builder.CreateIntrinsic(Intrinsic::get_active_lane_mask,
                                   {PredTy, ScalarTC->getType()},
                                   {VIVElem0, ScalarTC}, nullptr, Name);
  }
  case VPInstruction::FirstOrderRecurrenceSplice: {
    // Generate code to combine the previous and current values in vector v3.
    //
    //   vector.ph:
    //     v_init = vector(..., ..., ..., a[-1])
    //     br vector.body
    //
    //   vector.body
    //     i = phi [0, vector.ph], [i+4, vector.body]
    //     v1 = phi [v_init, vector.ph], [v2, vector.body]
    //     v2 = a[i, i+1, i+2, i+3];
    //     v3 = vector(v1(3), v2(0, 1, 2))

    auto *V1 = State.get(getOperand(0));
    if (!V1->getType()->isVectorTy())
      return V1;
    Value *V2 = State.get(getOperand(1));
    return Builder.CreateVectorSplice(V1, V2, -1, Name);
  }
  case VPInstruction::CalculateTripCountMinusVF: {
    unsigned UF = getParent()->getPlan()->getUF();
    Value *ScalarTC = State.get(getOperand(0), VPLane(0));
    Value *Step = createStepForVF(Builder, ScalarTC->getType(), State.VF, UF);
    Value *Sub = Builder.CreateSub(ScalarTC, Step);
    Value *Cmp = Builder.CreateICmp(CmpInst::Predicate::ICMP_UGT, ScalarTC, Step);
    Value *Zero = ConstantInt::get(ScalarTC->getType(), 0);
    return Builder.CreateSelect(Cmp, Sub, Zero);
  }
  case VPInstruction::ExplicitVectorLength: {
    // TODO: Restructure this code with an explicit remainder loop, vsetvli can
    // be outside of the main loop.
    Value *AVL = State.get(getOperand(0), /*IsScalar*/ true);
    // Compute EVL
    assert(AVL->getType()->isIntegerTy() &&
           "Requested vector length should be an integer.");

    assert(State.VF.isScalable() && "Expected scalable vector factor.");
    Value *VFArg = State.Builder.getInt32(State.VF.getKnownMinValue());

    Value *EVL = State.Builder.CreateIntrinsic(
        State.Builder.getInt32Ty(), Intrinsic::experimental_get_vector_length,
        {AVL, VFArg, State.Builder.getTrue()});
    return EVL;
  }
  case VPInstruction::CanonicalIVIncrementForPart: {
    unsigned Part = getUnrollPart(*this);
    auto *IV = State.get(getOperand(0), VPLane(0));
    assert(Part != 0 && "Must have a positive part");
    // The canonical IV is incremented by the vectorization factor (num of
    // SIMD elements) times the unroll part.
    Value *Step = createStepForVF(Builder, IV->getType(), State.VF, Part);
    return Builder.CreateAdd(IV, Step, Name, hasNoUnsignedWrap(),
                             hasNoSignedWrap());
  }
  case VPInstruction::BranchOnCond: {
    Value *Cond = State.get(getOperand(0), VPLane(0));
    // Replace the temporary unreachable terminator with a new conditional
    // branch, hooking it up to backward destination for exiting blocks now and
    // to forward destination(s) later when they are created.
    BranchInst *CondBr =
        Builder.CreateCondBr(Cond, Builder.GetInsertBlock(), nullptr);
    CondBr->setSuccessor(0, nullptr);
    Builder.GetInsertBlock()->getTerminator()->eraseFromParent();

    if (!getParent()->isExiting())
      return CondBr;

    VPRegionBlock *ParentRegion = getParent()->getParent();
    VPBasicBlock *Header = ParentRegion->getEntryBasicBlock();
    CondBr->setSuccessor(1, State.CFG.VPBB2IRBB[Header]);
    return CondBr;
  }
  case VPInstruction::BranchOnCount: {
    // First create the compare.
    Value *IV = State.get(getOperand(0), /*IsScalar*/ true);
    Value *TC = State.get(getOperand(1), /*IsScalar*/ true);
    Value *Cond = Builder.CreateICmpEQ(IV, TC);

    // Now create the branch.
    auto *Plan = getParent()->getPlan();
    VPRegionBlock *TopRegion = Plan->getVectorLoopRegion();
    VPBasicBlock *Header = TopRegion->getEntry()->getEntryBasicBlock();

    // Replace the temporary unreachable terminator with a new conditional
    // branch, hooking it up to backward destination (the header) now and to the
    // forward destination (the exit/middle block) later when it is created.
    // Note that CreateCondBr expects a valid BB as first argument, so we need
    // to set it to nullptr later.
    BranchInst *CondBr = Builder.CreateCondBr(Cond, Builder.GetInsertBlock(),
                                              State.CFG.VPBB2IRBB[Header]);
    CondBr->setSuccessor(0, nullptr);
    Builder.GetInsertBlock()->getTerminator()->eraseFromParent();
    return CondBr;
  }
  case VPInstruction::Broadcast: {
    return Builder.CreateVectorSplat(
        State.VF, State.get(getOperand(0), /*IsScalar*/ true), "broadcast");
  }
<<<<<<< HEAD
=======
  case VPInstruction::ComputeFindLastIVResult: {
    // FIXME: The cross-recipe dependency on VPReductionPHIRecipe is temporary
    // and will be removed by breaking up the recipe further.
    auto *PhiR = cast<VPReductionPHIRecipe>(getOperand(0));
    // Get its reduction variable descriptor.
    const RecurrenceDescriptor &RdxDesc = PhiR->getRecurrenceDescriptor();
    [[maybe_unused]] RecurKind RK = RdxDesc.getRecurrenceKind();
    assert(RecurrenceDescriptor::isFindLastIVRecurrenceKind(RK) &&
           "Unexpected reduction kind");
    assert(!PhiR->isInLoop() &&
           "In-loop FindLastIV reduction is not supported yet");

    // The recipe's operands are the reduction phi, followed by one operand for
    // each part of the reduction.
    unsigned UF = getNumOperands() - 2;
    Value *ReducedPartRdx = State.get(getOperand(2));
    for (unsigned Part = 1; Part < UF; ++Part) {
      ReducedPartRdx = createMinMaxOp(Builder, RecurKind::SMax, ReducedPartRdx,
                                      State.get(getOperand(2 + Part)));
    }

    return createFindLastIVReduction(Builder, ReducedPartRdx,
                                     State.get(getOperand(1), true), RdxDesc);
  }
>>>>>>> 5eee2751
  case VPInstruction::ComputeReductionResult: {
    // FIXME: The cross-recipe dependency on VPReductionPHIRecipe is temporary
    // and will be removed by breaking up the recipe further.
    auto *PhiR = cast<VPReductionPHIRecipe>(getOperand(0));
    auto *OrigPhi = cast<PHINode>(PhiR->getUnderlyingValue());
    // Get its reduction variable descriptor.
    const RecurrenceDescriptor &RdxDesc = PhiR->getRecurrenceDescriptor();

    RecurKind RK = RdxDesc.getRecurrenceKind();
    assert(!RecurrenceDescriptor::isFindLastIVRecurrenceKind(RK) &&
           "should be handled by ComputeFindLastIVResult");

    Type *PhiTy = OrigPhi->getType();
    // The recipe's operands are the reduction phi, followed by one operand for
    // each part of the reduction.
    unsigned UF = getNumOperands() - 1;
    VectorParts RdxParts(UF);
    for (unsigned Part = 0; Part < UF; ++Part)
      RdxParts[Part] = State.get(getOperand(1 + Part), PhiR->isInLoop());

    // If the vector reduction can be performed in a smaller type, we truncate
    // then extend the loop exit value to enable InstCombine to evaluate the
    // entire expression in the smaller type.
    // TODO: Handle this in truncateToMinBW.
    if (State.VF.isVector() && PhiTy != RdxDesc.getRecurrenceType()) {
      Type *RdxVecTy = VectorType::get(RdxDesc.getRecurrenceType(), State.VF);
      for (unsigned Part = 0; Part < UF; ++Part)
        RdxParts[Part] = Builder.CreateTrunc(RdxParts[Part], RdxVecTy);
    }
    // Reduce all of the unrolled parts into a single vector.
    Value *ReducedPartRdx = RdxParts[0];
    unsigned Op = RdxDesc.getOpcode();
    if (RecurrenceDescriptor::isAnyOfRecurrenceKind(RK))
      Op = Instruction::Or;

    if (PhiR->isOrdered()) {
      ReducedPartRdx = RdxParts[UF - 1];
    } else {
      // Floating-point operations should have some FMF to enable the reduction.
      IRBuilderBase::FastMathFlagGuard FMFG(Builder);
      Builder.setFastMathFlags(RdxDesc.getFastMathFlags());
      for (unsigned Part = 1; Part < UF; ++Part) {
        Value *RdxPart = RdxParts[Part];
        if (Op != Instruction::ICmp && Op != Instruction::FCmp)
          ReducedPartRdx = Builder.CreateBinOp(
              (Instruction::BinaryOps)Op, RdxPart, ReducedPartRdx, "bin.rdx");
        else
          ReducedPartRdx = createMinMaxOp(Builder, RK, ReducedPartRdx, RdxPart);
      }
    }

    // Create the reduction after the loop. Note that inloop reductions create
    // the target reduction in the loop using a Reduction recipe.
    if ((State.VF.isVector() ||
         RecurrenceDescriptor::isAnyOfRecurrenceKind(RK)) &&
        !PhiR->isInLoop()) {
      // TODO: Support in-order reductions based on the recurrence descriptor.
      // All ops in the reduction inherit fast-math-flags from the recurrence
      // descriptor.
      IRBuilderBase::FastMathFlagGuard FMFG(Builder);
      Builder.setFastMathFlags(RdxDesc.getFastMathFlags());

      if (RecurrenceDescriptor::isAnyOfRecurrenceKind(RK))
        ReducedPartRdx =
            createAnyOfReduction(Builder, ReducedPartRdx, RdxDesc, OrigPhi);
<<<<<<< HEAD
      else if (RecurrenceDescriptor::isFindLastIVRecurrenceKind(RK))
        ReducedPartRdx =
            createFindLastIVReduction(Builder, ReducedPartRdx, RdxDesc);
=======
>>>>>>> 5eee2751
      else
        ReducedPartRdx = createSimpleReduction(Builder, ReducedPartRdx, RK);

      // If the reduction can be performed in a smaller type, we need to extend
      // the reduction to the wider type before we branch to the original loop.
      if (PhiTy != RdxDesc.getRecurrenceType())
        ReducedPartRdx = RdxDesc.isSigned()
                             ? Builder.CreateSExt(ReducedPartRdx, PhiTy)
                             : Builder.CreateZExt(ReducedPartRdx, PhiTy);
    }

    return ReducedPartRdx;
  }
  case VPInstruction::ExtractFromEnd: {
    auto *CI = cast<ConstantInt>(getOperand(1)->getLiveInIRValue());
    unsigned Offset = CI->getZExtValue();
    assert(Offset > 0 && "Offset from end must be positive");
    Value *Res;
    if (State.VF.isVector()) {
      assert(Offset <= State.VF.getKnownMinValue() &&
             "invalid offset to extract from");
      // Extract lane VF - Offset from the operand.
      Res = State.get(getOperand(0), VPLane::getLaneFromEnd(State.VF, Offset));
    } else {
      assert(Offset <= 1 && "invalid offset to extract from");
      Res = State.get(getOperand(0));
    }
    if (isa<ExtractElementInst>(Res))
      Res->setName(Name);
    return Res;
  }
  case VPInstruction::LogicalAnd: {
    Value *A = State.get(getOperand(0));
    Value *B = State.get(getOperand(1));
    return Builder.CreateLogicalAnd(A, B, Name);
  }
  case VPInstruction::PtrAdd: {
    assert(vputils::onlyFirstLaneUsed(this) &&
           "can only generate first lane for PtrAdd");
    Value *Ptr = State.get(getOperand(0), VPLane(0));
    Value *Addend = State.get(getOperand(1), VPLane(0));
    return Builder.CreatePtrAdd(Ptr, Addend, Name, getGEPNoWrapFlags());
  }
  case VPInstruction::ResumePhi: {
    auto *NewPhi =
        Builder.CreatePHI(State.TypeAnalysis.inferScalarType(this), 2, Name);
    for (const auto &[IncVPV, PredVPBB] :
         zip(operands(), getParent()->getPredecessors())) {
      Value *IncV = State.get(IncVPV, /* IsScalar */ true);
      BasicBlock *PredBB = State.CFG.VPBB2IRBB.at(cast<VPBasicBlock>(PredVPBB));
      NewPhi->addIncoming(IncV, PredBB);
    }
    return NewPhi;
  }
  case VPInstruction::AnyOf: {
    Value *A = State.get(getOperand(0));
    return Builder.CreateOrReduce(A);
  }
  case VPInstruction::FirstActiveLane: {
    Value *Mask = State.get(getOperand(0));
    return Builder.CreateCountTrailingZeroElems(Builder.getInt64Ty(), Mask,
                                                true, Name);
  }
  default:
    llvm_unreachable("Unsupported opcode for instruction");
  }
}

InstructionCost VPInstruction::computeCost(ElementCount VF,
                                           VPCostContext &Ctx) const {
  if (Instruction::isBinaryOp(getOpcode())) {
    if (!getUnderlyingValue()) {
      // TODO: Compute cost for VPInstructions without underlying values once
      // the legacy cost model has been retired.
      return 0;
    }

    assert(!doesGeneratePerAllLanes() &&
           "Should only generate a vector value or single scalar, not scalars "
           "for all lanes.");
    Type *ResTy = Ctx.Types.inferScalarType(this);
    if (!vputils::onlyFirstLaneUsed(this))
      ResTy = toVectorTy(ResTy, VF);

    return Ctx.TTI.getArithmeticInstrCost(getOpcode(), ResTy, Ctx.CostKind);
  }

  switch (getOpcode()) {
  case Instruction::ExtractElement: {
    // Add on the cost of extracting the element.
    auto *VecTy = toVectorTy(Ctx.Types.inferScalarType(getOperand(0)), VF);
    return Ctx.TTI.getVectorInstrCost(Instruction::ExtractElement, VecTy,
                                      Ctx.CostKind);
  }
  case VPInstruction::AnyOf: {
    auto *VecTy = toVectorTy(Ctx.Types.inferScalarType(this), VF);
    return Ctx.TTI.getArithmeticReductionCost(
        Instruction::Or, cast<VectorType>(VecTy), std::nullopt, Ctx.CostKind);
  }
  case VPInstruction::FirstActiveLane: {
    // Calculate the cost of determining the lane index.
    auto *PredTy = toVectorTy(Ctx.Types.inferScalarType(getOperand(0)), VF);
    IntrinsicCostAttributes Attrs(Intrinsic::experimental_cttz_elts,
                                  Type::getInt64Ty(Ctx.LLVMCtx),
                                  {PredTy, Type::getInt1Ty(Ctx.LLVMCtx)});
    return Ctx.TTI.getIntrinsicInstrCost(Attrs, Ctx.CostKind);
  }
  case VPInstruction::FirstOrderRecurrenceSplice: {
    assert(VF.isVector() && "Scalar FirstOrderRecurrenceSplice?");
    SmallVector<int> Mask(VF.getKnownMinValue());
    std::iota(Mask.begin(), Mask.end(), VF.getKnownMinValue() - 1);
    Type *VectorTy = toVectorTy(Ctx.Types.inferScalarType(this), VF);

    return Ctx.TTI.getShuffleCost(TargetTransformInfo::SK_Splice,
                                  cast<VectorType>(VectorTy), Mask,
                                  Ctx.CostKind, VF.getKnownMinValue() - 1);
  }
<<<<<<< HEAD
=======
  case VPInstruction::ActiveLaneMask: {
    Type *ArgTy = Ctx.Types.inferScalarType(getOperand(0));
    Type *RetTy = toVectorTy(Type::getInt1Ty(Ctx.LLVMCtx), VF);
    IntrinsicCostAttributes Attrs(Intrinsic::get_active_lane_mask, RetTy,
                                  {ArgTy, ArgTy});
    return Ctx.TTI.getIntrinsicInstrCost(Attrs, Ctx.CostKind);
  }
  case VPInstruction::ExplicitVectorLength: {
    Type *Arg0Ty = Ctx.Types.inferScalarType(getOperand(0));
    Type *I32Ty = Type::getInt32Ty(Ctx.LLVMCtx);
    Type *I1Ty = Type::getInt1Ty(Ctx.LLVMCtx);
    IntrinsicCostAttributes Attrs(Intrinsic::experimental_get_vector_length,
                                  I32Ty, {Arg0Ty, I32Ty, I1Ty});
    return Ctx.TTI.getIntrinsicInstrCost(Attrs, Ctx.CostKind);
  }
>>>>>>> 5eee2751
  default:
    // TODO: Compute cost other VPInstructions once the legacy cost model has
    // been retired.
    assert(!getUnderlyingValue() &&
           "unexpected VPInstruction witht underlying value");
    return 0;
  }
}

bool VPInstruction::isVectorToScalar() const {
  return getOpcode() == VPInstruction::ExtractFromEnd ||
         getOpcode() == Instruction::ExtractElement ||
         getOpcode() == VPInstruction::FirstActiveLane ||
<<<<<<< HEAD
=======
         getOpcode() == VPInstruction::ComputeFindLastIVResult ||
>>>>>>> 5eee2751
         getOpcode() == VPInstruction::ComputeReductionResult ||
         getOpcode() == VPInstruction::AnyOf;
}

bool VPInstruction::isSingleScalar() const {
  return getOpcode() == VPInstruction::ResumePhi ||
         getOpcode() == Instruction::PHI;
}

#if !defined(NDEBUG)
bool VPInstruction::isFPMathOp() const {
  // Inspired by FPMathOperator::classof. Notable differences are that we don't
  // support Call, PHI and Select opcodes here yet.
  return Opcode == Instruction::FAdd || Opcode == Instruction::FMul ||
         Opcode == Instruction::FNeg || Opcode == Instruction::FSub ||
         Opcode == Instruction::FDiv || Opcode == Instruction::FRem ||
         Opcode == Instruction::FCmp || Opcode == Instruction::Select;
}
#endif

void VPInstruction::execute(VPTransformState &State) {
  assert(!State.Lane && "VPInstruction executing an Lane");
  IRBuilderBase::FastMathFlagGuard FMFGuard(State.Builder);
  assert((hasFastMathFlags() == isFPMathOp() ||
          getOpcode() == Instruction::Select) &&
         "Recipe not a FPMathOp but has fast-math flags?");
  if (hasFastMathFlags())
    State.Builder.setFastMathFlags(getFastMathFlags());
  State.setDebugLocFrom(getDebugLoc());
  bool GeneratesPerFirstLaneOnly = canGenerateScalarForFirstLane() &&
                                   (vputils::onlyFirstLaneUsed(this) ||
                                    isVectorToScalar() || isSingleScalar());
  bool GeneratesPerAllLanes = doesGeneratePerAllLanes();
  if (GeneratesPerAllLanes) {
    for (unsigned Lane = 0, NumLanes = State.VF.getKnownMinValue();
         Lane != NumLanes; ++Lane) {
      Value *GeneratedValue = generatePerLane(State, VPLane(Lane));
      assert(GeneratedValue && "generatePerLane must produce a value");
      State.set(this, GeneratedValue, VPLane(Lane));
    }
    return;
  }

  Value *GeneratedValue = generate(State);
  if (!hasResult())
    return;
  assert(GeneratedValue && "generate must produce a value");
  assert(
      (GeneratedValue->getType()->isVectorTy() == !GeneratesPerFirstLaneOnly ||
       State.VF.isScalar()) &&
      "scalar value but not only first lane defined");
  State.set(this, GeneratedValue,
            /*IsScalar*/ GeneratesPerFirstLaneOnly);
}

bool VPInstruction::opcodeMayReadOrWriteFromMemory() const {
  if (Instruction::isBinaryOp(getOpcode()))
    return false;
  switch (getOpcode()) {
  case Instruction::ExtractElement:
  case Instruction::ICmp:
  case Instruction::Select:
  case VPInstruction::AnyOf:
  case VPInstruction::CalculateTripCountMinusVF:
  case VPInstruction::CanonicalIVIncrementForPart:
  case VPInstruction::ExtractFromEnd:
  case VPInstruction::FirstActiveLane:
  case VPInstruction::FirstOrderRecurrenceSplice:
  case VPInstruction::LogicalAnd:
  case VPInstruction::Not:
  case VPInstruction::PtrAdd:
    return false;
  default:
    return true;
  }
}

bool VPInstruction::onlyFirstLaneUsed(const VPValue *Op) const {
  assert(is_contained(operands(), Op) && "Op must be an operand of the recipe");
  if (Instruction::isBinaryOp(getOpcode()))
    return vputils::onlyFirstLaneUsed(this);

  switch (getOpcode()) {
  default:
    return false;
  case Instruction::ExtractElement:
    return Op == getOperand(1);
  case Instruction::PHI:
    return true;
  case Instruction::ICmp:
  case Instruction::Select:
  case Instruction::Or:
    // TODO: Cover additional opcodes.
    return vputils::onlyFirstLaneUsed(this);
  case VPInstruction::ActiveLaneMask:
  case VPInstruction::ExplicitVectorLength:
  case VPInstruction::CalculateTripCountMinusVF:
  case VPInstruction::CanonicalIVIncrementForPart:
  case VPInstruction::BranchOnCount:
  case VPInstruction::BranchOnCond:
  case VPInstruction::ResumePhi:
    return true;
  case VPInstruction::PtrAdd:
    return Op == getOperand(0) || vputils::onlyFirstLaneUsed(this);
<<<<<<< HEAD
=======
  case VPInstruction::ComputeFindLastIVResult:
    return Op == getOperand(1);
>>>>>>> 5eee2751
  };
  llvm_unreachable("switch should return");
}

bool VPInstruction::onlyFirstPartUsed(const VPValue *Op) const {
  assert(is_contained(operands(), Op) && "Op must be an operand of the recipe");
  if (Instruction::isBinaryOp(getOpcode()))
    return vputils::onlyFirstPartUsed(this);

  switch (getOpcode()) {
  default:
    return false;
  case Instruction::ICmp:
  case Instruction::Select:
    return vputils::onlyFirstPartUsed(this);
  case VPInstruction::BranchOnCount:
  case VPInstruction::BranchOnCond:
  case VPInstruction::CanonicalIVIncrementForPart:
    return true;
  };
  llvm_unreachable("switch should return");
}

#if !defined(NDEBUG) || defined(LLVM_ENABLE_DUMP)
void VPInstruction::dump() const {
  VPSlotTracker SlotTracker(getParent()->getPlan());
  print(dbgs(), "", SlotTracker);
}

void VPInstruction::print(raw_ostream &O, const Twine &Indent,
                          VPSlotTracker &SlotTracker) const {
  O << Indent << "EMIT ";

  if (hasResult()) {
    printAsOperand(O, SlotTracker);
    O << " = ";
  }

  switch (getOpcode()) {
  case VPInstruction::Not:
    O << "not";
    break;
  case VPInstruction::SLPLoad:
    O << "combined load";
    break;
  case VPInstruction::SLPStore:
    O << "combined store";
    break;
  case VPInstruction::ActiveLaneMask:
    O << "active lane mask";
    break;
  case VPInstruction::ResumePhi:
    O << "resume-phi";
    break;
  case VPInstruction::ExplicitVectorLength:
    O << "EXPLICIT-VECTOR-LENGTH";
    break;
  case VPInstruction::FirstOrderRecurrenceSplice:
    O << "first-order splice";
    break;
  case VPInstruction::BranchOnCond:
    O << "branch-on-cond";
    break;
  case VPInstruction::CalculateTripCountMinusVF:
    O << "TC > VF ? TC - VF : 0";
    break;
  case VPInstruction::CanonicalIVIncrementForPart:
    O << "VF * Part +";
    break;
  case VPInstruction::BranchOnCount:
    O << "branch-on-count";
    break;
  case VPInstruction::Broadcast:
    O << "broadcast";
    break;
  case VPInstruction::ExtractFromEnd:
    O << "extract-from-end";
    break;
  case VPInstruction::ComputeFindLastIVResult:
    O << "compute-find-last-iv-result";
    break;
  case VPInstruction::ComputeReductionResult:
    O << "compute-reduction-result";
    break;
  case VPInstruction::LogicalAnd:
    O << "logical-and";
    break;
  case VPInstruction::PtrAdd:
    O << "ptradd";
    break;
  case VPInstruction::AnyOf:
    O << "any-of";
    break;
  case VPInstruction::FirstActiveLane:
    O << "first-active-lane";
    break;
  default:
    O << Instruction::getOpcodeName(getOpcode());
  }

  printFlags(O);
  printOperands(O, SlotTracker);

  if (auto DL = getDebugLoc()) {
    O << ", !dbg ";
    DL.print(O);
  }
}
#endif

VPIRInstruction *VPIRInstruction ::create(Instruction &I) {
  if (auto *Phi = dyn_cast<PHINode>(&I))
    return new VPIRPhi(*Phi);
  return new VPIRInstruction(I);
}

void VPIRInstruction::execute(VPTransformState &State) {
  assert(!isa<VPIRPhi>(this) && getNumOperands() == 0 &&
         "PHINodes must be handled by VPIRPhi");
  // Advance the insert point after the wrapped IR instruction. This allows
  // interleaving VPIRInstructions and other recipes.
  State.Builder.SetInsertPoint(I.getParent(), std::next(I.getIterator()));
}

InstructionCost VPIRInstruction::computeCost(ElementCount VF,
                                             VPCostContext &Ctx) const {
  // The recipe wraps an existing IR instruction on the border of VPlan's scope,
  // hence it does not contribute to the cost-modeling for the VPlan.
  return 0;
}

void VPIRInstruction::extractLastLaneOfOperand(VPBuilder &Builder) {
  assert(isa<PHINode>(getInstruction()) &&
         "can only add exiting operands to phi nodes");
  assert(getNumOperands() == 1 && "must have a single operand");
  VPValue *Exiting = getOperand(0);
  if (!Exiting->isLiveIn()) {
    LLVMContext &Ctx = getInstruction().getContext();
    auto &Plan = *getParent()->getPlan();
    Exiting = Builder.createNaryOp(
        VPInstruction::ExtractFromEnd,
        {Exiting,
         Plan.getOrAddLiveIn(ConstantInt::get(IntegerType::get(Ctx, 32), 1))});
  }
  setOperand(0, Exiting);
}

#if !defined(NDEBUG) || defined(LLVM_ENABLE_DUMP)
void VPIRInstruction::print(raw_ostream &O, const Twine &Indent,
                            VPSlotTracker &SlotTracker) const {
  O << Indent << "IR " << I;
}
#endif

void VPIRPhi::execute(VPTransformState &State) {
  PHINode *Phi = &getIRPhi();
  for (const auto &[Idx, Op] : enumerate(operands())) {
    VPValue *ExitValue = Op;
    auto Lane = vputils::isUniformAfterVectorization(ExitValue)
                    ? VPLane::getFirstLane()
                    : VPLane::getLastLaneForVF(State.VF);
    VPBlockBase *Pred = getParent()->getPredecessors()[Idx];
    auto *PredVPBB = Pred->getExitingBasicBlock();
    BasicBlock *PredBB = State.CFG.VPBB2IRBB[PredVPBB];
    // Set insertion point in PredBB in case an extract needs to be generated.
    // TODO: Model extracts explicitly.
    State.Builder.SetInsertPoint(PredBB, PredBB->getFirstNonPHIIt());
    Value *V = State.get(ExitValue, VPLane(Lane));
    // If there is no existing block for PredBB in the phi, add a new incoming
    // value. Otherwise update the existing incoming value for PredBB.
    if (Phi->getBasicBlockIndex(PredBB) == -1)
      Phi->addIncoming(V, PredBB);
    else
      Phi->setIncomingValueForBlock(PredBB, V);
  }

  // Advance the insert point after the wrapped IR instruction. This allows
  // interleaving VPIRInstructions and other recipes.
  State.Builder.SetInsertPoint(Phi->getParent(), std::next(Phi->getIterator()));
}

#if !defined(NDEBUG) || defined(LLVM_ENABLE_DUMP)
void VPIRPhi::print(raw_ostream &O, const Twine &Indent,
                    VPSlotTracker &SlotTracker) const {
  VPIRInstruction::print(O, Indent, SlotTracker);

  if (getNumOperands() != 0) {
    O << " (extra operand" << (getNumOperands() > 1 ? "s" : "") << ": ";
    interleaveComma(
        enumerate(operands()), O, [this, &O, &SlotTracker](auto Op) {
          Op.value()->printAsOperand(O, SlotTracker);
          O << " from ";
          getParent()->getPredecessors()[Op.index()]->printAsOperand(O);
        });
    O << ")";
  }
}
#endif

void VPWidenCallRecipe::execute(VPTransformState &State) {
  assert(State.VF.isVector() && "not widening");
  State.setDebugLocFrom(getDebugLoc());

  FunctionType *VFTy = Variant->getFunctionType();
  // Add return type if intrinsic is overloaded on it.
  SmallVector<Value *, 4> Args;
  for (const auto &I : enumerate(arg_operands())) {
    Value *Arg;
    // Some vectorized function variants may also take a scalar argument,
    // e.g. linear parameters for pointers. This needs to be the scalar value
    // from the start of the respective part when interleaving.
    if (!VFTy->getParamType(I.index())->isVectorTy())
      Arg = State.get(I.value(), VPLane(0));
    else
      Arg = State.get(I.value(), onlyFirstLaneUsed(I.value()));
    Args.push_back(Arg);
  }

  assert(Variant != nullptr && "Can't create vector function.");

  auto *CI = cast_or_null<CallInst>(getUnderlyingValue());
  SmallVector<OperandBundleDef, 1> OpBundles;
  if (CI)
    CI->getOperandBundlesAsDefs(OpBundles);

  CallInst *V = State.Builder.CreateCall(Variant, Args, OpBundles);
  setFlags(V);

  if (!V->getType()->isVoidTy())
    State.set(this, V);
  State.addMetadata(V, CI);
}

InstructionCost VPWidenCallRecipe::computeCost(ElementCount VF,
                                               VPCostContext &Ctx) const {
  return Ctx.TTI.getCallInstrCost(nullptr, Variant->getReturnType(),
                                  Variant->getFunctionType()->params(),
                                  Ctx.CostKind);
}

#if !defined(NDEBUG) || defined(LLVM_ENABLE_DUMP)
void VPWidenCallRecipe::print(raw_ostream &O, const Twine &Indent,
                              VPSlotTracker &SlotTracker) const {
  O << Indent << "WIDEN-CALL ";

  Function *CalledFn = getCalledScalarFunction();
  if (CalledFn->getReturnType()->isVoidTy())
    O << "void ";
  else {
    printAsOperand(O, SlotTracker);
    O << " = ";
  }

  O << "call";
  printFlags(O);
  O << " @" << CalledFn->getName() << "(";
  interleaveComma(arg_operands(), O, [&O, &SlotTracker](VPValue *Op) {
    Op->printAsOperand(O, SlotTracker);
  });
  O << ")";

  O << " (using library function";
  if (Variant->hasName())
    O << ": " << Variant->getName();
  O << ")";
}
#endif

void VPWidenIntrinsicRecipe::execute(VPTransformState &State) {
  assert(State.VF.isVector() && "not widening");
  State.setDebugLocFrom(getDebugLoc());

  SmallVector<Type *, 2> TysForDecl;
  // Add return type if intrinsic is overloaded on it.
  if (isVectorIntrinsicWithOverloadTypeAtArg(VectorIntrinsicID, -1, State.TTI))
    TysForDecl.push_back(VectorType::get(getResultType(), State.VF));
  SmallVector<Value *, 4> Args;
  for (const auto &I : enumerate(operands())) {
    // Some intrinsics have a scalar argument - don't replace it with a
    // vector.
    Value *Arg;
    if (isVectorIntrinsicWithScalarOpAtArg(VectorIntrinsicID, I.index(),
                                           State.TTI))
      Arg = State.get(I.value(), VPLane(0));
    else
      Arg = State.get(I.value(), onlyFirstLaneUsed(I.value()));
    if (isVectorIntrinsicWithOverloadTypeAtArg(VectorIntrinsicID, I.index(),
                                               State.TTI))
      TysForDecl.push_back(Arg->getType());
    Args.push_back(Arg);
  }

  // Use vector version of the intrinsic.
  Module *M = State.Builder.GetInsertBlock()->getModule();
  Function *VectorF =
      Intrinsic::getOrInsertDeclaration(M, VectorIntrinsicID, TysForDecl);
  assert(VectorF &&
         "Can't retrieve vector intrinsic or vector-predication intrinsics.");

  auto *CI = cast_or_null<CallInst>(getUnderlyingValue());
  SmallVector<OperandBundleDef, 1> OpBundles;
  if (CI)
    CI->getOperandBundlesAsDefs(OpBundles);

  CallInst *V = State.Builder.CreateCall(VectorF, Args, OpBundles);

  setFlags(V);

  if (!V->getType()->isVoidTy())
    State.set(this, V);
  State.addMetadata(V, CI);
}

InstructionCost VPWidenIntrinsicRecipe::computeCost(ElementCount VF,
                                                    VPCostContext &Ctx) const {
  // Some backends analyze intrinsic arguments to determine cost. Use the
  // underlying value for the operand if it has one. Otherwise try to use the
  // operand of the underlying call instruction, if there is one. Otherwise
  // clear Arguments.
  // TODO: Rework TTI interface to be independent of concrete IR values.
  SmallVector<const Value *> Arguments;
  for (const auto &[Idx, Op] : enumerate(operands())) {
    auto *V = Op->getUnderlyingValue();
    if (!V) {
      // Push all the VP Intrinsic's ops into the Argments even if is nullptr.
      // Some VP Intrinsic's cost will assert the number of parameters.
      // Mainly appears in the following two scenarios:
      // 1. EVL Op is nullptr
      // 2. The Argmunt of the VP Intrinsic is also the VP Intrinsic
      if (VPIntrinsic::isVPIntrinsic(VectorIntrinsicID)) {
        Arguments.push_back(V);
        continue;
      }
      if (auto *UI = dyn_cast_or_null<CallBase>(getUnderlyingValue())) {
        Arguments.push_back(UI->getArgOperand(Idx));
        continue;
      }
      Arguments.clear();
      break;
    }
    Arguments.push_back(V);
  }

  Type *RetTy = toVectorizedTy(Ctx.Types.inferScalarType(this), VF);
  SmallVector<Type *> ParamTys;
  for (unsigned I = 0; I != getNumOperands(); ++I)
    ParamTys.push_back(
        toVectorTy(Ctx.Types.inferScalarType(getOperand(I)), VF));

  // TODO: Rework TTI interface to avoid reliance on underlying IntrinsicInst.
  FastMathFlags FMF = hasFastMathFlags() ? getFastMathFlags() : FastMathFlags();
  IntrinsicCostAttributes CostAttrs(
      VectorIntrinsicID, RetTy, Arguments, ParamTys, FMF,
      dyn_cast_or_null<IntrinsicInst>(getUnderlyingValue()),
      InstructionCost::getInvalid(), &Ctx.TLI);
  return Ctx.TTI.getIntrinsicInstrCost(CostAttrs, Ctx.CostKind);
}

StringRef VPWidenIntrinsicRecipe::getIntrinsicName() const {
  return Intrinsic::getBaseName(VectorIntrinsicID);
}

bool VPWidenIntrinsicRecipe::onlyFirstLaneUsed(const VPValue *Op) const {
  assert(is_contained(operands(), Op) && "Op must be an operand of the recipe");
  // Vector predication intrinsics only demand the the first lane the last
  // operand (the EVL operand).
  return VPIntrinsic::isVPIntrinsic(VectorIntrinsicID) &&
         Op == getOperand(getNumOperands() - 1);
}

#if !defined(NDEBUG) || defined(LLVM_ENABLE_DUMP)
void VPWidenIntrinsicRecipe::print(raw_ostream &O, const Twine &Indent,
                                   VPSlotTracker &SlotTracker) const {
  O << Indent << "WIDEN-INTRINSIC ";
  if (ResultTy->isVoidTy()) {
    O << "void ";
  } else {
    printAsOperand(O, SlotTracker);
    O << " = ";
  }

  O << "call";
  printFlags(O);
  O << getIntrinsicName() << "(";

  interleaveComma(operands(), O, [&O, &SlotTracker](VPValue *Op) {
    Op->printAsOperand(O, SlotTracker);
  });
  O << ")";
}
#endif

void VPHistogramRecipe::execute(VPTransformState &State) {
  State.setDebugLocFrom(getDebugLoc());
  IRBuilderBase &Builder = State.Builder;

  Value *Address = State.get(getOperand(0));
  Value *IncAmt = State.get(getOperand(1), /*IsScalar=*/true);
  VectorType *VTy = cast<VectorType>(Address->getType());

  // The histogram intrinsic requires a mask even if the recipe doesn't;
  // if the mask operand was omitted then all lanes should be executed and
  // we just need to synthesize an all-true mask.
  Value *Mask = nullptr;
  if (VPValue *VPMask = getMask())
    Mask = State.get(VPMask);
  else
    Mask =
        Builder.CreateVectorSplat(VTy->getElementCount(), Builder.getInt1(1));

  // If this is a subtract, we want to invert the increment amount. We may
  // add a separate intrinsic in future, but for now we'll try this.
  if (Opcode == Instruction::Sub)
    IncAmt = Builder.CreateNeg(IncAmt);
  else
    assert(Opcode == Instruction::Add && "only add or sub supported for now");

  State.Builder.CreateIntrinsic(Intrinsic::experimental_vector_histogram_add,
                                {VTy, IncAmt->getType()},
                                {Address, IncAmt, Mask});
}

InstructionCost VPHistogramRecipe::computeCost(ElementCount VF,
                                               VPCostContext &Ctx) const {
  // FIXME: Take the gather and scatter into account as well. For now we're
  //        generating the same cost as the fallback path, but we'll likely
  //        need to create a new TTI method for determining the cost, including
  //        whether we can use base + vec-of-smaller-indices or just
  //        vec-of-pointers.
  assert(VF.isVector() && "Invalid VF for histogram cost");
  Type *AddressTy = Ctx.Types.inferScalarType(getOperand(0));
  VPValue *IncAmt = getOperand(1);
  Type *IncTy = Ctx.Types.inferScalarType(IncAmt);
  VectorType *VTy = VectorType::get(IncTy, VF);

  // Assume that a non-constant update value (or a constant != 1) requires
  // a multiply, and add that into the cost.
  InstructionCost MulCost =
      Ctx.TTI.getArithmeticInstrCost(Instruction::Mul, VTy, Ctx.CostKind);
  if (IncAmt->isLiveIn()) {
    ConstantInt *CI = dyn_cast<ConstantInt>(IncAmt->getLiveInIRValue());

    if (CI && CI->getZExtValue() == 1)
      MulCost = TTI::TCC_Free;
  }

  // Find the cost of the histogram operation itself.
  Type *PtrTy = VectorType::get(AddressTy, VF);
  Type *MaskTy = VectorType::get(Type::getInt1Ty(Ctx.LLVMCtx), VF);
  IntrinsicCostAttributes ICA(Intrinsic::experimental_vector_histogram_add,
                              Type::getVoidTy(Ctx.LLVMCtx),
                              {PtrTy, IncTy, MaskTy});

  // Add the costs together with the add/sub operation.
  return Ctx.TTI.getIntrinsicInstrCost(ICA, Ctx.CostKind) + MulCost +
         Ctx.TTI.getArithmeticInstrCost(Opcode, VTy, Ctx.CostKind);
}

#if !defined(NDEBUG) || defined(LLVM_ENABLE_DUMP)
void VPHistogramRecipe::print(raw_ostream &O, const Twine &Indent,
                              VPSlotTracker &SlotTracker) const {
  O << Indent << "WIDEN-HISTOGRAM buckets: ";
  getOperand(0)->printAsOperand(O, SlotTracker);

  if (Opcode == Instruction::Sub)
    O << ", dec: ";
  else {
    assert(Opcode == Instruction::Add);
    O << ", inc: ";
  }
  getOperand(1)->printAsOperand(O, SlotTracker);

  if (VPValue *Mask = getMask()) {
    O << ", mask: ";
    Mask->printAsOperand(O, SlotTracker);
  }
}

void VPWidenSelectRecipe::print(raw_ostream &O, const Twine &Indent,
                                VPSlotTracker &SlotTracker) const {
  O << Indent << "WIDEN-SELECT ";
  printAsOperand(O, SlotTracker);
  O << " = select ";
  printFlags(O);
  getOperand(0)->printAsOperand(O, SlotTracker);
  O << ", ";
  getOperand(1)->printAsOperand(O, SlotTracker);
  O << ", ";
  getOperand(2)->printAsOperand(O, SlotTracker);
  O << (isInvariantCond() ? " (condition is loop invariant)" : "");
}
#endif

void VPWidenSelectRecipe::execute(VPTransformState &State) {
  State.setDebugLocFrom(getDebugLoc());

  // The condition can be loop invariant but still defined inside the
  // loop. This means that we can't just use the original 'cond' value.
  // We have to take the 'vectorized' value and pick the first lane.
  // Instcombine will make this a no-op.
  auto *InvarCond =
      isInvariantCond() ? State.get(getCond(), VPLane(0)) : nullptr;

  Value *Cond = InvarCond ? InvarCond : State.get(getCond());
  Value *Op0 = State.get(getOperand(1));
  Value *Op1 = State.get(getOperand(2));
  Value *Sel = State.Builder.CreateSelect(Cond, Op0, Op1);
  State.set(this, Sel);
  if (isa<FPMathOperator>(Sel))
    setFlags(cast<Instruction>(Sel));
  State.addMetadata(Sel, dyn_cast_or_null<Instruction>(getUnderlyingValue()));
}

InstructionCost VPWidenSelectRecipe::computeCost(ElementCount VF,
                                                 VPCostContext &Ctx) const {
  SelectInst *SI = cast<SelectInst>(getUnderlyingValue());
  bool ScalarCond = getOperand(0)->isDefinedOutsideLoopRegions();
  Type *ScalarTy = Ctx.Types.inferScalarType(this);
  Type *VectorTy = toVectorTy(Ctx.Types.inferScalarType(this), VF);

  VPValue *Op0, *Op1;
  using namespace llvm::VPlanPatternMatch;
  if (!ScalarCond && ScalarTy->getScalarSizeInBits() == 1 &&
      (match(this, m_LogicalAnd(m_VPValue(Op0), m_VPValue(Op1))) ||
       match(this, m_LogicalOr(m_VPValue(Op0), m_VPValue(Op1))))) {
    // select x, y, false --> x & y
    // select x, true, y --> x | y
    const auto [Op1VK, Op1VP] = Ctx.getOperandInfo(Op0);
    const auto [Op2VK, Op2VP] = Ctx.getOperandInfo(Op1);

    SmallVector<const Value *, 2> Operands;
    if (all_of(operands(),
               [](VPValue *Op) { return Op->getUnderlyingValue(); }))
      Operands.append(SI->op_begin(), SI->op_end());
    bool IsLogicalOr = match(this, m_LogicalOr(m_VPValue(Op0), m_VPValue(Op1)));
    return Ctx.TTI.getArithmeticInstrCost(
        IsLogicalOr ? Instruction::Or : Instruction::And, VectorTy,
        Ctx.CostKind, {Op1VK, Op1VP}, {Op2VK, Op2VP}, Operands, SI);
  }

  Type *CondTy = Ctx.Types.inferScalarType(getOperand(0));
  if (!ScalarCond)
    CondTy = VectorType::get(CondTy, VF);

  CmpInst::Predicate Pred = CmpInst::BAD_ICMP_PREDICATE;
  if (auto *Cmp = dyn_cast<CmpInst>(SI->getCondition()))
    Pred = Cmp->getPredicate();
  return Ctx.TTI.getCmpSelInstrCost(
      Instruction::Select, VectorTy, CondTy, Pred, Ctx.CostKind,
      {TTI::OK_AnyValue, TTI::OP_None}, {TTI::OK_AnyValue, TTI::OP_None}, SI);
}

VPRecipeWithIRFlags::FastMathFlagsTy::FastMathFlagsTy(
    const FastMathFlags &FMF) {
  AllowReassoc = FMF.allowReassoc();
  NoNaNs = FMF.noNaNs();
  NoInfs = FMF.noInfs();
  NoSignedZeros = FMF.noSignedZeros();
  AllowReciprocal = FMF.allowReciprocal();
  AllowContract = FMF.allowContract();
  ApproxFunc = FMF.approxFunc();
}

#if !defined(NDEBUG) || defined(LLVM_ENABLE_DUMP)
void VPRecipeWithIRFlags::printFlags(raw_ostream &O) const {
  switch (OpType) {
  case OperationType::Cmp:
    O << " " << CmpInst::getPredicateName(getPredicate());
    break;
  case OperationType::DisjointOp:
    if (DisjointFlags.IsDisjoint)
      O << " disjoint";
    break;
  case OperationType::PossiblyExactOp:
    if (ExactFlags.IsExact)
      O << " exact";
    break;
  case OperationType::OverflowingBinOp:
    if (WrapFlags.HasNUW)
      O << " nuw";
    if (WrapFlags.HasNSW)
      O << " nsw";
    break;
  case OperationType::FPMathOp:
    getFastMathFlags().print(O);
    break;
  case OperationType::GEPOp:
    if (GEPFlags.isInBounds())
      O << " inbounds";
    else if (GEPFlags.hasNoUnsignedSignedWrap())
      O << " nusw";
    if (GEPFlags.hasNoUnsignedWrap())
      O << " nuw";
    break;
  case OperationType::NonNegOp:
    if (NonNegFlags.NonNeg)
      O << " nneg";
    break;
  case OperationType::Other:
    break;
  }
  if (getNumOperands() > 0)
    O << " ";
}
#endif

void VPWidenRecipe::execute(VPTransformState &State) {
  State.setDebugLocFrom(getDebugLoc());
  auto &Builder = State.Builder;
  switch (Opcode) {
  case Instruction::Call:
  case Instruction::Br:
  case Instruction::PHI:
  case Instruction::GetElementPtr:
  case Instruction::Select:
    llvm_unreachable("This instruction is handled by a different recipe.");
  case Instruction::UDiv:
  case Instruction::SDiv:
  case Instruction::SRem:
  case Instruction::URem:
  case Instruction::Add:
  case Instruction::FAdd:
  case Instruction::Sub:
  case Instruction::FSub:
  case Instruction::FNeg:
  case Instruction::Mul:
  case Instruction::FMul:
  case Instruction::FDiv:
  case Instruction::FRem:
  case Instruction::Shl:
  case Instruction::LShr:
  case Instruction::AShr:
  case Instruction::And:
  case Instruction::Or:
  case Instruction::Xor: {
    // Just widen unops and binops.
    SmallVector<Value *, 2> Ops;
    for (VPValue *VPOp : operands())
      Ops.push_back(State.get(VPOp));

    Value *V = Builder.CreateNAryOp(Opcode, Ops);

    if (auto *VecOp = dyn_cast<Instruction>(V))
      setFlags(VecOp);

    // Use this vector value for all users of the original instruction.
    State.set(this, V);
    State.addMetadata(V, dyn_cast_or_null<Instruction>(getUnderlyingValue()));
    break;
  }
  case Instruction::ExtractValue: {
    assert(getNumOperands() == 2 && "expected single level extractvalue");
    Value *Op = State.get(getOperand(0));
    auto *CI = cast<ConstantInt>(getOperand(1)->getLiveInIRValue());
    Value *Extract = Builder.CreateExtractValue(Op, CI->getZExtValue());
    State.set(this, Extract);
    break;
  }
  case Instruction::Freeze: {
    Value *Op = State.get(getOperand(0));
    Value *Freeze = Builder.CreateFreeze(Op);
    State.set(this, Freeze);
    break;
  }
  case Instruction::ICmp:
  case Instruction::FCmp: {
    // Widen compares. Generate vector compares.
    bool FCmp = Opcode == Instruction::FCmp;
    Value *A = State.get(getOperand(0));
    Value *B = State.get(getOperand(1));
    Value *C = nullptr;
    if (FCmp) {
      // Propagate fast math flags.
      C = Builder.CreateFCmpFMF(
          getPredicate(), A, B,
          dyn_cast_or_null<Instruction>(getUnderlyingValue()));
    } else {
      C = Builder.CreateICmp(getPredicate(), A, B);
    }
    State.set(this, C);
    State.addMetadata(C, dyn_cast_or_null<Instruction>(getUnderlyingValue()));
    break;
  }
  default:
    // This instruction is not vectorized by simple widening.
    LLVM_DEBUG(dbgs() << "LV: Found an unhandled opcode : "
                      << Instruction::getOpcodeName(Opcode));
    llvm_unreachable("Unhandled instruction!");
  } // end of switch.

#if !defined(NDEBUG)
  // Verify that VPlan type inference results agree with the type of the
  // generated values.
  assert(VectorType::get(State.TypeAnalysis.inferScalarType(this), State.VF) ==
             State.get(this)->getType() &&
         "inferred type and type from generated instructions do not match");
#endif
}

InstructionCost VPWidenRecipe::computeCost(ElementCount VF,
                                           VPCostContext &Ctx) const {
  switch (Opcode) {
  case Instruction::FNeg: {
    Type *VectorTy = toVectorTy(Ctx.Types.inferScalarType(this), VF);
    return Ctx.TTI.getArithmeticInstrCost(
        Opcode, VectorTy, Ctx.CostKind,
        {TargetTransformInfo::OK_AnyValue, TargetTransformInfo::OP_None},
        {TargetTransformInfo::OK_AnyValue, TargetTransformInfo::OP_None});
  }

  case Instruction::UDiv:
  case Instruction::SDiv:
  case Instruction::SRem:
  case Instruction::URem:
    // More complex computation, let the legacy cost-model handle this for now.
    return Ctx.getLegacyCost(cast<Instruction>(getUnderlyingValue()), VF);
  case Instruction::Add:
  case Instruction::FAdd:
  case Instruction::Sub:
  case Instruction::FSub:
  case Instruction::Mul:
  case Instruction::FMul:
  case Instruction::FDiv:
  case Instruction::FRem:
  case Instruction::Shl:
  case Instruction::LShr:
  case Instruction::AShr:
  case Instruction::And:
  case Instruction::Or:
  case Instruction::Xor: {
    VPValue *RHS = getOperand(1);
    // Certain instructions can be cheaper to vectorize if they have a constant
    // second vector operand. One example of this are shifts on x86.
    TargetTransformInfo::OperandValueInfo RHSInfo = {
        TargetTransformInfo::OK_AnyValue, TargetTransformInfo::OP_None};
    if (RHS->isLiveIn())
      RHSInfo = Ctx.TTI.getOperandInfo(RHS->getLiveInIRValue());

    if (RHSInfo.Kind == TargetTransformInfo::OK_AnyValue &&
        getOperand(1)->isDefinedOutsideLoopRegions())
      RHSInfo.Kind = TargetTransformInfo::OK_UniformValue;
    Type *VectorTy = toVectorTy(Ctx.Types.inferScalarType(this), VF);
    Instruction *CtxI = dyn_cast_or_null<Instruction>(getUnderlyingValue());

    SmallVector<const Value *, 4> Operands;
    if (CtxI)
      Operands.append(CtxI->value_op_begin(), CtxI->value_op_end());
    return Ctx.TTI.getArithmeticInstrCost(
        Opcode, VectorTy, Ctx.CostKind,
        {TargetTransformInfo::OK_AnyValue, TargetTransformInfo::OP_None},
        RHSInfo, Operands, CtxI, &Ctx.TLI);
  }
  case Instruction::Freeze: {
    // This opcode is unknown. Assume that it is the same as 'mul'.
    Type *VectorTy = toVectorTy(Ctx.Types.inferScalarType(this), VF);
    return Ctx.TTI.getArithmeticInstrCost(Instruction::Mul, VectorTy,
                                          Ctx.CostKind);
  }
  case Instruction::ExtractValue: {
    return Ctx.TTI.getInsertExtractValueCost(Instruction::ExtractValue,
                                             Ctx.CostKind);
  }
  case Instruction::ICmp:
  case Instruction::FCmp: {
    Instruction *CtxI = dyn_cast_or_null<Instruction>(getUnderlyingValue());
    Type *VectorTy = toVectorTy(Ctx.Types.inferScalarType(getOperand(0)), VF);
    return Ctx.TTI.getCmpSelInstrCost(Opcode, VectorTy, nullptr, getPredicate(),
                                      Ctx.CostKind,
                                      {TTI::OK_AnyValue, TTI::OP_None},
                                      {TTI::OK_AnyValue, TTI::OP_None}, CtxI);
  }
  default:
    llvm_unreachable("Unsupported opcode for instruction");
  }
}

#if !defined(NDEBUG) || defined(LLVM_ENABLE_DUMP)
void VPWidenRecipe::print(raw_ostream &O, const Twine &Indent,
                          VPSlotTracker &SlotTracker) const {
  O << Indent << "WIDEN ";
  printAsOperand(O, SlotTracker);
  O << " = " << Instruction::getOpcodeName(Opcode);
  printFlags(O);
  printOperands(O, SlotTracker);
}
#endif

void VPWidenCastRecipe::execute(VPTransformState &State) {
  State.setDebugLocFrom(getDebugLoc());
  auto &Builder = State.Builder;
  /// Vectorize casts.
  assert(State.VF.isVector() && "Not vectorizing?");
  Type *DestTy = VectorType::get(getResultType(), State.VF);
  VPValue *Op = getOperand(0);
  Value *A = State.get(Op);
  Value *Cast = Builder.CreateCast(Instruction::CastOps(Opcode), A, DestTy);
  State.set(this, Cast);
  State.addMetadata(Cast, cast_or_null<Instruction>(getUnderlyingValue()));
  if (auto *CastOp = dyn_cast<Instruction>(Cast))
    setFlags(CastOp);
}

InstructionCost VPWidenCastRecipe::computeCost(ElementCount VF,
                                               VPCostContext &Ctx) const {
  // TODO: In some cases, VPWidenCastRecipes are created but not considered in
  // the legacy cost model, including truncates/extends when evaluating a
  // reduction in a smaller type.
  if (!getUnderlyingValue())
    return 0;
  // Computes the CastContextHint from a recipes that may access memory.
  auto ComputeCCH = [&](const VPRecipeBase *R) -> TTI::CastContextHint {
    if (VF.isScalar())
      return TTI::CastContextHint::Normal;
    if (isa<VPInterleaveRecipe>(R))
      return TTI::CastContextHint::Interleave;
    if (const auto *ReplicateRecipe = dyn_cast<VPReplicateRecipe>(R))
      return ReplicateRecipe->isPredicated() ? TTI::CastContextHint::Masked
                                             : TTI::CastContextHint::Normal;
    const auto *WidenMemoryRecipe = dyn_cast<VPWidenMemoryRecipe>(R);
    if (WidenMemoryRecipe == nullptr)
      return TTI::CastContextHint::None;
    if (!WidenMemoryRecipe->isConsecutive())
      return TTI::CastContextHint::GatherScatter;
    if (WidenMemoryRecipe->isReverse())
      return TTI::CastContextHint::Reversed;
    if (WidenMemoryRecipe->isMasked())
      return TTI::CastContextHint::Masked;
    return TTI::CastContextHint::Normal;
  };

  VPValue *Operand = getOperand(0);
  TTI::CastContextHint CCH = TTI::CastContextHint::None;
  // For Trunc/FPTrunc, get the context from the only user.
  if ((Opcode == Instruction::Trunc || Opcode == Instruction::FPTrunc) &&
      !hasMoreThanOneUniqueUser() && getNumUsers() > 0) {
    if (auto *StoreRecipe = dyn_cast<VPRecipeBase>(*user_begin()))
      CCH = ComputeCCH(StoreRecipe);
  }
  // For Z/Sext, get the context from the operand.
  else if (Opcode == Instruction::ZExt || Opcode == Instruction::SExt ||
           Opcode == Instruction::FPExt) {
    if (Operand->isLiveIn())
      CCH = TTI::CastContextHint::Normal;
    else if (Operand->getDefiningRecipe())
      CCH = ComputeCCH(Operand->getDefiningRecipe());
  }

  auto *SrcTy =
      cast<VectorType>(toVectorTy(Ctx.Types.inferScalarType(Operand), VF));
  auto *DestTy = cast<VectorType>(toVectorTy(getResultType(), VF));
  // Arm TTI will use the underlying instruction to determine the cost.
  return Ctx.TTI.getCastInstrCost(
      Opcode, DestTy, SrcTy, CCH, Ctx.CostKind,
      dyn_cast_if_present<Instruction>(getUnderlyingValue()));
}

#if !defined(NDEBUG) || defined(LLVM_ENABLE_DUMP)
void VPWidenCastRecipe::print(raw_ostream &O, const Twine &Indent,
                              VPSlotTracker &SlotTracker) const {
  O << Indent << "WIDEN-CAST ";
  printAsOperand(O, SlotTracker);
  O << " = " << Instruction::getOpcodeName(Opcode);
  printFlags(O);
  printOperands(O, SlotTracker);
  O << " to " << *getResultType();
}
#endif

InstructionCost VPHeaderPHIRecipe::computeCost(ElementCount VF,
                                               VPCostContext &Ctx) const {
  return Ctx.TTI.getCFInstrCost(Instruction::PHI, Ctx.CostKind);
}

/// This function adds
/// (0 * Step, 1 * Step, 2 * Step, ...)
/// to each vector element of Val.
/// \p Opcode is relevant for FP induction variable.
static Value *getStepVector(Value *Val, Value *Step,
                            Instruction::BinaryOps BinOp, ElementCount VF,
                            IRBuilderBase &Builder) {
  assert(VF.isVector() && "only vector VFs are supported");

  // Create and check the types.
  auto *ValVTy = cast<VectorType>(Val->getType());
  ElementCount VLen = ValVTy->getElementCount();

  Type *STy = Val->getType()->getScalarType();
  assert((STy->isIntegerTy() || STy->isFloatingPointTy()) &&
         "Induction Step must be an integer or FP");
  assert(Step->getType() == STy && "Step has wrong type");

  SmallVector<Constant *, 8> Indices;

  // Create a vector of consecutive numbers from zero to VF.
  VectorType *InitVecValVTy = ValVTy;
  if (STy->isFloatingPointTy()) {
    Type *InitVecValSTy =
        IntegerType::get(STy->getContext(), STy->getScalarSizeInBits());
    InitVecValVTy = VectorType::get(InitVecValSTy, VLen);
  }
  Value *InitVec = Builder.CreateStepVector(InitVecValVTy);

  if (STy->isIntegerTy()) {
    Step = Builder.CreateVectorSplat(VLen, Step);
    assert(Step->getType() == Val->getType() && "Invalid step vec");
    // FIXME: The newly created binary instructions should contain nsw/nuw
    // flags, which can be found from the original scalar operations.
    Step = Builder.CreateMul(InitVec, Step);
    return Builder.CreateAdd(Val, Step, "induction");
  }

  // Floating point induction.
  assert((BinOp == Instruction::FAdd || BinOp == Instruction::FSub) &&
         "Binary Opcode should be specified for FP induction");
  InitVec = Builder.CreateUIToFP(InitVec, ValVTy);

  Step = Builder.CreateVectorSplat(VLen, Step);
  Value *MulOp = Builder.CreateFMul(InitVec, Step);
  return Builder.CreateBinOp(BinOp, Val, MulOp, "induction");
}

/// A helper function that returns an integer or floating-point constant with
/// value C.
static Constant *getSignedIntOrFpConstant(Type *Ty, int64_t C) {
  return Ty->isIntegerTy() ? ConstantInt::getSigned(Ty, C)
                           : ConstantFP::get(Ty, C);
}

void VPWidenIntOrFpInductionRecipe::execute(VPTransformState &State) {
  assert(!State.Lane && "Int or FP induction being replicated.");

  Value *Start = getStartValue()->getLiveInIRValue();
  const InductionDescriptor &ID = getInductionDescriptor();
  TruncInst *Trunc = getTruncInst();
  IRBuilderBase &Builder = State.Builder;
  assert(getPHINode()->getType() == ID.getStartValue()->getType() &&
         "Types must match");
  assert(State.VF.isVector() && "must have vector VF");

  // The value from the original loop to which we are mapping the new induction
  // variable.
  Instruction *EntryVal = Trunc ? cast<Instruction>(Trunc) : getPHINode();

  // Fast-math-flags propagate from the original induction instruction.
  IRBuilder<>::FastMathFlagGuard FMFG(Builder);
  if (ID.getInductionBinOp() && isa<FPMathOperator>(ID.getInductionBinOp()))
    Builder.setFastMathFlags(ID.getInductionBinOp()->getFastMathFlags());

  // Now do the actual transformations, and start with fetching the step value.
  Value *Step = State.get(getStepValue(), VPLane(0));

  assert((isa<PHINode>(EntryVal) || isa<TruncInst>(EntryVal)) &&
         "Expected either an induction phi-node or a truncate of it!");

  // Construct the initial value of the vector IV in the vector loop preheader
  auto CurrIP = Builder.saveIP();
  BasicBlock *VectorPH = State.CFG.getPreheaderBBFor(this);
  Builder.SetInsertPoint(VectorPH->getTerminator());
  if (isa<TruncInst>(EntryVal)) {
    assert(Start->getType()->isIntegerTy() &&
           "Truncation requires an integer type");
    auto *TruncType = cast<IntegerType>(EntryVal->getType());
    Step = Builder.CreateTrunc(Step, TruncType);
    Start = Builder.CreateCast(Instruction::Trunc, Start, TruncType);
  }

  Value *SplatStart = Builder.CreateVectorSplat(State.VF, Start);
  Value *SteppedStart = getStepVector(SplatStart, Step, ID.getInductionOpcode(),
                                      State.VF, State.Builder);

  // We create vector phi nodes for both integer and floating-point induction
  // variables. Here, we determine the kind of arithmetic we will perform.
  Instruction::BinaryOps AddOp;
  Instruction::BinaryOps MulOp;
  if (Step->getType()->isIntegerTy()) {
    AddOp = Instruction::Add;
    MulOp = Instruction::Mul;
  } else {
    AddOp = ID.getInductionOpcode();
    MulOp = Instruction::FMul;
  }

  Value *SplatVF;
  if (VPValue *SplatVFOperand = getSplatVFValue()) {
    // The recipe has been unrolled. In that case, fetch the splat value for the
    // induction increment.
    SplatVF = State.get(SplatVFOperand);
  } else {
    // Multiply the vectorization factor by the step using integer or
    // floating-point arithmetic as appropriate.
    Type *StepType = Step->getType();
    Value *RuntimeVF = State.get(getVFValue(), VPLane(0));
    if (Step->getType()->isFloatingPointTy())
      RuntimeVF = Builder.CreateUIToFP(RuntimeVF, StepType);
    else
      RuntimeVF = Builder.CreateZExtOrTrunc(RuntimeVF, StepType);
    Value *Mul = Builder.CreateBinOp(MulOp, Step, RuntimeVF);

    // Create a vector splat to use in the induction update.
    SplatVF = Builder.CreateVectorSplat(State.VF, Mul);
  }

  Builder.restoreIP(CurrIP);

  // We may need to add the step a number of times, depending on the unroll
  // factor. The last of those goes into the PHI.
  PHINode *VecInd = PHINode::Create(SteppedStart->getType(), 2, "vec.ind");
  VecInd->insertBefore(State.CFG.PrevBB->getFirstInsertionPt());
  VecInd->setDebugLoc(getDebugLoc());
  State.set(this, VecInd);

  Instruction *LastInduction = cast<Instruction>(
      Builder.CreateBinOp(AddOp, VecInd, SplatVF, "vec.ind.next"));
  if (isa<TruncInst>(EntryVal))
    State.addMetadata(LastInduction, EntryVal);
  LastInduction->setDebugLoc(getDebugLoc());

  VecInd->addIncoming(SteppedStart, VectorPH);
  // Add induction update using an incorrect block temporarily. The phi node
  // will be fixed after VPlan execution. Note that at this point the latch
  // block cannot be used, as it does not exist yet.
  // TODO: Model increment value in VPlan, by turning the recipe into a
  // multi-def and a subclass of VPHeaderPHIRecipe.
  VecInd->addIncoming(LastInduction, VectorPH);
}

#if !defined(NDEBUG) || defined(LLVM_ENABLE_DUMP)
void VPWidenIntOrFpInductionRecipe::print(raw_ostream &O, const Twine &Indent,
                                          VPSlotTracker &SlotTracker) const {
  O << Indent;
  printAsOperand(O, SlotTracker);
  O << " = WIDEN-INDUCTION  ";
  printOperands(O, SlotTracker);

  if (auto *TI = getTruncInst())
    O << " (truncated to " << *TI->getType() << ")";
}
#endif

bool VPWidenIntOrFpInductionRecipe::isCanonical() const {
  // The step may be defined by a recipe in the preheader (e.g. if it requires
  // SCEV expansion), but for the canonical induction the step is required to be
  // 1, which is represented as live-in.
  if (getStepValue()->getDefiningRecipe())
    return false;
  auto *StepC = dyn_cast<ConstantInt>(getStepValue()->getLiveInIRValue());
  auto *StartC = dyn_cast<ConstantInt>(getStartValue()->getLiveInIRValue());
  auto *CanIV = cast<VPCanonicalIVPHIRecipe>(&*getParent()->begin());
  return StartC && StartC->isZero() && StepC && StepC->isOne() &&
         getScalarType() == CanIV->getScalarType();
}

#if !defined(NDEBUG) || defined(LLVM_ENABLE_DUMP)
void VPDerivedIVRecipe::print(raw_ostream &O, const Twine &Indent,
                              VPSlotTracker &SlotTracker) const {
  O << Indent;
  printAsOperand(O, SlotTracker);
  O << " = DERIVED-IV ";
  getStartValue()->printAsOperand(O, SlotTracker);
  O << " + ";
  getOperand(1)->printAsOperand(O, SlotTracker);
  O << " * ";
  getStepValue()->printAsOperand(O, SlotTracker);
}
#endif

void VPScalarIVStepsRecipe::execute(VPTransformState &State) {
  // Fast-math-flags propagate from the original induction instruction.
  IRBuilder<>::FastMathFlagGuard FMFG(State.Builder);
  if (hasFastMathFlags())
    State.Builder.setFastMathFlags(getFastMathFlags());

  /// Compute scalar induction steps. \p ScalarIV is the scalar induction
  /// variable on which to base the steps, \p Step is the size of the step.

  Value *BaseIV = State.get(getOperand(0), VPLane(0));
  Value *Step = State.get(getStepValue(), VPLane(0));
  IRBuilderBase &Builder = State.Builder;

  // Ensure step has the same type as that of scalar IV.
  Type *BaseIVTy = BaseIV->getType()->getScalarType();
  assert(BaseIVTy == Step->getType() && "Types of BaseIV and Step must match!");

  // We build scalar steps for both integer and floating-point induction
  // variables. Here, we determine the kind of arithmetic we will perform.
  Instruction::BinaryOps AddOp;
  Instruction::BinaryOps MulOp;
  if (BaseIVTy->isIntegerTy()) {
    AddOp = Instruction::Add;
    MulOp = Instruction::Mul;
  } else {
    AddOp = InductionOpcode;
    MulOp = Instruction::FMul;
  }

  // Determine the number of scalars we need to generate for each unroll
  // iteration.
  bool FirstLaneOnly = vputils::onlyFirstLaneUsed(this);
  // Compute the scalar steps and save the results in State.
  Type *IntStepTy =
      IntegerType::get(BaseIVTy->getContext(), BaseIVTy->getScalarSizeInBits());
  Type *VecIVTy = nullptr;
  Value *UnitStepVec = nullptr, *SplatStep = nullptr, *SplatIV = nullptr;
  if (!FirstLaneOnly && State.VF.isScalable()) {
    VecIVTy = VectorType::get(BaseIVTy, State.VF);
    UnitStepVec =
        Builder.CreateStepVector(VectorType::get(IntStepTy, State.VF));
    SplatStep = Builder.CreateVectorSplat(State.VF, Step);
    SplatIV = Builder.CreateVectorSplat(State.VF, BaseIV);
  }

  unsigned StartLane = 0;
  unsigned EndLane = FirstLaneOnly ? 1 : State.VF.getKnownMinValue();
  if (State.Lane) {
    StartLane = State.Lane->getKnownLane();
    EndLane = StartLane + 1;
  }
  Value *StartIdx0;
  if (getUnrollPart(*this) == 0)
    StartIdx0 = ConstantInt::get(IntStepTy, 0);
  else {
    StartIdx0 = State.get(getOperand(2), true);
    if (getUnrollPart(*this) != 1) {
      StartIdx0 =
          Builder.CreateMul(StartIdx0, ConstantInt::get(StartIdx0->getType(),
                                                        getUnrollPart(*this)));
    }
    StartIdx0 = Builder.CreateTrunc(StartIdx0, IntStepTy);
  }

  if (!FirstLaneOnly && State.VF.isScalable()) {
    auto *SplatStartIdx = Builder.CreateVectorSplat(State.VF, StartIdx0);
    auto *InitVec = Builder.CreateAdd(SplatStartIdx, UnitStepVec);
    if (BaseIVTy->isFloatingPointTy())
      InitVec = Builder.CreateSIToFP(InitVec, VecIVTy);
    auto *Mul = Builder.CreateBinOp(MulOp, InitVec, SplatStep);
    auto *Add = Builder.CreateBinOp(AddOp, SplatIV, Mul);
    State.set(this, Add);
    // It's useful to record the lane values too for the known minimum number
    // of elements so we do those below. This improves the code quality when
    // trying to extract the first element, for example.
  }

  if (BaseIVTy->isFloatingPointTy())
    StartIdx0 = Builder.CreateSIToFP(StartIdx0, BaseIVTy);

  for (unsigned Lane = StartLane; Lane < EndLane; ++Lane) {
    Value *StartIdx = Builder.CreateBinOp(
        AddOp, StartIdx0, getSignedIntOrFpConstant(BaseIVTy, Lane));
    // The step returned by `createStepForVF` is a runtime-evaluated value
    // when VF is scalable. Otherwise, it should be folded into a Constant.
    assert((State.VF.isScalable() || isa<Constant>(StartIdx)) &&
           "Expected StartIdx to be folded to a constant when VF is not "
           "scalable");
    auto *Mul = Builder.CreateBinOp(MulOp, StartIdx, Step);
    auto *Add = Builder.CreateBinOp(AddOp, BaseIV, Mul);
    State.set(this, Add, VPLane(Lane));
  }
}

#if !defined(NDEBUG) || defined(LLVM_ENABLE_DUMP)
void VPScalarIVStepsRecipe::print(raw_ostream &O, const Twine &Indent,
                                  VPSlotTracker &SlotTracker) const {
  O << Indent;
  printAsOperand(O, SlotTracker);
  O << " = SCALAR-STEPS ";
  printOperands(O, SlotTracker);
}
#endif

void VPWidenGEPRecipe::execute(VPTransformState &State) {
  assert(State.VF.isVector() && "not widening");
  auto *GEP = cast<GetElementPtrInst>(getUnderlyingInstr());
  // Construct a vector GEP by widening the operands of the scalar GEP as
  // necessary. We mark the vector GEP 'inbounds' if appropriate. A GEP
  // results in a vector of pointers when at least one operand of the GEP
  // is vector-typed. Thus, to keep the representation compact, we only use
  // vector-typed operands for loop-varying values.

  if (areAllOperandsInvariant()) {
    // If we are vectorizing, but the GEP has only loop-invariant operands,
    // the GEP we build (by only using vector-typed operands for
    // loop-varying values) would be a scalar pointer. Thus, to ensure we
    // produce a vector of pointers, we need to either arbitrarily pick an
    // operand to broadcast, or broadcast a clone of the original GEP.
    // Here, we broadcast a clone of the original.
    //
    // TODO: If at some point we decide to scalarize instructions having
    //       loop-invariant operands, this special case will no longer be
    //       required. We would add the scalarization decision to
    //       collectLoopScalars() and teach getVectorValue() to broadcast
    //       the lane-zero scalar value.
    SmallVector<Value *> Ops;
    for (unsigned I = 0, E = getNumOperands(); I != E; I++)
      Ops.push_back(State.get(getOperand(I), VPLane(0)));

    auto *NewGEP = State.Builder.CreateGEP(GEP->getSourceElementType(), Ops[0],
                                           ArrayRef(Ops).drop_front(), "",
                                           getGEPNoWrapFlags());
    Value *Splat = State.Builder.CreateVectorSplat(State.VF, NewGEP);
    State.set(this, Splat);
    State.addMetadata(Splat, GEP);
  } else {
    // If the GEP has at least one loop-varying operand, we are sure to
    // produce a vector of pointers unless VF is scalar.
    // The pointer operand of the new GEP. If it's loop-invariant, we
    // won't broadcast it.
    auto *Ptr = isPointerLoopInvariant() ? State.get(getOperand(0), VPLane(0))
                                         : State.get(getOperand(0));

    // Collect all the indices for the new GEP. If any index is
    // loop-invariant, we won't broadcast it.
    SmallVector<Value *, 4> Indices;
    for (unsigned I = 1, E = getNumOperands(); I < E; I++) {
      VPValue *Operand = getOperand(I);
      if (isIndexLoopInvariant(I - 1))
        Indices.push_back(State.get(Operand, VPLane(0)));
      else
        Indices.push_back(State.get(Operand));
    }

    // Create the new GEP. Note that this GEP may be a scalar if VF == 1,
    // but it should be a vector, otherwise.
    auto *NewGEP = State.Builder.CreateGEP(GEP->getSourceElementType(), Ptr,
                                           Indices, "", getGEPNoWrapFlags());
    assert((State.VF.isScalar() || NewGEP->getType()->isVectorTy()) &&
           "NewGEP is not a pointer vector");
    State.set(this, NewGEP);
    State.addMetadata(NewGEP, GEP);
  }
}

#if !defined(NDEBUG) || defined(LLVM_ENABLE_DUMP)
void VPWidenGEPRecipe::print(raw_ostream &O, const Twine &Indent,
                             VPSlotTracker &SlotTracker) const {
  O << Indent << "WIDEN-GEP ";
  O << (isPointerLoopInvariant() ? "Inv" : "Var");
  for (size_t I = 0; I < getNumOperands() - 1; ++I)
    O << "[" << (isIndexLoopInvariant(I) ? "Inv" : "Var") << "]";

  O << " ";
  printAsOperand(O, SlotTracker);
  O << " = getelementptr";
  printFlags(O);
  printOperands(O, SlotTracker);
}
#endif

static Type *getGEPIndexTy(bool IsScalable, bool IsReverse,
                           unsigned CurrentPart, IRBuilderBase &Builder) {
  // Use i32 for the gep index type when the value is constant,
  // or query DataLayout for a more suitable index type otherwise.
  const DataLayout &DL = Builder.GetInsertBlock()->getDataLayout();
  return IsScalable && (IsReverse || CurrentPart > 0)
             ? DL.getIndexType(Builder.getPtrTy(0))
             : Builder.getInt32Ty();
}

void VPVectorEndPointerRecipe::execute(VPTransformState &State) {
  auto &Builder = State.Builder;
  State.setDebugLocFrom(getDebugLoc());
  unsigned CurrentPart = getUnrollPart(*this);
  Type *IndexTy = getGEPIndexTy(State.VF.isScalable(), /*IsReverse*/ true,
                                CurrentPart, Builder);

  // The wide store needs to start at the last vector element.
  Value *RunTimeVF = State.get(getVFValue(), VPLane(0));
  if (IndexTy != RunTimeVF->getType())
    RunTimeVF = Builder.CreateZExtOrTrunc(RunTimeVF, IndexTy);
  // NumElt = -CurrentPart * RunTimeVF
  Value *NumElt = Builder.CreateMul(
      ConstantInt::get(IndexTy, -(int64_t)CurrentPart), RunTimeVF);
  // LastLane = 1 - RunTimeVF
  Value *LastLane = Builder.CreateSub(ConstantInt::get(IndexTy, 1), RunTimeVF);
  Value *Ptr = State.get(getOperand(0), VPLane(0));
  Value *ResultPtr =
      Builder.CreateGEP(IndexedTy, Ptr, NumElt, "", getGEPNoWrapFlags());
  ResultPtr = Builder.CreateGEP(IndexedTy, ResultPtr, LastLane, "",
                                getGEPNoWrapFlags());

  State.set(this, ResultPtr, /*IsScalar*/ true);
}

#if !defined(NDEBUG) || defined(LLVM_ENABLE_DUMP)
void VPVectorEndPointerRecipe::print(raw_ostream &O, const Twine &Indent,
                                     VPSlotTracker &SlotTracker) const {
  O << Indent;
  printAsOperand(O, SlotTracker);
  O << " = vector-end-pointer";
  printFlags(O);
  printOperands(O, SlotTracker);
}
#endif

void VPVectorPointerRecipe::execute(VPTransformState &State) {
  auto &Builder = State.Builder;
  State.setDebugLocFrom(getDebugLoc());
  unsigned CurrentPart = getUnrollPart(*this);
  Type *IndexTy = getGEPIndexTy(State.VF.isScalable(), /*IsReverse*/ false,
                                CurrentPart, Builder);
  Value *Ptr = State.get(getOperand(0), VPLane(0));

  Value *Increment = createStepForVF(Builder, IndexTy, State.VF, CurrentPart);
  Value *ResultPtr =
      Builder.CreateGEP(IndexedTy, Ptr, Increment, "", getGEPNoWrapFlags());

  State.set(this, ResultPtr, /*IsScalar*/ true);
}

#if !defined(NDEBUG) || defined(LLVM_ENABLE_DUMP)
void VPVectorPointerRecipe::print(raw_ostream &O, const Twine &Indent,
                                  VPSlotTracker &SlotTracker) const {
  O << Indent;
  printAsOperand(O, SlotTracker);
  O << " = vector-pointer ";

  printOperands(O, SlotTracker);
}
#endif

void VPBlendRecipe::execute(VPTransformState &State) {
  assert(isNormalized() && "Expected blend to be normalized!");
  State.setDebugLocFrom(getDebugLoc());
  // We know that all PHIs in non-header blocks are converted into
  // selects, so we don't have to worry about the insertion order and we
  // can just use the builder.
  // At this point we generate the predication tree. There may be
  // duplications since this is a simple recursive scan, but future
  // optimizations will clean it up.

  unsigned NumIncoming = getNumIncomingValues();

  // Generate a sequence of selects of the form:
  // SELECT(Mask3, In3,
  //        SELECT(Mask2, In2,
  //               SELECT(Mask1, In1,
  //                      In0)))
  // Note that Mask0 is never used: lanes for which no path reaches this phi and
  // are essentially undef are taken from In0.
  bool OnlyFirstLaneUsed = vputils::onlyFirstLaneUsed(this);
  Value *Result = nullptr;
  for (unsigned In = 0; In < NumIncoming; ++In) {
    // We might have single edge PHIs (blocks) - use an identity
    // 'select' for the first PHI operand.
    Value *In0 = State.get(getIncomingValue(In), OnlyFirstLaneUsed);
    if (In == 0)
      Result = In0; // Initialize with the first incoming value.
    else {
      // Select between the current value and the previous incoming edge
      // based on the incoming mask.
      Value *Cond = State.get(getMask(In), OnlyFirstLaneUsed);
      Result = State.Builder.CreateSelect(Cond, In0, Result, "predphi");
    }
  }
  State.set(this, Result, OnlyFirstLaneUsed);
}

InstructionCost VPBlendRecipe::computeCost(ElementCount VF,
                                           VPCostContext &Ctx) const {
  // Handle cases where only the first lane is used the same way as the legacy
  // cost model.
  if (vputils::onlyFirstLaneUsed(this))
    return Ctx.TTI.getCFInstrCost(Instruction::PHI, Ctx.CostKind);

  Type *ResultTy = toVectorTy(Ctx.Types.inferScalarType(this), VF);
  Type *CmpTy = toVectorTy(Type::getInt1Ty(Ctx.Types.getContext()), VF);
  return (getNumIncomingValues() - 1) *
         Ctx.TTI.getCmpSelInstrCost(Instruction::Select, ResultTy, CmpTy,
                                    CmpInst::BAD_ICMP_PREDICATE, Ctx.CostKind);
}

#if !defined(NDEBUG) || defined(LLVM_ENABLE_DUMP)
void VPBlendRecipe::print(raw_ostream &O, const Twine &Indent,
                          VPSlotTracker &SlotTracker) const {
  O << Indent << "BLEND ";
  printAsOperand(O, SlotTracker);
  O << " =";
  if (getNumIncomingValues() == 1) {
    // Not a User of any mask: not really blending, this is a
    // single-predecessor phi.
    O << " ";
    getIncomingValue(0)->printAsOperand(O, SlotTracker);
  } else {
    for (unsigned I = 0, E = getNumIncomingValues(); I < E; ++I) {
      O << " ";
      getIncomingValue(I)->printAsOperand(O, SlotTracker);
      if (I == 0)
        continue;
      O << "/";
      getMask(I)->printAsOperand(O, SlotTracker);
    }
  }
}
#endif

void VPReductionRecipe::execute(VPTransformState &State) {
  assert(!State.Lane && "Reduction being replicated.");
  Value *PrevInChain = State.get(getChainOp(), /*IsScalar*/ true);
<<<<<<< HEAD
  RecurKind Kind = RdxDesc.getRecurrenceKind();
=======
  RecurKind Kind = getRecurrenceKind();
>>>>>>> 5eee2751
  assert(!RecurrenceDescriptor::isAnyOfRecurrenceKind(Kind) &&
         "In-loop AnyOf reductions aren't currently supported");
  // Propagate the fast-math flags carried by the underlying instruction.
  IRBuilderBase::FastMathFlagGuard FMFGuard(State.Builder);
  State.Builder.setFastMathFlags(getFastMathFlags());
  State.setDebugLocFrom(getDebugLoc());
  Value *NewVecOp = State.get(getVecOp());
  if (VPValue *Cond = getCondOp()) {
    Value *NewCond = State.get(Cond, State.VF.isScalar());
    VectorType *VecTy = dyn_cast<VectorType>(NewVecOp->getType());
    Type *ElementTy = VecTy ? VecTy->getElementType() : NewVecOp->getType();

<<<<<<< HEAD
    Value *Start =
        getRecurrenceIdentity(Kind, ElementTy, RdxDesc.getFastMathFlags());
=======
    Value *Start = getRecurrenceIdentity(Kind, ElementTy, getFastMathFlags());
>>>>>>> 5eee2751
    if (State.VF.isVector())
      Start = State.Builder.CreateVectorSplat(VecTy->getElementCount(), Start);

    Value *Select = State.Builder.CreateSelect(NewCond, NewVecOp, Start);
    NewVecOp = Select;
  }
  Value *NewRed;
  Value *NextInChain;
  if (IsOrdered) {
    if (State.VF.isVector())
      NewRed =
          createOrderedReduction(State.Builder, Kind, NewVecOp, PrevInChain);
    else
      NewRed = State.Builder.CreateBinOp(
          (Instruction::BinaryOps)RecurrenceDescriptor::getOpcode(Kind),
          PrevInChain, NewVecOp);
    PrevInChain = NewRed;
    NextInChain = NewRed;
  } else {
    PrevInChain = State.get(getChainOp(), /*IsScalar*/ true);
    NewRed = createSimpleReduction(State.Builder, NewVecOp, Kind);
    if (RecurrenceDescriptor::isMinMaxRecurrenceKind(Kind))
      NextInChain = createMinMaxOp(State.Builder, Kind, NewRed, PrevInChain);
    else
      NextInChain = State.Builder.CreateBinOp(
          (Instruction::BinaryOps)RecurrenceDescriptor::getOpcode(Kind), NewRed,
          PrevInChain);
  }
  State.set(this, NextInChain, /*IsScalar*/ true);
}

void VPReductionEVLRecipe::execute(VPTransformState &State) {
  assert(!State.Lane && "Reduction being replicated.");

  auto &Builder = State.Builder;
  // Propagate the fast-math flags carried by the underlying instruction.
  IRBuilderBase::FastMathFlagGuard FMFGuard(Builder);
<<<<<<< HEAD
  const RecurrenceDescriptor &RdxDesc = getRecurrenceDescriptor();
=======
>>>>>>> 5eee2751
  Builder.setFastMathFlags(getFastMathFlags());

  RecurKind Kind = getRecurrenceKind();
  Value *Prev = State.get(getChainOp(), /*IsScalar*/ true);
  Value *VecOp = State.get(getVecOp());
  Value *EVL = State.get(getEVL(), VPLane(0));

  VectorBuilder VBuilder(Builder);
  VBuilder.setEVL(EVL);
  Value *Mask;
  // TODO: move the all-true mask generation into VectorBuilder.
  if (VPValue *CondOp = getCondOp())
    Mask = State.get(CondOp);
  else
    Mask = Builder.CreateVectorSplat(State.VF, Builder.getTrue());
  VBuilder.setMask(Mask);

  Value *NewRed;
  if (isOrdered()) {
    NewRed = createOrderedReduction(VBuilder, Kind, VecOp, Prev);
  } else {
    NewRed = createSimpleReduction(VBuilder, VecOp, Kind);
    if (RecurrenceDescriptor::isMinMaxRecurrenceKind(Kind))
      NewRed = createMinMaxOp(Builder, Kind, NewRed, Prev);
    else
      NewRed = Builder.CreateBinOp(
          (Instruction::BinaryOps)RecurrenceDescriptor::getOpcode(Kind), NewRed,
          Prev);
  }
  State.set(this, NewRed, /*IsScalar*/ true);
}

InstructionCost VPReductionRecipe::computeCost(ElementCount VF,
                                               VPCostContext &Ctx) const {
  RecurKind RdxKind = getRecurrenceKind();
  Type *ElementTy = Ctx.Types.inferScalarType(this);
  auto *VectorTy = cast<VectorType>(toVectorTy(ElementTy, VF));
<<<<<<< HEAD
  unsigned Opcode = RdxDesc.getOpcode();
=======
  unsigned Opcode = RecurrenceDescriptor::getOpcode(RdxKind);
>>>>>>> 5eee2751
  FastMathFlags FMFs = getFastMathFlags();

  // TODO: Support any-of and in-loop reductions.
  assert(
      (!RecurrenceDescriptor::isAnyOfRecurrenceKind(RdxKind) ||
       ForceTargetInstructionCost.getNumOccurrences() > 0) &&
      "Any-of reduction not implemented in VPlan-based cost model currently.");
  assert(
      (!cast<VPReductionPHIRecipe>(getOperand(0))->isInLoop() ||
       ForceTargetInstructionCost.getNumOccurrences() > 0) &&
      "In-loop reduction not implemented in VPlan-based cost model currently.");

  // Cost = Reduction cost + BinOp cost
  InstructionCost Cost =
      Ctx.TTI.getArithmeticInstrCost(Opcode, ElementTy, Ctx.CostKind);
  if (RecurrenceDescriptor::isMinMaxRecurrenceKind(RdxKind)) {
    Intrinsic::ID Id = getMinMaxReductionIntrinsicOp(RdxKind);
    return Cost +
           Ctx.TTI.getMinMaxReductionCost(Id, VectorTy, FMFs, Ctx.CostKind);
  }

  return Cost + Ctx.TTI.getArithmeticReductionCost(Opcode, VectorTy, FMFs,
                                                   Ctx.CostKind);
}

#if !defined(NDEBUG) || defined(LLVM_ENABLE_DUMP)
void VPReductionRecipe::print(raw_ostream &O, const Twine &Indent,
                              VPSlotTracker &SlotTracker) const {
  O << Indent << "REDUCE ";
  printAsOperand(O, SlotTracker);
  O << " = ";
  getChainOp()->printAsOperand(O, SlotTracker);
  O << " +";
  printFlags(O);
<<<<<<< HEAD
  O << " reduce." << Instruction::getOpcodeName(RdxDesc.getOpcode()) << " (";
=======
  O << " reduce."
    << Instruction::getOpcodeName(
           RecurrenceDescriptor::getOpcode(getRecurrenceKind()))
    << " (";
>>>>>>> 5eee2751
  getVecOp()->printAsOperand(O, SlotTracker);
  if (isConditional()) {
    O << ", ";
    getCondOp()->printAsOperand(O, SlotTracker);
  }
  O << ")";
}

void VPReductionEVLRecipe::print(raw_ostream &O, const Twine &Indent,
                                 VPSlotTracker &SlotTracker) const {
  O << Indent << "REDUCE ";
  printAsOperand(O, SlotTracker);
  O << " = ";
  getChainOp()->printAsOperand(O, SlotTracker);
  O << " +";
  printFlags(O);
<<<<<<< HEAD
  O << " vp.reduce." << Instruction::getOpcodeName(RdxDesc.getOpcode()) << " (";
=======
  O << " vp.reduce."
    << Instruction::getOpcodeName(
           RecurrenceDescriptor::getOpcode(getRecurrenceKind()))
    << " (";
>>>>>>> 5eee2751
  getVecOp()->printAsOperand(O, SlotTracker);
  O << ", ";
  getEVL()->printAsOperand(O, SlotTracker);
  if (isConditional()) {
    O << ", ";
    getCondOp()->printAsOperand(O, SlotTracker);
  }
  O << ")";
}
#endif

bool VPReplicateRecipe::shouldPack() const {
  // Find if the recipe is used by a widened recipe via an intervening
  // VPPredInstPHIRecipe. In this case, also pack the scalar values in a vector.
  return any_of(users(), [](const VPUser *U) {
    if (auto *PredR = dyn_cast<VPPredInstPHIRecipe>(U))
      return any_of(PredR->users(), [PredR](const VPUser *U) {
        return !U->usesScalars(PredR);
      });
    return false;
  });
}

InstructionCost VPReplicateRecipe::computeCost(ElementCount VF,
                                               VPCostContext &Ctx) const {
  Instruction *UI = cast<Instruction>(getUnderlyingValue());
  // VPReplicateRecipe may be cloned as part of an existing VPlan-to-VPlan
  // transform, avoid computing their cost multiple times for now.
  Ctx.SkipCostComputation.insert(UI);
  return Ctx.getLegacyCost(UI, VF);
}

#if !defined(NDEBUG) || defined(LLVM_ENABLE_DUMP)
void VPReplicateRecipe::print(raw_ostream &O, const Twine &Indent,
                              VPSlotTracker &SlotTracker) const {
  O << Indent << (IsUniform ? "CLONE " : "REPLICATE ");

  if (!getUnderlyingInstr()->getType()->isVoidTy()) {
    printAsOperand(O, SlotTracker);
    O << " = ";
  }
  if (auto *CB = dyn_cast<CallBase>(getUnderlyingInstr())) {
    O << "call";
    printFlags(O);
    O << "@" << CB->getCalledFunction()->getName() << "(";
    interleaveComma(make_range(op_begin(), op_begin() + (getNumOperands() - 1)),
                    O, [&O, &SlotTracker](VPValue *Op) {
                      Op->printAsOperand(O, SlotTracker);
                    });
    O << ")";
  } else {
    O << Instruction::getOpcodeName(getUnderlyingInstr()->getOpcode());
    printFlags(O);
    printOperands(O, SlotTracker);
  }

  if (shouldPack())
    O << " (S->V)";
}
#endif

Value *VPScalarCastRecipe ::generate(VPTransformState &State) {
  State.setDebugLocFrom(getDebugLoc());
  assert(vputils::onlyFirstLaneUsed(this) &&
         "Codegen only implemented for first lane.");
  switch (Opcode) {
  case Instruction::SExt:
  case Instruction::ZExt:
  case Instruction::Trunc: {
    // Note: SExt/ZExt not used yet.
    Value *Op = State.get(getOperand(0), VPLane(0));
    return State.Builder.CreateCast(Instruction::CastOps(Opcode), Op, ResultTy);
  }
  default:
    llvm_unreachable("opcode not implemented yet");
  }
}

void VPScalarCastRecipe ::execute(VPTransformState &State) {
  State.set(this, generate(State), VPLane(0));
}

#if !defined(NDEBUG) || defined(LLVM_ENABLE_DUMP)
void VPScalarCastRecipe ::print(raw_ostream &O, const Twine &Indent,
                                VPSlotTracker &SlotTracker) const {
  O << Indent << "SCALAR-CAST ";
  printAsOperand(O, SlotTracker);
  O << " = " << Instruction::getOpcodeName(Opcode) << " ";
  printOperands(O, SlotTracker);
  O << " to " << *ResultTy;
}
#endif

void VPBranchOnMaskRecipe::execute(VPTransformState &State) {
  State.setDebugLocFrom(getDebugLoc());
  assert(State.Lane && "Branch on Mask works only on single instance.");

  VPValue *BlockInMask = getOperand(0);
  Value *ConditionBit = State.get(BlockInMask, *State.Lane);

  // Replace the temporary unreachable terminator with a new conditional branch,
  // whose two destinations will be set later when they are created.
  auto *CurrentTerminator = State.CFG.PrevBB->getTerminator();
  assert(isa<UnreachableInst>(CurrentTerminator) &&
         "Expected to replace unreachable terminator with conditional branch.");
  auto CondBr =
      State.Builder.CreateCondBr(ConditionBit, State.CFG.PrevBB, nullptr);
  CondBr->setSuccessor(0, nullptr);
  CurrentTerminator->eraseFromParent();
}

InstructionCost VPBranchOnMaskRecipe::computeCost(ElementCount VF,
                                                  VPCostContext &Ctx) const {
  // The legacy cost model doesn't assign costs to branches for individual
  // replicate regions. Match the current behavior in the VPlan cost model for
  // now.
  return 0;
}

void VPPredInstPHIRecipe::execute(VPTransformState &State) {
  State.setDebugLocFrom(getDebugLoc());
  assert(State.Lane && "Predicated instruction PHI works per instance.");
  Instruction *ScalarPredInst =
      cast<Instruction>(State.get(getOperand(0), *State.Lane));
  BasicBlock *PredicatedBB = ScalarPredInst->getParent();
  BasicBlock *PredicatingBB = PredicatedBB->getSinglePredecessor();
  assert(PredicatingBB && "Predicated block has no single predecessor.");
  assert(isa<VPReplicateRecipe>(getOperand(0)) &&
         "operand must be VPReplicateRecipe");

  // By current pack/unpack logic we need to generate only a single phi node: if
  // a vector value for the predicated instruction exists at this point it means
  // the instruction has vector users only, and a phi for the vector value is
  // needed. In this case the recipe of the predicated instruction is marked to
  // also do that packing, thereby "hoisting" the insert-element sequence.
  // Otherwise, a phi node for the scalar value is needed.
  if (State.hasVectorValue(getOperand(0))) {
    Value *VectorValue = State.get(getOperand(0));
    InsertElementInst *IEI = cast<InsertElementInst>(VectorValue);
    PHINode *VPhi = State.Builder.CreatePHI(IEI->getType(), 2);
    VPhi->addIncoming(IEI->getOperand(0), PredicatingBB); // Unmodified vector.
    VPhi->addIncoming(IEI, PredicatedBB); // New vector with inserted element.
    if (State.hasVectorValue(this))
      State.reset(this, VPhi);
    else
      State.set(this, VPhi);
    // NOTE: Currently we need to update the value of the operand, so the next
    // predicated iteration inserts its generated value in the correct vector.
    State.reset(getOperand(0), VPhi);
  } else {
    if (vputils::onlyFirstLaneUsed(this) && !State.Lane->isFirstLane())
      return;

    Type *PredInstType = getOperand(0)->getUnderlyingValue()->getType();
    PHINode *Phi = State.Builder.CreatePHI(PredInstType, 2);
    Phi->addIncoming(PoisonValue::get(ScalarPredInst->getType()),
                     PredicatingBB);
    Phi->addIncoming(ScalarPredInst, PredicatedBB);
    if (State.hasScalarValue(this, *State.Lane))
      State.reset(this, Phi, *State.Lane);
    else
      State.set(this, Phi, *State.Lane);
    // NOTE: Currently we need to update the value of the operand, so the next
    // predicated iteration inserts its generated value in the correct vector.
    State.reset(getOperand(0), Phi, *State.Lane);
  }
}

#if !defined(NDEBUG) || defined(LLVM_ENABLE_DUMP)
void VPPredInstPHIRecipe::print(raw_ostream &O, const Twine &Indent,
                                VPSlotTracker &SlotTracker) const {
  O << Indent << "PHI-PREDICATED-INSTRUCTION ";
  printAsOperand(O, SlotTracker);
  O << " = ";
  printOperands(O, SlotTracker);
}
#endif

InstructionCost VPWidenMemoryRecipe::computeCost(ElementCount VF,
                                                 VPCostContext &Ctx) const {
  Type *Ty = toVectorTy(getLoadStoreType(&Ingredient), VF);
  const Align Alignment =
      getLoadStoreAlignment(const_cast<Instruction *>(&Ingredient));
  unsigned AS =
      getLoadStoreAddressSpace(const_cast<Instruction *>(&Ingredient));

  if (!Consecutive) {
    // TODO: Using the original IR may not be accurate.
    // Currently, ARM will use the underlying IR to calculate gather/scatter
    // instruction cost.
    const Value *Ptr = getLoadStorePointerOperand(&Ingredient);
    assert(!Reverse &&
           "Inconsecutive memory access should not have the order.");
    return Ctx.TTI.getAddressComputationCost(Ty) +
           Ctx.TTI.getGatherScatterOpCost(Ingredient.getOpcode(), Ty, Ptr,
                                          IsMasked, Alignment, Ctx.CostKind,
                                          &Ingredient);
  }

  InstructionCost Cost = 0;
  if (IsMasked) {
    Cost += Ctx.TTI.getMaskedMemoryOpCost(Ingredient.getOpcode(), Ty, Alignment,
                                          AS, Ctx.CostKind);
  } else {
    TTI::OperandValueInfo OpInfo =
        Ctx.TTI.getOperandInfo(Ingredient.getOperand(0));
    Cost += Ctx.TTI.getMemoryOpCost(Ingredient.getOpcode(), Ty, Alignment, AS,
                                    Ctx.CostKind, OpInfo, &Ingredient);
  }
  if (!Reverse)
    return Cost;

  return Cost +=
         Ctx.TTI.getShuffleCost(TargetTransformInfo::SK_Reverse,
                                cast<VectorType>(Ty), {}, Ctx.CostKind, 0);
}

void VPWidenLoadRecipe::execute(VPTransformState &State) {
  auto *LI = cast<LoadInst>(&Ingredient);

  Type *ScalarDataTy = getLoadStoreType(&Ingredient);
  auto *DataTy = VectorType::get(ScalarDataTy, State.VF);
  const Align Alignment = getLoadStoreAlignment(&Ingredient);
  bool CreateGather = !isConsecutive();

  auto &Builder = State.Builder;
  State.setDebugLocFrom(getDebugLoc());
  Value *Mask = nullptr;
  if (auto *VPMask = getMask()) {
    // Mask reversal is only needed for non-all-one (null) masks, as reverse
    // of a null all-one mask is a null mask.
    Mask = State.get(VPMask);
    if (isReverse())
      Mask = Builder.CreateVectorReverse(Mask, "reverse");
  }

  Value *Addr = State.get(getAddr(), /*IsScalar*/ !CreateGather);
  Value *NewLI;
  if (CreateGather) {
    NewLI = Builder.CreateMaskedGather(DataTy, Addr, Alignment, Mask, nullptr,
                                       "wide.masked.gather");
  } else if (Mask) {
    NewLI =
        Builder.CreateMaskedLoad(DataTy, Addr, Alignment, Mask,
                                 PoisonValue::get(DataTy), "wide.masked.load");
  } else {
    NewLI = Builder.CreateAlignedLoad(DataTy, Addr, Alignment, "wide.load");
  }
  // Add metadata to the load, but setVectorValue to the reverse shuffle.
  State.addMetadata(NewLI, LI);
  if (Reverse)
    NewLI = Builder.CreateVectorReverse(NewLI, "reverse");
  State.set(this, NewLI);
}

#if !defined(NDEBUG) || defined(LLVM_ENABLE_DUMP)
void VPWidenLoadRecipe::print(raw_ostream &O, const Twine &Indent,
                              VPSlotTracker &SlotTracker) const {
  O << Indent << "WIDEN ";
  printAsOperand(O, SlotTracker);
  O << " = load ";
  printOperands(O, SlotTracker);
}
#endif

/// Use all-true mask for reverse rather than actual mask, as it avoids a
/// dependence w/o affecting the result.
static Instruction *createReverseEVL(IRBuilderBase &Builder, Value *Operand,
                                     Value *EVL, const Twine &Name) {
  VectorType *ValTy = cast<VectorType>(Operand->getType());
  Value *AllTrueMask =
      Builder.CreateVectorSplat(ValTy->getElementCount(), Builder.getTrue());
  return Builder.CreateIntrinsic(ValTy, Intrinsic::experimental_vp_reverse,
                                 {Operand, AllTrueMask, EVL}, nullptr, Name);
}

void VPWidenLoadEVLRecipe::execute(VPTransformState &State) {
  auto *LI = cast<LoadInst>(&Ingredient);

  Type *ScalarDataTy = getLoadStoreType(&Ingredient);
  auto *DataTy = VectorType::get(ScalarDataTy, State.VF);
  const Align Alignment = getLoadStoreAlignment(&Ingredient);
  bool CreateGather = !isConsecutive();

  auto &Builder = State.Builder;
  State.setDebugLocFrom(getDebugLoc());
  CallInst *NewLI;
  Value *EVL = State.get(getEVL(), VPLane(0));
  Value *Addr = State.get(getAddr(), !CreateGather);
  Value *Mask = nullptr;
  if (VPValue *VPMask = getMask()) {
    Mask = State.get(VPMask);
    if (isReverse())
      Mask = createReverseEVL(Builder, Mask, EVL, "vp.reverse.mask");
  } else {
    Mask = Builder.CreateVectorSplat(State.VF, Builder.getTrue());
  }

  if (CreateGather) {
    NewLI =
        Builder.CreateIntrinsic(DataTy, Intrinsic::vp_gather, {Addr, Mask, EVL},
                                nullptr, "wide.masked.gather");
  } else {
    VectorBuilder VBuilder(Builder);
    VBuilder.setEVL(EVL).setMask(Mask);
    NewLI = cast<CallInst>(VBuilder.createVectorInstruction(
        Instruction::Load, DataTy, Addr, "vp.op.load"));
  }
  NewLI->addParamAttr(
      0, Attribute::getWithAlignment(NewLI->getContext(), Alignment));
  State.addMetadata(NewLI, LI);
  Instruction *Res = NewLI;
  if (isReverse())
    Res = createReverseEVL(Builder, Res, EVL, "vp.reverse");
  State.set(this, Res);
}

InstructionCost VPWidenLoadEVLRecipe::computeCost(ElementCount VF,
                                                  VPCostContext &Ctx) const {
  if (!Consecutive || IsMasked)
    return VPWidenMemoryRecipe::computeCost(VF, Ctx);

  // We need to use the getMaskedMemoryOpCost() instead of getMemoryOpCost()
  // here because the EVL recipes using EVL to replace the tail mask. But in the
  // legacy model, it will always calculate the cost of mask.
  // TODO: Using getMemoryOpCost() instead of getMaskedMemoryOpCost when we
  // don't need to compare to the legacy cost model.
  Type *Ty = toVectorTy(getLoadStoreType(&Ingredient), VF);
  const Align Alignment =
      getLoadStoreAlignment(const_cast<Instruction *>(&Ingredient));
  unsigned AS =
      getLoadStoreAddressSpace(const_cast<Instruction *>(&Ingredient));
  InstructionCost Cost = Ctx.TTI.getMaskedMemoryOpCost(
      Ingredient.getOpcode(), Ty, Alignment, AS, Ctx.CostKind);
  if (!Reverse)
    return Cost;

  return Cost + Ctx.TTI.getShuffleCost(TargetTransformInfo::SK_Reverse,
                                       cast<VectorType>(Ty), {}, Ctx.CostKind,
                                       0);
}

#if !defined(NDEBUG) || defined(LLVM_ENABLE_DUMP)
void VPWidenLoadEVLRecipe::print(raw_ostream &O, const Twine &Indent,
                                 VPSlotTracker &SlotTracker) const {
  O << Indent << "WIDEN ";
  printAsOperand(O, SlotTracker);
  O << " = vp.load ";
  printOperands(O, SlotTracker);
}
#endif

void VPWidenStoreRecipe::execute(VPTransformState &State) {
  auto *SI = cast<StoreInst>(&Ingredient);

  VPValue *StoredVPValue = getStoredValue();
  bool CreateScatter = !isConsecutive();
  const Align Alignment = getLoadStoreAlignment(&Ingredient);

  auto &Builder = State.Builder;
  State.setDebugLocFrom(getDebugLoc());

  Value *Mask = nullptr;
  if (auto *VPMask = getMask()) {
    // Mask reversal is only needed for non-all-one (null) masks, as reverse
    // of a null all-one mask is a null mask.
    Mask = State.get(VPMask);
    if (isReverse())
      Mask = Builder.CreateVectorReverse(Mask, "reverse");
  }

  Value *StoredVal = State.get(StoredVPValue);
  if (isReverse()) {
    // If we store to reverse consecutive memory locations, then we need
    // to reverse the order of elements in the stored value.
    StoredVal = Builder.CreateVectorReverse(StoredVal, "reverse");
    // We don't want to update the value in the map as it might be used in
    // another expression. So don't call resetVectorValue(StoredVal).
  }
  Value *Addr = State.get(getAddr(), /*IsScalar*/ !CreateScatter);
  Instruction *NewSI = nullptr;
  if (CreateScatter)
    NewSI = Builder.CreateMaskedScatter(StoredVal, Addr, Alignment, Mask);
  else if (Mask)
    NewSI = Builder.CreateMaskedStore(StoredVal, Addr, Alignment, Mask);
  else
    NewSI = Builder.CreateAlignedStore(StoredVal, Addr, Alignment);
  State.addMetadata(NewSI, SI);
}

#if !defined(NDEBUG) || defined(LLVM_ENABLE_DUMP)
void VPWidenStoreRecipe::print(raw_ostream &O, const Twine &Indent,
                               VPSlotTracker &SlotTracker) const {
  O << Indent << "WIDEN store ";
  printOperands(O, SlotTracker);
}
#endif

void VPWidenStoreEVLRecipe::execute(VPTransformState &State) {
  auto *SI = cast<StoreInst>(&Ingredient);

  VPValue *StoredValue = getStoredValue();
  bool CreateScatter = !isConsecutive();
  const Align Alignment = getLoadStoreAlignment(&Ingredient);

  auto &Builder = State.Builder;
  State.setDebugLocFrom(getDebugLoc());

  CallInst *NewSI = nullptr;
  Value *StoredVal = State.get(StoredValue);
  Value *EVL = State.get(getEVL(), VPLane(0));
  if (isReverse())
    StoredVal = createReverseEVL(Builder, StoredVal, EVL, "vp.reverse");
  Value *Mask = nullptr;
  if (VPValue *VPMask = getMask()) {
    Mask = State.get(VPMask);
    if (isReverse())
      Mask = createReverseEVL(Builder, Mask, EVL, "vp.reverse.mask");
  } else {
    Mask = Builder.CreateVectorSplat(State.VF, Builder.getTrue());
  }
  Value *Addr = State.get(getAddr(), !CreateScatter);
  if (CreateScatter) {
    NewSI = Builder.CreateIntrinsic(Type::getVoidTy(EVL->getContext()),
                                    Intrinsic::vp_scatter,
                                    {StoredVal, Addr, Mask, EVL});
  } else {
    VectorBuilder VBuilder(Builder);
    VBuilder.setEVL(EVL).setMask(Mask);
    NewSI = cast<CallInst>(VBuilder.createVectorInstruction(
        Instruction::Store, Type::getVoidTy(EVL->getContext()),
        {StoredVal, Addr}));
  }
  NewSI->addParamAttr(
      1, Attribute::getWithAlignment(NewSI->getContext(), Alignment));
  State.addMetadata(NewSI, SI);
}

InstructionCost VPWidenStoreEVLRecipe::computeCost(ElementCount VF,
                                                   VPCostContext &Ctx) const {
  if (!Consecutive || IsMasked)
    return VPWidenMemoryRecipe::computeCost(VF, Ctx);

  // We need to use the getMaskedMemoryOpCost() instead of getMemoryOpCost()
  // here because the EVL recipes using EVL to replace the tail mask. But in the
  // legacy model, it will always calculate the cost of mask.
  // TODO: Using getMemoryOpCost() instead of getMaskedMemoryOpCost when we
  // don't need to compare to the legacy cost model.
  Type *Ty = toVectorTy(getLoadStoreType(&Ingredient), VF);
  const Align Alignment =
      getLoadStoreAlignment(const_cast<Instruction *>(&Ingredient));
  unsigned AS =
      getLoadStoreAddressSpace(const_cast<Instruction *>(&Ingredient));
  InstructionCost Cost = Ctx.TTI.getMaskedMemoryOpCost(
      Ingredient.getOpcode(), Ty, Alignment, AS, Ctx.CostKind);
  if (!Reverse)
    return Cost;

  return Cost + Ctx.TTI.getShuffleCost(TargetTransformInfo::SK_Reverse,
                                       cast<VectorType>(Ty), {}, Ctx.CostKind,
                                       0);
}

#if !defined(NDEBUG) || defined(LLVM_ENABLE_DUMP)
void VPWidenStoreEVLRecipe::print(raw_ostream &O, const Twine &Indent,
                                  VPSlotTracker &SlotTracker) const {
  O << Indent << "WIDEN vp.store ";
  printOperands(O, SlotTracker);
}
#endif

static Value *createBitOrPointerCast(IRBuilderBase &Builder, Value *V,
                                     VectorType *DstVTy, const DataLayout &DL) {
  // Verify that V is a vector type with same number of elements as DstVTy.
  auto VF = DstVTy->getElementCount();
  auto *SrcVecTy = cast<VectorType>(V->getType());
  assert(VF == SrcVecTy->getElementCount() && "Vector dimensions do not match");
  Type *SrcElemTy = SrcVecTy->getElementType();
  Type *DstElemTy = DstVTy->getElementType();
  assert((DL.getTypeSizeInBits(SrcElemTy) == DL.getTypeSizeInBits(DstElemTy)) &&
         "Vector elements must have same size");

  // Do a direct cast if element types are castable.
  if (CastInst::isBitOrNoopPointerCastable(SrcElemTy, DstElemTy, DL)) {
    return Builder.CreateBitOrPointerCast(V, DstVTy);
  }
  // V cannot be directly casted to desired vector type.
  // May happen when V is a floating point vector but DstVTy is a vector of
  // pointers or vice-versa. Handle this using a two-step bitcast using an
  // intermediate Integer type for the bitcast i.e. Ptr <-> Int <-> Float.
  assert((DstElemTy->isPointerTy() != SrcElemTy->isPointerTy()) &&
         "Only one type should be a pointer type");
  assert((DstElemTy->isFloatingPointTy() != SrcElemTy->isFloatingPointTy()) &&
         "Only one type should be a floating point type");
  Type *IntTy =
      IntegerType::getIntNTy(V->getContext(), DL.getTypeSizeInBits(SrcElemTy));
  auto *VecIntTy = VectorType::get(IntTy, VF);
  Value *CastVal = Builder.CreateBitOrPointerCast(V, VecIntTy);
  return Builder.CreateBitOrPointerCast(CastVal, DstVTy);
}

/// Return a vector containing interleaved elements from multiple
/// smaller input vectors.
static Value *interleaveVectors(IRBuilderBase &Builder, ArrayRef<Value *> Vals,
                                const Twine &Name) {
  unsigned Factor = Vals.size();
  assert(Factor > 1 && "Tried to interleave invalid number of vectors");

  VectorType *VecTy = cast<VectorType>(Vals[0]->getType());
#ifndef NDEBUG
  for (Value *Val : Vals)
    assert(Val->getType() == VecTy && "Tried to interleave mismatched types");
#endif

  // Scalable vectors cannot use arbitrary shufflevectors (only splats), so
  // must use intrinsics to interleave.
  if (VecTy->isScalableTy()) {
    assert(isPowerOf2_32(Factor) && "Unsupported interleave factor for "
                                    "scalable vectors, must be power of 2");
    SmallVector<Value *> InterleavingValues(Vals);
    // When interleaving, the number of values will be shrunk until we have the
    // single final interleaved value.
    auto *InterleaveTy = cast<VectorType>(InterleavingValues[0]->getType());
    for (unsigned Midpoint = Factor / 2; Midpoint > 0; Midpoint /= 2) {
      InterleaveTy = VectorType::getDoubleElementsVectorType(InterleaveTy);
      for (unsigned I = 0; I < Midpoint; ++I)
        InterleavingValues[I] = Builder.CreateIntrinsic(
            InterleaveTy, Intrinsic::vector_interleave2,
            {InterleavingValues[I], InterleavingValues[Midpoint + I]},
            /*FMFSource=*/nullptr, Name);
    }
    return InterleavingValues[0];
  }

  // Fixed length. Start by concatenating all vectors into a wide vector.
  Value *WideVec = concatenateVectors(Builder, Vals);

  // Interleave the elements into the wide vector.
  const unsigned NumElts = VecTy->getElementCount().getFixedValue();
  return Builder.CreateShuffleVector(
      WideVec, createInterleaveMask(NumElts, Factor), Name);
}

// Try to vectorize the interleave group that \p Instr belongs to.
//
// E.g. Translate following interleaved load group (factor = 3):
//   for (i = 0; i < N; i+=3) {
//     R = Pic[i];             // Member of index 0
//     G = Pic[i+1];           // Member of index 1
//     B = Pic[i+2];           // Member of index 2
//     ... // do something to R, G, B
//   }
// To:
//   %wide.vec = load <12 x i32>                       ; Read 4 tuples of R,G,B
//   %R.vec = shuffle %wide.vec, poison, <0, 3, 6, 9>   ; R elements
//   %G.vec = shuffle %wide.vec, poison, <1, 4, 7, 10>  ; G elements
//   %B.vec = shuffle %wide.vec, poison, <2, 5, 8, 11>  ; B elements
//
// Or translate following interleaved store group (factor = 3):
//   for (i = 0; i < N; i+=3) {
//     ... do something to R, G, B
//     Pic[i]   = R;           // Member of index 0
//     Pic[i+1] = G;           // Member of index 1
//     Pic[i+2] = B;           // Member of index 2
//   }
// To:
//   %R_G.vec = shuffle %R.vec, %G.vec, <0, 1, 2, ..., 7>
//   %B_U.vec = shuffle %B.vec, poison, <0, 1, 2, 3, u, u, u, u>
//   %interleaved.vec = shuffle %R_G.vec, %B_U.vec,
//        <0, 4, 8, 1, 5, 9, 2, 6, 10, 3, 7, 11>    ; Interleave R,G,B elements
//   store <12 x i32> %interleaved.vec              ; Write 4 tuples of R,G,B
void VPInterleaveRecipe::execute(VPTransformState &State) {
  assert(!State.Lane && "Interleave group being replicated.");
  const InterleaveGroup<Instruction> *Group = IG;
  Instruction *Instr = Group->getInsertPos();

  // Prepare for the vector type of the interleaved load/store.
  Type *ScalarTy = getLoadStoreType(Instr);
  unsigned InterleaveFactor = Group->getFactor();
  auto *VecTy = VectorType::get(ScalarTy, State.VF * InterleaveFactor);

  // TODO: extend the masked interleaved-group support to reversed access.
  VPValue *BlockInMask = getMask();
  assert((!BlockInMask || !Group->isReverse()) &&
         "Reversed masked interleave-group not supported.");

  VPValue *Addr = getAddr();
  Value *ResAddr = State.get(Addr, VPLane(0));
  if (auto *I = dyn_cast<Instruction>(ResAddr))
    State.setDebugLocFrom(I->getDebugLoc());

  // If the group is reverse, adjust the index to refer to the last vector lane
  // instead of the first. We adjust the index from the first vector lane,
  // rather than directly getting the pointer for lane VF - 1, because the
  // pointer operand of the interleaved access is supposed to be uniform.
  if (Group->isReverse()) {
    Value *RuntimeVF =
        getRuntimeVF(State.Builder, State.Builder.getInt32Ty(), State.VF);
    Value *Index =
        State.Builder.CreateSub(RuntimeVF, State.Builder.getInt32(1));
    Index = State.Builder.CreateMul(Index,
                                    State.Builder.getInt32(Group->getFactor()));
    Index = State.Builder.CreateNeg(Index);

    bool InBounds = false;
    if (auto *Gep = dyn_cast<GetElementPtrInst>(ResAddr->stripPointerCasts()))
      InBounds = Gep->isInBounds();
    ResAddr = State.Builder.CreateGEP(ScalarTy, ResAddr, Index, "", InBounds);
  }

  State.setDebugLocFrom(Instr->getDebugLoc());
  Value *PoisonVec = PoisonValue::get(VecTy);

  auto CreateGroupMask = [&BlockInMask, &State,
                          &InterleaveFactor](Value *MaskForGaps) -> Value * {
    if (State.VF.isScalable()) {
      assert(!MaskForGaps && "Interleaved groups with gaps are not supported.");
      assert(isPowerOf2_32(InterleaveFactor) &&
             "Unsupported deinterleave factor for scalable vectors");
      auto *ResBlockInMask = State.get(BlockInMask);
      SmallVector<Value *> Ops(InterleaveFactor, ResBlockInMask);
      return interleaveVectors(State.Builder, Ops, "interleaved.mask");
    }

    if (!BlockInMask)
      return MaskForGaps;

    Value *ResBlockInMask = State.get(BlockInMask);
    Value *ShuffledMask = State.Builder.CreateShuffleVector(
        ResBlockInMask,
        createReplicatedMask(InterleaveFactor, State.VF.getKnownMinValue()),
        "interleaved.mask");
    return MaskForGaps ? State.Builder.CreateBinOp(Instruction::And,
                                                   ShuffledMask, MaskForGaps)
                       : ShuffledMask;
  };

  const DataLayout &DL = Instr->getDataLayout();
  // Vectorize the interleaved load group.
  if (isa<LoadInst>(Instr)) {
    Value *MaskForGaps = nullptr;
    if (NeedsMaskForGaps) {
      MaskForGaps = createBitMaskForGaps(State.Builder,
                                         State.VF.getKnownMinValue(), *Group);
      assert(MaskForGaps && "Mask for Gaps is required but it is null");
    }

    Instruction *NewLoad;
    if (BlockInMask || MaskForGaps) {
      Value *GroupMask = CreateGroupMask(MaskForGaps);
      NewLoad = State.Builder.CreateMaskedLoad(VecTy, ResAddr,
                                               Group->getAlign(), GroupMask,
                                               PoisonVec, "wide.masked.vec");
    } else
      NewLoad = State.Builder.CreateAlignedLoad(VecTy, ResAddr,
                                                Group->getAlign(), "wide.vec");
    Group->addMetadata(NewLoad);

    ArrayRef<VPValue *> VPDefs = definedValues();
    const DataLayout &DL = State.CFG.PrevBB->getDataLayout();
    if (VecTy->isScalableTy()) {
      assert(isPowerOf2_32(InterleaveFactor) &&
             "Unsupported deinterleave factor for scalable vectors");

      // Scalable vectors cannot use arbitrary shufflevectors (only splats),
      // so must use intrinsics to deinterleave.
      SmallVector<Value *> DeinterleavedValues(InterleaveFactor);
      DeinterleavedValues[0] = NewLoad;
      // For the case of InterleaveFactor > 2, we will have to do recursive
      // deinterleaving, because the current available deinterleave intrinsic
      // supports only Factor of 2, otherwise it will bailout after first
      // iteration.
      // When deinterleaving, the number of values will double until we
      // have "InterleaveFactor".
      for (unsigned NumVectors = 1; NumVectors < InterleaveFactor;
           NumVectors *= 2) {
        // Deinterleave the elements within the vector
        SmallVector<Value *> TempDeinterleavedValues(NumVectors);
        for (unsigned I = 0; I < NumVectors; ++I) {
          auto *DiTy = DeinterleavedValues[I]->getType();
          TempDeinterleavedValues[I] = State.Builder.CreateIntrinsic(
              Intrinsic::vector_deinterleave2, DiTy, DeinterleavedValues[I],
              /*FMFSource=*/nullptr, "strided.vec");
        }
        // Extract the deinterleaved values:
        for (unsigned I = 0; I < 2; ++I)
          for (unsigned J = 0; J < NumVectors; ++J)
            DeinterleavedValues[NumVectors * I + J] =
                State.Builder.CreateExtractValue(TempDeinterleavedValues[J], I);
      }

#ifndef NDEBUG
      for (Value *Val : DeinterleavedValues)
        assert(Val && "NULL Deinterleaved Value");
#endif
      for (unsigned I = 0, J = 0; I < InterleaveFactor; ++I) {
        Instruction *Member = Group->getMember(I);
        Value *StridedVec = DeinterleavedValues[I];
        if (!Member) {
          // This value is not needed as it's not used
          cast<Instruction>(StridedVec)->eraseFromParent();
          continue;
        }
        // If this member has different type, cast the result type.
        if (Member->getType() != ScalarTy) {
          VectorType *OtherVTy = VectorType::get(Member->getType(), State.VF);
          StridedVec =
              createBitOrPointerCast(State.Builder, StridedVec, OtherVTy, DL);
        }

        if (Group->isReverse())
          StridedVec = State.Builder.CreateVectorReverse(StridedVec, "reverse");

        State.set(VPDefs[J], StridedVec);
        ++J;
      }

      return;
    }

    // For each member in the group, shuffle out the appropriate data from the
    // wide loads.
    unsigned J = 0;
    for (unsigned I = 0; I < InterleaveFactor; ++I) {
      Instruction *Member = Group->getMember(I);

      // Skip the gaps in the group.
      if (!Member)
        continue;

      auto StrideMask =
          createStrideMask(I, InterleaveFactor, State.VF.getKnownMinValue());
      Value *StridedVec =
          State.Builder.CreateShuffleVector(NewLoad, StrideMask, "strided.vec");

      // If this member has different type, cast the result type.
      if (Member->getType() != ScalarTy) {
        assert(!State.VF.isScalable() && "VF is assumed to be non scalable.");
        VectorType *OtherVTy = VectorType::get(Member->getType(), State.VF);
        StridedVec =
            createBitOrPointerCast(State.Builder, StridedVec, OtherVTy, DL);
      }

      if (Group->isReverse())
        StridedVec = State.Builder.CreateVectorReverse(StridedVec, "reverse");

      State.set(VPDefs[J], StridedVec);
      ++J;
    }
    return;
  }

  // The sub vector type for current instruction.
  auto *SubVT = VectorType::get(ScalarTy, State.VF);

  // Vectorize the interleaved store group.
  Value *MaskForGaps =
      createBitMaskForGaps(State.Builder, State.VF.getKnownMinValue(), *Group);
  assert((!MaskForGaps || !State.VF.isScalable()) &&
         "masking gaps for scalable vectors is not yet supported.");
  ArrayRef<VPValue *> StoredValues = getStoredValues();
  // Collect the stored vector from each member.
  SmallVector<Value *, 4> StoredVecs;
  unsigned StoredIdx = 0;
  for (unsigned i = 0; i < InterleaveFactor; i++) {
    assert((Group->getMember(i) || MaskForGaps) &&
           "Fail to get a member from an interleaved store group");
    Instruction *Member = Group->getMember(i);

    // Skip the gaps in the group.
    if (!Member) {
      Value *Undef = PoisonValue::get(SubVT);
      StoredVecs.push_back(Undef);
      continue;
    }

    Value *StoredVec = State.get(StoredValues[StoredIdx]);
    ++StoredIdx;

    if (Group->isReverse())
      StoredVec = State.Builder.CreateVectorReverse(StoredVec, "reverse");

    // If this member has different type, cast it to a unified type.

    if (StoredVec->getType() != SubVT)
      StoredVec = createBitOrPointerCast(State.Builder, StoredVec, SubVT, DL);

    StoredVecs.push_back(StoredVec);
  }

  // Interleave all the smaller vectors into one wider vector.
  Value *IVec = interleaveVectors(State.Builder, StoredVecs, "interleaved.vec");
  Instruction *NewStoreInstr;
  if (BlockInMask || MaskForGaps) {
    Value *GroupMask = CreateGroupMask(MaskForGaps);
    NewStoreInstr = State.Builder.CreateMaskedStore(
        IVec, ResAddr, Group->getAlign(), GroupMask);
  } else
    NewStoreInstr =
        State.Builder.CreateAlignedStore(IVec, ResAddr, Group->getAlign());

  Group->addMetadata(NewStoreInstr);
}

#if !defined(NDEBUG) || defined(LLVM_ENABLE_DUMP)
void VPInterleaveRecipe::print(raw_ostream &O, const Twine &Indent,
                               VPSlotTracker &SlotTracker) const {
  O << Indent << "INTERLEAVE-GROUP with factor " << IG->getFactor() << " at ";
  IG->getInsertPos()->printAsOperand(O, false);
  O << ", ";
  getAddr()->printAsOperand(O, SlotTracker);
  VPValue *Mask = getMask();
  if (Mask) {
    O << ", ";
    Mask->printAsOperand(O, SlotTracker);
  }

  unsigned OpIdx = 0;
  for (unsigned i = 0; i < IG->getFactor(); ++i) {
    if (!IG->getMember(i))
      continue;
    if (getNumStoreOperands() > 0) {
      O << "\n" << Indent << "  store ";
      getOperand(1 + OpIdx)->printAsOperand(O, SlotTracker);
      O << " to index " << i;
    } else {
      O << "\n" << Indent << "  ";
      getVPValue(OpIdx)->printAsOperand(O, SlotTracker);
      O << " = load from index " << i;
    }
    ++OpIdx;
  }
}
#endif

InstructionCost VPInterleaveRecipe::computeCost(ElementCount VF,
                                                VPCostContext &Ctx) const {
  Instruction *InsertPos = getInsertPos();
  // Find the VPValue index of the interleave group. We need to skip gaps.
  unsigned InsertPosIdx = 0;
  for (unsigned Idx = 0; IG->getFactor(); ++Idx)
    if (auto *Member = IG->getMember(Idx)) {
      if (Member == InsertPos)
        break;
      InsertPosIdx++;
    }
  Type *ValTy = Ctx.Types.inferScalarType(
      getNumDefinedValues() > 0 ? getVPValue(InsertPosIdx)
                                : getStoredValues()[InsertPosIdx]);
  auto *VectorTy = cast<VectorType>(toVectorTy(ValTy, VF));
  unsigned AS = getLoadStoreAddressSpace(InsertPos);

  unsigned InterleaveFactor = IG->getFactor();
  auto *WideVecTy = VectorType::get(ValTy, VF * InterleaveFactor);

  // Holds the indices of existing members in the interleaved group.
  SmallVector<unsigned, 4> Indices;
  for (unsigned IF = 0; IF < InterleaveFactor; IF++)
    if (IG->getMember(IF))
      Indices.push_back(IF);

  // Calculate the cost of the whole interleaved group.
  InstructionCost Cost = Ctx.TTI.getInterleavedMemoryOpCost(
      InsertPos->getOpcode(), WideVecTy, IG->getFactor(), Indices,
      IG->getAlign(), AS, Ctx.CostKind, getMask(), NeedsMaskForGaps);

  if (!IG->isReverse())
    return Cost;

  return Cost + IG->getNumMembers() *
                    Ctx.TTI.getShuffleCost(TargetTransformInfo::SK_Reverse,
                                           VectorTy, std::nullopt, Ctx.CostKind,
                                           0);
}

#if !defined(NDEBUG) || defined(LLVM_ENABLE_DUMP)
void VPCanonicalIVPHIRecipe::print(raw_ostream &O, const Twine &Indent,
                                   VPSlotTracker &SlotTracker) const {
  O << Indent << "EMIT ";
  printAsOperand(O, SlotTracker);
  O << " = CANONICAL-INDUCTION ";
  printOperands(O, SlotTracker);
}
#endif

bool VPWidenPointerInductionRecipe::onlyScalarsGenerated(bool IsScalable) {
  return IsScalarAfterVectorization &&
         (!IsScalable || vputils::onlyFirstLaneUsed(this));
}

void VPWidenPointerInductionRecipe::execute(VPTransformState &State) {
  assert(getInductionDescriptor().getKind() ==
             InductionDescriptor::IK_PtrInduction &&
         "Not a pointer induction according to InductionDescriptor!");
  assert(cast<PHINode>(getUnderlyingInstr())->getType()->isPointerTy() &&
         "Unexpected type.");
  assert(!onlyScalarsGenerated(State.VF.isScalable()) &&
         "Recipe should have been replaced");

  unsigned CurrentPart = getUnrollPart(*this);

  // Build a pointer phi
  Value *ScalarStartValue = getStartValue()->getLiveInIRValue();
  Type *ScStValueType = ScalarStartValue->getType();

  BasicBlock *VectorPH = State.CFG.getPreheaderBBFor(this);
  PHINode *NewPointerPhi = nullptr;
  if (CurrentPart == 0) {
    IRBuilder<>::InsertPointGuard Guard(State.Builder);
    if (State.Builder.GetInsertPoint() !=
        State.Builder.GetInsertBlock()->getFirstNonPHIIt())
      State.Builder.SetInsertPoint(
          State.Builder.GetInsertBlock()->getFirstNonPHIIt());
    NewPointerPhi = State.Builder.CreatePHI(ScStValueType, 2, "pointer.phi");
    NewPointerPhi->addIncoming(ScalarStartValue, VectorPH);
    NewPointerPhi->setDebugLoc(getDebugLoc());
  } else {
    // The recipe has been unrolled. In that case, fetch the single pointer phi
    // shared among all unrolled parts of the recipe.
    auto *GEP =
        cast<GetElementPtrInst>(State.get(getFirstUnrolledPartOperand()));
    NewPointerPhi = cast<PHINode>(GEP->getPointerOperand());
  }

  // A pointer induction, performed by using a gep
  BasicBlock::iterator InductionLoc = State.Builder.GetInsertPoint();
  Value *ScalarStepValue = State.get(getStepValue(), VPLane(0));
  Type *PhiType = State.TypeAnalysis.inferScalarType(getStepValue());
  Value *RuntimeVF = getRuntimeVF(State.Builder, PhiType, State.VF);
  // Add induction update using an incorrect block temporarily. The phi node
  // will be fixed after VPlan execution. Note that at this point the latch
  // block cannot be used, as it does not exist yet.
  // TODO: Model increment value in VPlan, by turning the recipe into a
  // multi-def and a subclass of VPHeaderPHIRecipe.
  if (CurrentPart == 0) {
    // The recipe represents the first part of the pointer induction. Create the
    // GEP to increment the phi across all unrolled parts.
    Value *NumUnrolledElems =
        State.get(&getParent()->getPlan()->getVFxUF(), true);

    Value *InductionGEP = GetElementPtrInst::Create(
        State.Builder.getInt8Ty(), NewPointerPhi,
        State.Builder.CreateMul(
            ScalarStepValue,
            State.Builder.CreateTrunc(NumUnrolledElems, PhiType)),
        "ptr.ind", InductionLoc);

    NewPointerPhi->addIncoming(InductionGEP, VectorPH);
  }

  // Create actual address geps that use the pointer phi as base and a
  // vectorized version of the step value (<step*0, ..., step*N>) as offset.
  Type *VecPhiType = VectorType::get(PhiType, State.VF);
  Value *StartOffsetScalar = State.Builder.CreateMul(
      RuntimeVF, ConstantInt::get(PhiType, CurrentPart));
  Value *StartOffset =
      State.Builder.CreateVectorSplat(State.VF, StartOffsetScalar);
  // Create a vector of consecutive numbers from zero to VF.
  StartOffset = State.Builder.CreateAdd(
      StartOffset, State.Builder.CreateStepVector(VecPhiType));

  assert(ScalarStepValue == State.get(getOperand(1), VPLane(0)) &&
         "scalar step must be the same across all parts");
  Value *GEP = State.Builder.CreateGEP(
      State.Builder.getInt8Ty(), NewPointerPhi,
      State.Builder.CreateMul(StartOffset, State.Builder.CreateVectorSplat(
                                               State.VF, ScalarStepValue)),
      "vector.gep");
  State.set(this, GEP);
}

#if !defined(NDEBUG) || defined(LLVM_ENABLE_DUMP)
void VPWidenPointerInductionRecipe::print(raw_ostream &O, const Twine &Indent,
                                          VPSlotTracker &SlotTracker) const {
  assert((getNumOperands() == 2 || getNumOperands() == 4) &&
         "unexpected number of operands");
  O << Indent << "EMIT ";
  printAsOperand(O, SlotTracker);
  O << " = WIDEN-POINTER-INDUCTION ";
  getStartValue()->printAsOperand(O, SlotTracker);
  O << ", ";
  getStepValue()->printAsOperand(O, SlotTracker);
  if (getNumOperands() == 4) {
    O << ", ";
    getOperand(2)->printAsOperand(O, SlotTracker);
    O << ", ";
    getOperand(3)->printAsOperand(O, SlotTracker);
  }
}
#endif

void VPExpandSCEVRecipe::execute(VPTransformState &State) {
  assert(!State.Lane && "cannot be used in per-lane");
<<<<<<< HEAD
  if (State.ExpandedSCEVs.contains(Expr)) {
    // SCEV Expr has already been expanded, result must already be set. At the
    // moment we have to execute the entry block twice (once before skeleton
    // creation to get expanded SCEVs used by the skeleton and once during
    // regular VPlan execution).
    State.Builder.SetInsertPoint(State.CFG.VPBB2IRBB[getParent()]);
    assert(State.get(this, VPLane(0)) == State.ExpandedSCEVs[Expr] &&
           "Results must match");
    return;
  }

  const DataLayout &DL = State.CFG.PrevBB->getDataLayout();
  SCEVExpander Exp(SE, DL, "induction", /*PreserveLCSSA=*/true);

=======
  const DataLayout &DL = SE.getDataLayout();
  SCEVExpander Exp(SE, DL, "induction", /*PreserveLCSSA=*/true);
>>>>>>> 5eee2751
  Value *Res = Exp.expandCodeFor(Expr, Expr->getType(),
                                 &*State.Builder.GetInsertPoint());
  State.set(this, Res, VPLane(0));
}

#if !defined(NDEBUG) || defined(LLVM_ENABLE_DUMP)
void VPExpandSCEVRecipe::print(raw_ostream &O, const Twine &Indent,
                               VPSlotTracker &SlotTracker) const {
  O << Indent << "EMIT ";
  printAsOperand(O, SlotTracker);
  O << " = EXPAND SCEV " << *Expr;
}
#endif

void VPWidenCanonicalIVRecipe::execute(VPTransformState &State) {
  Value *CanonicalIV = State.get(getOperand(0), /*IsScalar*/ true);
  Type *STy = CanonicalIV->getType();
  IRBuilder<> Builder(State.CFG.PrevBB->getTerminator());
  ElementCount VF = State.VF;
  Value *VStart = VF.isScalar()
                      ? CanonicalIV
                      : Builder.CreateVectorSplat(VF, CanonicalIV, "broadcast");
  Value *VStep = createStepForVF(Builder, STy, VF, getUnrollPart(*this));
  if (VF.isVector()) {
    VStep = Builder.CreateVectorSplat(VF, VStep);
    VStep =
        Builder.CreateAdd(VStep, Builder.CreateStepVector(VStep->getType()));
  }
  Value *CanonicalVectorIV = Builder.CreateAdd(VStart, VStep, "vec.iv");
  State.set(this, CanonicalVectorIV);
}

#if !defined(NDEBUG) || defined(LLVM_ENABLE_DUMP)
void VPWidenCanonicalIVRecipe::print(raw_ostream &O, const Twine &Indent,
                                     VPSlotTracker &SlotTracker) const {
  O << Indent << "EMIT ";
  printAsOperand(O, SlotTracker);
  O << " = WIDEN-CANONICAL-INDUCTION ";
  printOperands(O, SlotTracker);
}
#endif

void VPFirstOrderRecurrencePHIRecipe::execute(VPTransformState &State) {
  auto &Builder = State.Builder;
  // Create a vector from the initial value.
  auto *VectorInit = getStartValue()->getLiveInIRValue();

  Type *VecTy = State.VF.isScalar()
                    ? VectorInit->getType()
                    : VectorType::get(VectorInit->getType(), State.VF);

  BasicBlock *VectorPH = State.CFG.getPreheaderBBFor(this);
  if (State.VF.isVector()) {
    auto *IdxTy = Builder.getInt32Ty();
    auto *One = ConstantInt::get(IdxTy, 1);
    IRBuilder<>::InsertPointGuard Guard(Builder);
    Builder.SetInsertPoint(VectorPH->getTerminator());
    auto *RuntimeVF = getRuntimeVF(Builder, IdxTy, State.VF);
    auto *LastIdx = Builder.CreateSub(RuntimeVF, One);
    VectorInit = Builder.CreateInsertElement(
        PoisonValue::get(VecTy), VectorInit, LastIdx, "vector.recur.init");
  }

  // Create a phi node for the new recurrence.
  PHINode *Phi = PHINode::Create(VecTy, 2, "vector.recur");
  Phi->insertBefore(State.CFG.PrevBB->getFirstInsertionPt());
  Phi->addIncoming(VectorInit, VectorPH);
  State.set(this, Phi);
}

InstructionCost
VPFirstOrderRecurrencePHIRecipe::computeCost(ElementCount VF,
                                             VPCostContext &Ctx) const {
  if (VF.isScalar())
    return Ctx.TTI.getCFInstrCost(Instruction::PHI, Ctx.CostKind);

  if (VF.isScalable() && VF.getKnownMinValue() == 1)
    return InstructionCost::getInvalid();

  return 0;
}

#if !defined(NDEBUG) || defined(LLVM_ENABLE_DUMP)
void VPFirstOrderRecurrencePHIRecipe::print(raw_ostream &O, const Twine &Indent,
                                            VPSlotTracker &SlotTracker) const {
  O << Indent << "FIRST-ORDER-RECURRENCE-PHI ";
  printAsOperand(O, SlotTracker);
  O << " = phi ";
  printOperands(O, SlotTracker);
}
#endif

void VPReductionPHIRecipe::execute(VPTransformState &State) {
  auto &Builder = State.Builder;

  // If this phi is fed by a scaled reduction then it should output a
  // vector with fewer elements than the VF.
  ElementCount VF = State.VF.divideCoefficientBy(VFScaleFactor);

  // Reductions do not have to start at zero. They can start with
  // any loop invariant values.
  VPValue *StartVPV = getStartValue();
  Value *StartV = StartVPV->getLiveInIRValue();

  // In order to support recurrences we need to be able to vectorize Phi nodes.
  // Phi nodes have cycles, so we need to vectorize them in two stages. This is
  // stage #1: We create a new vector PHI node with no incoming edges. We'll use
  // this value when we vectorize all of the instructions that use the PHI.
  bool ScalarPHI = State.VF.isScalar() || IsInLoop;
  Type *VecTy =
      ScalarPHI ? StartV->getType() : VectorType::get(StartV->getType(), VF);

  BasicBlock *HeaderBB = State.CFG.PrevBB;
  assert(State.CurrentParentLoop->getHeader() == HeaderBB &&
         "recipe must be in the vector loop header");
  auto *Phi = PHINode::Create(VecTy, 2, "vec.phi");
  Phi->insertBefore(HeaderBB->getFirstInsertionPt());
  State.set(this, Phi, IsInLoop);

  BasicBlock *VectorPH = State.CFG.getPreheaderBBFor(this);

  Value *Iden = nullptr;
  RecurKind RK = RdxDesc.getRecurrenceKind();
  unsigned CurrentPart = getUnrollPart(*this);

  if (RecurrenceDescriptor::isMinMaxRecurrenceKind(RK) ||
      RecurrenceDescriptor::isAnyOfRecurrenceKind(RK)) {
    // MinMax and AnyOf reductions have the start value as their identity.
    if (ScalarPHI) {
      Iden = StartV;
    } else {
      IRBuilderBase::InsertPointGuard IPBuilder(Builder);
      Builder.SetInsertPoint(VectorPH->getTerminator());
      StartV = Iden = State.get(StartVPV);
    }
  } else if (RecurrenceDescriptor::isFindLastIVRecurrenceKind(RK)) {
    // [I|F]FindLastIV will use a sentinel value to initialize the reduction
    // phi or the resume value from the main vector loop when vectorizing the
    // epilogue loop. In the exit block, ComputeReductionResult will generate
    // checks to verify if the reduction result is the sentinel value. If the
    // result is the sentinel value, it will be corrected back to the start
    // value.
    // TODO: The sentinel value is not always necessary. When the start value is
    // a constant, and smaller than the start value of the induction variable,
    // the start value can be directly used to initialize the reduction phi.
    Iden = StartV;
    if (!ScalarPHI) {
      IRBuilderBase::InsertPointGuard IPBuilder(Builder);
      Builder.SetInsertPoint(VectorPH->getTerminator());
      StartV = Iden = Builder.CreateVectorSplat(State.VF, Iden);
    }
  } else {
    Iden = llvm::getRecurrenceIdentity(RK, VecTy->getScalarType(),
                                       RdxDesc.getFastMathFlags());

    if (!ScalarPHI) {
      if (CurrentPart == 0) {
        // Create start and identity vector values for the reduction in the
        // preheader.
        // TODO: Introduce recipes in VPlan preheader to create initial values.
        Iden = Builder.CreateVectorSplat(VF, Iden);
        IRBuilderBase::InsertPointGuard IPBuilder(Builder);
        Builder.SetInsertPoint(VectorPH->getTerminator());
        Constant *Zero = Builder.getInt32(0);
        StartV = Builder.CreateInsertElement(Iden, StartV, Zero);
      } else {
        Iden = Builder.CreateVectorSplat(VF, Iden);
      }
    }
  }

  Phi = cast<PHINode>(State.get(this, IsInLoop));
  Value *StartVal = (CurrentPart == 0) ? StartV : Iden;
  Phi->addIncoming(StartVal, VectorPH);
}

#if !defined(NDEBUG) || defined(LLVM_ENABLE_DUMP)
void VPReductionPHIRecipe::print(raw_ostream &O, const Twine &Indent,
                                 VPSlotTracker &SlotTracker) const {
  O << Indent << "WIDEN-REDUCTION-PHI ";

  printAsOperand(O, SlotTracker);
  O << " = phi ";
  printOperands(O, SlotTracker);
  if (VFScaleFactor != 1)
    O << " (VF scaled by 1/" << VFScaleFactor << ")";
}
#endif

VPBasicBlock *VPWidenPHIRecipe::getIncomingBlock(unsigned I) {
  VPBasicBlock *Parent = getParent();
  VPBlockBase *Pred = nullptr;
  if (Parent->getNumPredecessors() > 0) {
    Pred = Parent->getPredecessors()[I];
  } else {
    auto *Region = Parent->getParent();
    assert(Region && !Region->isReplicator() && Region->getEntry() == Parent &&
           "must be in the entry block of a non-replicate region");
    assert(
        I < 2 && getNumOperands() == 2 &&
        "when placed in an entry block, only 2 incoming blocks are available");

    // I ==  0 selects the predecessor of the region, I == 1 selects the region
    // itself whose exiting block feeds the phi across the backedge.
    Pred = I == 0 ? Region->getSinglePredecessor() : Region;
  }

  return Pred->getExitingBasicBlock();
}

void VPWidenPHIRecipe::execute(VPTransformState &State) {
  assert(EnableVPlanNativePath &&
         "Non-native vplans are not expected to have VPWidenPHIRecipes.");

  State.setDebugLocFrom(getDebugLoc());
  Value *Op0 = State.get(getOperand(0));
  Type *VecTy = Op0->getType();
  Value *VecPhi = State.Builder.CreatePHI(VecTy, 2, Name);
  State.set(this, VecPhi);
}

#if !defined(NDEBUG) || defined(LLVM_ENABLE_DUMP)
void VPWidenPHIRecipe::print(raw_ostream &O, const Twine &Indent,
                             VPSlotTracker &SlotTracker) const {
  O << Indent << "WIDEN-PHI ";

  printAsOperand(O, SlotTracker);
  O << " = phi ";
  printOperands(O, SlotTracker);
}
#endif

// TODO: It would be good to use the existing VPWidenPHIRecipe instead and
// remove VPActiveLaneMaskPHIRecipe.
void VPActiveLaneMaskPHIRecipe::execute(VPTransformState &State) {
  BasicBlock *VectorPH = State.CFG.getPreheaderBBFor(this);
  Value *StartMask = State.get(getOperand(0));
  PHINode *Phi =
      State.Builder.CreatePHI(StartMask->getType(), 2, "active.lane.mask");
  Phi->addIncoming(StartMask, VectorPH);
  Phi->setDebugLoc(getDebugLoc());
  State.set(this, Phi);
}

#if !defined(NDEBUG) || defined(LLVM_ENABLE_DUMP)
void VPActiveLaneMaskPHIRecipe::print(raw_ostream &O, const Twine &Indent,
                                      VPSlotTracker &SlotTracker) const {
  O << Indent << "ACTIVE-LANE-MASK-PHI ";

  printAsOperand(O, SlotTracker);
  O << " = phi ";
  printOperands(O, SlotTracker);
}
#endif

#if !defined(NDEBUG) || defined(LLVM_ENABLE_DUMP)
void VPEVLBasedIVPHIRecipe::print(raw_ostream &O, const Twine &Indent,
                                  VPSlotTracker &SlotTracker) const {
  O << Indent << "EXPLICIT-VECTOR-LENGTH-BASED-IV-PHI ";

  printAsOperand(O, SlotTracker);
  O << " = phi ";
  printOperands(O, SlotTracker);
}
#endif<|MERGE_RESOLUTION|>--- conflicted
+++ resolved
@@ -614,8 +614,6 @@
     return Builder.CreateVectorSplat(
         State.VF, State.get(getOperand(0), /*IsScalar*/ true), "broadcast");
   }
-<<<<<<< HEAD
-=======
   case VPInstruction::ComputeFindLastIVResult: {
     // FIXME: The cross-recipe dependency on VPReductionPHIRecipe is temporary
     // and will be removed by breaking up the recipe further.
@@ -640,7 +638,6 @@
     return createFindLastIVReduction(Builder, ReducedPartRdx,
                                      State.get(getOperand(1), true), RdxDesc);
   }
->>>>>>> 5eee2751
   case VPInstruction::ComputeReductionResult: {
     // FIXME: The cross-recipe dependency on VPReductionPHIRecipe is temporary
     // and will be removed by breaking up the recipe further.
@@ -706,12 +703,6 @@
       if (RecurrenceDescriptor::isAnyOfRecurrenceKind(RK))
         ReducedPartRdx =
             createAnyOfReduction(Builder, ReducedPartRdx, RdxDesc, OrigPhi);
-<<<<<<< HEAD
-      else if (RecurrenceDescriptor::isFindLastIVRecurrenceKind(RK))
-        ReducedPartRdx =
-            createFindLastIVReduction(Builder, ReducedPartRdx, RdxDesc);
-=======
->>>>>>> 5eee2751
       else
         ReducedPartRdx = createSimpleReduction(Builder, ReducedPartRdx, RK);
 
@@ -829,8 +820,6 @@
                                   cast<VectorType>(VectorTy), Mask,
                                   Ctx.CostKind, VF.getKnownMinValue() - 1);
   }
-<<<<<<< HEAD
-=======
   case VPInstruction::ActiveLaneMask: {
     Type *ArgTy = Ctx.Types.inferScalarType(getOperand(0));
     Type *RetTy = toVectorTy(Type::getInt1Ty(Ctx.LLVMCtx), VF);
@@ -846,7 +835,6 @@
                                   I32Ty, {Arg0Ty, I32Ty, I1Ty});
     return Ctx.TTI.getIntrinsicInstrCost(Attrs, Ctx.CostKind);
   }
->>>>>>> 5eee2751
   default:
     // TODO: Compute cost other VPInstructions once the legacy cost model has
     // been retired.
@@ -860,10 +848,7 @@
   return getOpcode() == VPInstruction::ExtractFromEnd ||
          getOpcode() == Instruction::ExtractElement ||
          getOpcode() == VPInstruction::FirstActiveLane ||
-<<<<<<< HEAD
-=======
          getOpcode() == VPInstruction::ComputeFindLastIVResult ||
->>>>>>> 5eee2751
          getOpcode() == VPInstruction::ComputeReductionResult ||
          getOpcode() == VPInstruction::AnyOf;
 }
@@ -968,11 +953,8 @@
     return true;
   case VPInstruction::PtrAdd:
     return Op == getOperand(0) || vputils::onlyFirstLaneUsed(this);
-<<<<<<< HEAD
-=======
   case VPInstruction::ComputeFindLastIVResult:
     return Op == getOperand(1);
->>>>>>> 5eee2751
   };
   llvm_unreachable("switch should return");
 }
@@ -2371,11 +2353,7 @@
 void VPReductionRecipe::execute(VPTransformState &State) {
   assert(!State.Lane && "Reduction being replicated.");
   Value *PrevInChain = State.get(getChainOp(), /*IsScalar*/ true);
-<<<<<<< HEAD
-  RecurKind Kind = RdxDesc.getRecurrenceKind();
-=======
   RecurKind Kind = getRecurrenceKind();
->>>>>>> 5eee2751
   assert(!RecurrenceDescriptor::isAnyOfRecurrenceKind(Kind) &&
          "In-loop AnyOf reductions aren't currently supported");
   // Propagate the fast-math flags carried by the underlying instruction.
@@ -2388,12 +2366,7 @@
     VectorType *VecTy = dyn_cast<VectorType>(NewVecOp->getType());
     Type *ElementTy = VecTy ? VecTy->getElementType() : NewVecOp->getType();
 
-<<<<<<< HEAD
-    Value *Start =
-        getRecurrenceIdentity(Kind, ElementTy, RdxDesc.getFastMathFlags());
-=======
     Value *Start = getRecurrenceIdentity(Kind, ElementTy, getFastMathFlags());
->>>>>>> 5eee2751
     if (State.VF.isVector())
       Start = State.Builder.CreateVectorSplat(VecTy->getElementCount(), Start);
 
@@ -2431,10 +2404,6 @@
   auto &Builder = State.Builder;
   // Propagate the fast-math flags carried by the underlying instruction.
   IRBuilderBase::FastMathFlagGuard FMFGuard(Builder);
-<<<<<<< HEAD
-  const RecurrenceDescriptor &RdxDesc = getRecurrenceDescriptor();
-=======
->>>>>>> 5eee2751
   Builder.setFastMathFlags(getFastMathFlags());
 
   RecurKind Kind = getRecurrenceKind();
@@ -2472,11 +2441,7 @@
   RecurKind RdxKind = getRecurrenceKind();
   Type *ElementTy = Ctx.Types.inferScalarType(this);
   auto *VectorTy = cast<VectorType>(toVectorTy(ElementTy, VF));
-<<<<<<< HEAD
-  unsigned Opcode = RdxDesc.getOpcode();
-=======
   unsigned Opcode = RecurrenceDescriptor::getOpcode(RdxKind);
->>>>>>> 5eee2751
   FastMathFlags FMFs = getFastMathFlags();
 
   // TODO: Support any-of and in-loop reductions.
@@ -2511,14 +2476,10 @@
   getChainOp()->printAsOperand(O, SlotTracker);
   O << " +";
   printFlags(O);
-<<<<<<< HEAD
-  O << " reduce." << Instruction::getOpcodeName(RdxDesc.getOpcode()) << " (";
-=======
   O << " reduce."
     << Instruction::getOpcodeName(
            RecurrenceDescriptor::getOpcode(getRecurrenceKind()))
     << " (";
->>>>>>> 5eee2751
   getVecOp()->printAsOperand(O, SlotTracker);
   if (isConditional()) {
     O << ", ";
@@ -2535,14 +2496,10 @@
   getChainOp()->printAsOperand(O, SlotTracker);
   O << " +";
   printFlags(O);
-<<<<<<< HEAD
-  O << " vp.reduce." << Instruction::getOpcodeName(RdxDesc.getOpcode()) << " (";
-=======
   O << " vp.reduce."
     << Instruction::getOpcodeName(
            RecurrenceDescriptor::getOpcode(getRecurrenceKind()))
     << " (";
->>>>>>> 5eee2751
   getVecOp()->printAsOperand(O, SlotTracker);
   O << ", ";
   getEVL()->printAsOperand(O, SlotTracker);
@@ -3536,25 +3493,8 @@
 
 void VPExpandSCEVRecipe::execute(VPTransformState &State) {
   assert(!State.Lane && "cannot be used in per-lane");
-<<<<<<< HEAD
-  if (State.ExpandedSCEVs.contains(Expr)) {
-    // SCEV Expr has already been expanded, result must already be set. At the
-    // moment we have to execute the entry block twice (once before skeleton
-    // creation to get expanded SCEVs used by the skeleton and once during
-    // regular VPlan execution).
-    State.Builder.SetInsertPoint(State.CFG.VPBB2IRBB[getParent()]);
-    assert(State.get(this, VPLane(0)) == State.ExpandedSCEVs[Expr] &&
-           "Results must match");
-    return;
-  }
-
-  const DataLayout &DL = State.CFG.PrevBB->getDataLayout();
-  SCEVExpander Exp(SE, DL, "induction", /*PreserveLCSSA=*/true);
-
-=======
   const DataLayout &DL = SE.getDataLayout();
   SCEVExpander Exp(SE, DL, "induction", /*PreserveLCSSA=*/true);
->>>>>>> 5eee2751
   Value *Res = Exp.expandCodeFor(Expr, Expr->getType(),
                                  &*State.Builder.GetInsertPoint());
   State.set(this, Res, VPLane(0));
