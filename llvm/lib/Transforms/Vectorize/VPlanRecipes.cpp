--- conflicted
+++ resolved
@@ -341,11 +341,6 @@
     ExtBType = GetExtendKind(ExtBR);
   };
 
-<<<<<<< HEAD
-  return Ctx.TTI.getPartialReductionCost(
-      getOpcode(), InputTypeA, InputTypeB, PhiType, VF, GetExtendKind(ExtAR),
-      GetExtendKind(ExtBR), Opcode, Ctx.CostKind);
-=======
   if (isa<VPWidenCastRecipe>(OpR)) {
     InputTypeA = Ctx.Types.inferScalarType(OpR->getOperand(0));
     ExtAType = GetExtendKind(OpR);
@@ -365,7 +360,6 @@
   return Ctx.TTI.getPartialReductionCost(getOpcode(), InputTypeA, InputTypeB,
                                          PhiType, VF, ExtAType, ExtBType,
                                          Opcode, Ctx.CostKind);
->>>>>>> 5ee67ebe
 }
 
 void VPPartialReductionRecipe::execute(VPTransformState &State) {
@@ -696,8 +690,6 @@
     return Builder.CreateVectorSplat(
         State.VF, State.get(getOperand(0), /*IsScalar*/ true), "broadcast");
   }
-<<<<<<< HEAD
-=======
   case VPInstruction::BuildStructVector: {
     // For struct types, we need to build a new 'wide' struct type, where each
     // element is widened, i.e., we create a struct of vectors.
@@ -726,7 +718,6 @@
                                               State.Builder.getInt32(Idx));
     return Res;
   }
->>>>>>> 5ee67ebe
   case VPInstruction::ReductionStartVector: {
     if (State.VF.isScalar())
       return State.get(getOperand(0), true);
@@ -771,11 +762,6 @@
     // sentinel value, followed by one operand for each part of the reduction.
     unsigned UF = getNumOperands() - 3;
     Value *ReducedPartRdx = State.get(getOperand(3));
-<<<<<<< HEAD
-    for (unsigned Part = 1; Part < UF; ++Part) {
-      ReducedPartRdx = createMinMaxOp(Builder, RecurKind::SMax, ReducedPartRdx,
-                                      State.get(getOperand(3 + Part)));
-=======
     RecurKind MinMaxKind;
     bool IsSigned = RecurrenceDescriptor::isSignedRecurrenceKind(RK);
     if (RecurrenceDescriptor::isFindLastIVRecurrenceKind(RK)) {
@@ -785,7 +771,6 @@
              "Kind must either be FindLastIV or FindFirstIV");
       assert(IsSigned && "Only FindFirstIV with SMax is currently supported");
       MinMaxKind = RecurKind::SMin;
->>>>>>> 5ee67ebe
     }
     for (unsigned Part = 1; Part < UF; ++Part)
       ReducedPartRdx = createMinMaxOp(Builder, MinMaxKind, ReducedPartRdx,
@@ -793,12 +778,8 @@
 
     Value *Start = State.get(getOperand(1), true);
     Value *Sentinel = getOperand(2)->getLiveInIRValue();
-<<<<<<< HEAD
-    return createFindLastIVReduction(Builder, ReducedPartRdx, Start, Sentinel);
-=======
     return createFindLastIVReduction(Builder, ReducedPartRdx, RK, Start,
                                      Sentinel);
->>>>>>> 5ee67ebe
   }
   case VPInstruction::ComputeReductionResult: {
     // FIXME: The cross-recipe dependency on VPReductionPHIRecipe is temporary
@@ -811,10 +792,6 @@
     assert(!RecurrenceDescriptor::isFindIVRecurrenceKind(RK) &&
            "should be handled by ComputeFindIVResult");
 
-<<<<<<< HEAD
-    Type *ResultTy = State.TypeAnalysis.inferScalarType(this);
-=======
->>>>>>> 5ee67ebe
     // The recipe's operands are the reduction phi, followed by one operand for
     // each part of the reduction.
     unsigned UF = getNumOperands() - 1;
@@ -826,18 +803,6 @@
     if (hasFastMathFlags())
       Builder.setFastMathFlags(getFastMathFlags());
 
-<<<<<<< HEAD
-    // If the vector reduction can be performed in a smaller type, we truncate
-    // then extend the loop exit value to enable InstCombine to evaluate the
-    // entire expression in the smaller type.
-    // TODO: Handle this in truncateToMinBW.
-    if (State.VF.isVector() && ResultTy != RdxDesc.getRecurrenceType()) {
-      Type *RdxVecTy = VectorType::get(RdxDesc.getRecurrenceType(), State.VF);
-      for (unsigned Part = 0; Part < UF; ++Part)
-        RdxParts[Part] = Builder.CreateTrunc(RdxParts[Part], RdxVecTy);
-    }
-=======
->>>>>>> 5ee67ebe
     // Reduce all of the unrolled parts into a single vector.
     Value *ReducedPartRdx = RdxParts[0];
     if (PhiR->isOrdered()) {
@@ -862,16 +827,6 @@
       // All ops in the reduction inherit fast-math-flags from the recurrence
       // descriptor.
       ReducedPartRdx = createSimpleReduction(Builder, ReducedPartRdx, RK);
-<<<<<<< HEAD
-
-      // If the reduction can be performed in a smaller type, we need to extend
-      // the reduction to the wider type before we branch to the original loop.
-      if (ResultTy != RdxDesc.getRecurrenceType())
-        ReducedPartRdx = RdxDesc.isSigned()
-                             ? Builder.CreateSExt(ReducedPartRdx, ResultTy)
-                             : Builder.CreateZExt(ReducedPartRdx, ResultTy);
-=======
->>>>>>> 5ee67ebe
     }
 
     return ReducedPartRdx;
@@ -2913,29 +2868,6 @@
 
 void VPReplicateRecipe::execute(VPTransformState &State) {
   Instruction *UI = getUnderlyingInstr();
-<<<<<<< HEAD
-  if (State.Lane) { // Generate a single instance.
-    assert((State.VF.isScalar() || !isSingleScalar()) &&
-           "uniform recipe shouldn't be predicated");
-    assert(!State.VF.isScalable() && "Can't scalarize a scalable vector");
-    scalarizeInstruction(UI, this, *State.Lane, State);
-    // Insert scalar instance packing it into a vector.
-    if (State.VF.isVector() && shouldPack()) {
-      Value *WideValue;
-      // If we're constructing lane 0, initialize to start from poison.
-      if (State.Lane->isFirstLane()) {
-        assert(!State.VF.isScalable() && "VF is assumed to be non scalable.");
-        WideValue = PoisonValue::get(VectorType::get(UI->getType(), State.VF));
-      } else {
-        WideValue = State.get(this);
-      }
-      State.set(this, State.packScalarIntoVectorizedValue(this, WideValue,
-                                                          *State.Lane));
-    }
-    return;
-  }
-=======
->>>>>>> 5ee67ebe
 
   if (!State.Lane) {
     assert(IsSingleScalar && "VPReplicateRecipes outside replicate regions "
@@ -2944,20 +2876,6 @@
     return;
   }
 
-<<<<<<< HEAD
-  // A store of a loop varying value to a uniform address only needs the last
-  // copy of the store.
-  if (isa<StoreInst>(UI) && vputils::isSingleScalar(getOperand(1))) {
-    auto Lane = VPLane::getLastLaneForVF(State.VF);
-    scalarizeInstruction(UI, this, VPLane(Lane), State);
-    return;
-  }
-
-  // Generate scalar instances for all VF lanes.
-  const unsigned EndLane = State.VF.getFixedValue();
-  for (unsigned Lane = 0; Lane < EndLane; ++Lane)
-    scalarizeInstruction(UI, this, VPLane(Lane), State);
-=======
   assert((State.VF.isScalar() || !isSingleScalar()) &&
          "uniform recipe shouldn't be predicated");
   assert(!State.VF.isScalable() && "Can't scalarize a scalable vector");
@@ -2971,7 +2889,6 @@
     State.set(this, State.packScalarIntoVectorizedValue(this, WideValue,
                                                         *State.Lane));
   }
->>>>>>> 5ee67ebe
 }
 
 bool VPReplicateRecipe::shouldPack() const {
