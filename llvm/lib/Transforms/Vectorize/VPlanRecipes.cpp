//===- VPlanRecipes.cpp - Implementations for VPlan recipes ---------------===//
//
// Part of the LLVM Project, under the Apache License v2.0 with LLVM Exceptions.
// See https://llvm.org/LICENSE.txt for license information.
// SPDX-License-Identifier: Apache-2.0 WITH LLVM-exception
//
//===----------------------------------------------------------------------===//
///
/// \file
/// This file contains implementations for different VPlan recipes.
///
//===----------------------------------------------------------------------===//

#include "LoopVectorizationPlanner.h"
#include "VPlan.h"
#include "VPlanAnalysis.h"
#include "VPlanHelpers.h"
#include "VPlanPatternMatch.h"
#include "VPlanUtils.h"
#include "llvm/ADT/STLExtras.h"
#include "llvm/ADT/SmallVector.h"
#include "llvm/ADT/Twine.h"
#include "llvm/Analysis/AssumptionCache.h"
#include "llvm/Analysis/IVDescriptors.h"
#include "llvm/Analysis/LoopInfo.h"
#include "llvm/IR/BasicBlock.h"
#include "llvm/IR/IRBuilder.h"
#include "llvm/IR/Instruction.h"
#include "llvm/IR/Instructions.h"
#include "llvm/IR/Intrinsics.h"
#include "llvm/IR/Type.h"
#include "llvm/IR/Value.h"
#include "llvm/Support/Casting.h"
#include "llvm/Support/CommandLine.h"
#include "llvm/Support/Debug.h"
#include "llvm/Support/raw_ostream.h"
#include "llvm/Transforms/Utils/BasicBlockUtils.h"
#include "llvm/Transforms/Utils/LoopUtils.h"
#include "llvm/Transforms/Utils/LoopVersioning.h"
#include <cassert>

using namespace llvm;

using VectorParts = SmallVector<Value *, 2>;

#define LV_NAME "loop-vectorize"
#define DEBUG_TYPE LV_NAME

bool VPRecipeBase::mayWriteToMemory() const {
  switch (getVPDefID()) {
  case VPExpressionSC:
    return cast<VPExpressionRecipe>(this)->mayReadOrWriteMemory();
  case VPInstructionSC:
    return cast<VPInstruction>(this)->opcodeMayReadOrWriteFromMemory();
  case VPInterleaveEVLSC:
  case VPInterleaveSC:
    return cast<VPInterleaveBase>(this)->getNumStoreOperands() > 0;
  case VPWidenStoreEVLSC:
  case VPWidenStoreSC:
    return true;
  case VPReplicateSC:
    return cast<Instruction>(getVPSingleValue()->getUnderlyingValue())
        ->mayWriteToMemory();
  case VPWidenCallSC:
    return !cast<VPWidenCallRecipe>(this)
                ->getCalledScalarFunction()
                ->onlyReadsMemory();
  case VPWidenIntrinsicSC:
    return cast<VPWidenIntrinsicRecipe>(this)->mayWriteToMemory();
  case VPCanonicalIVPHISC:
  case VPBranchOnMaskSC:
  case VPFirstOrderRecurrencePHISC:
  case VPReductionPHISC:
  case VPScalarIVStepsSC:
  case VPPredInstPHISC:
    return false;
  case VPBlendSC:
  case VPReductionEVLSC:
  case VPReductionSC:
  case VPVectorPointerSC:
  case VPWidenCanonicalIVSC:
  case VPWidenCastSC:
  case VPWidenGEPSC:
  case VPWidenIntOrFpInductionSC:
  case VPWidenLoadEVLSC:
  case VPWidenLoadSC:
  case VPWidenPHISC:
  case VPWidenSC:
  case VPWidenSelectSC: {
    const Instruction *I =
        dyn_cast_or_null<Instruction>(getVPSingleValue()->getUnderlyingValue());
    (void)I;
    assert((!I || !I->mayWriteToMemory()) &&
           "underlying instruction may write to memory");
    return false;
  }
  default:
    return true;
  }
}

bool VPRecipeBase::mayReadFromMemory() const {
  switch (getVPDefID()) {
  case VPExpressionSC:
    return cast<VPExpressionRecipe>(this)->mayReadOrWriteMemory();
  case VPInstructionSC:
    return cast<VPInstruction>(this)->opcodeMayReadOrWriteFromMemory();
  case VPWidenLoadEVLSC:
  case VPWidenLoadSC:
    return true;
  case VPReplicateSC:
    return cast<Instruction>(getVPSingleValue()->getUnderlyingValue())
        ->mayReadFromMemory();
  case VPWidenCallSC:
    return !cast<VPWidenCallRecipe>(this)
                ->getCalledScalarFunction()
                ->onlyWritesMemory();
  case VPWidenIntrinsicSC:
    return cast<VPWidenIntrinsicRecipe>(this)->mayReadFromMemory();
  case VPBranchOnMaskSC:
  case VPFirstOrderRecurrencePHISC:
  case VPPredInstPHISC:
  case VPScalarIVStepsSC:
  case VPWidenStoreEVLSC:
  case VPWidenStoreSC:
    return false;
  case VPBlendSC:
  case VPReductionEVLSC:
  case VPReductionSC:
  case VPVectorPointerSC:
  case VPWidenCanonicalIVSC:
  case VPWidenCastSC:
  case VPWidenGEPSC:
  case VPWidenIntOrFpInductionSC:
  case VPWidenPHISC:
  case VPWidenSC:
  case VPWidenSelectSC: {
    const Instruction *I =
        dyn_cast_or_null<Instruction>(getVPSingleValue()->getUnderlyingValue());
    (void)I;
    assert((!I || !I->mayReadFromMemory()) &&
           "underlying instruction may read from memory");
    return false;
  }
  default:
    // FIXME: Return false if the recipe represents an interleaved store.
    return true;
  }
}

bool VPRecipeBase::mayHaveSideEffects() const {
  switch (getVPDefID()) {
  case VPExpressionSC:
    return cast<VPExpressionRecipe>(this)->mayHaveSideEffects();
  case VPDerivedIVSC:
  case VPFirstOrderRecurrencePHISC:
  case VPPredInstPHISC:
  case VPVectorEndPointerSC:
    return false;
  case VPInstructionSC:
    return mayWriteToMemory();
  case VPWidenCallSC: {
    Function *Fn = cast<VPWidenCallRecipe>(this)->getCalledScalarFunction();
    return mayWriteToMemory() || !Fn->doesNotThrow() || !Fn->willReturn();
  }
  case VPWidenIntrinsicSC:
    return cast<VPWidenIntrinsicRecipe>(this)->mayHaveSideEffects();
  case VPBlendSC:
  case VPReductionEVLSC:
  case VPReductionSC:
  case VPScalarIVStepsSC:
  case VPVectorPointerSC:
  case VPWidenCanonicalIVSC:
  case VPWidenCastSC:
  case VPWidenGEPSC:
  case VPWidenIntOrFpInductionSC:
  case VPWidenPHISC:
  case VPWidenPointerInductionSC:
  case VPWidenSC:
  case VPWidenSelectSC: {
    const Instruction *I =
        dyn_cast_or_null<Instruction>(getVPSingleValue()->getUnderlyingValue());
    (void)I;
    assert((!I || !I->mayHaveSideEffects()) &&
           "underlying instruction has side-effects");
    return false;
  }
  case VPInterleaveEVLSC:
  case VPInterleaveSC:
    return mayWriteToMemory();
  case VPWidenLoadEVLSC:
  case VPWidenLoadSC:
  case VPWidenStoreEVLSC:
  case VPWidenStoreSC:
    assert(
        cast<VPWidenMemoryRecipe>(this)->getIngredient().mayHaveSideEffects() ==
            mayWriteToMemory() &&
        "mayHaveSideffects result for ingredient differs from this "
        "implementation");
    return mayWriteToMemory();
  case VPReplicateSC: {
    auto *R = cast<VPReplicateRecipe>(this);
    return R->getUnderlyingInstr()->mayHaveSideEffects();
  }
  default:
    return true;
  }
}

void VPRecipeBase::insertBefore(VPRecipeBase *InsertPos) {
  assert(!Parent && "Recipe already in some VPBasicBlock");
  assert(InsertPos->getParent() &&
         "Insertion position not in any VPBasicBlock");
  InsertPos->getParent()->insert(this, InsertPos->getIterator());
}

void VPRecipeBase::insertBefore(VPBasicBlock &BB,
                                iplist<VPRecipeBase>::iterator I) {
  assert(!Parent && "Recipe already in some VPBasicBlock");
  assert(I == BB.end() || I->getParent() == &BB);
  BB.insert(this, I);
}

void VPRecipeBase::insertAfter(VPRecipeBase *InsertPos) {
  assert(!Parent && "Recipe already in some VPBasicBlock");
  assert(InsertPos->getParent() &&
         "Insertion position not in any VPBasicBlock");
  InsertPos->getParent()->insert(this, std::next(InsertPos->getIterator()));
}

void VPRecipeBase::removeFromParent() {
  assert(getParent() && "Recipe not in any VPBasicBlock");
  getParent()->getRecipeList().remove(getIterator());
  Parent = nullptr;
}

iplist<VPRecipeBase>::iterator VPRecipeBase::eraseFromParent() {
  assert(getParent() && "Recipe not in any VPBasicBlock");
  return getParent()->getRecipeList().erase(getIterator());
}

void VPRecipeBase::moveAfter(VPRecipeBase *InsertPos) {
  removeFromParent();
  insertAfter(InsertPos);
}

void VPRecipeBase::moveBefore(VPBasicBlock &BB,
                              iplist<VPRecipeBase>::iterator I) {
  removeFromParent();
  insertBefore(BB, I);
}

InstructionCost VPRecipeBase::cost(ElementCount VF, VPCostContext &Ctx) {
  // Get the underlying instruction for the recipe, if there is one. It is used
  // to
  //   * decide if cost computation should be skipped for this recipe,
  //   * apply forced target instruction cost.
  Instruction *UI = nullptr;
  if (auto *S = dyn_cast<VPSingleDefRecipe>(this))
    UI = dyn_cast_or_null<Instruction>(S->getUnderlyingValue());
  else if (auto *IG = dyn_cast<VPInterleaveBase>(this))
    UI = IG->getInsertPos();
  else if (auto *WidenMem = dyn_cast<VPWidenMemoryRecipe>(this))
    UI = &WidenMem->getIngredient();

  InstructionCost RecipeCost;
  if (UI && Ctx.skipCostComputation(UI, VF.isVector())) {
    RecipeCost = 0;
  } else {
    RecipeCost = computeCost(VF, Ctx);
    if (UI && ForceTargetInstructionCost.getNumOccurrences() > 0 &&
        RecipeCost.isValid())
      RecipeCost = InstructionCost(ForceTargetInstructionCost);
  }

  LLVM_DEBUG({
    dbgs() << "Cost of " << RecipeCost << " for VF " << VF << ": ";
    dump();
  });
  return RecipeCost;
}

InstructionCost VPRecipeBase::computeCost(ElementCount VF,
                                          VPCostContext &Ctx) const {
  llvm_unreachable("subclasses should implement computeCost");
}

bool VPRecipeBase::isPhi() const {
  return (getVPDefID() >= VPFirstPHISC && getVPDefID() <= VPLastPHISC) ||
         isa<VPPhi, VPIRPhi>(this);
}

bool VPRecipeBase::isScalarCast() const {
  auto *VPI = dyn_cast<VPInstruction>(this);
  return VPI && Instruction::isCast(VPI->getOpcode());
}

InstructionCost
VPPartialReductionRecipe::computeCost(ElementCount VF,
                                      VPCostContext &Ctx) const {
  std::optional<unsigned> Opcode;
  VPValue *Op = getOperand(0);
  VPRecipeBase *OpR = Op->getDefiningRecipe();

  // If the partial reduction is predicated, a select will be operand 0
  using namespace llvm::VPlanPatternMatch;
  if (match(getOperand(1), m_Select(m_VPValue(), m_VPValue(Op), m_VPValue()))) {
    OpR = Op->getDefiningRecipe();
  }

  Type *InputTypeA = nullptr, *InputTypeB = nullptr;
  TTI::PartialReductionExtendKind ExtAType = TTI::PR_None,
                                  ExtBType = TTI::PR_None;

  auto GetExtendKind = [](VPRecipeBase *R) {
    if (!R)
      return TTI::PR_None;
    auto *WidenCastR = dyn_cast<VPWidenCastRecipe>(R);
    if (!WidenCastR)
      return TTI::PR_None;
    if (WidenCastR->getOpcode() == Instruction::CastOps::ZExt)
      return TTI::PR_ZeroExtend;
    if (WidenCastR->getOpcode() == Instruction::CastOps::SExt)
      return TTI::PR_SignExtend;
    return TTI::PR_None;
  };

  // Pick out opcode, type/ext information and use sub side effects from a widen
  // recipe.
  auto HandleWiden = [&](VPWidenRecipe *Widen) {
    if (match(Widen, m_Sub(m_SpecificInt(0), m_VPValue(Op)))) {
      Widen = dyn_cast<VPWidenRecipe>(Op->getDefiningRecipe());
    }
    Opcode = Widen->getOpcode();
    VPRecipeBase *ExtAR = Widen->getOperand(0)->getDefiningRecipe();
    VPRecipeBase *ExtBR = Widen->getOperand(1)->getDefiningRecipe();
    InputTypeA = Ctx.Types.inferScalarType(ExtAR ? ExtAR->getOperand(0)
                                                 : Widen->getOperand(0));
    InputTypeB = Ctx.Types.inferScalarType(ExtBR ? ExtBR->getOperand(0)
                                                 : Widen->getOperand(1));
    ExtAType = GetExtendKind(ExtAR);
    ExtBType = GetExtendKind(ExtBR);
  };

  if (isa<VPWidenCastRecipe>(OpR)) {
    InputTypeA = Ctx.Types.inferScalarType(OpR->getOperand(0));
    ExtAType = GetExtendKind(OpR);
  } else if (isa<VPReductionPHIRecipe>(OpR)) {
    auto RedPhiOp1R = getOperand(1)->getDefiningRecipe();
    if (isa<VPWidenCastRecipe>(RedPhiOp1R)) {
      InputTypeA = Ctx.Types.inferScalarType(RedPhiOp1R->getOperand(0));
      ExtAType = GetExtendKind(RedPhiOp1R);
    } else if (auto Widen = dyn_cast<VPWidenRecipe>(RedPhiOp1R))
      HandleWiden(Widen);
  } else if (auto Widen = dyn_cast<VPWidenRecipe>(OpR)) {
    HandleWiden(Widen);
  } else if (auto Reduction = dyn_cast<VPPartialReductionRecipe>(OpR)) {
    return Reduction->computeCost(VF, Ctx);
  }
  auto *PhiType = Ctx.Types.inferScalarType(getOperand(1));
  return Ctx.TTI.getPartialReductionCost(getOpcode(), InputTypeA, InputTypeB,
                                         PhiType, VF, ExtAType, ExtBType,
                                         Opcode, Ctx.CostKind);
}

void VPPartialReductionRecipe::execute(VPTransformState &State) {
  auto &Builder = State.Builder;

  assert(getOpcode() == Instruction::Add &&
         "Unhandled partial reduction opcode");

  Value *BinOpVal = State.get(getOperand(1));
  Value *PhiVal = State.get(getOperand(0));
  assert(PhiVal && BinOpVal && "Phi and Mul must be set");

  Type *RetTy = PhiVal->getType();

  CallInst *V = Builder.CreateIntrinsic(
      RetTy, Intrinsic::experimental_vector_partial_reduce_add,
      {PhiVal, BinOpVal}, nullptr, "partial.reduce");

  State.set(this, V);
}

#if !defined(NDEBUG) || defined(LLVM_ENABLE_DUMP)
void VPPartialReductionRecipe::print(raw_ostream &O, const Twine &Indent,
                                     VPSlotTracker &SlotTracker) const {
  O << Indent << "PARTIAL-REDUCE ";
  printAsOperand(O, SlotTracker);
  O << " = " << Instruction::getOpcodeName(getOpcode()) << " ";
  printOperands(O, SlotTracker);
}
#endif

void VPIRFlags::intersectFlags(const VPIRFlags &Other) {
  assert(OpType == Other.OpType && "OpType must match");
  switch (OpType) {
  case OperationType::OverflowingBinOp:
    WrapFlags.HasNUW &= Other.WrapFlags.HasNUW;
    WrapFlags.HasNSW &= Other.WrapFlags.HasNSW;
    break;
  case OperationType::Trunc:
    TruncFlags.HasNUW &= Other.TruncFlags.HasNUW;
    TruncFlags.HasNSW &= Other.TruncFlags.HasNSW;
    break;
  case OperationType::DisjointOp:
    DisjointFlags.IsDisjoint &= Other.DisjointFlags.IsDisjoint;
    break;
  case OperationType::PossiblyExactOp:
    ExactFlags.IsExact &= Other.ExactFlags.IsExact;
    break;
  case OperationType::GEPOp:
    GEPFlags &= Other.GEPFlags;
    break;
  case OperationType::FPMathOp:
    FMFs.NoNaNs &= Other.FMFs.NoNaNs;
    FMFs.NoInfs &= Other.FMFs.NoInfs;
    break;
  case OperationType::NonNegOp:
    NonNegFlags.NonNeg &= Other.NonNegFlags.NonNeg;
    break;
  case OperationType::Cmp:
    assert(CmpPredicate == Other.CmpPredicate && "Cannot drop CmpPredicate");
    break;
  case OperationType::Other:
    assert(AllFlags == Other.AllFlags && "Cannot drop other flags");
    break;
  }
}

FastMathFlags VPIRFlags::getFastMathFlags() const {
  assert(OpType == OperationType::FPMathOp &&
         "recipe doesn't have fast math flags");
  FastMathFlags Res;
  Res.setAllowReassoc(FMFs.AllowReassoc);
  Res.setNoNaNs(FMFs.NoNaNs);
  Res.setNoInfs(FMFs.NoInfs);
  Res.setNoSignedZeros(FMFs.NoSignedZeros);
  Res.setAllowReciprocal(FMFs.AllowReciprocal);
  Res.setAllowContract(FMFs.AllowContract);
  Res.setApproxFunc(FMFs.ApproxFunc);
  return Res;
}

#if !defined(NDEBUG) || defined(LLVM_ENABLE_DUMP)
void VPSingleDefRecipe::dump() const { VPDef::dump(); }
#endif

template <unsigned PartOpIdx>
VPValue *
VPUnrollPartAccessor<PartOpIdx>::getUnrollPartOperand(const VPUser &U) const {
  if (U.getNumOperands() == PartOpIdx + 1)
    return U.getOperand(PartOpIdx);
  return nullptr;
}

template <unsigned PartOpIdx>
unsigned VPUnrollPartAccessor<PartOpIdx>::getUnrollPart(const VPUser &U) const {
  if (auto *UnrollPartOp = getUnrollPartOperand(U))
    return cast<ConstantInt>(UnrollPartOp->getLiveInIRValue())->getZExtValue();
  return 0;
}

namespace llvm {
template class VPUnrollPartAccessor<1>;
template class VPUnrollPartAccessor<2>;
template class VPUnrollPartAccessor<3>;
}

VPInstruction::VPInstruction(unsigned Opcode, ArrayRef<VPValue *> Operands,
                             const VPIRFlags &Flags, DebugLoc DL,
                             const Twine &Name)
    : VPRecipeWithIRFlags(VPDef::VPInstructionSC, Operands, Flags, DL),
      VPIRMetadata(), Opcode(Opcode), Name(Name.str()) {
  assert(flagsValidForOpcode(getOpcode()) &&
         "Set flags not supported for the provided opcode");
  assert((getNumOperandsForOpcode(Opcode) == -1u ||
          getNumOperandsForOpcode(Opcode) == getNumOperands()) &&
         "number of operands does not match opcode");
}

#ifndef NDEBUG
unsigned VPInstruction::getNumOperandsForOpcode(unsigned Opcode) {
  if (Instruction::isUnaryOp(Opcode) || Instruction::isCast(Opcode))
    return 1;

  if (Instruction::isBinaryOp(Opcode))
    return 2;

  switch (Opcode) {
  case VPInstruction::StepVector:
  case VPInstruction::VScale:
    return 0;
  case Instruction::Alloca:
  case Instruction::ExtractValue:
  case Instruction::Freeze:
  case Instruction::Load:
  case VPInstruction::AnyOf:
  case VPInstruction::BranchOnCond:
  case VPInstruction::BuildStructVector:
  case VPInstruction::BuildVector:
  case VPInstruction::CalculateTripCountMinusVF:
  case VPInstruction::CanonicalIVIncrementForPart:
  case VPInstruction::ExplicitVectorLength:
  case VPInstruction::ExtractLastElement:
  case VPInstruction::ExtractPenultimateElement:
  case VPInstruction::FirstActiveLane:
  case VPInstruction::Not:
    return 1;
  case Instruction::ICmp:
  case Instruction::FCmp:
  case Instruction::Store:
  case VPInstruction::BranchOnCount:
  case VPInstruction::ComputeReductionResult:
  case VPInstruction::FirstOrderRecurrenceSplice:
  case VPInstruction::LogicalAnd:
  case VPInstruction::PtrAdd:
  case VPInstruction::WidePtrAdd:
  case VPInstruction::WideIVStep:
    return 2;
  case Instruction::Select:
  case VPInstruction::ActiveLaneMask:
  case VPInstruction::ComputeAnyOfResult:
  case VPInstruction::ReductionStartVector:
    return 3;
  case VPInstruction::ComputeFindIVResult:
    return 4;
  case Instruction::Call:
  case Instruction::GetElementPtr:
  case Instruction::PHI:
  case Instruction::Switch:
    // Cannot determine the number of operands from the opcode.
    return -1u;
  }
  llvm_unreachable("all cases should be handled above");
}
#endif

bool VPInstruction::doesGeneratePerAllLanes() const {
  return Opcode == VPInstruction::PtrAdd && !vputils::onlyFirstLaneUsed(this);
}

bool VPInstruction::canGenerateScalarForFirstLane() const {
  if (Instruction::isBinaryOp(getOpcode()) || Instruction::isCast(getOpcode()))
    return true;
  if (isSingleScalar() || isVectorToScalar())
    return true;
  switch (Opcode) {
  case Instruction::Freeze:
  case Instruction::ICmp:
  case Instruction::PHI:
  case Instruction::Select:
  case VPInstruction::BranchOnCond:
  case VPInstruction::BranchOnCount:
  case VPInstruction::CalculateTripCountMinusVF:
  case VPInstruction::CanonicalIVIncrementForPart:
  case VPInstruction::PtrAdd:
  case VPInstruction::ExplicitVectorLength:
  case VPInstruction::AnyOf:
  case VPInstruction::Not:
    return true;
  default:
    return false;
  }
}

Value *VPInstruction::generatePerLane(VPTransformState &State,
                                      const VPLane &Lane) {
  IRBuilderBase &Builder = State.Builder;

  assert(getOpcode() == VPInstruction::PtrAdd &&
         "only PtrAdd opcodes are supported for now");
  return Builder.CreatePtrAdd(State.get(getOperand(0), Lane),
                              State.get(getOperand(1), Lane), Name);
}

/// Create a conditional branch using \p Cond branching to the successors of \p
/// VPBB. Note that the first successor is always forward (i.e. not created yet)
/// while the second successor may already have been created (if it is a header
/// block and VPBB is a latch).
static BranchInst *createCondBranch(Value *Cond, VPBasicBlock *VPBB,
                                    VPTransformState &State) {
  // Replace the temporary unreachable terminator with a new conditional
  // branch, hooking it up to backward destination (header) for latch blocks
  // now, and to forward destination(s) later when they are created.
  // Second successor may be backwards - iff it is already in VPBB2IRBB.
  VPBasicBlock *SecondVPSucc = cast<VPBasicBlock>(VPBB->getSuccessors()[1]);
  BasicBlock *SecondIRSucc = State.CFG.VPBB2IRBB.lookup(SecondVPSucc);
  BasicBlock *IRBB = State.CFG.VPBB2IRBB[VPBB];
  BranchInst *CondBr = State.Builder.CreateCondBr(Cond, IRBB, SecondIRSucc);
  // First successor is always forward, reset it to nullptr
  CondBr->setSuccessor(0, nullptr);
  IRBB->getTerminator()->eraseFromParent();
  return CondBr;
}

Value *VPInstruction::generate(VPTransformState &State) {
  IRBuilderBase &Builder = State.Builder;

  if (Instruction::isBinaryOp(getOpcode())) {
    bool OnlyFirstLaneUsed = vputils::onlyFirstLaneUsed(this);
    Value *A = State.get(getOperand(0), OnlyFirstLaneUsed);
    Value *B = State.get(getOperand(1), OnlyFirstLaneUsed);
    auto *Res =
        Builder.CreateBinOp((Instruction::BinaryOps)getOpcode(), A, B, Name);
    if (auto *I = dyn_cast<Instruction>(Res))
      applyFlags(*I);
    return Res;
  }

  switch (getOpcode()) {
  case VPInstruction::Not: {
    bool OnlyFirstLaneUsed = vputils::onlyFirstLaneUsed(this);
    Value *A = State.get(getOperand(0), OnlyFirstLaneUsed);
    return Builder.CreateNot(A, Name);
  }
  case Instruction::ExtractElement: {
    assert(State.VF.isVector() && "Only extract elements from vectors");
    if (getOperand(1)->isLiveIn()) {
      unsigned IdxToExtract =
          cast<ConstantInt>(getOperand(1)->getLiveInIRValue())->getZExtValue();
      return State.get(getOperand(0), VPLane(IdxToExtract));
    }
    Value *Vec = State.get(getOperand(0));
    Value *Idx = State.get(getOperand(1), /*IsScalar=*/true);
    return Builder.CreateExtractElement(Vec, Idx, Name);
  }
  case Instruction::Freeze: {
    Value *Op = State.get(getOperand(0), vputils::onlyFirstLaneUsed(this));
    return Builder.CreateFreeze(Op, Name);
  }
  case Instruction::FCmp:
  case Instruction::ICmp: {
    bool OnlyFirstLaneUsed = vputils::onlyFirstLaneUsed(this);
    Value *A = State.get(getOperand(0), OnlyFirstLaneUsed);
    Value *B = State.get(getOperand(1), OnlyFirstLaneUsed);
    return Builder.CreateCmp(getPredicate(), A, B, Name);
  }
  case Instruction::PHI: {
    llvm_unreachable("should be handled by VPPhi::execute");
  }
  case Instruction::Select: {
    bool OnlyFirstLaneUsed = vputils::onlyFirstLaneUsed(this);
    Value *Cond = State.get(getOperand(0), OnlyFirstLaneUsed);
    Value *Op1 = State.get(getOperand(1), OnlyFirstLaneUsed);
    Value *Op2 = State.get(getOperand(2), OnlyFirstLaneUsed);
    return Builder.CreateSelect(Cond, Op1, Op2, Name);
  }
  case VPInstruction::ActiveLaneMask: {
    // Get first lane of vector induction variable.
    Value *VIVElem0 = State.get(getOperand(0), VPLane(0));
    // Get the original loop tripcount.
    Value *ScalarTC = State.get(getOperand(1), VPLane(0));

    // If this part of the active lane mask is scalar, generate the CMP directly
    // to avoid unnecessary extracts.
    if (State.VF.isScalar())
      return Builder.CreateCmp(CmpInst::Predicate::ICMP_ULT, VIVElem0, ScalarTC,
                               Name);

    auto *Int1Ty = Type::getInt1Ty(Builder.getContext());
    auto PredTy = VectorType::get(
        Int1Ty, State.VF * cast<ConstantInt>(getOperand(2)->getLiveInIRValue())
                               ->getZExtValue());
    return Builder.CreateIntrinsic(Intrinsic::get_active_lane_mask,
                                   {PredTy, ScalarTC->getType()},
                                   {VIVElem0, ScalarTC}, nullptr, Name);
  }
  case VPInstruction::FirstOrderRecurrenceSplice: {
    // Generate code to combine the previous and current values in vector v3.
    //
    //   vector.ph:
    //     v_init = vector(..., ..., ..., a[-1])
    //     br vector.body
    //
    //   vector.body
    //     i = phi [0, vector.ph], [i+4, vector.body]
    //     v1 = phi [v_init, vector.ph], [v2, vector.body]
    //     v2 = a[i, i+1, i+2, i+3];
    //     v3 = vector(v1(3), v2(0, 1, 2))

    auto *V1 = State.get(getOperand(0));
    if (!V1->getType()->isVectorTy())
      return V1;
    Value *V2 = State.get(getOperand(1));
    return Builder.CreateVectorSplice(V1, V2, -1, Name);
  }
  case VPInstruction::CalculateTripCountMinusVF: {
    unsigned UF = getParent()->getPlan()->getUF();
    Value *ScalarTC = State.get(getOperand(0), VPLane(0));
    Value *Step = createStepForVF(Builder, ScalarTC->getType(), State.VF, UF);
    Value *Sub = Builder.CreateSub(ScalarTC, Step);
    Value *Cmp = Builder.CreateICmp(CmpInst::Predicate::ICMP_UGT, ScalarTC, Step);
    Value *Zero = ConstantInt::get(ScalarTC->getType(), 0);
    return Builder.CreateSelect(Cmp, Sub, Zero);
  }
  case VPInstruction::ExplicitVectorLength: {
    // TODO: Restructure this code with an explicit remainder loop, vsetvli can
    // be outside of the main loop.
    Value *AVL = State.get(getOperand(0), /*IsScalar*/ true);
    // Compute EVL
    assert(AVL->getType()->isIntegerTy() &&
           "Requested vector length should be an integer.");

    assert(State.VF.isScalable() && "Expected scalable vector factor.");
    Value *VFArg = State.Builder.getInt32(State.VF.getKnownMinValue());

    Value *EVL = State.Builder.CreateIntrinsic(
        State.Builder.getInt32Ty(), Intrinsic::experimental_get_vector_length,
        {AVL, VFArg, State.Builder.getTrue()});
    return EVL;
  }
  case VPInstruction::CanonicalIVIncrementForPart: {
    unsigned Part = getUnrollPart(*this);
    auto *IV = State.get(getOperand(0), VPLane(0));
    assert(Part != 0 && "Must have a positive part");
    // The canonical IV is incremented by the vectorization factor (num of
    // SIMD elements) times the unroll part.
    Value *Step = createStepForVF(Builder, IV->getType(), State.VF, Part);
    return Builder.CreateAdd(IV, Step, Name, hasNoUnsignedWrap(),
                             hasNoSignedWrap());
  }
  case VPInstruction::BranchOnCond: {
    Value *Cond = State.get(getOperand(0), VPLane(0));
    auto *Br = createCondBranch(Cond, getParent(), State);
    applyMetadata(*Br);
    return Br;
  }
  case VPInstruction::BranchOnCount: {
    // First create the compare.
    Value *IV = State.get(getOperand(0), /*IsScalar*/ true);
    Value *TC = State.get(getOperand(1), /*IsScalar*/ true);
    Value *Cond = Builder.CreateICmpEQ(IV, TC);
    return createCondBranch(Cond, getParent(), State);
  }
  case VPInstruction::Broadcast: {
    return Builder.CreateVectorSplat(
        State.VF, State.get(getOperand(0), /*IsScalar*/ true), "broadcast");
  }
  case VPInstruction::BuildStructVector: {
    // For struct types, we need to build a new 'wide' struct type, where each
    // element is widened, i.e., we create a struct of vectors.
    auto *StructTy =
        cast<StructType>(State.TypeAnalysis.inferScalarType(getOperand(0)));
    Value *Res = PoisonValue::get(toVectorizedTy(StructTy, State.VF));
    for (const auto &[LaneIndex, Op] : enumerate(operands())) {
      for (unsigned FieldIndex = 0; FieldIndex != StructTy->getNumElements();
           FieldIndex++) {
        Value *ScalarValue =
            Builder.CreateExtractValue(State.get(Op, true), FieldIndex);
        Value *VectorValue = Builder.CreateExtractValue(Res, FieldIndex);
        VectorValue =
            Builder.CreateInsertElement(VectorValue, ScalarValue, LaneIndex);
        Res = Builder.CreateInsertValue(Res, VectorValue, FieldIndex);
      }
    }
    return Res;
  }
  case VPInstruction::BuildVector: {
    auto *ScalarTy = State.TypeAnalysis.inferScalarType(getOperand(0));
    auto NumOfElements = ElementCount::getFixed(getNumOperands());
    Value *Res = PoisonValue::get(toVectorizedTy(ScalarTy, NumOfElements));
    for (const auto &[Idx, Op] : enumerate(operands()))
      Res = State.Builder.CreateInsertElement(Res, State.get(Op, true),
                                              State.Builder.getInt32(Idx));
    return Res;
  }
  case VPInstruction::ReductionStartVector: {
    if (State.VF.isScalar())
      return State.get(getOperand(0), true);
    IRBuilderBase::FastMathFlagGuard FMFG(Builder);
    Builder.setFastMathFlags(getFastMathFlags());
    // If this start vector is scaled then it should produce a vector with fewer
    // elements than the VF.
    ElementCount VF = State.VF.divideCoefficientBy(
        cast<ConstantInt>(getOperand(2)->getLiveInIRValue())->getZExtValue());
    auto *Iden = Builder.CreateVectorSplat(VF, State.get(getOperand(1), true));
    Constant *Zero = Builder.getInt32(0);
    return Builder.CreateInsertElement(Iden, State.get(getOperand(0), true),
                                       Zero);
  }
  case VPInstruction::ComputeAnyOfResult: {
    // FIXME: The cross-recipe dependency on VPReductionPHIRecipe is temporary
    // and will be removed by breaking up the recipe further.
    auto *PhiR = cast<VPReductionPHIRecipe>(getOperand(0));
    auto *OrigPhi = cast<PHINode>(PhiR->getUnderlyingValue());
    Value *ReducedPartRdx = State.get(getOperand(2));
    for (unsigned Idx = 3; Idx < getNumOperands(); ++Idx)
      ReducedPartRdx = Builder.CreateBinOp(
          (Instruction::BinaryOps)RecurrenceDescriptor::getOpcode(
              RecurKind::AnyOf),
          State.get(getOperand(Idx)), ReducedPartRdx, "bin.rdx");
    return createAnyOfReduction(Builder, ReducedPartRdx,
                                State.get(getOperand(1), VPLane(0)), OrigPhi);
  }
  case VPInstruction::ComputeFindIVResult: {
    // FIXME: The cross-recipe dependency on VPReductionPHIRecipe is temporary
    // and will be removed by breaking up the recipe further.
    auto *PhiR = cast<VPReductionPHIRecipe>(getOperand(0));
    // Get its reduction variable descriptor.
    RecurKind RK = PhiR->getRecurrenceKind();
    assert(RecurrenceDescriptor::isFindIVRecurrenceKind(RK) &&
           "Unexpected reduction kind");
    assert(!PhiR->isInLoop() &&
           "In-loop FindLastIV reduction is not supported yet");

    // The recipe's operands are the reduction phi, the start value, the
    // sentinel value, followed by one operand for each part of the reduction.
    unsigned UF = getNumOperands() - 3;
    Value *ReducedPartRdx = State.get(getOperand(3));
    RecurKind MinMaxKind;
    bool IsSigned = RecurrenceDescriptor::isSignedRecurrenceKind(RK);
    if (RecurrenceDescriptor::isFindLastIVRecurrenceKind(RK))
      MinMaxKind = IsSigned ? RecurKind::SMax : RecurKind::UMax;
    else
      MinMaxKind = IsSigned ? RecurKind::SMin : RecurKind::UMin;
    for (unsigned Part = 1; Part < UF; ++Part)
      ReducedPartRdx = createMinMaxOp(Builder, MinMaxKind, ReducedPartRdx,
                                      State.get(getOperand(3 + Part)));

    Value *Start = State.get(getOperand(1), true);
    Value *Sentinel = getOperand(2)->getLiveInIRValue();
    return createFindLastIVReduction(Builder, ReducedPartRdx, RK, Start,
                                     Sentinel);
  }
  case VPInstruction::ComputeReductionResult: {
    // FIXME: The cross-recipe dependency on VPReductionPHIRecipe is temporary
    // and will be removed by breaking up the recipe further.
    auto *PhiR = cast<VPReductionPHIRecipe>(getOperand(0));
    // Get its reduction variable descriptor.

    RecurKind RK = PhiR->getRecurrenceKind();
    assert(!RecurrenceDescriptor::isFindIVRecurrenceKind(RK) &&
           "should be handled by ComputeFindIVResult");

    // The recipe's operands are the reduction phi, followed by one operand for
    // each part of the reduction.
    unsigned UF = getNumOperands() - 1;
    VectorParts RdxParts(UF);
    for (unsigned Part = 0; Part < UF; ++Part)
      RdxParts[Part] = State.get(getOperand(1 + Part), PhiR->isInLoop());

    IRBuilderBase::FastMathFlagGuard FMFG(Builder);
    if (hasFastMathFlags())
      Builder.setFastMathFlags(getFastMathFlags());

    // Reduce all of the unrolled parts into a single vector.
    Value *ReducedPartRdx = RdxParts[0];
    if (PhiR->isOrdered()) {
      ReducedPartRdx = RdxParts[UF - 1];
    } else {
      // Floating-point operations should have some FMF to enable the reduction.
      for (unsigned Part = 1; Part < UF; ++Part) {
        Value *RdxPart = RdxParts[Part];
        if (RecurrenceDescriptor::isMinMaxRecurrenceKind(RK))
          ReducedPartRdx = createMinMaxOp(Builder, RK, ReducedPartRdx, RdxPart);
        else {
          Instruction::BinaryOps Opcode;
          // For sub-recurrences, each UF's reduction variable is already
          // negative, we need to do: reduce.add(-acc_uf0 + -acc_uf1)
          if (RK == RecurKind::Sub)
            Opcode = Instruction::Add;
          else
            Opcode =
                (Instruction::BinaryOps)RecurrenceDescriptor::getOpcode(RK);
          ReducedPartRdx =
              Builder.CreateBinOp(Opcode, RdxPart, ReducedPartRdx, "bin.rdx");
        }
      }
    }

    // Create the reduction after the loop. Note that inloop reductions create
    // the target reduction in the loop using a Reduction recipe.
    if (State.VF.isVector() && !PhiR->isInLoop()) {
      // TODO: Support in-order reductions based on the recurrence descriptor.
      // All ops in the reduction inherit fast-math-flags from the recurrence
      // descriptor.
      ReducedPartRdx = createSimpleReduction(Builder, ReducedPartRdx, RK);
    }

    return ReducedPartRdx;
  }
  case VPInstruction::ExtractLastElement:
  case VPInstruction::ExtractPenultimateElement: {
    unsigned Offset = getOpcode() == VPInstruction::ExtractLastElement ? 1 : 2;
    Value *Res;
    if (State.VF.isVector()) {
      assert(Offset <= State.VF.getKnownMinValue() &&
             "invalid offset to extract from");
      // Extract lane VF - Offset from the operand.
      Res = State.get(getOperand(0), VPLane::getLaneFromEnd(State.VF, Offset));
    } else {
      assert(Offset <= 1 && "invalid offset to extract from");
      Res = State.get(getOperand(0));
    }
    if (isa<ExtractElementInst>(Res))
      Res->setName(Name);
    return Res;
  }
  case VPInstruction::LogicalAnd: {
    Value *A = State.get(getOperand(0));
    Value *B = State.get(getOperand(1));
    return Builder.CreateLogicalAnd(A, B, Name);
  }
  case VPInstruction::PtrAdd: {
    assert(vputils::onlyFirstLaneUsed(this) &&
           "can only generate first lane for PtrAdd");
    Value *Ptr = State.get(getOperand(0), VPLane(0));
    Value *Addend = State.get(getOperand(1), VPLane(0));
    return Builder.CreatePtrAdd(Ptr, Addend, Name, getGEPNoWrapFlags());
  }
  case VPInstruction::WidePtrAdd: {
    Value *Ptr =
        State.get(getOperand(0), vputils::isSingleScalar(getOperand(0)));
    Value *Addend = State.get(getOperand(1));
    return Builder.CreatePtrAdd(Ptr, Addend, Name, getGEPNoWrapFlags());
  }
  case VPInstruction::AnyOf: {
    Value *Res = Builder.CreateFreeze(State.get(getOperand(0)));
    for (VPValue *Op : drop_begin(operands()))
<<<<<<< HEAD
      Res = Builder.CreateOr(Res, State.get(Op));
=======
      Res = Builder.CreateOr(Res, Builder.CreateFreeze(State.get(Op)));
>>>>>>> 35227056
    return State.VF.isScalar() ? Res : Builder.CreateOrReduce(Res);
  }
  case VPInstruction::ExtractLane: {
    Value *LaneToExtract = State.get(getOperand(0), true);
    Type *IdxTy = State.TypeAnalysis.inferScalarType(getOperand(0));
    Value *Res = nullptr;
    Value *RuntimeVF = getRuntimeVF(State.Builder, IdxTy, State.VF);

    for (unsigned Idx = 1; Idx != getNumOperands(); ++Idx) {
      Value *VectorStart =
          Builder.CreateMul(RuntimeVF, ConstantInt::get(IdxTy, Idx - 1));
      Value *VectorIdx = Idx == 1
                             ? LaneToExtract
                             : Builder.CreateSub(LaneToExtract, VectorStart);
      Value *Ext = State.VF.isScalar()
                       ? State.get(getOperand(Idx))
                       : Builder.CreateExtractElement(
                             State.get(getOperand(Idx)), VectorIdx);
      if (Res) {
        Value *Cmp = Builder.CreateICmpUGE(LaneToExtract, VectorStart);
        Res = Builder.CreateSelect(Cmp, Ext, Res);
      } else {
        Res = Ext;
      }
    }
    return Res;
  }
  case VPInstruction::FirstActiveLane: {
    if (getNumOperands() == 1) {
      Value *Mask = State.get(getOperand(0));
      return Builder.CreateCountTrailingZeroElems(Builder.getInt64Ty(), Mask,
                                                  true, Name);
    }
    // If there are multiple operands, create a chain of selects to pick the
    // first operand with an active lane and add the number of lanes of the
    // preceding operands.
    Value *RuntimeVF =
        getRuntimeVF(State.Builder, State.Builder.getInt64Ty(), State.VF);
    unsigned LastOpIdx = getNumOperands() - 1;
    Value *Res = nullptr;
    for (int Idx = LastOpIdx; Idx >= 0; --Idx) {
      Value *TrailingZeros =
          State.VF.isScalar()
              ? Builder.CreateZExt(
                    Builder.CreateICmpEQ(State.get(getOperand(Idx)),
                                         Builder.getFalse()),
                    Builder.getInt64Ty())
              : Builder.CreateCountTrailingZeroElems(Builder.getInt64Ty(),
                                                     State.get(getOperand(Idx)),
                                                     true, Name);
      Value *Current = Builder.CreateAdd(
          Builder.CreateMul(RuntimeVF, Builder.getInt64(Idx)), TrailingZeros);
      if (Res) {
        Value *Cmp = Builder.CreateICmpNE(TrailingZeros, RuntimeVF);
        Res = Builder.CreateSelect(Cmp, Current, Res);
      } else {
        Res = Current;
      }
    }

    return Res;
  }
  case VPInstruction::ResumeForEpilogue:
    return State.get(getOperand(0), true);
  default:
    llvm_unreachable("Unsupported opcode for instruction");
  }
}

std::optional<InstructionCost> VPRecipeWithIRFlags::getCostForRecipeWithOpcode(
    unsigned Opcode, ElementCount VF, VPCostContext &Ctx) const {
  Type *ScalarTy = Ctx.Types.inferScalarType(this);
  Type *ResultTy = VF.isVector() ? toVectorTy(ScalarTy, VF) : ScalarTy;
  switch (Opcode) {
  case Instruction::FNeg:
    return Ctx.TTI.getArithmeticInstrCost(Opcode, ResultTy, Ctx.CostKind);
  case Instruction::UDiv:
  case Instruction::SDiv:
  case Instruction::SRem:
  case Instruction::URem:
  case Instruction::Add:
  case Instruction::FAdd:
  case Instruction::Sub:
  case Instruction::FSub:
  case Instruction::Mul:
  case Instruction::FMul:
  case Instruction::FDiv:
  case Instruction::FRem:
  case Instruction::Shl:
  case Instruction::LShr:
  case Instruction::AShr:
  case Instruction::And:
  case Instruction::Or:
  case Instruction::Xor: {
    TargetTransformInfo::OperandValueInfo RHSInfo = {
        TargetTransformInfo::OK_AnyValue, TargetTransformInfo::OP_None};

    if (VF.isVector()) {
      // Certain instructions can be cheaper to vectorize if they have a
      // constant second vector operand. One example of this are shifts on x86.
      VPValue *RHS = getOperand(1);
      RHSInfo = Ctx.getOperandInfo(RHS);

      if (RHSInfo.Kind == TargetTransformInfo::OK_AnyValue &&
          getOperand(1)->isDefinedOutsideLoopRegions())
        RHSInfo.Kind = TargetTransformInfo::OK_UniformValue;
    }

    Instruction *CtxI = dyn_cast_or_null<Instruction>(getUnderlyingValue());
    SmallVector<const Value *, 4> Operands;
    if (CtxI)
      Operands.append(CtxI->value_op_begin(), CtxI->value_op_end());
    return Ctx.TTI.getArithmeticInstrCost(
        Opcode, ResultTy, Ctx.CostKind,
        {TargetTransformInfo::OK_AnyValue, TargetTransformInfo::OP_None},
        RHSInfo, Operands, CtxI, &Ctx.TLI);
  }
  case Instruction::Freeze:
    // This opcode is unknown. Assume that it is the same as 'mul'.
    return Ctx.TTI.getArithmeticInstrCost(Instruction::Mul, ResultTy,
                                          Ctx.CostKind);
  case Instruction::ExtractValue:
    return Ctx.TTI.getInsertExtractValueCost(Instruction::ExtractValue,
                                             Ctx.CostKind);
  case Instruction::ICmp:
  case Instruction::FCmp: {
    Type *ScalarOpTy = Ctx.Types.inferScalarType(getOperand(0));
    Type *OpTy = VF.isVector() ? toVectorTy(ScalarOpTy, VF) : ScalarOpTy;
    Instruction *CtxI = dyn_cast_or_null<Instruction>(getUnderlyingValue());
    return Ctx.TTI.getCmpSelInstrCost(
        Opcode, OpTy, CmpInst::makeCmpResultType(OpTy), getPredicate(),
        Ctx.CostKind, {TTI::OK_AnyValue, TTI::OP_None},
        {TTI::OK_AnyValue, TTI::OP_None}, CtxI);
  }
  }
  return std::nullopt;
}

InstructionCost VPInstruction::computeCost(ElementCount VF,
                                           VPCostContext &Ctx) const {
  if (Instruction::isBinaryOp(getOpcode())) {
    if (!getUnderlyingValue() && getOpcode() != Instruction::FMul) {
      // TODO: Compute cost for VPInstructions without underlying values once
      // the legacy cost model has been retired.
      return 0;
    }

    assert(!doesGeneratePerAllLanes() &&
           "Should only generate a vector value or single scalar, not scalars "
           "for all lanes.");
    return *getCostForRecipeWithOpcode(
        getOpcode(),
        vputils::onlyFirstLaneUsed(this) ? ElementCount::getFixed(1) : VF, Ctx);
  }

  switch (getOpcode()) {
<<<<<<< HEAD
  case Instruction::ExtractElement:
  case VPInstruction::ExtractLane: {
=======
  case Instruction::Select: {
    // TODO: It may be possible to improve this by analyzing where the
    // condition operand comes from.
    CmpInst::Predicate Pred = CmpInst::BAD_ICMP_PREDICATE;
    auto *CondTy = Ctx.Types.inferScalarType(getOperand(0));
    auto *VecTy = Ctx.Types.inferScalarType(getOperand(1));
    if (!vputils::onlyFirstLaneUsed(this)) {
      CondTy = toVectorTy(CondTy, VF);
      VecTy = toVectorTy(VecTy, VF);
    }
    return Ctx.TTI.getCmpSelInstrCost(Instruction::Select, VecTy, CondTy, Pred,
                                      Ctx.CostKind);
  }
  case Instruction::ExtractElement:
  case VPInstruction::ExtractLane: {
    if (VF.isScalar()) {
      // ExtractLane with VF=1 takes care of handling extracting across multiple
      // parts.
      return 0;
    }

>>>>>>> 35227056
    // Add on the cost of extracting the element.
    auto *VecTy = toVectorTy(Ctx.Types.inferScalarType(getOperand(0)), VF);
    return Ctx.TTI.getVectorInstrCost(Instruction::ExtractElement, VecTy,
                                      Ctx.CostKind);
  }
  case VPInstruction::AnyOf: {
    auto *VecTy = toVectorTy(Ctx.Types.inferScalarType(this), VF);
    return Ctx.TTI.getArithmeticReductionCost(
        Instruction::Or, cast<VectorType>(VecTy), std::nullopt, Ctx.CostKind);
  }
  case VPInstruction::FirstActiveLane: {
    Type *ScalarTy = Ctx.Types.inferScalarType(getOperand(0));
    if (VF.isScalar())
      return Ctx.TTI.getCmpSelInstrCost(Instruction::ICmp, ScalarTy,
                                        CmpInst::makeCmpResultType(ScalarTy),
                                        CmpInst::ICMP_EQ, Ctx.CostKind);
    // Calculate the cost of determining the lane index.
    auto *PredTy = toVectorTy(ScalarTy, VF);
    IntrinsicCostAttributes Attrs(Intrinsic::experimental_cttz_elts,
                                  Type::getInt64Ty(Ctx.LLVMCtx),
                                  {PredTy, Type::getInt1Ty(Ctx.LLVMCtx)});
    return Ctx.TTI.getIntrinsicInstrCost(Attrs, Ctx.CostKind);
  }
  case VPInstruction::FirstOrderRecurrenceSplice: {
    assert(VF.isVector() && "Scalar FirstOrderRecurrenceSplice?");
    SmallVector<int> Mask(VF.getKnownMinValue());
    std::iota(Mask.begin(), Mask.end(), VF.getKnownMinValue() - 1);
    Type *VectorTy = toVectorTy(Ctx.Types.inferScalarType(this), VF);

    return Ctx.TTI.getShuffleCost(TargetTransformInfo::SK_Splice,
                                  cast<VectorType>(VectorTy),
                                  cast<VectorType>(VectorTy), Mask,
                                  Ctx.CostKind, VF.getKnownMinValue() - 1);
  }
  case VPInstruction::ActiveLaneMask: {
    Type *ArgTy = Ctx.Types.inferScalarType(getOperand(0));
    unsigned Multiplier =
        cast<ConstantInt>(getOperand(2)->getLiveInIRValue())->getZExtValue();
    Type *RetTy = toVectorTy(Type::getInt1Ty(Ctx.LLVMCtx), VF * Multiplier);
    IntrinsicCostAttributes Attrs(Intrinsic::get_active_lane_mask, RetTy,
                                  {ArgTy, ArgTy});
    return Ctx.TTI.getIntrinsicInstrCost(Attrs, Ctx.CostKind);
  }
  case VPInstruction::ExplicitVectorLength: {
    Type *Arg0Ty = Ctx.Types.inferScalarType(getOperand(0));
    Type *I32Ty = Type::getInt32Ty(Ctx.LLVMCtx);
    Type *I1Ty = Type::getInt1Ty(Ctx.LLVMCtx);
    IntrinsicCostAttributes Attrs(Intrinsic::experimental_get_vector_length,
                                  I32Ty, {Arg0Ty, I32Ty, I1Ty});
    return Ctx.TTI.getIntrinsicInstrCost(Attrs, Ctx.CostKind);
  }
  case VPInstruction::ExtractLastElement: {
    // Add on the cost of extracting the element.
    auto *VecTy = toVectorTy(Ctx.Types.inferScalarType(getOperand(0)), VF);
    return Ctx.TTI.getIndexedVectorInstrCostFromEnd(Instruction::ExtractElement,
                                                    VecTy, Ctx.CostKind, 0);
  }
  case VPInstruction::ExtractPenultimateElement:
    if (VF == ElementCount::getScalable(1))
      return InstructionCost::getInvalid();
  LLVM_FALLTHROUGH;
  default:
    // TODO: Compute cost other VPInstructions once the legacy cost model has
    // been retired.
    assert(!getUnderlyingValue() &&
           "unexpected VPInstruction witht underlying value");
    return 0;
  }
}

bool VPInstruction::isVectorToScalar() const {
  return getOpcode() == VPInstruction::ExtractLastElement ||
         getOpcode() == VPInstruction::ExtractPenultimateElement ||
         getOpcode() == Instruction::ExtractElement ||
         getOpcode() == VPInstruction::ExtractLane ||
         getOpcode() == VPInstruction::FirstActiveLane ||
         getOpcode() == VPInstruction::ComputeAnyOfResult ||
         getOpcode() == VPInstruction::ComputeFindIVResult ||
         getOpcode() == VPInstruction::ComputeReductionResult ||
         getOpcode() == VPInstruction::AnyOf;
}

bool VPInstruction::isSingleScalar() const {
  switch (getOpcode()) {
  case Instruction::PHI:
  case VPInstruction::ExplicitVectorLength:
  case VPInstruction::ResumeForEpilogue:
  case VPInstruction::VScale:
    return true;
  default:
    return isScalarCast();
  }
}

void VPInstruction::execute(VPTransformState &State) {
  assert(!State.Lane && "VPInstruction executing an Lane");
  IRBuilderBase::FastMathFlagGuard FMFGuard(State.Builder);
  assert(flagsValidForOpcode(getOpcode()) &&
         "Set flags not supported for the provided opcode");
  if (hasFastMathFlags())
    State.Builder.setFastMathFlags(getFastMathFlags());
  bool GeneratesPerFirstLaneOnly = canGenerateScalarForFirstLane() &&
                                   (vputils::onlyFirstLaneUsed(this) ||
                                    isVectorToScalar() || isSingleScalar());
  bool GeneratesPerAllLanes = doesGeneratePerAllLanes();
  if (GeneratesPerAllLanes) {
    for (unsigned Lane = 0, NumLanes = State.VF.getFixedValue();
         Lane != NumLanes; ++Lane) {
      Value *GeneratedValue = generatePerLane(State, VPLane(Lane));
      assert(GeneratedValue && "generatePerLane must produce a value");
      State.set(this, GeneratedValue, VPLane(Lane));
    }
    return;
  }

  Value *GeneratedValue = generate(State);
  if (!hasResult())
    return;
  assert(GeneratedValue && "generate must produce a value");
  assert((((GeneratedValue->getType()->isVectorTy() ||
            GeneratedValue->getType()->isStructTy()) ==
           !GeneratesPerFirstLaneOnly) ||
          State.VF.isScalar()) &&
         "scalar value but not only first lane defined");
  State.set(this, GeneratedValue,
            /*IsScalar*/ GeneratesPerFirstLaneOnly);
}

bool VPInstruction::opcodeMayReadOrWriteFromMemory() const {
  if (Instruction::isBinaryOp(getOpcode()) || Instruction::isCast(getOpcode()))
    return false;
  switch (getOpcode()) {
  case Instruction::ExtractElement:
  case Instruction::Freeze:
  case Instruction::FCmp:
  case Instruction::ICmp:
  case Instruction::Select:
  case Instruction::PHI:
  case VPInstruction::AnyOf:
  case VPInstruction::BuildStructVector:
  case VPInstruction::BuildVector:
  case VPInstruction::CalculateTripCountMinusVF:
  case VPInstruction::CanonicalIVIncrementForPart:
  case VPInstruction::ExtractLane:
  case VPInstruction::ExtractLastElement:
  case VPInstruction::ExtractPenultimateElement:
  case VPInstruction::FirstActiveLane:
  case VPInstruction::FirstOrderRecurrenceSplice:
  case VPInstruction::LogicalAnd:
  case VPInstruction::Not:
  case VPInstruction::PtrAdd:
  case VPInstruction::WideIVStep:
  case VPInstruction::WidePtrAdd:
  case VPInstruction::StepVector:
  case VPInstruction::ReductionStartVector:
  case VPInstruction::VScale:
    return false;
  default:
    return true;
  }
}

bool VPInstruction::onlyFirstLaneUsed(const VPValue *Op) const {
  assert(is_contained(operands(), Op) && "Op must be an operand of the recipe");
  if (Instruction::isBinaryOp(getOpcode()) || Instruction::isCast(getOpcode()))
    return vputils::onlyFirstLaneUsed(this);

  switch (getOpcode()) {
  default:
    return false;
  case Instruction::ExtractElement:
    return Op == getOperand(1);
  case Instruction::PHI:
    return true;
  case Instruction::FCmp:
  case Instruction::ICmp:
  case Instruction::Select:
  case Instruction::Or:
  case Instruction::Freeze:
  case VPInstruction::Not:
    // TODO: Cover additional opcodes.
    return vputils::onlyFirstLaneUsed(this);
  case VPInstruction::ActiveLaneMask:
  case VPInstruction::ExplicitVectorLength:
  case VPInstruction::CalculateTripCountMinusVF:
  case VPInstruction::CanonicalIVIncrementForPart:
  case VPInstruction::BranchOnCount:
  case VPInstruction::BranchOnCond:
  case VPInstruction::Broadcast:
  case VPInstruction::ReductionStartVector:
    return true;
  case VPInstruction::PtrAdd:
    return Op == getOperand(0) || vputils::onlyFirstLaneUsed(this);
  case VPInstruction::WidePtrAdd:
    return Op == getOperand(0);
  case VPInstruction::ComputeAnyOfResult:
  case VPInstruction::ComputeFindIVResult:
    return Op == getOperand(1);
  case VPInstruction::ExtractLane:
    return Op == getOperand(0);
  };
  llvm_unreachable("switch should return");
}

bool VPInstruction::onlyFirstPartUsed(const VPValue *Op) const {
  assert(is_contained(operands(), Op) && "Op must be an operand of the recipe");
  if (Instruction::isBinaryOp(getOpcode()))
    return vputils::onlyFirstPartUsed(this);

  switch (getOpcode()) {
  default:
    return false;
  case Instruction::FCmp:
  case Instruction::ICmp:
  case Instruction::Select:
    return vputils::onlyFirstPartUsed(this);
  case VPInstruction::BranchOnCount:
  case VPInstruction::BranchOnCond:
  case VPInstruction::CanonicalIVIncrementForPart:
    return true;
  };
  llvm_unreachable("switch should return");
}

#if !defined(NDEBUG) || defined(LLVM_ENABLE_DUMP)
void VPInstruction::dump() const {
  VPSlotTracker SlotTracker(getParent()->getPlan());
  print(dbgs(), "", SlotTracker);
}

void VPInstruction::print(raw_ostream &O, const Twine &Indent,
                          VPSlotTracker &SlotTracker) const {
  O << Indent << "EMIT" << (isSingleScalar() ? "-SCALAR" : "") << " ";

  if (hasResult()) {
    printAsOperand(O, SlotTracker);
    O << " = ";
  }

  switch (getOpcode()) {
  case VPInstruction::Not:
    O << "not";
    break;
  case VPInstruction::SLPLoad:
    O << "combined load";
    break;
  case VPInstruction::SLPStore:
    O << "combined store";
    break;
  case VPInstruction::ActiveLaneMask:
    O << "active lane mask";
    break;
  case VPInstruction::ExplicitVectorLength:
    O << "EXPLICIT-VECTOR-LENGTH";
    break;
  case VPInstruction::FirstOrderRecurrenceSplice:
    O << "first-order splice";
    break;
  case VPInstruction::BranchOnCond:
    O << "branch-on-cond";
    break;
  case VPInstruction::CalculateTripCountMinusVF:
    O << "TC > VF ? TC - VF : 0";
    break;
  case VPInstruction::CanonicalIVIncrementForPart:
    O << "VF * Part +";
    break;
  case VPInstruction::BranchOnCount:
    O << "branch-on-count";
    break;
  case VPInstruction::Broadcast:
    O << "broadcast";
    break;
  case VPInstruction::BuildStructVector:
    O << "buildstructvector";
    break;
  case VPInstruction::BuildVector:
    O << "buildvector";
    break;
  case VPInstruction::ExtractLane:
    O << "extract-lane";
    break;
  case VPInstruction::ExtractLastElement:
    O << "extract-last-element";
    break;
  case VPInstruction::ExtractPenultimateElement:
    O << "extract-penultimate-element";
    break;
  case VPInstruction::ComputeAnyOfResult:
    O << "compute-anyof-result";
    break;
  case VPInstruction::ComputeFindIVResult:
    O << "compute-find-iv-result";
    break;
  case VPInstruction::ComputeReductionResult:
    O << "compute-reduction-result";
    break;
  case VPInstruction::LogicalAnd:
    O << "logical-and";
    break;
  case VPInstruction::PtrAdd:
    O << "ptradd";
    break;
  case VPInstruction::WidePtrAdd:
    O << "wide-ptradd";
    break;
  case VPInstruction::AnyOf:
    O << "any-of";
    break;
  case VPInstruction::FirstActiveLane:
    O << "first-active-lane";
    break;
  case VPInstruction::ReductionStartVector:
    O << "reduction-start-vector";
    break;
  case VPInstruction::ResumeForEpilogue:
    O << "resume-for-epilogue";
    break;
  default:
    O << Instruction::getOpcodeName(getOpcode());
  }

  printFlags(O);
  printOperands(O, SlotTracker);

  if (auto DL = getDebugLoc()) {
    O << ", !dbg ";
    DL.print(O);
  }
}
#endif

void VPInstructionWithType::execute(VPTransformState &State) {
  State.setDebugLocFrom(getDebugLoc());
  if (isScalarCast()) {
    Value *Op = State.get(getOperand(0), VPLane(0));
    Value *Cast = State.Builder.CreateCast(Instruction::CastOps(getOpcode()),
                                           Op, ResultTy);
    State.set(this, Cast, VPLane(0));
    return;
  }
  switch (getOpcode()) {
  case VPInstruction::StepVector: {
    Value *StepVector =
        State.Builder.CreateStepVector(VectorType::get(ResultTy, State.VF));
    State.set(this, StepVector);
    break;
  }
  case VPInstruction::VScale: {
    Value *VScale = State.Builder.CreateVScale(ResultTy);
    State.set(this, VScale, true);
    break;
  }

  default:
    llvm_unreachable("opcode not implemented yet");
  }
}

#if !defined(NDEBUG) || defined(LLVM_ENABLE_DUMP)
void VPInstructionWithType::print(raw_ostream &O, const Twine &Indent,
                                  VPSlotTracker &SlotTracker) const {
  O << Indent << "EMIT" << (isSingleScalar() ? "-SCALAR" : "") << " ";
  printAsOperand(O, SlotTracker);
  O << " = ";

  switch (getOpcode()) {
  case VPInstruction::WideIVStep:
    O << "wide-iv-step ";
    printOperands(O, SlotTracker);
    break;
  case VPInstruction::StepVector:
    O << "step-vector " << *ResultTy;
    break;
  case VPInstruction::VScale:
    O << "vscale " << *ResultTy;
    break;
  default:
    assert(Instruction::isCast(getOpcode()) && "unhandled opcode");
    O << Instruction::getOpcodeName(getOpcode()) << " ";
    printOperands(O, SlotTracker);
    O << " to " << *ResultTy;
  }
}
#endif

void VPPhi::execute(VPTransformState &State) {
  State.setDebugLocFrom(getDebugLoc());
  PHINode *NewPhi = State.Builder.CreatePHI(
      State.TypeAnalysis.inferScalarType(this), 2, getName());
  unsigned NumIncoming = getNumIncoming();
  if (getParent() != getParent()->getPlan()->getScalarPreheader()) {
    // TODO: Fixup all incoming values of header phis once recipes defining them
    // are introduced.
    NumIncoming = 1;
  }
  for (unsigned Idx = 0; Idx != NumIncoming; ++Idx) {
    Value *IncV = State.get(getIncomingValue(Idx), VPLane(0));
    BasicBlock *PredBB = State.CFG.VPBB2IRBB.at(getIncomingBlock(Idx));
    NewPhi->addIncoming(IncV, PredBB);
  }
  State.set(this, NewPhi, VPLane(0));
}

#if !defined(NDEBUG) || defined(LLVM_ENABLE_DUMP)
void VPPhi::print(raw_ostream &O, const Twine &Indent,
                  VPSlotTracker &SlotTracker) const {
  O << Indent << "EMIT" << (isSingleScalar() ? "-SCALAR" : "") << " ";
  printAsOperand(O, SlotTracker);
  O << " = phi ";
  printPhiOperands(O, SlotTracker);
}
#endif

VPIRInstruction *VPIRInstruction ::create(Instruction &I) {
  if (auto *Phi = dyn_cast<PHINode>(&I))
    return new VPIRPhi(*Phi);
  return new VPIRInstruction(I);
}

void VPIRInstruction::execute(VPTransformState &State) {
  assert(!isa<VPIRPhi>(this) && getNumOperands() == 0 &&
         "PHINodes must be handled by VPIRPhi");
  // Advance the insert point after the wrapped IR instruction. This allows
  // interleaving VPIRInstructions and other recipes.
  State.Builder.SetInsertPoint(I.getParent(), std::next(I.getIterator()));
}

InstructionCost VPIRInstruction::computeCost(ElementCount VF,
                                             VPCostContext &Ctx) const {
  // The recipe wraps an existing IR instruction on the border of VPlan's scope,
  // hence it does not contribute to the cost-modeling for the VPlan.
  return 0;
}

void VPIRInstruction::extractLastLaneOfFirstOperand(VPBuilder &Builder) {
  assert(isa<PHINode>(getInstruction()) &&
         "can only update exiting operands to phi nodes");
  assert(getNumOperands() > 0 && "must have at least one operand");
  VPValue *Exiting = getOperand(0);
  if (Exiting->isLiveIn())
    return;

  Exiting = Builder.createNaryOp(VPInstruction::ExtractLastElement, {Exiting});
  setOperand(0, Exiting);
}

#if !defined(NDEBUG) || defined(LLVM_ENABLE_DUMP)
void VPIRInstruction::print(raw_ostream &O, const Twine &Indent,
                            VPSlotTracker &SlotTracker) const {
  O << Indent << "IR " << I;
}
#endif

void VPIRPhi::execute(VPTransformState &State) {
  PHINode *Phi = &getIRPhi();
  for (const auto &[Idx, Op] : enumerate(operands())) {
    VPValue *ExitValue = Op;
    auto Lane = vputils::isSingleScalar(ExitValue)
                    ? VPLane::getFirstLane()
                    : VPLane::getLastLaneForVF(State.VF);
    VPBlockBase *Pred = getParent()->getPredecessors()[Idx];
    auto *PredVPBB = Pred->getExitingBasicBlock();
    BasicBlock *PredBB = State.CFG.VPBB2IRBB[PredVPBB];
    // Set insertion point in PredBB in case an extract needs to be generated.
    // TODO: Model extracts explicitly.
    State.Builder.SetInsertPoint(PredBB, PredBB->getFirstNonPHIIt());
    Value *V = State.get(ExitValue, VPLane(Lane));
    // If there is no existing block for PredBB in the phi, add a new incoming
    // value. Otherwise update the existing incoming value for PredBB.
    if (Phi->getBasicBlockIndex(PredBB) == -1)
      Phi->addIncoming(V, PredBB);
    else
      Phi->setIncomingValueForBlock(PredBB, V);
  }

  // Advance the insert point after the wrapped IR instruction. This allows
  // interleaving VPIRInstructions and other recipes.
  State.Builder.SetInsertPoint(Phi->getParent(), std::next(Phi->getIterator()));
}

void VPPhiAccessors::removeIncomingValueFor(VPBlockBase *IncomingBlock) const {
  VPRecipeBase *R = const_cast<VPRecipeBase *>(getAsRecipe());
  assert(R->getNumOperands() == R->getParent()->getNumPredecessors() &&
         "Number of phi operands must match number of predecessors");
  unsigned Position = R->getParent()->getIndexForPredecessor(IncomingBlock);
  R->removeOperand(Position);
}

#if !defined(NDEBUG) || defined(LLVM_ENABLE_DUMP)
void VPPhiAccessors::printPhiOperands(raw_ostream &O,
                                      VPSlotTracker &SlotTracker) const {
  interleaveComma(enumerate(getAsRecipe()->operands()), O,
                  [this, &O, &SlotTracker](auto Op) {
                    O << "[ ";
                    Op.value()->printAsOperand(O, SlotTracker);
                    O << ", ";
                    getIncomingBlock(Op.index())->printAsOperand(O);
                    O << " ]";
                  });
}
#endif

#if !defined(NDEBUG) || defined(LLVM_ENABLE_DUMP)
void VPIRPhi::print(raw_ostream &O, const Twine &Indent,
                    VPSlotTracker &SlotTracker) const {
  VPIRInstruction::print(O, Indent, SlotTracker);

  if (getNumOperands() != 0) {
    O << " (extra operand" << (getNumOperands() > 1 ? "s" : "") << ": ";
    interleaveComma(incoming_values_and_blocks(), O,
                    [&O, &SlotTracker](auto Op) {
                      std::get<0>(Op)->printAsOperand(O, SlotTracker);
                      O << " from ";
                      std::get<1>(Op)->printAsOperand(O);
                    });
    O << ")";
  }
}
#endif

VPIRMetadata::VPIRMetadata(Instruction &I, LoopVersioning *LVer)
    : VPIRMetadata(I) {
  if (!LVer || !isa<LoadInst, StoreInst>(&I))
    return;
  const auto &[AliasScopeMD, NoAliasMD] = LVer->getNoAliasMetadataFor(&I);
  if (AliasScopeMD)
    Metadata.emplace_back(LLVMContext::MD_alias_scope, AliasScopeMD);
  if (NoAliasMD)
    Metadata.emplace_back(LLVMContext::MD_noalias, NoAliasMD);
}

void VPIRMetadata::applyMetadata(Instruction &I) const {
  for (const auto &[Kind, Node] : Metadata)
    I.setMetadata(Kind, Node);
}

void VPIRMetadata::intersect(const VPIRMetadata &Other) {
  SmallVector<std::pair<unsigned, MDNode *>> MetadataIntersection;
  for (const auto &[KindA, MDA] : Metadata) {
    for (const auto &[KindB, MDB] : Other.Metadata) {
      if (KindA == KindB && MDA == MDB) {
        MetadataIntersection.emplace_back(KindA, MDA);
        break;
      }
    }
  }
  Metadata = std::move(MetadataIntersection);
}

void VPWidenCallRecipe::execute(VPTransformState &State) {
  assert(State.VF.isVector() && "not widening");
  assert(Variant != nullptr && "Can't create vector function.");

  FunctionType *VFTy = Variant->getFunctionType();
  // Add return type if intrinsic is overloaded on it.
  SmallVector<Value *, 4> Args;
  for (const auto &I : enumerate(args())) {
    Value *Arg;
    // Some vectorized function variants may also take a scalar argument,
    // e.g. linear parameters for pointers. This needs to be the scalar value
    // from the start of the respective part when interleaving.
    if (!VFTy->getParamType(I.index())->isVectorTy())
      Arg = State.get(I.value(), VPLane(0));
    else
      Arg = State.get(I.value(), onlyFirstLaneUsed(I.value()));
    Args.push_back(Arg);
  }

  auto *CI = cast_or_null<CallInst>(getUnderlyingValue());
  SmallVector<OperandBundleDef, 1> OpBundles;
  if (CI)
    CI->getOperandBundlesAsDefs(OpBundles);

  CallInst *V = State.Builder.CreateCall(Variant, Args, OpBundles);
  applyFlags(*V);
  applyMetadata(*V);
  V->setCallingConv(Variant->getCallingConv());

  if (!V->getType()->isVoidTy())
    State.set(this, V);
}

InstructionCost VPWidenCallRecipe::computeCost(ElementCount VF,
                                               VPCostContext &Ctx) const {
  return Ctx.TTI.getCallInstrCost(nullptr, Variant->getReturnType(),
                                  Variant->getFunctionType()->params(),
                                  Ctx.CostKind);
}

#if !defined(NDEBUG) || defined(LLVM_ENABLE_DUMP)
void VPWidenCallRecipe::print(raw_ostream &O, const Twine &Indent,
                              VPSlotTracker &SlotTracker) const {
  O << Indent << "WIDEN-CALL ";

  Function *CalledFn = getCalledScalarFunction();
  if (CalledFn->getReturnType()->isVoidTy())
    O << "void ";
  else {
    printAsOperand(O, SlotTracker);
    O << " = ";
  }

  O << "call";
  printFlags(O);
  O << " @" << CalledFn->getName() << "(";
  interleaveComma(args(), O, [&O, &SlotTracker](VPValue *Op) {
    Op->printAsOperand(O, SlotTracker);
  });
  O << ")";

  O << " (using library function";
  if (Variant->hasName())
    O << ": " << Variant->getName();
  O << ")";
}
#endif

void VPWidenIntrinsicRecipe::execute(VPTransformState &State) {
  assert(State.VF.isVector() && "not widening");

  SmallVector<Type *, 2> TysForDecl;
  // Add return type if intrinsic is overloaded on it.
  if (isVectorIntrinsicWithOverloadTypeAtArg(VectorIntrinsicID, -1, State.TTI))
    TysForDecl.push_back(VectorType::get(getResultType(), State.VF));
  SmallVector<Value *, 4> Args;
  for (const auto &I : enumerate(operands())) {
    // Some intrinsics have a scalar argument - don't replace it with a
    // vector.
    Value *Arg;
    if (isVectorIntrinsicWithScalarOpAtArg(VectorIntrinsicID, I.index(),
                                           State.TTI))
      Arg = State.get(I.value(), VPLane(0));
    else
      Arg = State.get(I.value(), onlyFirstLaneUsed(I.value()));
    if (isVectorIntrinsicWithOverloadTypeAtArg(VectorIntrinsicID, I.index(),
                                               State.TTI))
      TysForDecl.push_back(Arg->getType());
    Args.push_back(Arg);
  }

  // Use vector version of the intrinsic.
  Module *M = State.Builder.GetInsertBlock()->getModule();
  Function *VectorF =
      Intrinsic::getOrInsertDeclaration(M, VectorIntrinsicID, TysForDecl);
  assert(VectorF &&
         "Can't retrieve vector intrinsic or vector-predication intrinsics.");

  auto *CI = cast_or_null<CallInst>(getUnderlyingValue());
  SmallVector<OperandBundleDef, 1> OpBundles;
  if (CI)
    CI->getOperandBundlesAsDefs(OpBundles);

  CallInst *V = State.Builder.CreateCall(VectorF, Args, OpBundles);

  applyFlags(*V);
  applyMetadata(*V);

  if (!V->getType()->isVoidTy())
    State.set(this, V);
}

/// Compute the cost for the intrinsic \p ID with \p Operands, produced by \p R.
static InstructionCost getCostForIntrinsics(Intrinsic::ID ID,
                                            ArrayRef<const VPValue *> Operands,
                                            const VPRecipeWithIRFlags &R,
                                            ElementCount VF,
                                            VPCostContext &Ctx) {
  // Some backends analyze intrinsic arguments to determine cost. Use the
  // underlying value for the operand if it has one. Otherwise try to use the
  // operand of the underlying call instruction, if there is one. Otherwise
  // clear Arguments.
  // TODO: Rework TTI interface to be independent of concrete IR values.
  SmallVector<const Value *> Arguments;
  for (const auto &[Idx, Op] : enumerate(Operands)) {
    auto *V = Op->getUnderlyingValue();
    if (!V) {
      if (auto *UI = dyn_cast_or_null<CallBase>(R.getUnderlyingValue())) {
        Arguments.push_back(UI->getArgOperand(Idx));
        continue;
      }
      Arguments.clear();
      break;
    }
    Arguments.push_back(V);
  }

  Type *ScalarRetTy = Ctx.Types.inferScalarType(&R);
  Type *RetTy = VF.isVector() ? toVectorizedTy(ScalarRetTy, VF) : ScalarRetTy;
  SmallVector<Type *> ParamTys;
  for (const VPValue *Op : Operands) {
    ParamTys.push_back(VF.isVector()
                           ? toVectorTy(Ctx.Types.inferScalarType(Op), VF)
                           : Ctx.Types.inferScalarType(Op));
  }

  // TODO: Rework TTI interface to avoid reliance on underlying IntrinsicInst.
  FastMathFlags FMF =
      R.hasFastMathFlags() ? R.getFastMathFlags() : FastMathFlags();
  IntrinsicCostAttributes CostAttrs(
      ID, RetTy, Arguments, ParamTys, FMF,
      dyn_cast_or_null<IntrinsicInst>(R.getUnderlyingValue()),
      InstructionCost::getInvalid(), &Ctx.TLI);
  return Ctx.TTI.getIntrinsicInstrCost(CostAttrs, Ctx.CostKind);
}

InstructionCost VPWidenIntrinsicRecipe::computeCost(ElementCount VF,
                                                    VPCostContext &Ctx) const {
  SmallVector<const VPValue *> ArgOps(operands());
  return getCostForIntrinsics(VectorIntrinsicID, ArgOps, *this, VF, Ctx);
}

StringRef VPWidenIntrinsicRecipe::getIntrinsicName() const {
  return Intrinsic::getBaseName(VectorIntrinsicID);
}

bool VPWidenIntrinsicRecipe::onlyFirstLaneUsed(const VPValue *Op) const {
  assert(is_contained(operands(), Op) && "Op must be an operand of the recipe");
  return all_of(enumerate(operands()), [this, &Op](const auto &X) {
    auto [Idx, V] = X;
    return V != Op || isVectorIntrinsicWithScalarOpAtArg(getVectorIntrinsicID(),
                                                         Idx, nullptr);
  });
}

#if !defined(NDEBUG) || defined(LLVM_ENABLE_DUMP)
void VPWidenIntrinsicRecipe::print(raw_ostream &O, const Twine &Indent,
                                   VPSlotTracker &SlotTracker) const {
  O << Indent << "WIDEN-INTRINSIC ";
  if (ResultTy->isVoidTy()) {
    O << "void ";
  } else {
    printAsOperand(O, SlotTracker);
    O << " = ";
  }

  O << "call";
  printFlags(O);
  O << getIntrinsicName() << "(";

  interleaveComma(operands(), O, [&O, &SlotTracker](VPValue *Op) {
    Op->printAsOperand(O, SlotTracker);
  });
  O << ")";
}
#endif

void VPHistogramRecipe::execute(VPTransformState &State) {
  IRBuilderBase &Builder = State.Builder;

  Value *Address = State.get(getOperand(0));
  Value *IncAmt = State.get(getOperand(1), /*IsScalar=*/true);
  VectorType *VTy = cast<VectorType>(Address->getType());

  // The histogram intrinsic requires a mask even if the recipe doesn't;
  // if the mask operand was omitted then all lanes should be executed and
  // we just need to synthesize an all-true mask.
  Value *Mask = nullptr;
  if (VPValue *VPMask = getMask())
    Mask = State.get(VPMask);
  else
    Mask =
        Builder.CreateVectorSplat(VTy->getElementCount(), Builder.getInt1(1));

  // If this is a subtract, we want to invert the increment amount. We may
  // add a separate intrinsic in future, but for now we'll try this.
  if (Opcode == Instruction::Sub)
    IncAmt = Builder.CreateNeg(IncAmt);
  else
    assert(Opcode == Instruction::Add && "only add or sub supported for now");

  State.Builder.CreateIntrinsic(Intrinsic::experimental_vector_histogram_add,
                                {VTy, IncAmt->getType()},
                                {Address, IncAmt, Mask});
}

InstructionCost VPHistogramRecipe::computeCost(ElementCount VF,
                                               VPCostContext &Ctx) const {
  // FIXME: Take the gather and scatter into account as well. For now we're
  //        generating the same cost as the fallback path, but we'll likely
  //        need to create a new TTI method for determining the cost, including
  //        whether we can use base + vec-of-smaller-indices or just
  //        vec-of-pointers.
  assert(VF.isVector() && "Invalid VF for histogram cost");
  Type *AddressTy = Ctx.Types.inferScalarType(getOperand(0));
  VPValue *IncAmt = getOperand(1);
  Type *IncTy = Ctx.Types.inferScalarType(IncAmt);
  VectorType *VTy = VectorType::get(IncTy, VF);

  // Assume that a non-constant update value (or a constant != 1) requires
  // a multiply, and add that into the cost.
  InstructionCost MulCost =
      Ctx.TTI.getArithmeticInstrCost(Instruction::Mul, VTy, Ctx.CostKind);
  if (IncAmt->isLiveIn()) {
    ConstantInt *CI = dyn_cast<ConstantInt>(IncAmt->getLiveInIRValue());

    if (CI && CI->getZExtValue() == 1)
      MulCost = TTI::TCC_Free;
  }

  // Find the cost of the histogram operation itself.
  Type *PtrTy = VectorType::get(AddressTy, VF);
  Type *MaskTy = VectorType::get(Type::getInt1Ty(Ctx.LLVMCtx), VF);
  IntrinsicCostAttributes ICA(Intrinsic::experimental_vector_histogram_add,
                              Type::getVoidTy(Ctx.LLVMCtx),
                              {PtrTy, IncTy, MaskTy});

  // Add the costs together with the add/sub operation.
  return Ctx.TTI.getIntrinsicInstrCost(ICA, Ctx.CostKind) + MulCost +
         Ctx.TTI.getArithmeticInstrCost(Opcode, VTy, Ctx.CostKind);
}

#if !defined(NDEBUG) || defined(LLVM_ENABLE_DUMP)
void VPHistogramRecipe::print(raw_ostream &O, const Twine &Indent,
                              VPSlotTracker &SlotTracker) const {
  O << Indent << "WIDEN-HISTOGRAM buckets: ";
  getOperand(0)->printAsOperand(O, SlotTracker);

  if (Opcode == Instruction::Sub)
    O << ", dec: ";
  else {
    assert(Opcode == Instruction::Add);
    O << ", inc: ";
  }
  getOperand(1)->printAsOperand(O, SlotTracker);

  if (VPValue *Mask = getMask()) {
    O << ", mask: ";
    Mask->printAsOperand(O, SlotTracker);
  }
}

void VPWidenSelectRecipe::print(raw_ostream &O, const Twine &Indent,
                                VPSlotTracker &SlotTracker) const {
  O << Indent << "WIDEN-SELECT ";
  printAsOperand(O, SlotTracker);
  O << " = select ";
  printFlags(O);
  getOperand(0)->printAsOperand(O, SlotTracker);
  O << ", ";
  getOperand(1)->printAsOperand(O, SlotTracker);
  O << ", ";
  getOperand(2)->printAsOperand(O, SlotTracker);
  O << (isInvariantCond() ? " (condition is loop invariant)" : "");
}
#endif

void VPWidenSelectRecipe::execute(VPTransformState &State) {
  // The condition can be loop invariant but still defined inside the
  // loop. This means that we can't just use the original 'cond' value.
  // We have to take the 'vectorized' value and pick the first lane.
  // Instcombine will make this a no-op.
  auto *InvarCond =
      isInvariantCond() ? State.get(getCond(), VPLane(0)) : nullptr;

  Value *Cond = InvarCond ? InvarCond : State.get(getCond());
  Value *Op0 = State.get(getOperand(1));
  Value *Op1 = State.get(getOperand(2));
  Value *Sel = State.Builder.CreateSelect(Cond, Op0, Op1);
  State.set(this, Sel);
  if (auto *I = dyn_cast<Instruction>(Sel)) {
    if (isa<FPMathOperator>(I))
      applyFlags(*I);
    applyMetadata(*I);
  }
}

InstructionCost VPWidenSelectRecipe::computeCost(ElementCount VF,
                                                 VPCostContext &Ctx) const {
  SelectInst *SI = cast<SelectInst>(getUnderlyingValue());
  bool ScalarCond = getOperand(0)->isDefinedOutsideLoopRegions();
  Type *ScalarTy = Ctx.Types.inferScalarType(this);
  Type *VectorTy = toVectorTy(Ctx.Types.inferScalarType(this), VF);

  VPValue *Op0, *Op1;
  using namespace llvm::VPlanPatternMatch;
  if (!ScalarCond && ScalarTy->getScalarSizeInBits() == 1 &&
      (match(this, m_LogicalAnd(m_VPValue(Op0), m_VPValue(Op1))) ||
       match(this, m_LogicalOr(m_VPValue(Op0), m_VPValue(Op1))))) {
    // select x, y, false --> x & y
    // select x, true, y --> x | y
    const auto [Op1VK, Op1VP] = Ctx.getOperandInfo(Op0);
    const auto [Op2VK, Op2VP] = Ctx.getOperandInfo(Op1);

    SmallVector<const Value *, 2> Operands;
    if (all_of(operands(),
               [](VPValue *Op) { return Op->getUnderlyingValue(); }))
      Operands.append(SI->op_begin(), SI->op_end());
    bool IsLogicalOr = match(this, m_LogicalOr(m_VPValue(Op0), m_VPValue(Op1)));
    return Ctx.TTI.getArithmeticInstrCost(
        IsLogicalOr ? Instruction::Or : Instruction::And, VectorTy,
        Ctx.CostKind, {Op1VK, Op1VP}, {Op2VK, Op2VP}, Operands, SI);
  }

  Type *CondTy = Ctx.Types.inferScalarType(getOperand(0));
  if (!ScalarCond)
    CondTy = VectorType::get(CondTy, VF);

  CmpInst::Predicate Pred = CmpInst::BAD_ICMP_PREDICATE;
  if (auto *Cmp = dyn_cast<CmpInst>(SI->getCondition()))
    Pred = Cmp->getPredicate();
  return Ctx.TTI.getCmpSelInstrCost(
      Instruction::Select, VectorTy, CondTy, Pred, Ctx.CostKind,
      {TTI::OK_AnyValue, TTI::OP_None}, {TTI::OK_AnyValue, TTI::OP_None}, SI);
}

VPIRFlags::FastMathFlagsTy::FastMathFlagsTy(const FastMathFlags &FMF) {
  AllowReassoc = FMF.allowReassoc();
  NoNaNs = FMF.noNaNs();
  NoInfs = FMF.noInfs();
  NoSignedZeros = FMF.noSignedZeros();
  AllowReciprocal = FMF.allowReciprocal();
  AllowContract = FMF.allowContract();
  ApproxFunc = FMF.approxFunc();
}

#if !defined(NDEBUG)
bool VPIRFlags::flagsValidForOpcode(unsigned Opcode) const {
  switch (OpType) {
  case OperationType::OverflowingBinOp:
    return Opcode == Instruction::Add || Opcode == Instruction::Sub ||
           Opcode == Instruction::Mul ||
           Opcode == VPInstruction::VPInstruction::CanonicalIVIncrementForPart;
  case OperationType::Trunc:
    return Opcode == Instruction::Trunc;
  case OperationType::DisjointOp:
    return Opcode == Instruction::Or;
  case OperationType::PossiblyExactOp:
    return Opcode == Instruction::AShr;
  case OperationType::GEPOp:
    return Opcode == Instruction::GetElementPtr ||
           Opcode == VPInstruction::PtrAdd ||
           Opcode == VPInstruction::WidePtrAdd;
  case OperationType::FPMathOp:
    return Opcode == Instruction::FAdd || Opcode == Instruction::FMul ||
           Opcode == Instruction::FSub || Opcode == Instruction::FNeg ||
           Opcode == Instruction::FDiv || Opcode == Instruction::FRem ||
           Opcode == Instruction::FCmp || Opcode == Instruction::Select ||
           Opcode == VPInstruction::WideIVStep ||
           Opcode == VPInstruction::ReductionStartVector ||
           Opcode == VPInstruction::ComputeReductionResult;
  case OperationType::NonNegOp:
    return Opcode == Instruction::ZExt;
    break;
  case OperationType::Cmp:
    return Opcode == Instruction::FCmp || Opcode == Instruction::ICmp;
  case OperationType::Other:
    return true;
  }
  llvm_unreachable("Unknown OperationType enum");
}
#endif

#if !defined(NDEBUG) || defined(LLVM_ENABLE_DUMP)
void VPIRFlags::printFlags(raw_ostream &O) const {
  switch (OpType) {
  case OperationType::Cmp:
    O << " " << CmpInst::getPredicateName(getPredicate());
    break;
  case OperationType::DisjointOp:
    if (DisjointFlags.IsDisjoint)
      O << " disjoint";
    break;
  case OperationType::PossiblyExactOp:
    if (ExactFlags.IsExact)
      O << " exact";
    break;
  case OperationType::OverflowingBinOp:
    if (WrapFlags.HasNUW)
      O << " nuw";
    if (WrapFlags.HasNSW)
      O << " nsw";
    break;
  case OperationType::Trunc:
    if (TruncFlags.HasNUW)
      O << " nuw";
    if (TruncFlags.HasNSW)
      O << " nsw";
    break;
  case OperationType::FPMathOp:
    getFastMathFlags().print(O);
    break;
  case OperationType::GEPOp:
    if (GEPFlags.isInBounds())
      O << " inbounds";
    else if (GEPFlags.hasNoUnsignedSignedWrap())
      O << " nusw";
    if (GEPFlags.hasNoUnsignedWrap())
      O << " nuw";
    break;
  case OperationType::NonNegOp:
    if (NonNegFlags.NonNeg)
      O << " nneg";
    break;
  case OperationType::Other:
    break;
  }
  O << " ";
}
#endif

void VPWidenRecipe::execute(VPTransformState &State) {
  auto &Builder = State.Builder;
  switch (Opcode) {
  case Instruction::Call:
  case Instruction::Br:
  case Instruction::PHI:
  case Instruction::GetElementPtr:
  case Instruction::Select:
    llvm_unreachable("This instruction is handled by a different recipe.");
  case Instruction::UDiv:
  case Instruction::SDiv:
  case Instruction::SRem:
  case Instruction::URem:
  case Instruction::Add:
  case Instruction::FAdd:
  case Instruction::Sub:
  case Instruction::FSub:
  case Instruction::FNeg:
  case Instruction::Mul:
  case Instruction::FMul:
  case Instruction::FDiv:
  case Instruction::FRem:
  case Instruction::Shl:
  case Instruction::LShr:
  case Instruction::AShr:
  case Instruction::And:
  case Instruction::Or:
  case Instruction::Xor: {
    // Just widen unops and binops.
    SmallVector<Value *, 2> Ops;
    for (VPValue *VPOp : operands())
      Ops.push_back(State.get(VPOp));

    Value *V = Builder.CreateNAryOp(Opcode, Ops);

    if (auto *VecOp = dyn_cast<Instruction>(V)) {
      applyFlags(*VecOp);
      applyMetadata(*VecOp);
    }

    // Use this vector value for all users of the original instruction.
    State.set(this, V);
    break;
  }
  case Instruction::ExtractValue: {
    assert(getNumOperands() == 2 && "expected single level extractvalue");
    Value *Op = State.get(getOperand(0));
    auto *CI = cast<ConstantInt>(getOperand(1)->getLiveInIRValue());
    Value *Extract = Builder.CreateExtractValue(Op, CI->getZExtValue());
    State.set(this, Extract);
    break;
  }
  case Instruction::Freeze: {
    Value *Op = State.get(getOperand(0));
    Value *Freeze = Builder.CreateFreeze(Op);
    State.set(this, Freeze);
    break;
  }
  case Instruction::ICmp:
  case Instruction::FCmp: {
    // Widen compares. Generate vector compares.
    bool FCmp = Opcode == Instruction::FCmp;
    Value *A = State.get(getOperand(0));
    Value *B = State.get(getOperand(1));
    Value *C = nullptr;
    if (FCmp) {
      // Propagate fast math flags.
      C = Builder.CreateFCmpFMF(
          getPredicate(), A, B,
          dyn_cast_or_null<Instruction>(getUnderlyingValue()));
    } else {
      C = Builder.CreateICmp(getPredicate(), A, B);
    }
    if (auto *I = dyn_cast<Instruction>(C))
      applyMetadata(*I);
    State.set(this, C);
    break;
  }
  default:
    // This instruction is not vectorized by simple widening.
    LLVM_DEBUG(dbgs() << "LV: Found an unhandled opcode : "
                      << Instruction::getOpcodeName(Opcode));
    llvm_unreachable("Unhandled instruction!");
  } // end of switch.

#if !defined(NDEBUG)
  // Verify that VPlan type inference results agree with the type of the
  // generated values.
  assert(VectorType::get(State.TypeAnalysis.inferScalarType(this), State.VF) ==
             State.get(this)->getType() &&
         "inferred type and type from generated instructions do not match");
#endif
}

InstructionCost VPWidenRecipe::computeCost(ElementCount VF,
                                           VPCostContext &Ctx) const {
  switch (Opcode) {
  case Instruction::UDiv:
  case Instruction::SDiv:
  case Instruction::SRem:
  case Instruction::URem:
    // If the div/rem operation isn't safe to speculate and requires
    // predication, then the only way we can even create a vplan is to insert
    // a select on the second input operand to ensure we use the value of 1
    // for the inactive lanes. The select will be costed separately.
  case Instruction::FNeg:
  case Instruction::Add:
  case Instruction::FAdd:
  case Instruction::Sub:
  case Instruction::FSub:
  case Instruction::Mul:
  case Instruction::FMul:
  case Instruction::FDiv:
  case Instruction::FRem:
  case Instruction::Shl:
  case Instruction::LShr:
  case Instruction::AShr:
  case Instruction::And:
  case Instruction::Or:
  case Instruction::Xor:
  case Instruction::Freeze:
  case Instruction::ExtractValue:
  case Instruction::ICmp:
  case Instruction::FCmp:
    return *getCostForRecipeWithOpcode(getOpcode(), VF, Ctx);
  default:
    llvm_unreachable("Unsupported opcode for instruction");
  }
}

#if !defined(NDEBUG) || defined(LLVM_ENABLE_DUMP)
void VPWidenRecipe::print(raw_ostream &O, const Twine &Indent,
                          VPSlotTracker &SlotTracker) const {
  O << Indent << "WIDEN ";
  printAsOperand(O, SlotTracker);
  O << " = " << Instruction::getOpcodeName(Opcode);
  printFlags(O);
  printOperands(O, SlotTracker);
}
#endif

void VPWidenCastRecipe::execute(VPTransformState &State) {
  auto &Builder = State.Builder;
  /// Vectorize casts.
  assert(State.VF.isVector() && "Not vectorizing?");
  Type *DestTy = VectorType::get(getResultType(), State.VF);
  VPValue *Op = getOperand(0);
  Value *A = State.get(Op);
  Value *Cast = Builder.CreateCast(Instruction::CastOps(Opcode), A, DestTy);
  State.set(this, Cast);
  if (auto *CastOp = dyn_cast<Instruction>(Cast)) {
    applyFlags(*CastOp);
    applyMetadata(*CastOp);
  }
}

InstructionCost VPWidenCastRecipe::computeCost(ElementCount VF,
                                               VPCostContext &Ctx) const {
  // TODO: In some cases, VPWidenCastRecipes are created but not considered in
  // the legacy cost model, including truncates/extends when evaluating a
  // reduction in a smaller type.
  if (!getUnderlyingValue())
    return 0;
  // Computes the CastContextHint from a recipes that may access memory.
  auto ComputeCCH = [&](const VPRecipeBase *R) -> TTI::CastContextHint {
    if (VF.isScalar())
      return TTI::CastContextHint::Normal;
    if (isa<VPInterleaveBase>(R))
      return TTI::CastContextHint::Interleave;
    if (const auto *ReplicateRecipe = dyn_cast<VPReplicateRecipe>(R))
      return ReplicateRecipe->isPredicated() ? TTI::CastContextHint::Masked
                                             : TTI::CastContextHint::Normal;
    const auto *WidenMemoryRecipe = dyn_cast<VPWidenMemoryRecipe>(R);
    if (WidenMemoryRecipe == nullptr)
      return TTI::CastContextHint::None;
    if (!WidenMemoryRecipe->isConsecutive())
      return TTI::CastContextHint::GatherScatter;
    if (WidenMemoryRecipe->isReverse())
      return TTI::CastContextHint::Reversed;
    if (WidenMemoryRecipe->isMasked())
      return TTI::CastContextHint::Masked;
    return TTI::CastContextHint::Normal;
  };

  VPValue *Operand = getOperand(0);
  TTI::CastContextHint CCH = TTI::CastContextHint::None;
  // For Trunc/FPTrunc, get the context from the only user.
  if ((Opcode == Instruction::Trunc || Opcode == Instruction::FPTrunc) &&
      !hasMoreThanOneUniqueUser() && getNumUsers() > 0) {
    if (auto *StoreRecipe = dyn_cast<VPRecipeBase>(*user_begin()))
      CCH = ComputeCCH(StoreRecipe);
  }
  // For Z/Sext, get the context from the operand.
  else if (Opcode == Instruction::ZExt || Opcode == Instruction::SExt ||
           Opcode == Instruction::FPExt) {
    if (Operand->isLiveIn())
      CCH = TTI::CastContextHint::Normal;
    else if (Operand->getDefiningRecipe())
      CCH = ComputeCCH(Operand->getDefiningRecipe());
  }

  auto *SrcTy =
      cast<VectorType>(toVectorTy(Ctx.Types.inferScalarType(Operand), VF));
  auto *DestTy = cast<VectorType>(toVectorTy(getResultType(), VF));
  // Arm TTI will use the underlying instruction to determine the cost.
  return Ctx.TTI.getCastInstrCost(
      Opcode, DestTy, SrcTy, CCH, Ctx.CostKind,
      dyn_cast_if_present<Instruction>(getUnderlyingValue()));
}

#if !defined(NDEBUG) || defined(LLVM_ENABLE_DUMP)
void VPWidenCastRecipe::print(raw_ostream &O, const Twine &Indent,
                              VPSlotTracker &SlotTracker) const {
  O << Indent << "WIDEN-CAST ";
  printAsOperand(O, SlotTracker);
  O << " = " << Instruction::getOpcodeName(Opcode);
  printFlags(O);
  printOperands(O, SlotTracker);
  O << " to " << *getResultType();
}
#endif

InstructionCost VPHeaderPHIRecipe::computeCost(ElementCount VF,
                                               VPCostContext &Ctx) const {
  return Ctx.TTI.getCFInstrCost(Instruction::PHI, Ctx.CostKind);
}

/// A helper function that returns an integer or floating-point constant with
/// value C.
static Constant *getSignedIntOrFpConstant(Type *Ty, int64_t C) {
  return Ty->isIntegerTy() ? ConstantInt::getSigned(Ty, C)
                           : ConstantFP::get(Ty, C);
}

#if !defined(NDEBUG) || defined(LLVM_ENABLE_DUMP)
void VPWidenIntOrFpInductionRecipe::print(raw_ostream &O, const Twine &Indent,
                                          VPSlotTracker &SlotTracker) const {
  O << Indent;
  printAsOperand(O, SlotTracker);
  O << " = WIDEN-INDUCTION  ";
  printOperands(O, SlotTracker);

  if (auto *TI = getTruncInst())
    O << " (truncated to " << *TI->getType() << ")";
}
#endif

bool VPWidenIntOrFpInductionRecipe::isCanonical() const {
  // The step may be defined by a recipe in the preheader (e.g. if it requires
  // SCEV expansion), but for the canonical induction the step is required to be
  // 1, which is represented as live-in.
  if (getStepValue()->getDefiningRecipe())
    return false;
  auto *StepC = dyn_cast<ConstantInt>(getStepValue()->getLiveInIRValue());
  auto *StartC = dyn_cast<ConstantInt>(getStartValue()->getLiveInIRValue());
  auto *CanIV = cast<VPCanonicalIVPHIRecipe>(&*getParent()->begin());
  return StartC && StartC->isZero() && StepC && StepC->isOne() &&
         getScalarType() == CanIV->getScalarType();
}

#if !defined(NDEBUG) || defined(LLVM_ENABLE_DUMP)
void VPDerivedIVRecipe::print(raw_ostream &O, const Twine &Indent,
                              VPSlotTracker &SlotTracker) const {
  O << Indent;
  printAsOperand(O, SlotTracker);
  O << " = DERIVED-IV ";
  getStartValue()->printAsOperand(O, SlotTracker);
  O << " + ";
  getOperand(1)->printAsOperand(O, SlotTracker);
  O << " * ";
  getStepValue()->printAsOperand(O, SlotTracker);
}
#endif

void VPScalarIVStepsRecipe::execute(VPTransformState &State) {
  // Fast-math-flags propagate from the original induction instruction.
  IRBuilder<>::FastMathFlagGuard FMFG(State.Builder);
  if (hasFastMathFlags())
    State.Builder.setFastMathFlags(getFastMathFlags());

  /// Compute scalar induction steps. \p ScalarIV is the scalar induction
  /// variable on which to base the steps, \p Step is the size of the step.

  Value *BaseIV = State.get(getOperand(0), VPLane(0));
  Value *Step = State.get(getStepValue(), VPLane(0));
  IRBuilderBase &Builder = State.Builder;

  // Ensure step has the same type as that of scalar IV.
  Type *BaseIVTy = BaseIV->getType()->getScalarType();
  assert(BaseIVTy == Step->getType() && "Types of BaseIV and Step must match!");

  // We build scalar steps for both integer and floating-point induction
  // variables. Here, we determine the kind of arithmetic we will perform.
  Instruction::BinaryOps AddOp;
  Instruction::BinaryOps MulOp;
  if (BaseIVTy->isIntegerTy()) {
    AddOp = Instruction::Add;
    MulOp = Instruction::Mul;
  } else {
    AddOp = InductionOpcode;
    MulOp = Instruction::FMul;
  }

  // Determine the number of scalars we need to generate for each unroll
  // iteration.
  bool FirstLaneOnly = vputils::onlyFirstLaneUsed(this);
  // Compute the scalar steps and save the results in State.
  Type *IntStepTy =
      IntegerType::get(BaseIVTy->getContext(), BaseIVTy->getScalarSizeInBits());
  Type *VecIVTy = nullptr;
  Value *UnitStepVec = nullptr, *SplatStep = nullptr, *SplatIV = nullptr;
  if (!FirstLaneOnly && State.VF.isScalable()) {
    VecIVTy = VectorType::get(BaseIVTy, State.VF);
    UnitStepVec =
        Builder.CreateStepVector(VectorType::get(IntStepTy, State.VF));
    SplatStep = Builder.CreateVectorSplat(State.VF, Step);
    SplatIV = Builder.CreateVectorSplat(State.VF, BaseIV);
  }

  unsigned StartLane = 0;
  unsigned EndLane = FirstLaneOnly ? 1 : State.VF.getKnownMinValue();
  if (State.Lane) {
    StartLane = State.Lane->getKnownLane();
    EndLane = StartLane + 1;
  }
  Value *StartIdx0;
  if (getUnrollPart(*this) == 0)
    StartIdx0 = ConstantInt::get(IntStepTy, 0);
  else {
    StartIdx0 = State.get(getOperand(2), true);
    if (getUnrollPart(*this) != 1) {
      StartIdx0 =
          Builder.CreateMul(StartIdx0, ConstantInt::get(StartIdx0->getType(),
                                                        getUnrollPart(*this)));
    }
    StartIdx0 = Builder.CreateSExtOrTrunc(StartIdx0, IntStepTy);
  }

  if (!FirstLaneOnly && State.VF.isScalable()) {
    auto *SplatStartIdx = Builder.CreateVectorSplat(State.VF, StartIdx0);
    auto *InitVec = Builder.CreateAdd(SplatStartIdx, UnitStepVec);
    if (BaseIVTy->isFloatingPointTy())
      InitVec = Builder.CreateSIToFP(InitVec, VecIVTy);
    auto *Mul = Builder.CreateBinOp(MulOp, InitVec, SplatStep);
    auto *Add = Builder.CreateBinOp(AddOp, SplatIV, Mul);
    State.set(this, Add);
    // It's useful to record the lane values too for the known minimum number
    // of elements so we do those below. This improves the code quality when
    // trying to extract the first element, for example.
  }

  if (BaseIVTy->isFloatingPointTy())
    StartIdx0 = Builder.CreateSIToFP(StartIdx0, BaseIVTy);

  for (unsigned Lane = StartLane; Lane < EndLane; ++Lane) {
    Value *StartIdx = Builder.CreateBinOp(
        AddOp, StartIdx0, getSignedIntOrFpConstant(BaseIVTy, Lane));
    // The step returned by `createStepForVF` is a runtime-evaluated value
    // when VF is scalable. Otherwise, it should be folded into a Constant.
    assert((State.VF.isScalable() || isa<Constant>(StartIdx)) &&
           "Expected StartIdx to be folded to a constant when VF is not "
           "scalable");
    auto *Mul = Builder.CreateBinOp(MulOp, StartIdx, Step);
    auto *Add = Builder.CreateBinOp(AddOp, BaseIV, Mul);
    State.set(this, Add, VPLane(Lane));
  }
}

#if !defined(NDEBUG) || defined(LLVM_ENABLE_DUMP)
void VPScalarIVStepsRecipe::print(raw_ostream &O, const Twine &Indent,
                                  VPSlotTracker &SlotTracker) const {
  O << Indent;
  printAsOperand(O, SlotTracker);
  O << " = SCALAR-STEPS ";
  printOperands(O, SlotTracker);
}
#endif

void VPWidenGEPRecipe::execute(VPTransformState &State) {
  assert(State.VF.isVector() && "not widening");
  auto *GEP = cast<GetElementPtrInst>(getUnderlyingInstr());
  // Construct a vector GEP by widening the operands of the scalar GEP as
  // necessary. We mark the vector GEP 'inbounds' if appropriate. A GEP
  // results in a vector of pointers when at least one operand of the GEP
  // is vector-typed. Thus, to keep the representation compact, we only use
  // vector-typed operands for loop-varying values.

  if (areAllOperandsInvariant()) {
    // If we are vectorizing, but the GEP has only loop-invariant operands,
    // the GEP we build (by only using vector-typed operands for
    // loop-varying values) would be a scalar pointer. Thus, to ensure we
    // produce a vector of pointers, we need to either arbitrarily pick an
    // operand to broadcast, or broadcast a clone of the original GEP.
    // Here, we broadcast a clone of the original.
    //
    // TODO: If at some point we decide to scalarize instructions having
    //       loop-invariant operands, this special case will no longer be
    //       required. We would add the scalarization decision to
    //       collectLoopScalars() and teach getVectorValue() to broadcast
    //       the lane-zero scalar value.
    SmallVector<Value *> Ops;
    for (unsigned I = 0, E = getNumOperands(); I != E; I++)
      Ops.push_back(State.get(getOperand(I), VPLane(0)));

    auto *NewGEP = State.Builder.CreateGEP(GEP->getSourceElementType(), Ops[0],
                                           ArrayRef(Ops).drop_front(), "",
                                           getGEPNoWrapFlags());
    Value *Splat = State.Builder.CreateVectorSplat(State.VF, NewGEP);
    State.set(this, Splat);
  } else {
    // If the GEP has at least one loop-varying operand, we are sure to
    // produce a vector of pointers unless VF is scalar.
    // The pointer operand of the new GEP. If it's loop-invariant, we
    // won't broadcast it.
    auto *Ptr = isPointerLoopInvariant() ? State.get(getOperand(0), VPLane(0))
                                         : State.get(getOperand(0));

    // Collect all the indices for the new GEP. If any index is
    // loop-invariant, we won't broadcast it.
    SmallVector<Value *, 4> Indices;
    for (unsigned I = 1, E = getNumOperands(); I < E; I++) {
      VPValue *Operand = getOperand(I);
      if (isIndexLoopInvariant(I - 1))
        Indices.push_back(State.get(Operand, VPLane(0)));
      else
        Indices.push_back(State.get(Operand));
    }

    // Create the new GEP. Note that this GEP may be a scalar if VF == 1,
    // but it should be a vector, otherwise.
    auto *NewGEP = State.Builder.CreateGEP(GEP->getSourceElementType(), Ptr,
                                           Indices, "", getGEPNoWrapFlags());
    assert((State.VF.isScalar() || NewGEP->getType()->isVectorTy()) &&
           "NewGEP is not a pointer vector");
    State.set(this, NewGEP);
  }
}

#if !defined(NDEBUG) || defined(LLVM_ENABLE_DUMP)
void VPWidenGEPRecipe::print(raw_ostream &O, const Twine &Indent,
                             VPSlotTracker &SlotTracker) const {
  O << Indent << "WIDEN-GEP ";
  O << (isPointerLoopInvariant() ? "Inv" : "Var");
  for (size_t I = 0; I < getNumOperands() - 1; ++I)
    O << "[" << (isIndexLoopInvariant(I) ? "Inv" : "Var") << "]";

  O << " ";
  printAsOperand(O, SlotTracker);
  O << " = getelementptr";
  printFlags(O);
  printOperands(O, SlotTracker);
}
#endif

static Type *getGEPIndexTy(bool IsScalable, bool IsReverse, bool IsUnitStride,
                           unsigned CurrentPart, IRBuilderBase &Builder) {
  // Use i32 for the gep index type when the value is constant,
  // or query DataLayout for a more suitable index type otherwise.
  const DataLayout &DL = Builder.GetInsertBlock()->getDataLayout();
  return !IsUnitStride || (IsScalable && (IsReverse || CurrentPart > 0))
             ? DL.getIndexType(Builder.getPtrTy(0))
             : Builder.getInt32Ty();
}

void VPVectorEndPointerRecipe::execute(VPTransformState &State) {
  auto &Builder = State.Builder;
  unsigned CurrentPart = getUnrollPart(*this);
  bool IsUnitStride = Stride == 1 || Stride == -1;
  Type *IndexTy = getGEPIndexTy(State.VF.isScalable(), /*IsReverse*/ true,
                                IsUnitStride, CurrentPart, Builder);

  // The wide store needs to start at the last vector element.
  Value *RunTimeVF = State.get(getVFValue(), VPLane(0));
  if (IndexTy != RunTimeVF->getType())
    RunTimeVF = Builder.CreateZExtOrTrunc(RunTimeVF, IndexTy);
  // NumElt = Stride * CurrentPart * RunTimeVF
  Value *NumElt = Builder.CreateMul(
      ConstantInt::get(IndexTy, Stride * (int64_t)CurrentPart), RunTimeVF);
  // LastLane = Stride * (RunTimeVF - 1)
  Value *LastLane = Builder.CreateSub(RunTimeVF, ConstantInt::get(IndexTy, 1));
  if (Stride != 1)
    LastLane = Builder.CreateMul(ConstantInt::get(IndexTy, Stride), LastLane);
  Value *Ptr = State.get(getOperand(0), VPLane(0));
  Value *ResultPtr =
      Builder.CreateGEP(IndexedTy, Ptr, NumElt, "", getGEPNoWrapFlags());
  ResultPtr = Builder.CreateGEP(IndexedTy, ResultPtr, LastLane, "",
                                getGEPNoWrapFlags());

  State.set(this, ResultPtr, /*IsScalar*/ true);
}

#if !defined(NDEBUG) || defined(LLVM_ENABLE_DUMP)
void VPVectorEndPointerRecipe::print(raw_ostream &O, const Twine &Indent,
                                     VPSlotTracker &SlotTracker) const {
  O << Indent;
  printAsOperand(O, SlotTracker);
  O << " = vector-end-pointer";
  printFlags(O);
  printOperands(O, SlotTracker);
}
#endif

void VPVectorPointerRecipe::execute(VPTransformState &State) {
  auto &Builder = State.Builder;
  unsigned CurrentPart = getUnrollPart(*this);
  Type *IndexTy = getGEPIndexTy(State.VF.isScalable(), /*IsReverse*/ false,
                                /*IsUnitStride*/ true, CurrentPart, Builder);
  Value *Ptr = State.get(getOperand(0), VPLane(0));

  Value *Increment = createStepForVF(Builder, IndexTy, State.VF, CurrentPart);
  Value *ResultPtr =
      Builder.CreateGEP(IndexedTy, Ptr, Increment, "", getGEPNoWrapFlags());

  State.set(this, ResultPtr, /*IsScalar*/ true);
}

#if !defined(NDEBUG) || defined(LLVM_ENABLE_DUMP)
void VPVectorPointerRecipe::print(raw_ostream &O, const Twine &Indent,
                                  VPSlotTracker &SlotTracker) const {
  O << Indent;
  printAsOperand(O, SlotTracker);
  O << " = vector-pointer ";

  printOperands(O, SlotTracker);
}
#endif

InstructionCost VPBlendRecipe::computeCost(ElementCount VF,
                                           VPCostContext &Ctx) const {
  // Handle cases where only the first lane is used the same way as the legacy
  // cost model.
  if (vputils::onlyFirstLaneUsed(this))
    return Ctx.TTI.getCFInstrCost(Instruction::PHI, Ctx.CostKind);

  Type *ResultTy = toVectorTy(Ctx.Types.inferScalarType(this), VF);
  Type *CmpTy = toVectorTy(Type::getInt1Ty(Ctx.Types.getContext()), VF);
  return (getNumIncomingValues() - 1) *
         Ctx.TTI.getCmpSelInstrCost(Instruction::Select, ResultTy, CmpTy,
                                    CmpInst::BAD_ICMP_PREDICATE, Ctx.CostKind);
}

#if !defined(NDEBUG) || defined(LLVM_ENABLE_DUMP)
void VPBlendRecipe::print(raw_ostream &O, const Twine &Indent,
                          VPSlotTracker &SlotTracker) const {
  O << Indent << "BLEND ";
  printAsOperand(O, SlotTracker);
  O << " =";
  if (getNumIncomingValues() == 1) {
    // Not a User of any mask: not really blending, this is a
    // single-predecessor phi.
    O << " ";
    getIncomingValue(0)->printAsOperand(O, SlotTracker);
  } else {
    for (unsigned I = 0, E = getNumIncomingValues(); I < E; ++I) {
      O << " ";
      getIncomingValue(I)->printAsOperand(O, SlotTracker);
      if (I == 0)
        continue;
      O << "/";
      getMask(I)->printAsOperand(O, SlotTracker);
    }
  }
}
#endif

void VPReductionRecipe::execute(VPTransformState &State) {
  assert(!State.Lane && "Reduction being replicated.");
  Value *PrevInChain = State.get(getChainOp(), /*IsScalar*/ true);
  RecurKind Kind = getRecurrenceKind();
  assert(!RecurrenceDescriptor::isAnyOfRecurrenceKind(Kind) &&
         "In-loop AnyOf reductions aren't currently supported");
  // Propagate the fast-math flags carried by the underlying instruction.
  IRBuilderBase::FastMathFlagGuard FMFGuard(State.Builder);
  State.Builder.setFastMathFlags(getFastMathFlags());
  Value *NewVecOp = State.get(getVecOp());
  if (VPValue *Cond = getCondOp()) {
    Value *NewCond = State.get(Cond, State.VF.isScalar());
    VectorType *VecTy = dyn_cast<VectorType>(NewVecOp->getType());
    Type *ElementTy = VecTy ? VecTy->getElementType() : NewVecOp->getType();

    Value *Start = getRecurrenceIdentity(Kind, ElementTy, getFastMathFlags());
    if (State.VF.isVector())
      Start = State.Builder.CreateVectorSplat(VecTy->getElementCount(), Start);

    Value *Select = State.Builder.CreateSelect(NewCond, NewVecOp, Start);
    NewVecOp = Select;
  }
  Value *NewRed;
  Value *NextInChain;
  if (IsOrdered) {
    if (State.VF.isVector())
      NewRed =
          createOrderedReduction(State.Builder, Kind, NewVecOp, PrevInChain);
    else
      NewRed = State.Builder.CreateBinOp(
          (Instruction::BinaryOps)RecurrenceDescriptor::getOpcode(Kind),
          PrevInChain, NewVecOp);
    PrevInChain = NewRed;
    NextInChain = NewRed;
  } else {
    PrevInChain = State.get(getChainOp(), /*IsScalar*/ true);
    NewRed = createSimpleReduction(State.Builder, NewVecOp, Kind);
    if (RecurrenceDescriptor::isMinMaxRecurrenceKind(Kind))
      NextInChain = createMinMaxOp(State.Builder, Kind, NewRed, PrevInChain);
    else
      NextInChain = State.Builder.CreateBinOp(
          (Instruction::BinaryOps)RecurrenceDescriptor::getOpcode(Kind),
          PrevInChain, NewRed);
  }
  State.set(this, NextInChain, /*IsScalar*/ true);
}

void VPReductionEVLRecipe::execute(VPTransformState &State) {
  assert(!State.Lane && "Reduction being replicated.");

  auto &Builder = State.Builder;
  // Propagate the fast-math flags carried by the underlying instruction.
  IRBuilderBase::FastMathFlagGuard FMFGuard(Builder);
  Builder.setFastMathFlags(getFastMathFlags());

  RecurKind Kind = getRecurrenceKind();
  Value *Prev = State.get(getChainOp(), /*IsScalar*/ true);
  Value *VecOp = State.get(getVecOp());
  Value *EVL = State.get(getEVL(), VPLane(0));

  Value *Mask;
  if (VPValue *CondOp = getCondOp())
    Mask = State.get(CondOp);
  else
    Mask = Builder.CreateVectorSplat(State.VF, Builder.getTrue());

  Value *NewRed;
  if (isOrdered()) {
    NewRed = createOrderedReduction(Builder, Kind, VecOp, Prev, Mask, EVL);
  } else {
    NewRed = createSimpleReduction(Builder, VecOp, Kind, Mask, EVL);
    if (RecurrenceDescriptor::isMinMaxRecurrenceKind(Kind))
      NewRed = createMinMaxOp(Builder, Kind, NewRed, Prev);
    else
      NewRed = Builder.CreateBinOp(
          (Instruction::BinaryOps)RecurrenceDescriptor::getOpcode(Kind), NewRed,
          Prev);
  }
  State.set(this, NewRed, /*IsScalar*/ true);
}

InstructionCost VPReductionRecipe::computeCost(ElementCount VF,
                                               VPCostContext &Ctx) const {
  RecurKind RdxKind = getRecurrenceKind();
  Type *ElementTy = Ctx.Types.inferScalarType(this);
  auto *VectorTy = cast<VectorType>(toVectorTy(ElementTy, VF));
  unsigned Opcode = RecurrenceDescriptor::getOpcode(RdxKind);
  FastMathFlags FMFs = getFastMathFlags();
  std::optional<FastMathFlags> OptionalFMF =
      ElementTy->isFloatingPointTy() ? std::make_optional(FMFs) : std::nullopt;

  // TODO: Support any-of reductions.
  assert(
      (!RecurrenceDescriptor::isAnyOfRecurrenceKind(RdxKind) ||
       ForceTargetInstructionCost.getNumOccurrences() > 0) &&
      "Any-of reduction not implemented in VPlan-based cost model currently.");

  // Note that TTI should model the cost of moving result to the scalar register
  // and the BinOp cost in the getMinMaxReductionCost().
  if (RecurrenceDescriptor::isMinMaxRecurrenceKind(RdxKind)) {
    Intrinsic::ID Id = getMinMaxReductionIntrinsicOp(RdxKind);
    return Ctx.TTI.getMinMaxReductionCost(Id, VectorTy, FMFs, Ctx.CostKind);
  }

  // Note that TTI should model the cost of moving result to the scalar register
  // and the BinOp cost in the getArithmeticReductionCost().
  return Ctx.TTI.getArithmeticReductionCost(Opcode, VectorTy, OptionalFMF,
                                            Ctx.CostKind);
}

VPExpressionRecipe::VPExpressionRecipe(
    ExpressionTypes ExpressionType,
    ArrayRef<VPSingleDefRecipe *> ExpressionRecipes)
    : VPSingleDefRecipe(VPDef::VPExpressionSC, {}, {}),
      ExpressionRecipes(SetVector<VPSingleDefRecipe *>(
                            ExpressionRecipes.begin(), ExpressionRecipes.end())
                            .takeVector()),
      ExpressionType(ExpressionType) {
  assert(!ExpressionRecipes.empty() && "Nothing to combine?");
  assert(
      none_of(ExpressionRecipes,
              [](VPSingleDefRecipe *R) { return R->mayHaveSideEffects(); }) &&
      "expression cannot contain recipes with side-effects");

  // Maintain a copy of the expression recipes as a set of users.
  SmallPtrSet<VPUser *, 4> ExpressionRecipesAsSetOfUsers;
  for (auto *R : ExpressionRecipes)
    ExpressionRecipesAsSetOfUsers.insert(R);

  // Recipes in the expression, except the last one, must only be used by
  // (other) recipes inside the expression. If there are other users, external
  // to the expression, use a clone of the recipe for external users.
  for (VPSingleDefRecipe *R : ExpressionRecipes) {
    if (R != ExpressionRecipes.back() &&
        any_of(R->users(), [&ExpressionRecipesAsSetOfUsers](VPUser *U) {
          return !ExpressionRecipesAsSetOfUsers.contains(U);
        })) {
      // There are users outside of the expression. Clone the recipe and use the
      // clone those external users.
      VPSingleDefRecipe *CopyForExtUsers = R->clone();
      R->replaceUsesWithIf(CopyForExtUsers, [&ExpressionRecipesAsSetOfUsers](
                                                VPUser &U, unsigned) {
        return !ExpressionRecipesAsSetOfUsers.contains(&U);
      });
      CopyForExtUsers->insertBefore(R);
    }
    if (R->getParent())
      R->removeFromParent();
  }

  // Internalize all external operands to the expression recipes. To do so,
  // create new temporary VPValues for all operands defined by a recipe outside
  // the expression. The original operands are added as operands of the
  // VPExpressionRecipe itself.
  for (auto *R : ExpressionRecipes) {
    for (const auto &[Idx, Op] : enumerate(R->operands())) {
      auto *Def = Op->getDefiningRecipe();
      if (Def && ExpressionRecipesAsSetOfUsers.contains(Def))
        continue;
      addOperand(Op);
      LiveInPlaceholders.push_back(new VPValue());
      R->setOperand(Idx, LiveInPlaceholders.back());
    }
  }
}

void VPExpressionRecipe::decompose() {
  for (auto *R : ExpressionRecipes)
    R->insertBefore(this);

  for (const auto &[Idx, Op] : enumerate(operands()))
    LiveInPlaceholders[Idx]->replaceAllUsesWith(Op);

  replaceAllUsesWith(ExpressionRecipes.back());
  ExpressionRecipes.clear();
}

InstructionCost VPExpressionRecipe::computeCost(ElementCount VF,
                                                VPCostContext &Ctx) const {
  Type *RedTy = Ctx.Types.inferScalarType(this);
  auto *SrcVecTy = cast<VectorType>(
      toVectorTy(Ctx.Types.inferScalarType(getOperand(0)), VF));
  assert(RedTy->isIntegerTy() &&
         "VPExpressionRecipe only supports integer types currently.");
  unsigned Opcode = RecurrenceDescriptor::getOpcode(
      cast<VPReductionRecipe>(ExpressionRecipes.back())->getRecurrenceKind());
  switch (ExpressionType) {
  case ExpressionTypes::ExtendedReduction: {
    return Ctx.TTI.getExtendedReductionCost(
        Opcode,
        cast<VPWidenCastRecipe>(ExpressionRecipes.front())->getOpcode() ==
            Instruction::ZExt,
        RedTy, SrcVecTy, std::nullopt, Ctx.CostKind);
  }
  case ExpressionTypes::MulAccReduction:
    return Ctx.TTI.getMulAccReductionCost(false, Opcode, RedTy, SrcVecTy,
                                          Ctx.CostKind);

  case ExpressionTypes::ExtMulAccReduction:
    return Ctx.TTI.getMulAccReductionCost(
        cast<VPWidenCastRecipe>(ExpressionRecipes.front())->getOpcode() ==
            Instruction::ZExt,
        Opcode, RedTy, SrcVecTy, Ctx.CostKind);
  }
  llvm_unreachable("Unknown VPExpressionRecipe::ExpressionTypes enum");
}

bool VPExpressionRecipe::mayReadOrWriteMemory() const {
  return any_of(ExpressionRecipes, [](VPSingleDefRecipe *R) {
    return R->mayReadFromMemory() || R->mayWriteToMemory();
  });
}

bool VPExpressionRecipe::mayHaveSideEffects() const {
  assert(
      none_of(ExpressionRecipes,
              [](VPSingleDefRecipe *R) { return R->mayHaveSideEffects(); }) &&
      "expression cannot contain recipes with side-effects");
  return false;
}

#if !defined(NDEBUG) || defined(LLVM_ENABLE_DUMP)

void VPExpressionRecipe::print(raw_ostream &O, const Twine &Indent,
                               VPSlotTracker &SlotTracker) const {
  O << Indent << "EXPRESSION ";
  printAsOperand(O, SlotTracker);
  O << " = ";
  auto *Red = cast<VPReductionRecipe>(ExpressionRecipes.back());
  unsigned Opcode = RecurrenceDescriptor::getOpcode(Red->getRecurrenceKind());

  switch (ExpressionType) {
  case ExpressionTypes::ExtendedReduction: {
    getOperand(1)->printAsOperand(O, SlotTracker);
    O << " +";
    O << " reduce." << Instruction::getOpcodeName(Opcode) << " (";
    getOperand(0)->printAsOperand(O, SlotTracker);
    Red->printFlags(O);

    auto *Ext0 = cast<VPWidenCastRecipe>(ExpressionRecipes[0]);
    O << Instruction::getOpcodeName(Ext0->getOpcode()) << " to "
      << *Ext0->getResultType();
    if (Red->isConditional()) {
      O << ", ";
      Red->getCondOp()->printAsOperand(O, SlotTracker);
    }
    O << ")";
    break;
  }
  case ExpressionTypes::MulAccReduction:
  case ExpressionTypes::ExtMulAccReduction: {
    getOperand(getNumOperands() - 1)->printAsOperand(O, SlotTracker);
    O << " + ";
    O << "reduce."
      << Instruction::getOpcodeName(
             RecurrenceDescriptor::getOpcode(Red->getRecurrenceKind()))
      << " (";
    O << "mul";
    bool IsExtended = ExpressionType == ExpressionTypes::ExtMulAccReduction;
    auto *Mul = cast<VPWidenRecipe>(IsExtended ? ExpressionRecipes[2]
                                               : ExpressionRecipes[0]);
    Mul->printFlags(O);
    if (IsExtended)
      O << "(";
    getOperand(0)->printAsOperand(O, SlotTracker);
    if (IsExtended) {
      auto *Ext0 = cast<VPWidenCastRecipe>(ExpressionRecipes[0]);
      O << " " << Instruction::getOpcodeName(Ext0->getOpcode()) << " to "
        << *Ext0->getResultType() << "), (";
    } else {
      O << ", ";
    }
    getOperand(1)->printAsOperand(O, SlotTracker);
    if (IsExtended) {
      auto *Ext1 = cast<VPWidenCastRecipe>(ExpressionRecipes[1]);
      O << " " << Instruction::getOpcodeName(Ext1->getOpcode()) << " to "
        << *Ext1->getResultType() << ")";
    }
    if (Red->isConditional()) {
      O << ", ";
      Red->getCondOp()->printAsOperand(O, SlotTracker);
    }
    O << ")";
    break;
  }
  }
}

void VPReductionRecipe::print(raw_ostream &O, const Twine &Indent,
                              VPSlotTracker &SlotTracker) const {
  O << Indent << "REDUCE ";
  printAsOperand(O, SlotTracker);
  O << " = ";
  getChainOp()->printAsOperand(O, SlotTracker);
  O << " +";
  printFlags(O);
  O << " reduce."
    << Instruction::getOpcodeName(
           RecurrenceDescriptor::getOpcode(getRecurrenceKind()))
    << " (";
  getVecOp()->printAsOperand(O, SlotTracker);
  if (isConditional()) {
    O << ", ";
    getCondOp()->printAsOperand(O, SlotTracker);
  }
  O << ")";
}

void VPReductionEVLRecipe::print(raw_ostream &O, const Twine &Indent,
                                 VPSlotTracker &SlotTracker) const {
  O << Indent << "REDUCE ";
  printAsOperand(O, SlotTracker);
  O << " = ";
  getChainOp()->printAsOperand(O, SlotTracker);
  O << " +";
  printFlags(O);
  O << " vp.reduce."
    << Instruction::getOpcodeName(
           RecurrenceDescriptor::getOpcode(getRecurrenceKind()))
    << " (";
  getVecOp()->printAsOperand(O, SlotTracker);
  O << ", ";
  getEVL()->printAsOperand(O, SlotTracker);
  if (isConditional()) {
    O << ", ";
    getCondOp()->printAsOperand(O, SlotTracker);
  }
  O << ")";
}

#endif

/// A helper function to scalarize a single Instruction in the innermost loop.
/// Generates a sequence of scalar instances for lane \p Lane. Uses the VPValue
/// operands from \p RepRecipe instead of \p Instr's operands.
static void scalarizeInstruction(const Instruction *Instr,
                                 VPReplicateRecipe *RepRecipe,
                                 const VPLane &Lane, VPTransformState &State) {
  assert((!Instr->getType()->isAggregateType() ||
          canVectorizeTy(Instr->getType())) &&
         "Expected vectorizable or non-aggregate type.");

  // Does this instruction return a value ?
  bool IsVoidRetTy = Instr->getType()->isVoidTy();

  Instruction *Cloned = Instr->clone();
  if (!IsVoidRetTy) {
    Cloned->setName(Instr->getName() + ".cloned");
    Type *ResultTy = State.TypeAnalysis.inferScalarType(RepRecipe);
    // The operands of the replicate recipe may have been narrowed, resulting in
    // a narrower result type. Update the type of the cloned instruction to the
    // correct type.
    if (ResultTy != Cloned->getType())
      Cloned->mutateType(ResultTy);
  }

  RepRecipe->applyFlags(*Cloned);
  RepRecipe->applyMetadata(*Cloned);

  if (RepRecipe->hasPredicate())
    cast<CmpInst>(Cloned)->setPredicate(RepRecipe->getPredicate());

  if (auto DL = RepRecipe->getDebugLoc())
    State.setDebugLocFrom(DL);

  // Replace the operands of the cloned instructions with their scalar
  // equivalents in the new loop.
  for (const auto &I : enumerate(RepRecipe->operands())) {
    auto InputLane = Lane;
    VPValue *Operand = I.value();
    if (vputils::isSingleScalar(Operand))
      InputLane = VPLane::getFirstLane();
    Cloned->setOperand(I.index(), State.get(Operand, InputLane));
  }

  // Place the cloned scalar in the new loop.
  State.Builder.Insert(Cloned);

  State.set(RepRecipe, Cloned, Lane);

  // If we just cloned a new assumption, add it the assumption cache.
  if (auto *II = dyn_cast<AssumeInst>(Cloned))
    State.AC->registerAssumption(II);

  assert(
      (RepRecipe->getParent()->getParent() ||
       !RepRecipe->getParent()->getPlan()->getVectorLoopRegion() ||
       all_of(RepRecipe->operands(),
              [](VPValue *Op) { return Op->isDefinedOutsideLoopRegions(); })) &&
      "Expected a recipe is either within a region or all of its operands "
      "are defined outside the vectorized region.");
}

void VPReplicateRecipe::execute(VPTransformState &State) {
  Instruction *UI = getUnderlyingInstr();

  if (!State.Lane) {
    assert(IsSingleScalar && "VPReplicateRecipes outside replicate regions "
                             "must have already been unrolled");
    scalarizeInstruction(UI, this, VPLane(0), State);
    return;
  }

  assert((State.VF.isScalar() || !isSingleScalar()) &&
         "uniform recipe shouldn't be predicated");
  assert(!State.VF.isScalable() && "Can't scalarize a scalable vector");
  scalarizeInstruction(UI, this, *State.Lane, State);
  // Insert scalar instance packing it into a vector.
  if (State.VF.isVector() && shouldPack()) {
    Value *WideValue =
        State.Lane->isFirstLane()
            ? PoisonValue::get(VectorType::get(UI->getType(), State.VF))
            : State.get(this);
    State.set(this, State.packScalarIntoVectorizedValue(this, WideValue,
                                                        *State.Lane));
  }
}

bool VPReplicateRecipe::shouldPack() const {
  // Find if the recipe is used by a widened recipe via an intervening
  // VPPredInstPHIRecipe. In this case, also pack the scalar values in a vector.
  return any_of(users(), [](const VPUser *U) {
    if (auto *PredR = dyn_cast<VPPredInstPHIRecipe>(U))
      return !vputils::onlyScalarValuesUsed(PredR);
    return false;
  });
}

InstructionCost VPReplicateRecipe::computeCost(ElementCount VF,
                                               VPCostContext &Ctx) const {
  Instruction *UI = cast<Instruction>(getUnderlyingValue());
  // VPReplicateRecipe may be cloned as part of an existing VPlan-to-VPlan
  // transform, avoid computing their cost multiple times for now.
  Ctx.SkipCostComputation.insert(UI);

  switch (UI->getOpcode()) {
  case Instruction::GetElementPtr:
    // We mark this instruction as zero-cost because the cost of GEPs in
    // vectorized code depends on whether the corresponding memory instruction
    // is scalarized or not. Therefore, we handle GEPs with the memory
    // instruction cost.
    return 0;
  case Instruction::Call: {
    auto *CalledFn =
        cast<Function>(getOperand(getNumOperands() - 1)->getLiveInIRValue());

    SmallVector<const VPValue *> ArgOps(drop_end(operands()));
    SmallVector<Type *, 4> Tys;
    for (const VPValue *ArgOp : ArgOps)
      Tys.push_back(Ctx.Types.inferScalarType(ArgOp));

    if (CalledFn->isIntrinsic())
      // Various pseudo-intrinsics with costs of 0 are scalarized instead of
      // vectorized via VPWidenIntrinsicRecipe. Return 0 for them early.
      switch (CalledFn->getIntrinsicID()) {
      case Intrinsic::assume:
      case Intrinsic::lifetime_end:
      case Intrinsic::lifetime_start:
      case Intrinsic::sideeffect:
      case Intrinsic::pseudoprobe:
      case Intrinsic::experimental_noalias_scope_decl: {
        assert(getCostForIntrinsics(CalledFn->getIntrinsicID(), ArgOps, *this,
                                    ElementCount::getFixed(1), Ctx) == 0 &&
               "scalarizing intrinsic should be free");
        return InstructionCost(0);
      }
      default:
        break;
      }

    Type *ResultTy = Ctx.Types.inferScalarType(this);
    InstructionCost ScalarCallCost =
        Ctx.TTI.getCallInstrCost(CalledFn, ResultTy, Tys, Ctx.CostKind);
    if (isSingleScalar()) {
      if (CalledFn->isIntrinsic())
        ScalarCallCost = std::min(
            ScalarCallCost,
            getCostForIntrinsics(CalledFn->getIntrinsicID(), ArgOps, *this,
                                 ElementCount::getFixed(1), Ctx));
      return ScalarCallCost;
    }

    if (VF.isScalable())
      return InstructionCost::getInvalid();

    // Compute the cost of scalarizing the result and operands if needed.
    InstructionCost ScalarizationCost = 0;
    if (VF.isVector()) {
      if (!ResultTy->isVoidTy()) {
        for (Type *VectorTy :
             to_vector(getContainedTypes(toVectorizedTy(ResultTy, VF)))) {
          ScalarizationCost += Ctx.TTI.getScalarizationOverhead(
              cast<VectorType>(VectorTy), APInt::getAllOnes(VF.getFixedValue()),
              /*Insert=*/true,
              /*Extract=*/false, Ctx.CostKind);
        }
      }
      // Skip operands that do not require extraction/scalarization and do not
      // incur any overhead.
      SmallPtrSet<const VPValue *, 4> UniqueOperands;
      Tys.clear();
      for (auto *Op : ArgOps) {
        if (Op->isLiveIn() || isa<VPReplicateRecipe, VPPredInstPHIRecipe>(Op) ||
            !UniqueOperands.insert(Op).second)
          continue;
        Tys.push_back(toVectorizedTy(Ctx.Types.inferScalarType(Op), VF));
      }
      ScalarizationCost +=
          Ctx.TTI.getOperandsScalarizationOverhead(Tys, Ctx.CostKind);
    }

    return ScalarCallCost * VF.getFixedValue() + ScalarizationCost;
  }
  case Instruction::Add:
  case Instruction::Sub:
  case Instruction::FAdd:
  case Instruction::FSub:
  case Instruction::Mul:
  case Instruction::FMul:
  case Instruction::FDiv:
  case Instruction::FRem:
  case Instruction::Shl:
  case Instruction::LShr:
  case Instruction::AShr:
  case Instruction::And:
  case Instruction::Or:
  case Instruction::Xor:
  case Instruction::ICmp:
  case Instruction::FCmp:
    return *getCostForRecipeWithOpcode(getOpcode(), ElementCount::getFixed(1),
                                       Ctx) *
           (isSingleScalar() ? 1 : VF.getFixedValue());
  case Instruction::Load:
  case Instruction::Store: {
    if (isSingleScalar()) {
      bool IsLoad = UI->getOpcode() == Instruction::Load;
      Type *ValTy = Ctx.Types.inferScalarType(IsLoad ? this : getOperand(0));
      Type *ScalarPtrTy = Ctx.Types.inferScalarType(getOperand(IsLoad ? 0 : 1));
      const Align Alignment = getLoadStoreAlignment(UI);
      unsigned AS = getLoadStoreAddressSpace(UI);
      TTI::OperandValueInfo OpInfo = TTI::getOperandInfo(UI->getOperand(0));
      InstructionCost ScalarMemOpCost = Ctx.TTI.getMemoryOpCost(
          UI->getOpcode(), ValTy, Alignment, AS, Ctx.CostKind, OpInfo, UI);
      return ScalarMemOpCost + Ctx.TTI.getAddressComputationCost(
                                   ScalarPtrTy, nullptr, nullptr, Ctx.CostKind);
    }
    // TODO: See getMemInstScalarizationCost for how to handle replicating and
    // predicated cases.
    break;
  }
  }

  return Ctx.getLegacyCost(UI, VF);
}

#if !defined(NDEBUG) || defined(LLVM_ENABLE_DUMP)
void VPReplicateRecipe::print(raw_ostream &O, const Twine &Indent,
                              VPSlotTracker &SlotTracker) const {
  O << Indent << (IsSingleScalar ? "CLONE " : "REPLICATE ");

  if (!getUnderlyingInstr()->getType()->isVoidTy()) {
    printAsOperand(O, SlotTracker);
    O << " = ";
  }
  if (auto *CB = dyn_cast<CallBase>(getUnderlyingInstr())) {
    O << "call";
    printFlags(O);
    O << "@" << CB->getCalledFunction()->getName() << "(";
    interleaveComma(make_range(op_begin(), op_begin() + (getNumOperands() - 1)),
                    O, [&O, &SlotTracker](VPValue *Op) {
                      Op->printAsOperand(O, SlotTracker);
                    });
    O << ")";
  } else {
    O << Instruction::getOpcodeName(getUnderlyingInstr()->getOpcode());
    printFlags(O);
    printOperands(O, SlotTracker);
  }

  if (shouldPack())
    O << " (S->V)";
}
#endif

void VPBranchOnMaskRecipe::execute(VPTransformState &State) {
  assert(State.Lane && "Branch on Mask works only on single instance.");

  VPValue *BlockInMask = getOperand(0);
  Value *ConditionBit = State.get(BlockInMask, *State.Lane);

  // Replace the temporary unreachable terminator with a new conditional branch,
  // whose two destinations will be set later when they are created.
  auto *CurrentTerminator = State.CFG.PrevBB->getTerminator();
  assert(isa<UnreachableInst>(CurrentTerminator) &&
         "Expected to replace unreachable terminator with conditional branch.");
  auto CondBr =
      State.Builder.CreateCondBr(ConditionBit, State.CFG.PrevBB, nullptr);
  CondBr->setSuccessor(0, nullptr);
  CurrentTerminator->eraseFromParent();
}

InstructionCost VPBranchOnMaskRecipe::computeCost(ElementCount VF,
                                                  VPCostContext &Ctx) const {
  // The legacy cost model doesn't assign costs to branches for individual
  // replicate regions. Match the current behavior in the VPlan cost model for
  // now.
  return 0;
}

void VPPredInstPHIRecipe::execute(VPTransformState &State) {
  assert(State.Lane && "Predicated instruction PHI works per instance.");
  Instruction *ScalarPredInst =
      cast<Instruction>(State.get(getOperand(0), *State.Lane));
  BasicBlock *PredicatedBB = ScalarPredInst->getParent();
  BasicBlock *PredicatingBB = PredicatedBB->getSinglePredecessor();
  assert(PredicatingBB && "Predicated block has no single predecessor.");
  assert(isa<VPReplicateRecipe>(getOperand(0)) &&
         "operand must be VPReplicateRecipe");

  // By current pack/unpack logic we need to generate only a single phi node: if
  // a vector value for the predicated instruction exists at this point it means
  // the instruction has vector users only, and a phi for the vector value is
  // needed. In this case the recipe of the predicated instruction is marked to
  // also do that packing, thereby "hoisting" the insert-element sequence.
  // Otherwise, a phi node for the scalar value is needed.
  if (State.hasVectorValue(getOperand(0))) {
    Value *VectorValue = State.get(getOperand(0));
    InsertElementInst *IEI = cast<InsertElementInst>(VectorValue);
    PHINode *VPhi = State.Builder.CreatePHI(IEI->getType(), 2);
    VPhi->addIncoming(IEI->getOperand(0), PredicatingBB); // Unmodified vector.
    VPhi->addIncoming(IEI, PredicatedBB); // New vector with inserted element.
    if (State.hasVectorValue(this))
      State.reset(this, VPhi);
    else
      State.set(this, VPhi);
    // NOTE: Currently we need to update the value of the operand, so the next
    // predicated iteration inserts its generated value in the correct vector.
    State.reset(getOperand(0), VPhi);
  } else {
    if (vputils::onlyFirstLaneUsed(this) && !State.Lane->isFirstLane())
      return;

    Type *PredInstType = State.TypeAnalysis.inferScalarType(getOperand(0));
    PHINode *Phi = State.Builder.CreatePHI(PredInstType, 2);
    Phi->addIncoming(PoisonValue::get(ScalarPredInst->getType()),
                     PredicatingBB);
    Phi->addIncoming(ScalarPredInst, PredicatedBB);
    if (State.hasScalarValue(this, *State.Lane))
      State.reset(this, Phi, *State.Lane);
    else
      State.set(this, Phi, *State.Lane);
    // NOTE: Currently we need to update the value of the operand, so the next
    // predicated iteration inserts its generated value in the correct vector.
    State.reset(getOperand(0), Phi, *State.Lane);
  }
}

#if !defined(NDEBUG) || defined(LLVM_ENABLE_DUMP)
void VPPredInstPHIRecipe::print(raw_ostream &O, const Twine &Indent,
                                VPSlotTracker &SlotTracker) const {
  O << Indent << "PHI-PREDICATED-INSTRUCTION ";
  printAsOperand(O, SlotTracker);
  O << " = ";
  printOperands(O, SlotTracker);
}
#endif

InstructionCost VPWidenMemoryRecipe::computeCost(ElementCount VF,
                                                 VPCostContext &Ctx) const {
  Type *Ty = toVectorTy(getLoadStoreType(&Ingredient), VF);
  const Align Alignment = getLoadStoreAlignment(&Ingredient);
  unsigned AS = cast<PointerType>(Ctx.Types.inferScalarType(getAddr()))
                    ->getAddressSpace();
  unsigned Opcode = isa<VPWidenLoadRecipe, VPWidenLoadEVLRecipe>(this)
                        ? Instruction::Load
                        : Instruction::Store;

  if (!Consecutive) {
    // TODO: Using the original IR may not be accurate.
    // Currently, ARM will use the underlying IR to calculate gather/scatter
    // instruction cost.
<<<<<<< HEAD
    const Value *Ptr = getLoadStorePointerOperand(&Ingredient);
    Type *PtrTy = toVectorTy(Ptr->getType(), VF);
    assert(!Reverse &&
           "Inconsecutive memory access should not have the order.");
=======
    assert(!Reverse &&
           "Inconsecutive memory access should not have the order.");

    const Value *Ptr = getLoadStorePointerOperand(&Ingredient);
    Type *PtrTy = Ptr->getType();

    // If the address value is uniform across all lanes, then the address can be
    // calculated with scalar type and broadcast.
    if (!vputils::isSingleScalar(getAddr()))
      PtrTy = toVectorTy(PtrTy, VF);

>>>>>>> 35227056
    return Ctx.TTI.getAddressComputationCost(PtrTy, nullptr, nullptr,
                                             Ctx.CostKind) +
           Ctx.TTI.getGatherScatterOpCost(Opcode, Ty, Ptr, IsMasked, Alignment,
                                          Ctx.CostKind, &Ingredient);
  }

  InstructionCost Cost = 0;
  if (IsMasked) {
    Cost +=
        Ctx.TTI.getMaskedMemoryOpCost(Opcode, Ty, Alignment, AS, Ctx.CostKind);
  } else {
    TTI::OperandValueInfo OpInfo = Ctx.getOperandInfo(
        isa<VPWidenLoadRecipe, VPWidenLoadEVLRecipe>(this) ? getOperand(0)
                                                           : getOperand(1));
    Cost += Ctx.TTI.getMemoryOpCost(Opcode, Ty, Alignment, AS, Ctx.CostKind,
                                    OpInfo, &Ingredient);
  }
  if (!Reverse)
    return Cost;

  return Cost += Ctx.TTI.getShuffleCost(
             TargetTransformInfo::SK_Reverse, cast<VectorType>(Ty),
             cast<VectorType>(Ty), {}, Ctx.CostKind, 0);
}

void VPWidenLoadRecipe::execute(VPTransformState &State) {
  Type *ScalarDataTy = getLoadStoreType(&Ingredient);
  auto *DataTy = VectorType::get(ScalarDataTy, State.VF);
  const Align Alignment = getLoadStoreAlignment(&Ingredient);
  bool CreateGather = !isConsecutive();

  auto &Builder = State.Builder;
  Value *Mask = nullptr;
  if (auto *VPMask = getMask()) {
    // Mask reversal is only needed for non-all-one (null) masks, as reverse
    // of a null all-one mask is a null mask.
    Mask = State.get(VPMask);
    if (isReverse())
      Mask = Builder.CreateVectorReverse(Mask, "reverse");
  }

  Value *Addr = State.get(getAddr(), /*IsScalar*/ !CreateGather);
  Value *NewLI;
  if (CreateGather) {
    NewLI = Builder.CreateMaskedGather(DataTy, Addr, Alignment, Mask, nullptr,
                                       "wide.masked.gather");
  } else if (Mask) {
    NewLI =
        Builder.CreateMaskedLoad(DataTy, Addr, Alignment, Mask,
                                 PoisonValue::get(DataTy), "wide.masked.load");
  } else {
    NewLI = Builder.CreateAlignedLoad(DataTy, Addr, Alignment, "wide.load");
  }
  applyMetadata(*cast<Instruction>(NewLI));
  if (Reverse)
    NewLI = Builder.CreateVectorReverse(NewLI, "reverse");
  State.set(this, NewLI);
}

#if !defined(NDEBUG) || defined(LLVM_ENABLE_DUMP)
void VPWidenLoadRecipe::print(raw_ostream &O, const Twine &Indent,
                              VPSlotTracker &SlotTracker) const {
  O << Indent << "WIDEN ";
  printAsOperand(O, SlotTracker);
  O << " = load ";
  printOperands(O, SlotTracker);
}
#endif

/// Use all-true mask for reverse rather than actual mask, as it avoids a
/// dependence w/o affecting the result.
static Instruction *createReverseEVL(IRBuilderBase &Builder, Value *Operand,
                                     Value *EVL, const Twine &Name) {
  VectorType *ValTy = cast<VectorType>(Operand->getType());
  Value *AllTrueMask =
      Builder.CreateVectorSplat(ValTy->getElementCount(), Builder.getTrue());
  return Builder.CreateIntrinsic(ValTy, Intrinsic::experimental_vp_reverse,
                                 {Operand, AllTrueMask, EVL}, nullptr, Name);
}

void VPWidenLoadEVLRecipe::execute(VPTransformState &State) {
  Type *ScalarDataTy = getLoadStoreType(&Ingredient);
  auto *DataTy = VectorType::get(ScalarDataTy, State.VF);
  const Align Alignment = getLoadStoreAlignment(&Ingredient);
  bool CreateGather = !isConsecutive();

  auto &Builder = State.Builder;
  CallInst *NewLI;
  Value *EVL = State.get(getEVL(), VPLane(0));
  Value *Addr = State.get(getAddr(), !CreateGather);
  Value *Mask = nullptr;
  if (VPValue *VPMask = getMask()) {
    Mask = State.get(VPMask);
    if (isReverse())
      Mask = createReverseEVL(Builder, Mask, EVL, "vp.reverse.mask");
  } else {
    Mask = Builder.CreateVectorSplat(State.VF, Builder.getTrue());
  }

  if (CreateGather) {
    NewLI =
        Builder.CreateIntrinsic(DataTy, Intrinsic::vp_gather, {Addr, Mask, EVL},
                                nullptr, "wide.masked.gather");
  } else {
    NewLI = Builder.CreateIntrinsic(DataTy, Intrinsic::vp_load,
                                    {Addr, Mask, EVL}, nullptr, "vp.op.load");
  }
  NewLI->addParamAttr(
      0, Attribute::getWithAlignment(NewLI->getContext(), Alignment));
  applyMetadata(*NewLI);
  Instruction *Res = NewLI;
  if (isReverse())
    Res = createReverseEVL(Builder, Res, EVL, "vp.reverse");
  State.set(this, Res);
}

InstructionCost VPWidenLoadEVLRecipe::computeCost(ElementCount VF,
                                                  VPCostContext &Ctx) const {
  if (!Consecutive || IsMasked)
    return VPWidenMemoryRecipe::computeCost(VF, Ctx);

  // We need to use the getMaskedMemoryOpCost() instead of getMemoryOpCost()
  // here because the EVL recipes using EVL to replace the tail mask. But in the
  // legacy model, it will always calculate the cost of mask.
  // TODO: Using getMemoryOpCost() instead of getMaskedMemoryOpCost when we
  // don't need to compare to the legacy cost model.
  Type *Ty = toVectorTy(getLoadStoreType(&Ingredient), VF);
  const Align Alignment = getLoadStoreAlignment(&Ingredient);
  unsigned AS = getLoadStoreAddressSpace(&Ingredient);
  InstructionCost Cost = Ctx.TTI.getMaskedMemoryOpCost(
      Instruction::Load, Ty, Alignment, AS, Ctx.CostKind);
  if (!Reverse)
    return Cost;

  return Cost + Ctx.TTI.getShuffleCost(
                    TargetTransformInfo::SK_Reverse, cast<VectorType>(Ty),
                    cast<VectorType>(Ty), {}, Ctx.CostKind, 0);
}

#if !defined(NDEBUG) || defined(LLVM_ENABLE_DUMP)
void VPWidenLoadEVLRecipe::print(raw_ostream &O, const Twine &Indent,
                                 VPSlotTracker &SlotTracker) const {
  O << Indent << "WIDEN ";
  printAsOperand(O, SlotTracker);
  O << " = vp.load ";
  printOperands(O, SlotTracker);
}
#endif

void VPWidenStoreRecipe::execute(VPTransformState &State) {
  VPValue *StoredVPValue = getStoredValue();
  bool CreateScatter = !isConsecutive();
  const Align Alignment = getLoadStoreAlignment(&Ingredient);

  auto &Builder = State.Builder;

  Value *Mask = nullptr;
  if (auto *VPMask = getMask()) {
    // Mask reversal is only needed for non-all-one (null) masks, as reverse
    // of a null all-one mask is a null mask.
    Mask = State.get(VPMask);
    if (isReverse())
      Mask = Builder.CreateVectorReverse(Mask, "reverse");
  }

  Value *StoredVal = State.get(StoredVPValue);
  if (isReverse()) {
    // If we store to reverse consecutive memory locations, then we need
    // to reverse the order of elements in the stored value.
    StoredVal = Builder.CreateVectorReverse(StoredVal, "reverse");
    // We don't want to update the value in the map as it might be used in
    // another expression. So don't call resetVectorValue(StoredVal).
  }
  Value *Addr = State.get(getAddr(), /*IsScalar*/ !CreateScatter);
  Instruction *NewSI = nullptr;
  if (CreateScatter)
    NewSI = Builder.CreateMaskedScatter(StoredVal, Addr, Alignment, Mask);
  else if (Mask)
    NewSI = Builder.CreateMaskedStore(StoredVal, Addr, Alignment, Mask);
  else
    NewSI = Builder.CreateAlignedStore(StoredVal, Addr, Alignment);
  applyMetadata(*NewSI);
}

#if !defined(NDEBUG) || defined(LLVM_ENABLE_DUMP)
void VPWidenStoreRecipe::print(raw_ostream &O, const Twine &Indent,
                               VPSlotTracker &SlotTracker) const {
  O << Indent << "WIDEN store ";
  printOperands(O, SlotTracker);
}
#endif

void VPWidenStoreEVLRecipe::execute(VPTransformState &State) {
  VPValue *StoredValue = getStoredValue();
  bool CreateScatter = !isConsecutive();
  const Align Alignment = getLoadStoreAlignment(&Ingredient);

  auto &Builder = State.Builder;

  CallInst *NewSI = nullptr;
  Value *StoredVal = State.get(StoredValue);
  Value *EVL = State.get(getEVL(), VPLane(0));
  if (isReverse())
    StoredVal = createReverseEVL(Builder, StoredVal, EVL, "vp.reverse");
  Value *Mask = nullptr;
  if (VPValue *VPMask = getMask()) {
    Mask = State.get(VPMask);
    if (isReverse())
      Mask = createReverseEVL(Builder, Mask, EVL, "vp.reverse.mask");
  } else {
    Mask = Builder.CreateVectorSplat(State.VF, Builder.getTrue());
  }
  Value *Addr = State.get(getAddr(), !CreateScatter);
  if (CreateScatter) {
    NewSI = Builder.CreateIntrinsic(Type::getVoidTy(EVL->getContext()),
                                    Intrinsic::vp_scatter,
                                    {StoredVal, Addr, Mask, EVL});
  } else {
    NewSI = Builder.CreateIntrinsic(Type::getVoidTy(EVL->getContext()),
                                    Intrinsic::vp_store,
                                    {StoredVal, Addr, Mask, EVL});
  }
  NewSI->addParamAttr(
      1, Attribute::getWithAlignment(NewSI->getContext(), Alignment));
  applyMetadata(*NewSI);
}

InstructionCost VPWidenStoreEVLRecipe::computeCost(ElementCount VF,
                                                   VPCostContext &Ctx) const {
  if (!Consecutive || IsMasked)
    return VPWidenMemoryRecipe::computeCost(VF, Ctx);

  // We need to use the getMaskedMemoryOpCost() instead of getMemoryOpCost()
  // here because the EVL recipes using EVL to replace the tail mask. But in the
  // legacy model, it will always calculate the cost of mask.
  // TODO: Using getMemoryOpCost() instead of getMaskedMemoryOpCost when we
  // don't need to compare to the legacy cost model.
  Type *Ty = toVectorTy(getLoadStoreType(&Ingredient), VF);
  const Align Alignment = getLoadStoreAlignment(&Ingredient);
  unsigned AS = getLoadStoreAddressSpace(&Ingredient);
  InstructionCost Cost = Ctx.TTI.getMaskedMemoryOpCost(
      Instruction::Store, Ty, Alignment, AS, Ctx.CostKind);
  if (!Reverse)
    return Cost;

  return Cost + Ctx.TTI.getShuffleCost(
                    TargetTransformInfo::SK_Reverse, cast<VectorType>(Ty),
                    cast<VectorType>(Ty), {}, Ctx.CostKind, 0);
}

#if !defined(NDEBUG) || defined(LLVM_ENABLE_DUMP)
void VPWidenStoreEVLRecipe::print(raw_ostream &O, const Twine &Indent,
                                  VPSlotTracker &SlotTracker) const {
  O << Indent << "WIDEN vp.store ";
  printOperands(O, SlotTracker);
}
#endif

static Value *createBitOrPointerCast(IRBuilderBase &Builder, Value *V,
                                     VectorType *DstVTy, const DataLayout &DL) {
  // Verify that V is a vector type with same number of elements as DstVTy.
  auto VF = DstVTy->getElementCount();
  auto *SrcVecTy = cast<VectorType>(V->getType());
  assert(VF == SrcVecTy->getElementCount() && "Vector dimensions do not match");
  Type *SrcElemTy = SrcVecTy->getElementType();
  Type *DstElemTy = DstVTy->getElementType();
  assert((DL.getTypeSizeInBits(SrcElemTy) == DL.getTypeSizeInBits(DstElemTy)) &&
         "Vector elements must have same size");

  // Do a direct cast if element types are castable.
  if (CastInst::isBitOrNoopPointerCastable(SrcElemTy, DstElemTy, DL)) {
    return Builder.CreateBitOrPointerCast(V, DstVTy);
  }
  // V cannot be directly casted to desired vector type.
  // May happen when V is a floating point vector but DstVTy is a vector of
  // pointers or vice-versa. Handle this using a two-step bitcast using an
  // intermediate Integer type for the bitcast i.e. Ptr <-> Int <-> Float.
  assert((DstElemTy->isPointerTy() != SrcElemTy->isPointerTy()) &&
         "Only one type should be a pointer type");
  assert((DstElemTy->isFloatingPointTy() != SrcElemTy->isFloatingPointTy()) &&
         "Only one type should be a floating point type");
  Type *IntTy =
      IntegerType::getIntNTy(V->getContext(), DL.getTypeSizeInBits(SrcElemTy));
  auto *VecIntTy = VectorType::get(IntTy, VF);
  Value *CastVal = Builder.CreateBitOrPointerCast(V, VecIntTy);
  return Builder.CreateBitOrPointerCast(CastVal, DstVTy);
}

/// Return a vector containing interleaved elements from multiple
/// smaller input vectors.
static Value *interleaveVectors(IRBuilderBase &Builder, ArrayRef<Value *> Vals,
                                const Twine &Name) {
  unsigned Factor = Vals.size();
  assert(Factor > 1 && "Tried to interleave invalid number of vectors");

  VectorType *VecTy = cast<VectorType>(Vals[0]->getType());
#ifndef NDEBUG
  for (Value *Val : Vals)
    assert(Val->getType() == VecTy && "Tried to interleave mismatched types");
#endif

  // Scalable vectors cannot use arbitrary shufflevectors (only splats), so
  // must use intrinsics to interleave.
  if (VecTy->isScalableTy()) {
    assert(Factor <= 8 && "Unsupported interleave factor for scalable vectors");
    return Builder.CreateVectorInterleave(Vals, Name);
  }

  // Fixed length. Start by concatenating all vectors into a wide vector.
  Value *WideVec = concatenateVectors(Builder, Vals);

  // Interleave the elements into the wide vector.
  const unsigned NumElts = VecTy->getElementCount().getFixedValue();
  return Builder.CreateShuffleVector(
      WideVec, createInterleaveMask(NumElts, Factor), Name);
}

// Try to vectorize the interleave group that \p Instr belongs to.
//
// E.g. Translate following interleaved load group (factor = 3):
//   for (i = 0; i < N; i+=3) {
//     R = Pic[i];             // Member of index 0
//     G = Pic[i+1];           // Member of index 1
//     B = Pic[i+2];           // Member of index 2
//     ... // do something to R, G, B
//   }
// To:
//   %wide.vec = load <12 x i32>                       ; Read 4 tuples of R,G,B
//   %R.vec = shuffle %wide.vec, poison, <0, 3, 6, 9>   ; R elements
//   %G.vec = shuffle %wide.vec, poison, <1, 4, 7, 10>  ; G elements
//   %B.vec = shuffle %wide.vec, poison, <2, 5, 8, 11>  ; B elements
//
// Or translate following interleaved store group (factor = 3):
//   for (i = 0; i < N; i+=3) {
//     ... do something to R, G, B
//     Pic[i]   = R;           // Member of index 0
//     Pic[i+1] = G;           // Member of index 1
//     Pic[i+2] = B;           // Member of index 2
//   }
// To:
//   %R_G.vec = shuffle %R.vec, %G.vec, <0, 1, 2, ..., 7>
//   %B_U.vec = shuffle %B.vec, poison, <0, 1, 2, 3, u, u, u, u>
//   %interleaved.vec = shuffle %R_G.vec, %B_U.vec,
//        <0, 4, 8, 1, 5, 9, 2, 6, 10, 3, 7, 11>    ; Interleave R,G,B elements
//   store <12 x i32> %interleaved.vec              ; Write 4 tuples of R,G,B
void VPInterleaveRecipe::execute(VPTransformState &State) {
  assert(!State.Lane && "Interleave group being replicated.");
  assert((!needsMaskForGaps() || !State.VF.isScalable()) &&
         "Masking gaps for scalable vectors is not yet supported.");
  const InterleaveGroup<Instruction> *Group = getInterleaveGroup();
  Instruction *Instr = Group->getInsertPos();

  // Prepare for the vector type of the interleaved load/store.
  Type *ScalarTy = getLoadStoreType(Instr);
  unsigned InterleaveFactor = Group->getFactor();
  auto *VecTy = VectorType::get(ScalarTy, State.VF * InterleaveFactor);

  VPValue *BlockInMask = getMask();
  VPValue *Addr = getAddr();
  Value *ResAddr = State.get(Addr, VPLane(0));

  auto CreateGroupMask = [&BlockInMask, &State,
                          &InterleaveFactor](Value *MaskForGaps) -> Value * {
    if (State.VF.isScalable()) {
      assert(!MaskForGaps && "Interleaved groups with gaps are not supported.");
      assert(InterleaveFactor <= 8 &&
             "Unsupported deinterleave factor for scalable vectors");
      auto *ResBlockInMask = State.get(BlockInMask);
      SmallVector<Value *> Ops(InterleaveFactor, ResBlockInMask);
      return interleaveVectors(State.Builder, Ops, "interleaved.mask");
    }

    if (!BlockInMask)
      return MaskForGaps;

    Value *ResBlockInMask = State.get(BlockInMask);
    Value *ShuffledMask = State.Builder.CreateShuffleVector(
        ResBlockInMask,
        createReplicatedMask(InterleaveFactor, State.VF.getFixedValue()),
        "interleaved.mask");
    return MaskForGaps ? State.Builder.CreateBinOp(Instruction::And,
                                                   ShuffledMask, MaskForGaps)
                       : ShuffledMask;
  };

  const DataLayout &DL = Instr->getDataLayout();
  // Vectorize the interleaved load group.
  if (isa<LoadInst>(Instr)) {
    Value *MaskForGaps = nullptr;
    if (needsMaskForGaps()) {
      MaskForGaps =
          createBitMaskForGaps(State.Builder, State.VF.getFixedValue(), *Group);
      assert(MaskForGaps && "Mask for Gaps is required but it is null");
    }

    Instruction *NewLoad;
    if (BlockInMask || MaskForGaps) {
      Value *GroupMask = CreateGroupMask(MaskForGaps);
      Value *PoisonVec = PoisonValue::get(VecTy);
      NewLoad = State.Builder.CreateMaskedLoad(VecTy, ResAddr,
                                               Group->getAlign(), GroupMask,
                                               PoisonVec, "wide.masked.vec");
    } else
      NewLoad = State.Builder.CreateAlignedLoad(VecTy, ResAddr,
                                                Group->getAlign(), "wide.vec");
    applyMetadata(*NewLoad);
    // TODO: Also manage existing metadata using VPIRMetadata.
    Group->addMetadata(NewLoad);

    ArrayRef<VPValue *> VPDefs = definedValues();
    if (VecTy->isScalableTy()) {
      // Scalable vectors cannot use arbitrary shufflevectors (only splats),
      // so must use intrinsics to deinterleave.
      assert(InterleaveFactor <= 8 &&
             "Unsupported deinterleave factor for scalable vectors");
      NewLoad = State.Builder.CreateIntrinsic(
          Intrinsic::getDeinterleaveIntrinsicID(InterleaveFactor),
          NewLoad->getType(), NewLoad,
          /*FMFSource=*/nullptr, "strided.vec");
    }

    auto CreateStridedVector = [&InterleaveFactor, &State,
                                &NewLoad](unsigned Index) -> Value * {
      assert(Index < InterleaveFactor && "Illegal group index");
      if (State.VF.isScalable())
        return State.Builder.CreateExtractValue(NewLoad, Index);

      // For fixed length VF, use shuffle to extract the sub-vectors from the
      // wide load.
      auto StrideMask =
          createStrideMask(Index, InterleaveFactor, State.VF.getFixedValue());
      return State.Builder.CreateShuffleVector(NewLoad, StrideMask,
                                               "strided.vec");
    };

    for (unsigned I = 0, J = 0; I < InterleaveFactor; ++I) {
      Instruction *Member = Group->getMember(I);

      // Skip the gaps in the group.
      if (!Member)
        continue;

      Value *StridedVec = CreateStridedVector(I);

      // If this member has different type, cast the result type.
      if (Member->getType() != ScalarTy) {
        VectorType *OtherVTy = VectorType::get(Member->getType(), State.VF);
        StridedVec =
            createBitOrPointerCast(State.Builder, StridedVec, OtherVTy, DL);
      }

      if (Group->isReverse())
        StridedVec = State.Builder.CreateVectorReverse(StridedVec, "reverse");

      State.set(VPDefs[J], StridedVec);
      ++J;
    }
    return;
  }

  // The sub vector type for current instruction.
  auto *SubVT = VectorType::get(ScalarTy, State.VF);

  // Vectorize the interleaved store group.
  Value *MaskForGaps =
      createBitMaskForGaps(State.Builder, State.VF.getKnownMinValue(), *Group);
<<<<<<< HEAD
  assert(((MaskForGaps != nullptr) == NeedsMaskForGaps) &&
         "Mismatch between NeedsMaskForGaps and MaskForGaps");
  assert((!MaskForGaps || !State.VF.isScalable()) &&
         "masking gaps for scalable vectors is not yet supported.");
=======
  assert(((MaskForGaps != nullptr) == needsMaskForGaps()) &&
         "Mismatch between NeedsMaskForGaps and MaskForGaps");
>>>>>>> 35227056
  ArrayRef<VPValue *> StoredValues = getStoredValues();
  // Collect the stored vector from each member.
  SmallVector<Value *, 4> StoredVecs;
  unsigned StoredIdx = 0;
  for (unsigned i = 0; i < InterleaveFactor; i++) {
    assert((Group->getMember(i) || MaskForGaps) &&
           "Fail to get a member from an interleaved store group");
    Instruction *Member = Group->getMember(i);

    // Skip the gaps in the group.
    if (!Member) {
      Value *Undef = PoisonValue::get(SubVT);
      StoredVecs.push_back(Undef);
      continue;
    }

    Value *StoredVec = State.get(StoredValues[StoredIdx]);
    ++StoredIdx;

    if (Group->isReverse())
      StoredVec = State.Builder.CreateVectorReverse(StoredVec, "reverse");

    // If this member has different type, cast it to a unified type.

    if (StoredVec->getType() != SubVT)
      StoredVec = createBitOrPointerCast(State.Builder, StoredVec, SubVT, DL);

    StoredVecs.push_back(StoredVec);
  }

  // Interleave all the smaller vectors into one wider vector.
  Value *IVec = interleaveVectors(State.Builder, StoredVecs, "interleaved.vec");
  Instruction *NewStoreInstr;
  if (BlockInMask || MaskForGaps) {
    Value *GroupMask = CreateGroupMask(MaskForGaps);
    NewStoreInstr = State.Builder.CreateMaskedStore(
        IVec, ResAddr, Group->getAlign(), GroupMask);
  } else
    NewStoreInstr =
        State.Builder.CreateAlignedStore(IVec, ResAddr, Group->getAlign());

  applyMetadata(*NewStoreInstr);
  // TODO: Also manage existing metadata using VPIRMetadata.
  Group->addMetadata(NewStoreInstr);
}

#if !defined(NDEBUG) || defined(LLVM_ENABLE_DUMP)
void VPInterleaveRecipe::print(raw_ostream &O, const Twine &Indent,
                               VPSlotTracker &SlotTracker) const {
  const InterleaveGroup<Instruction> *IG = getInterleaveGroup();
  O << Indent << "INTERLEAVE-GROUP with factor " << IG->getFactor() << " at ";
  IG->getInsertPos()->printAsOperand(O, false);
  O << ", ";
  getAddr()->printAsOperand(O, SlotTracker);
  VPValue *Mask = getMask();
  if (Mask) {
    O << ", ";
    Mask->printAsOperand(O, SlotTracker);
  }

  unsigned OpIdx = 0;
  for (unsigned i = 0; i < IG->getFactor(); ++i) {
    if (!IG->getMember(i))
      continue;
    if (getNumStoreOperands() > 0) {
      O << "\n" << Indent << "  store ";
      getOperand(1 + OpIdx)->printAsOperand(O, SlotTracker);
      O << " to index " << i;
    } else {
      O << "\n" << Indent << "  ";
      getVPValue(OpIdx)->printAsOperand(O, SlotTracker);
      O << " = load from index " << i;
    }
    ++OpIdx;
  }
}
#endif

void VPInterleaveEVLRecipe::execute(VPTransformState &State) {
  assert(!State.Lane && "Interleave group being replicated.");
  assert(State.VF.isScalable() &&
         "Only support scalable VF for EVL tail-folding.");
  assert(!needsMaskForGaps() &&
         "Masking gaps for scalable vectors is not yet supported.");
  const InterleaveGroup<Instruction> *Group = getInterleaveGroup();
  Instruction *Instr = Group->getInsertPos();

  // Prepare for the vector type of the interleaved load/store.
  Type *ScalarTy = getLoadStoreType(Instr);
  unsigned InterleaveFactor = Group->getFactor();
  assert(InterleaveFactor <= 8 &&
         "Unsupported deinterleave/interleave factor for scalable vectors");
  ElementCount WideVF = State.VF * InterleaveFactor;
  auto *VecTy = VectorType::get(ScalarTy, WideVF);

  VPValue *Addr = getAddr();
  Value *ResAddr = State.get(Addr, VPLane(0));
  Value *EVL = State.get(getEVL(), VPLane(0));
  Value *InterleaveEVL = State.Builder.CreateMul(
      EVL, ConstantInt::get(EVL->getType(), InterleaveFactor), "interleave.evl",
      /* NUW= */ true, /* NSW= */ true);
  LLVMContext &Ctx = State.Builder.getContext();

  Value *GroupMask = nullptr;
  if (VPValue *BlockInMask = getMask()) {
    SmallVector<Value *> Ops(InterleaveFactor, State.get(BlockInMask));
    GroupMask = interleaveVectors(State.Builder, Ops, "interleaved.mask");
  } else {
    GroupMask =
        State.Builder.CreateVectorSplat(WideVF, State.Builder.getTrue());
  }

  // Vectorize the interleaved load group.
  if (isa<LoadInst>(Instr)) {
    CallInst *NewLoad = State.Builder.CreateIntrinsic(
        VecTy, Intrinsic::vp_load, {ResAddr, GroupMask, InterleaveEVL}, nullptr,
        "wide.vp.load");
    NewLoad->addParamAttr(0,
                          Attribute::getWithAlignment(Ctx, Group->getAlign()));

    applyMetadata(*NewLoad);
    // TODO: Also manage existing metadata using VPIRMetadata.
    Group->addMetadata(NewLoad);

    // Scalable vectors cannot use arbitrary shufflevectors (only splats),
    // so must use intrinsics to deinterleave.
    NewLoad = State.Builder.CreateIntrinsic(
        Intrinsic::getDeinterleaveIntrinsicID(InterleaveFactor),
        NewLoad->getType(), NewLoad,
        /*FMFSource=*/nullptr, "strided.vec");

    const DataLayout &DL = Instr->getDataLayout();
    for (unsigned I = 0, J = 0; I < InterleaveFactor; ++I) {
      Instruction *Member = Group->getMember(I);
      // Skip the gaps in the group.
      if (!Member)
        continue;

      Value *StridedVec = State.Builder.CreateExtractValue(NewLoad, I);
      // If this member has different type, cast the result type.
      if (Member->getType() != ScalarTy) {
        VectorType *OtherVTy = VectorType::get(Member->getType(), State.VF);
        StridedVec =
            createBitOrPointerCast(State.Builder, StridedVec, OtherVTy, DL);
      }

      State.set(getVPValue(J), StridedVec);
      ++J;
    }
    return;
  } // End for interleaved load.

  // The sub vector type for current instruction.
  auto *SubVT = VectorType::get(ScalarTy, State.VF);
  // Vectorize the interleaved store group.
  ArrayRef<VPValue *> StoredValues = getStoredValues();
  // Collect the stored vector from each member.
  SmallVector<Value *, 4> StoredVecs;
  const DataLayout &DL = Instr->getDataLayout();
  for (unsigned I = 0, StoredIdx = 0; I < InterleaveFactor; I++) {
    Instruction *Member = Group->getMember(I);
    // Skip the gaps in the group.
    if (!Member) {
      StoredVecs.push_back(PoisonValue::get(SubVT));
      continue;
    }

    Value *StoredVec = State.get(StoredValues[StoredIdx]);
    // If this member has different type, cast it to a unified type.
    if (StoredVec->getType() != SubVT)
      StoredVec = createBitOrPointerCast(State.Builder, StoredVec, SubVT, DL);

    StoredVecs.push_back(StoredVec);
    ++StoredIdx;
  }

  // Interleave all the smaller vectors into one wider vector.
  Value *IVec = interleaveVectors(State.Builder, StoredVecs, "interleaved.vec");
  CallInst *NewStore =
      State.Builder.CreateIntrinsic(Type::getVoidTy(Ctx), Intrinsic::vp_store,
                                    {IVec, ResAddr, GroupMask, InterleaveEVL});
  NewStore->addParamAttr(1,
                         Attribute::getWithAlignment(Ctx, Group->getAlign()));

  applyMetadata(*NewStore);
  // TODO: Also manage existing metadata using VPIRMetadata.
  Group->addMetadata(NewStore);
}

#if !defined(NDEBUG) || defined(LLVM_ENABLE_DUMP)
void VPInterleaveEVLRecipe::print(raw_ostream &O, const Twine &Indent,
                                  VPSlotTracker &SlotTracker) const {
  const InterleaveGroup<Instruction> *IG = getInterleaveGroup();
  O << Indent << "INTERLEAVE-GROUP with factor " << IG->getFactor() << " at ";
  IG->getInsertPos()->printAsOperand(O, false);
  O << ", ";
  getAddr()->printAsOperand(O, SlotTracker);
  O << ", ";
  getEVL()->printAsOperand(O, SlotTracker);
  if (VPValue *Mask = getMask()) {
    O << ", ";
    Mask->printAsOperand(O, SlotTracker);
  }

  unsigned OpIdx = 0;
  for (unsigned i = 0; i < IG->getFactor(); ++i) {
    if (!IG->getMember(i))
      continue;
    if (getNumStoreOperands() > 0) {
      O << "\n" << Indent << "  vp.store ";
      getOperand(2 + OpIdx)->printAsOperand(O, SlotTracker);
      O << " to index " << i;
    } else {
      O << "\n" << Indent << "  ";
      getVPValue(OpIdx)->printAsOperand(O, SlotTracker);
      O << " = vp.load from index " << i;
    }
    ++OpIdx;
  }
}
#endif

InstructionCost VPInterleaveBase::computeCost(ElementCount VF,
                                              VPCostContext &Ctx) const {
  Instruction *InsertPos = getInsertPos();
  // Find the VPValue index of the interleave group. We need to skip gaps.
  unsigned InsertPosIdx = 0;
  for (unsigned Idx = 0; IG->getFactor(); ++Idx)
    if (auto *Member = IG->getMember(Idx)) {
      if (Member == InsertPos)
        break;
      InsertPosIdx++;
    }
  Type *ValTy = Ctx.Types.inferScalarType(
      getNumDefinedValues() > 0 ? getVPValue(InsertPosIdx)
                                : getStoredValues()[InsertPosIdx]);
  auto *VectorTy = cast<VectorType>(toVectorTy(ValTy, VF));
  unsigned AS = getLoadStoreAddressSpace(InsertPos);

  unsigned InterleaveFactor = IG->getFactor();
  auto *WideVecTy = VectorType::get(ValTy, VF * InterleaveFactor);

  // Holds the indices of existing members in the interleaved group.
  SmallVector<unsigned, 4> Indices;
  for (unsigned IF = 0; IF < InterleaveFactor; IF++)
    if (IG->getMember(IF))
      Indices.push_back(IF);

  // Calculate the cost of the whole interleaved group.
  InstructionCost Cost = Ctx.TTI.getInterleavedMemoryOpCost(
      InsertPos->getOpcode(), WideVecTy, IG->getFactor(), Indices,
      IG->getAlign(), AS, Ctx.CostKind, getMask(), NeedsMaskForGaps);

  if (!IG->isReverse())
    return Cost;

  return Cost + IG->getNumMembers() *
                    Ctx.TTI.getShuffleCost(TargetTransformInfo::SK_Reverse,
                                           VectorTy, VectorTy, {}, Ctx.CostKind,
                                           0);
}

#if !defined(NDEBUG) || defined(LLVM_ENABLE_DUMP)
void VPCanonicalIVPHIRecipe::print(raw_ostream &O, const Twine &Indent,
                                   VPSlotTracker &SlotTracker) const {
  O << Indent << "EMIT ";
  printAsOperand(O, SlotTracker);
  O << " = CANONICAL-INDUCTION ";
  printOperands(O, SlotTracker);
}
#endif

bool VPWidenPointerInductionRecipe::onlyScalarsGenerated(bool IsScalable) {
  return IsScalarAfterVectorization &&
         (!IsScalable || vputils::onlyFirstLaneUsed(this));
}

#if !defined(NDEBUG) || defined(LLVM_ENABLE_DUMP)
void VPWidenPointerInductionRecipe::print(raw_ostream &O, const Twine &Indent,
                                          VPSlotTracker &SlotTracker) const {
  assert((getNumOperands() == 3 || getNumOperands() == 5) &&
         "unexpected number of operands");
  O << Indent << "EMIT ";
  printAsOperand(O, SlotTracker);
  O << " = WIDEN-POINTER-INDUCTION ";
  getStartValue()->printAsOperand(O, SlotTracker);
  O << ", ";
  getStepValue()->printAsOperand(O, SlotTracker);
  O << ", ";
  getOperand(2)->printAsOperand(O, SlotTracker);
  if (getNumOperands() == 5) {
    O << ", ";
    getOperand(3)->printAsOperand(O, SlotTracker);
    O << ", ";
    getOperand(4)->printAsOperand(O, SlotTracker);
  }
}

void VPExpandSCEVRecipe::print(raw_ostream &O, const Twine &Indent,
                               VPSlotTracker &SlotTracker) const {
  O << Indent << "EMIT ";
  printAsOperand(O, SlotTracker);
  O << " = EXPAND SCEV " << *Expr;
}
#endif

void VPWidenCanonicalIVRecipe::execute(VPTransformState &State) {
  Value *CanonicalIV = State.get(getOperand(0), /*IsScalar*/ true);
  Type *STy = CanonicalIV->getType();
  IRBuilder<> Builder(State.CFG.PrevBB->getTerminator());
  ElementCount VF = State.VF;
  Value *VStart = VF.isScalar()
                      ? CanonicalIV
                      : Builder.CreateVectorSplat(VF, CanonicalIV, "broadcast");
  Value *VStep = createStepForVF(Builder, STy, VF, getUnrollPart(*this));
  if (VF.isVector()) {
    VStep = Builder.CreateVectorSplat(VF, VStep);
    VStep =
        Builder.CreateAdd(VStep, Builder.CreateStepVector(VStep->getType()));
  }
  Value *CanonicalVectorIV = Builder.CreateAdd(VStart, VStep, "vec.iv");
  State.set(this, CanonicalVectorIV);
}

#if !defined(NDEBUG) || defined(LLVM_ENABLE_DUMP)
void VPWidenCanonicalIVRecipe::print(raw_ostream &O, const Twine &Indent,
                                     VPSlotTracker &SlotTracker) const {
  O << Indent << "EMIT ";
  printAsOperand(O, SlotTracker);
  O << " = WIDEN-CANONICAL-INDUCTION ";
  printOperands(O, SlotTracker);
}
#endif

void VPFirstOrderRecurrencePHIRecipe::execute(VPTransformState &State) {
  auto &Builder = State.Builder;
  // Create a vector from the initial value.
  auto *VectorInit = getStartValue()->getLiveInIRValue();

  Type *VecTy = State.VF.isScalar()
                    ? VectorInit->getType()
                    : VectorType::get(VectorInit->getType(), State.VF);

  BasicBlock *VectorPH =
      State.CFG.VPBB2IRBB.at(getParent()->getCFGPredecessor(0));
  if (State.VF.isVector()) {
    auto *IdxTy = Builder.getInt32Ty();
    auto *One = ConstantInt::get(IdxTy, 1);
    IRBuilder<>::InsertPointGuard Guard(Builder);
    Builder.SetInsertPoint(VectorPH->getTerminator());
    auto *RuntimeVF = getRuntimeVF(Builder, IdxTy, State.VF);
    auto *LastIdx = Builder.CreateSub(RuntimeVF, One);
    VectorInit = Builder.CreateInsertElement(
        PoisonValue::get(VecTy), VectorInit, LastIdx, "vector.recur.init");
  }

  // Create a phi node for the new recurrence.
  PHINode *Phi = PHINode::Create(VecTy, 2, "vector.recur");
  Phi->insertBefore(State.CFG.PrevBB->getFirstInsertionPt());
  Phi->addIncoming(VectorInit, VectorPH);
  State.set(this, Phi);
}

InstructionCost
VPFirstOrderRecurrencePHIRecipe::computeCost(ElementCount VF,
                                             VPCostContext &Ctx) const {
  if (VF.isScalar())
    return Ctx.TTI.getCFInstrCost(Instruction::PHI, Ctx.CostKind);

  return 0;
}

#if !defined(NDEBUG) || defined(LLVM_ENABLE_DUMP)
void VPFirstOrderRecurrencePHIRecipe::print(raw_ostream &O, const Twine &Indent,
                                            VPSlotTracker &SlotTracker) const {
  O << Indent << "FIRST-ORDER-RECURRENCE-PHI ";
  printAsOperand(O, SlotTracker);
  O << " = phi ";
  printOperands(O, SlotTracker);
}
#endif

void VPReductionPHIRecipe::execute(VPTransformState &State) {
  // Reductions do not have to start at zero. They can start with
  // any loop invariant values.
  VPValue *StartVPV = getStartValue();

  // In order to support recurrences we need to be able to vectorize Phi nodes.
  // Phi nodes have cycles, so we need to vectorize them in two stages. This is
  // stage #1: We create a new vector PHI node with no incoming edges. We'll use
  // this value when we vectorize all of the instructions that use the PHI.
  BasicBlock *VectorPH =
      State.CFG.VPBB2IRBB.at(getParent()->getCFGPredecessor(0));
  bool ScalarPHI = State.VF.isScalar() || IsInLoop;
  Value *StartV = State.get(StartVPV, ScalarPHI);
  Type *VecTy = StartV->getType();

  BasicBlock *HeaderBB = State.CFG.PrevBB;
  assert(State.CurrentParentLoop->getHeader() == HeaderBB &&
         "recipe must be in the vector loop header");
  auto *Phi = PHINode::Create(VecTy, 2, "vec.phi");
  Phi->insertBefore(HeaderBB->getFirstInsertionPt());
  State.set(this, Phi, IsInLoop);

  Phi->addIncoming(StartV, VectorPH);
}

#if !defined(NDEBUG) || defined(LLVM_ENABLE_DUMP)
void VPReductionPHIRecipe::print(raw_ostream &O, const Twine &Indent,
                                 VPSlotTracker &SlotTracker) const {
  O << Indent << "WIDEN-REDUCTION-PHI ";

  printAsOperand(O, SlotTracker);
  O << " = phi ";
  printOperands(O, SlotTracker);
  if (VFScaleFactor != 1)
    O << " (VF scaled by 1/" << VFScaleFactor << ")";
}
#endif

void VPWidenPHIRecipe::execute(VPTransformState &State) {
  Value *Op0 = State.get(getOperand(0));
  Type *VecTy = Op0->getType();
  Instruction *VecPhi = State.Builder.CreatePHI(VecTy, 2, Name);
  State.set(this, VecPhi);
}

#if !defined(NDEBUG) || defined(LLVM_ENABLE_DUMP)
void VPWidenPHIRecipe::print(raw_ostream &O, const Twine &Indent,
                             VPSlotTracker &SlotTracker) const {
  O << Indent << "WIDEN-PHI ";

  printAsOperand(O, SlotTracker);
  O << " = phi ";
  printPhiOperands(O, SlotTracker);
}
#endif

// TODO: It would be good to use the existing VPWidenPHIRecipe instead and
// remove VPActiveLaneMaskPHIRecipe.
void VPActiveLaneMaskPHIRecipe::execute(VPTransformState &State) {
  BasicBlock *VectorPH =
      State.CFG.VPBB2IRBB.at(getParent()->getCFGPredecessor(0));
  Value *StartMask = State.get(getOperand(0));
  PHINode *Phi =
      State.Builder.CreatePHI(StartMask->getType(), 2, "active.lane.mask");
  Phi->addIncoming(StartMask, VectorPH);
  State.set(this, Phi);
}

#if !defined(NDEBUG) || defined(LLVM_ENABLE_DUMP)
void VPActiveLaneMaskPHIRecipe::print(raw_ostream &O, const Twine &Indent,
                                      VPSlotTracker &SlotTracker) const {
  O << Indent << "ACTIVE-LANE-MASK-PHI ";

  printAsOperand(O, SlotTracker);
  O << " = phi ";
  printOperands(O, SlotTracker);
}
#endif

#if !defined(NDEBUG) || defined(LLVM_ENABLE_DUMP)
void VPEVLBasedIVPHIRecipe::print(raw_ostream &O, const Twine &Indent,
                                  VPSlotTracker &SlotTracker) const {
  O << Indent << "EXPLICIT-VECTOR-LENGTH-BASED-IV-PHI ";

  printAsOperand(O, SlotTracker);
  O << " = phi ";
  printOperands(O, SlotTracker);
}
#endif<|MERGE_RESOLUTION|>--- conflicted
+++ resolved
@@ -918,11 +918,7 @@
   case VPInstruction::AnyOf: {
     Value *Res = Builder.CreateFreeze(State.get(getOperand(0)));
     for (VPValue *Op : drop_begin(operands()))
-<<<<<<< HEAD
-      Res = Builder.CreateOr(Res, State.get(Op));
-=======
       Res = Builder.CreateOr(Res, Builder.CreateFreeze(State.get(Op)));
->>>>>>> 35227056
     return State.VF.isScalar() ? Res : Builder.CreateOrReduce(Res);
   }
   case VPInstruction::ExtractLane: {
@@ -1079,10 +1075,6 @@
   }
 
   switch (getOpcode()) {
-<<<<<<< HEAD
-  case Instruction::ExtractElement:
-  case VPInstruction::ExtractLane: {
-=======
   case Instruction::Select: {
     // TODO: It may be possible to improve this by analyzing where the
     // condition operand comes from.
@@ -1104,7 +1096,6 @@
       return 0;
     }
 
->>>>>>> 35227056
     // Add on the cost of extracting the element.
     auto *VecTy = toVectorTy(Ctx.Types.inferScalarType(getOperand(0)), VF);
     return Ctx.TTI.getVectorInstrCost(Instruction::ExtractElement, VecTy,
@@ -3352,12 +3343,6 @@
     // TODO: Using the original IR may not be accurate.
     // Currently, ARM will use the underlying IR to calculate gather/scatter
     // instruction cost.
-<<<<<<< HEAD
-    const Value *Ptr = getLoadStorePointerOperand(&Ingredient);
-    Type *PtrTy = toVectorTy(Ptr->getType(), VF);
-    assert(!Reverse &&
-           "Inconsecutive memory access should not have the order.");
-=======
     assert(!Reverse &&
            "Inconsecutive memory access should not have the order.");
 
@@ -3369,7 +3354,6 @@
     if (!vputils::isSingleScalar(getAddr()))
       PtrTy = toVectorTy(PtrTy, VF);
 
->>>>>>> 35227056
     return Ctx.TTI.getAddressComputationCost(PtrTy, nullptr, nullptr,
                                              Ctx.CostKind) +
            Ctx.TTI.getGatherScatterOpCost(Opcode, Ty, Ptr, IsMasked, Alignment,
@@ -3836,15 +3820,8 @@
   // Vectorize the interleaved store group.
   Value *MaskForGaps =
       createBitMaskForGaps(State.Builder, State.VF.getKnownMinValue(), *Group);
-<<<<<<< HEAD
-  assert(((MaskForGaps != nullptr) == NeedsMaskForGaps) &&
-         "Mismatch between NeedsMaskForGaps and MaskForGaps");
-  assert((!MaskForGaps || !State.VF.isScalable()) &&
-         "masking gaps for scalable vectors is not yet supported.");
-=======
   assert(((MaskForGaps != nullptr) == needsMaskForGaps()) &&
          "Mismatch between NeedsMaskForGaps and MaskForGaps");
->>>>>>> 35227056
   ArrayRef<VPValue *> StoredValues = getStoredValues();
   // Collect the stored vector from each member.
   SmallVector<Value *, 4> StoredVecs;
