//===-- VPlanTransforms.cpp - Utility VPlan to VPlan transforms -----------===//
//
// Part of the LLVM Project, under the Apache License v2.0 with LLVM Exceptions.
// See https://llvm.org/LICENSE.txt for license information.
// SPDX-License-Identifier: Apache-2.0 WITH LLVM-exception
//
//===----------------------------------------------------------------------===//
///
/// \file
/// This file implements a set of utility VPlan to VPlan transformations.
///
//===----------------------------------------------------------------------===//

#include "VPlanTransforms.h"
#include "VPRecipeBuilder.h"
#include "VPlan.h"
#include "VPlanAnalysis.h"
#include "VPlanCFG.h"
#include "VPlanDominatorTree.h"
#include "VPlanPatternMatch.h"
#include "VPlanUtils.h"
#include "llvm/ADT/PostOrderIterator.h"
#include "llvm/ADT/STLExtras.h"
#include "llvm/ADT/SetVector.h"
#include "llvm/ADT/TypeSwitch.h"
#include "llvm/Analysis/IVDescriptors.h"
#include "llvm/Analysis/VectorUtils.h"
#include "llvm/IR/Intrinsics.h"
#include "llvm/IR/PatternMatch.h"

using namespace llvm;

void VPlanTransforms::VPInstructionsToVPRecipes(
    VPlanPtr &Plan,
    function_ref<const InductionDescriptor *(PHINode *)>
        GetIntOrFpInductionDescriptor,
    ScalarEvolution &SE, const TargetLibraryInfo &TLI) {

  ReversePostOrderTraversal<VPBlockDeepTraversalWrapper<VPBlockBase *>> RPOT(
      Plan->getVectorLoopRegion());
  for (VPBasicBlock *VPBB : VPBlockUtils::blocksOnly<VPBasicBlock>(RPOT)) {
    // Skip blocks outside region
    if (!VPBB->getParent())
      break;
    VPRecipeBase *Term = VPBB->getTerminator();
    auto EndIter = Term ? Term->getIterator() : VPBB->end();
    // Introduce each ingredient into VPlan.
    for (VPRecipeBase &Ingredient :
         make_early_inc_range(make_range(VPBB->begin(), EndIter))) {

      VPValue *VPV = Ingredient.getVPSingleValue();
      Instruction *Inst = cast<Instruction>(VPV->getUnderlyingValue());

      VPRecipeBase *NewRecipe = nullptr;
      if (auto *VPPhi = dyn_cast<VPWidenPHIRecipe>(&Ingredient)) {
        auto *Phi = cast<PHINode>(VPPhi->getUnderlyingValue());
        const auto *II = GetIntOrFpInductionDescriptor(Phi);
        if (!II)
          continue;

        VPValue *Start = Plan->getOrAddLiveIn(II->getStartValue());
        VPValue *Step =
            vputils::getOrCreateVPValueForSCEVExpr(*Plan, II->getStep(), SE);
        NewRecipe = new VPWidenIntOrFpInductionRecipe(Phi, Start, Step,
                                                      &Plan->getVF(), *II);
      } else {
        assert(isa<VPInstruction>(&Ingredient) &&
               "only VPInstructions expected here");
        assert(!isa<PHINode>(Inst) && "phis should be handled above");
        // Create VPWidenMemoryRecipe for loads and stores.
        if (LoadInst *Load = dyn_cast<LoadInst>(Inst)) {
          NewRecipe = new VPWidenLoadRecipe(
              *Load, Ingredient.getOperand(0), nullptr /*Mask*/,
              false /*Consecutive*/, false /*Reverse*/,
              Ingredient.getDebugLoc());
        } else if (StoreInst *Store = dyn_cast<StoreInst>(Inst)) {
          NewRecipe = new VPWidenStoreRecipe(
              *Store, Ingredient.getOperand(1), Ingredient.getOperand(0),
              nullptr /*Mask*/, false /*Consecutive*/, false /*Reverse*/,
              Ingredient.getDebugLoc());
        } else if (GetElementPtrInst *GEP = dyn_cast<GetElementPtrInst>(Inst)) {
          NewRecipe = new VPWidenGEPRecipe(GEP, Ingredient.operands());
        } else if (CallInst *CI = dyn_cast<CallInst>(Inst)) {
          NewRecipe = new VPWidenIntrinsicRecipe(
              *CI, getVectorIntrinsicIDForCall(CI, &TLI),
              {Ingredient.op_begin(), Ingredient.op_end() - 1}, CI->getType(),
              CI->getDebugLoc());
        } else if (SelectInst *SI = dyn_cast<SelectInst>(Inst)) {
          NewRecipe = new VPWidenSelectRecipe(*SI, Ingredient.operands());
        } else if (auto *CI = dyn_cast<CastInst>(Inst)) {
          NewRecipe = new VPWidenCastRecipe(
              CI->getOpcode(), Ingredient.getOperand(0), CI->getType(), *CI);
        } else {
          NewRecipe = new VPWidenRecipe(*Inst, Ingredient.operands());
        }
      }

      NewRecipe->insertBefore(&Ingredient);
      if (NewRecipe->getNumDefinedValues() == 1)
        VPV->replaceAllUsesWith(NewRecipe->getVPSingleValue());
      else
        assert(NewRecipe->getNumDefinedValues() == 0 &&
               "Only recpies with zero or one defined values expected");
      Ingredient.eraseFromParent();
    }
  }
}

static bool sinkScalarOperands(VPlan &Plan) {
  auto Iter = vp_depth_first_deep(Plan.getEntry());
  bool Changed = false;
  // First, collect the operands of all recipes in replicate blocks as seeds for
  // sinking.
  SetVector<std::pair<VPBasicBlock *, VPSingleDefRecipe *>> WorkList;
  for (VPRegionBlock *VPR : VPBlockUtils::blocksOnly<VPRegionBlock>(Iter)) {
    VPBasicBlock *EntryVPBB = VPR->getEntryBasicBlock();
    if (!VPR->isReplicator() || EntryVPBB->getSuccessors().size() != 2)
      continue;
    VPBasicBlock *VPBB = dyn_cast<VPBasicBlock>(EntryVPBB->getSuccessors()[0]);
    if (!VPBB || VPBB->getSingleSuccessor() != VPR->getExitingBasicBlock())
      continue;
    for (auto &Recipe : *VPBB) {
      for (VPValue *Op : Recipe.operands())
        if (auto *Def =
                dyn_cast_or_null<VPSingleDefRecipe>(Op->getDefiningRecipe()))
          WorkList.insert(std::make_pair(VPBB, Def));
    }
  }

  bool ScalarVFOnly = Plan.hasScalarVFOnly();
  // Try to sink each replicate or scalar IV steps recipe in the worklist.
  for (unsigned I = 0; I != WorkList.size(); ++I) {
    VPBasicBlock *SinkTo;
    VPSingleDefRecipe *SinkCandidate;
    std::tie(SinkTo, SinkCandidate) = WorkList[I];
    if (SinkCandidate->getParent() == SinkTo ||
        SinkCandidate->mayHaveSideEffects() ||
        SinkCandidate->mayReadOrWriteMemory())
      continue;
    if (auto *RepR = dyn_cast<VPReplicateRecipe>(SinkCandidate)) {
      if (!ScalarVFOnly && RepR->isUniform())
        continue;
    } else if (!isa<VPScalarIVStepsRecipe>(SinkCandidate))
      continue;

    bool NeedsDuplicating = false;
    // All recipe users of the sink candidate must be in the same block SinkTo
    // or all users outside of SinkTo must be uniform-after-vectorization (
    // i.e., only first lane is used) . In the latter case, we need to duplicate
    // SinkCandidate.
    auto CanSinkWithUser = [SinkTo, &NeedsDuplicating,
                            SinkCandidate](VPUser *U) {
      auto *UI = cast<VPRecipeBase>(U);
      if (UI->getParent() == SinkTo)
        return true;
      NeedsDuplicating = UI->onlyFirstLaneUsed(SinkCandidate);
      // We only know how to duplicate VPRecipeRecipes for now.
      return NeedsDuplicating && isa<VPReplicateRecipe>(SinkCandidate);
    };
    if (!all_of(SinkCandidate->users(), CanSinkWithUser))
      continue;

    if (NeedsDuplicating) {
      if (ScalarVFOnly)
        continue;
      Instruction *I = SinkCandidate->getUnderlyingInstr();
      auto *Clone = new VPReplicateRecipe(I, SinkCandidate->operands(), true);
      // TODO: add ".cloned" suffix to name of Clone's VPValue.

      Clone->insertBefore(SinkCandidate);
      SinkCandidate->replaceUsesWithIf(Clone, [SinkTo](VPUser &U, unsigned) {
        return cast<VPRecipeBase>(&U)->getParent() != SinkTo;
      });
    }
    SinkCandidate->moveBefore(*SinkTo, SinkTo->getFirstNonPhi());
    for (VPValue *Op : SinkCandidate->operands())
      if (auto *Def =
              dyn_cast_or_null<VPSingleDefRecipe>(Op->getDefiningRecipe()))
        WorkList.insert(std::make_pair(SinkTo, Def));
    Changed = true;
  }
  return Changed;
}

/// If \p R is a region with a VPBranchOnMaskRecipe in the entry block, return
/// the mask.
VPValue *getPredicatedMask(VPRegionBlock *R) {
  auto *EntryBB = dyn_cast<VPBasicBlock>(R->getEntry());
  if (!EntryBB || EntryBB->size() != 1 ||
      !isa<VPBranchOnMaskRecipe>(EntryBB->begin()))
    return nullptr;

  return cast<VPBranchOnMaskRecipe>(&*EntryBB->begin())->getOperand(0);
}

/// If \p R is a triangle region, return the 'then' block of the triangle.
static VPBasicBlock *getPredicatedThenBlock(VPRegionBlock *R) {
  auto *EntryBB = cast<VPBasicBlock>(R->getEntry());
  if (EntryBB->getNumSuccessors() != 2)
    return nullptr;

  auto *Succ0 = dyn_cast<VPBasicBlock>(EntryBB->getSuccessors()[0]);
  auto *Succ1 = dyn_cast<VPBasicBlock>(EntryBB->getSuccessors()[1]);
  if (!Succ0 || !Succ1)
    return nullptr;

  if (Succ0->getNumSuccessors() + Succ1->getNumSuccessors() != 1)
    return nullptr;
  if (Succ0->getSingleSuccessor() == Succ1)
    return Succ0;
  if (Succ1->getSingleSuccessor() == Succ0)
    return Succ1;
  return nullptr;
}

// Merge replicate regions in their successor region, if a replicate region
// is connected to a successor replicate region with the same predicate by a
// single, empty VPBasicBlock.
static bool mergeReplicateRegionsIntoSuccessors(VPlan &Plan) {
  SetVector<VPRegionBlock *> DeletedRegions;

  // Collect replicate regions followed by an empty block, followed by another
  // replicate region with matching masks to process front. This is to avoid
  // iterator invalidation issues while merging regions.
  SmallVector<VPRegionBlock *, 8> WorkList;
  for (VPRegionBlock *Region1 : VPBlockUtils::blocksOnly<VPRegionBlock>(
           vp_depth_first_deep(Plan.getEntry()))) {
    if (!Region1->isReplicator())
      continue;
    auto *MiddleBasicBlock =
        dyn_cast_or_null<VPBasicBlock>(Region1->getSingleSuccessor());
    if (!MiddleBasicBlock || !MiddleBasicBlock->empty())
      continue;

    auto *Region2 =
        dyn_cast_or_null<VPRegionBlock>(MiddleBasicBlock->getSingleSuccessor());
    if (!Region2 || !Region2->isReplicator())
      continue;

    VPValue *Mask1 = getPredicatedMask(Region1);
    VPValue *Mask2 = getPredicatedMask(Region2);
    if (!Mask1 || Mask1 != Mask2)
      continue;

    assert(Mask1 && Mask2 && "both region must have conditions");
    WorkList.push_back(Region1);
  }

  // Move recipes from Region1 to its successor region, if both are triangles.
  for (VPRegionBlock *Region1 : WorkList) {
    if (DeletedRegions.contains(Region1))
      continue;
    auto *MiddleBasicBlock = cast<VPBasicBlock>(Region1->getSingleSuccessor());
    auto *Region2 = cast<VPRegionBlock>(MiddleBasicBlock->getSingleSuccessor());

    VPBasicBlock *Then1 = getPredicatedThenBlock(Region1);
    VPBasicBlock *Then2 = getPredicatedThenBlock(Region2);
    if (!Then1 || !Then2)
      continue;

    // Note: No fusion-preventing memory dependencies are expected in either
    // region. Such dependencies should be rejected during earlier dependence
    // checks, which guarantee accesses can be re-ordered for vectorization.
    //
    // Move recipes to the successor region.
    for (VPRecipeBase &ToMove : make_early_inc_range(reverse(*Then1)))
      ToMove.moveBefore(*Then2, Then2->getFirstNonPhi());

    auto *Merge1 = cast<VPBasicBlock>(Then1->getSingleSuccessor());
    auto *Merge2 = cast<VPBasicBlock>(Then2->getSingleSuccessor());

    // Move VPPredInstPHIRecipes from the merge block to the successor region's
    // merge block. Update all users inside the successor region to use the
    // original values.
    for (VPRecipeBase &Phi1ToMove : make_early_inc_range(reverse(*Merge1))) {
      VPValue *PredInst1 =
          cast<VPPredInstPHIRecipe>(&Phi1ToMove)->getOperand(0);
      VPValue *Phi1ToMoveV = Phi1ToMove.getVPSingleValue();
      Phi1ToMoveV->replaceUsesWithIf(PredInst1, [Then2](VPUser &U, unsigned) {
        return cast<VPRecipeBase>(&U)->getParent() == Then2;
      });

      // Remove phi recipes that are unused after merging the regions.
      if (Phi1ToMove.getVPSingleValue()->getNumUsers() == 0) {
        Phi1ToMove.eraseFromParent();
        continue;
      }
      Phi1ToMove.moveBefore(*Merge2, Merge2->begin());
    }

    // Finally, remove the first region.
    for (VPBlockBase *Pred : make_early_inc_range(Region1->getPredecessors())) {
      VPBlockUtils::disconnectBlocks(Pred, Region1);
      VPBlockUtils::connectBlocks(Pred, MiddleBasicBlock);
    }
    VPBlockUtils::disconnectBlocks(Region1, MiddleBasicBlock);
    DeletedRegions.insert(Region1);
  }

  for (VPRegionBlock *ToDelete : DeletedRegions)
    delete ToDelete;
  return !DeletedRegions.empty();
}

static VPRegionBlock *createReplicateRegion(VPReplicateRecipe *PredRecipe,
                                            VPlan &Plan) {
  Instruction *Instr = PredRecipe->getUnderlyingInstr();
  // Build the triangular if-then region.
  std::string RegionName = (Twine("pred.") + Instr->getOpcodeName()).str();
  assert(Instr->getParent() && "Predicated instruction not in any basic block");
  auto *BlockInMask = PredRecipe->getMask();
  auto *BOMRecipe = new VPBranchOnMaskRecipe(BlockInMask);
  auto *Entry = new VPBasicBlock(Twine(RegionName) + ".entry", BOMRecipe);

  // Replace predicated replicate recipe with a replicate recipe without a
  // mask but in the replicate region.
  auto *RecipeWithoutMask = new VPReplicateRecipe(
      PredRecipe->getUnderlyingInstr(),
      make_range(PredRecipe->op_begin(), std::prev(PredRecipe->op_end())),
      PredRecipe->isUniform());
  auto *Pred = new VPBasicBlock(Twine(RegionName) + ".if", RecipeWithoutMask);

  VPPredInstPHIRecipe *PHIRecipe = nullptr;
  if (PredRecipe->getNumUsers() != 0) {
    PHIRecipe = new VPPredInstPHIRecipe(RecipeWithoutMask);
    PredRecipe->replaceAllUsesWith(PHIRecipe);
    PHIRecipe->setOperand(0, RecipeWithoutMask);
  }
  PredRecipe->eraseFromParent();
  auto *Exiting = new VPBasicBlock(Twine(RegionName) + ".continue", PHIRecipe);
  VPRegionBlock *Region = new VPRegionBlock(Entry, Exiting, RegionName, true);

  // Note: first set Entry as region entry and then connect successors starting
  // from it in order, to propagate the "parent" of each VPBasicBlock.
  VPBlockUtils::insertTwoBlocksAfter(Pred, Exiting, Entry);
  VPBlockUtils::connectBlocks(Pred, Exiting);

  return Region;
}

static void addReplicateRegions(VPlan &Plan) {
  SmallVector<VPReplicateRecipe *> WorkList;
  for (VPBasicBlock *VPBB : VPBlockUtils::blocksOnly<VPBasicBlock>(
           vp_depth_first_deep(Plan.getEntry()))) {
    for (VPRecipeBase &R : *VPBB)
      if (auto *RepR = dyn_cast<VPReplicateRecipe>(&R)) {
        if (RepR->isPredicated())
          WorkList.push_back(RepR);
      }
  }

  unsigned BBNum = 0;
  for (VPReplicateRecipe *RepR : WorkList) {
    VPBasicBlock *CurrentBlock = RepR->getParent();
    VPBasicBlock *SplitBlock = CurrentBlock->splitAt(RepR->getIterator());

    BasicBlock *OrigBB = RepR->getUnderlyingInstr()->getParent();
    SplitBlock->setName(
        OrigBB->hasName() ? OrigBB->getName() + "." + Twine(BBNum++) : "");
    // Record predicated instructions for above packing optimizations.
    VPBlockBase *Region = createReplicateRegion(RepR, Plan);
    Region->setParent(CurrentBlock->getParent());
    VPBlockUtils::insertOnEdge(CurrentBlock, SplitBlock, Region);
  }
}

/// Remove redundant VPBasicBlocks by merging them into their predecessor if
/// the predecessor has a single successor.
static bool mergeBlocksIntoPredecessors(VPlan &Plan) {
  SmallVector<VPBasicBlock *> WorkList;
  for (VPBasicBlock *VPBB : VPBlockUtils::blocksOnly<VPBasicBlock>(
           vp_depth_first_deep(Plan.getEntry()))) {
    // Don't fold the blocks in the skeleton of the Plan into their single
    // predecessors for now.
    // TODO: Remove restriction once more of the skeleton is modeled in VPlan.
    if (!VPBB->getParent())
      continue;
    auto *PredVPBB =
        dyn_cast_or_null<VPBasicBlock>(VPBB->getSinglePredecessor());
    if (!PredVPBB || PredVPBB->getNumSuccessors() != 1)
      continue;
    WorkList.push_back(VPBB);
  }

  for (VPBasicBlock *VPBB : WorkList) {
    VPBasicBlock *PredVPBB = cast<VPBasicBlock>(VPBB->getSinglePredecessor());
    for (VPRecipeBase &R : make_early_inc_range(*VPBB))
      R.moveBefore(*PredVPBB, PredVPBB->end());
    VPBlockUtils::disconnectBlocks(PredVPBB, VPBB);
    auto *ParentRegion = cast_or_null<VPRegionBlock>(VPBB->getParent());
    if (ParentRegion && ParentRegion->getExiting() == VPBB)
      ParentRegion->setExiting(PredVPBB);
    for (auto *Succ : to_vector(VPBB->successors())) {
      VPBlockUtils::disconnectBlocks(VPBB, Succ);
      VPBlockUtils::connectBlocks(PredVPBB, Succ);
    }
    delete VPBB;
  }
  return !WorkList.empty();
}

void VPlanTransforms::createAndOptimizeReplicateRegions(VPlan &Plan) {
  // Convert masked VPReplicateRecipes to if-then region blocks.
  addReplicateRegions(Plan);

  bool ShouldSimplify = true;
  while (ShouldSimplify) {
    ShouldSimplify = sinkScalarOperands(Plan);
    ShouldSimplify |= mergeReplicateRegionsIntoSuccessors(Plan);
    ShouldSimplify |= mergeBlocksIntoPredecessors(Plan);
  }
}

/// Remove redundant casts of inductions.
///
/// Such redundant casts are casts of induction variables that can be ignored,
/// because we already proved that the casted phi is equal to the uncasted phi
/// in the vectorized loop. There is no need to vectorize the cast - the same
/// value can be used for both the phi and casts in the vector loop.
static void removeRedundantInductionCasts(VPlan &Plan) {
  for (auto &Phi : Plan.getVectorLoopRegion()->getEntryBasicBlock()->phis()) {
    auto *IV = dyn_cast<VPWidenIntOrFpInductionRecipe>(&Phi);
    if (!IV || IV->getTruncInst())
      continue;

    // A sequence of IR Casts has potentially been recorded for IV, which
    // *must be bypassed* when the IV is vectorized, because the vectorized IV
    // will produce the desired casted value. This sequence forms a def-use
    // chain and is provided in reverse order, ending with the cast that uses
    // the IV phi. Search for the recipe of the last cast in the chain and
    // replace it with the original IV. Note that only the final cast is
    // expected to have users outside the cast-chain and the dead casts left
    // over will be cleaned up later.
    auto &Casts = IV->getInductionDescriptor().getCastInsts();
    VPValue *FindMyCast = IV;
    for (Instruction *IRCast : reverse(Casts)) {
      VPSingleDefRecipe *FoundUserCast = nullptr;
      for (auto *U : FindMyCast->users()) {
        auto *UserCast = dyn_cast<VPSingleDefRecipe>(U);
        if (UserCast && UserCast->getUnderlyingValue() == IRCast) {
          FoundUserCast = UserCast;
          break;
        }
      }
      FindMyCast = FoundUserCast;
    }
    FindMyCast->replaceAllUsesWith(IV);
  }
}

/// Try to replace VPWidenCanonicalIVRecipes with a widened canonical IV
/// recipe, if it exists.
static void removeRedundantCanonicalIVs(VPlan &Plan) {
  VPCanonicalIVPHIRecipe *CanonicalIV = Plan.getCanonicalIV();
  VPWidenCanonicalIVRecipe *WidenNewIV = nullptr;
  for (VPUser *U : CanonicalIV->users()) {
    WidenNewIV = dyn_cast<VPWidenCanonicalIVRecipe>(U);
    if (WidenNewIV)
      break;
  }

  if (!WidenNewIV)
    return;

  VPBasicBlock *HeaderVPBB = Plan.getVectorLoopRegion()->getEntryBasicBlock();
  for (VPRecipeBase &Phi : HeaderVPBB->phis()) {
    auto *WidenOriginalIV = dyn_cast<VPWidenIntOrFpInductionRecipe>(&Phi);

    if (!WidenOriginalIV || !WidenOriginalIV->isCanonical())
      continue;

    // Replace WidenNewIV with WidenOriginalIV if WidenOriginalIV provides
    // everything WidenNewIV's users need. That is, WidenOriginalIV will
    // generate a vector phi or all users of WidenNewIV demand the first lane
    // only.
    if (any_of(WidenOriginalIV->users(),
               [WidenOriginalIV](VPUser *U) {
                 return !U->usesScalars(WidenOriginalIV);
               }) ||
        vputils::onlyFirstLaneUsed(WidenNewIV)) {
      WidenNewIV->replaceAllUsesWith(WidenOriginalIV);
      WidenNewIV->eraseFromParent();
      return;
    }
  }
}

/// Returns true if \p R is dead and can be removed.
static bool isDeadRecipe(VPRecipeBase &R) {
  using namespace llvm::PatternMatch;
  // Do remove conditional assume instructions as their conditions may be
  // flattened.
  auto *RepR = dyn_cast<VPReplicateRecipe>(&R);
  bool IsConditionalAssume =
      RepR && RepR->isPredicated() &&
      match(RepR->getUnderlyingInstr(), m_Intrinsic<Intrinsic::assume>());
  if (IsConditionalAssume)
    return true;

  if (R.mayHaveSideEffects())
    return false;

  // Recipe is dead if no user keeps the recipe alive.
  return all_of(R.definedValues(),
                [](VPValue *V) { return V->getNumUsers() == 0; });
}

void VPlanTransforms::removeDeadRecipes(VPlan &Plan) {
  ReversePostOrderTraversal<VPBlockDeepTraversalWrapper<VPBlockBase *>> RPOT(
      Plan.getEntry());

  for (VPBasicBlock *VPBB : reverse(VPBlockUtils::blocksOnly<VPBasicBlock>(RPOT))) {
    // The recipes in the block are processed in reverse order, to catch chains
    // of dead recipes.
    for (VPRecipeBase &R : make_early_inc_range(reverse(*VPBB))) {
      if (isDeadRecipe(R))
        R.eraseFromParent();
    }
  }
}

static VPScalarIVStepsRecipe *
createScalarIVSteps(VPlan &Plan, InductionDescriptor::InductionKind Kind,
                    Instruction::BinaryOps InductionOpcode,
                    FPMathOperator *FPBinOp, Instruction *TruncI,
                    VPValue *StartV, VPValue *Step, VPBuilder &Builder) {
  VPBasicBlock *HeaderVPBB = Plan.getVectorLoopRegion()->getEntryBasicBlock();
  VPCanonicalIVPHIRecipe *CanonicalIV = Plan.getCanonicalIV();
  VPSingleDefRecipe *BaseIV = CanonicalIV;
  if (!CanonicalIV->isCanonical(Kind, StartV, Step)) {
    BaseIV = Builder.createDerivedIV(Kind, FPBinOp, StartV, CanonicalIV, Step,
                                     "offset.idx");
  }

  // Truncate base induction if needed.
  Type *CanonicalIVType = CanonicalIV->getScalarType();
  VPTypeAnalysis TypeInfo(CanonicalIVType);
  Type *ResultTy = TypeInfo.inferScalarType(BaseIV);
  if (TruncI) {
    Type *TruncTy = TruncI->getType();
    assert(ResultTy->getScalarSizeInBits() > TruncTy->getScalarSizeInBits() &&
           "Not truncating.");
    assert(ResultTy->isIntegerTy() && "Truncation requires an integer type");
    BaseIV = Builder.createScalarCast(Instruction::Trunc, BaseIV, TruncTy);
    ResultTy = TruncTy;
  }

  // Truncate step if needed.
  Type *StepTy = TypeInfo.inferScalarType(Step);
  if (ResultTy != StepTy) {
    assert(StepTy->getScalarSizeInBits() > ResultTy->getScalarSizeInBits() &&
           "Not truncating.");
    assert(StepTy->isIntegerTy() && "Truncation requires an integer type");
    auto *VecPreheader =
        cast<VPBasicBlock>(HeaderVPBB->getSingleHierarchicalPredecessor());
    VPBuilder::InsertPointGuard Guard(Builder);
    Builder.setInsertPoint(VecPreheader);
    Step = Builder.createScalarCast(Instruction::Trunc, Step, ResultTy);
  }
  return Builder.createScalarIVSteps(InductionOpcode, FPBinOp, BaseIV, Step);
}

/// Legalize VPWidenPointerInductionRecipe, by replacing it with a PtrAdd
/// (IndStart, ScalarIVSteps (0, Step)) if only its scalar values are used, as
/// VPWidenPointerInductionRecipe will generate vectors only. If some users
/// require vectors while other require scalars, the scalar uses need to extract
/// the scalars from the generated vectors (Note that this is different to how
/// int/fp inductions are handled). Also optimize VPWidenIntOrFpInductionRecipe,
/// if any of its users needs scalar values, by providing them scalar steps
/// built on the canonical scalar IV and update the original IV's users. This is
/// an optional optimization to reduce the needs of vector extracts.
static void legalizeAndOptimizeInductions(VPlan &Plan) {
  SmallVector<VPRecipeBase *> ToRemove;
  VPBasicBlock *HeaderVPBB = Plan.getVectorLoopRegion()->getEntryBasicBlock();
  bool HasOnlyVectorVFs = !Plan.hasVF(ElementCount::getFixed(1));
  VPBuilder Builder(HeaderVPBB, HeaderVPBB->getFirstNonPhi());
  for (VPRecipeBase &Phi : HeaderVPBB->phis()) {
    // Replace wide pointer inductions which have only their scalars used by
    // PtrAdd(IndStart, ScalarIVSteps (0, Step)).
    if (auto *PtrIV = dyn_cast<VPWidenPointerInductionRecipe>(&Phi)) {
      if (!PtrIV->onlyScalarsGenerated(Plan.hasScalableVF()))
        continue;

      const InductionDescriptor &ID = PtrIV->getInductionDescriptor();
      VPValue *StartV =
          Plan.getOrAddLiveIn(ConstantInt::get(ID.getStep()->getType(), 0));
      VPValue *StepV = PtrIV->getOperand(1);
      VPScalarIVStepsRecipe *Steps = createScalarIVSteps(
          Plan, InductionDescriptor::IK_IntInduction, Instruction::Add, nullptr,
          nullptr, StartV, StepV, Builder);

      VPValue *PtrAdd = Builder.createPtrAdd(PtrIV->getStartValue(), Steps,
                                             PtrIV->getDebugLoc(), "next.gep");

      PtrIV->replaceAllUsesWith(PtrAdd);
      continue;
    }

    // Replace widened induction with scalar steps for users that only use
    // scalars.
    auto *WideIV = dyn_cast<VPWidenIntOrFpInductionRecipe>(&Phi);
    if (!WideIV)
      continue;
    if (HasOnlyVectorVFs && none_of(WideIV->users(), [WideIV](VPUser *U) {
          return U->usesScalars(WideIV);
        }))
      continue;

    const InductionDescriptor &ID = WideIV->getInductionDescriptor();
    VPScalarIVStepsRecipe *Steps = createScalarIVSteps(
        Plan, ID.getKind(), ID.getInductionOpcode(),
        dyn_cast_or_null<FPMathOperator>(ID.getInductionBinOp()),
        WideIV->getTruncInst(), WideIV->getStartValue(), WideIV->getStepValue(),
        Builder);

    // Update scalar users of IV to use Step instead.
    if (!HasOnlyVectorVFs)
      WideIV->replaceAllUsesWith(Steps);
    else
      WideIV->replaceUsesWithIf(Steps, [WideIV](VPUser &U, unsigned) {
        return U.usesScalars(WideIV);
      });
  }
}

/// Remove redundant EpxandSCEVRecipes in \p Plan's entry block by replacing
/// them with already existing recipes expanding the same SCEV expression.
static void removeRedundantExpandSCEVRecipes(VPlan &Plan) {
  DenseMap<const SCEV *, VPValue *> SCEV2VPV;

  for (VPRecipeBase &R :
       make_early_inc_range(*Plan.getEntry()->getEntryBasicBlock())) {
    auto *ExpR = dyn_cast<VPExpandSCEVRecipe>(&R);
    if (!ExpR)
      continue;

    auto I = SCEV2VPV.insert({ExpR->getSCEV(), ExpR});
    if (I.second)
      continue;
    ExpR->replaceAllUsesWith(I.first->second);
    ExpR->eraseFromParent();
  }
}

static void recursivelyDeleteDeadRecipes(VPValue *V) {
  SmallVector<VPValue *> WorkList;
  SmallPtrSet<VPValue *, 8> Seen;
  WorkList.push_back(V);

  while (!WorkList.empty()) {
    VPValue *Cur = WorkList.pop_back_val();
    if (!Seen.insert(Cur).second)
      continue;
    VPRecipeBase *R = Cur->getDefiningRecipe();
    if (!R)
      continue;
    if (!isDeadRecipe(*R))
      continue;
    WorkList.append(R->op_begin(), R->op_end());
    R->eraseFromParent();
  }
}

void VPlanTransforms::optimizeForVFAndUF(VPlan &Plan, ElementCount BestVF,
                                         unsigned BestUF,
                                         PredicatedScalarEvolution &PSE) {
  assert(Plan.hasVF(BestVF) && "BestVF is not available in Plan");
  assert(Plan.hasUF(BestUF) && "BestUF is not available in Plan");
  VPBasicBlock *ExitingVPBB =
      Plan.getVectorLoopRegion()->getExitingBasicBlock();
  auto *Term = &ExitingVPBB->back();
  // Try to simplify the branch condition if TC <= VF * UF when preparing to
  // execute the plan for the main vector loop. We only do this if the
  // terminator is:
  //  1. BranchOnCount, or
  //  2. BranchOnCond where the input is Not(ActiveLaneMask).
  using namespace llvm::VPlanPatternMatch;
  if (!match(Term, m_BranchOnCount(m_VPValue(), m_VPValue())) &&
      !match(Term,
             m_BranchOnCond(m_Not(m_ActiveLaneMask(m_VPValue(), m_VPValue())))))
    return;

  ScalarEvolution &SE = *PSE.getSE();
  const SCEV *TripCount =
      vputils::getSCEVExprForVPValue(Plan.getTripCount(), SE);
  assert(!isa<SCEVCouldNotCompute>(TripCount) &&
         "Trip count SCEV must be computable");
  ElementCount NumElements = BestVF.multiplyCoefficientBy(BestUF);
  const SCEV *C = SE.getElementCount(TripCount->getType(), NumElements);
  if (TripCount->isZero() ||
      !SE.isKnownPredicate(CmpInst::ICMP_ULE, TripCount, C))
    return;

  LLVMContext &Ctx = SE.getContext();
  auto *BOC = new VPInstruction(
      VPInstruction::BranchOnCond,
      {Plan.getOrAddLiveIn(ConstantInt::getTrue(Ctx))}, Term->getDebugLoc());

  SmallVector<VPValue *> PossiblyDead(Term->operands());
  Term->eraseFromParent();
  for (VPValue *Op : PossiblyDead)
    recursivelyDeleteDeadRecipes(Op);
  ExitingVPBB->appendRecipe(BOC);
  Plan.setVF(BestVF);
  Plan.setUF(BestUF);
  // TODO: Further simplifications are possible
  //      1. Replace inductions with constants.
  //      2. Replace vector loop region with VPBasicBlock.
}

/// Sink users of \p FOR after the recipe defining the previous value \p
/// Previous of the recurrence. \returns true if all users of \p FOR could be
/// re-arranged as needed or false if it is not possible.
static bool
sinkRecurrenceUsersAfterPrevious(VPFirstOrderRecurrencePHIRecipe *FOR,
                                 VPRecipeBase *Previous,
                                 VPDominatorTree &VPDT) {
  // Collect recipes that need sinking.
  SmallVector<VPRecipeBase *> WorkList;
  SmallPtrSet<VPRecipeBase *, 8> Seen;
  Seen.insert(Previous);
  auto TryToPushSinkCandidate = [&](VPRecipeBase *SinkCandidate) {
    // The previous value must not depend on the users of the recurrence phi. In
    // that case, FOR is not a fixed order recurrence.
    if (SinkCandidate == Previous)
      return false;

    if (isa<VPHeaderPHIRecipe>(SinkCandidate) ||
        !Seen.insert(SinkCandidate).second ||
        VPDT.properlyDominates(Previous, SinkCandidate))
      return true;

    if (SinkCandidate->mayHaveSideEffects())
      return false;

    WorkList.push_back(SinkCandidate);
    return true;
  };

  // Recursively sink users of FOR after Previous.
  WorkList.push_back(FOR);
  for (unsigned I = 0; I != WorkList.size(); ++I) {
    VPRecipeBase *Current = WorkList[I];
    assert(Current->getNumDefinedValues() == 1 &&
           "only recipes with a single defined value expected");

    for (VPUser *User : Current->getVPSingleValue()->users()) {
      if (!TryToPushSinkCandidate(cast<VPRecipeBase>(User)))
        return false;
    }
  }

  // Keep recipes to sink ordered by dominance so earlier instructions are
  // processed first.
  sort(WorkList, [&VPDT](const VPRecipeBase *A, const VPRecipeBase *B) {
    return VPDT.properlyDominates(A, B);
  });

  for (VPRecipeBase *SinkCandidate : WorkList) {
    if (SinkCandidate == FOR)
      continue;

    SinkCandidate->moveAfter(Previous);
    Previous = SinkCandidate;
  }
  return true;
}

/// Try to hoist \p Previous and its operands before all users of \p FOR.
static bool hoistPreviousBeforeFORUsers(VPFirstOrderRecurrencePHIRecipe *FOR,
                                        VPRecipeBase *Previous,
                                        VPDominatorTree &VPDT) {
  if (Previous->mayHaveSideEffects() || Previous->mayReadFromMemory())
    return false;

  // Collect recipes that need hoisting.
  SmallVector<VPRecipeBase *> HoistCandidates;
  SmallPtrSet<VPRecipeBase *, 8> Visited;
  VPRecipeBase *HoistPoint = nullptr;
  // Find the closest hoist point by looking at all users of FOR and selecting
  // the recipe dominating all other users.
  for (VPUser *U : FOR->users()) {
    auto *R = cast<VPRecipeBase>(U);
    if (!HoistPoint || VPDT.properlyDominates(R, HoistPoint))
      HoistPoint = R;
  }
  assert(all_of(FOR->users(),
                [&VPDT, HoistPoint](VPUser *U) {
                  auto *R = cast<VPRecipeBase>(U);
                  return HoistPoint == R ||
                         VPDT.properlyDominates(HoistPoint, R);
                }) &&
         "HoistPoint must dominate all users of FOR");

  auto NeedsHoisting = [HoistPoint, &VPDT,
                        &Visited](VPValue *HoistCandidateV) -> VPRecipeBase * {
    VPRecipeBase *HoistCandidate = HoistCandidateV->getDefiningRecipe();
    if (!HoistCandidate)
      return nullptr;
    VPRegionBlock *EnclosingLoopRegion =
        HoistCandidate->getParent()->getEnclosingLoopRegion();
    assert((!HoistCandidate->getParent()->getParent() ||
            HoistCandidate->getParent()->getParent() == EnclosingLoopRegion) &&
           "CFG in VPlan should still be flat, without replicate regions");
    // Hoist candidate was already visited, no need to hoist.
    if (!Visited.insert(HoistCandidate).second)
      return nullptr;

    // Candidate is outside loop region or a header phi, dominates FOR users w/o
    // hoisting.
    if (!EnclosingLoopRegion || isa<VPHeaderPHIRecipe>(HoistCandidate))
      return nullptr;

    // If we reached a recipe that dominates HoistPoint, we don't need to
    // hoist the recipe.
    if (VPDT.properlyDominates(HoistCandidate, HoistPoint))
      return nullptr;
    return HoistCandidate;
  };
  auto CanHoist = [&](VPRecipeBase *HoistCandidate) {
    // Avoid hoisting candidates with side-effects, as we do not yet analyze
    // associated dependencies.
    return !HoistCandidate->mayHaveSideEffects();
  };

  if (!NeedsHoisting(Previous->getVPSingleValue()))
    return true;

  // Recursively try to hoist Previous and its operands before all users of FOR.
  HoistCandidates.push_back(Previous);

  for (unsigned I = 0; I != HoistCandidates.size(); ++I) {
    VPRecipeBase *Current = HoistCandidates[I];
    assert(Current->getNumDefinedValues() == 1 &&
           "only recipes with a single defined value expected");
    if (!CanHoist(Current))
      return false;

    for (VPValue *Op : Current->operands()) {
      // If we reach FOR, it means the original Previous depends on some other
      // recurrence that in turn depends on FOR. If that is the case, we would
      // also need to hoist recipes involving the other FOR, which may break
      // dependencies.
      if (Op == FOR)
        return false;

      if (auto *R = NeedsHoisting(Op))
        HoistCandidates.push_back(R);
    }
  }

  // Order recipes to hoist by dominance so earlier instructions are processed
  // first.
  sort(HoistCandidates, [&VPDT](const VPRecipeBase *A, const VPRecipeBase *B) {
    return VPDT.properlyDominates(A, B);
  });

  for (VPRecipeBase *HoistCandidate : HoistCandidates) {
    HoistCandidate->moveBefore(*HoistPoint->getParent(),
                               HoistPoint->getIterator());
  }

  return true;
}

bool VPlanTransforms::adjustFixedOrderRecurrences(VPlan &Plan,
                                                  VPBuilder &LoopBuilder) {
  VPDominatorTree VPDT;
  VPDT.recalculate(Plan);

  SmallVector<VPFirstOrderRecurrencePHIRecipe *> RecurrencePhis;
  for (VPRecipeBase &R :
       Plan.getVectorLoopRegion()->getEntry()->getEntryBasicBlock()->phis())
    if (auto *FOR = dyn_cast<VPFirstOrderRecurrencePHIRecipe>(&R))
      RecurrencePhis.push_back(FOR);

  for (VPFirstOrderRecurrencePHIRecipe *FOR : RecurrencePhis) {
    SmallPtrSet<VPFirstOrderRecurrencePHIRecipe *, 4> SeenPhis;
    VPRecipeBase *Previous = FOR->getBackedgeValue()->getDefiningRecipe();
    // Fixed-order recurrences do not contain cycles, so this loop is guaranteed
    // to terminate.
    while (auto *PrevPhi =
               dyn_cast_or_null<VPFirstOrderRecurrencePHIRecipe>(Previous)) {
      assert(PrevPhi->getParent() == FOR->getParent());
      assert(SeenPhis.insert(PrevPhi).second);
      Previous = PrevPhi->getBackedgeValue()->getDefiningRecipe();
    }

    if (!sinkRecurrenceUsersAfterPrevious(FOR, Previous, VPDT) &&
        !hoistPreviousBeforeFORUsers(FOR, Previous, VPDT))
      return false;

    // Introduce a recipe to combine the incoming and previous values of a
    // fixed-order recurrence.
    VPBasicBlock *InsertBlock = Previous->getParent();
    if (isa<VPHeaderPHIRecipe>(Previous))
      LoopBuilder.setInsertPoint(InsertBlock, InsertBlock->getFirstNonPhi());
    else
      LoopBuilder.setInsertPoint(InsertBlock,
                                 std::next(Previous->getIterator()));

    auto *RecurSplice = cast<VPInstruction>(
        LoopBuilder.createNaryOp(VPInstruction::FirstOrderRecurrenceSplice,
                                 {FOR, FOR->getBackedgeValue()}));

    FOR->replaceAllUsesWith(RecurSplice);
    // Set the first operand of RecurSplice to FOR again, after replacing
    // all users.
    RecurSplice->setOperand(0, FOR);
  }
  return true;
}

static SmallVector<VPUser *> collectUsersRecursively(VPValue *V) {
  SetVector<VPUser *> Users(V->user_begin(), V->user_end());
  for (unsigned I = 0; I != Users.size(); ++I) {
    VPRecipeBase *Cur = cast<VPRecipeBase>(Users[I]);
    if (isa<VPHeaderPHIRecipe>(Cur))
      continue;
    for (VPValue *V : Cur->definedValues())
      Users.insert(V->user_begin(), V->user_end());
  }
  return Users.takeVector();
}

void VPlanTransforms::clearReductionWrapFlags(VPlan &Plan) {
  for (VPRecipeBase &R :
       Plan.getVectorLoopRegion()->getEntryBasicBlock()->phis()) {
    auto *PhiR = dyn_cast<VPReductionPHIRecipe>(&R);
    if (!PhiR)
      continue;
    const RecurrenceDescriptor &RdxDesc = PhiR->getRecurrenceDescriptor();
    RecurKind RK = RdxDesc.getRecurrenceKind();
    if (RK != RecurKind::Add && RK != RecurKind::Mul)
      continue;

    for (VPUser *U : collectUsersRecursively(PhiR))
      if (auto *RecWithFlags = dyn_cast<VPRecipeWithIRFlags>(U)) {
        RecWithFlags->dropPoisonGeneratingFlags();
      }
  }
}

/// Try to simplify recipe \p R.
static void simplifyRecipe(VPRecipeBase &R, VPTypeAnalysis &TypeInfo) {
  using namespace llvm::VPlanPatternMatch;

  if (auto *Blend = dyn_cast<VPBlendRecipe>(&R)) {
    // Try to remove redundant blend recipes.
    SmallPtrSet<VPValue *, 4> UniqueValues;
    if (Blend->isNormalized() || !match(Blend->getMask(0), m_False()))
      UniqueValues.insert(Blend->getIncomingValue(0));
    for (unsigned I = 1; I != Blend->getNumIncomingValues(); ++I)
      if (!match(Blend->getMask(I), m_False()))
        UniqueValues.insert(Blend->getIncomingValue(I));

    if (UniqueValues.size() == 1) {
      Blend->replaceAllUsesWith(*UniqueValues.begin());
      Blend->eraseFromParent();
      return;
    }

    if (Blend->isNormalized())
      return;

    // Normalize the blend so its first incoming value is used as the initial
    // value with the others blended into it.

    unsigned StartIndex = 0;
    for (unsigned I = 0; I != Blend->getNumIncomingValues(); ++I) {
      // If a value's mask is used only by the blend then is can be deadcoded.
      // TODO: Find the most expensive mask that can be deadcoded, or a mask
      // that's used by multiple blends where it can be removed from them all.
      VPValue *Mask = Blend->getMask(I);
      if (Mask->getNumUsers() == 1 && !match(Mask, m_False())) {
        StartIndex = I;
        break;
      }
    }

    SmallVector<VPValue *, 4> OperandsWithMask;
    OperandsWithMask.push_back(Blend->getIncomingValue(StartIndex));

    for (unsigned I = 0; I != Blend->getNumIncomingValues(); ++I) {
      if (I == StartIndex)
        continue;
      OperandsWithMask.push_back(Blend->getIncomingValue(I));
      OperandsWithMask.push_back(Blend->getMask(I));
    }

    auto *NewBlend = new VPBlendRecipe(
        cast<PHINode>(Blend->getUnderlyingValue()), OperandsWithMask);
    NewBlend->insertBefore(&R);

    VPValue *DeadMask = Blend->getMask(StartIndex);
    Blend->replaceAllUsesWith(NewBlend);
    Blend->eraseFromParent();
    recursivelyDeleteDeadRecipes(DeadMask);
    return;
  }

  VPValue *A;
  if (match(&R, m_Trunc(m_ZExtOrSExt(m_VPValue(A))))) {
    VPValue *Trunc = R.getVPSingleValue();
    Type *TruncTy = TypeInfo.inferScalarType(Trunc);
    Type *ATy = TypeInfo.inferScalarType(A);
    if (TruncTy == ATy) {
      Trunc->replaceAllUsesWith(A);
    } else {
      // Don't replace a scalarizing recipe with a widened cast.
      if (isa<VPReplicateRecipe>(&R))
        return;
      if (ATy->getScalarSizeInBits() < TruncTy->getScalarSizeInBits()) {

        unsigned ExtOpcode = match(R.getOperand(0), m_SExt(m_VPValue()))
                                 ? Instruction::SExt
                                 : Instruction::ZExt;
        auto *VPC =
            new VPWidenCastRecipe(Instruction::CastOps(ExtOpcode), A, TruncTy);
        if (auto *UnderlyingExt = R.getOperand(0)->getUnderlyingValue()) {
          // UnderlyingExt has distinct return type, used to retain legacy cost.
          VPC->setUnderlyingValue(UnderlyingExt);
        }
        VPC->insertBefore(&R);
        Trunc->replaceAllUsesWith(VPC);
      } else if (ATy->getScalarSizeInBits() > TruncTy->getScalarSizeInBits()) {
        auto *VPC = new VPWidenCastRecipe(Instruction::Trunc, A, TruncTy);
        VPC->insertBefore(&R);
        Trunc->replaceAllUsesWith(VPC);
      }
    }
#ifndef NDEBUG
    // Verify that the cached type info is for both A and its users is still
    // accurate by comparing it to freshly computed types.
    VPTypeAnalysis TypeInfo2(
        R.getParent()->getPlan()->getCanonicalIV()->getScalarType());
    assert(TypeInfo.inferScalarType(A) == TypeInfo2.inferScalarType(A));
    for (VPUser *U : A->users()) {
      auto *R = cast<VPRecipeBase>(U);
      for (VPValue *VPV : R->definedValues())
        assert(TypeInfo.inferScalarType(VPV) == TypeInfo2.inferScalarType(VPV));
    }
#endif
  }

  // Simplify (X && Y) || (X && !Y) -> X.
  // TODO: Split up into simpler, modular combines: (X && Y) || (X && Z) into X
  // && (Y || Z) and (X || !X) into true. This requires queuing newly created
  // recipes to be visited during simplification.
  VPValue *X, *Y, *X1, *Y1;
  if (match(&R,
            m_c_BinaryOr(m_LogicalAnd(m_VPValue(X), m_VPValue(Y)),
                         m_LogicalAnd(m_VPValue(X1), m_Not(m_VPValue(Y1))))) &&
      X == X1 && Y == Y1) {
    R.getVPSingleValue()->replaceAllUsesWith(X);
    R.eraseFromParent();
    return;
  }

  if (match(&R, m_c_Mul(m_VPValue(A), m_SpecificInt(1))))
    return R.getVPSingleValue()->replaceAllUsesWith(A);
}

/// Move loop-invariant recipes out of the vector loop region in \p Plan.
static void licm(VPlan &Plan) {
  VPBasicBlock *Preheader = Plan.getVectorPreheader();

  // Return true if we do not know how to (mechanically) hoist a given recipe
  // out of a loop region. Does not address legality concerns such as aliasing
  // or speculation safety.
  auto CannotHoistRecipe = [](VPRecipeBase &R) {
    // Allocas cannot be hoisted.
    auto *RepR = dyn_cast<VPReplicateRecipe>(&R);
    return RepR && RepR->getOpcode() == Instruction::Alloca;
  };

  // Hoist any loop invariant recipes from the vector loop region to the
  // preheader. Preform a shallow traversal of the vector loop region, to
  // exclude recipes in replicate regions.
  VPRegionBlock *LoopRegion = Plan.getVectorLoopRegion();
  for (VPBasicBlock *VPBB : VPBlockUtils::blocksOnly<VPBasicBlock>(
           vp_depth_first_shallow(LoopRegion->getEntry()))) {
    for (VPRecipeBase &R : make_early_inc_range(*VPBB)) {
      if (CannotHoistRecipe(R))
        continue;
      // TODO: Relax checks in the future, e.g. we could also hoist reads, if
      // their memory location is not modified in the vector loop.
      if (R.mayHaveSideEffects() || R.mayReadFromMemory() || R.isPhi() ||
          any_of(R.operands(), [](VPValue *Op) {
            return !Op->isDefinedOutsideLoopRegions();
          }))
        continue;
      R.moveBefore(*Preheader, Preheader->end());
    }
  }
}

/// Try to simplify the recipes in \p Plan.
static void simplifyRecipes(VPlan &Plan) {
  ReversePostOrderTraversal<VPBlockDeepTraversalWrapper<VPBlockBase *>> RPOT(
      Plan.getEntry());
  Type *CanonicalIVType = Plan.getCanonicalIV()->getScalarType();
  VPTypeAnalysis TypeInfo(CanonicalIVType);
  for (VPBasicBlock *VPBB : VPBlockUtils::blocksOnly<VPBasicBlock>(RPOT)) {
    for (VPRecipeBase &R : make_early_inc_range(*VPBB)) {
      simplifyRecipe(R, TypeInfo);
    }
  }
}

void VPlanTransforms::truncateToMinimalBitwidths(
    VPlan &Plan, const MapVector<Instruction *, uint64_t> &MinBWs) {
#ifndef NDEBUG
  // Count the processed recipes and cross check the count later with MinBWs
  // size, to make sure all entries in MinBWs have been handled.
  unsigned NumProcessedRecipes = 0;
#endif
  // Keep track of created truncates, so they can be re-used. Note that we
  // cannot use RAUW after creating a new truncate, as this would could make
  // other uses have different types for their operands, making them invalidly
  // typed.
  DenseMap<VPValue *, VPWidenCastRecipe *> ProcessedTruncs;
  Type *CanonicalIVType = Plan.getCanonicalIV()->getScalarType();
  VPTypeAnalysis TypeInfo(CanonicalIVType);
  VPBasicBlock *PH = Plan.getVectorPreheader();
  for (VPBasicBlock *VPBB : VPBlockUtils::blocksOnly<VPBasicBlock>(
           vp_depth_first_deep(Plan.getVectorLoopRegion()))) {
    for (VPRecipeBase &R : make_early_inc_range(*VPBB)) {
      if (!isa<VPWidenRecipe, VPWidenCastRecipe, VPReplicateRecipe,
               VPWidenSelectRecipe, VPWidenLoadRecipe>(&R))
        continue;

      VPValue *ResultVPV = R.getVPSingleValue();
      auto *UI = cast_or_null<Instruction>(ResultVPV->getUnderlyingValue());
      unsigned NewResSizeInBits = MinBWs.lookup(UI);
      if (!NewResSizeInBits)
        continue;

#ifndef NDEBUG
      NumProcessedRecipes++;
#endif
      // If the value wasn't vectorized, we must maintain the original scalar
      // type. Skip those here, after incrementing NumProcessedRecipes. Also
      // skip casts which do not need to be handled explicitly here, as
      // redundant casts will be removed during recipe simplification.
      if (isa<VPReplicateRecipe, VPWidenCastRecipe>(&R)) {
#ifndef NDEBUG
        // If any of the operands is a live-in and not used by VPWidenRecipe or
        // VPWidenSelectRecipe, but in MinBWs, make sure it is counted as
        // processed as well. When MinBWs is currently constructed, there is no
        // information about whether recipes are widened or replicated and in
        // case they are reciplicated the operands are not truncated. Counting
        // them them here ensures we do not miss any recipes in MinBWs.
        // TODO: Remove once the analysis is done on VPlan.
        for (VPValue *Op : R.operands()) {
          if (!Op->isLiveIn())
            continue;
          auto *UV = dyn_cast_or_null<Instruction>(Op->getUnderlyingValue());
          if (UV && MinBWs.contains(UV) && !ProcessedTruncs.contains(Op) &&
              all_of(Op->users(), [](VPUser *U) {
                return !isa<VPWidenRecipe, VPWidenSelectRecipe>(U);
              })) {
            // Add an entry to ProcessedTruncs to avoid counting the same
            // operand multiple times.
            ProcessedTruncs[Op] = nullptr;
            NumProcessedRecipes += 1;
          }
        }
#endif
        continue;
      }

      Type *OldResTy = TypeInfo.inferScalarType(ResultVPV);
      unsigned OldResSizeInBits = OldResTy->getScalarSizeInBits();
      assert(OldResTy->isIntegerTy() && "only integer types supported");
      (void)OldResSizeInBits;

      LLVMContext &Ctx = CanonicalIVType->getContext();
      auto *NewResTy = IntegerType::get(Ctx, NewResSizeInBits);

      // Any wrapping introduced by shrinking this operation shouldn't be
      // considered undefined behavior. So, we can't unconditionally copy
      // arithmetic wrapping flags to VPW.
      if (auto *VPW = dyn_cast<VPRecipeWithIRFlags>(&R))
        VPW->dropPoisonGeneratingFlags();

      using namespace llvm::VPlanPatternMatch;
      if (OldResSizeInBits != NewResSizeInBits &&
          !match(&R, m_Binary<Instruction::ICmp>(m_VPValue(), m_VPValue()))) {
        // Extend result to original width.
        auto *Ext =
            new VPWidenCastRecipe(Instruction::ZExt, ResultVPV, OldResTy);
        Ext->insertAfter(&R);
        ResultVPV->replaceAllUsesWith(Ext);
        Ext->setOperand(0, ResultVPV);
        assert(OldResSizeInBits > NewResSizeInBits && "Nothing to shrink?");
      } else {
        assert(
            match(&R, m_Binary<Instruction::ICmp>(m_VPValue(), m_VPValue())) &&
            "Only ICmps should not need extending the result.");
      }

      assert(!isa<VPWidenStoreRecipe>(&R) && "stores cannot be narrowed");
      if (isa<VPWidenLoadRecipe>(&R))
        continue;

      // Shrink operands by introducing truncates as needed.
      unsigned StartIdx = isa<VPWidenSelectRecipe>(&R) ? 1 : 0;
      for (unsigned Idx = StartIdx; Idx != R.getNumOperands(); ++Idx) {
        auto *Op = R.getOperand(Idx);
        unsigned OpSizeInBits =
            TypeInfo.inferScalarType(Op)->getScalarSizeInBits();
        if (OpSizeInBits == NewResSizeInBits)
          continue;
        assert(OpSizeInBits > NewResSizeInBits && "nothing to truncate");
        auto [ProcessedIter, IterIsEmpty] =
            ProcessedTruncs.insert({Op, nullptr});
        VPWidenCastRecipe *NewOp =
            IterIsEmpty
                ? new VPWidenCastRecipe(Instruction::Trunc, Op, NewResTy)
                : ProcessedIter->second;
        R.setOperand(Idx, NewOp);
        if (!IterIsEmpty)
          continue;
        ProcessedIter->second = NewOp;
        if (!Op->isLiveIn()) {
          NewOp->insertBefore(&R);
        } else {
          PH->appendRecipe(NewOp);
#ifndef NDEBUG
          auto *OpInst = dyn_cast<Instruction>(Op->getLiveInIRValue());
          bool IsContained = MinBWs.contains(OpInst);
          NumProcessedRecipes += IsContained;
#endif
        }
      }

    }
  }

  assert(MinBWs.size() == NumProcessedRecipes &&
         "some entries in MinBWs haven't been processed");
}

void VPlanTransforms::optimize(VPlan &Plan) {
  removeRedundantCanonicalIVs(Plan);
  removeRedundantInductionCasts(Plan);

  simplifyRecipes(Plan);
  legalizeAndOptimizeInductions(Plan);
  removeDeadRecipes(Plan);

  createAndOptimizeReplicateRegions(Plan);

  removeRedundantExpandSCEVRecipes(Plan);
  mergeBlocksIntoPredecessors(Plan);
  licm(Plan);
}

// Add a VPActiveLaneMaskPHIRecipe and related recipes to \p Plan and replace
// the loop terminator with a branch-on-cond recipe with the negated
// active-lane-mask as operand. Note that this turns the loop into an
// uncountable one. Only the existing terminator is replaced, all other existing
// recipes/users remain unchanged, except for poison-generating flags being
// dropped from the canonical IV increment. Return the created
// VPActiveLaneMaskPHIRecipe.
//
// The function uses the following definitions:
//
//  %TripCount = DataWithControlFlowWithoutRuntimeCheck ?
//    calculate-trip-count-minus-VF (original TC) : original TC
//  %IncrementValue = DataWithControlFlowWithoutRuntimeCheck ?
//     CanonicalIVPhi : CanonicalIVIncrement
//  %StartV is the canonical induction start value.
//
// The function adds the following recipes:
//
// vector.ph:
//   %TripCount = calculate-trip-count-minus-VF (original TC)
//       [if DataWithControlFlowWithoutRuntimeCheck]
//   %EntryInc = canonical-iv-increment-for-part %StartV
//   %EntryALM = active-lane-mask %EntryInc, %TripCount
//
// vector.body:
//   ...
//   %P = active-lane-mask-phi [ %EntryALM, %vector.ph ], [ %ALM, %vector.body ]
//   ...
//   %InLoopInc = canonical-iv-increment-for-part %IncrementValue
//   %ALM = active-lane-mask %InLoopInc, TripCount
//   %Negated = Not %ALM
//   branch-on-cond %Negated
//
static VPActiveLaneMaskPHIRecipe *addVPLaneMaskPhiAndUpdateExitBranch(
    VPlan &Plan, bool DataAndControlFlowWithoutRuntimeCheck) {
  VPRegionBlock *TopRegion = Plan.getVectorLoopRegion();
  VPBasicBlock *EB = TopRegion->getExitingBasicBlock();
  auto *CanonicalIVPHI = Plan.getCanonicalIV();
  VPValue *StartV = CanonicalIVPHI->getStartValue();

  auto *CanonicalIVIncrement =
      cast<VPInstruction>(CanonicalIVPHI->getBackedgeValue());
  // TODO: Check if dropping the flags is needed if
  // !DataAndControlFlowWithoutRuntimeCheck.
  CanonicalIVIncrement->dropPoisonGeneratingFlags();
  DebugLoc DL = CanonicalIVIncrement->getDebugLoc();
  // We can't use StartV directly in the ActiveLaneMask VPInstruction, since
  // we have to take unrolling into account. Each part needs to start at
  //   Part * VF
  auto *VecPreheader = Plan.getVectorPreheader();
  VPBuilder Builder(VecPreheader);

  // Create the ActiveLaneMask instruction using the correct start values.
  VPValue *TC = Plan.getTripCount();

  VPValue *TripCount, *IncrementValue;
  if (!DataAndControlFlowWithoutRuntimeCheck) {
    // When the loop is guarded by a runtime overflow check for the loop
    // induction variable increment by VF, we can increment the value before
    // the get.active.lane mask and use the unmodified tripcount.
    IncrementValue = CanonicalIVIncrement;
    TripCount = TC;
  } else {
    // When avoiding a runtime check, the active.lane.mask inside the loop
    // uses a modified trip count and the induction variable increment is
    // done after the active.lane.mask intrinsic is called.
    IncrementValue = CanonicalIVPHI;
    TripCount = Builder.createNaryOp(VPInstruction::CalculateTripCountMinusVF,
                                     {TC}, DL);
  }
  auto *EntryIncrement = Builder.createOverflowingOp(
      VPInstruction::CanonicalIVIncrementForPart, {StartV}, {false, false}, DL,
      "index.part.next");

  // Create the active lane mask instruction in the VPlan preheader.
  auto *EntryALM =
      Builder.createNaryOp(VPInstruction::ActiveLaneMask, {EntryIncrement, TC},
                           DL, "active.lane.mask.entry");

  // Now create the ActiveLaneMaskPhi recipe in the main loop using the
  // preheader ActiveLaneMask instruction.
  auto *LaneMaskPhi = new VPActiveLaneMaskPHIRecipe(EntryALM, DebugLoc());
  LaneMaskPhi->insertAfter(CanonicalIVPHI);

  // Create the active lane mask for the next iteration of the loop before the
  // original terminator.
  VPRecipeBase *OriginalTerminator = EB->getTerminator();
  Builder.setInsertPoint(OriginalTerminator);
  auto *InLoopIncrement =
      Builder.createOverflowingOp(VPInstruction::CanonicalIVIncrementForPart,
                                  {IncrementValue}, {false, false}, DL);
  auto *ALM = Builder.createNaryOp(VPInstruction::ActiveLaneMask,
                                   {InLoopIncrement, TripCount}, DL,
                                   "active.lane.mask.next");
  LaneMaskPhi->addOperand(ALM);

  // Replace the original terminator with BranchOnCond. We have to invert the
  // mask here because a true condition means jumping to the exit block.
  auto *NotMask = Builder.createNot(ALM, DL);
  Builder.createNaryOp(VPInstruction::BranchOnCond, {NotMask}, DL);
  OriginalTerminator->eraseFromParent();
  return LaneMaskPhi;
}

/// Collect all VPValues representing a header mask through the (ICMP_ULE,
/// WideCanonicalIV, backedge-taken-count) pattern.
/// TODO: Introduce explicit recipe for header-mask instead of searching
/// for the header-mask pattern manually.
static SmallVector<VPValue *> collectAllHeaderMasks(VPlan &Plan) {
  SmallVector<VPValue *> WideCanonicalIVs;
  auto *FoundWidenCanonicalIVUser =
      find_if(Plan.getCanonicalIV()->users(),
              [](VPUser *U) { return isa<VPWidenCanonicalIVRecipe>(U); });
  assert(count_if(Plan.getCanonicalIV()->users(),
                  [](VPUser *U) { return isa<VPWidenCanonicalIVRecipe>(U); }) <=
             1 &&
         "Must have at most one VPWideCanonicalIVRecipe");
  if (FoundWidenCanonicalIVUser != Plan.getCanonicalIV()->users().end()) {
    auto *WideCanonicalIV =
        cast<VPWidenCanonicalIVRecipe>(*FoundWidenCanonicalIVUser);
    WideCanonicalIVs.push_back(WideCanonicalIV);
  }

  // Also include VPWidenIntOrFpInductionRecipes that represent a widened
  // version of the canonical induction.
  VPBasicBlock *HeaderVPBB = Plan.getVectorLoopRegion()->getEntryBasicBlock();
  for (VPRecipeBase &Phi : HeaderVPBB->phis()) {
    auto *WidenOriginalIV = dyn_cast<VPWidenIntOrFpInductionRecipe>(&Phi);
    if (WidenOriginalIV && WidenOriginalIV->isCanonical())
      WideCanonicalIVs.push_back(WidenOriginalIV);
  }

  // Walk users of wide canonical IVs and collect to all compares of the form
  // (ICMP_ULE, WideCanonicalIV, backedge-taken-count).
  SmallVector<VPValue *> HeaderMasks;
  for (auto *Wide : WideCanonicalIVs) {
    for (VPUser *U : SmallVector<VPUser *>(Wide->users())) {
      auto *HeaderMask = dyn_cast<VPInstruction>(U);
      if (!HeaderMask || !vputils::isHeaderMask(HeaderMask, Plan))
        continue;

      assert(HeaderMask->getOperand(0) == Wide &&
             "WidenCanonicalIV must be the first operand of the compare");
      HeaderMasks.push_back(HeaderMask);
    }
  }
  return HeaderMasks;
}

void VPlanTransforms::addActiveLaneMask(
    VPlan &Plan, bool UseActiveLaneMaskForControlFlow,
    bool DataAndControlFlowWithoutRuntimeCheck) {
  assert((!DataAndControlFlowWithoutRuntimeCheck ||
          UseActiveLaneMaskForControlFlow) &&
         "DataAndControlFlowWithoutRuntimeCheck implies "
         "UseActiveLaneMaskForControlFlow");

  auto *FoundWidenCanonicalIVUser =
      find_if(Plan.getCanonicalIV()->users(),
              [](VPUser *U) { return isa<VPWidenCanonicalIVRecipe>(U); });
  assert(FoundWidenCanonicalIVUser &&
         "Must have widened canonical IV when tail folding!");
  auto *WideCanonicalIV =
      cast<VPWidenCanonicalIVRecipe>(*FoundWidenCanonicalIVUser);
  VPSingleDefRecipe *LaneMask;
  if (UseActiveLaneMaskForControlFlow) {
    LaneMask = addVPLaneMaskPhiAndUpdateExitBranch(
        Plan, DataAndControlFlowWithoutRuntimeCheck);
  } else {
    VPBuilder B = VPBuilder::getToInsertAfter(WideCanonicalIV);
    LaneMask = B.createNaryOp(VPInstruction::ActiveLaneMask,
                              {WideCanonicalIV, Plan.getTripCount()}, nullptr,
                              "active.lane.mask");
  }

  // Walk users of WideCanonicalIV and replace all compares of the form
  // (ICMP_ULE, WideCanonicalIV, backedge-taken-count) with an
  // active-lane-mask.
  for (VPValue *HeaderMask : collectAllHeaderMasks(Plan))
    HeaderMask->replaceAllUsesWith(LaneMask);
}

/// Replace recipes with their EVL variants.
static void transformRecipestoEVLRecipes(VPlan &Plan, VPValue &EVL) {
  using namespace llvm::VPlanPatternMatch;
  Type *CanonicalIVType = Plan.getCanonicalIV()->getScalarType();
  VPTypeAnalysis TypeInfo(CanonicalIVType);
  LLVMContext &Ctx = CanonicalIVType->getContext();
  SmallVector<VPValue *> HeaderMasks = collectAllHeaderMasks(Plan);
<<<<<<< HEAD
=======

  for (VPUser *U : Plan.getVF().users()) {
    if (auto *R = dyn_cast<VPReverseVectorPointerRecipe>(U))
      R->setOperand(1, &EVL);
  }

>>>>>>> a8d96e15
  for (VPValue *HeaderMask : collectAllHeaderMasks(Plan)) {
    for (VPUser *U : collectUsersRecursively(HeaderMask)) {
      auto *CurRecipe = cast<VPRecipeBase>(U);
      auto GetNewMask = [&](VPValue *OrigMask) -> VPValue * {
        assert(OrigMask && "Unmasked recipe when folding tail");
        return HeaderMask == OrigMask ? nullptr : OrigMask;
      };

      VPRecipeBase *NewRecipe =
          TypeSwitch<VPRecipeBase *, VPRecipeBase *>(CurRecipe)
              .Case<VPWidenLoadRecipe>([&](VPWidenLoadRecipe *L) {
                VPValue *NewMask = GetNewMask(L->getMask());
                return new VPWidenLoadEVLRecipe(*L, EVL, NewMask);
              })
              .Case<VPWidenStoreRecipe>([&](VPWidenStoreRecipe *S) {
                VPValue *NewMask = GetNewMask(S->getMask());
                return new VPWidenStoreEVLRecipe(*S, EVL, NewMask);
              })
              .Case<VPWidenRecipe>([&](VPWidenRecipe *W) -> VPRecipeBase * {
                unsigned Opcode = W->getOpcode();
                if (!Instruction::isBinaryOp(Opcode) &&
                    !Instruction::isUnaryOp(Opcode))
                  return nullptr;
                return new VPWidenEVLRecipe(*W, EVL);
              })
              .Case<VPReductionRecipe>([&](VPReductionRecipe *Red) {
                VPValue *NewMask = GetNewMask(Red->getCondOp());
                return new VPReductionEVLRecipe(*Red, EVL, NewMask);
              })
              .Case<VPWidenSelectRecipe>([&](VPWidenSelectRecipe *Sel) {
                SmallVector<VPValue *> Ops(Sel->operands());
                Ops.push_back(&EVL);
                return new VPWidenIntrinsicRecipe(Intrinsic::vp_select, Ops,
                                                  TypeInfo.inferScalarType(Sel),
                                                  Sel->getDebugLoc());
              })
              .Case<VPInstruction>([&](VPInstruction *VPI) -> VPRecipeBase * {
                VPValue *LHS, *RHS;
                // Transform select with a header mask condition
                //   select(header_mask, LHS, RHS)
                // into vector predication merge.
                //   vp.merge(all-true, LHS, RHS, EVL)
                if (!match(VPI, m_Select(m_Specific(HeaderMask), m_VPValue(LHS),
                                         m_VPValue(RHS))))
                  return nullptr;
                // Use all true as the condition because this transformation is
                // limited to selects whose condition is a header mask.
                VPValue *AllTrue =
                    Plan.getOrAddLiveIn(ConstantInt::getTrue(Ctx));
                return new VPWidenIntrinsicRecipe(
                    Intrinsic::vp_merge, {AllTrue, LHS, RHS, &EVL},
                    TypeInfo.inferScalarType(LHS), VPI->getDebugLoc());
              })
              .Default([&](VPRecipeBase *R) { return nullptr; });

      if (!NewRecipe)
        continue;

      [[maybe_unused]] unsigned NumDefVal = NewRecipe->getNumDefinedValues();
      assert(NumDefVal == CurRecipe->getNumDefinedValues() &&
             "New recipe must define the same number of values as the "
             "original.");
      assert(
          NumDefVal <= 1 &&
          "Only supports recipes with a single definition or without users.");
      NewRecipe->insertBefore(CurRecipe);
      if (isa<VPSingleDefRecipe, VPWidenLoadEVLRecipe>(NewRecipe)) {
        VPValue *CurVPV = CurRecipe->getVPSingleValue();
        CurVPV->replaceAllUsesWith(NewRecipe->getVPSingleValue());
      }
      CurRecipe->eraseFromParent();
    }
    recursivelyDeleteDeadRecipes(HeaderMask);
  }
}

/// Add a VPEVLBasedIVPHIRecipe and related recipes to \p Plan and
/// replaces all uses except the canonical IV increment of
/// VPCanonicalIVPHIRecipe with a VPEVLBasedIVPHIRecipe. VPCanonicalIVPHIRecipe
/// is used only for loop iterations counting after this transformation.
///
/// The function uses the following definitions:
///  %StartV is the canonical induction start value.
///
/// The function adds the following recipes:
///
/// vector.ph:
/// ...
///
/// vector.body:
/// ...
/// %EVLPhi = EXPLICIT-VECTOR-LENGTH-BASED-IV-PHI [ %StartV, %vector.ph ],
///                                               [ %NextEVLIV, %vector.body ]
/// %AVL = sub original TC, %EVLPhi
/// %VPEVL = EXPLICIT-VECTOR-LENGTH %AVL
/// ...
/// %NextEVLIV = add IVSize (cast i32 %VPEVVL to IVSize), %EVLPhi
/// ...
///
/// If MaxSafeElements is provided, the function adds the following recipes:
/// vector.ph:
/// ...
///
/// vector.body:
/// ...
/// %EVLPhi = EXPLICIT-VECTOR-LENGTH-BASED-IV-PHI [ %StartV, %vector.ph ],
///                                               [ %NextEVLIV, %vector.body ]
/// %AVL = sub original TC, %EVLPhi
/// %cmp = cmp ult %AVL, MaxSafeElements
/// %SAFE_AVL = select %cmp, %AVL, MaxSafeElements
/// %VPEVL = EXPLICIT-VECTOR-LENGTH %SAFE_AVL
/// ...
/// %NextEVLIV = add IVSize (cast i32 %VPEVL to IVSize), %EVLPhi
/// ...
///
bool VPlanTransforms::tryAddExplicitVectorLength(
    VPlan &Plan, const std::optional<unsigned> &MaxSafeElements) {
  VPBasicBlock *Header = Plan.getVectorLoopRegion()->getEntryBasicBlock();
  // The transform updates all users of inductions to work based on EVL, instead
  // of the VF directly. At the moment, widened inductions cannot be updated, so
  // bail out if the plan contains any.
  bool ContainsWidenInductions = any_of(Header->phis(), [](VPRecipeBase &Phi) {
    return isa<VPWidenIntOrFpInductionRecipe, VPWidenPointerInductionRecipe>(
        &Phi);
  });
  if (ContainsWidenInductions)
    return false;

  auto *CanonicalIVPHI = Plan.getCanonicalIV();
  VPValue *StartV = CanonicalIVPHI->getStartValue();

  // Create the ExplicitVectorLengthPhi recipe in the main loop.
  auto *EVLPhi = new VPEVLBasedIVPHIRecipe(StartV, DebugLoc());
  EVLPhi->insertAfter(CanonicalIVPHI);
  VPBuilder Builder(Header, Header->getFirstNonPhi());
  // Compute original TC - IV as the AVL (application vector length).
  VPValue *AVL = Builder.createNaryOp(
      Instruction::Sub, {Plan.getTripCount(), EVLPhi}, DebugLoc(), "avl");
  if (MaxSafeElements) {
    // Support for MaxSafeDist for correct loop emission.
    VPValue *AVLSafe = Plan.getOrAddLiveIn(
        ConstantInt::get(CanonicalIVPHI->getScalarType(), *MaxSafeElements));
    VPValue *Cmp = Builder.createICmp(ICmpInst::ICMP_ULT, AVL, AVLSafe);
    AVL = Builder.createSelect(Cmp, AVL, AVLSafe, DebugLoc(), "safe_avl");
  }
  auto *VPEVL = Builder.createNaryOp(VPInstruction::ExplicitVectorLength, AVL,
                                     DebugLoc());

  auto *CanonicalIVIncrement =
      cast<VPInstruction>(CanonicalIVPHI->getBackedgeValue());
  VPSingleDefRecipe *OpVPEVL = VPEVL;
  if (unsigned IVSize = CanonicalIVPHI->getScalarType()->getScalarSizeInBits();
      IVSize != 32) {
    OpVPEVL = new VPScalarCastRecipe(IVSize < 32 ? Instruction::Trunc
                                                 : Instruction::ZExt,
                                     OpVPEVL, CanonicalIVPHI->getScalarType());
    OpVPEVL->insertBefore(CanonicalIVIncrement);
  }
  auto *NextEVLIV =
      new VPInstruction(Instruction::Add, {OpVPEVL, EVLPhi},
                        {CanonicalIVIncrement->hasNoUnsignedWrap(),
                         CanonicalIVIncrement->hasNoSignedWrap()},
                        CanonicalIVIncrement->getDebugLoc(), "index.evl.next");
  NextEVLIV->insertBefore(CanonicalIVIncrement);
  EVLPhi->addOperand(NextEVLIV);

  transformRecipestoEVLRecipes(Plan, *VPEVL);

  // Replace all uses of VPCanonicalIVPHIRecipe by
  // VPEVLBasedIVPHIRecipe except for the canonical IV increment.
  CanonicalIVPHI->replaceAllUsesWith(EVLPhi);
  CanonicalIVIncrement->setOperand(0, CanonicalIVPHI);
  // TODO: support unroll factor > 1.
  Plan.setUF(1);
  return true;
}

void VPlanTransforms::dropPoisonGeneratingRecipes(
    VPlan &Plan, function_ref<bool(BasicBlock *)> BlockNeedsPredication) {
  // Collect recipes in the backward slice of `Root` that may generate a poison
  // value that is used after vectorization.
  SmallPtrSet<VPRecipeBase *, 16> Visited;
  auto CollectPoisonGeneratingInstrsInBackwardSlice([&](VPRecipeBase *Root) {
    SmallVector<VPRecipeBase *, 16> Worklist;
    Worklist.push_back(Root);

    // Traverse the backward slice of Root through its use-def chain.
    while (!Worklist.empty()) {
      VPRecipeBase *CurRec = Worklist.pop_back_val();

      if (!Visited.insert(CurRec).second)
        continue;

      // Prune search if we find another recipe generating a widen memory
      // instruction. Widen memory instructions involved in address computation
      // will lead to gather/scatter instructions, which don't need to be
      // handled.
      if (isa<VPWidenMemoryRecipe>(CurRec) || isa<VPInterleaveRecipe>(CurRec) ||
          isa<VPScalarIVStepsRecipe>(CurRec) || isa<VPHeaderPHIRecipe>(CurRec))
        continue;

      // This recipe contributes to the address computation of a widen
      // load/store. If the underlying instruction has poison-generating flags,
      // drop them directly.
      if (auto *RecWithFlags = dyn_cast<VPRecipeWithIRFlags>(CurRec)) {
        VPValue *A, *B;
        using namespace llvm::VPlanPatternMatch;
        // Dropping disjoint from an OR may yield incorrect results, as some
        // analysis may have converted it to an Add implicitly (e.g. SCEV used
        // for dependence analysis). Instead, replace it with an equivalent Add.
        // This is possible as all users of the disjoint OR only access lanes
        // where the operands are disjoint or poison otherwise.
        if (match(RecWithFlags, m_BinaryOr(m_VPValue(A), m_VPValue(B))) &&
            RecWithFlags->isDisjoint()) {
          VPBuilder Builder(RecWithFlags);
          VPInstruction *New = Builder.createOverflowingOp(
              Instruction::Add, {A, B}, {false, false},
              RecWithFlags->getDebugLoc());
          New->setUnderlyingValue(RecWithFlags->getUnderlyingValue());
          RecWithFlags->replaceAllUsesWith(New);
          RecWithFlags->eraseFromParent();
          CurRec = New;
        } else
          RecWithFlags->dropPoisonGeneratingFlags();
      } else {
        Instruction *Instr = dyn_cast_or_null<Instruction>(
            CurRec->getVPSingleValue()->getUnderlyingValue());
        (void)Instr;
        assert((!Instr || !Instr->hasPoisonGeneratingFlags()) &&
               "found instruction with poison generating flags not covered by "
               "VPRecipeWithIRFlags");
      }

      // Add new definitions to the worklist.
      for (VPValue *Operand : CurRec->operands())
        if (VPRecipeBase *OpDef = Operand->getDefiningRecipe())
          Worklist.push_back(OpDef);
    }
  });

  // Traverse all the recipes in the VPlan and collect the poison-generating
  // recipes in the backward slice starting at the address of a VPWidenRecipe or
  // VPInterleaveRecipe.
  auto Iter = vp_depth_first_deep(Plan.getEntry());
  for (VPBasicBlock *VPBB : VPBlockUtils::blocksOnly<VPBasicBlock>(Iter)) {
    for (VPRecipeBase &Recipe : *VPBB) {
      if (auto *WidenRec = dyn_cast<VPWidenMemoryRecipe>(&Recipe)) {
        Instruction &UnderlyingInstr = WidenRec->getIngredient();
        VPRecipeBase *AddrDef = WidenRec->getAddr()->getDefiningRecipe();
        if (AddrDef && WidenRec->isConsecutive() &&
            BlockNeedsPredication(UnderlyingInstr.getParent()))
          CollectPoisonGeneratingInstrsInBackwardSlice(AddrDef);
      } else if (auto *InterleaveRec = dyn_cast<VPInterleaveRecipe>(&Recipe)) {
        VPRecipeBase *AddrDef = InterleaveRec->getAddr()->getDefiningRecipe();
        if (AddrDef) {
          // Check if any member of the interleave group needs predication.
          const InterleaveGroup<Instruction> *InterGroup =
              InterleaveRec->getInterleaveGroup();
          bool NeedPredication = false;
          for (int I = 0, NumMembers = InterGroup->getNumMembers();
               I < NumMembers; ++I) {
            Instruction *Member = InterGroup->getMember(I);
            if (Member)
              NeedPredication |= BlockNeedsPredication(Member->getParent());
          }

          if (NeedPredication)
            CollectPoisonGeneratingInstrsInBackwardSlice(AddrDef);
        }
      }
    }
  }
}

void VPlanTransforms::createInterleaveGroups(
    VPlan &Plan,
    const SmallPtrSetImpl<const InterleaveGroup<Instruction> *>
        &InterleaveGroups,
    VPRecipeBuilder &RecipeBuilder, bool ScalarEpilogueAllowed) {
  if (InterleaveGroups.empty())
    return;

  // Interleave memory: for each Interleave Group we marked earlier as relevant
  // for this VPlan, replace the Recipes widening its memory instructions with a
  // single VPInterleaveRecipe at its insertion point.
  VPDominatorTree VPDT;
  VPDT.recalculate(Plan);
  for (const auto *IG : InterleaveGroups) {
    SmallVector<VPValue *, 4> StoredValues;
    for (unsigned i = 0; i < IG->getFactor(); ++i)
      if (auto *SI = dyn_cast_or_null<StoreInst>(IG->getMember(i))) {
        auto *StoreR = cast<VPWidenStoreRecipe>(RecipeBuilder.getRecipe(SI));
        StoredValues.push_back(StoreR->getStoredValue());
      }

    bool NeedsMaskForGaps =
        IG->requiresScalarEpilogue() && !ScalarEpilogueAllowed;

    Instruction *IRInsertPos = IG->getInsertPos();
    auto *InsertPos =
        cast<VPWidenMemoryRecipe>(RecipeBuilder.getRecipe(IRInsertPos));

    // Get or create the start address for the interleave group.
    auto *Start =
        cast<VPWidenMemoryRecipe>(RecipeBuilder.getRecipe(IG->getMember(0)));
    VPValue *Addr = Start->getAddr();
    VPRecipeBase *AddrDef = Addr->getDefiningRecipe();
    if (AddrDef && !VPDT.properlyDominates(AddrDef, InsertPos)) {
      // TODO: Hoist Addr's defining recipe (and any operands as needed) to
      // InsertPos or sink loads above zero members to join it.
      bool InBounds = false;
      if (auto *Gep = dyn_cast<GetElementPtrInst>(
              getLoadStorePointerOperand(IRInsertPos)->stripPointerCasts()))
        InBounds = Gep->isInBounds();

      // We cannot re-use the address of member zero because it does not
      // dominate the insert position. Instead, use the address of the insert
      // position and create a PtrAdd adjusting it to the address of member
      // zero.
      assert(IG->getIndex(IRInsertPos) != 0 &&
             "index of insert position shouldn't be zero");
      auto &DL = IRInsertPos->getDataLayout();
      APInt Offset(32,
                   DL.getTypeAllocSize(getLoadStoreType(IRInsertPos)) *
                       IG->getIndex(IRInsertPos),
                   /*IsSigned=*/true);
      VPValue *OffsetVPV = Plan.getOrAddLiveIn(
          ConstantInt::get(IRInsertPos->getParent()->getContext(), -Offset));
      VPBuilder B(InsertPos);
      Addr = InBounds ? B.createInBoundsPtrAdd(InsertPos->getAddr(), OffsetVPV)
                      : B.createPtrAdd(InsertPos->getAddr(), OffsetVPV);
    }
    auto *VPIG = new VPInterleaveRecipe(IG, Addr, StoredValues,
                                        InsertPos->getMask(), NeedsMaskForGaps);
    VPIG->insertBefore(InsertPos);

    unsigned J = 0;
    for (unsigned i = 0; i < IG->getFactor(); ++i)
      if (Instruction *Member = IG->getMember(i)) {
        VPRecipeBase *MemberR = RecipeBuilder.getRecipe(Member);
        if (!Member->getType()->isVoidTy()) {
          VPValue *OriginalV = MemberR->getVPSingleValue();
          OriginalV->replaceAllUsesWith(VPIG->getVPValue(J));
          J++;
        }
        MemberR->eraseFromParent();
      }
  }
}<|MERGE_RESOLUTION|>--- conflicted
+++ resolved
@@ -1446,15 +1446,12 @@
   VPTypeAnalysis TypeInfo(CanonicalIVType);
   LLVMContext &Ctx = CanonicalIVType->getContext();
   SmallVector<VPValue *> HeaderMasks = collectAllHeaderMasks(Plan);
-<<<<<<< HEAD
-=======
 
   for (VPUser *U : Plan.getVF().users()) {
     if (auto *R = dyn_cast<VPReverseVectorPointerRecipe>(U))
       R->setOperand(1, &EVL);
   }
 
->>>>>>> a8d96e15
   for (VPValue *HeaderMask : collectAllHeaderMasks(Plan)) {
     for (VPUser *U : collectUsersRecursively(HeaderMask)) {
       auto *CurRecipe = cast<VPRecipeBase>(U);
