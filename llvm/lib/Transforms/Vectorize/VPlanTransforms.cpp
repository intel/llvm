--- conflicted
+++ resolved
@@ -39,13 +39,10 @@
 
 using namespace llvm;
 using namespace VPlanPatternMatch;
-<<<<<<< HEAD
-=======
 
 cl::opt<bool> EnableWideActiveLaneMask(
     "enable-wide-lane-mask", cl::init(false), cl::Hidden,
     cl::desc("Enable use of wide get active lane mask instructions"));
->>>>>>> 35227056
 
 bool VPlanTransforms::tryToConvertVPInstructionsToVPRecipes(
     VPlanPtr &Plan,
@@ -82,11 +79,7 @@
         } else {
           VPValue *Start = Plan->getOrAddLiveIn(II->getStartValue());
           VPValue *Step =
-<<<<<<< HEAD
-              vputils::getOrCreateVPValueForSCEVExpr(*Plan, II->getStep(), SE);
-=======
               vputils::getOrCreateVPValueForSCEVExpr(*Plan, II->getStep());
->>>>>>> 35227056
           NewRecipe = new VPWidenIntOrFpInductionRecipe(
               Phi, Start, Step, &Plan->getVF(), *II, Ingredient.getDebugLoc());
         }
@@ -789,12 +782,8 @@
 static VPValue *optimizeEarlyExitInductionUser(VPlan &Plan,
                                                VPTypeAnalysis &TypeInfo,
                                                VPBlockBase *PredVPBB,
-<<<<<<< HEAD
-                                               VPValue *Op) {
-=======
                                                VPValue *Op,
                                                ScalarEvolution &SE) {
->>>>>>> 35227056
   VPValue *Incoming, *Mask;
   if (!match(Op, m_VPInstruction<VPInstruction::ExtractLane>(
                      m_VPInstruction<VPInstruction::FirstActiveLane>(
@@ -845,16 +834,9 @@
 
 /// Attempts to optimize the induction variable exit values for users in the
 /// exit block coming from the latch in the original scalar loop.
-<<<<<<< HEAD
-static VPValue *
-optimizeLatchExitInductionUser(VPlan &Plan, VPTypeAnalysis &TypeInfo,
-                               VPBlockBase *PredVPBB, VPValue *Op,
-                               DenseMap<VPValue *, VPValue *> &EndValues) {
-=======
 static VPValue *optimizeLatchExitInductionUser(
     VPlan &Plan, VPTypeAnalysis &TypeInfo, VPBlockBase *PredVPBB, VPValue *Op,
     DenseMap<VPValue *, VPValue *> &EndValues, ScalarEvolution &SE) {
->>>>>>> 35227056
   VPValue *Incoming;
   if (!match(Op, m_ExtractLastElement(m_VPValue(Incoming))))
     return nullptr;
@@ -1283,12 +1265,7 @@
     return;
   }
 
-<<<<<<< HEAD
-  if (match(Def, m_VPInstruction<VPInstruction::ExtractLastElement>(
-                     m_Broadcast(m_VPValue(A))))) {
-=======
   if (match(Def, m_ExtractLastElement(m_Broadcast(m_VPValue(A))))) {
->>>>>>> 35227056
     Def->replaceAllUsesWith(A);
     return;
   }
@@ -1349,15 +1326,11 @@
       // scalar results used. In the latter case, we would introduce extra
       // broadcasts.
       if (!vputils::isSingleScalar(RepOrWidenR) ||
-<<<<<<< HEAD
-          !vputils::onlyScalarValuesUsed(RepOrWidenR))
-=======
           !all_of(RepOrWidenR->users(), [RepOrWidenR](const VPUser *U) {
             return U->usesScalars(RepOrWidenR) ||
                    match(cast<VPRecipeBase>(U),
                          m_ExtractLastElement(m_VPValue()));
           }))
->>>>>>> 35227056
         continue;
 
       auto *Clone = new VPReplicateRecipe(RepOrWidenR->getUnderlyingInstr(),
@@ -1568,8 +1541,6 @@
   ElementCount NumElements = BestVF.multiplyCoefficientBy(BestUF);
   const SCEV *C = SE.getElementCount(VectorTripCount->getType(), NumElements);
   return SE.isKnownPredicate(CmpInst::ICMP_EQ, VectorTripCount, C);
-<<<<<<< HEAD
-=======
 }
 
 /// Try to replace multiple active lane masks used for control flow with
@@ -1666,7 +1637,6 @@
   }
 
   return true;
->>>>>>> 35227056
 }
 
 /// Try to simplify the branch condition of \p Plan. This may restrict the
@@ -1710,12 +1680,6 @@
   // support for other non-canonical widen induction recipes (e.g.,
   // VPWidenPointerInductionRecipe).
   auto *Header = cast<VPBasicBlock>(VectorRegion->getEntry());
-<<<<<<< HEAD
-  if (all_of(Header->phis(),
-             IsaPred<VPCanonicalIVPHIRecipe, VPEVLBasedIVPHIRecipe,
-                     VPFirstOrderRecurrencePHIRecipe, VPPhi>)) {
-    for (VPRecipeBase &HeaderR : make_early_inc_range(Header->phis())) {
-=======
   if (all_of(Header->phis(), [](VPRecipeBase &Phi) {
         if (auto *R = dyn_cast<VPWidenIntOrFpInductionRecipe>(&Phi))
           return R->isCanonical();
@@ -1731,7 +1695,6 @@
         HeaderR.eraseFromParent();
         continue;
       }
->>>>>>> 35227056
       auto *Phi = cast<VPPhiAccessors>(&HeaderR);
       HeaderR.getVPSingleValue()->replaceAllUsesWith(Phi->getIncomingValue(0));
       HeaderR.eraseFromParent();
@@ -2266,10 +2229,6 @@
   runPass(removeRedundantInductionCasts, Plan);
 
   runPass(simplifyRecipes, Plan);
-<<<<<<< HEAD
-  runPass(simplifyBlends, Plan);
-=======
->>>>>>> 35227056
   runPass(removeDeadRecipes, Plan);
   runPass(simplifyBlends, Plan);
   runPass(legalizeAndOptimizeInductions, Plan);
@@ -2484,11 +2443,8 @@
                                        VPRecipeBase &CurRecipe,
                                        VPTypeAnalysis &TypeInfo,
                                        VPValue &AllOneMask, VPValue &EVL) {
-<<<<<<< HEAD
-=======
   // FIXME: Don't transform recipes to EVL recipes if they're not masked by the
   // header mask.
->>>>>>> 35227056
   auto GetNewMask = [&](VPValue *OrigMask) -> VPValue * {
     assert(OrigMask && "Unmasked recipe when folding tail");
     // HeaderMask will be handled using EVL.
@@ -2583,21 +2539,6 @@
     return isa<VPWidenPointerInductionRecipe>(U);
   });
 
-  assert(all_of(Plan.getVFxUF().users(),
-                [&Plan](VPUser *U) {
-                  return match(U, m_c_Binary<Instruction::Add>(
-                                      m_Specific(Plan.getCanonicalIV()),
-                                      m_Specific(&Plan.getVFxUF()))) ||
-                         isa<VPWidenPointerInductionRecipe>(U);
-                }) &&
-         "Only users of VFxUF should be VPWidenPointerInductionRecipe and the "
-         "increment of the canonical induction.");
-  Plan.getVFxUF().replaceUsesWithIf(&EVL, [](VPUser &U, unsigned Idx) {
-    // Only replace uses in VPWidenPointerInductionRecipe; The increment of the
-    // canonical induction must not be updated.
-    return isa<VPWidenPointerInductionRecipe>(U);
-  });
-
   // Defer erasing recipes till the end so that we don't invalidate the
   // VPTypeAnalysis cache.
   SmallVector<VPRecipeBase *> ToErase;
@@ -2613,11 +2554,7 @@
     VPBuilder Builder(LoopRegion->getPreheaderVPBB());
     MaxEVL = Builder.createScalarZExtOrTrunc(
         MaxEVL, Type::getInt32Ty(Plan.getContext()),
-<<<<<<< HEAD
-        TypeInfo.inferScalarType(MaxEVL), DebugLoc());
-=======
         TypeInfo.inferScalarType(MaxEVL), DebugLoc::getUnknown());
->>>>>>> 35227056
 
     Builder.setInsertPoint(Header, Header->getFirstNonPhi());
     VPValue *PrevEVL = Builder.createScalarPhi(
@@ -2673,18 +2610,6 @@
     if (!EVLRecipe)
       continue;
 
-<<<<<<< HEAD
-    [[maybe_unused]] unsigned NumDefVal = EVLRecipe->getNumDefinedValues();
-    assert(NumDefVal == CurRecipe->getNumDefinedValues() &&
-           "New recipe must define the same number of values as the "
-           "original.");
-    assert(NumDefVal <= 1 &&
-           "Only supports recipes with a single definition or without users.");
-    EVLRecipe->insertBefore(CurRecipe);
-    if (isa<VPSingleDefRecipe, VPWidenLoadEVLRecipe>(EVLRecipe)) {
-      VPValue *CurVPV = CurRecipe->getVPSingleValue();
-      CurVPV->replaceAllUsesWith(EVLRecipe->getVPSingleValue());
-=======
     unsigned NumDefVal = EVLRecipe->getNumDefinedValues();
     assert(NumDefVal == CurRecipe->getNumDefinedValues() &&
            "New recipe must define the same number of values as the "
@@ -2696,17 +2621,12 @@
         VPValue *CurVPV = CurRecipe->getVPValue(I);
         CurVPV->replaceAllUsesWith(EVLRecipe->getVPValue(I));
       }
->>>>>>> 35227056
     }
     ToErase.push_back(CurRecipe);
   }
   // Remove dead EVL mask.
   if (EVLMask->getNumUsers() == 0)
-<<<<<<< HEAD
-    EVLMask->getDefiningRecipe()->eraseFromParent();
-=======
     ToErase.push_back(EVLMask->getDefiningRecipe());
->>>>>>> 35227056
 
   for (VPRecipeBase *R : reverse(ToErase)) {
     SmallVector<VPValue *> PossiblyDead(R->operands());
@@ -2838,8 +2758,6 @@
 
   VPBasicBlock *HeaderVPBB = EVLPhi->getParent();
   VPValue *EVLIncrement = EVLPhi->getBackedgeValue();
-<<<<<<< HEAD
-=======
   VPValue *AVL;
   [[maybe_unused]] bool FoundAVL =
       match(EVLIncrement,
@@ -2856,7 +2774,6 @@
       match(AVL, m_VPInstruction<Instruction::PHI>(
                      m_Specific(Plan.getTripCount()), m_VPValue(AVLNext)));
   assert(FoundAVLNext && "Didn't find AVL backedge?");
->>>>>>> 35227056
 
   // Convert EVLPhi to concrete recipe.
   auto *ScalarR =
@@ -2868,14 +2785,8 @@
   // Replace CanonicalIVInc with EVL-PHI increment.
   auto *CanonicalIV = cast<VPPhi>(&*HeaderVPBB->begin());
   VPValue *Backedge = CanonicalIV->getIncomingValue(1);
-<<<<<<< HEAD
-  assert(match(Backedge,
-               m_c_Binary<Instruction::Add>(m_Specific(CanonicalIV),
-                                            m_Specific(&Plan.getVFxUF()))) &&
-=======
   assert(match(Backedge, m_c_Add(m_Specific(CanonicalIV),
                                  m_Specific(&Plan.getVFxUF()))) &&
->>>>>>> 35227056
          "Unexpected canonical iv");
   Backedge->replaceAllUsesWith(EVLIncrement);
 
@@ -2886,11 +2797,7 @@
 
   // Replace the use of VectorTripCount in the latch-exiting block.
   // Before: (branch-on-count EVLIVInc, VectorTripCount)
-<<<<<<< HEAD
-  // After: (branch-on-count EVLIVInc, TripCount)
-=======
   // After: (branch-on-cond eq AVLNext, 0)
->>>>>>> 35227056
 
   VPBasicBlock *LatchExiting =
       HeaderVPBB->getPredecessors()[1]->getEntryBasicBlock();
@@ -2903,9 +2810,6 @@
                m_BranchOnCount(m_VPValue(EVLIncrement),
                                m_Specific(&Plan.getVectorTripCount()))) &&
          "Unexpected terminator in EVL loop");
-<<<<<<< HEAD
-  LatchExitingBr->setOperand(1, Plan.getTripCount());
-=======
 
   Type *AVLTy = VPTypeAnalysis(Plan).inferScalarType(AVLNext);
   VPBuilder Builder(LatchExitingBr);
@@ -2954,7 +2858,6 @@
       StrideVPV->replaceUsesWithIf(CI, CanUseVersionedStride);
     }
   }
->>>>>>> 35227056
 }
 
 void VPlanTransforms::dropPoisonGeneratingRecipes(
@@ -3118,13 +3021,7 @@
       VPValue *OffsetVPV =
           Plan.getOrAddLiveIn(ConstantInt::get(Plan.getContext(), -Offset));
       VPBuilder B(InsertPos);
-<<<<<<< HEAD
-      Addr = NW.isInBounds()
-                 ? B.createInBoundsPtrAdd(InsertPos->getAddr(), OffsetVPV)
-                 : B.createPtrAdd(InsertPos->getAddr(), OffsetVPV);
-=======
       Addr = B.createNoWrapPtrAdd(InsertPos->getAddr(), OffsetVPV, NW);
->>>>>>> 35227056
     }
     // If the group is reverse, adjust the index to refer to the last vector
     // lane instead of the first. We adjust the index from the first vector
@@ -3434,17 +3331,11 @@
     R->eraseFromParent();
 }
 
-<<<<<<< HEAD
-void VPlanTransforms::handleUncountableEarlyExit(
-    VPBasicBlock *EarlyExitingVPBB, VPBasicBlock *EarlyExitVPBB, VPlan &Plan,
-    VPBasicBlock *HeaderVPBB, VPBasicBlock *LatchVPBB, VFRange &Range) {
-=======
 void VPlanTransforms::handleUncountableEarlyExit(VPBasicBlock *EarlyExitingVPBB,
                                                  VPBasicBlock *EarlyExitVPBB,
                                                  VPlan &Plan,
                                                  VPBasicBlock *HeaderVPBB,
                                                  VPBasicBlock *LatchVPBB) {
->>>>>>> 35227056
   VPBlockBase *MiddleVPBB = LatchVPBB->getSuccessors()[0];
   if (!EarlyExitVPBB->getSinglePredecessor() &&
       EarlyExitVPBB->getPredecessors()[1] == MiddleVPBB) {
@@ -3794,8 +3685,6 @@
   BTC->replaceAllUsesWith(TCMO);
 }
 
-<<<<<<< HEAD
-=======
 void VPlanTransforms::materializeBuildVectors(VPlan &Plan) {
   if (Plan.hasScalarVFOnly())
     return;
@@ -3842,7 +3731,6 @@
   }
 }
 
->>>>>>> 35227056
 void VPlanTransforms::materializeVectorTripCount(VPlan &Plan,
                                                  VPBasicBlock *VectorPHVPBB,
                                                  bool TailByMasking,
@@ -3934,14 +3822,6 @@
   VF.replaceAllUsesWith(RuntimeVF);
 
   VPValue *UF = Plan.getOrAddLiveIn(ConstantInt::get(TCTy, Plan.getUF()));
-<<<<<<< HEAD
-  VPValue *MulByUF = Plan.getUF() == 1 ? RuntimeVF
-                                       : Builder.createNaryOp(Instruction::Mul,
-                                                              {RuntimeVF, UF});
-  VFxUF.replaceAllUsesWith(MulByUF);
-}
-
-=======
   VPValue *MulByUF = Builder.createNaryOp(Instruction::Mul, {RuntimeVF, UF});
   VFxUF.replaceAllUsesWith(MulByUF);
 }
@@ -3988,7 +3868,6 @@
   return ExpandedSCEVs;
 }
 
->>>>>>> 35227056
 /// Returns true if \p V is VPWidenLoadRecipe or VPInterleaveRecipe that can be
 /// converted to a narrower recipe. \p V is used by a wide recipe that feeds a
 /// store interleave group at index \p Idx, \p WideMember0 is the recipe feeding
