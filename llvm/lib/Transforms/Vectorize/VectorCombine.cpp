--- conflicted
+++ resolved
@@ -1735,13 +1735,9 @@
       return false;
 
     // Look for an identity value.
-<<<<<<< HEAD
-    if (Item[0].second == 0 && Item[0].first->getType() == Ty &&
-=======
     if (Item[0].second == 0 &&
         cast<FixedVectorType>(Item[0].first->getType())->getNumElements() ==
             Ty->getNumElements() &&
->>>>>>> 6e4c5224
         all_of(drop_begin(enumerate(Item)), [&](const auto &E) {
           return !E.value().first || (E.value().first == Item[0].first &&
                                       E.value().second == (int)E.index());
@@ -1785,8 +1781,6 @@
       Worklist.push_back(GenerateInstLaneVectorFromOperand(Item, 1));
     } else if (isa<UnaryOperator>(Item[0].first)) {
       Worklist.push_back(GenerateInstLaneVectorFromOperand(Item, 0));
-<<<<<<< HEAD
-=======
     } else if (auto *II = dyn_cast<IntrinsicInst>(Item[0].first);
                II && isTriviallyVectorizable(II->getIntrinsicID())) {
       for (unsigned Op = 0, E = II->getNumOperands() - 1; Op < E; Op++) {
@@ -1801,7 +1795,6 @@
         }
         Worklist.push_back(GenerateInstLaneVectorFromOperand(Item, Op));
       }
->>>>>>> 6e4c5224
     } else {
       return false;
     }
@@ -1828,15 +1821,6 @@
     }
 
     auto *I = cast<Instruction>(Item[0].first);
-<<<<<<< HEAD
-    SmallVector<Value *> Ops(I->getNumOperands());
-    for (unsigned Idx = 0, E = I->getNumOperands(); Idx < E; Idx++)
-      Ops[Idx] = Generate(GenerateInstLaneVectorFromOperand(Item, Idx));
-    Builder.SetInsertPoint(I);
-    if (auto BI = dyn_cast<BinaryOperator>(I))
-      return Builder.CreateBinOp((Instruction::BinaryOps)BI->getOpcode(),
-                                 Ops[0], Ops[1]);
-=======
     auto *II = dyn_cast<IntrinsicInst>(I);
     unsigned NumOps = I->getNumOperands() - (II ? 1 : 0);
     SmallVector<Value *> Ops(NumOps);
@@ -1855,7 +1839,6 @@
                                  Ops[0], Ops[1]);
     if (II)
       return Builder.CreateIntrinsic(DstTy, II->getIntrinsicID(), Ops);
->>>>>>> 6e4c5224
     assert(isa<UnaryInstruction>(I) &&
            "Unexpected instruction type in Generate");
     return Builder.CreateUnOp((Instruction::UnaryOps)I->getOpcode(), Ops[0]);
