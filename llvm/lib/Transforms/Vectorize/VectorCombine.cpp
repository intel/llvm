//===------- VectorCombine.cpp - Optimize partial vector operations -------===//
//
// Part of the LLVM Project, under the Apache License v2.0 with LLVM Exceptions.
// See https://llvm.org/LICENSE.txt for license information.
// SPDX-License-Identifier: Apache-2.0 WITH LLVM-exception
//
//===----------------------------------------------------------------------===//
//
// This pass optimizes scalar/vector interactions using target cost models. The
// transforms implemented here may not fit in traditional loop-based or SLP
// vectorization passes.
//
//===----------------------------------------------------------------------===//

#include "llvm/Transforms/Vectorize/VectorCombine.h"
#include "llvm/ADT/DenseMap.h"
#include "llvm/ADT/STLExtras.h"
#include "llvm/ADT/ScopeExit.h"
#include "llvm/ADT/SmallVector.h"
#include "llvm/ADT/Statistic.h"
#include "llvm/Analysis/AssumptionCache.h"
#include "llvm/Analysis/BasicAliasAnalysis.h"
#include "llvm/Analysis/GlobalsModRef.h"
#include "llvm/Analysis/InstSimplifyFolder.h"
#include "llvm/Analysis/Loads.h"
#include "llvm/Analysis/TargetFolder.h"
#include "llvm/Analysis/TargetTransformInfo.h"
#include "llvm/Analysis/ValueTracking.h"
#include "llvm/Analysis/VectorUtils.h"
#include "llvm/IR/Dominators.h"
#include "llvm/IR/Function.h"
#include "llvm/IR/IRBuilder.h"
#include "llvm/IR/Instructions.h"
#include "llvm/IR/PatternMatch.h"
#include "llvm/Support/CommandLine.h"
#include "llvm/TargetParser/Triple.h"
#include "llvm/Transforms/Utils/Local.h"
#include "llvm/Transforms/Utils/LoopUtils.h"
#include <numeric>
#include <optional>
#include <queue>
#include <set>
#include <tuple>

#define DEBUG_TYPE "vector-combine"
#include "llvm/Transforms/Utils/InstructionWorklist.h"

using namespace llvm;
using namespace llvm::PatternMatch;

STATISTIC(NumVecLoad, "Number of vector loads formed");
STATISTIC(NumVecCmp, "Number of vector compares formed");
STATISTIC(NumVecBO, "Number of vector binops formed");
STATISTIC(NumVecCmpBO, "Number of vector compare + binop formed");
STATISTIC(NumShufOfBitcast, "Number of shuffles moved after bitcast");
STATISTIC(NumScalarOps, "Number of scalar unary + binary ops formed");
STATISTIC(NumScalarCmp, "Number of scalar compares formed");
STATISTIC(NumScalarIntrinsic, "Number of scalar intrinsic calls formed");

static cl::opt<bool> DisableVectorCombine(
    "disable-vector-combine", cl::init(false), cl::Hidden,
    cl::desc("Disable all vector combine transforms"));

static cl::opt<bool> DisableBinopExtractShuffle(
    "disable-binop-extract-shuffle", cl::init(false), cl::Hidden,
    cl::desc("Disable binop extract to shuffle transforms"));

static cl::opt<unsigned> MaxInstrsToScan(
    "vector-combine-max-scan-instrs", cl::init(30), cl::Hidden,
    cl::desc("Max number of instructions to scan for vector combining."));

static const unsigned InvalidIndex = std::numeric_limits<unsigned>::max();

namespace {
class VectorCombine {
public:
  VectorCombine(Function &F, const TargetTransformInfo &TTI,
                const DominatorTree &DT, AAResults &AA, AssumptionCache &AC,
                const DataLayout *DL, TTI::TargetCostKind CostKind,
                bool TryEarlyFoldsOnly)
      : F(F), Builder(F.getContext(), InstSimplifyFolder(*DL)), TTI(TTI),
        DT(DT), AA(AA), AC(AC), DL(DL), CostKind(CostKind), SQ(*DL),
        TryEarlyFoldsOnly(TryEarlyFoldsOnly) {}

  bool run();

private:
  Function &F;
  IRBuilder<InstSimplifyFolder> Builder;
  const TargetTransformInfo &TTI;
  const DominatorTree &DT;
  AAResults &AA;
  AssumptionCache &AC;
  const DataLayout *DL;
  TTI::TargetCostKind CostKind;
  const SimplifyQuery SQ;

  /// If true, only perform beneficial early IR transforms. Do not introduce new
  /// vector operations.
  bool TryEarlyFoldsOnly;

  InstructionWorklist Worklist;

  /// Next instruction to iterate. It will be updated when it is erased by
  /// RecursivelyDeleteTriviallyDeadInstructions.
  Instruction *NextInst;

  // TODO: Direct calls from the top-level "run" loop use a plain "Instruction"
  //       parameter. That should be updated to specific sub-classes because the
  //       run loop was changed to dispatch on opcode.
  bool vectorizeLoadInsert(Instruction &I);
  bool widenSubvectorLoad(Instruction &I);
  ExtractElementInst *getShuffleExtract(ExtractElementInst *Ext0,
                                        ExtractElementInst *Ext1,
                                        unsigned PreferredExtractIndex) const;
  bool isExtractExtractCheap(ExtractElementInst *Ext0, ExtractElementInst *Ext1,
                             const Instruction &I,
                             ExtractElementInst *&ConvertToShuffle,
                             unsigned PreferredExtractIndex);
  Value *foldExtExtCmp(Value *V0, Value *V1, Value *ExtIndex, Instruction &I);
  Value *foldExtExtBinop(Value *V0, Value *V1, Value *ExtIndex, Instruction &I);
  bool foldExtractExtract(Instruction &I);
  bool foldInsExtFNeg(Instruction &I);
  bool foldInsExtBinop(Instruction &I);
  bool foldInsExtVectorToShuffle(Instruction &I);
  bool foldBitOpOfCastops(Instruction &I);
<<<<<<< HEAD
=======
  bool foldBitOpOfCastConstant(Instruction &I);
>>>>>>> 35227056
  bool foldBitcastShuffle(Instruction &I);
  bool scalarizeOpOrCmp(Instruction &I);
  bool scalarizeVPIntrinsic(Instruction &I);
  bool foldExtractedCmps(Instruction &I);
  bool foldBinopOfReductions(Instruction &I);
  bool foldSingleElementStore(Instruction &I);
  bool scalarizeLoadExtract(Instruction &I);
  bool scalarizeExtExtract(Instruction &I);
  bool foldConcatOfBoolMasks(Instruction &I);
  bool foldPermuteOfBinops(Instruction &I);
  bool foldShuffleOfBinops(Instruction &I);
  bool foldShuffleOfSelects(Instruction &I);
  bool foldShuffleOfCastops(Instruction &I);
  bool foldShuffleOfShuffles(Instruction &I);
  bool foldShuffleOfIntrinsics(Instruction &I);
  bool foldShuffleToIdentity(Instruction &I);
  bool foldShuffleFromReductions(Instruction &I);
  bool foldShuffleChainsToReduce(Instruction &I);
  bool foldCastFromReductions(Instruction &I);
  bool foldSelectShuffle(Instruction &I, bool FromReduction = false);
  bool foldInterleaveIntrinsics(Instruction &I);
  bool shrinkType(Instruction &I);
  bool shrinkLoadForShuffles(Instruction &I);
  bool shrinkPhiOfShuffles(Instruction &I);

  void replaceValue(Instruction &Old, Value &New, bool Erase = true) {
    LLVM_DEBUG(dbgs() << "VC: Replacing: " << Old << '\n');
    LLVM_DEBUG(dbgs() << "         With: " << New << '\n');
    Old.replaceAllUsesWith(&New);
    if (auto *NewI = dyn_cast<Instruction>(&New)) {
      New.takeName(&Old);
      Worklist.pushUsersToWorkList(*NewI);
      Worklist.pushValue(NewI);
    }
    if (Erase && isInstructionTriviallyDead(&Old)) {
      eraseInstruction(Old);
    } else {
      Worklist.push(&Old);
    }
  }

  void eraseInstruction(Instruction &I) {
    LLVM_DEBUG(dbgs() << "VC: Erasing: " << I << '\n');
    SmallVector<Value *> Ops(I.operands());
    Worklist.remove(&I);
    I.eraseFromParent();

    // Push remaining users of the operands and then the operand itself - allows
    // further folds that were hindered by OneUse limits.
    SmallPtrSet<Value *, 4> Visited;
    for (Value *Op : Ops) {
      if (!Visited.contains(Op)) {
        if (auto *OpI = dyn_cast<Instruction>(Op)) {
          if (RecursivelyDeleteTriviallyDeadInstructions(
                  OpI, nullptr, nullptr, [&](Value *V) {
                    if (auto *I = dyn_cast<Instruction>(V)) {
                      LLVM_DEBUG(dbgs() << "VC: Erased: " << *I << '\n');
                      Worklist.remove(I);
                      if (I == NextInst)
                        NextInst = NextInst->getNextNode();
                      Visited.insert(I);
                    }
                  }))
            continue;
          Worklist.pushUsersToWorkList(*OpI);
          Worklist.pushValue(OpI);
        }
      }
    }
  }
};
} // namespace

/// Return the source operand of a potentially bitcasted value. If there is no
/// bitcast, return the input value itself.
static Value *peekThroughBitcasts(Value *V) {
  while (auto *BitCast = dyn_cast<BitCastInst>(V))
    V = BitCast->getOperand(0);
  return V;
}

static bool canWidenLoad(LoadInst *Load, const TargetTransformInfo &TTI) {
  // Do not widen load if atomic/volatile or under asan/hwasan/memtag/tsan.
  // The widened load may load data from dirty regions or create data races
  // non-existent in the source.
  if (!Load || !Load->isSimple() || !Load->hasOneUse() ||
      Load->getFunction()->hasFnAttribute(Attribute::SanitizeMemTag) ||
      mustSuppressSpeculation(*Load))
    return false;

  // We are potentially transforming byte-sized (8-bit) memory accesses, so make
  // sure we have all of our type-based constraints in place for this target.
  Type *ScalarTy = Load->getType()->getScalarType();
  uint64_t ScalarSize = ScalarTy->getPrimitiveSizeInBits();
  unsigned MinVectorSize = TTI.getMinVectorRegisterBitWidth();
  if (!ScalarSize || !MinVectorSize || MinVectorSize % ScalarSize != 0 ||
      ScalarSize % 8 != 0)
    return false;

  return true;
}

bool VectorCombine::vectorizeLoadInsert(Instruction &I) {
  // SPIR targets use the default TTI which may give
  // a misleading view into the target (minimum vector size, etc).
  // Skip load insert vectorization for SPIR targets.
  if (Triple(I.getModule()->getTargetTriple()).isSPIR())
    return false;
  // Match insert into fixed vector of scalar value.
  // TODO: Handle non-zero insert index.
  Value *Scalar;
  if (!match(&I,
             m_InsertElt(m_Poison(), m_OneUse(m_Value(Scalar)), m_ZeroInt())))
    return false;

  // Optionally match an extract from another vector.
  Value *X;
  bool HasExtract = match(Scalar, m_ExtractElt(m_Value(X), m_ZeroInt()));
  if (!HasExtract)
    X = Scalar;

  auto *Load = dyn_cast<LoadInst>(X);
  if (!canWidenLoad(Load, TTI))
    return false;

  Type *ScalarTy = Scalar->getType();
  uint64_t ScalarSize = ScalarTy->getPrimitiveSizeInBits();
  unsigned MinVectorSize = TTI.getMinVectorRegisterBitWidth();

  // Check safety of replacing the scalar load with a larger vector load.
  // We use minimal alignment (maximum flexibility) because we only care about
  // the dereferenceable region. When calculating cost and creating a new op,
  // we may use a larger value based on alignment attributes.
  Value *SrcPtr = Load->getPointerOperand()->stripPointerCasts();
  assert(isa<PointerType>(SrcPtr->getType()) && "Expected a pointer type");

  unsigned MinVecNumElts = MinVectorSize / ScalarSize;
  auto *MinVecTy = VectorType::get(ScalarTy, MinVecNumElts, false);
  unsigned OffsetEltIndex = 0;
  Align Alignment = Load->getAlign();
  if (!isSafeToLoadUnconditionally(SrcPtr, MinVecTy, Align(1), *DL, Load, &AC,
                                   &DT)) {
    // It is not safe to load directly from the pointer, but we can still peek
    // through gep offsets and check if it safe to load from a base address with
    // updated alignment. If it is, we can shuffle the element(s) into place
    // after loading.
    unsigned OffsetBitWidth = DL->getIndexTypeSizeInBits(SrcPtr->getType());
    APInt Offset(OffsetBitWidth, 0);
    SrcPtr = SrcPtr->stripAndAccumulateInBoundsConstantOffsets(*DL, Offset);

    // We want to shuffle the result down from a high element of a vector, so
    // the offset must be positive.
    if (Offset.isNegative())
      return false;

    // The offset must be a multiple of the scalar element to shuffle cleanly
    // in the element's size.
    uint64_t ScalarSizeInBytes = ScalarSize / 8;
    if (Offset.urem(ScalarSizeInBytes) != 0)
      return false;

    // If we load MinVecNumElts, will our target element still be loaded?
    OffsetEltIndex = Offset.udiv(ScalarSizeInBytes).getZExtValue();
    if (OffsetEltIndex >= MinVecNumElts)
      return false;

    if (!isSafeToLoadUnconditionally(SrcPtr, MinVecTy, Align(1), *DL, Load, &AC,
                                     &DT))
      return false;

    // Update alignment with offset value. Note that the offset could be negated
    // to more accurately represent "(new) SrcPtr - Offset = (old) SrcPtr", but
    // negation does not change the result of the alignment calculation.
    Alignment = commonAlignment(Alignment, Offset.getZExtValue());
  }

  // Original pattern: insertelt undef, load [free casts of] PtrOp, 0
  // Use the greater of the alignment on the load or its source pointer.
  Alignment = std::max(SrcPtr->getPointerAlignment(*DL), Alignment);
  Type *LoadTy = Load->getType();
  unsigned AS = Load->getPointerAddressSpace();
  InstructionCost OldCost =
      TTI.getMemoryOpCost(Instruction::Load, LoadTy, Alignment, AS, CostKind);
  APInt DemandedElts = APInt::getOneBitSet(MinVecNumElts, 0);
  OldCost +=
      TTI.getScalarizationOverhead(MinVecTy, DemandedElts,
                                   /* Insert */ true, HasExtract, CostKind);

  // New pattern: load VecPtr
  InstructionCost NewCost =
      TTI.getMemoryOpCost(Instruction::Load, MinVecTy, Alignment, AS, CostKind);
  // Optionally, we are shuffling the loaded vector element(s) into place.
  // For the mask set everything but element 0 to undef to prevent poison from
  // propagating from the extra loaded memory. This will also optionally
  // shrink/grow the vector from the loaded size to the output size.
  // We assume this operation has no cost in codegen if there was no offset.
  // Note that we could use freeze to avoid poison problems, but then we might
  // still need a shuffle to change the vector size.
  auto *Ty = cast<FixedVectorType>(I.getType());
  unsigned OutputNumElts = Ty->getNumElements();
  SmallVector<int, 16> Mask(OutputNumElts, PoisonMaskElem);
  assert(OffsetEltIndex < MinVecNumElts && "Address offset too big");
  Mask[0] = OffsetEltIndex;
  if (OffsetEltIndex)
    NewCost += TTI.getShuffleCost(TTI::SK_PermuteSingleSrc, Ty, MinVecTy, Mask,
                                  CostKind);

  // We can aggressively convert to the vector form because the backend can
  // invert this transform if it does not result in a performance win.
  if (OldCost < NewCost || !NewCost.isValid())
    return false;

  // It is safe and potentially profitable to load a vector directly:
  // inselt undef, load Scalar, 0 --> load VecPtr
  IRBuilder<> Builder(Load);
  Value *CastedPtr =
      Builder.CreatePointerBitCastOrAddrSpaceCast(SrcPtr, Builder.getPtrTy(AS));
  Value *VecLd = Builder.CreateAlignedLoad(MinVecTy, CastedPtr, Alignment);
  VecLd = Builder.CreateShuffleVector(VecLd, Mask);

  replaceValue(I, *VecLd);
  ++NumVecLoad;
  return true;
}

/// If we are loading a vector and then inserting it into a larger vector with
/// undefined elements, try to load the larger vector and eliminate the insert.
/// This removes a shuffle in IR and may allow combining of other loaded values.
bool VectorCombine::widenSubvectorLoad(Instruction &I) {
  // Match subvector insert of fixed vector.
  auto *Shuf = cast<ShuffleVectorInst>(&I);
  if (!Shuf->isIdentityWithPadding())
    return false;

  // Allow a non-canonical shuffle mask that is choosing elements from op1.
  unsigned NumOpElts =
      cast<FixedVectorType>(Shuf->getOperand(0)->getType())->getNumElements();
  unsigned OpIndex = any_of(Shuf->getShuffleMask(), [&NumOpElts](int M) {
    return M >= (int)(NumOpElts);
  });

  auto *Load = dyn_cast<LoadInst>(Shuf->getOperand(OpIndex));
  if (!canWidenLoad(Load, TTI))
    return false;

  // We use minimal alignment (maximum flexibility) because we only care about
  // the dereferenceable region. When calculating cost and creating a new op,
  // we may use a larger value based on alignment attributes.
  auto *Ty = cast<FixedVectorType>(I.getType());
  Value *SrcPtr = Load->getPointerOperand()->stripPointerCasts();
  assert(isa<PointerType>(SrcPtr->getType()) && "Expected a pointer type");
  Align Alignment = Load->getAlign();
  if (!isSafeToLoadUnconditionally(SrcPtr, Ty, Align(1), *DL, Load, &AC, &DT))
    return false;

  Alignment = std::max(SrcPtr->getPointerAlignment(*DL), Alignment);
  Type *LoadTy = Load->getType();
  unsigned AS = Load->getPointerAddressSpace();

  // Original pattern: insert_subvector (load PtrOp)
  // This conservatively assumes that the cost of a subvector insert into an
  // undef value is 0. We could add that cost if the cost model accurately
  // reflects the real cost of that operation.
  InstructionCost OldCost =
      TTI.getMemoryOpCost(Instruction::Load, LoadTy, Alignment, AS, CostKind);

  // New pattern: load PtrOp
  InstructionCost NewCost =
      TTI.getMemoryOpCost(Instruction::Load, Ty, Alignment, AS, CostKind);

  // We can aggressively convert to the vector form because the backend can
  // invert this transform if it does not result in a performance win.
  if (OldCost < NewCost || !NewCost.isValid())
    return false;

  IRBuilder<> Builder(Load);
  Value *CastedPtr =
      Builder.CreatePointerBitCastOrAddrSpaceCast(SrcPtr, Builder.getPtrTy(AS));
  Value *VecLd = Builder.CreateAlignedLoad(Ty, CastedPtr, Alignment);
  replaceValue(I, *VecLd);
  ++NumVecLoad;
  return true;
}

/// Determine which, if any, of the inputs should be replaced by a shuffle
/// followed by extract from a different index.
ExtractElementInst *VectorCombine::getShuffleExtract(
    ExtractElementInst *Ext0, ExtractElementInst *Ext1,
    unsigned PreferredExtractIndex = InvalidIndex) const {
  auto *Index0C = dyn_cast<ConstantInt>(Ext0->getIndexOperand());
  auto *Index1C = dyn_cast<ConstantInt>(Ext1->getIndexOperand());
  assert(Index0C && Index1C && "Expected constant extract indexes");

  unsigned Index0 = Index0C->getZExtValue();
  unsigned Index1 = Index1C->getZExtValue();

  // If the extract indexes are identical, no shuffle is needed.
  if (Index0 == Index1)
    return nullptr;

  Type *VecTy = Ext0->getVectorOperand()->getType();
  assert(VecTy == Ext1->getVectorOperand()->getType() && "Need matching types");
  InstructionCost Cost0 =
      TTI.getVectorInstrCost(*Ext0, VecTy, CostKind, Index0);
  InstructionCost Cost1 =
      TTI.getVectorInstrCost(*Ext1, VecTy, CostKind, Index1);

  // If both costs are invalid no shuffle is needed
  if (!Cost0.isValid() && !Cost1.isValid())
    return nullptr;

  // We are extracting from 2 different indexes, so one operand must be shuffled
  // before performing a vector operation and/or extract. The more expensive
  // extract will be replaced by a shuffle.
  if (Cost0 > Cost1)
    return Ext0;
  if (Cost1 > Cost0)
    return Ext1;

  // If the costs are equal and there is a preferred extract index, shuffle the
  // opposite operand.
  if (PreferredExtractIndex == Index0)
    return Ext1;
  if (PreferredExtractIndex == Index1)
    return Ext0;

  // Otherwise, replace the extract with the higher index.
  return Index0 > Index1 ? Ext0 : Ext1;
}

/// Compare the relative costs of 2 extracts followed by scalar operation vs.
/// vector operation(s) followed by extract. Return true if the existing
/// instructions are cheaper than a vector alternative. Otherwise, return false
/// and if one of the extracts should be transformed to a shufflevector, set
/// \p ConvertToShuffle to that extract instruction.
bool VectorCombine::isExtractExtractCheap(ExtractElementInst *Ext0,
                                          ExtractElementInst *Ext1,
                                          const Instruction &I,
                                          ExtractElementInst *&ConvertToShuffle,
                                          unsigned PreferredExtractIndex) {
  auto *Ext0IndexC = dyn_cast<ConstantInt>(Ext0->getIndexOperand());
  auto *Ext1IndexC = dyn_cast<ConstantInt>(Ext1->getIndexOperand());
  assert(Ext0IndexC && Ext1IndexC && "Expected constant extract indexes");

  unsigned Opcode = I.getOpcode();
  Value *Ext0Src = Ext0->getVectorOperand();
  Value *Ext1Src = Ext1->getVectorOperand();
  Type *ScalarTy = Ext0->getType();
  auto *VecTy = cast<VectorType>(Ext0Src->getType());
  InstructionCost ScalarOpCost, VectorOpCost;

  // Get cost estimates for scalar and vector versions of the operation.
  bool IsBinOp = Instruction::isBinaryOp(Opcode);
  if (IsBinOp) {
    ScalarOpCost = TTI.getArithmeticInstrCost(Opcode, ScalarTy, CostKind);
    VectorOpCost = TTI.getArithmeticInstrCost(Opcode, VecTy, CostKind);
  } else {
    assert((Opcode == Instruction::ICmp || Opcode == Instruction::FCmp) &&
           "Expected a compare");
    CmpInst::Predicate Pred = cast<CmpInst>(I).getPredicate();
    ScalarOpCost = TTI.getCmpSelInstrCost(
        Opcode, ScalarTy, CmpInst::makeCmpResultType(ScalarTy), Pred, CostKind);
    VectorOpCost = TTI.getCmpSelInstrCost(
        Opcode, VecTy, CmpInst::makeCmpResultType(VecTy), Pred, CostKind);
  }

  // Get cost estimates for the extract elements. These costs will factor into
  // both sequences.
  unsigned Ext0Index = Ext0IndexC->getZExtValue();
  unsigned Ext1Index = Ext1IndexC->getZExtValue();

  InstructionCost Extract0Cost =
      TTI.getVectorInstrCost(*Ext0, VecTy, CostKind, Ext0Index);
  InstructionCost Extract1Cost =
      TTI.getVectorInstrCost(*Ext1, VecTy, CostKind, Ext1Index);

  // A more expensive extract will always be replaced by a splat shuffle.
  // For example, if Ext0 is more expensive:
  // opcode (extelt V0, Ext0), (ext V1, Ext1) -->
  // extelt (opcode (splat V0, Ext0), V1), Ext1
  // TODO: Evaluate whether that always results in lowest cost. Alternatively,
  //       check the cost of creating a broadcast shuffle and shuffling both
  //       operands to element 0.
  unsigned BestExtIndex = Extract0Cost > Extract1Cost ? Ext0Index : Ext1Index;
  unsigned BestInsIndex = Extract0Cost > Extract1Cost ? Ext1Index : Ext0Index;
  InstructionCost CheapExtractCost = std::min(Extract0Cost, Extract1Cost);

  // Extra uses of the extracts mean that we include those costs in the
  // vector total because those instructions will not be eliminated.
  InstructionCost OldCost, NewCost;
  if (Ext0Src == Ext1Src && Ext0Index == Ext1Index) {
    // Handle a special case. If the 2 extracts are identical, adjust the
    // formulas to account for that. The extra use charge allows for either the
    // CSE'd pattern or an unoptimized form with identical values:
    // opcode (extelt V, C), (extelt V, C) --> extelt (opcode V, V), C
    bool HasUseTax = Ext0 == Ext1 ? !Ext0->hasNUses(2)
                                  : !Ext0->hasOneUse() || !Ext1->hasOneUse();
    OldCost = CheapExtractCost + ScalarOpCost;
    NewCost = VectorOpCost + CheapExtractCost + HasUseTax * CheapExtractCost;
  } else {
    // Handle the general case. Each extract is actually a different value:
    // opcode (extelt V0, C0), (extelt V1, C1) --> extelt (opcode V0, V1), C
    OldCost = Extract0Cost + Extract1Cost + ScalarOpCost;
    NewCost = VectorOpCost + CheapExtractCost +
              !Ext0->hasOneUse() * Extract0Cost +
              !Ext1->hasOneUse() * Extract1Cost;
  }

  ConvertToShuffle = getShuffleExtract(Ext0, Ext1, PreferredExtractIndex);
  if (ConvertToShuffle) {
    if (IsBinOp && DisableBinopExtractShuffle)
      return true;

    // If we are extracting from 2 different indexes, then one operand must be
    // shuffled before performing the vector operation. The shuffle mask is
    // poison except for 1 lane that is being translated to the remaining
    // extraction lane. Therefore, it is a splat shuffle. Ex:
    // ShufMask = { poison, poison, 0, poison }
    // TODO: The cost model has an option for a "broadcast" shuffle
    //       (splat-from-element-0), but no option for a more general splat.
    if (auto *FixedVecTy = dyn_cast<FixedVectorType>(VecTy)) {
      SmallVector<int> ShuffleMask(FixedVecTy->getNumElements(),
                                   PoisonMaskElem);
      ShuffleMask[BestInsIndex] = BestExtIndex;
      NewCost += TTI.getShuffleCost(TargetTransformInfo::SK_PermuteSingleSrc,
                                    VecTy, VecTy, ShuffleMask, CostKind, 0,
                                    nullptr, {ConvertToShuffle});
    } else {
      NewCost += TTI.getShuffleCost(TargetTransformInfo::SK_PermuteSingleSrc,
                                    VecTy, VecTy, {}, CostKind, 0, nullptr,
                                    {ConvertToShuffle});
    }
  }

  // Aggressively form a vector op if the cost is equal because the transform
  // may enable further optimization.
  // Codegen can reverse this transform (scalarize) if it was not profitable.
  return OldCost < NewCost;
}

/// Create a shuffle that translates (shifts) 1 element from the input vector
/// to a new element location.
static Value *createShiftShuffle(Value *Vec, unsigned OldIndex,
                                 unsigned NewIndex, IRBuilderBase &Builder) {
  // The shuffle mask is poison except for 1 lane that is being translated
  // to the new element index. Example for OldIndex == 2 and NewIndex == 0:
  // ShufMask = { 2, poison, poison, poison }
  auto *VecTy = cast<FixedVectorType>(Vec->getType());
  SmallVector<int, 32> ShufMask(VecTy->getNumElements(), PoisonMaskElem);
  ShufMask[NewIndex] = OldIndex;
  return Builder.CreateShuffleVector(Vec, ShufMask, "shift");
}

/// Given an extract element instruction with constant index operand, shuffle
/// the source vector (shift the scalar element) to a NewIndex for extraction.
/// Return null if the input can be constant folded, so that we are not creating
/// unnecessary instructions.
static Value *translateExtract(ExtractElementInst *ExtElt, unsigned NewIndex,
                               IRBuilderBase &Builder) {
  // Shufflevectors can only be created for fixed-width vectors.
  Value *X = ExtElt->getVectorOperand();
  if (!isa<FixedVectorType>(X->getType()))
    return nullptr;

  // If the extract can be constant-folded, this code is unsimplified. Defer
  // to other passes to handle that.
  Value *C = ExtElt->getIndexOperand();
  assert(isa<ConstantInt>(C) && "Expected a constant index operand");
  if (isa<Constant>(X))
    return nullptr;

  Value *Shuf = createShiftShuffle(X, cast<ConstantInt>(C)->getZExtValue(),
                                   NewIndex, Builder);
  return Shuf;
}

/// Try to reduce extract element costs by converting scalar compares to vector
/// compares followed by extract.
/// cmp (ext0 V0, ExtIndex), (ext1 V1, ExtIndex)
Value *VectorCombine::foldExtExtCmp(Value *V0, Value *V1, Value *ExtIndex,
                                    Instruction &I) {
  assert(isa<CmpInst>(&I) && "Expected a compare");

  // cmp Pred (extelt V0, ExtIndex), (extelt V1, ExtIndex)
  //   --> extelt (cmp Pred V0, V1), ExtIndex
  ++NumVecCmp;
  CmpInst::Predicate Pred = cast<CmpInst>(&I)->getPredicate();
  Value *VecCmp = Builder.CreateCmp(Pred, V0, V1);
  return Builder.CreateExtractElement(VecCmp, ExtIndex, "foldExtExtCmp");
}

/// Try to reduce extract element costs by converting scalar binops to vector
/// binops followed by extract.
/// bo (ext0 V0, ExtIndex), (ext1 V1, ExtIndex)
Value *VectorCombine::foldExtExtBinop(Value *V0, Value *V1, Value *ExtIndex,
                                      Instruction &I) {
  assert(isa<BinaryOperator>(&I) && "Expected a binary operator");

  // bo (extelt V0, ExtIndex), (extelt V1, ExtIndex)
  //   --> extelt (bo V0, V1), ExtIndex
  ++NumVecBO;
  Value *VecBO = Builder.CreateBinOp(cast<BinaryOperator>(&I)->getOpcode(), V0,
                                     V1, "foldExtExtBinop");

  // All IR flags are safe to back-propagate because any potential poison
  // created in unused vector elements is discarded by the extract.
  if (auto *VecBOInst = dyn_cast<Instruction>(VecBO))
    VecBOInst->copyIRFlags(&I);

  return Builder.CreateExtractElement(VecBO, ExtIndex, "foldExtExtBinop");
}

/// Match an instruction with extracted vector operands.
bool VectorCombine::foldExtractExtract(Instruction &I) {
  // It is not safe to transform things like div, urem, etc. because we may
  // create undefined behavior when executing those on unknown vector elements.
  if (!isSafeToSpeculativelyExecute(&I))
    return false;

  Instruction *I0, *I1;
  CmpPredicate Pred = CmpInst::BAD_ICMP_PREDICATE;
  if (!match(&I, m_Cmp(Pred, m_Instruction(I0), m_Instruction(I1))) &&
      !match(&I, m_BinOp(m_Instruction(I0), m_Instruction(I1))))
    return false;

  Value *V0, *V1;
  uint64_t C0, C1;
  if (!match(I0, m_ExtractElt(m_Value(V0), m_ConstantInt(C0))) ||
      !match(I1, m_ExtractElt(m_Value(V1), m_ConstantInt(C1))) ||
      V0->getType() != V1->getType())
    return false;

  // If the scalar value 'I' is going to be re-inserted into a vector, then try
  // to create an extract to that same element. The extract/insert can be
  // reduced to a "select shuffle".
  // TODO: If we add a larger pattern match that starts from an insert, this
  //       probably becomes unnecessary.
  auto *Ext0 = cast<ExtractElementInst>(I0);
  auto *Ext1 = cast<ExtractElementInst>(I1);
  uint64_t InsertIndex = InvalidIndex;
  if (I.hasOneUse())
    match(I.user_back(),
          m_InsertElt(m_Value(), m_Value(), m_ConstantInt(InsertIndex)));

  ExtractElementInst *ExtractToChange;
  if (isExtractExtractCheap(Ext0, Ext1, I, ExtractToChange, InsertIndex))
    return false;

  Value *ExtOp0 = Ext0->getVectorOperand();
  Value *ExtOp1 = Ext1->getVectorOperand();

  if (ExtractToChange) {
    unsigned CheapExtractIdx = ExtractToChange == Ext0 ? C1 : C0;
    Value *NewExtOp =
        translateExtract(ExtractToChange, CheapExtractIdx, Builder);
    if (!NewExtOp)
      return false;
    if (ExtractToChange == Ext0)
      ExtOp0 = NewExtOp;
    else
      ExtOp1 = NewExtOp;
  }

  Value *ExtIndex = ExtractToChange == Ext0 ? Ext1->getIndexOperand()
                                            : Ext0->getIndexOperand();
  Value *NewExt = Pred != CmpInst::BAD_ICMP_PREDICATE
                      ? foldExtExtCmp(ExtOp0, ExtOp1, ExtIndex, I)
                      : foldExtExtBinop(ExtOp0, ExtOp1, ExtIndex, I);
  Worklist.push(Ext0);
  Worklist.push(Ext1);
  replaceValue(I, *NewExt);
  return true;
}

/// Try to replace an extract + scalar fneg + insert with a vector fneg +
/// shuffle.
bool VectorCombine::foldInsExtFNeg(Instruction &I) {
  // Match an insert (op (extract)) pattern.
  Value *DestVec;
  uint64_t Index;
  Instruction *FNeg;
  if (!match(&I, m_InsertElt(m_Value(DestVec), m_OneUse(m_Instruction(FNeg)),
                             m_ConstantInt(Index))))
    return false;

  // Note: This handles the canonical fneg instruction and "fsub -0.0, X".
  Value *SrcVec;
  Instruction *Extract;
  if (!match(FNeg, m_FNeg(m_CombineAnd(
                       m_Instruction(Extract),
                       m_ExtractElt(m_Value(SrcVec), m_SpecificInt(Index))))))
    return false;

  auto *VecTy = cast<FixedVectorType>(I.getType());
  auto *ScalarTy = VecTy->getScalarType();
  auto *SrcVecTy = dyn_cast<FixedVectorType>(SrcVec->getType());
  if (!SrcVecTy || ScalarTy != SrcVecTy->getScalarType())
    return false;

  // Ignore bogus insert/extract index.
  unsigned NumElts = VecTy->getNumElements();
  if (Index >= NumElts)
    return false;

  // We are inserting the negated element into the same lane that we extracted
  // from. This is equivalent to a select-shuffle that chooses all but the
  // negated element from the destination vector.
  SmallVector<int> Mask(NumElts);
  std::iota(Mask.begin(), Mask.end(), 0);
  Mask[Index] = Index + NumElts;
  InstructionCost OldCost =
      TTI.getArithmeticInstrCost(Instruction::FNeg, ScalarTy, CostKind) +
      TTI.getVectorInstrCost(I, VecTy, CostKind, Index);

  // If the extract has one use, it will be eliminated, so count it in the
  // original cost. If it has more than one use, ignore the cost because it will
  // be the same before/after.
  if (Extract->hasOneUse())
    OldCost += TTI.getVectorInstrCost(*Extract, VecTy, CostKind, Index);

  InstructionCost NewCost =
      TTI.getArithmeticInstrCost(Instruction::FNeg, VecTy, CostKind) +
      TTI.getShuffleCost(TargetTransformInfo::SK_PermuteTwoSrc, VecTy, VecTy,
                         Mask, CostKind);

  bool NeedLenChg = SrcVecTy->getNumElements() != NumElts;
  // If the lengths of the two vectors are not equal,
  // we need to add a length-change vector. Add this cost.
  SmallVector<int> SrcMask;
  if (NeedLenChg) {
    SrcMask.assign(NumElts, PoisonMaskElem);
    SrcMask[Index] = Index;
    NewCost += TTI.getShuffleCost(TargetTransformInfo::SK_PermuteSingleSrc,
                                  VecTy, SrcVecTy, SrcMask, CostKind);
  }

  if (NewCost > OldCost)
    return false;

  Value *NewShuf;
  // insertelt DestVec, (fneg (extractelt SrcVec, Index)), Index
  Value *VecFNeg = Builder.CreateFNegFMF(SrcVec, FNeg);
  if (NeedLenChg) {
    // shuffle DestVec, (shuffle (fneg SrcVec), poison, SrcMask), Mask
    Value *LenChgShuf = Builder.CreateShuffleVector(VecFNeg, SrcMask);
    NewShuf = Builder.CreateShuffleVector(DestVec, LenChgShuf, Mask);
  } else {
    // shuffle DestVec, (fneg SrcVec), Mask
    NewShuf = Builder.CreateShuffleVector(DestVec, VecFNeg, Mask);
  }

  replaceValue(I, *NewShuf);
  return true;
}

/// Try to fold insert(binop(x,y),binop(a,b),idx)
///         --> binop(insert(x,a,idx),insert(y,b,idx))
bool VectorCombine::foldInsExtBinop(Instruction &I) {
  BinaryOperator *VecBinOp, *SclBinOp;
  uint64_t Index;
  if (!match(&I,
             m_InsertElt(m_OneUse(m_BinOp(VecBinOp)),
                         m_OneUse(m_BinOp(SclBinOp)), m_ConstantInt(Index))))
    return false;

  // TODO: Add support for addlike etc.
  Instruction::BinaryOps BinOpcode = VecBinOp->getOpcode();
  if (BinOpcode != SclBinOp->getOpcode())
    return false;

  auto *ResultTy = dyn_cast<FixedVectorType>(I.getType());
  if (!ResultTy)
    return false;

  // TODO: Attempt to detect m_ExtractElt for scalar operands and convert to
  // shuffle?

  InstructionCost OldCost = TTI.getInstructionCost(&I, CostKind) +
                            TTI.getInstructionCost(VecBinOp, CostKind) +
                            TTI.getInstructionCost(SclBinOp, CostKind);
  InstructionCost NewCost =
      TTI.getArithmeticInstrCost(BinOpcode, ResultTy, CostKind) +
      TTI.getVectorInstrCost(Instruction::InsertElement, ResultTy, CostKind,
                             Index, VecBinOp->getOperand(0),
                             SclBinOp->getOperand(0)) +
      TTI.getVectorInstrCost(Instruction::InsertElement, ResultTy, CostKind,
                             Index, VecBinOp->getOperand(1),
                             SclBinOp->getOperand(1));

  LLVM_DEBUG(dbgs() << "Found an insertion of two binops: " << I
                    << "\n  OldCost: " << OldCost << " vs NewCost: " << NewCost
                    << "\n");
  if (NewCost > OldCost)
    return false;

  Value *NewIns0 = Builder.CreateInsertElement(VecBinOp->getOperand(0),
                                               SclBinOp->getOperand(0), Index);
  Value *NewIns1 = Builder.CreateInsertElement(VecBinOp->getOperand(1),
                                               SclBinOp->getOperand(1), Index);
  Value *NewBO = Builder.CreateBinOp(BinOpcode, NewIns0, NewIns1);

  // Intersect flags from the old binops.
  if (auto *NewInst = dyn_cast<Instruction>(NewBO)) {
    NewInst->copyIRFlags(VecBinOp);
    NewInst->andIRFlags(SclBinOp);
  }

  Worklist.pushValue(NewIns0);
  Worklist.pushValue(NewIns1);
  replaceValue(I, *NewBO);
  return true;
}

/// Match: bitop(castop(x), castop(y)) -> castop(bitop(x, y))
/// Supports: bitcast, trunc, sext, zext
bool VectorCombine::foldBitOpOfCastops(Instruction &I) {
  // Check if this is a bitwise logic operation
  auto *BinOp = dyn_cast<BinaryOperator>(&I);
  if (!BinOp || !BinOp->isBitwiseLogicOp())
<<<<<<< HEAD
    return false;

  // Get the cast instructions
  auto *LHSCast = dyn_cast<CastInst>(BinOp->getOperand(0));
  auto *RHSCast = dyn_cast<CastInst>(BinOp->getOperand(1));
  if (!LHSCast || !RHSCast) {
    LLVM_DEBUG(dbgs() << "  One or both operands are not cast instructions\n");
    return false;
  }

  // Both casts must be the same type
  Instruction::CastOps CastOpcode = LHSCast->getOpcode();
  if (CastOpcode != RHSCast->getOpcode())
    return false;

=======
    return false;

  // Get the cast instructions
  auto *LHSCast = dyn_cast<CastInst>(BinOp->getOperand(0));
  auto *RHSCast = dyn_cast<CastInst>(BinOp->getOperand(1));
  if (!LHSCast || !RHSCast) {
    LLVM_DEBUG(dbgs() << "  One or both operands are not cast instructions\n");
    return false;
  }

  // Both casts must be the same type
  Instruction::CastOps CastOpcode = LHSCast->getOpcode();
  if (CastOpcode != RHSCast->getOpcode())
    return false;

>>>>>>> 35227056
  // Only handle supported cast operations
  switch (CastOpcode) {
  case Instruction::BitCast:
  case Instruction::Trunc:
  case Instruction::SExt:
  case Instruction::ZExt:
    break;
  default:
    return false;
  }

  Value *LHSSrc = LHSCast->getOperand(0);
  Value *RHSSrc = RHSCast->getOperand(0);

  // Source types must match
  if (LHSSrc->getType() != RHSSrc->getType())
    return false;

<<<<<<< HEAD
  // Only handle vector types with integer elements
  auto *SrcVecTy = dyn_cast<FixedVectorType>(LHSSrc->getType());
  auto *DstVecTy = dyn_cast<FixedVectorType>(I.getType());
  if (!SrcVecTy || !DstVecTy)
    return false;

  if (!SrcVecTy->getScalarType()->isIntegerTy() ||
      !DstVecTy->getScalarType()->isIntegerTy())
=======
  auto *SrcTy = LHSSrc->getType();
  auto *DstTy = I.getType();
  // Bitcasts can handle scalar/vector mixes, such as i16 -> <16 x i1>.
  // Other casts only handle vector types with integer elements.
  if (CastOpcode != Instruction::BitCast &&
      (!isa<FixedVectorType>(SrcTy) || !isa<FixedVectorType>(DstTy)))
    return false;

  // Only integer scalar/vector values are legal for bitwise logic operations.
  if (!SrcTy->getScalarType()->isIntegerTy() ||
      !DstTy->getScalarType()->isIntegerTy())
>>>>>>> 35227056
    return false;

  // Cost Check :
  // OldCost = bitlogic + 2*casts
  // NewCost = bitlogic + cast

  // Calculate specific costs for each cast with instruction context
<<<<<<< HEAD
  InstructionCost LHSCastCost =
      TTI.getCastInstrCost(CastOpcode, DstVecTy, SrcVecTy,
                           TTI::CastContextHint::None, CostKind, LHSCast);
  InstructionCost RHSCastCost =
      TTI.getCastInstrCost(CastOpcode, DstVecTy, SrcVecTy,
                           TTI::CastContextHint::None, CostKind, RHSCast);

  InstructionCost OldCost =
      TTI.getArithmeticInstrCost(BinOp->getOpcode(), DstVecTy, CostKind) +
=======
  InstructionCost LHSCastCost = TTI.getCastInstrCost(
      CastOpcode, DstTy, SrcTy, TTI::CastContextHint::None, CostKind, LHSCast);
  InstructionCost RHSCastCost = TTI.getCastInstrCost(
      CastOpcode, DstTy, SrcTy, TTI::CastContextHint::None, CostKind, RHSCast);

  InstructionCost OldCost =
      TTI.getArithmeticInstrCost(BinOp->getOpcode(), DstTy, CostKind) +
>>>>>>> 35227056
      LHSCastCost + RHSCastCost;

  // For new cost, we can't provide an instruction (it doesn't exist yet)
  InstructionCost GenericCastCost = TTI.getCastInstrCost(
<<<<<<< HEAD
      CastOpcode, DstVecTy, SrcVecTy, TTI::CastContextHint::None, CostKind);

  InstructionCost NewCost =
      TTI.getArithmeticInstrCost(BinOp->getOpcode(), SrcVecTy, CostKind) +
=======
      CastOpcode, DstTy, SrcTy, TTI::CastContextHint::None, CostKind);

  InstructionCost NewCost =
      TTI.getArithmeticInstrCost(BinOp->getOpcode(), SrcTy, CostKind) +
>>>>>>> 35227056
      GenericCastCost;

  // Account for multi-use casts using specific costs
  if (!LHSCast->hasOneUse())
    NewCost += LHSCastCost;
  if (!RHSCast->hasOneUse())
    NewCost += RHSCastCost;

  LLVM_DEBUG(dbgs() << "foldBitOpOfCastops: OldCost=" << OldCost
                    << " NewCost=" << NewCost << "\n");

  if (NewCost > OldCost)
    return false;

  // Create the operation on the source type
  Value *NewOp = Builder.CreateBinOp(BinOp->getOpcode(), LHSSrc, RHSSrc,
                                     BinOp->getName() + ".inner");
  if (auto *NewBinOp = dyn_cast<BinaryOperator>(NewOp))
    NewBinOp->copyIRFlags(BinOp);

  Worklist.pushValue(NewOp);

  // Create the cast operation directly to ensure we get a new instruction
  Instruction *NewCast = CastInst::Create(CastOpcode, NewOp, I.getType());

  // Preserve cast instruction flags
  NewCast->copyIRFlags(LHSCast);
  NewCast->andIRFlags(RHSCast);

  // Insert the new instruction
  Value *Result = Builder.Insert(NewCast);

<<<<<<< HEAD
=======
  replaceValue(I, *Result);
  return true;
}

/// Match:
// bitop(castop(x), C) ->
// bitop(castop(x), castop(InvC)) ->
// castop(bitop(x, InvC))
// Supports: bitcast
bool VectorCombine::foldBitOpOfCastConstant(Instruction &I) {
  Instruction *LHS;
  Constant *C;

  // Check if this is a bitwise logic operation
  if (!match(&I, m_c_BitwiseLogic(m_Instruction(LHS), m_Constant(C))))
    return false;

  // Get the cast instructions
  auto *LHSCast = dyn_cast<CastInst>(LHS);
  if (!LHSCast)
    return false;

  Instruction::CastOps CastOpcode = LHSCast->getOpcode();

  // Only handle supported cast operations
  switch (CastOpcode) {
  case Instruction::BitCast:
    break;
  default:
    return false;
  }

  Value *LHSSrc = LHSCast->getOperand(0);

  auto *SrcTy = LHSSrc->getType();
  auto *DstTy = I.getType();
  // Bitcasts can handle scalar/vector mixes, such as i16 -> <16 x i1>.
  // Other casts only handle vector types with integer elements.
  if (CastOpcode != Instruction::BitCast &&
      (!isa<FixedVectorType>(SrcTy) || !isa<FixedVectorType>(DstTy)))
    return false;

  // Only integer scalar/vector values are legal for bitwise logic operations.
  if (!SrcTy->getScalarType()->isIntegerTy() ||
      !DstTy->getScalarType()->isIntegerTy())
    return false;

  // Find the constant InvC, such that castop(InvC) equals to C.
  PreservedCastFlags RHSFlags;
  Constant *InvC = getLosslessInvCast(C, SrcTy, CastOpcode, *DL, &RHSFlags);
  if (!InvC)
    return false;

  // Cost Check :
  // OldCost = bitlogic + cast
  // NewCost = bitlogic + cast

  // Calculate specific costs for each cast with instruction context
  InstructionCost LHSCastCost = TTI.getCastInstrCost(
      CastOpcode, DstTy, SrcTy, TTI::CastContextHint::None, CostKind, LHSCast);

  InstructionCost OldCost =
      TTI.getArithmeticInstrCost(I.getOpcode(), DstTy, CostKind) + LHSCastCost;

  // For new cost, we can't provide an instruction (it doesn't exist yet)
  InstructionCost GenericCastCost = TTI.getCastInstrCost(
      CastOpcode, DstTy, SrcTy, TTI::CastContextHint::None, CostKind);

  InstructionCost NewCost =
      TTI.getArithmeticInstrCost(I.getOpcode(), SrcTy, CostKind) +
      GenericCastCost;

  // Account for multi-use casts using specific costs
  if (!LHSCast->hasOneUse())
    NewCost += LHSCastCost;

  LLVM_DEBUG(dbgs() << "foldBitOpOfCastConstant: OldCost=" << OldCost
                    << " NewCost=" << NewCost << "\n");

  if (NewCost > OldCost)
    return false;

  // Create the operation on the source type
  Value *NewOp = Builder.CreateBinOp((Instruction::BinaryOps)I.getOpcode(),
                                     LHSSrc, InvC, I.getName() + ".inner");
  if (auto *NewBinOp = dyn_cast<BinaryOperator>(NewOp))
    NewBinOp->copyIRFlags(&I);

  Worklist.pushValue(NewOp);

  // Create the cast operation directly to ensure we get a new instruction
  Instruction *NewCast = CastInst::Create(CastOpcode, NewOp, I.getType());

  // Insert the new instruction
  Value *Result = Builder.Insert(NewCast);

>>>>>>> 35227056
  replaceValue(I, *Result);
  return true;
}

/// If this is a bitcast of a shuffle, try to bitcast the source vector to the
/// destination type followed by shuffle. This can enable further transforms by
/// moving bitcasts or shuffles together.
bool VectorCombine::foldBitcastShuffle(Instruction &I) {
  Value *V0, *V1;
  ArrayRef<int> Mask;
  if (!match(&I, m_BitCast(m_OneUse(
                     m_Shuffle(m_Value(V0), m_Value(V1), m_Mask(Mask))))))
    return false;

  // 1) Do not fold bitcast shuffle for scalable type. First, shuffle cost for
  // scalable type is unknown; Second, we cannot reason if the narrowed shuffle
  // mask for scalable type is a splat or not.
  // 2) Disallow non-vector casts.
  // TODO: We could allow any shuffle.
  auto *DestTy = dyn_cast<FixedVectorType>(I.getType());
  auto *SrcTy = dyn_cast<FixedVectorType>(V0->getType());
  if (!DestTy || !SrcTy)
    return false;

  unsigned DestEltSize = DestTy->getScalarSizeInBits();
  unsigned SrcEltSize = SrcTy->getScalarSizeInBits();
  if (SrcTy->getPrimitiveSizeInBits() % DestEltSize != 0)
    return false;

  bool IsUnary = isa<UndefValue>(V1);

  // For binary shuffles, only fold bitcast(shuffle(X,Y))
  // if it won't increase the number of bitcasts.
  if (!IsUnary) {
    auto *BCTy0 = dyn_cast<FixedVectorType>(peekThroughBitcasts(V0)->getType());
    auto *BCTy1 = dyn_cast<FixedVectorType>(peekThroughBitcasts(V1)->getType());
    if (!(BCTy0 && BCTy0->getElementType() == DestTy->getElementType()) &&
        !(BCTy1 && BCTy1->getElementType() == DestTy->getElementType()))
      return false;
  }

  SmallVector<int, 16> NewMask;
  if (DestEltSize <= SrcEltSize) {
    // The bitcast is from wide to narrow/equal elements. The shuffle mask can
    // always be expanded to the equivalent form choosing narrower elements.
    assert(SrcEltSize % DestEltSize == 0 && "Unexpected shuffle mask");
    unsigned ScaleFactor = SrcEltSize / DestEltSize;
    narrowShuffleMaskElts(ScaleFactor, Mask, NewMask);
  } else {
    // The bitcast is from narrow elements to wide elements. The shuffle mask
    // must choose consecutive elements to allow casting first.
    assert(DestEltSize % SrcEltSize == 0 && "Unexpected shuffle mask");
    unsigned ScaleFactor = DestEltSize / SrcEltSize;
    if (!widenShuffleMaskElts(ScaleFactor, Mask, NewMask))
      return false;
  }

  // Bitcast the shuffle src - keep its original width but using the destination
  // scalar type.
  unsigned NumSrcElts = SrcTy->getPrimitiveSizeInBits() / DestEltSize;
  auto *NewShuffleTy =
      FixedVectorType::get(DestTy->getScalarType(), NumSrcElts);
  auto *OldShuffleTy =
      FixedVectorType::get(SrcTy->getScalarType(), Mask.size());
  unsigned NumOps = IsUnary ? 1 : 2;

  // The new shuffle must not cost more than the old shuffle.
  TargetTransformInfo::ShuffleKind SK =
      IsUnary ? TargetTransformInfo::SK_PermuteSingleSrc
              : TargetTransformInfo::SK_PermuteTwoSrc;

  InstructionCost NewCost =
      TTI.getShuffleCost(SK, DestTy, NewShuffleTy, NewMask, CostKind) +
      (NumOps * TTI.getCastInstrCost(Instruction::BitCast, NewShuffleTy, SrcTy,
                                     TargetTransformInfo::CastContextHint::None,
                                     CostKind));
  InstructionCost OldCost =
      TTI.getShuffleCost(SK, OldShuffleTy, SrcTy, Mask, CostKind) +
      TTI.getCastInstrCost(Instruction::BitCast, DestTy, OldShuffleTy,
                           TargetTransformInfo::CastContextHint::None,
                           CostKind);

  LLVM_DEBUG(dbgs() << "Found a bitcasted shuffle: " << I << "\n  OldCost: "
                    << OldCost << " vs NewCost: " << NewCost << "\n");

  if (NewCost > OldCost || !NewCost.isValid())
    return false;

  // bitcast (shuf V0, V1, MaskC) --> shuf (bitcast V0), (bitcast V1), MaskC'
  ++NumShufOfBitcast;
  Value *CastV0 = Builder.CreateBitCast(peekThroughBitcasts(V0), NewShuffleTy);
  Value *CastV1 = Builder.CreateBitCast(peekThroughBitcasts(V1), NewShuffleTy);
  Value *Shuf = Builder.CreateShuffleVector(CastV0, CastV1, NewMask);
  replaceValue(I, *Shuf);
  return true;
}

/// VP Intrinsics whose vector operands are both splat values may be simplified
/// into the scalar version of the operation and the result splatted. This
/// can lead to scalarization down the line.
bool VectorCombine::scalarizeVPIntrinsic(Instruction &I) {
  if (!isa<VPIntrinsic>(I))
    return false;
  VPIntrinsic &VPI = cast<VPIntrinsic>(I);
  Value *Op0 = VPI.getArgOperand(0);
  Value *Op1 = VPI.getArgOperand(1);

  if (!isSplatValue(Op0) || !isSplatValue(Op1))
    return false;

  // Check getSplatValue early in this function, to avoid doing unnecessary
  // work.
  Value *ScalarOp0 = getSplatValue(Op0);
  Value *ScalarOp1 = getSplatValue(Op1);
  if (!ScalarOp0 || !ScalarOp1)
    return false;

  // For the binary VP intrinsics supported here, the result on disabled lanes
  // is a poison value. For now, only do this simplification if all lanes
  // are active.
  // TODO: Relax the condition that all lanes are active by using insertelement
  // on inactive lanes.
  auto IsAllTrueMask = [](Value *MaskVal) {
    if (Value *SplattedVal = getSplatValue(MaskVal))
      if (auto *ConstValue = dyn_cast<Constant>(SplattedVal))
        return ConstValue->isAllOnesValue();
    return false;
  };
  if (!IsAllTrueMask(VPI.getArgOperand(2)))
    return false;

  // Check to make sure we support scalarization of the intrinsic
  Intrinsic::ID IntrID = VPI.getIntrinsicID();
  if (!VPBinOpIntrinsic::isVPBinOp(IntrID))
    return false;

  // Calculate cost of splatting both operands into vectors and the vector
  // intrinsic
  VectorType *VecTy = cast<VectorType>(VPI.getType());
  SmallVector<int> Mask;
  if (auto *FVTy = dyn_cast<FixedVectorType>(VecTy))
    Mask.resize(FVTy->getNumElements(), 0);
  InstructionCost SplatCost =
      TTI.getVectorInstrCost(Instruction::InsertElement, VecTy, CostKind, 0) +
      TTI.getShuffleCost(TargetTransformInfo::SK_Broadcast, VecTy, VecTy, Mask,
                         CostKind);

  // Calculate the cost of the VP Intrinsic
  SmallVector<Type *, 4> Args;
  for (Value *V : VPI.args())
    Args.push_back(V->getType());
  IntrinsicCostAttributes Attrs(IntrID, VecTy, Args);
  InstructionCost VectorOpCost = TTI.getIntrinsicInstrCost(Attrs, CostKind);
  InstructionCost OldCost = 2 * SplatCost + VectorOpCost;

  // Determine scalar opcode
  std::optional<unsigned> FunctionalOpcode =
      VPI.getFunctionalOpcode();
  std::optional<Intrinsic::ID> ScalarIntrID = std::nullopt;
  if (!FunctionalOpcode) {
    ScalarIntrID = VPI.getFunctionalIntrinsicID();
    if (!ScalarIntrID)
      return false;
  }

  // Calculate cost of scalarizing
  InstructionCost ScalarOpCost = 0;
  if (ScalarIntrID) {
    IntrinsicCostAttributes Attrs(*ScalarIntrID, VecTy->getScalarType(), Args);
    ScalarOpCost = TTI.getIntrinsicInstrCost(Attrs, CostKind);
  } else {
    ScalarOpCost = TTI.getArithmeticInstrCost(*FunctionalOpcode,
                                              VecTy->getScalarType(), CostKind);
  }

  // The existing splats may be kept around if other instructions use them.
  InstructionCost CostToKeepSplats =
      (SplatCost * !Op0->hasOneUse()) + (SplatCost * !Op1->hasOneUse());
  InstructionCost NewCost = ScalarOpCost + SplatCost + CostToKeepSplats;

  LLVM_DEBUG(dbgs() << "Found a VP Intrinsic to scalarize: " << VPI
                    << "\n");
  LLVM_DEBUG(dbgs() << "Cost of Intrinsic: " << OldCost
                    << ", Cost of scalarizing:" << NewCost << "\n");

  // We want to scalarize unless the vector variant actually has lower cost.
  if (OldCost < NewCost || !NewCost.isValid())
    return false;

  // Scalarize the intrinsic
  ElementCount EC = cast<VectorType>(Op0->getType())->getElementCount();
  Value *EVL = VPI.getArgOperand(3);

  // If the VP op might introduce UB or poison, we can scalarize it provided
  // that we know the EVL > 0: If the EVL is zero, then the original VP op
  // becomes a no-op and thus won't be UB, so make sure we don't introduce UB by
  // scalarizing it.
  bool SafeToSpeculate;
  if (ScalarIntrID)
    SafeToSpeculate = Intrinsic::getFnAttributes(I.getContext(), *ScalarIntrID)
                          .hasAttribute(Attribute::AttrKind::Speculatable);
  else
    SafeToSpeculate = isSafeToSpeculativelyExecuteWithOpcode(
        *FunctionalOpcode, &VPI, nullptr, &AC, &DT);
  if (!SafeToSpeculate &&
      !isKnownNonZero(EVL, SimplifyQuery(*DL, &DT, &AC, &VPI)))
    return false;

  Value *ScalarVal =
      ScalarIntrID
          ? Builder.CreateIntrinsic(VecTy->getScalarType(), *ScalarIntrID,
                                    {ScalarOp0, ScalarOp1})
          : Builder.CreateBinOp((Instruction::BinaryOps)(*FunctionalOpcode),
                                ScalarOp0, ScalarOp1);

  replaceValue(VPI, *Builder.CreateVectorSplat(EC, ScalarVal));
  return true;
}

/// Match a vector op/compare/intrinsic with at least one
/// inserted scalar operand and convert to scalar op/cmp/intrinsic followed
/// by insertelement.
bool VectorCombine::scalarizeOpOrCmp(Instruction &I) {
  auto *UO = dyn_cast<UnaryOperator>(&I);
  auto *BO = dyn_cast<BinaryOperator>(&I);
  auto *CI = dyn_cast<CmpInst>(&I);
  auto *II = dyn_cast<IntrinsicInst>(&I);
  if (!UO && !BO && !CI && !II)
    return false;

  // TODO: Allow intrinsics with different argument types
  if (II) {
    if (!isTriviallyVectorizable(II->getIntrinsicID()))
      return false;
    for (auto [Idx, Arg] : enumerate(II->args()))
      if (Arg->getType() != II->getType() &&
          !isVectorIntrinsicWithScalarOpAtArg(II->getIntrinsicID(), Idx, &TTI))
        return false;
  }

  // Do not convert the vector condition of a vector select into a scalar
  // condition. That may cause problems for codegen because of differences in
  // boolean formats and register-file transfers.
  // TODO: Can we account for that in the cost model?
  if (CI)
    for (User *U : I.users())
      if (match(U, m_Select(m_Specific(&I), m_Value(), m_Value())))
        return false;

  // Match constant vectors or scalars being inserted into constant vectors:
  // vec_op [VecC0 | (inselt VecC0, V0, Index)], ...
  SmallVector<Value *> VecCs, ScalarOps;
  std::optional<uint64_t> Index;

  auto Ops = II ? II->args() : I.operands();
  for (auto [OpNum, Op] : enumerate(Ops)) {
    Constant *VecC;
    Value *V;
    uint64_t InsIdx = 0;
    if (match(Op.get(), m_InsertElt(m_Constant(VecC), m_Value(V),
                                    m_ConstantInt(InsIdx)))) {
      // Bail if any inserts are out of bounds.
      VectorType *OpTy = cast<VectorType>(Op->getType());
      if (OpTy->getElementCount().getKnownMinValue() <= InsIdx)
        return false;
      // All inserts must have the same index.
      // TODO: Deal with mismatched index constants and variable indexes?
      if (!Index)
        Index = InsIdx;
      else if (InsIdx != *Index)
        return false;
      VecCs.push_back(VecC);
      ScalarOps.push_back(V);
    } else if (II && isVectorIntrinsicWithScalarOpAtArg(II->getIntrinsicID(),
                                                        OpNum, &TTI)) {
      VecCs.push_back(Op.get());
      ScalarOps.push_back(Op.get());
    } else if (match(Op.get(), m_Constant(VecC))) {
      VecCs.push_back(VecC);
      ScalarOps.push_back(nullptr);
    } else {
      return false;
    }
  }

  // Bail if all operands are constant.
  if (!Index.has_value())
    return false;

  VectorType *VecTy = cast<VectorType>(I.getType());
  Type *ScalarTy = VecTy->getScalarType();
  assert(VecTy->isVectorTy() &&
         (ScalarTy->isIntegerTy() || ScalarTy->isFloatingPointTy() ||
          ScalarTy->isPointerTy()) &&
         "Unexpected types for insert element into binop or cmp");

  unsigned Opcode = I.getOpcode();
  InstructionCost ScalarOpCost, VectorOpCost;
  if (CI) {
    CmpInst::Predicate Pred = CI->getPredicate();
    ScalarOpCost = TTI.getCmpSelInstrCost(
        Opcode, ScalarTy, CmpInst::makeCmpResultType(ScalarTy), Pred, CostKind);
    VectorOpCost = TTI.getCmpSelInstrCost(
        Opcode, VecTy, CmpInst::makeCmpResultType(VecTy), Pred, CostKind);
  } else if (UO || BO) {
    ScalarOpCost = TTI.getArithmeticInstrCost(Opcode, ScalarTy, CostKind);
    VectorOpCost = TTI.getArithmeticInstrCost(Opcode, VecTy, CostKind);
  } else {
    IntrinsicCostAttributes ScalarICA(
        II->getIntrinsicID(), ScalarTy,
        SmallVector<Type *>(II->arg_size(), ScalarTy));
    ScalarOpCost = TTI.getIntrinsicInstrCost(ScalarICA, CostKind);
    IntrinsicCostAttributes VectorICA(
        II->getIntrinsicID(), VecTy,
        SmallVector<Type *>(II->arg_size(), VecTy));
    VectorOpCost = TTI.getIntrinsicInstrCost(VectorICA, CostKind);
  }

  // Fold the vector constants in the original vectors into a new base vector to
  // get more accurate cost modelling.
  Value *NewVecC = nullptr;
  if (CI)
    NewVecC = simplifyCmpInst(CI->getPredicate(), VecCs[0], VecCs[1], SQ);
  else if (UO)
    NewVecC =
        simplifyUnOp(UO->getOpcode(), VecCs[0], UO->getFastMathFlags(), SQ);
  else if (BO)
    NewVecC = simplifyBinOp(BO->getOpcode(), VecCs[0], VecCs[1], SQ);
  else if (II)
    NewVecC = simplifyCall(II, II->getCalledOperand(), VecCs, SQ);

  if (!NewVecC)
    return false;

  // Get cost estimate for the insert element. This cost will factor into
  // both sequences.
  InstructionCost OldCost = VectorOpCost;
  InstructionCost NewCost =
      ScalarOpCost + TTI.getVectorInstrCost(Instruction::InsertElement, VecTy,
                                            CostKind, *Index, NewVecC);

  for (auto [Idx, Op, VecC, Scalar] : enumerate(Ops, VecCs, ScalarOps)) {
    if (!Scalar || (II && isVectorIntrinsicWithScalarOpAtArg(
                              II->getIntrinsicID(), Idx, &TTI)))
      continue;
    InstructionCost InsertCost = TTI.getVectorInstrCost(
        Instruction::InsertElement, VecTy, CostKind, *Index, VecC, Scalar);
    OldCost += InsertCost;
    NewCost += !Op->hasOneUse() * InsertCost;
  }

  // We want to scalarize unless the vector variant actually has lower cost.
  if (OldCost < NewCost || !NewCost.isValid())
    return false;

  // vec_op (inselt VecC0, V0, Index), (inselt VecC1, V1, Index) -->
  // inselt NewVecC, (scalar_op V0, V1), Index
  if (CI)
    ++NumScalarCmp;
  else if (UO || BO)
    ++NumScalarOps;
  else
    ++NumScalarIntrinsic;

  // For constant cases, extract the scalar element, this should constant fold.
  for (auto [OpIdx, Scalar, VecC] : enumerate(ScalarOps, VecCs))
    if (!Scalar)
      ScalarOps[OpIdx] = ConstantExpr::getExtractElement(
          cast<Constant>(VecC), Builder.getInt64(*Index));

  Value *Scalar;
  if (CI)
    Scalar = Builder.CreateCmp(CI->getPredicate(), ScalarOps[0], ScalarOps[1]);
  else if (UO || BO)
    Scalar = Builder.CreateNAryOp(Opcode, ScalarOps);
  else
    Scalar = Builder.CreateIntrinsic(ScalarTy, II->getIntrinsicID(), ScalarOps);

  Scalar->setName(I.getName() + ".scalar");

  // All IR flags are safe to back-propagate. There is no potential for extra
  // poison to be created by the scalar instruction.
  if (auto *ScalarInst = dyn_cast<Instruction>(Scalar))
    ScalarInst->copyIRFlags(&I);

  Value *Insert = Builder.CreateInsertElement(NewVecC, Scalar, *Index);
  replaceValue(I, *Insert);
  return true;
}

/// Try to combine a scalar binop + 2 scalar compares of extracted elements of
/// a vector into vector operations followed by extract. Note: The SLP pass
/// may miss this pattern because of implementation problems.
bool VectorCombine::foldExtractedCmps(Instruction &I) {
  auto *BI = dyn_cast<BinaryOperator>(&I);

  // We are looking for a scalar binop of booleans.
  // binop i1 (cmp Pred I0, C0), (cmp Pred I1, C1)
  if (!BI || !I.getType()->isIntegerTy(1))
    return false;

  // The compare predicates should match, and each compare should have a
  // constant operand.
  Value *B0 = I.getOperand(0), *B1 = I.getOperand(1);
  Instruction *I0, *I1;
  Constant *C0, *C1;
  CmpPredicate P0, P1;
  if (!match(B0, m_Cmp(P0, m_Instruction(I0), m_Constant(C0))) ||
      !match(B1, m_Cmp(P1, m_Instruction(I1), m_Constant(C1))))
    return false;

  auto MatchingPred = CmpPredicate::getMatching(P0, P1);
  if (!MatchingPred)
    return false;

  // The compare operands must be extracts of the same vector with constant
  // extract indexes.
  Value *X;
  uint64_t Index0, Index1;
  if (!match(I0, m_ExtractElt(m_Value(X), m_ConstantInt(Index0))) ||
      !match(I1, m_ExtractElt(m_Specific(X), m_ConstantInt(Index1))))
    return false;

  auto *Ext0 = cast<ExtractElementInst>(I0);
  auto *Ext1 = cast<ExtractElementInst>(I1);
  ExtractElementInst *ConvertToShuf = getShuffleExtract(Ext0, Ext1, CostKind);
  if (!ConvertToShuf)
    return false;
  assert((ConvertToShuf == Ext0 || ConvertToShuf == Ext1) &&
         "Unknown ExtractElementInst");

  // The original scalar pattern is:
  // binop i1 (cmp Pred (ext X, Index0), C0), (cmp Pred (ext X, Index1), C1)
  CmpInst::Predicate Pred = *MatchingPred;
  unsigned CmpOpcode =
      CmpInst::isFPPredicate(Pred) ? Instruction::FCmp : Instruction::ICmp;
  auto *VecTy = dyn_cast<FixedVectorType>(X->getType());
  if (!VecTy)
    return false;

  InstructionCost Ext0Cost =
      TTI.getVectorInstrCost(*Ext0, VecTy, CostKind, Index0);
  InstructionCost Ext1Cost =
      TTI.getVectorInstrCost(*Ext1, VecTy, CostKind, Index1);
  InstructionCost CmpCost = TTI.getCmpSelInstrCost(
      CmpOpcode, I0->getType(), CmpInst::makeCmpResultType(I0->getType()), Pred,
      CostKind);

  InstructionCost OldCost =
      Ext0Cost + Ext1Cost + CmpCost * 2 +
      TTI.getArithmeticInstrCost(I.getOpcode(), I.getType(), CostKind);

  // The proposed vector pattern is:
  // vcmp = cmp Pred X, VecC
  // ext (binop vNi1 vcmp, (shuffle vcmp, Index1)), Index0
  int CheapIndex = ConvertToShuf == Ext0 ? Index1 : Index0;
  int ExpensiveIndex = ConvertToShuf == Ext0 ? Index0 : Index1;
  auto *CmpTy = cast<FixedVectorType>(CmpInst::makeCmpResultType(VecTy));
  InstructionCost NewCost = TTI.getCmpSelInstrCost(
      CmpOpcode, VecTy, CmpInst::makeCmpResultType(VecTy), Pred, CostKind);
  SmallVector<int, 32> ShufMask(VecTy->getNumElements(), PoisonMaskElem);
  ShufMask[CheapIndex] = ExpensiveIndex;
  NewCost += TTI.getShuffleCost(TargetTransformInfo::SK_PermuteSingleSrc, CmpTy,
                                CmpTy, ShufMask, CostKind);
  NewCost += TTI.getArithmeticInstrCost(I.getOpcode(), CmpTy, CostKind);
  NewCost += TTI.getVectorInstrCost(*Ext0, CmpTy, CostKind, CheapIndex);
  NewCost += Ext0->hasOneUse() ? 0 : Ext0Cost;
  NewCost += Ext1->hasOneUse() ? 0 : Ext1Cost;

  // Aggressively form vector ops if the cost is equal because the transform
  // may enable further optimization.
  // Codegen can reverse this transform (scalarize) if it was not profitable.
  if (OldCost < NewCost || !NewCost.isValid())
    return false;

  // Create a vector constant from the 2 scalar constants.
  SmallVector<Constant *, 32> CmpC(VecTy->getNumElements(),
                                   PoisonValue::get(VecTy->getElementType()));
  CmpC[Index0] = C0;
  CmpC[Index1] = C1;
  Value *VCmp = Builder.CreateCmp(Pred, X, ConstantVector::get(CmpC));
  Value *Shuf = createShiftShuffle(VCmp, ExpensiveIndex, CheapIndex, Builder);
  Value *LHS = ConvertToShuf == Ext0 ? Shuf : VCmp;
  Value *RHS = ConvertToShuf == Ext0 ? VCmp : Shuf;
  Value *VecLogic = Builder.CreateBinOp(BI->getOpcode(), LHS, RHS);
  Value *NewExt = Builder.CreateExtractElement(VecLogic, CheapIndex);
  replaceValue(I, *NewExt);
  ++NumVecCmpBO;
  return true;
}

static void analyzeCostOfVecReduction(const IntrinsicInst &II,
                                      TTI::TargetCostKind CostKind,
                                      const TargetTransformInfo &TTI,
                                      InstructionCost &CostBeforeReduction,
                                      InstructionCost &CostAfterReduction) {
  Instruction *Op0, *Op1;
  auto *RedOp = dyn_cast<Instruction>(II.getOperand(0));
  auto *VecRedTy = cast<VectorType>(II.getOperand(0)->getType());
  unsigned ReductionOpc =
      getArithmeticReductionInstruction(II.getIntrinsicID());
  if (RedOp && match(RedOp, m_ZExtOrSExt(m_Value()))) {
    bool IsUnsigned = isa<ZExtInst>(RedOp);
    auto *ExtType = cast<VectorType>(RedOp->getOperand(0)->getType());

    CostBeforeReduction =
        TTI.getCastInstrCost(RedOp->getOpcode(), VecRedTy, ExtType,
                             TTI::CastContextHint::None, CostKind, RedOp);
    CostAfterReduction =
        TTI.getExtendedReductionCost(ReductionOpc, IsUnsigned, II.getType(),
                                     ExtType, FastMathFlags(), CostKind);
    return;
  }
  if (RedOp && II.getIntrinsicID() == Intrinsic::vector_reduce_add &&
      match(RedOp,
            m_ZExtOrSExt(m_Mul(m_Instruction(Op0), m_Instruction(Op1)))) &&
      match(Op0, m_ZExtOrSExt(m_Value())) &&
      Op0->getOpcode() == Op1->getOpcode() &&
      Op0->getOperand(0)->getType() == Op1->getOperand(0)->getType() &&
      (Op0->getOpcode() == RedOp->getOpcode() || Op0 == Op1)) {
    // Matched reduce.add(ext(mul(ext(A), ext(B)))
    bool IsUnsigned = isa<ZExtInst>(Op0);
    auto *ExtType = cast<VectorType>(Op0->getOperand(0)->getType());
    VectorType *MulType = VectorType::get(Op0->getType(), VecRedTy);

    InstructionCost ExtCost =
        TTI.getCastInstrCost(Op0->getOpcode(), MulType, ExtType,
                             TTI::CastContextHint::None, CostKind, Op0);
    InstructionCost MulCost =
        TTI.getArithmeticInstrCost(Instruction::Mul, MulType, CostKind);
    InstructionCost Ext2Cost =
        TTI.getCastInstrCost(RedOp->getOpcode(), VecRedTy, MulType,
                             TTI::CastContextHint::None, CostKind, RedOp);

    CostBeforeReduction = ExtCost * 2 + MulCost + Ext2Cost;
    CostAfterReduction = TTI.getMulAccReductionCost(
        IsUnsigned, ReductionOpc, II.getType(), ExtType, CostKind);
    return;
  }
  CostAfterReduction = TTI.getArithmeticReductionCost(ReductionOpc, VecRedTy,
                                                      std::nullopt, CostKind);
}

bool VectorCombine::foldBinopOfReductions(Instruction &I) {
  Instruction::BinaryOps BinOpOpc = cast<BinaryOperator>(&I)->getOpcode();
  Intrinsic::ID ReductionIID = getReductionForBinop(BinOpOpc);
  if (BinOpOpc == Instruction::Sub)
    ReductionIID = Intrinsic::vector_reduce_add;
  if (ReductionIID == Intrinsic::not_intrinsic)
    return false;

  auto checkIntrinsicAndGetItsArgument = [](Value *V,
                                            Intrinsic::ID IID) -> Value * {
    auto *II = dyn_cast<IntrinsicInst>(V);
    if (!II)
      return nullptr;
    if (II->getIntrinsicID() == IID && II->hasOneUse())
      return II->getArgOperand(0);
    return nullptr;
  };

  Value *V0 = checkIntrinsicAndGetItsArgument(I.getOperand(0), ReductionIID);
  if (!V0)
    return false;
  Value *V1 = checkIntrinsicAndGetItsArgument(I.getOperand(1), ReductionIID);
  if (!V1)
    return false;

  auto *VTy = cast<VectorType>(V0->getType());
  if (V1->getType() != VTy)
    return false;
  const auto &II0 = *cast<IntrinsicInst>(I.getOperand(0));
  const auto &II1 = *cast<IntrinsicInst>(I.getOperand(1));
  unsigned ReductionOpc =
      getArithmeticReductionInstruction(II0.getIntrinsicID());

  InstructionCost OldCost = 0;
  InstructionCost NewCost = 0;
  InstructionCost CostOfRedOperand0 = 0;
  InstructionCost CostOfRed0 = 0;
  InstructionCost CostOfRedOperand1 = 0;
  InstructionCost CostOfRed1 = 0;
  analyzeCostOfVecReduction(II0, CostKind, TTI, CostOfRedOperand0, CostOfRed0);
  analyzeCostOfVecReduction(II1, CostKind, TTI, CostOfRedOperand1, CostOfRed1);
  OldCost = CostOfRed0 + CostOfRed1 + TTI.getInstructionCost(&I, CostKind);
  NewCost =
      CostOfRedOperand0 + CostOfRedOperand1 +
      TTI.getArithmeticInstrCost(BinOpOpc, VTy, CostKind) +
      TTI.getArithmeticReductionCost(ReductionOpc, VTy, std::nullopt, CostKind);
  if (NewCost >= OldCost || !NewCost.isValid())
    return false;

  LLVM_DEBUG(dbgs() << "Found two mergeable reductions: " << I
                    << "\n  OldCost: " << OldCost << " vs NewCost: " << NewCost
                    << "\n");
  Value *VectorBO;
  if (BinOpOpc == Instruction::Or)
    VectorBO = Builder.CreateOr(V0, V1, "",
                                cast<PossiblyDisjointInst>(I).isDisjoint());
  else
    VectorBO = Builder.CreateBinOp(BinOpOpc, V0, V1);

  Instruction *Rdx = Builder.CreateIntrinsic(ReductionIID, {VTy}, {VectorBO});
  replaceValue(I, *Rdx);
  return true;
}

// Check if memory loc modified between two instrs in the same BB
static bool isMemModifiedBetween(BasicBlock::iterator Begin,
                                 BasicBlock::iterator End,
                                 const MemoryLocation &Loc, AAResults &AA) {
  unsigned NumScanned = 0;
  return std::any_of(Begin, End, [&](const Instruction &Instr) {
    return isModSet(AA.getModRefInfo(&Instr, Loc)) ||
           ++NumScanned > MaxInstrsToScan;
  });
}

namespace {
/// Helper class to indicate whether a vector index can be safely scalarized and
/// if a freeze needs to be inserted.
class ScalarizationResult {
  enum class StatusTy { Unsafe, Safe, SafeWithFreeze };

  StatusTy Status;
  Value *ToFreeze;

  ScalarizationResult(StatusTy Status, Value *ToFreeze = nullptr)
      : Status(Status), ToFreeze(ToFreeze) {}

public:
  ScalarizationResult(const ScalarizationResult &Other) = default;
  ~ScalarizationResult() {
    assert(!ToFreeze && "freeze() not called with ToFreeze being set");
  }

  static ScalarizationResult unsafe() { return {StatusTy::Unsafe}; }
  static ScalarizationResult safe() { return {StatusTy::Safe}; }
  static ScalarizationResult safeWithFreeze(Value *ToFreeze) {
    return {StatusTy::SafeWithFreeze, ToFreeze};
  }

  /// Returns true if the index can be scalarize without requiring a freeze.
  bool isSafe() const { return Status == StatusTy::Safe; }
  /// Returns true if the index cannot be scalarized.
  bool isUnsafe() const { return Status == StatusTy::Unsafe; }
  /// Returns true if the index can be scalarize, but requires inserting a
  /// freeze.
  bool isSafeWithFreeze() const { return Status == StatusTy::SafeWithFreeze; }

  /// Reset the state of Unsafe and clear ToFreze if set.
  void discard() {
    ToFreeze = nullptr;
    Status = StatusTy::Unsafe;
  }

  /// Freeze the ToFreeze and update the use in \p User to use it.
  void freeze(IRBuilderBase &Builder, Instruction &UserI) {
    assert(isSafeWithFreeze() &&
           "should only be used when freezing is required");
    assert(is_contained(ToFreeze->users(), &UserI) &&
           "UserI must be a user of ToFreeze");
    IRBuilder<>::InsertPointGuard Guard(Builder);
    Builder.SetInsertPoint(cast<Instruction>(&UserI));
    Value *Frozen =
        Builder.CreateFreeze(ToFreeze, ToFreeze->getName() + ".frozen");
    for (Use &U : make_early_inc_range((UserI.operands())))
      if (U.get() == ToFreeze)
        U.set(Frozen);

    ToFreeze = nullptr;
  }
};
} // namespace

/// Check if it is legal to scalarize a memory access to \p VecTy at index \p
/// Idx. \p Idx must access a valid vector element.
static ScalarizationResult canScalarizeAccess(VectorType *VecTy, Value *Idx,
                                              Instruction *CtxI,
                                              AssumptionCache &AC,
                                              const DominatorTree &DT) {
  // We do checks for both fixed vector types and scalable vector types.
  // This is the number of elements of fixed vector types,
  // or the minimum number of elements of scalable vector types.
  uint64_t NumElements = VecTy->getElementCount().getKnownMinValue();
  unsigned IntWidth = Idx->getType()->getScalarSizeInBits();

  if (auto *C = dyn_cast<ConstantInt>(Idx)) {
    if (C->getValue().ult(NumElements))
      return ScalarizationResult::safe();
    return ScalarizationResult::unsafe();
  }

  // Always unsafe if the index type can't handle all inbound values.
  if (!llvm::isUIntN(IntWidth, NumElements))
    return ScalarizationResult::unsafe();

  APInt Zero(IntWidth, 0);
  APInt MaxElts(IntWidth, NumElements);
  ConstantRange ValidIndices(Zero, MaxElts);
  ConstantRange IdxRange(IntWidth, true);

  if (isGuaranteedNotToBePoison(Idx, &AC)) {
    if (ValidIndices.contains(computeConstantRange(Idx, /* ForSigned */ false,
                                                   true, &AC, CtxI, &DT)))
      return ScalarizationResult::safe();
    return ScalarizationResult::unsafe();
  }

  // If the index may be poison, check if we can insert a freeze before the
  // range of the index is restricted.
  Value *IdxBase;
  ConstantInt *CI;
  if (match(Idx, m_And(m_Value(IdxBase), m_ConstantInt(CI)))) {
    IdxRange = IdxRange.binaryAnd(CI->getValue());
  } else if (match(Idx, m_URem(m_Value(IdxBase), m_ConstantInt(CI)))) {
    IdxRange = IdxRange.urem(CI->getValue());
  }

  if (ValidIndices.contains(IdxRange))
    return ScalarizationResult::safeWithFreeze(IdxBase);
  return ScalarizationResult::unsafe();
}

/// The memory operation on a vector of \p ScalarType had alignment of
/// \p VectorAlignment. Compute the maximal, but conservatively correct,
/// alignment that will be valid for the memory operation on a single scalar
/// element of the same type with index \p Idx.
static Align computeAlignmentAfterScalarization(Align VectorAlignment,
                                                Type *ScalarType, Value *Idx,
                                                const DataLayout &DL) {
  if (auto *C = dyn_cast<ConstantInt>(Idx))
    return commonAlignment(VectorAlignment,
                           C->getZExtValue() * DL.getTypeStoreSize(ScalarType));
  return commonAlignment(VectorAlignment, DL.getTypeStoreSize(ScalarType));
}

// Combine patterns like:
//   %0 = load <4 x i32>, <4 x i32>* %a
//   %1 = insertelement <4 x i32> %0, i32 %b, i32 1
//   store <4 x i32> %1, <4 x i32>* %a
// to:
//   %0 = bitcast <4 x i32>* %a to i32*
//   %1 = getelementptr inbounds i32, i32* %0, i64 0, i64 1
//   store i32 %b, i32* %1
bool VectorCombine::foldSingleElementStore(Instruction &I) {
  if (!TTI.allowVectorElementIndexingUsingGEP())
    return false;
  auto *SI = cast<StoreInst>(&I);
  if (!SI->isSimple() || !isa<VectorType>(SI->getValueOperand()->getType()))
    return false;

  // TODO: Combine more complicated patterns (multiple insert) by referencing
  // TargetTransformInfo.
  Instruction *Source;
  Value *NewElement;
  Value *Idx;
  if (!match(SI->getValueOperand(),
             m_InsertElt(m_Instruction(Source), m_Value(NewElement),
                         m_Value(Idx))))
    return false;

  if (auto *Load = dyn_cast<LoadInst>(Source)) {
    auto VecTy = cast<VectorType>(SI->getValueOperand()->getType());
    Value *SrcAddr = Load->getPointerOperand()->stripPointerCasts();
    // Don't optimize for atomic/volatile load or store. Ensure memory is not
    // modified between, vector type matches store size, and index is inbounds.
    if (!Load->isSimple() || Load->getParent() != SI->getParent() ||
        !DL->typeSizeEqualsStoreSize(Load->getType()->getScalarType()) ||
        SrcAddr != SI->getPointerOperand()->stripPointerCasts())
      return false;

    auto ScalarizableIdx = canScalarizeAccess(VecTy, Idx, Load, AC, DT);
    if (ScalarizableIdx.isUnsafe() ||
        isMemModifiedBetween(Load->getIterator(), SI->getIterator(),
                             MemoryLocation::get(SI), AA))
      return false;

    // Ensure we add the load back to the worklist BEFORE its users so they can
    // erased in the correct order.
    Worklist.push(Load);

    if (ScalarizableIdx.isSafeWithFreeze())
      ScalarizableIdx.freeze(Builder, *cast<Instruction>(Idx));
    Value *GEP = Builder.CreateInBoundsGEP(
        SI->getValueOperand()->getType(), SI->getPointerOperand(),
        {ConstantInt::get(Idx->getType(), 0), Idx});
    StoreInst *NSI = Builder.CreateStore(NewElement, GEP);
    NSI->copyMetadata(*SI);
    Align ScalarOpAlignment = computeAlignmentAfterScalarization(
        std::max(SI->getAlign(), Load->getAlign()), NewElement->getType(), Idx,
        *DL);
    NSI->setAlignment(ScalarOpAlignment);
    replaceValue(I, *NSI);
    eraseInstruction(I);
    return true;
  }

  return false;
}

/// Try to scalarize vector loads feeding extractelement instructions.
bool VectorCombine::scalarizeLoadExtract(Instruction &I) {
  if (!TTI.allowVectorElementIndexingUsingGEP())
    return false;

  Value *Ptr;
  if (!match(&I, m_Load(m_Value(Ptr))))
    return false;

  auto *LI = cast<LoadInst>(&I);
  auto *VecTy = cast<VectorType>(LI->getType());
  if (LI->isVolatile() || !DL->typeSizeEqualsStoreSize(VecTy->getScalarType()))
    return false;

  InstructionCost OriginalCost =
      TTI.getMemoryOpCost(Instruction::Load, VecTy, LI->getAlign(),
                          LI->getPointerAddressSpace(), CostKind);
  InstructionCost ScalarizedCost = 0;

  Instruction *LastCheckedInst = LI;
  unsigned NumInstChecked = 0;
  DenseMap<ExtractElementInst *, ScalarizationResult> NeedFreeze;
  auto FailureGuard = make_scope_exit([&]() {
    // If the transform is aborted, discard the ScalarizationResults.
    for (auto &Pair : NeedFreeze)
      Pair.second.discard();
  });

  // Check if all users of the load are extracts with no memory modifications
  // between the load and the extract. Compute the cost of both the original
  // code and the scalarized version.
  for (User *U : LI->users()) {
    auto *UI = dyn_cast<ExtractElementInst>(U);
    if (!UI || UI->getParent() != LI->getParent())
      return false;

    // If any extract is waiting to be erased, then bail out as this will
    // distort the cost calculation and possibly lead to infinite loops.
    if (UI->use_empty())
      return false;

    // Check if any instruction between the load and the extract may modify
    // memory.
    if (LastCheckedInst->comesBefore(UI)) {
      for (Instruction &I :
           make_range(std::next(LI->getIterator()), UI->getIterator())) {
        // Bail out if we reached the check limit or the instruction may write
        // to memory.
        if (NumInstChecked == MaxInstrsToScan || I.mayWriteToMemory())
          return false;
        NumInstChecked++;
      }
      LastCheckedInst = UI;
    }

    auto ScalarIdx =
        canScalarizeAccess(VecTy, UI->getIndexOperand(), LI, AC, DT);
    if (ScalarIdx.isUnsafe())
      return false;
    if (ScalarIdx.isSafeWithFreeze()) {
      NeedFreeze.try_emplace(UI, ScalarIdx);
      ScalarIdx.discard();
    }

    auto *Index = dyn_cast<ConstantInt>(UI->getIndexOperand());
    OriginalCost +=
        TTI.getVectorInstrCost(Instruction::ExtractElement, VecTy, CostKind,
                               Index ? Index->getZExtValue() : -1);
    ScalarizedCost +=
        TTI.getMemoryOpCost(Instruction::Load, VecTy->getElementType(),
                            Align(1), LI->getPointerAddressSpace(), CostKind);
    ScalarizedCost += TTI.getAddressComputationCost(LI->getPointerOperandType(),
                                                    nullptr, nullptr, CostKind);
  }

  LLVM_DEBUG(dbgs() << "Found all extractions of a vector load: " << I
                    << "\n  LoadExtractCost: " << OriginalCost
                    << " vs ScalarizedCost: " << ScalarizedCost << "\n");

  if (ScalarizedCost >= OriginalCost)
    return false;

  // Ensure we add the load back to the worklist BEFORE its users so they can
  // erased in the correct order.
  Worklist.push(LI);

  Type *ElemType = VecTy->getElementType();

  // Replace extracts with narrow scalar loads.
  for (User *U : LI->users()) {
    auto *EI = cast<ExtractElementInst>(U);
    Value *Idx = EI->getIndexOperand();

    // Insert 'freeze' for poison indexes.
    auto It = NeedFreeze.find(EI);
    if (It != NeedFreeze.end())
      It->second.freeze(Builder, *cast<Instruction>(Idx));

    Builder.SetInsertPoint(EI);
    Value *GEP =
        Builder.CreateInBoundsGEP(VecTy, Ptr, {Builder.getInt32(0), Idx});
    auto *NewLoad = cast<LoadInst>(
        Builder.CreateLoad(ElemType, GEP, EI->getName() + ".scalar"));

    Align ScalarOpAlignment =
        computeAlignmentAfterScalarization(LI->getAlign(), ElemType, Idx, *DL);
    NewLoad->setAlignment(ScalarOpAlignment);

    if (auto *ConstIdx = dyn_cast<ConstantInt>(Idx)) {
      size_t Offset = ConstIdx->getZExtValue() * DL->getTypeStoreSize(ElemType);
      AAMDNodes OldAAMD = LI->getAAMetadata();
      NewLoad->setAAMetadata(OldAAMD.adjustForAccess(Offset, ElemType, *DL));
    }

    replaceValue(*EI, *NewLoad, false);
  }

  FailureGuard.release();
  return true;
}

bool VectorCombine::scalarizeExtExtract(Instruction &I) {
  if (!TTI.allowVectorElementIndexingUsingGEP())
    return false;
  auto *Ext = dyn_cast<ZExtInst>(&I);
  if (!Ext)
    return false;

  // Try to convert a vector zext feeding only extracts to a set of scalar
  //   (Src << ExtIdx *Size) & (Size -1)
  // if profitable   .
  auto *SrcTy = dyn_cast<FixedVectorType>(Ext->getOperand(0)->getType());
  if (!SrcTy)
    return false;
  auto *DstTy = cast<FixedVectorType>(Ext->getType());

  Type *ScalarDstTy = DstTy->getElementType();
  if (DL->getTypeSizeInBits(SrcTy) != DL->getTypeSizeInBits(ScalarDstTy))
    return false;

  InstructionCost VectorCost =
      TTI.getCastInstrCost(Instruction::ZExt, DstTy, SrcTy,
                           TTI::CastContextHint::None, CostKind, Ext);
  unsigned ExtCnt = 0;
  bool ExtLane0 = false;
  for (User *U : Ext->users()) {
    uint64_t Idx;
    if (!match(U, m_ExtractElt(m_Value(), m_ConstantInt(Idx))))
      return false;
    if (cast<Instruction>(U)->use_empty())
      continue;
    ExtCnt += 1;
    ExtLane0 |= !Idx;
    VectorCost += TTI.getVectorInstrCost(Instruction::ExtractElement, DstTy,
                                         CostKind, Idx, U);
  }

  InstructionCost ScalarCost =
      ExtCnt * TTI.getArithmeticInstrCost(
                   Instruction::And, ScalarDstTy, CostKind,
                   {TTI::OK_AnyValue, TTI::OP_None},
                   {TTI::OK_NonUniformConstantValue, TTI::OP_None}) +
      (ExtCnt - ExtLane0) *
          TTI.getArithmeticInstrCost(
              Instruction::LShr, ScalarDstTy, CostKind,
              {TTI::OK_AnyValue, TTI::OP_None},
              {TTI::OK_NonUniformConstantValue, TTI::OP_None});
  if (ScalarCost > VectorCost)
    return false;

  Value *ScalarV = Ext->getOperand(0);
  if (!isGuaranteedNotToBePoison(ScalarV, &AC, dyn_cast<Instruction>(ScalarV),
                                 &DT))
    ScalarV = Builder.CreateFreeze(ScalarV);
  ScalarV = Builder.CreateBitCast(
      ScalarV,
      IntegerType::get(SrcTy->getContext(), DL->getTypeSizeInBits(SrcTy)));
  uint64_t SrcEltSizeInBits = DL->getTypeSizeInBits(SrcTy->getElementType());
  uint64_t EltBitMask = (1ull << SrcEltSizeInBits) - 1;
  for (User *U : Ext->users()) {
    auto *Extract = cast<ExtractElementInst>(U);
    uint64_t Idx =
        cast<ConstantInt>(Extract->getIndexOperand())->getZExtValue();
    Value *LShr = Builder.CreateLShr(ScalarV, Idx * SrcEltSizeInBits);
    Value *And = Builder.CreateAnd(LShr, EltBitMask);
    U->replaceAllUsesWith(And);
  }
  return true;
}

/// Try to fold "(or (zext (bitcast X)), (shl (zext (bitcast Y)), C))"
/// to "(bitcast (concat X, Y))"
/// where X/Y are bitcasted from i1 mask vectors.
bool VectorCombine::foldConcatOfBoolMasks(Instruction &I) {
  Type *Ty = I.getType();
  if (!Ty->isIntegerTy())
    return false;

  // TODO: Add big endian test coverage
  if (DL->isBigEndian())
    return false;

  // Restrict to disjoint cases so the mask vectors aren't overlapping.
  Instruction *X, *Y;
  if (!match(&I, m_DisjointOr(m_Instruction(X), m_Instruction(Y))))
    return false;

  // Allow both sources to contain shl, to handle more generic pattern:
  // "(or (shl (zext (bitcast X)), C1), (shl (zext (bitcast Y)), C2))"
  Value *SrcX;
  uint64_t ShAmtX = 0;
  if (!match(X, m_OneUse(m_ZExt(m_OneUse(m_BitCast(m_Value(SrcX)))))) &&
      !match(X, m_OneUse(
                    m_Shl(m_OneUse(m_ZExt(m_OneUse(m_BitCast(m_Value(SrcX))))),
                          m_ConstantInt(ShAmtX)))))
    return false;

  Value *SrcY;
  uint64_t ShAmtY = 0;
  if (!match(Y, m_OneUse(m_ZExt(m_OneUse(m_BitCast(m_Value(SrcY)))))) &&
      !match(Y, m_OneUse(
                    m_Shl(m_OneUse(m_ZExt(m_OneUse(m_BitCast(m_Value(SrcY))))),
                          m_ConstantInt(ShAmtY)))))
    return false;

  // Canonicalize larger shift to the RHS.
  if (ShAmtX > ShAmtY) {
    std::swap(X, Y);
    std::swap(SrcX, SrcY);
    std::swap(ShAmtX, ShAmtY);
  }

  // Ensure both sources are matching vXi1 bool mask types, and that the shift
  // difference is the mask width so they can be easily concatenated together.
  uint64_t ShAmtDiff = ShAmtY - ShAmtX;
  unsigned NumSHL = (ShAmtX > 0) + (ShAmtY > 0);
  unsigned BitWidth = Ty->getPrimitiveSizeInBits();
  auto *MaskTy = dyn_cast<FixedVectorType>(SrcX->getType());
  if (!MaskTy || SrcX->getType() != SrcY->getType() ||
      !MaskTy->getElementType()->isIntegerTy(1) ||
      MaskTy->getNumElements() != ShAmtDiff ||
      MaskTy->getNumElements() > (BitWidth / 2))
    return false;

  auto *ConcatTy = FixedVectorType::getDoubleElementsVectorType(MaskTy);
  auto *ConcatIntTy =
      Type::getIntNTy(Ty->getContext(), ConcatTy->getNumElements());
  auto *MaskIntTy = Type::getIntNTy(Ty->getContext(), ShAmtDiff);

  SmallVector<int, 32> ConcatMask(ConcatTy->getNumElements());
  std::iota(ConcatMask.begin(), ConcatMask.end(), 0);

  // TODO: Is it worth supporting multi use cases?
  InstructionCost OldCost = 0;
  OldCost += TTI.getArithmeticInstrCost(Instruction::Or, Ty, CostKind);
  OldCost +=
      NumSHL * TTI.getArithmeticInstrCost(Instruction::Shl, Ty, CostKind);
  OldCost += 2 * TTI.getCastInstrCost(Instruction::ZExt, Ty, MaskIntTy,
                                      TTI::CastContextHint::None, CostKind);
  OldCost += 2 * TTI.getCastInstrCost(Instruction::BitCast, MaskIntTy, MaskTy,
                                      TTI::CastContextHint::None, CostKind);

  InstructionCost NewCost = 0;
  NewCost += TTI.getShuffleCost(TargetTransformInfo::SK_PermuteTwoSrc, ConcatTy,
                                MaskTy, ConcatMask, CostKind);
  NewCost += TTI.getCastInstrCost(Instruction::BitCast, ConcatIntTy, ConcatTy,
                                  TTI::CastContextHint::None, CostKind);
  if (Ty != ConcatIntTy)
    NewCost += TTI.getCastInstrCost(Instruction::ZExt, Ty, ConcatIntTy,
                                    TTI::CastContextHint::None, CostKind);
  if (ShAmtX > 0)
    NewCost += TTI.getArithmeticInstrCost(Instruction::Shl, Ty, CostKind);

  LLVM_DEBUG(dbgs() << "Found a concatenation of bitcasted bool masks: " << I
                    << "\n  OldCost: " << OldCost << " vs NewCost: " << NewCost
                    << "\n");

  if (NewCost > OldCost)
    return false;

  // Build bool mask concatenation, bitcast back to scalar integer, and perform
  // any residual zero-extension or shifting.
  Value *Concat = Builder.CreateShuffleVector(SrcX, SrcY, ConcatMask);
  Worklist.pushValue(Concat);

  Value *Result = Builder.CreateBitCast(Concat, ConcatIntTy);

  if (Ty != ConcatIntTy) {
    Worklist.pushValue(Result);
    Result = Builder.CreateZExt(Result, Ty);
  }

  if (ShAmtX > 0) {
    Worklist.pushValue(Result);
    Result = Builder.CreateShl(Result, ShAmtX);
  }

  replaceValue(I, *Result);
  return true;
}

/// Try to convert "shuffle (binop (shuffle, shuffle)), undef"
///           -->  "binop (shuffle), (shuffle)".
bool VectorCombine::foldPermuteOfBinops(Instruction &I) {
  BinaryOperator *BinOp;
  ArrayRef<int> OuterMask;
  if (!match(&I,
             m_Shuffle(m_OneUse(m_BinOp(BinOp)), m_Undef(), m_Mask(OuterMask))))
    return false;

  // Don't introduce poison into div/rem.
  if (BinOp->isIntDivRem() && llvm::is_contained(OuterMask, PoisonMaskElem))
    return false;

  Value *Op00, *Op01, *Op10, *Op11;
  ArrayRef<int> Mask0, Mask1;
  bool Match0 =
      match(BinOp->getOperand(0),
            m_OneUse(m_Shuffle(m_Value(Op00), m_Value(Op01), m_Mask(Mask0))));
  bool Match1 =
      match(BinOp->getOperand(1),
            m_OneUse(m_Shuffle(m_Value(Op10), m_Value(Op11), m_Mask(Mask1))));
  if (!Match0 && !Match1)
    return false;

  Op00 = Match0 ? Op00 : BinOp->getOperand(0);
  Op01 = Match0 ? Op01 : BinOp->getOperand(0);
  Op10 = Match1 ? Op10 : BinOp->getOperand(1);
  Op11 = Match1 ? Op11 : BinOp->getOperand(1);

  Instruction::BinaryOps Opcode = BinOp->getOpcode();
  auto *ShuffleDstTy = dyn_cast<FixedVectorType>(I.getType());
  auto *BinOpTy = dyn_cast<FixedVectorType>(BinOp->getType());
  auto *Op0Ty = dyn_cast<FixedVectorType>(Op00->getType());
  auto *Op1Ty = dyn_cast<FixedVectorType>(Op10->getType());
  if (!ShuffleDstTy || !BinOpTy || !Op0Ty || !Op1Ty)
    return false;

  unsigned NumSrcElts = BinOpTy->getNumElements();

  // Don't accept shuffles that reference the second operand in
  // div/rem or if its an undef arg.
  if ((BinOp->isIntDivRem() || !isa<PoisonValue>(I.getOperand(1))) &&
      any_of(OuterMask, [NumSrcElts](int M) { return M >= (int)NumSrcElts; }))
    return false;

  // Merge outer / inner (or identity if no match) shuffles.
  SmallVector<int> NewMask0, NewMask1;
  for (int M : OuterMask) {
    if (M < 0 || M >= (int)NumSrcElts) {
      NewMask0.push_back(PoisonMaskElem);
      NewMask1.push_back(PoisonMaskElem);
    } else {
      NewMask0.push_back(Match0 ? Mask0[M] : M);
      NewMask1.push_back(Match1 ? Mask1[M] : M);
    }
  }

  unsigned NumOpElts = Op0Ty->getNumElements();
  bool IsIdentity0 = ShuffleDstTy == Op0Ty &&
      all_of(NewMask0, [NumOpElts](int M) { return M < (int)NumOpElts; }) &&
      ShuffleVectorInst::isIdentityMask(NewMask0, NumOpElts);
  bool IsIdentity1 = ShuffleDstTy == Op1Ty &&
      all_of(NewMask1, [NumOpElts](int M) { return M < (int)NumOpElts; }) &&
      ShuffleVectorInst::isIdentityMask(NewMask1, NumOpElts);

  // Try to merge shuffles across the binop if the new shuffles are not costly.
  InstructionCost OldCost =
      TTI.getArithmeticInstrCost(Opcode, BinOpTy, CostKind) +
      TTI.getShuffleCost(TargetTransformInfo::SK_PermuteSingleSrc, ShuffleDstTy,
                         BinOpTy, OuterMask, CostKind, 0, nullptr, {BinOp}, &I);
  if (Match0)
    OldCost += TTI.getShuffleCost(
        TargetTransformInfo::SK_PermuteTwoSrc, BinOpTy, Op0Ty, Mask0, CostKind,
        0, nullptr, {Op00, Op01}, cast<Instruction>(BinOp->getOperand(0)));
  if (Match1)
    OldCost += TTI.getShuffleCost(
        TargetTransformInfo::SK_PermuteTwoSrc, BinOpTy, Op1Ty, Mask1, CostKind,
        0, nullptr, {Op10, Op11}, cast<Instruction>(BinOp->getOperand(1)));

  InstructionCost NewCost =
      TTI.getArithmeticInstrCost(Opcode, ShuffleDstTy, CostKind);

  if (!IsIdentity0)
    NewCost +=
        TTI.getShuffleCost(TargetTransformInfo::SK_PermuteTwoSrc, ShuffleDstTy,
                           Op0Ty, NewMask0, CostKind, 0, nullptr, {Op00, Op01});
  if (!IsIdentity1)
    NewCost +=
        TTI.getShuffleCost(TargetTransformInfo::SK_PermuteTwoSrc, ShuffleDstTy,
                           Op1Ty, NewMask1, CostKind, 0, nullptr, {Op10, Op11});

  LLVM_DEBUG(dbgs() << "Found a shuffle feeding a shuffled binop: " << I
                    << "\n  OldCost: " << OldCost << " vs NewCost: " << NewCost
                    << "\n");

  // If costs are equal, still fold as we reduce instruction count.
  if (NewCost > OldCost)
    return false;

  Value *LHS =
      IsIdentity0 ? Op00 : Builder.CreateShuffleVector(Op00, Op01, NewMask0);
  Value *RHS =
      IsIdentity1 ? Op10 : Builder.CreateShuffleVector(Op10, Op11, NewMask1);
  Value *NewBO = Builder.CreateBinOp(Opcode, LHS, RHS);

  // Intersect flags from the old binops.
  if (auto *NewInst = dyn_cast<Instruction>(NewBO))
    NewInst->copyIRFlags(BinOp);

  Worklist.pushValue(LHS);
  Worklist.pushValue(RHS);
  replaceValue(I, *NewBO);
  return true;
}

/// Try to convert "shuffle (binop), (binop)" into "binop (shuffle), (shuffle)".
/// Try to convert "shuffle (cmpop), (cmpop)" into "cmpop (shuffle), (shuffle)".
bool VectorCombine::foldShuffleOfBinops(Instruction &I) {
  ArrayRef<int> OldMask;
  Instruction *LHS, *RHS;
  if (!match(&I, m_Shuffle(m_OneUse(m_Instruction(LHS)),
                           m_OneUse(m_Instruction(RHS)), m_Mask(OldMask))))
    return false;

  // TODO: Add support for addlike etc.
  if (LHS->getOpcode() != RHS->getOpcode())
    return false;

  Value *X, *Y, *Z, *W;
  bool IsCommutative = false;
  CmpPredicate PredLHS = CmpInst::BAD_ICMP_PREDICATE;
  CmpPredicate PredRHS = CmpInst::BAD_ICMP_PREDICATE;
  if (match(LHS, m_BinOp(m_Value(X), m_Value(Y))) &&
      match(RHS, m_BinOp(m_Value(Z), m_Value(W)))) {
    auto *BO = cast<BinaryOperator>(LHS);
    // Don't introduce poison into div/rem.
    if (llvm::is_contained(OldMask, PoisonMaskElem) && BO->isIntDivRem())
      return false;
    IsCommutative = BinaryOperator::isCommutative(BO->getOpcode());
  } else if (match(LHS, m_Cmp(PredLHS, m_Value(X), m_Value(Y))) &&
             match(RHS, m_Cmp(PredRHS, m_Value(Z), m_Value(W))) &&
             (CmpInst::Predicate)PredLHS == (CmpInst::Predicate)PredRHS) {
    IsCommutative = cast<CmpInst>(LHS)->isCommutative();
  } else
    return false;

  auto *ShuffleDstTy = dyn_cast<FixedVectorType>(I.getType());
  auto *BinResTy = dyn_cast<FixedVectorType>(LHS->getType());
  auto *BinOpTy = dyn_cast<FixedVectorType>(X->getType());
  if (!ShuffleDstTy || !BinResTy || !BinOpTy || X->getType() != Z->getType())
    return false;

  unsigned NumSrcElts = BinOpTy->getNumElements();

  // If we have something like "add X, Y" and "add Z, X", swap ops to match.
  if (IsCommutative && X != Z && Y != W && (X == W || Y == Z))
    std::swap(X, Y);

  auto ConvertToUnary = [NumSrcElts](int &M) {
    if (M >= (int)NumSrcElts)
      M -= NumSrcElts;
  };

  SmallVector<int> NewMask0(OldMask);
  TargetTransformInfo::ShuffleKind SK0 = TargetTransformInfo::SK_PermuteTwoSrc;
  if (X == Z) {
    llvm::for_each(NewMask0, ConvertToUnary);
    SK0 = TargetTransformInfo::SK_PermuteSingleSrc;
    Z = PoisonValue::get(BinOpTy);
  }

  SmallVector<int> NewMask1(OldMask);
  TargetTransformInfo::ShuffleKind SK1 = TargetTransformInfo::SK_PermuteTwoSrc;
  if (Y == W) {
    llvm::for_each(NewMask1, ConvertToUnary);
    SK1 = TargetTransformInfo::SK_PermuteSingleSrc;
    W = PoisonValue::get(BinOpTy);
  }

  // Try to replace a binop with a shuffle if the shuffle is not costly.
  InstructionCost OldCost =
      TTI.getInstructionCost(LHS, CostKind) +
      TTI.getInstructionCost(RHS, CostKind) +
      TTI.getShuffleCost(TargetTransformInfo::SK_PermuteTwoSrc, ShuffleDstTy,
                         BinResTy, OldMask, CostKind, 0, nullptr, {LHS, RHS},
                         &I);

  // Handle shuffle(binop(shuffle(x),y),binop(z,shuffle(w))) style patterns
  // where one use shuffles have gotten split across the binop/cmp. These
  // often allow a major reduction in total cost that wouldn't happen as
  // individual folds.
  auto MergeInner = [&](Value *&Op, int Offset, MutableArrayRef<int> Mask,
                        TTI::TargetCostKind CostKind) -> bool {
    Value *InnerOp;
    ArrayRef<int> InnerMask;
    if (match(Op, m_OneUse(m_Shuffle(m_Value(InnerOp), m_Undef(),
                                     m_Mask(InnerMask)))) &&
        InnerOp->getType() == Op->getType() &&
        all_of(InnerMask,
               [NumSrcElts](int M) { return M < (int)NumSrcElts; })) {
      for (int &M : Mask)
        if (Offset <= M && M < (int)(Offset + NumSrcElts)) {
          M = InnerMask[M - Offset];
          M = 0 <= M ? M + Offset : M;
        }
      OldCost += TTI.getInstructionCost(cast<Instruction>(Op), CostKind);
      Op = InnerOp;
      return true;
    }
    return false;
  };
  bool ReducedInstCount = false;
  ReducedInstCount |= MergeInner(X, 0, NewMask0, CostKind);
  ReducedInstCount |= MergeInner(Y, 0, NewMask1, CostKind);
  ReducedInstCount |= MergeInner(Z, NumSrcElts, NewMask0, CostKind);
  ReducedInstCount |= MergeInner(W, NumSrcElts, NewMask1, CostKind);

  auto *ShuffleCmpTy =
      FixedVectorType::get(BinOpTy->getElementType(), ShuffleDstTy);
  InstructionCost NewCost =
      TTI.getShuffleCost(SK0, ShuffleCmpTy, BinOpTy, NewMask0, CostKind, 0,
                         nullptr, {X, Z}) +
      TTI.getShuffleCost(SK1, ShuffleCmpTy, BinOpTy, NewMask1, CostKind, 0,
                         nullptr, {Y, W});

  if (PredLHS == CmpInst::BAD_ICMP_PREDICATE) {
    NewCost +=
        TTI.getArithmeticInstrCost(LHS->getOpcode(), ShuffleDstTy, CostKind);
  } else {
    NewCost += TTI.getCmpSelInstrCost(LHS->getOpcode(), ShuffleCmpTy,
                                      ShuffleDstTy, PredLHS, CostKind);
  }

  LLVM_DEBUG(dbgs() << "Found a shuffle feeding two binops: " << I
                    << "\n  OldCost: " << OldCost << " vs NewCost: " << NewCost
                    << "\n");

  // If either shuffle will constant fold away, then fold for the same cost as
  // we will reduce the instruction count.
  ReducedInstCount |= (isa<Constant>(X) && isa<Constant>(Z)) ||
                      (isa<Constant>(Y) && isa<Constant>(W));
  if (ReducedInstCount ? (NewCost > OldCost) : (NewCost >= OldCost))
    return false;

  Value *Shuf0 = Builder.CreateShuffleVector(X, Z, NewMask0);
  Value *Shuf1 = Builder.CreateShuffleVector(Y, W, NewMask1);
  Value *NewBO = PredLHS == CmpInst::BAD_ICMP_PREDICATE
                     ? Builder.CreateBinOp(
                           cast<BinaryOperator>(LHS)->getOpcode(), Shuf0, Shuf1)
                     : Builder.CreateCmp(PredLHS, Shuf0, Shuf1);

  // Intersect flags from the old binops.
  if (auto *NewInst = dyn_cast<Instruction>(NewBO)) {
    NewInst->copyIRFlags(LHS);
    NewInst->andIRFlags(RHS);
  }

  Worklist.pushValue(Shuf0);
  Worklist.pushValue(Shuf1);
  replaceValue(I, *NewBO);
  return true;
}

/// Try to convert,
/// (shuffle(select(c1,t1,f1)), (select(c2,t2,f2)), m) into
/// (select (shuffle c1,c2,m), (shuffle t1,t2,m), (shuffle f1,f2,m))
bool VectorCombine::foldShuffleOfSelects(Instruction &I) {
  ArrayRef<int> Mask;
  Value *C1, *T1, *F1, *C2, *T2, *F2;
  if (!match(&I, m_Shuffle(
                     m_OneUse(m_Select(m_Value(C1), m_Value(T1), m_Value(F1))),
                     m_OneUse(m_Select(m_Value(C2), m_Value(T2), m_Value(F2))),
                     m_Mask(Mask))))
    return false;

  auto *C1VecTy = dyn_cast<FixedVectorType>(C1->getType());
  auto *C2VecTy = dyn_cast<FixedVectorType>(C2->getType());
  if (!C1VecTy || !C2VecTy || C1VecTy != C2VecTy)
    return false;

  auto *SI0FOp = dyn_cast<FPMathOperator>(I.getOperand(0));
  auto *SI1FOp = dyn_cast<FPMathOperator>(I.getOperand(1));
  // SelectInsts must have the same FMF.
  if (((SI0FOp == nullptr) != (SI1FOp == nullptr)) ||
      ((SI0FOp != nullptr) &&
       (SI0FOp->getFastMathFlags() != SI1FOp->getFastMathFlags())))
    return false;

  auto *SrcVecTy = cast<FixedVectorType>(T1->getType());
  auto *DstVecTy = cast<FixedVectorType>(I.getType());
  auto SK = TargetTransformInfo::SK_PermuteTwoSrc;
  auto SelOp = Instruction::Select;
  InstructionCost OldCost = TTI.getCmpSelInstrCost(
      SelOp, SrcVecTy, C1VecTy, CmpInst::BAD_ICMP_PREDICATE, CostKind);
  OldCost += TTI.getCmpSelInstrCost(SelOp, SrcVecTy, C2VecTy,
                                    CmpInst::BAD_ICMP_PREDICATE, CostKind);
  OldCost +=
      TTI.getShuffleCost(SK, DstVecTy, SrcVecTy, Mask, CostKind, 0, nullptr,
                         {I.getOperand(0), I.getOperand(1)}, &I);

  InstructionCost NewCost = TTI.getShuffleCost(
      SK, FixedVectorType::get(C1VecTy->getScalarType(), Mask.size()), C1VecTy,
      Mask, CostKind, 0, nullptr, {C1, C2});
  NewCost += TTI.getShuffleCost(SK, DstVecTy, SrcVecTy, Mask, CostKind, 0,
                                nullptr, {T1, T2});
  NewCost += TTI.getShuffleCost(SK, DstVecTy, SrcVecTy, Mask, CostKind, 0,
                                nullptr, {F1, F2});
  auto *C1C2ShuffledVecTy = cast<FixedVectorType>(
      toVectorTy(Type::getInt1Ty(I.getContext()), DstVecTy->getNumElements()));
  NewCost += TTI.getCmpSelInstrCost(SelOp, DstVecTy, C1C2ShuffledVecTy,
                                    CmpInst::BAD_ICMP_PREDICATE, CostKind);

  LLVM_DEBUG(dbgs() << "Found a shuffle feeding two selects: " << I
                    << "\n  OldCost: " << OldCost << " vs NewCost: " << NewCost
                    << "\n");
  if (NewCost > OldCost)
    return false;

  Value *ShuffleCmp = Builder.CreateShuffleVector(C1, C2, Mask);
  Value *ShuffleTrue = Builder.CreateShuffleVector(T1, T2, Mask);
  Value *ShuffleFalse = Builder.CreateShuffleVector(F1, F2, Mask);
  Value *NewSel;
  // We presuppose that the SelectInsts have the same FMF.
  if (SI0FOp)
    NewSel = Builder.CreateSelectFMF(ShuffleCmp, ShuffleTrue, ShuffleFalse,
                                     SI0FOp->getFastMathFlags());
  else
    NewSel = Builder.CreateSelect(ShuffleCmp, ShuffleTrue, ShuffleFalse);

  Worklist.pushValue(ShuffleCmp);
  Worklist.pushValue(ShuffleTrue);
  Worklist.pushValue(ShuffleFalse);
  replaceValue(I, *NewSel);
  return true;
}

/// Try to convert "shuffle (castop), (castop)" with a shared castop operand
/// into "castop (shuffle)".
bool VectorCombine::foldShuffleOfCastops(Instruction &I) {
  Value *V0, *V1;
  ArrayRef<int> OldMask;
  if (!match(&I, m_Shuffle(m_Value(V0), m_Value(V1), m_Mask(OldMask))))
    return false;

  auto *C0 = dyn_cast<CastInst>(V0);
  auto *C1 = dyn_cast<CastInst>(V1);
  if (!C0 || !C1)
    return false;

  Instruction::CastOps Opcode = C0->getOpcode();
  if (C0->getSrcTy() != C1->getSrcTy())
    return false;

  // Handle shuffle(zext_nneg(x), sext(y)) -> sext(shuffle(x,y)) folds.
  if (Opcode != C1->getOpcode()) {
    if (match(C0, m_SExtLike(m_Value())) && match(C1, m_SExtLike(m_Value())))
      Opcode = Instruction::SExt;
    else
      return false;
  }

  auto *ShuffleDstTy = dyn_cast<FixedVectorType>(I.getType());
  auto *CastDstTy = dyn_cast<FixedVectorType>(C0->getDestTy());
  auto *CastSrcTy = dyn_cast<FixedVectorType>(C0->getSrcTy());
  if (!ShuffleDstTy || !CastDstTy || !CastSrcTy)
    return false;

  unsigned NumSrcElts = CastSrcTy->getNumElements();
  unsigned NumDstElts = CastDstTy->getNumElements();
  assert((NumDstElts == NumSrcElts || Opcode == Instruction::BitCast) &&
         "Only bitcasts expected to alter src/dst element counts");

  // Check for bitcasting of unscalable vector types.
  // e.g. <32 x i40> -> <40 x i32>
  if (NumDstElts != NumSrcElts && (NumSrcElts % NumDstElts) != 0 &&
      (NumDstElts % NumSrcElts) != 0)
    return false;

  SmallVector<int, 16> NewMask;
  if (NumSrcElts >= NumDstElts) {
    // The bitcast is from wide to narrow/equal elements. The shuffle mask can
    // always be expanded to the equivalent form choosing narrower elements.
    assert(NumSrcElts % NumDstElts == 0 && "Unexpected shuffle mask");
    unsigned ScaleFactor = NumSrcElts / NumDstElts;
    narrowShuffleMaskElts(ScaleFactor, OldMask, NewMask);
  } else {
    // The bitcast is from narrow elements to wide elements. The shuffle mask
    // must choose consecutive elements to allow casting first.
    assert(NumDstElts % NumSrcElts == 0 && "Unexpected shuffle mask");
    unsigned ScaleFactor = NumDstElts / NumSrcElts;
    if (!widenShuffleMaskElts(ScaleFactor, OldMask, NewMask))
      return false;
  }

  auto *NewShuffleDstTy =
      FixedVectorType::get(CastSrcTy->getScalarType(), NewMask.size());

  // Try to replace a castop with a shuffle if the shuffle is not costly.
  InstructionCost CostC0 =
      TTI.getCastInstrCost(C0->getOpcode(), CastDstTy, CastSrcTy,
                           TTI::CastContextHint::None, CostKind);
  InstructionCost CostC1 =
      TTI.getCastInstrCost(C1->getOpcode(), CastDstTy, CastSrcTy,
                           TTI::CastContextHint::None, CostKind);
  InstructionCost OldCost = CostC0 + CostC1;
  OldCost +=
      TTI.getShuffleCost(TargetTransformInfo::SK_PermuteTwoSrc, ShuffleDstTy,
                         CastDstTy, OldMask, CostKind, 0, nullptr, {}, &I);

  InstructionCost NewCost =
      TTI.getShuffleCost(TargetTransformInfo::SK_PermuteTwoSrc, NewShuffleDstTy,
                         CastSrcTy, NewMask, CostKind);
  NewCost += TTI.getCastInstrCost(Opcode, ShuffleDstTy, NewShuffleDstTy,
                                  TTI::CastContextHint::None, CostKind);
  if (!C0->hasOneUse())
    NewCost += CostC0;
  if (!C1->hasOneUse())
    NewCost += CostC1;

  LLVM_DEBUG(dbgs() << "Found a shuffle feeding two casts: " << I
                    << "\n  OldCost: " << OldCost << " vs NewCost: " << NewCost
                    << "\n");
  if (NewCost > OldCost)
    return false;

  Value *Shuf = Builder.CreateShuffleVector(C0->getOperand(0),
                                            C1->getOperand(0), NewMask);
  Value *Cast = Builder.CreateCast(Opcode, Shuf, ShuffleDstTy);

  // Intersect flags from the old casts.
  if (auto *NewInst = dyn_cast<Instruction>(Cast)) {
    NewInst->copyIRFlags(C0);
    NewInst->andIRFlags(C1);
  }

  Worklist.pushValue(Shuf);
  replaceValue(I, *Cast);
  return true;
}

/// Try to convert any of:
/// "shuffle (shuffle x, y), (shuffle y, x)"
/// "shuffle (shuffle x, undef), (shuffle y, undef)"
/// "shuffle (shuffle x, undef), y"
/// "shuffle x, (shuffle y, undef)"
/// into "shuffle x, y".
bool VectorCombine::foldShuffleOfShuffles(Instruction &I) {
  ArrayRef<int> OuterMask;
  Value *OuterV0, *OuterV1;
  if (!match(&I,
             m_Shuffle(m_Value(OuterV0), m_Value(OuterV1), m_Mask(OuterMask))))
    return false;

  ArrayRef<int> InnerMask0, InnerMask1;
  Value *X0, *X1, *Y0, *Y1;
  bool Match0 =
      match(OuterV0, m_Shuffle(m_Value(X0), m_Value(Y0), m_Mask(InnerMask0)));
  bool Match1 =
      match(OuterV1, m_Shuffle(m_Value(X1), m_Value(Y1), m_Mask(InnerMask1)));
  if (!Match0 && !Match1)
    return false;

  // If the outer shuffle is a permute, then create a fake inner all-poison
  // shuffle. This is easier than accounting for length-changing shuffles below.
  SmallVector<int, 16> PoisonMask1;
  if (!Match1 && isa<PoisonValue>(OuterV1)) {
    X1 = X0;
    Y1 = Y0;
    PoisonMask1.append(InnerMask0.size(), PoisonMaskElem);
    InnerMask1 = PoisonMask1;
    Match1 = true; // fake match
  }

  X0 = Match0 ? X0 : OuterV0;
  Y0 = Match0 ? Y0 : OuterV0;
  X1 = Match1 ? X1 : OuterV1;
  Y1 = Match1 ? Y1 : OuterV1;
  auto *ShuffleDstTy = dyn_cast<FixedVectorType>(I.getType());
  auto *ShuffleSrcTy = dyn_cast<FixedVectorType>(X0->getType());
  auto *ShuffleImmTy = dyn_cast<FixedVectorType>(OuterV0->getType());
  if (!ShuffleDstTy || !ShuffleSrcTy || !ShuffleImmTy ||
      X0->getType() != X1->getType())
    return false;

  unsigned NumSrcElts = ShuffleSrcTy->getNumElements();
  unsigned NumImmElts = ShuffleImmTy->getNumElements();

  // Attempt to merge shuffles, matching upto 2 source operands.
  // Replace index to a poison arg with PoisonMaskElem.
  // Bail if either inner masks reference an undef arg.
  SmallVector<int, 16> NewMask(OuterMask);
  Value *NewX = nullptr, *NewY = nullptr;
  for (int &M : NewMask) {
    Value *Src = nullptr;
    if (0 <= M && M < (int)NumImmElts) {
      Src = OuterV0;
      if (Match0) {
        M = InnerMask0[M];
        Src = M >= (int)NumSrcElts ? Y0 : X0;
        M = M >= (int)NumSrcElts ? (M - NumSrcElts) : M;
      }
    } else if (M >= (int)NumImmElts) {
      Src = OuterV1;
      M -= NumImmElts;
      if (Match1) {
        M = InnerMask1[M];
        Src = M >= (int)NumSrcElts ? Y1 : X1;
        M = M >= (int)NumSrcElts ? (M - NumSrcElts) : M;
      }
    }
    if (Src && M != PoisonMaskElem) {
      assert(0 <= M && M < (int)NumSrcElts && "Unexpected shuffle mask index");
      if (isa<UndefValue>(Src)) {
        // We've referenced an undef element - if its poison, update the shuffle
        // mask, else bail.
        if (!isa<PoisonValue>(Src))
          return false;
        M = PoisonMaskElem;
        continue;
      }
      if (!NewX || NewX == Src) {
        NewX = Src;
        continue;
      }
      if (!NewY || NewY == Src) {
        M += NumSrcElts;
        NewY = Src;
        continue;
      }
      return false;
    }
  }

  if (!NewX)
    return PoisonValue::get(ShuffleDstTy);
  if (!NewY)
    NewY = PoisonValue::get(ShuffleSrcTy);

  // Have we folded to an Identity shuffle?
  if (ShuffleVectorInst::isIdentityMask(NewMask, NumSrcElts)) {
    replaceValue(I, *NewX);
    return true;
  }

  // Try to merge the shuffles if the new shuffle is not costly.
  InstructionCost InnerCost0 = 0;
  if (Match0)
    InnerCost0 = TTI.getInstructionCost(cast<User>(OuterV0), CostKind);

  InstructionCost InnerCost1 = 0;
  if (Match1)
    InnerCost1 = TTI.getInstructionCost(cast<User>(OuterV1), CostKind);

  InstructionCost OuterCost = TTI.getInstructionCost(&I, CostKind);

  InstructionCost OldCost = InnerCost0 + InnerCost1 + OuterCost;

  bool IsUnary = all_of(NewMask, [&](int M) { return M < (int)NumSrcElts; });
  TargetTransformInfo::ShuffleKind SK =
      IsUnary ? TargetTransformInfo::SK_PermuteSingleSrc
              : TargetTransformInfo::SK_PermuteTwoSrc;
  InstructionCost NewCost =
      TTI.getShuffleCost(SK, ShuffleDstTy, ShuffleSrcTy, NewMask, CostKind, 0,
                         nullptr, {NewX, NewY});
  if (!OuterV0->hasOneUse())
    NewCost += InnerCost0;
  if (!OuterV1->hasOneUse())
    NewCost += InnerCost1;

  LLVM_DEBUG(dbgs() << "Found a shuffle feeding two shuffles: " << I
                    << "\n  OldCost: " << OldCost << " vs NewCost: " << NewCost
                    << "\n");
  if (NewCost > OldCost)
    return false;

  Value *Shuf = Builder.CreateShuffleVector(NewX, NewY, NewMask);
  replaceValue(I, *Shuf);
  return true;
}

/// Try to convert
/// "shuffle (intrinsic), (intrinsic)" into "intrinsic (shuffle), (shuffle)".
bool VectorCombine::foldShuffleOfIntrinsics(Instruction &I) {
  Value *V0, *V1;
  ArrayRef<int> OldMask;
  if (!match(&I, m_Shuffle(m_OneUse(m_Value(V0)), m_OneUse(m_Value(V1)),
                           m_Mask(OldMask))))
    return false;

  auto *II0 = dyn_cast<IntrinsicInst>(V0);
  auto *II1 = dyn_cast<IntrinsicInst>(V1);
  if (!II0 || !II1)
    return false;

  Intrinsic::ID IID = II0->getIntrinsicID();
  if (IID != II1->getIntrinsicID())
    return false;

  auto *ShuffleDstTy = dyn_cast<FixedVectorType>(I.getType());
  auto *II0Ty = dyn_cast<FixedVectorType>(II0->getType());
  if (!ShuffleDstTy || !II0Ty)
    return false;

  if (!isTriviallyVectorizable(IID))
    return false;

  for (unsigned I = 0, E = II0->arg_size(); I != E; ++I)
    if (isVectorIntrinsicWithScalarOpAtArg(IID, I, &TTI) &&
        II0->getArgOperand(I) != II1->getArgOperand(I))
      return false;

  InstructionCost OldCost =
      TTI.getIntrinsicInstrCost(IntrinsicCostAttributes(IID, *II0), CostKind) +
      TTI.getIntrinsicInstrCost(IntrinsicCostAttributes(IID, *II1), CostKind) +
      TTI.getShuffleCost(TargetTransformInfo::SK_PermuteTwoSrc, ShuffleDstTy,
                         II0Ty, OldMask, CostKind, 0, nullptr, {II0, II1}, &I);

  SmallVector<Type *> NewArgsTy;
  InstructionCost NewCost = 0;
  for (unsigned I = 0, E = II0->arg_size(); I != E; ++I) {
    if (isVectorIntrinsicWithScalarOpAtArg(IID, I, &TTI)) {
      NewArgsTy.push_back(II0->getArgOperand(I)->getType());
    } else {
      auto *VecTy = cast<FixedVectorType>(II0->getArgOperand(I)->getType());
      auto *ArgTy = FixedVectorType::get(VecTy->getElementType(),
                                         ShuffleDstTy->getNumElements());
      NewArgsTy.push_back(ArgTy);
      NewCost += TTI.getShuffleCost(TargetTransformInfo::SK_PermuteTwoSrc,
                                    ArgTy, VecTy, OldMask, CostKind);
    }
  }
  IntrinsicCostAttributes NewAttr(IID, ShuffleDstTy, NewArgsTy);
  NewCost += TTI.getIntrinsicInstrCost(NewAttr, CostKind);

  LLVM_DEBUG(dbgs() << "Found a shuffle feeding two intrinsics: " << I
                    << "\n  OldCost: " << OldCost << " vs NewCost: " << NewCost
                    << "\n");

  if (NewCost > OldCost)
    return false;

  SmallVector<Value *> NewArgs;
  for (unsigned I = 0, E = II0->arg_size(); I != E; ++I)
    if (isVectorIntrinsicWithScalarOpAtArg(IID, I, &TTI)) {
      NewArgs.push_back(II0->getArgOperand(I));
    } else {
      Value *Shuf = Builder.CreateShuffleVector(II0->getArgOperand(I),
                                                II1->getArgOperand(I), OldMask);
      NewArgs.push_back(Shuf);
      Worklist.pushValue(Shuf);
    }
  Value *NewIntrinsic = Builder.CreateIntrinsic(ShuffleDstTy, IID, NewArgs);

  // Intersect flags from the old intrinsics.
  if (auto *NewInst = dyn_cast<Instruction>(NewIntrinsic)) {
    NewInst->copyIRFlags(II0);
    NewInst->andIRFlags(II1);
  }

  replaceValue(I, *NewIntrinsic);
  return true;
}

using InstLane = std::pair<Use *, int>;

static InstLane lookThroughShuffles(Use *U, int Lane) {
  while (auto *SV = dyn_cast<ShuffleVectorInst>(U->get())) {
    unsigned NumElts =
        cast<FixedVectorType>(SV->getOperand(0)->getType())->getNumElements();
    int M = SV->getMaskValue(Lane);
    if (M < 0)
      return {nullptr, PoisonMaskElem};
    if (static_cast<unsigned>(M) < NumElts) {
      U = &SV->getOperandUse(0);
      Lane = M;
    } else {
      U = &SV->getOperandUse(1);
      Lane = M - NumElts;
    }
  }
  return InstLane{U, Lane};
}

static SmallVector<InstLane>
generateInstLaneVectorFromOperand(ArrayRef<InstLane> Item, int Op) {
  SmallVector<InstLane> NItem;
  for (InstLane IL : Item) {
    auto [U, Lane] = IL;
    InstLane OpLane =
        U ? lookThroughShuffles(&cast<Instruction>(U->get())->getOperandUse(Op),
                                Lane)
          : InstLane{nullptr, PoisonMaskElem};
    NItem.emplace_back(OpLane);
  }
  return NItem;
}

/// Detect concat of multiple values into a vector
static bool isFreeConcat(ArrayRef<InstLane> Item, TTI::TargetCostKind CostKind,
                         const TargetTransformInfo &TTI) {
  auto *Ty = cast<FixedVectorType>(Item.front().first->get()->getType());
  unsigned NumElts = Ty->getNumElements();
  if (Item.size() == NumElts || NumElts == 1 || Item.size() % NumElts != 0)
    return false;

  // Check that the concat is free, usually meaning that the type will be split
  // during legalization.
  SmallVector<int, 16> ConcatMask(NumElts * 2);
  std::iota(ConcatMask.begin(), ConcatMask.end(), 0);
  if (TTI.getShuffleCost(TTI::SK_PermuteTwoSrc,
                         FixedVectorType::get(Ty->getScalarType(), NumElts * 2),
                         Ty, ConcatMask, CostKind) != 0)
    return false;

  unsigned NumSlices = Item.size() / NumElts;
  // Currently we generate a tree of shuffles for the concats, which limits us
  // to a power2.
  if (!isPowerOf2_32(NumSlices))
    return false;
  for (unsigned Slice = 0; Slice < NumSlices; ++Slice) {
    Use *SliceV = Item[Slice * NumElts].first;
    if (!SliceV || SliceV->get()->getType() != Ty)
      return false;
    for (unsigned Elt = 0; Elt < NumElts; ++Elt) {
      auto [V, Lane] = Item[Slice * NumElts + Elt];
      if (Lane != static_cast<int>(Elt) || SliceV->get() != V->get())
        return false;
    }
  }
  return true;
}

static Value *generateNewInstTree(ArrayRef<InstLane> Item, FixedVectorType *Ty,
                                  const SmallPtrSet<Use *, 4> &IdentityLeafs,
                                  const SmallPtrSet<Use *, 4> &SplatLeafs,
                                  const SmallPtrSet<Use *, 4> &ConcatLeafs,
                                  IRBuilderBase &Builder,
                                  const TargetTransformInfo *TTI) {
  auto [FrontU, FrontLane] = Item.front();

  if (IdentityLeafs.contains(FrontU)) {
    return FrontU->get();
  }
  if (SplatLeafs.contains(FrontU)) {
    SmallVector<int, 16> Mask(Ty->getNumElements(), FrontLane);
    return Builder.CreateShuffleVector(FrontU->get(), Mask);
  }
  if (ConcatLeafs.contains(FrontU)) {
    unsigned NumElts =
        cast<FixedVectorType>(FrontU->get()->getType())->getNumElements();
    SmallVector<Value *> Values(Item.size() / NumElts, nullptr);
    for (unsigned S = 0; S < Values.size(); ++S)
      Values[S] = Item[S * NumElts].first->get();

    while (Values.size() > 1) {
      NumElts *= 2;
      SmallVector<int, 16> Mask(NumElts, 0);
      std::iota(Mask.begin(), Mask.end(), 0);
      SmallVector<Value *> NewValues(Values.size() / 2, nullptr);
      for (unsigned S = 0; S < NewValues.size(); ++S)
        NewValues[S] =
            Builder.CreateShuffleVector(Values[S * 2], Values[S * 2 + 1], Mask);
      Values = NewValues;
    }
    return Values[0];
  }

  auto *I = cast<Instruction>(FrontU->get());
  auto *II = dyn_cast<IntrinsicInst>(I);
  unsigned NumOps = I->getNumOperands() - (II ? 1 : 0);
  SmallVector<Value *> Ops(NumOps);
  for (unsigned Idx = 0; Idx < NumOps; Idx++) {
    if (II &&
        isVectorIntrinsicWithScalarOpAtArg(II->getIntrinsicID(), Idx, TTI)) {
      Ops[Idx] = II->getOperand(Idx);
      continue;
    }
    Ops[Idx] = generateNewInstTree(generateInstLaneVectorFromOperand(Item, Idx),
                                   Ty, IdentityLeafs, SplatLeafs, ConcatLeafs,
                                   Builder, TTI);
  }

  SmallVector<Value *, 8> ValueList;
  for (const auto &Lane : Item)
    if (Lane.first)
      ValueList.push_back(Lane.first->get());

  Type *DstTy =
      FixedVectorType::get(I->getType()->getScalarType(), Ty->getNumElements());
  if (auto *BI = dyn_cast<BinaryOperator>(I)) {
    auto *Value = Builder.CreateBinOp((Instruction::BinaryOps)BI->getOpcode(),
                                      Ops[0], Ops[1]);
    propagateIRFlags(Value, ValueList);
    return Value;
  }
  if (auto *CI = dyn_cast<CmpInst>(I)) {
    auto *Value = Builder.CreateCmp(CI->getPredicate(), Ops[0], Ops[1]);
    propagateIRFlags(Value, ValueList);
    return Value;
  }
  if (auto *SI = dyn_cast<SelectInst>(I)) {
    auto *Value = Builder.CreateSelect(Ops[0], Ops[1], Ops[2], "", SI);
    propagateIRFlags(Value, ValueList);
    return Value;
  }
  if (auto *CI = dyn_cast<CastInst>(I)) {
    auto *Value = Builder.CreateCast(CI->getOpcode(), Ops[0], DstTy);
    propagateIRFlags(Value, ValueList);
    return Value;
  }
  if (II) {
    auto *Value = Builder.CreateIntrinsic(DstTy, II->getIntrinsicID(), Ops);
    propagateIRFlags(Value, ValueList);
    return Value;
  }
  assert(isa<UnaryInstruction>(I) && "Unexpected instruction type in Generate");
  auto *Value =
      Builder.CreateUnOp((Instruction::UnaryOps)I->getOpcode(), Ops[0]);
  propagateIRFlags(Value, ValueList);
  return Value;
}

// Starting from a shuffle, look up through operands tracking the shuffled index
// of each lane. If we can simplify away the shuffles to identities then
// do so.
bool VectorCombine::foldShuffleToIdentity(Instruction &I) {
  auto *Ty = dyn_cast<FixedVectorType>(I.getType());
  if (!Ty || I.use_empty())
    return false;

  SmallVector<InstLane> Start(Ty->getNumElements());
  for (unsigned M = 0, E = Ty->getNumElements(); M < E; ++M)
    Start[M] = lookThroughShuffles(&*I.use_begin(), M);

  SmallVector<SmallVector<InstLane>> Worklist;
  Worklist.push_back(Start);
  SmallPtrSet<Use *, 4> IdentityLeafs, SplatLeafs, ConcatLeafs;
  unsigned NumVisited = 0;

  while (!Worklist.empty()) {
    if (++NumVisited > MaxInstrsToScan)
      return false;

    SmallVector<InstLane> Item = Worklist.pop_back_val();
    auto [FrontU, FrontLane] = Item.front();

    // If we found an undef first lane then bail out to keep things simple.
    if (!FrontU)
      return false;

    // Helper to peek through bitcasts to the same value.
    auto IsEquiv = [&](Value *X, Value *Y) {
      return X->getType() == Y->getType() &&
             peekThroughBitcasts(X) == peekThroughBitcasts(Y);
    };

    // Look for an identity value.
    if (FrontLane == 0 &&
        cast<FixedVectorType>(FrontU->get()->getType())->getNumElements() ==
            Ty->getNumElements() &&
        all_of(drop_begin(enumerate(Item)), [IsEquiv, Item](const auto &E) {
          Value *FrontV = Item.front().first->get();
          return !E.value().first || (IsEquiv(E.value().first->get(), FrontV) &&
                                      E.value().second == (int)E.index());
        })) {
      IdentityLeafs.insert(FrontU);
      continue;
    }
    // Look for constants, for the moment only supporting constant splats.
    if (auto *C = dyn_cast<Constant>(FrontU);
        C && C->getSplatValue() &&
        all_of(drop_begin(Item), [Item](InstLane &IL) {
          Value *FrontV = Item.front().first->get();
          Use *U = IL.first;
          return !U || (isa<Constant>(U->get()) &&
                        cast<Constant>(U->get())->getSplatValue() ==
                            cast<Constant>(FrontV)->getSplatValue());
        })) {
      SplatLeafs.insert(FrontU);
      continue;
    }
    // Look for a splat value.
    if (all_of(drop_begin(Item), [Item](InstLane &IL) {
          auto [FrontU, FrontLane] = Item.front();
          auto [U, Lane] = IL;
          return !U || (U->get() == FrontU->get() && Lane == FrontLane);
        })) {
      SplatLeafs.insert(FrontU);
      continue;
    }

    // We need each element to be the same type of value, and check that each
    // element has a single use.
    auto CheckLaneIsEquivalentToFirst = [Item](InstLane IL) {
      Value *FrontV = Item.front().first->get();
      if (!IL.first)
        return true;
      Value *V = IL.first->get();
      if (auto *I = dyn_cast<Instruction>(V); I && !I->hasOneUser())
        return false;
      if (V->getValueID() != FrontV->getValueID())
        return false;
      if (auto *CI = dyn_cast<CmpInst>(V))
        if (CI->getPredicate() != cast<CmpInst>(FrontV)->getPredicate())
          return false;
      if (auto *CI = dyn_cast<CastInst>(V))
        if (CI->getSrcTy()->getScalarType() !=
            cast<CastInst>(FrontV)->getSrcTy()->getScalarType())
          return false;
      if (auto *SI = dyn_cast<SelectInst>(V))
        if (!isa<VectorType>(SI->getOperand(0)->getType()) ||
            SI->getOperand(0)->getType() !=
                cast<SelectInst>(FrontV)->getOperand(0)->getType())
          return false;
      if (isa<CallInst>(V) && !isa<IntrinsicInst>(V))
        return false;
      auto *II = dyn_cast<IntrinsicInst>(V);
      return !II || (isa<IntrinsicInst>(FrontV) &&
                     II->getIntrinsicID() ==
                         cast<IntrinsicInst>(FrontV)->getIntrinsicID() &&
                     !II->hasOperandBundles());
    };
    if (all_of(drop_begin(Item), CheckLaneIsEquivalentToFirst)) {
      // Check the operator is one that we support.
      if (isa<BinaryOperator, CmpInst>(FrontU)) {
        //  We exclude div/rem in case they hit UB from poison lanes.
        if (auto *BO = dyn_cast<BinaryOperator>(FrontU);
            BO && BO->isIntDivRem())
          return false;
        Worklist.push_back(generateInstLaneVectorFromOperand(Item, 0));
        Worklist.push_back(generateInstLaneVectorFromOperand(Item, 1));
        continue;
      } else if (isa<UnaryOperator, TruncInst, ZExtInst, SExtInst, FPToSIInst,
                     FPToUIInst, SIToFPInst, UIToFPInst>(FrontU)) {
        Worklist.push_back(generateInstLaneVectorFromOperand(Item, 0));
        continue;
      } else if (auto *BitCast = dyn_cast<BitCastInst>(FrontU)) {
        // TODO: Handle vector widening/narrowing bitcasts.
        auto *DstTy = dyn_cast<FixedVectorType>(BitCast->getDestTy());
        auto *SrcTy = dyn_cast<FixedVectorType>(BitCast->getSrcTy());
        if (DstTy && SrcTy &&
            SrcTy->getNumElements() == DstTy->getNumElements()) {
          Worklist.push_back(generateInstLaneVectorFromOperand(Item, 0));
          continue;
        }
      } else if (isa<SelectInst>(FrontU)) {
        Worklist.push_back(generateInstLaneVectorFromOperand(Item, 0));
        Worklist.push_back(generateInstLaneVectorFromOperand(Item, 1));
        Worklist.push_back(generateInstLaneVectorFromOperand(Item, 2));
        continue;
      } else if (auto *II = dyn_cast<IntrinsicInst>(FrontU);
                 II && isTriviallyVectorizable(II->getIntrinsicID()) &&
                 !II->hasOperandBundles()) {
        for (unsigned Op = 0, E = II->getNumOperands() - 1; Op < E; Op++) {
          if (isVectorIntrinsicWithScalarOpAtArg(II->getIntrinsicID(), Op,
                                                 &TTI)) {
            if (!all_of(drop_begin(Item), [Item, Op](InstLane &IL) {
                  Value *FrontV = Item.front().first->get();
                  Use *U = IL.first;
                  return !U || (cast<Instruction>(U->get())->getOperand(Op) ==
                                cast<Instruction>(FrontV)->getOperand(Op));
                }))
              return false;
            continue;
          }
          Worklist.push_back(generateInstLaneVectorFromOperand(Item, Op));
        }
        continue;
      }
    }

    if (isFreeConcat(Item, CostKind, TTI)) {
      ConcatLeafs.insert(FrontU);
      continue;
    }

    return false;
  }

  if (NumVisited <= 1)
    return false;

  LLVM_DEBUG(dbgs() << "Found a superfluous identity shuffle: " << I << "\n");

  // If we got this far, we know the shuffles are superfluous and can be
  // removed. Scan through again and generate the new tree of instructions.
  Builder.SetInsertPoint(&I);
  Value *V = generateNewInstTree(Start, Ty, IdentityLeafs, SplatLeafs,
                                 ConcatLeafs, Builder, &TTI);
  replaceValue(I, *V);
  return true;
}

/// Given a commutative reduction, the order of the input lanes does not alter
/// the results. We can use this to remove certain shuffles feeding the
/// reduction, removing the need to shuffle at all.
bool VectorCombine::foldShuffleFromReductions(Instruction &I) {
  auto *II = dyn_cast<IntrinsicInst>(&I);
  if (!II)
    return false;
  switch (II->getIntrinsicID()) {
  case Intrinsic::vector_reduce_add:
  case Intrinsic::vector_reduce_mul:
  case Intrinsic::vector_reduce_and:
  case Intrinsic::vector_reduce_or:
  case Intrinsic::vector_reduce_xor:
  case Intrinsic::vector_reduce_smin:
  case Intrinsic::vector_reduce_smax:
  case Intrinsic::vector_reduce_umin:
  case Intrinsic::vector_reduce_umax:
    break;
  default:
    return false;
  }

  // Find all the inputs when looking through operations that do not alter the
  // lane order (binops, for example). Currently we look for a single shuffle,
  // and can ignore splat values.
  std::queue<Value *> Worklist;
  SmallPtrSet<Value *, 4> Visited;
  ShuffleVectorInst *Shuffle = nullptr;
  if (auto *Op = dyn_cast<Instruction>(I.getOperand(0)))
    Worklist.push(Op);

  while (!Worklist.empty()) {
    Value *CV = Worklist.front();
    Worklist.pop();
    if (Visited.contains(CV))
      continue;

    // Splats don't change the order, so can be safely ignored.
    if (isSplatValue(CV))
      continue;

    Visited.insert(CV);

    if (auto *CI = dyn_cast<Instruction>(CV)) {
      if (CI->isBinaryOp()) {
        for (auto *Op : CI->operand_values())
          Worklist.push(Op);
        continue;
      } else if (auto *SV = dyn_cast<ShuffleVectorInst>(CI)) {
        if (Shuffle && Shuffle != SV)
          return false;
        Shuffle = SV;
        continue;
      }
    }

    // Anything else is currently an unknown node.
    return false;
  }

  if (!Shuffle)
    return false;

  // Check all uses of the binary ops and shuffles are also included in the
  // lane-invariant operations (Visited should be the list of lanewise
  // instructions, including the shuffle that we found).
  for (auto *V : Visited)
    for (auto *U : V->users())
      if (!Visited.contains(U) && U != &I)
        return false;

  FixedVectorType *VecType =
      dyn_cast<FixedVectorType>(II->getOperand(0)->getType());
  if (!VecType)
    return false;
  FixedVectorType *ShuffleInputType =
      dyn_cast<FixedVectorType>(Shuffle->getOperand(0)->getType());
  if (!ShuffleInputType)
    return false;
  unsigned NumInputElts = ShuffleInputType->getNumElements();

  // Find the mask from sorting the lanes into order. This is most likely to
  // become a identity or concat mask. Undef elements are pushed to the end.
  SmallVector<int> ConcatMask;
  Shuffle->getShuffleMask(ConcatMask);
  sort(ConcatMask, [](int X, int Y) { return (unsigned)X < (unsigned)Y; });
  bool UsesSecondVec =
      any_of(ConcatMask, [&](int M) { return M >= (int)NumInputElts; });

  InstructionCost OldCost = TTI.getShuffleCost(
      UsesSecondVec ? TTI::SK_PermuteTwoSrc : TTI::SK_PermuteSingleSrc, VecType,
      ShuffleInputType, Shuffle->getShuffleMask(), CostKind);
  InstructionCost NewCost = TTI.getShuffleCost(
      UsesSecondVec ? TTI::SK_PermuteTwoSrc : TTI::SK_PermuteSingleSrc, VecType,
      ShuffleInputType, ConcatMask, CostKind);

  LLVM_DEBUG(dbgs() << "Found a reduction feeding from a shuffle: " << *Shuffle
                    << "\n");
  LLVM_DEBUG(dbgs() << "  OldCost: " << OldCost << " vs NewCost: " << NewCost
                    << "\n");
  bool MadeChanges = false;
  if (NewCost < OldCost) {
    Builder.SetInsertPoint(Shuffle);
    Value *NewShuffle = Builder.CreateShuffleVector(
        Shuffle->getOperand(0), Shuffle->getOperand(1), ConcatMask);
    LLVM_DEBUG(dbgs() << "Created new shuffle: " << *NewShuffle << "\n");
    replaceValue(*Shuffle, *NewShuffle);
    return true;
  }

  // See if we can re-use foldSelectShuffle, getting it to reduce the size of
  // the shuffle into a nicer order, as it can ignore the order of the shuffles.
  MadeChanges |= foldSelectShuffle(*Shuffle, true);
  return MadeChanges;
}

/// For a given chain of patterns of the following form:
///
/// ```
///   %1 = shufflevector <n x ty1> %0, <n x ty1> poison <n x ty2> mask
///
///   %2 = tail call <n x ty1> llvm.<umin/umax/smin/smax>(<n x ty1> %0, <n x
///   ty1> %1)
///     OR
///   %2 = add/mul/or/and/xor <n x ty1> %0, %1
///
///   %3 = shufflevector <n x ty1> %2, <n x ty1> poison <n x ty2> mask
///   ...
///   ...
///   %(i - 1) = tail call <n x ty1> llvm.<umin/umax/smin/smax>(<n x ty1> %(i -
///   3), <n x ty1> %(i - 2)
///     OR
///   %(i - 1) = add/mul/or/and/xor <n x ty1> %(i - 3), %(i - 2)
///
///   %(i) = extractelement <n x ty1> %(i - 1), 0
/// ```
///
/// Where:
///    `mask` follows a partition pattern:
///
/// Ex:
///    [n = 8, p = poison]
///
///    4 5 6 7 | p p p p
///    2 3 | p p p p p p
///    1 | p p p p p p p
///
///    For powers of 2, there's a consistent pattern, but for other cases
///    the parity of the current half value at each step decides the
///    next partition half (see `ExpectedParityMask` for more logical details
///    in generalising this).
///
/// Ex:
///    [n = 6]
///
///    3 4 5 | p p p
///    1 2 | p p p p
///    1 | p p p p p
bool VectorCombine::foldShuffleChainsToReduce(Instruction &I) {
  // Going bottom-up for the pattern.
  std::queue<Value *> InstWorklist;
  InstructionCost OrigCost = 0;

  // Common instruction operation after each shuffle op.
  std::optional<unsigned int> CommonCallOp = std::nullopt;
  std::optional<Instruction::BinaryOps> CommonBinOp = std::nullopt;

  bool IsFirstCallOrBinInst = true;
  bool ShouldBeCallOrBinInst = true;

  // This stores the last used instructions for shuffle/common op.
  //
  // PrevVecV[0] / PrevVecV[1] store the last two simultaneous
  // instructions from either shuffle/common op.
  SmallVector<Value *, 2> PrevVecV(2, nullptr);

  Value *VecOpEE;
  if (!match(&I, m_ExtractElt(m_Value(VecOpEE), m_Zero())))
    return false;

  auto *FVT = dyn_cast<FixedVectorType>(VecOpEE->getType());
  if (!FVT)
    return false;

  int64_t VecSize = FVT->getNumElements();
  if (VecSize < 2)
    return false;

  // Number of levels would be ~log2(n), considering we always partition
  // by half for this fold pattern.
  unsigned int NumLevels = Log2_64_Ceil(VecSize), VisitedCnt = 0;
  int64_t ShuffleMaskHalf = 1, ExpectedParityMask = 0;

  // This is how we generalise for all element sizes.
  // At each step, if vector size is odd, we need non-poison
  // values to cover the dominant half so we don't miss out on any element.
  //
  // This mask will help us retrieve this as we go from bottom to top:
  //
  // Mask Set -> N = N * 2 - 1
  // Mask Unset -> N = N * 2
  for (int Cur = VecSize, Mask = NumLevels - 1; Cur > 1;
       Cur = (Cur + 1) / 2, --Mask) {
    if (Cur & 1)
      ExpectedParityMask |= (1ll << Mask);
  }

  InstWorklist.push(VecOpEE);

  while (!InstWorklist.empty()) {
    Value *CI = InstWorklist.front();
    InstWorklist.pop();

    if (auto *II = dyn_cast<IntrinsicInst>(CI)) {
      if (!ShouldBeCallOrBinInst)
        return false;

      if (!IsFirstCallOrBinInst &&
          any_of(PrevVecV, [](Value *VecV) { return VecV == nullptr; }))
        return false;

      // For the first found call/bin op, the vector has to come from the
      // extract element op.
      if (II != (IsFirstCallOrBinInst ? VecOpEE : PrevVecV[0]))
        return false;
      IsFirstCallOrBinInst = false;

      if (!CommonCallOp)
        CommonCallOp = II->getIntrinsicID();
      if (II->getIntrinsicID() != *CommonCallOp)
        return false;

      switch (II->getIntrinsicID()) {
      case Intrinsic::umin:
      case Intrinsic::umax:
      case Intrinsic::smin:
      case Intrinsic::smax: {
        auto *Op0 = II->getOperand(0);
        auto *Op1 = II->getOperand(1);
        PrevVecV[0] = Op0;
        PrevVecV[1] = Op1;
        break;
      }
      default:
        return false;
      }
      ShouldBeCallOrBinInst ^= 1;

      IntrinsicCostAttributes ICA(
          *CommonCallOp, II->getType(),
          {PrevVecV[0]->getType(), PrevVecV[1]->getType()});
      OrigCost += TTI.getIntrinsicInstrCost(ICA, CostKind);

      // We may need a swap here since it can be (a, b) or (b, a)
      // and accordingly change as we go up.
      if (!isa<ShuffleVectorInst>(PrevVecV[1]))
        std::swap(PrevVecV[0], PrevVecV[1]);
      InstWorklist.push(PrevVecV[1]);
      InstWorklist.push(PrevVecV[0]);
    } else if (auto *BinOp = dyn_cast<BinaryOperator>(CI)) {
      // Similar logic for bin ops.

      if (!ShouldBeCallOrBinInst)
        return false;

      if (!IsFirstCallOrBinInst &&
          any_of(PrevVecV, [](Value *VecV) { return VecV == nullptr; }))
        return false;

      if (BinOp != (IsFirstCallOrBinInst ? VecOpEE : PrevVecV[0]))
        return false;
      IsFirstCallOrBinInst = false;

      if (!CommonBinOp)
        CommonBinOp = BinOp->getOpcode();

      if (BinOp->getOpcode() != *CommonBinOp)
        return false;

      switch (*CommonBinOp) {
      case BinaryOperator::Add:
      case BinaryOperator::Mul:
      case BinaryOperator::Or:
      case BinaryOperator::And:
      case BinaryOperator::Xor: {
        auto *Op0 = BinOp->getOperand(0);
        auto *Op1 = BinOp->getOperand(1);
        PrevVecV[0] = Op0;
        PrevVecV[1] = Op1;
        break;
      }
      default:
        return false;
      }
      ShouldBeCallOrBinInst ^= 1;

      OrigCost +=
          TTI.getArithmeticInstrCost(*CommonBinOp, BinOp->getType(), CostKind);

      if (!isa<ShuffleVectorInst>(PrevVecV[1]))
        std::swap(PrevVecV[0], PrevVecV[1]);
      InstWorklist.push(PrevVecV[1]);
      InstWorklist.push(PrevVecV[0]);
    } else if (auto *SVInst = dyn_cast<ShuffleVectorInst>(CI)) {
      // We shouldn't have any null values in the previous vectors,
      // is so, there was a mismatch in pattern.
      if (ShouldBeCallOrBinInst ||
          any_of(PrevVecV, [](Value *VecV) { return VecV == nullptr; }))
        return false;

      if (SVInst != PrevVecV[1])
        return false;

      ArrayRef<int> CurMask;
      if (!match(SVInst, m_Shuffle(m_Specific(PrevVecV[0]), m_Poison(),
                                   m_Mask(CurMask))))
        return false;

      // Subtract the parity mask when checking the condition.
      for (int Mask = 0, MaskSize = CurMask.size(); Mask != MaskSize; ++Mask) {
        if (Mask < ShuffleMaskHalf &&
            CurMask[Mask] != ShuffleMaskHalf + Mask - (ExpectedParityMask & 1))
          return false;
        if (Mask >= ShuffleMaskHalf && CurMask[Mask] != -1)
          return false;
      }

      // Update mask values.
      ShuffleMaskHalf *= 2;
      ShuffleMaskHalf -= (ExpectedParityMask & 1);
      ExpectedParityMask >>= 1;

      OrigCost += TTI.getShuffleCost(TargetTransformInfo::SK_PermuteSingleSrc,
                                     SVInst->getType(), SVInst->getType(),
                                     CurMask, CostKind);

      VisitedCnt += 1;
      if (!ExpectedParityMask && VisitedCnt == NumLevels)
        break;

      ShouldBeCallOrBinInst ^= 1;
    } else {
      return false;
    }
  }

  // Pattern should end with a shuffle op.
  if (ShouldBeCallOrBinInst)
    return false;

  assert(VecSize != -1 && "Expected Match for Vector Size");

  Value *FinalVecV = PrevVecV[0];
  if (!FinalVecV)
    return false;

  auto *FinalVecVTy = cast<FixedVectorType>(FinalVecV->getType());

  Intrinsic::ID ReducedOp =
      (CommonCallOp ? getMinMaxReductionIntrinsicID(*CommonCallOp)
                    : getReductionForBinop(*CommonBinOp));
  if (!ReducedOp)
    return false;

  IntrinsicCostAttributes ICA(ReducedOp, FinalVecVTy, {FinalVecV});
  InstructionCost NewCost = TTI.getIntrinsicInstrCost(ICA, CostKind);

  if (NewCost >= OrigCost)
    return false;

  auto *ReducedResult =
      Builder.CreateIntrinsic(ReducedOp, {FinalVecV->getType()}, {FinalVecV});
  replaceValue(I, *ReducedResult);

  return true;
}

/// Determine if its more efficient to fold:
///   reduce(trunc(x)) -> trunc(reduce(x)).
///   reduce(sext(x))  -> sext(reduce(x)).
///   reduce(zext(x))  -> zext(reduce(x)).
bool VectorCombine::foldCastFromReductions(Instruction &I) {
  auto *II = dyn_cast<IntrinsicInst>(&I);
  if (!II)
    return false;

  bool TruncOnly = false;
  Intrinsic::ID IID = II->getIntrinsicID();
  switch (IID) {
  case Intrinsic::vector_reduce_add:
  case Intrinsic::vector_reduce_mul:
    TruncOnly = true;
    break;
  case Intrinsic::vector_reduce_and:
  case Intrinsic::vector_reduce_or:
  case Intrinsic::vector_reduce_xor:
    break;
  default:
    return false;
  }

  unsigned ReductionOpc = getArithmeticReductionInstruction(IID);
  Value *ReductionSrc = I.getOperand(0);

  Value *Src;
  if (!match(ReductionSrc, m_OneUse(m_Trunc(m_Value(Src)))) &&
      (TruncOnly || !match(ReductionSrc, m_OneUse(m_ZExtOrSExt(m_Value(Src))))))
    return false;

  auto CastOpc =
      (Instruction::CastOps)cast<Instruction>(ReductionSrc)->getOpcode();

  auto *SrcTy = cast<VectorType>(Src->getType());
  auto *ReductionSrcTy = cast<VectorType>(ReductionSrc->getType());
  Type *ResultTy = I.getType();

  InstructionCost OldCost = TTI.getArithmeticReductionCost(
      ReductionOpc, ReductionSrcTy, std::nullopt, CostKind);
  OldCost += TTI.getCastInstrCost(CastOpc, ReductionSrcTy, SrcTy,
                                  TTI::CastContextHint::None, CostKind,
                                  cast<CastInst>(ReductionSrc));
  InstructionCost NewCost =
      TTI.getArithmeticReductionCost(ReductionOpc, SrcTy, std::nullopt,
                                     CostKind) +
      TTI.getCastInstrCost(CastOpc, ResultTy, ReductionSrcTy->getScalarType(),
                           TTI::CastContextHint::None, CostKind);

  if (OldCost <= NewCost || !NewCost.isValid())
    return false;

  Value *NewReduction = Builder.CreateIntrinsic(SrcTy->getScalarType(),
                                                II->getIntrinsicID(), {Src});
  Value *NewCast = Builder.CreateCast(CastOpc, NewReduction, ResultTy);
  replaceValue(I, *NewCast);
  return true;
}

/// Returns true if this ShuffleVectorInst eventually feeds into a
/// vector reduction intrinsic (e.g., vector_reduce_add) by only following
/// chains of shuffles and binary operators (in any combination/order).
/// The search does not go deeper than the given Depth.
static bool feedsIntoVectorReduction(ShuffleVectorInst *SVI) {
  constexpr unsigned MaxVisited = 32;
  SmallPtrSet<Instruction *, 8> Visited;
  SmallVector<Instruction *, 4> WorkList;
  bool FoundReduction = false;

  WorkList.push_back(SVI);
  while (!WorkList.empty()) {
    Instruction *I = WorkList.pop_back_val();
    for (User *U : I->users()) {
      auto *UI = cast<Instruction>(U);
      if (!UI || !Visited.insert(UI).second)
        continue;
      if (Visited.size() > MaxVisited)
        return false;
      if (auto *II = dyn_cast<IntrinsicInst>(UI)) {
        // More than one reduction reached
        if (FoundReduction)
          return false;
        switch (II->getIntrinsicID()) {
        case Intrinsic::vector_reduce_add:
        case Intrinsic::vector_reduce_mul:
        case Intrinsic::vector_reduce_and:
        case Intrinsic::vector_reduce_or:
        case Intrinsic::vector_reduce_xor:
        case Intrinsic::vector_reduce_smin:
        case Intrinsic::vector_reduce_smax:
        case Intrinsic::vector_reduce_umin:
        case Intrinsic::vector_reduce_umax:
          FoundReduction = true;
          continue;
        default:
          return false;
        }
      }

      if (!isa<BinaryOperator>(UI) && !isa<ShuffleVectorInst>(UI))
        return false;

      WorkList.emplace_back(UI);
    }
  }
  return FoundReduction;
}

/// This method looks for groups of shuffles acting on binops, of the form:
///  %x = shuffle ...
///  %y = shuffle ...
///  %a = binop %x, %y
///  %b = binop %x, %y
///  shuffle %a, %b, selectmask
/// We may, especially if the shuffle is wider than legal, be able to convert
/// the shuffle to a form where only parts of a and b need to be computed. On
/// architectures with no obvious "select" shuffle, this can reduce the total
/// number of operations if the target reports them as cheaper.
bool VectorCombine::foldSelectShuffle(Instruction &I, bool FromReduction) {
  auto *SVI = cast<ShuffleVectorInst>(&I);
  auto *VT = cast<FixedVectorType>(I.getType());
  auto *Op0 = dyn_cast<Instruction>(SVI->getOperand(0));
  auto *Op1 = dyn_cast<Instruction>(SVI->getOperand(1));
  if (!Op0 || !Op1 || Op0 == Op1 || !Op0->isBinaryOp() || !Op1->isBinaryOp() ||
      VT != Op0->getType())
    return false;

  auto *SVI0A = dyn_cast<Instruction>(Op0->getOperand(0));
  auto *SVI0B = dyn_cast<Instruction>(Op0->getOperand(1));
  auto *SVI1A = dyn_cast<Instruction>(Op1->getOperand(0));
  auto *SVI1B = dyn_cast<Instruction>(Op1->getOperand(1));
  SmallPtrSet<Instruction *, 4> InputShuffles({SVI0A, SVI0B, SVI1A, SVI1B});
  auto checkSVNonOpUses = [&](Instruction *I) {
    if (!I || I->getOperand(0)->getType() != VT)
      return true;
    return any_of(I->users(), [&](User *U) {
      return U != Op0 && U != Op1 &&
             !(isa<ShuffleVectorInst>(U) &&
               (InputShuffles.contains(cast<Instruction>(U)) ||
                isInstructionTriviallyDead(cast<Instruction>(U))));
    });
  };
  if (checkSVNonOpUses(SVI0A) || checkSVNonOpUses(SVI0B) ||
      checkSVNonOpUses(SVI1A) || checkSVNonOpUses(SVI1B))
    return false;

  // Collect all the uses that are shuffles that we can transform together. We
  // may not have a single shuffle, but a group that can all be transformed
  // together profitably.
  SmallVector<ShuffleVectorInst *> Shuffles;
  auto collectShuffles = [&](Instruction *I) {
    for (auto *U : I->users()) {
      auto *SV = dyn_cast<ShuffleVectorInst>(U);
      if (!SV || SV->getType() != VT)
        return false;
      if ((SV->getOperand(0) != Op0 && SV->getOperand(0) != Op1) ||
          (SV->getOperand(1) != Op0 && SV->getOperand(1) != Op1))
        return false;
      if (!llvm::is_contained(Shuffles, SV))
        Shuffles.push_back(SV);
    }
    return true;
  };
  if (!collectShuffles(Op0) || !collectShuffles(Op1))
    return false;
  // From a reduction, we need to be processing a single shuffle, otherwise the
  // other uses will not be lane-invariant.
  if (FromReduction && Shuffles.size() > 1)
    return false;

  // Add any shuffle uses for the shuffles we have found, to include them in our
  // cost calculations.
  if (!FromReduction) {
    for (ShuffleVectorInst *SV : Shuffles) {
      for (auto *U : SV->users()) {
        ShuffleVectorInst *SSV = dyn_cast<ShuffleVectorInst>(U);
        if (SSV && isa<UndefValue>(SSV->getOperand(1)) && SSV->getType() == VT)
          Shuffles.push_back(SSV);
      }
    }
  }

  // For each of the output shuffles, we try to sort all the first vector
  // elements to the beginning, followed by the second array elements at the
  // end. If the binops are legalized to smaller vectors, this may reduce total
  // number of binops. We compute the ReconstructMask mask needed to convert
  // back to the original lane order.
  SmallVector<std::pair<int, int>> V1, V2;
  SmallVector<SmallVector<int>> OrigReconstructMasks;
  int MaxV1Elt = 0, MaxV2Elt = 0;
  unsigned NumElts = VT->getNumElements();
  for (ShuffleVectorInst *SVN : Shuffles) {
    SmallVector<int> Mask;
    SVN->getShuffleMask(Mask);

    // Check the operands are the same as the original, or reversed (in which
    // case we need to commute the mask).
    Value *SVOp0 = SVN->getOperand(0);
    Value *SVOp1 = SVN->getOperand(1);
    if (isa<UndefValue>(SVOp1)) {
      auto *SSV = cast<ShuffleVectorInst>(SVOp0);
      SVOp0 = SSV->getOperand(0);
      SVOp1 = SSV->getOperand(1);
      for (int &Elem : Mask) {
        if (Elem >= static_cast<int>(SSV->getShuffleMask().size()))
          return false;
        Elem = Elem < 0 ? Elem : SSV->getMaskValue(Elem);
      }
    }
    if (SVOp0 == Op1 && SVOp1 == Op0) {
      std::swap(SVOp0, SVOp1);
      ShuffleVectorInst::commuteShuffleMask(Mask, NumElts);
    }
    if (SVOp0 != Op0 || SVOp1 != Op1)
      return false;

    // Calculate the reconstruction mask for this shuffle, as the mask needed to
    // take the packed values from Op0/Op1 and reconstructing to the original
    // order.
    SmallVector<int> ReconstructMask;
    for (unsigned I = 0; I < Mask.size(); I++) {
      if (Mask[I] < 0) {
        ReconstructMask.push_back(-1);
      } else if (Mask[I] < static_cast<int>(NumElts)) {
        MaxV1Elt = std::max(MaxV1Elt, Mask[I]);
        auto It = find_if(V1, [&](const std::pair<int, int> &A) {
          return Mask[I] == A.first;
        });
        if (It != V1.end())
          ReconstructMask.push_back(It - V1.begin());
        else {
          ReconstructMask.push_back(V1.size());
          V1.emplace_back(Mask[I], V1.size());
        }
      } else {
        MaxV2Elt = std::max<int>(MaxV2Elt, Mask[I] - NumElts);
        auto It = find_if(V2, [&](const std::pair<int, int> &A) {
          return Mask[I] - static_cast<int>(NumElts) == A.first;
        });
        if (It != V2.end())
          ReconstructMask.push_back(NumElts + It - V2.begin());
        else {
          ReconstructMask.push_back(NumElts + V2.size());
          V2.emplace_back(Mask[I] - NumElts, NumElts + V2.size());
        }
      }
    }

    // For reductions, we know that the lane ordering out doesn't alter the
    // result. In-order can help simplify the shuffle away.
    if (FromReduction)
      sort(ReconstructMask);
    OrigReconstructMasks.push_back(std::move(ReconstructMask));
  }

  // If the Maximum element used from V1 and V2 are not larger than the new
  // vectors, the vectors are already packes and performing the optimization
  // again will likely not help any further. This also prevents us from getting
  // stuck in a cycle in case the costs do not also rule it out.
  if (V1.empty() || V2.empty() ||
      (MaxV1Elt == static_cast<int>(V1.size()) - 1 &&
       MaxV2Elt == static_cast<int>(V2.size()) - 1))
    return false;

  // GetBaseMaskValue takes one of the inputs, which may either be a shuffle, a
  // shuffle of another shuffle, or not a shuffle (that is treated like a
  // identity shuffle).
  auto GetBaseMaskValue = [&](Instruction *I, int M) {
    auto *SV = dyn_cast<ShuffleVectorInst>(I);
    if (!SV)
      return M;
    if (isa<UndefValue>(SV->getOperand(1)))
      if (auto *SSV = dyn_cast<ShuffleVectorInst>(SV->getOperand(0)))
        if (InputShuffles.contains(SSV))
          return SSV->getMaskValue(SV->getMaskValue(M));
    return SV->getMaskValue(M);
  };

  // Attempt to sort the inputs my ascending mask values to make simpler input
  // shuffles and push complex shuffles down to the uses. We sort on the first
  // of the two input shuffle orders, to try and get at least one input into a
  // nice order.
  auto SortBase = [&](Instruction *A, std::pair<int, int> X,
                      std::pair<int, int> Y) {
    int MXA = GetBaseMaskValue(A, X.first);
    int MYA = GetBaseMaskValue(A, Y.first);
    return MXA < MYA;
  };
  stable_sort(V1, [&](std::pair<int, int> A, std::pair<int, int> B) {
    return SortBase(SVI0A, A, B);
  });
  stable_sort(V2, [&](std::pair<int, int> A, std::pair<int, int> B) {
    return SortBase(SVI1A, A, B);
  });
  // Calculate our ReconstructMasks from the OrigReconstructMasks and the
  // modified order of the input shuffles.
  SmallVector<SmallVector<int>> ReconstructMasks;
  for (const auto &Mask : OrigReconstructMasks) {
    SmallVector<int> ReconstructMask;
    for (int M : Mask) {
      auto FindIndex = [](const SmallVector<std::pair<int, int>> &V, int M) {
        auto It = find_if(V, [M](auto A) { return A.second == M; });
        assert(It != V.end() && "Expected all entries in Mask");
        return std::distance(V.begin(), It);
      };
      if (M < 0)
        ReconstructMask.push_back(-1);
      else if (M < static_cast<int>(NumElts)) {
        ReconstructMask.push_back(FindIndex(V1, M));
      } else {
        ReconstructMask.push_back(NumElts + FindIndex(V2, M));
      }
    }
    ReconstructMasks.push_back(std::move(ReconstructMask));
  }

  // Calculate the masks needed for the new input shuffles, which get padded
  // with undef
  SmallVector<int> V1A, V1B, V2A, V2B;
  for (unsigned I = 0; I < V1.size(); I++) {
    V1A.push_back(GetBaseMaskValue(SVI0A, V1[I].first));
    V1B.push_back(GetBaseMaskValue(SVI0B, V1[I].first));
  }
  for (unsigned I = 0; I < V2.size(); I++) {
    V2A.push_back(GetBaseMaskValue(SVI1A, V2[I].first));
    V2B.push_back(GetBaseMaskValue(SVI1B, V2[I].first));
  }
  while (V1A.size() < NumElts) {
    V1A.push_back(PoisonMaskElem);
    V1B.push_back(PoisonMaskElem);
  }
  while (V2A.size() < NumElts) {
    V2A.push_back(PoisonMaskElem);
    V2B.push_back(PoisonMaskElem);
  }

  auto AddShuffleCost = [&](InstructionCost C, Instruction *I) {
    auto *SV = dyn_cast<ShuffleVectorInst>(I);
    if (!SV)
      return C;
    return C + TTI.getShuffleCost(isa<UndefValue>(SV->getOperand(1))
                                      ? TTI::SK_PermuteSingleSrc
                                      : TTI::SK_PermuteTwoSrc,
                                  VT, VT, SV->getShuffleMask(), CostKind);
  };
  auto AddShuffleMaskCost = [&](InstructionCost C, ArrayRef<int> Mask) {
    return C +
           TTI.getShuffleCost(TTI::SK_PermuteTwoSrc, VT, VT, Mask, CostKind);
  };

  unsigned ElementSize = VT->getElementType()->getPrimitiveSizeInBits();
  unsigned MaxVectorSize =
      TTI.getRegisterBitWidth(TargetTransformInfo::RGK_FixedWidthVector);
  unsigned MaxElementsInVector = MaxVectorSize / ElementSize;
<<<<<<< HEAD
=======
  if (MaxElementsInVector == 0)
    return false;
>>>>>>> 35227056
  // When there are multiple shufflevector operations on the same input,
  // especially when the vector length is larger than the register size,
  // identical shuffle patterns may occur across different groups of elements.
  // To avoid overestimating the cost by counting these repeated shuffles more
  // than once, we only account for unique shuffle patterns. This adjustment
  // prevents inflated costs in the cost model for wide vectors split into
  // several register-sized groups.
  std::set<SmallVector<int, 4>> UniqueShuffles;
  auto AddShuffleMaskAdjustedCost = [&](InstructionCost C, ArrayRef<int> Mask) {
    // Compute the cost for performing the shuffle over the full vector.
    auto ShuffleCost =
        TTI.getShuffleCost(TTI::SK_PermuteTwoSrc, VT, VT, Mask, CostKind);
    unsigned NumFullVectors = Mask.size() / MaxElementsInVector;
    if (NumFullVectors < 2)
      return C + ShuffleCost;
    SmallVector<int, 4> SubShuffle(MaxElementsInVector);
    unsigned NumUniqueGroups = 0;
    unsigned NumGroups = Mask.size() / MaxElementsInVector;
    // For each group of MaxElementsInVector contiguous elements,
    // collect their shuffle pattern and insert into the set of unique patterns.
    for (unsigned I = 0; I < NumFullVectors; ++I) {
      for (unsigned J = 0; J < MaxElementsInVector; ++J)
        SubShuffle[J] = Mask[MaxElementsInVector * I + J];
      if (UniqueShuffles.insert(SubShuffle).second)
        NumUniqueGroups += 1;
    }
    return C + ShuffleCost * NumUniqueGroups / NumGroups;
  };
  auto AddShuffleAdjustedCost = [&](InstructionCost C, Instruction *I) {
    auto *SV = dyn_cast<ShuffleVectorInst>(I);
    if (!SV)
      return C;
    SmallVector<int, 16> Mask;
    SV->getShuffleMask(Mask);
    return AddShuffleMaskAdjustedCost(C, Mask);
  };
  // Check that input consists of ShuffleVectors applied to the same input
  auto AllShufflesHaveSameOperands =
      [](SmallPtrSetImpl<Instruction *> &InputShuffles) {
        if (InputShuffles.size() < 2)
          return false;
        ShuffleVectorInst *FirstSV =
            dyn_cast<ShuffleVectorInst>(*InputShuffles.begin());
        if (!FirstSV)
          return false;

        Value *In0 = FirstSV->getOperand(0), *In1 = FirstSV->getOperand(1);
        return std::all_of(
            std::next(InputShuffles.begin()), InputShuffles.end(),
            [&](Instruction *I) {
              ShuffleVectorInst *SV = dyn_cast<ShuffleVectorInst>(I);
              return SV && SV->getOperand(0) == In0 && SV->getOperand(1) == In1;
            });
      };

  // Get the costs of the shuffles + binops before and after with the new
  // shuffle masks.
  InstructionCost CostBefore =
      TTI.getArithmeticInstrCost(Op0->getOpcode(), VT, CostKind) +
      TTI.getArithmeticInstrCost(Op1->getOpcode(), VT, CostKind);
  CostBefore += std::accumulate(Shuffles.begin(), Shuffles.end(),
                                InstructionCost(0), AddShuffleCost);
  if (AllShufflesHaveSameOperands(InputShuffles)) {
    UniqueShuffles.clear();
    CostBefore += std::accumulate(InputShuffles.begin(), InputShuffles.end(),
                                  InstructionCost(0), AddShuffleAdjustedCost);
  } else {
    CostBefore += std::accumulate(InputShuffles.begin(), InputShuffles.end(),
                                  InstructionCost(0), AddShuffleCost);
  }

  // The new binops will be unused for lanes past the used shuffle lengths.
  // These types attempt to get the correct cost for that from the target.
  FixedVectorType *Op0SmallVT =
      FixedVectorType::get(VT->getScalarType(), V1.size());
  FixedVectorType *Op1SmallVT =
      FixedVectorType::get(VT->getScalarType(), V2.size());
  InstructionCost CostAfter =
      TTI.getArithmeticInstrCost(Op0->getOpcode(), Op0SmallVT, CostKind) +
      TTI.getArithmeticInstrCost(Op1->getOpcode(), Op1SmallVT, CostKind);
  UniqueShuffles.clear();
  CostAfter += std::accumulate(ReconstructMasks.begin(), ReconstructMasks.end(),
                               InstructionCost(0), AddShuffleMaskAdjustedCost);
  std::set<SmallVector<int>> OutputShuffleMasks({V1A, V1B, V2A, V2B});
  CostAfter +=
      std::accumulate(OutputShuffleMasks.begin(), OutputShuffleMasks.end(),
                      InstructionCost(0), AddShuffleMaskCost);

  LLVM_DEBUG(dbgs() << "Found a binop select shuffle pattern: " << I << "\n");
  LLVM_DEBUG(dbgs() << "  CostBefore: " << CostBefore
                    << " vs CostAfter: " << CostAfter << "\n");
  if (CostBefore < CostAfter ||
      (CostBefore == CostAfter && !feedsIntoVectorReduction(SVI)))
    return false;

  // The cost model has passed, create the new instructions.
  auto GetShuffleOperand = [&](Instruction *I, unsigned Op) -> Value * {
    auto *SV = dyn_cast<ShuffleVectorInst>(I);
    if (!SV)
      return I;
    if (isa<UndefValue>(SV->getOperand(1)))
      if (auto *SSV = dyn_cast<ShuffleVectorInst>(SV->getOperand(0)))
        if (InputShuffles.contains(SSV))
          return SSV->getOperand(Op);
    return SV->getOperand(Op);
  };
  Builder.SetInsertPoint(*SVI0A->getInsertionPointAfterDef());
  Value *NSV0A = Builder.CreateShuffleVector(GetShuffleOperand(SVI0A, 0),
                                             GetShuffleOperand(SVI0A, 1), V1A);
  Builder.SetInsertPoint(*SVI0B->getInsertionPointAfterDef());
  Value *NSV0B = Builder.CreateShuffleVector(GetShuffleOperand(SVI0B, 0),
                                             GetShuffleOperand(SVI0B, 1), V1B);
  Builder.SetInsertPoint(*SVI1A->getInsertionPointAfterDef());
  Value *NSV1A = Builder.CreateShuffleVector(GetShuffleOperand(SVI1A, 0),
                                             GetShuffleOperand(SVI1A, 1), V2A);
  Builder.SetInsertPoint(*SVI1B->getInsertionPointAfterDef());
  Value *NSV1B = Builder.CreateShuffleVector(GetShuffleOperand(SVI1B, 0),
                                             GetShuffleOperand(SVI1B, 1), V2B);
  Builder.SetInsertPoint(Op0);
  Value *NOp0 = Builder.CreateBinOp((Instruction::BinaryOps)Op0->getOpcode(),
                                    NSV0A, NSV0B);
  if (auto *I = dyn_cast<Instruction>(NOp0))
    I->copyIRFlags(Op0, true);
  Builder.SetInsertPoint(Op1);
  Value *NOp1 = Builder.CreateBinOp((Instruction::BinaryOps)Op1->getOpcode(),
                                    NSV1A, NSV1B);
  if (auto *I = dyn_cast<Instruction>(NOp1))
    I->copyIRFlags(Op1, true);

  for (int S = 0, E = ReconstructMasks.size(); S != E; S++) {
    Builder.SetInsertPoint(Shuffles[S]);
    Value *NSV = Builder.CreateShuffleVector(NOp0, NOp1, ReconstructMasks[S]);
    replaceValue(*Shuffles[S], *NSV, false);
  }

  Worklist.pushValue(NSV0A);
  Worklist.pushValue(NSV0B);
  Worklist.pushValue(NSV1A);
  Worklist.pushValue(NSV1B);
  return true;
}

/// Check if instruction depends on ZExt and this ZExt can be moved after the
/// instruction. Move ZExt if it is profitable. For example:
///     logic(zext(x),y) -> zext(logic(x,trunc(y)))
///     lshr((zext(x),y) -> zext(lshr(x,trunc(y)))
/// Cost model calculations takes into account if zext(x) has other users and
/// whether it can be propagated through them too.
bool VectorCombine::shrinkType(Instruction &I) {
  Value *ZExted, *OtherOperand;
  if (!match(&I, m_c_BitwiseLogic(m_ZExt(m_Value(ZExted)),
                                  m_Value(OtherOperand))) &&
      !match(&I, m_LShr(m_ZExt(m_Value(ZExted)), m_Value(OtherOperand))))
    return false;

  Value *ZExtOperand = I.getOperand(I.getOperand(0) == OtherOperand ? 1 : 0);

  auto *BigTy = cast<FixedVectorType>(I.getType());
  auto *SmallTy = cast<FixedVectorType>(ZExted->getType());
  unsigned BW = SmallTy->getElementType()->getPrimitiveSizeInBits();

  if (I.getOpcode() == Instruction::LShr) {
    // Check that the shift amount is less than the number of bits in the
    // smaller type. Otherwise, the smaller lshr will return a poison value.
    KnownBits ShAmtKB = computeKnownBits(I.getOperand(1), *DL);
    if (ShAmtKB.getMaxValue().uge(BW))
      return false;
  } else {
    // Check that the expression overall uses at most the same number of bits as
    // ZExted
    KnownBits KB = computeKnownBits(&I, *DL);
    if (KB.countMaxActiveBits() > BW)
      return false;
  }

  // Calculate costs of leaving current IR as it is and moving ZExt operation
  // later, along with adding truncates if needed
  InstructionCost ZExtCost = TTI.getCastInstrCost(
      Instruction::ZExt, BigTy, SmallTy,
      TargetTransformInfo::CastContextHint::None, CostKind);
  InstructionCost CurrentCost = ZExtCost;
  InstructionCost ShrinkCost = 0;

  // Calculate total cost and check that we can propagate through all ZExt users
  for (User *U : ZExtOperand->users()) {
    auto *UI = cast<Instruction>(U);
    if (UI == &I) {
      CurrentCost +=
          TTI.getArithmeticInstrCost(UI->getOpcode(), BigTy, CostKind);
      ShrinkCost +=
          TTI.getArithmeticInstrCost(UI->getOpcode(), SmallTy, CostKind);
      ShrinkCost += ZExtCost;
      continue;
    }

    if (!Instruction::isBinaryOp(UI->getOpcode()))
      return false;

    // Check if we can propagate ZExt through its other users
    KnownBits KB = computeKnownBits(UI, *DL);
    if (KB.countMaxActiveBits() > BW)
      return false;

    CurrentCost += TTI.getArithmeticInstrCost(UI->getOpcode(), BigTy, CostKind);
    ShrinkCost +=
        TTI.getArithmeticInstrCost(UI->getOpcode(), SmallTy, CostKind);
    ShrinkCost += ZExtCost;
  }

  // If the other instruction operand is not a constant, we'll need to
  // generate a truncate instruction. So we have to adjust cost
  if (!isa<Constant>(OtherOperand))
    ShrinkCost += TTI.getCastInstrCost(
        Instruction::Trunc, SmallTy, BigTy,
        TargetTransformInfo::CastContextHint::None, CostKind);

  // If the cost of shrinking types and leaving the IR is the same, we'll lean
  // towards modifying the IR because shrinking opens opportunities for other
  // shrinking optimisations.
  if (ShrinkCost > CurrentCost)
    return false;

  Builder.SetInsertPoint(&I);
  Value *Op0 = ZExted;
  Value *Op1 = Builder.CreateTrunc(OtherOperand, SmallTy);
  // Keep the order of operands the same
  if (I.getOperand(0) == OtherOperand)
    std::swap(Op0, Op1);
  Value *NewBinOp =
      Builder.CreateBinOp((Instruction::BinaryOps)I.getOpcode(), Op0, Op1);
  cast<Instruction>(NewBinOp)->copyIRFlags(&I);
  cast<Instruction>(NewBinOp)->copyMetadata(I);
  Value *NewZExtr = Builder.CreateZExt(NewBinOp, BigTy);
  replaceValue(I, *NewZExtr);
  return true;
}

/// insert (DstVec, (extract SrcVec, ExtIdx), InsIdx) -->
/// shuffle (DstVec, SrcVec, Mask)
bool VectorCombine::foldInsExtVectorToShuffle(Instruction &I) {
  Value *DstVec, *SrcVec;
  uint64_t ExtIdx, InsIdx;
  if (!match(&I,
             m_InsertElt(m_Value(DstVec),
                         m_ExtractElt(m_Value(SrcVec), m_ConstantInt(ExtIdx)),
                         m_ConstantInt(InsIdx))))
    return false;

  auto *DstVecTy = dyn_cast<FixedVectorType>(I.getType());
  auto *SrcVecTy = dyn_cast<FixedVectorType>(SrcVec->getType());
  // We can try combining vectors with different element sizes.
  if (!DstVecTy || !SrcVecTy ||
      SrcVecTy->getElementType() != DstVecTy->getElementType())
    return false;

  unsigned NumDstElts = DstVecTy->getNumElements();
  unsigned NumSrcElts = SrcVecTy->getNumElements();
  if (InsIdx >= NumDstElts || ExtIdx >= NumSrcElts || NumDstElts == 1)
    return false;

  // Insertion into poison is a cheaper single operand shuffle.
  TargetTransformInfo::ShuffleKind SK;
  SmallVector<int> Mask(NumDstElts, PoisonMaskElem);

  bool NeedExpOrNarrow = NumSrcElts != NumDstElts;
  bool IsExtIdxInBounds = ExtIdx < NumDstElts;
  bool NeedDstSrcSwap = isa<PoisonValue>(DstVec) && !isa<UndefValue>(SrcVec);
  if (NeedDstSrcSwap) {
    SK = TargetTransformInfo::SK_PermuteSingleSrc;
    if (!IsExtIdxInBounds && NeedExpOrNarrow)
      Mask[InsIdx] = 0;
    else
      Mask[InsIdx] = ExtIdx;
    std::swap(DstVec, SrcVec);
  } else {
    SK = TargetTransformInfo::SK_PermuteTwoSrc;
    std::iota(Mask.begin(), Mask.end(), 0);
    if (!IsExtIdxInBounds && NeedExpOrNarrow)
      Mask[InsIdx] = NumDstElts;
    else
      Mask[InsIdx] = ExtIdx + NumDstElts;
  }

  // Cost
  auto *Ins = cast<InsertElementInst>(&I);
  auto *Ext = cast<ExtractElementInst>(I.getOperand(1));
  InstructionCost InsCost =
      TTI.getVectorInstrCost(*Ins, DstVecTy, CostKind, InsIdx);
  InstructionCost ExtCost =
      TTI.getVectorInstrCost(*Ext, DstVecTy, CostKind, ExtIdx);
  InstructionCost OldCost = ExtCost + InsCost;

  InstructionCost NewCost = 0;
  SmallVector<int> ExtToVecMask;
  if (!NeedExpOrNarrow) {
    // Ignore 'free' identity insertion shuffle.
    // TODO: getShuffleCost should return TCC_Free for Identity shuffles.
    if (!ShuffleVectorInst::isIdentityMask(Mask, NumSrcElts))
      NewCost += TTI.getShuffleCost(SK, DstVecTy, DstVecTy, Mask, CostKind, 0,
                                    nullptr, {DstVec, SrcVec});
  } else {
    // When creating length-changing-vector, always create with a Mask whose
    // first element has an ExtIdx, so that the first element of the vector
    // being created is always the target to be extracted.
    ExtToVecMask.assign(NumDstElts, PoisonMaskElem);
    if (IsExtIdxInBounds)
      ExtToVecMask[ExtIdx] = ExtIdx;
    else
      ExtToVecMask[0] = ExtIdx;
    // Add cost for expanding or narrowing
    NewCost = TTI.getShuffleCost(TargetTransformInfo::SK_PermuteSingleSrc,
                                 DstVecTy, SrcVecTy, ExtToVecMask, CostKind);
    NewCost += TTI.getShuffleCost(SK, DstVecTy, DstVecTy, Mask, CostKind);
  }

  if (!Ext->hasOneUse())
    NewCost += ExtCost;

  LLVM_DEBUG(dbgs() << "Found a insert/extract shuffle-like pair: " << I
                    << "\n  OldCost: " << OldCost << " vs NewCost: " << NewCost
                    << "\n");

  if (OldCost < NewCost)
    return false;

  if (NeedExpOrNarrow) {
    if (!NeedDstSrcSwap)
      SrcVec = Builder.CreateShuffleVector(SrcVec, ExtToVecMask);
    else
      DstVec = Builder.CreateShuffleVector(DstVec, ExtToVecMask);
  }

  // Canonicalize undef param to RHS to help further folds.
  if (isa<UndefValue>(DstVec) && !isa<UndefValue>(SrcVec)) {
    ShuffleVectorInst::commuteShuffleMask(Mask, NumDstElts);
    std::swap(DstVec, SrcVec);
  }

  Value *Shuf = Builder.CreateShuffleVector(DstVec, SrcVec, Mask);
  replaceValue(I, *Shuf);

  return true;
}

/// If we're interleaving 2 constant splats, for instance `<vscale x 8 x i32>
/// <splat of 666>` and `<vscale x 8 x i32> <splat of 777>`, we can create a
/// larger splat `<vscale x 8 x i64> <splat of ((777 << 32) | 666)>` first
/// before casting it back into `<vscale x 16 x i32>`.
bool VectorCombine::foldInterleaveIntrinsics(Instruction &I) {
  const APInt *SplatVal0, *SplatVal1;
  if (!match(&I, m_Intrinsic<Intrinsic::vector_interleave2>(
                     m_APInt(SplatVal0), m_APInt(SplatVal1))))
    return false;

  LLVM_DEBUG(dbgs() << "VC: Folding interleave2 with two splats: " << I
                    << "\n");

  auto *VTy =
      cast<VectorType>(cast<IntrinsicInst>(I).getArgOperand(0)->getType());
  auto *ExtVTy = VectorType::getExtendedElementVectorType(VTy);
  unsigned Width = VTy->getElementType()->getIntegerBitWidth();

  // Just in case the cost of interleave2 intrinsic and bitcast are both
  // invalid, in which case we want to bail out, we use <= rather
  // than < here. Even they both have valid and equal costs, it's probably
  // not a good idea to emit a high-cost constant splat.
  if (TTI.getInstructionCost(&I, CostKind) <=
      TTI.getCastInstrCost(Instruction::BitCast, I.getType(), ExtVTy,
                           TTI::CastContextHint::None, CostKind)) {
    LLVM_DEBUG(dbgs() << "VC: The cost to cast from " << *ExtVTy << " to "
                      << *I.getType() << " is too high.\n");
    return false;
  }

  APInt NewSplatVal = SplatVal1->zext(Width * 2);
  NewSplatVal <<= Width;
  NewSplatVal |= SplatVal0->zext(Width * 2);
  auto *NewSplat = ConstantVector::getSplat(
      ExtVTy->getElementCount(), ConstantInt::get(F.getContext(), NewSplatVal));

  IRBuilder<> Builder(&I);
  replaceValue(I, *Builder.CreateBitCast(NewSplat, I.getType()));
  return true;
}

// Attempt to shrink loads that are only used by shufflevector instructions.
bool VectorCombine::shrinkLoadForShuffles(Instruction &I) {
  auto *OldLoad = dyn_cast<LoadInst>(&I);
  if (!OldLoad || !OldLoad->isSimple())
    return false;

  auto *OldLoadTy = dyn_cast<FixedVectorType>(OldLoad->getType());
  if (!OldLoadTy)
    return false;

  unsigned const OldNumElements = OldLoadTy->getNumElements();

  // Search all uses of load. If all uses are shufflevector instructions, and
  // the second operands are all poison values, find the minimum and maximum
  // indices of the vector elements referenced by all shuffle masks.
  // Otherwise return `std::nullopt`.
  using IndexRange = std::pair<int, int>;
  auto GetIndexRangeInShuffles = [&]() -> std::optional<IndexRange> {
    IndexRange OutputRange = IndexRange(OldNumElements, -1);
    for (llvm::Use &Use : I.uses()) {
      // Ensure all uses match the required pattern.
      User *Shuffle = Use.getUser();
      ArrayRef<int> Mask;

      if (!match(Shuffle,
                 m_Shuffle(m_Specific(OldLoad), m_Undef(), m_Mask(Mask))))
        return std::nullopt;

      // Ignore shufflevector instructions that have no uses.
      if (Shuffle->use_empty())
        continue;

      // Find the min and max indices used by the shufflevector instruction.
      for (int Index : Mask) {
        if (Index >= 0 && Index < static_cast<int>(OldNumElements)) {
          OutputRange.first = std::min(Index, OutputRange.first);
          OutputRange.second = std::max(Index, OutputRange.second);
        }
      }
    }

    if (OutputRange.second < OutputRange.first)
      return std::nullopt;

    return OutputRange;
  };

  // Get the range of vector elements used by shufflevector instructions.
  if (std::optional<IndexRange> Indices = GetIndexRangeInShuffles()) {
    unsigned const NewNumElements = Indices->second + 1u;

    // If the range of vector elements is smaller than the full load, attempt
    // to create a smaller load.
    if (NewNumElements < OldNumElements) {
      IRBuilder Builder(&I);
      Builder.SetCurrentDebugLocation(I.getDebugLoc());

      // Calculate costs of old and new ops.
      Type *ElemTy = OldLoadTy->getElementType();
      FixedVectorType *NewLoadTy = FixedVectorType::get(ElemTy, NewNumElements);
      Value *PtrOp = OldLoad->getPointerOperand();

      InstructionCost OldCost = TTI.getMemoryOpCost(
          Instruction::Load, OldLoad->getType(), OldLoad->getAlign(),
          OldLoad->getPointerAddressSpace(), CostKind);
      InstructionCost NewCost =
          TTI.getMemoryOpCost(Instruction::Load, NewLoadTy, OldLoad->getAlign(),
                              OldLoad->getPointerAddressSpace(), CostKind);

      using UseEntry = std::pair<ShuffleVectorInst *, std::vector<int>>;
      SmallVector<UseEntry, 4u> NewUses;
      unsigned const MaxIndex = NewNumElements * 2u;

      for (llvm::Use &Use : I.uses()) {
        auto *Shuffle = cast<ShuffleVectorInst>(Use.getUser());
        ArrayRef<int> OldMask = Shuffle->getShuffleMask();

        // Create entry for new use.
        NewUses.push_back({Shuffle, OldMask});

        // Validate mask indices.
        for (int Index : OldMask) {
          if (Index >= static_cast<int>(MaxIndex))
            return false;
        }

        // Update costs.
        OldCost +=
            TTI.getShuffleCost(TTI::SK_PermuteSingleSrc, Shuffle->getType(),
                               OldLoadTy, OldMask, CostKind);
        NewCost +=
            TTI.getShuffleCost(TTI::SK_PermuteSingleSrc, Shuffle->getType(),
                               NewLoadTy, OldMask, CostKind);
      }

      LLVM_DEBUG(
          dbgs() << "Found a load used only by shufflevector instructions: "
                 << I << "\n  OldCost: " << OldCost
                 << " vs NewCost: " << NewCost << "\n");

      if (OldCost < NewCost || !NewCost.isValid())
        return false;

      // Create new load of smaller vector.
      auto *NewLoad = cast<LoadInst>(
          Builder.CreateAlignedLoad(NewLoadTy, PtrOp, OldLoad->getAlign()));
      NewLoad->copyMetadata(I);

      // Replace all uses.
      for (UseEntry &Use : NewUses) {
        ShuffleVectorInst *Shuffle = Use.first;
        std::vector<int> &NewMask = Use.second;

        Builder.SetInsertPoint(Shuffle);
        Builder.SetCurrentDebugLocation(Shuffle->getDebugLoc());
        Value *NewShuffle = Builder.CreateShuffleVector(
            NewLoad, PoisonValue::get(NewLoadTy), NewMask);

<<<<<<< HEAD
        replaceValue(*Shuffle, *NewShuffle);
=======
        replaceValue(*Shuffle, *NewShuffle, false);
>>>>>>> 35227056
      }

      return true;
    }
  }
  return false;
}

// Attempt to narrow a phi of shufflevector instructions where the two incoming
// values have the same operands but different masks. If the two shuffle masks
// are offsets of one another we can use one branch to rotate the incoming
// vector and perform one larger shuffle after the phi.
bool VectorCombine::shrinkPhiOfShuffles(Instruction &I) {
  auto *Phi = dyn_cast<PHINode>(&I);
  if (!Phi || Phi->getNumIncomingValues() != 2u)
    return false;

  Value *Op = nullptr;
  ArrayRef<int> Mask0;
  ArrayRef<int> Mask1;

  if (!match(Phi->getOperand(0u),
             m_OneUse(m_Shuffle(m_Value(Op), m_Poison(), m_Mask(Mask0)))) ||
      !match(Phi->getOperand(1u),
             m_OneUse(m_Shuffle(m_Specific(Op), m_Poison(), m_Mask(Mask1)))))
    return false;

  auto *Shuf = cast<ShuffleVectorInst>(Phi->getOperand(0u));

  // Ensure result vectors are wider than the argument vector.
  auto *InputVT = cast<FixedVectorType>(Op->getType());
  auto *ResultVT = cast<FixedVectorType>(Shuf->getType());
  auto const InputNumElements = InputVT->getNumElements();

  if (InputNumElements >= ResultVT->getNumElements())
    return false;

  // Take the difference of the two shuffle masks at each index. Ignore poison
  // values at the same index in both masks.
  SmallVector<int, 16> NewMask;
  NewMask.reserve(Mask0.size());

  for (auto [M0, M1] : zip(Mask0, Mask1)) {
    if (M0 >= 0 && M1 >= 0)
      NewMask.push_back(M0 - M1);
    else if (M0 == -1 && M1 == -1)
      continue;
    else
      return false;
  }

  // Ensure all elements of the new mask are equal. If the difference between
  // the incoming mask elements is the same, the two must be constant offsets
  // of one another.
  if (NewMask.empty() || !all_equal(NewMask))
    return false;

  // Create new mask using difference of the two incoming masks.
  int MaskOffset = NewMask[0u];
  unsigned Index = (InputNumElements - MaskOffset) % InputNumElements;
  NewMask.clear();

  for (unsigned I = 0u; I < InputNumElements; ++I) {
    NewMask.push_back(Index);
    Index = (Index + 1u) % InputNumElements;
  }

  // Calculate costs for worst cases and compare.
  auto const Kind = TTI::SK_PermuteSingleSrc;
  auto OldCost =
      std::max(TTI.getShuffleCost(Kind, ResultVT, InputVT, Mask0, CostKind),
               TTI.getShuffleCost(Kind, ResultVT, InputVT, Mask1, CostKind));
  auto NewCost = TTI.getShuffleCost(Kind, InputVT, InputVT, NewMask, CostKind) +
                 TTI.getShuffleCost(Kind, ResultVT, InputVT, Mask1, CostKind);

  LLVM_DEBUG(dbgs() << "Found a phi of mergeable shuffles: " << I
                    << "\n  OldCost: " << OldCost << " vs NewCost: " << NewCost
                    << "\n");

  if (NewCost > OldCost)
    return false;

  // Create new shuffles and narrowed phi.
  auto Builder = IRBuilder(Shuf);
  Builder.SetCurrentDebugLocation(Shuf->getDebugLoc());
  auto *PoisonVal = PoisonValue::get(InputVT);
  auto *NewShuf0 = Builder.CreateShuffleVector(Op, PoisonVal, NewMask);
  Worklist.push(cast<Instruction>(NewShuf0));

  Builder.SetInsertPoint(Phi);
  Builder.SetCurrentDebugLocation(Phi->getDebugLoc());
  auto *NewPhi = Builder.CreatePHI(NewShuf0->getType(), 2u);
  NewPhi->addIncoming(NewShuf0, Phi->getIncomingBlock(0u));
  NewPhi->addIncoming(Op, Phi->getIncomingBlock(1u));

  Builder.SetInsertPoint(*NewPhi->getInsertionPointAfterDef());
  PoisonVal = PoisonValue::get(NewPhi->getType());
  auto *NewShuf1 = Builder.CreateShuffleVector(NewPhi, PoisonVal, Mask1);

  replaceValue(*Phi, *NewShuf1);
  return true;
}

/// This is the entry point for all transforms. Pass manager differences are
/// handled in the callers of this function.
bool VectorCombine::run() {
  if (DisableVectorCombine)
    return false;

  // Don't attempt vectorization if the target does not support vectors.
  if (!TTI.getNumberOfRegisters(TTI.getRegisterClassForType(/*Vector*/ true)))
    return false;

  LLVM_DEBUG(dbgs() << "\n\nVECTORCOMBINE on " << F.getName() << "\n");

  auto FoldInst = [this](Instruction &I) {
    Builder.SetInsertPoint(&I);
    bool IsVectorType = isa<VectorType>(I.getType());
    bool IsFixedVectorType = isa<FixedVectorType>(I.getType());
    auto Opcode = I.getOpcode();

    LLVM_DEBUG(dbgs() << "VC: Visiting: " << I << '\n');

    // These folds should be beneficial regardless of when this pass is run
    // in the optimization pipeline.
    // The type checking is for run-time efficiency. We can avoid wasting time
    // dispatching to folding functions if there's no chance of matching.
    if (IsFixedVectorType) {
      switch (Opcode) {
      case Instruction::InsertElement:
        if (vectorizeLoadInsert(I))
          return true;
        break;
      case Instruction::ShuffleVector:
        if (widenSubvectorLoad(I))
          return true;
        break;
      default:
        break;
      }
    }

    // This transform works with scalable and fixed vectors
    // TODO: Identify and allow other scalable transforms
    if (IsVectorType) {
      if (scalarizeOpOrCmp(I))
        return true;
      if (scalarizeLoadExtract(I))
        return true;
      if (scalarizeExtExtract(I))
        return true;
      if (scalarizeVPIntrinsic(I))
        return true;
      if (foldInterleaveIntrinsics(I))
        return true;
    }

    if (Opcode == Instruction::Store)
      if (foldSingleElementStore(I))
        return true;

    // If this is an early pipeline invocation of this pass, we are done.
    if (TryEarlyFoldsOnly)
      return false;

    // Otherwise, try folds that improve codegen but may interfere with
    // early IR canonicalizations.
    // The type checking is for run-time efficiency. We can avoid wasting time
    // dispatching to folding functions if there's no chance of matching.
    if (IsFixedVectorType) {
      switch (Opcode) {
      case Instruction::InsertElement:
        if (foldInsExtFNeg(I))
          return true;
        if (foldInsExtBinop(I))
          return true;
        if (foldInsExtVectorToShuffle(I))
          return true;
        break;
      case Instruction::ShuffleVector:
        if (foldPermuteOfBinops(I))
          return true;
        if (foldShuffleOfBinops(I))
          return true;
        if (foldShuffleOfSelects(I))
          return true;
        if (foldShuffleOfCastops(I))
          return true;
        if (foldShuffleOfShuffles(I))
          return true;
        if (foldShuffleOfIntrinsics(I))
          return true;
        if (foldSelectShuffle(I))
          return true;
        if (foldShuffleToIdentity(I))
          return true;
        break;
      case Instruction::Load:
        if (shrinkLoadForShuffles(I))
          return true;
        break;
      case Instruction::Load:
        MadeChange |= shrinkLoadForShuffles(I);
        break;
      case Instruction::BitCast:
        if (foldBitcastShuffle(I))
          return true;
        break;
      case Instruction::And:
      case Instruction::Or:
      case Instruction::Xor:
<<<<<<< HEAD
        MadeChange |= foldBitOpOfCastops(I);
        break;
      case Instruction::PHI:
        MadeChange |= shrinkPhiOfShuffles(I);
=======
        if (foldBitOpOfCastops(I))
          return true;
        if (foldBitOpOfCastConstant(I))
          return true;
        break;
      case Instruction::PHI:
        if (shrinkPhiOfShuffles(I))
          return true;
>>>>>>> 35227056
        break;
      default:
        if (shrinkType(I))
          return true;
        break;
      }
    } else {
      switch (Opcode) {
      case Instruction::Call:
        if (foldShuffleFromReductions(I))
          return true;
        if (foldCastFromReductions(I))
          return true;
        break;
      case Instruction::ExtractElement:
        if (foldShuffleChainsToReduce(I))
          return true;
        break;
      case Instruction::ICmp:
      case Instruction::FCmp:
        if (foldExtractExtract(I))
          return true;
        break;
      case Instruction::Or:
        if (foldConcatOfBoolMasks(I))
          return true;
        [[fallthrough]];
      default:
        if (Instruction::isBinaryOp(Opcode)) {
          if (foldExtractExtract(I))
            return true;
          if (foldExtractedCmps(I))
            return true;
          if (foldBinopOfReductions(I))
            return true;
        }
        break;
      }
    }
    return false;
  };

  bool MadeChange = false;
  for (BasicBlock &BB : F) {
    // Ignore unreachable basic blocks.
    if (!DT.isReachableFromEntry(&BB))
      continue;
    // Use early increment range so that we can erase instructions in loop.
    // make_early_inc_range is not applicable here, as the next iterator may
    // be invalidated by RecursivelyDeleteTriviallyDeadInstructions.
    // We manually maintain the next instruction and update it when it is about
    // to be deleted.
    Instruction *I = &BB.front();
    while (I) {
      NextInst = I->getNextNode();
      if (!I->isDebugOrPseudoInst())
        MadeChange |= FoldInst(*I);
      I = NextInst;
    }
  }

  NextInst = nullptr;

  while (!Worklist.isEmpty()) {
    Instruction *I = Worklist.removeOne();
    if (!I)
      continue;

    if (isInstructionTriviallyDead(I)) {
      eraseInstruction(*I);
      continue;
    }

    MadeChange |= FoldInst(*I);
  }

  return MadeChange;
}

PreservedAnalyses VectorCombinePass::run(Function &F,
                                         FunctionAnalysisManager &FAM) {
  auto &AC = FAM.getResult<AssumptionAnalysis>(F);
  TargetTransformInfo &TTI = FAM.getResult<TargetIRAnalysis>(F);
  DominatorTree &DT = FAM.getResult<DominatorTreeAnalysis>(F);
  AAResults &AA = FAM.getResult<AAManager>(F);
  const DataLayout *DL = &F.getDataLayout();
  VectorCombine Combiner(F, TTI, DT, AA, AC, DL, TTI::TCK_RecipThroughput,
                         TryEarlyFoldsOnly);
  if (!Combiner.run())
    return PreservedAnalyses::all();
  PreservedAnalyses PA;
  PA.preserveSet<CFGAnalyses>();
  return PA;
}<|MERGE_RESOLUTION|>--- conflicted
+++ resolved
@@ -40,7 +40,6 @@
 #include <optional>
 #include <queue>
 #include <set>
-#include <tuple>
 
 #define DEBUG_TYPE "vector-combine"
 #include "llvm/Transforms/Utils/InstructionWorklist.h"
@@ -124,10 +123,7 @@
   bool foldInsExtBinop(Instruction &I);
   bool foldInsExtVectorToShuffle(Instruction &I);
   bool foldBitOpOfCastops(Instruction &I);
-<<<<<<< HEAD
-=======
   bool foldBitOpOfCastConstant(Instruction &I);
->>>>>>> 35227056
   bool foldBitcastShuffle(Instruction &I);
   bool scalarizeOpOrCmp(Instruction &I);
   bool scalarizeVPIntrinsic(Instruction &I);
@@ -847,7 +843,6 @@
   // Check if this is a bitwise logic operation
   auto *BinOp = dyn_cast<BinaryOperator>(&I);
   if (!BinOp || !BinOp->isBitwiseLogicOp())
-<<<<<<< HEAD
     return false;
 
   // Get the cast instructions
@@ -863,23 +858,6 @@
   if (CastOpcode != RHSCast->getOpcode())
     return false;
 
-=======
-    return false;
-
-  // Get the cast instructions
-  auto *LHSCast = dyn_cast<CastInst>(BinOp->getOperand(0));
-  auto *RHSCast = dyn_cast<CastInst>(BinOp->getOperand(1));
-  if (!LHSCast || !RHSCast) {
-    LLVM_DEBUG(dbgs() << "  One or both operands are not cast instructions\n");
-    return false;
-  }
-
-  // Both casts must be the same type
-  Instruction::CastOps CastOpcode = LHSCast->getOpcode();
-  if (CastOpcode != RHSCast->getOpcode())
-    return false;
-
->>>>>>> 35227056
   // Only handle supported cast operations
   switch (CastOpcode) {
   case Instruction::BitCast:
@@ -898,16 +876,6 @@
   if (LHSSrc->getType() != RHSSrc->getType())
     return false;
 
-<<<<<<< HEAD
-  // Only handle vector types with integer elements
-  auto *SrcVecTy = dyn_cast<FixedVectorType>(LHSSrc->getType());
-  auto *DstVecTy = dyn_cast<FixedVectorType>(I.getType());
-  if (!SrcVecTy || !DstVecTy)
-    return false;
-
-  if (!SrcVecTy->getScalarType()->isIntegerTy() ||
-      !DstVecTy->getScalarType()->isIntegerTy())
-=======
   auto *SrcTy = LHSSrc->getType();
   auto *DstTy = I.getType();
   // Bitcasts can handle scalar/vector mixes, such as i16 -> <16 x i1>.
@@ -919,7 +887,6 @@
   // Only integer scalar/vector values are legal for bitwise logic operations.
   if (!SrcTy->getScalarType()->isIntegerTy() ||
       !DstTy->getScalarType()->isIntegerTy())
->>>>>>> 35227056
     return false;
 
   // Cost Check :
@@ -927,17 +894,6 @@
   // NewCost = bitlogic + cast
 
   // Calculate specific costs for each cast with instruction context
-<<<<<<< HEAD
-  InstructionCost LHSCastCost =
-      TTI.getCastInstrCost(CastOpcode, DstVecTy, SrcVecTy,
-                           TTI::CastContextHint::None, CostKind, LHSCast);
-  InstructionCost RHSCastCost =
-      TTI.getCastInstrCost(CastOpcode, DstVecTy, SrcVecTy,
-                           TTI::CastContextHint::None, CostKind, RHSCast);
-
-  InstructionCost OldCost =
-      TTI.getArithmeticInstrCost(BinOp->getOpcode(), DstVecTy, CostKind) +
-=======
   InstructionCost LHSCastCost = TTI.getCastInstrCost(
       CastOpcode, DstTy, SrcTy, TTI::CastContextHint::None, CostKind, LHSCast);
   InstructionCost RHSCastCost = TTI.getCastInstrCost(
@@ -945,22 +901,14 @@
 
   InstructionCost OldCost =
       TTI.getArithmeticInstrCost(BinOp->getOpcode(), DstTy, CostKind) +
->>>>>>> 35227056
       LHSCastCost + RHSCastCost;
 
   // For new cost, we can't provide an instruction (it doesn't exist yet)
   InstructionCost GenericCastCost = TTI.getCastInstrCost(
-<<<<<<< HEAD
-      CastOpcode, DstVecTy, SrcVecTy, TTI::CastContextHint::None, CostKind);
-
-  InstructionCost NewCost =
-      TTI.getArithmeticInstrCost(BinOp->getOpcode(), SrcVecTy, CostKind) +
-=======
       CastOpcode, DstTy, SrcTy, TTI::CastContextHint::None, CostKind);
 
   InstructionCost NewCost =
       TTI.getArithmeticInstrCost(BinOp->getOpcode(), SrcTy, CostKind) +
->>>>>>> 35227056
       GenericCastCost;
 
   // Account for multi-use casts using specific costs
@@ -993,8 +941,6 @@
   // Insert the new instruction
   Value *Result = Builder.Insert(NewCast);
 
-<<<<<<< HEAD
-=======
   replaceValue(I, *Result);
   return true;
 }
@@ -1091,7 +1037,6 @@
   // Insert the new instruction
   Value *Result = Builder.Insert(NewCast);
 
->>>>>>> 35227056
   replaceValue(I, *Result);
   return true;
 }
@@ -3919,11 +3864,8 @@
   unsigned MaxVectorSize =
       TTI.getRegisterBitWidth(TargetTransformInfo::RGK_FixedWidthVector);
   unsigned MaxElementsInVector = MaxVectorSize / ElementSize;
-<<<<<<< HEAD
-=======
   if (MaxElementsInVector == 0)
     return false;
->>>>>>> 35227056
   // When there are multiple shufflevector operations on the same input,
   // especially when the vector length is larger than the register size,
   // identical shuffle patterns may occur across different groups of elements.
@@ -4427,11 +4369,7 @@
         Value *NewShuffle = Builder.CreateShuffleVector(
             NewLoad, PoisonValue::get(NewLoadTy), NewMask);
 
-<<<<<<< HEAD
-        replaceValue(*Shuffle, *NewShuffle);
-=======
         replaceValue(*Shuffle, *NewShuffle, false);
->>>>>>> 35227056
       }
 
       return true;
@@ -4633,9 +4571,6 @@
         if (shrinkLoadForShuffles(I))
           return true;
         break;
-      case Instruction::Load:
-        MadeChange |= shrinkLoadForShuffles(I);
-        break;
       case Instruction::BitCast:
         if (foldBitcastShuffle(I))
           return true;
@@ -4643,12 +4578,6 @@
       case Instruction::And:
       case Instruction::Or:
       case Instruction::Xor:
-<<<<<<< HEAD
-        MadeChange |= foldBitOpOfCastops(I);
-        break;
-      case Instruction::PHI:
-        MadeChange |= shrinkPhiOfShuffles(I);
-=======
         if (foldBitOpOfCastops(I))
           return true;
         if (foldBitOpOfCastConstant(I))
@@ -4657,7 +4586,6 @@
       case Instruction::PHI:
         if (shrinkPhiOfShuffles(I))
           return true;
->>>>>>> 35227056
         break;
       default:
         if (shrinkType(I))
