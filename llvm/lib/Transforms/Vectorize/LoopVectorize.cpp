--- conflicted
+++ resolved
@@ -2044,11 +2044,6 @@
     if (AddBranchWeights)
       setBranchWeights(BI, SCEVCheckBypassWeights, /*IsExpected=*/false);
     ReplaceInstWithInst(SCEVCheckBlock->getTerminator(), &BI);
-<<<<<<< HEAD
-    // Mark the check as used, to prevent it from being removed during cleanup.
-    SCEVCheckCond = nullptr;
-=======
->>>>>>> 5ee67ebe
     AddedAnyChecks = true;
     return SCEVCheckBlock;
   }
@@ -2077,11 +2072,6 @@
     MemCheckBlock->getTerminator()->setDebugLoc(
         Pred->getTerminator()->getDebugLoc());
 
-<<<<<<< HEAD
-    // Mark the check as used, to prevent it from being removed during cleanup.
-    MemRuntimeCheckCond = nullptr;
-=======
->>>>>>> 5ee67ebe
     AddedAnyChecks = true;
     return MemCheckBlock;
   }
@@ -7265,14 +7255,10 @@
   // Get the VPInstruction computing the reduction result in the middle block.
   // The first operand may not be from the middle block if it is not connected
   // to the scalar preheader. In that case, there's nothing to fix.
-<<<<<<< HEAD
-  auto *EpiRedResult = dyn_cast<VPInstruction>(EpiResumePhiR->getOperand(0));
-=======
   VPValue *Incoming = EpiResumePhiR->getOperand(0);
   match(Incoming, VPlanPatternMatch::m_ZExtOrSExt(
                       VPlanPatternMatch::m_VPValue(Incoming)));
   auto *EpiRedResult = dyn_cast<VPInstruction>(Incoming);
->>>>>>> 5ee67ebe
   if (!EpiRedResult ||
       (EpiRedResult->getOpcode() != VPInstruction::ComputeAnyOfResult &&
        EpiRedResult->getOpcode() != VPInstruction::ComputeReductionResult &&
@@ -7308,11 +7294,7 @@
     Value *SentinelV = EpiRedResult->getOperand(2)->getLiveInIRValue();
     using namespace llvm::PatternMatch;
     Value *Cmp, *OrigResumeV, *CmpOp;
-<<<<<<< HEAD
-    bool IsExpectedPattern =
-=======
     [[maybe_unused]] bool IsExpectedPattern =
->>>>>>> 5ee67ebe
         match(MainResumeValue,
               m_Select(m_OneUse(m_Value(Cmp)), m_Specific(SentinelV),
                        m_Value(OrigResumeV))) &&
@@ -7345,17 +7327,11 @@
                            OrigLoop->getHeader()->getContext());
   VPlanTransforms::runPass(VPlanTransforms::replicateByVF, BestVPlan, BestVF);
   VPlanTransforms::runPass(VPlanTransforms::materializeBroadcasts, BestVPlan);
-<<<<<<< HEAD
-  if (hasBranchWeightMD(*OrigLoop->getLoopLatch()->getTerminator()))
-    VPlanTransforms::runPass(VPlanTransforms::addBranchWeightToMiddleTerminator,
-                             BestVPlan, BestVF);
-=======
   if (hasBranchWeightMD(*OrigLoop->getLoopLatch()->getTerminator())) {
     std::optional<unsigned> VScale = CM.getVScaleForTuning();
     VPlanTransforms::runPass(VPlanTransforms::addBranchWeightToMiddleTerminator,
                              BestVPlan, BestVF, VScale);
   }
->>>>>>> 5ee67ebe
   VPlanTransforms::optimizeForVFAndUF(BestVPlan, BestVF, BestUF, PSE);
   VPlanTransforms::simplifyRecipes(BestVPlan, *Legal->getWidestInductionType());
   VPlanTransforms::narrowInterleaveGroups(
@@ -8190,11 +8166,7 @@
   for (auto Pair : PartialReductionChains) {
     PartialReductionChain Chain = Pair.first;
     if (ExtendIsOnlyUsedByPartialReductions(Chain.ExtendA) &&
-<<<<<<< HEAD
-        ExtendIsOnlyUsedByPartialReductions(Chain.ExtendB))
-=======
         (!Chain.ExtendB || ExtendIsOnlyUsedByPartialReductions(Chain.ExtendB)))
->>>>>>> 5ee67ebe
       ScaledReductionMap.try_emplace(Chain.Reduction, Pair.second);
   }
 }
@@ -8293,13 +8265,8 @@
   if (LoopVectorizationPlanner::getDecisionAndClampRange(
           [&](ElementCount VF) {
             InstructionCost Cost = TTI->getPartialReductionCost(
-<<<<<<< HEAD
-                Update->getOpcode(), A->getType(), B->getType(), PHI->getType(),
-                VF, OpAExtend, OpBExtend, BinOp->getOpcode(), CM.CostKind);
-=======
                 Update->getOpcode(), ExtOpTypes[0], ExtOpTypes[1],
                 PHI->getType(), VF, OpAExtend, OpBExtend, BinOpc, CM.CostKind);
->>>>>>> 5ee67ebe
             return Cost.isValid();
           },
           Range)) {
@@ -9293,11 +9260,7 @@
       VPValue *Start = PhiR->getStartValue();
       VPValue *Sentinel = Plan->getOrAddLiveIn(RdxDesc.getSentinelValue());
       FinalReductionResult =
-<<<<<<< HEAD
-          Builder.createNaryOp(VPInstruction::ComputeFindLastIVResult,
-=======
           Builder.createNaryOp(VPInstruction::ComputeFindIVResult,
->>>>>>> 5ee67ebe
                                {PhiR, Start, Sentinel, NewExitingVPV}, ExitDL);
     } else if (RecurrenceDescriptor::isAnyOfRecurrenceKind(
                    RdxDesc.getRecurrenceKind())) {
@@ -9397,11 +9360,7 @@
     }
     RecurKind RK = RdxDesc.getRecurrenceKind();
     if ((!RecurrenceDescriptor::isAnyOfRecurrenceKind(RK) &&
-<<<<<<< HEAD
-         !RecurrenceDescriptor::isFindLastIVRecurrenceKind(RK) &&
-=======
          !RecurrenceDescriptor::isFindIVRecurrenceKind(RK) &&
->>>>>>> 5ee67ebe
          !RecurrenceDescriptor::isMinMaxRecurrenceKind(RK))) {
       VPBuilder PHBuilder(Plan->getVectorPreheader());
       VPValue *Iden = Plan->getOrAddLiveIn(
