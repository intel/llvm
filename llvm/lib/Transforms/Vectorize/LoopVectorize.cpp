//===- LoopVectorize.cpp - A Loop Vectorizer ------------------------------===//
//
// Part of the LLVM Project, under the Apache License v2.0 with LLVM Exceptions.
// See https://llvm.org/LICENSE.txt for license information.
// SPDX-License-Identifier: Apache-2.0 WITH LLVM-exception
//
//===----------------------------------------------------------------------===//
//
// This is the LLVM loop vectorizer. This pass modifies 'vectorizable' loops
// and generates target-independent LLVM-IR.
// The vectorizer uses the TargetTransformInfo analysis to estimate the costs
// of instructions in order to estimate the profitability of vectorization.
//
// The loop vectorizer combines consecutive loop iterations into a single
// 'wide' iteration. After this transformation the index is incremented
// by the SIMD vector width, and not by one.
//
// This pass has three parts:
// 1. The main loop pass that drives the different parts.
// 2. LoopVectorizationLegality - A unit that checks for the legality
//    of the vectorization.
// 3. InnerLoopVectorizer - A unit that performs the actual
//    widening of instructions.
// 4. LoopVectorizationCostModel - A unit that checks for the profitability
//    of vectorization. It decides on the optimal vector width, which
//    can be one, if vectorization is not profitable.
//
// There is a development effort going on to migrate loop vectorizer to the
// VPlan infrastructure and to introduce outer loop vectorization support (see
// docs/VectorizationPlan.rst and
// http://lists.llvm.org/pipermail/llvm-dev/2017-December/119523.html). For this
// purpose, we temporarily introduced the VPlan-native vectorization path: an
// alternative vectorization path that is natively implemented on top of the
// VPlan infrastructure. See EnableVPlanNativePath for enabling.
//
//===----------------------------------------------------------------------===//
//
// The reduction-variable vectorization is based on the paper:
//  D. Nuzman and R. Henderson. Multi-platform Auto-vectorization.
//
// Variable uniformity checks are inspired by:
//  Karrenberg, R. and Hack, S. Whole Function Vectorization.
//
// The interleaved access vectorization is based on the paper:
//  Dorit Nuzman, Ira Rosen and Ayal Zaks.  Auto-Vectorization of Interleaved
//  Data for SIMD
//
// Other ideas/concepts are from:
//  A. Zaks and D. Nuzman. Autovectorization in GCC-two years later.
//
//  S. Maleki, Y. Gao, M. Garzaran, T. Wong and D. Padua.  An Evaluation of
//  Vectorizing Compilers.
//
//===----------------------------------------------------------------------===//

#include "llvm/Transforms/Vectorize/LoopVectorize.h"
#include "LoopVectorizationPlanner.h"
#include "VPRecipeBuilder.h"
#include "VPlan.h"
#include "VPlanAnalysis.h"
#include "VPlanHCFGBuilder.h"
#include "VPlanTransforms.h"
#include "VPlanVerifier.h"
#include "llvm/ADT/APInt.h"
#include "llvm/ADT/ArrayRef.h"
#include "llvm/ADT/DenseMap.h"
#include "llvm/ADT/DenseMapInfo.h"
#include "llvm/ADT/Hashing.h"
#include "llvm/ADT/MapVector.h"
#include "llvm/ADT/STLExtras.h"
#include "llvm/ADT/SmallPtrSet.h"
#include "llvm/ADT/SmallSet.h"
#include "llvm/ADT/SmallVector.h"
#include "llvm/ADT/Statistic.h"
#include "llvm/ADT/StringRef.h"
#include "llvm/ADT/Twine.h"
#include "llvm/ADT/iterator_range.h"
#include "llvm/Analysis/AssumptionCache.h"
#include "llvm/Analysis/BasicAliasAnalysis.h"
#include "llvm/Analysis/BlockFrequencyInfo.h"
#include "llvm/Analysis/CFG.h"
#include "llvm/Analysis/CodeMetrics.h"
#include "llvm/Analysis/DemandedBits.h"
#include "llvm/Analysis/GlobalsModRef.h"
#include "llvm/Analysis/LoopAccessAnalysis.h"
#include "llvm/Analysis/LoopAnalysisManager.h"
#include "llvm/Analysis/LoopInfo.h"
#include "llvm/Analysis/LoopIterator.h"
#include "llvm/Analysis/OptimizationRemarkEmitter.h"
#include "llvm/Analysis/ProfileSummaryInfo.h"
#include "llvm/Analysis/ScalarEvolution.h"
#include "llvm/Analysis/ScalarEvolutionExpressions.h"
#include "llvm/Analysis/TargetLibraryInfo.h"
#include "llvm/Analysis/TargetTransformInfo.h"
#include "llvm/Analysis/ValueTracking.h"
#include "llvm/Analysis/VectorUtils.h"
#include "llvm/IR/Attributes.h"
#include "llvm/IR/BasicBlock.h"
#include "llvm/IR/CFG.h"
#include "llvm/IR/Constant.h"
#include "llvm/IR/Constants.h"
#include "llvm/IR/DataLayout.h"
#include "llvm/IR/DebugInfo.h"
#include "llvm/IR/DebugInfoMetadata.h"
#include "llvm/IR/DebugLoc.h"
#include "llvm/IR/DerivedTypes.h"
#include "llvm/IR/DiagnosticInfo.h"
#include "llvm/IR/Dominators.h"
#include "llvm/IR/Function.h"
#include "llvm/IR/IRBuilder.h"
#include "llvm/IR/InstrTypes.h"
#include "llvm/IR/Instruction.h"
#include "llvm/IR/Instructions.h"
#include "llvm/IR/IntrinsicInst.h"
#include "llvm/IR/Intrinsics.h"
#include "llvm/IR/MDBuilder.h"
#include "llvm/IR/Metadata.h"
#include "llvm/IR/Module.h"
#include "llvm/IR/Operator.h"
#include "llvm/IR/PatternMatch.h"
#include "llvm/IR/ProfDataUtils.h"
#include "llvm/IR/Type.h"
#include "llvm/IR/Use.h"
#include "llvm/IR/User.h"
#include "llvm/IR/Value.h"
#include "llvm/IR/ValueHandle.h"
#include "llvm/IR/VectorBuilder.h"
#include "llvm/IR/Verifier.h"
#include "llvm/Support/Casting.h"
#include "llvm/Support/CommandLine.h"
#include "llvm/Support/Compiler.h"
#include "llvm/Support/Debug.h"
#include "llvm/Support/ErrorHandling.h"
#include "llvm/Support/InstructionCost.h"
#include "llvm/Support/MathExtras.h"
#include "llvm/Support/raw_ostream.h"
#include "llvm/Transforms/Utils/BasicBlockUtils.h"
#include "llvm/Transforms/Utils/InjectTLIMappings.h"
#include "llvm/Transforms/Utils/LoopSimplify.h"
#include "llvm/Transforms/Utils/LoopUtils.h"
#include "llvm/Transforms/Utils/LoopVersioning.h"
#include "llvm/Transforms/Utils/ScalarEvolutionExpander.h"
#include "llvm/Transforms/Utils/SizeOpts.h"
#include "llvm/Transforms/Vectorize/LoopVectorizationLegality.h"
#include <algorithm>
#include <cassert>
#include <cmath>
#include <cstdint>
#include <functional>
#include <iterator>
#include <limits>
#include <map>
#include <memory>
#include <string>
#include <tuple>
#include <utility>

using namespace llvm;

#define LV_NAME "loop-vectorize"
#define DEBUG_TYPE LV_NAME

#ifndef NDEBUG
const char VerboseDebug[] = DEBUG_TYPE "-verbose";
#endif

/// @{
/// Metadata attribute names
const char LLVMLoopVectorizeFollowupAll[] = "llvm.loop.vectorize.followup_all";
const char LLVMLoopVectorizeFollowupVectorized[] =
    "llvm.loop.vectorize.followup_vectorized";
const char LLVMLoopVectorizeFollowupEpilogue[] =
    "llvm.loop.vectorize.followup_epilogue";
/// @}

STATISTIC(LoopsVectorized, "Number of loops vectorized");
STATISTIC(LoopsAnalyzed, "Number of loops analyzed for vectorization");
STATISTIC(LoopsEpilogueVectorized, "Number of epilogues vectorized");

static cl::opt<bool> EnableEpilogueVectorization(
    "enable-epilogue-vectorization", cl::init(true), cl::Hidden,
    cl::desc("Enable vectorization of epilogue loops."));

static cl::opt<unsigned> EpilogueVectorizationForceVF(
    "epilogue-vectorization-force-VF", cl::init(1), cl::Hidden,
    cl::desc("When epilogue vectorization is enabled, and a value greater than "
             "1 is specified, forces the given VF for all applicable epilogue "
             "loops."));

static cl::opt<unsigned> EpilogueVectorizationMinVF(
    "epilogue-vectorization-minimum-VF", cl::init(16), cl::Hidden,
    cl::desc("Only loops with vectorization factor equal to or larger than "
             "the specified value are considered for epilogue vectorization."));

/// Loops with a known constant trip count below this number are vectorized only
/// if no scalar iteration overheads are incurred.
static cl::opt<unsigned> TinyTripCountVectorThreshold(
    "vectorizer-min-trip-count", cl::init(16), cl::Hidden,
    cl::desc("Loops with a constant trip count that is smaller than this "
             "value are vectorized only if no scalar iteration overheads "
             "are incurred."));

static cl::opt<unsigned> VectorizeMemoryCheckThreshold(
    "vectorize-memory-check-threshold", cl::init(128), cl::Hidden,
    cl::desc("The maximum allowed number of runtime memory checks"));

// Option prefer-predicate-over-epilogue indicates that an epilogue is undesired,
// that predication is preferred, and this lists all options. I.e., the
// vectorizer will try to fold the tail-loop (epilogue) into the vector body
// and predicate the instructions accordingly. If tail-folding fails, there are
// different fallback strategies depending on these values:
namespace PreferPredicateTy {
  enum Option {
    ScalarEpilogue = 0,
    PredicateElseScalarEpilogue,
    PredicateOrDontVectorize
  };
} // namespace PreferPredicateTy

static cl::opt<PreferPredicateTy::Option> PreferPredicateOverEpilogue(
    "prefer-predicate-over-epilogue",
    cl::init(PreferPredicateTy::ScalarEpilogue),
    cl::Hidden,
    cl::desc("Tail-folding and predication preferences over creating a scalar "
             "epilogue loop."),
    cl::values(clEnumValN(PreferPredicateTy::ScalarEpilogue,
                         "scalar-epilogue",
                         "Don't tail-predicate loops, create scalar epilogue"),
              clEnumValN(PreferPredicateTy::PredicateElseScalarEpilogue,
                         "predicate-else-scalar-epilogue",
                         "prefer tail-folding, create scalar epilogue if tail "
                         "folding fails."),
              clEnumValN(PreferPredicateTy::PredicateOrDontVectorize,
                         "predicate-dont-vectorize",
                         "prefers tail-folding, don't attempt vectorization if "
                         "tail-folding fails.")));

static cl::opt<TailFoldingStyle> ForceTailFoldingStyle(
    "force-tail-folding-style", cl::desc("Force the tail folding style"),
    cl::init(TailFoldingStyle::None),
    cl::values(
        clEnumValN(TailFoldingStyle::None, "none", "Disable tail folding"),
        clEnumValN(
            TailFoldingStyle::Data, "data",
            "Create lane mask for data only, using active.lane.mask intrinsic"),
        clEnumValN(TailFoldingStyle::DataWithoutLaneMask,
                   "data-without-lane-mask",
                   "Create lane mask with compare/stepvector"),
        clEnumValN(TailFoldingStyle::DataAndControlFlow, "data-and-control",
                   "Create lane mask using active.lane.mask intrinsic, and use "
                   "it for both data and control flow"),
        clEnumValN(TailFoldingStyle::DataAndControlFlowWithoutRuntimeCheck,
                   "data-and-control-without-rt-check",
                   "Similar to data-and-control, but remove the runtime check"),
        clEnumValN(TailFoldingStyle::DataWithEVL, "data-with-evl",
                   "Use predicated EVL instructions for tail folding. If EVL "
                   "is unsupported, fallback to data-without-lane-mask.")));

static cl::opt<bool> MaximizeBandwidth(
    "vectorizer-maximize-bandwidth", cl::init(false), cl::Hidden,
    cl::desc("Maximize bandwidth when selecting vectorization factor which "
             "will be determined by the smallest type in loop."));

static cl::opt<bool> EnableInterleavedMemAccesses(
    "enable-interleaved-mem-accesses", cl::init(false), cl::Hidden,
    cl::desc("Enable vectorization on interleaved memory accesses in a loop"));

/// An interleave-group may need masking if it resides in a block that needs
/// predication, or in order to mask away gaps.
static cl::opt<bool> EnableMaskedInterleavedMemAccesses(
    "enable-masked-interleaved-mem-accesses", cl::init(false), cl::Hidden,
    cl::desc("Enable vectorization on masked interleaved memory accesses in a loop"));

static cl::opt<unsigned> ForceTargetNumScalarRegs(
    "force-target-num-scalar-regs", cl::init(0), cl::Hidden,
    cl::desc("A flag that overrides the target's number of scalar registers."));

static cl::opt<unsigned> ForceTargetNumVectorRegs(
    "force-target-num-vector-regs", cl::init(0), cl::Hidden,
    cl::desc("A flag that overrides the target's number of vector registers."));

static cl::opt<unsigned> ForceTargetMaxScalarInterleaveFactor(
    "force-target-max-scalar-interleave", cl::init(0), cl::Hidden,
    cl::desc("A flag that overrides the target's max interleave factor for "
             "scalar loops."));

static cl::opt<unsigned> ForceTargetMaxVectorInterleaveFactor(
    "force-target-max-vector-interleave", cl::init(0), cl::Hidden,
    cl::desc("A flag that overrides the target's max interleave factor for "
             "vectorized loops."));

static cl::opt<unsigned> ForceTargetInstructionCost(
    "force-target-instruction-cost", cl::init(0), cl::Hidden,
    cl::desc("A flag that overrides the target's expected cost for "
             "an instruction to a single constant value. Mostly "
             "useful for getting consistent testing."));

static cl::opt<bool> ForceTargetSupportsScalableVectors(
    "force-target-supports-scalable-vectors", cl::init(false), cl::Hidden,
    cl::desc(
        "Pretend that scalable vectors are supported, even if the target does "
        "not support them. This flag should only be used for testing."));

static cl::opt<unsigned> SmallLoopCost(
    "small-loop-cost", cl::init(20), cl::Hidden,
    cl::desc(
        "The cost of a loop that is considered 'small' by the interleaver."));

static cl::opt<bool> LoopVectorizeWithBlockFrequency(
    "loop-vectorize-with-block-frequency", cl::init(true), cl::Hidden,
    cl::desc("Enable the use of the block frequency analysis to access PGO "
             "heuristics minimizing code growth in cold regions and being more "
             "aggressive in hot regions."));

// Runtime interleave loops for load/store throughput.
static cl::opt<bool> EnableLoadStoreRuntimeInterleave(
    "enable-loadstore-runtime-interleave", cl::init(true), cl::Hidden,
    cl::desc(
        "Enable runtime interleaving until load/store ports are saturated"));

/// The number of stores in a loop that are allowed to need predication.
static cl::opt<unsigned> NumberOfStoresToPredicate(
    "vectorize-num-stores-pred", cl::init(1), cl::Hidden,
    cl::desc("Max number of stores to be predicated behind an if."));

static cl::opt<bool> EnableIndVarRegisterHeur(
    "enable-ind-var-reg-heur", cl::init(true), cl::Hidden,
    cl::desc("Count the induction variable only once when interleaving"));

static cl::opt<bool> EnableCondStoresVectorization(
    "enable-cond-stores-vec", cl::init(true), cl::Hidden,
    cl::desc("Enable if predication of stores during vectorization."));

static cl::opt<unsigned> MaxNestedScalarReductionIC(
    "max-nested-scalar-reduction-interleave", cl::init(2), cl::Hidden,
    cl::desc("The maximum interleave count to use when interleaving a scalar "
             "reduction in a nested loop."));

static cl::opt<bool>
    PreferInLoopReductions("prefer-inloop-reductions", cl::init(false),
                           cl::Hidden,
                           cl::desc("Prefer in-loop vector reductions, "
                                    "overriding the targets preference."));

static cl::opt<bool> ForceOrderedReductions(
    "force-ordered-reductions", cl::init(false), cl::Hidden,
    cl::desc("Enable the vectorisation of loops with in-order (strict) "
             "FP reductions"));

static cl::opt<bool> PreferPredicatedReductionSelect(
    "prefer-predicated-reduction-select", cl::init(false), cl::Hidden,
    cl::desc(
        "Prefer predicating a reduction operation over an after loop select."));

namespace llvm {
cl::opt<bool> EnableVPlanNativePath(
    "enable-vplan-native-path", cl::Hidden,
    cl::desc("Enable VPlan-native vectorization path with "
             "support for outer loop vectorization."));
}

// This flag enables the stress testing of the VPlan H-CFG construction in the
// VPlan-native vectorization path. It must be used in conjuction with
// -enable-vplan-native-path. -vplan-verify-hcfg can also be used to enable the
// verification of the H-CFGs built.
static cl::opt<bool> VPlanBuildStressTest(
    "vplan-build-stress-test", cl::init(false), cl::Hidden,
    cl::desc(
        "Build VPlan for every supported loop nest in the function and bail "
        "out right after the build (stress test the VPlan H-CFG construction "
        "in the VPlan-native vectorization path)."));

cl::opt<bool> llvm::EnableLoopInterleaving(
    "interleave-loops", cl::init(true), cl::Hidden,
    cl::desc("Enable loop interleaving in Loop vectorization passes"));
cl::opt<bool> llvm::EnableLoopVectorization(
    "vectorize-loops", cl::init(true), cl::Hidden,
    cl::desc("Run the Loop vectorization passes"));

static cl::opt<bool> PrintVPlansInDotFormat(
    "vplan-print-in-dot-format", cl::Hidden,
    cl::desc("Use dot format instead of plain text when dumping VPlans"));

static cl::opt<cl::boolOrDefault> ForceSafeDivisor(
    "force-widen-divrem-via-safe-divisor", cl::Hidden,
    cl::desc(
        "Override cost based safe divisor widening for div/rem instructions"));

static cl::opt<bool> UseWiderVFIfCallVariantsPresent(
    "vectorizer-maximize-bandwidth-for-vector-calls", cl::init(true),
    cl::Hidden,
    cl::desc("Try wider VFs if they enable the use of vector variants"));

// Likelyhood of bypassing the vectorized loop because assumptions about SCEV
// variables not overflowing do not hold. See `emitSCEVChecks`.
static constexpr uint32_t SCEVCheckBypassWeights[] = {1, 127};
// Likelyhood of bypassing the vectorized loop because pointers overlap. See
// `emitMemRuntimeChecks`.
static constexpr uint32_t MemCheckBypassWeights[] = {1, 127};
// Likelyhood of bypassing the vectorized loop because there are zero trips left
// after prolog. See `emitIterationCountCheck`.
static constexpr uint32_t MinItersBypassWeights[] = {1, 127};

/// A helper function that returns true if the given type is irregular. The
/// type is irregular if its allocated size doesn't equal the store size of an
/// element of the corresponding vector type.
static bool hasIrregularType(Type *Ty, const DataLayout &DL) {
  // Determine if an array of N elements of type Ty is "bitcast compatible"
  // with a <N x Ty> vector.
  // This is only true if there is no padding between the array elements.
  return DL.getTypeAllocSizeInBits(Ty) != DL.getTypeSizeInBits(Ty);
}

/// A helper function that returns the reciprocal of the block probability of
/// predicated blocks. If we return X, we are assuming the predicated block
/// will execute once for every X iterations of the loop header.
///
/// TODO: We should use actual block probability here, if available. Currently,
///       we always assume predicated blocks have a 50% chance of executing.
static unsigned getReciprocalPredBlockProb() { return 2; }

/// Returns "best known" trip count for the specified loop \p L as defined by
/// the following procedure:
///   1) Returns exact trip count if it is known.
///   2) Returns expected trip count according to profile data if any.
///   3) Returns upper bound estimate if it is known.
///   4) Returns std::nullopt if all of the above failed.
static std::optional<unsigned> getSmallBestKnownTC(ScalarEvolution &SE,
                                                   Loop *L) {
  // Check if exact trip count is known.
  if (unsigned ExpectedTC = SE.getSmallConstantTripCount(L))
    return ExpectedTC;

  // Check if there is an expected trip count available from profile data.
  if (LoopVectorizeWithBlockFrequency)
    if (auto EstimatedTC = getLoopEstimatedTripCount(L))
      return *EstimatedTC;

  // Check if upper bound estimate is known.
  if (unsigned ExpectedTC = SE.getSmallConstantMaxTripCount(L))
    return ExpectedTC;

  return std::nullopt;
}

/// Return a vector containing interleaved elements from multiple
/// smaller input vectors.
static Value *interleaveVectors(IRBuilderBase &Builder, ArrayRef<Value *> Vals,
                                const Twine &Name) {
  unsigned Factor = Vals.size();
  assert(Factor > 1 && "Tried to interleave invalid number of vectors");

  VectorType *VecTy = cast<VectorType>(Vals[0]->getType());
#ifndef NDEBUG
  for (Value *Val : Vals)
    assert(Val->getType() == VecTy && "Tried to interleave mismatched types");
#endif

  // Scalable vectors cannot use arbitrary shufflevectors (only splats), so
  // must use intrinsics to interleave.
  if (VecTy->isScalableTy()) {
    VectorType *WideVecTy = VectorType::getDoubleElementsVectorType(VecTy);
    return Builder.CreateIntrinsic(WideVecTy, Intrinsic::vector_interleave2,
                                   Vals,
                                   /*FMFSource=*/nullptr, Name);
  }

  // Fixed length. Start by concatenating all vectors into a wide vector.
  Value *WideVec = concatenateVectors(Builder, Vals);

  // Interleave the elements into the wide vector.
  const unsigned NumElts = VecTy->getElementCount().getFixedValue();
  return Builder.CreateShuffleVector(
      WideVec, createInterleaveMask(NumElts, Factor), Name);
}

namespace {
// Forward declare GeneratedRTChecks.
class GeneratedRTChecks;

using SCEV2ValueTy = DenseMap<const SCEV *, Value *>;
} // namespace

namespace llvm {

AnalysisKey ShouldRunExtraVectorPasses::Key;

/// InnerLoopVectorizer vectorizes loops which contain only one basic
/// block to a specified vectorization factor (VF).
/// This class performs the widening of scalars into vectors, or multiple
/// scalars. This class also implements the following features:
/// * It inserts an epilogue loop for handling loops that don't have iteration
///   counts that are known to be a multiple of the vectorization factor.
/// * It handles the code generation for reduction variables.
/// * Scalarization (implementation using scalars) of un-vectorizable
///   instructions.
/// InnerLoopVectorizer does not perform any vectorization-legality
/// checks, and relies on the caller to check for the different legality
/// aspects. The InnerLoopVectorizer relies on the
/// LoopVectorizationLegality class to provide information about the induction
/// and reduction variables that were found to a given vectorization factor.
class InnerLoopVectorizer {
public:
  InnerLoopVectorizer(Loop *OrigLoop, PredicatedScalarEvolution &PSE,
                      LoopInfo *LI, DominatorTree *DT,
                      const TargetLibraryInfo *TLI,
                      const TargetTransformInfo *TTI, AssumptionCache *AC,
                      OptimizationRemarkEmitter *ORE, ElementCount VecWidth,
                      ElementCount MinProfitableTripCount,
                      unsigned UnrollFactor, LoopVectorizationLegality *LVL,
                      LoopVectorizationCostModel *CM, BlockFrequencyInfo *BFI,
                      ProfileSummaryInfo *PSI, GeneratedRTChecks &RTChecks)
      : OrigLoop(OrigLoop), PSE(PSE), LI(LI), DT(DT), TLI(TLI), TTI(TTI),
        AC(AC), ORE(ORE), VF(VecWidth), UF(UnrollFactor),
        Builder(PSE.getSE()->getContext()), Legal(LVL), Cost(CM), BFI(BFI),
        PSI(PSI), RTChecks(RTChecks) {
    // Query this against the original loop and save it here because the profile
    // of the original loop header may change as the transformation happens.
    OptForSizeBasedOnProfile = llvm::shouldOptimizeForSize(
        OrigLoop->getHeader(), PSI, BFI, PGSOQueryType::IRPass);

    if (MinProfitableTripCount.isZero())
      this->MinProfitableTripCount = VecWidth;
    else
      this->MinProfitableTripCount = MinProfitableTripCount;
  }

  virtual ~InnerLoopVectorizer() = default;

  /// Create a new empty loop that will contain vectorized instructions later
  /// on, while the old loop will be used as the scalar remainder. Control flow
  /// is generated around the vectorized (and scalar epilogue) loops consisting
  /// of various checks and bypasses. Return the pre-header block of the new
  /// loop and the start value for the canonical induction, if it is != 0. The
  /// latter is the case when vectorizing the epilogue loop. In the case of
  /// epilogue vectorization, this function is overriden to handle the more
  /// complex control flow around the loops.  \p ExpandedSCEVs is used to
  /// look up SCEV expansions for expressions needed during skeleton creation.
  virtual std::pair<BasicBlock *, Value *>
  createVectorizedLoopSkeleton(const SCEV2ValueTy &ExpandedSCEVs);

  /// Fix the vectorized code, taking care of header phi's, live-outs, and more.
  void fixVectorizedLoop(VPTransformState &State, VPlan &Plan);

  // Return true if any runtime check is added.
  bool areSafetyChecksAdded() { return AddedSafetyChecks; }

  /// A helper function to scalarize a single Instruction in the innermost loop.
  /// Generates a sequence of scalar instances for each lane between \p MinLane
  /// and \p MaxLane, times each part between \p MinPart and \p MaxPart,
  /// inclusive. Uses the VPValue operands from \p RepRecipe instead of \p
  /// Instr's operands.
  void scalarizeInstruction(const Instruction *Instr,
                            VPReplicateRecipe *RepRecipe,
                            const VPIteration &Instance,
                            VPTransformState &State);

  /// Try to vectorize interleaved access group \p Group with the base address
  /// given in \p Addr, optionally masking the vector operations if \p
  /// BlockInMask is non-null. Use \p State to translate given VPValues to IR
  /// values in the vectorized loop.
  void vectorizeInterleaveGroup(const InterleaveGroup<Instruction> *Group,
                                ArrayRef<VPValue *> VPDefs,
                                VPTransformState &State, VPValue *Addr,
                                ArrayRef<VPValue *> StoredValues,
                                VPValue *BlockInMask, bool NeedsMaskForGaps);

  /// Fix the non-induction PHIs in \p Plan.
  void fixNonInductionPHIs(VPlan &Plan, VPTransformState &State);

  /// Create a new phi node for the induction variable \p OrigPhi to resume
  /// iteration count in the scalar epilogue, from where the vectorized loop
  /// left off. \p Step is the SCEV-expanded induction step to use. In cases
  /// where the loop skeleton is more complicated (i.e., epilogue vectorization)
  /// and the resume values can come from an additional bypass block, the \p
  /// AdditionalBypass pair provides information about the bypass block and the
  /// end value on the edge from bypass to this loop.
  PHINode *createInductionResumeValue(
      PHINode *OrigPhi, const InductionDescriptor &ID, Value *Step,
      ArrayRef<BasicBlock *> BypassBlocks,
      std::pair<BasicBlock *, Value *> AdditionalBypass = {nullptr, nullptr});

  /// Returns the original loop trip count.
  Value *getTripCount() const { return TripCount; }

  /// Used to set the trip count after ILV's construction and after the
  /// preheader block has been executed. Note that this always holds the trip
  /// count of the original loop for both main loop and epilogue vectorization.
  void setTripCount(Value *TC) { TripCount = TC; }

protected:
  friend class LoopVectorizationPlanner;

  /// A small list of PHINodes.
  using PhiVector = SmallVector<PHINode *, 4>;

  /// A type for scalarized values in the new loop. Each value from the
  /// original loop, when scalarized, is represented by UF x VF scalar values
  /// in the new unrolled loop, where UF is the unroll factor and VF is the
  /// vectorization factor.
  using ScalarParts = SmallVector<SmallVector<Value *, 4>, 2>;

  /// Set up the values of the IVs correctly when exiting the vector loop.
  void fixupIVUsers(PHINode *OrigPhi, const InductionDescriptor &II,
                    Value *VectorTripCount, Value *EndValue,
                    BasicBlock *MiddleBlock, BasicBlock *VectorHeader,
                    VPlan &Plan, VPTransformState &State);

  /// Create the exit value of first order recurrences in the middle block and
  /// update their users.
  void fixFixedOrderRecurrence(VPFirstOrderRecurrencePHIRecipe *PhiR,
                               VPTransformState &State);

  /// Iteratively sink the scalarized operands of a predicated instruction into
  /// the block that was created for it.
  void sinkScalarOperands(Instruction *PredInst);

  /// Returns (and creates if needed) the trip count of the widened loop.
  Value *getOrCreateVectorTripCount(BasicBlock *InsertBlock);

  /// Returns a bitcasted value to the requested vector type.
  /// Also handles bitcasts of vector<float> <-> vector<pointer> types.
  Value *createBitOrPointerCast(Value *V, VectorType *DstVTy,
                                const DataLayout &DL);

  /// Emit a bypass check to see if the vector trip count is zero, including if
  /// it overflows.
  void emitIterationCountCheck(BasicBlock *Bypass);

  /// Emit a bypass check to see if all of the SCEV assumptions we've
  /// had to make are correct. Returns the block containing the checks or
  /// nullptr if no checks have been added.
  BasicBlock *emitSCEVChecks(BasicBlock *Bypass);

  /// Emit bypass checks to check any memory assumptions we may have made.
  /// Returns the block containing the checks or nullptr if no checks have been
  /// added.
  BasicBlock *emitMemRuntimeChecks(BasicBlock *Bypass);

  /// Emit basic blocks (prefixed with \p Prefix) for the iteration check,
  /// vector loop preheader, middle block and scalar preheader.
  void createVectorLoopSkeleton(StringRef Prefix);

  /// Create new phi nodes for the induction variables to resume iteration count
  /// in the scalar epilogue, from where the vectorized loop left off.
  /// In cases where the loop skeleton is more complicated (eg. epilogue
  /// vectorization) and the resume values can come from an additional bypass
  /// block, the \p AdditionalBypass pair provides information about the bypass
  /// block and the end value on the edge from bypass to this loop.
  void createInductionResumeValues(
      const SCEV2ValueTy &ExpandedSCEVs,
      std::pair<BasicBlock *, Value *> AdditionalBypass = {nullptr, nullptr});

  /// Complete the loop skeleton by adding debug MDs, creating appropriate
  /// conditional branches in the middle block, preparing the builder and
  /// running the verifier. Return the preheader of the completed vector loop.
  BasicBlock *completeLoopSkeleton();

  /// Allow subclasses to override and print debug traces before/after vplan
  /// execution, when trace information is requested.
  virtual void printDebugTracesAtStart(){};
  virtual void printDebugTracesAtEnd(){};

  /// The original loop.
  Loop *OrigLoop;

  /// A wrapper around ScalarEvolution used to add runtime SCEV checks. Applies
  /// dynamic knowledge to simplify SCEV expressions and converts them to a
  /// more usable form.
  PredicatedScalarEvolution &PSE;

  /// Loop Info.
  LoopInfo *LI;

  /// Dominator Tree.
  DominatorTree *DT;

  /// Target Library Info.
  const TargetLibraryInfo *TLI;

  /// Target Transform Info.
  const TargetTransformInfo *TTI;

  /// Assumption Cache.
  AssumptionCache *AC;

  /// Interface to emit optimization remarks.
  OptimizationRemarkEmitter *ORE;

  /// The vectorization SIMD factor to use. Each vector will have this many
  /// vector elements.
  ElementCount VF;

  ElementCount MinProfitableTripCount;

  /// The vectorization unroll factor to use. Each scalar is vectorized to this
  /// many different vector instructions.
  unsigned UF;

  /// The builder that we use
  IRBuilder<> Builder;

  // --- Vectorization state ---

  /// The vector-loop preheader.
  BasicBlock *LoopVectorPreHeader;

  /// The scalar-loop preheader.
  BasicBlock *LoopScalarPreHeader;

  /// Middle Block between the vector and the scalar.
  BasicBlock *LoopMiddleBlock;

  /// The unique ExitBlock of the scalar loop if one exists.  Note that
  /// there can be multiple exiting edges reaching this block.
  BasicBlock *LoopExitBlock;

  /// The scalar loop body.
  BasicBlock *LoopScalarBody;

  /// A list of all bypass blocks. The first block is the entry of the loop.
  SmallVector<BasicBlock *, 4> LoopBypassBlocks;

  /// Store instructions that were predicated.
  SmallVector<Instruction *, 4> PredicatedInstructions;

  /// Trip count of the original loop.
  Value *TripCount = nullptr;

  /// Trip count of the widened loop (TripCount - TripCount % (VF*UF))
  Value *VectorTripCount = nullptr;

  /// The legality analysis.
  LoopVectorizationLegality *Legal;

  /// The profitablity analysis.
  LoopVectorizationCostModel *Cost;

  // Record whether runtime checks are added.
  bool AddedSafetyChecks = false;

  // Holds the end values for each induction variable. We save the end values
  // so we can later fix-up the external users of the induction variables.
  DenseMap<PHINode *, Value *> IVEndValues;

  /// BFI and PSI are used to check for profile guided size optimizations.
  BlockFrequencyInfo *BFI;
  ProfileSummaryInfo *PSI;

  // Whether this loop should be optimized for size based on profile guided size
  // optimizatios.
  bool OptForSizeBasedOnProfile;

  /// Structure to hold information about generated runtime checks, responsible
  /// for cleaning the checks, if vectorization turns out unprofitable.
  GeneratedRTChecks &RTChecks;

  // Holds the resume values for reductions in the loops, used to set the
  // correct start value of reduction PHIs when vectorizing the epilogue.
  SmallMapVector<const RecurrenceDescriptor *, PHINode *, 4>
      ReductionResumeValues;
};

class InnerLoopUnroller : public InnerLoopVectorizer {
public:
  InnerLoopUnroller(Loop *OrigLoop, PredicatedScalarEvolution &PSE,
                    LoopInfo *LI, DominatorTree *DT,
                    const TargetLibraryInfo *TLI,
                    const TargetTransformInfo *TTI, AssumptionCache *AC,
                    OptimizationRemarkEmitter *ORE, unsigned UnrollFactor,
                    LoopVectorizationLegality *LVL,
                    LoopVectorizationCostModel *CM, BlockFrequencyInfo *BFI,
                    ProfileSummaryInfo *PSI, GeneratedRTChecks &Check)
      : InnerLoopVectorizer(OrigLoop, PSE, LI, DT, TLI, TTI, AC, ORE,
                            ElementCount::getFixed(1),
                            ElementCount::getFixed(1), UnrollFactor, LVL, CM,
                            BFI, PSI, Check) {}
};

/// Encapsulate information regarding vectorization of a loop and its epilogue.
/// This information is meant to be updated and used across two stages of
/// epilogue vectorization.
struct EpilogueLoopVectorizationInfo {
  ElementCount MainLoopVF = ElementCount::getFixed(0);
  unsigned MainLoopUF = 0;
  ElementCount EpilogueVF = ElementCount::getFixed(0);
  unsigned EpilogueUF = 0;
  BasicBlock *MainLoopIterationCountCheck = nullptr;
  BasicBlock *EpilogueIterationCountCheck = nullptr;
  BasicBlock *SCEVSafetyCheck = nullptr;
  BasicBlock *MemSafetyCheck = nullptr;
  Value *TripCount = nullptr;
  Value *VectorTripCount = nullptr;

  EpilogueLoopVectorizationInfo(ElementCount MVF, unsigned MUF,
                                ElementCount EVF, unsigned EUF)
      : MainLoopVF(MVF), MainLoopUF(MUF), EpilogueVF(EVF), EpilogueUF(EUF) {
    assert(EUF == 1 &&
           "A high UF for the epilogue loop is likely not beneficial.");
  }
};

/// An extension of the inner loop vectorizer that creates a skeleton for a
/// vectorized loop that has its epilogue (residual) also vectorized.
/// The idea is to run the vplan on a given loop twice, firstly to setup the
/// skeleton and vectorize the main loop, and secondly to complete the skeleton
/// from the first step and vectorize the epilogue.  This is achieved by
/// deriving two concrete strategy classes from this base class and invoking
/// them in succession from the loop vectorizer planner.
class InnerLoopAndEpilogueVectorizer : public InnerLoopVectorizer {
public:
  InnerLoopAndEpilogueVectorizer(
      Loop *OrigLoop, PredicatedScalarEvolution &PSE, LoopInfo *LI,
      DominatorTree *DT, const TargetLibraryInfo *TLI,
      const TargetTransformInfo *TTI, AssumptionCache *AC,
      OptimizationRemarkEmitter *ORE, EpilogueLoopVectorizationInfo &EPI,
      LoopVectorizationLegality *LVL, llvm::LoopVectorizationCostModel *CM,
      BlockFrequencyInfo *BFI, ProfileSummaryInfo *PSI,
      GeneratedRTChecks &Checks)
      : InnerLoopVectorizer(OrigLoop, PSE, LI, DT, TLI, TTI, AC, ORE,
                            EPI.MainLoopVF, EPI.MainLoopVF, EPI.MainLoopUF, LVL,
                            CM, BFI, PSI, Checks),
        EPI(EPI) {}

  // Override this function to handle the more complex control flow around the
  // three loops.
  std::pair<BasicBlock *, Value *> createVectorizedLoopSkeleton(
      const SCEV2ValueTy &ExpandedSCEVs) final {
    return createEpilogueVectorizedLoopSkeleton(ExpandedSCEVs);
  }

  /// The interface for creating a vectorized skeleton using one of two
  /// different strategies, each corresponding to one execution of the vplan
  /// as described above.
  virtual std::pair<BasicBlock *, Value *>
  createEpilogueVectorizedLoopSkeleton(const SCEV2ValueTy &ExpandedSCEVs) = 0;

  /// Holds and updates state information required to vectorize the main loop
  /// and its epilogue in two separate passes. This setup helps us avoid
  /// regenerating and recomputing runtime safety checks. It also helps us to
  /// shorten the iteration-count-check path length for the cases where the
  /// iteration count of the loop is so small that the main vector loop is
  /// completely skipped.
  EpilogueLoopVectorizationInfo &EPI;
};

/// A specialized derived class of inner loop vectorizer that performs
/// vectorization of *main* loops in the process of vectorizing loops and their
/// epilogues.
class EpilogueVectorizerMainLoop : public InnerLoopAndEpilogueVectorizer {
public:
  EpilogueVectorizerMainLoop(
      Loop *OrigLoop, PredicatedScalarEvolution &PSE, LoopInfo *LI,
      DominatorTree *DT, const TargetLibraryInfo *TLI,
      const TargetTransformInfo *TTI, AssumptionCache *AC,
      OptimizationRemarkEmitter *ORE, EpilogueLoopVectorizationInfo &EPI,
      LoopVectorizationLegality *LVL, llvm::LoopVectorizationCostModel *CM,
      BlockFrequencyInfo *BFI, ProfileSummaryInfo *PSI,
      GeneratedRTChecks &Check)
      : InnerLoopAndEpilogueVectorizer(OrigLoop, PSE, LI, DT, TLI, TTI, AC, ORE,
                                       EPI, LVL, CM, BFI, PSI, Check) {}
  /// Implements the interface for creating a vectorized skeleton using the
  /// *main loop* strategy (ie the first pass of vplan execution).
  std::pair<BasicBlock *, Value *>
  createEpilogueVectorizedLoopSkeleton(const SCEV2ValueTy &ExpandedSCEVs) final;

protected:
  /// Emits an iteration count bypass check once for the main loop (when \p
  /// ForEpilogue is false) and once for the epilogue loop (when \p
  /// ForEpilogue is true).
  BasicBlock *emitIterationCountCheck(BasicBlock *Bypass, bool ForEpilogue);
  void printDebugTracesAtStart() override;
  void printDebugTracesAtEnd() override;
};

// A specialized derived class of inner loop vectorizer that performs
// vectorization of *epilogue* loops in the process of vectorizing loops and
// their epilogues.
class EpilogueVectorizerEpilogueLoop : public InnerLoopAndEpilogueVectorizer {
public:
  EpilogueVectorizerEpilogueLoop(
      Loop *OrigLoop, PredicatedScalarEvolution &PSE, LoopInfo *LI,
      DominatorTree *DT, const TargetLibraryInfo *TLI,
      const TargetTransformInfo *TTI, AssumptionCache *AC,
      OptimizationRemarkEmitter *ORE, EpilogueLoopVectorizationInfo &EPI,
      LoopVectorizationLegality *LVL, llvm::LoopVectorizationCostModel *CM,
      BlockFrequencyInfo *BFI, ProfileSummaryInfo *PSI,
      GeneratedRTChecks &Checks)
      : InnerLoopAndEpilogueVectorizer(OrigLoop, PSE, LI, DT, TLI, TTI, AC, ORE,
                                       EPI, LVL, CM, BFI, PSI, Checks) {
    TripCount = EPI.TripCount;
  }
  /// Implements the interface for creating a vectorized skeleton using the
  /// *epilogue loop* strategy (ie the second pass of vplan execution).
  std::pair<BasicBlock *, Value *>
  createEpilogueVectorizedLoopSkeleton(const SCEV2ValueTy &ExpandedSCEVs) final;

protected:
  /// Emits an iteration count bypass check after the main vector loop has
  /// finished to see if there are any iterations left to execute by either
  /// the vector epilogue or the scalar epilogue.
  BasicBlock *emitMinimumVectorEpilogueIterCountCheck(
                                                      BasicBlock *Bypass,
                                                      BasicBlock *Insert);
  void printDebugTracesAtStart() override;
  void printDebugTracesAtEnd() override;
};
} // end namespace llvm

/// Look for a meaningful debug location on the instruction or it's
/// operands.
static DebugLoc getDebugLocFromInstOrOperands(Instruction *I) {
  if (!I)
    return DebugLoc();

  DebugLoc Empty;
  if (I->getDebugLoc() != Empty)
    return I->getDebugLoc();

  for (Use &Op : I->operands()) {
    if (Instruction *OpInst = dyn_cast<Instruction>(Op))
      if (OpInst->getDebugLoc() != Empty)
        return OpInst->getDebugLoc();
  }

  return I->getDebugLoc();
}

/// Write a \p DebugMsg about vectorization to the debug output stream. If \p I
/// is passed, the message relates to that particular instruction.
#ifndef NDEBUG
static void debugVectorizationMessage(const StringRef Prefix,
                                      const StringRef DebugMsg,
                                      Instruction *I) {
  dbgs() << "LV: " << Prefix << DebugMsg;
  if (I != nullptr)
    dbgs() << " " << *I;
  else
    dbgs() << '.';
  dbgs() << '\n';
}
#endif

/// Create an analysis remark that explains why vectorization failed
///
/// \p PassName is the name of the pass (e.g. can be AlwaysPrint).  \p
/// RemarkName is the identifier for the remark.  If \p I is passed it is an
/// instruction that prevents vectorization.  Otherwise \p TheLoop is used for
/// the location of the remark.  \return the remark object that can be
/// streamed to.
static OptimizationRemarkAnalysis createLVAnalysis(const char *PassName,
    StringRef RemarkName, Loop *TheLoop, Instruction *I) {
  Value *CodeRegion = TheLoop->getHeader();
  DebugLoc DL = TheLoop->getStartLoc();

  if (I) {
    CodeRegion = I->getParent();
    // If there is no debug location attached to the instruction, revert back to
    // using the loop's.
    if (I->getDebugLoc())
      DL = I->getDebugLoc();
  }

  return OptimizationRemarkAnalysis(PassName, RemarkName, DL, CodeRegion);
}

namespace llvm {

/// Return a value for Step multiplied by VF.
Value *createStepForVF(IRBuilderBase &B, Type *Ty, ElementCount VF,
                       int64_t Step) {
  assert(Ty->isIntegerTy() && "Expected an integer step");
  return B.CreateElementCount(Ty, VF.multiplyCoefficientBy(Step));
}

/// Return the runtime value for VF.
Value *getRuntimeVF(IRBuilderBase &B, Type *Ty, ElementCount VF) {
  return B.CreateElementCount(Ty, VF);
}

const SCEV *createTripCountSCEV(Type *IdxTy, PredicatedScalarEvolution &PSE,
                                Loop *OrigLoop) {
  const SCEV *BackedgeTakenCount = PSE.getBackedgeTakenCount();
  assert(!isa<SCEVCouldNotCompute>(BackedgeTakenCount) && "Invalid loop count");

  ScalarEvolution &SE = *PSE.getSE();
  return SE.getTripCountFromExitCount(BackedgeTakenCount, IdxTy, OrigLoop);
}

void reportVectorizationFailure(const StringRef DebugMsg,
                                const StringRef OREMsg, const StringRef ORETag,
                                OptimizationRemarkEmitter *ORE, Loop *TheLoop,
                                Instruction *I) {
  LLVM_DEBUG(debugVectorizationMessage("Not vectorizing: ", DebugMsg, I));
  LoopVectorizeHints Hints(TheLoop, true /* doesn't matter */, *ORE);
  ORE->emit(
      createLVAnalysis(Hints.vectorizeAnalysisPassName(), ORETag, TheLoop, I)
      << "loop not vectorized: " << OREMsg);
}

void reportVectorizationInfo(const StringRef Msg, const StringRef ORETag,
                             OptimizationRemarkEmitter *ORE, Loop *TheLoop,
                             Instruction *I) {
  LLVM_DEBUG(debugVectorizationMessage("", Msg, I));
  LoopVectorizeHints Hints(TheLoop, true /* doesn't matter */, *ORE);
  ORE->emit(
      createLVAnalysis(Hints.vectorizeAnalysisPassName(), ORETag, TheLoop, I)
      << Msg);
}

/// Report successful vectorization of the loop. In case an outer loop is
/// vectorized, prepend "outer" to the vectorization remark.
static void reportVectorization(OptimizationRemarkEmitter *ORE, Loop *TheLoop,
                                VectorizationFactor VF, unsigned IC) {
  LLVM_DEBUG(debugVectorizationMessage(
      "Vectorizing: ", TheLoop->isInnermost() ? "innermost loop" : "outer loop",
      nullptr));
  StringRef LoopType = TheLoop->isInnermost() ? "" : "outer ";
  ORE->emit([&]() {
    return OptimizationRemark(LV_NAME, "Vectorized", TheLoop->getStartLoc(),
                              TheLoop->getHeader())
           << "vectorized " << LoopType << "loop (vectorization width: "
           << ore::NV("VectorizationFactor", VF.Width)
           << ", interleaved count: " << ore::NV("InterleaveCount", IC) << ")";
  });
}

} // end namespace llvm

#ifndef NDEBUG
/// \return string containing a file name and a line # for the given loop.
static std::string getDebugLocString(const Loop *L) {
  std::string Result;
  if (L) {
    raw_string_ostream OS(Result);
    if (const DebugLoc LoopDbgLoc = L->getStartLoc())
      LoopDbgLoc.print(OS);
    else
      // Just print the module name.
      OS << L->getHeader()->getParent()->getParent()->getModuleIdentifier();
    OS.flush();
  }
  return Result;
}
#endif

namespace llvm {

// Loop vectorization cost-model hints how the scalar epilogue loop should be
// lowered.
enum ScalarEpilogueLowering {

  // The default: allowing scalar epilogues.
  CM_ScalarEpilogueAllowed,

  // Vectorization with OptForSize: don't allow epilogues.
  CM_ScalarEpilogueNotAllowedOptSize,

  // A special case of vectorisation with OptForSize: loops with a very small
  // trip count are considered for vectorization under OptForSize, thereby
  // making sure the cost of their loop body is dominant, free of runtime
  // guards and scalar iteration overheads.
  CM_ScalarEpilogueNotAllowedLowTripLoop,

  // Loop hint predicate indicating an epilogue is undesired.
  CM_ScalarEpilogueNotNeededUsePredicate,

  // Directive indicating we must either tail fold or not vectorize
  CM_ScalarEpilogueNotAllowedUsePredicate
};

using InstructionVFPair = std::pair<Instruction *, ElementCount>;

/// LoopVectorizationCostModel - estimates the expected speedups due to
/// vectorization.
/// In many cases vectorization is not profitable. This can happen because of
/// a number of reasons. In this class we mainly attempt to predict the
/// expected speedup/slowdowns due to the supported instruction set. We use the
/// TargetTransformInfo to query the different backends for the cost of
/// different operations.
class LoopVectorizationCostModel {
public:
  LoopVectorizationCostModel(ScalarEpilogueLowering SEL, Loop *L,
                             PredicatedScalarEvolution &PSE, LoopInfo *LI,
                             LoopVectorizationLegality *Legal,
                             const TargetTransformInfo &TTI,
                             const TargetLibraryInfo *TLI, DemandedBits *DB,
                             AssumptionCache *AC,
                             OptimizationRemarkEmitter *ORE, const Function *F,
                             const LoopVectorizeHints *Hints,
                             InterleavedAccessInfo &IAI)
      : ScalarEpilogueStatus(SEL), TheLoop(L), PSE(PSE), LI(LI), Legal(Legal),
        TTI(TTI), TLI(TLI), DB(DB), AC(AC), ORE(ORE), TheFunction(F),
        Hints(Hints), InterleaveInfo(IAI) {}

  /// \return An upper bound for the vectorization factors (both fixed and
  /// scalable). If the factors are 0, vectorization and interleaving should be
  /// avoided up front.
  FixedScalableVFPair computeMaxVF(ElementCount UserVF, unsigned UserIC);

  /// \return True if runtime checks are required for vectorization, and false
  /// otherwise.
  bool runtimeChecksRequired();

  /// Setup cost-based decisions for user vectorization factor.
  /// \return true if the UserVF is a feasible VF to be chosen.
  bool selectUserVectorizationFactor(ElementCount UserVF) {
    collectUniformsAndScalars(UserVF);
    collectInstsToScalarize(UserVF);
    return expectedCost(UserVF).first.isValid();
  }

  /// \return The size (in bits) of the smallest and widest types in the code
  /// that needs to be vectorized. We ignore values that remain scalar such as
  /// 64 bit loop indices.
  std::pair<unsigned, unsigned> getSmallestAndWidestTypes();

  /// \return The desired interleave count.
  /// If interleave count has been specified by metadata it will be returned.
  /// Otherwise, the interleave count is computed and returned. VF and LoopCost
  /// are the selected vectorization factor and the cost of the selected VF.
  unsigned selectInterleaveCount(ElementCount VF, InstructionCost LoopCost);

  /// Memory access instruction may be vectorized in more than one way.
  /// Form of instruction after vectorization depends on cost.
  /// This function takes cost-based decisions for Load/Store instructions
  /// and collects them in a map. This decisions map is used for building
  /// the lists of loop-uniform and loop-scalar instructions.
  /// The calculated cost is saved with widening decision in order to
  /// avoid redundant calculations.
  void setCostBasedWideningDecision(ElementCount VF);

  /// A call may be vectorized in different ways depending on whether we have
  /// vectorized variants available and whether the target supports masking.
  /// This function analyzes all calls in the function at the supplied VF,
  /// makes a decision based on the costs of available options, and stores that
  /// decision in a map for use in planning and plan execution.
  void setVectorizedCallDecision(ElementCount VF);

  /// A struct that represents some properties of the register usage
  /// of a loop.
  struct RegisterUsage {
    /// Holds the number of loop invariant values that are used in the loop.
    /// The key is ClassID of target-provided register class.
    SmallMapVector<unsigned, unsigned, 4> LoopInvariantRegs;
    /// Holds the maximum number of concurrent live intervals in the loop.
    /// The key is ClassID of target-provided register class.
    SmallMapVector<unsigned, unsigned, 4> MaxLocalUsers;
  };

  /// \return Returns information about the register usages of the loop for the
  /// given vectorization factors.
  SmallVector<RegisterUsage, 8>
  calculateRegisterUsage(ArrayRef<ElementCount> VFs);

  /// Collect values we want to ignore in the cost model.
  void collectValuesToIgnore();

  /// Collect all element types in the loop for which widening is needed.
  void collectElementTypesForWidening();

  /// Split reductions into those that happen in the loop, and those that happen
  /// outside. In loop reductions are collected into InLoopReductions.
  void collectInLoopReductions();

  /// Returns true if we should use strict in-order reductions for the given
  /// RdxDesc. This is true if the -enable-strict-reductions flag is passed,
  /// the IsOrdered flag of RdxDesc is set and we do not allow reordering
  /// of FP operations.
  bool useOrderedReductions(const RecurrenceDescriptor &RdxDesc) const {
    return !Hints->allowReordering() && RdxDesc.isOrdered();
  }

  /// \returns The smallest bitwidth each instruction can be represented with.
  /// The vector equivalents of these instructions should be truncated to this
  /// type.
  const MapVector<Instruction *, uint64_t> &getMinimalBitwidths() const {
    return MinBWs;
  }

  /// \returns True if it is more profitable to scalarize instruction \p I for
  /// vectorization factor \p VF.
  bool isProfitableToScalarize(Instruction *I, ElementCount VF) const {
    assert(VF.isVector() &&
           "Profitable to scalarize relevant only for VF > 1.");
    assert(
        TheLoop->isInnermost() &&
        "cost-model should not be used for outer loops (in VPlan-native path)");

    auto Scalars = InstsToScalarize.find(VF);
    assert(Scalars != InstsToScalarize.end() &&
           "VF not yet analyzed for scalarization profitability");
    return Scalars->second.contains(I);
  }

  /// Returns true if \p I is known to be uniform after vectorization.
  bool isUniformAfterVectorization(Instruction *I, ElementCount VF) const {
    assert(
        TheLoop->isInnermost() &&
        "cost-model should not be used for outer loops (in VPlan-native path)");
    // Pseudo probe needs to be duplicated for each unrolled iteration and
    // vector lane so that profiled loop trip count can be accurately
    // accumulated instead of being under counted.
    if (isa<PseudoProbeInst>(I))
      return false;

    if (VF.isScalar())
      return true;

    auto UniformsPerVF = Uniforms.find(VF);
    assert(UniformsPerVF != Uniforms.end() &&
           "VF not yet analyzed for uniformity");
    return UniformsPerVF->second.count(I);
  }

  /// Returns true if \p I is known to be scalar after vectorization.
  bool isScalarAfterVectorization(Instruction *I, ElementCount VF) const {
    assert(
        TheLoop->isInnermost() &&
        "cost-model should not be used for outer loops (in VPlan-native path)");
    if (VF.isScalar())
      return true;

    auto ScalarsPerVF = Scalars.find(VF);
    assert(ScalarsPerVF != Scalars.end() &&
           "Scalar values are not calculated for VF");
    return ScalarsPerVF->second.count(I);
  }

  /// \returns True if instruction \p I can be truncated to a smaller bitwidth
  /// for vectorization factor \p VF.
  bool canTruncateToMinimalBitwidth(Instruction *I, ElementCount VF) const {
    return VF.isVector() && MinBWs.contains(I) &&
           !isProfitableToScalarize(I, VF) &&
           !isScalarAfterVectorization(I, VF);
  }

  /// Decision that was taken during cost calculation for memory instruction.
  enum InstWidening {
    CM_Unknown,
    CM_Widen,         // For consecutive accesses with stride +1.
    CM_Widen_Reverse, // For consecutive accesses with stride -1.
    CM_Interleave,
    CM_GatherScatter,
    CM_Scalarize,
    CM_VectorCall,
    CM_IntrinsicCall
  };

  /// Save vectorization decision \p W and \p Cost taken by the cost model for
  /// instruction \p I and vector width \p VF.
  void setWideningDecision(Instruction *I, ElementCount VF, InstWidening W,
                           InstructionCost Cost) {
    assert(VF.isVector() && "Expected VF >=2");
    WideningDecisions[std::make_pair(I, VF)] = std::make_pair(W, Cost);
  }

  /// Save vectorization decision \p W and \p Cost taken by the cost model for
  /// interleaving group \p Grp and vector width \p VF.
  void setWideningDecision(const InterleaveGroup<Instruction> *Grp,
                           ElementCount VF, InstWidening W,
                           InstructionCost Cost) {
    assert(VF.isVector() && "Expected VF >=2");
    /// Broadcast this decicion to all instructions inside the group.
    /// But the cost will be assigned to one instruction only.
    for (unsigned i = 0; i < Grp->getFactor(); ++i) {
      if (auto *I = Grp->getMember(i)) {
        if (Grp->getInsertPos() == I)
          WideningDecisions[std::make_pair(I, VF)] = std::make_pair(W, Cost);
        else
          WideningDecisions[std::make_pair(I, VF)] = std::make_pair(W, 0);
      }
    }
  }

  /// Return the cost model decision for the given instruction \p I and vector
  /// width \p VF. Return CM_Unknown if this instruction did not pass
  /// through the cost modeling.
  InstWidening getWideningDecision(Instruction *I, ElementCount VF) const {
    assert(VF.isVector() && "Expected VF to be a vector VF");
    assert(
        TheLoop->isInnermost() &&
        "cost-model should not be used for outer loops (in VPlan-native path)");

    std::pair<Instruction *, ElementCount> InstOnVF = std::make_pair(I, VF);
    auto Itr = WideningDecisions.find(InstOnVF);
    if (Itr == WideningDecisions.end())
      return CM_Unknown;
    return Itr->second.first;
  }

  /// Return the vectorization cost for the given instruction \p I and vector
  /// width \p VF.
  InstructionCost getWideningCost(Instruction *I, ElementCount VF) {
    assert(VF.isVector() && "Expected VF >=2");
    std::pair<Instruction *, ElementCount> InstOnVF = std::make_pair(I, VF);
    assert(WideningDecisions.contains(InstOnVF) &&
           "The cost is not calculated");
    return WideningDecisions[InstOnVF].second;
  }

  struct CallWideningDecision {
    InstWidening Kind;
    Function *Variant;
    Intrinsic::ID IID;
    std::optional<unsigned> MaskPos;
    InstructionCost Cost;
  };

  void setCallWideningDecision(CallInst *CI, ElementCount VF, InstWidening Kind,
                               Function *Variant, Intrinsic::ID IID,
                               std::optional<unsigned> MaskPos,
                               InstructionCost Cost) {
    assert(!VF.isScalar() && "Expected vector VF");
    CallWideningDecisions[std::make_pair(CI, VF)] = {Kind, Variant, IID,
                                                     MaskPos, Cost};
  }

  CallWideningDecision getCallWideningDecision(CallInst *CI,
                                               ElementCount VF) const {
    assert(!VF.isScalar() && "Expected vector VF");
    return CallWideningDecisions.at(std::make_pair(CI, VF));
  }

  /// Return True if instruction \p I is an optimizable truncate whose operand
  /// is an induction variable. Such a truncate will be removed by adding a new
  /// induction variable with the destination type.
  bool isOptimizableIVTruncate(Instruction *I, ElementCount VF) {
    // If the instruction is not a truncate, return false.
    auto *Trunc = dyn_cast<TruncInst>(I);
    if (!Trunc)
      return false;

    // Get the source and destination types of the truncate.
    Type *SrcTy = ToVectorTy(cast<CastInst>(I)->getSrcTy(), VF);
    Type *DestTy = ToVectorTy(cast<CastInst>(I)->getDestTy(), VF);

    // If the truncate is free for the given types, return false. Replacing a
    // free truncate with an induction variable would add an induction variable
    // update instruction to each iteration of the loop. We exclude from this
    // check the primary induction variable since it will need an update
    // instruction regardless.
    Value *Op = Trunc->getOperand(0);
    if (Op != Legal->getPrimaryInduction() && TTI.isTruncateFree(SrcTy, DestTy))
      return false;

    // If the truncated value is not an induction variable, return false.
    return Legal->isInductionPhi(Op);
  }

  /// Collects the instructions to scalarize for each predicated instruction in
  /// the loop.
  void collectInstsToScalarize(ElementCount VF);

  /// Collect Uniform and Scalar values for the given \p VF.
  /// The sets depend on CM decision for Load/Store instructions
  /// that may be vectorized as interleave, gather-scatter or scalarized.
  /// Also make a decision on what to do about call instructions in the loop
  /// at that VF -- scalarize, call a known vector routine, or call a
  /// vector intrinsic.
  void collectUniformsAndScalars(ElementCount VF) {
    // Do the analysis once.
    if (VF.isScalar() || Uniforms.contains(VF))
      return;
    setCostBasedWideningDecision(VF);
    setVectorizedCallDecision(VF);
    collectLoopUniforms(VF);
    collectLoopScalars(VF);
  }

  /// Returns true if the target machine supports masked store operation
  /// for the given \p DataType and kind of access to \p Ptr.
  bool isLegalMaskedStore(Type *DataType, Value *Ptr, Align Alignment) const {
    return Legal->isConsecutivePtr(DataType, Ptr) &&
           TTI.isLegalMaskedStore(DataType, Alignment);
  }

  /// Returns true if the target machine supports masked load operation
  /// for the given \p DataType and kind of access to \p Ptr.
  bool isLegalMaskedLoad(Type *DataType, Value *Ptr, Align Alignment) const {
    return Legal->isConsecutivePtr(DataType, Ptr) &&
           TTI.isLegalMaskedLoad(DataType, Alignment);
  }

  /// Returns true if the target machine can represent \p V as a masked gather
  /// or scatter operation.
  bool isLegalGatherOrScatter(Value *V, ElementCount VF) {
    bool LI = isa<LoadInst>(V);
    bool SI = isa<StoreInst>(V);
    if (!LI && !SI)
      return false;
    auto *Ty = getLoadStoreType(V);
    Align Align = getLoadStoreAlignment(V);
    if (VF.isVector())
      Ty = VectorType::get(Ty, VF);
    return (LI && TTI.isLegalMaskedGather(Ty, Align)) ||
           (SI && TTI.isLegalMaskedScatter(Ty, Align));
  }

  /// Returns true if the target machine supports all of the reduction
  /// variables found for the given VF.
  bool canVectorizeReductions(ElementCount VF) const {
    return (all_of(Legal->getReductionVars(), [&](auto &Reduction) -> bool {
      const RecurrenceDescriptor &RdxDesc = Reduction.second;
      return TTI.isLegalToVectorizeReduction(RdxDesc, VF);
    }));
  }

  /// Given costs for both strategies, return true if the scalar predication
  /// lowering should be used for div/rem.  This incorporates an override
  /// option so it is not simply a cost comparison.
  bool isDivRemScalarWithPredication(InstructionCost ScalarCost,
                                     InstructionCost SafeDivisorCost) const {
    switch (ForceSafeDivisor) {
    case cl::BOU_UNSET:
      return ScalarCost < SafeDivisorCost;
    case cl::BOU_TRUE:
      return false;
    case cl::BOU_FALSE:
      return true;
    };
    llvm_unreachable("impossible case value");
  }

  /// Returns true if \p I is an instruction which requires predication and
  /// for which our chosen predication strategy is scalarization (i.e. we
  /// don't have an alternate strategy such as masking available).
  /// \p VF is the vectorization factor that will be used to vectorize \p I.
  bool isScalarWithPredication(Instruction *I, ElementCount VF) const;

  /// Returns true if \p I is an instruction that needs to be predicated
  /// at runtime.  The result is independent of the predication mechanism.
  /// Superset of instructions that return true for isScalarWithPredication.
  bool isPredicatedInst(Instruction *I) const;

  /// Return the costs for our two available strategies for lowering a
  /// div/rem operation which requires speculating at least one lane.
  /// First result is for scalarization (will be invalid for scalable
  /// vectors); second is for the safe-divisor strategy.
  std::pair<InstructionCost, InstructionCost>
  getDivRemSpeculationCost(Instruction *I,
                           ElementCount VF) const;

  /// Returns true if \p I is a memory instruction with consecutive memory
  /// access that can be widened.
  bool memoryInstructionCanBeWidened(Instruction *I, ElementCount VF);

  /// Returns true if \p I is a memory instruction in an interleaved-group
  /// of memory accesses that can be vectorized with wide vector loads/stores
  /// and shuffles.
  bool interleavedAccessCanBeWidened(Instruction *I, ElementCount VF);

  /// Check if \p Instr belongs to any interleaved access group.
  bool isAccessInterleaved(Instruction *Instr) {
    return InterleaveInfo.isInterleaved(Instr);
  }

  /// Get the interleaved access group that \p Instr belongs to.
  const InterleaveGroup<Instruction> *
  getInterleavedAccessGroup(Instruction *Instr) {
    return InterleaveInfo.getInterleaveGroup(Instr);
  }

  /// Returns true if we're required to use a scalar epilogue for at least
  /// the final iteration of the original loop.
  bool requiresScalarEpilogue(bool IsVectorizing) const {
    if (!isScalarEpilogueAllowed())
      return false;
    // If we might exit from anywhere but the latch, must run the exiting
    // iteration in scalar form.
    if (TheLoop->getExitingBlock() != TheLoop->getLoopLatch())
      return true;
    return IsVectorizing && InterleaveInfo.requiresScalarEpilogue();
  }

  /// Returns true if we're required to use a scalar epilogue for at least
  /// the final iteration of the original loop for all VFs in \p Range.
  /// A scalar epilogue must either be required for all VFs in \p Range or for
  /// none.
  bool requiresScalarEpilogue(VFRange Range) const {
    auto RequiresScalarEpilogue = [this](ElementCount VF) {
      return requiresScalarEpilogue(VF.isVector());
    };
    bool IsRequired = all_of(Range, RequiresScalarEpilogue);
    assert(
        (IsRequired || none_of(Range, RequiresScalarEpilogue)) &&
        "all VFs in range must agree on whether a scalar epilogue is required");
    return IsRequired;
  }

  /// Returns true if a scalar epilogue is not allowed due to optsize or a
  /// loop hint annotation.
  bool isScalarEpilogueAllowed() const {
    return ScalarEpilogueStatus == CM_ScalarEpilogueAllowed;
  }

  /// Returns the TailFoldingStyle that is best for the current loop.
  TailFoldingStyle getTailFoldingStyle(bool IVUpdateMayOverflow = true) const {
    if (!ChosenTailFoldingStyle)
      return TailFoldingStyle::None;
    return IVUpdateMayOverflow ? ChosenTailFoldingStyle->first
                               : ChosenTailFoldingStyle->second;
  }

  /// Selects and saves TailFoldingStyle for 2 options - if IV update may
  /// overflow or not.
  /// \param IsScalableVF true if scalable vector factors enabled.
  /// \param UserIC User specific interleave count.
  void setTailFoldingStyles(bool IsScalableVF, unsigned UserIC) {
    assert(!ChosenTailFoldingStyle && "Tail folding must not be selected yet.");
    if (!Legal->prepareToFoldTailByMasking()) {
      ChosenTailFoldingStyle =
          std::make_pair(TailFoldingStyle::None, TailFoldingStyle::None);
      return;
    }

    if (!ForceTailFoldingStyle.getNumOccurrences()) {
      ChosenTailFoldingStyle = std::make_pair(
          TTI.getPreferredTailFoldingStyle(/*IVUpdateMayOverflow=*/true),
          TTI.getPreferredTailFoldingStyle(/*IVUpdateMayOverflow=*/false));
      return;
    }

    // Set styles when forced.
    ChosenTailFoldingStyle = std::make_pair(ForceTailFoldingStyle.getValue(),
                                            ForceTailFoldingStyle.getValue());
    if (ForceTailFoldingStyle != TailFoldingStyle::DataWithEVL)
      return;
    // Override forced styles if needed.
    // FIXME: use actual opcode/data type for analysis here.
    // FIXME: Investigate opportunity for fixed vector factor.
    bool EVLIsLegal =
        IsScalableVF && UserIC <= 1 &&
        TTI.hasActiveVectorLength(0, nullptr, Align()) &&
        !EnableVPlanNativePath &&
        // FIXME: implement support for max safe dependency distance.
        Legal->isSafeForAnyVectorWidth() &&
        // FIXME: remove this once reductions are supported.
        Legal->getReductionVars().empty();
    if (!EVLIsLegal) {
      // If for some reason EVL mode is unsupported, fallback to
      // DataWithoutLaneMask to try to vectorize the loop with folded tail
      // in a generic way.
      ChosenTailFoldingStyle =
          std::make_pair(TailFoldingStyle::DataWithoutLaneMask,
                         TailFoldingStyle::DataWithoutLaneMask);
      LLVM_DEBUG(
          dbgs()
          << "LV: Preference for VP intrinsics indicated. Will "
             "not try to generate VP Intrinsics "
          << (UserIC > 1
                  ? "since interleave count specified is greater than 1.\n"
                  : "due to non-interleaving reasons.\n"));
    }
  }

  /// Returns true if all loop blocks should be masked to fold tail loop.
  bool foldTailByMasking() const {
    // TODO: check if it is possible to check for None style independent of
    // IVUpdateMayOverflow flag in getTailFoldingStyle.
    return getTailFoldingStyle() != TailFoldingStyle::None;
  }

  /// Returns true if the instructions in this block requires predication
  /// for any reason, e.g. because tail folding now requires a predicate
  /// or because the block in the original loop was predicated.
  bool blockNeedsPredicationForAnyReason(BasicBlock *BB) const {
    return foldTailByMasking() || Legal->blockNeedsPredication(BB);
  }

  /// Returns true if VP intrinsics with explicit vector length support should
  /// be generated in the tail folded loop.
  bool foldTailWithEVL() const {
    return getTailFoldingStyle() == TailFoldingStyle::DataWithEVL;
  }

  /// Returns true if the Phi is part of an inloop reduction.
  bool isInLoopReduction(PHINode *Phi) const {
    return InLoopReductions.contains(Phi);
  }

  /// Estimate cost of an intrinsic call instruction CI if it were vectorized
  /// with factor VF.  Return the cost of the instruction, including
  /// scalarization overhead if it's needed.
  InstructionCost getVectorIntrinsicCost(CallInst *CI, ElementCount VF) const;

  /// Estimate cost of a call instruction CI if it were vectorized with factor
  /// VF. Return the cost of the instruction, including scalarization overhead
  /// if it's needed.
  InstructionCost getVectorCallCost(CallInst *CI, ElementCount VF) const;

  /// Invalidates decisions already taken by the cost model.
  void invalidateCostModelingDecisions() {
    WideningDecisions.clear();
    CallWideningDecisions.clear();
    Uniforms.clear();
    Scalars.clear();
  }

  /// The vectorization cost is a combination of the cost itself and a boolean
  /// indicating whether any of the contributing operations will actually
  /// operate on vector values after type legalization in the backend. If this
  /// latter value is false, then all operations will be scalarized (i.e. no
  /// vectorization has actually taken place).
  using VectorizationCostTy = std::pair<InstructionCost, bool>;

  /// Returns the expected execution cost. The unit of the cost does
  /// not matter because we use the 'cost' units to compare different
  /// vector widths. The cost that is returned is *not* normalized by
  /// the factor width. If \p Invalid is not nullptr, this function
  /// will add a pair(Instruction*, ElementCount) to \p Invalid for
  /// each instruction that has an Invalid cost for the given VF.
  VectorizationCostTy
  expectedCost(ElementCount VF,
               SmallVectorImpl<InstructionVFPair> *Invalid = nullptr);

  bool hasPredStores() const { return NumPredStores > 0; }

  /// Returns true if epilogue vectorization is considered profitable, and
  /// false otherwise.
  /// \p VF is the vectorization factor chosen for the original loop.
  bool isEpilogueVectorizationProfitable(const ElementCount VF) const;

private:
  unsigned NumPredStores = 0;

  /// \return An upper bound for the vectorization factors for both
  /// fixed and scalable vectorization, where the minimum-known number of
  /// elements is a power-of-2 larger than zero. If scalable vectorization is
  /// disabled or unsupported, then the scalable part will be equal to
  /// ElementCount::getScalable(0).
  FixedScalableVFPair computeFeasibleMaxVF(unsigned MaxTripCount,
                                           ElementCount UserVF,
                                           bool FoldTailByMasking);

  /// \return the maximized element count based on the targets vector
  /// registers and the loop trip-count, but limited to a maximum safe VF.
  /// This is a helper function of computeFeasibleMaxVF.
  ElementCount getMaximizedVFForTarget(unsigned MaxTripCount,
                                       unsigned SmallestType,
                                       unsigned WidestType,
                                       ElementCount MaxSafeVF,
                                       bool FoldTailByMasking);

  /// \return the maximum legal scalable VF, based on the safe max number
  /// of elements.
  ElementCount getMaxLegalScalableVF(unsigned MaxSafeElements);

  /// Returns the execution time cost of an instruction for a given vector
  /// width. Vector width of one means scalar.
  VectorizationCostTy getInstructionCost(Instruction *I, ElementCount VF);

  /// The cost-computation logic from getInstructionCost which provides
  /// the vector type as an output parameter.
  InstructionCost getInstructionCost(Instruction *I, ElementCount VF,
                                     Type *&VectorTy);

  /// Return the cost of instructions in an inloop reduction pattern, if I is
  /// part of that pattern.
  std::optional<InstructionCost>
  getReductionPatternCost(Instruction *I, ElementCount VF, Type *VectorTy,
                          TTI::TargetCostKind CostKind) const;

  /// Calculate vectorization cost of memory instruction \p I.
  InstructionCost getMemoryInstructionCost(Instruction *I, ElementCount VF);

  /// The cost computation for scalarized memory instruction.
  InstructionCost getMemInstScalarizationCost(Instruction *I, ElementCount VF);

  /// The cost computation for interleaving group of memory instructions.
  InstructionCost getInterleaveGroupCost(Instruction *I, ElementCount VF);

  /// The cost computation for Gather/Scatter instruction.
  InstructionCost getGatherScatterCost(Instruction *I, ElementCount VF);

  /// The cost computation for widening instruction \p I with consecutive
  /// memory access.
  InstructionCost getConsecutiveMemOpCost(Instruction *I, ElementCount VF);

  /// The cost calculation for Load/Store instruction \p I with uniform pointer -
  /// Load: scalar load + broadcast.
  /// Store: scalar store + (loop invariant value stored? 0 : extract of last
  /// element)
  InstructionCost getUniformMemOpCost(Instruction *I, ElementCount VF);

  /// Estimate the overhead of scalarizing an instruction. This is a
  /// convenience wrapper for the type-based getScalarizationOverhead API.
  InstructionCost getScalarizationOverhead(Instruction *I, ElementCount VF,
                                           TTI::TargetCostKind CostKind) const;

  /// Returns true if an artificially high cost for emulated masked memrefs
  /// should be used.
  bool useEmulatedMaskMemRefHack(Instruction *I, ElementCount VF);

  /// Map of scalar integer values to the smallest bitwidth they can be legally
  /// represented as. The vector equivalents of these values should be truncated
  /// to this type.
  MapVector<Instruction *, uint64_t> MinBWs;

  /// A type representing the costs for instructions if they were to be
  /// scalarized rather than vectorized. The entries are Instruction-Cost
  /// pairs.
  using ScalarCostsTy = DenseMap<Instruction *, InstructionCost>;

  /// A set containing all BasicBlocks that are known to present after
  /// vectorization as a predicated block.
  DenseMap<ElementCount, SmallPtrSet<BasicBlock *, 4>>
      PredicatedBBsAfterVectorization;

  /// Records whether it is allowed to have the original scalar loop execute at
  /// least once. This may be needed as a fallback loop in case runtime
  /// aliasing/dependence checks fail, or to handle the tail/remainder
  /// iterations when the trip count is unknown or doesn't divide by the VF,
  /// or as a peel-loop to handle gaps in interleave-groups.
  /// Under optsize and when the trip count is very small we don't allow any
  /// iterations to execute in the scalar loop.
  ScalarEpilogueLowering ScalarEpilogueStatus = CM_ScalarEpilogueAllowed;

  /// Control finally chosen tail folding style. The first element is used if
  /// the IV update may overflow, the second element - if it does not.
  std::optional<std::pair<TailFoldingStyle, TailFoldingStyle>>
      ChosenTailFoldingStyle;

  /// A map holding scalar costs for different vectorization factors. The
  /// presence of a cost for an instruction in the mapping indicates that the
  /// instruction will be scalarized when vectorizing with the associated
  /// vectorization factor. The entries are VF-ScalarCostTy pairs.
  DenseMap<ElementCount, ScalarCostsTy> InstsToScalarize;

  /// Holds the instructions known to be uniform after vectorization.
  /// The data is collected per VF.
  DenseMap<ElementCount, SmallPtrSet<Instruction *, 4>> Uniforms;

  /// Holds the instructions known to be scalar after vectorization.
  /// The data is collected per VF.
  DenseMap<ElementCount, SmallPtrSet<Instruction *, 4>> Scalars;

  /// Holds the instructions (address computations) that are forced to be
  /// scalarized.
  DenseMap<ElementCount, SmallPtrSet<Instruction *, 4>> ForcedScalars;

  /// PHINodes of the reductions that should be expanded in-loop.
  SmallPtrSet<PHINode *, 4> InLoopReductions;

  /// A Map of inloop reduction operations and their immediate chain operand.
  /// FIXME: This can be removed once reductions can be costed correctly in
  /// VPlan. This was added to allow quick lookup of the inloop operations.
  DenseMap<Instruction *, Instruction *> InLoopReductionImmediateChains;

  /// Returns the expected difference in cost from scalarizing the expression
  /// feeding a predicated instruction \p PredInst. The instructions to
  /// scalarize and their scalar costs are collected in \p ScalarCosts. A
  /// non-negative return value implies the expression will be scalarized.
  /// Currently, only single-use chains are considered for scalarization.
  InstructionCost computePredInstDiscount(Instruction *PredInst,
                                          ScalarCostsTy &ScalarCosts,
                                          ElementCount VF);

  /// Collect the instructions that are uniform after vectorization. An
  /// instruction is uniform if we represent it with a single scalar value in
  /// the vectorized loop corresponding to each vector iteration. Examples of
  /// uniform instructions include pointer operands of consecutive or
  /// interleaved memory accesses. Note that although uniformity implies an
  /// instruction will be scalar, the reverse is not true. In general, a
  /// scalarized instruction will be represented by VF scalar values in the
  /// vectorized loop, each corresponding to an iteration of the original
  /// scalar loop.
  void collectLoopUniforms(ElementCount VF);

  /// Collect the instructions that are scalar after vectorization. An
  /// instruction is scalar if it is known to be uniform or will be scalarized
  /// during vectorization. collectLoopScalars should only add non-uniform nodes
  /// to the list if they are used by a load/store instruction that is marked as
  /// CM_Scalarize. Non-uniform scalarized instructions will be represented by
  /// VF values in the vectorized loop, each corresponding to an iteration of
  /// the original scalar loop.
  void collectLoopScalars(ElementCount VF);

  /// Keeps cost model vectorization decision and cost for instructions.
  /// Right now it is used for memory instructions only.
  using DecisionList = DenseMap<std::pair<Instruction *, ElementCount>,
                                std::pair<InstWidening, InstructionCost>>;

  DecisionList WideningDecisions;

  using CallDecisionList =
      DenseMap<std::pair<CallInst *, ElementCount>, CallWideningDecision>;

  CallDecisionList CallWideningDecisions;

  /// Returns true if \p V is expected to be vectorized and it needs to be
  /// extracted.
  bool needsExtract(Value *V, ElementCount VF) const {
    Instruction *I = dyn_cast<Instruction>(V);
    if (VF.isScalar() || !I || !TheLoop->contains(I) ||
        TheLoop->isLoopInvariant(I))
      return false;

    // Assume we can vectorize V (and hence we need extraction) if the
    // scalars are not computed yet. This can happen, because it is called
    // via getScalarizationOverhead from setCostBasedWideningDecision, before
    // the scalars are collected. That should be a safe assumption in most
    // cases, because we check if the operands have vectorizable types
    // beforehand in LoopVectorizationLegality.
    return !Scalars.contains(VF) || !isScalarAfterVectorization(I, VF);
  };

  /// Returns a range containing only operands needing to be extracted.
  SmallVector<Value *, 4> filterExtractingOperands(Instruction::op_range Ops,
                                                   ElementCount VF) const {
    return SmallVector<Value *, 4>(make_filter_range(
        Ops, [this, VF](Value *V) { return this->needsExtract(V, VF); }));
  }

public:
  /// The loop that we evaluate.
  Loop *TheLoop;

  /// Predicated scalar evolution analysis.
  PredicatedScalarEvolution &PSE;

  /// Loop Info analysis.
  LoopInfo *LI;

  /// Vectorization legality.
  LoopVectorizationLegality *Legal;

  /// Vector target information.
  const TargetTransformInfo &TTI;

  /// Target Library Info.
  const TargetLibraryInfo *TLI;

  /// Demanded bits analysis.
  DemandedBits *DB;

  /// Assumption cache.
  AssumptionCache *AC;

  /// Interface to emit optimization remarks.
  OptimizationRemarkEmitter *ORE;

  const Function *TheFunction;

  /// Loop Vectorize Hint.
  const LoopVectorizeHints *Hints;

  /// The interleave access information contains groups of interleaved accesses
  /// with the same stride and close to each other.
  InterleavedAccessInfo &InterleaveInfo;

  /// Values to ignore in the cost model.
  SmallPtrSet<const Value *, 16> ValuesToIgnore;

  /// Values to ignore in the cost model when VF > 1.
  SmallPtrSet<const Value *, 16> VecValuesToIgnore;

  /// All element types found in the loop.
  SmallPtrSet<Type *, 16> ElementTypesInLoop;
};
} // end namespace llvm

namespace {
/// Helper struct to manage generating runtime checks for vectorization.
///
/// The runtime checks are created up-front in temporary blocks to allow better
/// estimating the cost and un-linked from the existing IR. After deciding to
/// vectorize, the checks are moved back. If deciding not to vectorize, the
/// temporary blocks are completely removed.
class GeneratedRTChecks {
  /// Basic block which contains the generated SCEV checks, if any.
  BasicBlock *SCEVCheckBlock = nullptr;

  /// The value representing the result of the generated SCEV checks. If it is
  /// nullptr, either no SCEV checks have been generated or they have been used.
  Value *SCEVCheckCond = nullptr;

  /// Basic block which contains the generated memory runtime checks, if any.
  BasicBlock *MemCheckBlock = nullptr;

  /// The value representing the result of the generated memory runtime checks.
  /// If it is nullptr, either no memory runtime checks have been generated or
  /// they have been used.
  Value *MemRuntimeCheckCond = nullptr;

  DominatorTree *DT;
  LoopInfo *LI;
  TargetTransformInfo *TTI;

  SCEVExpander SCEVExp;
  SCEVExpander MemCheckExp;

  bool CostTooHigh = false;
  const bool AddBranchWeights;

  Loop *OuterLoop = nullptr;

public:
  GeneratedRTChecks(ScalarEvolution &SE, DominatorTree *DT, LoopInfo *LI,
                    TargetTransformInfo *TTI, const DataLayout &DL,
                    bool AddBranchWeights)
      : DT(DT), LI(LI), TTI(TTI), SCEVExp(SE, DL, "scev.check"),
        MemCheckExp(SE, DL, "scev.check"), AddBranchWeights(AddBranchWeights) {}

  /// Generate runtime checks in SCEVCheckBlock and MemCheckBlock, so we can
  /// accurately estimate the cost of the runtime checks. The blocks are
  /// un-linked from the IR and is added back during vector code generation. If
  /// there is no vector code generation, the check blocks are removed
  /// completely.
  void Create(Loop *L, const LoopAccessInfo &LAI,
              const SCEVPredicate &UnionPred, ElementCount VF, unsigned IC) {

    // Hard cutoff to limit compile-time increase in case a very large number of
    // runtime checks needs to be generated.
    // TODO: Skip cutoff if the loop is guaranteed to execute, e.g. due to
    // profile info.
    CostTooHigh =
        LAI.getNumRuntimePointerChecks() > VectorizeMemoryCheckThreshold;
    if (CostTooHigh)
      return;

    BasicBlock *LoopHeader = L->getHeader();
    BasicBlock *Preheader = L->getLoopPreheader();

    // Use SplitBlock to create blocks for SCEV & memory runtime checks to
    // ensure the blocks are properly added to LoopInfo & DominatorTree. Those
    // may be used by SCEVExpander. The blocks will be un-linked from their
    // predecessors and removed from LI & DT at the end of the function.
    if (!UnionPred.isAlwaysTrue()) {
      SCEVCheckBlock = SplitBlock(Preheader, Preheader->getTerminator(), DT, LI,
                                  nullptr, "vector.scevcheck");

      SCEVCheckCond = SCEVExp.expandCodeForPredicate(
          &UnionPred, SCEVCheckBlock->getTerminator());
    }

    const auto &RtPtrChecking = *LAI.getRuntimePointerChecking();
    if (RtPtrChecking.Need) {
      auto *Pred = SCEVCheckBlock ? SCEVCheckBlock : Preheader;
      MemCheckBlock = SplitBlock(Pred, Pred->getTerminator(), DT, LI, nullptr,
                                 "vector.memcheck");

      auto DiffChecks = RtPtrChecking.getDiffChecks();
      if (DiffChecks) {
        Value *RuntimeVF = nullptr;
        MemRuntimeCheckCond = addDiffRuntimeChecks(
            MemCheckBlock->getTerminator(), *DiffChecks, MemCheckExp,
            [VF, &RuntimeVF](IRBuilderBase &B, unsigned Bits) {
              if (!RuntimeVF)
                RuntimeVF = getRuntimeVF(B, B.getIntNTy(Bits), VF);
              return RuntimeVF;
            },
            IC);
      } else {
        MemRuntimeCheckCond = addRuntimeChecks(
            MemCheckBlock->getTerminator(), L, RtPtrChecking.getChecks(),
            MemCheckExp, VectorizerParams::HoistRuntimeChecks);
      }
      assert(MemRuntimeCheckCond &&
             "no RT checks generated although RtPtrChecking "
             "claimed checks are required");
    }

    if (!MemCheckBlock && !SCEVCheckBlock)
      return;

    // Unhook the temporary block with the checks, update various places
    // accordingly.
    if (SCEVCheckBlock)
      SCEVCheckBlock->replaceAllUsesWith(Preheader);
    if (MemCheckBlock)
      MemCheckBlock->replaceAllUsesWith(Preheader);

    if (SCEVCheckBlock) {
      SCEVCheckBlock->getTerminator()->moveBefore(Preheader->getTerminator());
      new UnreachableInst(Preheader->getContext(), SCEVCheckBlock);
      Preheader->getTerminator()->eraseFromParent();
    }
    if (MemCheckBlock) {
      MemCheckBlock->getTerminator()->moveBefore(Preheader->getTerminator());
      new UnreachableInst(Preheader->getContext(), MemCheckBlock);
      Preheader->getTerminator()->eraseFromParent();
    }

    DT->changeImmediateDominator(LoopHeader, Preheader);
    if (MemCheckBlock) {
      DT->eraseNode(MemCheckBlock);
      LI->removeBlock(MemCheckBlock);
    }
    if (SCEVCheckBlock) {
      DT->eraseNode(SCEVCheckBlock);
      LI->removeBlock(SCEVCheckBlock);
    }

    // Outer loop is used as part of the later cost calculations.
    OuterLoop = L->getParentLoop();
  }

  InstructionCost getCost() {
    if (SCEVCheckBlock || MemCheckBlock)
      LLVM_DEBUG(dbgs() << "Calculating cost of runtime checks:\n");

    if (CostTooHigh) {
      InstructionCost Cost;
      Cost.setInvalid();
      LLVM_DEBUG(dbgs() << "  number of checks exceeded threshold\n");
      return Cost;
    }

    InstructionCost RTCheckCost = 0;
    if (SCEVCheckBlock)
      for (Instruction &I : *SCEVCheckBlock) {
        if (SCEVCheckBlock->getTerminator() == &I)
          continue;
        InstructionCost C =
            TTI->getInstructionCost(&I, TTI::TCK_RecipThroughput);
        LLVM_DEBUG(dbgs() << "  " << C << "  for " << I << "\n");
        RTCheckCost += C;
      }
    if (MemCheckBlock) {
      InstructionCost MemCheckCost = 0;
      for (Instruction &I : *MemCheckBlock) {
        if (MemCheckBlock->getTerminator() == &I)
          continue;
        InstructionCost C =
            TTI->getInstructionCost(&I, TTI::TCK_RecipThroughput);
        LLVM_DEBUG(dbgs() << "  " << C << "  for " << I << "\n");
        MemCheckCost += C;
      }

      // If the runtime memory checks are being created inside an outer loop
      // we should find out if these checks are outer loop invariant. If so,
      // the checks will likely be hoisted out and so the effective cost will
      // reduce according to the outer loop trip count.
      if (OuterLoop) {
        ScalarEvolution *SE = MemCheckExp.getSE();
        // TODO: If profitable, we could refine this further by analysing every
        // individual memory check, since there could be a mixture of loop
        // variant and invariant checks that mean the final condition is
        // variant.
        const SCEV *Cond = SE->getSCEV(MemRuntimeCheckCond);
        if (SE->isLoopInvariant(Cond, OuterLoop)) {
          // It seems reasonable to assume that we can reduce the effective
          // cost of the checks even when we know nothing about the trip
          // count. Assume that the outer loop executes at least twice.
          unsigned BestTripCount = 2;

          // If exact trip count is known use that.
          if (unsigned SmallTC = SE->getSmallConstantTripCount(OuterLoop))
            BestTripCount = SmallTC;
          else if (LoopVectorizeWithBlockFrequency) {
            // Else use profile data if available.
            if (auto EstimatedTC = getLoopEstimatedTripCount(OuterLoop))
              BestTripCount = *EstimatedTC;
          }

          BestTripCount = std::max(BestTripCount, 1U);
          InstructionCost NewMemCheckCost = MemCheckCost / BestTripCount;

          // Let's ensure the cost is always at least 1.
          NewMemCheckCost = std::max(*NewMemCheckCost.getValue(),
                                     (InstructionCost::CostType)1);

          if (BestTripCount > 1)
            LLVM_DEBUG(dbgs()
                       << "We expect runtime memory checks to be hoisted "
                       << "out of the outer loop. Cost reduced from "
                       << MemCheckCost << " to " << NewMemCheckCost << '\n');

          MemCheckCost = NewMemCheckCost;
        }
      }

      RTCheckCost += MemCheckCost;
    }

    if (SCEVCheckBlock || MemCheckBlock)
      LLVM_DEBUG(dbgs() << "Total cost of runtime checks: " << RTCheckCost
                        << "\n");

    return RTCheckCost;
  }

  /// Remove the created SCEV & memory runtime check blocks & instructions, if
  /// unused.
  ~GeneratedRTChecks() {
    SCEVExpanderCleaner SCEVCleaner(SCEVExp);
    SCEVExpanderCleaner MemCheckCleaner(MemCheckExp);
    if (!SCEVCheckCond)
      SCEVCleaner.markResultUsed();

    if (!MemRuntimeCheckCond)
      MemCheckCleaner.markResultUsed();

    if (MemRuntimeCheckCond) {
      auto &SE = *MemCheckExp.getSE();
      // Memory runtime check generation creates compares that use expanded
      // values. Remove them before running the SCEVExpanderCleaners.
      for (auto &I : make_early_inc_range(reverse(*MemCheckBlock))) {
        if (MemCheckExp.isInsertedInstruction(&I))
          continue;
        SE.forgetValue(&I);
        I.eraseFromParent();
      }
    }
    MemCheckCleaner.cleanup();
    SCEVCleaner.cleanup();

    if (SCEVCheckCond)
      SCEVCheckBlock->eraseFromParent();
    if (MemRuntimeCheckCond)
      MemCheckBlock->eraseFromParent();
  }

  /// Adds the generated SCEVCheckBlock before \p LoopVectorPreHeader and
  /// adjusts the branches to branch to the vector preheader or \p Bypass,
  /// depending on the generated condition.
  BasicBlock *emitSCEVChecks(BasicBlock *Bypass,
                             BasicBlock *LoopVectorPreHeader,
                             BasicBlock *LoopExitBlock) {
    if (!SCEVCheckCond)
      return nullptr;

    Value *Cond = SCEVCheckCond;
    // Mark the check as used, to prevent it from being removed during cleanup.
    SCEVCheckCond = nullptr;
    if (auto *C = dyn_cast<ConstantInt>(Cond))
      if (C->isZero())
        return nullptr;

    auto *Pred = LoopVectorPreHeader->getSinglePredecessor();

    BranchInst::Create(LoopVectorPreHeader, SCEVCheckBlock);
    // Create new preheader for vector loop.
    if (OuterLoop)
      OuterLoop->addBasicBlockToLoop(SCEVCheckBlock, *LI);

    SCEVCheckBlock->getTerminator()->eraseFromParent();
    SCEVCheckBlock->moveBefore(LoopVectorPreHeader);
    Pred->getTerminator()->replaceSuccessorWith(LoopVectorPreHeader,
                                                SCEVCheckBlock);

    DT->addNewBlock(SCEVCheckBlock, Pred);
    DT->changeImmediateDominator(LoopVectorPreHeader, SCEVCheckBlock);

    BranchInst &BI = *BranchInst::Create(Bypass, LoopVectorPreHeader, Cond);
    if (AddBranchWeights)
      setBranchWeights(BI, SCEVCheckBypassWeights);
    ReplaceInstWithInst(SCEVCheckBlock->getTerminator(), &BI);
    return SCEVCheckBlock;
  }

  /// Adds the generated MemCheckBlock before \p LoopVectorPreHeader and adjusts
  /// the branches to branch to the vector preheader or \p Bypass, depending on
  /// the generated condition.
  BasicBlock *emitMemRuntimeChecks(BasicBlock *Bypass,
                                   BasicBlock *LoopVectorPreHeader) {
    // Check if we generated code that checks in runtime if arrays overlap.
    if (!MemRuntimeCheckCond)
      return nullptr;

    auto *Pred = LoopVectorPreHeader->getSinglePredecessor();
    Pred->getTerminator()->replaceSuccessorWith(LoopVectorPreHeader,
                                                MemCheckBlock);

    DT->addNewBlock(MemCheckBlock, Pred);
    DT->changeImmediateDominator(LoopVectorPreHeader, MemCheckBlock);
    MemCheckBlock->moveBefore(LoopVectorPreHeader);

    if (OuterLoop)
      OuterLoop->addBasicBlockToLoop(MemCheckBlock, *LI);

    BranchInst &BI =
        *BranchInst::Create(Bypass, LoopVectorPreHeader, MemRuntimeCheckCond);
    if (AddBranchWeights) {
      setBranchWeights(BI, MemCheckBypassWeights);
    }
    ReplaceInstWithInst(MemCheckBlock->getTerminator(), &BI);
    MemCheckBlock->getTerminator()->setDebugLoc(
        Pred->getTerminator()->getDebugLoc());

    // Mark the check as used, to prevent it from being removed during cleanup.
    MemRuntimeCheckCond = nullptr;
    return MemCheckBlock;
  }
};
} // namespace

static bool useActiveLaneMask(TailFoldingStyle Style) {
  return Style == TailFoldingStyle::Data ||
         Style == TailFoldingStyle::DataAndControlFlow ||
         Style == TailFoldingStyle::DataAndControlFlowWithoutRuntimeCheck;
}

static bool useActiveLaneMaskForControlFlow(TailFoldingStyle Style) {
  return Style == TailFoldingStyle::DataAndControlFlow ||
         Style == TailFoldingStyle::DataAndControlFlowWithoutRuntimeCheck;
}

// Return true if \p OuterLp is an outer loop annotated with hints for explicit
// vectorization. The loop needs to be annotated with #pragma omp simd
// simdlen(#) or #pragma clang vectorize(enable) vectorize_width(#). If the
// vector length information is not provided, vectorization is not considered
// explicit. Interleave hints are not allowed either. These limitations will be
// relaxed in the future.
// Please, note that we are currently forced to abuse the pragma 'clang
// vectorize' semantics. This pragma provides *auto-vectorization hints*
// (i.e., LV must check that vectorization is legal) whereas pragma 'omp simd'
// provides *explicit vectorization hints* (LV can bypass legal checks and
// assume that vectorization is legal). However, both hints are implemented
// using the same metadata (llvm.loop.vectorize, processed by
// LoopVectorizeHints). This will be fixed in the future when the native IR
// representation for pragma 'omp simd' is introduced.
static bool isExplicitVecOuterLoop(Loop *OuterLp,
                                   OptimizationRemarkEmitter *ORE) {
  assert(!OuterLp->isInnermost() && "This is not an outer loop");
  LoopVectorizeHints Hints(OuterLp, true /*DisableInterleaving*/, *ORE);

  // Only outer loops with an explicit vectorization hint are supported.
  // Unannotated outer loops are ignored.
  if (Hints.getForce() == LoopVectorizeHints::FK_Undefined)
    return false;

  Function *Fn = OuterLp->getHeader()->getParent();
  if (!Hints.allowVectorization(Fn, OuterLp,
                                true /*VectorizeOnlyWhenForced*/)) {
    LLVM_DEBUG(dbgs() << "LV: Loop hints prevent outer loop vectorization.\n");
    return false;
  }

  if (Hints.getInterleave() > 1) {
    // TODO: Interleave support is future work.
    LLVM_DEBUG(dbgs() << "LV: Not vectorizing: Interleave is not supported for "
                         "outer loops.\n");
    Hints.emitRemarkWithHints();
    return false;
  }

  return true;
}

static void collectSupportedLoops(Loop &L, LoopInfo *LI,
                                  OptimizationRemarkEmitter *ORE,
                                  SmallVectorImpl<Loop *> &V) {
  // Collect inner loops and outer loops without irreducible control flow. For
  // now, only collect outer loops that have explicit vectorization hints. If we
  // are stress testing the VPlan H-CFG construction, we collect the outermost
  // loop of every loop nest.
  if (L.isInnermost() || VPlanBuildStressTest ||
      (EnableVPlanNativePath && isExplicitVecOuterLoop(&L, ORE))) {
    LoopBlocksRPO RPOT(&L);
    RPOT.perform(LI);
    if (!containsIrreducibleCFG<const BasicBlock *>(RPOT, *LI)) {
      V.push_back(&L);
      // TODO: Collect inner loops inside marked outer loops in case
      // vectorization fails for the outer loop. Do not invoke
      // 'containsIrreducibleCFG' again for inner loops when the outer loop is
      // already known to be reducible. We can use an inherited attribute for
      // that.
      return;
    }
  }
  for (Loop *InnerL : L)
    collectSupportedLoops(*InnerL, LI, ORE, V);
}

//===----------------------------------------------------------------------===//
// Implementation of LoopVectorizationLegality, InnerLoopVectorizer and
// LoopVectorizationCostModel and LoopVectorizationPlanner.
//===----------------------------------------------------------------------===//

/// Compute the transformed value of Index at offset StartValue using step
/// StepValue.
/// For integer induction, returns StartValue + Index * StepValue.
/// For pointer induction, returns StartValue[Index * StepValue].
/// FIXME: The newly created binary instructions should contain nsw/nuw
/// flags, which can be found from the original scalar operations.
static Value *
emitTransformedIndex(IRBuilderBase &B, Value *Index, Value *StartValue,
                     Value *Step,
                     InductionDescriptor::InductionKind InductionKind,
                     const BinaryOperator *InductionBinOp) {
  Type *StepTy = Step->getType();
  Value *CastedIndex = StepTy->isIntegerTy()
                           ? B.CreateSExtOrTrunc(Index, StepTy)
                           : B.CreateCast(Instruction::SIToFP, Index, StepTy);
  if (CastedIndex != Index) {
    CastedIndex->setName(CastedIndex->getName() + ".cast");
    Index = CastedIndex;
  }

  // Note: the IR at this point is broken. We cannot use SE to create any new
  // SCEV and then expand it, hoping that SCEV's simplification will give us
  // a more optimal code. Unfortunately, attempt of doing so on invalid IR may
  // lead to various SCEV crashes. So all we can do is to use builder and rely
  // on InstCombine for future simplifications. Here we handle some trivial
  // cases only.
  auto CreateAdd = [&B](Value *X, Value *Y) {
    assert(X->getType() == Y->getType() && "Types don't match!");
    if (auto *CX = dyn_cast<ConstantInt>(X))
      if (CX->isZero())
        return Y;
    if (auto *CY = dyn_cast<ConstantInt>(Y))
      if (CY->isZero())
        return X;
    return B.CreateAdd(X, Y);
  };

  // We allow X to be a vector type, in which case Y will potentially be
  // splatted into a vector with the same element count.
  auto CreateMul = [&B](Value *X, Value *Y) {
    assert(X->getType()->getScalarType() == Y->getType() &&
           "Types don't match!");
    if (auto *CX = dyn_cast<ConstantInt>(X))
      if (CX->isOne())
        return Y;
    if (auto *CY = dyn_cast<ConstantInt>(Y))
      if (CY->isOne())
        return X;
    VectorType *XVTy = dyn_cast<VectorType>(X->getType());
    if (XVTy && !isa<VectorType>(Y->getType()))
      Y = B.CreateVectorSplat(XVTy->getElementCount(), Y);
    return B.CreateMul(X, Y);
  };

  switch (InductionKind) {
  case InductionDescriptor::IK_IntInduction: {
    assert(!isa<VectorType>(Index->getType()) &&
           "Vector indices not supported for integer inductions yet");
    assert(Index->getType() == StartValue->getType() &&
           "Index type does not match StartValue type");
    if (isa<ConstantInt>(Step) && cast<ConstantInt>(Step)->isMinusOne())
      return B.CreateSub(StartValue, Index);
    auto *Offset = CreateMul(Index, Step);
    return CreateAdd(StartValue, Offset);
  }
  case InductionDescriptor::IK_PtrInduction:
    return B.CreatePtrAdd(StartValue, CreateMul(Index, Step));
  case InductionDescriptor::IK_FpInduction: {
    assert(!isa<VectorType>(Index->getType()) &&
           "Vector indices not supported for FP inductions yet");
    assert(Step->getType()->isFloatingPointTy() && "Expected FP Step value");
    assert(InductionBinOp &&
           (InductionBinOp->getOpcode() == Instruction::FAdd ||
            InductionBinOp->getOpcode() == Instruction::FSub) &&
           "Original bin op should be defined for FP induction");

    Value *MulExp = B.CreateFMul(Step, Index);
    return B.CreateBinOp(InductionBinOp->getOpcode(), StartValue, MulExp,
                         "induction");
  }
  case InductionDescriptor::IK_NoInduction:
    return nullptr;
  }
  llvm_unreachable("invalid enum");
}

std::optional<unsigned> getMaxVScale(const Function &F,
                                     const TargetTransformInfo &TTI) {
  if (std::optional<unsigned> MaxVScale = TTI.getMaxVScale())
    return MaxVScale;

  if (F.hasFnAttribute(Attribute::VScaleRange))
    return F.getFnAttribute(Attribute::VScaleRange).getVScaleRangeMax();

  return std::nullopt;
}

/// For the given VF and UF and maximum trip count computed for the loop, return
/// whether the induction variable might overflow in the vectorized loop. If not,
/// then we know a runtime overflow check always evaluates to false and can be
/// removed.
static bool isIndvarOverflowCheckKnownFalse(
    const LoopVectorizationCostModel *Cost,
    ElementCount VF, std::optional<unsigned> UF = std::nullopt) {
  // Always be conservative if we don't know the exact unroll factor.
  unsigned MaxUF = UF ? *UF : Cost->TTI.getMaxInterleaveFactor(VF);

  Type *IdxTy = Cost->Legal->getWidestInductionType();
  APInt MaxUIntTripCount = cast<IntegerType>(IdxTy)->getMask();

  // We know the runtime overflow check is known false iff the (max) trip-count
  // is known and (max) trip-count + (VF * UF) does not overflow in the type of
  // the vector loop induction variable.
  if (unsigned TC =
          Cost->PSE.getSE()->getSmallConstantMaxTripCount(Cost->TheLoop)) {
    uint64_t MaxVF = VF.getKnownMinValue();
    if (VF.isScalable()) {
      std::optional<unsigned> MaxVScale =
          getMaxVScale(*Cost->TheFunction, Cost->TTI);
      if (!MaxVScale)
        return false;
      MaxVF *= *MaxVScale;
    }

    return (MaxUIntTripCount - TC).ugt(MaxVF * MaxUF);
  }

  return false;
}

// Return whether we allow using masked interleave-groups (for dealing with
// strided loads/stores that reside in predicated blocks, or for dealing
// with gaps).
static bool useMaskedInterleavedAccesses(const TargetTransformInfo &TTI) {
  // If an override option has been passed in for interleaved accesses, use it.
  if (EnableMaskedInterleavedMemAccesses.getNumOccurrences() > 0)
    return EnableMaskedInterleavedMemAccesses;

  return TTI.enableMaskedInterleavedAccessVectorization();
}

// Try to vectorize the interleave group that \p Instr belongs to.
//
// E.g. Translate following interleaved load group (factor = 3):
//   for (i = 0; i < N; i+=3) {
//     R = Pic[i];             // Member of index 0
//     G = Pic[i+1];           // Member of index 1
//     B = Pic[i+2];           // Member of index 2
//     ... // do something to R, G, B
//   }
// To:
//   %wide.vec = load <12 x i32>                       ; Read 4 tuples of R,G,B
//   %R.vec = shuffle %wide.vec, poison, <0, 3, 6, 9>   ; R elements
//   %G.vec = shuffle %wide.vec, poison, <1, 4, 7, 10>  ; G elements
//   %B.vec = shuffle %wide.vec, poison, <2, 5, 8, 11>  ; B elements
//
// Or translate following interleaved store group (factor = 3):
//   for (i = 0; i < N; i+=3) {
//     ... do something to R, G, B
//     Pic[i]   = R;           // Member of index 0
//     Pic[i+1] = G;           // Member of index 1
//     Pic[i+2] = B;           // Member of index 2
//   }
// To:
//   %R_G.vec = shuffle %R.vec, %G.vec, <0, 1, 2, ..., 7>
//   %B_U.vec = shuffle %B.vec, poison, <0, 1, 2, 3, u, u, u, u>
//   %interleaved.vec = shuffle %R_G.vec, %B_U.vec,
//        <0, 4, 8, 1, 5, 9, 2, 6, 10, 3, 7, 11>    ; Interleave R,G,B elements
//   store <12 x i32> %interleaved.vec              ; Write 4 tuples of R,G,B
void InnerLoopVectorizer::vectorizeInterleaveGroup(
    const InterleaveGroup<Instruction> *Group, ArrayRef<VPValue *> VPDefs,
    VPTransformState &State, VPValue *Addr, ArrayRef<VPValue *> StoredValues,
    VPValue *BlockInMask, bool NeedsMaskForGaps) {
  Instruction *Instr = Group->getInsertPos();
  const DataLayout &DL = Instr->getModule()->getDataLayout();

  // Prepare for the vector type of the interleaved load/store.
  Type *ScalarTy = getLoadStoreType(Instr);
  unsigned InterleaveFactor = Group->getFactor();
  auto *VecTy = VectorType::get(ScalarTy, VF * InterleaveFactor);

  // Prepare for the new pointers.
  SmallVector<Value *, 2> AddrParts;
  unsigned Index = Group->getIndex(Instr);

  // TODO: extend the masked interleaved-group support to reversed access.
  assert((!BlockInMask || !Group->isReverse()) &&
         "Reversed masked interleave-group not supported.");

  Value *Idx;
  // If the group is reverse, adjust the index to refer to the last vector lane
  // instead of the first. We adjust the index from the first vector lane,
  // rather than directly getting the pointer for lane VF - 1, because the
  // pointer operand of the interleaved access is supposed to be uniform. For
  // uniform instructions, we're only required to generate a value for the
  // first vector lane in each unroll iteration.
  if (Group->isReverse()) {
    Value *RuntimeVF = getRuntimeVF(Builder, Builder.getInt32Ty(), VF);
    Idx = Builder.CreateSub(RuntimeVF, Builder.getInt32(1));
    Idx = Builder.CreateMul(Idx, Builder.getInt32(Group->getFactor()));
    Idx = Builder.CreateAdd(Idx, Builder.getInt32(Index));
    Idx = Builder.CreateNeg(Idx);
  } else
    Idx = Builder.getInt32(-Index);

  for (unsigned Part = 0; Part < UF; Part++) {
    Value *AddrPart = State.get(Addr, VPIteration(Part, 0));
    if (auto *I = dyn_cast<Instruction>(AddrPart))
      State.setDebugLocFrom(I->getDebugLoc());

    // Notice current instruction could be any index. Need to adjust the address
    // to the member of index 0.
    //
    // E.g.  a = A[i+1];     // Member of index 1 (Current instruction)
    //       b = A[i];       // Member of index 0
    // Current pointer is pointed to A[i+1], adjust it to A[i].
    //
    // E.g.  A[i+1] = a;     // Member of index 1
    //       A[i]   = b;     // Member of index 0
    //       A[i+2] = c;     // Member of index 2 (Current instruction)
    // Current pointer is pointed to A[i+2], adjust it to A[i].

    bool InBounds = false;
    if (auto *gep = dyn_cast<GetElementPtrInst>(AddrPart->stripPointerCasts()))
      InBounds = gep->isInBounds();
    AddrPart = Builder.CreateGEP(ScalarTy, AddrPart, Idx, "", InBounds);
    AddrParts.push_back(AddrPart);
  }

  State.setDebugLocFrom(Instr->getDebugLoc());
  Value *PoisonVec = PoisonValue::get(VecTy);

  auto CreateGroupMask = [this, &BlockInMask, &State, &InterleaveFactor](
                             unsigned Part, Value *MaskForGaps) -> Value * {
    if (VF.isScalable()) {
      assert(!MaskForGaps && "Interleaved groups with gaps are not supported.");
      assert(InterleaveFactor == 2 &&
             "Unsupported deinterleave factor for scalable vectors");
      auto *BlockInMaskPart = State.get(BlockInMask, Part);
      SmallVector<Value *, 2> Ops = {BlockInMaskPart, BlockInMaskPart};
      auto *MaskTy =
          VectorType::get(Builder.getInt1Ty(), VF.getKnownMinValue() * 2, true);
      return Builder.CreateIntrinsic(MaskTy, Intrinsic::vector_interleave2, Ops,
                                     /*FMFSource=*/nullptr, "interleaved.mask");
    }

    if (!BlockInMask)
      return MaskForGaps;

    Value *BlockInMaskPart = State.get(BlockInMask, Part);
    Value *ShuffledMask = Builder.CreateShuffleVector(
        BlockInMaskPart,
        createReplicatedMask(InterleaveFactor, VF.getKnownMinValue()),
        "interleaved.mask");
    return MaskForGaps ? Builder.CreateBinOp(Instruction::And, ShuffledMask,
                                             MaskForGaps)
                       : ShuffledMask;
  };

  // Vectorize the interleaved load group.
  if (isa<LoadInst>(Instr)) {
    Value *MaskForGaps = nullptr;
    if (NeedsMaskForGaps) {
      MaskForGaps =
          createBitMaskForGaps(Builder, VF.getKnownMinValue(), *Group);
      assert(MaskForGaps && "Mask for Gaps is required but it is null");
    }

    // For each unroll part, create a wide load for the group.
    SmallVector<Value *, 2> NewLoads;
    for (unsigned Part = 0; Part < UF; Part++) {
      Instruction *NewLoad;
      if (BlockInMask || MaskForGaps) {
        assert(useMaskedInterleavedAccesses(*TTI) &&
               "masked interleaved groups are not allowed.");
        Value *GroupMask = CreateGroupMask(Part, MaskForGaps);
        NewLoad =
            Builder.CreateMaskedLoad(VecTy, AddrParts[Part], Group->getAlign(),
                                     GroupMask, PoisonVec, "wide.masked.vec");
      }
      else
        NewLoad = Builder.CreateAlignedLoad(VecTy, AddrParts[Part],
                                            Group->getAlign(), "wide.vec");
      Group->addMetadata(NewLoad);
      NewLoads.push_back(NewLoad);
    }

    if (VecTy->isScalableTy()) {
      assert(InterleaveFactor == 2 &&
             "Unsupported deinterleave factor for scalable vectors");

      for (unsigned Part = 0; Part < UF; ++Part) {
        // Scalable vectors cannot use arbitrary shufflevectors (only splats),
        // so must use intrinsics to deinterleave.
        Value *DI = Builder.CreateIntrinsic(
            Intrinsic::vector_deinterleave2, VecTy, NewLoads[Part],
            /*FMFSource=*/nullptr, "strided.vec");
        unsigned J = 0;
        for (unsigned I = 0; I < InterleaveFactor; ++I) {
          Instruction *Member = Group->getMember(I);

          if (!Member)
            continue;

          Value *StridedVec = Builder.CreateExtractValue(DI, I);
          // If this member has different type, cast the result type.
          if (Member->getType() != ScalarTy) {
            VectorType *OtherVTy = VectorType::get(Member->getType(), VF);
            StridedVec = createBitOrPointerCast(StridedVec, OtherVTy, DL);
          }

          if (Group->isReverse())
            StridedVec = Builder.CreateVectorReverse(StridedVec, "reverse");

          State.set(VPDefs[J], StridedVec, Part);
          ++J;
        }
      }

      return;
    }

    // For each member in the group, shuffle out the appropriate data from the
    // wide loads.
    unsigned J = 0;
    for (unsigned I = 0; I < InterleaveFactor; ++I) {
      Instruction *Member = Group->getMember(I);

      // Skip the gaps in the group.
      if (!Member)
        continue;

      auto StrideMask =
          createStrideMask(I, InterleaveFactor, VF.getKnownMinValue());
      for (unsigned Part = 0; Part < UF; Part++) {
        Value *StridedVec = Builder.CreateShuffleVector(
            NewLoads[Part], StrideMask, "strided.vec");

        // If this member has different type, cast the result type.
        if (Member->getType() != ScalarTy) {
          assert(!VF.isScalable() && "VF is assumed to be non scalable.");
          VectorType *OtherVTy = VectorType::get(Member->getType(), VF);
          StridedVec = createBitOrPointerCast(StridedVec, OtherVTy, DL);
        }

        if (Group->isReverse())
          StridedVec = Builder.CreateVectorReverse(StridedVec, "reverse");

        State.set(VPDefs[J], StridedVec, Part);
      }
      ++J;
    }
    return;
  }

  // The sub vector type for current instruction.
  auto *SubVT = VectorType::get(ScalarTy, VF);

  // Vectorize the interleaved store group.
  Value *MaskForGaps =
      createBitMaskForGaps(Builder, VF.getKnownMinValue(), *Group);
  assert((!MaskForGaps || useMaskedInterleavedAccesses(*TTI)) &&
         "masked interleaved groups are not allowed.");
  assert((!MaskForGaps || !VF.isScalable()) &&
         "masking gaps for scalable vectors is not yet supported.");
  for (unsigned Part = 0; Part < UF; Part++) {
    // Collect the stored vector from each member.
    SmallVector<Value *, 4> StoredVecs;
    unsigned StoredIdx = 0;
    for (unsigned i = 0; i < InterleaveFactor; i++) {
      assert((Group->getMember(i) || MaskForGaps) &&
             "Fail to get a member from an interleaved store group");
      Instruction *Member = Group->getMember(i);

      // Skip the gaps in the group.
      if (!Member) {
        Value *Undef = PoisonValue::get(SubVT);
        StoredVecs.push_back(Undef);
        continue;
      }

      Value *StoredVec = State.get(StoredValues[StoredIdx], Part);
      ++StoredIdx;

      if (Group->isReverse())
        StoredVec = Builder.CreateVectorReverse(StoredVec, "reverse");

      // If this member has different type, cast it to a unified type.

      if (StoredVec->getType() != SubVT)
        StoredVec = createBitOrPointerCast(StoredVec, SubVT, DL);

      StoredVecs.push_back(StoredVec);
    }

    // Interleave all the smaller vectors into one wider vector.
    Value *IVec = interleaveVectors(Builder, StoredVecs, "interleaved.vec");
    Instruction *NewStoreInstr;
    if (BlockInMask || MaskForGaps) {
      Value *GroupMask = CreateGroupMask(Part, MaskForGaps);
      NewStoreInstr = Builder.CreateMaskedStore(IVec, AddrParts[Part],
                                                Group->getAlign(), GroupMask);
    } else
      NewStoreInstr =
          Builder.CreateAlignedStore(IVec, AddrParts[Part], Group->getAlign());

    Group->addMetadata(NewStoreInstr);
  }
}

void InnerLoopVectorizer::scalarizeInstruction(const Instruction *Instr,
                                               VPReplicateRecipe *RepRecipe,
                                               const VPIteration &Instance,
                                               VPTransformState &State) {
  assert(!Instr->getType()->isAggregateType() && "Can't handle vectors");

  // llvm.experimental.noalias.scope.decl intrinsics must only be duplicated for
  // the first lane and part.
  if (isa<NoAliasScopeDeclInst>(Instr))
    if (!Instance.isFirstIteration())
      return;

  // Does this instruction return a value ?
  bool IsVoidRetTy = Instr->getType()->isVoidTy();

  Instruction *Cloned = Instr->clone();
  if (!IsVoidRetTy) {
    Cloned->setName(Instr->getName() + ".cloned");
#if !defined(NDEBUG)
    // Verify that VPlan type inference results agree with the type of the
    // generated values.
    assert(State.TypeAnalysis.inferScalarType(RepRecipe) == Cloned->getType() &&
           "inferred type and type from generated instructions do not match");
#endif
  }

  RepRecipe->setFlags(Cloned);

  if (auto DL = Instr->getDebugLoc())
    State.setDebugLocFrom(DL);

  // Replace the operands of the cloned instructions with their scalar
  // equivalents in the new loop.
  for (const auto &I : enumerate(RepRecipe->operands())) {
    auto InputInstance = Instance;
    VPValue *Operand = I.value();
    if (vputils::isUniformAfterVectorization(Operand))
      InputInstance.Lane = VPLane::getFirstLane();
    Cloned->setOperand(I.index(), State.get(Operand, InputInstance));
  }
  State.addNewMetadata(Cloned, Instr);

  // Place the cloned scalar in the new loop.
  State.Builder.Insert(Cloned);

  State.set(RepRecipe, Cloned, Instance);

  // If we just cloned a new assumption, add it the assumption cache.
  if (auto *II = dyn_cast<AssumeInst>(Cloned))
    AC->registerAssumption(II);

  // End if-block.
  bool IfPredicateInstr = RepRecipe->getParent()->getParent()->isReplicator();
  if (IfPredicateInstr)
    PredicatedInstructions.push_back(Cloned);
}

Value *
InnerLoopVectorizer::getOrCreateVectorTripCount(BasicBlock *InsertBlock) {
  if (VectorTripCount)
    return VectorTripCount;

  Value *TC = getTripCount();
  IRBuilder<> Builder(InsertBlock->getTerminator());

  Type *Ty = TC->getType();
  // This is where we can make the step a runtime constant.
  Value *Step = createStepForVF(Builder, Ty, VF, UF);

  // If the tail is to be folded by masking, round the number of iterations N
  // up to a multiple of Step instead of rounding down. This is done by first
  // adding Step-1 and then rounding down. Note that it's ok if this addition
  // overflows: the vector induction variable will eventually wrap to zero given
  // that it starts at zero and its Step is a power of two; the loop will then
  // exit, with the last early-exit vector comparison also producing all-true.
  // For scalable vectors the VF is not guaranteed to be a power of 2, but this
  // is accounted for in emitIterationCountCheck that adds an overflow check.
  if (Cost->foldTailByMasking()) {
    assert(isPowerOf2_32(VF.getKnownMinValue() * UF) &&
           "VF*UF must be a power of 2 when folding tail by masking");
    Value *NumLanes = getRuntimeVF(Builder, Ty, VF * UF);
    TC = Builder.CreateAdd(
        TC, Builder.CreateSub(NumLanes, ConstantInt::get(Ty, 1)), "n.rnd.up");
  }

  // Now we need to generate the expression for the part of the loop that the
  // vectorized body will execute. This is equal to N - (N % Step) if scalar
  // iterations are not required for correctness, or N - Step, otherwise. Step
  // is equal to the vectorization factor (number of SIMD elements) times the
  // unroll factor (number of SIMD instructions).
  Value *R = Builder.CreateURem(TC, Step, "n.mod.vf");

  // There are cases where we *must* run at least one iteration in the remainder
  // loop.  See the cost model for when this can happen.  If the step evenly
  // divides the trip count, we set the remainder to be equal to the step. If
  // the step does not evenly divide the trip count, no adjustment is necessary
  // since there will already be scalar iterations. Note that the minimum
  // iterations check ensures that N >= Step.
  if (Cost->requiresScalarEpilogue(VF.isVector())) {
    auto *IsZero = Builder.CreateICmpEQ(R, ConstantInt::get(R->getType(), 0));
    R = Builder.CreateSelect(IsZero, Step, R);
  }

  VectorTripCount = Builder.CreateSub(TC, R, "n.vec");

  return VectorTripCount;
}

Value *InnerLoopVectorizer::createBitOrPointerCast(Value *V, VectorType *DstVTy,
                                                   const DataLayout &DL) {
  // Verify that V is a vector type with same number of elements as DstVTy.
  auto *DstFVTy = cast<VectorType>(DstVTy);
  auto VF = DstFVTy->getElementCount();
  auto *SrcVecTy = cast<VectorType>(V->getType());
  assert(VF == SrcVecTy->getElementCount() && "Vector dimensions do not match");
  Type *SrcElemTy = SrcVecTy->getElementType();
  Type *DstElemTy = DstFVTy->getElementType();
  assert((DL.getTypeSizeInBits(SrcElemTy) == DL.getTypeSizeInBits(DstElemTy)) &&
         "Vector elements must have same size");

  // Do a direct cast if element types are castable.
  if (CastInst::isBitOrNoopPointerCastable(SrcElemTy, DstElemTy, DL)) {
    return Builder.CreateBitOrPointerCast(V, DstFVTy);
  }
  // V cannot be directly casted to desired vector type.
  // May happen when V is a floating point vector but DstVTy is a vector of
  // pointers or vice-versa. Handle this using a two-step bitcast using an
  // intermediate Integer type for the bitcast i.e. Ptr <-> Int <-> Float.
  assert((DstElemTy->isPointerTy() != SrcElemTy->isPointerTy()) &&
         "Only one type should be a pointer type");
  assert((DstElemTy->isFloatingPointTy() != SrcElemTy->isFloatingPointTy()) &&
         "Only one type should be a floating point type");
  Type *IntTy =
      IntegerType::getIntNTy(V->getContext(), DL.getTypeSizeInBits(SrcElemTy));
  auto *VecIntTy = VectorType::get(IntTy, VF);
  Value *CastVal = Builder.CreateBitOrPointerCast(V, VecIntTy);
  return Builder.CreateBitOrPointerCast(CastVal, DstFVTy);
}

void InnerLoopVectorizer::emitIterationCountCheck(BasicBlock *Bypass) {
  Value *Count = getTripCount();
  // Reuse existing vector loop preheader for TC checks.
  // Note that new preheader block is generated for vector loop.
  BasicBlock *const TCCheckBlock = LoopVectorPreHeader;
  IRBuilder<> Builder(TCCheckBlock->getTerminator());

  // Generate code to check if the loop's trip count is less than VF * UF, or
  // equal to it in case a scalar epilogue is required; this implies that the
  // vector trip count is zero. This check also covers the case where adding one
  // to the backedge-taken count overflowed leading to an incorrect trip count
  // of zero. In this case we will also jump to the scalar loop.
  auto P = Cost->requiresScalarEpilogue(VF.isVector()) ? ICmpInst::ICMP_ULE
                                                       : ICmpInst::ICMP_ULT;

  // If tail is to be folded, vector loop takes care of all iterations.
  Type *CountTy = Count->getType();
  Value *CheckMinIters = Builder.getFalse();
  auto CreateStep = [&]() -> Value * {
    // Create step with max(MinProTripCount, UF * VF).
    if (UF * VF.getKnownMinValue() >= MinProfitableTripCount.getKnownMinValue())
      return createStepForVF(Builder, CountTy, VF, UF);

    Value *MinProfTC =
        createStepForVF(Builder, CountTy, MinProfitableTripCount, 1);
    if (!VF.isScalable())
      return MinProfTC;
    return Builder.CreateBinaryIntrinsic(
        Intrinsic::umax, MinProfTC, createStepForVF(Builder, CountTy, VF, UF));
  };

  TailFoldingStyle Style = Cost->getTailFoldingStyle();
  if (Style == TailFoldingStyle::None)
    CheckMinIters =
        Builder.CreateICmp(P, Count, CreateStep(), "min.iters.check");
  else if (VF.isScalable() &&
           !isIndvarOverflowCheckKnownFalse(Cost, VF, UF) &&
           Style != TailFoldingStyle::DataAndControlFlowWithoutRuntimeCheck) {
    // vscale is not necessarily a power-of-2, which means we cannot guarantee
    // an overflow to zero when updating induction variables and so an
    // additional overflow check is required before entering the vector loop.

    // Get the maximum unsigned value for the type.
    Value *MaxUIntTripCount =
        ConstantInt::get(CountTy, cast<IntegerType>(CountTy)->getMask());
    Value *LHS = Builder.CreateSub(MaxUIntTripCount, Count);

    // Don't execute the vector loop if (UMax - n) < (VF * UF).
    CheckMinIters = Builder.CreateICmp(ICmpInst::ICMP_ULT, LHS, CreateStep());
  }

  // Create new preheader for vector loop.
  LoopVectorPreHeader =
      SplitBlock(TCCheckBlock, TCCheckBlock->getTerminator(), DT, LI, nullptr,
                 "vector.ph");

  assert(DT->properlyDominates(DT->getNode(TCCheckBlock),
                               DT->getNode(Bypass)->getIDom()) &&
         "TC check is expected to dominate Bypass");

  // Update dominator for Bypass & LoopExit (if needed).
  DT->changeImmediateDominator(Bypass, TCCheckBlock);
  if (!Cost->requiresScalarEpilogue(VF.isVector()))
    // If there is an epilogue which must run, there's no edge from the
    // middle block to exit blocks  and thus no need to update the immediate
    // dominator of the exit blocks.
    DT->changeImmediateDominator(LoopExitBlock, TCCheckBlock);

  BranchInst &BI =
      *BranchInst::Create(Bypass, LoopVectorPreHeader, CheckMinIters);
  if (hasBranchWeightMD(*OrigLoop->getLoopLatch()->getTerminator()))
    setBranchWeights(BI, MinItersBypassWeights);
  ReplaceInstWithInst(TCCheckBlock->getTerminator(), &BI);
  LoopBypassBlocks.push_back(TCCheckBlock);
}

BasicBlock *InnerLoopVectorizer::emitSCEVChecks(BasicBlock *Bypass) {
  BasicBlock *const SCEVCheckBlock =
      RTChecks.emitSCEVChecks(Bypass, LoopVectorPreHeader, LoopExitBlock);
  if (!SCEVCheckBlock)
    return nullptr;

  assert(!(SCEVCheckBlock->getParent()->hasOptSize() ||
           (OptForSizeBasedOnProfile &&
            Cost->Hints->getForce() != LoopVectorizeHints::FK_Enabled)) &&
         "Cannot SCEV check stride or overflow when optimizing for size");


  // Update dominator only if this is first RT check.
  if (LoopBypassBlocks.empty()) {
    DT->changeImmediateDominator(Bypass, SCEVCheckBlock);
    if (!Cost->requiresScalarEpilogue(VF.isVector()))
      // If there is an epilogue which must run, there's no edge from the
      // middle block to exit blocks  and thus no need to update the immediate
      // dominator of the exit blocks.
      DT->changeImmediateDominator(LoopExitBlock, SCEVCheckBlock);
  }

  LoopBypassBlocks.push_back(SCEVCheckBlock);
  AddedSafetyChecks = true;
  return SCEVCheckBlock;
}

BasicBlock *InnerLoopVectorizer::emitMemRuntimeChecks(BasicBlock *Bypass) {
  // VPlan-native path does not do any analysis for runtime checks currently.
  if (EnableVPlanNativePath)
    return nullptr;

  BasicBlock *const MemCheckBlock =
      RTChecks.emitMemRuntimeChecks(Bypass, LoopVectorPreHeader);

  // Check if we generated code that checks in runtime if arrays overlap. We put
  // the checks into a separate block to make the more common case of few
  // elements faster.
  if (!MemCheckBlock)
    return nullptr;

  if (MemCheckBlock->getParent()->hasOptSize() || OptForSizeBasedOnProfile) {
    assert(Cost->Hints->getForce() == LoopVectorizeHints::FK_Enabled &&
           "Cannot emit memory checks when optimizing for size, unless forced "
           "to vectorize.");
    ORE->emit([&]() {
      return OptimizationRemarkAnalysis(DEBUG_TYPE, "VectorizationCodeSize",
                                        OrigLoop->getStartLoc(),
                                        OrigLoop->getHeader())
             << "Code-size may be reduced by not forcing "
                "vectorization, or by source-code modifications "
                "eliminating the need for runtime checks "
                "(e.g., adding 'restrict').";
    });
  }

  LoopBypassBlocks.push_back(MemCheckBlock);

  AddedSafetyChecks = true;

  return MemCheckBlock;
}

void InnerLoopVectorizer::createVectorLoopSkeleton(StringRef Prefix) {
  LoopScalarBody = OrigLoop->getHeader();
  LoopVectorPreHeader = OrigLoop->getLoopPreheader();
  assert(LoopVectorPreHeader && "Invalid loop structure");
  LoopExitBlock = OrigLoop->getUniqueExitBlock(); // may be nullptr
  assert((LoopExitBlock || Cost->requiresScalarEpilogue(VF.isVector())) &&
         "multiple exit loop without required epilogue?");

  LoopMiddleBlock =
      SplitBlock(LoopVectorPreHeader, LoopVectorPreHeader->getTerminator(), DT,
                 LI, nullptr, Twine(Prefix) + "middle.block");
  LoopScalarPreHeader =
      SplitBlock(LoopMiddleBlock, LoopMiddleBlock->getTerminator(), DT, LI,
                 nullptr, Twine(Prefix) + "scalar.ph");

  auto *ScalarLatchTerm = OrigLoop->getLoopLatch()->getTerminator();

  // Set up the middle block terminator.  Two cases:
  // 1) If we know that we must execute the scalar epilogue, emit an
  //    unconditional branch.
  // 2) Otherwise, we must have a single unique exit block (due to how we
  //    implement the multiple exit case).  In this case, set up a conditional
  //    branch from the middle block to the loop scalar preheader, and the
  //    exit block.  completeLoopSkeleton will update the condition to use an
  //    iteration check, if required to decide whether to execute the remainder.
  BranchInst *BrInst =
      Cost->requiresScalarEpilogue(VF.isVector())
          ? BranchInst::Create(LoopScalarPreHeader)
          : BranchInst::Create(LoopExitBlock, LoopScalarPreHeader,
                               Builder.getTrue());
  BrInst->setDebugLoc(ScalarLatchTerm->getDebugLoc());
  ReplaceInstWithInst(LoopMiddleBlock->getTerminator(), BrInst);

  // Update dominator for loop exit. During skeleton creation, only the vector
  // pre-header and the middle block are created. The vector loop is entirely
  // created during VPlan exection.
  if (!Cost->requiresScalarEpilogue(VF.isVector()))
    // If there is an epilogue which must run, there's no edge from the
    // middle block to exit blocks  and thus no need to update the immediate
    // dominator of the exit blocks.
    DT->changeImmediateDominator(LoopExitBlock, LoopMiddleBlock);
}

PHINode *InnerLoopVectorizer::createInductionResumeValue(
    PHINode *OrigPhi, const InductionDescriptor &II, Value *Step,
    ArrayRef<BasicBlock *> BypassBlocks,
    std::pair<BasicBlock *, Value *> AdditionalBypass) {
  Value *VectorTripCount = getOrCreateVectorTripCount(LoopVectorPreHeader);
  assert(VectorTripCount && "Expected valid arguments");

  Instruction *OldInduction = Legal->getPrimaryInduction();
  Value *&EndValue = IVEndValues[OrigPhi];
  Value *EndValueFromAdditionalBypass = AdditionalBypass.second;
  if (OrigPhi == OldInduction) {
    // We know what the end value is.
    EndValue = VectorTripCount;
  } else {
    IRBuilder<> B(LoopVectorPreHeader->getTerminator());

    // Fast-math-flags propagate from the original induction instruction.
    if (II.getInductionBinOp() && isa<FPMathOperator>(II.getInductionBinOp()))
      B.setFastMathFlags(II.getInductionBinOp()->getFastMathFlags());

    EndValue = emitTransformedIndex(B, VectorTripCount, II.getStartValue(),
                                    Step, II.getKind(), II.getInductionBinOp());
    EndValue->setName("ind.end");

    // Compute the end value for the additional bypass (if applicable).
    if (AdditionalBypass.first) {
      B.SetInsertPoint(AdditionalBypass.first,
                       AdditionalBypass.first->getFirstInsertionPt());
      EndValueFromAdditionalBypass =
          emitTransformedIndex(B, AdditionalBypass.second, II.getStartValue(),
                               Step, II.getKind(), II.getInductionBinOp());
      EndValueFromAdditionalBypass->setName("ind.end");
    }
  }

  // Create phi nodes to merge from the  backedge-taken check block.
  PHINode *BCResumeVal = PHINode::Create(OrigPhi->getType(), 3, "bc.resume.val",
                                         LoopScalarPreHeader->getFirstNonPHI());
  // Copy original phi DL over to the new one.
  BCResumeVal->setDebugLoc(OrigPhi->getDebugLoc());

  // The new PHI merges the original incoming value, in case of a bypass,
  // or the value at the end of the vectorized loop.
  BCResumeVal->addIncoming(EndValue, LoopMiddleBlock);

  // Fix the scalar body counter (PHI node).
  // The old induction's phi node in the scalar body needs the truncated
  // value.
  for (BasicBlock *BB : BypassBlocks)
    BCResumeVal->addIncoming(II.getStartValue(), BB);

  if (AdditionalBypass.first)
    BCResumeVal->setIncomingValueForBlock(AdditionalBypass.first,
                                          EndValueFromAdditionalBypass);
  return BCResumeVal;
}

/// Return the expanded step for \p ID using \p ExpandedSCEVs to look up SCEV
/// expansion results.
static Value *getExpandedStep(const InductionDescriptor &ID,
                              const SCEV2ValueTy &ExpandedSCEVs) {
  const SCEV *Step = ID.getStep();
  if (auto *C = dyn_cast<SCEVConstant>(Step))
    return C->getValue();
  if (auto *U = dyn_cast<SCEVUnknown>(Step))
    return U->getValue();
  auto I = ExpandedSCEVs.find(Step);
  assert(I != ExpandedSCEVs.end() && "SCEV must be expanded at this point");
  return I->second;
}

void InnerLoopVectorizer::createInductionResumeValues(
    const SCEV2ValueTy &ExpandedSCEVs,
    std::pair<BasicBlock *, Value *> AdditionalBypass) {
  assert(((AdditionalBypass.first && AdditionalBypass.second) ||
          (!AdditionalBypass.first && !AdditionalBypass.second)) &&
         "Inconsistent information about additional bypass.");
  // We are going to resume the execution of the scalar loop.
  // Go over all of the induction variables that we found and fix the
  // PHIs that are left in the scalar version of the loop.
  // The starting values of PHI nodes depend on the counter of the last
  // iteration in the vectorized loop.
  // If we come from a bypass edge then we need to start from the original
  // start value.
  for (const auto &InductionEntry : Legal->getInductionVars()) {
    PHINode *OrigPhi = InductionEntry.first;
    const InductionDescriptor &II = InductionEntry.second;
    PHINode *BCResumeVal = createInductionResumeValue(
        OrigPhi, II, getExpandedStep(II, ExpandedSCEVs), LoopBypassBlocks,
        AdditionalBypass);
    OrigPhi->setIncomingValueForBlock(LoopScalarPreHeader, BCResumeVal);
  }
}

BasicBlock *InnerLoopVectorizer::completeLoopSkeleton() {
  // The trip counts should be cached by now.
  Value *Count = getTripCount();
  Value *VectorTripCount = getOrCreateVectorTripCount(LoopVectorPreHeader);

  auto *ScalarLatchTerm = OrigLoop->getLoopLatch()->getTerminator();

  // Add a check in the middle block to see if we have completed
  // all of the iterations in the first vector loop.  Three cases:
  // 1) If we require a scalar epilogue, there is no conditional branch as
  //    we unconditionally branch to the scalar preheader.  Do nothing.
  // 2) If (N - N%VF) == N, then we *don't* need to run the remainder.
  //    Thus if tail is to be folded, we know we don't need to run the
  //    remainder and we can use the previous value for the condition (true).
  // 3) Otherwise, construct a runtime check.
  if (!Cost->requiresScalarEpilogue(VF.isVector()) &&
      !Cost->foldTailByMasking()) {
    // Here we use the same DebugLoc as the scalar loop latch terminator instead
    // of the corresponding compare because they may have ended up with
    // different line numbers and we want to avoid awkward line stepping while
    // debugging. Eg. if the compare has got a line number inside the loop.
    // TODO: At the moment, CreateICmpEQ will simplify conditions with constant
    // operands. Perform simplification directly on VPlan once the branch is
    // modeled there.
    IRBuilder<> B(LoopMiddleBlock->getTerminator());
    B.SetCurrentDebugLocation(ScalarLatchTerm->getDebugLoc());
    Value *CmpN = B.CreateICmpEQ(Count, VectorTripCount, "cmp.n");
    BranchInst &BI = *cast<BranchInst>(LoopMiddleBlock->getTerminator());
    BI.setCondition(CmpN);
    if (hasBranchWeightMD(*ScalarLatchTerm)) {
      // Assume that `Count % VectorTripCount` is equally distributed.
      unsigned TripCount = UF * VF.getKnownMinValue();
      assert(TripCount > 0 && "trip count should not be zero");
      const uint32_t Weights[] = {1, TripCount - 1};
      setBranchWeights(BI, Weights);
    }
  }

#ifdef EXPENSIVE_CHECKS
  assert(DT->verify(DominatorTree::VerificationLevel::Fast));
#endif

  return LoopVectorPreHeader;
}

std::pair<BasicBlock *, Value *>
InnerLoopVectorizer::createVectorizedLoopSkeleton(
    const SCEV2ValueTy &ExpandedSCEVs) {
  /*
   In this function we generate a new loop. The new loop will contain
   the vectorized instructions while the old loop will continue to run the
   scalar remainder.

       [ ] <-- old preheader - loop iteration number check and SCEVs in Plan's
     /  |      preheader are expanded here. Eventually all required SCEV
    /   |      expansion should happen here.
   /    v
  |    [ ] <-- vector loop bypass (may consist of multiple blocks).
  |  /  |
  | /   v
  ||   [ ]     <-- vector pre header.
  |/    |
  |     v
  |    [  ] \
  |    [  ]_|   <-- vector loop (created during VPlan execution).
  |     |
  |     v
  \   -[ ]   <--- middle-block.
   \/   |
   /\   v
   | ->[ ]     <--- new preheader.
   |    |
 (opt)  v      <-- edge from middle to exit iff epilogue is not required.
   |   [ ] \
   |   [ ]_|   <-- old scalar loop to handle remainder (scalar epilogue).
    \   |
     \  v
      >[ ]     <-- exit block(s).
   ...
   */

  // Create an empty vector loop, and prepare basic blocks for the runtime
  // checks.
  createVectorLoopSkeleton("");

  // Now, compare the new count to zero. If it is zero skip the vector loop and
  // jump to the scalar loop. This check also covers the case where the
  // backedge-taken count is uint##_max: adding one to it will overflow leading
  // to an incorrect trip count of zero. In this (rare) case we will also jump
  // to the scalar loop.
  emitIterationCountCheck(LoopScalarPreHeader);

  // Generate the code to check any assumptions that we've made for SCEV
  // expressions.
  emitSCEVChecks(LoopScalarPreHeader);

  // Generate the code that checks in runtime if arrays overlap. We put the
  // checks into a separate block to make the more common case of few elements
  // faster.
  emitMemRuntimeChecks(LoopScalarPreHeader);

  // Emit phis for the new starting index of the scalar loop.
  createInductionResumeValues(ExpandedSCEVs);

  return {completeLoopSkeleton(), nullptr};
}

// Fix up external users of the induction variable. At this point, we are
// in LCSSA form, with all external PHIs that use the IV having one input value,
// coming from the remainder loop. We need those PHIs to also have a correct
// value for the IV when arriving directly from the middle block.
void InnerLoopVectorizer::fixupIVUsers(PHINode *OrigPhi,
                                       const InductionDescriptor &II,
                                       Value *VectorTripCount, Value *EndValue,
                                       BasicBlock *MiddleBlock,
                                       BasicBlock *VectorHeader, VPlan &Plan,
                                       VPTransformState &State) {
  // There are two kinds of external IV usages - those that use the value
  // computed in the last iteration (the PHI) and those that use the penultimate
  // value (the value that feeds into the phi from the loop latch).
  // We allow both, but they, obviously, have different values.

  assert(OrigLoop->getUniqueExitBlock() && "Expected a single exit block");

  DenseMap<Value *, Value *> MissingVals;

  // An external user of the last iteration's value should see the value that
  // the remainder loop uses to initialize its own IV.
  Value *PostInc = OrigPhi->getIncomingValueForBlock(OrigLoop->getLoopLatch());
  for (User *U : PostInc->users()) {
    Instruction *UI = cast<Instruction>(U);
    if (!OrigLoop->contains(UI)) {
      assert(isa<PHINode>(UI) && "Expected LCSSA form");
      MissingVals[UI] = EndValue;
    }
  }

  // An external user of the penultimate value need to see EndValue - Step.
  // The simplest way to get this is to recompute it from the constituent SCEVs,
  // that is Start + (Step * (CRD - 1)).
  for (User *U : OrigPhi->users()) {
    auto *UI = cast<Instruction>(U);
    if (!OrigLoop->contains(UI)) {
      assert(isa<PHINode>(UI) && "Expected LCSSA form");
      IRBuilder<> B(MiddleBlock->getTerminator());

      // Fast-math-flags propagate from the original induction instruction.
      if (II.getInductionBinOp() && isa<FPMathOperator>(II.getInductionBinOp()))
        B.setFastMathFlags(II.getInductionBinOp()->getFastMathFlags());

      Value *CountMinusOne = B.CreateSub(
          VectorTripCount, ConstantInt::get(VectorTripCount->getType(), 1));
      CountMinusOne->setName("cmo");

      VPValue *StepVPV = Plan.getSCEVExpansion(II.getStep());
      assert(StepVPV && "step must have been expanded during VPlan execution");
      Value *Step = StepVPV->isLiveIn() ? StepVPV->getLiveInIRValue()
                                        : State.get(StepVPV, {0, 0});
      Value *Escape =
          emitTransformedIndex(B, CountMinusOne, II.getStartValue(), Step,
                               II.getKind(), II.getInductionBinOp());
      Escape->setName("ind.escape");
      MissingVals[UI] = Escape;
    }
  }

  for (auto &I : MissingVals) {
    PHINode *PHI = cast<PHINode>(I.first);
    // One corner case we have to handle is two IVs "chasing" each-other,
    // that is %IV2 = phi [...], [ %IV1, %latch ]
    // In this case, if IV1 has an external use, we need to avoid adding both
    // "last value of IV1" and "penultimate value of IV2". So, verify that we
    // don't already have an incoming value for the middle block.
    if (PHI->getBasicBlockIndex(MiddleBlock) == -1) {
      PHI->addIncoming(I.second, MiddleBlock);
      Plan.removeLiveOut(PHI);
    }
  }
}

namespace {

struct CSEDenseMapInfo {
  static bool canHandle(const Instruction *I) {
    return isa<InsertElementInst>(I) || isa<ExtractElementInst>(I) ||
           isa<ShuffleVectorInst>(I) || isa<GetElementPtrInst>(I);
  }

  static inline Instruction *getEmptyKey() {
    return DenseMapInfo<Instruction *>::getEmptyKey();
  }

  static inline Instruction *getTombstoneKey() {
    return DenseMapInfo<Instruction *>::getTombstoneKey();
  }

  static unsigned getHashValue(const Instruction *I) {
    assert(canHandle(I) && "Unknown instruction!");
    return hash_combine(I->getOpcode(), hash_combine_range(I->value_op_begin(),
                                                           I->value_op_end()));
  }

  static bool isEqual(const Instruction *LHS, const Instruction *RHS) {
    if (LHS == getEmptyKey() || RHS == getEmptyKey() ||
        LHS == getTombstoneKey() || RHS == getTombstoneKey())
      return LHS == RHS;
    return LHS->isIdenticalTo(RHS);
  }
};

} // end anonymous namespace

///Perform cse of induction variable instructions.
static void cse(BasicBlock *BB) {
  // Perform simple cse.
  SmallDenseMap<Instruction *, Instruction *, 4, CSEDenseMapInfo> CSEMap;
  for (Instruction &In : llvm::make_early_inc_range(*BB)) {
    if (!CSEDenseMapInfo::canHandle(&In))
      continue;

    // Check if we can replace this instruction with any of the
    // visited instructions.
    if (Instruction *V = CSEMap.lookup(&In)) {
      In.replaceAllUsesWith(V);
      In.eraseFromParent();
      continue;
    }

    CSEMap[&In] = &In;
  }
}

InstructionCost
LoopVectorizationCostModel::getVectorCallCost(CallInst *CI,
                                              ElementCount VF) const {
  // We only need to calculate a cost if the VF is scalar; for actual vectors
  // we should already have a pre-calculated cost at each VF.
  if (!VF.isScalar())
    return CallWideningDecisions.at(std::make_pair(CI, VF)).Cost;

  TTI::TargetCostKind CostKind = TTI::TCK_RecipThroughput;
  Type *RetTy = CI->getType();
  if (RecurrenceDescriptor::isFMulAddIntrinsic(CI))
    if (auto RedCost = getReductionPatternCost(CI, VF, RetTy, CostKind))
      return *RedCost;

  SmallVector<Type *, 4> Tys;
  for (auto &ArgOp : CI->args())
    Tys.push_back(ArgOp->getType());

  InstructionCost ScalarCallCost =
      TTI.getCallInstrCost(CI->getCalledFunction(), RetTy, Tys, CostKind);

  // If this is an intrinsic we may have a lower cost for it.
  if (getVectorIntrinsicIDForCall(CI, TLI)) {
    InstructionCost IntrinsicCost = getVectorIntrinsicCost(CI, VF);
    return std::min(ScalarCallCost, IntrinsicCost);
  }
  return ScalarCallCost;
}

static Type *MaybeVectorizeType(Type *Elt, ElementCount VF) {
  if (VF.isScalar() || (!Elt->isIntOrPtrTy() && !Elt->isFloatingPointTy()))
    return Elt;
  return VectorType::get(Elt, VF);
}

InstructionCost
LoopVectorizationCostModel::getVectorIntrinsicCost(CallInst *CI,
                                                   ElementCount VF) const {
  Intrinsic::ID ID = getVectorIntrinsicIDForCall(CI, TLI);
  assert(ID && "Expected intrinsic call!");
  Type *RetTy = MaybeVectorizeType(CI->getType(), VF);
  FastMathFlags FMF;
  if (auto *FPMO = dyn_cast<FPMathOperator>(CI))
    FMF = FPMO->getFastMathFlags();

  SmallVector<const Value *> Arguments(CI->args());
  FunctionType *FTy = CI->getCalledFunction()->getFunctionType();
  SmallVector<Type *> ParamTys;
  std::transform(FTy->param_begin(), FTy->param_end(),
                 std::back_inserter(ParamTys),
                 [&](Type *Ty) { return MaybeVectorizeType(Ty, VF); });

  IntrinsicCostAttributes CostAttrs(ID, RetTy, Arguments, ParamTys, FMF,
                                    dyn_cast<IntrinsicInst>(CI));
  return TTI.getIntrinsicInstrCost(CostAttrs,
                                   TargetTransformInfo::TCK_RecipThroughput);
}

void InnerLoopVectorizer::fixVectorizedLoop(VPTransformState &State,
                                            VPlan &Plan) {
  // Fix widened non-induction PHIs by setting up the PHI operands.
  if (EnableVPlanNativePath)
    fixNonInductionPHIs(Plan, State);

  // At this point every instruction in the original loop is widened to a
  // vector form. Now we need to fix the recurrences in the loop. These PHI
  // nodes are currently empty because we did not want to introduce cycles.
  // This is the second stage of vectorizing recurrences. Note that fixing
  // reduction phis are already modeled in VPlan.
  // TODO: Also model fixing fixed-order recurrence phis in VPlan.
  VPRegionBlock *VectorRegion = State.Plan->getVectorLoopRegion();
  VPBasicBlock *HeaderVPBB = VectorRegion->getEntryBasicBlock();
  for (VPRecipeBase &R : HeaderVPBB->phis()) {
    if (auto *FOR = dyn_cast<VPFirstOrderRecurrencePHIRecipe>(&R))
      fixFixedOrderRecurrence(FOR, State);
  }

  // Forget the original basic block.
  PSE.getSE()->forgetLoop(OrigLoop);
  PSE.getSE()->forgetBlockAndLoopDispositions();

  // After vectorization, the exit blocks of the original loop will have
  // additional predecessors. Invalidate SCEVs for the exit phis in case SE
  // looked through single-entry phis.
  SmallVector<BasicBlock *> ExitBlocks;
  OrigLoop->getExitBlocks(ExitBlocks);
  for (BasicBlock *Exit : ExitBlocks)
    for (PHINode &PN : Exit->phis())
      PSE.getSE()->forgetLcssaPhiWithNewPredecessor(OrigLoop, &PN);

  VPBasicBlock *LatchVPBB = VectorRegion->getExitingBasicBlock();
  Loop *VectorLoop = LI->getLoopFor(State.CFG.VPBB2IRBB[LatchVPBB]);
  if (Cost->requiresScalarEpilogue(VF.isVector())) {
    // No edge from the middle block to the unique exit block has been inserted
    // and there is nothing to fix from vector loop; phis should have incoming
    // from scalar loop only.
  } else {
    // TODO: Check VPLiveOuts to see if IV users need fixing instead of checking
    // the cost model.

    // If we inserted an edge from the middle block to the unique exit block,
    // update uses outside the loop (phis) to account for the newly inserted
    // edge.

    // Fix-up external users of the induction variables.
    for (const auto &Entry : Legal->getInductionVars())
      fixupIVUsers(Entry.first, Entry.second,
                   getOrCreateVectorTripCount(VectorLoop->getLoopPreheader()),
                   IVEndValues[Entry.first], LoopMiddleBlock,
                   VectorLoop->getHeader(), Plan, State);
  }

  // Fix LCSSA phis not already fixed earlier. Extracts may need to be generated
  // in the exit block, so update the builder.
  State.Builder.SetInsertPoint(State.CFG.ExitBB,
                               State.CFG.ExitBB->getFirstNonPHIIt());
  for (const auto &KV : Plan.getLiveOuts())
    KV.second->fixPhi(Plan, State);

  for (Instruction *PI : PredicatedInstructions)
    sinkScalarOperands(&*PI);

  // Remove redundant induction instructions.
  cse(VectorLoop->getHeader());

  // Set/update profile weights for the vector and remainder loops as original
  // loop iterations are now distributed among them. Note that original loop
  // represented by LoopScalarBody becomes remainder loop after vectorization.
  //
  // For cases like foldTailByMasking() and requiresScalarEpiloque() we may
  // end up getting slightly roughened result but that should be OK since
  // profile is not inherently precise anyway. Note also possible bypass of
  // vector code caused by legality checks is ignored, assigning all the weight
  // to the vector loop, optimistically.
  //
  // For scalable vectorization we can't know at compile time how many iterations
  // of the loop are handled in one vector iteration, so instead assume a pessimistic
  // vscale of '1'.
  setProfileInfoAfterUnrolling(LI->getLoopFor(LoopScalarBody), VectorLoop,
                               LI->getLoopFor(LoopScalarBody),
                               VF.getKnownMinValue() * UF);
}

void InnerLoopVectorizer::fixFixedOrderRecurrence(
    VPFirstOrderRecurrencePHIRecipe *PhiR, VPTransformState &State) {
  // This is the second phase of vectorizing first-order recurrences. An
  // overview of the transformation is described below. Suppose we have the
  // following loop.
  //
  //   for (int i = 0; i < n; ++i)
  //     b[i] = a[i] - a[i - 1];
  //
  // There is a first-order recurrence on "a". For this loop, the shorthand
  // scalar IR looks like:
  //
  //   scalar.ph:
  //     s_init = a[-1]
  //     br scalar.body
  //
  //   scalar.body:
  //     i = phi [0, scalar.ph], [i+1, scalar.body]
  //     s1 = phi [s_init, scalar.ph], [s2, scalar.body]
  //     s2 = a[i]
  //     b[i] = s2 - s1
  //     br cond, scalar.body, ...
  //
  // In this example, s1 is a recurrence because it's value depends on the
  // previous iteration. In the first phase of vectorization, we created a
  // vector phi v1 for s1. We now complete the vectorization and produce the
  // shorthand vector IR shown below (for VF = 4, UF = 1).
  //
  //   vector.ph:
  //     v_init = vector(..., ..., ..., a[-1])
  //     br vector.body
  //
  //   vector.body
  //     i = phi [0, vector.ph], [i+4, vector.body]
  //     v1 = phi [v_init, vector.ph], [v2, vector.body]
  //     v2 = a[i, i+1, i+2, i+3];
  //     v3 = vector(v1(3), v2(0, 1, 2))
  //     b[i, i+1, i+2, i+3] = v2 - v3
  //     br cond, vector.body, middle.block
  //
  //   middle.block:
  //     x = v2(3)
  //     br scalar.ph
  //
  //   scalar.ph:
  //     s_init = phi [x, middle.block], [a[-1], otherwise]
  //     br scalar.body
  //
  // After execution completes the vector loop, we extract the next value of
  // the recurrence (x) to use as the initial value in the scalar loop.

  // Extract the last vector element in the middle block. This will be the
  // initial value for the recurrence when jumping to the scalar loop.
  VPValue *PreviousDef = PhiR->getBackedgeValue();
  Value *Incoming = State.get(PreviousDef, UF - 1);
  auto *ExtractForScalar = Incoming;
  auto *IdxTy = Builder.getInt32Ty();
  Value *RuntimeVF = nullptr;
  if (VF.isVector()) {
    auto *One = ConstantInt::get(IdxTy, 1);
    Builder.SetInsertPoint(LoopMiddleBlock->getTerminator());
    RuntimeVF = getRuntimeVF(Builder, IdxTy, VF);
    auto *LastIdx = Builder.CreateSub(RuntimeVF, One);
    ExtractForScalar =
        Builder.CreateExtractElement(Incoming, LastIdx, "vector.recur.extract");
  }

  auto RecurSplice = cast<VPInstruction>(*PhiR->user_begin());
  assert(PhiR->getNumUsers() == 1 &&
         RecurSplice->getOpcode() ==
             VPInstruction::FirstOrderRecurrenceSplice &&
         "recurrence phi must have a single user: FirstOrderRecurrenceSplice");
  SmallVector<VPLiveOut *> LiveOuts;
  for (VPUser *U : RecurSplice->users())
    if (auto *LiveOut = dyn_cast<VPLiveOut>(U))
      LiveOuts.push_back(LiveOut);

  if (!LiveOuts.empty()) {
    // Extract the second last element in the middle block if the
    // Phi is used outside the loop. We need to extract the phi itself
    // and not the last element (the phi update in the current iteration). This
    // will be the value when jumping to the exit block from the
    // LoopMiddleBlock, when the scalar loop is not run at all.
    Value *ExtractForPhiUsedOutsideLoop = nullptr;
    if (VF.isVector()) {
      auto *Idx = Builder.CreateSub(RuntimeVF, ConstantInt::get(IdxTy, 2));
      ExtractForPhiUsedOutsideLoop = Builder.CreateExtractElement(
          Incoming, Idx, "vector.recur.extract.for.phi");
    } else {
      assert(UF > 1 && "VF and UF cannot both be 1");
      // When loop is unrolled without vectorizing, initialize
      // ExtractForPhiUsedOutsideLoop with the value just prior to unrolled
      // value of `Incoming`. This is analogous to the vectorized case above:
      // extracting the second last element when VF > 1.
      ExtractForPhiUsedOutsideLoop = State.get(PreviousDef, UF - 2);
    }

    for (VPLiveOut *LiveOut : LiveOuts) {
      assert(!Cost->requiresScalarEpilogue(VF.isVector()));
      PHINode *LCSSAPhi = LiveOut->getPhi();
      LCSSAPhi->addIncoming(ExtractForPhiUsedOutsideLoop, LoopMiddleBlock);
      State.Plan->removeLiveOut(LCSSAPhi);
    }
  }

  // Fix the initial value of the original recurrence in the scalar loop.
  Builder.SetInsertPoint(LoopScalarPreHeader, LoopScalarPreHeader->begin());
  PHINode *Phi = cast<PHINode>(PhiR->getUnderlyingValue());
  auto *Start = Builder.CreatePHI(Phi->getType(), 2, "scalar.recur.init");
  auto *ScalarInit = PhiR->getStartValue()->getLiveInIRValue();
  for (auto *BB : predecessors(LoopScalarPreHeader)) {
    auto *Incoming = BB == LoopMiddleBlock ? ExtractForScalar : ScalarInit;
    Start->addIncoming(Incoming, BB);
  }

  Phi->setIncomingValueForBlock(LoopScalarPreHeader, Start);
  Phi->setName("scalar.recur");
}

void InnerLoopVectorizer::sinkScalarOperands(Instruction *PredInst) {
  // The basic block and loop containing the predicated instruction.
  auto *PredBB = PredInst->getParent();
  auto *VectorLoop = LI->getLoopFor(PredBB);

  // Initialize a worklist with the operands of the predicated instruction.
  SetVector<Value *> Worklist(PredInst->op_begin(), PredInst->op_end());

  // Holds instructions that we need to analyze again. An instruction may be
  // reanalyzed if we don't yet know if we can sink it or not.
  SmallVector<Instruction *, 8> InstsToReanalyze;

  // Returns true if a given use occurs in the predicated block. Phi nodes use
  // their operands in their corresponding predecessor blocks.
  auto isBlockOfUsePredicated = [&](Use &U) -> bool {
    auto *I = cast<Instruction>(U.getUser());
    BasicBlock *BB = I->getParent();
    if (auto *Phi = dyn_cast<PHINode>(I))
      BB = Phi->getIncomingBlock(
          PHINode::getIncomingValueNumForOperand(U.getOperandNo()));
    return BB == PredBB;
  };

  // Iteratively sink the scalarized operands of the predicated instruction
  // into the block we created for it. When an instruction is sunk, it's
  // operands are then added to the worklist. The algorithm ends after one pass
  // through the worklist doesn't sink a single instruction.
  bool Changed;
  do {
    // Add the instructions that need to be reanalyzed to the worklist, and
    // reset the changed indicator.
    Worklist.insert(InstsToReanalyze.begin(), InstsToReanalyze.end());
    InstsToReanalyze.clear();
    Changed = false;

    while (!Worklist.empty()) {
      auto *I = dyn_cast<Instruction>(Worklist.pop_back_val());

      // We can't sink an instruction if it is a phi node, is not in the loop,
      // may have side effects or may read from memory.
      // TODO Could dor more granular checking to allow sinking a load past non-store instructions.
      if (!I || isa<PHINode>(I) || !VectorLoop->contains(I) ||
          I->mayHaveSideEffects() || I->mayReadFromMemory())
          continue;

      // If the instruction is already in PredBB, check if we can sink its
      // operands. In that case, VPlan's sinkScalarOperands() succeeded in
      // sinking the scalar instruction I, hence it appears in PredBB; but it
      // may have failed to sink I's operands (recursively), which we try
      // (again) here.
      if (I->getParent() == PredBB) {
        Worklist.insert(I->op_begin(), I->op_end());
        continue;
      }

      // It's legal to sink the instruction if all its uses occur in the
      // predicated block. Otherwise, there's nothing to do yet, and we may
      // need to reanalyze the instruction.
      if (!llvm::all_of(I->uses(), isBlockOfUsePredicated)) {
        InstsToReanalyze.push_back(I);
        continue;
      }

      // Move the instruction to the beginning of the predicated block, and add
      // it's operands to the worklist.
      I->moveBefore(&*PredBB->getFirstInsertionPt());
      Worklist.insert(I->op_begin(), I->op_end());

      // The sinking may have enabled other instructions to be sunk, so we will
      // need to iterate.
      Changed = true;
    }
  } while (Changed);
}

void InnerLoopVectorizer::fixNonInductionPHIs(VPlan &Plan,
                                              VPTransformState &State) {
  auto Iter = vp_depth_first_deep(Plan.getEntry());
  for (VPBasicBlock *VPBB : VPBlockUtils::blocksOnly<VPBasicBlock>(Iter)) {
    for (VPRecipeBase &P : VPBB->phis()) {
      VPWidenPHIRecipe *VPPhi = dyn_cast<VPWidenPHIRecipe>(&P);
      if (!VPPhi)
        continue;
      PHINode *NewPhi = cast<PHINode>(State.get(VPPhi, 0));
      // Make sure the builder has a valid insert point.
      Builder.SetInsertPoint(NewPhi);
      for (unsigned i = 0; i < VPPhi->getNumOperands(); ++i) {
        VPValue *Inc = VPPhi->getIncomingValue(i);
        VPBasicBlock *VPBB = VPPhi->getIncomingBlock(i);
        NewPhi->addIncoming(State.get(Inc, 0), State.CFG.VPBB2IRBB[VPBB]);
      }
    }
  }
}

void LoopVectorizationCostModel::collectLoopScalars(ElementCount VF) {
  // We should not collect Scalars more than once per VF. Right now, this
  // function is called from collectUniformsAndScalars(), which already does
  // this check. Collecting Scalars for VF=1 does not make any sense.
  assert(VF.isVector() && !Scalars.contains(VF) &&
         "This function should not be visited twice for the same VF");

  // This avoids any chances of creating a REPLICATE recipe during planning
  // since that would result in generation of scalarized code during execution,
  // which is not supported for scalable vectors.
  if (VF.isScalable()) {
    Scalars[VF].insert(Uniforms[VF].begin(), Uniforms[VF].end());
    return;
  }

  SmallSetVector<Instruction *, 8> Worklist;

  // These sets are used to seed the analysis with pointers used by memory
  // accesses that will remain scalar.
  SmallSetVector<Instruction *, 8> ScalarPtrs;
  SmallPtrSet<Instruction *, 8> PossibleNonScalarPtrs;
  auto *Latch = TheLoop->getLoopLatch();

  // A helper that returns true if the use of Ptr by MemAccess will be scalar.
  // The pointer operands of loads and stores will be scalar as long as the
  // memory access is not a gather or scatter operation. The value operand of a
  // store will remain scalar if the store is scalarized.
  auto isScalarUse = [&](Instruction *MemAccess, Value *Ptr) {
    InstWidening WideningDecision = getWideningDecision(MemAccess, VF);
    assert(WideningDecision != CM_Unknown &&
           "Widening decision should be ready at this moment");
    if (auto *Store = dyn_cast<StoreInst>(MemAccess))
      if (Ptr == Store->getValueOperand())
        return WideningDecision == CM_Scalarize;
    assert(Ptr == getLoadStorePointerOperand(MemAccess) &&
           "Ptr is neither a value or pointer operand");
    return WideningDecision != CM_GatherScatter;
  };

  // A helper that returns true if the given value is a bitcast or
  // getelementptr instruction contained in the loop.
  auto isLoopVaryingBitCastOrGEP = [&](Value *V) {
    return ((isa<BitCastInst>(V) && V->getType()->isPointerTy()) ||
            isa<GetElementPtrInst>(V)) &&
           !TheLoop->isLoopInvariant(V);
  };

  // A helper that evaluates a memory access's use of a pointer. If the use will
  // be a scalar use and the pointer is only used by memory accesses, we place
  // the pointer in ScalarPtrs. Otherwise, the pointer is placed in
  // PossibleNonScalarPtrs.
  auto evaluatePtrUse = [&](Instruction *MemAccess, Value *Ptr) {
    // We only care about bitcast and getelementptr instructions contained in
    // the loop.
    if (!isLoopVaryingBitCastOrGEP(Ptr))
      return;

    // If the pointer has already been identified as scalar (e.g., if it was
    // also identified as uniform), there's nothing to do.
    auto *I = cast<Instruction>(Ptr);
    if (Worklist.count(I))
      return;

    // If the use of the pointer will be a scalar use, and all users of the
    // pointer are memory accesses, place the pointer in ScalarPtrs. Otherwise,
    // place the pointer in PossibleNonScalarPtrs.
    if (isScalarUse(MemAccess, Ptr) && llvm::all_of(I->users(), [&](User *U) {
          return isa<LoadInst>(U) || isa<StoreInst>(U);
        }))
      ScalarPtrs.insert(I);
    else
      PossibleNonScalarPtrs.insert(I);
  };

  // We seed the scalars analysis with three classes of instructions: (1)
  // instructions marked uniform-after-vectorization and (2) bitcast,
  // getelementptr and (pointer) phi instructions used by memory accesses
  // requiring a scalar use.
  //
  // (1) Add to the worklist all instructions that have been identified as
  // uniform-after-vectorization.
  Worklist.insert(Uniforms[VF].begin(), Uniforms[VF].end());

  // (2) Add to the worklist all bitcast and getelementptr instructions used by
  // memory accesses requiring a scalar use. The pointer operands of loads and
  // stores will be scalar as long as the memory accesses is not a gather or
  // scatter operation. The value operand of a store will remain scalar if the
  // store is scalarized.
  for (auto *BB : TheLoop->blocks())
    for (auto &I : *BB) {
      if (auto *Load = dyn_cast<LoadInst>(&I)) {
        evaluatePtrUse(Load, Load->getPointerOperand());
      } else if (auto *Store = dyn_cast<StoreInst>(&I)) {
        evaluatePtrUse(Store, Store->getPointerOperand());
        evaluatePtrUse(Store, Store->getValueOperand());
      }
    }
  for (auto *I : ScalarPtrs)
    if (!PossibleNonScalarPtrs.count(I)) {
      LLVM_DEBUG(dbgs() << "LV: Found scalar instruction: " << *I << "\n");
      Worklist.insert(I);
    }

  // Insert the forced scalars.
  // FIXME: Currently VPWidenPHIRecipe() often creates a dead vector
  // induction variable when the PHI user is scalarized.
  auto ForcedScalar = ForcedScalars.find(VF);
  if (ForcedScalar != ForcedScalars.end())
    for (auto *I : ForcedScalar->second) {
      LLVM_DEBUG(dbgs() << "LV: Found (forced) scalar instruction: " << *I << "\n");
      Worklist.insert(I);
    }

  // Expand the worklist by looking through any bitcasts and getelementptr
  // instructions we've already identified as scalar. This is similar to the
  // expansion step in collectLoopUniforms(); however, here we're only
  // expanding to include additional bitcasts and getelementptr instructions.
  unsigned Idx = 0;
  while (Idx != Worklist.size()) {
    Instruction *Dst = Worklist[Idx++];
    if (!isLoopVaryingBitCastOrGEP(Dst->getOperand(0)))
      continue;
    auto *Src = cast<Instruction>(Dst->getOperand(0));
    if (llvm::all_of(Src->users(), [&](User *U) -> bool {
          auto *J = cast<Instruction>(U);
          return !TheLoop->contains(J) || Worklist.count(J) ||
                 ((isa<LoadInst>(J) || isa<StoreInst>(J)) &&
                  isScalarUse(J, Src));
        })) {
      Worklist.insert(Src);
      LLVM_DEBUG(dbgs() << "LV: Found scalar instruction: " << *Src << "\n");
    }
  }

  // An induction variable will remain scalar if all users of the induction
  // variable and induction variable update remain scalar.
  for (const auto &Induction : Legal->getInductionVars()) {
    auto *Ind = Induction.first;
    auto *IndUpdate = cast<Instruction>(Ind->getIncomingValueForBlock(Latch));

    // If tail-folding is applied, the primary induction variable will be used
    // to feed a vector compare.
    if (Ind == Legal->getPrimaryInduction() && foldTailByMasking())
      continue;

    // Returns true if \p Indvar is a pointer induction that is used directly by
    // load/store instruction \p I.
    auto IsDirectLoadStoreFromPtrIndvar = [&](Instruction *Indvar,
                                              Instruction *I) {
      return Induction.second.getKind() ==
                 InductionDescriptor::IK_PtrInduction &&
             (isa<LoadInst>(I) || isa<StoreInst>(I)) &&
             Indvar == getLoadStorePointerOperand(I) && isScalarUse(I, Indvar);
    };

    // Determine if all users of the induction variable are scalar after
    // vectorization.
    auto ScalarInd = llvm::all_of(Ind->users(), [&](User *U) -> bool {
      auto *I = cast<Instruction>(U);
      return I == IndUpdate || !TheLoop->contains(I) || Worklist.count(I) ||
             IsDirectLoadStoreFromPtrIndvar(Ind, I);
    });
    if (!ScalarInd)
      continue;

    // If the induction variable update is a fixed-order recurrence, neither the
    // induction variable or its update should be marked scalar after
    // vectorization.
    auto *IndUpdatePhi = dyn_cast<PHINode>(IndUpdate);
    if (IndUpdatePhi && Legal->isFixedOrderRecurrence(IndUpdatePhi))
      continue;

    // Determine if all users of the induction variable update instruction are
    // scalar after vectorization.
    auto ScalarIndUpdate =
        llvm::all_of(IndUpdate->users(), [&](User *U) -> bool {
          auto *I = cast<Instruction>(U);
          return I == Ind || !TheLoop->contains(I) || Worklist.count(I) ||
                 IsDirectLoadStoreFromPtrIndvar(IndUpdate, I);
        });
    if (!ScalarIndUpdate)
      continue;

    // The induction variable and its update instruction will remain scalar.
    Worklist.insert(Ind);
    Worklist.insert(IndUpdate);
    LLVM_DEBUG(dbgs() << "LV: Found scalar instruction: " << *Ind << "\n");
    LLVM_DEBUG(dbgs() << "LV: Found scalar instruction: " << *IndUpdate
                      << "\n");
  }

  Scalars[VF].insert(Worklist.begin(), Worklist.end());
}

bool LoopVectorizationCostModel::isScalarWithPredication(
    Instruction *I, ElementCount VF) const {
  if (!isPredicatedInst(I))
    return false;

  // Do we have a non-scalar lowering for this predicated
  // instruction? No - it is scalar with predication.
  switch(I->getOpcode()) {
  default:
    return true;
  case Instruction::Call:
    if (VF.isScalar())
      return true;
    return CallWideningDecisions.at(std::make_pair(cast<CallInst>(I), VF))
               .Kind == CM_Scalarize;
  case Instruction::Load:
  case Instruction::Store: {
    auto *Ptr = getLoadStorePointerOperand(I);
    auto *Ty = getLoadStoreType(I);
    Type *VTy = Ty;
    if (VF.isVector())
      VTy = VectorType::get(Ty, VF);
    const Align Alignment = getLoadStoreAlignment(I);
    return isa<LoadInst>(I) ? !(isLegalMaskedLoad(Ty, Ptr, Alignment) ||
                                TTI.isLegalMaskedGather(VTy, Alignment))
                            : !(isLegalMaskedStore(Ty, Ptr, Alignment) ||
                                TTI.isLegalMaskedScatter(VTy, Alignment));
  }
  case Instruction::UDiv:
  case Instruction::SDiv:
  case Instruction::SRem:
  case Instruction::URem: {
    // We have the option to use the safe-divisor idiom to avoid predication.
    // The cost based decision here will always select safe-divisor for
    // scalable vectors as scalarization isn't legal.
    const auto [ScalarCost, SafeDivisorCost] = getDivRemSpeculationCost(I, VF);
    return isDivRemScalarWithPredication(ScalarCost, SafeDivisorCost);
  }
  }
}

bool LoopVectorizationCostModel::isPredicatedInst(Instruction *I) const {
  if (!blockNeedsPredicationForAnyReason(I->getParent()))
    return false;

  // Can we prove this instruction is safe to unconditionally execute?
  // If not, we must use some form of predication.
  switch(I->getOpcode()) {
  default:
    return false;
  case Instruction::Load:
  case Instruction::Store: {
    if (!Legal->isMaskRequired(I))
      return false;
    // When we know the load's address is loop invariant and the instruction
    // in the original scalar loop was unconditionally executed then we
    // don't need to mark it as a predicated instruction. Tail folding may
    // introduce additional predication, but we're guaranteed to always have
    // at least one active lane.  We call Legal->blockNeedsPredication here
    // because it doesn't query tail-folding.  For stores, we need to prove
    // both speculation safety (which follows from the same argument as loads),
    // but also must prove the value being stored is correct.  The easiest
    // form of the later is to require that all values stored are the same.
    if (Legal->isInvariant(getLoadStorePointerOperand(I)) &&
        (isa<LoadInst>(I) ||
         (isa<StoreInst>(I) &&
          TheLoop->isLoopInvariant(cast<StoreInst>(I)->getValueOperand()))) &&
        !Legal->blockNeedsPredication(I->getParent()))
      return false;
    return true;
  }
  case Instruction::UDiv:
  case Instruction::SDiv:
  case Instruction::SRem:
  case Instruction::URem:
    // TODO: We can use the loop-preheader as context point here and get
    // context sensitive reasoning
    return !isSafeToSpeculativelyExecute(I);
  case Instruction::Call:
    return Legal->isMaskRequired(I);
  }
}

std::pair<InstructionCost, InstructionCost>
LoopVectorizationCostModel::getDivRemSpeculationCost(Instruction *I,
                                                    ElementCount VF) const {
  assert(I->getOpcode() == Instruction::UDiv ||
         I->getOpcode() == Instruction::SDiv ||
         I->getOpcode() == Instruction::SRem ||
         I->getOpcode() == Instruction::URem);
  assert(!isSafeToSpeculativelyExecute(I));

  const TTI::TargetCostKind CostKind = TTI::TCK_RecipThroughput;

  // Scalarization isn't legal for scalable vector types
  InstructionCost ScalarizationCost = InstructionCost::getInvalid();
  if (!VF.isScalable()) {
    // Get the scalarization cost and scale this amount by the probability of
    // executing the predicated block. If the instruction is not predicated,
    // we fall through to the next case.
    ScalarizationCost = 0;

    // These instructions have a non-void type, so account for the phi nodes
    // that we will create. This cost is likely to be zero. The phi node
    // cost, if any, should be scaled by the block probability because it
    // models a copy at the end of each predicated block.
    ScalarizationCost += VF.getKnownMinValue() *
      TTI.getCFInstrCost(Instruction::PHI, CostKind);

    // The cost of the non-predicated instruction.
    ScalarizationCost += VF.getKnownMinValue() *
      TTI.getArithmeticInstrCost(I->getOpcode(), I->getType(), CostKind);

    // The cost of insertelement and extractelement instructions needed for
    // scalarization.
    ScalarizationCost += getScalarizationOverhead(I, VF, CostKind);

    // Scale the cost by the probability of executing the predicated blocks.
    // This assumes the predicated block for each vector lane is equally
    // likely.
    ScalarizationCost = ScalarizationCost / getReciprocalPredBlockProb();
  }
  InstructionCost SafeDivisorCost = 0;

  auto *VecTy = ToVectorTy(I->getType(), VF);

  // The cost of the select guard to ensure all lanes are well defined
  // after we speculate above any internal control flow.
  SafeDivisorCost += TTI.getCmpSelInstrCost(
    Instruction::Select, VecTy,
    ToVectorTy(Type::getInt1Ty(I->getContext()), VF),
    CmpInst::BAD_ICMP_PREDICATE, CostKind);

  // Certain instructions can be cheaper to vectorize if they have a constant
  // second vector operand. One example of this are shifts on x86.
  Value *Op2 = I->getOperand(1);
  auto Op2Info = TTI.getOperandInfo(Op2);
  if (Op2Info.Kind == TargetTransformInfo::OK_AnyValue &&
      Legal->isInvariant(Op2))
    Op2Info.Kind = TargetTransformInfo::OK_UniformValue;

  SmallVector<const Value *, 4> Operands(I->operand_values());
  SafeDivisorCost += TTI.getArithmeticInstrCost(
    I->getOpcode(), VecTy, CostKind,
    {TargetTransformInfo::OK_AnyValue, TargetTransformInfo::OP_None},
    Op2Info, Operands, I);
  return {ScalarizationCost, SafeDivisorCost};
}

bool LoopVectorizationCostModel::interleavedAccessCanBeWidened(
    Instruction *I, ElementCount VF) {
  assert(isAccessInterleaved(I) && "Expecting interleaved access.");
  assert(getWideningDecision(I, VF) == CM_Unknown &&
         "Decision should not be set yet.");
  auto *Group = getInterleavedAccessGroup(I);
  assert(Group && "Must have a group.");

  // If the instruction's allocated size doesn't equal it's type size, it
  // requires padding and will be scalarized.
  auto &DL = I->getModule()->getDataLayout();
  auto *ScalarTy = getLoadStoreType(I);
  if (hasIrregularType(ScalarTy, DL))
    return false;

  // If the group involves a non-integral pointer, we may not be able to
  // losslessly cast all values to a common type.
  unsigned InterleaveFactor = Group->getFactor();
  bool ScalarNI = DL.isNonIntegralPointerType(ScalarTy);
  for (unsigned i = 0; i < InterleaveFactor; i++) {
    Instruction *Member = Group->getMember(i);
    if (!Member)
      continue;
    auto *MemberTy = getLoadStoreType(Member);
    bool MemberNI = DL.isNonIntegralPointerType(MemberTy);
    // Don't coerce non-integral pointers to integers or vice versa.
    if (MemberNI != ScalarNI) {
      // TODO: Consider adding special nullptr value case here
      return false;
    } else if (MemberNI && ScalarNI &&
               ScalarTy->getPointerAddressSpace() !=
               MemberTy->getPointerAddressSpace()) {
      return false;
    }
  }

  // Check if masking is required.
  // A Group may need masking for one of two reasons: it resides in a block that
  // needs predication, or it was decided to use masking to deal with gaps
  // (either a gap at the end of a load-access that may result in a speculative
  // load, or any gaps in a store-access).
  bool PredicatedAccessRequiresMasking =
      blockNeedsPredicationForAnyReason(I->getParent()) &&
      Legal->isMaskRequired(I);
  bool LoadAccessWithGapsRequiresEpilogMasking =
      isa<LoadInst>(I) && Group->requiresScalarEpilogue() &&
      !isScalarEpilogueAllowed();
  bool StoreAccessWithGapsRequiresMasking =
      isa<StoreInst>(I) && (Group->getNumMembers() < Group->getFactor());
  if (!PredicatedAccessRequiresMasking &&
      !LoadAccessWithGapsRequiresEpilogMasking &&
      !StoreAccessWithGapsRequiresMasking)
    return true;

  // If masked interleaving is required, we expect that the user/target had
  // enabled it, because otherwise it either wouldn't have been created or
  // it should have been invalidated by the CostModel.
  assert(useMaskedInterleavedAccesses(TTI) &&
         "Masked interleave-groups for predicated accesses are not enabled.");

  if (Group->isReverse())
    return false;

  auto *Ty = getLoadStoreType(I);
  const Align Alignment = getLoadStoreAlignment(I);
  return isa<LoadInst>(I) ? TTI.isLegalMaskedLoad(Ty, Alignment)
                          : TTI.isLegalMaskedStore(Ty, Alignment);
}

bool LoopVectorizationCostModel::memoryInstructionCanBeWidened(
    Instruction *I, ElementCount VF) {
  // Get and ensure we have a valid memory instruction.
  assert((isa<LoadInst, StoreInst>(I)) && "Invalid memory instruction");

  auto *Ptr = getLoadStorePointerOperand(I);
  auto *ScalarTy = getLoadStoreType(I);

  // In order to be widened, the pointer should be consecutive, first of all.
  if (!Legal->isConsecutivePtr(ScalarTy, Ptr))
    return false;

  // If the instruction is a store located in a predicated block, it will be
  // scalarized.
  if (isScalarWithPredication(I, VF))
    return false;

  // If the instruction's allocated size doesn't equal it's type size, it
  // requires padding and will be scalarized.
  auto &DL = I->getModule()->getDataLayout();
  if (hasIrregularType(ScalarTy, DL))
    return false;

  return true;
}

void LoopVectorizationCostModel::collectLoopUniforms(ElementCount VF) {
  // We should not collect Uniforms more than once per VF. Right now,
  // this function is called from collectUniformsAndScalars(), which
  // already does this check. Collecting Uniforms for VF=1 does not make any
  // sense.

  assert(VF.isVector() && !Uniforms.contains(VF) &&
         "This function should not be visited twice for the same VF");

  // Visit the list of Uniforms. If we'll not find any uniform value, we'll
  // not analyze again.  Uniforms.count(VF) will return 1.
  Uniforms[VF].clear();

  // We now know that the loop is vectorizable!
  // Collect instructions inside the loop that will remain uniform after
  // vectorization.

  // Global values, params and instructions outside of current loop are out of
  // scope.
  auto isOutOfScope = [&](Value *V) -> bool {
    Instruction *I = dyn_cast<Instruction>(V);
    return (!I || !TheLoop->contains(I));
  };

  // Worklist containing uniform instructions demanding lane 0.
  SetVector<Instruction *> Worklist;

  // Add uniform instructions demanding lane 0 to the worklist. Instructions
  // that are scalar with predication must not be considered uniform after
  // vectorization, because that would create an erroneous replicating region
  // where only a single instance out of VF should be formed.
  // TODO: optimize such seldom cases if found important, see PR40816.
  auto addToWorklistIfAllowed = [&](Instruction *I) -> void {
    if (isOutOfScope(I)) {
      LLVM_DEBUG(dbgs() << "LV: Found not uniform due to scope: "
                        << *I << "\n");
      return;
    }
    if (isScalarWithPredication(I, VF)) {
      LLVM_DEBUG(dbgs() << "LV: Found not uniform being ScalarWithPredication: "
                        << *I << "\n");
      return;
    }
    LLVM_DEBUG(dbgs() << "LV: Found uniform instruction: " << *I << "\n");
    Worklist.insert(I);
  };

  // Start with the conditional branches exiting the loop. If the branch
  // condition is an instruction contained in the loop that is only used by the
  // branch, it is uniform.
  SmallVector<BasicBlock *> Exiting;
  TheLoop->getExitingBlocks(Exiting);
  for (BasicBlock *E : Exiting) {
    auto *Cmp = dyn_cast<Instruction>(E->getTerminator()->getOperand(0));
    if (Cmp && TheLoop->contains(Cmp) && Cmp->hasOneUse())
      addToWorklistIfAllowed(Cmp);
  }

  auto PrevVF = VF.divideCoefficientBy(2);
  // Return true if all lanes perform the same memory operation, and we can
  // thus chose to execute only one.
  auto isUniformMemOpUse = [&](Instruction *I) {
    // If the value was already known to not be uniform for the previous
    // (smaller VF), it cannot be uniform for the larger VF.
    if (PrevVF.isVector()) {
      auto Iter = Uniforms.find(PrevVF);
      if (Iter != Uniforms.end() && !Iter->second.contains(I))
        return false;
    }
    if (!Legal->isUniformMemOp(*I, VF))
      return false;
    if (isa<LoadInst>(I))
      // Loading the same address always produces the same result - at least
      // assuming aliasing and ordering which have already been checked.
      return true;
    // Storing the same value on every iteration.
    return TheLoop->isLoopInvariant(cast<StoreInst>(I)->getValueOperand());
  };

  auto isUniformDecision = [&](Instruction *I, ElementCount VF) {
    InstWidening WideningDecision = getWideningDecision(I, VF);
    assert(WideningDecision != CM_Unknown &&
           "Widening decision should be ready at this moment");

    if (isUniformMemOpUse(I))
      return true;

    return (WideningDecision == CM_Widen ||
            WideningDecision == CM_Widen_Reverse ||
            WideningDecision == CM_Interleave);
  };

  // Returns true if Ptr is the pointer operand of a memory access instruction
  // I, I is known to not require scalarization, and the pointer is not also
  // stored.
  auto isVectorizedMemAccessUse = [&](Instruction *I, Value *Ptr) -> bool {
    if (isa<StoreInst>(I) && I->getOperand(0) == Ptr)
      return false;
    return getLoadStorePointerOperand(I) == Ptr &&
           (isUniformDecision(I, VF) || Legal->isInvariant(Ptr));
  };

  // Holds a list of values which are known to have at least one uniform use.
  // Note that there may be other uses which aren't uniform.  A "uniform use"
  // here is something which only demands lane 0 of the unrolled iterations;
  // it does not imply that all lanes produce the same value (e.g. this is not
  // the usual meaning of uniform)
  SetVector<Value *> HasUniformUse;

  // Scan the loop for instructions which are either a) known to have only
  // lane 0 demanded or b) are uses which demand only lane 0 of their operand.
  for (auto *BB : TheLoop->blocks())
    for (auto &I : *BB) {
      if (IntrinsicInst *II = dyn_cast<IntrinsicInst>(&I)) {
        switch (II->getIntrinsicID()) {
        case Intrinsic::sideeffect:
        case Intrinsic::experimental_noalias_scope_decl:
        case Intrinsic::assume:
        case Intrinsic::lifetime_start:
        case Intrinsic::lifetime_end:
          if (TheLoop->hasLoopInvariantOperands(&I))
            addToWorklistIfAllowed(&I);
          break;
        default:
          break;
        }
      }

      // ExtractValue instructions must be uniform, because the operands are
      // known to be loop-invariant.
      if (auto *EVI = dyn_cast<ExtractValueInst>(&I)) {
        assert(isOutOfScope(EVI->getAggregateOperand()) &&
               "Expected aggregate value to be loop invariant");
        addToWorklistIfAllowed(EVI);
        continue;
      }

      // If there's no pointer operand, there's nothing to do.
      auto *Ptr = getLoadStorePointerOperand(&I);
      if (!Ptr)
        continue;

      if (isUniformMemOpUse(&I))
        addToWorklistIfAllowed(&I);

      if (isVectorizedMemAccessUse(&I, Ptr))
        HasUniformUse.insert(Ptr);
    }

  // Add to the worklist any operands which have *only* uniform (e.g. lane 0
  // demanding) users.  Since loops are assumed to be in LCSSA form, this
  // disallows uses outside the loop as well.
  for (auto *V : HasUniformUse) {
    if (isOutOfScope(V))
      continue;
    auto *I = cast<Instruction>(V);
    auto UsersAreMemAccesses =
      llvm::all_of(I->users(), [&](User *U) -> bool {
        return isVectorizedMemAccessUse(cast<Instruction>(U), V);
      });
    if (UsersAreMemAccesses)
      addToWorklistIfAllowed(I);
  }

  // Expand Worklist in topological order: whenever a new instruction
  // is added , its users should be already inside Worklist.  It ensures
  // a uniform instruction will only be used by uniform instructions.
  unsigned idx = 0;
  while (idx != Worklist.size()) {
    Instruction *I = Worklist[idx++];

    for (auto *OV : I->operand_values()) {
      // isOutOfScope operands cannot be uniform instructions.
      if (isOutOfScope(OV))
        continue;
      // First order recurrence Phi's should typically be considered
      // non-uniform.
      auto *OP = dyn_cast<PHINode>(OV);
      if (OP && Legal->isFixedOrderRecurrence(OP))
        continue;
      // If all the users of the operand are uniform, then add the
      // operand into the uniform worklist.
      auto *OI = cast<Instruction>(OV);
      if (llvm::all_of(OI->users(), [&](User *U) -> bool {
            auto *J = cast<Instruction>(U);
            return Worklist.count(J) || isVectorizedMemAccessUse(J, OI);
          }))
        addToWorklistIfAllowed(OI);
    }
  }

  // For an instruction to be added into Worklist above, all its users inside
  // the loop should also be in Worklist. However, this condition cannot be
  // true for phi nodes that form a cyclic dependence. We must process phi
  // nodes separately. An induction variable will remain uniform if all users
  // of the induction variable and induction variable update remain uniform.
  // The code below handles both pointer and non-pointer induction variables.
  BasicBlock *Latch = TheLoop->getLoopLatch();
  for (const auto &Induction : Legal->getInductionVars()) {
    auto *Ind = Induction.first;
    auto *IndUpdate = cast<Instruction>(Ind->getIncomingValueForBlock(Latch));

    // Determine if all users of the induction variable are uniform after
    // vectorization.
    auto UniformInd = llvm::all_of(Ind->users(), [&](User *U) -> bool {
      auto *I = cast<Instruction>(U);
      return I == IndUpdate || !TheLoop->contains(I) || Worklist.count(I) ||
             isVectorizedMemAccessUse(I, Ind);
    });
    if (!UniformInd)
      continue;

    // Determine if all users of the induction variable update instruction are
    // uniform after vectorization.
    auto UniformIndUpdate =
        llvm::all_of(IndUpdate->users(), [&](User *U) -> bool {
          auto *I = cast<Instruction>(U);
          return I == Ind || !TheLoop->contains(I) || Worklist.count(I) ||
                 isVectorizedMemAccessUse(I, IndUpdate);
        });
    if (!UniformIndUpdate)
      continue;

    // The induction variable and its update instruction will remain uniform.
    addToWorklistIfAllowed(Ind);
    addToWorklistIfAllowed(IndUpdate);
  }

  Uniforms[VF].insert(Worklist.begin(), Worklist.end());
}

bool LoopVectorizationCostModel::runtimeChecksRequired() {
  LLVM_DEBUG(dbgs() << "LV: Performing code size checks.\n");

  if (Legal->getRuntimePointerChecking()->Need) {
    reportVectorizationFailure("Runtime ptr check is required with -Os/-Oz",
        "runtime pointer checks needed. Enable vectorization of this "
        "loop with '#pragma clang loop vectorize(enable)' when "
        "compiling with -Os/-Oz",
        "CantVersionLoopWithOptForSize", ORE, TheLoop);
    return true;
  }

  if (!PSE.getPredicate().isAlwaysTrue()) {
    reportVectorizationFailure("Runtime SCEV check is required with -Os/-Oz",
        "runtime SCEV checks needed. Enable vectorization of this "
        "loop with '#pragma clang loop vectorize(enable)' when "
        "compiling with -Os/-Oz",
        "CantVersionLoopWithOptForSize", ORE, TheLoop);
    return true;
  }

  // FIXME: Avoid specializing for stride==1 instead of bailing out.
  if (!Legal->getLAI()->getSymbolicStrides().empty()) {
    reportVectorizationFailure("Runtime stride check for small trip count",
        "runtime stride == 1 checks needed. Enable vectorization of "
        "this loop without such check by compiling with -Os/-Oz",
        "CantVersionLoopWithOptForSize", ORE, TheLoop);
    return true;
  }

  return false;
}

ElementCount
LoopVectorizationCostModel::getMaxLegalScalableVF(unsigned MaxSafeElements) {
  if (!TTI.supportsScalableVectors() && !ForceTargetSupportsScalableVectors)
    return ElementCount::getScalable(0);

  if (Hints->isScalableVectorizationDisabled()) {
    reportVectorizationInfo("Scalable vectorization is explicitly disabled",
                            "ScalableVectorizationDisabled", ORE, TheLoop);
    return ElementCount::getScalable(0);
  }

  LLVM_DEBUG(dbgs() << "LV: Scalable vectorization is available\n");

  auto MaxScalableVF = ElementCount::getScalable(
      std::numeric_limits<ElementCount::ScalarTy>::max());

  // Test that the loop-vectorizer can legalize all operations for this MaxVF.
  // FIXME: While for scalable vectors this is currently sufficient, this should
  // be replaced by a more detailed mechanism that filters out specific VFs,
  // instead of invalidating vectorization for a whole set of VFs based on the
  // MaxVF.

  // Disable scalable vectorization if the loop contains unsupported reductions.
  if (!canVectorizeReductions(MaxScalableVF)) {
    reportVectorizationInfo(
        "Scalable vectorization not supported for the reduction "
        "operations found in this loop.",
        "ScalableVFUnfeasible", ORE, TheLoop);
    return ElementCount::getScalable(0);
  }

  // Disable scalable vectorization if the loop contains any instructions
  // with element types not supported for scalable vectors.
  if (any_of(ElementTypesInLoop, [&](Type *Ty) {
        return !Ty->isVoidTy() &&
               !this->TTI.isElementTypeLegalForScalableVector(Ty);
      })) {
    reportVectorizationInfo("Scalable vectorization is not supported "
                            "for all element types found in this loop.",
                            "ScalableVFUnfeasible", ORE, TheLoop);
    return ElementCount::getScalable(0);
  }

  if (Legal->isSafeForAnyVectorWidth())
    return MaxScalableVF;

  // Limit MaxScalableVF by the maximum safe dependence distance.
  if (std::optional<unsigned> MaxVScale = getMaxVScale(*TheFunction, TTI))
    MaxScalableVF = ElementCount::getScalable(MaxSafeElements / *MaxVScale);
  else
    MaxScalableVF = ElementCount::getScalable(0);

  if (!MaxScalableVF)
    reportVectorizationInfo(
        "Max legal vector width too small, scalable vectorization "
        "unfeasible.",
        "ScalableVFUnfeasible", ORE, TheLoop);

  return MaxScalableVF;
}

FixedScalableVFPair LoopVectorizationCostModel::computeFeasibleMaxVF(
    unsigned MaxTripCount, ElementCount UserVF, bool FoldTailByMasking) {
  MinBWs = computeMinimumValueSizes(TheLoop->getBlocks(), *DB, &TTI);
  unsigned SmallestType, WidestType;
  std::tie(SmallestType, WidestType) = getSmallestAndWidestTypes();

  // Get the maximum safe dependence distance in bits computed by LAA.
  // It is computed by MaxVF * sizeOf(type) * 8, where type is taken from
  // the memory accesses that is most restrictive (involved in the smallest
  // dependence distance).
  unsigned MaxSafeElements =
      llvm::bit_floor(Legal->getMaxSafeVectorWidthInBits() / WidestType);

  auto MaxSafeFixedVF = ElementCount::getFixed(MaxSafeElements);
  auto MaxSafeScalableVF = getMaxLegalScalableVF(MaxSafeElements);

  LLVM_DEBUG(dbgs() << "LV: The max safe fixed VF is: " << MaxSafeFixedVF
                    << ".\n");
  LLVM_DEBUG(dbgs() << "LV: The max safe scalable VF is: " << MaxSafeScalableVF
                    << ".\n");

  // First analyze the UserVF, fall back if the UserVF should be ignored.
  if (UserVF) {
    auto MaxSafeUserVF =
        UserVF.isScalable() ? MaxSafeScalableVF : MaxSafeFixedVF;

    if (ElementCount::isKnownLE(UserVF, MaxSafeUserVF)) {
      // If `VF=vscale x N` is safe, then so is `VF=N`
      if (UserVF.isScalable())
        return FixedScalableVFPair(
            ElementCount::getFixed(UserVF.getKnownMinValue()), UserVF);
      else
        return UserVF;
    }

    assert(ElementCount::isKnownGT(UserVF, MaxSafeUserVF));

    // Only clamp if the UserVF is not scalable. If the UserVF is scalable, it
    // is better to ignore the hint and let the compiler choose a suitable VF.
    if (!UserVF.isScalable()) {
      LLVM_DEBUG(dbgs() << "LV: User VF=" << UserVF
                        << " is unsafe, clamping to max safe VF="
                        << MaxSafeFixedVF << ".\n");
      ORE->emit([&]() {
        return OptimizationRemarkAnalysis(DEBUG_TYPE, "VectorizationFactor",
                                          TheLoop->getStartLoc(),
                                          TheLoop->getHeader())
               << "User-specified vectorization factor "
               << ore::NV("UserVectorizationFactor", UserVF)
               << " is unsafe, clamping to maximum safe vectorization factor "
               << ore::NV("VectorizationFactor", MaxSafeFixedVF);
      });
      return MaxSafeFixedVF;
    }

    if (!TTI.supportsScalableVectors() && !ForceTargetSupportsScalableVectors) {
      LLVM_DEBUG(dbgs() << "LV: User VF=" << UserVF
                        << " is ignored because scalable vectors are not "
                           "available.\n");
      ORE->emit([&]() {
        return OptimizationRemarkAnalysis(DEBUG_TYPE, "VectorizationFactor",
                                          TheLoop->getStartLoc(),
                                          TheLoop->getHeader())
               << "User-specified vectorization factor "
               << ore::NV("UserVectorizationFactor", UserVF)
               << " is ignored because the target does not support scalable "
                  "vectors. The compiler will pick a more suitable value.";
      });
    } else {
      LLVM_DEBUG(dbgs() << "LV: User VF=" << UserVF
                        << " is unsafe. Ignoring scalable UserVF.\n");
      ORE->emit([&]() {
        return OptimizationRemarkAnalysis(DEBUG_TYPE, "VectorizationFactor",
                                          TheLoop->getStartLoc(),
                                          TheLoop->getHeader())
               << "User-specified vectorization factor "
               << ore::NV("UserVectorizationFactor", UserVF)
               << " is unsafe. Ignoring the hint to let the compiler pick a "
                  "more suitable value.";
      });
    }
  }

  LLVM_DEBUG(dbgs() << "LV: The Smallest and Widest types: " << SmallestType
                    << " / " << WidestType << " bits.\n");

  FixedScalableVFPair Result(ElementCount::getFixed(1),
                             ElementCount::getScalable(0));
  if (auto MaxVF =
          getMaximizedVFForTarget(MaxTripCount, SmallestType, WidestType,
                                  MaxSafeFixedVF, FoldTailByMasking))
    Result.FixedVF = MaxVF;

  if (auto MaxVF =
          getMaximizedVFForTarget(MaxTripCount, SmallestType, WidestType,
                                  MaxSafeScalableVF, FoldTailByMasking))
    if (MaxVF.isScalable()) {
      Result.ScalableVF = MaxVF;
      LLVM_DEBUG(dbgs() << "LV: Found feasible scalable VF = " << MaxVF
                        << "\n");
    }

  return Result;
}

FixedScalableVFPair
LoopVectorizationCostModel::computeMaxVF(ElementCount UserVF, unsigned UserIC) {
  if (Legal->getRuntimePointerChecking()->Need && TTI.hasBranchDivergence()) {
    // TODO: It may by useful to do since it's still likely to be dynamically
    // uniform if the target can skip.
    reportVectorizationFailure(
        "Not inserting runtime ptr check for divergent target",
        "runtime pointer checks needed. Not enabled for divergent target",
        "CantVersionLoopWithDivergentTarget", ORE, TheLoop);
    return FixedScalableVFPair::getNone();
  }

  unsigned TC = PSE.getSE()->getSmallConstantTripCount(TheLoop);
  unsigned MaxTC = PSE.getSE()->getSmallConstantMaxTripCount(TheLoop);
  LLVM_DEBUG(dbgs() << "LV: Found trip count: " << TC << '\n');
  if (TC == 1) {
    reportVectorizationFailure("Single iteration (non) loop",
        "loop trip count is one, irrelevant for vectorization",
        "SingleIterationLoop", ORE, TheLoop);
    return FixedScalableVFPair::getNone();
  }

  switch (ScalarEpilogueStatus) {
  case CM_ScalarEpilogueAllowed:
    return computeFeasibleMaxVF(MaxTC, UserVF, false);
  case CM_ScalarEpilogueNotAllowedUsePredicate:
    [[fallthrough]];
  case CM_ScalarEpilogueNotNeededUsePredicate:
    LLVM_DEBUG(
        dbgs() << "LV: vector predicate hint/switch found.\n"
               << "LV: Not allowing scalar epilogue, creating predicated "
               << "vector loop.\n");
    break;
  case CM_ScalarEpilogueNotAllowedLowTripLoop:
    // fallthrough as a special case of OptForSize
  case CM_ScalarEpilogueNotAllowedOptSize:
    if (ScalarEpilogueStatus == CM_ScalarEpilogueNotAllowedOptSize)
      LLVM_DEBUG(
          dbgs() << "LV: Not allowing scalar epilogue due to -Os/-Oz.\n");
    else
      LLVM_DEBUG(dbgs() << "LV: Not allowing scalar epilogue due to low trip "
                        << "count.\n");

    // Bail if runtime checks are required, which are not good when optimising
    // for size.
    if (runtimeChecksRequired())
      return FixedScalableVFPair::getNone();

    break;
  }

  // The only loops we can vectorize without a scalar epilogue, are loops with
  // a bottom-test and a single exiting block. We'd have to handle the fact
  // that not every instruction executes on the last iteration.  This will
  // require a lane mask which varies through the vector loop body.  (TODO)
  if (TheLoop->getExitingBlock() != TheLoop->getLoopLatch()) {
    // If there was a tail-folding hint/switch, but we can't fold the tail by
    // masking, fallback to a vectorization with a scalar epilogue.
    if (ScalarEpilogueStatus == CM_ScalarEpilogueNotNeededUsePredicate) {
      LLVM_DEBUG(dbgs() << "LV: Cannot fold tail by masking: vectorize with a "
                           "scalar epilogue instead.\n");
      ScalarEpilogueStatus = CM_ScalarEpilogueAllowed;
      return computeFeasibleMaxVF(MaxTC, UserVF, false);
    }
    return FixedScalableVFPair::getNone();
  }

  // Now try the tail folding

  // Invalidate interleave groups that require an epilogue if we can't mask
  // the interleave-group.
  if (!useMaskedInterleavedAccesses(TTI)) {
    assert(WideningDecisions.empty() && Uniforms.empty() && Scalars.empty() &&
           "No decisions should have been taken at this point");
    // Note: There is no need to invalidate any cost modeling decisions here, as
    // non where taken so far.
    InterleaveInfo.invalidateGroupsRequiringScalarEpilogue();
  }

  FixedScalableVFPair MaxFactors = computeFeasibleMaxVF(MaxTC, UserVF, true);

  // Avoid tail folding if the trip count is known to be a multiple of any VF
  // we choose.
  std::optional<unsigned> MaxPowerOf2RuntimeVF =
      MaxFactors.FixedVF.getFixedValue();
  if (MaxFactors.ScalableVF) {
    std::optional<unsigned> MaxVScale = getMaxVScale(*TheFunction, TTI);
    if (MaxVScale && TTI.isVScaleKnownToBeAPowerOfTwo()) {
      MaxPowerOf2RuntimeVF = std::max<unsigned>(
          *MaxPowerOf2RuntimeVF,
          *MaxVScale * MaxFactors.ScalableVF.getKnownMinValue());
    } else
      MaxPowerOf2RuntimeVF = std::nullopt; // Stick with tail-folding for now.
  }

  if (MaxPowerOf2RuntimeVF && *MaxPowerOf2RuntimeVF > 0) {
    assert((UserVF.isNonZero() || isPowerOf2_32(*MaxPowerOf2RuntimeVF)) &&
           "MaxFixedVF must be a power of 2");
    unsigned MaxVFtimesIC =
        UserIC ? *MaxPowerOf2RuntimeVF * UserIC : *MaxPowerOf2RuntimeVF;
    ScalarEvolution *SE = PSE.getSE();
    const SCEV *BackedgeTakenCount = PSE.getBackedgeTakenCount();
    const SCEV *ExitCount = SE->getAddExpr(
        BackedgeTakenCount, SE->getOne(BackedgeTakenCount->getType()));
    const SCEV *Rem = SE->getURemExpr(
        SE->applyLoopGuards(ExitCount, TheLoop),
        SE->getConstant(BackedgeTakenCount->getType(), MaxVFtimesIC));
    if (Rem->isZero()) {
      // Accept MaxFixedVF if we do not have a tail.
      LLVM_DEBUG(dbgs() << "LV: No tail will remain for any chosen VF.\n");
      return MaxFactors;
    }
  }

  // If we don't know the precise trip count, or if the trip count that we
  // found modulo the vectorization factor is not zero, try to fold the tail
  // by masking.
  // FIXME: look for a smaller MaxVF that does divide TC rather than masking.
  setTailFoldingStyles(MaxFactors.ScalableVF.isScalable(), UserIC);
  if (foldTailByMasking()) {
    if (getTailFoldingStyle() == TailFoldingStyle::DataWithEVL) {
      LLVM_DEBUG(
          dbgs()
          << "LV: tail is folded with EVL, forcing unroll factor to be 1. Will "
             "try to generate VP Intrinsics with scalable vector "
             "factors only.\n");
      // Tail folded loop using VP intrinsics restricts the VF to be scalable
      // for now.
      // TODO: extend it for fixed vectors, if required.
      assert(MaxFactors.ScalableVF.isScalable() &&
             "Expected scalable vector factor.");

      MaxFactors.FixedVF = ElementCount::getFixed(1);
    }
    return MaxFactors;
  }

  // If there was a tail-folding hint/switch, but we can't fold the tail by
  // masking, fallback to a vectorization with a scalar epilogue.
  if (ScalarEpilogueStatus == CM_ScalarEpilogueNotNeededUsePredicate) {
    LLVM_DEBUG(dbgs() << "LV: Cannot fold tail by masking: vectorize with a "
                         "scalar epilogue instead.\n");
    ScalarEpilogueStatus = CM_ScalarEpilogueAllowed;
    return MaxFactors;
  }

  if (ScalarEpilogueStatus == CM_ScalarEpilogueNotAllowedUsePredicate) {
    LLVM_DEBUG(dbgs() << "LV: Can't fold tail by masking: don't vectorize\n");
    return FixedScalableVFPair::getNone();
  }

  if (TC == 0) {
    reportVectorizationFailure(
        "Unable to calculate the loop count due to complex control flow",
        "unable to calculate the loop count due to complex control flow",
        "UnknownLoopCountComplexCFG", ORE, TheLoop);
    return FixedScalableVFPair::getNone();
  }

  reportVectorizationFailure(
      "Cannot optimize for size and vectorize at the same time.",
      "cannot optimize for size and vectorize at the same time. "
      "Enable vectorization of this loop with '#pragma clang loop "
      "vectorize(enable)' when compiling with -Os/-Oz",
      "NoTailLoopWithOptForSize", ORE, TheLoop);
  return FixedScalableVFPair::getNone();
}

ElementCount LoopVectorizationCostModel::getMaximizedVFForTarget(
    unsigned MaxTripCount, unsigned SmallestType, unsigned WidestType,
    ElementCount MaxSafeVF, bool FoldTailByMasking) {
  bool ComputeScalableMaxVF = MaxSafeVF.isScalable();
  const TypeSize WidestRegister = TTI.getRegisterBitWidth(
      ComputeScalableMaxVF ? TargetTransformInfo::RGK_ScalableVector
                           : TargetTransformInfo::RGK_FixedWidthVector);

  // Convenience function to return the minimum of two ElementCounts.
  auto MinVF = [](const ElementCount &LHS, const ElementCount &RHS) {
    assert((LHS.isScalable() == RHS.isScalable()) &&
           "Scalable flags must match");
    return ElementCount::isKnownLT(LHS, RHS) ? LHS : RHS;
  };

  // Ensure MaxVF is a power of 2; the dependence distance bound may not be.
  // Note that both WidestRegister and WidestType may not be a powers of 2.
  auto MaxVectorElementCount = ElementCount::get(
      llvm::bit_floor(WidestRegister.getKnownMinValue() / WidestType),
      ComputeScalableMaxVF);
  MaxVectorElementCount = MinVF(MaxVectorElementCount, MaxSafeVF);
  LLVM_DEBUG(dbgs() << "LV: The Widest register safe to use is: "
                    << (MaxVectorElementCount * WidestType) << " bits.\n");

  if (!MaxVectorElementCount) {
    LLVM_DEBUG(dbgs() << "LV: The target has no "
                      << (ComputeScalableMaxVF ? "scalable" : "fixed")
                      << " vector registers.\n");
    return ElementCount::getFixed(1);
  }

  unsigned WidestRegisterMinEC = MaxVectorElementCount.getKnownMinValue();
  if (MaxVectorElementCount.isScalable() &&
      TheFunction->hasFnAttribute(Attribute::VScaleRange)) {
    auto Attr = TheFunction->getFnAttribute(Attribute::VScaleRange);
    auto Min = Attr.getVScaleRangeMin();
    WidestRegisterMinEC *= Min;
  }

  // When a scalar epilogue is required, at least one iteration of the scalar
  // loop has to execute. Adjust MaxTripCount accordingly to avoid picking a
  // max VF that results in a dead vector loop.
  if (MaxTripCount > 0 && requiresScalarEpilogue(true))
    MaxTripCount -= 1;

  if (MaxTripCount && MaxTripCount <= WidestRegisterMinEC &&
      (!FoldTailByMasking || isPowerOf2_32(MaxTripCount))) {
    // If upper bound loop trip count (TC) is known at compile time there is no
    // point in choosing VF greater than TC (as done in the loop below). Select
    // maximum power of two which doesn't exceed TC. If MaxVectorElementCount is
    // scalable, we only fall back on a fixed VF when the TC is less than or
    // equal to the known number of lanes.
    auto ClampedUpperTripCount = llvm::bit_floor(MaxTripCount);
    LLVM_DEBUG(dbgs() << "LV: Clamping the MaxVF to maximum power of two not "
                         "exceeding the constant trip count: "
                      << ClampedUpperTripCount << "\n");
    return ElementCount::get(
        ClampedUpperTripCount,
        FoldTailByMasking ? MaxVectorElementCount.isScalable() : false);
  }

  TargetTransformInfo::RegisterKind RegKind =
      ComputeScalableMaxVF ? TargetTransformInfo::RGK_ScalableVector
                           : TargetTransformInfo::RGK_FixedWidthVector;
  ElementCount MaxVF = MaxVectorElementCount;
  if (MaximizeBandwidth ||
      (MaximizeBandwidth.getNumOccurrences() == 0 &&
       (TTI.shouldMaximizeVectorBandwidth(RegKind) ||
        (UseWiderVFIfCallVariantsPresent && Legal->hasVectorCallVariants())))) {
    auto MaxVectorElementCountMaxBW = ElementCount::get(
        llvm::bit_floor(WidestRegister.getKnownMinValue() / SmallestType),
        ComputeScalableMaxVF);
    MaxVectorElementCountMaxBW = MinVF(MaxVectorElementCountMaxBW, MaxSafeVF);

    // Collect all viable vectorization factors larger than the default MaxVF
    // (i.e. MaxVectorElementCount).
    SmallVector<ElementCount, 8> VFs;
    for (ElementCount VS = MaxVectorElementCount * 2;
         ElementCount::isKnownLE(VS, MaxVectorElementCountMaxBW); VS *= 2)
      VFs.push_back(VS);

    // For each VF calculate its register usage.
    auto RUs = calculateRegisterUsage(VFs);

    // Select the largest VF which doesn't require more registers than existing
    // ones.
    for (int i = RUs.size() - 1; i >= 0; --i) {
      bool Selected = true;
      for (auto &pair : RUs[i].MaxLocalUsers) {
        unsigned TargetNumRegisters = TTI.getNumberOfRegisters(pair.first);
        if (pair.second > TargetNumRegisters)
          Selected = false;
      }
      if (Selected) {
        MaxVF = VFs[i];
        break;
      }
    }
    if (ElementCount MinVF =
            TTI.getMinimumVF(SmallestType, ComputeScalableMaxVF)) {
      if (ElementCount::isKnownLT(MaxVF, MinVF)) {
        LLVM_DEBUG(dbgs() << "LV: Overriding calculated MaxVF(" << MaxVF
                          << ") with target's minimum: " << MinVF << '\n');
        MaxVF = MinVF;
      }
    }

    // Invalidate any widening decisions we might have made, in case the loop
    // requires prediction (decided later), but we have already made some
    // load/store widening decisions.
    invalidateCostModelingDecisions();
  }
  return MaxVF;
}

/// Convenience function that returns the value of vscale_range iff
/// vscale_range.min == vscale_range.max or otherwise returns the value
/// returned by the corresponding TTI method.
static std::optional<unsigned>
getVScaleForTuning(const Loop *L, const TargetTransformInfo &TTI) {
  const Function *Fn = L->getHeader()->getParent();
  if (Fn->hasFnAttribute(Attribute::VScaleRange)) {
    auto Attr = Fn->getFnAttribute(Attribute::VScaleRange);
    auto Min = Attr.getVScaleRangeMin();
    auto Max = Attr.getVScaleRangeMax();
    if (Max && Min == Max)
      return Max;
  }

  return TTI.getVScaleForTuning();
}

bool LoopVectorizationPlanner::isMoreProfitable(
    const VectorizationFactor &A, const VectorizationFactor &B) const {
  InstructionCost CostA = A.Cost;
  InstructionCost CostB = B.Cost;

  unsigned MaxTripCount = PSE.getSE()->getSmallConstantMaxTripCount(OrigLoop);

  if (!A.Width.isScalable() && !B.Width.isScalable() && MaxTripCount) {
    // If the trip count is a known (possibly small) constant, the trip count
    // will be rounded up to an integer number of iterations under
    // FoldTailByMasking. The total cost in that case will be
    // VecCost*ceil(TripCount/VF). When not folding the tail, the total
    // cost will be VecCost*floor(TC/VF) + ScalarCost*(TC%VF). There will be
    // some extra overheads, but for the purpose of comparing the costs of
    // different VFs we can use this to compare the total loop-body cost
    // expected after vectorization.
    auto GetCostForTC = [MaxTripCount, this](unsigned VF,
                                             InstructionCost VectorCost,
                                             InstructionCost ScalarCost) {
      return CM.foldTailByMasking() ? VectorCost * divideCeil(MaxTripCount, VF)
                                    : VectorCost * (MaxTripCount / VF) +
                                          ScalarCost * (MaxTripCount % VF);
    };
    auto RTCostA = GetCostForTC(A.Width.getFixedValue(), CostA, A.ScalarCost);
    auto RTCostB = GetCostForTC(B.Width.getFixedValue(), CostB, B.ScalarCost);

    return RTCostA < RTCostB;
  }

  // Improve estimate for the vector width if it is scalable.
  unsigned EstimatedWidthA = A.Width.getKnownMinValue();
  unsigned EstimatedWidthB = B.Width.getKnownMinValue();
  if (std::optional<unsigned> VScale = getVScaleForTuning(OrigLoop, TTI)) {
    if (A.Width.isScalable())
      EstimatedWidthA *= *VScale;
    if (B.Width.isScalable())
      EstimatedWidthB *= *VScale;
  }

  // Assume vscale may be larger than 1 (or the value being tuned for),
  // so that scalable vectorization is slightly favorable over fixed-width
  // vectorization.
  if (A.Width.isScalable() && !B.Width.isScalable())
    return (CostA * B.Width.getFixedValue()) <= (CostB * EstimatedWidthA);

  // To avoid the need for FP division:
  //      (CostA / A.Width) < (CostB / B.Width)
  // <=>  (CostA * B.Width) < (CostB * A.Width)
  return (CostA * EstimatedWidthB) < (CostB * EstimatedWidthA);
}

static void emitInvalidCostRemarks(SmallVector<InstructionVFPair> InvalidCosts,
                                   OptimizationRemarkEmitter *ORE,
                                   Loop *TheLoop) {
  if (InvalidCosts.empty())
    return;

  // Emit a report of VFs with invalid costs in the loop.

  // Group the remarks per instruction, keeping the instruction order from
  // InvalidCosts.
  std::map<Instruction *, unsigned> Numbering;
  unsigned I = 0;
  for (auto &Pair : InvalidCosts)
    if (!Numbering.count(Pair.first))
      Numbering[Pair.first] = I++;

  // Sort the list, first on instruction(number) then on VF.
  sort(InvalidCosts, [&Numbering](InstructionVFPair &A, InstructionVFPair &B) {
    if (Numbering[A.first] != Numbering[B.first])
      return Numbering[A.first] < Numbering[B.first];
    ElementCountComparator ECC;
    return ECC(A.second, B.second);
  });

  // For a list of ordered instruction-vf pairs:
  //   [(load, vf1), (load, vf2), (store, vf1)]
  // Group the instructions together to emit separate remarks for:
  //   load  (vf1, vf2)
  //   store (vf1)
  auto Tail = ArrayRef<InstructionVFPair>(InvalidCosts);
  auto Subset = ArrayRef<InstructionVFPair>();
  do {
    if (Subset.empty())
      Subset = Tail.take_front(1);

    Instruction *I = Subset.front().first;

    // If the next instruction is different, or if there are no other pairs,
    // emit a remark for the collated subset. e.g.
    //   [(load, vf1), (load, vf2))]
    // to emit:
    //  remark: invalid costs for 'load' at VF=(vf, vf2)
    if (Subset == Tail || Tail[Subset.size()].first != I) {
      std::string OutString;
      raw_string_ostream OS(OutString);
      assert(!Subset.empty() && "Unexpected empty range");
      OS << "Instruction with invalid costs prevented vectorization at VF=(";
      for (const auto &Pair : Subset)
        OS << (Pair.second == Subset.front().second ? "" : ", ") << Pair.second;
      OS << "):";
      if (auto *CI = dyn_cast<CallInst>(I))
        OS << " call to " << CI->getCalledFunction()->getName();
      else
        OS << " " << I->getOpcodeName();
      OS.flush();
      reportVectorizationInfo(OutString, "InvalidCost", ORE, TheLoop, I);
      Tail = Tail.drop_front(Subset.size());
      Subset = {};
    } else
      // Grow the subset by one element
      Subset = Tail.take_front(Subset.size() + 1);
  } while (!Tail.empty());
}

VectorizationFactor LoopVectorizationPlanner::selectVectorizationFactor(
    const ElementCountSet &VFCandidates) {
  InstructionCost ExpectedCost =
      CM.expectedCost(ElementCount::getFixed(1)).first;
  LLVM_DEBUG(dbgs() << "LV: Scalar loop costs: " << ExpectedCost << ".\n");
  assert(ExpectedCost.isValid() && "Unexpected invalid cost for scalar loop");
  assert(VFCandidates.count(ElementCount::getFixed(1)) &&
         "Expected Scalar VF to be a candidate");

  const VectorizationFactor ScalarCost(ElementCount::getFixed(1), ExpectedCost,
                                       ExpectedCost);
  VectorizationFactor ChosenFactor = ScalarCost;

  bool ForceVectorization = Hints.getForce() == LoopVectorizeHints::FK_Enabled;
  if (ForceVectorization && VFCandidates.size() > 1) {
    // Ignore scalar width, because the user explicitly wants vectorization.
    // Initialize cost to max so that VF = 2 is, at least, chosen during cost
    // evaluation.
    ChosenFactor.Cost = InstructionCost::getMax();
  }

  SmallVector<InstructionVFPair> InvalidCosts;
  for (const auto &i : VFCandidates) {
    // The cost for scalar VF=1 is already calculated, so ignore it.
    if (i.isScalar())
      continue;

    LoopVectorizationCostModel::VectorizationCostTy C =
        CM.expectedCost(i, &InvalidCosts);
    VectorizationFactor Candidate(i, C.first, ScalarCost.ScalarCost);

#ifndef NDEBUG
    unsigned AssumedMinimumVscale =
        getVScaleForTuning(OrigLoop, TTI).value_or(1);
    unsigned Width =
        Candidate.Width.isScalable()
            ? Candidate.Width.getKnownMinValue() * AssumedMinimumVscale
            : Candidate.Width.getFixedValue();
    LLVM_DEBUG(dbgs() << "LV: Vector loop of width " << i
                      << " costs: " << (Candidate.Cost / Width));
    if (i.isScalable())
      LLVM_DEBUG(dbgs() << " (assuming a minimum vscale of "
                        << AssumedMinimumVscale << ")");
    LLVM_DEBUG(dbgs() << ".\n");
#endif

    if (!C.second && !ForceVectorization) {
      LLVM_DEBUG(
          dbgs() << "LV: Not considering vector loop of width " << i
                 << " because it will not generate any vector instructions.\n");
      continue;
    }

    // If profitable add it to ProfitableVF list.
    if (isMoreProfitable(Candidate, ScalarCost))
      ProfitableVFs.push_back(Candidate);

    if (isMoreProfitable(Candidate, ChosenFactor))
      ChosenFactor = Candidate;
  }

  emitInvalidCostRemarks(InvalidCosts, ORE, OrigLoop);

  if (!EnableCondStoresVectorization && CM.hasPredStores()) {
    reportVectorizationFailure(
        "There are conditional stores.",
        "store that is conditionally executed prevents vectorization",
        "ConditionalStore", ORE, OrigLoop);
    ChosenFactor = ScalarCost;
  }

  LLVM_DEBUG(if (ForceVectorization && !ChosenFactor.Width.isScalar() &&
                 !isMoreProfitable(ChosenFactor, ScalarCost)) dbgs()
             << "LV: Vectorization seems to be not beneficial, "
             << "but was forced by a user.\n");
  LLVM_DEBUG(dbgs() << "LV: Selecting VF: " << ChosenFactor.Width << ".\n");
  return ChosenFactor;
}

bool LoopVectorizationPlanner::isCandidateForEpilogueVectorization(
    ElementCount VF) const {
  // Cross iteration phis such as reductions need special handling and are
  // currently unsupported.
  if (any_of(OrigLoop->getHeader()->phis(),
             [&](PHINode &Phi) { return Legal->isFixedOrderRecurrence(&Phi); }))
    return false;

  // Phis with uses outside of the loop require special handling and are
  // currently unsupported.
  for (const auto &Entry : Legal->getInductionVars()) {
    // Look for uses of the value of the induction at the last iteration.
    Value *PostInc =
        Entry.first->getIncomingValueForBlock(OrigLoop->getLoopLatch());
    for (User *U : PostInc->users())
      if (!OrigLoop->contains(cast<Instruction>(U)))
        return false;
    // Look for uses of penultimate value of the induction.
    for (User *U : Entry.first->users())
      if (!OrigLoop->contains(cast<Instruction>(U)))
        return false;
  }

  // Epilogue vectorization code has not been auditted to ensure it handles
  // non-latch exits properly.  It may be fine, but it needs auditted and
  // tested.
  if (OrigLoop->getExitingBlock() != OrigLoop->getLoopLatch())
    return false;

  return true;
}

bool LoopVectorizationCostModel::isEpilogueVectorizationProfitable(
    const ElementCount VF) const {
  // FIXME: We need a much better cost-model to take different parameters such
  // as register pressure, code size increase and cost of extra branches into
  // account. For now we apply a very crude heuristic and only consider loops
  // with vectorization factors larger than a certain value.

  // Allow the target to opt out entirely.
  if (!TTI.preferEpilogueVectorization())
    return false;

  // We also consider epilogue vectorization unprofitable for targets that don't
  // consider interleaving beneficial (eg. MVE).
  if (TTI.getMaxInterleaveFactor(VF) <= 1)
    return false;

  unsigned Multiplier = 1;
  if (VF.isScalable())
    Multiplier = getVScaleForTuning(TheLoop, TTI).value_or(1);
  if ((Multiplier * VF.getKnownMinValue()) >= EpilogueVectorizationMinVF)
    return true;
  return false;
}

VectorizationFactor LoopVectorizationPlanner::selectEpilogueVectorizationFactor(
    const ElementCount MainLoopVF, unsigned IC) {
  VectorizationFactor Result = VectorizationFactor::Disabled();
  if (!EnableEpilogueVectorization) {
    LLVM_DEBUG(dbgs() << "LEV: Epilogue vectorization is disabled.\n");
    return Result;
  }

  if (!CM.isScalarEpilogueAllowed()) {
    LLVM_DEBUG(dbgs() << "LEV: Unable to vectorize epilogue because no "
                         "epilogue is allowed.\n");
    return Result;
  }

  // Not really a cost consideration, but check for unsupported cases here to
  // simplify the logic.
  if (!isCandidateForEpilogueVectorization(MainLoopVF)) {
    LLVM_DEBUG(dbgs() << "LEV: Unable to vectorize epilogue because the loop "
                         "is not a supported candidate.\n");
    return Result;
  }

  if (EpilogueVectorizationForceVF > 1) {
    LLVM_DEBUG(dbgs() << "LEV: Epilogue vectorization factor is forced.\n");
    ElementCount ForcedEC = ElementCount::getFixed(EpilogueVectorizationForceVF);
    if (hasPlanWithVF(ForcedEC))
      return {ForcedEC, 0, 0};
    else {
      LLVM_DEBUG(dbgs() << "LEV: Epilogue vectorization forced factor is not "
                           "viable.\n");
      return Result;
    }
  }

  if (OrigLoop->getHeader()->getParent()->hasOptSize() ||
      OrigLoop->getHeader()->getParent()->hasMinSize()) {
    LLVM_DEBUG(
        dbgs() << "LEV: Epilogue vectorization skipped due to opt for size.\n");
    return Result;
  }

  if (!CM.isEpilogueVectorizationProfitable(MainLoopVF)) {
    LLVM_DEBUG(dbgs() << "LEV: Epilogue vectorization is not profitable for "
                         "this loop\n");
    return Result;
  }

  // If MainLoopVF = vscale x 2, and vscale is expected to be 4, then we know
  // the main loop handles 8 lanes per iteration. We could still benefit from
  // vectorizing the epilogue loop with VF=4.
  ElementCount EstimatedRuntimeVF = MainLoopVF;
  if (MainLoopVF.isScalable()) {
    EstimatedRuntimeVF = ElementCount::getFixed(MainLoopVF.getKnownMinValue());
    if (std::optional<unsigned> VScale = getVScaleForTuning(OrigLoop, TTI))
      EstimatedRuntimeVF *= *VScale;
  }

  ScalarEvolution &SE = *PSE.getSE();
  Type *TCType = Legal->getWidestInductionType();
  const SCEV *RemainingIterations = nullptr;
  for (auto &NextVF : ProfitableVFs) {
    // Skip candidate VFs without a corresponding VPlan.
    if (!hasPlanWithVF(NextVF.Width))
      continue;

    // Skip candidate VFs with widths >= the estimate runtime VF (scalable
    // vectors) or the VF of the main loop (fixed vectors).
    if ((!NextVF.Width.isScalable() && MainLoopVF.isScalable() &&
         ElementCount::isKnownGE(NextVF.Width, EstimatedRuntimeVF)) ||
        ElementCount::isKnownGE(NextVF.Width, MainLoopVF))
      continue;

    // If NextVF is greater than the number of remaining iterations, the
    // epilogue loop would be dead. Skip such factors.
    if (!MainLoopVF.isScalable() && !NextVF.Width.isScalable()) {
      // TODO: extend to support scalable VFs.
      if (!RemainingIterations) {
        const SCEV *TC = createTripCountSCEV(TCType, PSE, OrigLoop);
        RemainingIterations = SE.getURemExpr(
            TC, SE.getConstant(TCType, MainLoopVF.getKnownMinValue() * IC));
      }
      if (SE.isKnownPredicate(
              CmpInst::ICMP_UGT,
              SE.getConstant(TCType, NextVF.Width.getKnownMinValue()),
              RemainingIterations))
        continue;
    }

    if (Result.Width.isScalar() || isMoreProfitable(NextVF, Result))
      Result = NextVF;
  }

  if (Result != VectorizationFactor::Disabled())
    LLVM_DEBUG(dbgs() << "LEV: Vectorizing epilogue loop with VF = "
                      << Result.Width << "\n");
  return Result;
}

std::pair<unsigned, unsigned>
LoopVectorizationCostModel::getSmallestAndWidestTypes() {
  unsigned MinWidth = -1U;
  unsigned MaxWidth = 8;
  const DataLayout &DL = TheFunction->getParent()->getDataLayout();
  // For in-loop reductions, no element types are added to ElementTypesInLoop
  // if there are no loads/stores in the loop. In this case, check through the
  // reduction variables to determine the maximum width.
  if (ElementTypesInLoop.empty() && !Legal->getReductionVars().empty()) {
    // Reset MaxWidth so that we can find the smallest type used by recurrences
    // in the loop.
    MaxWidth = -1U;
    for (const auto &PhiDescriptorPair : Legal->getReductionVars()) {
      const RecurrenceDescriptor &RdxDesc = PhiDescriptorPair.second;
      // When finding the min width used by the recurrence we need to account
      // for casts on the input operands of the recurrence.
      MaxWidth = std::min<unsigned>(
          MaxWidth, std::min<unsigned>(
                        RdxDesc.getMinWidthCastToRecurrenceTypeInBits(),
                        RdxDesc.getRecurrenceType()->getScalarSizeInBits()));
    }
  } else {
    for (Type *T : ElementTypesInLoop) {
      MinWidth = std::min<unsigned>(
          MinWidth, DL.getTypeSizeInBits(T->getScalarType()).getFixedValue());
      MaxWidth = std::max<unsigned>(
          MaxWidth, DL.getTypeSizeInBits(T->getScalarType()).getFixedValue());
    }
  }
  return {MinWidth, MaxWidth};
}

void LoopVectorizationCostModel::collectElementTypesForWidening() {
  ElementTypesInLoop.clear();
  // For each block.
  for (BasicBlock *BB : TheLoop->blocks()) {
    // For each instruction in the loop.
    for (Instruction &I : BB->instructionsWithoutDebug()) {
      Type *T = I.getType();

      // Skip ignored values.
      if (ValuesToIgnore.count(&I))
        continue;

      // Only examine Loads, Stores and PHINodes.
      if (!isa<LoadInst>(I) && !isa<StoreInst>(I) && !isa<PHINode>(I))
        continue;

      // Examine PHI nodes that are reduction variables. Update the type to
      // account for the recurrence type.
      if (auto *PN = dyn_cast<PHINode>(&I)) {
        if (!Legal->isReductionVariable(PN))
          continue;
        const RecurrenceDescriptor &RdxDesc =
            Legal->getReductionVars().find(PN)->second;
        if (PreferInLoopReductions || useOrderedReductions(RdxDesc) ||
            TTI.preferInLoopReduction(RdxDesc.getOpcode(),
                                      RdxDesc.getRecurrenceType(),
                                      TargetTransformInfo::ReductionFlags()))
          continue;
        T = RdxDesc.getRecurrenceType();
      }

      // Examine the stored values.
      if (auto *ST = dyn_cast<StoreInst>(&I))
        T = ST->getValueOperand()->getType();

      assert(T->isSized() &&
             "Expected the load/store/recurrence type to be sized");

      ElementTypesInLoop.insert(T);
    }
  }
}

unsigned
LoopVectorizationCostModel::selectInterleaveCount(ElementCount VF,
                                                  InstructionCost LoopCost) {
  // -- The interleave heuristics --
  // We interleave the loop in order to expose ILP and reduce the loop overhead.
  // There are many micro-architectural considerations that we can't predict
  // at this level. For example, frontend pressure (on decode or fetch) due to
  // code size, or the number and capabilities of the execution ports.
  //
  // We use the following heuristics to select the interleave count:
  // 1. If the code has reductions, then we interleave to break the cross
  // iteration dependency.
  // 2. If the loop is really small, then we interleave to reduce the loop
  // overhead.
  // 3. We don't interleave if we think that we will spill registers to memory
  // due to the increased register pressure.

  if (!isScalarEpilogueAllowed())
    return 1;

  // Do not interleave if EVL is preferred and no User IC is specified.
  if (foldTailWithEVL()) {
    LLVM_DEBUG(dbgs() << "LV: Preference for VP intrinsics indicated. "
                         "Unroll factor forced to be 1.\n");
    return 1;
  }

  // We used the distance for the interleave count.
  if (!Legal->isSafeForAnyVectorWidth())
    return 1;

  auto BestKnownTC = getSmallBestKnownTC(*PSE.getSE(), TheLoop);
  const bool HasReductions = !Legal->getReductionVars().empty();

  // If we did not calculate the cost for VF (because the user selected the VF)
  // then we calculate the cost of VF here.
  if (LoopCost == 0) {
    LoopCost = expectedCost(VF).first;
    assert(LoopCost.isValid() && "Expected to have chosen a VF with valid cost");

    // Loop body is free and there is no need for interleaving.
    if (LoopCost == 0)
      return 1;
  }

  RegisterUsage R = calculateRegisterUsage({VF})[0];
  // We divide by these constants so assume that we have at least one
  // instruction that uses at least one register.
  for (auto& pair : R.MaxLocalUsers) {
    pair.second = std::max(pair.second, 1U);
  }

  // We calculate the interleave count using the following formula.
  // Subtract the number of loop invariants from the number of available
  // registers. These registers are used by all of the interleaved instances.
  // Next, divide the remaining registers by the number of registers that is
  // required by the loop, in order to estimate how many parallel instances
  // fit without causing spills. All of this is rounded down if necessary to be
  // a power of two. We want power of two interleave count to simplify any
  // addressing operations or alignment considerations.
  // We also want power of two interleave counts to ensure that the induction
  // variable of the vector loop wraps to zero, when tail is folded by masking;
  // this currently happens when OptForSize, in which case IC is set to 1 above.
  unsigned IC = UINT_MAX;

  for (auto& pair : R.MaxLocalUsers) {
    unsigned TargetNumRegisters = TTI.getNumberOfRegisters(pair.first);
    LLVM_DEBUG(dbgs() << "LV: The target has " << TargetNumRegisters
                      << " registers of "
                      << TTI.getRegisterClassName(pair.first) << " register class\n");
    if (VF.isScalar()) {
      if (ForceTargetNumScalarRegs.getNumOccurrences() > 0)
        TargetNumRegisters = ForceTargetNumScalarRegs;
    } else {
      if (ForceTargetNumVectorRegs.getNumOccurrences() > 0)
        TargetNumRegisters = ForceTargetNumVectorRegs;
    }
    unsigned MaxLocalUsers = pair.second;
    unsigned LoopInvariantRegs = 0;
    if (R.LoopInvariantRegs.find(pair.first) != R.LoopInvariantRegs.end())
      LoopInvariantRegs = R.LoopInvariantRegs[pair.first];

    unsigned TmpIC = llvm::bit_floor((TargetNumRegisters - LoopInvariantRegs) /
                                     MaxLocalUsers);
    // Don't count the induction variable as interleaved.
    if (EnableIndVarRegisterHeur) {
      TmpIC = llvm::bit_floor((TargetNumRegisters - LoopInvariantRegs - 1) /
                              std::max(1U, (MaxLocalUsers - 1)));
    }

    IC = std::min(IC, TmpIC);
  }

  // Clamp the interleave ranges to reasonable counts.
  unsigned MaxInterleaveCount = TTI.getMaxInterleaveFactor(VF);

  // Check if the user has overridden the max.
  if (VF.isScalar()) {
    if (ForceTargetMaxScalarInterleaveFactor.getNumOccurrences() > 0)
      MaxInterleaveCount = ForceTargetMaxScalarInterleaveFactor;
  } else {
    if (ForceTargetMaxVectorInterleaveFactor.getNumOccurrences() > 0)
      MaxInterleaveCount = ForceTargetMaxVectorInterleaveFactor;
  }

  unsigned EstimatedVF = VF.getKnownMinValue();
  if (VF.isScalable()) {
    if (std::optional<unsigned> VScale = getVScaleForTuning(TheLoop, TTI))
      EstimatedVF *= *VScale;
  }
  assert(EstimatedVF >= 1 && "Estimated VF shouldn't be less than 1");

  unsigned KnownTC = PSE.getSE()->getSmallConstantTripCount(TheLoop);
  if (KnownTC > 0) {
    // At least one iteration must be scalar when this constraint holds. So the
    // maximum available iterations for interleaving is one less.
    unsigned AvailableTC =
        requiresScalarEpilogue(VF.isVector()) ? KnownTC - 1 : KnownTC;

    // If trip count is known we select between two prospective ICs, where
    // 1) the aggressive IC is capped by the trip count divided by VF
    // 2) the conservative IC is capped by the trip count divided by (VF * 2)
    // The final IC is selected in a way that the epilogue loop trip count is
    // minimized while maximizing the IC itself, so that we either run the
    // vector loop at least once if it generates a small epilogue loop, or else
    // we run the vector loop at least twice.

    unsigned InterleaveCountUB = bit_floor(
        std::max(1u, std::min(AvailableTC / EstimatedVF, MaxInterleaveCount)));
    unsigned InterleaveCountLB = bit_floor(std::max(
        1u, std::min(AvailableTC / (EstimatedVF * 2), MaxInterleaveCount)));
    MaxInterleaveCount = InterleaveCountLB;

    if (InterleaveCountUB != InterleaveCountLB) {
      unsigned TailTripCountUB =
          (AvailableTC % (EstimatedVF * InterleaveCountUB));
      unsigned TailTripCountLB =
          (AvailableTC % (EstimatedVF * InterleaveCountLB));
      // If both produce same scalar tail, maximize the IC to do the same work
      // in fewer vector loop iterations
      if (TailTripCountUB == TailTripCountLB)
        MaxInterleaveCount = InterleaveCountUB;
    }
  } else if (BestKnownTC && *BestKnownTC > 0) {
    // At least one iteration must be scalar when this constraint holds. So the
    // maximum available iterations for interleaving is one less.
    unsigned AvailableTC = requiresScalarEpilogue(VF.isVector())
                               ? (*BestKnownTC) - 1
                               : *BestKnownTC;

    // If trip count is an estimated compile time constant, limit the
    // IC to be capped by the trip count divided by VF * 2, such that the vector
    // loop runs at least twice to make interleaving seem profitable when there
    // is an epilogue loop present. Since exact Trip count is not known we
    // choose to be conservative in our IC estimate.
    MaxInterleaveCount = bit_floor(std::max(
        1u, std::min(AvailableTC / (EstimatedVF * 2), MaxInterleaveCount)));
  }

  assert(MaxInterleaveCount > 0 &&
         "Maximum interleave count must be greater than 0");

  // Clamp the calculated IC to be between the 1 and the max interleave count
  // that the target and trip count allows.
  if (IC > MaxInterleaveCount)
    IC = MaxInterleaveCount;
  else
    // Make sure IC is greater than 0.
    IC = std::max(1u, IC);

  assert(IC > 0 && "Interleave count must be greater than 0.");

  // Interleave if we vectorized this loop and there is a reduction that could
  // benefit from interleaving.
  if (VF.isVector() && HasReductions) {
    LLVM_DEBUG(dbgs() << "LV: Interleaving because of reductions.\n");
    return IC;
  }

  // For any scalar loop that either requires runtime checks or predication we
  // are better off leaving this to the unroller. Note that if we've already
  // vectorized the loop we will have done the runtime check and so interleaving
  // won't require further checks.
  bool ScalarInterleavingRequiresPredication =
      (VF.isScalar() && any_of(TheLoop->blocks(), [this](BasicBlock *BB) {
         return Legal->blockNeedsPredication(BB);
       }));
  bool ScalarInterleavingRequiresRuntimePointerCheck =
      (VF.isScalar() && Legal->getRuntimePointerChecking()->Need);

  // We want to interleave small loops in order to reduce the loop overhead and
  // potentially expose ILP opportunities.
  LLVM_DEBUG(dbgs() << "LV: Loop cost is " << LoopCost << '\n'
                    << "LV: IC is " << IC << '\n'
                    << "LV: VF is " << VF << '\n');
  const bool AggressivelyInterleaveReductions =
      TTI.enableAggressiveInterleaving(HasReductions);
  if (!ScalarInterleavingRequiresRuntimePointerCheck &&
      !ScalarInterleavingRequiresPredication && LoopCost < SmallLoopCost) {
    // We assume that the cost overhead is 1 and we use the cost model
    // to estimate the cost of the loop and interleave until the cost of the
    // loop overhead is about 5% of the cost of the loop.
    unsigned SmallIC = std::min(IC, (unsigned)llvm::bit_floor<uint64_t>(
                                        SmallLoopCost / *LoopCost.getValue()));

    // Interleave until store/load ports (estimated by max interleave count) are
    // saturated.
    unsigned NumStores = Legal->getNumStores();
    unsigned NumLoads = Legal->getNumLoads();
    unsigned StoresIC = IC / (NumStores ? NumStores : 1);
    unsigned LoadsIC = IC / (NumLoads ? NumLoads : 1);

    // There is little point in interleaving for reductions containing selects
    // and compares when VF=1 since it may just create more overhead than it's
    // worth for loops with small trip counts. This is because we still have to
    // do the final reduction after the loop.
    bool HasSelectCmpReductions =
        HasReductions &&
        any_of(Legal->getReductionVars(), [&](auto &Reduction) -> bool {
          const RecurrenceDescriptor &RdxDesc = Reduction.second;
          return RecurrenceDescriptor::isAnyOfRecurrenceKind(
              RdxDesc.getRecurrenceKind());
        });
    if (HasSelectCmpReductions) {
      LLVM_DEBUG(dbgs() << "LV: Not interleaving select-cmp reductions.\n");
      return 1;
    }

    // If we have a scalar reduction (vector reductions are already dealt with
    // by this point), we can increase the critical path length if the loop
    // we're interleaving is inside another loop. For tree-wise reductions
    // set the limit to 2, and for ordered reductions it's best to disable
    // interleaving entirely.
    if (HasReductions && TheLoop->getLoopDepth() > 1) {
      bool HasOrderedReductions =
          any_of(Legal->getReductionVars(), [&](auto &Reduction) -> bool {
            const RecurrenceDescriptor &RdxDesc = Reduction.second;
            return RdxDesc.isOrdered();
          });
      if (HasOrderedReductions) {
        LLVM_DEBUG(
            dbgs() << "LV: Not interleaving scalar ordered reductions.\n");
        return 1;
      }

      unsigned F = static_cast<unsigned>(MaxNestedScalarReductionIC);
      SmallIC = std::min(SmallIC, F);
      StoresIC = std::min(StoresIC, F);
      LoadsIC = std::min(LoadsIC, F);
    }

    if (EnableLoadStoreRuntimeInterleave &&
        std::max(StoresIC, LoadsIC) > SmallIC) {
      LLVM_DEBUG(
          dbgs() << "LV: Interleaving to saturate store or load ports.\n");
      return std::max(StoresIC, LoadsIC);
    }

    // If there are scalar reductions and TTI has enabled aggressive
    // interleaving for reductions, we will interleave to expose ILP.
    if (VF.isScalar() && AggressivelyInterleaveReductions) {
      LLVM_DEBUG(dbgs() << "LV: Interleaving to expose ILP.\n");
      // Interleave no less than SmallIC but not as aggressive as the normal IC
      // to satisfy the rare situation when resources are too limited.
      return std::max(IC / 2, SmallIC);
    } else {
      LLVM_DEBUG(dbgs() << "LV: Interleaving to reduce branch cost.\n");
      return SmallIC;
    }
  }

  // Interleave if this is a large loop (small loops are already dealt with by
  // this point) that could benefit from interleaving.
  if (AggressivelyInterleaveReductions) {
    LLVM_DEBUG(dbgs() << "LV: Interleaving to expose ILP.\n");
    return IC;
  }

  LLVM_DEBUG(dbgs() << "LV: Not Interleaving.\n");
  return 1;
}

SmallVector<LoopVectorizationCostModel::RegisterUsage, 8>
LoopVectorizationCostModel::calculateRegisterUsage(ArrayRef<ElementCount> VFs) {
  // This function calculates the register usage by measuring the highest number
  // of values that are alive at a single location. Obviously, this is a very
  // rough estimation. We scan the loop in a topological order in order and
  // assign a number to each instruction. We use RPO to ensure that defs are
  // met before their users. We assume that each instruction that has in-loop
  // users starts an interval. We record every time that an in-loop value is
  // used, so we have a list of the first and last occurrences of each
  // instruction. Next, we transpose this data structure into a multi map that
  // holds the list of intervals that *end* at a specific location. This multi
  // map allows us to perform a linear search. We scan the instructions linearly
  // and record each time that a new interval starts, by placing it in a set.
  // If we find this value in the multi-map then we remove it from the set.
  // The max register usage is the maximum size of the set.
  // We also search for instructions that are defined outside the loop, but are
  // used inside the loop. We need this number separately from the max-interval
  // usage number because when we unroll, loop-invariant values do not take
  // more register.
  LoopBlocksDFS DFS(TheLoop);
  DFS.perform(LI);

  RegisterUsage RU;

  // Each 'key' in the map opens a new interval. The values
  // of the map are the index of the 'last seen' usage of the
  // instruction that is the key.
  using IntervalMap = DenseMap<Instruction *, unsigned>;

  // Maps instruction to its index.
  SmallVector<Instruction *, 64> IdxToInstr;
  // Marks the end of each interval.
  IntervalMap EndPoint;
  // Saves the list of instruction indices that are used in the loop.
  SmallPtrSet<Instruction *, 8> Ends;
  // Saves the list of values that are used in the loop but are defined outside
  // the loop (not including non-instruction values such as arguments and
  // constants).
  SmallSetVector<Instruction *, 8> LoopInvariants;

  for (BasicBlock *BB : make_range(DFS.beginRPO(), DFS.endRPO())) {
    for (Instruction &I : BB->instructionsWithoutDebug()) {
      IdxToInstr.push_back(&I);

      // Save the end location of each USE.
      for (Value *U : I.operands()) {
        auto *Instr = dyn_cast<Instruction>(U);

        // Ignore non-instruction values such as arguments, constants, etc.
        // FIXME: Might need some motivation why these values are ignored. If
        // for example an argument is used inside the loop it will increase the
        // register pressure (so shouldn't we add it to LoopInvariants).
        if (!Instr)
          continue;

        // If this instruction is outside the loop then record it and continue.
        if (!TheLoop->contains(Instr)) {
          LoopInvariants.insert(Instr);
          continue;
        }

        // Overwrite previous end points.
        EndPoint[Instr] = IdxToInstr.size();
        Ends.insert(Instr);
      }
    }
  }

  // Saves the list of intervals that end with the index in 'key'.
  using InstrList = SmallVector<Instruction *, 2>;
  DenseMap<unsigned, InstrList> TransposeEnds;

  // Transpose the EndPoints to a list of values that end at each index.
  for (auto &Interval : EndPoint)
    TransposeEnds[Interval.second].push_back(Interval.first);

  SmallPtrSet<Instruction *, 8> OpenIntervals;
  SmallVector<RegisterUsage, 8> RUs(VFs.size());
  SmallVector<SmallMapVector<unsigned, unsigned, 4>, 8> MaxUsages(VFs.size());

  LLVM_DEBUG(dbgs() << "LV(REG): Calculating max register usage:\n");

  const auto &TTICapture = TTI;
  auto GetRegUsage = [&TTICapture](Type *Ty, ElementCount VF) -> unsigned {
    if (Ty->isTokenTy() || !VectorType::isValidElementType(Ty))
      return 0;
    return TTICapture.getRegUsageForType(VectorType::get(Ty, VF));
  };

  for (unsigned int i = 0, s = IdxToInstr.size(); i < s; ++i) {
    Instruction *I = IdxToInstr[i];

    // Remove all of the instructions that end at this location.
    InstrList &List = TransposeEnds[i];
    for (Instruction *ToRemove : List)
      OpenIntervals.erase(ToRemove);

    // Ignore instructions that are never used within the loop.
    if (!Ends.count(I))
      continue;

    // Skip ignored values.
    if (ValuesToIgnore.count(I))
      continue;

    collectInLoopReductions();

    // For each VF find the maximum usage of registers.
    for (unsigned j = 0, e = VFs.size(); j < e; ++j) {
      // Count the number of registers used, per register class, given all open
      // intervals.
      // Note that elements in this SmallMapVector will be default constructed
      // as 0. So we can use "RegUsage[ClassID] += n" in the code below even if
      // there is no previous entry for ClassID.
      SmallMapVector<unsigned, unsigned, 4> RegUsage;

      if (VFs[j].isScalar()) {
        for (auto *Inst : OpenIntervals) {
          unsigned ClassID =
              TTI.getRegisterClassForType(false, Inst->getType());
          // FIXME: The target might use more than one register for the type
          // even in the scalar case.
          RegUsage[ClassID] += 1;
        }
      } else {
        collectUniformsAndScalars(VFs[j]);
        for (auto *Inst : OpenIntervals) {
          // Skip ignored values for VF > 1.
          if (VecValuesToIgnore.count(Inst))
            continue;
          if (isScalarAfterVectorization(Inst, VFs[j])) {
            unsigned ClassID =
                TTI.getRegisterClassForType(false, Inst->getType());
            // FIXME: The target might use more than one register for the type
            // even in the scalar case.
            RegUsage[ClassID] += 1;
          } else {
            unsigned ClassID =
                TTI.getRegisterClassForType(true, Inst->getType());
            RegUsage[ClassID] += GetRegUsage(Inst->getType(), VFs[j]);
          }
        }
      }

      for (auto& pair : RegUsage) {
        auto &Entry = MaxUsages[j][pair.first];
        Entry = std::max(Entry, pair.second);
      }
    }

    LLVM_DEBUG(dbgs() << "LV(REG): At #" << i << " Interval # "
                      << OpenIntervals.size() << '\n');

    // Add the current instruction to the list of open intervals.
    OpenIntervals.insert(I);
  }

  for (unsigned i = 0, e = VFs.size(); i < e; ++i) {
    // Note that elements in this SmallMapVector will be default constructed
    // as 0. So we can use "Invariant[ClassID] += n" in the code below even if
    // there is no previous entry for ClassID.
    SmallMapVector<unsigned, unsigned, 4> Invariant;

    for (auto *Inst : LoopInvariants) {
      // FIXME: The target might use more than one register for the type
      // even in the scalar case.
      bool IsScalar = all_of(Inst->users(), [&](User *U) {
        auto *I = cast<Instruction>(U);
        return TheLoop != LI->getLoopFor(I->getParent()) ||
               isScalarAfterVectorization(I, VFs[i]);
      });

      ElementCount VF = IsScalar ? ElementCount::getFixed(1) : VFs[i];
      unsigned ClassID =
          TTI.getRegisterClassForType(VF.isVector(), Inst->getType());
      Invariant[ClassID] += GetRegUsage(Inst->getType(), VF);
    }

    LLVM_DEBUG({
      dbgs() << "LV(REG): VF = " << VFs[i] << '\n';
      dbgs() << "LV(REG): Found max usage: " << MaxUsages[i].size()
             << " item\n";
      for (const auto &pair : MaxUsages[i]) {
        dbgs() << "LV(REG): RegisterClass: "
               << TTI.getRegisterClassName(pair.first) << ", " << pair.second
               << " registers\n";
      }
      dbgs() << "LV(REG): Found invariant usage: " << Invariant.size()
             << " item\n";
      for (const auto &pair : Invariant) {
        dbgs() << "LV(REG): RegisterClass: "
               << TTI.getRegisterClassName(pair.first) << ", " << pair.second
               << " registers\n";
      }
    });

    RU.LoopInvariantRegs = Invariant;
    RU.MaxLocalUsers = MaxUsages[i];
    RUs[i] = RU;
  }

  return RUs;
}

bool LoopVectorizationCostModel::useEmulatedMaskMemRefHack(Instruction *I,
                                                           ElementCount VF) {
  // TODO: Cost model for emulated masked load/store is completely
  // broken. This hack guides the cost model to use an artificially
  // high enough value to practically disable vectorization with such
  // operations, except where previously deployed legality hack allowed
  // using very low cost values. This is to avoid regressions coming simply
  // from moving "masked load/store" check from legality to cost model.
  // Masked Load/Gather emulation was previously never allowed.
  // Limited number of Masked Store/Scatter emulation was allowed.
  assert((isPredicatedInst(I)) &&
         "Expecting a scalar emulated instruction");
  return isa<LoadInst>(I) ||
         (isa<StoreInst>(I) &&
          NumPredStores > NumberOfStoresToPredicate);
}

void LoopVectorizationCostModel::collectInstsToScalarize(ElementCount VF) {
  // If we aren't vectorizing the loop, or if we've already collected the
  // instructions to scalarize, there's nothing to do. Collection may already
  // have occurred if we have a user-selected VF and are now computing the
  // expected cost for interleaving.
  if (VF.isScalar() || VF.isZero() || InstsToScalarize.contains(VF))
    return;

  // Initialize a mapping for VF in InstsToScalalarize. If we find that it's
  // not profitable to scalarize any instructions, the presence of VF in the
  // map will indicate that we've analyzed it already.
  ScalarCostsTy &ScalarCostsVF = InstsToScalarize[VF];

  PredicatedBBsAfterVectorization[VF].clear();

  // Find all the instructions that are scalar with predication in the loop and
  // determine if it would be better to not if-convert the blocks they are in.
  // If so, we also record the instructions to scalarize.
  for (BasicBlock *BB : TheLoop->blocks()) {
    if (!blockNeedsPredicationForAnyReason(BB))
      continue;
    for (Instruction &I : *BB)
      if (isScalarWithPredication(&I, VF)) {
        ScalarCostsTy ScalarCosts;
        // Do not apply discount logic for:
        // 1. Scalars after vectorization, as there will only be a single copy
        // of the instruction.
        // 2. Scalable VF, as that would lead to invalid scalarization costs.
        // 3. Emulated masked memrefs, if a hacked cost is needed.
        if (!isScalarAfterVectorization(&I, VF) && !VF.isScalable() &&
            !useEmulatedMaskMemRefHack(&I, VF) &&
            computePredInstDiscount(&I, ScalarCosts, VF) >= 0)
          ScalarCostsVF.insert(ScalarCosts.begin(), ScalarCosts.end());
        // Remember that BB will remain after vectorization.
        PredicatedBBsAfterVectorization[VF].insert(BB);
        for (auto *Pred : predecessors(BB)) {
          if (Pred->getSingleSuccessor() == BB)
            PredicatedBBsAfterVectorization[VF].insert(Pred);
        }
      }
  }
}

InstructionCost LoopVectorizationCostModel::computePredInstDiscount(
    Instruction *PredInst, ScalarCostsTy &ScalarCosts, ElementCount VF) {
  assert(!isUniformAfterVectorization(PredInst, VF) &&
         "Instruction marked uniform-after-vectorization will be predicated");

  // Initialize the discount to zero, meaning that the scalar version and the
  // vector version cost the same.
  InstructionCost Discount = 0;

  // Holds instructions to analyze. The instructions we visit are mapped in
  // ScalarCosts. Those instructions are the ones that would be scalarized if
  // we find that the scalar version costs less.
  SmallVector<Instruction *, 8> Worklist;

  // Returns true if the given instruction can be scalarized.
  auto canBeScalarized = [&](Instruction *I) -> bool {
    // We only attempt to scalarize instructions forming a single-use chain
    // from the original predicated block that would otherwise be vectorized.
    // Although not strictly necessary, we give up on instructions we know will
    // already be scalar to avoid traversing chains that are unlikely to be
    // beneficial.
    if (!I->hasOneUse() || PredInst->getParent() != I->getParent() ||
        isScalarAfterVectorization(I, VF))
      return false;

    // If the instruction is scalar with predication, it will be analyzed
    // separately. We ignore it within the context of PredInst.
    if (isScalarWithPredication(I, VF))
      return false;

    // If any of the instruction's operands are uniform after vectorization,
    // the instruction cannot be scalarized. This prevents, for example, a
    // masked load from being scalarized.
    //
    // We assume we will only emit a value for lane zero of an instruction
    // marked uniform after vectorization, rather than VF identical values.
    // Thus, if we scalarize an instruction that uses a uniform, we would
    // create uses of values corresponding to the lanes we aren't emitting code
    // for. This behavior can be changed by allowing getScalarValue to clone
    // the lane zero values for uniforms rather than asserting.
    for (Use &U : I->operands())
      if (auto *J = dyn_cast<Instruction>(U.get()))
        if (isUniformAfterVectorization(J, VF))
          return false;

    // Otherwise, we can scalarize the instruction.
    return true;
  };

  // Compute the expected cost discount from scalarizing the entire expression
  // feeding the predicated instruction. We currently only consider expressions
  // that are single-use instruction chains.
  Worklist.push_back(PredInst);
  while (!Worklist.empty()) {
    Instruction *I = Worklist.pop_back_val();

    // If we've already analyzed the instruction, there's nothing to do.
    if (ScalarCosts.contains(I))
      continue;

    // Compute the cost of the vector instruction. Note that this cost already
    // includes the scalarization overhead of the predicated instruction.
    InstructionCost VectorCost = getInstructionCost(I, VF).first;

    // Compute the cost of the scalarized instruction. This cost is the cost of
    // the instruction as if it wasn't if-converted and instead remained in the
    // predicated block. We will scale this cost by block probability after
    // computing the scalarization overhead.
    InstructionCost ScalarCost =
        VF.getFixedValue() *
        getInstructionCost(I, ElementCount::getFixed(1)).first;

    // Compute the scalarization overhead of needed insertelement instructions
    // and phi nodes.
    TTI::TargetCostKind CostKind = TTI::TCK_RecipThroughput;
    if (isScalarWithPredication(I, VF) && !I->getType()->isVoidTy()) {
      ScalarCost += TTI.getScalarizationOverhead(
          cast<VectorType>(ToVectorTy(I->getType(), VF)),
          APInt::getAllOnes(VF.getFixedValue()), /*Insert*/ true,
          /*Extract*/ false, CostKind);
      ScalarCost +=
          VF.getFixedValue() * TTI.getCFInstrCost(Instruction::PHI, CostKind);
    }

    // Compute the scalarization overhead of needed extractelement
    // instructions. For each of the instruction's operands, if the operand can
    // be scalarized, add it to the worklist; otherwise, account for the
    // overhead.
    for (Use &U : I->operands())
      if (auto *J = dyn_cast<Instruction>(U.get())) {
        assert(VectorType::isValidElementType(J->getType()) &&
               "Instruction has non-scalar type");
        if (canBeScalarized(J))
          Worklist.push_back(J);
        else if (needsExtract(J, VF)) {
          ScalarCost += TTI.getScalarizationOverhead(
              cast<VectorType>(ToVectorTy(J->getType(), VF)),
              APInt::getAllOnes(VF.getFixedValue()), /*Insert*/ false,
              /*Extract*/ true, CostKind);
        }
      }

    // Scale the total scalar cost by block probability.
    ScalarCost /= getReciprocalPredBlockProb();

    // Compute the discount. A non-negative discount means the vector version
    // of the instruction costs more, and scalarizing would be beneficial.
    Discount += VectorCost - ScalarCost;
    ScalarCosts[I] = ScalarCost;
  }

  return Discount;
}

LoopVectorizationCostModel::VectorizationCostTy
LoopVectorizationCostModel::expectedCost(
    ElementCount VF, SmallVectorImpl<InstructionVFPair> *Invalid) {
  VectorizationCostTy Cost;

  // For each block.
  for (BasicBlock *BB : TheLoop->blocks()) {
    VectorizationCostTy BlockCost;

    // For each instruction in the old loop.
    for (Instruction &I : BB->instructionsWithoutDebug()) {
      // Skip ignored values.
      if (ValuesToIgnore.count(&I) ||
          (VF.isVector() && VecValuesToIgnore.count(&I)))
        continue;

      VectorizationCostTy C = getInstructionCost(&I, VF);

      // Check if we should override the cost.
      if (C.first.isValid() &&
          ForceTargetInstructionCost.getNumOccurrences() > 0)
        C.first = InstructionCost(ForceTargetInstructionCost);

      // Keep a list of instructions with invalid costs.
      if (Invalid && !C.first.isValid())
        Invalid->emplace_back(&I, VF);

      BlockCost.first += C.first;
      BlockCost.second |= C.second;
      LLVM_DEBUG(dbgs() << "LV: Found an estimated cost of " << C.first
                        << " for VF " << VF << " For instruction: " << I
                        << '\n');
    }

    // If we are vectorizing a predicated block, it will have been
    // if-converted. This means that the block's instructions (aside from
    // stores and instructions that may divide by zero) will now be
    // unconditionally executed. For the scalar case, we may not always execute
    // the predicated block, if it is an if-else block. Thus, scale the block's
    // cost by the probability of executing it. blockNeedsPredication from
    // Legal is used so as to not include all blocks in tail folded loops.
    if (VF.isScalar() && Legal->blockNeedsPredication(BB))
      BlockCost.first /= getReciprocalPredBlockProb();

    Cost.first += BlockCost.first;
    Cost.second |= BlockCost.second;
  }

  return Cost;
}

/// Gets Address Access SCEV after verifying that the access pattern
/// is loop invariant except the induction variable dependence.
///
/// This SCEV can be sent to the Target in order to estimate the address
/// calculation cost.
static const SCEV *getAddressAccessSCEV(
              Value *Ptr,
              LoopVectorizationLegality *Legal,
              PredicatedScalarEvolution &PSE,
              const Loop *TheLoop) {

  auto *Gep = dyn_cast<GetElementPtrInst>(Ptr);
  if (!Gep)
    return nullptr;

  // We are looking for a gep with all loop invariant indices except for one
  // which should be an induction variable.
  auto SE = PSE.getSE();
  unsigned NumOperands = Gep->getNumOperands();
  for (unsigned i = 1; i < NumOperands; ++i) {
    Value *Opd = Gep->getOperand(i);
    if (!SE->isLoopInvariant(SE->getSCEV(Opd), TheLoop) &&
        !Legal->isInductionVariable(Opd))
      return nullptr;
  }

  // Now we know we have a GEP ptr, %inv, %ind, %inv. return the Ptr SCEV.
  return PSE.getSCEV(Ptr);
}

InstructionCost
LoopVectorizationCostModel::getMemInstScalarizationCost(Instruction *I,
                                                        ElementCount VF) {
  assert(VF.isVector() &&
         "Scalarization cost of instruction implies vectorization.");
  if (VF.isScalable())
    return InstructionCost::getInvalid();

  Type *ValTy = getLoadStoreType(I);
  auto SE = PSE.getSE();

  unsigned AS = getLoadStoreAddressSpace(I);
  Value *Ptr = getLoadStorePointerOperand(I);
  Type *PtrTy = ToVectorTy(Ptr->getType(), VF);
  // NOTE: PtrTy is a vector to signal `TTI::getAddressComputationCost`
  //       that it is being called from this specific place.

  // Figure out whether the access is strided and get the stride value
  // if it's known in compile time
  const SCEV *PtrSCEV = getAddressAccessSCEV(Ptr, Legal, PSE, TheLoop);

  // Get the cost of the scalar memory instruction and address computation.
  InstructionCost Cost =
      VF.getKnownMinValue() * TTI.getAddressComputationCost(PtrTy, SE, PtrSCEV);

  // Don't pass *I here, since it is scalar but will actually be part of a
  // vectorized loop where the user of it is a vectorized instruction.
  TTI::TargetCostKind CostKind = TTI::TCK_RecipThroughput;
  const Align Alignment = getLoadStoreAlignment(I);
  Cost += VF.getKnownMinValue() * TTI.getMemoryOpCost(I->getOpcode(),
                                                      ValTy->getScalarType(),
                                                      Alignment, AS, CostKind);

  // Get the overhead of the extractelement and insertelement instructions
  // we might create due to scalarization.
  Cost += getScalarizationOverhead(I, VF, CostKind);

  // If we have a predicated load/store, it will need extra i1 extracts and
  // conditional branches, but may not be executed for each vector lane. Scale
  // the cost by the probability of executing the predicated block.
  if (isPredicatedInst(I)) {
    Cost /= getReciprocalPredBlockProb();

    // Add the cost of an i1 extract and a branch
    auto *Vec_i1Ty =
        VectorType::get(IntegerType::getInt1Ty(ValTy->getContext()), VF);
    Cost += TTI.getScalarizationOverhead(
        Vec_i1Ty, APInt::getAllOnes(VF.getKnownMinValue()),
        /*Insert=*/false, /*Extract=*/true, CostKind);
    Cost += TTI.getCFInstrCost(Instruction::Br, CostKind);

    if (useEmulatedMaskMemRefHack(I, VF))
      // Artificially setting to a high enough value to practically disable
      // vectorization with such operations.
      Cost = 3000000;
  }

  return Cost;
}

InstructionCost
LoopVectorizationCostModel::getConsecutiveMemOpCost(Instruction *I,
                                                    ElementCount VF) {
  Type *ValTy = getLoadStoreType(I);
  auto *VectorTy = cast<VectorType>(ToVectorTy(ValTy, VF));
  Value *Ptr = getLoadStorePointerOperand(I);
  unsigned AS = getLoadStoreAddressSpace(I);
  int ConsecutiveStride = Legal->isConsecutivePtr(ValTy, Ptr);
  enum TTI::TargetCostKind CostKind = TTI::TCK_RecipThroughput;

  assert((ConsecutiveStride == 1 || ConsecutiveStride == -1) &&
         "Stride should be 1 or -1 for consecutive memory access");
  const Align Alignment = getLoadStoreAlignment(I);
  InstructionCost Cost = 0;
  if (Legal->isMaskRequired(I)) {
    Cost += TTI.getMaskedMemoryOpCost(I->getOpcode(), VectorTy, Alignment, AS,
                                      CostKind);
  } else {
    TTI::OperandValueInfo OpInfo = TTI::getOperandInfo(I->getOperand(0));
    Cost += TTI.getMemoryOpCost(I->getOpcode(), VectorTy, Alignment, AS,
                                CostKind, OpInfo, I);
  }

  bool Reverse = ConsecutiveStride < 0;
  if (Reverse)
    Cost += TTI.getShuffleCost(TargetTransformInfo::SK_Reverse, VectorTy,
                               std::nullopt, CostKind, 0);
  return Cost;
}

InstructionCost
LoopVectorizationCostModel::getUniformMemOpCost(Instruction *I,
                                                ElementCount VF) {
  assert(Legal->isUniformMemOp(*I, VF));

  Type *ValTy = getLoadStoreType(I);
  auto *VectorTy = cast<VectorType>(ToVectorTy(ValTy, VF));
  const Align Alignment = getLoadStoreAlignment(I);
  unsigned AS = getLoadStoreAddressSpace(I);
  enum TTI::TargetCostKind CostKind = TTI::TCK_RecipThroughput;
  if (isa<LoadInst>(I)) {
    return TTI.getAddressComputationCost(ValTy) +
           TTI.getMemoryOpCost(Instruction::Load, ValTy, Alignment, AS,
                               CostKind) +
           TTI.getShuffleCost(TargetTransformInfo::SK_Broadcast, VectorTy);
  }
  StoreInst *SI = cast<StoreInst>(I);

  bool isLoopInvariantStoreValue = Legal->isInvariant(SI->getValueOperand());
  return TTI.getAddressComputationCost(ValTy) +
         TTI.getMemoryOpCost(Instruction::Store, ValTy, Alignment, AS,
                             CostKind) +
         (isLoopInvariantStoreValue
              ? 0
              : TTI.getVectorInstrCost(Instruction::ExtractElement, VectorTy,
                                       CostKind, VF.getKnownMinValue() - 1));
}

InstructionCost
LoopVectorizationCostModel::getGatherScatterCost(Instruction *I,
                                                 ElementCount VF) {
  Type *ValTy = getLoadStoreType(I);
  auto *VectorTy = cast<VectorType>(ToVectorTy(ValTy, VF));
  const Align Alignment = getLoadStoreAlignment(I);
  const Value *Ptr = getLoadStorePointerOperand(I);

  return TTI.getAddressComputationCost(VectorTy) +
         TTI.getGatherScatterOpCost(
             I->getOpcode(), VectorTy, Ptr, Legal->isMaskRequired(I), Alignment,
             TargetTransformInfo::TCK_RecipThroughput, I);
}

InstructionCost
LoopVectorizationCostModel::getInterleaveGroupCost(Instruction *I,
                                                   ElementCount VF) {
  Type *ValTy = getLoadStoreType(I);
  auto *VectorTy = cast<VectorType>(ToVectorTy(ValTy, VF));
  unsigned AS = getLoadStoreAddressSpace(I);
  enum TTI::TargetCostKind CostKind = TTI::TCK_RecipThroughput;

  auto Group = getInterleavedAccessGroup(I);
  assert(Group && "Fail to get an interleaved access group.");

  unsigned InterleaveFactor = Group->getFactor();
  auto *WideVecTy = VectorType::get(ValTy, VF * InterleaveFactor);

  // Holds the indices of existing members in the interleaved group.
  SmallVector<unsigned, 4> Indices;
  for (unsigned IF = 0; IF < InterleaveFactor; IF++)
    if (Group->getMember(IF))
      Indices.push_back(IF);

  // Calculate the cost of the whole interleaved group.
  bool UseMaskForGaps =
      (Group->requiresScalarEpilogue() && !isScalarEpilogueAllowed()) ||
      (isa<StoreInst>(I) && (Group->getNumMembers() < Group->getFactor()));
  InstructionCost Cost = TTI.getInterleavedMemoryOpCost(
      I->getOpcode(), WideVecTy, Group->getFactor(), Indices, Group->getAlign(),
      AS, CostKind, Legal->isMaskRequired(I), UseMaskForGaps);

  if (Group->isReverse()) {
    // TODO: Add support for reversed masked interleaved access.
    assert(!Legal->isMaskRequired(I) &&
           "Reverse masked interleaved access not supported.");
    Cost += Group->getNumMembers() *
            TTI.getShuffleCost(TargetTransformInfo::SK_Reverse, VectorTy,
                               std::nullopt, CostKind, 0);
  }
  return Cost;
}

std::optional<InstructionCost>
LoopVectorizationCostModel::getReductionPatternCost(
    Instruction *I, ElementCount VF, Type *Ty,
    TTI::TargetCostKind CostKind) const {
  using namespace llvm::PatternMatch;
  // Early exit for no inloop reductions
  if (InLoopReductions.empty() || VF.isScalar() || !isa<VectorType>(Ty))
    return std::nullopt;
  auto *VectorTy = cast<VectorType>(Ty);

  // We are looking for a pattern of, and finding the minimal acceptable cost:
  //  reduce(mul(ext(A), ext(B))) or
  //  reduce(mul(A, B)) or
  //  reduce(ext(A)) or
  //  reduce(A).
  // The basic idea is that we walk down the tree to do that, finding the root
  // reduction instruction in InLoopReductionImmediateChains. From there we find
  // the pattern of mul/ext and test the cost of the entire pattern vs the cost
  // of the components. If the reduction cost is lower then we return it for the
  // reduction instruction and 0 for the other instructions in the pattern. If
  // it is not we return an invalid cost specifying the orignal cost method
  // should be used.
  Instruction *RetI = I;
  if (match(RetI, m_ZExtOrSExt(m_Value()))) {
    if (!RetI->hasOneUser())
      return std::nullopt;
    RetI = RetI->user_back();
  }

  if (match(RetI, m_OneUse(m_Mul(m_Value(), m_Value()))) &&
      RetI->user_back()->getOpcode() == Instruction::Add) {
    RetI = RetI->user_back();
  }

  // Test if the found instruction is a reduction, and if not return an invalid
  // cost specifying the parent to use the original cost modelling.
  if (!InLoopReductionImmediateChains.count(RetI))
    return std::nullopt;

  // Find the reduction this chain is a part of and calculate the basic cost of
  // the reduction on its own.
  Instruction *LastChain = InLoopReductionImmediateChains.at(RetI);
  Instruction *ReductionPhi = LastChain;
  while (!isa<PHINode>(ReductionPhi))
    ReductionPhi = InLoopReductionImmediateChains.at(ReductionPhi);

  const RecurrenceDescriptor &RdxDesc =
      Legal->getReductionVars().find(cast<PHINode>(ReductionPhi))->second;

  InstructionCost BaseCost = TTI.getArithmeticReductionCost(
      RdxDesc.getOpcode(), VectorTy, RdxDesc.getFastMathFlags(), CostKind);

  // For a call to the llvm.fmuladd intrinsic we need to add the cost of a
  // normal fmul instruction to the cost of the fadd reduction.
  if (RdxDesc.getRecurrenceKind() == RecurKind::FMulAdd)
    BaseCost +=
        TTI.getArithmeticInstrCost(Instruction::FMul, VectorTy, CostKind);

  // If we're using ordered reductions then we can just return the base cost
  // here, since getArithmeticReductionCost calculates the full ordered
  // reduction cost when FP reassociation is not allowed.
  if (useOrderedReductions(RdxDesc))
    return BaseCost;

  // Get the operand that was not the reduction chain and match it to one of the
  // patterns, returning the better cost if it is found.
  Instruction *RedOp = RetI->getOperand(1) == LastChain
                           ? dyn_cast<Instruction>(RetI->getOperand(0))
                           : dyn_cast<Instruction>(RetI->getOperand(1));

  VectorTy = VectorType::get(I->getOperand(0)->getType(), VectorTy);

  Instruction *Op0, *Op1;
  if (RedOp && RdxDesc.getOpcode() == Instruction::Add &&
      match(RedOp,
            m_ZExtOrSExt(m_Mul(m_Instruction(Op0), m_Instruction(Op1)))) &&
      match(Op0, m_ZExtOrSExt(m_Value())) &&
      Op0->getOpcode() == Op1->getOpcode() &&
      Op0->getOperand(0)->getType() == Op1->getOperand(0)->getType() &&
      !TheLoop->isLoopInvariant(Op0) && !TheLoop->isLoopInvariant(Op1) &&
      (Op0->getOpcode() == RedOp->getOpcode() || Op0 == Op1)) {

    // Matched reduce.add(ext(mul(ext(A), ext(B)))
    // Note that the extend opcodes need to all match, or if A==B they will have
    // been converted to zext(mul(sext(A), sext(A))) as it is known positive,
    // which is equally fine.
    bool IsUnsigned = isa<ZExtInst>(Op0);
    auto *ExtType = VectorType::get(Op0->getOperand(0)->getType(), VectorTy);
    auto *MulType = VectorType::get(Op0->getType(), VectorTy);

    InstructionCost ExtCost =
        TTI.getCastInstrCost(Op0->getOpcode(), MulType, ExtType,
                             TTI::CastContextHint::None, CostKind, Op0);
    InstructionCost MulCost =
        TTI.getArithmeticInstrCost(Instruction::Mul, MulType, CostKind);
    InstructionCost Ext2Cost =
        TTI.getCastInstrCost(RedOp->getOpcode(), VectorTy, MulType,
                             TTI::CastContextHint::None, CostKind, RedOp);

    InstructionCost RedCost = TTI.getMulAccReductionCost(
        IsUnsigned, RdxDesc.getRecurrenceType(), ExtType, CostKind);

    if (RedCost.isValid() &&
        RedCost < ExtCost * 2 + MulCost + Ext2Cost + BaseCost)
      return I == RetI ? RedCost : 0;
  } else if (RedOp && match(RedOp, m_ZExtOrSExt(m_Value())) &&
             !TheLoop->isLoopInvariant(RedOp)) {
    // Matched reduce(ext(A))
    bool IsUnsigned = isa<ZExtInst>(RedOp);
    auto *ExtType = VectorType::get(RedOp->getOperand(0)->getType(), VectorTy);
    InstructionCost RedCost = TTI.getExtendedReductionCost(
        RdxDesc.getOpcode(), IsUnsigned, RdxDesc.getRecurrenceType(), ExtType,
        RdxDesc.getFastMathFlags(), CostKind);

    InstructionCost ExtCost =
        TTI.getCastInstrCost(RedOp->getOpcode(), VectorTy, ExtType,
                             TTI::CastContextHint::None, CostKind, RedOp);
    if (RedCost.isValid() && RedCost < BaseCost + ExtCost)
      return I == RetI ? RedCost : 0;
  } else if (RedOp && RdxDesc.getOpcode() == Instruction::Add &&
             match(RedOp, m_Mul(m_Instruction(Op0), m_Instruction(Op1)))) {
    if (match(Op0, m_ZExtOrSExt(m_Value())) &&
        Op0->getOpcode() == Op1->getOpcode() &&
        !TheLoop->isLoopInvariant(Op0) && !TheLoop->isLoopInvariant(Op1)) {
      bool IsUnsigned = isa<ZExtInst>(Op0);
      Type *Op0Ty = Op0->getOperand(0)->getType();
      Type *Op1Ty = Op1->getOperand(0)->getType();
      Type *LargestOpTy =
          Op0Ty->getIntegerBitWidth() < Op1Ty->getIntegerBitWidth() ? Op1Ty
                                                                    : Op0Ty;
      auto *ExtType = VectorType::get(LargestOpTy, VectorTy);

      // Matched reduce.add(mul(ext(A), ext(B))), where the two ext may be of
      // different sizes. We take the largest type as the ext to reduce, and add
      // the remaining cost as, for example reduce(mul(ext(ext(A)), ext(B))).
      InstructionCost ExtCost0 = TTI.getCastInstrCost(
          Op0->getOpcode(), VectorTy, VectorType::get(Op0Ty, VectorTy),
          TTI::CastContextHint::None, CostKind, Op0);
      InstructionCost ExtCost1 = TTI.getCastInstrCost(
          Op1->getOpcode(), VectorTy, VectorType::get(Op1Ty, VectorTy),
          TTI::CastContextHint::None, CostKind, Op1);
      InstructionCost MulCost =
          TTI.getArithmeticInstrCost(Instruction::Mul, VectorTy, CostKind);

      InstructionCost RedCost = TTI.getMulAccReductionCost(
          IsUnsigned, RdxDesc.getRecurrenceType(), ExtType, CostKind);
      InstructionCost ExtraExtCost = 0;
      if (Op0Ty != LargestOpTy || Op1Ty != LargestOpTy) {
        Instruction *ExtraExtOp = (Op0Ty != LargestOpTy) ? Op0 : Op1;
        ExtraExtCost = TTI.getCastInstrCost(
            ExtraExtOp->getOpcode(), ExtType,
            VectorType::get(ExtraExtOp->getOperand(0)->getType(), VectorTy),
            TTI::CastContextHint::None, CostKind, ExtraExtOp);
      }

      if (RedCost.isValid() &&
          (RedCost + ExtraExtCost) < (ExtCost0 + ExtCost1 + MulCost + BaseCost))
        return I == RetI ? RedCost : 0;
    } else if (!match(I, m_ZExtOrSExt(m_Value()))) {
      // Matched reduce.add(mul())
      InstructionCost MulCost =
          TTI.getArithmeticInstrCost(Instruction::Mul, VectorTy, CostKind);

      InstructionCost RedCost = TTI.getMulAccReductionCost(
          true, RdxDesc.getRecurrenceType(), VectorTy, CostKind);

      if (RedCost.isValid() && RedCost < MulCost + BaseCost)
        return I == RetI ? RedCost : 0;
    }
  }

  return I == RetI ? std::optional<InstructionCost>(BaseCost) : std::nullopt;
}

InstructionCost
LoopVectorizationCostModel::getMemoryInstructionCost(Instruction *I,
                                                     ElementCount VF) {
  // Calculate scalar cost only. Vectorization cost should be ready at this
  // moment.
  if (VF.isScalar()) {
    Type *ValTy = getLoadStoreType(I);
    const Align Alignment = getLoadStoreAlignment(I);
    unsigned AS = getLoadStoreAddressSpace(I);

    TTI::OperandValueInfo OpInfo = TTI::getOperandInfo(I->getOperand(0));
    return TTI.getAddressComputationCost(ValTy) +
           TTI.getMemoryOpCost(I->getOpcode(), ValTy, Alignment, AS,
                               TTI::TCK_RecipThroughput, OpInfo, I);
  }
  return getWideningCost(I, VF);
}

LoopVectorizationCostModel::VectorizationCostTy
LoopVectorizationCostModel::getInstructionCost(Instruction *I,
                                               ElementCount VF) {
  // If we know that this instruction will remain uniform, check the cost of
  // the scalar version.
  if (isUniformAfterVectorization(I, VF))
    VF = ElementCount::getFixed(1);

  if (VF.isVector() && isProfitableToScalarize(I, VF))
    return VectorizationCostTy(InstsToScalarize[VF][I], false);

  // Forced scalars do not have any scalarization overhead.
  auto ForcedScalar = ForcedScalars.find(VF);
  if (VF.isVector() && ForcedScalar != ForcedScalars.end()) {
    auto InstSet = ForcedScalar->second;
    if (InstSet.count(I))
      return VectorizationCostTy(
          (getInstructionCost(I, ElementCount::getFixed(1)).first *
           VF.getKnownMinValue()),
          false);
  }

  Type *VectorTy;
  InstructionCost C = getInstructionCost(I, VF, VectorTy);

  bool TypeNotScalarized = false;
  if (VF.isVector() && VectorTy->isVectorTy()) {
    if (unsigned NumParts = TTI.getNumberOfParts(VectorTy)) {
      if (VF.isScalable())
        // <vscale x 1 x iN> is assumed to be profitable over iN because
        // scalable registers are a distinct register class from scalar ones.
        // If we ever find a target which wants to lower scalable vectors
        // back to scalars, we'll need to update this code to explicitly
        // ask TTI about the register class uses for each part.
        TypeNotScalarized = NumParts <= VF.getKnownMinValue();
      else
        TypeNotScalarized = NumParts < VF.getKnownMinValue();
    } else
      C = InstructionCost::getInvalid();
  }
  return VectorizationCostTy(C, TypeNotScalarized);
}

InstructionCost LoopVectorizationCostModel::getScalarizationOverhead(
    Instruction *I, ElementCount VF, TTI::TargetCostKind CostKind) const {

  // There is no mechanism yet to create a scalable scalarization loop,
  // so this is currently Invalid.
  if (VF.isScalable())
    return InstructionCost::getInvalid();

  if (VF.isScalar())
    return 0;

  InstructionCost Cost = 0;
  Type *RetTy = ToVectorTy(I->getType(), VF);
  if (!RetTy->isVoidTy() &&
      (!isa<LoadInst>(I) || !TTI.supportsEfficientVectorElementLoadStore()))
    Cost += TTI.getScalarizationOverhead(
        cast<VectorType>(RetTy), APInt::getAllOnes(VF.getKnownMinValue()),
        /*Insert*/ true,
        /*Extract*/ false, CostKind);

  // Some targets keep addresses scalar.
  if (isa<LoadInst>(I) && !TTI.prefersVectorizedAddressing())
    return Cost;

  // Some targets support efficient element stores.
  if (isa<StoreInst>(I) && TTI.supportsEfficientVectorElementLoadStore())
    return Cost;

  // Collect operands to consider.
  CallInst *CI = dyn_cast<CallInst>(I);
  Instruction::op_range Ops = CI ? CI->args() : I->operands();

  // Skip operands that do not require extraction/scalarization and do not incur
  // any overhead.
  SmallVector<Type *> Tys;
  for (auto *V : filterExtractingOperands(Ops, VF))
    Tys.push_back(MaybeVectorizeType(V->getType(), VF));
  return Cost + TTI.getOperandsScalarizationOverhead(
                    filterExtractingOperands(Ops, VF), Tys, CostKind);
}

void LoopVectorizationCostModel::setCostBasedWideningDecision(ElementCount VF) {
  if (VF.isScalar())
    return;
  NumPredStores = 0;
  for (BasicBlock *BB : TheLoop->blocks()) {
    // For each instruction in the old loop.
    for (Instruction &I : *BB) {
      Value *Ptr =  getLoadStorePointerOperand(&I);
      if (!Ptr)
        continue;

      // TODO: We should generate better code and update the cost model for
      // predicated uniform stores. Today they are treated as any other
      // predicated store (see added test cases in
      // invariant-store-vectorization.ll).
      if (isa<StoreInst>(&I) && isScalarWithPredication(&I, VF))
        NumPredStores++;

      if (Legal->isUniformMemOp(I, VF)) {
        auto isLegalToScalarize = [&]() {
          if (!VF.isScalable())
            // Scalarization of fixed length vectors "just works".
            return true;

          // We have dedicated lowering for unpredicated uniform loads and
          // stores.  Note that even with tail folding we know that at least
          // one lane is active (i.e. generalized predication is not possible
          // here), and the logic below depends on this fact.
          if (!foldTailByMasking())
            return true;

          // For scalable vectors, a uniform memop load is always
          // uniform-by-parts  and we know how to scalarize that.
          if (isa<LoadInst>(I))
            return true;

          // A uniform store isn't neccessarily uniform-by-part
          // and we can't assume scalarization.
          auto &SI = cast<StoreInst>(I);
          return TheLoop->isLoopInvariant(SI.getValueOperand());
        };

        const InstructionCost GatherScatterCost =
          isLegalGatherOrScatter(&I, VF) ?
          getGatherScatterCost(&I, VF) : InstructionCost::getInvalid();

        // Load: Scalar load + broadcast
        // Store: Scalar store + isLoopInvariantStoreValue ? 0 : extract
        // FIXME: This cost is a significant under-estimate for tail folded
        // memory ops.
        const InstructionCost ScalarizationCost = isLegalToScalarize() ?
          getUniformMemOpCost(&I, VF) : InstructionCost::getInvalid();

        // Choose better solution for the current VF,  Note that Invalid
        // costs compare as maximumal large.  If both are invalid, we get
        // scalable invalid which signals a failure and a vectorization abort.
        if (GatherScatterCost < ScalarizationCost)
          setWideningDecision(&I, VF, CM_GatherScatter, GatherScatterCost);
        else
          setWideningDecision(&I, VF, CM_Scalarize, ScalarizationCost);
        continue;
      }

      // We assume that widening is the best solution when possible.
      if (memoryInstructionCanBeWidened(&I, VF)) {
        InstructionCost Cost = getConsecutiveMemOpCost(&I, VF);
        int ConsecutiveStride = Legal->isConsecutivePtr(
            getLoadStoreType(&I), getLoadStorePointerOperand(&I));
        assert((ConsecutiveStride == 1 || ConsecutiveStride == -1) &&
               "Expected consecutive stride.");
        InstWidening Decision =
            ConsecutiveStride == 1 ? CM_Widen : CM_Widen_Reverse;
        setWideningDecision(&I, VF, Decision, Cost);
        continue;
      }

      // Choose between Interleaving, Gather/Scatter or Scalarization.
      InstructionCost InterleaveCost = InstructionCost::getInvalid();
      unsigned NumAccesses = 1;
      if (isAccessInterleaved(&I)) {
        auto Group = getInterleavedAccessGroup(&I);
        assert(Group && "Fail to get an interleaved access group.");

        // Make one decision for the whole group.
        if (getWideningDecision(&I, VF) != CM_Unknown)
          continue;

        NumAccesses = Group->getNumMembers();
        if (interleavedAccessCanBeWidened(&I, VF))
          InterleaveCost = getInterleaveGroupCost(&I, VF);
      }

      InstructionCost GatherScatterCost =
          isLegalGatherOrScatter(&I, VF)
              ? getGatherScatterCost(&I, VF) * NumAccesses
              : InstructionCost::getInvalid();

      InstructionCost ScalarizationCost =
          getMemInstScalarizationCost(&I, VF) * NumAccesses;

      // Choose better solution for the current VF,
      // write down this decision and use it during vectorization.
      InstructionCost Cost;
      InstWidening Decision;
      if (InterleaveCost <= GatherScatterCost &&
          InterleaveCost < ScalarizationCost) {
        Decision = CM_Interleave;
        Cost = InterleaveCost;
      } else if (GatherScatterCost < ScalarizationCost) {
        Decision = CM_GatherScatter;
        Cost = GatherScatterCost;
      } else {
        Decision = CM_Scalarize;
        Cost = ScalarizationCost;
      }
      // If the instructions belongs to an interleave group, the whole group
      // receives the same decision. The whole group receives the cost, but
      // the cost will actually be assigned to one instruction.
      if (auto Group = getInterleavedAccessGroup(&I))
        setWideningDecision(Group, VF, Decision, Cost);
      else
        setWideningDecision(&I, VF, Decision, Cost);
    }
  }

  // Make sure that any load of address and any other address computation
  // remains scalar unless there is gather/scatter support. This avoids
  // inevitable extracts into address registers, and also has the benefit of
  // activating LSR more, since that pass can't optimize vectorized
  // addresses.
  if (TTI.prefersVectorizedAddressing())
    return;

  // Start with all scalar pointer uses.
  SmallPtrSet<Instruction *, 8> AddrDefs;
  for (BasicBlock *BB : TheLoop->blocks())
    for (Instruction &I : *BB) {
      Instruction *PtrDef =
        dyn_cast_or_null<Instruction>(getLoadStorePointerOperand(&I));
      if (PtrDef && TheLoop->contains(PtrDef) &&
          getWideningDecision(&I, VF) != CM_GatherScatter)
        AddrDefs.insert(PtrDef);
    }

  // Add all instructions used to generate the addresses.
  SmallVector<Instruction *, 4> Worklist;
  append_range(Worklist, AddrDefs);
  while (!Worklist.empty()) {
    Instruction *I = Worklist.pop_back_val();
    for (auto &Op : I->operands())
      if (auto *InstOp = dyn_cast<Instruction>(Op))
        if ((InstOp->getParent() == I->getParent()) && !isa<PHINode>(InstOp) &&
            AddrDefs.insert(InstOp).second)
          Worklist.push_back(InstOp);
  }

  for (auto *I : AddrDefs) {
    if (isa<LoadInst>(I)) {
      // Setting the desired widening decision should ideally be handled in
      // by cost functions, but since this involves the task of finding out
      // if the loaded register is involved in an address computation, it is
      // instead changed here when we know this is the case.
      InstWidening Decision = getWideningDecision(I, VF);
      if (Decision == CM_Widen || Decision == CM_Widen_Reverse)
        // Scalarize a widened load of address.
        setWideningDecision(
            I, VF, CM_Scalarize,
            (VF.getKnownMinValue() *
             getMemoryInstructionCost(I, ElementCount::getFixed(1))));
      else if (auto Group = getInterleavedAccessGroup(I)) {
        // Scalarize an interleave group of address loads.
        for (unsigned I = 0; I < Group->getFactor(); ++I) {
          if (Instruction *Member = Group->getMember(I))
            setWideningDecision(
                Member, VF, CM_Scalarize,
                (VF.getKnownMinValue() *
                 getMemoryInstructionCost(Member, ElementCount::getFixed(1))));
        }
      }
    } else
      // Make sure I gets scalarized and a cost estimate without
      // scalarization overhead.
      ForcedScalars[VF].insert(I);
  }
}

void LoopVectorizationCostModel::setVectorizedCallDecision(ElementCount VF) {
  assert(!VF.isScalar() &&
         "Trying to set a vectorization decision for a scalar VF");

  for (BasicBlock *BB : TheLoop->blocks()) {
    // For each instruction in the old loop.
    for (Instruction &I : *BB) {
      CallInst *CI = dyn_cast<CallInst>(&I);

      if (!CI)
        continue;

      InstructionCost ScalarCost = InstructionCost::getInvalid();
      InstructionCost VectorCost = InstructionCost::getInvalid();
      InstructionCost IntrinsicCost = InstructionCost::getInvalid();
      TTI::TargetCostKind CostKind = TTI::TCK_RecipThroughput;

      Function *ScalarFunc = CI->getCalledFunction();
      Type *ScalarRetTy = CI->getType();
      SmallVector<Type *, 4> Tys, ScalarTys;
      bool MaskRequired = Legal->isMaskRequired(CI);
      for (auto &ArgOp : CI->args())
        ScalarTys.push_back(ArgOp->getType());

      // Compute corresponding vector type for return value and arguments.
      Type *RetTy = ToVectorTy(ScalarRetTy, VF);
      for (Type *ScalarTy : ScalarTys)
        Tys.push_back(ToVectorTy(ScalarTy, VF));

      // An in-loop reduction using an fmuladd intrinsic is a special case;
      // we don't want the normal cost for that intrinsic.
      if (RecurrenceDescriptor::isFMulAddIntrinsic(CI))
        if (auto RedCost = getReductionPatternCost(CI, VF, RetTy, CostKind)) {
          setCallWideningDecision(CI, VF, CM_IntrinsicCall, nullptr,
                                  getVectorIntrinsicIDForCall(CI, TLI),
                                  std::nullopt, *RedCost);
          continue;
        }

      // Estimate cost of scalarized vector call. The source operands are
      // assumed to be vectors, so we need to extract individual elements from
      // there, execute VF scalar calls, and then gather the result into the
      // vector return value.
      InstructionCost ScalarCallCost =
          TTI.getCallInstrCost(ScalarFunc, ScalarRetTy, ScalarTys, CostKind);

      // Compute costs of unpacking argument values for the scalar calls and
      // packing the return values to a vector.
      InstructionCost ScalarizationCost =
          getScalarizationOverhead(CI, VF, CostKind);

      ScalarCost = ScalarCallCost * VF.getKnownMinValue() + ScalarizationCost;

      // Find the cost of vectorizing the call, if we can find a suitable
      // vector variant of the function.
      bool UsesMask = false;
      VFInfo FuncInfo;
      Function *VecFunc = nullptr;
      // Search through any available variants for one we can use at this VF.
      for (VFInfo &Info : VFDatabase::getMappings(*CI)) {
        // Must match requested VF.
        if (Info.Shape.VF != VF)
          continue;

        // Must take a mask argument if one is required
        if (MaskRequired && !Info.isMasked())
          continue;

        // Check that all parameter kinds are supported
        bool ParamsOk = true;
        for (VFParameter Param : Info.Shape.Parameters) {
          switch (Param.ParamKind) {
          case VFParamKind::Vector:
            break;
          case VFParamKind::OMP_Uniform: {
            Value *ScalarParam = CI->getArgOperand(Param.ParamPos);
            // Make sure the scalar parameter in the loop is invariant.
            if (!PSE.getSE()->isLoopInvariant(PSE.getSCEV(ScalarParam),
                                              TheLoop))
              ParamsOk = false;
            break;
          }
          case VFParamKind::OMP_Linear: {
            Value *ScalarParam = CI->getArgOperand(Param.ParamPos);
            // Find the stride for the scalar parameter in this loop and see if
            // it matches the stride for the variant.
            // TODO: do we need to figure out the cost of an extract to get the
            // first lane? Or do we hope that it will be folded away?
            ScalarEvolution *SE = PSE.getSE();
            const auto *SAR =
                dyn_cast<SCEVAddRecExpr>(SE->getSCEV(ScalarParam));

            if (!SAR || SAR->getLoop() != TheLoop) {
              ParamsOk = false;
              break;
            }

            const SCEVConstant *Step =
                dyn_cast<SCEVConstant>(SAR->getStepRecurrence(*SE));

            if (!Step ||
                Step->getAPInt().getSExtValue() != Param.LinearStepOrPos)
              ParamsOk = false;

            break;
          }
          case VFParamKind::GlobalPredicate:
            UsesMask = true;
            break;
          default:
            ParamsOk = false;
            break;
          }
        }

        if (!ParamsOk)
          continue;

        // Found a suitable candidate, stop here.
        VecFunc = CI->getModule()->getFunction(Info.VectorName);
        FuncInfo = Info;
        break;
      }

      // Add in the cost of synthesizing a mask if one wasn't required.
      InstructionCost MaskCost = 0;
      if (VecFunc && UsesMask && !MaskRequired)
        MaskCost = TTI.getShuffleCost(
            TargetTransformInfo::SK_Broadcast,
            VectorType::get(IntegerType::getInt1Ty(
                                VecFunc->getFunctionType()->getContext()),
                            VF));

      if (TLI && VecFunc && !CI->isNoBuiltin())
        VectorCost =
            TTI.getCallInstrCost(nullptr, RetTy, Tys, CostKind) + MaskCost;

      // Find the cost of an intrinsic; some targets may have instructions that
      // perform the operation without needing an actual call.
      Intrinsic::ID IID = getVectorIntrinsicIDForCall(CI, TLI);
      if (IID != Intrinsic::not_intrinsic)
        IntrinsicCost = getVectorIntrinsicCost(CI, VF);

      InstructionCost Cost = ScalarCost;
      InstWidening Decision = CM_Scalarize;

      if (VectorCost <= Cost) {
        Cost = VectorCost;
        Decision = CM_VectorCall;
      }

      if (IntrinsicCost <= Cost) {
        Cost = IntrinsicCost;
        Decision = CM_IntrinsicCall;
      }

      setCallWideningDecision(CI, VF, Decision, VecFunc, IID,
                              FuncInfo.getParamIndexForOptionalMask(), Cost);
    }
  }
}

InstructionCost
LoopVectorizationCostModel::getInstructionCost(Instruction *I, ElementCount VF,
                                               Type *&VectorTy) {
  Type *RetTy = I->getType();
  if (canTruncateToMinimalBitwidth(I, VF))
    RetTy = IntegerType::get(RetTy->getContext(), MinBWs[I]);
  auto SE = PSE.getSE();
  TTI::TargetCostKind CostKind = TTI::TCK_RecipThroughput;

  auto hasSingleCopyAfterVectorization = [this](Instruction *I,
                                                ElementCount VF) -> bool {
    if (VF.isScalar())
      return true;

    auto Scalarized = InstsToScalarize.find(VF);
    assert(Scalarized != InstsToScalarize.end() &&
           "VF not yet analyzed for scalarization profitability");
    return !Scalarized->second.count(I) &&
           llvm::all_of(I->users(), [&](User *U) {
             auto *UI = cast<Instruction>(U);
             return !Scalarized->second.count(UI);
           });
  };
  (void) hasSingleCopyAfterVectorization;

  if (isScalarAfterVectorization(I, VF)) {
    // With the exception of GEPs and PHIs, after scalarization there should
    // only be one copy of the instruction generated in the loop. This is
    // because the VF is either 1, or any instructions that need scalarizing
    // have already been dealt with by the time we get here. As a result,
    // it means we don't have to multiply the instruction cost by VF.
    assert(I->getOpcode() == Instruction::GetElementPtr ||
           I->getOpcode() == Instruction::PHI ||
           (I->getOpcode() == Instruction::BitCast &&
            I->getType()->isPointerTy()) ||
           hasSingleCopyAfterVectorization(I, VF));
    VectorTy = RetTy;
  } else
    VectorTy = ToVectorTy(RetTy, VF);

  // TODO: We need to estimate the cost of intrinsic calls.
  switch (I->getOpcode()) {
  case Instruction::GetElementPtr:
    // We mark this instruction as zero-cost because the cost of GEPs in
    // vectorized code depends on whether the corresponding memory instruction
    // is scalarized or not. Therefore, we handle GEPs with the memory
    // instruction cost.
    return 0;
  case Instruction::Br: {
    // In cases of scalarized and predicated instructions, there will be VF
    // predicated blocks in the vectorized loop. Each branch around these
    // blocks requires also an extract of its vector compare i1 element.
    // Note that the conditional branch from the loop latch will be replaced by
    // a single branch controlling the loop, so there is no extra overhead from
    // scalarization.
    bool ScalarPredicatedBB = false;
    BranchInst *BI = cast<BranchInst>(I);
    if (VF.isVector() && BI->isConditional() &&
        (PredicatedBBsAfterVectorization[VF].count(BI->getSuccessor(0)) ||
         PredicatedBBsAfterVectorization[VF].count(BI->getSuccessor(1))) &&
        BI->getParent() != TheLoop->getLoopLatch())
      ScalarPredicatedBB = true;

    if (ScalarPredicatedBB) {
      // Not possible to scalarize scalable vector with predicated instructions.
      if (VF.isScalable())
        return InstructionCost::getInvalid();
      // Return cost for branches around scalarized and predicated blocks.
      auto *Vec_i1Ty =
          VectorType::get(IntegerType::getInt1Ty(RetTy->getContext()), VF);
      return (
          TTI.getScalarizationOverhead(
              Vec_i1Ty, APInt::getAllOnes(VF.getFixedValue()),
              /*Insert*/ false, /*Extract*/ true, CostKind) +
          (TTI.getCFInstrCost(Instruction::Br, CostKind) * VF.getFixedValue()));
    } else if (I->getParent() == TheLoop->getLoopLatch() || VF.isScalar())
      // The back-edge branch will remain, as will all scalar branches.
      return TTI.getCFInstrCost(Instruction::Br, CostKind);
    else
      // This branch will be eliminated by if-conversion.
      return 0;
    // Note: We currently assume zero cost for an unconditional branch inside
    // a predicated block since it will become a fall-through, although we
    // may decide in the future to call TTI for all branches.
  }
  case Instruction::PHI: {
    auto *Phi = cast<PHINode>(I);

    // First-order recurrences are replaced by vector shuffles inside the loop.
    if (VF.isVector() && Legal->isFixedOrderRecurrence(Phi)) {
      SmallVector<int> Mask(VF.getKnownMinValue());
      std::iota(Mask.begin(), Mask.end(), VF.getKnownMinValue() - 1);
      return TTI.getShuffleCost(TargetTransformInfo::SK_Splice,
                                cast<VectorType>(VectorTy), Mask, CostKind,
                                VF.getKnownMinValue() - 1);
    }

    // Phi nodes in non-header blocks (not inductions, reductions, etc.) are
    // converted into select instructions. We require N - 1 selects per phi
    // node, where N is the number of incoming values.
    if (VF.isVector() && Phi->getParent() != TheLoop->getHeader())
      return (Phi->getNumIncomingValues() - 1) *
             TTI.getCmpSelInstrCost(
                 Instruction::Select, ToVectorTy(Phi->getType(), VF),
                 ToVectorTy(Type::getInt1Ty(Phi->getContext()), VF),
                 CmpInst::BAD_ICMP_PREDICATE, CostKind);

    return TTI.getCFInstrCost(Instruction::PHI, CostKind);
  }
  case Instruction::UDiv:
  case Instruction::SDiv:
  case Instruction::URem:
  case Instruction::SRem:
    if (VF.isVector() && isPredicatedInst(I)) {
      const auto [ScalarCost, SafeDivisorCost] = getDivRemSpeculationCost(I, VF);
      return isDivRemScalarWithPredication(ScalarCost, SafeDivisorCost) ?
        ScalarCost : SafeDivisorCost;
    }
    // We've proven all lanes safe to speculate, fall through.
    [[fallthrough]];
  case Instruction::Add:
  case Instruction::FAdd:
  case Instruction::Sub:
  case Instruction::FSub:
  case Instruction::Mul:
  case Instruction::FMul:
  case Instruction::FDiv:
  case Instruction::FRem:
  case Instruction::Shl:
  case Instruction::LShr:
  case Instruction::AShr:
  case Instruction::And:
  case Instruction::Or:
  case Instruction::Xor: {
    // If we're speculating on the stride being 1, the multiplication may
    // fold away.  We can generalize this for all operations using the notion
    // of neutral elements.  (TODO)
    if (I->getOpcode() == Instruction::Mul &&
        (PSE.getSCEV(I->getOperand(0))->isOne() ||
         PSE.getSCEV(I->getOperand(1))->isOne()))
      return 0;

    // Detect reduction patterns
    if (auto RedCost = getReductionPatternCost(I, VF, VectorTy, CostKind))
      return *RedCost;

    // Certain instructions can be cheaper to vectorize if they have a constant
    // second vector operand. One example of this are shifts on x86.
    Value *Op2 = I->getOperand(1);
    auto Op2Info = TTI.getOperandInfo(Op2);
    if (Op2Info.Kind == TargetTransformInfo::OK_AnyValue &&
        Legal->isInvariant(Op2))
      Op2Info.Kind = TargetTransformInfo::OK_UniformValue;

    SmallVector<const Value *, 4> Operands(I->operand_values());
    return TTI.getArithmeticInstrCost(
        I->getOpcode(), VectorTy, CostKind,
        {TargetTransformInfo::OK_AnyValue, TargetTransformInfo::OP_None},
        Op2Info, Operands, I, TLI);
  }
  case Instruction::FNeg: {
    return TTI.getArithmeticInstrCost(
        I->getOpcode(), VectorTy, CostKind,
        {TargetTransformInfo::OK_AnyValue, TargetTransformInfo::OP_None},
        {TargetTransformInfo::OK_AnyValue, TargetTransformInfo::OP_None},
        I->getOperand(0), I);
  }
  case Instruction::Select: {
    SelectInst *SI = cast<SelectInst>(I);
    const SCEV *CondSCEV = SE->getSCEV(SI->getCondition());
    bool ScalarCond = (SE->isLoopInvariant(CondSCEV, TheLoop));

    const Value *Op0, *Op1;
    using namespace llvm::PatternMatch;
    if (!ScalarCond && (match(I, m_LogicalAnd(m_Value(Op0), m_Value(Op1))) ||
                        match(I, m_LogicalOr(m_Value(Op0), m_Value(Op1))))) {
      // select x, y, false --> x & y
      // select x, true, y --> x | y
      const auto [Op1VK, Op1VP] = TTI::getOperandInfo(Op0);
      const auto [Op2VK, Op2VP] = TTI::getOperandInfo(Op1);
      assert(Op0->getType()->getScalarSizeInBits() == 1 &&
              Op1->getType()->getScalarSizeInBits() == 1);

      SmallVector<const Value *, 2> Operands{Op0, Op1};
      return TTI.getArithmeticInstrCost(
          match(I, m_LogicalOr()) ? Instruction::Or : Instruction::And, VectorTy,
          CostKind, {Op1VK, Op1VP}, {Op2VK, Op2VP}, Operands, I);
    }

    Type *CondTy = SI->getCondition()->getType();
    if (!ScalarCond)
      CondTy = VectorType::get(CondTy, VF);

    CmpInst::Predicate Pred = CmpInst::BAD_ICMP_PREDICATE;
    if (auto *Cmp = dyn_cast<CmpInst>(SI->getCondition()))
      Pred = Cmp->getPredicate();
    return TTI.getCmpSelInstrCost(I->getOpcode(), VectorTy, CondTy, Pred,
                                  CostKind, I);
  }
  case Instruction::ICmp:
  case Instruction::FCmp: {
    Type *ValTy = I->getOperand(0)->getType();
    Instruction *Op0AsInstruction = dyn_cast<Instruction>(I->getOperand(0));
    if (canTruncateToMinimalBitwidth(Op0AsInstruction, VF))
      ValTy = IntegerType::get(ValTy->getContext(), MinBWs[Op0AsInstruction]);
    VectorTy = ToVectorTy(ValTy, VF);
    return TTI.getCmpSelInstrCost(I->getOpcode(), VectorTy, nullptr,
                                  cast<CmpInst>(I)->getPredicate(), CostKind,
                                  I);
  }
  case Instruction::Store:
  case Instruction::Load: {
    ElementCount Width = VF;
    if (Width.isVector()) {
      InstWidening Decision = getWideningDecision(I, Width);
      assert(Decision != CM_Unknown &&
             "CM decision should be taken at this point");
      if (getWideningCost(I, VF) == InstructionCost::getInvalid())
        return InstructionCost::getInvalid();
      if (Decision == CM_Scalarize)
        Width = ElementCount::getFixed(1);
    }
    VectorTy = ToVectorTy(getLoadStoreType(I), Width);
    return getMemoryInstructionCost(I, VF);
  }
  case Instruction::BitCast:
    if (I->getType()->isPointerTy())
      return 0;
    [[fallthrough]];
  case Instruction::ZExt:
  case Instruction::SExt:
  case Instruction::FPToUI:
  case Instruction::FPToSI:
  case Instruction::FPExt:
  case Instruction::PtrToInt:
  case Instruction::IntToPtr:
  case Instruction::SIToFP:
  case Instruction::UIToFP:
  case Instruction::Trunc:
  case Instruction::FPTrunc: {
    // Computes the CastContextHint from a Load/Store instruction.
    auto ComputeCCH = [&](Instruction *I) -> TTI::CastContextHint {
      assert((isa<LoadInst>(I) || isa<StoreInst>(I)) &&
             "Expected a load or a store!");

      if (VF.isScalar() || !TheLoop->contains(I))
        return TTI::CastContextHint::Normal;

      switch (getWideningDecision(I, VF)) {
      case LoopVectorizationCostModel::CM_GatherScatter:
        return TTI::CastContextHint::GatherScatter;
      case LoopVectorizationCostModel::CM_Interleave:
        return TTI::CastContextHint::Interleave;
      case LoopVectorizationCostModel::CM_Scalarize:
      case LoopVectorizationCostModel::CM_Widen:
        return Legal->isMaskRequired(I) ? TTI::CastContextHint::Masked
                                        : TTI::CastContextHint::Normal;
      case LoopVectorizationCostModel::CM_Widen_Reverse:
        return TTI::CastContextHint::Reversed;
      case LoopVectorizationCostModel::CM_Unknown:
        llvm_unreachable("Instr did not go through cost modelling?");
      case LoopVectorizationCostModel::CM_VectorCall:
      case LoopVectorizationCostModel::CM_IntrinsicCall:
        llvm_unreachable_internal("Instr has invalid widening decision");
      }

      llvm_unreachable("Unhandled case!");
    };

    unsigned Opcode = I->getOpcode();
    TTI::CastContextHint CCH = TTI::CastContextHint::None;
    // For Trunc, the context is the only user, which must be a StoreInst.
    if (Opcode == Instruction::Trunc || Opcode == Instruction::FPTrunc) {
      if (I->hasOneUse())
        if (StoreInst *Store = dyn_cast<StoreInst>(*I->user_begin()))
          CCH = ComputeCCH(Store);
    }
    // For Z/Sext, the context is the operand, which must be a LoadInst.
    else if (Opcode == Instruction::ZExt || Opcode == Instruction::SExt ||
             Opcode == Instruction::FPExt) {
      if (LoadInst *Load = dyn_cast<LoadInst>(I->getOperand(0)))
        CCH = ComputeCCH(Load);
    }

    // We optimize the truncation of induction variables having constant
    // integer steps. The cost of these truncations is the same as the scalar
    // operation.
    if (isOptimizableIVTruncate(I, VF)) {
      auto *Trunc = cast<TruncInst>(I);
      return TTI.getCastInstrCost(Instruction::Trunc, Trunc->getDestTy(),
                                  Trunc->getSrcTy(), CCH, CostKind, Trunc);
    }

    // Detect reduction patterns
    if (auto RedCost = getReductionPatternCost(I, VF, VectorTy, CostKind))
      return *RedCost;

    Type *SrcScalarTy = I->getOperand(0)->getType();
    Instruction *Op0AsInstruction = dyn_cast<Instruction>(I->getOperand(0));
    if (canTruncateToMinimalBitwidth(Op0AsInstruction, VF))
      SrcScalarTy =
          IntegerType::get(SrcScalarTy->getContext(), MinBWs[Op0AsInstruction]);
    Type *SrcVecTy =
        VectorTy->isVectorTy() ? ToVectorTy(SrcScalarTy, VF) : SrcScalarTy;

    return TTI.getCastInstrCost(Opcode, VectorTy, SrcVecTy, CCH, CostKind, I);
  }
  case Instruction::Call:
    return getVectorCallCost(cast<CallInst>(I), VF);
  case Instruction::ExtractValue:
    return TTI.getInstructionCost(I, TTI::TCK_RecipThroughput);
  case Instruction::Alloca:
    // We cannot easily widen alloca to a scalable alloca, as
    // the result would need to be a vector of pointers.
    if (VF.isScalable())
      return InstructionCost::getInvalid();
    [[fallthrough]];
  default:
    // This opcode is unknown. Assume that it is the same as 'mul'.
    return TTI.getArithmeticInstrCost(Instruction::Mul, VectorTy, CostKind);
  } // end of switch.
}

void LoopVectorizationCostModel::collectValuesToIgnore() {
  // Ignore ephemeral values.
  CodeMetrics::collectEphemeralValues(TheLoop, AC, ValuesToIgnore);

  // Find all stores to invariant variables. Since they are going to sink
  // outside the loop we do not need calculate cost for them.
  for (BasicBlock *BB : TheLoop->blocks())
    for (Instruction &I : *BB) {
      StoreInst *SI;
      if ((SI = dyn_cast<StoreInst>(&I)) &&
          Legal->isInvariantAddressOfReduction(SI->getPointerOperand()))
        ValuesToIgnore.insert(&I);
    }

  // Ignore type-promoting instructions we identified during reduction
  // detection.
  for (const auto &Reduction : Legal->getReductionVars()) {
    const RecurrenceDescriptor &RedDes = Reduction.second;
    const SmallPtrSetImpl<Instruction *> &Casts = RedDes.getCastInsts();
    VecValuesToIgnore.insert(Casts.begin(), Casts.end());
  }
  // Ignore type-casting instructions we identified during induction
  // detection.
  for (const auto &Induction : Legal->getInductionVars()) {
    const InductionDescriptor &IndDes = Induction.second;
    const SmallVectorImpl<Instruction *> &Casts = IndDes.getCastInsts();
    VecValuesToIgnore.insert(Casts.begin(), Casts.end());
  }
}

void LoopVectorizationCostModel::collectInLoopReductions() {
  for (const auto &Reduction : Legal->getReductionVars()) {
    PHINode *Phi = Reduction.first;
    const RecurrenceDescriptor &RdxDesc = Reduction.second;

    // We don't collect reductions that are type promoted (yet).
    if (RdxDesc.getRecurrenceType() != Phi->getType())
      continue;

    // If the target would prefer this reduction to happen "in-loop", then we
    // want to record it as such.
    unsigned Opcode = RdxDesc.getOpcode();
    if (!PreferInLoopReductions && !useOrderedReductions(RdxDesc) &&
        !TTI.preferInLoopReduction(Opcode, Phi->getType(),
                                   TargetTransformInfo::ReductionFlags()))
      continue;

    // Check that we can correctly put the reductions into the loop, by
    // finding the chain of operations that leads from the phi to the loop
    // exit value.
    SmallVector<Instruction *, 4> ReductionOperations =
        RdxDesc.getReductionOpChain(Phi, TheLoop);
    bool InLoop = !ReductionOperations.empty();

    if (InLoop) {
      InLoopReductions.insert(Phi);
      // Add the elements to InLoopReductionImmediateChains for cost modelling.
      Instruction *LastChain = Phi;
      for (auto *I : ReductionOperations) {
        InLoopReductionImmediateChains[I] = LastChain;
        LastChain = I;
      }
    }
    LLVM_DEBUG(dbgs() << "LV: Using " << (InLoop ? "inloop" : "out of loop")
                      << " reduction for phi: " << *Phi << "\n");
  }
}

VPValue *VPBuilder::createICmp(CmpInst::Predicate Pred, VPValue *A, VPValue *B,
                               DebugLoc DL, const Twine &Name) {
  assert(Pred >= CmpInst::FIRST_ICMP_PREDICATE &&
         Pred <= CmpInst::LAST_ICMP_PREDICATE && "invalid predicate");
  return tryInsertInstruction(
      new VPInstruction(Instruction::ICmp, Pred, A, B, DL, Name));
}

// This function will select a scalable VF if the target supports scalable
// vectors and a fixed one otherwise.
// TODO: we could return a pair of values that specify the max VF and
// min VF, to be used in `buildVPlans(MinVF, MaxVF)` instead of
// `buildVPlans(VF, VF)`. We cannot do it because VPLAN at the moment
// doesn't have a cost model that can choose which plan to execute if
// more than one is generated.
static ElementCount determineVPlanVF(const TargetTransformInfo &TTI,
                                     LoopVectorizationCostModel &CM) {
  unsigned WidestType;
  std::tie(std::ignore, WidestType) = CM.getSmallestAndWidestTypes();

  TargetTransformInfo::RegisterKind RegKind =
      TTI.enableScalableVectorization()
          ? TargetTransformInfo::RGK_ScalableVector
          : TargetTransformInfo::RGK_FixedWidthVector;

  TypeSize RegSize = TTI.getRegisterBitWidth(RegKind);
  unsigned N = RegSize.getKnownMinValue() / WidestType;
  return ElementCount::get(N, RegSize.isScalable());
}

VectorizationFactor
LoopVectorizationPlanner::planInVPlanNativePath(ElementCount UserVF) {
  ElementCount VF = UserVF;
  // Outer loop handling: They may require CFG and instruction level
  // transformations before even evaluating whether vectorization is profitable.
  // Since we cannot modify the incoming IR, we need to build VPlan upfront in
  // the vectorization pipeline.
  if (!OrigLoop->isInnermost()) {
    // If the user doesn't provide a vectorization factor, determine a
    // reasonable one.
    if (UserVF.isZero()) {
      VF = determineVPlanVF(TTI, CM);
      LLVM_DEBUG(dbgs() << "LV: VPlan computed VF " << VF << ".\n");

      // Make sure we have a VF > 1 for stress testing.
      if (VPlanBuildStressTest && (VF.isScalar() || VF.isZero())) {
        LLVM_DEBUG(dbgs() << "LV: VPlan stress testing: "
                          << "overriding computed VF.\n");
        VF = ElementCount::getFixed(4);
      }
    } else if (UserVF.isScalable() && !TTI.supportsScalableVectors() &&
               !ForceTargetSupportsScalableVectors) {
      LLVM_DEBUG(dbgs() << "LV: Not vectorizing. Scalable VF requested, but "
                        << "not supported by the target.\n");
      reportVectorizationFailure(
          "Scalable vectorization requested but not supported by the target",
          "the scalable user-specified vectorization width for outer-loop "
          "vectorization cannot be used because the target does not support "
          "scalable vectors.",
          "ScalableVFUnfeasible", ORE, OrigLoop);
      return VectorizationFactor::Disabled();
    }
    assert(EnableVPlanNativePath && "VPlan-native path is not enabled.");
    assert(isPowerOf2_32(VF.getKnownMinValue()) &&
           "VF needs to be a power of two");
    LLVM_DEBUG(dbgs() << "LV: Using " << (!UserVF.isZero() ? "user " : "")
                      << "VF " << VF << " to build VPlans.\n");
    buildVPlans(VF, VF);

    // For VPlan build stress testing, we bail out after VPlan construction.
    if (VPlanBuildStressTest)
      return VectorizationFactor::Disabled();

    return {VF, 0 /*Cost*/, 0 /* ScalarCost */};
  }

  LLVM_DEBUG(
      dbgs() << "LV: Not vectorizing. Inner loops aren't supported in the "
                "VPlan-native path.\n");
  return VectorizationFactor::Disabled();
}

std::optional<VectorizationFactor>
LoopVectorizationPlanner::plan(ElementCount UserVF, unsigned UserIC) {
  assert(OrigLoop->isInnermost() && "Inner loop expected.");
  CM.collectValuesToIgnore();
  CM.collectElementTypesForWidening();

  FixedScalableVFPair MaxFactors = CM.computeMaxVF(UserVF, UserIC);
  if (!MaxFactors) // Cases that should not to be vectorized nor interleaved.
    return std::nullopt;

  // Invalidate interleave groups if all blocks of loop will be predicated.
  if (CM.blockNeedsPredicationForAnyReason(OrigLoop->getHeader()) &&
      !useMaskedInterleavedAccesses(TTI)) {
    LLVM_DEBUG(
        dbgs()
        << "LV: Invalidate all interleaved groups due to fold-tail by masking "
           "which requires masked-interleaved support.\n");
    if (CM.InterleaveInfo.invalidateGroups())
      // Invalidating interleave groups also requires invalidating all decisions
      // based on them, which includes widening decisions and uniform and scalar
      // values.
      CM.invalidateCostModelingDecisions();
  }

  ElementCount MaxUserVF =
      UserVF.isScalable() ? MaxFactors.ScalableVF : MaxFactors.FixedVF;
  bool UserVFIsLegal = ElementCount::isKnownLE(UserVF, MaxUserVF);
  if (!UserVF.isZero() && UserVFIsLegal) {
    assert(isPowerOf2_32(UserVF.getKnownMinValue()) &&
           "VF needs to be a power of two");
    // Collect the instructions (and their associated costs) that will be more
    // profitable to scalarize.
    CM.collectInLoopReductions();
    if (CM.selectUserVectorizationFactor(UserVF)) {
      LLVM_DEBUG(dbgs() << "LV: Using user VF " << UserVF << ".\n");
      buildVPlansWithVPRecipes(UserVF, UserVF);
      if (!hasPlanWithVF(UserVF)) {
        LLVM_DEBUG(dbgs() << "LV: No VPlan could be built for " << UserVF
                          << ".\n");
        return std::nullopt;
      }

      LLVM_DEBUG(printPlans(dbgs()));
      return {{UserVF, 0, 0}};
    } else
      reportVectorizationInfo("UserVF ignored because of invalid costs.",
                              "InvalidCost", ORE, OrigLoop);
  }

  // Populate the set of Vectorization Factor Candidates.
  ElementCountSet VFCandidates;
  for (auto VF = ElementCount::getFixed(1);
       ElementCount::isKnownLE(VF, MaxFactors.FixedVF); VF *= 2)
    VFCandidates.insert(VF);
  for (auto VF = ElementCount::getScalable(1);
       ElementCount::isKnownLE(VF, MaxFactors.ScalableVF); VF *= 2)
    VFCandidates.insert(VF);

  CM.collectInLoopReductions();
  for (const auto &VF : VFCandidates) {
    // Collect Uniform and Scalar instructions after vectorization with VF.
    CM.collectUniformsAndScalars(VF);

    // Collect the instructions (and their associated costs) that will be more
    // profitable to scalarize.
    if (VF.isVector())
      CM.collectInstsToScalarize(VF);
  }

  buildVPlansWithVPRecipes(ElementCount::getFixed(1), MaxFactors.FixedVF);
  buildVPlansWithVPRecipes(ElementCount::getScalable(1), MaxFactors.ScalableVF);

  LLVM_DEBUG(printPlans(dbgs()));
  if (!MaxFactors.hasVector())
    return VectorizationFactor::Disabled();

  // Select the optimal vectorization factor.
  VectorizationFactor VF = selectVectorizationFactor(VFCandidates);
  assert((VF.Width.isScalar() || VF.ScalarCost > 0) && "when vectorizing, the scalar cost must be non-zero.");
  if (!hasPlanWithVF(VF.Width)) {
    LLVM_DEBUG(dbgs() << "LV: No VPlan could be built for " << VF.Width
                      << ".\n");
    return std::nullopt;
  }
  return VF;
}

VPlan &LoopVectorizationPlanner::getBestPlanFor(ElementCount VF) const {
  assert(count_if(VPlans,
                  [VF](const VPlanPtr &Plan) { return Plan->hasVF(VF); }) ==
             1 &&
         "Best VF has not a single VPlan.");

  for (const VPlanPtr &Plan : VPlans) {
    if (Plan->hasVF(VF))
      return *Plan.get();
  }
  llvm_unreachable("No plan found!");
}

static void AddRuntimeUnrollDisableMetaData(Loop *L) {
  SmallVector<Metadata *, 4> MDs;
  // Reserve first location for self reference to the LoopID metadata node.
  MDs.push_back(nullptr);
  bool IsUnrollMetadata = false;
  MDNode *LoopID = L->getLoopID();
  if (LoopID) {
    // First find existing loop unrolling disable metadata.
    for (unsigned i = 1, ie = LoopID->getNumOperands(); i < ie; ++i) {
      auto *MD = dyn_cast<MDNode>(LoopID->getOperand(i));
      if (MD) {
        const auto *S = dyn_cast<MDString>(MD->getOperand(0));
        IsUnrollMetadata =
            S && S->getString().starts_with("llvm.loop.unroll.disable");
      }
      MDs.push_back(LoopID->getOperand(i));
    }
  }

  if (!IsUnrollMetadata) {
    // Add runtime unroll disable metadata.
    LLVMContext &Context = L->getHeader()->getContext();
    SmallVector<Metadata *, 1> DisableOperands;
    DisableOperands.push_back(
        MDString::get(Context, "llvm.loop.unroll.runtime.disable"));
    MDNode *DisableNode = MDNode::get(Context, DisableOperands);
    MDs.push_back(DisableNode);
    MDNode *NewLoopID = MDNode::get(Context, MDs);
    // Set operand 0 to refer to the loop id itself.
    NewLoopID->replaceOperandWith(0, NewLoopID);
    L->setLoopID(NewLoopID);
  }
}

// Check if \p RedResult is a ComputeReductionResult instruction, and if it is
// create a merge phi node for it and add it to \p ReductionResumeValues.
static void createAndCollectMergePhiForReduction(
    VPInstruction *RedResult,
    DenseMap<const RecurrenceDescriptor *, Value *> &ReductionResumeValues,
    VPTransformState &State, Loop *OrigLoop, BasicBlock *LoopMiddleBlock,
    bool VectorizingEpilogue) {
  if (!RedResult ||
      RedResult->getOpcode() != VPInstruction::ComputeReductionResult)
    return;

  auto *PhiR = cast<VPReductionPHIRecipe>(RedResult->getOperand(0));
  const RecurrenceDescriptor &RdxDesc = PhiR->getRecurrenceDescriptor();

  Value *FinalValue =
      State.get(RedResult, VPIteration(State.UF - 1, VPLane::getFirstLane()));
  auto *ResumePhi =
      dyn_cast<PHINode>(PhiR->getStartValue()->getUnderlyingValue());
  if (VectorizingEpilogue && RecurrenceDescriptor::isAnyOfRecurrenceKind(
                                 RdxDesc.getRecurrenceKind())) {
    auto *Cmp = cast<ICmpInst>(PhiR->getStartValue()->getUnderlyingValue());
    assert(Cmp->getPredicate() == CmpInst::ICMP_NE);
    assert(Cmp->getOperand(1) == RdxDesc.getRecurrenceStartValue());
    ResumePhi = cast<PHINode>(Cmp->getOperand(0));
  }
  assert((!VectorizingEpilogue || ResumePhi) &&
         "when vectorizing the epilogue loop, we need a resume phi from main "
         "vector loop");

  // TODO: bc.merge.rdx should not be created here, instead it should be
  // modeled in VPlan.
  BasicBlock *LoopScalarPreHeader = OrigLoop->getLoopPreheader();
  // Create a phi node that merges control-flow from the backedge-taken check
  // block and the middle block.
  auto *BCBlockPhi =
      PHINode::Create(FinalValue->getType(), 2, "bc.merge.rdx",
                      LoopScalarPreHeader->getTerminator()->getIterator());

  // If we are fixing reductions in the epilogue loop then we should already
  // have created a bc.merge.rdx Phi after the main vector body. Ensure that
  // we carry over the incoming values correctly.
  for (auto *Incoming : predecessors(LoopScalarPreHeader)) {
    if (Incoming == LoopMiddleBlock)
      BCBlockPhi->addIncoming(FinalValue, Incoming);
    else if (ResumePhi && is_contained(ResumePhi->blocks(), Incoming))
      BCBlockPhi->addIncoming(ResumePhi->getIncomingValueForBlock(Incoming),
                              Incoming);
    else
      BCBlockPhi->addIncoming(RdxDesc.getRecurrenceStartValue(), Incoming);
  }

  auto *OrigPhi = cast<PHINode>(PhiR->getUnderlyingValue());
  // TODO: This fixup should instead be modeled in VPlan.
  // Fix the scalar loop reduction variable with the incoming reduction sum
  // from the vector body and from the backedge value.
  int IncomingEdgeBlockIdx =
      OrigPhi->getBasicBlockIndex(OrigLoop->getLoopLatch());
  assert(IncomingEdgeBlockIdx >= 0 && "Invalid block index");
  // Pick the other block.
  int SelfEdgeBlockIdx = (IncomingEdgeBlockIdx ? 0 : 1);
  OrigPhi->setIncomingValue(SelfEdgeBlockIdx, BCBlockPhi);
  Instruction *LoopExitInst = RdxDesc.getLoopExitInstr();
  OrigPhi->setIncomingValue(IncomingEdgeBlockIdx, LoopExitInst);

  ReductionResumeValues[&RdxDesc] = BCBlockPhi;
}

std::pair<DenseMap<const SCEV *, Value *>,
          DenseMap<const RecurrenceDescriptor *, Value *>>
LoopVectorizationPlanner::executePlan(
    ElementCount BestVF, unsigned BestUF, VPlan &BestVPlan,
    InnerLoopVectorizer &ILV, DominatorTree *DT, bool IsEpilogueVectorization,
    const DenseMap<const SCEV *, Value *> *ExpandedSCEVs) {
  assert(BestVPlan.hasVF(BestVF) &&
         "Trying to execute plan with unsupported VF");
  assert(BestVPlan.hasUF(BestUF) &&
         "Trying to execute plan with unsupported UF");
  assert(
      (IsEpilogueVectorization || !ExpandedSCEVs) &&
      "expanded SCEVs to reuse can only be used during epilogue vectorization");

  if (!IsEpilogueVectorization)
    VPlanTransforms::optimizeForVFAndUF(BestVPlan, BestVF, BestUF, PSE);

  LLVM_DEBUG(dbgs() << "Executing best plan with VF=" << BestVF
                    << ", UF=" << BestUF << '\n');
  BestVPlan.setName("Final VPlan");
  LLVM_DEBUG(BestVPlan.dump());

  // Perform the actual loop transformation.
  VPTransformState State(BestVF, BestUF, LI, DT, ILV.Builder, &ILV, &BestVPlan,
                         OrigLoop->getHeader()->getContext());

  // 0. Generate SCEV-dependent code into the preheader, including TripCount,
  // before making any changes to the CFG.
  if (!BestVPlan.getPreheader()->empty()) {
    State.CFG.PrevBB = OrigLoop->getLoopPreheader();
    State.Builder.SetInsertPoint(OrigLoop->getLoopPreheader()->getTerminator());
    BestVPlan.getPreheader()->execute(&State);
  }
  if (!ILV.getTripCount())
    ILV.setTripCount(State.get(BestVPlan.getTripCount(), {0, 0}));
  else
    assert(IsEpilogueVectorization && "should only re-use the existing trip "
                                      "count during epilogue vectorization");

  // 1. Set up the skeleton for vectorization, including vector pre-header and
  // middle block. The vector loop is created during VPlan execution.
  Value *CanonicalIVStartValue;
  std::tie(State.CFG.PrevBB, CanonicalIVStartValue) =
      ILV.createVectorizedLoopSkeleton(ExpandedSCEVs ? *ExpandedSCEVs
                                                     : State.ExpandedSCEVs);

  // Only use noalias metadata when using memory checks guaranteeing no overlap
  // across all iterations.
  const LoopAccessInfo *LAI = ILV.Legal->getLAI();
  std::unique_ptr<LoopVersioning> LVer = nullptr;
  if (LAI && !LAI->getRuntimePointerChecking()->getChecks().empty() &&
      !LAI->getRuntimePointerChecking()->getDiffChecks()) {

    //  We currently don't use LoopVersioning for the actual loop cloning but we
    //  still use it to add the noalias metadata.
    //  TODO: Find a better way to re-use LoopVersioning functionality to add
    //        metadata.
    LVer = std::make_unique<LoopVersioning>(
        *LAI, LAI->getRuntimePointerChecking()->getChecks(), OrigLoop, LI, DT,
        PSE.getSE());
    State.LVer = &*LVer;
    State.LVer->prepareNoAliasMetadata();
  }

  ILV.printDebugTracesAtStart();

  //===------------------------------------------------===//
  //
  // Notice: any optimization or new instruction that go
  // into the code below should also be implemented in
  // the cost-model.
  //
  //===------------------------------------------------===//

  // 2. Copy and widen instructions from the old loop into the new loop.
  BestVPlan.prepareToExecute(ILV.getTripCount(),
                             ILV.getOrCreateVectorTripCount(nullptr),
                             CanonicalIVStartValue, State);

  BestVPlan.execute(&State);

  // 2.5 Collect reduction resume values.
  DenseMap<const RecurrenceDescriptor *, Value *> ReductionResumeValues;
  auto *ExitVPBB =
      cast<VPBasicBlock>(BestVPlan.getVectorLoopRegion()->getSingleSuccessor());
  for (VPRecipeBase &R : *ExitVPBB) {
    createAndCollectMergePhiForReduction(
        dyn_cast<VPInstruction>(&R), ReductionResumeValues, State, OrigLoop,
        State.CFG.VPBB2IRBB[ExitVPBB], ExpandedSCEVs);
  }

  // 2.6. Maintain Loop Hints
  // Keep all loop hints from the original loop on the vector loop (we'll
  // replace the vectorizer-specific hints below).
  MDNode *OrigLoopID = OrigLoop->getLoopID();

  std::optional<MDNode *> VectorizedLoopID =
      makeFollowupLoopID(OrigLoopID, {LLVMLoopVectorizeFollowupAll,
                                      LLVMLoopVectorizeFollowupVectorized});

  VPBasicBlock *HeaderVPBB =
      BestVPlan.getVectorLoopRegion()->getEntryBasicBlock();
  Loop *L = LI->getLoopFor(State.CFG.VPBB2IRBB[HeaderVPBB]);
  if (VectorizedLoopID)
    L->setLoopID(*VectorizedLoopID);
  else {
    // Keep all loop hints from the original loop on the vector loop (we'll
    // replace the vectorizer-specific hints below).
    if (MDNode *LID = OrigLoop->getLoopID())
      L->setLoopID(LID);

    LoopVectorizeHints Hints(L, true, *ORE);
    Hints.setAlreadyVectorized();
  }
  TargetTransformInfo::UnrollingPreferences UP;
  TTI.getUnrollingPreferences(L, *PSE.getSE(), UP, ORE);
  if (!UP.UnrollVectorizedLoop || CanonicalIVStartValue)
    AddRuntimeUnrollDisableMetaData(L);

  // 3. Fix the vectorized code: take care of header phi's, live-outs,
  //    predication, updating analyses.
  ILV.fixVectorizedLoop(State, BestVPlan);

  ILV.printDebugTracesAtEnd();

  return {State.ExpandedSCEVs, ReductionResumeValues};
}

#if !defined(NDEBUG) || defined(LLVM_ENABLE_DUMP)
void LoopVectorizationPlanner::printPlans(raw_ostream &O) {
  for (const auto &Plan : VPlans)
    if (PrintVPlansInDotFormat)
      Plan->printDOT(O);
    else
      Plan->print(O);
}
#endif

//===--------------------------------------------------------------------===//
// EpilogueVectorizerMainLoop
//===--------------------------------------------------------------------===//

/// This function is partially responsible for generating the control flow
/// depicted in https://llvm.org/docs/Vectorizers.html#epilogue-vectorization.
std::pair<BasicBlock *, Value *>
EpilogueVectorizerMainLoop::createEpilogueVectorizedLoopSkeleton(
    const SCEV2ValueTy &ExpandedSCEVs) {
  createVectorLoopSkeleton("");

  // Generate the code to check the minimum iteration count of the vector
  // epilogue (see below).
  EPI.EpilogueIterationCountCheck =
      emitIterationCountCheck(LoopScalarPreHeader, true);
  EPI.EpilogueIterationCountCheck->setName("iter.check");

  // Generate the code to check any assumptions that we've made for SCEV
  // expressions.
  EPI.SCEVSafetyCheck = emitSCEVChecks(LoopScalarPreHeader);

  // Generate the code that checks at runtime if arrays overlap. We put the
  // checks into a separate block to make the more common case of few elements
  // faster.
  EPI.MemSafetyCheck = emitMemRuntimeChecks(LoopScalarPreHeader);

  // Generate the iteration count check for the main loop, *after* the check
  // for the epilogue loop, so that the path-length is shorter for the case
  // that goes directly through the vector epilogue. The longer-path length for
  // the main loop is compensated for, by the gain from vectorizing the larger
  // trip count. Note: the branch will get updated later on when we vectorize
  // the epilogue.
  EPI.MainLoopIterationCountCheck =
      emitIterationCountCheck(LoopScalarPreHeader, false);

  // Generate the induction variable.
  EPI.VectorTripCount = getOrCreateVectorTripCount(LoopVectorPreHeader);

  // Skip induction resume value creation here because they will be created in
  // the second pass for the scalar loop. The induction resume values for the
  // inductions in the epilogue loop are created before executing the plan for
  // the epilogue loop.

  return {completeLoopSkeleton(), nullptr};
}

void EpilogueVectorizerMainLoop::printDebugTracesAtStart() {
  LLVM_DEBUG({
    dbgs() << "Create Skeleton for epilogue vectorized loop (first pass)\n"
           << "Main Loop VF:" << EPI.MainLoopVF
           << ", Main Loop UF:" << EPI.MainLoopUF
           << ", Epilogue Loop VF:" << EPI.EpilogueVF
           << ", Epilogue Loop UF:" << EPI.EpilogueUF << "\n";
  });
}

void EpilogueVectorizerMainLoop::printDebugTracesAtEnd() {
  DEBUG_WITH_TYPE(VerboseDebug, {
    dbgs() << "intermediate fn:\n"
           << *OrigLoop->getHeader()->getParent() << "\n";
  });
}

BasicBlock *
EpilogueVectorizerMainLoop::emitIterationCountCheck(BasicBlock *Bypass,
                                                    bool ForEpilogue) {
  assert(Bypass && "Expected valid bypass basic block.");
  ElementCount VFactor = ForEpilogue ? EPI.EpilogueVF : VF;
  unsigned UFactor = ForEpilogue ? EPI.EpilogueUF : UF;
  Value *Count = getTripCount();
  // Reuse existing vector loop preheader for TC checks.
  // Note that new preheader block is generated for vector loop.
  BasicBlock *const TCCheckBlock = LoopVectorPreHeader;
  IRBuilder<> Builder(TCCheckBlock->getTerminator());

  // Generate code to check if the loop's trip count is less than VF * UF of the
  // main vector loop.
  auto P = Cost->requiresScalarEpilogue(ForEpilogue ? EPI.EpilogueVF.isVector()
                                                    : VF.isVector())
               ? ICmpInst::ICMP_ULE
               : ICmpInst::ICMP_ULT;

  Value *CheckMinIters = Builder.CreateICmp(
      P, Count, createStepForVF(Builder, Count->getType(), VFactor, UFactor),
      "min.iters.check");

  if (!ForEpilogue)
    TCCheckBlock->setName("vector.main.loop.iter.check");

  // Create new preheader for vector loop.
  LoopVectorPreHeader = SplitBlock(TCCheckBlock, TCCheckBlock->getTerminator(),
                                   DT, LI, nullptr, "vector.ph");

  if (ForEpilogue) {
    assert(DT->properlyDominates(DT->getNode(TCCheckBlock),
                                 DT->getNode(Bypass)->getIDom()) &&
           "TC check is expected to dominate Bypass");

    // Update dominator for Bypass & LoopExit.
    DT->changeImmediateDominator(Bypass, TCCheckBlock);
    if (!Cost->requiresScalarEpilogue(EPI.EpilogueVF.isVector()))
      // For loops with multiple exits, there's no edge from the middle block
      // to exit blocks (as the epilogue must run) and thus no need to update
      // the immediate dominator of the exit blocks.
      DT->changeImmediateDominator(LoopExitBlock, TCCheckBlock);

    LoopBypassBlocks.push_back(TCCheckBlock);

    // Save the trip count so we don't have to regenerate it in the
    // vec.epilog.iter.check. This is safe to do because the trip count
    // generated here dominates the vector epilog iter check.
    EPI.TripCount = Count;
  }

  BranchInst &BI =
      *BranchInst::Create(Bypass, LoopVectorPreHeader, CheckMinIters);
  if (hasBranchWeightMD(*OrigLoop->getLoopLatch()->getTerminator()))
    setBranchWeights(BI, MinItersBypassWeights);
  ReplaceInstWithInst(TCCheckBlock->getTerminator(), &BI);

  return TCCheckBlock;
}

//===--------------------------------------------------------------------===//
// EpilogueVectorizerEpilogueLoop
//===--------------------------------------------------------------------===//

/// This function is partially responsible for generating the control flow
/// depicted in https://llvm.org/docs/Vectorizers.html#epilogue-vectorization.
std::pair<BasicBlock *, Value *>
EpilogueVectorizerEpilogueLoop::createEpilogueVectorizedLoopSkeleton(
    const SCEV2ValueTy &ExpandedSCEVs) {
  createVectorLoopSkeleton("vec.epilog.");

  // Now, compare the remaining count and if there aren't enough iterations to
  // execute the vectorized epilogue skip to the scalar part.
  LoopVectorPreHeader->setName("vec.epilog.ph");
  BasicBlock *VecEpilogueIterationCountCheck =
      SplitBlock(LoopVectorPreHeader, LoopVectorPreHeader->begin(), DT, LI,
                 nullptr, "vec.epilog.iter.check", true);
  emitMinimumVectorEpilogueIterCountCheck(LoopScalarPreHeader,
                                          VecEpilogueIterationCountCheck);

  // Adjust the control flow taking the state info from the main loop
  // vectorization into account.
  assert(EPI.MainLoopIterationCountCheck && EPI.EpilogueIterationCountCheck &&
         "expected this to be saved from the previous pass.");
  EPI.MainLoopIterationCountCheck->getTerminator()->replaceUsesOfWith(
      VecEpilogueIterationCountCheck, LoopVectorPreHeader);

  DT->changeImmediateDominator(LoopVectorPreHeader,
                               EPI.MainLoopIterationCountCheck);

  EPI.EpilogueIterationCountCheck->getTerminator()->replaceUsesOfWith(
      VecEpilogueIterationCountCheck, LoopScalarPreHeader);

  if (EPI.SCEVSafetyCheck)
    EPI.SCEVSafetyCheck->getTerminator()->replaceUsesOfWith(
        VecEpilogueIterationCountCheck, LoopScalarPreHeader);
  if (EPI.MemSafetyCheck)
    EPI.MemSafetyCheck->getTerminator()->replaceUsesOfWith(
        VecEpilogueIterationCountCheck, LoopScalarPreHeader);

  DT->changeImmediateDominator(
      VecEpilogueIterationCountCheck,
      VecEpilogueIterationCountCheck->getSinglePredecessor());

  DT->changeImmediateDominator(LoopScalarPreHeader,
                               EPI.EpilogueIterationCountCheck);
  if (!Cost->requiresScalarEpilogue(EPI.EpilogueVF.isVector()))
    // If there is an epilogue which must run, there's no edge from the
    // middle block to exit blocks  and thus no need to update the immediate
    // dominator of the exit blocks.
    DT->changeImmediateDominator(LoopExitBlock,
                                 EPI.EpilogueIterationCountCheck);

  // Keep track of bypass blocks, as they feed start values to the induction and
  // reduction phis in the scalar loop preheader.
  if (EPI.SCEVSafetyCheck)
    LoopBypassBlocks.push_back(EPI.SCEVSafetyCheck);
  if (EPI.MemSafetyCheck)
    LoopBypassBlocks.push_back(EPI.MemSafetyCheck);
  LoopBypassBlocks.push_back(EPI.EpilogueIterationCountCheck);

  // The vec.epilog.iter.check block may contain Phi nodes from inductions or
  // reductions which merge control-flow from the latch block and the middle
  // block. Update the incoming values here and move the Phi into the preheader.
  SmallVector<PHINode *, 4> PhisInBlock;
  for (PHINode &Phi : VecEpilogueIterationCountCheck->phis())
    PhisInBlock.push_back(&Phi);

  for (PHINode *Phi : PhisInBlock) {
    Phi->moveBefore(LoopVectorPreHeader->getFirstNonPHI());
    Phi->replaceIncomingBlockWith(
        VecEpilogueIterationCountCheck->getSinglePredecessor(),
        VecEpilogueIterationCountCheck);

    // If the phi doesn't have an incoming value from the
    // EpilogueIterationCountCheck, we are done. Otherwise remove the incoming
    // value and also those from other check blocks. This is needed for
    // reduction phis only.
    if (none_of(Phi->blocks(), [&](BasicBlock *IncB) {
          return EPI.EpilogueIterationCountCheck == IncB;
        }))
      continue;
    Phi->removeIncomingValue(EPI.EpilogueIterationCountCheck);
    if (EPI.SCEVSafetyCheck)
      Phi->removeIncomingValue(EPI.SCEVSafetyCheck);
    if (EPI.MemSafetyCheck)
      Phi->removeIncomingValue(EPI.MemSafetyCheck);
  }

  // Generate a resume induction for the vector epilogue and put it in the
  // vector epilogue preheader
  Type *IdxTy = Legal->getWidestInductionType();
  PHINode *EPResumeVal = PHINode::Create(IdxTy, 2, "vec.epilog.resume.val");
  EPResumeVal->insertBefore(LoopVectorPreHeader->getFirstNonPHIIt());
  EPResumeVal->addIncoming(EPI.VectorTripCount, VecEpilogueIterationCountCheck);
  EPResumeVal->addIncoming(ConstantInt::get(IdxTy, 0),
                           EPI.MainLoopIterationCountCheck);

  // Generate induction resume values. These variables save the new starting
  // indexes for the scalar loop. They are used to test if there are any tail
  // iterations left once the vector loop has completed.
  // Note that when the vectorized epilogue is skipped due to iteration count
  // check, then the resume value for the induction variable comes from
  // the trip count of the main vector loop, hence passing the AdditionalBypass
  // argument.
  createInductionResumeValues(ExpandedSCEVs,
                              {VecEpilogueIterationCountCheck,
                               EPI.VectorTripCount} /* AdditionalBypass */);

  return {completeLoopSkeleton(), EPResumeVal};
}

BasicBlock *
EpilogueVectorizerEpilogueLoop::emitMinimumVectorEpilogueIterCountCheck(
    BasicBlock *Bypass, BasicBlock *Insert) {

  assert(EPI.TripCount &&
         "Expected trip count to have been safed in the first pass.");
  assert(
      (!isa<Instruction>(EPI.TripCount) ||
       DT->dominates(cast<Instruction>(EPI.TripCount)->getParent(), Insert)) &&
      "saved trip count does not dominate insertion point.");
  Value *TC = EPI.TripCount;
  IRBuilder<> Builder(Insert->getTerminator());
  Value *Count = Builder.CreateSub(TC, EPI.VectorTripCount, "n.vec.remaining");

  // Generate code to check if the loop's trip count is less than VF * UF of the
  // vector epilogue loop.
  auto P = Cost->requiresScalarEpilogue(EPI.EpilogueVF.isVector())
               ? ICmpInst::ICMP_ULE
               : ICmpInst::ICMP_ULT;

  Value *CheckMinIters =
      Builder.CreateICmp(P, Count,
                         createStepForVF(Builder, Count->getType(),
                                         EPI.EpilogueVF, EPI.EpilogueUF),
                         "min.epilog.iters.check");

  BranchInst &BI =
      *BranchInst::Create(Bypass, LoopVectorPreHeader, CheckMinIters);
  if (hasBranchWeightMD(*OrigLoop->getLoopLatch()->getTerminator())) {
    unsigned MainLoopStep = UF * VF.getKnownMinValue();
    unsigned EpilogueLoopStep =
        EPI.EpilogueUF * EPI.EpilogueVF.getKnownMinValue();
    // We assume the remaining `Count` is equally distributed in
    // [0, MainLoopStep)
    // So the probability for `Count < EpilogueLoopStep` should be
    // min(MainLoopStep, EpilogueLoopStep) / MainLoopStep
    unsigned EstimatedSkipCount = std::min(MainLoopStep, EpilogueLoopStep);
    const uint32_t Weights[] = {EstimatedSkipCount,
                                MainLoopStep - EstimatedSkipCount};
    setBranchWeights(BI, Weights);
  }
  ReplaceInstWithInst(Insert->getTerminator(), &BI);

  LoopBypassBlocks.push_back(Insert);
  return Insert;
}

void EpilogueVectorizerEpilogueLoop::printDebugTracesAtStart() {
  LLVM_DEBUG({
    dbgs() << "Create Skeleton for epilogue vectorized loop (second pass)\n"
           << "Epilogue Loop VF:" << EPI.EpilogueVF
           << ", Epilogue Loop UF:" << EPI.EpilogueUF << "\n";
  });
}

void EpilogueVectorizerEpilogueLoop::printDebugTracesAtEnd() {
  DEBUG_WITH_TYPE(VerboseDebug, {
    dbgs() << "final fn:\n" << *OrigLoop->getHeader()->getParent() << "\n";
  });
}

bool LoopVectorizationPlanner::getDecisionAndClampRange(
    const std::function<bool(ElementCount)> &Predicate, VFRange &Range) {
  assert(!Range.isEmpty() && "Trying to test an empty VF range.");
  bool PredicateAtRangeStart = Predicate(Range.Start);

  for (ElementCount TmpVF : VFRange(Range.Start * 2, Range.End))
    if (Predicate(TmpVF) != PredicateAtRangeStart) {
      Range.End = TmpVF;
      break;
    }

  return PredicateAtRangeStart;
}

/// Build VPlans for the full range of feasible VF's = {\p MinVF, 2 * \p MinVF,
/// 4 * \p MinVF, ..., \p MaxVF} by repeatedly building a VPlan for a sub-range
/// of VF's starting at a given VF and extending it as much as possible. Each
/// vectorization decision can potentially shorten this sub-range during
/// buildVPlan().
void LoopVectorizationPlanner::buildVPlans(ElementCount MinVF,
                                           ElementCount MaxVF) {
  auto MaxVFTimes2 = MaxVF * 2;
  for (ElementCount VF = MinVF; ElementCount::isKnownLT(VF, MaxVFTimes2);) {
    VFRange SubRange = {VF, MaxVFTimes2};
    VPlans.push_back(buildVPlan(SubRange));
    VF = SubRange.End;
  }
}

iterator_range<mapped_iterator<Use *, std::function<VPValue *(Value *)>>>
VPRecipeBuilder::mapToVPValues(User::op_range Operands) {
  std::function<VPValue *(Value *)> Fn = [this](Value *Op) {
    if (auto *I = dyn_cast<Instruction>(Op)) {
      if (auto *R = Ingredient2Recipe.lookup(I))
        return R->getVPSingleValue();
    }
    return Plan.getOrAddLiveIn(Op);
  };
  return map_range(Operands, Fn);
}

VPValue *VPRecipeBuilder::createEdgeMask(BasicBlock *Src, BasicBlock *Dst) {
  assert(is_contained(predecessors(Dst), Src) && "Invalid edge");

  // Look for cached value.
  std::pair<BasicBlock *, BasicBlock *> Edge(Src, Dst);
  EdgeMaskCacheTy::iterator ECEntryIt = EdgeMaskCache.find(Edge);
  if (ECEntryIt != EdgeMaskCache.end())
    return ECEntryIt->second;

  VPValue *SrcMask = getBlockInMask(Src);

  // The terminator has to be a branch inst!
  BranchInst *BI = dyn_cast<BranchInst>(Src->getTerminator());
  assert(BI && "Unexpected terminator found");

  if (!BI->isConditional() || BI->getSuccessor(0) == BI->getSuccessor(1))
    return EdgeMaskCache[Edge] = SrcMask;

  // If source is an exiting block, we know the exit edge is dynamically dead
  // in the vector loop, and thus we don't need to restrict the mask.  Avoid
  // adding uses of an otherwise potentially dead instruction.
  if (OrigLoop->isLoopExiting(Src))
    return EdgeMaskCache[Edge] = SrcMask;

  VPValue *EdgeMask = getVPValueOrAddLiveIn(BI->getCondition(), Plan);
  assert(EdgeMask && "No Edge Mask found for condition");

  if (BI->getSuccessor(0) != Dst)
    EdgeMask = Builder.createNot(EdgeMask, BI->getDebugLoc());

  if (SrcMask) { // Otherwise block in-mask is all-one, no need to AND.
    // The bitwise 'And' of SrcMask and EdgeMask introduces new UB if SrcMask
    // is false and EdgeMask is poison. Avoid that by using 'LogicalAnd'
    // instead which generates 'select i1 SrcMask, i1 EdgeMask, i1 false'.
    EdgeMask = Builder.createLogicalAnd(SrcMask, EdgeMask, BI->getDebugLoc());
  }

  return EdgeMaskCache[Edge] = EdgeMask;
}

VPValue *VPRecipeBuilder::getEdgeMask(BasicBlock *Src, BasicBlock *Dst) const {
  assert(is_contained(predecessors(Dst), Src) && "Invalid edge");

  // Look for cached value.
  std::pair<BasicBlock *, BasicBlock *> Edge(Src, Dst);
  EdgeMaskCacheTy::const_iterator ECEntryIt = EdgeMaskCache.find(Edge);
  assert(ECEntryIt != EdgeMaskCache.end() &&
         "looking up mask for edge which has not been created");
  return ECEntryIt->second;
}

void VPRecipeBuilder::createHeaderMask() {
  BasicBlock *Header = OrigLoop->getHeader();

  // When not folding the tail, use nullptr to model all-true mask.
  if (!CM.foldTailByMasking()) {
    BlockMaskCache[Header] = nullptr;
    return;
  }

  // Introduce the early-exit compare IV <= BTC to form header block mask.
  // This is used instead of IV < TC because TC may wrap, unlike BTC. Start by
  // constructing the desired canonical IV in the header block as its first
  // non-phi instructions.

  VPBasicBlock *HeaderVPBB = Plan.getVectorLoopRegion()->getEntryBasicBlock();
  auto NewInsertionPoint = HeaderVPBB->getFirstNonPhi();
  auto *IV = new VPWidenCanonicalIVRecipe(Plan.getCanonicalIV());
  HeaderVPBB->insert(IV, NewInsertionPoint);

  VPBuilder::InsertPointGuard Guard(Builder);
  Builder.setInsertPoint(HeaderVPBB, NewInsertionPoint);
  VPValue *BlockMask = nullptr;
  VPValue *BTC = Plan.getOrCreateBackedgeTakenCount();
  BlockMask = Builder.createICmp(CmpInst::ICMP_ULE, IV, BTC);
  BlockMaskCache[Header] = BlockMask;
}

VPValue *VPRecipeBuilder::getBlockInMask(BasicBlock *BB) const {
  // Return the cached value.
  BlockMaskCacheTy::const_iterator BCEntryIt = BlockMaskCache.find(BB);
  assert(BCEntryIt != BlockMaskCache.end() &&
         "Trying to access mask for block without one.");
  return BCEntryIt->second;
}

void VPRecipeBuilder::createBlockInMask(BasicBlock *BB) {
  assert(OrigLoop->contains(BB) && "Block is not a part of a loop");
  assert(BlockMaskCache.count(BB) == 0 && "Mask for block already computed");
  assert(OrigLoop->getHeader() != BB &&
         "Loop header must have cached block mask");

  // All-one mask is modelled as no-mask following the convention for masked
  // load/store/gather/scatter. Initialize BlockMask to no-mask.
  VPValue *BlockMask = nullptr;
  // This is the block mask. We OR all incoming edges.
  for (auto *Predecessor : predecessors(BB)) {
    VPValue *EdgeMask = createEdgeMask(Predecessor, BB);
    if (!EdgeMask) { // Mask of predecessor is all-one so mask of block is too.
      BlockMaskCache[BB] = EdgeMask;
      return;
    }

    if (!BlockMask) { // BlockMask has its initialized nullptr value.
      BlockMask = EdgeMask;
      continue;
    }

    BlockMask = Builder.createOr(BlockMask, EdgeMask, {});
  }

  BlockMaskCache[BB] = BlockMask;
}

VPWidenMemoryRecipe *
VPRecipeBuilder::tryToWidenMemory(Instruction *I, ArrayRef<VPValue *> Operands,
                                  VFRange &Range) {
  assert((isa<LoadInst>(I) || isa<StoreInst>(I)) &&
         "Must be called with either a load or store");

  auto willWiden = [&](ElementCount VF) -> bool {
    LoopVectorizationCostModel::InstWidening Decision =
        CM.getWideningDecision(I, VF);
    assert(Decision != LoopVectorizationCostModel::CM_Unknown &&
           "CM decision should be taken at this point.");
    if (Decision == LoopVectorizationCostModel::CM_Interleave)
      return true;
    if (CM.isScalarAfterVectorization(I, VF) ||
        CM.isProfitableToScalarize(I, VF))
      return false;
    return Decision != LoopVectorizationCostModel::CM_Scalarize;
  };

  if (!LoopVectorizationPlanner::getDecisionAndClampRange(willWiden, Range))
    return nullptr;

  VPValue *Mask = nullptr;
  if (Legal->isMaskRequired(I))
    Mask = getBlockInMask(I->getParent());

  // Determine if the pointer operand of the access is either consecutive or
  // reverse consecutive.
  LoopVectorizationCostModel::InstWidening Decision =
      CM.getWideningDecision(I, Range.Start);
  bool Reverse = Decision == LoopVectorizationCostModel::CM_Widen_Reverse;
  bool Consecutive =
      Reverse || Decision == LoopVectorizationCostModel::CM_Widen;

  VPValue *Ptr = isa<LoadInst>(I) ? Operands[0] : Operands[1];
  if (Consecutive) {
    auto *GEP = dyn_cast<GetElementPtrInst>(
        Ptr->getUnderlyingValue()->stripPointerCasts());
    auto *VectorPtr = new VPVectorPointerRecipe(
        Ptr, getLoadStoreType(I), Reverse, GEP ? GEP->isInBounds() : false,
        I->getDebugLoc());
    Builder.getInsertBlock()->appendRecipe(VectorPtr);
    Ptr = VectorPtr;
  }
  if (LoadInst *Load = dyn_cast<LoadInst>(I))
    return new VPWidenLoadRecipe(*Load, Ptr, Mask, Consecutive, Reverse,
                                 I->getDebugLoc());

  StoreInst *Store = cast<StoreInst>(I);
  return new VPWidenStoreRecipe(*Store, Ptr, Operands[0], Mask, Consecutive,
                                Reverse, I->getDebugLoc());
}

/// Creates a VPWidenIntOrFpInductionRecpipe for \p Phi. If needed, it will also
/// insert a recipe to expand the step for the induction recipe.
static VPWidenIntOrFpInductionRecipe *
createWidenInductionRecipes(PHINode *Phi, Instruction *PhiOrTrunc,
                            VPValue *Start, const InductionDescriptor &IndDesc,
                            VPlan &Plan, ScalarEvolution &SE, Loop &OrigLoop) {
  assert(IndDesc.getStartValue() ==
         Phi->getIncomingValueForBlock(OrigLoop.getLoopPreheader()));
  assert(SE.isLoopInvariant(IndDesc.getStep(), &OrigLoop) &&
         "step must be loop invariant");

  VPValue *Step =
      vputils::getOrCreateVPValueForSCEVExpr(Plan, IndDesc.getStep(), SE);
  if (auto *TruncI = dyn_cast<TruncInst>(PhiOrTrunc)) {
    return new VPWidenIntOrFpInductionRecipe(Phi, Start, Step, IndDesc, TruncI);
  }
  assert(isa<PHINode>(PhiOrTrunc) && "must be a phi node here");
  return new VPWidenIntOrFpInductionRecipe(Phi, Start, Step, IndDesc);
}

VPHeaderPHIRecipe *VPRecipeBuilder::tryToOptimizeInductionPHI(
    PHINode *Phi, ArrayRef<VPValue *> Operands, VFRange &Range) {

  // Check if this is an integer or fp induction. If so, build the recipe that
  // produces its scalar and vector values.
  if (auto *II = Legal->getIntOrFpInductionDescriptor(Phi))
    return createWidenInductionRecipes(Phi, Phi, Operands[0], *II, Plan,
                                       *PSE.getSE(), *OrigLoop);

  // Check if this is pointer induction. If so, build the recipe for it.
  if (auto *II = Legal->getPointerInductionDescriptor(Phi)) {
    VPValue *Step = vputils::getOrCreateVPValueForSCEVExpr(Plan, II->getStep(),
                                                           *PSE.getSE());
    return new VPWidenPointerInductionRecipe(
        Phi, Operands[0], Step, *II,
        LoopVectorizationPlanner::getDecisionAndClampRange(
            [&](ElementCount VF) {
              return CM.isScalarAfterVectorization(Phi, VF);
            },
            Range));
  }
  return nullptr;
}

VPWidenIntOrFpInductionRecipe *VPRecipeBuilder::tryToOptimizeInductionTruncate(
    TruncInst *I, ArrayRef<VPValue *> Operands, VFRange &Range) {
  // Optimize the special case where the source is a constant integer
  // induction variable. Notice that we can only optimize the 'trunc' case
  // because (a) FP conversions lose precision, (b) sext/zext may wrap, and
  // (c) other casts depend on pointer size.

  // Determine whether \p K is a truncation based on an induction variable that
  // can be optimized.
  auto isOptimizableIVTruncate =
      [&](Instruction *K) -> std::function<bool(ElementCount)> {
    return [=](ElementCount VF) -> bool {
      return CM.isOptimizableIVTruncate(K, VF);
    };
  };

  if (LoopVectorizationPlanner::getDecisionAndClampRange(
          isOptimizableIVTruncate(I), Range)) {

    auto *Phi = cast<PHINode>(I->getOperand(0));
    const InductionDescriptor &II = *Legal->getIntOrFpInductionDescriptor(Phi);
    VPValue *Start = Plan.getOrAddLiveIn(II.getStartValue());
    return createWidenInductionRecipes(Phi, I, Start, II, Plan, *PSE.getSE(),
                                       *OrigLoop);
  }
  return nullptr;
}

VPBlendRecipe *VPRecipeBuilder::tryToBlend(PHINode *Phi,
                                           ArrayRef<VPValue *> Operands) {
  unsigned NumIncoming = Phi->getNumIncomingValues();

  // We know that all PHIs in non-header blocks are converted into selects, so
  // we don't have to worry about the insertion order and we can just use the
  // builder. At this point we generate the predication tree. There may be
  // duplications since this is a simple recursive scan, but future
  // optimizations will clean it up.
  // TODO: At the moment the first mask is always skipped, but it would be
  // better to skip the most expensive mask.
  SmallVector<VPValue *, 2> OperandsWithMask;

  for (unsigned In = 0; In < NumIncoming; In++) {
    OperandsWithMask.push_back(Operands[In]);
    VPValue *EdgeMask =
        getEdgeMask(Phi->getIncomingBlock(In), Phi->getParent());
    if (!EdgeMask) {
      assert(In == 0 && "Both null and non-null edge masks found");
      assert(all_equal(Operands) &&
             "Distinct incoming values with one having a full mask");
      break;
    }
    if (In == 0)
      continue;
    OperandsWithMask.push_back(EdgeMask);
  }
  return new VPBlendRecipe(Phi, OperandsWithMask);
}

VPWidenCallRecipe *VPRecipeBuilder::tryToWidenCall(CallInst *CI,
                                                   ArrayRef<VPValue *> Operands,
                                                   VFRange &Range) {
  bool IsPredicated = LoopVectorizationPlanner::getDecisionAndClampRange(
      [this, CI](ElementCount VF) {
        return CM.isScalarWithPredication(CI, VF);
      },
      Range);

  if (IsPredicated)
    return nullptr;

  Intrinsic::ID ID = getVectorIntrinsicIDForCall(CI, TLI);
  if (ID && (ID == Intrinsic::assume || ID == Intrinsic::lifetime_end ||
             ID == Intrinsic::lifetime_start || ID == Intrinsic::sideeffect ||
             ID == Intrinsic::pseudoprobe ||
             ID == Intrinsic::experimental_noalias_scope_decl))
    return nullptr;

  SmallVector<VPValue *, 4> Ops(Operands.take_front(CI->arg_size()));
  Ops.push_back(Operands.back());

  // Is it beneficial to perform intrinsic call compared to lib call?
  bool ShouldUseVectorIntrinsic =
      ID && LoopVectorizationPlanner::getDecisionAndClampRange(
                [&](ElementCount VF) -> bool {
                  return CM.getCallWideningDecision(CI, VF).Kind ==
                         LoopVectorizationCostModel::CM_IntrinsicCall;
                },
                Range);
  if (ShouldUseVectorIntrinsic)
    return new VPWidenCallRecipe(CI, make_range(Ops.begin(), Ops.end()), ID,
                                 CI->getDebugLoc());

  Function *Variant = nullptr;
  std::optional<unsigned> MaskPos;
  // Is better to call a vectorized version of the function than to to scalarize
  // the call?
  auto ShouldUseVectorCall = LoopVectorizationPlanner::getDecisionAndClampRange(
      [&](ElementCount VF) -> bool {
        // The following case may be scalarized depending on the VF.
        // The flag shows whether we can use a usual Call for vectorized
        // version of the instruction.

        // If we've found a variant at a previous VF, then stop looking. A
        // vectorized variant of a function expects input in a certain shape
        // -- basically the number of input registers, the number of lanes
        // per register, and whether there's a mask required.
        // We store a pointer to the variant in the VPWidenCallRecipe, so
        // once we have an appropriate variant it's only valid for that VF.
        // This will force a different vplan to be generated for each VF that
        // finds a valid variant.
        if (Variant)
          return false;
        LoopVectorizationCostModel::CallWideningDecision Decision =
            CM.getCallWideningDecision(CI, VF);
        if (Decision.Kind == LoopVectorizationCostModel::CM_VectorCall) {
          Variant = Decision.Variant;
          MaskPos = Decision.MaskPos;
          return true;
        }

        return false;
      },
      Range);
  if (ShouldUseVectorCall) {
    if (MaskPos.has_value()) {
      // We have 2 cases that would require a mask:
      //   1) The block needs to be predicated, either due to a conditional
      //      in the scalar loop or use of an active lane mask with
      //      tail-folding, and we use the appropriate mask for the block.
      //   2) No mask is required for the block, but the only available
      //      vector variant at this VF requires a mask, so we synthesize an
      //      all-true mask.
      VPValue *Mask = nullptr;
      if (Legal->isMaskRequired(CI))
        Mask = getBlockInMask(CI->getParent());
      else
        Mask = Plan.getOrAddLiveIn(ConstantInt::getTrue(
            IntegerType::getInt1Ty(Variant->getFunctionType()->getContext())));

      Ops.insert(Ops.begin() + *MaskPos, Mask);
    }

    return new VPWidenCallRecipe(CI, make_range(Ops.begin(), Ops.end()),
                                 Intrinsic::not_intrinsic, CI->getDebugLoc(),
                                 Variant);
  }

  return nullptr;
}

bool VPRecipeBuilder::shouldWiden(Instruction *I, VFRange &Range) const {
  assert(!isa<BranchInst>(I) && !isa<PHINode>(I) && !isa<LoadInst>(I) &&
         !isa<StoreInst>(I) && "Instruction should have been handled earlier");
  // Instruction should be widened, unless it is scalar after vectorization,
  // scalarization is profitable or it is predicated.
  auto WillScalarize = [this, I](ElementCount VF) -> bool {
    return CM.isScalarAfterVectorization(I, VF) ||
           CM.isProfitableToScalarize(I, VF) ||
           CM.isScalarWithPredication(I, VF);
  };
  return !LoopVectorizationPlanner::getDecisionAndClampRange(WillScalarize,
                                                             Range);
}

VPWidenRecipe *VPRecipeBuilder::tryToWiden(Instruction *I,
                                           ArrayRef<VPValue *> Operands,
                                           VPBasicBlock *VPBB) {
  switch (I->getOpcode()) {
  default:
    return nullptr;
  case Instruction::SDiv:
  case Instruction::UDiv:
  case Instruction::SRem:
  case Instruction::URem: {
    // If not provably safe, use a select to form a safe divisor before widening the
    // div/rem operation itself.  Otherwise fall through to general handling below.
    if (CM.isPredicatedInst(I)) {
      SmallVector<VPValue *> Ops(Operands.begin(), Operands.end());
      VPValue *Mask = getBlockInMask(I->getParent());
      VPValue *One =
          Plan.getOrAddLiveIn(ConstantInt::get(I->getType(), 1u, false));
      auto *SafeRHS = Builder.createSelect(Mask, Ops[1], One, I->getDebugLoc());
      Ops[1] = SafeRHS;
      return new VPWidenRecipe(*I, make_range(Ops.begin(), Ops.end()));
    }
    [[fallthrough]];
  }
  case Instruction::Add:
  case Instruction::And:
  case Instruction::AShr:
  case Instruction::FAdd:
  case Instruction::FCmp:
  case Instruction::FDiv:
  case Instruction::FMul:
  case Instruction::FNeg:
  case Instruction::FRem:
  case Instruction::FSub:
  case Instruction::ICmp:
  case Instruction::LShr:
  case Instruction::Mul:
  case Instruction::Or:
  case Instruction::Select:
  case Instruction::Shl:
  case Instruction::Sub:
  case Instruction::Xor:
  case Instruction::Freeze:
    return new VPWidenRecipe(*I, make_range(Operands.begin(), Operands.end()));
  };
}

void VPRecipeBuilder::fixHeaderPhis() {
  BasicBlock *OrigLatch = OrigLoop->getLoopLatch();
  for (VPHeaderPHIRecipe *R : PhisToFix) {
    auto *PN = cast<PHINode>(R->getUnderlyingValue());
    VPRecipeBase *IncR =
        getRecipe(cast<Instruction>(PN->getIncomingValueForBlock(OrigLatch)));
    R->addOperand(IncR->getVPSingleValue());
  }
}

VPReplicateRecipe *VPRecipeBuilder::handleReplication(Instruction *I,
                                                      VFRange &Range) {
  bool IsUniform = LoopVectorizationPlanner::getDecisionAndClampRange(
      [&](ElementCount VF) { return CM.isUniformAfterVectorization(I, VF); },
      Range);

  bool IsPredicated = CM.isPredicatedInst(I);

  // Even if the instruction is not marked as uniform, there are certain
  // intrinsic calls that can be effectively treated as such, so we check for
  // them here. Conservatively, we only do this for scalable vectors, since
  // for fixed-width VFs we can always fall back on full scalarization.
  if (!IsUniform && Range.Start.isScalable() && isa<IntrinsicInst>(I)) {
    switch (cast<IntrinsicInst>(I)->getIntrinsicID()) {
    case Intrinsic::assume:
    case Intrinsic::lifetime_start:
    case Intrinsic::lifetime_end:
      // For scalable vectors if one of the operands is variant then we still
      // want to mark as uniform, which will generate one instruction for just
      // the first lane of the vector. We can't scalarize the call in the same
      // way as for fixed-width vectors because we don't know how many lanes
      // there are.
      //
      // The reasons for doing it this way for scalable vectors are:
      //   1. For the assume intrinsic generating the instruction for the first
      //      lane is still be better than not generating any at all. For
      //      example, the input may be a splat across all lanes.
      //   2. For the lifetime start/end intrinsics the pointer operand only
      //      does anything useful when the input comes from a stack object,
      //      which suggests it should always be uniform. For non-stack objects
      //      the effect is to poison the object, which still allows us to
      //      remove the call.
      IsUniform = true;
      break;
    default:
      break;
    }
  }
  VPValue *BlockInMask = nullptr;
  if (!IsPredicated) {
    // Finalize the recipe for Instr, first if it is not predicated.
    LLVM_DEBUG(dbgs() << "LV: Scalarizing:" << *I << "\n");
  } else {
    LLVM_DEBUG(dbgs() << "LV: Scalarizing and predicating:" << *I << "\n");
    // Instructions marked for predication are replicated and a mask operand is
    // added initially. Masked replicate recipes will later be placed under an
    // if-then construct to prevent side-effects. Generate recipes to compute
    // the block mask for this region.
    BlockInMask = getBlockInMask(I->getParent());
  }

  auto *Recipe = new VPReplicateRecipe(I, mapToVPValues(I->operands()),
                                       IsUniform, BlockInMask);
  return Recipe;
}

VPRecipeBase *
VPRecipeBuilder::tryToCreateWidenRecipe(Instruction *Instr,
                                        ArrayRef<VPValue *> Operands,
                                        VFRange &Range, VPBasicBlock *VPBB) {
  // First, check for specific widening recipes that deal with inductions, Phi
  // nodes, calls and memory operations.
  VPRecipeBase *Recipe;
  if (auto Phi = dyn_cast<PHINode>(Instr)) {
    if (Phi->getParent() != OrigLoop->getHeader())
      return tryToBlend(Phi, Operands);

    if ((Recipe = tryToOptimizeInductionPHI(Phi, Operands, Range)))
      return Recipe;

    VPHeaderPHIRecipe *PhiRecipe = nullptr;
    assert((Legal->isReductionVariable(Phi) ||
            Legal->isFixedOrderRecurrence(Phi)) &&
           "can only widen reductions and fixed-order recurrences here");
    VPValue *StartV = Operands[0];
    if (Legal->isReductionVariable(Phi)) {
      const RecurrenceDescriptor &RdxDesc =
          Legal->getReductionVars().find(Phi)->second;
      assert(RdxDesc.getRecurrenceStartValue() ==
             Phi->getIncomingValueForBlock(OrigLoop->getLoopPreheader()));
      PhiRecipe = new VPReductionPHIRecipe(Phi, RdxDesc, *StartV,
                                           CM.isInLoopReduction(Phi),
                                           CM.useOrderedReductions(RdxDesc));
    } else {
      // TODO: Currently fixed-order recurrences are modeled as chains of
      // first-order recurrences. If there are no users of the intermediate
      // recurrences in the chain, the fixed order recurrence should be modeled
      // directly, enabling more efficient codegen.
      PhiRecipe = new VPFirstOrderRecurrencePHIRecipe(Phi, *StartV);
    }

    PhisToFix.push_back(PhiRecipe);
    return PhiRecipe;
  }

  if (isa<TruncInst>(Instr) && (Recipe = tryToOptimizeInductionTruncate(
                                    cast<TruncInst>(Instr), Operands, Range)))
    return Recipe;

  // All widen recipes below deal only with VF > 1.
  if (LoopVectorizationPlanner::getDecisionAndClampRange(
          [&](ElementCount VF) { return VF.isScalar(); }, Range))
    return nullptr;

  if (auto *CI = dyn_cast<CallInst>(Instr))
    return tryToWidenCall(CI, Operands, Range);

  if (isa<LoadInst>(Instr) || isa<StoreInst>(Instr))
    return tryToWidenMemory(Instr, Operands, Range);

  if (!shouldWiden(Instr, Range))
    return nullptr;

  if (auto GEP = dyn_cast<GetElementPtrInst>(Instr))
    return new VPWidenGEPRecipe(GEP,
                                make_range(Operands.begin(), Operands.end()));

  if (auto *SI = dyn_cast<SelectInst>(Instr)) {
    return new VPWidenSelectRecipe(
        *SI, make_range(Operands.begin(), Operands.end()));
  }

  if (auto *CI = dyn_cast<CastInst>(Instr)) {
    return new VPWidenCastRecipe(CI->getOpcode(), Operands[0], CI->getType(),
                                 *CI);
  }

  return tryToWiden(Instr, Operands, VPBB);
}

void LoopVectorizationPlanner::buildVPlansWithVPRecipes(ElementCount MinVF,
                                                        ElementCount MaxVF) {
  assert(OrigLoop->isInnermost() && "Inner loop expected.");

  auto MaxVFTimes2 = MaxVF * 2;
  for (ElementCount VF = MinVF; ElementCount::isKnownLT(VF, MaxVFTimes2);) {
    VFRange SubRange = {VF, MaxVFTimes2};
    if (auto Plan = tryToBuildVPlanWithVPRecipes(SubRange)) {
      // Now optimize the initial VPlan.
      if (!Plan->hasVF(ElementCount::getFixed(1)))
        VPlanTransforms::truncateToMinimalBitwidths(
            *Plan, CM.getMinimalBitwidths(), PSE.getSE()->getContext());
      VPlanTransforms::optimize(*Plan, *PSE.getSE());
      // TODO: try to put it close to addActiveLaneMask().
      // Discard the plan if it is not EVL-compatible
      if (CM.foldTailWithEVL() &&
          !VPlanTransforms::tryAddExplicitVectorLength(*Plan))
        break;
      assert(verifyVPlanIsValid(*Plan) && "VPlan is invalid");
      VPlans.push_back(std::move(Plan));
    }
    VF = SubRange.End;
  }
}

// Add the necessary canonical IV and branch recipes required to control the
// loop.
static void addCanonicalIVRecipes(VPlan &Plan, Type *IdxTy, bool HasNUW,
                                  DebugLoc DL) {
  Value *StartIdx = ConstantInt::get(IdxTy, 0);
  auto *StartV = Plan.getOrAddLiveIn(StartIdx);

  // Add a VPCanonicalIVPHIRecipe starting at 0 to the header.
  auto *CanonicalIVPHI = new VPCanonicalIVPHIRecipe(StartV, DL);
  VPRegionBlock *TopRegion = Plan.getVectorLoopRegion();
  VPBasicBlock *Header = TopRegion->getEntryBasicBlock();
  Header->insert(CanonicalIVPHI, Header->begin());

  VPBuilder Builder(TopRegion->getExitingBasicBlock());
  // Add a VPInstruction to increment the scalar canonical IV by VF * UF.
  auto *CanonicalIVIncrement = Builder.createOverflowingOp(
      Instruction::Add, {CanonicalIVPHI, &Plan.getVFxUF()}, {HasNUW, false}, DL,
      "index.next");
  CanonicalIVPHI->addOperand(CanonicalIVIncrement);

  // Add the BranchOnCount VPInstruction to the latch.
  Builder.createNaryOp(VPInstruction::BranchOnCount,
                       {CanonicalIVIncrement, &Plan.getVectorTripCount()}, DL);
}

// Add exit values to \p Plan. VPLiveOuts are added for each LCSSA phi in the
// original exit block.
static void addUsersInExitBlock(VPBasicBlock *HeaderVPBB, Loop *OrigLoop,
                                VPRecipeBuilder &Builder, VPlan &Plan) {
  BasicBlock *ExitBB = OrigLoop->getUniqueExitBlock();
  BasicBlock *ExitingBB = OrigLoop->getExitingBlock();
  // Only handle single-exit loops with unique exit blocks for now.
  if (!ExitBB || !ExitBB->getSinglePredecessor() || !ExitingBB)
    return;

  // Introduce VPUsers modeling the exit values.
  for (PHINode &ExitPhi : ExitBB->phis()) {
    Value *IncomingValue =
        ExitPhi.getIncomingValueForBlock(ExitingBB);
    VPValue *V = Builder.getVPValueOrAddLiveIn(IncomingValue, Plan);
    Plan.addLiveOut(&ExitPhi, V);
  }
}

VPlanPtr
LoopVectorizationPlanner::tryToBuildVPlanWithVPRecipes(VFRange &Range) {

  SmallPtrSet<const InterleaveGroup<Instruction> *, 1> InterleaveGroups;

  // ---------------------------------------------------------------------------
  // Build initial VPlan: Scan the body of the loop in a topological order to
  // visit each basic block after having visited its predecessor basic blocks.
  // ---------------------------------------------------------------------------

  // Create initial VPlan skeleton, having a basic block for the pre-header
  // which contains SCEV expansions that need to happen before the CFG is
  // modified; a basic block for the vector pre-header, followed by a region for
  // the vector loop, followed by the middle basic block. The skeleton vector
  // loop region contains a header and latch basic blocks.
  VPlanPtr Plan = VPlan::createInitialVPlan(
      createTripCountSCEV(Legal->getWidestInductionType(), PSE, OrigLoop),
      *PSE.getSE());
  VPBasicBlock *HeaderVPBB = new VPBasicBlock("vector.body");
  VPBasicBlock *LatchVPBB = new VPBasicBlock("vector.latch");
  VPBlockUtils::insertBlockAfter(LatchVPBB, HeaderVPBB);
  Plan->getVectorLoopRegion()->setEntry(HeaderVPBB);
  Plan->getVectorLoopRegion()->setExiting(LatchVPBB);

  // Don't use getDecisionAndClampRange here, because we don't know the UF
  // so this function is better to be conservative, rather than to split
  // it up into different VPlans.
  // TODO: Consider using getDecisionAndClampRange here to split up VPlans.
  bool IVUpdateMayOverflow = false;
  for (ElementCount VF : Range)
    IVUpdateMayOverflow |= !isIndvarOverflowCheckKnownFalse(&CM, VF);

  DebugLoc DL = getDebugLocFromInstOrOperands(Legal->getPrimaryInduction());
  TailFoldingStyle Style = CM.getTailFoldingStyle(IVUpdateMayOverflow);
  // When not folding the tail, we know that the induction increment will not
  // overflow.
  bool HasNUW = Style == TailFoldingStyle::None;
  addCanonicalIVRecipes(*Plan, Legal->getWidestInductionType(), HasNUW, DL);

  VPRecipeBuilder RecipeBuilder(*Plan, OrigLoop, TLI, Legal, CM, PSE, Builder);

  // ---------------------------------------------------------------------------
  // Pre-construction: record ingredients whose recipes we'll need to further
  // process after constructing the initial VPlan.
  // ---------------------------------------------------------------------------

  // For each interleave group which is relevant for this (possibly trimmed)
  // Range, add it to the set of groups to be later applied to the VPlan and add
  // placeholders for its members' Recipes which we'll be replacing with a
  // single VPInterleaveRecipe.
  for (InterleaveGroup<Instruction> *IG : IAI.getInterleaveGroups()) {
    auto applyIG = [IG, this](ElementCount VF) -> bool {
      bool Result = (VF.isVector() && // Query is illegal for VF == 1
                     CM.getWideningDecision(IG->getInsertPos(), VF) ==
                         LoopVectorizationCostModel::CM_Interleave);
      // For scalable vectors, the only interleave factor currently supported
      // is 2 since we require the (de)interleave2 intrinsics instead of
      // shufflevectors.
      assert((!Result || !VF.isScalable() || IG->getFactor() == 2) &&
             "Unsupported interleave factor for scalable vectors");
      return Result;
    };
    if (!getDecisionAndClampRange(applyIG, Range))
      continue;
    InterleaveGroups.insert(IG);
  };

  // ---------------------------------------------------------------------------
  // Construct recipes for the instructions in the loop
  // ---------------------------------------------------------------------------

  // Scan the body of the loop in a topological order to visit each basic block
  // after having visited its predecessor basic blocks.
  LoopBlocksDFS DFS(OrigLoop);
  DFS.perform(LI);

  VPBasicBlock *VPBB = HeaderVPBB;
  BasicBlock *HeaderBB = OrigLoop->getHeader();
  bool NeedsMasks =
      CM.foldTailByMasking() ||
      any_of(OrigLoop->blocks(), [this, HeaderBB](BasicBlock *BB) {
        bool NeedsBlends = BB != HeaderBB && !BB->phis().empty();
        return Legal->blockNeedsPredication(BB) || NeedsBlends;
      });
  for (BasicBlock *BB : make_range(DFS.beginRPO(), DFS.endRPO())) {
    // Relevant instructions from basic block BB will be grouped into VPRecipe
    // ingredients and fill a new VPBasicBlock.
    if (VPBB != HeaderVPBB)
      VPBB->setName(BB->getName());
    Builder.setInsertPoint(VPBB);

    if (VPBB == HeaderVPBB)
      RecipeBuilder.createHeaderMask();
    else if (NeedsMasks)
      RecipeBuilder.createBlockInMask(BB);

    // Introduce each ingredient into VPlan.
    // TODO: Model and preserve debug intrinsics in VPlan.
    for (Instruction &I : drop_end(BB->instructionsWithoutDebug(false))) {
      Instruction *Instr = &I;
      SmallVector<VPValue *, 4> Operands;
      auto *Phi = dyn_cast<PHINode>(Instr);
      if (Phi && Phi->getParent() == HeaderBB) {
        Operands.push_back(Plan->getOrAddLiveIn(
            Phi->getIncomingValueForBlock(OrigLoop->getLoopPreheader())));
      } else {
        auto OpRange = RecipeBuilder.mapToVPValues(Instr->operands());
        Operands = {OpRange.begin(), OpRange.end()};
      }

      // Invariant stores inside loop will be deleted and a single store
      // with the final reduction value will be added to the exit block
      StoreInst *SI;
      if ((SI = dyn_cast<StoreInst>(&I)) &&
          Legal->isInvariantAddressOfReduction(SI->getPointerOperand()))
        continue;

      VPRecipeBase *Recipe =
          RecipeBuilder.tryToCreateWidenRecipe(Instr, Operands, Range, VPBB);
      if (!Recipe)
        Recipe = RecipeBuilder.handleReplication(Instr, Range);

      RecipeBuilder.setRecipe(Instr, Recipe);
      if (isa<VPHeaderPHIRecipe>(Recipe)) {
        // VPHeaderPHIRecipes must be kept in the phi section of HeaderVPBB. In
        // the following cases, VPHeaderPHIRecipes may be created after non-phi
        // recipes and need to be moved to the phi section of HeaderVPBB:
        // * tail-folding (non-phi recipes computing the header mask are
        // introduced earlier than regular header phi recipes, and should appear
        // after them)
        // * Optimizing truncates to VPWidenIntOrFpInductionRecipe.

        assert((HeaderVPBB->getFirstNonPhi() == VPBB->end() ||
                CM.foldTailByMasking() || isa<TruncInst>(Instr)) &&
               "unexpected recipe needs moving");
        Recipe->insertBefore(*HeaderVPBB, HeaderVPBB->getFirstNonPhi());
      } else
        VPBB->appendRecipe(Recipe);
    }

    VPBlockUtils::insertBlockAfter(new VPBasicBlock(), VPBB);
    VPBB = cast<VPBasicBlock>(VPBB->getSingleSuccessor());
  }

  // After here, VPBB should not be used.
  VPBB = nullptr;

  if (CM.requiresScalarEpilogue(Range)) {
    // No edge from the middle block to the unique exit block has been inserted
    // and there is nothing to fix from vector loop; phis should have incoming
    // from scalar loop only.
  } else
    addUsersInExitBlock(HeaderVPBB, OrigLoop, RecipeBuilder, *Plan);

  assert(isa<VPRegionBlock>(Plan->getVectorLoopRegion()) &&
         !Plan->getVectorLoopRegion()->getEntryBasicBlock()->empty() &&
         "entry block must be set to a VPRegionBlock having a non-empty entry "
         "VPBasicBlock");
  RecipeBuilder.fixHeaderPhis();

  // ---------------------------------------------------------------------------
  // Transform initial VPlan: Apply previously taken decisions, in order, to
  // bring the VPlan to its final state.
  // ---------------------------------------------------------------------------

  // Adjust the recipes for any inloop reductions.
  adjustRecipesForReductions(LatchVPBB, Plan, RecipeBuilder, Range.Start);

  // Interleave memory: for each Interleave Group we marked earlier as relevant
  // for this VPlan, replace the Recipes widening its memory instructions with a
  // single VPInterleaveRecipe at its insertion point.
  for (const auto *IG : InterleaveGroups) {
    auto *Recipe =
        cast<VPWidenMemoryRecipe>(RecipeBuilder.getRecipe(IG->getInsertPos()));
    SmallVector<VPValue *, 4> StoredValues;
    for (unsigned i = 0; i < IG->getFactor(); ++i)
      if (auto *SI = dyn_cast_or_null<StoreInst>(IG->getMember(i))) {
        auto *StoreR = cast<VPWidenStoreRecipe>(RecipeBuilder.getRecipe(SI));
        StoredValues.push_back(StoreR->getStoredValue());
      }

    bool NeedsMaskForGaps =
        IG->requiresScalarEpilogue() && !CM.isScalarEpilogueAllowed();
    auto *VPIG = new VPInterleaveRecipe(IG, Recipe->getAddr(), StoredValues,
                                        Recipe->getMask(), NeedsMaskForGaps);
    VPIG->insertBefore(Recipe);
    unsigned J = 0;
    for (unsigned i = 0; i < IG->getFactor(); ++i)
      if (Instruction *Member = IG->getMember(i)) {
        VPRecipeBase *MemberR = RecipeBuilder.getRecipe(Member);
        if (!Member->getType()->isVoidTy()) {
          VPValue *OriginalV = MemberR->getVPSingleValue();
          OriginalV->replaceAllUsesWith(VPIG->getVPValue(J));
          J++;
        }
        MemberR->eraseFromParent();
      }
  }

  for (ElementCount VF : Range)
    Plan->addVF(VF);
  Plan->setName("Initial VPlan");

  // Replace VPValues for known constant strides guaranteed by predicate scalar
  // evolution.
  for (auto [_, Stride] : Legal->getLAI()->getSymbolicStrides()) {
    auto *StrideV = cast<SCEVUnknown>(Stride)->getValue();
    auto *ScevStride = dyn_cast<SCEVConstant>(PSE.getSCEV(StrideV));
    // Only handle constant strides for now.
    if (!ScevStride)
      continue;

    auto *CI = Plan->getOrAddLiveIn(
        ConstantInt::get(Stride->getType(), ScevStride->getAPInt()));
    if (VPValue *StrideVPV = Plan->getLiveIn(StrideV))
      StrideVPV->replaceAllUsesWith(CI);

    // The versioned value may not be used in the loop directly but through a
    // sext/zext. Add new live-ins in those cases.
    for (Value *U : StrideV->users()) {
      if (!isa<SExtInst, ZExtInst>(U))
        continue;
      VPValue *StrideVPV = Plan->getLiveIn(U);
      if (!StrideVPV)
        continue;
      unsigned BW = U->getType()->getScalarSizeInBits();
      APInt C = isa<SExtInst>(U) ? ScevStride->getAPInt().sext(BW)
                                 : ScevStride->getAPInt().zext(BW);
      VPValue *CI = Plan->getOrAddLiveIn(ConstantInt::get(U->getType(), C));
      StrideVPV->replaceAllUsesWith(CI);
    }
  }

  VPlanTransforms::dropPoisonGeneratingRecipes(*Plan, [this](BasicBlock *BB) {
    return Legal->blockNeedsPredication(BB);
  });

  // Sink users of fixed-order recurrence past the recipe defining the previous
  // value and introduce FirstOrderRecurrenceSplice VPInstructions.
  if (!VPlanTransforms::adjustFixedOrderRecurrences(*Plan, Builder))
    return nullptr;

  if (useActiveLaneMask(Style)) {
    // TODO: Move checks to VPlanTransforms::addActiveLaneMask once
    // TailFoldingStyle is visible there.
    bool ForControlFlow = useActiveLaneMaskForControlFlow(Style);
    bool WithoutRuntimeCheck =
        Style == TailFoldingStyle::DataAndControlFlowWithoutRuntimeCheck;
    VPlanTransforms::addActiveLaneMask(*Plan, ForControlFlow,
                                       WithoutRuntimeCheck);
  }
  return Plan;
}

VPlanPtr LoopVectorizationPlanner::buildVPlan(VFRange &Range) {
  // Outer loop handling: They may require CFG and instruction level
  // transformations before even evaluating whether vectorization is profitable.
  // Since we cannot modify the incoming IR, we need to build VPlan upfront in
  // the vectorization pipeline.
  assert(!OrigLoop->isInnermost());
  assert(EnableVPlanNativePath && "VPlan-native path is not enabled.");

  // Create new empty VPlan
  auto Plan = VPlan::createInitialVPlan(
      createTripCountSCEV(Legal->getWidestInductionType(), PSE, OrigLoop),
      *PSE.getSE());

  // Build hierarchical CFG
  VPlanHCFGBuilder HCFGBuilder(OrigLoop, LI, *Plan);
  HCFGBuilder.buildHierarchicalCFG();

  for (ElementCount VF : Range)
    Plan->addVF(VF);

  VPlanTransforms::VPInstructionsToVPRecipes(
      Plan,
      [this](PHINode *P) { return Legal->getIntOrFpInductionDescriptor(P); },
      *PSE.getSE(), *TLI);

  // Remove the existing terminator of the exiting block of the top-most region.
  // A BranchOnCount will be added instead when adding the canonical IV recipes.
  auto *Term =
      Plan->getVectorLoopRegion()->getExitingBasicBlock()->getTerminator();
  Term->eraseFromParent();

  // Tail folding is not supported for outer loops, so the induction increment
  // is guaranteed to not wrap.
  bool HasNUW = true;
  addCanonicalIVRecipes(*Plan, Legal->getWidestInductionType(), HasNUW,
                        DebugLoc());
  assert(verifyVPlanIsValid(*Plan) && "VPlan is invalid");
  return Plan;
}

// Adjust the recipes for reductions. For in-loop reductions the chain of
// instructions leading from the loop exit instr to the phi need to be converted
// to reductions, with one operand being vector and the other being the scalar
// reduction chain. For other reductions, a select is introduced between the phi
// and live-out recipes when folding the tail.
//
// A ComputeReductionResult recipe is added to the middle block, also for
// in-loop reductions which compute their result in-loop, because generating
// the subsequent bc.merge.rdx phi is driven by ComputeReductionResult recipes.
//
// Adjust AnyOf reductions; replace the reduction phi for the selected value
// with a boolean reduction phi node to check if the condition is true in any
// iteration. The final value is selected by the final ComputeReductionResult.
void LoopVectorizationPlanner::adjustRecipesForReductions(
    VPBasicBlock *LatchVPBB, VPlanPtr &Plan, VPRecipeBuilder &RecipeBuilder,
    ElementCount MinVF) {
  VPRegionBlock *VectorLoopRegion = Plan->getVectorLoopRegion();
  VPBasicBlock *Header = VectorLoopRegion->getEntryBasicBlock();
  // Gather all VPReductionPHIRecipe and sort them so that Intermediate stores
  // sank outside of the loop would keep the same order as they had in the
  // original loop.
  SmallVector<VPReductionPHIRecipe *> ReductionPHIList;
  for (VPRecipeBase &R : Header->phis()) {
    if (auto *ReductionPhi = dyn_cast<VPReductionPHIRecipe>(&R))
      ReductionPHIList.emplace_back(ReductionPhi);
  }
  bool HasIntermediateStore = false;
  stable_sort(ReductionPHIList,
              [this, &HasIntermediateStore](const VPReductionPHIRecipe *R1,
                                            const VPReductionPHIRecipe *R2) {
                auto *IS1 = R1->getRecurrenceDescriptor().IntermediateStore;
                auto *IS2 = R2->getRecurrenceDescriptor().IntermediateStore;
                HasIntermediateStore |= IS1 || IS2;

                // If neither of the recipes has an intermediate store, keep the
                // order the same.
                if (!IS1 && !IS2)
                  return false;

                // If only one of the recipes has an intermediate store, then
                // move it towards the beginning of the list.
                if (IS1 && !IS2)
                  return true;

                if (!IS1 && IS2)
                  return false;

                // If both recipes have an intermediate store, then the recipe
                // with the later store should be processed earlier. So it
                // should go to the beginning of the list.
                return DT->dominates(IS2, IS1);
              });

  if (HasIntermediateStore && ReductionPHIList.size() > 1)
    for (VPRecipeBase *R : ReductionPHIList)
      R->moveBefore(*Header, Header->getFirstNonPhi());

  for (VPRecipeBase &R : Header->phis()) {
    auto *PhiR = dyn_cast<VPReductionPHIRecipe>(&R);
    if (!PhiR || !PhiR->isInLoop() || (MinVF.isScalar() && !PhiR->isOrdered()))
      continue;

    const RecurrenceDescriptor &RdxDesc = PhiR->getRecurrenceDescriptor();
    RecurKind Kind = RdxDesc.getRecurrenceKind();
    assert(!RecurrenceDescriptor::isAnyOfRecurrenceKind(Kind) &&
           "AnyOf reductions are not allowed for in-loop reductions");

    // Collect the chain of "link" recipes for the reduction starting at PhiR.
    SetVector<VPSingleDefRecipe *> Worklist;
    Worklist.insert(PhiR);
    for (unsigned I = 0; I != Worklist.size(); ++I) {
      VPSingleDefRecipe *Cur = Worklist[I];
      for (VPUser *U : Cur->users()) {
        auto *UserRecipe = dyn_cast<VPSingleDefRecipe>(U);
        if (!UserRecipe) {
          assert(isa<VPLiveOut>(U) &&
                 "U must either be a VPSingleDef or VPLiveOut");
          continue;
        }
        Worklist.insert(UserRecipe);
      }
    }

    // Visit operation "Links" along the reduction chain top-down starting from
    // the phi until LoopExitValue. We keep track of the previous item
    // (PreviousLink) to tell which of the two operands of a Link will remain
    // scalar and which will be reduced. For minmax by select(cmp), Link will be
    // the select instructions. Blend recipes of in-loop reduction phi's  will
    // get folded to their non-phi operand, as the reduction recipe handles the
    // condition directly.
    VPSingleDefRecipe *PreviousLink = PhiR; // Aka Worklist[0].
    for (VPSingleDefRecipe *CurrentLink : Worklist.getArrayRef().drop_front()) {
      Instruction *CurrentLinkI = CurrentLink->getUnderlyingInstr();

      // Index of the first operand which holds a non-mask vector operand.
      unsigned IndexOfFirstOperand;
      // Recognize a call to the llvm.fmuladd intrinsic.
      bool IsFMulAdd = (Kind == RecurKind::FMulAdd);
      VPValue *VecOp;
      VPBasicBlock *LinkVPBB = CurrentLink->getParent();
      if (IsFMulAdd) {
        assert(
            RecurrenceDescriptor::isFMulAddIntrinsic(CurrentLinkI) &&
            "Expected instruction to be a call to the llvm.fmuladd intrinsic");
        assert(((MinVF.isScalar() && isa<VPReplicateRecipe>(CurrentLink)) ||
                isa<VPWidenCallRecipe>(CurrentLink)) &&
               CurrentLink->getOperand(2) == PreviousLink &&
               "expected a call where the previous link is the added operand");

        // If the instruction is a call to the llvm.fmuladd intrinsic then we
        // need to create an fmul recipe (multiplying the first two operands of
        // the fmuladd together) to use as the vector operand for the fadd
        // reduction.
        VPInstruction *FMulRecipe = new VPInstruction(
            Instruction::FMul,
            {CurrentLink->getOperand(0), CurrentLink->getOperand(1)},
            CurrentLinkI->getFastMathFlags());
        LinkVPBB->insert(FMulRecipe, CurrentLink->getIterator());
        VecOp = FMulRecipe;
      } else {
        auto *Blend = dyn_cast<VPBlendRecipe>(CurrentLink);
        if (PhiR->isInLoop() && Blend) {
          assert(Blend->getNumIncomingValues() == 2 &&
                 "Blend must have 2 incoming values");
          if (Blend->getIncomingValue(0) == PhiR)
            Blend->replaceAllUsesWith(Blend->getIncomingValue(1));
          else {
            assert(Blend->getIncomingValue(1) == PhiR &&
                   "PhiR must be an operand of the blend");
            Blend->replaceAllUsesWith(Blend->getIncomingValue(0));
          }
          continue;
        }

        if (RecurrenceDescriptor::isMinMaxRecurrenceKind(Kind)) {
          if (isa<VPWidenRecipe>(CurrentLink)) {
            assert(isa<CmpInst>(CurrentLinkI) &&
                   "need to have the compare of the select");
            continue;
          }
          assert(isa<VPWidenSelectRecipe>(CurrentLink) &&
                 "must be a select recipe");
          IndexOfFirstOperand = 1;
        } else {
          assert((MinVF.isScalar() || isa<VPWidenRecipe>(CurrentLink)) &&
                 "Expected to replace a VPWidenSC");
          IndexOfFirstOperand = 0;
        }
        // Note that for non-commutable operands (cmp-selects), the semantics of
        // the cmp-select are captured in the recurrence kind.
        unsigned VecOpId =
            CurrentLink->getOperand(IndexOfFirstOperand) == PreviousLink
                ? IndexOfFirstOperand + 1
                : IndexOfFirstOperand;
        VecOp = CurrentLink->getOperand(VecOpId);
        assert(VecOp != PreviousLink &&
               CurrentLink->getOperand(CurrentLink->getNumOperands() - 1 -
                                       (VecOpId - IndexOfFirstOperand)) ==
                   PreviousLink &&
               "PreviousLink must be the operand other than VecOp");
      }

      BasicBlock *BB = CurrentLinkI->getParent();
      VPValue *CondOp = nullptr;
      if (CM.blockNeedsPredicationForAnyReason(BB))
        CondOp = RecipeBuilder.getBlockInMask(BB);

      VPReductionRecipe *RedRecipe =
          new VPReductionRecipe(RdxDesc, CurrentLinkI, PreviousLink, VecOp,
                                CondOp, CM.useOrderedReductions(RdxDesc));
      // Append the recipe to the end of the VPBasicBlock because we need to
      // ensure that it comes after all of it's inputs, including CondOp.
      // Note that this transformation may leave over dead recipes (including
      // CurrentLink), which will be cleaned by a later VPlan transform.
      LinkVPBB->appendRecipe(RedRecipe);
      CurrentLink->replaceAllUsesWith(RedRecipe);
      PreviousLink = RedRecipe;
    }
  }
  Builder.setInsertPoint(&*LatchVPBB->begin());
  for (VPRecipeBase &R :
       Plan->getVectorLoopRegion()->getEntryBasicBlock()->phis()) {
    VPReductionPHIRecipe *PhiR = dyn_cast<VPReductionPHIRecipe>(&R);
    if (!PhiR)
      continue;

    const RecurrenceDescriptor &RdxDesc = PhiR->getRecurrenceDescriptor();
    // Adjust AnyOf reductions; replace the reduction phi for the selected value
    // with a boolean reduction phi node to check if the condition is true in
    // any iteration. The final value is selected by the final
    // ComputeReductionResult.
    if (RecurrenceDescriptor::isAnyOfRecurrenceKind(
            RdxDesc.getRecurrenceKind())) {
      auto *Select = cast<VPRecipeBase>(*find_if(PhiR->users(), [](VPUser *U) {
        return isa<VPWidenSelectRecipe>(U) ||
               (isa<VPReplicateRecipe>(U) &&
                cast<VPReplicateRecipe>(U)->getUnderlyingInstr()->getOpcode() ==
                    Instruction::Select);
      }));
      VPValue *Cmp = Select->getOperand(0);
      // If the compare is checking the reduction PHI node, adjust it to check
      // the start value.
      if (VPRecipeBase *CmpR = Cmp->getDefiningRecipe()) {
        for (unsigned I = 0; I != CmpR->getNumOperands(); ++I)
          if (CmpR->getOperand(I) == PhiR)
            CmpR->setOperand(I, PhiR->getStartValue());
      }
      VPBuilder::InsertPointGuard Guard(Builder);
      Builder.setInsertPoint(Select);

      // If the true value of the select is the reduction phi, the new value is
      // selected if the negated condition is true in any iteration.
      if (Select->getOperand(1) == PhiR)
        Cmp = Builder.createNot(Cmp);
      VPValue *Or = Builder.createOr(PhiR, Cmp);
      Select->getVPSingleValue()->replaceAllUsesWith(Or);

      // Convert the reduction phi to operate on bools.
      PhiR->setOperand(0, Plan->getOrAddLiveIn(ConstantInt::getFalse(
                              OrigLoop->getHeader()->getContext())));
    }

    // If tail is folded by masking, introduce selects between the phi
    // and the live-out instruction of each reduction, at the beginning of the
    // dedicated latch block.
    auto *OrigExitingVPV = PhiR->getBackedgeValue();
    auto *NewExitingVPV = PhiR->getBackedgeValue();
    if (!PhiR->isInLoop() && CM.foldTailByMasking()) {
      VPValue *Cond = RecipeBuilder.getBlockInMask(OrigLoop->getHeader());
      assert(OrigExitingVPV->getDefiningRecipe()->getParent() != LatchVPBB &&
             "reduction recipe must be defined before latch");
      Type *PhiTy = PhiR->getOperand(0)->getLiveInIRValue()->getType();
      std::optional<FastMathFlags> FMFs =
          PhiTy->isFloatingPointTy()
              ? std::make_optional(RdxDesc.getFastMathFlags())
              : std::nullopt;
      NewExitingVPV =
          Builder.createSelect(Cond, OrigExitingVPV, PhiR, {}, "", FMFs);
      OrigExitingVPV->replaceUsesWithIf(NewExitingVPV, [](VPUser &U, unsigned) {
        return isa<VPInstruction>(&U) &&
               cast<VPInstruction>(&U)->getOpcode() ==
                   VPInstruction::ComputeReductionResult;
      });
      if (PreferPredicatedReductionSelect ||
          TTI.preferPredicatedReductionSelect(
              PhiR->getRecurrenceDescriptor().getOpcode(), PhiTy,
              TargetTransformInfo::ReductionFlags()))
        PhiR->setOperand(1, NewExitingVPV);
    }

    // If the vector reduction can be performed in a smaller type, we truncate
    // then extend the loop exit value to enable InstCombine to evaluate the
    // entire expression in the smaller type.
    Type *PhiTy = PhiR->getStartValue()->getLiveInIRValue()->getType();
    if (MinVF.isVector() && PhiTy != RdxDesc.getRecurrenceType() &&
        !RecurrenceDescriptor::isAnyOfRecurrenceKind(
            RdxDesc.getRecurrenceKind())) {
      assert(!PhiR->isInLoop() && "Unexpected truncated inloop reduction!");
      Type *RdxTy = RdxDesc.getRecurrenceType();
      auto *Trunc =
          new VPWidenCastRecipe(Instruction::Trunc, NewExitingVPV, RdxTy);
      auto *Extnd =
          RdxDesc.isSigned()
              ? new VPWidenCastRecipe(Instruction::SExt, Trunc, PhiTy)
              : new VPWidenCastRecipe(Instruction::ZExt, Trunc, PhiTy);

      Trunc->insertAfter(NewExitingVPV->getDefiningRecipe());
      Extnd->insertAfter(Trunc);
      if (PhiR->getOperand(1) == NewExitingVPV)
        PhiR->setOperand(1, Extnd->getVPSingleValue());
      NewExitingVPV = Extnd;
    }

    // We want code in the middle block to appear to execute on the location of
    // the scalar loop's latch terminator because: (a) it is all compiler
    // generated, (b) these instructions are always executed after evaluating
    // the latch conditional branch, and (c) other passes may add new
    // predecessors which terminate on this line. This is the easiest way to
    // ensure we don't accidentally cause an extra step back into the loop while
    // debugging.
    DebugLoc ExitDL = OrigLoop->getLoopLatch()->getTerminator()->getDebugLoc();

    // TODO: At the moment ComputeReductionResult also drives creation of the
    // bc.merge.rdx phi nodes, hence it needs to be created unconditionally here
    // even for in-loop reductions, until the reduction resume value handling is
    // also modeled in VPlan.
    auto *FinalReductionResult = new VPInstruction(
        VPInstruction::ComputeReductionResult, {PhiR, NewExitingVPV}, ExitDL);
    cast<VPBasicBlock>(VectorLoopRegion->getSingleSuccessor())
        ->appendRecipe(FinalReductionResult);
    OrigExitingVPV->replaceUsesWithIf(
        FinalReductionResult,
        [](VPUser &User, unsigned) { return isa<VPLiveOut>(&User); });
  }

  VPlanTransforms::clearReductionWrapFlags(*Plan);
}

#if !defined(NDEBUG) || defined(LLVM_ENABLE_DUMP)
void VPInterleaveRecipe::print(raw_ostream &O, const Twine &Indent,
                               VPSlotTracker &SlotTracker) const {
  O << Indent << "INTERLEAVE-GROUP with factor " << IG->getFactor() << " at ";
  IG->getInsertPos()->printAsOperand(O, false);
  O << ", ";
  getAddr()->printAsOperand(O, SlotTracker);
  VPValue *Mask = getMask();
  if (Mask) {
    O << ", ";
    Mask->printAsOperand(O, SlotTracker);
  }

  unsigned OpIdx = 0;
  for (unsigned i = 0; i < IG->getFactor(); ++i) {
    if (!IG->getMember(i))
      continue;
    if (getNumStoreOperands() > 0) {
      O << "\n" << Indent << "  store ";
      getOperand(1 + OpIdx)->printAsOperand(O, SlotTracker);
      O << " to index " << i;
    } else {
      O << "\n" << Indent << "  ";
      getVPValue(OpIdx)->printAsOperand(O, SlotTracker);
      O << " = load from index " << i;
    }
    ++OpIdx;
  }
}
#endif

void VPWidenPointerInductionRecipe::execute(VPTransformState &State) {
  assert(IndDesc.getKind() == InductionDescriptor::IK_PtrInduction &&
         "Not a pointer induction according to InductionDescriptor!");
  assert(cast<PHINode>(getUnderlyingInstr())->getType()->isPointerTy() &&
         "Unexpected type.");
  assert(!onlyScalarsGenerated(State.VF.isScalable()) &&
         "Recipe should have been replaced");

  auto *IVR = getParent()->getPlan()->getCanonicalIV();
  PHINode *CanonicalIV = cast<PHINode>(State.get(IVR, 0, /*IsScalar*/ true));
  Type *PhiType = IndDesc.getStep()->getType();

  // Build a pointer phi
  Value *ScalarStartValue = getStartValue()->getLiveInIRValue();
  Type *ScStValueType = ScalarStartValue->getType();
  PHINode *NewPointerPhi = PHINode::Create(ScStValueType, 2, "pointer.phi",
                                           CanonicalIV->getIterator());

  BasicBlock *VectorPH = State.CFG.getPreheaderBBFor(this);
  NewPointerPhi->addIncoming(ScalarStartValue, VectorPH);

  // A pointer induction, performed by using a gep
  BasicBlock::iterator InductionLoc = State.Builder.GetInsertPoint();

  Value *ScalarStepValue = State.get(getOperand(1), VPIteration(0, 0));
  Value *RuntimeVF = getRuntimeVF(State.Builder, PhiType, State.VF);
  Value *NumUnrolledElems =
      State.Builder.CreateMul(RuntimeVF, ConstantInt::get(PhiType, State.UF));
  Value *InductionGEP = GetElementPtrInst::Create(
      State.Builder.getInt8Ty(), NewPointerPhi,
      State.Builder.CreateMul(ScalarStepValue, NumUnrolledElems), "ptr.ind",
      InductionLoc);
  // Add induction update using an incorrect block temporarily. The phi node
  // will be fixed after VPlan execution. Note that at this point the latch
  // block cannot be used, as it does not exist yet.
  // TODO: Model increment value in VPlan, by turning the recipe into a
  // multi-def and a subclass of VPHeaderPHIRecipe.
  NewPointerPhi->addIncoming(InductionGEP, VectorPH);

  // Create UF many actual address geps that use the pointer
  // phi as base and a vectorized version of the step value
  // (<step*0, ..., step*N>) as offset.
  for (unsigned Part = 0; Part < State.UF; ++Part) {
    Type *VecPhiType = VectorType::get(PhiType, State.VF);
    Value *StartOffsetScalar =
        State.Builder.CreateMul(RuntimeVF, ConstantInt::get(PhiType, Part));
    Value *StartOffset =
        State.Builder.CreateVectorSplat(State.VF, StartOffsetScalar);
    // Create a vector of consecutive numbers from zero to VF.
    StartOffset = State.Builder.CreateAdd(
        StartOffset, State.Builder.CreateStepVector(VecPhiType));

    assert(ScalarStepValue == State.get(getOperand(1), VPIteration(Part, 0)) &&
           "scalar step must be the same across all parts");
    Value *GEP = State.Builder.CreateGEP(
        State.Builder.getInt8Ty(), NewPointerPhi,
        State.Builder.CreateMul(
            StartOffset,
            State.Builder.CreateVectorSplat(State.VF, ScalarStepValue),
            "vector.gep"));
    State.set(this, GEP, Part);
  }
}

void VPDerivedIVRecipe::execute(VPTransformState &State) {
  assert(!State.Instance && "VPDerivedIVRecipe being replicated.");

  // Fast-math-flags propagate from the original induction instruction.
  IRBuilder<>::FastMathFlagGuard FMFG(State.Builder);
  if (FPBinOp)
    State.Builder.setFastMathFlags(FPBinOp->getFastMathFlags());

  Value *Step = State.get(getStepValue(), VPIteration(0, 0));
  Value *CanonicalIV = State.get(getOperand(1), VPIteration(0, 0));
  Value *DerivedIV = emitTransformedIndex(
      State.Builder, CanonicalIV, getStartValue()->getLiveInIRValue(), Step,
      Kind, cast_if_present<BinaryOperator>(FPBinOp));
  DerivedIV->setName("offset.idx");
  assert(DerivedIV != CanonicalIV && "IV didn't need transforming?");

  State.set(this, DerivedIV, VPIteration(0, 0));
}

void VPInterleaveRecipe::execute(VPTransformState &State) {
  assert(!State.Instance && "Interleave group being replicated.");
  State.ILV->vectorizeInterleaveGroup(IG, definedValues(), State, getAddr(),
                                      getStoredValues(), getMask(),
                                      NeedsMaskForGaps);
}

void VPReplicateRecipe::execute(VPTransformState &State) {
  Instruction *UI = getUnderlyingInstr();
  if (State.Instance) { // Generate a single instance.
    assert(!State.VF.isScalable() && "Can't scalarize a scalable vector");
    State.ILV->scalarizeInstruction(UI, this, *State.Instance, State);
    // Insert scalar instance packing it into a vector.
    if (State.VF.isVector() && shouldPack()) {
      // If we're constructing lane 0, initialize to start from poison.
      if (State.Instance->Lane.isFirstLane()) {
        assert(!State.VF.isScalable() && "VF is assumed to be non scalable.");
        Value *Poison = PoisonValue::get(
            VectorType::get(UI->getType(), State.VF));
        State.set(this, Poison, State.Instance->Part);
      }
      State.packScalarIntoVectorValue(this, *State.Instance);
    }
    return;
  }

  if (IsUniform) {
    // If the recipe is uniform across all parts (instead of just per VF), only
    // generate a single instance.
    if ((isa<LoadInst>(UI) || isa<StoreInst>(UI)) &&
        all_of(operands(), [](VPValue *Op) {
          return Op->isDefinedOutsideVectorRegions();
        })) {
      State.ILV->scalarizeInstruction(UI, this, VPIteration(0, 0), State);
      if (user_begin() != user_end()) {
        for (unsigned Part = 1; Part < State.UF; ++Part)
          State.set(this, State.get(this, VPIteration(0, 0)),
                    VPIteration(Part, 0));
      }
      return;
    }

    // Uniform within VL means we need to generate lane 0 only for each
    // unrolled copy.
    for (unsigned Part = 0; Part < State.UF; ++Part)
      State.ILV->scalarizeInstruction(UI, this, VPIteration(Part, 0), State);
    return;
  }

  // A store of a loop varying value to a uniform address only needs the last
  // copy of the store.
  if (isa<StoreInst>(UI) &&
      vputils::isUniformAfterVectorization(getOperand(1))) {
    auto Lane = VPLane::getLastLaneForVF(State.VF);
    State.ILV->scalarizeInstruction(UI, this, VPIteration(State.UF - 1, Lane),
                                    State);
    return;
  }

  // Generate scalar instances for all VF lanes of all UF parts.
  assert(!State.VF.isScalable() && "Can't scalarize a scalable vector");
  const unsigned EndLane = State.VF.getKnownMinValue();
  for (unsigned Part = 0; Part < State.UF; ++Part)
    for (unsigned Lane = 0; Lane < EndLane; ++Lane)
      State.ILV->scalarizeInstruction(UI, this, VPIteration(Part, Lane), State);
}

void VPWidenLoadRecipe::execute(VPTransformState &State) {
  auto *LI = cast<LoadInst>(&Ingredient);

  Type *ScalarDataTy = getLoadStoreType(&Ingredient);
  auto *DataTy = VectorType::get(ScalarDataTy, State.VF);
  const Align Alignment = getLoadStoreAlignment(&Ingredient);
  bool CreateGather = !isConsecutive();

  auto &Builder = State.Builder;
  State.setDebugLocFrom(getDebugLoc());
  for (unsigned Part = 0; Part < State.UF; ++Part) {
    Value *NewLI;
    Value *Mask = nullptr;
    if (auto *VPMask = getMask()) {
      // Mask reversal is only needed for non-all-one (null) masks, as reverse
      // of a null all-one mask is a null mask.
      Mask = State.get(VPMask, Part);
      if (isReverse())
        Mask = Builder.CreateVectorReverse(Mask, "reverse");
    }

    Value *Addr = State.get(getAddr(), Part, /*IsScalar*/ !CreateGather);
    if (CreateGather) {
      NewLI = Builder.CreateMaskedGather(DataTy, Addr, Alignment, Mask, nullptr,
                                         "wide.masked.gather");
    } else if (Mask) {
      NewLI = Builder.CreateMaskedLoad(DataTy, Addr, Alignment, Mask,
                                       PoisonValue::get(DataTy),
                                       "wide.masked.load");
    } else {
      NewLI = Builder.CreateAlignedLoad(DataTy, Addr, Alignment, "wide.load");
    }
    // Add metadata to the load, but setVectorValue to the reverse shuffle.
    State.addMetadata(NewLI, LI);
    if (Reverse)
      NewLI = Builder.CreateVectorReverse(NewLI, "reverse");
    State.set(this, NewLI, Part);
  }
}

/// Use all-true mask for reverse rather than actual mask, as it avoids a
/// dependence w/o affecting the result.
static Instruction *createReverseEVL(IRBuilderBase &Builder, Value *Operand,
                                     Value *EVL, const Twine &Name) {
  VectorType *ValTy = cast<VectorType>(Operand->getType());
  Value *AllTrueMask =
      Builder.CreateVectorSplat(ValTy->getElementCount(), Builder.getTrue());
  return Builder.CreateIntrinsic(ValTy, Intrinsic::experimental_vp_reverse,
                                 {Operand, AllTrueMask, EVL}, nullptr, Name);
}

void VPWidenLoadEVLRecipe::execute(VPTransformState &State) {
  assert(State.UF == 1 && "Expected only UF == 1 when vectorizing with "
                          "explicit vector length.");
  auto *LI = cast<LoadInst>(&Ingredient);

  Type *ScalarDataTy = getLoadStoreType(&Ingredient);
  auto *DataTy = VectorType::get(ScalarDataTy, State.VF);
  const Align Alignment = getLoadStoreAlignment(&Ingredient);
  bool CreateGather = !isConsecutive();

  auto &Builder = State.Builder;
  State.setDebugLocFrom(getDebugLoc());
  CallInst *NewLI;
  Value *EVL = State.get(getEVL(), VPIteration(0, 0));
  Value *Addr = State.get(getAddr(), 0, !CreateGather);
  Value *Mask = nullptr;
  if (VPValue *VPMask = getMask()) {
    Mask = State.get(VPMask, 0);
    if (isReverse())
      Mask = createReverseEVL(Builder, Mask, EVL, "vp.reverse.mask");
  } else {
    Mask = Builder.CreateVectorSplat(State.VF, Builder.getTrue());
  }

  if (CreateGather) {
    NewLI =
        Builder.CreateIntrinsic(DataTy, Intrinsic::vp_gather, {Addr, Mask, EVL},
                                nullptr, "wide.masked.gather");
  } else {
    VectorBuilder VBuilder(Builder);
    VBuilder.setEVL(EVL).setMask(Mask);
    NewLI = cast<CallInst>(VBuilder.createVectorInstruction(
        Instruction::Load, DataTy, Addr, "vp.op.load"));
  }
  NewLI->addParamAttr(
      0, Attribute::getWithAlignment(NewLI->getContext(), Alignment));
  State.addMetadata(NewLI, LI);
  Instruction *Res = NewLI;
  if (isReverse())
    Res = createReverseEVL(Builder, Res, EVL, "vp.reverse");
  State.set(this, Res, 0);
}

void VPWidenStoreRecipe::execute(VPTransformState &State) {
  auto *SI = cast<StoreInst>(&Ingredient);

  VPValue *StoredVPValue = getStoredValue();
  bool CreateScatter = !isConsecutive();
  const Align Alignment = getLoadStoreAlignment(&Ingredient);

  auto &Builder = State.Builder;
  State.setDebugLocFrom(getDebugLoc());

  for (unsigned Part = 0; Part < State.UF; ++Part) {
    Instruction *NewSI = nullptr;
    Value *Mask = nullptr;
    if (auto *VPMask = getMask()) {
      // Mask reversal is only needed for non-all-one (null) masks, as reverse
      // of a null all-one mask is a null mask.
      Mask = State.get(VPMask, Part);
      if (isReverse())
        Mask = Builder.CreateVectorReverse(Mask, "reverse");
    }

    Value *StoredVal = State.get(StoredVPValue, Part);
    if (isReverse()) {
      // If we store to reverse consecutive memory locations, then we need
      // to reverse the order of elements in the stored value.
      StoredVal = Builder.CreateVectorReverse(StoredVal, "reverse");
      // We don't want to update the value in the map as it might be used in
      // another expression. So don't call resetVectorValue(StoredVal).
    }
    Value *Addr = State.get(getAddr(), Part, /*IsScalar*/ !CreateScatter);
    if (CreateScatter)
      NewSI = Builder.CreateMaskedScatter(StoredVal, Addr, Alignment, Mask);
    else if (Mask)
      NewSI = Builder.CreateMaskedStore(StoredVal, Addr, Alignment, Mask);
    else
      NewSI = Builder.CreateAlignedStore(StoredVal, Addr, Alignment);
    State.addMetadata(NewSI, SI);
  }
}

void VPWidenStoreEVLRecipe::execute(VPTransformState &State) {
  assert(State.UF == 1 && "Expected only UF == 1 when vectorizing with "
                          "explicit vector length.");
  auto *SI = cast<StoreInst>(&Ingredient);

  VPValue *StoredValue = getStoredValue();
  bool CreateScatter = !isConsecutive();
  const Align Alignment = getLoadStoreAlignment(&Ingredient);

  auto &Builder = State.Builder;
  State.setDebugLocFrom(getDebugLoc());

  CallInst *NewSI = nullptr;
  Value *StoredVal = State.get(StoredValue, 0);
  Value *EVL = State.get(getEVL(), VPIteration(0, 0));
  if (isReverse())
    StoredVal = createReverseEVL(Builder, StoredVal, EVL, "vp.reverse");
  Value *Mask = nullptr;
  if (VPValue *VPMask = getMask()) {
    Mask = State.get(VPMask, 0);
    if (isReverse())
      Mask = createReverseEVL(Builder, Mask, EVL, "vp.reverse.mask");
  } else {
    Mask = Builder.CreateVectorSplat(State.VF, Builder.getTrue());
  }
  Value *Addr = State.get(getAddr(), 0, !CreateScatter);
  if (CreateScatter) {
    NewSI = Builder.CreateIntrinsic(Type::getVoidTy(EVL->getContext()),
                                    Intrinsic::vp_scatter,
                                    {StoredVal, Addr, Mask, EVL});
  } else {
    VectorBuilder VBuilder(Builder);
    VBuilder.setEVL(EVL).setMask(Mask);
    NewSI = cast<CallInst>(VBuilder.createVectorInstruction(
        Instruction::Store, Type::getVoidTy(EVL->getContext()),
        {StoredVal, Addr}));
  }
  NewSI->addParamAttr(
      1, Attribute::getWithAlignment(NewSI->getContext(), Alignment));
  State.addMetadata(NewSI, SI);
}

// Determine how to lower the scalar epilogue, which depends on 1) optimising
// for minimum code-size, 2) predicate compiler options, 3) loop hints forcing
// predication, and 4) a TTI hook that analyses whether the loop is suitable
// for predication.
static ScalarEpilogueLowering getScalarEpilogueLowering(
    Function *F, Loop *L, LoopVectorizeHints &Hints, ProfileSummaryInfo *PSI,
    BlockFrequencyInfo *BFI, TargetTransformInfo *TTI, TargetLibraryInfo *TLI,
    LoopVectorizationLegality &LVL, InterleavedAccessInfo *IAI) {
  // 1) OptSize takes precedence over all other options, i.e. if this is set,
  // don't look at hints or options, and don't request a scalar epilogue.
  // (For PGSO, as shouldOptimizeForSize isn't currently accessible from
  // LoopAccessInfo (due to code dependency and not being able to reliably get
  // PSI/BFI from a loop analysis under NPM), we cannot suppress the collection
  // of strides in LoopAccessInfo::analyzeLoop() and vectorize without
  // versioning when the vectorization is forced, unlike hasOptSize. So revert
  // back to the old way and vectorize with versioning when forced. See D81345.)
  if (F->hasOptSize() || (llvm::shouldOptimizeForSize(L->getHeader(), PSI, BFI,
                                                      PGSOQueryType::IRPass) &&
                          Hints.getForce() != LoopVectorizeHints::FK_Enabled))
    return CM_ScalarEpilogueNotAllowedOptSize;

  // 2) If set, obey the directives
  if (PreferPredicateOverEpilogue.getNumOccurrences()) {
    switch (PreferPredicateOverEpilogue) {
    case PreferPredicateTy::ScalarEpilogue:
      return CM_ScalarEpilogueAllowed;
    case PreferPredicateTy::PredicateElseScalarEpilogue:
      return CM_ScalarEpilogueNotNeededUsePredicate;
    case PreferPredicateTy::PredicateOrDontVectorize:
      return CM_ScalarEpilogueNotAllowedUsePredicate;
    };
  }

  // 3) If set, obey the hints
  switch (Hints.getPredicate()) {
  case LoopVectorizeHints::FK_Enabled:
    return CM_ScalarEpilogueNotNeededUsePredicate;
  case LoopVectorizeHints::FK_Disabled:
    return CM_ScalarEpilogueAllowed;
  };

  // 4) if the TTI hook indicates this is profitable, request predication.
  TailFoldingInfo TFI(TLI, &LVL, IAI);
  if (TTI->preferPredicateOverEpilogue(&TFI))
    return CM_ScalarEpilogueNotNeededUsePredicate;

  return CM_ScalarEpilogueAllowed;
}

// Process the loop in the VPlan-native vectorization path. This path builds
// VPlan upfront in the vectorization pipeline, which allows to apply
// VPlan-to-VPlan transformations from the very beginning without modifying the
// input LLVM IR.
static bool processLoopInVPlanNativePath(
    Loop *L, PredicatedScalarEvolution &PSE, LoopInfo *LI, DominatorTree *DT,
    LoopVectorizationLegality *LVL, TargetTransformInfo *TTI,
    TargetLibraryInfo *TLI, DemandedBits *DB, AssumptionCache *AC,
    OptimizationRemarkEmitter *ORE, BlockFrequencyInfo *BFI,
    ProfileSummaryInfo *PSI, LoopVectorizeHints &Hints,
    LoopVectorizationRequirements &Requirements) {

  if (isa<SCEVCouldNotCompute>(PSE.getBackedgeTakenCount())) {
    LLVM_DEBUG(dbgs() << "LV: cannot compute the outer-loop trip count\n");
    return false;
  }
  assert(EnableVPlanNativePath && "VPlan-native path is disabled.");
  Function *F = L->getHeader()->getParent();
  InterleavedAccessInfo IAI(PSE, L, DT, LI, LVL->getLAI());

  ScalarEpilogueLowering SEL =
      getScalarEpilogueLowering(F, L, Hints, PSI, BFI, TTI, TLI, *LVL, &IAI);

  LoopVectorizationCostModel CM(SEL, L, PSE, LI, LVL, *TTI, TLI, DB, AC, ORE, F,
                                &Hints, IAI);
  // Use the planner for outer loop vectorization.
  // TODO: CM is not used at this point inside the planner. Turn CM into an
  // optional argument if we don't need it in the future.
  LoopVectorizationPlanner LVP(L, LI, DT, TLI, *TTI, LVL, CM, IAI, PSE, Hints,
                               ORE);

  // Get user vectorization factor.
  ElementCount UserVF = Hints.getWidth();

  CM.collectElementTypesForWidening();

  // Plan how to best vectorize, return the best VF and its cost.
  const VectorizationFactor VF = LVP.planInVPlanNativePath(UserVF);

  // If we are stress testing VPlan builds, do not attempt to generate vector
  // code. Masked vector code generation support will follow soon.
  // Also, do not attempt to vectorize if no vector code will be produced.
  if (VPlanBuildStressTest || VectorizationFactor::Disabled() == VF)
    return false;

  VPlan &BestPlan = LVP.getBestPlanFor(VF.Width);

  {
    bool AddBranchWeights =
        hasBranchWeightMD(*L->getLoopLatch()->getTerminator());
    GeneratedRTChecks Checks(*PSE.getSE(), DT, LI, TTI,
                             F->getParent()->getDataLayout(), AddBranchWeights);
    InnerLoopVectorizer LB(L, PSE, LI, DT, TLI, TTI, AC, ORE, VF.Width,
                           VF.Width, 1, LVL, &CM, BFI, PSI, Checks);
    LLVM_DEBUG(dbgs() << "Vectorizing outer loop in \""
                      << L->getHeader()->getParent()->getName() << "\"\n");
    LVP.executePlan(VF.Width, 1, BestPlan, LB, DT, false);
  }

  reportVectorization(ORE, L, VF, 1);

  // Mark the loop as already vectorized to avoid vectorizing again.
  Hints.setAlreadyVectorized();
  assert(!verifyFunction(*L->getHeader()->getParent(), &dbgs()));
  return true;
}

// Emit a remark if there are stores to floats that required a floating point
// extension. If the vectorized loop was generated with floating point there
// will be a performance penalty from the conversion overhead and the change in
// the vector width.
static void checkMixedPrecision(Loop *L, OptimizationRemarkEmitter *ORE) {
  SmallVector<Instruction *, 4> Worklist;
  for (BasicBlock *BB : L->getBlocks()) {
    for (Instruction &Inst : *BB) {
      if (auto *S = dyn_cast<StoreInst>(&Inst)) {
        if (S->getValueOperand()->getType()->isFloatTy())
          Worklist.push_back(S);
      }
    }
  }

  // Traverse the floating point stores upwards searching, for floating point
  // conversions.
  SmallPtrSet<const Instruction *, 4> Visited;
  SmallPtrSet<const Instruction *, 4> EmittedRemark;
  while (!Worklist.empty()) {
    auto *I = Worklist.pop_back_val();
    if (!L->contains(I))
      continue;
    if (!Visited.insert(I).second)
      continue;

    // Emit a remark if the floating point store required a floating
    // point conversion.
    // TODO: More work could be done to identify the root cause such as a
    // constant or a function return type and point the user to it.
    if (isa<FPExtInst>(I) && EmittedRemark.insert(I).second)
      ORE->emit([&]() {
        return OptimizationRemarkAnalysis(LV_NAME, "VectorMixedPrecision",
                                          I->getDebugLoc(), L->getHeader())
               << "floating point conversion changes vector width. "
               << "Mixed floating point precision requires an up/down "
               << "cast that will negatively impact performance.";
      });

    for (Use &Op : I->operands())
      if (auto *OpI = dyn_cast<Instruction>(Op))
        Worklist.push_back(OpI);
  }
}

static bool areRuntimeChecksProfitable(GeneratedRTChecks &Checks,
                                       VectorizationFactor &VF,
                                       std::optional<unsigned> VScale, Loop *L,
                                       ScalarEvolution &SE,
                                       ScalarEpilogueLowering SEL) {
  InstructionCost CheckCost = Checks.getCost();
  if (!CheckCost.isValid())
    return false;

  // When interleaving only scalar and vector cost will be equal, which in turn
  // would lead to a divide by 0. Fall back to hard threshold.
  if (VF.Width.isScalar()) {
    if (CheckCost > VectorizeMemoryCheckThreshold) {
      LLVM_DEBUG(
          dbgs()
          << "LV: Interleaving only is not profitable due to runtime checks\n");
      return false;
    }
    return true;
  }

  // The scalar cost should only be 0 when vectorizing with a user specified VF/IC. In those cases, runtime checks should always be generated.
  uint64_t ScalarC = *VF.ScalarCost.getValue();
  if (ScalarC == 0)
    return true;

  // First, compute the minimum iteration count required so that the vector
  // loop outperforms the scalar loop.
  //  The total cost of the scalar loop is
  //   ScalarC * TC
  //  where
  //  * TC is the actual trip count of the loop.
  //  * ScalarC is the cost of a single scalar iteration.
  //
  //  The total cost of the vector loop is
  //    RtC + VecC * (TC / VF) + EpiC
  //  where
  //  * RtC is the cost of the generated runtime checks
  //  * VecC is the cost of a single vector iteration.
  //  * TC is the actual trip count of the loop
  //  * VF is the vectorization factor
  //  * EpiCost is the cost of the generated epilogue, including the cost
  //    of the remaining scalar operations.
  //
  // Vectorization is profitable once the total vector cost is less than the
  // total scalar cost:
  //   RtC + VecC * (TC / VF) + EpiC <  ScalarC * TC
  //
  // Now we can compute the minimum required trip count TC as
  //   VF * (RtC + EpiC) / (ScalarC * VF - VecC) < TC
  //
  // For now we assume the epilogue cost EpiC = 0 for simplicity. Note that
  // the computations are performed on doubles, not integers and the result
  // is rounded up, hence we get an upper estimate of the TC.
  unsigned IntVF = VF.Width.getKnownMinValue();
  if (VF.Width.isScalable()) {
    unsigned AssumedMinimumVscale = 1;
    if (VScale)
      AssumedMinimumVscale = *VScale;
    IntVF *= AssumedMinimumVscale;
  }
  uint64_t RtC = *CheckCost.getValue();
  uint64_t Div = ScalarC * IntVF - *VF.Cost.getValue();
  uint64_t MinTC1 = Div == 0 ? 0 : divideCeil(RtC * IntVF, Div);

  // Second, compute a minimum iteration count so that the cost of the
  // runtime checks is only a fraction of the total scalar loop cost. This
  // adds a loop-dependent bound on the overhead incurred if the runtime
  // checks fail. In case the runtime checks fail, the cost is RtC + ScalarC
  // * TC. To bound the runtime check to be a fraction 1/X of the scalar
  // cost, compute
  //   RtC < ScalarC * TC * (1 / X)  ==>  RtC * X / ScalarC < TC
  uint64_t MinTC2 = divideCeil(RtC * 10, ScalarC);

  // Now pick the larger minimum. If it is not a multiple of VF and a scalar
  // epilogue is allowed, choose the next closest multiple of VF. This should
  // partly compensate for ignoring the epilogue cost.
  uint64_t MinTC = std::max(MinTC1, MinTC2);
  if (SEL == CM_ScalarEpilogueAllowed)
    MinTC = alignTo(MinTC, IntVF);
  VF.MinProfitableTripCount = ElementCount::getFixed(MinTC);

  LLVM_DEBUG(
      dbgs() << "LV: Minimum required TC for runtime checks to be profitable:"
             << VF.MinProfitableTripCount << "\n");

  // Skip vectorization if the expected trip count is less than the minimum
  // required trip count.
  if (auto ExpectedTC = getSmallBestKnownTC(SE, L)) {
    if (ElementCount::isKnownLT(ElementCount::getFixed(*ExpectedTC),
                                VF.MinProfitableTripCount)) {
      LLVM_DEBUG(dbgs() << "LV: Vectorization is not beneficial: expected "
                           "trip count < minimum profitable VF ("
                        << *ExpectedTC << " < " << VF.MinProfitableTripCount
                        << ")\n");

      return false;
    }
  }
  return true;
}

LoopVectorizePass::LoopVectorizePass(LoopVectorizeOptions Opts)
    : InterleaveOnlyWhenForced(Opts.InterleaveOnlyWhenForced ||
                               !EnableLoopInterleaving),
      VectorizeOnlyWhenForced(Opts.VectorizeOnlyWhenForced ||
                              !EnableLoopVectorization) {}

bool LoopVectorizePass::processLoop(Loop *L) {
  assert((EnableVPlanNativePath || L->isInnermost()) &&
         "VPlan-native path is not enabled. Only process inner loops.");

#ifndef NDEBUG
  const std::string DebugLocStr = getDebugLocString(L);
#endif /* NDEBUG */

  LLVM_DEBUG(dbgs() << "\nLV: Checking a loop in '"
                    << L->getHeader()->getParent()->getName() << "' from "
                    << DebugLocStr << "\n");

  LoopVectorizeHints Hints(L, InterleaveOnlyWhenForced, *ORE, TTI);

  LLVM_DEBUG(
      dbgs() << "LV: Loop hints:"
             << " force="
             << (Hints.getForce() == LoopVectorizeHints::FK_Disabled
                     ? "disabled"
                     : (Hints.getForce() == LoopVectorizeHints::FK_Enabled
                            ? "enabled"
                            : "?"))
             << " width=" << Hints.getWidth()
             << " interleave=" << Hints.getInterleave() << "\n");

  // Function containing loop
  Function *F = L->getHeader()->getParent();

  // Looking at the diagnostic output is the only way to determine if a loop
  // was vectorized (other than looking at the IR or machine code), so it
  // is important to generate an optimization remark for each loop. Most of
  // these messages are generated as OptimizationRemarkAnalysis. Remarks
  // generated as OptimizationRemark and OptimizationRemarkMissed are
  // less verbose reporting vectorized loops and unvectorized loops that may
  // benefit from vectorization, respectively.

  if (!Hints.allowVectorization(F, L, VectorizeOnlyWhenForced)) {
    LLVM_DEBUG(dbgs() << "LV: Loop hints prevent vectorization.\n");
    return false;
  }

  PredicatedScalarEvolution PSE(*SE, *L);

  // Check if it is legal to vectorize the loop.
  LoopVectorizationRequirements Requirements;
  LoopVectorizationLegality LVL(L, PSE, DT, TTI, TLI, F, *LAIs, LI, ORE,
                                &Requirements, &Hints, DB, AC, BFI, PSI);
  if (!LVL.canVectorize(EnableVPlanNativePath)) {
    LLVM_DEBUG(dbgs() << "LV: Not vectorizing: Cannot prove legality.\n");
    Hints.emitRemarkWithHints();
    return false;
  }

  // Entrance to the VPlan-native vectorization path. Outer loops are processed
  // here. They may require CFG and instruction level transformations before
  // even evaluating whether vectorization is profitable. Since we cannot modify
  // the incoming IR, we need to build VPlan upfront in the vectorization
  // pipeline.
  if (!L->isInnermost())
    return processLoopInVPlanNativePath(L, PSE, LI, DT, &LVL, TTI, TLI, DB, AC,
                                        ORE, BFI, PSI, Hints, Requirements);

  assert(L->isInnermost() && "Inner loop expected.");

  InterleavedAccessInfo IAI(PSE, L, DT, LI, LVL.getLAI());
  bool UseInterleaved = TTI->enableInterleavedAccessVectorization();

  // If an override option has been passed in for interleaved accesses, use it.
  if (EnableInterleavedMemAccesses.getNumOccurrences() > 0)
    UseInterleaved = EnableInterleavedMemAccesses;

  // Analyze interleaved memory accesses.
  if (UseInterleaved)
    IAI.analyzeInterleaving(useMaskedInterleavedAccesses(*TTI));

  // Check the function attributes and profiles to find out if this function
  // should be optimized for size.
  ScalarEpilogueLowering SEL =
      getScalarEpilogueLowering(F, L, Hints, PSI, BFI, TTI, TLI, LVL, &IAI);

  // Check the loop for a trip count threshold: vectorize loops with a tiny trip
  // count by optimizing for size, to minimize overheads.
  auto ExpectedTC = getSmallBestKnownTC(*SE, L);
  if (ExpectedTC && *ExpectedTC < TinyTripCountVectorThreshold) {
    LLVM_DEBUG(dbgs() << "LV: Found a loop with a very small trip count. "
                      << "This loop is worth vectorizing only if no scalar "
                      << "iteration overheads are incurred.");
    if (Hints.getForce() == LoopVectorizeHints::FK_Enabled)
      LLVM_DEBUG(dbgs() << " But vectorizing was explicitly forced.\n");
    else {
      if (*ExpectedTC > TTI->getMinTripCountTailFoldingThreshold()) {
        LLVM_DEBUG(dbgs() << "\n");
        // Predicate tail-folded loops are efficient even when the loop
        // iteration count is low. However, setting the epilogue policy to
        // `CM_ScalarEpilogueNotAllowedLowTripLoop` prevents vectorizing loops
        // with runtime checks. It's more effective to let
        // `areRuntimeChecksProfitable` determine if vectorization is beneficial
        // for the loop.
        if (SEL != CM_ScalarEpilogueNotNeededUsePredicate)
          SEL = CM_ScalarEpilogueNotAllowedLowTripLoop;
      } else {
        LLVM_DEBUG(dbgs() << " But the target considers the trip count too "
                             "small to consider vectorizing.\n");
        reportVectorizationFailure(
            "The trip count is below the minial threshold value.",
            "loop trip count is too low, avoiding vectorization",
            "LowTripCount", ORE, L);
        Hints.emitRemarkWithHints();
        return false;
      }
    }
  }

  // Check the function attributes to see if implicit floats or vectors are
  // allowed.
  if (F->hasFnAttribute(Attribute::NoImplicitFloat)) {
    reportVectorizationFailure(
        "Can't vectorize when the NoImplicitFloat attribute is used",
        "loop not vectorized due to NoImplicitFloat attribute",
        "NoImplicitFloat", ORE, L);
    Hints.emitRemarkWithHints();
    return false;
  }

  // Check if the target supports potentially unsafe FP vectorization.
  // FIXME: Add a check for the type of safety issue (denormal, signaling)
  // for the target we're vectorizing for, to make sure none of the
  // additional fp-math flags can help.
  if (Hints.isPotentiallyUnsafe() &&
      TTI->isFPVectorizationPotentiallyUnsafe()) {
    reportVectorizationFailure(
        "Potentially unsafe FP op prevents vectorization",
        "loop not vectorized due to unsafe FP support.",
        "UnsafeFP", ORE, L);
    Hints.emitRemarkWithHints();
    return false;
  }

  bool AllowOrderedReductions;
  // If the flag is set, use that instead and override the TTI behaviour.
  if (ForceOrderedReductions.getNumOccurrences() > 0)
    AllowOrderedReductions = ForceOrderedReductions;
  else
    AllowOrderedReductions = TTI->enableOrderedReductions();
  if (!LVL.canVectorizeFPMath(AllowOrderedReductions)) {
    ORE->emit([&]() {
      auto *ExactFPMathInst = Requirements.getExactFPInst();
      return OptimizationRemarkAnalysisFPCommute(DEBUG_TYPE, "CantReorderFPOps",
                                                 ExactFPMathInst->getDebugLoc(),
                                                 ExactFPMathInst->getParent())
             << "loop not vectorized: cannot prove it is safe to reorder "
                "floating-point operations";
    });
    LLVM_DEBUG(dbgs() << "LV: loop not vectorized: cannot prove it is safe to "
                         "reorder floating-point operations\n");
    Hints.emitRemarkWithHints();
    return false;
  }

  // Use the cost model.
  LoopVectorizationCostModel CM(SEL, L, PSE, LI, &LVL, *TTI, TLI, DB, AC, ORE,
                                F, &Hints, IAI);
  // Use the planner for vectorization.
  LoopVectorizationPlanner LVP(L, LI, DT, TLI, *TTI, &LVL, CM, IAI, PSE, Hints,
                               ORE);

  // Get user vectorization factor and interleave count.
  ElementCount UserVF = Hints.getWidth();
  unsigned UserIC = Hints.getInterleave();

  // Plan how to best vectorize, return the best VF and its cost.
  std::optional<VectorizationFactor> MaybeVF = LVP.plan(UserVF, UserIC);

  VectorizationFactor VF = VectorizationFactor::Disabled();
  unsigned IC = 1;

  bool AddBranchWeights =
      hasBranchWeightMD(*L->getLoopLatch()->getTerminator());
  GeneratedRTChecks Checks(*PSE.getSE(), DT, LI, TTI,
                           F->getParent()->getDataLayout(), AddBranchWeights);
  if (MaybeVF) {
    VF = *MaybeVF;
    // Select the interleave count.
    IC = CM.selectInterleaveCount(VF.Width, VF.Cost);

    unsigned SelectedIC = std::max(IC, UserIC);
    //  Optimistically generate runtime checks if they are needed. Drop them if
    //  they turn out to not be profitable.
    if (VF.Width.isVector() || SelectedIC > 1)
      Checks.Create(L, *LVL.getLAI(), PSE.getPredicate(), VF.Width, SelectedIC);

    // Check if it is profitable to vectorize with runtime checks.
    bool ForceVectorization =
        Hints.getForce() == LoopVectorizeHints::FK_Enabled;
    if (!ForceVectorization &&
        !areRuntimeChecksProfitable(Checks, VF, getVScaleForTuning(L, *TTI), L,
                                    *PSE.getSE(), SEL)) {
      ORE->emit([&]() {
        return OptimizationRemarkAnalysisAliasing(
                   DEBUG_TYPE, "CantReorderMemOps", L->getStartLoc(),
                   L->getHeader())
               << "loop not vectorized: cannot prove it is safe to reorder "
                  "memory operations";
      });
      LLVM_DEBUG(dbgs() << "LV: Too many memory checks needed.\n");
      Hints.emitRemarkWithHints();
      return false;
    }
  }

  // Identify the diagnostic messages that should be produced.
  std::pair<StringRef, std::string> VecDiagMsg, IntDiagMsg;
  bool VectorizeLoop = true, InterleaveLoop = true;
  if (VF.Width.isScalar()) {
    LLVM_DEBUG(dbgs() << "LV: Vectorization is possible but not beneficial.\n");
    VecDiagMsg = std::make_pair(
        "VectorizationNotBeneficial",
        "the cost-model indicates that vectorization is not beneficial");
    VectorizeLoop = false;
  }

  if (!MaybeVF && UserIC > 1) {
    // Tell the user interleaving was avoided up-front, despite being explicitly
    // requested.
    LLVM_DEBUG(dbgs() << "LV: Ignoring UserIC, because vectorization and "
                         "interleaving should be avoided up front\n");
    IntDiagMsg = std::make_pair(
        "InterleavingAvoided",
        "Ignoring UserIC, because interleaving was avoided up front");
    InterleaveLoop = false;
  } else if (IC == 1 && UserIC <= 1) {
    // Tell the user interleaving is not beneficial.
    LLVM_DEBUG(dbgs() << "LV: Interleaving is not beneficial.\n");
    IntDiagMsg = std::make_pair(
        "InterleavingNotBeneficial",
        "the cost-model indicates that interleaving is not beneficial");
    InterleaveLoop = false;
    if (UserIC == 1) {
      IntDiagMsg.first = "InterleavingNotBeneficialAndDisabled";
      IntDiagMsg.second +=
          " and is explicitly disabled or interleave count is set to 1";
    }
  } else if (IC > 1 && UserIC == 1) {
    // Tell the user interleaving is beneficial, but it explicitly disabled.
    LLVM_DEBUG(
        dbgs() << "LV: Interleaving is beneficial but is explicitly disabled.");
    IntDiagMsg = std::make_pair(
        "InterleavingBeneficialButDisabled",
        "the cost-model indicates that interleaving is beneficial "
        "but is explicitly disabled or interleave count is set to 1");
    InterleaveLoop = false;
  }

  // Override IC if user provided an interleave count.
  IC = UserIC > 0 ? UserIC : IC;

  // Emit diagnostic messages, if any.
  const char *VAPassName = Hints.vectorizeAnalysisPassName();
  if (!VectorizeLoop && !InterleaveLoop) {
    // Do not vectorize or interleaving the loop.
    ORE->emit([&]() {
      return OptimizationRemarkMissed(VAPassName, VecDiagMsg.first,
                                      L->getStartLoc(), L->getHeader())
             << VecDiagMsg.second;
    });
    ORE->emit([&]() {
      return OptimizationRemarkMissed(LV_NAME, IntDiagMsg.first,
                                      L->getStartLoc(), L->getHeader())
             << IntDiagMsg.second;
    });
    return false;
  } else if (!VectorizeLoop && InterleaveLoop) {
    LLVM_DEBUG(dbgs() << "LV: Interleave Count is " << IC << '\n');
    ORE->emit([&]() {
      return OptimizationRemarkAnalysis(VAPassName, VecDiagMsg.first,
                                        L->getStartLoc(), L->getHeader())
             << VecDiagMsg.second;
    });
  } else if (VectorizeLoop && !InterleaveLoop) {
    LLVM_DEBUG(dbgs() << "LV: Found a vectorizable loop (" << VF.Width
                      << ") in " << DebugLocStr << '\n');
    ORE->emit([&]() {
      return OptimizationRemarkAnalysis(LV_NAME, IntDiagMsg.first,
                                        L->getStartLoc(), L->getHeader())
             << IntDiagMsg.second;
    });
  } else if (VectorizeLoop && InterleaveLoop) {
    LLVM_DEBUG(dbgs() << "LV: Found a vectorizable loop (" << VF.Width
                      << ") in " << DebugLocStr << '\n');
    LLVM_DEBUG(dbgs() << "LV: Interleave Count is " << IC << '\n');
  }

  bool DisableRuntimeUnroll = false;
  MDNode *OrigLoopID = L->getLoopID();
  {
    using namespace ore;
    if (!VectorizeLoop) {
      assert(IC > 1 && "interleave count should not be 1 or 0");
      // If we decided that it is not legal to vectorize the loop, then
      // interleave it.
      InnerLoopUnroller Unroller(L, PSE, LI, DT, TLI, TTI, AC, ORE, IC, &LVL,
                                 &CM, BFI, PSI, Checks);

      VPlan &BestPlan = LVP.getBestPlanFor(VF.Width);
      LVP.executePlan(VF.Width, IC, BestPlan, Unroller, DT, false);

      ORE->emit([&]() {
        return OptimizationRemark(LV_NAME, "Interleaved", L->getStartLoc(),
                                  L->getHeader())
               << "interleaved loop (interleaved count: "
               << NV("InterleaveCount", IC) << ")";
      });
    } else {
      // If we decided that it is *legal* to vectorize the loop, then do it.

      // Consider vectorizing the epilogue too if it's profitable.
      VectorizationFactor EpilogueVF =
          LVP.selectEpilogueVectorizationFactor(VF.Width, IC);
      if (EpilogueVF.Width.isVector()) {

        // The first pass vectorizes the main loop and creates a scalar epilogue
        // to be vectorized by executing the plan (potentially with a different
        // factor) again shortly afterwards.
        EpilogueLoopVectorizationInfo EPI(VF.Width, IC, EpilogueVF.Width, 1);
        EpilogueVectorizerMainLoop MainILV(L, PSE, LI, DT, TLI, TTI, AC, ORE,
                                           EPI, &LVL, &CM, BFI, PSI, Checks);

        std::unique_ptr<VPlan> BestMainPlan(
            LVP.getBestPlanFor(EPI.MainLoopVF).duplicate());
        const auto &[ExpandedSCEVs, ReductionResumeValues] = LVP.executePlan(
            EPI.MainLoopVF, EPI.MainLoopUF, *BestMainPlan, MainILV, DT, true);
        ++LoopsVectorized;

        // Second pass vectorizes the epilogue and adjusts the control flow
        // edges from the first pass.
        EPI.MainLoopVF = EPI.EpilogueVF;
        EPI.MainLoopUF = EPI.EpilogueUF;
        EpilogueVectorizerEpilogueLoop EpilogILV(L, PSE, LI, DT, TLI, TTI, AC,
                                                 ORE, EPI, &LVL, &CM, BFI, PSI,
                                                 Checks);

        VPlan &BestEpiPlan = LVP.getBestPlanFor(EPI.EpilogueVF);
        VPRegionBlock *VectorLoop = BestEpiPlan.getVectorLoopRegion();
        VPBasicBlock *Header = VectorLoop->getEntryBasicBlock();
        Header->setName("vec.epilog.vector.body");

        // Re-use the trip count and steps expanded for the main loop, as
        // skeleton creation needs it as a value that dominates both the scalar
        // and vector epilogue loops
        // TODO: This is a workaround needed for epilogue vectorization and it
        // should be removed once induction resume value creation is done
        // directly in VPlan.
        EpilogILV.setTripCount(MainILV.getTripCount());
        for (auto &R : make_early_inc_range(*BestEpiPlan.getPreheader())) {
          auto *ExpandR = cast<VPExpandSCEVRecipe>(&R);
          auto *ExpandedVal = BestEpiPlan.getOrAddLiveIn(
              ExpandedSCEVs.find(ExpandR->getSCEV())->second);
          ExpandR->replaceAllUsesWith(ExpandedVal);
          if (BestEpiPlan.getTripCount() == ExpandR)
            BestEpiPlan.resetTripCount(ExpandedVal);
          ExpandR->eraseFromParent();
        }

        // Ensure that the start values for any VPWidenIntOrFpInductionRecipe,
        // VPWidenPointerInductionRecipe and VPReductionPHIRecipes are updated
        // before vectorizing the epilogue loop.
        for (VPRecipeBase &R : Header->phis()) {
          if (isa<VPCanonicalIVPHIRecipe>(&R))
            continue;

          Value *ResumeV = nullptr;
          // TODO: Move setting of resume values to prepareToExecute.
          if (auto *ReductionPhi = dyn_cast<VPReductionPHIRecipe>(&R)) {
            const RecurrenceDescriptor &RdxDesc =
                ReductionPhi->getRecurrenceDescriptor();
            RecurKind RK = RdxDesc.getRecurrenceKind();
            ResumeV = ReductionResumeValues.find(&RdxDesc)->second;
            if (RecurrenceDescriptor::isAnyOfRecurrenceKind(RK)) {
              // VPReductionPHIRecipes for AnyOf reductions expect a boolean as
              // start value; compare the final value from the main vector loop
              // to the start value.
              IRBuilder<> Builder(
                  cast<Instruction>(ResumeV)->getParent()->getFirstNonPHI());
              ResumeV = Builder.CreateICmpNE(ResumeV,
                                             RdxDesc.getRecurrenceStartValue());
            }
          } else {
            // Create induction resume values for both widened pointer and
            // integer/fp inductions and update the start value of the induction
            // recipes to use the resume value.
            PHINode *IndPhi = nullptr;
            const InductionDescriptor *ID;
            if (auto *Ind = dyn_cast<VPWidenPointerInductionRecipe>(&R)) {
              IndPhi = cast<PHINode>(Ind->getUnderlyingValue());
              ID = &Ind->getInductionDescriptor();
            } else {
              auto *WidenInd = cast<VPWidenIntOrFpInductionRecipe>(&R);
              IndPhi = WidenInd->getPHINode();
              ID = &WidenInd->getInductionDescriptor();
            }

            ResumeV = MainILV.createInductionResumeValue(
                IndPhi, *ID, getExpandedStep(*ID, ExpandedSCEVs),
                {EPI.MainLoopIterationCountCheck});
          }
          assert(ResumeV && "Must have a resume value");
          VPValue *StartVal = BestEpiPlan.getOrAddLiveIn(ResumeV);
          cast<VPHeaderPHIRecipe>(&R)->setStartValue(StartVal);
        }

        LVP.executePlan(EPI.EpilogueVF, EPI.EpilogueUF, BestEpiPlan, EpilogILV,
                        DT, true, &ExpandedSCEVs);
        ++LoopsEpilogueVectorized;

        if (!MainILV.areSafetyChecksAdded())
          DisableRuntimeUnroll = true;
      } else {
        InnerLoopVectorizer LB(L, PSE, LI, DT, TLI, TTI, AC, ORE, VF.Width,
                               VF.MinProfitableTripCount, IC, &LVL, &CM, BFI,
                               PSI, Checks);

        VPlan &BestPlan = LVP.getBestPlanFor(VF.Width);
        LVP.executePlan(VF.Width, IC, BestPlan, LB, DT, false);
        ++LoopsVectorized;

        // Add metadata to disable runtime unrolling a scalar loop when there
        // are no runtime checks about strides and memory. A scalar loop that is
        // rarely used is not worth unrolling.
        if (!LB.areSafetyChecksAdded())
          DisableRuntimeUnroll = true;
      }
      // Report the vectorization decision.
      reportVectorization(ORE, L, VF, IC);
    }

    if (ORE->allowExtraAnalysis(LV_NAME))
      checkMixedPrecision(L, ORE);
  }

  std::optional<MDNode *> RemainderLoopID =
      makeFollowupLoopID(OrigLoopID, {LLVMLoopVectorizeFollowupAll,
                                      LLVMLoopVectorizeFollowupEpilogue});
  if (RemainderLoopID) {
    L->setLoopID(*RemainderLoopID);
  } else {
    if (DisableRuntimeUnroll)
      AddRuntimeUnrollDisableMetaData(L);

    // Mark the loop as already vectorized to avoid vectorizing again.
    Hints.setAlreadyVectorized();
  }

  assert(!verifyFunction(*L->getHeader()->getParent(), &dbgs()));
  return true;
}

LoopVectorizeResult LoopVectorizePass::runImpl(
    Function &F, ScalarEvolution &SE_, LoopInfo &LI_, TargetTransformInfo &TTI_,
    DominatorTree &DT_, BlockFrequencyInfo *BFI_, TargetLibraryInfo *TLI_,
    DemandedBits &DB_, AssumptionCache &AC_, LoopAccessInfoManager &LAIs_,
    OptimizationRemarkEmitter &ORE_, ProfileSummaryInfo *PSI_) {
  SE = &SE_;
  LI = &LI_;
  TTI = &TTI_;
  DT = &DT_;
  BFI = BFI_;
  TLI = TLI_;
  AC = &AC_;
  LAIs = &LAIs_;
  DB = &DB_;
  ORE = &ORE_;
  PSI = PSI_;

  // Don't attempt if
  // 1. the target claims to have no vector registers, and
  // 2. interleaving won't help ILP.
  //
  // The second condition is necessary because, even if the target has no
  // vector registers, loop vectorization may still enable scalar
  // interleaving.
  if (!TTI->getNumberOfRegisters(TTI->getRegisterClassForType(true)) &&
      TTI->getMaxInterleaveFactor(ElementCount::getFixed(1)) < 2)
    return LoopVectorizeResult(false, false);

  bool Changed = false, CFGChanged = false;

  // The vectorizer requires loops to be in simplified form.
  // Since simplification may add new inner loops, it has to run before the
  // legality and profitability checks. This means running the loop vectorizer
  // will simplify all loops, regardless of whether anything end up being
  // vectorized.
  for (const auto &L : *LI)
    Changed |= CFGChanged |=
        simplifyLoop(L, DT, LI, SE, AC, nullptr, false /* PreserveLCSSA */);

  // Build up a worklist of inner-loops to vectorize. This is necessary as
  // the act of vectorizing or partially unrolling a loop creates new loops
  // and can invalidate iterators across the loops.
  SmallVector<Loop *, 8> Worklist;

  for (Loop *L : *LI)
    collectSupportedLoops(*L, LI, ORE, Worklist);

  LoopsAnalyzed += Worklist.size();

  // Now walk the identified inner loops.
  while (!Worklist.empty()) {
    Loop *L = Worklist.pop_back_val();

    // For the inner loops we actually process, form LCSSA to simplify the
    // transform.
    Changed |= formLCSSARecursively(*L, *DT, LI, SE);

    Changed |= CFGChanged |= processLoop(L);

    if (Changed) {
      LAIs->clear();

#ifndef NDEBUG
      if (VerifySCEV)
        SE->verify();
#endif
    }
  }

  // Process each loop nest in the function.
  return LoopVectorizeResult(Changed, CFGChanged);
}

PreservedAnalyses LoopVectorizePass::run(Function &F,
                                         FunctionAnalysisManager &AM) {
    auto &LI = AM.getResult<LoopAnalysis>(F);
    // There are no loops in the function. Return before computing other expensive
    // analyses.
    if (LI.empty())
      return PreservedAnalyses::all();
    auto &SE = AM.getResult<ScalarEvolutionAnalysis>(F);
    auto &TTI = AM.getResult<TargetIRAnalysis>(F);
    auto &DT = AM.getResult<DominatorTreeAnalysis>(F);
    auto &TLI = AM.getResult<TargetLibraryAnalysis>(F);
    auto &AC = AM.getResult<AssumptionAnalysis>(F);
    auto &DB = AM.getResult<DemandedBitsAnalysis>(F);
    auto &ORE = AM.getResult<OptimizationRemarkEmitterAnalysis>(F);

    LoopAccessInfoManager &LAIs = AM.getResult<LoopAccessAnalysis>(F);
    auto &MAMProxy = AM.getResult<ModuleAnalysisManagerFunctionProxy>(F);
    ProfileSummaryInfo *PSI =
        MAMProxy.getCachedResult<ProfileSummaryAnalysis>(*F.getParent());
    BlockFrequencyInfo *BFI = nullptr;
    if (PSI && PSI->hasProfileSummary())
      BFI = &AM.getResult<BlockFrequencyAnalysis>(F);
    LoopVectorizeResult Result =
        runImpl(F, SE, LI, TTI, DT, BFI, &TLI, DB, AC, LAIs, ORE, PSI);
    if (!Result.MadeAnyChange)
      return PreservedAnalyses::all();
    PreservedAnalyses PA;

    if (isAssignmentTrackingEnabled(*F.getParent())) {
      for (auto &BB : F)
        RemoveRedundantDbgInstrs(&BB);
    }

<<<<<<< HEAD
    // We currently do not preserve dominator analyses with outer loop
    // vectorization. Until this is addressed, mark these analyses as preserved
    // only for non-VPlan-native path.
    // TODO: Preserve Dominator analysis for VPlan-native path.
    if (!EnableVPlanNativePath) {
      PA.preserve<DominatorTreeAnalysis>();
      PA.preserve<ScalarEvolutionAnalysis>();
    }
    PA.preserve<LoopAnalysis>();
=======
    PA.preserve<LoopAnalysis>();
    PA.preserve<DominatorTreeAnalysis>();
    PA.preserve<ScalarEvolutionAnalysis>();
>>>>>>> 13f6d404

    if (Result.MadeCFGChange) {
      // Making CFG changes likely means a loop got vectorized. Indicate that
      // extra simplification passes should be run.
      // TODO: MadeCFGChanges is not a prefect proxy. Extra passes should only
      // be run if runtime checks have been added.
      AM.getResult<ShouldRunExtraVectorPasses>(F);
      PA.preserve<ShouldRunExtraVectorPasses>();
    } else {
      PA.preserveSet<CFGAnalyses>();
    }
    return PA;
}

void LoopVectorizePass::printPipeline(
    raw_ostream &OS, function_ref<StringRef(StringRef)> MapClassName2PassName) {
  static_cast<PassInfoMixin<LoopVectorizePass> *>(this)->printPipeline(
      OS, MapClassName2PassName);

  OS << '<';
  OS << (InterleaveOnlyWhenForced ? "" : "no-") << "interleave-forced-only;";
  OS << (VectorizeOnlyWhenForced ? "" : "no-") << "vectorize-forced-only;";
  OS << '>';
}<|MERGE_RESOLUTION|>--- conflicted
+++ resolved
@@ -10369,21 +10369,9 @@
         RemoveRedundantDbgInstrs(&BB);
     }
 
-<<<<<<< HEAD
-    // We currently do not preserve dominator analyses with outer loop
-    // vectorization. Until this is addressed, mark these analyses as preserved
-    // only for non-VPlan-native path.
-    // TODO: Preserve Dominator analysis for VPlan-native path.
-    if (!EnableVPlanNativePath) {
-      PA.preserve<DominatorTreeAnalysis>();
-      PA.preserve<ScalarEvolutionAnalysis>();
-    }
-    PA.preserve<LoopAnalysis>();
-=======
     PA.preserve<LoopAnalysis>();
     PA.preserve<DominatorTreeAnalysis>();
     PA.preserve<ScalarEvolutionAnalysis>();
->>>>>>> 13f6d404
 
     if (Result.MadeCFGChange) {
       // Making CFG changes likely means a loop got vectorized. Indicate that
