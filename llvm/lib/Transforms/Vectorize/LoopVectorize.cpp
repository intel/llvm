--- conflicted
+++ resolved
@@ -3508,11 +3508,7 @@
 
   // If the corresponding vector cost is cheaper, return its cost.
   InstructionCost VectorCallCost =
-<<<<<<< HEAD
-      TTI.getCallInstrCost(nullptr, RetTy, Tys, CostKind);
-=======
       TTI.getCallInstrCost(nullptr, RetTy, Tys, CostKind) + MaskCost;
->>>>>>> cd74f4a4
   if (VectorCallCost < Cost) {
     *Variant = VecFunc;
     Cost = VectorCallCost;
