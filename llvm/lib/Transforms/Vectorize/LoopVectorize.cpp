--- conflicted
+++ resolved
@@ -7975,15 +7975,9 @@
   auto CollectExtInfo = [this, &Exts, &ExtOpTypes,
                          &ExtKinds](SmallVectorImpl<Value *> &Ops) -> bool {
     for (const auto &[I, OpI] : enumerate(Ops)) {
-<<<<<<< HEAD
-      auto *CI = dyn_cast<ConstantInt>(OpI);
-      if (I > 0 && CI &&
-          canConstantBeExtended(CI, ExtOpTypes[0], ExtKinds[0])) {
-=======
       const APInt *C;
       if (I > 0 && match(OpI, m_APInt(C)) &&
           canConstantBeExtended(C, ExtOpTypes[0], ExtKinds[0])) {
->>>>>>> 54c4ef26
         ExtOpTypes[I] = ExtOpTypes[0];
         ExtKinds[I] = ExtKinds[0];
         continue;
@@ -9378,22 +9372,12 @@
   VPBasicBlock *Header = VectorLoop->getEntryBasicBlock();
   Header->setName("vec.epilog.vector.body");
 
-<<<<<<< HEAD
-  // Ensure that the start values for all header phi recipes are updated before
-  // vectorizing the epilogue loop.
-  VPCanonicalIVPHIRecipe *IV = Plan.getCanonicalIV();
-  // When vectorizing the epilogue loop, the canonical induction start
-  // value needs to be changed from zero to the value after the main
-  // vector loop. Find the resume value created during execution of the main
-  // VPlan. It must be the first phi in the loop preheader.
-=======
   VPCanonicalIVPHIRecipe *IV = VectorLoop->getCanonicalIV();
   // When vectorizing the epilogue loop, the canonical induction needs to be
   // adjusted by the value after the main vector loop. Find the resume value
   // created during execution of the main VPlan. It must be the first phi in the
   // loop preheader. Use the value to increment the canonical IV, and update all
   // users in the loop region to use the adjusted value.
->>>>>>> 54c4ef26
   // FIXME: Improve modeling for canonical IV start values in the epilogue
   // loop.
   using namespace llvm::PatternMatch;
@@ -9428,12 +9412,6 @@
                 }) &&
          "the canonical IV should only be used by its increment or "
          "ScalarIVSteps when resetting the start value");
-<<<<<<< HEAD
-  IV->setOperand(0, VPV);
-
-  DenseMap<Value *, Value *> ToFrozen;
-  SmallVector<Instruction *> InstsToMove;
-=======
   VPBuilder Builder(Header, Header->getFirstNonPhi());
   VPInstruction *Add = Builder.createNaryOp(Instruction::Add, {IV, VPV});
   IV->replaceAllUsesWith(Add);
@@ -9444,7 +9422,6 @@
   // Ensure that the start values for all header phi recipes are updated before
   // vectorizing the epilogue loop. Skip the canonical IV, which has been
   // handled above.
->>>>>>> 54c4ef26
   for (VPRecipeBase &R : drop_begin(Header->phis())) {
     Value *ResumeV = nullptr;
     // TODO: Move setting of resume values to prepareToExecute.
