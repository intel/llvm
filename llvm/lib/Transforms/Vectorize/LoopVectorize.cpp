--- conflicted
+++ resolved
@@ -7583,15 +7583,6 @@
   if (VPI->getOpcode() == Instruction::Load) {
     auto *Load = cast<LoadInst>(I);
     return new VPWidenLoadRecipe(*Load, Ptr, Mask, Consecutive, Reverse,
-<<<<<<< HEAD
-                                 Load->getAlign(), VPIRMetadata(*Load, LVer),
-                                 I->getDebugLoc());
-
-  StoreInst *Store = cast<StoreInst>(I);
-  return new VPWidenStoreRecipe(*Store, Ptr, Operands[0], Mask, Consecutive,
-                                Reverse, Store->getAlign(),
-                                VPIRMetadata(*Store, LVer), I->getDebugLoc());
-=======
                                  VPIRMetadata(*Load, LVer), I->getDebugLoc());
   }
 
@@ -7599,7 +7590,6 @@
   return new VPWidenStoreRecipe(*Store, Ptr, VPI->getOperand(0), Mask,
                                 Consecutive, Reverse,
                                 VPIRMetadata(*Store, LVer), VPI->getDebugLoc());
->>>>>>> 811fe024
 }
 
 /// Creates a VPWidenIntOrFpInductionRecipe for \p PhiR. If needed, it will
