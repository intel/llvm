--- conflicted
+++ resolved
@@ -4366,15 +4366,10 @@
 
   // Sort the list, first on recipe(number) then on VF.
   sort(InvalidCosts, [&Numbering](RecipeVFPair &A, RecipeVFPair &B) {
-<<<<<<< HEAD
-    if (Numbering[A.first] != Numbering[B.first])
-      return Numbering[A.first] < Numbering[B.first];
-=======
     unsigned NA = Numbering[A.first];
     unsigned NB = Numbering[B.first];
     if (NA != NB)
       return NA < NB;
->>>>>>> 5eee2751
     return ElementCount::isKnownLT(A.second, B.second);
   });
 
@@ -4578,8 +4573,6 @@
 
       InstructionCost C = CM.expectedCost(VF);
 
-<<<<<<< HEAD
-=======
       // Add on other costs that are modelled in VPlan, but not in the legacy
       // cost model.
       VPCostContext CostCtx(CM.TTI, *CM.TLI, CM.Legal->getWidestInductionType(),
@@ -4604,7 +4597,6 @@
       }
 
       VectorizationFactor Candidate(VF, C, ScalarCost.ScalarCost);
->>>>>>> 5eee2751
       unsigned Width =
           getEstimatedRuntimeVF(Candidate.Width, CM.getVScaleForTuning());
       LLVM_DEBUG(dbgs() << "LV: Vector loop of width " << VF
@@ -7703,13 +7695,6 @@
          "Trying to execute plan with unsupported VF");
   assert(BestVPlan.hasUF(BestUF) &&
          "Trying to execute plan with unsupported UF");
-<<<<<<< HEAD
-  assert(
-      ((VectorizingEpilogue && ExpandedSCEVs) ||
-       (!VectorizingEpilogue && !ExpandedSCEVs)) &&
-      "expanded SCEVs to reuse can only be used during epilogue vectorization");
-=======
->>>>>>> 5eee2751
   // TODO: Move to VPlan transform stage once the transition to the VPlan-based
   // cost model is complete for better cost estimates.
   VPlanTransforms::runPass(VPlanTransforms::unrollByUF, BestVPlan, BestUF,
@@ -7717,12 +7702,9 @@
   VPlanTransforms::materializeBroadcasts(BestVPlan);
   VPlanTransforms::optimizeForVFAndUF(BestVPlan, BestVF, BestUF, PSE);
   VPlanTransforms::simplifyRecipes(BestVPlan, *Legal->getWidestInductionType());
-<<<<<<< HEAD
-=======
   VPlanTransforms::narrowInterleaveGroups(
       BestVPlan, BestVF,
       TTI.getRegisterBitWidth(TargetTransformInfo::RGK_FixedWidthVector));
->>>>>>> 5eee2751
   VPlanTransforms::removeDeadRecipes(BestVPlan);
   VPlanTransforms::convertToConcreteRecipes(BestVPlan);
 
@@ -7822,14 +7804,6 @@
       fixReductionScalarResumeWhenVectorizingEpilog(
           &R, State, State.CFG.VPBB2IRBB[MiddleVPBB], BypassBlock);
     }
-<<<<<<< HEAD
-    for (const auto &[IVPhi, _] : Legal->getInductionVars()) {
-      auto *Inc = cast<PHINode>(IVPhi->getIncomingValueForBlock(PH));
-      Value *V = ILV.getInductionAdditionalBypassValue(IVPhi);
-      Inc->setIncomingValueForBlock(BypassBlock, V);
-    }
-=======
->>>>>>> 5eee2751
   }
 
   // 2.6. Maintain Loop Hints
@@ -10373,14 +10347,8 @@
         cast<PHINode>(R.getVPSingleValue()->getUnderlyingValue()));
   }
   for (VPRecipeBase &R : make_early_inc_range(*MainPlan.getScalarHeader())) {
-<<<<<<< HEAD
-    auto *VPIRInst = cast<VPIRInstruction>(&R);
-    auto *IRI = dyn_cast<PHINode>(&VPIRInst->getInstruction());
-    if (!IRI)
-=======
     auto *VPIRInst = dyn_cast<VPIRPhi>(&R);
     if (!VPIRInst)
->>>>>>> 5eee2751
       break;
     if (EpiWidenedPhis.contains(&VPIRInst->getIRPhi()))
       continue;
@@ -10664,28 +10632,6 @@
     if (Hints.getForce() == LoopVectorizeHints::FK_Enabled)
       LLVM_DEBUG(dbgs() << " But vectorizing was explicitly forced.\n");
     else {
-<<<<<<< HEAD
-      if (*ExpectedTC > TTI->getMinTripCountTailFoldingThreshold()) {
-        LLVM_DEBUG(dbgs() << "\n");
-        // Predicate tail-folded loops are efficient even when the loop
-        // iteration count is low. However, setting the epilogue policy to
-        // `CM_ScalarEpilogueNotAllowedLowTripLoop` prevents vectorizing loops
-        // with runtime checks. It's more effective to let
-        // `isOutsideLoopWorkProfitable` determine if vectorization is
-        // beneficial for the loop.
-        if (SEL != CM_ScalarEpilogueNotNeededUsePredicate)
-          SEL = CM_ScalarEpilogueNotAllowedLowTripLoop;
-      } else {
-        LLVM_DEBUG(dbgs() << " But the target considers the trip count too "
-                             "small to consider vectorizing.\n");
-        reportVectorizationFailure(
-            "The trip count is below the minial threshold value.",
-            "loop trip count is too low, avoiding vectorization",
-            "LowTripCount", ORE, L);
-        Hints.emitRemarkWithHints();
-        return false;
-      }
-=======
       LLVM_DEBUG(dbgs() << "\n");
       // Predicate tail-folded loops are efficient even when the loop
       // iteration count is low. However, setting the epilogue policy to
@@ -10695,7 +10641,6 @@
       // beneficial for the loop.
       if (SEL != CM_ScalarEpilogueNotNeededUsePredicate)
         SEL = CM_ScalarEpilogueNotAllowedLowTripLoop;
->>>>>>> 5eee2751
     }
   }
 
