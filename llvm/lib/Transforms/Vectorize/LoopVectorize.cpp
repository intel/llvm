//===- LoopVectorize.cpp - A Loop Vectorizer ------------------------------===//
//
// Part of the LLVM Project, under the Apache License v2.0 with LLVM Exceptions.
// See https://llvm.org/LICENSE.txt for license information.
// SPDX-License-Identifier: Apache-2.0 WITH LLVM-exception
//
//===----------------------------------------------------------------------===//
//
// This is the LLVM loop vectorizer. This pass modifies 'vectorizable' loops
// and generates target-independent LLVM-IR.
// The vectorizer uses the TargetTransformInfo analysis to estimate the costs
// of instructions in order to estimate the profitability of vectorization.
//
// The loop vectorizer combines consecutive loop iterations into a single
// 'wide' iteration. After this transformation the index is incremented
// by the SIMD vector width, and not by one.
//
// This pass has three parts:
// 1. The main loop pass that drives the different parts.
// 2. LoopVectorizationLegality - A unit that checks for the legality
//    of the vectorization.
// 3. InnerLoopVectorizer - A unit that performs the actual
//    widening of instructions.
// 4. LoopVectorizationCostModel - A unit that checks for the profitability
//    of vectorization. It decides on the optimal vector width, which
//    can be one, if vectorization is not profitable.
//
// There is a development effort going on to migrate loop vectorizer to the
// VPlan infrastructure and to introduce outer loop vectorization support (see
// docs/Proposal/VectorizationPlan.rst and
// http://lists.llvm.org/pipermail/llvm-dev/2017-December/119523.html). For this
// purpose, we temporarily introduced the VPlan-native vectorization path: an
// alternative vectorization path that is natively implemented on top of the
// VPlan infrastructure. See EnableVPlanNativePath for enabling.
//
//===----------------------------------------------------------------------===//
//
// The reduction-variable vectorization is based on the paper:
//  D. Nuzman and R. Henderson. Multi-platform Auto-vectorization.
//
// Variable uniformity checks are inspired by:
//  Karrenberg, R. and Hack, S. Whole Function Vectorization.
//
// The interleaved access vectorization is based on the paper:
//  Dorit Nuzman, Ira Rosen and Ayal Zaks.  Auto-Vectorization of Interleaved
//  Data for SIMD
//
// Other ideas/concepts are from:
//  A. Zaks and D. Nuzman. Autovectorization in GCC-two years later.
//
//  S. Maleki, Y. Gao, M. Garzaran, T. Wong and D. Padua.  An Evaluation of
//  Vectorizing Compilers.
//
//===----------------------------------------------------------------------===//

#include "llvm/Transforms/Vectorize/LoopVectorize.h"
#include "LoopVectorizationPlanner.h"
#include "VPRecipeBuilder.h"
#include "VPlan.h"
#include "VPlanHCFGBuilder.h"
#include "VPlanPredicator.h"
#include "VPlanTransforms.h"
#include "llvm/ADT/APInt.h"
#include "llvm/ADT/ArrayRef.h"
#include "llvm/ADT/DenseMap.h"
#include "llvm/ADT/DenseMapInfo.h"
#include "llvm/ADT/Hashing.h"
#include "llvm/ADT/MapVector.h"
#include "llvm/ADT/None.h"
#include "llvm/ADT/Optional.h"
#include "llvm/ADT/STLExtras.h"
#include "llvm/ADT/SmallPtrSet.h"
#include "llvm/ADT/SmallVector.h"
#include "llvm/ADT/Statistic.h"
#include "llvm/ADT/StringRef.h"
#include "llvm/ADT/Twine.h"
#include "llvm/ADT/iterator_range.h"
#include "llvm/Analysis/AssumptionCache.h"
#include "llvm/Analysis/BasicAliasAnalysis.h"
#include "llvm/Analysis/BlockFrequencyInfo.h"
#include "llvm/Analysis/CFG.h"
#include "llvm/Analysis/CodeMetrics.h"
#include "llvm/Analysis/DemandedBits.h"
#include "llvm/Analysis/GlobalsModRef.h"
#include "llvm/Analysis/LoopAccessAnalysis.h"
#include "llvm/Analysis/LoopAnalysisManager.h"
#include "llvm/Analysis/LoopInfo.h"
#include "llvm/Analysis/LoopIterator.h"
#include "llvm/Analysis/MemorySSA.h"
#include "llvm/Analysis/OptimizationRemarkEmitter.h"
#include "llvm/Analysis/ProfileSummaryInfo.h"
#include "llvm/Analysis/ScalarEvolution.h"
#include "llvm/Analysis/ScalarEvolutionExpressions.h"
#include "llvm/Analysis/TargetLibraryInfo.h"
#include "llvm/Analysis/TargetTransformInfo.h"
#include "llvm/Analysis/VectorUtils.h"
#include "llvm/IR/Attributes.h"
#include "llvm/IR/BasicBlock.h"
#include "llvm/IR/CFG.h"
#include "llvm/IR/Constant.h"
#include "llvm/IR/Constants.h"
#include "llvm/IR/DataLayout.h"
#include "llvm/IR/DebugInfoMetadata.h"
#include "llvm/IR/DebugLoc.h"
#include "llvm/IR/DerivedTypes.h"
#include "llvm/IR/DiagnosticInfo.h"
#include "llvm/IR/Dominators.h"
#include "llvm/IR/Function.h"
#include "llvm/IR/IRBuilder.h"
#include "llvm/IR/InstrTypes.h"
#include "llvm/IR/Instruction.h"
#include "llvm/IR/Instructions.h"
#include "llvm/IR/IntrinsicInst.h"
#include "llvm/IR/Intrinsics.h"
#include "llvm/IR/LLVMContext.h"
#include "llvm/IR/Metadata.h"
#include "llvm/IR/Module.h"
#include "llvm/IR/Operator.h"
#include "llvm/IR/Type.h"
#include "llvm/IR/Use.h"
#include "llvm/IR/User.h"
#include "llvm/IR/Value.h"
#include "llvm/IR/ValueHandle.h"
#include "llvm/IR/Verifier.h"
#include "llvm/InitializePasses.h"
#include "llvm/Pass.h"
#include "llvm/Support/Casting.h"
#include "llvm/Support/CommandLine.h"
#include "llvm/Support/Compiler.h"
#include "llvm/Support/Debug.h"
#include "llvm/Support/ErrorHandling.h"
#include "llvm/Support/InstructionCost.h"
#include "llvm/Support/MathExtras.h"
#include "llvm/Support/raw_ostream.h"
#include "llvm/Transforms/Utils/BasicBlockUtils.h"
#include "llvm/Transforms/Utils/InjectTLIMappings.h"
#include "llvm/Transforms/Utils/LoopSimplify.h"
#include "llvm/Transforms/Utils/LoopUtils.h"
#include "llvm/Transforms/Utils/LoopVersioning.h"
#include "llvm/Transforms/Utils/ScalarEvolutionExpander.h"
#include "llvm/Transforms/Utils/SizeOpts.h"
#include "llvm/Transforms/Vectorize/LoopVectorizationLegality.h"
#include <algorithm>
#include <cassert>
#include <cstdint>
#include <cstdlib>
#include <functional>
#include <iterator>
#include <limits>
#include <memory>
#include <string>
#include <tuple>
#include <utility>

using namespace llvm;

#define LV_NAME "loop-vectorize"
#define DEBUG_TYPE LV_NAME

#ifndef NDEBUG
const char VerboseDebug[] = DEBUG_TYPE "-verbose";
#endif

/// @{
/// Metadata attribute names
const char LLVMLoopVectorizeFollowupAll[] = "llvm.loop.vectorize.followup_all";
const char LLVMLoopVectorizeFollowupVectorized[] =
    "llvm.loop.vectorize.followup_vectorized";
const char LLVMLoopVectorizeFollowupEpilogue[] =
    "llvm.loop.vectorize.followup_epilogue";
/// @}

STATISTIC(LoopsVectorized, "Number of loops vectorized");
STATISTIC(LoopsAnalyzed, "Number of loops analyzed for vectorization");
STATISTIC(LoopsEpilogueVectorized, "Number of epilogues vectorized");

static cl::opt<bool> EnableEpilogueVectorization(
    "enable-epilogue-vectorization", cl::init(true), cl::Hidden,
    cl::desc("Enable vectorization of epilogue loops."));

static cl::opt<unsigned> EpilogueVectorizationForceVF(
    "epilogue-vectorization-force-VF", cl::init(1), cl::Hidden,
    cl::desc("When epilogue vectorization is enabled, and a value greater than "
             "1 is specified, forces the given VF for all applicable epilogue "
             "loops."));

static cl::opt<unsigned> EpilogueVectorizationMinVF(
    "epilogue-vectorization-minimum-VF", cl::init(16), cl::Hidden,
    cl::desc("Only loops with vectorization factor equal to or larger than "
             "the specified value are considered for epilogue vectorization."));

/// Loops with a known constant trip count below this number are vectorized only
/// if no scalar iteration overheads are incurred.
static cl::opt<unsigned> TinyTripCountVectorThreshold(
    "vectorizer-min-trip-count", cl::init(16), cl::Hidden,
    cl::desc("Loops with a constant trip count that is smaller than this "
             "value are vectorized only if no scalar iteration overheads "
             "are incurred."));

// Option prefer-predicate-over-epilogue indicates that an epilogue is undesired,
// that predication is preferred, and this lists all options. I.e., the
// vectorizer will try to fold the tail-loop (epilogue) into the vector body
// and predicate the instructions accordingly. If tail-folding fails, there are
// different fallback strategies depending on these values:
namespace PreferPredicateTy {
  enum Option {
    ScalarEpilogue = 0,
    PredicateElseScalarEpilogue,
    PredicateOrDontVectorize
  };
} // namespace PreferPredicateTy

static cl::opt<PreferPredicateTy::Option> PreferPredicateOverEpilogue(
    "prefer-predicate-over-epilogue",
    cl::init(PreferPredicateTy::ScalarEpilogue),
    cl::Hidden,
    cl::desc("Tail-folding and predication preferences over creating a scalar "
             "epilogue loop."),
    cl::values(clEnumValN(PreferPredicateTy::ScalarEpilogue,
                         "scalar-epilogue",
                         "Don't tail-predicate loops, create scalar epilogue"),
              clEnumValN(PreferPredicateTy::PredicateElseScalarEpilogue,
                         "predicate-else-scalar-epilogue",
                         "prefer tail-folding, create scalar epilogue if tail "
                         "folding fails."),
              clEnumValN(PreferPredicateTy::PredicateOrDontVectorize,
                         "predicate-dont-vectorize",
                         "prefers tail-folding, don't attempt vectorization if "
                         "tail-folding fails.")));

static cl::opt<bool> MaximizeBandwidth(
    "vectorizer-maximize-bandwidth", cl::init(false), cl::Hidden,
    cl::desc("Maximize bandwidth when selecting vectorization factor which "
             "will be determined by the smallest type in loop."));

static cl::opt<bool> EnableInterleavedMemAccesses(
    "enable-interleaved-mem-accesses", cl::init(false), cl::Hidden,
    cl::desc("Enable vectorization on interleaved memory accesses in a loop"));

/// An interleave-group may need masking if it resides in a block that needs
/// predication, or in order to mask away gaps.
static cl::opt<bool> EnableMaskedInterleavedMemAccesses(
    "enable-masked-interleaved-mem-accesses", cl::init(false), cl::Hidden,
    cl::desc("Enable vectorization on masked interleaved memory accesses in a loop"));

static cl::opt<unsigned> TinyTripCountInterleaveThreshold(
    "tiny-trip-count-interleave-threshold", cl::init(128), cl::Hidden,
    cl::desc("We don't interleave loops with a estimated constant trip count "
             "below this number"));

static cl::opt<unsigned> ForceTargetNumScalarRegs(
    "force-target-num-scalar-regs", cl::init(0), cl::Hidden,
    cl::desc("A flag that overrides the target's number of scalar registers."));

static cl::opt<unsigned> ForceTargetNumVectorRegs(
    "force-target-num-vector-regs", cl::init(0), cl::Hidden,
    cl::desc("A flag that overrides the target's number of vector registers."));

static cl::opt<unsigned> ForceTargetMaxScalarInterleaveFactor(
    "force-target-max-scalar-interleave", cl::init(0), cl::Hidden,
    cl::desc("A flag that overrides the target's max interleave factor for "
             "scalar loops."));

static cl::opt<unsigned> ForceTargetMaxVectorInterleaveFactor(
    "force-target-max-vector-interleave", cl::init(0), cl::Hidden,
    cl::desc("A flag that overrides the target's max interleave factor for "
             "vectorized loops."));

static cl::opt<unsigned> ForceTargetInstructionCost(
    "force-target-instruction-cost", cl::init(0), cl::Hidden,
    cl::desc("A flag that overrides the target's expected cost for "
             "an instruction to a single constant value. Mostly "
             "useful for getting consistent testing."));

static cl::opt<bool> ForceTargetSupportsScalableVectors(
    "force-target-supports-scalable-vectors", cl::init(false), cl::Hidden,
    cl::desc(
        "Pretend that scalable vectors are supported, even if the target does "
        "not support them. This flag should only be used for testing."));

static cl::opt<unsigned> SmallLoopCost(
    "small-loop-cost", cl::init(20), cl::Hidden,
    cl::desc(
        "The cost of a loop that is considered 'small' by the interleaver."));

static cl::opt<bool> LoopVectorizeWithBlockFrequency(
    "loop-vectorize-with-block-frequency", cl::init(true), cl::Hidden,
    cl::desc("Enable the use of the block frequency analysis to access PGO "
             "heuristics minimizing code growth in cold regions and being more "
             "aggressive in hot regions."));

// Runtime interleave loops for load/store throughput.
static cl::opt<bool> EnableLoadStoreRuntimeInterleave(
    "enable-loadstore-runtime-interleave", cl::init(true), cl::Hidden,
    cl::desc(
        "Enable runtime interleaving until load/store ports are saturated"));

/// Interleave small loops with scalar reductions.
static cl::opt<bool> InterleaveSmallLoopScalarReduction(
    "interleave-small-loop-scalar-reduction", cl::init(false), cl::Hidden,
    cl::desc("Enable interleaving for loops with small iteration counts that "
             "contain scalar reductions to expose ILP."));

/// The number of stores in a loop that are allowed to need predication.
static cl::opt<unsigned> NumberOfStoresToPredicate(
    "vectorize-num-stores-pred", cl::init(1), cl::Hidden,
    cl::desc("Max number of stores to be predicated behind an if."));

static cl::opt<bool> EnableIndVarRegisterHeur(
    "enable-ind-var-reg-heur", cl::init(true), cl::Hidden,
    cl::desc("Count the induction variable only once when interleaving"));

static cl::opt<bool> EnableCondStoresVectorization(
    "enable-cond-stores-vec", cl::init(true), cl::Hidden,
    cl::desc("Enable if predication of stores during vectorization."));

static cl::opt<unsigned> MaxNestedScalarReductionIC(
    "max-nested-scalar-reduction-interleave", cl::init(2), cl::Hidden,
    cl::desc("The maximum interleave count to use when interleaving a scalar "
             "reduction in a nested loop."));

static cl::opt<bool>
    PreferInLoopReductions("prefer-inloop-reductions", cl::init(false),
                           cl::Hidden,
                           cl::desc("Prefer in-loop vector reductions, "
                                    "overriding the targets preference."));

static cl::opt<bool> PreferPredicatedReductionSelect(
    "prefer-predicated-reduction-select", cl::init(false), cl::Hidden,
    cl::desc(
        "Prefer predicating a reduction operation over an after loop select."));

cl::opt<bool> EnableVPlanNativePath(
    "enable-vplan-native-path", cl::init(false), cl::Hidden,
    cl::desc("Enable VPlan-native vectorization path with "
             "support for outer loop vectorization."));

// FIXME: Remove this switch once we have divergence analysis. Currently we
// assume divergent non-backedge branches when this switch is true.
cl::opt<bool> EnableVPlanPredication(
    "enable-vplan-predication", cl::init(false), cl::Hidden,
    cl::desc("Enable VPlan-native vectorization path predicator with "
             "support for outer loop vectorization."));

// This flag enables the stress testing of the VPlan H-CFG construction in the
// VPlan-native vectorization path. It must be used in conjuction with
// -enable-vplan-native-path. -vplan-verify-hcfg can also be used to enable the
// verification of the H-CFGs built.
static cl::opt<bool> VPlanBuildStressTest(
    "vplan-build-stress-test", cl::init(false), cl::Hidden,
    cl::desc(
        "Build VPlan for every supported loop nest in the function and bail "
        "out right after the build (stress test the VPlan H-CFG construction "
        "in the VPlan-native vectorization path)."));

cl::opt<bool> llvm::EnableLoopInterleaving(
    "interleave-loops", cl::init(true), cl::Hidden,
    cl::desc("Enable loop interleaving in Loop vectorization passes"));
cl::opt<bool> llvm::EnableLoopVectorization(
    "vectorize-loops", cl::init(true), cl::Hidden,
    cl::desc("Run the Loop vectorization passes"));

/// A helper function that returns the type of loaded or stored value.
static Type *getMemInstValueType(Value *I) {
  assert((isa<LoadInst>(I) || isa<StoreInst>(I)) &&
         "Expected Load or Store instruction");
  if (auto *LI = dyn_cast<LoadInst>(I))
    return LI->getType();
  return cast<StoreInst>(I)->getValueOperand()->getType();
}

/// A helper function that returns true if the given type is irregular. The
/// type is irregular if its allocated size doesn't equal the store size of an
/// element of the corresponding vector type at the given vectorization factor.
static bool hasIrregularType(Type *Ty, const DataLayout &DL, ElementCount VF) {
  // Determine if an array of VF elements of type Ty is "bitcast compatible"
  // with a <VF x Ty> vector.
  if (VF.isVector()) {
    auto *VectorTy = VectorType::get(Ty, VF);
    return TypeSize::get(VF.getKnownMinValue() *
                             DL.getTypeAllocSize(Ty).getFixedValue(),
                         VF.isScalable()) != DL.getTypeStoreSize(VectorTy);
  }

  // If the vectorization factor is one, we just check if an array of type Ty
  // requires padding between elements.
  return DL.getTypeAllocSizeInBits(Ty) != DL.getTypeSizeInBits(Ty);
}

/// A helper function that returns the reciprocal of the block probability of
/// predicated blocks. If we return X, we are assuming the predicated block
/// will execute once for every X iterations of the loop header.
///
/// TODO: We should use actual block probability here, if available. Currently,
///       we always assume predicated blocks have a 50% chance of executing.
static unsigned getReciprocalPredBlockProb() { return 2; }

/// A helper function that adds a 'fast' flag to floating-point operations.
static Value *addFastMathFlag(Value *V) {
  if (isa<FPMathOperator>(V))
    cast<Instruction>(V)->setFastMathFlags(FastMathFlags::getFast());
  return V;
}

/// A helper function that returns an integer or floating-point constant with
/// value C.
static Constant *getSignedIntOrFpConstant(Type *Ty, int64_t C) {
  return Ty->isIntegerTy() ? ConstantInt::getSigned(Ty, C)
                           : ConstantFP::get(Ty, C);
}

/// Returns "best known" trip count for the specified loop \p L as defined by
/// the following procedure:
///   1) Returns exact trip count if it is known.
///   2) Returns expected trip count according to profile data if any.
///   3) Returns upper bound estimate if it is known.
///   4) Returns None if all of the above failed.
static Optional<unsigned> getSmallBestKnownTC(ScalarEvolution &SE, Loop *L) {
  // Check if exact trip count is known.
  if (unsigned ExpectedTC = SE.getSmallConstantTripCount(L))
    return ExpectedTC;

  // Check if there is an expected trip count available from profile data.
  if (LoopVectorizeWithBlockFrequency)
    if (auto EstimatedTC = getLoopEstimatedTripCount(L))
      return EstimatedTC;

  // Check if upper bound estimate is known.
  if (unsigned ExpectedTC = SE.getSmallConstantMaxTripCount(L))
    return ExpectedTC;

  return None;
}

// Forward declare GeneratedRTChecks.
class GeneratedRTChecks;

namespace llvm {

/// InnerLoopVectorizer vectorizes loops which contain only one basic
/// block to a specified vectorization factor (VF).
/// This class performs the widening of scalars into vectors, or multiple
/// scalars. This class also implements the following features:
/// * It inserts an epilogue loop for handling loops that don't have iteration
///   counts that are known to be a multiple of the vectorization factor.
/// * It handles the code generation for reduction variables.
/// * Scalarization (implementation using scalars) of un-vectorizable
///   instructions.
/// InnerLoopVectorizer does not perform any vectorization-legality
/// checks, and relies on the caller to check for the different legality
/// aspects. The InnerLoopVectorizer relies on the
/// LoopVectorizationLegality class to provide information about the induction
/// and reduction variables that were found to a given vectorization factor.
class InnerLoopVectorizer {
public:
  InnerLoopVectorizer(Loop *OrigLoop, PredicatedScalarEvolution &PSE,
                      LoopInfo *LI, DominatorTree *DT,
                      const TargetLibraryInfo *TLI,
                      const TargetTransformInfo *TTI, AssumptionCache *AC,
                      OptimizationRemarkEmitter *ORE, ElementCount VecWidth,
                      unsigned UnrollFactor, LoopVectorizationLegality *LVL,
                      LoopVectorizationCostModel *CM, BlockFrequencyInfo *BFI,
                      ProfileSummaryInfo *PSI, GeneratedRTChecks &RTChecks)
      : OrigLoop(OrigLoop), PSE(PSE), LI(LI), DT(DT), TLI(TLI), TTI(TTI),
        AC(AC), ORE(ORE), VF(VecWidth), UF(UnrollFactor),
        Builder(PSE.getSE()->getContext()), Legal(LVL), Cost(CM), BFI(BFI),
        PSI(PSI), RTChecks(RTChecks) {
    // Query this against the original loop and save it here because the profile
    // of the original loop header may change as the transformation happens.
    OptForSizeBasedOnProfile = llvm::shouldOptimizeForSize(
        OrigLoop->getHeader(), PSI, BFI, PGSOQueryType::IRPass);
  }

  virtual ~InnerLoopVectorizer() = default;

  /// Create a new empty loop that will contain vectorized instructions later
  /// on, while the old loop will be used as the scalar remainder. Control flow
  /// is generated around the vectorized (and scalar epilogue) loops consisting
  /// of various checks and bypasses. Return the pre-header block of the new
  /// loop.
  /// In the case of epilogue vectorization, this function is overriden to
  /// handle the more complex control flow around the loops.
  virtual BasicBlock *createVectorizedLoopSkeleton();

  /// Widen a single instruction within the innermost loop.
  void widenInstruction(Instruction &I, VPValue *Def, VPUser &Operands,
                        VPTransformState &State);

  /// Widen a single call instruction within the innermost loop.
  void widenCallInstruction(CallInst &I, VPValue *Def, VPUser &ArgOperands,
                            VPTransformState &State);

  /// Widen a single select instruction within the innermost loop.
  void widenSelectInstruction(SelectInst &I, VPValue *VPDef, VPUser &Operands,
                              bool InvariantCond, VPTransformState &State);

  /// Fix the vectorized code, taking care of header phi's, live-outs, and more.
  void fixVectorizedLoop(VPTransformState &State);

  // Return true if any runtime check is added.
  bool areSafetyChecksAdded() { return AddedSafetyChecks; }

  /// A type for vectorized values in the new loop. Each value from the
  /// original loop, when vectorized, is represented by UF vector values in the
  /// new unrolled loop, where UF is the unroll factor.
  using VectorParts = SmallVector<Value *, 2>;

  /// Vectorize a single GetElementPtrInst based on information gathered and
  /// decisions taken during planning.
  void widenGEP(GetElementPtrInst *GEP, VPValue *VPDef, VPUser &Indices,
                unsigned UF, ElementCount VF, bool IsPtrLoopInvariant,
                SmallBitVector &IsIndexLoopInvariant, VPTransformState &State);

  /// Vectorize a single PHINode in a block. This method handles the induction
  /// variable canonicalization. It supports both VF = 1 for unrolled loops and
  /// arbitrary length vectors.
  void widenPHIInstruction(Instruction *PN, RecurrenceDescriptor *RdxDesc,
                           VPValue *StartV, VPValue *Def,
                           VPTransformState &State);

  /// A helper function to scalarize a single Instruction in the innermost loop.
  /// Generates a sequence of scalar instances for each lane between \p MinLane
  /// and \p MaxLane, times each part between \p MinPart and \p MaxPart,
  /// inclusive. Uses the VPValue operands from \p Operands instead of \p
  /// Instr's operands.
  void scalarizeInstruction(Instruction *Instr, VPValue *Def, VPUser &Operands,
                            const VPIteration &Instance, bool IfPredicateInstr,
                            VPTransformState &State);

  /// Widen an integer or floating-point induction variable \p IV. If \p Trunc
  /// is provided, the integer induction variable will first be truncated to
  /// the corresponding type.
  void widenIntOrFpInduction(PHINode *IV, Value *Start, TruncInst *Trunc,
                             VPValue *Def, VPValue *CastDef,
                             VPTransformState &State);
<<<<<<< HEAD

  /// getOrCreateVectorValue and getOrCreateScalarValue coordinate to generate a
  /// vector or scalar value on-demand if one is not yet available. When
  /// vectorizing a loop, we visit the definition of an instruction before its
  /// uses. When visiting the definition, we either vectorize or scalarize the
  /// instruction, creating an entry for it in the corresponding map. (In some
  /// cases, such as induction variables, we will create both vector and scalar
  /// entries.) Then, as we encounter uses of the definition, we derive values
  /// for each scalar or vector use unless such a value is already available.
  /// For example, if we scalarize a definition and one of its uses is vector,
  /// we build the required vector on-demand with an insertelement sequence
  /// when visiting the use. Otherwise, if the use is scalar, we can use the
  /// existing scalar definition.
  ///
  /// Return a value in the new loop corresponding to \p V from the original
  /// loop at unroll index \p Part. If the value has already been vectorized,
  /// the corresponding vector entry in VectorLoopValueMap is returned. If,
  /// however, the value has a scalar entry in VectorLoopValueMap, we construct
  /// a new vector value on-demand by inserting the scalar values into a vector
  /// with an insertelement sequence. If the value has been neither vectorized
  /// nor scalarized, it must be loop invariant, so we simply broadcast the
  /// value into a vector.
  Value *getOrCreateVectorValue(Value *V, unsigned Part);

  void setVectorValue(Value *Scalar, unsigned Part, Value *Vector) {
    VectorLoopValueMap.setVectorValue(Scalar, Part, Vector);
  }

  void resetVectorValue(Value *Scalar, unsigned Part, Value *Vector) {
    VectorLoopValueMap.resetVectorValue(Scalar, Part, Vector);
  }

  void setScalarValue(Value *Scalar, const VPIteration &Instance, Value *V) {
    VectorLoopValueMap.setScalarValue(Scalar, Instance, V);
  }

  /// Return a value in the new loop corresponding to \p V from the original
  /// loop at unroll and vector indices \p Instance. If the value has been
  /// vectorized but not scalarized, the necessary extractelement instruction
  /// will be generated.
  Value *getOrCreateScalarValue(Value *V, const VPIteration &Instance);
=======
>>>>>>> 2e412c55

  /// Construct the vector value of a scalarized value \p V one lane at a time.
  void packScalarIntoVectorValue(VPValue *Def, const VPIteration &Instance,
                                 VPTransformState &State);

  void packScalarIntoVectorValue(VPValue *Def, const VPIteration &Instance,
                                 VPTransformState &State);

  /// Try to vectorize interleaved access group \p Group with the base address
  /// given in \p Addr, optionally masking the vector operations if \p
  /// BlockInMask is non-null. Use \p State to translate given VPValues to IR
  /// values in the vectorized loop.
  void vectorizeInterleaveGroup(const InterleaveGroup<Instruction> *Group,
                                ArrayRef<VPValue *> VPDefs,
                                VPTransformState &State, VPValue *Addr,
                                ArrayRef<VPValue *> StoredValues,
                                VPValue *BlockInMask = nullptr);

  /// Vectorize Load and Store instructions with the base address given in \p
  /// Addr, optionally masking the vector operations if \p BlockInMask is
  /// non-null. Use \p State to translate given VPValues to IR values in the
  /// vectorized loop.
  void vectorizeMemoryInstruction(Instruction *Instr, VPTransformState &State,
                                  VPValue *Def, VPValue *Addr,
                                  VPValue *StoredValue, VPValue *BlockInMask);

  /// Set the debug location in the builder using the debug location in
  /// the instruction.
  void setDebugLocFromInst(IRBuilder<> &B, const Value *Ptr);

  /// Fix the non-induction PHIs in the OrigPHIsToFix vector.
  void fixNonInductionPHIs(VPTransformState &State);

  /// Create a broadcast instruction. This method generates a broadcast
  /// instruction (shuffle) for loop invariant values and for the induction
  /// value. If this is the induction variable then we extend it to N, N+1, ...
  /// this is needed because each iteration in the loop corresponds to a SIMD
  /// element.
  virtual Value *getBroadcastInstrs(Value *V);

protected:
  friend class LoopVectorizationPlanner;

  /// A small list of PHINodes.
  using PhiVector = SmallVector<PHINode *, 4>;

  /// A type for scalarized values in the new loop. Each value from the
  /// original loop, when scalarized, is represented by UF x VF scalar values
  /// in the new unrolled loop, where UF is the unroll factor and VF is the
  /// vectorization factor.
  using ScalarParts = SmallVector<SmallVector<Value *, 4>, 2>;

  /// Set up the values of the IVs correctly when exiting the vector loop.
  void fixupIVUsers(PHINode *OrigPhi, const InductionDescriptor &II,
                    Value *CountRoundDown, Value *EndValue,
                    BasicBlock *MiddleBlock);

  /// Create a new induction variable inside L.
  PHINode *createInductionVariable(Loop *L, Value *Start, Value *End,
                                   Value *Step, Instruction *DL);

  /// Handle all cross-iteration phis in the header.
  void fixCrossIterationPHIs(VPTransformState &State);

  /// Fix a first-order recurrence. This is the second phase of vectorizing
  /// this phi node.
  void fixFirstOrderRecurrence(PHINode *Phi, VPTransformState &State);

  /// Fix a reduction cross-iteration phi. This is the second phase of
  /// vectorizing this phi node.
  void fixReduction(PHINode *Phi, VPTransformState &State);

  /// Clear NSW/NUW flags from reduction instructions if necessary.
  void clearReductionWrapFlags(RecurrenceDescriptor &RdxDesc,
                               VPTransformState &State);

  /// Fixup the LCSSA phi nodes in the unique exit block.  This simply
  /// means we need to add the appropriate incoming value from the middle
  /// block as exiting edges from the scalar epilogue loop (if present) are
  /// already in place, and we exit the vector loop exclusively to the middle
  /// block.
  void fixLCSSAPHIs(VPTransformState &State);

  /// Iteratively sink the scalarized operands of a predicated instruction into
  /// the block that was created for it.
  void sinkScalarOperands(Instruction *PredInst);

  /// Shrinks vector element sizes to the smallest bitwidth they can be legally
  /// represented as.
<<<<<<< HEAD
  void truncateToMinimalBitwidths();
=======
  void truncateToMinimalBitwidths(VPTransformState &State);
>>>>>>> 2e412c55

  /// This function adds (StartIdx, StartIdx + Step, StartIdx + 2*Step, ...)
  /// to each vector element of Val. The sequence starts at StartIndex.
  /// \p Opcode is relevant for FP induction variable.
  virtual Value *getStepVector(Value *Val, int StartIdx, Value *Step,
                               Instruction::BinaryOps Opcode =
                               Instruction::BinaryOpsEnd);

  /// Compute scalar induction steps. \p ScalarIV is the scalar induction
  /// variable on which to base the steps, \p Step is the size of the step, and
  /// \p EntryVal is the value from the original loop that maps to the steps.
  /// Note that \p EntryVal doesn't have to be an induction variable - it
  /// can also be a truncate instruction.
  void buildScalarSteps(Value *ScalarIV, Value *Step, Instruction *EntryVal,
                        const InductionDescriptor &ID, VPValue *Def,
                        VPValue *CastDef, VPTransformState &State);

  /// Create a vector induction phi node based on an existing scalar one. \p
  /// EntryVal is the value from the original loop that maps to the vector phi
  /// node, and \p Step is the loop-invariant step. If \p EntryVal is a
  /// truncate instruction, instead of widening the original IV, we widen a
  /// version of the IV truncated to \p EntryVal's type.
  void createVectorIntOrFpInductionPHI(const InductionDescriptor &II,
                                       Value *Step, Value *Start,
                                       Instruction *EntryVal, VPValue *Def,
                                       VPValue *CastDef,
                                       VPTransformState &State);

  /// Returns true if an instruction \p I should be scalarized instead of
  /// vectorized for the chosen vectorization factor.
  bool shouldScalarizeInstruction(Instruction *I) const;

  /// Returns true if we should generate a scalar version of \p IV.
  bool needsScalarInduction(Instruction *IV) const;

  /// If there is a cast involved in the induction variable \p ID, which should
  /// be ignored in the vectorized loop body, this function records the
  /// VectorLoopValue of the respective Phi also as the VectorLoopValue of the
  /// cast. We had already proved that the casted Phi is equal to the uncasted
  /// Phi in the vectorized loop (under a runtime guard), and therefore
  /// there is no need to vectorize the cast - the same value can be used in the
  /// vector loop for both the Phi and the cast.
  /// If \p VectorLoopValue is a scalarized value, \p Lane is also specified,
  /// Otherwise, \p VectorLoopValue is a widened/vectorized value.
  ///
  /// \p EntryVal is the value from the original loop that maps to the vector
  /// phi node and is used to distinguish what is the IV currently being
  /// processed - original one (if \p EntryVal is a phi corresponding to the
  /// original IV) or the "newly-created" one based on the proof mentioned above
  /// (see also buildScalarSteps() and createVectorIntOrFPInductionPHI()). In the
  /// latter case \p EntryVal is a TruncInst and we must not record anything for
  /// that IV, but it's error-prone to expect callers of this routine to care
  /// about that, hence this explicit parameter.
  void recordVectorLoopValueForInductionCast(
      const InductionDescriptor &ID, const Instruction *EntryVal,
      Value *VectorLoopValue, VPValue *CastDef, VPTransformState &State,
      unsigned Part, unsigned Lane = UINT_MAX);

  /// Generate a shuffle sequence that will reverse the vector Vec.
  virtual Value *reverseVector(Value *Vec);

  /// Returns (and creates if needed) the original loop trip count.
  Value *getOrCreateTripCount(Loop *NewLoop);

  /// Returns (and creates if needed) the trip count of the widened loop.
  Value *getOrCreateVectorTripCount(Loop *NewLoop);

  /// Returns a bitcasted value to the requested vector type.
  /// Also handles bitcasts of vector<float> <-> vector<pointer> types.
  Value *createBitOrPointerCast(Value *V, VectorType *DstVTy,
                                const DataLayout &DL);

  /// Emit a bypass check to see if the vector trip count is zero, including if
  /// it overflows.
  void emitMinimumIterationCountCheck(Loop *L, BasicBlock *Bypass);

  /// Emit a bypass check to see if all of the SCEV assumptions we've
  /// had to make are correct. Returns the block containing the checks or
  /// nullptr if no checks have been added.
  BasicBlock *emitSCEVChecks(Loop *L, BasicBlock *Bypass);

  /// Emit bypass checks to check any memory assumptions we may have made.
  /// Returns the block containing the checks or nullptr if no checks have been
  /// added.
  BasicBlock *emitMemRuntimeChecks(Loop *L, BasicBlock *Bypass);

  /// Compute the transformed value of Index at offset StartValue using step
  /// StepValue.
  /// For integer induction, returns StartValue + Index * StepValue.
  /// For pointer induction, returns StartValue[Index * StepValue].
  /// FIXME: The newly created binary instructions should contain nsw/nuw
  /// flags, which can be found from the original scalar operations.
  Value *emitTransformedIndex(IRBuilder<> &B, Value *Index, ScalarEvolution *SE,
                              const DataLayout &DL,
                              const InductionDescriptor &ID) const;

  /// Emit basic blocks (prefixed with \p Prefix) for the iteration check,
  /// vector loop preheader, middle block and scalar preheader. Also
  /// allocate a loop object for the new vector loop and return it.
  Loop *createVectorLoopSkeleton(StringRef Prefix);

  /// Create new phi nodes for the induction variables to resume iteration count
  /// in the scalar epilogue, from where the vectorized loop left off (given by
  /// \p VectorTripCount).
  /// In cases where the loop skeleton is more complicated (eg. epilogue
  /// vectorization) and the resume values can come from an additional bypass
  /// block, the \p AdditionalBypass pair provides information about the bypass
  /// block and the end value on the edge from bypass to this loop.
  void createInductionResumeValues(
      Loop *L, Value *VectorTripCount,
      std::pair<BasicBlock *, Value *> AdditionalBypass = {nullptr, nullptr});

  /// Complete the loop skeleton by adding debug MDs, creating appropriate
  /// conditional branches in the middle block, preparing the builder and
  /// running the verifier. Take in the vector loop \p L as argument, and return
  /// the preheader of the completed vector loop.
  BasicBlock *completeLoopSkeleton(Loop *L, MDNode *OrigLoopID);

  /// Add additional metadata to \p To that was not present on \p Orig.
  ///
  /// Currently this is used to add the noalias annotations based on the
  /// inserted memchecks.  Use this for instructions that are *cloned* into the
  /// vector loop.
  void addNewMetadata(Instruction *To, const Instruction *Orig);

  /// Add metadata from one instruction to another.
  ///
  /// This includes both the original MDs from \p From and additional ones (\see
  /// addNewMetadata).  Use this for *newly created* instructions in the vector
  /// loop.
  void addMetadata(Instruction *To, Instruction *From);

  /// Similar to the previous function but it adds the metadata to a
  /// vector of instructions.
  void addMetadata(ArrayRef<Value *> To, Instruction *From);

  /// Allow subclasses to override and print debug traces before/after vplan
  /// execution, when trace information is requested.
  virtual void printDebugTracesAtStart(){};
  virtual void printDebugTracesAtEnd(){};

  /// The original loop.
  Loop *OrigLoop;

  /// A wrapper around ScalarEvolution used to add runtime SCEV checks. Applies
  /// dynamic knowledge to simplify SCEV expressions and converts them to a
  /// more usable form.
  PredicatedScalarEvolution &PSE;

  /// Loop Info.
  LoopInfo *LI;

  /// Dominator Tree.
  DominatorTree *DT;

  /// Alias Analysis.
  AAResults *AA;

  /// Target Library Info.
  const TargetLibraryInfo *TLI;

  /// Target Transform Info.
  const TargetTransformInfo *TTI;

  /// Assumption Cache.
  AssumptionCache *AC;

  /// Interface to emit optimization remarks.
  OptimizationRemarkEmitter *ORE;

  /// LoopVersioning.  It's only set up (non-null) if memchecks were
  /// used.
  ///
  /// This is currently only used to add no-alias metadata based on the
  /// memchecks.  The actually versioning is performed manually.
  std::unique_ptr<LoopVersioning> LVer;

  /// The vectorization SIMD factor to use. Each vector will have this many
  /// vector elements.
  ElementCount VF;

  /// The vectorization unroll factor to use. Each scalar is vectorized to this
  /// many different vector instructions.
  unsigned UF;

  /// The builder that we use
  IRBuilder<> Builder;

  // --- Vectorization state ---

  /// The vector-loop preheader.
  BasicBlock *LoopVectorPreHeader;

  /// The scalar-loop preheader.
  BasicBlock *LoopScalarPreHeader;

  /// Middle Block between the vector and the scalar.
  BasicBlock *LoopMiddleBlock;

  /// The (unique) ExitBlock of the scalar loop.  Note that
  /// there can be multiple exiting edges reaching this block.
  BasicBlock *LoopExitBlock;

  /// The vector loop body.
  BasicBlock *LoopVectorBody;

  /// The scalar loop body.
  BasicBlock *LoopScalarBody;

  /// A list of all bypass blocks. The first block is the entry of the loop.
  SmallVector<BasicBlock *, 4> LoopBypassBlocks;

  /// The new Induction variable which was added to the new block.
  PHINode *Induction = nullptr;

  /// The induction variable of the old basic block.
  PHINode *OldInduction = nullptr;

  /// Store instructions that were predicated.
  SmallVector<Instruction *, 4> PredicatedInstructions;

  /// Trip count of the original loop.
  Value *TripCount = nullptr;

  /// Trip count of the widened loop (TripCount - TripCount % (VF*UF))
  Value *VectorTripCount = nullptr;

  /// The legality analysis.
  LoopVectorizationLegality *Legal;

  /// The profitablity analysis.
  LoopVectorizationCostModel *Cost;

  // Record whether runtime checks are added.
  bool AddedSafetyChecks = false;

  // Holds the end values for each induction variable. We save the end values
  // so we can later fix-up the external users of the induction variables.
  DenseMap<PHINode *, Value *> IVEndValues;

  // Vector of original scalar PHIs whose corresponding widened PHIs need to be
  // fixed up at the end of vector code generation.
  SmallVector<PHINode *, 8> OrigPHIsToFix;

  /// BFI and PSI are used to check for profile guided size optimizations.
  BlockFrequencyInfo *BFI;
  ProfileSummaryInfo *PSI;

  // Whether this loop should be optimized for size based on profile guided size
  // optimizatios.
  bool OptForSizeBasedOnProfile;

  /// Structure to hold information about generated runtime checks, responsible
  /// for cleaning the checks, if vectorization turns out unprofitable.
  GeneratedRTChecks &RTChecks;
};

class InnerLoopUnroller : public InnerLoopVectorizer {
public:
  InnerLoopUnroller(Loop *OrigLoop, PredicatedScalarEvolution &PSE,
                    LoopInfo *LI, DominatorTree *DT,
                    const TargetLibraryInfo *TLI,
                    const TargetTransformInfo *TTI, AssumptionCache *AC,
                    OptimizationRemarkEmitter *ORE, unsigned UnrollFactor,
                    LoopVectorizationLegality *LVL,
                    LoopVectorizationCostModel *CM, BlockFrequencyInfo *BFI,
                    ProfileSummaryInfo *PSI, GeneratedRTChecks &Check)
      : InnerLoopVectorizer(OrigLoop, PSE, LI, DT, TLI, TTI, AC, ORE,
                            ElementCount::getFixed(1), UnrollFactor, LVL, CM,
                            BFI, PSI, Check) {}

private:
  Value *getBroadcastInstrs(Value *V) override;
  Value *getStepVector(Value *Val, int StartIdx, Value *Step,
                       Instruction::BinaryOps Opcode =
                       Instruction::BinaryOpsEnd) override;
  Value *reverseVector(Value *Vec) override;
};

/// Encapsulate information regarding vectorization of a loop and its epilogue.
/// This information is meant to be updated and used across two stages of
/// epilogue vectorization.
struct EpilogueLoopVectorizationInfo {
  ElementCount MainLoopVF = ElementCount::getFixed(0);
  unsigned MainLoopUF = 0;
  ElementCount EpilogueVF = ElementCount::getFixed(0);
  unsigned EpilogueUF = 0;
  BasicBlock *MainLoopIterationCountCheck = nullptr;
  BasicBlock *EpilogueIterationCountCheck = nullptr;
  BasicBlock *SCEVSafetyCheck = nullptr;
  BasicBlock *MemSafetyCheck = nullptr;
  Value *TripCount = nullptr;
  Value *VectorTripCount = nullptr;

  EpilogueLoopVectorizationInfo(unsigned MVF, unsigned MUF, unsigned EVF,
                                unsigned EUF)
      : MainLoopVF(ElementCount::getFixed(MVF)), MainLoopUF(MUF),
        EpilogueVF(ElementCount::getFixed(EVF)), EpilogueUF(EUF) {
    assert(EUF == 1 &&
           "A high UF for the epilogue loop is likely not beneficial.");
  }
};

/// An extension of the inner loop vectorizer that creates a skeleton for a
/// vectorized loop that has its epilogue (residual) also vectorized.
/// The idea is to run the vplan on a given loop twice, firstly to setup the
/// skeleton and vectorize the main loop, and secondly to complete the skeleton
/// from the first step and vectorize the epilogue.  This is achieved by
/// deriving two concrete strategy classes from this base class and invoking
/// them in succession from the loop vectorizer planner.
class InnerLoopAndEpilogueVectorizer : public InnerLoopVectorizer {
public:
  InnerLoopAndEpilogueVectorizer(
      Loop *OrigLoop, PredicatedScalarEvolution &PSE, LoopInfo *LI,
      DominatorTree *DT, const TargetLibraryInfo *TLI,
      const TargetTransformInfo *TTI, AssumptionCache *AC,
      OptimizationRemarkEmitter *ORE, EpilogueLoopVectorizationInfo &EPI,
      LoopVectorizationLegality *LVL, llvm::LoopVectorizationCostModel *CM,
      BlockFrequencyInfo *BFI, ProfileSummaryInfo *PSI,
      GeneratedRTChecks &Checks)
      : InnerLoopVectorizer(OrigLoop, PSE, LI, DT, TLI, TTI, AC, ORE,
                            EPI.MainLoopVF, EPI.MainLoopUF, LVL, CM, BFI, PSI,
                            Checks),
        EPI(EPI) {}

  // Override this function to handle the more complex control flow around the
  // three loops.
  BasicBlock *createVectorizedLoopSkeleton() final override {
    return createEpilogueVectorizedLoopSkeleton();
  }

  /// The interface for creating a vectorized skeleton using one of two
  /// different strategies, each corresponding to one execution of the vplan
  /// as described above.
  virtual BasicBlock *createEpilogueVectorizedLoopSkeleton() = 0;

  /// Holds and updates state information required to vectorize the main loop
  /// and its epilogue in two separate passes. This setup helps us avoid
  /// regenerating and recomputing runtime safety checks. It also helps us to
  /// shorten the iteration-count-check path length for the cases where the
  /// iteration count of the loop is so small that the main vector loop is
  /// completely skipped.
  EpilogueLoopVectorizationInfo &EPI;
};

/// A specialized derived class of inner loop vectorizer that performs
/// vectorization of *main* loops in the process of vectorizing loops and their
/// epilogues.
class EpilogueVectorizerMainLoop : public InnerLoopAndEpilogueVectorizer {
public:
  EpilogueVectorizerMainLoop(
      Loop *OrigLoop, PredicatedScalarEvolution &PSE, LoopInfo *LI,
      DominatorTree *DT, const TargetLibraryInfo *TLI,
      const TargetTransformInfo *TTI, AssumptionCache *AC,
      OptimizationRemarkEmitter *ORE, EpilogueLoopVectorizationInfo &EPI,
      LoopVectorizationLegality *LVL, llvm::LoopVectorizationCostModel *CM,
      BlockFrequencyInfo *BFI, ProfileSummaryInfo *PSI,
      GeneratedRTChecks &Check)
      : InnerLoopAndEpilogueVectorizer(OrigLoop, PSE, LI, DT, TLI, TTI, AC, ORE,
                                       EPI, LVL, CM, BFI, PSI, Check) {}
  /// Implements the interface for creating a vectorized skeleton using the
  /// *main loop* strategy (ie the first pass of vplan execution).
  BasicBlock *createEpilogueVectorizedLoopSkeleton() final override;

protected:
  /// Emits an iteration count bypass check once for the main loop (when \p
  /// ForEpilogue is false) and once for the epilogue loop (when \p
  /// ForEpilogue is true).
  BasicBlock *emitMinimumIterationCountCheck(Loop *L, BasicBlock *Bypass,
                                             bool ForEpilogue);
  void printDebugTracesAtStart() override;
  void printDebugTracesAtEnd() override;
};

// A specialized derived class of inner loop vectorizer that performs
// vectorization of *epilogue* loops in the process of vectorizing loops and
// their epilogues.
class EpilogueVectorizerEpilogueLoop : public InnerLoopAndEpilogueVectorizer {
public:
  EpilogueVectorizerEpilogueLoop(
      Loop *OrigLoop, PredicatedScalarEvolution &PSE, LoopInfo *LI,
      DominatorTree *DT, const TargetLibraryInfo *TLI,
      const TargetTransformInfo *TTI, AssumptionCache *AC,
      OptimizationRemarkEmitter *ORE, EpilogueLoopVectorizationInfo &EPI,
      LoopVectorizationLegality *LVL, llvm::LoopVectorizationCostModel *CM,
      BlockFrequencyInfo *BFI, ProfileSummaryInfo *PSI,
      GeneratedRTChecks &Checks)
      : InnerLoopAndEpilogueVectorizer(OrigLoop, PSE, LI, DT, TLI, TTI, AC, ORE,
                                       EPI, LVL, CM, BFI, PSI, Checks) {}
  /// Implements the interface for creating a vectorized skeleton using the
  /// *epilogue loop* strategy (ie the second pass of vplan execution).
  BasicBlock *createEpilogueVectorizedLoopSkeleton() final override;

protected:
  /// Emits an iteration count bypass check after the main vector loop has
  /// finished to see if there are any iterations left to execute by either
  /// the vector epilogue or the scalar epilogue.
  BasicBlock *emitMinimumVectorEpilogueIterCountCheck(Loop *L,
                                                      BasicBlock *Bypass,
                                                      BasicBlock *Insert);
  void printDebugTracesAtStart() override;
  void printDebugTracesAtEnd() override;
};
} // end namespace llvm

/// Look for a meaningful debug location on the instruction or it's
/// operands.
static Instruction *getDebugLocFromInstOrOperands(Instruction *I) {
  if (!I)
    return I;

  DebugLoc Empty;
  if (I->getDebugLoc() != Empty)
    return I;

  for (Use &Op : I->operands()) {
    if (Instruction *OpInst = dyn_cast<Instruction>(Op))
      if (OpInst->getDebugLoc() != Empty)
        return OpInst;
  }

  return I;
}

void InnerLoopVectorizer::setDebugLocFromInst(IRBuilder<> &B, const Value *Ptr) {
  if (const Instruction *Inst = dyn_cast_or_null<Instruction>(Ptr)) {
    const DILocation *DIL = Inst->getDebugLoc();
    if (DIL && Inst->getFunction()->isDebugInfoForProfiling() &&
        !isa<DbgInfoIntrinsic>(Inst)) {
      assert(!VF.isScalable() && "scalable vectors not yet supported.");
      auto NewDIL =
          DIL->cloneByMultiplyingDuplicationFactor(UF * VF.getKnownMinValue());
      if (NewDIL)
        B.SetCurrentDebugLocation(NewDIL.getValue());
      else
        LLVM_DEBUG(dbgs()
                   << "Failed to create new discriminator: "
                   << DIL->getFilename() << " Line: " << DIL->getLine());
    }
    else
      B.SetCurrentDebugLocation(DIL);
  } else
    B.SetCurrentDebugLocation(DebugLoc());
}

/// Write a record \p DebugMsg about vectorization failure to the debug
/// output stream. If \p I is passed, it is an instruction that prevents
/// vectorization.
#ifndef NDEBUG
static void debugVectorizationFailure(const StringRef DebugMsg,
    Instruction *I) {
  dbgs() << "LV: Not vectorizing: " << DebugMsg;
  if (I != nullptr)
    dbgs() << " " << *I;
  else
    dbgs() << '.';
  dbgs() << '\n';
}
#endif

/// Create an analysis remark that explains why vectorization failed
///
/// \p PassName is the name of the pass (e.g. can be AlwaysPrint).  \p
/// RemarkName is the identifier for the remark.  If \p I is passed it is an
/// instruction that prevents vectorization.  Otherwise \p TheLoop is used for
/// the location of the remark.  \return the remark object that can be
/// streamed to.
static OptimizationRemarkAnalysis createLVAnalysis(const char *PassName,
    StringRef RemarkName, Loop *TheLoop, Instruction *I) {
  Value *CodeRegion = TheLoop->getHeader();
  DebugLoc DL = TheLoop->getStartLoc();

  if (I) {
    CodeRegion = I->getParent();
    // If there is no debug location attached to the instruction, revert back to
    // using the loop's.
    if (I->getDebugLoc())
      DL = I->getDebugLoc();
  }

  OptimizationRemarkAnalysis R(PassName, RemarkName, DL, CodeRegion);
  R << "loop not vectorized: ";
  return R;
}

/// Return a value for Step multiplied by VF.
static Value *createStepForVF(IRBuilder<> &B, Constant *Step, ElementCount VF) {
  assert(isa<ConstantInt>(Step) && "Expected an integer step");
  Constant *StepVal = ConstantInt::get(
      Step->getType(),
      cast<ConstantInt>(Step)->getSExtValue() * VF.getKnownMinValue());
  return VF.isScalable() ? B.CreateVScale(StepVal) : StepVal;
}

namespace llvm {

void reportVectorizationFailure(const StringRef DebugMsg,
    const StringRef OREMsg, const StringRef ORETag,
    OptimizationRemarkEmitter *ORE, Loop *TheLoop, Instruction *I) {
  LLVM_DEBUG(debugVectorizationFailure(DebugMsg, I));
  LoopVectorizeHints Hints(TheLoop, true /* doesn't matter */, *ORE);
  ORE->emit(createLVAnalysis(Hints.vectorizeAnalysisPassName(),
                ORETag, TheLoop, I) << OREMsg);
}

} // end namespace llvm

#ifndef NDEBUG
/// \return string containing a file name and a line # for the given loop.
static std::string getDebugLocString(const Loop *L) {
  std::string Result;
  if (L) {
    raw_string_ostream OS(Result);
    if (const DebugLoc LoopDbgLoc = L->getStartLoc())
      LoopDbgLoc.print(OS);
    else
      // Just print the module name.
      OS << L->getHeader()->getParent()->getParent()->getModuleIdentifier();
    OS.flush();
  }
  return Result;
}
#endif

void InnerLoopVectorizer::addNewMetadata(Instruction *To,
                                         const Instruction *Orig) {
  // If the loop was versioned with memchecks, add the corresponding no-alias
  // metadata.
  if (LVer && (isa<LoadInst>(Orig) || isa<StoreInst>(Orig)))
    LVer->annotateInstWithNoAlias(To, Orig);
}

void InnerLoopVectorizer::addMetadata(Instruction *To,
                                      Instruction *From) {
  propagateMetadata(To, From);
  addNewMetadata(To, From);
}

void InnerLoopVectorizer::addMetadata(ArrayRef<Value *> To,
                                      Instruction *From) {
  for (Value *V : To) {
    if (Instruction *I = dyn_cast<Instruction>(V))
      addMetadata(I, From);
  }
}

namespace llvm {

// Loop vectorization cost-model hints how the scalar epilogue loop should be
// lowered.
enum ScalarEpilogueLowering {

  // The default: allowing scalar epilogues.
  CM_ScalarEpilogueAllowed,

  // Vectorization with OptForSize: don't allow epilogues.
  CM_ScalarEpilogueNotAllowedOptSize,

  // A special case of vectorisation with OptForSize: loops with a very small
  // trip count are considered for vectorization under OptForSize, thereby
  // making sure the cost of their loop body is dominant, free of runtime
  // guards and scalar iteration overheads.
  CM_ScalarEpilogueNotAllowedLowTripLoop,

  // Loop hint predicate indicating an epilogue is undesired.
  CM_ScalarEpilogueNotNeededUsePredicate,

  // Directive indicating we must either tail fold or not vectorize
  CM_ScalarEpilogueNotAllowedUsePredicate
};

/// LoopVectorizationCostModel - estimates the expected speedups due to
/// vectorization.
/// In many cases vectorization is not profitable. This can happen because of
/// a number of reasons. In this class we mainly attempt to predict the
/// expected speedup/slowdowns due to the supported instruction set. We use the
/// TargetTransformInfo to query the different backends for the cost of
/// different operations.
class LoopVectorizationCostModel {
public:
  LoopVectorizationCostModel(ScalarEpilogueLowering SEL, Loop *L,
                             PredicatedScalarEvolution &PSE, LoopInfo *LI,
                             LoopVectorizationLegality *Legal,
                             const TargetTransformInfo &TTI,
                             const TargetLibraryInfo *TLI, DemandedBits *DB,
                             AssumptionCache *AC,
                             OptimizationRemarkEmitter *ORE, const Function *F,
                             const LoopVectorizeHints *Hints,
                             InterleavedAccessInfo &IAI)
      : ScalarEpilogueStatus(SEL), TheLoop(L), PSE(PSE), LI(LI), Legal(Legal),
        TTI(TTI), TLI(TLI), DB(DB), AC(AC), ORE(ORE), TheFunction(F),
        Hints(Hints), InterleaveInfo(IAI) {}

  /// \return An upper bound for the vectorization factor, or None if
  /// vectorization and interleaving should be avoided up front.
  Optional<ElementCount> computeMaxVF(ElementCount UserVF, unsigned UserIC);

  /// \return True if runtime checks are required for vectorization, and false
  /// otherwise.
  bool runtimeChecksRequired();

  /// \return The most profitable vectorization factor and the cost of that VF.
  /// This method checks every power of two up to MaxVF. If UserVF is not ZERO
  /// then this vectorization factor will be selected if vectorization is
  /// possible.
  VectorizationFactor selectVectorizationFactor(ElementCount MaxVF);
  VectorizationFactor
  selectEpilogueVectorizationFactor(const ElementCount MaxVF,
                                    const LoopVectorizationPlanner &LVP);

  /// Setup cost-based decisions for user vectorization factor.
  void selectUserVectorizationFactor(ElementCount UserVF) {
    collectUniformsAndScalars(UserVF);
    collectInstsToScalarize(UserVF);
  }

  /// \return The size (in bits) of the smallest and widest types in the code
  /// that needs to be vectorized. We ignore values that remain scalar such as
  /// 64 bit loop indices.
  std::pair<unsigned, unsigned> getSmallestAndWidestTypes();

  /// \return The desired interleave count.
  /// If interleave count has been specified by metadata it will be returned.
  /// Otherwise, the interleave count is computed and returned. VF and LoopCost
  /// are the selected vectorization factor and the cost of the selected VF.
  unsigned selectInterleaveCount(ElementCount VF, unsigned LoopCost);

  /// Memory access instruction may be vectorized in more than one way.
  /// Form of instruction after vectorization depends on cost.
  /// This function takes cost-based decisions for Load/Store instructions
  /// and collects them in a map. This decisions map is used for building
  /// the lists of loop-uniform and loop-scalar instructions.
  /// The calculated cost is saved with widening decision in order to
  /// avoid redundant calculations.
  void setCostBasedWideningDecision(ElementCount VF);

  /// A struct that represents some properties of the register usage
  /// of a loop.
  struct RegisterUsage {
    /// Holds the number of loop invariant values that are used in the loop.
    /// The key is ClassID of target-provided register class.
    SmallMapVector<unsigned, unsigned, 4> LoopInvariantRegs;
    /// Holds the maximum number of concurrent live intervals in the loop.
    /// The key is ClassID of target-provided register class.
    SmallMapVector<unsigned, unsigned, 4> MaxLocalUsers;
  };

  /// \return Returns information about the register usages of the loop for the
  /// given vectorization factors.
  SmallVector<RegisterUsage, 8>
  calculateRegisterUsage(ArrayRef<ElementCount> VFs);

  /// Collect values we want to ignore in the cost model.
  void collectValuesToIgnore();

  /// Split reductions into those that happen in the loop, and those that happen
  /// outside. In loop reductions are collected into InLoopReductionChains.
  void collectInLoopReductions();

  /// \returns The smallest bitwidth each instruction can be represented with.
  /// The vector equivalents of these instructions should be truncated to this
  /// type.
  const MapVector<Instruction *, uint64_t> &getMinimalBitwidths() const {
    return MinBWs;
  }

  /// \returns True if it is more profitable to scalarize instruction \p I for
  /// vectorization factor \p VF.
  bool isProfitableToScalarize(Instruction *I, ElementCount VF) const {
    assert(VF.isVector() &&
           "Profitable to scalarize relevant only for VF > 1.");

    // Cost model is not run in the VPlan-native path - return conservative
    // result until this changes.
    if (EnableVPlanNativePath)
      return false;

    auto Scalars = InstsToScalarize.find(VF);
    assert(Scalars != InstsToScalarize.end() &&
           "VF not yet analyzed for scalarization profitability");
    return Scalars->second.find(I) != Scalars->second.end();
  }

  /// Returns true if \p I is known to be uniform after vectorization.
  bool isUniformAfterVectorization(Instruction *I, ElementCount VF) const {
    if (VF.isScalar())
      return true;

    // Cost model is not run in the VPlan-native path - return conservative
    // result until this changes.
    if (EnableVPlanNativePath)
      return false;

    auto UniformsPerVF = Uniforms.find(VF);
    assert(UniformsPerVF != Uniforms.end() &&
           "VF not yet analyzed for uniformity");
    return UniformsPerVF->second.count(I);
  }

  /// Returns true if \p I is known to be scalar after vectorization.
  bool isScalarAfterVectorization(Instruction *I, ElementCount VF) const {
    if (VF.isScalar())
      return true;

    // Cost model is not run in the VPlan-native path - return conservative
    // result until this changes.
    if (EnableVPlanNativePath)
      return false;

    auto ScalarsPerVF = Scalars.find(VF);
    assert(ScalarsPerVF != Scalars.end() &&
           "Scalar values are not calculated for VF");
    return ScalarsPerVF->second.count(I);
  }

  /// \returns True if instruction \p I can be truncated to a smaller bitwidth
  /// for vectorization factor \p VF.
  bool canTruncateToMinimalBitwidth(Instruction *I, ElementCount VF) const {
    return VF.isVector() && MinBWs.find(I) != MinBWs.end() &&
           !isProfitableToScalarize(I, VF) &&
           !isScalarAfterVectorization(I, VF);
  }

  /// Decision that was taken during cost calculation for memory instruction.
  enum InstWidening {
    CM_Unknown,
    CM_Widen,         // For consecutive accesses with stride +1.
    CM_Widen_Reverse, // For consecutive accesses with stride -1.
    CM_Interleave,
    CM_GatherScatter,
    CM_Scalarize
  };

  /// Save vectorization decision \p W and \p Cost taken by the cost model for
  /// instruction \p I and vector width \p VF.
  void setWideningDecision(Instruction *I, ElementCount VF, InstWidening W,
                           InstructionCost Cost) {
    assert(VF.isVector() && "Expected VF >=2");
    WideningDecisions[std::make_pair(I, VF)] = std::make_pair(W, Cost);
  }

  /// Save vectorization decision \p W and \p Cost taken by the cost model for
  /// interleaving group \p Grp and vector width \p VF.
  void setWideningDecision(const InterleaveGroup<Instruction> *Grp,
                           ElementCount VF, InstWidening W,
                           InstructionCost Cost) {
    assert(VF.isVector() && "Expected VF >=2");
    /// Broadcast this decicion to all instructions inside the group.
    /// But the cost will be assigned to one instruction only.
    for (unsigned i = 0; i < Grp->getFactor(); ++i) {
      if (auto *I = Grp->getMember(i)) {
        if (Grp->getInsertPos() == I)
          WideningDecisions[std::make_pair(I, VF)] = std::make_pair(W, Cost);
        else
          WideningDecisions[std::make_pair(I, VF)] = std::make_pair(W, 0);
      }
    }
  }

  /// Return the cost model decision for the given instruction \p I and vector
  /// width \p VF. Return CM_Unknown if this instruction did not pass
  /// through the cost modeling.
  InstWidening getWideningDecision(Instruction *I, ElementCount VF) {
    assert(VF.isVector() && "Expected VF to be a vector VF");
    // Cost model is not run in the VPlan-native path - return conservative
    // result until this changes.
    if (EnableVPlanNativePath)
      return CM_GatherScatter;

    std::pair<Instruction *, ElementCount> InstOnVF = std::make_pair(I, VF);
    auto Itr = WideningDecisions.find(InstOnVF);
    if (Itr == WideningDecisions.end())
      return CM_Unknown;
    return Itr->second.first;
  }

  /// Return the vectorization cost for the given instruction \p I and vector
  /// width \p VF.
  InstructionCost getWideningCost(Instruction *I, ElementCount VF) {
    assert(VF.isVector() && "Expected VF >=2");
    std::pair<Instruction *, ElementCount> InstOnVF = std::make_pair(I, VF);
    assert(WideningDecisions.find(InstOnVF) != WideningDecisions.end() &&
           "The cost is not calculated");
    return WideningDecisions[InstOnVF].second;
  }

  /// Return True if instruction \p I is an optimizable truncate whose operand
  /// is an induction variable. Such a truncate will be removed by adding a new
  /// induction variable with the destination type.
  bool isOptimizableIVTruncate(Instruction *I, ElementCount VF) {
    // If the instruction is not a truncate, return false.
    auto *Trunc = dyn_cast<TruncInst>(I);
    if (!Trunc)
      return false;

    // Get the source and destination types of the truncate.
    Type *SrcTy = ToVectorTy(cast<CastInst>(I)->getSrcTy(), VF);
    Type *DestTy = ToVectorTy(cast<CastInst>(I)->getDestTy(), VF);

    // If the truncate is free for the given types, return false. Replacing a
    // free truncate with an induction variable would add an induction variable
    // update instruction to each iteration of the loop. We exclude from this
    // check the primary induction variable since it will need an update
    // instruction regardless.
    Value *Op = Trunc->getOperand(0);
    if (Op != Legal->getPrimaryInduction() && TTI.isTruncateFree(SrcTy, DestTy))
      return false;

    // If the truncated value is not an induction variable, return false.
    return Legal->isInductionPhi(Op);
  }

  /// Collects the instructions to scalarize for each predicated instruction in
  /// the loop.
  void collectInstsToScalarize(ElementCount VF);

  /// Collect Uniform and Scalar values for the given \p VF.
  /// The sets depend on CM decision for Load/Store instructions
  /// that may be vectorized as interleave, gather-scatter or scalarized.
  void collectUniformsAndScalars(ElementCount VF) {
    // Do the analysis once.
    if (VF.isScalar() || Uniforms.find(VF) != Uniforms.end())
      return;
    setCostBasedWideningDecision(VF);
    collectLoopUniforms(VF);
    collectLoopScalars(VF);
  }

  /// Returns true if the target machine supports masked store operation
  /// for the given \p DataType and kind of access to \p Ptr.
  bool isLegalMaskedStore(Type *DataType, Value *Ptr, Align Alignment) {
    return Legal->isConsecutivePtr(Ptr) &&
           TTI.isLegalMaskedStore(DataType, Alignment);
  }

  /// Returns true if the target machine supports masked load operation
  /// for the given \p DataType and kind of access to \p Ptr.
  bool isLegalMaskedLoad(Type *DataType, Value *Ptr, Align Alignment) {
    return Legal->isConsecutivePtr(Ptr) &&
           TTI.isLegalMaskedLoad(DataType, Alignment);
  }

  /// Returns true if the target machine supports masked scatter operation
  /// for the given \p DataType.
  bool isLegalMaskedScatter(Type *DataType, Align Alignment) {
    return TTI.isLegalMaskedScatter(DataType, Alignment);
  }

  /// Returns true if the target machine supports masked gather operation
  /// for the given \p DataType.
  bool isLegalMaskedGather(Type *DataType, Align Alignment) {
    return TTI.isLegalMaskedGather(DataType, Alignment);
  }

  /// Returns true if the target machine can represent \p V as a masked gather
  /// or scatter operation.
  bool isLegalGatherOrScatter(Value *V) {
    bool LI = isa<LoadInst>(V);
    bool SI = isa<StoreInst>(V);
    if (!LI && !SI)
      return false;
    auto *Ty = getMemInstValueType(V);
    Align Align = getLoadStoreAlignment(V);
    return (LI && isLegalMaskedGather(Ty, Align)) ||
           (SI && isLegalMaskedScatter(Ty, Align));
  }

  /// Returns true if the target machine supports all of the reduction
  /// variables found for the given VF.
  bool canVectorizeReductions(ElementCount VF) {
    return (all_of(Legal->getReductionVars(), [&](auto &Reduction) -> bool {
      RecurrenceDescriptor RdxDesc = Reduction.second;
      return TTI.isLegalToVectorizeReduction(RdxDesc, VF);
    }));
  }

  /// Returns true if \p I is an instruction that will be scalarized with
  /// predication. Such instructions include conditional stores and
  /// instructions that may divide by zero.
  /// If a non-zero VF has been calculated, we check if I will be scalarized
  /// predication for that VF.
  bool isScalarWithPredication(Instruction *I,
                               ElementCount VF = ElementCount::getFixed(1));

  // Returns true if \p I is an instruction that will be predicated either
  // through scalar predication or masked load/store or masked gather/scatter.
  // Superset of instructions that return true for isScalarWithPredication.
  bool isPredicatedInst(Instruction *I) {
    if (!blockNeedsPredication(I->getParent()))
      return false;
    // Loads and stores that need some form of masked operation are predicated
    // instructions.
    if (isa<LoadInst>(I) || isa<StoreInst>(I))
      return Legal->isMaskRequired(I);
    return isScalarWithPredication(I);
  }

  /// Returns true if \p I is a memory instruction with consecutive memory
  /// access that can be widened.
  bool
  memoryInstructionCanBeWidened(Instruction *I,
                                ElementCount VF = ElementCount::getFixed(1));

  /// Returns true if \p I is a memory instruction in an interleaved-group
  /// of memory accesses that can be vectorized with wide vector loads/stores
  /// and shuffles.
  bool
  interleavedAccessCanBeWidened(Instruction *I,
                                ElementCount VF = ElementCount::getFixed(1));

  /// Check if \p Instr belongs to any interleaved access group.
  bool isAccessInterleaved(Instruction *Instr) {
    return InterleaveInfo.isInterleaved(Instr);
  }

  /// Get the interleaved access group that \p Instr belongs to.
  const InterleaveGroup<Instruction> *
  getInterleavedAccessGroup(Instruction *Instr) {
    return InterleaveInfo.getInterleaveGroup(Instr);
  }

  /// Returns true if we're required to use a scalar epilogue for at least
  /// the final iteration of the original loop.
  bool requiresScalarEpilogue() const {
    if (!isScalarEpilogueAllowed())
      return false;
    // If we might exit from anywhere but the latch, must run the exiting
    // iteration in scalar form.
    if (TheLoop->getExitingBlock() != TheLoop->getLoopLatch())
      return true;
    return InterleaveInfo.requiresScalarEpilogue();
  }

  /// Returns true if a scalar epilogue is not allowed due to optsize or a
  /// loop hint annotation.
  bool isScalarEpilogueAllowed() const {
    return ScalarEpilogueStatus == CM_ScalarEpilogueAllowed;
  }

  /// Returns true if all loop blocks should be masked to fold tail loop.
  bool foldTailByMasking() const { return FoldTailByMasking; }

  bool blockNeedsPredication(BasicBlock *BB) {
    return foldTailByMasking() || Legal->blockNeedsPredication(BB);
  }

  /// A SmallMapVector to store the InLoop reduction op chains, mapping phi
  /// nodes to the chain of instructions representing the reductions. Uses a
  /// MapVector to ensure deterministic iteration order.
  using ReductionChainMap =
      SmallMapVector<PHINode *, SmallVector<Instruction *, 4>, 4>;

  /// Return the chain of instructions representing an inloop reduction.
  const ReductionChainMap &getInLoopReductionChains() const {
    return InLoopReductionChains;
  }

  /// Returns true if the Phi is part of an inloop reduction.
  bool isInLoopReduction(PHINode *Phi) const {
    return InLoopReductionChains.count(Phi);
  }

  /// Estimate cost of an intrinsic call instruction CI if it were vectorized
  /// with factor VF.  Return the cost of the instruction, including
  /// scalarization overhead if it's needed.
  InstructionCost getVectorIntrinsicCost(CallInst *CI, ElementCount VF);

  /// Estimate cost of a call instruction CI if it were vectorized with factor
  /// VF. Return the cost of the instruction, including scalarization overhead
  /// if it's needed. The flag NeedToScalarize shows if the call needs to be
  /// scalarized -
  /// i.e. either vector version isn't available, or is too expensive.
  InstructionCost getVectorCallCost(CallInst *CI, ElementCount VF,
                                    bool &NeedToScalarize);

  /// Invalidates decisions already taken by the cost model.
  void invalidateCostModelingDecisions() {
    WideningDecisions.clear();
    Uniforms.clear();
    Scalars.clear();
  }

private:
  unsigned NumPredStores = 0;

  /// \return An upper bound for the vectorization factor, a power-of-2 larger
  /// than zero. One is returned if vectorization should best be avoided due
  /// to cost.
  ElementCount computeFeasibleMaxVF(unsigned ConstTripCount,
                                    ElementCount UserVF);

  /// The vectorization cost is a combination of the cost itself and a boolean
  /// indicating whether any of the contributing operations will actually
  /// operate on
  /// vector values after type legalization in the backend. If this latter value
  /// is
  /// false, then all operations will be scalarized (i.e. no vectorization has
  /// actually taken place).
  using VectorizationCostTy = std::pair<InstructionCost, bool>;

  /// Returns the expected execution cost. The unit of the cost does
  /// not matter because we use the 'cost' units to compare different
  /// vector widths. The cost that is returned is *not* normalized by
  /// the factor width.
  VectorizationCostTy expectedCost(ElementCount VF);

  /// Returns the execution time cost of an instruction for a given vector
  /// width. Vector width of one means scalar.
  VectorizationCostTy getInstructionCost(Instruction *I, ElementCount VF);

  /// The cost-computation logic from getInstructionCost which provides
  /// the vector type as an output parameter.
  InstructionCost getInstructionCost(Instruction *I, ElementCount VF,
                                     Type *&VectorTy);

  /// Return the cost of instructions in an inloop reduction pattern, if I is
  /// part of that pattern.
  InstructionCost getReductionPatternCost(Instruction *I, ElementCount VF,
                                          Type *VectorTy,
                                          TTI::TargetCostKind CostKind);

  /// Calculate vectorization cost of memory instruction \p I.
  InstructionCost getMemoryInstructionCost(Instruction *I, ElementCount VF);

  /// The cost computation for scalarized memory instruction.
  InstructionCost getMemInstScalarizationCost(Instruction *I, ElementCount VF);

  /// The cost computation for interleaving group of memory instructions.
  InstructionCost getInterleaveGroupCost(Instruction *I, ElementCount VF);

  /// The cost computation for Gather/Scatter instruction.
  InstructionCost getGatherScatterCost(Instruction *I, ElementCount VF);

  /// The cost computation for widening instruction \p I with consecutive
  /// memory access.
  InstructionCost getConsecutiveMemOpCost(Instruction *I, ElementCount VF);

  /// The cost calculation for Load/Store instruction \p I with uniform pointer -
  /// Load: scalar load + broadcast.
  /// Store: scalar store + (loop invariant value stored? 0 : extract of last
  /// element)
  InstructionCost getUniformMemOpCost(Instruction *I, ElementCount VF);

  /// Estimate the overhead of scalarizing an instruction. This is a
  /// convenience wrapper for the type-based getScalarizationOverhead API.
  InstructionCost getScalarizationOverhead(Instruction *I, ElementCount VF);

  /// Returns whether the instruction is a load or store and will be a emitted
  /// as a vector operation.
  bool isConsecutiveLoadOrStore(Instruction *I);

  /// Returns true if an artificially high cost for emulated masked memrefs
  /// should be used.
  bool useEmulatedMaskMemRefHack(Instruction *I);

  /// Map of scalar integer values to the smallest bitwidth they can be legally
  /// represented as. The vector equivalents of these values should be truncated
  /// to this type.
  MapVector<Instruction *, uint64_t> MinBWs;

  /// A type representing the costs for instructions if they were to be
  /// scalarized rather than vectorized. The entries are Instruction-Cost
  /// pairs.
  using ScalarCostsTy = DenseMap<Instruction *, InstructionCost>;

  /// A set containing all BasicBlocks that are known to present after
  /// vectorization as a predicated block.
  SmallPtrSet<BasicBlock *, 4> PredicatedBBsAfterVectorization;

  /// Records whether it is allowed to have the original scalar loop execute at
  /// least once. This may be needed as a fallback loop in case runtime
  /// aliasing/dependence checks fail, or to handle the tail/remainder
  /// iterations when the trip count is unknown or doesn't divide by the VF,
  /// or as a peel-loop to handle gaps in interleave-groups.
  /// Under optsize and when the trip count is very small we don't allow any
  /// iterations to execute in the scalar loop.
  ScalarEpilogueLowering ScalarEpilogueStatus = CM_ScalarEpilogueAllowed;

  /// All blocks of loop are to be masked to fold tail of scalar iterations.
  bool FoldTailByMasking = false;

  /// A map holding scalar costs for different vectorization factors. The
  /// presence of a cost for an instruction in the mapping indicates that the
  /// instruction will be scalarized when vectorizing with the associated
  /// vectorization factor. The entries are VF-ScalarCostTy pairs.
  DenseMap<ElementCount, ScalarCostsTy> InstsToScalarize;

  /// Holds the instructions known to be uniform after vectorization.
  /// The data is collected per VF.
  DenseMap<ElementCount, SmallPtrSet<Instruction *, 4>> Uniforms;

  /// Holds the instructions known to be scalar after vectorization.
  /// The data is collected per VF.
  DenseMap<ElementCount, SmallPtrSet<Instruction *, 4>> Scalars;

  /// Holds the instructions (address computations) that are forced to be
  /// scalarized.
  DenseMap<ElementCount, SmallPtrSet<Instruction *, 4>> ForcedScalars;

  /// PHINodes of the reductions that should be expanded in-loop along with
  /// their associated chains of reduction operations, in program order from top
  /// (PHI) to bottom
  ReductionChainMap InLoopReductionChains;

  /// A Map of inloop reduction operations and their immediate chain operand.
  /// FIXME: This can be removed once reductions can be costed correctly in
  /// vplan. This was added to allow quick lookup to the inloop operations,
  /// without having to loop through InLoopReductionChains.
  DenseMap<Instruction *, Instruction *> InLoopReductionImmediateChains;

  /// Returns the expected difference in cost from scalarizing the expression
  /// feeding a predicated instruction \p PredInst. The instructions to
  /// scalarize and their scalar costs are collected in \p ScalarCosts. A
  /// non-negative return value implies the expression will be scalarized.
  /// Currently, only single-use chains are considered for scalarization.
  int computePredInstDiscount(Instruction *PredInst, ScalarCostsTy &ScalarCosts,
                              ElementCount VF);

  /// Collect the instructions that are uniform after vectorization. An
  /// instruction is uniform if we represent it with a single scalar value in
  /// the vectorized loop corresponding to each vector iteration. Examples of
  /// uniform instructions include pointer operands of consecutive or
  /// interleaved memory accesses. Note that although uniformity implies an
  /// instruction will be scalar, the reverse is not true. In general, a
  /// scalarized instruction will be represented by VF scalar values in the
  /// vectorized loop, each corresponding to an iteration of the original
  /// scalar loop.
  void collectLoopUniforms(ElementCount VF);

  /// Collect the instructions that are scalar after vectorization. An
  /// instruction is scalar if it is known to be uniform or will be scalarized
  /// during vectorization. Non-uniform scalarized instructions will be
  /// represented by VF values in the vectorized loop, each corresponding to an
  /// iteration of the original scalar loop.
  void collectLoopScalars(ElementCount VF);

  /// Keeps cost model vectorization decision and cost for instructions.
  /// Right now it is used for memory instructions only.
  using DecisionList = DenseMap<std::pair<Instruction *, ElementCount>,
                                std::pair<InstWidening, InstructionCost>>;

  DecisionList WideningDecisions;

  /// Returns true if \p V is expected to be vectorized and it needs to be
  /// extracted.
  bool needsExtract(Value *V, ElementCount VF) const {
    Instruction *I = dyn_cast<Instruction>(V);
    if (VF.isScalar() || !I || !TheLoop->contains(I) ||
        TheLoop->isLoopInvariant(I))
      return false;

    // Assume we can vectorize V (and hence we need extraction) if the
    // scalars are not computed yet. This can happen, because it is called
    // via getScalarizationOverhead from setCostBasedWideningDecision, before
    // the scalars are collected. That should be a safe assumption in most
    // cases, because we check if the operands have vectorizable types
    // beforehand in LoopVectorizationLegality.
    return Scalars.find(VF) == Scalars.end() ||
           !isScalarAfterVectorization(I, VF);
  };

  /// Returns a range containing only operands needing to be extracted.
  SmallVector<Value *, 4> filterExtractingOperands(Instruction::op_range Ops,
                                                   ElementCount VF) {
    return SmallVector<Value *, 4>(make_filter_range(
        Ops, [this, VF](Value *V) { return this->needsExtract(V, VF); }));
  }

  /// Determines if we have the infrastructure to vectorize loop \p L and its
  /// epilogue, assuming the main loop is vectorized by \p VF.
  bool isCandidateForEpilogueVectorization(const Loop &L,
                                           const ElementCount VF) const;

  /// Returns true if epilogue vectorization is considered profitable, and
  /// false otherwise.
  /// \p VF is the vectorization factor chosen for the original loop.
  bool isEpilogueVectorizationProfitable(const ElementCount VF) const;

public:
  /// The loop that we evaluate.
  Loop *TheLoop;

  /// Predicated scalar evolution analysis.
  PredicatedScalarEvolution &PSE;

  /// Loop Info analysis.
  LoopInfo *LI;

  /// Vectorization legality.
  LoopVectorizationLegality *Legal;

  /// Vector target information.
  const TargetTransformInfo &TTI;

  /// Target Library Info.
  const TargetLibraryInfo *TLI;

  /// Demanded bits analysis.
  DemandedBits *DB;

  /// Assumption cache.
  AssumptionCache *AC;

  /// Interface to emit optimization remarks.
  OptimizationRemarkEmitter *ORE;

  const Function *TheFunction;

  /// Loop Vectorize Hint.
  const LoopVectorizeHints *Hints;

  /// The interleave access information contains groups of interleaved accesses
  /// with the same stride and close to each other.
  InterleavedAccessInfo &InterleaveInfo;

  /// Values to ignore in the cost model.
  SmallPtrSet<const Value *, 16> ValuesToIgnore;

  /// Values to ignore in the cost model when VF > 1.
  SmallPtrSet<const Value *, 16> VecValuesToIgnore;

  /// Profitable vector factors.
  SmallVector<VectorizationFactor, 8> ProfitableVFs;
};
} // end namespace llvm

/// Helper struct to manage generating runtime checks for vectorization.
///
/// The runtime checks are created up-front in temporary blocks to allow better
/// estimating the cost and un-linked from the existing IR. After deciding to
/// vectorize, the checks are moved back. If deciding not to vectorize, the
/// temporary blocks are completely removed.
class GeneratedRTChecks {
  /// Basic block which contains the generated SCEV checks, if any.
  BasicBlock *SCEVCheckBlock = nullptr;

  /// The value representing the result of the generated SCEV checks. If it is
  /// nullptr, either no SCEV checks have been generated or they have been used.
  Value *SCEVCheckCond = nullptr;

  /// Basic block which contains the generated memory runtime checks, if any.
  BasicBlock *MemCheckBlock = nullptr;

  /// The value representing the result of the generated memory runtime checks.
  /// If it is nullptr, either no memory runtime checks have been generated or
  /// they have been used.
  Instruction *MemRuntimeCheckCond = nullptr;

  DominatorTree *DT;
  LoopInfo *LI;

  SCEVExpander SCEVExp;
  SCEVExpander MemCheckExp;

public:
  GeneratedRTChecks(ScalarEvolution &SE, DominatorTree *DT, LoopInfo *LI,
                    const DataLayout &DL)
      : DT(DT), LI(LI), SCEVExp(SE, DL, "scev.check"),
        MemCheckExp(SE, DL, "scev.check") {}

  /// Generate runtime checks in SCEVCheckBlock and MemCheckBlock, so we can
  /// accurately estimate the cost of the runtime checks. The blocks are
  /// un-linked from the IR and is added back during vector code generation. If
  /// there is no vector code generation, the check blocks are removed
  /// completely.
  void Create(Loop *L, const LoopAccessInfo &LAI,
              const SCEVUnionPredicate &UnionPred) {

    BasicBlock *LoopHeader = L->getHeader();
    BasicBlock *Preheader = L->getLoopPreheader();

    // Use SplitBlock to create blocks for SCEV & memory runtime checks to
    // ensure the blocks are properly added to LoopInfo & DominatorTree. Those
    // may be used by SCEVExpander. The blocks will be un-linked from their
    // predecessors and removed from LI & DT at the end of the function.
    if (!UnionPred.isAlwaysTrue()) {
      SCEVCheckBlock = SplitBlock(Preheader, Preheader->getTerminator(), DT, LI,
                                  nullptr, "vector.scevcheck");

      SCEVCheckCond = SCEVExp.expandCodeForPredicate(
          &UnionPred, SCEVCheckBlock->getTerminator());
    }

    const auto &RtPtrChecking = *LAI.getRuntimePointerChecking();
    if (RtPtrChecking.Need) {
      auto *Pred = SCEVCheckBlock ? SCEVCheckBlock : Preheader;
      MemCheckBlock = SplitBlock(Pred, Pred->getTerminator(), DT, LI, nullptr,
                                 "vector.memcheck");

      std::tie(std::ignore, MemRuntimeCheckCond) =
          addRuntimeChecks(MemCheckBlock->getTerminator(), L,
                           RtPtrChecking.getChecks(), MemCheckExp);
      assert(MemRuntimeCheckCond &&
             "no RT checks generated although RtPtrChecking "
             "claimed checks are required");
    }

    if (!MemCheckBlock && !SCEVCheckBlock)
      return;

    // Unhook the temporary block with the checks, update various places
    // accordingly.
    if (SCEVCheckBlock)
      SCEVCheckBlock->replaceAllUsesWith(Preheader);
    if (MemCheckBlock)
      MemCheckBlock->replaceAllUsesWith(Preheader);

    if (SCEVCheckBlock) {
      SCEVCheckBlock->getTerminator()->moveBefore(Preheader->getTerminator());
      new UnreachableInst(Preheader->getContext(), SCEVCheckBlock);
      Preheader->getTerminator()->eraseFromParent();
    }
    if (MemCheckBlock) {
      MemCheckBlock->getTerminator()->moveBefore(Preheader->getTerminator());
      new UnreachableInst(Preheader->getContext(), MemCheckBlock);
      Preheader->getTerminator()->eraseFromParent();
    }

    DT->changeImmediateDominator(LoopHeader, Preheader);
    if (MemCheckBlock) {
      DT->eraseNode(MemCheckBlock);
      LI->removeBlock(MemCheckBlock);
    }
    if (SCEVCheckBlock) {
      DT->eraseNode(SCEVCheckBlock);
      LI->removeBlock(SCEVCheckBlock);
    }
  }

  /// Remove the created SCEV & memory runtime check blocks & instructions, if
  /// unused.
  ~GeneratedRTChecks() {
    SCEVExpanderCleaner SCEVCleaner(SCEVExp, *DT);
    SCEVExpanderCleaner MemCheckCleaner(MemCheckExp, *DT);
    if (!SCEVCheckCond)
      SCEVCleaner.markResultUsed();

    if (!MemRuntimeCheckCond)
      MemCheckCleaner.markResultUsed();

    if (MemRuntimeCheckCond) {
      auto &SE = *MemCheckExp.getSE();
      // Memory runtime check generation creates compares that use expanded
      // values. Remove them before running the SCEVExpanderCleaners.
      for (auto &I : make_early_inc_range(reverse(*MemCheckBlock))) {
        if (MemCheckExp.isInsertedInstruction(&I))
          continue;
        SE.forgetValue(&I);
        SE.eraseValueFromMap(&I);
        I.eraseFromParent();
      }
    }
    MemCheckCleaner.cleanup();
    SCEVCleaner.cleanup();

    if (SCEVCheckCond)
      SCEVCheckBlock->eraseFromParent();
    if (MemRuntimeCheckCond)
      MemCheckBlock->eraseFromParent();
  }

  /// Adds the generated SCEVCheckBlock before \p LoopVectorPreHeader and
  /// adjusts the branches to branch to the vector preheader or \p Bypass,
  /// depending on the generated condition.
  BasicBlock *emitSCEVChecks(Loop *L, BasicBlock *Bypass,
                             BasicBlock *LoopVectorPreHeader,
                             BasicBlock *LoopExitBlock) {
    if (!SCEVCheckCond)
      return nullptr;
    if (auto *C = dyn_cast<ConstantInt>(SCEVCheckCond))
      if (C->isZero())
        return nullptr;

    auto *Pred = LoopVectorPreHeader->getSinglePredecessor();

    BranchInst::Create(LoopVectorPreHeader, SCEVCheckBlock);
    // Create new preheader for vector loop.
    if (auto *PL = LI->getLoopFor(LoopVectorPreHeader))
      PL->addBasicBlockToLoop(SCEVCheckBlock, *LI);

    SCEVCheckBlock->getTerminator()->eraseFromParent();
    SCEVCheckBlock->moveBefore(LoopVectorPreHeader);
    Pred->getTerminator()->replaceSuccessorWith(LoopVectorPreHeader,
                                                SCEVCheckBlock);

    DT->addNewBlock(SCEVCheckBlock, Pred);
    DT->changeImmediateDominator(LoopVectorPreHeader, SCEVCheckBlock);

    ReplaceInstWithInst(
        SCEVCheckBlock->getTerminator(),
        BranchInst::Create(Bypass, LoopVectorPreHeader, SCEVCheckCond));
    // Mark the check as used, to prevent it from being removed during cleanup.
    SCEVCheckCond = nullptr;
    return SCEVCheckBlock;
  }

  /// Adds the generated MemCheckBlock before \p LoopVectorPreHeader and adjusts
  /// the branches to branch to the vector preheader or \p Bypass, depending on
  /// the generated condition.
  BasicBlock *emitMemRuntimeChecks(Loop *L, BasicBlock *Bypass,
                                   BasicBlock *LoopVectorPreHeader) {
    // Check if we generated code that checks in runtime if arrays overlap.
    if (!MemRuntimeCheckCond)
      return nullptr;

    auto *Pred = LoopVectorPreHeader->getSinglePredecessor();
    Pred->getTerminator()->replaceSuccessorWith(LoopVectorPreHeader,
                                                MemCheckBlock);

    DT->addNewBlock(MemCheckBlock, Pred);
    DT->changeImmediateDominator(LoopVectorPreHeader, MemCheckBlock);
    MemCheckBlock->moveBefore(LoopVectorPreHeader);

    if (auto *PL = LI->getLoopFor(LoopVectorPreHeader))
      PL->addBasicBlockToLoop(MemCheckBlock, *LI);

    ReplaceInstWithInst(
        MemCheckBlock->getTerminator(),
        BranchInst::Create(Bypass, LoopVectorPreHeader, MemRuntimeCheckCond));
    MemCheckBlock->getTerminator()->setDebugLoc(
        Pred->getTerminator()->getDebugLoc());

    // Mark the check as used, to prevent it from being removed during cleanup.
    MemRuntimeCheckCond = nullptr;
    return MemCheckBlock;
  }
};

// Return true if \p OuterLp is an outer loop annotated with hints for explicit
// vectorization. The loop needs to be annotated with #pragma omp simd
// simdlen(#) or #pragma clang vectorize(enable) vectorize_width(#). If the
// vector length information is not provided, vectorization is not considered
// explicit. Interleave hints are not allowed either. These limitations will be
// relaxed in the future.
// Please, note that we are currently forced to abuse the pragma 'clang
// vectorize' semantics. This pragma provides *auto-vectorization hints*
// (i.e., LV must check that vectorization is legal) whereas pragma 'omp simd'
// provides *explicit vectorization hints* (LV can bypass legal checks and
// assume that vectorization is legal). However, both hints are implemented
// using the same metadata (llvm.loop.vectorize, processed by
// LoopVectorizeHints). This will be fixed in the future when the native IR
// representation for pragma 'omp simd' is introduced.
static bool isExplicitVecOuterLoop(Loop *OuterLp,
                                   OptimizationRemarkEmitter *ORE) {
  assert(!OuterLp->isInnermost() && "This is not an outer loop");
  LoopVectorizeHints Hints(OuterLp, true /*DisableInterleaving*/, *ORE);

  // Only outer loops with an explicit vectorization hint are supported.
  // Unannotated outer loops are ignored.
  if (Hints.getForce() == LoopVectorizeHints::FK_Undefined)
    return false;

  Function *Fn = OuterLp->getHeader()->getParent();
  if (!Hints.allowVectorization(Fn, OuterLp,
                                true /*VectorizeOnlyWhenForced*/)) {
    LLVM_DEBUG(dbgs() << "LV: Loop hints prevent outer loop vectorization.\n");
    return false;
  }

  if (Hints.getInterleave() > 1) {
    // TODO: Interleave support is future work.
    LLVM_DEBUG(dbgs() << "LV: Not vectorizing: Interleave is not supported for "
                         "outer loops.\n");
    Hints.emitRemarkWithHints();
    return false;
  }

  return true;
}

static void collectSupportedLoops(Loop &L, LoopInfo *LI,
                                  OptimizationRemarkEmitter *ORE,
                                  SmallVectorImpl<Loop *> &V) {
  // Collect inner loops and outer loops without irreducible control flow. For
  // now, only collect outer loops that have explicit vectorization hints. If we
  // are stress testing the VPlan H-CFG construction, we collect the outermost
  // loop of every loop nest.
  if (L.isInnermost() || VPlanBuildStressTest ||
      (EnableVPlanNativePath && isExplicitVecOuterLoop(&L, ORE))) {
    LoopBlocksRPO RPOT(&L);
    RPOT.perform(LI);
    if (!containsIrreducibleCFG<const BasicBlock *>(RPOT, *LI)) {
      V.push_back(&L);
      // TODO: Collect inner loops inside marked outer loops in case
      // vectorization fails for the outer loop. Do not invoke
      // 'containsIrreducibleCFG' again for inner loops when the outer loop is
      // already known to be reducible. We can use an inherited attribute for
      // that.
      return;
    }
  }
  for (Loop *InnerL : L)
    collectSupportedLoops(*InnerL, LI, ORE, V);
}

namespace {

/// The LoopVectorize Pass.
struct LoopVectorize : public FunctionPass {
  /// Pass identification, replacement for typeid
  static char ID;

  LoopVectorizePass Impl;

  explicit LoopVectorize(bool InterleaveOnlyWhenForced = false,
                         bool VectorizeOnlyWhenForced = false)
      : FunctionPass(ID),
        Impl({InterleaveOnlyWhenForced, VectorizeOnlyWhenForced}) {
    initializeLoopVectorizePass(*PassRegistry::getPassRegistry());
  }

  bool runOnFunction(Function &F) override {
    if (skipFunction(F))
      return false;

    auto *SE = &getAnalysis<ScalarEvolutionWrapperPass>().getSE();
    auto *LI = &getAnalysis<LoopInfoWrapperPass>().getLoopInfo();
    auto *TTI = &getAnalysis<TargetTransformInfoWrapperPass>().getTTI(F);
    auto *DT = &getAnalysis<DominatorTreeWrapperPass>().getDomTree();
    auto *BFI = &getAnalysis<BlockFrequencyInfoWrapperPass>().getBFI();
    auto *TLIP = getAnalysisIfAvailable<TargetLibraryInfoWrapperPass>();
    auto *TLI = TLIP ? &TLIP->getTLI(F) : nullptr;
    auto *AA = &getAnalysis<AAResultsWrapperPass>().getAAResults();
    auto *AC = &getAnalysis<AssumptionCacheTracker>().getAssumptionCache(F);
    auto *LAA = &getAnalysis<LoopAccessLegacyAnalysis>();
    auto *DB = &getAnalysis<DemandedBitsWrapperPass>().getDemandedBits();
    auto *ORE = &getAnalysis<OptimizationRemarkEmitterWrapperPass>().getORE();
    auto *PSI = &getAnalysis<ProfileSummaryInfoWrapperPass>().getPSI();

    std::function<const LoopAccessInfo &(Loop &)> GetLAA =
        [&](Loop &L) -> const LoopAccessInfo & { return LAA->getInfo(&L); };

    return Impl.runImpl(F, *SE, *LI, *TTI, *DT, *BFI, TLI, *DB, *AA, *AC,
                        GetLAA, *ORE, PSI).MadeAnyChange;
  }

  void getAnalysisUsage(AnalysisUsage &AU) const override {
    AU.addRequired<AssumptionCacheTracker>();
    AU.addRequired<BlockFrequencyInfoWrapperPass>();
    AU.addRequired<DominatorTreeWrapperPass>();
    AU.addRequired<LoopInfoWrapperPass>();
    AU.addRequired<ScalarEvolutionWrapperPass>();
    AU.addRequired<TargetTransformInfoWrapperPass>();
    AU.addRequired<AAResultsWrapperPass>();
    AU.addRequired<LoopAccessLegacyAnalysis>();
    AU.addRequired<DemandedBitsWrapperPass>();
    AU.addRequired<OptimizationRemarkEmitterWrapperPass>();
    AU.addRequired<InjectTLIMappingsLegacy>();

    // We currently do not preserve loopinfo/dominator analyses with outer loop
    // vectorization. Until this is addressed, mark these analyses as preserved
    // only for non-VPlan-native path.
    // TODO: Preserve Loop and Dominator analyses for VPlan-native path.
    if (!EnableVPlanNativePath) {
      AU.addPreserved<LoopInfoWrapperPass>();
      AU.addPreserved<DominatorTreeWrapperPass>();
    }

    AU.addPreserved<BasicAAWrapperPass>();
    AU.addPreserved<GlobalsAAWrapperPass>();
    AU.addRequired<ProfileSummaryInfoWrapperPass>();
  }
};

} // end anonymous namespace

//===----------------------------------------------------------------------===//
// Implementation of LoopVectorizationLegality, InnerLoopVectorizer and
// LoopVectorizationCostModel and LoopVectorizationPlanner.
//===----------------------------------------------------------------------===//

Value *InnerLoopVectorizer::getBroadcastInstrs(Value *V) {
  // We need to place the broadcast of invariant variables outside the loop,
  // but only if it's proven safe to do so. Else, broadcast will be inside
  // vector loop body.
  Instruction *Instr = dyn_cast<Instruction>(V);
  bool SafeToHoist = OrigLoop->isLoopInvariant(V) &&
                     (!Instr ||
                      DT->dominates(Instr->getParent(), LoopVectorPreHeader));
  // Place the code for broadcasting invariant variables in the new preheader.
  IRBuilder<>::InsertPointGuard Guard(Builder);
  if (SafeToHoist)
    Builder.SetInsertPoint(LoopVectorPreHeader->getTerminator());

  // Broadcast the scalar into all locations in the vector.
  Value *Shuf = Builder.CreateVectorSplat(VF, V, "broadcast");

  return Shuf;
}

void InnerLoopVectorizer::createVectorIntOrFpInductionPHI(
    const InductionDescriptor &II, Value *Step, Value *Start,
    Instruction *EntryVal, VPValue *Def, VPValue *CastDef,
    VPTransformState &State) {
  assert((isa<PHINode>(EntryVal) || isa<TruncInst>(EntryVal)) &&
         "Expected either an induction phi-node or a truncate of it!");

  // Construct the initial value of the vector IV in the vector loop preheader
  auto CurrIP = Builder.saveIP();
  Builder.SetInsertPoint(LoopVectorPreHeader->getTerminator());
  if (isa<TruncInst>(EntryVal)) {
    assert(Start->getType()->isIntegerTy() &&
           "Truncation requires an integer type");
    auto *TruncType = cast<IntegerType>(EntryVal->getType());
    Step = Builder.CreateTrunc(Step, TruncType);
    Start = Builder.CreateCast(Instruction::Trunc, Start, TruncType);
  }
  Value *SplatStart = Builder.CreateVectorSplat(VF, Start);
  Value *SteppedStart =
      getStepVector(SplatStart, 0, Step, II.getInductionOpcode());

  // We create vector phi nodes for both integer and floating-point induction
  // variables. Here, we determine the kind of arithmetic we will perform.
  Instruction::BinaryOps AddOp;
  Instruction::BinaryOps MulOp;
  if (Step->getType()->isIntegerTy()) {
    AddOp = Instruction::Add;
    MulOp = Instruction::Mul;
  } else {
    AddOp = II.getInductionOpcode();
    MulOp = Instruction::FMul;
  }

  // Multiply the vectorization factor by the step using integer or
  // floating-point arithmetic as appropriate.
  Value *ConstVF =
      getSignedIntOrFpConstant(Step->getType(), VF.getKnownMinValue());
  Value *Mul = addFastMathFlag(Builder.CreateBinOp(MulOp, Step, ConstVF));

  // Create a vector splat to use in the induction update.
  //
  // FIXME: If the step is non-constant, we create the vector splat with
  //        IRBuilder. IRBuilder can constant-fold the multiply, but it doesn't
  //        handle a constant vector splat.
  assert(!VF.isScalable() && "scalable vectors not yet supported.");
  Value *SplatVF = isa<Constant>(Mul)
                       ? ConstantVector::getSplat(VF, cast<Constant>(Mul))
                       : Builder.CreateVectorSplat(VF, Mul);
  Builder.restoreIP(CurrIP);

  // We may need to add the step a number of times, depending on the unroll
  // factor. The last of those goes into the PHI.
  PHINode *VecInd = PHINode::Create(SteppedStart->getType(), 2, "vec.ind",
                                    &*LoopVectorBody->getFirstInsertionPt());
  VecInd->setDebugLoc(EntryVal->getDebugLoc());
  Instruction *LastInduction = VecInd;
  for (unsigned Part = 0; Part < UF; ++Part) {
<<<<<<< HEAD
    State.set(Def, EntryVal, LastInduction, Part);
=======
    State.set(Def, LastInduction, Part);
>>>>>>> 2e412c55

    if (isa<TruncInst>(EntryVal))
      addMetadata(LastInduction, EntryVal);
    recordVectorLoopValueForInductionCast(II, EntryVal, LastInduction, CastDef,
                                          State, Part);

    LastInduction = cast<Instruction>(addFastMathFlag(
        Builder.CreateBinOp(AddOp, LastInduction, SplatVF, "step.add")));
    LastInduction->setDebugLoc(EntryVal->getDebugLoc());
  }

  // Move the last step to the end of the latch block. This ensures consistent
  // placement of all induction updates.
  auto *LoopVectorLatch = LI->getLoopFor(LoopVectorBody)->getLoopLatch();
  auto *Br = cast<BranchInst>(LoopVectorLatch->getTerminator());
  auto *ICmp = cast<Instruction>(Br->getCondition());
  LastInduction->moveBefore(ICmp);
  LastInduction->setName("vec.ind.next");

  VecInd->addIncoming(SteppedStart, LoopVectorPreHeader);
  VecInd->addIncoming(LastInduction, LoopVectorLatch);
}

bool InnerLoopVectorizer::shouldScalarizeInstruction(Instruction *I) const {
  return Cost->isScalarAfterVectorization(I, VF) ||
         Cost->isProfitableToScalarize(I, VF);
}

bool InnerLoopVectorizer::needsScalarInduction(Instruction *IV) const {
  if (shouldScalarizeInstruction(IV))
    return true;
  auto isScalarInst = [&](User *U) -> bool {
    auto *I = cast<Instruction>(U);
    return (OrigLoop->contains(I) && shouldScalarizeInstruction(I));
  };
  return llvm::any_of(IV->users(), isScalarInst);
}

void InnerLoopVectorizer::recordVectorLoopValueForInductionCast(
    const InductionDescriptor &ID, const Instruction *EntryVal,
    Value *VectorLoopVal, VPValue *CastDef, VPTransformState &State,
    unsigned Part, unsigned Lane) {
  assert((isa<PHINode>(EntryVal) || isa<TruncInst>(EntryVal)) &&
         "Expected either an induction phi-node or a truncate of it!");

  // This induction variable is not the phi from the original loop but the
  // newly-created IV based on the proof that casted Phi is equal to the
  // uncasted Phi in the vectorized loop (under a runtime guard possibly). It
  // re-uses the same InductionDescriptor that original IV uses but we don't
  // have to do any recording in this case - that is done when original IV is
  // processed.
  if (isa<TruncInst>(EntryVal))
    return;

  const SmallVectorImpl<Instruction *> &Casts = ID.getCastInsts();
  if (Casts.empty())
    return;
  // Only the first Cast instruction in the Casts vector is of interest.
  // The rest of the Casts (if exist) have no uses outside the
  // induction update chain itself.
  if (Lane < UINT_MAX)
    State.set(CastDef, VectorLoopVal, VPIteration(Part, Lane));
  else
    State.set(CastDef, VectorLoopVal, Part);
}

void InnerLoopVectorizer::widenIntOrFpInduction(PHINode *IV, Value *Start,
                                                TruncInst *Trunc, VPValue *Def,
                                                VPValue *CastDef,
                                                VPTransformState &State) {
  assert((IV->getType()->isIntegerTy() || IV != OldInduction) &&
         "Primary induction variable must have an integer type");

  auto II = Legal->getInductionVars().find(IV);
  assert(II != Legal->getInductionVars().end() && "IV is not an induction");

  auto ID = II->second;
  assert(IV->getType() == ID.getStartValue()->getType() && "Types must match");

  // The value from the original loop to which we are mapping the new induction
  // variable.
  Instruction *EntryVal = Trunc ? cast<Instruction>(Trunc) : IV;

  auto &DL = OrigLoop->getHeader()->getModule()->getDataLayout();

  // Generate code for the induction step. Note that induction steps are
  // required to be loop-invariant
  auto CreateStepValue = [&](const SCEV *Step) -> Value * {
    assert(PSE.getSE()->isLoopInvariant(Step, OrigLoop) &&
           "Induction step should be loop invariant");
    if (PSE.getSE()->isSCEVable(IV->getType())) {
      SCEVExpander Exp(*PSE.getSE(), DL, "induction");
      return Exp.expandCodeFor(Step, Step->getType(),
                               LoopVectorPreHeader->getTerminator());
    }
    return cast<SCEVUnknown>(Step)->getValue();
  };

  // The scalar value to broadcast. This is derived from the canonical
  // induction variable. If a truncation type is given, truncate the canonical
  // induction variable and step. Otherwise, derive these values from the
  // induction descriptor.
  auto CreateScalarIV = [&](Value *&Step) -> Value * {
    Value *ScalarIV = Induction;
    if (IV != OldInduction) {
      ScalarIV = IV->getType()->isIntegerTy()
                     ? Builder.CreateSExtOrTrunc(Induction, IV->getType())
                     : Builder.CreateCast(Instruction::SIToFP, Induction,
                                          IV->getType());
      ScalarIV = emitTransformedIndex(Builder, ScalarIV, PSE.getSE(), DL, ID);
      ScalarIV->setName("offset.idx");
    }
    if (Trunc) {
      auto *TruncType = cast<IntegerType>(Trunc->getType());
      assert(Step->getType()->isIntegerTy() &&
             "Truncation requires an integer step");
      ScalarIV = Builder.CreateTrunc(ScalarIV, TruncType);
      Step = Builder.CreateTrunc(Step, TruncType);
    }
    return ScalarIV;
  };

  // Create the vector values from the scalar IV, in the absence of creating a
  // vector IV.
  auto CreateSplatIV = [&](Value *ScalarIV, Value *Step) {
    Value *Broadcasted = getBroadcastInstrs(ScalarIV);
    for (unsigned Part = 0; Part < UF; ++Part) {
      assert(!VF.isScalable() && "scalable vectors not yet supported.");
      Value *EntryPart =
          getStepVector(Broadcasted, VF.getKnownMinValue() * Part, Step,
                        ID.getInductionOpcode());
<<<<<<< HEAD
      State.set(Def, EntryVal, EntryPart, Part);
=======
      State.set(Def, EntryPart, Part);
>>>>>>> 2e412c55
      if (Trunc)
        addMetadata(EntryPart, Trunc);
      recordVectorLoopValueForInductionCast(ID, EntryVal, EntryPart, CastDef,
                                            State, Part);
    }
  };

  // Now do the actual transformations, and start with creating the step value.
  Value *Step = CreateStepValue(ID.getStep());
  if (VF.isZero() || VF.isScalar()) {
    Value *ScalarIV = CreateScalarIV(Step);
    CreateSplatIV(ScalarIV, Step);
    return;
  }

  // Determine if we want a scalar version of the induction variable. This is
  // true if the induction variable itself is not widened, or if it has at
  // least one user in the loop that is not widened.
  auto NeedsScalarIV = needsScalarInduction(EntryVal);
  if (!NeedsScalarIV) {
    createVectorIntOrFpInductionPHI(ID, Step, Start, EntryVal, Def, CastDef,
                                    State);
    return;
  }

  // Try to create a new independent vector induction variable. If we can't
  // create the phi node, we will splat the scalar induction variable in each
  // loop iteration.
  if (!shouldScalarizeInstruction(EntryVal)) {
    createVectorIntOrFpInductionPHI(ID, Step, Start, EntryVal, Def, CastDef,
                                    State);
    Value *ScalarIV = CreateScalarIV(Step);
    // Create scalar steps that can be used by instructions we will later
    // scalarize. Note that the addition of the scalar steps will not increase
    // the number of instructions in the loop in the common case prior to
    // InstCombine. We will be trading one vector extract for each scalar step.
    buildScalarSteps(ScalarIV, Step, EntryVal, ID, Def, CastDef, State);
    return;
  }

  // All IV users are scalar instructions, so only emit a scalar IV, not a
  // vectorised IV. Except when we tail-fold, then the splat IV feeds the
  // predicate used by the masked loads/stores.
  Value *ScalarIV = CreateScalarIV(Step);
  if (!Cost->isScalarEpilogueAllowed())
    CreateSplatIV(ScalarIV, Step);
  buildScalarSteps(ScalarIV, Step, EntryVal, ID, Def, CastDef, State);
}

Value *InnerLoopVectorizer::getStepVector(Value *Val, int StartIdx, Value *Step,
                                          Instruction::BinaryOps BinOp) {
  // Create and check the types.
  auto *ValVTy = cast<FixedVectorType>(Val->getType());
  int VLen = ValVTy->getNumElements();

  Type *STy = Val->getType()->getScalarType();
  assert((STy->isIntegerTy() || STy->isFloatingPointTy()) &&
         "Induction Step must be an integer or FP");
  assert(Step->getType() == STy && "Step has wrong type");

  SmallVector<Constant *, 8> Indices;

  if (STy->isIntegerTy()) {
    // Create a vector of consecutive numbers from zero to VF.
    for (int i = 0; i < VLen; ++i)
      Indices.push_back(ConstantInt::get(STy, StartIdx + i));

    // Add the consecutive indices to the vector value.
    Constant *Cv = ConstantVector::get(Indices);
    assert(Cv->getType() == Val->getType() && "Invalid consecutive vec");
    Step = Builder.CreateVectorSplat(VLen, Step);
    assert(Step->getType() == Val->getType() && "Invalid step vec");
    // FIXME: The newly created binary instructions should contain nsw/nuw flags,
    // which can be found from the original scalar operations.
    Step = Builder.CreateMul(Cv, Step);
    return Builder.CreateAdd(Val, Step, "induction");
  }

  // Floating point induction.
  assert((BinOp == Instruction::FAdd || BinOp == Instruction::FSub) &&
         "Binary Opcode should be specified for FP induction");
  // Create a vector of consecutive numbers from zero to VF.
  for (int i = 0; i < VLen; ++i)
    Indices.push_back(ConstantFP::get(STy, (double)(StartIdx + i)));

  // Add the consecutive indices to the vector value.
  Constant *Cv = ConstantVector::get(Indices);

  Step = Builder.CreateVectorSplat(VLen, Step);

  // Floating point operations had to be 'fast' to enable the induction.
  FastMathFlags Flags;
  Flags.setFast();

  Value *MulOp = Builder.CreateFMul(Cv, Step);
  if (isa<Instruction>(MulOp))
    // Have to check, MulOp may be a constant
    cast<Instruction>(MulOp)->setFastMathFlags(Flags);

  Value *BOp = Builder.CreateBinOp(BinOp, Val, MulOp, "induction");
  if (isa<Instruction>(BOp))
    cast<Instruction>(BOp)->setFastMathFlags(Flags);
  return BOp;
}

void InnerLoopVectorizer::buildScalarSteps(Value *ScalarIV, Value *Step,
                                           Instruction *EntryVal,
                                           const InductionDescriptor &ID,
                                           VPValue *Def, VPValue *CastDef,
                                           VPTransformState &State) {
  // We shouldn't have to build scalar steps if we aren't vectorizing.
  assert(VF.isVector() && "VF should be greater than one");
  // Get the value type and ensure it and the step have the same integer type.
  Type *ScalarIVTy = ScalarIV->getType()->getScalarType();
  assert(ScalarIVTy == Step->getType() &&
         "Val and Step should have the same type");

  // We build scalar steps for both integer and floating-point induction
  // variables. Here, we determine the kind of arithmetic we will perform.
  Instruction::BinaryOps AddOp;
  Instruction::BinaryOps MulOp;
  if (ScalarIVTy->isIntegerTy()) {
    AddOp = Instruction::Add;
    MulOp = Instruction::Mul;
  } else {
    AddOp = ID.getInductionOpcode();
    MulOp = Instruction::FMul;
  }

  // Determine the number of scalars we need to generate for each unroll
  // iteration. If EntryVal is uniform, we only need to generate the first
  // lane. Otherwise, we generate all VF values.
  unsigned Lanes =
      Cost->isUniformAfterVectorization(cast<Instruction>(EntryVal), VF)
          ? 1
          : VF.getKnownMinValue();
  assert((!VF.isScalable() || Lanes == 1) &&
         "Should never scalarize a scalable vector");
  // Compute the scalar steps and save the results in State.
  for (unsigned Part = 0; Part < UF; ++Part) {
    for (unsigned Lane = 0; Lane < Lanes; ++Lane) {
      auto *IntStepTy = IntegerType::get(ScalarIVTy->getContext(),
                                         ScalarIVTy->getScalarSizeInBits());
      Value *StartIdx =
          createStepForVF(Builder, ConstantInt::get(IntStepTy, Part), VF);
      if (ScalarIVTy->isFloatingPointTy())
        StartIdx = Builder.CreateSIToFP(StartIdx, ScalarIVTy);
      StartIdx = addFastMathFlag(Builder.CreateBinOp(
          AddOp, StartIdx, getSignedIntOrFpConstant(ScalarIVTy, Lane)));
      // The step returned by `createStepForVF` is a runtime-evaluated value
      // when VF is scalable. Otherwise, it should be folded into a Constant.
      assert((VF.isScalable() || isa<Constant>(StartIdx)) &&
             "Expected StartIdx to be folded to a constant when VF is not "
             "scalable");
      auto *Mul = addFastMathFlag(Builder.CreateBinOp(MulOp, StartIdx, Step));
      auto *Add = addFastMathFlag(Builder.CreateBinOp(AddOp, ScalarIV, Mul));
      State.set(Def, Add, VPIteration(Part, Lane));
      recordVectorLoopValueForInductionCast(ID, EntryVal, Add, CastDef, State,
                                            Part, Lane);
    }
  }
}

<<<<<<< HEAD
Value *InnerLoopVectorizer::getOrCreateVectorValue(Value *V, unsigned Part) {
  assert(V != Induction && "The new induction variable should not be used.");
  assert(!V->getType()->isVectorTy() && "Can't widen a vector");
  assert(!V->getType()->isVoidTy() && "Type does not produce a value");

  // If we have a stride that is replaced by one, do it here. Defer this for
  // the VPlan-native path until we start running Legal checks in that path.
  if (!EnableVPlanNativePath && Legal->hasStride(V))
    V = ConstantInt::get(V->getType(), 1);

  // If we have a vector mapped to this value, return it.
  if (VectorLoopValueMap.hasVectorValue(V, Part))
    return VectorLoopValueMap.getVectorValue(V, Part);

  // If the value has not been vectorized, check if it has been scalarized
  // instead. If it has been scalarized, and we actually need the value in
  // vector form, we will construct the vector values on demand.
  if (VectorLoopValueMap.hasAnyScalarValue(V)) {
    Value *ScalarValue =
        VectorLoopValueMap.getScalarValue(V, VPIteration(Part, 0));

    // If we've scalarized a value, that value should be an instruction.
    auto *I = cast<Instruction>(V);

    // If we aren't vectorizing, we can just copy the scalar map values over to
    // the vector map.
    if (VF.isScalar()) {
      VectorLoopValueMap.setVectorValue(V, Part, ScalarValue);
      return ScalarValue;
    }

    // Get the last scalar instruction we generated for V and Part. If the value
    // is known to be uniform after vectorization, this corresponds to lane zero
    // of the Part unroll iteration. Otherwise, the last instruction is the one
    // we created for the last vector lane of the Part unroll iteration.
    unsigned LastLane = Cost->isUniformAfterVectorization(I, VF)
                            ? 0
                            : VF.getKnownMinValue() - 1;
    assert((!VF.isScalable() || LastLane == 0) &&
           "Scalable vectorization can't lead to any scalarized values.");
    auto *LastInst = cast<Instruction>(
        VectorLoopValueMap.getScalarValue(V, VPIteration(Part, LastLane)));

    // Set the insert point after the last scalarized instruction. This ensures
    // the insertelement sequence will directly follow the scalar definitions.
    auto OldIP = Builder.saveIP();
    auto NewIP = std::next(BasicBlock::iterator(LastInst));
    Builder.SetInsertPoint(&*NewIP);

    // However, if we are vectorizing, we need to construct the vector values.
    // If the value is known to be uniform after vectorization, we can just
    // broadcast the scalar value corresponding to lane zero for each unroll
    // iteration. Otherwise, we construct the vector values using insertelement
    // instructions. Since the resulting vectors are stored in
    // VectorLoopValueMap, we will only generate the insertelements once.
    Value *VectorValue = nullptr;
    if (Cost->isUniformAfterVectorization(I, VF)) {
      VectorValue = getBroadcastInstrs(ScalarValue);
      VectorLoopValueMap.setVectorValue(V, Part, VectorValue);
    } else {
      // Initialize packing with insertelements to start from poison.
      assert(!VF.isScalable() && "VF is assumed to be non scalable.");
      Value *Poison = PoisonValue::get(VectorType::get(V->getType(), VF));
      VectorLoopValueMap.setVectorValue(V, Part, Poison);
      for (unsigned Lane = 0; Lane < VF.getKnownMinValue(); ++Lane)
        packScalarIntoVectorValue(V, VPIteration(Part, Lane));
      VectorValue = VectorLoopValueMap.getVectorValue(V, Part);
    }
    Builder.restoreIP(OldIP);
    return VectorValue;
  }

  // If this scalar is unknown, assume that it is a constant or that it is
  // loop invariant. Broadcast V and save the value for future uses.
  Value *B = getBroadcastInstrs(V);
  VectorLoopValueMap.setVectorValue(V, Part, B);
  return B;
}

Value *
InnerLoopVectorizer::getOrCreateScalarValue(Value *V,
                                            const VPIteration &Instance) {
  // If the value is not an instruction contained in the loop, it should
  // already be scalar.
  if (OrigLoop->isLoopInvariant(V))
    return V;

  assert(Instance.Lane > 0
             ? !Cost->isUniformAfterVectorization(cast<Instruction>(V), VF)
             : true && "Uniform values only have lane zero");

  // If the value from the original loop has not been vectorized, it is
  // represented by UF x VF scalar values in the new loop. Return the requested
  // scalar value.
  if (VectorLoopValueMap.hasScalarValue(V, Instance))
    return VectorLoopValueMap.getScalarValue(V, Instance);

  // If the value has not been scalarized, get its entry in VectorLoopValueMap
  // for the given unroll part. If this entry is not a vector type (i.e., the
  // vectorization factor is one), there is no need to generate an
  // extractelement instruction.
  auto *U = getOrCreateVectorValue(V, Instance.Part);
  if (!U->getType()->isVectorTy()) {
    assert(VF.isScalar() && "Value not scalarized has non-vector type");
    return U;
  }

  // Otherwise, the value from the original loop has been vectorized and is
  // represented by UF vector values. Extract and return the requested scalar
  // value from the appropriate vector lane.
  return Builder.CreateExtractElement(U, Builder.getInt32(Instance.Lane));
}

void InnerLoopVectorizer::packScalarIntoVectorValue(
    Value *V, const VPIteration &Instance) {
  assert(V != Induction && "The new induction variable should not be used.");
  assert(!V->getType()->isVectorTy() && "Can't pack a vector");
  assert(!V->getType()->isVoidTy() && "Type does not produce a value");

  Value *ScalarInst = VectorLoopValueMap.getScalarValue(V, Instance);
  Value *VectorValue = VectorLoopValueMap.getVectorValue(V, Instance.Part);
  VectorValue = Builder.CreateInsertElement(VectorValue, ScalarInst,
                                            Builder.getInt32(Instance.Lane));
  VectorLoopValueMap.resetVectorValue(V, Instance.Part, VectorValue);
=======
void InnerLoopVectorizer::packScalarIntoVectorValue(VPValue *Def,
                                                    const VPIteration &Instance,
                                                    VPTransformState &State) {
  Value *ScalarInst = State.get(Def, Instance);
  Value *VectorValue = State.get(Def, Instance.Part);
  VectorValue = Builder.CreateInsertElement(
      VectorValue, ScalarInst, State.Builder.getInt32(Instance.Lane));
  State.set(Def, VectorValue, Instance.Part);
>>>>>>> 2e412c55
}

void InnerLoopVectorizer::packScalarIntoVectorValue(VPValue *Def,
                                                    const VPIteration &Instance,
                                                    VPTransformState &State) {
  Value *ScalarInst = State.get(Def, Instance);
  Value *VectorValue = State.get(Def, Instance.Part);
  VectorValue = Builder.CreateInsertElement(
      VectorValue, ScalarInst, State.Builder.getInt32(Instance.Lane));
  State.set(Def, VectorValue, Instance.Part);
}

Value *InnerLoopVectorizer::reverseVector(Value *Vec) {
  assert(Vec->getType()->isVectorTy() && "Invalid type");
  assert(!VF.isScalable() && "Cannot reverse scalable vectors");
  SmallVector<int, 8> ShuffleMask;
  for (unsigned i = 0; i < VF.getKnownMinValue(); ++i)
    ShuffleMask.push_back(VF.getKnownMinValue() - i - 1);

  return Builder.CreateShuffleVector(Vec, ShuffleMask, "reverse");
}

// Return whether we allow using masked interleave-groups (for dealing with
// strided loads/stores that reside in predicated blocks, or for dealing
// with gaps).
static bool useMaskedInterleavedAccesses(const TargetTransformInfo &TTI) {
  // If an override option has been passed in for interleaved accesses, use it.
  if (EnableMaskedInterleavedMemAccesses.getNumOccurrences() > 0)
    return EnableMaskedInterleavedMemAccesses;

  return TTI.enableMaskedInterleavedAccessVectorization();
}

// Try to vectorize the interleave group that \p Instr belongs to.
//
// E.g. Translate following interleaved load group (factor = 3):
//   for (i = 0; i < N; i+=3) {
//     R = Pic[i];             // Member of index 0
//     G = Pic[i+1];           // Member of index 1
//     B = Pic[i+2];           // Member of index 2
//     ... // do something to R, G, B
//   }
// To:
//   %wide.vec = load <12 x i32>                       ; Read 4 tuples of R,G,B
//   %R.vec = shuffle %wide.vec, poison, <0, 3, 6, 9>   ; R elements
//   %G.vec = shuffle %wide.vec, poison, <1, 4, 7, 10>  ; G elements
//   %B.vec = shuffle %wide.vec, poison, <2, 5, 8, 11>  ; B elements
//
// Or translate following interleaved store group (factor = 3):
//   for (i = 0; i < N; i+=3) {
//     ... do something to R, G, B
//     Pic[i]   = R;           // Member of index 0
//     Pic[i+1] = G;           // Member of index 1
//     Pic[i+2] = B;           // Member of index 2
//   }
// To:
//   %R_G.vec = shuffle %R.vec, %G.vec, <0, 1, 2, ..., 7>
//   %B_U.vec = shuffle %B.vec, poison, <0, 1, 2, 3, u, u, u, u>
//   %interleaved.vec = shuffle %R_G.vec, %B_U.vec,
//        <0, 4, 8, 1, 5, 9, 2, 6, 10, 3, 7, 11>    ; Interleave R,G,B elements
//   store <12 x i32> %interleaved.vec              ; Write 4 tuples of R,G,B
void InnerLoopVectorizer::vectorizeInterleaveGroup(
    const InterleaveGroup<Instruction> *Group, ArrayRef<VPValue *> VPDefs,
    VPTransformState &State, VPValue *Addr, ArrayRef<VPValue *> StoredValues,
    VPValue *BlockInMask) {
  Instruction *Instr = Group->getInsertPos();
  const DataLayout &DL = Instr->getModule()->getDataLayout();

  // Prepare for the vector type of the interleaved load/store.
  Type *ScalarTy = getMemInstValueType(Instr);
  unsigned InterleaveFactor = Group->getFactor();
  assert(!VF.isScalable() && "scalable vectors not yet supported.");
  auto *VecTy = VectorType::get(ScalarTy, VF * InterleaveFactor);

  // Prepare for the new pointers.
  SmallVector<Value *, 2> AddrParts;
  unsigned Index = Group->getIndex(Instr);

  // TODO: extend the masked interleaved-group support to reversed access.
  assert((!BlockInMask || !Group->isReverse()) &&
         "Reversed masked interleave-group not supported.");

  // If the group is reverse, adjust the index to refer to the last vector lane
  // instead of the first. We adjust the index from the first vector lane,
  // rather than directly getting the pointer for lane VF - 1, because the
  // pointer operand of the interleaved access is supposed to be uniform. For
  // uniform instructions, we're only required to generate a value for the
  // first vector lane in each unroll iteration.
  assert(!VF.isScalable() &&
         "scalable vector reverse operation is not implemented");
  if (Group->isReverse())
    Index += (VF.getKnownMinValue() - 1) * Group->getFactor();

  for (unsigned Part = 0; Part < UF; Part++) {
    Value *AddrPart = State.get(Addr, VPIteration(Part, 0));
    setDebugLocFromInst(Builder, AddrPart);

    // Notice current instruction could be any index. Need to adjust the address
    // to the member of index 0.
    //
    // E.g.  a = A[i+1];     // Member of index 1 (Current instruction)
    //       b = A[i];       // Member of index 0
    // Current pointer is pointed to A[i+1], adjust it to A[i].
    //
    // E.g.  A[i+1] = a;     // Member of index 1
    //       A[i]   = b;     // Member of index 0
    //       A[i+2] = c;     // Member of index 2 (Current instruction)
    // Current pointer is pointed to A[i+2], adjust it to A[i].

    bool InBounds = false;
    if (auto *gep = dyn_cast<GetElementPtrInst>(AddrPart->stripPointerCasts()))
      InBounds = gep->isInBounds();
    AddrPart = Builder.CreateGEP(ScalarTy, AddrPart, Builder.getInt32(-Index));
    cast<GetElementPtrInst>(AddrPart)->setIsInBounds(InBounds);

    // Cast to the vector pointer type.
    unsigned AddressSpace = AddrPart->getType()->getPointerAddressSpace();
    Type *PtrTy = VecTy->getPointerTo(AddressSpace);
    AddrParts.push_back(Builder.CreateBitCast(AddrPart, PtrTy));
  }

  setDebugLocFromInst(Builder, Instr);
  Value *PoisonVec = PoisonValue::get(VecTy);

  Value *MaskForGaps = nullptr;
  if (Group->requiresScalarEpilogue() && !Cost->isScalarEpilogueAllowed()) {
    assert(!VF.isScalable() && "scalable vectors not yet supported.");
    MaskForGaps = createBitMaskForGaps(Builder, VF.getKnownMinValue(), *Group);
    assert(MaskForGaps && "Mask for Gaps is required but it is null");
  }

  // Vectorize the interleaved load group.
  if (isa<LoadInst>(Instr)) {
    // For each unroll part, create a wide load for the group.
    SmallVector<Value *, 2> NewLoads;
    for (unsigned Part = 0; Part < UF; Part++) {
      Instruction *NewLoad;
      if (BlockInMask || MaskForGaps) {
        assert(useMaskedInterleavedAccesses(*TTI) &&
               "masked interleaved groups are not allowed.");
        Value *GroupMask = MaskForGaps;
        if (BlockInMask) {
          Value *BlockInMaskPart = State.get(BlockInMask, Part);
          assert(!VF.isScalable() && "scalable vectors not yet supported.");
          Value *ShuffledMask = Builder.CreateShuffleVector(
              BlockInMaskPart,
              createReplicatedMask(InterleaveFactor, VF.getKnownMinValue()),
              "interleaved.mask");
          GroupMask = MaskForGaps
                          ? Builder.CreateBinOp(Instruction::And, ShuffledMask,
                                                MaskForGaps)
                          : ShuffledMask;
        }
        NewLoad =
            Builder.CreateMaskedLoad(AddrParts[Part], Group->getAlign(),
                                     GroupMask, PoisonVec, "wide.masked.vec");
      }
      else
        NewLoad = Builder.CreateAlignedLoad(VecTy, AddrParts[Part],
                                            Group->getAlign(), "wide.vec");
      Group->addMetadata(NewLoad);
      NewLoads.push_back(NewLoad);
    }

    // For each member in the group, shuffle out the appropriate data from the
    // wide loads.
    unsigned J = 0;
    for (unsigned I = 0; I < InterleaveFactor; ++I) {
      Instruction *Member = Group->getMember(I);

      // Skip the gaps in the group.
      if (!Member)
        continue;

      assert(!VF.isScalable() && "scalable vectors not yet supported.");
      auto StrideMask =
          createStrideMask(I, InterleaveFactor, VF.getKnownMinValue());
      for (unsigned Part = 0; Part < UF; Part++) {
        Value *StridedVec = Builder.CreateShuffleVector(
            NewLoads[Part], StrideMask, "strided.vec");

        // If this member has different type, cast the result type.
        if (Member->getType() != ScalarTy) {
          assert(!VF.isScalable() && "VF is assumed to be non scalable.");
          VectorType *OtherVTy = VectorType::get(Member->getType(), VF);
          StridedVec = createBitOrPointerCast(StridedVec, OtherVTy, DL);
        }

        if (Group->isReverse())
          StridedVec = reverseVector(StridedVec);

        State.set(VPDefs[J], StridedVec, Part);
      }
      ++J;
    }
    return;
  }

  // The sub vector type for current instruction.
  assert(!VF.isScalable() && "VF is assumed to be non scalable.");
  auto *SubVT = VectorType::get(ScalarTy, VF);

  // Vectorize the interleaved store group.
  for (unsigned Part = 0; Part < UF; Part++) {
    // Collect the stored vector from each member.
    SmallVector<Value *, 4> StoredVecs;
    for (unsigned i = 0; i < InterleaveFactor; i++) {
      // Interleaved store group doesn't allow a gap, so each index has a member
      assert(Group->getMember(i) && "Fail to get a member from an interleaved store group");

      Value *StoredVec = State.get(StoredValues[i], Part);

      if (Group->isReverse())
        StoredVec = reverseVector(StoredVec);

      // If this member has different type, cast it to a unified type.

      if (StoredVec->getType() != SubVT)
        StoredVec = createBitOrPointerCast(StoredVec, SubVT, DL);

      StoredVecs.push_back(StoredVec);
    }

    // Concatenate all vectors into a wide vector.
    Value *WideVec = concatenateVectors(Builder, StoredVecs);

    // Interleave the elements in the wide vector.
    assert(!VF.isScalable() && "scalable vectors not yet supported.");
    Value *IVec = Builder.CreateShuffleVector(
        WideVec, createInterleaveMask(VF.getKnownMinValue(), InterleaveFactor),
        "interleaved.vec");

    Instruction *NewStoreInstr;
    if (BlockInMask) {
      Value *BlockInMaskPart = State.get(BlockInMask, Part);
      Value *ShuffledMask = Builder.CreateShuffleVector(
          BlockInMaskPart,
          createReplicatedMask(InterleaveFactor, VF.getKnownMinValue()),
          "interleaved.mask");
      NewStoreInstr = Builder.CreateMaskedStore(
          IVec, AddrParts[Part], Group->getAlign(), ShuffledMask);
    }
    else
      NewStoreInstr =
          Builder.CreateAlignedStore(IVec, AddrParts[Part], Group->getAlign());

    Group->addMetadata(NewStoreInstr);
  }
}

void InnerLoopVectorizer::vectorizeMemoryInstruction(
    Instruction *Instr, VPTransformState &State, VPValue *Def, VPValue *Addr,
    VPValue *StoredValue, VPValue *BlockInMask) {
  // Attempt to issue a wide load.
  LoadInst *LI = dyn_cast<LoadInst>(Instr);
  StoreInst *SI = dyn_cast<StoreInst>(Instr);

  assert((LI || SI) && "Invalid Load/Store instruction");
  assert((!SI || StoredValue) && "No stored value provided for widened store");
  assert((!LI || !StoredValue) && "Stored value provided for widened load");

  LoopVectorizationCostModel::InstWidening Decision =
      Cost->getWideningDecision(Instr, VF);
  assert((Decision == LoopVectorizationCostModel::CM_Widen ||
          Decision == LoopVectorizationCostModel::CM_Widen_Reverse ||
          Decision == LoopVectorizationCostModel::CM_GatherScatter) &&
         "CM decision is not to widen the memory instruction");

  Type *ScalarDataTy = getMemInstValueType(Instr);

  auto *DataTy = VectorType::get(ScalarDataTy, VF);
  const Align Alignment = getLoadStoreAlignment(Instr);

  // Determine if the pointer operand of the access is either consecutive or
  // reverse consecutive.
  bool Reverse = (Decision == LoopVectorizationCostModel::CM_Widen_Reverse);
  bool ConsecutiveStride =
      Reverse || (Decision == LoopVectorizationCostModel::CM_Widen);
  bool CreateGatherScatter =
      (Decision == LoopVectorizationCostModel::CM_GatherScatter);

  // Either Ptr feeds a vector load/store, or a vector GEP should feed a vector
  // gather/scatter. Otherwise Decision should have been to Scalarize.
  assert((ConsecutiveStride || CreateGatherScatter) &&
         "The instruction should be scalarized");
  (void)ConsecutiveStride;

  VectorParts BlockInMaskParts(UF);
  bool isMaskRequired = BlockInMask;
  if (isMaskRequired)
    for (unsigned Part = 0; Part < UF; ++Part)
      BlockInMaskParts[Part] = State.get(BlockInMask, Part);

  const auto CreateVecPtr = [&](unsigned Part, Value *Ptr) -> Value * {
    // Calculate the pointer for the specific unroll-part.
    GetElementPtrInst *PartPtr = nullptr;

    bool InBounds = false;
    if (auto *gep = dyn_cast<GetElementPtrInst>(Ptr->stripPointerCasts()))
      InBounds = gep->isInBounds();

    if (Reverse) {
      assert(!VF.isScalable() &&
             "Reversing vectors is not yet supported for scalable vectors.");

      // If the address is consecutive but reversed, then the
      // wide store needs to start at the last vector element.
      PartPtr = cast<GetElementPtrInst>(Builder.CreateGEP(
          ScalarDataTy, Ptr, Builder.getInt32(-Part * VF.getKnownMinValue())));
      PartPtr->setIsInBounds(InBounds);
      PartPtr = cast<GetElementPtrInst>(Builder.CreateGEP(
          ScalarDataTy, PartPtr, Builder.getInt32(1 - VF.getKnownMinValue())));
      PartPtr->setIsInBounds(InBounds);
      if (isMaskRequired) // Reverse of a null all-one mask is a null mask.
        BlockInMaskParts[Part] = reverseVector(BlockInMaskParts[Part]);
    } else {
      Value *Increment = createStepForVF(Builder, Builder.getInt32(Part), VF);
      PartPtr = cast<GetElementPtrInst>(
          Builder.CreateGEP(ScalarDataTy, Ptr, Increment));
      PartPtr->setIsInBounds(InBounds);
    }

    unsigned AddressSpace = Ptr->getType()->getPointerAddressSpace();
    return Builder.CreateBitCast(PartPtr, DataTy->getPointerTo(AddressSpace));
  };

  // Handle Stores:
  if (SI) {
    setDebugLocFromInst(Builder, SI);

    for (unsigned Part = 0; Part < UF; ++Part) {
      Instruction *NewSI = nullptr;
      Value *StoredVal = State.get(StoredValue, Part);
      if (CreateGatherScatter) {
        Value *MaskPart = isMaskRequired ? BlockInMaskParts[Part] : nullptr;
        Value *VectorGep = State.get(Addr, Part);
        NewSI = Builder.CreateMaskedScatter(StoredVal, VectorGep, Alignment,
                                            MaskPart);
      } else {
        if (Reverse) {
          // If we store to reverse consecutive memory locations, then we need
          // to reverse the order of elements in the stored value.
          StoredVal = reverseVector(StoredVal);
          // We don't want to update the value in the map as it might be used in
          // another expression. So don't call resetVectorValue(StoredVal).
        }
        auto *VecPtr = CreateVecPtr(Part, State.get(Addr, VPIteration(0, 0)));
        if (isMaskRequired)
          NewSI = Builder.CreateMaskedStore(StoredVal, VecPtr, Alignment,
                                            BlockInMaskParts[Part]);
        else
          NewSI = Builder.CreateAlignedStore(StoredVal, VecPtr, Alignment);
      }
      addMetadata(NewSI, SI);
    }
    return;
  }

  // Handle loads.
  assert(LI && "Must have a load instruction");
  setDebugLocFromInst(Builder, LI);
  for (unsigned Part = 0; Part < UF; ++Part) {
    Value *NewLI;
    if (CreateGatherScatter) {
      Value *MaskPart = isMaskRequired ? BlockInMaskParts[Part] : nullptr;
      Value *VectorGep = State.get(Addr, Part);
      NewLI = Builder.CreateMaskedGather(VectorGep, Alignment, MaskPart,
                                         nullptr, "wide.masked.gather");
      addMetadata(NewLI, LI);
    } else {
      auto *VecPtr = CreateVecPtr(Part, State.get(Addr, VPIteration(0, 0)));
      if (isMaskRequired)
        NewLI = Builder.CreateMaskedLoad(
            VecPtr, Alignment, BlockInMaskParts[Part], PoisonValue::get(DataTy),
            "wide.masked.load");
      else
        NewLI =
            Builder.CreateAlignedLoad(DataTy, VecPtr, Alignment, "wide.load");

      // Add metadata to the load, but setVectorValue to the reverse shuffle.
      addMetadata(NewLI, LI);
      if (Reverse)
        NewLI = reverseVector(NewLI);
    }

    State.set(Def, NewLI, Part);
  }
}

void InnerLoopVectorizer::scalarizeInstruction(Instruction *Instr, VPValue *Def,
                                               VPUser &User,
                                               const VPIteration &Instance,
                                               bool IfPredicateInstr,
                                               VPTransformState &State) {
  assert(!Instr->getType()->isAggregateType() && "Can't handle vectors");

  // llvm.experimental.noalias.scope.decl intrinsics must only be duplicated for
  // the first lane and part.
  if (isa<NoAliasScopeDeclInst>(Instr))
    if (!Instance.isFirstIteration())
      return;

  setDebugLocFromInst(Builder, Instr);

  // Does this instruction return a value ?
  bool IsVoidRetTy = Instr->getType()->isVoidTy();

  Instruction *Cloned = Instr->clone();
  if (!IsVoidRetTy)
    Cloned->setName(Instr->getName() + ".cloned");

  State.Builder.SetInsertPoint(Builder.GetInsertBlock(),
                               Builder.GetInsertPoint());
  // Replace the operands of the cloned instructions with their scalar
  // equivalents in the new loop.
  for (unsigned op = 0, e = User.getNumOperands(); op != e; ++op) {
    auto *Operand = dyn_cast<Instruction>(Instr->getOperand(op));
    auto InputInstance = Instance;
    if (!Operand || !OrigLoop->contains(Operand) ||
        (Cost->isUniformAfterVectorization(Operand, State.VF)))
      InputInstance.Lane = 0;
    auto *NewOp = State.get(User.getOperand(op), InputInstance);
    Cloned->setOperand(op, NewOp);
  }
  addNewMetadata(Cloned, Instr);

  // Place the cloned scalar in the new loop.
  Builder.Insert(Cloned);

  State.set(Def, Cloned, Instance);

  // If we just cloned a new assumption, add it the assumption cache.
  if (auto *II = dyn_cast<IntrinsicInst>(Cloned))
    if (II->getIntrinsicID() == Intrinsic::assume)
      AC->registerAssumption(II);

  // End if-block.
  if (IfPredicateInstr)
    PredicatedInstructions.push_back(Cloned);
}

PHINode *InnerLoopVectorizer::createInductionVariable(Loop *L, Value *Start,
                                                      Value *End, Value *Step,
                                                      Instruction *DL) {
  BasicBlock *Header = L->getHeader();
  BasicBlock *Latch = L->getLoopLatch();
  // As we're just creating this loop, it's possible no latch exists
  // yet. If so, use the header as this will be a single block loop.
  if (!Latch)
    Latch = Header;

  IRBuilder<> Builder(&*Header->getFirstInsertionPt());
  Instruction *OldInst = getDebugLocFromInstOrOperands(OldInduction);
  setDebugLocFromInst(Builder, OldInst);
  auto *Induction = Builder.CreatePHI(Start->getType(), 2, "index");

  Builder.SetInsertPoint(Latch->getTerminator());
  setDebugLocFromInst(Builder, OldInst);

  // Create i+1 and fill the PHINode.
  Value *Next = Builder.CreateAdd(Induction, Step, "index.next");
  Induction->addIncoming(Start, L->getLoopPreheader());
  Induction->addIncoming(Next, Latch);
  // Create the compare.
  Value *ICmp = Builder.CreateICmpEQ(Next, End);
  Builder.CreateCondBr(ICmp, L->getUniqueExitBlock(), Header);

  // Now we have two terminators. Remove the old one from the block.
  Latch->getTerminator()->eraseFromParent();

  return Induction;
}

Value *InnerLoopVectorizer::getOrCreateTripCount(Loop *L) {
  if (TripCount)
    return TripCount;

  assert(L && "Create Trip Count for null loop.");
  IRBuilder<> Builder(L->getLoopPreheader()->getTerminator());
  // Find the loop boundaries.
  ScalarEvolution *SE = PSE.getSE();
  const SCEV *BackedgeTakenCount = PSE.getBackedgeTakenCount();
  assert(!isa<SCEVCouldNotCompute>(BackedgeTakenCount) &&
         "Invalid loop count");

  Type *IdxTy = Legal->getWidestInductionType();
  assert(IdxTy && "No type for induction");

  // The exit count might have the type of i64 while the phi is i32. This can
  // happen if we have an induction variable that is sign extended before the
  // compare. The only way that we get a backedge taken count is that the
  // induction variable was signed and as such will not overflow. In such a case
  // truncation is legal.
  if (SE->getTypeSizeInBits(BackedgeTakenCount->getType()) >
      IdxTy->getPrimitiveSizeInBits())
    BackedgeTakenCount = SE->getTruncateOrNoop(BackedgeTakenCount, IdxTy);
  BackedgeTakenCount = SE->getNoopOrZeroExtend(BackedgeTakenCount, IdxTy);

  // Get the total trip count from the count by adding 1.
  const SCEV *ExitCount = SE->getAddExpr(
      BackedgeTakenCount, SE->getOne(BackedgeTakenCount->getType()));

  const DataLayout &DL = L->getHeader()->getModule()->getDataLayout();

  // Expand the trip count and place the new instructions in the preheader.
  // Notice that the pre-header does not change, only the loop body.
  SCEVExpander Exp(*SE, DL, "induction");

  // Count holds the overall loop count (N).
  TripCount = Exp.expandCodeFor(ExitCount, ExitCount->getType(),
                                L->getLoopPreheader()->getTerminator());

  if (TripCount->getType()->isPointerTy())
    TripCount =
        CastInst::CreatePointerCast(TripCount, IdxTy, "exitcount.ptrcnt.to.int",
                                    L->getLoopPreheader()->getTerminator());

  return TripCount;
}

Value *InnerLoopVectorizer::getOrCreateVectorTripCount(Loop *L) {
  if (VectorTripCount)
    return VectorTripCount;

  Value *TC = getOrCreateTripCount(L);
  IRBuilder<> Builder(L->getLoopPreheader()->getTerminator());

  Type *Ty = TC->getType();
  // This is where we can make the step a runtime constant.
  Value *Step = createStepForVF(Builder, ConstantInt::get(Ty, UF), VF);

  // If the tail is to be folded by masking, round the number of iterations N
  // up to a multiple of Step instead of rounding down. This is done by first
  // adding Step-1 and then rounding down. Note that it's ok if this addition
  // overflows: the vector induction variable will eventually wrap to zero given
  // that it starts at zero and its Step is a power of two; the loop will then
  // exit, with the last early-exit vector comparison also producing all-true.
  if (Cost->foldTailByMasking()) {
    assert(isPowerOf2_32(VF.getKnownMinValue() * UF) &&
           "VF*UF must be a power of 2 when folding tail by masking");
    assert(!VF.isScalable() &&
           "Tail folding not yet supported for scalable vectors");
    TC = Builder.CreateAdd(
        TC, ConstantInt::get(Ty, VF.getKnownMinValue() * UF - 1), "n.rnd.up");
  }

  // Now we need to generate the expression for the part of the loop that the
  // vectorized body will execute. This is equal to N - (N % Step) if scalar
  // iterations are not required for correctness, or N - Step, otherwise. Step
  // is equal to the vectorization factor (number of SIMD elements) times the
  // unroll factor (number of SIMD instructions).
  Value *R = Builder.CreateURem(TC, Step, "n.mod.vf");

  // There are two cases where we need to ensure (at least) the last iteration
  // runs in the scalar remainder loop. Thus, if the step evenly divides
  // the trip count, we set the remainder to be equal to the step. If the step
  // does not evenly divide the trip count, no adjustment is necessary since
  // there will already be scalar iterations. Note that the minimum iterations
  // check ensures that N >= Step. The cases are:
  // 1) If there is a non-reversed interleaved group that may speculatively
  //    access memory out-of-bounds.
  // 2) If any instruction may follow a conditionally taken exit. That is, if
  //    the loop contains multiple exiting blocks, or a single exiting block
  //    which is not the latch.
  if (VF.isVector() && Cost->requiresScalarEpilogue()) {
    auto *IsZero = Builder.CreateICmpEQ(R, ConstantInt::get(R->getType(), 0));
    R = Builder.CreateSelect(IsZero, Step, R);
  }

  VectorTripCount = Builder.CreateSub(TC, R, "n.vec");

  return VectorTripCount;
}

Value *InnerLoopVectorizer::createBitOrPointerCast(Value *V, VectorType *DstVTy,
                                                   const DataLayout &DL) {
  // Verify that V is a vector type with same number of elements as DstVTy.
  auto *DstFVTy = cast<FixedVectorType>(DstVTy);
  unsigned VF = DstFVTy->getNumElements();
  auto *SrcVecTy = cast<FixedVectorType>(V->getType());
  assert((VF == SrcVecTy->getNumElements()) && "Vector dimensions do not match");
  Type *SrcElemTy = SrcVecTy->getElementType();
  Type *DstElemTy = DstFVTy->getElementType();
  assert((DL.getTypeSizeInBits(SrcElemTy) == DL.getTypeSizeInBits(DstElemTy)) &&
         "Vector elements must have same size");

  // Do a direct cast if element types are castable.
  if (CastInst::isBitOrNoopPointerCastable(SrcElemTy, DstElemTy, DL)) {
    return Builder.CreateBitOrPointerCast(V, DstFVTy);
  }
  // V cannot be directly casted to desired vector type.
  // May happen when V is a floating point vector but DstVTy is a vector of
  // pointers or vice-versa. Handle this using a two-step bitcast using an
  // intermediate Integer type for the bitcast i.e. Ptr <-> Int <-> Float.
  assert((DstElemTy->isPointerTy() != SrcElemTy->isPointerTy()) &&
         "Only one type should be a pointer type");
  assert((DstElemTy->isFloatingPointTy() != SrcElemTy->isFloatingPointTy()) &&
         "Only one type should be a floating point type");
  Type *IntTy =
      IntegerType::getIntNTy(V->getContext(), DL.getTypeSizeInBits(SrcElemTy));
  auto *VecIntTy = FixedVectorType::get(IntTy, VF);
  Value *CastVal = Builder.CreateBitOrPointerCast(V, VecIntTy);
  return Builder.CreateBitOrPointerCast(CastVal, DstFVTy);
}

void InnerLoopVectorizer::emitMinimumIterationCountCheck(Loop *L,
                                                         BasicBlock *Bypass) {
  Value *Count = getOrCreateTripCount(L);
  // Reuse existing vector loop preheader for TC checks.
  // Note that new preheader block is generated for vector loop.
  BasicBlock *const TCCheckBlock = LoopVectorPreHeader;
  IRBuilder<> Builder(TCCheckBlock->getTerminator());

  // Generate code to check if the loop's trip count is less than VF * UF, or
  // equal to it in case a scalar epilogue is required; this implies that the
  // vector trip count is zero. This check also covers the case where adding one
  // to the backedge-taken count overflowed leading to an incorrect trip count
  // of zero. In this case we will also jump to the scalar loop.
  auto P = Cost->requiresScalarEpilogue() ? ICmpInst::ICMP_ULE
                                          : ICmpInst::ICMP_ULT;

  // If tail is to be folded, vector loop takes care of all iterations.
  Value *CheckMinIters = Builder.getFalse();
  if (!Cost->foldTailByMasking()) {
    Value *Step =
        createStepForVF(Builder, ConstantInt::get(Count->getType(), UF), VF);
    CheckMinIters = Builder.CreateICmp(P, Count, Step, "min.iters.check");
  }
  // Create new preheader for vector loop.
  LoopVectorPreHeader =
      SplitBlock(TCCheckBlock, TCCheckBlock->getTerminator(), DT, LI, nullptr,
                 "vector.ph");

  assert(DT->properlyDominates(DT->getNode(TCCheckBlock),
                               DT->getNode(Bypass)->getIDom()) &&
         "TC check is expected to dominate Bypass");

  // Update dominator for Bypass & LoopExit.
  DT->changeImmediateDominator(Bypass, TCCheckBlock);
  DT->changeImmediateDominator(LoopExitBlock, TCCheckBlock);

  ReplaceInstWithInst(
      TCCheckBlock->getTerminator(),
      BranchInst::Create(Bypass, LoopVectorPreHeader, CheckMinIters));
  LoopBypassBlocks.push_back(TCCheckBlock);
}

BasicBlock *InnerLoopVectorizer::emitSCEVChecks(Loop *L, BasicBlock *Bypass) {

  BasicBlock *const SCEVCheckBlock =
      RTChecks.emitSCEVChecks(L, Bypass, LoopVectorPreHeader, LoopExitBlock);
  if (!SCEVCheckBlock)
    return nullptr;

  assert(!(SCEVCheckBlock->getParent()->hasOptSize() ||
           (OptForSizeBasedOnProfile &&
            Cost->Hints->getForce() != LoopVectorizeHints::FK_Enabled)) &&
         "Cannot SCEV check stride or overflow when optimizing for size");


  // Update dominator only if this is first RT check.
  if (LoopBypassBlocks.empty()) {
    DT->changeImmediateDominator(Bypass, SCEVCheckBlock);
    DT->changeImmediateDominator(LoopExitBlock, SCEVCheckBlock);
  }

  LoopBypassBlocks.push_back(SCEVCheckBlock);
  AddedSafetyChecks = true;
  return SCEVCheckBlock;
}

BasicBlock *InnerLoopVectorizer::emitMemRuntimeChecks(Loop *L,
                                                      BasicBlock *Bypass) {
  // VPlan-native path does not do any analysis for runtime checks currently.
  if (EnableVPlanNativePath)
    return nullptr;

  BasicBlock *const MemCheckBlock =
      RTChecks.emitMemRuntimeChecks(L, Bypass, LoopVectorPreHeader);

  // Check if we generated code that checks in runtime if arrays overlap. We put
  // the checks into a separate block to make the more common case of few
  // elements faster.
  if (!MemCheckBlock)
    return nullptr;

  if (MemCheckBlock->getParent()->hasOptSize() || OptForSizeBasedOnProfile) {
    assert(Cost->Hints->getForce() == LoopVectorizeHints::FK_Enabled &&
           "Cannot emit memory checks when optimizing for size, unless forced "
           "to vectorize.");
    ORE->emit([&]() {
      return OptimizationRemarkAnalysis(DEBUG_TYPE, "VectorizationCodeSize",
                                        L->getStartLoc(), L->getHeader())
             << "Code-size may be reduced by not forcing "
                "vectorization, or by source-code modifications "
                "eliminating the need for runtime checks "
                "(e.g., adding 'restrict').";
    });
  }

  LoopBypassBlocks.push_back(MemCheckBlock);

  AddedSafetyChecks = true;

  // We currently don't use LoopVersioning for the actual loop cloning but we
  // still use it to add the noalias metadata.
  LVer = std::make_unique<LoopVersioning>(
      *Legal->getLAI(),
      Legal->getLAI()->getRuntimePointerChecking()->getChecks(), OrigLoop, LI,
      DT, PSE.getSE());
  LVer->prepareNoAliasMetadata();
  return MemCheckBlock;
}

Value *InnerLoopVectorizer::emitTransformedIndex(
    IRBuilder<> &B, Value *Index, ScalarEvolution *SE, const DataLayout &DL,
    const InductionDescriptor &ID) const {

  SCEVExpander Exp(*SE, DL, "induction");
  auto Step = ID.getStep();
  auto StartValue = ID.getStartValue();
  assert(Index->getType() == Step->getType() &&
         "Index type does not match StepValue type");

  // Note: the IR at this point is broken. We cannot use SE to create any new
  // SCEV and then expand it, hoping that SCEV's simplification will give us
  // a more optimal code. Unfortunately, attempt of doing so on invalid IR may
  // lead to various SCEV crashes. So all we can do is to use builder and rely
  // on InstCombine for future simplifications. Here we handle some trivial
  // cases only.
  auto CreateAdd = [&B](Value *X, Value *Y) {
    assert(X->getType() == Y->getType() && "Types don't match!");
    if (auto *CX = dyn_cast<ConstantInt>(X))
      if (CX->isZero())
        return Y;
    if (auto *CY = dyn_cast<ConstantInt>(Y))
      if (CY->isZero())
        return X;
    return B.CreateAdd(X, Y);
  };

  auto CreateMul = [&B](Value *X, Value *Y) {
    assert(X->getType() == Y->getType() && "Types don't match!");
    if (auto *CX = dyn_cast<ConstantInt>(X))
      if (CX->isOne())
        return Y;
    if (auto *CY = dyn_cast<ConstantInt>(Y))
      if (CY->isOne())
        return X;
    return B.CreateMul(X, Y);
  };

  // Get a suitable insert point for SCEV expansion. For blocks in the vector
  // loop, choose the end of the vector loop header (=LoopVectorBody), because
  // the DomTree is not kept up-to-date for additional blocks generated in the
  // vector loop. By using the header as insertion point, we guarantee that the
  // expanded instructions dominate all their uses.
  auto GetInsertPoint = [this, &B]() {
    BasicBlock *InsertBB = B.GetInsertPoint()->getParent();
    if (InsertBB != LoopVectorBody &&
        LI->getLoopFor(LoopVectorBody) == LI->getLoopFor(InsertBB))
      return LoopVectorBody->getTerminator();
    return &*B.GetInsertPoint();
  };
  switch (ID.getKind()) {
  case InductionDescriptor::IK_IntInduction: {
    assert(Index->getType() == StartValue->getType() &&
           "Index type does not match StartValue type");
    if (ID.getConstIntStepValue() && ID.getConstIntStepValue()->isMinusOne())
      return B.CreateSub(StartValue, Index);
    auto *Offset = CreateMul(
        Index, Exp.expandCodeFor(Step, Index->getType(), GetInsertPoint()));
    return CreateAdd(StartValue, Offset);
  }
  case InductionDescriptor::IK_PtrInduction: {
    assert(isa<SCEVConstant>(Step) &&
           "Expected constant step for pointer induction");
    return B.CreateGEP(
        StartValue->getType()->getPointerElementType(), StartValue,
        CreateMul(Index,
                  Exp.expandCodeFor(Step, Index->getType(), GetInsertPoint())));
  }
  case InductionDescriptor::IK_FpInduction: {
    assert(Step->getType()->isFloatingPointTy() && "Expected FP Step value");
    auto InductionBinOp = ID.getInductionBinOp();
    assert(InductionBinOp &&
           (InductionBinOp->getOpcode() == Instruction::FAdd ||
            InductionBinOp->getOpcode() == Instruction::FSub) &&
           "Original bin op should be defined for FP induction");

    Value *StepValue = cast<SCEVUnknown>(Step)->getValue();

    // Floating point operations had to be 'fast' to enable the induction.
    FastMathFlags Flags;
    Flags.setFast();

    Value *MulExp = B.CreateFMul(StepValue, Index);
    if (isa<Instruction>(MulExp))
      // We have to check, the MulExp may be a constant.
      cast<Instruction>(MulExp)->setFastMathFlags(Flags);

    Value *BOp = B.CreateBinOp(InductionBinOp->getOpcode(), StartValue, MulExp,
                               "induction");
    if (isa<Instruction>(BOp))
      cast<Instruction>(BOp)->setFastMathFlags(Flags);

    return BOp;
  }
  case InductionDescriptor::IK_NoInduction:
    return nullptr;
  }
  llvm_unreachable("invalid enum");
}

Loop *InnerLoopVectorizer::createVectorLoopSkeleton(StringRef Prefix) {
  LoopScalarBody = OrigLoop->getHeader();
  LoopVectorPreHeader = OrigLoop->getLoopPreheader();
  LoopExitBlock = OrigLoop->getUniqueExitBlock();
  assert(LoopExitBlock && "Must have an exit block");
  assert(LoopVectorPreHeader && "Invalid loop structure");

  LoopMiddleBlock =
      SplitBlock(LoopVectorPreHeader, LoopVectorPreHeader->getTerminator(), DT,
                 LI, nullptr, Twine(Prefix) + "middle.block");
  LoopScalarPreHeader =
      SplitBlock(LoopMiddleBlock, LoopMiddleBlock->getTerminator(), DT, LI,
                 nullptr, Twine(Prefix) + "scalar.ph");

  // Set up branch from middle block to the exit and scalar preheader blocks.
  // completeLoopSkeleton will update the condition to use an iteration check,
  // if required to decide whether to execute the remainder.
  BranchInst *BrInst =
      BranchInst::Create(LoopExitBlock, LoopScalarPreHeader, Builder.getTrue());
  auto *ScalarLatchTerm = OrigLoop->getLoopLatch()->getTerminator();
  BrInst->setDebugLoc(ScalarLatchTerm->getDebugLoc());
  ReplaceInstWithInst(LoopMiddleBlock->getTerminator(), BrInst);

  // We intentionally don't let SplitBlock to update LoopInfo since
  // LoopVectorBody should belong to another loop than LoopVectorPreHeader.
  // LoopVectorBody is explicitly added to the correct place few lines later.
  LoopVectorBody =
      SplitBlock(LoopVectorPreHeader, LoopVectorPreHeader->getTerminator(), DT,
                 nullptr, nullptr, Twine(Prefix) + "vector.body");

  // Update dominator for loop exit.
  DT->changeImmediateDominator(LoopExitBlock, LoopMiddleBlock);

  // Create and register the new vector loop.
  Loop *Lp = LI->AllocateLoop();
  Loop *ParentLoop = OrigLoop->getParentLoop();

  // Insert the new loop into the loop nest and register the new basic blocks
  // before calling any utilities such as SCEV that require valid LoopInfo.
  if (ParentLoop) {
    ParentLoop->addChildLoop(Lp);
  } else {
    LI->addTopLevelLoop(Lp);
  }
  Lp->addBasicBlockToLoop(LoopVectorBody, *LI);
  return Lp;
}

void InnerLoopVectorizer::createInductionResumeValues(
    Loop *L, Value *VectorTripCount,
    std::pair<BasicBlock *, Value *> AdditionalBypass) {
  assert(VectorTripCount && L && "Expected valid arguments");
  assert(((AdditionalBypass.first && AdditionalBypass.second) ||
          (!AdditionalBypass.first && !AdditionalBypass.second)) &&
         "Inconsistent information about additional bypass.");
  // We are going to resume the execution of the scalar loop.
  // Go over all of the induction variables that we found and fix the
  // PHIs that are left in the scalar version of the loop.
  // The starting values of PHI nodes depend on the counter of the last
  // iteration in the vectorized loop.
  // If we come from a bypass edge then we need to start from the original
  // start value.
  for (auto &InductionEntry : Legal->getInductionVars()) {
    PHINode *OrigPhi = InductionEntry.first;
    InductionDescriptor II = InductionEntry.second;

    // Create phi nodes to merge from the  backedge-taken check block.
    PHINode *BCResumeVal =
        PHINode::Create(OrigPhi->getType(), 3, "bc.resume.val",
                        LoopScalarPreHeader->getTerminator());
    // Copy original phi DL over to the new one.
    BCResumeVal->setDebugLoc(OrigPhi->getDebugLoc());
    Value *&EndValue = IVEndValues[OrigPhi];
    Value *EndValueFromAdditionalBypass = AdditionalBypass.second;
    if (OrigPhi == OldInduction) {
      // We know what the end value is.
      EndValue = VectorTripCount;
    } else {
      IRBuilder<> B(L->getLoopPreheader()->getTerminator());
      Type *StepType = II.getStep()->getType();
      Instruction::CastOps CastOp =
          CastInst::getCastOpcode(VectorTripCount, true, StepType, true);
      Value *CRD = B.CreateCast(CastOp, VectorTripCount, StepType, "cast.crd");
      const DataLayout &DL = LoopScalarBody->getModule()->getDataLayout();
      EndValue = emitTransformedIndex(B, CRD, PSE.getSE(), DL, II);
      EndValue->setName("ind.end");

      // Compute the end value for the additional bypass (if applicable).
      if (AdditionalBypass.first) {
        B.SetInsertPoint(&(*AdditionalBypass.first->getFirstInsertionPt()));
        CastOp = CastInst::getCastOpcode(AdditionalBypass.second, true,
                                         StepType, true);
        CRD =
            B.CreateCast(CastOp, AdditionalBypass.second, StepType, "cast.crd");
        EndValueFromAdditionalBypass =
            emitTransformedIndex(B, CRD, PSE.getSE(), DL, II);
        EndValueFromAdditionalBypass->setName("ind.end");
      }
    }
    // The new PHI merges the original incoming value, in case of a bypass,
    // or the value at the end of the vectorized loop.
    BCResumeVal->addIncoming(EndValue, LoopMiddleBlock);

    // Fix the scalar body counter (PHI node).
    // The old induction's phi node in the scalar body needs the truncated
    // value.
    for (BasicBlock *BB : LoopBypassBlocks)
      BCResumeVal->addIncoming(II.getStartValue(), BB);

    if (AdditionalBypass.first)
      BCResumeVal->setIncomingValueForBlock(AdditionalBypass.first,
                                            EndValueFromAdditionalBypass);

    OrigPhi->setIncomingValueForBlock(LoopScalarPreHeader, BCResumeVal);
  }
}

BasicBlock *InnerLoopVectorizer::completeLoopSkeleton(Loop *L,
                                                      MDNode *OrigLoopID) {
  assert(L && "Expected valid loop.");

  // The trip counts should be cached by now.
  Value *Count = getOrCreateTripCount(L);
  Value *VectorTripCount = getOrCreateVectorTripCount(L);

  auto *ScalarLatchTerm = OrigLoop->getLoopLatch()->getTerminator();

  // Add a check in the middle block to see if we have completed
  // all of the iterations in the first vector loop.
  // If (N - N%VF) == N, then we *don't* need to run the remainder.
  // If tail is to be folded, we know we don't need to run the remainder.
  if (!Cost->foldTailByMasking()) {
    Instruction *CmpN = CmpInst::Create(Instruction::ICmp, CmpInst::ICMP_EQ,
                                        Count, VectorTripCount, "cmp.n",
                                        LoopMiddleBlock->getTerminator());

    // Here we use the same DebugLoc as the scalar loop latch terminator instead
    // of the corresponding compare because they may have ended up with
    // different line numbers and we want to avoid awkward line stepping while
    // debugging. Eg. if the compare has got a line number inside the loop.
    CmpN->setDebugLoc(ScalarLatchTerm->getDebugLoc());
    cast<BranchInst>(LoopMiddleBlock->getTerminator())->setCondition(CmpN);
  }

  // Get ready to start creating new instructions into the vectorized body.
  assert(LoopVectorPreHeader == L->getLoopPreheader() &&
         "Inconsistent vector loop preheader");
  Builder.SetInsertPoint(&*LoopVectorBody->getFirstInsertionPt());

  Optional<MDNode *> VectorizedLoopID =
      makeFollowupLoopID(OrigLoopID, {LLVMLoopVectorizeFollowupAll,
                                      LLVMLoopVectorizeFollowupVectorized});
  if (VectorizedLoopID.hasValue()) {
    L->setLoopID(VectorizedLoopID.getValue());

    // Do not setAlreadyVectorized if loop attributes have been defined
    // explicitly.
    return LoopVectorPreHeader;
  }

  // Keep all loop hints from the original loop on the vector loop (we'll
  // replace the vectorizer-specific hints below).
  if (MDNode *LID = OrigLoop->getLoopID())
    L->setLoopID(LID);

  LoopVectorizeHints Hints(L, true, *ORE);
  Hints.setAlreadyVectorized();

#ifdef EXPENSIVE_CHECKS
  assert(DT->verify(DominatorTree::VerificationLevel::Fast));
  LI->verify(*DT);
#endif

  return LoopVectorPreHeader;
}

BasicBlock *InnerLoopVectorizer::createVectorizedLoopSkeleton() {
  /*
   In this function we generate a new loop. The new loop will contain
   the vectorized instructions while the old loop will continue to run the
   scalar remainder.

       [ ] <-- loop iteration number check.
    /   |
   /    v
  |    [ ] <-- vector loop bypass (may consist of multiple blocks).
  |  /  |
  | /   v
  ||   [ ]     <-- vector pre header.
  |/    |
  |     v
  |    [  ] \
  |    [  ]_|   <-- vector loop.
  |     |
  |     v
  |   -[ ]   <--- middle-block.
  |  /  |
  | /   v
  -|- >[ ]     <--- new preheader.
   |    |
   |    v
   |   [ ] \
   |   [ ]_|   <-- old scalar loop to handle remainder.
    \   |
     \  v
      >[ ]     <-- exit block.
   ...
   */

  // Get the metadata of the original loop before it gets modified.
  MDNode *OrigLoopID = OrigLoop->getLoopID();

  // Create an empty vector loop, and prepare basic blocks for the runtime
  // checks.
  Loop *Lp = createVectorLoopSkeleton("");

  // Now, compare the new count to zero. If it is zero skip the vector loop and
  // jump to the scalar loop. This check also covers the case where the
  // backedge-taken count is uint##_max: adding one to it will overflow leading
  // to an incorrect trip count of zero. In this (rare) case we will also jump
  // to the scalar loop.
  emitMinimumIterationCountCheck(Lp, LoopScalarPreHeader);

  // Generate the code to check any assumptions that we've made for SCEV
  // expressions.
  emitSCEVChecks(Lp, LoopScalarPreHeader);

  // Generate the code that checks in runtime if arrays overlap. We put the
  // checks into a separate block to make the more common case of few elements
  // faster.
  emitMemRuntimeChecks(Lp, LoopScalarPreHeader);

  // Some loops have a single integer induction variable, while other loops
  // don't. One example is c++ iterators that often have multiple pointer
  // induction variables. In the code below we also support a case where we
  // don't have a single induction variable.
  //
  // We try to obtain an induction variable from the original loop as hard
  // as possible. However if we don't find one that:
  //   - is an integer
  //   - counts from zero, stepping by one
  //   - is the size of the widest induction variable type
  // then we create a new one.
  OldInduction = Legal->getPrimaryInduction();
  Type *IdxTy = Legal->getWidestInductionType();
  Value *StartIdx = ConstantInt::get(IdxTy, 0);
  // The loop step is equal to the vectorization factor (num of SIMD elements)
  // times the unroll factor (num of SIMD instructions).
  Builder.SetInsertPoint(&*Lp->getHeader()->getFirstInsertionPt());
  Value *Step = createStepForVF(Builder, ConstantInt::get(IdxTy, UF), VF);
  Value *CountRoundDown = getOrCreateVectorTripCount(Lp);
  Induction =
      createInductionVariable(Lp, StartIdx, CountRoundDown, Step,
                              getDebugLocFromInstOrOperands(OldInduction));

  // Emit phis for the new starting index of the scalar loop.
  createInductionResumeValues(Lp, CountRoundDown);

  return completeLoopSkeleton(Lp, OrigLoopID);
}

// Fix up external users of the induction variable. At this point, we are
// in LCSSA form, with all external PHIs that use the IV having one input value,
// coming from the remainder loop. We need those PHIs to also have a correct
// value for the IV when arriving directly from the middle block.
void InnerLoopVectorizer::fixupIVUsers(PHINode *OrigPhi,
                                       const InductionDescriptor &II,
                                       Value *CountRoundDown, Value *EndValue,
                                       BasicBlock *MiddleBlock) {
  // There are two kinds of external IV usages - those that use the value
  // computed in the last iteration (the PHI) and those that use the penultimate
  // value (the value that feeds into the phi from the loop latch).
  // We allow both, but they, obviously, have different values.

  assert(OrigLoop->getUniqueExitBlock() && "Expected a single exit block");

  DenseMap<Value *, Value *> MissingVals;

  // An external user of the last iteration's value should see the value that
  // the remainder loop uses to initialize its own IV.
  Value *PostInc = OrigPhi->getIncomingValueForBlock(OrigLoop->getLoopLatch());
  for (User *U : PostInc->users()) {
    Instruction *UI = cast<Instruction>(U);
    if (!OrigLoop->contains(UI)) {
      assert(isa<PHINode>(UI) && "Expected LCSSA form");
      MissingVals[UI] = EndValue;
    }
  }

  // An external user of the penultimate value need to see EndValue - Step.
  // The simplest way to get this is to recompute it from the constituent SCEVs,
  // that is Start + (Step * (CRD - 1)).
  for (User *U : OrigPhi->users()) {
    auto *UI = cast<Instruction>(U);
    if (!OrigLoop->contains(UI)) {
      const DataLayout &DL =
          OrigLoop->getHeader()->getModule()->getDataLayout();
      assert(isa<PHINode>(UI) && "Expected LCSSA form");

      IRBuilder<> B(MiddleBlock->getTerminator());
      Value *CountMinusOne = B.CreateSub(
          CountRoundDown, ConstantInt::get(CountRoundDown->getType(), 1));
      Value *CMO =
          !II.getStep()->getType()->isIntegerTy()
              ? B.CreateCast(Instruction::SIToFP, CountMinusOne,
                             II.getStep()->getType())
              : B.CreateSExtOrTrunc(CountMinusOne, II.getStep()->getType());
      CMO->setName("cast.cmo");
      Value *Escape = emitTransformedIndex(B, CMO, PSE.getSE(), DL, II);
      Escape->setName("ind.escape");
      MissingVals[UI] = Escape;
    }
  }

  for (auto &I : MissingVals) {
    PHINode *PHI = cast<PHINode>(I.first);
    // One corner case we have to handle is two IVs "chasing" each-other,
    // that is %IV2 = phi [...], [ %IV1, %latch ]
    // In this case, if IV1 has an external use, we need to avoid adding both
    // "last value of IV1" and "penultimate value of IV2". So, verify that we
    // don't already have an incoming value for the middle block.
    if (PHI->getBasicBlockIndex(MiddleBlock) == -1)
      PHI->addIncoming(I.second, MiddleBlock);
  }
}

namespace {

struct CSEDenseMapInfo {
  static bool canHandle(const Instruction *I) {
    return isa<InsertElementInst>(I) || isa<ExtractElementInst>(I) ||
           isa<ShuffleVectorInst>(I) || isa<GetElementPtrInst>(I);
  }

  static inline Instruction *getEmptyKey() {
    return DenseMapInfo<Instruction *>::getEmptyKey();
  }

  static inline Instruction *getTombstoneKey() {
    return DenseMapInfo<Instruction *>::getTombstoneKey();
  }

  static unsigned getHashValue(const Instruction *I) {
    assert(canHandle(I) && "Unknown instruction!");
    return hash_combine(I->getOpcode(), hash_combine_range(I->value_op_begin(),
                                                           I->value_op_end()));
  }

  static bool isEqual(const Instruction *LHS, const Instruction *RHS) {
    if (LHS == getEmptyKey() || RHS == getEmptyKey() ||
        LHS == getTombstoneKey() || RHS == getTombstoneKey())
      return LHS == RHS;
    return LHS->isIdenticalTo(RHS);
  }
};

} // end anonymous namespace

///Perform cse of induction variable instructions.
static void cse(BasicBlock *BB) {
  // Perform simple cse.
  SmallDenseMap<Instruction *, Instruction *, 4, CSEDenseMapInfo> CSEMap;
  for (BasicBlock::iterator I = BB->begin(), E = BB->end(); I != E;) {
    Instruction *In = &*I++;

    if (!CSEDenseMapInfo::canHandle(In))
      continue;

    // Check if we can replace this instruction with any of the
    // visited instructions.
    if (Instruction *V = CSEMap.lookup(In)) {
      In->replaceAllUsesWith(V);
      In->eraseFromParent();
      continue;
    }

    CSEMap[In] = In;
  }
}

InstructionCost
LoopVectorizationCostModel::getVectorCallCost(CallInst *CI, ElementCount VF,
                                              bool &NeedToScalarize) {
  Function *F = CI->getCalledFunction();
  Type *ScalarRetTy = CI->getType();
  SmallVector<Type *, 4> Tys, ScalarTys;
  for (auto &ArgOp : CI->arg_operands())
    ScalarTys.push_back(ArgOp->getType());

  // Estimate cost of scalarized vector call. The source operands are assumed
  // to be vectors, so we need to extract individual elements from there,
  // execute VF scalar calls, and then gather the result into the vector return
  // value.
  InstructionCost ScalarCallCost =
      TTI.getCallInstrCost(F, ScalarRetTy, ScalarTys, TTI::TCK_RecipThroughput);
  if (VF.isScalar())
    return ScalarCallCost;

  // Compute corresponding vector type for return value and arguments.
  Type *RetTy = ToVectorTy(ScalarRetTy, VF);
  for (Type *ScalarTy : ScalarTys)
    Tys.push_back(ToVectorTy(ScalarTy, VF));

  // Compute costs of unpacking argument values for the scalar calls and
  // packing the return values to a vector.
  InstructionCost ScalarizationCost = getScalarizationOverhead(CI, VF);

  InstructionCost Cost =
      ScalarCallCost * VF.getKnownMinValue() + ScalarizationCost;

  // If we can't emit a vector call for this function, then the currently found
  // cost is the cost we need to return.
  NeedToScalarize = true;
  VFShape Shape = VFShape::get(*CI, VF, false /*HasGlobalPred*/);
  Function *VecFunc = VFDatabase(*CI).getVectorizedFunction(Shape);

  if (!TLI || CI->isNoBuiltin() || !VecFunc)
    return Cost;

  // If the corresponding vector cost is cheaper, return its cost.
  InstructionCost VectorCallCost =
      TTI.getCallInstrCost(nullptr, RetTy, Tys, TTI::TCK_RecipThroughput);
  if (VectorCallCost < Cost) {
    NeedToScalarize = false;
    Cost = VectorCallCost;
  }
  return Cost;
}

static Type *MaybeVectorizeType(Type *Elt, ElementCount VF) {
  if (VF.isScalar() || (!Elt->isIntOrPtrTy() && !Elt->isFloatingPointTy()))
    return Elt;
  return VectorType::get(Elt, VF);
}

InstructionCost
LoopVectorizationCostModel::getVectorIntrinsicCost(CallInst *CI,
                                                   ElementCount VF) {
  Intrinsic::ID ID = getVectorIntrinsicIDForCall(CI, TLI);
  assert(ID && "Expected intrinsic call!");
  Type *RetTy = MaybeVectorizeType(CI->getType(), VF);
  FastMathFlags FMF;
  if (auto *FPMO = dyn_cast<FPMathOperator>(CI))
    FMF = FPMO->getFastMathFlags();

  SmallVector<const Value *> Arguments(CI->arg_begin(), CI->arg_end());
  FunctionType *FTy = CI->getCalledFunction()->getFunctionType();
  SmallVector<Type *> ParamTys;
  std::transform(FTy->param_begin(), FTy->param_end(),
                 std::back_inserter(ParamTys),
                 [&](Type *Ty) { return MaybeVectorizeType(Ty, VF); });

  IntrinsicCostAttributes CostAttrs(ID, RetTy, Arguments, ParamTys, FMF,
                                    dyn_cast<IntrinsicInst>(CI));
  return TTI.getIntrinsicInstrCost(CostAttrs,
                                   TargetTransformInfo::TCK_RecipThroughput);
}

static Type *smallestIntegerVectorType(Type *T1, Type *T2) {
  auto *I1 = cast<IntegerType>(cast<VectorType>(T1)->getElementType());
  auto *I2 = cast<IntegerType>(cast<VectorType>(T2)->getElementType());
  return I1->getBitWidth() < I2->getBitWidth() ? T1 : T2;
}

static Type *largestIntegerVectorType(Type *T1, Type *T2) {
  auto *I1 = cast<IntegerType>(cast<VectorType>(T1)->getElementType());
  auto *I2 = cast<IntegerType>(cast<VectorType>(T2)->getElementType());
  return I1->getBitWidth() > I2->getBitWidth() ? T1 : T2;
}

void InnerLoopVectorizer::truncateToMinimalBitwidths(VPTransformState &State) {
  // For every instruction `I` in MinBWs, truncate the operands, create a
  // truncated version of `I` and reextend its result. InstCombine runs
  // later and will remove any ext/trunc pairs.
  SmallPtrSet<Value *, 4> Erased;
  for (const auto &KV : Cost->getMinimalBitwidths()) {
    // If the value wasn't vectorized, we must maintain the original scalar
    // type. The absence of the value from State indicates that it
    // wasn't vectorized.
    VPValue *Def = State.Plan->getVPValue(KV.first);
    if (!State.hasAnyVectorValue(Def))
      continue;
    for (unsigned Part = 0; Part < UF; ++Part) {
      Value *I = State.get(Def, Part);
      if (Erased.count(I) || I->use_empty() || !isa<Instruction>(I))
        continue;
      Type *OriginalTy = I->getType();
      Type *ScalarTruncatedTy =
          IntegerType::get(OriginalTy->getContext(), KV.second);
      auto *TruncatedTy = FixedVectorType::get(
          ScalarTruncatedTy,
          cast<FixedVectorType>(OriginalTy)->getNumElements());
      if (TruncatedTy == OriginalTy)
        continue;

      IRBuilder<> B(cast<Instruction>(I));
      auto ShrinkOperand = [&](Value *V) -> Value * {
        if (auto *ZI = dyn_cast<ZExtInst>(V))
          if (ZI->getSrcTy() == TruncatedTy)
            return ZI->getOperand(0);
        return B.CreateZExtOrTrunc(V, TruncatedTy);
      };

      // The actual instruction modification depends on the instruction type,
      // unfortunately.
      Value *NewI = nullptr;
      if (auto *BO = dyn_cast<BinaryOperator>(I)) {
        NewI = B.CreateBinOp(BO->getOpcode(), ShrinkOperand(BO->getOperand(0)),
                             ShrinkOperand(BO->getOperand(1)));

        // Any wrapping introduced by shrinking this operation shouldn't be
        // considered undefined behavior. So, we can't unconditionally copy
        // arithmetic wrapping flags to NewI.
        cast<BinaryOperator>(NewI)->copyIRFlags(I, /*IncludeWrapFlags=*/false);
      } else if (auto *CI = dyn_cast<ICmpInst>(I)) {
        NewI =
            B.CreateICmp(CI->getPredicate(), ShrinkOperand(CI->getOperand(0)),
                         ShrinkOperand(CI->getOperand(1)));
      } else if (auto *SI = dyn_cast<SelectInst>(I)) {
        NewI = B.CreateSelect(SI->getCondition(),
                              ShrinkOperand(SI->getTrueValue()),
                              ShrinkOperand(SI->getFalseValue()));
      } else if (auto *CI = dyn_cast<CastInst>(I)) {
        switch (CI->getOpcode()) {
        default:
          llvm_unreachable("Unhandled cast!");
        case Instruction::Trunc:
          NewI = ShrinkOperand(CI->getOperand(0));
          break;
        case Instruction::SExt:
          NewI = B.CreateSExtOrTrunc(
              CI->getOperand(0),
              smallestIntegerVectorType(OriginalTy, TruncatedTy));
          break;
        case Instruction::ZExt:
          NewI = B.CreateZExtOrTrunc(
              CI->getOperand(0),
              smallestIntegerVectorType(OriginalTy, TruncatedTy));
          break;
        }
      } else if (auto *SI = dyn_cast<ShuffleVectorInst>(I)) {
        auto Elements0 = cast<FixedVectorType>(SI->getOperand(0)->getType())
                             ->getNumElements();
        auto *O0 = B.CreateZExtOrTrunc(
            SI->getOperand(0),
            FixedVectorType::get(ScalarTruncatedTy, Elements0));
        auto Elements1 = cast<FixedVectorType>(SI->getOperand(1)->getType())
                             ->getNumElements();
        auto *O1 = B.CreateZExtOrTrunc(
            SI->getOperand(1),
            FixedVectorType::get(ScalarTruncatedTy, Elements1));

        NewI = B.CreateShuffleVector(O0, O1, SI->getShuffleMask());
      } else if (isa<LoadInst>(I) || isa<PHINode>(I)) {
        // Don't do anything with the operands, just extend the result.
        continue;
      } else if (auto *IE = dyn_cast<InsertElementInst>(I)) {
        auto Elements = cast<FixedVectorType>(IE->getOperand(0)->getType())
                            ->getNumElements();
        auto *O0 = B.CreateZExtOrTrunc(
            IE->getOperand(0),
            FixedVectorType::get(ScalarTruncatedTy, Elements));
        auto *O1 = B.CreateZExtOrTrunc(IE->getOperand(1), ScalarTruncatedTy);
        NewI = B.CreateInsertElement(O0, O1, IE->getOperand(2));
      } else if (auto *EE = dyn_cast<ExtractElementInst>(I)) {
        auto Elements = cast<FixedVectorType>(EE->getOperand(0)->getType())
                            ->getNumElements();
        auto *O0 = B.CreateZExtOrTrunc(
            EE->getOperand(0),
            FixedVectorType::get(ScalarTruncatedTy, Elements));
        NewI = B.CreateExtractElement(O0, EE->getOperand(2));
      } else {
        // If we don't know what to do, be conservative and don't do anything.
        continue;
      }

      // Lastly, extend the result.
      NewI->takeName(cast<Instruction>(I));
      Value *Res = B.CreateZExtOrTrunc(NewI, OriginalTy);
      I->replaceAllUsesWith(Res);
      cast<Instruction>(I)->eraseFromParent();
      Erased.insert(I);
      State.reset(Def, Res, Part);
    }
  }

  // We'll have created a bunch of ZExts that are now parentless. Clean up.
  for (const auto &KV : Cost->getMinimalBitwidths()) {
    // If the value wasn't vectorized, we must maintain the original scalar
    // type. The absence of the value from State indicates that it
    // wasn't vectorized.
    VPValue *Def = State.Plan->getVPValue(KV.first);
    if (!State.hasAnyVectorValue(Def))
      continue;
    for (unsigned Part = 0; Part < UF; ++Part) {
      Value *I = State.get(Def, Part);
      ZExtInst *Inst = dyn_cast<ZExtInst>(I);
      if (Inst && Inst->use_empty()) {
        Value *NewI = Inst->getOperand(0);
        Inst->eraseFromParent();
        State.reset(Def, NewI, Part);
      }
    }
  }
}

void InnerLoopVectorizer::fixVectorizedLoop(VPTransformState &State) {
  // Insert truncates and extends for any truncated instructions as hints to
  // InstCombine.
  if (VF.isVector())
    truncateToMinimalBitwidths(State);

  // Fix widened non-induction PHIs by setting up the PHI operands.
  if (OrigPHIsToFix.size()) {
    assert(EnableVPlanNativePath &&
           "Unexpected non-induction PHIs for fixup in non VPlan-native path");
    fixNonInductionPHIs(State);
  }

  // At this point every instruction in the original loop is widened to a
  // vector form. Now we need to fix the recurrences in the loop. These PHI
  // nodes are currently empty because we did not want to introduce cycles.
  // This is the second stage of vectorizing recurrences.
  fixCrossIterationPHIs(State);

  // Forget the original basic block.
  PSE.getSE()->forgetLoop(OrigLoop);

  // Fix-up external users of the induction variables.
  for (auto &Entry : Legal->getInductionVars())
    fixupIVUsers(Entry.first, Entry.second,
                 getOrCreateVectorTripCount(LI->getLoopFor(LoopVectorBody)),
                 IVEndValues[Entry.first], LoopMiddleBlock);

  fixLCSSAPHIs(State);
  for (Instruction *PI : PredicatedInstructions)
    sinkScalarOperands(&*PI);

  // Remove redundant induction instructions.
  cse(LoopVectorBody);

  // Set/update profile weights for the vector and remainder loops as original
  // loop iterations are now distributed among them. Note that original loop
  // represented by LoopScalarBody becomes remainder loop after vectorization.
  //
  // For cases like foldTailByMasking() and requiresScalarEpiloque() we may
  // end up getting slightly roughened result but that should be OK since
  // profile is not inherently precise anyway. Note also possible bypass of
  // vector code caused by legality checks is ignored, assigning all the weight
  // to the vector loop, optimistically.
  //
  // For scalable vectorization we can't know at compile time how many iterations
  // of the loop are handled in one vector iteration, so instead assume a pessimistic
  // vscale of '1'.
  setProfileInfoAfterUnrolling(
      LI->getLoopFor(LoopScalarBody), LI->getLoopFor(LoopVectorBody),
      LI->getLoopFor(LoopScalarBody), VF.getKnownMinValue() * UF);
}

void InnerLoopVectorizer::fixCrossIterationPHIs(VPTransformState &State) {
  // In order to support recurrences we need to be able to vectorize Phi nodes.
  // Phi nodes have cycles, so we need to vectorize them in two stages. This is
  // stage #2: We now need to fix the recurrences by adding incoming edges to
  // the currently empty PHI nodes. At this point every instruction in the
  // original loop is widened to a vector form so we can use them to construct
  // the incoming edges.
  for (PHINode &Phi : OrigLoop->getHeader()->phis()) {
    // Handle first-order recurrences and reductions that need to be fixed.
    if (Legal->isFirstOrderRecurrence(&Phi))
      fixFirstOrderRecurrence(&Phi, State);
    else if (Legal->isReductionVariable(&Phi))
      fixReduction(&Phi, State);
  }
}

void InnerLoopVectorizer::fixFirstOrderRecurrence(PHINode *Phi,
                                                  VPTransformState &State) {
  // This is the second phase of vectorizing first-order recurrences. An
  // overview of the transformation is described below. Suppose we have the
  // following loop.
  //
  //   for (int i = 0; i < n; ++i)
  //     b[i] = a[i] - a[i - 1];
  //
  // There is a first-order recurrence on "a". For this loop, the shorthand
  // scalar IR looks like:
  //
  //   scalar.ph:
  //     s_init = a[-1]
  //     br scalar.body
  //
  //   scalar.body:
  //     i = phi [0, scalar.ph], [i+1, scalar.body]
  //     s1 = phi [s_init, scalar.ph], [s2, scalar.body]
  //     s2 = a[i]
  //     b[i] = s2 - s1
  //     br cond, scalar.body, ...
  //
  // In this example, s1 is a recurrence because it's value depends on the
  // previous iteration. In the first phase of vectorization, we created a
  // temporary value for s1. We now complete the vectorization and produce the
  // shorthand vector IR shown below (for VF = 4, UF = 1).
  //
  //   vector.ph:
  //     v_init = vector(..., ..., ..., a[-1])
  //     br vector.body
  //
  //   vector.body
  //     i = phi [0, vector.ph], [i+4, vector.body]
  //     v1 = phi [v_init, vector.ph], [v2, vector.body]
  //     v2 = a[i, i+1, i+2, i+3];
  //     v3 = vector(v1(3), v2(0, 1, 2))
  //     b[i, i+1, i+2, i+3] = v2 - v3
  //     br cond, vector.body, middle.block
  //
  //   middle.block:
  //     x = v2(3)
  //     br scalar.ph
  //
  //   scalar.ph:
  //     s_init = phi [x, middle.block], [a[-1], otherwise]
  //     br scalar.body
  //
  // After execution completes the vector loop, we extract the next value of
  // the recurrence (x) to use as the initial value in the scalar loop.

  // Get the original loop preheader and single loop latch.
  auto *Preheader = OrigLoop->getLoopPreheader();
  auto *Latch = OrigLoop->getLoopLatch();

  // Get the initial and previous values of the scalar recurrence.
  auto *ScalarInit = Phi->getIncomingValueForBlock(Preheader);
  auto *Previous = Phi->getIncomingValueForBlock(Latch);

  // Create a vector from the initial value.
  auto *VectorInit = ScalarInit;
  if (VF.isVector()) {
    Builder.SetInsertPoint(LoopVectorPreHeader->getTerminator());
    assert(!VF.isScalable() && "VF is assumed to be non scalable.");
    VectorInit = Builder.CreateInsertElement(
        PoisonValue::get(VectorType::get(VectorInit->getType(), VF)), VectorInit,
        Builder.getInt32(VF.getKnownMinValue() - 1), "vector.recur.init");
  }

  VPValue *PhiDef = State.Plan->getVPValue(Phi);
  VPValue *PreviousDef = State.Plan->getVPValue(Previous);
  // We constructed a temporary phi node in the first phase of vectorization.
  // This phi node will eventually be deleted.
  Builder.SetInsertPoint(cast<Instruction>(State.get(PhiDef, 0)));

  // Create a phi node for the new recurrence. The current value will either be
  // the initial value inserted into a vector or loop-varying vector value.
  auto *VecPhi = Builder.CreatePHI(VectorInit->getType(), 2, "vector.recur");
  VecPhi->addIncoming(VectorInit, LoopVectorPreHeader);

  // Get the vectorized previous value of the last part UF - 1. It appears last
  // among all unrolled iterations, due to the order of their construction.
  Value *PreviousLastPart = State.get(PreviousDef, UF - 1);

  // Find and set the insertion point after the previous value if it is an
  // instruction.
  BasicBlock::iterator InsertPt;
  // Note that the previous value may have been constant-folded so it is not
  // guaranteed to be an instruction in the vector loop.
  // FIXME: Loop invariant values do not form recurrences. We should deal with
  //        them earlier.
  if (LI->getLoopFor(LoopVectorBody)->isLoopInvariant(PreviousLastPart))
    InsertPt = LoopVectorBody->getFirstInsertionPt();
  else {
    Instruction *PreviousInst = cast<Instruction>(PreviousLastPart);
    if (isa<PHINode>(PreviousLastPart))
      // If the previous value is a phi node, we should insert after all the phi
      // nodes in the block containing the PHI to avoid breaking basic block
      // verification. Note that the basic block may be different to
      // LoopVectorBody, in case we predicate the loop.
      InsertPt = PreviousInst->getParent()->getFirstInsertionPt();
    else
      InsertPt = ++PreviousInst->getIterator();
  }
  Builder.SetInsertPoint(&*InsertPt);

  // We will construct a vector for the recurrence by combining the values for
  // the current and previous iterations. This is the required shuffle mask.
  assert(!VF.isScalable());
  SmallVector<int, 8> ShuffleMask(VF.getKnownMinValue());
  ShuffleMask[0] = VF.getKnownMinValue() - 1;
  for (unsigned I = 1; I < VF.getKnownMinValue(); ++I)
    ShuffleMask[I] = I + VF.getKnownMinValue() - 1;

  // The vector from which to take the initial value for the current iteration
  // (actual or unrolled). Initially, this is the vector phi node.
  Value *Incoming = VecPhi;

  // Shuffle the current and previous vector and update the vector parts.
  for (unsigned Part = 0; Part < UF; ++Part) {
    Value *PreviousPart = State.get(PreviousDef, Part);
    Value *PhiPart = State.get(PhiDef, Part);
    auto *Shuffle =
        VF.isVector()
            ? Builder.CreateShuffleVector(Incoming, PreviousPart, ShuffleMask)
            : Incoming;
    PhiPart->replaceAllUsesWith(Shuffle);
    cast<Instruction>(PhiPart)->eraseFromParent();
<<<<<<< HEAD
    State.reset(PhiDef, Phi, Shuffle, Part);
=======
    State.reset(PhiDef, Shuffle, Part);
>>>>>>> 2e412c55
    Incoming = PreviousPart;
  }

  // Fix the latch value of the new recurrence in the vector loop.
  VecPhi->addIncoming(Incoming, LI->getLoopFor(LoopVectorBody)->getLoopLatch());

  // Extract the last vector element in the middle block. This will be the
  // initial value for the recurrence when jumping to the scalar loop.
  auto *ExtractForScalar = Incoming;
  if (VF.isVector()) {
    Builder.SetInsertPoint(LoopMiddleBlock->getTerminator());
    ExtractForScalar = Builder.CreateExtractElement(
        ExtractForScalar, Builder.getInt32(VF.getKnownMinValue() - 1),
        "vector.recur.extract");
  }
  // Extract the second last element in the middle block if the
  // Phi is used outside the loop. We need to extract the phi itself
  // and not the last element (the phi update in the current iteration). This
  // will be the value when jumping to the exit block from the LoopMiddleBlock,
  // when the scalar loop is not run at all.
  Value *ExtractForPhiUsedOutsideLoop = nullptr;
  if (VF.isVector())
    ExtractForPhiUsedOutsideLoop = Builder.CreateExtractElement(
        Incoming, Builder.getInt32(VF.getKnownMinValue() - 2),
        "vector.recur.extract.for.phi");
  // When loop is unrolled without vectorizing, initialize
  // ExtractForPhiUsedOutsideLoop with the value just prior to unrolled value of
  // `Incoming`. This is analogous to the vectorized case above: extracting the
  // second last element when VF > 1.
  else if (UF > 1)
    ExtractForPhiUsedOutsideLoop = State.get(PreviousDef, UF - 2);

  // Fix the initial value of the original recurrence in the scalar loop.
  Builder.SetInsertPoint(&*LoopScalarPreHeader->begin());
  auto *Start = Builder.CreatePHI(Phi->getType(), 2, "scalar.recur.init");
  for (auto *BB : predecessors(LoopScalarPreHeader)) {
    auto *Incoming = BB == LoopMiddleBlock ? ExtractForScalar : ScalarInit;
    Start->addIncoming(Incoming, BB);
  }

  Phi->setIncomingValueForBlock(LoopScalarPreHeader, Start);
  Phi->setName("scalar.recur");

  // Finally, fix users of the recurrence outside the loop. The users will need
  // either the last value of the scalar recurrence or the last value of the
  // vector recurrence we extracted in the middle block. Since the loop is in
  // LCSSA form, we just need to find all the phi nodes for the original scalar
  // recurrence in the exit block, and then add an edge for the middle block.
  // Note that LCSSA does not imply single entry when the original scalar loop
  // had multiple exiting edges (as we always run the last iteration in the
  // scalar epilogue); in that case, the exiting path through middle will be
  // dynamically dead and the value picked for the phi doesn't matter.
  for (PHINode &LCSSAPhi : LoopExitBlock->phis())
    if (any_of(LCSSAPhi.incoming_values(),
               [Phi](Value *V) { return V == Phi; }))
      LCSSAPhi.addIncoming(ExtractForPhiUsedOutsideLoop, LoopMiddleBlock);
}

void InnerLoopVectorizer::fixReduction(PHINode *Phi, VPTransformState &State) {
  // Get it's reduction variable descriptor.
  assert(Legal->isReductionVariable(Phi) &&
         "Unable to find the reduction variable");
  RecurrenceDescriptor RdxDesc = Legal->getReductionVars()[Phi];

  RecurKind RK = RdxDesc.getRecurrenceKind();
  TrackingVH<Value> ReductionStartValue = RdxDesc.getRecurrenceStartValue();
  Instruction *LoopExitInst = RdxDesc.getLoopExitInstr();
  setDebugLocFromInst(Builder, ReductionStartValue);
  bool IsInLoopReductionPhi = Cost->isInLoopReduction(Phi);

  VPValue *LoopExitInstDef = State.Plan->getVPValue(LoopExitInst);
  // This is the vector-clone of the value that leaves the loop.
  Type *VecTy = State.get(LoopExitInstDef, 0)->getType();

  // Wrap flags are in general invalid after vectorization, clear them.
  clearReductionWrapFlags(RdxDesc, State);

  // Fix the vector-loop phi.

  // Reductions do not have to start at zero. They can start with
  // any loop invariant values.
  BasicBlock *Latch = OrigLoop->getLoopLatch();
  Value *LoopVal = Phi->getIncomingValueForBlock(Latch);

  for (unsigned Part = 0; Part < UF; ++Part) {
    Value *VecRdxPhi = State.get(State.Plan->getVPValue(Phi), Part);
    Value *Val = State.get(State.Plan->getVPValue(LoopVal), Part);
    cast<PHINode>(VecRdxPhi)
      ->addIncoming(Val, LI->getLoopFor(LoopVectorBody)->getLoopLatch());
  }

  // Before each round, move the insertion point right between
  // the PHIs and the values we are going to write.
  // This allows us to write both PHINodes and the extractelement
  // instructions.
  Builder.SetInsertPoint(&*LoopMiddleBlock->getFirstInsertionPt());

  setDebugLocFromInst(Builder, LoopExitInst);

  // If tail is folded by masking, the vector value to leave the loop should be
  // a Select choosing between the vectorized LoopExitInst and vectorized Phi,
  // instead of the former. For an inloop reduction the reduction will already
  // be predicated, and does not need to be handled here.
  if (Cost->foldTailByMasking() && !IsInLoopReductionPhi) {
    for (unsigned Part = 0; Part < UF; ++Part) {
      Value *VecLoopExitInst = State.get(LoopExitInstDef, Part);
      Value *Sel = nullptr;
      for (User *U : VecLoopExitInst->users()) {
        if (isa<SelectInst>(U)) {
          assert(!Sel && "Reduction exit feeding two selects");
          Sel = U;
        } else
          assert(isa<PHINode>(U) && "Reduction exit must feed Phi's or select");
      }
      assert(Sel && "Reduction exit feeds no select");
<<<<<<< HEAD
      State.reset(LoopExitInstDef, LoopExitInst, Sel, Part);
=======
      State.reset(LoopExitInstDef, Sel, Part);
>>>>>>> 2e412c55

      // If the target can create a predicated operator for the reduction at no
      // extra cost in the loop (for example a predicated vadd), it can be
      // cheaper for the select to remain in the loop than be sunk out of it,
      // and so use the select value for the phi instead of the old
      // LoopExitValue.
      RecurrenceDescriptor RdxDesc = Legal->getReductionVars()[Phi];
      if (PreferPredicatedReductionSelect ||
          TTI->preferPredicatedReductionSelect(
              RdxDesc.getOpcode(), Phi->getType(),
              TargetTransformInfo::ReductionFlags())) {
        auto *VecRdxPhi =
            cast<PHINode>(State.get(State.Plan->getVPValue(Phi), Part));
        VecRdxPhi->setIncomingValueForBlock(
            LI->getLoopFor(LoopVectorBody)->getLoopLatch(), Sel);
      }
    }
  }

  // If the vector reduction can be performed in a smaller type, we truncate
  // then extend the loop exit value to enable InstCombine to evaluate the
  // entire expression in the smaller type.
  if (VF.isVector() && Phi->getType() != RdxDesc.getRecurrenceType()) {
    assert(!IsInLoopReductionPhi && "Unexpected truncated inloop reduction!");
    assert(!VF.isScalable() && "scalable vectors not yet supported.");
    Type *RdxVecTy = VectorType::get(RdxDesc.getRecurrenceType(), VF);
    Builder.SetInsertPoint(
        LI->getLoopFor(LoopVectorBody)->getLoopLatch()->getTerminator());
    VectorParts RdxParts(UF);
    for (unsigned Part = 0; Part < UF; ++Part) {
      RdxParts[Part] = State.get(LoopExitInstDef, Part);
      Value *Trunc = Builder.CreateTrunc(RdxParts[Part], RdxVecTy);
      Value *Extnd = RdxDesc.isSigned() ? Builder.CreateSExt(Trunc, VecTy)
                                        : Builder.CreateZExt(Trunc, VecTy);
      for (Value::user_iterator UI = RdxParts[Part]->user_begin();
           UI != RdxParts[Part]->user_end();)
        if (*UI != Trunc) {
          (*UI++)->replaceUsesOfWith(RdxParts[Part], Extnd);
          RdxParts[Part] = Extnd;
        } else {
          ++UI;
        }
    }
    Builder.SetInsertPoint(&*LoopMiddleBlock->getFirstInsertionPt());
    for (unsigned Part = 0; Part < UF; ++Part) {
      RdxParts[Part] = Builder.CreateTrunc(RdxParts[Part], RdxVecTy);
<<<<<<< HEAD
      State.reset(LoopExitInstDef, LoopExitInst, RdxParts[Part], Part);
=======
      State.reset(LoopExitInstDef, RdxParts[Part], Part);
>>>>>>> 2e412c55
    }
  }

  // Reduce all of the unrolled parts into a single vector.
  Value *ReducedPartRdx = State.get(LoopExitInstDef, 0);
  unsigned Op = RecurrenceDescriptor::getOpcode(RK);

  // The middle block terminator has already been assigned a DebugLoc here (the
  // OrigLoop's single latch terminator). We want the whole middle block to
  // appear to execute on this line because: (a) it is all compiler generated,
  // (b) these instructions are always executed after evaluating the latch
  // conditional branch, and (c) other passes may add new predecessors which
  // terminate on this line. This is the easiest way to ensure we don't
  // accidentally cause an extra step back into the loop while debugging.
  setDebugLocFromInst(Builder, LoopMiddleBlock->getTerminator());
  {
    // Floating-point operations should have some FMF to enable the reduction.
    IRBuilderBase::FastMathFlagGuard FMFG(Builder);
    Builder.setFastMathFlags(RdxDesc.getFastMathFlags());
    for (unsigned Part = 1; Part < UF; ++Part) {
      Value *RdxPart = State.get(LoopExitInstDef, Part);
      if (Op != Instruction::ICmp && Op != Instruction::FCmp) {
        ReducedPartRdx = Builder.CreateBinOp(
            (Instruction::BinaryOps)Op, RdxPart, ReducedPartRdx, "bin.rdx");
      } else {
        ReducedPartRdx = createMinMaxOp(Builder, RK, ReducedPartRdx, RdxPart);
      }
    }
  }

  // Create the reduction after the loop. Note that inloop reductions create the
  // target reduction in the loop using a Reduction recipe.
  if (VF.isVector() && !IsInLoopReductionPhi) {
    ReducedPartRdx =
        createTargetReduction(Builder, TTI, RdxDesc, ReducedPartRdx);
    // If the reduction can be performed in a smaller type, we need to extend
    // the reduction to the wider type before we branch to the original loop.
    if (Phi->getType() != RdxDesc.getRecurrenceType())
      ReducedPartRdx =
        RdxDesc.isSigned()
        ? Builder.CreateSExt(ReducedPartRdx, Phi->getType())
        : Builder.CreateZExt(ReducedPartRdx, Phi->getType());
  }

  // Create a phi node that merges control-flow from the backedge-taken check
  // block and the middle block.
  PHINode *BCBlockPhi = PHINode::Create(Phi->getType(), 2, "bc.merge.rdx",
                                        LoopScalarPreHeader->getTerminator());
  for (unsigned I = 0, E = LoopBypassBlocks.size(); I != E; ++I)
    BCBlockPhi->addIncoming(ReductionStartValue, LoopBypassBlocks[I]);
  BCBlockPhi->addIncoming(ReducedPartRdx, LoopMiddleBlock);

  // Now, we need to fix the users of the reduction variable
  // inside and outside of the scalar remainder loop.

  // We know that the loop is in LCSSA form. We need to update the PHI nodes
  // in the exit blocks.  See comment on analogous loop in
  // fixFirstOrderRecurrence for a more complete explaination of the logic.
  for (PHINode &LCSSAPhi : LoopExitBlock->phis())
    if (any_of(LCSSAPhi.incoming_values(),
               [LoopExitInst](Value *V) { return V == LoopExitInst; }))
      LCSSAPhi.addIncoming(ReducedPartRdx, LoopMiddleBlock);

  // Fix the scalar loop reduction variable with the incoming reduction sum
  // from the vector body and from the backedge value.
  int IncomingEdgeBlockIdx =
    Phi->getBasicBlockIndex(OrigLoop->getLoopLatch());
  assert(IncomingEdgeBlockIdx >= 0 && "Invalid block index");
  // Pick the other block.
  int SelfEdgeBlockIdx = (IncomingEdgeBlockIdx ? 0 : 1);
  Phi->setIncomingValue(SelfEdgeBlockIdx, BCBlockPhi);
  Phi->setIncomingValue(IncomingEdgeBlockIdx, LoopExitInst);
}

void InnerLoopVectorizer::clearReductionWrapFlags(RecurrenceDescriptor &RdxDesc,
                                                  VPTransformState &State) {
  RecurKind RK = RdxDesc.getRecurrenceKind();
  if (RK != RecurKind::Add && RK != RecurKind::Mul)
    return;

  Instruction *LoopExitInstr = RdxDesc.getLoopExitInstr();
  assert(LoopExitInstr && "null loop exit instruction");
  SmallVector<Instruction *, 8> Worklist;
  SmallPtrSet<Instruction *, 8> Visited;
  Worklist.push_back(LoopExitInstr);
  Visited.insert(LoopExitInstr);

  while (!Worklist.empty()) {
    Instruction *Cur = Worklist.pop_back_val();
    if (isa<OverflowingBinaryOperator>(Cur))
      for (unsigned Part = 0; Part < UF; ++Part) {
        Value *V = State.get(State.Plan->getVPValue(Cur), Part);
        cast<Instruction>(V)->dropPoisonGeneratingFlags();
      }

    for (User *U : Cur->users()) {
      Instruction *UI = cast<Instruction>(U);
      if ((Cur != LoopExitInstr || OrigLoop->contains(UI->getParent())) &&
          Visited.insert(UI).second)
        Worklist.push_back(UI);
    }
  }
}

void InnerLoopVectorizer::fixLCSSAPHIs(VPTransformState &State) {
  for (PHINode &LCSSAPhi : LoopExitBlock->phis()) {
    if (LCSSAPhi.getBasicBlockIndex(LoopMiddleBlock) != -1)
      // Some phis were already hand updated by the reduction and recurrence
      // code above, leave them alone.
      continue;

    auto *IncomingValue = LCSSAPhi.getIncomingValue(0);
    // Non-instruction incoming values will have only one value.
    unsigned LastLane = 0;
    if (isa<Instruction>(IncomingValue))
      LastLane = Cost->isUniformAfterVectorization(
                     cast<Instruction>(IncomingValue), VF)
                     ? 0
                     : VF.getKnownMinValue() - 1;
    assert((!VF.isScalable() || LastLane == 0) &&
           "scalable vectors dont support non-uniform scalars yet");
    // Can be a loop invariant incoming value or the last scalar value to be
    // extracted from the vectorized loop.
    Builder.SetInsertPoint(LoopMiddleBlock->getTerminator());
    Value *lastIncomingValue =
        OrigLoop->isLoopInvariant(IncomingValue)
            ? IncomingValue
            : State.get(State.Plan->getVPValue(IncomingValue),
                        VPIteration(UF - 1, LastLane));
    LCSSAPhi.addIncoming(lastIncomingValue, LoopMiddleBlock);
  }
}

void InnerLoopVectorizer::sinkScalarOperands(Instruction *PredInst) {
  // The basic block and loop containing the predicated instruction.
  auto *PredBB = PredInst->getParent();
  auto *VectorLoop = LI->getLoopFor(PredBB);

  // Initialize a worklist with the operands of the predicated instruction.
  SetVector<Value *> Worklist(PredInst->op_begin(), PredInst->op_end());

  // Holds instructions that we need to analyze again. An instruction may be
  // reanalyzed if we don't yet know if we can sink it or not.
  SmallVector<Instruction *, 8> InstsToReanalyze;

  // Returns true if a given use occurs in the predicated block. Phi nodes use
  // their operands in their corresponding predecessor blocks.
  auto isBlockOfUsePredicated = [&](Use &U) -> bool {
    auto *I = cast<Instruction>(U.getUser());
    BasicBlock *BB = I->getParent();
    if (auto *Phi = dyn_cast<PHINode>(I))
      BB = Phi->getIncomingBlock(
          PHINode::getIncomingValueNumForOperand(U.getOperandNo()));
    return BB == PredBB;
  };

  // Iteratively sink the scalarized operands of the predicated instruction
  // into the block we created for it. When an instruction is sunk, it's
  // operands are then added to the worklist. The algorithm ends after one pass
  // through the worklist doesn't sink a single instruction.
  bool Changed;
  do {
    // Add the instructions that need to be reanalyzed to the worklist, and
    // reset the changed indicator.
    Worklist.insert(InstsToReanalyze.begin(), InstsToReanalyze.end());
    InstsToReanalyze.clear();
    Changed = false;

    while (!Worklist.empty()) {
      auto *I = dyn_cast<Instruction>(Worklist.pop_back_val());

      // We can't sink an instruction if it is a phi node, is already in the
      // predicated block, is not in the loop, or may have side effects.
      if (!I || isa<PHINode>(I) || I->getParent() == PredBB ||
          !VectorLoop->contains(I) || I->mayHaveSideEffects())
        continue;

      // It's legal to sink the instruction if all its uses occur in the
      // predicated block. Otherwise, there's nothing to do yet, and we may
      // need to reanalyze the instruction.
      if (!llvm::all_of(I->uses(), isBlockOfUsePredicated)) {
        InstsToReanalyze.push_back(I);
        continue;
      }

      // Move the instruction to the beginning of the predicated block, and add
      // it's operands to the worklist.
      I->moveBefore(&*PredBB->getFirstInsertionPt());
      Worklist.insert(I->op_begin(), I->op_end());

      // The sinking may have enabled other instructions to be sunk, so we will
      // need to iterate.
      Changed = true;
    }
  } while (Changed);
}

void InnerLoopVectorizer::fixNonInductionPHIs(VPTransformState &State) {
  for (PHINode *OrigPhi : OrigPHIsToFix) {
<<<<<<< HEAD
    PHINode *NewPhi =
        cast<PHINode>(State.get(State.Plan->getVPValue(OrigPhi), 0));
    unsigned NumIncomingValues = OrigPhi->getNumIncomingValues();

    SmallVector<BasicBlock *, 2> ScalarBBPredecessors(
        predecessors(OrigPhi->getParent()));
    SmallVector<BasicBlock *, 2> VectorBBPredecessors(
        predecessors(NewPhi->getParent()));
    assert(ScalarBBPredecessors.size() == VectorBBPredecessors.size() &&
           "Scalar and Vector BB should have the same number of predecessors");

    // The insertion point in Builder may be invalidated by the time we get
    // here. Force the Builder insertion point to something valid so that we do
    // not run into issues during insertion point restore in
    // getOrCreateVectorValue calls below.
=======
    VPWidenPHIRecipe *VPPhi =
        cast<VPWidenPHIRecipe>(State.Plan->getVPValue(OrigPhi));
    PHINode *NewPhi = cast<PHINode>(State.get(VPPhi, 0));
    // Make sure the builder has a valid insert point.
>>>>>>> 2e412c55
    Builder.SetInsertPoint(NewPhi);
    for (unsigned i = 0; i < VPPhi->getNumOperands(); ++i) {
      VPValue *Inc = VPPhi->getIncomingValue(i);
      VPBasicBlock *VPBB = VPPhi->getIncomingBlock(i);
      NewPhi->addIncoming(State.get(Inc, 0), State.CFG.VPBB2IRBB[VPBB]);
    }
  }
}

void InnerLoopVectorizer::widenGEP(GetElementPtrInst *GEP, VPValue *VPDef,
                                   VPUser &Operands, unsigned UF,
                                   ElementCount VF, bool IsPtrLoopInvariant,
                                   SmallBitVector &IsIndexLoopInvariant,
                                   VPTransformState &State) {
  // Construct a vector GEP by widening the operands of the scalar GEP as
  // necessary. We mark the vector GEP 'inbounds' if appropriate. A GEP
  // results in a vector of pointers when at least one operand of the GEP
  // is vector-typed. Thus, to keep the representation compact, we only use
  // vector-typed operands for loop-varying values.

  if (VF.isVector() && IsPtrLoopInvariant && IsIndexLoopInvariant.all()) {
    // If we are vectorizing, but the GEP has only loop-invariant operands,
    // the GEP we build (by only using vector-typed operands for
    // loop-varying values) would be a scalar pointer. Thus, to ensure we
    // produce a vector of pointers, we need to either arbitrarily pick an
    // operand to broadcast, or broadcast a clone of the original GEP.
    // Here, we broadcast a clone of the original.
    //
    // TODO: If at some point we decide to scalarize instructions having
    //       loop-invariant operands, this special case will no longer be
    //       required. We would add the scalarization decision to
    //       collectLoopScalars() and teach getVectorValue() to broadcast
    //       the lane-zero scalar value.
    auto *Clone = Builder.Insert(GEP->clone());
    for (unsigned Part = 0; Part < UF; ++Part) {
      Value *EntryPart = Builder.CreateVectorSplat(VF, Clone);
      State.set(VPDef, EntryPart, Part);
      addMetadata(EntryPart, GEP);
    }
  } else {
    // If the GEP has at least one loop-varying operand, we are sure to
    // produce a vector of pointers. But if we are only unrolling, we want
    // to produce a scalar GEP for each unroll part. Thus, the GEP we
    // produce with the code below will be scalar (if VF == 1) or vector
    // (otherwise). Note that for the unroll-only case, we still maintain
    // values in the vector mapping with initVector, as we do for other
    // instructions.
    for (unsigned Part = 0; Part < UF; ++Part) {
      // The pointer operand of the new GEP. If it's loop-invariant, we
      // won't broadcast it.
      auto *Ptr = IsPtrLoopInvariant
                      ? State.get(Operands.getOperand(0), VPIteration(0, 0))
                      : State.get(Operands.getOperand(0), Part);

      // Collect all the indices for the new GEP. If any index is
      // loop-invariant, we won't broadcast it.
      SmallVector<Value *, 4> Indices;
      for (unsigned I = 1, E = Operands.getNumOperands(); I < E; I++) {
        VPValue *Operand = Operands.getOperand(I);
        if (IsIndexLoopInvariant[I - 1])
          Indices.push_back(State.get(Operand, VPIteration(0, 0)));
        else
          Indices.push_back(State.get(Operand, Part));
      }

      // Create the new GEP. Note that this GEP may be a scalar if VF == 1,
      // but it should be a vector, otherwise.
      auto *NewGEP =
          GEP->isInBounds()
              ? Builder.CreateInBoundsGEP(GEP->getSourceElementType(), Ptr,
                                          Indices)
              : Builder.CreateGEP(GEP->getSourceElementType(), Ptr, Indices);
      assert((VF.isScalar() || NewGEP->getType()->isVectorTy()) &&
             "NewGEP is not a pointer vector");
      State.set(VPDef, NewGEP, Part);
      addMetadata(NewGEP, GEP);
    }
  }
}

void InnerLoopVectorizer::widenPHIInstruction(Instruction *PN,
                                              RecurrenceDescriptor *RdxDesc,
                                              VPValue *StartVPV, VPValue *Def,
                                              VPTransformState &State) {
  PHINode *P = cast<PHINode>(PN);
  if (EnableVPlanNativePath) {
    // Currently we enter here in the VPlan-native path for non-induction
    // PHIs where all control flow is uniform. We simply widen these PHIs.
    // Create a vector phi with no operands - the vector phi operands will be
    // set at the end of vector code generation.
    Type *VecTy = (State.VF.isScalar())
                      ? PN->getType()
                      : VectorType::get(PN->getType(), State.VF);
    Value *VecPhi = Builder.CreatePHI(VecTy, PN->getNumOperands(), "vec.phi");
    State.set(Def, VecPhi, 0);
    OrigPHIsToFix.push_back(P);

    return;
  }

  assert(PN->getParent() == OrigLoop->getHeader() &&
         "Non-header phis should have been handled elsewhere");

  Value *StartV = StartVPV ? StartVPV->getLiveInIRValue() : nullptr;
  // In order to support recurrences we need to be able to vectorize Phi nodes.
  // Phi nodes have cycles, so we need to vectorize them in two stages. This is
  // stage #1: We create a new vector PHI node with no incoming edges. We'll use
  // this value when we vectorize all of the instructions that use the PHI.
  if (RdxDesc || Legal->isFirstOrderRecurrence(P)) {
    Value *Iden = nullptr;
    bool ScalarPHI =
        (State.VF.isScalar()) || Cost->isInLoopReduction(cast<PHINode>(PN));
    Type *VecTy =
        ScalarPHI ? PN->getType() : VectorType::get(PN->getType(), State.VF);

    if (RdxDesc) {
      assert(Legal->isReductionVariable(P) && StartV &&
             "RdxDesc should only be set for reduction variables; in that case "
             "a StartV is also required");
      RecurKind RK = RdxDesc->getRecurrenceKind();
      if (RecurrenceDescriptor::isMinMaxRecurrenceKind(RK)) {
        // MinMax reduction have the start value as their identify.
        if (ScalarPHI) {
          Iden = StartV;
        } else {
          IRBuilderBase::InsertPointGuard IPBuilder(Builder);
          Builder.SetInsertPoint(LoopVectorPreHeader->getTerminator());
          StartV = Iden =
              Builder.CreateVectorSplat(State.VF, StartV, "minmax.ident");
        }
      } else {
        Constant *IdenC = RecurrenceDescriptor::getRecurrenceIdentity(
            RK, VecTy->getScalarType());
        Iden = IdenC;

        if (!ScalarPHI) {
          Iden = ConstantVector::getSplat(State.VF, IdenC);
          IRBuilderBase::InsertPointGuard IPBuilder(Builder);
          Builder.SetInsertPoint(LoopVectorPreHeader->getTerminator());
          Constant *Zero = Builder.getInt32(0);
          StartV = Builder.CreateInsertElement(Iden, StartV, Zero);
        }
      }
    }

    for (unsigned Part = 0; Part < State.UF; ++Part) {
      // This is phase one of vectorizing PHIs.
      Value *EntryPart = PHINode::Create(
          VecTy, 2, "vec.phi", &*LoopVectorBody->getFirstInsertionPt());
      State.set(Def, EntryPart, Part);
      if (StartV) {
        // Make sure to add the reduction start value only to the
        // first unroll part.
        Value *StartVal = (Part == 0) ? StartV : Iden;
        cast<PHINode>(EntryPart)->addIncoming(StartVal, LoopVectorPreHeader);
      }
    }
    return;
  }

  assert(!Legal->isReductionVariable(P) &&
         "reductions should be handled above");

  setDebugLocFromInst(Builder, P);

  // This PHINode must be an induction variable.
  // Make sure that we know about it.
  assert(Legal->getInductionVars().count(P) && "Not an induction variable");

  InductionDescriptor II = Legal->getInductionVars().lookup(P);
  const DataLayout &DL = OrigLoop->getHeader()->getModule()->getDataLayout();

  // FIXME: The newly created binary instructions should contain nsw/nuw flags,
  // which can be found from the original scalar operations.
  switch (II.getKind()) {
  case InductionDescriptor::IK_NoInduction:
    llvm_unreachable("Unknown induction");
  case InductionDescriptor::IK_IntInduction:
  case InductionDescriptor::IK_FpInduction:
    llvm_unreachable("Integer/fp induction is handled elsewhere.");
  case InductionDescriptor::IK_PtrInduction: {
    // Handle the pointer induction variable case.
    assert(P->getType()->isPointerTy() && "Unexpected type.");

    if (Cost->isScalarAfterVectorization(P, State.VF)) {
      // This is the normalized GEP that starts counting at zero.
      Value *PtrInd =
          Builder.CreateSExtOrTrunc(Induction, II.getStep()->getType());
      // Determine the number of scalars we need to generate for each unroll
      // iteration. If the instruction is uniform, we only need to generate the
      // first lane. Otherwise, we generate all VF values.
      unsigned Lanes = Cost->isUniformAfterVectorization(P, State.VF)
                           ? 1
                           : State.VF.getKnownMinValue();
      for (unsigned Part = 0; Part < UF; ++Part) {
        for (unsigned Lane = 0; Lane < Lanes; ++Lane) {
          Constant *Idx = ConstantInt::get(
              PtrInd->getType(), Lane + Part * State.VF.getKnownMinValue());
          Value *GlobalIdx = Builder.CreateAdd(PtrInd, Idx);
          Value *SclrGep =
              emitTransformedIndex(Builder, GlobalIdx, PSE.getSE(), DL, II);
          SclrGep->setName("next.gep");
<<<<<<< HEAD
          VectorLoopValueMap.setScalarValue(P, VPIteration(Part, Lane),
                                            SclrGep);
=======
          State.set(Def, SclrGep, VPIteration(Part, Lane));
>>>>>>> 2e412c55
        }
      }
      return;
    }
    assert(isa<SCEVConstant>(II.getStep()) &&
           "Induction step not a SCEV constant!");
    Type *PhiType = II.getStep()->getType();

    // Build a pointer phi
    Value *ScalarStartValue = II.getStartValue();
    Type *ScStValueType = ScalarStartValue->getType();
    PHINode *NewPointerPhi =
        PHINode::Create(ScStValueType, 2, "pointer.phi", Induction);
    NewPointerPhi->addIncoming(ScalarStartValue, LoopVectorPreHeader);

    // A pointer induction, performed by using a gep
    BasicBlock *LoopLatch = LI->getLoopFor(LoopVectorBody)->getLoopLatch();
    Instruction *InductionLoc = LoopLatch->getTerminator();
    const SCEV *ScalarStep = II.getStep();
    SCEVExpander Exp(*PSE.getSE(), DL, "induction");
    Value *ScalarStepValue =
        Exp.expandCodeFor(ScalarStep, PhiType, InductionLoc);
    Value *InductionGEP = GetElementPtrInst::Create(
        ScStValueType->getPointerElementType(), NewPointerPhi,
        Builder.CreateMul(
            ScalarStepValue,
            ConstantInt::get(PhiType, State.VF.getKnownMinValue() * State.UF)),
        "ptr.ind", InductionLoc);
    NewPointerPhi->addIncoming(InductionGEP, LoopLatch);

    // Create UF many actual address geps that use the pointer
    // phi as base and a vectorized version of the step value
    // (<step*0, ..., step*N>) as offset.
    for (unsigned Part = 0; Part < State.UF; ++Part) {
      SmallVector<Constant *, 8> Indices;
      // Create a vector of consecutive numbers from zero to VF.
      for (unsigned i = 0; i < State.VF.getKnownMinValue(); ++i)
        Indices.push_back(
            ConstantInt::get(PhiType, i + Part * State.VF.getKnownMinValue()));
      Constant *StartOffset = ConstantVector::get(Indices);

      Value *GEP = Builder.CreateGEP(
          ScStValueType->getPointerElementType(), NewPointerPhi,
          Builder.CreateMul(StartOffset,
                            Builder.CreateVectorSplat(
                                State.VF.getKnownMinValue(), ScalarStepValue),
                            "vector.gep"));
      State.set(Def, GEP, Part);
    }
  }
  }
}

/// A helper function for checking whether an integer division-related
/// instruction may divide by zero (in which case it must be predicated if
/// executed conditionally in the scalar code).
/// TODO: It may be worthwhile to generalize and check isKnownNonZero().
/// Non-zero divisors that are non compile-time constants will not be
/// converted into multiplication, so we will still end up scalarizing
/// the division, but can do so w/o predication.
static bool mayDivideByZero(Instruction &I) {
  assert((I.getOpcode() == Instruction::UDiv ||
          I.getOpcode() == Instruction::SDiv ||
          I.getOpcode() == Instruction::URem ||
          I.getOpcode() == Instruction::SRem) &&
         "Unexpected instruction");
  Value *Divisor = I.getOperand(1);
  auto *CInt = dyn_cast<ConstantInt>(Divisor);
  return !CInt || CInt->isZero();
}

void InnerLoopVectorizer::widenInstruction(Instruction &I, VPValue *Def,
                                           VPUser &User,
                                           VPTransformState &State) {
  switch (I.getOpcode()) {
  case Instruction::Call:
  case Instruction::Br:
  case Instruction::PHI:
  case Instruction::GetElementPtr:
  case Instruction::Select:
    llvm_unreachable("This instruction is handled by a different recipe.");
  case Instruction::UDiv:
  case Instruction::SDiv:
  case Instruction::SRem:
  case Instruction::URem:
  case Instruction::Add:
  case Instruction::FAdd:
  case Instruction::Sub:
  case Instruction::FSub:
  case Instruction::FNeg:
  case Instruction::Mul:
  case Instruction::FMul:
  case Instruction::FDiv:
  case Instruction::FRem:
  case Instruction::Shl:
  case Instruction::LShr:
  case Instruction::AShr:
  case Instruction::And:
  case Instruction::Or:
  case Instruction::Xor: {
    // Just widen unops and binops.
    setDebugLocFromInst(Builder, &I);

    for (unsigned Part = 0; Part < UF; ++Part) {
      SmallVector<Value *, 2> Ops;
      for (VPValue *VPOp : User.operands())
        Ops.push_back(State.get(VPOp, Part));

      Value *V = Builder.CreateNAryOp(I.getOpcode(), Ops);

      if (auto *VecOp = dyn_cast<Instruction>(V))
        VecOp->copyIRFlags(&I);

      // Use this vector value for all users of the original instruction.
      State.set(Def, V, Part);
      addMetadata(V, &I);
    }

    break;
  }
  case Instruction::ICmp:
  case Instruction::FCmp: {
    // Widen compares. Generate vector compares.
    bool FCmp = (I.getOpcode() == Instruction::FCmp);
    auto *Cmp = cast<CmpInst>(&I);
    setDebugLocFromInst(Builder, Cmp);
    for (unsigned Part = 0; Part < UF; ++Part) {
      Value *A = State.get(User.getOperand(0), Part);
      Value *B = State.get(User.getOperand(1), Part);
      Value *C = nullptr;
      if (FCmp) {
        // Propagate fast math flags.
        IRBuilder<>::FastMathFlagGuard FMFG(Builder);
        Builder.setFastMathFlags(Cmp->getFastMathFlags());
        C = Builder.CreateFCmp(Cmp->getPredicate(), A, B);
      } else {
        C = Builder.CreateICmp(Cmp->getPredicate(), A, B);
      }
      State.set(Def, C, Part);
      addMetadata(C, &I);
    }

    break;
  }

  case Instruction::ZExt:
  case Instruction::SExt:
  case Instruction::FPToUI:
  case Instruction::FPToSI:
  case Instruction::FPExt:
  case Instruction::PtrToInt:
  case Instruction::IntToPtr:
  case Instruction::SIToFP:
  case Instruction::UIToFP:
  case Instruction::Trunc:
  case Instruction::FPTrunc:
  case Instruction::BitCast: {
    auto *CI = cast<CastInst>(&I);
    setDebugLocFromInst(Builder, CI);

    /// Vectorize casts.
    Type *DestTy =
        (VF.isScalar()) ? CI->getType() : VectorType::get(CI->getType(), VF);

    for (unsigned Part = 0; Part < UF; ++Part) {
      Value *A = State.get(User.getOperand(0), Part);
      Value *Cast = Builder.CreateCast(CI->getOpcode(), A, DestTy);
      State.set(Def, Cast, Part);
      addMetadata(Cast, &I);
    }
    break;
  }
  default:
    // This instruction is not vectorized by simple widening.
    LLVM_DEBUG(dbgs() << "LV: Found an unhandled instruction: " << I);
    llvm_unreachable("Unhandled instruction!");
  } // end of switch.
}

void InnerLoopVectorizer::widenCallInstruction(CallInst &I, VPValue *Def,
                                               VPUser &ArgOperands,
                                               VPTransformState &State) {
  assert(!isa<DbgInfoIntrinsic>(I) &&
         "DbgInfoIntrinsic should have been dropped during VPlan construction");
  setDebugLocFromInst(Builder, &I);

  Module *M = I.getParent()->getParent()->getParent();
  auto *CI = cast<CallInst>(&I);

  SmallVector<Type *, 4> Tys;
  for (Value *ArgOperand : CI->arg_operands())
    Tys.push_back(ToVectorTy(ArgOperand->getType(), VF.getKnownMinValue()));

  Intrinsic::ID ID = getVectorIntrinsicIDForCall(CI, TLI);

  // The flag shows whether we use Intrinsic or a usual Call for vectorized
  // version of the instruction.
  // Is it beneficial to perform intrinsic call compared to lib call?
  bool NeedToScalarize = false;
  InstructionCost CallCost = Cost->getVectorCallCost(CI, VF, NeedToScalarize);
  InstructionCost IntrinsicCost = ID ? Cost->getVectorIntrinsicCost(CI, VF) : 0;
  bool UseVectorIntrinsic = ID && IntrinsicCost <= CallCost;
  assert((UseVectorIntrinsic || !NeedToScalarize) &&
         "Instruction should be scalarized elsewhere.");
  assert(IntrinsicCost.isValid() && CallCost.isValid() &&
         "Cannot have invalid costs while widening");

  for (unsigned Part = 0; Part < UF; ++Part) {
    SmallVector<Value *, 4> Args;
    for (auto &I : enumerate(ArgOperands.operands())) {
      // Some intrinsics have a scalar argument - don't replace it with a
      // vector.
      Value *Arg;
      if (!UseVectorIntrinsic || !hasVectorInstrinsicScalarOpd(ID, I.index()))
        Arg = State.get(I.value(), Part);
      else
        Arg = State.get(I.value(), VPIteration(0, 0));
      Args.push_back(Arg);
    }

    Function *VectorF;
    if (UseVectorIntrinsic) {
      // Use vector version of the intrinsic.
      Type *TysForDecl[] = {CI->getType()};
      if (VF.isVector())
        TysForDecl[0] = VectorType::get(CI->getType()->getScalarType(), VF);
      VectorF = Intrinsic::getDeclaration(M, ID, TysForDecl);
      assert(VectorF && "Can't retrieve vector intrinsic.");
    } else {
      // Use vector version of the function call.
      const VFShape Shape = VFShape::get(*CI, VF, false /*HasGlobalPred*/);
#ifndef NDEBUG
      assert(VFDatabase(*CI).getVectorizedFunction(Shape) != nullptr &&
             "Can't create vector function.");
#endif
        VectorF = VFDatabase(*CI).getVectorizedFunction(Shape);
    }
      SmallVector<OperandBundleDef, 1> OpBundles;
      CI->getOperandBundlesAsDefs(OpBundles);
      CallInst *V = Builder.CreateCall(VectorF, Args, OpBundles);

      if (isa<FPMathOperator>(V))
        V->copyFastMathFlags(CI);

      State.set(Def, V, Part);
      addMetadata(V, &I);
  }
}

void InnerLoopVectorizer::widenSelectInstruction(SelectInst &I, VPValue *VPDef,
                                                 VPUser &Operands,
                                                 bool InvariantCond,
                                                 VPTransformState &State) {
  setDebugLocFromInst(Builder, &I);

  // The condition can be loop invariant  but still defined inside the
  // loop. This means that we can't just use the original 'cond' value.
  // We have to take the 'vectorized' value and pick the first lane.
  // Instcombine will make this a no-op.
  auto *InvarCond = InvariantCond
                        ? State.get(Operands.getOperand(0), VPIteration(0, 0))
                        : nullptr;

  for (unsigned Part = 0; Part < UF; ++Part) {
    Value *Cond =
        InvarCond ? InvarCond : State.get(Operands.getOperand(0), Part);
    Value *Op0 = State.get(Operands.getOperand(1), Part);
    Value *Op1 = State.get(Operands.getOperand(2), Part);
    Value *Sel = Builder.CreateSelect(Cond, Op0, Op1);
    State.set(VPDef, Sel, Part);
    addMetadata(Sel, &I);
  }
}

void LoopVectorizationCostModel::collectLoopScalars(ElementCount VF) {
  // We should not collect Scalars more than once per VF. Right now, this
  // function is called from collectUniformsAndScalars(), which already does
  // this check. Collecting Scalars for VF=1 does not make any sense.
  assert(VF.isVector() && Scalars.find(VF) == Scalars.end() &&
         "This function should not be visited twice for the same VF");

  SmallSetVector<Instruction *, 8> Worklist;

  // These sets are used to seed the analysis with pointers used by memory
  // accesses that will remain scalar.
  SmallSetVector<Instruction *, 8> ScalarPtrs;
  SmallPtrSet<Instruction *, 8> PossibleNonScalarPtrs;
  auto *Latch = TheLoop->getLoopLatch();

  // A helper that returns true if the use of Ptr by MemAccess will be scalar.
  // The pointer operands of loads and stores will be scalar as long as the
  // memory access is not a gather or scatter operation. The value operand of a
  // store will remain scalar if the store is scalarized.
  auto isScalarUse = [&](Instruction *MemAccess, Value *Ptr) {
    InstWidening WideningDecision = getWideningDecision(MemAccess, VF);
    assert(WideningDecision != CM_Unknown &&
           "Widening decision should be ready at this moment");
    if (auto *Store = dyn_cast<StoreInst>(MemAccess))
      if (Ptr == Store->getValueOperand())
        return WideningDecision == CM_Scalarize;
    assert(Ptr == getLoadStorePointerOperand(MemAccess) &&
           "Ptr is neither a value or pointer operand");
    return WideningDecision != CM_GatherScatter;
  };

  // A helper that returns true if the given value is a bitcast or
  // getelementptr instruction contained in the loop.
  auto isLoopVaryingBitCastOrGEP = [&](Value *V) {
    return ((isa<BitCastInst>(V) && V->getType()->isPointerTy()) ||
            isa<GetElementPtrInst>(V)) &&
           !TheLoop->isLoopInvariant(V);
  };

  auto isScalarPtrInduction = [&](Instruction *MemAccess, Value *Ptr) {
    if (!isa<PHINode>(Ptr) ||
        !Legal->getInductionVars().count(cast<PHINode>(Ptr)))
      return false;
    auto &Induction = Legal->getInductionVars()[cast<PHINode>(Ptr)];
    if (Induction.getKind() != InductionDescriptor::IK_PtrInduction)
      return false;
    return isScalarUse(MemAccess, Ptr);
  };

  // A helper that evaluates a memory access's use of a pointer. If the
  // pointer is actually the pointer induction of a loop, it is being
  // inserted into Worklist. If the use will be a scalar use, and the
  // pointer is only used by memory accesses, we place the pointer in
  // ScalarPtrs. Otherwise, the pointer is placed in PossibleNonScalarPtrs.
  auto evaluatePtrUse = [&](Instruction *MemAccess, Value *Ptr) {
    if (isScalarPtrInduction(MemAccess, Ptr)) {
      Worklist.insert(cast<Instruction>(Ptr));
      Instruction *Update = cast<Instruction>(
          cast<PHINode>(Ptr)->getIncomingValueForBlock(Latch));
      Worklist.insert(Update);
      LLVM_DEBUG(dbgs() << "LV: Found new scalar instruction: " << *Ptr
                        << "\n");
      LLVM_DEBUG(dbgs() << "LV: Found new scalar instruction: " << *Update
                        << "\n");
      return;
    }
    // We only care about bitcast and getelementptr instructions contained in
    // the loop.
    if (!isLoopVaryingBitCastOrGEP(Ptr))
      return;

    // If the pointer has already been identified as scalar (e.g., if it was
    // also identified as uniform), there's nothing to do.
    auto *I = cast<Instruction>(Ptr);
    if (Worklist.count(I))
      return;

    // If the use of the pointer will be a scalar use, and all users of the
    // pointer are memory accesses, place the pointer in ScalarPtrs. Otherwise,
    // place the pointer in PossibleNonScalarPtrs.
    if (isScalarUse(MemAccess, Ptr) && llvm::all_of(I->users(), [&](User *U) {
          return isa<LoadInst>(U) || isa<StoreInst>(U);
        }))
      ScalarPtrs.insert(I);
    else
      PossibleNonScalarPtrs.insert(I);
  };

  // We seed the scalars analysis with three classes of instructions: (1)
  // instructions marked uniform-after-vectorization and (2) bitcast,
  // getelementptr and (pointer) phi instructions used by memory accesses
  // requiring a scalar use.
  //
  // (1) Add to the worklist all instructions that have been identified as
  // uniform-after-vectorization.
  Worklist.insert(Uniforms[VF].begin(), Uniforms[VF].end());

  // (2) Add to the worklist all bitcast and getelementptr instructions used by
  // memory accesses requiring a scalar use. The pointer operands of loads and
  // stores will be scalar as long as the memory accesses is not a gather or
  // scatter operation. The value operand of a store will remain scalar if the
  // store is scalarized.
  for (auto *BB : TheLoop->blocks())
    for (auto &I : *BB) {
      if (auto *Load = dyn_cast<LoadInst>(&I)) {
        evaluatePtrUse(Load, Load->getPointerOperand());
      } else if (auto *Store = dyn_cast<StoreInst>(&I)) {
        evaluatePtrUse(Store, Store->getPointerOperand());
        evaluatePtrUse(Store, Store->getValueOperand());
      }
    }
  for (auto *I : ScalarPtrs)
    if (!PossibleNonScalarPtrs.count(I)) {
      LLVM_DEBUG(dbgs() << "LV: Found scalar instruction: " << *I << "\n");
      Worklist.insert(I);
    }

  // Insert the forced scalars.
  // FIXME: Currently widenPHIInstruction() often creates a dead vector
  // induction variable when the PHI user is scalarized.
  auto ForcedScalar = ForcedScalars.find(VF);
  if (ForcedScalar != ForcedScalars.end())
    for (auto *I : ForcedScalar->second)
      Worklist.insert(I);

  // Expand the worklist by looking through any bitcasts and getelementptr
  // instructions we've already identified as scalar. This is similar to the
  // expansion step in collectLoopUniforms(); however, here we're only
  // expanding to include additional bitcasts and getelementptr instructions.
  unsigned Idx = 0;
  while (Idx != Worklist.size()) {
    Instruction *Dst = Worklist[Idx++];
    if (!isLoopVaryingBitCastOrGEP(Dst->getOperand(0)))
      continue;
    auto *Src = cast<Instruction>(Dst->getOperand(0));
    if (llvm::all_of(Src->users(), [&](User *U) -> bool {
          auto *J = cast<Instruction>(U);
          return !TheLoop->contains(J) || Worklist.count(J) ||
                 ((isa<LoadInst>(J) || isa<StoreInst>(J)) &&
                  isScalarUse(J, Src));
        })) {
      Worklist.insert(Src);
      LLVM_DEBUG(dbgs() << "LV: Found scalar instruction: " << *Src << "\n");
    }
  }

  // An induction variable will remain scalar if all users of the induction
  // variable and induction variable update remain scalar.
  for (auto &Induction : Legal->getInductionVars()) {
    auto *Ind = Induction.first;
    auto *IndUpdate = cast<Instruction>(Ind->getIncomingValueForBlock(Latch));

    // If tail-folding is applied, the primary induction variable will be used
    // to feed a vector compare.
    if (Ind == Legal->getPrimaryInduction() && foldTailByMasking())
      continue;

    // Determine if all users of the induction variable are scalar after
    // vectorization.
    auto ScalarInd = llvm::all_of(Ind->users(), [&](User *U) -> bool {
      auto *I = cast<Instruction>(U);
      return I == IndUpdate || !TheLoop->contains(I) || Worklist.count(I);
    });
    if (!ScalarInd)
      continue;

    // Determine if all users of the induction variable update instruction are
    // scalar after vectorization.
    auto ScalarIndUpdate =
        llvm::all_of(IndUpdate->users(), [&](User *U) -> bool {
          auto *I = cast<Instruction>(U);
          return I == Ind || !TheLoop->contains(I) || Worklist.count(I);
        });
    if (!ScalarIndUpdate)
      continue;

    // The induction variable and its update instruction will remain scalar.
    Worklist.insert(Ind);
    Worklist.insert(IndUpdate);
    LLVM_DEBUG(dbgs() << "LV: Found scalar instruction: " << *Ind << "\n");
    LLVM_DEBUG(dbgs() << "LV: Found scalar instruction: " << *IndUpdate
                      << "\n");
  }

  Scalars[VF].insert(Worklist.begin(), Worklist.end());
}

bool LoopVectorizationCostModel::isScalarWithPredication(Instruction *I,
                                                         ElementCount VF) {
  if (!blockNeedsPredication(I->getParent()))
    return false;
  switch(I->getOpcode()) {
  default:
    break;
  case Instruction::Load:
  case Instruction::Store: {
    if (!Legal->isMaskRequired(I))
      return false;
    auto *Ptr = getLoadStorePointerOperand(I);
    auto *Ty = getMemInstValueType(I);
    // We have already decided how to vectorize this instruction, get that
    // result.
    if (VF.isVector()) {
      InstWidening WideningDecision = getWideningDecision(I, VF);
      assert(WideningDecision != CM_Unknown &&
             "Widening decision should be ready at this moment");
      return WideningDecision == CM_Scalarize;
    }
    const Align Alignment = getLoadStoreAlignment(I);
    return isa<LoadInst>(I) ? !(isLegalMaskedLoad(Ty, Ptr, Alignment) ||
                                isLegalMaskedGather(Ty, Alignment))
                            : !(isLegalMaskedStore(Ty, Ptr, Alignment) ||
                                isLegalMaskedScatter(Ty, Alignment));
  }
  case Instruction::UDiv:
  case Instruction::SDiv:
  case Instruction::SRem:
  case Instruction::URem:
    return mayDivideByZero(*I);
  }
  return false;
}

bool LoopVectorizationCostModel::interleavedAccessCanBeWidened(
    Instruction *I, ElementCount VF) {
  assert(isAccessInterleaved(I) && "Expecting interleaved access.");
  assert(getWideningDecision(I, VF) == CM_Unknown &&
         "Decision should not be set yet.");
  auto *Group = getInterleavedAccessGroup(I);
  assert(Group && "Must have a group.");

  // If the instruction's allocated size doesn't equal it's type size, it
  // requires padding and will be scalarized.
  auto &DL = I->getModule()->getDataLayout();
  auto *ScalarTy = getMemInstValueType(I);
  if (hasIrregularType(ScalarTy, DL, VF))
    return false;

  // Check if masking is required.
  // A Group may need masking for one of two reasons: it resides in a block that
  // needs predication, or it was decided to use masking to deal with gaps.
  bool PredicatedAccessRequiresMasking =
      Legal->blockNeedsPredication(I->getParent()) && Legal->isMaskRequired(I);
  bool AccessWithGapsRequiresMasking =
      Group->requiresScalarEpilogue() && !isScalarEpilogueAllowed();
  if (!PredicatedAccessRequiresMasking && !AccessWithGapsRequiresMasking)
    return true;

  // If masked interleaving is required, we expect that the user/target had
  // enabled it, because otherwise it either wouldn't have been created or
  // it should have been invalidated by the CostModel.
  assert(useMaskedInterleavedAccesses(TTI) &&
         "Masked interleave-groups for predicated accesses are not enabled.");

  auto *Ty = getMemInstValueType(I);
  const Align Alignment = getLoadStoreAlignment(I);
  return isa<LoadInst>(I) ? TTI.isLegalMaskedLoad(Ty, Alignment)
                          : TTI.isLegalMaskedStore(Ty, Alignment);
}

bool LoopVectorizationCostModel::memoryInstructionCanBeWidened(
    Instruction *I, ElementCount VF) {
  // Get and ensure we have a valid memory instruction.
  LoadInst *LI = dyn_cast<LoadInst>(I);
  StoreInst *SI = dyn_cast<StoreInst>(I);
  assert((LI || SI) && "Invalid memory instruction");

  auto *Ptr = getLoadStorePointerOperand(I);

  // In order to be widened, the pointer should be consecutive, first of all.
  if (!Legal->isConsecutivePtr(Ptr))
    return false;

  // If the instruction is a store located in a predicated block, it will be
  // scalarized.
  if (isScalarWithPredication(I))
    return false;

  // If the instruction's allocated size doesn't equal it's type size, it
  // requires padding and will be scalarized.
  auto &DL = I->getModule()->getDataLayout();
  auto *ScalarTy = LI ? LI->getType() : SI->getValueOperand()->getType();
  if (hasIrregularType(ScalarTy, DL, VF))
    return false;

  return true;
}

void LoopVectorizationCostModel::collectLoopUniforms(ElementCount VF) {
  // We should not collect Uniforms more than once per VF. Right now,
  // this function is called from collectUniformsAndScalars(), which
  // already does this check. Collecting Uniforms for VF=1 does not make any
  // sense.

  assert(VF.isVector() && Uniforms.find(VF) == Uniforms.end() &&
         "This function should not be visited twice for the same VF");

  // Visit the list of Uniforms. If we'll not find any uniform value, we'll
  // not analyze again.  Uniforms.count(VF) will return 1.
  Uniforms[VF].clear();

  // We now know that the loop is vectorizable!
  // Collect instructions inside the loop that will remain uniform after
  // vectorization.

  // Global values, params and instructions outside of current loop are out of
  // scope.
  auto isOutOfScope = [&](Value *V) -> bool {
    Instruction *I = dyn_cast<Instruction>(V);
    return (!I || !TheLoop->contains(I));
  };

  SetVector<Instruction *> Worklist;
  BasicBlock *Latch = TheLoop->getLoopLatch();

  // Instructions that are scalar with predication must not be considered
  // uniform after vectorization, because that would create an erroneous
  // replicating region where only a single instance out of VF should be formed.
  // TODO: optimize such seldom cases if found important, see PR40816.
  auto addToWorklistIfAllowed = [&](Instruction *I) -> void {
    if (isOutOfScope(I)) {
      LLVM_DEBUG(dbgs() << "LV: Found not uniform due to scope: "
                        << *I << "\n");
      return;
    }
    if (isScalarWithPredication(I, VF)) {
      LLVM_DEBUG(dbgs() << "LV: Found not uniform being ScalarWithPredication: "
                        << *I << "\n");
      return;
    }
    LLVM_DEBUG(dbgs() << "LV: Found uniform instruction: " << *I << "\n");
    Worklist.insert(I);
  };

  // Start with the conditional branch. If the branch condition is an
  // instruction contained in the loop that is only used by the branch, it is
  // uniform.
  auto *Cmp = dyn_cast<Instruction>(Latch->getTerminator()->getOperand(0));
  if (Cmp && TheLoop->contains(Cmp) && Cmp->hasOneUse())
    addToWorklistIfAllowed(Cmp);

  auto isUniformDecision = [&](Instruction *I, ElementCount VF) {
    InstWidening WideningDecision = getWideningDecision(I, VF);
    assert(WideningDecision != CM_Unknown &&
           "Widening decision should be ready at this moment");

    // A uniform memory op is itself uniform.  We exclude uniform stores
    // here as they demand the last lane, not the first one.
    if (isa<LoadInst>(I) && Legal->isUniformMemOp(*I)) {
      assert(WideningDecision == CM_Scalarize);
      return true;
    }

    return (WideningDecision == CM_Widen ||
            WideningDecision == CM_Widen_Reverse ||
            WideningDecision == CM_Interleave);
  };


  // Returns true if Ptr is the pointer operand of a memory access instruction
  // I, and I is known to not require scalarization.
  auto isVectorizedMemAccessUse = [&](Instruction *I, Value *Ptr) -> bool {
    return getLoadStorePointerOperand(I) == Ptr && isUniformDecision(I, VF);
  };

  // Holds a list of values which are known to have at least one uniform use.
  // Note that there may be other uses which aren't uniform.  A "uniform use"
  // here is something which only demands lane 0 of the unrolled iterations;
  // it does not imply that all lanes produce the same value (e.g. this is not
  // the usual meaning of uniform)
  SmallPtrSet<Value *, 8> HasUniformUse;

  // Scan the loop for instructions which are either a) known to have only
  // lane 0 demanded or b) are uses which demand only lane 0 of their operand.
  for (auto *BB : TheLoop->blocks())
    for (auto &I : *BB) {
      // If there's no pointer operand, there's nothing to do.
      auto *Ptr = getLoadStorePointerOperand(&I);
      if (!Ptr)
        continue;

      // A uniform memory op is itself uniform.  We exclude uniform stores
      // here as they demand the last lane, not the first one.
      if (isa<LoadInst>(I) && Legal->isUniformMemOp(I))
        addToWorklistIfAllowed(&I);

      if (isUniformDecision(&I, VF)) {
        assert(isVectorizedMemAccessUse(&I, Ptr) && "consistency check");
        HasUniformUse.insert(Ptr);
      }
    }

  // Add to the worklist any operands which have *only* uniform (e.g. lane 0
  // demanding) users.  Since loops are assumed to be in LCSSA form, this
  // disallows uses outside the loop as well.
  for (auto *V : HasUniformUse) {
    if (isOutOfScope(V))
      continue;
    auto *I = cast<Instruction>(V);
    auto UsersAreMemAccesses =
      llvm::all_of(I->users(), [&](User *U) -> bool {
        return isVectorizedMemAccessUse(cast<Instruction>(U), V);
      });
    if (UsersAreMemAccesses)
      addToWorklistIfAllowed(I);
  }

  // Expand Worklist in topological order: whenever a new instruction
  // is added , its users should be already inside Worklist.  It ensures
  // a uniform instruction will only be used by uniform instructions.
  unsigned idx = 0;
  while (idx != Worklist.size()) {
    Instruction *I = Worklist[idx++];

    for (auto OV : I->operand_values()) {
      // isOutOfScope operands cannot be uniform instructions.
      if (isOutOfScope(OV))
        continue;
      // First order recurrence Phi's should typically be considered
      // non-uniform.
      auto *OP = dyn_cast<PHINode>(OV);
      if (OP && Legal->isFirstOrderRecurrence(OP))
        continue;
      // If all the users of the operand are uniform, then add the
      // operand into the uniform worklist.
      auto *OI = cast<Instruction>(OV);
      if (llvm::all_of(OI->users(), [&](User *U) -> bool {
            auto *J = cast<Instruction>(U);
            return Worklist.count(J) || isVectorizedMemAccessUse(J, OI);
          }))
        addToWorklistIfAllowed(OI);
    }
  }

  // For an instruction to be added into Worklist above, all its users inside
  // the loop should also be in Worklist. However, this condition cannot be
  // true for phi nodes that form a cyclic dependence. We must process phi
  // nodes separately. An induction variable will remain uniform if all users
  // of the induction variable and induction variable update remain uniform.
  // The code below handles both pointer and non-pointer induction variables.
  for (auto &Induction : Legal->getInductionVars()) {
    auto *Ind = Induction.first;
    auto *IndUpdate = cast<Instruction>(Ind->getIncomingValueForBlock(Latch));

    // Determine if all users of the induction variable are uniform after
    // vectorization.
    auto UniformInd = llvm::all_of(Ind->users(), [&](User *U) -> bool {
      auto *I = cast<Instruction>(U);
      return I == IndUpdate || !TheLoop->contains(I) || Worklist.count(I) ||
             isVectorizedMemAccessUse(I, Ind);
    });
    if (!UniformInd)
      continue;

    // Determine if all users of the induction variable update instruction are
    // uniform after vectorization.
    auto UniformIndUpdate =
        llvm::all_of(IndUpdate->users(), [&](User *U) -> bool {
          auto *I = cast<Instruction>(U);
          return I == Ind || !TheLoop->contains(I) || Worklist.count(I) ||
                 isVectorizedMemAccessUse(I, IndUpdate);
        });
    if (!UniformIndUpdate)
      continue;

    // The induction variable and its update instruction will remain uniform.
    addToWorklistIfAllowed(Ind);
    addToWorklistIfAllowed(IndUpdate);
  }

  Uniforms[VF].insert(Worklist.begin(), Worklist.end());
}

bool LoopVectorizationCostModel::runtimeChecksRequired() {
  LLVM_DEBUG(dbgs() << "LV: Performing code size checks.\n");

  if (Legal->getRuntimePointerChecking()->Need) {
    reportVectorizationFailure("Runtime ptr check is required with -Os/-Oz",
        "runtime pointer checks needed. Enable vectorization of this "
        "loop with '#pragma clang loop vectorize(enable)' when "
        "compiling with -Os/-Oz",
        "CantVersionLoopWithOptForSize", ORE, TheLoop);
    return true;
  }

  if (!PSE.getUnionPredicate().getPredicates().empty()) {
    reportVectorizationFailure("Runtime SCEV check is required with -Os/-Oz",
        "runtime SCEV checks needed. Enable vectorization of this "
        "loop with '#pragma clang loop vectorize(enable)' when "
        "compiling with -Os/-Oz",
        "CantVersionLoopWithOptForSize", ORE, TheLoop);
    return true;
  }

  // FIXME: Avoid specializing for stride==1 instead of bailing out.
  if (!Legal->getLAI()->getSymbolicStrides().empty()) {
    reportVectorizationFailure("Runtime stride check for small trip count",
        "runtime stride == 1 checks needed. Enable vectorization of "
        "this loop without such check by compiling with -Os/-Oz",
        "CantVersionLoopWithOptForSize", ORE, TheLoop);
    return true;
  }

  return false;
}

Optional<ElementCount>
LoopVectorizationCostModel::computeMaxVF(ElementCount UserVF, unsigned UserIC) {
  if (Legal->getRuntimePointerChecking()->Need && TTI.hasBranchDivergence()) {
    // TODO: It may by useful to do since it's still likely to be dynamically
    // uniform if the target can skip.
    reportVectorizationFailure(
        "Not inserting runtime ptr check for divergent target",
        "runtime pointer checks needed. Not enabled for divergent target",
        "CantVersionLoopWithDivergentTarget", ORE, TheLoop);
    return None;
  }

  unsigned TC = PSE.getSE()->getSmallConstantTripCount(TheLoop);
  LLVM_DEBUG(dbgs() << "LV: Found trip count: " << TC << '\n');
  if (TC == 1) {
    reportVectorizationFailure("Single iteration (non) loop",
        "loop trip count is one, irrelevant for vectorization",
        "SingleIterationLoop", ORE, TheLoop);
    return None;
  }

  switch (ScalarEpilogueStatus) {
  case CM_ScalarEpilogueAllowed:
    return computeFeasibleMaxVF(TC, UserVF);
  case CM_ScalarEpilogueNotAllowedUsePredicate:
    LLVM_FALLTHROUGH;
  case CM_ScalarEpilogueNotNeededUsePredicate:
    LLVM_DEBUG(
        dbgs() << "LV: vector predicate hint/switch found.\n"
               << "LV: Not allowing scalar epilogue, creating predicated "
               << "vector loop.\n");
    break;
  case CM_ScalarEpilogueNotAllowedLowTripLoop:
    // fallthrough as a special case of OptForSize
  case CM_ScalarEpilogueNotAllowedOptSize:
    if (ScalarEpilogueStatus == CM_ScalarEpilogueNotAllowedOptSize)
      LLVM_DEBUG(
          dbgs() << "LV: Not allowing scalar epilogue due to -Os/-Oz.\n");
    else
      LLVM_DEBUG(dbgs() << "LV: Not allowing scalar epilogue due to low trip "
                        << "count.\n");

    // Bail if runtime checks are required, which are not good when optimising
    // for size.
    if (runtimeChecksRequired())
      return None;

    break;
  }

  // The only loops we can vectorize without a scalar epilogue, are loops with
  // a bottom-test and a single exiting block. We'd have to handle the fact
  // that not every instruction executes on the last iteration.  This will
  // require a lane mask which varies through the vector loop body.  (TODO)
  if (TheLoop->getExitingBlock() != TheLoop->getLoopLatch()) {
    // If there was a tail-folding hint/switch, but we can't fold the tail by
    // masking, fallback to a vectorization with a scalar epilogue.
    if (ScalarEpilogueStatus == CM_ScalarEpilogueNotNeededUsePredicate) {
      LLVM_DEBUG(dbgs() << "LV: Cannot fold tail by masking: vectorize with a "
                           "scalar epilogue instead.\n");
      ScalarEpilogueStatus = CM_ScalarEpilogueAllowed;
      return computeFeasibleMaxVF(TC, UserVF);
    }
    return None;
  }

  // Now try the tail folding

  // Invalidate interleave groups that require an epilogue if we can't mask
  // the interleave-group.
  if (!useMaskedInterleavedAccesses(TTI)) {
    assert(WideningDecisions.empty() && Uniforms.empty() && Scalars.empty() &&
           "No decisions should have been taken at this point");
    // Note: There is no need to invalidate any cost modeling decisions here, as
    // non where taken so far.
    InterleaveInfo.invalidateGroupsRequiringScalarEpilogue();
  }

  ElementCount MaxVF = computeFeasibleMaxVF(TC, UserVF);
  assert(!MaxVF.isScalable() &&
         "Scalable vectors do not yet support tail folding");
  assert((UserVF.isNonZero() || isPowerOf2_32(MaxVF.getFixedValue())) &&
         "MaxVF must be a power of 2");
  unsigned MaxVFtimesIC =
      UserIC ? MaxVF.getFixedValue() * UserIC : MaxVF.getFixedValue();
  // Avoid tail folding if the trip count is known to be a multiple of any VF we
  // chose.
  ScalarEvolution *SE = PSE.getSE();
  const SCEV *BackedgeTakenCount = PSE.getBackedgeTakenCount();
  const SCEV *ExitCount = SE->getAddExpr(
      BackedgeTakenCount, SE->getOne(BackedgeTakenCount->getType()));
  const SCEV *Rem = SE->getURemExpr(
      SE->applyLoopGuards(ExitCount, TheLoop),
      SE->getConstant(BackedgeTakenCount->getType(), MaxVFtimesIC));
  if (Rem->isZero()) {
    // Accept MaxVF if we do not have a tail.
    LLVM_DEBUG(dbgs() << "LV: No tail will remain for any chosen VF.\n");
    return MaxVF;
  }

  // If we don't know the precise trip count, or if the trip count that we
  // found modulo the vectorization factor is not zero, try to fold the tail
  // by masking.
  // FIXME: look for a smaller MaxVF that does divide TC rather than masking.
  if (Legal->prepareToFoldTailByMasking()) {
    FoldTailByMasking = true;
    return MaxVF;
  }

  // If there was a tail-folding hint/switch, but we can't fold the tail by
  // masking, fallback to a vectorization with a scalar epilogue.
  if (ScalarEpilogueStatus == CM_ScalarEpilogueNotNeededUsePredicate) {
    LLVM_DEBUG(dbgs() << "LV: Cannot fold tail by masking: vectorize with a "
                         "scalar epilogue instead.\n");
    ScalarEpilogueStatus = CM_ScalarEpilogueAllowed;
    return MaxVF;
  }

  if (ScalarEpilogueStatus == CM_ScalarEpilogueNotAllowedUsePredicate) {
    LLVM_DEBUG(dbgs() << "LV: Can't fold tail by masking: don't vectorize\n");
    return None;
  }

  if (TC == 0) {
    reportVectorizationFailure(
        "Unable to calculate the loop count due to complex control flow",
        "unable to calculate the loop count due to complex control flow",
        "UnknownLoopCountComplexCFG", ORE, TheLoop);
    return None;
  }

  reportVectorizationFailure(
      "Cannot optimize for size and vectorize at the same time.",
      "cannot optimize for size and vectorize at the same time. "
      "Enable vectorization of this loop with '#pragma clang loop "
      "vectorize(enable)' when compiling with -Os/-Oz",
      "NoTailLoopWithOptForSize", ORE, TheLoop);
  return None;
}

ElementCount
LoopVectorizationCostModel::computeFeasibleMaxVF(unsigned ConstTripCount,
                                                 ElementCount UserVF) {
  bool IgnoreScalableUserVF = UserVF.isScalable() &&
                              !TTI.supportsScalableVectors() &&
                              !ForceTargetSupportsScalableVectors;
  if (IgnoreScalableUserVF) {
    LLVM_DEBUG(
        dbgs() << "LV: Ignoring VF=" << UserVF
               << " because target does not support scalable vectors.\n");
    ORE->emit([&]() {
      return OptimizationRemarkAnalysis(DEBUG_TYPE, "IgnoreScalableUserVF",
                                        TheLoop->getStartLoc(),
                                        TheLoop->getHeader())
             << "Ignoring VF=" << ore::NV("UserVF", UserVF)
             << " because target does not support scalable vectors.";
    });
  }

  // Beyond this point two scenarios are handled. If UserVF isn't specified
  // then a suitable VF is chosen. If UserVF is specified and there are
  // dependencies, check if it's legal. However, if a UserVF is specified and
  // there are no dependencies, then there's nothing to do.
  if (UserVF.isNonZero() && !IgnoreScalableUserVF) {
    if (!canVectorizeReductions(UserVF)) {
      reportVectorizationFailure(
          "LV: Scalable vectorization not supported for the reduction "
          "operations found in this loop. Using fixed-width "
          "vectorization instead.",
          "Scalable vectorization not supported for the reduction operations "
          "found in this loop. Using fixed-width vectorization instead.",
          "ScalableVFUnfeasible", ORE, TheLoop);
      return computeFeasibleMaxVF(
          ConstTripCount, ElementCount::getFixed(UserVF.getKnownMinValue()));
    }

    if (Legal->isSafeForAnyVectorWidth())
      return UserVF;
  }

  MinBWs = computeMinimumValueSizes(TheLoop->getBlocks(), *DB, &TTI);
  unsigned SmallestType, WidestType;
  std::tie(SmallestType, WidestType) = getSmallestAndWidestTypes();
  unsigned WidestRegister = TTI.getRegisterBitWidth(true);

  // Get the maximum safe dependence distance in bits computed by LAA.
  // It is computed by MaxVF * sizeOf(type) * 8, where type is taken from
  // the memory accesses that is most restrictive (involved in the smallest
  // dependence distance).
  unsigned MaxSafeVectorWidthInBits = Legal->getMaxSafeVectorWidthInBits();

  // If the user vectorization factor is legally unsafe, clamp it to a safe
  // value. Otherwise, return as is.
  if (UserVF.isNonZero() && !IgnoreScalableUserVF) {
    unsigned MaxSafeElements =
        PowerOf2Floor(MaxSafeVectorWidthInBits / WidestType);
    ElementCount MaxSafeVF = ElementCount::getFixed(MaxSafeElements);

    if (UserVF.isScalable()) {
      Optional<unsigned> MaxVScale = TTI.getMaxVScale();

      // Scale VF by vscale before checking if it's safe.
      MaxSafeVF = ElementCount::getScalable(
          MaxVScale ? (MaxSafeElements / MaxVScale.getValue()) : 0);

      if (MaxSafeVF.isZero()) {
        // The dependence distance is too small to use scalable vectors,
        // fallback on fixed.
        LLVM_DEBUG(
            dbgs()
            << "LV: Max legal vector width too small, scalable vectorization "
               "unfeasible. Using fixed-width vectorization instead.\n");
        ORE->emit([&]() {
          return OptimizationRemarkAnalysis(DEBUG_TYPE, "ScalableVFUnfeasible",
                                            TheLoop->getStartLoc(),
                                            TheLoop->getHeader())
                 << "Max legal vector width too small, scalable vectorization "
                 << "unfeasible. Using fixed-width vectorization instead.";
        });
        return computeFeasibleMaxVF(
            ConstTripCount, ElementCount::getFixed(UserVF.getKnownMinValue()));
      }
    }

    LLVM_DEBUG(dbgs() << "LV: The max safe VF is: " << MaxSafeVF << ".\n");

    if (ElementCount::isKnownLE(UserVF, MaxSafeVF))
      return UserVF;

    LLVM_DEBUG(dbgs() << "LV: User VF=" << UserVF
                      << " is unsafe, clamping to max safe VF=" << MaxSafeVF
                      << ".\n");
    ORE->emit([&]() {
      return OptimizationRemarkAnalysis(DEBUG_TYPE, "VectorizationFactor",
                                        TheLoop->getStartLoc(),
                                        TheLoop->getHeader())
             << "User-specified vectorization factor "
             << ore::NV("UserVectorizationFactor", UserVF)
             << " is unsafe, clamping to maximum safe vectorization factor "
             << ore::NV("VectorizationFactor", MaxSafeVF);
    });
    return MaxSafeVF;
  }

  WidestRegister = std::min(WidestRegister, MaxSafeVectorWidthInBits);

  // Ensure MaxVF is a power of 2; the dependence distance bound may not be.
  // Note that both WidestRegister and WidestType may not be a powers of 2.
  auto MaxVectorSize =
      ElementCount::getFixed(PowerOf2Floor(WidestRegister / WidestType));

  LLVM_DEBUG(dbgs() << "LV: The Smallest and Widest types: " << SmallestType
                    << " / " << WidestType << " bits.\n");
  LLVM_DEBUG(dbgs() << "LV: The Widest register safe to use is: "
                    << WidestRegister << " bits.\n");

  assert(MaxVectorSize.getFixedValue() <= WidestRegister &&
         "Did not expect to pack so many elements"
         " into one vector!");
  if (MaxVectorSize.getFixedValue() == 0) {
    LLVM_DEBUG(dbgs() << "LV: The target has no vector registers.\n");
    return ElementCount::getFixed(1);
  } else if (ConstTripCount && ConstTripCount < MaxVectorSize.getFixedValue() &&
             isPowerOf2_32(ConstTripCount)) {
    // We need to clamp the VF to be the ConstTripCount. There is no point in
    // choosing a higher viable VF as done in the loop below.
    LLVM_DEBUG(dbgs() << "LV: Clamping the MaxVF to the constant trip count: "
                      << ConstTripCount << "\n");
    return ElementCount::getFixed(ConstTripCount);
  }

  ElementCount MaxVF = MaxVectorSize;
  if (TTI.shouldMaximizeVectorBandwidth(!isScalarEpilogueAllowed()) ||
      (MaximizeBandwidth && isScalarEpilogueAllowed())) {
    // Collect all viable vectorization factors larger than the default MaxVF
    // (i.e. MaxVectorSize).
    SmallVector<ElementCount, 8> VFs;
    auto MaxVectorSizeMaxBW =
        ElementCount::getFixed(WidestRegister / SmallestType);
    for (ElementCount VS = MaxVectorSize * 2;
         ElementCount::isKnownLE(VS, MaxVectorSizeMaxBW); VS *= 2)
      VFs.push_back(VS);

    // For each VF calculate its register usage.
    auto RUs = calculateRegisterUsage(VFs);

    // Select the largest VF which doesn't require more registers than existing
    // ones.
    for (int i = RUs.size() - 1; i >= 0; --i) {
      bool Selected = true;
      for (auto &pair : RUs[i].MaxLocalUsers) {
        unsigned TargetNumRegisters = TTI.getNumberOfRegisters(pair.first);
        if (pair.second > TargetNumRegisters)
          Selected = false;
      }
      if (Selected) {
        MaxVF = VFs[i];
        break;
      }
    }
    if (ElementCount MinVF =
            TTI.getMinimumVF(SmallestType, /*IsScalable=*/false)) {
      if (ElementCount::isKnownLT(MaxVF, MinVF)) {
        LLVM_DEBUG(dbgs() << "LV: Overriding calculated MaxVF(" << MaxVF
                          << ") with target's minimum: " << MinVF << '\n');
        MaxVF = MinVF;
      }
    }
  }
  return MaxVF;
}

VectorizationFactor
LoopVectorizationCostModel::selectVectorizationFactor(ElementCount MaxVF) {
  // FIXME: This can be fixed for scalable vectors later, because at this stage
  // the LoopVectorizer will only consider vectorizing a loop with scalable
  // vectors when the loop has a hint to enable vectorization for a given VF.
  assert(!MaxVF.isScalable() && "scalable vectors not yet supported");

  InstructionCost ExpectedCost = expectedCost(ElementCount::getFixed(1)).first;
  LLVM_DEBUG(dbgs() << "LV: Scalar loop costs: " << ExpectedCost << ".\n");
  assert(ExpectedCost.isValid() && "Unexpected invalid cost for scalar loop");

  auto Width = ElementCount::getFixed(1);
  const float ScalarCost = *ExpectedCost.getValue();
  float Cost = ScalarCost;

  bool ForceVectorization = Hints->getForce() == LoopVectorizeHints::FK_Enabled;
  if (ForceVectorization && MaxVF.isVector()) {
    // Ignore scalar width, because the user explicitly wants vectorization.
    // Initialize cost to max so that VF = 2 is, at least, chosen during cost
    // evaluation.
    Cost = std::numeric_limits<float>::max();
  }

  for (auto i = ElementCount::getFixed(2); ElementCount::isKnownLE(i, MaxVF);
       i *= 2) {
    // Notice that the vector loop needs to be executed less times, so
    // we need to divide the cost of the vector loops by the width of
    // the vector elements.
    VectorizationCostTy C = expectedCost(i);
    assert(C.first.isValid() && "Unexpected invalid cost for vector loop");
    float VectorCost = *C.first.getValue() / (float)i.getFixedValue();
    LLVM_DEBUG(dbgs() << "LV: Vector loop of width " << i
                      << " costs: " << (int)VectorCost << ".\n");
    if (!C.second && !ForceVectorization) {
      LLVM_DEBUG(
          dbgs() << "LV: Not considering vector loop of width " << i
                 << " because it will not generate any vector instructions.\n");
      continue;
    }

    // If profitable add it to ProfitableVF list.
    if (VectorCost < ScalarCost) {
      ProfitableVFs.push_back(VectorizationFactor(
          {i, (unsigned)VectorCost}));
    }

    if (VectorCost < Cost) {
      Cost = VectorCost;
      Width = i;
    }
  }

  if (!EnableCondStoresVectorization && NumPredStores) {
    reportVectorizationFailure("There are conditional stores.",
        "store that is conditionally executed prevents vectorization",
        "ConditionalStore", ORE, TheLoop);
    Width = ElementCount::getFixed(1);
    Cost = ScalarCost;
  }

  LLVM_DEBUG(if (ForceVectorization && !Width.isScalar() && Cost >= ScalarCost) dbgs()
             << "LV: Vectorization seems to be not beneficial, "
             << "but was forced by a user.\n");
  LLVM_DEBUG(dbgs() << "LV: Selecting VF: " << Width << ".\n");
  VectorizationFactor Factor = {Width,
                                (unsigned)(Width.getKnownMinValue() * Cost)};
  return Factor;
}

bool LoopVectorizationCostModel::isCandidateForEpilogueVectorization(
    const Loop &L, ElementCount VF) const {
  // Cross iteration phis such as reductions need special handling and are
  // currently unsupported.
  if (any_of(L.getHeader()->phis(), [&](PHINode &Phi) {
        return Legal->isFirstOrderRecurrence(&Phi) ||
               Legal->isReductionVariable(&Phi);
      }))
    return false;

  // Phis with uses outside of the loop require special handling and are
  // currently unsupported.
  for (auto &Entry : Legal->getInductionVars()) {
    // Look for uses of the value of the induction at the last iteration.
    Value *PostInc = Entry.first->getIncomingValueForBlock(L.getLoopLatch());
    for (User *U : PostInc->users())
      if (!L.contains(cast<Instruction>(U)))
        return false;
    // Look for uses of penultimate value of the induction.
    for (User *U : Entry.first->users())
      if (!L.contains(cast<Instruction>(U)))
        return false;
  }

  // Induction variables that are widened require special handling that is
  // currently not supported.
  if (any_of(Legal->getInductionVars(), [&](auto &Entry) {
        return !(this->isScalarAfterVectorization(Entry.first, VF) ||
                 this->isProfitableToScalarize(Entry.first, VF));
      }))
    return false;

  return true;
}

bool LoopVectorizationCostModel::isEpilogueVectorizationProfitable(
    const ElementCount VF) const {
  // FIXME: We need a much better cost-model to take different parameters such
  // as register pressure, code size increase and cost of extra branches into
  // account. For now we apply a very crude heuristic and only consider loops
  // with vectorization factors larger than a certain value.
  // We also consider epilogue vectorization unprofitable for targets that don't
  // consider interleaving beneficial (eg. MVE).
  if (TTI.getMaxInterleaveFactor(VF.getKnownMinValue()) <= 1)
    return false;
  if (VF.getFixedValue() >= EpilogueVectorizationMinVF)
    return true;
  return false;
}

VectorizationFactor
LoopVectorizationCostModel::selectEpilogueVectorizationFactor(
    const ElementCount MainLoopVF, const LoopVectorizationPlanner &LVP) {
  VectorizationFactor Result = VectorizationFactor::Disabled();
  if (!EnableEpilogueVectorization) {
    LLVM_DEBUG(dbgs() << "LEV: Epilogue vectorization is disabled.\n";);
    return Result;
  }

  if (!isScalarEpilogueAllowed()) {
    LLVM_DEBUG(
        dbgs() << "LEV: Unable to vectorize epilogue because no epilogue is "
                  "allowed.\n";);
    return Result;
  }

  // FIXME: This can be fixed for scalable vectors later, because at this stage
  // the LoopVectorizer will only consider vectorizing a loop with scalable
  // vectors when the loop has a hint to enable vectorization for a given VF.
  if (MainLoopVF.isScalable()) {
    LLVM_DEBUG(dbgs() << "LEV: Epilogue vectorization for scalable vectors not "
                         "yet supported.\n");
    return Result;
  }

  // Not really a cost consideration, but check for unsupported cases here to
  // simplify the logic.
  if (!isCandidateForEpilogueVectorization(*TheLoop, MainLoopVF)) {
    LLVM_DEBUG(
        dbgs() << "LEV: Unable to vectorize epilogue because the loop is "
                  "not a supported candidate.\n";);
    return Result;
  }

  if (EpilogueVectorizationForceVF > 1) {
    LLVM_DEBUG(dbgs() << "LEV: Epilogue vectorization factor is forced.\n";);
    if (LVP.hasPlanWithVFs(
            {MainLoopVF, ElementCount::getFixed(EpilogueVectorizationForceVF)}))
      return {ElementCount::getFixed(EpilogueVectorizationForceVF), 0};
    else {
      LLVM_DEBUG(
          dbgs()
              << "LEV: Epilogue vectorization forced factor is not viable.\n";);
      return Result;
    }
  }

  if (TheLoop->getHeader()->getParent()->hasOptSize() ||
      TheLoop->getHeader()->getParent()->hasMinSize()) {
    LLVM_DEBUG(
        dbgs()
            << "LEV: Epilogue vectorization skipped due to opt for size.\n";);
    return Result;
  }

  if (!isEpilogueVectorizationProfitable(MainLoopVF))
    return Result;

  for (auto &NextVF : ProfitableVFs)
    if (ElementCount::isKnownLT(NextVF.Width, MainLoopVF) &&
        (Result.Width.getFixedValue() == 1 || NextVF.Cost < Result.Cost) &&
        LVP.hasPlanWithVFs({MainLoopVF, NextVF.Width}))
      Result = NextVF;

  if (Result != VectorizationFactor::Disabled())
    LLVM_DEBUG(dbgs() << "LEV: Vectorizing epilogue loop with VF = "
                      << Result.Width.getFixedValue() << "\n";);
  return Result;
}

std::pair<unsigned, unsigned>
LoopVectorizationCostModel::getSmallestAndWidestTypes() {
  unsigned MinWidth = -1U;
  unsigned MaxWidth = 8;
  const DataLayout &DL = TheFunction->getParent()->getDataLayout();

  // For each block.
  for (BasicBlock *BB : TheLoop->blocks()) {
    // For each instruction in the loop.
    for (Instruction &I : BB->instructionsWithoutDebug()) {
      Type *T = I.getType();

      // Skip ignored values.
      if (ValuesToIgnore.count(&I))
        continue;

      // Only examine Loads, Stores and PHINodes.
      if (!isa<LoadInst>(I) && !isa<StoreInst>(I) && !isa<PHINode>(I))
        continue;

      // Examine PHI nodes that are reduction variables. Update the type to
      // account for the recurrence type.
      if (auto *PN = dyn_cast<PHINode>(&I)) {
        if (!Legal->isReductionVariable(PN))
          continue;
        RecurrenceDescriptor RdxDesc = Legal->getReductionVars()[PN];
        if (PreferInLoopReductions ||
            TTI.preferInLoopReduction(RdxDesc.getOpcode(),
                                      RdxDesc.getRecurrenceType(),
                                      TargetTransformInfo::ReductionFlags()))
          continue;
        T = RdxDesc.getRecurrenceType();
      }

      // Examine the stored values.
      if (auto *ST = dyn_cast<StoreInst>(&I))
        T = ST->getValueOperand()->getType();

      // Ignore loaded pointer types and stored pointer types that are not
      // vectorizable.
      //
      // FIXME: The check here attempts to predict whether a load or store will
      //        be vectorized. We only know this for certain after a VF has
      //        been selected. Here, we assume that if an access can be
      //        vectorized, it will be. We should also look at extending this
      //        optimization to non-pointer types.
      //
      if (T->isPointerTy() && !isConsecutiveLoadOrStore(&I) &&
          !isAccessInterleaved(&I) && !isLegalGatherOrScatter(&I))
        continue;

      MinWidth = std::min(MinWidth,
                          (unsigned)DL.getTypeSizeInBits(T->getScalarType()));
      MaxWidth = std::max(MaxWidth,
                          (unsigned)DL.getTypeSizeInBits(T->getScalarType()));
    }
  }

  return {MinWidth, MaxWidth};
}

unsigned LoopVectorizationCostModel::selectInterleaveCount(ElementCount VF,
                                                           unsigned LoopCost) {
  // -- The interleave heuristics --
  // We interleave the loop in order to expose ILP and reduce the loop overhead.
  // There are many micro-architectural considerations that we can't predict
  // at this level. For example, frontend pressure (on decode or fetch) due to
  // code size, or the number and capabilities of the execution ports.
  //
  // We use the following heuristics to select the interleave count:
  // 1. If the code has reductions, then we interleave to break the cross
  // iteration dependency.
  // 2. If the loop is really small, then we interleave to reduce the loop
  // overhead.
  // 3. We don't interleave if we think that we will spill registers to memory
  // due to the increased register pressure.

  if (!isScalarEpilogueAllowed())
    return 1;

  // We used the distance for the interleave count.
  if (Legal->getMaxSafeDepDistBytes() != -1U)
    return 1;

  auto BestKnownTC = getSmallBestKnownTC(*PSE.getSE(), TheLoop);
  const bool HasReductions = !Legal->getReductionVars().empty();
  // Do not interleave loops with a relatively small known or estimated trip
  // count. But we will interleave when InterleaveSmallLoopScalarReduction is
  // enabled, and the code has scalar reductions(HasReductions && VF = 1),
  // because with the above conditions interleaving can expose ILP and break
  // cross iteration dependences for reductions.
  if (BestKnownTC && (*BestKnownTC < TinyTripCountInterleaveThreshold) &&
      !(InterleaveSmallLoopScalarReduction && HasReductions && VF.isScalar()))
    return 1;

  RegisterUsage R = calculateRegisterUsage({VF})[0];
  // We divide by these constants so assume that we have at least one
  // instruction that uses at least one register.
  for (auto& pair : R.MaxLocalUsers) {
    pair.second = std::max(pair.second, 1U);
  }

  // We calculate the interleave count using the following formula.
  // Subtract the number of loop invariants from the number of available
  // registers. These registers are used by all of the interleaved instances.
  // Next, divide the remaining registers by the number of registers that is
  // required by the loop, in order to estimate how many parallel instances
  // fit without causing spills. All of this is rounded down if necessary to be
  // a power of two. We want power of two interleave count to simplify any
  // addressing operations or alignment considerations.
  // We also want power of two interleave counts to ensure that the induction
  // variable of the vector loop wraps to zero, when tail is folded by masking;
  // this currently happens when OptForSize, in which case IC is set to 1 above.
  unsigned IC = UINT_MAX;

  for (auto& pair : R.MaxLocalUsers) {
    unsigned TargetNumRegisters = TTI.getNumberOfRegisters(pair.first);
    LLVM_DEBUG(dbgs() << "LV: The target has " << TargetNumRegisters
                      << " registers of "
                      << TTI.getRegisterClassName(pair.first) << " register class\n");
    if (VF.isScalar()) {
      if (ForceTargetNumScalarRegs.getNumOccurrences() > 0)
        TargetNumRegisters = ForceTargetNumScalarRegs;
    } else {
      if (ForceTargetNumVectorRegs.getNumOccurrences() > 0)
        TargetNumRegisters = ForceTargetNumVectorRegs;
    }
    unsigned MaxLocalUsers = pair.second;
    unsigned LoopInvariantRegs = 0;
    if (R.LoopInvariantRegs.find(pair.first) != R.LoopInvariantRegs.end())
      LoopInvariantRegs = R.LoopInvariantRegs[pair.first];

    unsigned TmpIC = PowerOf2Floor((TargetNumRegisters - LoopInvariantRegs) / MaxLocalUsers);
    // Don't count the induction variable as interleaved.
    if (EnableIndVarRegisterHeur) {
      TmpIC =
          PowerOf2Floor((TargetNumRegisters - LoopInvariantRegs - 1) /
                        std::max(1U, (MaxLocalUsers - 1)));
    }

    IC = std::min(IC, TmpIC);
  }

  // Clamp the interleave ranges to reasonable counts.
  unsigned MaxInterleaveCount =
      TTI.getMaxInterleaveFactor(VF.getKnownMinValue());

  // Check if the user has overridden the max.
  if (VF.isScalar()) {
    if (ForceTargetMaxScalarInterleaveFactor.getNumOccurrences() > 0)
      MaxInterleaveCount = ForceTargetMaxScalarInterleaveFactor;
  } else {
    if (ForceTargetMaxVectorInterleaveFactor.getNumOccurrences() > 0)
      MaxInterleaveCount = ForceTargetMaxVectorInterleaveFactor;
  }

  // If trip count is known or estimated compile time constant, limit the
  // interleave count to be less than the trip count divided by VF, provided it
  // is at least 1.
  //
  // For scalable vectors we can't know if interleaving is beneficial. It may
  // not be beneficial for small loops if none of the lanes in the second vector
  // iterations is enabled. However, for larger loops, there is likely to be a
  // similar benefit as for fixed-width vectors. For now, we choose to leave
  // the InterleaveCount as if vscale is '1', although if some information about
  // the vector is known (e.g. min vector size), we can make a better decision.
  if (BestKnownTC) {
    MaxInterleaveCount =
        std::min(*BestKnownTC / VF.getKnownMinValue(), MaxInterleaveCount);
    // Make sure MaxInterleaveCount is greater than 0.
    MaxInterleaveCount = std::max(1u, MaxInterleaveCount);
  }

  assert(MaxInterleaveCount > 0 &&
         "Maximum interleave count must be greater than 0");

  // Clamp the calculated IC to be between the 1 and the max interleave count
  // that the target and trip count allows.
  if (IC > MaxInterleaveCount)
    IC = MaxInterleaveCount;
  else
    // Make sure IC is greater than 0.
    IC = std::max(1u, IC);

  assert(IC > 0 && "Interleave count must be greater than 0.");

  // If we did not calculate the cost for VF (because the user selected the VF)
  // then we calculate the cost of VF here.
  if (LoopCost == 0) {
    assert(expectedCost(VF).first.isValid() && "Expected a valid cost");
    LoopCost = *expectedCost(VF).first.getValue();
  }

  assert(LoopCost && "Non-zero loop cost expected");

  // Interleave if we vectorized this loop and there is a reduction that could
  // benefit from interleaving.
  if (VF.isVector() && HasReductions) {
    LLVM_DEBUG(dbgs() << "LV: Interleaving because of reductions.\n");
    return IC;
  }

  // Note that if we've already vectorized the loop we will have done the
  // runtime check and so interleaving won't require further checks.
  bool InterleavingRequiresRuntimePointerCheck =
      (VF.isScalar() && Legal->getRuntimePointerChecking()->Need);

  // We want to interleave small loops in order to reduce the loop overhead and
  // potentially expose ILP opportunities.
  LLVM_DEBUG(dbgs() << "LV: Loop cost is " << LoopCost << '\n'
                    << "LV: IC is " << IC << '\n'
                    << "LV: VF is " << VF << '\n');
  const bool AggressivelyInterleaveReductions =
      TTI.enableAggressiveInterleaving(HasReductions);
  if (!InterleavingRequiresRuntimePointerCheck && LoopCost < SmallLoopCost) {
    // We assume that the cost overhead is 1 and we use the cost model
    // to estimate the cost of the loop and interleave until the cost of the
    // loop overhead is about 5% of the cost of the loop.
    unsigned SmallIC =
        std::min(IC, (unsigned)PowerOf2Floor(SmallLoopCost / LoopCost));

    // Interleave until store/load ports (estimated by max interleave count) are
    // saturated.
    unsigned NumStores = Legal->getNumStores();
    unsigned NumLoads = Legal->getNumLoads();
    unsigned StoresIC = IC / (NumStores ? NumStores : 1);
    unsigned LoadsIC = IC / (NumLoads ? NumLoads : 1);

    // If we have a scalar reduction (vector reductions are already dealt with
    // by this point), we can increase the critical path length if the loop
    // we're interleaving is inside another loop. Limit, by default to 2, so the
    // critical path only gets increased by one reduction operation.
    if (HasReductions && TheLoop->getLoopDepth() > 1) {
      unsigned F = static_cast<unsigned>(MaxNestedScalarReductionIC);
      SmallIC = std::min(SmallIC, F);
      StoresIC = std::min(StoresIC, F);
      LoadsIC = std::min(LoadsIC, F);
    }

    if (EnableLoadStoreRuntimeInterleave &&
        std::max(StoresIC, LoadsIC) > SmallIC) {
      LLVM_DEBUG(
          dbgs() << "LV: Interleaving to saturate store or load ports.\n");
      return std::max(StoresIC, LoadsIC);
    }

    // If there are scalar reductions and TTI has enabled aggressive
    // interleaving for reductions, we will interleave to expose ILP.
    if (InterleaveSmallLoopScalarReduction && VF.isScalar() &&
        AggressivelyInterleaveReductions) {
      LLVM_DEBUG(dbgs() << "LV: Interleaving to expose ILP.\n");
      // Interleave no less than SmallIC but not as aggressive as the normal IC
      // to satisfy the rare situation when resources are too limited.
      return std::max(IC / 2, SmallIC);
    } else {
      LLVM_DEBUG(dbgs() << "LV: Interleaving to reduce branch cost.\n");
      return SmallIC;
    }
  }

  // Interleave if this is a large loop (small loops are already dealt with by
  // this point) that could benefit from interleaving.
  if (AggressivelyInterleaveReductions) {
    LLVM_DEBUG(dbgs() << "LV: Interleaving to expose ILP.\n");
    return IC;
  }

  LLVM_DEBUG(dbgs() << "LV: Not Interleaving.\n");
  return 1;
}

SmallVector<LoopVectorizationCostModel::RegisterUsage, 8>
LoopVectorizationCostModel::calculateRegisterUsage(ArrayRef<ElementCount> VFs) {
  // This function calculates the register usage by measuring the highest number
  // of values that are alive at a single location. Obviously, this is a very
  // rough estimation. We scan the loop in a topological order in order and
  // assign a number to each instruction. We use RPO to ensure that defs are
  // met before their users. We assume that each instruction that has in-loop
  // users starts an interval. We record every time that an in-loop value is
  // used, so we have a list of the first and last occurrences of each
  // instruction. Next, we transpose this data structure into a multi map that
  // holds the list of intervals that *end* at a specific location. This multi
  // map allows us to perform a linear search. We scan the instructions linearly
  // and record each time that a new interval starts, by placing it in a set.
  // If we find this value in the multi-map then we remove it from the set.
  // The max register usage is the maximum size of the set.
  // We also search for instructions that are defined outside the loop, but are
  // used inside the loop. We need this number separately from the max-interval
  // usage number because when we unroll, loop-invariant values do not take
  // more register.
  LoopBlocksDFS DFS(TheLoop);
  DFS.perform(LI);

  RegisterUsage RU;

  // Each 'key' in the map opens a new interval. The values
  // of the map are the index of the 'last seen' usage of the
  // instruction that is the key.
  using IntervalMap = DenseMap<Instruction *, unsigned>;

  // Maps instruction to its index.
  SmallVector<Instruction *, 64> IdxToInstr;
  // Marks the end of each interval.
  IntervalMap EndPoint;
  // Saves the list of instruction indices that are used in the loop.
  SmallPtrSet<Instruction *, 8> Ends;
  // Saves the list of values that are used in the loop but are
  // defined outside the loop, such as arguments and constants.
  SmallPtrSet<Value *, 8> LoopInvariants;

  for (BasicBlock *BB : make_range(DFS.beginRPO(), DFS.endRPO())) {
    for (Instruction &I : BB->instructionsWithoutDebug()) {
      IdxToInstr.push_back(&I);

      // Save the end location of each USE.
      for (Value *U : I.operands()) {
        auto *Instr = dyn_cast<Instruction>(U);

        // Ignore non-instruction values such as arguments, constants, etc.
        if (!Instr)
          continue;

        // If this instruction is outside the loop then record it and continue.
        if (!TheLoop->contains(Instr)) {
          LoopInvariants.insert(Instr);
          continue;
        }

        // Overwrite previous end points.
        EndPoint[Instr] = IdxToInstr.size();
        Ends.insert(Instr);
      }
    }
  }

  // Saves the list of intervals that end with the index in 'key'.
  using InstrList = SmallVector<Instruction *, 2>;
  DenseMap<unsigned, InstrList> TransposeEnds;

  // Transpose the EndPoints to a list of values that end at each index.
  for (auto &Interval : EndPoint)
    TransposeEnds[Interval.second].push_back(Interval.first);

  SmallPtrSet<Instruction *, 8> OpenIntervals;
  SmallVector<RegisterUsage, 8> RUs(VFs.size());
  SmallVector<SmallMapVector<unsigned, unsigned, 4>, 8> MaxUsages(VFs.size());

  LLVM_DEBUG(dbgs() << "LV(REG): Calculating max register usage:\n");

  // A lambda that gets the register usage for the given type and VF.
  const auto &TTICapture = TTI;
  auto GetRegUsage = [&TTICapture](Type *Ty, ElementCount VF) {
    if (Ty->isTokenTy() || !VectorType::isValidElementType(Ty))
      return 0U;
    return TTICapture.getRegUsageForType(VectorType::get(Ty, VF));
  };

  for (unsigned int i = 0, s = IdxToInstr.size(); i < s; ++i) {
    Instruction *I = IdxToInstr[i];

    // Remove all of the instructions that end at this location.
    InstrList &List = TransposeEnds[i];
    for (Instruction *ToRemove : List)
      OpenIntervals.erase(ToRemove);

    // Ignore instructions that are never used within the loop.
    if (!Ends.count(I))
      continue;

    // Skip ignored values.
    if (ValuesToIgnore.count(I))
      continue;

    // For each VF find the maximum usage of registers.
    for (unsigned j = 0, e = VFs.size(); j < e; ++j) {
      // Count the number of live intervals.
      SmallMapVector<unsigned, unsigned, 4> RegUsage;

      if (VFs[j].isScalar()) {
        for (auto Inst : OpenIntervals) {
          unsigned ClassID = TTI.getRegisterClassForType(false, Inst->getType());
          if (RegUsage.find(ClassID) == RegUsage.end())
            RegUsage[ClassID] = 1;
          else
            RegUsage[ClassID] += 1;
        }
      } else {
        collectUniformsAndScalars(VFs[j]);
        for (auto Inst : OpenIntervals) {
          // Skip ignored values for VF > 1.
          if (VecValuesToIgnore.count(Inst))
            continue;
          if (isScalarAfterVectorization(Inst, VFs[j])) {
            unsigned ClassID = TTI.getRegisterClassForType(false, Inst->getType());
            if (RegUsage.find(ClassID) == RegUsage.end())
              RegUsage[ClassID] = 1;
            else
              RegUsage[ClassID] += 1;
          } else {
            unsigned ClassID = TTI.getRegisterClassForType(true, Inst->getType());
            if (RegUsage.find(ClassID) == RegUsage.end())
              RegUsage[ClassID] = GetRegUsage(Inst->getType(), VFs[j]);
            else
              RegUsage[ClassID] += GetRegUsage(Inst->getType(), VFs[j]);
          }
        }
      }

      for (auto& pair : RegUsage) {
        if (MaxUsages[j].find(pair.first) != MaxUsages[j].end())
          MaxUsages[j][pair.first] = std::max(MaxUsages[j][pair.first], pair.second);
        else
          MaxUsages[j][pair.first] = pair.second;
      }
    }

    LLVM_DEBUG(dbgs() << "LV(REG): At #" << i << " Interval # "
                      << OpenIntervals.size() << '\n');

    // Add the current instruction to the list of open intervals.
    OpenIntervals.insert(I);
  }

  for (unsigned i = 0, e = VFs.size(); i < e; ++i) {
    SmallMapVector<unsigned, unsigned, 4> Invariant;

    for (auto Inst : LoopInvariants) {
      unsigned Usage =
          VFs[i].isScalar() ? 1 : GetRegUsage(Inst->getType(), VFs[i]);
      unsigned ClassID =
          TTI.getRegisterClassForType(VFs[i].isVector(), Inst->getType());
      if (Invariant.find(ClassID) == Invariant.end())
        Invariant[ClassID] = Usage;
      else
        Invariant[ClassID] += Usage;
    }

    LLVM_DEBUG({
      dbgs() << "LV(REG): VF = " << VFs[i] << '\n';
      dbgs() << "LV(REG): Found max usage: " << MaxUsages[i].size()
             << " item\n";
      for (const auto &pair : MaxUsages[i]) {
        dbgs() << "LV(REG): RegisterClass: "
               << TTI.getRegisterClassName(pair.first) << ", " << pair.second
               << " registers\n";
      }
      dbgs() << "LV(REG): Found invariant usage: " << Invariant.size()
             << " item\n";
      for (const auto &pair : Invariant) {
        dbgs() << "LV(REG): RegisterClass: "
               << TTI.getRegisterClassName(pair.first) << ", " << pair.second
               << " registers\n";
      }
    });

    RU.LoopInvariantRegs = Invariant;
    RU.MaxLocalUsers = MaxUsages[i];
    RUs[i] = RU;
  }

  return RUs;
}

bool LoopVectorizationCostModel::useEmulatedMaskMemRefHack(Instruction *I){
  // TODO: Cost model for emulated masked load/store is completely
  // broken. This hack guides the cost model to use an artificially
  // high enough value to practically disable vectorization with such
  // operations, except where previously deployed legality hack allowed
  // using very low cost values. This is to avoid regressions coming simply
  // from moving "masked load/store" check from legality to cost model.
  // Masked Load/Gather emulation was previously never allowed.
  // Limited number of Masked Store/Scatter emulation was allowed.
  assert(isPredicatedInst(I) && "Expecting a scalar emulated instruction");
  return isa<LoadInst>(I) ||
         (isa<StoreInst>(I) &&
          NumPredStores > NumberOfStoresToPredicate);
}

void LoopVectorizationCostModel::collectInstsToScalarize(ElementCount VF) {
  // If we aren't vectorizing the loop, or if we've already collected the
  // instructions to scalarize, there's nothing to do. Collection may already
  // have occurred if we have a user-selected VF and are now computing the
  // expected cost for interleaving.
  if (VF.isScalar() || VF.isZero() ||
      InstsToScalarize.find(VF) != InstsToScalarize.end())
    return;

  // Initialize a mapping for VF in InstsToScalalarize. If we find that it's
  // not profitable to scalarize any instructions, the presence of VF in the
  // map will indicate that we've analyzed it already.
  ScalarCostsTy &ScalarCostsVF = InstsToScalarize[VF];

  // Find all the instructions that are scalar with predication in the loop and
  // determine if it would be better to not if-convert the blocks they are in.
  // If so, we also record the instructions to scalarize.
  for (BasicBlock *BB : TheLoop->blocks()) {
    if (!blockNeedsPredication(BB))
      continue;
    for (Instruction &I : *BB)
      if (isScalarWithPredication(&I)) {
        ScalarCostsTy ScalarCosts;
        // Do not apply discount logic if hacked cost is needed
        // for emulated masked memrefs.
        if (!useEmulatedMaskMemRefHack(&I) &&
            computePredInstDiscount(&I, ScalarCosts, VF) >= 0)
          ScalarCostsVF.insert(ScalarCosts.begin(), ScalarCosts.end());
        // Remember that BB will remain after vectorization.
        PredicatedBBsAfterVectorization.insert(BB);
      }
  }
}

int LoopVectorizationCostModel::computePredInstDiscount(
    Instruction *PredInst, ScalarCostsTy &ScalarCosts, ElementCount VF) {
  assert(!isUniformAfterVectorization(PredInst, VF) &&
         "Instruction marked uniform-after-vectorization will be predicated");

  // Initialize the discount to zero, meaning that the scalar version and the
  // vector version cost the same.
  InstructionCost Discount = 0;

  // Holds instructions to analyze. The instructions we visit are mapped in
  // ScalarCosts. Those instructions are the ones that would be scalarized if
  // we find that the scalar version costs less.
  SmallVector<Instruction *, 8> Worklist;

  // Returns true if the given instruction can be scalarized.
  auto canBeScalarized = [&](Instruction *I) -> bool {
    // We only attempt to scalarize instructions forming a single-use chain
    // from the original predicated block that would otherwise be vectorized.
    // Although not strictly necessary, we give up on instructions we know will
    // already be scalar to avoid traversing chains that are unlikely to be
    // beneficial.
    if (!I->hasOneUse() || PredInst->getParent() != I->getParent() ||
        isScalarAfterVectorization(I, VF))
      return false;

    // If the instruction is scalar with predication, it will be analyzed
    // separately. We ignore it within the context of PredInst.
    if (isScalarWithPredication(I))
      return false;

    // If any of the instruction's operands are uniform after vectorization,
    // the instruction cannot be scalarized. This prevents, for example, a
    // masked load from being scalarized.
    //
    // We assume we will only emit a value for lane zero of an instruction
    // marked uniform after vectorization, rather than VF identical values.
    // Thus, if we scalarize an instruction that uses a uniform, we would
    // create uses of values corresponding to the lanes we aren't emitting code
    // for. This behavior can be changed by allowing getScalarValue to clone
    // the lane zero values for uniforms rather than asserting.
    for (Use &U : I->operands())
      if (auto *J = dyn_cast<Instruction>(U.get()))
        if (isUniformAfterVectorization(J, VF))
          return false;

    // Otherwise, we can scalarize the instruction.
    return true;
  };

  // Compute the expected cost discount from scalarizing the entire expression
  // feeding the predicated instruction. We currently only consider expressions
  // that are single-use instruction chains.
  Worklist.push_back(PredInst);
  while (!Worklist.empty()) {
    Instruction *I = Worklist.pop_back_val();

    // If we've already analyzed the instruction, there's nothing to do.
    if (ScalarCosts.find(I) != ScalarCosts.end())
      continue;

    // Compute the cost of the vector instruction. Note that this cost already
    // includes the scalarization overhead of the predicated instruction.
    InstructionCost VectorCost = getInstructionCost(I, VF).first;

    // Compute the cost of the scalarized instruction. This cost is the cost of
    // the instruction as if it wasn't if-converted and instead remained in the
    // predicated block. We will scale this cost by block probability after
    // computing the scalarization overhead.
    assert(!VF.isScalable() && "scalable vectors not yet supported.");
    InstructionCost ScalarCost =
        VF.getKnownMinValue() *
        getInstructionCost(I, ElementCount::getFixed(1)).first;

    // Compute the scalarization overhead of needed insertelement instructions
    // and phi nodes.
    if (isScalarWithPredication(I) && !I->getType()->isVoidTy()) {
      ScalarCost += TTI.getScalarizationOverhead(
          cast<VectorType>(ToVectorTy(I->getType(), VF)),
          APInt::getAllOnesValue(VF.getKnownMinValue()), true, false);
      assert(!VF.isScalable() && "scalable vectors not yet supported.");
      ScalarCost +=
          VF.getKnownMinValue() *
          TTI.getCFInstrCost(Instruction::PHI, TTI::TCK_RecipThroughput);
    }

    // Compute the scalarization overhead of needed extractelement
    // instructions. For each of the instruction's operands, if the operand can
    // be scalarized, add it to the worklist; otherwise, account for the
    // overhead.
    for (Use &U : I->operands())
      if (auto *J = dyn_cast<Instruction>(U.get())) {
        assert(VectorType::isValidElementType(J->getType()) &&
               "Instruction has non-scalar type");
        if (canBeScalarized(J))
          Worklist.push_back(J);
        else if (needsExtract(J, VF)) {
          assert(!VF.isScalable() && "scalable vectors not yet supported.");
          ScalarCost += TTI.getScalarizationOverhead(
              cast<VectorType>(ToVectorTy(J->getType(), VF)),
              APInt::getAllOnesValue(VF.getKnownMinValue()), false, true);
        }
      }

    // Scale the total scalar cost by block probability.
    ScalarCost /= getReciprocalPredBlockProb();

    // Compute the discount. A non-negative discount means the vector version
    // of the instruction costs more, and scalarizing would be beneficial.
    Discount += VectorCost - ScalarCost;
    ScalarCosts[I] = ScalarCost;
  }

  return *Discount.getValue();
}

LoopVectorizationCostModel::VectorizationCostTy
LoopVectorizationCostModel::expectedCost(ElementCount VF) {
  VectorizationCostTy Cost;

  // For each block.
  for (BasicBlock *BB : TheLoop->blocks()) {
    VectorizationCostTy BlockCost;

    // For each instruction in the old loop.
    for (Instruction &I : BB->instructionsWithoutDebug()) {
      // Skip ignored values.
      if (ValuesToIgnore.count(&I) ||
          (VF.isVector() && VecValuesToIgnore.count(&I)))
        continue;

      VectorizationCostTy C = getInstructionCost(&I, VF);

      // Check if we should override the cost.
      if (ForceTargetInstructionCost.getNumOccurrences() > 0)
        C.first = InstructionCost(ForceTargetInstructionCost);

      BlockCost.first += C.first;
      BlockCost.second |= C.second;
      LLVM_DEBUG(dbgs() << "LV: Found an estimated cost of " << C.first
                        << " for VF " << VF << " For instruction: " << I
                        << '\n');
    }

    // If we are vectorizing a predicated block, it will have been
    // if-converted. This means that the block's instructions (aside from
    // stores and instructions that may divide by zero) will now be
    // unconditionally executed. For the scalar case, we may not always execute
    // the predicated block, if it is an if-else block. Thus, scale the block's
    // cost by the probability of executing it. blockNeedsPredication from
    // Legal is used so as to not include all blocks in tail folded loops.
    if (VF.isScalar() && Legal->blockNeedsPredication(BB))
      BlockCost.first /= getReciprocalPredBlockProb();

    Cost.first += BlockCost.first;
    Cost.second |= BlockCost.second;
  }

  return Cost;
}

/// Gets Address Access SCEV after verifying that the access pattern
/// is loop invariant except the induction variable dependence.
///
/// This SCEV can be sent to the Target in order to estimate the address
/// calculation cost.
static const SCEV *getAddressAccessSCEV(
              Value *Ptr,
              LoopVectorizationLegality *Legal,
              PredicatedScalarEvolution &PSE,
              const Loop *TheLoop) {

  auto *Gep = dyn_cast<GetElementPtrInst>(Ptr);
  if (!Gep)
    return nullptr;

  // We are looking for a gep with all loop invariant indices except for one
  // which should be an induction variable.
  auto SE = PSE.getSE();
  unsigned NumOperands = Gep->getNumOperands();
  for (unsigned i = 1; i < NumOperands; ++i) {
    Value *Opd = Gep->getOperand(i);
    if (!SE->isLoopInvariant(SE->getSCEV(Opd), TheLoop) &&
        !Legal->isInductionVariable(Opd))
      return nullptr;
  }

  // Now we know we have a GEP ptr, %inv, %ind, %inv. return the Ptr SCEV.
  return PSE.getSCEV(Ptr);
}

static bool isStrideMul(Instruction *I, LoopVectorizationLegality *Legal) {
  return Legal->hasStride(I->getOperand(0)) ||
         Legal->hasStride(I->getOperand(1));
}

InstructionCost
LoopVectorizationCostModel::getMemInstScalarizationCost(Instruction *I,
                                                        ElementCount VF) {
  assert(VF.isVector() &&
         "Scalarization cost of instruction implies vectorization.");
  assert(!VF.isScalable() && "scalable vectors not yet supported.");
  Type *ValTy = getMemInstValueType(I);
  auto SE = PSE.getSE();

  unsigned AS = getLoadStoreAddressSpace(I);
  Value *Ptr = getLoadStorePointerOperand(I);
  Type *PtrTy = ToVectorTy(Ptr->getType(), VF);

  // Figure out whether the access is strided and get the stride value
  // if it's known in compile time
  const SCEV *PtrSCEV = getAddressAccessSCEV(Ptr, Legal, PSE, TheLoop);

  // Get the cost of the scalar memory instruction and address computation.
  InstructionCost Cost =
      VF.getKnownMinValue() * TTI.getAddressComputationCost(PtrTy, SE, PtrSCEV);

  // Don't pass *I here, since it is scalar but will actually be part of a
  // vectorized loop where the user of it is a vectorized instruction.
  const Align Alignment = getLoadStoreAlignment(I);
  Cost += VF.getKnownMinValue() *
          TTI.getMemoryOpCost(I->getOpcode(), ValTy->getScalarType(), Alignment,
                              AS, TTI::TCK_RecipThroughput);

  // Get the overhead of the extractelement and insertelement instructions
  // we might create due to scalarization.
  Cost += getScalarizationOverhead(I, VF);

  // If we have a predicated store, it may not be executed for each vector
  // lane. Scale the cost by the probability of executing the predicated
  // block.
  if (isPredicatedInst(I)) {
    Cost /= getReciprocalPredBlockProb();

    if (useEmulatedMaskMemRefHack(I))
      // Artificially setting to a high enough value to practically disable
      // vectorization with such operations.
      Cost = 3000000;
  }

  return Cost;
}

InstructionCost
LoopVectorizationCostModel::getConsecutiveMemOpCost(Instruction *I,
                                                    ElementCount VF) {
  Type *ValTy = getMemInstValueType(I);
  auto *VectorTy = cast<VectorType>(ToVectorTy(ValTy, VF));
  Value *Ptr = getLoadStorePointerOperand(I);
  unsigned AS = getLoadStoreAddressSpace(I);
  int ConsecutiveStride = Legal->isConsecutivePtr(Ptr);
  enum TTI::TargetCostKind CostKind = TTI::TCK_RecipThroughput;

  assert((ConsecutiveStride == 1 || ConsecutiveStride == -1) &&
         "Stride should be 1 or -1 for consecutive memory access");
  const Align Alignment = getLoadStoreAlignment(I);
  InstructionCost Cost = 0;
  if (Legal->isMaskRequired(I))
    Cost += TTI.getMaskedMemoryOpCost(I->getOpcode(), VectorTy, Alignment, AS,
                                      CostKind);
  else
    Cost += TTI.getMemoryOpCost(I->getOpcode(), VectorTy, Alignment, AS,
                                CostKind, I);

  bool Reverse = ConsecutiveStride < 0;
  if (Reverse)
    Cost += TTI.getShuffleCost(TargetTransformInfo::SK_Reverse, VectorTy, 0);
  return Cost;
}

InstructionCost
LoopVectorizationCostModel::getUniformMemOpCost(Instruction *I,
                                                ElementCount VF) {
  assert(Legal->isUniformMemOp(*I));

  Type *ValTy = getMemInstValueType(I);
  auto *VectorTy = cast<VectorType>(ToVectorTy(ValTy, VF));
  const Align Alignment = getLoadStoreAlignment(I);
  unsigned AS = getLoadStoreAddressSpace(I);
  enum TTI::TargetCostKind CostKind = TTI::TCK_RecipThroughput;
  if (isa<LoadInst>(I)) {
    return TTI.getAddressComputationCost(ValTy) +
           TTI.getMemoryOpCost(Instruction::Load, ValTy, Alignment, AS,
                               CostKind) +
           TTI.getShuffleCost(TargetTransformInfo::SK_Broadcast, VectorTy);
  }
  StoreInst *SI = cast<StoreInst>(I);

  bool isLoopInvariantStoreValue = Legal->isUniform(SI->getValueOperand());
  return TTI.getAddressComputationCost(ValTy) +
         TTI.getMemoryOpCost(Instruction::Store, ValTy, Alignment, AS,
                             CostKind) +
         (isLoopInvariantStoreValue
              ? 0
              : TTI.getVectorInstrCost(Instruction::ExtractElement, VectorTy,
                                       VF.getKnownMinValue() - 1));
}

InstructionCost
LoopVectorizationCostModel::getGatherScatterCost(Instruction *I,
                                                 ElementCount VF) {
  Type *ValTy = getMemInstValueType(I);
  auto *VectorTy = cast<VectorType>(ToVectorTy(ValTy, VF));
  const Align Alignment = getLoadStoreAlignment(I);
  const Value *Ptr = getLoadStorePointerOperand(I);

  return TTI.getAddressComputationCost(VectorTy) +
         TTI.getGatherScatterOpCost(
             I->getOpcode(), VectorTy, Ptr, Legal->isMaskRequired(I), Alignment,
             TargetTransformInfo::TCK_RecipThroughput, I);
}

InstructionCost
LoopVectorizationCostModel::getInterleaveGroupCost(Instruction *I,
                                                   ElementCount VF) {
  // TODO: Once we have support for interleaving with scalable vectors
  // we can calculate the cost properly here.
  if (VF.isScalable())
    return InstructionCost::getInvalid();

  Type *ValTy = getMemInstValueType(I);
  auto *VectorTy = cast<VectorType>(ToVectorTy(ValTy, VF));
  unsigned AS = getLoadStoreAddressSpace(I);

  auto Group = getInterleavedAccessGroup(I);
  assert(Group && "Fail to get an interleaved access group.");

  unsigned InterleaveFactor = Group->getFactor();
  auto *WideVecTy = VectorType::get(ValTy, VF * InterleaveFactor);

  // Holds the indices of existing members in an interleaved load group.
  // An interleaved store group doesn't need this as it doesn't allow gaps.
  SmallVector<unsigned, 4> Indices;
  if (isa<LoadInst>(I)) {
    for (unsigned i = 0; i < InterleaveFactor; i++)
      if (Group->getMember(i))
        Indices.push_back(i);
  }

  // Calculate the cost of the whole interleaved group.
  bool UseMaskForGaps =
      Group->requiresScalarEpilogue() && !isScalarEpilogueAllowed();
  InstructionCost Cost = TTI.getInterleavedMemoryOpCost(
      I->getOpcode(), WideVecTy, Group->getFactor(), Indices, Group->getAlign(),
      AS, TTI::TCK_RecipThroughput, Legal->isMaskRequired(I), UseMaskForGaps);

  if (Group->isReverse()) {
    // TODO: Add support for reversed masked interleaved access.
    assert(!Legal->isMaskRequired(I) &&
           "Reverse masked interleaved access not supported.");
    Cost += Group->getNumMembers() *
            TTI.getShuffleCost(TargetTransformInfo::SK_Reverse, VectorTy, 0);
  }
  return Cost;
}

InstructionCost LoopVectorizationCostModel::getReductionPatternCost(
    Instruction *I, ElementCount VF, Type *Ty, TTI::TargetCostKind CostKind) {
  // Early exit for no inloop reductions
  if (InLoopReductionChains.empty() || VF.isScalar() || !isa<VectorType>(Ty))
    return InstructionCost::getInvalid();
  auto *VectorTy = cast<VectorType>(Ty);

  // We are looking for a pattern of, and finding the minimal acceptable cost:
  //  reduce(mul(ext(A), ext(B))) or
  //  reduce(mul(A, B)) or
  //  reduce(ext(A)) or
  //  reduce(A).
  // The basic idea is that we walk down the tree to do that, finding the root
  // reduction instruction in InLoopReductionImmediateChains. From there we find
  // the pattern of mul/ext and test the cost of the entire pattern vs the cost
  // of the components. If the reduction cost is lower then we return it for the
  // reduction instruction and 0 for the other instructions in the pattern. If
  // it is not we return an invalid cost specifying the orignal cost method
  // should be used.
  Instruction *RetI = I;
  if ((RetI->getOpcode() == Instruction::SExt ||
       RetI->getOpcode() == Instruction::ZExt)) {
    if (!RetI->hasOneUser())
      return InstructionCost::getInvalid();
    RetI = RetI->user_back();
  }
  if (RetI->getOpcode() == Instruction::Mul &&
      RetI->user_back()->getOpcode() == Instruction::Add) {
    if (!RetI->hasOneUser())
      return InstructionCost::getInvalid();
    RetI = RetI->user_back();
  }

  // Test if the found instruction is a reduction, and if not return an invalid
  // cost specifying the parent to use the original cost modelling.
  if (!InLoopReductionImmediateChains.count(RetI))
    return InstructionCost::getInvalid();

  // Find the reduction this chain is a part of and calculate the basic cost of
  // the reduction on its own.
  Instruction *LastChain = InLoopReductionImmediateChains[RetI];
  Instruction *ReductionPhi = LastChain;
  while (!isa<PHINode>(ReductionPhi))
    ReductionPhi = InLoopReductionImmediateChains[ReductionPhi];

  RecurrenceDescriptor RdxDesc =
      Legal->getReductionVars()[cast<PHINode>(ReductionPhi)];
  unsigned BaseCost = TTI.getArithmeticReductionCost(RdxDesc.getOpcode(),
                                                     VectorTy, false, CostKind);

  // Get the operand that was not the reduction chain and match it to one of the
  // patterns, returning the better cost if it is found.
  Instruction *RedOp = RetI->getOperand(1) == LastChain
                           ? dyn_cast<Instruction>(RetI->getOperand(0))
                           : dyn_cast<Instruction>(RetI->getOperand(1));

  VectorTy = VectorType::get(I->getOperand(0)->getType(), VectorTy);

  if (RedOp && (isa<SExtInst>(RedOp) || isa<ZExtInst>(RedOp)) &&
      !TheLoop->isLoopInvariant(RedOp)) {
    bool IsUnsigned = isa<ZExtInst>(RedOp);
    auto *ExtType = VectorType::get(RedOp->getOperand(0)->getType(), VectorTy);
    InstructionCost RedCost = TTI.getExtendedAddReductionCost(
        /*IsMLA=*/false, IsUnsigned, RdxDesc.getRecurrenceType(), ExtType,
        CostKind);

    unsigned ExtCost =
        TTI.getCastInstrCost(RedOp->getOpcode(), VectorTy, ExtType,
                             TTI::CastContextHint::None, CostKind, RedOp);
    if (RedCost.isValid() && RedCost < BaseCost + ExtCost)
      return I == RetI ? *RedCost.getValue() : 0;
  } else if (RedOp && RedOp->getOpcode() == Instruction::Mul) {
    Instruction *Mul = RedOp;
    Instruction *Op0 = dyn_cast<Instruction>(Mul->getOperand(0));
    Instruction *Op1 = dyn_cast<Instruction>(Mul->getOperand(1));
    if (Op0 && Op1 && (isa<SExtInst>(Op0) || isa<ZExtInst>(Op0)) &&
        Op0->getOpcode() == Op1->getOpcode() &&
        Op0->getOperand(0)->getType() == Op1->getOperand(0)->getType() &&
        !TheLoop->isLoopInvariant(Op0) && !TheLoop->isLoopInvariant(Op1)) {
      bool IsUnsigned = isa<ZExtInst>(Op0);
      auto *ExtType = VectorType::get(Op0->getOperand(0)->getType(), VectorTy);
      // reduce(mul(ext, ext))
      unsigned ExtCost =
          TTI.getCastInstrCost(Op0->getOpcode(), VectorTy, ExtType,
                               TTI::CastContextHint::None, CostKind, Op0);
      InstructionCost MulCost =
          TTI.getArithmeticInstrCost(Mul->getOpcode(), VectorTy, CostKind);

      InstructionCost RedCost = TTI.getExtendedAddReductionCost(
          /*IsMLA=*/true, IsUnsigned, RdxDesc.getRecurrenceType(), ExtType,
          CostKind);

      if (RedCost.isValid() && RedCost < ExtCost * 2 + MulCost + BaseCost)
        return I == RetI ? *RedCost.getValue() : 0;
    } else {
      InstructionCost MulCost =
          TTI.getArithmeticInstrCost(Mul->getOpcode(), VectorTy, CostKind);

      InstructionCost RedCost = TTI.getExtendedAddReductionCost(
          /*IsMLA=*/true, true, RdxDesc.getRecurrenceType(), VectorTy,
          CostKind);

      if (RedCost.isValid() && RedCost < MulCost + BaseCost)
        return I == RetI ? *RedCost.getValue() : 0;
    }
  }

  return I == RetI ? BaseCost : InstructionCost::getInvalid();
}

InstructionCost
LoopVectorizationCostModel::getMemoryInstructionCost(Instruction *I,
                                                     ElementCount VF) {
  // Calculate scalar cost only. Vectorization cost should be ready at this
  // moment.
  if (VF.isScalar()) {
    Type *ValTy = getMemInstValueType(I);
    const Align Alignment = getLoadStoreAlignment(I);
    unsigned AS = getLoadStoreAddressSpace(I);

    return TTI.getAddressComputationCost(ValTy) +
           TTI.getMemoryOpCost(I->getOpcode(), ValTy, Alignment, AS,
                               TTI::TCK_RecipThroughput, I);
  }
  return getWideningCost(I, VF);
}

LoopVectorizationCostModel::VectorizationCostTy
LoopVectorizationCostModel::getInstructionCost(Instruction *I,
                                               ElementCount VF) {
  // If we know that this instruction will remain uniform, check the cost of
  // the scalar version.
  if (isUniformAfterVectorization(I, VF))
    VF = ElementCount::getFixed(1);

  if (VF.isVector() && isProfitableToScalarize(I, VF))
    return VectorizationCostTy(InstsToScalarize[VF][I], false);

  // Forced scalars do not have any scalarization overhead.
  auto ForcedScalar = ForcedScalars.find(VF);
  if (VF.isVector() && ForcedScalar != ForcedScalars.end()) {
    auto InstSet = ForcedScalar->second;
    if (InstSet.count(I))
      return VectorizationCostTy(
          (getInstructionCost(I, ElementCount::getFixed(1)).first *
           VF.getKnownMinValue()),
          false);
  }

  Type *VectorTy;
  InstructionCost C = getInstructionCost(I, VF, VectorTy);

  bool TypeNotScalarized =
      VF.isVector() && VectorTy->isVectorTy() &&
      TTI.getNumberOfParts(VectorTy) < VF.getKnownMinValue();
  return VectorizationCostTy(C, TypeNotScalarized);
}

InstructionCost
LoopVectorizationCostModel::getScalarizationOverhead(Instruction *I,
                                                     ElementCount VF) {

  if (VF.isScalable())
    return InstructionCost::getInvalid();

  if (VF.isScalar())
    return 0;

  InstructionCost Cost = 0;
  Type *RetTy = ToVectorTy(I->getType(), VF);
  if (!RetTy->isVoidTy() &&
      (!isa<LoadInst>(I) || !TTI.supportsEfficientVectorElementLoadStore()))
    Cost += TTI.getScalarizationOverhead(
        cast<VectorType>(RetTy), APInt::getAllOnesValue(VF.getKnownMinValue()),
        true, false);

  // Some targets keep addresses scalar.
  if (isa<LoadInst>(I) && !TTI.prefersVectorizedAddressing())
    return Cost;

  // Some targets support efficient element stores.
  if (isa<StoreInst>(I) && TTI.supportsEfficientVectorElementLoadStore())
    return Cost;

  // Collect operands to consider.
  CallInst *CI = dyn_cast<CallInst>(I);
  Instruction::op_range Ops = CI ? CI->arg_operands() : I->operands();

  // Skip operands that do not require extraction/scalarization and do not incur
  // any overhead.
  SmallVector<Type *> Tys;
  for (auto *V : filterExtractingOperands(Ops, VF))
    Tys.push_back(MaybeVectorizeType(V->getType(), VF));
  return Cost + TTI.getOperandsScalarizationOverhead(
                    filterExtractingOperands(Ops, VF), Tys);
}

void LoopVectorizationCostModel::setCostBasedWideningDecision(ElementCount VF) {
  if (VF.isScalar())
    return;
  NumPredStores = 0;
  for (BasicBlock *BB : TheLoop->blocks()) {
    // For each instruction in the old loop.
    for (Instruction &I : *BB) {
      Value *Ptr =  getLoadStorePointerOperand(&I);
      if (!Ptr)
        continue;

      // TODO: We should generate better code and update the cost model for
      // predicated uniform stores. Today they are treated as any other
      // predicated store (see added test cases in
      // invariant-store-vectorization.ll).
      if (isa<StoreInst>(&I) && isScalarWithPredication(&I))
        NumPredStores++;

      if (Legal->isUniformMemOp(I)) {
        // TODO: Avoid replicating loads and stores instead of
        // relying on instcombine to remove them.
        // Load: Scalar load + broadcast
        // Store: Scalar store + isLoopInvariantStoreValue ? 0 : extract
        InstructionCost Cost = getUniformMemOpCost(&I, VF);
        setWideningDecision(&I, VF, CM_Scalarize, Cost);
        continue;
      }

      // We assume that widening is the best solution when possible.
      if (memoryInstructionCanBeWidened(&I, VF)) {
        InstructionCost Cost = getConsecutiveMemOpCost(&I, VF);
        int ConsecutiveStride =
               Legal->isConsecutivePtr(getLoadStorePointerOperand(&I));
        assert((ConsecutiveStride == 1 || ConsecutiveStride == -1) &&
               "Expected consecutive stride.");
        InstWidening Decision =
            ConsecutiveStride == 1 ? CM_Widen : CM_Widen_Reverse;
        setWideningDecision(&I, VF, Decision, Cost);
        continue;
      }

      // Choose between Interleaving, Gather/Scatter or Scalarization.
      InstructionCost InterleaveCost = InstructionCost::getInvalid();
      unsigned NumAccesses = 1;
      if (isAccessInterleaved(&I)) {
        auto Group = getInterleavedAccessGroup(&I);
        assert(Group && "Fail to get an interleaved access group.");

        // Make one decision for the whole group.
        if (getWideningDecision(&I, VF) != CM_Unknown)
          continue;

        NumAccesses = Group->getNumMembers();
        if (interleavedAccessCanBeWidened(&I, VF))
          InterleaveCost = getInterleaveGroupCost(&I, VF);
      }

      InstructionCost GatherScatterCost =
          isLegalGatherOrScatter(&I)
              ? getGatherScatterCost(&I, VF) * NumAccesses
              : InstructionCost::getInvalid();

      InstructionCost ScalarizationCost =
          !VF.isScalable() ? getMemInstScalarizationCost(&I, VF) * NumAccesses
                           : InstructionCost::getInvalid();

      // Choose better solution for the current VF,
      // write down this decision and use it during vectorization.
      InstructionCost Cost;
      InstWidening Decision;
      if (InterleaveCost <= GatherScatterCost &&
          InterleaveCost < ScalarizationCost) {
        Decision = CM_Interleave;
        Cost = InterleaveCost;
      } else if (GatherScatterCost < ScalarizationCost) {
        Decision = CM_GatherScatter;
        Cost = GatherScatterCost;
      } else {
        assert(!VF.isScalable() &&
               "We cannot yet scalarise for scalable vectors");
        Decision = CM_Scalarize;
        Cost = ScalarizationCost;
      }
      // If the instructions belongs to an interleave group, the whole group
      // receives the same decision. The whole group receives the cost, but
      // the cost will actually be assigned to one instruction.
      if (auto Group = getInterleavedAccessGroup(&I))
        setWideningDecision(Group, VF, Decision, Cost);
      else
        setWideningDecision(&I, VF, Decision, Cost);
    }
  }

  // Make sure that any load of address and any other address computation
  // remains scalar unless there is gather/scatter support. This avoids
  // inevitable extracts into address registers, and also has the benefit of
  // activating LSR more, since that pass can't optimize vectorized
  // addresses.
  if (TTI.prefersVectorizedAddressing())
    return;

  // Start with all scalar pointer uses.
  SmallPtrSet<Instruction *, 8> AddrDefs;
  for (BasicBlock *BB : TheLoop->blocks())
    for (Instruction &I : *BB) {
      Instruction *PtrDef =
        dyn_cast_or_null<Instruction>(getLoadStorePointerOperand(&I));
      if (PtrDef && TheLoop->contains(PtrDef) &&
          getWideningDecision(&I, VF) != CM_GatherScatter)
        AddrDefs.insert(PtrDef);
    }

  // Add all instructions used to generate the addresses.
  SmallVector<Instruction *, 4> Worklist;
  append_range(Worklist, AddrDefs);
  while (!Worklist.empty()) {
    Instruction *I = Worklist.pop_back_val();
    for (auto &Op : I->operands())
      if (auto *InstOp = dyn_cast<Instruction>(Op))
        if ((InstOp->getParent() == I->getParent()) && !isa<PHINode>(InstOp) &&
            AddrDefs.insert(InstOp).second)
          Worklist.push_back(InstOp);
  }

  for (auto *I : AddrDefs) {
    if (isa<LoadInst>(I)) {
      // Setting the desired widening decision should ideally be handled in
      // by cost functions, but since this involves the task of finding out
      // if the loaded register is involved in an address computation, it is
      // instead changed here when we know this is the case.
      InstWidening Decision = getWideningDecision(I, VF);
      if (Decision == CM_Widen || Decision == CM_Widen_Reverse)
        // Scalarize a widened load of address.
        setWideningDecision(
            I, VF, CM_Scalarize,
            (VF.getKnownMinValue() *
             getMemoryInstructionCost(I, ElementCount::getFixed(1))));
      else if (auto Group = getInterleavedAccessGroup(I)) {
        // Scalarize an interleave group of address loads.
        for (unsigned I = 0; I < Group->getFactor(); ++I) {
          if (Instruction *Member = Group->getMember(I))
            setWideningDecision(
                Member, VF, CM_Scalarize,
                (VF.getKnownMinValue() *
                 getMemoryInstructionCost(Member, ElementCount::getFixed(1))));
        }
      }
    } else
      // Make sure I gets scalarized and a cost estimate without
      // scalarization overhead.
      ForcedScalars[VF].insert(I);
  }
}

InstructionCost
LoopVectorizationCostModel::getInstructionCost(Instruction *I, ElementCount VF,
                                               Type *&VectorTy) {
  Type *RetTy = I->getType();
  if (canTruncateToMinimalBitwidth(I, VF))
    RetTy = IntegerType::get(RetTy->getContext(), MinBWs[I]);
  VectorTy = isScalarAfterVectorization(I, VF) ? RetTy : ToVectorTy(RetTy, VF);
  auto SE = PSE.getSE();
  TTI::TargetCostKind CostKind = TTI::TCK_RecipThroughput;

  // TODO: We need to estimate the cost of intrinsic calls.
  switch (I->getOpcode()) {
  case Instruction::GetElementPtr:
    // We mark this instruction as zero-cost because the cost of GEPs in
    // vectorized code depends on whether the corresponding memory instruction
    // is scalarized or not. Therefore, we handle GEPs with the memory
    // instruction cost.
    return 0;
  case Instruction::Br: {
    // In cases of scalarized and predicated instructions, there will be VF
    // predicated blocks in the vectorized loop. Each branch around these
    // blocks requires also an extract of its vector compare i1 element.
    bool ScalarPredicatedBB = false;
    BranchInst *BI = cast<BranchInst>(I);
    if (VF.isVector() && BI->isConditional() &&
        (PredicatedBBsAfterVectorization.count(BI->getSuccessor(0)) ||
         PredicatedBBsAfterVectorization.count(BI->getSuccessor(1))))
      ScalarPredicatedBB = true;

    if (ScalarPredicatedBB) {
      // Return cost for branches around scalarized and predicated blocks.
      assert(!VF.isScalable() && "scalable vectors not yet supported.");
      auto *Vec_i1Ty =
          VectorType::get(IntegerType::getInt1Ty(RetTy->getContext()), VF);
      return (TTI.getScalarizationOverhead(
                  Vec_i1Ty, APInt::getAllOnesValue(VF.getKnownMinValue()),
                  false, true) +
              (TTI.getCFInstrCost(Instruction::Br, CostKind) *
               VF.getKnownMinValue()));
    } else if (I->getParent() == TheLoop->getLoopLatch() || VF.isScalar())
      // The back-edge branch will remain, as will all scalar branches.
      return TTI.getCFInstrCost(Instruction::Br, CostKind);
    else
      // This branch will be eliminated by if-conversion.
      return 0;
    // Note: We currently assume zero cost for an unconditional branch inside
    // a predicated block since it will become a fall-through, although we
    // may decide in the future to call TTI for all branches.
  }
  case Instruction::PHI: {
    auto *Phi = cast<PHINode>(I);

    // First-order recurrences are replaced by vector shuffles inside the loop.
    // NOTE: Don't use ToVectorTy as SK_ExtractSubvector expects a vector type.
    if (VF.isVector() && Legal->isFirstOrderRecurrence(Phi))
      return TTI.getShuffleCost(
          TargetTransformInfo::SK_ExtractSubvector, cast<VectorType>(VectorTy),
          VF.getKnownMinValue() - 1, FixedVectorType::get(RetTy, 1));

    // Phi nodes in non-header blocks (not inductions, reductions, etc.) are
    // converted into select instructions. We require N - 1 selects per phi
    // node, where N is the number of incoming values.
    if (VF.isVector() && Phi->getParent() != TheLoop->getHeader())
      return (Phi->getNumIncomingValues() - 1) *
             TTI.getCmpSelInstrCost(
                 Instruction::Select, ToVectorTy(Phi->getType(), VF),
                 ToVectorTy(Type::getInt1Ty(Phi->getContext()), VF),
                 CmpInst::BAD_ICMP_PREDICATE, CostKind);

    return TTI.getCFInstrCost(Instruction::PHI, CostKind);
  }
  case Instruction::UDiv:
  case Instruction::SDiv:
  case Instruction::URem:
  case Instruction::SRem:
    // If we have a predicated instruction, it may not be executed for each
    // vector lane. Get the scalarization cost and scale this amount by the
    // probability of executing the predicated block. If the instruction is not
    // predicated, we fall through to the next case.
    if (VF.isVector() && isScalarWithPredication(I)) {
      InstructionCost Cost = 0;

      // These instructions have a non-void type, so account for the phi nodes
      // that we will create. This cost is likely to be zero. The phi node
      // cost, if any, should be scaled by the block probability because it
      // models a copy at the end of each predicated block.
      Cost += VF.getKnownMinValue() *
              TTI.getCFInstrCost(Instruction::PHI, CostKind);

      // The cost of the non-predicated instruction.
      Cost += VF.getKnownMinValue() *
              TTI.getArithmeticInstrCost(I->getOpcode(), RetTy, CostKind);

      // The cost of insertelement and extractelement instructions needed for
      // scalarization.
      Cost += getScalarizationOverhead(I, VF);

      // Scale the cost by the probability of executing the predicated blocks.
      // This assumes the predicated block for each vector lane is equally
      // likely.
      return Cost / getReciprocalPredBlockProb();
    }
    LLVM_FALLTHROUGH;
  case Instruction::Add:
  case Instruction::FAdd:
  case Instruction::Sub:
  case Instruction::FSub:
  case Instruction::Mul:
  case Instruction::FMul:
  case Instruction::FDiv:
  case Instruction::FRem:
  case Instruction::Shl:
  case Instruction::LShr:
  case Instruction::AShr:
  case Instruction::And:
  case Instruction::Or:
  case Instruction::Xor: {
    // Since we will replace the stride by 1 the multiplication should go away.
    if (I->getOpcode() == Instruction::Mul && isStrideMul(I, Legal))
      return 0;

    // Detect reduction patterns
    InstructionCost RedCost;
    if ((RedCost = getReductionPatternCost(I, VF, VectorTy, CostKind))
            .isValid())
      return RedCost;

    // Certain instructions can be cheaper to vectorize if they have a constant
    // second vector operand. One example of this are shifts on x86.
    Value *Op2 = I->getOperand(1);
    TargetTransformInfo::OperandValueProperties Op2VP;
    TargetTransformInfo::OperandValueKind Op2VK =
        TTI.getOperandInfo(Op2, Op2VP);
    if (Op2VK == TargetTransformInfo::OK_AnyValue && Legal->isUniform(Op2))
      Op2VK = TargetTransformInfo::OK_UniformValue;

    SmallVector<const Value *, 4> Operands(I->operand_values());
    unsigned N = isScalarAfterVectorization(I, VF) ? VF.getKnownMinValue() : 1;
    return N * TTI.getArithmeticInstrCost(
                   I->getOpcode(), VectorTy, CostKind,
                   TargetTransformInfo::OK_AnyValue,
                   Op2VK, TargetTransformInfo::OP_None, Op2VP, Operands, I);
  }
  case Instruction::FNeg: {
    assert(!VF.isScalable() && "VF is assumed to be non scalable.");
    unsigned N = isScalarAfterVectorization(I, VF) ? VF.getKnownMinValue() : 1;
    return N * TTI.getArithmeticInstrCost(
                   I->getOpcode(), VectorTy, CostKind,
                   TargetTransformInfo::OK_AnyValue,
                   TargetTransformInfo::OK_AnyValue,
                   TargetTransformInfo::OP_None, TargetTransformInfo::OP_None,
                   I->getOperand(0), I);
  }
  case Instruction::Select: {
    SelectInst *SI = cast<SelectInst>(I);
    const SCEV *CondSCEV = SE->getSCEV(SI->getCondition());
    bool ScalarCond = (SE->isLoopInvariant(CondSCEV, TheLoop));
    Type *CondTy = SI->getCondition()->getType();
    if (!ScalarCond)
      CondTy = VectorType::get(CondTy, VF);
    return TTI.getCmpSelInstrCost(I->getOpcode(), VectorTy, CondTy,
                                  CmpInst::BAD_ICMP_PREDICATE, CostKind, I);
  }
  case Instruction::ICmp:
  case Instruction::FCmp: {
    Type *ValTy = I->getOperand(0)->getType();
    Instruction *Op0AsInstruction = dyn_cast<Instruction>(I->getOperand(0));
    if (canTruncateToMinimalBitwidth(Op0AsInstruction, VF))
      ValTy = IntegerType::get(ValTy->getContext(), MinBWs[Op0AsInstruction]);
    VectorTy = ToVectorTy(ValTy, VF);
    return TTI.getCmpSelInstrCost(I->getOpcode(), VectorTy, nullptr,
                                  CmpInst::BAD_ICMP_PREDICATE, CostKind, I);
  }
  case Instruction::Store:
  case Instruction::Load: {
    ElementCount Width = VF;
    if (Width.isVector()) {
      InstWidening Decision = getWideningDecision(I, Width);
      assert(Decision != CM_Unknown &&
             "CM decision should be taken at this point");
      if (Decision == CM_Scalarize)
        Width = ElementCount::getFixed(1);
    }
    VectorTy = ToVectorTy(getMemInstValueType(I), Width);
    return getMemoryInstructionCost(I, VF);
  }
  case Instruction::ZExt:
  case Instruction::SExt:
  case Instruction::FPToUI:
  case Instruction::FPToSI:
  case Instruction::FPExt:
  case Instruction::PtrToInt:
  case Instruction::IntToPtr:
  case Instruction::SIToFP:
  case Instruction::UIToFP:
  case Instruction::Trunc:
  case Instruction::FPTrunc:
  case Instruction::BitCast: {
    // Computes the CastContextHint from a Load/Store instruction.
    auto ComputeCCH = [&](Instruction *I) -> TTI::CastContextHint {
      assert((isa<LoadInst>(I) || isa<StoreInst>(I)) &&
             "Expected a load or a store!");

      if (VF.isScalar() || !TheLoop->contains(I))
        return TTI::CastContextHint::Normal;

      switch (getWideningDecision(I, VF)) {
      case LoopVectorizationCostModel::CM_GatherScatter:
        return TTI::CastContextHint::GatherScatter;
      case LoopVectorizationCostModel::CM_Interleave:
        return TTI::CastContextHint::Interleave;
      case LoopVectorizationCostModel::CM_Scalarize:
      case LoopVectorizationCostModel::CM_Widen:
        return Legal->isMaskRequired(I) ? TTI::CastContextHint::Masked
                                        : TTI::CastContextHint::Normal;
      case LoopVectorizationCostModel::CM_Widen_Reverse:
        return TTI::CastContextHint::Reversed;
      case LoopVectorizationCostModel::CM_Unknown:
        llvm_unreachable("Instr did not go through cost modelling?");
      }

      llvm_unreachable("Unhandled case!");
    };

    unsigned Opcode = I->getOpcode();
    TTI::CastContextHint CCH = TTI::CastContextHint::None;
    // For Trunc, the context is the only user, which must be a StoreInst.
    if (Opcode == Instruction::Trunc || Opcode == Instruction::FPTrunc) {
      if (I->hasOneUse())
        if (StoreInst *Store = dyn_cast<StoreInst>(*I->user_begin()))
          CCH = ComputeCCH(Store);
    }
    // For Z/Sext, the context is the operand, which must be a LoadInst.
    else if (Opcode == Instruction::ZExt || Opcode == Instruction::SExt ||
             Opcode == Instruction::FPExt) {
      if (LoadInst *Load = dyn_cast<LoadInst>(I->getOperand(0)))
        CCH = ComputeCCH(Load);
    }

    // We optimize the truncation of induction variables having constant
    // integer steps. The cost of these truncations is the same as the scalar
    // operation.
    if (isOptimizableIVTruncate(I, VF)) {
      auto *Trunc = cast<TruncInst>(I);
      return TTI.getCastInstrCost(Instruction::Trunc, Trunc->getDestTy(),
                                  Trunc->getSrcTy(), CCH, CostKind, Trunc);
    }

    // Detect reduction patterns
    InstructionCost RedCost;
    if ((RedCost = getReductionPatternCost(I, VF, VectorTy, CostKind))
            .isValid())
      return RedCost;

    Type *SrcScalarTy = I->getOperand(0)->getType();
    Type *SrcVecTy =
        VectorTy->isVectorTy() ? ToVectorTy(SrcScalarTy, VF) : SrcScalarTy;
    if (canTruncateToMinimalBitwidth(I, VF)) {
      // This cast is going to be shrunk. This may remove the cast or it might
      // turn it into slightly different cast. For example, if MinBW == 16,
      // "zext i8 %1 to i32" becomes "zext i8 %1 to i16".
      //
      // Calculate the modified src and dest types.
      Type *MinVecTy = VectorTy;
      if (Opcode == Instruction::Trunc) {
        SrcVecTy = smallestIntegerVectorType(SrcVecTy, MinVecTy);
        VectorTy =
            largestIntegerVectorType(ToVectorTy(I->getType(), VF), MinVecTy);
      } else if (Opcode == Instruction::ZExt || Opcode == Instruction::SExt) {
        SrcVecTy = largestIntegerVectorType(SrcVecTy, MinVecTy);
        VectorTy =
            smallestIntegerVectorType(ToVectorTy(I->getType(), VF), MinVecTy);
      }
    }

    unsigned N;
    if (isScalarAfterVectorization(I, VF)) {
      assert(!VF.isScalable() && "VF is assumed to be non scalable");
      N = VF.getKnownMinValue();
    } else
      N = 1;
    return N *
           TTI.getCastInstrCost(Opcode, VectorTy, SrcVecTy, CCH, CostKind, I);
  }
  case Instruction::Call: {
    bool NeedToScalarize;
    CallInst *CI = cast<CallInst>(I);
    InstructionCost CallCost = getVectorCallCost(CI, VF, NeedToScalarize);
    if (getVectorIntrinsicIDForCall(CI, TLI)) {
      InstructionCost IntrinsicCost = getVectorIntrinsicCost(CI, VF);
      return std::min(CallCost, IntrinsicCost);
    }
    return CallCost;
  }
  case Instruction::ExtractValue:
    return TTI.getInstructionCost(I, TTI::TCK_RecipThroughput);
  default:
    // The cost of executing VF copies of the scalar instruction. This opcode
    // is unknown. Assume that it is the same as 'mul'.
    return VF.getKnownMinValue() * TTI.getArithmeticInstrCost(
                                       Instruction::Mul, VectorTy, CostKind) +
           getScalarizationOverhead(I, VF);
  } // end of switch.
}

char LoopVectorize::ID = 0;

static const char lv_name[] = "Loop Vectorization";

INITIALIZE_PASS_BEGIN(LoopVectorize, LV_NAME, lv_name, false, false)
INITIALIZE_PASS_DEPENDENCY(TargetTransformInfoWrapperPass)
INITIALIZE_PASS_DEPENDENCY(BasicAAWrapperPass)
INITIALIZE_PASS_DEPENDENCY(AAResultsWrapperPass)
INITIALIZE_PASS_DEPENDENCY(GlobalsAAWrapperPass)
INITIALIZE_PASS_DEPENDENCY(AssumptionCacheTracker)
INITIALIZE_PASS_DEPENDENCY(BlockFrequencyInfoWrapperPass)
INITIALIZE_PASS_DEPENDENCY(DominatorTreeWrapperPass)
INITIALIZE_PASS_DEPENDENCY(ScalarEvolutionWrapperPass)
INITIALIZE_PASS_DEPENDENCY(LoopInfoWrapperPass)
INITIALIZE_PASS_DEPENDENCY(LoopAccessLegacyAnalysis)
INITIALIZE_PASS_DEPENDENCY(DemandedBitsWrapperPass)
INITIALIZE_PASS_DEPENDENCY(OptimizationRemarkEmitterWrapperPass)
INITIALIZE_PASS_DEPENDENCY(ProfileSummaryInfoWrapperPass)
INITIALIZE_PASS_DEPENDENCY(InjectTLIMappingsLegacy)
INITIALIZE_PASS_END(LoopVectorize, LV_NAME, lv_name, false, false)

namespace llvm {

Pass *createLoopVectorizePass() { return new LoopVectorize(); }

Pass *createLoopVectorizePass(bool InterleaveOnlyWhenForced,
                              bool VectorizeOnlyWhenForced) {
  return new LoopVectorize(InterleaveOnlyWhenForced, VectorizeOnlyWhenForced);
}

} // end namespace llvm

bool LoopVectorizationCostModel::isConsecutiveLoadOrStore(Instruction *Inst) {
  // Check if the pointer operand of a load or store instruction is
  // consecutive.
  if (auto *Ptr = getLoadStorePointerOperand(Inst))
    return Legal->isConsecutivePtr(Ptr);
  return false;
}

void LoopVectorizationCostModel::collectValuesToIgnore() {
  // Ignore ephemeral values.
  CodeMetrics::collectEphemeralValues(TheLoop, AC, ValuesToIgnore);

  // Ignore type-promoting instructions we identified during reduction
  // detection.
  for (auto &Reduction : Legal->getReductionVars()) {
    RecurrenceDescriptor &RedDes = Reduction.second;
    const SmallPtrSetImpl<Instruction *> &Casts = RedDes.getCastInsts();
    VecValuesToIgnore.insert(Casts.begin(), Casts.end());
  }
  // Ignore type-casting instructions we identified during induction
  // detection.
  for (auto &Induction : Legal->getInductionVars()) {
    InductionDescriptor &IndDes = Induction.second;
    const SmallVectorImpl<Instruction *> &Casts = IndDes.getCastInsts();
    VecValuesToIgnore.insert(Casts.begin(), Casts.end());
  }
}

void LoopVectorizationCostModel::collectInLoopReductions() {
  for (auto &Reduction : Legal->getReductionVars()) {
    PHINode *Phi = Reduction.first;
    RecurrenceDescriptor &RdxDesc = Reduction.second;

    // We don't collect reductions that are type promoted (yet).
    if (RdxDesc.getRecurrenceType() != Phi->getType())
      continue;

    // If the target would prefer this reduction to happen "in-loop", then we
    // want to record it as such.
    unsigned Opcode = RdxDesc.getOpcode();
    if (!PreferInLoopReductions &&
        !TTI.preferInLoopReduction(Opcode, Phi->getType(),
                                   TargetTransformInfo::ReductionFlags()))
      continue;

    // Check that we can correctly put the reductions into the loop, by
    // finding the chain of operations that leads from the phi to the loop
    // exit value.
    SmallVector<Instruction *, 4> ReductionOperations =
        RdxDesc.getReductionOpChain(Phi, TheLoop);
    bool InLoop = !ReductionOperations.empty();
    if (InLoop) {
      InLoopReductionChains[Phi] = ReductionOperations;
      // Add the elements to InLoopReductionImmediateChains for cost modelling.
      Instruction *LastChain = Phi;
      for (auto *I : ReductionOperations) {
        InLoopReductionImmediateChains[I] = LastChain;
        LastChain = I;
      }
    }
    LLVM_DEBUG(dbgs() << "LV: Using " << (InLoop ? "inloop" : "out of loop")
                      << " reduction for phi: " << *Phi << "\n");
  }
}

// TODO: we could return a pair of values that specify the max VF and
// min VF, to be used in `buildVPlans(MinVF, MaxVF)` instead of
// `buildVPlans(VF, VF)`. We cannot do it because VPLAN at the moment
// doesn't have a cost model that can choose which plan to execute if
// more than one is generated.
static unsigned determineVPlanVF(const unsigned WidestVectorRegBits,
                                 LoopVectorizationCostModel &CM) {
  unsigned WidestType;
  std::tie(std::ignore, WidestType) = CM.getSmallestAndWidestTypes();
  return WidestVectorRegBits / WidestType;
}

VectorizationFactor
LoopVectorizationPlanner::planInVPlanNativePath(ElementCount UserVF) {
  assert(!UserVF.isScalable() && "scalable vectors not yet supported");
  ElementCount VF = UserVF;
  // Outer loop handling: They may require CFG and instruction level
  // transformations before even evaluating whether vectorization is profitable.
  // Since we cannot modify the incoming IR, we need to build VPlan upfront in
  // the vectorization pipeline.
  if (!OrigLoop->isInnermost()) {
    // If the user doesn't provide a vectorization factor, determine a
    // reasonable one.
    if (UserVF.isZero()) {
      VF = ElementCount::getFixed(
          determineVPlanVF(TTI->getRegisterBitWidth(true /* Vector*/), CM));
      LLVM_DEBUG(dbgs() << "LV: VPlan computed VF " << VF << ".\n");

      // Make sure we have a VF > 1 for stress testing.
      if (VPlanBuildStressTest && (VF.isScalar() || VF.isZero())) {
        LLVM_DEBUG(dbgs() << "LV: VPlan stress testing: "
                          << "overriding computed VF.\n");
        VF = ElementCount::getFixed(4);
      }
    }
    assert(EnableVPlanNativePath && "VPlan-native path is not enabled.");
    assert(isPowerOf2_32(VF.getKnownMinValue()) &&
           "VF needs to be a power of two");
    LLVM_DEBUG(dbgs() << "LV: Using " << (!UserVF.isZero() ? "user " : "")
                      << "VF " << VF << " to build VPlans.\n");
    buildVPlans(VF, VF);

    // For VPlan build stress testing, we bail out after VPlan construction.
    if (VPlanBuildStressTest)
      return VectorizationFactor::Disabled();

    return {VF, 0 /*Cost*/};
  }

  LLVM_DEBUG(
      dbgs() << "LV: Not vectorizing. Inner loops aren't supported in the "
                "VPlan-native path.\n");
  return VectorizationFactor::Disabled();
}

Optional<VectorizationFactor>
LoopVectorizationPlanner::plan(ElementCount UserVF, unsigned UserIC) {
  assert(OrigLoop->isInnermost() && "Inner loop expected.");
  Optional<ElementCount> MaybeMaxVF = CM.computeMaxVF(UserVF, UserIC);
  if (!MaybeMaxVF) // Cases that should not to be vectorized nor interleaved.
    return None;

  // Invalidate interleave groups if all blocks of loop will be predicated.
  if (CM.blockNeedsPredication(OrigLoop->getHeader()) &&
      !useMaskedInterleavedAccesses(*TTI)) {
    LLVM_DEBUG(
        dbgs()
        << "LV: Invalidate all interleaved groups due to fold-tail by masking "
           "which requires masked-interleaved support.\n");
    if (CM.InterleaveInfo.invalidateGroups())
      // Invalidating interleave groups also requires invalidating all decisions
      // based on them, which includes widening decisions and uniform and scalar
      // values.
      CM.invalidateCostModelingDecisions();
  }

  ElementCount MaxVF = MaybeMaxVF.getValue();
  assert(MaxVF.isNonZero() && "MaxVF is zero.");

  bool UserVFIsLegal = ElementCount::isKnownLE(UserVF, MaxVF);
  if (!UserVF.isZero() &&
      (UserVFIsLegal || (UserVF.isScalable() && MaxVF.isScalable()))) {
    // FIXME: MaxVF is temporarily used inplace of UserVF for illegal scalable
    // VFs here, this should be reverted to only use legal UserVFs once the
    // loop below supports scalable VFs.
    ElementCount VF = UserVFIsLegal ? UserVF : MaxVF;
    LLVM_DEBUG(dbgs() << "LV: Using " << (UserVFIsLegal ? "user" : "max")
                      << " VF " << VF << ".\n");
    assert(isPowerOf2_32(VF.getKnownMinValue()) &&
           "VF needs to be a power of two");
    // Collect the instructions (and their associated costs) that will be more
    // profitable to scalarize.
    CM.selectUserVectorizationFactor(VF);
    CM.collectInLoopReductions();
    buildVPlansWithVPRecipes(VF, VF);
    LLVM_DEBUG(printPlans(dbgs()));
    return {{VF, 0}};
  }

  assert(!MaxVF.isScalable() &&
         "Scalable vectors not yet supported beyond this point");

  for (ElementCount VF = ElementCount::getFixed(1);
       ElementCount::isKnownLE(VF, MaxVF); VF *= 2) {
    // Collect Uniform and Scalar instructions after vectorization with VF.
    CM.collectUniformsAndScalars(VF);

    // Collect the instructions (and their associated costs) that will be more
    // profitable to scalarize.
    if (VF.isVector())
      CM.collectInstsToScalarize(VF);
  }

  CM.collectInLoopReductions();

  buildVPlansWithVPRecipes(ElementCount::getFixed(1), MaxVF);
  LLVM_DEBUG(printPlans(dbgs()));
  if (MaxVF.isScalar())
    return VectorizationFactor::Disabled();

  // Select the optimal vectorization factor.
  return CM.selectVectorizationFactor(MaxVF);
}

void LoopVectorizationPlanner::setBestPlan(ElementCount VF, unsigned UF) {
  LLVM_DEBUG(dbgs() << "Setting best plan to VF=" << VF << ", UF=" << UF
                    << '\n');
  BestVF = VF;
  BestUF = UF;

  erase_if(VPlans, [VF](const VPlanPtr &Plan) {
    return !Plan->hasVF(VF);
  });
  assert(VPlans.size() == 1 && "Best VF has not a single VPlan.");
}

void LoopVectorizationPlanner::executePlan(InnerLoopVectorizer &ILV,
                                           DominatorTree *DT) {
  // Perform the actual loop transformation.

  // 1. Create a new empty loop. Unlink the old loop and connect the new one.
  assert(BestVF.hasValue() && "Vectorization Factor is missing");
  assert(VPlans.size() == 1 && "Not a single VPlan to execute.");

<<<<<<< HEAD
  VPTransformState State{*BestVF,     BestUF,
                         LI,          DT,
                         ILV.Builder, ILV.VectorLoopValueMap,
                         &ILV,        VPlans.front().get(),
                         CallbackILV};
=======
  VPTransformState State{
      *BestVF, BestUF, LI, DT, ILV.Builder, &ILV, VPlans.front().get()};
>>>>>>> 2e412c55
  State.CFG.PrevBB = ILV.createVectorizedLoopSkeleton();
  State.TripCount = ILV.getOrCreateTripCount(nullptr);
  State.CanonicalIV = ILV.Induction;

  ILV.printDebugTracesAtStart();

  //===------------------------------------------------===//
  //
  // Notice: any optimization or new instruction that go
  // into the code below should also be implemented in
  // the cost-model.
  //
  //===------------------------------------------------===//

  // 2. Copy and widen instructions from the old loop into the new loop.
  VPlans.front()->execute(&State);

  // 3. Fix the vectorized code: take care of header phi's, live-outs,
  //    predication, updating analyses.
  ILV.fixVectorizedLoop(State);

  ILV.printDebugTracesAtEnd();
}

void LoopVectorizationPlanner::collectTriviallyDeadInstructions(
    SmallPtrSetImpl<Instruction *> &DeadInstructions) {

  // We create new control-flow for the vectorized loop, so the original exit
  // conditions will be dead after vectorization if it's only used by the
  // terminator
  SmallVector<BasicBlock*> ExitingBlocks;
  OrigLoop->getExitingBlocks(ExitingBlocks);
  for (auto *BB : ExitingBlocks) {
    auto *Cmp = dyn_cast<Instruction>(BB->getTerminator()->getOperand(0));
    if (!Cmp || !Cmp->hasOneUse())
      continue;

    // TODO: we should introduce a getUniqueExitingBlocks on Loop
    if (!DeadInstructions.insert(Cmp).second)
      continue;

    // The operands of the icmp is often a dead trunc, used by IndUpdate.
    // TODO: can recurse through operands in general
    for (Value *Op : Cmp->operands()) {
      if (isa<TruncInst>(Op) && Op->hasOneUse())
          DeadInstructions.insert(cast<Instruction>(Op));
    }
  }

  // We create new "steps" for induction variable updates to which the original
  // induction variables map. An original update instruction will be dead if
  // all its users except the induction variable are dead.
  auto *Latch = OrigLoop->getLoopLatch();
  for (auto &Induction : Legal->getInductionVars()) {
    PHINode *Ind = Induction.first;
    auto *IndUpdate = cast<Instruction>(Ind->getIncomingValueForBlock(Latch));

    // If the tail is to be folded by masking, the primary induction variable,
    // if exists, isn't dead: it will be used for masking. Don't kill it.
    if (CM.foldTailByMasking() && IndUpdate == Legal->getPrimaryInduction())
      continue;

    if (llvm::all_of(IndUpdate->users(), [&](User *U) -> bool {
          return U == Ind || DeadInstructions.count(cast<Instruction>(U));
        }))
      DeadInstructions.insert(IndUpdate);

    // We record as "Dead" also the type-casting instructions we had identified
    // during induction analysis. We don't need any handling for them in the
    // vectorized loop because we have proven that, under a proper runtime
    // test guarding the vectorized loop, the value of the phi, and the casted
    // value of the phi, are the same. The last instruction in this casting chain
    // will get its scalar/vector/widened def from the scalar/vector/widened def
    // of the respective phi node. Any other casts in the induction def-use chain
    // have no other uses outside the phi update chain, and will be ignored.
    InductionDescriptor &IndDes = Induction.second;
    const SmallVectorImpl<Instruction *> &Casts = IndDes.getCastInsts();
    DeadInstructions.insert(Casts.begin(), Casts.end());
  }
}

Value *InnerLoopUnroller::reverseVector(Value *Vec) { return Vec; }

Value *InnerLoopUnroller::getBroadcastInstrs(Value *V) { return V; }

Value *InnerLoopUnroller::getStepVector(Value *Val, int StartIdx, Value *Step,
                                        Instruction::BinaryOps BinOp) {
  // When unrolling and the VF is 1, we only need to add a simple scalar.
  Type *Ty = Val->getType();
  assert(!Ty->isVectorTy() && "Val must be a scalar");

  if (Ty->isFloatingPointTy()) {
    Constant *C = ConstantFP::get(Ty, (double)StartIdx);

    // Floating point operations had to be 'fast' to enable the unrolling.
    Value *MulOp = addFastMathFlag(Builder.CreateFMul(C, Step));
    return addFastMathFlag(Builder.CreateBinOp(BinOp, Val, MulOp));
  }
  Constant *C = ConstantInt::get(Ty, StartIdx);
  return Builder.CreateAdd(Val, Builder.CreateMul(C, Step), "induction");
}

static void AddRuntimeUnrollDisableMetaData(Loop *L) {
  SmallVector<Metadata *, 4> MDs;
  // Reserve first location for self reference to the LoopID metadata node.
  MDs.push_back(nullptr);
  bool IsUnrollMetadata = false;
  MDNode *LoopID = L->getLoopID();
  if (LoopID) {
    // First find existing loop unrolling disable metadata.
    for (unsigned i = 1, ie = LoopID->getNumOperands(); i < ie; ++i) {
      auto *MD = dyn_cast<MDNode>(LoopID->getOperand(i));
      if (MD) {
        const auto *S = dyn_cast<MDString>(MD->getOperand(0));
        IsUnrollMetadata =
            S && S->getString().startswith("llvm.loop.unroll.disable");
      }
      MDs.push_back(LoopID->getOperand(i));
    }
  }

  if (!IsUnrollMetadata) {
    // Add runtime unroll disable metadata.
    LLVMContext &Context = L->getHeader()->getContext();
    SmallVector<Metadata *, 1> DisableOperands;
    DisableOperands.push_back(
        MDString::get(Context, "llvm.loop.unroll.runtime.disable"));
    MDNode *DisableNode = MDNode::get(Context, DisableOperands);
    MDs.push_back(DisableNode);
    MDNode *NewLoopID = MDNode::get(Context, MDs);
    // Set operand 0 to refer to the loop id itself.
    NewLoopID->replaceOperandWith(0, NewLoopID);
    L->setLoopID(NewLoopID);
  }
}

//===--------------------------------------------------------------------===//
// EpilogueVectorizerMainLoop
//===--------------------------------------------------------------------===//

/// This function is partially responsible for generating the control flow
/// depicted in https://llvm.org/docs/Vectorizers.html#epilogue-vectorization.
BasicBlock *EpilogueVectorizerMainLoop::createEpilogueVectorizedLoopSkeleton() {
  MDNode *OrigLoopID = OrigLoop->getLoopID();
  Loop *Lp = createVectorLoopSkeleton("");

  // Generate the code to check the minimum iteration count of the vector
  // epilogue (see below).
  EPI.EpilogueIterationCountCheck =
      emitMinimumIterationCountCheck(Lp, LoopScalarPreHeader, true);
  EPI.EpilogueIterationCountCheck->setName("iter.check");

  // Generate the code to check any assumptions that we've made for SCEV
  // expressions.
  EPI.SCEVSafetyCheck = emitSCEVChecks(Lp, LoopScalarPreHeader);

  // Generate the code that checks at runtime if arrays overlap. We put the
  // checks into a separate block to make the more common case of few elements
  // faster.
  EPI.MemSafetyCheck = emitMemRuntimeChecks(Lp, LoopScalarPreHeader);

  // Generate the iteration count check for the main loop, *after* the check
  // for the epilogue loop, so that the path-length is shorter for the case
  // that goes directly through the vector epilogue. The longer-path length for
  // the main loop is compensated for, by the gain from vectorizing the larger
  // trip count. Note: the branch will get updated later on when we vectorize
  // the epilogue.
  EPI.MainLoopIterationCountCheck =
      emitMinimumIterationCountCheck(Lp, LoopScalarPreHeader, false);

  // Generate the induction variable.
  OldInduction = Legal->getPrimaryInduction();
  Type *IdxTy = Legal->getWidestInductionType();
  Value *StartIdx = ConstantInt::get(IdxTy, 0);
  Constant *Step = ConstantInt::get(IdxTy, VF.getKnownMinValue() * UF);
  Value *CountRoundDown = getOrCreateVectorTripCount(Lp);
  EPI.VectorTripCount = CountRoundDown;
  Induction =
      createInductionVariable(Lp, StartIdx, CountRoundDown, Step,
                              getDebugLocFromInstOrOperands(OldInduction));

  // Skip induction resume value creation here because they will be created in
  // the second pass. If we created them here, they wouldn't be used anyway,
  // because the vplan in the second pass still contains the inductions from the
  // original loop.

  return completeLoopSkeleton(Lp, OrigLoopID);
}

void EpilogueVectorizerMainLoop::printDebugTracesAtStart() {
  LLVM_DEBUG({
    dbgs() << "Create Skeleton for epilogue vectorized loop (first pass)\n"
           << "Main Loop VF:" << EPI.MainLoopVF.getKnownMinValue()
           << ", Main Loop UF:" << EPI.MainLoopUF
           << ", Epilogue Loop VF:" << EPI.EpilogueVF.getKnownMinValue()
           << ", Epilogue Loop UF:" << EPI.EpilogueUF << "\n";
  });
}

void EpilogueVectorizerMainLoop::printDebugTracesAtEnd() {
  DEBUG_WITH_TYPE(VerboseDebug, {
    dbgs() << "intermediate fn:\n" << *Induction->getFunction() << "\n";
  });
}

BasicBlock *EpilogueVectorizerMainLoop::emitMinimumIterationCountCheck(
    Loop *L, BasicBlock *Bypass, bool ForEpilogue) {
  assert(L && "Expected valid Loop.");
  assert(Bypass && "Expected valid bypass basic block.");
  unsigned VFactor =
      ForEpilogue ? EPI.EpilogueVF.getKnownMinValue() : VF.getKnownMinValue();
  unsigned UFactor = ForEpilogue ? EPI.EpilogueUF : UF;
  Value *Count = getOrCreateTripCount(L);
  // Reuse existing vector loop preheader for TC checks.
  // Note that new preheader block is generated for vector loop.
  BasicBlock *const TCCheckBlock = LoopVectorPreHeader;
  IRBuilder<> Builder(TCCheckBlock->getTerminator());

  // Generate code to check if the loop's trip count is less than VF * UF of the
  // main vector loop.
  auto P =
      Cost->requiresScalarEpilogue() ? ICmpInst::ICMP_ULE : ICmpInst::ICMP_ULT;

  Value *CheckMinIters = Builder.CreateICmp(
      P, Count, ConstantInt::get(Count->getType(), VFactor * UFactor),
      "min.iters.check");

  if (!ForEpilogue)
    TCCheckBlock->setName("vector.main.loop.iter.check");

  // Create new preheader for vector loop.
  LoopVectorPreHeader = SplitBlock(TCCheckBlock, TCCheckBlock->getTerminator(),
                                   DT, LI, nullptr, "vector.ph");

  if (ForEpilogue) {
    assert(DT->properlyDominates(DT->getNode(TCCheckBlock),
                                 DT->getNode(Bypass)->getIDom()) &&
           "TC check is expected to dominate Bypass");

    // Update dominator for Bypass & LoopExit.
    DT->changeImmediateDominator(Bypass, TCCheckBlock);
    DT->changeImmediateDominator(LoopExitBlock, TCCheckBlock);

    LoopBypassBlocks.push_back(TCCheckBlock);

    // Save the trip count so we don't have to regenerate it in the
    // vec.epilog.iter.check. This is safe to do because the trip count
    // generated here dominates the vector epilog iter check.
    EPI.TripCount = Count;
  }

  ReplaceInstWithInst(
      TCCheckBlock->getTerminator(),
      BranchInst::Create(Bypass, LoopVectorPreHeader, CheckMinIters));

  return TCCheckBlock;
}

//===--------------------------------------------------------------------===//
// EpilogueVectorizerEpilogueLoop
//===--------------------------------------------------------------------===//

/// This function is partially responsible for generating the control flow
/// depicted in https://llvm.org/docs/Vectorizers.html#epilogue-vectorization.
BasicBlock *
EpilogueVectorizerEpilogueLoop::createEpilogueVectorizedLoopSkeleton() {
  MDNode *OrigLoopID = OrigLoop->getLoopID();
  Loop *Lp = createVectorLoopSkeleton("vec.epilog.");

  // Now, compare the remaining count and if there aren't enough iterations to
  // execute the vectorized epilogue skip to the scalar part.
  BasicBlock *VecEpilogueIterationCountCheck = LoopVectorPreHeader;
  VecEpilogueIterationCountCheck->setName("vec.epilog.iter.check");
  LoopVectorPreHeader =
      SplitBlock(LoopVectorPreHeader, LoopVectorPreHeader->getTerminator(), DT,
                 LI, nullptr, "vec.epilog.ph");
  emitMinimumVectorEpilogueIterCountCheck(Lp, LoopScalarPreHeader,
                                          VecEpilogueIterationCountCheck);

  // Adjust the control flow taking the state info from the main loop
  // vectorization into account.
  assert(EPI.MainLoopIterationCountCheck && EPI.EpilogueIterationCountCheck &&
         "expected this to be saved from the previous pass.");
  EPI.MainLoopIterationCountCheck->getTerminator()->replaceUsesOfWith(
      VecEpilogueIterationCountCheck, LoopVectorPreHeader);

  DT->changeImmediateDominator(LoopVectorPreHeader,
                               EPI.MainLoopIterationCountCheck);

  EPI.EpilogueIterationCountCheck->getTerminator()->replaceUsesOfWith(
      VecEpilogueIterationCountCheck, LoopScalarPreHeader);

  if (EPI.SCEVSafetyCheck)
    EPI.SCEVSafetyCheck->getTerminator()->replaceUsesOfWith(
        VecEpilogueIterationCountCheck, LoopScalarPreHeader);
  if (EPI.MemSafetyCheck)
    EPI.MemSafetyCheck->getTerminator()->replaceUsesOfWith(
        VecEpilogueIterationCountCheck, LoopScalarPreHeader);

  DT->changeImmediateDominator(
      VecEpilogueIterationCountCheck,
      VecEpilogueIterationCountCheck->getSinglePredecessor());

  DT->changeImmediateDominator(LoopScalarPreHeader,
                               EPI.EpilogueIterationCountCheck);
  DT->changeImmediateDominator(LoopExitBlock, EPI.EpilogueIterationCountCheck);

  // Keep track of bypass blocks, as they feed start values to the induction
  // phis in the scalar loop preheader.
  if (EPI.SCEVSafetyCheck)
    LoopBypassBlocks.push_back(EPI.SCEVSafetyCheck);
  if (EPI.MemSafetyCheck)
    LoopBypassBlocks.push_back(EPI.MemSafetyCheck);
  LoopBypassBlocks.push_back(EPI.EpilogueIterationCountCheck);

  // Generate a resume induction for the vector epilogue and put it in the
  // vector epilogue preheader
  Type *IdxTy = Legal->getWidestInductionType();
  PHINode *EPResumeVal = PHINode::Create(IdxTy, 2, "vec.epilog.resume.val",
                                         LoopVectorPreHeader->getFirstNonPHI());
  EPResumeVal->addIncoming(EPI.VectorTripCount, VecEpilogueIterationCountCheck);
  EPResumeVal->addIncoming(ConstantInt::get(IdxTy, 0),
                           EPI.MainLoopIterationCountCheck);

  // Generate the induction variable.
  OldInduction = Legal->getPrimaryInduction();
  Value *CountRoundDown = getOrCreateVectorTripCount(Lp);
  Constant *Step = ConstantInt::get(IdxTy, VF.getKnownMinValue() * UF);
  Value *StartIdx = EPResumeVal;
  Induction =
      createInductionVariable(Lp, StartIdx, CountRoundDown, Step,
                              getDebugLocFromInstOrOperands(OldInduction));

  // Generate induction resume values. These variables save the new starting
  // indexes for the scalar loop. They are used to test if there are any tail
  // iterations left once the vector loop has completed.
  // Note that when the vectorized epilogue is skipped due to iteration count
  // check, then the resume value for the induction variable comes from
  // the trip count of the main vector loop, hence passing the AdditionalBypass
  // argument.
  createInductionResumeValues(Lp, CountRoundDown,
                              {VecEpilogueIterationCountCheck,
                               EPI.VectorTripCount} /* AdditionalBypass */);

  AddRuntimeUnrollDisableMetaData(Lp);
  return completeLoopSkeleton(Lp, OrigLoopID);
}

BasicBlock *
EpilogueVectorizerEpilogueLoop::emitMinimumVectorEpilogueIterCountCheck(
    Loop *L, BasicBlock *Bypass, BasicBlock *Insert) {

  assert(EPI.TripCount &&
         "Expected trip count to have been safed in the first pass.");
  assert(
      (!isa<Instruction>(EPI.TripCount) ||
       DT->dominates(cast<Instruction>(EPI.TripCount)->getParent(), Insert)) &&
      "saved trip count does not dominate insertion point.");
  Value *TC = EPI.TripCount;
  IRBuilder<> Builder(Insert->getTerminator());
  Value *Count = Builder.CreateSub(TC, EPI.VectorTripCount, "n.vec.remaining");

  // Generate code to check if the loop's trip count is less than VF * UF of the
  // vector epilogue loop.
  auto P =
      Cost->requiresScalarEpilogue() ? ICmpInst::ICMP_ULE : ICmpInst::ICMP_ULT;

  Value *CheckMinIters = Builder.CreateICmp(
      P, Count,
      ConstantInt::get(Count->getType(),
                       EPI.EpilogueVF.getKnownMinValue() * EPI.EpilogueUF),
      "min.epilog.iters.check");

  ReplaceInstWithInst(
      Insert->getTerminator(),
      BranchInst::Create(Bypass, LoopVectorPreHeader, CheckMinIters));

  LoopBypassBlocks.push_back(Insert);
  return Insert;
}

void EpilogueVectorizerEpilogueLoop::printDebugTracesAtStart() {
  LLVM_DEBUG({
    dbgs() << "Create Skeleton for epilogue vectorized loop (second pass)\n"
           << "Main Loop VF:" << EPI.MainLoopVF.getKnownMinValue()
           << ", Main Loop UF:" << EPI.MainLoopUF
           << ", Epilogue Loop VF:" << EPI.EpilogueVF.getKnownMinValue()
           << ", Epilogue Loop UF:" << EPI.EpilogueUF << "\n";
  });
}

void EpilogueVectorizerEpilogueLoop::printDebugTracesAtEnd() {
  DEBUG_WITH_TYPE(VerboseDebug, {
    dbgs() << "final fn:\n" << *Induction->getFunction() << "\n";
  });
}

bool LoopVectorizationPlanner::getDecisionAndClampRange(
    const std::function<bool(ElementCount)> &Predicate, VFRange &Range) {
  assert(!Range.isEmpty() && "Trying to test an empty VF range.");
  bool PredicateAtRangeStart = Predicate(Range.Start);

  for (ElementCount TmpVF = Range.Start * 2;
       ElementCount::isKnownLT(TmpVF, Range.End); TmpVF *= 2)
    if (Predicate(TmpVF) != PredicateAtRangeStart) {
      Range.End = TmpVF;
      break;
    }

  return PredicateAtRangeStart;
}

/// Build VPlans for the full range of feasible VF's = {\p MinVF, 2 * \p MinVF,
/// 4 * \p MinVF, ..., \p MaxVF} by repeatedly building a VPlan for a sub-range
/// of VF's starting at a given VF and extending it as much as possible. Each
/// vectorization decision can potentially shorten this sub-range during
/// buildVPlan().
void LoopVectorizationPlanner::buildVPlans(ElementCount MinVF,
                                           ElementCount MaxVF) {
  auto MaxVFPlusOne = MaxVF.getWithIncrement(1);
  for (ElementCount VF = MinVF; ElementCount::isKnownLT(VF, MaxVFPlusOne);) {
    VFRange SubRange = {VF, MaxVFPlusOne};
    VPlans.push_back(buildVPlan(SubRange));
    VF = SubRange.End;
  }
}

VPValue *VPRecipeBuilder::createEdgeMask(BasicBlock *Src, BasicBlock *Dst,
                                         VPlanPtr &Plan) {
  assert(is_contained(predecessors(Dst), Src) && "Invalid edge");

  // Look for cached value.
  std::pair<BasicBlock *, BasicBlock *> Edge(Src, Dst);
  EdgeMaskCacheTy::iterator ECEntryIt = EdgeMaskCache.find(Edge);
  if (ECEntryIt != EdgeMaskCache.end())
    return ECEntryIt->second;

  VPValue *SrcMask = createBlockInMask(Src, Plan);

  // The terminator has to be a branch inst!
  BranchInst *BI = dyn_cast<BranchInst>(Src->getTerminator());
  assert(BI && "Unexpected terminator found");

  if (!BI->isConditional() || BI->getSuccessor(0) == BI->getSuccessor(1))
    return EdgeMaskCache[Edge] = SrcMask;

  // If source is an exiting block, we know the exit edge is dynamically dead
  // in the vector loop, and thus we don't need to restrict the mask.  Avoid
  // adding uses of an otherwise potentially dead instruction.
  if (OrigLoop->isLoopExiting(Src))
    return EdgeMaskCache[Edge] = SrcMask;

  VPValue *EdgeMask = Plan->getOrAddVPValue(BI->getCondition());
  assert(EdgeMask && "No Edge Mask found for condition");

  if (BI->getSuccessor(0) != Dst)
    EdgeMask = Builder.createNot(EdgeMask);

  if (SrcMask) { // Otherwise block in-mask is all-one, no need to AND.
    // The condition is 'SrcMask && EdgeMask', which is equivalent to
    // 'select i1 SrcMask, i1 EdgeMask, i1 false'.
    // The select version does not introduce new UB if SrcMask is false and
    // EdgeMask is poison. Using 'and' here introduces undefined behavior.
    VPValue *False = Plan->getOrAddVPValue(
        ConstantInt::getFalse(BI->getCondition()->getType()));
    EdgeMask = Builder.createSelect(SrcMask, EdgeMask, False);
  }

  return EdgeMaskCache[Edge] = EdgeMask;
}

VPValue *VPRecipeBuilder::createBlockInMask(BasicBlock *BB, VPlanPtr &Plan) {
  assert(OrigLoop->contains(BB) && "Block is not a part of a loop");

  // Look for cached value.
  BlockMaskCacheTy::iterator BCEntryIt = BlockMaskCache.find(BB);
  if (BCEntryIt != BlockMaskCache.end())
    return BCEntryIt->second;

  // All-one mask is modelled as no-mask following the convention for masked
  // load/store/gather/scatter. Initialize BlockMask to no-mask.
  VPValue *BlockMask = nullptr;

  if (OrigLoop->getHeader() == BB) {
    if (!CM.blockNeedsPredication(BB))
      return BlockMaskCache[BB] = BlockMask; // Loop incoming mask is all-one.

    // Create the block in mask as the first non-phi instruction in the block.
    VPBuilder::InsertPointGuard Guard(Builder);
    auto NewInsertionPoint = Builder.getInsertBlock()->getFirstNonPhi();
    Builder.setInsertPoint(Builder.getInsertBlock(), NewInsertionPoint);

    // Introduce the early-exit compare IV <= BTC to form header block mask.
    // This is used instead of IV < TC because TC may wrap, unlike BTC.
    // Start by constructing the desired canonical IV.
    VPValue *IV = nullptr;
    if (Legal->getPrimaryInduction())
      IV = Plan->getOrAddVPValue(Legal->getPrimaryInduction());
    else {
      auto IVRecipe = new VPWidenCanonicalIVRecipe();
      Builder.getInsertBlock()->insert(IVRecipe, NewInsertionPoint);
      IV = IVRecipe->getVPValue();
    }
    VPValue *BTC = Plan->getOrCreateBackedgeTakenCount();
    bool TailFolded = !CM.isScalarEpilogueAllowed();

    if (TailFolded && CM.TTI.emitGetActiveLaneMask()) {
      // While ActiveLaneMask is a binary op that consumes the loop tripcount
      // as a second argument, we only pass the IV here and extract the
      // tripcount from the transform state where codegen of the VP instructions
      // happen.
      BlockMask = Builder.createNaryOp(VPInstruction::ActiveLaneMask, {IV});
    } else {
      BlockMask = Builder.createNaryOp(VPInstruction::ICmpULE, {IV, BTC});
    }
    return BlockMaskCache[BB] = BlockMask;
  }

  // This is the block mask. We OR all incoming edges.
  for (auto *Predecessor : predecessors(BB)) {
    VPValue *EdgeMask = createEdgeMask(Predecessor, BB, Plan);
    if (!EdgeMask) // Mask of predecessor is all-one so mask of block is too.
      return BlockMaskCache[BB] = EdgeMask;

    if (!BlockMask) { // BlockMask has its initialized nullptr value.
      BlockMask = EdgeMask;
      continue;
    }

    BlockMask = Builder.createOr(BlockMask, EdgeMask);
  }

  return BlockMaskCache[BB] = BlockMask;
}

VPRecipeBase *VPRecipeBuilder::tryToWidenMemory(Instruction *I, VFRange &Range,
                                                VPlanPtr &Plan) {
  assert((isa<LoadInst>(I) || isa<StoreInst>(I)) &&
         "Must be called with either a load or store");

  auto willWiden = [&](ElementCount VF) -> bool {
    if (VF.isScalar())
      return false;
    LoopVectorizationCostModel::InstWidening Decision =
        CM.getWideningDecision(I, VF);
    assert(Decision != LoopVectorizationCostModel::CM_Unknown &&
           "CM decision should be taken at this point.");
    if (Decision == LoopVectorizationCostModel::CM_Interleave)
      return true;
    if (CM.isScalarAfterVectorization(I, VF) ||
        CM.isProfitableToScalarize(I, VF))
      return false;
    return Decision != LoopVectorizationCostModel::CM_Scalarize;
  };

  if (!LoopVectorizationPlanner::getDecisionAndClampRange(willWiden, Range))
    return nullptr;

  VPValue *Mask = nullptr;
  if (Legal->isMaskRequired(I))
    Mask = createBlockInMask(I->getParent(), Plan);

  VPValue *Addr = Plan->getOrAddVPValue(getLoadStorePointerOperand(I));
  if (LoadInst *Load = dyn_cast<LoadInst>(I))
    return new VPWidenMemoryInstructionRecipe(*Load, Addr, Mask);

  StoreInst *Store = cast<StoreInst>(I);
  VPValue *StoredValue = Plan->getOrAddVPValue(Store->getValueOperand());
  return new VPWidenMemoryInstructionRecipe(*Store, Addr, StoredValue, Mask);
}

VPWidenIntOrFpInductionRecipe *
VPRecipeBuilder::tryToOptimizeInductionPHI(PHINode *Phi, VPlan &Plan) const {
  // Check if this is an integer or fp induction. If so, build the recipe that
  // produces its scalar and vector values.
  InductionDescriptor II = Legal->getInductionVars().lookup(Phi);
  if (II.getKind() == InductionDescriptor::IK_IntInduction ||
      II.getKind() == InductionDescriptor::IK_FpInduction) {
    VPValue *Start = Plan.getOrAddVPValue(II.getStartValue());
    const SmallVectorImpl<Instruction *> &Casts = II.getCastInsts();
    return new VPWidenIntOrFpInductionRecipe(
        Phi, Start, Casts.empty() ? nullptr : Casts.front());
  }

  return nullptr;
}

VPWidenIntOrFpInductionRecipe *
VPRecipeBuilder::tryToOptimizeInductionTruncate(TruncInst *I, VFRange &Range,
                                                VPlan &Plan) const {
  // Optimize the special case where the source is a constant integer
  // induction variable. Notice that we can only optimize the 'trunc' case
  // because (a) FP conversions lose precision, (b) sext/zext may wrap, and
  // (c) other casts depend on pointer size.

  // Determine whether \p K is a truncation based on an induction variable that
  // can be optimized.
  auto isOptimizableIVTruncate =
      [&](Instruction *K) -> std::function<bool(ElementCount)> {
    return [=](ElementCount VF) -> bool {
      return CM.isOptimizableIVTruncate(K, VF);
    };
  };

  if (LoopVectorizationPlanner::getDecisionAndClampRange(
          isOptimizableIVTruncate(I), Range)) {

    InductionDescriptor II =
        Legal->getInductionVars().lookup(cast<PHINode>(I->getOperand(0)));
    VPValue *Start = Plan.getOrAddVPValue(II.getStartValue());
    return new VPWidenIntOrFpInductionRecipe(cast<PHINode>(I->getOperand(0)),
                                             Start, nullptr, I);
  }
  return nullptr;
}

VPRecipeOrVPValueTy VPRecipeBuilder::tryToBlend(PHINode *Phi, VPlanPtr &Plan) {
  // If all incoming values are equal, the incoming VPValue can be used directly
  // instead of creating a new VPBlendRecipe.
  Value *FirstIncoming = Phi->getIncomingValue(0);
  if (all_of(Phi->incoming_values(), [FirstIncoming](const Value *Inc) {
        return FirstIncoming == Inc;
      })) {
    return Plan->getOrAddVPValue(Phi->getIncomingValue(0));
  }

  // We know that all PHIs in non-header blocks are converted into selects, so
  // we don't have to worry about the insertion order and we can just use the
  // builder. At this point we generate the predication tree. There may be
  // duplications since this is a simple recursive scan, but future
  // optimizations will clean it up.
  SmallVector<VPValue *, 2> Operands;
  unsigned NumIncoming = Phi->getNumIncomingValues();

  for (unsigned In = 0; In < NumIncoming; In++) {
    VPValue *EdgeMask =
      createEdgeMask(Phi->getIncomingBlock(In), Phi->getParent(), Plan);
    assert((EdgeMask || NumIncoming == 1) &&
           "Multiple predecessors with one having a full mask");
    Operands.push_back(Plan->getOrAddVPValue(Phi->getIncomingValue(In)));
    if (EdgeMask)
      Operands.push_back(EdgeMask);
  }
  return toVPRecipeResult(new VPBlendRecipe(Phi, Operands));
}

VPWidenCallRecipe *VPRecipeBuilder::tryToWidenCall(CallInst *CI, VFRange &Range,
                                                   VPlan &Plan) const {

  bool IsPredicated = LoopVectorizationPlanner::getDecisionAndClampRange(
      [this, CI](ElementCount VF) {
        return CM.isScalarWithPredication(CI, VF);
      },
      Range);

  if (IsPredicated)
    return nullptr;

  Intrinsic::ID ID = getVectorIntrinsicIDForCall(CI, TLI);
  if (ID && (ID == Intrinsic::assume || ID == Intrinsic::lifetime_end ||
             ID == Intrinsic::lifetime_start || ID == Intrinsic::sideeffect ||
             ID == Intrinsic::pseudoprobe ||
             ID == Intrinsic::experimental_noalias_scope_decl))
    return nullptr;

  auto willWiden = [&](ElementCount VF) -> bool {
    Intrinsic::ID ID = getVectorIntrinsicIDForCall(CI, TLI);
    // The following case may be scalarized depending on the VF.
    // The flag shows whether we use Intrinsic or a usual Call for vectorized
    // version of the instruction.
    // Is it beneficial to perform intrinsic call compared to lib call?
    bool NeedToScalarize = false;
    InstructionCost CallCost = CM.getVectorCallCost(CI, VF, NeedToScalarize);
    InstructionCost IntrinsicCost = ID ? CM.getVectorIntrinsicCost(CI, VF) : 0;
    bool UseVectorIntrinsic = ID && IntrinsicCost <= CallCost;
    assert(IntrinsicCost.isValid() && CallCost.isValid() &&
           "Cannot have invalid costs while widening");
    return UseVectorIntrinsic || !NeedToScalarize;
  };

  if (!LoopVectorizationPlanner::getDecisionAndClampRange(willWiden, Range))
    return nullptr;

  return new VPWidenCallRecipe(*CI, Plan.mapToVPValues(CI->arg_operands()));
}

bool VPRecipeBuilder::shouldWiden(Instruction *I, VFRange &Range) const {
  assert(!isa<BranchInst>(I) && !isa<PHINode>(I) && !isa<LoadInst>(I) &&
         !isa<StoreInst>(I) && "Instruction should have been handled earlier");
  // Instruction should be widened, unless it is scalar after vectorization,
  // scalarization is profitable or it is predicated.
  auto WillScalarize = [this, I](ElementCount VF) -> bool {
    return CM.isScalarAfterVectorization(I, VF) ||
           CM.isProfitableToScalarize(I, VF) ||
           CM.isScalarWithPredication(I, VF);
  };
  return !LoopVectorizationPlanner::getDecisionAndClampRange(WillScalarize,
                                                             Range);
}

VPWidenRecipe *VPRecipeBuilder::tryToWiden(Instruction *I, VPlan &Plan) const {
  auto IsVectorizableOpcode = [](unsigned Opcode) {
    switch (Opcode) {
    case Instruction::Add:
    case Instruction::And:
    case Instruction::AShr:
    case Instruction::BitCast:
    case Instruction::FAdd:
    case Instruction::FCmp:
    case Instruction::FDiv:
    case Instruction::FMul:
    case Instruction::FNeg:
    case Instruction::FPExt:
    case Instruction::FPToSI:
    case Instruction::FPToUI:
    case Instruction::FPTrunc:
    case Instruction::FRem:
    case Instruction::FSub:
    case Instruction::ICmp:
    case Instruction::IntToPtr:
    case Instruction::LShr:
    case Instruction::Mul:
    case Instruction::Or:
    case Instruction::PtrToInt:
    case Instruction::SDiv:
    case Instruction::Select:
    case Instruction::SExt:
    case Instruction::Shl:
    case Instruction::SIToFP:
    case Instruction::SRem:
    case Instruction::Sub:
    case Instruction::Trunc:
    case Instruction::UDiv:
    case Instruction::UIToFP:
    case Instruction::URem:
    case Instruction::Xor:
    case Instruction::ZExt:
      return true;
    }
    return false;
  };

  if (!IsVectorizableOpcode(I->getOpcode()))
    return nullptr;

  // Success: widen this instruction.
  return new VPWidenRecipe(*I, Plan.mapToVPValues(I->operands()));
}

VPBasicBlock *VPRecipeBuilder::handleReplication(
    Instruction *I, VFRange &Range, VPBasicBlock *VPBB,
    DenseMap<Instruction *, VPReplicateRecipe *> &PredInst2Recipe,
    VPlanPtr &Plan) {
  bool IsUniform = LoopVectorizationPlanner::getDecisionAndClampRange(
      [&](ElementCount VF) { return CM.isUniformAfterVectorization(I, VF); },
      Range);

  bool IsPredicated = LoopVectorizationPlanner::getDecisionAndClampRange(
      [&](ElementCount VF) { return CM.isScalarWithPredication(I, VF); },
      Range);

  auto *Recipe = new VPReplicateRecipe(I, Plan->mapToVPValues(I->operands()),
                                       IsUniform, IsPredicated);
  setRecipe(I, Recipe);
  Plan->addVPValue(I, Recipe);

  // Find if I uses a predicated instruction. If so, it will use its scalar
  // value. Avoid hoisting the insert-element which packs the scalar value into
  // a vector value, as that happens iff all users use the vector value.
  for (auto &Op : I->operands())
    if (auto *PredInst = dyn_cast<Instruction>(Op))
      if (PredInst2Recipe.find(PredInst) != PredInst2Recipe.end())
        PredInst2Recipe[PredInst]->setAlsoPack(false);

  // Finalize the recipe for Instr, first if it is not predicated.
  if (!IsPredicated) {
    LLVM_DEBUG(dbgs() << "LV: Scalarizing:" << *I << "\n");
    VPBB->appendRecipe(Recipe);
    return VPBB;
  }
  LLVM_DEBUG(dbgs() << "LV: Scalarizing and predicating:" << *I << "\n");
  assert(VPBB->getSuccessors().empty() &&
         "VPBB has successors when handling predicated replication.");
  // Record predicated instructions for above packing optimizations.
  PredInst2Recipe[I] = Recipe;
  VPBlockBase *Region = createReplicateRegion(I, Recipe, Plan);
  VPBlockUtils::insertBlockAfter(Region, VPBB);
  auto *RegSucc = new VPBasicBlock();
  VPBlockUtils::insertBlockAfter(RegSucc, Region);
  return RegSucc;
}

VPRegionBlock *VPRecipeBuilder::createReplicateRegion(Instruction *Instr,
                                                      VPRecipeBase *PredRecipe,
                                                      VPlanPtr &Plan) {
  // Instructions marked for predication are replicated and placed under an
  // if-then construct to prevent side-effects.

  // Generate recipes to compute the block mask for this region.
  VPValue *BlockInMask = createBlockInMask(Instr->getParent(), Plan);

  // Build the triangular if-then region.
  std::string RegionName = (Twine("pred.") + Instr->getOpcodeName()).str();
  assert(Instr->getParent() && "Predicated instruction not in any basic block");
  auto *BOMRecipe = new VPBranchOnMaskRecipe(BlockInMask);
  auto *Entry = new VPBasicBlock(Twine(RegionName) + ".entry", BOMRecipe);
  auto *PHIRecipe = Instr->getType()->isVoidTy()
                        ? nullptr
                        : new VPPredInstPHIRecipe(Plan->getOrAddVPValue(Instr));
  if (PHIRecipe) {
    Plan->removeVPValueFor(Instr);
    Plan->addVPValue(Instr, PHIRecipe);
  }
  auto *Exit = new VPBasicBlock(Twine(RegionName) + ".continue", PHIRecipe);
  auto *Pred = new VPBasicBlock(Twine(RegionName) + ".if", PredRecipe);
  VPRegionBlock *Region = new VPRegionBlock(Entry, Exit, RegionName, true);

  // Note: first set Entry as region entry and then connect successors starting
  // from it in order, to propagate the "parent" of each VPBasicBlock.
  VPBlockUtils::insertTwoBlocksAfter(Pred, Exit, BlockInMask, Entry);
  VPBlockUtils::connectBlocks(Pred, Exit);

  return Region;
}

VPRecipeOrVPValueTy VPRecipeBuilder::tryToCreateWidenRecipe(Instruction *Instr,
                                                            VFRange &Range,
                                                            VPlanPtr &Plan) {
  // First, check for specific widening recipes that deal with calls, memory
  // operations, inductions and Phi nodes.
  if (auto *CI = dyn_cast<CallInst>(Instr))
    return toVPRecipeResult(tryToWidenCall(CI, Range, *Plan));

  if (isa<LoadInst>(Instr) || isa<StoreInst>(Instr))
    return toVPRecipeResult(tryToWidenMemory(Instr, Range, Plan));

  VPRecipeBase *Recipe;
  if (auto Phi = dyn_cast<PHINode>(Instr)) {
    if (Phi->getParent() != OrigLoop->getHeader())
      return tryToBlend(Phi, Plan);
    if ((Recipe = tryToOptimizeInductionPHI(Phi, *Plan)))
      return toVPRecipeResult(Recipe);

    if (Legal->isReductionVariable(Phi)) {
      RecurrenceDescriptor &RdxDesc = Legal->getReductionVars()[Phi];
      VPValue *StartV =
          Plan->getOrAddVPValue(RdxDesc.getRecurrenceStartValue());
      return toVPRecipeResult(new VPWidenPHIRecipe(Phi, RdxDesc, *StartV));
    }

    return toVPRecipeResult(new VPWidenPHIRecipe(Phi));
  }

  if (isa<TruncInst>(Instr) && (Recipe = tryToOptimizeInductionTruncate(
                                    cast<TruncInst>(Instr), Range, *Plan)))
    return toVPRecipeResult(Recipe);

  if (!shouldWiden(Instr, Range))
    return nullptr;

  if (auto GEP = dyn_cast<GetElementPtrInst>(Instr))
    return toVPRecipeResult(new VPWidenGEPRecipe(
        GEP, Plan->mapToVPValues(GEP->operands()), OrigLoop));

  if (auto *SI = dyn_cast<SelectInst>(Instr)) {
    bool InvariantCond =
        PSE.getSE()->isLoopInvariant(PSE.getSCEV(SI->getOperand(0)), OrigLoop);
    return toVPRecipeResult(new VPWidenSelectRecipe(
        *SI, Plan->mapToVPValues(SI->operands()), InvariantCond));
  }

  return toVPRecipeResult(tryToWiden(Instr, *Plan));
}

void LoopVectorizationPlanner::buildVPlansWithVPRecipes(ElementCount MinVF,
                                                        ElementCount MaxVF) {
  assert(OrigLoop->isInnermost() && "Inner loop expected.");

  // Collect instructions from the original loop that will become trivially dead
  // in the vectorized loop. We don't need to vectorize these instructions. For
  // example, original induction update instructions can become dead because we
  // separately emit induction "steps" when generating code for the new loop.
  // Similarly, we create a new latch condition when setting up the structure
  // of the new loop, so the old one can become dead.
  SmallPtrSet<Instruction *, 4> DeadInstructions;
  collectTriviallyDeadInstructions(DeadInstructions);

  // Add assume instructions we need to drop to DeadInstructions, to prevent
  // them from being added to the VPlan.
  // TODO: We only need to drop assumes in blocks that get flattend. If the
  // control flow is preserved, we should keep them.
  auto &ConditionalAssumes = Legal->getConditionalAssumes();
  DeadInstructions.insert(ConditionalAssumes.begin(), ConditionalAssumes.end());

  DenseMap<Instruction *, Instruction *> &SinkAfter = Legal->getSinkAfter();
  // Dead instructions do not need sinking. Remove them from SinkAfter.
  for (Instruction *I : DeadInstructions)
    SinkAfter.erase(I);

  auto MaxVFPlusOne = MaxVF.getWithIncrement(1);
  for (ElementCount VF = MinVF; ElementCount::isKnownLT(VF, MaxVFPlusOne);) {
    VFRange SubRange = {VF, MaxVFPlusOne};
    VPlans.push_back(
        buildVPlanWithVPRecipes(SubRange, DeadInstructions, SinkAfter));
    VF = SubRange.End;
  }
}

VPlanPtr LoopVectorizationPlanner::buildVPlanWithVPRecipes(
    VFRange &Range, SmallPtrSetImpl<Instruction *> &DeadInstructions,
    const DenseMap<Instruction *, Instruction *> &SinkAfter) {

  // Hold a mapping from predicated instructions to their recipes, in order to
  // fix their AlsoPack behavior if a user is determined to replicate and use a
  // scalar instead of vector value.
  DenseMap<Instruction *, VPReplicateRecipe *> PredInst2Recipe;

  SmallPtrSet<const InterleaveGroup<Instruction> *, 1> InterleaveGroups;

  VPRecipeBuilder RecipeBuilder(OrigLoop, TLI, Legal, CM, PSE, Builder);

  // ---------------------------------------------------------------------------
  // Pre-construction: record ingredients whose recipes we'll need to further
  // process after constructing the initial VPlan.
  // ---------------------------------------------------------------------------

  // Mark instructions we'll need to sink later and their targets as
  // ingredients whose recipe we'll need to record.
  for (auto &Entry : SinkAfter) {
    RecipeBuilder.recordRecipeOf(Entry.first);
    RecipeBuilder.recordRecipeOf(Entry.second);
  }
  for (auto &Reduction : CM.getInLoopReductionChains()) {
    PHINode *Phi = Reduction.first;
    RecurKind Kind = Legal->getReductionVars()[Phi].getRecurrenceKind();
    const SmallVector<Instruction *, 4> &ReductionOperations = Reduction.second;

    RecipeBuilder.recordRecipeOf(Phi);
    for (auto &R : ReductionOperations) {
      RecipeBuilder.recordRecipeOf(R);
      // For min/max reducitons, where we have a pair of icmp/select, we also
      // need to record the ICmp recipe, so it can be removed later.
      if (RecurrenceDescriptor::isMinMaxRecurrenceKind(Kind))
        RecipeBuilder.recordRecipeOf(cast<Instruction>(R->getOperand(0)));
    }
  }

  // For each interleave group which is relevant for this (possibly trimmed)
  // Range, add it to the set of groups to be later applied to the VPlan and add
  // placeholders for its members' Recipes which we'll be replacing with a
  // single VPInterleaveRecipe.
  for (InterleaveGroup<Instruction> *IG : IAI.getInterleaveGroups()) {
    auto applyIG = [IG, this](ElementCount VF) -> bool {
      return (VF.isVector() && // Query is illegal for VF == 1
              CM.getWideningDecision(IG->getInsertPos(), VF) ==
                  LoopVectorizationCostModel::CM_Interleave);
    };
    if (!getDecisionAndClampRange(applyIG, Range))
      continue;
    InterleaveGroups.insert(IG);
    for (unsigned i = 0; i < IG->getFactor(); i++)
      if (Instruction *Member = IG->getMember(i))
        RecipeBuilder.recordRecipeOf(Member);
  };

  // ---------------------------------------------------------------------------
  // Build initial VPlan: Scan the body of the loop in a topological order to
  // visit each basic block after having visited its predecessor basic blocks.
  // ---------------------------------------------------------------------------

  // Create a dummy pre-entry VPBasicBlock to start building the VPlan.
  auto Plan = std::make_unique<VPlan>();
  VPBasicBlock *VPBB = new VPBasicBlock("Pre-Entry");
  Plan->setEntry(VPBB);

  // Scan the body of the loop in a topological order to visit each basic block
  // after having visited its predecessor basic blocks.
  LoopBlocksDFS DFS(OrigLoop);
  DFS.perform(LI);

  for (BasicBlock *BB : make_range(DFS.beginRPO(), DFS.endRPO())) {
    // Relevant instructions from basic block BB will be grouped into VPRecipe
    // ingredients and fill a new VPBasicBlock.
    unsigned VPBBsForBB = 0;
    auto *FirstVPBBForBB = new VPBasicBlock(BB->getName());
    VPBlockUtils::insertBlockAfter(FirstVPBBForBB, VPBB);
    VPBB = FirstVPBBForBB;
    Builder.setInsertPoint(VPBB);

    // Introduce each ingredient into VPlan.
    // TODO: Model and preserve debug instrinsics in VPlan.
    for (Instruction &I : BB->instructionsWithoutDebug()) {
      Instruction *Instr = &I;

      // First filter out irrelevant instructions, to ensure no recipes are
      // built for them.
      if (isa<BranchInst>(Instr) || DeadInstructions.count(Instr))
        continue;

      if (auto RecipeOrValue =
              RecipeBuilder.tryToCreateWidenRecipe(Instr, Range, Plan)) {
        // If Instr can be simplified to an existing VPValue, use it.
        if (RecipeOrValue.is<VPValue *>()) {
          Plan->addVPValue(Instr, RecipeOrValue.get<VPValue *>());
          continue;
        }
        // Otherwise, add the new recipe.
        VPRecipeBase *Recipe = RecipeOrValue.get<VPRecipeBase *>();
        for (auto *Def : Recipe->definedValues()) {
          auto *UV = Def->getUnderlyingValue();
          Plan->addVPValue(UV, Def);
        }

        RecipeBuilder.setRecipe(Instr, Recipe);
        VPBB->appendRecipe(Recipe);
        continue;
      }

      // Otherwise, if all widening options failed, Instruction is to be
      // replicated. This may create a successor for VPBB.
      VPBasicBlock *NextVPBB = RecipeBuilder.handleReplication(
          Instr, Range, VPBB, PredInst2Recipe, Plan);
      if (NextVPBB != VPBB) {
        VPBB = NextVPBB;
        VPBB->setName(BB->hasName() ? BB->getName() + "." + Twine(VPBBsForBB++)
                                    : "");
      }
    }
  }

  // Discard empty dummy pre-entry VPBasicBlock. Note that other VPBasicBlocks
  // may also be empty, such as the last one VPBB, reflecting original
  // basic-blocks with no recipes.
  VPBasicBlock *PreEntry = cast<VPBasicBlock>(Plan->getEntry());
  assert(PreEntry->empty() && "Expecting empty pre-entry block.");
  VPBlockBase *Entry = Plan->setEntry(PreEntry->getSingleSuccessor());
  VPBlockUtils::disconnectBlocks(PreEntry, Entry);
  delete PreEntry;

  // ---------------------------------------------------------------------------
  // Transform initial VPlan: Apply previously taken decisions, in order, to
  // bring the VPlan to its final state.
  // ---------------------------------------------------------------------------

  // Apply Sink-After legal constraints.
  for (auto &Entry : SinkAfter) {
    VPRecipeBase *Sink = RecipeBuilder.getRecipe(Entry.first);
    VPRecipeBase *Target = RecipeBuilder.getRecipe(Entry.second);
    // If the target is in a replication region, make sure to move Sink to the
    // block after it, not into the replication region itself.
    if (auto *Region =
            dyn_cast_or_null<VPRegionBlock>(Target->getParent()->getParent())) {
      if (Region->isReplicator()) {
        assert(Region->getNumSuccessors() == 1 && "Expected SESE region!");
        VPBasicBlock *NextBlock =
            cast<VPBasicBlock>(Region->getSuccessors().front());
        Sink->moveBefore(*NextBlock, NextBlock->getFirstNonPhi());
        continue;
      }
    }
    Sink->moveAfter(Target);
  }

  // Interleave memory: for each Interleave Group we marked earlier as relevant
  // for this VPlan, replace the Recipes widening its memory instructions with a
  // single VPInterleaveRecipe at its insertion point.
  for (auto IG : InterleaveGroups) {
    auto *Recipe = cast<VPWidenMemoryInstructionRecipe>(
        RecipeBuilder.getRecipe(IG->getInsertPos()));
    SmallVector<VPValue *, 4> StoredValues;
    for (unsigned i = 0; i < IG->getFactor(); ++i)
      if (auto *SI = dyn_cast_or_null<StoreInst>(IG->getMember(i)))
        StoredValues.push_back(Plan->getOrAddVPValue(SI->getOperand(0)));

    auto *VPIG = new VPInterleaveRecipe(IG, Recipe->getAddr(), StoredValues,
                                        Recipe->getMask());
    VPIG->insertBefore(Recipe);
    unsigned J = 0;
    for (unsigned i = 0; i < IG->getFactor(); ++i)
      if (Instruction *Member = IG->getMember(i)) {
        if (!Member->getType()->isVoidTy()) {
          VPValue *OriginalV = Plan->getVPValue(Member);
          Plan->removeVPValueFor(Member);
          Plan->addVPValue(Member, VPIG->getVPValue(J));
          OriginalV->replaceAllUsesWith(VPIG->getVPValue(J));
          J++;
        }
        RecipeBuilder.getRecipe(Member)->eraseFromParent();
      }
  }

  // Adjust the recipes for any inloop reductions.
  if (Range.Start.isVector())
    adjustRecipesForInLoopReductions(Plan, RecipeBuilder);

  // Finally, if tail is folded by masking, introduce selects between the phi
  // and the live-out instruction of each reduction, at the end of the latch.
  if (CM.foldTailByMasking() && !Legal->getReductionVars().empty()) {
    Builder.setInsertPoint(VPBB);
    auto *Cond = RecipeBuilder.createBlockInMask(OrigLoop->getHeader(), Plan);
    for (auto &Reduction : Legal->getReductionVars()) {
      if (CM.isInLoopReduction(Reduction.first))
        continue;
      VPValue *Phi = Plan->getOrAddVPValue(Reduction.first);
      VPValue *Red = Plan->getOrAddVPValue(Reduction.second.getLoopExitInstr());
      Builder.createNaryOp(Instruction::Select, {Cond, Red, Phi});
    }
  }

  std::string PlanName;
  raw_string_ostream RSO(PlanName);
  ElementCount VF = Range.Start;
  Plan->addVF(VF);
  RSO << "Initial VPlan for VF={" << VF;
  for (VF *= 2; ElementCount::isKnownLT(VF, Range.End); VF *= 2) {
    Plan->addVF(VF);
    RSO << "," << VF;
  }
  RSO << "},UF>=1";
  RSO.flush();
  Plan->setName(PlanName);

  return Plan;
}

VPlanPtr LoopVectorizationPlanner::buildVPlan(VFRange &Range) {
  // Outer loop handling: They may require CFG and instruction level
  // transformations before even evaluating whether vectorization is profitable.
  // Since we cannot modify the incoming IR, we need to build VPlan upfront in
  // the vectorization pipeline.
  assert(!OrigLoop->isInnermost());
  assert(EnableVPlanNativePath && "VPlan-native path is not enabled.");

  // Create new empty VPlan
  auto Plan = std::make_unique<VPlan>();

  // Build hierarchical CFG
  VPlanHCFGBuilder HCFGBuilder(OrigLoop, LI, *Plan);
  HCFGBuilder.buildHierarchicalCFG();

  for (ElementCount VF = Range.Start; ElementCount::isKnownLT(VF, Range.End);
       VF *= 2)
    Plan->addVF(VF);

  if (EnableVPlanPredication) {
    VPlanPredicator VPP(*Plan);
    VPP.predicate();

    // Avoid running transformation to recipes until masked code generation in
    // VPlan-native path is in place.
    return Plan;
  }

  SmallPtrSet<Instruction *, 1> DeadInstructions;
  VPlanTransforms::VPInstructionsToVPRecipes(
      OrigLoop, Plan, Legal->getInductionVars(), DeadInstructions);
  return Plan;
}

// Adjust the recipes for any inloop reductions. The chain of instructions
// leading from the loop exit instr to the phi need to be converted to
// reductions, with one operand being vector and the other being the scalar
// reduction chain.
void LoopVectorizationPlanner::adjustRecipesForInLoopReductions(
    VPlanPtr &Plan, VPRecipeBuilder &RecipeBuilder) {
  for (auto &Reduction : CM.getInLoopReductionChains()) {
    PHINode *Phi = Reduction.first;
    RecurrenceDescriptor &RdxDesc = Legal->getReductionVars()[Phi];
    const SmallVector<Instruction *, 4> &ReductionOperations = Reduction.second;

    // ReductionOperations are orders top-down from the phi's use to the
    // LoopExitValue. We keep a track of the previous item (the Chain) to tell
    // which of the two operands will remain scalar and which will be reduced.
    // For minmax the chain will be the select instructions.
    Instruction *Chain = Phi;
    for (Instruction *R : ReductionOperations) {
      VPRecipeBase *WidenRecipe = RecipeBuilder.getRecipe(R);
      RecurKind Kind = RdxDesc.getRecurrenceKind();

      VPValue *ChainOp = Plan->getVPValue(Chain);
      unsigned FirstOpId;
      if (RecurrenceDescriptor::isMinMaxRecurrenceKind(Kind)) {
        assert(isa<VPWidenSelectRecipe>(WidenRecipe) &&
               "Expected to replace a VPWidenSelectSC");
        FirstOpId = 1;
      } else {
        assert(isa<VPWidenRecipe>(WidenRecipe) &&
               "Expected to replace a VPWidenSC");
        FirstOpId = 0;
      }
      unsigned VecOpId =
          R->getOperand(FirstOpId) == Chain ? FirstOpId + 1 : FirstOpId;
      VPValue *VecOp = Plan->getVPValue(R->getOperand(VecOpId));

      auto *CondOp = CM.foldTailByMasking()
                         ? RecipeBuilder.createBlockInMask(R->getParent(), Plan)
                         : nullptr;
      VPReductionRecipe *RedRecipe = new VPReductionRecipe(
          &RdxDesc, R, ChainOp, VecOp, CondOp, TTI);
      WidenRecipe->getVPValue()->replaceAllUsesWith(RedRecipe);
      Plan->removeVPValueFor(R);
      Plan->addVPValue(R, RedRecipe);
      WidenRecipe->getParent()->insert(RedRecipe, WidenRecipe->getIterator());
      WidenRecipe->getVPValue()->replaceAllUsesWith(RedRecipe);
      WidenRecipe->eraseFromParent();

      if (RecurrenceDescriptor::isMinMaxRecurrenceKind(Kind)) {
        VPRecipeBase *CompareRecipe =
            RecipeBuilder.getRecipe(cast<Instruction>(R->getOperand(0)));
        assert(isa<VPWidenRecipe>(CompareRecipe) &&
               "Expected to replace a VPWidenSC");
        assert(cast<VPWidenRecipe>(CompareRecipe)->getNumUsers() == 0 &&
               "Expected no remaining users");
        CompareRecipe->eraseFromParent();
      }
      Chain = R;
    }
  }
}

void VPInterleaveRecipe::print(raw_ostream &O, const Twine &Indent,
                               VPSlotTracker &SlotTracker) const {
  O << "\"INTERLEAVE-GROUP with factor " << IG->getFactor() << " at ";
  IG->getInsertPos()->printAsOperand(O, false);
  O << ", ";
  getAddr()->printAsOperand(O, SlotTracker);
  VPValue *Mask = getMask();
  if (Mask) {
    O << ", ";
    Mask->printAsOperand(O, SlotTracker);
  }
  for (unsigned i = 0; i < IG->getFactor(); ++i)
    if (Instruction *I = IG->getMember(i))
      O << "\\l\" +\n" << Indent << "\"  " << VPlanIngredient(I) << " " << i;
}

void VPWidenCallRecipe::execute(VPTransformState &State) {
  State.ILV->widenCallInstruction(*cast<CallInst>(getUnderlyingInstr()), this,
                                  *this, State);
}

void VPWidenSelectRecipe::execute(VPTransformState &State) {
  State.ILV->widenSelectInstruction(*cast<SelectInst>(getUnderlyingInstr()),
                                    this, *this, InvariantCond, State);
}

void VPWidenRecipe::execute(VPTransformState &State) {
  State.ILV->widenInstruction(*getUnderlyingInstr(), this, *this, State);
}

void VPWidenGEPRecipe::execute(VPTransformState &State) {
  State.ILV->widenGEP(cast<GetElementPtrInst>(getUnderlyingInstr()), this,
                      *this, State.UF, State.VF, IsPtrLoopInvariant,
                      IsIndexLoopInvariant, State);
}

void VPWidenIntOrFpInductionRecipe::execute(VPTransformState &State) {
  assert(!State.Instance && "Int or FP induction being replicated.");
  State.ILV->widenIntOrFpInduction(IV, getStartValue()->getLiveInIRValue(),
                                   getTruncInst(), getVPValue(0),
                                   getCastValue(), State);
}

void VPWidenPHIRecipe::execute(VPTransformState &State) {
  State.ILV->widenPHIInstruction(cast<PHINode>(getUnderlyingValue()), RdxDesc,
                                 getStartValue(), this, State);
}

void VPBlendRecipe::execute(VPTransformState &State) {
  State.ILV->setDebugLocFromInst(State.Builder, Phi);
  // We know that all PHIs in non-header blocks are converted into
  // selects, so we don't have to worry about the insertion order and we
  // can just use the builder.
  // At this point we generate the predication tree. There may be
  // duplications since this is a simple recursive scan, but future
  // optimizations will clean it up.

  unsigned NumIncoming = getNumIncomingValues();

  // Generate a sequence of selects of the form:
  // SELECT(Mask3, In3,
  //        SELECT(Mask2, In2,
  //               SELECT(Mask1, In1,
  //                      In0)))
  // Note that Mask0 is never used: lanes for which no path reaches this phi and
  // are essentially undef are taken from In0.
  InnerLoopVectorizer::VectorParts Entry(State.UF);
  for (unsigned In = 0; In < NumIncoming; ++In) {
    for (unsigned Part = 0; Part < State.UF; ++Part) {
      // We might have single edge PHIs (blocks) - use an identity
      // 'select' for the first PHI operand.
      Value *In0 = State.get(getIncomingValue(In), Part);
      if (In == 0)
        Entry[Part] = In0; // Initialize with the first incoming value.
      else {
        // Select between the current value and the previous incoming edge
        // based on the incoming mask.
        Value *Cond = State.get(getMask(In), Part);
        Entry[Part] =
            State.Builder.CreateSelect(Cond, In0, Entry[Part], "predphi");
      }
    }
  }
  for (unsigned Part = 0; Part < State.UF; ++Part)
    State.set(this, Entry[Part], Part);
}

void VPInterleaveRecipe::execute(VPTransformState &State) {
  assert(!State.Instance && "Interleave group being replicated.");
  State.ILV->vectorizeInterleaveGroup(IG, definedValues(), State, getAddr(),
                                      getStoredValues(), getMask());
}

void VPReductionRecipe::execute(VPTransformState &State) {
  assert(!State.Instance && "Reduction being replicated.");
  for (unsigned Part = 0; Part < State.UF; ++Part) {
    RecurKind Kind = RdxDesc->getRecurrenceKind();
    Value *NewVecOp = State.get(getVecOp(), Part);
    if (VPValue *Cond = getCondOp()) {
      Value *NewCond = State.get(Cond, Part);
      VectorType *VecTy = cast<VectorType>(NewVecOp->getType());
      Constant *Iden = RecurrenceDescriptor::getRecurrenceIdentity(
          Kind, VecTy->getElementType());
      Constant *IdenVec =
          ConstantVector::getSplat(VecTy->getElementCount(), Iden);
      Value *Select = State.Builder.CreateSelect(NewCond, NewVecOp, IdenVec);
      NewVecOp = Select;
    }
    Value *NewRed =
        createTargetReduction(State.Builder, TTI, *RdxDesc, NewVecOp);
    Value *PrevInChain = State.get(getChainOp(), Part);
    Value *NextInChain;
    if (RecurrenceDescriptor::isMinMaxRecurrenceKind(Kind)) {
      NextInChain =
          createMinMaxOp(State.Builder, RdxDesc->getRecurrenceKind(),
                         NewRed, PrevInChain);
    } else {
      NextInChain = State.Builder.CreateBinOp(
          (Instruction::BinaryOps)getUnderlyingInstr()->getOpcode(), NewRed,
          PrevInChain);
    }
    State.set(this, NextInChain, Part);
  }
}

void VPReplicateRecipe::execute(VPTransformState &State) {
  if (State.Instance) { // Generate a single instance.
    assert(!State.VF.isScalable() && "Can't scalarize a scalable vector");
    State.ILV->scalarizeInstruction(getUnderlyingInstr(), this, *this,
                                    *State.Instance, IsPredicated, State);
    // Insert scalar instance packing it into a vector.
    if (AlsoPack && State.VF.isVector()) {
      // If we're constructing lane 0, initialize to start from poison.
      if (State.Instance->Lane == 0) {
        assert(!State.VF.isScalable() && "VF is assumed to be non scalable.");
        Value *Poison = PoisonValue::get(
            VectorType::get(getUnderlyingValue()->getType(), State.VF));
        State.set(this, Poison, State.Instance->Part);
      }
      State.ILV->packScalarIntoVectorValue(this, *State.Instance, State);
    }
    return;
  }

  // Generate scalar instances for all VF lanes of all UF parts, unless the
  // instruction is uniform inwhich case generate only the first lane for each
  // of the UF parts.
  unsigned EndLane = IsUniform ? 1 : State.VF.getKnownMinValue();
  assert((!State.VF.isScalable() || IsUniform) &&
         "Can't scalarize a scalable vector");
  for (unsigned Part = 0; Part < State.UF; ++Part)
    for (unsigned Lane = 0; Lane < EndLane; ++Lane)
<<<<<<< HEAD
      State.ILV->scalarizeInstruction(getUnderlyingInstr(), *this,
=======
      State.ILV->scalarizeInstruction(getUnderlyingInstr(), this, *this,
>>>>>>> 2e412c55
                                      VPIteration(Part, Lane), IsPredicated,
                                      State);
}

void VPBranchOnMaskRecipe::execute(VPTransformState &State) {
  assert(State.Instance && "Branch on Mask works only on single instance.");

  unsigned Part = State.Instance->Part;
  unsigned Lane = State.Instance->Lane;

  Value *ConditionBit = nullptr;
  VPValue *BlockInMask = getMask();
  if (BlockInMask) {
    ConditionBit = State.get(BlockInMask, Part);
    if (ConditionBit->getType()->isVectorTy())
      ConditionBit = State.Builder.CreateExtractElement(
          ConditionBit, State.Builder.getInt32(Lane));
  } else // Block in mask is all-one.
    ConditionBit = State.Builder.getTrue();

  // Replace the temporary unreachable terminator with a new conditional branch,
  // whose two destinations will be set later when they are created.
  auto *CurrentTerminator = State.CFG.PrevBB->getTerminator();
  assert(isa<UnreachableInst>(CurrentTerminator) &&
         "Expected to replace unreachable terminator with conditional branch.");
  auto *CondBr = BranchInst::Create(State.CFG.PrevBB, nullptr, ConditionBit);
  CondBr->setSuccessor(0, nullptr);
  ReplaceInstWithInst(CurrentTerminator, CondBr);
}

void VPPredInstPHIRecipe::execute(VPTransformState &State) {
  assert(State.Instance && "Predicated instruction PHI works per instance.");
  Instruction *ScalarPredInst =
      cast<Instruction>(State.get(getOperand(0), *State.Instance));
  BasicBlock *PredicatedBB = ScalarPredInst->getParent();
  BasicBlock *PredicatingBB = PredicatedBB->getSinglePredecessor();
  assert(PredicatingBB && "Predicated block has no single predecessor.");
  assert(isa<VPReplicateRecipe>(getOperand(0)) &&
         "operand must be VPReplicateRecipe");

  // By current pack/unpack logic we need to generate only a single phi node: if
  // a vector value for the predicated instruction exists at this point it means
  // the instruction has vector users only, and a phi for the vector value is
  // needed. In this case the recipe of the predicated instruction is marked to
  // also do that packing, thereby "hoisting" the insert-element sequence.
  // Otherwise, a phi node for the scalar value is needed.
  unsigned Part = State.Instance->Part;
  if (State.hasVectorValue(getOperand(0), Part)) {
    Value *VectorValue = State.get(getOperand(0), Part);
    InsertElementInst *IEI = cast<InsertElementInst>(VectorValue);
    PHINode *VPhi = State.Builder.CreatePHI(IEI->getType(), 2);
    VPhi->addIncoming(IEI->getOperand(0), PredicatingBB); // Unmodified vector.
    VPhi->addIncoming(IEI, PredicatedBB); // New vector with inserted element.
    if (State.hasVectorValue(this, Part))
      State.reset(this, VPhi, Part);
    else
      State.set(this, VPhi, Part);
    // NOTE: Currently we need to update the value of the operand, so the next
    // predicated iteration inserts its generated value in the correct vector.
    State.reset(getOperand(0), VPhi, Part);
  } else {
    Type *PredInstType = getOperand(0)->getUnderlyingValue()->getType();
    PHINode *Phi = State.Builder.CreatePHI(PredInstType, 2);
    Phi->addIncoming(PoisonValue::get(ScalarPredInst->getType()),
                     PredicatingBB);
    Phi->addIncoming(ScalarPredInst, PredicatedBB);
    if (State.hasScalarValue(this, *State.Instance))
      State.reset(this, Phi, *State.Instance);
    else
      State.set(this, Phi, *State.Instance);
    // NOTE: Currently we need to update the value of the operand, so the next
    // predicated iteration inserts its generated value in the correct vector.
    State.reset(getOperand(0), Phi, *State.Instance);
  }
}

void VPWidenMemoryInstructionRecipe::execute(VPTransformState &State) {
  VPValue *StoredValue = isStore() ? getStoredValue() : nullptr;
  State.ILV->vectorizeMemoryInstruction(&Ingredient, State,
                                        StoredValue ? nullptr : getVPValue(),
                                        getAddr(), StoredValue, getMask());
}

// Determine how to lower the scalar epilogue, which depends on 1) optimising
// for minimum code-size, 2) predicate compiler options, 3) loop hints forcing
// predication, and 4) a TTI hook that analyses whether the loop is suitable
// for predication.
static ScalarEpilogueLowering getScalarEpilogueLowering(
    Function *F, Loop *L, LoopVectorizeHints &Hints, ProfileSummaryInfo *PSI,
    BlockFrequencyInfo *BFI, TargetTransformInfo *TTI, TargetLibraryInfo *TLI,
    AssumptionCache *AC, LoopInfo *LI, ScalarEvolution *SE, DominatorTree *DT,
    LoopVectorizationLegality &LVL) {
  // 1) OptSize takes precedence over all other options, i.e. if this is set,
  // don't look at hints or options, and don't request a scalar epilogue.
  // (For PGSO, as shouldOptimizeForSize isn't currently accessible from
  // LoopAccessInfo (due to code dependency and not being able to reliably get
  // PSI/BFI from a loop analysis under NPM), we cannot suppress the collection
  // of strides in LoopAccessInfo::analyzeLoop() and vectorize without
  // versioning when the vectorization is forced, unlike hasOptSize. So revert
  // back to the old way and vectorize with versioning when forced. See D81345.)
  if (F->hasOptSize() || (llvm::shouldOptimizeForSize(L->getHeader(), PSI, BFI,
                                                      PGSOQueryType::IRPass) &&
                          Hints.getForce() != LoopVectorizeHints::FK_Enabled))
    return CM_ScalarEpilogueNotAllowedOptSize;

  // 2) If set, obey the directives
  if (PreferPredicateOverEpilogue.getNumOccurrences()) {
    switch (PreferPredicateOverEpilogue) {
    case PreferPredicateTy::ScalarEpilogue:
      return CM_ScalarEpilogueAllowed;
    case PreferPredicateTy::PredicateElseScalarEpilogue:
      return CM_ScalarEpilogueNotNeededUsePredicate;
    case PreferPredicateTy::PredicateOrDontVectorize:
      return CM_ScalarEpilogueNotAllowedUsePredicate;
    };
  }

  // 3) If set, obey the hints
  switch (Hints.getPredicate()) {
  case LoopVectorizeHints::FK_Enabled:
    return CM_ScalarEpilogueNotNeededUsePredicate;
  case LoopVectorizeHints::FK_Disabled:
    return CM_ScalarEpilogueAllowed;
  };

  // 4) if the TTI hook indicates this is profitable, request predication.
  if (TTI->preferPredicateOverEpilogue(L, LI, *SE, *AC, TLI, DT,
                                       LVL.getLAI()))
    return CM_ScalarEpilogueNotNeededUsePredicate;

  return CM_ScalarEpilogueAllowed;
}

<<<<<<< HEAD
void VPTransformState::set(VPValue *Def, Value *IRDef, Value *V,
                           const VPIteration &Instance) {
  set(Def, V, Instance);
  ILV->setScalarValue(IRDef, Instance, V);
}

void VPTransformState::set(VPValue *Def, Value *IRDef, Value *V,
                           unsigned Part) {
  set(Def, V, Part);
  ILV->setVectorValue(IRDef, Part, V);
=======
Value *VPTransformState::get(VPValue *Def, unsigned Part) {
  // If Values have been set for this Def return the one relevant for \p Part.
  if (hasVectorValue(Def, Part))
    return Data.PerPartOutput[Def][Part];

  if (!hasScalarValue(Def, {Part, 0})) {
    Value *IRV = Def->getLiveInIRValue();
    Value *B = ILV->getBroadcastInstrs(IRV);
    set(Def, B, Part);
    return B;
  }

  Value *ScalarValue = get(Def, {Part, 0});
  // If we aren't vectorizing, we can just copy the scalar map values over
  // to the vector map.
  if (VF.isScalar()) {
    set(Def, ScalarValue, Part);
    return ScalarValue;
  }

  auto *RepR = dyn_cast<VPReplicateRecipe>(Def);
  bool IsUniform = RepR && RepR->isUniform();

  unsigned LastLane = IsUniform ? 0 : VF.getKnownMinValue() - 1;
  auto *LastInst = cast<Instruction>(get(Def, {Part, LastLane}));

  // Set the insert point after the last scalarized instruction. This
  // ensures the insertelement sequence will directly follow the scalar
  // definitions.
  auto OldIP = Builder.saveIP();
  auto NewIP = std::next(BasicBlock::iterator(LastInst));
  Builder.SetInsertPoint(&*NewIP);

  // However, if we are vectorizing, we need to construct the vector values.
  // If the value is known to be uniform after vectorization, we can just
  // broadcast the scalar value corresponding to lane zero for each unroll
  // iteration. Otherwise, we construct the vector values using
  // insertelement instructions. Since the resulting vectors are stored in
  // State, we will only generate the insertelements once.
  Value *VectorValue = nullptr;
  if (IsUniform) {
    VectorValue = ILV->getBroadcastInstrs(ScalarValue);
    set(Def, VectorValue, Part);
  } else {
    // Initialize packing with insertelements to start from undef.
    assert(!VF.isScalable() && "VF is assumed to be non scalable.");
    Value *Undef = PoisonValue::get(VectorType::get(LastInst->getType(), VF));
    set(Def, Undef, Part);
    for (unsigned Lane = 0; Lane < VF.getKnownMinValue(); ++Lane)
      ILV->packScalarIntoVectorValue(Def, {Part, Lane}, *this);
    VectorValue = get(Def, Part);
  }
  Builder.restoreIP(OldIP);
  return VectorValue;
>>>>>>> 2e412c55
}

void VPTransformState::reset(VPValue *Def, Value *IRDef, Value *V,
                             unsigned Part) {
  set(Def, V, Part);
  ILV->resetVectorValue(IRDef, Part, V);
}

Value *VPTransformState::get(VPValue *Def, unsigned Part) {
  // If Values have been set for this Def return the one relevant for \p Part.
  if (hasVectorValue(Def, Part))
    return Data.PerPartOutput[Def][Part];

  // TODO: Remove the callback once all scalar recipes are managed using
  // VPValues.
  if (!hasScalarValue(Def, {Part, 0}))
    return Callback.getOrCreateVectorValues(VPValue2Value[Def], Part);

  Value *ScalarValue = get(Def, {Part, 0});
  // If we aren't vectorizing, we can just copy the scalar map values over
  // to the vector map.
  if (VF.isScalar()) {
    set(Def, ScalarValue, Part);
    return ScalarValue;
  }

  auto *RepR = dyn_cast<VPReplicateRecipe>(Def);
  bool IsUniform = RepR && RepR->isUniform();

  unsigned LastLane = IsUniform ? 0 : VF.getKnownMinValue() - 1;
  auto *LastInst = cast<Instruction>(get(Def, {Part, LastLane}));

  // Set the insert point after the last scalarized instruction. This
  // ensures the insertelement sequence will directly follow the scalar
  // definitions.
  auto OldIP = Builder.saveIP();
  auto NewIP = std::next(BasicBlock::iterator(LastInst));
  Builder.SetInsertPoint(&*NewIP);

  // However, if we are vectorizing, we need to construct the vector values.
  // If the value is known to be uniform after vectorization, we can just
  // broadcast the scalar value corresponding to lane zero for each unroll
  // iteration. Otherwise, we construct the vector values using
  // insertelement instructions. Since the resulting vectors are stored in
  // VectorLoopValueMap, we will only generate the insertelements once.
  Value *VectorValue = nullptr;
  if (IsUniform) {
    VectorValue = ILV->getBroadcastInstrs(ScalarValue);
    set(Def, VectorValue, Part);
  } else {
    // Initialize packing with insertelements to start from undef.
    assert(!VF.isScalable() && "VF is assumed to be non scalable.");
    Value *Undef = UndefValue::get(VectorType::get(LastInst->getType(), VF));
    set(Def, Undef, Part);
    for (unsigned Lane = 0; Lane < VF.getKnownMinValue(); ++Lane)
      ILV->packScalarIntoVectorValue(Def, {Part, Lane}, *this);
    VectorValue = get(Def, Part);
  }
  Builder.restoreIP(OldIP);
  return VectorValue;
}

// Process the loop in the VPlan-native vectorization path. This path builds
// VPlan upfront in the vectorization pipeline, which allows to apply
// VPlan-to-VPlan transformations from the very beginning without modifying the
// input LLVM IR.
static bool processLoopInVPlanNativePath(
    Loop *L, PredicatedScalarEvolution &PSE, LoopInfo *LI, DominatorTree *DT,
    LoopVectorizationLegality *LVL, TargetTransformInfo *TTI,
    TargetLibraryInfo *TLI, DemandedBits *DB, AssumptionCache *AC,
    OptimizationRemarkEmitter *ORE, BlockFrequencyInfo *BFI,
    ProfileSummaryInfo *PSI, LoopVectorizeHints &Hints) {

  if (isa<SCEVCouldNotCompute>(PSE.getBackedgeTakenCount())) {
    LLVM_DEBUG(dbgs() << "LV: cannot compute the outer-loop trip count\n");
    return false;
  }
  assert(EnableVPlanNativePath && "VPlan-native path is disabled.");
  Function *F = L->getHeader()->getParent();
  InterleavedAccessInfo IAI(PSE, L, DT, LI, LVL->getLAI());

  ScalarEpilogueLowering SEL = getScalarEpilogueLowering(
      F, L, Hints, PSI, BFI, TTI, TLI, AC, LI, PSE.getSE(), DT, *LVL);

  LoopVectorizationCostModel CM(SEL, L, PSE, LI, LVL, *TTI, TLI, DB, AC, ORE, F,
                                &Hints, IAI);
  // Use the planner for outer loop vectorization.
  // TODO: CM is not used at this point inside the planner. Turn CM into an
  // optional argument if we don't need it in the future.
  LoopVectorizationPlanner LVP(L, LI, TLI, TTI, LVL, CM, IAI, PSE);

  // Get user vectorization factor.
  ElementCount UserVF = Hints.getWidth();

  // Plan how to best vectorize, return the best VF and its cost.
  const VectorizationFactor VF = LVP.planInVPlanNativePath(UserVF);

  // If we are stress testing VPlan builds, do not attempt to generate vector
  // code. Masked vector code generation support will follow soon.
  // Also, do not attempt to vectorize if no vector code will be produced.
  if (VPlanBuildStressTest || EnableVPlanPredication ||
      VectorizationFactor::Disabled() == VF)
    return false;

  LVP.setBestPlan(VF.Width, 1);

  {
    GeneratedRTChecks Checks(*PSE.getSE(), DT, LI,
                             F->getParent()->getDataLayout());
    InnerLoopVectorizer LB(L, PSE, LI, DT, TLI, TTI, AC, ORE, VF.Width, 1, LVL,
                           &CM, BFI, PSI, Checks);
    LLVM_DEBUG(dbgs() << "Vectorizing outer loop in \""
                      << L->getHeader()->getParent()->getName() << "\"\n");
    LVP.executePlan(LB, DT);
  }

  // Mark the loop as already vectorized to avoid vectorizing again.
  Hints.setAlreadyVectorized();
  assert(!verifyFunction(*L->getHeader()->getParent(), &dbgs()));
  return true;
}

// Emit a remark if there are stores to floats that required a floating point
// extension. If the vectorized loop was generated with floating point there
// will be a performance penalty from the conversion overhead and the change in
// the vector width.
static void checkMixedPrecision(Loop *L, OptimizationRemarkEmitter *ORE) {
  SmallVector<Instruction *, 4> Worklist;
  for (BasicBlock *BB : L->getBlocks()) {
    for (Instruction &Inst : *BB) {
      if (auto *S = dyn_cast<StoreInst>(&Inst)) {
        if (S->getValueOperand()->getType()->isFloatTy())
          Worklist.push_back(S);
      }
    }
  }

  // Traverse the floating point stores upwards searching, for floating point
  // conversions.
  SmallPtrSet<const Instruction *, 4> Visited;
  SmallPtrSet<const Instruction *, 4> EmittedRemark;
  while (!Worklist.empty()) {
    auto *I = Worklist.pop_back_val();
    if (!L->contains(I))
      continue;
    if (!Visited.insert(I).second)
      continue;

    // Emit a remark if the floating point store required a floating
    // point conversion.
    // TODO: More work could be done to identify the root cause such as a
    // constant or a function return type and point the user to it.
    if (isa<FPExtInst>(I) && EmittedRemark.insert(I).second)
      ORE->emit([&]() {
        return OptimizationRemarkAnalysis(LV_NAME, "VectorMixedPrecision",
                                          I->getDebugLoc(), L->getHeader())
               << "floating point conversion changes vector width. "
               << "Mixed floating point precision requires an up/down "
               << "cast that will negatively impact performance.";
      });

    for (Use &Op : I->operands())
      if (auto *OpI = dyn_cast<Instruction>(Op))
        Worklist.push_back(OpI);
  }
}

LoopVectorizePass::LoopVectorizePass(LoopVectorizeOptions Opts)
    : InterleaveOnlyWhenForced(Opts.InterleaveOnlyWhenForced ||
                               !EnableLoopInterleaving),
      VectorizeOnlyWhenForced(Opts.VectorizeOnlyWhenForced ||
                              !EnableLoopVectorization) {}

bool LoopVectorizePass::processLoop(Loop *L) {
  assert((EnableVPlanNativePath || L->isInnermost()) &&
         "VPlan-native path is not enabled. Only process inner loops.");

#ifndef NDEBUG
  const std::string DebugLocStr = getDebugLocString(L);
#endif /* NDEBUG */

  LLVM_DEBUG(dbgs() << "\nLV: Checking a loop in \""
                    << L->getHeader()->getParent()->getName() << "\" from "
                    << DebugLocStr << "\n");

  LoopVectorizeHints Hints(L, InterleaveOnlyWhenForced, *ORE);

  LLVM_DEBUG(
      dbgs() << "LV: Loop hints:"
             << " force="
             << (Hints.getForce() == LoopVectorizeHints::FK_Disabled
                     ? "disabled"
                     : (Hints.getForce() == LoopVectorizeHints::FK_Enabled
                            ? "enabled"
                            : "?"))
             << " width=" << Hints.getWidth()
             << " unroll=" << Hints.getInterleave() << "\n");

  // Function containing loop
  Function *F = L->getHeader()->getParent();

  // Looking at the diagnostic output is the only way to determine if a loop
  // was vectorized (other than looking at the IR or machine code), so it
  // is important to generate an optimization remark for each loop. Most of
  // these messages are generated as OptimizationRemarkAnalysis. Remarks
  // generated as OptimizationRemark and OptimizationRemarkMissed are
  // less verbose reporting vectorized loops and unvectorized loops that may
  // benefit from vectorization, respectively.

  if (!Hints.allowVectorization(F, L, VectorizeOnlyWhenForced)) {
    LLVM_DEBUG(dbgs() << "LV: Loop hints prevent vectorization.\n");
    return false;
  }

  PredicatedScalarEvolution PSE(*SE, *L);

  // Check if it is legal to vectorize the loop.
  LoopVectorizationRequirements Requirements(*ORE);
  LoopVectorizationLegality LVL(L, PSE, DT, TTI, TLI, AA, F, GetLAA, LI, ORE,
                                &Requirements, &Hints, DB, AC, BFI, PSI);
  if (!LVL.canVectorize(EnableVPlanNativePath)) {
    LLVM_DEBUG(dbgs() << "LV: Not vectorizing: Cannot prove legality.\n");
    Hints.emitRemarkWithHints();
    return false;
  }

  // Check the function attributes and profiles to find out if this function
  // should be optimized for size.
  ScalarEpilogueLowering SEL = getScalarEpilogueLowering(
      F, L, Hints, PSI, BFI, TTI, TLI, AC, LI, PSE.getSE(), DT, LVL);

  // Entrance to the VPlan-native vectorization path. Outer loops are processed
  // here. They may require CFG and instruction level transformations before
  // even evaluating whether vectorization is profitable. Since we cannot modify
  // the incoming IR, we need to build VPlan upfront in the vectorization
  // pipeline.
  if (!L->isInnermost())
    return processLoopInVPlanNativePath(L, PSE, LI, DT, &LVL, TTI, TLI, DB, AC,
                                        ORE, BFI, PSI, Hints);

  assert(L->isInnermost() && "Inner loop expected.");

  // Check the loop for a trip count threshold: vectorize loops with a tiny trip
  // count by optimizing for size, to minimize overheads.
  auto ExpectedTC = getSmallBestKnownTC(*SE, L);
  if (ExpectedTC && *ExpectedTC < TinyTripCountVectorThreshold) {
    LLVM_DEBUG(dbgs() << "LV: Found a loop with a very small trip count. "
                      << "This loop is worth vectorizing only if no scalar "
                      << "iteration overheads are incurred.");
    if (Hints.getForce() == LoopVectorizeHints::FK_Enabled)
      LLVM_DEBUG(dbgs() << " But vectorizing was explicitly forced.\n");
    else {
      LLVM_DEBUG(dbgs() << "\n");
      SEL = CM_ScalarEpilogueNotAllowedLowTripLoop;
    }
  }

  // Check the function attributes to see if implicit floats are allowed.
  // FIXME: This check doesn't seem possibly correct -- what if the loop is
  // an integer loop and the vector instructions selected are purely integer
  // vector instructions?
  if (F->hasFnAttribute(Attribute::NoImplicitFloat)) {
    reportVectorizationFailure(
        "Can't vectorize when the NoImplicitFloat attribute is used",
        "loop not vectorized due to NoImplicitFloat attribute",
        "NoImplicitFloat", ORE, L);
    Hints.emitRemarkWithHints();
    return false;
  }

  // Check if the target supports potentially unsafe FP vectorization.
  // FIXME: Add a check for the type of safety issue (denormal, signaling)
  // for the target we're vectorizing for, to make sure none of the
  // additional fp-math flags can help.
  if (Hints.isPotentiallyUnsafe() &&
      TTI->isFPVectorizationPotentiallyUnsafe()) {
    reportVectorizationFailure(
        "Potentially unsafe FP op prevents vectorization",
        "loop not vectorized due to unsafe FP support.",
        "UnsafeFP", ORE, L);
    Hints.emitRemarkWithHints();
    return false;
  }

  bool UseInterleaved = TTI->enableInterleavedAccessVectorization();
  InterleavedAccessInfo IAI(PSE, L, DT, LI, LVL.getLAI());

  // If an override option has been passed in for interleaved accesses, use it.
  if (EnableInterleavedMemAccesses.getNumOccurrences() > 0)
    UseInterleaved = EnableInterleavedMemAccesses;

  // Analyze interleaved memory accesses.
  if (UseInterleaved) {
    IAI.analyzeInterleaving(useMaskedInterleavedAccesses(*TTI));
  }

  // Use the cost model.
  LoopVectorizationCostModel CM(SEL, L, PSE, LI, &LVL, *TTI, TLI, DB, AC, ORE,
                                F, &Hints, IAI);
  CM.collectValuesToIgnore();

  // Use the planner for vectorization.
  LoopVectorizationPlanner LVP(L, LI, TLI, TTI, &LVL, CM, IAI, PSE);

  // Get user vectorization factor and interleave count.
  ElementCount UserVF = Hints.getWidth();
  unsigned UserIC = Hints.getInterleave();

  // Plan how to best vectorize, return the best VF and its cost.
  Optional<VectorizationFactor> MaybeVF = LVP.plan(UserVF, UserIC);

  VectorizationFactor VF = VectorizationFactor::Disabled();
  unsigned IC = 1;

  if (MaybeVF) {
    VF = *MaybeVF;
    // Select the interleave count.
    IC = CM.selectInterleaveCount(VF.Width, VF.Cost);
  }

  // Identify the diagnostic messages that should be produced.
  std::pair<StringRef, std::string> VecDiagMsg, IntDiagMsg;
  bool VectorizeLoop = true, InterleaveLoop = true;
  if (Requirements.doesNotMeet(F, L, Hints)) {
    LLVM_DEBUG(dbgs() << "LV: Not vectorizing: loop did not meet vectorization "
                         "requirements.\n");
    Hints.emitRemarkWithHints();
    return false;
  }

  if (VF.Width.isScalar()) {
    LLVM_DEBUG(dbgs() << "LV: Vectorization is possible but not beneficial.\n");
    VecDiagMsg = std::make_pair(
        "VectorizationNotBeneficial",
        "the cost-model indicates that vectorization is not beneficial");
    VectorizeLoop = false;
  }

  if (!MaybeVF && UserIC > 1) {
    // Tell the user interleaving was avoided up-front, despite being explicitly
    // requested.
    LLVM_DEBUG(dbgs() << "LV: Ignoring UserIC, because vectorization and "
                         "interleaving should be avoided up front\n");
    IntDiagMsg = std::make_pair(
        "InterleavingAvoided",
        "Ignoring UserIC, because interleaving was avoided up front");
    InterleaveLoop = false;
  } else if (IC == 1 && UserIC <= 1) {
    // Tell the user interleaving is not beneficial.
    LLVM_DEBUG(dbgs() << "LV: Interleaving is not beneficial.\n");
    IntDiagMsg = std::make_pair(
        "InterleavingNotBeneficial",
        "the cost-model indicates that interleaving is not beneficial");
    InterleaveLoop = false;
    if (UserIC == 1) {
      IntDiagMsg.first = "InterleavingNotBeneficialAndDisabled";
      IntDiagMsg.second +=
          " and is explicitly disabled or interleave count is set to 1";
    }
  } else if (IC > 1 && UserIC == 1) {
    // Tell the user interleaving is beneficial, but it explicitly disabled.
    LLVM_DEBUG(
        dbgs() << "LV: Interleaving is beneficial but is explicitly disabled.");
    IntDiagMsg = std::make_pair(
        "InterleavingBeneficialButDisabled",
        "the cost-model indicates that interleaving is beneficial "
        "but is explicitly disabled or interleave count is set to 1");
    InterleaveLoop = false;
  }

  // Override IC if user provided an interleave count.
  IC = UserIC > 0 ? UserIC : IC;

  // Emit diagnostic messages, if any.
  const char *VAPassName = Hints.vectorizeAnalysisPassName();
  if (!VectorizeLoop && !InterleaveLoop) {
    // Do not vectorize or interleaving the loop.
    ORE->emit([&]() {
      return OptimizationRemarkMissed(VAPassName, VecDiagMsg.first,
                                      L->getStartLoc(), L->getHeader())
             << VecDiagMsg.second;
    });
    ORE->emit([&]() {
      return OptimizationRemarkMissed(LV_NAME, IntDiagMsg.first,
                                      L->getStartLoc(), L->getHeader())
             << IntDiagMsg.second;
    });
    return false;
  } else if (!VectorizeLoop && InterleaveLoop) {
    LLVM_DEBUG(dbgs() << "LV: Interleave Count is " << IC << '\n');
    ORE->emit([&]() {
      return OptimizationRemarkAnalysis(VAPassName, VecDiagMsg.first,
                                        L->getStartLoc(), L->getHeader())
             << VecDiagMsg.second;
    });
  } else if (VectorizeLoop && !InterleaveLoop) {
    LLVM_DEBUG(dbgs() << "LV: Found a vectorizable loop (" << VF.Width
                      << ") in " << DebugLocStr << '\n');
    ORE->emit([&]() {
      return OptimizationRemarkAnalysis(LV_NAME, IntDiagMsg.first,
                                        L->getStartLoc(), L->getHeader())
             << IntDiagMsg.second;
    });
  } else if (VectorizeLoop && InterleaveLoop) {
    LLVM_DEBUG(dbgs() << "LV: Found a vectorizable loop (" << VF.Width
                      << ") in " << DebugLocStr << '\n');
    LLVM_DEBUG(dbgs() << "LV: Interleave Count is " << IC << '\n');
  }

  bool DisableRuntimeUnroll = false;
  MDNode *OrigLoopID = L->getLoopID();
  {
    // Optimistically generate runtime checks. Drop them if they turn out to not
    // be profitable. Limit the scope of Checks, so the cleanup happens
    // immediately after vector codegeneration is done.
    GeneratedRTChecks Checks(*PSE.getSE(), DT, LI,
                             F->getParent()->getDataLayout());
    if (!VF.Width.isScalar() || IC > 1)
      Checks.Create(L, *LVL.getLAI(), PSE.getUnionPredicate());
    LVP.setBestPlan(VF.Width, IC);

    using namespace ore;
    if (!VectorizeLoop) {
      assert(IC > 1 && "interleave count should not be 1 or 0");
      // If we decided that it is not legal to vectorize the loop, then
      // interleave it.
      InnerLoopUnroller Unroller(L, PSE, LI, DT, TLI, TTI, AC, ORE, IC, &LVL,
                                 &CM, BFI, PSI, Checks);
      LVP.executePlan(Unroller, DT);

      ORE->emit([&]() {
        return OptimizationRemark(LV_NAME, "Interleaved", L->getStartLoc(),
                                  L->getHeader())
               << "interleaved loop (interleaved count: "
               << NV("InterleaveCount", IC) << ")";
      });
    } else {
      // If we decided that it is *legal* to vectorize the loop, then do it.

      // Consider vectorizing the epilogue too if it's profitable.
      VectorizationFactor EpilogueVF =
          CM.selectEpilogueVectorizationFactor(VF.Width, LVP);
      if (EpilogueVF.Width.isVector()) {

        // The first pass vectorizes the main loop and creates a scalar epilogue
        // to be vectorized by executing the plan (potentially with a different
        // factor) again shortly afterwards.
        EpilogueLoopVectorizationInfo EPI(VF.Width.getKnownMinValue(), IC,
                                          EpilogueVF.Width.getKnownMinValue(),
                                          1);
        EpilogueVectorizerMainLoop MainILV(L, PSE, LI, DT, TLI, TTI, AC, ORE,
                                           EPI, &LVL, &CM, BFI, PSI, Checks);

        LVP.setBestPlan(EPI.MainLoopVF, EPI.MainLoopUF);
        LVP.executePlan(MainILV, DT);
        ++LoopsVectorized;

        simplifyLoop(L, DT, LI, SE, AC, nullptr, false /* PreserveLCSSA */);
        formLCSSARecursively(*L, *DT, LI, SE);

        // Second pass vectorizes the epilogue and adjusts the control flow
        // edges from the first pass.
        LVP.setBestPlan(EPI.EpilogueVF, EPI.EpilogueUF);
        EPI.MainLoopVF = EPI.EpilogueVF;
        EPI.MainLoopUF = EPI.EpilogueUF;
        EpilogueVectorizerEpilogueLoop EpilogILV(L, PSE, LI, DT, TLI, TTI, AC,
                                                 ORE, EPI, &LVL, &CM, BFI, PSI,
                                                 Checks);
        LVP.executePlan(EpilogILV, DT);
        ++LoopsEpilogueVectorized;

        if (!MainILV.areSafetyChecksAdded())
          DisableRuntimeUnroll = true;
      } else {
        InnerLoopVectorizer LB(L, PSE, LI, DT, TLI, TTI, AC, ORE, VF.Width, IC,
                               &LVL, &CM, BFI, PSI, Checks);
        LVP.executePlan(LB, DT);
        ++LoopsVectorized;

        // Add metadata to disable runtime unrolling a scalar loop when there
        // are no runtime checks about strides and memory. A scalar loop that is
        // rarely used is not worth unrolling.
        if (!LB.areSafetyChecksAdded())
          DisableRuntimeUnroll = true;
      }
      // Report the vectorization decision.
      ORE->emit([&]() {
        return OptimizationRemark(LV_NAME, "Vectorized", L->getStartLoc(),
                                  L->getHeader())
               << "vectorized loop (vectorization width: "
               << NV("VectorizationFactor", VF.Width)
               << ", interleaved count: " << NV("InterleaveCount", IC) << ")";
      });
    }

    if (ORE->allowExtraAnalysis(LV_NAME))
      checkMixedPrecision(L, ORE);
  }

  Optional<MDNode *> RemainderLoopID =
      makeFollowupLoopID(OrigLoopID, {LLVMLoopVectorizeFollowupAll,
                                      LLVMLoopVectorizeFollowupEpilogue});
  if (RemainderLoopID.hasValue()) {
    L->setLoopID(RemainderLoopID.getValue());
  } else {
    if (DisableRuntimeUnroll)
      AddRuntimeUnrollDisableMetaData(L);

    // Mark the loop as already vectorized to avoid vectorizing again.
    Hints.setAlreadyVectorized();
  }

  assert(!verifyFunction(*L->getHeader()->getParent(), &dbgs()));
  return true;
}

LoopVectorizeResult LoopVectorizePass::runImpl(
    Function &F, ScalarEvolution &SE_, LoopInfo &LI_, TargetTransformInfo &TTI_,
    DominatorTree &DT_, BlockFrequencyInfo &BFI_, TargetLibraryInfo *TLI_,
    DemandedBits &DB_, AAResults &AA_, AssumptionCache &AC_,
    std::function<const LoopAccessInfo &(Loop &)> &GetLAA_,
    OptimizationRemarkEmitter &ORE_, ProfileSummaryInfo *PSI_) {
  SE = &SE_;
  LI = &LI_;
  TTI = &TTI_;
  DT = &DT_;
  BFI = &BFI_;
  TLI = TLI_;
  AA = &AA_;
  AC = &AC_;
  GetLAA = &GetLAA_;
  DB = &DB_;
  ORE = &ORE_;
  PSI = PSI_;

  // Don't attempt if
  // 1. the target claims to have no vector registers, and
  // 2. interleaving won't help ILP.
  //
  // The second condition is necessary because, even if the target has no
  // vector registers, loop vectorization may still enable scalar
  // interleaving.
  if (!TTI->getNumberOfRegisters(TTI->getRegisterClassForType(true)) &&
      TTI->getMaxInterleaveFactor(1) < 2)
    return LoopVectorizeResult(false, false);

  bool Changed = false, CFGChanged = false;

  // The vectorizer requires loops to be in simplified form.
  // Since simplification may add new inner loops, it has to run before the
  // legality and profitability checks. This means running the loop vectorizer
  // will simplify all loops, regardless of whether anything end up being
  // vectorized.
  for (auto &L : *LI)
    Changed |= CFGChanged |=
        simplifyLoop(L, DT, LI, SE, AC, nullptr, false /* PreserveLCSSA */);

  // Build up a worklist of inner-loops to vectorize. This is necessary as
  // the act of vectorizing or partially unrolling a loop creates new loops
  // and can invalidate iterators across the loops.
  SmallVector<Loop *, 8> Worklist;

  for (Loop *L : *LI)
    collectSupportedLoops(*L, LI, ORE, Worklist);

  LoopsAnalyzed += Worklist.size();

  // Now walk the identified inner loops.
  while (!Worklist.empty()) {
    Loop *L = Worklist.pop_back_val();

    // For the inner loops we actually process, form LCSSA to simplify the
    // transform.
    Changed |= formLCSSARecursively(*L, *DT, LI, SE);

    Changed |= CFGChanged |= processLoop(L);
  }

  // Process each loop nest in the function.
  return LoopVectorizeResult(Changed, CFGChanged);
}

PreservedAnalyses LoopVectorizePass::run(Function &F,
                                         FunctionAnalysisManager &AM) {
    auto &SE = AM.getResult<ScalarEvolutionAnalysis>(F);
    auto &LI = AM.getResult<LoopAnalysis>(F);
    auto &TTI = AM.getResult<TargetIRAnalysis>(F);
    auto &DT = AM.getResult<DominatorTreeAnalysis>(F);
    auto &BFI = AM.getResult<BlockFrequencyAnalysis>(F);
    auto &TLI = AM.getResult<TargetLibraryAnalysis>(F);
    auto &AA = AM.getResult<AAManager>(F);
    auto &AC = AM.getResult<AssumptionAnalysis>(F);
    auto &DB = AM.getResult<DemandedBitsAnalysis>(F);
    auto &ORE = AM.getResult<OptimizationRemarkEmitterAnalysis>(F);
    MemorySSA *MSSA = EnableMSSALoopDependency
                          ? &AM.getResult<MemorySSAAnalysis>(F).getMSSA()
                          : nullptr;

    auto &LAM = AM.getResult<LoopAnalysisManagerFunctionProxy>(F).getManager();
    std::function<const LoopAccessInfo &(Loop &)> GetLAA =
        [&](Loop &L) -> const LoopAccessInfo & {
      LoopStandardAnalysisResults AR = {AA,  AC,  DT,      LI,  SE,
                                        TLI, TTI, nullptr, MSSA};
      return LAM.getResult<LoopAccessAnalysis>(L, AR);
    };
    auto &MAMProxy = AM.getResult<ModuleAnalysisManagerFunctionProxy>(F);
    ProfileSummaryInfo *PSI =
        MAMProxy.getCachedResult<ProfileSummaryAnalysis>(*F.getParent());
    LoopVectorizeResult Result =
        runImpl(F, SE, LI, TTI, DT, BFI, &TLI, DB, AA, AC, GetLAA, ORE, PSI);
    if (!Result.MadeAnyChange)
      return PreservedAnalyses::all();
    PreservedAnalyses PA;

    // We currently do not preserve loopinfo/dominator analyses with outer loop
    // vectorization. Until this is addressed, mark these analyses as preserved
    // only for non-VPlan-native path.
    // TODO: Preserve Loop and Dominator analyses for VPlan-native path.
    if (!EnableVPlanNativePath) {
      PA.preserve<LoopAnalysis>();
      PA.preserve<DominatorTreeAnalysis>();
    }
    PA.preserve<BasicAA>();
    PA.preserve<GlobalsAA>();
    if (!Result.MadeCFGChange)
      PA.preserveSet<CFGAnalyses>();
    return PA;
}<|MERGE_RESOLUTION|>--- conflicted
+++ resolved
@@ -533,55 +533,8 @@
   void widenIntOrFpInduction(PHINode *IV, Value *Start, TruncInst *Trunc,
                              VPValue *Def, VPValue *CastDef,
                              VPTransformState &State);
-<<<<<<< HEAD
-
-  /// getOrCreateVectorValue and getOrCreateScalarValue coordinate to generate a
-  /// vector or scalar value on-demand if one is not yet available. When
-  /// vectorizing a loop, we visit the definition of an instruction before its
-  /// uses. When visiting the definition, we either vectorize or scalarize the
-  /// instruction, creating an entry for it in the corresponding map. (In some
-  /// cases, such as induction variables, we will create both vector and scalar
-  /// entries.) Then, as we encounter uses of the definition, we derive values
-  /// for each scalar or vector use unless such a value is already available.
-  /// For example, if we scalarize a definition and one of its uses is vector,
-  /// we build the required vector on-demand with an insertelement sequence
-  /// when visiting the use. Otherwise, if the use is scalar, we can use the
-  /// existing scalar definition.
-  ///
-  /// Return a value in the new loop corresponding to \p V from the original
-  /// loop at unroll index \p Part. If the value has already been vectorized,
-  /// the corresponding vector entry in VectorLoopValueMap is returned. If,
-  /// however, the value has a scalar entry in VectorLoopValueMap, we construct
-  /// a new vector value on-demand by inserting the scalar values into a vector
-  /// with an insertelement sequence. If the value has been neither vectorized
-  /// nor scalarized, it must be loop invariant, so we simply broadcast the
-  /// value into a vector.
-  Value *getOrCreateVectorValue(Value *V, unsigned Part);
-
-  void setVectorValue(Value *Scalar, unsigned Part, Value *Vector) {
-    VectorLoopValueMap.setVectorValue(Scalar, Part, Vector);
-  }
-
-  void resetVectorValue(Value *Scalar, unsigned Part, Value *Vector) {
-    VectorLoopValueMap.resetVectorValue(Scalar, Part, Vector);
-  }
-
-  void setScalarValue(Value *Scalar, const VPIteration &Instance, Value *V) {
-    VectorLoopValueMap.setScalarValue(Scalar, Instance, V);
-  }
-
-  /// Return a value in the new loop corresponding to \p V from the original
-  /// loop at unroll and vector indices \p Instance. If the value has been
-  /// vectorized but not scalarized, the necessary extractelement instruction
-  /// will be generated.
-  Value *getOrCreateScalarValue(Value *V, const VPIteration &Instance);
-=======
->>>>>>> 2e412c55
 
   /// Construct the vector value of a scalarized value \p V one lane at a time.
-  void packScalarIntoVectorValue(VPValue *Def, const VPIteration &Instance,
-                                 VPTransformState &State);
-
   void packScalarIntoVectorValue(VPValue *Def, const VPIteration &Instance,
                                  VPTransformState &State);
 
@@ -666,11 +619,7 @@
 
   /// Shrinks vector element sizes to the smallest bitwidth they can be legally
   /// represented as.
-<<<<<<< HEAD
-  void truncateToMinimalBitwidths();
-=======
   void truncateToMinimalBitwidths(VPTransformState &State);
->>>>>>> 2e412c55
 
   /// This function adds (StartIdx, StartIdx + Step, StartIdx + 2*Step, ...)
   /// to each vector element of Val. The sequence starts at StartIndex.
@@ -2318,11 +2267,7 @@
   VecInd->setDebugLoc(EntryVal->getDebugLoc());
   Instruction *LastInduction = VecInd;
   for (unsigned Part = 0; Part < UF; ++Part) {
-<<<<<<< HEAD
-    State.set(Def, EntryVal, LastInduction, Part);
-=======
     State.set(Def, LastInduction, Part);
->>>>>>> 2e412c55
 
     if (isa<TruncInst>(EntryVal))
       addMetadata(LastInduction, EntryVal);
@@ -2454,11 +2399,7 @@
       Value *EntryPart =
           getStepVector(Broadcasted, VF.getKnownMinValue() * Part, Step,
                         ID.getInductionOpcode());
-<<<<<<< HEAD
-      State.set(Def, EntryVal, EntryPart, Part);
-=======
       State.set(Def, EntryPart, Part);
->>>>>>> 2e412c55
       if (Trunc)
         addMetadata(EntryPart, Trunc);
       recordVectorLoopValueForInductionCast(ID, EntryVal, EntryPart, CastDef,
@@ -2620,143 +2561,6 @@
                                             Part, Lane);
     }
   }
-}
-
-<<<<<<< HEAD
-Value *InnerLoopVectorizer::getOrCreateVectorValue(Value *V, unsigned Part) {
-  assert(V != Induction && "The new induction variable should not be used.");
-  assert(!V->getType()->isVectorTy() && "Can't widen a vector");
-  assert(!V->getType()->isVoidTy() && "Type does not produce a value");
-
-  // If we have a stride that is replaced by one, do it here. Defer this for
-  // the VPlan-native path until we start running Legal checks in that path.
-  if (!EnableVPlanNativePath && Legal->hasStride(V))
-    V = ConstantInt::get(V->getType(), 1);
-
-  // If we have a vector mapped to this value, return it.
-  if (VectorLoopValueMap.hasVectorValue(V, Part))
-    return VectorLoopValueMap.getVectorValue(V, Part);
-
-  // If the value has not been vectorized, check if it has been scalarized
-  // instead. If it has been scalarized, and we actually need the value in
-  // vector form, we will construct the vector values on demand.
-  if (VectorLoopValueMap.hasAnyScalarValue(V)) {
-    Value *ScalarValue =
-        VectorLoopValueMap.getScalarValue(V, VPIteration(Part, 0));
-
-    // If we've scalarized a value, that value should be an instruction.
-    auto *I = cast<Instruction>(V);
-
-    // If we aren't vectorizing, we can just copy the scalar map values over to
-    // the vector map.
-    if (VF.isScalar()) {
-      VectorLoopValueMap.setVectorValue(V, Part, ScalarValue);
-      return ScalarValue;
-    }
-
-    // Get the last scalar instruction we generated for V and Part. If the value
-    // is known to be uniform after vectorization, this corresponds to lane zero
-    // of the Part unroll iteration. Otherwise, the last instruction is the one
-    // we created for the last vector lane of the Part unroll iteration.
-    unsigned LastLane = Cost->isUniformAfterVectorization(I, VF)
-                            ? 0
-                            : VF.getKnownMinValue() - 1;
-    assert((!VF.isScalable() || LastLane == 0) &&
-           "Scalable vectorization can't lead to any scalarized values.");
-    auto *LastInst = cast<Instruction>(
-        VectorLoopValueMap.getScalarValue(V, VPIteration(Part, LastLane)));
-
-    // Set the insert point after the last scalarized instruction. This ensures
-    // the insertelement sequence will directly follow the scalar definitions.
-    auto OldIP = Builder.saveIP();
-    auto NewIP = std::next(BasicBlock::iterator(LastInst));
-    Builder.SetInsertPoint(&*NewIP);
-
-    // However, if we are vectorizing, we need to construct the vector values.
-    // If the value is known to be uniform after vectorization, we can just
-    // broadcast the scalar value corresponding to lane zero for each unroll
-    // iteration. Otherwise, we construct the vector values using insertelement
-    // instructions. Since the resulting vectors are stored in
-    // VectorLoopValueMap, we will only generate the insertelements once.
-    Value *VectorValue = nullptr;
-    if (Cost->isUniformAfterVectorization(I, VF)) {
-      VectorValue = getBroadcastInstrs(ScalarValue);
-      VectorLoopValueMap.setVectorValue(V, Part, VectorValue);
-    } else {
-      // Initialize packing with insertelements to start from poison.
-      assert(!VF.isScalable() && "VF is assumed to be non scalable.");
-      Value *Poison = PoisonValue::get(VectorType::get(V->getType(), VF));
-      VectorLoopValueMap.setVectorValue(V, Part, Poison);
-      for (unsigned Lane = 0; Lane < VF.getKnownMinValue(); ++Lane)
-        packScalarIntoVectorValue(V, VPIteration(Part, Lane));
-      VectorValue = VectorLoopValueMap.getVectorValue(V, Part);
-    }
-    Builder.restoreIP(OldIP);
-    return VectorValue;
-  }
-
-  // If this scalar is unknown, assume that it is a constant or that it is
-  // loop invariant. Broadcast V and save the value for future uses.
-  Value *B = getBroadcastInstrs(V);
-  VectorLoopValueMap.setVectorValue(V, Part, B);
-  return B;
-}
-
-Value *
-InnerLoopVectorizer::getOrCreateScalarValue(Value *V,
-                                            const VPIteration &Instance) {
-  // If the value is not an instruction contained in the loop, it should
-  // already be scalar.
-  if (OrigLoop->isLoopInvariant(V))
-    return V;
-
-  assert(Instance.Lane > 0
-             ? !Cost->isUniformAfterVectorization(cast<Instruction>(V), VF)
-             : true && "Uniform values only have lane zero");
-
-  // If the value from the original loop has not been vectorized, it is
-  // represented by UF x VF scalar values in the new loop. Return the requested
-  // scalar value.
-  if (VectorLoopValueMap.hasScalarValue(V, Instance))
-    return VectorLoopValueMap.getScalarValue(V, Instance);
-
-  // If the value has not been scalarized, get its entry in VectorLoopValueMap
-  // for the given unroll part. If this entry is not a vector type (i.e., the
-  // vectorization factor is one), there is no need to generate an
-  // extractelement instruction.
-  auto *U = getOrCreateVectorValue(V, Instance.Part);
-  if (!U->getType()->isVectorTy()) {
-    assert(VF.isScalar() && "Value not scalarized has non-vector type");
-    return U;
-  }
-
-  // Otherwise, the value from the original loop has been vectorized and is
-  // represented by UF vector values. Extract and return the requested scalar
-  // value from the appropriate vector lane.
-  return Builder.CreateExtractElement(U, Builder.getInt32(Instance.Lane));
-}
-
-void InnerLoopVectorizer::packScalarIntoVectorValue(
-    Value *V, const VPIteration &Instance) {
-  assert(V != Induction && "The new induction variable should not be used.");
-  assert(!V->getType()->isVectorTy() && "Can't pack a vector");
-  assert(!V->getType()->isVoidTy() && "Type does not produce a value");
-
-  Value *ScalarInst = VectorLoopValueMap.getScalarValue(V, Instance);
-  Value *VectorValue = VectorLoopValueMap.getVectorValue(V, Instance.Part);
-  VectorValue = Builder.CreateInsertElement(VectorValue, ScalarInst,
-                                            Builder.getInt32(Instance.Lane));
-  VectorLoopValueMap.resetVectorValue(V, Instance.Part, VectorValue);
-=======
-void InnerLoopVectorizer::packScalarIntoVectorValue(VPValue *Def,
-                                                    const VPIteration &Instance,
-                                                    VPTransformState &State) {
-  Value *ScalarInst = State.get(Def, Instance);
-  Value *VectorValue = State.get(Def, Instance.Part);
-  VectorValue = Builder.CreateInsertElement(
-      VectorValue, ScalarInst, State.Builder.getInt32(Instance.Lane));
-  State.set(Def, VectorValue, Instance.Part);
->>>>>>> 2e412c55
 }
 
 void InnerLoopVectorizer::packScalarIntoVectorValue(VPValue *Def,
@@ -4374,11 +4178,7 @@
             : Incoming;
     PhiPart->replaceAllUsesWith(Shuffle);
     cast<Instruction>(PhiPart)->eraseFromParent();
-<<<<<<< HEAD
-    State.reset(PhiDef, Phi, Shuffle, Part);
-=======
     State.reset(PhiDef, Shuffle, Part);
->>>>>>> 2e412c55
     Incoming = PreviousPart;
   }
 
@@ -4494,11 +4294,7 @@
           assert(isa<PHINode>(U) && "Reduction exit must feed Phi's or select");
       }
       assert(Sel && "Reduction exit feeds no select");
-<<<<<<< HEAD
-      State.reset(LoopExitInstDef, LoopExitInst, Sel, Part);
-=======
       State.reset(LoopExitInstDef, Sel, Part);
->>>>>>> 2e412c55
 
       // If the target can create a predicated operator for the reduction at no
       // extra cost in the loop (for example a predicated vadd), it can be
@@ -4545,11 +4341,7 @@
     Builder.SetInsertPoint(&*LoopMiddleBlock->getFirstInsertionPt());
     for (unsigned Part = 0; Part < UF; ++Part) {
       RdxParts[Part] = Builder.CreateTrunc(RdxParts[Part], RdxVecTy);
-<<<<<<< HEAD
-      State.reset(LoopExitInstDef, LoopExitInst, RdxParts[Part], Part);
-=======
       State.reset(LoopExitInstDef, RdxParts[Part], Part);
->>>>>>> 2e412c55
     }
   }
 
@@ -4749,28 +4541,10 @@
 
 void InnerLoopVectorizer::fixNonInductionPHIs(VPTransformState &State) {
   for (PHINode *OrigPhi : OrigPHIsToFix) {
-<<<<<<< HEAD
-    PHINode *NewPhi =
-        cast<PHINode>(State.get(State.Plan->getVPValue(OrigPhi), 0));
-    unsigned NumIncomingValues = OrigPhi->getNumIncomingValues();
-
-    SmallVector<BasicBlock *, 2> ScalarBBPredecessors(
-        predecessors(OrigPhi->getParent()));
-    SmallVector<BasicBlock *, 2> VectorBBPredecessors(
-        predecessors(NewPhi->getParent()));
-    assert(ScalarBBPredecessors.size() == VectorBBPredecessors.size() &&
-           "Scalar and Vector BB should have the same number of predecessors");
-
-    // The insertion point in Builder may be invalidated by the time we get
-    // here. Force the Builder insertion point to something valid so that we do
-    // not run into issues during insertion point restore in
-    // getOrCreateVectorValue calls below.
-=======
     VPWidenPHIRecipe *VPPhi =
         cast<VPWidenPHIRecipe>(State.Plan->getVPValue(OrigPhi));
     PHINode *NewPhi = cast<PHINode>(State.get(VPPhi, 0));
     // Make sure the builder has a valid insert point.
->>>>>>> 2e412c55
     Builder.SetInsertPoint(NewPhi);
     for (unsigned i = 0; i < VPPhi->getNumOperands(); ++i) {
       VPValue *Inc = VPPhi->getIncomingValue(i);
@@ -4973,12 +4747,7 @@
           Value *SclrGep =
               emitTransformedIndex(Builder, GlobalIdx, PSE.getSE(), DL, II);
           SclrGep->setName("next.gep");
-<<<<<<< HEAD
-          VectorLoopValueMap.setScalarValue(P, VPIteration(Part, Lane),
-                                            SclrGep);
-=======
           State.set(Def, SclrGep, VPIteration(Part, Lane));
->>>>>>> 2e412c55
         }
       }
       return;
@@ -8024,16 +7793,8 @@
   assert(BestVF.hasValue() && "Vectorization Factor is missing");
   assert(VPlans.size() == 1 && "Not a single VPlan to execute.");
 
-<<<<<<< HEAD
-  VPTransformState State{*BestVF,     BestUF,
-                         LI,          DT,
-                         ILV.Builder, ILV.VectorLoopValueMap,
-                         &ILV,        VPlans.front().get(),
-                         CallbackILV};
-=======
   VPTransformState State{
       *BestVF, BestUF, LI, DT, ILV.Builder, &ILV, VPlans.front().get()};
->>>>>>> 2e412c55
   State.CFG.PrevBB = ILV.createVectorizedLoopSkeleton();
   State.TripCount = ILV.getOrCreateTripCount(nullptr);
   State.CanonicalIV = ILV.Induction;
@@ -9406,11 +9167,7 @@
          "Can't scalarize a scalable vector");
   for (unsigned Part = 0; Part < State.UF; ++Part)
     for (unsigned Lane = 0; Lane < EndLane; ++Lane)
-<<<<<<< HEAD
-      State.ILV->scalarizeInstruction(getUnderlyingInstr(), *this,
-=======
       State.ILV->scalarizeInstruction(getUnderlyingInstr(), this, *this,
->>>>>>> 2e412c55
                                       VPIteration(Part, Lane), IsPredicated,
                                       State);
 }
@@ -9544,18 +9301,6 @@
   return CM_ScalarEpilogueAllowed;
 }
 
-<<<<<<< HEAD
-void VPTransformState::set(VPValue *Def, Value *IRDef, Value *V,
-                           const VPIteration &Instance) {
-  set(Def, V, Instance);
-  ILV->setScalarValue(IRDef, Instance, V);
-}
-
-void VPTransformState::set(VPValue *Def, Value *IRDef, Value *V,
-                           unsigned Part) {
-  set(Def, V, Part);
-  ILV->setVectorValue(IRDef, Part, V);
-=======
 Value *VPTransformState::get(VPValue *Def, unsigned Part) {
   // If Values have been set for this Def return the one relevant for \p Part.
   if (hasVectorValue(Def, Part))
@@ -9603,67 +9348,6 @@
     // Initialize packing with insertelements to start from undef.
     assert(!VF.isScalable() && "VF is assumed to be non scalable.");
     Value *Undef = PoisonValue::get(VectorType::get(LastInst->getType(), VF));
-    set(Def, Undef, Part);
-    for (unsigned Lane = 0; Lane < VF.getKnownMinValue(); ++Lane)
-      ILV->packScalarIntoVectorValue(Def, {Part, Lane}, *this);
-    VectorValue = get(Def, Part);
-  }
-  Builder.restoreIP(OldIP);
-  return VectorValue;
->>>>>>> 2e412c55
-}
-
-void VPTransformState::reset(VPValue *Def, Value *IRDef, Value *V,
-                             unsigned Part) {
-  set(Def, V, Part);
-  ILV->resetVectorValue(IRDef, Part, V);
-}
-
-Value *VPTransformState::get(VPValue *Def, unsigned Part) {
-  // If Values have been set for this Def return the one relevant for \p Part.
-  if (hasVectorValue(Def, Part))
-    return Data.PerPartOutput[Def][Part];
-
-  // TODO: Remove the callback once all scalar recipes are managed using
-  // VPValues.
-  if (!hasScalarValue(Def, {Part, 0}))
-    return Callback.getOrCreateVectorValues(VPValue2Value[Def], Part);
-
-  Value *ScalarValue = get(Def, {Part, 0});
-  // If we aren't vectorizing, we can just copy the scalar map values over
-  // to the vector map.
-  if (VF.isScalar()) {
-    set(Def, ScalarValue, Part);
-    return ScalarValue;
-  }
-
-  auto *RepR = dyn_cast<VPReplicateRecipe>(Def);
-  bool IsUniform = RepR && RepR->isUniform();
-
-  unsigned LastLane = IsUniform ? 0 : VF.getKnownMinValue() - 1;
-  auto *LastInst = cast<Instruction>(get(Def, {Part, LastLane}));
-
-  // Set the insert point after the last scalarized instruction. This
-  // ensures the insertelement sequence will directly follow the scalar
-  // definitions.
-  auto OldIP = Builder.saveIP();
-  auto NewIP = std::next(BasicBlock::iterator(LastInst));
-  Builder.SetInsertPoint(&*NewIP);
-
-  // However, if we are vectorizing, we need to construct the vector values.
-  // If the value is known to be uniform after vectorization, we can just
-  // broadcast the scalar value corresponding to lane zero for each unroll
-  // iteration. Otherwise, we construct the vector values using
-  // insertelement instructions. Since the resulting vectors are stored in
-  // VectorLoopValueMap, we will only generate the insertelements once.
-  Value *VectorValue = nullptr;
-  if (IsUniform) {
-    VectorValue = ILV->getBroadcastInstrs(ScalarValue);
-    set(Def, VectorValue, Part);
-  } else {
-    // Initialize packing with insertelements to start from undef.
-    assert(!VF.isScalable() && "VF is assumed to be non scalable.");
-    Value *Undef = UndefValue::get(VectorType::get(LastInst->getType(), VF));
     set(Def, Undef, Part);
     for (unsigned Lane = 0; Lane < VF.getKnownMinValue(); ++Lane)
       ILV->packScalarIntoVectorValue(Def, {Part, Lane}, *this);
