//===- LoopVectorize.cpp - A Loop Vectorizer ------------------------------===//
//
// Part of the LLVM Project, under the Apache License v2.0 with LLVM Exceptions.
// See https://llvm.org/LICENSE.txt for license information.
// SPDX-License-Identifier: Apache-2.0 WITH LLVM-exception
//
//===----------------------------------------------------------------------===//
//
// This is the LLVM loop vectorizer. This pass modifies 'vectorizable' loops
// and generates target-independent LLVM-IR.
// The vectorizer uses the TargetTransformInfo analysis to estimate the costs
// of instructions in order to estimate the profitability of vectorization.
//
// The loop vectorizer combines consecutive loop iterations into a single
// 'wide' iteration. After this transformation the index is incremented
// by the SIMD vector width, and not by one.
//
// This pass has three parts:
// 1. The main loop pass that drives the different parts.
// 2. LoopVectorizationLegality - A unit that checks for the legality
//    of the vectorization.
// 3. InnerLoopVectorizer - A unit that performs the actual
//    widening of instructions.
// 4. LoopVectorizationCostModel - A unit that checks for the profitability
//    of vectorization. It decides on the optimal vector width, which
//    can be one, if vectorization is not profitable.
//
// There is a development effort going on to migrate loop vectorizer to the
// VPlan infrastructure and to introduce outer loop vectorization support (see
// docs/VectorizationPlan.rst and
// http://lists.llvm.org/pipermail/llvm-dev/2017-December/119523.html). For this
// purpose, we temporarily introduced the VPlan-native vectorization path: an
// alternative vectorization path that is natively implemented on top of the
// VPlan infrastructure. See EnableVPlanNativePath for enabling.
//
//===----------------------------------------------------------------------===//
//
// The reduction-variable vectorization is based on the paper:
//  D. Nuzman and R. Henderson. Multi-platform Auto-vectorization.
//
// Variable uniformity checks are inspired by:
//  Karrenberg, R. and Hack, S. Whole Function Vectorization.
//
// The interleaved access vectorization is based on the paper:
//  Dorit Nuzman, Ira Rosen and Ayal Zaks.  Auto-Vectorization of Interleaved
//  Data for SIMD
//
// Other ideas/concepts are from:
//  A. Zaks and D. Nuzman. Autovectorization in GCC-two years later.
//
//  S. Maleki, Y. Gao, M. Garzaran, T. Wong and D. Padua.  An Evaluation of
//  Vectorizing Compilers.
//
//===----------------------------------------------------------------------===//

#include "llvm/Transforms/Vectorize/LoopVectorize.h"
#include "LoopVectorizationPlanner.h"
#include "VPRecipeBuilder.h"
#include "VPlan.h"
#include "VPlanAnalysis.h"
#include "VPlanCFG.h"
#include "VPlanHelpers.h"
#include "VPlanPatternMatch.h"
#include "VPlanTransforms.h"
#include "VPlanUtils.h"
#include "VPlanVerifier.h"
#include "llvm/ADT/APInt.h"
#include "llvm/ADT/ArrayRef.h"
#include "llvm/ADT/DenseMap.h"
#include "llvm/ADT/DenseMapInfo.h"
#include "llvm/ADT/Hashing.h"
#include "llvm/ADT/MapVector.h"
#include "llvm/ADT/STLExtras.h"
#include "llvm/ADT/SmallPtrSet.h"
#include "llvm/ADT/SmallVector.h"
#include "llvm/ADT/Statistic.h"
#include "llvm/ADT/StringRef.h"
#include "llvm/ADT/Twine.h"
#include "llvm/ADT/TypeSwitch.h"
#include "llvm/ADT/iterator_range.h"
#include "llvm/Analysis/AssumptionCache.h"
#include "llvm/Analysis/BasicAliasAnalysis.h"
#include "llvm/Analysis/BlockFrequencyInfo.h"
#include "llvm/Analysis/CFG.h"
#include "llvm/Analysis/CodeMetrics.h"
#include "llvm/Analysis/DemandedBits.h"
#include "llvm/Analysis/GlobalsModRef.h"
#include "llvm/Analysis/LoopAccessAnalysis.h"
#include "llvm/Analysis/LoopAnalysisManager.h"
#include "llvm/Analysis/LoopInfo.h"
#include "llvm/Analysis/LoopIterator.h"
#include "llvm/Analysis/OptimizationRemarkEmitter.h"
#include "llvm/Analysis/ProfileSummaryInfo.h"
#include "llvm/Analysis/ScalarEvolution.h"
#include "llvm/Analysis/ScalarEvolutionExpressions.h"
#include "llvm/Analysis/TargetLibraryInfo.h"
#include "llvm/Analysis/TargetTransformInfo.h"
#include "llvm/Analysis/ValueTracking.h"
#include "llvm/Analysis/VectorUtils.h"
#include "llvm/IR/Attributes.h"
#include "llvm/IR/BasicBlock.h"
#include "llvm/IR/CFG.h"
#include "llvm/IR/Constant.h"
#include "llvm/IR/Constants.h"
#include "llvm/IR/DataLayout.h"
#include "llvm/IR/DebugInfo.h"
#include "llvm/IR/DebugLoc.h"
#include "llvm/IR/DerivedTypes.h"
#include "llvm/IR/DiagnosticInfo.h"
#include "llvm/IR/Dominators.h"
#include "llvm/IR/Function.h"
#include "llvm/IR/IRBuilder.h"
#include "llvm/IR/InstrTypes.h"
#include "llvm/IR/Instruction.h"
#include "llvm/IR/Instructions.h"
#include "llvm/IR/IntrinsicInst.h"
#include "llvm/IR/Intrinsics.h"
#include "llvm/IR/MDBuilder.h"
#include "llvm/IR/Metadata.h"
#include "llvm/IR/Module.h"
#include "llvm/IR/Operator.h"
#include "llvm/IR/PatternMatch.h"
#include "llvm/IR/ProfDataUtils.h"
#include "llvm/IR/Type.h"
#include "llvm/IR/Use.h"
#include "llvm/IR/User.h"
#include "llvm/IR/Value.h"
#include "llvm/IR/Verifier.h"
#include "llvm/Support/Casting.h"
#include "llvm/Support/CommandLine.h"
#include "llvm/Support/Debug.h"
#include "llvm/Support/ErrorHandling.h"
#include "llvm/Support/InstructionCost.h"
#include "llvm/Support/MathExtras.h"
#include "llvm/Support/NativeFormatting.h"
#include "llvm/Support/raw_ostream.h"
#include "llvm/Transforms/Utils/BasicBlockUtils.h"
#include "llvm/Transforms/Utils/InjectTLIMappings.h"
#include "llvm/Transforms/Utils/Local.h"
#include "llvm/Transforms/Utils/LoopSimplify.h"
#include "llvm/Transforms/Utils/LoopUtils.h"
#include "llvm/Transforms/Utils/LoopVersioning.h"
#include "llvm/Transforms/Utils/ScalarEvolutionExpander.h"
#include "llvm/Transforms/Utils/SizeOpts.h"
#include "llvm/Transforms/Vectorize/LoopVectorizationLegality.h"
#include <algorithm>
#include <cassert>
#include <cstdint>
#include <functional>
#include <iterator>
#include <limits>
#include <memory>
#include <string>
#include <tuple>
#include <utility>

using namespace llvm;

#define LV_NAME "loop-vectorize"
#define DEBUG_TYPE LV_NAME

#ifndef NDEBUG
const char VerboseDebug[] = DEBUG_TYPE "-verbose";
#endif

/// @{
/// Metadata attribute names
const char LLVMLoopVectorizeFollowupAll[] = "llvm.loop.vectorize.followup_all";
const char LLVMLoopVectorizeFollowupVectorized[] =
    "llvm.loop.vectorize.followup_vectorized";
const char LLVMLoopVectorizeFollowupEpilogue[] =
    "llvm.loop.vectorize.followup_epilogue";
/// @}

STATISTIC(LoopsVectorized, "Number of loops vectorized");
STATISTIC(LoopsAnalyzed, "Number of loops analyzed for vectorization");
STATISTIC(LoopsEpilogueVectorized, "Number of epilogues vectorized");
STATISTIC(LoopsEarlyExitVectorized, "Number of early exit loops vectorized");

static cl::opt<bool> EnableEpilogueVectorization(
    "enable-epilogue-vectorization", cl::init(true), cl::Hidden,
    cl::desc("Enable vectorization of epilogue loops."));

static cl::opt<unsigned> EpilogueVectorizationForceVF(
    "epilogue-vectorization-force-VF", cl::init(1), cl::Hidden,
    cl::desc("When epilogue vectorization is enabled, and a value greater than "
             "1 is specified, forces the given VF for all applicable epilogue "
             "loops."));

static cl::opt<unsigned> EpilogueVectorizationMinVF(
    "epilogue-vectorization-minimum-VF", cl::Hidden,
    cl::desc("Only loops with vectorization factor equal to or larger than "
             "the specified value are considered for epilogue vectorization."));

/// Loops with a known constant trip count below this number are vectorized only
/// if no scalar iteration overheads are incurred.
static cl::opt<unsigned> TinyTripCountVectorThreshold(
    "vectorizer-min-trip-count", cl::init(16), cl::Hidden,
    cl::desc("Loops with a constant trip count that is smaller than this "
             "value are vectorized only if no scalar iteration overheads "
             "are incurred."));

static cl::opt<unsigned> VectorizeMemoryCheckThreshold(
    "vectorize-memory-check-threshold", cl::init(128), cl::Hidden,
    cl::desc("The maximum allowed number of runtime memory checks"));

// Option prefer-predicate-over-epilogue indicates that an epilogue is undesired,
// that predication is preferred, and this lists all options. I.e., the
// vectorizer will try to fold the tail-loop (epilogue) into the vector body
// and predicate the instructions accordingly. If tail-folding fails, there are
// different fallback strategies depending on these values:
namespace PreferPredicateTy {
  enum Option {
    ScalarEpilogue = 0,
    PredicateElseScalarEpilogue,
    PredicateOrDontVectorize
  };
} // namespace PreferPredicateTy

static cl::opt<PreferPredicateTy::Option> PreferPredicateOverEpilogue(
    "prefer-predicate-over-epilogue",
    cl::init(PreferPredicateTy::ScalarEpilogue),
    cl::Hidden,
    cl::desc("Tail-folding and predication preferences over creating a scalar "
             "epilogue loop."),
    cl::values(clEnumValN(PreferPredicateTy::ScalarEpilogue,
                         "scalar-epilogue",
                         "Don't tail-predicate loops, create scalar epilogue"),
              clEnumValN(PreferPredicateTy::PredicateElseScalarEpilogue,
                         "predicate-else-scalar-epilogue",
                         "prefer tail-folding, create scalar epilogue if tail "
                         "folding fails."),
              clEnumValN(PreferPredicateTy::PredicateOrDontVectorize,
                         "predicate-dont-vectorize",
                         "prefers tail-folding, don't attempt vectorization if "
                         "tail-folding fails.")));

static cl::opt<TailFoldingStyle> ForceTailFoldingStyle(
    "force-tail-folding-style", cl::desc("Force the tail folding style"),
    cl::init(TailFoldingStyle::None),
    cl::values(
        clEnumValN(TailFoldingStyle::None, "none", "Disable tail folding"),
        clEnumValN(
            TailFoldingStyle::Data, "data",
            "Create lane mask for data only, using active.lane.mask intrinsic"),
        clEnumValN(TailFoldingStyle::DataWithoutLaneMask,
                   "data-without-lane-mask",
                   "Create lane mask with compare/stepvector"),
        clEnumValN(TailFoldingStyle::DataAndControlFlow, "data-and-control",
                   "Create lane mask using active.lane.mask intrinsic, and use "
                   "it for both data and control flow"),
        clEnumValN(TailFoldingStyle::DataAndControlFlowWithoutRuntimeCheck,
                   "data-and-control-without-rt-check",
                   "Similar to data-and-control, but remove the runtime check"),
        clEnumValN(TailFoldingStyle::DataWithEVL, "data-with-evl",
                   "Use predicated EVL instructions for tail folding. If EVL "
                   "is unsupported, fallback to data-without-lane-mask.")));

static cl::opt<bool> MaximizeBandwidth(
    "vectorizer-maximize-bandwidth", cl::init(false), cl::Hidden,
    cl::desc("Maximize bandwidth when selecting vectorization factor which "
             "will be determined by the smallest type in loop."));

static cl::opt<bool> EnableInterleavedMemAccesses(
    "enable-interleaved-mem-accesses", cl::init(false), cl::Hidden,
    cl::desc("Enable vectorization on interleaved memory accesses in a loop"));

/// An interleave-group may need masking if it resides in a block that needs
/// predication, or in order to mask away gaps.
static cl::opt<bool> EnableMaskedInterleavedMemAccesses(
    "enable-masked-interleaved-mem-accesses", cl::init(false), cl::Hidden,
    cl::desc("Enable vectorization on masked interleaved memory accesses in a loop"));

static cl::opt<unsigned> ForceTargetNumScalarRegs(
    "force-target-num-scalar-regs", cl::init(0), cl::Hidden,
    cl::desc("A flag that overrides the target's number of scalar registers."));

static cl::opt<unsigned> ForceTargetNumVectorRegs(
    "force-target-num-vector-regs", cl::init(0), cl::Hidden,
    cl::desc("A flag that overrides the target's number of vector registers."));

static cl::opt<unsigned> ForceTargetMaxScalarInterleaveFactor(
    "force-target-max-scalar-interleave", cl::init(0), cl::Hidden,
    cl::desc("A flag that overrides the target's max interleave factor for "
             "scalar loops."));

static cl::opt<unsigned> ForceTargetMaxVectorInterleaveFactor(
    "force-target-max-vector-interleave", cl::init(0), cl::Hidden,
    cl::desc("A flag that overrides the target's max interleave factor for "
             "vectorized loops."));

cl::opt<unsigned> llvm::ForceTargetInstructionCost(
    "force-target-instruction-cost", cl::init(0), cl::Hidden,
    cl::desc("A flag that overrides the target's expected cost for "
             "an instruction to a single constant value. Mostly "
             "useful for getting consistent testing."));

static cl::opt<bool> ForceTargetSupportsScalableVectors(
    "force-target-supports-scalable-vectors", cl::init(false), cl::Hidden,
    cl::desc(
        "Pretend that scalable vectors are supported, even if the target does "
        "not support them. This flag should only be used for testing."));

static cl::opt<unsigned> SmallLoopCost(
    "small-loop-cost", cl::init(20), cl::Hidden,
    cl::desc(
        "The cost of a loop that is considered 'small' by the interleaver."));

static cl::opt<bool> LoopVectorizeWithBlockFrequency(
    "loop-vectorize-with-block-frequency", cl::init(true), cl::Hidden,
    cl::desc("Enable the use of the block frequency analysis to access PGO "
             "heuristics minimizing code growth in cold regions and being more "
             "aggressive in hot regions."));

// Runtime interleave loops for load/store throughput.
static cl::opt<bool> EnableLoadStoreRuntimeInterleave(
    "enable-loadstore-runtime-interleave", cl::init(true), cl::Hidden,
    cl::desc(
        "Enable runtime interleaving until load/store ports are saturated"));

/// The number of stores in a loop that are allowed to need predication.
static cl::opt<unsigned> NumberOfStoresToPredicate(
    "vectorize-num-stores-pred", cl::init(1), cl::Hidden,
    cl::desc("Max number of stores to be predicated behind an if."));

static cl::opt<bool> EnableIndVarRegisterHeur(
    "enable-ind-var-reg-heur", cl::init(true), cl::Hidden,
    cl::desc("Count the induction variable only once when interleaving"));

static cl::opt<bool> EnableCondStoresVectorization(
    "enable-cond-stores-vec", cl::init(true), cl::Hidden,
    cl::desc("Enable if predication of stores during vectorization."));

static cl::opt<unsigned> MaxNestedScalarReductionIC(
    "max-nested-scalar-reduction-interleave", cl::init(2), cl::Hidden,
    cl::desc("The maximum interleave count to use when interleaving a scalar "
             "reduction in a nested loop."));

static cl::opt<bool>
    PreferInLoopReductions("prefer-inloop-reductions", cl::init(false),
                           cl::Hidden,
                           cl::desc("Prefer in-loop vector reductions, "
                                    "overriding the targets preference."));

static cl::opt<bool> ForceOrderedReductions(
    "force-ordered-reductions", cl::init(false), cl::Hidden,
    cl::desc("Enable the vectorisation of loops with in-order (strict) "
             "FP reductions"));

static cl::opt<bool> PreferPredicatedReductionSelect(
    "prefer-predicated-reduction-select", cl::init(false), cl::Hidden,
    cl::desc(
        "Prefer predicating a reduction operation over an after loop select."));

cl::opt<bool> llvm::EnableVPlanNativePath(
    "enable-vplan-native-path", cl::Hidden,
    cl::desc("Enable VPlan-native vectorization path with "
             "support for outer loop vectorization."));

cl::opt<bool>
    llvm::VerifyEachVPlan("vplan-verify-each",
#ifdef EXPENSIVE_CHECKS
                          cl::init(true),
#else
                          cl::init(false),
#endif
                          cl::Hidden,
                          cl::desc("Verfiy VPlans after VPlan transforms."));

// This flag enables the stress testing of the VPlan H-CFG construction in the
// VPlan-native vectorization path. It must be used in conjuction with
// -enable-vplan-native-path. -vplan-verify-hcfg can also be used to enable the
// verification of the H-CFGs built.
static cl::opt<bool> VPlanBuildStressTest(
    "vplan-build-stress-test", cl::init(false), cl::Hidden,
    cl::desc(
        "Build VPlan for every supported loop nest in the function and bail "
        "out right after the build (stress test the VPlan H-CFG construction "
        "in the VPlan-native vectorization path)."));

cl::opt<bool> llvm::EnableLoopInterleaving(
    "interleave-loops", cl::init(true), cl::Hidden,
    cl::desc("Enable loop interleaving in Loop vectorization passes"));
cl::opt<bool> llvm::EnableLoopVectorization(
    "vectorize-loops", cl::init(true), cl::Hidden,
    cl::desc("Run the Loop vectorization passes"));

static cl::opt<cl::boolOrDefault> ForceSafeDivisor(
    "force-widen-divrem-via-safe-divisor", cl::Hidden,
    cl::desc(
        "Override cost based safe divisor widening for div/rem instructions"));

static cl::opt<bool> UseWiderVFIfCallVariantsPresent(
    "vectorizer-maximize-bandwidth-for-vector-calls", cl::init(true),
    cl::Hidden,
    cl::desc("Try wider VFs if they enable the use of vector variants"));

static cl::opt<bool> EnableEarlyExitVectorization(
    "enable-early-exit-vectorization", cl::init(true), cl::Hidden,
    cl::desc(
        "Enable vectorization of early exit loops with uncountable exits."));

// Likelyhood of bypassing the vectorized loop because there are zero trips left
// after prolog. See `emitIterationCountCheck`.
static constexpr uint32_t MinItersBypassWeights[] = {1, 127};

/// A helper function that returns true if the given type is irregular. The
/// type is irregular if its allocated size doesn't equal the store size of an
/// element of the corresponding vector type.
static bool hasIrregularType(Type *Ty, const DataLayout &DL) {
  // Determine if an array of N elements of type Ty is "bitcast compatible"
  // with a <N x Ty> vector.
  // This is only true if there is no padding between the array elements.
  return DL.getTypeAllocSizeInBits(Ty) != DL.getTypeSizeInBits(Ty);
}

/// A version of ScalarEvolution::getSmallConstantTripCount that returns an
/// ElementCount to include loops whose trip count is a function of vscale.
static ElementCount getSmallConstantTripCount(ScalarEvolution *SE,
                                              const Loop *L) {
  return ElementCount::getFixed(SE->getSmallConstantTripCount(L));
}

/// Returns "best known" trip count, which is either a valid positive trip count
/// or std::nullopt when an estimate cannot be made (including when the trip
/// count would overflow), for the specified loop \p L as defined by the
/// following procedure:
///   1) Returns exact trip count if it is known.
///   2) Returns expected trip count according to profile data if any.
///   3) Returns upper bound estimate if known, and if \p CanUseConstantMax.
///   4) Returns std::nullopt if all of the above failed.
static std::optional<ElementCount>
getSmallBestKnownTC(PredicatedScalarEvolution &PSE, Loop *L,
                    bool CanUseConstantMax = true) {
  // Check if exact trip count is known.
  if (auto ExpectedTC = getSmallConstantTripCount(PSE.getSE(), L))
    return ExpectedTC;

  // Check if there is an expected trip count available from profile data.
  if (LoopVectorizeWithBlockFrequency)
    if (auto EstimatedTC = getLoopEstimatedTripCount(L))
      return ElementCount::getFixed(*EstimatedTC);

  if (!CanUseConstantMax)
    return std::nullopt;

  // Check if upper bound estimate is known.
  if (unsigned ExpectedTC = PSE.getSmallConstantMaxTripCount())
    return ElementCount::getFixed(ExpectedTC);

  return std::nullopt;
}

namespace {
// Forward declare GeneratedRTChecks.
class GeneratedRTChecks;

using SCEV2ValueTy = DenseMap<const SCEV *, Value *>;
} // namespace

namespace llvm {

AnalysisKey ShouldRunExtraVectorPasses::Key;

/// InnerLoopVectorizer vectorizes loops which contain only one basic
/// block to a specified vectorization factor (VF).
/// This class performs the widening of scalars into vectors, or multiple
/// scalars. This class also implements the following features:
/// * It inserts an epilogue loop for handling loops that don't have iteration
///   counts that are known to be a multiple of the vectorization factor.
/// * It handles the code generation for reduction variables.
/// * Scalarization (implementation using scalars) of un-vectorizable
///   instructions.
/// InnerLoopVectorizer does not perform any vectorization-legality
/// checks, and relies on the caller to check for the different legality
/// aspects. The InnerLoopVectorizer relies on the
/// LoopVectorizationLegality class to provide information about the induction
/// and reduction variables that were found to a given vectorization factor.
class InnerLoopVectorizer {
public:
  InnerLoopVectorizer(Loop *OrigLoop, PredicatedScalarEvolution &PSE,
                      LoopInfo *LI, DominatorTree *DT,
                      const TargetLibraryInfo *TLI,
                      const TargetTransformInfo *TTI, AssumptionCache *AC,
                      OptimizationRemarkEmitter *ORE, ElementCount VecWidth,
                      ElementCount MinProfitableTripCount,
                      unsigned UnrollFactor, LoopVectorizationCostModel *CM,
                      BlockFrequencyInfo *BFI, ProfileSummaryInfo *PSI,
                      GeneratedRTChecks &RTChecks, VPlan &Plan)
      : OrigLoop(OrigLoop), PSE(PSE), LI(LI), DT(DT), TLI(TLI), TTI(TTI),
        AC(AC), ORE(ORE), VF(VecWidth),
        MinProfitableTripCount(MinProfitableTripCount), UF(UnrollFactor),
        Builder(PSE.getSE()->getContext()), Cost(CM), BFI(BFI), PSI(PSI),
        RTChecks(RTChecks), Plan(Plan),
        VectorPHVPB(Plan.getVectorLoopRegion()->getSinglePredecessor()) {}

  virtual ~InnerLoopVectorizer() = default;

  /// Create a new empty loop that will contain vectorized instructions later
  /// on, while the old loop will be used as the scalar remainder. Control flow
  /// is generated around the vectorized (and scalar epilogue) loops consisting
  /// of various checks and bypasses. Return the pre-header block of the new
  /// loop. In the case of epilogue vectorization, this function is overriden to
  /// handle the more complex control flow around the loops.
  virtual BasicBlock *createVectorizedLoopSkeleton();

  /// Fix the vectorized code, taking care of header phi's, and more.
  void fixVectorizedLoop(VPTransformState &State);

  /// Fix the non-induction PHIs in \p Plan.
  void fixNonInductionPHIs(VPTransformState &State);

  /// Returns the original loop trip count.
  Value *getTripCount() const { return TripCount; }

  /// Used to set the trip count after ILV's construction and after the
  /// preheader block has been executed. Note that this always holds the trip
  /// count of the original loop for both main loop and epilogue vectorization.
  void setTripCount(Value *TC) { TripCount = TC; }

  /// Return the additional bypass block which targets the scalar loop by
  /// skipping the epilogue loop after completing the main loop.
  BasicBlock *getAdditionalBypassBlock() const {
    assert(AdditionalBypassBlock &&
           "Trying to access AdditionalBypassBlock but it has not been set");
    return AdditionalBypassBlock;
  }

protected:
  friend class LoopVectorizationPlanner;

  /// Returns (and creates if needed) the trip count of the widened loop.
  Value *getOrCreateVectorTripCount(BasicBlock *InsertBlock);

  // Create a check to see if the vector loop should be executed
  Value *createIterationCountCheck(ElementCount VF, unsigned UF) const;

  /// Emit a bypass check to see if the vector trip count is zero, including if
  /// it overflows.
  void emitIterationCountCheck(BasicBlock *Bypass);

  /// Emit basic blocks (prefixed with \p Prefix) for the iteration check,
  /// vector loop preheader, middle block and scalar preheader.
  void createVectorLoopSkeleton(StringRef Prefix);

  /// Allow subclasses to override and print debug traces before/after vplan
  /// execution, when trace information is requested.
  virtual void printDebugTracesAtStart() {}
  virtual void printDebugTracesAtEnd() {}

  /// Introduces a new VPIRBasicBlock for \p CheckIRBB to Plan between the
  /// vector preheader and its predecessor, also connecting the new block to the
  /// scalar preheader.
  void introduceCheckBlockInVPlan(BasicBlock *CheckIRBB);

  /// The original loop.
  Loop *OrigLoop;

  /// A wrapper around ScalarEvolution used to add runtime SCEV checks. Applies
  /// dynamic knowledge to simplify SCEV expressions and converts them to a
  /// more usable form.
  PredicatedScalarEvolution &PSE;

  /// Loop Info.
  LoopInfo *LI;

  /// Dominator Tree.
  DominatorTree *DT;

  /// Target Library Info.
  const TargetLibraryInfo *TLI;

  /// Target Transform Info.
  const TargetTransformInfo *TTI;

  /// Assumption Cache.
  AssumptionCache *AC;

  /// Interface to emit optimization remarks.
  OptimizationRemarkEmitter *ORE;

  /// The vectorization SIMD factor to use. Each vector will have this many
  /// vector elements.
  ElementCount VF;

  ElementCount MinProfitableTripCount;

  /// The vectorization unroll factor to use. Each scalar is vectorized to this
  /// many different vector instructions.
  unsigned UF;

  /// The builder that we use
  IRBuilder<> Builder;

  // --- Vectorization state ---

  /// The vector-loop preheader.
  BasicBlock *LoopVectorPreHeader = nullptr;

  /// The scalar-loop preheader.
  BasicBlock *LoopScalarPreHeader = nullptr;

  /// Middle Block between the vector and the scalar.
  BasicBlock *LoopMiddleBlock = nullptr;

  /// Trip count of the original loop.
  Value *TripCount = nullptr;

  /// Trip count of the widened loop (TripCount - TripCount % (VF*UF))
  Value *VectorTripCount = nullptr;

  /// The profitablity analysis.
  LoopVectorizationCostModel *Cost;

  /// BFI and PSI are used to check for profile guided size optimizations.
  BlockFrequencyInfo *BFI;
  ProfileSummaryInfo *PSI;

  /// Structure to hold information about generated runtime checks, responsible
  /// for cleaning the checks, if vectorization turns out unprofitable.
  GeneratedRTChecks &RTChecks;

  /// The additional bypass block which conditionally skips over the epilogue
  /// loop after executing the main loop. Needed to resume inductions and
  /// reductions during epilogue vectorization.
  BasicBlock *AdditionalBypassBlock = nullptr;

  VPlan &Plan;

  /// The vector preheader block of \p Plan, used as target for check blocks
  /// introduced during skeleton creation.
  VPBlockBase *VectorPHVPB;
};

/// Encapsulate information regarding vectorization of a loop and its epilogue.
/// This information is meant to be updated and used across two stages of
/// epilogue vectorization.
struct EpilogueLoopVectorizationInfo {
  ElementCount MainLoopVF = ElementCount::getFixed(0);
  unsigned MainLoopUF = 0;
  ElementCount EpilogueVF = ElementCount::getFixed(0);
  unsigned EpilogueUF = 0;
  BasicBlock *MainLoopIterationCountCheck = nullptr;
  BasicBlock *EpilogueIterationCountCheck = nullptr;
  Value *TripCount = nullptr;
  Value *VectorTripCount = nullptr;
  VPlan &EpiloguePlan;

  EpilogueLoopVectorizationInfo(ElementCount MVF, unsigned MUF,
                                ElementCount EVF, unsigned EUF,
                                VPlan &EpiloguePlan)
      : MainLoopVF(MVF), MainLoopUF(MUF), EpilogueVF(EVF), EpilogueUF(EUF),
        EpiloguePlan(EpiloguePlan) {
    assert(EUF == 1 &&
           "A high UF for the epilogue loop is likely not beneficial.");
  }
};

/// An extension of the inner loop vectorizer that creates a skeleton for a
/// vectorized loop that has its epilogue (residual) also vectorized.
/// The idea is to run the vplan on a given loop twice, firstly to setup the
/// skeleton and vectorize the main loop, and secondly to complete the skeleton
/// from the first step and vectorize the epilogue.  This is achieved by
/// deriving two concrete strategy classes from this base class and invoking
/// them in succession from the loop vectorizer planner.
class InnerLoopAndEpilogueVectorizer : public InnerLoopVectorizer {
public:
  InnerLoopAndEpilogueVectorizer(
      Loop *OrigLoop, PredicatedScalarEvolution &PSE, LoopInfo *LI,
      DominatorTree *DT, const TargetLibraryInfo *TLI,
      const TargetTransformInfo *TTI, AssumptionCache *AC,
      OptimizationRemarkEmitter *ORE, EpilogueLoopVectorizationInfo &EPI,
      LoopVectorizationCostModel *CM, BlockFrequencyInfo *BFI,
      ProfileSummaryInfo *PSI, GeneratedRTChecks &Checks, VPlan &Plan)
      : InnerLoopVectorizer(OrigLoop, PSE, LI, DT, TLI, TTI, AC, ORE,
                            EPI.MainLoopVF, EPI.MainLoopVF, EPI.MainLoopUF, CM,
                            BFI, PSI, Checks, Plan),
        EPI(EPI) {}

  // Override this function to handle the more complex control flow around the
  // three loops.
  BasicBlock *createVectorizedLoopSkeleton() final {
    return createEpilogueVectorizedLoopSkeleton();
  }

  /// The interface for creating a vectorized skeleton using one of two
  /// different strategies, each corresponding to one execution of the vplan
  /// as described above.
  virtual BasicBlock *createEpilogueVectorizedLoopSkeleton() = 0;

  /// Holds and updates state information required to vectorize the main loop
  /// and its epilogue in two separate passes. This setup helps us avoid
  /// regenerating and recomputing runtime safety checks. It also helps us to
  /// shorten the iteration-count-check path length for the cases where the
  /// iteration count of the loop is so small that the main vector loop is
  /// completely skipped.
  EpilogueLoopVectorizationInfo &EPI;
};

/// A specialized derived class of inner loop vectorizer that performs
/// vectorization of *main* loops in the process of vectorizing loops and their
/// epilogues.
class EpilogueVectorizerMainLoop : public InnerLoopAndEpilogueVectorizer {
public:
  EpilogueVectorizerMainLoop(
      Loop *OrigLoop, PredicatedScalarEvolution &PSE, LoopInfo *LI,
      DominatorTree *DT, const TargetLibraryInfo *TLI,
      const TargetTransformInfo *TTI, AssumptionCache *AC,
      OptimizationRemarkEmitter *ORE, EpilogueLoopVectorizationInfo &EPI,
      LoopVectorizationCostModel *CM, BlockFrequencyInfo *BFI,
      ProfileSummaryInfo *PSI, GeneratedRTChecks &Check, VPlan &Plan)
      : InnerLoopAndEpilogueVectorizer(OrigLoop, PSE, LI, DT, TLI, TTI, AC, ORE,
                                       EPI, CM, BFI, PSI, Check, Plan) {}
  /// Implements the interface for creating a vectorized skeleton using the
  /// *main loop* strategy (ie the first pass of vplan execution).
  BasicBlock *createEpilogueVectorizedLoopSkeleton() final;

protected:
  /// Emits an iteration count bypass check once for the main loop (when \p
  /// ForEpilogue is false) and once for the epilogue loop (when \p
  /// ForEpilogue is true).
  BasicBlock *emitIterationCountCheck(BasicBlock *Bypass, bool ForEpilogue);
  void printDebugTracesAtStart() override;
  void printDebugTracesAtEnd() override;
};

// A specialized derived class of inner loop vectorizer that performs
// vectorization of *epilogue* loops in the process of vectorizing loops and
// their epilogues.
class EpilogueVectorizerEpilogueLoop : public InnerLoopAndEpilogueVectorizer {
public:
  EpilogueVectorizerEpilogueLoop(
      Loop *OrigLoop, PredicatedScalarEvolution &PSE, LoopInfo *LI,
      DominatorTree *DT, const TargetLibraryInfo *TLI,
      const TargetTransformInfo *TTI, AssumptionCache *AC,
      OptimizationRemarkEmitter *ORE, EpilogueLoopVectorizationInfo &EPI,
      LoopVectorizationCostModel *CM, BlockFrequencyInfo *BFI,
      ProfileSummaryInfo *PSI, GeneratedRTChecks &Checks, VPlan &Plan)
      : InnerLoopAndEpilogueVectorizer(OrigLoop, PSE, LI, DT, TLI, TTI, AC, ORE,
                                       EPI, CM, BFI, PSI, Checks, Plan) {
    TripCount = EPI.TripCount;
  }
  /// Implements the interface for creating a vectorized skeleton using the
  /// *epilogue loop* strategy (ie the second pass of vplan execution).
  BasicBlock *createEpilogueVectorizedLoopSkeleton() final;

protected:
  /// Emits an iteration count bypass check after the main vector loop has
  /// finished to see if there are any iterations left to execute by either
  /// the vector epilogue or the scalar epilogue.
  BasicBlock *emitMinimumVectorEpilogueIterCountCheck(
                                                      BasicBlock *Bypass,
                                                      BasicBlock *Insert);
  void printDebugTracesAtStart() override;
  void printDebugTracesAtEnd() override;
};
} // end namespace llvm

/// Look for a meaningful debug location on the instruction or its operands.
static DebugLoc getDebugLocFromInstOrOperands(Instruction *I) {
  if (!I)
    return DebugLoc::getUnknown();

  DebugLoc Empty;
  if (I->getDebugLoc() != Empty)
    return I->getDebugLoc();

  for (Use &Op : I->operands()) {
    if (Instruction *OpInst = dyn_cast<Instruction>(Op))
      if (OpInst->getDebugLoc() != Empty)
        return OpInst->getDebugLoc();
  }

  return I->getDebugLoc();
}

/// Write a \p DebugMsg about vectorization to the debug output stream. If \p I
/// is passed, the message relates to that particular instruction.
#ifndef NDEBUG
static void debugVectorizationMessage(const StringRef Prefix,
                                      const StringRef DebugMsg,
                                      Instruction *I) {
  dbgs() << "LV: " << Prefix << DebugMsg;
  if (I != nullptr)
    dbgs() << " " << *I;
  else
    dbgs() << '.';
  dbgs() << '\n';
}
#endif

/// Create an analysis remark that explains why vectorization failed
///
/// \p PassName is the name of the pass (e.g. can be AlwaysPrint).  \p
/// RemarkName is the identifier for the remark.  If \p I is passed it is an
/// instruction that prevents vectorization.  Otherwise \p TheLoop is used for
/// the location of the remark. If \p DL is passed, use it as debug location for
/// the remark. \return the remark object that can be streamed to.
static OptimizationRemarkAnalysis
createLVAnalysis(const char *PassName, StringRef RemarkName, Loop *TheLoop,
                 Instruction *I, DebugLoc DL = {}) {
  BasicBlock *CodeRegion = I ? I->getParent() : TheLoop->getHeader();
  // If debug location is attached to the instruction, use it. Otherwise if DL
  // was not provided, use the loop's.
  if (I && I->getDebugLoc())
    DL = I->getDebugLoc();
  else if (!DL)
    DL = TheLoop->getStartLoc();

  return OptimizationRemarkAnalysis(PassName, RemarkName, DL, CodeRegion);
}

namespace llvm {

/// Return a value for Step multiplied by VF.
Value *createStepForVF(IRBuilderBase &B, Type *Ty, ElementCount VF,
                       int64_t Step) {
  assert(Ty->isIntegerTy() && "Expected an integer step");
  return B.CreateElementCount(Ty, VF.multiplyCoefficientBy(Step));
}

/// Return the runtime value for VF.
Value *getRuntimeVF(IRBuilderBase &B, Type *Ty, ElementCount VF) {
  return B.CreateElementCount(Ty, VF);
}

void reportVectorizationFailure(const StringRef DebugMsg,
                                const StringRef OREMsg, const StringRef ORETag,
                                OptimizationRemarkEmitter *ORE, Loop *TheLoop,
                                Instruction *I) {
  LLVM_DEBUG(debugVectorizationMessage("Not vectorizing: ", DebugMsg, I));
  LoopVectorizeHints Hints(TheLoop, true /* doesn't matter */, *ORE);
  ORE->emit(
      createLVAnalysis(Hints.vectorizeAnalysisPassName(), ORETag, TheLoop, I)
      << "loop not vectorized: " << OREMsg);
}

/// Reports an informative message: print \p Msg for debugging purposes as well
/// as an optimization remark. Uses either \p I as location of the remark, or
/// otherwise \p TheLoop. If \p DL is passed, use it as debug location for the
/// remark. If \p DL is passed, use it as debug location for the remark.
static void reportVectorizationInfo(const StringRef Msg, const StringRef ORETag,
                                    OptimizationRemarkEmitter *ORE,
                                    Loop *TheLoop, Instruction *I = nullptr,
                                    DebugLoc DL = {}) {
  LLVM_DEBUG(debugVectorizationMessage("", Msg, I));
  LoopVectorizeHints Hints(TheLoop, true /* doesn't matter */, *ORE);
  ORE->emit(createLVAnalysis(Hints.vectorizeAnalysisPassName(), ORETag, TheLoop,
                             I, DL)
            << Msg);
}

/// Report successful vectorization of the loop. In case an outer loop is
/// vectorized, prepend "outer" to the vectorization remark.
static void reportVectorization(OptimizationRemarkEmitter *ORE, Loop *TheLoop,
                                VectorizationFactor VF, unsigned IC) {
  LLVM_DEBUG(debugVectorizationMessage(
      "Vectorizing: ", TheLoop->isInnermost() ? "innermost loop" : "outer loop",
      nullptr));
  StringRef LoopType = TheLoop->isInnermost() ? "" : "outer ";
  ORE->emit([&]() {
    return OptimizationRemark(LV_NAME, "Vectorized", TheLoop->getStartLoc(),
                              TheLoop->getHeader())
           << "vectorized " << LoopType << "loop (vectorization width: "
           << ore::NV("VectorizationFactor", VF.Width)
           << ", interleaved count: " << ore::NV("InterleaveCount", IC) << ")";
  });
}

} // end namespace llvm

namespace llvm {

// Loop vectorization cost-model hints how the scalar epilogue loop should be
// lowered.
enum ScalarEpilogueLowering {

  // The default: allowing scalar epilogues.
  CM_ScalarEpilogueAllowed,

  // Vectorization with OptForSize: don't allow epilogues.
  CM_ScalarEpilogueNotAllowedOptSize,

  // A special case of vectorisation with OptForSize: loops with a very small
  // trip count are considered for vectorization under OptForSize, thereby
  // making sure the cost of their loop body is dominant, free of runtime
  // guards and scalar iteration overheads.
  CM_ScalarEpilogueNotAllowedLowTripLoop,

  // Loop hint predicate indicating an epilogue is undesired.
  CM_ScalarEpilogueNotNeededUsePredicate,

  // Directive indicating we must either tail fold or not vectorize
  CM_ScalarEpilogueNotAllowedUsePredicate
};

/// LoopVectorizationCostModel - estimates the expected speedups due to
/// vectorization.
/// In many cases vectorization is not profitable. This can happen because of
/// a number of reasons. In this class we mainly attempt to predict the
/// expected speedup/slowdowns due to the supported instruction set. We use the
/// TargetTransformInfo to query the different backends for the cost of
/// different operations.
class LoopVectorizationCostModel {
  friend class LoopVectorizationPlanner;

public:
  LoopVectorizationCostModel(ScalarEpilogueLowering SEL, Loop *L,
                             PredicatedScalarEvolution &PSE, LoopInfo *LI,
                             LoopVectorizationLegality *Legal,
                             const TargetTransformInfo &TTI,
                             const TargetLibraryInfo *TLI, DemandedBits *DB,
                             AssumptionCache *AC,
                             OptimizationRemarkEmitter *ORE, const Function *F,
                             const LoopVectorizeHints *Hints,
                             InterleavedAccessInfo &IAI,
                             ProfileSummaryInfo *PSI, BlockFrequencyInfo *BFI)
      : ScalarEpilogueStatus(SEL), TheLoop(L), PSE(PSE), LI(LI), Legal(Legal),
        TTI(TTI), TLI(TLI), DB(DB), AC(AC), ORE(ORE), TheFunction(F),
        Hints(Hints), InterleaveInfo(IAI) {
    if (TTI.supportsScalableVectors() || ForceTargetSupportsScalableVectors)
      initializeVScaleForTuning();
    CostKind = F->hasMinSize() ? TTI::TCK_CodeSize : TTI::TCK_RecipThroughput;
    // Query this against the original loop and save it here because the profile
    // of the original loop header may change as the transformation happens.
    OptForSize = llvm::shouldOptimizeForSize(L->getHeader(), PSI, BFI,
                                             PGSOQueryType::IRPass);
  }

  /// \return An upper bound for the vectorization factors (both fixed and
  /// scalable). If the factors are 0, vectorization and interleaving should be
  /// avoided up front.
  FixedScalableVFPair computeMaxVF(ElementCount UserVF, unsigned UserIC);

  /// \return True if runtime checks are required for vectorization, and false
  /// otherwise.
  bool runtimeChecksRequired();

  /// Setup cost-based decisions for user vectorization factor.
  /// \return true if the UserVF is a feasible VF to be chosen.
  bool selectUserVectorizationFactor(ElementCount UserVF) {
    collectNonVectorizedAndSetWideningDecisions(UserVF);
    return expectedCost(UserVF).isValid();
  }

  /// \return True if maximizing vector bandwidth is enabled by the target or
  /// user options, for the given register kind.
  bool useMaxBandwidth(TargetTransformInfo::RegisterKind RegKind);

  /// \return True if maximizing vector bandwidth is enabled by the target or
  /// user options, for the given vector factor.
  bool useMaxBandwidth(ElementCount VF);

  /// \return The size (in bits) of the smallest and widest types in the code
  /// that needs to be vectorized. We ignore values that remain scalar such as
  /// 64 bit loop indices.
  std::pair<unsigned, unsigned> getSmallestAndWidestTypes();

  /// \return The desired interleave count.
  /// If interleave count has been specified by metadata it will be returned.
  /// Otherwise, the interleave count is computed and returned. VF and LoopCost
  /// are the selected vectorization factor and the cost of the selected VF.
  unsigned selectInterleaveCount(VPlan &Plan, ElementCount VF,
                                 InstructionCost LoopCost);

  /// Memory access instruction may be vectorized in more than one way.
  /// Form of instruction after vectorization depends on cost.
  /// This function takes cost-based decisions for Load/Store instructions
  /// and collects them in a map. This decisions map is used for building
  /// the lists of loop-uniform and loop-scalar instructions.
  /// The calculated cost is saved with widening decision in order to
  /// avoid redundant calculations.
  void setCostBasedWideningDecision(ElementCount VF);

  /// A call may be vectorized in different ways depending on whether we have
  /// vectorized variants available and whether the target supports masking.
  /// This function analyzes all calls in the function at the supplied VF,
  /// makes a decision based on the costs of available options, and stores that
  /// decision in a map for use in planning and plan execution.
  void setVectorizedCallDecision(ElementCount VF);

  /// Collect values we want to ignore in the cost model.
  void collectValuesToIgnore();

  /// Collect all element types in the loop for which widening is needed.
  void collectElementTypesForWidening();

  /// Split reductions into those that happen in the loop, and those that happen
  /// outside. In loop reductions are collected into InLoopReductions.
  void collectInLoopReductions();

  /// Returns true if we should use strict in-order reductions for the given
  /// RdxDesc. This is true if the -enable-strict-reductions flag is passed,
  /// the IsOrdered flag of RdxDesc is set and we do not allow reordering
  /// of FP operations.
  bool useOrderedReductions(const RecurrenceDescriptor &RdxDesc) const {
    return !Hints->allowReordering() && RdxDesc.isOrdered();
  }

  /// \returns The smallest bitwidth each instruction can be represented with.
  /// The vector equivalents of these instructions should be truncated to this
  /// type.
  const MapVector<Instruction *, uint64_t> &getMinimalBitwidths() const {
    return MinBWs;
  }

  /// \returns True if it is more profitable to scalarize instruction \p I for
  /// vectorization factor \p VF.
  bool isProfitableToScalarize(Instruction *I, ElementCount VF) const {
    assert(VF.isVector() &&
           "Profitable to scalarize relevant only for VF > 1.");
    assert(
        TheLoop->isInnermost() &&
        "cost-model should not be used for outer loops (in VPlan-native path)");

    auto Scalars = InstsToScalarize.find(VF);
    assert(Scalars != InstsToScalarize.end() &&
           "VF not yet analyzed for scalarization profitability");
    return Scalars->second.contains(I);
  }

  /// Returns true if \p I is known to be uniform after vectorization.
  bool isUniformAfterVectorization(Instruction *I, ElementCount VF) const {
    assert(
        TheLoop->isInnermost() &&
        "cost-model should not be used for outer loops (in VPlan-native path)");
    // Pseudo probe needs to be duplicated for each unrolled iteration and
    // vector lane so that profiled loop trip count can be accurately
    // accumulated instead of being under counted.
    if (isa<PseudoProbeInst>(I))
      return false;

    if (VF.isScalar())
      return true;

    auto UniformsPerVF = Uniforms.find(VF);
    assert(UniformsPerVF != Uniforms.end() &&
           "VF not yet analyzed for uniformity");
    return UniformsPerVF->second.count(I);
  }

  /// Returns true if \p I is known to be scalar after vectorization.
  bool isScalarAfterVectorization(Instruction *I, ElementCount VF) const {
    assert(
        TheLoop->isInnermost() &&
        "cost-model should not be used for outer loops (in VPlan-native path)");
    if (VF.isScalar())
      return true;

    auto ScalarsPerVF = Scalars.find(VF);
    assert(ScalarsPerVF != Scalars.end() &&
           "Scalar values are not calculated for VF");
    return ScalarsPerVF->second.count(I);
  }

  /// \returns True if instruction \p I can be truncated to a smaller bitwidth
  /// for vectorization factor \p VF.
  bool canTruncateToMinimalBitwidth(Instruction *I, ElementCount VF) const {
    return VF.isVector() && MinBWs.contains(I) &&
           !isProfitableToScalarize(I, VF) &&
           !isScalarAfterVectorization(I, VF);
  }

  /// Decision that was taken during cost calculation for memory instruction.
  enum InstWidening {
    CM_Unknown,
    CM_Widen,         // For consecutive accesses with stride +1.
    CM_Widen_Reverse, // For consecutive accesses with stride -1.
    CM_Interleave,
    CM_GatherScatter,
    CM_Scalarize,
    CM_VectorCall,
    CM_IntrinsicCall
  };

  /// Save vectorization decision \p W and \p Cost taken by the cost model for
  /// instruction \p I and vector width \p VF.
  void setWideningDecision(Instruction *I, ElementCount VF, InstWidening W,
                           InstructionCost Cost) {
    assert(VF.isVector() && "Expected VF >=2");
    WideningDecisions[{I, VF}] = {W, Cost};
  }

  /// Save vectorization decision \p W and \p Cost taken by the cost model for
  /// interleaving group \p Grp and vector width \p VF.
  void setWideningDecision(const InterleaveGroup<Instruction> *Grp,
                           ElementCount VF, InstWidening W,
                           InstructionCost Cost) {
    assert(VF.isVector() && "Expected VF >=2");
    /// Broadcast this decicion to all instructions inside the group.
    /// When interleaving, the cost will only be assigned one instruction, the
    /// insert position. For other cases, add the appropriate fraction of the
    /// total cost to each instruction. This ensures accurate costs are used,
    /// even if the insert position instruction is not used.
    InstructionCost InsertPosCost = Cost;
    InstructionCost OtherMemberCost = 0;
    if (W != CM_Interleave)
      OtherMemberCost = InsertPosCost = Cost / Grp->getNumMembers();
    ;
    for (unsigned Idx = 0; Idx < Grp->getFactor(); ++Idx) {
      if (auto *I = Grp->getMember(Idx)) {
        if (Grp->getInsertPos() == I)
          WideningDecisions[{I, VF}] = {W, InsertPosCost};
        else
          WideningDecisions[{I, VF}] = {W, OtherMemberCost};
      }
    }
  }

  /// Return the cost model decision for the given instruction \p I and vector
  /// width \p VF. Return CM_Unknown if this instruction did not pass
  /// through the cost modeling.
  InstWidening getWideningDecision(Instruction *I, ElementCount VF) const {
    assert(VF.isVector() && "Expected VF to be a vector VF");
    assert(
        TheLoop->isInnermost() &&
        "cost-model should not be used for outer loops (in VPlan-native path)");

    std::pair<Instruction *, ElementCount> InstOnVF(I, VF);
    auto Itr = WideningDecisions.find(InstOnVF);
    if (Itr == WideningDecisions.end())
      return CM_Unknown;
    return Itr->second.first;
  }

  /// Return the vectorization cost for the given instruction \p I and vector
  /// width \p VF.
  InstructionCost getWideningCost(Instruction *I, ElementCount VF) {
    assert(VF.isVector() && "Expected VF >=2");
    std::pair<Instruction *, ElementCount> InstOnVF(I, VF);
    assert(WideningDecisions.contains(InstOnVF) &&
           "The cost is not calculated");
    return WideningDecisions[InstOnVF].second;
  }

  struct CallWideningDecision {
    InstWidening Kind;
    Function *Variant;
    Intrinsic::ID IID;
    std::optional<unsigned> MaskPos;
    InstructionCost Cost;
  };

  void setCallWideningDecision(CallInst *CI, ElementCount VF, InstWidening Kind,
                               Function *Variant, Intrinsic::ID IID,
                               std::optional<unsigned> MaskPos,
                               InstructionCost Cost) {
    assert(!VF.isScalar() && "Expected vector VF");
    CallWideningDecisions[{CI, VF}] = {Kind, Variant, IID, MaskPos, Cost};
  }

  CallWideningDecision getCallWideningDecision(CallInst *CI,
                                               ElementCount VF) const {
    assert(!VF.isScalar() && "Expected vector VF");
    return CallWideningDecisions.at({CI, VF});
  }

  /// Return True if instruction \p I is an optimizable truncate whose operand
  /// is an induction variable. Such a truncate will be removed by adding a new
  /// induction variable with the destination type.
  bool isOptimizableIVTruncate(Instruction *I, ElementCount VF) {
    // If the instruction is not a truncate, return false.
    auto *Trunc = dyn_cast<TruncInst>(I);
    if (!Trunc)
      return false;

    // Get the source and destination types of the truncate.
    Type *SrcTy = toVectorTy(Trunc->getSrcTy(), VF);
    Type *DestTy = toVectorTy(Trunc->getDestTy(), VF);

    // If the truncate is free for the given types, return false. Replacing a
    // free truncate with an induction variable would add an induction variable
    // update instruction to each iteration of the loop. We exclude from this
    // check the primary induction variable since it will need an update
    // instruction regardless.
    Value *Op = Trunc->getOperand(0);
    if (Op != Legal->getPrimaryInduction() && TTI.isTruncateFree(SrcTy, DestTy))
      return false;

    // If the truncated value is not an induction variable, return false.
    return Legal->isInductionPhi(Op);
  }

  /// Collects the instructions to scalarize for each predicated instruction in
  /// the loop.
  void collectInstsToScalarize(ElementCount VF);

  /// Collect values that will not be widened, including Uniforms, Scalars, and
  /// Instructions to Scalarize for the given \p VF.
  /// The sets depend on CM decision for Load/Store instructions
  /// that may be vectorized as interleave, gather-scatter or scalarized.
  /// Also make a decision on what to do about call instructions in the loop
  /// at that VF -- scalarize, call a known vector routine, or call a
  /// vector intrinsic.
  void collectNonVectorizedAndSetWideningDecisions(ElementCount VF) {
    // Do the analysis once.
    if (VF.isScalar() || Uniforms.contains(VF))
      return;
    setCostBasedWideningDecision(VF);
    collectLoopUniforms(VF);
    setVectorizedCallDecision(VF);
    collectLoopScalars(VF);
    collectInstsToScalarize(VF);
  }

  /// Returns true if the target machine supports masked store operation
  /// for the given \p DataType and kind of access to \p Ptr.
  bool isLegalMaskedStore(Type *DataType, Value *Ptr, Align Alignment,
                          unsigned AddressSpace) const {
    return Legal->isConsecutivePtr(DataType, Ptr) &&
           TTI.isLegalMaskedStore(DataType, Alignment, AddressSpace);
  }

  /// Returns true if the target machine supports masked load operation
  /// for the given \p DataType and kind of access to \p Ptr.
  bool isLegalMaskedLoad(Type *DataType, Value *Ptr, Align Alignment,
                         unsigned AddressSpace) const {
    return Legal->isConsecutivePtr(DataType, Ptr) &&
           TTI.isLegalMaskedLoad(DataType, Alignment, AddressSpace);
  }

  /// Returns true if the target machine can represent \p V as a masked gather
  /// or scatter operation.
  bool isLegalGatherOrScatter(Value *V, ElementCount VF) {
    bool LI = isa<LoadInst>(V);
    bool SI = isa<StoreInst>(V);
    if (!LI && !SI)
      return false;
    auto *Ty = getLoadStoreType(V);
    Align Align = getLoadStoreAlignment(V);
    if (VF.isVector())
      Ty = VectorType::get(Ty, VF);
    return (LI && TTI.isLegalMaskedGather(Ty, Align)) ||
           (SI && TTI.isLegalMaskedScatter(Ty, Align));
  }

  /// Returns true if the target machine supports all of the reduction
  /// variables found for the given VF.
  bool canVectorizeReductions(ElementCount VF) const {
    return (all_of(Legal->getReductionVars(), [&](auto &Reduction) -> bool {
      const RecurrenceDescriptor &RdxDesc = Reduction.second;
      return TTI.isLegalToVectorizeReduction(RdxDesc, VF);
    }));
  }

  /// Given costs for both strategies, return true if the scalar predication
  /// lowering should be used for div/rem.  This incorporates an override
  /// option so it is not simply a cost comparison.
  bool isDivRemScalarWithPredication(InstructionCost ScalarCost,
                                     InstructionCost SafeDivisorCost) const {
    switch (ForceSafeDivisor) {
    case cl::BOU_UNSET:
      return ScalarCost < SafeDivisorCost;
    case cl::BOU_TRUE:
      return false;
    case cl::BOU_FALSE:
      return true;
    }
    llvm_unreachable("impossible case value");
  }

  /// Returns true if \p I is an instruction which requires predication and
  /// for which our chosen predication strategy is scalarization (i.e. we
  /// don't have an alternate strategy such as masking available).
  /// \p VF is the vectorization factor that will be used to vectorize \p I.
  bool isScalarWithPredication(Instruction *I, ElementCount VF) const;

  /// Returns true if \p I is an instruction that needs to be predicated
  /// at runtime.  The result is independent of the predication mechanism.
  /// Superset of instructions that return true for isScalarWithPredication.
  bool isPredicatedInst(Instruction *I) const;

  /// Return the costs for our two available strategies for lowering a
  /// div/rem operation which requires speculating at least one lane.
  /// First result is for scalarization (will be invalid for scalable
  /// vectors); second is for the safe-divisor strategy.
  std::pair<InstructionCost, InstructionCost>
  getDivRemSpeculationCost(Instruction *I,
                           ElementCount VF) const;

  /// Returns true if \p I is a memory instruction with consecutive memory
  /// access that can be widened.
  bool memoryInstructionCanBeWidened(Instruction *I, ElementCount VF);

  /// Returns true if \p I is a memory instruction in an interleaved-group
  /// of memory accesses that can be vectorized with wide vector loads/stores
  /// and shuffles.
  bool interleavedAccessCanBeWidened(Instruction *I, ElementCount VF) const;

  /// Check if \p Instr belongs to any interleaved access group.
  bool isAccessInterleaved(Instruction *Instr) const {
    return InterleaveInfo.isInterleaved(Instr);
  }

  /// Get the interleaved access group that \p Instr belongs to.
  const InterleaveGroup<Instruction> *
  getInterleavedAccessGroup(Instruction *Instr) const {
    return InterleaveInfo.getInterleaveGroup(Instr);
  }

  /// Returns true if we're required to use a scalar epilogue for at least
  /// the final iteration of the original loop.
  bool requiresScalarEpilogue(bool IsVectorizing) const {
    if (!isScalarEpilogueAllowed()) {
      LLVM_DEBUG(dbgs() << "LV: Loop does not require scalar epilogue\n");
      return false;
    }
    // If we might exit from anywhere but the latch and early exit vectorization
    // is disabled, we must run the exiting iteration in scalar form.
    if (TheLoop->getExitingBlock() != TheLoop->getLoopLatch() &&
        !(EnableEarlyExitVectorization && Legal->hasUncountableEarlyExit())) {
      LLVM_DEBUG(dbgs() << "LV: Loop requires scalar epilogue: not exiting "
                           "from latch block\n");
      return true;
    }
    if (IsVectorizing && InterleaveInfo.requiresScalarEpilogue()) {
      LLVM_DEBUG(dbgs() << "LV: Loop requires scalar epilogue: "
                           "interleaved group requires scalar epilogue\n");
      return true;
    }
    LLVM_DEBUG(dbgs() << "LV: Loop does not require scalar epilogue\n");
    return false;
  }

  /// Returns true if a scalar epilogue is not allowed due to optsize or a
  /// loop hint annotation.
  bool isScalarEpilogueAllowed() const {
    return ScalarEpilogueStatus == CM_ScalarEpilogueAllowed;
  }

  /// Returns the TailFoldingStyle that is best for the current loop.
  TailFoldingStyle getTailFoldingStyle(bool IVUpdateMayOverflow = true) const {
    if (!ChosenTailFoldingStyle)
      return TailFoldingStyle::None;
    return IVUpdateMayOverflow ? ChosenTailFoldingStyle->first
                               : ChosenTailFoldingStyle->second;
  }

  /// Selects and saves TailFoldingStyle for 2 options - if IV update may
  /// overflow or not.
  /// \param IsScalableVF true if scalable vector factors enabled.
  /// \param UserIC User specific interleave count.
  void setTailFoldingStyles(bool IsScalableVF, unsigned UserIC) {
    assert(!ChosenTailFoldingStyle && "Tail folding must not be selected yet.");
    if (!Legal->canFoldTailByMasking()) {
      ChosenTailFoldingStyle = {TailFoldingStyle::None, TailFoldingStyle::None};
      return;
    }

    // Default to TTI preference, but allow command line override.
    ChosenTailFoldingStyle = {
        TTI.getPreferredTailFoldingStyle(/*IVUpdateMayOverflow=*/true),
        TTI.getPreferredTailFoldingStyle(/*IVUpdateMayOverflow=*/false)};
    if (ForceTailFoldingStyle.getNumOccurrences())
      ChosenTailFoldingStyle = {ForceTailFoldingStyle.getValue(),
                                ForceTailFoldingStyle.getValue()};

    if (ForceTailFoldingStyle != TailFoldingStyle::DataWithEVL)
      return;
    // Override forced styles if needed.
    // FIXME: Investigate opportunity for fixed vector factor.
    bool EVLIsLegal = UserIC <= 1 && IsScalableVF &&
                      TTI.hasActiveVectorLength() && !EnableVPlanNativePath;
    if (EVLIsLegal)
      return;
    // If for some reason EVL mode is unsupported, fallback to
    // DataWithoutLaneMask to try to vectorize the loop with folded tail
    // in a generic way.
    ChosenTailFoldingStyle = {TailFoldingStyle::DataWithoutLaneMask,
                              TailFoldingStyle::DataWithoutLaneMask};
    LLVM_DEBUG(
        dbgs() << "LV: Preference for VP intrinsics indicated. Will "
                  "not try to generate VP Intrinsics "
               << (UserIC > 1
                       ? "since interleave count specified is greater than 1.\n"
                       : "due to non-interleaving reasons.\n"));
  }

  /// Returns true if all loop blocks should be masked to fold tail loop.
  bool foldTailByMasking() const {
    // TODO: check if it is possible to check for None style independent of
    // IVUpdateMayOverflow flag in getTailFoldingStyle.
    return getTailFoldingStyle() != TailFoldingStyle::None;
  }

  /// Return maximum safe number of elements to be processed per vector
  /// iteration, which do not prevent store-load forwarding and are safe with
  /// regard to the memory dependencies. Required for EVL-based VPlans to
  /// correctly calculate AVL (application vector length) as min(remaining AVL,
  /// MaxSafeElements).
  /// TODO: need to consider adjusting cost model to use this value as a
  /// vectorization factor for EVL-based vectorization.
  std::optional<unsigned> getMaxSafeElements() const { return MaxSafeElements; }

  /// Returns true if the instructions in this block requires predication
  /// for any reason, e.g. because tail folding now requires a predicate
  /// or because the block in the original loop was predicated.
  bool blockNeedsPredicationForAnyReason(BasicBlock *BB) const {
    return foldTailByMasking() || Legal->blockNeedsPredication(BB);
  }

  /// Returns true if VP intrinsics with explicit vector length support should
  /// be generated in the tail folded loop.
  bool foldTailWithEVL() const {
    return getTailFoldingStyle() == TailFoldingStyle::DataWithEVL;
  }

  /// Returns true if the Phi is part of an inloop reduction.
  bool isInLoopReduction(PHINode *Phi) const {
    return InLoopReductions.contains(Phi);
  }

  /// Returns true if the predicated reduction select should be used to set the
  /// incoming value for the reduction phi.
  bool usePredicatedReductionSelect() const {
    // Force to use predicated reduction select since the EVL of the
    // second-to-last iteration might not be VF*UF.
    if (foldTailWithEVL())
      return true;
    return PreferPredicatedReductionSelect ||
           TTI.preferPredicatedReductionSelect();
  }

  /// Estimate cost of an intrinsic call instruction CI if it were vectorized
  /// with factor VF.  Return the cost of the instruction, including
  /// scalarization overhead if it's needed.
  InstructionCost getVectorIntrinsicCost(CallInst *CI, ElementCount VF) const;

  /// Estimate cost of a call instruction CI if it were vectorized with factor
  /// VF. Return the cost of the instruction, including scalarization overhead
  /// if it's needed.
  InstructionCost getVectorCallCost(CallInst *CI, ElementCount VF) const;

  /// Invalidates decisions already taken by the cost model.
  void invalidateCostModelingDecisions() {
    WideningDecisions.clear();
    CallWideningDecisions.clear();
    Uniforms.clear();
    Scalars.clear();
  }

  /// Returns the expected execution cost. The unit of the cost does
  /// not matter because we use the 'cost' units to compare different
  /// vector widths. The cost that is returned is *not* normalized by
  /// the factor width.
  InstructionCost expectedCost(ElementCount VF);

  bool hasPredStores() const { return NumPredStores > 0; }

  /// Returns true if epilogue vectorization is considered profitable, and
  /// false otherwise.
  /// \p VF is the vectorization factor chosen for the original loop.
  /// \p Multiplier is an aditional scaling factor applied to VF before
  /// comparing to EpilogueVectorizationMinVF.
  bool isEpilogueVectorizationProfitable(const ElementCount VF,
                                         const unsigned IC) const;

  /// Returns the execution time cost of an instruction for a given vector
  /// width. Vector width of one means scalar.
  InstructionCost getInstructionCost(Instruction *I, ElementCount VF);

  /// Return the cost of instructions in an inloop reduction pattern, if I is
  /// part of that pattern.
  std::optional<InstructionCost> getReductionPatternCost(Instruction *I,
                                                         ElementCount VF,
                                                         Type *VectorTy) const;

  /// Returns true if \p Op should be considered invariant and if it is
  /// trivially hoistable.
  bool shouldConsiderInvariant(Value *Op);

  /// Return the value of vscale used for tuning the cost model.
  std::optional<unsigned> getVScaleForTuning() const { return VScaleForTuning; }

private:
  unsigned NumPredStores = 0;

  /// Used to store the value of vscale used for tuning the cost model. It is
  /// initialized during object construction.
  std::optional<unsigned> VScaleForTuning;

  /// Initializes the value of vscale used for tuning the cost model. If
  /// vscale_range.min == vscale_range.max then return vscale_range.max, else
  /// return the value returned by the corresponding TTI method.
  void initializeVScaleForTuning() {
    const Function *Fn = TheLoop->getHeader()->getParent();
    if (Fn->hasFnAttribute(Attribute::VScaleRange)) {
      auto Attr = Fn->getFnAttribute(Attribute::VScaleRange);
      auto Min = Attr.getVScaleRangeMin();
      auto Max = Attr.getVScaleRangeMax();
      if (Max && Min == Max) {
        VScaleForTuning = Max;
        return;
      }
    }

    VScaleForTuning = TTI.getVScaleForTuning();
  }

  /// \return An upper bound for the vectorization factors for both
  /// fixed and scalable vectorization, where the minimum-known number of
  /// elements is a power-of-2 larger than zero. If scalable vectorization is
  /// disabled or unsupported, then the scalable part will be equal to
  /// ElementCount::getScalable(0).
  FixedScalableVFPair computeFeasibleMaxVF(unsigned MaxTripCount,
                                           ElementCount UserVF,
                                           bool FoldTailByMasking);

  /// \return the maximized element count based on the targets vector
  /// registers and the loop trip-count, but limited to a maximum safe VF.
  /// This is a helper function of computeFeasibleMaxVF.
  ElementCount getMaximizedVFForTarget(unsigned MaxTripCount,
                                       unsigned SmallestType,
                                       unsigned WidestType,
                                       ElementCount MaxSafeVF,
                                       bool FoldTailByMasking);

  /// Checks if scalable vectorization is supported and enabled. Caches the
  /// result to avoid repeated debug dumps for repeated queries.
  bool isScalableVectorizationAllowed();

  /// \return the maximum legal scalable VF, based on the safe max number
  /// of elements.
  ElementCount getMaxLegalScalableVF(unsigned MaxSafeElements);

  /// Calculate vectorization cost of memory instruction \p I.
  InstructionCost getMemoryInstructionCost(Instruction *I, ElementCount VF);

  /// The cost computation for scalarized memory instruction.
  InstructionCost getMemInstScalarizationCost(Instruction *I, ElementCount VF);

  /// The cost computation for interleaving group of memory instructions.
  InstructionCost getInterleaveGroupCost(Instruction *I, ElementCount VF);

  /// The cost computation for Gather/Scatter instruction.
  InstructionCost getGatherScatterCost(Instruction *I, ElementCount VF);

  /// The cost computation for widening instruction \p I with consecutive
  /// memory access.
  InstructionCost getConsecutiveMemOpCost(Instruction *I, ElementCount VF);

  /// The cost calculation for Load/Store instruction \p I with uniform pointer -
  /// Load: scalar load + broadcast.
  /// Store: scalar store + (loop invariant value stored? 0 : extract of last
  /// element)
  InstructionCost getUniformMemOpCost(Instruction *I, ElementCount VF);

  /// Estimate the overhead of scalarizing an instruction. This is a
  /// convenience wrapper for the type-based getScalarizationOverhead API.
  InstructionCost getScalarizationOverhead(Instruction *I,
                                           ElementCount VF) const;

  /// Returns true if an artificially high cost for emulated masked memrefs
  /// should be used.
  bool useEmulatedMaskMemRefHack(Instruction *I, ElementCount VF);

  /// Map of scalar integer values to the smallest bitwidth they can be legally
  /// represented as. The vector equivalents of these values should be truncated
  /// to this type.
  MapVector<Instruction *, uint64_t> MinBWs;

  /// A type representing the costs for instructions if they were to be
  /// scalarized rather than vectorized. The entries are Instruction-Cost
  /// pairs.
  using ScalarCostsTy = DenseMap<Instruction *, InstructionCost>;

  /// A set containing all BasicBlocks that are known to present after
  /// vectorization as a predicated block.
  DenseMap<ElementCount, SmallPtrSet<BasicBlock *, 4>>
      PredicatedBBsAfterVectorization;

  /// Records whether it is allowed to have the original scalar loop execute at
  /// least once. This may be needed as a fallback loop in case runtime
  /// aliasing/dependence checks fail, or to handle the tail/remainder
  /// iterations when the trip count is unknown or doesn't divide by the VF,
  /// or as a peel-loop to handle gaps in interleave-groups.
  /// Under optsize and when the trip count is very small we don't allow any
  /// iterations to execute in the scalar loop.
  ScalarEpilogueLowering ScalarEpilogueStatus = CM_ScalarEpilogueAllowed;

  /// Control finally chosen tail folding style. The first element is used if
  /// the IV update may overflow, the second element - if it does not.
  std::optional<std::pair<TailFoldingStyle, TailFoldingStyle>>
      ChosenTailFoldingStyle;

  /// true if scalable vectorization is supported and enabled.
  std::optional<bool> IsScalableVectorizationAllowed;

  /// Maximum safe number of elements to be processed per vector iteration,
  /// which do not prevent store-load forwarding and are safe with regard to the
  /// memory dependencies. Required for EVL-based veectorization, where this
  /// value is used as the upper bound of the safe AVL.
  std::optional<unsigned> MaxSafeElements;

  /// A map holding scalar costs for different vectorization factors. The
  /// presence of a cost for an instruction in the mapping indicates that the
  /// instruction will be scalarized when vectorizing with the associated
  /// vectorization factor. The entries are VF-ScalarCostTy pairs.
  DenseMap<ElementCount, ScalarCostsTy> InstsToScalarize;

  /// Holds the instructions known to be uniform after vectorization.
  /// The data is collected per VF.
  DenseMap<ElementCount, SmallPtrSet<Instruction *, 4>> Uniforms;

  /// Holds the instructions known to be scalar after vectorization.
  /// The data is collected per VF.
  DenseMap<ElementCount, SmallPtrSet<Instruction *, 4>> Scalars;

  /// Holds the instructions (address computations) that are forced to be
  /// scalarized.
  DenseMap<ElementCount, SmallPtrSet<Instruction *, 4>> ForcedScalars;

  /// PHINodes of the reductions that should be expanded in-loop.
  SmallPtrSet<PHINode *, 4> InLoopReductions;

  /// A Map of inloop reduction operations and their immediate chain operand.
  /// FIXME: This can be removed once reductions can be costed correctly in
  /// VPlan. This was added to allow quick lookup of the inloop operations.
  DenseMap<Instruction *, Instruction *> InLoopReductionImmediateChains;

  /// Returns the expected difference in cost from scalarizing the expression
  /// feeding a predicated instruction \p PredInst. The instructions to
  /// scalarize and their scalar costs are collected in \p ScalarCosts. A
  /// non-negative return value implies the expression will be scalarized.
  /// Currently, only single-use chains are considered for scalarization.
  InstructionCost computePredInstDiscount(Instruction *PredInst,
                                          ScalarCostsTy &ScalarCosts,
                                          ElementCount VF);

  /// Collect the instructions that are uniform after vectorization. An
  /// instruction is uniform if we represent it with a single scalar value in
  /// the vectorized loop corresponding to each vector iteration. Examples of
  /// uniform instructions include pointer operands of consecutive or
  /// interleaved memory accesses. Note that although uniformity implies an
  /// instruction will be scalar, the reverse is not true. In general, a
  /// scalarized instruction will be represented by VF scalar values in the
  /// vectorized loop, each corresponding to an iteration of the original
  /// scalar loop.
  void collectLoopUniforms(ElementCount VF);

  /// Collect the instructions that are scalar after vectorization. An
  /// instruction is scalar if it is known to be uniform or will be scalarized
  /// during vectorization. collectLoopScalars should only add non-uniform nodes
  /// to the list if they are used by a load/store instruction that is marked as
  /// CM_Scalarize. Non-uniform scalarized instructions will be represented by
  /// VF values in the vectorized loop, each corresponding to an iteration of
  /// the original scalar loop.
  void collectLoopScalars(ElementCount VF);

  /// Keeps cost model vectorization decision and cost for instructions.
  /// Right now it is used for memory instructions only.
  using DecisionList = DenseMap<std::pair<Instruction *, ElementCount>,
                                std::pair<InstWidening, InstructionCost>>;

  DecisionList WideningDecisions;

  using CallDecisionList =
      DenseMap<std::pair<CallInst *, ElementCount>, CallWideningDecision>;

  CallDecisionList CallWideningDecisions;

  /// Returns true if \p V is expected to be vectorized and it needs to be
  /// extracted.
  bool needsExtract(Value *V, ElementCount VF) const {
    Instruction *I = dyn_cast<Instruction>(V);
    if (VF.isScalar() || !I || !TheLoop->contains(I) ||
        TheLoop->isLoopInvariant(I) ||
        getWideningDecision(I, VF) == CM_Scalarize)
      return false;

    // Assume we can vectorize V (and hence we need extraction) if the
    // scalars are not computed yet. This can happen, because it is called
    // via getScalarizationOverhead from setCostBasedWideningDecision, before
    // the scalars are collected. That should be a safe assumption in most
    // cases, because we check if the operands have vectorizable types
    // beforehand in LoopVectorizationLegality.
    return !Scalars.contains(VF) || !isScalarAfterVectorization(I, VF);
  };

  /// Returns a range containing only operands needing to be extracted.
  SmallVector<Value *, 4> filterExtractingOperands(Instruction::op_range Ops,
                                                   ElementCount VF) const {
    return SmallVector<Value *, 4>(make_filter_range(
        Ops, [this, VF](Value *V) { return this->needsExtract(V, VF); }));
  }

public:
  /// The loop that we evaluate.
  Loop *TheLoop;

  /// Predicated scalar evolution analysis.
  PredicatedScalarEvolution &PSE;

  /// Loop Info analysis.
  LoopInfo *LI;

  /// Vectorization legality.
  LoopVectorizationLegality *Legal;

  /// Vector target information.
  const TargetTransformInfo &TTI;

  /// Target Library Info.
  const TargetLibraryInfo *TLI;

  /// Demanded bits analysis.
  DemandedBits *DB;

  /// Assumption cache.
  AssumptionCache *AC;

  /// Interface to emit optimization remarks.
  OptimizationRemarkEmitter *ORE;

  const Function *TheFunction;

  /// Loop Vectorize Hint.
  const LoopVectorizeHints *Hints;

  /// The interleave access information contains groups of interleaved accesses
  /// with the same stride and close to each other.
  InterleavedAccessInfo &InterleaveInfo;

  /// Values to ignore in the cost model.
  SmallPtrSet<const Value *, 16> ValuesToIgnore;

  /// Values to ignore in the cost model when VF > 1.
  SmallPtrSet<const Value *, 16> VecValuesToIgnore;

  /// All element types found in the loop.
  SmallPtrSet<Type *, 16> ElementTypesInLoop;

  /// The kind of cost that we are calculating
  TTI::TargetCostKind CostKind;

  /// Whether this loop should be optimized for size based on function attribute
  /// or profile information.
  bool OptForSize;
};
} // end namespace llvm

namespace {
/// Helper struct to manage generating runtime checks for vectorization.
///
/// The runtime checks are created up-front in temporary blocks to allow better
/// estimating the cost and un-linked from the existing IR. After deciding to
/// vectorize, the checks are moved back. If deciding not to vectorize, the
/// temporary blocks are completely removed.
class GeneratedRTChecks {
  /// Basic block which contains the generated SCEV checks, if any.
  BasicBlock *SCEVCheckBlock = nullptr;

  /// The value representing the result of the generated SCEV checks. If it is
  /// nullptr no SCEV checks have been generated.
  Value *SCEVCheckCond = nullptr;

  /// Basic block which contains the generated memory runtime checks, if any.
  BasicBlock *MemCheckBlock = nullptr;

  /// The value representing the result of the generated memory runtime checks.
  /// If it is nullptr no memory runtime checks have been generated.
  Value *MemRuntimeCheckCond = nullptr;

  /// True if any checks have been added.
  bool AddedAnyChecks = false;

  DominatorTree *DT;
  LoopInfo *LI;
  TargetTransformInfo *TTI;

  SCEVExpander SCEVExp;
  SCEVExpander MemCheckExp;

  bool CostTooHigh = false;

  Loop *OuterLoop = nullptr;

  PredicatedScalarEvolution &PSE;

  /// The kind of cost that we are calculating
  TTI::TargetCostKind CostKind;

public:
  GeneratedRTChecks(PredicatedScalarEvolution &PSE, DominatorTree *DT,
                    LoopInfo *LI, TargetTransformInfo *TTI,
                    const DataLayout &DL, TTI::TargetCostKind CostKind)
      : DT(DT), LI(LI), TTI(TTI), SCEVExp(*PSE.getSE(), DL, "scev.check"),
        MemCheckExp(*PSE.getSE(), DL, "scev.check"), PSE(PSE),
        CostKind(CostKind) {}

  /// Generate runtime checks in SCEVCheckBlock and MemCheckBlock, so we can
  /// accurately estimate the cost of the runtime checks. The blocks are
  /// un-linked from the IR and are added back during vector code generation. If
  /// there is no vector code generation, the check blocks are removed
  /// completely.
  void create(Loop *L, const LoopAccessInfo &LAI,
              const SCEVPredicate &UnionPred, ElementCount VF, unsigned IC) {

    // Hard cutoff to limit compile-time increase in case a very large number of
    // runtime checks needs to be generated.
    // TODO: Skip cutoff if the loop is guaranteed to execute, e.g. due to
    // profile info.
    CostTooHigh =
        LAI.getNumRuntimePointerChecks() > VectorizeMemoryCheckThreshold;
    if (CostTooHigh)
      return;

    BasicBlock *LoopHeader = L->getHeader();
    BasicBlock *Preheader = L->getLoopPreheader();

    // Use SplitBlock to create blocks for SCEV & memory runtime checks to
    // ensure the blocks are properly added to LoopInfo & DominatorTree. Those
    // may be used by SCEVExpander. The blocks will be un-linked from their
    // predecessors and removed from LI & DT at the end of the function.
    if (!UnionPred.isAlwaysTrue()) {
      SCEVCheckBlock = SplitBlock(Preheader, Preheader->getTerminator(), DT, LI,
                                  nullptr, "vector.scevcheck");

      SCEVCheckCond = SCEVExp.expandCodeForPredicate(
          &UnionPred, SCEVCheckBlock->getTerminator());
      if (isa<Constant>(SCEVCheckCond)) {
        // Clean up directly after expanding the predicate to a constant, to
        // avoid further expansions re-using anything left over from SCEVExp.
        SCEVExpanderCleaner SCEVCleaner(SCEVExp);
        SCEVCleaner.cleanup();
      }
    }

    const auto &RtPtrChecking = *LAI.getRuntimePointerChecking();
    if (RtPtrChecking.Need) {
      auto *Pred = SCEVCheckBlock ? SCEVCheckBlock : Preheader;
      MemCheckBlock = SplitBlock(Pred, Pred->getTerminator(), DT, LI, nullptr,
                                 "vector.memcheck");

      auto DiffChecks = RtPtrChecking.getDiffChecks();
      if (DiffChecks) {
        Value *RuntimeVF = nullptr;
        MemRuntimeCheckCond = addDiffRuntimeChecks(
            MemCheckBlock->getTerminator(), *DiffChecks, MemCheckExp,
            [VF, &RuntimeVF](IRBuilderBase &B, unsigned Bits) {
              if (!RuntimeVF)
                RuntimeVF = getRuntimeVF(B, B.getIntNTy(Bits), VF);
              return RuntimeVF;
            },
            IC);
      } else {
        MemRuntimeCheckCond = addRuntimeChecks(
            MemCheckBlock->getTerminator(), L, RtPtrChecking.getChecks(),
            MemCheckExp, VectorizerParams::HoistRuntimeChecks);
      }
      assert(MemRuntimeCheckCond &&
             "no RT checks generated although RtPtrChecking "
             "claimed checks are required");
    }

    if (!MemCheckBlock && !SCEVCheckBlock)
      return;

    // Unhook the temporary block with the checks, update various places
    // accordingly.
    if (SCEVCheckBlock)
      SCEVCheckBlock->replaceAllUsesWith(Preheader);
    if (MemCheckBlock)
      MemCheckBlock->replaceAllUsesWith(Preheader);

    if (SCEVCheckBlock) {
      SCEVCheckBlock->getTerminator()->moveBefore(
          Preheader->getTerminator()->getIterator());
      auto *UI = new UnreachableInst(Preheader->getContext(), SCEVCheckBlock);
      UI->setDebugLoc(DebugLoc::getTemporary());
      Preheader->getTerminator()->eraseFromParent();
    }
    if (MemCheckBlock) {
      MemCheckBlock->getTerminator()->moveBefore(
          Preheader->getTerminator()->getIterator());
      auto *UI = new UnreachableInst(Preheader->getContext(), MemCheckBlock);
      UI->setDebugLoc(DebugLoc::getTemporary());
      Preheader->getTerminator()->eraseFromParent();
    }

    DT->changeImmediateDominator(LoopHeader, Preheader);
    if (MemCheckBlock) {
      DT->eraseNode(MemCheckBlock);
      LI->removeBlock(MemCheckBlock);
    }
    if (SCEVCheckBlock) {
      DT->eraseNode(SCEVCheckBlock);
      LI->removeBlock(SCEVCheckBlock);
    }

    // Outer loop is used as part of the later cost calculations.
    OuterLoop = L->getParentLoop();
  }

  InstructionCost getCost() {
    if (SCEVCheckBlock || MemCheckBlock)
      LLVM_DEBUG(dbgs() << "Calculating cost of runtime checks:\n");

    if (CostTooHigh) {
      InstructionCost Cost;
      Cost.setInvalid();
      LLVM_DEBUG(dbgs() << "  number of checks exceeded threshold\n");
      return Cost;
    }

    InstructionCost RTCheckCost = 0;
    if (SCEVCheckBlock)
      for (Instruction &I : *SCEVCheckBlock) {
        if (SCEVCheckBlock->getTerminator() == &I)
          continue;
        InstructionCost C = TTI->getInstructionCost(&I, CostKind);
        LLVM_DEBUG(dbgs() << "  " << C << "  for " << I << "\n");
        RTCheckCost += C;
      }
    if (MemCheckBlock) {
      InstructionCost MemCheckCost = 0;
      for (Instruction &I : *MemCheckBlock) {
        if (MemCheckBlock->getTerminator() == &I)
          continue;
        InstructionCost C = TTI->getInstructionCost(&I, CostKind);
        LLVM_DEBUG(dbgs() << "  " << C << "  for " << I << "\n");
        MemCheckCost += C;
      }

      // If the runtime memory checks are being created inside an outer loop
      // we should find out if these checks are outer loop invariant. If so,
      // the checks will likely be hoisted out and so the effective cost will
      // reduce according to the outer loop trip count.
      if (OuterLoop) {
        ScalarEvolution *SE = MemCheckExp.getSE();
        // TODO: If profitable, we could refine this further by analysing every
        // individual memory check, since there could be a mixture of loop
        // variant and invariant checks that mean the final condition is
        // variant.
        const SCEV *Cond = SE->getSCEV(MemRuntimeCheckCond);
        if (SE->isLoopInvariant(Cond, OuterLoop)) {
          // It seems reasonable to assume that we can reduce the effective
          // cost of the checks even when we know nothing about the trip
          // count. Assume that the outer loop executes at least twice.
          unsigned BestTripCount = 2;

          // Get the best known TC estimate.
          if (auto EstimatedTC = getSmallBestKnownTC(
                  PSE, OuterLoop, /* CanUseConstantMax = */ false))
            if (EstimatedTC->isFixed())
              BestTripCount = EstimatedTC->getFixedValue();

          InstructionCost NewMemCheckCost = MemCheckCost / BestTripCount;

          // Let's ensure the cost is always at least 1.
          NewMemCheckCost = std::max(NewMemCheckCost.getValue(),
                                     (InstructionCost::CostType)1);

          if (BestTripCount > 1)
            LLVM_DEBUG(dbgs()
                       << "We expect runtime memory checks to be hoisted "
                       << "out of the outer loop. Cost reduced from "
                       << MemCheckCost << " to " << NewMemCheckCost << '\n');

          MemCheckCost = NewMemCheckCost;
        }
      }

      RTCheckCost += MemCheckCost;
    }

    if (SCEVCheckBlock || MemCheckBlock)
      LLVM_DEBUG(dbgs() << "Total cost of runtime checks: " << RTCheckCost
                        << "\n");

    return RTCheckCost;
  }

  /// Remove the created SCEV & memory runtime check blocks & instructions, if
  /// unused.
  ~GeneratedRTChecks() {
    SCEVExpanderCleaner SCEVCleaner(SCEVExp);
    SCEVExpanderCleaner MemCheckCleaner(MemCheckExp);
    bool SCEVChecksUsed = !SCEVCheckBlock || !pred_empty(SCEVCheckBlock);
    bool MemChecksUsed = !MemCheckBlock || !pred_empty(MemCheckBlock);
    if (SCEVChecksUsed)
      SCEVCleaner.markResultUsed();

    if (MemChecksUsed) {
      MemCheckCleaner.markResultUsed();
    } else {
      auto &SE = *MemCheckExp.getSE();
      // Memory runtime check generation creates compares that use expanded
      // values. Remove them before running the SCEVExpanderCleaners.
      for (auto &I : make_early_inc_range(reverse(*MemCheckBlock))) {
        if (MemCheckExp.isInsertedInstruction(&I))
          continue;
        SE.forgetValue(&I);
        I.eraseFromParent();
      }
    }
    MemCheckCleaner.cleanup();
    SCEVCleaner.cleanup();

    if (!SCEVChecksUsed)
      SCEVCheckBlock->eraseFromParent();
    if (!MemChecksUsed)
      MemCheckBlock->eraseFromParent();
  }

  /// Retrieves the SCEVCheckCond and SCEVCheckBlock that were generated as IR
  /// outside VPlan.
  std::pair<Value *, BasicBlock *> getSCEVChecks() {
    using namespace llvm::PatternMatch;
    if (!SCEVCheckCond || match(SCEVCheckCond, m_ZeroInt()))
      return {nullptr, nullptr};

<<<<<<< HEAD
    auto *Pred = LoopVectorPreHeader->getSinglePredecessor();
    BranchInst::Create(LoopVectorPreHeader, SCEVCheckBlock);

    SCEVCheckBlock->getTerminator()->eraseFromParent();
    SCEVCheckBlock->moveBefore(LoopVectorPreHeader);
    Pred->getTerminator()->replaceSuccessorWith(LoopVectorPreHeader,
                                                SCEVCheckBlock);

    BranchInst &BI =
        *BranchInst::Create(Bypass, LoopVectorPreHeader, SCEVCheckCond);
    if (AddBranchWeights)
      setBranchWeights(BI, SCEVCheckBypassWeights, /*IsExpected=*/false);
    ReplaceInstWithInst(SCEVCheckBlock->getTerminator(), &BI);
    AddedAnyChecks = true;
    return SCEVCheckBlock;
=======
    return {SCEVCheckCond, SCEVCheckBlock};
>>>>>>> 10a576f7
  }

  /// Retrieves the MemCheckCond and MemCheckBlock that were generated as IR
  /// outside VPlan.
  std::pair<Value *, BasicBlock *> getMemRuntimeChecks() {
    return {MemRuntimeCheckCond, MemCheckBlock};
  }

<<<<<<< HEAD
    AddedAnyChecks = true;
    return MemCheckBlock;
=======
  /// Return true if any runtime checks have been added
  bool hasChecks() const {
    using namespace llvm::PatternMatch;
    return (SCEVCheckCond && !match(SCEVCheckCond, m_ZeroInt())) ||
           MemRuntimeCheckCond;
>>>>>>> 10a576f7
  }

  /// Return true if any runtime checks have been added
  bool hasChecks() const { return AddedAnyChecks; }
};
} // namespace

static bool useActiveLaneMask(TailFoldingStyle Style) {
  return Style == TailFoldingStyle::Data ||
         Style == TailFoldingStyle::DataAndControlFlow ||
         Style == TailFoldingStyle::DataAndControlFlowWithoutRuntimeCheck;
}

static bool useActiveLaneMaskForControlFlow(TailFoldingStyle Style) {
  return Style == TailFoldingStyle::DataAndControlFlow ||
         Style == TailFoldingStyle::DataAndControlFlowWithoutRuntimeCheck;
}

// Return true if \p OuterLp is an outer loop annotated with hints for explicit
// vectorization. The loop needs to be annotated with #pragma omp simd
// simdlen(#) or #pragma clang vectorize(enable) vectorize_width(#). If the
// vector length information is not provided, vectorization is not considered
// explicit. Interleave hints are not allowed either. These limitations will be
// relaxed in the future.
// Please, note that we are currently forced to abuse the pragma 'clang
// vectorize' semantics. This pragma provides *auto-vectorization hints*
// (i.e., LV must check that vectorization is legal) whereas pragma 'omp simd'
// provides *explicit vectorization hints* (LV can bypass legal checks and
// assume that vectorization is legal). However, both hints are implemented
// using the same metadata (llvm.loop.vectorize, processed by
// LoopVectorizeHints). This will be fixed in the future when the native IR
// representation for pragma 'omp simd' is introduced.
static bool isExplicitVecOuterLoop(Loop *OuterLp,
                                   OptimizationRemarkEmitter *ORE) {
  assert(!OuterLp->isInnermost() && "This is not an outer loop");
  LoopVectorizeHints Hints(OuterLp, true /*DisableInterleaving*/, *ORE);

  // Only outer loops with an explicit vectorization hint are supported.
  // Unannotated outer loops are ignored.
  if (Hints.getForce() == LoopVectorizeHints::FK_Undefined)
    return false;

  Function *Fn = OuterLp->getHeader()->getParent();
  if (!Hints.allowVectorization(Fn, OuterLp,
                                true /*VectorizeOnlyWhenForced*/)) {
    LLVM_DEBUG(dbgs() << "LV: Loop hints prevent outer loop vectorization.\n");
    return false;
  }

  if (Hints.getInterleave() > 1) {
    // TODO: Interleave support is future work.
    LLVM_DEBUG(dbgs() << "LV: Not vectorizing: Interleave is not supported for "
                         "outer loops.\n");
    Hints.emitRemarkWithHints();
    return false;
  }

  return true;
}

static void collectSupportedLoops(Loop &L, LoopInfo *LI,
                                  OptimizationRemarkEmitter *ORE,
                                  SmallVectorImpl<Loop *> &V) {
  // Collect inner loops and outer loops without irreducible control flow. For
  // now, only collect outer loops that have explicit vectorization hints. If we
  // are stress testing the VPlan H-CFG construction, we collect the outermost
  // loop of every loop nest.
  if (L.isInnermost() || VPlanBuildStressTest ||
      (EnableVPlanNativePath && isExplicitVecOuterLoop(&L, ORE))) {
    LoopBlocksRPO RPOT(&L);
    RPOT.perform(LI);
    if (!containsIrreducibleCFG<const BasicBlock *>(RPOT, *LI)) {
      V.push_back(&L);
      // TODO: Collect inner loops inside marked outer loops in case
      // vectorization fails for the outer loop. Do not invoke
      // 'containsIrreducibleCFG' again for inner loops when the outer loop is
      // already known to be reducible. We can use an inherited attribute for
      // that.
      return;
    }
  }
  for (Loop *InnerL : L)
    collectSupportedLoops(*InnerL, LI, ORE, V);
}

//===----------------------------------------------------------------------===//
// Implementation of LoopVectorizationLegality, InnerLoopVectorizer and
// LoopVectorizationCostModel and LoopVectorizationPlanner.
//===----------------------------------------------------------------------===//

/// Compute the transformed value of Index at offset StartValue using step
/// StepValue.
/// For integer induction, returns StartValue + Index * StepValue.
/// For pointer induction, returns StartValue[Index * StepValue].
/// FIXME: The newly created binary instructions should contain nsw/nuw
/// flags, which can be found from the original scalar operations.
static Value *
emitTransformedIndex(IRBuilderBase &B, Value *Index, Value *StartValue,
                     Value *Step,
                     InductionDescriptor::InductionKind InductionKind,
                     const BinaryOperator *InductionBinOp) {
  using namespace llvm::PatternMatch;
  Type *StepTy = Step->getType();
  Value *CastedIndex = StepTy->isIntegerTy()
                           ? B.CreateSExtOrTrunc(Index, StepTy)
                           : B.CreateCast(Instruction::SIToFP, Index, StepTy);
  if (CastedIndex != Index) {
    CastedIndex->setName(CastedIndex->getName() + ".cast");
    Index = CastedIndex;
  }

  // Note: the IR at this point is broken. We cannot use SE to create any new
  // SCEV and then expand it, hoping that SCEV's simplification will give us
  // a more optimal code. Unfortunately, attempt of doing so on invalid IR may
  // lead to various SCEV crashes. So all we can do is to use builder and rely
  // on InstCombine for future simplifications. Here we handle some trivial
  // cases only.
  auto CreateAdd = [&B](Value *X, Value *Y) {
    assert(X->getType() == Y->getType() && "Types don't match!");
    if (match(X, m_ZeroInt()))
      return Y;
    if (match(Y, m_ZeroInt()))
      return X;
    return B.CreateAdd(X, Y);
  };

  // We allow X to be a vector type, in which case Y will potentially be
  // splatted into a vector with the same element count.
  auto CreateMul = [&B](Value *X, Value *Y) {
    assert(X->getType()->getScalarType() == Y->getType() &&
           "Types don't match!");
    if (match(X, m_One()))
      return Y;
    if (match(Y, m_One()))
      return X;
    VectorType *XVTy = dyn_cast<VectorType>(X->getType());
    if (XVTy && !isa<VectorType>(Y->getType()))
      Y = B.CreateVectorSplat(XVTy->getElementCount(), Y);
    return B.CreateMul(X, Y);
  };

  switch (InductionKind) {
  case InductionDescriptor::IK_IntInduction: {
    assert(!isa<VectorType>(Index->getType()) &&
           "Vector indices not supported for integer inductions yet");
    assert(Index->getType() == StartValue->getType() &&
           "Index type does not match StartValue type");
    if (isa<ConstantInt>(Step) && cast<ConstantInt>(Step)->isMinusOne())
      return B.CreateSub(StartValue, Index);
    auto *Offset = CreateMul(Index, Step);
    return CreateAdd(StartValue, Offset);
  }
  case InductionDescriptor::IK_PtrInduction:
    return B.CreatePtrAdd(StartValue, CreateMul(Index, Step));
  case InductionDescriptor::IK_FpInduction: {
    assert(!isa<VectorType>(Index->getType()) &&
           "Vector indices not supported for FP inductions yet");
    assert(Step->getType()->isFloatingPointTy() && "Expected FP Step value");
    assert(InductionBinOp &&
           (InductionBinOp->getOpcode() == Instruction::FAdd ||
            InductionBinOp->getOpcode() == Instruction::FSub) &&
           "Original bin op should be defined for FP induction");

    Value *MulExp = B.CreateFMul(Step, Index);
    return B.CreateBinOp(InductionBinOp->getOpcode(), StartValue, MulExp,
                         "induction");
  }
  case InductionDescriptor::IK_NoInduction:
    return nullptr;
  }
  llvm_unreachable("invalid enum");
}

static std::optional<unsigned> getMaxVScale(const Function &F,
                                            const TargetTransformInfo &TTI) {
  if (std::optional<unsigned> MaxVScale = TTI.getMaxVScale())
    return MaxVScale;

  if (F.hasFnAttribute(Attribute::VScaleRange))
    return F.getFnAttribute(Attribute::VScaleRange).getVScaleRangeMax();

  return std::nullopt;
}

/// For the given VF and UF and maximum trip count computed for the loop, return
/// whether the induction variable might overflow in the vectorized loop. If not,
/// then we know a runtime overflow check always evaluates to false and can be
/// removed.
static bool isIndvarOverflowCheckKnownFalse(
    const LoopVectorizationCostModel *Cost,
    ElementCount VF, std::optional<unsigned> UF = std::nullopt) {
  // Always be conservative if we don't know the exact unroll factor.
  unsigned MaxUF = UF ? *UF : Cost->TTI.getMaxInterleaveFactor(VF);

  IntegerType *IdxTy = Cost->Legal->getWidestInductionType();
  APInt MaxUIntTripCount = IdxTy->getMask();

  // We know the runtime overflow check is known false iff the (max) trip-count
  // is known and (max) trip-count + (VF * UF) does not overflow in the type of
  // the vector loop induction variable.
  if (unsigned TC = Cost->PSE.getSmallConstantMaxTripCount()) {
    uint64_t MaxVF = VF.getKnownMinValue();
    if (VF.isScalable()) {
      std::optional<unsigned> MaxVScale =
          getMaxVScale(*Cost->TheFunction, Cost->TTI);
      if (!MaxVScale)
        return false;
      MaxVF *= *MaxVScale;
    }

    return (MaxUIntTripCount - TC).ugt(MaxVF * MaxUF);
  }

  return false;
}

// Return whether we allow using masked interleave-groups (for dealing with
// strided loads/stores that reside in predicated blocks, or for dealing
// with gaps).
static bool useMaskedInterleavedAccesses(const TargetTransformInfo &TTI) {
  // If an override option has been passed in for interleaved accesses, use it.
  if (EnableMaskedInterleavedMemAccesses.getNumOccurrences() > 0)
    return EnableMaskedInterleavedMemAccesses;

  return TTI.enableMaskedInterleavedAccessVectorization();
}

Value *
InnerLoopVectorizer::getOrCreateVectorTripCount(BasicBlock *InsertBlock) {
  if (VectorTripCount)
    return VectorTripCount;

  Value *TC = getTripCount();
  IRBuilder<> Builder(InsertBlock->getTerminator());

  Type *Ty = TC->getType();
  // This is where we can make the step a runtime constant.
  Value *Step = createStepForVF(Builder, Ty, VF, UF);

  // If the tail is to be folded by masking, round the number of iterations N
  // up to a multiple of Step instead of rounding down. This is done by first
  // adding Step-1 and then rounding down. Note that it's ok if this addition
  // overflows: the vector induction variable will eventually wrap to zero given
  // that it starts at zero and its Step is a power of two; the loop will then
  // exit, with the last early-exit vector comparison also producing all-true.
  // For scalable vectors the VF is not guaranteed to be a power of 2, but this
  // is accounted for in emitIterationCountCheck that adds an overflow check.
  if (Cost->foldTailByMasking()) {
    assert(isPowerOf2_32(VF.getKnownMinValue() * UF) &&
           "VF*UF must be a power of 2 when folding tail by masking");
    TC = Builder.CreateAdd(TC, Builder.CreateSub(Step, ConstantInt::get(Ty, 1)),
                           "n.rnd.up");
  }

  // Now we need to generate the expression for the part of the loop that the
  // vectorized body will execute. This is equal to N - (N % Step) if scalar
  // iterations are not required for correctness, or N - Step, otherwise. Step
  // is equal to the vectorization factor (number of SIMD elements) times the
  // unroll factor (number of SIMD instructions).
  Value *R = Builder.CreateURem(TC, Step, "n.mod.vf");

  // There are cases where we *must* run at least one iteration in the remainder
  // loop.  See the cost model for when this can happen.  If the step evenly
  // divides the trip count, we set the remainder to be equal to the step. If
  // the step does not evenly divide the trip count, no adjustment is necessary
  // since there will already be scalar iterations. Note that the minimum
  // iterations check ensures that N >= Step.
  if (Cost->requiresScalarEpilogue(VF.isVector())) {
    auto *IsZero = Builder.CreateICmpEQ(R, ConstantInt::get(R->getType(), 0));
    R = Builder.CreateSelect(IsZero, Step, R);
  }

  VectorTripCount = Builder.CreateSub(TC, R, "n.vec");

  return VectorTripCount;
}

void InnerLoopVectorizer::introduceCheckBlockInVPlan(BasicBlock *CheckIRBB) {
  // Note: The block with the minimum trip-count check is already connected
  // during earlier VPlan construction.
  VPBlockBase *ScalarPH = Plan.getScalarPreheader();
  VPBlockBase *PreVectorPH = VectorPHVPB->getSinglePredecessor();
  assert(PreVectorPH->getNumSuccessors() == 2 && "Expected 2 successors");
  assert(PreVectorPH->getSuccessors()[0] == ScalarPH && "Unexpected successor");
  VPIRBasicBlock *CheckVPIRBB = Plan.createVPIRBasicBlock(CheckIRBB);
  VPBlockUtils::insertOnEdge(PreVectorPH, VectorPHVPB, CheckVPIRBB);
  PreVectorPH = CheckVPIRBB;
  VPBlockUtils::connectBlocks(PreVectorPH, ScalarPH);
  PreVectorPH->swapSuccessors();

  // We just connected a new block to the scalar preheader. Update all
  // VPPhis by adding an incoming value for it, replicating the last value.
  unsigned NumPredecessors = ScalarPH->getNumPredecessors();
  for (VPRecipeBase &R : cast<VPBasicBlock>(ScalarPH)->phis()) {
    assert(isa<VPPhi>(&R) && "Phi expected to be VPPhi");
    assert(cast<VPPhi>(&R)->getNumIncoming() == NumPredecessors - 1 &&
           "must have incoming values for all operands");
    R.addOperand(R.getOperand(NumPredecessors - 2));
  }
}

Value *InnerLoopVectorizer::createIterationCountCheck(ElementCount VF,
                                                      unsigned UF) const {
  // Generate code to check if the loop's trip count is less than VF * UF, or
  // equal to it in case a scalar epilogue is required; this implies that the
  // vector trip count is zero. This check also covers the case where adding one
  // to the backedge-taken count overflowed leading to an incorrect trip count
  // of zero. In this case we will also jump to the scalar loop.
  auto P = Cost->requiresScalarEpilogue(VF.isVector()) ? ICmpInst::ICMP_ULE
                                                       : ICmpInst::ICMP_ULT;

  // Reuse existing vector loop preheader for TC checks.
  // Note that new preheader block is generated for vector loop.
  BasicBlock *const TCCheckBlock = LoopVectorPreHeader;
  IRBuilder<> Builder(TCCheckBlock->getTerminator());

  // If tail is to be folded, vector loop takes care of all iterations.
  Value *Count = getTripCount();
  Type *CountTy = Count->getType();
  Value *CheckMinIters = Builder.getFalse();
  auto CreateStep = [&]() -> Value * {
    // Create step with max(MinProTripCount, UF * VF).
    if (UF * VF.getKnownMinValue() >= MinProfitableTripCount.getKnownMinValue())
      return createStepForVF(Builder, CountTy, VF, UF);

    Value *MinProfTC =
        createStepForVF(Builder, CountTy, MinProfitableTripCount, 1);
    if (!VF.isScalable())
      return MinProfTC;
    return Builder.CreateBinaryIntrinsic(
        Intrinsic::umax, MinProfTC, createStepForVF(Builder, CountTy, VF, UF));
  };

  TailFoldingStyle Style = Cost->getTailFoldingStyle();
  if (Style == TailFoldingStyle::None) {
    Value *Step = CreateStep();
    ScalarEvolution &SE = *PSE.getSE();
    // TODO: Emit unconditional branch to vector preheader instead of
    // conditional branch with known condition.
    const SCEV *TripCountSCEV = SE.applyLoopGuards(SE.getSCEV(Count), OrigLoop);
    // Check if the trip count is < the step.
    if (SE.isKnownPredicate(P, TripCountSCEV, SE.getSCEV(Step))) {
      // TODO: Ensure step is at most the trip count when determining max VF and
      // UF, w/o tail folding.
      CheckMinIters = Builder.getTrue();
    } else if (!SE.isKnownPredicate(CmpInst::getInversePredicate(P),
                                    TripCountSCEV, SE.getSCEV(Step))) {
      // Generate the minimum iteration check only if we cannot prove the
      // check is known to be true, or known to be false.
      CheckMinIters = Builder.CreateICmp(P, Count, Step, "min.iters.check");
    } // else step known to be < trip count, use CheckMinIters preset to false.
  } else if (VF.isScalable() && !TTI->isVScaleKnownToBeAPowerOfTwo() &&
             !isIndvarOverflowCheckKnownFalse(Cost, VF, UF) &&
             Style != TailFoldingStyle::DataAndControlFlowWithoutRuntimeCheck) {
    // vscale is not necessarily a power-of-2, which means we cannot guarantee
    // an overflow to zero when updating induction variables and so an
    // additional overflow check is required before entering the vector loop.

    // Get the maximum unsigned value for the type.
    Value *MaxUIntTripCount =
        ConstantInt::get(CountTy, cast<IntegerType>(CountTy)->getMask());
    Value *LHS = Builder.CreateSub(MaxUIntTripCount, Count);

    // Don't execute the vector loop if (UMax - n) < (VF * UF).
    CheckMinIters = Builder.CreateICmp(ICmpInst::ICMP_ULT, LHS, CreateStep());
  }
  return CheckMinIters;
}

void InnerLoopVectorizer::emitIterationCountCheck(BasicBlock *Bypass) {
  BasicBlock *const TCCheckBlock = LoopVectorPreHeader;
  Value *CheckMinIters = createIterationCountCheck(VF, UF);
  // Create new preheader for vector loop.
  LoopVectorPreHeader = SplitBlock(TCCheckBlock, TCCheckBlock->getTerminator(),
                                   static_cast<DominatorTree *>(nullptr), LI,
                                   nullptr, "vector.ph");

  BranchInst &BI =
      *BranchInst::Create(Bypass, LoopVectorPreHeader, CheckMinIters);
  if (hasBranchWeightMD(*OrigLoop->getLoopLatch()->getTerminator()))
    setBranchWeights(BI, MinItersBypassWeights, /*IsExpected=*/false);
  ReplaceInstWithInst(TCCheckBlock->getTerminator(), &BI);

  assert(cast<VPIRBasicBlock>(Plan.getEntry())->getIRBasicBlock() ==
             TCCheckBlock &&
         "Plan's entry must be TCCCheckBlock");
}

<<<<<<< HEAD
BasicBlock *InnerLoopVectorizer::emitSCEVChecks(BasicBlock *Bypass) {
  BasicBlock *const SCEVCheckBlock =
      RTChecks.emitSCEVChecks(Bypass, LoopVectorPreHeader);
  if (!SCEVCheckBlock)
    return nullptr;

  assert((!Cost->OptForSize ||
          Cost->Hints->getForce() == LoopVectorizeHints::FK_Enabled) &&
         "Cannot SCEV check stride or overflow when optimizing for size");

  introduceCheckBlockInVPlan(SCEVCheckBlock);
  return SCEVCheckBlock;
}

BasicBlock *InnerLoopVectorizer::emitMemRuntimeChecks(BasicBlock *Bypass) {
  BasicBlock *const MemCheckBlock =
      RTChecks.emitMemRuntimeChecks(Bypass, LoopVectorPreHeader);

  // Check if we generated code that checks in runtime if arrays overlap. We put
  // the checks into a separate block to make the more common case of few
  // elements faster.
  if (!MemCheckBlock)
    return nullptr;

  // VPlan-native path does not do any analysis for runtime checks currently.
  assert((!EnableVPlanNativePath || OrigLoop->begin() == OrigLoop->end()) &&
         "Runtime checks are not supported for outer loops yet");

  if (Cost->OptForSize) {
    assert(Cost->Hints->getForce() == LoopVectorizeHints::FK_Enabled &&
           "Cannot emit memory checks when optimizing for size, unless forced "
           "to vectorize.");
    ORE->emit([&]() {
      return OptimizationRemarkAnalysis(DEBUG_TYPE, "VectorizationCodeSize",
                                        OrigLoop->getStartLoc(),
                                        OrigLoop->getHeader())
             << "Code-size may be reduced by not forcing "
                "vectorization, or by source-code modifications "
                "eliminating the need for runtime checks "
                "(e.g., adding 'restrict').";
    });
  }

  introduceCheckBlockInVPlan(MemCheckBlock);
  return MemCheckBlock;
}

=======
>>>>>>> 10a576f7
/// Replace \p VPBB with a VPIRBasicBlock wrapping \p IRBB. All recipes from \p
/// VPBB are moved to the end of the newly created VPIRBasicBlock. VPBB must
/// have a single predecessor, which is rewired to the new VPIRBasicBlock. All
/// successors of VPBB, if any, are rewired to the new VPIRBasicBlock.
static void replaceVPBBWithIRVPBB(VPBasicBlock *VPBB, BasicBlock *IRBB) {
  VPIRBasicBlock *IRVPBB = VPBB->getPlan()->createVPIRBasicBlock(IRBB);
  for (auto &R : make_early_inc_range(*VPBB)) {
    assert((IRVPBB->empty() || IRVPBB->back().isPhi() || !R.isPhi()) &&
           "Tried to move phi recipe after a non-phi recipe");
    R.moveBefore(*IRVPBB, IRVPBB->end());
  }

  VPBlockUtils::reassociateBlocks(VPBB, IRVPBB);
  // VPBB is now dead and will be cleaned up when the plan gets destroyed.
}

void InnerLoopVectorizer::createVectorLoopSkeleton(StringRef Prefix) {
  LoopVectorPreHeader = OrigLoop->getLoopPreheader();
  assert(LoopVectorPreHeader && "Invalid loop structure");
  assert((OrigLoop->getUniqueLatchExitBlock() ||
          Cost->requiresScalarEpilogue(VF.isVector())) &&
         "loops not exiting via the latch without required epilogue?");

  LoopScalarPreHeader =
      SplitBlock(LoopVectorPreHeader, LoopVectorPreHeader->getTerminator(), DT,
                 LI, nullptr, Twine(Prefix) + "scalar.ph");
  // NOTE: The Plan's scalar preheader VPBB isn't replaced with a VPIRBasicBlock
  // wrapping LoopScalarPreHeader here at the moment, because the Plan's scalar
  // preheader may be unreachable at this point. Instead it is replaced in
  // createVectorizedLoopSkeleton.
}

/// Return the expanded step for \p ID using \p ExpandedSCEVs to look up SCEV
/// expansion results.
static Value *getExpandedStep(const InductionDescriptor &ID,
                              const SCEV2ValueTy &ExpandedSCEVs) {
  const SCEV *Step = ID.getStep();
  if (auto *C = dyn_cast<SCEVConstant>(Step))
    return C->getValue();
  if (auto *U = dyn_cast<SCEVUnknown>(Step))
    return U->getValue();
  Value *V = ExpandedSCEVs.lookup(Step);
  assert(V && "SCEV must be expanded at this point");
  return V;
}

/// Knowing that loop \p L executes a single vector iteration, add instructions
/// that will get simplified and thus should not have any cost to \p
/// InstsToIgnore.
static void addFullyUnrolledInstructionsToIgnore(
    Loop *L, const LoopVectorizationLegality::InductionList &IL,
    SmallPtrSetImpl<Instruction *> &InstsToIgnore) {
  auto *Cmp = L->getLatchCmpInst();
  if (Cmp)
    InstsToIgnore.insert(Cmp);
  for (const auto &KV : IL) {
    // Extract the key by hand so that it can be used in the lambda below.  Note
    // that captured structured bindings are a C++20 extension.
    const PHINode *IV = KV.first;

    // Get next iteration value of the induction variable.
    Instruction *IVInst =
        cast<Instruction>(IV->getIncomingValueForBlock(L->getLoopLatch()));
    if (all_of(IVInst->users(),
               [&](const User *U) { return U == IV || U == Cmp; }))
      InstsToIgnore.insert(IVInst);
  }
}

BasicBlock *InnerLoopVectorizer::createVectorizedLoopSkeleton() {
  /*
   In this function we generate a new loop. The new loop will contain
   the vectorized instructions while the old loop will continue to run the
   scalar remainder.

       [ ] <-- old preheader - loop iteration number check and SCEVs in Plan's
     /  |      preheader are expanded here. Eventually all required SCEV
    /   |      expansion should happen here.
   /    v
  |    [ ] <-- vector loop bypass (may consist of multiple blocks).
  |  /  |
  | /   v
  ||   [ ]     <-- vector pre header.
  |/    |
  |     v
  |    [  ] \
  |    [  ]_|   <-- vector loop (created during VPlan execution).
  |     |
  |     v
  \   -[ ]   <--- middle-block (wrapped in VPIRBasicBlock with the branch to
   |    |                       successors created during VPlan execution)
   \/   |
   /\   v
   | ->[ ]     <--- new preheader (wrapped in VPIRBasicBlock).
   |    |
 (opt)  v      <-- edge from middle to exit iff epilogue is not required.
   |   [ ] \
   |   [ ]_|   <-- old scalar loop to handle remainder (scalar epilogue, header
   |    |          wrapped in VPIRBasicBlock).
    \   |
     \  v
      >[ ]     <-- exit block(s). (wrapped in VPIRBasicBlock)
   ...
   */

  // Create an empty vector loop, and prepare basic blocks for the runtime
  // checks.
  createVectorLoopSkeleton("");

  // Now, compare the new count to zero. If it is zero skip the vector loop and
  // jump to the scalar loop. This check also covers the case where the
  // backedge-taken count is uint##_max: adding one to it will overflow leading
  // to an incorrect trip count of zero. In this (rare) case we will also jump
  // to the scalar loop.
  emitIterationCountCheck(LoopScalarPreHeader);

  replaceVPBBWithIRVPBB(Plan.getScalarPreheader(), LoopScalarPreHeader);
  return LoopVectorPreHeader;
}

namespace {

struct CSEDenseMapInfo {
  static bool canHandle(const Instruction *I) {
    return isa<InsertElementInst>(I) || isa<ExtractElementInst>(I) ||
           isa<ShuffleVectorInst>(I) || isa<GetElementPtrInst>(I);
  }

  static inline Instruction *getEmptyKey() {
    return DenseMapInfo<Instruction *>::getEmptyKey();
  }

  static inline Instruction *getTombstoneKey() {
    return DenseMapInfo<Instruction *>::getTombstoneKey();
  }

  static unsigned getHashValue(const Instruction *I) {
    assert(canHandle(I) && "Unknown instruction!");
    return hash_combine(I->getOpcode(),
                        hash_combine_range(I->operand_values()));
  }

  static bool isEqual(const Instruction *LHS, const Instruction *RHS) {
    if (LHS == getEmptyKey() || RHS == getEmptyKey() ||
        LHS == getTombstoneKey() || RHS == getTombstoneKey())
      return LHS == RHS;
    return LHS->isIdenticalTo(RHS);
  }
};

} // end anonymous namespace

///Perform cse of induction variable instructions.
static void cse(BasicBlock *BB) {
  // Perform simple cse.
  SmallDenseMap<Instruction *, Instruction *, 4, CSEDenseMapInfo> CSEMap;
  for (Instruction &In : llvm::make_early_inc_range(*BB)) {
    if (!CSEDenseMapInfo::canHandle(&In))
      continue;

    // Check if we can replace this instruction with any of the
    // visited instructions.
    if (Instruction *V = CSEMap.lookup(&In)) {
      In.replaceAllUsesWith(V);
      In.eraseFromParent();
      continue;
    }

    CSEMap[&In] = &In;
  }
}

/// This function attempts to return a value that represents the vectorization
/// factor at runtime. For fixed-width VFs we know this precisely at compile
/// time, but for scalable VFs we calculate it based on an estimate of the
/// vscale value.
static unsigned getEstimatedRuntimeVF(ElementCount VF,
                                      std::optional<unsigned> VScale) {
  unsigned EstimatedVF = VF.getKnownMinValue();
  if (VF.isScalable())
    if (VScale)
      EstimatedVF *= *VScale;
  assert(EstimatedVF >= 1 && "Estimated VF shouldn't be less than 1");
  return EstimatedVF;
}

InstructionCost
LoopVectorizationCostModel::getVectorCallCost(CallInst *CI,
                                              ElementCount VF) const {
  // We only need to calculate a cost if the VF is scalar; for actual vectors
  // we should already have a pre-calculated cost at each VF.
  if (!VF.isScalar())
    return getCallWideningDecision(CI, VF).Cost;

  Type *RetTy = CI->getType();
  if (RecurrenceDescriptor::isFMulAddIntrinsic(CI))
    if (auto RedCost = getReductionPatternCost(CI, VF, RetTy))
      return *RedCost;

  SmallVector<Type *, 4> Tys;
  for (auto &ArgOp : CI->args())
    Tys.push_back(ArgOp->getType());

  InstructionCost ScalarCallCost =
      TTI.getCallInstrCost(CI->getCalledFunction(), RetTy, Tys, CostKind);

  // If this is an intrinsic we may have a lower cost for it.
  if (getVectorIntrinsicIDForCall(CI, TLI)) {
    InstructionCost IntrinsicCost = getVectorIntrinsicCost(CI, VF);
    return std::min(ScalarCallCost, IntrinsicCost);
  }
  return ScalarCallCost;
}

static Type *maybeVectorizeType(Type *Ty, ElementCount VF) {
  if (VF.isScalar() || !canVectorizeTy(Ty))
    return Ty;
  return toVectorizedTy(Ty, VF);
}

InstructionCost
LoopVectorizationCostModel::getVectorIntrinsicCost(CallInst *CI,
                                                   ElementCount VF) const {
  Intrinsic::ID ID = getVectorIntrinsicIDForCall(CI, TLI);
  assert(ID && "Expected intrinsic call!");
  Type *RetTy = maybeVectorizeType(CI->getType(), VF);
  FastMathFlags FMF;
  if (auto *FPMO = dyn_cast<FPMathOperator>(CI))
    FMF = FPMO->getFastMathFlags();

  SmallVector<const Value *> Arguments(CI->args());
  FunctionType *FTy = CI->getCalledFunction()->getFunctionType();
  SmallVector<Type *> ParamTys;
  std::transform(FTy->param_begin(), FTy->param_end(),
                 std::back_inserter(ParamTys),
                 [&](Type *Ty) { return maybeVectorizeType(Ty, VF); });

  IntrinsicCostAttributes CostAttrs(ID, RetTy, Arguments, ParamTys, FMF,
                                    dyn_cast<IntrinsicInst>(CI),
                                    InstructionCost::getInvalid(), TLI);
  return TTI.getIntrinsicInstrCost(CostAttrs, CostKind);
}

void InnerLoopVectorizer::fixVectorizedLoop(VPTransformState &State) {
  // Fix widened non-induction PHIs by setting up the PHI operands.
  fixNonInductionPHIs(State);

  // After vectorization, the exit blocks of the original loop will have
  // additional predecessors. Invalidate SCEVs for the exit phis in case SE
  // looked through single-entry phis.
  SmallVector<BasicBlock *> ExitBlocks;
  OrigLoop->getExitBlocks(ExitBlocks);
  for (BasicBlock *Exit : ExitBlocks)
    for (PHINode &PN : Exit->phis())
      PSE.getSE()->forgetLcssaPhiWithNewPredecessor(OrigLoop, &PN);

  // Forget the original basic block.
  PSE.getSE()->forgetLoop(OrigLoop);
  PSE.getSE()->forgetBlockAndLoopDispositions();

  // Don't apply optimizations below when no (vector) loop remains, as they all
  // require one at the moment.
  VPBasicBlock *HeaderVPBB =
      vputils::getFirstLoopHeader(*State.Plan, State.VPDT);
  if (!HeaderVPBB)
    return;

  BasicBlock *HeaderBB = State.CFG.VPBB2IRBB[HeaderVPBB];

  // Remove redundant induction instructions.
  cse(HeaderBB);

  // Set/update profile weights for the vector and remainder loops as original
  // loop iterations are now distributed among them. Note that original loop
  // becomes the scalar remainder loop after vectorization.
  //
  // For cases like foldTailByMasking() and requiresScalarEpiloque() we may
  // end up getting slightly roughened result but that should be OK since
  // profile is not inherently precise anyway. Note also possible bypass of
  // vector code caused by legality checks is ignored, assigning all the weight
  // to the vector loop, optimistically.
  //
  // For scalable vectorization we can't know at compile time how many
  // iterations of the loop are handled in one vector iteration, so instead
  // use the value of vscale used for tuning.
  Loop *VectorLoop = LI->getLoopFor(HeaderBB);
  unsigned EstimatedVFxUF =
      getEstimatedRuntimeVF(VF * UF, Cost->getVScaleForTuning());
  setProfileInfoAfterUnrolling(OrigLoop, VectorLoop, OrigLoop, EstimatedVFxUF);
}

void InnerLoopVectorizer::fixNonInductionPHIs(VPTransformState &State) {
  auto Iter = vp_depth_first_shallow(Plan.getEntry());
  for (VPBasicBlock *VPBB : VPBlockUtils::blocksOnly<VPBasicBlock>(Iter)) {
    for (VPRecipeBase &P : VPBB->phis()) {
      VPWidenPHIRecipe *VPPhi = dyn_cast<VPWidenPHIRecipe>(&P);
      if (!VPPhi)
        continue;
      PHINode *NewPhi = cast<PHINode>(State.get(VPPhi));
      // Make sure the builder has a valid insert point.
      Builder.SetInsertPoint(NewPhi);
      for (unsigned Idx = 0; Idx < VPPhi->getNumIncoming(); ++Idx) {
        VPValue *Inc = VPPhi->getIncomingValue(Idx);
        const VPBasicBlock *VPBB = VPPhi->getIncomingBlock(Idx);
        NewPhi->addIncoming(State.get(Inc), State.CFG.VPBB2IRBB[VPBB]);
      }
    }
  }
}

void LoopVectorizationCostModel::collectLoopScalars(ElementCount VF) {
  // We should not collect Scalars more than once per VF. Right now, this
  // function is called from collectUniformsAndScalars(), which already does
  // this check. Collecting Scalars for VF=1 does not make any sense.
  assert(VF.isVector() && !Scalars.contains(VF) &&
         "This function should not be visited twice for the same VF");

  // This avoids any chances of creating a REPLICATE recipe during planning
  // since that would result in generation of scalarized code during execution,
  // which is not supported for scalable vectors.
  if (VF.isScalable()) {
    Scalars[VF].insert_range(Uniforms[VF]);
    return;
  }

  SmallSetVector<Instruction *, 8> Worklist;

  // These sets are used to seed the analysis with pointers used by memory
  // accesses that will remain scalar.
  SmallSetVector<Instruction *, 8> ScalarPtrs;
  SmallPtrSet<Instruction *, 8> PossibleNonScalarPtrs;
  auto *Latch = TheLoop->getLoopLatch();

  // A helper that returns true if the use of Ptr by MemAccess will be scalar.
  // The pointer operands of loads and stores will be scalar as long as the
  // memory access is not a gather or scatter operation. The value operand of a
  // store will remain scalar if the store is scalarized.
  auto IsScalarUse = [&](Instruction *MemAccess, Value *Ptr) {
    InstWidening WideningDecision = getWideningDecision(MemAccess, VF);
    assert(WideningDecision != CM_Unknown &&
           "Widening decision should be ready at this moment");
    if (auto *Store = dyn_cast<StoreInst>(MemAccess))
      if (Ptr == Store->getValueOperand())
        return WideningDecision == CM_Scalarize;
    assert(Ptr == getLoadStorePointerOperand(MemAccess) &&
           "Ptr is neither a value or pointer operand");
    return WideningDecision != CM_GatherScatter;
  };

  // A helper that returns true if the given value is a getelementptr
  // instruction contained in the loop.
  auto IsLoopVaryingGEP = [&](Value *V) {
    return isa<GetElementPtrInst>(V) && !TheLoop->isLoopInvariant(V);
  };

  // A helper that evaluates a memory access's use of a pointer. If the use will
  // be a scalar use and the pointer is only used by memory accesses, we place
  // the pointer in ScalarPtrs. Otherwise, the pointer is placed in
  // PossibleNonScalarPtrs.
  auto EvaluatePtrUse = [&](Instruction *MemAccess, Value *Ptr) {
    // We only care about bitcast and getelementptr instructions contained in
    // the loop.
    if (!IsLoopVaryingGEP(Ptr))
      return;

    // If the pointer has already been identified as scalar (e.g., if it was
    // also identified as uniform), there's nothing to do.
    auto *I = cast<Instruction>(Ptr);
    if (Worklist.count(I))
      return;

    // If the use of the pointer will be a scalar use, and all users of the
    // pointer are memory accesses, place the pointer in ScalarPtrs. Otherwise,
    // place the pointer in PossibleNonScalarPtrs.
    if (IsScalarUse(MemAccess, Ptr) &&
        all_of(I->users(), IsaPred<LoadInst, StoreInst>))
      ScalarPtrs.insert(I);
    else
      PossibleNonScalarPtrs.insert(I);
  };

  // We seed the scalars analysis with three classes of instructions: (1)
  // instructions marked uniform-after-vectorization and (2) bitcast,
  // getelementptr and (pointer) phi instructions used by memory accesses
  // requiring a scalar use.
  //
  // (1) Add to the worklist all instructions that have been identified as
  // uniform-after-vectorization.
  Worklist.insert_range(Uniforms[VF]);

  // (2) Add to the worklist all bitcast and getelementptr instructions used by
  // memory accesses requiring a scalar use. The pointer operands of loads and
  // stores will be scalar unless the operation is a gather or scatter.
  // The value operand of a store will remain scalar if the store is scalarized.
  for (auto *BB : TheLoop->blocks())
    for (auto &I : *BB) {
      if (auto *Load = dyn_cast<LoadInst>(&I)) {
        EvaluatePtrUse(Load, Load->getPointerOperand());
      } else if (auto *Store = dyn_cast<StoreInst>(&I)) {
        EvaluatePtrUse(Store, Store->getPointerOperand());
        EvaluatePtrUse(Store, Store->getValueOperand());
      }
    }
  for (auto *I : ScalarPtrs)
    if (!PossibleNonScalarPtrs.count(I)) {
      LLVM_DEBUG(dbgs() << "LV: Found scalar instruction: " << *I << "\n");
      Worklist.insert(I);
    }

  // Insert the forced scalars.
  // FIXME: Currently VPWidenPHIRecipe() often creates a dead vector
  // induction variable when the PHI user is scalarized.
  auto ForcedScalar = ForcedScalars.find(VF);
  if (ForcedScalar != ForcedScalars.end())
    for (auto *I : ForcedScalar->second) {
      LLVM_DEBUG(dbgs() << "LV: Found (forced) scalar instruction: " << *I << "\n");
      Worklist.insert(I);
    }

  // Expand the worklist by looking through any bitcasts and getelementptr
  // instructions we've already identified as scalar. This is similar to the
  // expansion step in collectLoopUniforms(); however, here we're only
  // expanding to include additional bitcasts and getelementptr instructions.
  unsigned Idx = 0;
  while (Idx != Worklist.size()) {
    Instruction *Dst = Worklist[Idx++];
    if (!IsLoopVaryingGEP(Dst->getOperand(0)))
      continue;
    auto *Src = cast<Instruction>(Dst->getOperand(0));
    if (llvm::all_of(Src->users(), [&](User *U) -> bool {
          auto *J = cast<Instruction>(U);
          return !TheLoop->contains(J) || Worklist.count(J) ||
                 ((isa<LoadInst>(J) || isa<StoreInst>(J)) &&
                  IsScalarUse(J, Src));
        })) {
      Worklist.insert(Src);
      LLVM_DEBUG(dbgs() << "LV: Found scalar instruction: " << *Src << "\n");
    }
  }

  // An induction variable will remain scalar if all users of the induction
  // variable and induction variable update remain scalar.
  for (const auto &Induction : Legal->getInductionVars()) {
    auto *Ind = Induction.first;
    auto *IndUpdate = cast<Instruction>(Ind->getIncomingValueForBlock(Latch));

    // If tail-folding is applied, the primary induction variable will be used
    // to feed a vector compare.
    if (Ind == Legal->getPrimaryInduction() && foldTailByMasking())
      continue;

    // Returns true if \p Indvar is a pointer induction that is used directly by
    // load/store instruction \p I.
    auto IsDirectLoadStoreFromPtrIndvar = [&](Instruction *Indvar,
                                              Instruction *I) {
      return Induction.second.getKind() ==
                 InductionDescriptor::IK_PtrInduction &&
             (isa<LoadInst>(I) || isa<StoreInst>(I)) &&
             Indvar == getLoadStorePointerOperand(I) && IsScalarUse(I, Indvar);
    };

    // Determine if all users of the induction variable are scalar after
    // vectorization.
    bool ScalarInd = all_of(Ind->users(), [&](User *U) -> bool {
      auto *I = cast<Instruction>(U);
      return I == IndUpdate || !TheLoop->contains(I) || Worklist.count(I) ||
             IsDirectLoadStoreFromPtrIndvar(Ind, I);
    });
    if (!ScalarInd)
      continue;

    // If the induction variable update is a fixed-order recurrence, neither the
    // induction variable or its update should be marked scalar after
    // vectorization.
    auto *IndUpdatePhi = dyn_cast<PHINode>(IndUpdate);
    if (IndUpdatePhi && Legal->isFixedOrderRecurrence(IndUpdatePhi))
      continue;

    // Determine if all users of the induction variable update instruction are
    // scalar after vectorization.
    bool ScalarIndUpdate = all_of(IndUpdate->users(), [&](User *U) -> bool {
      auto *I = cast<Instruction>(U);
      return I == Ind || !TheLoop->contains(I) || Worklist.count(I) ||
             IsDirectLoadStoreFromPtrIndvar(IndUpdate, I);
    });
    if (!ScalarIndUpdate)
      continue;

    // The induction variable and its update instruction will remain scalar.
    Worklist.insert(Ind);
    Worklist.insert(IndUpdate);
    LLVM_DEBUG(dbgs() << "LV: Found scalar instruction: " << *Ind << "\n");
    LLVM_DEBUG(dbgs() << "LV: Found scalar instruction: " << *IndUpdate
                      << "\n");
  }

  Scalars[VF].insert_range(Worklist);
}

bool LoopVectorizationCostModel::isScalarWithPredication(
    Instruction *I, ElementCount VF) const {
  if (!isPredicatedInst(I))
    return false;

  // Do we have a non-scalar lowering for this predicated
  // instruction? No - it is scalar with predication.
  switch(I->getOpcode()) {
  default:
    return true;
  case Instruction::Call:
    if (VF.isScalar())
      return true;
    return getCallWideningDecision(cast<CallInst>(I), VF).Kind == CM_Scalarize;
  case Instruction::Load:
  case Instruction::Store: {
    auto *Ptr = getLoadStorePointerOperand(I);
    auto *Ty = getLoadStoreType(I);
    unsigned AS = getLoadStoreAddressSpace(I);
    Type *VTy = Ty;
    if (VF.isVector())
      VTy = VectorType::get(Ty, VF);
    const Align Alignment = getLoadStoreAlignment(I);
    return isa<LoadInst>(I) ? !(isLegalMaskedLoad(Ty, Ptr, Alignment, AS) ||
                                TTI.isLegalMaskedGather(VTy, Alignment))
                            : !(isLegalMaskedStore(Ty, Ptr, Alignment, AS) ||
                                TTI.isLegalMaskedScatter(VTy, Alignment));
  }
  case Instruction::UDiv:
  case Instruction::SDiv:
  case Instruction::SRem:
  case Instruction::URem: {
    // We have the option to use the safe-divisor idiom to avoid predication.
    // The cost based decision here will always select safe-divisor for
    // scalable vectors as scalarization isn't legal.
    const auto [ScalarCost, SafeDivisorCost] = getDivRemSpeculationCost(I, VF);
    return isDivRemScalarWithPredication(ScalarCost, SafeDivisorCost);
  }
  }
}

// TODO: Fold into LoopVectorizationLegality::isMaskRequired.
bool LoopVectorizationCostModel::isPredicatedInst(Instruction *I) const {
  // TODO: We can use the loop-preheader as context point here and get
  // context sensitive reasoning for isSafeToSpeculativelyExecute.
  if (isSafeToSpeculativelyExecute(I) ||
      (isa<LoadInst, StoreInst, CallInst>(I) && !Legal->isMaskRequired(I)) ||
      isa<BranchInst, SwitchInst, PHINode, AllocaInst>(I))
    return false;

  // If the instruction was executed conditionally in the original scalar loop,
  // predication is needed with a mask whose lanes are all possibly inactive.
  if (Legal->blockNeedsPredication(I->getParent()))
    return true;

  // If we're not folding the tail by masking, predication is unnecessary.
  if (!foldTailByMasking())
    return false;

  // All that remain are instructions with side-effects originally executed in
  // the loop unconditionally, but now execute under a tail-fold mask (only)
  // having at least one active lane (the first). If the side-effects of the
  // instruction are invariant, executing it w/o (the tail-folding) mask is safe
  // - it will cause the same side-effects as when masked.
  switch(I->getOpcode()) {
  default:
    llvm_unreachable(
        "instruction should have been considered by earlier checks");
  case Instruction::Call:
    // Side-effects of a Call are assumed to be non-invariant, needing a
    // (fold-tail) mask.
    assert(Legal->isMaskRequired(I) &&
           "should have returned earlier for calls not needing a mask");
    return true;
  case Instruction::Load:
    // If the address is loop invariant no predication is needed.
    return !Legal->isInvariant(getLoadStorePointerOperand(I));
  case Instruction::Store: {
    // For stores, we need to prove both speculation safety (which follows from
    // the same argument as loads), but also must prove the value being stored
    // is correct.  The easiest form of the later is to require that all values
    // stored are the same.
    return !(Legal->isInvariant(getLoadStorePointerOperand(I)) &&
             Legal->isInvariant(cast<StoreInst>(I)->getValueOperand()));
  }
  case Instruction::UDiv:
  case Instruction::SDiv:
  case Instruction::SRem:
  case Instruction::URem:
    // If the divisor is loop-invariant no predication is needed.
    return !Legal->isInvariant(I->getOperand(1));
  }
}

std::pair<InstructionCost, InstructionCost>
LoopVectorizationCostModel::getDivRemSpeculationCost(Instruction *I,
                                                    ElementCount VF) const {
  assert(I->getOpcode() == Instruction::UDiv ||
         I->getOpcode() == Instruction::SDiv ||
         I->getOpcode() == Instruction::SRem ||
         I->getOpcode() == Instruction::URem);
  assert(!isSafeToSpeculativelyExecute(I));

  // Scalarization isn't legal for scalable vector types
  InstructionCost ScalarizationCost = InstructionCost::getInvalid();
  if (!VF.isScalable()) {
    // Get the scalarization cost and scale this amount by the probability of
    // executing the predicated block. If the instruction is not predicated,
    // we fall through to the next case.
    ScalarizationCost = 0;

    // These instructions have a non-void type, so account for the phi nodes
    // that we will create. This cost is likely to be zero. The phi node
    // cost, if any, should be scaled by the block probability because it
    // models a copy at the end of each predicated block.
    ScalarizationCost +=
        VF.getFixedValue() * TTI.getCFInstrCost(Instruction::PHI, CostKind);

    // The cost of the non-predicated instruction.
    ScalarizationCost +=
        VF.getFixedValue() *
        TTI.getArithmeticInstrCost(I->getOpcode(), I->getType(), CostKind);

    // The cost of insertelement and extractelement instructions needed for
    // scalarization.
    ScalarizationCost += getScalarizationOverhead(I, VF);

    // Scale the cost by the probability of executing the predicated blocks.
    // This assumes the predicated block for each vector lane is equally
    // likely.
    ScalarizationCost = ScalarizationCost / getPredBlockCostDivisor(CostKind);
  }
  InstructionCost SafeDivisorCost = 0;

  auto *VecTy = toVectorTy(I->getType(), VF);

  // The cost of the select guard to ensure all lanes are well defined
  // after we speculate above any internal control flow.
  SafeDivisorCost +=
      TTI.getCmpSelInstrCost(Instruction::Select, VecTy,
                             toVectorTy(Type::getInt1Ty(I->getContext()), VF),
                             CmpInst::BAD_ICMP_PREDICATE, CostKind);

  // Certain instructions can be cheaper to vectorize if they have a constant
  // second vector operand. One example of this are shifts on x86.
  Value *Op2 = I->getOperand(1);
  auto Op2Info = TTI.getOperandInfo(Op2);
  if (Op2Info.Kind == TargetTransformInfo::OK_AnyValue &&
      Legal->isInvariant(Op2))
    Op2Info.Kind = TargetTransformInfo::OK_UniformValue;

  SmallVector<const Value *, 4> Operands(I->operand_values());
  SafeDivisorCost += TTI.getArithmeticInstrCost(
    I->getOpcode(), VecTy, CostKind,
    {TargetTransformInfo::OK_AnyValue, TargetTransformInfo::OP_None},
    Op2Info, Operands, I);
  return {ScalarizationCost, SafeDivisorCost};
}

bool LoopVectorizationCostModel::interleavedAccessCanBeWidened(
    Instruction *I, ElementCount VF) const {
  assert(isAccessInterleaved(I) && "Expecting interleaved access.");
  assert(getWideningDecision(I, VF) == CM_Unknown &&
         "Decision should not be set yet.");
  auto *Group = getInterleavedAccessGroup(I);
  assert(Group && "Must have a group.");
  unsigned InterleaveFactor = Group->getFactor();

  // If the instruction's allocated size doesn't equal its type size, it
  // requires padding and will be scalarized.
  auto &DL = I->getDataLayout();
  auto *ScalarTy = getLoadStoreType(I);
  if (hasIrregularType(ScalarTy, DL))
    return false;

  // For scalable vectors, the interleave factors must be <= 8 since we require
  // the (de)interleaveN intrinsics instead of shufflevectors.
  if (VF.isScalable() && InterleaveFactor > 8)
    return false;

  // If the group involves a non-integral pointer, we may not be able to
  // losslessly cast all values to a common type.
  bool ScalarNI = DL.isNonIntegralPointerType(ScalarTy);
  for (unsigned Idx = 0; Idx < InterleaveFactor; Idx++) {
    Instruction *Member = Group->getMember(Idx);
    if (!Member)
      continue;
    auto *MemberTy = getLoadStoreType(Member);
    bool MemberNI = DL.isNonIntegralPointerType(MemberTy);
    // Don't coerce non-integral pointers to integers or vice versa.
    if (MemberNI != ScalarNI)
      // TODO: Consider adding special nullptr value case here
      return false;
    if (MemberNI && ScalarNI &&
        ScalarTy->getPointerAddressSpace() !=
            MemberTy->getPointerAddressSpace())
      return false;
  }

  // Check if masking is required.
  // A Group may need masking for one of two reasons: it resides in a block that
  // needs predication, or it was decided to use masking to deal with gaps
  // (either a gap at the end of a load-access that may result in a speculative
  // load, or any gaps in a store-access).
  bool PredicatedAccessRequiresMasking =
      blockNeedsPredicationForAnyReason(I->getParent()) &&
      Legal->isMaskRequired(I);
  bool LoadAccessWithGapsRequiresEpilogMasking =
      isa<LoadInst>(I) && Group->requiresScalarEpilogue() &&
      !isScalarEpilogueAllowed();
  bool StoreAccessWithGapsRequiresMasking =
      isa<StoreInst>(I) && (Group->getNumMembers() < Group->getFactor());
  if (!PredicatedAccessRequiresMasking &&
      !LoadAccessWithGapsRequiresEpilogMasking &&
      !StoreAccessWithGapsRequiresMasking)
    return true;

  // If masked interleaving is required, we expect that the user/target had
  // enabled it, because otherwise it either wouldn't have been created or
  // it should have been invalidated by the CostModel.
  assert(useMaskedInterleavedAccesses(TTI) &&
         "Masked interleave-groups for predicated accesses are not enabled.");

  if (Group->isReverse())
    return false;

  auto *Ty = getLoadStoreType(I);
  const Align Alignment = getLoadStoreAlignment(I);
  unsigned AS = getLoadStoreAddressSpace(I);
  return isa<LoadInst>(I) ? TTI.isLegalMaskedLoad(Ty, Alignment, AS)
                          : TTI.isLegalMaskedStore(Ty, Alignment, AS);
}

bool LoopVectorizationCostModel::memoryInstructionCanBeWidened(
    Instruction *I, ElementCount VF) {
  // Get and ensure we have a valid memory instruction.
  assert((isa<LoadInst, StoreInst>(I)) && "Invalid memory instruction");

  auto *Ptr = getLoadStorePointerOperand(I);
  auto *ScalarTy = getLoadStoreType(I);

  // In order to be widened, the pointer should be consecutive, first of all.
  if (!Legal->isConsecutivePtr(ScalarTy, Ptr))
    return false;

  // If the instruction is a store located in a predicated block, it will be
  // scalarized.
  if (isScalarWithPredication(I, VF))
    return false;

  // If the instruction's allocated size doesn't equal it's type size, it
  // requires padding and will be scalarized.
  auto &DL = I->getDataLayout();
  if (hasIrregularType(ScalarTy, DL))
    return false;

  return true;
}

void LoopVectorizationCostModel::collectLoopUniforms(ElementCount VF) {
  // We should not collect Uniforms more than once per VF. Right now,
  // this function is called from collectUniformsAndScalars(), which
  // already does this check. Collecting Uniforms for VF=1 does not make any
  // sense.

  assert(VF.isVector() && !Uniforms.contains(VF) &&
         "This function should not be visited twice for the same VF");

  // Visit the list of Uniforms. If we find no uniform value, we won't
  // analyze again.  Uniforms.count(VF) will return 1.
  Uniforms[VF].clear();

  // Now we know that the loop is vectorizable!
  // Collect instructions inside the loop that will remain uniform after
  // vectorization.

  // Global values, params and instructions outside of current loop are out of
  // scope.
  auto IsOutOfScope = [&](Value *V) -> bool {
    Instruction *I = dyn_cast<Instruction>(V);
    return (!I || !TheLoop->contains(I));
  };

  // Worklist containing uniform instructions demanding lane 0.
  SetVector<Instruction *> Worklist;

  // Add uniform instructions demanding lane 0 to the worklist. Instructions
  // that require predication must not be considered uniform after
  // vectorization, because that would create an erroneous replicating region
  // where only a single instance out of VF should be formed.
  auto AddToWorklistIfAllowed = [&](Instruction *I) -> void {
    if (IsOutOfScope(I)) {
      LLVM_DEBUG(dbgs() << "LV: Found not uniform due to scope: "
                        << *I << "\n");
      return;
    }
    if (isPredicatedInst(I)) {
      LLVM_DEBUG(
          dbgs() << "LV: Found not uniform due to requiring predication: " << *I
                 << "\n");
      return;
    }
    LLVM_DEBUG(dbgs() << "LV: Found uniform instruction: " << *I << "\n");
    Worklist.insert(I);
  };

  // Start with the conditional branches exiting the loop. If the branch
  // condition is an instruction contained in the loop that is only used by the
  // branch, it is uniform. Note conditions from uncountable early exits are not
  // uniform.
  SmallVector<BasicBlock *> Exiting;
  TheLoop->getExitingBlocks(Exiting);
  for (BasicBlock *E : Exiting) {
    if (Legal->hasUncountableEarlyExit() && TheLoop->getLoopLatch() != E)
      continue;
    auto *Cmp = dyn_cast<Instruction>(E->getTerminator()->getOperand(0));
    if (Cmp && TheLoop->contains(Cmp) && Cmp->hasOneUse())
      AddToWorklistIfAllowed(Cmp);
  }

  auto PrevVF = VF.divideCoefficientBy(2);
  // Return true if all lanes perform the same memory operation, and we can
  // thus choose to execute only one.
  auto IsUniformMemOpUse = [&](Instruction *I) {
    // If the value was already known to not be uniform for the previous
    // (smaller VF), it cannot be uniform for the larger VF.
    if (PrevVF.isVector()) {
      auto Iter = Uniforms.find(PrevVF);
      if (Iter != Uniforms.end() && !Iter->second.contains(I))
        return false;
    }
    if (!Legal->isUniformMemOp(*I, VF))
      return false;
    if (isa<LoadInst>(I))
      // Loading the same address always produces the same result - at least
      // assuming aliasing and ordering which have already been checked.
      return true;
    // Storing the same value on every iteration.
    return TheLoop->isLoopInvariant(cast<StoreInst>(I)->getValueOperand());
  };

  auto IsUniformDecision = [&](Instruction *I, ElementCount VF) {
    InstWidening WideningDecision = getWideningDecision(I, VF);
    assert(WideningDecision != CM_Unknown &&
           "Widening decision should be ready at this moment");

    if (IsUniformMemOpUse(I))
      return true;

    return (WideningDecision == CM_Widen ||
            WideningDecision == CM_Widen_Reverse ||
            WideningDecision == CM_Interleave);
  };

  // Returns true if Ptr is the pointer operand of a memory access instruction
  // I, I is known to not require scalarization, and the pointer is not also
  // stored.
  auto IsVectorizedMemAccessUse = [&](Instruction *I, Value *Ptr) -> bool {
    if (isa<StoreInst>(I) && I->getOperand(0) == Ptr)
      return false;
    return getLoadStorePointerOperand(I) == Ptr &&
           (IsUniformDecision(I, VF) || Legal->isInvariant(Ptr));
  };

  // Holds a list of values which are known to have at least one uniform use.
  // Note that there may be other uses which aren't uniform.  A "uniform use"
  // here is something which only demands lane 0 of the unrolled iterations;
  // it does not imply that all lanes produce the same value (e.g. this is not
  // the usual meaning of uniform)
  SetVector<Value *> HasUniformUse;

  // Scan the loop for instructions which are either a) known to have only
  // lane 0 demanded or b) are uses which demand only lane 0 of their operand.
  for (auto *BB : TheLoop->blocks())
    for (auto &I : *BB) {
      if (IntrinsicInst *II = dyn_cast<IntrinsicInst>(&I)) {
        switch (II->getIntrinsicID()) {
        case Intrinsic::sideeffect:
        case Intrinsic::experimental_noalias_scope_decl:
        case Intrinsic::assume:
        case Intrinsic::lifetime_start:
        case Intrinsic::lifetime_end:
          if (TheLoop->hasLoopInvariantOperands(&I))
            AddToWorklistIfAllowed(&I);
          break;
        default:
          break;
        }
      }

      if (auto *EVI = dyn_cast<ExtractValueInst>(&I)) {
        if (IsOutOfScope(EVI->getAggregateOperand())) {
          AddToWorklistIfAllowed(EVI);
          continue;
        }
        // Only ExtractValue instructions where the aggregate value comes from a
        // call are allowed to be non-uniform.
        assert(isa<CallInst>(EVI->getAggregateOperand()) &&
               "Expected aggregate value to be call return value");
      }

      // If there's no pointer operand, there's nothing to do.
      auto *Ptr = getLoadStorePointerOperand(&I);
      if (!Ptr)
        continue;

      if (IsUniformMemOpUse(&I))
        AddToWorklistIfAllowed(&I);

      if (IsVectorizedMemAccessUse(&I, Ptr))
        HasUniformUse.insert(Ptr);
    }

  // Add to the worklist any operands which have *only* uniform (e.g. lane 0
  // demanding) users.  Since loops are assumed to be in LCSSA form, this
  // disallows uses outside the loop as well.
  for (auto *V : HasUniformUse) {
    if (IsOutOfScope(V))
      continue;
    auto *I = cast<Instruction>(V);
    bool UsersAreMemAccesses = all_of(I->users(), [&](User *U) -> bool {
      auto *UI = cast<Instruction>(U);
      return TheLoop->contains(UI) && IsVectorizedMemAccessUse(UI, V);
    });
    if (UsersAreMemAccesses)
      AddToWorklistIfAllowed(I);
  }

  // Expand Worklist in topological order: whenever a new instruction
  // is added , its users should be already inside Worklist.  It ensures
  // a uniform instruction will only be used by uniform instructions.
  unsigned Idx = 0;
  while (Idx != Worklist.size()) {
    Instruction *I = Worklist[Idx++];

    for (auto *OV : I->operand_values()) {
      // isOutOfScope operands cannot be uniform instructions.
      if (IsOutOfScope(OV))
        continue;
      // First order recurrence Phi's should typically be considered
      // non-uniform.
      auto *OP = dyn_cast<PHINode>(OV);
      if (OP && Legal->isFixedOrderRecurrence(OP))
        continue;
      // If all the users of the operand are uniform, then add the
      // operand into the uniform worklist.
      auto *OI = cast<Instruction>(OV);
      if (llvm::all_of(OI->users(), [&](User *U) -> bool {
            auto *J = cast<Instruction>(U);
            return Worklist.count(J) || IsVectorizedMemAccessUse(J, OI);
          }))
        AddToWorklistIfAllowed(OI);
    }
  }

  // For an instruction to be added into Worklist above, all its users inside
  // the loop should also be in Worklist. However, this condition cannot be
  // true for phi nodes that form a cyclic dependence. We must process phi
  // nodes separately. An induction variable will remain uniform if all users
  // of the induction variable and induction variable update remain uniform.
  // The code below handles both pointer and non-pointer induction variables.
  BasicBlock *Latch = TheLoop->getLoopLatch();
  for (const auto &Induction : Legal->getInductionVars()) {
    auto *Ind = Induction.first;
    auto *IndUpdate = cast<Instruction>(Ind->getIncomingValueForBlock(Latch));

    // Determine if all users of the induction variable are uniform after
    // vectorization.
    bool UniformInd = all_of(Ind->users(), [&](User *U) -> bool {
      auto *I = cast<Instruction>(U);
      return I == IndUpdate || !TheLoop->contains(I) || Worklist.count(I) ||
             IsVectorizedMemAccessUse(I, Ind);
    });
    if (!UniformInd)
      continue;

    // Determine if all users of the induction variable update instruction are
    // uniform after vectorization.
    bool UniformIndUpdate = all_of(IndUpdate->users(), [&](User *U) -> bool {
      auto *I = cast<Instruction>(U);
      return I == Ind || Worklist.count(I) ||
             IsVectorizedMemAccessUse(I, IndUpdate);
    });
    if (!UniformIndUpdate)
      continue;

    // The induction variable and its update instruction will remain uniform.
    AddToWorklistIfAllowed(Ind);
    AddToWorklistIfAllowed(IndUpdate);
  }

  Uniforms[VF].insert_range(Worklist);
}

bool LoopVectorizationCostModel::runtimeChecksRequired() {
  LLVM_DEBUG(dbgs() << "LV: Performing code size checks.\n");

  if (Legal->getRuntimePointerChecking()->Need) {
    reportVectorizationFailure("Runtime ptr check is required with -Os/-Oz",
        "runtime pointer checks needed. Enable vectorization of this "
        "loop with '#pragma clang loop vectorize(enable)' when "
        "compiling with -Os/-Oz",
        "CantVersionLoopWithOptForSize", ORE, TheLoop);
    return true;
  }

  if (!PSE.getPredicate().isAlwaysTrue()) {
    reportVectorizationFailure("Runtime SCEV check is required with -Os/-Oz",
        "runtime SCEV checks needed. Enable vectorization of this "
        "loop with '#pragma clang loop vectorize(enable)' when "
        "compiling with -Os/-Oz",
        "CantVersionLoopWithOptForSize", ORE, TheLoop);
    return true;
  }

  // FIXME: Avoid specializing for stride==1 instead of bailing out.
  if (!Legal->getLAI()->getSymbolicStrides().empty()) {
    reportVectorizationFailure("Runtime stride check for small trip count",
        "runtime stride == 1 checks needed. Enable vectorization of "
        "this loop without such check by compiling with -Os/-Oz",
        "CantVersionLoopWithOptForSize", ORE, TheLoop);
    return true;
  }

  return false;
}

bool LoopVectorizationCostModel::isScalableVectorizationAllowed() {
  if (IsScalableVectorizationAllowed)
    return *IsScalableVectorizationAllowed;

  IsScalableVectorizationAllowed = false;
  if (!TTI.supportsScalableVectors() && !ForceTargetSupportsScalableVectors)
    return false;

  if (Hints->isScalableVectorizationDisabled()) {
    reportVectorizationInfo("Scalable vectorization is explicitly disabled",
                            "ScalableVectorizationDisabled", ORE, TheLoop);
    return false;
  }

  LLVM_DEBUG(dbgs() << "LV: Scalable vectorization is available\n");

  auto MaxScalableVF = ElementCount::getScalable(
      std::numeric_limits<ElementCount::ScalarTy>::max());

  // Test that the loop-vectorizer can legalize all operations for this MaxVF.
  // FIXME: While for scalable vectors this is currently sufficient, this should
  // be replaced by a more detailed mechanism that filters out specific VFs,
  // instead of invalidating vectorization for a whole set of VFs based on the
  // MaxVF.

  // Disable scalable vectorization if the loop contains unsupported reductions.
  if (!canVectorizeReductions(MaxScalableVF)) {
    reportVectorizationInfo(
        "Scalable vectorization not supported for the reduction "
        "operations found in this loop.",
        "ScalableVFUnfeasible", ORE, TheLoop);
    return false;
  }

  // Disable scalable vectorization if the loop contains any instructions
  // with element types not supported for scalable vectors.
  if (any_of(ElementTypesInLoop, [&](Type *Ty) {
        return !Ty->isVoidTy() &&
               !this->TTI.isElementTypeLegalForScalableVector(Ty);
      })) {
    reportVectorizationInfo("Scalable vectorization is not supported "
                            "for all element types found in this loop.",
                            "ScalableVFUnfeasible", ORE, TheLoop);
    return false;
  }

  if (!Legal->isSafeForAnyVectorWidth() && !getMaxVScale(*TheFunction, TTI)) {
    reportVectorizationInfo("The target does not provide maximum vscale value "
                            "for safe distance analysis.",
                            "ScalableVFUnfeasible", ORE, TheLoop);
    return false;
  }

  IsScalableVectorizationAllowed = true;
  return true;
}

ElementCount
LoopVectorizationCostModel::getMaxLegalScalableVF(unsigned MaxSafeElements) {
  if (!isScalableVectorizationAllowed())
    return ElementCount::getScalable(0);

  auto MaxScalableVF = ElementCount::getScalable(
      std::numeric_limits<ElementCount::ScalarTy>::max());
  if (Legal->isSafeForAnyVectorWidth())
    return MaxScalableVF;

  std::optional<unsigned> MaxVScale = getMaxVScale(*TheFunction, TTI);
  // Limit MaxScalableVF by the maximum safe dependence distance.
  MaxScalableVF = ElementCount::getScalable(MaxSafeElements / *MaxVScale);

  if (!MaxScalableVF)
    reportVectorizationInfo(
        "Max legal vector width too small, scalable vectorization "
        "unfeasible.",
        "ScalableVFUnfeasible", ORE, TheLoop);

  return MaxScalableVF;
}

FixedScalableVFPair LoopVectorizationCostModel::computeFeasibleMaxVF(
    unsigned MaxTripCount, ElementCount UserVF, bool FoldTailByMasking) {
  MinBWs = computeMinimumValueSizes(TheLoop->getBlocks(), *DB, &TTI);
  unsigned SmallestType, WidestType;
  std::tie(SmallestType, WidestType) = getSmallestAndWidestTypes();

  // Get the maximum safe dependence distance in bits computed by LAA.
  // It is computed by MaxVF * sizeOf(type) * 8, where type is taken from
  // the memory accesses that is most restrictive (involved in the smallest
  // dependence distance).
  unsigned MaxSafeElementsPowerOf2 =
      bit_floor(Legal->getMaxSafeVectorWidthInBits() / WidestType);
  if (!Legal->isSafeForAnyStoreLoadForwardDistances()) {
    unsigned SLDist = Legal->getMaxStoreLoadForwardSafeDistanceInBits();
    MaxSafeElementsPowerOf2 =
        std::min(MaxSafeElementsPowerOf2, SLDist / WidestType);
  }
  auto MaxSafeFixedVF = ElementCount::getFixed(MaxSafeElementsPowerOf2);
  auto MaxSafeScalableVF = getMaxLegalScalableVF(MaxSafeElementsPowerOf2);

  if (!Legal->isSafeForAnyVectorWidth())
    this->MaxSafeElements = MaxSafeElementsPowerOf2;

  LLVM_DEBUG(dbgs() << "LV: The max safe fixed VF is: " << MaxSafeFixedVF
                    << ".\n");
  LLVM_DEBUG(dbgs() << "LV: The max safe scalable VF is: " << MaxSafeScalableVF
                    << ".\n");

  // First analyze the UserVF, fall back if the UserVF should be ignored.
  if (UserVF) {
    auto MaxSafeUserVF =
        UserVF.isScalable() ? MaxSafeScalableVF : MaxSafeFixedVF;

    if (ElementCount::isKnownLE(UserVF, MaxSafeUserVF)) {
      // If `VF=vscale x N` is safe, then so is `VF=N`
      if (UserVF.isScalable())
        return FixedScalableVFPair(
            ElementCount::getFixed(UserVF.getKnownMinValue()), UserVF);

      return UserVF;
    }

    assert(ElementCount::isKnownGT(UserVF, MaxSafeUserVF));

    // Only clamp if the UserVF is not scalable. If the UserVF is scalable, it
    // is better to ignore the hint and let the compiler choose a suitable VF.
    if (!UserVF.isScalable()) {
      LLVM_DEBUG(dbgs() << "LV: User VF=" << UserVF
                        << " is unsafe, clamping to max safe VF="
                        << MaxSafeFixedVF << ".\n");
      ORE->emit([&]() {
        return OptimizationRemarkAnalysis(DEBUG_TYPE, "VectorizationFactor",
                                          TheLoop->getStartLoc(),
                                          TheLoop->getHeader())
               << "User-specified vectorization factor "
               << ore::NV("UserVectorizationFactor", UserVF)
               << " is unsafe, clamping to maximum safe vectorization factor "
               << ore::NV("VectorizationFactor", MaxSafeFixedVF);
      });
      return MaxSafeFixedVF;
    }

    if (!TTI.supportsScalableVectors() && !ForceTargetSupportsScalableVectors) {
      LLVM_DEBUG(dbgs() << "LV: User VF=" << UserVF
                        << " is ignored because scalable vectors are not "
                           "available.\n");
      ORE->emit([&]() {
        return OptimizationRemarkAnalysis(DEBUG_TYPE, "VectorizationFactor",
                                          TheLoop->getStartLoc(),
                                          TheLoop->getHeader())
               << "User-specified vectorization factor "
               << ore::NV("UserVectorizationFactor", UserVF)
               << " is ignored because the target does not support scalable "
                  "vectors. The compiler will pick a more suitable value.";
      });
    } else {
      LLVM_DEBUG(dbgs() << "LV: User VF=" << UserVF
                        << " is unsafe. Ignoring scalable UserVF.\n");
      ORE->emit([&]() {
        return OptimizationRemarkAnalysis(DEBUG_TYPE, "VectorizationFactor",
                                          TheLoop->getStartLoc(),
                                          TheLoop->getHeader())
               << "User-specified vectorization factor "
               << ore::NV("UserVectorizationFactor", UserVF)
               << " is unsafe. Ignoring the hint to let the compiler pick a "
                  "more suitable value.";
      });
    }
  }

  LLVM_DEBUG(dbgs() << "LV: The Smallest and Widest types: " << SmallestType
                    << " / " << WidestType << " bits.\n");

  FixedScalableVFPair Result(ElementCount::getFixed(1),
                             ElementCount::getScalable(0));
  if (auto MaxVF =
          getMaximizedVFForTarget(MaxTripCount, SmallestType, WidestType,
                                  MaxSafeFixedVF, FoldTailByMasking))
    Result.FixedVF = MaxVF;

  if (auto MaxVF =
          getMaximizedVFForTarget(MaxTripCount, SmallestType, WidestType,
                                  MaxSafeScalableVF, FoldTailByMasking))
    if (MaxVF.isScalable()) {
      Result.ScalableVF = MaxVF;
      LLVM_DEBUG(dbgs() << "LV: Found feasible scalable VF = " << MaxVF
                        << "\n");
    }

  return Result;
}

FixedScalableVFPair
LoopVectorizationCostModel::computeMaxVF(ElementCount UserVF, unsigned UserIC) {
  if (Legal->getRuntimePointerChecking()->Need && TTI.hasBranchDivergence()) {
    // TODO: It may be useful to do since it's still likely to be dynamically
    // uniform if the target can skip.
    reportVectorizationFailure(
        "Not inserting runtime ptr check for divergent target",
        "runtime pointer checks needed. Not enabled for divergent target",
        "CantVersionLoopWithDivergentTarget", ORE, TheLoop);
    return FixedScalableVFPair::getNone();
  }

  ScalarEvolution *SE = PSE.getSE();
  ElementCount TC = getSmallConstantTripCount(SE, TheLoop);
  unsigned MaxTC = PSE.getSmallConstantMaxTripCount();
  LLVM_DEBUG(dbgs() << "LV: Found trip count: " << TC << '\n');
  if (TC != ElementCount::getFixed(MaxTC))
    LLVM_DEBUG(dbgs() << "LV: Found maximum trip count: " << MaxTC << '\n');
  if (TC.isScalar()) {
    reportVectorizationFailure("Single iteration (non) loop",
        "loop trip count is one, irrelevant for vectorization",
        "SingleIterationLoop", ORE, TheLoop);
    return FixedScalableVFPair::getNone();
  }

  // If BTC matches the widest induction type and is -1 then the trip count
  // computation will wrap to 0 and the vector trip count will be 0. Do not try
  // to vectorize.
  const SCEV *BTC = SE->getBackedgeTakenCount(TheLoop);
  if (!isa<SCEVCouldNotCompute>(BTC) &&
      BTC->getType()->getScalarSizeInBits() >=
          Legal->getWidestInductionType()->getScalarSizeInBits() &&
      SE->isKnownPredicate(CmpInst::ICMP_EQ, BTC,
                           SE->getMinusOne(BTC->getType()))) {
    reportVectorizationFailure(
        "Trip count computation wrapped",
        "backedge-taken count is -1, loop trip count wrapped to 0",
        "TripCountWrapped", ORE, TheLoop);
    return FixedScalableVFPair::getNone();
  }

  switch (ScalarEpilogueStatus) {
  case CM_ScalarEpilogueAllowed:
    return computeFeasibleMaxVF(MaxTC, UserVF, false);
  case CM_ScalarEpilogueNotAllowedUsePredicate:
    [[fallthrough]];
  case CM_ScalarEpilogueNotNeededUsePredicate:
    LLVM_DEBUG(
        dbgs() << "LV: vector predicate hint/switch found.\n"
               << "LV: Not allowing scalar epilogue, creating predicated "
               << "vector loop.\n");
    break;
  case CM_ScalarEpilogueNotAllowedLowTripLoop:
    // fallthrough as a special case of OptForSize
  case CM_ScalarEpilogueNotAllowedOptSize:
    if (ScalarEpilogueStatus == CM_ScalarEpilogueNotAllowedOptSize)
      LLVM_DEBUG(
          dbgs() << "LV: Not allowing scalar epilogue due to -Os/-Oz.\n");
    else
      LLVM_DEBUG(dbgs() << "LV: Not allowing scalar epilogue due to low trip "
                        << "count.\n");

    // Bail if runtime checks are required, which are not good when optimising
    // for size.
    if (runtimeChecksRequired())
      return FixedScalableVFPair::getNone();

    break;
  }

  // Now try the tail folding

  // Invalidate interleave groups that require an epilogue if we can't mask
  // the interleave-group.
  if (!useMaskedInterleavedAccesses(TTI)) {
    assert(WideningDecisions.empty() && Uniforms.empty() && Scalars.empty() &&
           "No decisions should have been taken at this point");
    // Note: There is no need to invalidate any cost modeling decisions here, as
    // none were taken so far.
    InterleaveInfo.invalidateGroupsRequiringScalarEpilogue();
  }

  FixedScalableVFPair MaxFactors = computeFeasibleMaxVF(MaxTC, UserVF, true);

  // Avoid tail folding if the trip count is known to be a multiple of any VF
  // we choose.
  std::optional<unsigned> MaxPowerOf2RuntimeVF =
      MaxFactors.FixedVF.getFixedValue();
  if (MaxFactors.ScalableVF) {
    std::optional<unsigned> MaxVScale = getMaxVScale(*TheFunction, TTI);
    if (MaxVScale && TTI.isVScaleKnownToBeAPowerOfTwo()) {
      MaxPowerOf2RuntimeVF = std::max<unsigned>(
          *MaxPowerOf2RuntimeVF,
          *MaxVScale * MaxFactors.ScalableVF.getKnownMinValue());
    } else
      MaxPowerOf2RuntimeVF = std::nullopt; // Stick with tail-folding for now.
  }

  auto NoScalarEpilogueNeeded = [this, &UserIC](unsigned MaxVF) {
    // Return false if the loop is neither a single-latch-exit loop nor an
    // early-exit loop as tail-folding is not supported in that case.
    if (TheLoop->getExitingBlock() != TheLoop->getLoopLatch() &&
        !Legal->hasUncountableEarlyExit())
      return false;
    unsigned MaxVFtimesIC = UserIC ? MaxVF * UserIC : MaxVF;
    ScalarEvolution *SE = PSE.getSE();
    // Calling getSymbolicMaxBackedgeTakenCount enables support for loops
    // with uncountable exits. For countable loops, the symbolic maximum must
    // remain identical to the known back-edge taken count.
    const SCEV *BackedgeTakenCount = PSE.getSymbolicMaxBackedgeTakenCount();
    assert((Legal->hasUncountableEarlyExit() ||
            BackedgeTakenCount == PSE.getBackedgeTakenCount()) &&
           "Invalid loop count");
    const SCEV *ExitCount = SE->getAddExpr(
        BackedgeTakenCount, SE->getOne(BackedgeTakenCount->getType()));
    const SCEV *Rem = SE->getURemExpr(
        SE->applyLoopGuards(ExitCount, TheLoop),
        SE->getConstant(BackedgeTakenCount->getType(), MaxVFtimesIC));
    return Rem->isZero();
  };

  if (MaxPowerOf2RuntimeVF > 0u) {
    assert((UserVF.isNonZero() || isPowerOf2_32(*MaxPowerOf2RuntimeVF)) &&
           "MaxFixedVF must be a power of 2");
    if (NoScalarEpilogueNeeded(*MaxPowerOf2RuntimeVF)) {
      // Accept MaxFixedVF if we do not have a tail.
      LLVM_DEBUG(dbgs() << "LV: No tail will remain for any chosen VF.\n");
      return MaxFactors;
    }
  }

  auto ExpectedTC = getSmallBestKnownTC(PSE, TheLoop);
  if (ExpectedTC && ExpectedTC->isFixed() &&
      ExpectedTC->getFixedValue() <=
          TTI.getMinTripCountTailFoldingThreshold()) {
    if (MaxPowerOf2RuntimeVF > 0u) {
      // If we have a low-trip-count, and the fixed-width VF is known to divide
      // the trip count but the scalable factor does not, use the fixed-width
      // factor in preference to allow the generation of a non-predicated loop.
      if (ScalarEpilogueStatus == CM_ScalarEpilogueNotAllowedLowTripLoop &&
          NoScalarEpilogueNeeded(MaxFactors.FixedVF.getFixedValue())) {
        LLVM_DEBUG(dbgs() << "LV: Picking a fixed-width so that no tail will "
                             "remain for any chosen VF.\n");
        MaxFactors.ScalableVF = ElementCount::getScalable(0);
        return MaxFactors;
      }
    }

    reportVectorizationFailure(
        "The trip count is below the minial threshold value.",
        "loop trip count is too low, avoiding vectorization", "LowTripCount",
        ORE, TheLoop);
    return FixedScalableVFPair::getNone();
  }

  // If we don't know the precise trip count, or if the trip count that we
  // found modulo the vectorization factor is not zero, try to fold the tail
  // by masking.
  // FIXME: look for a smaller MaxVF that does divide TC rather than masking.
  bool ContainsScalableVF = MaxFactors.ScalableVF.isNonZero();
  setTailFoldingStyles(ContainsScalableVF, UserIC);
  if (foldTailByMasking()) {
    if (getTailFoldingStyle() == TailFoldingStyle::DataWithEVL) {
      LLVM_DEBUG(
          dbgs()
          << "LV: tail is folded with EVL, forcing unroll factor to be 1. Will "
             "try to generate VP Intrinsics with scalable vector "
             "factors only.\n");
      // Tail folded loop using VP intrinsics restricts the VF to be scalable
      // for now.
      // TODO: extend it for fixed vectors, if required.
      assert(ContainsScalableVF && "Expected scalable vector factor.");

      MaxFactors.FixedVF = ElementCount::getFixed(1);
    }
    return MaxFactors;
  }

  // If there was a tail-folding hint/switch, but we can't fold the tail by
  // masking, fallback to a vectorization with a scalar epilogue.
  if (ScalarEpilogueStatus == CM_ScalarEpilogueNotNeededUsePredicate) {
    LLVM_DEBUG(dbgs() << "LV: Cannot fold tail by masking: vectorize with a "
                         "scalar epilogue instead.\n");
    ScalarEpilogueStatus = CM_ScalarEpilogueAllowed;
    return MaxFactors;
  }

  if (ScalarEpilogueStatus == CM_ScalarEpilogueNotAllowedUsePredicate) {
    LLVM_DEBUG(dbgs() << "LV: Can't fold tail by masking: don't vectorize\n");
    return FixedScalableVFPair::getNone();
  }

  if (TC.isZero()) {
    reportVectorizationFailure(
        "unable to calculate the loop count due to complex control flow",
        "UnknownLoopCountComplexCFG", ORE, TheLoop);
    return FixedScalableVFPair::getNone();
  }

  reportVectorizationFailure(
      "Cannot optimize for size and vectorize at the same time.",
      "cannot optimize for size and vectorize at the same time. "
      "Enable vectorization of this loop with '#pragma clang loop "
      "vectorize(enable)' when compiling with -Os/-Oz",
      "NoTailLoopWithOptForSize", ORE, TheLoop);
  return FixedScalableVFPair::getNone();
}

bool LoopVectorizationCostModel::useMaxBandwidth(ElementCount VF) {
  return useMaxBandwidth(VF.isScalable()
                             ? TargetTransformInfo::RGK_ScalableVector
                             : TargetTransformInfo::RGK_FixedWidthVector);
}

bool LoopVectorizationCostModel::useMaxBandwidth(
    TargetTransformInfo::RegisterKind RegKind) {
  return MaximizeBandwidth || (MaximizeBandwidth.getNumOccurrences() == 0 &&
                               (TTI.shouldMaximizeVectorBandwidth(RegKind) ||
                                (UseWiderVFIfCallVariantsPresent &&
                                 Legal->hasVectorCallVariants())));
}

ElementCount LoopVectorizationCostModel::getMaximizedVFForTarget(
    unsigned MaxTripCount, unsigned SmallestType, unsigned WidestType,
    ElementCount MaxSafeVF, bool FoldTailByMasking) {
  bool ComputeScalableMaxVF = MaxSafeVF.isScalable();
  const TypeSize WidestRegister = TTI.getRegisterBitWidth(
      ComputeScalableMaxVF ? TargetTransformInfo::RGK_ScalableVector
                           : TargetTransformInfo::RGK_FixedWidthVector);

  // Convenience function to return the minimum of two ElementCounts.
  auto MinVF = [](const ElementCount &LHS, const ElementCount &RHS) {
    assert((LHS.isScalable() == RHS.isScalable()) &&
           "Scalable flags must match");
    return ElementCount::isKnownLT(LHS, RHS) ? LHS : RHS;
  };

  // Ensure MaxVF is a power of 2; the dependence distance bound may not be.
  // Note that both WidestRegister and WidestType may not be a powers of 2.
  auto MaxVectorElementCount = ElementCount::get(
      llvm::bit_floor(WidestRegister.getKnownMinValue() / WidestType),
      ComputeScalableMaxVF);
  MaxVectorElementCount = MinVF(MaxVectorElementCount, MaxSafeVF);
  LLVM_DEBUG(dbgs() << "LV: The Widest register safe to use is: "
                    << (MaxVectorElementCount * WidestType) << " bits.\n");

  if (!MaxVectorElementCount) {
    LLVM_DEBUG(dbgs() << "LV: The target has no "
                      << (ComputeScalableMaxVF ? "scalable" : "fixed")
                      << " vector registers.\n");
    return ElementCount::getFixed(1);
  }

  unsigned WidestRegisterMinEC = MaxVectorElementCount.getKnownMinValue();
  if (MaxVectorElementCount.isScalable() &&
      TheFunction->hasFnAttribute(Attribute::VScaleRange)) {
    auto Attr = TheFunction->getFnAttribute(Attribute::VScaleRange);
    auto Min = Attr.getVScaleRangeMin();
    WidestRegisterMinEC *= Min;
  }

  // When a scalar epilogue is required, at least one iteration of the scalar
  // loop has to execute. Adjust MaxTripCount accordingly to avoid picking a
  // max VF that results in a dead vector loop.
  if (MaxTripCount > 0 && requiresScalarEpilogue(true))
    MaxTripCount -= 1;

  if (MaxTripCount && MaxTripCount <= WidestRegisterMinEC &&
      (!FoldTailByMasking || isPowerOf2_32(MaxTripCount))) {
    // If upper bound loop trip count (TC) is known at compile time there is no
    // point in choosing VF greater than TC (as done in the loop below). Select
    // maximum power of two which doesn't exceed TC. If MaxVectorElementCount is
    // scalable, we only fall back on a fixed VF when the TC is less than or
    // equal to the known number of lanes.
    auto ClampedUpperTripCount = llvm::bit_floor(MaxTripCount);
    LLVM_DEBUG(dbgs() << "LV: Clamping the MaxVF to maximum power of two not "
                         "exceeding the constant trip count: "
                      << ClampedUpperTripCount << "\n");
    return ElementCount::get(
        ClampedUpperTripCount,
        FoldTailByMasking ? MaxVectorElementCount.isScalable() : false);
  }

  TargetTransformInfo::RegisterKind RegKind =
      ComputeScalableMaxVF ? TargetTransformInfo::RGK_ScalableVector
                           : TargetTransformInfo::RGK_FixedWidthVector;
  ElementCount MaxVF = MaxVectorElementCount;
  if (useMaxBandwidth(RegKind)) {
    auto MaxVectorElementCountMaxBW = ElementCount::get(
        llvm::bit_floor(WidestRegister.getKnownMinValue() / SmallestType),
        ComputeScalableMaxVF);
    MaxVF = MinVF(MaxVectorElementCountMaxBW, MaxSafeVF);

    if (ElementCount MinVF =
            TTI.getMinimumVF(SmallestType, ComputeScalableMaxVF)) {
      if (ElementCount::isKnownLT(MaxVF, MinVF)) {
        LLVM_DEBUG(dbgs() << "LV: Overriding calculated MaxVF(" << MaxVF
                          << ") with target's minimum: " << MinVF << '\n');
        MaxVF = MinVF;
      }
    }

    // Invalidate any widening decisions we might have made, in case the loop
    // requires prediction (decided later), but we have already made some
    // load/store widening decisions.
    invalidateCostModelingDecisions();
  }
  return MaxVF;
}

bool LoopVectorizationPlanner::isMoreProfitable(const VectorizationFactor &A,
                                                const VectorizationFactor &B,
                                                const unsigned MaxTripCount,
                                                bool HasTail) const {
  InstructionCost CostA = A.Cost;
  InstructionCost CostB = B.Cost;

  // Improve estimate for the vector width if it is scalable.
  unsigned EstimatedWidthA = A.Width.getKnownMinValue();
  unsigned EstimatedWidthB = B.Width.getKnownMinValue();
  if (std::optional<unsigned> VScale = CM.getVScaleForTuning()) {
    if (A.Width.isScalable())
      EstimatedWidthA *= *VScale;
    if (B.Width.isScalable())
      EstimatedWidthB *= *VScale;
  }

  // When optimizing for size choose whichever is smallest, which will be the
  // one with the smallest cost for the whole loop. On a tie pick the larger
  // vector width, on the assumption that throughput will be greater.
  if (CM.CostKind == TTI::TCK_CodeSize)
    return CostA < CostB ||
           (CostA == CostB && EstimatedWidthA > EstimatedWidthB);

  // Assume vscale may be larger than 1 (or the value being tuned for),
  // so that scalable vectorization is slightly favorable over fixed-width
  // vectorization.
  bool PreferScalable = !TTI.preferFixedOverScalableIfEqualCost() &&
                        A.Width.isScalable() && !B.Width.isScalable();

  auto CmpFn = [PreferScalable](const InstructionCost &LHS,
                                const InstructionCost &RHS) {
    return PreferScalable ? LHS <= RHS : LHS < RHS;
  };

  // To avoid the need for FP division:
  //      (CostA / EstimatedWidthA) < (CostB / EstimatedWidthB)
  // <=>  (CostA * EstimatedWidthB) < (CostB * EstimatedWidthA)
  if (!MaxTripCount)
    return CmpFn(CostA * EstimatedWidthB, CostB * EstimatedWidthA);

  auto GetCostForTC = [MaxTripCount, HasTail](unsigned VF,
                                              InstructionCost VectorCost,
                                              InstructionCost ScalarCost) {
    // If the trip count is a known (possibly small) constant, the trip count
    // will be rounded up to an integer number of iterations under
    // FoldTailByMasking. The total cost in that case will be
    // VecCost*ceil(TripCount/VF). When not folding the tail, the total
    // cost will be VecCost*floor(TC/VF) + ScalarCost*(TC%VF). There will be
    // some extra overheads, but for the purpose of comparing the costs of
    // different VFs we can use this to compare the total loop-body cost
    // expected after vectorization.
    if (HasTail)
      return VectorCost * (MaxTripCount / VF) +
             ScalarCost * (MaxTripCount % VF);
    return VectorCost * divideCeil(MaxTripCount, VF);
  };

  auto RTCostA = GetCostForTC(EstimatedWidthA, CostA, A.ScalarCost);
  auto RTCostB = GetCostForTC(EstimatedWidthB, CostB, B.ScalarCost);
  return CmpFn(RTCostA, RTCostB);
}

bool LoopVectorizationPlanner::isMoreProfitable(const VectorizationFactor &A,
                                                const VectorizationFactor &B,
                                                bool HasTail) const {
  const unsigned MaxTripCount = PSE.getSmallConstantMaxTripCount();
  return LoopVectorizationPlanner::isMoreProfitable(A, B, MaxTripCount,
                                                    HasTail);
}

void LoopVectorizationPlanner::emitInvalidCostRemarks(
    OptimizationRemarkEmitter *ORE) {
  using RecipeVFPair = std::pair<VPRecipeBase *, ElementCount>;
  SmallVector<RecipeVFPair> InvalidCosts;
  for (const auto &Plan : VPlans) {
    for (ElementCount VF : Plan->vectorFactors()) {
      // The VPlan-based cost model is designed for computing vector cost.
      // Querying VPlan-based cost model with a scarlar VF will cause some
      // errors because we expect the VF is vector for most of the widen
      // recipes.
      if (VF.isScalar())
        continue;

      VPCostContext CostCtx(CM.TTI, *CM.TLI, Legal->getWidestInductionType(),
                            CM, CM.CostKind);
      precomputeCosts(*Plan, VF, CostCtx);
      auto Iter = vp_depth_first_deep(Plan->getVectorLoopRegion()->getEntry());
      for (VPBasicBlock *VPBB : VPBlockUtils::blocksOnly<VPBasicBlock>(Iter)) {
        for (auto &R : *VPBB) {
          if (!R.cost(VF, CostCtx).isValid())
            InvalidCosts.emplace_back(&R, VF);
        }
      }
    }
  }
  if (InvalidCosts.empty())
    return;

  // Emit a report of VFs with invalid costs in the loop.

  // Group the remarks per recipe, keeping the recipe order from InvalidCosts.
  DenseMap<VPRecipeBase *, unsigned> Numbering;
  unsigned I = 0;
  for (auto &Pair : InvalidCosts)
    if (Numbering.try_emplace(Pair.first, I).second)
      ++I;

  // Sort the list, first on recipe(number) then on VF.
  sort(InvalidCosts, [&Numbering](RecipeVFPair &A, RecipeVFPair &B) {
    unsigned NA = Numbering[A.first];
    unsigned NB = Numbering[B.first];
    if (NA != NB)
      return NA < NB;
    return ElementCount::isKnownLT(A.second, B.second);
  });

  // For a list of ordered recipe-VF pairs:
  //   [(load, VF1), (load, VF2), (store, VF1)]
  // group the recipes together to emit separate remarks for:
  //   load  (VF1, VF2)
  //   store (VF1)
  auto Tail = ArrayRef<RecipeVFPair>(InvalidCosts);
  auto Subset = ArrayRef<RecipeVFPair>();
  do {
    if (Subset.empty())
      Subset = Tail.take_front(1);

    VPRecipeBase *R = Subset.front().first;

    unsigned Opcode =
        TypeSwitch<const VPRecipeBase *, unsigned>(R)
            .Case<VPHeaderPHIRecipe>(
                [](const auto *R) { return Instruction::PHI; })
            .Case<VPWidenSelectRecipe>(
                [](const auto *R) { return Instruction::Select; })
            .Case<VPWidenStoreRecipe>(
                [](const auto *R) { return Instruction::Store; })
            .Case<VPWidenLoadRecipe>(
                [](const auto *R) { return Instruction::Load; })
            .Case<VPWidenCallRecipe, VPWidenIntrinsicRecipe>(
                [](const auto *R) { return Instruction::Call; })
            .Case<VPInstruction, VPWidenRecipe, VPReplicateRecipe,
                  VPWidenCastRecipe>(
                [](const auto *R) { return R->getOpcode(); })
            .Case<VPInterleaveRecipe>([](const VPInterleaveRecipe *R) {
              return R->getStoredValues().empty() ? Instruction::Load
                                                  : Instruction::Store;
            });

    // If the next recipe is different, or if there are no other pairs,
    // emit a remark for the collated subset. e.g.
    //   [(load, VF1), (load, VF2))]
    // to emit:
    //  remark: invalid costs for 'load' at VF=(VF1, VF2)
    if (Subset == Tail || Tail[Subset.size()].first != R) {
      std::string OutString;
      raw_string_ostream OS(OutString);
      assert(!Subset.empty() && "Unexpected empty range");
      OS << "Recipe with invalid costs prevented vectorization at VF=(";
      for (const auto &Pair : Subset)
        OS << (Pair.second == Subset.front().second ? "" : ", ") << Pair.second;
      OS << "):";
      if (Opcode == Instruction::Call) {
        StringRef Name = "";
        if (auto *Int = dyn_cast<VPWidenIntrinsicRecipe>(R)) {
          Name = Int->getIntrinsicName();
        } else {
          auto *WidenCall = dyn_cast<VPWidenCallRecipe>(R);
          Function *CalledFn =
              WidenCall ? WidenCall->getCalledScalarFunction()
                        : cast<Function>(R->getOperand(R->getNumOperands() - 1)
                                             ->getLiveInIRValue());
          Name = CalledFn->getName();
        }
        OS << " call to " << Name;
      } else
        OS << " " << Instruction::getOpcodeName(Opcode);
      reportVectorizationInfo(OutString, "InvalidCost", ORE, OrigLoop, nullptr,
                              R->getDebugLoc());
      Tail = Tail.drop_front(Subset.size());
      Subset = {};
    } else
      // Grow the subset by one element
      Subset = Tail.take_front(Subset.size() + 1);
  } while (!Tail.empty());
}

/// Check if any recipe of \p Plan will generate a vector value, which will be
/// assigned a vector register.
static bool willGenerateVectors(VPlan &Plan, ElementCount VF,
                                const TargetTransformInfo &TTI) {
  assert(VF.isVector() && "Checking a scalar VF?");
  VPTypeAnalysis TypeInfo(Plan.getCanonicalIV()->getScalarType());
  DenseSet<VPRecipeBase *> EphemeralRecipes;
  collectEphemeralRecipesForVPlan(Plan, EphemeralRecipes);
  // Set of already visited types.
  DenseSet<Type *> Visited;
  for (VPBasicBlock *VPBB : VPBlockUtils::blocksOnly<VPBasicBlock>(
           vp_depth_first_shallow(Plan.getVectorLoopRegion()->getEntry()))) {
    for (VPRecipeBase &R : *VPBB) {
      if (EphemeralRecipes.contains(&R))
        continue;
      // Continue early if the recipe is considered to not produce a vector
      // result. Note that this includes VPInstruction where some opcodes may
      // produce a vector, to preserve existing behavior as VPInstructions model
      // aspects not directly mapped to existing IR instructions.
      switch (R.getVPDefID()) {
      case VPDef::VPDerivedIVSC:
      case VPDef::VPScalarIVStepsSC:
      case VPDef::VPReplicateSC:
      case VPDef::VPInstructionSC:
      case VPDef::VPCanonicalIVPHISC:
      case VPDef::VPVectorPointerSC:
      case VPDef::VPVectorEndPointerSC:
      case VPDef::VPExpandSCEVSC:
      case VPDef::VPEVLBasedIVPHISC:
      case VPDef::VPPredInstPHISC:
      case VPDef::VPBranchOnMaskSC:
        continue;
      case VPDef::VPReductionSC:
      case VPDef::VPActiveLaneMaskPHISC:
      case VPDef::VPWidenCallSC:
      case VPDef::VPWidenCanonicalIVSC:
      case VPDef::VPWidenCastSC:
      case VPDef::VPWidenGEPSC:
      case VPDef::VPWidenIntrinsicSC:
      case VPDef::VPWidenSC:
      case VPDef::VPWidenSelectSC:
      case VPDef::VPBlendSC:
      case VPDef::VPFirstOrderRecurrencePHISC:
      case VPDef::VPHistogramSC:
      case VPDef::VPWidenPHISC:
      case VPDef::VPWidenIntOrFpInductionSC:
      case VPDef::VPWidenPointerInductionSC:
      case VPDef::VPReductionPHISC:
      case VPDef::VPInterleaveSC:
      case VPDef::VPWidenLoadEVLSC:
      case VPDef::VPWidenLoadSC:
      case VPDef::VPWidenStoreEVLSC:
      case VPDef::VPWidenStoreSC:
        break;
      default:
        llvm_unreachable("unhandled recipe");
      }

      auto WillGenerateTargetVectors = [&TTI, VF](Type *VectorTy) {
        unsigned NumLegalParts = TTI.getNumberOfParts(VectorTy);
        if (!NumLegalParts)
          return false;
        if (VF.isScalable()) {
          // <vscale x 1 x iN> is assumed to be profitable over iN because
          // scalable registers are a distinct register class from scalar
          // ones. If we ever find a target which wants to lower scalable
          // vectors back to scalars, we'll need to update this code to
          // explicitly ask TTI about the register class uses for each part.
          return NumLegalParts <= VF.getKnownMinValue();
        }
        // Two or more elements that share a register - are vectorized.
        return NumLegalParts < VF.getFixedValue();
      };

      // If no def nor is a store, e.g., branches, continue - no value to check.
      if (R.getNumDefinedValues() == 0 &&
          !isa<VPWidenStoreRecipe, VPWidenStoreEVLRecipe, VPInterleaveRecipe>(
              &R))
        continue;
      // For multi-def recipes, currently only interleaved loads, suffice to
      // check first def only.
      // For stores check their stored value; for interleaved stores suffice
      // the check first stored value only. In all cases this is the second
      // operand.
      VPValue *ToCheck =
          R.getNumDefinedValues() >= 1 ? R.getVPValue(0) : R.getOperand(1);
      Type *ScalarTy = TypeInfo.inferScalarType(ToCheck);
      if (!Visited.insert({ScalarTy}).second)
        continue;
      Type *WideTy = toVectorizedTy(ScalarTy, VF);
      if (any_of(getContainedTypes(WideTy), WillGenerateTargetVectors))
        return true;
    }
  }

  return false;
}

static bool hasReplicatorRegion(VPlan &Plan) {
  return any_of(VPBlockUtils::blocksOnly<VPRegionBlock>(vp_depth_first_shallow(
                    Plan.getVectorLoopRegion()->getEntry())),
                [](auto *VPRB) { return VPRB->isReplicator(); });
}

#ifndef NDEBUG
VectorizationFactor LoopVectorizationPlanner::selectVectorizationFactor() {
  InstructionCost ExpectedCost = CM.expectedCost(ElementCount::getFixed(1));
  LLVM_DEBUG(dbgs() << "LV: Scalar loop costs: " << ExpectedCost << ".\n");
  assert(ExpectedCost.isValid() && "Unexpected invalid cost for scalar loop");
  assert(
      any_of(VPlans,
             [](std::unique_ptr<VPlan> &P) { return P->hasScalarVFOnly(); }) &&
      "Expected Scalar VF to be a candidate");

  const VectorizationFactor ScalarCost(ElementCount::getFixed(1), ExpectedCost,
                                       ExpectedCost);
  VectorizationFactor ChosenFactor = ScalarCost;

  bool ForceVectorization = Hints.getForce() == LoopVectorizeHints::FK_Enabled;
  if (ForceVectorization &&
      (VPlans.size() > 1 || !VPlans[0]->hasScalarVFOnly())) {
    // Ignore scalar width, because the user explicitly wants vectorization.
    // Initialize cost to max so that VF = 2 is, at least, chosen during cost
    // evaluation.
    ChosenFactor.Cost = InstructionCost::getMax();
  }

  for (auto &P : VPlans) {
    ArrayRef<ElementCount> VFs(P->vectorFactors().begin(),
                               P->vectorFactors().end());

    SmallVector<VPRegisterUsage, 8> RUs;
    if (CM.useMaxBandwidth(TargetTransformInfo::RGK_ScalableVector) ||
        CM.useMaxBandwidth(TargetTransformInfo::RGK_FixedWidthVector))
      RUs = calculateRegisterUsageForPlan(*P, VFs, TTI, CM.ValuesToIgnore);

    for (unsigned I = 0; I < VFs.size(); I++) {
      ElementCount VF = VFs[I];
      // The cost for scalar VF=1 is already calculated, so ignore it.
      if (VF.isScalar())
        continue;

      /// Don't consider the VF if it exceeds the number of registers for the
      /// target.
      if (CM.useMaxBandwidth(VF) && RUs[I].exceedsMaxNumRegs(TTI))
        continue;

      InstructionCost C = CM.expectedCost(VF);

      // Add on other costs that are modelled in VPlan, but not in the legacy
      // cost model.
      VPCostContext CostCtx(CM.TTI, *CM.TLI, CM.Legal->getWidestInductionType(),
                            CM, CM.CostKind);
      VPRegionBlock *VectorRegion = P->getVectorLoopRegion();
      assert(VectorRegion && "Expected to have a vector region!");
      for (VPBasicBlock *VPBB : VPBlockUtils::blocksOnly<VPBasicBlock>(
               vp_depth_first_shallow(VectorRegion->getEntry()))) {
        for (VPRecipeBase &R : *VPBB) {
          auto *VPI = dyn_cast<VPInstruction>(&R);
          if (!VPI)
            continue;
          switch (VPI->getOpcode()) {
          case VPInstruction::ActiveLaneMask:
          case VPInstruction::ExplicitVectorLength:
            C += VPI->cost(VF, CostCtx);
            break;
          default:
            break;
          }
        }
      }

      VectorizationFactor Candidate(VF, C, ScalarCost.ScalarCost);
      unsigned Width =
          getEstimatedRuntimeVF(Candidate.Width, CM.getVScaleForTuning());
      LLVM_DEBUG(dbgs() << "LV: Vector loop of width " << VF
                        << " costs: " << (Candidate.Cost / Width));
      if (VF.isScalable())
        LLVM_DEBUG(dbgs() << " (assuming a minimum vscale of "
                          << CM.getVScaleForTuning().value_or(1) << ")");
      LLVM_DEBUG(dbgs() << ".\n");

      if (!ForceVectorization && !willGenerateVectors(*P, VF, TTI)) {
        LLVM_DEBUG(
            dbgs()
            << "LV: Not considering vector loop of width " << VF
            << " because it will not generate any vector instructions.\n");
        continue;
      }

      if (CM.OptForSize && !ForceVectorization && hasReplicatorRegion(*P)) {
        LLVM_DEBUG(
            dbgs()
            << "LV: Not considering vector loop of width " << VF
            << " because it would cause replicated blocks to be generated,"
            << " which isn't allowed when optimizing for size.\n");
        continue;
      }

      if (isMoreProfitable(Candidate, ChosenFactor, P->hasScalarTail()))
        ChosenFactor = Candidate;
    }
  }

  if (!EnableCondStoresVectorization && CM.hasPredStores()) {
    reportVectorizationFailure(
        "There are conditional stores.",
        "store that is conditionally executed prevents vectorization",
        "ConditionalStore", ORE, OrigLoop);
    ChosenFactor = ScalarCost;
  }

  LLVM_DEBUG(if (ForceVectorization && !ChosenFactor.Width.isScalar() &&
                 !isMoreProfitable(ChosenFactor, ScalarCost,
                                   !CM.foldTailByMasking())) dbgs()
             << "LV: Vectorization seems to be not beneficial, "
             << "but was forced by a user.\n");
  return ChosenFactor;
}
#endif

bool LoopVectorizationPlanner::isCandidateForEpilogueVectorization(
    ElementCount VF) const {
  // Cross iteration phis such as reductions need special handling and are
  // currently unsupported.
  if (any_of(OrigLoop->getHeader()->phis(),
             [&](PHINode &Phi) { return Legal->isFixedOrderRecurrence(&Phi); }))
    return false;

  // Phis with uses outside of the loop require special handling and are
  // currently unsupported.
  for (const auto &Entry : Legal->getInductionVars()) {
    // Look for uses of the value of the induction at the last iteration.
    Value *PostInc =
        Entry.first->getIncomingValueForBlock(OrigLoop->getLoopLatch());
    for (User *U : PostInc->users())
      if (!OrigLoop->contains(cast<Instruction>(U)))
        return false;
    // Look for uses of penultimate value of the induction.
    for (User *U : Entry.first->users())
      if (!OrigLoop->contains(cast<Instruction>(U)))
        return false;
  }

  // Epilogue vectorization code has not been auditted to ensure it handles
  // non-latch exits properly.  It may be fine, but it needs auditted and
  // tested.
  // TODO: Add support for loops with an early exit.
  if (OrigLoop->getExitingBlock() != OrigLoop->getLoopLatch())
    return false;

  return true;
}

bool LoopVectorizationCostModel::isEpilogueVectorizationProfitable(
    const ElementCount VF, const unsigned IC) const {
  // FIXME: We need a much better cost-model to take different parameters such
  // as register pressure, code size increase and cost of extra branches into
  // account. For now we apply a very crude heuristic and only consider loops
  // with vectorization factors larger than a certain value.

  // Allow the target to opt out entirely.
  if (!TTI.preferEpilogueVectorization())
    return false;

  // We also consider epilogue vectorization unprofitable for targets that don't
  // consider interleaving beneficial (eg. MVE).
  if (TTI.getMaxInterleaveFactor(VF) <= 1)
    return false;

  // TODO: PR #108190 introduced a discrepancy between fixed-width and scalable
  // VFs when deciding profitability.
  // See related "TODO: extend to support scalable VFs." in
  // selectEpilogueVectorizationFactor.
  unsigned Multiplier = VF.isFixed() ? IC : 1;
  unsigned MinVFThreshold = EpilogueVectorizationMinVF.getNumOccurrences() > 0
                                ? EpilogueVectorizationMinVF
                                : TTI.getEpilogueVectorizationMinVF();
  return getEstimatedRuntimeVF(VF * Multiplier, VScaleForTuning) >=
         MinVFThreshold;
}

VectorizationFactor LoopVectorizationPlanner::selectEpilogueVectorizationFactor(
    const ElementCount MainLoopVF, unsigned IC) {
  VectorizationFactor Result = VectorizationFactor::Disabled();
  if (!EnableEpilogueVectorization) {
    LLVM_DEBUG(dbgs() << "LEV: Epilogue vectorization is disabled.\n");
    return Result;
  }

  if (!CM.isScalarEpilogueAllowed()) {
    LLVM_DEBUG(dbgs() << "LEV: Unable to vectorize epilogue because no "
                         "epilogue is allowed.\n");
    return Result;
  }

  // Not really a cost consideration, but check for unsupported cases here to
  // simplify the logic.
  if (!isCandidateForEpilogueVectorization(MainLoopVF)) {
    LLVM_DEBUG(dbgs() << "LEV: Unable to vectorize epilogue because the loop "
                         "is not a supported candidate.\n");
    return Result;
  }

  if (EpilogueVectorizationForceVF > 1) {
    LLVM_DEBUG(dbgs() << "LEV: Epilogue vectorization factor is forced.\n");
    ElementCount ForcedEC = ElementCount::getFixed(EpilogueVectorizationForceVF);
    if (hasPlanWithVF(ForcedEC))
      return {ForcedEC, 0, 0};

    LLVM_DEBUG(dbgs() << "LEV: Epilogue vectorization forced factor is not "
                         "viable.\n");
    return Result;
  }

  if (OrigLoop->getHeader()->getParent()->hasOptSize()) {
    LLVM_DEBUG(
        dbgs() << "LEV: Epilogue vectorization skipped due to opt for size.\n");
    return Result;
  }

  if (!CM.isEpilogueVectorizationProfitable(MainLoopVF, IC)) {
    LLVM_DEBUG(dbgs() << "LEV: Epilogue vectorization is not profitable for "
                         "this loop\n");
    return Result;
  }

  // If MainLoopVF = vscale x 2, and vscale is expected to be 4, then we know
  // the main loop handles 8 lanes per iteration. We could still benefit from
  // vectorizing the epilogue loop with VF=4.
  ElementCount EstimatedRuntimeVF = ElementCount::getFixed(
      getEstimatedRuntimeVF(MainLoopVF, CM.getVScaleForTuning()));

  ScalarEvolution &SE = *PSE.getSE();
  Type *TCType = Legal->getWidestInductionType();
  const SCEV *RemainingIterations = nullptr;
  unsigned MaxTripCount = 0;
  for (auto &NextVF : ProfitableVFs) {
    // Skip candidate VFs without a corresponding VPlan.
    if (!hasPlanWithVF(NextVF.Width))
      continue;

    // Skip candidate VFs with widths >= the (estimated) runtime VF (scalable
    // vectors) or > the VF of the main loop (fixed vectors).
    if ((!NextVF.Width.isScalable() && MainLoopVF.isScalable() &&
         ElementCount::isKnownGE(NextVF.Width, EstimatedRuntimeVF)) ||
        (NextVF.Width.isScalable() &&
         ElementCount::isKnownGE(NextVF.Width, MainLoopVF)) ||
        (!NextVF.Width.isScalable() && !MainLoopVF.isScalable() &&
         ElementCount::isKnownGT(NextVF.Width, MainLoopVF)))
      continue;

    // If NextVF is greater than the number of remaining iterations, the
    // epilogue loop would be dead. Skip such factors.
    if (!MainLoopVF.isScalable() && !NextVF.Width.isScalable()) {
      // TODO: extend to support scalable VFs.
      if (!RemainingIterations) {
        const SCEV *TC = vputils::getSCEVExprForVPValue(
            getPlanFor(NextVF.Width).getTripCount(), SE);
        assert(!isa<SCEVCouldNotCompute>(TC) &&
               "Trip count SCEV must be computable");
        RemainingIterations = SE.getURemExpr(
            TC, SE.getConstant(TCType, MainLoopVF.getFixedValue() * IC));
        MaxTripCount = MainLoopVF.getFixedValue() * IC - 1;
        if (SE.isKnownPredicate(CmpInst::ICMP_ULT, RemainingIterations,
                                SE.getConstant(TCType, MaxTripCount))) {
          MaxTripCount =
              SE.getUnsignedRangeMax(RemainingIterations).getZExtValue();
        }
        LLVM_DEBUG(dbgs() << "LEV: Maximum Trip Count for Epilogue: "
                          << MaxTripCount << "\n");
      }
      if (SE.isKnownPredicate(
              CmpInst::ICMP_UGT,
              SE.getConstant(TCType, NextVF.Width.getFixedValue()),
              RemainingIterations))
        continue;
    }

    if (Result.Width.isScalar() ||
        isMoreProfitable(NextVF, Result, MaxTripCount, !CM.foldTailByMasking()))
      Result = NextVF;
  }

  if (Result != VectorizationFactor::Disabled())
    LLVM_DEBUG(dbgs() << "LEV: Vectorizing epilogue loop with VF = "
                      << Result.Width << "\n");
  return Result;
}

std::pair<unsigned, unsigned>
LoopVectorizationCostModel::getSmallestAndWidestTypes() {
  unsigned MinWidth = -1U;
  unsigned MaxWidth = 8;
  const DataLayout &DL = TheFunction->getDataLayout();
  // For in-loop reductions, no element types are added to ElementTypesInLoop
  // if there are no loads/stores in the loop. In this case, check through the
  // reduction variables to determine the maximum width.
  if (ElementTypesInLoop.empty() && !Legal->getReductionVars().empty()) {
    for (const auto &PhiDescriptorPair : Legal->getReductionVars()) {
      const RecurrenceDescriptor &RdxDesc = PhiDescriptorPair.second;
      // When finding the min width used by the recurrence we need to account
      // for casts on the input operands of the recurrence.
      MinWidth = std::min(
          MinWidth,
          std::min(RdxDesc.getMinWidthCastToRecurrenceTypeInBits(),
                   RdxDesc.getRecurrenceType()->getScalarSizeInBits()));
      MaxWidth = std::max(MaxWidth,
                          RdxDesc.getRecurrenceType()->getScalarSizeInBits());
    }
  } else {
    for (Type *T : ElementTypesInLoop) {
      MinWidth = std::min<unsigned>(
          MinWidth, DL.getTypeSizeInBits(T->getScalarType()).getFixedValue());
      MaxWidth = std::max<unsigned>(
          MaxWidth, DL.getTypeSizeInBits(T->getScalarType()).getFixedValue());
    }
  }
  return {MinWidth, MaxWidth};
}

void LoopVectorizationCostModel::collectElementTypesForWidening() {
  ElementTypesInLoop.clear();
  // For each block.
  for (BasicBlock *BB : TheLoop->blocks()) {
    // For each instruction in the loop.
    for (Instruction &I : BB->instructionsWithoutDebug()) {
      Type *T = I.getType();

      // Skip ignored values.
      if (ValuesToIgnore.count(&I))
        continue;

      // Only examine Loads, Stores and PHINodes.
      if (!isa<LoadInst>(I) && !isa<StoreInst>(I) && !isa<PHINode>(I))
        continue;

      // Examine PHI nodes that are reduction variables. Update the type to
      // account for the recurrence type.
      if (auto *PN = dyn_cast<PHINode>(&I)) {
        if (!Legal->isReductionVariable(PN))
          continue;
        const RecurrenceDescriptor &RdxDesc =
            Legal->getRecurrenceDescriptor(PN);
        if (PreferInLoopReductions || useOrderedReductions(RdxDesc) ||
            TTI.preferInLoopReduction(RdxDesc.getRecurrenceKind(),
                                      RdxDesc.getRecurrenceType()))
          continue;
        T = RdxDesc.getRecurrenceType();
      }

      // Examine the stored values.
      if (auto *ST = dyn_cast<StoreInst>(&I))
        T = ST->getValueOperand()->getType();

      assert(T->isSized() &&
             "Expected the load/store/recurrence type to be sized");

      ElementTypesInLoop.insert(T);
    }
  }
}

unsigned
LoopVectorizationCostModel::selectInterleaveCount(VPlan &Plan, ElementCount VF,
                                                  InstructionCost LoopCost) {
  // -- The interleave heuristics --
  // We interleave the loop in order to expose ILP and reduce the loop overhead.
  // There are many micro-architectural considerations that we can't predict
  // at this level. For example, frontend pressure (on decode or fetch) due to
  // code size, or the number and capabilities of the execution ports.
  //
  // We use the following heuristics to select the interleave count:
  // 1. If the code has reductions, then we interleave to break the cross
  // iteration dependency.
  // 2. If the loop is really small, then we interleave to reduce the loop
  // overhead.
  // 3. We don't interleave if we think that we will spill registers to memory
  // due to the increased register pressure.

  if (!isScalarEpilogueAllowed())
    return 1;

  // Do not interleave if EVL is preferred and no User IC is specified.
  if (foldTailWithEVL()) {
    LLVM_DEBUG(dbgs() << "LV: Preference for VP intrinsics indicated. "
                         "Unroll factor forced to be 1.\n");
    return 1;
  }

  // We used the distance for the interleave count.
  if (!Legal->isSafeForAnyVectorWidth())
    return 1;

  // We don't attempt to perform interleaving for loops with uncountable early
  // exits because the VPInstruction::AnyOf code cannot currently handle
  // multiple parts.
  if (Legal->hasUncountableEarlyExit())
    return 1;

  const bool HasReductions = !Legal->getReductionVars().empty();

  // If we did not calculate the cost for VF (because the user selected the VF)
  // then we calculate the cost of VF here.
  if (LoopCost == 0) {
    LoopCost = expectedCost(VF);
    assert(LoopCost.isValid() && "Expected to have chosen a VF with valid cost");

    // Loop body is free and there is no need for interleaving.
    if (LoopCost == 0)
      return 1;
  }

  VPRegisterUsage R =
      calculateRegisterUsageForPlan(Plan, {VF}, TTI, ValuesToIgnore)[0];
  // We divide by these constants so assume that we have at least one
  // instruction that uses at least one register.
  for (auto &Pair : R.MaxLocalUsers) {
    Pair.second = std::max(Pair.second, 1U);
  }

  // We calculate the interleave count using the following formula.
  // Subtract the number of loop invariants from the number of available
  // registers. These registers are used by all of the interleaved instances.
  // Next, divide the remaining registers by the number of registers that is
  // required by the loop, in order to estimate how many parallel instances
  // fit without causing spills. All of this is rounded down if necessary to be
  // a power of two. We want power of two interleave count to simplify any
  // addressing operations or alignment considerations.
  // We also want power of two interleave counts to ensure that the induction
  // variable of the vector loop wraps to zero, when tail is folded by masking;
  // this currently happens when OptForSize, in which case IC is set to 1 above.
  unsigned IC = UINT_MAX;

  for (const auto &Pair : R.MaxLocalUsers) {
    unsigned TargetNumRegisters = TTI.getNumberOfRegisters(Pair.first);
    LLVM_DEBUG(dbgs() << "LV: The target has " << TargetNumRegisters
                      << " registers of "
                      << TTI.getRegisterClassName(Pair.first)
                      << " register class\n");
    if (VF.isScalar()) {
      if (ForceTargetNumScalarRegs.getNumOccurrences() > 0)
        TargetNumRegisters = ForceTargetNumScalarRegs;
    } else {
      if (ForceTargetNumVectorRegs.getNumOccurrences() > 0)
        TargetNumRegisters = ForceTargetNumVectorRegs;
    }
    unsigned MaxLocalUsers = Pair.second;
    unsigned LoopInvariantRegs = 0;
    if (R.LoopInvariantRegs.contains(Pair.first))
      LoopInvariantRegs = R.LoopInvariantRegs[Pair.first];

    unsigned TmpIC = llvm::bit_floor((TargetNumRegisters - LoopInvariantRegs) /
                                     MaxLocalUsers);
    // Don't count the induction variable as interleaved.
    if (EnableIndVarRegisterHeur) {
      TmpIC = llvm::bit_floor((TargetNumRegisters - LoopInvariantRegs - 1) /
                              std::max(1U, (MaxLocalUsers - 1)));
    }

    IC = std::min(IC, TmpIC);
  }

  // Clamp the interleave ranges to reasonable counts.
  unsigned MaxInterleaveCount = TTI.getMaxInterleaveFactor(VF);

  // Check if the user has overridden the max.
  if (VF.isScalar()) {
    if (ForceTargetMaxScalarInterleaveFactor.getNumOccurrences() > 0)
      MaxInterleaveCount = ForceTargetMaxScalarInterleaveFactor;
  } else {
    if (ForceTargetMaxVectorInterleaveFactor.getNumOccurrences() > 0)
      MaxInterleaveCount = ForceTargetMaxVectorInterleaveFactor;
  }

  unsigned EstimatedVF = getEstimatedRuntimeVF(VF, VScaleForTuning);

  // Try to get the exact trip count, or an estimate based on profiling data or
  // ConstantMax from PSE, failing that.
  if (auto BestKnownTC = getSmallBestKnownTC(PSE, TheLoop)) {
    // At least one iteration must be scalar when this constraint holds. So the
    // maximum available iterations for interleaving is one less.
    unsigned AvailableTC = requiresScalarEpilogue(VF.isVector())
                               ? BestKnownTC->getFixedValue() - 1
                               : BestKnownTC->getFixedValue();

    unsigned InterleaveCountLB = bit_floor(std::max(
        1u, std::min(AvailableTC / (EstimatedVF * 2), MaxInterleaveCount)));

    if (getSmallConstantTripCount(PSE.getSE(), TheLoop).isNonZero()) {
      // If the best known trip count is exact, we select between two
      // prospective ICs, where
      //
      // 1) the aggressive IC is capped by the trip count divided by VF
      // 2) the conservative IC is capped by the trip count divided by (VF * 2)
      //
      // The final IC is selected in a way that the epilogue loop trip count is
      // minimized while maximizing the IC itself, so that we either run the
      // vector loop at least once if it generates a small epilogue loop, or
      // else we run the vector loop at least twice.

      unsigned InterleaveCountUB = bit_floor(std::max(
          1u, std::min(AvailableTC / EstimatedVF, MaxInterleaveCount)));
      MaxInterleaveCount = InterleaveCountLB;

      if (InterleaveCountUB != InterleaveCountLB) {
        unsigned TailTripCountUB =
            (AvailableTC % (EstimatedVF * InterleaveCountUB));
        unsigned TailTripCountLB =
            (AvailableTC % (EstimatedVF * InterleaveCountLB));
        // If both produce same scalar tail, maximize the IC to do the same work
        // in fewer vector loop iterations
        if (TailTripCountUB == TailTripCountLB)
          MaxInterleaveCount = InterleaveCountUB;
      }
    } else {
      // If trip count is an estimated compile time constant, limit the
      // IC to be capped by the trip count divided by VF * 2, such that the
      // vector loop runs at least twice to make interleaving seem profitable
      // when there is an epilogue loop present. Since exact Trip count is not
      // known we choose to be conservative in our IC estimate.
      MaxInterleaveCount = InterleaveCountLB;
    }
  }

  assert(MaxInterleaveCount > 0 &&
         "Maximum interleave count must be greater than 0");

  // Clamp the calculated IC to be between the 1 and the max interleave count
  // that the target and trip count allows.
  if (IC > MaxInterleaveCount)
    IC = MaxInterleaveCount;
  else
    // Make sure IC is greater than 0.
    IC = std::max(1u, IC);

  assert(IC > 0 && "Interleave count must be greater than 0.");

  // Interleave if we vectorized this loop and there is a reduction that could
  // benefit from interleaving.
  if (VF.isVector() && HasReductions) {
    LLVM_DEBUG(dbgs() << "LV: Interleaving because of reductions.\n");
    return IC;
  }

  // For any scalar loop that either requires runtime checks or predication we
  // are better off leaving this to the unroller. Note that if we've already
  // vectorized the loop we will have done the runtime check and so interleaving
  // won't require further checks.
  bool ScalarInterleavingRequiresPredication =
      (VF.isScalar() && any_of(TheLoop->blocks(), [this](BasicBlock *BB) {
         return Legal->blockNeedsPredication(BB);
       }));
  bool ScalarInterleavingRequiresRuntimePointerCheck =
      (VF.isScalar() && Legal->getRuntimePointerChecking()->Need);

  // We want to interleave small loops in order to reduce the loop overhead and
  // potentially expose ILP opportunities.
  LLVM_DEBUG(dbgs() << "LV: Loop cost is " << LoopCost << '\n'
                    << "LV: IC is " << IC << '\n'
                    << "LV: VF is " << VF << '\n');
  const bool AggressivelyInterleaveReductions =
      TTI.enableAggressiveInterleaving(HasReductions);
  if (!ScalarInterleavingRequiresRuntimePointerCheck &&
      !ScalarInterleavingRequiresPredication && LoopCost < SmallLoopCost) {
    // We assume that the cost overhead is 1 and we use the cost model
    // to estimate the cost of the loop and interleave until the cost of the
    // loop overhead is about 5% of the cost of the loop.
    unsigned SmallIC = std::min(IC, (unsigned)llvm::bit_floor<uint64_t>(
                                        SmallLoopCost / LoopCost.getValue()));

    // Interleave until store/load ports (estimated by max interleave count) are
    // saturated.
    unsigned NumStores = Legal->getNumStores();
    unsigned NumLoads = Legal->getNumLoads();
    unsigned StoresIC = IC / (NumStores ? NumStores : 1);
    unsigned LoadsIC = IC / (NumLoads ? NumLoads : 1);

    // There is little point in interleaving for reductions containing selects
    // and compares when VF=1 since it may just create more overhead than it's
    // worth for loops with small trip counts. This is because we still have to
    // do the final reduction after the loop.
    bool HasSelectCmpReductions =
        HasReductions &&
        any_of(Legal->getReductionVars(), [&](auto &Reduction) -> bool {
          const RecurrenceDescriptor &RdxDesc = Reduction.second;
          RecurKind RK = RdxDesc.getRecurrenceKind();
          return RecurrenceDescriptor::isAnyOfRecurrenceKind(RK) ||
                 RecurrenceDescriptor::isFindIVRecurrenceKind(RK);
        });
    if (HasSelectCmpReductions) {
      LLVM_DEBUG(dbgs() << "LV: Not interleaving select-cmp reductions.\n");
      return 1;
    }

    // If we have a scalar reduction (vector reductions are already dealt with
    // by this point), we can increase the critical path length if the loop
    // we're interleaving is inside another loop. For tree-wise reductions
    // set the limit to 2, and for ordered reductions it's best to disable
    // interleaving entirely.
    if (HasReductions && TheLoop->getLoopDepth() > 1) {
      bool HasOrderedReductions =
          any_of(Legal->getReductionVars(), [&](auto &Reduction) -> bool {
            const RecurrenceDescriptor &RdxDesc = Reduction.second;
            return RdxDesc.isOrdered();
          });
      if (HasOrderedReductions) {
        LLVM_DEBUG(
            dbgs() << "LV: Not interleaving scalar ordered reductions.\n");
        return 1;
      }

      unsigned F = MaxNestedScalarReductionIC;
      SmallIC = std::min(SmallIC, F);
      StoresIC = std::min(StoresIC, F);
      LoadsIC = std::min(LoadsIC, F);
    }

    if (EnableLoadStoreRuntimeInterleave &&
        std::max(StoresIC, LoadsIC) > SmallIC) {
      LLVM_DEBUG(
          dbgs() << "LV: Interleaving to saturate store or load ports.\n");
      return std::max(StoresIC, LoadsIC);
    }

    // If there are scalar reductions and TTI has enabled aggressive
    // interleaving for reductions, we will interleave to expose ILP.
    if (VF.isScalar() && AggressivelyInterleaveReductions) {
      LLVM_DEBUG(dbgs() << "LV: Interleaving to expose ILP.\n");
      // Interleave no less than SmallIC but not as aggressive as the normal IC
      // to satisfy the rare situation when resources are too limited.
      return std::max(IC / 2, SmallIC);
    }

    LLVM_DEBUG(dbgs() << "LV: Interleaving to reduce branch cost.\n");
    return SmallIC;
  }

  // Interleave if this is a large loop (small loops are already dealt with by
  // this point) that could benefit from interleaving.
  if (AggressivelyInterleaveReductions) {
    LLVM_DEBUG(dbgs() << "LV: Interleaving to expose ILP.\n");
    return IC;
  }

  LLVM_DEBUG(dbgs() << "LV: Not Interleaving.\n");
  return 1;
}

bool LoopVectorizationCostModel::useEmulatedMaskMemRefHack(Instruction *I,
                                                           ElementCount VF) {
  // TODO: Cost model for emulated masked load/store is completely
  // broken. This hack guides the cost model to use an artificially
  // high enough value to practically disable vectorization with such
  // operations, except where previously deployed legality hack allowed
  // using very low cost values. This is to avoid regressions coming simply
  // from moving "masked load/store" check from legality to cost model.
  // Masked Load/Gather emulation was previously never allowed.
  // Limited number of Masked Store/Scatter emulation was allowed.
  assert((isPredicatedInst(I)) &&
         "Expecting a scalar emulated instruction");
  return isa<LoadInst>(I) ||
         (isa<StoreInst>(I) &&
          NumPredStores > NumberOfStoresToPredicate);
}

void LoopVectorizationCostModel::collectInstsToScalarize(ElementCount VF) {
  assert(VF.isVector() && "Expected VF >= 2");

  // If we've already collected the instructions to scalarize or the predicated
  // BBs after vectorization, there's nothing to do. Collection may already have
  // occurred if we have a user-selected VF and are now computing the expected
  // cost for interleaving.
  if (InstsToScalarize.contains(VF) ||
      PredicatedBBsAfterVectorization.contains(VF))
    return;

  // Initialize a mapping for VF in InstsToScalalarize. If we find that it's
  // not profitable to scalarize any instructions, the presence of VF in the
  // map will indicate that we've analyzed it already.
  ScalarCostsTy &ScalarCostsVF = InstsToScalarize[VF];

  // Find all the instructions that are scalar with predication in the loop and
  // determine if it would be better to not if-convert the blocks they are in.
  // If so, we also record the instructions to scalarize.
  for (BasicBlock *BB : TheLoop->blocks()) {
    if (!blockNeedsPredicationForAnyReason(BB))
      continue;
    for (Instruction &I : *BB)
      if (isScalarWithPredication(&I, VF)) {
        ScalarCostsTy ScalarCosts;
        // Do not apply discount logic for:
        // 1. Scalars after vectorization, as there will only be a single copy
        // of the instruction.
        // 2. Scalable VF, as that would lead to invalid scalarization costs.
        // 3. Emulated masked memrefs, if a hacked cost is needed.
        if (!isScalarAfterVectorization(&I, VF) && !VF.isScalable() &&
            !useEmulatedMaskMemRefHack(&I, VF) &&
            computePredInstDiscount(&I, ScalarCosts, VF) >= 0) {
          ScalarCostsVF.insert_range(ScalarCosts);
          // Check if we decided to scalarize a call. If so, update the widening
          // decision of the call to CM_Scalarize with the computed scalar cost.
          for (const auto &[I, Cost] : ScalarCosts) {
            auto *CI = dyn_cast<CallInst>(I);
            if (!CI || !CallWideningDecisions.contains({CI, VF}))
              continue;
            CallWideningDecisions[{CI, VF}].Kind = CM_Scalarize;
            CallWideningDecisions[{CI, VF}].Cost = Cost;
          }
        }
        // Remember that BB will remain after vectorization.
        PredicatedBBsAfterVectorization[VF].insert(BB);
        for (auto *Pred : predecessors(BB)) {
          if (Pred->getSingleSuccessor() == BB)
            PredicatedBBsAfterVectorization[VF].insert(Pred);
        }
      }
  }
}

InstructionCost LoopVectorizationCostModel::computePredInstDiscount(
    Instruction *PredInst, ScalarCostsTy &ScalarCosts, ElementCount VF) {
  assert(!isUniformAfterVectorization(PredInst, VF) &&
         "Instruction marked uniform-after-vectorization will be predicated");

  // Initialize the discount to zero, meaning that the scalar version and the
  // vector version cost the same.
  InstructionCost Discount = 0;

  // Holds instructions to analyze. The instructions we visit are mapped in
  // ScalarCosts. Those instructions are the ones that would be scalarized if
  // we find that the scalar version costs less.
  SmallVector<Instruction *, 8> Worklist;

  // Returns true if the given instruction can be scalarized.
  auto CanBeScalarized = [&](Instruction *I) -> bool {
    // We only attempt to scalarize instructions forming a single-use chain
    // from the original predicated block that would otherwise be vectorized.
    // Although not strictly necessary, we give up on instructions we know will
    // already be scalar to avoid traversing chains that are unlikely to be
    // beneficial.
    if (!I->hasOneUse() || PredInst->getParent() != I->getParent() ||
        isScalarAfterVectorization(I, VF))
      return false;

    // If the instruction is scalar with predication, it will be analyzed
    // separately. We ignore it within the context of PredInst.
    if (isScalarWithPredication(I, VF))
      return false;

    // If any of the instruction's operands are uniform after vectorization,
    // the instruction cannot be scalarized. This prevents, for example, a
    // masked load from being scalarized.
    //
    // We assume we will only emit a value for lane zero of an instruction
    // marked uniform after vectorization, rather than VF identical values.
    // Thus, if we scalarize an instruction that uses a uniform, we would
    // create uses of values corresponding to the lanes we aren't emitting code
    // for. This behavior can be changed by allowing getScalarValue to clone
    // the lane zero values for uniforms rather than asserting.
    for (Use &U : I->operands())
      if (auto *J = dyn_cast<Instruction>(U.get()))
        if (isUniformAfterVectorization(J, VF))
          return false;

    // Otherwise, we can scalarize the instruction.
    return true;
  };

  // Compute the expected cost discount from scalarizing the entire expression
  // feeding the predicated instruction. We currently only consider expressions
  // that are single-use instruction chains.
  Worklist.push_back(PredInst);
  while (!Worklist.empty()) {
    Instruction *I = Worklist.pop_back_val();

    // If we've already analyzed the instruction, there's nothing to do.
    if (ScalarCosts.contains(I))
      continue;

    // Cannot scalarize fixed-order recurrence phis at the moment.
    if (isa<PHINode>(I) && Legal->isFixedOrderRecurrence(cast<PHINode>(I)))
      continue;

    // Compute the cost of the vector instruction. Note that this cost already
    // includes the scalarization overhead of the predicated instruction.
    InstructionCost VectorCost = getInstructionCost(I, VF);

    // Compute the cost of the scalarized instruction. This cost is the cost of
    // the instruction as if it wasn't if-converted and instead remained in the
    // predicated block. We will scale this cost by block probability after
    // computing the scalarization overhead.
    InstructionCost ScalarCost =
        VF.getFixedValue() * getInstructionCost(I, ElementCount::getFixed(1));

    // Compute the scalarization overhead of needed insertelement instructions
    // and phi nodes.
    if (isScalarWithPredication(I, VF) && !I->getType()->isVoidTy()) {
      Type *WideTy = toVectorizedTy(I->getType(), VF);
      for (Type *VectorTy : getContainedTypes(WideTy)) {
        ScalarCost += TTI.getScalarizationOverhead(
            cast<VectorType>(VectorTy), APInt::getAllOnes(VF.getFixedValue()),
            /*Insert=*/true,
            /*Extract=*/false, CostKind);
      }
      ScalarCost +=
          VF.getFixedValue() * TTI.getCFInstrCost(Instruction::PHI, CostKind);
    }

    // Compute the scalarization overhead of needed extractelement
    // instructions. For each of the instruction's operands, if the operand can
    // be scalarized, add it to the worklist; otherwise, account for the
    // overhead.
    for (Use &U : I->operands())
      if (auto *J = dyn_cast<Instruction>(U.get())) {
        assert(canVectorizeTy(J->getType()) &&
               "Instruction has non-scalar type");
        if (CanBeScalarized(J))
          Worklist.push_back(J);
        else if (needsExtract(J, VF)) {
          Type *WideTy = toVectorizedTy(J->getType(), VF);
          for (Type *VectorTy : getContainedTypes(WideTy)) {
            ScalarCost += TTI.getScalarizationOverhead(
                cast<VectorType>(VectorTy),
                APInt::getAllOnes(VF.getFixedValue()), /*Insert*/ false,
                /*Extract*/ true, CostKind);
          }
        }
      }

    // Scale the total scalar cost by block probability.
    ScalarCost /= getPredBlockCostDivisor(CostKind);

    // Compute the discount. A non-negative discount means the vector version
    // of the instruction costs more, and scalarizing would be beneficial.
    Discount += VectorCost - ScalarCost;
    ScalarCosts[I] = ScalarCost;
  }

  return Discount;
}

InstructionCost LoopVectorizationCostModel::expectedCost(ElementCount VF) {
  InstructionCost Cost;

  // If the vector loop gets executed exactly once with the given VF, ignore the
  // costs of comparison and induction instructions, as they'll get simplified
  // away.
  SmallPtrSet<Instruction *, 2> ValuesToIgnoreForVF;
  auto TC = getSmallConstantTripCount(PSE.getSE(), TheLoop);
  if (TC == VF && !foldTailByMasking())
    addFullyUnrolledInstructionsToIgnore(TheLoop, Legal->getInductionVars(),
                                         ValuesToIgnoreForVF);

  // For each block.
  for (BasicBlock *BB : TheLoop->blocks()) {
    InstructionCost BlockCost;

    // For each instruction in the old loop.
    for (Instruction &I : BB->instructionsWithoutDebug()) {
      // Skip ignored values.
      if (ValuesToIgnore.count(&I) || ValuesToIgnoreForVF.count(&I) ||
          (VF.isVector() && VecValuesToIgnore.count(&I)))
        continue;

      InstructionCost C = getInstructionCost(&I, VF);

      // Check if we should override the cost.
      if (C.isValid() && ForceTargetInstructionCost.getNumOccurrences() > 0)
        C = InstructionCost(ForceTargetInstructionCost);

      BlockCost += C;
      LLVM_DEBUG(dbgs() << "LV: Found an estimated cost of " << C << " for VF "
                        << VF << " For instruction: " << I << '\n');
    }

    // If we are vectorizing a predicated block, it will have been
    // if-converted. This means that the block's instructions (aside from
    // stores and instructions that may divide by zero) will now be
    // unconditionally executed. For the scalar case, we may not always execute
    // the predicated block, if it is an if-else block. Thus, scale the block's
    // cost by the probability of executing it. blockNeedsPredication from
    // Legal is used so as to not include all blocks in tail folded loops.
    if (VF.isScalar() && Legal->blockNeedsPredication(BB))
      BlockCost /= getPredBlockCostDivisor(CostKind);

    Cost += BlockCost;
  }

  return Cost;
}

/// Gets Address Access SCEV after verifying that the access pattern
/// is loop invariant except the induction variable dependence.
///
/// This SCEV can be sent to the Target in order to estimate the address
/// calculation cost.
static const SCEV *getAddressAccessSCEV(
              Value *Ptr,
              LoopVectorizationLegality *Legal,
              PredicatedScalarEvolution &PSE,
              const Loop *TheLoop) {

  auto *Gep = dyn_cast<GetElementPtrInst>(Ptr);
  if (!Gep)
    return nullptr;

  // We are looking for a gep with all loop invariant indices except for one
  // which should be an induction variable.
  auto *SE = PSE.getSE();
  unsigned NumOperands = Gep->getNumOperands();
  for (unsigned Idx = 1; Idx < NumOperands; ++Idx) {
    Value *Opd = Gep->getOperand(Idx);
    if (!SE->isLoopInvariant(SE->getSCEV(Opd), TheLoop) &&
        !Legal->isInductionVariable(Opd))
      return nullptr;
  }

  // Now we know we have a GEP ptr, %inv, %ind, %inv. return the Ptr SCEV.
  return PSE.getSCEV(Ptr);
}

InstructionCost
LoopVectorizationCostModel::getMemInstScalarizationCost(Instruction *I,
                                                        ElementCount VF) {
  assert(VF.isVector() &&
         "Scalarization cost of instruction implies vectorization.");
  if (VF.isScalable())
    return InstructionCost::getInvalid();

  Type *ValTy = getLoadStoreType(I);
  auto *SE = PSE.getSE();

  unsigned AS = getLoadStoreAddressSpace(I);
  Value *Ptr = getLoadStorePointerOperand(I);
  Type *PtrTy = toVectorTy(Ptr->getType(), VF);
  // NOTE: PtrTy is a vector to signal `TTI::getAddressComputationCost`
  //       that it is being called from this specific place.

  // Figure out whether the access is strided and get the stride value
  // if it's known in compile time
  const SCEV *PtrSCEV = getAddressAccessSCEV(Ptr, Legal, PSE, TheLoop);

  // Get the cost of the scalar memory instruction and address computation.
  InstructionCost Cost =
      VF.getFixedValue() * TTI.getAddressComputationCost(PtrTy, SE, PtrSCEV);

  // Don't pass *I here, since it is scalar but will actually be part of a
  // vectorized loop where the user of it is a vectorized instruction.
  const Align Alignment = getLoadStoreAlignment(I);
  Cost += VF.getFixedValue() * TTI.getMemoryOpCost(I->getOpcode(),
                                                   ValTy->getScalarType(),
                                                   Alignment, AS, CostKind);

  // Get the overhead of the extractelement and insertelement instructions
  // we might create due to scalarization.
  Cost += getScalarizationOverhead(I, VF);

  // If we have a predicated load/store, it will need extra i1 extracts and
  // conditional branches, but may not be executed for each vector lane. Scale
  // the cost by the probability of executing the predicated block.
  if (isPredicatedInst(I)) {
    Cost /= getPredBlockCostDivisor(CostKind);

    // Add the cost of an i1 extract and a branch
    auto *VecI1Ty =
        VectorType::get(IntegerType::getInt1Ty(ValTy->getContext()), VF);
    Cost += TTI.getScalarizationOverhead(
        VecI1Ty, APInt::getAllOnes(VF.getFixedValue()),
        /*Insert=*/false, /*Extract=*/true, CostKind);
    Cost += TTI.getCFInstrCost(Instruction::Br, CostKind);

    if (useEmulatedMaskMemRefHack(I, VF))
      // Artificially setting to a high enough value to practically disable
      // vectorization with such operations.
      Cost = 3000000;
  }

  return Cost;
}

InstructionCost
LoopVectorizationCostModel::getConsecutiveMemOpCost(Instruction *I,
                                                    ElementCount VF) {
  Type *ValTy = getLoadStoreType(I);
  auto *VectorTy = cast<VectorType>(toVectorTy(ValTy, VF));
  Value *Ptr = getLoadStorePointerOperand(I);
  unsigned AS = getLoadStoreAddressSpace(I);
  int ConsecutiveStride = Legal->isConsecutivePtr(ValTy, Ptr);

  assert((ConsecutiveStride == 1 || ConsecutiveStride == -1) &&
         "Stride should be 1 or -1 for consecutive memory access");
  const Align Alignment = getLoadStoreAlignment(I);
  InstructionCost Cost = 0;
  if (Legal->isMaskRequired(I)) {
    Cost += TTI.getMaskedMemoryOpCost(I->getOpcode(), VectorTy, Alignment, AS,
                                      CostKind);
  } else {
    TTI::OperandValueInfo OpInfo = TTI::getOperandInfo(I->getOperand(0));
    Cost += TTI.getMemoryOpCost(I->getOpcode(), VectorTy, Alignment, AS,
                                CostKind, OpInfo, I);
  }

  bool Reverse = ConsecutiveStride < 0;
  if (Reverse)
    Cost += TTI.getShuffleCost(TargetTransformInfo::SK_Reverse, VectorTy,
                               VectorTy, {}, CostKind, 0);
  return Cost;
}

InstructionCost
LoopVectorizationCostModel::getUniformMemOpCost(Instruction *I,
                                                ElementCount VF) {
  assert(Legal->isUniformMemOp(*I, VF));

  Type *ValTy = getLoadStoreType(I);
  auto *VectorTy = cast<VectorType>(toVectorTy(ValTy, VF));
  const Align Alignment = getLoadStoreAlignment(I);
  unsigned AS = getLoadStoreAddressSpace(I);
  if (isa<LoadInst>(I)) {
    return TTI.getAddressComputationCost(ValTy) +
           TTI.getMemoryOpCost(Instruction::Load, ValTy, Alignment, AS,
                               CostKind) +
           TTI.getShuffleCost(TargetTransformInfo::SK_Broadcast, VectorTy,
                              VectorTy, {}, CostKind);
  }
  StoreInst *SI = cast<StoreInst>(I);

  bool IsLoopInvariantStoreValue = Legal->isInvariant(SI->getValueOperand());
  // TODO: We have existing tests that request the cost of extracting element
  // VF.getKnownMinValue() - 1 from a scalable vector. This does not represent
  // the actual generated code, which involves extracting the last element of
  // a scalable vector where the lane to extract is unknown at compile time.
  return TTI.getAddressComputationCost(ValTy) +
         TTI.getMemoryOpCost(Instruction::Store, ValTy, Alignment, AS,
                             CostKind) +
         (IsLoopInvariantStoreValue
              ? 0
              : TTI.getVectorInstrCost(Instruction::ExtractElement, VectorTy,
                                       CostKind, VF.getKnownMinValue() - 1));
}

InstructionCost
LoopVectorizationCostModel::getGatherScatterCost(Instruction *I,
                                                 ElementCount VF) {
  Type *ValTy = getLoadStoreType(I);
  auto *VectorTy = cast<VectorType>(toVectorTy(ValTy, VF));
  const Align Alignment = getLoadStoreAlignment(I);
  const Value *Ptr = getLoadStorePointerOperand(I);

  return TTI.getAddressComputationCost(VectorTy) +
         TTI.getGatherScatterOpCost(I->getOpcode(), VectorTy, Ptr,
                                    Legal->isMaskRequired(I), Alignment,
                                    CostKind, I);
}

InstructionCost
LoopVectorizationCostModel::getInterleaveGroupCost(Instruction *I,
                                                   ElementCount VF) {
  const auto *Group = getInterleavedAccessGroup(I);
  assert(Group && "Fail to get an interleaved access group.");

  Instruction *InsertPos = Group->getInsertPos();
  Type *ValTy = getLoadStoreType(InsertPos);
  auto *VectorTy = cast<VectorType>(toVectorTy(ValTy, VF));
  unsigned AS = getLoadStoreAddressSpace(InsertPos);

  unsigned InterleaveFactor = Group->getFactor();
  auto *WideVecTy = VectorType::get(ValTy, VF * InterleaveFactor);

  // Holds the indices of existing members in the interleaved group.
  SmallVector<unsigned, 4> Indices;
  for (unsigned IF = 0; IF < InterleaveFactor; IF++)
    if (Group->getMember(IF))
      Indices.push_back(IF);

  // Calculate the cost of the whole interleaved group.
  bool UseMaskForGaps =
      (Group->requiresScalarEpilogue() && !isScalarEpilogueAllowed()) ||
      (isa<StoreInst>(I) && (Group->getNumMembers() < Group->getFactor()));
  InstructionCost Cost = TTI.getInterleavedMemoryOpCost(
      InsertPos->getOpcode(), WideVecTy, Group->getFactor(), Indices,
      Group->getAlign(), AS, CostKind, Legal->isMaskRequired(I),
      UseMaskForGaps);

  if (Group->isReverse()) {
    // TODO: Add support for reversed masked interleaved access.
    assert(!Legal->isMaskRequired(I) &&
           "Reverse masked interleaved access not supported.");
    Cost += Group->getNumMembers() *
            TTI.getShuffleCost(TargetTransformInfo::SK_Reverse, VectorTy,
                               VectorTy, {}, CostKind, 0);
  }
  return Cost;
}

std::optional<InstructionCost>
LoopVectorizationCostModel::getReductionPatternCost(Instruction *I,
                                                    ElementCount VF,
                                                    Type *Ty) const {
  using namespace llvm::PatternMatch;
  // Early exit for no inloop reductions
  if (InLoopReductions.empty() || VF.isScalar() || !isa<VectorType>(Ty))
    return std::nullopt;
  auto *VectorTy = cast<VectorType>(Ty);

  // We are looking for a pattern of, and finding the minimal acceptable cost:
  //  reduce(mul(ext(A), ext(B))) or
  //  reduce(mul(A, B)) or
  //  reduce(ext(A)) or
  //  reduce(A).
  // The basic idea is that we walk down the tree to do that, finding the root
  // reduction instruction in InLoopReductionImmediateChains. From there we find
  // the pattern of mul/ext and test the cost of the entire pattern vs the cost
  // of the components. If the reduction cost is lower then we return it for the
  // reduction instruction and 0 for the other instructions in the pattern. If
  // it is not we return an invalid cost specifying the orignal cost method
  // should be used.
  Instruction *RetI = I;
  if (match(RetI, m_ZExtOrSExt(m_Value()))) {
    if (!RetI->hasOneUser())
      return std::nullopt;
    RetI = RetI->user_back();
  }

  if (match(RetI, m_OneUse(m_Mul(m_Value(), m_Value()))) &&
      RetI->user_back()->getOpcode() == Instruction::Add) {
    RetI = RetI->user_back();
  }

  // Test if the found instruction is a reduction, and if not return an invalid
  // cost specifying the parent to use the original cost modelling.
  Instruction *LastChain = InLoopReductionImmediateChains.lookup(RetI);
  if (!LastChain)
    return std::nullopt;

  // Find the reduction this chain is a part of and calculate the basic cost of
  // the reduction on its own.
  Instruction *ReductionPhi = LastChain;
  while (!isa<PHINode>(ReductionPhi))
    ReductionPhi = InLoopReductionImmediateChains.at(ReductionPhi);

  const RecurrenceDescriptor &RdxDesc =
      Legal->getRecurrenceDescriptor(cast<PHINode>(ReductionPhi));

  InstructionCost BaseCost;
  RecurKind RK = RdxDesc.getRecurrenceKind();
  if (RecurrenceDescriptor::isMinMaxRecurrenceKind(RK)) {
    Intrinsic::ID MinMaxID = getMinMaxReductionIntrinsicOp(RK);
    BaseCost = TTI.getMinMaxReductionCost(MinMaxID, VectorTy,
                                          RdxDesc.getFastMathFlags(), CostKind);
  } else {
    BaseCost = TTI.getArithmeticReductionCost(
        RdxDesc.getOpcode(), VectorTy, RdxDesc.getFastMathFlags(), CostKind);
  }

  // For a call to the llvm.fmuladd intrinsic we need to add the cost of a
  // normal fmul instruction to the cost of the fadd reduction.
  if (RK == RecurKind::FMulAdd)
    BaseCost +=
        TTI.getArithmeticInstrCost(Instruction::FMul, VectorTy, CostKind);

  // If we're using ordered reductions then we can just return the base cost
  // here, since getArithmeticReductionCost calculates the full ordered
  // reduction cost when FP reassociation is not allowed.
  if (useOrderedReductions(RdxDesc))
    return BaseCost;

  // Get the operand that was not the reduction chain and match it to one of the
  // patterns, returning the better cost if it is found.
  Instruction *RedOp = RetI->getOperand(1) == LastChain
                           ? dyn_cast<Instruction>(RetI->getOperand(0))
                           : dyn_cast<Instruction>(RetI->getOperand(1));

  VectorTy = VectorType::get(I->getOperand(0)->getType(), VectorTy);

  Instruction *Op0, *Op1;
  if (RedOp && RdxDesc.getOpcode() == Instruction::Add &&
      match(RedOp,
            m_ZExtOrSExt(m_Mul(m_Instruction(Op0), m_Instruction(Op1)))) &&
      match(Op0, m_ZExtOrSExt(m_Value())) &&
      Op0->getOpcode() == Op1->getOpcode() &&
      Op0->getOperand(0)->getType() == Op1->getOperand(0)->getType() &&
      !TheLoop->isLoopInvariant(Op0) && !TheLoop->isLoopInvariant(Op1) &&
      (Op0->getOpcode() == RedOp->getOpcode() || Op0 == Op1)) {

    // Matched reduce.add(ext(mul(ext(A), ext(B)))
    // Note that the extend opcodes need to all match, or if A==B they will have
    // been converted to zext(mul(sext(A), sext(A))) as it is known positive,
    // which is equally fine.
    bool IsUnsigned = isa<ZExtInst>(Op0);
    auto *ExtType = VectorType::get(Op0->getOperand(0)->getType(), VectorTy);
    auto *MulType = VectorType::get(Op0->getType(), VectorTy);

    InstructionCost ExtCost =
        TTI.getCastInstrCost(Op0->getOpcode(), MulType, ExtType,
                             TTI::CastContextHint::None, CostKind, Op0);
    InstructionCost MulCost =
        TTI.getArithmeticInstrCost(Instruction::Mul, MulType, CostKind);
    InstructionCost Ext2Cost =
        TTI.getCastInstrCost(RedOp->getOpcode(), VectorTy, MulType,
                             TTI::CastContextHint::None, CostKind, RedOp);

    InstructionCost RedCost = TTI.getMulAccReductionCost(
        IsUnsigned, RdxDesc.getRecurrenceType(), ExtType, CostKind);

    if (RedCost.isValid() &&
        RedCost < ExtCost * 2 + MulCost + Ext2Cost + BaseCost)
      return I == RetI ? RedCost : 0;
  } else if (RedOp && match(RedOp, m_ZExtOrSExt(m_Value())) &&
             !TheLoop->isLoopInvariant(RedOp)) {
    // Matched reduce(ext(A))
    bool IsUnsigned = isa<ZExtInst>(RedOp);
    auto *ExtType = VectorType::get(RedOp->getOperand(0)->getType(), VectorTy);
    InstructionCost RedCost = TTI.getExtendedReductionCost(
        RdxDesc.getOpcode(), IsUnsigned, RdxDesc.getRecurrenceType(), ExtType,
        RdxDesc.getFastMathFlags(), CostKind);

    InstructionCost ExtCost =
        TTI.getCastInstrCost(RedOp->getOpcode(), VectorTy, ExtType,
                             TTI::CastContextHint::None, CostKind, RedOp);
    if (RedCost.isValid() && RedCost < BaseCost + ExtCost)
      return I == RetI ? RedCost : 0;
  } else if (RedOp && RdxDesc.getOpcode() == Instruction::Add &&
             match(RedOp, m_Mul(m_Instruction(Op0), m_Instruction(Op1)))) {
    if (match(Op0, m_ZExtOrSExt(m_Value())) &&
        Op0->getOpcode() == Op1->getOpcode() &&
        !TheLoop->isLoopInvariant(Op0) && !TheLoop->isLoopInvariant(Op1)) {
      bool IsUnsigned = isa<ZExtInst>(Op0);
      Type *Op0Ty = Op0->getOperand(0)->getType();
      Type *Op1Ty = Op1->getOperand(0)->getType();
      Type *LargestOpTy =
          Op0Ty->getIntegerBitWidth() < Op1Ty->getIntegerBitWidth() ? Op1Ty
                                                                    : Op0Ty;
      auto *ExtType = VectorType::get(LargestOpTy, VectorTy);

      // Matched reduce.add(mul(ext(A), ext(B))), where the two ext may be of
      // different sizes. We take the largest type as the ext to reduce, and add
      // the remaining cost as, for example reduce(mul(ext(ext(A)), ext(B))).
      InstructionCost ExtCost0 = TTI.getCastInstrCost(
          Op0->getOpcode(), VectorTy, VectorType::get(Op0Ty, VectorTy),
          TTI::CastContextHint::None, CostKind, Op0);
      InstructionCost ExtCost1 = TTI.getCastInstrCost(
          Op1->getOpcode(), VectorTy, VectorType::get(Op1Ty, VectorTy),
          TTI::CastContextHint::None, CostKind, Op1);
      InstructionCost MulCost =
          TTI.getArithmeticInstrCost(Instruction::Mul, VectorTy, CostKind);

      InstructionCost RedCost = TTI.getMulAccReductionCost(
          IsUnsigned, RdxDesc.getRecurrenceType(), ExtType, CostKind);
      InstructionCost ExtraExtCost = 0;
      if (Op0Ty != LargestOpTy || Op1Ty != LargestOpTy) {
        Instruction *ExtraExtOp = (Op0Ty != LargestOpTy) ? Op0 : Op1;
        ExtraExtCost = TTI.getCastInstrCost(
            ExtraExtOp->getOpcode(), ExtType,
            VectorType::get(ExtraExtOp->getOperand(0)->getType(), VectorTy),
            TTI::CastContextHint::None, CostKind, ExtraExtOp);
      }

      if (RedCost.isValid() &&
          (RedCost + ExtraExtCost) < (ExtCost0 + ExtCost1 + MulCost + BaseCost))
        return I == RetI ? RedCost : 0;
    } else if (!match(I, m_ZExtOrSExt(m_Value()))) {
      // Matched reduce.add(mul())
      InstructionCost MulCost =
          TTI.getArithmeticInstrCost(Instruction::Mul, VectorTy, CostKind);

      InstructionCost RedCost = TTI.getMulAccReductionCost(
          true, RdxDesc.getRecurrenceType(), VectorTy, CostKind);

      if (RedCost.isValid() && RedCost < MulCost + BaseCost)
        return I == RetI ? RedCost : 0;
    }
  }

  return I == RetI ? std::optional<InstructionCost>(BaseCost) : std::nullopt;
}

InstructionCost
LoopVectorizationCostModel::getMemoryInstructionCost(Instruction *I,
                                                     ElementCount VF) {
  // Calculate scalar cost only. Vectorization cost should be ready at this
  // moment.
  if (VF.isScalar()) {
    Type *ValTy = getLoadStoreType(I);
    const Align Alignment = getLoadStoreAlignment(I);
    unsigned AS = getLoadStoreAddressSpace(I);

    TTI::OperandValueInfo OpInfo = TTI::getOperandInfo(I->getOperand(0));
    return TTI.getAddressComputationCost(ValTy) +
           TTI.getMemoryOpCost(I->getOpcode(), ValTy, Alignment, AS, CostKind,
                               OpInfo, I);
  }
  return getWideningCost(I, VF);
}

InstructionCost
LoopVectorizationCostModel::getScalarizationOverhead(Instruction *I,
                                                     ElementCount VF) const {

  // There is no mechanism yet to create a scalable scalarization loop,
  // so this is currently Invalid.
  if (VF.isScalable())
    return InstructionCost::getInvalid();

  if (VF.isScalar())
    return 0;

  InstructionCost Cost = 0;
  Type *RetTy = toVectorizedTy(I->getType(), VF);
  if (!RetTy->isVoidTy() &&
      (!isa<LoadInst>(I) || !TTI.supportsEfficientVectorElementLoadStore())) {

    for (Type *VectorTy : getContainedTypes(RetTy)) {
      Cost += TTI.getScalarizationOverhead(
          cast<VectorType>(VectorTy), APInt::getAllOnes(VF.getFixedValue()),
          /*Insert=*/true,
          /*Extract=*/false, CostKind);
    }
  }

  // Some targets keep addresses scalar.
  if (isa<LoadInst>(I) && !TTI.prefersVectorizedAddressing())
    return Cost;

  // Some targets support efficient element stores.
  if (isa<StoreInst>(I) && TTI.supportsEfficientVectorElementLoadStore())
    return Cost;

  // Collect operands to consider.
  CallInst *CI = dyn_cast<CallInst>(I);
  Instruction::op_range Ops = CI ? CI->args() : I->operands();

  // Skip operands that do not require extraction/scalarization and do not incur
  // any overhead.
  SmallVector<Type *> Tys;
  for (auto *V : filterExtractingOperands(Ops, VF))
    Tys.push_back(maybeVectorizeType(V->getType(), VF));
  return Cost + TTI.getOperandsScalarizationOverhead(
                    filterExtractingOperands(Ops, VF), Tys, CostKind);
}

void LoopVectorizationCostModel::setCostBasedWideningDecision(ElementCount VF) {
  if (VF.isScalar())
    return;
  NumPredStores = 0;
  for (BasicBlock *BB : TheLoop->blocks()) {
    // For each instruction in the old loop.
    for (Instruction &I : *BB) {
      Value *Ptr =  getLoadStorePointerOperand(&I);
      if (!Ptr)
        continue;

      // TODO: We should generate better code and update the cost model for
      // predicated uniform stores. Today they are treated as any other
      // predicated store (see added test cases in
      // invariant-store-vectorization.ll).
      if (isa<StoreInst>(&I) && isScalarWithPredication(&I, VF))
        NumPredStores++;

      if (Legal->isUniformMemOp(I, VF)) {
        auto IsLegalToScalarize = [&]() {
          if (!VF.isScalable())
            // Scalarization of fixed length vectors "just works".
            return true;

          // We have dedicated lowering for unpredicated uniform loads and
          // stores.  Note that even with tail folding we know that at least
          // one lane is active (i.e. generalized predication is not possible
          // here), and the logic below depends on this fact.
          if (!foldTailByMasking())
            return true;

          // For scalable vectors, a uniform memop load is always
          // uniform-by-parts  and we know how to scalarize that.
          if (isa<LoadInst>(I))
            return true;

          // A uniform store isn't neccessarily uniform-by-part
          // and we can't assume scalarization.
          auto &SI = cast<StoreInst>(I);
          return TheLoop->isLoopInvariant(SI.getValueOperand());
        };

        const InstructionCost GatherScatterCost =
          isLegalGatherOrScatter(&I, VF) ?
          getGatherScatterCost(&I, VF) : InstructionCost::getInvalid();

        // Load: Scalar load + broadcast
        // Store: Scalar store + isLoopInvariantStoreValue ? 0 : extract
        // FIXME: This cost is a significant under-estimate for tail folded
        // memory ops.
        const InstructionCost ScalarizationCost =
            IsLegalToScalarize() ? getUniformMemOpCost(&I, VF)
                                 : InstructionCost::getInvalid();

        // Choose better solution for the current VF,  Note that Invalid
        // costs compare as maximumal large.  If both are invalid, we get
        // scalable invalid which signals a failure and a vectorization abort.
        if (GatherScatterCost < ScalarizationCost)
          setWideningDecision(&I, VF, CM_GatherScatter, GatherScatterCost);
        else
          setWideningDecision(&I, VF, CM_Scalarize, ScalarizationCost);
        continue;
      }

      // We assume that widening is the best solution when possible.
      if (memoryInstructionCanBeWidened(&I, VF)) {
        InstructionCost Cost = getConsecutiveMemOpCost(&I, VF);
        int ConsecutiveStride = Legal->isConsecutivePtr(
            getLoadStoreType(&I), getLoadStorePointerOperand(&I));
        assert((ConsecutiveStride == 1 || ConsecutiveStride == -1) &&
               "Expected consecutive stride.");
        InstWidening Decision =
            ConsecutiveStride == 1 ? CM_Widen : CM_Widen_Reverse;
        setWideningDecision(&I, VF, Decision, Cost);
        continue;
      }

      // Choose between Interleaving, Gather/Scatter or Scalarization.
      InstructionCost InterleaveCost = InstructionCost::getInvalid();
      unsigned NumAccesses = 1;
      if (isAccessInterleaved(&I)) {
        const auto *Group = getInterleavedAccessGroup(&I);
        assert(Group && "Fail to get an interleaved access group.");

        // Make one decision for the whole group.
        if (getWideningDecision(&I, VF) != CM_Unknown)
          continue;

        NumAccesses = Group->getNumMembers();
        if (interleavedAccessCanBeWidened(&I, VF))
          InterleaveCost = getInterleaveGroupCost(&I, VF);
      }

      InstructionCost GatherScatterCost =
          isLegalGatherOrScatter(&I, VF)
              ? getGatherScatterCost(&I, VF) * NumAccesses
              : InstructionCost::getInvalid();

      InstructionCost ScalarizationCost =
          getMemInstScalarizationCost(&I, VF) * NumAccesses;

      // Choose better solution for the current VF,
      // write down this decision and use it during vectorization.
      InstructionCost Cost;
      InstWidening Decision;
      if (InterleaveCost <= GatherScatterCost &&
          InterleaveCost < ScalarizationCost) {
        Decision = CM_Interleave;
        Cost = InterleaveCost;
      } else if (GatherScatterCost < ScalarizationCost) {
        Decision = CM_GatherScatter;
        Cost = GatherScatterCost;
      } else {
        Decision = CM_Scalarize;
        Cost = ScalarizationCost;
      }
      // If the instructions belongs to an interleave group, the whole group
      // receives the same decision. The whole group receives the cost, but
      // the cost will actually be assigned to one instruction.
      if (const auto *Group = getInterleavedAccessGroup(&I))
        setWideningDecision(Group, VF, Decision, Cost);
      else
        setWideningDecision(&I, VF, Decision, Cost);
    }
  }

  // Make sure that any load of address and any other address computation
  // remains scalar unless there is gather/scatter support. This avoids
  // inevitable extracts into address registers, and also has the benefit of
  // activating LSR more, since that pass can't optimize vectorized
  // addresses.
  if (TTI.prefersVectorizedAddressing())
    return;

  // Start with all scalar pointer uses.
  SmallPtrSet<Instruction *, 8> AddrDefs;
  for (BasicBlock *BB : TheLoop->blocks())
    for (Instruction &I : *BB) {
      Instruction *PtrDef =
        dyn_cast_or_null<Instruction>(getLoadStorePointerOperand(&I));
      if (PtrDef && TheLoop->contains(PtrDef) &&
          getWideningDecision(&I, VF) != CM_GatherScatter)
        AddrDefs.insert(PtrDef);
    }

  // Add all instructions used to generate the addresses.
  SmallVector<Instruction *, 4> Worklist;
  append_range(Worklist, AddrDefs);
  while (!Worklist.empty()) {
    Instruction *I = Worklist.pop_back_val();
    for (auto &Op : I->operands())
      if (auto *InstOp = dyn_cast<Instruction>(Op))
        if ((InstOp->getParent() == I->getParent()) && !isa<PHINode>(InstOp) &&
            AddrDefs.insert(InstOp).second)
          Worklist.push_back(InstOp);
  }

  for (auto *I : AddrDefs) {
    if (isa<LoadInst>(I)) {
      // Setting the desired widening decision should ideally be handled in
      // by cost functions, but since this involves the task of finding out
      // if the loaded register is involved in an address computation, it is
      // instead changed here when we know this is the case.
      InstWidening Decision = getWideningDecision(I, VF);
      if (Decision == CM_Widen || Decision == CM_Widen_Reverse)
        // Scalarize a widened load of address.
        setWideningDecision(
            I, VF, CM_Scalarize,
            (VF.getKnownMinValue() *
             getMemoryInstructionCost(I, ElementCount::getFixed(1))));
      else if (const auto *Group = getInterleavedAccessGroup(I)) {
        // Scalarize an interleave group of address loads.
        for (unsigned I = 0; I < Group->getFactor(); ++I) {
          if (Instruction *Member = Group->getMember(I))
            setWideningDecision(
                Member, VF, CM_Scalarize,
                (VF.getKnownMinValue() *
                 getMemoryInstructionCost(Member, ElementCount::getFixed(1))));
        }
      }
    } else {
      // Cannot scalarize fixed-order recurrence phis at the moment.
      if (isa<PHINode>(I) && Legal->isFixedOrderRecurrence(cast<PHINode>(I)))
        continue;

      // Make sure I gets scalarized and a cost estimate without
      // scalarization overhead.
      ForcedScalars[VF].insert(I);
    }
  }
}

void LoopVectorizationCostModel::setVectorizedCallDecision(ElementCount VF) {
  assert(!VF.isScalar() &&
         "Trying to set a vectorization decision for a scalar VF");

  auto ForcedScalar = ForcedScalars.find(VF);
  for (BasicBlock *BB : TheLoop->blocks()) {
    // For each instruction in the old loop.
    for (Instruction &I : *BB) {
      CallInst *CI = dyn_cast<CallInst>(&I);

      if (!CI)
        continue;

      InstructionCost ScalarCost = InstructionCost::getInvalid();
      InstructionCost VectorCost = InstructionCost::getInvalid();
      InstructionCost IntrinsicCost = InstructionCost::getInvalid();
      Function *ScalarFunc = CI->getCalledFunction();
      Type *ScalarRetTy = CI->getType();
      SmallVector<Type *, 4> Tys, ScalarTys;
      for (auto &ArgOp : CI->args())
        ScalarTys.push_back(ArgOp->getType());

      // Estimate cost of scalarized vector call. The source operands are
      // assumed to be vectors, so we need to extract individual elements from
      // there, execute VF scalar calls, and then gather the result into the
      // vector return value.
      InstructionCost ScalarCallCost =
          TTI.getCallInstrCost(ScalarFunc, ScalarRetTy, ScalarTys, CostKind);

      // Compute costs of unpacking argument values for the scalar calls and
      // packing the return values to a vector.
      InstructionCost ScalarizationCost = getScalarizationOverhead(CI, VF);

      ScalarCost = ScalarCallCost * VF.getKnownMinValue() + ScalarizationCost;
      // Honor ForcedScalars and UniformAfterVectorization decisions.
      // TODO: For calls, it might still be more profitable to widen. Use
      // VPlan-based cost model to compare different options.
      if (VF.isVector() && ((ForcedScalar != ForcedScalars.end() &&
                             ForcedScalar->second.contains(CI)) ||
                            isUniformAfterVectorization(CI, VF))) {
        setCallWideningDecision(CI, VF, CM_Scalarize, nullptr,
                                Intrinsic::not_intrinsic, std::nullopt,
                                ScalarCost);
        continue;
      }

      bool MaskRequired = Legal->isMaskRequired(CI);
      // Compute corresponding vector type for return value and arguments.
      Type *RetTy = toVectorizedTy(ScalarRetTy, VF);
      for (Type *ScalarTy : ScalarTys)
        Tys.push_back(toVectorizedTy(ScalarTy, VF));

      // An in-loop reduction using an fmuladd intrinsic is a special case;
      // we don't want the normal cost for that intrinsic.
      if (RecurrenceDescriptor::isFMulAddIntrinsic(CI))
        if (auto RedCost = getReductionPatternCost(CI, VF, RetTy)) {
          setCallWideningDecision(CI, VF, CM_IntrinsicCall, nullptr,
                                  getVectorIntrinsicIDForCall(CI, TLI),
                                  std::nullopt, *RedCost);
          continue;
        }

      // Find the cost of vectorizing the call, if we can find a suitable
      // vector variant of the function.
      VFInfo FuncInfo;
      Function *VecFunc = nullptr;
      // Search through any available variants for one we can use at this VF.
      for (VFInfo &Info : VFDatabase::getMappings(*CI)) {
        // Must match requested VF.
        if (Info.Shape.VF != VF)
          continue;

        // Must take a mask argument if one is required
        if (MaskRequired && !Info.isMasked())
          continue;

        // Check that all parameter kinds are supported
        bool ParamsOk = true;
        for (VFParameter Param : Info.Shape.Parameters) {
          switch (Param.ParamKind) {
          case VFParamKind::Vector:
            break;
          case VFParamKind::OMP_Uniform: {
            Value *ScalarParam = CI->getArgOperand(Param.ParamPos);
            // Make sure the scalar parameter in the loop is invariant.
            if (!PSE.getSE()->isLoopInvariant(PSE.getSCEV(ScalarParam),
                                              TheLoop))
              ParamsOk = false;
            break;
          }
          case VFParamKind::OMP_Linear: {
            Value *ScalarParam = CI->getArgOperand(Param.ParamPos);
            // Find the stride for the scalar parameter in this loop and see if
            // it matches the stride for the variant.
            // TODO: do we need to figure out the cost of an extract to get the
            // first lane? Or do we hope that it will be folded away?
            ScalarEvolution *SE = PSE.getSE();
            const auto *SAR =
                dyn_cast<SCEVAddRecExpr>(SE->getSCEV(ScalarParam));

            if (!SAR || SAR->getLoop() != TheLoop) {
              ParamsOk = false;
              break;
            }

            const SCEVConstant *Step =
                dyn_cast<SCEVConstant>(SAR->getStepRecurrence(*SE));

            if (!Step ||
                Step->getAPInt().getSExtValue() != Param.LinearStepOrPos)
              ParamsOk = false;

            break;
          }
          case VFParamKind::GlobalPredicate:
            break;
          default:
            ParamsOk = false;
            break;
          }
        }

        if (!ParamsOk)
          continue;

        // Found a suitable candidate, stop here.
        VecFunc = CI->getModule()->getFunction(Info.VectorName);
        FuncInfo = Info;
        break;
      }

      if (TLI && VecFunc && !CI->isNoBuiltin())
        VectorCost = TTI.getCallInstrCost(nullptr, RetTy, Tys, CostKind);

      // Find the cost of an intrinsic; some targets may have instructions that
      // perform the operation without needing an actual call.
      Intrinsic::ID IID = getVectorIntrinsicIDForCall(CI, TLI);
      if (IID != Intrinsic::not_intrinsic)
        IntrinsicCost = getVectorIntrinsicCost(CI, VF);

      InstructionCost Cost = ScalarCost;
      InstWidening Decision = CM_Scalarize;

      if (VectorCost <= Cost) {
        Cost = VectorCost;
        Decision = CM_VectorCall;
      }

      if (IntrinsicCost <= Cost) {
        Cost = IntrinsicCost;
        Decision = CM_IntrinsicCall;
      }

      setCallWideningDecision(CI, VF, Decision, VecFunc, IID,
                              FuncInfo.getParamIndexForOptionalMask(), Cost);
    }
  }
}

bool LoopVectorizationCostModel::shouldConsiderInvariant(Value *Op) {
  if (!Legal->isInvariant(Op))
    return false;
  // Consider Op invariant, if it or its operands aren't predicated
  // instruction in the loop. In that case, it is not trivially hoistable.
  auto *OpI = dyn_cast<Instruction>(Op);
  return !OpI || !TheLoop->contains(OpI) ||
         (!isPredicatedInst(OpI) &&
          (!isa<PHINode>(OpI) || OpI->getParent() != TheLoop->getHeader()) &&
          all_of(OpI->operands(),
                 [this](Value *Op) { return shouldConsiderInvariant(Op); }));
}

InstructionCost
LoopVectorizationCostModel::getInstructionCost(Instruction *I,
                                               ElementCount VF) {
  // If we know that this instruction will remain uniform, check the cost of
  // the scalar version.
  if (isUniformAfterVectorization(I, VF))
    VF = ElementCount::getFixed(1);

  if (VF.isVector() && isProfitableToScalarize(I, VF))
    return InstsToScalarize[VF][I];

  // Forced scalars do not have any scalarization overhead.
  auto ForcedScalar = ForcedScalars.find(VF);
  if (VF.isVector() && ForcedScalar != ForcedScalars.end()) {
    auto InstSet = ForcedScalar->second;
    if (InstSet.count(I))
      return getInstructionCost(I, ElementCount::getFixed(1)) *
             VF.getKnownMinValue();
  }

  Type *RetTy = I->getType();
  if (canTruncateToMinimalBitwidth(I, VF))
    RetTy = IntegerType::get(RetTy->getContext(), MinBWs[I]);
  auto *SE = PSE.getSE();

  Type *VectorTy;
  if (isScalarAfterVectorization(I, VF)) {
    [[maybe_unused]] auto HasSingleCopyAfterVectorization =
        [this](Instruction *I, ElementCount VF) -> bool {
      if (VF.isScalar())
        return true;

      auto Scalarized = InstsToScalarize.find(VF);
      assert(Scalarized != InstsToScalarize.end() &&
             "VF not yet analyzed for scalarization profitability");
      return !Scalarized->second.count(I) &&
             llvm::all_of(I->users(), [&](User *U) {
               auto *UI = cast<Instruction>(U);
               return !Scalarized->second.count(UI);
             });
    };

    // With the exception of GEPs and PHIs, after scalarization there should
    // only be one copy of the instruction generated in the loop. This is
    // because the VF is either 1, or any instructions that need scalarizing
    // have already been dealt with by the time we get here. As a result,
    // it means we don't have to multiply the instruction cost by VF.
    assert(I->getOpcode() == Instruction::GetElementPtr ||
           I->getOpcode() == Instruction::PHI ||
           (I->getOpcode() == Instruction::BitCast &&
            I->getType()->isPointerTy()) ||
           HasSingleCopyAfterVectorization(I, VF));
    VectorTy = RetTy;
  } else
    VectorTy = toVectorizedTy(RetTy, VF);

  if (VF.isVector() && VectorTy->isVectorTy() &&
      !TTI.getNumberOfParts(VectorTy))
    return InstructionCost::getInvalid();

  // TODO: We need to estimate the cost of intrinsic calls.
  switch (I->getOpcode()) {
  case Instruction::GetElementPtr:
    // We mark this instruction as zero-cost because the cost of GEPs in
    // vectorized code depends on whether the corresponding memory instruction
    // is scalarized or not. Therefore, we handle GEPs with the memory
    // instruction cost.
    return 0;
  case Instruction::Br: {
    // In cases of scalarized and predicated instructions, there will be VF
    // predicated blocks in the vectorized loop. Each branch around these
    // blocks requires also an extract of its vector compare i1 element.
    // Note that the conditional branch from the loop latch will be replaced by
    // a single branch controlling the loop, so there is no extra overhead from
    // scalarization.
    bool ScalarPredicatedBB = false;
    BranchInst *BI = cast<BranchInst>(I);
    if (VF.isVector() && BI->isConditional() &&
        (PredicatedBBsAfterVectorization[VF].count(BI->getSuccessor(0)) ||
         PredicatedBBsAfterVectorization[VF].count(BI->getSuccessor(1))) &&
        BI->getParent() != TheLoop->getLoopLatch())
      ScalarPredicatedBB = true;

    if (ScalarPredicatedBB) {
      // Not possible to scalarize scalable vector with predicated instructions.
      if (VF.isScalable())
        return InstructionCost::getInvalid();
      // Return cost for branches around scalarized and predicated blocks.
      auto *VecI1Ty =
          VectorType::get(IntegerType::getInt1Ty(RetTy->getContext()), VF);
      return (
          TTI.getScalarizationOverhead(
              VecI1Ty, APInt::getAllOnes(VF.getFixedValue()),
              /*Insert*/ false, /*Extract*/ true, CostKind) +
          (TTI.getCFInstrCost(Instruction::Br, CostKind) * VF.getFixedValue()));
    }

    if (I->getParent() == TheLoop->getLoopLatch() || VF.isScalar())
      // The back-edge branch will remain, as will all scalar branches.
      return TTI.getCFInstrCost(Instruction::Br, CostKind);

    // This branch will be eliminated by if-conversion.
    return 0;
    // Note: We currently assume zero cost for an unconditional branch inside
    // a predicated block since it will become a fall-through, although we
    // may decide in the future to call TTI for all branches.
  }
  case Instruction::Switch: {
    if (VF.isScalar())
      return TTI.getCFInstrCost(Instruction::Switch, CostKind);
    auto *Switch = cast<SwitchInst>(I);
    return Switch->getNumCases() *
           TTI.getCmpSelInstrCost(
               Instruction::ICmp,
               toVectorTy(Switch->getCondition()->getType(), VF),
               toVectorTy(Type::getInt1Ty(I->getContext()), VF),
               CmpInst::ICMP_EQ, CostKind);
  }
  case Instruction::PHI: {
    auto *Phi = cast<PHINode>(I);

    // First-order recurrences are replaced by vector shuffles inside the loop.
    if (VF.isVector() && Legal->isFixedOrderRecurrence(Phi)) {
      SmallVector<int> Mask(VF.getKnownMinValue());
      std::iota(Mask.begin(), Mask.end(), VF.getKnownMinValue() - 1);
      return TTI.getShuffleCost(TargetTransformInfo::SK_Splice,
                                cast<VectorType>(VectorTy),
                                cast<VectorType>(VectorTy), Mask, CostKind,
                                VF.getKnownMinValue() - 1);
    }

    // Phi nodes in non-header blocks (not inductions, reductions, etc.) are
    // converted into select instructions. We require N - 1 selects per phi
    // node, where N is the number of incoming values.
    if (VF.isVector() && Phi->getParent() != TheLoop->getHeader()) {
      Type *ResultTy = Phi->getType();

      // All instructions in an Any-of reduction chain are narrowed to bool.
      // Check if that is the case for this phi node.
      auto *HeaderUser = cast_if_present<PHINode>(
          find_singleton<User>(Phi->users(), [this](User *U, bool) -> User * {
            auto *Phi = dyn_cast<PHINode>(U);
            if (Phi && Phi->getParent() == TheLoop->getHeader())
              return Phi;
            return nullptr;
          }));
      if (HeaderUser) {
        auto &ReductionVars = Legal->getReductionVars();
        auto Iter = ReductionVars.find(HeaderUser);
        if (Iter != ReductionVars.end() &&
            RecurrenceDescriptor::isAnyOfRecurrenceKind(
                Iter->second.getRecurrenceKind()))
          ResultTy = Type::getInt1Ty(Phi->getContext());
      }
      return (Phi->getNumIncomingValues() - 1) *
             TTI.getCmpSelInstrCost(
                 Instruction::Select, toVectorTy(ResultTy, VF),
                 toVectorTy(Type::getInt1Ty(Phi->getContext()), VF),
                 CmpInst::BAD_ICMP_PREDICATE, CostKind);
    }

    // When tail folding with EVL, if the phi is part of an out of loop
    // reduction then it will be transformed into a wide vp_merge.
    if (VF.isVector() && foldTailWithEVL() &&
        Legal->getReductionVars().contains(Phi) && !isInLoopReduction(Phi)) {
      IntrinsicCostAttributes ICA(
          Intrinsic::vp_merge, toVectorTy(Phi->getType(), VF),
          {toVectorTy(Type::getInt1Ty(Phi->getContext()), VF)});
      return TTI.getIntrinsicInstrCost(ICA, CostKind);
    }

    return TTI.getCFInstrCost(Instruction::PHI, CostKind);
  }
  case Instruction::UDiv:
  case Instruction::SDiv:
  case Instruction::URem:
  case Instruction::SRem:
    if (VF.isVector() && isPredicatedInst(I)) {
      const auto [ScalarCost, SafeDivisorCost] = getDivRemSpeculationCost(I, VF);
      return isDivRemScalarWithPredication(ScalarCost, SafeDivisorCost) ?
        ScalarCost : SafeDivisorCost;
    }
    // We've proven all lanes safe to speculate, fall through.
    [[fallthrough]];
  case Instruction::Add:
  case Instruction::Sub: {
    auto Info = Legal->getHistogramInfo(I);
    if (Info && VF.isVector()) {
      const HistogramInfo *HGram = Info.value();
      // Assume that a non-constant update value (or a constant != 1) requires
      // a multiply, and add that into the cost.
      InstructionCost MulCost = TTI::TCC_Free;
      ConstantInt *RHS = dyn_cast<ConstantInt>(I->getOperand(1));
      if (!RHS || RHS->getZExtValue() != 1)
        MulCost =
            TTI.getArithmeticInstrCost(Instruction::Mul, VectorTy, CostKind);

      // Find the cost of the histogram operation itself.
      Type *PtrTy = VectorType::get(HGram->Load->getPointerOperandType(), VF);
      Type *ScalarTy = I->getType();
      Type *MaskTy = VectorType::get(Type::getInt1Ty(I->getContext()), VF);
      IntrinsicCostAttributes ICA(Intrinsic::experimental_vector_histogram_add,
                                  Type::getVoidTy(I->getContext()),
                                  {PtrTy, ScalarTy, MaskTy});

      // Add the costs together with the add/sub operation.
      return TTI.getIntrinsicInstrCost(ICA, CostKind) + MulCost +
             TTI.getArithmeticInstrCost(I->getOpcode(), VectorTy, CostKind);
    }
    [[fallthrough]];
  }
  case Instruction::FAdd:
  case Instruction::FSub:
  case Instruction::Mul:
  case Instruction::FMul:
  case Instruction::FDiv:
  case Instruction::FRem:
  case Instruction::Shl:
  case Instruction::LShr:
  case Instruction::AShr:
  case Instruction::And:
  case Instruction::Or:
  case Instruction::Xor: {
    // If we're speculating on the stride being 1, the multiplication may
    // fold away.  We can generalize this for all operations using the notion
    // of neutral elements.  (TODO)
    if (I->getOpcode() == Instruction::Mul &&
        ((TheLoop->isLoopInvariant(I->getOperand(0)) &&
          PSE.getSCEV(I->getOperand(0))->isOne()) ||
         (TheLoop->isLoopInvariant(I->getOperand(1)) &&
          PSE.getSCEV(I->getOperand(1))->isOne())))
      return 0;

    // Detect reduction patterns
    if (auto RedCost = getReductionPatternCost(I, VF, VectorTy))
      return *RedCost;

    // Certain instructions can be cheaper to vectorize if they have a constant
    // second vector operand. One example of this are shifts on x86.
    Value *Op2 = I->getOperand(1);
    if (!isa<Constant>(Op2) && TheLoop->isLoopInvariant(Op2) &&
        PSE.getSE()->isSCEVable(Op2->getType()) &&
        isa<SCEVConstant>(PSE.getSCEV(Op2))) {
      Op2 = cast<SCEVConstant>(PSE.getSCEV(Op2))->getValue();
    }
    auto Op2Info = TTI.getOperandInfo(Op2);
    if (Op2Info.Kind == TargetTransformInfo::OK_AnyValue &&
        shouldConsiderInvariant(Op2))
      Op2Info.Kind = TargetTransformInfo::OK_UniformValue;

    SmallVector<const Value *, 4> Operands(I->operand_values());
    return TTI.getArithmeticInstrCost(
        I->getOpcode(), VectorTy, CostKind,
        {TargetTransformInfo::OK_AnyValue, TargetTransformInfo::OP_None},
        Op2Info, Operands, I, TLI);
  }
  case Instruction::FNeg: {
    return TTI.getArithmeticInstrCost(
        I->getOpcode(), VectorTy, CostKind,
        {TargetTransformInfo::OK_AnyValue, TargetTransformInfo::OP_None},
        {TargetTransformInfo::OK_AnyValue, TargetTransformInfo::OP_None},
        I->getOperand(0), I);
  }
  case Instruction::Select: {
    SelectInst *SI = cast<SelectInst>(I);
    const SCEV *CondSCEV = SE->getSCEV(SI->getCondition());
    bool ScalarCond = (SE->isLoopInvariant(CondSCEV, TheLoop));

    const Value *Op0, *Op1;
    using namespace llvm::PatternMatch;
    if (!ScalarCond && (match(I, m_LogicalAnd(m_Value(Op0), m_Value(Op1))) ||
                        match(I, m_LogicalOr(m_Value(Op0), m_Value(Op1))))) {
      // select x, y, false --> x & y
      // select x, true, y --> x | y
      const auto [Op1VK, Op1VP] = TTI::getOperandInfo(Op0);
      const auto [Op2VK, Op2VP] = TTI::getOperandInfo(Op1);
      assert(Op0->getType()->getScalarSizeInBits() == 1 &&
              Op1->getType()->getScalarSizeInBits() == 1);

      SmallVector<const Value *, 2> Operands{Op0, Op1};
      return TTI.getArithmeticInstrCost(
          match(I, m_LogicalOr()) ? Instruction::Or : Instruction::And, VectorTy,
          CostKind, {Op1VK, Op1VP}, {Op2VK, Op2VP}, Operands, I);
    }

    Type *CondTy = SI->getCondition()->getType();
    if (!ScalarCond)
      CondTy = VectorType::get(CondTy, VF);

    CmpInst::Predicate Pred = CmpInst::BAD_ICMP_PREDICATE;
    if (auto *Cmp = dyn_cast<CmpInst>(SI->getCondition()))
      Pred = Cmp->getPredicate();
    return TTI.getCmpSelInstrCost(I->getOpcode(), VectorTy, CondTy, Pred,
                                  CostKind, {TTI::OK_AnyValue, TTI::OP_None},
                                  {TTI::OK_AnyValue, TTI::OP_None}, I);
  }
  case Instruction::ICmp:
  case Instruction::FCmp: {
    Type *ValTy = I->getOperand(0)->getType();

    if (canTruncateToMinimalBitwidth(I, VF)) {
      [[maybe_unused]] Instruction *Op0AsInstruction =
          dyn_cast<Instruction>(I->getOperand(0));
      assert((!canTruncateToMinimalBitwidth(Op0AsInstruction, VF) ||
              MinBWs[I] == MinBWs[Op0AsInstruction]) &&
             "if both the operand and the compare are marked for "
             "truncation, they must have the same bitwidth");
      ValTy = IntegerType::get(ValTy->getContext(), MinBWs[I]);
    }

    VectorTy = toVectorTy(ValTy, VF);
    return TTI.getCmpSelInstrCost(
        I->getOpcode(), VectorTy, CmpInst::makeCmpResultType(VectorTy),
        cast<CmpInst>(I)->getPredicate(), CostKind,
        {TTI::OK_AnyValue, TTI::OP_None}, {TTI::OK_AnyValue, TTI::OP_None}, I);
  }
  case Instruction::Store:
  case Instruction::Load: {
    ElementCount Width = VF;
    if (Width.isVector()) {
      InstWidening Decision = getWideningDecision(I, Width);
      assert(Decision != CM_Unknown &&
             "CM decision should be taken at this point");
      if (getWideningCost(I, VF) == InstructionCost::getInvalid())
        return InstructionCost::getInvalid();
      if (Decision == CM_Scalarize)
        Width = ElementCount::getFixed(1);
    }
    VectorTy = toVectorTy(getLoadStoreType(I), Width);
    return getMemoryInstructionCost(I, VF);
  }
  case Instruction::BitCast:
    if (I->getType()->isPointerTy())
      return 0;
    [[fallthrough]];
  case Instruction::ZExt:
  case Instruction::SExt:
  case Instruction::FPToUI:
  case Instruction::FPToSI:
  case Instruction::FPExt:
  case Instruction::PtrToInt:
  case Instruction::IntToPtr:
  case Instruction::SIToFP:
  case Instruction::UIToFP:
  case Instruction::Trunc:
  case Instruction::FPTrunc: {
    // Computes the CastContextHint from a Load/Store instruction.
    auto ComputeCCH = [&](Instruction *I) -> TTI::CastContextHint {
      assert((isa<LoadInst>(I) || isa<StoreInst>(I)) &&
             "Expected a load or a store!");

      if (VF.isScalar() || !TheLoop->contains(I))
        return TTI::CastContextHint::Normal;

      switch (getWideningDecision(I, VF)) {
      case LoopVectorizationCostModel::CM_GatherScatter:
        return TTI::CastContextHint::GatherScatter;
      case LoopVectorizationCostModel::CM_Interleave:
        return TTI::CastContextHint::Interleave;
      case LoopVectorizationCostModel::CM_Scalarize:
      case LoopVectorizationCostModel::CM_Widen:
        return isPredicatedInst(I) ? TTI::CastContextHint::Masked
                                   : TTI::CastContextHint::Normal;
      case LoopVectorizationCostModel::CM_Widen_Reverse:
        return TTI::CastContextHint::Reversed;
      case LoopVectorizationCostModel::CM_Unknown:
        llvm_unreachable("Instr did not go through cost modelling?");
      case LoopVectorizationCostModel::CM_VectorCall:
      case LoopVectorizationCostModel::CM_IntrinsicCall:
        llvm_unreachable_internal("Instr has invalid widening decision");
      }

      llvm_unreachable("Unhandled case!");
    };

    unsigned Opcode = I->getOpcode();
    TTI::CastContextHint CCH = TTI::CastContextHint::None;
    // For Trunc, the context is the only user, which must be a StoreInst.
    if (Opcode == Instruction::Trunc || Opcode == Instruction::FPTrunc) {
      if (I->hasOneUse())
        if (StoreInst *Store = dyn_cast<StoreInst>(*I->user_begin()))
          CCH = ComputeCCH(Store);
    }
    // For Z/Sext, the context is the operand, which must be a LoadInst.
    else if (Opcode == Instruction::ZExt || Opcode == Instruction::SExt ||
             Opcode == Instruction::FPExt) {
      if (LoadInst *Load = dyn_cast<LoadInst>(I->getOperand(0)))
        CCH = ComputeCCH(Load);
    }

    // We optimize the truncation of induction variables having constant
    // integer steps. The cost of these truncations is the same as the scalar
    // operation.
    if (isOptimizableIVTruncate(I, VF)) {
      auto *Trunc = cast<TruncInst>(I);
      return TTI.getCastInstrCost(Instruction::Trunc, Trunc->getDestTy(),
                                  Trunc->getSrcTy(), CCH, CostKind, Trunc);
    }

    // Detect reduction patterns
    if (auto RedCost = getReductionPatternCost(I, VF, VectorTy))
      return *RedCost;

    Type *SrcScalarTy = I->getOperand(0)->getType();
    Instruction *Op0AsInstruction = dyn_cast<Instruction>(I->getOperand(0));
    if (canTruncateToMinimalBitwidth(Op0AsInstruction, VF))
      SrcScalarTy =
          IntegerType::get(SrcScalarTy->getContext(), MinBWs[Op0AsInstruction]);
    Type *SrcVecTy =
        VectorTy->isVectorTy() ? toVectorTy(SrcScalarTy, VF) : SrcScalarTy;

    if (canTruncateToMinimalBitwidth(I, VF)) {
      // If the result type is <= the source type, there will be no extend
      // after truncating the users to the minimal required bitwidth.
      if (VectorTy->getScalarSizeInBits() <= SrcVecTy->getScalarSizeInBits() &&
          (I->getOpcode() == Instruction::ZExt ||
           I->getOpcode() == Instruction::SExt))
        return 0;
    }

    return TTI.getCastInstrCost(Opcode, VectorTy, SrcVecTy, CCH, CostKind, I);
  }
  case Instruction::Call:
    return getVectorCallCost(cast<CallInst>(I), VF);
  case Instruction::ExtractValue:
    return TTI.getInstructionCost(I, CostKind);
  case Instruction::Alloca:
    // We cannot easily widen alloca to a scalable alloca, as
    // the result would need to be a vector of pointers.
    if (VF.isScalable())
      return InstructionCost::getInvalid();
    [[fallthrough]];
  default:
    // This opcode is unknown. Assume that it is the same as 'mul'.
    return TTI.getArithmeticInstrCost(Instruction::Mul, VectorTy, CostKind);
  } // end of switch.
}

void LoopVectorizationCostModel::collectValuesToIgnore() {
  // Ignore ephemeral values.
  CodeMetrics::collectEphemeralValues(TheLoop, AC, ValuesToIgnore);

  SmallVector<Value *, 4> DeadInterleavePointerOps;
  SmallVector<Value *, 4> DeadOps;

  // If a scalar epilogue is required, users outside the loop won't use
  // live-outs from the vector loop but from the scalar epilogue. Ignore them if
  // that is the case.
  bool RequiresScalarEpilogue = requiresScalarEpilogue(true);
  auto IsLiveOutDead = [this, RequiresScalarEpilogue](User *U) {
    return RequiresScalarEpilogue &&
           !TheLoop->contains(cast<Instruction>(U)->getParent());
  };

  LoopBlocksDFS DFS(TheLoop);
  DFS.perform(LI);
  MapVector<Value *, SmallVector<Value *>> DeadInvariantStoreOps;
  for (BasicBlock *BB : reverse(make_range(DFS.beginRPO(), DFS.endRPO())))
    for (Instruction &I : reverse(*BB)) {
      // Find all stores to invariant variables. Since they are going to sink
      // outside the loop we do not need calculate cost for them.
      StoreInst *SI;
      if ((SI = dyn_cast<StoreInst>(&I)) &&
          Legal->isInvariantAddressOfReduction(SI->getPointerOperand())) {
        ValuesToIgnore.insert(&I);
        DeadInvariantStoreOps[SI->getPointerOperand()].push_back(
            SI->getValueOperand());
      }

      if (VecValuesToIgnore.contains(&I) || ValuesToIgnore.contains(&I))
        continue;

      // Add instructions that would be trivially dead and are only used by
      // values already ignored to DeadOps to seed worklist.
      if (wouldInstructionBeTriviallyDead(&I, TLI) &&
          all_of(I.users(), [this, IsLiveOutDead](User *U) {
            return VecValuesToIgnore.contains(U) ||
                   ValuesToIgnore.contains(U) || IsLiveOutDead(U);
          }))
        DeadOps.push_back(&I);

      // For interleave groups, we only create a pointer for the start of the
      // interleave group. Queue up addresses of group members except the insert
      // position for further processing.
      if (isAccessInterleaved(&I)) {
        auto *Group = getInterleavedAccessGroup(&I);
        if (Group->getInsertPos() == &I)
          continue;
        Value *PointerOp = getLoadStorePointerOperand(&I);
        DeadInterleavePointerOps.push_back(PointerOp);
      }

      // Queue branches for analysis. They are dead, if their successors only
      // contain dead instructions.
      if (auto *Br = dyn_cast<BranchInst>(&I)) {
        if (Br->isConditional())
          DeadOps.push_back(&I);
      }
    }

  // Mark ops feeding interleave group members as free, if they are only used
  // by other dead computations.
  for (unsigned I = 0; I != DeadInterleavePointerOps.size(); ++I) {
    auto *Op = dyn_cast<Instruction>(DeadInterleavePointerOps[I]);
    if (!Op || !TheLoop->contains(Op) || any_of(Op->users(), [this](User *U) {
          Instruction *UI = cast<Instruction>(U);
          return !VecValuesToIgnore.contains(U) &&
                 (!isAccessInterleaved(UI) ||
                  getInterleavedAccessGroup(UI)->getInsertPos() == UI);
        }))
      continue;
    VecValuesToIgnore.insert(Op);
    DeadInterleavePointerOps.append(Op->op_begin(), Op->op_end());
  }

  for (const auto &[_, Ops] : DeadInvariantStoreOps)
    llvm::append_range(DeadOps, drop_end(Ops));

  // Mark ops that would be trivially dead and are only used by ignored
  // instructions as free.
  BasicBlock *Header = TheLoop->getHeader();

  // Returns true if the block contains only dead instructions. Such blocks will
  // be removed by VPlan-to-VPlan transforms and won't be considered by the
  // VPlan-based cost model, so skip them in the legacy cost-model as well.
  auto IsEmptyBlock = [this](BasicBlock *BB) {
    return all_of(*BB, [this](Instruction &I) {
      return ValuesToIgnore.contains(&I) || VecValuesToIgnore.contains(&I) ||
             (isa<BranchInst>(&I) && !cast<BranchInst>(&I)->isConditional());
    });
  };
  for (unsigned I = 0; I != DeadOps.size(); ++I) {
    auto *Op = dyn_cast<Instruction>(DeadOps[I]);

    // Check if the branch should be considered dead.
    if (auto *Br = dyn_cast_or_null<BranchInst>(Op)) {
      BasicBlock *ThenBB = Br->getSuccessor(0);
      BasicBlock *ElseBB = Br->getSuccessor(1);
      // Don't considers branches leaving the loop for simplification.
      if (!TheLoop->contains(ThenBB) || !TheLoop->contains(ElseBB))
        continue;
      bool ThenEmpty = IsEmptyBlock(ThenBB);
      bool ElseEmpty = IsEmptyBlock(ElseBB);
      if ((ThenEmpty && ElseEmpty) ||
          (ThenEmpty && ThenBB->getSingleSuccessor() == ElseBB &&
           ElseBB->phis().empty()) ||
          (ElseEmpty && ElseBB->getSingleSuccessor() == ThenBB &&
           ThenBB->phis().empty())) {
        VecValuesToIgnore.insert(Br);
        DeadOps.push_back(Br->getCondition());
      }
      continue;
    }

    // Skip any op that shouldn't be considered dead.
    if (!Op || !TheLoop->contains(Op) ||
        (isa<PHINode>(Op) && Op->getParent() == Header) ||
        !wouldInstructionBeTriviallyDead(Op, TLI) ||
        any_of(Op->users(), [this, IsLiveOutDead](User *U) {
          return !VecValuesToIgnore.contains(U) &&
                 !ValuesToIgnore.contains(U) && !IsLiveOutDead(U);
        }))
      continue;

    // If all of Op's users are in ValuesToIgnore, add it to ValuesToIgnore
    // which applies for both scalar and vector versions. Otherwise it is only
    // dead in vector versions, so only add it to VecValuesToIgnore.
    if (all_of(Op->users(),
               [this](User *U) { return ValuesToIgnore.contains(U); }))
      ValuesToIgnore.insert(Op);

    VecValuesToIgnore.insert(Op);
    DeadOps.append(Op->op_begin(), Op->op_end());
  }

  // Ignore type-promoting instructions we identified during reduction
  // detection.
  for (const auto &Reduction : Legal->getReductionVars()) {
    const RecurrenceDescriptor &RedDes = Reduction.second;
    const SmallPtrSetImpl<Instruction *> &Casts = RedDes.getCastInsts();
    VecValuesToIgnore.insert_range(Casts);
  }
  // Ignore type-casting instructions we identified during induction
  // detection.
  for (const auto &Induction : Legal->getInductionVars()) {
    const InductionDescriptor &IndDes = Induction.second;
    const SmallVectorImpl<Instruction *> &Casts = IndDes.getCastInsts();
    VecValuesToIgnore.insert_range(Casts);
  }
}

void LoopVectorizationCostModel::collectInLoopReductions() {
  // Avoid duplicating work finding in-loop reductions.
  if (!InLoopReductions.empty())
    return;

  for (const auto &Reduction : Legal->getReductionVars()) {
    PHINode *Phi = Reduction.first;
    const RecurrenceDescriptor &RdxDesc = Reduction.second;

    // We don't collect reductions that are type promoted (yet).
    if (RdxDesc.getRecurrenceType() != Phi->getType())
      continue;

    // If the target would prefer this reduction to happen "in-loop", then we
    // want to record it as such.
    RecurKind Kind = RdxDesc.getRecurrenceKind();
    if (!PreferInLoopReductions && !useOrderedReductions(RdxDesc) &&
        !TTI.preferInLoopReduction(Kind, Phi->getType()))
      continue;

    // Check that we can correctly put the reductions into the loop, by
    // finding the chain of operations that leads from the phi to the loop
    // exit value.
    SmallVector<Instruction *, 4> ReductionOperations =
        RdxDesc.getReductionOpChain(Phi, TheLoop);
    bool InLoop = !ReductionOperations.empty();

    if (InLoop) {
      InLoopReductions.insert(Phi);
      // Add the elements to InLoopReductionImmediateChains for cost modelling.
      Instruction *LastChain = Phi;
      for (auto *I : ReductionOperations) {
        InLoopReductionImmediateChains[I] = LastChain;
        LastChain = I;
      }
    }
    LLVM_DEBUG(dbgs() << "LV: Using " << (InLoop ? "inloop" : "out of loop")
                      << " reduction for phi: " << *Phi << "\n");
  }
}

// This function will select a scalable VF if the target supports scalable
// vectors and a fixed one otherwise.
// TODO: we could return a pair of values that specify the max VF and
// min VF, to be used in `buildVPlans(MinVF, MaxVF)` instead of
// `buildVPlans(VF, VF)`. We cannot do it because VPLAN at the moment
// doesn't have a cost model that can choose which plan to execute if
// more than one is generated.
static ElementCount determineVPlanVF(const TargetTransformInfo &TTI,
                                     LoopVectorizationCostModel &CM) {
  unsigned WidestType;
  std::tie(std::ignore, WidestType) = CM.getSmallestAndWidestTypes();

  TargetTransformInfo::RegisterKind RegKind =
      TTI.enableScalableVectorization()
          ? TargetTransformInfo::RGK_ScalableVector
          : TargetTransformInfo::RGK_FixedWidthVector;

  TypeSize RegSize = TTI.getRegisterBitWidth(RegKind);
  unsigned N = RegSize.getKnownMinValue() / WidestType;
  return ElementCount::get(N, RegSize.isScalable());
}

VectorizationFactor
LoopVectorizationPlanner::planInVPlanNativePath(ElementCount UserVF) {
  ElementCount VF = UserVF;
  // Outer loop handling: They may require CFG and instruction level
  // transformations before even evaluating whether vectorization is profitable.
  // Since we cannot modify the incoming IR, we need to build VPlan upfront in
  // the vectorization pipeline.
  if (!OrigLoop->isInnermost()) {
    // If the user doesn't provide a vectorization factor, determine a
    // reasonable one.
    if (UserVF.isZero()) {
      VF = determineVPlanVF(TTI, CM);
      LLVM_DEBUG(dbgs() << "LV: VPlan computed VF " << VF << ".\n");

      // Make sure we have a VF > 1 for stress testing.
      if (VPlanBuildStressTest && (VF.isScalar() || VF.isZero())) {
        LLVM_DEBUG(dbgs() << "LV: VPlan stress testing: "
                          << "overriding computed VF.\n");
        VF = ElementCount::getFixed(4);
      }
    } else if (UserVF.isScalable() && !TTI.supportsScalableVectors() &&
               !ForceTargetSupportsScalableVectors) {
      LLVM_DEBUG(dbgs() << "LV: Not vectorizing. Scalable VF requested, but "
                        << "not supported by the target.\n");
      reportVectorizationFailure(
          "Scalable vectorization requested but not supported by the target",
          "the scalable user-specified vectorization width for outer-loop "
          "vectorization cannot be used because the target does not support "
          "scalable vectors.",
          "ScalableVFUnfeasible", ORE, OrigLoop);
      return VectorizationFactor::Disabled();
    }
    assert(EnableVPlanNativePath && "VPlan-native path is not enabled.");
    assert(isPowerOf2_32(VF.getKnownMinValue()) &&
           "VF needs to be a power of two");
    LLVM_DEBUG(dbgs() << "LV: Using " << (!UserVF.isZero() ? "user " : "")
                      << "VF " << VF << " to build VPlans.\n");
    buildVPlans(VF, VF);

    if (VPlans.empty())
      return VectorizationFactor::Disabled();

    // For VPlan build stress testing, we bail out after VPlan construction.
    if (VPlanBuildStressTest)
      return VectorizationFactor::Disabled();

    return {VF, 0 /*Cost*/, 0 /* ScalarCost */};
  }

  LLVM_DEBUG(
      dbgs() << "LV: Not vectorizing. Inner loops aren't supported in the "
                "VPlan-native path.\n");
  return VectorizationFactor::Disabled();
}

void LoopVectorizationPlanner::plan(ElementCount UserVF, unsigned UserIC) {
  assert(OrigLoop->isInnermost() && "Inner loop expected.");
  CM.collectValuesToIgnore();
  CM.collectElementTypesForWidening();

  FixedScalableVFPair MaxFactors = CM.computeMaxVF(UserVF, UserIC);
  if (!MaxFactors) // Cases that should not to be vectorized nor interleaved.
    return;

  // Invalidate interleave groups if all blocks of loop will be predicated.
  if (CM.blockNeedsPredicationForAnyReason(OrigLoop->getHeader()) &&
      !useMaskedInterleavedAccesses(TTI)) {
    LLVM_DEBUG(
        dbgs()
        << "LV: Invalidate all interleaved groups due to fold-tail by masking "
           "which requires masked-interleaved support.\n");
    if (CM.InterleaveInfo.invalidateGroups())
      // Invalidating interleave groups also requires invalidating all decisions
      // based on them, which includes widening decisions and uniform and scalar
      // values.
      CM.invalidateCostModelingDecisions();
  }

  if (CM.foldTailByMasking())
    Legal->prepareToFoldTailByMasking();

  ElementCount MaxUserVF =
      UserVF.isScalable() ? MaxFactors.ScalableVF : MaxFactors.FixedVF;
  if (UserVF) {
    if (!ElementCount::isKnownLE(UserVF, MaxUserVF)) {
      reportVectorizationInfo(
          "UserVF ignored because it may be larger than the maximal safe VF",
          "InvalidUserVF", ORE, OrigLoop);
    } else {
      assert(isPowerOf2_32(UserVF.getKnownMinValue()) &&
             "VF needs to be a power of two");
      // Collect the instructions (and their associated costs) that will be more
      // profitable to scalarize.
      CM.collectInLoopReductions();
      if (CM.selectUserVectorizationFactor(UserVF)) {
        LLVM_DEBUG(dbgs() << "LV: Using user VF " << UserVF << ".\n");
        buildVPlansWithVPRecipes(UserVF, UserVF);
        LLVM_DEBUG(printPlans(dbgs()));
        return;
      }
      reportVectorizationInfo("UserVF ignored because of invalid costs.",
                              "InvalidCost", ORE, OrigLoop);
    }
  }

  // Collect the Vectorization Factor Candidates.
  SmallVector<ElementCount> VFCandidates;
  for (auto VF = ElementCount::getFixed(1);
       ElementCount::isKnownLE(VF, MaxFactors.FixedVF); VF *= 2)
    VFCandidates.push_back(VF);
  for (auto VF = ElementCount::getScalable(1);
       ElementCount::isKnownLE(VF, MaxFactors.ScalableVF); VF *= 2)
    VFCandidates.push_back(VF);

  CM.collectInLoopReductions();
  for (const auto &VF : VFCandidates) {
    // Collect Uniform and Scalar instructions after vectorization with VF.
    CM.collectNonVectorizedAndSetWideningDecisions(VF);
  }

  buildVPlansWithVPRecipes(ElementCount::getFixed(1), MaxFactors.FixedVF);
  buildVPlansWithVPRecipes(ElementCount::getScalable(1), MaxFactors.ScalableVF);

  LLVM_DEBUG(printPlans(dbgs()));
}

InstructionCost VPCostContext::getLegacyCost(Instruction *UI,
                                             ElementCount VF) const {
  if (ForceTargetInstructionCost.getNumOccurrences())
    return InstructionCost(ForceTargetInstructionCost.getNumOccurrences());
  return CM.getInstructionCost(UI, VF);
}

bool VPCostContext::isLegacyUniformAfterVectorization(Instruction *I,
                                                      ElementCount VF) const {
  return CM.isUniformAfterVectorization(I, VF);
}

bool VPCostContext::skipCostComputation(Instruction *UI, bool IsVector) const {
  return CM.ValuesToIgnore.contains(UI) ||
         (IsVector && CM.VecValuesToIgnore.contains(UI)) ||
         SkipCostComputation.contains(UI);
}

InstructionCost
LoopVectorizationPlanner::precomputeCosts(VPlan &Plan, ElementCount VF,
                                          VPCostContext &CostCtx) const {
  InstructionCost Cost;
  // Cost modeling for inductions is inaccurate in the legacy cost model
  // compared to the recipes that are generated. To match here initially during
  // VPlan cost model bring up directly use the induction costs from the legacy
  // cost model. Note that we do this as pre-processing; the VPlan may not have
  // any recipes associated with the original induction increment instruction
  // and may replace truncates with VPWidenIntOrFpInductionRecipe. We precompute
  // the cost of induction phis and increments (both that are represented by
  // recipes and those that are not), to avoid distinguishing between them here,
  // and skip all recipes that represent induction phis and increments (the
  // former case) later on, if they exist, to avoid counting them twice.
  // Similarly we pre-compute the cost of any optimized truncates.
  // TODO: Switch to more accurate costing based on VPlan.
  for (const auto &[IV, IndDesc] : Legal->getInductionVars()) {
    Instruction *IVInc = cast<Instruction>(
        IV->getIncomingValueForBlock(OrigLoop->getLoopLatch()));
    SmallVector<Instruction *> IVInsts = {IVInc};
    for (unsigned I = 0; I != IVInsts.size(); I++) {
      for (Value *Op : IVInsts[I]->operands()) {
        auto *OpI = dyn_cast<Instruction>(Op);
        if (Op == IV || !OpI || !OrigLoop->contains(OpI) || !Op->hasOneUse())
          continue;
        IVInsts.push_back(OpI);
      }
    }
    IVInsts.push_back(IV);
    for (User *U : IV->users()) {
      auto *CI = cast<Instruction>(U);
      if (!CostCtx.CM.isOptimizableIVTruncate(CI, VF))
        continue;
      IVInsts.push_back(CI);
    }

    // If the vector loop gets executed exactly once with the given VF, ignore
    // the costs of comparison and induction instructions, as they'll get
    // simplified away.
    // TODO: Remove this code after stepping away from the legacy cost model and
    // adding code to simplify VPlans before calculating their costs.
    auto TC = getSmallConstantTripCount(PSE.getSE(), OrigLoop);
    if (TC == VF && !CM.foldTailByMasking())
      addFullyUnrolledInstructionsToIgnore(OrigLoop, Legal->getInductionVars(),
                                           CostCtx.SkipCostComputation);

    for (Instruction *IVInst : IVInsts) {
      if (CostCtx.skipCostComputation(IVInst, VF.isVector()))
        continue;
      InstructionCost InductionCost = CostCtx.getLegacyCost(IVInst, VF);
      LLVM_DEBUG({
        dbgs() << "Cost of " << InductionCost << " for VF " << VF
               << ": induction instruction " << *IVInst << "\n";
      });
      Cost += InductionCost;
      CostCtx.SkipCostComputation.insert(IVInst);
    }
  }

  /// Compute the cost of all exiting conditions of the loop using the legacy
  /// cost model. This is to match the legacy behavior, which adds the cost of
  /// all exit conditions. Note that this over-estimates the cost, as there will
  /// be a single condition to control the vector loop.
  SmallVector<BasicBlock *> Exiting;
  CM.TheLoop->getExitingBlocks(Exiting);
  SetVector<Instruction *> ExitInstrs;
  // Collect all exit conditions.
  for (BasicBlock *EB : Exiting) {
    auto *Term = dyn_cast<BranchInst>(EB->getTerminator());
    if (!Term || CostCtx.skipCostComputation(Term, VF.isVector()))
      continue;
    if (auto *CondI = dyn_cast<Instruction>(Term->getOperand(0))) {
      ExitInstrs.insert(CondI);
    }
  }
  // Compute the cost of all instructions only feeding the exit conditions.
  for (unsigned I = 0; I != ExitInstrs.size(); ++I) {
    Instruction *CondI = ExitInstrs[I];
    if (!OrigLoop->contains(CondI) ||
        !CostCtx.SkipCostComputation.insert(CondI).second)
      continue;
    InstructionCost CondICost = CostCtx.getLegacyCost(CondI, VF);
    LLVM_DEBUG({
      dbgs() << "Cost of " << CondICost << " for VF " << VF
             << ": exit condition instruction " << *CondI << "\n";
    });
    Cost += CondICost;
    for (Value *Op : CondI->operands()) {
      auto *OpI = dyn_cast<Instruction>(Op);
      if (!OpI || CostCtx.skipCostComputation(OpI, VF.isVector()) ||
          any_of(OpI->users(), [&ExitInstrs, this](User *U) {
            return OrigLoop->contains(cast<Instruction>(U)->getParent()) &&
                   !ExitInstrs.contains(cast<Instruction>(U));
          }))
        continue;
      ExitInstrs.insert(OpI);
    }
  }

  // Pre-compute the costs for branches except for the backedge, as the number
  // of replicate regions in a VPlan may not directly match the number of
  // branches, which would lead to different decisions.
  // TODO: Compute cost of branches for each replicate region in the VPlan,
  // which is more accurate than the legacy cost model.
  for (BasicBlock *BB : OrigLoop->blocks()) {
    if (CostCtx.skipCostComputation(BB->getTerminator(), VF.isVector()))
      continue;
    CostCtx.SkipCostComputation.insert(BB->getTerminator());
    if (BB == OrigLoop->getLoopLatch())
      continue;
    auto BranchCost = CostCtx.getLegacyCost(BB->getTerminator(), VF);
    Cost += BranchCost;
  }

  // Pre-compute costs for instructions that are forced-scalar or profitable to
  // scalarize. Their costs will be computed separately in the legacy cost
  // model.
  for (Instruction *ForcedScalar : CM.ForcedScalars[VF]) {
    if (CostCtx.skipCostComputation(ForcedScalar, VF.isVector()))
      continue;
    CostCtx.SkipCostComputation.insert(ForcedScalar);
    InstructionCost ForcedCost = CostCtx.getLegacyCost(ForcedScalar, VF);
    LLVM_DEBUG({
      dbgs() << "Cost of " << ForcedCost << " for VF " << VF
             << ": forced scalar " << *ForcedScalar << "\n";
    });
    Cost += ForcedCost;
  }
  for (const auto &[Scalarized, ScalarCost] : CM.InstsToScalarize[VF]) {
    if (CostCtx.skipCostComputation(Scalarized, VF.isVector()))
      continue;
    CostCtx.SkipCostComputation.insert(Scalarized);
    LLVM_DEBUG({
      dbgs() << "Cost of " << ScalarCost << " for VF " << VF
             << ": profitable to scalarize " << *Scalarized << "\n";
    });
    Cost += ScalarCost;
  }

  return Cost;
}

InstructionCost LoopVectorizationPlanner::cost(VPlan &Plan,
                                               ElementCount VF) const {
  VPCostContext CostCtx(CM.TTI, *CM.TLI, Legal->getWidestInductionType(), CM,
                        CM.CostKind);
  InstructionCost Cost = precomputeCosts(Plan, VF, CostCtx);

  // Now compute and add the VPlan-based cost.
  Cost += Plan.cost(VF, CostCtx);
#ifndef NDEBUG
  unsigned EstimatedWidth = getEstimatedRuntimeVF(VF, CM.getVScaleForTuning());
  LLVM_DEBUG(dbgs() << "Cost for VF " << VF << ": " << Cost
                    << " (Estimated cost per lane: ");
  if (Cost.isValid()) {
    double CostPerLane = double(Cost.getValue()) / EstimatedWidth;
    LLVM_DEBUG(dbgs() << format("%.1f", CostPerLane));
  } else /* No point dividing an invalid cost - it will still be invalid */
    LLVM_DEBUG(dbgs() << "Invalid");
  LLVM_DEBUG(dbgs() << ")\n");
#endif
  return Cost;
}

#ifndef NDEBUG
/// Return true if the original loop \ TheLoop contains any instructions that do
/// not have corresponding recipes in \p Plan and are not marked to be ignored
/// in \p CostCtx. This means the VPlan contains simplification that the legacy
/// cost-model did not account for.
static bool planContainsAdditionalSimplifications(VPlan &Plan,
                                                  VPCostContext &CostCtx,
                                                  Loop *TheLoop,
                                                  ElementCount VF) {
  // First collect all instructions for the recipes in Plan.
  auto GetInstructionForCost = [](const VPRecipeBase *R) -> Instruction * {
    if (auto *S = dyn_cast<VPSingleDefRecipe>(R))
      return dyn_cast_or_null<Instruction>(S->getUnderlyingValue());
    if (auto *WidenMem = dyn_cast<VPWidenMemoryRecipe>(R))
      return &WidenMem->getIngredient();
    return nullptr;
  };

  DenseSet<Instruction *> SeenInstrs;
  auto Iter = vp_depth_first_deep(Plan.getVectorLoopRegion()->getEntry());
  for (VPBasicBlock *VPBB : VPBlockUtils::blocksOnly<VPBasicBlock>(Iter)) {
    for (VPRecipeBase &R : *VPBB) {
      if (auto *IR = dyn_cast<VPInterleaveRecipe>(&R)) {
        auto *IG = IR->getInterleaveGroup();
        unsigned NumMembers = IG->getNumMembers();
        for (unsigned I = 0; I != NumMembers; ++I) {
          if (Instruction *M = IG->getMember(I))
            SeenInstrs.insert(M);
        }
        continue;
      }
      // Unused FOR splices are removed by VPlan transforms, so the VPlan-based
      // cost model won't cost it whilst the legacy will.
      if (auto *FOR = dyn_cast<VPFirstOrderRecurrencePHIRecipe>(&R)) {
        if (none_of(FOR->users(), [](VPUser *U) {
              auto *VPI = dyn_cast<VPInstruction>(U);
              return VPI && VPI->getOpcode() ==
                                VPInstruction::FirstOrderRecurrenceSplice;
            }))
          return true;
      }
      // The VPlan-based cost model is more accurate for partial reduction and
      // comparing against the legacy cost isn't desirable.
      if (isa<VPPartialReductionRecipe>(&R))
        return true;

      /// If a VPlan transform folded a recipe to one producing a single-scalar,
      /// but the original instruction wasn't uniform-after-vectorization in the
      /// legacy cost model, the legacy cost overestimates the actual cost.
      if (auto *RepR = dyn_cast<VPReplicateRecipe>(&R)) {
        if (RepR->isSingleScalar() &&
            !CostCtx.isLegacyUniformAfterVectorization(
                RepR->getUnderlyingInstr(), VF))
          return true;
      }
      if (Instruction *UI = GetInstructionForCost(&R)) {
        // If we adjusted the predicate of the recipe, the cost in the legacy
        // cost model may be different.
        if (auto *WidenCmp = dyn_cast<VPWidenRecipe>(&R)) {
          if ((WidenCmp->getOpcode() == Instruction::ICmp ||
               WidenCmp->getOpcode() == Instruction::FCmp) &&
              WidenCmp->getPredicate() != cast<CmpInst>(UI)->getPredicate())
            return true;
        }
        SeenInstrs.insert(UI);
      }
    }
  }

  // Return true if the loop contains any instructions that are not also part of
  // the VPlan or are skipped for VPlan-based cost computations. This indicates
  // that the VPlan contains extra simplifications.
  return any_of(TheLoop->blocks(), [&SeenInstrs, &CostCtx,
                                    TheLoop](BasicBlock *BB) {
    return any_of(*BB, [&SeenInstrs, &CostCtx, TheLoop, BB](Instruction &I) {
      // Skip induction phis when checking for simplifications, as they may not
      // be lowered directly be lowered to a corresponding PHI recipe.
      if (isa<PHINode>(&I) && BB == TheLoop->getHeader() &&
          CostCtx.CM.Legal->isInductionPhi(cast<PHINode>(&I)))
        return false;
      return !SeenInstrs.contains(&I) && !CostCtx.skipCostComputation(&I, true);
    });
  });
}
#endif

VectorizationFactor LoopVectorizationPlanner::computeBestVF() {
  if (VPlans.empty())
    return VectorizationFactor::Disabled();
  // If there is a single VPlan with a single VF, return it directly.
  VPlan &FirstPlan = *VPlans[0];
  if (VPlans.size() == 1 && size(FirstPlan.vectorFactors()) == 1)
    return {*FirstPlan.vectorFactors().begin(), 0, 0};

  LLVM_DEBUG(dbgs() << "LV: Computing best VF using cost kind: "
                    << (CM.CostKind == TTI::TCK_RecipThroughput
                            ? "Reciprocal Throughput\n"
                        : CM.CostKind == TTI::TCK_Latency
                            ? "Instruction Latency\n"
                        : CM.CostKind == TTI::TCK_CodeSize ? "Code Size\n"
                        : CM.CostKind == TTI::TCK_SizeAndLatency
                            ? "Code Size and Latency\n"
                            : "Unknown\n"));

  ElementCount ScalarVF = ElementCount::getFixed(1);
  assert(hasPlanWithVF(ScalarVF) &&
         "More than a single plan/VF w/o any plan having scalar VF");

  // TODO: Compute scalar cost using VPlan-based cost model.
  InstructionCost ScalarCost = CM.expectedCost(ScalarVF);
  LLVM_DEBUG(dbgs() << "LV: Scalar loop costs: " << ScalarCost << ".\n");
  VectorizationFactor ScalarFactor(ScalarVF, ScalarCost, ScalarCost);
  VectorizationFactor BestFactor = ScalarFactor;

  bool ForceVectorization = Hints.getForce() == LoopVectorizeHints::FK_Enabled;
  if (ForceVectorization) {
    // Ignore scalar width, because the user explicitly wants vectorization.
    // Initialize cost to max so that VF = 2 is, at least, chosen during cost
    // evaluation.
    BestFactor.Cost = InstructionCost::getMax();
  }

  for (auto &P : VPlans) {
    ArrayRef<ElementCount> VFs(P->vectorFactors().begin(),
                               P->vectorFactors().end());

    SmallVector<VPRegisterUsage, 8> RUs;
    if (CM.useMaxBandwidth(TargetTransformInfo::RGK_ScalableVector) ||
        CM.useMaxBandwidth(TargetTransformInfo::RGK_FixedWidthVector))
      RUs = calculateRegisterUsageForPlan(*P, VFs, TTI, CM.ValuesToIgnore);

    for (unsigned I = 0; I < VFs.size(); I++) {
      ElementCount VF = VFs[I];
      if (VF.isScalar())
        continue;
      if (!ForceVectorization && !willGenerateVectors(*P, VF, TTI)) {
        LLVM_DEBUG(
            dbgs()
            << "LV: Not considering vector loop of width " << VF
            << " because it will not generate any vector instructions.\n");
        continue;
      }
      if (CM.OptForSize && !ForceVectorization && hasReplicatorRegion(*P)) {
        LLVM_DEBUG(
            dbgs()
            << "LV: Not considering vector loop of width " << VF
            << " because it would cause replicated blocks to be generated,"
            << " which isn't allowed when optimizing for size.\n");
        continue;
      }

      InstructionCost Cost = cost(*P, VF);
      VectorizationFactor CurrentFactor(VF, Cost, ScalarCost);

      if (CM.useMaxBandwidth(VF) && RUs[I].exceedsMaxNumRegs(TTI)) {
        LLVM_DEBUG(dbgs() << "LV(REG): Not considering vector loop of width "
                          << VF << " because it uses too many registers\n");
        continue;
      }

      if (isMoreProfitable(CurrentFactor, BestFactor, P->hasScalarTail()))
        BestFactor = CurrentFactor;

      // If profitable add it to ProfitableVF list.
      if (isMoreProfitable(CurrentFactor, ScalarFactor, P->hasScalarTail()))
        ProfitableVFs.push_back(CurrentFactor);
    }
  }

#ifndef NDEBUG
  // Select the optimal vectorization factor according to the legacy cost-model.
  // This is now only used to verify the decisions by the new VPlan-based
  // cost-model and will be retired once the VPlan-based cost-model is
  // stabilized.
  VectorizationFactor LegacyVF = selectVectorizationFactor();
  VPlan &BestPlan = getPlanFor(BestFactor.Width);

  // Pre-compute the cost and use it to check if BestPlan contains any
  // simplifications not accounted for in the legacy cost model. If that's the
  // case, don't trigger the assertion, as the extra simplifications may cause a
  // different VF to be picked by the VPlan-based cost model.
  VPCostContext CostCtx(CM.TTI, *CM.TLI, Legal->getWidestInductionType(), CM,
                        CM.CostKind);
  precomputeCosts(BestPlan, BestFactor.Width, CostCtx);
  // Verify that the VPlan-based and legacy cost models agree, except for VPlans
  // with early exits and plans with additional VPlan simplifications. The
  // legacy cost model doesn't properly model costs for such loops.
  assert((BestFactor.Width == LegacyVF.Width || BestPlan.hasEarlyExit() ||
          planContainsAdditionalSimplifications(getPlanFor(BestFactor.Width),
                                                CostCtx, OrigLoop,
                                                BestFactor.Width) ||
          planContainsAdditionalSimplifications(
              getPlanFor(LegacyVF.Width), CostCtx, OrigLoop, LegacyVF.Width)) &&
         " VPlan cost model and legacy cost model disagreed");
  assert((BestFactor.Width.isScalar() || BestFactor.ScalarCost > 0) &&
         "when vectorizing, the scalar cost must be computed.");
#endif

  LLVM_DEBUG(dbgs() << "LV: Selecting VF: " << BestFactor.Width << ".\n");
  return BestFactor;
}

static void addRuntimeUnrollDisableMetaData(Loop *L) {
  SmallVector<Metadata *, 4> MDs;
  // Reserve first location for self reference to the LoopID metadata node.
  MDs.push_back(nullptr);
  bool IsUnrollMetadata = false;
  MDNode *LoopID = L->getLoopID();
  if (LoopID) {
    // First find existing loop unrolling disable metadata.
    for (unsigned I = 1, IE = LoopID->getNumOperands(); I < IE; ++I) {
      auto *MD = dyn_cast<MDNode>(LoopID->getOperand(I));
      if (MD) {
        const auto *S = dyn_cast<MDString>(MD->getOperand(0));
        IsUnrollMetadata =
            S && S->getString().starts_with("llvm.loop.unroll.disable");
      }
      MDs.push_back(LoopID->getOperand(I));
    }
  }

  if (!IsUnrollMetadata) {
    // Add runtime unroll disable metadata.
    LLVMContext &Context = L->getHeader()->getContext();
    SmallVector<Metadata *, 1> DisableOperands;
    DisableOperands.push_back(
        MDString::get(Context, "llvm.loop.unroll.runtime.disable"));
    MDNode *DisableNode = MDNode::get(Context, DisableOperands);
    MDs.push_back(DisableNode);
    MDNode *NewLoopID = MDNode::get(Context, MDs);
    // Set operand 0 to refer to the loop id itself.
    NewLoopID->replaceOperandWith(0, NewLoopID);
    L->setLoopID(NewLoopID);
  }
}

static Value *getStartValueFromReductionResult(VPInstruction *RdxResult) {
  using namespace VPlanPatternMatch;
  assert(RdxResult->getOpcode() == VPInstruction::ComputeFindIVResult &&
         "RdxResult must be ComputeFindIVResult");
  VPValue *StartVPV = RdxResult->getOperand(1);
  match(StartVPV, m_Freeze(m_VPValue(StartVPV)));
  return StartVPV->getLiveInIRValue();
}

// If \p EpiResumePhiR is resume VPPhi for a reduction when vectorizing the
// epilog loop, fix the reduction's scalar PHI node by adding the incoming value
// from the main vector loop.
static void fixReductionScalarResumeWhenVectorizingEpilog(
    VPPhi *EpiResumePhiR, VPTransformState &State, BasicBlock *BypassBlock) {
  // Get the VPInstruction computing the reduction result in the middle block.
  // The first operand may not be from the middle block if it is not connected
  // to the scalar preheader. In that case, there's nothing to fix.
  VPValue *Incoming = EpiResumePhiR->getOperand(0);
  match(Incoming, VPlanPatternMatch::m_ZExtOrSExt(
                      VPlanPatternMatch::m_VPValue(Incoming)));
  auto *EpiRedResult = dyn_cast<VPInstruction>(Incoming);
  if (!EpiRedResult ||
      (EpiRedResult->getOpcode() != VPInstruction::ComputeAnyOfResult &&
       EpiRedResult->getOpcode() != VPInstruction::ComputeReductionResult &&
       EpiRedResult->getOpcode() != VPInstruction::ComputeFindIVResult))
    return;

  auto *EpiRedHeaderPhi =
      cast<VPReductionPHIRecipe>(EpiRedResult->getOperand(0));
<<<<<<< HEAD
  const RecurrenceDescriptor &RdxDesc =
      EpiRedHeaderPhi->getRecurrenceDescriptor();
=======
  RecurKind Kind = EpiRedHeaderPhi->getRecurrenceKind();
>>>>>>> 10a576f7
  Value *MainResumeValue;
  if (auto *VPI = dyn_cast<VPInstruction>(EpiRedHeaderPhi->getStartValue())) {
    assert((VPI->getOpcode() == VPInstruction::Broadcast ||
            VPI->getOpcode() == VPInstruction::ReductionStartVector) &&
           "unexpected start recipe");
    MainResumeValue = VPI->getOperand(0)->getUnderlyingValue();
  } else
    MainResumeValue = EpiRedHeaderPhi->getStartValue()->getUnderlyingValue();
<<<<<<< HEAD
  if (RecurrenceDescriptor::isAnyOfRecurrenceKind(
          RdxDesc.getRecurrenceKind())) {
=======
  if (RecurrenceDescriptor::isAnyOfRecurrenceKind(Kind)) {
>>>>>>> 10a576f7
    [[maybe_unused]] Value *StartV =
        EpiRedResult->getOperand(1)->getLiveInIRValue();
    auto *Cmp = cast<ICmpInst>(MainResumeValue);
    assert(Cmp->getPredicate() == CmpInst::ICMP_NE &&
           "AnyOf expected to start with ICMP_NE");
    assert(Cmp->getOperand(1) == StartV &&
           "AnyOf expected to start by comparing main resume value to original "
           "start value");
    MainResumeValue = Cmp->getOperand(0);
<<<<<<< HEAD
  } else if (RecurrenceDescriptor::isFindIVRecurrenceKind(
                 RdxDesc.getRecurrenceKind())) {
=======
  } else if (RecurrenceDescriptor::isFindIVRecurrenceKind(Kind)) {
>>>>>>> 10a576f7
    Value *StartV = getStartValueFromReductionResult(EpiRedResult);
    Value *SentinelV = EpiRedResult->getOperand(2)->getLiveInIRValue();
    using namespace llvm::PatternMatch;
    Value *Cmp, *OrigResumeV, *CmpOp;
    [[maybe_unused]] bool IsExpectedPattern =
        match(MainResumeValue,
              m_Select(m_OneUse(m_Value(Cmp)), m_Specific(SentinelV),
                       m_Value(OrigResumeV))) &&
        (match(Cmp, m_SpecificICmp(ICmpInst::ICMP_EQ, m_Specific(OrigResumeV),
                                   m_Value(CmpOp))) &&
         ((CmpOp == StartV && isGuaranteedNotToBeUndefOrPoison(CmpOp))));
    assert(IsExpectedPattern && "Unexpected reduction resume pattern");
    MainResumeValue = OrigResumeV;
  }
  PHINode *MainResumePhi = cast<PHINode>(MainResumeValue);

  // When fixing reductions in the epilogue loop we should already have
  // created a bc.merge.rdx Phi after the main vector body. Ensure that we carry
  // over the incoming values correctly.
  auto *EpiResumePhi = cast<PHINode>(State.get(EpiResumePhiR, true));
  EpiResumePhi->setIncomingValueForBlock(
      BypassBlock, MainResumePhi->getIncomingValueForBlock(BypassBlock));
}

DenseMap<const SCEV *, Value *> LoopVectorizationPlanner::executePlan(
    ElementCount BestVF, unsigned BestUF, VPlan &BestVPlan,
    InnerLoopVectorizer &ILV, DominatorTree *DT, bool VectorizingEpilogue) {
  assert(BestVPlan.hasVF(BestVF) &&
         "Trying to execute plan with unsupported VF");
  assert(BestVPlan.hasUF(BestUF) &&
         "Trying to execute plan with unsupported UF");
<<<<<<< HEAD
=======
  if (BestVPlan.hasEarlyExit())
    ++LoopsEarlyExitVectorized;
>>>>>>> 10a576f7
  // TODO: Move to VPlan transform stage once the transition to the VPlan-based
  // cost model is complete for better cost estimates.
  VPlanTransforms::runPass(VPlanTransforms::unrollByUF, BestVPlan, BestUF,
                           OrigLoop->getHeader()->getContext());
  VPlanTransforms::runPass(VPlanTransforms::replicateByVF, BestVPlan, BestVF);
  VPlanTransforms::runPass(VPlanTransforms::materializeBroadcasts, BestVPlan);
<<<<<<< HEAD
  if (hasBranchWeightMD(*OrigLoop->getLoopLatch()->getTerminator())) {
=======
  bool HasBranchWeights =
      hasBranchWeightMD(*OrigLoop->getLoopLatch()->getTerminator());
  if (HasBranchWeights) {
>>>>>>> 10a576f7
    std::optional<unsigned> VScale = CM.getVScaleForTuning();
    VPlanTransforms::runPass(VPlanTransforms::addBranchWeightToMiddleTerminator,
                             BestVPlan, BestVF, VScale);
  }
<<<<<<< HEAD
=======

  if (!VectorizingEpilogue) {
    // Checks are the same for all VPlans, added to BestVPlan only for
    // compactness.
    attachRuntimeChecks(BestVPlan, ILV.RTChecks, HasBranchWeights);
  }

  // Retrieving VectorPH now when it's easier while VPlan still has Regions.
  VPBasicBlock *VectorPH = cast<VPBasicBlock>(BestVPlan.getVectorPreheader());
>>>>>>> 10a576f7
  VPlanTransforms::optimizeForVFAndUF(BestVPlan, BestVF, BestUF, PSE);
  VPlanTransforms::simplifyRecipes(BestVPlan, *Legal->getWidestInductionType());
  VPlanTransforms::narrowInterleaveGroups(
      BestVPlan, BestVF,
      TTI.getRegisterBitWidth(TargetTransformInfo::RGK_FixedWidthVector));
  VPlanTransforms::removeDeadRecipes(BestVPlan);

  VPlanTransforms::convertToConcreteRecipes(BestVPlan,
                                            *Legal->getWidestInductionType());
  // Regions are dissolved after optimizing for VF and UF, which completely
  // removes unneeded loop regions first.
  VPlanTransforms::dissolveLoopRegions(BestVPlan);
  // Perform the actual loop transformation.
  VPTransformState State(&TTI, BestVF, LI, DT, ILV.AC, ILV.Builder, &BestVPlan,
                         OrigLoop->getParentLoop(),
                         Legal->getWidestInductionType());

#ifdef EXPENSIVE_CHECKS
  assert(DT->verify(DominatorTree::VerificationLevel::Fast));
#endif

  // 0. Generate SCEV-dependent code in the entry, including TripCount, before
  // making any changes to the CFG.
  DenseMap<const SCEV *, Value *> ExpandedSCEVs;
  auto *Entry = cast<VPIRBasicBlock>(BestVPlan.getEntry());
  State.Builder.SetInsertPoint(Entry->getIRBasicBlock()->getTerminator());
  for (VPRecipeBase &R : make_early_inc_range(*Entry)) {
    auto *ExpSCEV = dyn_cast<VPExpandSCEVRecipe>(&R);
    if (!ExpSCEV)
      continue;
    ExpSCEV->execute(State);
    ExpandedSCEVs[ExpSCEV->getSCEV()] = State.get(ExpSCEV, VPLane(0));
    VPValue *Exp = BestVPlan.getOrAddLiveIn(ExpandedSCEVs[ExpSCEV->getSCEV()]);
    ExpSCEV->replaceAllUsesWith(Exp);
    if (BestVPlan.getTripCount() == ExpSCEV)
      BestVPlan.resetTripCount(Exp);
    ExpSCEV->eraseFromParent();
  }

  if (!ILV.getTripCount())
    ILV.setTripCount(State.get(BestVPlan.getTripCount(), VPLane(0)));
  else
    assert(VectorizingEpilogue && "should only re-use the existing trip "
                                  "count during epilogue vectorization");

  // 1. Set up the skeleton for vectorization, including vector pre-header and
  // middle block. The vector loop is created during VPlan execution.
  BasicBlock *EntryBB =
      cast<VPIRBasicBlock>(BestVPlan.getEntry())->getIRBasicBlock();
  State.CFG.PrevBB = ILV.createVectorizedLoopSkeleton();
  if (VectorizingEpilogue)
    VPlanTransforms::removeDeadRecipes(BestVPlan);

  assert(verifyVPlanIsValid(BestVPlan, true /*VerifyLate*/) &&
         "final VPlan is invalid");

  ILV.printDebugTracesAtStart();

  //===------------------------------------------------===//
  //
  // Notice: any optimization or new instruction that go
  // into the code below should also be implemented in
  // the cost-model.
  //
  //===------------------------------------------------===//

  // 2. Copy and widen instructions from the old loop into the new loop.
  BestVPlan.prepareToExecute(
      ILV.getTripCount(),
      ILV.getOrCreateVectorTripCount(ILV.LoopVectorPreHeader), State);
  replaceVPBBWithIRVPBB(VectorPH, State.CFG.PrevBB);

  // Move check blocks to their final position.
  // TODO: Move as part of VPIRBB execute and update impacted tests.
  if (BasicBlock *MemCheckBlock = ILV.RTChecks.getMemRuntimeChecks().second)
    MemCheckBlock->moveAfter(EntryBB);
  if (BasicBlock *SCEVCheckBlock = ILV.RTChecks.getSCEVChecks().second)
    SCEVCheckBlock->moveAfter(EntryBB);

  BestVPlan.execute(&State);

  // 2.5 When vectorizing the epilogue, fix reduction resume values from the
  // additional bypass block.
  if (VectorizingEpilogue) {
    assert(!BestVPlan.hasEarlyExit() &&
           "Epilogue vectorisation not yet supported with early exits");
    BasicBlock *PH = OrigLoop->getLoopPreheader();
    BasicBlock *BypassBlock = ILV.getAdditionalBypassBlock();
    for (auto *Pred : predecessors(PH)) {
      for (PHINode &Phi : PH->phis()) {
        if (Phi.getBasicBlockIndex(Pred) != -1)
          continue;
        Phi.addIncoming(Phi.getIncomingValueForBlock(BypassBlock), Pred);
      }
    }
    VPBasicBlock *ScalarPH = BestVPlan.getScalarPreheader();
    if (ScalarPH->getNumPredecessors() > 0) {
      // If ScalarPH has predecessors, we may need to update its reduction
      // resume values.
      for (VPRecipeBase &R : ScalarPH->phis()) {
        fixReductionScalarResumeWhenVectorizingEpilog(cast<VPPhi>(&R), State,
                                                      BypassBlock);
      }
    }
  }

  // 2.6. Maintain Loop Hints
  // Keep all loop hints from the original loop on the vector loop (we'll
  // replace the vectorizer-specific hints below).
  VPBasicBlock *HeaderVPBB = vputils::getFirstLoopHeader(BestVPlan, State.VPDT);
  if (HeaderVPBB) {
    MDNode *OrigLoopID = OrigLoop->getLoopID();

    std::optional<MDNode *> VectorizedLoopID =
        makeFollowupLoopID(OrigLoopID, {LLVMLoopVectorizeFollowupAll,
                                        LLVMLoopVectorizeFollowupVectorized});

    Loop *L = LI->getLoopFor(State.CFG.VPBB2IRBB[HeaderVPBB]);
    if (VectorizedLoopID) {
      L->setLoopID(*VectorizedLoopID);
    } else {
      // Keep all loop hints from the original loop on the vector loop (we'll
      // replace the vectorizer-specific hints below).
      if (MDNode *LID = OrigLoop->getLoopID())
        L->setLoopID(LID);

      LoopVectorizeHints Hints(L, true, *ORE);
      Hints.setAlreadyVectorized();

      // Check if it's EVL-vectorized and mark the corresponding metadata.
      bool IsEVLVectorized =
          llvm::any_of(*HeaderVPBB, [](const VPRecipeBase &Recipe) {
            // Looking for the ExplictVectorLength VPInstruction.
            if (const auto *VI = dyn_cast<VPInstruction>(&Recipe))
              return VI->getOpcode() == VPInstruction::ExplicitVectorLength;
            return false;
          });
      if (IsEVLVectorized) {
        LLVMContext &Context = L->getHeader()->getContext();
        MDNode *LoopID = L->getLoopID();
        auto *IsEVLVectorizedMD = MDNode::get(
            Context,
            {MDString::get(Context, "llvm.loop.isvectorized.tailfoldingstyle"),
             MDString::get(Context, "evl")});
        MDNode *NewLoopID = makePostTransformationMetadata(Context, LoopID, {},
                                                           {IsEVLVectorizedMD});
        L->setLoopID(NewLoopID);
      }
    }
    TargetTransformInfo::UnrollingPreferences UP;
    TTI.getUnrollingPreferences(L, *PSE.getSE(), UP, ORE);
    if (!UP.UnrollVectorizedLoop || VectorizingEpilogue)
      addRuntimeUnrollDisableMetaData(L);
  }

  // 3. Fix the vectorized code: take care of header phi's, live-outs,
  //    predication, updating analyses.
  ILV.fixVectorizedLoop(State);

  ILV.printDebugTracesAtEnd();

  return ExpandedSCEVs;
}

//===--------------------------------------------------------------------===//
// EpilogueVectorizerMainLoop
//===--------------------------------------------------------------------===//

/// This function is partially responsible for generating the control flow
/// depicted in https://llvm.org/docs/Vectorizers.html#epilogue-vectorization.
BasicBlock *EpilogueVectorizerMainLoop::createEpilogueVectorizedLoopSkeleton() {
  createVectorLoopSkeleton("");

  // Generate the code to check the minimum iteration count of the vector
  // epilogue (see below).
  EPI.EpilogueIterationCountCheck =
      emitIterationCountCheck(LoopScalarPreHeader, true);
  EPI.EpilogueIterationCountCheck->setName("iter.check");

  // Generate the iteration count check for the main loop, *after* the check
  // for the epilogue loop, so that the path-length is shorter for the case
  // that goes directly through the vector epilogue. The longer-path length for
  // the main loop is compensated for, by the gain from vectorizing the larger
  // trip count. Note: the branch will get updated later on when we vectorize
  // the epilogue.
  EPI.MainLoopIterationCountCheck =
      emitIterationCountCheck(LoopScalarPreHeader, false);

  // Generate the induction variable.
  EPI.VectorTripCount = getOrCreateVectorTripCount(LoopVectorPreHeader);

  replaceVPBBWithIRVPBB(Plan.getScalarPreheader(), LoopScalarPreHeader);
  return LoopVectorPreHeader;
}

void EpilogueVectorizerMainLoop::printDebugTracesAtStart() {
  LLVM_DEBUG({
    dbgs() << "Create Skeleton for epilogue vectorized loop (first pass)\n"
           << "Main Loop VF:" << EPI.MainLoopVF
           << ", Main Loop UF:" << EPI.MainLoopUF
           << ", Epilogue Loop VF:" << EPI.EpilogueVF
           << ", Epilogue Loop UF:" << EPI.EpilogueUF << "\n";
  });
}

void EpilogueVectorizerMainLoop::printDebugTracesAtEnd() {
  DEBUG_WITH_TYPE(VerboseDebug, {
    dbgs() << "intermediate fn:\n"
           << *OrigLoop->getHeader()->getParent() << "\n";
  });
}

BasicBlock *
EpilogueVectorizerMainLoop::emitIterationCountCheck(BasicBlock *Bypass,
                                                    bool ForEpilogue) {
  assert(Bypass && "Expected valid bypass basic block.");
  Value *Count = getTripCount();
  MinProfitableTripCount = ElementCount::getFixed(0);
  Value *CheckMinIters = createIterationCountCheck(
      ForEpilogue ? EPI.EpilogueVF : VF, ForEpilogue ? EPI.EpilogueUF : UF);

  BasicBlock *const TCCheckBlock = LoopVectorPreHeader;
  if (!ForEpilogue)
    TCCheckBlock->setName("vector.main.loop.iter.check");

  // Create new preheader for vector loop.
  LoopVectorPreHeader = SplitBlock(TCCheckBlock, TCCheckBlock->getTerminator(),
                                   static_cast<DominatorTree *>(nullptr), LI,
                                   nullptr, "vector.ph");

  if (ForEpilogue) {
    // Save the trip count so we don't have to regenerate it in the
    // vec.epilog.iter.check. This is safe to do because the trip count
    // generated here dominates the vector epilog iter check.
    EPI.TripCount = Count;
  }

  BranchInst &BI =
      *BranchInst::Create(Bypass, LoopVectorPreHeader, CheckMinIters);
  if (hasBranchWeightMD(*OrigLoop->getLoopLatch()->getTerminator()))
    setBranchWeights(BI, MinItersBypassWeights, /*IsExpected=*/false);
  ReplaceInstWithInst(TCCheckBlock->getTerminator(), &BI);

  // When vectorizing the main loop, its trip-count check is placed in a new
  // block, whereas the overall trip-count check is placed in the VPlan entry
  // block. When vectorizing the epilogue loop, its trip-count check is placed
  // in the VPlan entry block.
  if (!ForEpilogue)
    introduceCheckBlockInVPlan(TCCheckBlock);
  return TCCheckBlock;
}

//===--------------------------------------------------------------------===//
// EpilogueVectorizerEpilogueLoop
//===--------------------------------------------------------------------===//

/// This function is partially responsible for generating the control flow
/// depicted in https://llvm.org/docs/Vectorizers.html#epilogue-vectorization.
BasicBlock *
EpilogueVectorizerEpilogueLoop::createEpilogueVectorizedLoopSkeleton() {
  createVectorLoopSkeleton("vec.epilog.");

  // Now, compare the remaining count and if there aren't enough iterations to
  // execute the vectorized epilogue skip to the scalar part.
  LoopVectorPreHeader->setName("vec.epilog.ph");
  BasicBlock *VecEpilogueIterationCountCheck =
      SplitBlock(LoopVectorPreHeader, LoopVectorPreHeader->begin(), DT, LI,
                 nullptr, "vec.epilog.iter.check", true);
  emitMinimumVectorEpilogueIterCountCheck(LoopScalarPreHeader,
                                          VecEpilogueIterationCountCheck);
  AdditionalBypassBlock = VecEpilogueIterationCountCheck;

  // Adjust the control flow taking the state info from the main loop
  // vectorization into account.
  assert(EPI.MainLoopIterationCountCheck && EPI.EpilogueIterationCountCheck &&
         "expected this to be saved from the previous pass.");
  EPI.MainLoopIterationCountCheck->getTerminator()->replaceUsesOfWith(
      VecEpilogueIterationCountCheck, LoopVectorPreHeader);

  EPI.EpilogueIterationCountCheck->getTerminator()->replaceUsesOfWith(
      VecEpilogueIterationCountCheck, LoopScalarPreHeader);

  // Adjust the terminators of runtime check blocks and phis using them.
  BasicBlock *SCEVCheckBlock = RTChecks.getSCEVChecks().second;
  BasicBlock *MemCheckBlock = RTChecks.getMemRuntimeChecks().second;
  if (SCEVCheckBlock)
    SCEVCheckBlock->getTerminator()->replaceUsesOfWith(
        VecEpilogueIterationCountCheck, LoopScalarPreHeader);
  if (MemCheckBlock)
    MemCheckBlock->getTerminator()->replaceUsesOfWith(
        VecEpilogueIterationCountCheck, LoopScalarPreHeader);

  DT->changeImmediateDominator(LoopScalarPreHeader,
                               EPI.EpilogueIterationCountCheck);

  // The vec.epilog.iter.check block may contain Phi nodes from inductions or
  // reductions which merge control-flow from the latch block and the middle
  // block. Update the incoming values here and move the Phi into the preheader.
  SmallVector<PHINode *, 4> PhisInBlock(
      llvm::make_pointer_range(VecEpilogueIterationCountCheck->phis()));

  for (PHINode *Phi : PhisInBlock) {
    Phi->moveBefore(LoopVectorPreHeader->getFirstNonPHIIt());
    Phi->replaceIncomingBlockWith(
        VecEpilogueIterationCountCheck->getSinglePredecessor(),
        VecEpilogueIterationCountCheck);

    // If the phi doesn't have an incoming value from the
    // EpilogueIterationCountCheck, we are done. Otherwise remove the incoming
    // value and also those from other check blocks. This is needed for
    // reduction phis only.
    if (none_of(Phi->blocks(), [&](BasicBlock *IncB) {
          return EPI.EpilogueIterationCountCheck == IncB;
        }))
      continue;
    Phi->removeIncomingValue(EPI.EpilogueIterationCountCheck);
    if (SCEVCheckBlock)
      Phi->removeIncomingValue(SCEVCheckBlock);
    if (MemCheckBlock)
      Phi->removeIncomingValue(MemCheckBlock);
  }

  replaceVPBBWithIRVPBB(Plan.getScalarPreheader(), LoopScalarPreHeader);
  return LoopVectorPreHeader;
}

BasicBlock *
EpilogueVectorizerEpilogueLoop::emitMinimumVectorEpilogueIterCountCheck(
    BasicBlock *Bypass, BasicBlock *Insert) {

  assert(EPI.TripCount &&
         "Expected trip count to have been saved in the first pass.");
  Value *TC = EPI.TripCount;
  IRBuilder<> Builder(Insert->getTerminator());
  Value *Count = Builder.CreateSub(TC, EPI.VectorTripCount, "n.vec.remaining");

  // Generate code to check if the loop's trip count is less than VF * UF of the
  // vector epilogue loop.
  auto P = Cost->requiresScalarEpilogue(EPI.EpilogueVF.isVector())
               ? ICmpInst::ICMP_ULE
               : ICmpInst::ICMP_ULT;

  Value *CheckMinIters =
      Builder.CreateICmp(P, Count,
                         createStepForVF(Builder, Count->getType(),
                                         EPI.EpilogueVF, EPI.EpilogueUF),
                         "min.epilog.iters.check");

  BranchInst &BI =
      *BranchInst::Create(Bypass, LoopVectorPreHeader, CheckMinIters);
  if (hasBranchWeightMD(*OrigLoop->getLoopLatch()->getTerminator())) {
    // FIXME: See test Transforms/LoopVectorize/branch-weights.ll. I don't
    // think the MainLoopStep is correct.
    unsigned MainLoopStep = UF * VF.getKnownMinValue();
    unsigned EpilogueLoopStep =
        EPI.EpilogueUF * EPI.EpilogueVF.getKnownMinValue();
    // We assume the remaining `Count` is equally distributed in
    // [0, MainLoopStep)
    // So the probability for `Count < EpilogueLoopStep` should be
    // min(MainLoopStep, EpilogueLoopStep) / MainLoopStep
    unsigned EstimatedSkipCount = std::min(MainLoopStep, EpilogueLoopStep);
    const uint32_t Weights[] = {EstimatedSkipCount,
                                MainLoopStep - EstimatedSkipCount};
    setBranchWeights(BI, Weights, /*IsExpected=*/false);
  }
  ReplaceInstWithInst(Insert->getTerminator(), &BI);

  // A new entry block has been created for the epilogue VPlan. Hook it in, as
  // otherwise we would try to modify the entry to the main vector loop.
  VPIRBasicBlock *NewEntry = Plan.createVPIRBasicBlock(Insert);
  VPBasicBlock *OldEntry = Plan.getEntry();
  VPBlockUtils::reassociateBlocks(OldEntry, NewEntry);
  Plan.setEntry(NewEntry);
  // OldEntry is now dead and will be cleaned up when the plan gets destroyed.

  return Insert;
}

void EpilogueVectorizerEpilogueLoop::printDebugTracesAtStart() {
  LLVM_DEBUG({
    dbgs() << "Create Skeleton for epilogue vectorized loop (second pass)\n"
           << "Epilogue Loop VF:" << EPI.EpilogueVF
           << ", Epilogue Loop UF:" << EPI.EpilogueUF << "\n";
  });
}

void EpilogueVectorizerEpilogueLoop::printDebugTracesAtEnd() {
  DEBUG_WITH_TYPE(VerboseDebug, {
    dbgs() << "final fn:\n" << *OrigLoop->getHeader()->getParent() << "\n";
  });
}

VPWidenMemoryRecipe *
VPRecipeBuilder::tryToWidenMemory(Instruction *I, ArrayRef<VPValue *> Operands,
                                  VFRange &Range) {
  assert((isa<LoadInst>(I) || isa<StoreInst>(I)) &&
         "Must be called with either a load or store");

  auto WillWiden = [&](ElementCount VF) -> bool {
    LoopVectorizationCostModel::InstWidening Decision =
        CM.getWideningDecision(I, VF);
    assert(Decision != LoopVectorizationCostModel::CM_Unknown &&
           "CM decision should be taken at this point.");
    if (Decision == LoopVectorizationCostModel::CM_Interleave)
      return true;
    if (CM.isScalarAfterVectorization(I, VF) ||
        CM.isProfitableToScalarize(I, VF))
      return false;
    return Decision != LoopVectorizationCostModel::CM_Scalarize;
  };

  if (!LoopVectorizationPlanner::getDecisionAndClampRange(WillWiden, Range))
    return nullptr;

  VPValue *Mask = nullptr;
  if (Legal->isMaskRequired(I))
    Mask = getBlockInMask(Builder.getInsertBlock());

  // Determine if the pointer operand of the access is either consecutive or
  // reverse consecutive.
  LoopVectorizationCostModel::InstWidening Decision =
      CM.getWideningDecision(I, Range.Start);
  bool Reverse = Decision == LoopVectorizationCostModel::CM_Widen_Reverse;
  bool Consecutive =
      Reverse || Decision == LoopVectorizationCostModel::CM_Widen;

  VPValue *Ptr = isa<LoadInst>(I) ? Operands[0] : Operands[1];
  if (Consecutive) {
    auto *GEP = dyn_cast<GetElementPtrInst>(
        Ptr->getUnderlyingValue()->stripPointerCasts());
    VPSingleDefRecipe *VectorPtr;
    if (Reverse) {
      // When folding the tail, we may compute an address that we don't in the
      // original scalar loop and it may not be inbounds. Drop Inbounds in that
      // case.
      GEPNoWrapFlags Flags =
          (CM.foldTailByMasking() || !GEP || !GEP->isInBounds())
              ? GEPNoWrapFlags::none()
              : GEPNoWrapFlags::inBounds();
      VectorPtr =
          new VPVectorEndPointerRecipe(Ptr, &Plan.getVF(), getLoadStoreType(I),
                                       /*Stride*/ -1, Flags, I->getDebugLoc());
    } else {
      VectorPtr = new VPVectorPointerRecipe(Ptr, getLoadStoreType(I),
                                            GEP ? GEP->getNoWrapFlags()
                                                : GEPNoWrapFlags::none(),
                                            I->getDebugLoc());
    }
    Builder.insert(VectorPtr);
    Ptr = VectorPtr;
  }
  if (LoadInst *Load = dyn_cast<LoadInst>(I))
    return new VPWidenLoadRecipe(*Load, Ptr, Mask, Consecutive, Reverse,
                                 VPIRMetadata(*Load, LVer), I->getDebugLoc());

  StoreInst *Store = cast<StoreInst>(I);
  return new VPWidenStoreRecipe(*Store, Ptr, Operands[0], Mask, Consecutive,
                                Reverse, VPIRMetadata(*Store, LVer),
                                I->getDebugLoc());
}

/// Creates a VPWidenIntOrFpInductionRecpipe for \p Phi. If needed, it will also
/// insert a recipe to expand the step for the induction recipe.
static VPWidenIntOrFpInductionRecipe *
createWidenInductionRecipes(PHINode *Phi, Instruction *PhiOrTrunc,
                            VPValue *Start, const InductionDescriptor &IndDesc,
                            VPlan &Plan, ScalarEvolution &SE, Loop &OrigLoop) {
  assert(IndDesc.getStartValue() ==
         Phi->getIncomingValueForBlock(OrigLoop.getLoopPreheader()));
  assert(SE.isLoopInvariant(IndDesc.getStep(), &OrigLoop) &&
         "step must be loop invariant");

  VPValue *Step =
      vputils::getOrCreateVPValueForSCEVExpr(Plan, IndDesc.getStep(), SE);
  if (auto *TruncI = dyn_cast<TruncInst>(PhiOrTrunc)) {
    return new VPWidenIntOrFpInductionRecipe(Phi, Start, Step, &Plan.getVF(),
                                             IndDesc, TruncI,
                                             TruncI->getDebugLoc());
  }
  assert(isa<PHINode>(PhiOrTrunc) && "must be a phi node here");
  return new VPWidenIntOrFpInductionRecipe(Phi, Start, Step, &Plan.getVF(),
                                           IndDesc, Phi->getDebugLoc());
}

VPHeaderPHIRecipe *VPRecipeBuilder::tryToOptimizeInductionPHI(
    PHINode *Phi, ArrayRef<VPValue *> Operands, VFRange &Range) {

  // Check if this is an integer or fp induction. If so, build the recipe that
  // produces its scalar and vector values.
  if (auto *II = Legal->getIntOrFpInductionDescriptor(Phi))
    return createWidenInductionRecipes(Phi, Phi, Operands[0], *II, Plan,
                                       *PSE.getSE(), *OrigLoop);

  // Check if this is pointer induction. If so, build the recipe for it.
  if (auto *II = Legal->getPointerInductionDescriptor(Phi)) {
    VPValue *Step = vputils::getOrCreateVPValueForSCEVExpr(Plan, II->getStep(),
                                                           *PSE.getSE());
    return new VPWidenPointerInductionRecipe(
        Phi, Operands[0], Step, &Plan.getVFxUF(), *II,
        LoopVectorizationPlanner::getDecisionAndClampRange(
            [&](ElementCount VF) {
              return CM.isScalarAfterVectorization(Phi, VF);
            },
            Range),
        Phi->getDebugLoc());
  }
  return nullptr;
}

VPWidenIntOrFpInductionRecipe *VPRecipeBuilder::tryToOptimizeInductionTruncate(
    TruncInst *I, ArrayRef<VPValue *> Operands, VFRange &Range) {
  // Optimize the special case where the source is a constant integer
  // induction variable. Notice that we can only optimize the 'trunc' case
  // because (a) FP conversions lose precision, (b) sext/zext may wrap, and
  // (c) other casts depend on pointer size.

  // Determine whether \p K is a truncation based on an induction variable that
  // can be optimized.
  auto IsOptimizableIVTruncate =
      [&](Instruction *K) -> std::function<bool(ElementCount)> {
    return [=](ElementCount VF) -> bool {
      return CM.isOptimizableIVTruncate(K, VF);
    };
  };

  if (LoopVectorizationPlanner::getDecisionAndClampRange(
          IsOptimizableIVTruncate(I), Range)) {

    auto *Phi = cast<PHINode>(I->getOperand(0));
    const InductionDescriptor &II = *Legal->getIntOrFpInductionDescriptor(Phi);
    VPValue *Start = Plan.getOrAddLiveIn(II.getStartValue());
    return createWidenInductionRecipes(Phi, I, Start, II, Plan, *PSE.getSE(),
                                       *OrigLoop);
  }
  return nullptr;
}

VPSingleDefRecipe *VPRecipeBuilder::tryToWidenCall(CallInst *CI,
                                                   ArrayRef<VPValue *> Operands,
                                                   VFRange &Range) {
  bool IsPredicated = LoopVectorizationPlanner::getDecisionAndClampRange(
      [this, CI](ElementCount VF) {
        return CM.isScalarWithPredication(CI, VF);
      },
      Range);

  if (IsPredicated)
    return nullptr;

  Intrinsic::ID ID = getVectorIntrinsicIDForCall(CI, TLI);
  if (ID && (ID == Intrinsic::assume || ID == Intrinsic::lifetime_end ||
             ID == Intrinsic::lifetime_start || ID == Intrinsic::sideeffect ||
             ID == Intrinsic::pseudoprobe ||
             ID == Intrinsic::experimental_noalias_scope_decl))
    return nullptr;

  SmallVector<VPValue *, 4> Ops(Operands.take_front(CI->arg_size()));

  // Is it beneficial to perform intrinsic call compared to lib call?
  bool ShouldUseVectorIntrinsic =
      ID && LoopVectorizationPlanner::getDecisionAndClampRange(
                [&](ElementCount VF) -> bool {
                  return CM.getCallWideningDecision(CI, VF).Kind ==
                         LoopVectorizationCostModel::CM_IntrinsicCall;
                },
                Range);
  if (ShouldUseVectorIntrinsic)
    return new VPWidenIntrinsicRecipe(*CI, ID, Ops, CI->getType(),
                                      CI->getDebugLoc());

  Function *Variant = nullptr;
  std::optional<unsigned> MaskPos;
  // Is better to call a vectorized version of the function than to to scalarize
  // the call?
  auto ShouldUseVectorCall = LoopVectorizationPlanner::getDecisionAndClampRange(
      [&](ElementCount VF) -> bool {
        // The following case may be scalarized depending on the VF.
        // The flag shows whether we can use a usual Call for vectorized
        // version of the instruction.

        // If we've found a variant at a previous VF, then stop looking. A
        // vectorized variant of a function expects input in a certain shape
        // -- basically the number of input registers, the number of lanes
        // per register, and whether there's a mask required.
        // We store a pointer to the variant in the VPWidenCallRecipe, so
        // once we have an appropriate variant it's only valid for that VF.
        // This will force a different vplan to be generated for each VF that
        // finds a valid variant.
        if (Variant)
          return false;
        LoopVectorizationCostModel::CallWideningDecision Decision =
            CM.getCallWideningDecision(CI, VF);
        if (Decision.Kind == LoopVectorizationCostModel::CM_VectorCall) {
          Variant = Decision.Variant;
          MaskPos = Decision.MaskPos;
          return true;
        }

        return false;
      },
      Range);
  if (ShouldUseVectorCall) {
    if (MaskPos.has_value()) {
      // We have 2 cases that would require a mask:
      //   1) The block needs to be predicated, either due to a conditional
      //      in the scalar loop or use of an active lane mask with
      //      tail-folding, and we use the appropriate mask for the block.
      //   2) No mask is required for the block, but the only available
      //      vector variant at this VF requires a mask, so we synthesize an
      //      all-true mask.
      VPValue *Mask = nullptr;
      if (Legal->isMaskRequired(CI))
        Mask = getBlockInMask(Builder.getInsertBlock());
      else
        Mask = Plan.getOrAddLiveIn(
            ConstantInt::getTrue(IntegerType::getInt1Ty(CI->getContext())));

      Ops.insert(Ops.begin() + *MaskPos, Mask);
    }

    Ops.push_back(Operands.back());
    return new VPWidenCallRecipe(CI, Variant, Ops, CI->getDebugLoc());
  }

  return nullptr;
}

bool VPRecipeBuilder::shouldWiden(Instruction *I, VFRange &Range) const {
  assert(!isa<BranchInst>(I) && !isa<PHINode>(I) && !isa<LoadInst>(I) &&
         !isa<StoreInst>(I) && "Instruction should have been handled earlier");
  // Instruction should be widened, unless it is scalar after vectorization,
  // scalarization is profitable or it is predicated.
  auto WillScalarize = [this, I](ElementCount VF) -> bool {
    return CM.isScalarAfterVectorization(I, VF) ||
           CM.isProfitableToScalarize(I, VF) ||
           CM.isScalarWithPredication(I, VF);
  };
  return !LoopVectorizationPlanner::getDecisionAndClampRange(WillScalarize,
                                                             Range);
}

VPWidenRecipe *VPRecipeBuilder::tryToWiden(Instruction *I,
                                           ArrayRef<VPValue *> Operands) {
  switch (I->getOpcode()) {
  default:
    return nullptr;
  case Instruction::SDiv:
  case Instruction::UDiv:
  case Instruction::SRem:
  case Instruction::URem: {
    // If not provably safe, use a select to form a safe divisor before widening the
    // div/rem operation itself.  Otherwise fall through to general handling below.
    if (CM.isPredicatedInst(I)) {
      SmallVector<VPValue *> Ops(Operands);
      VPValue *Mask = getBlockInMask(Builder.getInsertBlock());
      VPValue *One =
          Plan.getOrAddLiveIn(ConstantInt::get(I->getType(), 1u, false));
      auto *SafeRHS = Builder.createSelect(Mask, Ops[1], One, I->getDebugLoc());
      Ops[1] = SafeRHS;
      return new VPWidenRecipe(*I, Ops);
    }
    [[fallthrough]];
  }
  case Instruction::Add:
  case Instruction::And:
  case Instruction::AShr:
  case Instruction::FAdd:
  case Instruction::FCmp:
  case Instruction::FDiv:
  case Instruction::FMul:
  case Instruction::FNeg:
  case Instruction::FRem:
  case Instruction::FSub:
  case Instruction::ICmp:
  case Instruction::LShr:
  case Instruction::Mul:
  case Instruction::Or:
  case Instruction::Select:
  case Instruction::Shl:
  case Instruction::Sub:
  case Instruction::Xor:
  case Instruction::Freeze: {
    SmallVector<VPValue *> NewOps(Operands);
    if (Instruction::isBinaryOp(I->getOpcode())) {
      // The legacy cost model uses SCEV to check if some of the operands are
      // constants. To match the legacy cost model's behavior, use SCEV to try
      // to replace operands with constants.
      ScalarEvolution &SE = *PSE.getSE();
      auto GetConstantViaSCEV = [this, &SE](VPValue *Op) {
        if (!Op->isLiveIn())
          return Op;
        Value *V = Op->getUnderlyingValue();
        if (isa<Constant>(V) || !SE.isSCEVable(V->getType()))
          return Op;
        auto *C = dyn_cast<SCEVConstant>(SE.getSCEV(V));
        if (!C)
          return Op;
        return Plan.getOrAddLiveIn(C->getValue());
      };
      // For Mul, the legacy cost model checks both operands.
      if (I->getOpcode() == Instruction::Mul)
        NewOps[0] = GetConstantViaSCEV(NewOps[0]);
      // For other binops, the legacy cost model only checks the second operand.
      NewOps[1] = GetConstantViaSCEV(NewOps[1]);
    }
    return new VPWidenRecipe(*I, NewOps);
  }
  case Instruction::ExtractValue: {
    SmallVector<VPValue *> NewOps(Operands);
    Type *I32Ty = IntegerType::getInt32Ty(I->getContext());
    auto *EVI = cast<ExtractValueInst>(I);
    assert(EVI->getNumIndices() == 1 && "Expected one extractvalue index");
    unsigned Idx = EVI->getIndices()[0];
    NewOps.push_back(Plan.getOrAddLiveIn(ConstantInt::get(I32Ty, Idx, false)));
    return new VPWidenRecipe(*I, NewOps);
  }
  };
}

VPHistogramRecipe *
VPRecipeBuilder::tryToWidenHistogram(const HistogramInfo *HI,
                                     ArrayRef<VPValue *> Operands) {
  // FIXME: Support other operations.
  unsigned Opcode = HI->Update->getOpcode();
  assert((Opcode == Instruction::Add || Opcode == Instruction::Sub) &&
         "Histogram update operation must be an Add or Sub");

  SmallVector<VPValue *, 3> HGramOps;
  // Bucket address.
  HGramOps.push_back(Operands[1]);
  // Increment value.
  HGramOps.push_back(getVPValueOrAddLiveIn(HI->Update->getOperand(1)));

  // In case of predicated execution (due to tail-folding, or conditional
  // execution, or both), pass the relevant mask.
  if (Legal->isMaskRequired(HI->Store))
    HGramOps.push_back(getBlockInMask(Builder.getInsertBlock()));

  return new VPHistogramRecipe(Opcode, HGramOps, HI->Store->getDebugLoc());
}

VPReplicateRecipe *
VPRecipeBuilder::handleReplication(Instruction *I, ArrayRef<VPValue *> Operands,
                                   VFRange &Range) {
  bool IsUniform = LoopVectorizationPlanner::getDecisionAndClampRange(
      [&](ElementCount VF) { return CM.isUniformAfterVectorization(I, VF); },
      Range);

  bool IsPredicated = CM.isPredicatedInst(I);

  // Even if the instruction is not marked as uniform, there are certain
  // intrinsic calls that can be effectively treated as such, so we check for
  // them here. Conservatively, we only do this for scalable vectors, since
  // for fixed-width VFs we can always fall back on full scalarization.
  if (!IsUniform && Range.Start.isScalable() && isa<IntrinsicInst>(I)) {
    switch (cast<IntrinsicInst>(I)->getIntrinsicID()) {
    case Intrinsic::assume:
    case Intrinsic::lifetime_start:
    case Intrinsic::lifetime_end:
      // For scalable vectors if one of the operands is variant then we still
      // want to mark as uniform, which will generate one instruction for just
      // the first lane of the vector. We can't scalarize the call in the same
      // way as for fixed-width vectors because we don't know how many lanes
      // there are.
      //
      // The reasons for doing it this way for scalable vectors are:
      //   1. For the assume intrinsic generating the instruction for the first
      //      lane is still be better than not generating any at all. For
      //      example, the input may be a splat across all lanes.
      //   2. For the lifetime start/end intrinsics the pointer operand only
      //      does anything useful when the input comes from a stack object,
      //      which suggests it should always be uniform. For non-stack objects
      //      the effect is to poison the object, which still allows us to
      //      remove the call.
      IsUniform = true;
      break;
    default:
      break;
    }
  }
  VPValue *BlockInMask = nullptr;
  if (!IsPredicated) {
    // Finalize the recipe for Instr, first if it is not predicated.
    LLVM_DEBUG(dbgs() << "LV: Scalarizing:" << *I << "\n");
  } else {
    LLVM_DEBUG(dbgs() << "LV: Scalarizing and predicating:" << *I << "\n");
    // Instructions marked for predication are replicated and a mask operand is
    // added initially. Masked replicate recipes will later be placed under an
    // if-then construct to prevent side-effects. Generate recipes to compute
    // the block mask for this region.
    BlockInMask = getBlockInMask(Builder.getInsertBlock());
  }

  // Note that there is some custom logic to mark some intrinsics as uniform
  // manually above for scalable vectors, which this assert needs to account for
  // as well.
  assert((Range.Start.isScalar() || !IsUniform || !IsPredicated ||
          (Range.Start.isScalable() && isa<IntrinsicInst>(I))) &&
         "Should not predicate a uniform recipe");
  auto *Recipe = new VPReplicateRecipe(I, Operands, IsUniform, BlockInMask,
                                       VPIRMetadata(*I, LVer));
  return Recipe;
}

/// Find all possible partial reductions in the loop and track all of those that
/// are valid so recipes can be formed later.
void VPRecipeBuilder::collectScaledReductions(VFRange &Range) {
  // Find all possible partial reductions.
  SmallVector<std::pair<PartialReductionChain, unsigned>>
      PartialReductionChains;
  for (const auto &[Phi, RdxDesc] : Legal->getReductionVars()) {
    getScaledReductions(Phi, RdxDesc.getLoopExitInstr(), Range,
                        PartialReductionChains);
  }

  // A partial reduction is invalid if any of its extends are used by
  // something that isn't another partial reduction. This is because the
  // extends are intended to be lowered along with the reduction itself.

  // Build up a set of partial reduction ops for efficient use checking.
  SmallSet<User *, 4> PartialReductionOps;
  for (const auto &[PartialRdx, _] : PartialReductionChains)
    PartialReductionOps.insert(PartialRdx.ExtendUser);

  auto ExtendIsOnlyUsedByPartialReductions =
      [&PartialReductionOps](Instruction *Extend) {
        return all_of(Extend->users(), [&](const User *U) {
          return PartialReductionOps.contains(U);
        });
      };

  // Check if each use of a chain's two extends is a partial reduction
  // and only add those that don't have non-partial reduction users.
  for (auto Pair : PartialReductionChains) {
    PartialReductionChain Chain = Pair.first;
    if (ExtendIsOnlyUsedByPartialReductions(Chain.ExtendA) &&
        (!Chain.ExtendB || ExtendIsOnlyUsedByPartialReductions(Chain.ExtendB)))
      ScaledReductionMap.try_emplace(Chain.Reduction, Pair.second);
  }
}

bool VPRecipeBuilder::getScaledReductions(
    Instruction *PHI, Instruction *RdxExitInstr, VFRange &Range,
    SmallVectorImpl<std::pair<PartialReductionChain, unsigned>> &Chains) {
  if (!CM.TheLoop->contains(RdxExitInstr))
    return false;

  auto *Update = dyn_cast<BinaryOperator>(RdxExitInstr);
  if (!Update)
    return false;

  Value *Op = Update->getOperand(0);
  Value *PhiOp = Update->getOperand(1);
  if (Op == PHI)
    std::swap(Op, PhiOp);

  // Try and get a scaled reduction from the first non-phi operand.
  // If one is found, we use the discovered reduction instruction in
  // place of the accumulator for costing.
  if (auto *OpInst = dyn_cast<Instruction>(Op)) {
    if (getScaledReductions(PHI, OpInst, Range, Chains)) {
      PHI = Chains.rbegin()->first.Reduction;

      Op = Update->getOperand(0);
      PhiOp = Update->getOperand(1);
      if (Op == PHI)
        std::swap(Op, PhiOp);
    }
  }
  if (PhiOp != PHI)
    return false;

  using namespace llvm::PatternMatch;

  // If the update is a binary operator, check both of its operands to see if
  // they are extends. Otherwise, see if the update comes directly from an
  // extend.
  Instruction *Exts[2] = {nullptr};
  BinaryOperator *ExtendUser = dyn_cast<BinaryOperator>(Op);
  std::optional<unsigned> BinOpc;
  Type *ExtOpTypes[2] = {nullptr};

<<<<<<< HEAD
  auto CollectExtInfo = [&Exts,
=======
  auto CollectExtInfo = [this, &Exts,
>>>>>>> 10a576f7
                         &ExtOpTypes](SmallVectorImpl<Value *> &Ops) -> bool {
    unsigned I = 0;
    for (Value *OpI : Ops) {
      Value *ExtOp;
      if (!match(OpI, m_ZExtOrSExt(m_Value(ExtOp))))
        return false;
      Exts[I] = cast<Instruction>(OpI);
<<<<<<< HEAD
=======

      // TODO: We should be able to support live-ins.
      if (!CM.TheLoop->contains(Exts[I]))
        return false;

>>>>>>> 10a576f7
      ExtOpTypes[I] = ExtOp->getType();
      I++;
    }
    return true;
  };

  if (ExtendUser) {
    if (!ExtendUser->hasOneUse())
      return false;
<<<<<<< HEAD

    // Use the side-effect of match to replace BinOp only if the pattern is
    // matched, we don't care at this point whether it actually matched.
    match(ExtendUser, m_Neg(m_BinOp(ExtendUser)));

    SmallVector<Value *> Ops(ExtendUser->operands());
    if (!CollectExtInfo(Ops))
      return false;

    BinOpc = std::make_optional(ExtendUser->getOpcode());
  } else if (match(Update, m_Add(m_Value(), m_Value()))) {
    // We already know the operands for Update are Op and PhiOp.
    SmallVector<Value *> Ops({Op});
    if (!CollectExtInfo(Ops))
      return false;

=======

    // Use the side-effect of match to replace BinOp only if the pattern is
    // matched, we don't care at this point whether it actually matched.
    match(ExtendUser, m_Neg(m_BinOp(ExtendUser)));

    SmallVector<Value *> Ops(ExtendUser->operands());
    if (!CollectExtInfo(Ops))
      return false;

    BinOpc = std::make_optional(ExtendUser->getOpcode());
  } else if (match(Update, m_Add(m_Value(), m_Value()))) {
    // We already know the operands for Update are Op and PhiOp.
    SmallVector<Value *> Ops({Op});
    if (!CollectExtInfo(Ops))
      return false;

>>>>>>> 10a576f7
    ExtendUser = Update;
    BinOpc = std::nullopt;
  } else
    return false;

  TTI::PartialReductionExtendKind OpAExtend =
      TTI::getPartialReductionExtendKind(Exts[0]);
  TTI::PartialReductionExtendKind OpBExtend =
      Exts[1] ? TTI::getPartialReductionExtendKind(Exts[1]) : TTI::PR_None;
  PartialReductionChain Chain(RdxExitInstr, Exts[0], Exts[1], ExtendUser);

  TypeSize PHISize = PHI->getType()->getPrimitiveSizeInBits();
  TypeSize ASize = ExtOpTypes[0]->getPrimitiveSizeInBits();
  if (!PHISize.hasKnownScalarFactor(ASize))
    return false;
  unsigned TargetScaleFactor = PHISize.getKnownScalarFactor(ASize);

  if (LoopVectorizationPlanner::getDecisionAndClampRange(
          [&](ElementCount VF) {
            InstructionCost Cost = TTI->getPartialReductionCost(
                Update->getOpcode(), ExtOpTypes[0], ExtOpTypes[1],
                PHI->getType(), VF, OpAExtend, OpBExtend, BinOpc, CM.CostKind);
            return Cost.isValid();
          },
          Range)) {
    Chains.emplace_back(Chain, TargetScaleFactor);
    return true;
  }

  return false;
}

VPRecipeBase *VPRecipeBuilder::tryToCreateWidenRecipe(VPSingleDefRecipe *R,
                                                      VFRange &Range) {
  // First, check for specific widening recipes that deal with inductions, Phi
  // nodes, calls and memory operations.
  VPRecipeBase *Recipe;
  Instruction *Instr = R->getUnderlyingInstr();
  SmallVector<VPValue *, 4> Operands(R->operands());
  if (auto *PhiR = dyn_cast<VPWidenPHIRecipe>(R)) {
    VPBasicBlock *Parent = PhiR->getParent();
    [[maybe_unused]] VPRegionBlock *LoopRegionOf =
        Parent->getEnclosingLoopRegion();
    assert(LoopRegionOf && LoopRegionOf->getEntry() == Parent &&
           "Non-header phis should have been handled during predication");
    auto *Phi = cast<PHINode>(R->getUnderlyingInstr());
    assert(Operands.size() == 2 && "Must have 2 operands for header phis");
    if ((Recipe = tryToOptimizeInductionPHI(Phi, Operands, Range)))
      return Recipe;

    VPHeaderPHIRecipe *PhiRecipe = nullptr;
    assert((Legal->isReductionVariable(Phi) ||
            Legal->isFixedOrderRecurrence(Phi)) &&
           "can only widen reductions and fixed-order recurrences here");
    VPValue *StartV = Operands[0];
    if (Legal->isReductionVariable(Phi)) {
      const RecurrenceDescriptor &RdxDesc = Legal->getRecurrenceDescriptor(Phi);
      assert(RdxDesc.getRecurrenceStartValue() ==
             Phi->getIncomingValueForBlock(OrigLoop->getLoopPreheader()));

      // If the PHI is used by a partial reduction, set the scale factor.
      unsigned ScaleFactor =
          getScalingForReduction(RdxDesc.getLoopExitInstr()).value_or(1);
      PhiRecipe = new VPReductionPHIRecipe(
          Phi, RdxDesc.getRecurrenceKind(), *StartV, CM.isInLoopReduction(Phi),
          CM.useOrderedReductions(RdxDesc), ScaleFactor);
    } else {
      // TODO: Currently fixed-order recurrences are modeled as chains of
      // first-order recurrences. If there are no users of the intermediate
      // recurrences in the chain, the fixed order recurrence should be modeled
      // directly, enabling more efficient codegen.
      PhiRecipe = new VPFirstOrderRecurrencePHIRecipe(Phi, *StartV);
    }
    // Add backedge value.
    PhiRecipe->addOperand(Operands[1]);
    return PhiRecipe;
  }

  if (isa<TruncInst>(Instr) && (Recipe = tryToOptimizeInductionTruncate(
                                    cast<TruncInst>(Instr), Operands, Range)))
    return Recipe;

  // All widen recipes below deal only with VF > 1.
  if (LoopVectorizationPlanner::getDecisionAndClampRange(
          [&](ElementCount VF) { return VF.isScalar(); }, Range))
    return nullptr;

  if (auto *CI = dyn_cast<CallInst>(Instr))
    return tryToWidenCall(CI, Operands, Range);

  if (StoreInst *SI = dyn_cast<StoreInst>(Instr))
    if (auto HistInfo = Legal->getHistogramInfo(SI))
      return tryToWidenHistogram(*HistInfo, Operands);

  if (isa<LoadInst>(Instr) || isa<StoreInst>(Instr))
    return tryToWidenMemory(Instr, Operands, Range);

  if (std::optional<unsigned> ScaleFactor = getScalingForReduction(Instr))
    return tryToCreatePartialReduction(Instr, Operands, ScaleFactor.value());

  if (!shouldWiden(Instr, Range))
    return nullptr;

  if (auto *GEP = dyn_cast<GetElementPtrInst>(Instr))
    return new VPWidenGEPRecipe(GEP, Operands);

  if (auto *SI = dyn_cast<SelectInst>(Instr)) {
    return new VPWidenSelectRecipe(*SI, Operands);
  }

  if (auto *CI = dyn_cast<CastInst>(Instr)) {
    return new VPWidenCastRecipe(CI->getOpcode(), Operands[0], CI->getType(),
                                 *CI);
  }

  return tryToWiden(Instr, Operands);
}

VPRecipeBase *
VPRecipeBuilder::tryToCreatePartialReduction(Instruction *Reduction,
                                             ArrayRef<VPValue *> Operands,
                                             unsigned ScaleFactor) {
  assert(Operands.size() == 2 &&
         "Unexpected number of operands for partial reduction");

  VPValue *BinOp = Operands[0];
  VPValue *Accumulator = Operands[1];
  VPRecipeBase *BinOpRecipe = BinOp->getDefiningRecipe();
  if (isa<VPReductionPHIRecipe>(BinOpRecipe) ||
      isa<VPPartialReductionRecipe>(BinOpRecipe))
    std::swap(BinOp, Accumulator);

  unsigned ReductionOpcode = Reduction->getOpcode();
  if (ReductionOpcode == Instruction::Sub) {
    auto *const Zero = ConstantInt::get(Reduction->getType(), 0);
    SmallVector<VPValue *, 2> Ops;
    Ops.push_back(Plan.getOrAddLiveIn(Zero));
    Ops.push_back(BinOp);
    BinOp = new VPWidenRecipe(*Reduction, Ops);
    Builder.insert(BinOp->getDefiningRecipe());
    ReductionOpcode = Instruction::Add;
  }

  VPValue *Cond = nullptr;
  if (CM.blockNeedsPredicationForAnyReason(Reduction->getParent())) {
    assert((ReductionOpcode == Instruction::Add ||
            ReductionOpcode == Instruction::Sub) &&
           "Expected an ADD or SUB operation for predicated partial "
           "reductions (because the neutral element in the mask is zero)!");
    Cond = getBlockInMask(Builder.getInsertBlock());
    VPValue *Zero =
        Plan.getOrAddLiveIn(ConstantInt::get(Reduction->getType(), 0));
    BinOp = Builder.createSelect(Cond, BinOp, Zero, Reduction->getDebugLoc());
  }
  return new VPPartialReductionRecipe(ReductionOpcode, Accumulator, BinOp, Cond,
                                      ScaleFactor, Reduction);
}

void LoopVectorizationPlanner::buildVPlansWithVPRecipes(ElementCount MinVF,
                                                        ElementCount MaxVF) {
  if (ElementCount::isKnownGT(MinVF, MaxVF))
    return;

  assert(OrigLoop->isInnermost() && "Inner loop expected.");

  const LoopAccessInfo *LAI = Legal->getLAI();
  LoopVersioning LVer(*LAI, LAI->getRuntimePointerChecking()->getChecks(),
                      OrigLoop, LI, DT, PSE.getSE());
  if (!LAI->getRuntimePointerChecking()->getChecks().empty() &&
      !LAI->getRuntimePointerChecking()->getDiffChecks()) {
    // Only use noalias metadata when using memory checks guaranteeing no
    // overlap across all iterations.
    LVer.prepareNoAliasMetadata();
  }

  auto MaxVFTimes2 = MaxVF * 2;
  auto VPlan0 = VPlanTransforms::buildPlainCFG(OrigLoop, *LI);
  for (ElementCount VF = MinVF; ElementCount::isKnownLT(VF, MaxVFTimes2);) {
    VFRange SubRange = {VF, MaxVFTimes2};
    if (auto Plan = tryToBuildVPlanWithVPRecipes(
            std::unique_ptr<VPlan>(VPlan0->duplicate()), SubRange, &LVer)) {
      bool HasScalarVF = Plan->hasScalarVFOnly();
      // Now optimize the initial VPlan.
      if (!HasScalarVF)
        VPlanTransforms::runPass(VPlanTransforms::truncateToMinimalBitwidths,
                                 *Plan, CM.getMinimalBitwidths());
      VPlanTransforms::runPass(VPlanTransforms::optimize, *Plan);
      // TODO: try to put it close to addActiveLaneMask().
      // Discard the plan if it is not EVL-compatible
      if (CM.foldTailWithEVL() && !HasScalarVF &&
          !VPlanTransforms::runPass(VPlanTransforms::tryAddExplicitVectorLength,
                                    *Plan, CM.getMaxSafeElements()))
        break;
      assert(verifyVPlanIsValid(*Plan) && "VPlan is invalid");
      VPlans.push_back(std::move(Plan));
    }
    VF = SubRange.End;
  }
}

/// Create and return a ResumePhi for \p WideIV, unless it is truncated. If the
/// induction recipe is not canonical, creates a VPDerivedIVRecipe to compute
/// the end value of the induction.
static VPInstruction *addResumePhiRecipeForInduction(
    VPWidenInductionRecipe *WideIV, VPBuilder &VectorPHBuilder,
    VPBuilder &ScalarPHBuilder, VPTypeAnalysis &TypeInfo, VPValue *VectorTC) {
  auto *WideIntOrFp = dyn_cast<VPWidenIntOrFpInductionRecipe>(WideIV);
  // Truncated wide inductions resume from the last lane of their vector value
  // in the last vector iteration which is handled elsewhere.
  if (WideIntOrFp && WideIntOrFp->getTruncInst())
    return nullptr;

  VPValue *Start = WideIV->getStartValue();
  VPValue *Step = WideIV->getStepValue();
  const InductionDescriptor &ID = WideIV->getInductionDescriptor();
  VPValue *EndValue = VectorTC;
  if (!WideIntOrFp || !WideIntOrFp->isCanonical()) {
    EndValue = VectorPHBuilder.createDerivedIV(
        ID.getKind(), dyn_cast_or_null<FPMathOperator>(ID.getInductionBinOp()),
        Start, VectorTC, Step);
  }

  // EndValue is derived from the vector trip count (which has the same type as
  // the widest induction) and thus may be wider than the induction here.
  Type *ScalarTypeOfWideIV = TypeInfo.inferScalarType(WideIV);
  if (ScalarTypeOfWideIV != TypeInfo.inferScalarType(EndValue)) {
    EndValue = VectorPHBuilder.createScalarCast(Instruction::Trunc, EndValue,
                                                ScalarTypeOfWideIV,
                                                WideIV->getDebugLoc());
  }

  auto *ResumePhiRecipe = ScalarPHBuilder.createScalarPhi(
      {EndValue, Start}, WideIV->getDebugLoc(), "bc.resume.val");
  return ResumePhiRecipe;
}

/// Create resume phis in the scalar preheader for first-order recurrences,
/// reductions and inductions, and update the VPIRInstructions wrapping the
/// original phis in the scalar header. End values for inductions are added to
/// \p IVEndValues.
static void addScalarResumePhis(VPRecipeBuilder &Builder, VPlan &Plan,
                                DenseMap<VPValue *, VPValue *> &IVEndValues) {
  VPTypeAnalysis TypeInfo(Plan.getCanonicalIV()->getScalarType());
  auto *ScalarPH = Plan.getScalarPreheader();
  auto *MiddleVPBB = cast<VPBasicBlock>(ScalarPH->getPredecessors()[0]);
  VPRegionBlock *VectorRegion = Plan.getVectorLoopRegion();
  VPBuilder VectorPHBuilder(
      cast<VPBasicBlock>(VectorRegion->getSinglePredecessor()));
  VPBuilder MiddleBuilder(MiddleVPBB, MiddleVPBB->getFirstNonPhi());
  VPBuilder ScalarPHBuilder(ScalarPH);
  for (VPRecipeBase &ScalarPhiR : Plan.getScalarHeader()->phis()) {
    auto *ScalarPhiIRI = cast<VPIRPhi>(&ScalarPhiR);

    // TODO: Extract final value from induction recipe initially, optimize to
    // pre-computed end value together in optimizeInductionExitUsers.
    auto *VectorPhiR =
        cast<VPHeaderPHIRecipe>(Builder.getRecipe(&ScalarPhiIRI->getIRPhi()));
    if (auto *WideIVR = dyn_cast<VPWidenInductionRecipe>(VectorPhiR)) {
      if (VPInstruction *ResumePhi = addResumePhiRecipeForInduction(
              WideIVR, VectorPHBuilder, ScalarPHBuilder, TypeInfo,
              &Plan.getVectorTripCount())) {
        assert(isa<VPPhi>(ResumePhi) && "Expected a phi");
        IVEndValues[WideIVR] = ResumePhi->getOperand(0);
        ScalarPhiIRI->addOperand(ResumePhi);
        continue;
      }
      // TODO: Also handle truncated inductions here. Computing end-values
      // separately should be done as VPlan-to-VPlan optimization, after
      // legalizing all resume values to use the last lane from the loop.
      assert(cast<VPWidenIntOrFpInductionRecipe>(VectorPhiR)->getTruncInst() &&
             "should only skip truncated wide inductions");
      continue;
    }

    // The backedge value provides the value to resume coming out of a loop,
    // which for FORs is a vector whose last element needs to be extracted. The
    // start value provides the value if the loop is bypassed.
    bool IsFOR = isa<VPFirstOrderRecurrencePHIRecipe>(VectorPhiR);
    auto *ResumeFromVectorLoop = VectorPhiR->getBackedgeValue();
    assert(VectorRegion->getSingleSuccessor() == Plan.getMiddleBlock() &&
           "Cannot handle loops with uncountable early exits");
    if (IsFOR)
      ResumeFromVectorLoop = MiddleBuilder.createNaryOp(
          VPInstruction::ExtractLastElement, {ResumeFromVectorLoop}, {},
          "vector.recur.extract");
    StringRef Name = IsFOR ? "scalar.recur.init" : "bc.merge.rdx";
    auto *ResumePhiR = ScalarPHBuilder.createScalarPhi(
        {ResumeFromVectorLoop, VectorPhiR->getStartValue()}, {}, Name);
    ScalarPhiIRI->addOperand(ResumePhiR);
  }
}

// Collect VPIRInstructions for phis in the exit block from the latch only.
static SetVector<VPIRInstruction *> collectUsersInLatchExitBlock(VPlan &Plan) {
  SetVector<VPIRInstruction *> ExitUsersToFix;
  for (VPIRBasicBlock *ExitVPBB : Plan.getExitBlocks()) {

    if (ExitVPBB->getSinglePredecessor() != Plan.getMiddleBlock())
      continue;

    for (VPRecipeBase &R : ExitVPBB->phis()) {
      auto *ExitIRI = cast<VPIRPhi>(&R);
      assert(ExitIRI->getNumOperands() == 1 && "must have a single operand");
      VPValue *V = ExitIRI->getOperand(0);
      if (V->isLiveIn())
        continue;
      assert(V->getDefiningRecipe()->getParent()->getEnclosingLoopRegion() &&
             "Only recipes defined inside a region should need fixing.");
      ExitUsersToFix.insert(ExitIRI);
    }
  }
  return ExitUsersToFix;
}

// Add exit values to \p Plan. Extracts are added for each entry in \p
// ExitUsersToFix if needed and their operands are updated.
static void
addUsersInExitBlocks(VPlan &Plan,
                     const SetVector<VPIRInstruction *> &ExitUsersToFix) {
  if (ExitUsersToFix.empty())
    return;

  auto *MiddleVPBB = Plan.getMiddleBlock();
  VPBuilder B(MiddleVPBB, MiddleVPBB->getFirstNonPhi());

  // Introduce extract for exiting values and update the VPIRInstructions
  // modeling the corresponding LCSSA phis.
  for (VPIRInstruction *ExitIRI : ExitUsersToFix) {
    assert(ExitIRI->getNumOperands() == 1 &&
           ExitIRI->getParent()->getSinglePredecessor() == MiddleVPBB &&
           "exit values from early exits must be fixed when branch to "
           "early-exit is added");
    ExitIRI->extractLastLaneOfFirstOperand(B);
  }
}

/// Handle users in the exit block for first order reductions in the original
/// exit block. The penultimate value of recurrences is fed to their LCSSA phi
/// users in the original exit block using the VPIRInstruction wrapping to the
/// LCSSA phi.
static void addExitUsersForFirstOrderRecurrences(
    VPlan &Plan, SetVector<VPIRInstruction *> &ExitUsersToFix, VFRange &Range) {
  VPRegionBlock *VectorRegion = Plan.getVectorLoopRegion();
  auto *ScalarPHVPBB = Plan.getScalarPreheader();
  auto *MiddleVPBB = Plan.getMiddleBlock();
  VPBuilder ScalarPHBuilder(ScalarPHVPBB);
  VPBuilder MiddleBuilder(MiddleVPBB, MiddleVPBB->getFirstNonPhi());

  auto IsScalableOne = [](ElementCount VF) -> bool {
    return VF == ElementCount::getScalable(1);
  };

  for (auto &HeaderPhi : VectorRegion->getEntryBasicBlock()->phis()) {
    auto *FOR = dyn_cast<VPFirstOrderRecurrencePHIRecipe>(&HeaderPhi);
    if (!FOR)
      continue;

    assert(VectorRegion->getSingleSuccessor() == Plan.getMiddleBlock() &&
           "Cannot handle loops with uncountable early exits");

    // This is the second phase of vectorizing first-order recurrences, creating
    // extract for users outside the loop. An overview of the transformation is
    // described below. Suppose we have the following loop with some use after
    // the loop of the last a[i-1],
    //
    //   for (int i = 0; i < n; ++i) {
    //     t = a[i - 1];
    //     b[i] = a[i] - t;
    //   }
    //   use t;
    //
    // There is a first-order recurrence on "a". For this loop, the shorthand
    // scalar IR looks like:
    //
    //   scalar.ph:
    //     s.init = a[-1]
    //     br scalar.body
    //
    //   scalar.body:
    //     i = phi [0, scalar.ph], [i+1, scalar.body]
    //     s1 = phi [s.init, scalar.ph], [s2, scalar.body]
    //     s2 = a[i]
    //     b[i] = s2 - s1
    //     br cond, scalar.body, exit.block
    //
    //   exit.block:
    //     use = lcssa.phi [s1, scalar.body]
    //
    // In this example, s1 is a recurrence because it's value depends on the
    // previous iteration. In the first phase of vectorization, we created a
    // VPFirstOrderRecurrencePHIRecipe v1 for s1. Now we create the extracts
    // for users in the scalar preheader and exit block.
    //
    //   vector.ph:
    //     v_init = vector(..., ..., ..., a[-1])
    //     br vector.body
    //
    //   vector.body
    //     i = phi [0, vector.ph], [i+4, vector.body]
    //     v1 = phi [v_init, vector.ph], [v2, vector.body]
    //     v2 = a[i, i+1, i+2, i+3]
    //     b[i] = v2 - v1
    //     // Next, third phase will introduce v1' = splice(v1(3), v2(0, 1, 2))
    //     b[i, i+1, i+2, i+3] = v2 - v1
    //     br cond, vector.body, middle.block
    //
    //   middle.block:
    //     vector.recur.extract.for.phi = v2(2)
    //     vector.recur.extract = v2(3)
    //     br cond, scalar.ph, exit.block
    //
    //   scalar.ph:
    //     scalar.recur.init = phi [vector.recur.extract, middle.block],
    //                             [s.init, otherwise]
    //     br scalar.body
    //
    //   scalar.body:
    //     i = phi [0, scalar.ph], [i+1, scalar.body]
    //     s1 = phi [scalar.recur.init, scalar.ph], [s2, scalar.body]
    //     s2 = a[i]
    //     b[i] = s2 - s1
    //     br cond, scalar.body, exit.block
    //
    //   exit.block:
    //     lo = lcssa.phi [s1, scalar.body],
    //                    [vector.recur.extract.for.phi, middle.block]
    //
    // Now update VPIRInstructions modeling LCSSA phis in the exit block.
    // Extract the penultimate value of the recurrence and use it as operand for
    // the VPIRInstruction modeling the phi.
    for (VPIRInstruction *ExitIRI : ExitUsersToFix) {
      if (ExitIRI->getOperand(0) != FOR)
        continue;
      // For VF vscale x 1, if vscale = 1, we are unable to extract the
      // penultimate value of the recurrence. Instead, we rely on function
      // addUsersInExitBlocks to extract the last element from the result of
      // VPInstruction::FirstOrderRecurrenceSplice by leaving the user of the
      // recurrence phi in ExitUsersToFix.
      // TODO: Consider vscale_range info and UF.
      if (LoopVectorizationPlanner::getDecisionAndClampRange(IsScalableOne,
                                                             Range))
        return;
      VPValue *PenultimateElement = MiddleBuilder.createNaryOp(
          VPInstruction::ExtractPenultimateElement, {FOR->getBackedgeValue()},
          {}, "vector.recur.extract.for.phi");
      ExitIRI->setOperand(0, PenultimateElement);
      ExitUsersToFix.remove(ExitIRI);
    }
  }
}

VPlanPtr LoopVectorizationPlanner::tryToBuildVPlanWithVPRecipes(
    VPlanPtr Plan, VFRange &Range, LoopVersioning *LVer) {

  using namespace llvm::VPlanPatternMatch;
  SmallPtrSet<const InterleaveGroup<Instruction> *, 1> InterleaveGroups;

  // ---------------------------------------------------------------------------
  // Build initial VPlan: Scan the body of the loop in a topological order to
  // visit each basic block after having visited its predecessor basic blocks.
  // ---------------------------------------------------------------------------

  // Create initial VPlan skeleton, having a basic block for the pre-header
  // which contains SCEV expansions that need to happen before the CFG is
  // modified; a basic block for the vector pre-header, followed by a region for
  // the vector loop, followed by the middle basic block. The skeleton vector
  // loop region contains a header and latch basic blocks.

  bool RequiresScalarEpilogueCheck =
      LoopVectorizationPlanner::getDecisionAndClampRange(
          [this](ElementCount VF) {
            return !CM.requiresScalarEpilogue(VF.isVector());
          },
          Range);
  VPlanTransforms::prepareForVectorization(
      *Plan, Legal->getWidestInductionType(), PSE, RequiresScalarEpilogueCheck,
      CM.foldTailByMasking(), OrigLoop,
      getDebugLocFromInstOrOperands(Legal->getPrimaryInduction()),
      Legal->hasUncountableEarlyExit(), Range);
  VPlanTransforms::createLoopRegions(*Plan);

  // Don't use getDecisionAndClampRange here, because we don't know the UF
  // so this function is better to be conservative, rather than to split
  // it up into different VPlans.
  // TODO: Consider using getDecisionAndClampRange here to split up VPlans.
  bool IVUpdateMayOverflow = false;
  for (ElementCount VF : Range)
    IVUpdateMayOverflow |= !isIndvarOverflowCheckKnownFalse(&CM, VF);

  TailFoldingStyle Style = CM.getTailFoldingStyle(IVUpdateMayOverflow);
  // Use NUW for the induction increment if we proved that it won't overflow in
  // the vector loop or when not folding the tail. In the later case, we know
  // that the canonical induction increment will not overflow as the vector trip
  // count is >= increment and a multiple of the increment.
  bool HasNUW = !IVUpdateMayOverflow || Style == TailFoldingStyle::None;
  if (!HasNUW) {
    auto *IVInc = Plan->getVectorLoopRegion()
                      ->getExitingBasicBlock()
                      ->getTerminator()
                      ->getOperand(0);
    assert(match(IVInc, m_VPInstruction<Instruction::Add>(
                            m_Specific(Plan->getCanonicalIV()), m_VPValue())) &&
           "Did not find the canonical IV increment");
    cast<VPRecipeWithIRFlags>(IVInc)->dropPoisonGeneratingFlags();
  }

  // ---------------------------------------------------------------------------
  // Pre-construction: record ingredients whose recipes we'll need to further
  // process after constructing the initial VPlan.
  // ---------------------------------------------------------------------------

  // For each interleave group which is relevant for this (possibly trimmed)
  // Range, add it to the set of groups to be later applied to the VPlan and add
  // placeholders for its members' Recipes which we'll be replacing with a
  // single VPInterleaveRecipe.
  for (InterleaveGroup<Instruction> *IG : IAI.getInterleaveGroups()) {
    auto ApplyIG = [IG, this](ElementCount VF) -> bool {
      bool Result = (VF.isVector() && // Query is illegal for VF == 1
                     CM.getWideningDecision(IG->getInsertPos(), VF) ==
                         LoopVectorizationCostModel::CM_Interleave);
      // For scalable vectors, the interleave factors must be <= 8 since we
      // require the (de)interleaveN intrinsics instead of shufflevectors.
      assert((!Result || !VF.isScalable() || IG->getFactor() <= 8) &&
             "Unsupported interleave factor for scalable vectors");
      return Result;
    };
    if (!getDecisionAndClampRange(ApplyIG, Range))
      continue;
    InterleaveGroups.insert(IG);
  }

  // ---------------------------------------------------------------------------
  // Predicate and linearize the top-level loop region.
  // ---------------------------------------------------------------------------
  auto BlockMaskCache = VPlanTransforms::introduceMasksAndLinearize(
      *Plan, CM.foldTailByMasking());

  // ---------------------------------------------------------------------------
  // Construct wide recipes and apply predication for original scalar
  // VPInstructions in the loop.
  // ---------------------------------------------------------------------------
  VPRecipeBuilder RecipeBuilder(*Plan, OrigLoop, TLI, &TTI, Legal, CM, PSE,
                                Builder, BlockMaskCache, LVer);
  RecipeBuilder.collectScaledReductions(Range);

  // Scan the body of the loop in a topological order to visit each basic block
  // after having visited its predecessor basic blocks.
  VPRegionBlock *LoopRegion = Plan->getVectorLoopRegion();
  VPBasicBlock *HeaderVPBB = LoopRegion->getEntryBasicBlock();
  ReversePostOrderTraversal<VPBlockShallowTraversalWrapper<VPBlockBase *>> RPOT(
      HeaderVPBB);

  auto *MiddleVPBB = Plan->getMiddleBlock();
  VPBasicBlock::iterator MBIP = MiddleVPBB->getFirstNonPhi();
  // Mapping from VPValues in the initial plan to their widened VPValues. Needed
  // temporarily to update created block masks.
  DenseMap<VPValue *, VPValue *> Old2New;
  for (VPBasicBlock *VPBB : VPBlockUtils::blocksOnly<VPBasicBlock>(RPOT)) {
    // Convert input VPInstructions to widened recipes.
    for (VPRecipeBase &R : make_early_inc_range(*VPBB)) {
      auto *SingleDef = cast<VPSingleDefRecipe>(&R);
      auto *UnderlyingValue = SingleDef->getUnderlyingValue();
      // Skip recipes that do not need transforming, including canonical IV,
      // wide canonical IV and VPInstructions without underlying values. The
      // latter are added above for masking.
      // FIXME: Migrate code relying on the underlying instruction from VPlan0
      // to construct recipes below to not use the underlying instruction.
      if (isa<VPCanonicalIVPHIRecipe, VPWidenCanonicalIVRecipe, VPBlendRecipe>(
              &R) ||
          (isa<VPInstruction>(&R) && !UnderlyingValue))
        continue;

      // FIXME: VPlan0, which models a copy of the original scalar loop, should
      // not use VPWidenPHIRecipe to model the phis.
      assert((isa<VPWidenPHIRecipe>(&R) || isa<VPInstruction>(&R)) &&
             UnderlyingValue && "unsupported recipe");

      // TODO: Gradually replace uses of underlying instruction by analyses on
      // VPlan.
      Instruction *Instr = cast<Instruction>(UnderlyingValue);
      Builder.setInsertPoint(SingleDef);

      // The stores with invariant address inside the loop will be deleted, and
      // in the exit block, a uniform store recipe will be created for the final
      // invariant store of the reduction.
      StoreInst *SI;
      if ((SI = dyn_cast<StoreInst>(Instr)) &&
          Legal->isInvariantAddressOfReduction(SI->getPointerOperand())) {
        // Only create recipe for the final invariant store of the reduction.
        if (Legal->isInvariantStoreOfReduction(SI)) {
          auto *Recipe =
              new VPReplicateRecipe(SI, R.operands(), true /* IsUniform */,
                                    nullptr /*Mask*/, VPIRMetadata(*SI, LVer));
          Recipe->insertBefore(*MiddleVPBB, MBIP);
        }
        R.eraseFromParent();
        continue;
      }

      VPRecipeBase *Recipe =
          RecipeBuilder.tryToCreateWidenRecipe(SingleDef, Range);
      if (!Recipe) {
        SmallVector<VPValue *, 4> Operands(R.operands());
        Recipe = RecipeBuilder.handleReplication(Instr, Operands, Range);
      }

      RecipeBuilder.setRecipe(Instr, Recipe);
      if (isa<VPWidenIntOrFpInductionRecipe>(Recipe) && isa<TruncInst>(Instr)) {
        // Optimized a truncate to VPWidenIntOrFpInductionRecipe. It needs to be
        // moved to the phi section in the header.
        Recipe->insertBefore(*HeaderVPBB, HeaderVPBB->getFirstNonPhi());
      } else {
        Builder.insert(Recipe);
      }
      if (Recipe->getNumDefinedValues() == 1) {
        SingleDef->replaceAllUsesWith(Recipe->getVPSingleValue());
        Old2New[SingleDef] = Recipe->getVPSingleValue();
      } else {
        assert(Recipe->getNumDefinedValues() == 0 &&
               "Unexpected multidef recipe");
        R.eraseFromParent();
      }
    }
  }

  // replaceAllUsesWith above may invalidate the block masks. Update them here.
  // TODO: Include the masks as operands in the predicated VPlan directly
  // to remove the need to keep a map of masks beyond the predication
  // transform.
  RecipeBuilder.updateBlockMaskCache(Old2New);
  for (const auto &[Old, _] : Old2New)
    Old->getDefiningRecipe()->eraseFromParent();

  assert(isa<VPRegionBlock>(Plan->getVectorLoopRegion()) &&
         !Plan->getVectorLoopRegion()->getEntryBasicBlock()->empty() &&
         "entry block must be set to a VPRegionBlock having a non-empty entry "
         "VPBasicBlock");

  // Update wide induction increments to use the same step as the corresponding
  // wide induction. This enables detecting induction increments directly in
  // VPlan and removes redundant splats.
  for (const auto &[Phi, ID] : Legal->getInductionVars()) {
    auto *IVInc = cast<Instruction>(
        Phi->getIncomingValueForBlock(OrigLoop->getLoopLatch()));
    if (IVInc->getOperand(0) != Phi || IVInc->getOpcode() != Instruction::Add)
      continue;
    VPWidenInductionRecipe *WideIV =
        cast<VPWidenInductionRecipe>(RecipeBuilder.getRecipe(Phi));
    VPRecipeBase *R = RecipeBuilder.getRecipe(IVInc);
    R->setOperand(1, WideIV->getStepValue());
  }

  DenseMap<VPValue *, VPValue *> IVEndValues;
  addScalarResumePhis(RecipeBuilder, *Plan, IVEndValues);
  SetVector<VPIRInstruction *> ExitUsersToFix =
      collectUsersInLatchExitBlock(*Plan);
  addExitUsersForFirstOrderRecurrences(*Plan, ExitUsersToFix, Range);
  addUsersInExitBlocks(*Plan, ExitUsersToFix);

  // ---------------------------------------------------------------------------
  // Transform initial VPlan: Apply previously taken decisions, in order, to
  // bring the VPlan to its final state.
  // ---------------------------------------------------------------------------

  // Adjust the recipes for any inloop reductions.
  adjustRecipesForReductions(Plan, RecipeBuilder, Range.Start);

  // Transform recipes to abstract recipes if it is legal and beneficial and
  // clamp the range for better cost estimation.
  // TODO: Enable following transform when the EVL-version of extended-reduction
  // and mulacc-reduction are implemented.
  if (!CM.foldTailWithEVL()) {
    VPCostContext CostCtx(CM.TTI, *CM.TLI, Legal->getWidestInductionType(), CM,
                          CM.CostKind);
    VPlanTransforms::runPass(VPlanTransforms::convertToAbstractRecipes, *Plan,
                             CostCtx, Range);
  }

  for (ElementCount VF : Range)
    Plan->addVF(VF);
  Plan->setName("Initial VPlan");

  // Interleave memory: for each Interleave Group we marked earlier as relevant
  // for this VPlan, replace the Recipes widening its memory instructions with a
  // single VPInterleaveRecipe at its insertion point.
  VPlanTransforms::runPass(VPlanTransforms::createInterleaveGroups, *Plan,
                           InterleaveGroups, RecipeBuilder,
                           CM.isScalarEpilogueAllowed());

  // Replace VPValues for known constant strides guaranteed by predicate scalar
  // evolution.
  auto CanUseVersionedStride = [&Plan](VPUser &U, unsigned) {
    auto *R = cast<VPRecipeBase>(&U);
    return R->getParent()->getParent() ||
           R->getParent() ==
               Plan->getVectorLoopRegion()->getSinglePredecessor();
  };
  for (auto [_, Stride] : Legal->getLAI()->getSymbolicStrides()) {
    auto *StrideV = cast<SCEVUnknown>(Stride)->getValue();
    auto *ScevStride = dyn_cast<SCEVConstant>(PSE.getSCEV(StrideV));
    // Only handle constant strides for now.
    if (!ScevStride)
      continue;

    auto *CI = Plan->getOrAddLiveIn(
        ConstantInt::get(Stride->getType(), ScevStride->getAPInt()));
    if (VPValue *StrideVPV = Plan->getLiveIn(StrideV))
      StrideVPV->replaceUsesWithIf(CI, CanUseVersionedStride);

    // The versioned value may not be used in the loop directly but through a
    // sext/zext. Add new live-ins in those cases.
    for (Value *U : StrideV->users()) {
      if (!isa<SExtInst, ZExtInst>(U))
        continue;
      VPValue *StrideVPV = Plan->getLiveIn(U);
      if (!StrideVPV)
        continue;
      unsigned BW = U->getType()->getScalarSizeInBits();
      APInt C = isa<SExtInst>(U) ? ScevStride->getAPInt().sext(BW)
                                 : ScevStride->getAPInt().zext(BW);
      VPValue *CI = Plan->getOrAddLiveIn(ConstantInt::get(U->getType(), C));
      StrideVPV->replaceUsesWithIf(CI, CanUseVersionedStride);
    }
  }

  auto BlockNeedsPredication = [this](BasicBlock *BB) {
    return Legal->blockNeedsPredication(BB);
  };
  VPlanTransforms::runPass(VPlanTransforms::dropPoisonGeneratingRecipes, *Plan,
                           BlockNeedsPredication);

  // Sink users of fixed-order recurrence past the recipe defining the previous
  // value and introduce FirstOrderRecurrenceSplice VPInstructions.
  if (!VPlanTransforms::runPass(VPlanTransforms::adjustFixedOrderRecurrences,
                                *Plan, Builder))
    return nullptr;

  if (useActiveLaneMask(Style)) {
    // TODO: Move checks to VPlanTransforms::addActiveLaneMask once
    // TailFoldingStyle is visible there.
    bool ForControlFlow = useActiveLaneMaskForControlFlow(Style);
    bool WithoutRuntimeCheck =
        Style == TailFoldingStyle::DataAndControlFlowWithoutRuntimeCheck;
    VPlanTransforms::addActiveLaneMask(*Plan, ForControlFlow,
                                       WithoutRuntimeCheck);
  }
  VPlanTransforms::optimizeInductionExitUsers(*Plan, IVEndValues);

  assert(verifyVPlanIsValid(*Plan) && "VPlan is invalid");
  return Plan;
}

VPlanPtr LoopVectorizationPlanner::tryToBuildVPlan(VFRange &Range) {
  // Outer loop handling: They may require CFG and instruction level
  // transformations before even evaluating whether vectorization is profitable.
  // Since we cannot modify the incoming IR, we need to build VPlan upfront in
  // the vectorization pipeline.
  assert(!OrigLoop->isInnermost());
  assert(EnableVPlanNativePath && "VPlan-native path is not enabled.");

  auto Plan = VPlanTransforms::buildPlainCFG(OrigLoop, *LI);
  VPlanTransforms::prepareForVectorization(
      *Plan, Legal->getWidestInductionType(), PSE, true, false, OrigLoop,
      getDebugLocFromInstOrOperands(Legal->getPrimaryInduction()), false,
      Range);
  VPlanTransforms::createLoopRegions(*Plan);

  for (ElementCount VF : Range)
    Plan->addVF(VF);

  if (!VPlanTransforms::tryToConvertVPInstructionsToVPRecipes(
          Plan,
          [this](PHINode *P) {
            return Legal->getIntOrFpInductionDescriptor(P);
          },
          *PSE.getSE(), *TLI))
    return nullptr;

  // Collect mapping of IR header phis to header phi recipes, to be used in
  // addScalarResumePhis.
  DenseMap<VPBasicBlock *, VPValue *> BlockMaskCache;
  VPRecipeBuilder RecipeBuilder(*Plan, OrigLoop, TLI, &TTI, Legal, CM, PSE,
                                Builder, BlockMaskCache, nullptr /*LVer*/);
  for (auto &R : Plan->getVectorLoopRegion()->getEntryBasicBlock()->phis()) {
    if (isa<VPCanonicalIVPHIRecipe>(&R))
      continue;
    auto *HeaderR = cast<VPHeaderPHIRecipe>(&R);
    RecipeBuilder.setRecipe(HeaderR->getUnderlyingInstr(), HeaderR);
  }
  DenseMap<VPValue *, VPValue *> IVEndValues;
  // TODO: IVEndValues are not used yet in the native path, to optimize exit
  // values.
  addScalarResumePhis(RecipeBuilder, *Plan, IVEndValues);

  assert(verifyVPlanIsValid(*Plan) && "VPlan is invalid");
  return Plan;
}

// Adjust the recipes for reductions. For in-loop reductions the chain of
// instructions leading from the loop exit instr to the phi need to be converted
// to reductions, with one operand being vector and the other being the scalar
// reduction chain. For other reductions, a select is introduced between the phi
// and users outside the vector region when folding the tail.
//
// A ComputeReductionResult recipe is added to the middle block, also for
// in-loop reductions which compute their result in-loop, because generating
// the subsequent bc.merge.rdx phi is driven by ComputeReductionResult recipes.
//
// Adjust AnyOf reductions; replace the reduction phi for the selected value
// with a boolean reduction phi node to check if the condition is true in any
// iteration. The final value is selected by the final ComputeReductionResult.
void LoopVectorizationPlanner::adjustRecipesForReductions(
    VPlanPtr &Plan, VPRecipeBuilder &RecipeBuilder, ElementCount MinVF) {
  using namespace VPlanPatternMatch;
  VPRegionBlock *VectorLoopRegion = Plan->getVectorLoopRegion();
  VPBasicBlock *Header = VectorLoopRegion->getEntryBasicBlock();
  VPBasicBlock *MiddleVPBB = Plan->getMiddleBlock();
  SmallVector<VPRecipeBase *> ToDelete;

  for (VPRecipeBase &R : Header->phis()) {
    auto *PhiR = dyn_cast<VPReductionPHIRecipe>(&R);
    if (!PhiR || !PhiR->isInLoop() || (MinVF.isScalar() && !PhiR->isOrdered()))
      continue;

    RecurKind Kind = PhiR->getRecurrenceKind();
    assert(
        !RecurrenceDescriptor::isAnyOfRecurrenceKind(Kind) &&
        !RecurrenceDescriptor::isFindIVRecurrenceKind(Kind) &&
        "AnyOf and FindIV reductions are not allowed for in-loop reductions");

    // Collect the chain of "link" recipes for the reduction starting at PhiR.
    SetVector<VPSingleDefRecipe *> Worklist;
    Worklist.insert(PhiR);
    for (unsigned I = 0; I != Worklist.size(); ++I) {
      VPSingleDefRecipe *Cur = Worklist[I];
      for (VPUser *U : Cur->users()) {
        auto *UserRecipe = cast<VPSingleDefRecipe>(U);
        if (!UserRecipe->getParent()->getEnclosingLoopRegion()) {
          assert((UserRecipe->getParent() == MiddleVPBB ||
                  UserRecipe->getParent() == Plan->getScalarPreheader()) &&
                 "U must be either in the loop region, the middle block or the "
                 "scalar preheader.");
          continue;
        }
        Worklist.insert(UserRecipe);
      }
    }

    // Visit operation "Links" along the reduction chain top-down starting from
    // the phi until LoopExitValue. We keep track of the previous item
    // (PreviousLink) to tell which of the two operands of a Link will remain
    // scalar and which will be reduced. For minmax by select(cmp), Link will be
    // the select instructions. Blend recipes of in-loop reduction phi's  will
    // get folded to their non-phi operand, as the reduction recipe handles the
    // condition directly.
    VPSingleDefRecipe *PreviousLink = PhiR; // Aka Worklist[0].
    for (VPSingleDefRecipe *CurrentLink : drop_begin(Worklist)) {
      if (auto *Blend = dyn_cast<VPBlendRecipe>(CurrentLink)) {
        assert(Blend->getNumIncomingValues() == 2 &&
               "Blend must have 2 incoming values");
        if (Blend->getIncomingValue(0) == PhiR) {
          Blend->replaceAllUsesWith(Blend->getIncomingValue(1));
        } else {
          assert(Blend->getIncomingValue(1) == PhiR &&
                 "PhiR must be an operand of the blend");
          Blend->replaceAllUsesWith(Blend->getIncomingValue(0));
        }
        continue;
      }

      Instruction *CurrentLinkI = CurrentLink->getUnderlyingInstr();

      // Index of the first operand which holds a non-mask vector operand.
      unsigned IndexOfFirstOperand;
      // Recognize a call to the llvm.fmuladd intrinsic.
      bool IsFMulAdd = (Kind == RecurKind::FMulAdd);
      VPValue *VecOp;
      VPBasicBlock *LinkVPBB = CurrentLink->getParent();
      if (IsFMulAdd) {
        assert(
            RecurrenceDescriptor::isFMulAddIntrinsic(CurrentLinkI) &&
            "Expected instruction to be a call to the llvm.fmuladd intrinsic");
        assert(((MinVF.isScalar() && isa<VPReplicateRecipe>(CurrentLink)) ||
                isa<VPWidenIntrinsicRecipe>(CurrentLink)) &&
               CurrentLink->getOperand(2) == PreviousLink &&
               "expected a call where the previous link is the added operand");

        // If the instruction is a call to the llvm.fmuladd intrinsic then we
        // need to create an fmul recipe (multiplying the first two operands of
        // the fmuladd together) to use as the vector operand for the fadd
        // reduction.
        VPInstruction *FMulRecipe = new VPInstruction(
            Instruction::FMul,
            {CurrentLink->getOperand(0), CurrentLink->getOperand(1)},
            CurrentLinkI->getFastMathFlags());
        LinkVPBB->insert(FMulRecipe, CurrentLink->getIterator());
        VecOp = FMulRecipe;
      } else {
        if (RecurrenceDescriptor::isMinMaxRecurrenceKind(Kind)) {
          if (isa<VPWidenRecipe>(CurrentLink)) {
            assert(isa<CmpInst>(CurrentLinkI) &&
                   "need to have the compare of the select");
            continue;
          }
          assert(isa<VPWidenSelectRecipe>(CurrentLink) &&
                 "must be a select recipe");
          IndexOfFirstOperand = 1;
        } else {
          assert((MinVF.isScalar() || isa<VPWidenRecipe>(CurrentLink)) &&
                 "Expected to replace a VPWidenSC");
          IndexOfFirstOperand = 0;
        }
        // Note that for non-commutable operands (cmp-selects), the semantics of
        // the cmp-select are captured in the recurrence kind.
        unsigned VecOpId =
            CurrentLink->getOperand(IndexOfFirstOperand) == PreviousLink
                ? IndexOfFirstOperand + 1
                : IndexOfFirstOperand;
        VecOp = CurrentLink->getOperand(VecOpId);
        assert(VecOp != PreviousLink &&
               CurrentLink->getOperand(CurrentLink->getNumOperands() - 1 -
                                       (VecOpId - IndexOfFirstOperand)) ==
                   PreviousLink &&
               "PreviousLink must be the operand other than VecOp");
      }

      VPValue *CondOp = nullptr;
      if (CM.blockNeedsPredicationForAnyReason(CurrentLinkI->getParent()))
        CondOp = RecipeBuilder.getBlockInMask(CurrentLink->getParent());

      // TODO: Retrieve FMFs from recipes directly.
      RecurrenceDescriptor RdxDesc = Legal->getRecurrenceDescriptor(
          cast<PHINode>(PhiR->getUnderlyingInstr()));
      // Non-FP RdxDescs will have all fast math flags set, so clear them.
      FastMathFlags FMFs = isa<FPMathOperator>(CurrentLinkI)
                               ? RdxDesc.getFastMathFlags()
                               : FastMathFlags();
      auto *RedRecipe = new VPReductionRecipe(
          Kind, FMFs, CurrentLinkI, PreviousLink, VecOp, CondOp,
          PhiR->isOrdered(), CurrentLinkI->getDebugLoc());
      // Append the recipe to the end of the VPBasicBlock because we need to
      // ensure that it comes after all of it's inputs, including CondOp.
      // Delete CurrentLink as it will be invalid if its operand is replaced
      // with a reduction defined at the bottom of the block in the next link.
      if (LinkVPBB->getNumSuccessors() == 0)
        RedRecipe->insertBefore(&*std::prev(std::prev(LinkVPBB->end())));
      else
        LinkVPBB->appendRecipe(RedRecipe);

      CurrentLink->replaceAllUsesWith(RedRecipe);
      ToDelete.push_back(CurrentLink);
      PreviousLink = RedRecipe;
    }
  }
  VPBasicBlock *LatchVPBB = VectorLoopRegion->getExitingBasicBlock();
  Builder.setInsertPoint(&*std::prev(std::prev(LatchVPBB->end())));
  VPBasicBlock::iterator IP = MiddleVPBB->getFirstNonPhi();
  for (VPRecipeBase &R :
       Plan->getVectorLoopRegion()->getEntryBasicBlock()->phis()) {
    VPReductionPHIRecipe *PhiR = dyn_cast<VPReductionPHIRecipe>(&R);
    if (!PhiR)
      continue;

<<<<<<< HEAD
    const RecurrenceDescriptor &RdxDesc = PhiR->getRecurrenceDescriptor();
=======
    const RecurrenceDescriptor &RdxDesc = Legal->getRecurrenceDescriptor(
        cast<PHINode>(PhiR->getUnderlyingInstr()));
>>>>>>> 10a576f7
    Type *PhiTy = PhiR->getUnderlyingValue()->getType();
    // If tail is folded by masking, introduce selects between the phi
    // and the users outside the vector region of each reduction, at the
    // beginning of the dedicated latch block.
    auto *OrigExitingVPV = PhiR->getBackedgeValue();
    auto *NewExitingVPV = PhiR->getBackedgeValue();
    // Don't output selects for partial reductions because they have an output
    // with fewer lanes than the VF. So the operands of the select would have
    // different numbers of lanes. Partial reductions mask the input instead.
    if (!PhiR->isInLoop() && CM.foldTailByMasking() &&
        !isa<VPPartialReductionRecipe>(OrigExitingVPV->getDefiningRecipe())) {
      VPValue *Cond = RecipeBuilder.getBlockInMask(PhiR->getParent());
      std::optional<FastMathFlags> FMFs =
          PhiTy->isFloatingPointTy()
              ? std::make_optional(RdxDesc.getFastMathFlags())
              : std::nullopt;
      NewExitingVPV =
          Builder.createSelect(Cond, OrigExitingVPV, PhiR, {}, "", FMFs);
      OrigExitingVPV->replaceUsesWithIf(NewExitingVPV, [](VPUser &U, unsigned) {
        return isa<VPInstruction>(&U) &&
               (cast<VPInstruction>(&U)->getOpcode() ==
                    VPInstruction::ComputeAnyOfResult ||
                cast<VPInstruction>(&U)->getOpcode() ==
                    VPInstruction::ComputeReductionResult ||
                cast<VPInstruction>(&U)->getOpcode() ==
                    VPInstruction::ComputeFindIVResult);
      });
      if (CM.usePredicatedReductionSelect())
        PhiR->setOperand(1, NewExitingVPV);
    }

    // We want code in the middle block to appear to execute on the location of
    // the scalar loop's latch terminator because: (a) it is all compiler
    // generated, (b) these instructions are always executed after evaluating
    // the latch conditional branch, and (c) other passes may add new
    // predecessors which terminate on this line. This is the easiest way to
    // ensure we don't accidentally cause an extra step back into the loop while
    // debugging.
    DebugLoc ExitDL = OrigLoop->getLoopLatch()->getTerminator()->getDebugLoc();

    // TODO: At the moment ComputeReductionResult also drives creation of the
    // bc.merge.rdx phi nodes, hence it needs to be created unconditionally here
    // even for in-loop reductions, until the reduction resume value handling is
    // also modeled in VPlan.
    VPInstruction *FinalReductionResult;
    VPBuilder::InsertPointGuard Guard(Builder);
    Builder.setInsertPoint(MiddleVPBB, IP);
<<<<<<< HEAD
    if (RecurrenceDescriptor::isFindIVRecurrenceKind(
            RdxDesc.getRecurrenceKind())) {
=======
    RecurKind RecurrenceKind = PhiR->getRecurrenceKind();
    if (RecurrenceDescriptor::isFindIVRecurrenceKind(RecurrenceKind)) {
>>>>>>> 10a576f7
      VPValue *Start = PhiR->getStartValue();
      VPValue *Sentinel = Plan->getOrAddLiveIn(RdxDesc.getSentinelValue());
      FinalReductionResult =
          Builder.createNaryOp(VPInstruction::ComputeFindIVResult,
                               {PhiR, Start, Sentinel, NewExitingVPV}, ExitDL);
<<<<<<< HEAD
    } else if (RecurrenceDescriptor::isAnyOfRecurrenceKind(
                   RdxDesc.getRecurrenceKind())) {
=======
    } else if (RecurrenceDescriptor::isAnyOfRecurrenceKind(RecurrenceKind)) {
>>>>>>> 10a576f7
      VPValue *Start = PhiR->getStartValue();
      FinalReductionResult =
          Builder.createNaryOp(VPInstruction::ComputeAnyOfResult,
                               {PhiR, Start, NewExitingVPV}, ExitDL);
    } else {
      VPIRFlags Flags =
          RecurrenceDescriptor::isFloatingPointRecurrenceKind(RecurrenceKind)
              ? VPIRFlags(RdxDesc.getFastMathFlags())
              : VPIRFlags();
      FinalReductionResult =
          Builder.createNaryOp(VPInstruction::ComputeReductionResult,
                               {PhiR, NewExitingVPV}, Flags, ExitDL);
    }
    // If the vector reduction can be performed in a smaller type, we truncate
    // then extend the loop exit value to enable InstCombine to evaluate the
    // entire expression in the smaller type.
    if (MinVF.isVector() && PhiTy != RdxDesc.getRecurrenceType() &&
<<<<<<< HEAD
        !RecurrenceDescriptor::isAnyOfRecurrenceKind(
            RdxDesc.getRecurrenceKind())) {
      assert(!PhiR->isInLoop() && "Unexpected truncated inloop reduction!");
      assert(!RecurrenceDescriptor::isMinMaxRecurrenceKind(
                 RdxDesc.getRecurrenceKind()) &&
=======
        !RecurrenceDescriptor::isAnyOfRecurrenceKind(RecurrenceKind)) {
      assert(!PhiR->isInLoop() && "Unexpected truncated inloop reduction!");
      assert(!RecurrenceDescriptor::isMinMaxRecurrenceKind(RecurrenceKind) &&
>>>>>>> 10a576f7
             "Unexpected truncated min-max recurrence!");
      Type *RdxTy = RdxDesc.getRecurrenceType();
      auto *Trunc =
          new VPWidenCastRecipe(Instruction::Trunc, NewExitingVPV, RdxTy);
      Instruction::CastOps ExtendOpc =
          RdxDesc.isSigned() ? Instruction::SExt : Instruction::ZExt;
      auto *Extnd = new VPWidenCastRecipe(ExtendOpc, Trunc, PhiTy);
      Trunc->insertAfter(NewExitingVPV->getDefiningRecipe());
      Extnd->insertAfter(Trunc);
      if (PhiR->getOperand(1) == NewExitingVPV)
        PhiR->setOperand(1, Extnd->getVPSingleValue());

      // Update ComputeReductionResult with the truncated exiting value and
      // extend its result.
      FinalReductionResult->setOperand(1, Trunc);
      FinalReductionResult =
          Builder.createScalarCast(ExtendOpc, FinalReductionResult, PhiTy, {});
    }

    // Update all users outside the vector region. Also replace redundant
    // ExtractLastElement.
    for (auto *U : to_vector(OrigExitingVPV->users())) {
      auto *Parent = cast<VPRecipeBase>(U)->getParent();
      if (FinalReductionResult == U || Parent->getParent())
        continue;
      U->replaceUsesOfWith(OrigExitingVPV, FinalReductionResult);
      if (match(U, m_VPInstruction<VPInstruction::ExtractLastElement>(
                       m_VPValue())))
        cast<VPInstruction>(U)->replaceAllUsesWith(FinalReductionResult);
    }

    // Adjust AnyOf reductions; replace the reduction phi for the selected value
    // with a boolean reduction phi node to check if the condition is true in
    // any iteration. The final value is selected by the final
    // ComputeReductionResult.
    if (RecurrenceDescriptor::isAnyOfRecurrenceKind(RecurrenceKind)) {
      auto *Select = cast<VPRecipeBase>(*find_if(PhiR->users(), [](VPUser *U) {
        return isa<VPWidenSelectRecipe>(U) ||
               (isa<VPReplicateRecipe>(U) &&
                cast<VPReplicateRecipe>(U)->getUnderlyingInstr()->getOpcode() ==
                    Instruction::Select);
      }));
      VPValue *Cmp = Select->getOperand(0);
      // If the compare is checking the reduction PHI node, adjust it to check
      // the start value.
      if (VPRecipeBase *CmpR = Cmp->getDefiningRecipe())
        CmpR->replaceUsesOfWith(PhiR, PhiR->getStartValue());
      Builder.setInsertPoint(Select);

      // If the true value of the select is the reduction phi, the new value is
      // selected if the negated condition is true in any iteration.
      if (Select->getOperand(1) == PhiR)
        Cmp = Builder.createNot(Cmp);
      VPValue *Or = Builder.createOr(PhiR, Cmp);
      Select->getVPSingleValue()->replaceAllUsesWith(Or);
      // Delete Select now that it has invalid types.
      ToDelete.push_back(Select);

      // Convert the reduction phi to operate on bools.
      PhiR->setOperand(0, Plan->getOrAddLiveIn(ConstantInt::getFalse(
                              OrigLoop->getHeader()->getContext())));
      continue;
    }

    if (RecurrenceDescriptor::isFindIVRecurrenceKind(
            RdxDesc.getRecurrenceKind())) {
      // Adjust the start value for FindFirstIV/FindLastIV recurrences to use
      // the sentinel value after generating the ResumePhi recipe, which uses
      // the original start value.
      PhiR->setOperand(0, Plan->getOrAddLiveIn(RdxDesc.getSentinelValue()));
    }
    RecurKind RK = RdxDesc.getRecurrenceKind();
    if ((!RecurrenceDescriptor::isAnyOfRecurrenceKind(RK) &&
         !RecurrenceDescriptor::isFindIVRecurrenceKind(RK) &&
         !RecurrenceDescriptor::isMinMaxRecurrenceKind(RK))) {
      VPBuilder PHBuilder(Plan->getVectorPreheader());
      VPValue *Iden = Plan->getOrAddLiveIn(
          getRecurrenceIdentity(RK, PhiTy, RdxDesc.getFastMathFlags()));
      // If the PHI is used by a partial reduction, set the scale factor.
      unsigned ScaleFactor =
          RecipeBuilder.getScalingForReduction(RdxDesc.getLoopExitInstr())
              .value_or(1);
      Type *I32Ty = IntegerType::getInt32Ty(PhiTy->getContext());
      auto *ScaleFactorVPV =
          Plan->getOrAddLiveIn(ConstantInt::get(I32Ty, ScaleFactor));
      VPValue *StartV = PHBuilder.createNaryOp(
          VPInstruction::ReductionStartVector,
          {PhiR->getStartValue(), Iden, ScaleFactorVPV},
          PhiTy->isFloatingPointTy() ? RdxDesc.getFastMathFlags()
                                     : FastMathFlags());
      PhiR->setOperand(0, StartV);
    }
  }
  for (VPRecipeBase *R : ToDelete)
    R->eraseFromParent();

  VPlanTransforms::runPass(VPlanTransforms::clearReductionWrapFlags, *Plan);
}

void LoopVectorizationPlanner::attachRuntimeChecks(
    VPlan &Plan, GeneratedRTChecks &RTChecks, bool HasBranchWeights) const {
  const auto &[SCEVCheckCond, SCEVCheckBlock] = RTChecks.getSCEVChecks();
  if (SCEVCheckBlock) {
    assert((!CM.OptForSize ||
            CM.Hints->getForce() == LoopVectorizeHints::FK_Enabled) &&
           "Cannot SCEV check stride or overflow when optimizing for size");
    VPlanTransforms::attachCheckBlock(Plan, SCEVCheckCond, SCEVCheckBlock,
                                      HasBranchWeights);
  }
  const auto &[MemCheckCond, MemCheckBlock] = RTChecks.getMemRuntimeChecks();
  if (MemCheckBlock) {
    // VPlan-native path does not do any analysis for runtime checks
    // currently.
    assert((!EnableVPlanNativePath || OrigLoop->isInnermost()) &&
           "Runtime checks are not supported for outer loops yet");

    if (CM.OptForSize) {
      assert(
          CM.Hints->getForce() == LoopVectorizeHints::FK_Enabled &&
          "Cannot emit memory checks when optimizing for size, unless forced "
          "to vectorize.");
      ORE->emit([&]() {
        return OptimizationRemarkAnalysis(DEBUG_TYPE, "VectorizationCodeSize",
                                          OrigLoop->getStartLoc(),
                                          OrigLoop->getHeader())
               << "Code-size may be reduced by not forcing "
                  "vectorization, or by source-code modifications "
                  "eliminating the need for runtime checks "
                  "(e.g., adding 'restrict').";
      });
    }
    VPlanTransforms::attachCheckBlock(Plan, MemCheckCond, MemCheckBlock,
                                      HasBranchWeights);
  }
}

void VPDerivedIVRecipe::execute(VPTransformState &State) {
  assert(!State.Lane && "VPDerivedIVRecipe being replicated.");

  // Fast-math-flags propagate from the original induction instruction.
  IRBuilder<>::FastMathFlagGuard FMFG(State.Builder);
  if (FPBinOp)
    State.Builder.setFastMathFlags(FPBinOp->getFastMathFlags());

  Value *Step = State.get(getStepValue(), VPLane(0));
  Value *Index = State.get(getOperand(1), VPLane(0));
  Value *DerivedIV = emitTransformedIndex(
      State.Builder, Index, getStartValue()->getLiveInIRValue(), Step, Kind,
      cast_if_present<BinaryOperator>(FPBinOp));
  DerivedIV->setName(Name);
  // If index is the vector trip count, the concrete value will only be set in
  // prepareToExecute, leading to missed simplifications, e.g. if it is 0.
  // TODO: Remove the special case for the vector trip count once it is computed
  // in VPlan and can be used during VPlan simplification.
  assert((DerivedIV != Index ||
          getOperand(1) == &getParent()->getPlan()->getVectorTripCount()) &&
         "IV didn't need transforming?");
  State.set(this, DerivedIV, VPLane(0));
}

// Determine how to lower the scalar epilogue, which depends on 1) optimising
// for minimum code-size, 2) predicate compiler options, 3) loop hints forcing
// predication, and 4) a TTI hook that analyses whether the loop is suitable
// for predication.
static ScalarEpilogueLowering getScalarEpilogueLowering(
    Function *F, Loop *L, LoopVectorizeHints &Hints, ProfileSummaryInfo *PSI,
    BlockFrequencyInfo *BFI, TargetTransformInfo *TTI, TargetLibraryInfo *TLI,
    LoopVectorizationLegality &LVL, InterleavedAccessInfo *IAI) {
  // 1) OptSize takes precedence over all other options, i.e. if this is set,
  // don't look at hints or options, and don't request a scalar epilogue.
  // (For PGSO, as shouldOptimizeForSize isn't currently accessible from
  // LoopAccessInfo (due to code dependency and not being able to reliably get
  // PSI/BFI from a loop analysis under NPM), we cannot suppress the collection
  // of strides in LoopAccessInfo::analyzeLoop() and vectorize without
  // versioning when the vectorization is forced, unlike hasOptSize. So revert
  // back to the old way and vectorize with versioning when forced. See D81345.)
  if (F->hasOptSize() || (llvm::shouldOptimizeForSize(L->getHeader(), PSI, BFI,
                                                      PGSOQueryType::IRPass) &&
                          Hints.getForce() != LoopVectorizeHints::FK_Enabled))
    return CM_ScalarEpilogueNotAllowedOptSize;

  // 2) If set, obey the directives
  if (PreferPredicateOverEpilogue.getNumOccurrences()) {
    switch (PreferPredicateOverEpilogue) {
    case PreferPredicateTy::ScalarEpilogue:
      return CM_ScalarEpilogueAllowed;
    case PreferPredicateTy::PredicateElseScalarEpilogue:
      return CM_ScalarEpilogueNotNeededUsePredicate;
    case PreferPredicateTy::PredicateOrDontVectorize:
      return CM_ScalarEpilogueNotAllowedUsePredicate;
    };
  }

  // 3) If set, obey the hints
  switch (Hints.getPredicate()) {
  case LoopVectorizeHints::FK_Enabled:
    return CM_ScalarEpilogueNotNeededUsePredicate;
  case LoopVectorizeHints::FK_Disabled:
    return CM_ScalarEpilogueAllowed;
  };

  // 4) if the TTI hook indicates this is profitable, request predication.
  TailFoldingInfo TFI(TLI, &LVL, IAI);
  if (TTI->preferPredicateOverEpilogue(&TFI))
    return CM_ScalarEpilogueNotNeededUsePredicate;

  return CM_ScalarEpilogueAllowed;
}

// Process the loop in the VPlan-native vectorization path. This path builds
// VPlan upfront in the vectorization pipeline, which allows to apply
// VPlan-to-VPlan transformations from the very beginning without modifying the
// input LLVM IR.
static bool processLoopInVPlanNativePath(
    Loop *L, PredicatedScalarEvolution &PSE, LoopInfo *LI, DominatorTree *DT,
    LoopVectorizationLegality *LVL, TargetTransformInfo *TTI,
    TargetLibraryInfo *TLI, DemandedBits *DB, AssumptionCache *AC,
    OptimizationRemarkEmitter *ORE, BlockFrequencyInfo *BFI,
    ProfileSummaryInfo *PSI, LoopVectorizeHints &Hints,
    LoopVectorizationRequirements &Requirements) {

  if (isa<SCEVCouldNotCompute>(PSE.getBackedgeTakenCount())) {
    LLVM_DEBUG(dbgs() << "LV: cannot compute the outer-loop trip count\n");
    return false;
  }
  assert(EnableVPlanNativePath && "VPlan-native path is disabled.");
  Function *F = L->getHeader()->getParent();
  InterleavedAccessInfo IAI(PSE, L, DT, LI, LVL->getLAI());

  ScalarEpilogueLowering SEL =
      getScalarEpilogueLowering(F, L, Hints, PSI, BFI, TTI, TLI, *LVL, &IAI);

  LoopVectorizationCostModel CM(SEL, L, PSE, LI, LVL, *TTI, TLI, DB, AC, ORE, F,
                                &Hints, IAI, PSI, BFI);
  // Use the planner for outer loop vectorization.
  // TODO: CM is not used at this point inside the planner. Turn CM into an
  // optional argument if we don't need it in the future.
  LoopVectorizationPlanner LVP(L, LI, DT, TLI, *TTI, LVL, CM, IAI, PSE, Hints,
                               ORE);

  // Get user vectorization factor.
  ElementCount UserVF = Hints.getWidth();

  CM.collectElementTypesForWidening();

  // Plan how to best vectorize, return the best VF and its cost.
  const VectorizationFactor VF = LVP.planInVPlanNativePath(UserVF);

  // If we are stress testing VPlan builds, do not attempt to generate vector
  // code. Masked vector code generation support will follow soon.
  // Also, do not attempt to vectorize if no vector code will be produced.
  if (VPlanBuildStressTest || VectorizationFactor::Disabled() == VF)
    return false;

  VPlan &BestPlan = LVP.getPlanFor(VF.Width);

  {
    GeneratedRTChecks Checks(PSE, DT, LI, TTI, F->getDataLayout(), CM.CostKind);
    InnerLoopVectorizer LB(L, PSE, LI, DT, TLI, TTI, AC, ORE, VF.Width,
                           VF.Width, 1, &CM, BFI, PSI, Checks, BestPlan);
    LLVM_DEBUG(dbgs() << "Vectorizing outer loop in \""
                      << L->getHeader()->getParent()->getName() << "\"\n");
    LVP.executePlan(VF.Width, 1, BestPlan, LB, DT, false);
  }

  reportVectorization(ORE, L, VF, 1);

  // Mark the loop as already vectorized to avoid vectorizing again.
  Hints.setAlreadyVectorized();
  assert(!verifyFunction(*L->getHeader()->getParent(), &dbgs()));
  return true;
}

// Emit a remark if there are stores to floats that required a floating point
// extension. If the vectorized loop was generated with floating point there
// will be a performance penalty from the conversion overhead and the change in
// the vector width.
static void checkMixedPrecision(Loop *L, OptimizationRemarkEmitter *ORE) {
  SmallVector<Instruction *, 4> Worklist;
  for (BasicBlock *BB : L->getBlocks()) {
    for (Instruction &Inst : *BB) {
      if (auto *S = dyn_cast<StoreInst>(&Inst)) {
        if (S->getValueOperand()->getType()->isFloatTy())
          Worklist.push_back(S);
      }
    }
  }

  // Traverse the floating point stores upwards searching, for floating point
  // conversions.
  SmallPtrSet<const Instruction *, 4> Visited;
  SmallPtrSet<const Instruction *, 4> EmittedRemark;
  while (!Worklist.empty()) {
    auto *I = Worklist.pop_back_val();
    if (!L->contains(I))
      continue;
    if (!Visited.insert(I).second)
      continue;

    // Emit a remark if the floating point store required a floating
    // point conversion.
    // TODO: More work could be done to identify the root cause such as a
    // constant or a function return type and point the user to it.
    if (isa<FPExtInst>(I) && EmittedRemark.insert(I).second)
      ORE->emit([&]() {
        return OptimizationRemarkAnalysis(LV_NAME, "VectorMixedPrecision",
                                          I->getDebugLoc(), L->getHeader())
               << "floating point conversion changes vector width. "
               << "Mixed floating point precision requires an up/down "
               << "cast that will negatively impact performance.";
      });

    for (Use &Op : I->operands())
      if (auto *OpI = dyn_cast<Instruction>(Op))
        Worklist.push_back(OpI);
  }
}

/// For loops with uncountable early exits, find the cost of doing work when
/// exiting the loop early, such as calculating the final exit values of
/// variables used outside the loop.
/// TODO: This is currently overly pessimistic because the loop may not take
/// the early exit, but better to keep this conservative for now. In future,
/// it might be possible to relax this by using branch probabilities.
static InstructionCost calculateEarlyExitCost(VPCostContext &CostCtx,
                                              VPlan &Plan, ElementCount VF) {
  InstructionCost Cost = 0;
  for (auto *ExitVPBB : Plan.getExitBlocks()) {
    for (auto *PredVPBB : ExitVPBB->getPredecessors()) {
      // If the predecessor is not the middle.block, then it must be the
      // vector.early.exit block, which may contain work to calculate the exit
      // values of variables used outside the loop.
      if (PredVPBB != Plan.getMiddleBlock()) {
        LLVM_DEBUG(dbgs() << "Calculating cost of work in exit block "
                          << PredVPBB->getName() << ":\n");
        Cost += PredVPBB->cost(VF, CostCtx);
      }
    }
  }
  return Cost;
}

/// This function determines whether or not it's still profitable to vectorize
/// the loop given the extra work we have to do outside of the loop:
///  1. Perform the runtime checks before entering the loop to ensure it's safe
///     to vectorize.
///  2. In the case of loops with uncountable early exits, we may have to do
///     extra work when exiting the loop early, such as calculating the final
///     exit values of variables used outside the loop.
static bool isOutsideLoopWorkProfitable(GeneratedRTChecks &Checks,
                                        VectorizationFactor &VF, Loop *L,
                                        PredicatedScalarEvolution &PSE,
                                        VPCostContext &CostCtx, VPlan &Plan,
                                        ScalarEpilogueLowering SEL,
                                        std::optional<unsigned> VScale) {
  InstructionCost TotalCost = Checks.getCost();
  if (!TotalCost.isValid())
    return false;

  // Add on the cost of any work required in the vector early exit block, if
  // one exists.
  TotalCost += calculateEarlyExitCost(CostCtx, Plan, VF.Width);

  // When interleaving only scalar and vector cost will be equal, which in turn
  // would lead to a divide by 0. Fall back to hard threshold.
  if (VF.Width.isScalar()) {
    // TODO: Should we rename VectorizeMemoryCheckThreshold?
    if (TotalCost > VectorizeMemoryCheckThreshold) {
      LLVM_DEBUG(
          dbgs()
          << "LV: Interleaving only is not profitable due to runtime checks\n");
      return false;
    }
    return true;
  }

  // The scalar cost should only be 0 when vectorizing with a user specified
  // VF/IC. In those cases, runtime checks should always be generated.
  uint64_t ScalarC = VF.ScalarCost.getValue();
  if (ScalarC == 0)
    return true;

  // First, compute the minimum iteration count required so that the vector
  // loop outperforms the scalar loop.
  //  The total cost of the scalar loop is
  //   ScalarC * TC
  //  where
  //  * TC is the actual trip count of the loop.
  //  * ScalarC is the cost of a single scalar iteration.
  //
  //  The total cost of the vector loop is
  //    RtC + VecC * (TC / VF) + EpiC
  //  where
  //  * RtC is the cost of the generated runtime checks plus the cost of
  //    performing any additional work in the vector.early.exit block for loops
  //    with uncountable early exits.
  //  * VecC is the cost of a single vector iteration.
  //  * TC is the actual trip count of the loop
  //  * VF is the vectorization factor
  //  * EpiCost is the cost of the generated epilogue, including the cost
  //    of the remaining scalar operations.
  //
  // Vectorization is profitable once the total vector cost is less than the
  // total scalar cost:
  //   RtC + VecC * (TC / VF) + EpiC <  ScalarC * TC
  //
  // Now we can compute the minimum required trip count TC as
  //   VF * (RtC + EpiC) / (ScalarC * VF - VecC) < TC
  //
  // For now we assume the epilogue cost EpiC = 0 for simplicity. Note that
  // the computations are performed on doubles, not integers and the result
  // is rounded up, hence we get an upper estimate of the TC.
  unsigned IntVF = getEstimatedRuntimeVF(VF.Width, VScale);
  uint64_t RtC = TotalCost.getValue();
  uint64_t Div = ScalarC * IntVF - VF.Cost.getValue();
  uint64_t MinTC1 = Div == 0 ? 0 : divideCeil(RtC * IntVF, Div);

  // Second, compute a minimum iteration count so that the cost of the
  // runtime checks is only a fraction of the total scalar loop cost. This
  // adds a loop-dependent bound on the overhead incurred if the runtime
  // checks fail. In case the runtime checks fail, the cost is RtC + ScalarC
  // * TC. To bound the runtime check to be a fraction 1/X of the scalar
  // cost, compute
  //   RtC < ScalarC * TC * (1 / X)  ==>  RtC * X / ScalarC < TC
  uint64_t MinTC2 = divideCeil(RtC * 10, ScalarC);

  // Now pick the larger minimum. If it is not a multiple of VF and a scalar
  // epilogue is allowed, choose the next closest multiple of VF. This should
  // partly compensate for ignoring the epilogue cost.
  uint64_t MinTC = std::max(MinTC1, MinTC2);
  if (SEL == CM_ScalarEpilogueAllowed)
    MinTC = alignTo(MinTC, IntVF);
  VF.MinProfitableTripCount = ElementCount::getFixed(MinTC);

  LLVM_DEBUG(
      dbgs() << "LV: Minimum required TC for runtime checks to be profitable:"
             << VF.MinProfitableTripCount << "\n");

  // Skip vectorization if the expected trip count is less than the minimum
  // required trip count.
  if (auto ExpectedTC = getSmallBestKnownTC(PSE, L)) {
    if (ElementCount::isKnownLT(*ExpectedTC, VF.MinProfitableTripCount)) {
      LLVM_DEBUG(dbgs() << "LV: Vectorization is not beneficial: expected "
                           "trip count < minimum profitable VF ("
                        << *ExpectedTC << " < " << VF.MinProfitableTripCount
                        << ")\n");

      return false;
    }
  }
  return true;
}

LoopVectorizePass::LoopVectorizePass(LoopVectorizeOptions Opts)
    : InterleaveOnlyWhenForced(Opts.InterleaveOnlyWhenForced ||
                               !EnableLoopInterleaving),
      VectorizeOnlyWhenForced(Opts.VectorizeOnlyWhenForced ||
                              !EnableLoopVectorization) {}

/// Prepare \p MainPlan for vectorizing the main vector loop during epilogue
/// vectorization. Remove ResumePhis from \p MainPlan for inductions that
/// don't have a corresponding wide induction in \p EpiPlan.
static void preparePlanForMainVectorLoop(VPlan &MainPlan, VPlan &EpiPlan) {
  // Collect PHI nodes of widened phis in the VPlan for the epilogue. Those
  // will need their resume-values computed in the main vector loop. Others
  // can be removed from the main VPlan.
  SmallPtrSet<PHINode *, 2> EpiWidenedPhis;
  for (VPRecipeBase &R :
       EpiPlan.getVectorLoopRegion()->getEntryBasicBlock()->phis()) {
    if (isa<VPCanonicalIVPHIRecipe>(&R))
      continue;
    EpiWidenedPhis.insert(
        cast<PHINode>(R.getVPSingleValue()->getUnderlyingValue()));
  }
  for (VPRecipeBase &R :
       make_early_inc_range(MainPlan.getScalarHeader()->phis())) {
    auto *VPIRInst = cast<VPIRPhi>(&R);
    if (EpiWidenedPhis.contains(&VPIRInst->getIRPhi()))
      continue;
    // There is no corresponding wide induction in the epilogue plan that would
    // need a resume value. Remove the VPIRInst wrapping the scalar header phi
    // together with the corresponding ResumePhi. The resume values for the
    // scalar loop will be created during execution of EpiPlan.
    VPRecipeBase *ResumePhi = VPIRInst->getOperand(0)->getDefiningRecipe();
    VPIRInst->eraseFromParent();
    ResumePhi->eraseFromParent();
  }
  VPlanTransforms::runPass(VPlanTransforms::removeDeadRecipes, MainPlan);

  using namespace VPlanPatternMatch;
  // When vectorizing the epilogue, FindFirstIV & FindLastIV reductions can
  // introduce multiple uses of undef/poison. If the reduction start value may
  // be undef or poison it needs to be frozen and the frozen start has to be
  // used when computing the reduction result. We also need to use the frozen
  // value in the resume phi generated by the main vector loop, as this is also
  // used to compute the reduction result after the epilogue vector loop.
  auto AddFreezeForFindLastIVReductions = [](VPlan &Plan,
                                             bool UpdateResumePhis) {
    VPBuilder Builder(Plan.getEntry());
    for (VPRecipeBase &R : *Plan.getMiddleBlock()) {
      auto *VPI = dyn_cast<VPInstruction>(&R);
      if (!VPI || VPI->getOpcode() != VPInstruction::ComputeFindIVResult)
        continue;
      VPValue *OrigStart = VPI->getOperand(1);
      if (isGuaranteedNotToBeUndefOrPoison(OrigStart->getLiveInIRValue()))
        continue;
      VPInstruction *Freeze =
          Builder.createNaryOp(Instruction::Freeze, {OrigStart}, {}, "fr");
      VPI->setOperand(1, Freeze);
      if (UpdateResumePhis)
        OrigStart->replaceUsesWithIf(Freeze, [Freeze](VPUser &U, unsigned) {
          return Freeze != &U && isa<VPPhi>(&U);
        });
    }
  };
  AddFreezeForFindLastIVReductions(MainPlan, true);
  AddFreezeForFindLastIVReductions(EpiPlan, false);

  VPBasicBlock *MainScalarPH = MainPlan.getScalarPreheader();
  VPValue *VectorTC = &MainPlan.getVectorTripCount();
  // If there is a suitable resume value for the canonical induction in the
  // scalar (which will become vector) epilogue loop we are done. Otherwise
  // create it below.
  if (any_of(*MainScalarPH, [VectorTC](VPRecipeBase &R) {
        return match(&R, m_VPInstruction<Instruction::PHI>(m_Specific(VectorTC),
                                                           m_SpecificInt(0)));
      }))
    return;
  VPBuilder ScalarPHBuilder(MainScalarPH, MainScalarPH->begin());
  ScalarPHBuilder.createScalarPhi(
      {VectorTC, MainPlan.getCanonicalIV()->getStartValue()}, {},
      "vec.epilog.resume.val");
}

/// Prepare \p Plan for vectorizing the epilogue loop. That is, re-use expanded
/// SCEVs from \p ExpandedSCEVs and set resume values for header recipes.
static void
preparePlanForEpilogueVectorLoop(VPlan &Plan, Loop *L,
                                 const SCEV2ValueTy &ExpandedSCEVs,
                                 const EpilogueLoopVectorizationInfo &EPI) {
  VPRegionBlock *VectorLoop = Plan.getVectorLoopRegion();
  VPBasicBlock *Header = VectorLoop->getEntryBasicBlock();
  Header->setName("vec.epilog.vector.body");

  DenseMap<Value *, Value *> ToFrozen;
  // Ensure that the start values for all header phi recipes are updated before
  // vectorizing the epilogue loop.
  for (VPRecipeBase &R : Header->phis()) {
    if (auto *IV = dyn_cast<VPCanonicalIVPHIRecipe>(&R)) {
      // When vectorizing the epilogue loop, the canonical induction start
      // value needs to be changed from zero to the value after the main
      // vector loop. Find the resume value created during execution of the main
      // VPlan.
      // FIXME: Improve modeling for canonical IV start values in the epilogue
      // loop.
      using namespace llvm::PatternMatch;
      Type *IdxTy = IV->getScalarType();
      PHINode *EPResumeVal = find_singleton<PHINode>(
          L->getLoopPreheader()->phis(),
          [&EPI, IdxTy](PHINode &P, bool) -> PHINode * {
            if (P.getType() == IdxTy &&
                match(
                    P.getIncomingValueForBlock(EPI.MainLoopIterationCountCheck),
                    m_SpecificInt(0)) &&
                all_of(P.incoming_values(), [&EPI](Value *Inc) {
                  return Inc == EPI.VectorTripCount ||
                         match(Inc, m_SpecificInt(0));
                }))
              return &P;
            return nullptr;
          });
      assert(EPResumeVal && "must have a resume value for the canonical IV");
      VPValue *VPV = Plan.getOrAddLiveIn(EPResumeVal);
      assert(all_of(IV->users(),
                    [](const VPUser *U) {
                      return isa<VPScalarIVStepsRecipe>(U) ||
                             isa<VPDerivedIVRecipe>(U) ||
                             cast<VPRecipeBase>(U)->isScalarCast() ||
                             cast<VPInstruction>(U)->getOpcode() ==
                                 Instruction::Add;
                    }) &&
             "the canonical IV should only be used by its increment or "
             "ScalarIVSteps when resetting the start value");
      IV->setOperand(0, VPV);
      continue;
    }

    Value *ResumeV = nullptr;
    // TODO: Move setting of resume values to prepareToExecute.
    if (auto *ReductionPhi = dyn_cast<VPReductionPHIRecipe>(&R)) {
      auto *RdxResult =
          cast<VPInstruction>(*find_if(ReductionPhi->users(), [](VPUser *U) {
            auto *VPI = dyn_cast<VPInstruction>(U);
            return VPI &&
                   (VPI->getOpcode() == VPInstruction::ComputeAnyOfResult ||
                    VPI->getOpcode() == VPInstruction::ComputeReductionResult ||
                    VPI->getOpcode() == VPInstruction::ComputeFindIVResult);
          }));
      ResumeV = cast<PHINode>(ReductionPhi->getUnderlyingInstr())
                    ->getIncomingValueForBlock(L->getLoopPreheader());
      RecurKind RK = ReductionPhi->getRecurrenceKind();
      if (RecurrenceDescriptor::isAnyOfRecurrenceKind(RK)) {
        Value *StartV = RdxResult->getOperand(1)->getLiveInIRValue();
        // VPReductionPHIRecipes for AnyOf reductions expect a boolean as
        // start value; compare the final value from the main vector loop
        // to the start value.
        BasicBlock *PBB = cast<Instruction>(ResumeV)->getParent();
        IRBuilder<> Builder(PBB, PBB->getFirstNonPHIIt());
        ResumeV = Builder.CreateICmpNE(ResumeV, StartV);
      } else if (RecurrenceDescriptor::isFindIVRecurrenceKind(RK)) {
        Value *StartV = getStartValueFromReductionResult(RdxResult);
<<<<<<< HEAD
        assert(RdxDesc.getRecurrenceStartValue() == StartV &&
               "start value from ComputeFinIVResult must match");

=======
>>>>>>> 10a576f7
        ToFrozen[StartV] = cast<PHINode>(ResumeV)->getIncomingValueForBlock(
            EPI.MainLoopIterationCountCheck);

        // VPReductionPHIRecipe for FindFirstIV/FindLastIV reductions requires
        // an adjustment to the resume value. The resume value is adjusted to
        // the sentinel value when the final value from the main vector loop
        // equals the start value. This ensures correctness when the start value
        // might not be less than the minimum value of a monotonically
        // increasing induction variable.
        BasicBlock *ResumeBB = cast<Instruction>(ResumeV)->getParent();
        IRBuilder<> Builder(ResumeBB, ResumeBB->getFirstNonPHIIt());
        Value *Cmp = Builder.CreateICmpEQ(ResumeV, ToFrozen[StartV]);
        Value *Sentinel = RdxResult->getOperand(2)->getLiveInIRValue();
        ResumeV = Builder.CreateSelect(Cmp, Sentinel, ResumeV);
      } else {
        VPValue *StartVal = Plan.getOrAddLiveIn(ResumeV);
        auto *PhiR = dyn_cast<VPReductionPHIRecipe>(&R);
        if (auto *VPI = dyn_cast<VPInstruction>(PhiR->getStartValue())) {
          assert(VPI->getOpcode() == VPInstruction::ReductionStartVector &&
                 "unexpected start value");
          VPI->setOperand(0, StartVal);
          continue;
        }
      }
    } else {
      // Retrieve the induction resume values for wide inductions from
      // their original phi nodes in the scalar loop.
      PHINode *IndPhi = cast<VPWidenInductionRecipe>(&R)->getPHINode();
      // Hook up to the PHINode generated by a ResumePhi recipe of main
      // loop VPlan, which feeds the scalar loop.
      ResumeV = IndPhi->getIncomingValueForBlock(L->getLoopPreheader());
    }
    assert(ResumeV && "Must have a resume value");
    VPValue *StartVal = Plan.getOrAddLiveIn(ResumeV);
    cast<VPHeaderPHIRecipe>(&R)->setStartValue(StartVal);
  }

  // For some VPValues in the epilogue plan we must re-use the generated IR
  // values from the main plan. Replace them with live-in VPValues.
  // TODO: This is a workaround needed for epilogue vectorization and it
  // should be removed once induction resume value creation is done
  // directly in VPlan.
  for (auto &R : make_early_inc_range(*Plan.getEntry())) {
    // Re-use frozen values from the main plan for Freeze VPInstructions in the
    // epilogue plan. This ensures all users use the same frozen value.
    auto *VPI = dyn_cast<VPInstruction>(&R);
    if (VPI && VPI->getOpcode() == Instruction::Freeze) {
      VPI->replaceAllUsesWith(Plan.getOrAddLiveIn(
          ToFrozen.lookup(VPI->getOperand(0)->getLiveInIRValue())));
      continue;
    }

    // Re-use the trip count and steps expanded for the main loop, as
    // skeleton creation needs it as a value that dominates both the scalar
    // and vector epilogue loops
    auto *ExpandR = dyn_cast<VPExpandSCEVRecipe>(&R);
    if (!ExpandR)
      continue;
    VPValue *ExpandedVal =
        Plan.getOrAddLiveIn(ExpandedSCEVs.lookup(ExpandR->getSCEV()));
    ExpandR->replaceAllUsesWith(ExpandedVal);
    if (Plan.getTripCount() == ExpandR)
      Plan.resetTripCount(ExpandedVal);
    ExpandR->eraseFromParent();
  }
}

// Generate bypass values from the additional bypass block. Note that when the
// vectorized epilogue is skipped due to iteration count check, then the
// resume value for the induction variable comes from the trip count of the
// main vector loop, passed as the second argument.
static Value *createInductionAdditionalBypassValues(
    PHINode *OrigPhi, const InductionDescriptor &II, IRBuilder<> &BypassBuilder,
    const SCEV2ValueTy &ExpandedSCEVs, Value *MainVectorTripCount,
    Instruction *OldInduction) {
  Value *Step = getExpandedStep(II, ExpandedSCEVs);
  // For the primary induction the additional bypass end value is known.
  // Otherwise it is computed.
  Value *EndValueFromAdditionalBypass = MainVectorTripCount;
  if (OrigPhi != OldInduction) {
    auto *BinOp = II.getInductionBinOp();
    // Fast-math-flags propagate from the original induction instruction.
    if (isa_and_nonnull<FPMathOperator>(BinOp))
      BypassBuilder.setFastMathFlags(BinOp->getFastMathFlags());

    // Compute the end value for the additional bypass.
    EndValueFromAdditionalBypass =
        emitTransformedIndex(BypassBuilder, MainVectorTripCount,
                             II.getStartValue(), Step, II.getKind(), BinOp);
    EndValueFromAdditionalBypass->setName("ind.end");
  }
  return EndValueFromAdditionalBypass;
}

bool LoopVectorizePass::processLoop(Loop *L) {
  assert((EnableVPlanNativePath || L->isInnermost()) &&
         "VPlan-native path is not enabled. Only process inner loops.");

  LLVM_DEBUG(dbgs() << "\nLV: Checking a loop in '"
                    << L->getHeader()->getParent()->getName() << "' from "
                    << L->getLocStr() << "\n");

  LoopVectorizeHints Hints(L, InterleaveOnlyWhenForced, *ORE, TTI);

  LLVM_DEBUG(
      dbgs() << "LV: Loop hints:"
             << " force="
             << (Hints.getForce() == LoopVectorizeHints::FK_Disabled
                     ? "disabled"
                     : (Hints.getForce() == LoopVectorizeHints::FK_Enabled
                            ? "enabled"
                            : "?"))
             << " width=" << Hints.getWidth()
             << " interleave=" << Hints.getInterleave() << "\n");

  // Function containing loop
  Function *F = L->getHeader()->getParent();

  // Looking at the diagnostic output is the only way to determine if a loop
  // was vectorized (other than looking at the IR or machine code), so it
  // is important to generate an optimization remark for each loop. Most of
  // these messages are generated as OptimizationRemarkAnalysis. Remarks
  // generated as OptimizationRemark and OptimizationRemarkMissed are
  // less verbose reporting vectorized loops and unvectorized loops that may
  // benefit from vectorization, respectively.

  if (!Hints.allowVectorization(F, L, VectorizeOnlyWhenForced)) {
    LLVM_DEBUG(dbgs() << "LV: Loop hints prevent vectorization.\n");
    return false;
  }

  PredicatedScalarEvolution PSE(*SE, *L);

  // Check if it is legal to vectorize the loop.
  LoopVectorizationRequirements Requirements;
  LoopVectorizationLegality LVL(L, PSE, DT, TTI, TLI, F, *LAIs, LI, ORE,
                                &Requirements, &Hints, DB, AC, BFI, PSI);
  if (!LVL.canVectorize(EnableVPlanNativePath)) {
    LLVM_DEBUG(dbgs() << "LV: Not vectorizing: Cannot prove legality.\n");
    Hints.emitRemarkWithHints();
    return false;
  }

  if (LVL.hasUncountableEarlyExit() && !EnableEarlyExitVectorization) {
    reportVectorizationFailure("Auto-vectorization of loops with uncountable "
                               "early exit is not enabled",
                               "UncountableEarlyExitLoopsDisabled", ORE, L);
    return false;
  }

  // Entrance to the VPlan-native vectorization path. Outer loops are processed
  // here. They may require CFG and instruction level transformations before
  // even evaluating whether vectorization is profitable. Since we cannot modify
  // the incoming IR, we need to build VPlan upfront in the vectorization
  // pipeline.
  if (!L->isInnermost())
    return processLoopInVPlanNativePath(L, PSE, LI, DT, &LVL, TTI, TLI, DB, AC,
                                        ORE, BFI, PSI, Hints, Requirements);

  assert(L->isInnermost() && "Inner loop expected.");

  InterleavedAccessInfo IAI(PSE, L, DT, LI, LVL.getLAI());
  bool UseInterleaved = TTI->enableInterleavedAccessVectorization();

  // If an override option has been passed in for interleaved accesses, use it.
  if (EnableInterleavedMemAccesses.getNumOccurrences() > 0)
    UseInterleaved = EnableInterleavedMemAccesses;

  // Analyze interleaved memory accesses.
  if (UseInterleaved)
    IAI.analyzeInterleaving(useMaskedInterleavedAccesses(*TTI));

  if (LVL.hasUncountableEarlyExit()) {
    BasicBlock *LoopLatch = L->getLoopLatch();
    if (IAI.requiresScalarEpilogue() ||
        any_of(LVL.getCountableExitingBlocks(),
               [LoopLatch](BasicBlock *BB) { return BB != LoopLatch; })) {
      reportVectorizationFailure("Auto-vectorization of early exit loops "
                                 "requiring a scalar epilogue is unsupported",
                                 "UncountableEarlyExitUnsupported", ORE, L);
      return false;
    }
  }

  // Check the function attributes and profiles to find out if this function
  // should be optimized for size.
  ScalarEpilogueLowering SEL =
      getScalarEpilogueLowering(F, L, Hints, PSI, BFI, TTI, TLI, LVL, &IAI);

  // Check the loop for a trip count threshold: vectorize loops with a tiny trip
  // count by optimizing for size, to minimize overheads.
  auto ExpectedTC = getSmallBestKnownTC(PSE, L);
  if (ExpectedTC && ExpectedTC->isFixed() &&
      ExpectedTC->getFixedValue() < TinyTripCountVectorThreshold) {
    LLVM_DEBUG(dbgs() << "LV: Found a loop with a very small trip count. "
                      << "This loop is worth vectorizing only if no scalar "
                      << "iteration overheads are incurred.");
    if (Hints.getForce() == LoopVectorizeHints::FK_Enabled)
      LLVM_DEBUG(dbgs() << " But vectorizing was explicitly forced.\n");
    else {
      LLVM_DEBUG(dbgs() << "\n");
      // Predicate tail-folded loops are efficient even when the loop
      // iteration count is low. However, setting the epilogue policy to
      // `CM_ScalarEpilogueNotAllowedLowTripLoop` prevents vectorizing loops
      // with runtime checks. It's more effective to let
      // `isOutsideLoopWorkProfitable` determine if vectorization is
      // beneficial for the loop.
      if (SEL != CM_ScalarEpilogueNotNeededUsePredicate)
        SEL = CM_ScalarEpilogueNotAllowedLowTripLoop;
    }
  }

  // Check the function attributes to see if implicit floats or vectors are
  // allowed.
  if (F->hasFnAttribute(Attribute::NoImplicitFloat)) {
    reportVectorizationFailure(
        "Can't vectorize when the NoImplicitFloat attribute is used",
        "loop not vectorized due to NoImplicitFloat attribute",
        "NoImplicitFloat", ORE, L);
    Hints.emitRemarkWithHints();
    return false;
  }

  // Check if the target supports potentially unsafe FP vectorization.
  // FIXME: Add a check for the type of safety issue (denormal, signaling)
  // for the target we're vectorizing for, to make sure none of the
  // additional fp-math flags can help.
  if (Hints.isPotentiallyUnsafe() &&
      TTI->isFPVectorizationPotentiallyUnsafe()) {
    reportVectorizationFailure(
        "Potentially unsafe FP op prevents vectorization",
        "loop not vectorized due to unsafe FP support.",
        "UnsafeFP", ORE, L);
    Hints.emitRemarkWithHints();
    return false;
  }

  bool AllowOrderedReductions;
  // If the flag is set, use that instead and override the TTI behaviour.
  if (ForceOrderedReductions.getNumOccurrences() > 0)
    AllowOrderedReductions = ForceOrderedReductions;
  else
    AllowOrderedReductions = TTI->enableOrderedReductions();
  if (!LVL.canVectorizeFPMath(AllowOrderedReductions)) {
    ORE->emit([&]() {
      auto *ExactFPMathInst = Requirements.getExactFPInst();
      return OptimizationRemarkAnalysisFPCommute(DEBUG_TYPE, "CantReorderFPOps",
                                                 ExactFPMathInst->getDebugLoc(),
                                                 ExactFPMathInst->getParent())
             << "loop not vectorized: cannot prove it is safe to reorder "
                "floating-point operations";
    });
    LLVM_DEBUG(dbgs() << "LV: loop not vectorized: cannot prove it is safe to "
                         "reorder floating-point operations\n");
    Hints.emitRemarkWithHints();
    return false;
  }

  // Use the cost model.
  LoopVectorizationCostModel CM(SEL, L, PSE, LI, &LVL, *TTI, TLI, DB, AC, ORE,
                                F, &Hints, IAI, PSI, BFI);
  // Use the planner for vectorization.
  LoopVectorizationPlanner LVP(L, LI, DT, TLI, *TTI, &LVL, CM, IAI, PSE, Hints,
                               ORE);

  // Get user vectorization factor and interleave count.
  ElementCount UserVF = Hints.getWidth();
  unsigned UserIC = Hints.getInterleave();
<<<<<<< HEAD
  if (LVL.hasUncountableEarlyExit() && UserIC != 1 &&
      !VectorizerParams::isInterleaveForced()) {
=======
  if (LVL.hasUncountableEarlyExit() && UserIC != 1) {
>>>>>>> 10a576f7
    UserIC = 1;
    reportVectorizationInfo("Interleaving not supported for loops "
                            "with uncountable early exits",
                            "InterleaveEarlyExitDisabled", ORE, L);
  }

  // Plan how to best vectorize.
  LVP.plan(UserVF, UserIC);
  VectorizationFactor VF = LVP.computeBestVF();
  unsigned IC = 1;

  if (ORE->allowExtraAnalysis(LV_NAME))
    LVP.emitInvalidCostRemarks(ORE);

  GeneratedRTChecks Checks(PSE, DT, LI, TTI, F->getDataLayout(), CM.CostKind);
  if (LVP.hasPlanWithVF(VF.Width)) {
    // Select the interleave count.
    IC = CM.selectInterleaveCount(LVP.getPlanFor(VF.Width), VF.Width, VF.Cost);

    unsigned SelectedIC = std::max(IC, UserIC);
    //  Optimistically generate runtime checks if they are needed. Drop them if
    //  they turn out to not be profitable.
    if (VF.Width.isVector() || SelectedIC > 1)
      Checks.create(L, *LVL.getLAI(), PSE.getPredicate(), VF.Width, SelectedIC);

    // Check if it is profitable to vectorize with runtime checks.
    bool ForceVectorization =
        Hints.getForce() == LoopVectorizeHints::FK_Enabled;
    VPCostContext CostCtx(CM.TTI, *CM.TLI, CM.Legal->getWidestInductionType(),
                          CM, CM.CostKind);
    if (!ForceVectorization &&
        !isOutsideLoopWorkProfitable(Checks, VF, L, PSE, CostCtx,
                                     LVP.getPlanFor(VF.Width), SEL,
                                     CM.getVScaleForTuning())) {
      ORE->emit([&]() {
        return OptimizationRemarkAnalysisAliasing(
                   DEBUG_TYPE, "CantReorderMemOps", L->getStartLoc(),
                   L->getHeader())
               << "loop not vectorized: cannot prove it is safe to reorder "
                  "memory operations";
      });
      LLVM_DEBUG(dbgs() << "LV: Too many memory checks needed.\n");
      Hints.emitRemarkWithHints();
      return false;
    }
  }

  // Identify the diagnostic messages that should be produced.
  std::pair<StringRef, std::string> VecDiagMsg, IntDiagMsg;
  bool VectorizeLoop = true, InterleaveLoop = true;
  if (VF.Width.isScalar()) {
    LLVM_DEBUG(dbgs() << "LV: Vectorization is possible but not beneficial.\n");
    VecDiagMsg = {
        "VectorizationNotBeneficial",
        "the cost-model indicates that vectorization is not beneficial"};
    VectorizeLoop = false;
  }

  if (!LVP.hasPlanWithVF(VF.Width) && UserIC > 1) {
    // Tell the user interleaving was avoided up-front, despite being explicitly
    // requested.
    LLVM_DEBUG(dbgs() << "LV: Ignoring UserIC, because vectorization and "
                         "interleaving should be avoided up front\n");
    IntDiagMsg = {"InterleavingAvoided",
                  "Ignoring UserIC, because interleaving was avoided up front"};
    InterleaveLoop = false;
  } else if (IC == 1 && UserIC <= 1) {
    // Tell the user interleaving is not beneficial.
    LLVM_DEBUG(dbgs() << "LV: Interleaving is not beneficial.\n");
    IntDiagMsg = {
        "InterleavingNotBeneficial",
        "the cost-model indicates that interleaving is not beneficial"};
    InterleaveLoop = false;
    if (UserIC == 1) {
      IntDiagMsg.first = "InterleavingNotBeneficialAndDisabled";
      IntDiagMsg.second +=
          " and is explicitly disabled or interleave count is set to 1";
    }
  } else if (IC > 1 && UserIC == 1) {
    // Tell the user interleaving is beneficial, but it explicitly disabled.
    LLVM_DEBUG(
        dbgs() << "LV: Interleaving is beneficial but is explicitly disabled.");
    IntDiagMsg = {"InterleavingBeneficialButDisabled",
                  "the cost-model indicates that interleaving is beneficial "
                  "but is explicitly disabled or interleave count is set to 1"};
    InterleaveLoop = false;
  }

  // If there is a histogram in the loop, do not just interleave without
  // vectorizing. The order of operations will be incorrect without the
  // histogram intrinsics, which are only used for recipes with VF > 1.
  if (!VectorizeLoop && InterleaveLoop && LVL.hasHistograms()) {
    LLVM_DEBUG(dbgs() << "LV: Not interleaving without vectorization due "
                      << "to histogram operations.\n");
    IntDiagMsg = {
        "HistogramPreventsScalarInterleaving",
        "Unable to interleave without vectorization due to constraints on "
        "the order of histogram operations"};
    InterleaveLoop = false;
  }

  // Override IC if user provided an interleave count.
  IC = UserIC > 0 ? UserIC : IC;

  // Emit diagnostic messages, if any.
  const char *VAPassName = Hints.vectorizeAnalysisPassName();
  if (!VectorizeLoop && !InterleaveLoop) {
    // Do not vectorize or interleaving the loop.
    ORE->emit([&]() {
      return OptimizationRemarkMissed(VAPassName, VecDiagMsg.first,
                                      L->getStartLoc(), L->getHeader())
             << VecDiagMsg.second;
    });
    ORE->emit([&]() {
      return OptimizationRemarkMissed(LV_NAME, IntDiagMsg.first,
                                      L->getStartLoc(), L->getHeader())
             << IntDiagMsg.second;
    });
    return false;
  }

  if (!VectorizeLoop && InterleaveLoop) {
    LLVM_DEBUG(dbgs() << "LV: Interleave Count is " << IC << '\n');
    ORE->emit([&]() {
      return OptimizationRemarkAnalysis(VAPassName, VecDiagMsg.first,
                                        L->getStartLoc(), L->getHeader())
             << VecDiagMsg.second;
    });
  } else if (VectorizeLoop && !InterleaveLoop) {
    LLVM_DEBUG(dbgs() << "LV: Found a vectorizable loop (" << VF.Width
                      << ") in " << L->getLocStr() << '\n');
    ORE->emit([&]() {
      return OptimizationRemarkAnalysis(LV_NAME, IntDiagMsg.first,
                                        L->getStartLoc(), L->getHeader())
             << IntDiagMsg.second;
    });
  } else if (VectorizeLoop && InterleaveLoop) {
    LLVM_DEBUG(dbgs() << "LV: Found a vectorizable loop (" << VF.Width
                      << ") in " << L->getLocStr() << '\n');
    LLVM_DEBUG(dbgs() << "LV: Interleave Count is " << IC << '\n');
  }

  bool DisableRuntimeUnroll = false;
  MDNode *OrigLoopID = L->getLoopID();
  {
    using namespace ore;
    if (!VectorizeLoop) {
      assert(IC > 1 && "interleave count should not be 1 or 0");
      // If we decided that it is not legal to vectorize the loop, then
      // interleave it.
      VPlan &BestPlan = LVP.getPlanFor(VF.Width);
      InnerLoopVectorizer Unroller(
          L, PSE, LI, DT, TLI, TTI, AC, ORE, ElementCount::getFixed(1),
          ElementCount::getFixed(1), IC, &CM, BFI, PSI, Checks, BestPlan);

      LVP.executePlan(VF.Width, IC, BestPlan, Unroller, DT, false);

      ORE->emit([&]() {
        return OptimizationRemark(LV_NAME, "Interleaved", L->getStartLoc(),
                                  L->getHeader())
               << "interleaved loop (interleaved count: "
               << NV("InterleaveCount", IC) << ")";
      });
    } else {
      // If we decided that it is *legal* to vectorize the loop, then do it.

      VPlan &BestPlan = LVP.getPlanFor(VF.Width);
      // Consider vectorizing the epilogue too if it's profitable.
      VectorizationFactor EpilogueVF =
          LVP.selectEpilogueVectorizationFactor(VF.Width, IC);
      if (EpilogueVF.Width.isVector()) {
        std::unique_ptr<VPlan> BestMainPlan(BestPlan.duplicate());

        // The first pass vectorizes the main loop and creates a scalar epilogue
        // to be vectorized by executing the plan (potentially with a different
        // factor) again shortly afterwards.
        VPlan &BestEpiPlan = LVP.getPlanFor(EpilogueVF.Width);
        BestEpiPlan.getMiddleBlock()->setName("vec.epilog.middle.block");
        preparePlanForMainVectorLoop(*BestMainPlan, BestEpiPlan);
        EpilogueLoopVectorizationInfo EPI(VF.Width, IC, EpilogueVF.Width, 1,
                                          BestEpiPlan);
        EpilogueVectorizerMainLoop MainILV(L, PSE, LI, DT, TLI, TTI, AC, ORE,
                                           EPI, &CM, BFI, PSI, Checks,
                                           *BestMainPlan);
        auto ExpandedSCEVs = LVP.executePlan(EPI.MainLoopVF, EPI.MainLoopUF,
                                             *BestMainPlan, MainILV, DT, false);
        ++LoopsVectorized;

        // Second pass vectorizes the epilogue and adjusts the control flow
        // edges from the first pass.
        EPI.MainLoopVF = EPI.EpilogueVF;
        EPI.MainLoopUF = EPI.EpilogueUF;
        EpilogueVectorizerEpilogueLoop EpilogILV(L, PSE, LI, DT, TLI, TTI, AC,
                                                 ORE, EPI, &CM, BFI, PSI,
                                                 Checks, BestEpiPlan);
        EpilogILV.setTripCount(MainILV.getTripCount());
        preparePlanForEpilogueVectorLoop(BestEpiPlan, L, ExpandedSCEVs, EPI);

        LVP.executePlan(EPI.EpilogueVF, EPI.EpilogueUF, BestEpiPlan, EpilogILV,
                        DT, true);

        // Fix induction resume values from the additional bypass block.
        BasicBlock *BypassBlock = EpilogILV.getAdditionalBypassBlock();
        IRBuilder<> BypassBuilder(BypassBlock,
                                  BypassBlock->getFirstInsertionPt());
        BasicBlock *PH = L->getLoopPreheader();
        for (const auto &[IVPhi, II] : LVL.getInductionVars()) {
          auto *Inc = cast<PHINode>(IVPhi->getIncomingValueForBlock(PH));
          Value *V = createInductionAdditionalBypassValues(
              IVPhi, II, BypassBuilder, ExpandedSCEVs, EPI.VectorTripCount,
              LVL.getPrimaryInduction());
          // TODO: Directly add as extra operand to the VPResumePHI recipe.
          Inc->setIncomingValueForBlock(BypassBlock, V);
        }
        ++LoopsEpilogueVectorized;

        if (!Checks.hasChecks())
          DisableRuntimeUnroll = true;
      } else {
        InnerLoopVectorizer LB(L, PSE, LI, DT, TLI, TTI, AC, ORE, VF.Width,
                               VF.MinProfitableTripCount, IC, &CM, BFI, PSI,
                               Checks, BestPlan);
        LVP.executePlan(VF.Width, IC, BestPlan, LB, DT, false);
        ++LoopsVectorized;

        // Add metadata to disable runtime unrolling a scalar loop when there
        // are no runtime checks about strides and memory. A scalar loop that is
        // rarely used is not worth unrolling.
        if (!Checks.hasChecks())
          DisableRuntimeUnroll = true;
      }
      // Report the vectorization decision.
      reportVectorization(ORE, L, VF, IC);
    }

    if (ORE->allowExtraAnalysis(LV_NAME))
      checkMixedPrecision(L, ORE);
  }

  assert(DT->verify(DominatorTree::VerificationLevel::Fast) &&
         "DT not preserved correctly");

  std::optional<MDNode *> RemainderLoopID =
      makeFollowupLoopID(OrigLoopID, {LLVMLoopVectorizeFollowupAll,
                                      LLVMLoopVectorizeFollowupEpilogue});
  if (RemainderLoopID) {
    L->setLoopID(*RemainderLoopID);
  } else {
    if (DisableRuntimeUnroll)
      addRuntimeUnrollDisableMetaData(L);

    // Mark the loop as already vectorized to avoid vectorizing again.
    Hints.setAlreadyVectorized();
  }

  assert(!verifyFunction(*L->getHeader()->getParent(), &dbgs()));
  return true;
}

LoopVectorizeResult LoopVectorizePass::runImpl(Function &F) {

  // Don't attempt if
  // 1. the target claims to have no vector registers, and
  // 2. interleaving won't help ILP.
  //
  // The second condition is necessary because, even if the target has no
  // vector registers, loop vectorization may still enable scalar
  // interleaving.
  if (!TTI->getNumberOfRegisters(TTI->getRegisterClassForType(true)) &&
      TTI->getMaxInterleaveFactor(ElementCount::getFixed(1)) < 2)
    return LoopVectorizeResult(false, false);

  bool Changed = false, CFGChanged = false;

  // The vectorizer requires loops to be in simplified form.
  // Since simplification may add new inner loops, it has to run before the
  // legality and profitability checks. This means running the loop vectorizer
  // will simplify all loops, regardless of whether anything end up being
  // vectorized.
  for (const auto &L : *LI)
    Changed |= CFGChanged |=
        simplifyLoop(L, DT, LI, SE, AC, nullptr, false /* PreserveLCSSA */);

  // Build up a worklist of inner-loops to vectorize. This is necessary as
  // the act of vectorizing or partially unrolling a loop creates new loops
  // and can invalidate iterators across the loops.
  SmallVector<Loop *, 8> Worklist;

  for (Loop *L : *LI)
    collectSupportedLoops(*L, LI, ORE, Worklist);

  LoopsAnalyzed += Worklist.size();

  // Now walk the identified inner loops.
  while (!Worklist.empty()) {
    Loop *L = Worklist.pop_back_val();

    // For the inner loops we actually process, form LCSSA to simplify the
    // transform.
    Changed |= formLCSSARecursively(*L, *DT, LI, SE);

    Changed |= CFGChanged |= processLoop(L);

    if (Changed) {
      LAIs->clear();

#ifndef NDEBUG
      if (VerifySCEV)
        SE->verify();
#endif
    }
  }

  // Process each loop nest in the function.
  return LoopVectorizeResult(Changed, CFGChanged);
}

PreservedAnalyses LoopVectorizePass::run(Function &F,
                                         FunctionAnalysisManager &AM) {
  LI = &AM.getResult<LoopAnalysis>(F);
  // There are no loops in the function. Return before computing other
  // expensive analyses.
  if (LI->empty())
    return PreservedAnalyses::all();
  SE = &AM.getResult<ScalarEvolutionAnalysis>(F);
  TTI = &AM.getResult<TargetIRAnalysis>(F);
  DT = &AM.getResult<DominatorTreeAnalysis>(F);
  TLI = &AM.getResult<TargetLibraryAnalysis>(F);
  AC = &AM.getResult<AssumptionAnalysis>(F);
  DB = &AM.getResult<DemandedBitsAnalysis>(F);
  ORE = &AM.getResult<OptimizationRemarkEmitterAnalysis>(F);
  LAIs = &AM.getResult<LoopAccessAnalysis>(F);

  auto &MAMProxy = AM.getResult<ModuleAnalysisManagerFunctionProxy>(F);
  PSI = MAMProxy.getCachedResult<ProfileSummaryAnalysis>(*F.getParent());
  BFI = nullptr;
  if (PSI && PSI->hasProfileSummary())
    BFI = &AM.getResult<BlockFrequencyAnalysis>(F);
  LoopVectorizeResult Result = runImpl(F);
  if (!Result.MadeAnyChange)
    return PreservedAnalyses::all();
  PreservedAnalyses PA;

  if (isAssignmentTrackingEnabled(*F.getParent())) {
    for (auto &BB : F)
      RemoveRedundantDbgInstrs(&BB);
  }

  PA.preserve<LoopAnalysis>();
  PA.preserve<DominatorTreeAnalysis>();
  PA.preserve<ScalarEvolutionAnalysis>();
  PA.preserve<LoopAccessAnalysis>();

  if (Result.MadeCFGChange) {
    // Making CFG changes likely means a loop got vectorized. Indicate that
    // extra simplification passes should be run.
    // TODO: MadeCFGChanges is not a prefect proxy. Extra passes should only
    // be run if runtime checks have been added.
    AM.getResult<ShouldRunExtraVectorPasses>(F);
    PA.preserve<ShouldRunExtraVectorPasses>();
  } else {
    PA.preserveSet<CFGAnalyses>();
  }
  return PA;
}

void LoopVectorizePass::printPipeline(
    raw_ostream &OS, function_ref<StringRef(StringRef)> MapClassName2PassName) {
  static_cast<PassInfoMixin<LoopVectorizePass> *>(this)->printPipeline(
      OS, MapClassName2PassName);

  OS << '<';
  OS << (InterleaveOnlyWhenForced ? "" : "no-") << "interleave-forced-only;";
  OS << (VectorizeOnlyWhenForced ? "" : "no-") << "vectorize-forced-only;";
  OS << '>';
}<|MERGE_RESOLUTION|>--- conflicted
+++ resolved
@@ -1761,9 +1761,6 @@
   /// If it is nullptr no memory runtime checks have been generated.
   Value *MemRuntimeCheckCond = nullptr;
 
-  /// True if any checks have been added.
-  bool AddedAnyChecks = false;
-
   DominatorTree *DT;
   LoopInfo *LI;
   TargetTransformInfo *TTI;
@@ -2010,25 +2007,7 @@
     if (!SCEVCheckCond || match(SCEVCheckCond, m_ZeroInt()))
       return {nullptr, nullptr};
 
-<<<<<<< HEAD
-    auto *Pred = LoopVectorPreHeader->getSinglePredecessor();
-    BranchInst::Create(LoopVectorPreHeader, SCEVCheckBlock);
-
-    SCEVCheckBlock->getTerminator()->eraseFromParent();
-    SCEVCheckBlock->moveBefore(LoopVectorPreHeader);
-    Pred->getTerminator()->replaceSuccessorWith(LoopVectorPreHeader,
-                                                SCEVCheckBlock);
-
-    BranchInst &BI =
-        *BranchInst::Create(Bypass, LoopVectorPreHeader, SCEVCheckCond);
-    if (AddBranchWeights)
-      setBranchWeights(BI, SCEVCheckBypassWeights, /*IsExpected=*/false);
-    ReplaceInstWithInst(SCEVCheckBlock->getTerminator(), &BI);
-    AddedAnyChecks = true;
-    return SCEVCheckBlock;
-=======
     return {SCEVCheckCond, SCEVCheckBlock};
->>>>>>> 10a576f7
   }
 
   /// Retrieves the MemCheckCond and MemCheckBlock that were generated as IR
@@ -2037,20 +2016,12 @@
     return {MemRuntimeCheckCond, MemCheckBlock};
   }
 
-<<<<<<< HEAD
-    AddedAnyChecks = true;
-    return MemCheckBlock;
-=======
   /// Return true if any runtime checks have been added
   bool hasChecks() const {
     using namespace llvm::PatternMatch;
     return (SCEVCheckCond && !match(SCEVCheckCond, m_ZeroInt())) ||
            MemRuntimeCheckCond;
->>>>>>> 10a576f7
-  }
-
-  /// Return true if any runtime checks have been added
-  bool hasChecks() const { return AddedAnyChecks; }
+  }
 };
 } // namespace
 
@@ -2435,56 +2406,6 @@
          "Plan's entry must be TCCCheckBlock");
 }
 
-<<<<<<< HEAD
-BasicBlock *InnerLoopVectorizer::emitSCEVChecks(BasicBlock *Bypass) {
-  BasicBlock *const SCEVCheckBlock =
-      RTChecks.emitSCEVChecks(Bypass, LoopVectorPreHeader);
-  if (!SCEVCheckBlock)
-    return nullptr;
-
-  assert((!Cost->OptForSize ||
-          Cost->Hints->getForce() == LoopVectorizeHints::FK_Enabled) &&
-         "Cannot SCEV check stride or overflow when optimizing for size");
-
-  introduceCheckBlockInVPlan(SCEVCheckBlock);
-  return SCEVCheckBlock;
-}
-
-BasicBlock *InnerLoopVectorizer::emitMemRuntimeChecks(BasicBlock *Bypass) {
-  BasicBlock *const MemCheckBlock =
-      RTChecks.emitMemRuntimeChecks(Bypass, LoopVectorPreHeader);
-
-  // Check if we generated code that checks in runtime if arrays overlap. We put
-  // the checks into a separate block to make the more common case of few
-  // elements faster.
-  if (!MemCheckBlock)
-    return nullptr;
-
-  // VPlan-native path does not do any analysis for runtime checks currently.
-  assert((!EnableVPlanNativePath || OrigLoop->begin() == OrigLoop->end()) &&
-         "Runtime checks are not supported for outer loops yet");
-
-  if (Cost->OptForSize) {
-    assert(Cost->Hints->getForce() == LoopVectorizeHints::FK_Enabled &&
-           "Cannot emit memory checks when optimizing for size, unless forced "
-           "to vectorize.");
-    ORE->emit([&]() {
-      return OptimizationRemarkAnalysis(DEBUG_TYPE, "VectorizationCodeSize",
-                                        OrigLoop->getStartLoc(),
-                                        OrigLoop->getHeader())
-             << "Code-size may be reduced by not forcing "
-                "vectorization, or by source-code modifications "
-                "eliminating the need for runtime checks "
-                "(e.g., adding 'restrict').";
-    });
-  }
-
-  introduceCheckBlockInVPlan(MemCheckBlock);
-  return MemCheckBlock;
-}
-
-=======
->>>>>>> 10a576f7
 /// Replace \p VPBB with a VPIRBasicBlock wrapping \p IRBB. All recipes from \p
 /// VPBB are moved to the end of the newly created VPIRBasicBlock. VPBB must
 /// have a single predecessor, which is rewired to the new VPIRBasicBlock. All
@@ -7234,12 +7155,7 @@
 
   auto *EpiRedHeaderPhi =
       cast<VPReductionPHIRecipe>(EpiRedResult->getOperand(0));
-<<<<<<< HEAD
-  const RecurrenceDescriptor &RdxDesc =
-      EpiRedHeaderPhi->getRecurrenceDescriptor();
-=======
   RecurKind Kind = EpiRedHeaderPhi->getRecurrenceKind();
->>>>>>> 10a576f7
   Value *MainResumeValue;
   if (auto *VPI = dyn_cast<VPInstruction>(EpiRedHeaderPhi->getStartValue())) {
     assert((VPI->getOpcode() == VPInstruction::Broadcast ||
@@ -7248,12 +7164,7 @@
     MainResumeValue = VPI->getOperand(0)->getUnderlyingValue();
   } else
     MainResumeValue = EpiRedHeaderPhi->getStartValue()->getUnderlyingValue();
-<<<<<<< HEAD
-  if (RecurrenceDescriptor::isAnyOfRecurrenceKind(
-          RdxDesc.getRecurrenceKind())) {
-=======
   if (RecurrenceDescriptor::isAnyOfRecurrenceKind(Kind)) {
->>>>>>> 10a576f7
     [[maybe_unused]] Value *StartV =
         EpiRedResult->getOperand(1)->getLiveInIRValue();
     auto *Cmp = cast<ICmpInst>(MainResumeValue);
@@ -7263,12 +7174,7 @@
            "AnyOf expected to start by comparing main resume value to original "
            "start value");
     MainResumeValue = Cmp->getOperand(0);
-<<<<<<< HEAD
-  } else if (RecurrenceDescriptor::isFindIVRecurrenceKind(
-                 RdxDesc.getRecurrenceKind())) {
-=======
   } else if (RecurrenceDescriptor::isFindIVRecurrenceKind(Kind)) {
->>>>>>> 10a576f7
     Value *StartV = getStartValueFromReductionResult(EpiRedResult);
     Value *SentinelV = EpiRedResult->getOperand(2)->getLiveInIRValue();
     using namespace llvm::PatternMatch;
@@ -7300,30 +7206,21 @@
          "Trying to execute plan with unsupported VF");
   assert(BestVPlan.hasUF(BestUF) &&
          "Trying to execute plan with unsupported UF");
-<<<<<<< HEAD
-=======
   if (BestVPlan.hasEarlyExit())
     ++LoopsEarlyExitVectorized;
->>>>>>> 10a576f7
   // TODO: Move to VPlan transform stage once the transition to the VPlan-based
   // cost model is complete for better cost estimates.
   VPlanTransforms::runPass(VPlanTransforms::unrollByUF, BestVPlan, BestUF,
                            OrigLoop->getHeader()->getContext());
   VPlanTransforms::runPass(VPlanTransforms::replicateByVF, BestVPlan, BestVF);
   VPlanTransforms::runPass(VPlanTransforms::materializeBroadcasts, BestVPlan);
-<<<<<<< HEAD
-  if (hasBranchWeightMD(*OrigLoop->getLoopLatch()->getTerminator())) {
-=======
   bool HasBranchWeights =
       hasBranchWeightMD(*OrigLoop->getLoopLatch()->getTerminator());
   if (HasBranchWeights) {
->>>>>>> 10a576f7
     std::optional<unsigned> VScale = CM.getVScaleForTuning();
     VPlanTransforms::runPass(VPlanTransforms::addBranchWeightToMiddleTerminator,
                              BestVPlan, BestVF, VScale);
   }
-<<<<<<< HEAD
-=======
 
   if (!VectorizingEpilogue) {
     // Checks are the same for all VPlans, added to BestVPlan only for
@@ -7333,7 +7230,6 @@
 
   // Retrieving VectorPH now when it's easier while VPlan still has Regions.
   VPBasicBlock *VectorPH = cast<VPBasicBlock>(BestVPlan.getVectorPreheader());
->>>>>>> 10a576f7
   VPlanTransforms::optimizeForVFAndUF(BestVPlan, BestVF, BestUF, PSE);
   VPlanTransforms::simplifyRecipes(BestVPlan, *Legal->getWidestInductionType());
   VPlanTransforms::narrowInterleaveGroups(
@@ -8216,11 +8112,7 @@
   std::optional<unsigned> BinOpc;
   Type *ExtOpTypes[2] = {nullptr};
 
-<<<<<<< HEAD
-  auto CollectExtInfo = [&Exts,
-=======
   auto CollectExtInfo = [this, &Exts,
->>>>>>> 10a576f7
                          &ExtOpTypes](SmallVectorImpl<Value *> &Ops) -> bool {
     unsigned I = 0;
     for (Value *OpI : Ops) {
@@ -8228,14 +8120,11 @@
       if (!match(OpI, m_ZExtOrSExt(m_Value(ExtOp))))
         return false;
       Exts[I] = cast<Instruction>(OpI);
-<<<<<<< HEAD
-=======
 
       // TODO: We should be able to support live-ins.
       if (!CM.TheLoop->contains(Exts[I]))
         return false;
 
->>>>>>> 10a576f7
       ExtOpTypes[I] = ExtOp->getType();
       I++;
     }
@@ -8245,7 +8134,6 @@
   if (ExtendUser) {
     if (!ExtendUser->hasOneUse())
       return false;
-<<<<<<< HEAD
 
     // Use the side-effect of match to replace BinOp only if the pattern is
     // matched, we don't care at this point whether it actually matched.
@@ -8262,24 +8150,6 @@
     if (!CollectExtInfo(Ops))
       return false;
 
-=======
-
-    // Use the side-effect of match to replace BinOp only if the pattern is
-    // matched, we don't care at this point whether it actually matched.
-    match(ExtendUser, m_Neg(m_BinOp(ExtendUser)));
-
-    SmallVector<Value *> Ops(ExtendUser->operands());
-    if (!CollectExtInfo(Ops))
-      return false;
-
-    BinOpc = std::make_optional(ExtendUser->getOpcode());
-  } else if (match(Update, m_Add(m_Value(), m_Value()))) {
-    // We already know the operands for Update are Op and PhiOp.
-    SmallVector<Value *> Ops({Op});
-    if (!CollectExtInfo(Ops))
-      return false;
-
->>>>>>> 10a576f7
     ExtendUser = Update;
     BinOpc = std::nullopt;
   } else
@@ -9243,12 +9113,8 @@
     if (!PhiR)
       continue;
 
-<<<<<<< HEAD
-    const RecurrenceDescriptor &RdxDesc = PhiR->getRecurrenceDescriptor();
-=======
     const RecurrenceDescriptor &RdxDesc = Legal->getRecurrenceDescriptor(
         cast<PHINode>(PhiR->getUnderlyingInstr()));
->>>>>>> 10a576f7
     Type *PhiTy = PhiR->getUnderlyingValue()->getType();
     // If tail is folded by masking, introduce selects between the phi
     // and the users outside the vector region of each reduction, at the
@@ -9296,24 +9162,14 @@
     VPInstruction *FinalReductionResult;
     VPBuilder::InsertPointGuard Guard(Builder);
     Builder.setInsertPoint(MiddleVPBB, IP);
-<<<<<<< HEAD
-    if (RecurrenceDescriptor::isFindIVRecurrenceKind(
-            RdxDesc.getRecurrenceKind())) {
-=======
     RecurKind RecurrenceKind = PhiR->getRecurrenceKind();
     if (RecurrenceDescriptor::isFindIVRecurrenceKind(RecurrenceKind)) {
->>>>>>> 10a576f7
       VPValue *Start = PhiR->getStartValue();
       VPValue *Sentinel = Plan->getOrAddLiveIn(RdxDesc.getSentinelValue());
       FinalReductionResult =
           Builder.createNaryOp(VPInstruction::ComputeFindIVResult,
                                {PhiR, Start, Sentinel, NewExitingVPV}, ExitDL);
-<<<<<<< HEAD
-    } else if (RecurrenceDescriptor::isAnyOfRecurrenceKind(
-                   RdxDesc.getRecurrenceKind())) {
-=======
     } else if (RecurrenceDescriptor::isAnyOfRecurrenceKind(RecurrenceKind)) {
->>>>>>> 10a576f7
       VPValue *Start = PhiR->getStartValue();
       FinalReductionResult =
           Builder.createNaryOp(VPInstruction::ComputeAnyOfResult,
@@ -9331,17 +9187,9 @@
     // then extend the loop exit value to enable InstCombine to evaluate the
     // entire expression in the smaller type.
     if (MinVF.isVector() && PhiTy != RdxDesc.getRecurrenceType() &&
-<<<<<<< HEAD
-        !RecurrenceDescriptor::isAnyOfRecurrenceKind(
-            RdxDesc.getRecurrenceKind())) {
-      assert(!PhiR->isInLoop() && "Unexpected truncated inloop reduction!");
-      assert(!RecurrenceDescriptor::isMinMaxRecurrenceKind(
-                 RdxDesc.getRecurrenceKind()) &&
-=======
         !RecurrenceDescriptor::isAnyOfRecurrenceKind(RecurrenceKind)) {
       assert(!PhiR->isInLoop() && "Unexpected truncated inloop reduction!");
       assert(!RecurrenceDescriptor::isMinMaxRecurrenceKind(RecurrenceKind) &&
->>>>>>> 10a576f7
              "Unexpected truncated min-max recurrence!");
       Type *RdxTy = RdxDesc.getRecurrenceType();
       auto *Trunc =
@@ -9953,12 +9801,6 @@
         ResumeV = Builder.CreateICmpNE(ResumeV, StartV);
       } else if (RecurrenceDescriptor::isFindIVRecurrenceKind(RK)) {
         Value *StartV = getStartValueFromReductionResult(RdxResult);
-<<<<<<< HEAD
-        assert(RdxDesc.getRecurrenceStartValue() == StartV &&
-               "start value from ComputeFinIVResult must match");
-
-=======
->>>>>>> 10a576f7
         ToFrozen[StartV] = cast<PHINode>(ResumeV)->getIncomingValueForBlock(
             EPI.MainLoopIterationCountCheck);
 
@@ -10227,12 +10069,7 @@
   // Get user vectorization factor and interleave count.
   ElementCount UserVF = Hints.getWidth();
   unsigned UserIC = Hints.getInterleave();
-<<<<<<< HEAD
-  if (LVL.hasUncountableEarlyExit() && UserIC != 1 &&
-      !VectorizerParams::isInterleaveForced()) {
-=======
   if (LVL.hasUncountableEarlyExit() && UserIC != 1) {
->>>>>>> 10a576f7
     UserIC = 1;
     reportVectorizationInfo("Interleaving not supported for loops "
                             "with uncountable early exits",
