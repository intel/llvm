--- conflicted
+++ resolved
@@ -199,10 +199,6 @@
           }
           // EVLIVIncrement is only used by EVLIV & BranchOnCount.
           // Having more than two users is unexpected.
-<<<<<<< HEAD
-          using namespace llvm::VPlanPatternMatch;
-=======
->>>>>>> 54c4ef26
           if (I->getOpcode() != VPInstruction::Broadcast &&
               I->getNumUsers() != 1 &&
               (I->getNumUsers() != 2 ||
