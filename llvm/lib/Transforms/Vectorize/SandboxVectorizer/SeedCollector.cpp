//===- SeedCollector.cpp  -0000000-----------------------------------------===//
//
// Part of the LLVM Project, under the Apache License v2.0 with LLVM Exceptions.
// See https://llvm.org/LICENSE.txt for license information.
// SPDX-License-Identifier: Apache-2.0 WITH LLVM-exception
//
//===----------------------------------------------------------------------===//

#include "llvm/Transforms/Vectorize/SandboxVectorizer/SeedCollector.h"
#include "llvm/Analysis/LoopAccessAnalysis.h"
#include "llvm/Analysis/ValueTracking.h"
#include "llvm/IR/Type.h"
#include "llvm/SandboxIR/Instruction.h"
#include "llvm/SandboxIR/Utils.h"
#include "llvm/Support/Debug.h"

using namespace llvm;
namespace llvm::sandboxir {

cl::opt<unsigned> SeedBundleSizeLimit(
    "sbvec-seed-bundle-size-limit", cl::init(32), cl::Hidden,
    cl::desc("Limit the size of the seed bundle to cap compilation time."));
#define LoadSeedsDef "loads"
#define StoreSeedsDef "stores"
cl::opt<std::string> CollectSeeds(
    "sbvec-collect-seeds", cl::init(LoadSeedsDef "," StoreSeedsDef), cl::Hidden,
    cl::desc("Collect these seeds. Use empty for none or a comma-separated "
             "list of '" LoadSeedsDef "' and '" StoreSeedsDef "'."));
cl::opt<unsigned> SeedGroupsLimit(
    "sbvec-seed-groups-limit", cl::init(256), cl::Hidden,
    cl::desc("Limit the number of collected seeds groups in a BB to "
             "cap compilation time."));

MutableArrayRef<Instruction *> SeedBundle::getSlice(unsigned StartIdx,
                                                    unsigned MaxVecRegBits,
                                                    bool ForcePowerOf2) {
  // Use uint32_t here for compatibility with IsPowerOf2_32

  // BitCount tracks the size of the working slice. From that we can tell
  // when the working slice's size is a power-of-two and when it exceeds
  // the legal size in MaxVecBits.
  uint32_t BitCount = 0;
  uint32_t NumElements = 0;
  // Tracks the most recent slice where NumElements gave a power-of-2 BitCount
  uint32_t NumElementsPowerOfTwo = 0;
  uint32_t BitCountPowerOfTwo = 0;
  // Can't start a slice with a used instruction.
  assert(!isUsed(StartIdx) && "Expected unused at StartIdx");
  for (auto S : make_range(Seeds.begin() + StartIdx, Seeds.end())) {
    uint32_t InstBits = Utils::getNumBits(S);
    // Stop if this instruction is used, or if adding it puts the slice over
    // the limit.
    if (isUsed(StartIdx + NumElements) || BitCount + InstBits > MaxVecRegBits)
      break;
    NumElements++;
    BitCount += InstBits;
    if (ForcePowerOf2 && isPowerOf2_32(BitCount)) {
      NumElementsPowerOfTwo = NumElements;
      BitCountPowerOfTwo = BitCount;
    }
  }
  if (ForcePowerOf2) {
    NumElements = NumElementsPowerOfTwo;
    BitCount = BitCountPowerOfTwo;
  }

  assert((!ForcePowerOf2 || isPowerOf2_32(BitCount)) &&
         "Must be a power of two");
  // Return any non-empty slice
  if (NumElements > 1)
    return MutableArrayRef<Instruction *>(&Seeds[StartIdx], NumElements);
  else
    return {};
}

template <typename LoadOrStoreT>
SeedContainer::KeyT SeedContainer::getKey(LoadOrStoreT *LSI) const {
  assert((isa<LoadInst>(LSI) || isa<StoreInst>(LSI)) &&
         "Expected Load or Store!");
  Value *Ptr = Utils::getMemInstructionBase(LSI);
  Instruction::Opcode Op = LSI->getOpcode();
  Type *Ty = Utils::getExpectedType(LSI);
  if (auto *VTy = dyn_cast<VectorType>(Ty))
    Ty = VTy->getElementType();
  return {Ptr, Ty, Op};
}

// Explicit instantiations
template SeedContainer::KeyT
SeedContainer::getKey<LoadInst>(LoadInst *LSI) const;
template SeedContainer::KeyT
SeedContainer::getKey<StoreInst>(StoreInst *LSI) const;

bool SeedContainer::erase(Instruction *I) {
  assert((isa<LoadInst>(I) || isa<StoreInst>(I)) && "Expected Load or Store!");
  auto It = SeedLookupMap.find(I);
  if (It == SeedLookupMap.end())
    return false;
  SeedBundle *Bndl = It->second;
  Bndl->setUsed(I);
  return true;
}

template <typename LoadOrStoreT> void SeedContainer::insert(LoadOrStoreT *LSI) {
  // Find the bundle containing seeds for this symbol and type-of-access.
  auto &BundleVec = Bundles[getKey(LSI)];
  // Fill this vector of bundles front to back so that only the last bundle in
  // the vector may have available space. This avoids iteration to find one with
  // space.
  if (BundleVec.empty() || BundleVec.back()->size() == SeedBundleSizeLimit)
    BundleVec.emplace_back(std::make_unique<MemSeedBundle<LoadOrStoreT>>(LSI));
  else
    BundleVec.back()->insert(LSI, SE);

  SeedLookupMap[LSI] = BundleVec.back().get();
}

// Explicit instantiations
template void SeedContainer::insert<LoadInst>(LoadInst *);
template void SeedContainer::insert<StoreInst>(StoreInst *);

#ifndef NDEBUG
void SeedContainer::print(raw_ostream &OS) const {
  for (const auto &Pair : Bundles) {
    auto [I, Ty, Opc] = Pair.first;
    const auto &SeedsVec = Pair.second;
    std::string RefType = dyn_cast<LoadInst>(I)    ? "Load"
                          : dyn_cast<StoreInst>(I) ? "Store"
                                                   : "Other";
    OS << "[Inst=" << *I << " Ty=" << Ty << " " << RefType << "]\n";
    for (const auto &SeedPtr : SeedsVec) {
      SeedPtr->dump(OS);
      OS << "\n";
    }
  }
  OS << "\n";
}

LLVM_DUMP_METHOD void SeedContainer::dump() const { print(dbgs()); }
#endif // NDEBUG

template <typename LoadOrStoreT> static bool isValidMemSeed(LoadOrStoreT *LSI) {
<<<<<<< HEAD
  if (LSI->isSimple())
    return true;
=======
  if (!LSI->isSimple())
    return false;
>>>>>>> a8d96e15
  auto *Ty = Utils::getExpectedType(LSI);
  // Omit types that are architecturally unvectorizable
  if (Ty->isX86_FP80Ty() || Ty->isPPC_FP128Ty())
    return false;
  // Omit vector types without compile-time-known lane counts
  if (isa<ScalableVectorType>(Ty))
    return false;
  if (auto *VTy = dyn_cast<FixedVectorType>(Ty))
    return VectorType::isValidElementType(VTy->getElementType());
  return VectorType::isValidElementType(Ty);
}

template bool isValidMemSeed<LoadInst>(LoadInst *LSI);
template bool isValidMemSeed<StoreInst>(StoreInst *LSI);

SeedCollector::SeedCollector(BasicBlock *BB, ScalarEvolution &SE)
    : StoreSeeds(SE), LoadSeeds(SE), Ctx(BB->getContext()) {
<<<<<<< HEAD
  // TODO: Register a callback for updating the Collector data structures upon
  // instr removal
=======
>>>>>>> a8d96e15

  bool CollectStores = CollectSeeds.find(StoreSeedsDef) != std::string::npos;
  bool CollectLoads = CollectSeeds.find(LoadSeedsDef) != std::string::npos;
  if (!CollectStores && !CollectLoads)
    return;
<<<<<<< HEAD
=======

  EraseCallbackID = Ctx.registerEraseInstrCallback([this](Instruction *I) {
    if (auto SI = dyn_cast<StoreInst>(I))
      StoreSeeds.erase(SI);
    else if (auto LI = dyn_cast<LoadInst>(I))
      LoadSeeds.erase(LI);
  });

>>>>>>> a8d96e15
  // Actually collect the seeds.
  for (auto &I : *BB) {
    if (StoreInst *SI = dyn_cast<StoreInst>(&I))
      if (CollectStores && isValidMemSeed(SI))
        StoreSeeds.insert(SI);
    if (LoadInst *LI = dyn_cast<LoadInst>(&I))
      if (CollectLoads && isValidMemSeed(LI))
        LoadSeeds.insert(LI);
    // Cap compilation time.
    if (totalNumSeedGroups() > SeedGroupsLimit)
      break;
  }
}

SeedCollector::~SeedCollector() {
<<<<<<< HEAD
  // TODO: Unregister the callback for updating the seed datastructures upon
  // instr removal
=======
  Ctx.unregisterEraseInstrCallback(EraseCallbackID);
>>>>>>> a8d96e15
}

#ifndef NDEBUG
void SeedCollector::print(raw_ostream &OS) const {
  OS << "=== StoreSeeds ===\n";
  StoreSeeds.print(OS);
  OS << "=== LoadSeeds ===\n";
  LoadSeeds.print(OS);
}

void SeedCollector::dump() const { print(dbgs()); }
#endif

} // namespace llvm::sandboxir<|MERGE_RESOLUTION|>--- conflicted
+++ resolved
@@ -140,13 +140,8 @@
 #endif // NDEBUG
 
 template <typename LoadOrStoreT> static bool isValidMemSeed(LoadOrStoreT *LSI) {
-<<<<<<< HEAD
-  if (LSI->isSimple())
-    return true;
-=======
   if (!LSI->isSimple())
     return false;
->>>>>>> a8d96e15
   auto *Ty = Utils::getExpectedType(LSI);
   // Omit types that are architecturally unvectorizable
   if (Ty->isX86_FP80Ty() || Ty->isPPC_FP128Ty())
@@ -164,18 +159,11 @@
 
 SeedCollector::SeedCollector(BasicBlock *BB, ScalarEvolution &SE)
     : StoreSeeds(SE), LoadSeeds(SE), Ctx(BB->getContext()) {
-<<<<<<< HEAD
-  // TODO: Register a callback for updating the Collector data structures upon
-  // instr removal
-=======
->>>>>>> a8d96e15
 
   bool CollectStores = CollectSeeds.find(StoreSeedsDef) != std::string::npos;
   bool CollectLoads = CollectSeeds.find(LoadSeedsDef) != std::string::npos;
   if (!CollectStores && !CollectLoads)
     return;
-<<<<<<< HEAD
-=======
 
   EraseCallbackID = Ctx.registerEraseInstrCallback([this](Instruction *I) {
     if (auto SI = dyn_cast<StoreInst>(I))
@@ -184,7 +172,6 @@
       LoadSeeds.erase(LI);
   });
 
->>>>>>> a8d96e15
   // Actually collect the seeds.
   for (auto &I : *BB) {
     if (StoreInst *SI = dyn_cast<StoreInst>(&I))
@@ -200,12 +187,7 @@
 }
 
 SeedCollector::~SeedCollector() {
-<<<<<<< HEAD
-  // TODO: Unregister the callback for updating the seed datastructures upon
-  // instr removal
-=======
   Ctx.unregisterEraseInstrCallback(EraseCallbackID);
->>>>>>> a8d96e15
 }
 
 #ifndef NDEBUG
