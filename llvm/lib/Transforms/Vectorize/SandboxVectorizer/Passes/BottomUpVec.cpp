//===- BottomUpVec.cpp - A bottom-up vectorizer pass ----------------------===//
//
// Part of the LLVM Project, under the Apache License v2.0 with LLVM Exceptions.
// See https://llvm.org/LICENSE.txt for license information.
// SPDX-License-Identifier: Apache-2.0 WITH LLVM-exception
//
//===----------------------------------------------------------------------===//

#include "llvm/Transforms/Vectorize/SandboxVectorizer/Passes/BottomUpVec.h"
#include "llvm/ADT/SmallVector.h"
#include "llvm/SandboxIR/Function.h"
#include "llvm/SandboxIR/Instruction.h"
#include "llvm/SandboxIR/Module.h"
#include "llvm/SandboxIR/Utils.h"
#include "llvm/Transforms/Vectorize/SandboxVectorizer/SandboxVectorizerPassBuilder.h"
#include "llvm/Transforms/Vectorize/SandboxVectorizer/VecUtils.h"

namespace llvm::sandboxir {

BottomUpVec::BottomUpVec(StringRef Pipeline)
    : FunctionPass("bottom-up-vec"),
      RPM("rpm", Pipeline, SandboxVectorizerPassBuilder::createRegionPass) {}

// TODO: This is a temporary function that returns some seeds.
//       Replace this with SeedCollector's function when it lands.
static llvm::SmallVector<Value *, 4> collectSeeds(BasicBlock &BB) {
  llvm::SmallVector<Value *, 4> Seeds;
  for (auto &I : BB)
    if (auto *SI = llvm::dyn_cast<StoreInst>(&I))
      Seeds.push_back(SI);
  return Seeds;
}

static SmallVector<Value *, 4> getOperand(ArrayRef<Value *> Bndl,
                                          unsigned OpIdx) {
  SmallVector<Value *, 4> Operands;
  for (Value *BndlV : Bndl) {
    auto *BndlI = cast<Instruction>(BndlV);
    Operands.push_back(BndlI->getOperand(OpIdx));
  }
  return Operands;
}

static BasicBlock::iterator
getInsertPointAfterInstrs(ArrayRef<Value *> Instrs) {
  // TODO: Use the VecUtils function for getting the bottom instr once it lands.
  auto *BotI = cast<Instruction>(
      *std::max_element(Instrs.begin(), Instrs.end(), [](auto *V1, auto *V2) {
        return cast<Instruction>(V1)->comesBefore(cast<Instruction>(V2));
      }));
  // If Bndl contains Arguments or Constants, use the beginning of the BB.
  return std::next(BotI->getIterator());
}

Value *BottomUpVec::createVectorInstr(ArrayRef<Value *> Bndl,
                                      ArrayRef<Value *> Operands) {
  Change = true;
  assert(all_of(Bndl, [](auto *V) { return isa<Instruction>(V); }) &&
         "Expect Instructions!");
  auto &Ctx = Bndl[0]->getContext();

  Type *ScalarTy = VecUtils::getElementType(Utils::getExpectedType(Bndl[0]));
  auto *VecTy = VecUtils::getWideType(ScalarTy, VecUtils::getNumLanes(Bndl));

  BasicBlock::iterator WhereIt = getInsertPointAfterInstrs(Bndl);

  auto Opcode = cast<Instruction>(Bndl[0])->getOpcode();
  switch (Opcode) {
  case Instruction::Opcode::ZExt:
  case Instruction::Opcode::SExt:
  case Instruction::Opcode::FPToUI:
  case Instruction::Opcode::FPToSI:
  case Instruction::Opcode::FPExt:
  case Instruction::Opcode::PtrToInt:
  case Instruction::Opcode::IntToPtr:
  case Instruction::Opcode::SIToFP:
  case Instruction::Opcode::UIToFP:
  case Instruction::Opcode::Trunc:
  case Instruction::Opcode::FPTrunc:
  case Instruction::Opcode::BitCast: {
    assert(Operands.size() == 1u && "Casts are unary!");
    return CastInst::create(VecTy, Opcode, Operands[0], WhereIt, Ctx, "VCast");
  }
  case Instruction::Opcode::FCmp:
  case Instruction::Opcode::ICmp: {
    auto Pred = cast<CmpInst>(Bndl[0])->getPredicate();
    assert(all_of(drop_begin(Bndl),
                  [Pred](auto *SBV) {
                    return cast<CmpInst>(SBV)->getPredicate() == Pred;
                  }) &&
           "Expected same predicate across bundle.");
    return CmpInst::create(Pred, Operands[0], Operands[1], WhereIt, Ctx,
                           "VCmp");
  }
  case Instruction::Opcode::Select: {
    return SelectInst::create(Operands[0], Operands[1], Operands[2], WhereIt,
                              Ctx, "Vec");
  }
  case Instruction::Opcode::FNeg: {
    auto *UOp0 = cast<UnaryOperator>(Bndl[0]);
    auto OpC = UOp0->getOpcode();
    return UnaryOperator::createWithCopiedFlags(OpC, Operands[0], UOp0, WhereIt,
                                                Ctx, "Vec");
  }
  case Instruction::Opcode::Add:
  case Instruction::Opcode::FAdd:
  case Instruction::Opcode::Sub:
  case Instruction::Opcode::FSub:
  case Instruction::Opcode::Mul:
  case Instruction::Opcode::FMul:
  case Instruction::Opcode::UDiv:
  case Instruction::Opcode::SDiv:
  case Instruction::Opcode::FDiv:
  case Instruction::Opcode::URem:
  case Instruction::Opcode::SRem:
  case Instruction::Opcode::FRem:
  case Instruction::Opcode::Shl:
  case Instruction::Opcode::LShr:
  case Instruction::Opcode::AShr:
  case Instruction::Opcode::And:
  case Instruction::Opcode::Or:
  case Instruction::Opcode::Xor: {
    auto *BinOp0 = cast<BinaryOperator>(Bndl[0]);
    auto *LHS = Operands[0];
    auto *RHS = Operands[1];
    return BinaryOperator::createWithCopiedFlags(BinOp0->getOpcode(), LHS, RHS,
                                                 BinOp0, WhereIt, Ctx, "Vec");
  }
  case Instruction::Opcode::Load: {
    auto *Ld0 = cast<LoadInst>(Bndl[0]);
    Value *Ptr = Ld0->getPointerOperand();
    return LoadInst::create(VecTy, Ptr, Ld0->getAlign(), WhereIt, Ctx, "VecL");
  }
  case Instruction::Opcode::Store: {
    auto Align = cast<StoreInst>(Bndl[0])->getAlign();
    Value *Val = Operands[0];
    Value *Ptr = Operands[1];
    return StoreInst::create(Val, Ptr, Align, WhereIt, Ctx);
  }
  case Instruction::Opcode::Br:
  case Instruction::Opcode::Ret:
  case Instruction::Opcode::PHI:
  case Instruction::Opcode::AddrSpaceCast:
  case Instruction::Opcode::Call:
  case Instruction::Opcode::GetElementPtr:
    llvm_unreachable("Unimplemented");
    break;
  default:
    llvm_unreachable("Unimplemented");
    break;
  }
  llvm_unreachable("Missing switch case!");
  // TODO: Propagate debug info.
}

<<<<<<< HEAD
Value *BottomUpVec::vectorizeRec(ArrayRef<Value *> Bndl) {
=======
void BottomUpVec::tryEraseDeadInstrs() {
  // Visiting the dead instructions bottom-to-top.
  sort(DeadInstrCandidates,
       [](Instruction *I1, Instruction *I2) { return I1->comesBefore(I2); });
  for (Instruction *I : reverse(DeadInstrCandidates)) {
    if (I->hasNUses(0))
      I->eraseFromParent();
  }
  DeadInstrCandidates.clear();
}

Value *BottomUpVec::createPack(ArrayRef<Value *> ToPack) {
  BasicBlock::iterator WhereIt = getInsertPointAfterInstrs(ToPack);

  Type *ScalarTy = VecUtils::getCommonScalarType(ToPack);
  unsigned Lanes = VecUtils::getNumLanes(ToPack);
  Type *VecTy = VecUtils::getWideType(ScalarTy, Lanes);

  // Create a series of pack instructions.
  Value *LastInsert = PoisonValue::get(VecTy);

  Context &Ctx = ToPack[0]->getContext();

  unsigned InsertIdx = 0;
  for (Value *Elm : ToPack) {
    // An element can be either scalar or vector. We need to generate different
    // IR for each case.
    if (Elm->getType()->isVectorTy()) {
      unsigned NumElms =
          cast<FixedVectorType>(Elm->getType())->getNumElements();
      for (auto ExtrLane : seq<int>(0, NumElms)) {
        // We generate extract-insert pairs, for each lane in `Elm`.
        Constant *ExtrLaneC =
            ConstantInt::getSigned(Type::getInt32Ty(Ctx), ExtrLane);
        // This may return a Constant if Elm is a Constant.
        auto *ExtrI =
            ExtractElementInst::create(Elm, ExtrLaneC, WhereIt, Ctx, "VPack");
        if (!isa<Constant>(ExtrI))
          WhereIt = std::next(cast<Instruction>(ExtrI)->getIterator());
        Constant *InsertLaneC =
            ConstantInt::getSigned(Type::getInt32Ty(Ctx), InsertIdx++);
        // This may also return a Constant if ExtrI is a Constant.
        auto *InsertI = InsertElementInst::create(
            LastInsert, ExtrI, InsertLaneC, WhereIt, Ctx, "VPack");
        if (!isa<Constant>(InsertI)) {
          LastInsert = InsertI;
          WhereIt = std::next(cast<Instruction>(LastInsert)->getIterator());
        }
      }
    } else {
      Constant *InsertLaneC =
          ConstantInt::getSigned(Type::getInt32Ty(Ctx), InsertIdx++);
      // This may be folded into a Constant if LastInsert is a Constant. In
      // that case we only collect the last constant.
      LastInsert = InsertElementInst::create(LastInsert, Elm, InsertLaneC,
                                             WhereIt, Ctx, "Pack");
      if (auto *NewI = dyn_cast<Instruction>(LastInsert))
        WhereIt = std::next(NewI->getIterator());
    }
  }
  return LastInsert;
}

Value *BottomUpVec::vectorizeRec(ArrayRef<Value *> Bndl, unsigned Depth) {
>>>>>>> a8d96e15
  Value *NewVec = nullptr;
  const auto &LegalityRes = Legality->canVectorize(Bndl);
  switch (LegalityRes.getSubclassID()) {
  case LegalityResultID::Widen: {
    auto *I = cast<Instruction>(Bndl[0]);
    SmallVector<Value *, 2> VecOperands;
    switch (I->getOpcode()) {
    case Instruction::Opcode::Load:
      // Don't recurse towards the pointer operand.
      VecOperands.push_back(cast<LoadInst>(I)->getPointerOperand());
      break;
    case Instruction::Opcode::Store: {
      // Don't recurse towards the pointer operand.
<<<<<<< HEAD
      auto *VecOp = vectorizeRec(getOperand(Bndl, 0));
      VecOperands.push_back(VecOp);
      VecOperands.push_back(cast<StoreInst>(I)->getPointerOperand());
      break;
=======
      auto *VecOp = vectorizeRec(getOperand(Bndl, 0), Depth + 1);
      VecOperands.push_back(VecOp);
      VecOperands.push_back(cast<StoreInst>(I)->getPointerOperand());
      break;
    }
    default:
      // Visit all operands.
      for (auto OpIdx : seq<unsigned>(I->getNumOperands())) {
        auto *VecOp = vectorizeRec(getOperand(Bndl, OpIdx), Depth + 1);
        VecOperands.push_back(VecOp);
      }
      break;
    }
    NewVec = createVectorInstr(Bndl, VecOperands);

    // Collect the original scalar instructions as they may be dead.
    if (NewVec != nullptr) {
      for (Value *V : Bndl)
        DeadInstrCandidates.push_back(cast<Instruction>(V));
>>>>>>> a8d96e15
    }
    default:
      // Visit all operands.
      for (auto OpIdx : seq<unsigned>(I->getNumOperands())) {
        auto *VecOp = vectorizeRec(getOperand(Bndl, OpIdx));
        VecOperands.push_back(VecOp);
      }
      break;
    }
    NewVec = createVectorInstr(Bndl, VecOperands);

    // TODO: Collect potentially dead instructions.
    break;
  }
  case LegalityResultID::Pack: {
<<<<<<< HEAD
    // TODO: Unimplemented
    llvm_unreachable("Unimplemented");
=======
    // If we can't vectorize the seeds then just return.
    if (Depth == 0)
      return nullptr;
    NewVec = createPack(Bndl);
    break;
>>>>>>> a8d96e15
  }
  }
  return NewVec;
}

bool BottomUpVec::tryVectorize(ArrayRef<Value *> Bndl) {
<<<<<<< HEAD
  vectorizeRec(Bndl);
=======
  DeadInstrCandidates.clear();
  vectorizeRec(Bndl, /*Depth=*/0);
  tryEraseDeadInstrs();
>>>>>>> a8d96e15
  return Change;
}

bool BottomUpVec::runOnFunction(Function &F, const Analyses &A) {
  Legality = std::make_unique<LegalityAnalysis>(
      A.getAA(), A.getScalarEvolution(), F.getParent()->getDataLayout(),
      F.getContext());
  Change = false;
  // TODO: Start from innermost BBs first
  for (auto &BB : F) {
    // TODO: Replace with proper SeedCollector function.
    auto Seeds = collectSeeds(BB);
    // TODO: Slice Seeds into smaller chunks.
    // TODO: If vectorization succeeds, run the RegionPassManager on the
    // resulting region.
    if (Seeds.size() >= 2)
      Change |= tryVectorize(Seeds);
  }
  return Change;
}

} // namespace llvm::sandboxir<|MERGE_RESOLUTION|>--- conflicted
+++ resolved
@@ -153,9 +153,6 @@
   // TODO: Propagate debug info.
 }
 
-<<<<<<< HEAD
-Value *BottomUpVec::vectorizeRec(ArrayRef<Value *> Bndl) {
-=======
 void BottomUpVec::tryEraseDeadInstrs() {
   // Visiting the dead instructions bottom-to-top.
   sort(DeadInstrCandidates,
@@ -220,7 +217,6 @@
 }
 
 Value *BottomUpVec::vectorizeRec(ArrayRef<Value *> Bndl, unsigned Depth) {
->>>>>>> a8d96e15
   Value *NewVec = nullptr;
   const auto &LegalityRes = Legality->canVectorize(Bndl);
   switch (LegalityRes.getSubclassID()) {
@@ -234,12 +230,6 @@
       break;
     case Instruction::Opcode::Store: {
       // Don't recurse towards the pointer operand.
-<<<<<<< HEAD
-      auto *VecOp = vectorizeRec(getOperand(Bndl, 0));
-      VecOperands.push_back(VecOp);
-      VecOperands.push_back(cast<StoreInst>(I)->getPointerOperand());
-      break;
-=======
       auto *VecOp = vectorizeRec(getOperand(Bndl, 0), Depth + 1);
       VecOperands.push_back(VecOp);
       VecOperands.push_back(cast<StoreInst>(I)->getPointerOperand());
@@ -259,45 +249,24 @@
     if (NewVec != nullptr) {
       for (Value *V : Bndl)
         DeadInstrCandidates.push_back(cast<Instruction>(V));
->>>>>>> a8d96e15
-    }
-    default:
-      // Visit all operands.
-      for (auto OpIdx : seq<unsigned>(I->getNumOperands())) {
-        auto *VecOp = vectorizeRec(getOperand(Bndl, OpIdx));
-        VecOperands.push_back(VecOp);
-      }
-      break;
-    }
-    NewVec = createVectorInstr(Bndl, VecOperands);
-
-    // TODO: Collect potentially dead instructions.
+    }
     break;
   }
   case LegalityResultID::Pack: {
-<<<<<<< HEAD
-    // TODO: Unimplemented
-    llvm_unreachable("Unimplemented");
-=======
     // If we can't vectorize the seeds then just return.
     if (Depth == 0)
       return nullptr;
     NewVec = createPack(Bndl);
     break;
->>>>>>> a8d96e15
   }
   }
   return NewVec;
 }
 
 bool BottomUpVec::tryVectorize(ArrayRef<Value *> Bndl) {
-<<<<<<< HEAD
-  vectorizeRec(Bndl);
-=======
   DeadInstrCandidates.clear();
   vectorizeRec(Bndl, /*Depth=*/0);
   tryEraseDeadInstrs();
->>>>>>> a8d96e15
   return Change;
 }
 
