--- conflicted
+++ resolved
@@ -58,10 +58,7 @@
     DescribeRecord(PGOCtxProfileRecords::TotalRootEntryCount,
                    "TotalRootEntryCount");
     DescribeRecord(PGOCtxProfileRecords::Counters, "Counters");
-<<<<<<< HEAD
-=======
     DescribeBlock(PGOCtxProfileBlockIDs::UnhandledBlockID, "Unhandled");
->>>>>>> 5eee2751
     DescribeBlock(PGOCtxProfileBlockIDs::ContextNodeBlockID, "Context");
     DescribeRecord(PGOCtxProfileRecords::Guid, "GUID");
     DescribeRecord(PGOCtxProfileRecords::CallsiteIndex, "CalleeIndex");
@@ -139,10 +136,7 @@
 void PGOCtxProfileWriter::endFlatSection() { Writer.ExitBlock(); }
 
 void PGOCtxProfileWriter::writeContextual(const ContextNode &RootNode,
-<<<<<<< HEAD
-=======
                                           const ContextNode *Unhandled,
->>>>>>> 5eee2751
                                           uint64_t TotalRootEntryCount) {
   if (!IncludeEmpty && (!TotalRootEntryCount || (RootNode.counters_size() > 0 &&
                                                  RootNode.entrycount() == 0)))
@@ -151,15 +145,12 @@
   writeGuid(RootNode.guid());
   writeRootEntryCount(TotalRootEntryCount);
   writeCounters({RootNode.counters(), RootNode.counters_size()});
-<<<<<<< HEAD
-=======
 
   Writer.EnterSubblock(PGOCtxProfileBlockIDs::UnhandledBlockID, CodeLen);
   for (const auto *P = Unhandled; P; P = P->next())
     writeFlat(P->guid(), P->counters(), P->counters_size());
   Writer.ExitBlock();
 
->>>>>>> 5eee2751
   writeSubcontexts(RootNode);
   Writer.ExitBlock();
 }
@@ -187,17 +178,9 @@
 
 struct SerializableRootRepresentation : public SerializableCtxRepresentation {
   uint64_t TotalRootEntryCount = 0;
-<<<<<<< HEAD
-};
-
-using SerializableFlatProfileRepresentation =
-    std::pair<ctx_profile::GUID, std::vector<uint64_t>>;
-
-=======
   std::vector<SerializableFlatProfileRepresentation> Unhandled;
 };
 
->>>>>>> 5eee2751
 struct SerializableProfileRepresentation {
   std::vector<SerializableRootRepresentation> Contexts;
   std::vector<SerializableFlatProfileRepresentation> FlatProfiles;
@@ -254,10 +237,7 @@
   static void mapping(yaml::IO &IO, SerializableRootRepresentation &R) {
     yaml::MappingTraits<SerializableCtxRepresentation>::mapping(IO, R);
     IO.mapRequired("TotalRootEntryCount", R.TotalRootEntryCount);
-<<<<<<< HEAD
-=======
     IO.mapOptional("Unhandled", R.Unhandled);
->>>>>>> 5eee2751
   }
 };
 
@@ -295,9 +275,6 @@
       if (!TopList)
         return createStringError(
             "Unexpected error converting internal structure to ctx profile");
-<<<<<<< HEAD
-      Writer.writeContextual(*TopList, DC.TotalRootEntryCount);
-=======
 
       ctx_profile::ContextNode *FirstUnhandled = nullptr;
       for (const auto &U : DC.Unhandled) {
@@ -307,7 +284,6 @@
         FirstUnhandled = createNode(Nodes, Unhandled, FirstUnhandled);
       }
       Writer.writeContextual(*TopList, FirstUnhandled, DC.TotalRootEntryCount);
->>>>>>> 5eee2751
     }
     Writer.endContextSection();
   }
