--- conflicted
+++ resolved
@@ -439,11 +439,7 @@
 
 bool isGPUProfTarget(const Module &M) {
   const Triple &T = M.getTargetTriple();
-<<<<<<< HEAD
-  return T.isAMDGPU() || T.isNVPTX();
-=======
   return T.isGPU();
->>>>>>> 5eee2751
 }
 
 void setPGOFuncVisibility(Module &M, GlobalVariable *FuncNameVar) {
