//===- PGOCtxProfReader.cpp - Contextual Instrumentation profile reader ---===//
//
// Part of the LLVM Project, under the Apache License v2.0 with LLVM Exceptions.
// See https://llvm.org/LICENSE.txt for license information.
// SPDX-License-Identifier: Apache-2.0 WITH LLVM-exception
//
//===----------------------------------------------------------------------===//
//
// Read a contextual profile into a datastructure suitable for maintenance
// throughout IPO
//
//===----------------------------------------------------------------------===//

#include "llvm/ProfileData/PGOCtxProfReader.h"
#include "llvm/Bitstream/BitCodeEnums.h"
#include "llvm/Bitstream/BitstreamReader.h"
#include "llvm/ProfileData/InstrProf.h"
#include "llvm/ProfileData/PGOCtxProfWriter.h"
#include "llvm/Support/Error.h"
#include "llvm/Support/ErrorHandling.h"
#include "llvm/Support/YAMLTraits.h"
#include <utility>

using namespace llvm;

// FIXME(#92054) - these Error handling macros are (re-)invented in a few
// places.
#define EXPECT_OR_RET(LHS, RHS)                                                \
  auto LHS = RHS;                                                              \
  if (!LHS)                                                                    \
    return LHS.takeError();

#define RET_ON_ERR(EXPR)                                                       \
  if (auto Err = (EXPR))                                                       \
    return Err;

Expected<PGOCtxProfContext &>
PGOCtxProfContext::getOrEmplace(uint32_t Index, GlobalValue::GUID G,
                                SmallVectorImpl<uint64_t> &&Counters) {
  auto [Iter, Inserted] =
      Callsites[Index].insert({G, PGOCtxProfContext(G, std::move(Counters))});
  if (!Inserted)
    return make_error<InstrProfError>(instrprof_error::invalid_prof,
                                      "Duplicate GUID for same callsite.");
  return Iter->second;
}

Expected<BitstreamEntry> PGOCtxProfileReader::advance() {
  return Cursor.advance(BitstreamCursor::AF_DontAutoprocessAbbrevs);
}

Error PGOCtxProfileReader::wrongValue(const Twine &Msg) {
  return make_error<InstrProfError>(instrprof_error::invalid_prof, Msg);
}

Error PGOCtxProfileReader::unsupported(const Twine &Msg) {
  return make_error<InstrProfError>(instrprof_error::unsupported_version, Msg);
}

bool PGOCtxProfileReader::tryGetNextKnownBlockID(PGOCtxProfileBlockIDs &ID) {
  auto Blk = advance();
  if (!Blk) {
    consumeError(Blk.takeError());
    return false;
  }
  if (Blk->Kind != BitstreamEntry::SubBlock)
    return false;
  if (PGOCtxProfileBlockIDs::FIRST_VALID > Blk->ID ||
      PGOCtxProfileBlockIDs::LAST_VALID < Blk->ID)
    return false;
  ID = static_cast<PGOCtxProfileBlockIDs>(Blk->ID);
  return true;
<<<<<<< HEAD
}

bool PGOCtxProfileReader::canEnterBlockWithID(PGOCtxProfileBlockIDs ID) {
  PGOCtxProfileBlockIDs Test = {};
  return tryGetNextKnownBlockID(Test) && Test == ID;
}

Error PGOCtxProfileReader::enterBlockWithID(PGOCtxProfileBlockIDs ID) {
  RET_ON_ERR(Cursor.EnterSubBlock(ID));
  return Error::success();
}

=======
}

bool PGOCtxProfileReader::canEnterBlockWithID(PGOCtxProfileBlockIDs ID) {
  PGOCtxProfileBlockIDs Test = {};
  return tryGetNextKnownBlockID(Test) && Test == ID;
}

Error PGOCtxProfileReader::enterBlockWithID(PGOCtxProfileBlockIDs ID) {
  RET_ON_ERR(Cursor.EnterSubBlock(ID));
  return Error::success();
}

>>>>>>> 5eee2751
// Note: we use PGOCtxProfContext for flat profiles also, as the latter are
// structurally similar. Alternative modeling here seems a bit overkill at the
// moment.
Expected<std::pair<std::optional<uint32_t>, PGOCtxProfContext>>
PGOCtxProfileReader::readProfile(PGOCtxProfileBlockIDs Kind) {
  assert((Kind == PGOCtxProfileBlockIDs::ContextRootBlockID ||
          Kind == PGOCtxProfileBlockIDs::ContextNodeBlockID ||
          Kind == PGOCtxProfileBlockIDs::FlatProfileBlockID) &&
         "Unexpected profile kind");
  RET_ON_ERR(enterBlockWithID(Kind));

  std::optional<ctx_profile::GUID> Guid;
  std::optional<SmallVector<uint64_t, 16>> Counters;
  std::optional<uint32_t> CallsiteIndex;
  std::optional<uint64_t> TotalEntryCount;
<<<<<<< HEAD

=======
  std::optional<CtxProfFlatProfile> Unhandled;
>>>>>>> 5eee2751
  SmallVector<uint64_t, 1> RecordValues;

  const bool ExpectIndex = Kind == PGOCtxProfileBlockIDs::ContextNodeBlockID;
  const bool IsRoot = Kind == PGOCtxProfileBlockIDs::ContextRootBlockID;
  // We don't prescribe the order in which the records come in, and we are ok
  // if other unsupported records appear. We seek in the current subblock until
  // we get all we know.
  auto GotAllWeNeed = [&]() {
    return Guid.has_value() && Counters.has_value() &&
           (!ExpectIndex || CallsiteIndex.has_value()) &&
<<<<<<< HEAD
           (!IsRoot || TotalEntryCount.has_value());
=======
           (!IsRoot || TotalEntryCount.has_value()) &&
           (!IsRoot || Unhandled.has_value());
>>>>>>> 5eee2751
  };

  while (!GotAllWeNeed()) {
    RecordValues.clear();
    EXPECT_OR_RET(Entry, advance());
    if (Entry->Kind != BitstreamEntry::Record) {
      if (IsRoot && Entry->Kind == BitstreamEntry::SubBlock &&
          Entry->ID == PGOCtxProfileBlockIDs::UnhandledBlockID) {
        RET_ON_ERR(enterBlockWithID(PGOCtxProfileBlockIDs::UnhandledBlockID));
        Unhandled = CtxProfFlatProfile();
        RET_ON_ERR(loadFlatProfileList(*Unhandled));
        continue;
      }
      return wrongValue(
          "Expected records before encountering more subcontexts");
    }
    EXPECT_OR_RET(ReadRecord,
                  Cursor.readRecord(bitc::UNABBREV_RECORD, RecordValues));
    switch (*ReadRecord) {
    case PGOCtxProfileRecords::Guid:
      if (RecordValues.size() != 1)
        return wrongValue("The GUID record should have exactly one value");
      Guid = RecordValues[0];
      break;
    case PGOCtxProfileRecords::Counters:
      Counters = std::move(RecordValues);
      if (Counters->empty())
        return wrongValue("Empty counters. At least the entry counter (one "
                          "value) was expected");
      break;
    case PGOCtxProfileRecords::CallsiteIndex:
      if (!ExpectIndex)
        return wrongValue("The root context should not have a callee index");
      if (RecordValues.size() != 1)
        return wrongValue("The callee index should have exactly one value");
      CallsiteIndex = RecordValues[0];
      break;
    case PGOCtxProfileRecords::TotalRootEntryCount:
      if (!IsRoot)
        return wrongValue("Non-root has a total entry count record");
      if (RecordValues.size() != 1)
        return wrongValue(
            "The root total entry count record should have exactly one value");
      TotalEntryCount = RecordValues[0];
      break;
    default:
      // OK if we see records we do not understand, like records (profile
      // components) introduced later.
      break;
    }
  }

<<<<<<< HEAD
  PGOCtxProfContext Ret(*Guid, std::move(*Counters), TotalEntryCount);
=======
  PGOCtxProfContext Ret(*Guid, std::move(*Counters), TotalEntryCount,
                        std::move(Unhandled));
>>>>>>> 5eee2751

  while (canEnterBlockWithID(PGOCtxProfileBlockIDs::ContextNodeBlockID)) {
    EXPECT_OR_RET(SC, readProfile(PGOCtxProfileBlockIDs::ContextNodeBlockID));
    auto &Targets = Ret.callsites()[*SC->first];
    auto [_, Inserted] =
        Targets.insert({SC->second.guid(), std::move(SC->second)});
    if (!Inserted)
      return wrongValue(
          "Unexpected duplicate target (callee) at the same callsite.");
  }
  return std::make_pair(CallsiteIndex, std::move(Ret));
}

Error PGOCtxProfileReader::readMetadata() {
  if (Magic.size() < PGOCtxProfileWriter::ContainerMagic.size() ||
      Magic != PGOCtxProfileWriter::ContainerMagic)
    return make_error<InstrProfError>(instrprof_error::invalid_prof,
                                      "Invalid magic");

  BitstreamEntry Entry;
  RET_ON_ERR(Cursor.advance().moveInto(Entry));
  if (Entry.Kind != BitstreamEntry::SubBlock ||
      Entry.ID != bitc::BLOCKINFO_BLOCK_ID)
    return unsupported("Expected Block ID");
  // We don't need the blockinfo to read the rest, it's metadata usable for e.g.
  // llvm-bcanalyzer.
  RET_ON_ERR(Cursor.SkipBlock());

  EXPECT_OR_RET(Blk, advance());
  if (Blk->Kind != BitstreamEntry::SubBlock)
    return unsupported("Expected Version record");
  RET_ON_ERR(
      Cursor.EnterSubBlock(PGOCtxProfileBlockIDs::ProfileMetadataBlockID));
  EXPECT_OR_RET(MData, advance());
  if (MData->Kind != BitstreamEntry::Record)
    return unsupported("Expected Version record");

  SmallVector<uint64_t, 1> Ver;
  EXPECT_OR_RET(Code, Cursor.readRecord(bitc::UNABBREV_RECORD, Ver));
  if (*Code != PGOCtxProfileRecords::Version)
    return unsupported("Expected Version record");
  if (Ver.size() != 1 || Ver[0] > PGOCtxProfileWriter::CurrentVersion)
    return unsupported("Version " + Twine(*Code) +
                       " is higher than supported version " +
                       Twine(PGOCtxProfileWriter::CurrentVersion));
  return Error::success();
}

Error PGOCtxProfileReader::loadContexts(CtxProfContextualProfiles &P) {
  RET_ON_ERR(enterBlockWithID(PGOCtxProfileBlockIDs::ContextsSectionBlockID));
  while (canEnterBlockWithID(PGOCtxProfileBlockIDs::ContextRootBlockID)) {
    EXPECT_OR_RET(E, readProfile(PGOCtxProfileBlockIDs::ContextRootBlockID));
    auto Key = E->second.guid();
    if (!P.insert({Key, std::move(E->second)}).second)
      return wrongValue("Duplicate roots");
  }
  return Error::success();
}

<<<<<<< HEAD
Error PGOCtxProfileReader::loadFlatProfiles(CtxProfFlatProfile &P) {
  RET_ON_ERR(
      enterBlockWithID(PGOCtxProfileBlockIDs::FlatProfilesSectionBlockID));
=======
Error PGOCtxProfileReader::loadFlatProfileList(CtxProfFlatProfile &P) {
>>>>>>> 5eee2751
  while (canEnterBlockWithID(PGOCtxProfileBlockIDs::FlatProfileBlockID)) {
    EXPECT_OR_RET(E, readProfile(PGOCtxProfileBlockIDs::FlatProfileBlockID));
    auto Guid = E->second.guid();
    if (!P.insert({Guid, std::move(E->second.counters())}).second)
      return wrongValue("Duplicate flat profile entries");
  }
  return Error::success();
}

<<<<<<< HEAD
=======
Error PGOCtxProfileReader::loadFlatProfiles(CtxProfFlatProfile &P) {
  RET_ON_ERR(
      enterBlockWithID(PGOCtxProfileBlockIDs::FlatProfilesSectionBlockID));
  return loadFlatProfileList(P);
}

>>>>>>> 5eee2751
Expected<PGOCtxProfile> PGOCtxProfileReader::loadProfiles() {
  RET_ON_ERR(readMetadata());
  PGOCtxProfile Ret;
  PGOCtxProfileBlockIDs Test = {};
  for (auto I = 0; I < 2; ++I) {
    if (!tryGetNextKnownBlockID(Test))
      break;
    if (Test == PGOCtxProfileBlockIDs::ContextsSectionBlockID) {
      RET_ON_ERR(loadContexts(Ret.Contexts));
    } else if (Test == PGOCtxProfileBlockIDs::FlatProfilesSectionBlockID) {
      RET_ON_ERR(loadFlatProfiles(Ret.FlatProfiles));
    } else {
      return wrongValue("Unexpected section");
    }
  }

  return std::move(Ret);
}

namespace {
// We want to pass `const` values PGOCtxProfContext references to the yaml
// converter, and the regular yaml mapping APIs are designed to handle both
// serialization and deserialization, which prevents using const for
// serialization. Using an intermediate datastructure is overkill, both
// space-wise and design complexity-wise. Instead, we use the lower-level APIs.
void toYaml(yaml::Output &Out, const PGOCtxProfContext &Ctx);

void toYaml(yaml::Output &Out,
            const PGOCtxProfContext::CallTargetMapTy &CallTargets) {
  Out.beginSequence();
  size_t Index = 0;
  void *SaveData = nullptr;
  for (const auto &[_, Ctx] : CallTargets) {
    Out.preflightElement(Index++, SaveData);
    toYaml(Out, Ctx);
    Out.postflightElement(nullptr);
  }
  Out.endSequence();
}

void toYaml(yaml::Output &Out,
            const PGOCtxProfContext::CallsiteMapTy &Callsites) {
  auto AllCS = ::llvm::make_first_range(Callsites);
  auto MaxIt = ::llvm::max_element(AllCS);
  assert(MaxIt != AllCS.end() && "We should have a max value because the "
                                 "callsites collection is not empty.");
  void *SaveData = nullptr;
  Out.beginSequence();
  for (auto I = 0U; I <= *MaxIt; ++I) {
    Out.preflightElement(I, SaveData);
    auto It = Callsites.find(I);
    if (It == Callsites.end()) {
      // This will produce a `[ ]` sequence, which is what we want here.
      Out.beginFlowSequence();
      Out.endFlowSequence();
    } else {
      toYaml(Out, It->second);
    }
    Out.postflightElement(nullptr);
  }
  Out.endSequence();
}

<<<<<<< HEAD
void toYaml(yaml::Output &Out, GlobalValue::GUID Guid,
            const SmallVectorImpl<uint64_t> &Counters,
            const PGOCtxProfContext::CallsiteMapTy &Callsites,
            std::optional<uint64_t> TotalRootEntryCount = std::nullopt) {
=======
void toYaml(yaml::Output &Out, const CtxProfFlatProfile &Flat);

void toYaml(yaml::Output &Out, GlobalValue::GUID Guid,
            const SmallVectorImpl<uint64_t> &Counters,
            const PGOCtxProfContext::CallsiteMapTy &Callsites,
            std::optional<uint64_t> TotalRootEntryCount = std::nullopt,
            CtxProfFlatProfile Unhandled = {}) {
>>>>>>> 5eee2751
  yaml::EmptyContext Empty;
  Out.beginMapping();
  void *SaveInfo = nullptr;
  bool UseDefault = false;
  {
    Out.preflightKey("Guid", /*Required=*/true, /*SameAsDefault=*/false,
                     UseDefault, SaveInfo);
    yaml::yamlize(Out, Guid, true, Empty);
    Out.postflightKey(nullptr);
  }
  if (TotalRootEntryCount) {
    Out.preflightKey("TotalRootEntryCount", true, false, UseDefault, SaveInfo);
    yaml::yamlize(Out, *TotalRootEntryCount, true, Empty);
    Out.postflightKey(nullptr);
  }
  {
    Out.preflightKey("Counters", true, false, UseDefault, SaveInfo);
    Out.beginFlowSequence();
    for (size_t I = 0U, E = Counters.size(); I < E; ++I) {
      Out.preflightFlowElement(I, SaveInfo);
      uint64_t V = Counters[I];
      yaml::yamlize(Out, V, true, Empty);
      Out.postflightFlowElement(SaveInfo);
    }
    Out.endFlowSequence();
    Out.postflightKey(nullptr);
  }
<<<<<<< HEAD
=======

  if (!Unhandled.empty()) {
    assert(TotalRootEntryCount.has_value());
    Out.preflightKey("Unhandled", false, false, UseDefault, SaveInfo);
    toYaml(Out, Unhandled);
    Out.postflightKey(nullptr);
  }

>>>>>>> 5eee2751
  if (!Callsites.empty()) {
    Out.preflightKey("Callsites", true, false, UseDefault, SaveInfo);
    toYaml(Out, Callsites);
    Out.postflightKey(nullptr);
  }
  Out.endMapping();
}

<<<<<<< HEAD
void toYaml(yaml::Output &Out, const PGOCtxProfContext &Ctx) {
  if (Ctx.isRoot())
    toYaml(Out, Ctx.guid(), Ctx.counters(), Ctx.callsites(),
           Ctx.getTotalRootEntryCount());
=======
void toYaml(yaml::Output &Out, const CtxProfFlatProfile &Flat) {
  void *SaveInfo = nullptr;
  Out.beginSequence();
  size_t ElemID = 0;
  for (const auto &[Guid, Counters] : Flat) {
    Out.preflightElement(ElemID++, SaveInfo);
    toYaml(Out, Guid, Counters, {});
    Out.postflightElement(nullptr);
  }
  Out.endSequence();
}

void toYaml(yaml::Output &Out, const PGOCtxProfContext &Ctx) {
  if (Ctx.isRoot())
    toYaml(Out, Ctx.guid(), Ctx.counters(), Ctx.callsites(),
           Ctx.getTotalRootEntryCount(), Ctx.getUnhandled());
>>>>>>> 5eee2751
  else
    toYaml(Out, Ctx.guid(), Ctx.counters(), Ctx.callsites());
}

} // namespace

void llvm::convertCtxProfToYaml(raw_ostream &OS, const PGOCtxProfile &Profile) {
  yaml::Output Out(OS);
  void *SaveInfo = nullptr;
  bool UseDefault = false;
  Out.beginMapping();
  if (!Profile.Contexts.empty()) {
    Out.preflightKey("Contexts", false, false, UseDefault, SaveInfo);
    toYaml(Out, Profile.Contexts);
    Out.postflightKey(nullptr);
  }
  if (!Profile.FlatProfiles.empty()) {
    Out.preflightKey("FlatProfiles", false, false, UseDefault, SaveInfo);
<<<<<<< HEAD
    Out.beginSequence();
    size_t ElemID = 0;
    for (const auto &[Guid, Counters] : Profile.FlatProfiles) {
      Out.preflightElement(ElemID++, SaveInfo);
      toYaml(Out, Guid, Counters, {});
      Out.postflightElement(nullptr);
    }
    Out.endSequence();
=======
    toYaml(Out, Profile.FlatProfiles);
>>>>>>> 5eee2751
    Out.postflightKey(nullptr);
  }
  Out.endMapping();
}<|MERGE_RESOLUTION|>--- conflicted
+++ resolved
@@ -70,7 +70,6 @@
     return false;
   ID = static_cast<PGOCtxProfileBlockIDs>(Blk->ID);
   return true;
-<<<<<<< HEAD
 }
 
 bool PGOCtxProfileReader::canEnterBlockWithID(PGOCtxProfileBlockIDs ID) {
@@ -83,20 +82,6 @@
   return Error::success();
 }
 
-=======
-}
-
-bool PGOCtxProfileReader::canEnterBlockWithID(PGOCtxProfileBlockIDs ID) {
-  PGOCtxProfileBlockIDs Test = {};
-  return tryGetNextKnownBlockID(Test) && Test == ID;
-}
-
-Error PGOCtxProfileReader::enterBlockWithID(PGOCtxProfileBlockIDs ID) {
-  RET_ON_ERR(Cursor.EnterSubBlock(ID));
-  return Error::success();
-}
-
->>>>>>> 5eee2751
 // Note: we use PGOCtxProfContext for flat profiles also, as the latter are
 // structurally similar. Alternative modeling here seems a bit overkill at the
 // moment.
@@ -112,11 +97,7 @@
   std::optional<SmallVector<uint64_t, 16>> Counters;
   std::optional<uint32_t> CallsiteIndex;
   std::optional<uint64_t> TotalEntryCount;
-<<<<<<< HEAD
-
-=======
   std::optional<CtxProfFlatProfile> Unhandled;
->>>>>>> 5eee2751
   SmallVector<uint64_t, 1> RecordValues;
 
   const bool ExpectIndex = Kind == PGOCtxProfileBlockIDs::ContextNodeBlockID;
@@ -127,12 +108,8 @@
   auto GotAllWeNeed = [&]() {
     return Guid.has_value() && Counters.has_value() &&
            (!ExpectIndex || CallsiteIndex.has_value()) &&
-<<<<<<< HEAD
-           (!IsRoot || TotalEntryCount.has_value());
-=======
            (!IsRoot || TotalEntryCount.has_value()) &&
            (!IsRoot || Unhandled.has_value());
->>>>>>> 5eee2751
   };
 
   while (!GotAllWeNeed()) {
@@ -185,12 +162,8 @@
     }
   }
 
-<<<<<<< HEAD
-  PGOCtxProfContext Ret(*Guid, std::move(*Counters), TotalEntryCount);
-=======
   PGOCtxProfContext Ret(*Guid, std::move(*Counters), TotalEntryCount,
                         std::move(Unhandled));
->>>>>>> 5eee2751
 
   while (canEnterBlockWithID(PGOCtxProfileBlockIDs::ContextNodeBlockID)) {
     EXPECT_OR_RET(SC, readProfile(PGOCtxProfileBlockIDs::ContextNodeBlockID));
@@ -250,13 +223,7 @@
   return Error::success();
 }
 
-<<<<<<< HEAD
-Error PGOCtxProfileReader::loadFlatProfiles(CtxProfFlatProfile &P) {
-  RET_ON_ERR(
-      enterBlockWithID(PGOCtxProfileBlockIDs::FlatProfilesSectionBlockID));
-=======
 Error PGOCtxProfileReader::loadFlatProfileList(CtxProfFlatProfile &P) {
->>>>>>> 5eee2751
   while (canEnterBlockWithID(PGOCtxProfileBlockIDs::FlatProfileBlockID)) {
     EXPECT_OR_RET(E, readProfile(PGOCtxProfileBlockIDs::FlatProfileBlockID));
     auto Guid = E->second.guid();
@@ -266,15 +233,12 @@
   return Error::success();
 }
 
-<<<<<<< HEAD
-=======
 Error PGOCtxProfileReader::loadFlatProfiles(CtxProfFlatProfile &P) {
   RET_ON_ERR(
       enterBlockWithID(PGOCtxProfileBlockIDs::FlatProfilesSectionBlockID));
   return loadFlatProfileList(P);
 }
 
->>>>>>> 5eee2751
 Expected<PGOCtxProfile> PGOCtxProfileReader::loadProfiles() {
   RET_ON_ERR(readMetadata());
   PGOCtxProfile Ret;
@@ -338,12 +302,6 @@
   Out.endSequence();
 }
 
-<<<<<<< HEAD
-void toYaml(yaml::Output &Out, GlobalValue::GUID Guid,
-            const SmallVectorImpl<uint64_t> &Counters,
-            const PGOCtxProfContext::CallsiteMapTy &Callsites,
-            std::optional<uint64_t> TotalRootEntryCount = std::nullopt) {
-=======
 void toYaml(yaml::Output &Out, const CtxProfFlatProfile &Flat);
 
 void toYaml(yaml::Output &Out, GlobalValue::GUID Guid,
@@ -351,7 +309,6 @@
             const PGOCtxProfContext::CallsiteMapTy &Callsites,
             std::optional<uint64_t> TotalRootEntryCount = std::nullopt,
             CtxProfFlatProfile Unhandled = {}) {
->>>>>>> 5eee2751
   yaml::EmptyContext Empty;
   Out.beginMapping();
   void *SaveInfo = nullptr;
@@ -379,8 +336,6 @@
     Out.endFlowSequence();
     Out.postflightKey(nullptr);
   }
-<<<<<<< HEAD
-=======
 
   if (!Unhandled.empty()) {
     assert(TotalRootEntryCount.has_value());
@@ -389,7 +344,6 @@
     Out.postflightKey(nullptr);
   }
 
->>>>>>> 5eee2751
   if (!Callsites.empty()) {
     Out.preflightKey("Callsites", true, false, UseDefault, SaveInfo);
     toYaml(Out, Callsites);
@@ -398,12 +352,6 @@
   Out.endMapping();
 }
 
-<<<<<<< HEAD
-void toYaml(yaml::Output &Out, const PGOCtxProfContext &Ctx) {
-  if (Ctx.isRoot())
-    toYaml(Out, Ctx.guid(), Ctx.counters(), Ctx.callsites(),
-           Ctx.getTotalRootEntryCount());
-=======
 void toYaml(yaml::Output &Out, const CtxProfFlatProfile &Flat) {
   void *SaveInfo = nullptr;
   Out.beginSequence();
@@ -420,7 +368,6 @@
   if (Ctx.isRoot())
     toYaml(Out, Ctx.guid(), Ctx.counters(), Ctx.callsites(),
            Ctx.getTotalRootEntryCount(), Ctx.getUnhandled());
->>>>>>> 5eee2751
   else
     toYaml(Out, Ctx.guid(), Ctx.counters(), Ctx.callsites());
 }
@@ -439,18 +386,7 @@
   }
   if (!Profile.FlatProfiles.empty()) {
     Out.preflightKey("FlatProfiles", false, false, UseDefault, SaveInfo);
-<<<<<<< HEAD
-    Out.beginSequence();
-    size_t ElemID = 0;
-    for (const auto &[Guid, Counters] : Profile.FlatProfiles) {
-      Out.preflightElement(ElemID++, SaveInfo);
-      toYaml(Out, Guid, Counters, {});
-      Out.postflightElement(nullptr);
-    }
-    Out.endSequence();
-=======
     toYaml(Out, Profile.FlatProfiles);
->>>>>>> 5eee2751
     Out.postflightKey(nullptr);
   }
   Out.endMapping();
