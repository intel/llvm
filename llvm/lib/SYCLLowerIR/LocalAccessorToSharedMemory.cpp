//===- LocalAccessorToSharedMemory.cpp - Local Accessor Support for CUDA --===//
//
// Part of the LLVM Project, under the Apache License v2.0 with LLVM Exceptions.
// See https://llvm.org/LICENSE.txt for license information.
// SPDX-License-Identifier: Apache-2.0 WITH LLVM-exception
//
//===----------------------------------------------------------------------===//

#include "llvm/SYCLLowerIR/LocalAccessorToSharedMemory.h"
#include "llvm/IR/Constants.h"
#include "llvm/IR/GlobalValue.h"
#include "llvm/IR/Instructions.h"
#include "llvm/IR/PassManager.h"
#include "llvm/Pass.h"
#include "llvm/Support/CommandLine.h"
#include "llvm/TargetParser/Triple.h"
#include "llvm/Transforms/IPO.h"

using namespace llvm;

#define DEBUG_TYPE "localaccessortosharedmemory"

// Legacy PM wrapper.
namespace {
class LocalAccessorToSharedMemoryLegacy : public ModulePass {
public:
  static char ID;

  LocalAccessorToSharedMemoryLegacy() : ModulePass(ID) {
    initializeLocalAccessorToSharedMemoryLegacyPass(
        *PassRegistry::getPassRegistry());
  }

  bool runOnModule(Module &M) override {
    ModuleAnalysisManager MAM;
    auto PA = Impl.run(M, MAM);
    return !PA.areAllPreserved();
  }

private:
  LocalAccessorToSharedMemoryPass Impl;
};
} // namespace

char LocalAccessorToSharedMemoryLegacy::ID = 0;
INITIALIZE_PASS(LocalAccessorToSharedMemoryLegacy,
                "localaccessortosharedmemory",
                "SYCL Local Accessor to Shared Memory", false, false)

ModulePass *llvm::createLocalAccessorToSharedMemoryPassLegacy() {
  return new LocalAccessorToSharedMemoryLegacy();
}

// New PM implementation.
PreservedAnalyses
LocalAccessorToSharedMemoryPass::run(Module &M, ModuleAnalysisManager &) {
<<<<<<< HEAD
  // Invariant: This pass is only intended to operate on SYCL kernels being
  // compiled to either `nvptx{,64}-nvidia-cuda`, or `amdgcn-amd-amdhsa`
  // triples.
  auto Kernels = TargetHelpers::populateKernels(M);
  SmallVector<std::pair<Function *, KernelPayload>, 4> NewToOldKernels;
  if (Kernels.empty())
=======
  // Only run this pass on SYCL device code
  if (!TargetHelpers::isSYCLDevice(M))
    return PreservedAnalyses::all();

  // And only for NVPTX/AMDGCN targets.
  Triple T(M.getTargetTriple());
  if (!T.isNVPTX() && !T.isAMDGCN())
    return PreservedAnalyses::all();

  TargetHelpers::KernelCache KCache;
  KCache.populateKernels(M);
  if (KCache.empty())
>>>>>>> dc37699b
    return PreservedAnalyses::all();

  DenseMap<Function *, Function *> NewToOldKernels;
  // Process the function and if changed, update the metadata.
  for (const auto &F : KCache) {
    if (auto *NewKernel = processKernel(M, F))
      NewToOldKernels[NewKernel] = F;
  }

  if (NewToOldKernels.empty())
    return PreservedAnalyses::all();

  for (auto &[NewF, F] : NewToOldKernels)
    KCache.handleReplacedWith(*F, *NewF);

  return PreservedAnalyses::none();
}

Function *LocalAccessorToSharedMemoryPass::processKernel(Module &M,
                                                         Function *F) {
  // Check if this function is eligible by having an argument that uses shared
  // memory.
  const bool UsesLocalMemory =
      std::any_of(F->arg_begin(), F->arg_end(), [&](Argument &FA) {
        return FA.getType()->isPointerTy() &&
               FA.getType()->getPointerAddressSpace() == SharedASValue;
      });

  // Skip functions which are not eligible.
  if (!UsesLocalMemory)
    return nullptr;

  // Create a global symbol to CUDA's ADDRESS_SPACE_SHARED or AMD's
  // LOCAL_ADDRESS.
  auto SharedMemGlobalName = F->getName().str();
  SharedMemGlobalName.append("_shared_mem");
  auto *SharedMemGlobalType =
      ArrayType::get(Type::getInt8Ty(M.getContext()), 0);
  auto *SharedMemGlobal = new GlobalVariable(
      /* Module= */ M,
      /* Type= */ &*SharedMemGlobalType,
      /* IsConstant= */ false,
      /* Linkage= */ GlobalValue::ExternalLinkage,
      /* Initializer= */ nullptr,
      /* Name= */ Twine{SharedMemGlobalName},
      /* InsertBefore= */ nullptr,
      /* ThreadLocalMode= */ GlobalValue::NotThreadLocal,
      /* AddressSpace= */ SharedASValue,
      /* IsExternallyInitialized= */ false);
  SharedMemGlobal->setAlignment(Align(4));

  FunctionType *FTy = F->getFunctionType();
  const AttributeList &FAttrs = F->getAttributes();

  // Store the arguments and attributes for the new function, as well as which
  // arguments were replaced.
  std::vector<Type *> Arguments;
  SmallVector<AttributeSet, 8> ArgumentAttributes;
  SmallVector<bool, 10> ArgumentReplaced(FTy->getNumParams(), false);

  for (const auto &I : enumerate(F->args())) {
    const Argument &FA = I.value();
    if (FA.getType()->isPointerTy() &&
        FA.getType()->getPointerAddressSpace() == SharedASValue) {
      // Replace pointers to shared memory with i32 offsets.
      Arguments.push_back(Type::getInt32Ty(M.getContext()));
      ArgumentAttributes.push_back(
          AttributeSet::get(M.getContext(), ArrayRef<Attribute>{}));
      ArgumentReplaced[I.index()] = true;
    } else {
      // Replace other arguments with the same type as before.
      Arguments.push_back(FA.getType());
      ArgumentAttributes.push_back(FAttrs.getParamAttrs(I.index()));
    }
  }

  // Create new function type.
  AttributeList NAttrs =
      AttributeList::get(F->getContext(), FAttrs.getFnAttrs(),
                         FAttrs.getRetAttrs(), ArgumentAttributes);
  FunctionType *NFTy =
      FunctionType::get(FTy->getReturnType(), Arguments, FTy->isVarArg());

  // Create the new function body and insert it into the module.
  Function *NF = Function::Create(NFTy, F->getLinkage(), F->getAddressSpace(),
                                  Twine{""}, &M);
  NF->copyAttributesFrom(F);
  NF->setComdat(F->getComdat());
  NF->setAttributes(NAttrs);
  NF->takeName(F);

  // Splice the body of the old function right into the new function.
  NF->splice(NF->begin(), F);

  unsigned i = 0;
  for (Function::arg_iterator FA = F->arg_begin(), FE = F->arg_end(),
                              NFA = NF->arg_begin();
       FA != FE; ++FA, ++NFA, ++i) {
    Value *NewValueForUse = NFA;
    if (ArgumentReplaced[i]) {
      // If this argument was replaced, then create a `getelementptr`
      // instruction that uses it to recreate the pointer that was replaced.
      auto *InsertBefore = &NF->getEntryBlock().front();
      auto *PtrInst = GetElementPtrInst::CreateInBounds(
          /* PointeeType= */ SharedMemGlobalType,
          /* Ptr= */ SharedMemGlobal,
          /* IdxList= */
          ArrayRef<Value *>{
              ConstantInt::get(Type::getInt32Ty(M.getContext()), 0, false),
              NFA,
          },
          /* NameStr= */ Twine{NFA->getName()}, InsertBefore);
      // Then create a bitcast to make sure the new pointer is the same type
      // as the old one. This will only ever be a `i8 addrspace(3)*` to `i32
      // addrspace(3)*` type of cast.
      auto *CastInst = new BitCastInst(PtrInst, FA->getType());
      CastInst->insertAfter(PtrInst);
      NewValueForUse = CastInst;
    }

    // Replace uses of the old function's argument with the new argument or
    // the result of the `getelementptr`/`bitcast` instructions.
    FA->replaceAllUsesWith(&*NewValueForUse);
    NewValueForUse->takeName(&*FA);
  }

  // There should be no callers of kernel entry points.
  assert(F->use_empty());

  // Clone metadata of the old function, including debug info descriptor.
  SmallVector<std::pair<unsigned, MDNode *>, 1> MDs;
  F->getAllMetadata(MDs);
  for (const auto &MD : MDs)
    NF->addMetadata(MD.first, *MD.second);

  // Now that the old function is dead, delete it.
  F->eraseFromParent();

  return NF;
}<|MERGE_RESOLUTION|>--- conflicted
+++ resolved
@@ -54,14 +54,6 @@
 // New PM implementation.
 PreservedAnalyses
 LocalAccessorToSharedMemoryPass::run(Module &M, ModuleAnalysisManager &) {
-<<<<<<< HEAD
-  // Invariant: This pass is only intended to operate on SYCL kernels being
-  // compiled to either `nvptx{,64}-nvidia-cuda`, or `amdgcn-amd-amdhsa`
-  // triples.
-  auto Kernels = TargetHelpers::populateKernels(M);
-  SmallVector<std::pair<Function *, KernelPayload>, 4> NewToOldKernels;
-  if (Kernels.empty())
-=======
   // Only run this pass on SYCL device code
   if (!TargetHelpers::isSYCLDevice(M))
     return PreservedAnalyses::all();
@@ -74,7 +66,6 @@
   TargetHelpers::KernelCache KCache;
   KCache.populateKernels(M);
   if (KCache.empty())
->>>>>>> dc37699b
     return PreservedAnalyses::all();
 
   DenseMap<Function *, Function *> NewToOldKernels;
