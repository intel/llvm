--- conflicted
+++ resolved
@@ -39,97 +39,6 @@
   }
 }
 
-<<<<<<< HEAD
-SmallPtrSet<Function *, 4> getKernels(Module &M) {
-  ArchType AT = getArchType(M);
-  if (AT == ArchType::Unsupported)
-    return {};
-
-  // Access `{amdgcn|nvvm}.annotations` to determine which functions are kernel
-  // entry points.
-  std::string Annotation = getAnnotationString(AT);
-  auto *AnnotationMetadata = M.getNamedMetadata(Annotation);
-  // No kernels in the module, early exit.
-  if (!AnnotationMetadata)
-    return {};
-
-  SmallPtrSet<Function *, 4> Kernels;
-
-  // It is possible that the annotations node contains multiple pointers to the
-  // same metadata, recognise visited ones.
-  SmallSet<MDNode *, 4> Visited;
-  for (auto *MDN : AnnotationMetadata->operands()) {
-    if (Visited.contains(MDN) || MDN->getNumOperands() % 2 != 1)
-      continue;
-
-    Visited.insert(MDN);
-
-    // Kernel entry points are identified using metadata nodes of the form:
-    //   !X = !{<function>[, !"kind", i32 X]+}
-    // Where "kind" == "kernel" and X == 1.
-    bool IsKernel = false;
-    for (size_t I = 1, E = MDN->getNumOperands(); I != E && !IsKernel; I += 2) {
-      if (auto *Type = dyn_cast<MDString>(MDN->getOperand(I)))
-        if (Type->getString() == "kernel") {
-          if (auto *Val =
-                  mdconst::dyn_extract<ConstantInt>(MDN->getOperand(I + 1)))
-            IsKernel = Val->getZExtValue() == 1;
-        }
-    }
-
-    if (!IsKernel)
-      continue;
-    // Get a pointer to the entry point function from the metadata.
-    const MDOperand &FuncOperand = MDN->getOperand(0);
-    if (!FuncOperand)
-      continue;
-    if (auto *FuncConstant = dyn_cast<ConstantAsMetadata>(FuncOperand))
-      if (auto *Func = dyn_cast<Function>(FuncConstant->getValue()))
-        Kernels.insert(Func);
-  }
-
-  return Kernels;
-}
-
-std::vector<KernelPayload> populateKernels(Module &M,
-                                           std::optional<ArchType> AT) {
-  if (!AT)
-    AT = getArchType(M);
-
-  if (AT == ArchType::Unsupported)
-    return {};
-
-  // Access `{amdgcn|nvvm}.annotations` to determine which functions are kernel
-  // entry points.
-  std::string Annotation = getAnnotationString(*AT);
-  auto *AnnotationMetadata = M.getNamedMetadata(Annotation);
-  // No kernels in the module, early exit.
-  if (!AnnotationMetadata)
-    return {};
-
-  std::vector<KernelPayload> Kernels;
-
-  SmallVector<MDNode *, 4> PossibleDependencies;
-  // It is possible that the annotations node contains multiple pointers to the
-  // same metadata, recognise visited ones.
-  SmallSet<MDNode *, 4> Visited;
-  for (auto *MetadataNode : AnnotationMetadata->operands()) {
-    if (Visited.contains(MetadataNode) || MetadataNode->getNumOperands() != 3)
-      continue;
-
-    Visited.insert(MetadataNode);
-
-    // Kernel entry points are identified using metadata nodes of the form:
-    //   !X = !{<function>, !"kernel", i32 1}
-    auto *Type = dyn_cast<MDString>(MetadataNode->getOperand(1));
-    if (!Type)
-      continue;
-    // Only process kernel entry points,
-    if (Type->getString() != "kernel") {
-      // but keep track of other nodes that point to the same function.
-      PossibleDependencies.push_back(MetadataNode);
-      continue;
-=======
 void KernelCache::handleNewCloneOf(Function &OldF, Function &NewF,
                                    bool KernelOnly) {
   assert(KernelData.contains(&OldF) && "Unknown kernel");
@@ -145,7 +54,6 @@
       // Otherwise we'll need to clone all metadata, possibly dropping ones
       // which we can't assume are safe to clone.
       llvm_unreachable("Unimplemented cloning logic");
->>>>>>> dc37699b
     }
   }
 }
@@ -233,12 +141,7 @@
           M.getModuleFlag("sycl-device"))) {
     return Flag->getZExtValue() == 1;
   }
-<<<<<<< HEAD
-
-  return Kernels;
-=======
   return false;
->>>>>>> dc37699b
 }
 
 } // namespace TargetHelpers
