//===-- LowerESIMD.cpp - lower Explicit SIMD (ESIMD) constructs -----------===//
//
// Part of the LLVM Project, under the Apache License v2.0 with LLVM Exceptions.
// See https://llvm.org/LICENSE.txt for license information.
// SPDX-License-Identifier: Apache-2.0 WITH LLVM-exception
//
//===----------------------------------------------------------------------===//
// See intro comments in the header.
//
// Since the spir* targets use Itanium mangling for C/C++ symbols, the
// implementation uses the Itanium demangler to demangle device code's
// C++ intrinsics and access various information, such their C++ names and
// values of integer template parameters they were instantiated with.
//===----------------------------------------------------------------------===//

#include "llvm/SYCLLowerIR/ESIMD/LowerESIMD.h"
#include "llvm/SYCLLowerIR/ESIMD/ESIMDUtils.h"
#include "llvm/SYCLLowerIR/SYCLUtils.h"

#include "../../IR/ConstantsContext.h"
#include "llvm/ADT/DenseMap.h"
#include "llvm/ADT/DenseSet.h"
#include "llvm/ADT/SmallVector.h"
#include "llvm/ADT/StringSwitch.h"
#include "llvm/Demangle/Demangle.h"
#include "llvm/Demangle/ItaniumDemangle.h"
#include "llvm/GenXIntrinsics/GenXIntrinsics.h"
#include "llvm/GenXIntrinsics/GenXMetadata.h"
#include "llvm/IR/IRBuilder.h"
#include "llvm/IR/InstIterator.h"
#include "llvm/IR/Instructions.h"
#include "llvm/IR/IntrinsicInst.h"
#include "llvm/IR/Module.h"
#include "llvm/IR/PatternMatch.h"
#include "llvm/Pass.h"
#include "llvm/Passes/PassBuilder.h"
#include "llvm/Support/ModRef.h"
#include "llvm/Support/raw_ostream.h"
#include "llvm/TargetParser/Triple.h"
#include "llvm/Transforms/IPO/AlwaysInliner.h"

#include <cctype>
#include <cstring>
#include <unordered_map>

using namespace llvm;
namespace id = itanium_demangle;
using namespace llvm::esimd;

#undef DEBUG_TYPE
#define DEBUG_TYPE "lower-esimd"

#define SLM_BTI 254

#define MAX_DIMS 3

cl::opt<bool> ForceStatelessMem(
    "lower-esimd-force-stateless-mem", llvm::cl::Optional, llvm::cl::Hidden,
    llvm::cl::desc("Use stateless API for accessor based API."),
    llvm::cl::init(false));

namespace {
SmallPtrSet<Type *, 4> collectGenXVolatileTypes(Module &);
void generateKernelMetadata(Module &);

class SYCLLowerESIMDLegacyPass : public ModulePass {
public:
  static char ID; // Pass identification, replacement for typeid
  SYCLLowerESIMDLegacyPass() : ModulePass(ID) {
    initializeSYCLLowerESIMDLegacyPassPass(*PassRegistry::getPassRegistry());
  }

  // run the LowerESIMD pass on the specified module
  bool runOnModule(Module &M) override {
    ModuleAnalysisManager MAM;
    auto PA = Impl.run(M, MAM);
    return !PA.areAllPreserved();
  }

private:
  SYCLLowerESIMDPass Impl;
};
} // namespace

char SYCLLowerESIMDLegacyPass::ID = 0;
INITIALIZE_PASS(SYCLLowerESIMDLegacyPass, "LowerESIMD",
                "Lower constructs specific to the 'explicit SIMD' extension",
                false, false)

// Public interface to the SYCLLowerESIMDPass.
ModulePass *llvm::createSYCLLowerESIMDPass() {
  return new SYCLLowerESIMDLegacyPass();
}

namespace {
enum class lsc_subopcode : uint8_t {
  load = 0x00,
  load_strided = 0x01,
  load_quad = 0x02,
  load_block2d = 0x03,
  store = 0x04,
  store_strided = 0x05,
  store_quad = 0x06,
  store_block2d = 0x07,
  //
  atomic_iinc = 0x08,
  atomic_idec = 0x09,
  atomic_load = 0x0a,
  atomic_store = 0x0b,
  atomic_iadd = 0x0c,
  atomic_isub = 0x0d,
  atomic_smin = 0x0e,
  atomic_smax = 0x0f,
  atomic_umin = 0x10,
  atomic_umax = 0x11,
  atomic_icas = 0x12,
  atomic_fadd = 0x13,
  atomic_fsub = 0x14,
  atomic_fmin = 0x15,
  atomic_fmax = 0x16,
  atomic_fcas = 0x17,
  atomic_and = 0x18,
  atomic_or = 0x19,
  atomic_xor = 0x1a,
  //
  load_status = 0x1b,
  store_uncompressed = 0x1c,
  ccs_update = 0x1d,
  read_state_info = 0x1e,
  fence = 0x1f,
};
// The regexp for ESIMD intrinsics:
// /^_Z(\d+)__esimd_\w+/
static constexpr char ESIMD_INTRIN_PREF0[] = "_Z";
static constexpr char ESIMD_INTRIN_PREF1[] = "__esimd_";
static constexpr char ESIMD_INSERTED_VSTORE_FUNC_NAME[] = "_Z14__esimd_vstorev";
static constexpr char SPIRV_INTRIN_PREF[] = "__spirv_BuiltIn";
struct ESIMDIntrinDesc {
  // Denotes argument translation rule kind.
  enum GenXArgRuleKind {
    SRC_CALL_ARG, // is a call argument
    SRC_CALL_ALL, // this and subsequent args are just copied from the src call
    SRC_TMPL_ARG, // is an integer template argument
    UNDEF,        // is an undef value
    CONST_INT8,   // is an i8 constant
    CONST_INT16,  // is an i16 constant
    CONST_INT32,  // is an i32 constant
    CONST_INT64,  // is an i64 constant
  };

  enum class GenXArgConversion : int16_t {
    NONE,   // no conversion
    TO_I1,  // convert vector of N-bit integer to 1-bit
    TO_I8,  // convert vector of N-bit integer to 18-bit
    TO_I16, // convert vector of N-bit integer to 16-bit
    TO_I32, // convert vector of N-bit integer to 32-bit
  };

  // Denotes GenX intrinsic name suffix creation rule kind.
  enum GenXSuffixRuleKind {
    NO_RULE,
    BIN_OP,  // ".<binary operation>" - e.g. "*.add"
    NUM_KIND // "<numeric kind>" - e.g. "*i" for integer, "*f" for float
  };

  // Represents a rule how a GenX intrinsic argument is created from the source
  // call instruction.
  struct ArgRule {
    GenXArgRuleKind Kind;
    union Info {
      struct {
        int16_t CallArgNo;      // SRC_CALL_ARG: source call arg num
                                // SRC_TMPL_ARG: source template arg num
                                // UNDEF: source call arg num to get type from
                                // -1 denotes return value
        GenXArgConversion Conv; // GenXArgConversion
      } Arg;
      int NRemArgs;          // SRC_CALL_ALL: number of remaining args
      unsigned int ArgConst; // CONST_I16 OR CONST_I32: constant value
    } I;
  };

  // Represents a rule how a GenX intrinsic name suffix is created from the
  // source call instruction.
  struct NameRule {
    GenXSuffixRuleKind Kind;
    union Info {
      int CallArgNo; // DATA_TYPE: source call arg num to get type from
      int TmplArgNo; // BINOP: source template arg num denoting the binary op
    } I;
  };

  std::string GenXSpelling;
  SmallVector<ArgRule, 16> ArgRules;
  NameRule SuffixRule = {NO_RULE, {0}};

  int getNumGenXArgs() const {
    auto NRules = ArgRules.size();

    if (NRules == 0)
      return 0;

    // SRC_CALL_ALL is a "shortcut" to save typing, must be the last rule
    if (ArgRules[NRules - 1].Kind == GenXArgRuleKind::SRC_CALL_ALL)
      return ArgRules[NRules - 1].I.NRemArgs + (NRules - 1);
    return NRules;
  }

  bool isValid() const { return !GenXSpelling.empty(); }
};

using IntrinTable = std::unordered_map<std::string, ESIMDIntrinDesc>;

class ESIMDIntrinDescTable {
private:
  IntrinTable Table;

#define DEF_ARG_RULE(Nm, Kind)                                                 \
  static constexpr ESIMDIntrinDesc::ArgRule Nm(int16_t N) {                    \
    return ESIMDIntrinDesc::ArgRule{ESIMDIntrinDesc::Kind, {{N, {}}}};         \
  }
  DEF_ARG_RULE(l, SRC_CALL_ALL)
  DEF_ARG_RULE(u, UNDEF)

  static constexpr ESIMDIntrinDesc::ArgRule t(int16_t N) {
    return ESIMDIntrinDesc::ArgRule{
        ESIMDIntrinDesc::SRC_TMPL_ARG,
        {{N, ESIMDIntrinDesc::GenXArgConversion::NONE}}};
  }

  static constexpr ESIMDIntrinDesc::ArgRule t1(int16_t N) {
    return ESIMDIntrinDesc::ArgRule{
        ESIMDIntrinDesc::SRC_TMPL_ARG,
        {{N, ESIMDIntrinDesc::GenXArgConversion::TO_I1}}};
  }

  static constexpr ESIMDIntrinDesc::ArgRule t8(int16_t N) {
    return ESIMDIntrinDesc::ArgRule{
        ESIMDIntrinDesc::SRC_TMPL_ARG,
        {{N, ESIMDIntrinDesc::GenXArgConversion::TO_I8}}};
  }

  static constexpr ESIMDIntrinDesc::ArgRule t16(int16_t N) {
    return ESIMDIntrinDesc::ArgRule{
        ESIMDIntrinDesc::SRC_TMPL_ARG,
        {{N, ESIMDIntrinDesc::GenXArgConversion::TO_I16}}};
  }

  static constexpr ESIMDIntrinDesc::ArgRule t32(int16_t N) {
    return ESIMDIntrinDesc::ArgRule{
        ESIMDIntrinDesc::SRC_TMPL_ARG,
        {{N, ESIMDIntrinDesc::GenXArgConversion::TO_I32}}};
  }

  static constexpr ESIMDIntrinDesc::ArgRule a(int16_t N) {
    return ESIMDIntrinDesc::ArgRule{
        ESIMDIntrinDesc::SRC_CALL_ARG,
        {{N, ESIMDIntrinDesc::GenXArgConversion::NONE}}};
  }

  static constexpr ESIMDIntrinDesc::ArgRule ai1(int16_t N) {
    return ESIMDIntrinDesc::ArgRule{
        ESIMDIntrinDesc::SRC_CALL_ARG,
        {{N, ESIMDIntrinDesc::GenXArgConversion::TO_I1}}};
  }

  // Just an alias for a(int16_t N) to mark surface index arguments.
  static constexpr ESIMDIntrinDesc::ArgRule aSI(int16_t N) {
    return ESIMDIntrinDesc::ArgRule{
        ESIMDIntrinDesc::SRC_CALL_ARG,
        {{N, ESIMDIntrinDesc::GenXArgConversion::NONE}}};
  }

  static constexpr ESIMDIntrinDesc::ArgRule c8(int16_t N) {
    return ESIMDIntrinDesc::ArgRule{ESIMDIntrinDesc::CONST_INT8, {{N, {}}}};
  }

  static constexpr ESIMDIntrinDesc::ArgRule c8(lsc_subopcode OpCode) {
    return c8(static_cast<uint8_t>(OpCode));
  }

  static constexpr ESIMDIntrinDesc::ArgRule c16(int16_t N) {
    return ESIMDIntrinDesc::ArgRule{ESIMDIntrinDesc::CONST_INT16, {{N, {}}}};
  }

  static constexpr ESIMDIntrinDesc::ArgRule c32(int16_t N) {
    return ESIMDIntrinDesc::ArgRule{ESIMDIntrinDesc::CONST_INT32, {{N, {}}}};
  }

  static constexpr ESIMDIntrinDesc::ArgRule c64(int16_t N) {
    return ESIMDIntrinDesc::ArgRule{ESIMDIntrinDesc::CONST_INT64, {{N, {}}}};
  }

  static constexpr ESIMDIntrinDesc::NameRule bo(int16_t N) {
    return ESIMDIntrinDesc::NameRule{ESIMDIntrinDesc::BIN_OP, {N}};
  }

  static constexpr ESIMDIntrinDesc::NameRule nk(int16_t N) {
    return ESIMDIntrinDesc::NameRule{ESIMDIntrinDesc::NUM_KIND, {N}};
  }

public:
  // The table which describes rules how to generate @llvm.genx.* intrinsics
  // from templated __esimd* intrinsics. The general rule is that the order and
  // the semantics of intrinsic arguments is the same in both intrinsic forms.
  // But for some arguments, where @llvm.genx.* mandates that the argument must
  // be 'constant' (see Intrinsic_definitions.py from the vcintrinsics repo),
  // it is passed as template argument to the corrsponding __esimd* intrinsic,
  // hence leading to some "gaps" in __esimd* form's arguments compared to the
  // @llvm.genx.* form.
  // TODO - fix all __esimd* intrinsics and table entries according to the rule
  // above.
  ESIMDIntrinDescTable() {
    Table = {
        // An element of the table is std::pair of <key, value>; key is the
        // source
        // spelling of and intrinsic (what follows the "__esimd_" prefix), and
        // the
        // value is an instance of the ESIMDIntrinDesc class.
        // Example for the "rdregion" intrinsic encoding:
        // "rdregion" - the GenX spelling of the intrinsic ("llvm.genx." prefix
        //      and type suffixes maybe added to get full GenX name)
        // {a(0), t(3),...}
        //      defines a map from the resulting genx.* intrinsic call arguments
        //      to the source call's template or function call arguments, e.g.
        //      0th genx arg - maps to 0th source call arg
        //      1st genx arg - maps to 3rd template argument of the source call
        // nk(N) or bo(N)
        //      a rule applied to the base intrinsic name in order to
        //      construct a full name ("llvm.genx." prefix s also added); e.g.
        //      - nk(-1) denotes adding the return type name-based suffix - "i"
        //          for integer, "f" - for floating point
        {"rdregion",
         {"rdregion", {a(0), t(3), t(4), t(5), a(1), t(6)}, nk(-1)}},
        {"rdindirect",
         {"rdregion", {a(0), c32(0), c32(1), c32(0), a(1), t(3)}, nk(-1)}},
        {{"wrregion"},
         {{"wrregion"},
          {a(0), a(1), t(3), t(4), t(5), a(2), t(6), ai1(3)},
          nk(-1)}},
        {{"wrindirect"},
         {{"wrregion"},
          {a(0), a(1), c32(0), c32(1), c32(0), a(2), t(3), ai1(3)},
          nk(-1)}},
        {"vload", {"vload", {l(0)}}},
        {"vstore", {"vstore", {a(1), a(0)}}},

        {"svm_block_ld_unaligned", {"svm.block.ld.unaligned", {l(0)}}},
        {"svm_block_ld", {"svm.block.ld", {l(0)}}},
        {"svm_block_st", {"svm.block.st", {l(1)}}},
        {"svm_gather", {"svm.gather", {ai1(1), t(3), a(0), u(-1)}}},
        {"svm_gather4_scaled",
         {"svm.gather4.scaled", {ai1(1), t(2), c16(0), c64(0), a(0), u(-1)}}},
        {"svm_scatter", {"svm.scatter", {ai1(2), t(3), a(0), a(1)}}},
        {"svm_scatter4_scaled",
         {"svm.scatter4.scaled", {ai1(2), t(2), c16(0), c64(0), a(0), a(1)}}},

        // intrinsics to query thread's coordinates:
        {"group_id_x", {"group.id.x", {}}},
        {"group_id_y", {"group.id.y", {}}},
        {"group_id_z", {"group.id.z", {}}},
        {"local_id", {"local.id", {}}},
        {"local_size", {"local.size", {}}},
        {"svm_atomic0", {"svm.atomic", {ai1(1), a(0), u(-1)}, bo(0)}},
        {"svm_atomic1", {"svm.atomic", {ai1(2), a(0), a(1), u(-1)}, bo(0)}},
        {"svm_atomic2",
         {"svm.atomic", {ai1(3), a(0), a(1), a(2), u(-1)}, bo(0)}},
        {"dp4", {"dp4", {a(0), a(1)}}},

        {"fence", {"fence", {a(0)}}},
        {"barrier", {"barrier", {}}},
        {"sbarrier", {"sbarrier", {a(0)}}},

        // arg0: i32 modifiers, constant
        // arg1: i32 surface index
        // arg2: i32 plane, constant
        // arg3: i32 block width in bytes, constant
        // (block height inferred from return type size and block width)
        // arg4: i32 x byte offset
        // arg5: i32 y byte offset
        {"media_ld", {"media.ld", {t(3), aSI(0), t(5), t(6), a(1), a(2)}}},

        // arg0: i32 modifiers, constant
        // arg1: i32 surface index
        // arg2: i32 plane, constant
        // arg3: i32 block width in bytes, constant
        // (block height inferred from data type size and block width)
        // arg4: i32 x byte offset
        // arg5: i32 y byte offset
        // arg6: data to write (overloaded)
        {"media_st",
         {"media.st", {t(3), aSI(0), t(5), t(6), a(1), a(2), a(3)}}},

        // arg0 : i32 is_modified, CONSTANT
        // arg1 : i32 surface index
        // arg2 : i32 offset(in owords for.ld / in bytes for.ld.unaligned)
        {"oword_ld_unaligned", {"oword.ld.unaligned", {t(3), aSI(0), a(1)}}},
        {"oword_ld", {"oword.ld", {t(3), aSI(0), a(1)}}},

        // arg0: i32 surface index
        // arg1: i32 offset (in owords)
        // arg2: data to write (overloaded)
        {"oword_st", {"oword.st", {aSI(0), a(1), a(2)}}},

        // surface index-based gather/scatter:
        // arg0: i32 log2 num blocks, CONSTANT (0/1/2 for num blocks 1/2/4)
        // arg1: i16 scale, CONSTANT
        // arg2: i32 surface index
        // arg3: i32 global offset in bytes
        // arg4: vXi32 element offset in bytes (overloaded)
        {"gather_scaled2",
         {"gather.scaled2", {t(3), t(4), aSI(0), a(1), a(2)}}},

        // arg0: vXi1 predicate (overloaded)
        // arg1: i32 log2 num blocks, CONSTANT (0/1/2 for num blocks 1/2/4)
        // arg2: i16 scale, CONSTANT
        // arg3: i32 surface index
        // arg4: i32 global offset in bytes
        // arg5: vXi32 element offset in bytes (overloaded)
        // arg6: old value of the data read
        {"gather_scaled",
         {"gather.scaled", {ai1(0), t(3), t(4), aSI(1), a(2), a(3), u(-1)}}},

        // arg0: i32 log2 num blocks, CONSTANT (0/1/2 for num blocks 1/2/4)
        // arg1: i16 scale, CONSTANT
        // arg2: i32 surface index
        // arg3: i32 global offset in bytes
        // arg4: vXi32 element offset in bytes (overloaded)
        // arg5: vXi1 predicate (overloaded)
        {"gather_masked_scaled2",
         {"gather.masked.scaled2", {t(3), t(4), aSI(0), a(1), a(2), ai1(3)}}},

        // arg0: i32 channel mask, CONSTANT
        // arg1: i16 scale, CONSTANT
        // arg2: i32 surface index
        // arg3: i32 global offset in bytes
        // arg4: vXi32 element offset in bytes
        // arg5: vXi1 predicate (overloaded)
        {"gather4_masked_scaled2",
         {"gather4.masked.scaled2", {t(2), t(4), aSI(0), a(1), a(2), ai1(3)}}},

        // arg0: vXi1 predicate (overloaded)
        // arg1: i32 log2 num blocks, CONSTANT (0/1/2 for num blocks 1/2/4)
        // arg2: i16 scale, CONSTANT
        // arg3: i32 surface index
        // arg4: i32 global offset in bytes
        // arg5: vXi32 element offset (overloaded)
        // arg6: data to write (overloaded)
        {"scatter_scaled",
         {"scatter.scaled", {ai1(0), t(3), t(4), aSI(1), a(2), a(3), a(4)}}},

        // arg0: vXi1 predicate (overloaded) (overloaded)
        // arg1: i32 channel mask, CONSTANT
        // arg2: i16 scale, CONSTANT
        // arg3: i32 surface index
        // arg4: i32 global offset in bytes
        // arg5: vXi32 element offset in bytes (overloaded)
        // arg6: old value of the data read
        {"gather4_scaled",
         {"gather4.scaled", {ai1(0), t(3), t(4), aSI(1), a(2), a(3), u(-1)}}},

        // arg0: vXi1 predicate (overloaded)
        // arg1: i32 channel mask, constant
        // arg2: i16 scale, constant
        // arg3: i32 surface index
        // arg4: i32 global offset in bytes
        // arg5: vXi32 element offset in bytes (overloaded)
        // arg6: data to write (overloaded)
        {"scatter4_scaled",
         {"scatter4.scaled", {ai1(0), t(3), t(4), aSI(1), a(2), a(3), a(4)}}},

        // arg0: vXi1 predicate (overloaded)
        // arg1: i32 surface index
        // arg2: vXi32 element offset in bytes
        // arg3: vXi32 original value of the register that the data is read into
        {"dword_atomic0",
         {"dword.atomic", {ai1(0), aSI(1), a(2), u(-1)}, bo(0)}},

        // arg0: vXi1 predicate (overloaded)
        // arg1: i32 surface index
        // arg2: vXi32 element offset in bytes (overloaded)
        // arg3: vXi32/vXfloat src
        // arg4: vXi32/vXfloat original value of the register that the data is
        // read into
        {"dword_atomic1",
         {"dword.atomic", {ai1(0), aSI(1), a(2), a(3), u(-1)}, bo(0)}},

        // arg0: vXi1 predicate (overloaded)
        // arg1: i32 surface index
        // arg2: vXi32 element offset in bytes
        // arg3: vXi32 src0
        // arg4: vXi32 src1
        // arg5: vXi32 original value of the register that the data is read into
        {"dword_atomic2",
         {"dword.atomic", {ai1(0), aSI(1), a(2), a(3), a(4), u(-1)}, bo(0)}},

        {"raw_sends2",
         {"raw.sends2",
          {a(0), a(1), ai1(2), a(3), a(4), a(5), a(6), a(7), a(8), a(9), a(10),
           a(11)}}},
        {"raw_send2",
         {"raw.send2",
          {a(0), a(1), ai1(2), a(3), a(4), a(5), a(6), a(7), a(8), a(9)}}},
        {"raw_sends2_noresult",
         {"raw.sends2.noresult",
          {a(0), a(1), ai1(2), a(3), a(4), a(5), a(6), a(7), a(8), a(9)}}},
        {"raw_send2_noresult",
         {"raw.send2.noresult",
          {a(0), a(1), ai1(2), a(3), a(4), a(5), a(6), a(7)}}},
        {"wait", {"dummy.mov", {a(0)}}},
        {"dpas2",
         {"dpas2", {a(0), a(1), a(2), t(0), t(1), t(2), t(3), t(11), t(12)}}},
        {"dpas_nosrc0", {"dpas.nosrc0", {a(0), a(1), t(0)}}},
        {"dpasw", {"dpasw", {a(0), a(1), a(2), t(0)}}},
        {"dpasw_nosrc0", {"dpasw.nosrc0", {a(0), a(1), t(0)}}},
        {"nbarrier", {"nbarrier", {a(0), a(1), a(2)}}},
        {"raw_send_nbarrier_signal",
         {"raw.send.noresult", {a(0), ai1(4), a(1), a(2), a(3)}}},
        {"lsc_load_slm",
         {"lsc.load.slm",
          {ai1(0), c8(lsc_subopcode::load), t8(1), t8(2), t16(3), t32(4), t8(5),
           t8(6), t8(7), c8(0), a(1), c32(0)}}},
        {"lsc_load_merge_slm",
         {"lsc.load.merge.slm",
          {ai1(0), c8(lsc_subopcode::load), t8(1), t8(2), t16(3), t32(4), t8(5),
           t8(6), t8(7), c8(0), a(1), c32(0), a(2)}}},
        {"lsc_load_bti",
         {"lsc.load.bti",
          {ai1(0), c8(lsc_subopcode::load), t8(1), t8(2), t16(3), t32(4), t8(5),
           t8(6), t8(7), c8(0), a(1), aSI(2)}}},
        {"lsc_load_merge_bti",
         {"lsc.load.merge.bti",
          {ai1(0), c8(lsc_subopcode::load), t8(1), t8(2), t16(3), t32(4), t8(5),
           t8(6), t8(7), c8(0), a(1), aSI(2), a(2)}}},
        {"lsc_load_stateless",
         {"lsc.load.stateless",
          {ai1(0), c8(lsc_subopcode::load), t8(1), t8(2), t16(3), t32(4), t8(5),
           t8(6), t8(7), c8(0), a(1), c32(0)}}},
        {"lsc_load_merge_stateless",
         {"lsc.load.merge.stateless",
          {ai1(0), c8(lsc_subopcode::load), t8(1), t8(2), t16(3), t32(4), t8(5),
           t8(6), t8(7), c8(0), a(1), c32(0), a(2)}}},
        {"lsc_prefetch_bti",
         {"lsc.prefetch.bti",
          {ai1(0), c8(lsc_subopcode::load), t8(1), t8(2), t16(3), t32(4), t8(5),
           t8(6), t8(7), c8(0), a(1), aSI(2)}}},
        {"lsc_prefetch_stateless",
         {"lsc.prefetch.stateless",
          {ai1(0), c8(lsc_subopcode::load), t8(1), t8(2), t16(3), t32(4), t8(5),
           t8(6), t8(7), c8(0), a(1), c32(0)}}},
        {"lsc_store_slm",
         {"lsc.store.slm",
          {ai1(0), c8(lsc_subopcode::store), t8(1), t8(2), t16(3), t32(4),
           t8(5), t8(6), t8(7), c8(0), a(1), a(2), c32(0)}}},
        {"lsc_store_bti",
         {"lsc.store.bti",
          {ai1(0), c8(lsc_subopcode::store), t8(1), t8(2), t16(3), t32(4),
           t8(5), t8(6), t8(7), c8(0), a(1), a(2), aSI(3)}}},
        {"lsc_store_stateless",
         {"lsc.store.stateless",
          {ai1(0), c8(lsc_subopcode::store), t8(1), t8(2), t16(3), t32(4),
           t8(5), t8(6), t8(7), c8(0), a(1), a(2), c32(0)}}},
        {"lsc_load2d_stateless",
         {"lsc.load2d.stateless",
          {ai1(0), t8(1), t8(2), t8(3), t8(4), t8(5), t16(6), t16(7), t8(8),
           a(1), a(2), a(3), a(4), a(5), a(6)}}},
        {"lsc_prefetch2d_stateless",
         {"lsc.prefetch2d.stateless",
          {ai1(0), t8(1), t8(2), t8(3), t8(4), t8(5), t16(6), t16(7), t8(8),
           a(1), a(2), a(3), a(4), a(5), a(6)}}},
        {"lsc_store2d_stateless",
         {"lsc.store2d.stateless",
          {ai1(0), t8(1), t8(2), t8(3), t8(4), t8(5), t16(6), t16(7), t8(8),
           a(1), a(2), a(3), a(4), a(5), a(6), a(7)}}},
        {"lsc_xatomic_slm_0",
         {"lsc.xatomic.slm",
          {ai1(0), t8(1), t8(2), t8(3), t16(4), t32(5), t8(6), t8(7), t8(8),
           c8(0), a(1), u(-1), u(-1), c32(0), u(-1)}}},
        {"lsc_xatomic_slm_1",
         {"lsc.xatomic.slm",
          {ai1(0), t8(1), t8(2), t8(3), t16(4), t32(5), t8(6), t8(7), t8(8),
           c8(0), a(1), a(2), u(-1), c32(0), u(-1)}}},
        {"lsc_xatomic_slm_2",
         {"lsc.xatomic.slm",
          {ai1(0), t8(1), t8(2), t8(3), t16(4), t32(5), t8(6), t8(7), t8(8),
           c8(0), a(1), a(2), a(3), c32(0), u(-1)}}},
        {"lsc_xatomic_bti_0",
         {"lsc.xatomic.bti",
          {ai1(0), t8(1), t8(2), t8(3), t16(4), t32(5), t8(6), t8(7), t8(8),
           c8(0), a(1), u(-1), u(-1), aSI(2), u(-1)}}},
        {"lsc_xatomic_bti_1",
         {"lsc.xatomic.bti",
          {ai1(0), t8(1), t8(2), t8(3), t16(4), t32(5), t8(6), t8(7), t8(8),
           c8(0), a(1), a(2), u(-1), aSI(3), u(-1)}}},
        {"lsc_xatomic_bti_2",
         {"lsc.xatomic.bti",
          {ai1(0), t8(1), t8(2), t8(3), t16(4), t32(5), t8(6), t8(7), t8(8),
           c8(0), a(1), a(2), a(3), aSI(4), u(-1)}}},
        {"lsc_xatomic_stateless_0",
         {"lsc.xatomic.stateless",
          {ai1(0), t8(1), t8(2), t8(3), t16(4), t32(5), t8(6), t8(7), t8(8),
           c8(0), a(1), u(-1), u(-1), c32(0), u(-1)}}},
        {"lsc_xatomic_stateless_1",
         {"lsc.xatomic.stateless",
          {ai1(0), t8(1), t8(2), t8(3), t16(4), t32(5), t8(6), t8(7), t8(8),
           c8(0), a(1), a(2), u(-1), c32(0), u(-1)}}},
        {"lsc_xatomic_stateless_2",
         {"lsc.xatomic.stateless",
          {ai1(0), t8(1), t8(2), t8(3), t16(4), t32(5), t8(6), t8(7), t8(8),
           c8(0), a(1), a(2), a(3), c32(0), u(-1)}}},
        {"lsc_fence", {"lsc.fence", {ai1(0), t8(0), t8(1), t8(2)}}},
        {"sat", {"sat", {a(0)}}},
        {"fptoui_sat", {"fptoui.sat", {a(0)}}},
        {"fptosi_sat", {"fptosi.sat", {a(0)}}},
        {"uutrunc_sat", {"uutrunc.sat", {a(0)}}},
        {"ustrunc_sat", {"ustrunc.sat", {a(0)}}},
        {"sutrunc_sat", {"sutrunc.sat", {a(0)}}},
        {"sstrunc_sat", {"sstrunc.sat", {a(0)}}},
        {"abs", {"abs", {a(0)}, nk(-1)}},
        {"ssshl", {"ssshl", {a(0), a(1)}}},
        {"sushl", {"sushl", {a(0), a(1)}}},
        {"usshl", {"usshl", {a(0), a(1)}}},
        {"uushl", {"uushl", {a(0), a(1)}}},
        {"ssshl_sat", {"ssshl.sat", {a(0), a(1)}}},
        {"sushl_sat", {"sushl.sat", {a(0), a(1)}}},
        {"usshl_sat", {"usshl.sat", {a(0), a(1)}}},
        {"uushl_sat", {"uushl.sat", {a(0), a(1)}}},
        {"rol", {"rol", {a(0), a(1)}}},
        {"ror", {"ror", {a(0), a(1)}}},
        {"rndd", {"rndd", {a(0)}}},
        {"rnde", {"rnde", {a(0)}}},
        {"rndu", {"rndu", {a(0)}}},
        {"rndz", {"rndz", {a(0)}}},
        {"umulh", {"umulh", {a(0), a(1)}}},
        {"smulh", {"smulh", {a(0), a(1)}}},
        {"frc", {"frc", {a(0)}}},
        {"fmax", {"fmax", {a(0), a(1)}}},
        {"umax", {"umax", {a(0), a(1)}}},
        {"smax", {"smax", {a(0), a(1)}}},
        {"lzd", {"lzd", {a(0)}}},
        {"fmin", {"fmin", {a(0), a(1)}}},
        {"umin", {"umin", {a(0), a(1)}}},
        {"smin", {"smin", {a(0), a(1)}}},
        {"bfrev", {"bfrev", {a(0)}}},
        {"cbit", {"cbit", {a(0)}}},
        {"bfi", {"bfi", {a(0), a(1), a(2), a(3)}}},
        {"sbfe", {"sbfe", {a(0), a(1), a(2)}}},
        {"fbl", {"fbl", {a(0)}}},
        {"sfbh", {"sfbh", {a(0)}}},
        {"ufbh", {"ufbh", {a(0)}}},
        {"inv", {"inv", {a(0)}}},
        {"log", {"log", {a(0)}}},
        {"exp", {"exp", {a(0)}}},
        {"sqrt", {"sqrt", {a(0)}}},
        {"ieee_sqrt", {"ieee.sqrt", {a(0)}}},
        {"rsqrt", {"rsqrt", {a(0)}}},
        {"sin", {"sin", {a(0)}}},
        {"cos", {"cos", {a(0)}}},
        {"pow", {"pow", {a(0), a(1)}}},
        {"ieee_div", {"ieee.div", {a(0), a(1)}}},
        {"uudp4a", {"uudp4a", {a(0), a(1), a(2)}}},
        {"usdp4a", {"usdp4a", {a(0), a(1), a(2)}}},
        {"sudp4a", {"sudp4a", {a(0), a(1), a(2)}}},
        {"ssdp4a", {"ssdp4a", {a(0), a(1), a(2)}}},
        {"uudp4a_sat", {"uudp4a.sat", {a(0), a(1), a(2)}}},
        {"usdp4a_sat", {"usdp4a.sat", {a(0), a(1), a(2)}}},
        {"sudp4a_sat", {"sudp4a.sat", {a(0), a(1), a(2)}}},
        {"ssdp4a_sat", {"ssdp4a.sat", {a(0), a(1), a(2)}}},
        {"any", {"any", {ai1(0)}}},
        {"all", {"all", {ai1(0)}}},
        {"lane_id", {"lane.id", {}}},
        {"test_src_tmpl_arg",
         {"test.src.tmpl.arg", {t(0), t1(1), t8(2), t16(3), t32(4), c8(17)}}},
        {"slm_init", {"slm.init", {a(0)}}},
        {"bf_cvt", {"bf.cvt", {a(0)}}},
        {"tf32_cvt", {"tf32.cvt", {a(0)}}},
        {"__devicelib_ConvertFToBF16INTEL",
         {"__spirv_ConvertFToBF16INTEL", {a(0)}}},
        {"__devicelib_ConvertBF16ToFINTEL",
         {"__spirv_ConvertBF16ToFINTEL", {a(0)}}},
        {"addc", {"addc", {l(0)}}},
        {"subb", {"subb", {l(0)}}},
        {"bfn", {"bfn", {a(0), a(1), a(2), t(0)}}}};
  }

  const IntrinTable &getTable() { return Table; }
};

static bool isStructureReturningFunction(StringRef FunctionName) {
  return llvm::StringSwitch<bool>(FunctionName)
      .Case("addc", true)
      .Case("subb", true)
      .Default(false);
}

// The C++11 "magic static" idiom to lazily initialize the ESIMD intrinsic table
static const IntrinTable &getIntrinTable() {
  static ESIMDIntrinDescTable TheTable;
  return TheTable.getTable();
}

static const ESIMDIntrinDesc &getIntrinDesc(StringRef SrcSpelling) {
  static ESIMDIntrinDesc InvalidDesc{"", {}, {}};
  const auto &Table = getIntrinTable();
  auto It = Table.find(SrcSpelling.str());

  llvm::esimd::assert_and_diag(It != Table.end(),
                               "unknown ESIMD intrinsic: ", SrcSpelling);
  return It->second;
}

static bool isDevicelibFunction(StringRef FunctionName) {
  return llvm::StringSwitch<bool>(FunctionName)
      .Case("__devicelib_ConvertFToBF16INTEL", true)
      .Case("__devicelib_ConvertBF16ToFINTEL", true)
      .Default(false);
}

static std::string mangleFunction(StringRef FunctionName) {
  // Mangle deviceLib function to make it pass through the regular workflow
  // These functions are defined as extern "C" which Demangler that is used
  // fails to handle properly.
  if (isDevicelibFunction(FunctionName)) {
    if (FunctionName.startswith("__devicelib_ConvertFToBF16INTEL")) {
      return (Twine("_Z31") + FunctionName + "RKf").str();
    }
    if (FunctionName.startswith("__devicelib_ConvertBF16ToFINTEL")) {
      return (Twine("_Z31") + FunctionName + "RKt").str();
    }
  }
  // Every inserted vstore gets its own function with the same name,
  // so they are mangled with ".[0-9]+". Just use the
  // raw name to pass through the demangler.
  if (FunctionName.startswith(ESIMD_INSERTED_VSTORE_FUNC_NAME))
    return ESIMD_INSERTED_VSTORE_FUNC_NAME;
  return FunctionName.str();
}

Type *parsePrimitiveTypeString(StringRef TyStr, LLVMContext &Ctx) {
  return llvm::StringSwitch<Type *>(TyStr)
      .Case("bool", IntegerType::getInt1Ty(Ctx))
      .Case("char", IntegerType::getInt8Ty(Ctx))
      .Case("unsigned char", IntegerType::getInt8Ty(Ctx))
      .Case("short", IntegerType::getInt16Ty(Ctx))
      .Case("unsigned short", IntegerType::getInt16Ty(Ctx))
      .Case("int", IntegerType::getInt32Ty(Ctx))
      .Case("unsigned int", IntegerType::getInt32Ty(Ctx))
      .Case("unsigned", IntegerType::getInt32Ty(Ctx))
      .Case("unsigned long long", IntegerType::getInt64Ty(Ctx))
      .Case("long long", IntegerType::getInt64Ty(Ctx))
      .Case("_Float16", IntegerType::getHalfTy(Ctx))
      .Case("float", IntegerType::getFloatTy(Ctx))
      .Case("double", IntegerType::getDoubleTy(Ctx))
      .Case("void", IntegerType::getVoidTy(Ctx))
      .Default(nullptr);
}

template <typename T>
static const T *castNodeImpl(const id::Node *N, id::Node::Kind K) {
  assert(N && N->getKind() == K && "unexpected demangler node kind");
  return reinterpret_cast<const T *>(N);
}

#define castNode(NodeObj, NodeKind)                                            \
  castNodeImpl<id::NodeKind>(NodeObj, id::Node::K##NodeKind)

static APInt parseTemplateArg(id::FunctionEncoding *FE, unsigned int N,
                              Type *&Ty, LLVMContext &Ctx,
                              ESIMDIntrinDesc::GenXArgConversion Conv =
                                  ESIMDIntrinDesc::GenXArgConversion::NONE) {
  // parseTemplateArg returns APInt with a certain bitsize
  // This bitsize (primitive size in bits) is deduced by the following rules:
  // If Conv is not None, then bitsize is taken from Conv
  // If Conv is None and Arg is IntegerLiteral, then bitsize is taken from
  // Arg size
  // If Conv is None and Arg is BoolExpr or Enum, the bitsize falls back to 32

  const auto *Nm = castNode(FE->getName(), NameWithTemplateArgs);
  const auto *ArgsN = castNode(Nm->TemplateArgs, TemplateArgs);
  id::NodeArray Args = ArgsN->getParams();
  assert(N < Args.size() && "too few template arguments");
  std::string_view Val;
  switch (Conv) {
  case ESIMDIntrinDesc::GenXArgConversion::NONE:
    // Default fallback case, if we cannot deduce bitsize
    Ty = IntegerType::getInt32Ty(Ctx);
    break;
  case ESIMDIntrinDesc::GenXArgConversion::TO_I1:
    Ty = IntegerType::getInt1Ty(Ctx);
    break;
  case ESIMDIntrinDesc::GenXArgConversion::TO_I8:
    Ty = IntegerType::getInt8Ty(Ctx);
    break;
  case ESIMDIntrinDesc::GenXArgConversion::TO_I16:
    Ty = IntegerType::getInt16Ty(Ctx);
    break;
  case ESIMDIntrinDesc::GenXArgConversion::TO_I32:
    Ty = IntegerType::getInt32Ty(Ctx);
    break;
  }

  switch (Args[N]->getKind()) {
  case id::Node::KIntegerLiteral: {
    auto *ValL = castNode(Args[N], IntegerLiteral);
    const std::string_view &TyStr = ValL->getType();
    if (Conv == ESIMDIntrinDesc::GenXArgConversion::NONE && TyStr.size() != 0)
      // Overwrite Ty with IntegerLiteral's size
      Ty =
          parsePrimitiveTypeString(StringRef(&*TyStr.begin(), TyStr.size()), Ctx);
    Val = ValL->getValue();
    break;
  }
  case id::Node::KBoolExpr: {
    auto *ValL = castNode(Args[N], BoolExpr);
    ValL->match([&Val](bool Value) { Value ? Val = "1" : Val = "0"; });
    break;
  }
  case id::Node::KEnumLiteral: {
    auto *CE = castNode(Args[N], EnumLiteral);
    Val = CE->getIntegerValue();
    break;
  }
  default:
    llvm_unreachable_internal("bad esimd intrinsic template parameter");
  }
  return APInt(Ty->getPrimitiveSizeInBits(), StringRef(&*Val.begin(), Val.size()),
               10);
}

// Constructs a GenX intrinsic name suffix based on the original C++ name (stem)
// and the types of its parameters (some intrinsic names have additional
// suffixes depending on the parameter types).
static std::string getESIMDIntrinSuffix(id::FunctionEncoding *FE,
                                        FunctionType *FT,
                                        const ESIMDIntrinDesc::NameRule &Rule) {
  std::string Suff;
  switch (Rule.Kind) {
  case ESIMDIntrinDesc::GenXSuffixRuleKind::BIN_OP: {
    // e.g. ".add"
    Type *Ty = nullptr;
    APInt OpId = parseTemplateArg(FE, Rule.I.TmplArgNo, Ty, FT->getContext());

    switch (OpId.getSExtValue()) {
    case 0x0:
      Suff = ".add";
      break;
    case 0x1:
      Suff = ".sub";
      break;
    case 0x2:
      Suff = ".inc";
      break;
    case 0x3:
      Suff = ".dec";
      break;
    case 0x4:
      Suff = ".min";
      break;
    case 0x5:
      Suff = ".max";
      break;
    case 0x6:
      Suff = ".xchg";
      break;
    case 0x7:
      Suff = ".cmpxchg";
      break;
    case 0x8:
      Suff = ".and";
      break;
    case 0x9:
      Suff = ".or";
      break;
    case 0xa:
      Suff = ".xor";
      break;
    case 0xb:
      Suff = ".imin";
      break;
    case 0xc:
      Suff = ".imax";
      break;
    case 0x10:
      Suff = ".fmax";
      break;
    case 0x11:
      Suff = ".fmin";
      break;
    case 0x12:
      Suff = ".fcmpwr";
      break;
    case 0x13:
      Suff = ".fadd";
      break;
    case 0x14:
      Suff = ".fsub";
      break;
    case 0xff:
      Suff = ".predec";
      break;
    default:
      llvm_unreachable("unknown atomic OP");
    };
    break;
  }
  case ESIMDIntrinDesc::GenXSuffixRuleKind::NUM_KIND: {
    // e.g. "f"
    int No = Rule.I.CallArgNo;
    Type *Ty = No == -1 ? FT->getReturnType() : FT->getParamType(No);
    if (Ty->isVectorTy())
      Ty = cast<VectorType>(Ty)->getElementType();
    assert(Ty->isFloatingPointTy() || Ty->isIntegerTy());
    Suff = Ty->isFloatingPointTy() ? "f" : "i";
    break;
  }
  default:
    // It's ok if there is no suffix.
    break;
  }

  return Suff;
}

// TODO Specify document behavior for slm_init and nbarrier_init when:
// 1) they are called not from kernels
// 2) there are multiple such calls reachable from a kernel
// 3) when a call in external function linked by the Back-End

// This function sets/updates VCNamedBarrierCount attribute to the kernels
// calling this intrinsic initializing the number of named barriers.
static void translateNbarrierInit(CallInst &CI) {
  auto F = CI.getFunction();
  auto *ArgV = CI.getArgOperand(0);
  llvm::esimd::assert_and_diag(
      isa<ConstantInt>(ArgV), __FILE__,
      " integral constant is expected for named barrier count");

  auto NewVal = cast<llvm::ConstantInt>(ArgV)->getZExtValue();
  assert(NewVal != 0 && "zero named barrier count being requested");
  esimd::UpdateUint64MetaDataToMaxValue SetMaxNBarrierCnt{
      *F->getParent(), genx::KernelMDOp::NBarrierCnt, NewVal};
  // TODO: Keep track of traversed functions to avoid repeating traversals
  // over same function.
  sycl::utils::traverseCallgraphUp(F, SetMaxNBarrierCnt);
}

static void translatePackMask(CallInst &CI) {
  using Demangler = id::ManglingParser<SimpleAllocator>;
  Function *F = CI.getCalledFunction();
  llvm::esimd::assert_and_diag(F, "function to translate is invalid");

  StringRef MnglName = F->getName();
  Demangler Parser(MnglName.begin(), MnglName.end());
  id::Node *AST = Parser.parse();

  llvm::esimd::assert_and_diag(
      AST && Parser.ForwardTemplateRefs.empty(),
      "failed to demangle ESIMD intrinsic: ", MnglName);
  llvm::esimd::assert_and_diag(AST->getKind() == id::Node::KFunctionEncoding,
                               "bad ESIMD intrinsic: ", MnglName);

  auto *FE = static_cast<id::FunctionEncoding *>(AST);
  llvm::LLVMContext &Context = CI.getContext();
  Type *TTy = nullptr;
  APInt Val = parseTemplateArg(FE, 0, TTy, Context);
  unsigned N = Val.getZExtValue();
  Value *Result = CI.getArgOperand(0);
  assert(Result->getType()->isIntOrIntVectorTy());
  Value *Zero = ConstantInt::get(Result->getType(), 0);
  IRBuilder<> Builder(&CI);
  // TODO CM_COMPAT
  // In CM non LSB bits in mask elements are ignored, so e.g. '2' is treated as
  // 'false' there. ESIMD adopts C++ semantics, where any non-zero is 'true'.
  // For CM this ICmpInst should be replaced with truncation to i1.
  Result = Builder.CreateICmp(ICmpInst::ICMP_NE, Result, Zero);
  Result = Builder.CreateBitCast(Result, llvm::Type::getIntNTy(Context, N));

  if (N != 32) {
    Result = Builder.CreateCast(llvm::Instruction::ZExt, Result,
                                llvm::Type::getInt32Ty(Context));
  }
  Result->setName(CI.getName());
  cast<llvm::Instruction>(Result)->setDebugLoc(CI.getDebugLoc());
  CI.replaceAllUsesWith(Result);
}

static void translateUnPackMask(CallInst &CI) {
  using Demangler = id::ManglingParser<SimpleAllocator>;
  Function *F = CI.getCalledFunction();
  llvm::esimd::assert_and_diag(F, "function to translate is invalid");
  StringRef MnglName = F->getName();
  Demangler Parser(MnglName.begin(), MnglName.end());
  id::Node *AST = Parser.parse();

  llvm::esimd::assert_and_diag(
      AST && Parser.ForwardTemplateRefs.empty(),
      "failed to demangle ESIMD intrinsic: ", MnglName);
  llvm::esimd::assert_and_diag(AST->getKind() == id::Node::KFunctionEncoding,
                               "bad ESIMD intrinsic: ", MnglName);

  auto *FE = static_cast<id::FunctionEncoding *>(AST);
  llvm::LLVMContext &Context = CI.getContext();
  Type *TTy = nullptr;
  APInt Val = parseTemplateArg(FE, 0, TTy, Context);
  unsigned N = Val.getZExtValue();
  // get N x i1
  assert(CI.arg_size() == 1);
  llvm::Value *Arg0 = CI.getArgOperand(0);
  unsigned Width = Arg0->getType()->getPrimitiveSizeInBits();
  IRBuilder<> Builder(&CI);
  if (Width > N) {
    llvm::Type *Ty = llvm::IntegerType::get(Context, N);
    Arg0 = Builder.CreateTrunc(Arg0, Ty);
    if (auto *Trunc = dyn_cast<llvm::Instruction>(Arg0))
      Trunc->setDebugLoc(CI.getDebugLoc());
  }
  assert(Arg0->getType()->getPrimitiveSizeInBits() == N);
  Arg0 = Builder.CreateBitCast(
      Arg0, llvm::FixedVectorType::get(llvm::Type::getInt1Ty(Context), N));

  // get N x i16
  llvm::Value *TransCI = Builder.CreateZExt(
      Arg0, llvm::FixedVectorType::get(llvm::Type::getInt16Ty(Context), N));
  TransCI->takeName(&CI);
  if (llvm::Instruction *TransCInst = dyn_cast<llvm::Instruction>(TransCI))
    TransCInst->setDebugLoc(CI.getDebugLoc());
  CI.replaceAllUsesWith(TransCI);
}

static bool translateVLoad(CallInst &CI, SmallPtrSetImpl<Type *> &GVTS) {
  if (GVTS.find(CI.getType()) != GVTS.end())
    return false;
  IRBuilder<> Builder(&CI);
  auto LI = Builder.CreateLoad(CI.getType(), CI.getArgOperand(0), CI.getName());
  LI->setDebugLoc(CI.getDebugLoc());
  CI.replaceAllUsesWith(LI);
  return true;
}

static bool translateVStore(CallInst &CI, SmallPtrSetImpl<Type *> &GVTS) {
  if (GVTS.find(CI.getOperand(1)->getType()) != GVTS.end())
    return false;
  IRBuilder<> Builder(&CI);
  auto SI = Builder.CreateStore(CI.getArgOperand(1), CI.getArgOperand(0));
  SI->setDebugLoc(CI.getDebugLoc());
  return true;
}

// Newly created GenX intrinsic might have different return type than expected.
// This helper function creates cast operation from GenX intrinsic return type
// to currently expected. Returns pointer to created cast instruction if it
// was created, otherwise returns NewI.
static Instruction *addCastInstIfNeeded(Instruction *OldI, Instruction *NewI,
                                        Type *UseType = nullptr) {
  Type *NITy = NewI->getType();
  Type *OITy = UseType ? UseType : OldI->getType();
  if (OITy != NITy) {
    auto CastOpcode = CastInst::getCastOpcode(NewI, false, OITy, false);
    NewI = CastInst::Create(CastOpcode, NewI, OITy,
                            NewI->getName() + ".cast.ty", OldI);
    NewI->setDebugLoc(OldI->getDebugLoc());
  }
  return NewI;
}

<<<<<<< HEAD
=======
/// Returns the index from the given extract element instruction \p EEI.
/// It is checked here that the index is either 0, 1, or 2.
static uint64_t getIndexFromExtract(ExtractElementInst *EEI) {
  Value *IndexV = EEI->getIndexOperand();
  uint64_t IndexValue = cast<ConstantInt>(IndexV)->getZExtValue();
  assert(IndexValue < MAX_DIMS &&
         "Extract element index should be either 0, 1, or 2");
  return IndexValue;
}

/// Generates the call of GenX intrinsic \p IntrinName and inserts it
/// right before the given extract element instruction \p EEI using the result
/// of vector load. The parameter \p IsVectorCall tells what version of GenX
/// intrinsic (scalar or vector) to use to lower the load from SPIRV global.
static Instruction *generateGenXCall(Instruction *EEI, StringRef IntrinName,
                                     bool IsVectorCall, uint64_t IndexValue,
                                     Type *UseType) {
  std::string Suffix =
      IsVectorCall
          ? ".v3i32"
          : (Twine(".") + Twine(static_cast<char>('x' + IndexValue))).str();
  std::string FullIntrinName = (Twine(GenXIntrinsic::getGenXIntrinsicPrefix()) +
                                Twine(IntrinName) + Suffix)
                                   .str();
  auto ID = GenXIntrinsic::lookupGenXIntrinsicID(FullIntrinName);
  Type *I32Ty = Type::getInt32Ty(EEI->getModule()->getContext());
  Function *NewFDecl =
      IsVectorCall
          ? GenXIntrinsic::getGenXDeclaration(
                EEI->getModule(), ID, FixedVectorType::get(I32Ty, MAX_DIMS))
          : GenXIntrinsic::getGenXDeclaration(EEI->getModule(), ID);

  // Use hardcoded prefix when EEI has no name.
  std::string ResultName =
      ((EEI->hasName() ? Twine(EEI->getName()) : Twine("Res")) + "." +
       FullIntrinName)
          .str();
  Instruction *Inst = IntrinsicInst::Create(NewFDecl, {}, ResultName, EEI);
  Inst->setDebugLoc(EEI->getDebugLoc());

  if (IsVectorCall) {
    Type *I32Ty = Type::getInt32Ty(EEI->getModule()->getContext());
    std::string ExtractName =
        (Twine(Inst->getName()) + ".ext." + Twine(IndexValue)).str();
    Inst = ExtractElementInst::Create(Inst, ConstantInt::get(I32Ty, IndexValue),
                                      ExtractName, EEI);
    Inst->setDebugLoc(EEI->getDebugLoc());
  }
  Inst = addCastInstIfNeeded(EEI, Inst, UseType);
  return Inst;
}

>>>>>>> 3024161f
// Translates the following intrinsics:
//   %res = call float @llvm.fmuladd.f32(float %a, float %b, float %c)
//   %res = call double @llvm.fmuladd.f64(double %a, double %b, double %c)
// To
//   %mul = fmul <type> %a, <type> %b
//   %res = fadd <type> %mul, <type> %c
void translateFmuladd(CallInst *CI) {
  assert(CI->getIntrinsicID() == Intrinsic::fmuladd);
  IRBuilder<> Bld(CI);
  auto *Mul = Bld.CreateFMul(CI->getOperand(0), CI->getOperand(1));
  auto *Res = Bld.CreateFAdd(Mul, CI->getOperand(2));
  CI->replaceAllUsesWith(Res);
}

// Translates an LLVM intrinsic to a form, digestable by the BE.
bool translateLLVMIntrinsic(CallInst *CI) {
  Function *F = CI->getCalledFunction();
  llvm::esimd::assert_and_diag(F && F->isIntrinsic(),
                               "malformed llvm intrinsic call");

  switch (F->getIntrinsicID()) {
  case Intrinsic::assume:
    // no translation - it will be simply removed.
    // TODO: make use of 'assume' info in the BE
    break;
  case Intrinsic::fmuladd:
    translateFmuladd(CI);
    break;
  default:
    return false; // "intrinsic wasn't translated, keep the original call"
  }
  return true; // "intrinsic has been translated, erase the original call"
}

/// Replaces the load \p LI of SPIRV global with a compile time known constant
/// when possible. The replaced instructions are stored into the given container
/// \p InstsToErase.
static void
translateSpirvGlobalUses(LoadInst *LI, StringRef SpirvGlobalName,
                         SmallVectorImpl<Instruction *> &InstsToErase) {
  Value *NewInst = nullptr;
  if (SpirvGlobalName == "SubgroupLocalInvocationId") {
    NewInst = llvm::Constant::getNullValue(LI->getType());
  } else if (SpirvGlobalName == "SubgroupSize" ||
             SpirvGlobalName == "SubgroupMaxSize") {
    NewInst = llvm::Constant::getIntegerValue(LI->getType(),
                                              llvm::APInt(32, 1, true));
  }
  if (NewInst) {
    LI->replaceAllUsesWith(NewInst);
    InstsToErase.push_back(LI);
  }
}

static void createESIMDIntrinsicArgs(const ESIMDIntrinDesc &Desc,
                                     SmallVector<Value *, 16> &GenXArgs,
                                     CallInst &CI, id::FunctionEncoding *FE) {
  uint32_t LastCppArgNo = 0; // to implement SRC_CALL_ALL

  for (unsigned int I = 0; I < Desc.ArgRules.size(); ++I) {
    const ESIMDIntrinDesc::ArgRule &Rule = Desc.ArgRules[I];

    switch (Rule.Kind) {
    case ESIMDIntrinDesc::GenXArgRuleKind::SRC_CALL_ARG: {
      Value *Arg = CI.getArgOperand(Rule.I.Arg.CallArgNo);

      switch (Rule.I.Arg.Conv) {
      case ESIMDIntrinDesc::GenXArgConversion::NONE:
        GenXArgs.push_back(Arg);
        break;
      case ESIMDIntrinDesc::GenXArgConversion::TO_I1: {
        // convert N-bit integer to 1-bit integer
        Type *NTy = Arg->getType();
        assert(NTy->isIntOrIntVectorTy());
        Value *Zero = ConstantInt::get(NTy, 0);
        IRBuilder<> Bld(&CI);
        auto *Cmp = Bld.CreateICmp(ICmpInst::ICMP_NE, Arg, Zero);
        GenXArgs.push_back(Cmp);
        break;
      }
      default:
        llvm_unreachable("Unknown ESIMD arg conversion");
      }
      LastCppArgNo = Rule.I.Arg.CallArgNo;
      break;
    }
    case ESIMDIntrinDesc::GenXArgRuleKind::SRC_CALL_ALL:
      assert(LastCppArgNo < CI.arg_size());
      for (uint32_t N = LastCppArgNo; N < CI.arg_size(); ++N)
        GenXArgs.push_back(CI.getArgOperand(N));
      break;
    case ESIMDIntrinDesc::GenXArgRuleKind::SRC_TMPL_ARG: {
      Type *Ty = nullptr;
      APInt Val = parseTemplateArg(FE, Rule.I.Arg.CallArgNo, Ty,
                                   CI.getContext(), Rule.I.Arg.Conv);
      Value *ArgVal = ConstantInt::get(
          Ty, static_cast<uint64_t>(Val.getSExtValue()), true /*signed*/);
      GenXArgs.push_back(ArgVal);
      break;
    }
    case ESIMDIntrinDesc::GenXArgRuleKind::UNDEF: {
      Type *Ty = Rule.I.Arg.CallArgNo == -1
                     ? CI.getType()
                     : CI.getArgOperand(Rule.I.Arg.CallArgNo)->getType();
      GenXArgs.push_back(UndefValue::get(Ty));
      break;
    }
    case ESIMDIntrinDesc::GenXArgRuleKind::CONST_INT8: {
      auto Ty = IntegerType::getInt8Ty(CI.getContext());
      GenXArgs.push_back(llvm::ConstantInt::get(Ty, Rule.I.ArgConst));
      break;
    }
    case ESIMDIntrinDesc::GenXArgRuleKind::CONST_INT16: {
      auto Ty = IntegerType::getInt16Ty(CI.getContext());
      GenXArgs.push_back(llvm::ConstantInt::get(Ty, Rule.I.ArgConst));
      break;
    }
    case ESIMDIntrinDesc::GenXArgRuleKind::CONST_INT32: {
      auto Ty = IntegerType::getInt32Ty(CI.getContext());
      GenXArgs.push_back(llvm::ConstantInt::get(Ty, Rule.I.ArgConst));
      break;
    }
    case ESIMDIntrinDesc::GenXArgRuleKind::CONST_INT64: {
      auto Ty = IntegerType::getInt64Ty(CI.getContext());
      GenXArgs.push_back(llvm::ConstantInt::get(Ty, Rule.I.ArgConst));
      break;
    }
    }
  }
}

// Create a spirv function declaration
// This is used for lowering devicelib functions.
// The function
// 1. Generates spirv function definition
// 2. Converts passed by reference argument of devicelib function into passed by
// value argument of spirv functions
// 3. Assigns proper attributes to generated function
static Function *
createDeviceLibESIMDDeclaration(const ESIMDIntrinDesc &Desc,
                                SmallVector<Value *, 16> &GenXArgs,
                                CallInst &CI) {
  SmallVector<Type *, 16> ArgTypes;
  IRBuilder<> Bld(&CI);
  for (unsigned i = 0; i < GenXArgs.size(); ++i) {
    Type *NTy = llvm::StringSwitch<Type *>(Desc.GenXSpelling)
                    .Case("__spirv_ConvertFToBF16INTEL",
                          Type::getFloatTy(CI.getContext()))
                    .Case("__spirv_ConvertBF16ToFINTEL",
                          Type::getInt16Ty(CI.getContext()))
                    .Default(nullptr);

    auto LI = Bld.CreateLoad(NTy, GenXArgs[i]);
    GenXArgs[i] = LI;
    ArgTypes.push_back(NTy);
  }
  auto *FType = FunctionType::get(CI.getType(), ArgTypes, false);
  Function *F = CI.getModule()->getFunction(Desc.GenXSpelling);
  if (!F) {
    F = Function::Create(FType, GlobalVariable::ExternalLinkage,
                         Desc.GenXSpelling, CI.getModule());
    F->addFnAttr(Attribute::NoUnwind);
    F->addFnAttr(Attribute::Convergent);
    F->setDSOLocal(true);

    F->setCallingConv(CallingConv::SPIR_FUNC);
  }

  return F;
}

// Create a simple function declaration
// This is used for testing purposes, when it is impossible to query
// vc-intrinsics
static Function *createTestESIMDDeclaration(const ESIMDIntrinDesc &Desc,
                                            SmallVector<Value *, 16> &GenXArgs,
                                            CallInst &CI) {
  SmallVector<Type *, 16> ArgTypes;
  for (unsigned i = 0; i < GenXArgs.size(); ++i)
    ArgTypes.push_back(GenXArgs[i]->getType());
  auto *FType = FunctionType::get(CI.getType(), ArgTypes, false);
  auto Name = GenXIntrinsic::getGenXIntrinsicPrefix() + Desc.GenXSpelling;
  return Function::Create(FType, GlobalVariable::ExternalLinkage, Name,
                          CI.getModule());
}

// Demangles and translates given ESIMD intrinsic call instruction. Example
//
// ### Source-level intrinsic:
//
// sycl::_V1::ext::intel::experimental::esimd::__vector_type<int, 16>::type
// __esimd_flat_read<int, 16>(
//     sycl::_V1::ext::intel::experimental::esimd::__vector_type<unsigned long
//     long, 16>::type,
//     sycl::_V1::ext::intel::experimental::esimd::__vector_type<int, 16>::type)
//
// ### Itanium-mangled name:
//
// _Z14__esimd_flat_readIiLi16EEN2cm3gen13__vector_typeIT_XT0_EE4typeENS2_IyXT0_EE4typeES5_
//
// ### Itanium demangler IR:
//
// FunctionEncoding(
//  NestedName(
//    NameWithTemplateArgs(
//      NestedName(
//        NestedName(
//          NameType("cm"),
//          NameType("gen")),
//        NameType("__vector_type")),
//      TemplateArgs(
//        {NameType("int"),
//         IntegerLiteral("", "16")})),
//    NameType("type")),
//  NameWithTemplateArgs(
//    NameType("__esimd_flat_read"),
//    TemplateArgs(
//      {NameType("int"),
//       IntegerLiteral("", "16")})),
//  {NestedName(
//     NameWithTemplateArgs(
//       NestedName(
//         NestedName(
//           NameType("cm"),
//           NameType("gen")),
//         NameType("__vector_type")),
//       TemplateArgs(
//         {NameType("unsigned long long"),
//          IntegerLiteral("", "16")})),
//     NameType("type")),
//   NestedName(
//     NameWithTemplateArgs(
//       NestedName(
//         NestedName(
//           NameType("cm"),
//           NameType("gen")),
//         NameType("__vector_type")),
//       TemplateArgs(
//         {NameType("int"),
//          IntegerLiteral("", "16")})),
//     NameType("type"))},
//  <null>,
//  QualNone, FunctionRefQual::FrefQualNone)
//
static void translateESIMDIntrinsicCall(CallInst &CI) {
  using Demangler = id::ManglingParser<SimpleAllocator>;
  Function *F = CI.getCalledFunction();
  llvm::esimd::assert_and_diag(F, "function to translate is invalid");
  std::string MnglNameStr = mangleFunction(F->getName());
  StringRef MnglName = MnglNameStr;

  Demangler Parser(MnglName.begin(), MnglName.end());
  id::Node *AST = Parser.parse();

  llvm::esimd::assert_and_diag(
      AST && Parser.ForwardTemplateRefs.empty(),
      "failed to demangle ESIMD intrinsic: ", MnglName);
  llvm::esimd::assert_and_diag(AST->getKind() == id::Node::KFunctionEncoding,
                               "bad ESIMD intrinsic: ", MnglName);

  auto *FE = static_cast<id::FunctionEncoding *>(AST);
  std::string_view BaseNameV = FE->getName()->getBaseName();

  auto PrefLen = isDevicelibFunction(F->getName())
                     ? 0
                     : StringRef(ESIMD_INTRIN_PREF1).size();
  StringRef BaseName(&*BaseNameV.begin() + PrefLen, BaseNameV.size() - PrefLen);
  const auto &Desc = getIntrinDesc(BaseName);
  if (!Desc.isValid()) // TODO remove this once all intrinsics are supported
    return;

  auto *FTy = F->getFunctionType();
  std::string Suffix = getESIMDIntrinSuffix(FE, FTy, Desc.SuffixRule);
  SmallVector<Value *, 16> GenXArgs;
  createESIMDIntrinsicArgs(Desc, GenXArgs, CI, FE);
  Function *NewFDecl = nullptr;
  bool DoesFunctionReturnStructure =
      isStructureReturningFunction(Desc.GenXSpelling);
  if (isDevicelibFunction(F->getName())) {
    NewFDecl = createDeviceLibESIMDDeclaration(Desc, GenXArgs, CI);
  } else if (Desc.GenXSpelling.rfind("test.src.", 0) == 0) {
    // Special case for testing purposes
    NewFDecl = createTestESIMDDeclaration(Desc, GenXArgs, CI);
  } else {
    auto ID = GenXIntrinsic::lookupGenXIntrinsicID(
        GenXIntrinsic::getGenXIntrinsicPrefix() + Desc.GenXSpelling + Suffix);

    SmallVector<Type *, 16> GenXOverloadedTypes;
    if (GenXIntrinsic::isOverloadedRet(ID)) {
      if (DoesFunctionReturnStructure) {
        // TODO implement more generic handling of returned structure
        // current code assumes that returned code has 2 members of the
        // same type as arguments.
        GenXOverloadedTypes.push_back(GenXArgs[1]->getType());
        GenXOverloadedTypes.push_back(GenXArgs[1]->getType());
      } else {
        GenXOverloadedTypes.push_back(CI.getType());
      }
    }
    for (unsigned i = 0; i < GenXArgs.size(); ++i)
      if (GenXIntrinsic::isOverloadedArg(ID, i))
        GenXOverloadedTypes.push_back(GenXArgs[i]->getType());

    NewFDecl = GenXIntrinsic::getGenXDeclaration(CI.getModule(), ID,
                                                 GenXOverloadedTypes);
  }

  // llvm::Attribute::ReadNone must not be used for call statements anymore.
  Instruction *NewInst = nullptr;
  AddrSpaceCastInst *CastInstruction = nullptr;
  if (DoesFunctionReturnStructure) {
    llvm::esimd::assert_and_diag(
        isa<AddrSpaceCastInst>(GenXArgs[0]),
        "Unexpected instruction for returning a structure from a function.");
    CastInstruction = static_cast<AddrSpaceCastInst *>(GenXArgs[0]);
    // Remove 1st argument that is used to return the structure
    GenXArgs.erase(GenXArgs.begin());
  }

  CallInst *NewCI = IntrinsicInst::Create(
      NewFDecl, GenXArgs,
      NewFDecl->getReturnType()->isVoidTy() ? "" : CI.getName() + ".esimd",
      &CI);
  NewCI->setDebugLoc(CI.getDebugLoc());
  if (DoesFunctionReturnStructure) {
    IRBuilder<> Builder(&CI);

    NewInst = Builder.CreateStore(
        NewCI, Builder.CreateBitCast(CastInstruction->getPointerOperand(),
                                     NewCI->getType()->getPointerTo()));
  } else {
    NewInst = addCastInstIfNeeded(&CI, NewCI);
  }

  CI.replaceAllUsesWith(NewInst);
  CI.eraseFromParent();
}

static std::string getMDString(MDNode *N, unsigned I) {
  if (!N)
    return "";

  Metadata *Op = N->getOperand(I);
  if (!Op)
    return "";

  if (MDString *Str = dyn_cast<MDString>(Op)) {
    return Str->getString().str();
  }

  return "";
}

void generateKernelMetadata(Module &M) {
  if (M.getNamedMetadata(esimd::GENX_KERNEL_METADATA))
    return;

  auto Kernels = M.getOrInsertNamedMetadata(esimd::GENX_KERNEL_METADATA);
  assert(Kernels->getNumOperands() == 0 && "metadata out of sync");

  LLVMContext &Ctx = M.getContext();
  Type *I32Ty = Type::getInt32Ty(Ctx);

  std::string TargetTriple = M.getTargetTriple();
  llvm::Triple T(TargetTriple);
  T.setArchName("genx64");
  TargetTriple = T.str();
  M.setTargetTriple(TargetTriple);

  enum { AK_NORMAL, AK_SAMPLER, AK_SURFACE, AK_VME };
  enum { IK_NORMAL, IK_INPUT, IK_OUTPUT, IK_INPUT_OUTPUT };

  for (auto &F : M.functions()) {
    // Skip non-SIMD kernels.
    if (!esimd::isESIMDKernel(F))
      continue;

    // Metadata node containing N i32s, where N is the number of kernel
    // arguments, and each i32 is the kind of argument,  one of:
    //     0 = general, 1 = sampler, 2 = surface, 3 = vme
    // (the same values as in the "kind" field of an "input_info" record in a
    // vISA kernel.
    SmallVector<Metadata *, 8> ArgKinds;

    // Optional, not supported for compute
    SmallVector<Metadata *, 8> ArgInOutKinds;

    // Metadata node describing N strings where N is the number of kernel
    // arguments, each string describing argument type in OpenCL.
    // required for running on top of OpenCL runtime.
    SmallVector<Metadata *, 8> ArgTypeDescs;

    auto *KernelArgTypes = F.getMetadata("kernel_arg_type");
    auto *KernelArgAccPtrs = F.getMetadata("kernel_arg_accessor_ptr");
    unsigned Idx = 0;

    auto getMD = [](Value *Val) { return esimd::getMetadata(Val); };

    // Iterate argument list to gather argument kinds and generate argument
    // descriptors.
    for (const Argument &Arg : F.args()) {
      int Kind = AK_NORMAL;
      int IKind = IK_NORMAL;

      auto ArgType = getMDString(KernelArgTypes, Idx);

      if (ArgType.find("image1d_t") != std::string::npos ||
          ArgType.find("image2d_t") != std::string::npos ||
          ArgType.find("image3d_t") != std::string::npos) {
        Kind = AK_SURFACE;
        ArgTypeDescs.push_back(MDString::get(Ctx, ArgType));
      } else {
        StringRef ArgDesc = "";

        if (Arg.getType()->isPointerTy()) {
          bool IsAcc = false;
          bool IsLocalAcc = false;

          if (KernelArgAccPtrs) {
            auto *AccMD =
                cast<ConstantAsMetadata>(KernelArgAccPtrs->getOperand(Idx));
            auto AccMDVal = cast<ConstantInt>(AccMD->getValue())->getValue();
            IsAcc = static_cast<unsigned>(AccMDVal.getZExtValue());

            constexpr unsigned LocalAS{3};
            IsLocalAcc =
                IsAcc &&
                cast<PointerType>(Arg.getType())->getAddressSpace() == LocalAS;
          }

          if (IsLocalAcc) {
            // Local accessor doesn't need any changes.
          } else if (IsAcc && !ForceStatelessMem) {
            ArgDesc = "buffer_t";
            Kind = AK_SURFACE;
          } else
            ArgDesc = "svmptr_t";
        }
        ArgTypeDescs.push_back(MDString::get(Ctx, ArgDesc));
      }

      ArgKinds.push_back(getMD(ConstantInt::get(I32Ty, Kind)));
      ArgInOutKinds.push_back(getMD(ConstantInt::get(I32Ty, IKind)));

      Idx++;
    }

    MDNode *Kinds = MDNode::get(Ctx, ArgKinds);
    MDNode *IOKinds = MDNode::get(Ctx, ArgInOutKinds);
    MDNode *ArgDescs = MDNode::get(Ctx, ArgTypeDescs);

    Metadata *MDArgs[] = {
        getMD(&F),
        MDString::get(Ctx, F.getName().str()),
        Kinds,
        getMD(llvm::ConstantInt::getNullValue(I32Ty)), // SLM size in bytes
        getMD(llvm::ConstantInt::getNullValue(I32Ty)), // arg offsets
        IOKinds,
        ArgDescs,
        getMD(llvm::ConstantInt::getNullValue(I32Ty)), // named barrier count
        getMD(llvm::ConstantInt::getNullValue(I32Ty))  // regular barrier count
    };

    // Add this kernel to the root.
    Kernels->addOperand(MDNode::get(Ctx, MDArgs));
    F.addFnAttr("oclrt", "1");
    F.addFnAttr("CMGenxMain");
  }
}

// collect all the vector-types that are used by genx-volatiles
// TODO: can we make the Module argument `const`?
SmallPtrSet<Type *, 4> collectGenXVolatileTypes(Module &M) {
  SmallPtrSet<Type *, 4> GenXVolatileTypeSet;
  for (auto &G : M.globals()) {
    if (!G.hasAttribute("genx_volatile"))
      continue;
    auto GTy = dyn_cast<StructType>(G.getValueType());
    // TODO FIXME relying on type name in LLVM IR is fragile, needs rework
    if (!GTy || !GTy->getName()
                     .rtrim(".0123456789")
                     .endswith("sycl::_V1::ext::intel::esimd::simd"))
      continue;
    assert(GTy->getNumContainedTypes() == 1);
    auto VTy = GTy->getContainedType(0);
    if ((GTy = dyn_cast<StructType>(VTy))) {
      assert(
          GTy->getName()
              .rtrim(".0123456789")
              .endswith("sycl::_V1::ext::intel::esimd::detail::simd_obj_impl"));
      VTy = GTy->getContainedType(0);
    }
    assert(VTy->isVectorTy());
    GenXVolatileTypeSet.insert(VTy);
  }
  return GenXVolatileTypeSet;
}

// genx_volatile variables are special and require vstores instead of stores.
// In most cases, the vstores are called directly in the implementation
// of the simd object operations, but in some cases clang can implicitly
// insert stores, such as after a write in inline assembly. To handle that
// case, lower any stores of genx_volatiles into vstores.
void lowerGlobalStores(Module &M, const SmallPtrSetImpl<Type *> &GVTS) {
  SmallVector<Instruction *, 4> ToErase;
  for (auto &F : M.functions()) {
    for (Instruction &I : instructions(F)) {
      auto SI = dyn_cast_or_null<StoreInst>(&I);
      if (!SI)
        continue;
      if (GVTS.find(SI->getValueOperand()->getType()) == GVTS.end())
        continue;
      SmallVector<Type *, 2> ArgTypes;
      IRBuilder<> Builder(SI);
      ArgTypes.push_back(SI->getPointerOperand()->getType());
      ArgTypes.push_back(SI->getValueOperand()->getType());
      auto *NewFType = FunctionType::get(SI->getType(), ArgTypes, false);
      auto *NewF =
          Function::Create(NewFType, GlobalVariable::ExternalWeakLinkage,
                           ESIMD_INSERTED_VSTORE_FUNC_NAME, M);
      NewF->addFnAttr(Attribute::NoUnwind);
      NewF->addFnAttr(Attribute::Convergent);
      NewF->setDSOLocal(true);
      NewF->setCallingConv(CallingConv::SPIR_FUNC);
      SmallVector<Value *, 2> Args;
      Args.push_back(SI->getPointerOperand());
      Args.push_back(SI->getValueOperand());
      auto *NewCI = Builder.CreateCall(NewFType, NewF, Args);
      NewCI->setDebugLoc(SI->getDebugLoc());
      ToErase.push_back(SI);
    }
  }
  for (auto *Inst : ToErase) {
    Inst->eraseFromParent();
  }
}

// Change in global variables:
//
// Old IR:
// ======
// @vc = global %"class.cm::gen::simd"
//          zeroinitializer, align 64 #0
//
// % call.cm.i.i = tail call<16 x i32> @llvm.genx.vload.v16i32.p4v16i32(
//    <16 x i32> addrspace(4) * getelementptr(
//    % "class.cm::gen::simd",
//    % "class.cm::gen::simd" addrspace(4) *
//    addrspacecast(% "class.cm::gen::simd" * @vc to
//    % "class.cm::gen::simd" addrspace(4) *), i64 0,
//    i32 0))
//
// New IR:
// ======
//
// @0 = dso_local global <16 x i32> zeroinitializer, align 64 #0 <-- New Global
// Variable
//
// % call.cm.i.i = tail call<16 x i32> @llvm.genx.vload.v16i32.p4v16i32(
//        <16 x i32> addrspace(4) * getelementptr(
//        % "class.cm::gen::simd",
//        % "class.cm::gen::simd" addrspace(4) *
//        addrspacecast(% "class.cm::gen::simd" *
//        bitcast(<16 x i32> * @0 to
//        %"class.cm::gen::simd" *) to %
//        "class.cm::gen::simd" addrspace(4) *),
//        i64 0, i32 0))
void lowerGlobalsToVector(Module &M) {
  // Create new global variables of type vector* type
  // when old one is of simd* type.
  DenseMap<GlobalVariable *, GlobalVariable *> OldNewGlobal;
  for (auto &G : M.globals()) {
    Type *GVTy = G.getValueType();
    Type *NewTy = esimd::getVectorTyOrNull(dyn_cast<StructType>(GVTy));
    if (NewTy && !G.user_empty()) {
      auto InitVal =
          G.hasInitializer() && isa<UndefValue>(G.getInitializer())
              ? static_cast<ConstantData *>(UndefValue::get(NewTy))
              : static_cast<ConstantData *>(ConstantAggregateZero::get(NewTy));
      auto NewGlobalVar =
          new GlobalVariable(NewTy, G.isConstant(), G.getLinkage(), InitVal, "",
                             G.getThreadLocalMode(), G.getAddressSpace());
      NewGlobalVar->setExternallyInitialized(G.isExternallyInitialized());
      NewGlobalVar->setVisibility(G.getVisibility());
      NewGlobalVar->copyAttributesFrom(&G);
      NewGlobalVar->takeName(&G);
      NewGlobalVar->copyMetadata(&G, 0);
      M.insertGlobalVariable(NewGlobalVar);
      OldNewGlobal.insert(std::make_pair(&G, NewGlobalVar));
    }
  }

  // Remove old global variables from the program.
  for (auto &G : OldNewGlobal) {
    auto OldGlob = G.first;
    auto NewGlobal = G.second;
    OldGlob->replaceAllUsesWith(
        ConstantExpr::getBitCast(NewGlobal, OldGlob->getType()));
    OldGlob->eraseFromParent();
  }
}

} // namespace

bool SYCLLowerESIMDPass::prepareForAlwaysInliner(Module &M) {

  auto markAlwaysInlined = [](Function &F) -> bool {
    if (F.hasFnAttribute(llvm::Attribute::NoInline))
      F.removeFnAttr(llvm::Attribute::NoInline);
    if (F.hasFnAttribute(llvm::Attribute::InlineHint))
      F.removeFnAttr(llvm::Attribute::InlineHint);
    F.addFnAttr(llvm::Attribute::AlwaysInline);
    return true;
  };

  bool NeedInline = false;
  for (auto &F : M) {
    // If some function already has 'alwaysinline' attribute, then request
    // inliner pass.
    if (F.hasFnAttribute(Attribute::AlwaysInline)) {
      NeedInline = true;
      continue;
    }

    // VC BE forbids 'alwaysinline' and "VCStackCall" on the same function.
    // Such function may be used in other module, we cannot remove it
    // after inlining.
    if (F.hasFnAttribute(llvm::genx::VCFunctionMD::VCStackCall))
      continue;

    if (isESIMDKernel(F))
      continue;

    if (isSlmAllocatorConstructor(F) || isSlmAllocatorDestructor(F)) {
      // slm_allocator constructor and destructor must be inlined
      // to help SLM reservation analysis.
      NeedInline |= markAlwaysInlined(F);
      continue;
    }

    // TODO: The next code and comment was placed to ESIMDLoweringPass
    // 2 years ago, when GPU VC BE did not support function calls and
    // required everything to be inlined right into the kernel unless
    // it had noinline or VCStackCall attrubute.
    // This code migrated to here without changes, but... VC BE does support
    //  the calls of spir_func these days, so this code may need re-visiting.
    if (!F.hasFnAttribute(Attribute::NoInline))
      NeedInline |= markAlwaysInlined(F);

    if (!isSlmInit(F))
      continue;

    for (User *U : F.users()) {
      auto *FCall = dyn_cast<CallInst>(U);
      if (FCall && FCall->getCalledFunction() == &F) {
        Function *GenF = FCall->getFunction();
        // The original kernel (UserK) if often automatically separated into
        // a spir_func (GenF) that is then called from spir_kernel (GenK).
        // When that happens, the calls of slm_init<N>() originally placed
        // in 'UserK' get moved to spir_func 'GenF', which creates wrong IR
        // because slm_init() must be called only from a kernel.
        // Fix it here: If 'GenF' has only 1 caller spir_kernel 'GenK',
        // then inline 'GenF' to move slm_init call from spir_kernel 'GenK'.
        SmallPtrSet<Function *, 1> GenFCallers;
        for (User *GenFU : GenF->users()) {
          auto *GenFCall = dyn_cast<CallInst>(GenFU);
          if (GenFCall && GenFCall->getCalledFunction() == GenF) {
            Function *GenK = GenFCall->getFunction();
            GenFCallers.insert(GenK);
          } else {
            // Unexpected user of GenF. Do not require GenF inlining.
            GenFCallers.clear();
            break;
          }
        } // end for (User *GenFU : GenF->users())
        if (GenFCallers.size() == 1 && isESIMDKernel(**GenFCallers.begin()))
          NeedInline |= markAlwaysInlined(*GenF);
      }
    } // end for (User *U : F.users())
  }
  return NeedInline;
}

/// Remove the attribute \p Attr from the given function \p F.
/// Adds the memory effect \p Memef to the calls \p F.
static void fixFunctionAttribute(Function &F, Attribute::AttrKind Attr,
                                 MemoryEffects MemEf) {
  if (!F.getFnAttribute(Attr).isValid())
    return;

  for (auto &U : F.uses()) {
    if (auto *Call = dyn_cast<CallInst>(&*U))
      Call->setMemoryEffects(MemEf);
  }
  F.removeFnAttr(Attr);
}

/// Replaces the function attributes ReadNone/ReadOnly/WriteOnly
/// with the corresponding memory effects on function calls.
static void fixFunctionReadWriteAttributes(Module &M) {
  // llvm::Attribute::ReadNone/ReadOnly/WriteOnly
  // must not be used for call statements anymore.
  for (auto &&F : M) {
    fixFunctionAttribute(F, llvm::Attribute::ReadNone,
                         llvm::MemoryEffects::none());
    fixFunctionAttribute(F, llvm::Attribute::ReadOnly,
                         llvm::MemoryEffects::readOnly());
    fixFunctionAttribute(F, llvm::Attribute::WriteOnly,
                         llvm::MemoryEffects::writeOnly());
  }
}

PreservedAnalyses SYCLLowerESIMDPass::run(Module &M,
                                          ModuleAnalysisManager &MAM) {
  // AlwaysInlinerPass is required for correctness.
  bool ForceInline = prepareForAlwaysInliner(M);
  if (ForceInline) {
    ModulePassManager MPM;
    MPM.addPass(AlwaysInlinerPass{});
    MPM.run(M, MAM);
  }

  generateKernelMetadata(M);
  // This function needs to run after generateKernelMetadata, as it
  // uses the generated metadata:
  size_t AmountOfESIMDIntrCalls = lowerSLMReservationCalls(M);
  SmallPtrSet<Type *, 4> GVTS = collectGenXVolatileTypes(M);
  lowerGlobalStores(M, GVTS);
  lowerGlobalsToVector(M);
  for (auto &F : M.functions()) {
    AmountOfESIMDIntrCalls += this->runOnFunction(F, GVTS);
  }

  fixFunctionReadWriteAttributes(M);

  // TODO FIXME ESIMD figure out less conservative result
  return AmountOfESIMDIntrCalls > 0 || ForceInline ? PreservedAnalyses::none()
                                                   : PreservedAnalyses::all();
}

size_t SYCLLowerESIMDPass::runOnFunction(Function &F,
                                         SmallPtrSetImpl<Type *> &GVTS) {
  SmallVector<CallInst *, 32> ESIMDIntrCalls;
  SmallVector<Instruction *, 8> ToErase;

  for (Instruction &I : instructions(F)) {
    if (auto CastOp = dyn_cast<llvm::CastInst>(&I)) {
      llvm::Type *DstTy = CastOp->getDestTy();
      auto CastOpcode = CastOp->getOpcode();
      if (isa<FixedVectorType>(DstTy) &&
          ((CastOpcode == llvm::Instruction::FPToUI &&
            DstTy->getScalarType()->getPrimitiveSizeInBits() <= 32) ||
           (CastOpcode == llvm::Instruction::FPToSI &&
            DstTy->getScalarType()->getPrimitiveSizeInBits() < 32))) {
        IRBuilder<> Builder(&I);
        llvm::Value *Src = CastOp->getOperand(0);
        auto TmpTy = llvm::FixedVectorType::get(
            llvm::Type::getInt32Ty(DstTy->getContext()),
            cast<FixedVectorType>(DstTy)->getNumElements());
        if (CastOpcode == llvm::Instruction::FPToUI) {
          Src = Builder.CreateFPToUI(Src, TmpTy);
        } else {
          Src = Builder.CreateFPToSI(Src, TmpTy);
        }

        llvm::Instruction::CastOps TruncOp = llvm::Instruction::Trunc;
        llvm::Value *NewDst = Builder.CreateCast(TruncOp, Src, DstTy);
        CastOp->replaceAllUsesWith(NewDst);
        ToErase.push_back(CastOp);
      }
    }

    auto *CI = dyn_cast<CallInst>(&I);
    Function *Callee = nullptr;
    if (CI && (Callee = CI->getCalledFunction())) {
      // TODO workaround for ESIMD BE until it starts supporting @llvm.assume
      if (Callee->isIntrinsic()) {
        if (translateLLVMIntrinsic(CI)) {
          ToErase.push_back(CI);
        }
        continue;
      }
      StringRef Name = Callee->getName();

      // See if the Name represents an ESIMD intrinsic and demangle only if it
      // does.
      if (!Name.consume_front(ESIMD_INTRIN_PREF0) && !isDevicelibFunction(Name))
        continue;
      // now skip the digits
      Name = Name.drop_while([](char C) { return std::isdigit(C); });

      // process ESIMD builtins that go through special handling instead of
      // the translation procedure

      if (Name.startswith("__esimd_nbarrier_init")) {
        translateNbarrierInit(*CI);
        ToErase.push_back(CI);
        continue;
      }
      if (Name.startswith("__esimd_pack_mask")) {
        translatePackMask(*CI);
        ToErase.push_back(CI);
        continue;
      }
      if (Name.startswith("__esimd_unpack_mask")) {
        translateUnPackMask(*CI);
        ToErase.push_back(CI);
        continue;
      }
      // If vload/vstore is not about the vector-types used by
      // those globals marked as genx_volatile, We can translate
      // them directly into generic load/store inst. In this way
      // those insts can be optimized by llvm ASAP.
      if (Name.startswith("__esimd_vload")) {
        if (translateVLoad(*CI, GVTS)) {
          ToErase.push_back(CI);
          continue;
        }
      }
      if (Name.startswith("__esimd_vstore")) {
        if (translateVStore(*CI, GVTS)) {
          ToErase.push_back(CI);
          continue;
        }
      }

      if (Name.empty() ||
          (!Name.startswith(ESIMD_INTRIN_PREF1) && !isDevicelibFunction(Name)))
        continue;
      // this is ESIMD intrinsic - record for later translation
      ESIMDIntrCalls.push_back(CI);
    }

    // Translate loads from SPIRV builtin globals into GenX intrinsics
    auto *LI = dyn_cast<LoadInst>(&I);
    if (LI) {
      Value *LoadPtrOp = LI->getPointerOperand();
      Value *SpirvGlobal = nullptr;
      // Look through constant expressions to find SPIRV builtin globals
      // It may come with or without cast.
      auto *CE = dyn_cast<ConstantExpr>(LoadPtrOp);
      auto *GEPCE = dyn_cast<GetElementPtrConstantExpr>(LoadPtrOp);
      if (GEPCE) {
        SpirvGlobal = GEPCE->getOperand(0);
      } else if (CE) {
        assert(CE->isCast() && "ConstExpr should be a cast");
        SpirvGlobal = CE->getOperand(0);
      } else {
        SpirvGlobal = LoadPtrOp;
      }

      if (!isa<GlobalVariable>(SpirvGlobal) ||
          !SpirvGlobal->getName().startswith(SPIRV_INTRIN_PREF))
        continue;

      auto PrefLen = StringRef(SPIRV_INTRIN_PREF).size();

      // Translate all uses of the load instruction from SPIRV builtin global.
      // Replaces the original global load and it is uses and stores the old
      // instructions to ESIMDToErases.
      translateSpirvGlobalUses(LI, SpirvGlobal->getName().drop_front(PrefLen),
                               ToErase);
    }
  }
  // Now demangle and translate found ESIMD intrinsic calls
  for (auto *CI : ESIMDIntrCalls) {
    translateESIMDIntrinsicCall(*CI);
  }
  for (auto *CI : ToErase) {
    CI->eraseFromParent();
  }

  return ESIMDIntrCalls.size();
}<|MERGE_RESOLUTION|>--- conflicted
+++ resolved
@@ -1063,61 +1063,6 @@
   return NewI;
 }
 
-<<<<<<< HEAD
-=======
-/// Returns the index from the given extract element instruction \p EEI.
-/// It is checked here that the index is either 0, 1, or 2.
-static uint64_t getIndexFromExtract(ExtractElementInst *EEI) {
-  Value *IndexV = EEI->getIndexOperand();
-  uint64_t IndexValue = cast<ConstantInt>(IndexV)->getZExtValue();
-  assert(IndexValue < MAX_DIMS &&
-         "Extract element index should be either 0, 1, or 2");
-  return IndexValue;
-}
-
-/// Generates the call of GenX intrinsic \p IntrinName and inserts it
-/// right before the given extract element instruction \p EEI using the result
-/// of vector load. The parameter \p IsVectorCall tells what version of GenX
-/// intrinsic (scalar or vector) to use to lower the load from SPIRV global.
-static Instruction *generateGenXCall(Instruction *EEI, StringRef IntrinName,
-                                     bool IsVectorCall, uint64_t IndexValue,
-                                     Type *UseType) {
-  std::string Suffix =
-      IsVectorCall
-          ? ".v3i32"
-          : (Twine(".") + Twine(static_cast<char>('x' + IndexValue))).str();
-  std::string FullIntrinName = (Twine(GenXIntrinsic::getGenXIntrinsicPrefix()) +
-                                Twine(IntrinName) + Suffix)
-                                   .str();
-  auto ID = GenXIntrinsic::lookupGenXIntrinsicID(FullIntrinName);
-  Type *I32Ty = Type::getInt32Ty(EEI->getModule()->getContext());
-  Function *NewFDecl =
-      IsVectorCall
-          ? GenXIntrinsic::getGenXDeclaration(
-                EEI->getModule(), ID, FixedVectorType::get(I32Ty, MAX_DIMS))
-          : GenXIntrinsic::getGenXDeclaration(EEI->getModule(), ID);
-
-  // Use hardcoded prefix when EEI has no name.
-  std::string ResultName =
-      ((EEI->hasName() ? Twine(EEI->getName()) : Twine("Res")) + "." +
-       FullIntrinName)
-          .str();
-  Instruction *Inst = IntrinsicInst::Create(NewFDecl, {}, ResultName, EEI);
-  Inst->setDebugLoc(EEI->getDebugLoc());
-
-  if (IsVectorCall) {
-    Type *I32Ty = Type::getInt32Ty(EEI->getModule()->getContext());
-    std::string ExtractName =
-        (Twine(Inst->getName()) + ".ext." + Twine(IndexValue)).str();
-    Inst = ExtractElementInst::Create(Inst, ConstantInt::get(I32Ty, IndexValue),
-                                      ExtractName, EEI);
-    Inst->setDebugLoc(EEI->getDebugLoc());
-  }
-  Inst = addCastInstIfNeeded(EEI, Inst, UseType);
-  return Inst;
-}
-
->>>>>>> 3024161f
 // Translates the following intrinsics:
 //   %res = call float @llvm.fmuladd.f32(float %a, float %b, float %c)
 //   %res = call double @llvm.fmuladd.f64(double %a, double %b, double %c)
