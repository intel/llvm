--- conflicted
+++ resolved
@@ -22,7 +22,6 @@
 #include "llvm/ADT/DenseSet.h"
 #include "llvm/ADT/SmallVector.h"
 #include "llvm/ADT/StringSwitch.h"
-#include "llvm/TargetParser/Triple.h"
 #include "llvm/Demangle/Demangle.h"
 #include "llvm/Demangle/ItaniumDemangle.h"
 #include "llvm/GenXIntrinsics/GenXIntrinsics.h"
@@ -36,6 +35,7 @@
 #include "llvm/Pass.h"
 #include "llvm/Support/ModRef.h"
 #include "llvm/Support/raw_ostream.h"
+#include "llvm/TargetParser/Triple.h"
 
 #include <cctype>
 #include <cstring>
@@ -672,12 +672,9 @@
         {"slm_init", {"slm.init", {a(0)}}},
         {"bf_cvt", {"bf.cvt", {a(0)}}},
         {"tf32_cvt", {"tf32.cvt", {a(0)}}},
-<<<<<<< HEAD
         {"addc", {"addc", {l(0)}}},
-        {"subb", {"subb", {l(0)}}}};
-=======
+        {"subb", {"subb", {l(0)}}},
         {"bfn", {"bfn", {a(0), a(1), a(2), t(0)}}}};
->>>>>>> 4a4702e2
   }
 
   const IntrinTable &getTable() { return Table; }
