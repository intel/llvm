--- conflicted
+++ resolved
@@ -672,15 +672,12 @@
         {"slm_init", {"slm.init", {a(0)}}},
         {"bf_cvt", {"bf.cvt", {a(0)}}},
         {"tf32_cvt", {"tf32.cvt", {a(0)}}},
-<<<<<<< HEAD
         {"__devicelib_ConvertFToBF16INTEL",
          {"__spirv_ConvertFToBF16INTEL", {a(0)}}},
         {"__devicelib_ConvertBF16ToFINTEL",
          {"__spirv_ConvertBF16ToFINTEL", {a(0)}}},
-=======
         {"addc", {"addc", {l(0)}}},
         {"subb", {"subb", {l(0)}}},
->>>>>>> 2b19458d
         {"bfn", {"bfn", {a(0), a(1), a(2), t(0)}}}};
   }
 
@@ -1500,15 +1497,11 @@
   SmallVector<Value *, 16> GenXArgs;
   createESIMDIntrinsicArgs(Desc, GenXArgs, CI, FE);
   Function *NewFDecl = nullptr;
-<<<<<<< HEAD
+  bool DoesFunctionReturnStructure =
+      isStructureReturningFunction(Desc.GenXSpelling);
   if (isDevicelibFunction(F->getName())) {
     NewFDecl = createDeviceLibESIMDDeclaration(Desc, GenXArgs, CI);
   } else if (Desc.GenXSpelling.rfind("test.src.", 0) == 0) {
-=======
-  bool DoesFunctionReturnStructure =
-      isStructureReturningFunction(Desc.GenXSpelling);
-  if (Desc.GenXSpelling.rfind("test.src.", 0) == 0) {
->>>>>>> 2b19458d
     // Special case for testing purposes
     NewFDecl = createTestESIMDDeclaration(Desc, GenXArgs, CI);
   } else {
