--- conflicted
+++ resolved
@@ -52,19 +52,12 @@
     "^sycl::_V1::ext::oneapi::experimental::this_sub_group"};
 
 static const char *LegalSYCLFunctionsInStatelessMode[] = {
-<<<<<<< HEAD
-    "^cl::sycl::multi_ptr<.+>::get",
-    "^cl::sycl::multi_ptr<.+>::multi_ptr",
-    "^cl::sycl::accessor<.+>::get_pointer.+",
-    "^cl::sycl::accessor<.+>::getPointerAdjusted",
-    "^cl::sycl::accessor<.+>::getQualifiedPtr",
-    "^cl::sycl::accessor<.+>::getTotalOffset"};
-=======
-    "^sycl::_V1::multi_ptr<.+>::get", "^sycl::_V1::multi_ptr<.+>::multi_ptr",
+    "^sycl::_V1::multi_ptr<.+>::get",
+    "^sycl::_V1::multi_ptr<.+>::multi_ptr",
     "^sycl::_V1::accessor<.+>::get_pointer.+",
     "^sycl::_V1::accessor<.+>::getPointerAdjusted",
-    "^sycl::_V1::accessor<.+>::getQualifiedPtr"};
->>>>>>> cb34cf50
+    "^sycl::_V1::accessor<.+>::getQualifiedPtr",
+    "^sycl::_V1::accessor<.+>::getTotalOffset"};
 
 namespace {
 
