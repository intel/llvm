--- conflicted
+++ resolved
@@ -467,11 +467,8 @@
 /// Returns a map of functions with corresponding used aspects.
 FunctionToAspectsMapTy
 buildFunctionsToAspectsMap(Module &M, TypeToAspectsMapTy &TypesWithAspects,
-<<<<<<< HEAD
-                           const AspectValueToNameMapTy &AspectValues) {
-=======
+                           const AspectValueToNameMapTy &AspectValues,
                            const std::vector<Function *> &EntryPoints) {
->>>>>>> a2f0003e
   FunctionToAspectsMapTy FunctionToAspects;
   CallGraphTy CG;
 
@@ -519,12 +516,8 @@
 
   propagateAspectsToOtherTypesInModule(M, TypesWithAspects, AspectValues);
 
-  FunctionToAspectsMapTy FunctionToAspects =
-<<<<<<< HEAD
-      buildFunctionsToAspectsMap(M, TypesWithAspects, AspectValues);
-=======
-      buildFunctionsToAspectsMap(M, TypesWithAspects, EntryPoints);
->>>>>>> a2f0003e
+  FunctionToAspectsMapTy FunctionToAspects = buildFunctionsToAspectsMap(
+      M, TypesWithAspects, AspectValues, EntryPoints);
 
   createUsedAspectsMetadataForFunctions(FunctionToAspects);
 
