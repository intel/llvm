--- conflicted
+++ resolved
@@ -179,11 +179,7 @@
   static constexpr ESIMDIntrinDesc::ArgRule a(int16_t N) {
     return ESIMDIntrinDesc::ArgRule{
         ESIMDIntrinDesc::SRC_CALL_ARG,
-<<<<<<< HEAD
-        {{N, ESIMDIntrinDesc::GenXArgConversion::NONE}}};
-=======
           {{N, ESIMDIntrinDesc::GenXArgConversion::NONE}}};
->>>>>>> 1c2213a4
   }
 
   static constexpr ESIMDIntrinDesc::ArgRule ai1(int16_t N) {
@@ -195,11 +191,7 @@
   static constexpr ESIMDIntrinDesc::ArgRule aSI(int16_t N) {
     return ESIMDIntrinDesc::ArgRule{
         ESIMDIntrinDesc::SRC_CALL_ARG,
-<<<<<<< HEAD
-        {{N, ESIMDIntrinDesc::GenXArgConversion::TO_SI}}};
-=======
           {{N, ESIMDIntrinDesc::GenXArgConversion::TO_SI}}};
->>>>>>> 1c2213a4
   }
 
   static constexpr ESIMDIntrinDesc::ArgRule c16(int16_t N) {
@@ -215,11 +207,7 @@
   }
 
   static constexpr ESIMDIntrinDesc::NameRule bo(int16_t N) {
-<<<<<<< HEAD
-    return ESIMDIntrinDesc::NameRule{ESIMDIntrinDesc::BIN_OP, {N}};
-=======
     return ESIMDIntrinDesc::NameRule{ESIMDIntrinDesc::BIN_OP,{N}};
->>>>>>> 1c2213a4
   }
 
   static constexpr ESIMDIntrinDesc::NameRule nk(int16_t N) {
