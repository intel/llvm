if(${CMAKE_VERSION} VERSION_LESS 3.14)
    macro(FetchContent_MakeAvailable NAME)
        FetchContent_GetProperties(${NAME})
        if(NOT ${NAME}_POPULATED)
            FetchContent_Populate(${NAME})
            add_subdirectory(${${NAME}_SOURCE_DIR} ${${NAME}_BINARY_DIR})
        endif()
    endmacro()
endif()

# Lowering of SYCL ESIMD kernels depends on vc-intrinsics
# NOTE: could have been added earlier from llvm/projects
if (NOT TARGET LLVMGenXIntrinsics)
  if (NOT DEFINED LLVMGenXIntrinsics_SOURCE_DIR)
    set(LLVMGenXIntrinsics_GIT_REPO https://github.com/intel/vc-intrinsics.git)
<<<<<<< HEAD
    # Author: Gregory Fine <gregory.fine@intel.com>
    # Date:   Wed, 6 July 2022 16:00:33 +0000
    # Add support for LLVM_LINK_LLVM_DYLIB option
    set(LLVMGenXIntrinsics_GIT_TAG c456ff05bd8e11458772acef20e59ef18aa7876d)
=======
    # Author: Haohai Wen <haohai.wen@intel.com>
    # Date:   Fri Jun 10 03:46:22 2022 +0000
    # Format InstructionSimplify names
    set(LLVMGenXIntrinsics_GIT_TAG abce9184b7a3a7fe1b02289b9285610d9dc45465)
>>>>>>> 6b8761ac

    message(STATUS "vc-intrinsics repo is missing. Will try to download it from ${LLVMGenXIntrinsics_GIT_REPO}")
    include(FetchContent)
    FetchContent_Declare(vc-intrinsics
      GIT_REPOSITORY ${LLVMGenXIntrinsics_GIT_REPO}
      GIT_TAG        ${LLVMGenXIntrinsics_GIT_TAG}
    )
    FetchContent_MakeAvailable(vc-intrinsics)
    FetchContent_GetProperties(vc-intrinsics)

    set(LLVMGenXIntrinsics_SOURCE_DIR ${vc-intrinsics_SOURCE_DIR})
    set(LLVMGenXIntrinsics_BINARY_DIR ${vc-intrinsics_BINARY_DIR})
  else (NOT DEFINED LLVMGenXIntrinsics_SOURCE_DIR)
    # -DLLVMGenXIntrinsics_SOURCE_DIR is provided
    message(STATUS "vc-intrinsics are added manually ${LLVMGenXIntrinsics_SOURCE_DIR}")

    set(LLVMGenXIntrinsics_BINARY_DIR ${CMAKE_BINARY_DIR}/vc-intrinsics-build)
    add_subdirectory(${LLVMGenXIntrinsics_SOURCE_DIR} ${LLVMGenXIntrinsics_BINARY_DIR})
  endif (NOT DEFINED LLVMGenXIntrinsics_SOURCE_DIR)

  target_include_directories(LLVMGenXIntrinsics
    PUBLIC $<BUILD_INTERFACE:${LLVMGenXIntrinsics_SOURCE_DIR}/GenXIntrinsics/include>
    PUBLIC $<BUILD_INTERFACE:${LLVMGenXIntrinsics_BINARY_DIR}/GenXIntrinsics/include>
  )
endif (NOT TARGET LLVMGenXIntrinsics)

set_property(GLOBAL PROPERTY LLVMGenXIntrinsics_SOURCE_PROP ${LLVMGenXIntrinsics_SOURCE_DIR})
set_property(GLOBAL PROPERTY LLVMGenXIntrinsics_BINARY_PROP ${LLVMGenXIntrinsics_BINARY_DIR})

add_llvm_component_library(LLVMSYCLLowerIR
  ESIMD/LowerESIMD.cpp
  ESIMD/LowerESIMDKernelProps.cpp
  ESIMD/LowerESIMDVLoadVStore.cpp
  ESIMD/LowerESIMDVecArg.cpp
  ESIMD/ESIMDUtils.cpp
  ESIMD/ESIMDVerifier.cpp
  LowerInvokeSimd.cpp
  LowerWGScope.cpp
  LowerWGLocalMemory.cpp
  MutatePrintfAddrspace.cpp

  LocalAccessorToSharedMemory.cpp
  GlobalOffset.cpp
  TargetHelpers.cpp

  ADDITIONAL_HEADER_DIRS
  ${LLVM_MAIN_INCLUDE_DIR}/llvm/SYCLLowerIR
  ${LLVM_MAIN_SRC_DIR}/projects/vc-intrinsics/GenXIntrinsics/include
  ${LLVM_BINARY_DIR}/projects/vc-intrinsics/GenXIntrinsics/include

  DEPENDS
  intrinsics_gen
  LLVMGenXIntrinsics
  LLVMDemangle
  LLVMTransformUtils

  LINK_LIBS
  LLVMGenXIntrinsics
  LLVMDemangle
  LLVMTransformUtils
  
  LINK_COMPONENTS
  Analysis
  Core
  Support
  )

target_include_directories(LLVMSYCLLowerIR
  PRIVATE ${LLVM_MAIN_SRC_DIR}/projects/vc-intrinsics/GenXIntrinsics/include
  PRIVATE ${LLVM_BINARY_DIR}/projects/vc-intrinsics/GenXIntrinsics/include)<|MERGE_RESOLUTION|>--- conflicted
+++ resolved
@@ -13,17 +13,10 @@
 if (NOT TARGET LLVMGenXIntrinsics)
   if (NOT DEFINED LLVMGenXIntrinsics_SOURCE_DIR)
     set(LLVMGenXIntrinsics_GIT_REPO https://github.com/intel/vc-intrinsics.git)
-<<<<<<< HEAD
     # Author: Gregory Fine <gregory.fine@intel.com>
     # Date:   Wed, 6 July 2022 16:00:33 +0000
     # Add support for LLVM_LINK_LLVM_DYLIB option
     set(LLVMGenXIntrinsics_GIT_TAG c456ff05bd8e11458772acef20e59ef18aa7876d)
-=======
-    # Author: Haohai Wen <haohai.wen@intel.com>
-    # Date:   Fri Jun 10 03:46:22 2022 +0000
-    # Format InstructionSimplify names
-    set(LLVMGenXIntrinsics_GIT_TAG abce9184b7a3a7fe1b02289b9285610d9dc45465)
->>>>>>> 6b8761ac
 
     message(STATUS "vc-intrinsics repo is missing. Will try to download it from ${LLVMGenXIntrinsics_GIT_REPO}")
     include(FetchContent)
