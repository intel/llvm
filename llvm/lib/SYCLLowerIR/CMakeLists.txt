--- conflicted
+++ resolved
@@ -59,11 +59,8 @@
   MutatePrintfAddrspace.cpp
   SpecConstants.cpp
   SYCLAddOptLevelAttribute.cpp
-<<<<<<< HEAD
   SYCLConditionalCallOnDevice.cpp
-=======
   SYCLDeviceLibReqMask.cpp
->>>>>>> 1f3f02bd
   SYCLDeviceRequirements.cpp
   SYCLKernelParamOptInfo.cpp
   SYCLPropagateAspectsUsage.cpp
