# Lowering of SYCL ESIMD kernels depends on vc-intrinsics
# NOTE: could have been added earlier from llvm/projects
if (NOT TARGET LLVMGenXIntrinsics)
  if (NOT DEFINED LLVMGenXIntrinsics_SOURCE_DIR)
    set(LLVMGenXIntrinsics_GIT_REPO https://github.com/intel/vc-intrinsics.git)

    # Date: Jul 25, 2024
    # Support MMX removal in LLVM upstream
    set(LLVMGenXIntrinsics_GIT_TAG dpcpp_staging)

    message(STATUS "vc-intrinsics repo is missing. Will try to download it from ${LLVMGenXIntrinsics_GIT_REPO}")
    include(FetchContent)
    FetchContent_Declare(vc-intrinsics
      GIT_REPOSITORY ${LLVMGenXIntrinsics_GIT_REPO}
      GIT_TAG        ${LLVMGenXIntrinsics_GIT_TAG}
    )
    FetchContent_MakeAvailable(vc-intrinsics)
    FetchContent_GetProperties(vc-intrinsics)

    set(LLVMGenXIntrinsics_SOURCE_DIR ${vc-intrinsics_SOURCE_DIR})
    set(LLVMGenXIntrinsics_BINARY_DIR ${vc-intrinsics_BINARY_DIR})
  else (NOT DEFINED LLVMGenXIntrinsics_SOURCE_DIR)
    # -DLLVMGenXIntrinsics_SOURCE_DIR is provided
    message(STATUS "vc-intrinsics are added manually ${LLVMGenXIntrinsics_SOURCE_DIR}")

    set(LLVMGenXIntrinsics_BINARY_DIR ${CMAKE_BINARY_DIR}/vc-intrinsics-build)
    add_subdirectory(${LLVMGenXIntrinsics_SOURCE_DIR} ${LLVMGenXIntrinsics_BINARY_DIR})
  endif (NOT DEFINED LLVMGenXIntrinsics_SOURCE_DIR)

  target_include_directories(LLVMGenXIntrinsics
    PUBLIC $<BUILD_INTERFACE:${LLVMGenXIntrinsics_SOURCE_DIR}/GenXIntrinsics/include>
    PUBLIC $<BUILD_INTERFACE:${LLVMGenXIntrinsics_BINARY_DIR}/GenXIntrinsics/include>
  )
endif (NOT TARGET LLVMGenXIntrinsics)

set_property(GLOBAL PROPERTY LLVMGenXIntrinsics_SOURCE_PROP ${LLVMGenXIntrinsics_SOURCE_DIR})
set_property(GLOBAL PROPERTY LLVMGenXIntrinsics_BINARY_PROP ${LLVMGenXIntrinsics_BINARY_DIR})

add_llvm_component_library(LLVMSYCLLowerIR
  ESIMD/ESIMDOptimizeVecArgCallConv.cpp
  ESIMD/ESIMDUtils.cpp
  ESIMD/ESIMDVerifier.cpp
  ESIMD/ESIMDRemoveHostCode.cpp
  ESIMD/ESIMDRemoveOptnoneNoinline.cpp
  ESIMD/LowerESIMD.cpp
  ESIMD/LowerESIMDKernelAttrs.cpp
  RecordSYCLAspectNames.cpp
  CleanupSYCLMetadata.cpp
  CompileTimePropertiesPass.cpp
  ComputeModuleRuntimeInfo.cpp
  DeviceGlobals.cpp
  ESIMD/LowerESIMDVLoadVStore.cpp
  ESIMD/LowerESIMDSlmReservation.cpp
  HostPipes.cpp
  LowerInvokeSimd.cpp
  LowerWGLocalMemory.cpp
  LowerWGScope.cpp
  ModuleSplitter.cpp
  MutatePrintfAddrspace.cpp
  SpecConstants.cpp
  SYCLAddOptLevelAttribute.cpp
  SYCLConditionalCallOnDevice.cpp
  SYCLCreateNVVMAnnotations.cpp
  SYCLDeviceLibReqMask.cpp
  SYCLDeviceRequirements.cpp
  SYCLKernelParamOptInfo.cpp
  SYCLJointMatrixTransform.cpp
  SYCLPropagateAspectsUsage.cpp
  SYCLPropagateJointMatrixUsage.cpp
  SYCLVirtualFunctionsAnalysis.cpp
  SYCLUtils.cpp
<<<<<<< HEAD
  SanitizeDeviceGlobal.cpp
  AsanKernelMetadata.cpp
=======
>>>>>>> 5e61f8fb

  LocalAccessorToSharedMemory.cpp
  GlobalOffset.cpp
  TargetHelpers.cpp

  ADDITIONAL_HEADER_DIRS
  ${LLVM_MAIN_INCLUDE_DIR}/llvm/SYCLLowerIR
  ${LLVM_MAIN_SRC_DIR}/projects/vc-intrinsics/GenXIntrinsics/include
  ${LLVM_BINARY_DIR}/projects/vc-intrinsics/GenXIntrinsics/include

  DEPENDS
  intrinsics_gen
  LLVMGenXIntrinsics
  LLVMDemangle
  LLVMTransformUtils
  DeviceConfigFile

  LINK_LIBS
  LLVMGenXIntrinsics
  LLVMDemangle
  LLVMTargetParser
  LLVMTransformUtils

  LINK_COMPONENTS
  Analysis
  BitWriter
  Core
  Demangle
  IRPrinter
  Support
  ipo
  )

target_include_directories(LLVMSYCLLowerIR
  PRIVATE ${LLVM_MAIN_SRC_DIR}/projects/vc-intrinsics/GenXIntrinsics/include
  PRIVATE ${LLVM_BINARY_DIR}/projects/vc-intrinsics/GenXIntrinsics/include)<|MERGE_RESOLUTION|>--- conflicted
+++ resolved
@@ -69,11 +69,7 @@
   SYCLPropagateJointMatrixUsage.cpp
   SYCLVirtualFunctionsAnalysis.cpp
   SYCLUtils.cpp
-<<<<<<< HEAD
-  SanitizeDeviceGlobal.cpp
   AsanKernelMetadata.cpp
-=======
->>>>>>> 5e61f8fb
 
   LocalAccessorToSharedMemory.cpp
   GlobalOffset.cpp
