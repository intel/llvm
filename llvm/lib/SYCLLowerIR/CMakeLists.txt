if(${CMAKE_VERSION} VERSION_LESS 3.14)
    macro(FetchContent_MakeAvailable NAME)
        FetchContent_GetProperties(${NAME})
        if(NOT ${NAME}_POPULATED)
            FetchContent_Populate(${NAME})
            add_subdirectory(${${NAME}_SOURCE_DIR} ${${NAME}_BINARY_DIR})
        endif()
    endmacro()
endif()

# Lowering of SYCL ESIMD kernels depends on vc-intrinsics
# NOTE: could have been added earlier from llvm/projects
if (NOT TARGET LLVMGenXIntrinsics)
  if (NOT DEFINED LLVMGenXIntrinsics_SOURCE_DIR)
    set(LLVMGenXIntrinsics_GIT_REPO https://github.com/intel/vc-intrinsics.git)
    # Author: Gorban, Igor <igor.gorban@intel.com>
    # Date:   Sun Dec 11 20:40:12 2022 +0000
    # Fix llvm_tot: legacy pass manager
    set(LLVMGenXIntrinsics_GIT_TAG 7596a83751934c538d809f336ee18bea6e8d1b44)

    message(STATUS "vc-intrinsics repo is missing. Will try to download it from ${LLVMGenXIntrinsics_GIT_REPO}")
    include(FetchContent)
    FetchContent_Declare(vc-intrinsics
      GIT_REPOSITORY ${LLVMGenXIntrinsics_GIT_REPO}
      GIT_TAG        ${LLVMGenXIntrinsics_GIT_TAG}
    )
    FetchContent_MakeAvailable(vc-intrinsics)
    FetchContent_GetProperties(vc-intrinsics)

    set(LLVMGenXIntrinsics_SOURCE_DIR ${vc-intrinsics_SOURCE_DIR})
    set(LLVMGenXIntrinsics_BINARY_DIR ${vc-intrinsics_BINARY_DIR})
  else (NOT DEFINED LLVMGenXIntrinsics_SOURCE_DIR)
    # -DLLVMGenXIntrinsics_SOURCE_DIR is provided
    message(STATUS "vc-intrinsics are added manually ${LLVMGenXIntrinsics_SOURCE_DIR}")

    set(LLVMGenXIntrinsics_BINARY_DIR ${CMAKE_BINARY_DIR}/vc-intrinsics-build)
    add_subdirectory(${LLVMGenXIntrinsics_SOURCE_DIR} ${LLVMGenXIntrinsics_BINARY_DIR})
  endif (NOT DEFINED LLVMGenXIntrinsics_SOURCE_DIR)

  target_include_directories(LLVMGenXIntrinsics
    PUBLIC $<BUILD_INTERFACE:${LLVMGenXIntrinsics_SOURCE_DIR}/GenXIntrinsics/include>
    PUBLIC $<BUILD_INTERFACE:${LLVMGenXIntrinsics_BINARY_DIR}/GenXIntrinsics/include>
  )
endif (NOT TARGET LLVMGenXIntrinsics)

set_property(GLOBAL PROPERTY LLVMGenXIntrinsics_SOURCE_PROP ${LLVMGenXIntrinsics_SOURCE_DIR})
set_property(GLOBAL PROPERTY LLVMGenXIntrinsics_BINARY_PROP ${LLVMGenXIntrinsics_BINARY_DIR})

add_llvm_component_library(LLVMSYCLLowerIR
  ESIMD/ESIMDOptimizeVecArgCallConv.cpp
  ESIMD/ESIMDUtils.cpp
  ESIMD/ESIMDVerifier.cpp
  ESIMD/LowerESIMD.cpp
  ESIMD/LowerESIMDKernelAttrs.cpp
<<<<<<< HEAD
  ESIMD/ESIMDOptimizeVecArgCallConv.cpp
  IR/PassAdaptors.cpp
=======
  ESIMD/LowerESIMDVecArg.cpp
  ESIMD/LowerESIMDVLoadVStore.cpp
  ESIMD/LowerESIMDSlmReservation.cpp
>>>>>>> cbdb06aa
  LowerInvokeSimd.cpp
  LowerKernelProps.cpp
  LowerWGLocalMemory.cpp
  LowerWGScope.cpp
  MutatePrintfAddrspace.cpp
  SYCLFrameworkOptimization.cpp
  SYCLPropagateAspectsUsage.cpp
  SYCLUtils.cpp

  LocalAccessorToSharedMemory.cpp
  GlobalOffset.cpp
  TargetHelpers.cpp

  ADDITIONAL_HEADER_DIRS
  ${LLVM_MAIN_INCLUDE_DIR}/llvm/SYCLLowerIR
  ${LLVM_MAIN_SRC_DIR}/projects/vc-intrinsics/GenXIntrinsics/include
  ${LLVM_BINARY_DIR}/projects/vc-intrinsics/GenXIntrinsics/include

  DEPENDS
  intrinsics_gen
  LLVMGenXIntrinsics
  LLVMDemangle
  LLVMTransformUtils

  LINK_LIBS
  LLVMGenXIntrinsics
  LLVMDemangle
  LLVMTransformUtils
  
  LINK_COMPONENTS
  Analysis
  Core
  Support
  )

target_include_directories(LLVMSYCLLowerIR
  PRIVATE ${LLVM_MAIN_SRC_DIR}/projects/vc-intrinsics/GenXIntrinsics/include
  PRIVATE ${LLVM_BINARY_DIR}/projects/vc-intrinsics/GenXIntrinsics/include)<|MERGE_RESOLUTION|>--- conflicted
+++ resolved
@@ -52,14 +52,10 @@
   ESIMD/ESIMDVerifier.cpp
   ESIMD/LowerESIMD.cpp
   ESIMD/LowerESIMDKernelAttrs.cpp
-<<<<<<< HEAD
-  ESIMD/ESIMDOptimizeVecArgCallConv.cpp
-  IR/PassAdaptors.cpp
-=======
   ESIMD/LowerESIMDVecArg.cpp
   ESIMD/LowerESIMDVLoadVStore.cpp
   ESIMD/LowerESIMDSlmReservation.cpp
->>>>>>> cbdb06aa
+  IR/PassAdaptors.cpp
   LowerInvokeSimd.cpp
   LowerKernelProps.cpp
   LowerWGLocalMemory.cpp
