--- conflicted
+++ resolved
@@ -375,15 +375,9 @@
     SmallVector<StringRef, 3> AttrValStrs;
     Attr.getValueAsString().split(AttrValStrs, ',');
 
-<<<<<<< HEAD
-    assert(AttrValStrs.size() <= 3 &&
+    size_t NumDims = AttrValStrs.size();
+    assert(NumDims <= 3 &&
            "Incorrect number of values for kernel property");
-=======
-    size_t NumDims = ValStrs.size();
-    assert(NumDims <= 3 &&
-           "sycl-work-group-size and sycl-work-group-size-hint currently only "
-           "support up to three values");
->>>>>>> 1edc9434
 
     // SYCL work-group sizes must be reversed for SPIR-V.
     std::reverse(AttrValStrs.begin(), AttrValStrs.end());
