--- conflicted
+++ resolved
@@ -710,7 +710,6 @@
       continue;
     uint32_t DecorCode = DecorIt->second.Code;
 
-<<<<<<< HEAD
     // Handle cache control properties
     if ((*PropName).starts_with("sycl-cache-")) {
       CacheProp = true;
@@ -749,27 +748,17 @@
       // always valid, even if the decoration parameters are not strings.
       NewAnnotString += "{" + std::to_string(DecorCode);
       if (PropVal)
-        NewAnnotString += ":\"" + PropVal->str() + "\"";
+        NewAnnotString += ":\"" + PropVal->str();
+
+      if (PropName == "sycl-prefetch-hint")
+        NewAnnotString += ",1"; // CachedINTEL
+      if (PropName == "sycl-prefetch-hint-nt")
+        NewAnnotString += ",3"; // InvalidateAfterReadINTEL
+
+      if (PropVal)
+        NewAnnotString += "\"";
       NewAnnotString += "}";
     }
-=======
-    // Expected format is '{X}' or '{X:Y}' where X is decoration ID and
-    // Y is the value if present. It encloses Y in " to ensure that
-    // string values are handled correctly. Note that " around values are
-    // always valid, even if the decoration parameters are not strings.
-    NewAnnotString += "{" + std::to_string(DecorCode);
-    if (PropVal)
-      NewAnnotString += ":\"" + PropVal->str();
-
-    if (PropName == "sycl-prefetch-hint")
-      NewAnnotString += ",1"; // CachedINTEL
-    if (PropName == "sycl-prefetch-hint-nt")
-      NewAnnotString += ",3"; // InvalidateAfterReadINTEL
-
-    if (PropVal)
-      NewAnnotString += "\"";
-    NewAnnotString += "}";
->>>>>>> d38206c1
   }
 
   // If there are no other annotations (except "alignment") then there is no
