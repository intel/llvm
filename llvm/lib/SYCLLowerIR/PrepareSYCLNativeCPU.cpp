//===------ PrepareSYCLNativeCPU.cpp - SYCL Native CPU Preparation Pass ---===//
//
// Part of the LLVM Project, under the Apache License v2.0 with LLVM Exceptions.
// See https://llvm.org/LICENSE.txt for license information.
// SPDX-License-Identifier: Apache-2.0 WITH LLVM-exception
//
//===----------------------------------------------------------------------===//
//
// Prepares the kernel for SYCL Native CPU:
// * Handles kernel calling convention and attributes.
// * Materializes spirv buitlins.
//===----------------------------------------------------------------------===//

#include "llvm/SYCLLowerIR/PrepareSYCLNativeCPU.h"
<<<<<<< HEAD
#include "llvm/IR/PassManager.h"
=======
#include "llvm/IR/Constant.h"
>>>>>>> dc24a474
#include "llvm/SYCLLowerIR/SYCLUtils.h"

#include "llvm/ADT/ArrayRef.h"
#include "llvm/ADT/STLExtras.h"
#include "llvm/ADT/SmallVector.h"
#include "llvm/IR/Attributes.h"
#include "llvm/IR/CallingConv.h"
#include "llvm/IR/Constants.h"
#include "llvm/IR/DerivedTypes.h"
#include "llvm/IR/IRBuilder.h"
#include "llvm/IR/Instruction.h"
#include "llvm/IR/Instructions.h"
#include "llvm/IR/LLVMContext.h"
#include "llvm/IR/Operator.h"
#include "llvm/IR/Value.h"
#include "llvm/InitializePasses.h"
#include "llvm/Pass.h"
#include "llvm/Support/Casting.h"
#include "llvm/Support/CodeGen.h"
#include "llvm/Support/CommandLine.h"
#include "llvm/Support/ErrorHandling.h"
#include "llvm/Support/FileSystem.h"
#include "llvm/Support/raw_ostream.h"
#include "llvm/Transforms/Utils/Cloning.h"
#include "llvm/Transforms/Utils/ValueMapper.h"
#include <functional>
#include <numeric>
#include <set>
#include <utility>
#include <vector>

using namespace llvm;

namespace {

void fixCallingConv(Function *F) {
  F->setCallingConv(llvm::CallingConv::C);
  // The frame-pointer=all and the "byval" attributes lead to code generation
  // that conflicts with the Kernel declaration that we emit in the Native CPU
  // helper header (in which all the kernel argument are void* or scalars).
  auto AttList = F->getAttributes();
  for (unsigned ArgNo = 0; ArgNo < F->getFunctionType()->getNumParams();
       ArgNo++) {
    if (AttList.hasParamAttr(ArgNo, Attribute::AttrKind::ByVal)) {
      AttList = AttList.removeParamAttribute(F->getContext(), ArgNo,
                                             Attribute::AttrKind::ByVal);
    }
  }
  F->setAttributes(AttList);
  F->addFnAttr("frame-pointer", "none");
  if (!F->isDeclaration())
    F->setLinkage(GlobalValue::LinkageTypes::WeakAnyLinkage);
}

// returns the indexes of the used arguments
SmallVector<unsigned> getUsedIndexes(const Function *F) {
  SmallVector<unsigned> Res;
  auto UsedNode = F->getMetadata("sycl_kernel_omit_args");
  if (!UsedNode) {
    // the metadata node is not available if -fenable-sycl-dae
    // was not set; set everything to true
    // Exclude one arg because we already added the state ptr
    for (unsigned I = 0; I + 1 < F->getFunctionType()->getNumParams(); I++) {
      Res.push_back(I);
    }
    return Res;
  }
  auto NumOperands = UsedNode->getNumOperands();
  for (unsigned I = 0; I < NumOperands; I++) {
    auto &Op = UsedNode->getOperand(I);
    if (auto CAM = dyn_cast<ConstantAsMetadata>(Op.get())) {
      if (auto Const = dyn_cast<ConstantInt>(CAM->getValue())) {
        auto Val = Const->getValue();
        if (!Val.getBoolValue()) {
          Res.push_back(I);
        }
      } else {
        report_fatal_error("Unable to retrieve constant int from "
                           "sycl_kernel_omit_args metadata node");
      }
    } else {
      report_fatal_error(
          "Error while processing sycl_kernel_omit_args metadata node");
    }
  }
  return Res;
}

void emitSubkernelForKernel(Function *F, Type *NativeCPUArgDescType,
                            Type *StatePtrType) {
  LLVMContext &Ctx = F->getContext();
  Type *NativeCPUArgDescPtrType = PointerType::getUnqual(NativeCPUArgDescType);

  // Create function signature
  // Todo: we need to ensure that the kernel name is not mangled as a type
  // name, otherwise this may lead to runtime failures due to *weird*
  // codegen/linking behaviour, we change the name of the kernel, and the
  // subhandler steals its name, we add a suffix to the subhandler later
  // on when lowering the device module
  std::string OldName = F->getName().str();
  std::string NewName = OldName + ".NativeCPUKernel";
  const auto SubHandlerName = OldName;
  F->setName(NewName);
  FunctionType *FTy = FunctionType::get(
      Type::getVoidTy(Ctx), {NativeCPUArgDescPtrType, StatePtrType}, false);
  auto SubhFCallee = F->getParent()->getOrInsertFunction(SubHandlerName, FTy);
  Function *SubhF = cast<Function>(SubhFCallee.getCallee());

  // Emit function body, unpack kernel args
  auto UsedIndexes = getUsedIndexes(F);
  auto *KernelTy = F->getFunctionType();
  // assert(UsedIndexes.size() + 1 == KernelTy->getNumParams() && "mismatch
  // between number of params and used args");
  IRBuilder<> Builder(Ctx);
  BasicBlock *Block = BasicBlock::Create(Ctx, "entry", SubhF);
  Builder.SetInsertPoint(Block);
  unsigned NumArgs = UsedIndexes.size();
  auto *BaseNativeCPUArg = SubhF->getArg(0);
  SmallVector<Value *, 5> KernelArgs;
  for (unsigned I = 0; I < NumArgs; I++) {
    auto *Arg = F->getArg(I);
    auto UsedI = UsedIndexes[I];
    // Load the correct NativeCPUDesc and load the pointer from it
    auto *Addr = Builder.CreateGEP(NativeCPUArgDescType, BaseNativeCPUArg,
                                   {Builder.getInt64(UsedI)});
    if (Arg->getType()->isPointerTy()) {
      // If the arg is a pointer, just use it
      auto *Load = Builder.CreateLoad(Arg->getType(), Addr);
      KernelArgs.push_back(Load);
    } else {
      // Otherwise, load the scalar value and use that
      auto *Load = Builder.CreateLoad(PointerType::getUnqual(Ctx), Addr);
      auto *Scalar = Builder.CreateLoad(Arg->getType(), Load);
      KernelArgs.push_back(Scalar);
    }
  }

  // Call the kernel
  // Add the nativecpu state as arg
  KernelArgs.push_back(SubhF->getArg(1));
  Builder.CreateCall(KernelTy, F, KernelArgs);
  Builder.CreateRetVoid();

  // Add sycl-module-id attribute
  // Todo: we may want to copy other attributes to the subhandler,
  // but we can't simply use setAttributes(F->getAttributes) since
  // the function signatures are different
  if (F->hasFnAttribute(sycl::utils::ATTR_SYCL_MODULE_ID)) {
    Attribute MId = F->getFnAttribute(sycl::utils::ATTR_SYCL_MODULE_ID);
    SubhF->addFnAttr("sycl-module-id", MId.getValueAsString());
  }
}

// Clones the function and returns a new function with a new argument on type T
// added as last argument
Function *cloneFunctionAndAddParam(Function *OldF, Type *T) {
  auto *OldT = OldF->getFunctionType();
  auto *RetT = OldT->getReturnType();

  std::vector<Type *> Args;
  for (auto *Arg : OldT->params()) {
    Args.push_back(Arg);
  }
  Args.push_back(T);
  auto *NewT = FunctionType::get(RetT, Args, OldF->isVarArg());
  auto *NewF = Function::Create(NewT, OldF->getLinkage(), OldF->getName(),
                                OldF->getParent());
  // Copy the old function's attributes
  NewF->setAttributes(OldF->getAttributes());

  // Map old arguments to new arguments
  ValueToValueMapTy VMap;
  for (const auto &Pair : llvm::zip(OldF->args(), NewF->args())) {
    auto &OldA = std::get<0>(Pair);
    auto &NewA = std::get<1>(Pair);
    VMap[&OldA] = &NewA;
  }

  SmallVector<ReturnInst *, 1> ReturnInst;
  if (!OldF->isDeclaration())
    CloneFunctionInto(NewF, OldF, VMap,
                      CloneFunctionChangeType::LocalChangesOnly, ReturnInst);
  return NewF;
}

// Todo: add support for more SPIRV builtins here
static const std::map<std::string, std::pair<std::string, unsigned int>>
    BuiltinNamesMap{
        {"_Z28__spirv_GlobalInvocationId_xv",
         {"__dpcpp_nativecpu_global_id", 0}},
        {"_Z28__spirv_GlobalInvocationId_yv",
         {"__dpcpp_nativecpu_global_id", 1}},
        {"_Z28__spirv_GlobalInvocationId_zv",
         {"__dpcpp_nativecpu_global_id", 2}},
        {"_Z20__spirv_GlobalSize_xv", {"__dpcpp_nativecpu_global_range", 0}},
        {"_Z20__spirv_GlobalSize_yv", {"__dpcpp_nativecpu_global_range", 1}},
        {"_Z20__spirv_GlobalSize_zv", {"__dpcpp_nativecpu_global_range", 2}},
        {"_Z22__spirv_GlobalOffset_xv",
         {"__dpcpp_nativecpu_get_global_offset", 0}},
        {"_Z22__spirv_GlobalOffset_yv",
         {"__dpcpp_nativecpu_get_global_offset", 1}},
        {"_Z22__spirv_GlobalOffset_zv",
         {"__dpcpp_nativecpu_get_global_offset", 2}},
        {"_Z27__spirv_LocalInvocationId_xv",
         {"__dpcpp_nativecpu_get_local_id", 0}},
        {"_Z27__spirv_LocalInvocationId_yv",
         {"__dpcpp_nativecpu_get_local_id", 1}},
        {"_Z27__spirv_LocalInvocationId_zv",
         {"__dpcpp_nativecpu_get_local_id", 2}},
        {"_Z23__spirv_NumWorkgroups_xv",
         {"__dpcpp_nativecpu_get_num_groups", 0}},
        {"_Z23__spirv_NumWorkgroups_yv",
         {"__dpcpp_nativecpu_get_num_groups", 1}},
        {"_Z23__spirv_NumWorkgroups_zv",
         {"__dpcpp_nativecpu_get_num_groups", 2}},
        {"_Z23__spirv_WorkgroupSize_xv", {"__dpcpp_nativecpu_get_wg_size", 0}},
        {"_Z23__spirv_WorkgroupSize_yv", {"__dpcpp_nativecpu_get_wg_size", 1}},
        {"_Z23__spirv_WorkgroupSize_zv", {"__dpcpp_nativecpu_get_wg_size", 2}},
        {"_Z21__spirv_WorkgroupId_xv", {"__dpcpp_nativecpu_get_wg_id", 0}},
        {"_Z21__spirv_WorkgroupId_yv", {"__dpcpp_nativecpu_get_wg_id", 1}},
        {"_Z21__spirv_WorkgroupId_zv", {"__dpcpp_nativecpu_get_wg_id", 2}}};

Function *getReplaceFunc(const Module &M, StringRef Name) {
  Function *F = M.getFunction(Name);
  assert(F && "Error retrieving replace function");
  return F;
}

Value *getStateArg(const Function *F) {
  auto *FT = F->getFunctionType();
  return F->getArg(FT->getNumParams() - 1);
}

<<<<<<< HEAD
SmallVector<Function *> getFunctionsFromUse(Use &U) {
  // This function returns a vector since an operator may be used by
  // instructions in multiple functions
  User *Usr = U.getUser();
  if (auto *I = dyn_cast<Instruction>(Usr)) {
    if (I->getParent())
      return {I->getFunction()};
  }
  if (auto *Op = dyn_cast<Operator>(Usr)) {
    SmallVector<Function *> Res;
    for (auto &Use : Op->uses()) {
      if (auto *I = dyn_cast<Instruction>(Use.getUser())) {
        if (I->getParent())
          Res.push_back(I->getFunction());
      }
    }
    return Res;
  }
  return {};
}

void buildOperatorUserListHelper(
    Value *V, SmallVector<std::pair<Operator *, Instruction *>> &Res) {
  for (auto &U : V->uses()) {
    auto *Usr = U.getUser();
    if (isa<Instruction>(Usr) && isa<Operator>(V)) {
      auto *I = cast<Instruction>(Usr);
      Res.push_back(std::make_pair(cast<Operator>(V), I));
    } else if (isa<Operator>(Usr)) {
      buildOperatorUserListHelper(Usr, Res);
    }
  }
}

// Returns a list of operators used by an instruction
SmallVector<std::pair<Operator *, Instruction *>>
getOperatorUserList(Value *V) {
  SmallVector<std::pair<Operator *, Instruction *>> Res;
  buildOperatorUserListHelper(V, Res);
  return Res;
}

std::optional<std::pair<Operator *, Instruction *>>
convertOperatorToInstr(Operator *Op, Instruction *I) {
  Instruction *NewInst;
  if (auto *ASCast = dyn_cast<AddrSpaceCastOperator>(Op)) {
    NewInst = AddrSpaceCastInst::Create(Instruction::CastOps::AddrSpaceCast,
                                        ASCast->getPointerOperand(),
                                        Op->getType(), "ncpu_cast", I);
  } else if (auto *GEPOp = dyn_cast<GEPOperator>(Op)) {
    auto *Ptr = GEPOp->getPointerOperand();
    SmallVector<Value *> Indices(GEPOp->idx_begin(), GEPOp->idx_end());
    NewInst = GetElementPtrInst::Create(GEPOp->getSourceElementType(), Ptr,
                                        Indices, "ncpu_gep", I);

  } else {
    report_fatal_error("Error while processing operators for Native CPU ",
                       false);
  }
  Op->replaceUsesWithIf(NewInst, [&](Use &U) { return U.getUser() == I; });
  // If the new instruction is used by a constant expr, return the new pair
  if (isa<ConstantExpr>(NewInst->getOperand(0)))
    return std::make_pair(cast<Operator>(NewInst->getOperand(0)), NewInst);
  return {};
}

static constexpr unsigned int NativeCPUGlobalAS = 1;

=======
>>>>>>> dc24a474
} // namespace

PreservedAnalyses PrepareSYCLNativeCPUPass::run(Module &M,
                                                ModuleAnalysisManager &MAM) {
  bool ModuleChanged = false;
  SmallVector<Function *> OldKernels;
  for (auto &F : M) {
    if (F.getCallingConv() == llvm::CallingConv::SPIR_KERNEL)
      OldKernels.push_back(&F);
  }

  // Materialize builtins
  // First we add a pointer to the Native CPU state as arg to all the
  // kernels.
  Type *StateType =
      StructType::getTypeByName(M.getContext(), "struct.__nativecpu_state");
  if (!StateType)
    return PreservedAnalyses::all();
  Type *StatePtrType = PointerType::get(StateType, 1);
  SmallVector<Function *> NewKernels;
  for (auto &OldF : OldKernels) {
    auto *NewF = cloneFunctionAndAddParam(OldF, StatePtrType);
    NewF->takeName(OldF);
    OldF->eraseFromParent();
    NewKernels.push_back(NewF);
    ModuleChanged |= true;
  }

  StructType *NativeCPUArgDescType =
      StructType::create({PointerType::getUnqual(M.getContext())});
  for (auto &NewK : NewKernels) {
    emitSubkernelForKernel(NewK, NativeCPUArgDescType, StatePtrType);
  }

  // Then we iterate over all the supported builtins, find their uses and
  // replace them with calls to our Native CPU functions.
  for (const auto &Entry : BuiltinNamesMap) {
    auto *Glob = M.getFunction(Entry.first);
    if (!Glob)
      continue;
<<<<<<< HEAD
    // Since we are translating the SPIRV builtins (which are defined as global
    // vars) with function calls, we have to convert all the LLVM operators that
    // (recursively) use them to LLVM Instructions.
    auto OperatorUserList = getOperatorUserList(Glob);
    while (!OperatorUserList.empty()) {
      auto Entry = OperatorUserList.pop_back_val();
      Operator *Op = Entry.first;
      Instruction *I = Entry.second;
      auto NewPair = convertOperatorToInstr(Op, I);
      if (NewPair)
        OperatorUserList.push_back(NewPair.value());
    }

    auto *ReplaceFunc = getReplaceFunc(M, StatePtrType, Entry.second);
    for (auto &Use : Glob->uses()) {
      auto Funcs = getFunctionsFromUse(Use);
      // Here we check that the use comes from a kernel function
      // Todo: remove this check once this pass supports non-optimized modules
      for (auto &Func : Funcs) {
        if (!(Func->getCallingConv() == CallingConv::SPIR_KERNEL))
          report_fatal_error("SYCL Native CPU currently supports only "
                             "optimized modules, please enable optimizations "
                             "and eventually increase the inlining threshold",
                             false);
      }
      if (Funcs.empty()) {
        // todo: use without a parent function?
        continue;
      }
      for (auto &F : Funcs) {
        auto NewCallIt = BuiltinCallMap.find(F);
        CallInst *NewCall;
        // check if we already inserted a call to our function
        if (NewCallIt != BuiltinCallMap.end()) {
          NewCall = NewCallIt->second;
        } else {
          auto *StateArg = getStateArg(F);
          NewCall = llvm::CallInst::Create(
              ReplaceFunc->getFunctionType(), ReplaceFunc, {StateArg},
              "ncpu_builtin", F->getEntryBlock().getFirstNonPHI());
          BuiltinCallMap.insert({F, NewCall});
        }
        User *Usr = Use.getUser();

          // Find the index of the builtin in the user's operand list
          // We are guaranteed to find it since we are already iterating over
          // the builtin's uses.
          bool Found = false;
          unsigned Index = 0;
          for (unsigned I = 0; I < Usr->getNumOperands() && !Found; I++) {
            if (Usr->getOperand(I) == Glob) {
              Found = true;
              Index = I;
            }
          }
          assert(Found && "Unable to find builtin in operand list");
          ToReplace.insert({Usr, {Index, NewCall}});
      }
    }

    // Handle the non-constant builtin uses, simply replace the builtin with the
    // return value of our function call
    for (auto &Entry : ToReplace) {
      unsigned Index = Entry.second.first;
      CallInst *NewCall = Entry.second.second;
      User *Usr = Entry.first;
      Usr->setOperand(Index, NewCall);
    }

=======
    auto *ReplaceFunc = getReplaceFunc(M, Entry.second.first);
    SmallVector<Instruction *> ToRemove;
    for (const auto &Use : Glob->uses()) {
      auto I = dyn_cast<CallInst>(Use.getUser());
      if (!I)
        report_fatal_error("Unsupported Value in SYCL Native CPU\n");
      if (I->getFunction()->getCallingConv() != llvm::CallingConv::SPIR_KERNEL)
        report_fatal_error(
            "SYCL Native CPU currently doesn't support non-inlined "
            "functions yet, try increasing the inlining threshold. Support for "
            "non-inlined functions is planned.");
      auto *Arg = ConstantInt::get(Type::getInt32Ty(M.getContext()),
                                   Entry.second.second);
      auto *NewI = CallInst::Create(ReplaceFunc->getFunctionType(), ReplaceFunc,
                                    {Arg, getStateArg(I->getFunction())},
                                    "ncpu_call", I);
      I->replaceAllUsesWith(NewI);
      ToRemove.push_back(I);
    }

    for (auto &El : ToRemove)
      El->eraseFromParent();

>>>>>>> dc24a474
    // Finally, we erase the builtin from the module
    Glob->eraseFromParent();
  }

  for (auto &F : M) {
    fixCallingConv(&F);
  }
  return ModuleChanged ? PreservedAnalyses::none() : PreservedAnalyses::all();
}<|MERGE_RESOLUTION|>--- conflicted
+++ resolved
@@ -12,11 +12,8 @@
 //===----------------------------------------------------------------------===//
 
 #include "llvm/SYCLLowerIR/PrepareSYCLNativeCPU.h"
-<<<<<<< HEAD
 #include "llvm/IR/PassManager.h"
-=======
 #include "llvm/IR/Constant.h"
->>>>>>> dc24a474
 #include "llvm/SYCLLowerIR/SYCLUtils.h"
 
 #include "llvm/ADT/ArrayRef.h"
@@ -250,77 +247,9 @@
   return F->getArg(FT->getNumParams() - 1);
 }
 
-<<<<<<< HEAD
-SmallVector<Function *> getFunctionsFromUse(Use &U) {
-  // This function returns a vector since an operator may be used by
-  // instructions in multiple functions
-  User *Usr = U.getUser();
-  if (auto *I = dyn_cast<Instruction>(Usr)) {
-    if (I->getParent())
-      return {I->getFunction()};
-  }
-  if (auto *Op = dyn_cast<Operator>(Usr)) {
-    SmallVector<Function *> Res;
-    for (auto &Use : Op->uses()) {
-      if (auto *I = dyn_cast<Instruction>(Use.getUser())) {
-        if (I->getParent())
-          Res.push_back(I->getFunction());
-      }
-    }
-    return Res;
-  }
-  return {};
-}
-
-void buildOperatorUserListHelper(
-    Value *V, SmallVector<std::pair<Operator *, Instruction *>> &Res) {
-  for (auto &U : V->uses()) {
-    auto *Usr = U.getUser();
-    if (isa<Instruction>(Usr) && isa<Operator>(V)) {
-      auto *I = cast<Instruction>(Usr);
-      Res.push_back(std::make_pair(cast<Operator>(V), I));
-    } else if (isa<Operator>(Usr)) {
-      buildOperatorUserListHelper(Usr, Res);
-    }
-  }
-}
-
-// Returns a list of operators used by an instruction
-SmallVector<std::pair<Operator *, Instruction *>>
-getOperatorUserList(Value *V) {
-  SmallVector<std::pair<Operator *, Instruction *>> Res;
-  buildOperatorUserListHelper(V, Res);
-  return Res;
-}
-
-std::optional<std::pair<Operator *, Instruction *>>
-convertOperatorToInstr(Operator *Op, Instruction *I) {
-  Instruction *NewInst;
-  if (auto *ASCast = dyn_cast<AddrSpaceCastOperator>(Op)) {
-    NewInst = AddrSpaceCastInst::Create(Instruction::CastOps::AddrSpaceCast,
-                                        ASCast->getPointerOperand(),
-                                        Op->getType(), "ncpu_cast", I);
-  } else if (auto *GEPOp = dyn_cast<GEPOperator>(Op)) {
-    auto *Ptr = GEPOp->getPointerOperand();
-    SmallVector<Value *> Indices(GEPOp->idx_begin(), GEPOp->idx_end());
-    NewInst = GetElementPtrInst::Create(GEPOp->getSourceElementType(), Ptr,
-                                        Indices, "ncpu_gep", I);
-
-  } else {
-    report_fatal_error("Error while processing operators for Native CPU ",
-                       false);
-  }
-  Op->replaceUsesWithIf(NewInst, [&](Use &U) { return U.getUser() == I; });
-  // If the new instruction is used by a constant expr, return the new pair
-  if (isa<ConstantExpr>(NewInst->getOperand(0)))
-    return std::make_pair(cast<Operator>(NewInst->getOperand(0)), NewInst);
-  return {};
-}
 
 static constexpr unsigned int NativeCPUGlobalAS = 1;
 
-=======
->>>>>>> dc24a474
 } // namespace
 
 PreservedAnalyses PrepareSYCLNativeCPUPass::run(Module &M,
@@ -361,77 +290,6 @@
     auto *Glob = M.getFunction(Entry.first);
     if (!Glob)
       continue;
-<<<<<<< HEAD
-    // Since we are translating the SPIRV builtins (which are defined as global
-    // vars) with function calls, we have to convert all the LLVM operators that
-    // (recursively) use them to LLVM Instructions.
-    auto OperatorUserList = getOperatorUserList(Glob);
-    while (!OperatorUserList.empty()) {
-      auto Entry = OperatorUserList.pop_back_val();
-      Operator *Op = Entry.first;
-      Instruction *I = Entry.second;
-      auto NewPair = convertOperatorToInstr(Op, I);
-      if (NewPair)
-        OperatorUserList.push_back(NewPair.value());
-    }
-
-    auto *ReplaceFunc = getReplaceFunc(M, StatePtrType, Entry.second);
-    for (auto &Use : Glob->uses()) {
-      auto Funcs = getFunctionsFromUse(Use);
-      // Here we check that the use comes from a kernel function
-      // Todo: remove this check once this pass supports non-optimized modules
-      for (auto &Func : Funcs) {
-        if (!(Func->getCallingConv() == CallingConv::SPIR_KERNEL))
-          report_fatal_error("SYCL Native CPU currently supports only "
-                             "optimized modules, please enable optimizations "
-                             "and eventually increase the inlining threshold",
-                             false);
-      }
-      if (Funcs.empty()) {
-        // todo: use without a parent function?
-        continue;
-      }
-      for (auto &F : Funcs) {
-        auto NewCallIt = BuiltinCallMap.find(F);
-        CallInst *NewCall;
-        // check if we already inserted a call to our function
-        if (NewCallIt != BuiltinCallMap.end()) {
-          NewCall = NewCallIt->second;
-        } else {
-          auto *StateArg = getStateArg(F);
-          NewCall = llvm::CallInst::Create(
-              ReplaceFunc->getFunctionType(), ReplaceFunc, {StateArg},
-              "ncpu_builtin", F->getEntryBlock().getFirstNonPHI());
-          BuiltinCallMap.insert({F, NewCall});
-        }
-        User *Usr = Use.getUser();
-
-          // Find the index of the builtin in the user's operand list
-          // We are guaranteed to find it since we are already iterating over
-          // the builtin's uses.
-          bool Found = false;
-          unsigned Index = 0;
-          for (unsigned I = 0; I < Usr->getNumOperands() && !Found; I++) {
-            if (Usr->getOperand(I) == Glob) {
-              Found = true;
-              Index = I;
-            }
-          }
-          assert(Found && "Unable to find builtin in operand list");
-          ToReplace.insert({Usr, {Index, NewCall}});
-      }
-    }
-
-    // Handle the non-constant builtin uses, simply replace the builtin with the
-    // return value of our function call
-    for (auto &Entry : ToReplace) {
-      unsigned Index = Entry.second.first;
-      CallInst *NewCall = Entry.second.second;
-      User *Usr = Entry.first;
-      Usr->setOperand(Index, NewCall);
-    }
-
-=======
     auto *ReplaceFunc = getReplaceFunc(M, Entry.second.first);
     SmallVector<Instruction *> ToRemove;
     for (const auto &Use : Glob->uses()) {
@@ -455,7 +313,6 @@
     for (auto &El : ToRemove)
       El->eraseFromParent();
 
->>>>>>> dc24a474
     // Finally, we erase the builtin from the module
     Glob->eraseFromParent();
   }
