//===------ PrepareSYCLNativeCPU.cpp - SYCL Native CPU Preparation Pass ---===//
//
// Part of the LLVM Project, under the Apache License v2.0 with LLVM Exceptions.
// See https://llvm.org/LICENSE.txt for license information.
// SPDX-License-Identifier: Apache-2.0 WITH LLVM-exception
//
//===----------------------------------------------------------------------===//
//
// Prepares the kernel for SYCL Native CPU:
// * Handles kernel calling convention and attributes.
// * Materializes spirv buitlins.
//===----------------------------------------------------------------------===//

#include "llvm/SYCLLowerIR/PrepareSYCLNativeCPU.h"
#include "llvm/BinaryFormat/MsgPack.h"
#include "llvm/IR/BasicBlock.h"
#include "llvm/IR/Constant.h"
#include "llvm/IR/DebugInfoMetadata.h"
#include "llvm/IR/PassManager.h"
#include "llvm/SYCLLowerIR/SYCLUtils.h"

#include "llvm/ADT/ArrayRef.h"
#include "llvm/ADT/STLExtras.h"
#include "llvm/ADT/SmallVector.h"
#include "llvm/IR/Attributes.h"
#include "llvm/IR/CallingConv.h"
#include "llvm/IR/Constants.h"
#include "llvm/IR/DerivedTypes.h"
#include "llvm/IR/IRBuilder.h"
#include "llvm/IR/Instruction.h"
#include "llvm/IR/Instructions.h"
#include "llvm/IR/LLVMContext.h"
#include "llvm/IR/Operator.h"
#include "llvm/IR/Value.h"
#include "llvm/InitializePasses.h"
#include "llvm/Pass.h"
#include "llvm/SYCLLowerIR/UtilsSYCLNativeCPU.h"
#include "llvm/Support/Casting.h"
#include "llvm/Support/CodeGen.h"
#include "llvm/Support/CommandLine.h"
#include "llvm/Support/ErrorHandling.h"
#include "llvm/Support/FileSystem.h"
#include "llvm/Support/raw_ostream.h"
#include "llvm/Transforms/Utils/Cloning.h"
#include "llvm/Transforms/Utils/ValueMapper.h"
#include <functional>
#include <numeric>
#include <set>
#include <utility>
#include <vector>

#ifdef NATIVECPU_USE_OCK
#include "compiler/utils/attributes.h"
#include "compiler/utils/builtin_info.h"
<<<<<<< HEAD
#include "compiler/utils/metadata.h"
=======
>>>>>>> 8e3b25d3
#endif

using namespace llvm;
using namespace sycl;

namespace {

void fixCallingConv(Function *F) {
  F->setCallingConv(llvm::CallingConv::C);
}

void emitSubkernelForKernel(Function *F, Type *NativeCPUArgDescType,
                            Type *StatePtrType, llvm::Constant *StateArgTLS) {
  LLVMContext &Ctx = F->getContext();
  Type *NativeCPUArgDescPtrType = PointerType::getUnqual(NativeCPUArgDescType);

  // Create function signature
  // Todo: we need to ensure that the kernel name is not mangled as a type
  // name, otherwise this may lead to runtime failures due to *weird*
  // codegen/linking behaviour, we change the name of the kernel, and the
  // subhandler steals its name, we add a suffix to the subhandler later
  // on when lowering the device module
  std::string OldName = F->getName().str();
  auto NewName = Twine(OldName) + sycl::utils::SYCLNATIVECPUKERNEL;
  const StringRef SubHandlerName = OldName;
  F->setName(NewName);
  FunctionType *FTy = FunctionType::get(
      Type::getVoidTy(Ctx), {NativeCPUArgDescPtrType, StatePtrType}, false);
  auto SubhFCallee = F->getParent()->getOrInsertFunction(SubHandlerName, FTy);
  Function *SubhF = cast<Function>(SubhFCallee.getCallee());

  // Emit function body, unpack kernel args
  auto *KernelTy = F->getFunctionType();
  IRBuilder<> Builder(Ctx);
  BasicBlock *Block = BasicBlock::Create(Ctx, "entry", SubhF);
  Builder.SetInsertPoint(Block);
  unsigned NumArgs = F->getFunctionType()->getNumParams();
  auto *BaseNativeCPUArg = SubhF->getArg(0);
  SmallVector<Value *, 5> KernelArgs;
  const unsigned Inc = StateArgTLS == nullptr ? 1 : 0;
  for (unsigned I = 0; I + Inc < NumArgs; I++) {
    auto *Arg = F->getArg(I);
    // Load the correct NativeCPUDesc and load the pointer from it
    auto *Addr = Builder.CreateGEP(NativeCPUArgDescType, BaseNativeCPUArg,
                                   {Builder.getInt64(I)});
    if (Arg->getType()->isPointerTy()) {
      // If the arg is a pointer, just use it
      auto *Load = Builder.CreateLoad(Arg->getType(), Addr);
      KernelArgs.push_back(Load);
    } else {
      // Otherwise, load the scalar value and use that
      auto *Load = Builder.CreateLoad(PointerType::getUnqual(Ctx), Addr);
      auto *Scalar = Builder.CreateLoad(Arg->getType(), Load);
      KernelArgs.push_back(Scalar);
    }
  }

  // Call the kernel
  // Add the nativecpu state as arg
  if (StateArgTLS) {
    Value *Addr = Builder.CreateThreadLocalAddress(StateArgTLS);
    Builder.CreateStore(SubhF->getArg(1), Addr);
  } else
    KernelArgs.push_back(SubhF->getArg(1));

  Builder.CreateCall(KernelTy, F, KernelArgs);
  Builder.CreateRetVoid();

  fixCallingConv(F);
  fixCallingConv(SubhF);
  // Add sycl-module-id attribute
  // Todo: we may want to copy other attributes to the subhandler,
  // but we can't simply use setAttributes(F->getAttributes) since
  // the function signatures are different
  if (F->hasFnAttribute(sycl::utils::ATTR_SYCL_MODULE_ID)) {
    Attribute MId = F->getFnAttribute(sycl::utils::ATTR_SYCL_MODULE_ID);
    SubhF->addFnAttr("sycl-module-id", MId.getValueAsString());
  }
}

// Clones the function and returns a new function with a new argument on type T
// added as last argument
Function *cloneFunctionAndAddParam(Function *OldF, Type *T,
                                   llvm::Constant *StateArgTLS) {
  auto *OldT = OldF->getFunctionType();
  auto *RetT = OldT->getReturnType();

  std::vector<Type *> Args;
  for (auto *Arg : OldT->params()) {
    Args.push_back(Arg);
  }
  if (StateArgTLS == nullptr)
    Args.push_back(T);
  auto *NewT = FunctionType::get(RetT, Args, OldF->isVarArg());
  auto *NewF = Function::Create(NewT, OldF->getLinkage(), OldF->getName(),
                                OldF->getParent());
  // Copy the old function's attributes
  NewF->setAttributes(OldF->getAttributes());

  // Map old arguments to new arguments
  ValueToValueMapTy VMap;
  for (const auto &Pair : llvm::zip(OldF->args(), NewF->args())) {
    auto &OldA = std::get<0>(Pair);
    auto &NewA = std::get<1>(Pair);
    VMap[&OldA] = &NewA;
  }

  SmallVector<ReturnInst *, 1> ReturnInst;
  if (!OldF->isDeclaration())
    CloneFunctionInto(NewF, OldF, VMap,
                      CloneFunctionChangeType::LocalChangesOnly, ReturnInst);
  return NewF;
}

static const std::pair<StringRef, StringRef> BuiltinNamesMap[]{
    {"__mux_get_global_id", NativeCPUGlobalId},
    {"__mux_get_global_size", NativeCPUGlobaRange},
    {"__mux_get_global_offset", NativeCPUGlobalOffset},
    {"__mux_get_local_id", NativeCPULocalId},
    {"__mux_get_num_groups", NativeCPUNumGroups},
    {"__mux_get_local_size", NativeCPUWGSize},
    {"__mux_get_group_id", NativeCPUWGId},
    {"__mux_set_num_sub_groups", NativeCPUSetNumSubgroups},
    {"__mux_set_sub_group_id", NativeCPUSetSubgroupId},
    {"__mux_set_max_sub_group_size", NativeCPUSetMaxSubgroupSize},
    {"__mux_set_local_id", NativeCPUSetLocalId}};

static constexpr unsigned int NativeCPUGlobalAS = 1;
static constexpr char StateTypeName[] = "struct.__nativecpu_state";

static Type *getStateType(Module &M) {
  // %struct.__nativecpu_state = type { [3 x i64], [3 x i64], [3 x i64], [3 x
  // i64], [3 x i64], [3 x i64], [3 x i64] } Check that there's no
  // __nativecpu_state type
  auto Types = M.getIdentifiedStructTypes();
  bool HasStateT =
      llvm::any_of(Types, [](auto T) { return T->getName() == StateTypeName; });
  if (HasStateT)
    report_fatal_error("Native CPU state unexpectedly found in the module.");
  auto &Ctx = M.getContext();
  auto *I64Ty = Type::getInt64Ty(Ctx);
  auto *Array3dTy = ArrayType::get(I64Ty, 3);
  std::array<Type *, 7> Elements;
  Elements.fill(Array3dTy);
  auto *StateType = StructType::create(Ctx, StateTypeName);
  StateType->setBody(Elements);
  return StateType;
}

static const StringMap<unsigned> OffsetMap{
    {NativeCPUGlobalId, 0},    {NativeCPUGlobaRange, 1},
    {NativeCPUWGSize, 2},      {NativeCPUWGId, 3},
    {NativeCPULocalId, 4},     {NativeCPUNumGroups, 5},
    {NativeCPUGlobalOffset, 6}};

static Function *addSetLocalIdFunc(Module &M, StringRef Name, Type *StateType) {
  /*
  void __dpcpp_nativecpu_set_local_id(unsigned dim, size_t value,
                                 __nativecpu_state *s) {
    s->MLocal_id[dim] = value;
    s->MGlobal_id[dim] = s->MWorkGroup_size[dim] * s->MWorkGroup_id[dim] +
                         s->MLocal_id[dim] + s->MGlobalOffset[dim];
  }
  */
  auto &Ctx = M.getContext();
  Type *I64Ty = Type::getInt64Ty(Ctx);
  Type *I32Ty = Type::getInt32Ty(Ctx);
  Type *RetTy = Type::getVoidTy(Ctx);
  Type *DimTy = I32Ty;
  Type *ValTy = I64Ty;
  Type *PtrTy = PointerType::get(Ctx, NativeCPUGlobalAS);
<<<<<<< HEAD
  static FunctionType *FTy = FunctionType::get(RetTy, {DimTy, ValTy, PtrTy}, false);
=======
  static FunctionType *FTy =
      FunctionType::get(RetTy, {DimTy, ValTy, PtrTy}, false);
>>>>>>> 8e3b25d3
  auto FCallee = M.getOrInsertFunction(Name, FTy);
  auto *F = dyn_cast<Function>(FCallee.getCallee());
  IRBuilder<> Builder(Ctx);
  BasicBlock *BB = BasicBlock::Create(Ctx, "entry", F);
  Builder.SetInsertPoint(BB);
  auto *StatePtr = F->getArg(2);
  auto *IdxProm = Builder.CreateZExt(F->getArg(0), DimTy, "idxprom");
  auto *Zero = ConstantInt::get(I64Ty, 0);
  auto *Offset = ConstantInt::get(I32Ty, OffsetMap.at(NativeCPULocalId));
<<<<<<< HEAD
  auto *GEP =
      Builder.CreateGEP(StateType, StatePtr, {Zero, Offset, IdxProm});
=======
  auto *GEP = Builder.CreateGEP(StateType, StatePtr, {Zero, Offset, IdxProm});
>>>>>>> 8e3b25d3
  // store local id
  auto *Val = F->getArg(1);
  Builder.CreateStore(Val, GEP);
  // update global id
  auto loadHelper = [&](const char *BTName) {
    auto *Offset = ConstantInt::get(I32Ty, OffsetMap.at(BTName));
<<<<<<< HEAD
    auto *Addr = Builder.CreateGEP(StateType, StatePtr, {Zero, Offset, IdxProm});
=======
    auto *Addr =
        Builder.CreateGEP(StateType, StatePtr, {Zero, Offset, IdxProm});
>>>>>>> 8e3b25d3
    auto *Load = Builder.CreateLoad(I64Ty, Addr);
    return Load;
  };
  auto *WGId = loadHelper(NativeCPUWGId);
  auto *WGSize = loadHelper(NativeCPUWGSize);
  auto *GlobalOffset = loadHelper(NativeCPUGlobalOffset);
  auto *Mul = Builder.CreateMul(WGId, WGSize);
  auto *GId = Builder.CreateAdd(Builder.CreateAdd(Mul, GlobalOffset), Val);
  auto *GIdOffset = ConstantInt::get(I32Ty, OffsetMap.at(NativeCPUGlobalId));
<<<<<<< HEAD
  auto *GIdAddr = Builder.CreateGEP(StateType, StatePtr, {Zero, GIdOffset, IdxProm});
=======
  auto *GIdAddr =
      Builder.CreateGEP(StateType, StatePtr, {Zero, GIdOffset, IdxProm});
>>>>>>> 8e3b25d3
  Builder.CreateStore(GId, GIdAddr);
  Builder.CreateRetVoid();
  return F;
}

static Function *addGetFunc(Module &M, StringRef Name, Type *StateType) {
  auto &Ctx = M.getContext();
  Type *I64Ty = Type::getInt64Ty(Ctx);
  Type *I32Ty = Type::getInt32Ty(Ctx);
  Type *RetTy = I64Ty;
  Type *DimTy = I32Ty;
  Type *PtrTy = PointerType::get(Ctx, NativeCPUGlobalAS);
  static FunctionType *FTy = FunctionType::get(RetTy, {DimTy, PtrTy}, false);
  auto FCallee = M.getOrInsertFunction(Name, FTy);
  auto *F = dyn_cast<Function>(FCallee.getCallee());
  IRBuilder<> Builder(Ctx);
  BasicBlock *BB = BasicBlock::Create(Ctx, "entry", F);
  Builder.SetInsertPoint(BB);
  auto *IdxProm = Builder.CreateZExt(F->getArg(0), DimTy, "idxprom");
  auto *Zero = ConstantInt::get(I64Ty, 0);
  auto *Offset = ConstantInt::get(I32Ty, OffsetMap.at(Name));
  auto *GEP =
      Builder.CreateGEP(StateType, F->getArg(1), {Zero, Offset, IdxProm});
  auto *Load = Builder.CreateLoad(I64Ty, GEP);
  Builder.CreateRet(Load);
  return F;
}

<<<<<<< HEAD
static Function* addReplaceFunc(Module& M, StringRef Name, Type *StateType) {
  Function *Res;
  if(Name.startswith("__dpcpp_nativecpu_get")) {
=======
static Function *addReplaceFunc(Module &M, StringRef Name, Type *StateType) {
  Function *Res;
  if (Name.startswith("__dpcpp_nativecpu_get")) {
>>>>>>> 8e3b25d3
    Res = addGetFunc(M, Name, StateType);
  } else if (Name == NativeCPUSetLocalId) {
    Res = addSetLocalIdFunc(M, Name, StateType);
  } else {
<<<<<<< HEAD
    // the other __dpcpp_nativecpu_set* builtins are subgroup-related and 
=======
    // the other __dpcpp_nativecpu_set* builtins are subgroup-related and
>>>>>>> 8e3b25d3
    // not supported yet, emit empty functions for now.
    auto &Ctx = M.getContext();
    Type *I32Ty = Type::getInt32Ty(Ctx);
    Type *RetTy = Type::getVoidTy(Ctx);
    Type *ValTy = I32Ty;
    Type *PtrTy = PointerType::get(Ctx, NativeCPUGlobalAS);
    static FunctionType *FTy = FunctionType::get(RetTy, {ValTy, PtrTy}, false);
    auto FCallee = M.getOrInsertFunction(Name, FTy);
    auto *F = dyn_cast<Function>(FCallee.getCallee());
    IRBuilder<> Builder(Ctx);
    BasicBlock *BB = BasicBlock::Create(Ctx, "entry", F);
    Builder.SetInsertPoint(BB);
    Builder.CreateRetVoid();
    Res = F;
  }
  return Res;
}

static Function *getReplaceFunc(Module &M, StringRef Name, Type *StateType) {
  Function *F = M.getFunction(Name);
  if (!F)
    return addReplaceFunc(M, Name, StateType);
  assert(F && "Error retrieving replace function");
  return F;
}

static Value *getStateArg(Function *F, llvm::Constant *StateTLS) {
  // Todo: we should probably cache the state thread local load here 
  // to avoid re-emitting it for each builtin
  if (StateTLS) {
    IRBuilder<> BB(&*F->getEntryBlock().getFirstInsertionPt());
    llvm::Value *V = BB.CreateThreadLocalAddress(StateTLS);
    return BB.CreateLoad(StateTLS->getType(), V);
  }
  auto *FT = F->getFunctionType();
  return F->getArg(FT->getNumParams() - 1);
}

static inline bool IsNativeCPUKernel(const Function *F) {
  return F->getCallingConv() == llvm::CallingConv::SPIR_KERNEL;
}
static constexpr StringRef STATE_TLS_NAME = "_ZL28nativecpu_thread_local_state";

} // namespace
static llvm::Constant *CurrentStatePointerTLS;
PreservedAnalyses PrepareSYCLNativeCPUPass::run(Module &M,
                                                ModuleAnalysisManager &MAM) {
  bool ModuleChanged = false;
  SmallVector<Function *> OldKernels;
  for (auto &F : M) {
    if (F.getCallingConv() == llvm::CallingConv::SPIR_KERNEL)
      OldKernels.push_back(&F);
  }

  // Materialize builtins
  // First we add a pointer to the Native CPU state as arg to all the
  // kernels.
  Type *StateType = getStateType(M);
  // Todo: fix this check since we are emitting the state type in the pass now
  if (!StateType)
    return PreservedAnalyses::all();
  Type *StatePtrType = PointerType::get(StateType, 1);

  CurrentStatePointerTLS = nullptr;
<<<<<<< HEAD

  // check if any of the kernels is called by some other function.
  // This can happen e.g. with OCK, where wrapper functions are 
  // created around the origianl kernel.
  bool KernelIsCalled = false;
  for(auto& K : OldKernels) {
    for(auto& U : K->uses()){
      if(isa<CallBase>(U.getUser())) {
        KernelIsCalled = true;
      }
    }
  }
=======
>>>>>>> 8e3b25d3

  // Then we iterate over all the supported builtins, find the used ones
  llvm::SmallVector<std::pair<llvm::Function *, StringRef>> UsedBuiltins;
  for (const auto &Entry : BuiltinNamesMap) {
    auto *Glob = M.getFunction(Entry.first);
    if (!Glob)
      continue;
    for (const auto &Use : Glob->uses()) {
      auto I = dyn_cast<CallInst>(Use.getUser());
      if (!I)
        report_fatal_error("Unsupported Value in SYCL Native CPU\n");
      if (!IsNativeCPUKernel(I->getFunction()) || KernelIsCalled) {
        // only use the threadlocal if we have kernels calling builtins
        // indirectly, or if the kernel is called by some other func.
        if (CurrentStatePointerTLS == nullptr)
          CurrentStatePointerTLS = M.getOrInsertGlobal(
              STATE_TLS_NAME, StatePtrType, [&M, StatePtrType]() {
                GlobalVariable *p = new GlobalVariable(
                    M, StatePtrType, false,
                    GlobalValue::LinkageTypes::
                        InternalLinkage /*todo: make external linkage to share
                                           variable*/
                    ,
                    nullptr, STATE_TLS_NAME, nullptr,
                    GlobalValue::ThreadLocalMode::GeneralDynamicTLSModel, 1,
                    false);
                p->setInitializer(Constant::getNullValue(StatePtrType));
                return p;
              });
        break;
      }
    }
    UsedBuiltins.push_back({Glob, Entry.second});
  }

  SmallVector<Function *> NewKernels;
  for (auto &OldF : OldKernels) {
#ifdef NATIVECPU_USE_OCK
    auto Name = compiler::utils::getBaseFnNameOrFnName(*OldF);
<<<<<<< HEAD
    OldF->setName(Name);
    // if vectorization occurred, at this point we have a wrapper function that 
    // runs the vectorized kernel and peels using the scalar kernel. We make it so
    // this wrapper steals the original kernel name.
    std::optional<compiler::utils::LinkMetadataResult> veczR = compiler::utils::parseVeczToOrigFnLinkMetadata(*OldF);
    if(veczR) {
      auto ScalarF = veczR.value().first;
      OldF->takeName(ScalarF);
      ScalarF->setName(OldF->getName() + "_scalar");
=======
    if(Name != OldF->getName()) {
      auto RealKernel = M.getFunction(Name);
      if(RealKernel) {
        // the real kernel was not inlined in the wrapper, steal its name
        OldF->takeName(RealKernel);
      } else {
        // the real kernel has been inlined, just use the name
        OldF->setName(Name);
      }
>>>>>>> 8e3b25d3
    }
#endif
    auto *NewF =
        cloneFunctionAndAddParam(OldF, StatePtrType, CurrentStatePointerTLS);
    NewF->takeName(OldF);
    OldF->replaceAllUsesWith(NewF);
    OldF->eraseFromParent();
    NewKernels.push_back(NewF);
    ModuleChanged = true;
  }

  StructType *NativeCPUArgDescType =
      StructType::create({PointerType::getUnqual(M.getContext())});
  for (auto &NewK : NewKernels) {
    emitSubkernelForKernel(NewK, NativeCPUArgDescType, StatePtrType,
                           CurrentStatePointerTLS);
  }

  // Then we iterate over all used builtins and
  // replace them with calls to our Native CPU functions.
  for (const auto &Entry : UsedBuiltins) {
    SmallVector<std::pair<Instruction *, Instruction *>> ToRemove;
    Function *const Glob = Entry.first;
    for (const auto &Use : Glob->uses()) {
      auto *ReplaceFunc = getReplaceFunc(M, Entry.second, StateType);
      auto I = dyn_cast<CallInst>(Use.getUser());
      if (!I)
        report_fatal_error("Unsupported Value in SYCL Native CPU\n");
      SmallVector<Value *> Args(I->arg_begin(), I->arg_end());
      Args.push_back(getStateArg(I->getFunction(), CurrentStatePointerTLS));
      auto *NewI = CallInst::Create(ReplaceFunc->getFunctionType(), ReplaceFunc,
                                    Args, "", I);
      // If the parent function has debug info, we need to make sure that the
      // CallInstructions in it have debug info, otherwise we end up with
      // invalid IR after inlining.
      if (I->getFunction()->hasMetadata("dbg")) {
        I->setDebugLoc(DILocation::get(M.getContext(), 0, 0,
                                       I->getFunction()->getSubprogram()));
        if (I->getMetadata("dbg"))
          NewI->setDebugLoc(I->getDebugLoc());
      }
      ToRemove.push_back(std::make_pair(I, NewI));
    }

    for (auto &El : ToRemove) {
      auto OldI = El.first;
      auto NewI = El.second;
      OldI->replaceAllUsesWith(NewI);
      OldI->eraseFromParent();
    }

    // Finally, we erase the builtin from the module
    Glob->eraseFromParent();
  }

#ifdef NATIVECPU_USE_OCK
  // Define __mum_mem_barrier here using the OCK
  compiler::utils::BuiltinInfo BI;
  for (auto &F : M) {
    if (F.getName() == compiler::utils::MuxBuiltins::mem_barrier) {
      BI.defineMuxBuiltin(compiler::utils::BaseBuiltinID::eMuxBuiltinMemBarrier,
                          M);
    }
  }
  // if we find calls to mux barrier now, it means that we had SYCL_EXTERNAL
  // functions that called __mux_work_group_barrier, which didn't get processed
  // by the WorkItemLoop pass. This means that the actual function call has been
  // inlined into the kernel, and the call to __mux_work_group_barrier has been
  // removed in the inlined call, but not in the original function. The original
  // function will not be executed (since it has been inlined) and so we can
  // just define __mux_work_group_barrier as a no-op to avoid linker errors.
  // Todo: currently we can't remove the function here even if it has no uses,
  // because we may still emit a declaration for in the offload-wrapper.
  auto BarrierF =
      M.getFunction(compiler::utils::MuxBuiltins::work_group_barrier);
  if (BarrierF && BarrierF->isDeclaration()) {
    IRBuilder<> Builder(M.getContext());
    auto BB = BasicBlock::Create(M.getContext(), "noop", BarrierF);
    Builder.SetInsertPoint(BB);
    Builder.CreateRetVoid();
  }
#endif
  return ModuleChanged ? PreservedAnalyses::none() : PreservedAnalyses::all();
}<|MERGE_RESOLUTION|>--- conflicted
+++ resolved
@@ -52,10 +52,7 @@
 #ifdef NATIVECPU_USE_OCK
 #include "compiler/utils/attributes.h"
 #include "compiler/utils/builtin_info.h"
-<<<<<<< HEAD
 #include "compiler/utils/metadata.h"
-=======
->>>>>>> 8e3b25d3
 #endif
 
 using namespace llvm;
@@ -227,12 +224,8 @@
   Type *DimTy = I32Ty;
   Type *ValTy = I64Ty;
   Type *PtrTy = PointerType::get(Ctx, NativeCPUGlobalAS);
-<<<<<<< HEAD
-  static FunctionType *FTy = FunctionType::get(RetTy, {DimTy, ValTy, PtrTy}, false);
-=======
   static FunctionType *FTy =
       FunctionType::get(RetTy, {DimTy, ValTy, PtrTy}, false);
->>>>>>> 8e3b25d3
   auto FCallee = M.getOrInsertFunction(Name, FTy);
   auto *F = dyn_cast<Function>(FCallee.getCallee());
   IRBuilder<> Builder(Ctx);
@@ -242,24 +235,15 @@
   auto *IdxProm = Builder.CreateZExt(F->getArg(0), DimTy, "idxprom");
   auto *Zero = ConstantInt::get(I64Ty, 0);
   auto *Offset = ConstantInt::get(I32Ty, OffsetMap.at(NativeCPULocalId));
-<<<<<<< HEAD
-  auto *GEP =
-      Builder.CreateGEP(StateType, StatePtr, {Zero, Offset, IdxProm});
-=======
   auto *GEP = Builder.CreateGEP(StateType, StatePtr, {Zero, Offset, IdxProm});
->>>>>>> 8e3b25d3
   // store local id
   auto *Val = F->getArg(1);
   Builder.CreateStore(Val, GEP);
   // update global id
   auto loadHelper = [&](const char *BTName) {
     auto *Offset = ConstantInt::get(I32Ty, OffsetMap.at(BTName));
-<<<<<<< HEAD
-    auto *Addr = Builder.CreateGEP(StateType, StatePtr, {Zero, Offset, IdxProm});
-=======
     auto *Addr =
         Builder.CreateGEP(StateType, StatePtr, {Zero, Offset, IdxProm});
->>>>>>> 8e3b25d3
     auto *Load = Builder.CreateLoad(I64Ty, Addr);
     return Load;
   };
@@ -269,12 +253,8 @@
   auto *Mul = Builder.CreateMul(WGId, WGSize);
   auto *GId = Builder.CreateAdd(Builder.CreateAdd(Mul, GlobalOffset), Val);
   auto *GIdOffset = ConstantInt::get(I32Ty, OffsetMap.at(NativeCPUGlobalId));
-<<<<<<< HEAD
-  auto *GIdAddr = Builder.CreateGEP(StateType, StatePtr, {Zero, GIdOffset, IdxProm});
-=======
   auto *GIdAddr =
       Builder.CreateGEP(StateType, StatePtr, {Zero, GIdOffset, IdxProm});
->>>>>>> 8e3b25d3
   Builder.CreateStore(GId, GIdAddr);
   Builder.CreateRetVoid();
   return F;
@@ -303,24 +283,14 @@
   return F;
 }
 
-<<<<<<< HEAD
-static Function* addReplaceFunc(Module& M, StringRef Name, Type *StateType) {
-  Function *Res;
-  if(Name.startswith("__dpcpp_nativecpu_get")) {
-=======
 static Function *addReplaceFunc(Module &M, StringRef Name, Type *StateType) {
   Function *Res;
   if (Name.startswith("__dpcpp_nativecpu_get")) {
->>>>>>> 8e3b25d3
     Res = addGetFunc(M, Name, StateType);
   } else if (Name == NativeCPUSetLocalId) {
     Res = addSetLocalIdFunc(M, Name, StateType);
   } else {
-<<<<<<< HEAD
-    // the other __dpcpp_nativecpu_set* builtins are subgroup-related and 
-=======
     // the other __dpcpp_nativecpu_set* builtins are subgroup-related and
->>>>>>> 8e3b25d3
     // not supported yet, emit empty functions for now.
     auto &Ctx = M.getContext();
     Type *I32Ty = Type::getInt32Ty(Ctx);
@@ -385,7 +355,6 @@
   Type *StatePtrType = PointerType::get(StateType, 1);
 
   CurrentStatePointerTLS = nullptr;
-<<<<<<< HEAD
 
   // check if any of the kernels is called by some other function.
   // This can happen e.g. with OCK, where wrapper functions are 
@@ -398,8 +367,6 @@
       }
     }
   }
-=======
->>>>>>> 8e3b25d3
 
   // Then we iterate over all the supported builtins, find the used ones
   llvm::SmallVector<std::pair<llvm::Function *, StringRef>> UsedBuiltins;
@@ -439,7 +406,6 @@
   for (auto &OldF : OldKernels) {
 #ifdef NATIVECPU_USE_OCK
     auto Name = compiler::utils::getBaseFnNameOrFnName(*OldF);
-<<<<<<< HEAD
     OldF->setName(Name);
     // if vectorization occurred, at this point we have a wrapper function that 
     // runs the vectorized kernel and peels using the scalar kernel. We make it so
@@ -449,8 +415,8 @@
       auto ScalarF = veczR.value().first;
       OldF->takeName(ScalarF);
       ScalarF->setName(OldF->getName() + "_scalar");
-=======
-    if(Name != OldF->getName()) {
+    }
+    else if(Name != OldF->getName()) {
       auto RealKernel = M.getFunction(Name);
       if(RealKernel) {
         // the real kernel was not inlined in the wrapper, steal its name
@@ -459,7 +425,6 @@
         // the real kernel has been inlined, just use the name
         OldF->setName(Name);
       }
->>>>>>> 8e3b25d3
     }
 #endif
     auto *NewF =
