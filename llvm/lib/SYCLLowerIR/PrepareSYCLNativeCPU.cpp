--- conflicted
+++ resolved
@@ -261,15 +261,12 @@
   return F->getArg(FT->getNumParams() - 1);
 }
 
-<<<<<<< HEAD
-=======
 static constexpr unsigned int NativeCPUGlobalAS = 1;
 static inline bool IsNativeCPUKernel(const Function *F) {
   return F->getCallingConv() == llvm::CallingConv::SPIR_KERNEL;
 }
 static constexpr StringRef STATE_TLS_NAME = "_ZL28nativecpu_thread_local_state";
 
->>>>>>> 5cbaf94a
 } // namespace
 static llvm::Constant *CurrentStatePointerTLS;
 PreservedAnalyses PrepareSYCLNativeCPUPass::run(Module &M,
