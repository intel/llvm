//===------ PrepareSYCLNativeCPU.cpp - SYCL Native CPU Preparation Pass ---===//
//
// Part of the LLVM Project, under the Apache License v2.0 with LLVM Exceptions.
// See https://llvm.org/LICENSE.txt for license information.
// SPDX-License-Identifier: Apache-2.0 WITH LLVM-exception
//
//===----------------------------------------------------------------------===//
//
// Prepares the kernel for SYCL Native CPU:
// * Handles kernel calling convention and attributes.
// * Materializes spirv builtins.
//===----------------------------------------------------------------------===//

#include "llvm/SYCLLowerIR/PrepareSYCLNativeCPU.h"
#include "llvm/IR/BasicBlock.h"
#include "llvm/IR/Constant.h"
#include "llvm/IR/DebugInfoMetadata.h"
#include "llvm/IR/PassManager.h"
#include "llvm/SYCLLowerIR/SYCLUtils.h"

#include "llvm/ADT/ArrayRef.h"
#include "llvm/ADT/STLExtras.h"
#include "llvm/ADT/SmallVector.h"
#include "llvm/IR/Attributes.h"
#include "llvm/IR/CallingConv.h"
#include "llvm/IR/Constants.h"
#include "llvm/IR/DerivedTypes.h"
#include "llvm/IR/IRBuilder.h"
#include "llvm/IR/Instruction.h"
#include "llvm/IR/Instructions.h"
#include "llvm/IR/LLVMContext.h"
#include "llvm/IR/Value.h"
#include "llvm/Pass.h"
#include "llvm/SYCLLowerIR/UtilsSYCLNativeCPU.h"
#include "llvm/Support/Casting.h"
#include "llvm/Support/ErrorHandling.h"
#include "llvm/Transforms/Utils/Cloning.h"
#include "llvm/Transforms/Utils/ValueMapper.h"
#include <utility>
#include <vector>

#ifdef NATIVECPU_USE_OCK
#include "compiler/utils/attributes.h"
#include "compiler/utils/builtin_info.h"
#include "compiler/utils/metadata.h"
#endif

using namespace llvm;
using namespace sycl;
using namespace sycl::utils;

namespace {

void fixCallingConv(Function *F) { F->setCallingConv(llvm::CallingConv::C); }

void emitSubkernelForKernel(Function *F, Type *NativeCPUArgDescType,
                            Type *StatePtrType, llvm::Constant *StateArgTLS) {
  LLVMContext &Ctx = F->getContext();
  Type *NativeCPUArgDescPtrType = PointerType::getUnqual(NativeCPUArgDescType);

  // Create function signature
  // Todo: we need to ensure that the kernel name is not mangled as a type
  // name, otherwise this may lead to runtime failures due to *weird*
  // codegen/linking behaviour, we change the name of the kernel, and the
  // subhandler steals its name, we add a suffix to the subhandler later
  // on when lowering the device module
  std::string OldName = F->getName().str();
  auto NewName = Twine(OldName) + sycl::utils::SYCLNATIVECPUKERNEL;
  const StringRef SubHandlerName = OldName;
  F->setName(NewName);
  FunctionType *FTy = FunctionType::get(
      Type::getVoidTy(Ctx), {NativeCPUArgDescPtrType, StatePtrType}, false);
  auto SubhFCallee = F->getParent()->getOrInsertFunction(SubHandlerName, FTy);
  Function *SubhF = cast<Function>(SubhFCallee.getCallee());

  // Emit function body, unpack kernel args
  auto *KernelTy = F->getFunctionType();
  IRBuilder<> Builder(Ctx);
  BasicBlock *Block = BasicBlock::Create(Ctx, "entry", SubhF);
  Builder.SetInsertPoint(Block);
  unsigned NumArgs = F->getFunctionType()->getNumParams();
  auto *BaseNativeCPUArg = SubhF->getArg(0);
  SmallVector<Value *, 5> KernelArgs;
  const unsigned Inc = StateArgTLS == nullptr ? 1 : 0;
  for (unsigned I = 0; I + Inc < NumArgs; I++) {
    auto *Arg = F->getArg(I);
    // Load the correct NativeCPUDesc and load the pointer from it
    auto *Addr = Builder.CreateGEP(NativeCPUArgDescType, BaseNativeCPUArg,
                                   {Builder.getInt64(I)});
    if (Arg->getType()->isPointerTy()) {
      // If the arg is a pointer, just use it
      auto *Load = Builder.CreateLoad(Arg->getType(), Addr);
      KernelArgs.push_back(Load);
    } else {
      // Otherwise, load the scalar value and use that
      auto *Load = Builder.CreateLoad(PointerType::getUnqual(Ctx), Addr);
      auto *Scalar = Builder.CreateLoad(Arg->getType(), Load);
      KernelArgs.push_back(Scalar);
    }
  }

  // Call the kernel
  // Add the nativecpu state as arg
  if (StateArgTLS) {
    Value *Addr = Builder.CreateThreadLocalAddress(StateArgTLS);
    Builder.CreateStore(SubhF->getArg(1), Addr);
  } else
    KernelArgs.push_back(SubhF->getArg(1));

  Builder.CreateCall(KernelTy, F, KernelArgs);
  Builder.CreateRetVoid();

  fixCallingConv(F);
  fixCallingConv(SubhF);
  // Add sycl-module-id attribute
  // Todo: we may want to copy other attributes to the subhandler,
  // but we can't simply use setAttributes(F->getAttributes) since
  // the function signatures are different
  if (F->hasFnAttribute(sycl::utils::ATTR_SYCL_MODULE_ID)) {
    Attribute MId = F->getFnAttribute(sycl::utils::ATTR_SYCL_MODULE_ID);
    SubhF->addFnAttr("sycl-module-id", MId.getValueAsString());
  }
}

// Clones the function and returns a new function with a new argument on type T
// added as last argument
Function *cloneFunctionAndAddParam(Function *OldF, Type *T,
                                   llvm::Constant *StateArgTLS) {
  auto *OldT = OldF->getFunctionType();
  auto *RetT = OldT->getReturnType();

  std::vector<Type *> Args;
  for (auto *Arg : OldT->params()) {
    Args.push_back(Arg);
  }
  if (StateArgTLS == nullptr)
    Args.push_back(T);
  auto *NewT = FunctionType::get(RetT, Args, OldF->isVarArg());
  auto *NewF = Function::Create(NewT, OldF->getLinkage(), OldF->getName(),
                                OldF->getParent());
  // Copy the old function's attributes
  NewF->setAttributes(OldF->getAttributes());

  // Map old arguments to new arguments
  ValueToValueMapTy VMap;
  for (const auto &Pair : llvm::zip(OldF->args(), NewF->args())) {
    auto &OldA = std::get<0>(Pair);
    auto &NewA = std::get<1>(Pair);
    VMap[&OldA] = &NewA;
  }

  SmallVector<ReturnInst *, 1> ReturnInst;
  if (!OldF->isDeclaration())
    CloneFunctionInto(NewF, OldF, VMap,
                      CloneFunctionChangeType::LocalChangesOnly, ReturnInst);
  return NewF;
}

/*
uint32_t NumSubGroups,
         SubGroup_id,
         SubGroup_local_id,
         SubGroup_size;*/

#define NCPUPREFIX "__dpcpp_nativecpu"
         // subgroup getters
constexpr const char* NativeCPUNumSubGroups = NCPUPREFIX "_get_num_sub_groups";
constexpr const char* NativeCPUSubGroup_id = NCPUPREFIX "_get_sub_group_id";
constexpr const char* NativeCPUSubGroup_local_id = NCPUPREFIX "_get_sub_group_local_id";
constexpr const char* NativeCPUSubGroup_size = NCPUPREFIX "_get_sub_group_size";
constexpr const char* NativeCPUSubGroup_max_size = NCPUPREFIX "_get_max_sub_group_size";
// subgroup setters
constexpr const char* NativeCPUSetNumSubGroups = NCPUPREFIX "_set_num_sub_groups";
constexpr const char* NativeCPUSetSubGroup_id = NCPUPREFIX "_set_sub_group_id";
constexpr const char* NativeCPUSetSubGroup_size = NCPUPREFIX "_set_sub_group_size";

static const std::pair<StringRef, StringRef> BuiltinNamesMap[]{
    {"__mux_get_global_id", NativeCPUGlobalId},
    {"__mux_get_global_size", NativeCPUGlobaRange},
    {"__mux_get_global_offset", NativeCPUGlobalOffset},
    {"__mux_get_local_id", NativeCPULocalId},
    {"__mux_get_num_groups", NativeCPUNumGroups},
    {"__mux_get_local_size", NativeCPUWGSize},
    {"__mux_get_group_id", NativeCPUWGId},
    {"__mux_set_num_sub_groups", NativeCPUSetNumSubgroups},
    {"__mux_set_sub_group_id", NativeCPUSetSubgroupId},
    {"__mux_set_max_sub_group_size", NativeCPUSetMaxSubgroupSize},
    {"__mux_set_local_id", NativeCPUSetLocalId},
    // subgroup getters
    {"__mux_get_sub_group_local_id", NativeCPUSubGroup_local_id},
    {"__mux_get_max_sub_group_size", NativeCPUSubGroup_max_size},
    {"__mux_get_sub_group_id", NativeCPUSubGroup_id},
    {"__mux_get_num_sub_groups", NativeCPUNumSubGroups},
    {"__mux_get_sub_group_size", NativeCPUSubGroup_size}
};

static constexpr unsigned int NativeCPUGlobalAS = 1;
static constexpr char StateTypeName[] = "struct.__nativecpu_state";

static Type *getStateType(Module &M) {
  // %struct.__nativecpu_state = type { [3 x i64], [3 x i64], [3 x i64], [3 x
  // i64], [3 x i64], [3 x i64], [3 x i64] } Check that there's no
  // __nativecpu_state type
  auto Types = M.getIdentifiedStructTypes();
  auto str = llvm::find_if(Types, [](auto T) { return T->getName() == StateTypeName; });
  if (str == Types.end()) {
    //report_fatal_error("Native CPU state unexpectedly found in the module.");
  } else if ((*str)->isStructTy()) {
    // state struct should come from linked builtin bc file
    return *str;
  }
  // old code, to be removed
  bool HasStateT =
      llvm::any_of(Types, [](auto T) { return T->getName() == StateTypeName; });
  if (HasStateT)
    report_fatal_error("Native CPU state unexpectedly found in the module.");
  auto &Ctx = M.getContext();
  auto *I64Ty = Type::getInt64Ty(Ctx);
  auto *Array3dTy = ArrayType::get(I64Ty, 3);
  std::array<Type *, 7 + 4> Elements;
  std::fill(Elements.begin(), Elements.begin() + 7, Array3dTy);
  auto* I32Ty = Type::getInt32Ty(Ctx);
  std::fill(Elements.begin() + 7, Elements.begin() + 11, I32Ty);
  auto *StateType = StructType::create(Ctx, StateTypeName);
  StateType->setBody(Elements);
  return StateType;
}

static const StringMap<unsigned> OffsetMap{
    {NativeCPUGlobalId, 0},    {NativeCPUGlobaRange, 1},
    {NativeCPUWGSize, 2},      {NativeCPUWGId, 3},
    {NativeCPULocalId, 4},     {NativeCPUNumGroups, 5},
    {NativeCPUGlobalOffset, 6},
// Subgroup offsets
    {NativeCPUNumSubGroups, 7}, {NativeCPUSetNumSubGroups, 7},
    {NativeCPUSubGroup_id, 8}, {NativeCPUSetSubGroup_id, 8},
    {NativeCPUSubGroup_local_id, 9},
    {NativeCPUSubGroup_size, 10}, {NativeCPUSetSubGroup_size, 10},
    {NativeCPUSubGroup_max_size, 10}, {NativeCPUSetMaxSubgroupSize, 10} //todo
};

//declare void @__mux_set_num_sub_groups(i32% val) #2
//declare void @__mux_set_sub_group_id(i32 % val) #2
//declare void @__mux_set_max_sub_group_size(i32 % val)

//declare i32 @__mux_get_sub_group_local_id()
//declare i32 @__mux_get_sub_group_id()
//declare i32 @__mux_get_num_sub_groups()
//declare i32 @__mux_get_sub_group_size()


static Function* addSetSubGroupValFunc(Module& M, StringRef Name, Type* StateType) {
  /*
  void __dpcpp_nativecpu_set_num_sub_groups(size_t value,
                                            __nativecpu_state *s) {
    s->Name = value;
  }
  */
  auto& Ctx = M.getContext();
  Type* I32Ty = Type::getInt32Ty(Ctx);
  Type* I64Ty = Type::getInt64Ty(Ctx);
  Type* RetTy = Type::getVoidTy(Ctx);
  Type* PtrTy = PointerType::get(Ctx, NativeCPUGlobalAS);
  static FunctionType* FTy =
    FunctionType::get(RetTy, { I32Ty, PtrTy }, false);
  auto FCallee = M.getOrInsertFunction(Name, FTy);
  auto* F = dyn_cast<Function>(FCallee.getCallee());
  IRBuilder<> Builder(Ctx);
  BasicBlock* BB = BasicBlock::Create(Ctx, "entry", F);
  Builder.SetInsertPoint(BB);
  auto* StatePtr = F->getArg(1);
  auto* Zero = ConstantInt::get(I64Ty, 0);
  auto* Offset = ConstantInt::get(I32Ty, OffsetMap.at(Name));
  auto* GEP = Builder.CreateGEP(StateType, StatePtr, { Zero, Offset });
  // store local id
  auto* Val = F->getArg(0);
  Builder.CreateStore(Val, GEP);
  Builder.CreateRetVoid();
  return F;
}

static Function *addSetLocalIdFunc(Module &M, StringRef Name, Type *StateType) {
  /*
  void __dpcpp_nativecpu_set_local_id(unsigned dim, size_t value,
                                 __nativecpu_state *s) {
    s->MLocal_id[dim] = value;
    s->MGlobal_id[dim] = s->MWorkGroup_size[dim] * s->MWorkGroup_id[dim] +
                         s->MLocal_id[dim] + s->MGlobalOffset[dim];
  }
  */
  auto &Ctx = M.getContext();
  Type *I64Ty = Type::getInt64Ty(Ctx);
  Type *I32Ty = Type::getInt32Ty(Ctx);
  Type *RetTy = Type::getVoidTy(Ctx);
  Type *DimTy = I32Ty;
  Type *ValTy = I64Ty;
  Type *PtrTy = PointerType::get(Ctx, NativeCPUGlobalAS);
  FunctionType *FTy = FunctionType::get(RetTy, {DimTy, ValTy, PtrTy}, false);
  auto FCallee = M.getOrInsertFunction(Name, FTy);
  auto *F = cast<Function>(FCallee.getCallee());
  IRBuilder<> Builder(Ctx);
  BasicBlock *BB = BasicBlock::Create(Ctx, "entry", F);
  Builder.SetInsertPoint(BB);
  auto *StatePtr = F->getArg(2);
  auto *IdxProm = Builder.CreateZExt(F->getArg(0), DimTy, "idxprom");
  auto *Zero = ConstantInt::get(I64Ty, 0);
  auto *Offset = ConstantInt::get(I32Ty, OffsetMap.at(NativeCPULocalId));
  auto *GEP = Builder.CreateGEP(StateType, StatePtr, {Zero, Offset, IdxProm});
  // store local id
  auto *Val = F->getArg(1);
  Builder.CreateStore(Val, GEP);
  // update global id
  auto loadHelper = [&](const char *BTName) {
    auto *Offset = ConstantInt::get(I32Ty, OffsetMap.at(BTName));
    auto *Addr =
        Builder.CreateGEP(StateType, StatePtr, {Zero, Offset, IdxProm});
    auto *Load = Builder.CreateLoad(I64Ty, Addr);
    return Load;
  };
  auto *WGId = loadHelper(NativeCPUWGId);
  auto *WGSize = loadHelper(NativeCPUWGSize);
  auto *GlobalOffset = loadHelper(NativeCPUGlobalOffset);
  auto *Mul = Builder.CreateMul(WGId, WGSize);
  auto *GId = Builder.CreateAdd(Builder.CreateAdd(Mul, GlobalOffset), Val);
  auto *GIdOffset = ConstantInt::get(I32Ty, OffsetMap.at(NativeCPUGlobalId));
  auto *GIdAddr =
      Builder.CreateGEP(StateType, StatePtr, {Zero, GIdOffset, IdxProm});
  Builder.CreateStore(GId, GIdAddr);
  Builder.CreateRetVoid();
  return F;
}

static Function *addGetFunc(Module &M, StringRef Name, Type *StateType) {
  auto &Ctx = M.getContext();
  Type *I64Ty = Type::getInt64Ty(Ctx);
  Type *I32Ty = Type::getInt32Ty(Ctx);
  Type *RetTy = I64Ty;
  Type *DimTy = I32Ty;
  Type *PtrTy = PointerType::get(Ctx, NativeCPUGlobalAS);
  static FunctionType *FTy = FunctionType::get(RetTy, {DimTy, PtrTy}, false);
  auto FCallee = M.getOrInsertFunction(Name, FTy);
  auto *F = cast<Function>(FCallee.getCallee());
  IRBuilder<> Builder(Ctx);
  BasicBlock *BB = BasicBlock::Create(Ctx, "entry", F);
  Builder.SetInsertPoint(BB);
  auto *IdxProm = Builder.CreateZExt(F->getArg(0), DimTy, "idxprom");
  auto *Zero = ConstantInt::get(I64Ty, 0);
  auto *Offset = ConstantInt::get(I32Ty, OffsetMap.at(Name));
  auto *GEP =
      Builder.CreateGEP(StateType, F->getArg(1), {Zero, Offset, IdxProm});
  auto *Load = Builder.CreateLoad(I64Ty, GEP);
  Builder.CreateRet(Load);
  return F;
}

static Function* addSubGroupGetFunc(Module& M, StringRef Name, Type* StateType) {
  auto& Ctx = M.getContext();
  Type* I64Ty = Type::getInt64Ty(Ctx);
  Type* I32Ty = Type::getInt32Ty(Ctx);
  Type* RetTy = I32Ty;
  Type* PtrTy = PointerType::get(Ctx, NativeCPUGlobalAS);
  static FunctionType* FTy = FunctionType::get(RetTy, { PtrTy }, false);
  auto FCallee = M.getOrInsertFunction(Name, FTy);
  auto* F = dyn_cast<Function>(FCallee.getCallee());
  IRBuilder<> Builder(Ctx);
  BasicBlock* BB = BasicBlock::Create(Ctx, "entry", F);
  Builder.SetInsertPoint(BB);
  auto* Zero = ConstantInt::get(I64Ty, 0);
  auto* Offset = ConstantInt::get(I32Ty, OffsetMap.at(Name));
  auto* GEP =
    Builder.CreateGEP(StateType, F->getArg(0), { Zero, Offset});
  auto* Load = Builder.CreateLoad(I32Ty, GEP);
  Builder.CreateRet(Load);
  return F;
}

static Function *addReplaceFunc(Module &M, StringRef Name, Type *StateType) {
  Function *Res;
  const char GetPrefix[] = "__dpcpp_nativecpu_get";
  if (Name == NativeCPUNumSubGroups ||
    Name == NativeCPUSubGroup_id ||
    Name == NativeCPUSubGroup_local_id ||
    Name == NativeCPUSubGroup_max_size ||
    Name == NativeCPUSubGroup_size) {
    Res = addSubGroupGetFunc(M, Name, StateType);
  } else if (Name == NativeCPUSetNumSubgroups ||
             Name == NativeCPUSetSubgroupId ||
             Name == NativeCPUSetMaxSubgroupSize) {
    Res = addSetSubGroupValFunc(M, Name, StateType);
  } else if (Name.starts_with(GetPrefix)) {
    Res = addGetFunc(M, Name, StateType);
  } else if (Name == NativeCPUSetLocalId) {
    Res = addSetLocalIdFunc(M, Name, StateType);
  } else {
    // the other __dpcpp_nativecpu_set* builtins are subgroup-related and
    // not supported yet, emit empty functions for now.
    auto &Ctx = M.getContext();
    Type *I32Ty = Type::getInt32Ty(Ctx);
    Type *RetTy = Type::getVoidTy(Ctx);
    Type *ValTy = I32Ty;
    Type *PtrTy = PointerType::get(Ctx, NativeCPUGlobalAS);
    static FunctionType *FTy = FunctionType::get(RetTy, {ValTy, PtrTy}, false);
    auto FCallee = M.getOrInsertFunction(Name, FTy);
    auto *F = cast<Function>(FCallee.getCallee());
    IRBuilder<> Builder(Ctx);
    BasicBlock *BB = BasicBlock::Create(Ctx, "entry", F);
    Builder.SetInsertPoint(BB);
    Builder.CreateRetVoid();
    Res = F;
  }
  Res->setLinkage(GlobalValue::LinkageTypes::InternalLinkage);
  return Res;
}

static Function *getReplaceFunc(Module &M, StringRef Name, Type *StateType) {
  Function *F = M.getFunction(Name);
  if (!F)
    return addReplaceFunc(M, Name, StateType);
  assert(F && "Error retrieving replace function");
  return F;
}

static Value *getStateArg(Function *F, llvm::Constant *StateTLS) {
  // Todo: we should probably cache the state thread local load here
  // to avoid re-emitting it for each builtin
  if (StateTLS) {
    IRBuilder<> BB(&*F->getEntryBlock().getFirstInsertionPt());
    llvm::Value *V = BB.CreateThreadLocalAddress(StateTLS);
    return BB.CreateLoad(StateTLS->getType(), V);
  }
  auto *FT = F->getFunctionType();
  return F->getArg(FT->getNumParams() - 1);
}

static inline bool IsNativeCPUKernel(const Function *F) {
  return F->getCallingConv() == llvm::CallingConv::SPIR_KERNEL;
}
static constexpr StringRef STATE_TLS_NAME = "_ZL28nativecpu_thread_local_state";

} // namespace
static llvm::Constant *CurrentStatePointerTLS;
PreservedAnalyses PrepareSYCLNativeCPUPass::run(Module &M,
                                                ModuleAnalysisManager &MAM) {
  bool ModuleChanged = false;
  SmallVector<Function *> OldKernels;
  {
    SmallVector<Function *> ToRemove;
    for (auto &F : M) {
      if (F.getCallingConv() == llvm::CallingConv::SPIR_KERNEL)
        OldKernels.push_back(&F);
      else if (F.getNumUses() == 0) {
        if (F.isDeclaration()) {
        } else if (F.hasFnAttribute(llvm::Attribute::AlwaysInline)) {
          StringRef val = F.getFnAttribute("sycl-module-id").getValueAsString();
          if (val.endswith("libdevice/nativecpu_utils.cpp"))
            // We remove all unused, always-inlined functions llvm-linked from
            // the nativecpu device builtin library from the module.
            ToRemove.push_back(&F);
        }
      }
    }
    for (Function *f : ToRemove) {
      f->eraseFromParent();
      ModuleChanged = true;
    }
  }

  // Materialize builtins
  // First we add a pointer to the Native CPU state as arg to all the
  // kernels.
  Type *StateType = getStateType(M);
  // Todo: fix this check since we are emitting the state type in the pass now
  if (!StateType)
    return PreservedAnalyses::all();
  Type *StatePtrType = PointerType::get(StateType, 1);

  CurrentStatePointerTLS = nullptr;

  // check if any of the kernels is called by some other function.
  // This can happen e.g. with OCK, where wrapper functions are
  // created around the original kernel.
  bool KernelIsCalled = false;
  for (auto &K : OldKernels) {
    for (auto &U : K->uses()) {
      if (isa<CallBase>(U.getUser())) {
        KernelIsCalled = true;
      }
    }
  }

  // Then we iterate over all the supported builtins, find the used ones
  llvm::SmallVector<std::pair<llvm::Function *, StringRef>> UsedBuiltins;
  for (const auto &Entry : BuiltinNamesMap) {
    auto *Glob = M.getFunction(Entry.first);
    if (!Glob)
      continue;
    for (const auto &Use : Glob->uses()) {
<<<<<<< HEAD
      auto I = cast<CallInst>(Use.getUser());
      if (!IsNativeCPUKernel(I->getFunction())) {
=======
      auto *I = cast<CallInst>(Use.getUser());
      if (!IsNativeCPUKernel(I->getFunction()) || KernelIsCalled) {
>>>>>>> 7a71960b
        // only use the threadlocal if we have kernels calling builtins
        // indirectly, or if the kernel is called by some other func.
        if (CurrentStatePointerTLS == nullptr)
          CurrentStatePointerTLS = M.getOrInsertGlobal(
              STATE_TLS_NAME, StatePtrType, [&M, StatePtrType]() {
                GlobalVariable *p = new GlobalVariable(
                    M, StatePtrType, false,
                    GlobalValue::LinkageTypes::
                        InternalLinkage /*todo: make external linkage to share
                                           variable*/
                    ,
                    nullptr, STATE_TLS_NAME, nullptr,
                    GlobalValue::ThreadLocalMode::GeneralDynamicTLSModel, 1,
                    false);
                p->setInitializer(Constant::getNullValue(StatePtrType));
                return p;
              });
        break;
      }
    }
    UsedBuiltins.push_back({Glob, Entry.second});
  }

  SmallVector<Function *> NewKernels;
  for (auto &OldF : OldKernels) {
#ifdef NATIVECPU_USE_OCK
    auto Name = compiler::utils::getBaseFnNameOrFnName(*OldF);
    OldF->setName(Name);
    // if vectorization occurred, at this point we have a wrapper function that
    // runs the vectorized kernel and peels using the scalar kernel. We make it
    // so this wrapper steals the original kernel name.
    std::optional<compiler::utils::LinkMetadataResult> veczR =
        compiler::utils::parseVeczToOrigFnLinkMetadata(*OldF);
    if (veczR) {
      auto ScalarF = veczR.value().first;
      OldF->takeName(ScalarF);
      ScalarF->setName(OldF->getName() + "_scalar");
    } else if (Name != OldF->getName()) {
      auto RealKernel = M.getFunction(Name);
      if (RealKernel) {
        // the real kernel was not inlined in the wrapper, steal its name
        OldF->takeName(RealKernel);
      } else {
        // the real kernel has been inlined, just use the name
        OldF->setName(Name);
      }
    }
#endif
    auto *NewF =
        cloneFunctionAndAddParam(OldF, StatePtrType, CurrentStatePointerTLS);
    NewF->takeName(OldF);
    OldF->replaceAllUsesWith(NewF);
    OldF->eraseFromParent();
    NewKernels.push_back(NewF);
    ModuleChanged = true;
  };

  StructType *NativeCPUArgDescType =
      StructType::create({PointerType::getUnqual(M.getContext())});
  for (auto &NewK : NewKernels) {
    emitSubkernelForKernel(NewK, NativeCPUArgDescType, StatePtrType,
                           CurrentStatePointerTLS);
  }

  // Then we iterate over all used builtins and
  // replace them with calls to our Native CPU functions.
  for (const auto &Entry : UsedBuiltins) {
    SmallVector<std::pair<Instruction *, Instruction *>> ToRemove;
    Function *const Glob = Entry.first;
    for (const auto &Use : Glob->uses()) {
      auto *ReplaceFunc = getReplaceFunc(M, Entry.second, StateType);
      auto I = cast<CallInst>(Use.getUser());
      SmallVector<Value *> Args(I->arg_begin(), I->arg_end());
      Args.push_back(getStateArg(I->getFunction(), CurrentStatePointerTLS));
      auto *NewI = CallInst::Create(ReplaceFunc->getFunctionType(), ReplaceFunc,
                                    Args, "", I);
      // If the parent function has debug info, we need to make sure that the
      // CallInstructions in it have debug info, otherwise we end up with
      // invalid IR after inlining.
      if (I->getFunction()->hasMetadata("dbg")) {
        if (!I->getMetadata("dbg")) {
          I->setDebugLoc(DILocation::get(M.getContext(), 0, 0,
                                         I->getFunction()->getSubprogram()));
        }
        NewI->setDebugLoc(I->getDebugLoc());
      }
      ToRemove.push_back(std::make_pair(I, NewI));
    }

    for (auto &El : ToRemove) {
      auto OldI = El.first;
      auto NewI = El.second;
      OldI->replaceAllUsesWith(NewI);
      OldI->eraseFromParent();
    }

    // Finally, we erase the builtin from the module
    Glob->eraseFromParent();
  }

#ifdef NATIVECPU_USE_OCK
  // Define __mux_mem_barrier here using the OCK
  compiler::utils::BuiltinInfo BI;
  for (auto &F : M) {
    if (F.getName() == compiler::utils::MuxBuiltins::mem_barrier) {
      BI.defineMuxBuiltin(compiler::utils::BaseBuiltinID::eMuxBuiltinMemBarrier,
                          M);
    }
  }
  // if we find calls to mux barrier now, it means that we had SYCL_EXTERNAL
  // functions that called __mux_work_group_barrier, which didn't get processed
  // by the WorkItemLoop pass. This means that the actual function call has been
  // inlined into the kernel, and the call to __mux_work_group_barrier has been
  // removed in the inlined call, but not in the original function. The original
  // function will not be executed (since it has been inlined) and so we can
  // just define __mux_work_group_barrier as a no-op to avoid linker errors.
  // Todo: currently we can't remove the function here even if it has no uses,
  // because we may still emit a declaration for it in the offload-wrapper.
  auto BarrierF =
      M.getFunction(compiler::utils::MuxBuiltins::work_group_barrier);
  if (BarrierF && BarrierF->isDeclaration()) {
    IRBuilder<> Builder(M.getContext());
    auto BB = BasicBlock::Create(M.getContext(), "noop", BarrierF);
    Builder.SetInsertPoint(BB);
    Builder.CreateRetVoid();
  }
#endif
  return ModuleChanged ? PreservedAnalyses::none() : PreservedAnalyses::all();
}<|MERGE_RESOLUTION|>--- conflicted
+++ resolved
@@ -495,13 +495,8 @@
     if (!Glob)
       continue;
     for (const auto &Use : Glob->uses()) {
-<<<<<<< HEAD
-      auto I = cast<CallInst>(Use.getUser());
-      if (!IsNativeCPUKernel(I->getFunction())) {
-=======
       auto *I = cast<CallInst>(Use.getUser());
       if (!IsNativeCPUKernel(I->getFunction()) || KernelIsCalled) {
->>>>>>> 7a71960b
         // only use the threadlocal if we have kernels calling builtins
         // indirectly, or if the kernel is called by some other func.
         if (CurrentStatePointerTLS == nullptr)
@@ -535,7 +530,7 @@
     // so this wrapper steals the original kernel name.
     std::optional<compiler::utils::LinkMetadataResult> veczR =
         compiler::utils::parseVeczToOrigFnLinkMetadata(*OldF);
-    if (veczR) {
+    if (veczR && veczR.value().first) {
       auto ScalarF = veczR.value().first;
       OldF->takeName(ScalarF);
       ScalarF->setName(OldF->getName() + "_scalar");
