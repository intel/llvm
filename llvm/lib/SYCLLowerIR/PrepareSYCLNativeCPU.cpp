//===------ PrepareSYCLNativeCPU.cpp - SYCL Native CPU Preparation Pass ---===//
//
// Part of the LLVM Project, under the Apache License v2.0 with LLVM Exceptions.
// See https://llvm.org/LICENSE.txt for license information.
// SPDX-License-Identifier: Apache-2.0 WITH LLVM-exception
//
//===----------------------------------------------------------------------===//
//
// Prepares the kernel for SYCL Native CPU:
// * Handles kernel calling convention and attributes.
// * Materializes spirv buitlins.
//===----------------------------------------------------------------------===//

#include "llvm/SYCLLowerIR/PrepareSYCLNativeCPU.h"
#include "llvm/BinaryFormat/MsgPack.h"
#include "llvm/IR/BasicBlock.h"
#include "llvm/IR/Constant.h"
#include "llvm/IR/PassManager.h"
#include "llvm/SYCLLowerIR/SYCLUtils.h"

#include "llvm/ADT/ArrayRef.h"
#include "llvm/ADT/STLExtras.h"
#include "llvm/ADT/SmallVector.h"
#include "llvm/IR/Attributes.h"
#include "llvm/IR/CallingConv.h"
#include "llvm/IR/Constants.h"
#include "llvm/IR/DerivedTypes.h"
#include "llvm/IR/IRBuilder.h"
#include "llvm/IR/Instruction.h"
#include "llvm/IR/Instructions.h"
#include "llvm/IR/LLVMContext.h"
#include "llvm/IR/Operator.h"
#include "llvm/IR/Value.h"
#include "llvm/InitializePasses.h"
#include "llvm/Pass.h"
#include "llvm/Support/Casting.h"
#include "llvm/Support/CodeGen.h"
#include "llvm/Support/CommandLine.h"
#include "llvm/Support/ErrorHandling.h"
#include "llvm/Support/FileSystem.h"
#include "llvm/Support/raw_ostream.h"
#include "llvm/TargetParser/Triple.h"
#include "llvm/Transforms/Utils/Cloning.h"
#include "llvm/Transforms/Utils/ValueMapper.h"
#include <functional>
#include <numeric>
#include <set>
#include <utility>
#include <vector>

using namespace llvm;

namespace {

void fixCallingConv(Function *F) {
  F->setCallingConv(llvm::CallingConv::C);
  // The frame-pointer=all and the "byval" attributes lead to code generation
  // that conflicts with the Kernel declaration that we emit in the Native CPU
  // helper header (in which all the kernel argument are void* or scalars).
  auto AttList = F->getAttributes();
  for (unsigned ArgNo = 0; ArgNo < F->getFunctionType()->getNumParams();
       ArgNo++) {
    if (AttList.hasParamAttr(ArgNo, Attribute::AttrKind::ByVal)) {
      AttList = AttList.removeParamAttribute(F->getContext(), ArgNo,
                                             Attribute::AttrKind::ByVal);
    }
  }
  F->setAttributes(AttList);
  F->addFnAttr("frame-pointer", "none");
}

// returns the indexes of the used arguments
SmallVector<unsigned> getUsedIndexes(const Function *F, bool useTLS) {
  SmallVector<unsigned> Res;
  auto UsedNode = F->getMetadata("sycl_kernel_omit_args");
  if (!UsedNode) {
    // the metadata node is not available if -fenable-sycl-dae
    // was not set; set everything to true
    // Exclude one arg because we already added the state ptr
    const unsigned first = useTLS ? 0 : 1;
    for (unsigned I = 0, NumP = F->getFunctionType()->getNumParams();
         I + first < NumP; I++) {
      Res.push_back(I);
    }
    return Res;
  }
  auto NumOperands = UsedNode->getNumOperands();
  for (unsigned I = 0; I < NumOperands; I++) {
    auto &Op = UsedNode->getOperand(I);
    if (auto CAM = dyn_cast<ConstantAsMetadata>(Op.get())) {
      if (auto Const = dyn_cast<ConstantInt>(CAM->getValue())) {
        auto Val = Const->getValue();
        if (!Val.getBoolValue()) {
          Res.push_back(I);
        }
      } else {
        report_fatal_error("Unable to retrieve constant int from "
                           "sycl_kernel_omit_args metadata node");
      }
    } else {
      report_fatal_error(
          "Error while processing sycl_kernel_omit_args metadata node");
    }
  }
  return Res;
}

void emitSubkernelForKernel(Function *F, Type *NativeCPUArgDescType,
                            Type *StatePtrType, llvm::Constant *StateArgTLS) {
  LLVMContext &Ctx = F->getContext();
  Type *NativeCPUArgDescPtrType = PointerType::getUnqual(NativeCPUArgDescType);

  // Create function signature
  // Todo: we need to ensure that the kernel name is not mangled as a type
  // name, otherwise this may lead to runtime failures due to *weird*
  // codegen/linking behaviour, we change the name of the kernel, and the
  // subhandler steals its name, we add a suffix to the subhandler later
  // on when lowering the device module
  std::string OldName = F->getName().str();
  auto NewName = Twine(OldName) + ".NativeCPUKernel";
  const StringRef SubHandlerName = OldName;
  F->setName(NewName);
  FunctionType *FTy = FunctionType::get(
      Type::getVoidTy(Ctx), {NativeCPUArgDescPtrType, StatePtrType}, false);
  auto SubhFCallee = F->getParent()->getOrInsertFunction(SubHandlerName, FTy);
  Function *SubhF = cast<Function>(SubhFCallee.getCallee());

  // Emit function body, unpack kernel args
  auto UsedIndexes = getUsedIndexes(F, StateArgTLS);
  auto *KernelTy = F->getFunctionType();
  // assert(UsedIndexes.size() + 1 == KernelTy->getNumParams() && "mismatch
  // between number of params and used args");
  IRBuilder<> Builder(Ctx);
  BasicBlock *Block = BasicBlock::Create(Ctx, "entry", SubhF);
  Builder.SetInsertPoint(Block);
  unsigned NumArgs = UsedIndexes.size();
  auto *BaseNativeCPUArg = SubhF->getArg(0);
  SmallVector<Value *, 5> KernelArgs;
  for (unsigned I = 0; I < NumArgs; I++) {
    auto *Arg = F->getArg(I);
    auto UsedI = UsedIndexes[I];
    // Load the correct NativeCPUDesc and load the pointer from it
    auto *Addr = Builder.CreateGEP(NativeCPUArgDescType, BaseNativeCPUArg,
                                   {Builder.getInt64(UsedI)});
    if (Arg->getType()->isPointerTy()) {
      // If the arg is a pointer, just use it
      auto *Load = Builder.CreateLoad(Arg->getType(), Addr);
      KernelArgs.push_back(Load);
    } else {
      // Otherwise, load the scalar value and use that
      auto *Load = Builder.CreateLoad(PointerType::getUnqual(Ctx), Addr);
      auto *Scalar = Builder.CreateLoad(Arg->getType(), Load);
      KernelArgs.push_back(Scalar);
    }
  }

  // Call the kernel
  // Add the nativecpu state as arg
  if (StateArgTLS) {
    Value *Addr = Builder.CreateThreadLocalAddress(StateArgTLS);
    Builder.CreateStore(SubhF->getArg(1), Addr);
  } else
    KernelArgs.push_back(SubhF->getArg(1));

  Builder.CreateCall(KernelTy, F, KernelArgs);
  Builder.CreateRetVoid();

  fixCallingConv(F);
  fixCallingConv(SubhF);
  // Add sycl-module-id attribute
  // Todo: we may want to copy other attributes to the subhandler,
  // but we can't simply use setAttributes(F->getAttributes) since
  // the function signatures are different
  if (F->hasFnAttribute(sycl::utils::ATTR_SYCL_MODULE_ID)) {
    Attribute MId = F->getFnAttribute(sycl::utils::ATTR_SYCL_MODULE_ID);
    SubhF->addFnAttr("sycl-module-id", MId.getValueAsString());
  }
}

// Clones the function and returns a new function with a new argument on type T
// added as last argument
Function *cloneFunctionAndAddParam(Function *OldF, Type *T,
                                   llvm::Constant *StateArgTLS) {
  auto *OldT = OldF->getFunctionType();
  auto *RetT = OldT->getReturnType();

  std::vector<Type *> Args;
  for (auto *Arg : OldT->params()) {
    Args.push_back(Arg);
  }
  if (StateArgTLS == nullptr)
    Args.push_back(T);
  auto *NewT = FunctionType::get(RetT, Args, OldF->isVarArg());
  auto *NewF = Function::Create(NewT, OldF->getLinkage(), OldF->getName(),
                                OldF->getParent());
  // Copy the old function's attributes
  NewF->setAttributes(OldF->getAttributes());

  // Map old arguments to new arguments
  ValueToValueMapTy VMap;
  for (const auto &Pair : llvm::zip(OldF->args(), NewF->args())) {
    auto &OldA = std::get<0>(Pair);
    auto &NewA = std::get<1>(Pair);
    VMap[&OldA] = &NewA;
  }

  SmallVector<ReturnInst *, 1> ReturnInst;
  if (!OldF->isDeclaration())
    CloneFunctionInto(NewF, OldF, VMap,
                      CloneFunctionChangeType::LocalChangesOnly, ReturnInst);
  return NewF;
}

// Helper macros for constructing builtin MS names
#define GENMS1(builtin_str) "?" builtin_str "@@YA_KXZ"

#define GEN_IT_proc(b_str, len) "_Z" #len b_str "v"
#define GEN_p(b_str, len, ncpu_bstr, num)                                      \
  {                                                                            \
    {([]() { static_assert(sizeof(b_str) == len + 1); },                       \
      GEN_IT_proc(b_str, len)),                                                \
     GENMS1(b_str)},                                                           \
    {                                                                          \
      ncpu_bstr, num                                                           \
    }                                                                          \
  }
#define GEN_xyz(b_name, len, ncpu_name)                                        \
  GEN_p(#b_name "_x", len, #ncpu_name, 0),                                     \
      GEN_p(#b_name "_y", len, #ncpu_name, 1),                                 \
      GEN_p(#b_name "_z", len, #ncpu_name, 2)

// Todo: add support for more SPIRV builtins here
static const std::pair<std::pair<StringRef, StringRef>,
                       std::pair<StringRef, unsigned int>>
    BuiltinNamesMap[] = {
        GEN_xyz(__spirv_GlobalInvocationId, 28, __dpcpp_nativecpu_global_id),
        GEN_xyz(__spirv_GlobalSize, 20, __dpcpp_nativecpu_global_range),
        GEN_xyz(__spirv_GlobalOffset, 22, __dpcpp_nativecpu_get_global_offset),
        GEN_xyz(__spirv_LocalInvocationId, 27, __dpcpp_nativecpu_get_local_id),
        GEN_xyz(__spirv_NumWorkgroups, 23, __dpcpp_nativecpu_get_num_groups),
        GEN_xyz(__spirv_WorkgroupSize, 23, __dpcpp_nativecpu_get_wg_size),
        GEN_xyz(__spirv_WorkgroupId, 21, __dpcpp_nativecpu_get_wg_id),
};


static inline bool IsForVisualStudio(StringRef triple_str) {
  llvm::Triple triple(triple_str);
  return triple.isKnownWindowsMSVCEnvironment();
}

<<<<<<< HEAD
static constexpr unsigned int NativeCPUGlobalAS = 1;
static constexpr char StateTypeName[] = "struct.__nativecpu_state";

Type *getStateType(Module& M) {
  // %struct.__nativecpu_state = type { [3 x i64], [3 x i64], [3 x i64], [3 x i64], [3 x i64], [3 x i64], [3 x i64] }
  auto& Ctx = M.getContext();
  auto* I64Ty = Type::getInt64Ty(Ctx);
  auto* Array3dTy = ArrayType::get(I64Ty, 3);
  std::array<Type*, 7> Elements;
  Elements.fill(Array3dTy);
  auto *StateType = StructType::get(Ctx, Elements);
  StateType->setName(StateTypeName);
  return StateType;
}

Function *addReplaceFunc(Module& M, StringRef Name, Type *StateType) {
  auto& Ctx = M.getContext();
  Type *I64Ty = Type::getInt64Ty(Ctx);
  Type *I32Ty = Type::getInt32Ty(Ctx);
  Type *RetTy = I64Ty;
  Type *DimTy = I32Ty;
  Type *PtrTy = PointerType::get(Ctx, NativeCPUGlobalAS);
  static FunctionType *FTy = FunctionType::get(RetTy, {DimTy, PtrTy}, false);
  static const StringMap<unsigned> OffsetMap{
    {"__dpcpp_nativecpu_global_id", 0 },
    {"__dpcpp_nativecpu_global_range", 1 },
    {"__dpcpp_nativecpu_get_wg_size", 2},
    {"__dpcpp_nativecpu_get_wg_id", 3},
    {"__dpcpp_nativecpu_get_local_id", 4 },
    {"__dpcpp_nativecpu_get_num_groups", 5 },
    {"__dpcpp_nativecpu_get_global_offset", 6}};
  auto FCallee = M.getOrInsertFunction(Name, FTy);
  auto* F = dyn_cast<Function>(FCallee.getCallee());
  IRBuilder<> Builder(Ctx);
  BasicBlock *BB = BasicBlock::Create(Ctx, "entry", F);
  Builder.SetInsertPoint(BB);
  auto *IdxProm = Builder.CreateZExt(F->getArg(0), DimTy, "idxprom");
  auto *Zero = ConstantInt::get(I64Ty, 0);
  auto *Offset = ConstantInt::get(I32Ty, OffsetMap.at(Name));
  auto *GEP = Builder.CreateGEP(StateType, F->getArg(1), {Zero, Offset, IdxProm});
  auto *Load = Builder.CreateLoad(I64Ty, GEP);
  Builder.CreateRet(Load);
  return F;
}

Function *getReplaceFunc(Module &M, StringRef Name, Type *StateType) {
=======
static Function *getReplaceFunc(const Module &M, StringRef Name) {
>>>>>>> 8fe166fb
  Function *F = M.getFunction(Name);
  if(!F)
    return addReplaceFunc(M, Name, StateType);
  assert(F && "Error retrieving replace function");
  return F;
}

static Value *getStateArg(Function *F, llvm::Constant *StateTLS) {
  if (StateTLS) {
    IRBuilder<> BB(&*F->getEntryBlock().getFirstInsertionPt());
    llvm::Value *V = BB.CreateThreadLocalAddress(StateTLS);
    return BB.CreateLoad(StateTLS->getType(), V);
  }
  auto *FT = F->getFunctionType();
  return F->getArg(FT->getNumParams() - 1);
}

<<<<<<< HEAD
=======
static inline bool IsNativeCPUKernel(const Function *F) {
  return F->getCallingConv() == llvm::CallingConv::SPIR_KERNEL;
}
static constexpr StringRef STATE_TLS_NAME = "_ZL28nativecpu_thread_local_state";
>>>>>>> 8fe166fb

} // namespace
static llvm::Constant *CurrentStatePointerTLS;
PreservedAnalyses PrepareSYCLNativeCPUPass::run(Module &M,
                                                ModuleAnalysisManager &MAM) {
  bool ModuleChanged = false;
  SmallVector<Function *> OldKernels;
  for (auto &F : M) {
    if (F.getCallingConv() == llvm::CallingConv::SPIR_KERNEL)
      OldKernels.push_back(&F);
  }

  // Materialize builtins
  // First we add a pointer to the Native CPU state as arg to all the
  // kernels.
  Type *StateType = getStateType(M);
  // Todo: fix this check since we are emitting the state type in the pass now
  if (!StateType)
    return PreservedAnalyses::all();
  Type *StatePtrType = PointerType::get(StateType, 1);

  CurrentStatePointerTLS = nullptr;
  const bool VisualStudioMangling = IsForVisualStudio(M.getTargetTriple());

  // Then we iterate over all the supported builtins, find the used ones
  llvm::SmallVector<
      std::pair<llvm::Function *, const std::pair<StringRef, unsigned int> &>>
      UsedBuiltins;
  for (const auto &Entry : BuiltinNamesMap) {
    auto *Glob = M.getFunction(VisualStudioMangling ? Entry.first.second
                                                    : Entry.first.first);
    if (!Glob)
      continue;
    for (const auto &Use : Glob->uses()) {
      auto I = dyn_cast<CallInst>(Use.getUser());
      if (!I)
        report_fatal_error("Unsupported Value in SYCL Native CPU\n");
      if (!IsNativeCPUKernel(I->getFunction())) {
        // only use the threadlocal if we have kernels calling builtins
        // indirectly
        if (CurrentStatePointerTLS == nullptr)
          CurrentStatePointerTLS = M.getOrInsertGlobal(
              STATE_TLS_NAME, StatePtrType, [&M, StatePtrType]() {
                GlobalVariable *p = new GlobalVariable(
                    M, StatePtrType, false,
                    GlobalValue::LinkageTypes::
                        InternalLinkage /*todo: make external linkage to share
                                           variable*/
                    ,
                    nullptr, STATE_TLS_NAME, nullptr,
                    GlobalValue::ThreadLocalMode::GeneralDynamicTLSModel, 1,
                    false);
                p->setInitializer(Constant::getNullValue(StatePtrType));
                return p;
              });
        break;
      }
    }
    UsedBuiltins.push_back({Glob, Entry.second});
  }

  SmallVector<Function *> NewKernels;
  for (auto &OldF : OldKernels) {
    auto *NewF =
        cloneFunctionAndAddParam(OldF, StatePtrType, CurrentStatePointerTLS);
    NewF->takeName(OldF);
    OldF->eraseFromParent();
    NewKernels.push_back(NewF);
    ModuleChanged = true;
  }

  StructType *NativeCPUArgDescType =
      StructType::create({PointerType::getUnqual(M.getContext())});
  for (auto &NewK : NewKernels) {
    emitSubkernelForKernel(NewK, NativeCPUArgDescType, StatePtrType,
                           CurrentStatePointerTLS);
  }

  // Then we iterate over all used builtins and
  // replace them with calls to our Native CPU functions.
<<<<<<< HEAD
  for (const auto &Entry : BuiltinNamesMap) {
    auto *Glob = M.getFunction(VisualStudioMangling ? Entry.first.second
                                                    : Entry.first.first);
    if (!Glob)
      continue;
    auto *ReplaceFunc = getReplaceFunc(M, Entry.second.first, StateType);
=======
  for (const auto &Entry : UsedBuiltins) {
>>>>>>> 8fe166fb
    SmallVector<Instruction *> ToRemove;
    Function *const Glob = Entry.first;
    for (const auto &Use : Glob->uses()) {
      auto *ReplaceFunc = getReplaceFunc(M, Entry.second.first);
      auto I = dyn_cast<CallInst>(Use.getUser());
      if (!I)
        report_fatal_error("Unsupported Value in SYCL Native CPU\n");
      auto *Arg = ConstantInt::get(Type::getInt32Ty(M.getContext()),
                                   Entry.second.second);
      auto *NewI = CallInst::Create(
          ReplaceFunc->getFunctionType(), ReplaceFunc,
          {Arg, getStateArg(I->getFunction(), CurrentStatePointerTLS)},
          "ncpu_call", I);
      if (I->getMetadata("dbg"))
        NewI->setDebugLoc(I->getDebugLoc());
      I->replaceAllUsesWith(NewI);
      ToRemove.push_back(I);
    }

    for (auto &El : ToRemove)
      El->eraseFromParent();

    // Finally, we erase the builtin from the module
    Glob->eraseFromParent();
  }

  return ModuleChanged ? PreservedAnalyses::none() : PreservedAnalyses::all();
}<|MERGE_RESOLUTION|>--- conflicted
+++ resolved
@@ -248,7 +248,6 @@
   return triple.isKnownWindowsMSVCEnvironment();
 }
 
-<<<<<<< HEAD
 static constexpr unsigned int NativeCPUGlobalAS = 1;
 static constexpr char StateTypeName[] = "struct.__nativecpu_state";
 
@@ -260,7 +259,6 @@
   std::array<Type*, 7> Elements;
   Elements.fill(Array3dTy);
   auto *StateType = StructType::get(Ctx, Elements);
-  StateType->setName(StateTypeName);
   return StateType;
 }
 
@@ -291,13 +289,11 @@
   auto *GEP = Builder.CreateGEP(StateType, F->getArg(1), {Zero, Offset, IdxProm});
   auto *Load = Builder.CreateLoad(I64Ty, GEP);
   Builder.CreateRet(Load);
+  F->setLinkage(GlobalValue::LinkageTypes::WeakAnyLinkage);
   return F;
 }
 
-Function *getReplaceFunc(Module &M, StringRef Name, Type *StateType) {
-=======
-static Function *getReplaceFunc(const Module &M, StringRef Name) {
->>>>>>> 8fe166fb
+static Function *getReplaceFunc(Module &M, StringRef Name, Type *StateType) {
   Function *F = M.getFunction(Name);
   if(!F)
     return addReplaceFunc(M, Name, StateType);
@@ -315,13 +311,10 @@
   return F->getArg(FT->getNumParams() - 1);
 }
 
-<<<<<<< HEAD
-=======
 static inline bool IsNativeCPUKernel(const Function *F) {
   return F->getCallingConv() == llvm::CallingConv::SPIR_KERNEL;
 }
 static constexpr StringRef STATE_TLS_NAME = "_ZL28nativecpu_thread_local_state";
->>>>>>> 8fe166fb
 
 } // namespace
 static llvm::Constant *CurrentStatePointerTLS;
@@ -402,20 +395,11 @@
 
   // Then we iterate over all used builtins and
   // replace them with calls to our Native CPU functions.
-<<<<<<< HEAD
-  for (const auto &Entry : BuiltinNamesMap) {
-    auto *Glob = M.getFunction(VisualStudioMangling ? Entry.first.second
-                                                    : Entry.first.first);
-    if (!Glob)
-      continue;
-    auto *ReplaceFunc = getReplaceFunc(M, Entry.second.first, StateType);
-=======
   for (const auto &Entry : UsedBuiltins) {
->>>>>>> 8fe166fb
     SmallVector<Instruction *> ToRemove;
     Function *const Glob = Entry.first;
     for (const auto &Use : Glob->uses()) {
-      auto *ReplaceFunc = getReplaceFunc(M, Entry.second.first);
+      auto *ReplaceFunc = getReplaceFunc(M, Entry.second.first, StateType);
       auto I = dyn_cast<CallInst>(Use.getUser());
       if (!I)
         report_fatal_error("Unsupported Value in SYCL Native CPU\n");
