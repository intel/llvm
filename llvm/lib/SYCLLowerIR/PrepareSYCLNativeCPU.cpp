//===------ PrepareSYCLNativeCPU.cpp - SYCL Native CPU Preparation Pass ---===//
//
// Part of the LLVM Project, under the Apache License v2.0 with LLVM Exceptions.
// See https://llvm.org/LICENSE.txt for license information.
// SPDX-License-Identifier: Apache-2.0 WITH LLVM-exception
//
//===----------------------------------------------------------------------===//
//
// Prepares the kernel for SYCL Native CPU:
// * Handles kernel calling convention and attributes.
// * Materializes spirv buitlins.
//===----------------------------------------------------------------------===//

#include "llvm/SYCLLowerIR/PrepareSYCLNativeCPU.h"
#include "llvm/BinaryFormat/MsgPack.h"
#include "llvm/IR/BasicBlock.h"
#include "llvm/IR/Constant.h"
#include "llvm/IR/DebugInfoMetadata.h"
#include "llvm/IR/PassManager.h"
#include "llvm/SYCLLowerIR/SYCLUtils.h"

#include "llvm/ADT/ArrayRef.h"
#include "llvm/ADT/STLExtras.h"
#include "llvm/ADT/SmallVector.h"
#include "llvm/IR/Attributes.h"
#include "llvm/IR/CallingConv.h"
#include "llvm/IR/Constants.h"
#include "llvm/IR/DerivedTypes.h"
#include "llvm/IR/IRBuilder.h"
#include "llvm/IR/Instruction.h"
#include "llvm/IR/Instructions.h"
#include "llvm/IR/LLVMContext.h"
#include "llvm/IR/Operator.h"
#include "llvm/IR/Value.h"
#include "llvm/InitializePasses.h"
#include "llvm/Pass.h"
#include "llvm/SYCLLowerIR/UtilsSYCLNativeCPU.h"
#include "llvm/Support/Casting.h"
#include "llvm/Support/CodeGen.h"
#include "llvm/Support/CommandLine.h"
#include "llvm/Support/ErrorHandling.h"
#include "llvm/Support/FileSystem.h"
#include "llvm/Support/raw_ostream.h"
#include "llvm/Transforms/Utils/Cloning.h"
#include "llvm/Transforms/Utils/ValueMapper.h"
#include <functional>
#include <numeric>
#include <set>
#include <utility>
#include <vector>

#ifdef NATIVECPU_USE_OCK
#include "compiler/utils/attributes.h"
#include "compiler/utils/builtin_info.h"
#endif

using namespace llvm;
using namespace sycl;
using namespace sycl::utils;

namespace {

void fixCallingConv(Function *F) {
  F->setCallingConv(llvm::CallingConv::C);
}

void emitSubkernelForKernel(Function *F, Type *NativeCPUArgDescType,
                            Type *StatePtrType, llvm::Constant *StateArgTLS) {
  LLVMContext &Ctx = F->getContext();
  Type *NativeCPUArgDescPtrType = PointerType::getUnqual(NativeCPUArgDescType);

  // Create function signature
  // Todo: we need to ensure that the kernel name is not mangled as a type
  // name, otherwise this may lead to runtime failures due to *weird*
  // codegen/linking behaviour, we change the name of the kernel, and the
  // subhandler steals its name, we add a suffix to the subhandler later
  // on when lowering the device module
  std::string OldName = F->getName().str();
  auto NewName = Twine(OldName) + sycl::utils::SYCLNATIVECPUKERNEL;
  const StringRef SubHandlerName = OldName;
  F->setName(NewName);
  FunctionType *FTy = FunctionType::get(
      Type::getVoidTy(Ctx), {NativeCPUArgDescPtrType, StatePtrType}, false);
  auto SubhFCallee = F->getParent()->getOrInsertFunction(SubHandlerName, FTy);
  Function *SubhF = cast<Function>(SubhFCallee.getCallee());

  // Emit function body, unpack kernel args
  auto *KernelTy = F->getFunctionType();
  IRBuilder<> Builder(Ctx);
  BasicBlock *Block = BasicBlock::Create(Ctx, "entry", SubhF);
  Builder.SetInsertPoint(Block);
  unsigned NumArgs = F->getFunctionType()->getNumParams();
  auto *BaseNativeCPUArg = SubhF->getArg(0);
  SmallVector<Value *, 5> KernelArgs;
  const unsigned Inc = StateArgTLS == nullptr ? 1 : 0;
  for (unsigned I = 0; I + Inc < NumArgs; I++) {
    auto *Arg = F->getArg(I);
    // Load the correct NativeCPUDesc and load the pointer from it
    auto *Addr = Builder.CreateGEP(NativeCPUArgDescType, BaseNativeCPUArg,
                                   {Builder.getInt64(I)});
    if (Arg->getType()->isPointerTy()) {
      // If the arg is a pointer, just use it
      auto *Load = Builder.CreateLoad(Arg->getType(), Addr);
      KernelArgs.push_back(Load);
    } else {
      // Otherwise, load the scalar value and use that
      auto *Load = Builder.CreateLoad(PointerType::getUnqual(Ctx), Addr);
      auto *Scalar = Builder.CreateLoad(Arg->getType(), Load);
      KernelArgs.push_back(Scalar);
    }
  }

  // Call the kernel
  // Add the nativecpu state as arg
  if (StateArgTLS) {
    Value *Addr = Builder.CreateThreadLocalAddress(StateArgTLS);
    Builder.CreateStore(SubhF->getArg(1), Addr);
  } else
    KernelArgs.push_back(SubhF->getArg(1));

  Builder.CreateCall(KernelTy, F, KernelArgs);
  Builder.CreateRetVoid();

  fixCallingConv(F);
  fixCallingConv(SubhF);
  // Add sycl-module-id attribute
  // Todo: we may want to copy other attributes to the subhandler,
  // but we can't simply use setAttributes(F->getAttributes) since
  // the function signatures are different
  if (F->hasFnAttribute(sycl::utils::ATTR_SYCL_MODULE_ID)) {
    Attribute MId = F->getFnAttribute(sycl::utils::ATTR_SYCL_MODULE_ID);
    SubhF->addFnAttr("sycl-module-id", MId.getValueAsString());
  }
}

// Clones the function and returns a new function with a new argument on type T
// added as last argument
Function *cloneFunctionAndAddParam(Function *OldF, Type *T,
                                   llvm::Constant *StateArgTLS) {
  auto *OldT = OldF->getFunctionType();
  auto *RetT = OldT->getReturnType();

  std::vector<Type *> Args;
  for (auto *Arg : OldT->params()) {
    Args.push_back(Arg);
  }
  if (StateArgTLS == nullptr)
    Args.push_back(T);
  auto *NewT = FunctionType::get(RetT, Args, OldF->isVarArg());
  auto *NewF = Function::Create(NewT, OldF->getLinkage(), OldF->getName(),
                                OldF->getParent());
  // Copy the old function's attributes
  NewF->setAttributes(OldF->getAttributes());

  // Map old arguments to new arguments
  ValueToValueMapTy VMap;
  for (const auto &Pair : llvm::zip(OldF->args(), NewF->args())) {
    auto &OldA = std::get<0>(Pair);
    auto &NewA = std::get<1>(Pair);
    VMap[&OldA] = &NewA;
  }

  SmallVector<ReturnInst *, 1> ReturnInst;
  if (!OldF->isDeclaration())
    CloneFunctionInto(NewF, OldF, VMap,
                      CloneFunctionChangeType::LocalChangesOnly, ReturnInst);
  return NewF;
}

static const std::pair<StringRef, StringRef> BuiltinNamesMap[]{
    {"__mux_get_global_id", NativeCPUGlobalId},
    {"__mux_get_global_size", NativeCPUGlobaRange},
    {"__mux_get_global_offset", NativeCPUGlobalOffset},
    {"__mux_get_local_id", NativeCPULocalId},
    {"__mux_get_num_groups", NativeCPUNumGroups},
    {"__mux_get_local_size", NativeCPUWGSize},
    {"__mux_get_group_id", NativeCPUWGId},
    {"__mux_set_num_sub_groups", NativeCPUSetNumSubgroups},
    {"__mux_set_sub_group_id", NativeCPUSetSubgroupId},
    {"__mux_set_max_sub_group_size", NativeCPUSetMaxSubgroupSize},
    {"__mux_set_local_id", NativeCPUSetLocalId}};

static constexpr unsigned int NativeCPUGlobalAS = 1;
static constexpr char StateTypeName[] = "struct.__nativecpu_state";

static Type *getStateType(Module &M) {
  // %struct.__nativecpu_state = type { [3 x i64], [3 x i64], [3 x i64], [3 x
  // i64], [3 x i64], [3 x i64], [3 x i64] } Check that there's no
  // __nativecpu_state type
  auto Types = M.getIdentifiedStructTypes();
  bool HasStateT =
      llvm::any_of(Types, [](auto T) { return T->getName() == StateTypeName; });
  if (HasStateT)
    report_fatal_error("Native CPU state unexpectedly found in the module.");
  auto &Ctx = M.getContext();
  auto *I64Ty = Type::getInt64Ty(Ctx);
  auto *Array3dTy = ArrayType::get(I64Ty, 3);
  std::array<Type *, 7> Elements;
  Elements.fill(Array3dTy);
  auto *StateType = StructType::create(Ctx, StateTypeName);
  StateType->setBody(Elements);
  return StateType;
}

static const StringMap<unsigned> OffsetMap{
    {NativeCPUGlobalId, 0},    {NativeCPUGlobaRange, 1},
    {NativeCPUWGSize, 2},      {NativeCPUWGId, 3},
    {NativeCPULocalId, 4},     {NativeCPUNumGroups, 5},
    {NativeCPUGlobalOffset, 6}};

static Function *addSetLocalIdFunc(Module &M, StringRef Name, Type *StateType) {
  /*
  void __dpcpp_nativecpu_set_local_id(unsigned dim, size_t value,
                                 __nativecpu_state *s) {
    s->MLocal_id[dim] = value;
    s->MGlobal_id[dim] = s->MWorkGroup_size[dim] * s->MWorkGroup_id[dim] +
                         s->MLocal_id[dim] + s->MGlobalOffset[dim];
  }
  */
  auto &Ctx = M.getContext();
  Type *I64Ty = Type::getInt64Ty(Ctx);
  Type *I32Ty = Type::getInt32Ty(Ctx);
  Type *RetTy = Type::getVoidTy(Ctx);
  Type *DimTy = I32Ty;
  Type *ValTy = I64Ty;
  Type *PtrTy = PointerType::get(Ctx, NativeCPUGlobalAS);
  static FunctionType *FTy =
      FunctionType::get(RetTy, {DimTy, ValTy, PtrTy}, false);
  auto FCallee = M.getOrInsertFunction(Name, FTy);
  auto *F = cast<Function>(FCallee.getCallee());
  IRBuilder<> Builder(Ctx);
  BasicBlock *BB = BasicBlock::Create(Ctx, "entry", F);
  Builder.SetInsertPoint(BB);
  auto *StatePtr = F->getArg(2);
  auto *IdxProm = Builder.CreateZExt(F->getArg(0), DimTy, "idxprom");
  auto *Zero = ConstantInt::get(I64Ty, 0);
  auto *Offset = ConstantInt::get(I32Ty, OffsetMap.at(NativeCPULocalId));
  auto *GEP = Builder.CreateGEP(StateType, StatePtr, {Zero, Offset, IdxProm});
  // store local id
  auto *Val = F->getArg(1);
  Builder.CreateStore(Val, GEP);
  // update global id
  auto loadHelper = [&](const char *BTName) {
    auto *Offset = ConstantInt::get(I32Ty, OffsetMap.at(BTName));
    auto *Addr =
        Builder.CreateGEP(StateType, StatePtr, {Zero, Offset, IdxProm});
    auto *Load = Builder.CreateLoad(I64Ty, Addr);
    return Load;
  };
  auto *WGId = loadHelper(NativeCPUWGId);
  auto *WGSize = loadHelper(NativeCPUWGSize);
  auto *GlobalOffset = loadHelper(NativeCPUGlobalOffset);
  auto *Mul = Builder.CreateMul(WGId, WGSize);
  auto *GId = Builder.CreateAdd(Builder.CreateAdd(Mul, GlobalOffset), Val);
  auto *GIdOffset = ConstantInt::get(I32Ty, OffsetMap.at(NativeCPUGlobalId));
  auto *GIdAddr =
      Builder.CreateGEP(StateType, StatePtr, {Zero, GIdOffset, IdxProm});
  Builder.CreateStore(GId, GIdAddr);
  Builder.CreateRetVoid();
  return F;
}

static Function *addGetFunc(Module &M, StringRef Name, Type *StateType) {
  auto &Ctx = M.getContext();
  Type *I64Ty = Type::getInt64Ty(Ctx);
  Type *I32Ty = Type::getInt32Ty(Ctx);
  Type *RetTy = I64Ty;
  Type *DimTy = I32Ty;
  Type *PtrTy = PointerType::get(Ctx, NativeCPUGlobalAS);
  static FunctionType *FTy = FunctionType::get(RetTy, {DimTy, PtrTy}, false);
  auto FCallee = M.getOrInsertFunction(Name, FTy);
  auto *F = cast<Function>(FCallee.getCallee());
  IRBuilder<> Builder(Ctx);
  BasicBlock *BB = BasicBlock::Create(Ctx, "entry", F);
  Builder.SetInsertPoint(BB);
  auto *IdxProm = Builder.CreateZExt(F->getArg(0), DimTy, "idxprom");
  auto *Zero = ConstantInt::get(I64Ty, 0);
  auto *Offset = ConstantInt::get(I32Ty, OffsetMap.at(Name));
  auto *GEP =
      Builder.CreateGEP(StateType, F->getArg(1), {Zero, Offset, IdxProm});
  auto *Load = Builder.CreateLoad(I64Ty, GEP);
  Builder.CreateRet(Load);
  return F;
}

static Function *addReplaceFunc(Module &M, StringRef Name, Type *StateType) {
  Function *Res;
  const char GetPrefix[] = "__dpcpp_nativecpu_get";
  if (Name.startswith(GetPrefix)) {
    Res = addGetFunc(M, Name, StateType);
  } else if (Name == NativeCPUSetLocalId) {
    Res = addSetLocalIdFunc(M, Name, StateType);
  } else {
    // the other __dpcpp_nativecpu_set* builtins are subgroup-related and
    // not supported yet, emit empty functions for now.
    auto &Ctx = M.getContext();
    Type *I32Ty = Type::getInt32Ty(Ctx);
    Type *RetTy = Type::getVoidTy(Ctx);
    Type *ValTy = I32Ty;
    Type *PtrTy = PointerType::get(Ctx, NativeCPUGlobalAS);
    static FunctionType *FTy = FunctionType::get(RetTy, {ValTy, PtrTy}, false);
    auto FCallee = M.getOrInsertFunction(Name, FTy);
    auto *F = cast<Function>(FCallee.getCallee());
    IRBuilder<> Builder(Ctx);
    BasicBlock *BB = BasicBlock::Create(Ctx, "entry", F);
    Builder.SetInsertPoint(BB);
    Builder.CreateRetVoid();
    Res = F;
  }
  return Res;
}

static Function *getReplaceFunc(Module &M, StringRef Name, Type *StateType) {
  Function *F = M.getFunction(Name);
  if (!F)
    return addReplaceFunc(M, Name, StateType);
  assert(F && "Error retrieving replace function");
  return F;
}

static Value *getStateArg(Function *F, llvm::Constant *StateTLS) {
  if (StateTLS) {
    IRBuilder<> BB(&*F->getEntryBlock().getFirstInsertionPt());
    llvm::Value *V = BB.CreateThreadLocalAddress(StateTLS);
    return BB.CreateLoad(StateTLS->getType(), V);
  }
  auto *FT = F->getFunctionType();
  return F->getArg(FT->getNumParams() - 1);
}

static inline bool IsNativeCPUKernel(const Function *F) {
  return F->getCallingConv() == llvm::CallingConv::SPIR_KERNEL;
}
static constexpr StringRef STATE_TLS_NAME = "_ZL28nativecpu_thread_local_state";

} // namespace
static llvm::Constant *CurrentStatePointerTLS;
PreservedAnalyses PrepareSYCLNativeCPUPass::run(Module &M,
                                                ModuleAnalysisManager &MAM) {
  bool ModuleChanged = false;
  SmallVector<Function *> OldKernels;
  for (auto &F : M) {
    if (F.getCallingConv() == llvm::CallingConv::SPIR_KERNEL)
      OldKernels.push_back(&F);
  }

  // Materialize builtins
  // First we add a pointer to the Native CPU state as arg to all the
  // kernels.
  Type *StateType = getStateType(M);
  // Todo: fix this check since we are emitting the state type in the pass now
  if (!StateType)
    return PreservedAnalyses::all();
  Type *StatePtrType = PointerType::get(StateType, 1);

  CurrentStatePointerTLS = nullptr;

  // Then we iterate over all the supported builtins, find the used ones
  llvm::SmallVector<std::pair<llvm::Function *, StringRef>> UsedBuiltins;
  for (const auto &Entry : BuiltinNamesMap) {
    auto *Glob = M.getFunction(Entry.first);
    if (!Glob)
      continue;
    for (const auto &Use : Glob->uses()) {
<<<<<<< HEAD
      auto I = cast<CallInst>(Use.getUser());
=======
      auto *I = cast<CallInst>(Use.getUser());
>>>>>>> 21405365
      if (!IsNativeCPUKernel(I->getFunction())) {
        // only use the threadlocal if we have kernels calling builtins
        // indirectly
        if (CurrentStatePointerTLS == nullptr)
          CurrentStatePointerTLS = M.getOrInsertGlobal(
              STATE_TLS_NAME, StatePtrType, [&M, StatePtrType]() {
                GlobalVariable *p = new GlobalVariable(
                    M, StatePtrType, false,
                    GlobalValue::LinkageTypes::
                        InternalLinkage /*todo: make external linkage to share
                                           variable*/
                    ,
                    nullptr, STATE_TLS_NAME, nullptr,
                    GlobalValue::ThreadLocalMode::GeneralDynamicTLSModel, 1,
                    false);
                p->setInitializer(Constant::getNullValue(StatePtrType));
                return p;
              });
        break;
      }
    }
    UsedBuiltins.push_back({Glob, Entry.second});
  }

  SmallVector<Function *> NewKernels;
  for (auto &OldF : OldKernels) {
#ifdef NATIVECPU_USE_OCK
    auto Name = compiler::utils::getBaseFnNameOrFnName(*OldF);
    if(Name != OldF->getName()) {
      auto RealKernel = M.getFunction(Name);
      if(RealKernel) {
        // the real kernel was not inlined in the wrapper, steal its name
        OldF->takeName(RealKernel);
      } else {
        // the real kernel has been inlined, just use the name
        OldF->setName(Name);
      }
    }
#endif
    auto *NewF =
        cloneFunctionAndAddParam(OldF, StatePtrType, CurrentStatePointerTLS);
    NewF->takeName(OldF);
    OldF->replaceAllUsesWith(NewF);
    OldF->eraseFromParent();
    NewKernels.push_back(NewF);
    ModuleChanged = true;
  }

  StructType *NativeCPUArgDescType =
      StructType::create({PointerType::getUnqual(M.getContext())});
  for (auto &NewK : NewKernels) {
    emitSubkernelForKernel(NewK, NativeCPUArgDescType, StatePtrType,
                           CurrentStatePointerTLS);
  }

  // Then we iterate over all used builtins and
  // replace them with calls to our Native CPU functions.
  for (const auto &Entry : UsedBuiltins) {
    SmallVector<std::pair<Instruction *, Instruction *>> ToRemove;
    Function *const Glob = Entry.first;
    for (const auto &Use : Glob->uses()) {
<<<<<<< HEAD
      auto *ReplaceFunc = getReplaceFunc(M, Entry.second, StateType);
      auto I = cast<CallInst>(Use.getUser());
      SmallVector<Value *> Args(I->arg_begin(), I->arg_end());
      Args.push_back(getStateArg(I->getFunction(), CurrentStatePointerTLS));
      auto *NewI = CallInst::Create(ReplaceFunc->getFunctionType(), ReplaceFunc,
                                    Args, "", I);
      // If the parent function has debug info, we need to make sure that the
      // CallInstructions in it have debug info, otherwise we end up with
      // invalid IR after inlining.
      if (I->getFunction()->hasMetadata("dbg")) {
        I->setDebugLoc(DILocation::get(M.getContext(), 0, 0,
                                       I->getFunction()->getSubprogram()));
        if (I->getMetadata("dbg"))
          NewI->setDebugLoc(I->getDebugLoc());
      }
      ToRemove.push_back(std::make_pair(I, NewI));
=======
      auto *ReplaceFunc = getReplaceFunc(M, Entry.second.first, StateType);
      auto *I = cast<CallInst>(Use.getUser());
      auto *Arg = ConstantInt::get(Type::getInt32Ty(M.getContext()),
                                   Entry.second.second);
      auto *NewI = CallInst::Create(
          ReplaceFunc->getFunctionType(), ReplaceFunc,
          {Arg, getStateArg(I->getFunction(), CurrentStatePointerTLS)},
          "ncpu_call", I);
      if (I->getMetadata("dbg"))
        NewI->setDebugLoc(I->getDebugLoc());
      I->replaceAllUsesWith(NewI);
      ToRemove.push_back(I);
>>>>>>> 21405365
    }

    for (auto &El : ToRemove) {
      auto OldI = El.first;
      auto NewI = El.second;
      OldI->replaceAllUsesWith(NewI);
      OldI->eraseFromParent();
    }

    // Finally, we erase the builtin from the module
    Glob->eraseFromParent();
  }

#ifdef NATIVECPU_USE_OCK
  // Define __mum_mem_barrier here using the OCK
  compiler::utils::BuiltinInfo BI;
  for (auto &F : M) {
    if (F.getName() == compiler::utils::MuxBuiltins::mem_barrier) {
      BI.defineMuxBuiltin(compiler::utils::BaseBuiltinID::eMuxBuiltinMemBarrier,
                          M);
    }
  }
  // if we find calls to mux barrier now, it means that we had SYCL_EXTERNAL
  // functions that called __mux_work_group_barrier, which didn't get processed
  // by the WorkItemLoop pass. This means that the actual function call has been
  // inlined into the kernel, and the call to __mux_work_group_barrier has been
  // removed in the inlined call, but not in the original function. The original
  // function will not be executed (since it has been inlined) and so we can
  // just define __mux_work_group_barrier as a no-op to avoid linker errors.
  // Todo: currently we can't remove the function here even if it has no uses,
  // because we may still emit a declaration for in the offload-wrapper.
  auto BarrierF =
      M.getFunction(compiler::utils::MuxBuiltins::work_group_barrier);
  if (BarrierF && BarrierF->isDeclaration()) {
    IRBuilder<> Builder(M.getContext());
    auto BB = BasicBlock::Create(M.getContext(), "noop", BarrierF);
    Builder.SetInsertPoint(BB);
    Builder.CreateRetVoid();
  }
#endif
  return ModuleChanged ? PreservedAnalyses::none() : PreservedAnalyses::all();
}<|MERGE_RESOLUTION|>--- conflicted
+++ resolved
@@ -362,11 +362,7 @@
     if (!Glob)
       continue;
     for (const auto &Use : Glob->uses()) {
-<<<<<<< HEAD
-      auto I = cast<CallInst>(Use.getUser());
-=======
       auto *I = cast<CallInst>(Use.getUser());
->>>>>>> 21405365
       if (!IsNativeCPUKernel(I->getFunction())) {
         // only use the threadlocal if we have kernels calling builtins
         // indirectly
@@ -428,7 +424,6 @@
     SmallVector<std::pair<Instruction *, Instruction *>> ToRemove;
     Function *const Glob = Entry.first;
     for (const auto &Use : Glob->uses()) {
-<<<<<<< HEAD
       auto *ReplaceFunc = getReplaceFunc(M, Entry.second, StateType);
       auto I = cast<CallInst>(Use.getUser());
       SmallVector<Value *> Args(I->arg_begin(), I->arg_end());
@@ -445,20 +440,6 @@
           NewI->setDebugLoc(I->getDebugLoc());
       }
       ToRemove.push_back(std::make_pair(I, NewI));
-=======
-      auto *ReplaceFunc = getReplaceFunc(M, Entry.second.first, StateType);
-      auto *I = cast<CallInst>(Use.getUser());
-      auto *Arg = ConstantInt::get(Type::getInt32Ty(M.getContext()),
-                                   Entry.second.second);
-      auto *NewI = CallInst::Create(
-          ReplaceFunc->getFunctionType(), ReplaceFunc,
-          {Arg, getStateArg(I->getFunction(), CurrentStatePointerTLS)},
-          "ncpu_call", I);
-      if (I->getMetadata("dbg"))
-        NewI->setDebugLoc(I->getDebugLoc());
-      I->replaceAllUsesWith(NewI);
-      ToRemove.push_back(I);
->>>>>>> 21405365
     }
 
     for (auto &El : ToRemove) {
