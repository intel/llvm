//===------ PrepareSYCLNativeCPU.cpp - SYCL Native CPU Preparation Pass ---===//
//
// Part of the LLVM Project, under the Apache License v2.0 with LLVM Exceptions.
// See https://llvm.org/LICENSE.txt for license information.
// SPDX-License-Identifier: Apache-2.0 WITH LLVM-exception
//
//===----------------------------------------------------------------------===//
//
// Prepares the kernel for SYCL Native CPU:
// * Handles kernel calling convention and attributes.
// * Materializes spirv buitlins.
//===----------------------------------------------------------------------===//

#include "llvm/SYCLLowerIR/PrepareSYCLNativeCPU.h"
#include "llvm/BinaryFormat/MsgPack.h"
#include "llvm/IR/BasicBlock.h"
#include "llvm/IR/Constant.h"
#include "llvm/IR/DebugInfoMetadata.h"
#include "llvm/IR/PassManager.h"
#include "llvm/SYCLLowerIR/SYCLUtils.h"

#include "llvm/ADT/ArrayRef.h"
#include "llvm/ADT/STLExtras.h"
#include "llvm/ADT/SmallVector.h"
#include "llvm/IR/Attributes.h"
#include "llvm/IR/CallingConv.h"
#include "llvm/IR/Constants.h"
#include "llvm/IR/DerivedTypes.h"
#include "llvm/IR/IRBuilder.h"
#include "llvm/IR/Instruction.h"
#include "llvm/IR/Instructions.h"
#include "llvm/IR/LLVMContext.h"
#include "llvm/IR/Operator.h"
#include "llvm/IR/Value.h"
#include "llvm/InitializePasses.h"
#include "llvm/Pass.h"
#include "llvm/SYCLLowerIR/UtilsSYCLNativeCPU.h"
#include "llvm/Support/Casting.h"
#include "llvm/Support/CodeGen.h"
#include "llvm/Support/CommandLine.h"
#include "llvm/Support/ErrorHandling.h"
#include "llvm/Support/FileSystem.h"
#include "llvm/Support/raw_ostream.h"
#include "llvm/Transforms/Utils/Cloning.h"
#include "llvm/Transforms/Utils/ValueMapper.h"
#include <functional>
#include <numeric>
#include <set>
#include <utility>
#include <vector>

#ifdef NATIVECPU_USE_OCK
#include "compiler/utils/attributes.h"
#include "compiler/utils/builtin_info.h"
<<<<<<< HEAD
#include "compiler/utils/metadata.h"
=======
>>>>>>> 7d492f87
#endif

using namespace llvm;
using namespace sycl;
using namespace sycl::utils;

namespace {

<<<<<<< HEAD
void fixCallingConv(Function *F) {
  F->setCallingConv(llvm::CallingConv::C);
}
=======
void fixCallingConv(Function *F) { F->setCallingConv(llvm::CallingConv::C); }
>>>>>>> 7d492f87

void emitSubkernelForKernel(Function *F, Type *NativeCPUArgDescType,
                            Type *StatePtrType, llvm::Constant *StateArgTLS) {
  LLVMContext &Ctx = F->getContext();
  Type *NativeCPUArgDescPtrType = PointerType::getUnqual(NativeCPUArgDescType);

  // Create function signature
  // Todo: we need to ensure that the kernel name is not mangled as a type
  // name, otherwise this may lead to runtime failures due to *weird*
  // codegen/linking behaviour, we change the name of the kernel, and the
  // subhandler steals its name, we add a suffix to the subhandler later
  // on when lowering the device module
  std::string OldName = F->getName().str();
  auto NewName = Twine(OldName) + sycl::utils::SYCLNATIVECPUKERNEL;
  const StringRef SubHandlerName = OldName;
  F->setName(NewName);
  FunctionType *FTy = FunctionType::get(
      Type::getVoidTy(Ctx), {NativeCPUArgDescPtrType, StatePtrType}, false);
  auto SubhFCallee = F->getParent()->getOrInsertFunction(SubHandlerName, FTy);
  Function *SubhF = cast<Function>(SubhFCallee.getCallee());

  // Emit function body, unpack kernel args
  auto *KernelTy = F->getFunctionType();
  IRBuilder<> Builder(Ctx);
  BasicBlock *Block = BasicBlock::Create(Ctx, "entry", SubhF);
  Builder.SetInsertPoint(Block);
  unsigned NumArgs = F->getFunctionType()->getNumParams();
  auto *BaseNativeCPUArg = SubhF->getArg(0);
  SmallVector<Value *, 5> KernelArgs;
  const unsigned Inc = StateArgTLS == nullptr ? 1 : 0;
  for (unsigned I = 0; I + Inc < NumArgs; I++) {
    auto *Arg = F->getArg(I);
    // Load the correct NativeCPUDesc and load the pointer from it
    auto *Addr = Builder.CreateGEP(NativeCPUArgDescType, BaseNativeCPUArg,
                                   {Builder.getInt64(I)});
    if (Arg->getType()->isPointerTy()) {
      // If the arg is a pointer, just use it
      auto *Load = Builder.CreateLoad(Arg->getType(), Addr);
      KernelArgs.push_back(Load);
    } else {
      // Otherwise, load the scalar value and use that
      auto *Load = Builder.CreateLoad(PointerType::getUnqual(Ctx), Addr);
      auto *Scalar = Builder.CreateLoad(Arg->getType(), Load);
      KernelArgs.push_back(Scalar);
    }
  }

  // Call the kernel
  // Add the nativecpu state as arg
  if (StateArgTLS) {
    Value *Addr = Builder.CreateThreadLocalAddress(StateArgTLS);
    Builder.CreateStore(SubhF->getArg(1), Addr);
  } else
    KernelArgs.push_back(SubhF->getArg(1));

  Builder.CreateCall(KernelTy, F, KernelArgs);
  Builder.CreateRetVoid();

  fixCallingConv(F);
  fixCallingConv(SubhF);
  // Add sycl-module-id attribute
  // Todo: we may want to copy other attributes to the subhandler,
  // but we can't simply use setAttributes(F->getAttributes) since
  // the function signatures are different
  if (F->hasFnAttribute(sycl::utils::ATTR_SYCL_MODULE_ID)) {
    Attribute MId = F->getFnAttribute(sycl::utils::ATTR_SYCL_MODULE_ID);
    SubhF->addFnAttr("sycl-module-id", MId.getValueAsString());
  }
}

// Clones the function and returns a new function with a new argument on type T
// added as last argument
Function *cloneFunctionAndAddParam(Function *OldF, Type *T,
                                   llvm::Constant *StateArgTLS) {
  auto *OldT = OldF->getFunctionType();
  auto *RetT = OldT->getReturnType();

  std::vector<Type *> Args;
  for (auto *Arg : OldT->params()) {
    Args.push_back(Arg);
  }
  if (StateArgTLS == nullptr)
    Args.push_back(T);
  auto *NewT = FunctionType::get(RetT, Args, OldF->isVarArg());
  auto *NewF = Function::Create(NewT, OldF->getLinkage(), OldF->getName(),
                                OldF->getParent());
  // Copy the old function's attributes
  NewF->setAttributes(OldF->getAttributes());

  // Map old arguments to new arguments
  ValueToValueMapTy VMap;
  for (const auto &Pair : llvm::zip(OldF->args(), NewF->args())) {
    auto &OldA = std::get<0>(Pair);
    auto &NewA = std::get<1>(Pair);
    VMap[&OldA] = &NewA;
  }

  SmallVector<ReturnInst *, 1> ReturnInst;
  if (!OldF->isDeclaration())
    CloneFunctionInto(NewF, OldF, VMap,
                      CloneFunctionChangeType::LocalChangesOnly, ReturnInst);
  return NewF;
}

static const std::pair<StringRef, StringRef> BuiltinNamesMap[]{
    {"__mux_get_global_id", NativeCPUGlobalId},
    {"__mux_get_global_size", NativeCPUGlobaRange},
    {"__mux_get_global_offset", NativeCPUGlobalOffset},
    {"__mux_get_local_id", NativeCPULocalId},
    {"__mux_get_num_groups", NativeCPUNumGroups},
    {"__mux_get_local_size", NativeCPUWGSize},
    {"__mux_get_group_id", NativeCPUWGId},
    {"__mux_set_num_sub_groups", NativeCPUSetNumSubgroups},
    {"__mux_set_sub_group_id", NativeCPUSetSubgroupId},
    {"__mux_set_max_sub_group_size", NativeCPUSetMaxSubgroupSize},
    {"__mux_set_local_id", NativeCPUSetLocalId}};

static constexpr unsigned int NativeCPUGlobalAS = 1;
static constexpr char StateTypeName[] = "struct.__nativecpu_state";

static Type *getStateType(Module &M) {
  // %struct.__nativecpu_state = type { [3 x i64], [3 x i64], [3 x i64], [3 x
  // i64], [3 x i64], [3 x i64], [3 x i64] } Check that there's no
  // __nativecpu_state type
  auto Types = M.getIdentifiedStructTypes();
  bool HasStateT =
      llvm::any_of(Types, [](auto T) { return T->getName() == StateTypeName; });
  if (HasStateT)
    report_fatal_error("Native CPU state unexpectedly found in the module.");
  auto &Ctx = M.getContext();
  auto *I64Ty = Type::getInt64Ty(Ctx);
  auto *Array3dTy = ArrayType::get(I64Ty, 3);
  std::array<Type *, 7> Elements;
  Elements.fill(Array3dTy);
  auto *StateType = StructType::create(Ctx, StateTypeName);
  StateType->setBody(Elements);
  return StateType;
}

static const StringMap<unsigned> OffsetMap{
    {NativeCPUGlobalId, 0},    {NativeCPUGlobaRange, 1},
    {NativeCPUWGSize, 2},      {NativeCPUWGId, 3},
    {NativeCPULocalId, 4},     {NativeCPUNumGroups, 5},
    {NativeCPUGlobalOffset, 6}};

static Function *addSetLocalIdFunc(Module &M, StringRef Name, Type *StateType) {
  /*
  void __dpcpp_nativecpu_set_local_id(unsigned dim, size_t value,
                                 __nativecpu_state *s) {
    s->MLocal_id[dim] = value;
    s->MGlobal_id[dim] = s->MWorkGroup_size[dim] * s->MWorkGroup_id[dim] +
                         s->MLocal_id[dim] + s->MGlobalOffset[dim];
  }
  */
  auto &Ctx = M.getContext();
  Type *I64Ty = Type::getInt64Ty(Ctx);
  Type *I32Ty = Type::getInt32Ty(Ctx);
  Type *RetTy = Type::getVoidTy(Ctx);
  Type *DimTy = I32Ty;
  Type *ValTy = I64Ty;
  Type *PtrTy = PointerType::get(Ctx, NativeCPUGlobalAS);
<<<<<<< HEAD
  static FunctionType *FTy =
      FunctionType::get(RetTy, {DimTy, ValTy, PtrTy}, false);
=======
  FunctionType *FTy = FunctionType::get(RetTy, {DimTy, ValTy, PtrTy}, false);
>>>>>>> 7d492f87
  auto FCallee = M.getOrInsertFunction(Name, FTy);
  auto *F = cast<Function>(FCallee.getCallee());
  IRBuilder<> Builder(Ctx);
  BasicBlock *BB = BasicBlock::Create(Ctx, "entry", F);
  Builder.SetInsertPoint(BB);
  auto *StatePtr = F->getArg(2);
  auto *IdxProm = Builder.CreateZExt(F->getArg(0), DimTy, "idxprom");
  auto *Zero = ConstantInt::get(I64Ty, 0);
  auto *Offset = ConstantInt::get(I32Ty, OffsetMap.at(NativeCPULocalId));
  auto *GEP = Builder.CreateGEP(StateType, StatePtr, {Zero, Offset, IdxProm});
  // store local id
  auto *Val = F->getArg(1);
  Builder.CreateStore(Val, GEP);
  // update global id
  auto loadHelper = [&](const char *BTName) {
    auto *Offset = ConstantInt::get(I32Ty, OffsetMap.at(BTName));
    auto *Addr =
        Builder.CreateGEP(StateType, StatePtr, {Zero, Offset, IdxProm});
    auto *Load = Builder.CreateLoad(I64Ty, Addr);
    return Load;
  };
  auto *WGId = loadHelper(NativeCPUWGId);
  auto *WGSize = loadHelper(NativeCPUWGSize);
  auto *GlobalOffset = loadHelper(NativeCPUGlobalOffset);
  auto *Mul = Builder.CreateMul(WGId, WGSize);
  auto *GId = Builder.CreateAdd(Builder.CreateAdd(Mul, GlobalOffset), Val);
  auto *GIdOffset = ConstantInt::get(I32Ty, OffsetMap.at(NativeCPUGlobalId));
  auto *GIdAddr =
      Builder.CreateGEP(StateType, StatePtr, {Zero, GIdOffset, IdxProm});
  Builder.CreateStore(GId, GIdAddr);
  Builder.CreateRetVoid();
  return F;
}

static Function *addGetFunc(Module &M, StringRef Name, Type *StateType) {
  auto &Ctx = M.getContext();
  Type *I64Ty = Type::getInt64Ty(Ctx);
  Type *I32Ty = Type::getInt32Ty(Ctx);
  Type *RetTy = I64Ty;
  Type *DimTy = I32Ty;
  Type *PtrTy = PointerType::get(Ctx, NativeCPUGlobalAS);
  static FunctionType *FTy = FunctionType::get(RetTy, {DimTy, PtrTy}, false);
  auto FCallee = M.getOrInsertFunction(Name, FTy);
  auto *F = cast<Function>(FCallee.getCallee());
  IRBuilder<> Builder(Ctx);
  BasicBlock *BB = BasicBlock::Create(Ctx, "entry", F);
  Builder.SetInsertPoint(BB);
  auto *IdxProm = Builder.CreateZExt(F->getArg(0), DimTy, "idxprom");
  auto *Zero = ConstantInt::get(I64Ty, 0);
  auto *Offset = ConstantInt::get(I32Ty, OffsetMap.at(Name));
  auto *GEP =
      Builder.CreateGEP(StateType, F->getArg(1), {Zero, Offset, IdxProm});
  auto *Load = Builder.CreateLoad(I64Ty, GEP);
  Builder.CreateRet(Load);
  return F;
}

static Function *addReplaceFunc(Module &M, StringRef Name, Type *StateType) {
  Function *Res;
  const char GetPrefix[] = "__dpcpp_nativecpu_get";
  if (Name.startswith(GetPrefix)) {
    Res = addGetFunc(M, Name, StateType);
  } else if (Name == NativeCPUSetLocalId) {
    Res = addSetLocalIdFunc(M, Name, StateType);
  } else {
    // the other __dpcpp_nativecpu_set* builtins are subgroup-related and
    // not supported yet, emit empty functions for now.
    auto &Ctx = M.getContext();
    Type *I32Ty = Type::getInt32Ty(Ctx);
    Type *RetTy = Type::getVoidTy(Ctx);
    Type *ValTy = I32Ty;
    Type *PtrTy = PointerType::get(Ctx, NativeCPUGlobalAS);
    static FunctionType *FTy = FunctionType::get(RetTy, {ValTy, PtrTy}, false);
    auto FCallee = M.getOrInsertFunction(Name, FTy);
    auto *F = cast<Function>(FCallee.getCallee());
    IRBuilder<> Builder(Ctx);
    BasicBlock *BB = BasicBlock::Create(Ctx, "entry", F);
    Builder.SetInsertPoint(BB);
    Builder.CreateRetVoid();
    Res = F;
  }
<<<<<<< HEAD
=======
  Res->setLinkage(GlobalValue::LinkageTypes::InternalLinkage);
>>>>>>> 7d492f87
  return Res;
}

static Function *getReplaceFunc(Module &M, StringRef Name, Type *StateType) {
  Function *F = M.getFunction(Name);
  if (!F)
    return addReplaceFunc(M, Name, StateType);
  assert(F && "Error retrieving replace function");
  return F;
}

static Value *getStateArg(Function *F, llvm::Constant *StateTLS) {
  // Todo: we should probably cache the state thread local load here 
  // to avoid re-emitting it for each builtin
  if (StateTLS) {
    IRBuilder<> BB(&*F->getEntryBlock().getFirstInsertionPt());
    llvm::Value *V = BB.CreateThreadLocalAddress(StateTLS);
    return BB.CreateLoad(StateTLS->getType(), V);
  }
  auto *FT = F->getFunctionType();
  return F->getArg(FT->getNumParams() - 1);
}

static inline bool IsNativeCPUKernel(const Function *F) {
  return F->getCallingConv() == llvm::CallingConv::SPIR_KERNEL;
}
static constexpr StringRef STATE_TLS_NAME = "_ZL28nativecpu_thread_local_state";

} // namespace
static llvm::Constant *CurrentStatePointerTLS;
PreservedAnalyses PrepareSYCLNativeCPUPass::run(Module &M,
                                                ModuleAnalysisManager &MAM) {
  bool ModuleChanged = false;
  SmallVector<Function *> OldKernels;
  for (auto &F : M) {
    if (F.getCallingConv() == llvm::CallingConv::SPIR_KERNEL)
      OldKernels.push_back(&F);
  }

  // Materialize builtins
  // First we add a pointer to the Native CPU state as arg to all the
  // kernels.
  Type *StateType = getStateType(M);
  // Todo: fix this check since we are emitting the state type in the pass now
  if (!StateType)
    return PreservedAnalyses::all();
  Type *StatePtrType = PointerType::get(StateType, 1);

  CurrentStatePointerTLS = nullptr;
<<<<<<< HEAD

  // check if any of the kernels is called by some other function.
  // This can happen e.g. with OCK, where wrapper functions are 
  // created around the origianl kernel.
  bool KernelIsCalled = false;
  for(auto& K : OldKernels) {
    for(auto& U : K->uses()){
      if(isa<CallBase>(U.getUser())) {
        KernelIsCalled = true;
      }
    }
  }
=======
>>>>>>> 7d492f87

  // Then we iterate over all the supported builtins, find the used ones
  llvm::SmallVector<std::pair<llvm::Function *, StringRef>> UsedBuiltins;
  for (const auto &Entry : BuiltinNamesMap) {
    auto *Glob = M.getFunction(Entry.first);
    if (!Glob)
      continue;
    for (const auto &Use : Glob->uses()) {
      auto *I = cast<CallInst>(Use.getUser());
      if (!IsNativeCPUKernel(I->getFunction()) || KernelIsCalled) {
        // only use the threadlocal if we have kernels calling builtins
        // indirectly, or if the kernel is called by some other func.
        if (CurrentStatePointerTLS == nullptr)
          CurrentStatePointerTLS = M.getOrInsertGlobal(
              STATE_TLS_NAME, StatePtrType, [&M, StatePtrType]() {
                GlobalVariable *p = new GlobalVariable(
                    M, StatePtrType, false,
                    GlobalValue::LinkageTypes::
                        InternalLinkage /*todo: make external linkage to share
                                           variable*/
                    ,
                    nullptr, STATE_TLS_NAME, nullptr,
                    GlobalValue::ThreadLocalMode::GeneralDynamicTLSModel, 1,
                    false);
                p->setInitializer(Constant::getNullValue(StatePtrType));
                return p;
              });
        break;
      }
    }
    UsedBuiltins.push_back({Glob, Entry.second});
  }

  SmallVector<Function *> NewKernels;
  for (auto &OldF : OldKernels) {
#ifdef NATIVECPU_USE_OCK
<<<<<<< HEAD
    auto Name = compiler::utils::getBaseFnNameOrFnName(*OldF);
    OldF->setName(Name);
    // if vectorization occurred, at this point we have a wrapper function that 
    // runs the vectorized kernel and peels using the scalar kernel. We make it so
    // this wrapper steals the original kernel name.
    std::optional<compiler::utils::LinkMetadataResult> veczR = compiler::utils::parseVeczToOrigFnLinkMetadata(*OldF);
    if(veczR) {
      auto ScalarF = veczR.value().first;
      OldF->takeName(ScalarF);
      ScalarF->setName(OldF->getName() + "_scalar");
    }
    else if(Name != OldF->getName()) {
      auto RealKernel = M.getFunction(Name);
      if(RealKernel) {
=======
    // The OCK creates a wrapper function around the original kernel with
    // the WorkItemLoopsPass.
    // At runtime, we want to run the wrapper function, therefore we
    // make it so the wrapper steals the original kernel name.
    auto Name = compiler::utils::getBaseFnNameOrFnName(*OldF);
    if (Name != OldF->getName()) {
      auto RealKernel = M.getFunction(Name);
      if (RealKernel) {
>>>>>>> 7d492f87
        // the real kernel was not inlined in the wrapper, steal its name
        OldF->takeName(RealKernel);
      } else {
        // the real kernel has been inlined, just use the name
        OldF->setName(Name);
      }
    }
#endif
    auto *NewF =
        cloneFunctionAndAddParam(OldF, StatePtrType, CurrentStatePointerTLS);
    NewF->takeName(OldF);
    OldF->replaceAllUsesWith(NewF);
    OldF->eraseFromParent();
    NewKernels.push_back(NewF);
    ModuleChanged = true;
  }

  StructType *NativeCPUArgDescType =
      StructType::create({PointerType::getUnqual(M.getContext())});
  for (auto &NewK : NewKernels) {
    emitSubkernelForKernel(NewK, NativeCPUArgDescType, StatePtrType,
                           CurrentStatePointerTLS);
  }

  // Then we iterate over all used builtins and
  // replace them with calls to our Native CPU functions.
  for (const auto &Entry : UsedBuiltins) {
    SmallVector<std::pair<Instruction *, Instruction *>> ToRemove;
    Function *const Glob = Entry.first;
    for (const auto &Use : Glob->uses()) {
      auto *ReplaceFunc = getReplaceFunc(M, Entry.second, StateType);
      auto I = cast<CallInst>(Use.getUser());
      SmallVector<Value *> Args(I->arg_begin(), I->arg_end());
      Args.push_back(getStateArg(I->getFunction(), CurrentStatePointerTLS));
      auto *NewI = CallInst::Create(ReplaceFunc->getFunctionType(), ReplaceFunc,
                                    Args, "", I);
      // If the parent function has debug info, we need to make sure that the
      // CallInstructions in it have debug info, otherwise we end up with
      // invalid IR after inlining.
      if (I->getFunction()->hasMetadata("dbg")) {
<<<<<<< HEAD
        I->setDebugLoc(DILocation::get(M.getContext(), 0, 0,
                                       I->getFunction()->getSubprogram()));
        if (I->getMetadata("dbg"))
          NewI->setDebugLoc(I->getDebugLoc());
=======
        if (!I->getMetadata("dbg")) {
          I->setDebugLoc(DILocation::get(M.getContext(), 0, 0,
                                         I->getFunction()->getSubprogram()));
        }
        NewI->setDebugLoc(I->getDebugLoc());
>>>>>>> 7d492f87
      }
      ToRemove.push_back(std::make_pair(I, NewI));
    }

    for (auto &El : ToRemove) {
      auto OldI = El.first;
      auto NewI = El.second;
      OldI->replaceAllUsesWith(NewI);
      OldI->eraseFromParent();
    }

    // Finally, we erase the builtin from the module
    Glob->eraseFromParent();
  }

#ifdef NATIVECPU_USE_OCK
  // Define __mux_mem_barrier here using the OCK
  compiler::utils::BuiltinInfo BI;
  for (auto &F : M) {
    if (F.getName() == compiler::utils::MuxBuiltins::mem_barrier) {
      BI.defineMuxBuiltin(compiler::utils::BaseBuiltinID::eMuxBuiltinMemBarrier,
                          M);
    }
  }
  // if we find calls to mux barrier now, it means that we had SYCL_EXTERNAL
  // functions that called __mux_work_group_barrier, which didn't get processed
  // by the WorkItemLoop pass. This means that the actual function call has been
  // inlined into the kernel, and the call to __mux_work_group_barrier has been
  // removed in the inlined call, but not in the original function. The original
  // function will not be executed (since it has been inlined) and so we can
  // just define __mux_work_group_barrier as a no-op to avoid linker errors.
  // Todo: currently we can't remove the function here even if it has no uses,
<<<<<<< HEAD
  // because we may still emit a declaration for in the offload-wrapper.
=======
  // because we may still emit a declaration for it in the offload-wrapper.
>>>>>>> 7d492f87
  auto BarrierF =
      M.getFunction(compiler::utils::MuxBuiltins::work_group_barrier);
  if (BarrierF && BarrierF->isDeclaration()) {
    IRBuilder<> Builder(M.getContext());
    auto BB = BasicBlock::Create(M.getContext(), "noop", BarrierF);
    Builder.SetInsertPoint(BB);
    Builder.CreateRetVoid();
  }
#endif
  return ModuleChanged ? PreservedAnalyses::none() : PreservedAnalyses::all();
}<|MERGE_RESOLUTION|>--- conflicted
+++ resolved
@@ -12,7 +12,6 @@
 //===----------------------------------------------------------------------===//
 
 #include "llvm/SYCLLowerIR/PrepareSYCLNativeCPU.h"
-#include "llvm/BinaryFormat/MsgPack.h"
 #include "llvm/IR/BasicBlock.h"
 #include "llvm/IR/Constant.h"
 #include "llvm/IR/DebugInfoMetadata.h"
@@ -30,32 +29,20 @@
 #include "llvm/IR/Instruction.h"
 #include "llvm/IR/Instructions.h"
 #include "llvm/IR/LLVMContext.h"
-#include "llvm/IR/Operator.h"
 #include "llvm/IR/Value.h"
-#include "llvm/InitializePasses.h"
 #include "llvm/Pass.h"
 #include "llvm/SYCLLowerIR/UtilsSYCLNativeCPU.h"
 #include "llvm/Support/Casting.h"
-#include "llvm/Support/CodeGen.h"
-#include "llvm/Support/CommandLine.h"
 #include "llvm/Support/ErrorHandling.h"
-#include "llvm/Support/FileSystem.h"
-#include "llvm/Support/raw_ostream.h"
 #include "llvm/Transforms/Utils/Cloning.h"
 #include "llvm/Transforms/Utils/ValueMapper.h"
-#include <functional>
-#include <numeric>
-#include <set>
 #include <utility>
 #include <vector>
 
 #ifdef NATIVECPU_USE_OCK
 #include "compiler/utils/attributes.h"
 #include "compiler/utils/builtin_info.h"
-<<<<<<< HEAD
 #include "compiler/utils/metadata.h"
-=======
->>>>>>> 7d492f87
 #endif
 
 using namespace llvm;
@@ -64,13 +51,7 @@
 
 namespace {
 
-<<<<<<< HEAD
-void fixCallingConv(Function *F) {
-  F->setCallingConv(llvm::CallingConv::C);
-}
-=======
 void fixCallingConv(Function *F) { F->setCallingConv(llvm::CallingConv::C); }
->>>>>>> 7d492f87
 
 void emitSubkernelForKernel(Function *F, Type *NativeCPUArgDescType,
                             Type *StatePtrType, llvm::Constant *StateArgTLS) {
@@ -232,12 +213,7 @@
   Type *DimTy = I32Ty;
   Type *ValTy = I64Ty;
   Type *PtrTy = PointerType::get(Ctx, NativeCPUGlobalAS);
-<<<<<<< HEAD
-  static FunctionType *FTy =
-      FunctionType::get(RetTy, {DimTy, ValTy, PtrTy}, false);
-=======
   FunctionType *FTy = FunctionType::get(RetTy, {DimTy, ValTy, PtrTy}, false);
->>>>>>> 7d492f87
   auto FCallee = M.getOrInsertFunction(Name, FTy);
   auto *F = cast<Function>(FCallee.getCallee());
   IRBuilder<> Builder(Ctx);
@@ -319,10 +295,7 @@
     Builder.CreateRetVoid();
     Res = F;
   }
-<<<<<<< HEAD
-=======
   Res->setLinkage(GlobalValue::LinkageTypes::InternalLinkage);
->>>>>>> 7d492f87
   return Res;
 }
 
@@ -372,7 +345,6 @@
   Type *StatePtrType = PointerType::get(StateType, 1);
 
   CurrentStatePointerTLS = nullptr;
-<<<<<<< HEAD
 
   // check if any of the kernels is called by some other function.
   // This can happen e.g. with OCK, where wrapper functions are 
@@ -385,8 +357,6 @@
       }
     }
   }
-=======
->>>>>>> 7d492f87
 
   // Then we iterate over all the supported builtins, find the used ones
   llvm::SmallVector<std::pair<llvm::Function *, StringRef>> UsedBuiltins;
@@ -423,7 +393,6 @@
   SmallVector<Function *> NewKernels;
   for (auto &OldF : OldKernels) {
 #ifdef NATIVECPU_USE_OCK
-<<<<<<< HEAD
     auto Name = compiler::utils::getBaseFnNameOrFnName(*OldF);
     OldF->setName(Name);
     // if vectorization occurred, at this point we have a wrapper function that 
@@ -438,16 +407,6 @@
     else if(Name != OldF->getName()) {
       auto RealKernel = M.getFunction(Name);
       if(RealKernel) {
-=======
-    // The OCK creates a wrapper function around the original kernel with
-    // the WorkItemLoopsPass.
-    // At runtime, we want to run the wrapper function, therefore we
-    // make it so the wrapper steals the original kernel name.
-    auto Name = compiler::utils::getBaseFnNameOrFnName(*OldF);
-    if (Name != OldF->getName()) {
-      auto RealKernel = M.getFunction(Name);
-      if (RealKernel) {
->>>>>>> 7d492f87
         // the real kernel was not inlined in the wrapper, steal its name
         OldF->takeName(RealKernel);
       } else {
@@ -488,18 +447,11 @@
       // CallInstructions in it have debug info, otherwise we end up with
       // invalid IR after inlining.
       if (I->getFunction()->hasMetadata("dbg")) {
-<<<<<<< HEAD
-        I->setDebugLoc(DILocation::get(M.getContext(), 0, 0,
-                                       I->getFunction()->getSubprogram()));
-        if (I->getMetadata("dbg"))
-          NewI->setDebugLoc(I->getDebugLoc());
-=======
         if (!I->getMetadata("dbg")) {
           I->setDebugLoc(DILocation::get(M.getContext(), 0, 0,
                                          I->getFunction()->getSubprogram()));
         }
         NewI->setDebugLoc(I->getDebugLoc());
->>>>>>> 7d492f87
       }
       ToRemove.push_back(std::make_pair(I, NewI));
     }
@@ -532,11 +484,7 @@
   // function will not be executed (since it has been inlined) and so we can
   // just define __mux_work_group_barrier as a no-op to avoid linker errors.
   // Todo: currently we can't remove the function here even if it has no uses,
-<<<<<<< HEAD
-  // because we may still emit a declaration for in the offload-wrapper.
-=======
   // because we may still emit a declaration for it in the offload-wrapper.
->>>>>>> 7d492f87
   auto BarrierF =
       M.getFunction(compiler::utils::MuxBuiltins::work_group_barrier);
   if (BarrierF && BarrierF->isDeclaration()) {
