--- conflicted
+++ resolved
@@ -440,14 +440,13 @@
 namespace llvm {
 namespace module_split {
 
-<<<<<<< HEAD
 bool isESIMDFunction(const Function &F) {
   return F.getMetadata(ESIMD_MARKER_MD) != nullptr;
-=======
+}
+
 cl::OptionCategory &getModuleSplitCategory() {
   static cl::OptionCategory ModuleSplitCategory{"Module Split options"};
   return ModuleSplitCategory;
->>>>>>> 0721cb7b
 }
 
 Error ModuleSplitterBase::verifyNoCrossModuleDeviceGlobalUsage() {
