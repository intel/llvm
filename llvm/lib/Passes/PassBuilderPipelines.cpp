//===- Construction of pass pipelines -------------------------------------===//
//
// Part of the LLVM Project, under the Apache License v2.0 with LLVM Exceptions.
// See https://llvm.org/LICENSE.txt for license information.
// SPDX-License-Identifier: Apache-2.0 WITH LLVM-exception
//
//===----------------------------------------------------------------------===//
/// \file
///
/// This file provides the implementation of the PassBuilder based on our
/// static pass registry as well as related functionality. It also provides
/// helpers to aid in analyzing, debugging, and testing passes and pass
/// pipelines.
///
//===----------------------------------------------------------------------===//

#include "llvm/ADT/Statistic.h"
#include "llvm/Analysis/AliasAnalysis.h"
#include "llvm/Analysis/BasicAliasAnalysis.h"
#include "llvm/Analysis/CGSCCPassManager.h"
#include "llvm/Analysis/CtxProfAnalysis.h"
#include "llvm/Analysis/GlobalsModRef.h"
#include "llvm/Analysis/InlineAdvisor.h"
#include "llvm/Analysis/ProfileSummaryInfo.h"
#include "llvm/Analysis/ScopedNoAliasAA.h"
#include "llvm/Analysis/TypeBasedAliasAnalysis.h"
#include "llvm/CodeGen/GlobalMergeFunctions.h"
#include "llvm/IR/PassManager.h"
#include "llvm/Pass.h"
#include "llvm/Passes/OptimizationLevel.h"
#include "llvm/Passes/PassBuilder.h"
#include "llvm/Support/CommandLine.h"
#include "llvm/Support/ErrorHandling.h"
#include "llvm/Support/PGOOptions.h"
#include "llvm/Support/VirtualFileSystem.h"
#include "llvm/Target/TargetMachine.h"
#include "llvm/Transforms/AggressiveInstCombine/AggressiveInstCombine.h"
#include "llvm/Transforms/Coroutines/CoroAnnotationElide.h"
#include "llvm/Transforms/Coroutines/CoroCleanup.h"
#include "llvm/Transforms/Coroutines/CoroConditionalWrapper.h"
#include "llvm/Transforms/Coroutines/CoroEarly.h"
#include "llvm/Transforms/Coroutines/CoroElide.h"
#include "llvm/Transforms/Coroutines/CoroSplit.h"
#include "llvm/Transforms/HipStdPar/HipStdPar.h"
#include "llvm/Transforms/IPO/AlwaysInliner.h"
#include "llvm/Transforms/IPO/Annotation2Metadata.h"
#include "llvm/Transforms/IPO/ArgumentPromotion.h"
#include "llvm/Transforms/IPO/Attributor.h"
#include "llvm/Transforms/IPO/CalledValuePropagation.h"
#include "llvm/Transforms/IPO/ConstantMerge.h"
#include "llvm/Transforms/IPO/CrossDSOCFI.h"
#include "llvm/Transforms/IPO/DeadArgumentElimination.h"
#include "llvm/Transforms/IPO/ElimAvailExtern.h"
#include "llvm/Transforms/IPO/EmbedBitcodePass.h"
#include "llvm/Transforms/IPO/ExpandVariadics.h"
#include "llvm/Transforms/IPO/ForceFunctionAttrs.h"
#include "llvm/Transforms/IPO/FunctionAttrs.h"
#include "llvm/Transforms/IPO/GlobalDCE.h"
#include "llvm/Transforms/IPO/GlobalOpt.h"
#include "llvm/Transforms/IPO/GlobalSplit.h"
#include "llvm/Transforms/IPO/HotColdSplitting.h"
#include "llvm/Transforms/IPO/IROutliner.h"
#include "llvm/Transforms/IPO/InferFunctionAttrs.h"
#include "llvm/Transforms/IPO/Inliner.h"
#include "llvm/Transforms/IPO/LowerTypeTests.h"
#include "llvm/Transforms/IPO/MemProfContextDisambiguation.h"
#include "llvm/Transforms/IPO/MergeFunctions.h"
#include "llvm/Transforms/IPO/ModuleInliner.h"
#include "llvm/Transforms/IPO/OpenMPOpt.h"
#include "llvm/Transforms/IPO/PartialInlining.h"
#include "llvm/Transforms/IPO/SCCP.h"
#include "llvm/Transforms/IPO/SampleProfile.h"
#include "llvm/Transforms/IPO/SampleProfileProbe.h"
#include "llvm/Transforms/IPO/WholeProgramDevirt.h"
#include "llvm/Transforms/InstCombine/InstCombine.h"
#include "llvm/Transforms/Instrumentation/CGProfile.h"
#include "llvm/Transforms/Instrumentation/ControlHeightReduction.h"
#include "llvm/Transforms/Instrumentation/InstrOrderFile.h"
#include "llvm/Transforms/Instrumentation/InstrProfiling.h"
#include "llvm/Transforms/Instrumentation/MemProfiler.h"
#include "llvm/Transforms/Instrumentation/PGOCtxProfFlattening.h"
#include "llvm/Transforms/Instrumentation/PGOCtxProfLowering.h"
#include "llvm/Transforms/Instrumentation/PGOForceFunctionAttrs.h"
#include "llvm/Transforms/Instrumentation/PGOInstrumentation.h"
#include "llvm/Transforms/Scalar/ADCE.h"
#include "llvm/Transforms/Scalar/AlignmentFromAssumptions.h"
#include "llvm/Transforms/Scalar/AnnotationRemarks.h"
#include "llvm/Transforms/Scalar/BDCE.h"
#include "llvm/Transforms/Scalar/CallSiteSplitting.h"
#include "llvm/Transforms/Scalar/ConstraintElimination.h"
#include "llvm/Transforms/Scalar/CorrelatedValuePropagation.h"
#include "llvm/Transforms/Scalar/DFAJumpThreading.h"
#include "llvm/Transforms/Scalar/DeadStoreElimination.h"
#include "llvm/Transforms/Scalar/DivRemPairs.h"
#include "llvm/Transforms/Scalar/EarlyCSE.h"
#include "llvm/Transforms/Scalar/Float2Int.h"
#include "llvm/Transforms/Scalar/GVN.h"
#include "llvm/Transforms/Scalar/IndVarSimplify.h"
#include "llvm/Transforms/Scalar/InferAlignment.h"
#include "llvm/Transforms/Scalar/InstSimplifyPass.h"
#include "llvm/Transforms/Scalar/JumpTableToSwitch.h"
#include "llvm/Transforms/Scalar/JumpThreading.h"
#include "llvm/Transforms/Scalar/LICM.h"
#include "llvm/Transforms/Scalar/LoopDeletion.h"
#include "llvm/Transforms/Scalar/LoopDistribute.h"
#include "llvm/Transforms/Scalar/LoopFlatten.h"
#include "llvm/Transforms/Scalar/LoopIdiomRecognize.h"
#include "llvm/Transforms/Scalar/LoopInstSimplify.h"
#include "llvm/Transforms/Scalar/LoopInterchange.h"
#include "llvm/Transforms/Scalar/LoopLoadElimination.h"
#include "llvm/Transforms/Scalar/LoopPassManager.h"
#include "llvm/Transforms/Scalar/LoopRotation.h"
#include "llvm/Transforms/Scalar/LoopSimplifyCFG.h"
#include "llvm/Transforms/Scalar/LoopSink.h"
#include "llvm/Transforms/Scalar/LoopUnrollAndJamPass.h"
#include "llvm/Transforms/Scalar/LoopUnrollPass.h"
#include "llvm/Transforms/Scalar/LoopVersioningLICM.h"
#include "llvm/Transforms/Scalar/LowerConstantIntrinsics.h"
#include "llvm/Transforms/Scalar/LowerExpectIntrinsic.h"
#include "llvm/Transforms/Scalar/LowerMatrixIntrinsics.h"
#include "llvm/Transforms/Scalar/MemCpyOptimizer.h"
#include "llvm/Transforms/Scalar/MergedLoadStoreMotion.h"
#include "llvm/Transforms/Scalar/NewGVN.h"
#include "llvm/Transforms/Scalar/Reassociate.h"
#include "llvm/Transforms/Scalar/SCCP.h"
#include "llvm/Transforms/Scalar/SROA.h"
#include "llvm/Transforms/Scalar/SimpleLoopUnswitch.h"
#include "llvm/Transforms/Scalar/SimplifyCFG.h"
#include "llvm/Transforms/Scalar/SpeculativeExecution.h"
#include "llvm/Transforms/Scalar/TailRecursionElimination.h"
#include "llvm/Transforms/Scalar/WarnMissedTransforms.h"
#include "llvm/Transforms/Utils/AddDiscriminators.h"
#include "llvm/Transforms/Utils/AssumeBundleBuilder.h"
#include "llvm/Transforms/Utils/CanonicalizeAliases.h"
#include "llvm/Transforms/Utils/CountVisits.h"
#include "llvm/Transforms/Utils/EntryExitInstrumenter.h"
#include "llvm/Transforms/Utils/ExtraPassManager.h"
#include "llvm/Transforms/Utils/InjectTLIMappings.h"
#include "llvm/Transforms/Utils/LibCallsShrinkWrap.h"
#include "llvm/Transforms/Utils/Mem2Reg.h"
#include "llvm/Transforms/Utils/MoveAutoInit.h"
#include "llvm/Transforms/Utils/NameAnonGlobals.h"
#include "llvm/Transforms/Utils/RelLookupTableConverter.h"
#include "llvm/Transforms/Utils/SimplifyCFGOptions.h"
#include "llvm/Transforms/Vectorize/LoopVectorize.h"
#include "llvm/Transforms/Vectorize/SLPVectorizer.h"
#include "llvm/Transforms/Vectorize/VectorCombine.h"

using namespace llvm;

static cl::opt<InliningAdvisorMode> UseInlineAdvisor(
    "enable-ml-inliner", cl::init(InliningAdvisorMode::Default), cl::Hidden,
    cl::desc("Enable ML policy for inliner. Currently trained for -Oz only"),
    cl::values(clEnumValN(InliningAdvisorMode::Default, "default",
                          "Heuristics-based inliner version"),
               clEnumValN(InliningAdvisorMode::Development, "development",
                          "Use development mode (runtime-loadable model)"),
               clEnumValN(InliningAdvisorMode::Release, "release",
                          "Use release mode (AOT-compiled model)")));

/// Flag to enable inline deferral during PGO.
static cl::opt<bool>
    EnablePGOInlineDeferral("enable-npm-pgo-inline-deferral", cl::init(true),
                            cl::Hidden,
                            cl::desc("Enable inline deferral during PGO"));

static cl::opt<bool> EnableModuleInliner("enable-module-inliner",
                                         cl::init(false), cl::Hidden,
                                         cl::desc("Enable module inliner"));

static cl::opt<bool> PerformMandatoryInliningsFirst(
    "mandatory-inlining-first", cl::init(false), cl::Hidden,
    cl::desc("Perform mandatory inlinings module-wide, before performing "
             "inlining"));

static cl::opt<bool> EnableEagerlyInvalidateAnalyses(
    "eagerly-invalidate-analyses", cl::init(true), cl::Hidden,
    cl::desc("Eagerly invalidate more analyses in default pipelines"));

static cl::opt<bool> EnableMergeFunctions(
    "enable-merge-functions", cl::init(false), cl::Hidden,
    cl::desc("Enable function merging as part of the optimization pipeline"));

static cl::opt<bool> EnablePostPGOLoopRotation(
    "enable-post-pgo-loop-rotation", cl::init(true), cl::Hidden,
    cl::desc("Run the loop rotation transformation after PGO instrumentation"));

static cl::opt<bool> EnableGlobalAnalyses(
    "enable-global-analyses", cl::init(true), cl::Hidden,
    cl::desc("Enable inter-procedural analyses"));

<<<<<<< HEAD
static cl::opt<bool>
    SYCLOptimizationMode("sycl-opt", cl::init(false), cl::Hidden,
                         cl::desc("Enable SYCL optimization mode."));

static cl::opt<bool>
    RunPartialInlining("enable-partial-inlining", cl::init(false), cl::Hidden,
                       cl::desc("Run Partial inlinining pass"));
=======
static cl::opt<bool> RunPartialInlining("enable-partial-inlining",
                                        cl::init(false), cl::Hidden,
                                        cl::desc("Run Partial inlining pass"));
>>>>>>> 67efbd0b

static cl::opt<bool> ExtraVectorizerPasses(
    "extra-vectorizer-passes", cl::init(false), cl::Hidden,
    cl::desc("Run cleanup optimization passes after vectorization"));

static cl::opt<bool> RunNewGVN("enable-newgvn", cl::init(false), cl::Hidden,
                               cl::desc("Run the NewGVN pass"));

static cl::opt<bool> EnableLoopInterchange(
    "enable-loopinterchange", cl::init(false), cl::Hidden,
    cl::desc("Enable the experimental LoopInterchange Pass"));

static cl::opt<bool> EnableUnrollAndJam("enable-unroll-and-jam",
                                        cl::init(false), cl::Hidden,
                                        cl::desc("Enable Unroll And Jam Pass"));

static cl::opt<bool> EnableLoopFlatten("enable-loop-flatten", cl::init(false),
                                       cl::Hidden,
                                       cl::desc("Enable the LoopFlatten Pass"));

// Experimentally allow loop header duplication. This should allow for better
// optimization at Oz, since loop-idiom recognition can then recognize things
// like memcpy. If this ends up being useful for many targets, we should drop
// this flag and make a code generation option that can be controlled
// independent of the opt level and exposed through the frontend.
static cl::opt<bool> EnableLoopHeaderDuplication(
    "enable-loop-header-duplication", cl::init(false), cl::Hidden,
    cl::desc("Enable loop header duplication at any optimization level"));

static cl::opt<bool>
    EnableDFAJumpThreading("enable-dfa-jump-thread",
                           cl::desc("Enable DFA jump threading"),
                           cl::init(false), cl::Hidden);

static cl::opt<bool>
    EnableHotColdSplit("hot-cold-split",
                       cl::desc("Enable hot-cold splitting pass"));

static cl::opt<bool> EnableIROutliner("ir-outliner", cl::init(false),
                                      cl::Hidden,
                                      cl::desc("Enable ir outliner pass"));

static cl::opt<bool>
    DisablePreInliner("disable-preinline", cl::init(false), cl::Hidden,
                      cl::desc("Disable pre-instrumentation inliner"));

static cl::opt<int> PreInlineThreshold(
    "preinline-threshold", cl::Hidden, cl::init(75),
    cl::desc("Control the amount of inlining in pre-instrumentation inliner "
             "(default = 75)"));

static cl::opt<bool>
    EnableGVNHoist("enable-gvn-hoist",
                   cl::desc("Enable the GVN hoisting pass (default = off)"));

static cl::opt<bool>
    EnableGVNSink("enable-gvn-sink",
                  cl::desc("Enable the GVN sinking pass (default = off)"));

static cl::opt<bool> EnableJumpTableToSwitch(
    "enable-jump-table-to-switch",
    cl::desc("Enable JumpTableToSwitch pass (default = off)"));

// This option is used in simplifying testing SampleFDO optimizations for
// profile loading.
static cl::opt<bool>
    EnableCHR("enable-chr", cl::init(true), cl::Hidden,
              cl::desc("Enable control height reduction optimization (CHR)"));

static cl::opt<bool> FlattenedProfileUsed(
    "flattened-profile-used", cl::init(false), cl::Hidden,
    cl::desc("Indicate the sample profile being used is flattened, i.e., "
             "no inline hierarchy exists in the profile"));

static cl::opt<bool> EnableOrderFileInstrumentation(
    "enable-order-file-instrumentation", cl::init(false), cl::Hidden,
    cl::desc("Enable order file instrumentation (default = off)"));

static cl::opt<bool>
    EnableMatrix("enable-matrix", cl::init(false), cl::Hidden,
                 cl::desc("Enable lowering of the matrix intrinsics"));

static cl::opt<bool> EnableConstraintElimination(
    "enable-constraint-elimination", cl::init(true), cl::Hidden,
    cl::desc(
        "Enable pass to eliminate conditions based on linear constraints"));

static cl::opt<AttributorRunOption> AttributorRun(
    "attributor-enable", cl::Hidden, cl::init(AttributorRunOption::NONE),
    cl::desc("Enable the attributor inter-procedural deduction pass"),
    cl::values(clEnumValN(AttributorRunOption::ALL, "all",
                          "enable all attributor runs"),
               clEnumValN(AttributorRunOption::MODULE, "module",
                          "enable module-wide attributor runs"),
               clEnumValN(AttributorRunOption::CGSCC, "cgscc",
                          "enable call graph SCC attributor runs"),
               clEnumValN(AttributorRunOption::NONE, "none",
                          "disable attributor runs")));

static cl::opt<bool> EnableSampledInstr(
    "enable-sampled-instrumentation", cl::init(false), cl::Hidden,
    cl::desc("Enable profile instrumentation sampling (default = off)"));
static cl::opt<bool> UseLoopVersioningLICM(
    "enable-loop-versioning-licm", cl::init(false), cl::Hidden,
    cl::desc("Enable the experimental Loop Versioning LICM pass"));

static cl::opt<std::string> InstrumentColdFuncOnlyPath(
    "instrument-cold-function-only-path", cl::init(""),
    cl::desc("File path for cold function only instrumentation(requires use "
             "with --pgo-instrument-cold-function-only)"),
    cl::Hidden);

extern cl::opt<std::string> UseCtxProfile;
extern cl::opt<bool> PGOInstrumentColdFunctionOnly;

namespace llvm {
extern cl::opt<bool> EnableMemProfContextDisambiguation;
} // namespace llvm

PipelineTuningOptions::PipelineTuningOptions() {
  LoopInterleaving = true;
  LoopVectorization = true;
  SLPVectorization = false;
  LoopUnrolling = true;
  ForgetAllSCEVInLoopUnroll = ForgetSCEVInLoopUnroll;
  LicmMssaOptCap = SetLicmMssaOptCap;
  LicmMssaNoAccForPromotionCap = SetLicmMssaNoAccForPromotionCap;
  CallGraphProfile = true;
  UnifiedLTO = false;
  MergeFunctions = EnableMergeFunctions;
  InlinerThreshold = -1;
  EagerlyInvalidateAnalyses = EnableEagerlyInvalidateAnalyses;
}

namespace llvm {
extern cl::opt<unsigned> MaxDevirtIterations;
} // namespace llvm

void PassBuilder::invokePeepholeEPCallbacks(FunctionPassManager &FPM,
                                            OptimizationLevel Level) {
  for (auto &C : PeepholeEPCallbacks)
    C(FPM, Level);
}
void PassBuilder::invokeLateLoopOptimizationsEPCallbacks(
    LoopPassManager &LPM, OptimizationLevel Level) {
  for (auto &C : LateLoopOptimizationsEPCallbacks)
    C(LPM, Level);
}
void PassBuilder::invokeLoopOptimizerEndEPCallbacks(LoopPassManager &LPM,
                                                    OptimizationLevel Level) {
  for (auto &C : LoopOptimizerEndEPCallbacks)
    C(LPM, Level);
}
void PassBuilder::invokeScalarOptimizerLateEPCallbacks(
    FunctionPassManager &FPM, OptimizationLevel Level) {
  for (auto &C : ScalarOptimizerLateEPCallbacks)
    C(FPM, Level);
}
void PassBuilder::invokeCGSCCOptimizerLateEPCallbacks(CGSCCPassManager &CGPM,
                                                      OptimizationLevel Level) {
  for (auto &C : CGSCCOptimizerLateEPCallbacks)
    C(CGPM, Level);
}
void PassBuilder::invokeVectorizerStartEPCallbacks(FunctionPassManager &FPM,
                                                   OptimizationLevel Level) {
  for (auto &C : VectorizerStartEPCallbacks)
    C(FPM, Level);
}
void PassBuilder::invokeOptimizerEarlyEPCallbacks(ModulePassManager &MPM,
                                                  OptimizationLevel Level,
                                                  ThinOrFullLTOPhase Phase) {
  for (auto &C : OptimizerEarlyEPCallbacks)
    C(MPM, Level, Phase);
}
void PassBuilder::invokeOptimizerLastEPCallbacks(ModulePassManager &MPM,
                                                 OptimizationLevel Level,
                                                 ThinOrFullLTOPhase Phase) {
  for (auto &C : OptimizerLastEPCallbacks)
    C(MPM, Level, Phase);
}
void PassBuilder::invokeFullLinkTimeOptimizationEarlyEPCallbacks(
    ModulePassManager &MPM, OptimizationLevel Level) {
  for (auto &C : FullLinkTimeOptimizationEarlyEPCallbacks)
    C(MPM, Level);
}
void PassBuilder::invokeFullLinkTimeOptimizationLastEPCallbacks(
    ModulePassManager &MPM, OptimizationLevel Level) {
  for (auto &C : FullLinkTimeOptimizationLastEPCallbacks)
    C(MPM, Level);
}
void PassBuilder::invokePipelineStartEPCallbacks(ModulePassManager &MPM,
                                                 OptimizationLevel Level) {
  for (auto &C : PipelineStartEPCallbacks)
    C(MPM, Level);
}
void PassBuilder::invokePipelineEarlySimplificationEPCallbacks(
    ModulePassManager &MPM, OptimizationLevel Level, ThinOrFullLTOPhase Phase) {
  for (auto &C : PipelineEarlySimplificationEPCallbacks)
    C(MPM, Level, Phase);
}

// Helper to add AnnotationRemarksPass.
static void addAnnotationRemarksPass(ModulePassManager &MPM) {
  MPM.addPass(createModuleToFunctionPassAdaptor(AnnotationRemarksPass()));
}

// Helper to check if the current compilation phase is preparing for LTO
static bool isLTOPreLink(ThinOrFullLTOPhase Phase) {
  return Phase == ThinOrFullLTOPhase::ThinLTOPreLink ||
         Phase == ThinOrFullLTOPhase::FullLTOPreLink;
}

// TODO: Investigate the cost/benefit of tail call elimination on debugging.
FunctionPassManager
PassBuilder::buildO1FunctionSimplificationPipeline(OptimizationLevel Level,
                                                   ThinOrFullLTOPhase Phase) {

  FunctionPassManager FPM;

  if (AreStatisticsEnabled())
    FPM.addPass(CountVisitsPass());

  // Form SSA out of local memory accesses after breaking apart aggregates into
  // scalars.
  FPM.addPass(SROAPass(SROAOptions::ModifyCFG));

  // Catch trivial redundancies
  FPM.addPass(EarlyCSEPass(true /* Enable mem-ssa. */));

  // Hoisting of scalars and load expressions.
  FPM.addPass(
      SimplifyCFGPass(SimplifyCFGOptions().convertSwitchRangeToICmp(true)));
  FPM.addPass(InstCombinePass());

  FPM.addPass(LibCallsShrinkWrapPass());

  invokePeepholeEPCallbacks(FPM, Level);

  FPM.addPass(
      SimplifyCFGPass(SimplifyCFGOptions().convertSwitchRangeToICmp(true)));

  // Form canonically associated expression trees, and simplify the trees using
  // basic mathematical properties. For example, this will form (nearly)
  // minimal multiplication trees.
  if (!SYCLOptimizationMode) {
    // FIXME: re-association increases variables liveness and therefore register
    // pressure.
    FPM.addPass(ReassociatePass());

    // Do not run loop pass pipeline in "SYCL Optimization Mode". Loop
    // optimizations rely on TTI, which is not accurate for SPIR target.

    // Add the primary loop simplification pipeline.
    // FIXME: Currently this is split into two loop pass pipelines because we
    // run some function passes in between them. These can and should be removed
    // and/or replaced by scheduling the loop pass equivalents in the correct
    // positions. But those equivalent passes aren't powerful enough yet.
    // Specifically, `SimplifyCFGPass` and `InstCombinePass` are currently still
    // used. We have `LoopSimplifyCFGPass` which isn't yet powerful enough yet
    // to fully replace `SimplifyCFGPass`, and the closest to the other we have
    // is `LoopInstSimplify`.
    LoopPassManager LPM1, LPM2;

    // Simplify the loop body. We do this initially to clean up after other loop
    // passes run, either when iterating on a loop or on inner loops with
    // implications on the outer loop.
    LPM1.addPass(LoopInstSimplifyPass());
    LPM1.addPass(LoopSimplifyCFGPass());

    // Try to remove as much code from the loop header as possible,
    // to reduce amount of IR that will have to be duplicated. However,
    // do not perform speculative hoisting the first time as LICM
    // will destroy metadata that may not need to be destroyed if run
    // after loop rotation.
    // TODO: Investigate promotion cap for O1.
    LPM1.addPass(LICMPass(PTO.LicmMssaOptCap, PTO.LicmMssaNoAccForPromotionCap,
                          /*AllowSpeculation=*/false));

    LPM1.addPass(LoopRotatePass(/* Disable header duplication */ true,
                                isLTOPreLink(Phase)));
    // TODO: Investigate promotion cap for O1.
    LPM1.addPass(LICMPass(PTO.LicmMssaOptCap, PTO.LicmMssaNoAccForPromotionCap,
                          /*AllowSpeculation=*/true));
    LPM1.addPass(SimpleLoopUnswitchPass());
    if (EnableLoopFlatten)
      LPM1.addPass(LoopFlattenPass());

    LPM2.addPass(LoopIdiomRecognizePass());
    LPM2.addPass(IndVarSimplifyPass());

    invokeLateLoopOptimizationsEPCallbacks(LPM2, Level);

    LPM2.addPass(LoopDeletionPass());

    if (EnableLoopInterchange)
      LPM2.addPass(LoopInterchangePass());

    // Do not enable unrolling in PreLinkThinLTO phase during sample PGO
    // because it changes IR to makes profile annotation in back compile
    // inaccurate. The normal unroller doesn't pay attention to forced full
    // unroll attributes so we need to make sure and allow the full unroll pass
    // to pay attention to it.
    if (Phase != ThinOrFullLTOPhase::ThinLTOPreLink || !PGOOpt ||
        PGOOpt->Action != PGOOptions::SampleUse)
      LPM2.addPass(LoopFullUnrollPass(Level.getSpeedupLevel(),
                                      /* OnlyWhenForced= */ !PTO.LoopUnrolling,
                                      PTO.ForgetAllSCEVInLoopUnroll));

    invokeLoopOptimizerEndEPCallbacks(LPM2, Level);

    FPM.addPass(
        createFunctionToLoopPassAdaptor(std::move(LPM1),
                                        /*UseMemorySSA=*/true,
                                        /*UseBlockFrequencyInfo=*/true));
    FPM.addPass(
        SimplifyCFGPass(SimplifyCFGOptions().convertSwitchRangeToICmp(true)));
    FPM.addPass(InstCombinePass());
    // The loop passes in LPM2 (LoopFullUnrollPass) do not preserve MemorySSA.
    // *All* loop passes must preserve it, in order to be able to use it.
    FPM.addPass(
        createFunctionToLoopPassAdaptor(std::move(LPM2),
                                        /*UseMemorySSA=*/false,
                                        /*UseBlockFrequencyInfo=*/false));
  }
  // Delete small array after loop unroll.
  FPM.addPass(SROAPass(SROAOptions::ModifyCFG));

  // Specially optimize memory movement as it doesn't look like dataflow in SSA.
  FPM.addPass(MemCpyOptPass());

  // Sparse conditional constant propagation.
  // FIXME: It isn't clear why we do this *after* loop passes rather than
  // before...
  FPM.addPass(SCCPPass());

  // Delete dead bit computations (instcombine runs after to fold away the dead
  // computations, and then ADCE will run later to exploit any new DCE
  // opportunities that creates).
  FPM.addPass(BDCEPass());

  // Run instcombine after redundancy and dead bit elimination to exploit
  // opportunities opened up by them.
  FPM.addPass(InstCombinePass());
  invokePeepholeEPCallbacks(FPM, Level);

  FPM.addPass(CoroElidePass());

  invokeScalarOptimizerLateEPCallbacks(FPM, Level);

  // Finally, do an expensive DCE pass to catch all the dead code exposed by
  // the simplifications and basic cleanup after all the simplifications.
  // TODO: Investigate if this is too expensive.
  FPM.addPass(ADCEPass());
  FPM.addPass(
      SimplifyCFGPass(SimplifyCFGOptions().convertSwitchRangeToICmp(true)));
  FPM.addPass(InstCombinePass());
  invokePeepholeEPCallbacks(FPM, Level);

  return FPM;
}

FunctionPassManager
PassBuilder::buildFunctionSimplificationPipeline(OptimizationLevel Level,
                                                 ThinOrFullLTOPhase Phase) {
  assert(Level != OptimizationLevel::O0 && "Must request optimizations!");

  // The O1 pipeline has a separate pipeline creation function to simplify
  // construction readability.
  if (Level.getSpeedupLevel() == 1)
    return buildO1FunctionSimplificationPipeline(Level, Phase);

  FunctionPassManager FPM;

  if (AreStatisticsEnabled())
    FPM.addPass(CountVisitsPass());

  // Form SSA out of local memory accesses after breaking apart aggregates into
  // scalars.
  FPM.addPass(SROAPass(SROAOptions::ModifyCFG));

  // Catch trivial redundancies
  FPM.addPass(EarlyCSEPass(true /* Enable mem-ssa. */));
  if (EnableKnowledgeRetention)
    FPM.addPass(AssumeSimplifyPass());

  // Hoisting of scalars and load expressions.
  if (EnableGVNHoist)
    FPM.addPass(GVNHoistPass());

  // Global value numbering based sinking.
  if (EnableGVNSink) {
    FPM.addPass(GVNSinkPass());
    FPM.addPass(
        SimplifyCFGPass(SimplifyCFGOptions().convertSwitchRangeToICmp(true)));
  }

  // Speculative execution if the target has divergent branches; otherwise nop.
  FPM.addPass(SpeculativeExecutionPass(/* OnlyIfDivergentTarget =*/true));

  // Optimize based on known information about branches, and cleanup afterward.
  FPM.addPass(JumpThreadingPass());
  FPM.addPass(CorrelatedValuePropagationPass());

  // Jump table to switch conversion.
  if (EnableJumpTableToSwitch)
    FPM.addPass(JumpTableToSwitchPass());

  FPM.addPass(
      SimplifyCFGPass(SimplifyCFGOptions().convertSwitchRangeToICmp(true)));
  FPM.addPass(InstCombinePass());
  FPM.addPass(AggressiveInstCombinePass());

  if (!Level.isOptimizingForSize())
    FPM.addPass(LibCallsShrinkWrapPass());

  invokePeepholeEPCallbacks(FPM, Level);

  // For PGO use pipeline, try to optimize memory intrinsics such as memcpy
  // using the size value profile. Don't perform this when optimizing for size.
  if (PGOOpt && PGOOpt->Action == PGOOptions::IRUse &&
      !Level.isOptimizingForSize())
    FPM.addPass(PGOMemOPSizeOpt());

  FPM.addPass(TailCallElimPass());
  FPM.addPass(
      SimplifyCFGPass(SimplifyCFGOptions().convertSwitchRangeToICmp(true)));

  // Form canonically associated expression trees, and simplify the trees using
  // basic mathematical properties. For example, this will form (nearly)
  // minimal multiplication trees.
  if (!SYCLOptimizationMode) {
    // FIXME: re-association increases variables liveness and therefore register
    // pressure.
    FPM.addPass(ReassociatePass());

    // Do not run loop pass pipeline in "SYCL Optimization Mode". Loop
    // optimizations rely on TTI, which is not accurate for SPIR target.
    if (EnableConstraintElimination)
      FPM.addPass(ConstraintEliminationPass());

    // Add the primary loop simplification pipeline.
    // FIXME: Currently this is split into two loop pass pipelines because we
    // run some function passes in between them. These can and should be removed
    // and/or replaced by scheduling the loop pass equivalents in the correct
    // positions. But those equivalent passes aren't powerful enough yet.
    // Specifically, `SimplifyCFGPass` and `InstCombinePass` are currently still
    // used. We have `LoopSimplifyCFGPass` which isn't yet powerful enough yet
    // to fully replace `SimplifyCFGPass`, and the closest to the other we have
    // is `LoopInstSimplify`.
    LoopPassManager LPM1, LPM2;

    // Simplify the loop body. We do this initially to clean up after other loop
    // passes run, either when iterating on a loop or on inner loops with
    // implications on the outer loop.
    LPM1.addPass(LoopInstSimplifyPass());
    LPM1.addPass(LoopSimplifyCFGPass());

    // Try to remove as much code from the loop header as possible,
    // to reduce amount of IR that will have to be duplicated. However,
    // do not perform speculative hoisting the first time as LICM
    // will destroy metadata that may not need to be destroyed if run
    // after loop rotation.
    // TODO: Investigate promotion cap for O1.
    LPM1.addPass(LICMPass(PTO.LicmMssaOptCap, PTO.LicmMssaNoAccForPromotionCap,
                          /*AllowSpeculation=*/false));

    // Disable header duplication in loop rotation at -Oz.
    LPM1.addPass(LoopRotatePass(EnableLoopHeaderDuplication ||
                                  Level != OptimizationLevel::Oz,
                              isLTOPreLink(Phase)));
    // TODO: Investigate promotion cap for O1.
    LPM1.addPass(LICMPass(PTO.LicmMssaOptCap, PTO.LicmMssaNoAccForPromotionCap,
                          /*AllowSpeculation=*/true));
    LPM1.addPass(SimpleLoopUnswitchPass(/* NonTrivial */ Level ==
                                        OptimizationLevel::O3));
    if (EnableLoopFlatten)
      LPM1.addPass(LoopFlattenPass());

    LPM2.addPass(LoopIdiomRecognizePass());
    LPM2.addPass(IndVarSimplifyPass());

  {
    ExtraLoopPassManager<ShouldRunExtraSimpleLoopUnswitch> ExtraPasses;
    ExtraPasses.addPass(SimpleLoopUnswitchPass(/* NonTrivial */ Level ==
                                               OptimizationLevel::O3));
    LPM2.addPass(std::move(ExtraPasses));
  }

  invokeLateLoopOptimizationsEPCallbacks(LPM2, Level);

    LPM2.addPass(LoopDeletionPass());

    if (EnableLoopInterchange)
      LPM2.addPass(LoopInterchangePass());

    // Do not enable unrolling in PreLinkThinLTO phase during sample PGO
    // because it changes IR to makes profile annotation in back compile
    // inaccurate. The normal unroller doesn't pay attention to forced full
    // unroll attributes so we need to make sure and allow the full unroll pass
    // to pay attention to it.
    if (Phase != ThinOrFullLTOPhase::ThinLTOPreLink || !PGOOpt ||
        PGOOpt->Action != PGOOptions::SampleUse)
      LPM2.addPass(LoopFullUnrollPass(Level.getSpeedupLevel(),
                                      /* OnlyWhenForced= */ !PTO.LoopUnrolling,
                                      PTO.ForgetAllSCEVInLoopUnroll));

    invokeLoopOptimizerEndEPCallbacks(LPM2, Level);

    FPM.addPass(
        createFunctionToLoopPassAdaptor(std::move(LPM1),
                                        /*UseMemorySSA=*/true,
                                        /*UseBlockFrequencyInfo=*/true));
    FPM.addPass(
        SimplifyCFGPass(SimplifyCFGOptions().convertSwitchRangeToICmp(true)));
    FPM.addPass(InstCombinePass());
    // The loop passes in LPM2 (LoopIdiomRecognizePass, IndVarSimplifyPass,
    // LoopDeletionPass and LoopFullUnrollPass) do not preserve MemorySSA.
    // *All* loop passes must preserve it, in order to be able to use it.
    FPM.addPass(
        createFunctionToLoopPassAdaptor(std::move(LPM2),
                                        /*UseMemorySSA=*/false,
                                        /*UseBlockFrequencyInfo=*/false));
  }

  // Delete small array after loop unroll.
  FPM.addPass(SROAPass(SROAOptions::ModifyCFG));

  // Try vectorization/scalarization transforms that are both improvements
  // themselves and can allow further folds with GVN and InstCombine.
  FPM.addPass(VectorCombinePass(/*TryEarlyFoldsOnly=*/true));

  // Eliminate redundancies.
  FPM.addPass(MergedLoadStoreMotionPass());
  if (RunNewGVN)
    FPM.addPass(NewGVNPass());
  else
    FPM.addPass(GVNPass());

  // Sparse conditional constant propagation.
  // FIXME: It isn't clear why we do this *after* loop passes rather than
  // before...
  FPM.addPass(SCCPPass());

  // Delete dead bit computations (instcombine runs after to fold away the dead
  // computations, and then ADCE will run later to exploit any new DCE
  // opportunities that creates).
  FPM.addPass(BDCEPass());

  // Run instcombine after redundancy and dead bit elimination to exploit
  // opportunities opened up by them.
  FPM.addPass(InstCombinePass());
  invokePeepholeEPCallbacks(FPM, Level);

  // Re-consider control flow based optimizations after redundancy elimination,
  // redo DCE, etc.
  if (EnableDFAJumpThreading)
    FPM.addPass(DFAJumpThreadingPass());

  FPM.addPass(JumpThreadingPass());
  FPM.addPass(CorrelatedValuePropagationPass());

  // Finally, do an expensive DCE pass to catch all the dead code exposed by
  // the simplifications and basic cleanup after all the simplifications.
  // TODO: Investigate if this is too expensive.
  FPM.addPass(ADCEPass());

  // Specially optimize memory movement as it doesn't look like dataflow in SSA.
  FPM.addPass(MemCpyOptPass());

  FPM.addPass(DSEPass());
  FPM.addPass(MoveAutoInitPass());

  FPM.addPass(createFunctionToLoopPassAdaptor(
      LICMPass(PTO.LicmMssaOptCap, PTO.LicmMssaNoAccForPromotionCap,
               /*AllowSpeculation=*/true),
      /*UseMemorySSA=*/true, /*UseBlockFrequencyInfo=*/false));

  FPM.addPass(CoroElidePass());

  invokeScalarOptimizerLateEPCallbacks(FPM, Level);

  if (SYCLOptimizationMode)
    FPM.addPass(SimplifyCFGPass());
  else
    FPM.addPass(SimplifyCFGPass(SimplifyCFGOptions()
                                    .convertSwitchRangeToICmp(true)
                                    .hoistCommonInsts(true)
                                    .sinkCommonInsts(true)));
  FPM.addPass(InstCombinePass());
  invokePeepholeEPCallbacks(FPM, Level);

  return FPM;
}

void PassBuilder::addRequiredLTOPreLinkPasses(ModulePassManager &MPM) {
  MPM.addPass(CanonicalizeAliasesPass());
  MPM.addPass(NameAnonGlobalPass());
}

void PassBuilder::addPreInlinerPasses(ModulePassManager &MPM,
                                      OptimizationLevel Level,
                                      ThinOrFullLTOPhase LTOPhase) {
  assert(Level != OptimizationLevel::O0 && "Not expecting O0 here!");
  if (DisablePreInliner)
    return;
  InlineParams IP;

  IP.DefaultThreshold = PreInlineThreshold;

  // FIXME: The hint threshold has the same value used by the regular inliner
  // when not optimzing for size. This should probably be lowered after
  // performance testing.
  // FIXME: this comment is cargo culted from the old pass manager, revisit).
  IP.HintThreshold = Level.isOptimizingForSize() ? PreInlineThreshold : 325;
  ModuleInlinerWrapperPass MIWP(
      IP, /* MandatoryFirst */ true,
      InlineContext{LTOPhase, InlinePass::EarlyInliner});
  CGSCCPassManager &CGPipeline = MIWP.getPM();

  FunctionPassManager FPM;
  FPM.addPass(SROAPass(SROAOptions::ModifyCFG));
  FPM.addPass(EarlyCSEPass()); // Catch trivial redundancies.
  FPM.addPass(SimplifyCFGPass(SimplifyCFGOptions().convertSwitchRangeToICmp(
      true)));                    // Merge & remove basic blocks.
  FPM.addPass(InstCombinePass()); // Combine silly sequences.
  invokePeepholeEPCallbacks(FPM, Level);

  CGPipeline.addPass(createCGSCCToFunctionPassAdaptor(
      std::move(FPM), PTO.EagerlyInvalidateAnalyses));

  MPM.addPass(std::move(MIWP));

  // Delete anything that is now dead to make sure that we don't instrument
  // dead code. Instrumentation can end up keeping dead code around and
  // dramatically increase code size.
  MPM.addPass(GlobalDCEPass());
}

void PassBuilder::addPostPGOLoopRotation(ModulePassManager &MPM,
                                         OptimizationLevel Level) {
  if (EnablePostPGOLoopRotation) {
    // Disable header duplication in loop rotation at -Oz.
    MPM.addPass(createModuleToFunctionPassAdaptor(
        createFunctionToLoopPassAdaptor(
            LoopRotatePass(EnableLoopHeaderDuplication ||
                           Level != OptimizationLevel::Oz),
            /*UseMemorySSA=*/false,
            /*UseBlockFrequencyInfo=*/false),
        PTO.EagerlyInvalidateAnalyses));
  }
}

void PassBuilder::addPGOInstrPasses(ModulePassManager &MPM,
                                    OptimizationLevel Level, bool RunProfileGen,
                                    bool IsCS, bool AtomicCounterUpdate,
                                    std::string ProfileFile,
                                    std::string ProfileRemappingFile,
                                    IntrusiveRefCntPtr<vfs::FileSystem> FS) {
  assert(Level != OptimizationLevel::O0 && "Not expecting O0 here!");

  if (!RunProfileGen) {
    assert(!ProfileFile.empty() && "Profile use expecting a profile file!");
    MPM.addPass(
        PGOInstrumentationUse(ProfileFile, ProfileRemappingFile, IsCS, FS));
    // Cache ProfileSummaryAnalysis once to avoid the potential need to insert
    // RequireAnalysisPass for PSI before subsequent non-module passes.
    MPM.addPass(RequireAnalysisPass<ProfileSummaryAnalysis, Module>());
    return;
  }

  // Perform PGO instrumentation.
  MPM.addPass(PGOInstrumentationGen(IsCS ? PGOInstrumentationType::CSFDO
                                         : PGOInstrumentationType::FDO));

  addPostPGOLoopRotation(MPM, Level);
  // Add the profile lowering pass.
  InstrProfOptions Options;
  if (!ProfileFile.empty())
    Options.InstrProfileOutput = ProfileFile;
  // Do counter promotion at Level greater than O0.
  Options.DoCounterPromotion = true;
  Options.UseBFIInPromotion = IsCS;
  if (EnableSampledInstr) {
    Options.Sampling = true;
    // With sampling, there is little beneifit to enable counter promotion.
    // But note that sampling does work with counter promotion.
    Options.DoCounterPromotion = false;
  }
  Options.Atomic = AtomicCounterUpdate;
  MPM.addPass(InstrProfilingLoweringPass(Options, IsCS));
}

void PassBuilder::addPGOInstrPassesForO0(
    ModulePassManager &MPM, bool RunProfileGen, bool IsCS,
    bool AtomicCounterUpdate, std::string ProfileFile,
    std::string ProfileRemappingFile, IntrusiveRefCntPtr<vfs::FileSystem> FS) {
  if (!RunProfileGen) {
    assert(!ProfileFile.empty() && "Profile use expecting a profile file!");
    MPM.addPass(
        PGOInstrumentationUse(ProfileFile, ProfileRemappingFile, IsCS, FS));
    // Cache ProfileSummaryAnalysis once to avoid the potential need to insert
    // RequireAnalysisPass for PSI before subsequent non-module passes.
    MPM.addPass(RequireAnalysisPass<ProfileSummaryAnalysis, Module>());
    return;
  }

  // Perform PGO instrumentation.
  MPM.addPass(PGOInstrumentationGen(IsCS ? PGOInstrumentationType::CSFDO
                                         : PGOInstrumentationType::FDO));
  // Add the profile lowering pass.
  InstrProfOptions Options;
  if (!ProfileFile.empty())
    Options.InstrProfileOutput = ProfileFile;
  // Do not do counter promotion at O0.
  Options.DoCounterPromotion = false;
  Options.UseBFIInPromotion = IsCS;
  Options.Atomic = AtomicCounterUpdate;
  MPM.addPass(InstrProfilingLoweringPass(Options, IsCS));
}

static InlineParams getInlineParamsFromOptLevel(OptimizationLevel Level) {
  return getInlineParams(Level.getSpeedupLevel(), Level.getSizeLevel());
}

ModuleInlinerWrapperPass
PassBuilder::buildInlinerPipeline(OptimizationLevel Level,
                                  ThinOrFullLTOPhase Phase) {
  InlineParams IP;
  if (PTO.InlinerThreshold == -1)
    IP = getInlineParamsFromOptLevel(Level);
  else
    IP = getInlineParams(PTO.InlinerThreshold);
  // For PreLinkThinLTO + SamplePGO, set hot-caller threshold to 0 to
  // disable hot callsite inline (as much as possible [1]) because it makes
  // profile annotation in the backend inaccurate.
  //
  // [1] Note the cost of a function could be below zero due to erased
  // prologue / epilogue.
  if (Phase == ThinOrFullLTOPhase::ThinLTOPreLink && PGOOpt &&
      PGOOpt->Action == PGOOptions::SampleUse)
    IP.HotCallSiteThreshold = 0;

  if (PGOOpt)
    IP.EnableDeferral = EnablePGOInlineDeferral;

  ModuleInlinerWrapperPass MIWP(IP, PerformMandatoryInliningsFirst,
                                InlineContext{Phase, InlinePass::CGSCCInliner},
                                UseInlineAdvisor, MaxDevirtIterations);

  // Require the GlobalsAA analysis for the module so we can query it within
  // the CGSCC pipeline.
  if (EnableGlobalAnalyses) {
    MIWP.addModulePass(RequireAnalysisPass<GlobalsAA, Module>());
    // Invalidate AAManager so it can be recreated and pick up the newly
    // available GlobalsAA.
    MIWP.addModulePass(
        createModuleToFunctionPassAdaptor(InvalidateAnalysisPass<AAManager>()));
  }

  // Require the ProfileSummaryAnalysis for the module so we can query it within
  // the inliner pass.
  MIWP.addModulePass(RequireAnalysisPass<ProfileSummaryAnalysis, Module>());

  // Now begin the main postorder CGSCC pipeline.
  // FIXME: The current CGSCC pipeline has its origins in the legacy pass
  // manager and trying to emulate its precise behavior. Much of this doesn't
  // make a lot of sense and we should revisit the core CGSCC structure.
  CGSCCPassManager &MainCGPipeline = MIWP.getPM();

  // Note: historically, the PruneEH pass was run first to deduce nounwind and
  // generally clean up exception handling overhead. It isn't clear this is
  // valuable as the inliner doesn't currently care whether it is inlining an
  // invoke or a call.

  if (AttributorRun & AttributorRunOption::CGSCC)
    MainCGPipeline.addPass(AttributorCGSCCPass());

  // Deduce function attributes. We do another run of this after the function
  // simplification pipeline, so this only needs to run when it could affect the
  // function simplification pipeline, which is only the case with recursive
  // functions.
  MainCGPipeline.addPass(PostOrderFunctionAttrsPass(/*SkipNonRecursive*/ true));

  // When at O3 add argument promotion to the pass pipeline.
  // FIXME: It isn't at all clear why this should be limited to O3.
  if (Level == OptimizationLevel::O3)
    MainCGPipeline.addPass(ArgumentPromotionPass());

  // Try to perform OpenMP specific optimizations. This is a (quick!) no-op if
  // there are no OpenMP runtime calls present in the module.
  if (Level == OptimizationLevel::O2 || Level == OptimizationLevel::O3)
    MainCGPipeline.addPass(OpenMPOptCGSCCPass());

  invokeCGSCCOptimizerLateEPCallbacks(MainCGPipeline, Level);

  // Add the core function simplification pipeline nested inside the
  // CGSCC walk.
  MainCGPipeline.addPass(createCGSCCToFunctionPassAdaptor(
      buildFunctionSimplificationPipeline(Level, Phase),
      PTO.EagerlyInvalidateAnalyses, /*NoRerun=*/true));

  // Finally, deduce any function attributes based on the fully simplified
  // function.
  MainCGPipeline.addPass(PostOrderFunctionAttrsPass());

  // Mark that the function is fully simplified and that it shouldn't be
  // simplified again if we somehow revisit it due to CGSCC mutations unless
  // it's been modified since.
  MainCGPipeline.addPass(createCGSCCToFunctionPassAdaptor(
      RequireAnalysisPass<ShouldNotRunFunctionPassesAnalysis, Function>()));

  if (Phase != ThinOrFullLTOPhase::ThinLTOPreLink) {
    MainCGPipeline.addPass(CoroSplitPass(Level != OptimizationLevel::O0));
    MainCGPipeline.addPass(CoroAnnotationElidePass());
  }

  // Make sure we don't affect potential future NoRerun CGSCC adaptors.
  MIWP.addLateModulePass(createModuleToFunctionPassAdaptor(
      InvalidateAnalysisPass<ShouldNotRunFunctionPassesAnalysis>()));

  return MIWP;
}

ModulePassManager
PassBuilder::buildModuleInlinerPipeline(OptimizationLevel Level,
                                        ThinOrFullLTOPhase Phase) {
  ModulePassManager MPM;

  InlineParams IP = getInlineParamsFromOptLevel(Level);
  // For PreLinkThinLTO + SamplePGO, set hot-caller threshold to 0 to
  // disable hot callsite inline (as much as possible [1]) because it makes
  // profile annotation in the backend inaccurate.
  //
  // [1] Note the cost of a function could be below zero due to erased
  // prologue / epilogue.
  if (Phase == ThinOrFullLTOPhase::ThinLTOPreLink && PGOOpt &&
      PGOOpt->Action == PGOOptions::SampleUse)
    IP.HotCallSiteThreshold = 0;

  if (PGOOpt)
    IP.EnableDeferral = EnablePGOInlineDeferral;

  // The inline deferral logic is used to avoid losing some
  // inlining chance in future. It is helpful in SCC inliner, in which
  // inlining is processed in bottom-up order.
  // While in module inliner, the inlining order is a priority-based order
  // by default. The inline deferral is unnecessary there. So we disable the
  // inline deferral logic in module inliner.
  IP.EnableDeferral = false;

  MPM.addPass(ModuleInlinerPass(IP, UseInlineAdvisor, Phase));
  if (!UseCtxProfile.empty() && Phase == ThinOrFullLTOPhase::ThinLTOPostLink) {
    MPM.addPass(GlobalOptPass());
    MPM.addPass(GlobalDCEPass());
    MPM.addPass(PGOCtxProfFlatteningPass());
  }

  MPM.addPass(createModuleToFunctionPassAdaptor(
      buildFunctionSimplificationPipeline(Level, Phase),
      PTO.EagerlyInvalidateAnalyses));

  if (Phase != ThinOrFullLTOPhase::ThinLTOPreLink) {
    MPM.addPass(createModuleToPostOrderCGSCCPassAdaptor(
        CoroSplitPass(Level != OptimizationLevel::O0)));
    MPM.addPass(
        createModuleToPostOrderCGSCCPassAdaptor(CoroAnnotationElidePass()));
  }

  return MPM;
}

ModulePassManager
PassBuilder::buildModuleSimplificationPipeline(OptimizationLevel Level,
                                               ThinOrFullLTOPhase Phase) {
  assert(Level != OptimizationLevel::O0 &&
         "Should not be used for O0 pipeline");

  assert(Phase != ThinOrFullLTOPhase::FullLTOPostLink &&
         "FullLTOPostLink shouldn't call buildModuleSimplificationPipeline!");

  ModulePassManager MPM;

  // Place pseudo probe instrumentation as the first pass of the pipeline to
  // minimize the impact of optimization changes.
  if (PGOOpt && PGOOpt->PseudoProbeForProfiling &&
      Phase != ThinOrFullLTOPhase::ThinLTOPostLink)
    MPM.addPass(SampleProfileProbePass(TM));

  bool HasSampleProfile = PGOOpt && (PGOOpt->Action == PGOOptions::SampleUse);

  // In ThinLTO mode, when flattened profile is used, all the available
  // profile information will be annotated in PreLink phase so there is
  // no need to load the profile again in PostLink.
  bool LoadSampleProfile =
      HasSampleProfile &&
      !(FlattenedProfileUsed && Phase == ThinOrFullLTOPhase::ThinLTOPostLink);

  // During the ThinLTO backend phase we perform early indirect call promotion
  // here, before globalopt. Otherwise imported available_externally functions
  // look unreferenced and are removed. If we are going to load the sample
  // profile then defer until later.
  // TODO: See if we can move later and consolidate with the location where
  // we perform ICP when we are loading a sample profile.
  // TODO: We pass HasSampleProfile (whether there was a sample profile file
  // passed to the compile) to the SamplePGO flag of ICP. This is used to
  // determine whether the new direct calls are annotated with prof metadata.
  // Ideally this should be determined from whether the IR is annotated with
  // sample profile, and not whether the a sample profile was provided on the
  // command line. E.g. for flattened profiles where we will not be reloading
  // the sample profile in the ThinLTO backend, we ideally shouldn't have to
  // provide the sample profile file.
  if (Phase == ThinOrFullLTOPhase::ThinLTOPostLink && !LoadSampleProfile)
    MPM.addPass(PGOIndirectCallPromotion(true /* InLTO */, HasSampleProfile));

  // Create an early function pass manager to cleanup the output of the
  // frontend. Not necessary with LTO post link pipelines since the pre link
  // pipeline already cleaned up the frontend output.
  if (Phase != ThinOrFullLTOPhase::ThinLTOPostLink) {
    // Do basic inference of function attributes from known properties of system
    // libraries and other oracles.
    MPM.addPass(InferFunctionAttrsPass());
    MPM.addPass(CoroEarlyPass());

    FunctionPassManager EarlyFPM;
    EarlyFPM.addPass(EntryExitInstrumenterPass(/*PostInlining=*/false));
    // Lower llvm.expect to metadata before attempting transforms.
    // Compare/branch metadata may alter the behavior of passes like
    // SimplifyCFG.
    EarlyFPM.addPass(LowerExpectIntrinsicPass());
    EarlyFPM.addPass(SimplifyCFGPass());
    EarlyFPM.addPass(SROAPass(SROAOptions::ModifyCFG));
    EarlyFPM.addPass(EarlyCSEPass());
    if (Level == OptimizationLevel::O3)
      EarlyFPM.addPass(CallSiteSplittingPass());
    MPM.addPass(createModuleToFunctionPassAdaptor(
        std::move(EarlyFPM), PTO.EagerlyInvalidateAnalyses));
  }

  if (LoadSampleProfile) {
    // Annotate sample profile right after early FPM to ensure freshness of
    // the debug info.
    MPM.addPass(SampleProfileLoaderPass(PGOOpt->ProfileFile,
                                        PGOOpt->ProfileRemappingFile, Phase));
    // Cache ProfileSummaryAnalysis once to avoid the potential need to insert
    // RequireAnalysisPass for PSI before subsequent non-module passes.
    MPM.addPass(RequireAnalysisPass<ProfileSummaryAnalysis, Module>());
    // Do not invoke ICP in the LTOPrelink phase as it makes it hard
    // for the profile annotation to be accurate in the LTO backend.
    if (!isLTOPreLink(Phase))
      // We perform early indirect call promotion here, before globalopt.
      // This is important for the ThinLTO backend phase because otherwise
      // imported available_externally functions look unreferenced and are
      // removed.
      MPM.addPass(
          PGOIndirectCallPromotion(true /* IsInLTO */, true /* SamplePGO */));
  }

  // Try to perform OpenMP specific optimizations on the module. This is a
  // (quick!) no-op if there are no OpenMP runtime calls present in the module.
  MPM.addPass(OpenMPOptPass());

  if (AttributorRun & AttributorRunOption::MODULE)
    MPM.addPass(AttributorPass());

  // Lower type metadata and the type.test intrinsic in the ThinLTO
  // post link pipeline after ICP. This is to enable usage of the type
  // tests in ICP sequences.
  if (Phase == ThinOrFullLTOPhase::ThinLTOPostLink)
    MPM.addPass(LowerTypeTestsPass(nullptr, nullptr,
                                   lowertypetests::DropTestKind::Assume));

  invokePipelineEarlySimplificationEPCallbacks(MPM, Level, Phase);

  // Interprocedural constant propagation now that basic cleanup has occurred
  // and prior to optimizing globals.
  // FIXME: This position in the pipeline hasn't been carefully considered in
  // years, it should be re-analyzed.
  MPM.addPass(IPSCCPPass(
              IPSCCPOptions(/*AllowFuncSpec=*/
                            Level != OptimizationLevel::Os &&
                            Level != OptimizationLevel::Oz &&
                            !isLTOPreLink(Phase))));

  // Attach metadata to indirect call sites indicating the set of functions
  // they may target at run-time. This should follow IPSCCP.
  MPM.addPass(CalledValuePropagationPass());

  // Optimize globals to try and fold them into constants.
  MPM.addPass(GlobalOptPass());

  // Create a small function pass pipeline to cleanup after all the global
  // optimizations.
  FunctionPassManager GlobalCleanupPM;
  // FIXME: Should this instead by a run of SROA?
  GlobalCleanupPM.addPass(PromotePass());
  GlobalCleanupPM.addPass(InstCombinePass());
  invokePeepholeEPCallbacks(GlobalCleanupPM, Level);
  GlobalCleanupPM.addPass(
      SimplifyCFGPass(SimplifyCFGOptions().convertSwitchRangeToICmp(true)));
  MPM.addPass(createModuleToFunctionPassAdaptor(std::move(GlobalCleanupPM),
                                                PTO.EagerlyInvalidateAnalyses));

  // We already asserted this happens in non-FullLTOPostLink earlier.
  const bool IsPreLink = Phase != ThinOrFullLTOPhase::ThinLTOPostLink;
  const bool IsPGOPreLink = PGOOpt && IsPreLink;
  const bool IsPGOInstrGen =
      IsPGOPreLink && PGOOpt->Action == PGOOptions::IRInstr;
  const bool IsPGOInstrUse =
      IsPGOPreLink && PGOOpt->Action == PGOOptions::IRUse;
  const bool IsMemprofUse = IsPGOPreLink && !PGOOpt->MemoryProfile.empty();
  // We don't want to mix pgo ctx gen and pgo gen; we also don't currently
  // enable ctx profiling from the frontend.
  assert(!(IsPGOInstrGen && PGOCtxProfLoweringPass::isCtxIRPGOInstrEnabled()) &&
         "Enabling both instrumented PGO and contextual instrumentation is not "
         "supported.");
  // Enable contextual profiling instrumentation.
  const bool IsCtxProfGen = !IsPGOInstrGen && IsPreLink &&
                            PGOCtxProfLoweringPass::isCtxIRPGOInstrEnabled();
  const bool IsCtxProfUse =
      !UseCtxProfile.empty() && Phase == ThinOrFullLTOPhase::ThinLTOPreLink;

  assert(
      (InstrumentColdFuncOnlyPath.empty() || PGOInstrumentColdFunctionOnly) &&
      "--instrument-cold-function-only-path is provided but "
      "--pgo-instrument-cold-function-only is not enabled");
  const bool IsColdFuncOnlyInstrGen = PGOInstrumentColdFunctionOnly &&
                                      IsPGOPreLink &&
                                      !InstrumentColdFuncOnlyPath.empty();

  if (IsPGOInstrGen || IsPGOInstrUse || IsMemprofUse || IsCtxProfGen ||
      IsCtxProfUse || IsColdFuncOnlyInstrGen)
    addPreInlinerPasses(MPM, Level, Phase);

  // Add all the requested passes for instrumentation PGO, if requested.
  if (IsPGOInstrGen || IsPGOInstrUse) {
    addPGOInstrPasses(MPM, Level,
                      /*RunProfileGen=*/IsPGOInstrGen,
                      /*IsCS=*/false, PGOOpt->AtomicCounterUpdate,
                      PGOOpt->ProfileFile, PGOOpt->ProfileRemappingFile,
                      PGOOpt->FS);
  } else if (IsCtxProfGen || IsCtxProfUse) {
    MPM.addPass(PGOInstrumentationGen(PGOInstrumentationType::CTXPROF));
    // In pre-link, we just want the instrumented IR. We use the contextual
    // profile in the post-thinlink phase.
    // The instrumentation will be removed in post-thinlink after IPO.
    // FIXME(mtrofin): move AssignGUIDPass if there is agreement to use this
    // mechanism for GUIDs.
    MPM.addPass(AssignGUIDPass());
    if (IsCtxProfUse)
      return MPM;
    addPostPGOLoopRotation(MPM, Level);
    MPM.addPass(PGOCtxProfLoweringPass());
  } else if (IsColdFuncOnlyInstrGen) {
    addPGOInstrPasses(
        MPM, Level, /* RunProfileGen */ true, /* IsCS */ false,
        /* AtomicCounterUpdate */ false, InstrumentColdFuncOnlyPath,
        /* ProfileRemappingFile */ "", IntrusiveRefCntPtr<vfs::FileSystem>());
  }

  if (IsPGOInstrGen || IsPGOInstrUse || IsCtxProfGen)
    MPM.addPass(PGOIndirectCallPromotion(false, false));

  if (IsPGOPreLink && PGOOpt->CSAction == PGOOptions::CSIRInstr)
    MPM.addPass(PGOInstrumentationGenCreateVar(PGOOpt->CSProfileGenFile,
                                               EnableSampledInstr));

  if (IsMemprofUse)
    MPM.addPass(MemProfUsePass(PGOOpt->MemoryProfile, PGOOpt->FS));

  if (PGOOpt && (PGOOpt->Action == PGOOptions::IRUse ||
                 PGOOpt->Action == PGOOptions::SampleUse))
    MPM.addPass(PGOForceFunctionAttrsPass(PGOOpt->ColdOptType));

  MPM.addPass(AlwaysInlinerPass(/*InsertLifetimeIntrinsics=*/true));

  if (EnableModuleInliner)
    MPM.addPass(buildModuleInlinerPipeline(Level, Phase));
  else
    MPM.addPass(buildInlinerPipeline(Level, Phase));

  // Remove any dead arguments exposed by cleanups, constant folding globals,
  // and argument promotion.
  MPM.addPass(DeadArgumentEliminationPass());

  if (Phase != ThinOrFullLTOPhase::ThinLTOPreLink)
    MPM.addPass(CoroCleanupPass());

  // Optimize globals now that functions are fully simplified.
  MPM.addPass(GlobalOptPass());
  MPM.addPass(GlobalDCEPass());

  return MPM;
}

/// TODO: Should LTO cause any differences to this set of passes?
void PassBuilder::addVectorPasses(OptimizationLevel Level,
                                  FunctionPassManager &FPM, bool IsFullLTO) {
  FPM.addPass(LoopVectorizePass(
      LoopVectorizeOptions(!PTO.LoopInterleaving, !PTO.LoopVectorization)));

  FPM.addPass(InferAlignmentPass());
  if (IsFullLTO) {
    // The vectorizer may have significantly shortened a loop body; unroll
    // again. Unroll small loops to hide loop backedge latency and saturate any
    // parallel execution resources of an out-of-order processor. We also then
    // need to clean up redundancies and loop invariant code.
    // FIXME: It would be really good to use a loop-integrated instruction
    // combiner for cleanup here so that the unrolling and LICM can be pipelined
    // across the loop nests.
    // We do UnrollAndJam in a separate LPM to ensure it happens before unroll
    if (EnableUnrollAndJam && PTO.LoopUnrolling)
      FPM.addPass(createFunctionToLoopPassAdaptor(
          LoopUnrollAndJamPass(Level.getSpeedupLevel())));
    FPM.addPass(LoopUnrollPass(LoopUnrollOptions(
        Level.getSpeedupLevel(), /*OnlyWhenForced=*/!PTO.LoopUnrolling,
        PTO.ForgetAllSCEVInLoopUnroll)));
    FPM.addPass(WarnMissedTransformationsPass());
    // Now that we are done with loop unrolling, be it either by LoopVectorizer,
    // or LoopUnroll passes, some variable-offset GEP's into alloca's could have
    // become constant-offset, thus enabling SROA and alloca promotion. Do so.
    // NOTE: we are very late in the pipeline, and we don't have any LICM
    // or SimplifyCFG passes scheduled after us, that would cleanup
    // the CFG mess this may created if allowed to modify CFG, so forbid that.
    FPM.addPass(SROAPass(SROAOptions::PreserveCFG));
  }

  if (!IsFullLTO) {
    // Eliminate loads by forwarding stores from the previous iteration to loads
    // of the current iteration.
    FPM.addPass(LoopLoadEliminationPass());
  }
  // Cleanup after the loop optimization passes.
  FPM.addPass(InstCombinePass());

  if (Level.getSpeedupLevel() > 1 && ExtraVectorizerPasses) {
    ExtraFunctionPassManager<ShouldRunExtraVectorPasses> ExtraPasses;
    // At higher optimization levels, try to clean up any runtime overlap and
    // alignment checks inserted by the vectorizer. We want to track correlated
    // runtime checks for two inner loops in the same outer loop, fold any
    // common computations, hoist loop-invariant aspects out of any outer loop,
    // and unswitch the runtime checks if possible. Once hoisted, we may have
    // dead (or speculatable) control flows or more combining opportunities.
    ExtraPasses.addPass(EarlyCSEPass());
    ExtraPasses.addPass(CorrelatedValuePropagationPass());
    ExtraPasses.addPass(InstCombinePass());
    LoopPassManager LPM;
    LPM.addPass(LICMPass(PTO.LicmMssaOptCap, PTO.LicmMssaNoAccForPromotionCap,
                         /*AllowSpeculation=*/true));
    LPM.addPass(SimpleLoopUnswitchPass(/* NonTrivial */ Level ==
                                       OptimizationLevel::O3));
    ExtraPasses.addPass(
        createFunctionToLoopPassAdaptor(std::move(LPM), /*UseMemorySSA=*/true,
                                        /*UseBlockFrequencyInfo=*/true));
    ExtraPasses.addPass(
        SimplifyCFGPass(SimplifyCFGOptions().convertSwitchRangeToICmp(true)));
    ExtraPasses.addPass(InstCombinePass());
    FPM.addPass(std::move(ExtraPasses));
  }

  // Now that we've formed fast to execute loop structures, we do further
  // optimizations. These are run afterward as they might block doing complex
  // analyses and transforms such as what are needed for loop vectorization.

  // Cleanup after loop vectorization, etc. Simplification passes like CVP and
  // GVN, loop transforms, and others have already run, so it's now better to
  // convert to more optimized IR using more aggressive simplify CFG options.
  // The extra sinking transform can create larger basic blocks, so do this
  // before SLP vectorization.
  FPM.addPass(SimplifyCFGPass(SimplifyCFGOptions()
                                  .forwardSwitchCondToPhi(true)
                                  .convertSwitchRangeToICmp(true)
                                  .convertSwitchToLookupTable(true)
                                  .needCanonicalLoops(false)
                                  .hoistCommonInsts(true)
                                  .sinkCommonInsts(true)));

  if (IsFullLTO) {
    FPM.addPass(SCCPPass());
    FPM.addPass(InstCombinePass());
    FPM.addPass(BDCEPass());
  }

  // Optimize parallel scalar instruction chains into SIMD instructions.
  if (PTO.SLPVectorization) {
    FPM.addPass(SLPVectorizerPass());
    if (Level.getSpeedupLevel() > 1 && ExtraVectorizerPasses) {
      FPM.addPass(EarlyCSEPass());
    }
  }
  // Enhance/cleanup vector code.
  FPM.addPass(VectorCombinePass());

  if (!IsFullLTO) {
    FPM.addPass(InstCombinePass());
    // Unroll small loops to hide loop backedge latency and saturate any
    // parallel execution resources of an out-of-order processor. We also then
    // need to clean up redundancies and loop invariant code.
    // FIXME: It would be really good to use a loop-integrated instruction
    // combiner for cleanup here so that the unrolling and LICM can be pipelined
    // across the loop nests.
    // We do UnrollAndJam in a separate LPM to ensure it happens before unroll
    if (EnableUnrollAndJam && PTO.LoopUnrolling) {
      FPM.addPass(createFunctionToLoopPassAdaptor(
          LoopUnrollAndJamPass(Level.getSpeedupLevel())));
    }
    FPM.addPass(LoopUnrollPass(LoopUnrollOptions(
        Level.getSpeedupLevel(), /*OnlyWhenForced=*/!PTO.LoopUnrolling,
        PTO.ForgetAllSCEVInLoopUnroll)));
    FPM.addPass(WarnMissedTransformationsPass());
    // Now that we are done with loop unrolling, be it either by LoopVectorizer,
    // or LoopUnroll passes, some variable-offset GEP's into alloca's could have
    // become constant-offset, thus enabling SROA and alloca promotion. Do so.
    // NOTE: we are very late in the pipeline, and we don't have any LICM
    // or SimplifyCFG passes scheduled after us, that would cleanup
    // the CFG mess this may created if allowed to modify CFG, so forbid that.
    FPM.addPass(SROAPass(SROAOptions::PreserveCFG));
  }

  FPM.addPass(InferAlignmentPass());
  FPM.addPass(InstCombinePass());

  // This is needed for two reasons:
  //   1. It works around problems that instcombine introduces, such as sinking
  //      expensive FP divides into loops containing multiplications using the
  //      divide result.
  //   2. It helps to clean up some loop-invariant code created by the loop
  //      unroll pass when IsFullLTO=false.
  FPM.addPass(createFunctionToLoopPassAdaptor(
      LICMPass(PTO.LicmMssaOptCap, PTO.LicmMssaNoAccForPromotionCap,
               /*AllowSpeculation=*/true),
      /*UseMemorySSA=*/true, /*UseBlockFrequencyInfo=*/false));

  // Now that we've vectorized and unrolled loops, we may have more refined
  // alignment information, try to re-derive it here.
  FPM.addPass(AlignmentFromAssumptionsPass());
}

ModulePassManager
PassBuilder::buildModuleOptimizationPipeline(OptimizationLevel Level,
                                             ThinOrFullLTOPhase LTOPhase) {
  const bool LTOPreLink = isLTOPreLink(LTOPhase);
  ModulePassManager MPM;

  // Run partial inlining pass to partially inline functions that have
  // large bodies.
  if (RunPartialInlining)
    MPM.addPass(PartialInlinerPass());

  // Remove avail extern fns and globals definitions since we aren't compiling
  // an object file for later LTO. For LTO we want to preserve these so they
  // are eligible for inlining at link-time. Note if they are unreferenced they
  // will be removed by GlobalDCE later, so this only impacts referenced
  // available externally globals. Eventually they will be suppressed during
  // codegen, but eliminating here enables more opportunity for GlobalDCE as it
  // may make globals referenced by available external functions dead and saves
  // running remaining passes on the eliminated functions. These should be
  // preserved during prelinking for link-time inlining decisions.
  if (!LTOPreLink)
    MPM.addPass(EliminateAvailableExternallyPass());

  if (EnableOrderFileInstrumentation)
    MPM.addPass(InstrOrderFilePass());

  // Do RPO function attribute inference across the module to forward-propagate
  // attributes where applicable.
  // FIXME: Is this really an optimization rather than a canonicalization?
  MPM.addPass(ReversePostOrderFunctionAttrsPass());

  // Do a post inline PGO instrumentation and use pass. This is a context
  // sensitive PGO pass. We don't want to do this in LTOPreLink phrase as
  // cross-module inline has not been done yet. The context sensitive
  // instrumentation is after all the inlines are done.
  if (!LTOPreLink && PGOOpt) {
    if (PGOOpt->CSAction == PGOOptions::CSIRInstr)
      addPGOInstrPasses(MPM, Level, /*RunProfileGen=*/true,
                        /*IsCS=*/true, PGOOpt->AtomicCounterUpdate,
                        PGOOpt->CSProfileGenFile, PGOOpt->ProfileRemappingFile,
                        PGOOpt->FS);
    else if (PGOOpt->CSAction == PGOOptions::CSIRUse)
      addPGOInstrPasses(MPM, Level, /*RunProfileGen=*/false,
                        /*IsCS=*/true, PGOOpt->AtomicCounterUpdate,
                        PGOOpt->ProfileFile, PGOOpt->ProfileRemappingFile,
                        PGOOpt->FS);
  }

  // Re-compute GlobalsAA here prior to function passes. This is particularly
  // useful as the above will have inlined, DCE'ed, and function-attr
  // propagated everything. We should at this point have a reasonably minimal
  // and richly annotated call graph. By computing aliasing and mod/ref
  // information for all local globals here, the late loop passes and notably
  // the vectorizer will be able to use them to help recognize vectorizable
  // memory operations.
  if (EnableGlobalAnalyses)
    MPM.addPass(RecomputeGlobalsAAPass());

  invokeOptimizerEarlyEPCallbacks(MPM, Level, LTOPhase);

  FunctionPassManager OptimizePM;
  // Scheduling LoopVersioningLICM when inlining is over, because after that
  // we may see more accurate aliasing. Reason to run this late is that too
  // early versioning may prevent further inlining due to increase of code
  // size. Other optimizations which runs later might get benefit of no-alias
  // assumption in clone loop.
  if (UseLoopVersioningLICM) {
    OptimizePM.addPass(
        createFunctionToLoopPassAdaptor(LoopVersioningLICMPass()));
    // LoopVersioningLICM pass might increase new LICM opportunities.
    OptimizePM.addPass(createFunctionToLoopPassAdaptor(
        LICMPass(PTO.LicmMssaOptCap, PTO.LicmMssaNoAccForPromotionCap,
                 /*AllowSpeculation=*/true),
        /*USeMemorySSA=*/true, /*UseBlockFrequencyInfo=*/false));
  }

  OptimizePM.addPass(Float2IntPass());
  OptimizePM.addPass(LowerConstantIntrinsicsPass());

  if (EnableMatrix) {
    OptimizePM.addPass(LowerMatrixIntrinsicsPass());
    OptimizePM.addPass(EarlyCSEPass());
  }

  // CHR pass should only be applied with the profile information.
  // The check is to check the profile summary information in CHR.
  if (EnableCHR && Level == OptimizationLevel::O3)
    OptimizePM.addPass(ControlHeightReductionPass());

  // FIXME: We need to run some loop optimizations to re-rotate loops after
  // simplifycfg and others undo their rotation.

  // Optimize the loop execution. These passes operate on entire loop nests
  // rather than on each loop in an inside-out manner, and so they are actually
  // function passes.

  invokeVectorizerStartEPCallbacks(OptimizePM, Level);

  if (!SYCLOptimizationMode) {
    LoopPassManager LPM;
    // First rotate loops that may have been un-rotated by prior passes.
    // Disable header duplication at -Oz.
    LPM.addPass(LoopRotatePass(EnableLoopHeaderDuplication ||
                                 Level != OptimizationLevel::Oz,
                               LTOPreLink));
    // Some loops may have become dead by now. Try to delete them.
    // FIXME: see discussion in https://reviews.llvm.org/D112851,
    //        this may need to be revisited once we run GVN before loop deletion
    //        in the simplification pipeline.
    LPM.addPass(LoopDeletionPass());
    OptimizePM.addPass(
        createFunctionToLoopPassAdaptor(std::move(LPM), /*UseMemorySSA=*/false,
                                        /*UseBlockFrequencyInfo=*/false));

    // Distribute loops to allow partial vectorization. I.e. isolate dependences
    // into separate loop that would otherwise inhibit vectorization. This is
    // currently only performed for loops marked with the metadata
    // llvm.loop.distribute=true or when -enable-loop-distribute is specified.
    OptimizePM.addPass(LoopDistributePass());

    // Populates the VFABI attribute with the scalar-to-vector mappings
    // from the TargetLibraryInfo.
    OptimizePM.addPass(InjectTLIMappings());

    addVectorPasses(Level, OptimizePM, /* IsFullLTO */ false);
  }

  // LoopSink pass sinks instructions hoisted by LICM, which serves as a
  // canonicalization pass that enables other optimizations. As a result,
  // LoopSink pass needs to be a very late IR pass to avoid undoing LICM
  // result too early.
  OptimizePM.addPass(LoopSinkPass());

  // And finally clean up LCSSA form before generating code.
  OptimizePM.addPass(InstSimplifyPass());

  // This hoists/decomposes div/rem ops. It should run after other sink/hoist
  // passes to avoid re-sinking, but before SimplifyCFG because it can allow
  // flattening of blocks.
  OptimizePM.addPass(DivRemPairsPass());

  // Try to annotate calls that were created during optimization.
  OptimizePM.addPass(TailCallElimPass());

  // LoopSink (and other loop passes since the last simplifyCFG) might have
  // resulted in single-entry-single-exit or empty blocks. Clean up the CFG.
  OptimizePM.addPass(
      SimplifyCFGPass(SimplifyCFGOptions()
                          .convertSwitchRangeToICmp(true)
                          .speculateUnpredictables(true)
                          .hoistLoadsStoresWithCondFaulting(true)));

  // Add the core optimizing pipeline.
  MPM.addPass(createModuleToFunctionPassAdaptor(std::move(OptimizePM),
                                                PTO.EagerlyInvalidateAnalyses));

  invokeOptimizerLastEPCallbacks(MPM, Level, LTOPhase);

  // Split out cold code. Splitting is done late to avoid hiding context from
  // other optimizations and inadvertently regressing performance. The tradeoff
  // is that this has a higher code size cost than splitting early.
  if (EnableHotColdSplit && !LTOPreLink)
    MPM.addPass(HotColdSplittingPass());

  // Search the code for similar regions of code. If enough similar regions can
  // be found where extracting the regions into their own function will decrease
  // the size of the program, we extract the regions, a deduplicate the
  // structurally similar regions.
  if (EnableIROutliner)
    MPM.addPass(IROutlinerPass());

  // Now we need to do some global optimization transforms.
  // FIXME: It would seem like these should come first in the optimization
  // pipeline and maybe be the bottom of the canonicalization pipeline? Weird
  // ordering here.
  MPM.addPass(GlobalDCEPass());
  MPM.addPass(ConstantMergePass());

  // Merge functions if requested. It has a better chance to merge functions
  // after ConstantMerge folded jump tables.
  if (PTO.MergeFunctions)
    MPM.addPass(MergeFunctionsPass());

  if (PTO.CallGraphProfile && !LTOPreLink)
    MPM.addPass(CGProfilePass(LTOPhase == ThinOrFullLTOPhase::FullLTOPostLink ||
                              LTOPhase == ThinOrFullLTOPhase::ThinLTOPostLink));

  // TODO: Relative look table converter pass caused an issue when full lto is
  // enabled. See https://reviews.llvm.org/D94355 for more details.
  // Until the issue fixed, disable this pass during pre-linking phase.
  if (!LTOPreLink)
    MPM.addPass(RelLookupTableConverterPass());

  return MPM;
}

ModulePassManager
PassBuilder::buildPerModuleDefaultPipeline(OptimizationLevel Level,
                                           ThinOrFullLTOPhase Phase) {
  if (Level == OptimizationLevel::O0)
    return buildO0DefaultPipeline(Level, Phase);

  ModulePassManager MPM;

  // Convert @llvm.global.annotations to !annotation metadata.
  MPM.addPass(Annotation2MetadataPass());

  // Force any function attributes we want the rest of the pipeline to observe.
  MPM.addPass(ForceFunctionAttrsPass());

  if (PGOOpt && PGOOpt->DebugInfoForProfiling)
    MPM.addPass(createModuleToFunctionPassAdaptor(AddDiscriminatorsPass()));

  // Apply module pipeline start EP callback.
  invokePipelineStartEPCallbacks(MPM, Level);

  // Add the core simplification pipeline.
  MPM.addPass(buildModuleSimplificationPipeline(Level, Phase));

  // Now add the optimization pipeline.
  MPM.addPass(buildModuleOptimizationPipeline(Level, Phase));

  if (PGOOpt && PGOOpt->PseudoProbeForProfiling &&
      PGOOpt->Action == PGOOptions::SampleUse)
    MPM.addPass(PseudoProbeUpdatePass());

  // Emit annotation remarks.
  addAnnotationRemarksPass(MPM);

  if (isLTOPreLink(Phase))
    addRequiredLTOPreLinkPasses(MPM);
  return MPM;
}

ModulePassManager
PassBuilder::buildFatLTODefaultPipeline(OptimizationLevel Level, bool ThinLTO,
                                        bool EmitSummary) {
  ModulePassManager MPM;
  if (ThinLTO)
    MPM.addPass(buildThinLTOPreLinkDefaultPipeline(Level));
  else
    MPM.addPass(buildLTOPreLinkDefaultPipeline(Level));
  MPM.addPass(EmbedBitcodePass(ThinLTO, EmitSummary));

  // If we're doing FatLTO w/ CFI enabled, we don't want the type tests in the
  // object code, only in the bitcode section, so drop it before we run
  // module optimization and generate machine code. If llvm.type.test() isn't in
  // the IR, this won't do anything.
  MPM.addPass(
      LowerTypeTestsPass(nullptr, nullptr, lowertypetests::DropTestKind::All));

  // Use the ThinLTO post-link pipeline with sample profiling
  if (ThinLTO && PGOOpt && PGOOpt->Action == PGOOptions::SampleUse)
    MPM.addPass(buildThinLTODefaultPipeline(Level, /*ImportSummary=*/nullptr));
  else {
    // otherwise, just use module optimization
    MPM.addPass(
        buildModuleOptimizationPipeline(Level, ThinOrFullLTOPhase::None));
    // Emit annotation remarks.
    addAnnotationRemarksPass(MPM);
  }
  return MPM;
}

ModulePassManager
PassBuilder::buildThinLTOPreLinkDefaultPipeline(OptimizationLevel Level) {
  if (Level == OptimizationLevel::O0)
    return buildO0DefaultPipeline(Level, ThinOrFullLTOPhase::ThinLTOPreLink);

  ModulePassManager MPM;

  // Convert @llvm.global.annotations to !annotation metadata.
  MPM.addPass(Annotation2MetadataPass());

  // Force any function attributes we want the rest of the pipeline to observe.
  MPM.addPass(ForceFunctionAttrsPass());

  if (PGOOpt && PGOOpt->DebugInfoForProfiling)
    MPM.addPass(createModuleToFunctionPassAdaptor(AddDiscriminatorsPass()));

  // Apply module pipeline start EP callback.
  invokePipelineStartEPCallbacks(MPM, Level);

  // If we are planning to perform ThinLTO later, we don't bloat the code with
  // unrolling/vectorization/... now. Just simplify the module as much as we
  // can.
  MPM.addPass(buildModuleSimplificationPipeline(
      Level, ThinOrFullLTOPhase::ThinLTOPreLink));
  // In pre-link, for ctx prof use, we stop here with an instrumented IR. We let
  // thinlto use the contextual info to perform imports; then use the contextual
  // profile in the post-thinlink phase.
  if (!UseCtxProfile.empty()) {
    addRequiredLTOPreLinkPasses(MPM);
    return MPM;
  }

  // Run partial inlining pass to partially inline functions that have
  // large bodies.
  // FIXME: It isn't clear whether this is really the right place to run this
  // in ThinLTO. Because there is another canonicalization and simplification
  // phase that will run after the thin link, running this here ends up with
  // less information than will be available later and it may grow functions in
  // ways that aren't beneficial.
  if (RunPartialInlining)
    MPM.addPass(PartialInlinerPass());

  if (PGOOpt && PGOOpt->PseudoProbeForProfiling &&
      PGOOpt->Action == PGOOptions::SampleUse)
    MPM.addPass(PseudoProbeUpdatePass());

  // Handle Optimizer{Early,Last}EPCallbacks added by clang on PreLink. Actual
  // optimization is going to be done in PostLink stage, but clang can't add
  // callbacks there in case of in-process ThinLTO called by linker.
  invokeOptimizerEarlyEPCallbacks(MPM, Level,
                                  /*Phase=*/ThinOrFullLTOPhase::ThinLTOPreLink);
  invokeOptimizerLastEPCallbacks(MPM, Level,
                                 /*Phase=*/ThinOrFullLTOPhase::ThinLTOPreLink);

  // Emit annotation remarks.
  addAnnotationRemarksPass(MPM);

  addRequiredLTOPreLinkPasses(MPM);

  return MPM;
}

ModulePassManager PassBuilder::buildThinLTODefaultPipeline(
    OptimizationLevel Level, const ModuleSummaryIndex *ImportSummary) {
  ModulePassManager MPM;

  if (ImportSummary) {
    // For ThinLTO we must apply the context disambiguation decisions early, to
    // ensure we can correctly match the callsites to summary data.
    if (EnableMemProfContextDisambiguation)
      MPM.addPass(MemProfContextDisambiguation(
          ImportSummary, PGOOpt && PGOOpt->Action == PGOOptions::SampleUse));

    // These passes import type identifier resolutions for whole-program
    // devirtualization and CFI. They must run early because other passes may
    // disturb the specific instruction patterns that these passes look for,
    // creating dependencies on resolutions that may not appear in the summary.
    //
    // For example, GVN may transform the pattern assume(type.test) appearing in
    // two basic blocks into assume(phi(type.test, type.test)), which would
    // transform a dependency on a WPD resolution into a dependency on a type
    // identifier resolution for CFI.
    //
    // Also, WPD has access to more precise information than ICP and can
    // devirtualize more effectively, so it should operate on the IR first.
    //
    // The WPD and LowerTypeTest passes need to run at -O0 to lower type
    // metadata and intrinsics.
    MPM.addPass(WholeProgramDevirtPass(nullptr, ImportSummary));
    MPM.addPass(LowerTypeTestsPass(nullptr, ImportSummary));
  }

  if (Level == OptimizationLevel::O0) {
    // Run a second time to clean up any type tests left behind by WPD for use
    // in ICP.
    MPM.addPass(LowerTypeTestsPass(nullptr, nullptr,
                                   lowertypetests::DropTestKind::Assume));
    // Drop available_externally and unreferenced globals. This is necessary
    // with ThinLTO in order to avoid leaving undefined references to dead
    // globals in the object file.
    MPM.addPass(EliminateAvailableExternallyPass());
    MPM.addPass(GlobalDCEPass());
    return MPM;
  }
  if (!UseCtxProfile.empty()) {
    MPM.addPass(
        buildModuleInlinerPipeline(Level, ThinOrFullLTOPhase::ThinLTOPostLink));
  } else {
    // Add the core simplification pipeline.
    MPM.addPass(buildModuleSimplificationPipeline(
        Level, ThinOrFullLTOPhase::ThinLTOPostLink));
  }
  // Now add the optimization pipeline.
  MPM.addPass(buildModuleOptimizationPipeline(
      Level, ThinOrFullLTOPhase::ThinLTOPostLink));

  // Emit annotation remarks.
  addAnnotationRemarksPass(MPM);

  return MPM;
}

ModulePassManager
PassBuilder::buildLTOPreLinkDefaultPipeline(OptimizationLevel Level) {
  // FIXME: We should use a customized pre-link pipeline!
  return buildPerModuleDefaultPipeline(Level,
                                       ThinOrFullLTOPhase::FullLTOPreLink);
}

ModulePassManager
PassBuilder::buildLTODefaultPipeline(OptimizationLevel Level,
                                     ModuleSummaryIndex *ExportSummary) {
  ModulePassManager MPM;

  invokeFullLinkTimeOptimizationEarlyEPCallbacks(MPM, Level);

  // Create a function that performs CFI checks for cross-DSO calls with targets
  // in the current module.
  MPM.addPass(CrossDSOCFIPass());

  if (Level == OptimizationLevel::O0) {
    // The WPD and LowerTypeTest passes need to run at -O0 to lower type
    // metadata and intrinsics.
    MPM.addPass(WholeProgramDevirtPass(ExportSummary, nullptr));
    MPM.addPass(LowerTypeTestsPass(ExportSummary, nullptr));
    // Run a second time to clean up any type tests left behind by WPD for use
    // in ICP.
    MPM.addPass(LowerTypeTestsPass(nullptr, nullptr,
                                   lowertypetests::DropTestKind::Assume));

    invokeFullLinkTimeOptimizationLastEPCallbacks(MPM, Level);

    // Emit annotation remarks.
    addAnnotationRemarksPass(MPM);

    return MPM;
  }

  if (PGOOpt && PGOOpt->Action == PGOOptions::SampleUse) {
    // Load sample profile before running the LTO optimization pipeline.
    MPM.addPass(SampleProfileLoaderPass(PGOOpt->ProfileFile,
                                        PGOOpt->ProfileRemappingFile,
                                        ThinOrFullLTOPhase::FullLTOPostLink));
    // Cache ProfileSummaryAnalysis once to avoid the potential need to insert
    // RequireAnalysisPass for PSI before subsequent non-module passes.
    MPM.addPass(RequireAnalysisPass<ProfileSummaryAnalysis, Module>());
  }

  // Try to run OpenMP optimizations, quick no-op if no OpenMP metadata present.
  MPM.addPass(OpenMPOptPass(ThinOrFullLTOPhase::FullLTOPostLink));

  // Remove unused virtual tables to improve the quality of code generated by
  // whole-program devirtualization and bitset lowering.
  MPM.addPass(GlobalDCEPass(/*InLTOPostLink=*/true));

  // Do basic inference of function attributes from known properties of system
  // libraries and other oracles.
  MPM.addPass(InferFunctionAttrsPass());

  if (Level.getSpeedupLevel() > 1) {
    MPM.addPass(createModuleToFunctionPassAdaptor(
        CallSiteSplittingPass(), PTO.EagerlyInvalidateAnalyses));

    // Indirect call promotion. This should promote all the targets that are
    // left by the earlier promotion pass that promotes intra-module targets.
    // This two-step promotion is to save the compile time. For LTO, it should
    // produce the same result as if we only do promotion here.
    MPM.addPass(PGOIndirectCallPromotion(
        true /* InLTO */, PGOOpt && PGOOpt->Action == PGOOptions::SampleUse));

    // Promoting by-reference arguments to by-value exposes more constants to
    // IPSCCP.
    CGSCCPassManager CGPM;
    CGPM.addPass(PostOrderFunctionAttrsPass());
    CGPM.addPass(ArgumentPromotionPass());
    CGPM.addPass(
        createCGSCCToFunctionPassAdaptor(SROAPass(SROAOptions::ModifyCFG)));
    MPM.addPass(createModuleToPostOrderCGSCCPassAdaptor(std::move(CGPM)));

    // Propagate constants at call sites into the functions they call.  This
    // opens opportunities for globalopt (and inlining) by substituting function
    // pointers passed as arguments to direct uses of functions.
    MPM.addPass(IPSCCPPass(IPSCCPOptions(/*AllowFuncSpec=*/
                                         Level != OptimizationLevel::Os &&
                                         Level != OptimizationLevel::Oz)));

    // Attach metadata to indirect call sites indicating the set of functions
    // they may target at run-time. This should follow IPSCCP.
    MPM.addPass(CalledValuePropagationPass());
  }

  // Do RPO function attribute inference across the module to forward-propagate
  // attributes where applicable.
  // FIXME: Is this really an optimization rather than a canonicalization?
  MPM.addPass(ReversePostOrderFunctionAttrsPass());

  // Use in-range annotations on GEP indices to split globals where beneficial.
  MPM.addPass(GlobalSplitPass());

  // Run whole program optimization of virtual call when the list of callees
  // is fixed.
  MPM.addPass(WholeProgramDevirtPass(ExportSummary, nullptr));

  // Stop here at -O1.
  if (Level == OptimizationLevel::O1) {
    // The LowerTypeTestsPass needs to run to lower type metadata and the
    // type.test intrinsics. The pass does nothing if CFI is disabled.
    MPM.addPass(LowerTypeTestsPass(ExportSummary, nullptr));
    // Run a second time to clean up any type tests left behind by WPD for use
    // in ICP (which is performed earlier than this in the regular LTO
    // pipeline).
    MPM.addPass(LowerTypeTestsPass(nullptr, nullptr,
                                   lowertypetests::DropTestKind::Assume));

    invokeFullLinkTimeOptimizationLastEPCallbacks(MPM, Level);

    // Emit annotation remarks.
    addAnnotationRemarksPass(MPM);

    return MPM;
  }

  // Optimize globals to try and fold them into constants.
  MPM.addPass(GlobalOptPass());

  // Promote any localized globals to SSA registers.
  MPM.addPass(createModuleToFunctionPassAdaptor(PromotePass()));

  // Linking modules together can lead to duplicate global constant, only
  // keep one copy of each constant.
  MPM.addPass(ConstantMergePass());

  // Remove unused arguments from functions.
  MPM.addPass(DeadArgumentEliminationPass());

  // Reduce the code after globalopt and ipsccp.  Both can open up significant
  // simplification opportunities, and both can propagate functions through
  // function pointers.  When this happens, we often have to resolve varargs
  // calls, etc, so let instcombine do this.
  FunctionPassManager PeepholeFPM;
  PeepholeFPM.addPass(InstCombinePass());
  if (Level.getSpeedupLevel() > 1)
    PeepholeFPM.addPass(AggressiveInstCombinePass());
  invokePeepholeEPCallbacks(PeepholeFPM, Level);

  MPM.addPass(createModuleToFunctionPassAdaptor(std::move(PeepholeFPM),
                                                PTO.EagerlyInvalidateAnalyses));

  // Lower variadic functions for supported targets prior to inlining.
  MPM.addPass(ExpandVariadicsPass(ExpandVariadicsMode::Optimize));

  // Note: historically, the PruneEH pass was run first to deduce nounwind and
  // generally clean up exception handling overhead. It isn't clear this is
  // valuable as the inliner doesn't currently care whether it is inlining an
  // invoke or a call.
  // Run the inliner now.
  if (EnableModuleInliner) {
    MPM.addPass(ModuleInlinerPass(getInlineParamsFromOptLevel(Level),
                                  UseInlineAdvisor,
                                  ThinOrFullLTOPhase::FullLTOPostLink));
  } else {
    MPM.addPass(ModuleInlinerWrapperPass(
        getInlineParamsFromOptLevel(Level),
        /* MandatoryFirst */ true,
        InlineContext{ThinOrFullLTOPhase::FullLTOPostLink,
                      InlinePass::CGSCCInliner}));
  }

  // Perform context disambiguation after inlining, since that would reduce the
  // amount of additional cloning required to distinguish the allocation
  // contexts.
  if (EnableMemProfContextDisambiguation)
    MPM.addPass(MemProfContextDisambiguation(
        /*Summary=*/nullptr,
        PGOOpt && PGOOpt->Action == PGOOptions::SampleUse));

  // Optimize globals again after we ran the inliner.
  MPM.addPass(GlobalOptPass());

  // Run the OpenMPOpt pass again after global optimizations.
  MPM.addPass(OpenMPOptPass(ThinOrFullLTOPhase::FullLTOPostLink));

  // Garbage collect dead functions.
  MPM.addPass(GlobalDCEPass(/*InLTOPostLink=*/true));

  // If we didn't decide to inline a function, check to see if we can
  // transform it to pass arguments by value instead of by reference.
  MPM.addPass(createModuleToPostOrderCGSCCPassAdaptor(ArgumentPromotionPass()));

  FunctionPassManager FPM;
  // The IPO Passes may leave cruft around. Clean up after them.
  FPM.addPass(InstCombinePass());
  invokePeepholeEPCallbacks(FPM, Level);

  if (EnableConstraintElimination)
    FPM.addPass(ConstraintEliminationPass());

  FPM.addPass(JumpThreadingPass());

  // Do a post inline PGO instrumentation and use pass. This is a context
  // sensitive PGO pass.
  if (PGOOpt) {
    if (PGOOpt->CSAction == PGOOptions::CSIRInstr)
      addPGOInstrPasses(MPM, Level, /*RunProfileGen=*/true,
                        /*IsCS=*/true, PGOOpt->AtomicCounterUpdate,
                        PGOOpt->CSProfileGenFile, PGOOpt->ProfileRemappingFile,
                        PGOOpt->FS);
    else if (PGOOpt->CSAction == PGOOptions::CSIRUse)
      addPGOInstrPasses(MPM, Level, /*RunProfileGen=*/false,
                        /*IsCS=*/true, PGOOpt->AtomicCounterUpdate,
                        PGOOpt->ProfileFile, PGOOpt->ProfileRemappingFile,
                        PGOOpt->FS);
  }

  // Break up allocas
  FPM.addPass(SROAPass(SROAOptions::ModifyCFG));

  // LTO provides additional opportunities for tailcall elimination due to
  // link-time inlining, and visibility of nocapture attribute.
  FPM.addPass(TailCallElimPass());

  // Run a few AA driver optimizations here and now to cleanup the code.
  MPM.addPass(createModuleToFunctionPassAdaptor(std::move(FPM),
                                                PTO.EagerlyInvalidateAnalyses));

  MPM.addPass(
      createModuleToPostOrderCGSCCPassAdaptor(PostOrderFunctionAttrsPass()));

  // Require the GlobalsAA analysis for the module so we can query it within
  // MainFPM.
  if (EnableGlobalAnalyses) {
    MPM.addPass(RequireAnalysisPass<GlobalsAA, Module>());
    // Invalidate AAManager so it can be recreated and pick up the newly
    // available GlobalsAA.
    MPM.addPass(
        createModuleToFunctionPassAdaptor(InvalidateAnalysisPass<AAManager>()));
  }

  FunctionPassManager MainFPM;
  MainFPM.addPass(createFunctionToLoopPassAdaptor(
      LICMPass(PTO.LicmMssaOptCap, PTO.LicmMssaNoAccForPromotionCap,
               /*AllowSpeculation=*/true),
      /*USeMemorySSA=*/true, /*UseBlockFrequencyInfo=*/false));

  if (RunNewGVN)
    MainFPM.addPass(NewGVNPass());
  else
    MainFPM.addPass(GVNPass());

  // Remove dead memcpy()'s.
  MainFPM.addPass(MemCpyOptPass());

  // Nuke dead stores.
  MainFPM.addPass(DSEPass());
  MainFPM.addPass(MoveAutoInitPass());
  MainFPM.addPass(MergedLoadStoreMotionPass());

  LoopPassManager LPM;
  if (EnableLoopFlatten && Level.getSpeedupLevel() > 1)
    LPM.addPass(LoopFlattenPass());
  LPM.addPass(IndVarSimplifyPass());
  LPM.addPass(LoopDeletionPass());
  // FIXME: Add loop interchange.

  // Unroll small loops and perform peeling.
  LPM.addPass(LoopFullUnrollPass(Level.getSpeedupLevel(),
                                 /* OnlyWhenForced= */ !PTO.LoopUnrolling,
                                 PTO.ForgetAllSCEVInLoopUnroll));
  // The loop passes in LPM (LoopFullUnrollPass) do not preserve MemorySSA.
  // *All* loop passes must preserve it, in order to be able to use it.
  MainFPM.addPass(createFunctionToLoopPassAdaptor(
      std::move(LPM), /*UseMemorySSA=*/false, /*UseBlockFrequencyInfo=*/true));

  MainFPM.addPass(LoopDistributePass());

  addVectorPasses(Level, MainFPM, /* IsFullLTO */ true);

  // Run the OpenMPOpt CGSCC pass again late.
  MPM.addPass(createModuleToPostOrderCGSCCPassAdaptor(
      OpenMPOptCGSCCPass(ThinOrFullLTOPhase::FullLTOPostLink)));

  invokePeepholeEPCallbacks(MainFPM, Level);
  MainFPM.addPass(JumpThreadingPass());
  MPM.addPass(createModuleToFunctionPassAdaptor(std::move(MainFPM),
                                                PTO.EagerlyInvalidateAnalyses));

  // Lower type metadata and the type.test intrinsic. This pass supports
  // clang's control flow integrity mechanisms (-fsanitize=cfi*) and needs
  // to be run at link time if CFI is enabled. This pass does nothing if
  // CFI is disabled.
  MPM.addPass(LowerTypeTestsPass(ExportSummary, nullptr));
  // Run a second time to clean up any type tests left behind by WPD for use
  // in ICP (which is performed earlier than this in the regular LTO pipeline).
  MPM.addPass(LowerTypeTestsPass(nullptr, nullptr,
                                 lowertypetests::DropTestKind::Assume));

  // Enable splitting late in the FullLTO post-link pipeline.
  if (EnableHotColdSplit)
    MPM.addPass(HotColdSplittingPass());

  // Add late LTO optimization passes.
  FunctionPassManager LateFPM;

  // LoopSink pass sinks instructions hoisted by LICM, which serves as a
  // canonicalization pass that enables other optimizations. As a result,
  // LoopSink pass needs to be a very late IR pass to avoid undoing LICM
  // result too early.
  LateFPM.addPass(LoopSinkPass());

  // This hoists/decomposes div/rem ops. It should run after other sink/hoist
  // passes to avoid re-sinking, but before SimplifyCFG because it can allow
  // flattening of blocks.
  LateFPM.addPass(DivRemPairsPass());

  // Delete basic blocks, which optimization passes may have killed.
  LateFPM.addPass(SimplifyCFGPass(SimplifyCFGOptions()
                                      .convertSwitchRangeToICmp(true)
                                      .hoistCommonInsts(true)
                                      .speculateUnpredictables(true)));
  MPM.addPass(createModuleToFunctionPassAdaptor(std::move(LateFPM)));

  // Drop bodies of available eternally objects to improve GlobalDCE.
  MPM.addPass(EliminateAvailableExternallyPass());

  // Now that we have optimized the program, discard unreachable functions.
  MPM.addPass(GlobalDCEPass(/*InLTOPostLink=*/true));

  if (PTO.MergeFunctions)
    MPM.addPass(MergeFunctionsPass());

  if (PTO.CallGraphProfile)
    MPM.addPass(CGProfilePass(/*InLTOPostLink=*/true));

  invokeFullLinkTimeOptimizationLastEPCallbacks(MPM, Level);

  // Emit annotation remarks.
  addAnnotationRemarksPass(MPM);

  return MPM;
}

ModulePassManager
PassBuilder::buildO0DefaultPipeline(OptimizationLevel Level,
                                    ThinOrFullLTOPhase Phase) {
  assert(Level == OptimizationLevel::O0 &&
         "buildO0DefaultPipeline should only be used with O0");

  ModulePassManager MPM;

  // Perform pseudo probe instrumentation in O0 mode. This is for the
  // consistency between different build modes. For example, a LTO build can be
  // mixed with an O0 prelink and an O2 postlink. Loading a sample profile in
  // the postlink will require pseudo probe instrumentation in the prelink.
  if (PGOOpt && PGOOpt->PseudoProbeForProfiling)
    MPM.addPass(SampleProfileProbePass(TM));

  if (PGOOpt && (PGOOpt->Action == PGOOptions::IRInstr ||
                 PGOOpt->Action == PGOOptions::IRUse))
    addPGOInstrPassesForO0(
        MPM,
        /*RunProfileGen=*/(PGOOpt->Action == PGOOptions::IRInstr),
        /*IsCS=*/false, PGOOpt->AtomicCounterUpdate, PGOOpt->ProfileFile,
        PGOOpt->ProfileRemappingFile, PGOOpt->FS);

  // Instrument function entry and exit before all inlining.
  MPM.addPass(createModuleToFunctionPassAdaptor(
      EntryExitInstrumenterPass(/*PostInlining=*/false)));

  invokePipelineStartEPCallbacks(MPM, Level);

  if (PGOOpt && PGOOpt->DebugInfoForProfiling)
    MPM.addPass(createModuleToFunctionPassAdaptor(AddDiscriminatorsPass()));

  if (PGOOpt && PGOOpt->Action == PGOOptions::SampleUse) {
    // Explicitly disable sample loader inlining and use flattened profile in O0
    // pipeline.
    MPM.addPass(SampleProfileLoaderPass(PGOOpt->ProfileFile,
                                        PGOOpt->ProfileRemappingFile,
                                        ThinOrFullLTOPhase::None, nullptr,
                                        /*DisableSampleProfileInlining=*/true,
                                        /*UseFlattenedProfile=*/true));
    // Cache ProfileSummaryAnalysis once to avoid the potential need to insert
    // RequireAnalysisPass for PSI before subsequent non-module passes.
    MPM.addPass(RequireAnalysisPass<ProfileSummaryAnalysis, Module>());
  }

  invokePipelineEarlySimplificationEPCallbacks(MPM, Level, Phase);

  // Build a minimal pipeline based on the semantics required by LLVM,
  // which is just that always inlining occurs. Further, disable generating
  // lifetime intrinsics to avoid enabling further optimizations during
  // code generation.
  MPM.addPass(AlwaysInlinerPass(
      /*InsertLifetimeIntrinsics=*/false));

  if (PTO.MergeFunctions)
    MPM.addPass(MergeFunctionsPass());

  if (EnableMatrix)
    MPM.addPass(
        createModuleToFunctionPassAdaptor(LowerMatrixIntrinsicsPass(true)));

  if (!CGSCCOptimizerLateEPCallbacks.empty()) {
    CGSCCPassManager CGPM;
    invokeCGSCCOptimizerLateEPCallbacks(CGPM, Level);
    if (!CGPM.isEmpty())
      MPM.addPass(createModuleToPostOrderCGSCCPassAdaptor(std::move(CGPM)));
  }
  if (!LateLoopOptimizationsEPCallbacks.empty()) {
    LoopPassManager LPM;
    invokeLateLoopOptimizationsEPCallbacks(LPM, Level);
    if (!LPM.isEmpty()) {
      MPM.addPass(createModuleToFunctionPassAdaptor(
          createFunctionToLoopPassAdaptor(std::move(LPM))));
    }
  }
  if (!LoopOptimizerEndEPCallbacks.empty()) {
    LoopPassManager LPM;
    invokeLoopOptimizerEndEPCallbacks(LPM, Level);
    if (!LPM.isEmpty()) {
      MPM.addPass(createModuleToFunctionPassAdaptor(
          createFunctionToLoopPassAdaptor(std::move(LPM))));
    }
  }
  if (!ScalarOptimizerLateEPCallbacks.empty()) {
    FunctionPassManager FPM;
    invokeScalarOptimizerLateEPCallbacks(FPM, Level);
    if (!FPM.isEmpty())
      MPM.addPass(createModuleToFunctionPassAdaptor(std::move(FPM)));
  }

  invokeOptimizerEarlyEPCallbacks(MPM, Level, Phase);

  if (!VectorizerStartEPCallbacks.empty()) {
    FunctionPassManager FPM;
    invokeVectorizerStartEPCallbacks(FPM, Level);
    if (!FPM.isEmpty())
      MPM.addPass(createModuleToFunctionPassAdaptor(std::move(FPM)));
  }

  ModulePassManager CoroPM;
  CoroPM.addPass(CoroEarlyPass());
  CGSCCPassManager CGPM;
  CGPM.addPass(CoroSplitPass());
  CoroPM.addPass(createModuleToPostOrderCGSCCPassAdaptor(std::move(CGPM)));
  CoroPM.addPass(CoroCleanupPass());
  CoroPM.addPass(GlobalDCEPass());
  MPM.addPass(CoroConditionalWrapper(std::move(CoroPM)));

  invokeOptimizerLastEPCallbacks(MPM, Level, Phase);

  if (isLTOPreLink(Phase))
    addRequiredLTOPreLinkPasses(MPM);

  MPM.addPass(createModuleToFunctionPassAdaptor(AnnotationRemarksPass()));

  if (PTO.OptimizeSYCLFramework)
    addDefaultSYCLFrameworkOptimizationPipeline(MPM);

  return MPM;
}

void PassBuilder::addDefaultSYCLFrameworkOptimizationPipeline(
    ModulePassManager &MPM) {
  MPM.addPass(
      buildInlinerPipeline(OptimizationLevel::O2, ThinOrFullLTOPhase::None));
}

AAManager PassBuilder::buildDefaultAAPipeline() {
  AAManager AA;

  // The order in which these are registered determines their priority when
  // being queried.

  // First we register the basic alias analysis that provides the majority of
  // per-function local AA logic. This is a stateless, on-demand local set of
  // AA techniques.
  AA.registerFunctionAnalysis<BasicAA>();

  // Next we query fast, specialized alias analyses that wrap IR-embedded
  // information about aliasing.
  AA.registerFunctionAnalysis<ScopedNoAliasAA>();
  AA.registerFunctionAnalysis<TypeBasedAA>();

  // Add support for querying global aliasing information when available.
  // Because the `AAManager` is a function analysis and `GlobalsAA` is a module
  // analysis, all that the `AAManager` can do is query for any *cached*
  // results from `GlobalsAA` through a readonly proxy.
  if (EnableGlobalAnalyses)
    AA.registerModuleAnalysis<GlobalsAA>();

  // Add target-specific alias analyses.
  if (TM)
    TM->registerDefaultAliasAnalyses(AA);

  return AA;
}<|MERGE_RESOLUTION|>--- conflicted
+++ resolved
@@ -189,19 +189,13 @@
     "enable-global-analyses", cl::init(true), cl::Hidden,
     cl::desc("Enable inter-procedural analyses"));
 
-<<<<<<< HEAD
 static cl::opt<bool>
     SYCLOptimizationMode("sycl-opt", cl::init(false), cl::Hidden,
                          cl::desc("Enable SYCL optimization mode."));
 
-static cl::opt<bool>
-    RunPartialInlining("enable-partial-inlining", cl::init(false), cl::Hidden,
-                       cl::desc("Run Partial inlinining pass"));
-=======
 static cl::opt<bool> RunPartialInlining("enable-partial-inlining",
                                         cl::init(false), cl::Hidden,
                                         cl::desc("Run Partial inlining pass"));
->>>>>>> 67efbd0b
 
 static cl::opt<bool> ExtraVectorizerPasses(
     "extra-vectorizer-passes", cl::init(false), cl::Hidden,
