--- conflicted
+++ resolved
@@ -798,21 +798,14 @@
 
   invokeScalarOptimizerLateEPCallbacks(FPM, Level);
 
-<<<<<<< HEAD
   if (SYCLOptimizationMode)
     FPM.addPass(SimplifyCFGPass());
   else
     FPM.addPass(SimplifyCFGPass(SimplifyCFGOptions()
                                     .convertSwitchRangeToICmp(true)
+                                    .convertSwitchToArithmetic(true)
                                     .hoistCommonInsts(true)
                                     .sinkCommonInsts(true)));
-=======
-  FPM.addPass(SimplifyCFGPass(SimplifyCFGOptions()
-                                  .convertSwitchRangeToICmp(true)
-                                  .convertSwitchToArithmetic(true)
-                                  .hoistCommonInsts(true)
-                                  .sinkCommonInsts(true)));
->>>>>>> 4c827547
   FPM.addPass(InstCombinePass());
   invokePeepholeEPCallbacks(FPM, Level);
 
