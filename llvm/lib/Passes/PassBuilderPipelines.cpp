--- conflicted
+++ resolved
@@ -2189,8 +2189,6 @@
   if (PGOOpt && PGOOpt->DebugInfoForProfiling)
     MPM.addPass(createModuleToFunctionPassAdaptor(AddDiscriminatorsPass()));
 
-<<<<<<< HEAD
-=======
   if (PGOOpt && PGOOpt->Action == PGOOptions::SampleUse) {
     // Explicitly disable sample loader inlining and use flattened profile in O0
     // pipeline.
@@ -2204,7 +2202,6 @@
     MPM.addPass(RequireAnalysisPass<ProfileSummaryAnalysis, Module>());
   }
 
->>>>>>> a8d96e15
   invokePipelineEarlySimplificationEPCallbacks(MPM, Level, Phase);
 
   // Build a minimal pipeline based on the semantics required by LLVM,
