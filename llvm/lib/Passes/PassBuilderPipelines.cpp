//===- Construction of pass pipelines -------------------------------------===//
//
// Part of the LLVM Project, under the Apache License v2.0 with LLVM Exceptions.
// See https://llvm.org/LICENSE.txt for license information.
// SPDX-License-Identifier: Apache-2.0 WITH LLVM-exception
//
//===----------------------------------------------------------------------===//
/// \file
///
/// This file provides the implementation of the PassBuilder based on our
/// static pass registry as well as related functionality. It also provides
/// helpers to aid in analyzing, debugging, and testing passes and pass
/// pipelines.
///
//===----------------------------------------------------------------------===//

#include "llvm/ADT/Statistic.h"
#include "llvm/Analysis/AliasAnalysis.h"
#include "llvm/Analysis/BasicAliasAnalysis.h"
#include "llvm/Analysis/CGSCCPassManager.h"
#include "llvm/Analysis/CtxProfAnalysis.h"
#include "llvm/Analysis/GlobalsModRef.h"
#include "llvm/Analysis/InlineAdvisor.h"
#include "llvm/Analysis/ProfileSummaryInfo.h"
#include "llvm/Analysis/ScopedNoAliasAA.h"
#include "llvm/Analysis/TypeBasedAliasAnalysis.h"
#include "llvm/IR/PassManager.h"
#include "llvm/Pass.h"
#include "llvm/Passes/OptimizationLevel.h"
#include "llvm/Passes/PassBuilder.h"
#include "llvm/Support/CommandLine.h"
#include "llvm/Support/ErrorHandling.h"
#include "llvm/Support/PGOOptions.h"
#include "llvm/Support/VirtualFileSystem.h"
#include "llvm/Target/TargetMachine.h"
#include "llvm/Transforms/AggressiveInstCombine/AggressiveInstCombine.h"
#include "llvm/Transforms/Coroutines/CoroAnnotationElide.h"
#include "llvm/Transforms/Coroutines/CoroCleanup.h"
#include "llvm/Transforms/Coroutines/CoroConditionalWrapper.h"
#include "llvm/Transforms/Coroutines/CoroEarly.h"
#include "llvm/Transforms/Coroutines/CoroElide.h"
#include "llvm/Transforms/Coroutines/CoroSplit.h"
#include "llvm/Transforms/HipStdPar/HipStdPar.h"
#include "llvm/Transforms/IPO/AlwaysInliner.h"
#include "llvm/Transforms/IPO/Annotation2Metadata.h"
#include "llvm/Transforms/IPO/ArgumentPromotion.h"
#include "llvm/Transforms/IPO/Attributor.h"
#include "llvm/Transforms/IPO/CalledValuePropagation.h"
#include "llvm/Transforms/IPO/ConstantMerge.h"
#include "llvm/Transforms/IPO/CrossDSOCFI.h"
#include "llvm/Transforms/IPO/DeadArgumentElimination.h"
#include "llvm/Transforms/IPO/ElimAvailExtern.h"
#include "llvm/Transforms/IPO/EmbedBitcodePass.h"
#include "llvm/Transforms/IPO/ExpandVariadics.h"
#include "llvm/Transforms/IPO/FatLTOCleanup.h"
#include "llvm/Transforms/IPO/ForceFunctionAttrs.h"
#include "llvm/Transforms/IPO/FunctionAttrs.h"
#include "llvm/Transforms/IPO/GlobalDCE.h"
#include "llvm/Transforms/IPO/GlobalOpt.h"
#include "llvm/Transforms/IPO/GlobalSplit.h"
#include "llvm/Transforms/IPO/HotColdSplitting.h"
#include "llvm/Transforms/IPO/IROutliner.h"
#include "llvm/Transforms/IPO/InferFunctionAttrs.h"
#include "llvm/Transforms/IPO/Inliner.h"
#include "llvm/Transforms/IPO/LowerTypeTests.h"
#include "llvm/Transforms/IPO/MemProfContextDisambiguation.h"
#include "llvm/Transforms/IPO/MergeFunctions.h"
#include "llvm/Transforms/IPO/ModuleInliner.h"
#include "llvm/Transforms/IPO/OpenMPOpt.h"
#include "llvm/Transforms/IPO/PartialInlining.h"
#include "llvm/Transforms/IPO/SCCP.h"
#include "llvm/Transforms/IPO/SampleProfile.h"
#include "llvm/Transforms/IPO/SampleProfileProbe.h"
#include "llvm/Transforms/IPO/WholeProgramDevirt.h"
#include "llvm/Transforms/InstCombine/InstCombine.h"
#include "llvm/Transforms/Instrumentation/CGProfile.h"
#include "llvm/Transforms/Instrumentation/ControlHeightReduction.h"
#include "llvm/Transforms/Instrumentation/InstrProfiling.h"
#include "llvm/Transforms/Instrumentation/MemProfInstrumentation.h"
#include "llvm/Transforms/Instrumentation/MemProfUse.h"
#include "llvm/Transforms/Instrumentation/PGOCtxProfFlattening.h"
#include "llvm/Transforms/Instrumentation/PGOCtxProfLowering.h"
#include "llvm/Transforms/Instrumentation/PGOForceFunctionAttrs.h"
#include "llvm/Transforms/Instrumentation/PGOInstrumentation.h"
#include "llvm/Transforms/Scalar/ADCE.h"
#include "llvm/Transforms/Scalar/AlignmentFromAssumptions.h"
#include "llvm/Transforms/Scalar/AnnotationRemarks.h"
#include "llvm/Transforms/Scalar/BDCE.h"
#include "llvm/Transforms/Scalar/CallSiteSplitting.h"
#include "llvm/Transforms/Scalar/ConstraintElimination.h"
#include "llvm/Transforms/Scalar/CorrelatedValuePropagation.h"
#include "llvm/Transforms/Scalar/DFAJumpThreading.h"
#include "llvm/Transforms/Scalar/DeadStoreElimination.h"
#include "llvm/Transforms/Scalar/DivRemPairs.h"
#include "llvm/Transforms/Scalar/EarlyCSE.h"
#include "llvm/Transforms/Scalar/Float2Int.h"
#include "llvm/Transforms/Scalar/GVN.h"
#include "llvm/Transforms/Scalar/IndVarSimplify.h"
#include "llvm/Transforms/Scalar/InferAlignment.h"
#include "llvm/Transforms/Scalar/InstSimplifyPass.h"
#include "llvm/Transforms/Scalar/JumpTableToSwitch.h"
#include "llvm/Transforms/Scalar/JumpThreading.h"
#include "llvm/Transforms/Scalar/LICM.h"
#include "llvm/Transforms/Scalar/LoopDeletion.h"
#include "llvm/Transforms/Scalar/LoopDistribute.h"
#include "llvm/Transforms/Scalar/LoopFlatten.h"
#include "llvm/Transforms/Scalar/LoopFuse.h"
#include "llvm/Transforms/Scalar/LoopIdiomRecognize.h"
#include "llvm/Transforms/Scalar/LoopInstSimplify.h"
#include "llvm/Transforms/Scalar/LoopInterchange.h"
#include "llvm/Transforms/Scalar/LoopLoadElimination.h"
#include "llvm/Transforms/Scalar/LoopPassManager.h"
#include "llvm/Transforms/Scalar/LoopRotation.h"
#include "llvm/Transforms/Scalar/LoopSimplifyCFG.h"
#include "llvm/Transforms/Scalar/LoopSink.h"
#include "llvm/Transforms/Scalar/LoopUnrollAndJamPass.h"
#include "llvm/Transforms/Scalar/LoopUnrollPass.h"
#include "llvm/Transforms/Scalar/LoopVersioningLICM.h"
#include "llvm/Transforms/Scalar/LowerConstantIntrinsics.h"
#include "llvm/Transforms/Scalar/LowerExpectIntrinsic.h"
#include "llvm/Transforms/Scalar/LowerMatrixIntrinsics.h"
#include "llvm/Transforms/Scalar/MemCpyOptimizer.h"
#include "llvm/Transforms/Scalar/MergedLoadStoreMotion.h"
#include "llvm/Transforms/Scalar/NewGVN.h"
#include "llvm/Transforms/Scalar/Reassociate.h"
#include "llvm/Transforms/Scalar/SCCP.h"
#include "llvm/Transforms/Scalar/SROA.h"
#include "llvm/Transforms/Scalar/SimpleLoopUnswitch.h"
#include "llvm/Transforms/Scalar/SimplifyCFG.h"
#include "llvm/Transforms/Scalar/SpeculativeExecution.h"
#include "llvm/Transforms/Scalar/TailRecursionElimination.h"
#include "llvm/Transforms/Scalar/WarnMissedTransforms.h"
#include "llvm/Transforms/Utils/AddDiscriminators.h"
#include "llvm/Transforms/Utils/AssumeBundleBuilder.h"
#include "llvm/Transforms/Utils/CanonicalizeAliases.h"
#include "llvm/Transforms/Utils/CountVisits.h"
#include "llvm/Transforms/Utils/EntryExitInstrumenter.h"
#include "llvm/Transforms/Utils/ExtraPassManager.h"
#include "llvm/Transforms/Utils/InjectTLIMappings.h"
#include "llvm/Transforms/Utils/LibCallsShrinkWrap.h"
#include "llvm/Transforms/Utils/Mem2Reg.h"
#include "llvm/Transforms/Utils/MoveAutoInit.h"
#include "llvm/Transforms/Utils/NameAnonGlobals.h"
#include "llvm/Transforms/Utils/RelLookupTableConverter.h"
#include "llvm/Transforms/Utils/SimplifyCFGOptions.h"
#include "llvm/Transforms/Vectorize/LoopVectorize.h"
#include "llvm/Transforms/Vectorize/SLPVectorizer.h"
#include "llvm/Transforms/Vectorize/VectorCombine.h"

using namespace llvm;

static cl::opt<InliningAdvisorMode> UseInlineAdvisor(
    "enable-ml-inliner", cl::init(InliningAdvisorMode::Default), cl::Hidden,
    cl::desc("Enable ML policy for inliner. Currently trained for -Oz only"),
    cl::values(clEnumValN(InliningAdvisorMode::Default, "default",
                          "Heuristics-based inliner version"),
               clEnumValN(InliningAdvisorMode::Development, "development",
                          "Use development mode (runtime-loadable model)"),
               clEnumValN(InliningAdvisorMode::Release, "release",
                          "Use release mode (AOT-compiled model)")));

/// Flag to enable inline deferral during PGO.
static cl::opt<bool>
    EnablePGOInlineDeferral("enable-npm-pgo-inline-deferral", cl::init(true),
                            cl::Hidden,
                            cl::desc("Enable inline deferral during PGO"));

static cl::opt<bool> EnableModuleInliner("enable-module-inliner",
                                         cl::init(false), cl::Hidden,
                                         cl::desc("Enable module inliner"));

static cl::opt<bool> PerformMandatoryInliningsFirst(
    "mandatory-inlining-first", cl::init(false), cl::Hidden,
    cl::desc("Perform mandatory inlinings module-wide, before performing "
             "inlining"));

static cl::opt<bool> EnableEagerlyInvalidateAnalyses(
    "eagerly-invalidate-analyses", cl::init(true), cl::Hidden,
    cl::desc("Eagerly invalidate more analyses in default pipelines"));

static cl::opt<bool> EnableMergeFunctions(
    "enable-merge-functions", cl::init(false), cl::Hidden,
    cl::desc("Enable function merging as part of the optimization pipeline"));

static cl::opt<bool> EnablePostPGOLoopRotation(
    "enable-post-pgo-loop-rotation", cl::init(true), cl::Hidden,
    cl::desc("Run the loop rotation transformation after PGO instrumentation"));

static cl::opt<bool> EnableGlobalAnalyses(
    "enable-global-analyses", cl::init(true), cl::Hidden,
    cl::desc("Enable inter-procedural analyses"));

static cl::opt<bool>
    SYCLOptimizationMode("sycl-opt", cl::init(false), cl::Hidden,
                         cl::desc("Enable SYCL optimization mode."));

static cl::opt<bool> RunPartialInlining("enable-partial-inlining",
                                        cl::init(false), cl::Hidden,
                                        cl::desc("Run Partial inlining pass"));

static cl::opt<bool> ExtraVectorizerPasses(
    "extra-vectorizer-passes", cl::init(false), cl::Hidden,
    cl::desc("Run cleanup optimization passes after vectorization"));

static cl::opt<bool> RunNewGVN("enable-newgvn", cl::init(false), cl::Hidden,
                               cl::desc("Run the NewGVN pass"));

static cl::opt<bool>
    EnableLoopInterchange("enable-loopinterchange", cl::init(false), cl::Hidden,
                          cl::desc("Enable the LoopInterchange Pass"));

static cl::opt<bool> EnableUnrollAndJam("enable-unroll-and-jam",
                                        cl::init(false), cl::Hidden,
                                        cl::desc("Enable Unroll And Jam Pass"));

static cl::opt<bool> EnableLoopFlatten("enable-loop-flatten", cl::init(false),
                                       cl::Hidden,
                                       cl::desc("Enable the LoopFlatten Pass"));

// Experimentally allow loop header duplication. This should allow for better
// optimization at Oz, since loop-idiom recognition can then recognize things
// like memcpy. If this ends up being useful for many targets, we should drop
// this flag and make a code generation option that can be controlled
// independent of the opt level and exposed through the frontend.
static cl::opt<bool> EnableLoopHeaderDuplication(
    "enable-loop-header-duplication", cl::init(false), cl::Hidden,
    cl::desc("Enable loop header duplication at any optimization level"));

static cl::opt<bool>
    EnableDFAJumpThreading("enable-dfa-jump-thread",
                           cl::desc("Enable DFA jump threading"),
                           cl::init(false), cl::Hidden);

static cl::opt<bool>
    EnableHotColdSplit("hot-cold-split",
                       cl::desc("Enable hot-cold splitting pass"));

static cl::opt<bool> EnableIROutliner("ir-outliner", cl::init(false),
                                      cl::Hidden,
                                      cl::desc("Enable ir outliner pass"));

static cl::opt<bool>
    DisablePreInliner("disable-preinline", cl::init(false), cl::Hidden,
                      cl::desc("Disable pre-instrumentation inliner"));

static cl::opt<int> PreInlineThreshold(
    "preinline-threshold", cl::Hidden, cl::init(75),
    cl::desc("Control the amount of inlining in pre-instrumentation inliner "
             "(default = 75)"));

static cl::opt<bool>
    EnableGVNHoist("enable-gvn-hoist",
                   cl::desc("Enable the GVN hoisting pass (default = off)"));

static cl::opt<bool>
    EnableGVNSink("enable-gvn-sink",
                  cl::desc("Enable the GVN sinking pass (default = off)"));

static cl::opt<bool> EnableJumpTableToSwitch(
    "enable-jump-table-to-switch",
    cl::desc("Enable JumpTableToSwitch pass (default = off)"));

// This option is used in simplifying testing SampleFDO optimizations for
// profile loading.
static cl::opt<bool>
    EnableCHR("enable-chr", cl::init(true), cl::Hidden,
              cl::desc("Enable control height reduction optimization (CHR)"));

static cl::opt<bool> FlattenedProfileUsed(
    "flattened-profile-used", cl::init(false), cl::Hidden,
    cl::desc("Indicate the sample profile being used is flattened, i.e., "
             "no inline hierarchy exists in the profile"));

static cl::opt<bool>
    EnableMatrix("enable-matrix", cl::init(false), cl::Hidden,
                 cl::desc("Enable lowering of the matrix intrinsics"));

static cl::opt<bool> EnableConstraintElimination(
    "enable-constraint-elimination", cl::init(true), cl::Hidden,
    cl::desc(
        "Enable pass to eliminate conditions based on linear constraints"));

static cl::opt<AttributorRunOption> AttributorRun(
    "attributor-enable", cl::Hidden, cl::init(AttributorRunOption::NONE),
    cl::desc("Enable the attributor inter-procedural deduction pass"),
    cl::values(clEnumValN(AttributorRunOption::ALL, "all",
                          "enable all attributor runs"),
               clEnumValN(AttributorRunOption::MODULE, "module",
                          "enable module-wide attributor runs"),
               clEnumValN(AttributorRunOption::CGSCC, "cgscc",
                          "enable call graph SCC attributor runs"),
               clEnumValN(AttributorRunOption::NONE, "none",
                          "disable attributor runs")));

static cl::opt<bool> EnableSampledInstr(
    "enable-sampled-instrumentation", cl::init(false), cl::Hidden,
    cl::desc("Enable profile instrumentation sampling (default = off)"));
static cl::opt<bool> UseLoopVersioningLICM(
    "enable-loop-versioning-licm", cl::init(false), cl::Hidden,
    cl::desc("Enable the experimental Loop Versioning LICM pass"));

static cl::opt<std::string> InstrumentColdFuncOnlyPath(
    "instrument-cold-function-only-path", cl::init(""),
    cl::desc("File path for cold function only instrumentation(requires use "
             "with --pgo-instrument-cold-function-only)"),
    cl::Hidden);

extern cl::opt<std::string> UseCtxProfile;
extern cl::opt<bool> PGOInstrumentColdFunctionOnly;

namespace llvm {
extern cl::opt<bool> EnableMemProfContextDisambiguation;
} // namespace llvm

PipelineTuningOptions::PipelineTuningOptions() {
  LoopInterleaving = true;
  LoopVectorization = true;
  SLPVectorization = false;
  LoopUnrolling = true;
  LoopInterchange = EnableLoopInterchange;
  ForgetAllSCEVInLoopUnroll = ForgetSCEVInLoopUnroll;
  LicmMssaOptCap = SetLicmMssaOptCap;
  LicmMssaNoAccForPromotionCap = SetLicmMssaNoAccForPromotionCap;
  CallGraphProfile = true;
  UnifiedLTO = false;
  MergeFunctions = EnableMergeFunctions;
  InlinerThreshold = -1;
  EagerlyInvalidateAnalyses = EnableEagerlyInvalidateAnalyses;
}

namespace llvm {
extern cl::opt<unsigned> MaxDevirtIterations;
} // namespace llvm

void PassBuilder::invokePeepholeEPCallbacks(FunctionPassManager &FPM,
                                            OptimizationLevel Level) {
  for (auto &C : PeepholeEPCallbacks)
    C(FPM, Level);
}
void PassBuilder::invokeLateLoopOptimizationsEPCallbacks(
    LoopPassManager &LPM, OptimizationLevel Level) {
  for (auto &C : LateLoopOptimizationsEPCallbacks)
    C(LPM, Level);
}
void PassBuilder::invokeLoopOptimizerEndEPCallbacks(LoopPassManager &LPM,
                                                    OptimizationLevel Level) {
  for (auto &C : LoopOptimizerEndEPCallbacks)
    C(LPM, Level);
}
void PassBuilder::invokeScalarOptimizerLateEPCallbacks(
    FunctionPassManager &FPM, OptimizationLevel Level) {
  for (auto &C : ScalarOptimizerLateEPCallbacks)
    C(FPM, Level);
}
void PassBuilder::invokeCGSCCOptimizerLateEPCallbacks(CGSCCPassManager &CGPM,
                                                      OptimizationLevel Level) {
  for (auto &C : CGSCCOptimizerLateEPCallbacks)
    C(CGPM, Level);
}
void PassBuilder::invokeVectorizerStartEPCallbacks(FunctionPassManager &FPM,
                                                   OptimizationLevel Level) {
  for (auto &C : VectorizerStartEPCallbacks)
    C(FPM, Level);
}
void PassBuilder::invokeVectorizerEndEPCallbacks(FunctionPassManager &FPM,
                                                 OptimizationLevel Level) {
  for (auto &C : VectorizerEndEPCallbacks)
    C(FPM, Level);
}
void PassBuilder::invokeOptimizerEarlyEPCallbacks(ModulePassManager &MPM,
                                                  OptimizationLevel Level,
                                                  ThinOrFullLTOPhase Phase) {
  for (auto &C : OptimizerEarlyEPCallbacks)
    C(MPM, Level, Phase);
}
void PassBuilder::invokeOptimizerLastEPCallbacks(ModulePassManager &MPM,
                                                 OptimizationLevel Level,
                                                 ThinOrFullLTOPhase Phase) {
  for (auto &C : OptimizerLastEPCallbacks)
    C(MPM, Level, Phase);
}
void PassBuilder::invokeFullLinkTimeOptimizationEarlyEPCallbacks(
    ModulePassManager &MPM, OptimizationLevel Level) {
  for (auto &C : FullLinkTimeOptimizationEarlyEPCallbacks)
    C(MPM, Level);
}
void PassBuilder::invokeFullLinkTimeOptimizationLastEPCallbacks(
    ModulePassManager &MPM, OptimizationLevel Level) {
  for (auto &C : FullLinkTimeOptimizationLastEPCallbacks)
    C(MPM, Level);
}
void PassBuilder::invokePipelineStartEPCallbacks(ModulePassManager &MPM,
                                                 OptimizationLevel Level) {
  for (auto &C : PipelineStartEPCallbacks)
    C(MPM, Level);
}
void PassBuilder::invokePipelineEarlySimplificationEPCallbacks(
    ModulePassManager &MPM, OptimizationLevel Level, ThinOrFullLTOPhase Phase) {
  for (auto &C : PipelineEarlySimplificationEPCallbacks)
    C(MPM, Level, Phase);
}

// Helper to add AnnotationRemarksPass.
static void addAnnotationRemarksPass(ModulePassManager &MPM) {
  MPM.addPass(createModuleToFunctionPassAdaptor(AnnotationRemarksPass()));
}

// Helper to check if the current compilation phase is preparing for LTO
static bool isLTOPreLink(ThinOrFullLTOPhase Phase) {
  return Phase == ThinOrFullLTOPhase::ThinLTOPreLink ||
         Phase == ThinOrFullLTOPhase::FullLTOPreLink;
}

// Helper to check if the current compilation phase is LTO backend
static bool isLTOPostLink(ThinOrFullLTOPhase Phase) {
  return Phase == ThinOrFullLTOPhase::ThinLTOPostLink ||
         Phase == ThinOrFullLTOPhase::FullLTOPostLink;
}

// Helper to wrap conditionally Coro passes.
static CoroConditionalWrapper buildCoroWrapper(ThinOrFullLTOPhase Phase) {
  // TODO: Skip passes according to Phase.
  ModulePassManager CoroPM;
  CoroPM.addPass(CoroEarlyPass());
  CGSCCPassManager CGPM;
  CGPM.addPass(CoroSplitPass());
  CoroPM.addPass(createModuleToPostOrderCGSCCPassAdaptor(std::move(CGPM)));
  CoroPM.addPass(CoroCleanupPass());
  CoroPM.addPass(GlobalDCEPass());
  return CoroConditionalWrapper(std::move(CoroPM));
}

// TODO: Investigate the cost/benefit of tail call elimination on debugging.
FunctionPassManager
PassBuilder::buildO1FunctionSimplificationPipeline(OptimizationLevel Level,
                                                   ThinOrFullLTOPhase Phase) {

  FunctionPassManager FPM;

  if (AreStatisticsEnabled())
    FPM.addPass(CountVisitsPass());

  // Form SSA out of local memory accesses after breaking apart aggregates into
  // scalars.
  FPM.addPass(SROAPass(SROAOptions::ModifyCFG));

  // Catch trivial redundancies
  FPM.addPass(EarlyCSEPass(true /* Enable mem-ssa. */));

  // Hoisting of scalars and load expressions.
  FPM.addPass(
      SimplifyCFGPass(SimplifyCFGOptions().convertSwitchRangeToICmp(true)));
  FPM.addPass(InstCombinePass());

  FPM.addPass(LibCallsShrinkWrapPass());

  invokePeepholeEPCallbacks(FPM, Level);

  FPM.addPass(
      SimplifyCFGPass(SimplifyCFGOptions().convertSwitchRangeToICmp(true)));

  // Form canonically associated expression trees, and simplify the trees using
  // basic mathematical properties. For example, this will form (nearly)
  // minimal multiplication trees.
  if (!SYCLOptimizationMode) {
    // FIXME: re-association increases variables liveness and therefore register
    // pressure.
    FPM.addPass(ReassociatePass());

    // Do not run loop pass pipeline in "SYCL Optimization Mode". Loop
    // optimizations rely on TTI, which is not accurate for SPIR target.

    // Add the primary loop simplification pipeline.
    // FIXME: Currently this is split into two loop pass pipelines because we
    // run some function passes in between them. These can and should be removed
    // and/or replaced by scheduling the loop pass equivalents in the correct
    // positions. But those equivalent passes aren't powerful enough yet.
    // Specifically, `SimplifyCFGPass` and `InstCombinePass` are currently still
    // used. We have `LoopSimplifyCFGPass` which isn't yet powerful enough yet
    // to fully replace `SimplifyCFGPass`, and the closest to the other we have
    // is `LoopInstSimplify`.
    LoopPassManager LPM1, LPM2;

    // Simplify the loop body. We do this initially to clean up after other loop
    // passes run, either when iterating on a loop or on inner loops with
    // implications on the outer loop.
    LPM1.addPass(LoopInstSimplifyPass());
    LPM1.addPass(LoopSimplifyCFGPass());

    // Try to remove as much code from the loop header as possible,
    // to reduce amount of IR that will have to be duplicated. However,
    // do not perform speculative hoisting the first time as LICM
    // will destroy metadata that may not need to be destroyed if run
    // after loop rotation.
    // TODO: Investigate promotion cap for O1.
    LPM1.addPass(LICMPass(PTO.LicmMssaOptCap, PTO.LicmMssaNoAccForPromotionCap,
                          /*AllowSpeculation=*/false));

    LPM1.addPass(LoopRotatePass(/* Disable header duplication */ true,
                                isLTOPreLink(Phase)));
    // TODO: Investigate promotion cap for O1.
    LPM1.addPass(LICMPass(PTO.LicmMssaOptCap, PTO.LicmMssaNoAccForPromotionCap,
                          /*AllowSpeculation=*/true));
    LPM1.addPass(SimpleLoopUnswitchPass());
    if (EnableLoopFlatten)
      LPM1.addPass(LoopFlattenPass());

    LPM2.addPass(LoopIdiomRecognizePass());
    LPM2.addPass(IndVarSimplifyPass());

    invokeLateLoopOptimizationsEPCallbacks(LPM2, Level);

    LPM2.addPass(LoopDeletionPass());

  // Do not enable unrolling in PreLinkThinLTO phase during sample PGO
  // because it changes IR to makes profile annotation in back compile
  // inaccurate. The normal unroller doesn't pay attention to forced full unroll
  // attributes so we need to make sure and allow the full unroll pass to pay
  // attention to it.
  if (Phase != ThinOrFullLTOPhase::ThinLTOPreLink || !PGOOpt ||
      PGOOpt->Action != PGOOptions::SampleUse)
    LPM2.addPass(LoopFullUnrollPass(Level.getSpeedupLevel(),
                                    /* OnlyWhenForced= */ !PTO.LoopUnrolling,
                                    PTO.ForgetAllSCEVInLoopUnroll));
    invokeLoopOptimizerEndEPCallbacks(LPM2, Level);

    FPM.addPass(
        createFunctionToLoopPassAdaptor(std::move(LPM1),
                                        /*UseMemorySSA=*/true,
                                        /*UseBlockFrequencyInfo=*/true));
    FPM.addPass(
        SimplifyCFGPass(SimplifyCFGOptions().convertSwitchRangeToICmp(true)));
    FPM.addPass(InstCombinePass());
    // The loop passes in LPM2 (LoopFullUnrollPass) do not preserve MemorySSA.
    // *All* loop passes must preserve it, in order to be able to use it.
    FPM.addPass(
        createFunctionToLoopPassAdaptor(std::move(LPM2),
                                        /*UseMemorySSA=*/false,
                                        /*UseBlockFrequencyInfo=*/false));
  }
  // Delete small array after loop unroll.
  FPM.addPass(SROAPass(SROAOptions::ModifyCFG));

  // Specially optimize memory movement as it doesn't look like dataflow in SSA.
  FPM.addPass(MemCpyOptPass());

  // Sparse conditional constant propagation.
  // FIXME: It isn't clear why we do this *after* loop passes rather than
  // before...
  FPM.addPass(SCCPPass());

  // Delete dead bit computations (instcombine runs after to fold away the dead
  // computations, and then ADCE will run later to exploit any new DCE
  // opportunities that creates).
  FPM.addPass(BDCEPass());

  // Run instcombine after redundancy and dead bit elimination to exploit
  // opportunities opened up by them.
  FPM.addPass(InstCombinePass());
  invokePeepholeEPCallbacks(FPM, Level);

  FPM.addPass(CoroElidePass());

  invokeScalarOptimizerLateEPCallbacks(FPM, Level);

  // Finally, do an expensive DCE pass to catch all the dead code exposed by
  // the simplifications and basic cleanup after all the simplifications.
  // TODO: Investigate if this is too expensive.
  FPM.addPass(ADCEPass());
  FPM.addPass(
      SimplifyCFGPass(SimplifyCFGOptions().convertSwitchRangeToICmp(true)));
  FPM.addPass(InstCombinePass());
  invokePeepholeEPCallbacks(FPM, Level);

  return FPM;
}

FunctionPassManager
PassBuilder::buildFunctionSimplificationPipeline(OptimizationLevel Level,
                                                 ThinOrFullLTOPhase Phase) {
  assert(Level != OptimizationLevel::O0 && "Must request optimizations!");

  // The O1 pipeline has a separate pipeline creation function to simplify
  // construction readability.
  if (Level.getSpeedupLevel() == 1)
    return buildO1FunctionSimplificationPipeline(Level, Phase);

  FunctionPassManager FPM;

  if (AreStatisticsEnabled())
    FPM.addPass(CountVisitsPass());

  // Form SSA out of local memory accesses after breaking apart aggregates into
  // scalars.
  FPM.addPass(SROAPass(SROAOptions::ModifyCFG));

  // Catch trivial redundancies
  FPM.addPass(EarlyCSEPass(true /* Enable mem-ssa. */));
  if (EnableKnowledgeRetention)
    FPM.addPass(AssumeSimplifyPass());

  // Hoisting of scalars and load expressions.
  if (EnableGVNHoist)
    FPM.addPass(GVNHoistPass());

  // Global value numbering based sinking.
  if (EnableGVNSink) {
    FPM.addPass(GVNSinkPass());
    FPM.addPass(
        SimplifyCFGPass(SimplifyCFGOptions().convertSwitchRangeToICmp(true)));
  }

  // Speculative execution if the target has divergent branches; otherwise nop.
  FPM.addPass(SpeculativeExecutionPass(/* OnlyIfDivergentTarget =*/true));

  // Optimize based on known information about branches, and cleanup afterward.
  FPM.addPass(JumpThreadingPass());
  FPM.addPass(CorrelatedValuePropagationPass());

  // Jump table to switch conversion.
  if (EnableJumpTableToSwitch)
    FPM.addPass(JumpTableToSwitchPass());

  FPM.addPass(
      SimplifyCFGPass(SimplifyCFGOptions().convertSwitchRangeToICmp(true)));
  FPM.addPass(InstCombinePass());
  FPM.addPass(AggressiveInstCombinePass());

  if (!Level.isOptimizingForSize())
    FPM.addPass(LibCallsShrinkWrapPass());

  invokePeepholeEPCallbacks(FPM, Level);

  // For PGO use pipeline, try to optimize memory intrinsics such as memcpy
  // using the size value profile. Don't perform this when optimizing for size.
  if (PGOOpt && PGOOpt->Action == PGOOptions::IRUse &&
      !Level.isOptimizingForSize())
    FPM.addPass(PGOMemOPSizeOpt());

  FPM.addPass(TailCallElimPass(/*UpdateFunctionEntryCount=*/
                               isInstrumentedPGOUse()));
  FPM.addPass(
      SimplifyCFGPass(SimplifyCFGOptions().convertSwitchRangeToICmp(true)));

  // Form canonically associated expression trees, and simplify the trees using
  // basic mathematical properties. For example, this will form (nearly)
  // minimal multiplication trees.
  if (!SYCLOptimizationMode) {
    // FIXME: re-association increases variables liveness and therefore register
    // pressure.
    FPM.addPass(ReassociatePass());

    // Do not run loop pass pipeline in "SYCL Optimization Mode". Loop
    // optimizations rely on TTI, which is not accurate for SPIR target.
    if (EnableConstraintElimination)
      FPM.addPass(ConstraintEliminationPass());

    // Add the primary loop simplification pipeline.
    // FIXME: Currently this is split into two loop pass pipelines because we
    // run some function passes in between them. These can and should be removed
    // and/or replaced by scheduling the loop pass equivalents in the correct
    // positions. But those equivalent passes aren't powerful enough yet.
    // Specifically, `SimplifyCFGPass` and `InstCombinePass` are currently still
    // used. We have `LoopSimplifyCFGPass` which isn't yet powerful enough yet
    // to fully replace `SimplifyCFGPass`, and the closest to the other we have
    // is `LoopInstSimplify`.
    LoopPassManager LPM1, LPM2;

    // Simplify the loop body. We do this initially to clean up after other loop
    // passes run, either when iterating on a loop or on inner loops with
    // implications on the outer loop.
    LPM1.addPass(LoopInstSimplifyPass());
    LPM1.addPass(LoopSimplifyCFGPass());

    // Try to remove as much code from the loop header as possible,
    // to reduce amount of IR that will have to be duplicated. However,
    // do not perform speculative hoisting the first time as LICM
    // will destroy metadata that may not need to be destroyed if run
    // after loop rotation.
    // TODO: Investigate promotion cap for O1.
    LPM1.addPass(LICMPass(PTO.LicmMssaOptCap, PTO.LicmMssaNoAccForPromotionCap,
                          /*AllowSpeculation=*/false));

    // Disable header duplication in loop rotation at -Oz.
    LPM1.addPass(LoopRotatePass(EnableLoopHeaderDuplication ||
                                  Level != OptimizationLevel::Oz,
                              isLTOPreLink(Phase)));
    // TODO: Investigate promotion cap for O1.
    LPM1.addPass(LICMPass(PTO.LicmMssaOptCap, PTO.LicmMssaNoAccForPromotionCap,
                          /*AllowSpeculation=*/true));
    LPM1.addPass(SimpleLoopUnswitchPass(/* NonTrivial */ Level ==
                                        OptimizationLevel::O3));
    if (EnableLoopFlatten)
      LPM1.addPass(LoopFlattenPass());

    LPM2.addPass(LoopIdiomRecognizePass());
    LPM2.addPass(IndVarSimplifyPass());

  {
    ExtraLoopPassManager<ShouldRunExtraSimpleLoopUnswitch> ExtraPasses;
    ExtraPasses.addPass(SimpleLoopUnswitchPass(/* NonTrivial */ Level ==
                                               OptimizationLevel::O3));
    LPM2.addPass(std::move(ExtraPasses));
  }

  invokeLateLoopOptimizationsEPCallbacks(LPM2, Level);

    LPM2.addPass(LoopDeletionPass());

  // Do not enable unrolling in PreLinkThinLTO phase during sample PGO
  // because it changes IR to makes profile annotation in back compile
  // inaccurate. The normal unroller doesn't pay attention to forced full unroll
  // attributes so we need to make sure and allow the full unroll pass to pay
  // attention to it.
  if (Phase != ThinOrFullLTOPhase::ThinLTOPreLink || !PGOOpt ||
      PGOOpt->Action != PGOOptions::SampleUse)
    LPM2.addPass(LoopFullUnrollPass(Level.getSpeedupLevel(),
                                    /* OnlyWhenForced= */ !PTO.LoopUnrolling,
                                    PTO.ForgetAllSCEVInLoopUnroll));

    invokeLoopOptimizerEndEPCallbacks(LPM2, Level);

    FPM.addPass(
        createFunctionToLoopPassAdaptor(std::move(LPM1),
                                        /*UseMemorySSA=*/true,
                                        /*UseBlockFrequencyInfo=*/true));
    FPM.addPass(
        SimplifyCFGPass(SimplifyCFGOptions().convertSwitchRangeToICmp(true)));
    FPM.addPass(InstCombinePass());
    // The loop passes in LPM2 (LoopIdiomRecognizePass, IndVarSimplifyPass,
    // LoopDeletionPass and LoopFullUnrollPass) do not preserve MemorySSA.
    // *All* loop passes must preserve it, in order to be able to use it.
    FPM.addPass(
        createFunctionToLoopPassAdaptor(std::move(LPM2),
                                        /*UseMemorySSA=*/false,
                                        /*UseBlockFrequencyInfo=*/false));
  }

  // Delete small array after loop unroll.
  FPM.addPass(SROAPass(SROAOptions::ModifyCFG));

  // Try vectorization/scalarization transforms that are both improvements
  // themselves and can allow further folds with GVN and InstCombine.
  FPM.addPass(VectorCombinePass(/*TryEarlyFoldsOnly=*/true));

  // Eliminate redundancies.
  FPM.addPass(MergedLoadStoreMotionPass());
  if (RunNewGVN)
    FPM.addPass(NewGVNPass());
  else
    FPM.addPass(GVNPass());

  // Sparse conditional constant propagation.
  // FIXME: It isn't clear why we do this *after* loop passes rather than
  // before...
  FPM.addPass(SCCPPass());

  // Delete dead bit computations (instcombine runs after to fold away the dead
  // computations, and then ADCE will run later to exploit any new DCE
  // opportunities that creates).
  FPM.addPass(BDCEPass());

  // Run instcombine after redundancy and dead bit elimination to exploit
  // opportunities opened up by them.
  FPM.addPass(InstCombinePass());
  invokePeepholeEPCallbacks(FPM, Level);

  // Re-consider control flow based optimizations after redundancy elimination,
  // redo DCE, etc.
  if (EnableDFAJumpThreading)
    FPM.addPass(DFAJumpThreadingPass());

  FPM.addPass(JumpThreadingPass());
  FPM.addPass(CorrelatedValuePropagationPass());

  // Finally, do an expensive DCE pass to catch all the dead code exposed by
  // the simplifications and basic cleanup after all the simplifications.
  // TODO: Investigate if this is too expensive.
  FPM.addPass(ADCEPass());

  // Specially optimize memory movement as it doesn't look like dataflow in SSA.
  FPM.addPass(MemCpyOptPass());

  FPM.addPass(DSEPass());
  FPM.addPass(MoveAutoInitPass());

  FPM.addPass(createFunctionToLoopPassAdaptor(
      LICMPass(PTO.LicmMssaOptCap, PTO.LicmMssaNoAccForPromotionCap,
               /*AllowSpeculation=*/true),
      /*UseMemorySSA=*/true, /*UseBlockFrequencyInfo=*/false));

  FPM.addPass(CoroElidePass());

  invokeScalarOptimizerLateEPCallbacks(FPM, Level);

  if (SYCLOptimizationMode)
    FPM.addPass(SimplifyCFGPass());
  else
    FPM.addPass(SimplifyCFGPass(SimplifyCFGOptions()
                                    .convertSwitchRangeToICmp(true)
                                    .hoistCommonInsts(true)
                                    .sinkCommonInsts(true)));
  FPM.addPass(InstCombinePass());
  invokePeepholeEPCallbacks(FPM, Level);

  return FPM;
}

void PassBuilder::addRequiredLTOPreLinkPasses(ModulePassManager &MPM) {
  MPM.addPass(CanonicalizeAliasesPass());
  MPM.addPass(NameAnonGlobalPass());
}

void PassBuilder::addPreInlinerPasses(ModulePassManager &MPM,
                                      OptimizationLevel Level,
                                      ThinOrFullLTOPhase LTOPhase) {
  assert(Level != OptimizationLevel::O0 && "Not expecting O0 here!");
  if (DisablePreInliner)
    return;
  InlineParams IP;

  IP.DefaultThreshold = PreInlineThreshold;

  // FIXME: The hint threshold has the same value used by the regular inliner
  // when not optimzing for size. This should probably be lowered after
  // performance testing.
  // FIXME: this comment is cargo culted from the old pass manager, revisit).
  IP.HintThreshold = Level.isOptimizingForSize() ? PreInlineThreshold : 325;
  ModuleInlinerWrapperPass MIWP(
      IP, /* MandatoryFirst */ true,
      InlineContext{LTOPhase, InlinePass::EarlyInliner});
  CGSCCPassManager &CGPipeline = MIWP.getPM();

  FunctionPassManager FPM;
  FPM.addPass(SROAPass(SROAOptions::ModifyCFG));
  FPM.addPass(EarlyCSEPass()); // Catch trivial redundancies.
  FPM.addPass(SimplifyCFGPass(SimplifyCFGOptions().convertSwitchRangeToICmp(
      true)));                    // Merge & remove basic blocks.
  FPM.addPass(InstCombinePass()); // Combine silly sequences.
  invokePeepholeEPCallbacks(FPM, Level);

  CGPipeline.addPass(createCGSCCToFunctionPassAdaptor(
      std::move(FPM), PTO.EagerlyInvalidateAnalyses));

  MPM.addPass(std::move(MIWP));

  // Delete anything that is now dead to make sure that we don't instrument
  // dead code. Instrumentation can end up keeping dead code around and
  // dramatically increase code size.
  MPM.addPass(GlobalDCEPass());
}

void PassBuilder::addPostPGOLoopRotation(ModulePassManager &MPM,
                                         OptimizationLevel Level) {
  if (EnablePostPGOLoopRotation) {
    // Disable header duplication in loop rotation at -Oz.
    MPM.addPass(createModuleToFunctionPassAdaptor(
        createFunctionToLoopPassAdaptor(
            LoopRotatePass(EnableLoopHeaderDuplication ||
                           Level != OptimizationLevel::Oz),
            /*UseMemorySSA=*/false,
            /*UseBlockFrequencyInfo=*/false),
        PTO.EagerlyInvalidateAnalyses));
  }
}

void PassBuilder::addPGOInstrPasses(ModulePassManager &MPM,
                                    OptimizationLevel Level, bool RunProfileGen,
                                    bool IsCS, bool AtomicCounterUpdate,
                                    std::string ProfileFile,
                                    std::string ProfileRemappingFile,
                                    IntrusiveRefCntPtr<vfs::FileSystem> FS) {
  assert(Level != OptimizationLevel::O0 && "Not expecting O0 here!");

  if (!RunProfileGen) {
    assert(!ProfileFile.empty() && "Profile use expecting a profile file!");
    MPM.addPass(
        PGOInstrumentationUse(ProfileFile, ProfileRemappingFile, IsCS, FS));
    // Cache ProfileSummaryAnalysis once to avoid the potential need to insert
    // RequireAnalysisPass for PSI before subsequent non-module passes.
    MPM.addPass(RequireAnalysisPass<ProfileSummaryAnalysis, Module>());
    return;
  }

  // Perform PGO instrumentation.
  MPM.addPass(PGOInstrumentationGen(IsCS ? PGOInstrumentationType::CSFDO
                                         : PGOInstrumentationType::FDO));

  addPostPGOLoopRotation(MPM, Level);
  // Add the profile lowering pass.
  InstrProfOptions Options;
  if (!ProfileFile.empty())
    Options.InstrProfileOutput = ProfileFile;
  // Do counter promotion at Level greater than O0.
  Options.DoCounterPromotion = true;
  Options.UseBFIInPromotion = IsCS;
  if (EnableSampledInstr) {
    Options.Sampling = true;
    // With sampling, there is little beneifit to enable counter promotion.
    // But note that sampling does work with counter promotion.
    Options.DoCounterPromotion = false;
  }
  Options.Atomic = AtomicCounterUpdate;
  MPM.addPass(InstrProfilingLoweringPass(Options, IsCS));
}

void PassBuilder::addPGOInstrPassesForO0(
    ModulePassManager &MPM, bool RunProfileGen, bool IsCS,
    bool AtomicCounterUpdate, std::string ProfileFile,
    std::string ProfileRemappingFile, IntrusiveRefCntPtr<vfs::FileSystem> FS) {
  if (!RunProfileGen) {
    assert(!ProfileFile.empty() && "Profile use expecting a profile file!");
    MPM.addPass(
        PGOInstrumentationUse(ProfileFile, ProfileRemappingFile, IsCS, FS));
    // Cache ProfileSummaryAnalysis once to avoid the potential need to insert
    // RequireAnalysisPass for PSI before subsequent non-module passes.
    MPM.addPass(RequireAnalysisPass<ProfileSummaryAnalysis, Module>());
    return;
  }

  // Perform PGO instrumentation.
  MPM.addPass(PGOInstrumentationGen(IsCS ? PGOInstrumentationType::CSFDO
                                         : PGOInstrumentationType::FDO));
  // Add the profile lowering pass.
  InstrProfOptions Options;
  if (!ProfileFile.empty())
    Options.InstrProfileOutput = ProfileFile;
  // Do not do counter promotion at O0.
  Options.DoCounterPromotion = false;
  Options.UseBFIInPromotion = IsCS;
  Options.Atomic = AtomicCounterUpdate;
  MPM.addPass(InstrProfilingLoweringPass(Options, IsCS));
}

static InlineParams getInlineParamsFromOptLevel(OptimizationLevel Level) {
  return getInlineParams(Level.getSpeedupLevel(), Level.getSizeLevel());
}

ModuleInlinerWrapperPass
PassBuilder::buildInlinerPipeline(OptimizationLevel Level,
                                  ThinOrFullLTOPhase Phase) {
  InlineParams IP;
  if (PTO.InlinerThreshold == -1)
    IP = getInlineParamsFromOptLevel(Level);
  else
    IP = getInlineParams(PTO.InlinerThreshold);
  // For PreLinkThinLTO + SamplePGO or PreLinkFullLTO + SamplePGO,
  // set hot-caller threshold to 0 to disable hot
  // callsite inline (as much as possible [1]) because it makes
  // profile annotation in the backend inaccurate.
  //
  // [1] Note the cost of a function could be below zero due to erased
  // prologue / epilogue.
  if (isLTOPreLink(Phase) && PGOOpt && PGOOpt->Action == PGOOptions::SampleUse)
    IP.HotCallSiteThreshold = 0;

  if (PGOOpt)
    IP.EnableDeferral = EnablePGOInlineDeferral;

  ModuleInlinerWrapperPass MIWP(IP, PerformMandatoryInliningsFirst,
                                InlineContext{Phase, InlinePass::CGSCCInliner},
                                UseInlineAdvisor, MaxDevirtIterations);

  // Require the GlobalsAA analysis for the module so we can query it within
  // the CGSCC pipeline.
  if (EnableGlobalAnalyses) {
    MIWP.addModulePass(RequireAnalysisPass<GlobalsAA, Module>());
    // Invalidate AAManager so it can be recreated and pick up the newly
    // available GlobalsAA.
    MIWP.addModulePass(
        createModuleToFunctionPassAdaptor(InvalidateAnalysisPass<AAManager>()));
  }

  // Require the ProfileSummaryAnalysis for the module so we can query it within
  // the inliner pass.
  MIWP.addModulePass(RequireAnalysisPass<ProfileSummaryAnalysis, Module>());

  // Now begin the main postorder CGSCC pipeline.
  // FIXME: The current CGSCC pipeline has its origins in the legacy pass
  // manager and trying to emulate its precise behavior. Much of this doesn't
  // make a lot of sense and we should revisit the core CGSCC structure.
  CGSCCPassManager &MainCGPipeline = MIWP.getPM();

  // Note: historically, the PruneEH pass was run first to deduce nounwind and
  // generally clean up exception handling overhead. It isn't clear this is
  // valuable as the inliner doesn't currently care whether it is inlining an
  // invoke or a call.

  if (AttributorRun & AttributorRunOption::CGSCC)
    MainCGPipeline.addPass(AttributorCGSCCPass());

  // Deduce function attributes. We do another run of this after the function
  // simplification pipeline, so this only needs to run when it could affect the
  // function simplification pipeline, which is only the case with recursive
  // functions.
  MainCGPipeline.addPass(PostOrderFunctionAttrsPass(/*SkipNonRecursive*/ true));

  // When at O3 add argument promotion to the pass pipeline.
  // FIXME: It isn't at all clear why this should be limited to O3.
  if (Level == OptimizationLevel::O3)
    MainCGPipeline.addPass(ArgumentPromotionPass());

  // Try to perform OpenMP specific optimizations. This is a (quick!) no-op if
  // there are no OpenMP runtime calls present in the module.
  if (Level == OptimizationLevel::O2 || Level == OptimizationLevel::O3)
    MainCGPipeline.addPass(OpenMPOptCGSCCPass(Phase));

  invokeCGSCCOptimizerLateEPCallbacks(MainCGPipeline, Level);

  // Add the core function simplification pipeline nested inside the
  // CGSCC walk.
  MainCGPipeline.addPass(createCGSCCToFunctionPassAdaptor(
      buildFunctionSimplificationPipeline(Level, Phase),
      PTO.EagerlyInvalidateAnalyses, /*NoRerun=*/true));

  // Finally, deduce any function attributes based on the fully simplified
  // function.
  MainCGPipeline.addPass(PostOrderFunctionAttrsPass());

  // Mark that the function is fully simplified and that it shouldn't be
  // simplified again if we somehow revisit it due to CGSCC mutations unless
  // it's been modified since.
  MainCGPipeline.addPass(createCGSCCToFunctionPassAdaptor(
      RequireAnalysisPass<ShouldNotRunFunctionPassesAnalysis, Function>()));

  if (Phase != ThinOrFullLTOPhase::ThinLTOPreLink) {
    MainCGPipeline.addPass(CoroSplitPass(Level != OptimizationLevel::O0));
    MainCGPipeline.addPass(CoroAnnotationElidePass());
  }

  // Make sure we don't affect potential future NoRerun CGSCC adaptors.
  MIWP.addLateModulePass(createModuleToFunctionPassAdaptor(
      InvalidateAnalysisPass<ShouldNotRunFunctionPassesAnalysis>()));

  return MIWP;
}

ModulePassManager
PassBuilder::buildModuleInlinerPipeline(OptimizationLevel Level,
                                        ThinOrFullLTOPhase Phase) {
  ModulePassManager MPM;

  InlineParams IP = getInlineParamsFromOptLevel(Level);
  // For PreLinkThinLTO + SamplePGO or PreLinkFullLTO + SamplePGO,
  // set hot-caller threshold to 0 to disable hot
  // callsite inline (as much as possible [1]) because it makes
  // profile annotation in the backend inaccurate.
  //
  // [1] Note the cost of a function could be below zero due to erased
  // prologue / epilogue.
  if (isLTOPreLink(Phase) && PGOOpt && PGOOpt->Action == PGOOptions::SampleUse)
    IP.HotCallSiteThreshold = 0;

  if (PGOOpt)
    IP.EnableDeferral = EnablePGOInlineDeferral;

  // The inline deferral logic is used to avoid losing some
  // inlining chance in future. It is helpful in SCC inliner, in which
  // inlining is processed in bottom-up order.
  // While in module inliner, the inlining order is a priority-based order
  // by default. The inline deferral is unnecessary there. So we disable the
  // inline deferral logic in module inliner.
  IP.EnableDeferral = false;

  MPM.addPass(ModuleInlinerPass(IP, UseInlineAdvisor, Phase));
  if (!UseCtxProfile.empty() && Phase == ThinOrFullLTOPhase::ThinLTOPostLink) {
    MPM.addPass(GlobalOptPass());
    MPM.addPass(GlobalDCEPass());
    MPM.addPass(PGOCtxProfFlatteningPass(/*IsPreThinlink=*/false));
  }

  MPM.addPass(createModuleToFunctionPassAdaptor(
      buildFunctionSimplificationPipeline(Level, Phase),
      PTO.EagerlyInvalidateAnalyses));

  if (Phase != ThinOrFullLTOPhase::ThinLTOPreLink) {
    MPM.addPass(createModuleToPostOrderCGSCCPassAdaptor(
        CoroSplitPass(Level != OptimizationLevel::O0)));
    MPM.addPass(
        createModuleToPostOrderCGSCCPassAdaptor(CoroAnnotationElidePass()));
  }

  return MPM;
}

ModulePassManager
PassBuilder::buildModuleSimplificationPipeline(OptimizationLevel Level,
                                               ThinOrFullLTOPhase Phase) {
  assert(Level != OptimizationLevel::O0 &&
         "Should not be used for O0 pipeline");

  assert(Phase != ThinOrFullLTOPhase::FullLTOPostLink &&
         "FullLTOPostLink shouldn't call buildModuleSimplificationPipeline!");

  ModulePassManager MPM;

  // Place pseudo probe instrumentation as the first pass of the pipeline to
  // minimize the impact of optimization changes.
  if (PGOOpt && PGOOpt->PseudoProbeForProfiling &&
      Phase != ThinOrFullLTOPhase::ThinLTOPostLink)
    MPM.addPass(SampleProfileProbePass(TM));

  bool HasSampleProfile = PGOOpt && (PGOOpt->Action == PGOOptions::SampleUse);

  // In ThinLTO mode, when flattened profile is used, all the available
  // profile information will be annotated in PreLink phase so there is
  // no need to load the profile again in PostLink.
  bool LoadSampleProfile =
      HasSampleProfile &&
      !(FlattenedProfileUsed && Phase == ThinOrFullLTOPhase::ThinLTOPostLink);

  // During the ThinLTO backend phase we perform early indirect call promotion
  // here, before globalopt. Otherwise imported available_externally functions
  // look unreferenced and are removed. If we are going to load the sample
  // profile then defer until later.
  // TODO: See if we can move later and consolidate with the location where
  // we perform ICP when we are loading a sample profile.
  // TODO: We pass HasSampleProfile (whether there was a sample profile file
  // passed to the compile) to the SamplePGO flag of ICP. This is used to
  // determine whether the new direct calls are annotated with prof metadata.
  // Ideally this should be determined from whether the IR is annotated with
  // sample profile, and not whether the a sample profile was provided on the
  // command line. E.g. for flattened profiles where we will not be reloading
  // the sample profile in the ThinLTO backend, we ideally shouldn't have to
  // provide the sample profile file.
  if (Phase == ThinOrFullLTOPhase::ThinLTOPostLink && !LoadSampleProfile)
    MPM.addPass(PGOIndirectCallPromotion(true /* InLTO */, HasSampleProfile));

  // Create an early function pass manager to cleanup the output of the
  // frontend. Not necessary with LTO post link pipelines since the pre link
  // pipeline already cleaned up the frontend output.
  if (Phase != ThinOrFullLTOPhase::ThinLTOPostLink) {
    // Do basic inference of function attributes from known properties of system
    // libraries and other oracles.
    MPM.addPass(InferFunctionAttrsPass());
    MPM.addPass(CoroEarlyPass());

    FunctionPassManager EarlyFPM;
    EarlyFPM.addPass(EntryExitInstrumenterPass(/*PostInlining=*/false));
    // Lower llvm.expect to metadata before attempting transforms.
    // Compare/branch metadata may alter the behavior of passes like
    // SimplifyCFG.
    EarlyFPM.addPass(LowerExpectIntrinsicPass());
    EarlyFPM.addPass(SimplifyCFGPass());
    EarlyFPM.addPass(SROAPass(SROAOptions::ModifyCFG));
    EarlyFPM.addPass(EarlyCSEPass());
    if (Level == OptimizationLevel::O3)
      EarlyFPM.addPass(CallSiteSplittingPass());
    MPM.addPass(createModuleToFunctionPassAdaptor(
        std::move(EarlyFPM), PTO.EagerlyInvalidateAnalyses));
  }

  if (LoadSampleProfile) {
    // Annotate sample profile right after early FPM to ensure freshness of
    // the debug info.
    MPM.addPass(SampleProfileLoaderPass(PGOOpt->ProfileFile,
                                        PGOOpt->ProfileRemappingFile, Phase));
    // Cache ProfileSummaryAnalysis once to avoid the potential need to insert
    // RequireAnalysisPass for PSI before subsequent non-module passes.
    MPM.addPass(RequireAnalysisPass<ProfileSummaryAnalysis, Module>());
    // Do not invoke ICP in the LTOPrelink phase as it makes it hard
    // for the profile annotation to be accurate in the LTO backend.
    if (!isLTOPreLink(Phase))
      // We perform early indirect call promotion here, before globalopt.
      // This is important for the ThinLTO backend phase because otherwise
      // imported available_externally functions look unreferenced and are
      // removed.
      MPM.addPass(
          PGOIndirectCallPromotion(true /* IsInLTO */, true /* SamplePGO */));
  }

  // Try to perform OpenMP specific optimizations on the module. This is a
  // (quick!) no-op if there are no OpenMP runtime calls present in the module.
  MPM.addPass(OpenMPOptPass(Phase));

  if (AttributorRun & AttributorRunOption::MODULE)
    MPM.addPass(AttributorPass());

  // Lower type metadata and the type.test intrinsic in the ThinLTO
  // post link pipeline after ICP. This is to enable usage of the type
  // tests in ICP sequences.
  if (Phase == ThinOrFullLTOPhase::ThinLTOPostLink)
    MPM.addPass(LowerTypeTestsPass(nullptr, nullptr,
                                   lowertypetests::DropTestKind::Assume));

  invokePipelineEarlySimplificationEPCallbacks(MPM, Level, Phase);

  // Interprocedural constant propagation now that basic cleanup has occurred
  // and prior to optimizing globals.
  // FIXME: This position in the pipeline hasn't been carefully considered in
  // years, it should be re-analyzed.
  MPM.addPass(IPSCCPPass(
              IPSCCPOptions(/*AllowFuncSpec=*/
                            Level != OptimizationLevel::Os &&
                            Level != OptimizationLevel::Oz &&
                            !isLTOPreLink(Phase))));

  // Attach metadata to indirect call sites indicating the set of functions
  // they may target at run-time. This should follow IPSCCP.
  MPM.addPass(CalledValuePropagationPass());

  // Optimize globals to try and fold them into constants.
  MPM.addPass(GlobalOptPass());

  // Create a small function pass pipeline to cleanup after all the global
  // optimizations.
  FunctionPassManager GlobalCleanupPM;
  // FIXME: Should this instead by a run of SROA?
  GlobalCleanupPM.addPass(PromotePass());
  GlobalCleanupPM.addPass(InstCombinePass());
  invokePeepholeEPCallbacks(GlobalCleanupPM, Level);
  GlobalCleanupPM.addPass(
      SimplifyCFGPass(SimplifyCFGOptions().convertSwitchRangeToICmp(true)));
  MPM.addPass(createModuleToFunctionPassAdaptor(std::move(GlobalCleanupPM),
                                                PTO.EagerlyInvalidateAnalyses));

  // We already asserted this happens in non-FullLTOPostLink earlier.
  const bool IsPreLink = Phase != ThinOrFullLTOPhase::ThinLTOPostLink;
  // Enable contextual profiling instrumentation.
  const bool IsCtxProfGen =
      IsPreLink && PGOCtxProfLoweringPass::isCtxIRPGOInstrEnabled();
  const bool IsPGOPreLink = !IsCtxProfGen && PGOOpt && IsPreLink;
  const bool IsPGOInstrGen =
      IsPGOPreLink && PGOOpt->Action == PGOOptions::IRInstr;
  const bool IsPGOInstrUse =
      IsPGOPreLink && PGOOpt->Action == PGOOptions::IRUse;
  const bool IsMemprofUse = IsPGOPreLink && !PGOOpt->MemoryProfile.empty();
  // We don't want to mix pgo ctx gen and pgo gen; we also don't currently
  // enable ctx profiling from the frontend.
  assert(!(IsPGOInstrGen && PGOCtxProfLoweringPass::isCtxIRPGOInstrEnabled()) &&
         "Enabling both instrumented PGO and contextual instrumentation is not "
         "supported.");
  const bool IsCtxProfUse =
      !UseCtxProfile.empty() && Phase == ThinOrFullLTOPhase::ThinLTOPreLink;

  assert(
      (InstrumentColdFuncOnlyPath.empty() || PGOInstrumentColdFunctionOnly) &&
      "--instrument-cold-function-only-path is provided but "
      "--pgo-instrument-cold-function-only is not enabled");
  const bool IsColdFuncOnlyInstrGen = PGOInstrumentColdFunctionOnly &&
                                      IsPGOPreLink &&
                                      !InstrumentColdFuncOnlyPath.empty();

  if (IsPGOInstrGen || IsPGOInstrUse || IsMemprofUse || IsCtxProfGen ||
      IsCtxProfUse || IsColdFuncOnlyInstrGen)
    addPreInlinerPasses(MPM, Level, Phase);

  // Add all the requested passes for instrumentation PGO, if requested.
  if (IsPGOInstrGen || IsPGOInstrUse) {
    addPGOInstrPasses(MPM, Level,
                      /*RunProfileGen=*/IsPGOInstrGen,
                      /*IsCS=*/false, PGOOpt->AtomicCounterUpdate,
                      PGOOpt->ProfileFile, PGOOpt->ProfileRemappingFile,
                      PGOOpt->FS);
  } else if (IsCtxProfGen || IsCtxProfUse) {
    MPM.addPass(PGOInstrumentationGen(PGOInstrumentationType::CTXPROF));
    // In pre-link, we just want the instrumented IR. We use the contextual
    // profile in the post-thinlink phase.
    // The instrumentation will be removed in post-thinlink after IPO.
    // FIXME(mtrofin): move AssignGUIDPass if there is agreement to use this
    // mechanism for GUIDs.
    MPM.addPass(AssignGUIDPass());
    if (IsCtxProfUse) {
      MPM.addPass(PGOCtxProfFlatteningPass(/*IsPreThinlink=*/true));
      return MPM;
    }
    // Block further inlining in the instrumented ctxprof case. This avoids
    // confusingly collecting profiles for the same GUID corresponding to
    // different variants of the function. We could do like PGO and identify
    // functions by a (GUID, Hash) tuple, but since the ctxprof "use" waits for
    // thinlto to happen before performing any further optimizations, it's
    // unnecessary to collect profiles for non-prevailing copies.
    MPM.addPass(NoinlineNonPrevailing());
    addPostPGOLoopRotation(MPM, Level);
    MPM.addPass(PGOCtxProfLoweringPass());
  } else if (IsColdFuncOnlyInstrGen) {
    addPGOInstrPasses(
        MPM, Level, /* RunProfileGen */ true, /* IsCS */ false,
        /* AtomicCounterUpdate */ false, InstrumentColdFuncOnlyPath,
        /* ProfileRemappingFile */ "", IntrusiveRefCntPtr<vfs::FileSystem>());
  }

  if (IsPGOInstrGen || IsPGOInstrUse || IsCtxProfGen)
    MPM.addPass(PGOIndirectCallPromotion(false, false));

  if (IsPGOPreLink && PGOOpt->CSAction == PGOOptions::CSIRInstr)
    MPM.addPass(PGOInstrumentationGenCreateVar(PGOOpt->CSProfileGenFile,
                                               EnableSampledInstr));

  if (IsMemprofUse)
    MPM.addPass(MemProfUsePass(PGOOpt->MemoryProfile, PGOOpt->FS));

  if (PGOOpt && (PGOOpt->Action == PGOOptions::IRUse ||
                 PGOOpt->Action == PGOOptions::SampleUse))
    MPM.addPass(PGOForceFunctionAttrsPass(PGOOpt->ColdOptType));

  MPM.addPass(AlwaysInlinerPass(/*InsertLifetimeIntrinsics=*/true));

  if (EnableModuleInliner)
    MPM.addPass(buildModuleInlinerPipeline(Level, Phase));
  else
    MPM.addPass(buildInlinerPipeline(Level, Phase));

  // Remove any dead arguments exposed by cleanups, constant folding globals,
  // and argument promotion.
  MPM.addPass(DeadArgumentEliminationPass());

  if (Phase == ThinOrFullLTOPhase::ThinLTOPostLink)
    MPM.addPass(SimplifyTypeTestsPass());

  if (Phase != ThinOrFullLTOPhase::ThinLTOPreLink)
    MPM.addPass(CoroCleanupPass());

  // Optimize globals now that functions are fully simplified.
  MPM.addPass(GlobalOptPass());
  MPM.addPass(GlobalDCEPass());

  return MPM;
}

/// TODO: Should LTO cause any differences to this set of passes?
void PassBuilder::addVectorPasses(OptimizationLevel Level,
                                  FunctionPassManager &FPM, bool IsFullLTO) {
  FPM.addPass(LoopVectorizePass(
      LoopVectorizeOptions(!PTO.LoopInterleaving, !PTO.LoopVectorization)));

  FPM.addPass(InferAlignmentPass());
  if (IsFullLTO) {
    // The vectorizer may have significantly shortened a loop body; unroll
    // again. Unroll small loops to hide loop backedge latency and saturate any
    // parallel execution resources of an out-of-order processor. We also then
    // need to clean up redundancies and loop invariant code.
    // FIXME: It would be really good to use a loop-integrated instruction
    // combiner for cleanup here so that the unrolling and LICM can be pipelined
    // across the loop nests.
    // We do UnrollAndJam in a separate LPM to ensure it happens before unroll
    if (EnableUnrollAndJam && PTO.LoopUnrolling)
      FPM.addPass(createFunctionToLoopPassAdaptor(
          LoopUnrollAndJamPass(Level.getSpeedupLevel())));
    FPM.addPass(LoopUnrollPass(LoopUnrollOptions(
        Level.getSpeedupLevel(), /*OnlyWhenForced=*/!PTO.LoopUnrolling,
        PTO.ForgetAllSCEVInLoopUnroll)));
    FPM.addPass(WarnMissedTransformationsPass());
    // Now that we are done with loop unrolling, be it either by LoopVectorizer,
    // or LoopUnroll passes, some variable-offset GEP's into alloca's could have
    // become constant-offset, thus enabling SROA and alloca promotion. Do so.
    // NOTE: we are very late in the pipeline, and we don't have any LICM
    // or SimplifyCFG passes scheduled after us, that would cleanup
    // the CFG mess this may created if allowed to modify CFG, so forbid that.
    FPM.addPass(SROAPass(SROAOptions::PreserveCFG));
  }

  if (!IsFullLTO) {
    // Eliminate loads by forwarding stores from the previous iteration to loads
    // of the current iteration.
    FPM.addPass(LoopLoadEliminationPass());
  }
  // Cleanup after the loop optimization passes.
  FPM.addPass(InstCombinePass());

  if (Level.getSpeedupLevel() > 1 && ExtraVectorizerPasses) {
    ExtraFunctionPassManager<ShouldRunExtraVectorPasses> ExtraPasses;
    // At higher optimization levels, try to clean up any runtime overlap and
    // alignment checks inserted by the vectorizer. We want to track correlated
    // runtime checks for two inner loops in the same outer loop, fold any
    // common computations, hoist loop-invariant aspects out of any outer loop,
    // and unswitch the runtime checks if possible. Once hoisted, we may have
    // dead (or speculatable) control flows or more combining opportunities.
    ExtraPasses.addPass(EarlyCSEPass());
    ExtraPasses.addPass(CorrelatedValuePropagationPass());
    ExtraPasses.addPass(InstCombinePass());
    LoopPassManager LPM;
    LPM.addPass(LICMPass(PTO.LicmMssaOptCap, PTO.LicmMssaNoAccForPromotionCap,
                         /*AllowSpeculation=*/true));
    LPM.addPass(SimpleLoopUnswitchPass(/* NonTrivial */ Level ==
                                       OptimizationLevel::O3));
    ExtraPasses.addPass(
        createFunctionToLoopPassAdaptor(std::move(LPM), /*UseMemorySSA=*/true,
                                        /*UseBlockFrequencyInfo=*/true));
    ExtraPasses.addPass(
        SimplifyCFGPass(SimplifyCFGOptions().convertSwitchRangeToICmp(true)));
    ExtraPasses.addPass(InstCombinePass());
    FPM.addPass(std::move(ExtraPasses));
  }

  // Now that we've formed fast to execute loop structures, we do further
  // optimizations. These are run afterward as they might block doing complex
  // analyses and transforms such as what are needed for loop vectorization.

  // Cleanup after loop vectorization, etc. Simplification passes like CVP and
  // GVN, loop transforms, and others have already run, so it's now better to
  // convert to more optimized IR using more aggressive simplify CFG options.
  // The extra sinking transform can create larger basic blocks, so do this
  // before SLP vectorization.
  FPM.addPass(SimplifyCFGPass(SimplifyCFGOptions()
                                  .forwardSwitchCondToPhi(true)
                                  .convertSwitchRangeToICmp(true)
                                  .convertSwitchToLookupTable(true)
                                  .needCanonicalLoops(false)
                                  .hoistCommonInsts(true)
                                  .sinkCommonInsts(true)));

  if (IsFullLTO) {
    FPM.addPass(SCCPPass());
    FPM.addPass(InstCombinePass());
    FPM.addPass(BDCEPass());
  }

  // Optimize parallel scalar instruction chains into SIMD instructions.
  if (PTO.SLPVectorization) {
    FPM.addPass(SLPVectorizerPass());
    if (Level.getSpeedupLevel() > 1 && ExtraVectorizerPasses) {
      FPM.addPass(EarlyCSEPass());
    }
  }
  // Enhance/cleanup vector code.
  FPM.addPass(VectorCombinePass());

  if (!IsFullLTO) {
    FPM.addPass(InstCombinePass());
    // Unroll small loops to hide loop backedge latency and saturate any
    // parallel execution resources of an out-of-order processor. We also then
    // need to clean up redundancies and loop invariant code.
    // FIXME: It would be really good to use a loop-integrated instruction
    // combiner for cleanup here so that the unrolling and LICM can be pipelined
    // across the loop nests.
    // We do UnrollAndJam in a separate LPM to ensure it happens before unroll
    if (EnableUnrollAndJam && PTO.LoopUnrolling) {
      FPM.addPass(createFunctionToLoopPassAdaptor(
          LoopUnrollAndJamPass(Level.getSpeedupLevel())));
    }
    FPM.addPass(LoopUnrollPass(LoopUnrollOptions(
        Level.getSpeedupLevel(), /*OnlyWhenForced=*/!PTO.LoopUnrolling,
        PTO.ForgetAllSCEVInLoopUnroll)));
    FPM.addPass(WarnMissedTransformationsPass());
    // Now that we are done with loop unrolling, be it either by LoopVectorizer,
    // or LoopUnroll passes, some variable-offset GEP's into alloca's could have
    // become constant-offset, thus enabling SROA and alloca promotion. Do so.
    // NOTE: we are very late in the pipeline, and we don't have any LICM
    // or SimplifyCFG passes scheduled after us, that would cleanup
    // the CFG mess this may created if allowed to modify CFG, so forbid that.
    FPM.addPass(SROAPass(SROAOptions::PreserveCFG));
  }

  FPM.addPass(InferAlignmentPass());
  FPM.addPass(InstCombinePass());

  // This is needed for two reasons:
  //   1. It works around problems that instcombine introduces, such as sinking
  //      expensive FP divides into loops containing multiplications using the
  //      divide result.
  //   2. It helps to clean up some loop-invariant code created by the loop
  //      unroll pass when IsFullLTO=false.
  FPM.addPass(createFunctionToLoopPassAdaptor(
      LICMPass(PTO.LicmMssaOptCap, PTO.LicmMssaNoAccForPromotionCap,
               /*AllowSpeculation=*/true),
      /*UseMemorySSA=*/true, /*UseBlockFrequencyInfo=*/false));

  // Now that we've vectorized and unrolled loops, we may have more refined
  // alignment information, try to re-derive it here.
  FPM.addPass(AlignmentFromAssumptionsPass());
}

ModulePassManager
PassBuilder::buildModuleOptimizationPipeline(OptimizationLevel Level,
                                             ThinOrFullLTOPhase LTOPhase) {
  const bool LTOPreLink = isLTOPreLink(LTOPhase);
  ModulePassManager MPM;

  // Run partial inlining pass to partially inline functions that have
  // large bodies.
  if (RunPartialInlining)
    MPM.addPass(PartialInlinerPass());

  // Remove avail extern fns and globals definitions since we aren't compiling
  // an object file for later LTO. For LTO we want to preserve these so they
  // are eligible for inlining at link-time. Note if they are unreferenced they
  // will be removed by GlobalDCE later, so this only impacts referenced
  // available externally globals. Eventually they will be suppressed during
  // codegen, but eliminating here enables more opportunity for GlobalDCE as it
  // may make globals referenced by available external functions dead and saves
  // running remaining passes on the eliminated functions. These should be
  // preserved during prelinking for link-time inlining decisions.
  if (!LTOPreLink)
    MPM.addPass(EliminateAvailableExternallyPass());

  // Do RPO function attribute inference across the module to forward-propagate
  // attributes where applicable.
  // FIXME: Is this really an optimization rather than a canonicalization?
  MPM.addPass(ReversePostOrderFunctionAttrsPass());

  // Do a post inline PGO instrumentation and use pass. This is a context
  // sensitive PGO pass. We don't want to do this in LTOPreLink phrase as
  // cross-module inline has not been done yet. The context sensitive
  // instrumentation is after all the inlines are done.
  if (!LTOPreLink && PGOOpt) {
    if (PGOOpt->CSAction == PGOOptions::CSIRInstr)
      addPGOInstrPasses(MPM, Level, /*RunProfileGen=*/true,
                        /*IsCS=*/true, PGOOpt->AtomicCounterUpdate,
                        PGOOpt->CSProfileGenFile, PGOOpt->ProfileRemappingFile,
                        PGOOpt->FS);
    else if (PGOOpt->CSAction == PGOOptions::CSIRUse)
      addPGOInstrPasses(MPM, Level, /*RunProfileGen=*/false,
                        /*IsCS=*/true, PGOOpt->AtomicCounterUpdate,
                        PGOOpt->ProfileFile, PGOOpt->ProfileRemappingFile,
                        PGOOpt->FS);
  }

  // Re-compute GlobalsAA here prior to function passes. This is particularly
  // useful as the above will have inlined, DCE'ed, and function-attr
  // propagated everything. We should at this point have a reasonably minimal
  // and richly annotated call graph. By computing aliasing and mod/ref
  // information for all local globals here, the late loop passes and notably
  // the vectorizer will be able to use them to help recognize vectorizable
  // memory operations.
  if (EnableGlobalAnalyses)
    MPM.addPass(RecomputeGlobalsAAPass());

  invokeOptimizerEarlyEPCallbacks(MPM, Level, LTOPhase);

  FunctionPassManager OptimizePM;
  // Scheduling LoopVersioningLICM when inlining is over, because after that
  // we may see more accurate aliasing. Reason to run this late is that too
  // early versioning may prevent further inlining due to increase of code
  // size. Other optimizations which runs later might get benefit of no-alias
  // assumption in clone loop.
  if (UseLoopVersioningLICM) {
    OptimizePM.addPass(
        createFunctionToLoopPassAdaptor(LoopVersioningLICMPass()));
    // LoopVersioningLICM pass might increase new LICM opportunities.
    OptimizePM.addPass(createFunctionToLoopPassAdaptor(
        LICMPass(PTO.LicmMssaOptCap, PTO.LicmMssaNoAccForPromotionCap,
                 /*AllowSpeculation=*/true),
        /*USeMemorySSA=*/true, /*UseBlockFrequencyInfo=*/false));
  }

  OptimizePM.addPass(Float2IntPass());
  OptimizePM.addPass(LowerConstantIntrinsicsPass());

  if (EnableMatrix) {
    OptimizePM.addPass(LowerMatrixIntrinsicsPass());
    OptimizePM.addPass(EarlyCSEPass());
  }

  // CHR pass should only be applied with the profile information.
  // The check is to check the profile summary information in CHR.
  if (EnableCHR && Level == OptimizationLevel::O3)
    OptimizePM.addPass(ControlHeightReductionPass());

  // FIXME: We need to run some loop optimizations to re-rotate loops after
  // simplifycfg and others undo their rotation.

  // Optimize the loop execution. These passes operate on entire loop nests
  // rather than on each loop in an inside-out manner, and so they are actually
  // function passes.

  invokeVectorizerStartEPCallbacks(OptimizePM, Level);

  if (!SYCLOptimizationMode) {
    LoopPassManager LPM;
    // First rotate loops that may have been un-rotated by prior passes.
    // Disable header duplication at -Oz.
    LPM.addPass(LoopRotatePass(EnableLoopHeaderDuplication ||
                                 Level != OptimizationLevel::Oz,
                               LTOPreLink));
    // Some loops may have become dead by now. Try to delete them.
    // FIXME: see discussion in https://reviews.llvm.org/D112851,
    //        this may need to be revisited once we run GVN before loop deletion
    //        in the simplification pipeline.
    LPM.addPass(LoopDeletionPass());

    if (PTO.LoopInterchange)
      LPM.addPass(LoopInterchangePass());

    OptimizePM.addPass(
        createFunctionToLoopPassAdaptor(std::move(LPM), /*UseMemorySSA=*/false,
                                        /*UseBlockFrequencyInfo=*/false));

<<<<<<< HEAD
    // Distribute loops to allow partial vectorization. I.e. isolate dependences
    // into separate loop that would otherwise inhibit vectorization. This is
    // currently only performed for loops marked with the metadata
    // llvm.loop.distribute=true or when -enable-loop-distribute is specified.
    OptimizePM.addPass(LoopDistributePass());
=======
  // FIXME: This may not be the right place in the pipeline.
  // We need to have the data to support the right place.
  if (PTO.LoopFusion)
    OptimizePM.addPass(LoopFusePass());

  // Distribute loops to allow partial vectorization.  I.e. isolate dependences
  // into separate loop that would otherwise inhibit vectorization.  This is
  // currently only performed for loops marked with the metadata
  // llvm.loop.distribute=true or when -enable-loop-distribute is specified.
  OptimizePM.addPass(LoopDistributePass());
>>>>>>> 895cda70

    // Populates the VFABI attribute with the scalar-to-vector mappings
    // from the TargetLibraryInfo.
    OptimizePM.addPass(InjectTLIMappings());

    addVectorPasses(Level, OptimizePM, /* IsFullLTO */ false);
  }

  invokeVectorizerEndEPCallbacks(OptimizePM, Level);

  // LoopSink pass sinks instructions hoisted by LICM, which serves as a
  // canonicalization pass that enables other optimizations. As a result,
  // LoopSink pass needs to be a very late IR pass to avoid undoing LICM
  // result too early.
  OptimizePM.addPass(LoopSinkPass());

  // And finally clean up LCSSA form before generating code.
  OptimizePM.addPass(InstSimplifyPass());

  // This hoists/decomposes div/rem ops. It should run after other sink/hoist
  // passes to avoid re-sinking, but before SimplifyCFG because it can allow
  // flattening of blocks.
  OptimizePM.addPass(DivRemPairsPass());

  // Try to annotate calls that were created during optimization.
  OptimizePM.addPass(
      TailCallElimPass(/*UpdateFunctionEntryCount=*/isInstrumentedPGOUse()));

  // LoopSink (and other loop passes since the last simplifyCFG) might have
  // resulted in single-entry-single-exit or empty blocks. Clean up the CFG.
  OptimizePM.addPass(
      SimplifyCFGPass(SimplifyCFGOptions()
                          .convertSwitchRangeToICmp(true)
                          .speculateUnpredictables(true)
                          .hoistLoadsStoresWithCondFaulting(true)));

  // Add the core optimizing pipeline.
  MPM.addPass(createModuleToFunctionPassAdaptor(std::move(OptimizePM),
                                                PTO.EagerlyInvalidateAnalyses));

  invokeOptimizerLastEPCallbacks(MPM, Level, LTOPhase);

  // Split out cold code. Splitting is done late to avoid hiding context from
  // other optimizations and inadvertently regressing performance. The tradeoff
  // is that this has a higher code size cost than splitting early.
  if (EnableHotColdSplit && !LTOPreLink)
    MPM.addPass(HotColdSplittingPass());

  // Search the code for similar regions of code. If enough similar regions can
  // be found where extracting the regions into their own function will decrease
  // the size of the program, we extract the regions, a deduplicate the
  // structurally similar regions.
  if (EnableIROutliner)
    MPM.addPass(IROutlinerPass());

  // Now we need to do some global optimization transforms.
  // FIXME: It would seem like these should come first in the optimization
  // pipeline and maybe be the bottom of the canonicalization pipeline? Weird
  // ordering here.
  MPM.addPass(GlobalDCEPass());
  MPM.addPass(ConstantMergePass());

  // Merge functions if requested. It has a better chance to merge functions
  // after ConstantMerge folded jump tables.
  if (PTO.MergeFunctions)
    MPM.addPass(MergeFunctionsPass());

  if (PTO.CallGraphProfile && !LTOPreLink)
    MPM.addPass(CGProfilePass(isLTOPostLink(LTOPhase)));

  // RelLookupTableConverterPass runs later in LTO post-link pipeline.
  if (!LTOPreLink)
    MPM.addPass(RelLookupTableConverterPass());

  return MPM;
}

ModulePassManager
PassBuilder::buildPerModuleDefaultPipeline(OptimizationLevel Level,
                                           ThinOrFullLTOPhase Phase) {
  if (Level == OptimizationLevel::O0)
    return buildO0DefaultPipeline(Level, Phase);

  ModulePassManager MPM;

  // Convert @llvm.global.annotations to !annotation metadata.
  MPM.addPass(Annotation2MetadataPass());

  // Force any function attributes we want the rest of the pipeline to observe.
  MPM.addPass(ForceFunctionAttrsPass());

  if (PGOOpt && PGOOpt->DebugInfoForProfiling)
    MPM.addPass(createModuleToFunctionPassAdaptor(AddDiscriminatorsPass()));

  // Apply module pipeline start EP callback.
  invokePipelineStartEPCallbacks(MPM, Level);

  // Add the core simplification pipeline.
  MPM.addPass(buildModuleSimplificationPipeline(Level, Phase));

  // Now add the optimization pipeline.
  MPM.addPass(buildModuleOptimizationPipeline(Level, Phase));

  if (PGOOpt && PGOOpt->PseudoProbeForProfiling &&
      PGOOpt->Action == PGOOptions::SampleUse)
    MPM.addPass(PseudoProbeUpdatePass());

  // Emit annotation remarks.
  addAnnotationRemarksPass(MPM);

  if (isLTOPreLink(Phase))
    addRequiredLTOPreLinkPasses(MPM);
  return MPM;
}

ModulePassManager
PassBuilder::buildFatLTODefaultPipeline(OptimizationLevel Level, bool ThinLTO,
                                        bool EmitSummary) {
  ModulePassManager MPM;
  if (ThinLTO)
    MPM.addPass(buildThinLTOPreLinkDefaultPipeline(Level));
  else
    MPM.addPass(buildLTOPreLinkDefaultPipeline(Level));
  MPM.addPass(EmbedBitcodePass(ThinLTO, EmitSummary));

  // Perform any cleanups to the IR that aren't suitable for per TU compilation,
  // like removing CFI/WPD related instructions. Note, we reuse
  // LowerTypeTestsPass to clean up type tests rather than duplicate that logic
  // in FatLtoCleanup.
  MPM.addPass(FatLtoCleanup());

  // If we're doing FatLTO w/ CFI enabled, we don't want the type tests in the
  // object code, only in the bitcode section, so drop it before we run
  // module optimization and generate machine code. If llvm.type.test() isn't in
  // the IR, this won't do anything.
  MPM.addPass(
      LowerTypeTestsPass(nullptr, nullptr, lowertypetests::DropTestKind::All));

  // Use the ThinLTO post-link pipeline with sample profiling
  if (ThinLTO && PGOOpt && PGOOpt->Action == PGOOptions::SampleUse)
    MPM.addPass(buildThinLTODefaultPipeline(Level, /*ImportSummary=*/nullptr));
  else {
    // ModuleSimplification does not run the coroutine passes for
    // ThinLTOPreLink, so we need the coroutine passes to run for ThinLTO
    // builds, otherwise they will miscompile.
    if (ThinLTO) {
      // TODO: replace w/ buildCoroWrapper() when it takes phase and level into
      // consideration.
      CGSCCPassManager CGPM;
      CGPM.addPass(CoroSplitPass(Level != OptimizationLevel::O0));
      CGPM.addPass(CoroAnnotationElidePass());
      MPM.addPass(createModuleToPostOrderCGSCCPassAdaptor(std::move(CGPM)));
      MPM.addPass(CoroCleanupPass());
    }

    // otherwise, just use module optimization
    MPM.addPass(
        buildModuleOptimizationPipeline(Level, ThinOrFullLTOPhase::None));
    // Emit annotation remarks.
    addAnnotationRemarksPass(MPM);
  }
  return MPM;
}

ModulePassManager
PassBuilder::buildThinLTOPreLinkDefaultPipeline(OptimizationLevel Level) {
  if (Level == OptimizationLevel::O0)
    return buildO0DefaultPipeline(Level, ThinOrFullLTOPhase::ThinLTOPreLink);

  ModulePassManager MPM;

  // Convert @llvm.global.annotations to !annotation metadata.
  MPM.addPass(Annotation2MetadataPass());

  // Force any function attributes we want the rest of the pipeline to observe.
  MPM.addPass(ForceFunctionAttrsPass());

  if (PGOOpt && PGOOpt->DebugInfoForProfiling)
    MPM.addPass(createModuleToFunctionPassAdaptor(AddDiscriminatorsPass()));

  // Apply module pipeline start EP callback.
  invokePipelineStartEPCallbacks(MPM, Level);

  // If we are planning to perform ThinLTO later, we don't bloat the code with
  // unrolling/vectorization/... now. Just simplify the module as much as we
  // can.
  MPM.addPass(buildModuleSimplificationPipeline(
      Level, ThinOrFullLTOPhase::ThinLTOPreLink));
  // In pre-link, for ctx prof use, we stop here with an instrumented IR. We let
  // thinlto use the contextual info to perform imports; then use the contextual
  // profile in the post-thinlink phase.
  if (!UseCtxProfile.empty()) {
    addRequiredLTOPreLinkPasses(MPM);
    return MPM;
  }

  // Run partial inlining pass to partially inline functions that have
  // large bodies.
  // FIXME: It isn't clear whether this is really the right place to run this
  // in ThinLTO. Because there is another canonicalization and simplification
  // phase that will run after the thin link, running this here ends up with
  // less information than will be available later and it may grow functions in
  // ways that aren't beneficial.
  if (RunPartialInlining)
    MPM.addPass(PartialInlinerPass());

  if (PGOOpt && PGOOpt->PseudoProbeForProfiling &&
      PGOOpt->Action == PGOOptions::SampleUse)
    MPM.addPass(PseudoProbeUpdatePass());

  // Handle Optimizer{Early,Last}EPCallbacks added by clang on PreLink. Actual
  // optimization is going to be done in PostLink stage, but clang can't add
  // callbacks there in case of in-process ThinLTO called by linker.
  invokeOptimizerEarlyEPCallbacks(MPM, Level,
                                  /*Phase=*/ThinOrFullLTOPhase::ThinLTOPreLink);
  invokeOptimizerLastEPCallbacks(MPM, Level,
                                 /*Phase=*/ThinOrFullLTOPhase::ThinLTOPreLink);

  // Emit annotation remarks.
  addAnnotationRemarksPass(MPM);

  addRequiredLTOPreLinkPasses(MPM);

  return MPM;
}

ModulePassManager PassBuilder::buildThinLTODefaultPipeline(
    OptimizationLevel Level, const ModuleSummaryIndex *ImportSummary) {
  ModulePassManager MPM;

  if (ImportSummary) {
    // For ThinLTO we must apply the context disambiguation decisions early, to
    // ensure we can correctly match the callsites to summary data.
    if (EnableMemProfContextDisambiguation)
      MPM.addPass(MemProfContextDisambiguation(
          ImportSummary, PGOOpt && PGOOpt->Action == PGOOptions::SampleUse));

    // These passes import type identifier resolutions for whole-program
    // devirtualization and CFI. They must run early because other passes may
    // disturb the specific instruction patterns that these passes look for,
    // creating dependencies on resolutions that may not appear in the summary.
    //
    // For example, GVN may transform the pattern assume(type.test) appearing in
    // two basic blocks into assume(phi(type.test, type.test)), which would
    // transform a dependency on a WPD resolution into a dependency on a type
    // identifier resolution for CFI.
    //
    // Also, WPD has access to more precise information than ICP and can
    // devirtualize more effectively, so it should operate on the IR first.
    //
    // The WPD and LowerTypeTest passes need to run at -O0 to lower type
    // metadata and intrinsics.
    MPM.addPass(WholeProgramDevirtPass(nullptr, ImportSummary));
    MPM.addPass(LowerTypeTestsPass(nullptr, ImportSummary));
  }

  if (Level == OptimizationLevel::O0) {
    // Run a second time to clean up any type tests left behind by WPD for use
    // in ICP.
    MPM.addPass(LowerTypeTestsPass(nullptr, nullptr,
                                   lowertypetests::DropTestKind::Assume));
    // Drop available_externally and unreferenced globals. This is necessary
    // with ThinLTO in order to avoid leaving undefined references to dead
    // globals in the object file.
    MPM.addPass(EliminateAvailableExternallyPass());
    MPM.addPass(GlobalDCEPass());
    return MPM;
  }
  if (!UseCtxProfile.empty()) {
    MPM.addPass(
        buildModuleInlinerPipeline(Level, ThinOrFullLTOPhase::ThinLTOPostLink));
  } else {
    // Add the core simplification pipeline.
    MPM.addPass(buildModuleSimplificationPipeline(
        Level, ThinOrFullLTOPhase::ThinLTOPostLink));
  }
  // Now add the optimization pipeline.
  MPM.addPass(buildModuleOptimizationPipeline(
      Level, ThinOrFullLTOPhase::ThinLTOPostLink));

  // Emit annotation remarks.
  addAnnotationRemarksPass(MPM);

  return MPM;
}

ModulePassManager
PassBuilder::buildLTOPreLinkDefaultPipeline(OptimizationLevel Level) {
  // FIXME: We should use a customized pre-link pipeline!
  return buildPerModuleDefaultPipeline(Level,
                                       ThinOrFullLTOPhase::FullLTOPreLink);
}

ModulePassManager
PassBuilder::buildLTODefaultPipeline(OptimizationLevel Level,
                                     ModuleSummaryIndex *ExportSummary) {
  ModulePassManager MPM;

  invokeFullLinkTimeOptimizationEarlyEPCallbacks(MPM, Level);

  // Create a function that performs CFI checks for cross-DSO calls with targets
  // in the current module.
  MPM.addPass(CrossDSOCFIPass());

  if (Level == OptimizationLevel::O0) {
    // The WPD and LowerTypeTest passes need to run at -O0 to lower type
    // metadata and intrinsics.
    MPM.addPass(WholeProgramDevirtPass(ExportSummary, nullptr));
    MPM.addPass(LowerTypeTestsPass(ExportSummary, nullptr));
    // Run a second time to clean up any type tests left behind by WPD for use
    // in ICP.
    MPM.addPass(LowerTypeTestsPass(nullptr, nullptr,
                                   lowertypetests::DropTestKind::Assume));

    MPM.addPass(buildCoroWrapper(ThinOrFullLTOPhase::FullLTOPostLink));

    invokeFullLinkTimeOptimizationLastEPCallbacks(MPM, Level);

    // Emit annotation remarks.
    addAnnotationRemarksPass(MPM);

    return MPM;
  }

  if (PGOOpt && PGOOpt->Action == PGOOptions::SampleUse) {
    // Load sample profile before running the LTO optimization pipeline.
    MPM.addPass(SampleProfileLoaderPass(PGOOpt->ProfileFile,
                                        PGOOpt->ProfileRemappingFile,
                                        ThinOrFullLTOPhase::FullLTOPostLink));
    // Cache ProfileSummaryAnalysis once to avoid the potential need to insert
    // RequireAnalysisPass for PSI before subsequent non-module passes.
    MPM.addPass(RequireAnalysisPass<ProfileSummaryAnalysis, Module>());
  }

  // Try to run OpenMP optimizations, quick no-op if no OpenMP metadata present.
  MPM.addPass(OpenMPOptPass(ThinOrFullLTOPhase::FullLTOPostLink));

  // Remove unused virtual tables to improve the quality of code generated by
  // whole-program devirtualization and bitset lowering.
  MPM.addPass(GlobalDCEPass(/*InLTOPostLink=*/true));

  // Do basic inference of function attributes from known properties of system
  // libraries and other oracles.
  MPM.addPass(InferFunctionAttrsPass());

  if (Level.getSpeedupLevel() > 1) {
    MPM.addPass(createModuleToFunctionPassAdaptor(
        CallSiteSplittingPass(), PTO.EagerlyInvalidateAnalyses));

    // Indirect call promotion. This should promote all the targets that are
    // left by the earlier promotion pass that promotes intra-module targets.
    // This two-step promotion is to save the compile time. For LTO, it should
    // produce the same result as if we only do promotion here.
    MPM.addPass(PGOIndirectCallPromotion(
        true /* InLTO */, PGOOpt && PGOOpt->Action == PGOOptions::SampleUse));

    // Promoting by-reference arguments to by-value exposes more constants to
    // IPSCCP.
    CGSCCPassManager CGPM;
    CGPM.addPass(PostOrderFunctionAttrsPass());
    CGPM.addPass(ArgumentPromotionPass());
    CGPM.addPass(
        createCGSCCToFunctionPassAdaptor(SROAPass(SROAOptions::ModifyCFG)));
    MPM.addPass(createModuleToPostOrderCGSCCPassAdaptor(std::move(CGPM)));

    // Propagate constants at call sites into the functions they call.  This
    // opens opportunities for globalopt (and inlining) by substituting function
    // pointers passed as arguments to direct uses of functions.
    MPM.addPass(IPSCCPPass(IPSCCPOptions(/*AllowFuncSpec=*/
                                         Level != OptimizationLevel::Os &&
                                         Level != OptimizationLevel::Oz)));

    // Attach metadata to indirect call sites indicating the set of functions
    // they may target at run-time. This should follow IPSCCP.
    MPM.addPass(CalledValuePropagationPass());
  }

  // Do RPO function attribute inference across the module to forward-propagate
  // attributes where applicable.
  // FIXME: Is this really an optimization rather than a canonicalization?
  MPM.addPass(ReversePostOrderFunctionAttrsPass());

  // Use in-range annotations on GEP indices to split globals where beneficial.
  MPM.addPass(GlobalSplitPass());

  // Run whole program optimization of virtual call when the list of callees
  // is fixed.
  MPM.addPass(WholeProgramDevirtPass(ExportSummary, nullptr));

  // Stop here at -O1.
  if (Level == OptimizationLevel::O1) {
    // The LowerTypeTestsPass needs to run to lower type metadata and the
    // type.test intrinsics. The pass does nothing if CFI is disabled.
    MPM.addPass(LowerTypeTestsPass(ExportSummary, nullptr));
    // Run a second time to clean up any type tests left behind by WPD for use
    // in ICP (which is performed earlier than this in the regular LTO
    // pipeline).
    MPM.addPass(LowerTypeTestsPass(nullptr, nullptr,
                                   lowertypetests::DropTestKind::Assume));

    MPM.addPass(buildCoroWrapper(ThinOrFullLTOPhase::FullLTOPostLink));

    invokeFullLinkTimeOptimizationLastEPCallbacks(MPM, Level);

    // Emit annotation remarks.
    addAnnotationRemarksPass(MPM);

    return MPM;
  }

  // TODO: Skip to match buildCoroWrapper.
  MPM.addPass(CoroEarlyPass());

  // Optimize globals to try and fold them into constants.
  MPM.addPass(GlobalOptPass());

  // Promote any localized globals to SSA registers.
  MPM.addPass(createModuleToFunctionPassAdaptor(PromotePass()));

  // Linking modules together can lead to duplicate global constant, only
  // keep one copy of each constant.
  MPM.addPass(ConstantMergePass());

  // Remove unused arguments from functions.
  MPM.addPass(DeadArgumentEliminationPass());

  // Reduce the code after globalopt and ipsccp.  Both can open up significant
  // simplification opportunities, and both can propagate functions through
  // function pointers.  When this happens, we often have to resolve varargs
  // calls, etc, so let instcombine do this.
  FunctionPassManager PeepholeFPM;
  PeepholeFPM.addPass(InstCombinePass());
  if (Level.getSpeedupLevel() > 1)
    PeepholeFPM.addPass(AggressiveInstCombinePass());
  invokePeepholeEPCallbacks(PeepholeFPM, Level);

  MPM.addPass(createModuleToFunctionPassAdaptor(std::move(PeepholeFPM),
                                                PTO.EagerlyInvalidateAnalyses));

  // Lower variadic functions for supported targets prior to inlining.
  MPM.addPass(ExpandVariadicsPass(ExpandVariadicsMode::Optimize));

  // Note: historically, the PruneEH pass was run first to deduce nounwind and
  // generally clean up exception handling overhead. It isn't clear this is
  // valuable as the inliner doesn't currently care whether it is inlining an
  // invoke or a call.
  // Run the inliner now.
  if (EnableModuleInliner) {
    MPM.addPass(ModuleInlinerPass(getInlineParamsFromOptLevel(Level),
                                  UseInlineAdvisor,
                                  ThinOrFullLTOPhase::FullLTOPostLink));
  } else {
    MPM.addPass(ModuleInlinerWrapperPass(
        getInlineParamsFromOptLevel(Level),
        /* MandatoryFirst */ true,
        InlineContext{ThinOrFullLTOPhase::FullLTOPostLink,
                      InlinePass::CGSCCInliner}));
  }

  // Perform context disambiguation after inlining, since that would reduce the
  // amount of additional cloning required to distinguish the allocation
  // contexts.
  if (EnableMemProfContextDisambiguation)
    MPM.addPass(MemProfContextDisambiguation(
        /*Summary=*/nullptr,
        PGOOpt && PGOOpt->Action == PGOOptions::SampleUse));

  // Optimize globals again after we ran the inliner.
  MPM.addPass(GlobalOptPass());

  // Run the OpenMPOpt pass again after global optimizations.
  MPM.addPass(OpenMPOptPass(ThinOrFullLTOPhase::FullLTOPostLink));

  // Garbage collect dead functions.
  MPM.addPass(GlobalDCEPass(/*InLTOPostLink=*/true));

  // If we didn't decide to inline a function, check to see if we can
  // transform it to pass arguments by value instead of by reference.
  CGSCCPassManager CGPM;
  CGPM.addPass(ArgumentPromotionPass());
  CGPM.addPass(CoroSplitPass(Level != OptimizationLevel::O0));
  CGPM.addPass(CoroAnnotationElidePass());
  MPM.addPass(createModuleToPostOrderCGSCCPassAdaptor(std::move(CGPM)));

  FunctionPassManager FPM;
  // The IPO Passes may leave cruft around. Clean up after them.
  FPM.addPass(InstCombinePass());
  invokePeepholeEPCallbacks(FPM, Level);

  if (EnableConstraintElimination)
    FPM.addPass(ConstraintEliminationPass());

  FPM.addPass(JumpThreadingPass());

  // Do a post inline PGO instrumentation and use pass. This is a context
  // sensitive PGO pass.
  if (PGOOpt) {
    if (PGOOpt->CSAction == PGOOptions::CSIRInstr)
      addPGOInstrPasses(MPM, Level, /*RunProfileGen=*/true,
                        /*IsCS=*/true, PGOOpt->AtomicCounterUpdate,
                        PGOOpt->CSProfileGenFile, PGOOpt->ProfileRemappingFile,
                        PGOOpt->FS);
    else if (PGOOpt->CSAction == PGOOptions::CSIRUse)
      addPGOInstrPasses(MPM, Level, /*RunProfileGen=*/false,
                        /*IsCS=*/true, PGOOpt->AtomicCounterUpdate,
                        PGOOpt->ProfileFile, PGOOpt->ProfileRemappingFile,
                        PGOOpt->FS);
  }

  // Break up allocas
  FPM.addPass(SROAPass(SROAOptions::ModifyCFG));

  // LTO provides additional opportunities for tailcall elimination due to
  // link-time inlining, and visibility of nocapture attribute.
  FPM.addPass(
      TailCallElimPass(/*UpdateFunctionEntryCount=*/isInstrumentedPGOUse()));

  // Run a few AA driver optimizations here and now to cleanup the code.
  MPM.addPass(createModuleToFunctionPassAdaptor(std::move(FPM),
                                                PTO.EagerlyInvalidateAnalyses));

  MPM.addPass(
      createModuleToPostOrderCGSCCPassAdaptor(PostOrderFunctionAttrsPass()));

  // Require the GlobalsAA analysis for the module so we can query it within
  // MainFPM.
  if (EnableGlobalAnalyses) {
    MPM.addPass(RequireAnalysisPass<GlobalsAA, Module>());
    // Invalidate AAManager so it can be recreated and pick up the newly
    // available GlobalsAA.
    MPM.addPass(
        createModuleToFunctionPassAdaptor(InvalidateAnalysisPass<AAManager>()));
  }

  FunctionPassManager MainFPM;
  MainFPM.addPass(createFunctionToLoopPassAdaptor(
      LICMPass(PTO.LicmMssaOptCap, PTO.LicmMssaNoAccForPromotionCap,
               /*AllowSpeculation=*/true),
      /*USeMemorySSA=*/true, /*UseBlockFrequencyInfo=*/false));

  if (RunNewGVN)
    MainFPM.addPass(NewGVNPass());
  else
    MainFPM.addPass(GVNPass());

  // Remove dead memcpy()'s.
  MainFPM.addPass(MemCpyOptPass());

  // Nuke dead stores.
  MainFPM.addPass(DSEPass());
  MainFPM.addPass(MoveAutoInitPass());
  MainFPM.addPass(MergedLoadStoreMotionPass());

  invokeVectorizerStartEPCallbacks(MainFPM, Level);

  LoopPassManager LPM;
  if (EnableLoopFlatten && Level.getSpeedupLevel() > 1)
    LPM.addPass(LoopFlattenPass());
  LPM.addPass(IndVarSimplifyPass());
  LPM.addPass(LoopDeletionPass());
  // FIXME: Add loop interchange.

  // Unroll small loops and perform peeling.
  LPM.addPass(LoopFullUnrollPass(Level.getSpeedupLevel(),
                                 /* OnlyWhenForced= */ !PTO.LoopUnrolling,
                                 PTO.ForgetAllSCEVInLoopUnroll));
  // The loop passes in LPM (LoopFullUnrollPass) do not preserve MemorySSA.
  // *All* loop passes must preserve it, in order to be able to use it.
  MainFPM.addPass(createFunctionToLoopPassAdaptor(
      std::move(LPM), /*UseMemorySSA=*/false, /*UseBlockFrequencyInfo=*/true));

  MainFPM.addPass(LoopDistributePass());

  addVectorPasses(Level, MainFPM, /* IsFullLTO */ true);

  invokeVectorizerEndEPCallbacks(MainFPM, Level);

  // Run the OpenMPOpt CGSCC pass again late.
  MPM.addPass(createModuleToPostOrderCGSCCPassAdaptor(
      OpenMPOptCGSCCPass(ThinOrFullLTOPhase::FullLTOPostLink)));

  invokePeepholeEPCallbacks(MainFPM, Level);
  MainFPM.addPass(JumpThreadingPass());
  MPM.addPass(createModuleToFunctionPassAdaptor(std::move(MainFPM),
                                                PTO.EagerlyInvalidateAnalyses));

  // Lower type metadata and the type.test intrinsic. This pass supports
  // clang's control flow integrity mechanisms (-fsanitize=cfi*) and needs
  // to be run at link time if CFI is enabled. This pass does nothing if
  // CFI is disabled.
  MPM.addPass(LowerTypeTestsPass(ExportSummary, nullptr));
  // Run a second time to clean up any type tests left behind by WPD for use
  // in ICP (which is performed earlier than this in the regular LTO pipeline).
  MPM.addPass(LowerTypeTestsPass(nullptr, nullptr,
                                 lowertypetests::DropTestKind::Assume));

  // Enable splitting late in the FullLTO post-link pipeline.
  if (EnableHotColdSplit)
    MPM.addPass(HotColdSplittingPass());

  // Add late LTO optimization passes.
  FunctionPassManager LateFPM;

  // LoopSink pass sinks instructions hoisted by LICM, which serves as a
  // canonicalization pass that enables other optimizations. As a result,
  // LoopSink pass needs to be a very late IR pass to avoid undoing LICM
  // result too early.
  LateFPM.addPass(LoopSinkPass());

  // This hoists/decomposes div/rem ops. It should run after other sink/hoist
  // passes to avoid re-sinking, but before SimplifyCFG because it can allow
  // flattening of blocks.
  LateFPM.addPass(DivRemPairsPass());

  // Delete basic blocks, which optimization passes may have killed.
  LateFPM.addPass(SimplifyCFGPass(SimplifyCFGOptions()
                                      .convertSwitchRangeToICmp(true)
                                      .hoistCommonInsts(true)
                                      .speculateUnpredictables(true)));
  MPM.addPass(createModuleToFunctionPassAdaptor(std::move(LateFPM)));

  // Drop bodies of available eternally objects to improve GlobalDCE.
  MPM.addPass(EliminateAvailableExternallyPass());

  // Now that we have optimized the program, discard unreachable functions.
  MPM.addPass(GlobalDCEPass(/*InLTOPostLink=*/true));

  if (PTO.MergeFunctions)
    MPM.addPass(MergeFunctionsPass());

  MPM.addPass(RelLookupTableConverterPass());

  if (PTO.CallGraphProfile)
    MPM.addPass(CGProfilePass(/*InLTOPostLink=*/true));

  MPM.addPass(CoroCleanupPass());

  invokeFullLinkTimeOptimizationLastEPCallbacks(MPM, Level);

  // Emit annotation remarks.
  addAnnotationRemarksPass(MPM);

  return MPM;
}

ModulePassManager
PassBuilder::buildO0DefaultPipeline(OptimizationLevel Level,
                                    ThinOrFullLTOPhase Phase) {
  assert(Level == OptimizationLevel::O0 &&
         "buildO0DefaultPipeline should only be used with O0");

  ModulePassManager MPM;

  // Perform pseudo probe instrumentation in O0 mode. This is for the
  // consistency between different build modes. For example, a LTO build can be
  // mixed with an O0 prelink and an O2 postlink. Loading a sample profile in
  // the postlink will require pseudo probe instrumentation in the prelink.
  if (PGOOpt && PGOOpt->PseudoProbeForProfiling)
    MPM.addPass(SampleProfileProbePass(TM));

  if (PGOOpt && (PGOOpt->Action == PGOOptions::IRInstr ||
                 PGOOpt->Action == PGOOptions::IRUse))
    addPGOInstrPassesForO0(
        MPM,
        /*RunProfileGen=*/(PGOOpt->Action == PGOOptions::IRInstr),
        /*IsCS=*/false, PGOOpt->AtomicCounterUpdate, PGOOpt->ProfileFile,
        PGOOpt->ProfileRemappingFile, PGOOpt->FS);

  // Instrument function entry and exit before all inlining.
  MPM.addPass(createModuleToFunctionPassAdaptor(
      EntryExitInstrumenterPass(/*PostInlining=*/false)));

  invokePipelineStartEPCallbacks(MPM, Level);

  if (PGOOpt && PGOOpt->DebugInfoForProfiling)
    MPM.addPass(createModuleToFunctionPassAdaptor(AddDiscriminatorsPass()));

  if (PGOOpt && PGOOpt->Action == PGOOptions::SampleUse) {
    // Explicitly disable sample loader inlining and use flattened profile in O0
    // pipeline.
    MPM.addPass(SampleProfileLoaderPass(PGOOpt->ProfileFile,
                                        PGOOpt->ProfileRemappingFile,
                                        ThinOrFullLTOPhase::None, nullptr,
                                        /*DisableSampleProfileInlining=*/true,
                                        /*UseFlattenedProfile=*/true));
    // Cache ProfileSummaryAnalysis once to avoid the potential need to insert
    // RequireAnalysisPass for PSI before subsequent non-module passes.
    MPM.addPass(RequireAnalysisPass<ProfileSummaryAnalysis, Module>());
  }

  invokePipelineEarlySimplificationEPCallbacks(MPM, Level, Phase);

  // Build a minimal pipeline based on the semantics required by LLVM,
  // which is just that always inlining occurs. Further, disable generating
  // lifetime intrinsics to avoid enabling further optimizations during
  // code generation.
  MPM.addPass(AlwaysInlinerPass(
      /*InsertLifetimeIntrinsics=*/false));

  if (PTO.MergeFunctions)
    MPM.addPass(MergeFunctionsPass());

  if (EnableMatrix)
    MPM.addPass(
        createModuleToFunctionPassAdaptor(LowerMatrixIntrinsicsPass(true)));

  if (!CGSCCOptimizerLateEPCallbacks.empty()) {
    CGSCCPassManager CGPM;
    invokeCGSCCOptimizerLateEPCallbacks(CGPM, Level);
    if (!CGPM.isEmpty())
      MPM.addPass(createModuleToPostOrderCGSCCPassAdaptor(std::move(CGPM)));
  }
  if (!LateLoopOptimizationsEPCallbacks.empty()) {
    LoopPassManager LPM;
    invokeLateLoopOptimizationsEPCallbacks(LPM, Level);
    if (!LPM.isEmpty()) {
      MPM.addPass(createModuleToFunctionPassAdaptor(
          createFunctionToLoopPassAdaptor(std::move(LPM))));
    }
  }
  if (!LoopOptimizerEndEPCallbacks.empty()) {
    LoopPassManager LPM;
    invokeLoopOptimizerEndEPCallbacks(LPM, Level);
    if (!LPM.isEmpty()) {
      MPM.addPass(createModuleToFunctionPassAdaptor(
          createFunctionToLoopPassAdaptor(std::move(LPM))));
    }
  }
  if (!ScalarOptimizerLateEPCallbacks.empty()) {
    FunctionPassManager FPM;
    invokeScalarOptimizerLateEPCallbacks(FPM, Level);
    if (!FPM.isEmpty())
      MPM.addPass(createModuleToFunctionPassAdaptor(std::move(FPM)));
  }

  invokeOptimizerEarlyEPCallbacks(MPM, Level, Phase);

  if (!VectorizerStartEPCallbacks.empty()) {
    FunctionPassManager FPM;
    invokeVectorizerStartEPCallbacks(FPM, Level);
    if (!FPM.isEmpty())
      MPM.addPass(createModuleToFunctionPassAdaptor(std::move(FPM)));
  }

  if (!VectorizerEndEPCallbacks.empty()) {
    FunctionPassManager FPM;
    invokeVectorizerEndEPCallbacks(FPM, Level);
    if (!FPM.isEmpty())
      MPM.addPass(createModuleToFunctionPassAdaptor(std::move(FPM)));
  }

  MPM.addPass(buildCoroWrapper(Phase));

  invokeOptimizerLastEPCallbacks(MPM, Level, Phase);

  if (isLTOPreLink(Phase))
    addRequiredLTOPreLinkPasses(MPM);

  MPM.addPass(createModuleToFunctionPassAdaptor(AnnotationRemarksPass()));

  if (PTO.OptimizeSYCLFramework)
    addDefaultSYCLFrameworkOptimizationPipeline(MPM);

  return MPM;
}

void PassBuilder::addDefaultSYCLFrameworkOptimizationPipeline(
    ModulePassManager &MPM) {
  MPM.addPass(
      buildInlinerPipeline(OptimizationLevel::O2, ThinOrFullLTOPhase::None));
}

AAManager PassBuilder::buildDefaultAAPipeline() {
  AAManager AA;

  // The order in which these are registered determines their priority when
  // being queried.

  // Add any target-specific alias analyses that should be run early.
  if (TM)
    TM->registerEarlyDefaultAliasAnalyses(AA);

  // First we register the basic alias analysis that provides the majority of
  // per-function local AA logic. This is a stateless, on-demand local set of
  // AA techniques.
  AA.registerFunctionAnalysis<BasicAA>();

  // Next we query fast, specialized alias analyses that wrap IR-embedded
  // information about aliasing.
  AA.registerFunctionAnalysis<ScopedNoAliasAA>();
  AA.registerFunctionAnalysis<TypeBasedAA>();

  // Add support for querying global aliasing information when available.
  // Because the `AAManager` is a function analysis and `GlobalsAA` is a module
  // analysis, all that the `AAManager` can do is query for any *cached*
  // results from `GlobalsAA` through a readonly proxy.
  if (EnableGlobalAnalyses)
    AA.registerModuleAnalysis<GlobalsAA>();

  // Add target-specific alias analyses.
  if (TM)
    TM->registerDefaultAliasAnalyses(AA);

  return AA;
}

bool PassBuilder::isInstrumentedPGOUse() const {
  return (PGOOpt && PGOOpt->Action == PGOOptions::IRUse) ||
         !UseCtxProfile.empty();
}<|MERGE_RESOLUTION|>--- conflicted
+++ resolved
@@ -1576,24 +1576,16 @@
         createFunctionToLoopPassAdaptor(std::move(LPM), /*UseMemorySSA=*/false,
                                         /*UseBlockFrequencyInfo=*/false));
 
-<<<<<<< HEAD
+    // FIXME: This may not be the right place in the pipeline.
+    // We need to have the data to support the right place.
+    if (PTO.LoopFusion)
+      OptimizePM.addPass(LoopFusePass());
+
     // Distribute loops to allow partial vectorization. I.e. isolate dependences
     // into separate loop that would otherwise inhibit vectorization. This is
     // currently only performed for loops marked with the metadata
     // llvm.loop.distribute=true or when -enable-loop-distribute is specified.
     OptimizePM.addPass(LoopDistributePass());
-=======
-  // FIXME: This may not be the right place in the pipeline.
-  // We need to have the data to support the right place.
-  if (PTO.LoopFusion)
-    OptimizePM.addPass(LoopFusePass());
-
-  // Distribute loops to allow partial vectorization.  I.e. isolate dependences
-  // into separate loop that would otherwise inhibit vectorization.  This is
-  // currently only performed for loops marked with the metadata
-  // llvm.loop.distribute=true or when -enable-loop-distribute is specified.
-  OptimizePM.addPass(LoopDistributePass());
->>>>>>> 895cda70
 
     // Populates the VFABI attribute with the scalar-to-vector mappings
     // from the TargetLibraryInfo.
