--- conflicted
+++ resolved
@@ -1553,7 +1553,6 @@
   bool ThinLTO = false;
   bool EmitSummary = false;
 };
-<<<<<<< HEAD
 
 Expected<FatLTOOptions> parseFatLTOOptions(StringRef Params) {
   FatLTOOptions Result;
@@ -1562,16 +1561,6 @@
     StringRef ParamName;
     std::tie(ParamName, Params) = Params.split(';');
 
-=======
-
-Expected<FatLTOOptions> parseFatLTOOptions(StringRef Params) {
-  FatLTOOptions Result;
-  bool HaveOptLevel = false;
-  while (!Params.empty()) {
-    StringRef ParamName;
-    std::tie(ParamName, Params) = Params.split(';');
-
->>>>>>> 10a576f7
     if (ParamName == "thinlto") {
       Result.ThinLTO = true;
     } else if (ParamName == "emit-summary") {
