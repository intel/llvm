//===- Parsing and selection of pass pipelines ----------------------------===//
//
// Part of the LLVM Project, under the Apache License v2.0 with LLVM Exceptions.
// See https://llvm.org/LICENSE.txt for license information.
// SPDX-License-Identifier: Apache-2.0 WITH LLVM-exception
//
//===----------------------------------------------------------------------===//
/// \file
///
/// This file provides the implementation of the PassBuilder based on our
/// static pass registry as well as related functionality. It also provides
/// helpers to aid in analyzing, debugging, and testing passes and pass
/// pipelines.
///
//===----------------------------------------------------------------------===//

#include "llvm/Passes/PassBuilder.h"
#include "llvm/ADT/StringSwitch.h"
#include "llvm/Analysis/AliasAnalysisEvaluator.h"
#include "llvm/Analysis/AliasSetTracker.h"
#include "llvm/Analysis/AssumptionCache.h"
#include "llvm/Analysis/BasicAliasAnalysis.h"
#include "llvm/Analysis/BlockFrequencyInfo.h"
#include "llvm/Analysis/BranchProbabilityInfo.h"
#include "llvm/Analysis/CFGPrinter.h"
#include "llvm/Analysis/CFGSCCPrinter.h"
#include "llvm/Analysis/CGSCCPassManager.h"
#include "llvm/Analysis/CallGraph.h"
#include "llvm/Analysis/CallPrinter.h"
#include "llvm/Analysis/CostModel.h"
#include "llvm/Analysis/CycleAnalysis.h"
#include "llvm/Analysis/DDG.h"
#include "llvm/Analysis/DDGPrinter.h"
#include "llvm/Analysis/Delinearization.h"
#include "llvm/Analysis/DemandedBits.h"
#include "llvm/Analysis/DependenceAnalysis.h"
#include "llvm/Analysis/DomPrinter.h"
#include "llvm/Analysis/DominanceFrontier.h"
#include "llvm/Analysis/FunctionPropertiesAnalysis.h"
#include "llvm/Analysis/GlobalsModRef.h"
#include "llvm/Analysis/IRSimilarityIdentifier.h"
#include "llvm/Analysis/IVUsers.h"
#include "llvm/Analysis/InlineAdvisor.h"
#include "llvm/Analysis/InlineSizeEstimatorAnalysis.h"
#include "llvm/Analysis/InstCount.h"
#include "llvm/Analysis/LazyCallGraph.h"
#include "llvm/Analysis/LazyValueInfo.h"
#include "llvm/Analysis/Lint.h"
#include "llvm/Analysis/LoopAccessAnalysis.h"
#include "llvm/Analysis/LoopCacheAnalysis.h"
#include "llvm/Analysis/LoopInfo.h"
#include "llvm/Analysis/LoopNestAnalysis.h"
#include "llvm/Analysis/MemDerefPrinter.h"
#include "llvm/Analysis/MemoryDependenceAnalysis.h"
#include "llvm/Analysis/MemorySSA.h"
#include "llvm/Analysis/ModuleDebugInfoPrinter.h"
#include "llvm/Analysis/ModuleSummaryAnalysis.h"
#include "llvm/Analysis/MustExecute.h"
#include "llvm/Analysis/ObjCARCAliasAnalysis.h"
#include "llvm/Analysis/OptimizationRemarkEmitter.h"
#include "llvm/Analysis/PhiValues.h"
#include "llvm/Analysis/PostDominators.h"
#include "llvm/Analysis/ProfileSummaryInfo.h"
#include "llvm/Analysis/RegionInfo.h"
#include "llvm/Analysis/ScalarEvolution.h"
#include "llvm/Analysis/ScalarEvolutionAliasAnalysis.h"
#include "llvm/Analysis/ScopedNoAliasAA.h"
#include "llvm/Analysis/StackLifetime.h"
#include "llvm/Analysis/StackSafetyAnalysis.h"
#include "llvm/Analysis/StructuralHash.h"
#include "llvm/Analysis/TargetLibraryInfo.h"
#include "llvm/Analysis/TargetTransformInfo.h"
#include "llvm/Analysis/TypeBasedAliasAnalysis.h"
#include "llvm/Analysis/UniformityAnalysis.h"
#include "llvm/CodeGen/AssignmentTrackingAnalysis.h"
#include "llvm/CodeGen/AtomicExpand.h"
#include "llvm/CodeGen/BasicBlockSectionsProfileReader.h"
#include "llvm/CodeGen/CallBrPrepare.h"
#include "llvm/CodeGen/CodeGenPrepare.h"
#include "llvm/CodeGen/DeadMachineInstructionElim.h"
#include "llvm/CodeGen/DwarfEHPrepare.h"
#include "llvm/CodeGen/ExpandLargeDivRem.h"
#include "llvm/CodeGen/ExpandLargeFpConvert.h"
#include "llvm/CodeGen/ExpandMemCmp.h"
#include "llvm/CodeGen/FinalizeISel.h"
#include "llvm/CodeGen/GCMetadata.h"
#include "llvm/CodeGen/GlobalMerge.h"
#include "llvm/CodeGen/HardwareLoops.h"
#include "llvm/CodeGen/IndirectBrExpand.h"
#include "llvm/CodeGen/InterleavedAccess.h"
#include "llvm/CodeGen/InterleavedLoadCombine.h"
#include "llvm/CodeGen/JMCInstrumenter.h"
#include "llvm/CodeGen/LocalStackSlotAllocation.h"
#include "llvm/CodeGen/LowerEmuTLS.h"
#include "llvm/CodeGen/MIRPrinter.h"
<<<<<<< HEAD
=======
#include "llvm/CodeGen/MachineBranchProbabilityInfo.h"
>>>>>>> 4fe5a3cc
#include "llvm/CodeGen/MachineDominators.h"
#include "llvm/CodeGen/MachineFunctionAnalysis.h"
#include "llvm/CodeGen/MachinePassManager.h"
#include "llvm/CodeGen/MachinePostDominators.h"
#include "llvm/CodeGen/MachineRegisterInfo.h"
#include "llvm/CodeGen/PreISelIntrinsicLowering.h"
#include "llvm/CodeGen/RegAllocFast.h"
#include "llvm/CodeGen/SafeStack.h"
#include "llvm/CodeGen/SelectOptimize.h"
#include "llvm/CodeGen/ShadowStackGCLowering.h"
#include "llvm/CodeGen/SjLjEHPrepare.h"
#include "llvm/CodeGen/StackProtector.h"
#include "llvm/CodeGen/TargetPassConfig.h"
#include "llvm/CodeGen/TypePromotion.h"
#include "llvm/CodeGen/WasmEHPrepare.h"
#include "llvm/CodeGen/WinEHPrepare.h"
#include "llvm/IR/DebugInfo.h"
#include "llvm/IR/Dominators.h"
#include "llvm/IR/PassManager.h"
#include "llvm/IR/PrintPasses.h"
#include "llvm/IR/SafepointIRVerifier.h"
#include "llvm/IR/Verifier.h"
#include "llvm/IRPrinter/IRPrintingPasses.h"
#include "llvm/Passes/OptimizationLevel.h"
#include "llvm/SYCLLowerIR/CleanupSYCLMetadata.h"
#include "llvm/SYCLLowerIR/CompileTimePropertiesPass.h"
#include "llvm/SYCLLowerIR/ESIMD/ESIMDVerifier.h"
#include "llvm/SYCLLowerIR/ESIMD/LowerESIMD.h"
#include "llvm/SYCLLowerIR/LowerInvokeSimd.h"
#include "llvm/SYCLLowerIR/LowerWGLocalMemory.h"
#include "llvm/SYCLLowerIR/LowerWGScope.h"
#include "llvm/SYCLLowerIR/MutatePrintfAddrspace.h"
#include "llvm/SYCLLowerIR/RecordSYCLAspectNames.h"
#include "llvm/SYCLLowerIR/SYCLAddOptLevelAttribute.h"
#include "llvm/SYCLLowerIR/SYCLPropagateAspectsUsage.h"
#include "llvm/SYCLLowerIR/SYCLPropagateJointMatrixUsage.h"
#include "llvm/Support/CommandLine.h"
#include "llvm/Support/Debug.h"
#include "llvm/Support/ErrorHandling.h"
#include "llvm/Support/FormatVariadic.h"
#include "llvm/Support/Regex.h"
#include "llvm/Target/TargetMachine.h"
#include "llvm/Transforms/AggressiveInstCombine/AggressiveInstCombine.h"
#include "llvm/Transforms/CFGuard.h"
#include "llvm/Transforms/Coroutines/CoroCleanup.h"
#include "llvm/Transforms/Coroutines/CoroConditionalWrapper.h"
#include "llvm/Transforms/Coroutines/CoroEarly.h"
#include "llvm/Transforms/Coroutines/CoroElide.h"
#include "llvm/Transforms/Coroutines/CoroSplit.h"
#include "llvm/Transforms/HipStdPar/HipStdPar.h"
#include "llvm/Transforms/IPO/AlwaysInliner.h"
#include "llvm/Transforms/IPO/Annotation2Metadata.h"
#include "llvm/Transforms/IPO/ArgumentPromotion.h"
#include "llvm/Transforms/IPO/Attributor.h"
#include "llvm/Transforms/IPO/BlockExtractor.h"
#include "llvm/Transforms/IPO/CalledValuePropagation.h"
#include "llvm/Transforms/IPO/ConstantMerge.h"
#include "llvm/Transforms/IPO/CrossDSOCFI.h"
#include "llvm/Transforms/IPO/DeadArgumentElimination.h"
#include "llvm/Transforms/IPO/ElimAvailExtern.h"
#include "llvm/Transforms/IPO/EmbedBitcodePass.h"
#include "llvm/Transforms/IPO/ExpandVariadics.h"
#include "llvm/Transforms/IPO/ForceFunctionAttrs.h"
#include "llvm/Transforms/IPO/FunctionAttrs.h"
#include "llvm/Transforms/IPO/FunctionImport.h"
#include "llvm/Transforms/IPO/GlobalDCE.h"
#include "llvm/Transforms/IPO/GlobalOpt.h"
#include "llvm/Transforms/IPO/GlobalSplit.h"
#include "llvm/Transforms/IPO/HotColdSplitting.h"
#include "llvm/Transforms/IPO/IROutliner.h"
#include "llvm/Transforms/IPO/InferFunctionAttrs.h"
#include "llvm/Transforms/IPO/Inliner.h"
#include "llvm/Transforms/IPO/Internalize.h"
#include "llvm/Transforms/IPO/LoopExtractor.h"
#include "llvm/Transforms/IPO/LowerTypeTests.h"
#include "llvm/Transforms/IPO/MemProfContextDisambiguation.h"
#include "llvm/Transforms/IPO/MergeFunctions.h"
#include "llvm/Transforms/IPO/ModuleInliner.h"
#include "llvm/Transforms/IPO/OpenMPOpt.h"
#include "llvm/Transforms/IPO/PartialInlining.h"
#include "llvm/Transforms/IPO/SCCP.h"
#include "llvm/Transforms/IPO/SampleProfile.h"
#include "llvm/Transforms/IPO/SampleProfileProbe.h"
#include "llvm/Transforms/IPO/StripDeadPrototypes.h"
#include "llvm/Transforms/IPO/StripSymbols.h"
#include "llvm/Transforms/IPO/SyntheticCountsPropagation.h"
#include "llvm/Transforms/IPO/WholeProgramDevirt.h"
#include "llvm/Transforms/InstCombine/InstCombine.h"
#include "llvm/Transforms/Instrumentation.h"
#include "llvm/Transforms/Instrumentation/AddressSanitizer.h"
#include "llvm/Transforms/Instrumentation/BoundsChecking.h"
#include "llvm/Transforms/Instrumentation/CGProfile.h"
#include "llvm/Transforms/Instrumentation/ControlHeightReduction.h"
#include "llvm/Transforms/Instrumentation/DataFlowSanitizer.h"
#include "llvm/Transforms/Instrumentation/GCOVProfiler.h"
#include "llvm/Transforms/Instrumentation/HWAddressSanitizer.h"
#include "llvm/Transforms/Instrumentation/InstrOrderFile.h"
#include "llvm/Transforms/Instrumentation/InstrProfiling.h"
#include "llvm/Transforms/Instrumentation/KCFI.h"
#include "llvm/Transforms/Instrumentation/LowerAllowCheckPass.h"
#include "llvm/Transforms/Instrumentation/MemProfiler.h"
#include "llvm/Transforms/Instrumentation/MemorySanitizer.h"
#include "llvm/Transforms/Instrumentation/NumericalStabilitySanitizer.h"
#include "llvm/Transforms/Instrumentation/PGOCtxProfLowering.h"
#include "llvm/Transforms/Instrumentation/PGOForceFunctionAttrs.h"
#include "llvm/Transforms/Instrumentation/PGOInstrumentation.h"
#include "llvm/Transforms/Instrumentation/PoisonChecking.h"
#include "llvm/Transforms/Instrumentation/SPIRITTAnnotations.h"
#include "llvm/Transforms/Instrumentation/SanitizerBinaryMetadata.h"
#include "llvm/Transforms/Instrumentation/SanitizerCoverage.h"
#include "llvm/Transforms/Instrumentation/ThreadSanitizer.h"
#include "llvm/Transforms/ObjCARC.h"
#include "llvm/Transforms/Scalar/ADCE.h"
#include "llvm/Transforms/Scalar/AlignmentFromAssumptions.h"
#include "llvm/Transforms/Scalar/AnnotationRemarks.h"
#include "llvm/Transforms/Scalar/BDCE.h"
#include "llvm/Transforms/Scalar/CallSiteSplitting.h"
#include "llvm/Transforms/Scalar/ConstantHoisting.h"
#include "llvm/Transforms/Scalar/ConstraintElimination.h"
#include "llvm/Transforms/Scalar/CorrelatedValuePropagation.h"
#include "llvm/Transforms/Scalar/DCE.h"
#include "llvm/Transforms/Scalar/DFAJumpThreading.h"
#include "llvm/Transforms/Scalar/DeadStoreElimination.h"
#include "llvm/Transforms/Scalar/DivRemPairs.h"
#include "llvm/Transforms/Scalar/EarlyCSE.h"
#include "llvm/Transforms/Scalar/FlattenCFG.h"
#include "llvm/Transforms/Scalar/Float2Int.h"
#include "llvm/Transforms/Scalar/GVN.h"
#include "llvm/Transforms/Scalar/GuardWidening.h"
#include "llvm/Transforms/Scalar/IVUsersPrinter.h"
#include "llvm/Transforms/Scalar/IndVarSimplify.h"
#include "llvm/Transforms/Scalar/InductiveRangeCheckElimination.h"
#include "llvm/Transforms/Scalar/InferAddressSpaces.h"
#include "llvm/Transforms/Scalar/InferAlignment.h"
#include "llvm/Transforms/Scalar/InstSimplifyPass.h"
#include "llvm/Transforms/Scalar/JumpTableToSwitch.h"
#include "llvm/Transforms/Scalar/JumpThreading.h"
#include "llvm/Transforms/Scalar/LICM.h"
#include "llvm/Transforms/Scalar/LoopAccessAnalysisPrinter.h"
#include "llvm/Transforms/Scalar/LoopBoundSplit.h"
#include "llvm/Transforms/Scalar/LoopDataPrefetch.h"
#include "llvm/Transforms/Scalar/LoopDeletion.h"
#include "llvm/Transforms/Scalar/LoopDistribute.h"
#include "llvm/Transforms/Scalar/LoopFlatten.h"
#include "llvm/Transforms/Scalar/LoopFuse.h"
#include "llvm/Transforms/Scalar/LoopIdiomRecognize.h"
#include "llvm/Transforms/Scalar/LoopInstSimplify.h"
#include "llvm/Transforms/Scalar/LoopInterchange.h"
#include "llvm/Transforms/Scalar/LoopLoadElimination.h"
#include "llvm/Transforms/Scalar/LoopPassManager.h"
#include "llvm/Transforms/Scalar/LoopPredication.h"
#include "llvm/Transforms/Scalar/LoopRotation.h"
#include "llvm/Transforms/Scalar/LoopSimplifyCFG.h"
#include "llvm/Transforms/Scalar/LoopSink.h"
#include "llvm/Transforms/Scalar/LoopStrengthReduce.h"
#include "llvm/Transforms/Scalar/LoopUnrollAndJamPass.h"
#include "llvm/Transforms/Scalar/LoopUnrollPass.h"
#include "llvm/Transforms/Scalar/LoopVersioningLICM.h"
#include "llvm/Transforms/Scalar/LowerAtomicPass.h"
#include "llvm/Transforms/Scalar/LowerConstantIntrinsics.h"
#include "llvm/Transforms/Scalar/LowerExpectIntrinsic.h"
#include "llvm/Transforms/Scalar/LowerGuardIntrinsic.h"
#include "llvm/Transforms/Scalar/LowerMatrixIntrinsics.h"
#include "llvm/Transforms/Scalar/LowerWidenableCondition.h"
#include "llvm/Transforms/Scalar/MakeGuardsExplicit.h"
#include "llvm/Transforms/Scalar/MemCpyOptimizer.h"
#include "llvm/Transforms/Scalar/MergeICmps.h"
#include "llvm/Transforms/Scalar/MergedLoadStoreMotion.h"
#include "llvm/Transforms/Scalar/NaryReassociate.h"
#include "llvm/Transforms/Scalar/NewGVN.h"
#include "llvm/Transforms/Scalar/PartiallyInlineLibCalls.h"
#include "llvm/Transforms/Scalar/PlaceSafepoints.h"
#include "llvm/Transforms/Scalar/Reassociate.h"
#include "llvm/Transforms/Scalar/Reg2Mem.h"
#include "llvm/Transforms/Scalar/RewriteStatepointsForGC.h"
#include "llvm/Transforms/Scalar/SCCP.h"
#include "llvm/Transforms/Scalar/SROA.h"
#include "llvm/Transforms/Scalar/ScalarizeMaskedMemIntrin.h"
#include "llvm/Transforms/Scalar/Scalarizer.h"
#include "llvm/Transforms/Scalar/SeparateConstOffsetFromGEP.h"
#include "llvm/Transforms/Scalar/SimpleLoopUnswitch.h"
#include "llvm/Transforms/Scalar/SimplifyCFG.h"
#include "llvm/Transforms/Scalar/Sink.h"
#include "llvm/Transforms/Scalar/SpeculativeExecution.h"
#include "llvm/Transforms/Scalar/StraightLineStrengthReduce.h"
#include "llvm/Transforms/Scalar/StructurizeCFG.h"
#include "llvm/Transforms/Scalar/TLSVariableHoist.h"
#include "llvm/Transforms/Scalar/TailRecursionElimination.h"
#include "llvm/Transforms/Scalar/WarnMissedTransforms.h"
#include "llvm/Transforms/Utils/AddDiscriminators.h"
#include "llvm/Transforms/Utils/AssumeBundleBuilder.h"
#include "llvm/Transforms/Utils/BreakCriticalEdges.h"
#include "llvm/Transforms/Utils/CanonicalizeAliases.h"
#include "llvm/Transforms/Utils/CanonicalizeFreezeInLoops.h"
#include "llvm/Transforms/Utils/CountVisits.h"
#include "llvm/Transforms/Utils/DXILUpgrade.h"
#include "llvm/Transforms/Utils/Debugify.h"
#include "llvm/Transforms/Utils/EntryExitInstrumenter.h"
#include "llvm/Transforms/Utils/FixIrreducible.h"
#include "llvm/Transforms/Utils/HelloWorld.h"
#include "llvm/Transforms/Utils/InjectTLIMappings.h"
#include "llvm/Transforms/Utils/InstructionNamer.h"
#include "llvm/Transforms/Utils/LCSSA.h"
#include "llvm/Transforms/Utils/LibCallsShrinkWrap.h"
#include "llvm/Transforms/Utils/LoopSimplify.h"
#include "llvm/Transforms/Utils/LoopVersioning.h"
#include "llvm/Transforms/Utils/LowerGlobalDtors.h"
#include "llvm/Transforms/Utils/LowerIFunc.h"
#include "llvm/Transforms/Utils/LowerInvoke.h"
#include "llvm/Transforms/Utils/LowerSwitch.h"
#include "llvm/Transforms/Utils/Mem2Reg.h"
#include "llvm/Transforms/Utils/MetaRenamer.h"
#include "llvm/Transforms/Utils/MoveAutoInit.h"
#include "llvm/Transforms/Utils/NameAnonGlobals.h"
#include "llvm/Transforms/Utils/PredicateInfo.h"
#include "llvm/Transforms/Utils/RelLookupTableConverter.h"
#include "llvm/Transforms/Utils/StripGCRelocates.h"
#include "llvm/Transforms/Utils/StripNonLineTableDebugInfo.h"
#include "llvm/Transforms/Utils/SymbolRewriter.h"
#include "llvm/Transforms/Utils/UnifyFunctionExitNodes.h"
#include "llvm/Transforms/Utils/UnifyLoopExits.h"
#include "llvm/Transforms/Vectorize/LoadStoreVectorizer.h"
#include "llvm/Transforms/Vectorize/LoopIdiomVectorize.h"
#include "llvm/Transforms/Vectorize/LoopVectorize.h"
#include "llvm/Transforms/Vectorize/SLPVectorizer.h"
#include "llvm/Transforms/Vectorize/VectorCombine.h"
#include <optional>

using namespace llvm;

static const Regex DefaultAliasRegex(
    "^(default|thinlto-pre-link|thinlto|lto-pre-link|lto)<(O[0123sz])>$");

namespace llvm {
cl::opt<bool> PrintPipelinePasses(
    "print-pipeline-passes",
    cl::desc("Print a '-passes' compatible string describing the pipeline "
             "(best-effort only)."));
} // namespace llvm

AnalysisKey NoOpModuleAnalysis::Key;
AnalysisKey NoOpCGSCCAnalysis::Key;
AnalysisKey NoOpFunctionAnalysis::Key;
AnalysisKey NoOpLoopAnalysis::Key;

namespace {

<<<<<<< HEAD
// A pass for testing -print-on-crash.
=======
// Passes for testing crashes.
>>>>>>> 4fe5a3cc
// DO NOT USE THIS EXCEPT FOR TESTING!
class TriggerCrashModulePass : public PassInfoMixin<TriggerCrashModulePass> {
public:
  PreservedAnalyses run(Module &, ModuleAnalysisManager &) {
    abort();
    return PreservedAnalyses::all();
  }
  static StringRef name() { return "TriggerCrashModulePass"; }
};

class TriggerCrashFunctionPass
    : public PassInfoMixin<TriggerCrashFunctionPass> {
public:
  PreservedAnalyses run(Function &, FunctionAnalysisManager &) {
    abort();
    return PreservedAnalyses::all();
  }
  static StringRef name() { return "TriggerCrashFunctionPass"; }
};

// A pass for testing message reporting of -verify-each failures.
// DO NOT USE THIS EXCEPT FOR TESTING!
class TriggerVerifierErrorPass
    : public PassInfoMixin<TriggerVerifierErrorPass> {
public:
  PreservedAnalyses run(Module &M, ModuleAnalysisManager &) {
    // Intentionally break the Module by creating an alias without setting the
    // aliasee.
    auto *PtrTy = llvm::PointerType::getUnqual(M.getContext());
    GlobalAlias::create(PtrTy, PtrTy->getAddressSpace(),
                        GlobalValue::LinkageTypes::InternalLinkage,
                        "__bad_alias", nullptr, &M);
    return PreservedAnalyses::none();
  }

  PreservedAnalyses run(Function &F, FunctionAnalysisManager &) {
    // Intentionally break the Function by inserting a terminator
    // instruction in the middle of a basic block.
    BasicBlock &BB = F.getEntryBlock();
    new UnreachableInst(F.getContext(), BB.getTerminator()->getIterator());
    return PreservedAnalyses::none();
  }

  PreservedAnalyses run(MachineFunction &MF, MachineFunctionAnalysisManager &) {
    // Intentionally create a virtual register and set NoVRegs property.
    auto &MRI = MF.getRegInfo();
    MRI.createGenericVirtualRegister(LLT::scalar(8));
    MF.getProperties().set(MachineFunctionProperties::Property::NoVRegs);
    return PreservedAnalyses::all();
  }

  static StringRef name() { return "TriggerVerifierErrorPass"; }
};

// A pass requires all MachineFunctionProperties.
// DO NOT USE THIS EXCEPT FOR TESTING!
class RequireAllMachineFunctionPropertiesPass
    : public PassInfoMixin<RequireAllMachineFunctionPropertiesPass> {
public:
  PreservedAnalyses run(MachineFunction &MF, MachineFunctionAnalysisManager &) {
    MFPropsModifier _(*this, MF);
    return PreservedAnalyses::none();
  }

  static MachineFunctionProperties getRequiredProperties() {
    MachineFunctionProperties MFProps;
    MFProps.set(MachineFunctionProperties::Property::FailedISel);
    MFProps.set(MachineFunctionProperties::Property::FailsVerification);
    MFProps.set(MachineFunctionProperties::Property::IsSSA);
    MFProps.set(MachineFunctionProperties::Property::Legalized);
    MFProps.set(MachineFunctionProperties::Property::NoPHIs);
    MFProps.set(MachineFunctionProperties::Property::NoVRegs);
    MFProps.set(MachineFunctionProperties::Property::RegBankSelected);
    MFProps.set(MachineFunctionProperties::Property::Selected);
    MFProps.set(MachineFunctionProperties::Property::TiedOpsRewritten);
    MFProps.set(MachineFunctionProperties::Property::TracksDebugUserValues);
    MFProps.set(MachineFunctionProperties::Property::TracksLiveness);
    return MFProps;
  }
  static StringRef name() { return "RequireAllMachineFunctionPropertiesPass"; }
};

} // namespace

PassBuilder::PassBuilder(TargetMachine *TM, PipelineTuningOptions PTO,
                         std::optional<PGOOptions> PGOOpt,
                         PassInstrumentationCallbacks *PIC)
    : TM(TM), PTO(PTO), PGOOpt(PGOOpt), PIC(PIC) {
  if (TM)
    TM->registerPassBuilderCallbacks(*this);
  if (PIC) {
    PIC->registerClassToPassNameCallback([this, PIC]() {
      // MSVC requires this to be captured if it's used inside decltype.
      // Other compilers consider it an unused lambda capture.
      (void)this;
#define MODULE_PASS(NAME, CREATE_PASS)                                         \
  PIC->addClassToPassName(decltype(CREATE_PASS)::name(), NAME);
#define MODULE_PASS_WITH_PARAMS(NAME, CLASS, CREATE_PASS, PARSER, PARAMS)      \
  PIC->addClassToPassName(CLASS, NAME);
#define MODULE_ANALYSIS(NAME, CREATE_PASS)                                     \
  PIC->addClassToPassName(decltype(CREATE_PASS)::name(), NAME);
#define FUNCTION_PASS(NAME, CREATE_PASS)                                       \
  PIC->addClassToPassName(decltype(CREATE_PASS)::name(), NAME);
#define FUNCTION_PASS_WITH_PARAMS(NAME, CLASS, CREATE_PASS, PARSER, PARAMS)    \
  PIC->addClassToPassName(CLASS, NAME);
#define FUNCTION_ANALYSIS(NAME, CREATE_PASS)                                   \
  PIC->addClassToPassName(decltype(CREATE_PASS)::name(), NAME);
#define LOOPNEST_PASS(NAME, CREATE_PASS)                                       \
  PIC->addClassToPassName(decltype(CREATE_PASS)::name(), NAME);
#define LOOP_PASS(NAME, CREATE_PASS)                                           \
  PIC->addClassToPassName(decltype(CREATE_PASS)::name(), NAME);
#define LOOP_PASS_WITH_PARAMS(NAME, CLASS, CREATE_PASS, PARSER, PARAMS)        \
  PIC->addClassToPassName(CLASS, NAME);
#define LOOP_ANALYSIS(NAME, CREATE_PASS)                                       \
  PIC->addClassToPassName(decltype(CREATE_PASS)::name(), NAME);
#define CGSCC_PASS(NAME, CREATE_PASS)                                          \
  PIC->addClassToPassName(decltype(CREATE_PASS)::name(), NAME);
#define CGSCC_PASS_WITH_PARAMS(NAME, CLASS, CREATE_PASS, PARSER, PARAMS)       \
  PIC->addClassToPassName(CLASS, NAME);
#define CGSCC_ANALYSIS(NAME, CREATE_PASS)                                      \
  PIC->addClassToPassName(decltype(CREATE_PASS)::name(), NAME);
#include "PassRegistry.def"

#define MACHINE_FUNCTION_ANALYSIS(NAME, CREATE_PASS)                           \
  PIC->addClassToPassName(decltype(CREATE_PASS)::name(), NAME);
#define MACHINE_FUNCTION_PASS(NAME, CREATE_PASS)                               \
  PIC->addClassToPassName(decltype(CREATE_PASS)::name(), NAME);
#include "llvm/Passes/MachinePassRegistry.def"
    });
  }
}

void PassBuilder::registerModuleAnalyses(ModuleAnalysisManager &MAM) {
#define MODULE_ANALYSIS(NAME, CREATE_PASS)                                     \
  MAM.registerPass([&] { return CREATE_PASS; });
#include "PassRegistry.def"

  for (auto &C : ModuleAnalysisRegistrationCallbacks)
    C(MAM);
}

void PassBuilder::registerCGSCCAnalyses(CGSCCAnalysisManager &CGAM) {
#define CGSCC_ANALYSIS(NAME, CREATE_PASS)                                      \
  CGAM.registerPass([&] { return CREATE_PASS; });
#include "PassRegistry.def"

  for (auto &C : CGSCCAnalysisRegistrationCallbacks)
    C(CGAM);
}

void PassBuilder::registerFunctionAnalyses(FunctionAnalysisManager &FAM) {
  // We almost always want the default alias analysis pipeline.
  // If a user wants a different one, they can register their own before calling
  // registerFunctionAnalyses().
  FAM.registerPass([&] { return buildDefaultAAPipeline(); });

#define FUNCTION_ANALYSIS(NAME, CREATE_PASS)                                   \
  FAM.registerPass([&] { return CREATE_PASS; });
#include "PassRegistry.def"

  for (auto &C : FunctionAnalysisRegistrationCallbacks)
    C(FAM);
}

void PassBuilder::registerMachineFunctionAnalyses(
    MachineFunctionAnalysisManager &MFAM) {

#define MACHINE_FUNCTION_ANALYSIS(NAME, CREATE_PASS)                           \
  MFAM.registerPass([&] { return CREATE_PASS; });
#include "llvm/Passes/MachinePassRegistry.def"

  for (auto &C : MachineFunctionAnalysisRegistrationCallbacks)
    C(MFAM);
}

void PassBuilder::registerLoopAnalyses(LoopAnalysisManager &LAM) {
#define LOOP_ANALYSIS(NAME, CREATE_PASS)                                       \
  LAM.registerPass([&] { return CREATE_PASS; });
#include "PassRegistry.def"

  for (auto &C : LoopAnalysisRegistrationCallbacks)
    C(LAM);
}

static std::optional<std::pair<bool, bool>>
parseFunctionPipelineName(StringRef Name) {
  std::pair<bool, bool> Params;
  if (!Name.consume_front("function"))
    return std::nullopt;
  if (Name.empty())
    return Params;
  if (!Name.consume_front("<") || !Name.consume_back(">"))
    return std::nullopt;
  while (!Name.empty()) {
    auto [Front, Back] = Name.split(';');
    Name = Back;
    if (Front == "eager-inv")
      Params.first = true;
    else if (Front == "no-rerun")
      Params.second = true;
    else
      return std::nullopt;
  }
  return Params;
}

static std::optional<int> parseDevirtPassName(StringRef Name) {
  if (!Name.consume_front("devirt<") || !Name.consume_back(">"))
    return std::nullopt;
  int Count;
  if (Name.getAsInteger(0, Count) || Count < 0)
    return std::nullopt;
  return Count;
}

static std::optional<OptimizationLevel> parseOptLevel(StringRef S) {
  return StringSwitch<std::optional<OptimizationLevel>>(S)
      .Case("O0", OptimizationLevel::O0)
      .Case("O1", OptimizationLevel::O1)
      .Case("O2", OptimizationLevel::O2)
      .Case("O3", OptimizationLevel::O3)
      .Case("Os", OptimizationLevel::Os)
      .Case("Oz", OptimizationLevel::Oz)
      .Default(std::nullopt);
}

Expected<bool> PassBuilder::parseSinglePassOption(StringRef Params,
                                                  StringRef OptionName,
                                                  StringRef PassName) {
  bool Result = false;
  while (!Params.empty()) {
    StringRef ParamName;
    std::tie(ParamName, Params) = Params.split(';');

    if (ParamName == OptionName) {
      Result = true;
    } else {
      return make_error<StringError>(
          formatv("invalid {1} pass parameter '{0}' ", ParamName, PassName)
              .str(),
          inconvertibleErrorCode());
    }
  }
  return Result;
}

namespace {

/// Parser of parameters for HardwareLoops  pass.
Expected<HardwareLoopOptions> parseHardwareLoopOptions(StringRef Params) {
  HardwareLoopOptions HardwareLoopOpts;

  while (!Params.empty()) {
    StringRef ParamName;
    std::tie(ParamName, Params) = Params.split(';');
    if (ParamName.consume_front("hardware-loop-decrement=")) {
      int Count;
      if (ParamName.getAsInteger(0, Count))
        return make_error<StringError>(
            formatv("invalid HardwareLoopPass parameter '{0}' ", ParamName).str(),
            inconvertibleErrorCode());
      HardwareLoopOpts.setDecrement(Count);
      continue;
    }
    if (ParamName.consume_front("hardware-loop-counter-bitwidth=")) {
      int Count;
      if (ParamName.getAsInteger(0, Count))
        return make_error<StringError>(
            formatv("invalid HardwareLoopPass parameter '{0}' ", ParamName).str(),
            inconvertibleErrorCode());
      HardwareLoopOpts.setCounterBitwidth(Count);
      continue;
    }
    if (ParamName == "force-hardware-loops") {
      HardwareLoopOpts.setForce(true);
    } else if (ParamName == "force-hardware-loop-phi") {
      HardwareLoopOpts.setForcePhi(true);
    } else if (ParamName == "force-nested-hardware-loop") {
      HardwareLoopOpts.setForceNested(true);
    } else if (ParamName == "force-hardware-loop-guard") {
      HardwareLoopOpts.setForceGuard(true);
    } else {
      return make_error<StringError>(
          formatv("invalid HardwarePass parameter '{0}' ", ParamName).str(),
          inconvertibleErrorCode());
    }
  }
  return HardwareLoopOpts;
}

/// Parser of parameters for LoopUnroll pass.
Expected<LoopUnrollOptions> parseLoopUnrollOptions(StringRef Params) {
  LoopUnrollOptions UnrollOpts;
  while (!Params.empty()) {
    StringRef ParamName;
    std::tie(ParamName, Params) = Params.split(';');
    std::optional<OptimizationLevel> OptLevel = parseOptLevel(ParamName);
    // Don't accept -Os/-Oz.
    if (OptLevel && !OptLevel->isOptimizingForSize()) {
      UnrollOpts.setOptLevel(OptLevel->getSpeedupLevel());
      continue;
    }
    if (ParamName.consume_front("full-unroll-max=")) {
      int Count;
      if (ParamName.getAsInteger(0, Count))
        return make_error<StringError>(
            formatv("invalid LoopUnrollPass parameter '{0}' ", ParamName).str(),
            inconvertibleErrorCode());
      UnrollOpts.setFullUnrollMaxCount(Count);
      continue;
    }

    bool Enable = !ParamName.consume_front("no-");
    if (ParamName == "partial") {
      UnrollOpts.setPartial(Enable);
    } else if (ParamName == "peeling") {
      UnrollOpts.setPeeling(Enable);
    } else if (ParamName == "profile-peeling") {
      UnrollOpts.setProfileBasedPeeling(Enable);
    } else if (ParamName == "runtime") {
      UnrollOpts.setRuntime(Enable);
    } else if (ParamName == "upperbound") {
      UnrollOpts.setUpperBound(Enable);
    } else {
      return make_error<StringError>(
          formatv("invalid LoopUnrollPass parameter '{0}' ", ParamName).str(),
          inconvertibleErrorCode());
    }
  }
  return UnrollOpts;
}

Expected<bool> parseGlobalDCEPassOptions(StringRef Params) {
  return PassBuilder::parseSinglePassOption(
      Params, "vfe-linkage-unit-visibility", "GlobalDCE");
}

Expected<bool> parseCGProfilePassOptions(StringRef Params) {
  return PassBuilder::parseSinglePassOption(Params, "in-lto-post-link",
                                            "CGProfile");
}

Expected<bool> parseInlinerPassOptions(StringRef Params) {
  return PassBuilder::parseSinglePassOption(Params, "only-mandatory",
                                            "InlinerPass");
}

Expected<bool> parseCoroSplitPassOptions(StringRef Params) {
  return PassBuilder::parseSinglePassOption(Params, "reuse-storage",
                                            "CoroSplitPass");
}

Expected<bool> parsePostOrderFunctionAttrsPassOptions(StringRef Params) {
  return PassBuilder::parseSinglePassOption(
      Params, "skip-non-recursive-function-attrs", "PostOrderFunctionAttrs");
}

Expected<CFGuardPass::Mechanism> parseCFGuardPassOptions(StringRef Params) {
  if (Params.empty())
    return CFGuardPass::Mechanism::Check;

  auto [Param, RHS] = Params.split(';');
  if (!RHS.empty())
    return make_error<StringError>(
        formatv("too many CFGuardPass parameters '{0}' ", Params).str(),
        inconvertibleErrorCode());

  if (Param == "check")
    return CFGuardPass::Mechanism::Check;
  if (Param == "dispatch")
    return CFGuardPass::Mechanism::Dispatch;

  return make_error<StringError>(
      formatv("invalid CFGuardPass mechanism: '{0}' ", Param).str(),
      inconvertibleErrorCode());
}

Expected<bool> parseEarlyCSEPassOptions(StringRef Params) {
  return PassBuilder::parseSinglePassOption(Params, "memssa", "EarlyCSE");
}

Expected<bool> parseEntryExitInstrumenterPassOptions(StringRef Params) {
  return PassBuilder::parseSinglePassOption(Params, "post-inline",
                                            "EntryExitInstrumenter");
}

Expected<bool> parseLoopExtractorPassOptions(StringRef Params) {
  return PassBuilder::parseSinglePassOption(Params, "single", "LoopExtractor");
}

Expected<bool> parseLowerMatrixIntrinsicsPassOptions(StringRef Params) {
  return PassBuilder::parseSinglePassOption(Params, "minimal",
                                            "LowerMatrixIntrinsics");
}

Expected<AddressSanitizerOptions> parseASanPassOptions(StringRef Params) {
  AddressSanitizerOptions Result;
  while (!Params.empty()) {
    StringRef ParamName;
    std::tie(ParamName, Params) = Params.split(';');

    if (ParamName == "kernel") {
      Result.CompileKernel = true;
    } else {
      return make_error<StringError>(
          formatv("invalid AddressSanitizer pass parameter '{0}' ", ParamName)
              .str(),
          inconvertibleErrorCode());
    }
  }
  return Result;
}

Expected<HWAddressSanitizerOptions> parseHWASanPassOptions(StringRef Params) {
  HWAddressSanitizerOptions Result;
  while (!Params.empty()) {
    StringRef ParamName;
    std::tie(ParamName, Params) = Params.split(';');

    if (ParamName == "recover") {
      Result.Recover = true;
    } else if (ParamName == "kernel") {
      Result.CompileKernel = true;
    } else {
      return make_error<StringError>(
          formatv("invalid HWAddressSanitizer pass parameter '{0}' ", ParamName)
              .str(),
          inconvertibleErrorCode());
    }
  }
  return Result;
}

Expected<EmbedBitcodeOptions> parseEmbedBitcodePassOptions(StringRef Params) {
  EmbedBitcodeOptions Result;
  while (!Params.empty()) {
    StringRef ParamName;
    std::tie(ParamName, Params) = Params.split(';');

    if (ParamName == "thinlto") {
      Result.IsThinLTO = true;
    } else if (ParamName == "emit-summary") {
      Result.EmitLTOSummary = true;
    } else {
      return make_error<StringError>(
          formatv("invalid EmbedBitcode pass parameter '{0}' ", ParamName)
              .str(),
          inconvertibleErrorCode());
    }
  }
  return Result;
}

Expected<MemorySanitizerOptions> parseMSanPassOptions(StringRef Params) {
  MemorySanitizerOptions Result;
  while (!Params.empty()) {
    StringRef ParamName;
    std::tie(ParamName, Params) = Params.split(';');

    if (ParamName == "recover") {
      Result.Recover = true;
    } else if (ParamName == "kernel") {
      Result.Kernel = true;
    } else if (ParamName.consume_front("track-origins=")) {
      if (ParamName.getAsInteger(0, Result.TrackOrigins))
        return make_error<StringError>(
            formatv("invalid argument to MemorySanitizer pass track-origins "
                    "parameter: '{0}' ",
                    ParamName)
                .str(),
            inconvertibleErrorCode());
    } else if (ParamName == "eager-checks") {
      Result.EagerChecks = true;
    } else {
      return make_error<StringError>(
          formatv("invalid MemorySanitizer pass parameter '{0}' ", ParamName)
              .str(),
          inconvertibleErrorCode());
    }
  }
  return Result;
}

/// Parser of parameters for SimplifyCFG pass.
Expected<SimplifyCFGOptions> parseSimplifyCFGOptions(StringRef Params) {
  SimplifyCFGOptions Result;
  while (!Params.empty()) {
    StringRef ParamName;
    std::tie(ParamName, Params) = Params.split(';');

    bool Enable = !ParamName.consume_front("no-");
    if (ParamName == "speculate-blocks") {
      Result.speculateBlocks(Enable);
    } else if (ParamName == "simplify-cond-branch") {
      Result.setSimplifyCondBranch(Enable);
    } else if (ParamName == "forward-switch-cond") {
      Result.forwardSwitchCondToPhi(Enable);
    } else if (ParamName == "switch-range-to-icmp") {
      Result.convertSwitchRangeToICmp(Enable);
    } else if (ParamName == "switch-to-lookup") {
      Result.convertSwitchToLookupTable(Enable);
    } else if (ParamName == "keep-loops") {
      Result.needCanonicalLoops(Enable);
    } else if (ParamName == "hoist-common-insts") {
      Result.hoistCommonInsts(Enable);
    } else if (ParamName == "sink-common-insts") {
      Result.sinkCommonInsts(Enable);
    } else if (Enable && ParamName.consume_front("bonus-inst-threshold=")) {
      APInt BonusInstThreshold;
      if (ParamName.getAsInteger(0, BonusInstThreshold))
        return make_error<StringError>(
            formatv("invalid argument to SimplifyCFG pass bonus-threshold "
                    "parameter: '{0}' ",
                    ParamName).str(),
            inconvertibleErrorCode());
      Result.bonusInstThreshold(BonusInstThreshold.getSExtValue());
    } else {
      return make_error<StringError>(
          formatv("invalid SimplifyCFG pass parameter '{0}' ", ParamName).str(),
          inconvertibleErrorCode());
    }
  }
  return Result;
}

Expected<InstCombineOptions> parseInstCombineOptions(StringRef Params) {
  InstCombineOptions Result;
  // When specifying "instcombine" in -passes enable fix-point verification by
  // default, as this is what most tests should use.
  Result.setVerifyFixpoint(true);
  while (!Params.empty()) {
    StringRef ParamName;
    std::tie(ParamName, Params) = Params.split(';');

    bool Enable = !ParamName.consume_front("no-");
    if (ParamName == "use-loop-info") {
      Result.setUseLoopInfo(Enable);
    } else if (ParamName == "verify-fixpoint") {
      Result.setVerifyFixpoint(Enable);
    } else if (Enable && ParamName.consume_front("max-iterations=")) {
      APInt MaxIterations;
      if (ParamName.getAsInteger(0, MaxIterations))
        return make_error<StringError>(
            formatv("invalid argument to InstCombine pass max-iterations "
                    "parameter: '{0}' ",
                    ParamName).str(),
            inconvertibleErrorCode());
      Result.setMaxIterations((unsigned)MaxIterations.getZExtValue());
    } else {
      return make_error<StringError>(
          formatv("invalid InstCombine pass parameter '{0}' ", ParamName).str(),
          inconvertibleErrorCode());
    }
  }
  return Result;
}

/// Parser of parameters for LoopVectorize pass.
Expected<LoopVectorizeOptions> parseLoopVectorizeOptions(StringRef Params) {
  LoopVectorizeOptions Opts;
  while (!Params.empty()) {
    StringRef ParamName;
    std::tie(ParamName, Params) = Params.split(';');

    bool Enable = !ParamName.consume_front("no-");
    if (ParamName == "interleave-forced-only") {
      Opts.setInterleaveOnlyWhenForced(Enable);
    } else if (ParamName == "vectorize-forced-only") {
      Opts.setVectorizeOnlyWhenForced(Enable);
    } else {
      return make_error<StringError>(
          formatv("invalid LoopVectorize parameter '{0}' ", ParamName).str(),
          inconvertibleErrorCode());
    }
  }
  return Opts;
}

Expected<std::pair<bool, bool>> parseLoopUnswitchOptions(StringRef Params) {
  std::pair<bool, bool> Result = {false, true};
  while (!Params.empty()) {
    StringRef ParamName;
    std::tie(ParamName, Params) = Params.split(';');

    bool Enable = !ParamName.consume_front("no-");
    if (ParamName == "nontrivial") {
      Result.first = Enable;
    } else if (ParamName == "trivial") {
      Result.second = Enable;
    } else {
      return make_error<StringError>(
          formatv("invalid LoopUnswitch pass parameter '{0}' ", ParamName)
              .str(),
          inconvertibleErrorCode());
    }
  }
  return Result;
}

Expected<LICMOptions> parseLICMOptions(StringRef Params) {
  LICMOptions Result;
  while (!Params.empty()) {
    StringRef ParamName;
    std::tie(ParamName, Params) = Params.split(';');

    bool Enable = !ParamName.consume_front("no-");
    if (ParamName == "allowspeculation") {
      Result.AllowSpeculation = Enable;
    } else {
      return make_error<StringError>(
          formatv("invalid LICM pass parameter '{0}' ", ParamName).str(),
          inconvertibleErrorCode());
    }
  }
  return Result;
}

Expected<std::pair<bool, bool>> parseLoopRotateOptions(StringRef Params) {
  std::pair<bool, bool> Result = {true, false};
  while (!Params.empty()) {
    StringRef ParamName;
    std::tie(ParamName, Params) = Params.split(';');

    bool Enable = !ParamName.consume_front("no-");
    if (ParamName == "header-duplication") {
      Result.first = Enable;
    } else if (ParamName == "prepare-for-lto") {
      Result.second = Enable;
    } else {
      return make_error<StringError>(
          formatv("invalid LoopRotate pass parameter '{0}' ", ParamName).str(),
          inconvertibleErrorCode());
    }
  }
  return Result;
}

Expected<bool> parseMergedLoadStoreMotionOptions(StringRef Params) {
  bool Result = false;
  while (!Params.empty()) {
    StringRef ParamName;
    std::tie(ParamName, Params) = Params.split(';');

    bool Enable = !ParamName.consume_front("no-");
    if (ParamName == "split-footer-bb") {
      Result = Enable;
    } else {
      return make_error<StringError>(
          formatv("invalid MergedLoadStoreMotion pass parameter '{0}' ",
                  ParamName)
              .str(),
          inconvertibleErrorCode());
    }
  }
  return Result;
}

Expected<GVNOptions> parseGVNOptions(StringRef Params) {
  GVNOptions Result;
  while (!Params.empty()) {
    StringRef ParamName;
    std::tie(ParamName, Params) = Params.split(';');

    bool Enable = !ParamName.consume_front("no-");
    if (ParamName == "pre") {
      Result.setPRE(Enable);
    } else if (ParamName == "load-pre") {
      Result.setLoadPRE(Enable);
    } else if (ParamName == "split-backedge-load-pre") {
      Result.setLoadPRESplitBackedge(Enable);
    } else if (ParamName == "memdep") {
      Result.setMemDep(Enable);
    } else {
      return make_error<StringError>(
          formatv("invalid GVN pass parameter '{0}' ", ParamName).str(),
          inconvertibleErrorCode());
    }
  }
  return Result;
}

Expected<IPSCCPOptions> parseIPSCCPOptions(StringRef Params) {
  IPSCCPOptions Result;
  while (!Params.empty()) {
    StringRef ParamName;
    std::tie(ParamName, Params) = Params.split(';');

    bool Enable = !ParamName.consume_front("no-");
    if (ParamName == "func-spec")
      Result.setFuncSpec(Enable);
    else
      return make_error<StringError>(
          formatv("invalid IPSCCP pass parameter '{0}' ", ParamName).str(),
          inconvertibleErrorCode());
  }
  return Result;
}

Expected<SROAOptions> parseSROAOptions(StringRef Params) {
  if (Params.empty() || Params == "modify-cfg")
    return SROAOptions::ModifyCFG;
  if (Params == "preserve-cfg")
    return SROAOptions::PreserveCFG;
  return make_error<StringError>(
      formatv("invalid SROA pass parameter '{0}' (either preserve-cfg or "
              "modify-cfg can be specified)",
              Params)
          .str(),
      inconvertibleErrorCode());
}

Expected<StackLifetime::LivenessType>
parseStackLifetimeOptions(StringRef Params) {
  StackLifetime::LivenessType Result = StackLifetime::LivenessType::May;
  while (!Params.empty()) {
    StringRef ParamName;
    std::tie(ParamName, Params) = Params.split(';');

    if (ParamName == "may") {
      Result = StackLifetime::LivenessType::May;
    } else if (ParamName == "must") {
      Result = StackLifetime::LivenessType::Must;
    } else {
      return make_error<StringError>(
          formatv("invalid StackLifetime parameter '{0}' ", ParamName).str(),
          inconvertibleErrorCode());
    }
  }
  return Result;
}

Expected<bool> parseDependenceAnalysisPrinterOptions(StringRef Params) {
  return PassBuilder::parseSinglePassOption(Params, "normalized-results",
                                            "DependenceAnalysisPrinter");
}

Expected<bool> parseSeparateConstOffsetFromGEPPassOptions(StringRef Params) {
  return PassBuilder::parseSinglePassOption(Params, "lower-gep",
                                            "SeparateConstOffsetFromGEP");
}

Expected<OptimizationLevel>
parseFunctionSimplificationPipelineOptions(StringRef Params) {
  std::optional<OptimizationLevel> L = parseOptLevel(Params);
  if (!L || *L == OptimizationLevel::O0) {
    return make_error<StringError>(
        formatv("invalid function-simplification parameter '{0}' ", Params)
            .str(),
        inconvertibleErrorCode());
  };
  return *L;
}

Expected<bool> parseMemorySSAPrinterPassOptions(StringRef Params) {
  return PassBuilder::parseSinglePassOption(Params, "no-ensure-optimized-uses",
                                            "MemorySSAPrinterPass");
}

Expected<bool> parseSpeculativeExecutionPassOptions(StringRef Params) {
  return PassBuilder::parseSinglePassOption(Params, "only-if-divergent-target",
                                            "SpeculativeExecutionPass");
}

Expected<std::string> parseMemProfUsePassOptions(StringRef Params) {
  std::string Result;
  while (!Params.empty()) {
    StringRef ParamName;
    std::tie(ParamName, Params) = Params.split(';');

    if (ParamName.consume_front("profile-filename=")) {
      Result = ParamName.str();
    } else {
      return make_error<StringError>(
          formatv("invalid MemProfUse pass parameter '{0}' ", ParamName).str(),
          inconvertibleErrorCode());
    }
  }
  return Result;
}

Expected<bool> parseStructuralHashPrinterPassOptions(StringRef Params) {
  return PassBuilder::parseSinglePassOption(Params, "detailed",
                                            "StructuralHashPrinterPass");
}

Expected<bool> parseWinEHPrepareOptions(StringRef Params) {
  return PassBuilder::parseSinglePassOption(Params, "demote-catchswitch-only",
                                            "WinEHPreparePass");
}

Expected<GlobalMergeOptions> parseGlobalMergeOptions(StringRef Params) {
  GlobalMergeOptions Result;
  while (!Params.empty()) {
    StringRef ParamName;
    std::tie(ParamName, Params) = Params.split(';');

    bool Enable = !ParamName.consume_front("no-");
    if (ParamName == "group-by-use")
      Result.GroupByUse = Enable;
    else if (ParamName == "ignore-single-use")
      Result.IgnoreSingleUse = Enable;
    else if (ParamName == "merge-const")
      Result.MergeConst = Enable;
    else if (ParamName == "merge-external")
      Result.MergeExternal = Enable;
    else if (ParamName.consume_front("max-offset=")) {
      if (ParamName.getAsInteger(0, Result.MaxOffset))
        return make_error<StringError>(
            formatv("invalid GlobalMergePass parameter '{0}' ", ParamName)
                .str(),
            inconvertibleErrorCode());
    }
  }
  return Result;
}

Expected<SmallVector<std::string, 0>> parseInternalizeGVs(StringRef Params) {
  SmallVector<std::string, 1> PreservedGVs;
  while (!Params.empty()) {
    StringRef ParamName;
    std::tie(ParamName, Params) = Params.split(';');

    if (ParamName.consume_front("preserve-gv=")) {
      PreservedGVs.push_back(ParamName.str());
    } else {
      return make_error<StringError>(
          formatv("invalid Internalize pass parameter '{0}' ", ParamName).str(),
          inconvertibleErrorCode());
    }
  }

  return Expected<SmallVector<std::string, 0>>(std::move(PreservedGVs));
}

Expected<RegAllocFastPassOptions>
parseRegAllocFastPassOptions(PassBuilder &PB, StringRef Params) {
  RegAllocFastPassOptions Opts;
  while (!Params.empty()) {
    StringRef ParamName;
    std::tie(ParamName, Params) = Params.split(';');

    if (ParamName.consume_front("filter=")) {
      std::optional<RegClassFilterFunc> Filter =
          PB.parseRegAllocFilter(ParamName);
      if (!Filter) {
        return make_error<StringError>(
            formatv("invalid regallocfast register filter '{0}' ", ParamName)
                .str(),
            inconvertibleErrorCode());
      }
      Opts.Filter = *Filter;
      Opts.FilterName = ParamName;
      continue;
    }

    if (ParamName == "no-clear-vregs") {
      Opts.ClearVRegs = false;
      continue;
    }

    return make_error<StringError>(
        formatv("invalid regallocfast pass parameter '{0}' ", ParamName).str(),
        inconvertibleErrorCode());
  }
  return Opts;
}

} // namespace

/// Tests whether a pass name starts with a valid prefix for a default pipeline
/// alias.
static bool startsWithDefaultPipelineAliasPrefix(StringRef Name) {
  return Name.starts_with("default") || Name.starts_with("thinlto") ||
         Name.starts_with("lto");
}

/// Tests whether registered callbacks will accept a given pass name.
///
/// When parsing a pipeline text, the type of the outermost pipeline may be
/// omitted, in which case the type is automatically determined from the first
/// pass name in the text. This may be a name that is handled through one of the
/// callbacks. We check this through the oridinary parsing callbacks by setting
/// up a dummy PassManager in order to not force the client to also handle this
/// type of query.
template <typename PassManagerT, typename CallbacksT>
static bool callbacksAcceptPassName(StringRef Name, CallbacksT &Callbacks) {
  if (!Callbacks.empty()) {
    PassManagerT DummyPM;
    for (auto &CB : Callbacks)
      if (CB(Name, DummyPM, {}))
        return true;
  }
  return false;
}

template <typename CallbacksT>
static bool isModulePassName(StringRef Name, CallbacksT &Callbacks) {
  // Manually handle aliases for pre-configured pipeline fragments.
  if (startsWithDefaultPipelineAliasPrefix(Name))
    return DefaultAliasRegex.match(Name);

  StringRef NameNoBracket = Name.take_until([](char C) { return C == '<'; });

  // Explicitly handle pass manager names.
  if (Name == "module")
    return true;
  if (Name == "cgscc")
    return true;
  if (NameNoBracket == "function")
    return true;
  if (Name == "coro-cond")
    return true;

#define MODULE_PASS(NAME, CREATE_PASS)                                         \
  if (Name == NAME)                                                            \
    return true;
#define MODULE_PASS_WITH_PARAMS(NAME, CLASS, CREATE_PASS, PARSER, PARAMS)      \
  if (PassBuilder::checkParametrizedPassName(Name, NAME))                      \
    return true;
#define MODULE_ANALYSIS(NAME, CREATE_PASS)                                     \
  if (Name == "require<" NAME ">" || Name == "invalidate<" NAME ">")           \
    return true;
#include "PassRegistry.def"

  return callbacksAcceptPassName<ModulePassManager>(Name, Callbacks);
}

template <typename CallbacksT>
static bool isCGSCCPassName(StringRef Name, CallbacksT &Callbacks) {
  // Explicitly handle pass manager names.
  StringRef NameNoBracket = Name.take_until([](char C) { return C == '<'; });
  if (Name == "cgscc")
    return true;
  if (NameNoBracket == "function")
    return true;

  // Explicitly handle custom-parsed pass names.
  if (parseDevirtPassName(Name))
    return true;

#define CGSCC_PASS(NAME, CREATE_PASS)                                          \
  if (Name == NAME)                                                            \
    return true;
#define CGSCC_PASS_WITH_PARAMS(NAME, CLASS, CREATE_PASS, PARSER, PARAMS)       \
  if (PassBuilder::checkParametrizedPassName(Name, NAME))                      \
    return true;
#define CGSCC_ANALYSIS(NAME, CREATE_PASS)                                      \
  if (Name == "require<" NAME ">" || Name == "invalidate<" NAME ">")           \
    return true;
#include "PassRegistry.def"

  return callbacksAcceptPassName<CGSCCPassManager>(Name, Callbacks);
}

template <typename CallbacksT>
static bool isFunctionPassName(StringRef Name, CallbacksT &Callbacks) {
  // Explicitly handle pass manager names.
  StringRef NameNoBracket = Name.take_until([](char C) { return C == '<'; });
  if (NameNoBracket == "function")
    return true;
  if (Name == "loop" || Name == "loop-mssa" || Name == "machine-function")
    return true;

#define FUNCTION_PASS(NAME, CREATE_PASS)                                       \
  if (Name == NAME)                                                            \
    return true;
#define FUNCTION_PASS_WITH_PARAMS(NAME, CLASS, CREATE_PASS, PARSER, PARAMS)    \
  if (PassBuilder::checkParametrizedPassName(Name, NAME))                      \
    return true;
#define FUNCTION_ANALYSIS(NAME, CREATE_PASS)                                   \
  if (Name == "require<" NAME ">" || Name == "invalidate<" NAME ">")           \
    return true;
#include "PassRegistry.def"

  return callbacksAcceptPassName<FunctionPassManager>(Name, Callbacks);
}

template <typename CallbacksT>
static bool isMachineFunctionPassName(StringRef Name, CallbacksT &Callbacks) {
  // Explicitly handle pass manager names.
  if (Name == "machine-function")
    return true;

#define MACHINE_FUNCTION_PASS(NAME, CREATE_PASS)                               \
  if (Name == NAME)                                                            \
    return true;
#define MACHINE_FUNCTION_PASS_WITH_PARAMS(NAME, CLASS, CREATE_PASS, PARSER,    \
                                          PARAMS)                              \
  if (PassBuilder::checkParametrizedPassName(Name, NAME))                      \
    return true;

#define MACHINE_FUNCTION_ANALYSIS(NAME, CREATE_PASS)                           \
  if (Name == "require<" NAME ">" || Name == "invalidate<" NAME ">")           \
    return true;

#include "llvm/Passes/MachinePassRegistry.def"

  return callbacksAcceptPassName<MachineFunctionPassManager>(Name, Callbacks);
}

template <typename CallbacksT>
static bool isLoopNestPassName(StringRef Name, CallbacksT &Callbacks,
                               bool &UseMemorySSA) {
  UseMemorySSA = false;

  if (PassBuilder::checkParametrizedPassName(Name, "lnicm")) {
    UseMemorySSA = true;
    return true;
  }

#define LOOPNEST_PASS(NAME, CREATE_PASS)                                       \
  if (Name == NAME)                                                            \
    return true;
#include "PassRegistry.def"

  return callbacksAcceptPassName<LoopPassManager>(Name, Callbacks);
}

template <typename CallbacksT>
static bool isLoopPassName(StringRef Name, CallbacksT &Callbacks,
                           bool &UseMemorySSA) {
  UseMemorySSA = false;

  if (PassBuilder::checkParametrizedPassName(Name, "licm")) {
    UseMemorySSA = true;
    return true;
  }

#define LOOP_PASS(NAME, CREATE_PASS)                                           \
  if (Name == NAME)                                                            \
    return true;
#define LOOP_PASS_WITH_PARAMS(NAME, CLASS, CREATE_PASS, PARSER, PARAMS)        \
  if (PassBuilder::checkParametrizedPassName(Name, NAME))                      \
    return true;
#define LOOP_ANALYSIS(NAME, CREATE_PASS)                                       \
  if (Name == "require<" NAME ">" || Name == "invalidate<" NAME ">")           \
    return true;
#include "PassRegistry.def"

  return callbacksAcceptPassName<LoopPassManager>(Name, Callbacks);
}

std::optional<std::vector<PassBuilder::PipelineElement>>
PassBuilder::parsePipelineText(StringRef Text) {
  std::vector<PipelineElement> ResultPipeline;

  SmallVector<std::vector<PipelineElement> *, 4> PipelineStack = {
      &ResultPipeline};
  for (;;) {
    std::vector<PipelineElement> &Pipeline = *PipelineStack.back();
    size_t Pos = Text.find_first_of(",()");
    Pipeline.push_back({Text.substr(0, Pos), {}});

    // If we have a single terminating name, we're done.
    if (Pos == Text.npos)
      break;

    char Sep = Text[Pos];
    Text = Text.substr(Pos + 1);
    if (Sep == ',')
      // Just a name ending in a comma, continue.
      continue;

    if (Sep == '(') {
      // Push the inner pipeline onto the stack to continue processing.
      PipelineStack.push_back(&Pipeline.back().InnerPipeline);
      continue;
    }

    assert(Sep == ')' && "Bogus separator!");
    // When handling the close parenthesis, we greedily consume them to avoid
    // empty strings in the pipeline.
    do {
      // If we try to pop the outer pipeline we have unbalanced parentheses.
      if (PipelineStack.size() == 1)
        return std::nullopt;

      PipelineStack.pop_back();
    } while (Text.consume_front(")"));

    // Check if we've finished parsing.
    if (Text.empty())
      break;

    // Otherwise, the end of an inner pipeline always has to be followed by
    // a comma, and then we can continue.
    if (!Text.consume_front(","))
      return std::nullopt;
  }

  if (PipelineStack.size() > 1)
    // Unbalanced paretheses.
    return std::nullopt;

  assert(PipelineStack.back() == &ResultPipeline &&
         "Wrong pipeline at the bottom of the stack!");
  return {std::move(ResultPipeline)};
}

Error PassBuilder::parseModulePass(ModulePassManager &MPM,
                                   const PipelineElement &E) {
  auto &Name = E.Name;
  auto &InnerPipeline = E.InnerPipeline;

  // First handle complex passes like the pass managers which carry pipelines.
  if (!InnerPipeline.empty()) {
    if (Name == "module") {
      ModulePassManager NestedMPM;
      if (auto Err = parseModulePassPipeline(NestedMPM, InnerPipeline))
        return Err;
      MPM.addPass(std::move(NestedMPM));
      return Error::success();
    }
    if (Name == "coro-cond") {
      ModulePassManager NestedMPM;
      if (auto Err = parseModulePassPipeline(NestedMPM, InnerPipeline))
        return Err;
      MPM.addPass(CoroConditionalWrapper(std::move(NestedMPM)));
      return Error::success();
    }
    if (Name == "cgscc") {
      CGSCCPassManager CGPM;
      if (auto Err = parseCGSCCPassPipeline(CGPM, InnerPipeline))
        return Err;
      MPM.addPass(createModuleToPostOrderCGSCCPassAdaptor(std::move(CGPM)));
      return Error::success();
    }
    if (auto Params = parseFunctionPipelineName(Name)) {
      if (Params->second)
        return make_error<StringError>(
            "cannot have a no-rerun module to function adaptor",
            inconvertibleErrorCode());
      FunctionPassManager FPM;
      if (auto Err = parseFunctionPassPipeline(FPM, InnerPipeline))
        return Err;
      MPM.addPass(
          createModuleToFunctionPassAdaptor(std::move(FPM), Params->first));
      return Error::success();
    }

    for (auto &C : ModulePipelineParsingCallbacks)
      if (C(Name, MPM, InnerPipeline))
        return Error::success();

    // Normal passes can't have pipelines.
    return make_error<StringError>(
        formatv("invalid use of '{0}' pass as module pipeline", Name).str(),
        inconvertibleErrorCode());
    ;
  }

  // Manually handle aliases for pre-configured pipeline fragments.
  if (startsWithDefaultPipelineAliasPrefix(Name)) {
    SmallVector<StringRef, 3> Matches;
    if (!DefaultAliasRegex.match(Name, &Matches))
      return make_error<StringError>(
          formatv("unknown default pipeline alias '{0}'", Name).str(),
          inconvertibleErrorCode());

    assert(Matches.size() == 3 && "Must capture two matched strings!");

    OptimizationLevel L = *parseOptLevel(Matches[2]);

    // This is consistent with old pass manager invoked via opt, but
    // inconsistent with clang. Clang doesn't enable loop vectorization
    // but does enable slp vectorization at Oz.
    PTO.LoopVectorization =
        L.getSpeedupLevel() > 1 && L != OptimizationLevel::Oz;
    PTO.SLPVectorization =
        L.getSpeedupLevel() > 1 && L != OptimizationLevel::Oz;

    if (Matches[1] == "default") {
      MPM.addPass(buildPerModuleDefaultPipeline(L));
    } else if (Matches[1] == "thinlto-pre-link") {
      MPM.addPass(buildThinLTOPreLinkDefaultPipeline(L));
    } else if (Matches[1] == "thinlto") {
      MPM.addPass(buildThinLTODefaultPipeline(L, nullptr));
    } else if (Matches[1] == "lto-pre-link") {
      if (PTO.UnifiedLTO)
        // When UnifiedLTO is enabled, use the ThinLTO pre-link pipeline. This
        // avoids compile-time performance regressions and keeps the pre-link
        // LTO pipeline "unified" for both LTO modes.
        MPM.addPass(buildThinLTOPreLinkDefaultPipeline(L));
      else
        MPM.addPass(buildLTOPreLinkDefaultPipeline(L));
    } else {
      assert(Matches[1] == "lto" && "Not one of the matched options!");
      MPM.addPass(buildLTODefaultPipeline(L, nullptr));
    }
    return Error::success();
  }

  // Finally expand the basic registered passes from the .inc file.
#define MODULE_PASS(NAME, CREATE_PASS)                                         \
  if (Name == NAME) {                                                          \
    MPM.addPass(CREATE_PASS);                                                  \
    return Error::success();                                                   \
  }
#define MODULE_PASS_WITH_PARAMS(NAME, CLASS, CREATE_PASS, PARSER, PARAMS)      \
  if (checkParametrizedPassName(Name, NAME)) {                                 \
    auto Params = parsePassParameters(PARSER, Name, NAME);                     \
    if (!Params)                                                               \
      return Params.takeError();                                               \
    MPM.addPass(CREATE_PASS(Params.get()));                                    \
    return Error::success();                                                   \
  }
#define MODULE_ANALYSIS(NAME, CREATE_PASS)                                     \
  if (Name == "require<" NAME ">") {                                           \
    MPM.addPass(                                                               \
        RequireAnalysisPass<                                                   \
            std::remove_reference_t<decltype(CREATE_PASS)>, Module>());        \
    return Error::success();                                                   \
  }                                                                            \
  if (Name == "invalidate<" NAME ">") {                                        \
    MPM.addPass(InvalidateAnalysisPass<                                        \
                std::remove_reference_t<decltype(CREATE_PASS)>>());            \
    return Error::success();                                                   \
  }
#define CGSCC_PASS(NAME, CREATE_PASS)                                          \
  if (Name == NAME) {                                                          \
    MPM.addPass(createModuleToPostOrderCGSCCPassAdaptor(CREATE_PASS));         \
    return Error::success();                                                   \
  }
#define CGSCC_PASS_WITH_PARAMS(NAME, CLASS, CREATE_PASS, PARSER, PARAMS)       \
  if (checkParametrizedPassName(Name, NAME)) {                                 \
    auto Params = parsePassParameters(PARSER, Name, NAME);                     \
    if (!Params)                                                               \
      return Params.takeError();                                               \
    MPM.addPass(                                                               \
        createModuleToPostOrderCGSCCPassAdaptor(CREATE_PASS(Params.get())));   \
    return Error::success();                                                   \
  }
#define FUNCTION_PASS(NAME, CREATE_PASS)                                       \
  if (Name == NAME) {                                                          \
    MPM.addPass(createModuleToFunctionPassAdaptor(CREATE_PASS));               \
    return Error::success();                                                   \
  }
#define FUNCTION_PASS_WITH_PARAMS(NAME, CLASS, CREATE_PASS, PARSER, PARAMS)    \
  if (checkParametrizedPassName(Name, NAME)) {                                 \
    auto Params = parsePassParameters(PARSER, Name, NAME);                     \
    if (!Params)                                                               \
      return Params.takeError();                                               \
    MPM.addPass(createModuleToFunctionPassAdaptor(CREATE_PASS(Params.get()))); \
    return Error::success();                                                   \
  }
#define LOOPNEST_PASS(NAME, CREATE_PASS)                                       \
  if (Name == NAME) {                                                          \
    MPM.addPass(createModuleToFunctionPassAdaptor(                             \
        createFunctionToLoopPassAdaptor(CREATE_PASS, false, false)));          \
    return Error::success();                                                   \
  }
#define LOOP_PASS(NAME, CREATE_PASS)                                           \
  if (Name == NAME) {                                                          \
    MPM.addPass(createModuleToFunctionPassAdaptor(                             \
        createFunctionToLoopPassAdaptor(CREATE_PASS, false, false)));          \
    return Error::success();                                                   \
  }
#define LOOP_PASS_WITH_PARAMS(NAME, CLASS, CREATE_PASS, PARSER, PARAMS)        \
  if (checkParametrizedPassName(Name, NAME)) {                                 \
    auto Params = parsePassParameters(PARSER, Name, NAME);                     \
    if (!Params)                                                               \
      return Params.takeError();                                               \
    MPM.addPass(                                                               \
        createModuleToFunctionPassAdaptor(createFunctionToLoopPassAdaptor(     \
            CREATE_PASS(Params.get()), false, false)));                        \
    return Error::success();                                                   \
  }
#include "PassRegistry.def"

  for (auto &C : ModulePipelineParsingCallbacks)
    if (C(Name, MPM, InnerPipeline))
      return Error::success();
  return make_error<StringError>(
      formatv("unknown module pass '{0}'", Name).str(),
      inconvertibleErrorCode());
}

Error PassBuilder::parseCGSCCPass(CGSCCPassManager &CGPM,
                                  const PipelineElement &E) {
  auto &Name = E.Name;
  auto &InnerPipeline = E.InnerPipeline;

  // First handle complex passes like the pass managers which carry pipelines.
  if (!InnerPipeline.empty()) {
    if (Name == "cgscc") {
      CGSCCPassManager NestedCGPM;
      if (auto Err = parseCGSCCPassPipeline(NestedCGPM, InnerPipeline))
        return Err;
      // Add the nested pass manager with the appropriate adaptor.
      CGPM.addPass(std::move(NestedCGPM));
      return Error::success();
    }
    if (auto Params = parseFunctionPipelineName(Name)) {
      FunctionPassManager FPM;
      if (auto Err = parseFunctionPassPipeline(FPM, InnerPipeline))
        return Err;
      // Add the nested pass manager with the appropriate adaptor.
      CGPM.addPass(createCGSCCToFunctionPassAdaptor(
          std::move(FPM), Params->first, Params->second));
      return Error::success();
    }
    if (auto MaxRepetitions = parseDevirtPassName(Name)) {
      CGSCCPassManager NestedCGPM;
      if (auto Err = parseCGSCCPassPipeline(NestedCGPM, InnerPipeline))
        return Err;
      CGPM.addPass(
          createDevirtSCCRepeatedPass(std::move(NestedCGPM), *MaxRepetitions));
      return Error::success();
    }

    for (auto &C : CGSCCPipelineParsingCallbacks)
      if (C(Name, CGPM, InnerPipeline))
        return Error::success();

    // Normal passes can't have pipelines.
    return make_error<StringError>(
        formatv("invalid use of '{0}' pass as cgscc pipeline", Name).str(),
        inconvertibleErrorCode());
  }

// Now expand the basic registered passes from the .inc file.
#define CGSCC_PASS(NAME, CREATE_PASS)                                          \
  if (Name == NAME) {                                                          \
    CGPM.addPass(CREATE_PASS);                                                 \
    return Error::success();                                                   \
  }
#define CGSCC_PASS_WITH_PARAMS(NAME, CLASS, CREATE_PASS, PARSER, PARAMS)       \
  if (checkParametrizedPassName(Name, NAME)) {                                 \
    auto Params = parsePassParameters(PARSER, Name, NAME);                     \
    if (!Params)                                                               \
      return Params.takeError();                                               \
    CGPM.addPass(CREATE_PASS(Params.get()));                                   \
    return Error::success();                                                   \
  }
#define CGSCC_ANALYSIS(NAME, CREATE_PASS)                                      \
  if (Name == "require<" NAME ">") {                                           \
    CGPM.addPass(RequireAnalysisPass<                                          \
                 std::remove_reference_t<decltype(CREATE_PASS)>,               \
                 LazyCallGraph::SCC, CGSCCAnalysisManager, LazyCallGraph &,    \
                 CGSCCUpdateResult &>());                                      \
    return Error::success();                                                   \
  }                                                                            \
  if (Name == "invalidate<" NAME ">") {                                        \
    CGPM.addPass(InvalidateAnalysisPass<                                       \
                 std::remove_reference_t<decltype(CREATE_PASS)>>());           \
    return Error::success();                                                   \
  }
#define FUNCTION_PASS(NAME, CREATE_PASS)                                       \
  if (Name == NAME) {                                                          \
    CGPM.addPass(createCGSCCToFunctionPassAdaptor(CREATE_PASS));               \
    return Error::success();                                                   \
  }
#define FUNCTION_PASS_WITH_PARAMS(NAME, CLASS, CREATE_PASS, PARSER, PARAMS)    \
  if (checkParametrizedPassName(Name, NAME)) {                                 \
    auto Params = parsePassParameters(PARSER, Name, NAME);                     \
    if (!Params)                                                               \
      return Params.takeError();                                               \
    CGPM.addPass(createCGSCCToFunctionPassAdaptor(CREATE_PASS(Params.get()))); \
    return Error::success();                                                   \
  }
#define LOOPNEST_PASS(NAME, CREATE_PASS)                                       \
  if (Name == NAME) {                                                          \
    CGPM.addPass(createCGSCCToFunctionPassAdaptor(                             \
        createFunctionToLoopPassAdaptor(CREATE_PASS, false, false)));          \
    return Error::success();                                                   \
  }
#define LOOP_PASS(NAME, CREATE_PASS)                                           \
  if (Name == NAME) {                                                          \
    CGPM.addPass(createCGSCCToFunctionPassAdaptor(                             \
        createFunctionToLoopPassAdaptor(CREATE_PASS, false, false)));          \
    return Error::success();                                                   \
  }
#define LOOP_PASS_WITH_PARAMS(NAME, CLASS, CREATE_PASS, PARSER, PARAMS)        \
  if (checkParametrizedPassName(Name, NAME)) {                                 \
    auto Params = parsePassParameters(PARSER, Name, NAME);                     \
    if (!Params)                                                               \
      return Params.takeError();                                               \
    CGPM.addPass(                                                              \
        createCGSCCToFunctionPassAdaptor(createFunctionToLoopPassAdaptor(      \
            CREATE_PASS(Params.get()), false, false)));                        \
    return Error::success();                                                   \
  }
#include "PassRegistry.def"

  for (auto &C : CGSCCPipelineParsingCallbacks)
    if (C(Name, CGPM, InnerPipeline))
      return Error::success();
  return make_error<StringError>(
      formatv("unknown cgscc pass '{0}'", Name).str(),
      inconvertibleErrorCode());
}

Error PassBuilder::parseFunctionPass(FunctionPassManager &FPM,
                                     const PipelineElement &E) {
  auto &Name = E.Name;
  auto &InnerPipeline = E.InnerPipeline;

  // First handle complex passes like the pass managers which carry pipelines.
  if (!InnerPipeline.empty()) {
    if (Name == "function") {
      FunctionPassManager NestedFPM;
      if (auto Err = parseFunctionPassPipeline(NestedFPM, InnerPipeline))
        return Err;
      // Add the nested pass manager with the appropriate adaptor.
      FPM.addPass(std::move(NestedFPM));
      return Error::success();
    }
    if (Name == "loop" || Name == "loop-mssa") {
      LoopPassManager LPM;
      if (auto Err = parseLoopPassPipeline(LPM, InnerPipeline))
        return Err;
      // Add the nested pass manager with the appropriate adaptor.
      bool UseMemorySSA = (Name == "loop-mssa");
      bool UseBFI = llvm::any_of(InnerPipeline, [](auto Pipeline) {
        return Pipeline.Name.contains("simple-loop-unswitch");
      });
      bool UseBPI = llvm::any_of(InnerPipeline, [](auto Pipeline) {
        return Pipeline.Name == "loop-predication";
      });
      FPM.addPass(createFunctionToLoopPassAdaptor(std::move(LPM), UseMemorySSA,
                                                  UseBFI, UseBPI));
      return Error::success();
    }
    if (Name == "machine-function") {
      MachineFunctionPassManager MFPM;
      if (auto Err = parseMachinePassPipeline(MFPM, InnerPipeline))
        return Err;
      FPM.addPass(createFunctionToMachineFunctionPassAdaptor(std::move(MFPM)));
      return Error::success();
    }

    for (auto &C : FunctionPipelineParsingCallbacks)
      if (C(Name, FPM, InnerPipeline))
        return Error::success();

    // Normal passes can't have pipelines.
    return make_error<StringError>(
        formatv("invalid use of '{0}' pass as function pipeline", Name).str(),
        inconvertibleErrorCode());
  }

// Now expand the basic registered passes from the .inc file.
#define FUNCTION_PASS(NAME, CREATE_PASS)                                       \
  if (Name == NAME) {                                                          \
    FPM.addPass(CREATE_PASS);                                                  \
    return Error::success();                                                   \
  }
#define FUNCTION_PASS_WITH_PARAMS(NAME, CLASS, CREATE_PASS, PARSER, PARAMS)    \
  if (checkParametrizedPassName(Name, NAME)) {                                 \
    auto Params = parsePassParameters(PARSER, Name, NAME);                     \
    if (!Params)                                                               \
      return Params.takeError();                                               \
    FPM.addPass(CREATE_PASS(Params.get()));                                    \
    return Error::success();                                                   \
  }
#define FUNCTION_ANALYSIS(NAME, CREATE_PASS)                                   \
  if (Name == "require<" NAME ">") {                                           \
    FPM.addPass(                                                               \
        RequireAnalysisPass<                                                   \
            std::remove_reference_t<decltype(CREATE_PASS)>, Function>());      \
    return Error::success();                                                   \
  }                                                                            \
  if (Name == "invalidate<" NAME ">") {                                        \
    FPM.addPass(InvalidateAnalysisPass<                                        \
                std::remove_reference_t<decltype(CREATE_PASS)>>());            \
    return Error::success();                                                   \
  }
// FIXME: UseMemorySSA is set to false. Maybe we could do things like:
//        bool UseMemorySSA = !("canon-freeze" || "loop-predication" ||
//                              "guard-widening");
//        The risk is that it may become obsolete if we're not careful.
#define LOOPNEST_PASS(NAME, CREATE_PASS)                                       \
  if (Name == NAME) {                                                          \
    FPM.addPass(createFunctionToLoopPassAdaptor(CREATE_PASS, false, false));   \
    return Error::success();                                                   \
  }
#define LOOP_PASS(NAME, CREATE_PASS)                                           \
  if (Name == NAME) {                                                          \
    FPM.addPass(createFunctionToLoopPassAdaptor(CREATE_PASS, false, false));   \
    return Error::success();                                                   \
  }
#define LOOP_PASS_WITH_PARAMS(NAME, CLASS, CREATE_PASS, PARSER, PARAMS)        \
  if (checkParametrizedPassName(Name, NAME)) {                                 \
    auto Params = parsePassParameters(PARSER, Name, NAME);                     \
    if (!Params)                                                               \
      return Params.takeError();                                               \
    FPM.addPass(createFunctionToLoopPassAdaptor(CREATE_PASS(Params.get()),     \
                                                false, false));                \
    return Error::success();                                                   \
  }
#include "PassRegistry.def"

  for (auto &C : FunctionPipelineParsingCallbacks)
    if (C(Name, FPM, InnerPipeline))
      return Error::success();
  return make_error<StringError>(
      formatv("unknown function pass '{0}'", Name).str(),
      inconvertibleErrorCode());
}

Error PassBuilder::parseLoopPass(LoopPassManager &LPM,
                                 const PipelineElement &E) {
  StringRef Name = E.Name;
  auto &InnerPipeline = E.InnerPipeline;

  // First handle complex passes like the pass managers which carry pipelines.
  if (!InnerPipeline.empty()) {
    if (Name == "loop") {
      LoopPassManager NestedLPM;
      if (auto Err = parseLoopPassPipeline(NestedLPM, InnerPipeline))
        return Err;
      // Add the nested pass manager with the appropriate adaptor.
      LPM.addPass(std::move(NestedLPM));
      return Error::success();
    }

    for (auto &C : LoopPipelineParsingCallbacks)
      if (C(Name, LPM, InnerPipeline))
        return Error::success();

    // Normal passes can't have pipelines.
    return make_error<StringError>(
        formatv("invalid use of '{0}' pass as loop pipeline", Name).str(),
        inconvertibleErrorCode());
  }

// Now expand the basic registered passes from the .inc file.
#define LOOPNEST_PASS(NAME, CREATE_PASS)                                       \
  if (Name == NAME) {                                                          \
    LPM.addPass(CREATE_PASS);                                                  \
    return Error::success();                                                   \
  }
#define LOOP_PASS(NAME, CREATE_PASS)                                           \
  if (Name == NAME) {                                                          \
    LPM.addPass(CREATE_PASS);                                                  \
    return Error::success();                                                   \
  }
#define LOOP_PASS_WITH_PARAMS(NAME, CLASS, CREATE_PASS, PARSER, PARAMS)        \
  if (checkParametrizedPassName(Name, NAME)) {                                 \
    auto Params = parsePassParameters(PARSER, Name, NAME);                     \
    if (!Params)                                                               \
      return Params.takeError();                                               \
    LPM.addPass(CREATE_PASS(Params.get()));                                    \
    return Error::success();                                                   \
  }
#define LOOP_ANALYSIS(NAME, CREATE_PASS)                                       \
  if (Name == "require<" NAME ">") {                                           \
    LPM.addPass(RequireAnalysisPass<                                           \
                std::remove_reference_t<decltype(CREATE_PASS)>, Loop,          \
                LoopAnalysisManager, LoopStandardAnalysisResults &,            \
                LPMUpdater &>());                                              \
    return Error::success();                                                   \
  }                                                                            \
  if (Name == "invalidate<" NAME ">") {                                        \
    LPM.addPass(InvalidateAnalysisPass<                                        \
                std::remove_reference_t<decltype(CREATE_PASS)>>());            \
    return Error::success();                                                   \
  }
#include "PassRegistry.def"

  for (auto &C : LoopPipelineParsingCallbacks)
    if (C(Name, LPM, InnerPipeline))
      return Error::success();
  return make_error<StringError>(formatv("unknown loop pass '{0}'", Name).str(),
                                 inconvertibleErrorCode());
}

Error PassBuilder::parseMachinePass(MachineFunctionPassManager &MFPM,
                                    const PipelineElement &E) {
  StringRef Name = E.Name;
  if (!E.InnerPipeline.empty())
    return make_error<StringError>("invalid pipeline",
                                   inconvertibleErrorCode());

#define MACHINE_MODULE_PASS(NAME, CREATE_PASS)                                 \
  if (Name == NAME) {                                                          \
    MFPM.addPass(CREATE_PASS);                                                 \
    return Error::success();                                                   \
  }
#define MACHINE_FUNCTION_PASS(NAME, CREATE_PASS)                               \
  if (Name == NAME) {                                                          \
    MFPM.addPass(CREATE_PASS);                                                 \
    return Error::success();                                                   \
  }
#define MACHINE_FUNCTION_PASS_WITH_PARAMS(NAME, CLASS, CREATE_PASS, PARSER,    \
                                          PARAMS)                              \
  if (checkParametrizedPassName(Name, NAME)) {                                 \
    auto Params = parsePassParameters(PARSER, Name, NAME);                     \
    if (!Params)                                                               \
      return Params.takeError();                                               \
    MFPM.addPass(CREATE_PASS(Params.get()));                                   \
    return Error::success();                                                   \
  }
<<<<<<< HEAD
=======
#define MACHINE_FUNCTION_ANALYSIS(NAME, CREATE_PASS)                           \
  if (Name == "require<" NAME ">") {                                           \
    MFPM.addPass(                                                              \
        RequireAnalysisPass<std::remove_reference_t<decltype(CREATE_PASS)>,    \
                            MachineFunction>());                               \
    return Error::success();                                                   \
  }                                                                            \
  if (Name == "invalidate<" NAME ">") {                                        \
    MFPM.addPass(InvalidateAnalysisPass<                                       \
                 std::remove_reference_t<decltype(CREATE_PASS)>>());           \
    return Error::success();                                                   \
  }
>>>>>>> 4fe5a3cc
#include "llvm/Passes/MachinePassRegistry.def"

  for (auto &C : MachineFunctionPipelineParsingCallbacks)
    if (C(Name, MFPM, E.InnerPipeline))
      return Error::success();
  return make_error<StringError>(
      formatv("unknown machine pass '{0}'", Name).str(),
      inconvertibleErrorCode());
}

bool PassBuilder::parseAAPassName(AAManager &AA, StringRef Name) {
#define MODULE_ALIAS_ANALYSIS(NAME, CREATE_PASS)                               \
  if (Name == NAME) {                                                          \
    AA.registerModuleAnalysis<                                                 \
        std::remove_reference_t<decltype(CREATE_PASS)>>();                     \
    return true;                                                               \
  }
#define FUNCTION_ALIAS_ANALYSIS(NAME, CREATE_PASS)                             \
  if (Name == NAME) {                                                          \
    AA.registerFunctionAnalysis<                                               \
        std::remove_reference_t<decltype(CREATE_PASS)>>();                     \
    return true;                                                               \
  }
#include "PassRegistry.def"

  for (auto &C : AAParsingCallbacks)
    if (C(Name, AA))
      return true;
  return false;
}

Error PassBuilder::parseMachinePassPipeline(
    MachineFunctionPassManager &MFPM, ArrayRef<PipelineElement> Pipeline) {
  for (const auto &Element : Pipeline) {
    if (auto Err = parseMachinePass(MFPM, Element))
      return Err;
  }
  return Error::success();
}

Error PassBuilder::parseLoopPassPipeline(LoopPassManager &LPM,
                                         ArrayRef<PipelineElement> Pipeline) {
  for (const auto &Element : Pipeline) {
    if (auto Err = parseLoopPass(LPM, Element))
      return Err;
  }
  return Error::success();
}

Error PassBuilder::parseFunctionPassPipeline(
    FunctionPassManager &FPM, ArrayRef<PipelineElement> Pipeline) {
  for (const auto &Element : Pipeline) {
    if (auto Err = parseFunctionPass(FPM, Element))
      return Err;
  }
  return Error::success();
}

Error PassBuilder::parseCGSCCPassPipeline(CGSCCPassManager &CGPM,
                                          ArrayRef<PipelineElement> Pipeline) {
  for (const auto &Element : Pipeline) {
    if (auto Err = parseCGSCCPass(CGPM, Element))
      return Err;
  }
  return Error::success();
}

void PassBuilder::crossRegisterProxies(LoopAnalysisManager &LAM,
                                       FunctionAnalysisManager &FAM,
                                       CGSCCAnalysisManager &CGAM,
                                       ModuleAnalysisManager &MAM,
                                       MachineFunctionAnalysisManager *MFAM) {
  MAM.registerPass([&] { return FunctionAnalysisManagerModuleProxy(FAM); });
  MAM.registerPass([&] { return CGSCCAnalysisManagerModuleProxy(CGAM); });
  CGAM.registerPass([&] { return ModuleAnalysisManagerCGSCCProxy(MAM); });
  FAM.registerPass([&] { return CGSCCAnalysisManagerFunctionProxy(CGAM); });
  FAM.registerPass([&] { return ModuleAnalysisManagerFunctionProxy(MAM); });
  FAM.registerPass([&] { return LoopAnalysisManagerFunctionProxy(LAM); });
  LAM.registerPass([&] { return FunctionAnalysisManagerLoopProxy(FAM); });
  if (MFAM) {
    MAM.registerPass(
        [&] { return MachineFunctionAnalysisManagerModuleProxy(*MFAM); });
    FAM.registerPass(
        [&] { return MachineFunctionAnalysisManagerFunctionProxy(*MFAM); });
    MFAM->registerPass(
        [&] { return ModuleAnalysisManagerMachineFunctionProxy(MAM); });
    MFAM->registerPass(
        [&] { return FunctionAnalysisManagerMachineFunctionProxy(FAM); });
  }
}

Error PassBuilder::parseModulePassPipeline(ModulePassManager &MPM,
                                           ArrayRef<PipelineElement> Pipeline) {
  for (const auto &Element : Pipeline) {
    if (auto Err = parseModulePass(MPM, Element))
      return Err;
  }
  return Error::success();
}

// Primary pass pipeline description parsing routine for a \c ModulePassManager
// FIXME: Should this routine accept a TargetMachine or require the caller to
// pre-populate the analysis managers with target-specific stuff?
Error PassBuilder::parsePassPipeline(ModulePassManager &MPM,
                                     StringRef PipelineText) {
  auto Pipeline = parsePipelineText(PipelineText);
  if (!Pipeline || Pipeline->empty())
    return make_error<StringError>(
        formatv("invalid pipeline '{0}'", PipelineText).str(),
        inconvertibleErrorCode());

  // If the first name isn't at the module layer, wrap the pipeline up
  // automatically.
  StringRef FirstName = Pipeline->front().Name;

  if (!isModulePassName(FirstName, ModulePipelineParsingCallbacks)) {
    bool UseMemorySSA;
    if (isCGSCCPassName(FirstName, CGSCCPipelineParsingCallbacks)) {
      Pipeline = {{"cgscc", std::move(*Pipeline)}};
    } else if (isFunctionPassName(FirstName,
                                  FunctionPipelineParsingCallbacks)) {
      Pipeline = {{"function", std::move(*Pipeline)}};
    } else if (isLoopNestPassName(FirstName, LoopPipelineParsingCallbacks,
                                  UseMemorySSA)) {
      Pipeline = {{"function", {{UseMemorySSA ? "loop-mssa" : "loop",
                                 std::move(*Pipeline)}}}};
    } else if (isLoopPassName(FirstName, LoopPipelineParsingCallbacks,
                              UseMemorySSA)) {
      Pipeline = {{"function", {{UseMemorySSA ? "loop-mssa" : "loop",
                                 std::move(*Pipeline)}}}};
    } else if (isMachineFunctionPassName(
                   FirstName, MachineFunctionPipelineParsingCallbacks)) {
      Pipeline = {{"function", {{"machine-function", std::move(*Pipeline)}}}};
    } else {
      for (auto &C : TopLevelPipelineParsingCallbacks)
        if (C(MPM, *Pipeline))
          return Error::success();

      // Unknown pass or pipeline name!
      auto &InnerPipeline = Pipeline->front().InnerPipeline;
      return make_error<StringError>(
          formatv("unknown {0} name '{1}'",
                  (InnerPipeline.empty() ? "pass" : "pipeline"), FirstName)
              .str(),
          inconvertibleErrorCode());
    }
  }

  if (auto Err = parseModulePassPipeline(MPM, *Pipeline))
    return Err;
  return Error::success();
}

// Primary pass pipeline description parsing routine for a \c CGSCCPassManager
Error PassBuilder::parsePassPipeline(CGSCCPassManager &CGPM,
                                     StringRef PipelineText) {
  auto Pipeline = parsePipelineText(PipelineText);
  if (!Pipeline || Pipeline->empty())
    return make_error<StringError>(
        formatv("invalid pipeline '{0}'", PipelineText).str(),
        inconvertibleErrorCode());

  StringRef FirstName = Pipeline->front().Name;
  if (!isCGSCCPassName(FirstName, CGSCCPipelineParsingCallbacks))
    return make_error<StringError>(
        formatv("unknown cgscc pass '{0}' in pipeline '{1}'", FirstName,
                PipelineText)
            .str(),
        inconvertibleErrorCode());

  if (auto Err = parseCGSCCPassPipeline(CGPM, *Pipeline))
    return Err;
  return Error::success();
}

// Primary pass pipeline description parsing routine for a \c
// FunctionPassManager
Error PassBuilder::parsePassPipeline(FunctionPassManager &FPM,
                                     StringRef PipelineText) {
  auto Pipeline = parsePipelineText(PipelineText);
  if (!Pipeline || Pipeline->empty())
    return make_error<StringError>(
        formatv("invalid pipeline '{0}'", PipelineText).str(),
        inconvertibleErrorCode());

  StringRef FirstName = Pipeline->front().Name;
  if (!isFunctionPassName(FirstName, FunctionPipelineParsingCallbacks))
    return make_error<StringError>(
        formatv("unknown function pass '{0}' in pipeline '{1}'", FirstName,
                PipelineText)
            .str(),
        inconvertibleErrorCode());

  if (auto Err = parseFunctionPassPipeline(FPM, *Pipeline))
    return Err;
  return Error::success();
}

// Primary pass pipeline description parsing routine for a \c LoopPassManager
Error PassBuilder::parsePassPipeline(LoopPassManager &CGPM,
                                     StringRef PipelineText) {
  auto Pipeline = parsePipelineText(PipelineText);
  if (!Pipeline || Pipeline->empty())
    return make_error<StringError>(
        formatv("invalid pipeline '{0}'", PipelineText).str(),
        inconvertibleErrorCode());

  if (auto Err = parseLoopPassPipeline(CGPM, *Pipeline))
    return Err;

  return Error::success();
}

Error PassBuilder::parsePassPipeline(MachineFunctionPassManager &MFPM,
                                     StringRef PipelineText) {
  auto Pipeline = parsePipelineText(PipelineText);
  if (!Pipeline || Pipeline->empty())
    return make_error<StringError>(
        formatv("invalid machine pass pipeline '{0}'", PipelineText).str(),
        inconvertibleErrorCode());

  if (auto Err = parseMachinePassPipeline(MFPM, *Pipeline))
    return Err;

  return Error::success();
}

Error PassBuilder::parseAAPipeline(AAManager &AA, StringRef PipelineText) {
  // If the pipeline just consists of the word 'default' just replace the AA
  // manager with our default one.
  if (PipelineText == "default") {
    AA = buildDefaultAAPipeline();
    return Error::success();
  }

  while (!PipelineText.empty()) {
    StringRef Name;
    std::tie(Name, PipelineText) = PipelineText.split(',');
    if (!parseAAPassName(AA, Name))
      return make_error<StringError>(
          formatv("unknown alias analysis name '{0}'", Name).str(),
          inconvertibleErrorCode());
  }

  return Error::success();
}

std::optional<RegClassFilterFunc>
PassBuilder::parseRegAllocFilter(StringRef FilterName) {
  if (FilterName == "all")
    return nullptr;
  for (auto &C : RegClassFilterParsingCallbacks)
    if (auto F = C(FilterName))
      return F;
  return std::nullopt;
}

static void printPassName(StringRef PassName, raw_ostream &OS) {
  OS << "  " << PassName << "\n";
}
static void printPassName(StringRef PassName, StringRef Params,
                          raw_ostream &OS) {
  OS << "  " << PassName << "<" << Params << ">\n";
}

void PassBuilder::printPassNames(raw_ostream &OS) {
  // TODO: print pass descriptions when they are available

  OS << "Module passes:\n";
#define MODULE_PASS(NAME, CREATE_PASS) printPassName(NAME, OS);
#include "PassRegistry.def"

  OS << "Module passes with params:\n";
#define MODULE_PASS_WITH_PARAMS(NAME, CLASS, CREATE_PASS, PARSER, PARAMS)      \
  printPassName(NAME, PARAMS, OS);
#include "PassRegistry.def"

  OS << "Module analyses:\n";
#define MODULE_ANALYSIS(NAME, CREATE_PASS) printPassName(NAME, OS);
#include "PassRegistry.def"

  OS << "Module alias analyses:\n";
#define MODULE_ALIAS_ANALYSIS(NAME, CREATE_PASS) printPassName(NAME, OS);
#include "PassRegistry.def"

  OS << "CGSCC passes:\n";
#define CGSCC_PASS(NAME, CREATE_PASS) printPassName(NAME, OS);
#include "PassRegistry.def"

  OS << "CGSCC passes with params:\n";
#define CGSCC_PASS_WITH_PARAMS(NAME, CLASS, CREATE_PASS, PARSER, PARAMS)       \
  printPassName(NAME, PARAMS, OS);
#include "PassRegistry.def"

  OS << "CGSCC analyses:\n";
#define CGSCC_ANALYSIS(NAME, CREATE_PASS) printPassName(NAME, OS);
#include "PassRegistry.def"

  OS << "Function passes:\n";
#define FUNCTION_PASS(NAME, CREATE_PASS) printPassName(NAME, OS);
#include "PassRegistry.def"

  OS << "Function passes with params:\n";
#define FUNCTION_PASS_WITH_PARAMS(NAME, CLASS, CREATE_PASS, PARSER, PARAMS)    \
  printPassName(NAME, PARAMS, OS);
#include "PassRegistry.def"

  OS << "Function analyses:\n";
#define FUNCTION_ANALYSIS(NAME, CREATE_PASS) printPassName(NAME, OS);
#include "PassRegistry.def"

  OS << "Function alias analyses:\n";
#define FUNCTION_ALIAS_ANALYSIS(NAME, CREATE_PASS) printPassName(NAME, OS);
#include "PassRegistry.def"

  OS << "LoopNest passes:\n";
#define LOOPNEST_PASS(NAME, CREATE_PASS) printPassName(NAME, OS);
#include "PassRegistry.def"

  OS << "Loop passes:\n";
#define LOOP_PASS(NAME, CREATE_PASS) printPassName(NAME, OS);
#include "PassRegistry.def"

  OS << "Loop passes with params:\n";
#define LOOP_PASS_WITH_PARAMS(NAME, CLASS, CREATE_PASS, PARSER, PARAMS)        \
  printPassName(NAME, PARAMS, OS);
#include "PassRegistry.def"

  OS << "Loop analyses:\n";
#define LOOP_ANALYSIS(NAME, CREATE_PASS) printPassName(NAME, OS);
#include "PassRegistry.def"

  OS << "Machine module passes (WIP):\n";
#define MACHINE_MODULE_PASS(NAME, CREATE_PASS) printPassName(NAME, OS);
#include "llvm/Passes/MachinePassRegistry.def"

  OS << "Machine function passes (WIP):\n";
#define MACHINE_FUNCTION_PASS(NAME, CREATE_PASS) printPassName(NAME, OS);
#include "llvm/Passes/MachinePassRegistry.def"

  OS << "Machine function analyses (WIP):\n";
#define MACHINE_FUNCTION_ANALYSIS(NAME, CREATE_PASS) printPassName(NAME, OS);
#include "llvm/Passes/MachinePassRegistry.def"
}

void PassBuilder::registerParseTopLevelPipelineCallback(
    const std::function<bool(ModulePassManager &, ArrayRef<PipelineElement>)>
        &C) {
  TopLevelPipelineParsingCallbacks.push_back(C);
}<|MERGE_RESOLUTION|>--- conflicted
+++ resolved
@@ -93,10 +93,7 @@
 #include "llvm/CodeGen/LocalStackSlotAllocation.h"
 #include "llvm/CodeGen/LowerEmuTLS.h"
 #include "llvm/CodeGen/MIRPrinter.h"
-<<<<<<< HEAD
-=======
 #include "llvm/CodeGen/MachineBranchProbabilityInfo.h"
->>>>>>> 4fe5a3cc
 #include "llvm/CodeGen/MachineDominators.h"
 #include "llvm/CodeGen/MachineFunctionAnalysis.h"
 #include "llvm/CodeGen/MachinePassManager.h"
@@ -344,11 +341,7 @@
 
 namespace {
 
-<<<<<<< HEAD
-// A pass for testing -print-on-crash.
-=======
 // Passes for testing crashes.
->>>>>>> 4fe5a3cc
 // DO NOT USE THIS EXCEPT FOR TESTING!
 class TriggerCrashModulePass : public PassInfoMixin<TriggerCrashModulePass> {
 public:
@@ -1942,8 +1935,6 @@
     MFPM.addPass(CREATE_PASS(Params.get()));                                   \
     return Error::success();                                                   \
   }
-<<<<<<< HEAD
-=======
 #define MACHINE_FUNCTION_ANALYSIS(NAME, CREATE_PASS)                           \
   if (Name == "require<" NAME ">") {                                           \
     MFPM.addPass(                                                              \
@@ -1956,7 +1947,6 @@
                  std::remove_reference_t<decltype(CREATE_PASS)>>());           \
     return Error::success();                                                   \
   }
->>>>>>> 4fe5a3cc
 #include "llvm/Passes/MachinePassRegistry.def"
 
   for (auto &C : MachineFunctionPipelineParsingCallbacks)
