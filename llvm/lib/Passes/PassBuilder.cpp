//===- Parsing and selection of pass pipelines ----------------------------===//
//
// Part of the LLVM Project, under the Apache License v2.0 with LLVM Exceptions.
// See https://llvm.org/LICENSE.txt for license information.
// SPDX-License-Identifier: Apache-2.0 WITH LLVM-exception
//
//===----------------------------------------------------------------------===//
/// \file
///
/// This file provides the implementation of the PassBuilder based on our
/// static pass registry as well as related functionality. It also provides
/// helpers to aid in analyzing, debugging, and testing passes and pass
/// pipelines.
///
//===----------------------------------------------------------------------===//

#include "llvm/Passes/PassBuilder.h"
#include "llvm/ADT/StringSwitch.h"
#include "llvm/Analysis/AliasAnalysisEvaluator.h"
#include "llvm/Analysis/AliasSetTracker.h"
#include "llvm/Analysis/AssumptionCache.h"
#include "llvm/Analysis/BasicAliasAnalysis.h"
#include "llvm/Analysis/BlockFrequencyInfo.h"
#include "llvm/Analysis/BranchProbabilityInfo.h"
#include "llvm/Analysis/CFGPrinter.h"
#include "llvm/Analysis/CFGSCCPrinter.h"
#include "llvm/Analysis/CGSCCPassManager.h"
#include "llvm/Analysis/CallGraph.h"
#include "llvm/Analysis/CallPrinter.h"
#include "llvm/Analysis/CostModel.h"
#include "llvm/Analysis/CycleAnalysis.h"
#include "llvm/Analysis/DDG.h"
#include "llvm/Analysis/DDGPrinter.h"
#include "llvm/Analysis/Delinearization.h"
#include "llvm/Analysis/DemandedBits.h"
#include "llvm/Analysis/DependenceAnalysis.h"
#include "llvm/Analysis/DomPrinter.h"
#include "llvm/Analysis/DominanceFrontier.h"
#include "llvm/Analysis/FunctionPropertiesAnalysis.h"
#include "llvm/Analysis/GlobalsModRef.h"
#include "llvm/Analysis/IRSimilarityIdentifier.h"
#include "llvm/Analysis/IVUsers.h"
#include "llvm/Analysis/InlineAdvisor.h"
#include "llvm/Analysis/InlineSizeEstimatorAnalysis.h"
#include "llvm/Analysis/InstCount.h"
#include "llvm/Analysis/LazyCallGraph.h"
#include "llvm/Analysis/LazyValueInfo.h"
#include "llvm/Analysis/Lint.h"
#include "llvm/Analysis/LoopAccessAnalysis.h"
#include "llvm/Analysis/LoopCacheAnalysis.h"
#include "llvm/Analysis/LoopInfo.h"
#include "llvm/Analysis/LoopNestAnalysis.h"
#include "llvm/Analysis/MemDerefPrinter.h"
#include "llvm/Analysis/MemoryDependenceAnalysis.h"
#include "llvm/Analysis/MemorySSA.h"
#include "llvm/Analysis/ModuleDebugInfoPrinter.h"
#include "llvm/Analysis/ModuleSummaryAnalysis.h"
#include "llvm/Analysis/MustExecute.h"
#include "llvm/Analysis/ObjCARCAliasAnalysis.h"
#include "llvm/Analysis/OptimizationRemarkEmitter.h"
#include "llvm/Analysis/PhiValues.h"
#include "llvm/Analysis/PostDominators.h"
#include "llvm/Analysis/ProfileSummaryInfo.h"
#include "llvm/Analysis/RegionInfo.h"
#include "llvm/Analysis/ScalarEvolution.h"
#include "llvm/Analysis/ScalarEvolutionAliasAnalysis.h"
#include "llvm/Analysis/ScopedNoAliasAA.h"
#include "llvm/Analysis/StackLifetime.h"
#include "llvm/Analysis/StackSafetyAnalysis.h"
#include "llvm/Analysis/TargetLibraryInfo.h"
#include "llvm/Analysis/TargetTransformInfo.h"
#include "llvm/Analysis/TypeBasedAliasAnalysis.h"
#include "llvm/Analysis/UniformityAnalysis.h"
#include "llvm/CodeGen/HardwareLoops.h"
#include "llvm/CodeGen/TypePromotion.h"
#include "llvm/IR/DebugInfo.h"
#include "llvm/IR/Dominators.h"
#include "llvm/IR/PassManager.h"
#include "llvm/IR/PrintPasses.h"
#include "llvm/IR/SafepointIRVerifier.h"
#include "llvm/IR/Verifier.h"
#include "llvm/IRPrinter/IRPrintingPasses.h"
#include "llvm/Passes/OptimizationLevel.h"
#include "llvm/SYCLLowerIR/CompileTimePropertiesPass.h"
#include "llvm/SYCLLowerIR/ESIMD/ESIMDVerifier.h"
#include "llvm/SYCLLowerIR/ESIMD/LowerESIMD.h"
#include "llvm/SYCLLowerIR/LowerInvokeSimd.h"
#include "llvm/SYCLLowerIR/LowerWGLocalMemory.h"
#include "llvm/SYCLLowerIR/LowerWGScope.h"
#include "llvm/SYCLLowerIR/MutatePrintfAddrspace.h"
#include "llvm/SYCLLowerIR/SYCLAddOptLevelAttribute.h"
#include "llvm/SYCLLowerIR/SYCLPropagateAspectsUsage.h"
#include "llvm/Support/CommandLine.h"
#include "llvm/Support/Debug.h"
#include "llvm/Support/ErrorHandling.h"
#include "llvm/Support/FormatVariadic.h"
#include "llvm/Support/Regex.h"
#include "llvm/Target/TargetMachine.h"
#include "llvm/Transforms/AggressiveInstCombine/AggressiveInstCombine.h"
#include "llvm/Transforms/Coroutines/CoroCleanup.h"
#include "llvm/Transforms/Coroutines/CoroConditionalWrapper.h"
#include "llvm/Transforms/Coroutines/CoroEarly.h"
#include "llvm/Transforms/Coroutines/CoroElide.h"
#include "llvm/Transforms/Coroutines/CoroSplit.h"
#include "llvm/Transforms/IPO/AlwaysInliner.h"
#include "llvm/Transforms/IPO/Annotation2Metadata.h"
#include "llvm/Transforms/IPO/ArgumentPromotion.h"
#include "llvm/Transforms/IPO/Attributor.h"
#include "llvm/Transforms/IPO/BlockExtractor.h"
#include "llvm/Transforms/IPO/CalledValuePropagation.h"
#include "llvm/Transforms/IPO/ConstantMerge.h"
#include "llvm/Transforms/IPO/CrossDSOCFI.h"
#include "llvm/Transforms/IPO/DeadArgumentElimination.h"
#include "llvm/Transforms/IPO/ElimAvailExtern.h"
#include "llvm/Transforms/IPO/EmbedBitcodePass.h"
#include "llvm/Transforms/IPO/ForceFunctionAttrs.h"
#include "llvm/Transforms/IPO/FunctionAttrs.h"
#include "llvm/Transforms/IPO/FunctionImport.h"
#include "llvm/Transforms/IPO/GlobalDCE.h"
#include "llvm/Transforms/IPO/GlobalOpt.h"
#include "llvm/Transforms/IPO/GlobalSplit.h"
#include "llvm/Transforms/IPO/HotColdSplitting.h"
#include "llvm/Transforms/IPO/IROutliner.h"
#include "llvm/Transforms/IPO/InferFunctionAttrs.h"
#include "llvm/Transforms/IPO/Inliner.h"
#include "llvm/Transforms/IPO/Internalize.h"
#include "llvm/Transforms/IPO/LoopExtractor.h"
#include "llvm/Transforms/IPO/LowerTypeTests.h"
#include "llvm/Transforms/IPO/MemProfContextDisambiguation.h"
#include "llvm/Transforms/IPO/MergeFunctions.h"
#include "llvm/Transforms/IPO/ModuleInliner.h"
#include "llvm/Transforms/IPO/OpenMPOpt.h"
#include "llvm/Transforms/IPO/PartialInlining.h"
#include "llvm/Transforms/IPO/SCCP.h"
#include "llvm/Transforms/IPO/SampleProfile.h"
#include "llvm/Transforms/IPO/SampleProfileProbe.h"
#include "llvm/Transforms/IPO/StripDeadPrototypes.h"
#include "llvm/Transforms/IPO/StripSymbols.h"
#include "llvm/Transforms/IPO/SyntheticCountsPropagation.h"
#include "llvm/Transforms/IPO/WholeProgramDevirt.h"
#include "llvm/Transforms/InstCombine/InstCombine.h"
#include "llvm/Transforms/Instrumentation.h"
#include "llvm/Transforms/Instrumentation/AddressSanitizer.h"
#include "llvm/Transforms/Instrumentation/BoundsChecking.h"
#include "llvm/Transforms/Instrumentation/CGProfile.h"
#include "llvm/Transforms/Instrumentation/ControlHeightReduction.h"
#include "llvm/Transforms/Instrumentation/DataFlowSanitizer.h"
#include "llvm/Transforms/Instrumentation/GCOVProfiler.h"
#include "llvm/Transforms/Instrumentation/HWAddressSanitizer.h"
#include "llvm/Transforms/Instrumentation/InstrOrderFile.h"
#include "llvm/Transforms/Instrumentation/InstrProfiling.h"
#include "llvm/Transforms/Instrumentation/KCFI.h"
#include "llvm/Transforms/Instrumentation/MemProfiler.h"
#include "llvm/Transforms/Instrumentation/MemorySanitizer.h"
#include "llvm/Transforms/Instrumentation/PGOInstrumentation.h"
#include "llvm/Transforms/Instrumentation/PoisonChecking.h"
#include "llvm/Transforms/Instrumentation/SPIRITTAnnotations.h"
#include "llvm/Transforms/Instrumentation/SanitizerBinaryMetadata.h"
#include "llvm/Transforms/Instrumentation/SanitizerCoverage.h"
#include "llvm/Transforms/Instrumentation/ThreadSanitizer.h"
#include "llvm/Transforms/ObjCARC.h"
#include "llvm/Transforms/Scalar/ADCE.h"
#include "llvm/Transforms/Scalar/AlignmentFromAssumptions.h"
#include "llvm/Transforms/Scalar/AnnotationRemarks.h"
#include "llvm/Transforms/Scalar/BDCE.h"
#include "llvm/Transforms/Scalar/CallSiteSplitting.h"
#include "llvm/Transforms/Scalar/ConstantHoisting.h"
#include "llvm/Transforms/Scalar/ConstraintElimination.h"
#include "llvm/Transforms/Scalar/CorrelatedValuePropagation.h"
#include "llvm/Transforms/Scalar/DCE.h"
#include "llvm/Transforms/Scalar/DFAJumpThreading.h"
#include "llvm/Transforms/Scalar/DeadStoreElimination.h"
#include "llvm/Transforms/Scalar/DivRemPairs.h"
#include "llvm/Transforms/Scalar/EarlyCSE.h"
#include "llvm/Transforms/Scalar/FlattenCFG.h"
#include "llvm/Transforms/Scalar/Float2Int.h"
#include "llvm/Transforms/Scalar/GVN.h"
#include "llvm/Transforms/Scalar/GuardWidening.h"
#include "llvm/Transforms/Scalar/IVUsersPrinter.h"
#include "llvm/Transforms/Scalar/IndVarSimplify.h"
#include "llvm/Transforms/Scalar/InductiveRangeCheckElimination.h"
#include "llvm/Transforms/Scalar/InferAddressSpaces.h"
#include "llvm/Transforms/Scalar/InstSimplifyPass.h"
#include "llvm/Transforms/Scalar/JumpThreading.h"
#include "llvm/Transforms/Scalar/LICM.h"
#include "llvm/Transforms/Scalar/LoopAccessAnalysisPrinter.h"
#include "llvm/Transforms/Scalar/LoopBoundSplit.h"
#include "llvm/Transforms/Scalar/LoopDataPrefetch.h"
#include "llvm/Transforms/Scalar/LoopDeletion.h"
#include "llvm/Transforms/Scalar/LoopDistribute.h"
#include "llvm/Transforms/Scalar/LoopFlatten.h"
#include "llvm/Transforms/Scalar/LoopFuse.h"
#include "llvm/Transforms/Scalar/LoopIdiomRecognize.h"
#include "llvm/Transforms/Scalar/LoopInstSimplify.h"
#include "llvm/Transforms/Scalar/LoopInterchange.h"
#include "llvm/Transforms/Scalar/LoopLoadElimination.h"
#include "llvm/Transforms/Scalar/LoopPassManager.h"
#include "llvm/Transforms/Scalar/LoopPredication.h"
#include "llvm/Transforms/Scalar/LoopReroll.h"
#include "llvm/Transforms/Scalar/LoopRotation.h"
#include "llvm/Transforms/Scalar/LoopSimplifyCFG.h"
#include "llvm/Transforms/Scalar/LoopSink.h"
#include "llvm/Transforms/Scalar/LoopStrengthReduce.h"
#include "llvm/Transforms/Scalar/LoopUnrollAndJamPass.h"
#include "llvm/Transforms/Scalar/LoopUnrollPass.h"
#include "llvm/Transforms/Scalar/LoopVersioningLICM.h"
#include "llvm/Transforms/Scalar/LowerAtomicPass.h"
#include "llvm/Transforms/Scalar/LowerConstantIntrinsics.h"
#include "llvm/Transforms/Scalar/LowerExpectIntrinsic.h"
#include "llvm/Transforms/Scalar/LowerGuardIntrinsic.h"
#include "llvm/Transforms/Scalar/LowerMatrixIntrinsics.h"
#include "llvm/Transforms/Scalar/LowerWidenableCondition.h"
#include "llvm/Transforms/Scalar/MakeGuardsExplicit.h"
#include "llvm/Transforms/Scalar/MemCpyOptimizer.h"
#include "llvm/Transforms/Scalar/MergeICmps.h"
#include "llvm/Transforms/Scalar/MergedLoadStoreMotion.h"
#include "llvm/Transforms/Scalar/NaryReassociate.h"
#include "llvm/Transforms/Scalar/NewGVN.h"
#include "llvm/Transforms/Scalar/PartiallyInlineLibCalls.h"
#include "llvm/Transforms/Scalar/PlaceSafepoints.h"
#include "llvm/Transforms/Scalar/Reassociate.h"
#include "llvm/Transforms/Scalar/Reg2Mem.h"
#include "llvm/Transforms/Scalar/RewriteStatepointsForGC.h"
#include "llvm/Transforms/Scalar/SCCP.h"
#include "llvm/Transforms/Scalar/SROA.h"
#include "llvm/Transforms/Scalar/ScalarizeMaskedMemIntrin.h"
#include "llvm/Transforms/Scalar/Scalarizer.h"
#include "llvm/Transforms/Scalar/SeparateConstOffsetFromGEP.h"
#include "llvm/Transforms/Scalar/SimpleLoopUnswitch.h"
#include "llvm/Transforms/Scalar/SimplifyCFG.h"
#include "llvm/Transforms/Scalar/Sink.h"
#include "llvm/Transforms/Scalar/SpeculativeExecution.h"
#include "llvm/Transforms/Scalar/StraightLineStrengthReduce.h"
#include "llvm/Transforms/Scalar/StructurizeCFG.h"
#include "llvm/Transforms/Scalar/TLSVariableHoist.h"
#include "llvm/Transforms/Scalar/TailRecursionElimination.h"
#include "llvm/Transforms/Scalar/WarnMissedTransforms.h"
#include "llvm/Transforms/Utils/AddDiscriminators.h"
#include "llvm/Transforms/Utils/AssumeBundleBuilder.h"
#include "llvm/Transforms/Utils/BreakCriticalEdges.h"
#include "llvm/Transforms/Utils/CanonicalizeAliases.h"
#include "llvm/Transforms/Utils/CanonicalizeFreezeInLoops.h"
#include "llvm/Transforms/Utils/CountVisits.h"
#include "llvm/Transforms/Utils/Debugify.h"
#include "llvm/Transforms/Utils/EntryExitInstrumenter.h"
#include "llvm/Transforms/Utils/FixIrreducible.h"
#include "llvm/Transforms/Utils/HelloWorld.h"
#include "llvm/Transforms/Utils/InjectTLIMappings.h"
#include "llvm/Transforms/Utils/InstructionNamer.h"
#include "llvm/Transforms/Utils/LCSSA.h"
#include "llvm/Transforms/Utils/LibCallsShrinkWrap.h"
#include "llvm/Transforms/Utils/LoopSimplify.h"
#include "llvm/Transforms/Utils/LoopVersioning.h"
#include "llvm/Transforms/Utils/LowerGlobalDtors.h"
#include "llvm/Transforms/Utils/LowerIFunc.h"
#include "llvm/Transforms/Utils/LowerInvoke.h"
#include "llvm/Transforms/Utils/LowerSwitch.h"
#include "llvm/Transforms/Utils/Mem2Reg.h"
#include "llvm/Transforms/Utils/MetaRenamer.h"
#include "llvm/Transforms/Utils/MoveAutoInit.h"
#include "llvm/Transforms/Utils/NameAnonGlobals.h"
#include "llvm/Transforms/Utils/PredicateInfo.h"
#include "llvm/Transforms/Utils/RelLookupTableConverter.h"
#include "llvm/Transforms/Utils/StripGCRelocates.h"
#include "llvm/Transforms/Utils/StripNonLineTableDebugInfo.h"
#include "llvm/Transforms/Utils/SymbolRewriter.h"
#include "llvm/Transforms/Utils/UnifyFunctionExitNodes.h"
#include "llvm/Transforms/Utils/UnifyLoopExits.h"
#include "llvm/Transforms/Vectorize/LoadStoreVectorizer.h"
#include "llvm/Transforms/Vectorize/LoopVectorize.h"
#include "llvm/Transforms/Vectorize/SLPVectorizer.h"
#include "llvm/Transforms/Vectorize/VectorCombine.h"
#include <optional>

using namespace llvm;

static const Regex DefaultAliasRegex(
    "^(default|thinlto-pre-link|thinlto|lto-pre-link|lto)<(O[0123sz])>$");

namespace llvm {
cl::opt<bool> PrintPipelinePasses(
    "print-pipeline-passes",
    cl::desc("Print a '-passes' compatible string describing the pipeline "
             "(best-effort only)."));
} // namespace llvm

namespace {

// The following passes/analyses have custom names, otherwise their name will
// include `(anonymous namespace)`. These are special since they are only for
// testing purposes and don't live in a header file.

/// No-op module pass which does nothing.
struct NoOpModulePass : PassInfoMixin<NoOpModulePass> {
  PreservedAnalyses run(Module &M, ModuleAnalysisManager &) {
    return PreservedAnalyses::all();
  }

  static StringRef name() { return "NoOpModulePass"; }
};

/// No-op module analysis.
class NoOpModuleAnalysis : public AnalysisInfoMixin<NoOpModuleAnalysis> {
  friend AnalysisInfoMixin<NoOpModuleAnalysis>;
  static AnalysisKey Key;

public:
  struct Result {};
  Result run(Module &, ModuleAnalysisManager &) { return Result(); }
  static StringRef name() { return "NoOpModuleAnalysis"; }
};

/// No-op CGSCC pass which does nothing.
struct NoOpCGSCCPass : PassInfoMixin<NoOpCGSCCPass> {
  PreservedAnalyses run(LazyCallGraph::SCC &C, CGSCCAnalysisManager &,
                        LazyCallGraph &, CGSCCUpdateResult &UR) {
    return PreservedAnalyses::all();
  }
  static StringRef name() { return "NoOpCGSCCPass"; }
};

/// No-op CGSCC analysis.
class NoOpCGSCCAnalysis : public AnalysisInfoMixin<NoOpCGSCCAnalysis> {
  friend AnalysisInfoMixin<NoOpCGSCCAnalysis>;
  static AnalysisKey Key;

public:
  struct Result {};
  Result run(LazyCallGraph::SCC &, CGSCCAnalysisManager &, LazyCallGraph &G) {
    return Result();
  }
  static StringRef name() { return "NoOpCGSCCAnalysis"; }
};

/// No-op function pass which does nothing.
struct NoOpFunctionPass : PassInfoMixin<NoOpFunctionPass> {
  PreservedAnalyses run(Function &F, FunctionAnalysisManager &) {
    return PreservedAnalyses::all();
  }
  static StringRef name() { return "NoOpFunctionPass"; }
};

/// No-op function analysis.
class NoOpFunctionAnalysis : public AnalysisInfoMixin<NoOpFunctionAnalysis> {
  friend AnalysisInfoMixin<NoOpFunctionAnalysis>;
  static AnalysisKey Key;

public:
  struct Result {};
  Result run(Function &, FunctionAnalysisManager &) { return Result(); }
  static StringRef name() { return "NoOpFunctionAnalysis"; }
};

/// No-op loop nest pass which does nothing.
struct NoOpLoopNestPass : PassInfoMixin<NoOpLoopNestPass> {
  PreservedAnalyses run(LoopNest &L, LoopAnalysisManager &,
                        LoopStandardAnalysisResults &, LPMUpdater &) {
    return PreservedAnalyses::all();
  }
  static StringRef name() { return "NoOpLoopNestPass"; }
};

/// No-op loop pass which does nothing.
struct NoOpLoopPass : PassInfoMixin<NoOpLoopPass> {
  PreservedAnalyses run(Loop &L, LoopAnalysisManager &,
                        LoopStandardAnalysisResults &, LPMUpdater &) {
    return PreservedAnalyses::all();
  }
  static StringRef name() { return "NoOpLoopPass"; }
};

/// No-op loop analysis.
class NoOpLoopAnalysis : public AnalysisInfoMixin<NoOpLoopAnalysis> {
  friend AnalysisInfoMixin<NoOpLoopAnalysis>;
  static AnalysisKey Key;

public:
  struct Result {};
  Result run(Loop &, LoopAnalysisManager &, LoopStandardAnalysisResults &) {
    return Result();
  }
  static StringRef name() { return "NoOpLoopAnalysis"; }
};

AnalysisKey NoOpModuleAnalysis::Key;
AnalysisKey NoOpCGSCCAnalysis::Key;
AnalysisKey NoOpFunctionAnalysis::Key;
AnalysisKey NoOpLoopAnalysis::Key;

/// Whether or not we should populate a PassInstrumentationCallbacks's class to
/// pass name map.
///
/// This is for optimization purposes so we don't populate it if we never use
/// it. This should be updated if new pass instrumentation wants to use the map.
/// We currently only use this for --print-before/after.
bool shouldPopulateClassToPassNames() {
  return PrintPipelinePasses || !printBeforePasses().empty() ||
         !printAfterPasses().empty() || !isFilterPassesEmpty();
}

// A pass for testing -print-on-crash.
// DO NOT USE THIS EXCEPT FOR TESTING!
class TriggerCrashPass : public PassInfoMixin<TriggerCrashPass> {
public:
  PreservedAnalyses run(Module &, ModuleAnalysisManager &) {
    abort();
    return PreservedAnalyses::all();
  }
  static StringRef name() { return "TriggerCrashPass"; }
};

} // namespace

PassBuilder::PassBuilder(TargetMachine *TM, PipelineTuningOptions PTO,
                         std::optional<PGOOptions> PGOOpt,
                         PassInstrumentationCallbacks *PIC)
    : TM(TM), PTO(PTO), PGOOpt(PGOOpt), PIC(PIC) {
  if (TM)
    TM->registerPassBuilderCallbacks(*this);
  if (PIC && shouldPopulateClassToPassNames()) {
#define MODULE_PASS(NAME, CREATE_PASS)                                         \
  PIC->addClassToPassName(decltype(CREATE_PASS)::name(), NAME);
#define MODULE_PASS_WITH_PARAMS(NAME, CLASS, CREATE_PASS, PARSER, PARAMS)      \
  PIC->addClassToPassName(CLASS, NAME);
#define MODULE_ANALYSIS(NAME, CREATE_PASS)                                     \
  PIC->addClassToPassName(decltype(CREATE_PASS)::name(), NAME);
#define FUNCTION_PASS(NAME, CREATE_PASS)                                       \
  PIC->addClassToPassName(decltype(CREATE_PASS)::name(), NAME);
#define FUNCTION_PASS_WITH_PARAMS(NAME, CLASS, CREATE_PASS, PARSER, PARAMS)    \
  PIC->addClassToPassName(CLASS, NAME);
#define FUNCTION_ANALYSIS(NAME, CREATE_PASS)                                   \
  PIC->addClassToPassName(decltype(CREATE_PASS)::name(), NAME);
#define LOOPNEST_PASS(NAME, CREATE_PASS)                                       \
  PIC->addClassToPassName(decltype(CREATE_PASS)::name(), NAME);
#define LOOP_PASS(NAME, CREATE_PASS)                                           \
  PIC->addClassToPassName(decltype(CREATE_PASS)::name(), NAME);
#define LOOP_PASS_WITH_PARAMS(NAME, CLASS, CREATE_PASS, PARSER, PARAMS)        \
  PIC->addClassToPassName(CLASS, NAME);
#define LOOP_ANALYSIS(NAME, CREATE_PASS)                                       \
  PIC->addClassToPassName(decltype(CREATE_PASS)::name(), NAME);
#define CGSCC_PASS(NAME, CREATE_PASS)                                          \
  PIC->addClassToPassName(decltype(CREATE_PASS)::name(), NAME);
#define CGSCC_PASS_WITH_PARAMS(NAME, CLASS, CREATE_PASS, PARSER, PARAMS)       \
  PIC->addClassToPassName(CLASS, NAME);
#define CGSCC_ANALYSIS(NAME, CREATE_PASS)                                      \
  PIC->addClassToPassName(decltype(CREATE_PASS)::name(), NAME);
#include "PassRegistry.def"
  }
}

void PassBuilder::registerModuleAnalyses(ModuleAnalysisManager &MAM) {
#define MODULE_ANALYSIS(NAME, CREATE_PASS)                                     \
  MAM.registerPass([&] { return CREATE_PASS; });
#include "PassRegistry.def"

  for (auto &C : ModuleAnalysisRegistrationCallbacks)
    C(MAM);
}

void PassBuilder::registerCGSCCAnalyses(CGSCCAnalysisManager &CGAM) {
#define CGSCC_ANALYSIS(NAME, CREATE_PASS)                                      \
  CGAM.registerPass([&] { return CREATE_PASS; });
#include "PassRegistry.def"

  for (auto &C : CGSCCAnalysisRegistrationCallbacks)
    C(CGAM);
}

void PassBuilder::registerFunctionAnalyses(FunctionAnalysisManager &FAM) {
  // We almost always want the default alias analysis pipeline.
  // If a user wants a different one, they can register their own before calling
  // registerFunctionAnalyses().
  FAM.registerPass([&] { return buildDefaultAAPipeline(); });

#define FUNCTION_ANALYSIS(NAME, CREATE_PASS)                                   \
  FAM.registerPass([&] { return CREATE_PASS; });
#include "PassRegistry.def"

  for (auto &C : FunctionAnalysisRegistrationCallbacks)
    C(FAM);
}

void PassBuilder::registerLoopAnalyses(LoopAnalysisManager &LAM) {
#define LOOP_ANALYSIS(NAME, CREATE_PASS)                                       \
  LAM.registerPass([&] { return CREATE_PASS; });
#include "PassRegistry.def"

  for (auto &C : LoopAnalysisRegistrationCallbacks)
    C(LAM);
}

static std::optional<int> parseRepeatPassName(StringRef Name) {
  if (!Name.consume_front("repeat<") || !Name.consume_back(">"))
    return std::nullopt;
  int Count;
  if (Name.getAsInteger(0, Count) || Count <= 0)
    return std::nullopt;
  return Count;
}

static std::optional<std::pair<bool, bool>>
parseFunctionPipelineName(StringRef Name) {
  std::pair<bool, bool> Params;
  if (!Name.consume_front("function"))
    return std::nullopt;
  if (Name.empty())
    return Params;
  if (!Name.consume_front("<") || !Name.consume_back(">"))
    return std::nullopt;
  while (!Name.empty()) {
    auto [Front, Back] = Name.split(';');
    Name = Back;
    if (Front == "eager-inv")
      Params.first = true;
    else if (Front == "no-rerun")
      Params.second = true;
    else
      return std::nullopt;
  }
  return Params;
}

static std::optional<int> parseDevirtPassName(StringRef Name) {
  if (!Name.consume_front("devirt<") || !Name.consume_back(">"))
    return std::nullopt;
  int Count;
  if (Name.getAsInteger(0, Count) || Count < 0)
    return std::nullopt;
  return Count;
}

static bool checkParametrizedPassName(StringRef Name, StringRef PassName) {
  if (!Name.consume_front(PassName))
    return false;
  // normal pass name w/o parameters == default parameters
  if (Name.empty())
    return true;
  return Name.startswith("<") && Name.endswith(">");
}

static std::optional<OptimizationLevel> parseOptLevel(StringRef S) {
  return StringSwitch<std::optional<OptimizationLevel>>(S)
      .Case("O0", OptimizationLevel::O0)
      .Case("O1", OptimizationLevel::O1)
      .Case("O2", OptimizationLevel::O2)
      .Case("O3", OptimizationLevel::O3)
      .Case("Os", OptimizationLevel::Os)
      .Case("Oz", OptimizationLevel::Oz)
      .Default(std::nullopt);
}

namespace {

/// This performs customized parsing of pass name with parameters.
///
/// We do not need parametrization of passes in textual pipeline very often,
/// yet on a rare occasion ability to specify parameters right there can be
/// useful.
///
/// \p Name - parameterized specification of a pass from a textual pipeline
/// is a string in a form of :
///      PassName '<' parameter-list '>'
///
/// Parameter list is being parsed by the parser callable argument, \p Parser,
/// It takes a string-ref of parameters and returns either StringError or a
/// parameter list in a form of a custom parameters type, all wrapped into
/// Expected<> template class.
///
template <typename ParametersParseCallableT>
auto parsePassParameters(ParametersParseCallableT &&Parser, StringRef Name,
                         StringRef PassName) -> decltype(Parser(StringRef{})) {
  using ParametersT = typename decltype(Parser(StringRef{}))::value_type;

  StringRef Params = Name;
  if (!Params.consume_front(PassName)) {
    assert(false &&
           "unable to strip pass name from parametrized pass specification");
  }
  if (!Params.empty() &&
      (!Params.consume_front("<") || !Params.consume_back(">"))) {
    assert(false && "invalid format for parametrized pass name");
  }

  Expected<ParametersT> Result = Parser(Params);
  assert((Result || Result.template errorIsA<StringError>()) &&
         "Pass parameter parser can only return StringErrors.");
  return Result;
}

/// Parser of parameters for HardwareLoops  pass.
Expected<HardwareLoopOptions> parseHardwareLoopOptions(StringRef Params) {
  HardwareLoopOptions HardwareLoopOpts;

  while (!Params.empty()) {
    StringRef ParamName;
    std::tie(ParamName, Params) = Params.split(';');
    if (ParamName.consume_front("hardware-loop-decrement=")) {
      int Count;
      if (ParamName.getAsInteger(0, Count))
        return make_error<StringError>(
            formatv("invalid HardwareLoopPass parameter '{0}' ", ParamName).str(),
            inconvertibleErrorCode());
      HardwareLoopOpts.setDecrement(Count);
      continue;
    }
    if (ParamName.consume_front("hardware-loop-counter-bitwidth=")) {
      int Count;
      if (ParamName.getAsInteger(0, Count))
        return make_error<StringError>(
            formatv("invalid HardwareLoopPass parameter '{0}' ", ParamName).str(),
            inconvertibleErrorCode());
      HardwareLoopOpts.setCounterBitwidth(Count);
      continue;
    }
    if (ParamName == "force-hardware-loops") {
      HardwareLoopOpts.setForce(true);
    } else if (ParamName == "force-hardware-loop-phi") {
      HardwareLoopOpts.setForcePhi(true);
    } else if (ParamName == "force-nested-hardware-loop") {
      HardwareLoopOpts.setForceNested(true);
    } else if (ParamName == "force-hardware-loop-guard") {
      HardwareLoopOpts.setForceGuard(true);
    } else {
      return make_error<StringError>(
          formatv("invalid HardwarePass parameter '{0}' ", ParamName).str(),
          inconvertibleErrorCode());
    }
  }
  return HardwareLoopOpts;
}

/// Parser of parameters for LoopUnroll pass.
Expected<LoopUnrollOptions> parseLoopUnrollOptions(StringRef Params) {
  LoopUnrollOptions UnrollOpts;
  while (!Params.empty()) {
    StringRef ParamName;
    std::tie(ParamName, Params) = Params.split(';');
    std::optional<OptimizationLevel> OptLevel = parseOptLevel(ParamName);
    // Don't accept -Os/-Oz.
    if (OptLevel && !OptLevel->isOptimizingForSize()) {
      UnrollOpts.setOptLevel(OptLevel->getSpeedupLevel());
      continue;
    }
    if (ParamName.consume_front("full-unroll-max=")) {
      int Count;
      if (ParamName.getAsInteger(0, Count))
        return make_error<StringError>(
            formatv("invalid LoopUnrollPass parameter '{0}' ", ParamName).str(),
            inconvertibleErrorCode());
      UnrollOpts.setFullUnrollMaxCount(Count);
      continue;
    }

    bool Enable = !ParamName.consume_front("no-");
    if (ParamName == "partial") {
      UnrollOpts.setPartial(Enable);
    } else if (ParamName == "peeling") {
      UnrollOpts.setPeeling(Enable);
    } else if (ParamName == "profile-peeling") {
      UnrollOpts.setProfileBasedPeeling(Enable);
    } else if (ParamName == "runtime") {
      UnrollOpts.setRuntime(Enable);
    } else if (ParamName == "upperbound") {
      UnrollOpts.setUpperBound(Enable);
    } else {
      return make_error<StringError>(
          formatv("invalid LoopUnrollPass parameter '{0}' ", ParamName).str(),
          inconvertibleErrorCode());
    }
  }
  return UnrollOpts;
}

Expected<bool> parseSinglePassOption(StringRef Params, StringRef OptionName,
                                     StringRef PassName) {
  bool Result = false;
  while (!Params.empty()) {
    StringRef ParamName;
    std::tie(ParamName, Params) = Params.split(';');

    if (ParamName == OptionName) {
      Result = true;
    } else {
      return make_error<StringError>(
          formatv("invalid {1} pass parameter '{0}' ", ParamName, PassName)
              .str(),
          inconvertibleErrorCode());
    }
  }
  return Result;
}

Expected<bool> parseGlobalDCEPassOptions(StringRef Params) {
  return parseSinglePassOption(Params, "vfe-linkage-unit-visibility", "GlobalDCE");
}

Expected<bool> parseInlinerPassOptions(StringRef Params) {
  return parseSinglePassOption(Params, "only-mandatory", "InlinerPass");
}

Expected<bool> parseCoroSplitPassOptions(StringRef Params) {
  return parseSinglePassOption(Params, "reuse-storage", "CoroSplitPass");
}

Expected<bool> parsePostOrderFunctionAttrsPassOptions(StringRef Params) {
  return parseSinglePassOption(Params, "skip-non-recursive",
                               "PostOrderFunctionAttrs");
}

Expected<bool> parseEarlyCSEPassOptions(StringRef Params) {
  return parseSinglePassOption(Params, "memssa", "EarlyCSE");
}

Expected<bool> parseEntryExitInstrumenterPassOptions(StringRef Params) {
  return parseSinglePassOption(Params, "post-inline", "EntryExitInstrumenter");
}

Expected<bool> parseLoopExtractorPassOptions(StringRef Params) {
  return parseSinglePassOption(Params, "single", "LoopExtractor");
}

Expected<bool> parseLowerMatrixIntrinsicsPassOptions(StringRef Params) {
  return parseSinglePassOption(Params, "minimal", "LowerMatrixIntrinsics");
}

Expected<AddressSanitizerOptions> parseASanPassOptions(StringRef Params) {
  AddressSanitizerOptions Result;
  while (!Params.empty()) {
    StringRef ParamName;
    std::tie(ParamName, Params) = Params.split(';');

    if (ParamName == "kernel") {
      Result.CompileKernel = true;
    } else {
      return make_error<StringError>(
          formatv("invalid AddressSanitizer pass parameter '{0}' ", ParamName)
              .str(),
          inconvertibleErrorCode());
    }
  }
  return Result;
}

Expected<HWAddressSanitizerOptions> parseHWASanPassOptions(StringRef Params) {
  HWAddressSanitizerOptions Result;
  while (!Params.empty()) {
    StringRef ParamName;
    std::tie(ParamName, Params) = Params.split(';');

    if (ParamName == "recover") {
      Result.Recover = true;
    } else if (ParamName == "kernel") {
      Result.CompileKernel = true;
    } else {
      return make_error<StringError>(
          formatv("invalid HWAddressSanitizer pass parameter '{0}' ", ParamName)
              .str(),
          inconvertibleErrorCode());
    }
  }
  return Result;
}

Expected<EmbedBitcodeOptions> parseEmbedBitcodePassOptions(StringRef Params) {
  EmbedBitcodeOptions Result;
  while (!Params.empty()) {
    StringRef ParamName;
    std::tie(ParamName, Params) = Params.split(';');

    if (ParamName == "thinlto") {
      Result.IsThinLTO = true;
    } else if (ParamName == "emit-summary") {
      Result.EmitLTOSummary = true;
    } else {
      return make_error<StringError>(
          formatv("invalid EmbedBitcode pass parameter '{0}' ", ParamName)
              .str(),
          inconvertibleErrorCode());
    }
  }
  return Result;
}

Expected<MemorySanitizerOptions> parseMSanPassOptions(StringRef Params) {
  MemorySanitizerOptions Result;
  while (!Params.empty()) {
    StringRef ParamName;
    std::tie(ParamName, Params) = Params.split(';');

    if (ParamName == "recover") {
      Result.Recover = true;
    } else if (ParamName == "kernel") {
      Result.Kernel = true;
    } else if (ParamName.consume_front("track-origins=")) {
      if (ParamName.getAsInteger(0, Result.TrackOrigins))
        return make_error<StringError>(
            formatv("invalid argument to MemorySanitizer pass track-origins "
                    "parameter: '{0}' ",
                    ParamName)
                .str(),
            inconvertibleErrorCode());
    } else if (ParamName == "eager-checks") {
      Result.EagerChecks = true;
    } else {
      return make_error<StringError>(
          formatv("invalid MemorySanitizer pass parameter '{0}' ", ParamName)
              .str(),
          inconvertibleErrorCode());
    }
  }
  return Result;
}

/// Parser of parameters for SimplifyCFG pass.
Expected<SimplifyCFGOptions> parseSimplifyCFGOptions(StringRef Params) {
  SimplifyCFGOptions Result;
  while (!Params.empty()) {
    StringRef ParamName;
    std::tie(ParamName, Params) = Params.split(';');

    bool Enable = !ParamName.consume_front("no-");
<<<<<<< HEAD
    if (ParamName == "fold-two-entry-phi") {
      Result.setFoldTwoEntryPHINode(Enable);
=======
    if (ParamName == "speculate-blocks") {
      Result.speculateBlocks(Enable);
>>>>>>> bac3a63c
    } else if (ParamName == "simplify-cond-branch") {
      Result.setSimplifyCondBranch(Enable);
    } else if (ParamName == "forward-switch-cond") {
      Result.forwardSwitchCondToPhi(Enable);
    } else if (ParamName == "switch-range-to-icmp") {
      Result.convertSwitchRangeToICmp(Enable);
    } else if (ParamName == "switch-to-lookup") {
      Result.convertSwitchToLookupTable(Enable);
    } else if (ParamName == "keep-loops") {
      Result.needCanonicalLoops(Enable);
    } else if (ParamName == "hoist-common-insts") {
      Result.hoistCommonInsts(Enable);
    } else if (ParamName == "sink-common-insts") {
      Result.sinkCommonInsts(Enable);
    } else if (Enable && ParamName.consume_front("bonus-inst-threshold=")) {
      APInt BonusInstThreshold;
      if (ParamName.getAsInteger(0, BonusInstThreshold))
        return make_error<StringError>(
            formatv("invalid argument to SimplifyCFG pass bonus-threshold "
                    "parameter: '{0}' ",
                    ParamName).str(),
            inconvertibleErrorCode());
      Result.bonusInstThreshold(BonusInstThreshold.getSExtValue());
    } else {
      return make_error<StringError>(
          formatv("invalid SimplifyCFG pass parameter '{0}' ", ParamName).str(),
          inconvertibleErrorCode());
    }
  }
  return Result;
}

Expected<InstCombineOptions> parseInstCombineOptions(StringRef Params) {
  InstCombineOptions Result;
  while (!Params.empty()) {
    StringRef ParamName;
    std::tie(ParamName, Params) = Params.split(';');

    bool Enable = !ParamName.consume_front("no-");
    if (ParamName == "use-loop-info") {
      Result.setUseLoopInfo(Enable);
    } else if (Enable && ParamName.consume_front("max-iterations=")) {
      APInt MaxIterations;
      if (ParamName.getAsInteger(0, MaxIterations))
        return make_error<StringError>(
            formatv("invalid argument to InstCombine pass max-iterations "
                    "parameter: '{0}' ",
                    ParamName).str(),
            inconvertibleErrorCode());
      Result.setMaxIterations((unsigned)MaxIterations.getZExtValue());
    } else {
      return make_error<StringError>(
          formatv("invalid InstCombine pass parameter '{0}' ", ParamName).str(),
          inconvertibleErrorCode());
    }
  }
  return Result;
}

/// Parser of parameters for LoopVectorize pass.
Expected<LoopVectorizeOptions> parseLoopVectorizeOptions(StringRef Params) {
  LoopVectorizeOptions Opts;
  while (!Params.empty()) {
    StringRef ParamName;
    std::tie(ParamName, Params) = Params.split(';');

    bool Enable = !ParamName.consume_front("no-");
    if (ParamName == "interleave-forced-only") {
      Opts.setInterleaveOnlyWhenForced(Enable);
    } else if (ParamName == "vectorize-forced-only") {
      Opts.setVectorizeOnlyWhenForced(Enable);
    } else {
      return make_error<StringError>(
          formatv("invalid LoopVectorize parameter '{0}' ", ParamName).str(),
          inconvertibleErrorCode());
    }
  }
  return Opts;
}

Expected<std::pair<bool, bool>> parseLoopUnswitchOptions(StringRef Params) {
  std::pair<bool, bool> Result = {false, true};
  while (!Params.empty()) {
    StringRef ParamName;
    std::tie(ParamName, Params) = Params.split(';');

    bool Enable = !ParamName.consume_front("no-");
    if (ParamName == "nontrivial") {
      Result.first = Enable;
    } else if (ParamName == "trivial") {
      Result.second = Enable;
    } else {
      return make_error<StringError>(
          formatv("invalid LoopUnswitch pass parameter '{0}' ", ParamName)
              .str(),
          inconvertibleErrorCode());
    }
  }
  return Result;
}

Expected<LICMOptions> parseLICMOptions(StringRef Params) {
  LICMOptions Result;
  while (!Params.empty()) {
    StringRef ParamName;
    std::tie(ParamName, Params) = Params.split(';');

    bool Enable = !ParamName.consume_front("no-");
    if (ParamName == "allowspeculation") {
      Result.AllowSpeculation = Enable;
    } else {
      return make_error<StringError>(
          formatv("invalid LICM pass parameter '{0}' ", ParamName).str(),
          inconvertibleErrorCode());
    }
  }
  return Result;
}

Expected<std::pair<bool, bool>> parseLoopRotateOptions(StringRef Params) {
  std::pair<bool, bool> Result = {true, false};
  while (!Params.empty()) {
    StringRef ParamName;
    std::tie(ParamName, Params) = Params.split(';');

    bool Enable = !ParamName.consume_front("no-");
    if (ParamName == "header-duplication") {
      Result.first = Enable;
    } else if (ParamName == "prepare-for-lto") {
      Result.second = Enable;
    } else {
      return make_error<StringError>(
          formatv("invalid LoopRotate pass parameter '{0}' ", ParamName).str(),
          inconvertibleErrorCode());
    }
  }
  return Result;
}

Expected<bool> parseMergedLoadStoreMotionOptions(StringRef Params) {
  bool Result = false;
  while (!Params.empty()) {
    StringRef ParamName;
    std::tie(ParamName, Params) = Params.split(';');

    bool Enable = !ParamName.consume_front("no-");
    if (ParamName == "split-footer-bb") {
      Result = Enable;
    } else {
      return make_error<StringError>(
          formatv("invalid MergedLoadStoreMotion pass parameter '{0}' ",
                  ParamName)
              .str(),
          inconvertibleErrorCode());
    }
  }
  return Result;
}

Expected<GVNOptions> parseGVNOptions(StringRef Params) {
  GVNOptions Result;
  while (!Params.empty()) {
    StringRef ParamName;
    std::tie(ParamName, Params) = Params.split(';');

    bool Enable = !ParamName.consume_front("no-");
    if (ParamName == "pre") {
      Result.setPRE(Enable);
    } else if (ParamName == "load-pre") {
      Result.setLoadPRE(Enable);
    } else if (ParamName == "split-backedge-load-pre") {
      Result.setLoadPRESplitBackedge(Enable);
    } else if (ParamName == "memdep") {
      Result.setMemDep(Enable);
    } else {
      return make_error<StringError>(
          formatv("invalid GVN pass parameter '{0}' ", ParamName).str(),
          inconvertibleErrorCode());
    }
  }
  return Result;
}

Expected<IPSCCPOptions> parseIPSCCPOptions(StringRef Params) {
  IPSCCPOptions Result;
  while (!Params.empty()) {
    StringRef ParamName;
    std::tie(ParamName, Params) = Params.split(';');

    bool Enable = !ParamName.consume_front("no-");
    if (ParamName == "func-spec")
      Result.setFuncSpec(Enable);
    else
      return make_error<StringError>(
          formatv("invalid IPSCCP pass parameter '{0}' ", ParamName).str(),
          inconvertibleErrorCode());
  }
  return Result;
}

Expected<SROAOptions> parseSROAOptions(StringRef Params) {
  if (Params.empty() || Params == "modify-cfg")
    return SROAOptions::ModifyCFG;
  if (Params == "preserve-cfg")
    return SROAOptions::PreserveCFG;
  return make_error<StringError>(
      formatv("invalid SROA pass parameter '{0}' (either preserve-cfg or "
              "modify-cfg can be specified)",
              Params)
          .str(),
      inconvertibleErrorCode());
}

Expected<StackLifetime::LivenessType>
parseStackLifetimeOptions(StringRef Params) {
  StackLifetime::LivenessType Result = StackLifetime::LivenessType::May;
  while (!Params.empty()) {
    StringRef ParamName;
    std::tie(ParamName, Params) = Params.split(';');

    if (ParamName == "may") {
      Result = StackLifetime::LivenessType::May;
    } else if (ParamName == "must") {
      Result = StackLifetime::LivenessType::Must;
    } else {
      return make_error<StringError>(
          formatv("invalid StackLifetime parameter '{0}' ", ParamName).str(),
          inconvertibleErrorCode());
    }
  }
  return Result;
}

Expected<bool> parseDependenceAnalysisPrinterOptions(StringRef Params) {
  return parseSinglePassOption(Params, "normalized-results",
                               "DependenceAnalysisPrinter");
}

Expected<bool> parseSeparateConstOffsetFromGEPPassOptions(StringRef Params) {
  return parseSinglePassOption(Params, "lower-gep",
                               "SeparateConstOffsetFromGEP");
}

Expected<OptimizationLevel>
parseFunctionSimplificationPipelineOptions(StringRef Params) {
  std::optional<OptimizationLevel> L = parseOptLevel(Params);
  if (!L || *L == OptimizationLevel::O0) {
    return make_error<StringError>(
        formatv("invalid function-simplification parameter '{0}' ", Params)
            .str(),
        inconvertibleErrorCode());
  };
  return *L;
}

Expected<bool> parseMemorySSAPrinterPassOptions(StringRef Params) {
  return parseSinglePassOption(Params, "no-ensure-optimized-uses",
                               "MemorySSAPrinterPass");
}

Expected<std::string> parseMemProfUsePassOptions(StringRef Params) {
  std::string Result;
  while (!Params.empty()) {
    StringRef ParamName;
    std::tie(ParamName, Params) = Params.split(';');

    if (ParamName.consume_front("profile-filename=")) {
      Result = ParamName.str();
    } else {
      return make_error<StringError>(
          formatv("invalid MemProfUse pass parameter '{0}' ", ParamName).str(),
          inconvertibleErrorCode());
    }
  }
  return Result;
}

} // namespace

/// Tests whether a pass name starts with a valid prefix for a default pipeline
/// alias.
static bool startsWithDefaultPipelineAliasPrefix(StringRef Name) {
  return Name.startswith("default") || Name.startswith("thinlto") ||
         Name.startswith("lto");
}

/// Tests whether registered callbacks will accept a given pass name.
///
/// When parsing a pipeline text, the type of the outermost pipeline may be
/// omitted, in which case the type is automatically determined from the first
/// pass name in the text. This may be a name that is handled through one of the
/// callbacks. We check this through the oridinary parsing callbacks by setting
/// up a dummy PassManager in order to not force the client to also handle this
/// type of query.
template <typename PassManagerT, typename CallbacksT>
static bool callbacksAcceptPassName(StringRef Name, CallbacksT &Callbacks) {
  if (!Callbacks.empty()) {
    PassManagerT DummyPM;
    for (auto &CB : Callbacks)
      if (CB(Name, DummyPM, {}))
        return true;
  }
  return false;
}

template <typename CallbacksT>
static bool isModulePassName(StringRef Name, CallbacksT &Callbacks) {
  // Manually handle aliases for pre-configured pipeline fragments.
  if (startsWithDefaultPipelineAliasPrefix(Name))
    return DefaultAliasRegex.match(Name);

  StringRef NameNoBracket = Name.take_until([](char C) { return C == '<'; });

  // Explicitly handle pass manager names.
  if (Name == "module")
    return true;
  if (Name == "cgscc")
    return true;
  if (NameNoBracket == "function")
    return true;
  if (Name == "coro-cond")
    return true;

  // Explicitly handle custom-parsed pass names.
  if (parseRepeatPassName(Name))
    return true;

#define MODULE_PASS(NAME, CREATE_PASS)                                         \
  if (Name == NAME)                                                            \
    return true;
#define MODULE_PASS_WITH_PARAMS(NAME, CLASS, CREATE_PASS, PARSER, PARAMS)      \
  if (checkParametrizedPassName(Name, NAME))                                   \
    return true;
#define MODULE_ANALYSIS(NAME, CREATE_PASS)                                     \
  if (Name == "require<" NAME ">" || Name == "invalidate<" NAME ">")           \
    return true;
#include "PassRegistry.def"

  return callbacksAcceptPassName<ModulePassManager>(Name, Callbacks);
}

template <typename CallbacksT>
static bool isCGSCCPassName(StringRef Name, CallbacksT &Callbacks) {
  // Explicitly handle pass manager names.
  StringRef NameNoBracket = Name.take_until([](char C) { return C == '<'; });
  if (Name == "cgscc")
    return true;
  if (NameNoBracket == "function")
    return true;

  // Explicitly handle custom-parsed pass names.
  if (parseRepeatPassName(Name))
    return true;
  if (parseDevirtPassName(Name))
    return true;

#define CGSCC_PASS(NAME, CREATE_PASS)                                          \
  if (Name == NAME)                                                            \
    return true;
#define CGSCC_PASS_WITH_PARAMS(NAME, CLASS, CREATE_PASS, PARSER, PARAMS)       \
  if (checkParametrizedPassName(Name, NAME))                                   \
    return true;
#define CGSCC_ANALYSIS(NAME, CREATE_PASS)                                      \
  if (Name == "require<" NAME ">" || Name == "invalidate<" NAME ">")           \
    return true;
#include "PassRegistry.def"

  return callbacksAcceptPassName<CGSCCPassManager>(Name, Callbacks);
}

template <typename CallbacksT>
static bool isFunctionPassName(StringRef Name, CallbacksT &Callbacks) {
  // Explicitly handle pass manager names.
  StringRef NameNoBracket = Name.take_until([](char C) { return C == '<'; });
  if (NameNoBracket == "function")
    return true;
  if (Name == "loop" || Name == "loop-mssa")
    return true;

  // Explicitly handle custom-parsed pass names.
  if (parseRepeatPassName(Name))
    return true;

#define FUNCTION_PASS(NAME, CREATE_PASS)                                       \
  if (Name == NAME)                                                            \
    return true;
#define FUNCTION_PASS_WITH_PARAMS(NAME, CLASS, CREATE_PASS, PARSER, PARAMS)    \
  if (checkParametrizedPassName(Name, NAME))                                   \
    return true;
#define FUNCTION_ANALYSIS(NAME, CREATE_PASS)                                   \
  if (Name == "require<" NAME ">" || Name == "invalidate<" NAME ">")           \
    return true;
#include "PassRegistry.def"

  return callbacksAcceptPassName<FunctionPassManager>(Name, Callbacks);
}

template <typename CallbacksT>
static bool isLoopNestPassName(StringRef Name, CallbacksT &Callbacks,
                               bool &UseMemorySSA) {
  UseMemorySSA = false;

  // Explicitly handle custom-parsed pass names.
  if (parseRepeatPassName(Name))
    return true;

  if (checkParametrizedPassName(Name, "lnicm")) {
    UseMemorySSA = true;
    return true;
  }

#define LOOPNEST_PASS(NAME, CREATE_PASS)                                       \
  if (Name == NAME)                                                            \
    return true;
#include "PassRegistry.def"

  return callbacksAcceptPassName<LoopPassManager>(Name, Callbacks);
}

template <typename CallbacksT>
static bool isLoopPassName(StringRef Name, CallbacksT &Callbacks,
                           bool &UseMemorySSA) {
  UseMemorySSA = false;

  // Explicitly handle custom-parsed pass names.
  if (parseRepeatPassName(Name))
    return true;

  if (checkParametrizedPassName(Name, "licm")) {
    UseMemorySSA = true;
    return true;
  }

#define LOOP_PASS(NAME, CREATE_PASS)                                           \
  if (Name == NAME)                                                            \
    return true;
#define LOOP_PASS_WITH_PARAMS(NAME, CLASS, CREATE_PASS, PARSER, PARAMS)        \
  if (checkParametrizedPassName(Name, NAME))                                   \
    return true;
#define LOOP_ANALYSIS(NAME, CREATE_PASS)                                       \
  if (Name == "require<" NAME ">" || Name == "invalidate<" NAME ">")           \
    return true;
#include "PassRegistry.def"

  return callbacksAcceptPassName<LoopPassManager>(Name, Callbacks);
}

std::optional<std::vector<PassBuilder::PipelineElement>>
PassBuilder::parsePipelineText(StringRef Text) {
  std::vector<PipelineElement> ResultPipeline;

  SmallVector<std::vector<PipelineElement> *, 4> PipelineStack = {
      &ResultPipeline};
  for (;;) {
    std::vector<PipelineElement> &Pipeline = *PipelineStack.back();
    size_t Pos = Text.find_first_of(",()");
    Pipeline.push_back({Text.substr(0, Pos), {}});

    // If we have a single terminating name, we're done.
    if (Pos == Text.npos)
      break;

    char Sep = Text[Pos];
    Text = Text.substr(Pos + 1);
    if (Sep == ',')
      // Just a name ending in a comma, continue.
      continue;

    if (Sep == '(') {
      // Push the inner pipeline onto the stack to continue processing.
      PipelineStack.push_back(&Pipeline.back().InnerPipeline);
      continue;
    }

    assert(Sep == ')' && "Bogus separator!");
    // When handling the close parenthesis, we greedily consume them to avoid
    // empty strings in the pipeline.
    do {
      // If we try to pop the outer pipeline we have unbalanced parentheses.
      if (PipelineStack.size() == 1)
        return std::nullopt;

      PipelineStack.pop_back();
    } while (Text.consume_front(")"));

    // Check if we've finished parsing.
    if (Text.empty())
      break;

    // Otherwise, the end of an inner pipeline always has to be followed by
    // a comma, and then we can continue.
    if (!Text.consume_front(","))
      return std::nullopt;
  }

  if (PipelineStack.size() > 1)
    // Unbalanced paretheses.
    return std::nullopt;

  assert(PipelineStack.back() == &ResultPipeline &&
         "Wrong pipeline at the bottom of the stack!");
  return {std::move(ResultPipeline)};
}

Error PassBuilder::parseModulePass(ModulePassManager &MPM,
                                   const PipelineElement &E) {
  auto &Name = E.Name;
  auto &InnerPipeline = E.InnerPipeline;

  // First handle complex passes like the pass managers which carry pipelines.
  if (!InnerPipeline.empty()) {
    if (Name == "module") {
      ModulePassManager NestedMPM;
      if (auto Err = parseModulePassPipeline(NestedMPM, InnerPipeline))
        return Err;
      MPM.addPass(std::move(NestedMPM));
      return Error::success();
    }
    if (Name == "coro-cond") {
      ModulePassManager NestedMPM;
      if (auto Err = parseModulePassPipeline(NestedMPM, InnerPipeline))
        return Err;
      MPM.addPass(CoroConditionalWrapper(std::move(NestedMPM)));
      return Error::success();
    }
    if (Name == "cgscc") {
      CGSCCPassManager CGPM;
      if (auto Err = parseCGSCCPassPipeline(CGPM, InnerPipeline))
        return Err;
      MPM.addPass(createModuleToPostOrderCGSCCPassAdaptor(std::move(CGPM)));
      return Error::success();
    }
    if (auto Params = parseFunctionPipelineName(Name)) {
      if (Params->second)
        return make_error<StringError>(
            "cannot have a no-rerun module to function adaptor",
            inconvertibleErrorCode());
      FunctionPassManager FPM;
      if (auto Err = parseFunctionPassPipeline(FPM, InnerPipeline))
        return Err;
      MPM.addPass(
          createModuleToFunctionPassAdaptor(std::move(FPM), Params->first));
      return Error::success();
    }
    if (auto Count = parseRepeatPassName(Name)) {
      ModulePassManager NestedMPM;
      if (auto Err = parseModulePassPipeline(NestedMPM, InnerPipeline))
        return Err;
      MPM.addPass(createRepeatedPass(*Count, std::move(NestedMPM)));
      return Error::success();
    }

    for (auto &C : ModulePipelineParsingCallbacks)
      if (C(Name, MPM, InnerPipeline))
        return Error::success();

    // Normal passes can't have pipelines.
    return make_error<StringError>(
        formatv("invalid use of '{0}' pass as module pipeline", Name).str(),
        inconvertibleErrorCode());
    ;
  }

  // Manually handle aliases for pre-configured pipeline fragments.
  if (startsWithDefaultPipelineAliasPrefix(Name)) {
    SmallVector<StringRef, 3> Matches;
    if (!DefaultAliasRegex.match(Name, &Matches))
      return make_error<StringError>(
          formatv("unknown default pipeline alias '{0}'", Name).str(),
          inconvertibleErrorCode());

    assert(Matches.size() == 3 && "Must capture two matched strings!");

    OptimizationLevel L = *parseOptLevel(Matches[2]);

    // This is consistent with old pass manager invoked via opt, but
    // inconsistent with clang. Clang doesn't enable loop vectorization
    // but does enable slp vectorization at Oz.
    PTO.LoopVectorization =
        L.getSpeedupLevel() > 1 && L != OptimizationLevel::Oz;
    PTO.SLPVectorization =
        L.getSpeedupLevel() > 1 && L != OptimizationLevel::Oz;

    if (Matches[1] == "default") {
      MPM.addPass(buildPerModuleDefaultPipeline(L));
    } else if (Matches[1] == "thinlto-pre-link") {
      MPM.addPass(buildThinLTOPreLinkDefaultPipeline(L));
    } else if (Matches[1] == "thinlto") {
      MPM.addPass(buildThinLTODefaultPipeline(L, nullptr));
    } else if (Matches[1] == "lto-pre-link") {
      if (PTO.UnifiedLTO)
        // When UnifiedLTO is enabled, use the ThinLTO pre-link pipeline. This
        // avoids compile-time performance regressions and keeps the pre-link
        // LTO pipeline "unified" for both LTO modes.
        MPM.addPass(buildThinLTOPreLinkDefaultPipeline(L));
      else
        MPM.addPass(buildLTOPreLinkDefaultPipeline(L));
    } else {
      assert(Matches[1] == "lto" && "Not one of the matched options!");
      MPM.addPass(buildLTODefaultPipeline(L, nullptr));
    }
    return Error::success();
  }

  // Finally expand the basic registered passes from the .inc file.
#define MODULE_PASS(NAME, CREATE_PASS)                                         \
  if (Name == NAME) {                                                          \
    MPM.addPass(CREATE_PASS);                                                  \
    return Error::success();                                                   \
  }
#define MODULE_PASS_WITH_PARAMS(NAME, CLASS, CREATE_PASS, PARSER, PARAMS)      \
  if (checkParametrizedPassName(Name, NAME)) {                                 \
    auto Params = parsePassParameters(PARSER, Name, NAME);                     \
    if (!Params)                                                               \
      return Params.takeError();                                               \
    MPM.addPass(CREATE_PASS(Params.get()));                                    \
    return Error::success();                                                   \
  }
#define MODULE_ANALYSIS(NAME, CREATE_PASS)                                     \
  if (Name == "require<" NAME ">") {                                           \
    MPM.addPass(                                                               \
        RequireAnalysisPass<                                                   \
            std::remove_reference_t<decltype(CREATE_PASS)>, Module>());        \
    return Error::success();                                                   \
  }                                                                            \
  if (Name == "invalidate<" NAME ">") {                                        \
    MPM.addPass(InvalidateAnalysisPass<                                        \
                std::remove_reference_t<decltype(CREATE_PASS)>>());            \
    return Error::success();                                                   \
  }
#define CGSCC_PASS(NAME, CREATE_PASS)                                          \
  if (Name == NAME) {                                                          \
    MPM.addPass(createModuleToPostOrderCGSCCPassAdaptor(CREATE_PASS));         \
    return Error::success();                                                   \
  }
#define CGSCC_PASS_WITH_PARAMS(NAME, CLASS, CREATE_PASS, PARSER, PARAMS)       \
  if (checkParametrizedPassName(Name, NAME)) {                                 \
    auto Params = parsePassParameters(PARSER, Name, NAME);                     \
    if (!Params)                                                               \
      return Params.takeError();                                               \
    MPM.addPass(                                                               \
        createModuleToPostOrderCGSCCPassAdaptor(CREATE_PASS(Params.get())));   \
    return Error::success();                                                   \
  }
#define FUNCTION_PASS(NAME, CREATE_PASS)                                       \
  if (Name == NAME) {                                                          \
    MPM.addPass(createModuleToFunctionPassAdaptor(CREATE_PASS));               \
    return Error::success();                                                   \
  }
#define FUNCTION_PASS_WITH_PARAMS(NAME, CLASS, CREATE_PASS, PARSER, PARAMS)    \
  if (checkParametrizedPassName(Name, NAME)) {                                 \
    auto Params = parsePassParameters(PARSER, Name, NAME);                     \
    if (!Params)                                                               \
      return Params.takeError();                                               \
    MPM.addPass(createModuleToFunctionPassAdaptor(CREATE_PASS(Params.get()))); \
    return Error::success();                                                   \
  }
#define LOOPNEST_PASS(NAME, CREATE_PASS)                                       \
  if (Name == NAME) {                                                          \
    MPM.addPass(createModuleToFunctionPassAdaptor(                             \
        createFunctionToLoopPassAdaptor(CREATE_PASS, false, false)));          \
    return Error::success();                                                   \
  }
#define LOOP_PASS(NAME, CREATE_PASS)                                           \
  if (Name == NAME) {                                                          \
    MPM.addPass(createModuleToFunctionPassAdaptor(                             \
        createFunctionToLoopPassAdaptor(CREATE_PASS, false, false)));          \
    return Error::success();                                                   \
  }
#define LOOP_PASS_WITH_PARAMS(NAME, CLASS, CREATE_PASS, PARSER, PARAMS)        \
  if (checkParametrizedPassName(Name, NAME)) {                                 \
    auto Params = parsePassParameters(PARSER, Name, NAME);                     \
    if (!Params)                                                               \
      return Params.takeError();                                               \
    MPM.addPass(                                                               \
        createModuleToFunctionPassAdaptor(createFunctionToLoopPassAdaptor(     \
            CREATE_PASS(Params.get()), false, false)));                        \
    return Error::success();                                                   \
  }
#include "PassRegistry.def"

  for (auto &C : ModulePipelineParsingCallbacks)
    if (C(Name, MPM, InnerPipeline))
      return Error::success();
  return make_error<StringError>(
      formatv("unknown module pass '{0}'", Name).str(),
      inconvertibleErrorCode());
}

Error PassBuilder::parseCGSCCPass(CGSCCPassManager &CGPM,
                                  const PipelineElement &E) {
  auto &Name = E.Name;
  auto &InnerPipeline = E.InnerPipeline;

  // First handle complex passes like the pass managers which carry pipelines.
  if (!InnerPipeline.empty()) {
    if (Name == "cgscc") {
      CGSCCPassManager NestedCGPM;
      if (auto Err = parseCGSCCPassPipeline(NestedCGPM, InnerPipeline))
        return Err;
      // Add the nested pass manager with the appropriate adaptor.
      CGPM.addPass(std::move(NestedCGPM));
      return Error::success();
    }
    if (auto Params = parseFunctionPipelineName(Name)) {
      FunctionPassManager FPM;
      if (auto Err = parseFunctionPassPipeline(FPM, InnerPipeline))
        return Err;
      // Add the nested pass manager with the appropriate adaptor.
      CGPM.addPass(createCGSCCToFunctionPassAdaptor(
          std::move(FPM), Params->first, Params->second));
      return Error::success();
    }
    if (auto Count = parseRepeatPassName(Name)) {
      CGSCCPassManager NestedCGPM;
      if (auto Err = parseCGSCCPassPipeline(NestedCGPM, InnerPipeline))
        return Err;
      CGPM.addPass(createRepeatedPass(*Count, std::move(NestedCGPM)));
      return Error::success();
    }
    if (auto MaxRepetitions = parseDevirtPassName(Name)) {
      CGSCCPassManager NestedCGPM;
      if (auto Err = parseCGSCCPassPipeline(NestedCGPM, InnerPipeline))
        return Err;
      CGPM.addPass(
          createDevirtSCCRepeatedPass(std::move(NestedCGPM), *MaxRepetitions));
      return Error::success();
    }

    for (auto &C : CGSCCPipelineParsingCallbacks)
      if (C(Name, CGPM, InnerPipeline))
        return Error::success();

    // Normal passes can't have pipelines.
    return make_error<StringError>(
        formatv("invalid use of '{0}' pass as cgscc pipeline", Name).str(),
        inconvertibleErrorCode());
  }

// Now expand the basic registered passes from the .inc file.
#define CGSCC_PASS(NAME, CREATE_PASS)                                          \
  if (Name == NAME) {                                                          \
    CGPM.addPass(CREATE_PASS);                                                 \
    return Error::success();                                                   \
  }
#define CGSCC_PASS_WITH_PARAMS(NAME, CLASS, CREATE_PASS, PARSER, PARAMS)       \
  if (checkParametrizedPassName(Name, NAME)) {                                 \
    auto Params = parsePassParameters(PARSER, Name, NAME);                     \
    if (!Params)                                                               \
      return Params.takeError();                                               \
    CGPM.addPass(CREATE_PASS(Params.get()));                                   \
    return Error::success();                                                   \
  }
#define CGSCC_ANALYSIS(NAME, CREATE_PASS)                                      \
  if (Name == "require<" NAME ">") {                                           \
    CGPM.addPass(RequireAnalysisPass<                                          \
                 std::remove_reference_t<decltype(CREATE_PASS)>,               \
                 LazyCallGraph::SCC, CGSCCAnalysisManager, LazyCallGraph &,    \
                 CGSCCUpdateResult &>());                                      \
    return Error::success();                                                   \
  }                                                                            \
  if (Name == "invalidate<" NAME ">") {                                        \
    CGPM.addPass(InvalidateAnalysisPass<                                       \
                 std::remove_reference_t<decltype(CREATE_PASS)>>());           \
    return Error::success();                                                   \
  }
#define FUNCTION_PASS(NAME, CREATE_PASS)                                       \
  if (Name == NAME) {                                                          \
    CGPM.addPass(createCGSCCToFunctionPassAdaptor(CREATE_PASS));               \
    return Error::success();                                                   \
  }
#define FUNCTION_PASS_WITH_PARAMS(NAME, CLASS, CREATE_PASS, PARSER, PARAMS)    \
  if (checkParametrizedPassName(Name, NAME)) {                                 \
    auto Params = parsePassParameters(PARSER, Name, NAME);                     \
    if (!Params)                                                               \
      return Params.takeError();                                               \
    CGPM.addPass(createCGSCCToFunctionPassAdaptor(CREATE_PASS(Params.get()))); \
    return Error::success();                                                   \
  }
#define LOOPNEST_PASS(NAME, CREATE_PASS)                                       \
  if (Name == NAME) {                                                          \
    CGPM.addPass(createCGSCCToFunctionPassAdaptor(                             \
        createFunctionToLoopPassAdaptor(CREATE_PASS, false, false)));          \
    return Error::success();                                                   \
  }
#define LOOP_PASS(NAME, CREATE_PASS)                                           \
  if (Name == NAME) {                                                          \
    CGPM.addPass(createCGSCCToFunctionPassAdaptor(                             \
        createFunctionToLoopPassAdaptor(CREATE_PASS, false, false)));          \
    return Error::success();                                                   \
  }
#define LOOP_PASS_WITH_PARAMS(NAME, CLASS, CREATE_PASS, PARSER, PARAMS)        \
  if (checkParametrizedPassName(Name, NAME)) {                                 \
    auto Params = parsePassParameters(PARSER, Name, NAME);                     \
    if (!Params)                                                               \
      return Params.takeError();                                               \
    CGPM.addPass(                                                              \
        createCGSCCToFunctionPassAdaptor(createFunctionToLoopPassAdaptor(      \
            CREATE_PASS(Params.get()), false, false)));                        \
    return Error::success();                                                   \
  }
#include "PassRegistry.def"

  for (auto &C : CGSCCPipelineParsingCallbacks)
    if (C(Name, CGPM, InnerPipeline))
      return Error::success();
  return make_error<StringError>(
      formatv("unknown cgscc pass '{0}'", Name).str(),
      inconvertibleErrorCode());
}

Error PassBuilder::parseFunctionPass(FunctionPassManager &FPM,
                                     const PipelineElement &E) {
  auto &Name = E.Name;
  auto &InnerPipeline = E.InnerPipeline;

  // First handle complex passes like the pass managers which carry pipelines.
  if (!InnerPipeline.empty()) {
    if (Name == "function") {
      FunctionPassManager NestedFPM;
      if (auto Err = parseFunctionPassPipeline(NestedFPM, InnerPipeline))
        return Err;
      // Add the nested pass manager with the appropriate adaptor.
      FPM.addPass(std::move(NestedFPM));
      return Error::success();
    }
    if (Name == "loop" || Name == "loop-mssa") {
      LoopPassManager LPM;
      if (auto Err = parseLoopPassPipeline(LPM, InnerPipeline))
        return Err;
      // Add the nested pass manager with the appropriate adaptor.
      bool UseMemorySSA = (Name == "loop-mssa");
      bool UseBFI = llvm::any_of(InnerPipeline, [](auto Pipeline) {
        return Pipeline.Name.contains("simple-loop-unswitch");
      });
      bool UseBPI = llvm::any_of(InnerPipeline, [](auto Pipeline) {
        return Pipeline.Name == "loop-predication";
      });
      FPM.addPass(createFunctionToLoopPassAdaptor(std::move(LPM), UseMemorySSA,
                                                  UseBFI, UseBPI));
      return Error::success();
    }
    if (auto Count = parseRepeatPassName(Name)) {
      FunctionPassManager NestedFPM;
      if (auto Err = parseFunctionPassPipeline(NestedFPM, InnerPipeline))
        return Err;
      FPM.addPass(createRepeatedPass(*Count, std::move(NestedFPM)));
      return Error::success();
    }

    for (auto &C : FunctionPipelineParsingCallbacks)
      if (C(Name, FPM, InnerPipeline))
        return Error::success();

    // Normal passes can't have pipelines.
    return make_error<StringError>(
        formatv("invalid use of '{0}' pass as function pipeline", Name).str(),
        inconvertibleErrorCode());
  }

// Now expand the basic registered passes from the .inc file.
#define FUNCTION_PASS(NAME, CREATE_PASS)                                       \
  if (Name == NAME) {                                                          \
    FPM.addPass(CREATE_PASS);                                                  \
    return Error::success();                                                   \
  }
#define FUNCTION_PASS_WITH_PARAMS(NAME, CLASS, CREATE_PASS, PARSER, PARAMS)    \
  if (checkParametrizedPassName(Name, NAME)) {                                 \
    auto Params = parsePassParameters(PARSER, Name, NAME);                     \
    if (!Params)                                                               \
      return Params.takeError();                                               \
    FPM.addPass(CREATE_PASS(Params.get()));                                    \
    return Error::success();                                                   \
  }
#define FUNCTION_ANALYSIS(NAME, CREATE_PASS)                                   \
  if (Name == "require<" NAME ">") {                                           \
    FPM.addPass(                                                               \
        RequireAnalysisPass<                                                   \
            std::remove_reference_t<decltype(CREATE_PASS)>, Function>());      \
    return Error::success();                                                   \
  }                                                                            \
  if (Name == "invalidate<" NAME ">") {                                        \
    FPM.addPass(InvalidateAnalysisPass<                                        \
                std::remove_reference_t<decltype(CREATE_PASS)>>());            \
    return Error::success();                                                   \
  }
// FIXME: UseMemorySSA is set to false. Maybe we could do things like:
//        bool UseMemorySSA = !("canon-freeze" || "loop-predication" ||
//                              "guard-widening");
//        The risk is that it may become obsolete if we're not careful.
#define LOOPNEST_PASS(NAME, CREATE_PASS)                                       \
  if (Name == NAME) {                                                          \
    FPM.addPass(createFunctionToLoopPassAdaptor(CREATE_PASS, false, false));   \
    return Error::success();                                                   \
  }
#define LOOP_PASS(NAME, CREATE_PASS)                                           \
  if (Name == NAME) {                                                          \
    FPM.addPass(createFunctionToLoopPassAdaptor(CREATE_PASS, false, false));   \
    return Error::success();                                                   \
  }
#define LOOP_PASS_WITH_PARAMS(NAME, CLASS, CREATE_PASS, PARSER, PARAMS)        \
  if (checkParametrizedPassName(Name, NAME)) {                                 \
    auto Params = parsePassParameters(PARSER, Name, NAME);                     \
    if (!Params)                                                               \
      return Params.takeError();                                               \
    FPM.addPass(createFunctionToLoopPassAdaptor(CREATE_PASS(Params.get()),     \
                                                false, false));                \
    return Error::success();                                                   \
  }
#include "PassRegistry.def"

  for (auto &C : FunctionPipelineParsingCallbacks)
    if (C(Name, FPM, InnerPipeline))
      return Error::success();
  return make_error<StringError>(
      formatv("unknown function pass '{0}'", Name).str(),
      inconvertibleErrorCode());
}

Error PassBuilder::parseLoopPass(LoopPassManager &LPM,
                                 const PipelineElement &E) {
  StringRef Name = E.Name;
  auto &InnerPipeline = E.InnerPipeline;

  // First handle complex passes like the pass managers which carry pipelines.
  if (!InnerPipeline.empty()) {
    if (Name == "loop") {
      LoopPassManager NestedLPM;
      if (auto Err = parseLoopPassPipeline(NestedLPM, InnerPipeline))
        return Err;
      // Add the nested pass manager with the appropriate adaptor.
      LPM.addPass(std::move(NestedLPM));
      return Error::success();
    }
    if (auto Count = parseRepeatPassName(Name)) {
      LoopPassManager NestedLPM;
      if (auto Err = parseLoopPassPipeline(NestedLPM, InnerPipeline))
        return Err;
      LPM.addPass(createRepeatedPass(*Count, std::move(NestedLPM)));
      return Error::success();
    }

    for (auto &C : LoopPipelineParsingCallbacks)
      if (C(Name, LPM, InnerPipeline))
        return Error::success();

    // Normal passes can't have pipelines.
    return make_error<StringError>(
        formatv("invalid use of '{0}' pass as loop pipeline", Name).str(),
        inconvertibleErrorCode());
  }

// Now expand the basic registered passes from the .inc file.
#define LOOPNEST_PASS(NAME, CREATE_PASS)                                       \
  if (Name == NAME) {                                                          \
    LPM.addPass(CREATE_PASS);                                                  \
    return Error::success();                                                   \
  }
#define LOOP_PASS(NAME, CREATE_PASS)                                           \
  if (Name == NAME) {                                                          \
    LPM.addPass(CREATE_PASS);                                                  \
    return Error::success();                                                   \
  }
#define LOOP_PASS_WITH_PARAMS(NAME, CLASS, CREATE_PASS, PARSER, PARAMS)        \
  if (checkParametrizedPassName(Name, NAME)) {                                 \
    auto Params = parsePassParameters(PARSER, Name, NAME);                     \
    if (!Params)                                                               \
      return Params.takeError();                                               \
    LPM.addPass(CREATE_PASS(Params.get()));                                    \
    return Error::success();                                                   \
  }
#define LOOP_ANALYSIS(NAME, CREATE_PASS)                                       \
  if (Name == "require<" NAME ">") {                                           \
    LPM.addPass(RequireAnalysisPass<                                           \
                std::remove_reference_t<decltype(CREATE_PASS)>, Loop,          \
                LoopAnalysisManager, LoopStandardAnalysisResults &,            \
                LPMUpdater &>());                                              \
    return Error::success();                                                   \
  }                                                                            \
  if (Name == "invalidate<" NAME ">") {                                        \
    LPM.addPass(InvalidateAnalysisPass<                                        \
                std::remove_reference_t<decltype(CREATE_PASS)>>());            \
    return Error::success();                                                   \
  }
#include "PassRegistry.def"

  for (auto &C : LoopPipelineParsingCallbacks)
    if (C(Name, LPM, InnerPipeline))
      return Error::success();
  return make_error<StringError>(formatv("unknown loop pass '{0}'", Name).str(),
                                 inconvertibleErrorCode());
}

bool PassBuilder::parseAAPassName(AAManager &AA, StringRef Name) {
#define MODULE_ALIAS_ANALYSIS(NAME, CREATE_PASS)                               \
  if (Name == NAME) {                                                          \
    AA.registerModuleAnalysis<                                                 \
        std::remove_reference_t<decltype(CREATE_PASS)>>();                     \
    return true;                                                               \
  }
#define FUNCTION_ALIAS_ANALYSIS(NAME, CREATE_PASS)                             \
  if (Name == NAME) {                                                          \
    AA.registerFunctionAnalysis<                                               \
        std::remove_reference_t<decltype(CREATE_PASS)>>();                     \
    return true;                                                               \
  }
#include "PassRegistry.def"

  for (auto &C : AAParsingCallbacks)
    if (C(Name, AA))
      return true;
  return false;
}

Error PassBuilder::parseLoopPassPipeline(LoopPassManager &LPM,
                                         ArrayRef<PipelineElement> Pipeline) {
  for (const auto &Element : Pipeline) {
    if (auto Err = parseLoopPass(LPM, Element))
      return Err;
  }
  return Error::success();
}

Error PassBuilder::parseFunctionPassPipeline(
    FunctionPassManager &FPM, ArrayRef<PipelineElement> Pipeline) {
  for (const auto &Element : Pipeline) {
    if (auto Err = parseFunctionPass(FPM, Element))
      return Err;
  }
  return Error::success();
}

Error PassBuilder::parseCGSCCPassPipeline(CGSCCPassManager &CGPM,
                                          ArrayRef<PipelineElement> Pipeline) {
  for (const auto &Element : Pipeline) {
    if (auto Err = parseCGSCCPass(CGPM, Element))
      return Err;
  }
  return Error::success();
}

void PassBuilder::crossRegisterProxies(LoopAnalysisManager &LAM,
                                       FunctionAnalysisManager &FAM,
                                       CGSCCAnalysisManager &CGAM,
                                       ModuleAnalysisManager &MAM) {
  MAM.registerPass([&] { return FunctionAnalysisManagerModuleProxy(FAM); });
  MAM.registerPass([&] { return CGSCCAnalysisManagerModuleProxy(CGAM); });
  CGAM.registerPass([&] { return ModuleAnalysisManagerCGSCCProxy(MAM); });
  FAM.registerPass([&] { return CGSCCAnalysisManagerFunctionProxy(CGAM); });
  FAM.registerPass([&] { return ModuleAnalysisManagerFunctionProxy(MAM); });
  FAM.registerPass([&] { return LoopAnalysisManagerFunctionProxy(LAM); });
  LAM.registerPass([&] { return FunctionAnalysisManagerLoopProxy(FAM); });
}

Error PassBuilder::parseModulePassPipeline(ModulePassManager &MPM,
                                           ArrayRef<PipelineElement> Pipeline) {
  for (const auto &Element : Pipeline) {
    if (auto Err = parseModulePass(MPM, Element))
      return Err;
  }
  return Error::success();
}

// Primary pass pipeline description parsing routine for a \c ModulePassManager
// FIXME: Should this routine accept a TargetMachine or require the caller to
// pre-populate the analysis managers with target-specific stuff?
Error PassBuilder::parsePassPipeline(ModulePassManager &MPM,
                                     StringRef PipelineText) {
  auto Pipeline = parsePipelineText(PipelineText);
  if (!Pipeline || Pipeline->empty())
    return make_error<StringError>(
        formatv("invalid pipeline '{0}'", PipelineText).str(),
        inconvertibleErrorCode());

  // If the first name isn't at the module layer, wrap the pipeline up
  // automatically.
  StringRef FirstName = Pipeline->front().Name;

  if (!isModulePassName(FirstName, ModulePipelineParsingCallbacks)) {
    bool UseMemorySSA;
    if (isCGSCCPassName(FirstName, CGSCCPipelineParsingCallbacks)) {
      Pipeline = {{"cgscc", std::move(*Pipeline)}};
    } else if (isFunctionPassName(FirstName,
                                  FunctionPipelineParsingCallbacks)) {
      Pipeline = {{"function", std::move(*Pipeline)}};
    } else if (isLoopNestPassName(FirstName, LoopPipelineParsingCallbacks,
                                  UseMemorySSA)) {
      Pipeline = {{"function", {{UseMemorySSA ? "loop-mssa" : "loop",
                                 std::move(*Pipeline)}}}};
    } else if (isLoopPassName(FirstName, LoopPipelineParsingCallbacks,
                              UseMemorySSA)) {
      Pipeline = {{"function", {{UseMemorySSA ? "loop-mssa" : "loop",
                                 std::move(*Pipeline)}}}};
    } else {
      for (auto &C : TopLevelPipelineParsingCallbacks)
        if (C(MPM, *Pipeline))
          return Error::success();

      // Unknown pass or pipeline name!
      auto &InnerPipeline = Pipeline->front().InnerPipeline;
      return make_error<StringError>(
          formatv("unknown {0} name '{1}'",
                  (InnerPipeline.empty() ? "pass" : "pipeline"), FirstName)
              .str(),
          inconvertibleErrorCode());
    }
  }

  if (auto Err = parseModulePassPipeline(MPM, *Pipeline))
    return Err;
  return Error::success();
}

// Primary pass pipeline description parsing routine for a \c CGSCCPassManager
Error PassBuilder::parsePassPipeline(CGSCCPassManager &CGPM,
                                     StringRef PipelineText) {
  auto Pipeline = parsePipelineText(PipelineText);
  if (!Pipeline || Pipeline->empty())
    return make_error<StringError>(
        formatv("invalid pipeline '{0}'", PipelineText).str(),
        inconvertibleErrorCode());

  StringRef FirstName = Pipeline->front().Name;
  if (!isCGSCCPassName(FirstName, CGSCCPipelineParsingCallbacks))
    return make_error<StringError>(
        formatv("unknown cgscc pass '{0}' in pipeline '{1}'", FirstName,
                PipelineText)
            .str(),
        inconvertibleErrorCode());

  if (auto Err = parseCGSCCPassPipeline(CGPM, *Pipeline))
    return Err;
  return Error::success();
}

// Primary pass pipeline description parsing routine for a \c
// FunctionPassManager
Error PassBuilder::parsePassPipeline(FunctionPassManager &FPM,
                                     StringRef PipelineText) {
  auto Pipeline = parsePipelineText(PipelineText);
  if (!Pipeline || Pipeline->empty())
    return make_error<StringError>(
        formatv("invalid pipeline '{0}'", PipelineText).str(),
        inconvertibleErrorCode());

  StringRef FirstName = Pipeline->front().Name;
  if (!isFunctionPassName(FirstName, FunctionPipelineParsingCallbacks))
    return make_error<StringError>(
        formatv("unknown function pass '{0}' in pipeline '{1}'", FirstName,
                PipelineText)
            .str(),
        inconvertibleErrorCode());

  if (auto Err = parseFunctionPassPipeline(FPM, *Pipeline))
    return Err;
  return Error::success();
}

// Primary pass pipeline description parsing routine for a \c LoopPassManager
Error PassBuilder::parsePassPipeline(LoopPassManager &CGPM,
                                     StringRef PipelineText) {
  auto Pipeline = parsePipelineText(PipelineText);
  if (!Pipeline || Pipeline->empty())
    return make_error<StringError>(
        formatv("invalid pipeline '{0}'", PipelineText).str(),
        inconvertibleErrorCode());

  if (auto Err = parseLoopPassPipeline(CGPM, *Pipeline))
    return Err;

  return Error::success();
}

Error PassBuilder::parseAAPipeline(AAManager &AA, StringRef PipelineText) {
  // If the pipeline just consists of the word 'default' just replace the AA
  // manager with our default one.
  if (PipelineText == "default") {
    AA = buildDefaultAAPipeline();
    return Error::success();
  }

  while (!PipelineText.empty()) {
    StringRef Name;
    std::tie(Name, PipelineText) = PipelineText.split(',');
    if (!parseAAPassName(AA, Name))
      return make_error<StringError>(
          formatv("unknown alias analysis name '{0}'", Name).str(),
          inconvertibleErrorCode());
  }

  return Error::success();
}

static void printPassName(StringRef PassName, raw_ostream &OS) {
  OS << "  " << PassName << "\n";
}
static void printPassName(StringRef PassName, StringRef Params,
                          raw_ostream &OS) {
  OS << "  " << PassName << "<" << Params << ">\n";
}

void PassBuilder::printPassNames(raw_ostream &OS) {
  // TODO: print pass descriptions when they are available

  OS << "Module passes:\n";
#define MODULE_PASS(NAME, CREATE_PASS) printPassName(NAME, OS);
#include "PassRegistry.def"

  OS << "Module passes with params:\n";
#define MODULE_PASS_WITH_PARAMS(NAME, CLASS, CREATE_PASS, PARSER, PARAMS)      \
  printPassName(NAME, PARAMS, OS);
#include "PassRegistry.def"

  OS << "Module analyses:\n";
#define MODULE_ANALYSIS(NAME, CREATE_PASS) printPassName(NAME, OS);
#include "PassRegistry.def"

  OS << "Module alias analyses:\n";
#define MODULE_ALIAS_ANALYSIS(NAME, CREATE_PASS) printPassName(NAME, OS);
#include "PassRegistry.def"

  OS << "CGSCC passes:\n";
#define CGSCC_PASS(NAME, CREATE_PASS) printPassName(NAME, OS);
#include "PassRegistry.def"

  OS << "CGSCC passes with params:\n";
#define CGSCC_PASS_WITH_PARAMS(NAME, CLASS, CREATE_PASS, PARSER, PARAMS)       \
  printPassName(NAME, PARAMS, OS);
#include "PassRegistry.def"

  OS << "CGSCC analyses:\n";
#define CGSCC_ANALYSIS(NAME, CREATE_PASS) printPassName(NAME, OS);
#include "PassRegistry.def"

  OS << "Function passes:\n";
#define FUNCTION_PASS(NAME, CREATE_PASS) printPassName(NAME, OS);
#include "PassRegistry.def"

  OS << "Function passes with params:\n";
#define FUNCTION_PASS_WITH_PARAMS(NAME, CLASS, CREATE_PASS, PARSER, PARAMS)    \
  printPassName(NAME, PARAMS, OS);
#include "PassRegistry.def"

  OS << "Function analyses:\n";
#define FUNCTION_ANALYSIS(NAME, CREATE_PASS) printPassName(NAME, OS);
#include "PassRegistry.def"

  OS << "Function alias analyses:\n";
#define FUNCTION_ALIAS_ANALYSIS(NAME, CREATE_PASS) printPassName(NAME, OS);
#include "PassRegistry.def"

  OS << "LoopNest passes:\n";
#define LOOPNEST_PASS(NAME, CREATE_PASS) printPassName(NAME, OS);
#include "PassRegistry.def"

  OS << "Loop passes:\n";
#define LOOP_PASS(NAME, CREATE_PASS) printPassName(NAME, OS);
#include "PassRegistry.def"

  OS << "Loop passes with params:\n";
#define LOOP_PASS_WITH_PARAMS(NAME, CLASS, CREATE_PASS, PARSER, PARAMS)        \
  printPassName(NAME, PARAMS, OS);
#include "PassRegistry.def"

  OS << "Loop analyses:\n";
#define LOOP_ANALYSIS(NAME, CREATE_PASS) printPassName(NAME, OS);
#include "PassRegistry.def"
}

void PassBuilder::registerParseTopLevelPipelineCallback(
    const std::function<bool(ModulePassManager &, ArrayRef<PipelineElement>)>
        &C) {
  TopLevelPipelineParsingCallbacks.push_back(C);
}<|MERGE_RESOLUTION|>--- conflicted
+++ resolved
@@ -819,13 +819,8 @@
     std::tie(ParamName, Params) = Params.split(';');
 
     bool Enable = !ParamName.consume_front("no-");
-<<<<<<< HEAD
-    if (ParamName == "fold-two-entry-phi") {
-      Result.setFoldTwoEntryPHINode(Enable);
-=======
     if (ParamName == "speculate-blocks") {
       Result.speculateBlocks(Enable);
->>>>>>> bac3a63c
     } else if (ParamName == "simplify-cond-branch") {
       Result.setSimplifyCondBranch(Enable);
     } else if (ParamName == "forward-switch-cond") {
