//===- Parsing and selection of pass pipelines ----------------------------===//
//
// Part of the LLVM Project, under the Apache License v2.0 with LLVM Exceptions.
// See https://llvm.org/LICENSE.txt for license information.
// SPDX-License-Identifier: Apache-2.0 WITH LLVM-exception
//
//===----------------------------------------------------------------------===//
/// \file
///
/// This file provides the implementation of the PassBuilder based on our
/// static pass registry as well as related functionality. It also provides
/// helpers to aid in analyzing, debugging, and testing passes and pass
/// pipelines.
///
//===----------------------------------------------------------------------===//

#include "llvm/Passes/PassBuilder.h"
#include "llvm/ADT/StringSwitch.h"
#include "llvm/Analysis/AliasAnalysisEvaluator.h"
#include "llvm/Analysis/AliasSetTracker.h"
#include "llvm/Analysis/AssumptionCache.h"
#include "llvm/Analysis/BasicAliasAnalysis.h"
#include "llvm/Analysis/BlockFrequencyInfo.h"
#include "llvm/Analysis/BranchProbabilityInfo.h"
#include "llvm/Analysis/CFGSCCPrinter.h"
#include "llvm/Analysis/CGSCCPassManager.h"
#include "llvm/Analysis/CallGraph.h"
#include "llvm/Analysis/CallPrinter.h"
#include "llvm/Analysis/CostModel.h"
#include "llvm/Analysis/CtxProfAnalysis.h"
#include "llvm/Analysis/CycleAnalysis.h"
#include "llvm/Analysis/DDG.h"
#include "llvm/Analysis/DDGPrinter.h"
#include "llvm/Analysis/DXILMetadataAnalysis.h"
#include "llvm/Analysis/DXILResource.h"
#include "llvm/Analysis/Delinearization.h"
#include "llvm/Analysis/DemandedBits.h"
#include "llvm/Analysis/DependenceAnalysis.h"
#include "llvm/Analysis/DomPrinter.h"
#include "llvm/Analysis/DominanceFrontier.h"
#include "llvm/Analysis/EphemeralValuesCache.h"
#include "llvm/Analysis/FunctionPropertiesAnalysis.h"
#include "llvm/Analysis/GlobalsModRef.h"
#include "llvm/Analysis/HashRecognize.h"
#include "llvm/Analysis/IR2Vec.h"
#include "llvm/Analysis/IVUsers.h"
#include "llvm/Analysis/InlineAdvisor.h"
#include "llvm/Analysis/InlineSizeEstimatorAnalysis.h"
#include "llvm/Analysis/InstCount.h"
#include "llvm/Analysis/KernelInfo.h"
#include "llvm/Analysis/LastRunTrackingAnalysis.h"
#include "llvm/Analysis/LazyCallGraph.h"
#include "llvm/Analysis/LazyValueInfo.h"
#include "llvm/Analysis/Lint.h"
#include "llvm/Analysis/LoopAccessAnalysis.h"
#include "llvm/Analysis/LoopCacheAnalysis.h"
#include "llvm/Analysis/LoopInfo.h"
#include "llvm/Analysis/LoopNestAnalysis.h"
#include "llvm/Analysis/MemDerefPrinter.h"
#include "llvm/Analysis/MemoryDependenceAnalysis.h"
#include "llvm/Analysis/MemorySSA.h"
#include "llvm/Analysis/ModuleDebugInfoPrinter.h"
#include "llvm/Analysis/ModuleSummaryAnalysis.h"
#include "llvm/Analysis/MustExecute.h"
#include "llvm/Analysis/ObjCARCAliasAnalysis.h"
#include "llvm/Analysis/PhiValues.h"
#include "llvm/Analysis/PostDominators.h"
#include "llvm/Analysis/ProfileSummaryInfo.h"
#include "llvm/Analysis/RegionInfo.h"
#include "llvm/Analysis/ScalarEvolution.h"
#include "llvm/Analysis/ScalarEvolutionAliasAnalysis.h"
#include "llvm/Analysis/ScalarEvolutionDivision.h"
#include "llvm/Analysis/ScopedNoAliasAA.h"
#include "llvm/Analysis/StackLifetime.h"
#include "llvm/Analysis/StackSafetyAnalysis.h"
#include "llvm/Analysis/StructuralHash.h"
#include "llvm/Analysis/TargetLibraryInfo.h"
#include "llvm/Analysis/TargetTransformInfo.h"
#include "llvm/Analysis/TypeBasedAliasAnalysis.h"
#include "llvm/Analysis/UniformityAnalysis.h"
#include "llvm/CodeGen/AssignmentTrackingAnalysis.h"
#include "llvm/CodeGen/AtomicExpand.h"
#include "llvm/CodeGen/BasicBlockSectionsProfileReader.h"
#include "llvm/CodeGen/BranchFoldingPass.h"
#include "llvm/CodeGen/BranchRelaxation.h"
#include "llvm/CodeGen/CallBrPrepare.h"
#include "llvm/CodeGen/CodeGenPrepare.h"
#include "llvm/CodeGen/ComplexDeinterleavingPass.h"
#include "llvm/CodeGen/DeadMachineInstructionElim.h"
#include "llvm/CodeGen/DetectDeadLanes.h"
#include "llvm/CodeGen/DwarfEHPrepare.h"
#include "llvm/CodeGen/EarlyIfConversion.h"
#include "llvm/CodeGen/EdgeBundles.h"
#include "llvm/CodeGen/ExpandFp.h"
#include "llvm/CodeGen/ExpandLargeDivRem.h"
#include "llvm/CodeGen/ExpandMemCmp.h"
#include "llvm/CodeGen/ExpandPostRAPseudos.h"
#include "llvm/CodeGen/ExpandReductions.h"
#include "llvm/CodeGen/FEntryInserter.h"
#include "llvm/CodeGen/FinalizeISel.h"
#include "llvm/CodeGen/FixupStatepointCallerSaved.h"
#include "llvm/CodeGen/GCMetadata.h"
#include "llvm/CodeGen/GlobalISel/GISelValueTracking.h"
#include "llvm/CodeGen/GlobalMerge.h"
#include "llvm/CodeGen/GlobalMergeFunctions.h"
#include "llvm/CodeGen/HardwareLoops.h"
#include "llvm/CodeGen/IndirectBrExpand.h"
#include "llvm/CodeGen/InitUndef.h"
#include "llvm/CodeGen/InterleavedAccess.h"
#include "llvm/CodeGen/InterleavedLoadCombine.h"
#include "llvm/CodeGen/JMCInstrumenter.h"
#include "llvm/CodeGen/LiveDebugValuesPass.h"
#include "llvm/CodeGen/LiveDebugVariables.h"
#include "llvm/CodeGen/LiveIntervals.h"
#include "llvm/CodeGen/LiveRegMatrix.h"
#include "llvm/CodeGen/LiveStacks.h"
#include "llvm/CodeGen/LiveVariables.h"
#include "llvm/CodeGen/LocalStackSlotAllocation.h"
#include "llvm/CodeGen/LowerEmuTLS.h"
#include "llvm/CodeGen/MIRPrinter.h"
#include "llvm/CodeGen/MachineBlockFrequencyInfo.h"
#include "llvm/CodeGen/MachineBlockPlacement.h"
#include "llvm/CodeGen/MachineBranchProbabilityInfo.h"
#include "llvm/CodeGen/MachineCSE.h"
#include "llvm/CodeGen/MachineCopyPropagation.h"
#include "llvm/CodeGen/MachineDominators.h"
#include "llvm/CodeGen/MachineFunctionAnalysis.h"
#include "llvm/CodeGen/MachineLICM.h"
#include "llvm/CodeGen/MachineLateInstrsCleanup.h"
#include "llvm/CodeGen/MachinePassManager.h"
#include "llvm/CodeGen/MachinePostDominators.h"
#include "llvm/CodeGen/MachineRegisterInfo.h"
#include "llvm/CodeGen/MachineScheduler.h"
#include "llvm/CodeGen/MachineSink.h"
#include "llvm/CodeGen/MachineTraceMetrics.h"
#include "llvm/CodeGen/MachineUniformityAnalysis.h"
#include "llvm/CodeGen/MachineVerifier.h"
#include "llvm/CodeGen/OptimizePHIs.h"
#include "llvm/CodeGen/PEI.h"
#include "llvm/CodeGen/PHIElimination.h"
#include "llvm/CodeGen/PatchableFunction.h"
#include "llvm/CodeGen/PeepholeOptimizer.h"
#include "llvm/CodeGen/PostRAHazardRecognizer.h"
#include "llvm/CodeGen/PostRAMachineSink.h"
#include "llvm/CodeGen/PostRASchedulerList.h"
#include "llvm/CodeGen/PreISelIntrinsicLowering.h"
#include "llvm/CodeGen/ProcessImplicitDefs.h"
#include "llvm/CodeGen/ReachingDefAnalysis.h"
#include "llvm/CodeGen/RegAllocEvictionAdvisor.h"
#include "llvm/CodeGen/RegAllocFast.h"
#include "llvm/CodeGen/RegAllocGreedyPass.h"
#include "llvm/CodeGen/RegAllocPriorityAdvisor.h"
#include "llvm/CodeGen/RegUsageInfoCollector.h"
#include "llvm/CodeGen/RegUsageInfoPropagate.h"
#include "llvm/CodeGen/RegisterCoalescerPass.h"
#include "llvm/CodeGen/RegisterUsageInfo.h"
#include "llvm/CodeGen/RemoveLoadsIntoFakeUses.h"
#include "llvm/CodeGen/RemoveRedundantDebugValues.h"
#include "llvm/CodeGen/RenameIndependentSubregs.h"
#include "llvm/CodeGen/ReplaceWithVeclib.h"
#include "llvm/CodeGen/SafeStack.h"
#include "llvm/CodeGen/SanitizerBinaryMetadata.h"
#include "llvm/CodeGen/SelectOptimize.h"
#include "llvm/CodeGen/ShadowStackGCLowering.h"
#include "llvm/CodeGen/ShrinkWrap.h"
#include "llvm/CodeGen/SjLjEHPrepare.h"
#include "llvm/CodeGen/SlotIndexes.h"
#include "llvm/CodeGen/SpillPlacement.h"
#include "llvm/CodeGen/StackColoring.h"
#include "llvm/CodeGen/StackFrameLayoutAnalysisPass.h"
#include "llvm/CodeGen/StackProtector.h"
#include "llvm/CodeGen/StackSlotColoring.h"
#include "llvm/CodeGen/TailDuplication.h"
#include "llvm/CodeGen/TargetPassConfig.h"
#include "llvm/CodeGen/TwoAddressInstructionPass.h"
#include "llvm/CodeGen/TypePromotion.h"
#include "llvm/CodeGen/UnreachableBlockElim.h"
#include "llvm/CodeGen/VirtRegMap.h"
#include "llvm/CodeGen/WasmEHPrepare.h"
#include "llvm/CodeGen/WinEHPrepare.h"
#include "llvm/CodeGen/XRayInstrumentation.h"
#include "llvm/IR/DebugInfo.h"
#include "llvm/IR/Dominators.h"
#include "llvm/IR/PassManager.h"
#include "llvm/IR/SafepointIRVerifier.h"
#include "llvm/IR/Verifier.h"
#include "llvm/IRPrinter/IRPrintingPasses.h"
#include "llvm/Passes/OptimizationLevel.h"
#include "llvm/SYCLLowerIR/CleanupSYCLMetadata.h"
#include "llvm/SYCLLowerIR/CompileTimePropertiesPass.h"
#include "llvm/SYCLLowerIR/ESIMD/ESIMDVerifier.h"
#include "llvm/SYCLLowerIR/ESIMD/LowerESIMD.h"
#include "llvm/SYCLLowerIR/LowerInvokeSimd.h"
#include "llvm/SYCLLowerIR/LowerWGLocalMemory.h"
#include "llvm/SYCLLowerIR/LowerWGScope.h"
#include "llvm/SYCLLowerIR/MutatePrintfAddrspace.h"
#include "llvm/SYCLLowerIR/RecordSYCLAspectNames.h"
#include "llvm/SYCLLowerIR/SYCLAddOptLevelAttribute.h"
#include "llvm/SYCLLowerIR/SYCLConditionalCallOnDevice.h"
#include "llvm/SYCLLowerIR/SYCLCreateNVVMAnnotations.h"
#include "llvm/SYCLLowerIR/SYCLJointMatrixTransform.h"
#include "llvm/SYCLLowerIR/SYCLOptimizeBarriers.h"
#include "llvm/SYCLLowerIR/SYCLPropagateAspectsUsage.h"
#include "llvm/SYCLLowerIR/SYCLPropagateJointMatrixUsage.h"
#include "llvm/SYCLLowerIR/SYCLVirtualFunctionsAnalysis.h"
#include "llvm/SYCLLowerIR/SpecConstants.h"
#include "llvm/Support/CodeGen.h"
#include "llvm/Support/CommandLine.h"
#include "llvm/Support/Debug.h"
#include "llvm/Support/Error.h"
#include "llvm/Support/ErrorHandling.h"
#include "llvm/Support/FormatVariadic.h"
#include "llvm/Support/Regex.h"
#include "llvm/Target/TargetMachine.h"
#include "llvm/Transforms/AggressiveInstCombine/AggressiveInstCombine.h"
#include "llvm/Transforms/CFGuard.h"
#include "llvm/Transforms/Coroutines/CoroAnnotationElide.h"
#include "llvm/Transforms/Coroutines/CoroCleanup.h"
#include "llvm/Transforms/Coroutines/CoroConditionalWrapper.h"
#include "llvm/Transforms/Coroutines/CoroEarly.h"
#include "llvm/Transforms/Coroutines/CoroElide.h"
#include "llvm/Transforms/Coroutines/CoroSplit.h"
#include "llvm/Transforms/HipStdPar/HipStdPar.h"
#include "llvm/Transforms/IPO/AlwaysInliner.h"
#include "llvm/Transforms/IPO/Annotation2Metadata.h"
#include "llvm/Transforms/IPO/ArgumentPromotion.h"
#include "llvm/Transforms/IPO/Attributor.h"
#include "llvm/Transforms/IPO/BlockExtractor.h"
#include "llvm/Transforms/IPO/CalledValuePropagation.h"
#include "llvm/Transforms/IPO/ConstantMerge.h"
#include "llvm/Transforms/IPO/CrossDSOCFI.h"
#include "llvm/Transforms/IPO/DeadArgumentElimination.h"
#include "llvm/Transforms/IPO/ElimAvailExtern.h"
#include "llvm/Transforms/IPO/EmbedBitcodePass.h"
#include "llvm/Transforms/IPO/ExpandVariadics.h"
#include "llvm/Transforms/IPO/FatLTOCleanup.h"
#include "llvm/Transforms/IPO/ForceFunctionAttrs.h"
#include "llvm/Transforms/IPO/FunctionAttrs.h"
#include "llvm/Transforms/IPO/FunctionImport.h"
#include "llvm/Transforms/IPO/GlobalDCE.h"
#include "llvm/Transforms/IPO/GlobalOpt.h"
#include "llvm/Transforms/IPO/GlobalSplit.h"
#include "llvm/Transforms/IPO/HotColdSplitting.h"
#include "llvm/Transforms/IPO/IROutliner.h"
#include "llvm/Transforms/IPO/InferFunctionAttrs.h"
#include "llvm/Transforms/IPO/Internalize.h"
#include "llvm/Transforms/IPO/LoopExtractor.h"
#include "llvm/Transforms/IPO/LowerTypeTests.h"
#include "llvm/Transforms/IPO/MemProfContextDisambiguation.h"
#include "llvm/Transforms/IPO/MergeFunctions.h"
#include "llvm/Transforms/IPO/OpenMPOpt.h"
#include "llvm/Transforms/IPO/PartialInlining.h"
#include "llvm/Transforms/IPO/SCCP.h"
#include "llvm/Transforms/IPO/SampleProfile.h"
#include "llvm/Transforms/IPO/SampleProfileProbe.h"
#include "llvm/Transforms/IPO/StripDeadPrototypes.h"
#include "llvm/Transforms/IPO/StripSymbols.h"
#include "llvm/Transforms/IPO/WholeProgramDevirt.h"
#include "llvm/Transforms/InstCombine/InstCombine.h"
#include "llvm/Transforms/Instrumentation/AddressSanitizer.h"
#include "llvm/Transforms/Instrumentation/AllocToken.h"
#include "llvm/Transforms/Instrumentation/BoundsChecking.h"
#include "llvm/Transforms/Instrumentation/CGProfile.h"
#include "llvm/Transforms/Instrumentation/ControlHeightReduction.h"
#include "llvm/Transforms/Instrumentation/DataFlowSanitizer.h"
#include "llvm/Transforms/Instrumentation/GCOVProfiler.h"
#include "llvm/Transforms/Instrumentation/HWAddressSanitizer.h"
#include "llvm/Transforms/Instrumentation/InstrProfiling.h"
#include "llvm/Transforms/Instrumentation/KCFI.h"
#include "llvm/Transforms/Instrumentation/LowerAllowCheckPass.h"
#include "llvm/Transforms/Instrumentation/MemProfInstrumentation.h"
#include "llvm/Transforms/Instrumentation/MemProfUse.h"
#include "llvm/Transforms/Instrumentation/MemorySanitizer.h"
#include "llvm/Transforms/Instrumentation/NumericalStabilitySanitizer.h"
#include "llvm/Transforms/Instrumentation/PGOCtxProfFlattening.h"
#include "llvm/Transforms/Instrumentation/PGOCtxProfLowering.h"
#include "llvm/Transforms/Instrumentation/PGOForceFunctionAttrs.h"
#include "llvm/Transforms/Instrumentation/PGOInstrumentation.h"
#include "llvm/Transforms/Instrumentation/RealtimeSanitizer.h"
#include "llvm/Transforms/Instrumentation/SPIRITTAnnotations.h"
#include "llvm/Transforms/Instrumentation/SanitizerBinaryMetadata.h"
#include "llvm/Transforms/Instrumentation/SanitizerCoverage.h"
#include "llvm/Transforms/Instrumentation/ThreadSanitizer.h"
#include "llvm/Transforms/Instrumentation/TypeSanitizer.h"
#include "llvm/Transforms/ObjCARC.h"
#include "llvm/Transforms/Scalar/ADCE.h"
#include "llvm/Transforms/Scalar/AlignmentFromAssumptions.h"
#include "llvm/Transforms/Scalar/AnnotationRemarks.h"
#include "llvm/Transforms/Scalar/BDCE.h"
#include "llvm/Transforms/Scalar/CallSiteSplitting.h"
#include "llvm/Transforms/Scalar/ConstantHoisting.h"
#include "llvm/Transforms/Scalar/ConstraintElimination.h"
#include "llvm/Transforms/Scalar/CorrelatedValuePropagation.h"
#include "llvm/Transforms/Scalar/DCE.h"
#include "llvm/Transforms/Scalar/DFAJumpThreading.h"
#include "llvm/Transforms/Scalar/DeadStoreElimination.h"
#include "llvm/Transforms/Scalar/DivRemPairs.h"
#include "llvm/Transforms/Scalar/DropUnnecessaryAssumes.h"
#include "llvm/Transforms/Scalar/EarlyCSE.h"
#include "llvm/Transforms/Scalar/FlattenCFG.h"
#include "llvm/Transforms/Scalar/Float2Int.h"
#include "llvm/Transforms/Scalar/GVN.h"
#include "llvm/Transforms/Scalar/GuardWidening.h"
#include "llvm/Transforms/Scalar/IVUsersPrinter.h"
#include "llvm/Transforms/Scalar/IndVarSimplify.h"
#include "llvm/Transforms/Scalar/InductiveRangeCheckElimination.h"
#include "llvm/Transforms/Scalar/InferAddressSpaces.h"
#include "llvm/Transforms/Scalar/InferAlignment.h"
#include "llvm/Transforms/Scalar/InstSimplifyPass.h"
#include "llvm/Transforms/Scalar/JumpTableToSwitch.h"
#include "llvm/Transforms/Scalar/JumpThreading.h"
#include "llvm/Transforms/Scalar/LICM.h"
#include "llvm/Transforms/Scalar/LoopAccessAnalysisPrinter.h"
#include "llvm/Transforms/Scalar/LoopBoundSplit.h"
#include "llvm/Transforms/Scalar/LoopDataPrefetch.h"
#include "llvm/Transforms/Scalar/LoopDeletion.h"
#include "llvm/Transforms/Scalar/LoopDistribute.h"
#include "llvm/Transforms/Scalar/LoopFlatten.h"
#include "llvm/Transforms/Scalar/LoopFuse.h"
#include "llvm/Transforms/Scalar/LoopIdiomRecognize.h"
#include "llvm/Transforms/Scalar/LoopInstSimplify.h"
#include "llvm/Transforms/Scalar/LoopInterchange.h"
#include "llvm/Transforms/Scalar/LoopLoadElimination.h"
#include "llvm/Transforms/Scalar/LoopPassManager.h"
#include "llvm/Transforms/Scalar/LoopPredication.h"
#include "llvm/Transforms/Scalar/LoopRotation.h"
#include "llvm/Transforms/Scalar/LoopSimplifyCFG.h"
#include "llvm/Transforms/Scalar/LoopSink.h"
#include "llvm/Transforms/Scalar/LoopStrengthReduce.h"
#include "llvm/Transforms/Scalar/LoopTermFold.h"
#include "llvm/Transforms/Scalar/LoopUnrollAndJamPass.h"
#include "llvm/Transforms/Scalar/LoopUnrollPass.h"
#include "llvm/Transforms/Scalar/LoopVersioningLICM.h"
#include "llvm/Transforms/Scalar/LowerAtomicPass.h"
#include "llvm/Transforms/Scalar/LowerConstantIntrinsics.h"
#include "llvm/Transforms/Scalar/LowerExpectIntrinsic.h"
#include "llvm/Transforms/Scalar/LowerGuardIntrinsic.h"
#include "llvm/Transforms/Scalar/LowerMatrixIntrinsics.h"
#include "llvm/Transforms/Scalar/LowerWidenableCondition.h"
#include "llvm/Transforms/Scalar/MakeGuardsExplicit.h"
#include "llvm/Transforms/Scalar/MemCpyOptimizer.h"
#include "llvm/Transforms/Scalar/MergeICmps.h"
#include "llvm/Transforms/Scalar/MergedLoadStoreMotion.h"
#include "llvm/Transforms/Scalar/NaryReassociate.h"
#include "llvm/Transforms/Scalar/NewGVN.h"
#include "llvm/Transforms/Scalar/PartiallyInlineLibCalls.h"
#include "llvm/Transforms/Scalar/PlaceSafepoints.h"
#include "llvm/Transforms/Scalar/Reassociate.h"
#include "llvm/Transforms/Scalar/Reg2Mem.h"
#include "llvm/Transforms/Scalar/RewriteStatepointsForGC.h"
#include "llvm/Transforms/Scalar/SCCP.h"
#include "llvm/Transforms/Scalar/SROA.h"
#include "llvm/Transforms/Scalar/ScalarizeMaskedMemIntrin.h"
#include "llvm/Transforms/Scalar/Scalarizer.h"
#include "llvm/Transforms/Scalar/SeparateConstOffsetFromGEP.h"
#include "llvm/Transforms/Scalar/SimpleLoopUnswitch.h"
#include "llvm/Transforms/Scalar/SimplifyCFG.h"
#include "llvm/Transforms/Scalar/Sink.h"
#include "llvm/Transforms/Scalar/SpeculativeExecution.h"
#include "llvm/Transforms/Scalar/StraightLineStrengthReduce.h"
#include "llvm/Transforms/Scalar/StructurizeCFG.h"
#include "llvm/Transforms/Scalar/TailRecursionElimination.h"
#include "llvm/Transforms/Scalar/WarnMissedTransforms.h"
#include "llvm/Transforms/Utils/AddDiscriminators.h"
#include "llvm/Transforms/Utils/AssumeBundleBuilder.h"
#include "llvm/Transforms/Utils/BreakCriticalEdges.h"
#include "llvm/Transforms/Utils/CanonicalizeAliases.h"
#include "llvm/Transforms/Utils/CanonicalizeFreezeInLoops.h"
#include "llvm/Transforms/Utils/CountVisits.h"
#include "llvm/Transforms/Utils/DXILUpgrade.h"
#include "llvm/Transforms/Utils/Debugify.h"
#include "llvm/Transforms/Utils/DeclareRuntimeLibcalls.h"
#include "llvm/Transforms/Utils/EntryExitInstrumenter.h"
#include "llvm/Transforms/Utils/FixIrreducible.h"
#include "llvm/Transforms/Utils/HelloWorld.h"
#include "llvm/Transforms/Utils/IRNormalizer.h"
#include "llvm/Transforms/Utils/InjectTLIMappings.h"
#include "llvm/Transforms/Utils/InstructionNamer.h"
#include "llvm/Transforms/Utils/LibCallsShrinkWrap.h"
#include "llvm/Transforms/Utils/LoopSimplify.h"
#include "llvm/Transforms/Utils/LoopVersioning.h"
#include "llvm/Transforms/Utils/LowerGlobalDtors.h"
#include "llvm/Transforms/Utils/LowerIFunc.h"
#include "llvm/Transforms/Utils/LowerInvoke.h"
#include "llvm/Transforms/Utils/LowerSwitch.h"
#include "llvm/Transforms/Utils/Mem2Reg.h"
#include "llvm/Transforms/Utils/MetaRenamer.h"
#include "llvm/Transforms/Utils/MoveAutoInit.h"
#include "llvm/Transforms/Utils/NameAnonGlobals.h"
#include "llvm/Transforms/Utils/PredicateInfo.h"
#include "llvm/Transforms/Utils/ProfileVerify.h"
#include "llvm/Transforms/Utils/RelLookupTableConverter.h"
#include "llvm/Transforms/Utils/StripGCRelocates.h"
#include "llvm/Transforms/Utils/StripNonLineTableDebugInfo.h"
#include "llvm/Transforms/Utils/SymbolRewriter.h"
#include "llvm/Transforms/Utils/UnifyFunctionExitNodes.h"
#include "llvm/Transforms/Utils/UnifyLoopExits.h"
#include "llvm/Transforms/Vectorize/LoadStoreVectorizer.h"
#include "llvm/Transforms/Vectorize/LoopIdiomVectorize.h"
#include "llvm/Transforms/Vectorize/LoopVectorize.h"
#include "llvm/Transforms/Vectorize/SLPVectorizer.h"
#include "llvm/Transforms/Vectorize/SandboxVectorizer/SandboxVectorizer.h"
#include "llvm/Transforms/Vectorize/VectorCombine.h"
#include <optional>

using namespace llvm;

cl::opt<bool> llvm::PrintPipelinePasses(
    "print-pipeline-passes",
    cl::desc("Print a '-passes' compatible string describing the pipeline "
             "(best-effort only)."));

AnalysisKey NoOpModuleAnalysis::Key;
AnalysisKey NoOpCGSCCAnalysis::Key;
AnalysisKey NoOpFunctionAnalysis::Key;
AnalysisKey NoOpLoopAnalysis::Key;

namespace {

// Passes for testing crashes.
// DO NOT USE THIS EXCEPT FOR TESTING!
class TriggerCrashModulePass : public PassInfoMixin<TriggerCrashModulePass> {
public:
  PreservedAnalyses run(Module &, ModuleAnalysisManager &) {
    abort();
    return PreservedAnalyses::all();
  }
  static StringRef name() { return "TriggerCrashModulePass"; }
};

class TriggerCrashFunctionPass
    : public PassInfoMixin<TriggerCrashFunctionPass> {
public:
  PreservedAnalyses run(Function &, FunctionAnalysisManager &) {
    abort();
    return PreservedAnalyses::all();
  }
  static StringRef name() { return "TriggerCrashFunctionPass"; }
};

// A pass for testing message reporting of -verify-each failures.
// DO NOT USE THIS EXCEPT FOR TESTING!
class TriggerVerifierErrorPass
    : public PassInfoMixin<TriggerVerifierErrorPass> {
public:
  PreservedAnalyses run(Module &M, ModuleAnalysisManager &) {
    // Intentionally break the Module by creating an alias without setting the
    // aliasee.
    auto *PtrTy = PointerType::getUnqual(M.getContext());
    GlobalAlias::create(PtrTy, PtrTy->getAddressSpace(),
                        GlobalValue::LinkageTypes::InternalLinkage,
                        "__bad_alias", nullptr, &M);
    return PreservedAnalyses::none();
  }

  PreservedAnalyses run(Function &F, FunctionAnalysisManager &) {
    // Intentionally break the Function by inserting a terminator
    // instruction in the middle of a basic block.
    BasicBlock &BB = F.getEntryBlock();
    new UnreachableInst(F.getContext(), BB.getTerminator()->getIterator());
    return PreservedAnalyses::none();
  }

  PreservedAnalyses run(MachineFunction &MF, MachineFunctionAnalysisManager &) {
    // Intentionally create a virtual register and set NoVRegs property.
    auto &MRI = MF.getRegInfo();
    MRI.createGenericVirtualRegister(LLT::scalar(8));
    MF.getProperties().setNoVRegs();
    return PreservedAnalyses::all();
  }

  static StringRef name() { return "TriggerVerifierErrorPass"; }
};

// A pass requires all MachineFunctionProperties.
// DO NOT USE THIS EXCEPT FOR TESTING!
class RequireAllMachineFunctionPropertiesPass
    : public PassInfoMixin<RequireAllMachineFunctionPropertiesPass> {
public:
  PreservedAnalyses run(MachineFunction &MF, MachineFunctionAnalysisManager &) {
    MFPropsModifier _(*this, MF);
    return PreservedAnalyses::none();
  }

  static MachineFunctionProperties getRequiredProperties() {
    return MachineFunctionProperties()
        .setFailedISel()
        .setFailsVerification()
        .setIsSSA()
        .setLegalized()
        .setNoPHIs()
        .setNoVRegs()
        .setRegBankSelected()
        .setSelected()
        .setTiedOpsRewritten()
        .setTracksDebugUserValues()
        .setTracksLiveness();
  }
  static StringRef name() { return "RequireAllMachineFunctionPropertiesPass"; }
};

} // namespace

static std::optional<OptimizationLevel> parseOptLevel(StringRef S) {
  return StringSwitch<std::optional<OptimizationLevel>>(S)
      .Case("O0", OptimizationLevel::O0)
      .Case("O1", OptimizationLevel::O1)
      .Case("O2", OptimizationLevel::O2)
      .Case("O3", OptimizationLevel::O3)
      .Case("Os", OptimizationLevel::Os)
      .Case("Oz", OptimizationLevel::Oz)
      .Default(std::nullopt);
}

static Expected<OptimizationLevel> parseOptLevelParam(StringRef S) {
  std::optional<OptimizationLevel> OptLevel = parseOptLevel(S);
  if (OptLevel)
    return *OptLevel;
  return make_error<StringError>(
      formatv("invalid optimization level '{}'", S).str(),
      inconvertibleErrorCode());
}

PassBuilder::PassBuilder(TargetMachine *TM, PipelineTuningOptions PTO,
                         std::optional<PGOOptions> PGOOpt,
                         PassInstrumentationCallbacks *PIC,
                         IntrusiveRefCntPtr<vfs::FileSystem> FS)
    : TM(TM), PTO(PTO), PGOOpt(PGOOpt), PIC(PIC), FS(std::move(FS)) {
  if (TM)
    TM->registerPassBuilderCallbacks(*this);
  if (PIC) {
    PIC->registerClassToPassNameCallback([this, PIC]() {
      // MSVC requires this to be captured if it's used inside decltype.
      // Other compilers consider it an unused lambda capture.
      (void)this;
#define MODULE_PASS(NAME, CREATE_PASS)                                         \
  PIC->addClassToPassName(decltype(CREATE_PASS)::name(), NAME);
#define MODULE_PASS_WITH_PARAMS(NAME, CLASS, CREATE_PASS, PARSER, PARAMS)      \
  PIC->addClassToPassName(CLASS, NAME);
#define MODULE_ANALYSIS(NAME, CREATE_PASS)                                     \
  PIC->addClassToPassName(decltype(CREATE_PASS)::name(), NAME);
#define FUNCTION_PASS(NAME, CREATE_PASS)                                       \
  PIC->addClassToPassName(decltype(CREATE_PASS)::name(), NAME);
#define FUNCTION_PASS_WITH_PARAMS(NAME, CLASS, CREATE_PASS, PARSER, PARAMS)    \
  PIC->addClassToPassName(CLASS, NAME);
#define FUNCTION_ANALYSIS(NAME, CREATE_PASS)                                   \
  PIC->addClassToPassName(decltype(CREATE_PASS)::name(), NAME);
#define LOOPNEST_PASS(NAME, CREATE_PASS)                                       \
  PIC->addClassToPassName(decltype(CREATE_PASS)::name(), NAME);
#define LOOP_PASS(NAME, CREATE_PASS)                                           \
  PIC->addClassToPassName(decltype(CREATE_PASS)::name(), NAME);
#define LOOP_PASS_WITH_PARAMS(NAME, CLASS, CREATE_PASS, PARSER, PARAMS)        \
  PIC->addClassToPassName(CLASS, NAME);
#define LOOP_ANALYSIS(NAME, CREATE_PASS)                                       \
  PIC->addClassToPassName(decltype(CREATE_PASS)::name(), NAME);
#define CGSCC_PASS(NAME, CREATE_PASS)                                          \
  PIC->addClassToPassName(decltype(CREATE_PASS)::name(), NAME);
#define CGSCC_PASS_WITH_PARAMS(NAME, CLASS, CREATE_PASS, PARSER, PARAMS)       \
  PIC->addClassToPassName(CLASS, NAME);
#define CGSCC_ANALYSIS(NAME, CREATE_PASS)                                      \
  PIC->addClassToPassName(decltype(CREATE_PASS)::name(), NAME);
#include "PassRegistry.def"

#define MACHINE_FUNCTION_ANALYSIS(NAME, CREATE_PASS)                           \
  PIC->addClassToPassName(decltype(CREATE_PASS)::name(), NAME);
#define MACHINE_FUNCTION_PASS(NAME, CREATE_PASS)                               \
  PIC->addClassToPassName(decltype(CREATE_PASS)::name(), NAME);
#define MACHINE_FUNCTION_PASS_WITH_PARAMS(NAME, CLASS, CREATE_PASS, PARSER,    \
                                          PARAMS)                              \
  PIC->addClassToPassName(CLASS, NAME);
#include "llvm/Passes/MachinePassRegistry.def"
    });
  }

  // Module-level callbacks without LTO phase
  registerPipelineParsingCallback(
      [this](StringRef Name, ModulePassManager &PM,
             ArrayRef<PassBuilder::PipelineElement>) {
#define MODULE_CALLBACK(NAME, INVOKE)                                          \
  if (PassBuilder::checkParametrizedPassName(Name, NAME)) {                    \
    auto L = PassBuilder::parsePassParameters(parseOptLevelParam, Name, NAME); \
    if (!L) {                                                                  \
      errs() << NAME ": " << toString(L.takeError()) << '\n';                  \
      return false;                                                            \
    }                                                                          \
    INVOKE(PM, L.get());                                                       \
    return true;                                                               \
  }
#include "PassRegistry.def"
        return false;
      });

  // Module-level callbacks with LTO phase (use Phase::None for string API)
  registerPipelineParsingCallback(
      [this](StringRef Name, ModulePassManager &PM,
             ArrayRef<PassBuilder::PipelineElement>) {
#define MODULE_LTO_CALLBACK(NAME, INVOKE)                                      \
  if (PassBuilder::checkParametrizedPassName(Name, NAME)) {                    \
    auto L = PassBuilder::parsePassParameters(parseOptLevelParam, Name, NAME); \
    if (!L) {                                                                  \
      errs() << NAME ": " << toString(L.takeError()) << '\n';                  \
      return false;                                                            \
    }                                                                          \
    INVOKE(PM, L.get(), ThinOrFullLTOPhase::None);                             \
    return true;                                                               \
  }
#include "PassRegistry.def"
        return false;
      });

  // Function-level callbacks
  registerPipelineParsingCallback(
      [this](StringRef Name, FunctionPassManager &PM,
             ArrayRef<PassBuilder::PipelineElement>) {
#define FUNCTION_CALLBACK(NAME, INVOKE)                                        \
  if (PassBuilder::checkParametrizedPassName(Name, NAME)) {                    \
    auto L = PassBuilder::parsePassParameters(parseOptLevelParam, Name, NAME); \
    if (!L) {                                                                  \
      errs() << NAME ": " << toString(L.takeError()) << '\n';                  \
      return false;                                                            \
    }                                                                          \
    INVOKE(PM, L.get());                                                       \
    return true;                                                               \
  }
#include "PassRegistry.def"
        return false;
      });

  // CGSCC-level callbacks
  registerPipelineParsingCallback(
      [this](StringRef Name, CGSCCPassManager &PM,
             ArrayRef<PassBuilder::PipelineElement>) {
#define CGSCC_CALLBACK(NAME, INVOKE)                                           \
  if (PassBuilder::checkParametrizedPassName(Name, NAME)) {                    \
    auto L = PassBuilder::parsePassParameters(parseOptLevelParam, Name, NAME); \
    if (!L) {                                                                  \
      errs() << NAME ": " << toString(L.takeError()) << '\n';                  \
      return false;                                                            \
    }                                                                          \
    INVOKE(PM, L.get());                                                       \
    return true;                                                               \
  }
#include "PassRegistry.def"
        return false;
      });

  // Loop-level callbacks
  registerPipelineParsingCallback(
      [this](StringRef Name, LoopPassManager &PM,
             ArrayRef<PassBuilder::PipelineElement>) {
#define LOOP_CALLBACK(NAME, INVOKE)                                            \
  if (PassBuilder::checkParametrizedPassName(Name, NAME)) {                    \
    auto L = PassBuilder::parsePassParameters(parseOptLevelParam, Name, NAME); \
    if (!L) {                                                                  \
      errs() << NAME ": " << toString(L.takeError()) << '\n';                  \
      return false;                                                            \
    }                                                                          \
    INVOKE(PM, L.get());                                                       \
    return true;                                                               \
  }
#include "PassRegistry.def"
        return false;
      });
}

void PassBuilder::registerModuleAnalyses(ModuleAnalysisManager &MAM) {
#define MODULE_ANALYSIS(NAME, CREATE_PASS)                                     \
  MAM.registerPass([&] { return CREATE_PASS; });
#include "PassRegistry.def"

  for (auto &C : ModuleAnalysisRegistrationCallbacks)
    C(MAM);
}

void PassBuilder::registerCGSCCAnalyses(CGSCCAnalysisManager &CGAM) {
#define CGSCC_ANALYSIS(NAME, CREATE_PASS)                                      \
  CGAM.registerPass([&] { return CREATE_PASS; });
#include "PassRegistry.def"

  for (auto &C : CGSCCAnalysisRegistrationCallbacks)
    C(CGAM);
}

void PassBuilder::registerFunctionAnalyses(FunctionAnalysisManager &FAM) {
  // We almost always want the default alias analysis pipeline.
  // If a user wants a different one, they can register their own before calling
  // registerFunctionAnalyses().
  FAM.registerPass([&] { return buildDefaultAAPipeline(); });

#define FUNCTION_ANALYSIS(NAME, CREATE_PASS)                                   \
  if constexpr (std::is_constructible_v<                                       \
                    std::remove_reference_t<decltype(CREATE_PASS)>,            \
                    const TargetMachine &>) {                                  \
    if (TM)                                                                    \
      FAM.registerPass([&] { return CREATE_PASS; });                           \
  } else {                                                                     \
    FAM.registerPass([&] { return CREATE_PASS; });                             \
  }
#include "PassRegistry.def"

  for (auto &C : FunctionAnalysisRegistrationCallbacks)
    C(FAM);
}

void PassBuilder::registerMachineFunctionAnalyses(
    MachineFunctionAnalysisManager &MFAM) {

#define MACHINE_FUNCTION_ANALYSIS(NAME, CREATE_PASS)                           \
  MFAM.registerPass([&] { return CREATE_PASS; });
#include "llvm/Passes/MachinePassRegistry.def"

  for (auto &C : MachineFunctionAnalysisRegistrationCallbacks)
    C(MFAM);
}

void PassBuilder::registerLoopAnalyses(LoopAnalysisManager &LAM) {
#define LOOP_ANALYSIS(NAME, CREATE_PASS)                                       \
  LAM.registerPass([&] { return CREATE_PASS; });
#include "PassRegistry.def"

  for (auto &C : LoopAnalysisRegistrationCallbacks)
    C(LAM);
}

static std::optional<std::pair<bool, bool>>
parseFunctionPipelineName(StringRef Name) {
  std::pair<bool, bool> Params;
  if (!Name.consume_front("function"))
    return std::nullopt;
  if (Name.empty())
    return Params;
  if (!Name.consume_front("<") || !Name.consume_back(">"))
    return std::nullopt;
  while (!Name.empty()) {
    auto [Front, Back] = Name.split(';');
    Name = Back;
    if (Front == "eager-inv")
      Params.first = true;
    else if (Front == "no-rerun")
      Params.second = true;
    else
      return std::nullopt;
  }
  return Params;
}

static std::optional<int> parseDevirtPassName(StringRef Name) {
  if (!Name.consume_front("devirt<") || !Name.consume_back(">"))
    return std::nullopt;
  int Count;
  if (Name.getAsInteger(0, Count) || Count < 0)
    return std::nullopt;
  return Count;
}

Expected<bool> PassBuilder::parseSinglePassOption(StringRef Params,
                                                  StringRef OptionName,
                                                  StringRef PassName) {
  bool Result = false;
  while (!Params.empty()) {
    StringRef ParamName;
    std::tie(ParamName, Params) = Params.split(';');

    if (ParamName == OptionName) {
      Result = true;
    } else {
      return make_error<StringError>(
          formatv("invalid {} pass parameter '{}'", PassName, ParamName).str(),
          inconvertibleErrorCode());
    }
  }
  return Result;
}

namespace {

/// Parser of parameters for HardwareLoops  pass.
Expected<HardwareLoopOptions> parseHardwareLoopOptions(StringRef Params) {
  HardwareLoopOptions HardwareLoopOpts;

  while (!Params.empty()) {
    StringRef ParamName;
    std::tie(ParamName, Params) = Params.split(';');
    if (ParamName.consume_front("hardware-loop-decrement=")) {
      int Count;
      if (ParamName.getAsInteger(0, Count))
        return make_error<StringError>(
            formatv("invalid HardwareLoopPass parameter '{}'", ParamName).str(),
            inconvertibleErrorCode());
      HardwareLoopOpts.setDecrement(Count);
      continue;
    }
    if (ParamName.consume_front("hardware-loop-counter-bitwidth=")) {
      int Count;
      if (ParamName.getAsInteger(0, Count))
        return make_error<StringError>(
            formatv("invalid HardwareLoopPass parameter '{}'", ParamName).str(),
            inconvertibleErrorCode());
      HardwareLoopOpts.setCounterBitwidth(Count);
      continue;
    }
    if (ParamName == "force-hardware-loops") {
      HardwareLoopOpts.setForce(true);
    } else if (ParamName == "force-hardware-loop-phi") {
      HardwareLoopOpts.setForcePhi(true);
    } else if (ParamName == "force-nested-hardware-loop") {
      HardwareLoopOpts.setForceNested(true);
    } else if (ParamName == "force-hardware-loop-guard") {
      HardwareLoopOpts.setForceGuard(true);
    } else {
      return make_error<StringError>(
          formatv("invalid HardwarePass parameter '{}'", ParamName).str(),
          inconvertibleErrorCode());
    }
  }
  return HardwareLoopOpts;
}

/// Parser of parameters for Lint pass.
Expected<bool> parseLintOptions(StringRef Params) {
  return PassBuilder::parseSinglePassOption(Params, "abort-on-error",
                                            "LintPass");
}

/// Parser of parameters for LoopUnroll pass.
Expected<LoopUnrollOptions> parseLoopUnrollOptions(StringRef Params) {
  LoopUnrollOptions UnrollOpts;
  while (!Params.empty()) {
    StringRef ParamName;
    std::tie(ParamName, Params) = Params.split(';');
    std::optional<OptimizationLevel> OptLevel = parseOptLevel(ParamName);
    // Don't accept -Os/-Oz.
    if (OptLevel && !OptLevel->isOptimizingForSize()) {
      UnrollOpts.setOptLevel(OptLevel->getSpeedupLevel());
      continue;
    }
    if (ParamName.consume_front("full-unroll-max=")) {
      int Count;
      if (ParamName.getAsInteger(0, Count))
        return make_error<StringError>(
            formatv("invalid LoopUnrollPass parameter '{}'", ParamName).str(),
            inconvertibleErrorCode());
      UnrollOpts.setFullUnrollMaxCount(Count);
      continue;
    }

    bool Enable = !ParamName.consume_front("no-");
    if (ParamName == "partial") {
      UnrollOpts.setPartial(Enable);
    } else if (ParamName == "peeling") {
      UnrollOpts.setPeeling(Enable);
    } else if (ParamName == "profile-peeling") {
      UnrollOpts.setProfileBasedPeeling(Enable);
    } else if (ParamName == "runtime") {
      UnrollOpts.setRuntime(Enable);
    } else if (ParamName == "upperbound") {
      UnrollOpts.setUpperBound(Enable);
    } else {
      return make_error<StringError>(
          formatv("invalid LoopUnrollPass parameter '{}'", ParamName).str(),
          inconvertibleErrorCode());
    }
  }
  return UnrollOpts;
}

Expected<bool> parseGlobalDCEPassOptions(StringRef Params) {
  return PassBuilder::parseSinglePassOption(
      Params, "vfe-linkage-unit-visibility", "GlobalDCE");
}

Expected<bool> parseCGProfilePassOptions(StringRef Params) {
  return PassBuilder::parseSinglePassOption(Params, "in-lto-post-link",
                                            "CGProfile");
}

Expected<bool> parseInlinerPassOptions(StringRef Params) {
  return PassBuilder::parseSinglePassOption(Params, "only-mandatory",
                                            "InlinerPass");
}

Expected<bool> parseCoroSplitPassOptions(StringRef Params) {
  return PassBuilder::parseSinglePassOption(Params, "reuse-storage",
                                            "CoroSplitPass");
}

Expected<bool> parsePostOrderFunctionAttrsPassOptions(StringRef Params) {
  return PassBuilder::parseSinglePassOption(
      Params, "skip-non-recursive-function-attrs", "PostOrderFunctionAttrs");
}

Expected<CFGuardPass::Mechanism> parseCFGuardPassOptions(StringRef Params) {
  if (Params.empty())
    return CFGuardPass::Mechanism::Check;

  auto [Param, RHS] = Params.split(';');
  if (!RHS.empty())
    return make_error<StringError>(
        formatv("too many CFGuardPass parameters '{}'", Params).str(),
        inconvertibleErrorCode());

  if (Param == "check")
    return CFGuardPass::Mechanism::Check;
  if (Param == "dispatch")
    return CFGuardPass::Mechanism::Dispatch;

  return make_error<StringError>(
      formatv("invalid CFGuardPass mechanism: '{}'", Param).str(),
      inconvertibleErrorCode());
}

Expected<bool> parseEarlyCSEPassOptions(StringRef Params) {
  return PassBuilder::parseSinglePassOption(Params, "memssa", "EarlyCSE");
}

Expected<bool> parseEntryExitInstrumenterPassOptions(StringRef Params) {
  return PassBuilder::parseSinglePassOption(Params, "post-inline",
                                            "EntryExitInstrumenter");
}

Expected<bool> parseLoopExtractorPassOptions(StringRef Params) {
  return PassBuilder::parseSinglePassOption(Params, "single", "LoopExtractor");
}

Expected<bool> parseLowerMatrixIntrinsicsPassOptions(StringRef Params) {
  return PassBuilder::parseSinglePassOption(Params, "minimal",
                                            "LowerMatrixIntrinsics");
}

Expected<IRNormalizerOptions> parseIRNormalizerPassOptions(StringRef Params) {
  IRNormalizerOptions Result;
  while (!Params.empty()) {
    StringRef ParamName;
    std::tie(ParamName, Params) = Params.split(';');

    bool Enable = !ParamName.consume_front("no-");
    if (ParamName == "preserve-order")
      Result.PreserveOrder = Enable;
    else if (ParamName == "rename-all")
      Result.RenameAll = Enable;
    else if (ParamName == "fold-all") // FIXME: Name mismatch
      Result.FoldPreOutputs = Enable;
    else if (ParamName == "reorder-operands")
      Result.ReorderOperands = Enable;
    else {
      return make_error<StringError>(
          formatv("invalid normalize pass parameter '{}'", ParamName).str(),
          inconvertibleErrorCode());
    }
  }

  return Result;
}

Expected<AddressSanitizerOptions> parseASanPassOptions(StringRef Params) {
  AddressSanitizerOptions Result;
  while (!Params.empty()) {
    StringRef ParamName;
    std::tie(ParamName, Params) = Params.split(';');

    if (ParamName == "kernel") {
      Result.CompileKernel = true;
    } else if (ParamName == "use-after-scope") {
      Result.UseAfterScope = true;
    } else {
      return make_error<StringError>(
          formatv("invalid AddressSanitizer pass parameter '{}'", ParamName)
              .str(),
          inconvertibleErrorCode());
    }
  }
  return Result;
}

Expected<HWAddressSanitizerOptions> parseHWASanPassOptions(StringRef Params) {
  HWAddressSanitizerOptions Result;
  while (!Params.empty()) {
    StringRef ParamName;
    std::tie(ParamName, Params) = Params.split(';');

    if (ParamName == "recover") {
      Result.Recover = true;
    } else if (ParamName == "kernel") {
      Result.CompileKernel = true;
    } else {
      return make_error<StringError>(
          formatv("invalid HWAddressSanitizer pass parameter '{}'", ParamName)
              .str(),
          inconvertibleErrorCode());
    }
  }
  return Result;
}

Expected<EmbedBitcodeOptions> parseEmbedBitcodePassOptions(StringRef Params) {
  EmbedBitcodeOptions Result;
  while (!Params.empty()) {
    StringRef ParamName;
    std::tie(ParamName, Params) = Params.split(';');

    if (ParamName == "thinlto") {
      Result.IsThinLTO = true;
    } else if (ParamName == "emit-summary") {
      Result.EmitLTOSummary = true;
    } else {
      return make_error<StringError>(
          formatv("invalid EmbedBitcode pass parameter '{}'", ParamName).str(),
          inconvertibleErrorCode());
    }
  }
  return Result;
}

Expected<LowerAllowCheckPass::Options>
parseLowerAllowCheckPassOptions(StringRef Params) {
  LowerAllowCheckPass::Options Result;
  while (!Params.empty()) {
    StringRef ParamName;
    std::tie(ParamName, Params) = Params.split(';');

    // Format is <cutoffs[1,2,3]=70000;cutoffs[5,6,8]=90000>
    //
    // Parsing allows duplicate indices (last one takes precedence).
    // It would technically be in spec to specify
    //   cutoffs[0]=70000,cutoffs[1]=90000,cutoffs[0]=80000,...
    if (ParamName.starts_with("cutoffs[")) {
      StringRef IndicesStr;
      StringRef CutoffStr;

      std::tie(IndicesStr, CutoffStr) = ParamName.split("]=");
      //       cutoffs[1,2,3
      //                   70000

      int cutoff;
      if (CutoffStr.getAsInteger(0, cutoff))
        return make_error<StringError>(
            formatv("invalid LowerAllowCheck pass cutoffs parameter '{}' ({})",
                    CutoffStr, Params)
                .str(),
            inconvertibleErrorCode());

      if (!IndicesStr.consume_front("cutoffs[") || IndicesStr == "")
        return make_error<StringError>(
            formatv("invalid LowerAllowCheck pass index parameter '{}' ({})",
                    IndicesStr, CutoffStr)
                .str(),
            inconvertibleErrorCode());

      while (IndicesStr != "") {
        StringRef firstIndexStr;
        std::tie(firstIndexStr, IndicesStr) = IndicesStr.split('|');

        unsigned int index;
        if (firstIndexStr.getAsInteger(0, index))
          return make_error<StringError>(
              formatv(
                  "invalid LowerAllowCheck pass index parameter '{}' ({}) {}",
                  firstIndexStr, IndicesStr)
                  .str(),
              inconvertibleErrorCode());

        // In the common case (sequentially increasing indices), we will issue
        // O(n) resize requests. We assume the underlying data structure has
        // O(1) runtime for each added element.
        if (index >= Result.cutoffs.size())
          Result.cutoffs.resize(index + 1, 0);

        Result.cutoffs[index] = cutoff;
      }
    } else if (ParamName.starts_with("runtime_check")) {
      StringRef ValueString;
      std::tie(std::ignore, ValueString) = ParamName.split("=");
      int runtime_check;
      if (ValueString.getAsInteger(0, runtime_check)) {
        return make_error<StringError>(
            formatv("invalid LowerAllowCheck pass runtime_check parameter '{}' "
                    "({})",
                    ValueString, Params)
                .str(),
            inconvertibleErrorCode());
      }
      Result.runtime_check = runtime_check;
    } else {
      return make_error<StringError>(
          formatv("invalid LowerAllowCheck pass parameter '{}'", ParamName)
              .str(),
          inconvertibleErrorCode());
    }
  }

  return Result;
}

Expected<MemorySanitizerOptions> parseMSanPassOptions(StringRef Params) {
  MemorySanitizerOptions Result;
  while (!Params.empty()) {
    StringRef ParamName;
    std::tie(ParamName, Params) = Params.split(';');

    if (ParamName == "recover") {
      Result.Recover = true;
    } else if (ParamName == "kernel") {
      Result.Kernel = true;
    } else if (ParamName.consume_front("track-origins=")) {
      if (ParamName.getAsInteger(0, Result.TrackOrigins))
        return make_error<StringError>(
            formatv("invalid argument to MemorySanitizer pass track-origins "
                    "parameter: '{}'",
                    ParamName)
                .str(),
            inconvertibleErrorCode());
    } else if (ParamName == "eager-checks") {
      Result.EagerChecks = true;
    } else {
      return make_error<StringError>(
          formatv("invalid MemorySanitizer pass parameter '{}'", ParamName)
              .str(),
          inconvertibleErrorCode());
    }
  }
  return Result;
}

Expected<AllocTokenOptions> parseAllocTokenPassOptions(StringRef Params) {
  AllocTokenOptions Result;
  while (!Params.empty()) {
    StringRef ParamName;
    std::tie(ParamName, Params) = Params.split(';');

    if (ParamName.consume_front("mode=")) {
      if (auto Mode = getAllocTokenModeFromString(ParamName))
        Result.Mode = *Mode;
      else
        return make_error<StringError>(
            formatv("invalid argument to AllocToken pass mode "
                    "parameter: '{}'",
                    ParamName)
                .str(),
            inconvertibleErrorCode());
    } else {
      return make_error<StringError>(
          formatv("invalid AllocToken pass parameter '{}'", ParamName).str(),
          inconvertibleErrorCode());
    }
  }
  return Result;
}

/// Parser of parameters for SimplifyCFG pass.
Expected<SimplifyCFGOptions> parseSimplifyCFGOptions(StringRef Params) {
  SimplifyCFGOptions Result;
  while (!Params.empty()) {
    StringRef ParamName;
    std::tie(ParamName, Params) = Params.split(';');

    bool Enable = !ParamName.consume_front("no-");
    if (ParamName == "speculate-blocks") {
      Result.speculateBlocks(Enable);
    } else if (ParamName == "simplify-cond-branch") {
      Result.setSimplifyCondBranch(Enable);
    } else if (ParamName == "forward-switch-cond") {
      Result.forwardSwitchCondToPhi(Enable);
    } else if (ParamName == "switch-range-to-icmp") {
      Result.convertSwitchRangeToICmp(Enable);
    } else if (ParamName == "switch-to-arithmetic") {
      Result.convertSwitchToArithmetic(Enable);
    } else if (ParamName == "switch-to-lookup") {
      Result.convertSwitchToLookupTable(Enable);
    } else if (ParamName == "keep-loops") {
      Result.needCanonicalLoops(Enable);
    } else if (ParamName == "hoist-common-insts") {
      Result.hoistCommonInsts(Enable);
    } else if (ParamName == "hoist-loads-stores-with-cond-faulting") {
      Result.hoistLoadsStoresWithCondFaulting(Enable);
    } else if (ParamName == "sink-common-insts") {
      Result.sinkCommonInsts(Enable);
    } else if (ParamName == "speculate-unpredictables") {
      Result.speculateUnpredictables(Enable);
    } else if (Enable && ParamName.consume_front("bonus-inst-threshold=")) {
      APInt BonusInstThreshold;
      if (ParamName.getAsInteger(0, BonusInstThreshold))
        return make_error<StringError>(
            formatv("invalid argument to SimplifyCFG pass bonus-threshold "
                    "parameter: '{}'",
                    ParamName)
                .str(),
            inconvertibleErrorCode());
      Result.bonusInstThreshold(BonusInstThreshold.getSExtValue());
    } else {
      return make_error<StringError>(
          formatv("invalid SimplifyCFG pass parameter '{}'", ParamName).str(),
          inconvertibleErrorCode());
    }
  }
  return Result;
}

Expected<InstCombineOptions> parseInstCombineOptions(StringRef Params) {
  InstCombineOptions Result;
  // When specifying "instcombine" in -passes enable fix-point verification by
  // default, as this is what most tests should use.
  Result.setVerifyFixpoint(true);
  while (!Params.empty()) {
    StringRef ParamName;
    std::tie(ParamName, Params) = Params.split(';');

    bool Enable = !ParamName.consume_front("no-");
    if (ParamName == "verify-fixpoint") {
      Result.setVerifyFixpoint(Enable);
    } else if (Enable && ParamName.consume_front("max-iterations=")) {
      APInt MaxIterations;
      if (ParamName.getAsInteger(0, MaxIterations))
        return make_error<StringError>(
            formatv("invalid argument to InstCombine pass max-iterations "
                    "parameter: '{}'",
                    ParamName)
                .str(),
            inconvertibleErrorCode());
      Result.setMaxIterations((unsigned)MaxIterations.getZExtValue());
    } else {
      return make_error<StringError>(
          formatv("invalid InstCombine pass parameter '{}'", ParamName).str(),
          inconvertibleErrorCode());
    }
  }
  return Result;
}

/// Parser of parameters for LoopVectorize pass.
Expected<LoopVectorizeOptions> parseLoopVectorizeOptions(StringRef Params) {
  LoopVectorizeOptions Opts;
  while (!Params.empty()) {
    StringRef ParamName;
    std::tie(ParamName, Params) = Params.split(';');

    bool Enable = !ParamName.consume_front("no-");
    if (ParamName == "interleave-forced-only") {
      Opts.setInterleaveOnlyWhenForced(Enable);
    } else if (ParamName == "vectorize-forced-only") {
      Opts.setVectorizeOnlyWhenForced(Enable);
    } else {
      return make_error<StringError>(
          formatv("invalid LoopVectorize parameter '{}'", ParamName).str(),
          inconvertibleErrorCode());
    }
  }
  return Opts;
}

Expected<std::pair<bool, bool>> parseLoopUnswitchOptions(StringRef Params) {
  std::pair<bool, bool> Result = {false, true};
  while (!Params.empty()) {
    StringRef ParamName;
    std::tie(ParamName, Params) = Params.split(';');

    bool Enable = !ParamName.consume_front("no-");
    if (ParamName == "nontrivial") {
      Result.first = Enable;
    } else if (ParamName == "trivial") {
      Result.second = Enable;
    } else {
      return make_error<StringError>(
          formatv("invalid LoopUnswitch pass parameter '{}'", ParamName).str(),
          inconvertibleErrorCode());
    }
  }
  return Result;
}

Expected<LICMOptions> parseLICMOptions(StringRef Params) {
  LICMOptions Result;
  while (!Params.empty()) {
    StringRef ParamName;
    std::tie(ParamName, Params) = Params.split(';');

    bool Enable = !ParamName.consume_front("no-");
    if (ParamName == "allowspeculation") {
      Result.AllowSpeculation = Enable;
    } else {
      return make_error<StringError>(
          formatv("invalid LICM pass parameter '{}'", ParamName).str(),
          inconvertibleErrorCode());
    }
  }
  return Result;
}

Expected<std::pair<bool, bool>> parseLoopRotateOptions(StringRef Params) {
  std::pair<bool, bool> Result = {true, false};
  while (!Params.empty()) {
    StringRef ParamName;
    std::tie(ParamName, Params) = Params.split(';');

    bool Enable = !ParamName.consume_front("no-");
    if (ParamName == "header-duplication") {
      Result.first = Enable;
    } else if (ParamName == "prepare-for-lto") {
      Result.second = Enable;
    } else {
      return make_error<StringError>(
          formatv("invalid LoopRotate pass parameter '{}'", ParamName).str(),
          inconvertibleErrorCode());
    }
  }
  return Result;
}

Expected<bool> parseMergedLoadStoreMotionOptions(StringRef Params) {
  bool Result = false;
  while (!Params.empty()) {
    StringRef ParamName;
    std::tie(ParamName, Params) = Params.split(';');

    bool Enable = !ParamName.consume_front("no-");
    if (ParamName == "split-footer-bb") {
      Result = Enable;
    } else {
      return make_error<StringError>(
          formatv("invalid MergedLoadStoreMotion pass parameter '{}'",
                  ParamName)
              .str(),
          inconvertibleErrorCode());
    }
  }
  return Result;
}

Expected<GVNOptions> parseGVNOptions(StringRef Params) {
  GVNOptions Result;
  while (!Params.empty()) {
    StringRef ParamName;
    std::tie(ParamName, Params) = Params.split(';');

    bool Enable = !ParamName.consume_front("no-");
    if (ParamName == "pre") {
      Result.setPRE(Enable);
    } else if (ParamName == "load-pre") {
      Result.setLoadPRE(Enable);
    } else if (ParamName == "split-backedge-load-pre") {
      Result.setLoadPRESplitBackedge(Enable);
    } else if (ParamName == "memdep") {
      // MemDep and MemorySSA are mutually exclusive.
      Result.setMemDep(Enable);
      Result.setMemorySSA(!Enable);
    } else if (ParamName == "memoryssa") {
      // MemDep and MemorySSA are mutually exclusive.
      Result.setMemorySSA(Enable);
      Result.setMemDep(!Enable);
    } else {
      return make_error<StringError>(
          formatv("invalid GVN pass parameter '{}'", ParamName).str(),
          inconvertibleErrorCode());
    }
  }
  return Result;
}

Expected<IPSCCPOptions> parseIPSCCPOptions(StringRef Params) {
  IPSCCPOptions Result;
  while (!Params.empty()) {
    StringRef ParamName;
    std::tie(ParamName, Params) = Params.split(';');

    bool Enable = !ParamName.consume_front("no-");
    if (ParamName == "func-spec")
      Result.setFuncSpec(Enable);
    else
      return make_error<StringError>(
          formatv("invalid IPSCCP pass parameter '{}'", ParamName).str(),
          inconvertibleErrorCode());
  }
  return Result;
}

Expected<ScalarizerPassOptions> parseScalarizerOptions(StringRef Params) {
  ScalarizerPassOptions Result;
  while (!Params.empty()) {
    StringRef ParamName;
    std::tie(ParamName, Params) = Params.split(';');

    if (ParamName.consume_front("min-bits=")) {
      if (ParamName.getAsInteger(0, Result.ScalarizeMinBits)) {
        return make_error<StringError>(
            formatv("invalid argument to Scalarizer pass min-bits "
                    "parameter: '{}'",
                    ParamName)
                .str(),
            inconvertibleErrorCode());
      }

      continue;
    }

    bool Enable = !ParamName.consume_front("no-");
    if (ParamName == "load-store")
      Result.ScalarizeLoadStore = Enable;
    else if (ParamName == "variable-insert-extract")
      Result.ScalarizeVariableInsertExtract = Enable;
    else {
      return make_error<StringError>(
          formatv("invalid Scalarizer pass parameter '{}'", ParamName).str(),
          inconvertibleErrorCode());
    }
  }

  return Result;
}

Expected<SROAOptions> parseSROAOptions(StringRef Params) {
  if (Params.empty() || Params == "modify-cfg")
    return SROAOptions::ModifyCFG;
  if (Params == "preserve-cfg")
    return SROAOptions::PreserveCFG;
  return make_error<StringError>(
      formatv("invalid SROA pass parameter '{}' (either preserve-cfg or "
              "modify-cfg can be specified)",
              Params)
          .str(),
      inconvertibleErrorCode());
}

Expected<StackLifetime::LivenessType>
parseStackLifetimeOptions(StringRef Params) {
  StackLifetime::LivenessType Result = StackLifetime::LivenessType::May;
  while (!Params.empty()) {
    StringRef ParamName;
    std::tie(ParamName, Params) = Params.split(';');

    if (ParamName == "may") {
      Result = StackLifetime::LivenessType::May;
    } else if (ParamName == "must") {
      Result = StackLifetime::LivenessType::Must;
    } else {
      return make_error<StringError>(
          formatv("invalid StackLifetime parameter '{}'", ParamName).str(),
          inconvertibleErrorCode());
    }
  }
  return Result;
}

Expected<bool> parseDependenceAnalysisPrinterOptions(StringRef Params) {
  return PassBuilder::parseSinglePassOption(Params, "normalized-results",
                                            "DependenceAnalysisPrinter");
}

Expected<bool> parseSeparateConstOffsetFromGEPPassOptions(StringRef Params) {
  return PassBuilder::parseSinglePassOption(Params, "lower-gep",
                                            "SeparateConstOffsetFromGEP");
}

Expected<bool> parseStructurizeCFGPassOptions(StringRef Params) {
  return PassBuilder::parseSinglePassOption(Params, "skip-uniform-regions",
                                            "StructurizeCFG");
}

Expected<OptimizationLevel>
parseFunctionSimplificationPipelineOptions(StringRef Params) {
  std::optional<OptimizationLevel> L = parseOptLevel(Params);
  if (!L || *L == OptimizationLevel::O0) {
    return make_error<StringError>(
        formatv("invalid function-simplification parameter '{}'", Params).str(),
        inconvertibleErrorCode());
  };
  return *L;
}

Expected<bool> parseMemorySSAPrinterPassOptions(StringRef Params) {
  return PassBuilder::parseSinglePassOption(Params, "no-ensure-optimized-uses",
                                            "MemorySSAPrinterPass");
}

Expected<bool> parseSpeculativeExecutionPassOptions(StringRef Params) {
  return PassBuilder::parseSinglePassOption(Params, "only-if-divergent-target",
                                            "SpeculativeExecutionPass");
}

Expected<std::string> parseMemProfUsePassOptions(StringRef Params) {
  std::string Result;
  while (!Params.empty()) {
    StringRef ParamName;
    std::tie(ParamName, Params) = Params.split(';');

    if (ParamName.consume_front("profile-filename=")) {
      Result = ParamName.str();
    } else {
      return make_error<StringError>(
          formatv("invalid MemProfUse pass parameter '{}'", ParamName).str(),
          inconvertibleErrorCode());
    }
  }
  return Result;
}

Expected<StructuralHashOptions>
parseStructuralHashPrinterPassOptions(StringRef Params) {
  if (Params.empty())
    return StructuralHashOptions::None;
  if (Params == "detailed")
    return StructuralHashOptions::Detailed;
  if (Params == "call-target-ignored")
    return StructuralHashOptions::CallTargetIgnored;
  return make_error<StringError>(
      formatv("invalid structural hash printer parameter '{}'", Params).str(),
      inconvertibleErrorCode());
}

Expected<bool> parseWinEHPrepareOptions(StringRef Params) {
  return PassBuilder::parseSinglePassOption(Params, "demote-catchswitch-only",
                                            "WinEHPreparePass");
}

Expected<GlobalMergeOptions> parseGlobalMergeOptions(StringRef Params) {
  GlobalMergeOptions Result;
  while (!Params.empty()) {
    StringRef ParamName;
    std::tie(ParamName, Params) = Params.split(';');

    bool Enable = !ParamName.consume_front("no-");
    if (ParamName == "group-by-use")
      Result.GroupByUse = Enable;
    else if (ParamName == "ignore-single-use")
      Result.IgnoreSingleUse = Enable;
    else if (ParamName == "merge-const")
      Result.MergeConstantGlobals = Enable;
    else if (ParamName == "merge-const-aggressive")
      Result.MergeConstAggressive = Enable;
    else if (ParamName == "merge-external")
      Result.MergeExternal = Enable;
    else if (ParamName.consume_front("max-offset=")) {
      if (ParamName.getAsInteger(0, Result.MaxOffset))
        return make_error<StringError>(
            formatv("invalid GlobalMergePass parameter '{}'", ParamName).str(),
            inconvertibleErrorCode());
    } else {
      return make_error<StringError>(
          formatv("invalid global-merge pass parameter '{}'", Params).str(),
          inconvertibleErrorCode());
    }
  }
  return Result;
}

Expected<SmallVector<std::string, 0>> parseInternalizeGVs(StringRef Params) {
  SmallVector<std::string, 1> PreservedGVs;
  while (!Params.empty()) {
    StringRef ParamName;
    std::tie(ParamName, Params) = Params.split(';');

    if (ParamName.consume_front("preserve-gv=")) {
      PreservedGVs.push_back(ParamName.str());
    } else {
      return make_error<StringError>(
          formatv("invalid Internalize pass parameter '{}'", ParamName).str(),
          inconvertibleErrorCode());
    }
  }

  return Expected<SmallVector<std::string, 0>>(std::move(PreservedGVs));
}

Expected<RegAllocFastPass::Options>
parseRegAllocFastPassOptions(PassBuilder &PB, StringRef Params) {
  RegAllocFastPass::Options Opts;
  while (!Params.empty()) {
    StringRef ParamName;
    std::tie(ParamName, Params) = Params.split(';');

    if (ParamName.consume_front("filter=")) {
      std::optional<RegAllocFilterFunc> Filter =
          PB.parseRegAllocFilter(ParamName);
      if (!Filter) {
        return make_error<StringError>(
            formatv("invalid regallocfast register filter '{}'", ParamName)
                .str(),
            inconvertibleErrorCode());
      }
      Opts.Filter = *Filter;
      Opts.FilterName = ParamName;
      continue;
    }

    if (ParamName == "no-clear-vregs") {
      Opts.ClearVRegs = false;
      continue;
    }

    return make_error<StringError>(
        formatv("invalid regallocfast pass parameter '{}'", ParamName).str(),
        inconvertibleErrorCode());
  }
  return Opts;
}

Expected<BoundsCheckingPass::Options>
parseBoundsCheckingOptions(StringRef Params) {
  BoundsCheckingPass::Options Options;
  while (!Params.empty()) {
    StringRef ParamName;
    std::tie(ParamName, Params) = Params.split(';');
    if (ParamName == "trap") {
      Options.Rt = std::nullopt;
    } else if (ParamName == "rt") {
      Options.Rt = {
          /*MinRuntime=*/false,
          /*MayReturn=*/true,
      };
    } else if (ParamName == "rt-abort") {
      Options.Rt = {
          /*MinRuntime=*/false,
          /*MayReturn=*/false,
      };
    } else if (ParamName == "min-rt") {
      Options.Rt = {
          /*MinRuntime=*/true,
          /*MayReturn=*/true,
      };
    } else if (ParamName == "min-rt-abort") {
      Options.Rt = {
          /*MinRuntime=*/true,
          /*MayReturn=*/false,
      };
    } else if (ParamName == "merge") {
      Options.Merge = true;
    } else {
      StringRef ParamEQ;
      StringRef Val;
      std::tie(ParamEQ, Val) = ParamName.split('=');
      int8_t Id;
      if (ParamEQ == "guard" && !Val.getAsInteger(0, Id)) {
        Options.GuardKind = Id;
      } else {
        return make_error<StringError>(
            formatv("invalid BoundsChecking pass parameter '{}'", ParamName)
                .str(),
            inconvertibleErrorCode());
      }
    }
  }
  return Options;
}

Expected<CodeGenOptLevel> parseExpandFpOptions(StringRef Param) {
  if (Param.empty())
    return CodeGenOptLevel::None;

  // Parse a CodeGenOptLevel, e.g. "O1", "O2", "O3".
  auto [Prefix, Digit] = Param.split('O');

  uint8_t N;
  if (!Prefix.empty() || Digit.getAsInteger(10, N))
    return createStringError("invalid expand-fp pass parameter '%s'",
                             Param.str().c_str());

  std::optional<CodeGenOptLevel> Level = CodeGenOpt::getLevel(N);
  if (!Level.has_value())
    return createStringError(
        "invalid optimization level for expand-fp pass: %s",
        Digit.str().c_str());

  return *Level;
}

Expected<RAGreedyPass::Options>
parseRegAllocGreedyFilterFunc(PassBuilder &PB, StringRef Params) {
  if (Params.empty() || Params == "all")
    return RAGreedyPass::Options();

  std::optional<RegAllocFilterFunc> Filter = PB.parseRegAllocFilter(Params);
  if (Filter)
    return RAGreedyPass::Options{*Filter, Params};

  return make_error<StringError>(
      formatv("invalid regallocgreedy register filter '{}'", Params).str(),
      inconvertibleErrorCode());
}

Expected<bool> parseMachineSinkingPassOptions(StringRef Params) {
  return PassBuilder::parseSinglePassOption(Params, "enable-sink-fold",
                                            "MachineSinkingPass");
}

Expected<bool> parseMachineBlockPlacementPassOptions(StringRef Params) {
  bool AllowTailMerge = true;
  if (!Params.empty()) {
    AllowTailMerge = !Params.consume_front("no-");
    if (Params != "tail-merge")
      return make_error<StringError>(
          formatv("invalid MachineBlockPlacementPass parameter '{}'", Params)
              .str(),
          inconvertibleErrorCode());
  }
  return AllowTailMerge;
}

Expected<bool> parseVirtRegRewriterPassOptions(StringRef Params) {
  bool ClearVirtRegs = true;
  if (!Params.empty()) {
    ClearVirtRegs = !Params.consume_front("no-");
    if (Params != "clear-vregs")
      return make_error<StringError>(
          formatv("invalid VirtRegRewriter pass parameter '{}'", Params).str(),
          inconvertibleErrorCode());
  }
  return ClearVirtRegs;
}

struct FatLTOOptions {
  OptimizationLevel OptLevel;
  bool ThinLTO = false;
  bool EmitSummary = false;
};

Expected<FatLTOOptions> parseFatLTOOptions(StringRef Params) {
  FatLTOOptions Result;
  bool HaveOptLevel = false;
  while (!Params.empty()) {
    StringRef ParamName;
    std::tie(ParamName, Params) = Params.split(';');

    if (ParamName == "thinlto") {
      Result.ThinLTO = true;
    } else if (ParamName == "emit-summary") {
      Result.EmitSummary = true;
    } else if (std::optional<OptimizationLevel> OptLevel =
                   parseOptLevel(ParamName)) {
      Result.OptLevel = *OptLevel;
      HaveOptLevel = true;
    } else {
      return make_error<StringError>(
          formatv("invalid fatlto-pre-link pass parameter '{}'", ParamName)
              .str(),
          inconvertibleErrorCode());
    }
  }
  if (!HaveOptLevel)
    return make_error<StringError>(
        "missing optimization level for fatlto-pre-link pipeline",
        inconvertibleErrorCode());
  return Result;
}

} // namespace

/// Tests whether registered callbacks will accept a given pass name.
///
/// When parsing a pipeline text, the type of the outermost pipeline may be
/// omitted, in which case the type is automatically determined from the first
/// pass name in the text. This may be a name that is handled through one of the
/// callbacks. We check this through the oridinary parsing callbacks by setting
/// up a dummy PassManager in order to not force the client to also handle this
/// type of query.
template <typename PassManagerT, typename CallbacksT>
static bool callbacksAcceptPassName(StringRef Name, CallbacksT &Callbacks) {
  if (!Callbacks.empty()) {
    PassManagerT DummyPM;
    for (auto &CB : Callbacks)
      if (CB(Name, DummyPM, {}))
        return true;
  }
  return false;
}

template <typename CallbacksT>
static bool isModulePassName(StringRef Name, CallbacksT &Callbacks) {
  StringRef NameNoBracket = Name.take_until([](char C) { return C == '<'; });

  // Explicitly handle pass manager names.
  if (Name == "module")
    return true;
  if (Name == "cgscc")
    return true;
  if (NameNoBracket == "function")
    return true;
  if (Name == "coro-cond")
    return true;

#define MODULE_PASS(NAME, CREATE_PASS)                                         \
  if (Name == NAME)                                                            \
    return true;
#define MODULE_PASS_WITH_PARAMS(NAME, CLASS, CREATE_PASS, PARSER, PARAMS)      \
  if (PassBuilder::checkParametrizedPassName(Name, NAME))                      \
    return true;
#define MODULE_ANALYSIS(NAME, CREATE_PASS)                                     \
  if (Name == "require<" NAME ">" || Name == "invalidate<" NAME ">")           \
    return true;
#include "PassRegistry.def"

  return callbacksAcceptPassName<ModulePassManager>(Name, Callbacks);
}

template <typename CallbacksT>
static bool isCGSCCPassName(StringRef Name, CallbacksT &Callbacks) {
  // Explicitly handle pass manager names.
  StringRef NameNoBracket = Name.take_until([](char C) { return C == '<'; });
  if (Name == "cgscc")
    return true;
  if (NameNoBracket == "function")
    return true;

  // Explicitly handle custom-parsed pass names.
  if (parseDevirtPassName(Name))
    return true;

#define CGSCC_PASS(NAME, CREATE_PASS)                                          \
  if (Name == NAME)                                                            \
    return true;
#define CGSCC_PASS_WITH_PARAMS(NAME, CLASS, CREATE_PASS, PARSER, PARAMS)       \
  if (PassBuilder::checkParametrizedPassName(Name, NAME))                      \
    return true;
#define CGSCC_ANALYSIS(NAME, CREATE_PASS)                                      \
  if (Name == "require<" NAME ">" || Name == "invalidate<" NAME ">")           \
    return true;
#include "PassRegistry.def"

  return callbacksAcceptPassName<CGSCCPassManager>(Name, Callbacks);
}

template <typename CallbacksT>
static bool isFunctionPassName(StringRef Name, CallbacksT &Callbacks) {
  // Explicitly handle pass manager names.
  StringRef NameNoBracket = Name.take_until([](char C) { return C == '<'; });
  if (NameNoBracket == "function")
    return true;
  if (Name == "loop" || Name == "loop-mssa" || Name == "machine-function")
    return true;

#define FUNCTION_PASS(NAME, CREATE_PASS)                                       \
  if (Name == NAME)                                                            \
    return true;
#define FUNCTION_PASS_WITH_PARAMS(NAME, CLASS, CREATE_PASS, PARSER, PARAMS)    \
  if (PassBuilder::checkParametrizedPassName(Name, NAME))                      \
    return true;
#define FUNCTION_ANALYSIS(NAME, CREATE_PASS)                                   \
  if (Name == "require<" NAME ">" || Name == "invalidate<" NAME ">")           \
    return true;
#include "PassRegistry.def"

  return callbacksAcceptPassName<FunctionPassManager>(Name, Callbacks);
}

template <typename CallbacksT>
static bool isMachineFunctionPassName(StringRef Name, CallbacksT &Callbacks) {
  // Explicitly handle pass manager names.
  if (Name == "machine-function")
    return true;

#define MACHINE_FUNCTION_PASS(NAME, CREATE_PASS)                               \
  if (Name == NAME)                                                            \
    return true;
#define MACHINE_FUNCTION_PASS_WITH_PARAMS(NAME, CLASS, CREATE_PASS, PARSER,    \
                                          PARAMS)                              \
  if (PassBuilder::checkParametrizedPassName(Name, NAME))                      \
    return true;

#define MACHINE_FUNCTION_ANALYSIS(NAME, CREATE_PASS)                           \
  if (Name == "require<" NAME ">" || Name == "invalidate<" NAME ">")           \
    return true;

#include "llvm/Passes/MachinePassRegistry.def"

  return callbacksAcceptPassName<MachineFunctionPassManager>(Name, Callbacks);
}

template <typename CallbacksT>
static bool isLoopNestPassName(StringRef Name, CallbacksT &Callbacks,
                               bool &UseMemorySSA) {
  UseMemorySSA = false;

  if (PassBuilder::checkParametrizedPassName(Name, "lnicm")) {
    UseMemorySSA = true;
    return true;
  }

#define LOOPNEST_PASS(NAME, CREATE_PASS)                                       \
  if (Name == NAME)                                                            \
    return true;
#include "PassRegistry.def"

  return callbacksAcceptPassName<LoopPassManager>(Name, Callbacks);
}

template <typename CallbacksT>
static bool isLoopPassName(StringRef Name, CallbacksT &Callbacks,
                           bool &UseMemorySSA) {
  UseMemorySSA = false;

  if (PassBuilder::checkParametrizedPassName(Name, "licm")) {
    UseMemorySSA = true;
    return true;
  }

#define LOOP_PASS(NAME, CREATE_PASS)                                           \
  if (Name == NAME)                                                            \
    return true;
#define LOOP_PASS_WITH_PARAMS(NAME, CLASS, CREATE_PASS, PARSER, PARAMS)        \
  if (PassBuilder::checkParametrizedPassName(Name, NAME))                      \
    return true;
#define LOOP_ANALYSIS(NAME, CREATE_PASS)                                       \
  if (Name == "require<" NAME ">" || Name == "invalidate<" NAME ">")           \
    return true;
#include "PassRegistry.def"

  return callbacksAcceptPassName<LoopPassManager>(Name, Callbacks);
}

std::optional<std::vector<PassBuilder::PipelineElement>>
PassBuilder::parsePipelineText(StringRef Text) {
  std::vector<PipelineElement> ResultPipeline;

  SmallVector<std::vector<PipelineElement> *, 4> PipelineStack = {
      &ResultPipeline};
  for (;;) {
    std::vector<PipelineElement> &Pipeline = *PipelineStack.back();
    size_t Pos = Text.find_first_of(",()");
    Pipeline.push_back({Text.substr(0, Pos), {}});

    // If we have a single terminating name, we're done.
    if (Pos == Text.npos)
      break;

    char Sep = Text[Pos];
    Text = Text.substr(Pos + 1);
    if (Sep == ',')
      // Just a name ending in a comma, continue.
      continue;

    if (Sep == '(') {
      // Push the inner pipeline onto the stack to continue processing.
      PipelineStack.push_back(&Pipeline.back().InnerPipeline);
      continue;
    }

    assert(Sep == ')' && "Bogus separator!");
    // When handling the close parenthesis, we greedily consume them to avoid
    // empty strings in the pipeline.
    do {
      // If we try to pop the outer pipeline we have unbalanced parentheses.
      if (PipelineStack.size() == 1)
        return std::nullopt;

      PipelineStack.pop_back();
    } while (Text.consume_front(")"));

    // Check if we've finished parsing.
    if (Text.empty())
      break;

    // Otherwise, the end of an inner pipeline always has to be followed by
    // a comma, and then we can continue.
    if (!Text.consume_front(","))
      return std::nullopt;
  }

  if (PipelineStack.size() > 1)
    // Unbalanced paretheses.
    return std::nullopt;

  assert(PipelineStack.back() == &ResultPipeline &&
         "Wrong pipeline at the bottom of the stack!");
  return {std::move(ResultPipeline)};
}

static void setupOptionsForPipelineAlias(PipelineTuningOptions &PTO,
                                         OptimizationLevel L) {
  // This is consistent with old pass manager invoked via opt, but
  // inconsistent with clang. Clang doesn't enable loop vectorization
  // but does enable slp vectorization at Oz.
  PTO.LoopVectorization = L.getSpeedupLevel() > 1 && L != OptimizationLevel::Oz;
  PTO.SLPVectorization = L.getSpeedupLevel() > 1 && L != OptimizationLevel::Oz;
}

Error PassBuilder::parseModulePass(ModulePassManager &MPM,
                                   const PipelineElement &E) {
  auto &Name = E.Name;
  auto &InnerPipeline = E.InnerPipeline;

  // First handle complex passes like the pass managers which carry pipelines.
  if (!InnerPipeline.empty()) {
    if (Name == "module") {
      ModulePassManager NestedMPM;
      if (auto Err = parseModulePassPipeline(NestedMPM, InnerPipeline))
        return Err;
      MPM.addPass(std::move(NestedMPM));
      return Error::success();
    }
    if (Name == "coro-cond") {
      ModulePassManager NestedMPM;
      if (auto Err = parseModulePassPipeline(NestedMPM, InnerPipeline))
        return Err;
      MPM.addPass(CoroConditionalWrapper(std::move(NestedMPM)));
      return Error::success();
    }
    if (Name == "cgscc") {
      CGSCCPassManager CGPM;
      if (auto Err = parseCGSCCPassPipeline(CGPM, InnerPipeline))
        return Err;
      MPM.addPass(createModuleToPostOrderCGSCCPassAdaptor(std::move(CGPM)));
      return Error::success();
    }
    if (auto Params = parseFunctionPipelineName(Name)) {
      if (Params->second)
        return make_error<StringError>(
            "cannot have a no-rerun module to function adaptor",
            inconvertibleErrorCode());
      FunctionPassManager FPM;
      if (auto Err = parseFunctionPassPipeline(FPM, InnerPipeline))
        return Err;
      MPM.addPass(
          createModuleToFunctionPassAdaptor(std::move(FPM), Params->first));
      return Error::success();
    }

    for (auto &C : ModulePipelineParsingCallbacks)
      if (C(Name, MPM, InnerPipeline))
        return Error::success();

    // Normal passes can't have pipelines.
    return make_error<StringError>(
        formatv("invalid use of '{}' pass as module pipeline", Name).str(),
        inconvertibleErrorCode());
    ;
  }

  // Finally expand the basic registered passes from the .inc file.
#define MODULE_PASS(NAME, CREATE_PASS)                                         \
  if (Name == NAME) {                                                          \
    MPM.addPass(CREATE_PASS);                                                  \
    return Error::success();                                                   \
  }
#define MODULE_PASS_WITH_PARAMS(NAME, CLASS, CREATE_PASS, PARSER, PARAMS)      \
  if (checkParametrizedPassName(Name, NAME)) {                                 \
    auto Params = parsePassParameters(PARSER, Name, NAME);                     \
    if (!Params)                                                               \
      return Params.takeError();                                               \
    MPM.addPass(CREATE_PASS(Params.get()));                                    \
    return Error::success();                                                   \
  }
#define MODULE_ANALYSIS(NAME, CREATE_PASS)                                     \
  if (Name == "require<" NAME ">") {                                           \
    MPM.addPass(                                                               \
        RequireAnalysisPass<                                                   \
            std::remove_reference_t<decltype(CREATE_PASS)>, Module>());        \
    return Error::success();                                                   \
  }                                                                            \
  if (Name == "invalidate<" NAME ">") {                                        \
    MPM.addPass(InvalidateAnalysisPass<                                        \
                std::remove_reference_t<decltype(CREATE_PASS)>>());            \
    return Error::success();                                                   \
  }
#define CGSCC_PASS(NAME, CREATE_PASS)                                          \
  if (Name == NAME) {                                                          \
    MPM.addPass(createModuleToPostOrderCGSCCPassAdaptor(CREATE_PASS));         \
    return Error::success();                                                   \
  }
#define CGSCC_PASS_WITH_PARAMS(NAME, CLASS, CREATE_PASS, PARSER, PARAMS)       \
  if (checkParametrizedPassName(Name, NAME)) {                                 \
    auto Params = parsePassParameters(PARSER, Name, NAME);                     \
    if (!Params)                                                               \
      return Params.takeError();                                               \
    MPM.addPass(                                                               \
        createModuleToPostOrderCGSCCPassAdaptor(CREATE_PASS(Params.get())));   \
    return Error::success();                                                   \
  }
#define FUNCTION_PASS(NAME, CREATE_PASS)                                       \
  if (Name == NAME) {                                                          \
    if constexpr (std::is_constructible_v<                                     \
                      std::remove_reference_t<decltype(CREATE_PASS)>,          \
                      const TargetMachine &>) {                                \
      if (!TM)                                                                 \
        return make_error<StringError>(                                        \
            formatv("pass '{0}' requires TargetMachine", Name).str(),          \
            inconvertibleErrorCode());                                         \
    }                                                                          \
    MPM.addPass(createModuleToFunctionPassAdaptor(CREATE_PASS));               \
    return Error::success();                                                   \
  }
#define FUNCTION_PASS_WITH_PARAMS(NAME, CLASS, CREATE_PASS, PARSER, PARAMS)    \
  if (checkParametrizedPassName(Name, NAME)) {                                 \
    auto Params = parsePassParameters(PARSER, Name, NAME);                     \
    if (!Params)                                                               \
      return Params.takeError();                                               \
    auto CreatePass = CREATE_PASS;                                             \
    if constexpr (std::is_constructible_v<                                     \
                      std::remove_reference_t<decltype(CreatePass(             \
                          Params.get()))>,                                     \
                      const TargetMachine &,                                   \
                      std::remove_reference_t<decltype(Params.get())>>) {      \
      if (!TM) {                                                               \
        return make_error<StringError>(                                        \
            formatv("pass '{0}' requires TargetMachine", Name).str(),          \
            inconvertibleErrorCode());                                         \
      }                                                                        \
    }                                                                          \
    MPM.addPass(createModuleToFunctionPassAdaptor(CREATE_PASS(Params.get()))); \
    return Error::success();                                                   \
  }
#define LOOPNEST_PASS(NAME, CREATE_PASS)                                       \
  if (Name == NAME) {                                                          \
    MPM.addPass(createModuleToFunctionPassAdaptor(                             \
        createFunctionToLoopPassAdaptor(CREATE_PASS, false)));                 \
    return Error::success();                                                   \
  }
#define LOOP_PASS(NAME, CREATE_PASS)                                           \
  if (Name == NAME) {                                                          \
    MPM.addPass(createModuleToFunctionPassAdaptor(                             \
        createFunctionToLoopPassAdaptor(CREATE_PASS, false)));                 \
    return Error::success();                                                   \
  }
#define LOOP_PASS_WITH_PARAMS(NAME, CLASS, CREATE_PASS, PARSER, PARAMS)        \
  if (checkParametrizedPassName(Name, NAME)) {                                 \
    auto Params = parsePassParameters(PARSER, Name, NAME);                     \
    if (!Params)                                                               \
      return Params.takeError();                                               \
    MPM.addPass(createModuleToFunctionPassAdaptor(                             \
        createFunctionToLoopPassAdaptor(CREATE_PASS(Params.get()), false)));   \
    return Error::success();                                                   \
  }
#include "PassRegistry.def"

  for (auto &C : ModulePipelineParsingCallbacks)
    if (C(Name, MPM, InnerPipeline))
      return Error::success();
  return make_error<StringError>(
      formatv("unknown module pass '{}'", Name).str(),
      inconvertibleErrorCode());
}

Error PassBuilder::parseCGSCCPass(CGSCCPassManager &CGPM,
                                  const PipelineElement &E) {
  auto &Name = E.Name;
  auto &InnerPipeline = E.InnerPipeline;

  // First handle complex passes like the pass managers which carry pipelines.
  if (!InnerPipeline.empty()) {
    if (Name == "cgscc") {
      CGSCCPassManager NestedCGPM;
      if (auto Err = parseCGSCCPassPipeline(NestedCGPM, InnerPipeline))
        return Err;
      // Add the nested pass manager with the appropriate adaptor.
      CGPM.addPass(std::move(NestedCGPM));
      return Error::success();
    }
    if (auto Params = parseFunctionPipelineName(Name)) {
      FunctionPassManager FPM;
      if (auto Err = parseFunctionPassPipeline(FPM, InnerPipeline))
        return Err;
      // Add the nested pass manager with the appropriate adaptor.
      CGPM.addPass(createCGSCCToFunctionPassAdaptor(
          std::move(FPM), Params->first, Params->second));
      return Error::success();
    }
    if (auto MaxRepetitions = parseDevirtPassName(Name)) {
      CGSCCPassManager NestedCGPM;
      if (auto Err = parseCGSCCPassPipeline(NestedCGPM, InnerPipeline))
        return Err;
      CGPM.addPass(
          createDevirtSCCRepeatedPass(std::move(NestedCGPM), *MaxRepetitions));
      return Error::success();
    }

    for (auto &C : CGSCCPipelineParsingCallbacks)
      if (C(Name, CGPM, InnerPipeline))
        return Error::success();

    // Normal passes can't have pipelines.
    return make_error<StringError>(
        formatv("invalid use of '{}' pass as cgscc pipeline", Name).str(),
        inconvertibleErrorCode());
  }

// Now expand the basic registered passes from the .inc file.
#define CGSCC_PASS(NAME, CREATE_PASS)                                          \
  if (Name == NAME) {                                                          \
    CGPM.addPass(CREATE_PASS);                                                 \
    return Error::success();                                                   \
  }
#define CGSCC_PASS_WITH_PARAMS(NAME, CLASS, CREATE_PASS, PARSER, PARAMS)       \
  if (checkParametrizedPassName(Name, NAME)) {                                 \
    auto Params = parsePassParameters(PARSER, Name, NAME);                     \
    if (!Params)                                                               \
      return Params.takeError();                                               \
    CGPM.addPass(CREATE_PASS(Params.get()));                                   \
    return Error::success();                                                   \
  }
#define CGSCC_ANALYSIS(NAME, CREATE_PASS)                                      \
  if (Name == "require<" NAME ">") {                                           \
    CGPM.addPass(RequireAnalysisPass<                                          \
                 std::remove_reference_t<decltype(CREATE_PASS)>,               \
                 LazyCallGraph::SCC, CGSCCAnalysisManager, LazyCallGraph &,    \
                 CGSCCUpdateResult &>());                                      \
    return Error::success();                                                   \
  }                                                                            \
  if (Name == "invalidate<" NAME ">") {                                        \
    CGPM.addPass(InvalidateAnalysisPass<                                       \
                 std::remove_reference_t<decltype(CREATE_PASS)>>());           \
    return Error::success();                                                   \
  }
#define FUNCTION_PASS(NAME, CREATE_PASS)                                       \
  if (Name == NAME) {                                                          \
    if constexpr (std::is_constructible_v<                                     \
                      std::remove_reference_t<decltype(CREATE_PASS)>,          \
                      const TargetMachine &>) {                                \
      if (!TM)                                                                 \
        return make_error<StringError>(                                        \
            formatv("pass '{0}' requires TargetMachine", Name).str(),          \
            inconvertibleErrorCode());                                         \
    }                                                                          \
    CGPM.addPass(createCGSCCToFunctionPassAdaptor(CREATE_PASS));               \
    return Error::success();                                                   \
  }
#define FUNCTION_PASS_WITH_PARAMS(NAME, CLASS, CREATE_PASS, PARSER, PARAMS)    \
  if (checkParametrizedPassName(Name, NAME)) {                                 \
    auto Params = parsePassParameters(PARSER, Name, NAME);                     \
    if (!Params)                                                               \
      return Params.takeError();                                               \
    auto CreatePass = CREATE_PASS;                                             \
    if constexpr (std::is_constructible_v<                                     \
                      std::remove_reference_t<decltype(CreatePass(             \
                          Params.get()))>,                                     \
                      const TargetMachine &,                                   \
                      std::remove_reference_t<decltype(Params.get())>>) {      \
      if (!TM) {                                                               \
        return make_error<StringError>(                                        \
            formatv("pass '{0}' requires TargetMachine", Name).str(),          \
            inconvertibleErrorCode());                                         \
      }                                                                        \
    }                                                                          \
    CGPM.addPass(createCGSCCToFunctionPassAdaptor(CREATE_PASS(Params.get()))); \
    return Error::success();                                                   \
  }
#define LOOPNEST_PASS(NAME, CREATE_PASS)                                       \
  if (Name == NAME) {                                                          \
    CGPM.addPass(createCGSCCToFunctionPassAdaptor(                             \
        createFunctionToLoopPassAdaptor(CREATE_PASS, false)));                 \
    return Error::success();                                                   \
  }
#define LOOP_PASS(NAME, CREATE_PASS)                                           \
  if (Name == NAME) {                                                          \
    CGPM.addPass(createCGSCCToFunctionPassAdaptor(                             \
        createFunctionToLoopPassAdaptor(CREATE_PASS, false)));                 \
    return Error::success();                                                   \
  }
#define LOOP_PASS_WITH_PARAMS(NAME, CLASS, CREATE_PASS, PARSER, PARAMS)        \
  if (checkParametrizedPassName(Name, NAME)) {                                 \
    auto Params = parsePassParameters(PARSER, Name, NAME);                     \
    if (!Params)                                                               \
      return Params.takeError();                                               \
    CGPM.addPass(createCGSCCToFunctionPassAdaptor(                             \
        createFunctionToLoopPassAdaptor(CREATE_PASS(Params.get()), false)));   \
    return Error::success();                                                   \
  }
#include "PassRegistry.def"

  for (auto &C : CGSCCPipelineParsingCallbacks)
    if (C(Name, CGPM, InnerPipeline))
      return Error::success();
  return make_error<StringError>(formatv("unknown cgscc pass '{}'", Name).str(),
                                 inconvertibleErrorCode());
}

Error PassBuilder::parseFunctionPass(FunctionPassManager &FPM,
                                     const PipelineElement &E) {
  auto &Name = E.Name;
  auto &InnerPipeline = E.InnerPipeline;

  // First handle complex passes like the pass managers which carry pipelines.
  if (!InnerPipeline.empty()) {
    if (Name == "function") {
      FunctionPassManager NestedFPM;
      if (auto Err = parseFunctionPassPipeline(NestedFPM, InnerPipeline))
        return Err;
      // Add the nested pass manager with the appropriate adaptor.
      FPM.addPass(std::move(NestedFPM));
      return Error::success();
    }
    if (Name == "loop" || Name == "loop-mssa") {
      LoopPassManager LPM;
      if (auto Err = parseLoopPassPipeline(LPM, InnerPipeline))
        return Err;
      // Add the nested pass manager with the appropriate adaptor.
      bool UseMemorySSA = (Name == "loop-mssa");
<<<<<<< HEAD
      bool UseBFI = llvm::any_of(InnerPipeline, [](auto Pipeline) {
        return Pipeline.Name.contains("simple-loop-unswitch");
      });
      FPM.addPass(createFunctionToLoopPassAdaptor(std::move(LPM), UseMemorySSA,
                                                  UseBFI));
=======
      FPM.addPass(
          createFunctionToLoopPassAdaptor(std::move(LPM), UseMemorySSA));
>>>>>>> 54c4ef26
      return Error::success();
    }
    if (Name == "machine-function") {
      MachineFunctionPassManager MFPM;
      if (auto Err = parseMachinePassPipeline(MFPM, InnerPipeline))
        return Err;
      FPM.addPass(createFunctionToMachineFunctionPassAdaptor(std::move(MFPM)));
      return Error::success();
    }

    for (auto &C : FunctionPipelineParsingCallbacks)
      if (C(Name, FPM, InnerPipeline))
        return Error::success();

    // Normal passes can't have pipelines.
    return make_error<StringError>(
        formatv("invalid use of '{}' pass as function pipeline", Name).str(),
        inconvertibleErrorCode());
  }

// Now expand the basic registered passes from the .inc file.
#define FUNCTION_PASS(NAME, CREATE_PASS)                                       \
  if (Name == NAME) {                                                          \
    if constexpr (std::is_constructible_v<                                     \
                      std::remove_reference_t<decltype(CREATE_PASS)>,          \
                      const TargetMachine &>) {                                \
      if (!TM)                                                                 \
        return make_error<StringError>(                                        \
            formatv("pass '{0}' requires TargetMachine", Name).str(),          \
            inconvertibleErrorCode());                                         \
    }                                                                          \
    FPM.addPass(CREATE_PASS);                                                  \
    return Error::success();                                                   \
  }
#define FUNCTION_PASS_WITH_PARAMS(NAME, CLASS, CREATE_PASS, PARSER, PARAMS)    \
  if (checkParametrizedPassName(Name, NAME)) {                                 \
    auto Params = parsePassParameters(PARSER, Name, NAME);                     \
    if (!Params)                                                               \
      return Params.takeError();                                               \
    auto CreatePass = CREATE_PASS;                                             \
    if constexpr (std::is_constructible_v<                                     \
                      std::remove_reference_t<decltype(CreatePass(             \
                          Params.get()))>,                                     \
                      const TargetMachine &,                                   \
                      std::remove_reference_t<decltype(Params.get())>>) {      \
      if (!TM) {                                                               \
        return make_error<StringError>(                                        \
            formatv("pass '{0}' requires TargetMachine", Name).str(),          \
            inconvertibleErrorCode());                                         \
      }                                                                        \
    }                                                                          \
    FPM.addPass(CREATE_PASS(Params.get()));                                    \
    return Error::success();                                                   \
  }
#define FUNCTION_ANALYSIS(NAME, CREATE_PASS)                                   \
  if (Name == "require<" NAME ">") {                                           \
    if constexpr (std::is_constructible_v<                                     \
                      std::remove_reference_t<decltype(CREATE_PASS)>,          \
                      const TargetMachine &>) {                                \
      if (!TM)                                                                 \
        return make_error<StringError>(                                        \
            formatv("pass '{0}' requires TargetMachine", Name).str(),          \
            inconvertibleErrorCode());                                         \
    }                                                                          \
    FPM.addPass(                                                               \
        RequireAnalysisPass<std::remove_reference_t<decltype(CREATE_PASS)>,    \
                            Function>());                                      \
    return Error::success();                                                   \
  }                                                                            \
  if (Name == "invalidate<" NAME ">") {                                        \
    FPM.addPass(InvalidateAnalysisPass<                                        \
                std::remove_reference_t<decltype(CREATE_PASS)>>());            \
    return Error::success();                                                   \
  }
// FIXME: UseMemorySSA is set to false. Maybe we could do things like:
//        bool UseMemorySSA = !("canon-freeze" || "loop-predication" ||
//                              "guard-widening");
//        The risk is that it may become obsolete if we're not careful.
#define LOOPNEST_PASS(NAME, CREATE_PASS)                                       \
  if (Name == NAME) {                                                          \
    FPM.addPass(createFunctionToLoopPassAdaptor(CREATE_PASS, false));          \
    return Error::success();                                                   \
  }
#define LOOP_PASS(NAME, CREATE_PASS)                                           \
  if (Name == NAME) {                                                          \
    FPM.addPass(createFunctionToLoopPassAdaptor(CREATE_PASS, false));          \
    return Error::success();                                                   \
  }
#define LOOP_PASS_WITH_PARAMS(NAME, CLASS, CREATE_PASS, PARSER, PARAMS)        \
  if (checkParametrizedPassName(Name, NAME)) {                                 \
    auto Params = parsePassParameters(PARSER, Name, NAME);                     \
    if (!Params)                                                               \
      return Params.takeError();                                               \
    FPM.addPass(                                                               \
        createFunctionToLoopPassAdaptor(CREATE_PASS(Params.get()), false));    \
    return Error::success();                                                   \
  }
#include "PassRegistry.def"

  for (auto &C : FunctionPipelineParsingCallbacks)
    if (C(Name, FPM, InnerPipeline))
      return Error::success();
  return make_error<StringError>(
      formatv("unknown function pass '{}'", Name).str(),
      inconvertibleErrorCode());
}

Error PassBuilder::parseLoopPass(LoopPassManager &LPM,
                                 const PipelineElement &E) {
  StringRef Name = E.Name;
  auto &InnerPipeline = E.InnerPipeline;

  // First handle complex passes like the pass managers which carry pipelines.
  if (!InnerPipeline.empty()) {
    if (Name == "loop") {
      LoopPassManager NestedLPM;
      if (auto Err = parseLoopPassPipeline(NestedLPM, InnerPipeline))
        return Err;
      // Add the nested pass manager with the appropriate adaptor.
      LPM.addPass(std::move(NestedLPM));
      return Error::success();
    }

    for (auto &C : LoopPipelineParsingCallbacks)
      if (C(Name, LPM, InnerPipeline))
        return Error::success();

    // Normal passes can't have pipelines.
    return make_error<StringError>(
        formatv("invalid use of '{}' pass as loop pipeline", Name).str(),
        inconvertibleErrorCode());
  }

// Now expand the basic registered passes from the .inc file.
#define LOOPNEST_PASS(NAME, CREATE_PASS)                                       \
  if (Name == NAME) {                                                          \
    LPM.addPass(CREATE_PASS);                                                  \
    return Error::success();                                                   \
  }
#define LOOP_PASS(NAME, CREATE_PASS)                                           \
  if (Name == NAME) {                                                          \
    LPM.addPass(CREATE_PASS);                                                  \
    return Error::success();                                                   \
  }
#define LOOP_PASS_WITH_PARAMS(NAME, CLASS, CREATE_PASS, PARSER, PARAMS)        \
  if (checkParametrizedPassName(Name, NAME)) {                                 \
    auto Params = parsePassParameters(PARSER, Name, NAME);                     \
    if (!Params)                                                               \
      return Params.takeError();                                               \
    LPM.addPass(CREATE_PASS(Params.get()));                                    \
    return Error::success();                                                   \
  }
#define LOOP_ANALYSIS(NAME, CREATE_PASS)                                       \
  if (Name == "require<" NAME ">") {                                           \
    LPM.addPass(RequireAnalysisPass<                                           \
                std::remove_reference_t<decltype(CREATE_PASS)>, Loop,          \
                LoopAnalysisManager, LoopStandardAnalysisResults &,            \
                LPMUpdater &>());                                              \
    return Error::success();                                                   \
  }                                                                            \
  if (Name == "invalidate<" NAME ">") {                                        \
    LPM.addPass(InvalidateAnalysisPass<                                        \
                std::remove_reference_t<decltype(CREATE_PASS)>>());            \
    return Error::success();                                                   \
  }
#include "PassRegistry.def"

  for (auto &C : LoopPipelineParsingCallbacks)
    if (C(Name, LPM, InnerPipeline))
      return Error::success();
  return make_error<StringError>(formatv("unknown loop pass '{}'", Name).str(),
                                 inconvertibleErrorCode());
}

Error PassBuilder::parseMachinePass(MachineFunctionPassManager &MFPM,
                                    const PipelineElement &E) {
  StringRef Name = E.Name;
  // Handle any nested pass managers.
  if (!E.InnerPipeline.empty()) {
    if (E.Name == "machine-function") {
      MachineFunctionPassManager NestedPM;
      if (auto Err = parseMachinePassPipeline(NestedPM, E.InnerPipeline))
        return Err;
      MFPM.addPass(std::move(NestedPM));
      return Error::success();
    }
    return make_error<StringError>("invalid pipeline",
                                   inconvertibleErrorCode());
  }

#define MACHINE_MODULE_PASS(NAME, CREATE_PASS)                                 \
  if (Name == NAME) {                                                          \
    MFPM.addPass(CREATE_PASS);                                                 \
    return Error::success();                                                   \
  }
#define MACHINE_FUNCTION_PASS(NAME, CREATE_PASS)                               \
  if (Name == NAME) {                                                          \
    MFPM.addPass(CREATE_PASS);                                                 \
    return Error::success();                                                   \
  }
#define MACHINE_FUNCTION_PASS_WITH_PARAMS(NAME, CLASS, CREATE_PASS, PARSER,    \
                                          PARAMS)                              \
  if (checkParametrizedPassName(Name, NAME)) {                                 \
    auto Params = parsePassParameters(PARSER, Name, NAME);                     \
    if (!Params)                                                               \
      return Params.takeError();                                               \
    MFPM.addPass(CREATE_PASS(Params.get()));                                   \
    return Error::success();                                                   \
  }
#define MACHINE_FUNCTION_ANALYSIS(NAME, CREATE_PASS)                           \
  if (Name == "require<" NAME ">") {                                           \
    MFPM.addPass(                                                              \
        RequireAnalysisPass<std::remove_reference_t<decltype(CREATE_PASS)>,    \
                            MachineFunction>());                               \
    return Error::success();                                                   \
  }                                                                            \
  if (Name == "invalidate<" NAME ">") {                                        \
    MFPM.addPass(InvalidateAnalysisPass<                                       \
                 std::remove_reference_t<decltype(CREATE_PASS)>>());           \
    return Error::success();                                                   \
  }
#include "llvm/Passes/MachinePassRegistry.def"

  for (auto &C : MachineFunctionPipelineParsingCallbacks)
    if (C(Name, MFPM, E.InnerPipeline))
      return Error::success();
  return make_error<StringError>(
      formatv("unknown machine pass '{}'", Name).str(),
      inconvertibleErrorCode());
}

bool PassBuilder::parseAAPassName(AAManager &AA, StringRef Name) {
#define MODULE_ALIAS_ANALYSIS(NAME, CREATE_PASS)                               \
  if (Name == NAME) {                                                          \
    AA.registerModuleAnalysis<                                                 \
        std::remove_reference_t<decltype(CREATE_PASS)>>();                     \
    return true;                                                               \
  }
#define FUNCTION_ALIAS_ANALYSIS(NAME, CREATE_PASS)                             \
  if (Name == NAME) {                                                          \
    AA.registerFunctionAnalysis<                                               \
        std::remove_reference_t<decltype(CREATE_PASS)>>();                     \
    return true;                                                               \
  }
#include "PassRegistry.def"

  for (auto &C : AAParsingCallbacks)
    if (C(Name, AA))
      return true;
  return false;
}

Error PassBuilder::parseMachinePassPipeline(
    MachineFunctionPassManager &MFPM, ArrayRef<PipelineElement> Pipeline) {
  for (const auto &Element : Pipeline) {
    if (auto Err = parseMachinePass(MFPM, Element))
      return Err;
  }
  return Error::success();
}

Error PassBuilder::parseLoopPassPipeline(LoopPassManager &LPM,
                                         ArrayRef<PipelineElement> Pipeline) {
  for (const auto &Element : Pipeline) {
    if (auto Err = parseLoopPass(LPM, Element))
      return Err;
  }
  return Error::success();
}

Error PassBuilder::parseFunctionPassPipeline(
    FunctionPassManager &FPM, ArrayRef<PipelineElement> Pipeline) {
  for (const auto &Element : Pipeline) {
    if (auto Err = parseFunctionPass(FPM, Element))
      return Err;
  }
  return Error::success();
}

Error PassBuilder::parseCGSCCPassPipeline(CGSCCPassManager &CGPM,
                                          ArrayRef<PipelineElement> Pipeline) {
  for (const auto &Element : Pipeline) {
    if (auto Err = parseCGSCCPass(CGPM, Element))
      return Err;
  }
  return Error::success();
}

void PassBuilder::crossRegisterProxies(LoopAnalysisManager &LAM,
                                       FunctionAnalysisManager &FAM,
                                       CGSCCAnalysisManager &CGAM,
                                       ModuleAnalysisManager &MAM,
                                       MachineFunctionAnalysisManager *MFAM) {
  MAM.registerPass([&] { return FunctionAnalysisManagerModuleProxy(FAM); });
  MAM.registerPass([&] { return CGSCCAnalysisManagerModuleProxy(CGAM); });
  CGAM.registerPass([&] { return ModuleAnalysisManagerCGSCCProxy(MAM); });
  FAM.registerPass([&] { return CGSCCAnalysisManagerFunctionProxy(CGAM); });
  FAM.registerPass([&] { return ModuleAnalysisManagerFunctionProxy(MAM); });
  FAM.registerPass([&] { return LoopAnalysisManagerFunctionProxy(LAM); });
  LAM.registerPass([&] { return FunctionAnalysisManagerLoopProxy(FAM); });
  if (MFAM) {
    MAM.registerPass(
        [&] { return MachineFunctionAnalysisManagerModuleProxy(*MFAM); });
    FAM.registerPass(
        [&] { return MachineFunctionAnalysisManagerFunctionProxy(*MFAM); });
    MFAM->registerPass(
        [&] { return ModuleAnalysisManagerMachineFunctionProxy(MAM); });
    MFAM->registerPass(
        [&] { return FunctionAnalysisManagerMachineFunctionProxy(FAM); });
  }
}

Error PassBuilder::parseModulePassPipeline(ModulePassManager &MPM,
                                           ArrayRef<PipelineElement> Pipeline) {
  for (const auto &Element : Pipeline) {
    if (auto Err = parseModulePass(MPM, Element))
      return Err;
  }
  return Error::success();
}

// Primary pass pipeline description parsing routine for a \c ModulePassManager
// FIXME: Should this routine accept a TargetMachine or require the caller to
// pre-populate the analysis managers with target-specific stuff?
Error PassBuilder::parsePassPipeline(ModulePassManager &MPM,
                                     StringRef PipelineText) {
  auto Pipeline = parsePipelineText(PipelineText);
  if (!Pipeline || Pipeline->empty())
    return make_error<StringError>(
        formatv("invalid pipeline '{}'", PipelineText).str(),
        inconvertibleErrorCode());

  // If the first name isn't at the module layer, wrap the pipeline up
  // automatically.
  StringRef FirstName = Pipeline->front().Name;

  if (!isModulePassName(FirstName, ModulePipelineParsingCallbacks)) {
    bool UseMemorySSA;
    if (isCGSCCPassName(FirstName, CGSCCPipelineParsingCallbacks)) {
      Pipeline = {{"cgscc", std::move(*Pipeline)}};
    } else if (isFunctionPassName(FirstName,
                                  FunctionPipelineParsingCallbacks)) {
      Pipeline = {{"function", std::move(*Pipeline)}};
    } else if (isLoopNestPassName(FirstName, LoopPipelineParsingCallbacks,
                                  UseMemorySSA)) {
      Pipeline = {{"function", {{UseMemorySSA ? "loop-mssa" : "loop",
                                 std::move(*Pipeline)}}}};
    } else if (isLoopPassName(FirstName, LoopPipelineParsingCallbacks,
                              UseMemorySSA)) {
      Pipeline = {{"function", {{UseMemorySSA ? "loop-mssa" : "loop",
                                 std::move(*Pipeline)}}}};
    } else if (isMachineFunctionPassName(
                   FirstName, MachineFunctionPipelineParsingCallbacks)) {
      Pipeline = {{"function", {{"machine-function", std::move(*Pipeline)}}}};
    } else {
      for (auto &C : TopLevelPipelineParsingCallbacks)
        if (C(MPM, *Pipeline))
          return Error::success();

      // Unknown pass or pipeline name!
      auto &InnerPipeline = Pipeline->front().InnerPipeline;
      return make_error<StringError>(
          formatv("unknown {} name '{}'",
                  (InnerPipeline.empty() ? "pass" : "pipeline"), FirstName)
              .str(),
          inconvertibleErrorCode());
    }
  }

  if (auto Err = parseModulePassPipeline(MPM, *Pipeline))
    return Err;
  return Error::success();
}

// Primary pass pipeline description parsing routine for a \c CGSCCPassManager
Error PassBuilder::parsePassPipeline(CGSCCPassManager &CGPM,
                                     StringRef PipelineText) {
  auto Pipeline = parsePipelineText(PipelineText);
  if (!Pipeline || Pipeline->empty())
    return make_error<StringError>(
        formatv("invalid pipeline '{}'", PipelineText).str(),
        inconvertibleErrorCode());

  StringRef FirstName = Pipeline->front().Name;
  if (!isCGSCCPassName(FirstName, CGSCCPipelineParsingCallbacks))
    return make_error<StringError>(
        formatv("unknown cgscc pass '{}' in pipeline '{}'", FirstName,
                PipelineText)
            .str(),
        inconvertibleErrorCode());

  if (auto Err = parseCGSCCPassPipeline(CGPM, *Pipeline))
    return Err;
  return Error::success();
}

// Primary pass pipeline description parsing routine for a \c
// FunctionPassManager
Error PassBuilder::parsePassPipeline(FunctionPassManager &FPM,
                                     StringRef PipelineText) {
  auto Pipeline = parsePipelineText(PipelineText);
  if (!Pipeline || Pipeline->empty())
    return make_error<StringError>(
        formatv("invalid pipeline '{}'", PipelineText).str(),
        inconvertibleErrorCode());

  StringRef FirstName = Pipeline->front().Name;
  if (!isFunctionPassName(FirstName, FunctionPipelineParsingCallbacks))
    return make_error<StringError>(
        formatv("unknown function pass '{}' in pipeline '{}'", FirstName,
                PipelineText)
            .str(),
        inconvertibleErrorCode());

  if (auto Err = parseFunctionPassPipeline(FPM, *Pipeline))
    return Err;
  return Error::success();
}

// Primary pass pipeline description parsing routine for a \c LoopPassManager
Error PassBuilder::parsePassPipeline(LoopPassManager &CGPM,
                                     StringRef PipelineText) {
  auto Pipeline = parsePipelineText(PipelineText);
  if (!Pipeline || Pipeline->empty())
    return make_error<StringError>(
        formatv("invalid pipeline '{}'", PipelineText).str(),
        inconvertibleErrorCode());

  if (auto Err = parseLoopPassPipeline(CGPM, *Pipeline))
    return Err;

  return Error::success();
}

Error PassBuilder::parsePassPipeline(MachineFunctionPassManager &MFPM,
                                     StringRef PipelineText) {
  auto Pipeline = parsePipelineText(PipelineText);
  if (!Pipeline || Pipeline->empty())
    return make_error<StringError>(
        formatv("invalid machine pass pipeline '{}'", PipelineText).str(),
        inconvertibleErrorCode());

  if (auto Err = parseMachinePassPipeline(MFPM, *Pipeline))
    return Err;

  return Error::success();
}

Error PassBuilder::parseAAPipeline(AAManager &AA, StringRef PipelineText) {
  // If the pipeline just consists of the word 'default' just replace the AA
  // manager with our default one.
  if (PipelineText == "default") {
    AA = buildDefaultAAPipeline();
    return Error::success();
  }

  while (!PipelineText.empty()) {
    StringRef Name;
    std::tie(Name, PipelineText) = PipelineText.split(',');
    if (!parseAAPassName(AA, Name))
      return make_error<StringError>(
          formatv("unknown alias analysis name '{}'", Name).str(),
          inconvertibleErrorCode());
  }

  return Error::success();
}

std::optional<RegAllocFilterFunc>
PassBuilder::parseRegAllocFilter(StringRef FilterName) {
  if (FilterName == "all")
    return nullptr;
  for (auto &C : RegClassFilterParsingCallbacks)
    if (auto F = C(FilterName))
      return F;
  return std::nullopt;
}

static void printPassName(StringRef PassName, raw_ostream &OS) {
  OS << "  " << PassName << "\n";
}
static void printPassName(StringRef PassName, StringRef Params,
                          raw_ostream &OS) {
  OS << "  " << PassName << "<" << Params << ">\n";
}

void PassBuilder::printPassNames(raw_ostream &OS) {
  // TODO: print pass descriptions when they are available

  OS << "Module passes:\n";
#define MODULE_PASS(NAME, CREATE_PASS) printPassName(NAME, OS);
#include "PassRegistry.def"

  OS << "Module passes with params:\n";
#define MODULE_PASS_WITH_PARAMS(NAME, CLASS, CREATE_PASS, PARSER, PARAMS)      \
  printPassName(NAME, PARAMS, OS);
#include "PassRegistry.def"

  OS << "Module analyses:\n";
#define MODULE_ANALYSIS(NAME, CREATE_PASS) printPassName(NAME, OS);
#include "PassRegistry.def"

  OS << "Module alias analyses:\n";
#define MODULE_ALIAS_ANALYSIS(NAME, CREATE_PASS) printPassName(NAME, OS);
#include "PassRegistry.def"

  OS << "CGSCC passes:\n";
#define CGSCC_PASS(NAME, CREATE_PASS) printPassName(NAME, OS);
#include "PassRegistry.def"

  OS << "CGSCC passes with params:\n";
#define CGSCC_PASS_WITH_PARAMS(NAME, CLASS, CREATE_PASS, PARSER, PARAMS)       \
  printPassName(NAME, PARAMS, OS);
#include "PassRegistry.def"

  OS << "CGSCC analyses:\n";
#define CGSCC_ANALYSIS(NAME, CREATE_PASS) printPassName(NAME, OS);
#include "PassRegistry.def"

  OS << "Function passes:\n";
#define FUNCTION_PASS(NAME, CREATE_PASS) printPassName(NAME, OS);
#include "PassRegistry.def"

  OS << "Function passes with params:\n";
#define FUNCTION_PASS_WITH_PARAMS(NAME, CLASS, CREATE_PASS, PARSER, PARAMS)    \
  printPassName(NAME, PARAMS, OS);
#include "PassRegistry.def"

  OS << "Function analyses:\n";
#define FUNCTION_ANALYSIS(NAME, CREATE_PASS) printPassName(NAME, OS);
#include "PassRegistry.def"

  OS << "Function alias analyses:\n";
#define FUNCTION_ALIAS_ANALYSIS(NAME, CREATE_PASS) printPassName(NAME, OS);
#include "PassRegistry.def"

  OS << "LoopNest passes:\n";
#define LOOPNEST_PASS(NAME, CREATE_PASS) printPassName(NAME, OS);
#include "PassRegistry.def"

  OS << "Loop passes:\n";
#define LOOP_PASS(NAME, CREATE_PASS) printPassName(NAME, OS);
#include "PassRegistry.def"

  OS << "Loop passes with params:\n";
#define LOOP_PASS_WITH_PARAMS(NAME, CLASS, CREATE_PASS, PARSER, PARAMS)        \
  printPassName(NAME, PARAMS, OS);
#include "PassRegistry.def"

  OS << "Loop analyses:\n";
#define LOOP_ANALYSIS(NAME, CREATE_PASS) printPassName(NAME, OS);
#include "PassRegistry.def"

  OS << "Machine module passes (WIP):\n";
#define MACHINE_MODULE_PASS(NAME, CREATE_PASS) printPassName(NAME, OS);
#include "llvm/Passes/MachinePassRegistry.def"

  OS << "Machine function passes (WIP):\n";
#define MACHINE_FUNCTION_PASS(NAME, CREATE_PASS) printPassName(NAME, OS);
#include "llvm/Passes/MachinePassRegistry.def"

  OS << "Machine function analyses (WIP):\n";
#define MACHINE_FUNCTION_ANALYSIS(NAME, CREATE_PASS) printPassName(NAME, OS);
#include "llvm/Passes/MachinePassRegistry.def"
}

void PassBuilder::registerParseTopLevelPipelineCallback(
    const std::function<bool(ModulePassManager &, ArrayRef<PipelineElement>)>
        &C) {
  TopLevelPipelineParsingCallbacks.push_back(C);
}<|MERGE_RESOLUTION|>--- conflicted
+++ resolved
@@ -2280,16 +2280,8 @@
         return Err;
       // Add the nested pass manager with the appropriate adaptor.
       bool UseMemorySSA = (Name == "loop-mssa");
-<<<<<<< HEAD
-      bool UseBFI = llvm::any_of(InnerPipeline, [](auto Pipeline) {
-        return Pipeline.Name.contains("simple-loop-unswitch");
-      });
-      FPM.addPass(createFunctionToLoopPassAdaptor(std::move(LPM), UseMemorySSA,
-                                                  UseBFI));
-=======
       FPM.addPass(
           createFunctionToLoopPassAdaptor(std::move(LPM), UseMemorySSA));
->>>>>>> 54c4ef26
       return Error::success();
     }
     if (Name == "machine-function") {
