--- conflicted
+++ resolved
@@ -56,11 +56,7 @@
   void getPeelingPreferences(Loop *L, ScalarEvolution &SE,
                              TTI::PeelingPreferences &PP);
 
-<<<<<<< HEAD
-  int64_t getMaxInlineSizeThreshold() const;
-=======
   int64_t getMaxMemIntrinsicInlineSizeThreshold() const;
->>>>>>> bac3a63c
 };
 
 class GCNTTIImpl final : public BasicTTIImplBase<GCNTTIImpl> {
@@ -140,11 +136,7 @@
   bool isLegalToVectorizeStoreChain(unsigned ChainSizeInBytes, Align Alignment,
                                     unsigned AddrSpace) const;
 
-<<<<<<< HEAD
-  int64_t getMaxInlineSizeThreshold() const;
-=======
   int64_t getMaxMemIntrinsicInlineSizeThreshold() const;
->>>>>>> bac3a63c
   Type *getMemcpyLoopLoweringType(
       LLVMContext & Context, Value * Length, unsigned SrcAddrSpace,
       unsigned DestAddrSpace, unsigned SrcAlign, unsigned DestAlign,
