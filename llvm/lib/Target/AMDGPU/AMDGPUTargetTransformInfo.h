//===- AMDGPUTargetTransformInfo.h - AMDGPU specific TTI --------*- C++ -*-===//
//
// Part of the LLVM Project, under the Apache License v2.0 with LLVM Exceptions.
// See https://llvm.org/LICENSE.txt for license information.
// SPDX-License-Identifier: Apache-2.0 WITH LLVM-exception
//
//===----------------------------------------------------------------------===//
//
/// \file
/// This file a TargetTransformInfoImplBase conforming object specific to the
/// AMDGPU target machine. It uses the target's detailed information to
/// provide more precise answers to certain TTI queries, while letting the
/// target independent and default TTI implementations handle the rest.
//
//===----------------------------------------------------------------------===//

#ifndef LLVM_LIB_TARGET_AMDGPU_AMDGPUTARGETTRANSFORMINFO_H
#define LLVM_LIB_TARGET_AMDGPU_AMDGPUTARGETTRANSFORMINFO_H

#include "AMDGPU.h"
#include "llvm/CodeGen/BasicTTIImpl.h"
#include "llvm/Support/AMDGPUAddrSpace.h"
#include <optional>

namespace llvm {

class AMDGPUTargetMachine;
class GCNSubtarget;
class InstCombiner;
class Loop;
class ScalarEvolution;
class SITargetLowering;
class Type;
class Value;

class AMDGPUTTIImpl final : public BasicTTIImplBase<AMDGPUTTIImpl> {
  using BaseT = BasicTTIImplBase<AMDGPUTTIImpl>;
  using TTI = TargetTransformInfo;

  friend BaseT;

  Triple TargetTriple;

  const TargetSubtargetInfo *ST;
  const TargetLoweringBase *TLI;

  const TargetSubtargetInfo *getST() const { return ST; }
  const TargetLoweringBase *getTLI() const { return TLI; }

public:
  explicit AMDGPUTTIImpl(const AMDGPUTargetMachine *TM, const Function &F);

  void getUnrollingPreferences(Loop *L, ScalarEvolution &SE,
                               TTI::UnrollingPreferences &UP,
                               OptimizationRemarkEmitter *ORE) const override;

  void getPeelingPreferences(Loop *L, ScalarEvolution &SE,
                             TTI::PeelingPreferences &PP) const override;

  uint64_t getMaxMemIntrinsicInlineSizeThreshold() const override;
};

class GCNTTIImpl final : public BasicTTIImplBase<GCNTTIImpl> {
  using BaseT = BasicTTIImplBase<GCNTTIImpl>;
  using TTI = TargetTransformInfo;

  friend BaseT;

  const GCNSubtarget *ST;
  const SITargetLowering *TLI;
  AMDGPUTTIImpl CommonTTI;
  bool IsGraphics;
  bool HasFP32Denormals;
  bool HasFP64FP16Denormals;
  static constexpr bool InlinerVectorBonusPercent = 0;

  static const FeatureBitset InlineFeatureIgnoreList;

  const GCNSubtarget *getST() const { return ST; }
  const SITargetLowering *getTLI() const { return TLI; }

  static inline int getFullRateInstrCost() {
    return TargetTransformInfo::TCC_Basic;
  }

  static inline int getHalfRateInstrCost(TTI::TargetCostKind CostKind) {
    return CostKind == TTI::TCK_CodeSize ? 2
                                         : 2 * TargetTransformInfo::TCC_Basic;
  }

  // TODO: The size is usually 8 bytes, but takes 4x as many cycles. Maybe
  // should be 2 or 4.
  static inline int getQuarterRateInstrCost(TTI::TargetCostKind CostKind) {
    return CostKind == TTI::TCK_CodeSize ? 2
                                         : 4 * TargetTransformInfo::TCC_Basic;
  }

  // On some parts, normal fp64 operations are half rate, and others
  // quarter. This also applies to some integer operations.
  int get64BitInstrCost(TTI::TargetCostKind CostKind) const;

  std::pair<InstructionCost, MVT> getTypeLegalizationCost(Type *Ty) const;

public:
  explicit GCNTTIImpl(const AMDGPUTargetMachine *TM, const Function &F);

  bool hasBranchDivergence(const Function *F = nullptr) const override;

  void getUnrollingPreferences(Loop *L, ScalarEvolution &SE,
                               TTI::UnrollingPreferences &UP,
                               OptimizationRemarkEmitter *ORE) const override;

  void getPeelingPreferences(Loop *L, ScalarEvolution &SE,
                             TTI::PeelingPreferences &PP) const override;

  TTI::PopcntSupportKind getPopcntSupport(unsigned TyWidth) const override {
    assert(isPowerOf2_32(TyWidth) && "Ty width must be power of 2");
    return TTI::PSK_FastHardware;
  }

  unsigned getNumberOfRegisters(unsigned RCID) const override;
  TypeSize
  getRegisterBitWidth(TargetTransformInfo::RegisterKind Vector) const override;
  unsigned getMinVectorRegisterBitWidth() const override;
  unsigned getMaximumVF(unsigned ElemWidth, unsigned Opcode) const override;
  unsigned getLoadVectorFactor(unsigned VF, unsigned LoadSize,
                               unsigned ChainSizeInBytes,
                               VectorType *VecTy) const override;
  unsigned getStoreVectorFactor(unsigned VF, unsigned StoreSize,
                                unsigned ChainSizeInBytes,
                                VectorType *VecTy) const override;
  unsigned getLoadStoreVecRegBitWidth(unsigned AddrSpace) const override;

  bool isLegalToVectorizeMemChain(unsigned ChainSizeInBytes, Align Alignment,
                                  unsigned AddrSpace) const;
  bool isLegalToVectorizeLoadChain(unsigned ChainSizeInBytes, Align Alignment,
                                   unsigned AddrSpace) const override;
  bool isLegalToVectorizeStoreChain(unsigned ChainSizeInBytes, Align Alignment,
                                    unsigned AddrSpace) const override;

  uint64_t getMaxMemIntrinsicInlineSizeThreshold() const override;
  Type *getMemcpyLoopLoweringType(
      LLVMContext &Context, Value *Length, unsigned SrcAddrSpace,
      unsigned DestAddrSpace, Align SrcAlign, Align DestAlign,
      std::optional<uint32_t> AtomicElementSize) const override;

  void getMemcpyLoopResidualLoweringType(
      SmallVectorImpl<Type *> &OpsOut, LLVMContext &Context,
      unsigned RemainingBytes, unsigned SrcAddrSpace, unsigned DestAddrSpace,
      Align SrcAlign, Align DestAlign,
      std::optional<uint32_t> AtomicCpySize) const override;
  unsigned getMaxInterleaveFactor(ElementCount VF) const override;

  bool getTgtMemIntrinsic(IntrinsicInst *Inst,
                          MemIntrinsicInfo &Info) const override;

  InstructionCost getArithmeticInstrCost(
      unsigned Opcode, Type *Ty, TTI::TargetCostKind CostKind,
      TTI::OperandValueInfo Op1Info = {TTI::OK_AnyValue, TTI::OP_None},
      TTI::OperandValueInfo Op2Info = {TTI::OK_AnyValue, TTI::OP_None},
      ArrayRef<const Value *> Args = {},
      const Instruction *CxtI = nullptr) const override;

  InstructionCost getCFInstrCost(unsigned Opcode, TTI::TargetCostKind CostKind,
                                 const Instruction *I = nullptr) const override;

  bool isInlineAsmSourceOfDivergence(const CallInst *CI,
                                     ArrayRef<unsigned> Indices = {}) const;

  using BaseT::getVectorInstrCost;
  InstructionCost getVectorInstrCost(unsigned Opcode, Type *ValTy,
                                     TTI::TargetCostKind CostKind,
                                     unsigned Index, const Value *Op0,
                                     const Value *Op1) const override;

  bool isReadRegisterSourceOfDivergence(const IntrinsicInst *ReadReg) const;
  bool isSourceOfDivergence(const Value *V) const override;
  bool isAlwaysUniform(const Value *V) const override;

  bool isValidAddrSpaceCast(unsigned FromAS, unsigned ToAS) const override {
    // Address space casts must cast between different address spaces.
    if (FromAS == ToAS)
      return false;

    // Casts between any aliasing address spaces are valid.
    return AMDGPU::addrspacesMayAlias(FromAS, ToAS);
  }

  bool addrspacesMayAlias(unsigned AS0, unsigned AS1) const override {
    return AMDGPU::addrspacesMayAlias(AS0, AS1);
  }

  unsigned getFlatAddressSpace() const override {
    // Don't bother running InferAddressSpaces pass on graphics shaders which
    // don't use flat addressing.
    if (IsGraphics)
      return -1;
    return AMDGPUAS::FLAT_ADDRESS;
  }

  bool collectFlatAddressOperands(SmallVectorImpl<int> &OpIndexes,
                                  Intrinsic::ID IID) const override;

  bool
  canHaveNonUndefGlobalInitializerInAddressSpace(unsigned AS) const override {
    return AS != AMDGPUAS::LOCAL_ADDRESS && AS != AMDGPUAS::REGION_ADDRESS &&
           AS != AMDGPUAS::PRIVATE_ADDRESS;
  }

  Value *rewriteIntrinsicWithAddressSpace(IntrinsicInst *II, Value *OldV,
                                          Value *NewV) const override;

  bool canSimplifyLegacyMulToMul(const Instruction &I, const Value *Op0,
                                 const Value *Op1, InstCombiner &IC) const;

  bool simplifyDemandedLaneMaskArg(InstCombiner &IC, IntrinsicInst &II,
                                   unsigned LaneAgIdx) const;

  std::optional<Instruction *>
  instCombineIntrinsic(InstCombiner &IC, IntrinsicInst &II) const override;

  Value *simplifyAMDGCNLaneIntrinsicDemanded(InstCombiner &IC,
                                             IntrinsicInst &II,
                                             const APInt &DemandedElts,
                                             APInt &UndefElts) const;

  Instruction *hoistLaneIntrinsicThroughOperand(InstCombiner &IC,
                                                IntrinsicInst &II) const;

  std::optional<Value *> simplifyDemandedVectorEltsIntrinsic(
      InstCombiner &IC, IntrinsicInst &II, APInt DemandedElts, APInt &UndefElts,
      APInt &UndefElts2, APInt &UndefElts3,
      std::function<void(Instruction *, unsigned, APInt, APInt &)>
          SimplifyAndSetOp) const override;

  InstructionCost getVectorSplitCost() const { return 0; }

  InstructionCost
  getShuffleCost(TTI::ShuffleKind Kind, VectorType *DstTy, VectorType *SrcTy,
                 ArrayRef<int> Mask, TTI::TargetCostKind CostKind, int Index,
                 VectorType *SubTp, ArrayRef<const Value *> Args = {},
                 const Instruction *CxtI = nullptr) const override;

  bool isProfitableToSinkOperands(Instruction *I,
                                  SmallVectorImpl<Use *> &Ops) const override;

  bool areInlineCompatible(const Function *Caller,
                           const Function *Callee) const override;

  int getInliningLastCallToStaticBonus() const override;
  unsigned getInliningThresholdMultiplier() const override { return 11; }
  unsigned adjustInliningThreshold(const CallBase *CB) const override;
  unsigned getCallerAllocaCost(const CallBase *CB,
                               const AllocaInst *AI) const override;

  int getInlinerVectorBonusPercent() const override {
    return InlinerVectorBonusPercent;
  }

  InstructionCost
  getArithmeticReductionCost(unsigned Opcode, VectorType *Ty,
                             std::optional<FastMathFlags> FMF,
                             TTI::TargetCostKind CostKind) const override;

  InstructionCost
  getIntrinsicInstrCost(const IntrinsicCostAttributes &ICA,
                        TTI::TargetCostKind CostKind) const override;
  InstructionCost
  getMinMaxReductionCost(Intrinsic::ID IID, VectorType *Ty, FastMathFlags FMF,
                         TTI::TargetCostKind CostKind) const override;

  /// Data cache line size for LoopDataPrefetch pass. Has no use before GFX12.
  unsigned getCacheLineSize() const override { return 128; }

  /// How much before a load we should place the prefetch instruction.
  /// This is currently measured in number of IR instructions.
  unsigned getPrefetchDistance() const override;

  /// \return if target want to issue a prefetch in address space \p AS.
  bool shouldPrefetchAddressSpace(unsigned AS) const override;
  void collectKernelLaunchBounds(
      const Function &F,
      SmallVectorImpl<std::pair<StringRef, int64_t>> &LB) const override;

  enum class KnownIEEEMode { Unknown, On, Off };

  /// Return KnownIEEEMode::On if we know if the use context can assume
  /// "amdgpu-ieee"="true" and KnownIEEEMode::Off if we can assume
  /// "amdgpu-ieee"="false".
  KnownIEEEMode fpenvIEEEMode(const Instruction &I) const;
<<<<<<< HEAD
=======

  /// Account for loads of i8 vector types to have reduced cost. For
  /// example the cost of load 4 i8s values is one is the cost of loading
  /// a single i32 value.
  InstructionCost getMemoryOpCost(
      unsigned Opcode, Type *Src, Align Alignment, unsigned AddressSpace,
      TTI::TargetCostKind CostKind,
      TTI::OperandValueInfo OpInfo = {TTI::OK_AnyValue, TTI::OP_None},
      const Instruction *I = nullptr) const override;

  /// When counting parts on AMD GPUs, account for i8s being grouped
  /// together under a single i32 value. Otherwise fall back to base
  /// implementation.
  unsigned getNumberOfParts(Type *Tp) const override;
>>>>>>> 5ee67ebe
};

} // end namespace llvm

#endif // LLVM_LIB_TARGET_AMDGPU_AMDGPUTARGETTRANSFORMINFO_H<|MERGE_RESOLUTION|>--- conflicted
+++ resolved
@@ -288,8 +288,6 @@
   /// "amdgpu-ieee"="true" and KnownIEEEMode::Off if we can assume
   /// "amdgpu-ieee"="false".
   KnownIEEEMode fpenvIEEEMode(const Instruction &I) const;
-<<<<<<< HEAD
-=======
 
   /// Account for loads of i8 vector types to have reduced cost. For
   /// example the cost of load 4 i8s values is one is the cost of loading
@@ -304,7 +302,6 @@
   /// together under a single i32 value. Otherwise fall back to base
   /// implementation.
   unsigned getNumberOfParts(Type *Tp) const override;
->>>>>>> 5ee67ebe
 };
 
 } // end namespace llvm
