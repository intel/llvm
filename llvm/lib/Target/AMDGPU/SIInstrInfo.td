//===-- SIInstrInfo.td -----------------------------------------------------===//
//
// Part of the LLVM Project, under the Apache License v2.0 with LLVM Exceptions.
// See https://llvm.org/LICENSE.txt for license information.
// SPDX-License-Identifier: Apache-2.0 WITH LLVM-exception
//
//===----------------------------------------------------------------------===//

def isWave32 : Predicate<"Subtarget->isWave32()">,
  AssemblerPredicate <(all_of FeatureWavefrontSize32)>;
def isWave64 : Predicate<"Subtarget->isWave64()">,
  AssemblerPredicate <(all_of FeatureWavefrontSize64)>;

class AMDGPUMnemonicAlias<string From, string To, string VariantName = "">
    : MnemonicAlias<From, To, VariantName>, PredicateControl;

// Except for the NONE field, this must be kept in sync with the
// SIEncodingFamily enum in SIInstrInfo.cpp and the columns of the
// getMCOpcodeGen table.
def SIEncodingFamily {
  int NONE = -1;
  int SI = 0;
  int VI = 1;
  int SDWA = 2;
  int SDWA9 = 3;
  int GFX80 = 4;
  int GFX9 = 5;
  int GFX10 = 6;
  int SDWA10 = 7;
  int GFX90A = 8;
  int GFX940 = 9;
  int GFX11 = 10;
  int GFX12 = 11;
}

//===----------------------------------------------------------------------===//
// Subtarget info
//===----------------------------------------------------------------------===//

class GFXGen<Predicate pred, string dn, string suffix, int sub> {
  Predicate AssemblerPredicate = pred;
  string DecoderNamespace = dn;
  string Suffix = suffix;
  int Subtarget = sub;
}

def GFX12Gen : GFXGen<isGFX12Only, "GFX12", "_gfx12", SIEncodingFamily.GFX12>;
def GFX11Gen : GFXGen<isGFX11Only, "GFX11", "_gfx11", SIEncodingFamily.GFX11>;
def GFX10Gen : GFXGen<isGFX10Only, "GFX10", "_gfx10", SIEncodingFamily.GFX10>;

//===----------------------------------------------------------------------===//
// SI DAG Nodes
//===----------------------------------------------------------------------===//

def AMDGPUclamp : SDNode<"AMDGPUISD::CLAMP", SDTFPUnaryOp>;

def SDTSBufferLoad : SDTypeProfile<1, 3,
    [                    // vdata
     SDTCisVT<1, v4i32>, // rsrc
     SDTCisVT<2, i32>,   // offset(imm)
     SDTCisVT<3, i32>]>; // cachepolicy

def SIsbuffer_load : SDNode<"AMDGPUISD::SBUFFER_LOAD", SDTSBufferLoad,
                            [SDNPMayLoad, SDNPMemOperand]>;

def SIsbuffer_load_byte : SDNode<"AMDGPUISD::SBUFFER_LOAD_BYTE", SDTSBufferLoad,
                                 [SDNPMayLoad, SDNPMemOperand]>;

def SIsbuffer_load_ubyte
    : SDNode<"AMDGPUISD::SBUFFER_LOAD_UBYTE", SDTSBufferLoad,
             [SDNPMayLoad, SDNPMemOperand]>;

def SIsbuffer_load_short
    : SDNode<"AMDGPUISD::SBUFFER_LOAD_SHORT", SDTSBufferLoad,
             [SDNPMayLoad, SDNPMemOperand]>;

def SIsbuffer_load_ushort
    : SDNode<"AMDGPUISD::SBUFFER_LOAD_USHORT", SDTSBufferLoad,
             [SDNPMayLoad, SDNPMemOperand]>;

def SIds_ordered_count : SDNode<"AMDGPUISD::DS_ORDERED_COUNT",
  SDTypeProfile<1, 2, [SDTCisVT<0, i32>, SDTCisVT<1, i32>, SDTCisVT<2, i16>]>,
  [SDNPMayLoad, SDNPMayStore, SDNPMemOperand, SDNPHasChain, SDNPInGlue]
>;

def SDTAtomic2_f32 : SDTypeProfile<1, 2, [
  SDTCisSameAs<0,2>, SDTCisFP<0>, SDTCisPtrTy<1>
]>;

// load_d16_{lo|hi} ptr, tied_input
def SIload_d16 : SDTypeProfile<1, 2, [
  SDTCisPtrTy<1>,
  SDTCisSameAs<0, 2>
]>;


def SDTtbuffer_load : SDTypeProfile<1, 8,
  [                     // vdata
   SDTCisVT<1, v4i32>,  // rsrc
   SDTCisVT<2, i32>,    // vindex(VGPR)
   SDTCisVT<3, i32>,    // voffset(VGPR)
   SDTCisVT<4, i32>,    // soffset(SGPR)
   SDTCisVT<5, i32>,    // offset(imm)
   SDTCisVT<6, i32>,    // format(imm)
   SDTCisVT<7, i32>,    // cachepolicy, swizzled buffer(imm)
   SDTCisVT<8, i1>      // idxen(imm)
  ]>;

def SItbuffer_load :   SDNode<"AMDGPUISD::TBUFFER_LOAD_FORMAT", SDTtbuffer_load,
                              [SDNPMayLoad, SDNPMemOperand, SDNPHasChain]>;
def SItbuffer_load_d16 : SDNode<"AMDGPUISD::TBUFFER_LOAD_FORMAT_D16",
                                SDTtbuffer_load,
                                [SDNPMayLoad, SDNPMemOperand, SDNPHasChain]>;

def SDTtbuffer_store : SDTypeProfile<0, 9,
    [                     // vdata
     SDTCisVT<1, v4i32>,  // rsrc
     SDTCisVT<2, i32>,    // vindex(VGPR)
     SDTCisVT<3, i32>,    // voffset(VGPR)
     SDTCisVT<4, i32>,    // soffset(SGPR)
     SDTCisVT<5, i32>,    // offset(imm)
     SDTCisVT<6, i32>,    // format(imm)
     SDTCisVT<7, i32>,    // cachepolicy, swizzled buffer(imm)
     SDTCisVT<8, i1>      // idxen(imm)
    ]>;

def SItbuffer_store : SDNode<"AMDGPUISD::TBUFFER_STORE_FORMAT", SDTtbuffer_store,
                             [SDNPMayStore, SDNPMemOperand, SDNPHasChain]>;
def SItbuffer_store_d16 : SDNode<"AMDGPUISD::TBUFFER_STORE_FORMAT_D16",
                                SDTtbuffer_store,
                                [SDNPMayStore, SDNPMemOperand, SDNPHasChain]>;

def SDTBufferLoad : SDTypeProfile<1, 7,
    [                    // vdata
     SDTCisVT<1, v4i32>, // rsrc
     SDTCisVT<2, i32>,   // vindex(VGPR)
     SDTCisVT<3, i32>,   // voffset(VGPR)
     SDTCisVT<4, i32>,   // soffset(SGPR)
     SDTCisVT<5, i32>,   // offset(imm)
     SDTCisVT<6, i32>,   // cachepolicy, swizzled buffer(imm)
     SDTCisVT<7, i1>]>;  // idxen(imm)

def SIbuffer_load : SDNode <"AMDGPUISD::BUFFER_LOAD", SDTBufferLoad,
                            [SDNPMemOperand, SDNPHasChain, SDNPMayLoad]>;
def SIbuffer_load_ubyte : SDNode <"AMDGPUISD::BUFFER_LOAD_UBYTE", SDTBufferLoad,
                            [SDNPMemOperand, SDNPHasChain, SDNPMayLoad]>;
def SIbuffer_load_ushort : SDNode <"AMDGPUISD::BUFFER_LOAD_USHORT", SDTBufferLoad,
                            [SDNPMemOperand, SDNPHasChain, SDNPMayLoad]>;
def SIbuffer_load_byte : SDNode <"AMDGPUISD::BUFFER_LOAD_BYTE", SDTBufferLoad,
                            [SDNPMemOperand, SDNPHasChain, SDNPMayLoad]>;
def SIbuffer_load_short: SDNode <"AMDGPUISD::BUFFER_LOAD_SHORT", SDTBufferLoad,
                            [SDNPMemOperand, SDNPHasChain, SDNPMayLoad]>;
def SIbuffer_load_tfe : SDNode <"AMDGPUISD::BUFFER_LOAD_TFE", SDTBufferLoad,
                            [SDNPMemOperand, SDNPHasChain, SDNPMayLoad]>;
def SIbuffer_load_ubyte_tfe : SDNode <"AMDGPUISD::BUFFER_LOAD_UBYTE_TFE", SDTBufferLoad,
                            [SDNPMemOperand, SDNPHasChain, SDNPMayLoad]>;
def SIbuffer_load_ushort_tfe : SDNode <"AMDGPUISD::BUFFER_LOAD_USHORT_TFE", SDTBufferLoad,
                            [SDNPMemOperand, SDNPHasChain, SDNPMayLoad]>;
def SIbuffer_load_byte_tfe : SDNode <"AMDGPUISD::BUFFER_LOAD_BYTE_TFE", SDTBufferLoad,
                            [SDNPMemOperand, SDNPHasChain, SDNPMayLoad]>;
def SIbuffer_load_short_tfe: SDNode <"AMDGPUISD::BUFFER_LOAD_SHORT_TFE", SDTBufferLoad,
                            [SDNPMemOperand, SDNPHasChain, SDNPMayLoad]>;
def SIbuffer_load_format : SDNode <"AMDGPUISD::BUFFER_LOAD_FORMAT", SDTBufferLoad,
                            [SDNPMemOperand, SDNPHasChain, SDNPMayLoad]>;
def SIbuffer_load_format_tfe : SDNode <"AMDGPUISD::BUFFER_LOAD_FORMAT_TFE", SDTBufferLoad,
                               [SDNPMemOperand, SDNPHasChain, SDNPMayLoad]>;
def SIbuffer_load_format_d16 : SDNode <"AMDGPUISD::BUFFER_LOAD_FORMAT_D16",
                                SDTBufferLoad,
                                [SDNPMemOperand, SDNPHasChain, SDNPMayLoad]>;

def SDTBufferStore : SDTypeProfile<0, 8,
    [                    // vdata
     SDTCisVT<1, v4i32>, // rsrc
     SDTCisVT<2, i32>,   // vindex(VGPR)
     SDTCisVT<3, i32>,   // voffset(VGPR)
     SDTCisVT<4, i32>,   // soffset(SGPR)
     SDTCisVT<5, i32>,   // offset(imm)
     SDTCisVT<6, i32>,   // cachepolicy, swizzled buffer(imm)
     SDTCisVT<7, i1>]>;  // idxen(imm)

def SIbuffer_store : SDNode <"AMDGPUISD::BUFFER_STORE", SDTBufferStore,
                             [SDNPMayStore, SDNPMemOperand, SDNPHasChain]>;
def SIbuffer_store_byte: SDNode <"AMDGPUISD::BUFFER_STORE_BYTE",
                         SDTBufferStore,
                         [SDNPMayStore, SDNPMemOperand, SDNPHasChain]>;
def SIbuffer_store_short : SDNode <"AMDGPUISD::BUFFER_STORE_SHORT",
                           SDTBufferStore,
                           [SDNPMayStore, SDNPMemOperand, SDNPHasChain]>;
def SIbuffer_store_format : SDNode <"AMDGPUISD::BUFFER_STORE_FORMAT",
                            SDTBufferStore,
                            [SDNPMayStore, SDNPMemOperand, SDNPHasChain]>;
def SIbuffer_store_format_d16 : SDNode <"AMDGPUISD::BUFFER_STORE_FORMAT_D16",
                            SDTBufferStore,
                            [SDNPMayStore, SDNPMemOperand, SDNPHasChain]>;

multiclass SDBufferAtomic<string opcode> {
  def "" : SDNode <opcode,
    SDTypeProfile<1, 8,
         [SDTCisVT<2, v4i32>, // rsrc
         SDTCisVT<3, i32>,   // vindex(VGPR)
         SDTCisVT<4, i32>,   // voffset(VGPR)
         SDTCisVT<5, i32>,   // soffset(SGPR)
         SDTCisVT<6, i32>,   // offset(imm)
         SDTCisVT<7, i32>,   // cachepolicy(imm)
         SDTCisVT<8, i1>]>,  // idxen(imm)
    [SDNPMemOperand, SDNPHasChain, SDNPMayLoad, SDNPMayStore]
  >;
  def "_noret" : PatFrag<
    (ops node:$vdata_in, node:$rsrc, node:$vindex, node:$voffset, node:$soffset,
      node:$offset, node:$cachepolicy, node:$idxen),
    (!cast<SDNode>(NAME) node:$vdata_in, node:$rsrc, node:$vindex,
      node:$voffset, node:$soffset, node:$offset, node:$cachepolicy,
      node:$idxen)> {
    let HasNoUse = true;
  }
}

defm SIbuffer_atomic_swap : SDBufferAtomic <"AMDGPUISD::BUFFER_ATOMIC_SWAP">;
defm SIbuffer_atomic_add : SDBufferAtomic <"AMDGPUISD::BUFFER_ATOMIC_ADD">;
defm SIbuffer_atomic_sub : SDBufferAtomic <"AMDGPUISD::BUFFER_ATOMIC_SUB">;
defm SIbuffer_atomic_smin : SDBufferAtomic <"AMDGPUISD::BUFFER_ATOMIC_SMIN">;
defm SIbuffer_atomic_umin : SDBufferAtomic <"AMDGPUISD::BUFFER_ATOMIC_UMIN">;
defm SIbuffer_atomic_smax : SDBufferAtomic <"AMDGPUISD::BUFFER_ATOMIC_SMAX">;
defm SIbuffer_atomic_umax : SDBufferAtomic <"AMDGPUISD::BUFFER_ATOMIC_UMAX">;
defm SIbuffer_atomic_and : SDBufferAtomic <"AMDGPUISD::BUFFER_ATOMIC_AND">;
defm SIbuffer_atomic_or : SDBufferAtomic <"AMDGPUISD::BUFFER_ATOMIC_OR">;
defm SIbuffer_atomic_xor : SDBufferAtomic <"AMDGPUISD::BUFFER_ATOMIC_XOR">;
defm SIbuffer_atomic_inc : SDBufferAtomic <"AMDGPUISD::BUFFER_ATOMIC_INC">;
defm SIbuffer_atomic_dec : SDBufferAtomic <"AMDGPUISD::BUFFER_ATOMIC_DEC">;
defm SIbuffer_atomic_csub : SDBufferAtomic <"AMDGPUISD::BUFFER_ATOMIC_CSUB">;
defm SIbuffer_atomic_fadd : SDBufferAtomic <"AMDGPUISD::BUFFER_ATOMIC_FADD">;
defm SIbuffer_atomic_fmin : SDBufferAtomic <"AMDGPUISD::BUFFER_ATOMIC_FMIN">;
defm SIbuffer_atomic_fmax : SDBufferAtomic <"AMDGPUISD::BUFFER_ATOMIC_FMAX">;
defm SIbuffer_atomic_cond_sub_u32 : SDBufferAtomic <"AMDGPUISD::BUFFER_ATOMIC_COND_SUB_U32">;

def SIbuffer_atomic_cmpswap : SDNode <"AMDGPUISD::BUFFER_ATOMIC_CMPSWAP",
  SDTypeProfile<1, 9,
    [SDTCisVT<3, v4i32>, // rsrc
     SDTCisVT<4, i32>,   // vindex(VGPR)
     SDTCisVT<5, i32>,   // voffset(VGPR)
     SDTCisVT<6, i32>,   // soffset(SGPR)
     SDTCisVT<7, i32>,   // offset(imm)
     SDTCisVT<8, i32>,   // cachepolicy(imm)
     SDTCisVT<9, i1>]>,  // idxen(imm)
  [SDNPMemOperand, SDNPHasChain, SDNPMayLoad, SDNPMayStore]
>;

def SIbuffer_atomic_cmpswap_noret : PatFrag<
  (ops node:$src, node:$cmp, node:$rsrc, node:$vindex, node:$voffset,
    node:$soffset, node:$offset, node:$cachepolicy, node:$idxen),
  (SIbuffer_atomic_cmpswap node:$src, node:$cmp, node:$rsrc, node:$vindex,
    node:$voffset, node:$soffset, node:$offset, node:$cachepolicy,
    node:$idxen)> {
  let HasNoUse = true;
}

class SDGlobalAtomicNoRtn<string opcode, ValueType ty> : SDNode <opcode,
  SDTypeProfile<0, 2,
      [SDTCisPtrTy<0>,     // vaddr
       SDTCisVT<1, ty>]>,  // vdata
  [SDNPMemOperand, SDNPHasChain, SDNPMayLoad, SDNPMayStore]
>;

def SIpc_add_rel_offset : SDNode<"AMDGPUISD::PC_ADD_REL_OFFSET",
  SDTypeProfile<1, 2, [SDTCisVT<0, iPTR>, SDTCisSameAs<0,1>, SDTCisSameAs<0,2>]>
>;

def SIlds : SDNode<"AMDGPUISD::LDS",
  SDTypeProfile<1, 1, [SDTCisVT<0, iPTR>, SDTCisSameAs<0,1>]>
>;

def SIload_d16_lo : SDNode<"AMDGPUISD::LOAD_D16_LO",
  SIload_d16,
  [SDNPMayLoad, SDNPMemOperand, SDNPHasChain]
>;

def SIload_d16_lo_u8 : SDNode<"AMDGPUISD::LOAD_D16_LO_U8",
  SIload_d16,
  [SDNPMayLoad, SDNPMemOperand, SDNPHasChain]
>;

def SIload_d16_lo_i8 : SDNode<"AMDGPUISD::LOAD_D16_LO_I8",
  SIload_d16,
  [SDNPMayLoad, SDNPMemOperand, SDNPHasChain]
>;

def SIload_d16_hi : SDNode<"AMDGPUISD::LOAD_D16_HI",
  SIload_d16,
  [SDNPMayLoad, SDNPMemOperand, SDNPHasChain]
>;

def SIload_d16_hi_u8 : SDNode<"AMDGPUISD::LOAD_D16_HI_U8",
  SIload_d16,
  [SDNPMayLoad, SDNPMemOperand, SDNPHasChain]
>;

def SIload_d16_hi_i8 : SDNode<"AMDGPUISD::LOAD_D16_HI_I8",
  SIload_d16,
  [SDNPMayLoad, SDNPMemOperand, SDNPHasChain]
>;

def SIdenorm_mode : SDNode<"AMDGPUISD::DENORM_MODE",
  SDTypeProfile<0 ,1, [SDTCisInt<0>]>,
  [SDNPHasChain, SDNPOptInGlue, SDNPOutGlue]
>;


// Optimize v_mfma_scale* instructions to avoid the scale if the
// scales are known 0.
class UnscaledMFMAOptimizationPat<SDPatternOperator intrin> : PatFrag<
  (ops node:$srca, node:$srcb, node:$srcc,
       node:$cbsz, node:$blgp),
  (intrin $srca, $srcb, $srcc, $cbsz, $blgp,
          srcvalue, 0, srcvalue, 0)
>;

def mfma_f32_16x16x128_f8f6f4 : UnscaledMFMAOptimizationPat<int_amdgcn_mfma_scale_f32_16x16x128_f8f6f4>;
def mfma_f32_32x32x64_f8f6f4 : UnscaledMFMAOptimizationPat<int_amdgcn_mfma_scale_f32_32x32x64_f8f6f4>;

//===----------------------------------------------------------------------===//
// ValueType helpers
//===----------------------------------------------------------------------===//

class isIntType<ValueType SrcVT> {
  bit ret = !and(SrcVT.isInteger, !ne(SrcVT.Value, i1.Value));
}

def SDTSBufferPrefetch : SDTypeProfile<0, 3,
    [SDTCisVT<0, v4i32>, // rsrc
     SDTCisVT<1, i32>,   // offset(imm)
     SDTCisVT<2, i32>]>; // length

def SIsbuffer_prefetch : SDNode<"AMDGPUISD::SBUFFER_PREFETCH_DATA", SDTSBufferPrefetch,
                                [SDNPMayLoad, SDNPMayStore, SDNPMemOperand, SDNPHasChain]>;

//===----------------------------------------------------------------------===//
// SDNodes PatFrags for loads/stores with a glue input.
// This is for SDNodes and PatFrag for local loads and stores to
// enable s_mov_b32 m0, -1 to be glued to the memory instructions.
//
// These mirror the regular load/store PatFrags and rely on special
// processing during Select() to add the glued copy.
//
//===----------------------------------------------------------------------===//

def AMDGPUld_glue : SDNode <"ISD::LOAD", SDTLoad,
  [SDNPHasChain, SDNPMayLoad, SDNPMemOperand, SDNPInGlue]
>;

def AMDGPUatomic_ld_glue : SDNode <"ISD::ATOMIC_LOAD", SDTAtomicLoad,
  [SDNPHasChain, SDNPMayLoad, SDNPMemOperand, SDNPInGlue]
>;

def unindexedload_glue : PatFrag <(ops node:$ptr), (AMDGPUld_glue node:$ptr)> {
  let IsLoad = 1;
  let IsUnindexed = 1;
}

def load_glue : PatFrag <(ops node:$ptr), (unindexedload_glue node:$ptr)> {
  let IsLoad = 1;
  let IsNonExtLoad = 1;
}

def atomic_load_zext_glue :
  PatFrag<(ops node:$ptr), (AMDGPUatomic_ld_glue node:$ptr)> {
  let IsAtomic = true; // FIXME: Should be IsLoad and/or IsAtomic?
  let IsZeroExtLoad = true;
}

def atomic_load_sext_glue :
  PatFrag<(ops node:$ptr), (AMDGPUatomic_ld_glue node:$ptr)> {
  let IsAtomic = true; // FIXME: Should be IsLoad and/or IsAtomic?
  let IsSignExtLoad = true;
}

def atomic_load_8_glue : PatFrag<(ops node:$ptr),
  (AMDGPUatomic_ld_glue node:$ptr)> {
  let IsAtomic = 1;
  let MemoryVT = i8;
}

def atomic_load_16_glue : PatFrag<(ops node:$ptr),
  (AMDGPUatomic_ld_glue node:$ptr)> {
  let IsAtomic = 1;
  let MemoryVT = i16;
}

def atomic_load_32_glue : PatFrag<(ops node:$ptr),
  (AMDGPUatomic_ld_glue node:$ptr)> {
  let IsAtomic = 1;
  let MemoryVT = i32;
}

def atomic_load_64_glue : PatFrag<(ops node:$ptr),
  (AMDGPUatomic_ld_glue node:$ptr)> {
  let IsAtomic = 1;
  let MemoryVT = i64;
}

def atomic_load_zext_8_glue : PatFrag<(ops node:$ptr),
  (atomic_load_zext_glue node:$ptr)> {
  let IsAtomic = 1;
  let MemoryVT = i8;
}

def atomic_load_sext_8_glue : PatFrag<(ops node:$ptr),
  (atomic_load_sext_glue node:$ptr)> {
  let IsAtomic = 1;
  let MemoryVT = i8;
}

def atomic_load_zext_16_glue : PatFrag<(ops node:$ptr),
  (atomic_load_zext_glue node:$ptr)> {
  let IsAtomic = 1;
  let MemoryVT = i16;
}

def atomic_load_sext_16_glue : PatFrag<(ops node:$ptr),
  (atomic_load_sext_glue node:$ptr)> {
  let IsAtomic = 1;
  let MemoryVT = i16;
}

def extload_glue : PatFrag<(ops node:$ptr), (unindexedload_glue node:$ptr)> {
  let IsLoad = 1;
  let IsAnyExtLoad = 1;
}

def sextload_glue : PatFrag<(ops node:$ptr), (unindexedload_glue node:$ptr)> {
  let IsLoad = 1;
  let IsSignExtLoad = 1;
}

def zextload_glue : PatFrag<(ops node:$ptr), (unindexedload_glue node:$ptr)> {
  let IsLoad = 1;
  let IsZeroExtLoad = 1;
}

def extloadi8_glue : PatFrag<(ops node:$ptr), (extload_glue node:$ptr)> {
  let IsLoad = 1;
  let MemoryVT = i8;
}

def zextloadi8_glue : PatFrag<(ops node:$ptr), (zextload_glue node:$ptr)> {
  let IsLoad = 1;
  let MemoryVT = i8;
}

def extloadi16_glue : PatFrag<(ops node:$ptr), (extload_glue node:$ptr)> {
  let IsLoad = 1;
  let MemoryVT = i16;
}

def zextloadi16_glue : PatFrag<(ops node:$ptr), (zextload_glue node:$ptr)> {
  let IsLoad = 1;
  let MemoryVT = i16;
}

def sextloadi8_glue : PatFrag<(ops node:$ptr), (sextload_glue node:$ptr)> {
  let IsLoad = 1;
  let MemoryVT = i8;
}

def sextloadi16_glue : PatFrag<(ops node:$ptr), (sextload_glue node:$ptr)> {
  let IsLoad = 1;
  let MemoryVT = i16;
}


let IsLoad = 1, AddressSpaces = LoadAddress_local.AddrSpaces in {
def load_local_m0 : PatFrag<(ops node:$ptr), (load_glue node:$ptr)> {
  let IsNonExtLoad = 1;
}

def extloadi8_local_m0 : PatFrag<(ops node:$ptr), (extloadi8_glue node:$ptr)>;
def sextloadi8_local_m0 : PatFrag<(ops node:$ptr), (sextloadi8_glue node:$ptr)>;
def zextloadi8_local_m0 : PatFrag<(ops node:$ptr), (zextloadi8_glue node:$ptr)>;

def extloadi16_local_m0 : PatFrag<(ops node:$ptr), (extloadi16_glue node:$ptr)>;
def sextloadi16_local_m0 : PatFrag<(ops node:$ptr), (sextloadi16_glue node:$ptr)>;
def zextloadi16_local_m0 : PatFrag<(ops node:$ptr), (zextloadi16_glue node:$ptr)>;
} // End IsLoad = 1, , AddressSpaces = LoadAddress_local.AddrSpaces

def load_align8_local_m0 : PatFrag<(ops node:$ptr),
                                   (load_local_m0 node:$ptr)> {
  let IsLoad = 1;
  int MinAlignment = 8;
}

def load_align16_local_m0 : PatFrag<(ops node:$ptr),
                                   (load_local_m0 node:$ptr)> {
  let IsLoad = 1;
  int MinAlignment = 16;
}

let IsAtomic = 1, AddressSpaces = LoadAddress_local.AddrSpaces in {
def atomic_load_8_local_m0 : PatFrag<(ops node:$ptr),
                                      (atomic_load_8_glue node:$ptr)>;
def atomic_load_16_local_m0 : PatFrag<(ops node:$ptr),
                                      (atomic_load_16_glue node:$ptr)>;
def atomic_load_32_local_m0 : PatFrag<(ops node:$ptr),
                                      (atomic_load_32_glue node:$ptr)>;
def atomic_load_64_local_m0 : PatFrag<(ops node:$ptr),
                                       (atomic_load_64_glue node:$ptr)>;

def atomic_load_zext_8_local_m0 : PatFrag<(ops node:$ptr),
                                      (atomic_load_zext_8_glue node:$ptr)>;
def atomic_load_sext_8_local_m0 : PatFrag<(ops node:$ptr),
                                      (atomic_load_sext_8_glue node:$ptr)>;
def atomic_load_zext_16_local_m0 : PatFrag<(ops node:$ptr),
                                      (atomic_load_zext_16_glue node:$ptr)>;
def atomic_load_sext_16_local_m0 : PatFrag<(ops node:$ptr),
                                      (atomic_load_sext_16_glue node:$ptr)>;
} // End let AddressSpaces = LoadAddress_local.AddrSpaces


def AMDGPUst_glue : SDNode <"ISD::STORE", SDTStore,
  [SDNPHasChain, SDNPMayStore, SDNPMemOperand, SDNPInGlue]
>;

def AMDGPUatomic_st_glue : SDNode <"ISD::ATOMIC_STORE", SDTAtomicStore,
  [SDNPHasChain, SDNPMayStore, SDNPMemOperand, SDNPInGlue]
>;

def unindexedstore_glue : PatFrag<(ops node:$val, node:$ptr),
                                   (AMDGPUst_glue node:$val, node:$ptr)> {
  let IsStore = 1;
  let IsUnindexed = 1;
}

def store_glue : PatFrag<(ops node:$val, node:$ptr),
                         (unindexedstore_glue node:$val, node:$ptr)> {
  let IsStore = 1;
  let IsTruncStore = 0;
}

def truncstore_glue : PatFrag<(ops node:$val, node:$ptr),
  (unindexedstore_glue node:$val, node:$ptr)> {
  let IsStore = 1;
  let IsTruncStore = 1;
}

def truncstorei8_glue : PatFrag<(ops node:$val, node:$ptr),
                           (truncstore_glue node:$val, node:$ptr)> {
  let IsStore = 1;
  let MemoryVT = i8;
  let IsTruncStore = 1;
}

def truncstorei16_glue : PatFrag<(ops node:$val, node:$ptr),
                           (truncstore_glue node:$val, node:$ptr)> {
  let IsStore = 1;
  let MemoryVT = i16;
  let IsTruncStore = 1;
}

let IsStore = 1, AddressSpaces = StoreAddress_local.AddrSpaces in {
def store_local_m0 : PatFrag<(ops node:$val, node:$ptr),
                             (store_glue node:$val, node:$ptr)>;
def truncstorei8_local_m0 : PatFrag<(ops node:$val, node:$ptr),
                                    (truncstorei8_glue node:$val, node:$ptr)>;
def truncstorei16_local_m0 : PatFrag<(ops node:$val, node:$ptr),
                                    (truncstorei16_glue node:$val, node:$ptr)>;
}

def store_align8_local_m0 : PatFrag <(ops node:$value, node:$ptr),
                                     (store_local_m0 node:$value, node:$ptr)>,
                            Aligned<8> {
  let IsStore = 1;
}

def store_align16_local_m0 : PatFrag <(ops node:$value, node:$ptr),
                                     (store_local_m0 node:$value, node:$ptr)>,
                            Aligned<16> {
  let IsStore = 1;
}

let PredicateCode = [{return cast<MemSDNode>(N)->getAlign() < 4;}],
    GISelPredicateCode = [{return (*MI.memoperands_begin())->getAlign() < 4;}],
    AddressSpaces = [ AddrSpaces.Local ] in {
def load_align_less_than_4_local : PatFrag<(ops node:$ptr),
                                           (load_local node:$ptr)> {
  let IsLoad = 1;
  let IsNonExtLoad = 1;
}

def load_align_less_than_4_local_m0 : PatFrag<(ops node:$ptr),
                                              (load_local_m0 node:$ptr)> {
  let IsLoad = 1;
  let IsNonExtLoad = 1;
}

def store_align_less_than_4_local : PatFrag <(ops node:$value, node:$ptr),
                                             (store_local node:$value, node:$ptr)> {
  let IsStore = 1;
  let IsTruncStore = 0;
}

def store_align_less_than_4_local_m0 : PatFrag <(ops node:$value, node:$ptr),
                                                (store_local_m0 node:$value, node:$ptr)> {
  let IsStore = 1;
  let IsTruncStore = 0;
}
}

def atomic_store_8_glue : PatFrag <
  (ops node:$ptr, node:$value),
  (AMDGPUatomic_st_glue node:$ptr, node:$value)> {
  let IsAtomic = 1;
  let MemoryVT = i8;
}

def atomic_store_16_glue : PatFrag <
  (ops node:$ptr, node:$value),
  (AMDGPUatomic_st_glue node:$ptr, node:$value)> {
  let IsAtomic = 1;
  let MemoryVT = i16;
}

def atomic_store_32_glue : PatFrag <
  (ops node:$ptr, node:$value),
  (AMDGPUatomic_st_glue node:$ptr, node:$value)> {
  let IsAtomic = 1;
  let MemoryVT = i32;
}

def atomic_store_64_glue : PatFrag <
  (ops node:$ptr, node:$value),
  (AMDGPUatomic_st_glue node:$ptr, node:$value)> {
  let IsAtomic = 1;
  let MemoryVT = i64;
}

let IsAtomic = 1, AddressSpaces = StoreAddress_local.AddrSpaces in {
def atomic_store_8_local_m0 : PatFrag<(ops node:$val, node:$ptr),
                                       (atomic_store_8_glue node:$val, node:$ptr)>;
def atomic_store_16_local_m0 : PatFrag<(ops node:$val, node:$ptr),
                                       (atomic_store_16_glue node:$val, node:$ptr)>;
def atomic_store_32_local_m0 : PatFrag<(ops node:$val, node:$ptr),
                                       (atomic_store_32_glue node:$val, node:$ptr)>;
def atomic_store_64_local_m0 : PatFrag<(ops node:$val, node:$ptr),
                                       (atomic_store_64_glue node:$val, node:$ptr)>;
} // End let IsAtomic = 1, AddressSpaces = StoreAddress_local.AddrSpaces


//===----------------------------------------------------------------------===//
// SDNodes PatFrags for a16 loads and stores with 3 components.
// v3f16/v3i16 is widened to v4f16/v4i16, so we need to match on the memory
// load/store size.
//===----------------------------------------------------------------------===//

class mubuf_intrinsic_load<SDPatternOperator name, ValueType vt> : PatFrag <
  (ops node:$rsrc, node:$vindex, node:$voffset, node:$soffset, node:$offset,
            node:$auxiliary, node:$idxen),
  (name node:$rsrc, node:$vindex, node:$voffset, node:$soffset, node:$offset,
            node:$auxiliary, node:$idxen)> {
  let IsLoad = 1;
  let MemoryVT = vt;
}

class mubuf_intrinsic_store<SDPatternOperator name, ValueType vt> : PatFrag <
  (ops node:$vdata, node:$rsrc, node:$vindex, node:$voffset, node:$soffset, node:$offset,
            node:$auxiliary, node:$idxen),
  (name node:$vdata, node:$rsrc, node:$vindex, node:$voffset, node:$soffset, node:$offset,
            node:$auxiliary, node:$idxen)> {
  let IsStore = 1;
  let MemoryVT = vt;
}

class mtbuf_intrinsic_load<SDPatternOperator name, ValueType vt> : PatFrag <
  (ops node:$rsrc, node:$vindex, node:$voffset, node:$soffset, node:$offset,
            node:$format, node:$auxiliary, node:$idxen),
  (name node:$rsrc, node:$vindex, node:$voffset, node:$soffset, node:$offset,
            node:$format, node:$auxiliary, node:$idxen)> {
  let IsLoad = 1;
  let MemoryVT = vt;
}

class mtbuf_intrinsic_store<SDPatternOperator name, ValueType vt> : PatFrag <
  (ops node:$vdata, node:$rsrc, node:$vindex, node:$voffset, node:$soffset, node:$offset,
            node:$format, node:$auxiliary, node:$idxen),
  (name node:$vdata, node:$rsrc, node:$vindex, node:$voffset, node:$soffset, node:$offset,
            node:$format, node:$auxiliary, node:$idxen)> {
  let IsStore = 1;
  let MemoryVT = vt;
}

//===----------------------------------------------------------------------===//
// SDNodes PatFrags for d16 loads
//===----------------------------------------------------------------------===//

class LoadD16Frag <SDPatternOperator op> : PatFrag<
  (ops node:$ptr, node:$tied_in),
  (op node:$ptr, node:$tied_in)> {
  let IsLoad = 1;
}

foreach as = [ "global", "flat", "constant", "local", "private", "region" ] in {
let AddressSpaces = !cast<AddressSpaceList>("LoadAddress_"#as).AddrSpaces in {

def load_d16_hi_#as : LoadD16Frag <SIload_d16_hi>;

def az_extloadi8_d16_hi_#as : LoadD16Frag <SIload_d16_hi_u8> {
  let MemoryVT = i8;
}

def sextloadi8_d16_hi_#as : LoadD16Frag <SIload_d16_hi_i8> {
  let MemoryVT = i8;
}

def load_d16_lo_#as : LoadD16Frag <SIload_d16_lo>;

def az_extloadi8_d16_lo_#as : LoadD16Frag <SIload_d16_lo_u8> {
  let MemoryVT = i8;
}

def sextloadi8_d16_lo_#as : LoadD16Frag <SIload_d16_lo_i8> {
  let MemoryVT = i8;
}

} // End let AddressSpaces = ...
} // End foreach AddrSpace

def lshr_rev : PatFrag <
  (ops node:$src1, node:$src0),
  (srl $src0, $src1)
>;

def ashr_rev : PatFrag <
  (ops node:$src1, node:$src0),
  (sra $src0, $src1)
>;

def lshl_rev : PatFrag <
  (ops node:$src1, node:$src0),
  (shl $src0, $src1)
>;

def add_ctpop : PatFrag <
  (ops node:$src0, node:$src1),
  (add (ctpop $src0), $src1)
>;

def xnor : PatFrag <
  (ops node:$src0, node:$src1),
  (not (xor $src0, $src1))
>;

foreach I = 1-4 in {
def shl#I#_add : PatFrag <
  (ops node:$src0, node:$src1),
  (add (shl_oneuse $src0, (i32 I)), $src1)> {
  // FIXME: Poor substitute for disabling pattern in SelectionDAG
  let PredicateCode = [{return false;}];
  let GISelPredicateCode = [{return true;}];
}
}

multiclass SIAtomicM0Glue2 <string op_name, bit is_amdgpu = 0,
                            SDTypeProfile tc = SDTAtomic2,
                            bit IsInt = 1> {

  def _glue : SDNode <
    !if(is_amdgpu, "AMDGPUISD", "ISD")#"::ATOMIC_"#op_name, tc,
    [SDNPHasChain, SDNPMayStore, SDNPMayLoad, SDNPMemOperand, SDNPInGlue]
  >;

  let AddressSpaces = StoreAddress_local.AddrSpaces in {

    if IsInt then {
      defm _local_m0 : binary_atomic_op <!cast<SDNode>(NAME#"_glue")>;
      defm _local_m0 : noret_binary_atomic_op <!cast<SDNode>(NAME#"_glue")>;
    } else {
      defm _local_m0 : binary_atomic_op_fp <!cast<SDNode>(NAME#"_glue")>;
      defm _local_m0 : noret_binary_atomic_op_fp <!cast<SDNode>(NAME#"_glue")>;
     }
  }

  let AddressSpaces = StoreAddress_region.AddrSpaces in {
    if IsInt then {
      defm _region_m0 : binary_atomic_op <!cast<SDNode>(NAME#"_glue")>;
      defm _region_m0 : noret_binary_atomic_op <!cast<SDNode>(NAME#"_glue")>;
    } else {
      defm _region_m0 : binary_atomic_op_fp <!cast<SDNode>(NAME#"_glue")>;
      defm _region_m0 : noret_binary_atomic_op_fp <!cast<SDNode>(NAME#"_glue")>;
    }
  }
}

defm atomic_load_add : SIAtomicM0Glue2 <"LOAD_ADD">;
defm atomic_load_sub : SIAtomicM0Glue2 <"LOAD_SUB">;
defm atomic_load_uinc_wrap : SIAtomicM0Glue2 <"LOAD_UINC_WRAP">;
defm atomic_load_udec_wrap : SIAtomicM0Glue2 <"LOAD_UDEC_WRAP">;
defm atomic_load_and : SIAtomicM0Glue2 <"LOAD_AND">;
defm atomic_load_min : SIAtomicM0Glue2 <"LOAD_MIN">;
defm atomic_load_max : SIAtomicM0Glue2 <"LOAD_MAX">;
defm atomic_load_or : SIAtomicM0Glue2 <"LOAD_OR">;
defm atomic_load_xor : SIAtomicM0Glue2 <"LOAD_XOR">;
defm atomic_load_umin : SIAtomicM0Glue2 <"LOAD_UMIN">;
defm atomic_load_umax : SIAtomicM0Glue2 <"LOAD_UMAX">;
defm atomic_swap : SIAtomicM0Glue2 <"SWAP">;
defm atomic_load_fadd : SIAtomicM0Glue2 <"LOAD_FADD", 0, SDTAtomic2_f32, 0>;
defm atomic_load_fmin : SIAtomicM0Glue2 <"LOAD_FMIN", 0, SDTAtomic2_f32, 0>;
defm atomic_load_fmax : SIAtomicM0Glue2 <"LOAD_FMAX", 0, SDTAtomic2_f32, 0>;

def as_i1timm : SDNodeXForm<timm, [{
  return CurDAG->getTargetConstant(N->getZExtValue(), SDLoc(N), MVT::i1);
}]>;

def as_i1timm_zext : SDNodeXForm<timm, [{
  return CurDAG->getTargetConstant(N->getZExtValue(), SDLoc(N), MVT::i32);
}]>;

def as_i8imm : SDNodeXForm<imm, [{
  return CurDAG->getTargetConstant(N->getZExtValue(), SDLoc(N), MVT::i8);
}]>;

def as_i8timm : SDNodeXForm<timm, [{
  return CurDAG->getSignedTargetConstant(N->getSExtValue(), SDLoc(N), MVT::i16);
}]>;

def as_i16imm : SDNodeXForm<imm, [{
  return CurDAG->getSignedTargetConstant(N->getSExtValue(), SDLoc(N), MVT::i16);
}]>;

def as_i16timm : SDNodeXForm<timm, [{
  // Explicit cast, as this is used with both signed and unsigned immediates.
  return CurDAG->getSignedTargetConstant(int16_t(N->getSExtValue()), SDLoc(N),
                                         MVT::i16);
}]>;

def as_i32imm: SDNodeXForm<imm, [{
  return CurDAG->getSignedTargetConstant(N->getSExtValue(), SDLoc(N), MVT::i32);
}]>;

def as_i32timm: SDNodeXForm<timm, [{
  return CurDAG->getSignedTargetConstant(N->getSExtValue(), SDLoc(N), MVT::i32);
}]>;

def as_i64imm: SDNodeXForm<imm, [{
  return CurDAG->getSignedTargetConstant(N->getSExtValue(), SDLoc(N), MVT::i64);
}]>;

def cond_as_i32imm: SDNodeXForm<cond, [{
  return CurDAG->getTargetConstant(N->get(), SDLoc(N), MVT::i32);
}]>;

// Copied from the AArch64 backend:
def bitcast_fpimm_to_i32 : SDNodeXForm<fpimm, [{
return CurDAG->getTargetConstant(
  N->getValueAPF().bitcastToAPInt().getZExtValue(), SDLoc(N), MVT::i32);
}]>;

def frameindex_to_targetframeindex : SDNodeXForm<frameindex, [{
  auto FI = cast<FrameIndexSDNode>(N);
  return CurDAG->getTargetFrameIndex(FI->getIndex(), MVT::i32);
}]>;

// Copied from the AArch64 backend:
def bitcast_fpimm_to_i64 : SDNodeXForm<fpimm, [{
return CurDAG->getTargetConstant(
  N->getValueAPF().bitcastToAPInt().getZExtValue(), SDLoc(N), MVT::i64);
}]>;

def as_hw_round_mode : SDNodeXForm<timm, [{
  // "round.towardzero" -> TowardZero 0        -> FP_ROUND_ROUND_TO_ZERO 3
  // "round.tonearest"  -> NearestTiesToEven 1 -> FP_ROUND_ROUND_TO_NEAREST 0
  // "round.upward"     -> TowardPositive 2    -> FP_ROUND_ROUND_TO_INF 1
  // "round.downward    -> TowardNegative 3    -> FP_ROUND_ROUND_TO_NEGINF 2
  return CurDAG->getTargetConstant((N->getSExtValue() + 3) % 4, SDLoc(N),
                                    MVT::i32);
}]>;

def SupportedRoundMode : TImmLeaf<i32, [{
  return Imm == (int)RoundingMode::TowardZero ||
         Imm == (int)RoundingMode::NearestTiesToEven ||
         Imm == (int)RoundingMode::TowardPositive ||
         Imm == (int)RoundingMode::TowardNegative;
}]>;

class bitextract_imm<int bitnum> : SDNodeXForm<imm, [{
  uint64_t Imm = N->getZExtValue();
  unsigned Bit = (Imm >> }] # bitnum # [{ ) & 1;
  return CurDAG->getTargetConstant(Bit, SDLoc(N), MVT::i1);
}]>;

def SIMM16bit : TImmLeaf <i32,
  [{return isInt<16>(Imm) || isUInt<16>(Imm);}],
  as_i16timm
>;

def i64imm_32bit : ImmLeaf<i64, [{
  return (Imm & 0xffffffffULL) == static_cast<uint64_t>(Imm);
}]>;

def InlineImm64 : IntImmLeaf<i64, [{
  return isInlineImmediate(Imm);
}]>;

def InlineImmFP32 : FPImmLeaf<f32, [{
  return isInlineImmediate(Imm);
}]>;

def InlineImmFP64 : FPImmLeaf<f64, [{
  return isInlineImmediate(Imm);
}]>;


class VGPRImm <dag frag> : PatLeaf<frag, [{
  return isVGPRImm(N);
}]> {
  let GISelPredicateCode = [{return true;}];
}

def NegateImm : SDNodeXForm<imm, [{
  return CurDAG->getConstant(-N->getSExtValue(), SDLoc(N), MVT::i32);
}]>;

// TODO: When FP inline imm values work?
def NegSubInlineConst32 : ImmLeaf<i32, [{
  return Imm < -16 && Imm >= -64;
}], NegateImm>;

def NegSubInlineIntConst16 : ImmLeaf<i16, [{
  return Imm < -16 && Imm >= -64;
}], NegateImm>;

def ShiftAmt32Imm : ImmLeaf <i32, [{
  return Imm < 32;
}]>;

def fp16_zeros_high_16bits : PatLeaf<(f16 VGPR_32:$src), [{
  return fp16SrcZerosHighBits(N->getOpcode());
}]>;

def MFMALdScaleXForm : SDNodeXForm<timm, [{
  unsigned Val = N->getZExtValue();
  unsigned New = 0;
  if (Val & 0x1)
    New |= SISrcMods::OP_SEL_0;
  if (Val & 0x2)
    New |= SISrcMods::OP_SEL_1;
  return CurDAG->getTargetConstant(New, SDLoc(N), MVT::i32);
}]>;

def is_canonicalized : PatLeaf<(fAny srcvalue:$src), [{
  const SITargetLowering &Lowering =
      *static_cast<const SITargetLowering *>(getTargetLowering());
  return Lowering.isCanonicalized(*CurDAG, SDValue(N, 0));
}]> {
  let GISelPredicateCode = [{
    const SITargetLowering *TLI = static_cast<const SITargetLowering *>(
        MF.getSubtarget().getTargetLowering());
    const MachineOperand &Dst = MI.getOperand(0);
    assert(Dst.isDef());
    return TLI->isCanonicalized(Dst.getReg(), MF);
   }];
}

//===----------------------------------------------------------------------===//
// MUBUF/SMEM Patterns
//===----------------------------------------------------------------------===//

def extract_cpol : SDNodeXForm<timm, [{
  return CurDAG->getTargetConstant(
      N->getZExtValue() & (Subtarget->getGeneration() >= AMDGPUSubtarget::GFX12
                               ? AMDGPU::CPol::ALL
                               : AMDGPU::CPol::ALL_pregfx12),
      SDLoc(N), MVT::i8);
}]>;

def extract_swz : SDNodeXForm<timm, [{
  const bool Swizzle =
      N->getZExtValue() & (Subtarget->getGeneration() >= AMDGPUSubtarget::GFX12
                               ? AMDGPU::CPol::SWZ
                               : AMDGPU::CPol::SWZ_pregfx12);
  return CurDAG->getTargetConstant(Swizzle, SDLoc(N), MVT::i8);
}]>;

def extract_cpol_set_glc : SDNodeXForm<timm, [{
  const uint32_t cpol = N->getZExtValue() & (Subtarget->getGeneration() >= AMDGPUSubtarget::GFX12
                               ? AMDGPU::CPol::ALL
                               : AMDGPU::CPol::ALL_pregfx12);
  return CurDAG->getTargetConstant(cpol | AMDGPU::CPol::GLC, SDLoc(N), MVT::i8);
}]>;

//===----------------------------------------------------------------------===//
// Custom Operands
//===----------------------------------------------------------------------===//

def SOPPBrTarget : CustomOperand<OtherVT> {
  let PrintMethod = "printOperand";
  let EncoderMethod = "getSOPPBrEncoding";
  let DecoderMethod = "decodeSOPPBrTarget";
  let OperandType = "OPERAND_PCREL";
}

def si_ga : Operand<iPTR>;

def InterpSlot : CustomOperand<i32>;

// It appears to be necessary to create a separate operand for this to
// be able to parse attr<num> with no space.
def InterpAttr : CustomOperand<i32>;

def InterpAttrChan : ImmOperand<i32>;

def SplitBarrier : ImmOperand<i32> {
  let OperandNamespace = "AMDGPU";
  let OperandType = "OPERAND_INLINE_SPLIT_BARRIER_INT32";
  let DecoderMethod = "decodeSplitBarrier";
  let PrintMethod = "printOperand";
}

def VReg32OrOffClass : AsmOperandClass {
  let Name = "VReg32OrOff";
  let ParserMethod = "parseVReg32OrOff";
}

def SendMsg : CustomOperand<i32>;

def Swizzle : CustomOperand<i16, 1>;

def Endpgm : CustomOperand<i16, 1>;

def SWaitCnt : CustomOperand<i32>;

def DepCtr : CustomOperand<i32>;

def SDelayALU : CustomOperand<i32>;

include "SIInstrFormats.td"
include "VIInstrFormats.td"

def BoolReg : AsmOperandClass {
  let Name = "BoolReg";
  let ParserMethod = "parseBoolReg";
  let RenderMethod = "addRegOperands";
}

class BoolRC : RegisterOperand<SReg_1> {
  let ParserMatchClass = BoolReg;
  let DecoderMethod = "decodeBoolReg";
}

def SSrc_i1 : RegisterOperand<SReg_1_XEXEC> {
  let ParserMatchClass = BoolReg;
  let DecoderMethod = "decodeBoolReg";
}

def VOPDstS64orS32 : BoolRC {
  let PrintMethod = "printVOPDst";
}

// SCSrc_i1 is the operand for pseudo instructions only.
// Boolean immediates shall not be exposed to codegen instructions.
def SCSrc_i1 : RegisterOperand<SReg_1_XEXEC> {
  let OperandNamespace = "AMDGPU";
  let OperandType = "OPERAND_REG_IMM_INT32";
  let ParserMatchClass = BoolReg;
  let DecoderMethod = "decodeBoolReg";
}

// ===----------------------------------------------------------------------===//
// ExpSrc* Special cases for exp src operands which are printed as
// "off" depending on en operand.
// ===----------------------------------------------------------------------===//

def ExpSrc0 : RegisterOperand<VGPR_32> {
  let PrintMethod = "printExpSrc0";
  let ParserMatchClass = VReg32OrOffClass;
}

def ExpSrc1 : RegisterOperand<VGPR_32> {
  let PrintMethod = "printExpSrc1";
  let ParserMatchClass = VReg32OrOffClass;
}

def ExpSrc2 : RegisterOperand<VGPR_32> {
  let PrintMethod = "printExpSrc2";
  let ParserMatchClass = VReg32OrOffClass;
}

def ExpSrc3 : RegisterOperand<VGPR_32> {
  let PrintMethod = "printExpSrc3";
  let ParserMatchClass = VReg32OrOffClass;
}

class SDWASrc<ValueType vt> : RegisterOperand<VS_32> {
  let OperandNamespace = "AMDGPU";
  string Type = !if(vt.isFP, "FP", "INT");
  let OperandType = "OPERAND_REG_INLINE_C_"#Type#vt.Size;
  let DecoderMethod = "decodeSDWASrc"#vt.Size;
  let EncoderMethod = "getSDWASrcEncoding";
}

def SDWASrc_i32 : SDWASrc<i32>;
def SDWASrc_i16 : SDWASrc<i16>;
def SDWASrc_f32 : SDWASrc<f32>;
def SDWASrc_f16 : SDWASrc<f16>;

def SDWAVopcDst : BoolRC {
  let OperandNamespace = "AMDGPU";
  let OperandType = "OPERAND_SDWA_VOPC_DST";
  let EncoderMethod = "getSDWAVopcDstEncoding";
  let DecoderMethod = "decodeSDWAVopcDst";
  let PrintMethod = "printVOPDst";
}

class NamedIntOperand<string prefix, bit Optional = 1, string name = NAME>
    : CustomOperand<i32, Optional, name> {
  string Prefix = prefix;

  let PredicateMethod =
    "getPredicate([](const AMDGPUOperand &Op) -> bool { "#
    "return Op.isImmTy(AMDGPUOperand::"#ImmTy#"); })";

  string Validator = "[](int64_t V) { return true; }";
  string ConvertMethod = "[](int64_t &V) { return "#Validator#"(V); }";
  let ParserMethod =
    "[this](OperandVector &Operands) -> ParseStatus { "#
    "return parseIntWithPrefix(\""#Prefix#"\", Operands, "#
    "AMDGPUOperand::"#ImmTy#", "#ConvertMethod#"); }";

  bit PrintInHex = 0;
  bit AlwaysPrint = 0;
  let PrintMethod = "[this](const MCInst *MI, unsigned OpNo, "
                    "const MCSubtargetInfo &STI, raw_ostream &O) { "
                    "printNamedInt(MI, OpNo, STI, O, \""#Prefix#"\", "#
                    !if(PrintInHex, "true", "false")#", "#
                    !if(AlwaysPrint, "true", "false")#"); }";
}

class NamedBitOperand<string Id, string Name = NAME>
    : CustomOperand<i1, 1, Name> {
  let PredicateMethod = "isImmTy<AMDGPUOperand::"#ImmTy#">";
  let ParserMethod =
    "[this](OperandVector &Operands) -> ParseStatus { "#
    "return parseNamedBit(\""#Id#"\", Operands, AMDGPUOperand::"#ImmTy#"); }";
  let PrintMethod = "[this](const MCInst *MI, unsigned OpNo, "#
    "const MCSubtargetInfo &STI, raw_ostream &O) { "#
    "printNamedBit(MI, OpNo, O, \""#Id#"\"); }";
}

class DefaultOperand<CustomOperand Op, int Value>
  : OperandWithDefaultOps<Op.Type, (ops (Op.Type Value))>,
    CustomOperandProps<1> {
  let ParserMatchClass = Op.ParserMatchClass;
  let PrintMethod = Op.PrintMethod;
}

class SDWAOperand<string Id, string Name = NAME>
    : CustomOperand<i32, 1, Name> {
  let ParserMethod =
    "[this](OperandVector &Operands) -> ParseStatus { "#
    "return parseSDWASel(Operands, \""#Id#"\", AMDGPUOperand::"#ImmTy#"); }";
}

class ArrayOperand0<string Id, string Name = NAME>
  : OperandWithDefaultOps<i32, (ops (i32 0))>,
    CustomOperandProps<1, Name> {
  let ParserMethod =
    "[this](OperandVector &Operands) -> ParseStatus { "#
    "return parseOperandArrayWithPrefix(\""#Id#"\", Operands, "#
    "AMDGPUOperand::"#ImmTy#"); }";
}

let ImmTy = "ImmTyOffset" in
def flat_offset : CustomOperand<i32, 1, "FlatOffset">;
let PrintMethod = "printOffset" in
def Offset : NamedIntOperand<"offset">;
let Validator = "isUInt<8>" in {
def Offset0 : NamedIntOperand<"offset0">;
def Offset1 : NamedIntOperand<"offset1">;
}

def gds : NamedBitOperand<"gds", "GDS">;

def omod : CustomOperand<i32, 1, "OModSI">;
def omod0 : DefaultOperand<omod, 0>;

// We need to make the cases with a default of 0 distinct from no
// default to help deal with some cases where the operand appears
// before a mandatory operand.
def Clamp : NamedBitOperand<"clamp">;
def Clamp0 : DefaultOperand<Clamp, 0>;
def highmod : NamedBitOperand<"high", "High">;

def CPol : CustomOperand<i32, 1>;
def CPol_0 : DefaultOperand<CPol, 0>;
def CPol_GLC1 : DefaultOperand<CPol, 1>;
def CPol_GLC : ValuePredicatedOperand<CPol, "Op.getImm() & CPol::GLC">;
def CPol_NonGLC : ValuePredicatedOperand<CPol, "!(Op.getImm() & CPol::GLC)", 1>;
def CPol_GLC_WithDefault : DefaultOperand<CPol_GLC, !shl(1, CPolBit.GLC)>;
def CPol_NonGLC_WithDefault : DefaultOperand<CPol_NonGLC, 0>;

def TFE : NamedBitOperand<"tfe">;
def UNorm : NamedBitOperand<"unorm">;
def DA : NamedBitOperand<"da">;
def R128A16 : CustomOperand<i1, 1>;
def A16 : NamedBitOperand<"a16">;
def D16 : NamedBitOperand<"d16">;
def LWE : NamedBitOperand<"lwe">;
def exp_compr : NamedBitOperand<"compr", "ExpCompr">;
def exp_vm : NamedBitOperand<"vm", "ExpVM">;

def FORMAT : CustomOperand<i8>;

let PrintInHex = 1 in
def DMask : NamedIntOperand<"dmask">;

def Dim : CustomOperand<i8, /*optional=*/1>;

def dst_sel : SDWAOperand<"dst_sel", "SDWADstSel">;
def src0_sel : SDWAOperand<"src0_sel", "SDWASrc0Sel">;
def src1_sel : SDWAOperand<"src1_sel", "SDWASrc1Sel">;
def dst_unused : CustomOperand<i32, 1, "SDWADstUnused">;

def op_sel0 : ArrayOperand0<"op_sel", "OpSel">;
def op_sel_hi0 : ArrayOperand0<"op_sel_hi", "OpSelHi">;
def neg_lo0 : ArrayOperand0<"neg_lo", "NegLo">;
def neg_hi0 : ArrayOperand0<"neg_hi", "NegHi">;

def IndexKey16bit : CustomOperand<i32, 1>;
def IndexKey8bit : CustomOperand<i32, 1>;

def dpp8 : CustomOperand<i32, 0, "DPP8">;
def dpp_ctrl : CustomOperand<i32, 0, "DPPCtrl">;

let DefaultValue = "0xf", PrintInHex = 1, AlwaysPrint = 1 in {
def DppRowMask : NamedIntOperand<"row_mask">;
def DppBankMask : NamedIntOperand<"bank_mask">;
}
def DppBoundCtrl : NamedIntOperand<"bound_ctrl"> {
  let ConvertMethod = "[this] (int64_t &BC) -> bool { return convertDppBoundCtrl(BC); }";
  let PrintMethod = "printDppBoundCtrl";
}

let DecoderMethod = "decodeDpp8FI", PrintMethod = "printDppFI" in
def Dpp8FI : NamedIntOperand<"fi", 1, "DppFI">;
let PrintMethod = "printDppFI" in
def Dpp16FI : NamedIntOperand<"fi", 1, "DppFI">;

def blgp : CustomOperand<i32, 1, "BLGP">;
def CBSZ : NamedIntOperand<"cbsz"> {
  let Validator = "isUInt<3>";
}
def ABID : NamedIntOperand<"abid"> {
  let Validator = "isUInt<4>";
}
def hwreg : CustomOperand<i32, 0, "Hwreg">;

def exp_tgt : CustomOperand<i32, 0, "ExpTgt">;

let AlwaysPrint = 1 in {
def WaitVDST : NamedIntOperand<"wait_vdst"> {
  let Validator = "isUInt<4>";
}
def WaitEXP : NamedIntOperand<"wait_exp"> {
  let Validator = "isUInt<3>";
}
def WaitVAVDst : NamedIntOperand<"wait_va_vdst"> {
  let Validator = "isUInt<4>";
}
def WaitVMVSrc : NamedIntOperand<"wait_vm_vsrc"> {
  let Validator = "isUInt<1>";
}
} // End AlwaysPrint = 1

def ByteSel : NamedIntOperand<"byte_sel"> {
  let Validator = "isUInt<2>";
}

<<<<<<< HEAD
def BitOp3 : CustomOperand<i8, 1, "BitOp3">;
=======
let PrintMethod = "printBitOp3" in
def BitOp3 : NamedIntOperand<"bitop3">;
>>>>>>> 93e44d24
def bitop3_0 : DefaultOperand<BitOp3, 0>;

class KImmFPOperand<ValueType vt> : ImmOperand<vt> {
  let OperandNamespace = "AMDGPU";
  let OperandType = "OPERAND_KIMM"#vt.Size;
  let PrintMethod = "printU"#vt.Size#"ImmOperand";
  let DecoderMethod = "decodeOperand_KImmFP";
}

// 32-bit VALU immediate operand that uses the constant bus.
def KImmFP32 : KImmFPOperand<i32>;

// 32-bit VALU immediate operand with a 16-bit value that uses the
// constant bus.
def KImmFP16 : KImmFPOperand<i16>;

class FPInputModsMatchClass <int opSize> : AsmOperandClass {
  let Name = "RegOrImmWithFP"#opSize#"InputMods";
  let ParserMethod = "parseRegOrImmWithFPInputMods";
  let PredicateMethod = "isRegOrImmWithFP"#opSize#"InputMods";
}

class FPVCSrcInputModsMatchClass <int opSize> : FPInputModsMatchClass <opSize> {
  let Name = "RegOrInlineImmWithFP"#opSize#"InputMods";
  let PredicateMethod = "isRegOrInlineImmWithFP"#opSize#"InputMods";
}

def FP16InputModsMatchClass : FPInputModsMatchClass<16>;
class FPT16InputModsMatchClass<bit IsFake16> : FPInputModsMatchClass<16> {
  let Name = !if(IsFake16, "RegOrImmWithFPFake16InputMods",
                 "RegOrImmWithFPT16InputMods");
  let PredicateMethod = "isRegOrImmWithFPT16InputMods<" #
                        !if(IsFake16, "true", "false") # ">";
}
def FP32InputModsMatchClass : FPInputModsMatchClass<32>;
def FP64InputModsMatchClass : FPInputModsMatchClass<64>;

class FP16VCSrcInputModsMatchClass<bit IsFake16>
    : FPVCSrcInputModsMatchClass<16> {
  let Name = !if(IsFake16, "RegOrInlineImmWithFPFake16InputMods",
                 "RegOrInlineImmWithFPT16InputMods");
  let PredicateMethod = "isRegOrInlineImmWithFP16InputMods<" #
                        !if(IsFake16, "true", "false") # ">";
}
def FP32VCSrcInputModsMatchClass : FPVCSrcInputModsMatchClass<32>;

class InputMods <AsmOperandClass matchClass> : Operand <i32> {
  let OperandNamespace = "AMDGPU";
  let OperandType = "OPERAND_INPUT_MODS";
  let ParserMatchClass = matchClass;
}

class FPInputMods <FPInputModsMatchClass matchClass> : InputMods <matchClass> {
  let PrintMethod = "printOperandAndFPInputMods";
}

def FP16InputMods : FPInputMods<FP16InputModsMatchClass>;
class FPT16InputMods<bit IsFake16> : FPInputMods<FPT16InputModsMatchClass<IsFake16>> {
  let EncoderMethod = "getMachineOpValueT16";
}
def FP32InputMods : FPInputMods<FP32InputModsMatchClass>;
def FP32T16DstInputMods : FPInputMods<FP32InputModsMatchClass> {
  let EncoderMethod = "getMachineOpValueT16";
}
def FP64InputMods : FPInputMods<FP64InputModsMatchClass>;

class FPT16VCSrcInputMods<bit IsFake16 = 1>
  : FPInputMods<FP16VCSrcInputModsMatchClass<IsFake16>> {
  let EncoderMethod = "getMachineOpValueT16";
}
def FP32VCSrcInputMods : FPInputMods<FP32VCSrcInputModsMatchClass>;

class IntInputModsMatchClass <int opSize> : AsmOperandClass {
  let Name = "RegOrImmWithInt"#opSize#"InputMods";
  let ParserMethod = "parseRegOrImmWithIntInputMods";
  let PredicateMethod = "isRegOrImmWithInt"#opSize#"InputMods";
}
class IntVCSrcInputModsMatchClass <int opSize> : IntInputModsMatchClass <opSize> {
  let Name = "RegOrInlineImmWithInt"#opSize#"InputMods";
  let PredicateMethod = "isRegOrInlineImmWithInt"#opSize#"InputMods";
}
class IntT16InputModsMatchClass<bit IsFake16> : IntInputModsMatchClass<16> {
  let Name = !if(IsFake16, "RegOrImmWithIntFake16InputMods",
                 "RegOrImmWithIntT16InputMods");
  let PredicateMethod = "isRegOrImmWithIntT16InputMods<" #
                        !if(IsFake16, "true", "false") # ">";
}
def Int32InputModsMatchClass : IntInputModsMatchClass<32>;
def Int64InputModsMatchClass : IntInputModsMatchClass<64>;
def Int32VCSrcInputModsMatchClass : IntVCSrcInputModsMatchClass<32>;
class IntT16VCSrcInputModsMatchClass<bit IsFake16> : IntInputModsMatchClass<16> {
  let Name = !if(IsFake16, "RegOrInlineImmWithIntFake16InputMods",
                 "RegOrInlineImmWithIntT16InputMods");
  let PredicateMethod = "isRegOrInlineImmWithIntT16InputMods<" #
                        !if(IsFake16, "true", "false") # ">";
}

class IntInputMods <IntInputModsMatchClass matchClass> : InputMods <matchClass> {
  let PrintMethod = "printOperandAndIntInputMods";
}
class IntT16InputMods<bit IsFake16> : IntInputMods<IntT16InputModsMatchClass<IsFake16>> {
  let EncoderMethod = "getMachineOpValueT16";
}
def Int32InputMods : IntInputMods<Int32InputModsMatchClass>;
def Int32T16DstInputMods : IntInputMods<Int32InputModsMatchClass> {
  let EncoderMethod = "getMachineOpValueT16";
}
def Int64InputMods : IntInputMods<Int64InputModsMatchClass>;
def Int32VCSrcInputMods : IntInputMods<Int32VCSrcInputModsMatchClass>;
class IntT16VCSrcInputMods<bit IsFake16 = 1>
    : IntInputMods<IntT16VCSrcInputModsMatchClass<IsFake16>> {
  let EncoderMethod = "getMachineOpValueT16";
}

class OpSelModsMatchClass : AsmOperandClass {
  let Name = "OpSelMods";
  let ParserMethod = "parseRegOrImm";
  let PredicateMethod = "isRegOrImm";
}

def IntOpSelModsMatchClass : OpSelModsMatchClass;
def IntOpSelMods : InputMods<IntOpSelModsMatchClass>;

class FPSDWAInputModsMatchClass <int opSize> : AsmOperandClass {
  let Name = "SDWAWithFP"#opSize#"InputMods";
  let ParserMethod = "parseRegOrImmWithFPInputMods";
  let PredicateMethod = "isSDWAFP"#opSize#"Operand";
}

def FP16SDWAInputModsMatchClass : FPSDWAInputModsMatchClass<16>;
def FP32SDWAInputModsMatchClass : FPSDWAInputModsMatchClass<32>;

class FPSDWAInputMods <FPSDWAInputModsMatchClass matchClass> :
  InputMods <matchClass> {
  let PrintMethod = "printOperandAndFPInputMods";
}

def FP16SDWAInputMods : FPSDWAInputMods<FP16SDWAInputModsMatchClass>;
def FP32SDWAInputMods : FPSDWAInputMods<FP32SDWAInputModsMatchClass>;

def FPVRegInputModsMatchClass : AsmOperandClass {
  let Name = "VRegWithFPInputMods";
  let ParserMethod = "parseRegWithFPInputMods";
  let PredicateMethod = "isVRegWithInputMods";
}

def FPVRegInputMods : InputMods <FPVRegInputModsMatchClass> {
  let PrintMethod = "printOperandAndFPInputMods";
}

def FPVRegT16DstInputMods : InputMods <FPVRegInputModsMatchClass> {
  let PrintMethod = "printOperandAndFPInputMods";
  let EncoderMethod = "getMachineOpValueT16";
}

class FPT16_Lo128VRegInputModsMatchClass<bit IsFake16> : AsmOperandClass {
  let Name = !if(IsFake16, "Fake16_Lo128VRegWithFPInputMods",
                 "T16_Lo128VRegWithFPInputMods");
  let ParserMethod = "parseRegWithFPInputMods";
  let PredicateMethod = "isT16_Lo128VRegWithInputMods<" #
                        !if(IsFake16, "true", "false") # ">";
}

class FPT16VRegInputModsMatchClass<bit IsFake16> : AsmOperandClass {
  let Name = !if(IsFake16, "Fake16VRegWithFPInputMods",
                 "T16VRegWithFPInputMods");
  let ParserMethod = "parseRegWithFPInputMods";
  let PredicateMethod = "isT16VRegWithInputMods<" #
                        !if(IsFake16, "true", "false") # ">";
}

class FPT16_Lo128VRegInputMods<bit IsFake16 = 1>
    : InputMods <FPT16_Lo128VRegInputModsMatchClass<IsFake16>> {
  let PrintMethod = "printOperandAndFPInputMods";
  let EncoderMethod = "getMachineOpValueT16Lo128";
}

class FPT16VRegInputMods<bit IsFake16 = 1>
    : InputMods <FPT16VRegInputModsMatchClass<IsFake16>> {
  let PrintMethod = "printOperandAndFPInputMods";
  let EncoderMethod = "getMachineOpValueT16";
}

class IntSDWAInputModsMatchClass <int opSize> : AsmOperandClass {
  let Name = "SDWAWithInt"#opSize#"InputMods";
  let ParserMethod = "parseRegOrImmWithIntInputMods";
  let PredicateMethod = "isSDWAInt"#opSize#"Operand";
}

def Int16SDWAInputModsMatchClass : IntSDWAInputModsMatchClass<16>;
def Int32SDWAInputModsMatchClass : IntSDWAInputModsMatchClass<32>;
def Bin32SDWAInputModsMatchClass : IntSDWAInputModsMatchClass<32> {
  let Name = "SDWAWithBin32InputMods";
  let ParserMethod = "parseRegOrImm";
}

class IntSDWAInputMods <IntSDWAInputModsMatchClass matchClass> :
  InputMods <matchClass> {
  let PrintMethod = "printOperandAndIntInputMods";
}

def Int16SDWAInputMods : IntSDWAInputMods<Int16SDWAInputModsMatchClass>;
def Int32SDWAInputMods : IntSDWAInputMods<Int32SDWAInputModsMatchClass>;
def Bin32SDWAInputMods : IntSDWAInputMods<Bin32SDWAInputModsMatchClass>;

def IntVRegInputModsMatchClass : AsmOperandClass {
  let Name = "VRegWithIntInputMods";
  let ParserMethod = "parseRegWithIntInputMods";
  let PredicateMethod = "isVRegWithInputMods";
}

class IntT16_Lo128VRegInputModsMatchClass<bit IsFake16 = 1> : AsmOperandClass {
  let Name = !if(IsFake16, "Fake16_Lo128VRegWithIntInputMods",
                 "T16_Lo128VRegWithIntInputMods");
  let ParserMethod = "parseRegWithIntInputMods";
  let PredicateMethod = "isT16_Lo128VRegWithInputMods<" #
                        !if(IsFake16, "true", "false") # ">";
}

class IntT16VRegInputModsMatchClass<bit IsFake16 = 1> : AsmOperandClass {
  let Name = !if(IsFake16, "Fake16VRegWithIntInputMods",
                 "T16VRegWithIntInputMods");
  let ParserMethod = "parseRegWithIntInputMods";
  let PredicateMethod = "isT16VRegWithInputMods<" #
                        !if(IsFake16, "true", "false") # ">";
}

class IntT16_Lo128VRegInputMods<bit IsFake16 = 1>
    : InputMods <IntT16_Lo128VRegInputModsMatchClass<IsFake16>> {
  let PrintMethod = "printOperandAndIntInputMods";
  let EncoderMethod = "getMachineOpValueT16Lo128";
}

class IntT16VRegInputMods<bit IsFake16 = 1>
    : InputMods <IntT16VRegInputModsMatchClass<IsFake16>> {
  let PrintMethod = "printOperandAndIntInputMods";
  let EncoderMethod = "getMachineOpValueT16";
}

def IntVRegInputMods : InputMods <IntVRegInputModsMatchClass> {
  let PrintMethod = "printOperandAndIntInputMods";
}

def IntVRegT16DstInputMods : InputMods <IntVRegInputModsMatchClass> {
  let PrintMethod = "printOperandAndIntInputMods";
  let EncoderMethod = "getMachineOpValueT16";
}

class PackedFPInputModsMatchClass <int opSize> : AsmOperandClass {
  let Name = "PackedFP"#opSize#"InputMods";
  let ParserMethod = "parseRegOrImmWithFPInputMods";
  let PredicateMethod = "isPackedFP"#opSize#"InputMods";
}

class PackedIntInputModsMatchClass <int opSize> : AsmOperandClass {
  let Name = "PackedInt"#opSize#"InputMods";
  let ParserMethod = "parseRegOrImm";
  let PredicateMethod = "isRegOrImm";
//  let PredicateMethod = "isPackedInt"#opSize#"InputMods";
}

def PackedF16InputModsMatchClass : PackedFPInputModsMatchClass<16>;
def PackedI16InputModsMatchClass : PackedIntInputModsMatchClass<16>;
def PackedF32InputModsMatchClass : PackedFPInputModsMatchClass<32>;

class PackedFPInputMods <PackedFPInputModsMatchClass matchClass> : InputMods <matchClass> {
  let PrintMethod = "printOperandAndFPInputMods";
}

class PackedIntInputMods <PackedIntInputModsMatchClass matchClass> : InputMods <matchClass> {
  //let PrintMethod = "printPackedIntInputMods";
}

def PackedF16InputMods : PackedFPInputMods<PackedF16InputModsMatchClass>;
def PackedI16InputMods : PackedIntInputMods<PackedI16InputModsMatchClass>;
def PackedF32InputMods : PackedFPInputMods<PackedF32InputModsMatchClass>;

def MFMALdScaleModifierOp : TImmLeaf<i32, [{
  return isUInt<2>(Imm);
}], MFMALdScaleXForm>;

//===----------------------------------------------------------------------===//
// Complex patterns
//===----------------------------------------------------------------------===//

def DS1Addr1Offset : ComplexPattern<iPTR, 2, "SelectDS1Addr1Offset">;
def DS64Bit4ByteAligned : ComplexPattern<iPTR, 3, "SelectDS64Bit4ByteAligned">;
def DS128Bit8ByteAligned : ComplexPattern<iPTR, 3, "SelectDS128Bit8ByteAligned">;

def MOVRELOffset : ComplexPattern<iPTR, 2, "SelectMOVRELOffset">;

def VOP3Mods0 : ComplexPattern<untyped, 4, "SelectVOP3Mods0">;

// Modifiers for floating point instructions.
def VOP3Mods  : ComplexPattern<untyped, 2, "SelectVOP3Mods">;

// VOP3 modifiers used for instructions that do not read canonicalized
// floating point values (i.e. integer operations with FP source
// modifiers)
def VOP3ModsNonCanonicalizing : ComplexPattern<untyped, 2,
  "SelectVOP3ModsNonCanonicalizing">;

def VOP3NoMods : ComplexPattern<untyped, 1, "SelectVOP3NoMods">;

def VOP3OMods : ComplexPattern<untyped, 3, "SelectVOP3OMods">;

def VOP3PMods  : ComplexPattern<untyped, 2, "SelectVOP3PMods">;

def VOP3PModsDOT  : ComplexPattern<untyped, 2, "SelectVOP3PModsDOT">;
def VOP3PModsNeg  : ComplexPattern<untyped, 1, "SelectVOP3PModsNeg">;
def WMMAOpSelVOP3PMods  : ComplexPattern<untyped, 1, "SelectWMMAOpSelVOP3PMods">;

def WMMAModsF32NegAbs  : ComplexPattern<untyped, 2, "SelectWMMAModsF32NegAbs">;
def WMMAModsF16Neg  : ComplexPattern<untyped, 2, "SelectWMMAModsF16Neg">;
def WMMAModsF16NegAbs  : ComplexPattern<untyped, 2, "SelectWMMAModsF16NegAbs">;
def WMMAVISrc  : ComplexPattern<untyped, 1, "SelectWMMAVISrc">;
def SWMMACIndex8  : ComplexPattern<untyped, 2, "SelectSWMMACIndex8">;
def SWMMACIndex16  : ComplexPattern<untyped, 2, "SelectSWMMACIndex16">;

def VOP3OpSel  : ComplexPattern<untyped, 2, "SelectVOP3OpSel">;

def VOP3OpSelMods  : ComplexPattern<untyped, 2, "SelectVOP3OpSelMods">;

def VOP3PMadMixModsExt : ComplexPattern<untyped, 2, "SelectVOP3PMadMixModsExt">;
def VOP3PMadMixMods : ComplexPattern<untyped, 2, "SelectVOP3PMadMixMods">;

def VINTERPMods  : ComplexPattern<untyped, 2, "SelectVINTERPMods">;
def VINTERPModsHi  : ComplexPattern<untyped, 2, "SelectVINTERPModsHi">;

//===----------------------------------------------------------------------===//
// SI assembler operands
//===----------------------------------------------------------------------===//

def SIOperand {
  int ZERO = 0x80;
  int VCC = 0x6A;
  int FLAT_SCR = 0x68;
}

// This should be kept in sync with SISrcMods enum
def SRCMODS {
  int NONE = 0;
  int NEG = 1;
  int ABS = 2;
  int NEG_ABS = 3;

  int NEG_HI = ABS;
  int OP_SEL_0 = 4;
  int OP_SEL_1 = 8;
  int DST_OP_SEL = 8;
}

def DSTCLAMP {
  int NONE = 0;
  int ENABLE = 1;
}

def DSTOMOD {
  int NONE = 0;
}

def HWREG {
  int MODE = 1;
  int STATUS = 2;
  int TRAPSTS = 3;
  int HW_ID = 4;
  int GPR_ALLOC = 5;
  int LDS_ALLOC = 6;
  int IB_STS = 7;
  int MEM_BASES = 15;
  int TBA_LO = 16;
  int TBA_HI = 17;
  int TMA_LO = 18;
  int TMA_HI = 19;
  int FLAT_SCR_LO = 20;
  int FLAT_SCR_HI = 21;
  int XNACK_MASK = 22;
  int POPS_PACKER = 25;
  int SHADER_CYCLES = 29;
}

class getHwRegImm<int Reg, int Offset = 0, int Size = 32> {
  int ret = !and(!or(Reg,
                     !shl(Offset, 6),
                     !shl(!add(Size, -1), 11)), 65535);
}

//===----------------------------------------------------------------------===//
//
// SI Instruction multiclass helpers.
//
// Instructions with _32 take 32-bit operands.
// Instructions with _64 take 64-bit operands.
//
// VOP_* instructions can use either a 32-bit or 64-bit encoding.  The 32-bit
// encoding is the standard encoding, but instruction that make use of
// any of the instruction modifiers must use the 64-bit encoding.
//
// Instructions with _e32 use the 32-bit encoding.
// Instructions with _e64 use the 64-bit encoding.
//
//===----------------------------------------------------------------------===//

class SIMCInstr <string pseudo, int subtarget> {
  string PseudoInstr = pseudo;
  int Subtarget = subtarget;
}

//===----------------------------------------------------------------------===//
// Vector ALU classes
//===----------------------------------------------------------------------===//

class getNumSrcArgs<ValueType Src0, ValueType Src1, ValueType Src2> {
  int ret =
    !if (!eq(Src0.Value, untyped.Value),      0,
      !if (!eq(Src1.Value, untyped.Value),    1,   // VOP1
         !if (!eq(Src2.Value, untyped.Value), 2,   // VOP2
                                              3))); // VOP3
}

// Returns the register class to use for the destination of VOP[123C]
// instructions for the given VT.
class getVALUDstForVT<ValueType VT, bit IsTrue16 = 0, bit IsVOP3Encoding = 0> {
  defvar op16 = !if(IsTrue16, !if (IsVOP3Encoding, VOPDstOperand_t16,
                                   VOPDstOperand_t16Lo128),
                    VOPDstOperand<VGPR_32>);
  RegisterOperand ret = !cond(!eq(VT.Size, 1024) : VOPDstOperand<VReg_1024>,
                              !eq(VT.Size, 512) : VOPDstOperand<VReg_512>,
                              !eq(VT.Size, 256) : VOPDstOperand<VReg_256>,
                              !eq(VT.Size, 192) : VOPDstOperand<VReg_192>,
                              !eq(VT.Size, 128) : VOPDstOperand<VReg_128>,
                              !eq(VT.Size, 64)  : VOPDstOperand<VReg_64>,
                              !eq(VT.Size, 32)  : VOPDstOperand<VGPR_32>,
                              !eq(VT.Size, 16)  : op16,
                              1                 : VOPDstS64orS32); // else VT == i1
}

class getVALUDstForVT_fake16<ValueType VT> {
  RegisterOperand ret = !if(!eq(VT.Size, 32), VOPDstOperand<VGPR_32>,
                          !if(!eq(VT.Size, 128), VOPDstOperand<VReg_128>,
                            !if(!eq(VT.Size, 64), VOPDstOperand<VReg_64>,
                              !if(!eq(VT.Size, 16), VOPDstOperand<VGPR_32_Lo128>,
                              VOPDstS64orS32)))); // else VT == i1
}

// Returns the register class to use for the destination of VOP[12C]
// instructions with SDWA extension
class getSDWADstForVT<ValueType VT> {
  RegisterOperand ret = !if(!eq(VT.Size, 1),
                            SDWAVopcDst, // VOPC
                            VOPDstOperand<VGPR_32>); // VOP1/2 32-bit dst
}

// Returns the register class to use for source 0 of VOP[12C]
// instructions for the given VT.
class getVOPSrc0ForVT<ValueType VT, bit IsTrue16, bit IsFake16 = 1> {
  RegisterOperand ret =
  !cond(!eq(VT, i64)    : VSrc_b64,
        !eq(VT, f64)    : VSrc_f64,
        !eq(VT, i32)    : VSrc_b32,
        !eq(VT, f32)    : VSrc_f32,
        !eq(VT, i16)    : !if(IsTrue16,
                              !if(IsFake16, VSrcFake16_b16_Lo128, VSrcT_b16_Lo128),
                              VSrc_b16),
        !eq(VT, f16)    : !if(IsTrue16,
                              !if(IsFake16, VSrcFake16_f16_Lo128, VSrcT_f16_Lo128),
                              VSrc_f16),
        !eq(VT, bf16)   : !if(IsTrue16,
                              !if(IsFake16, VSrcFake16_bf16_Lo128, VSrcT_bf16_Lo128),
                              VSrc_bf16),
        !eq(VT, v2i16)  : VSrc_v2b16,
        !eq(VT, v2f16)  : VSrc_v2f16,
        !eq(VT, v2bf16) : VSrc_v2bf16,
        !eq(VT, v4f16)  : AVSrc_64,
        !eq(VT, v4bf16) : AVSrc_64,
        1               : VSrc_b32);
}

class getSOPSrcForVT<ValueType VT> {
  RegisterOperand ret = !if(!eq(VT.Size, 64), SSrc_b64, SSrc_b32);
}

// Returns the vreg register class to use for source operand given VT
class getVregSrcForVT<ValueType VT, bit IsTrue16 = 0, bit IsFake16 = 1> {
  RegisterOperand ret =
  !cond(!eq(VT.Size, 512) : RegisterOperand<VReg_512>,
        !eq(VT.Size, 192) : RegisterOperand<VReg_192>,
        !eq(VT.Size, 128) : RegisterOperand<VReg_128>,
        !eq(VT.Size, 96)  : RegisterOperand<VReg_96>,
        !eq(VT.Size, 64)  : RegisterOperand<VReg_64>,
        !eq(VT.Size, 48)  : RegisterOperand<VReg_64>,
        !eq(VT.Size, 16)  : !if(IsTrue16,
                                !if(IsFake16, VGPRSrc_32_Lo128, VGPRSrc_16_Lo128),
                                RegisterOperand<VGPR_32>),
        1                 : RegisterOperand<VGPR_32>);
}

class getSDWASrcForVT <ValueType VT> {
  RegisterOperand retFlt = !if(!eq(VT.Size, 16), SDWASrc_f16, SDWASrc_f32);
  RegisterOperand retInt = !if(!eq(VT.Size, 16), SDWASrc_i16, SDWASrc_i32);
  RegisterOperand ret = !if(VT.isFP, retFlt, retInt);
}

// Returns the register class to use for sources of VOP3 instructions for the
// given VT.
class getVOP3SrcForVT<ValueType VT, bit IsTrue16 = 0> {
  RegisterOperand ret =
  !cond(!eq(VT, f64)       : VSrc_f64,
        !eq(VT, f32)       : VSrc_f32,
        !eq(VT, f16)       : !if(IsTrue16, VSrcT_f16, VSrc_f16),
        !eq(VT, bf16)      : !if(IsTrue16, VSrcT_bf16, VSrc_bf16),
        !eq(VT, i16)       : !if(IsTrue16, VSrcT_b16, VSrc_b16),
        !eq(VT, i1)        : SSrc_i1,
        !eq(VT, v2f32)     : VSrc_v2f32,
        !eq(VT, v2i32)     : VSrc_v2b32,
        !eq(VT, v2f16)     : VSrc_v2f16,
        !eq(VT, v2bf16)    : VSrc_v2bf16,
        !eq(VT, v2i16)     : VSrc_v2b16,
        !eq(VT, v4f16)     : AVSrc_64,
        !eq(VT, v4bf16)    : AVSrc_64,
        !eq(VT.Size, 1024) : VRegSrc_1024,
        !eq(VT.Size, 512)  : VRegSrc_512,
        !eq(VT.Size, 256)  : VRegSrc_256,
        !eq(VT.Size, 192)  : VRegSrc_192,
        !eq(VT.Size, 128)  : VRegSrc_128,
        !eq(VT.Size, 96)   : VRegSrc_96,
        !eq(VT.Size, 64)   : VSrc_b64,
        1                  : VSrc_b32);
}

// Returns the vreg register class to use for sources of VOP3 instructions for the
// given VT.
class getVOP3VRegSrcForVT<ValueType VT, bit IsTrue16 = 0, bit IsFake16 = 0> {
   RegisterOperand ret =
   !cond(!eq(VT.Size, 128) : RegisterOperand<VReg_128>,
         !eq(VT.Size, 96)  : RegisterOperand<VReg_96>,
         !eq(VT.Size, 64)  : RegisterOperand<VReg_64>,
         !eq(VT.Size, 48)  : RegisterOperand<VReg_64>,
         !eq(VT.Size, 16)  : !if(IsTrue16,
                                 !if(IsFake16, RegisterOperand<VGPR_32>,
                                               RegisterOperand<VGPR_16>),
                                 RegisterOperand<VGPR_32>),
         1                 : RegisterOperand<VGPR_32>);
}

// Src2 of VOP3 DPP instructions cannot be a literal
class getVOP3DPPSrcForVT<ValueType VT, bit IsFake16 = 1> {
  RegisterOperand ret =
  !cond(!eq(VT, i1)     : SSrc_i1,
        !eq(VT, i16)    : !if (IsFake16, VCSrc_b16, VCSrcT_b16),
        !eq(VT, f16)    : !if (IsFake16, VCSrc_f16, VCSrcT_f16),
        !eq(VT, bf16)   : !if (IsFake16, VCSrc_bf16, VCSrcT_bf16),
        !eq(VT, v2i16)  : VCSrc_v2b16,
        !eq(VT, v2f16)  : VCSrc_v2f16,
        !eq(VT, v2bf16) : VCSrc_v2bf16,
        !eq(VT, f32)    : VCSrc_f32,
        1               : VCSrc_b32);
}

// Float or packed int
class isModifierType<ValueType SrcVT> {
  bit ret = !or(!eq(SrcVT.Value, f16.Value),
                !eq(SrcVT.Value, bf16.Value),
                !eq(SrcVT.Value, f32.Value),
                !eq(SrcVT.Value, f64.Value),
                !eq(SrcVT.Value, v2f16.Value),
                !eq(SrcVT.Value, v2i16.Value),
                !eq(SrcVT.Value, v2bf16.Value),
                !eq(SrcVT.Value, v2f32.Value),
                !eq(SrcVT.Value, v2i32.Value),
                !eq(SrcVT.Value, v4f16.Value),
                !eq(SrcVT.Value, v4i16.Value),
                !eq(SrcVT.Value, v4bf16.Value),
                !eq(SrcVT.Value, v4f32.Value),
                !eq(SrcVT.Value, v4i32.Value),
                !eq(SrcVT.Value, v8f16.Value),
                !eq(SrcVT.Value, v8i16.Value),
                !eq(SrcVT.Value, v8bf16.Value),
                !eq(SrcVT.Value, v8f32.Value),
                !eq(SrcVT.Value, v8i32.Value),
                !eq(SrcVT.Value, v16f16.Value),
                !eq(SrcVT.Value, v16i16.Value),
                !eq(SrcVT.Value, v16bf16.Value));
}

// Return type of input modifiers operand for specified input operand.
// True16: If the destination is a 16-bit value, the src0 modifier must hold
// dst's opsel bit. Use a dummy value for DstVT if getting the mod for a src operand besides 0.
// 64-bit src types are not implemented for True16 dst.
class getSrc0Mod <ValueType VT, ValueType DstVT, bit IsTrue16 = 0, bit IsFake16 = 1> {
  defvar T16Dst =  !if(!eq(VT.Size, 64),
                     !if(VT.isFP, FP64InputMods, Int64InputMods),
                     !if(!eq(VT.Size, 16),
                         !if(VT.isFP, !if(IsTrue16, FPT16InputMods<IsFake16>, FP16InputMods),
                                      !if(IsTrue16, IntT16InputMods<IsFake16>, IntOpSelMods)),
                         !if(VT.isFP, FP32T16DstInputMods, Int32T16DstInputMods)));
  defvar Normal =  !if(!eq(VT.Size, 64),
                     !if(VT.isFP, FP64InputMods, Int64InputMods),
                     !if(!eq(VT.Size, 16),
                         !if(VT.isFP, !if(IsTrue16, FPT16InputMods<IsFake16>, FP16InputMods),
                                      !if(IsTrue16, IntT16InputMods<IsFake16>, IntOpSelMods)),
                         !if(VT.isFP, FP32InputMods, Int32InputMods)));
  Operand ret = !if(!and(IsTrue16, !eq(DstVT.Size, 16)), T16Dst, Normal);
}

class getSrcMod<ValueType VT, bit IsTrue16 = 0, bit IsFake16 = 1> : getSrc0Mod<VT, f128/*Dummy Arg*/, IsTrue16, IsFake16>;

// Return type of input modifiers operand specified input operand for DPP
class getSrcModDPP <ValueType VT> {
  Operand ret = !if(VT.isFP, FPVRegInputMods, IntVRegInputMods);
}

class getSrcModDPP_t16 <ValueType VT, bit IsFake16 = 1> {
  Operand ret =
      !if (VT.isFP,
           !if (!or(!eq(VT.Value, f16.Value), !eq(VT.Value, bf16.Value)),
                FPT16_Lo128VRegInputMods<IsFake16>, FPVRegInputMods),
           !if (!eq(VT.Value, i16.Value),
                IntT16_Lo128VRegInputMods<IsFake16>, IntVRegInputMods));
}

// Return type of input modifiers operand for specified input operand for DPP
// True16: If the destination is a 16-bit value, the src0 modifier must hold
// dst's opsel bit. Use a dummy value for DstVT if getting the mod for a src operand besides 0.
// 64-bit src types are not implemented for True16 dst.
class getSrc0ModVOP3DPP <ValueType VT, ValueType DstVT, bit IsFake16 = 1> {
  defvar T16Dst =
      !if (VT.isFP,
           !if (!or(!eq(VT.Value, f16.Value), !eq(VT.Value, bf16.Value)),
                FPT16VRegInputMods<IsFake16>, FPVRegT16DstInputMods),
           !if (!eq(VT.Value, i16.Value), IntT16VRegInputMods<IsFake16>,
                IntVRegT16DstInputMods));
  defvar Normal =
      !if (VT.isFP,
           !if (!or(!eq(VT.Value, f16.Value), !eq(VT.Value, bf16.Value)),
                FPT16VRegInputMods<IsFake16>, FPVRegInputMods),
           !if (!eq(VT.Value, i16.Value),
                IntT16VRegInputMods<IsFake16>,
                IntVRegInputMods));
  Operand ret = !if(!and(!not(IsFake16), !eq(DstVT.Size, 16)), T16Dst, Normal);
}

// GFX11 only supports VGPR src1, but the restriction is done in AsmParser
// and GCNDPPCombine.
class getSrcModVOP3DPP<ValueType VT, bit IsFake16 = 1> {
  Operand ret =
      !if (VT.isFP,
           !if (!or(!eq(VT.Value, f16.Value), !eq(VT.Value, bf16.Value)),
                FPT16VCSrcInputMods<IsFake16>, FP32VCSrcInputMods),
           !if (!eq(VT.Value, i16.Value),
                IntT16VCSrcInputMods<IsFake16>,
                Int32VCSrcInputMods));
}

// Return type of input modifiers operand specified input operand for SDWA
class getSrcModSDWA <ValueType VT> {
  Operand ret = !if(!eq(VT.Value, f16.Value), FP16SDWAInputMods,
                !if(!eq(VT.Value, f32.Value), FP32SDWAInputMods,
                !if(!eq(VT.Value, i16.Value), Int16SDWAInputMods,
                !if(!eq(VT.Value, bf16.Value), FP16SDWAInputMods,
                Int32SDWAInputMods))));
}

// Returns the input arguments for VOP[12C] instructions for the given SrcVT.
class getIns32 <RegisterOperand Src0RC, RegisterOperand Src1RC, int NumSrcArgs> {
  dag ret = !if(!eq(NumSrcArgs, 1), (ins Src0RC:$src0),               // VOP1
            !if(!eq(NumSrcArgs, 2), (ins Src0RC:$src0, Src1RC:$src1), // VOP2
                                    (ins)));
}

// Returns the input arguments for VOP3 instructions for the given SrcVT.
class getIns64 <RegisterOperand Src0RC, RegisterOperand Src1RC,
                RegisterOperand Src2RC, int NumSrcArgs,
                bit HasClamp, bit HasModifiers, bit HasSrc2Mods, bit HasOMod,
                Operand Src0Mod, Operand Src1Mod, Operand Src2Mod> {

  dag ret =
    !if (!eq(NumSrcArgs, 0),
      // VOP1 without input operands (V_NOP, V_CLREXCP)
      (ins),
      /* else */
    !if (!eq(NumSrcArgs, 1),
      !if (HasModifiers,
        // VOP1 with modifiers
        !if(HasOMod,
          (ins Src0Mod:$src0_modifiers, Src0RC:$src0,
               Clamp0:$clamp, omod0:$omod),
          !if (HasClamp,
            (ins Src0Mod:$src0_modifiers, Src0RC:$src0, Clamp0:$clamp),
            (ins Src0Mod:$src0_modifiers, Src0RC:$src0)))
      /* else */,
        // VOP1 without modifiers
        !if(HasOMod,
          (ins Src0RC:$src0, Clamp0:$clamp, omod0:$omod),
          !if (HasClamp,
            (ins Src0RC:$src0, Clamp0:$clamp),
            (ins Src0RC:$src0)))
      /* endif */ ),
    !if (!eq(NumSrcArgs, 2),
      !if (HasModifiers,
        // VOP 2 with modifiers
        !if(HasOMod,
          (ins Src0Mod:$src0_modifiers, Src0RC:$src0,
               Src1Mod:$src1_modifiers, Src1RC:$src1,
               Clamp0:$clamp, omod0:$omod),
          !con((ins Src0Mod:$src0_modifiers, Src0RC:$src0,
                    Src1Mod:$src1_modifiers, Src1RC:$src1),
                !if(HasClamp, (ins Clamp0:$clamp), (ins))))
      /* else */,
        // VOP2 without modifiers
        !if (HasClamp,
          (ins Src0RC:$src0, Src1RC:$src1, Clamp0:$clamp),
          (ins Src0RC:$src0, Src1RC:$src1))

      /* endif */ )
    /* NumSrcArgs == 3 */,
      !if (HasModifiers,
        !if (HasSrc2Mods,
          // VOP3 with modifiers
          !if (HasOMod,
            (ins Src0Mod:$src0_modifiers, Src0RC:$src0,
                 Src1Mod:$src1_modifiers, Src1RC:$src1,
                 Src2Mod:$src2_modifiers, Src2RC:$src2,
                 Clamp0:$clamp, omod0:$omod),
            !if (HasClamp,
              (ins Src0Mod:$src0_modifiers, Src0RC:$src0,
                   Src1Mod:$src1_modifiers, Src1RC:$src1,
                   Src2Mod:$src2_modifiers, Src2RC:$src2,
                   Clamp0:$clamp),
              (ins Src0Mod:$src0_modifiers, Src0RC:$src0,
                   Src1Mod:$src1_modifiers, Src1RC:$src1,
                   Src2Mod:$src2_modifiers, Src2RC:$src2))),
          // VOP3 with modifiers except src2
          !if (HasOMod,
            (ins Src0Mod:$src0_modifiers, Src0RC:$src0,
                 Src1Mod:$src1_modifiers, Src1RC:$src1,
                 Src2RC:$src2, Clamp0:$clamp, omod0:$omod),
            !if (HasClamp,
              (ins Src0Mod:$src0_modifiers, Src0RC:$src0,
                   Src1Mod:$src1_modifiers, Src1RC:$src1,
                   Src2RC:$src2, Clamp0:$clamp),
              (ins Src0Mod:$src0_modifiers, Src0RC:$src0,
                   Src1Mod:$src1_modifiers, Src1RC:$src1,
                   Src2RC:$src2))))
      /* else */,
        // VOP3 without modifiers
        !if (HasClamp,
          (ins Src0RC:$src0, Src1RC:$src1, Src2RC:$src2, Clamp0:$clamp),
          (ins Src0RC:$src0, Src1RC:$src1, Src2RC:$src2))
      /* endif */ ))));
}

class getInsVOP3Base<RegisterOperand Src0RC, RegisterOperand Src1RC,
                RegisterOperand Src2RC, int NumSrcArgs,
                bit HasClamp, bit HasModifiers, bit HasSrc2Mods, bit HasOMod,
                Operand Src0Mod, Operand Src1Mod, Operand Src2Mod, bit HasOpSel> {
  // getInst64 handles clamp and omod. implicit mutex between vop3p and omod
  dag base = getIns64 <Src0RC, Src1RC, Src2RC, NumSrcArgs,
                HasClamp, HasModifiers, HasSrc2Mods, HasOMod,
                Src0Mod, Src1Mod, Src2Mod>.ret;
  dag opsel = (ins op_sel0:$op_sel);
  dag ret = !con(base, !if(HasOpSel, opsel, (ins)));
}

class getInsVOP3P <RegisterOperand Src0RC, RegisterOperand Src1RC,
                   RegisterOperand Src2RC, int NumSrcArgs, bit HasClamp, bit HasOpSel,
                   bit HasNeg,
                   Operand Src0Mod, Operand Src1Mod, Operand Src2Mod> {
  dag base = getInsVOP3Base<Src0RC, Src1RC, Src2RC, NumSrcArgs,
                    HasClamp, 1/*HasModifiers*/, 1/*HasSrc2Mods*/,
                    0/*HasOMod*/, Src0Mod, Src1Mod, Src2Mod, HasOpSel>.ret;

  dag vop3pOpsel = (ins op_sel_hi0:$op_sel_hi);
  dag vop3p_neg = !if(HasNeg, (ins neg_lo0:$neg_lo, neg_hi0:$neg_hi), (ins));

  dag vop3pFields = !con(!if(HasOpSel, vop3pOpsel, (ins)), vop3p_neg);
  dag ret = !con(base, vop3pFields);
}

class getInsVOP3OpSel <RegisterOperand Src0RC, RegisterOperand Src1RC,
                       RegisterOperand Src2RC, int NumSrcArgs,
                       bit HasClamp, bit HasOMod,
                       Operand Src0Mod, Operand Src1Mod, Operand Src2Mod> {
  dag ret = getInsVOP3Base<Src0RC, Src1RC,
                    Src2RC, NumSrcArgs,
                    HasClamp, 1/*HasModifiers*/, 1/*HasSrc2Mods*/, HasOMod,
                    Src0Mod, Src1Mod, Src2Mod, /*HasOpSel=*/1>.ret;
}

class getInsDPPBase <RegisterOperand OldRC, RegisterOperand Src0RC, RegisterOperand Src1RC,
                     RegisterOperand Src2RC, int NumSrcArgs, bit HasModifiers,
                     Operand Src0Mod, Operand Src1Mod, Operand Src2Mod, bit HasOld> {
  dag ret = !if(!eq(NumSrcArgs, 0),
                // VOP1 without input operands (V_NOP)
                (ins ),
                !con(
                  !if(HasOld ,(ins OldRC:$old), (ins)),
                  !if (!eq(NumSrcArgs, 1),
                    !if (HasModifiers,
                      // VOP1_DPP with modifiers
                      (ins Src0Mod:$src0_modifiers, Src0RC:$src0)
                    /* else */,
                      // VOP1_DPP without modifiers
                      (ins Src0RC:$src0)
                    /* endif */),
                  !if (!eq(NumSrcArgs, 2),
                    !if (HasModifiers,
                      // VOP2_DPP with modifiers
                      (ins Src0Mod:$src0_modifiers, Src0RC:$src0,
                       Src1Mod:$src1_modifiers, Src1RC:$src1)
                    /* else */,
                      // VOP2_DPP without modifiers
                      (ins Src0RC:$src0, Src1RC:$src1)
                    )
                    /* NumSrcArgs == 3, VOP3 */,
                    !if (HasModifiers,
                      // VOP3_DPP with modifiers
                      (ins Src0Mod:$src0_modifiers, Src0RC:$src0,
                       Src1Mod:$src1_modifiers, Src1RC:$src1,
                       Src2Mod:$src2_modifiers, Src2RC:$src2)
                    /* else */,
                      // VOP3_DPP without modifiers
                      (ins Src0RC:$src0, Src1RC:$src1,
                       Src2RC:$src2)
                      )
                    )
                  )
                )
            );
}

class getInsDPP <RegisterOperand OldRC, RegisterOperand Src0RC, RegisterOperand Src1RC,
                 RegisterOperand Src2RC, int NumSrcArgs, bit HasModifiers,
                 Operand Src0Mod, Operand Src1Mod, Operand Src2Mod, bit HasOld = 1> {
  dag ret = !con(getInsDPPBase<OldRC, Src0RC, Src1RC, Src2RC, NumSrcArgs,
                           HasModifiers, Src0Mod, Src1Mod, Src2Mod, HasOld>.ret,
                 (ins dpp_ctrl:$dpp_ctrl, DppRowMask:$row_mask,
                      DppBankMask:$bank_mask, DppBoundCtrl:$bound_ctrl));
}

class getInsDPP16 <RegisterOperand OldRC, RegisterOperand Src0RC, RegisterOperand Src1RC,
                   RegisterOperand Src2RC, int NumSrcArgs, bit HasModifiers,
                   Operand Src0Mod, Operand Src1Mod, Operand Src2Mod, bit HasOld = 1> {
  dag ret = !con(getInsDPP<OldRC, Src0RC, Src1RC, Src2RC, NumSrcArgs,
                           HasModifiers, Src0Mod, Src1Mod, Src2Mod, HasOld>.ret,
                 (ins Dpp16FI:$fi));
}

class getInsDPP8 <RegisterOperand OldRC, RegisterOperand Src0RC, RegisterOperand Src1RC,
                  RegisterOperand Src2RC, int NumSrcArgs, bit HasModifiers,
                  Operand Src0Mod, Operand Src1Mod, Operand Src2Mod, bit HasOld = 1> {
  dag ret = !con(getInsDPPBase<OldRC, Src0RC, Src1RC, Src2RC, NumSrcArgs,
                           HasModifiers, Src0Mod, Src1Mod, Src2Mod, HasOld>.ret,
                 (ins dpp8:$dpp8, Dpp8FI:$fi));
}

class getInsVOP3DPPBase<dag VOP3Base, RegisterOperand OldRC, int NumSrcArgs, bit HasOld> {
  dag old = ( ins OldRC:$old );
  dag base = VOP3Base;
  dag ret =  !con(
                !if(!and(HasOld,!ne(NumSrcArgs, 0)), old, (ins)),
                base
              );
}

class getInsVOP3DPP<dag VOP3Base, RegisterOperand OldRC, int NumSrcArgs, bit HasOld = 1> {
  dag ret = !con(getInsVOP3DPPBase<VOP3Base,OldRC,NumSrcArgs,HasOld>.ret,
                 (ins dpp_ctrl:$dpp_ctrl, DppRowMask:$row_mask,
                      DppBankMask:$bank_mask, DppBoundCtrl:$bound_ctrl));
}

class getInsVOP3DPP16<dag VOP3Base, RegisterOperand OldRC, int NumSrcArgs, bit HasOld = 1> {
  dag ret = !con(getInsVOP3DPP<VOP3Base,OldRC,NumSrcArgs,HasOld>.ret,
                 (ins Dpp16FI:$fi));
}

class getInsVOP3DPP8<dag VOP3Base, RegisterOperand OldRC, int NumSrcArgs, bit HasOld = 1> {
  dag ret = !con(getInsVOP3DPPBase<VOP3Base,OldRC,NumSrcArgs,HasOld>.ret,
                 (ins dpp8:$dpp8, Dpp8FI:$fi));
}

// Ins for SDWA
class getInsSDWA <RegisterOperand Src0RC, RegisterOperand Src1RC, int NumSrcArgs,
                  bit HasSDWAOMod, Operand Src0Mod, Operand Src1Mod,
                  ValueType DstVT> {

  dag ret = !if(!eq(NumSrcArgs, 0),
               // VOP1 without input operands (V_NOP)
               (ins),
            !if(!eq(NumSrcArgs, 1),
               // VOP1
               !if(!not(HasSDWAOMod),
                  // VOP1_SDWA without omod
                  (ins Src0Mod:$src0_modifiers, Src0RC:$src0,
                       Clamp:$clamp,
                       dst_sel:$dst_sel, dst_unused:$dst_unused,
                       src0_sel:$src0_sel),
                  // VOP1_SDWA with omod
                  (ins Src0Mod:$src0_modifiers, Src0RC:$src0,
                       Clamp:$clamp, omod:$omod,
                       dst_sel:$dst_sel, dst_unused:$dst_unused,
                       src0_sel:$src0_sel)),
            !if(!eq(NumSrcArgs, 2),
               !if(!eq(DstVT.Size, 1),
                  // VOPC_SDWA
                  (ins Src0Mod:$src0_modifiers, Src0RC:$src0,
                       Src1Mod:$src1_modifiers, Src1RC:$src1,
                       Clamp:$clamp, src0_sel:$src0_sel, src1_sel:$src1_sel),
                  // VOP2_SDWA
                  !if(!not(HasSDWAOMod),
                     // VOP2_SDWA without omod
                     (ins Src0Mod:$src0_modifiers, Src0RC:$src0,
                          Src1Mod:$src1_modifiers, Src1RC:$src1,
                          Clamp:$clamp,
                          dst_sel:$dst_sel, dst_unused:$dst_unused,
                          src0_sel:$src0_sel, src1_sel:$src1_sel),
                     // VOP2_SDWA with omod
                     (ins Src0Mod:$src0_modifiers, Src0RC:$src0,
                          Src1Mod:$src1_modifiers, Src1RC:$src1,
                          Clamp:$clamp, omod:$omod,
                          dst_sel:$dst_sel, dst_unused:$dst_unused,
                          src0_sel:$src0_sel, src1_sel:$src1_sel))),
            (ins)/* endif */)));
}

// Outs for DPP
class getOutsDPP <bit HasDst, ValueType DstVT, RegisterOperand DstRCDPP> {
  dag ret = !if(HasDst,
                !if(!eq(DstVT.Size, 1),
                    (outs), // no dst for VOPC, we use "vcc"-token as dst in SDWA VOPC instructions
                    (outs DstRCDPP:$vdst)),
                (outs)); // V_NOP
}

// Outs for SDWA
class getOutsSDWA <bit HasDst, ValueType DstVT, RegisterOperand DstRCSDWA> {
  dag ret = !if(HasDst,
                !if(!eq(DstVT.Size, 1),
                    (outs DstRCSDWA:$sdst),
                    (outs DstRCSDWA:$vdst)),
                (outs)); // V_NOP
}

// Returns the assembly string for the inputs and outputs of a VOP[12C]
// instruction.
class getAsm32 <bit HasDst, int NumSrcArgs, ValueType DstVT = i32> {
  string dst = !if(!eq(DstVT.Size, 1), "$sdst", "$vdst"); // use $sdst for VOPC
  string src0 = ", $src0";
  string src1 = ", $src1";
  string src2 = ", $src2";
  string ret = !if(HasDst, dst, "") #
               !if(!eq(NumSrcArgs, 1), src0, "") #
               !if(!eq(NumSrcArgs, 2), src0#src1, "") #
               !if(!eq(NumSrcArgs, 3), src0#src1#src2, "");
}

class getAsmVOPDPart <int NumSrcArgs, string XorY> {
  string dst = "$vdst" # XorY;
  string src0 = ", $src0" # XorY;
  string src1 = ", $vsrc1" # XorY;
  string ret = dst #
               !if(!ge(NumSrcArgs, 1), src0, "") #
               !if(!ge(NumSrcArgs, 2), src1, "");
}

// Returns the assembly string for the inputs and outputs of a VOP3P
// instruction.
class getAsmVOP3P <bit HasDst, int NumSrcArgs, bit HasNeg,
                   bit HasClamp, bit HasOpSel> {
  string dst = !if(HasDst, "$vdst"# !if(!gt(NumSrcArgs, 0), ",", ""), "");
  string src0 = !if(!eq(NumSrcArgs, 1), " $src0", " $src0,");
  string src1 = !if(!eq(NumSrcArgs, 1), "",
                   !if(!eq(NumSrcArgs, 2), " $src1",
                                           " $src1,"));
  string src2 = !if(!eq(NumSrcArgs, 3), " $src2", "");

  string mods = !if(HasNeg, "$neg_lo$neg_hi", "");
  string clamp = !if(HasClamp, "$clamp", "");
  string opsel = !if(HasOpSel, "$op_sel$op_sel_hi", "");

  // Each modifier is printed as an array of bits for each operand, so
  // all operands are printed as part of src0_modifiers.
  string ret = dst#src0#src1#src2#opsel#mods#clamp;
}

// FIXME-TRUE16 AsmVOP3OpSel will be deprecated after all
// VOP3 16 bit instructions are replaced to true16 format
class getAsmVOP3OpSel <int NumSrcArgs,
                       bit HasClamp,
                       bit HasOMod,
                       bit Src0HasMods,
                       bit Src1HasMods,
                       bit Src2HasMods> {
  string dst = "$vdst";

  string isrc0 = !if(!eq(NumSrcArgs, 1), "$src0", "$src0,");
  string isrc1 = !if(!eq(NumSrcArgs, 1), "",
                     !if(!eq(NumSrcArgs, 2), " $src1",
                                             " $src1,"));
  string isrc2 = !if(!eq(NumSrcArgs, 3), " $src2", "");

  string fsrc0 = !if(!eq(NumSrcArgs, 1), "$src0_modifiers", "$src0_modifiers,");
  string fsrc1 = !if(!eq(NumSrcArgs, 1), "",
                     !if(!eq(NumSrcArgs, 2), " $src1_modifiers",
                                             " $src1_modifiers,"));
  string fsrc2 = !if(!eq(NumSrcArgs, 3), " $src2_modifiers", "");

  string src0 = !if(Src0HasMods, fsrc0, isrc0);
  string src1 = !if(Src1HasMods, fsrc1, isrc1);
  string src2 = !if(Src2HasMods, fsrc2, isrc2);

  string clamp = !if(HasClamp, "$clamp", "");
  string omod = !if(HasOMod, "$omod", "");
  string ret = dst#", "#src0#src1#src2#"$op_sel"#clamp#omod;
}

class getAsmDPP <bit HasDst, int NumSrcArgs, bit HasModifiers, ValueType DstVT = i32> {
  string dst = !if(HasDst,
                   !if(!eq(DstVT.Size, 1),
                       "$sdst",
                       "$vdst"),
                    ""); // use $sdst for VOPC
  string src0 = !if(!eq(NumSrcArgs, 1), "$src0_modifiers", "$src0_modifiers,");
  string src1 = !if(!eq(NumSrcArgs, 1), "",
                   !if(!eq(NumSrcArgs, 2), " $src1_modifiers",
                                           " $src1_modifiers,"));
  string args = !if(!not(HasModifiers),
                     getAsm32<0, NumSrcArgs, DstVT>.ret,
                     ", "#src0#src1);
  string ret = dst#args#" $dpp_ctrl$row_mask$bank_mask$bound_ctrl";
}

class getAsmDPP16 <bit HasDst, int NumSrcArgs, bit HasModifiers, ValueType DstVT = i32> {
  string ret = getAsmDPP<HasDst, NumSrcArgs, HasModifiers, DstVT>.ret#"$fi";
}

class getAsmDPP8 <bit HasDst, int NumSrcArgs, bit HasModifiers, ValueType DstVT = i32>
  : getAsmDPP<HasDst, NumSrcArgs, HasModifiers, DstVT>{
  let ret = dst#args#" $dpp8$fi";
}

class getAsmVOP3Base <int NumSrcArgs, bit HasDst, bit HasClamp,
                       bit HasOpSel, bit HasOMod, bit IsVOP3P,
                       bit HasNeg, bit Src0HasMods,
                       bit Src1HasMods, bit Src2HasMods, ValueType DstVT = i32,
                       bit HasByteSel = 0> {
  string dst = !if(HasDst,
                   !if(!eq(DstVT.Size, 1),
                       "$sdst",
                       "$vdst"),
                    ""); // use $sdst for VOPC
  string src0nomods = !if(!eq(NumSrcArgs, 1), "$src0", "$src0,");
  string src1nomods = !if(!eq(NumSrcArgs, 1), "",
                    !if(!eq(NumSrcArgs, 2), " $src1",
                                            " $src1,"));
  string src2nomods = !if(!eq(NumSrcArgs, 3), " $src2", "");

  string src0mods = !if(!eq(NumSrcArgs, 1), "$src0_modifiers", "$src0_modifiers,");
  string src1mods = !if(!eq(NumSrcArgs, 1), "",
                    !if(!eq(NumSrcArgs, 2), " $src1_modifiers",
                                            " $src1_modifiers,"));
  string src2mods = !if(!eq(NumSrcArgs, 3), " $src2_modifiers", "");

  string src0 = !if(Src0HasMods, src0mods, src0nomods);
  string src1 = !if(Src1HasMods, src1mods, src1nomods);
  string src2 = !if(Src2HasMods, src2mods, src2nomods);
  string opsel = !if(HasOpSel, "$op_sel", "");
  string bytesel = !if(HasByteSel, "$byte_sel", "");
  string 3PMods = !if(IsVOP3P,
                      !if(HasOpSel, "$op_sel_hi", "")
                        #!if(HasNeg, "$neg_lo$neg_hi", ""),
                      "");
  string clamp = !if(HasClamp, "$clamp", "");
  string omod = !if(HasOMod, "$omod", "");

  string ret = dst#!if(!eq(NumSrcArgs,0),
                       "",
                       !if(HasDst,", ", "")#src0#src1#src2#opsel#bytesel#3PMods#clamp#omod);
}

class getAsmVOP3DPP<string base> {
  string ret = base # " $dpp_ctrl$row_mask$bank_mask$bound_ctrl";
}

class getAsmVOP3DPP16<string base> {
  string ret = getAsmVOP3DPP<base>.ret # "$fi";
}

class getAsmVOP3DPP8<string base> {
  string ret = base # " $dpp8$fi";
}


class getAsmSDWA <bit HasDst, int NumSrcArgs, ValueType DstVT = i32> {
  string dst = !if(HasDst,
                   !if(!eq(DstVT.Size, 1),
                       " vcc", // use vcc token as dst for VOPC instructions
                       "$vdst"),
                    "");
  string src0 = "$src0_modifiers";
  string src1 = "$src1_modifiers";
  string args = !if(!eq(NumSrcArgs, 0),
                    "",
                    !if(!eq(NumSrcArgs, 1),
                        ", "#src0#"$clamp",
                        ", "#src0#", "#src1#"$clamp"
                     )
                );
  string sdwa = !if(!eq(NumSrcArgs, 0),
                    "",
                    !if(!eq(NumSrcArgs, 1),
                        " $dst_sel $dst_unused $src0_sel",
                        !if(!eq(DstVT.Size, 1),
                            " $src0_sel $src1_sel", // No dst_sel and dst_unused for VOPC
                            " $dst_sel $dst_unused $src0_sel $src1_sel"
                        )
                    )
                );
  string ret = dst#args#sdwa;
}

class getAsmSDWA9 <bit HasDst, bit HasOMod, int NumSrcArgs,
                   ValueType DstVT = i32> {
  string dst = !if(HasDst,
                   !if(!eq(DstVT.Size, 1),
                       "$sdst", // VOPC
                       "$vdst"), // VOP1/2
                    "");
  string src0 = "$src0_modifiers";
  string src1 = "$src1_modifiers";
  string out_mods = !if(!not(HasOMod), "$clamp", "$clamp$omod");
  string args = !if(!eq(NumSrcArgs, 0), "",
                    !if(!eq(NumSrcArgs, 1),
                        ", "#src0,
                        ", "#src0#", "#src1
                     )
                );
  string sdwa = !if(!eq(NumSrcArgs, 0), "",
                    !if(!eq(NumSrcArgs, 1),
                        out_mods#" $dst_sel $dst_unused $src0_sel",
                        !if(!eq(DstVT.Size, 1),
                            " $src0_sel $src1_sel", // No dst_sel, dst_unused and output modifiers for VOPC
                            out_mods#" $dst_sel $dst_unused $src0_sel $src1_sel"
                        )
                    )
                );
  string ret = dst#args#sdwa;
}

class getHas64BitOps <int NumSrcArgs, ValueType DstVT, ValueType Src0VT,
                      ValueType Src1VT> {
  bit ret = !if(!eq(NumSrcArgs, 3),
                0,
                !if(!eq(DstVT.Size, 64),
                    1,
                    !if(!eq(Src0VT.Size, 64),
                        1,
                        !if(!eq(Src1VT.Size, 64),
                            1,
                            0
                        )
                    )
                )
            );
}

class getHasSDWA <int NumSrcArgs, ValueType DstVT = i32, ValueType Src0VT = i32,
                  ValueType Src1VT = i32> {
  bit ret = !if(!eq(NumSrcArgs, 3),
                0, // NumSrcArgs == 3 - No SDWA for VOP3
                !if(!eq(DstVT.Size, 64),
                    0, // 64-bit dst - No SDWA for 64-bit operands
                    !if(!eq(Src0VT.Size, 64),
                        0, // 64-bit src0
                        !if(!eq(Src1VT.Size, 64),
                            0, // 64-bit src2
                            1
                        )
                    )
                )
            );
}

class getHasDPP <int NumSrcArgs> {
  bit ret = !if(!eq(NumSrcArgs, 3),
                0, // NumSrcArgs == 3 - No DPP for VOP3
                1);
}

class getHasExt32BitDPP <int NumSrcArgs, ValueType DstVT = i32, ValueType Src0VT = i32,
                 ValueType Src1VT = i32> {
  bit ret = !and(getHasDPP<NumSrcArgs>.ret,
                 !not(getHas64BitOps<NumSrcArgs, DstVT, Src0VT, Src1VT>.ret));
}

class getHasExt64BitDPP <int NumSrcArgs, ValueType DstVT = i32, ValueType Src0VT = i32,
                 ValueType Src1VT = i32> {
  bit ret = !and(getHasDPP<NumSrcArgs>.ret,
                 getHas64BitOps<NumSrcArgs, DstVT, Src0VT, Src1VT>.ret);
}

// Function that checks if instruction supports DPP and SDWA
class getHasExt <int NumSrcArgs, ValueType DstVT = i32, ValueType Src0VT = i32,
                 ValueType Src1VT = i32> {
  bit ret = !or(getHasDPP<NumSrcArgs>.ret,
                getHasSDWA<NumSrcArgs, DstVT, Src0VT, Src1VT>.ret);
}

// Return an AGPR+VGPR operand class for the given VGPR register class.
class getLdStRegisterOperand<RegisterClass RC> {
  RegisterOperand ret =
    !cond(!eq(RC.Size, 32)   : AVLdSt_32,
          !eq(RC.Size, 64)   : AVLdSt_64,
          !eq(RC.Size, 96)   : AVLdSt_96,
          !eq(RC.Size, 128)  : AVLdSt_128,
          !eq(RC.Size, 160)  : AVLdSt_160,
          !eq(RC.Size, 1024) : AVLdSt_1024);
}

class getHasVOP3DPP <ValueType DstVT = i32, ValueType Src0VT = i32,
                 ValueType Src1VT = i32, ValueType Src2VT = i32> {
  bit ret =    !if(!eq(DstVT.Size, 64),
                    0, // 64-bit dst No DPP for 64-bit operands
                    !if(!eq(Src0VT.Size, 64),
                        0, // 64-bit src0
                        !if(!eq(Src1VT.Size, 64),
                            0, // 64-bit src1
                            !if(!eq(Src2VT.Size, 64),
                                0, // 64-bit src2
                                1
                            )
                        )
                    )
                );
}


def PatGenMode {
  int NoPattern = 0;
  int Pattern   = 1;
}

class VOPProfile <list<ValueType> _ArgVT, bit _EnableClamp = 0> {

  field list<ValueType> ArgVT = _ArgVT;
  field bit EnableClamp = _EnableClamp;
  field bit IsTrue16 = 0;
  field bit IsRealTrue16 = 0;

  field ValueType DstVT = ArgVT[0];
  field ValueType Src0VT = ArgVT[1];
  field ValueType Src1VT = ArgVT[2];
  field ValueType Src2VT = ArgVT[3];
  field RegisterOperand DstRC = getVALUDstForVT<DstVT>.ret;
  field RegisterOperand DstRCDPP = DstRC;
  field RegisterOperand DstRC64 = DstRC;
  field RegisterOperand DstRCVOP3DPP = DstRC64;
  field RegisterOperand DstRCSDWA = getSDWADstForVT<DstVT>.ret;
  field RegisterOperand Src0RC32 = getVOPSrc0ForVT<Src0VT, IsTrue16>.ret;
  field RegisterOperand Src1RC32 = getVregSrcForVT<Src1VT>.ret;
  field RegisterOperand Src0RC64 = getVOP3SrcForVT<Src0VT>.ret;
  field RegisterOperand Src1RC64 = getVOP3SrcForVT<Src1VT>.ret;
  field RegisterOperand Src2RC64 = getVOP3SrcForVT<Src2VT>.ret;
  field RegisterOperand Src0DPP = getVregSrcForVT<Src0VT>.ret;
  field RegisterOperand Src1DPP = getVregSrcForVT<Src1VT>.ret;
  field RegisterOperand Src2DPP = getVregSrcForVT<Src2VT>.ret;
  field RegisterOperand Src0VOP3DPP = VGPRSrc_32;
  field RegisterOperand Src1VOP3DPP = getVOP3DPPSrcForVT<Src1VT>.ret;
  field RegisterOperand Src2VOP3DPP = getVOP3DPPSrcForVT<Src2VT>.ret;
  field RegisterOperand Src0SDWA = getSDWASrcForVT<Src0VT>.ret;
  field RegisterOperand Src1SDWA = getSDWASrcForVT<Src0VT>.ret;
  field Operand Src0Mod = getSrc0Mod<Src0VT, DstVT>.ret;
  field Operand Src1Mod = getSrcMod<Src1VT>.ret;
  field Operand Src2Mod = getSrcMod<Src2VT>.ret;
  field Operand Src0ModDPP = getSrcModDPP<Src0VT>.ret;
  field Operand Src1ModDPP = getSrcModDPP<Src1VT>.ret;
  field Operand Src2ModDPP = getSrcModDPP<Src2VT>.ret;
  field Operand Src0ModVOP3DPP = getSrc0ModVOP3DPP<Src0VT, DstVT>.ret;
  field Operand Src1ModVOP3DPP = getSrcModVOP3DPP<Src1VT>.ret;
  field Operand Src2ModVOP3DPP = getSrcModVOP3DPP<Src2VT>.ret;
  field Operand Src0ModSDWA = getSrcModSDWA<Src0VT>.ret;
  field Operand Src1ModSDWA = getSrcModSDWA<Src1VT>.ret;


  field bit IsMAI = 0;
  field bit IsVOP3P = 0;
  field bit IsDOT = 0;
  field bit IsSingle = 0;
  field bit IsWMMA = 0;
  field bit IsSWMMAC = 0;

  field bit IsFP8SrcByteSel = 0;
  field bit IsFP8DstByteSel = 0;
  field bit HasFP8DstByteSel = 0;
  field bit IsFP8ByteSel = !or(IsFP8SrcByteSel, IsFP8DstByteSel);

  field bit HasDst = !ne(DstVT.Value, untyped.Value);
  field bit HasDst32 = HasDst;
  field bit EmitDst = HasDst; // force dst encoding, see v_movreld_b32 special case
  field bit EmitDstSel = EmitDst;
  field int NumSrcArgs = getNumSrcArgs<Src0VT, Src1VT, Src2VT>.ret;
  field bit HasSrc0 = !ne(Src0VT.Value, untyped.Value);
  field bit HasSrc1 = !ne(Src1VT.Value, untyped.Value);
  field bit HasSrc2 = !ne(Src2VT.Value, untyped.Value);

  field bit HasSrc0FloatMods = Src0VT.isFP;
  field bit HasSrc1FloatMods = Src1VT.isFP;
  field bit HasSrc2FloatMods = Src2VT.isFP;

  field bit HasSrc0IntMods = isIntType<Src0VT>.ret;
  field bit HasSrc1IntMods = isIntType<Src1VT>.ret;
  field bit HasSrc2IntMods = isIntType<Src2VT>.ret;

  field bit HasClamp = !or(isModifierType<Src0VT>.ret, EnableClamp);
  field bit HasSDWAClamp = EmitDst;
  field bit HasFPClamp = !and(DstVT.isFP, HasClamp);
  field bit HasIntClamp = !if(DstVT.isFP, 0, HasClamp);
  field bit HasClampLo = HasClamp;
  field bit HasClampHi = !and(DstVT.isVector, HasClamp);
  field bit HasHigh = 0;

  field bit IsPacked = Src0VT.isVector;
  field bit HasOpSel = IsPacked;
  field bit HasOMod = !if(IsVOP3P, 0, DstVT.isFP);
  field bit HasSDWAOMod = DstVT.isFP;

  field bit HasModifiers = !or(isModifierType<Src0VT>.ret,
                               isModifierType<Src1VT>.ret,
                               isModifierType<Src2VT>.ret,
                               HasOMod);
  field bit HasNeg = HasModifiers;

  field bit HasSrc0Mods = HasModifiers;
  field bit HasSrc1Mods = !if(HasModifiers, !or(HasSrc1FloatMods, HasSrc1IntMods), 0);
  field bit HasSrc2Mods = !if(HasModifiers, !or(HasSrc2FloatMods, HasSrc2IntMods), 0);

  field bit HasExt = getHasExt<NumSrcArgs, DstVT, Src0VT, Src1VT>.ret;
  field bit HasExtVOP3DPP = getHasVOP3DPP<DstVT, Src0VT, Src1VT, Src2VT>.ret;
  field bit HasExtDPP = !or(getHasDPP<NumSrcArgs>.ret, HasExtVOP3DPP);
  field bit HasExt32BitDPP = getHasExt32BitDPP<NumSrcArgs, DstVT, Src0VT, Src1VT>.ret;
  field bit HasExt64BitDPP = getHasExt64BitDPP<NumSrcArgs, DstVT, Src0VT, Src1VT>.ret;
  field bit HasExtSDWA = getHasSDWA<NumSrcArgs, DstVT, Src0VT, Src1VT>.ret;
  field bit HasExtSDWA9 = HasExtSDWA;
  field int NeedPatGen = PatGenMode.NoPattern;

  field Operand Src0PackedMod = !if(HasSrc0FloatMods, PackedF16InputMods, PackedI16InputMods);
  field Operand Src1PackedMod = !if(HasSrc1FloatMods, PackedF16InputMods, PackedI16InputMods);
  field Operand Src2PackedMod = !if(HasSrc2FloatMods, PackedF16InputMods, PackedI16InputMods);

  field dag Outs = !if(HasDst,(outs DstRC:$vdst),(outs));

  // VOP3b instructions are a special case with a second explicit
  // output. This is manually overridden for them.
  field dag Outs32 = Outs;
  field dag Outs64 = !if(HasDst,(outs DstRC64:$vdst),(outs));
  field dag OutsDPP = getOutsDPP<HasDst, DstVT, DstRCDPP>.ret;
  field dag OutsDPP8 = OutsDPP;
  field dag OutsVOP3DPP = getOutsDPP<HasDst, DstVT, DstRCVOP3DPP>.ret;
  field dag OutsVOP3DPP8 = OutsVOP3DPP;
  field dag OutsSDWA = getOutsSDWA<HasDst, DstVT, DstRCSDWA>.ret;

  field dag Ins32 = getIns32<Src0RC32, Src1RC32, NumSrcArgs>.ret;
  field dag Ins64 = getIns64<Src0RC64, Src1RC64, Src2RC64, NumSrcArgs,
                             HasClamp, HasModifiers, HasSrc2Mods,
                             HasOMod, Src0Mod, Src1Mod, Src2Mod>.ret;
  field dag InsVOP3P = getInsVOP3P<Src0RC64, Src1RC64, Src2RC64,
                                   NumSrcArgs, HasClamp, HasOpSel, HasNeg,
                                   Src0PackedMod, Src1PackedMod, Src2PackedMod>.ret;
  field dag InsVOP3OpSel = getInsVOP3OpSel<Src0RC64, Src1RC64, Src2RC64,
                                NumSrcArgs, HasClamp, HasOMod,
                                Src0Mod, Src1Mod, Src2Mod>.ret;
  field dag InsDPP = !if(HasExtDPP,
                         getInsDPP<DstRCDPP, Src0DPP, Src1DPP, Src2DPP, NumSrcArgs,
                                   HasModifiers, Src0ModDPP, Src1ModDPP, Src2ModDPP>.ret,
                         (ins));
  field dag InsDPP16 = getInsDPP16<DstRCDPP, Src0DPP, Src1DPP, Src2DPP, NumSrcArgs,
                                   HasModifiers, Src0ModDPP, Src1ModDPP, Src2ModDPP>.ret;
  field dag InsDPP8 = getInsDPP8<DstRCDPP, Src0DPP, Src1DPP, Src2DPP,
                                 NumSrcArgs, HasModifiers,
                                 Src0ModDPP, Src1ModDPP, Src2ModDPP>.ret;
  defvar InsVOP3DPPBase = getInsVOP3Base<Src0VOP3DPP, Src1VOP3DPP,
                  Src2VOP3DPP, NumSrcArgs, HasClamp, HasModifiers, HasSrc2Mods, HasOMod,
                  Src0ModVOP3DPP, Src1ModVOP3DPP, Src2ModVOP3DPP, HasOpSel>.ret;
  defvar InsVOP3PDPPBase = getInsVOP3P<Src0VOP3DPP, Src1VOP3DPP,
                  Src2VOP3DPP, NumSrcArgs, HasClamp, HasOpSel, HasNeg,
                  Src0ModVOP3DPP, Src1ModVOP3DPP, Src2ModVOP3DPP>.ret;

  field dag InsVOP3Base = !if(IsVOP3P, InsVOP3PDPPBase, InsVOP3DPPBase);

  field dag InsVOP3DPP = getInsVOP3DPP<InsVOP3Base, DstRCVOP3DPP, NumSrcArgs>.ret;
  field dag InsVOP3DPP16 = getInsVOP3DPP16<InsVOP3Base, DstRCVOP3DPP, NumSrcArgs>.ret;
  field dag InsVOP3DPP8 = getInsVOP3DPP8<InsVOP3Base, DstRCVOP3DPP, NumSrcArgs>.ret;
  field dag InsSDWA = getInsSDWA<Src0SDWA, Src1SDWA, NumSrcArgs,
                                 HasSDWAOMod, Src0ModSDWA, Src1ModSDWA,
                                 DstVT>.ret;
  field dag InsVOPDX = (ins Src0RC32:$src0X, Src1RC32:$vsrc1X);
  // It is a slight misnomer to use the deferred f32 operand type for non-float
  // operands, but this operand type will only be used if the other dual
  // component is FMAAK or FMAMK
  field dag InsVOPDXDeferred = (ins !if(!eq(Src0VT.Size, 32), VSrc_f32_Deferred, VSrc_f16_Deferred):$src0X, VGPR_32:$vsrc1X);
  field dag InsVOPDY = (ins Src0RC32:$src0Y, Src1RC32:$vsrc1Y);
  field dag InsVOPDYDeferred = (ins !if(!eq(Src1VT.Size, 32), VSrc_f32_Deferred, VSrc_f16_Deferred):$src0Y, VGPR_32:$vsrc1Y);


  field string Asm32 = getAsm32<HasDst, NumSrcArgs, DstVT>.ret;
  field string AsmDPP = !if(HasExtDPP,
                            getAsmDPP<HasDst, NumSrcArgs, HasModifiers, DstVT>.ret, "");
  field string AsmDPP16 = getAsmDPP16<HasDst, NumSrcArgs, HasModifiers, DstVT>.ret;
  // DPP8 encoding has no fields for modifiers, and it is enforced by setting
  // the asm operand name via this HasModifiers flag
  field string AsmDPP8 = getAsmDPP8<HasDst, NumSrcArgs, 0 /*HasModifiers*/, DstVT>.ret;
  field string AsmVOP3Base = getAsmVOP3Base<NumSrcArgs, HasDst, HasClamp,
   HasOpSel, HasOMod, IsVOP3P, HasNeg, HasModifiers, HasModifiers,
   HasModifiers, DstVT, IsFP8ByteSel>.ret;
  field string Asm64 = AsmVOP3Base;
  field string AsmVOP3P = getAsmVOP3P<HasDst, NumSrcArgs, HasNeg, HasClamp, HasOpSel>.ret;
  field string AsmVOP3OpSel = getAsmVOP3OpSel<NumSrcArgs,
                                              HasClamp,
                                              HasOMod,
                                              HasSrc0FloatMods,
                                              HasSrc1FloatMods,
                                              HasSrc2FloatMods>.ret;
  field string AsmVOP3DPP = getAsmVOP3DPP<AsmVOP3Base>.ret;
  field string AsmVOP3DPP16 = getAsmVOP3DPP16<AsmVOP3Base>.ret;
  field string AsmVOP3DPP8 = getAsmVOP3DPP8<AsmVOP3Base>.ret;
  field string AsmSDWA = getAsmSDWA<HasDst, NumSrcArgs, DstVT>.ret;
  field string AsmSDWA9 = getAsmSDWA9<HasDst, HasSDWAOMod, NumSrcArgs, DstVT>.ret;
  field string AsmVOPDX = getAsmVOPDPart<NumSrcArgs, "X">.ret;
  field string AsmVOPDY = getAsmVOPDPart<NumSrcArgs, "Y">.ret;
  field string TieRegDPP = "$old";
  field bit IsSMFMAC = false;
  field bit HasAbid = !and(IsMAI, HasSrc1);
}

  class VOP_NO_EXT <VOPProfile p> : VOPProfile <p.ArgVT> {
  let HasExt = 0;
  let HasExtDPP = 0;
  let HasExtVOP3DPP = 0;
  let HasExt32BitDPP = 0;
  let HasExt64BitDPP = 0;
  let HasExtSDWA = 0;
  let HasExtSDWA9 = 0;
}

class VOP_PAT_GEN <VOPProfile p, int mode=PatGenMode.NoPattern> : VOPProfile <p.ArgVT> {
  let NeedPatGen = mode;
}

// VOPC_Profile_t16, VOPC_NoSdst_Profile_t16, VOPC_Class_Profile_t16,
// VOPC_Class_NoSdst_Profile_t16, and  VOP_MAC_F16_t16 do not inherit from this
// class, so copy changes to this class in those profiles
class VOPProfile_True16<VOPProfile P> : VOPProfile<P.ArgVT> {
  let IsTrue16 = 1;
  let IsRealTrue16 = 1;

  let HasOpSel = 1;
  let HasModifiers = 1; // All instructions at least have OpSel.

  // Most DstVT are 16-bit, but not all.
  let DstRC = getVALUDstForVT<DstVT, 1 /*IsTrue16*/, 0 /*IsVOP3Encoding*/>.ret;
  let Src0RC32 = getVOPSrc0ForVT<Src0VT, 1 /*IsTrue16*/, 0 /*IsFake16*/>.ret;
  let Src1RC32 = getVregSrcForVT<Src1VT, 1 /*IsTrue16*/, 0 /*IsFake16*/>.ret;
  let Src0DPP = getVregSrcForVT<Src0VT, 1 /*IsTrue16*/, 0 /*IsFake16*/>.ret;
  let Src1DPP = getVregSrcForVT<Src1VT, 1 /*IsTrue16*/, 0 /*IsFake16*/>.ret;
  let Src2DPP = getVregSrcForVT<Src2VT, 1 /*IsTrue16*/, 0 /*IsFake16*/>.ret;
  let Src0ModDPP = getSrcModDPP_t16<Src0VT, 0 /*IsFake16*/>.ret;
  let Src1ModDPP = getSrcModDPP_t16<Src1VT, 0 /*IsFake16*/>.ret;
  let Src2ModDPP = getSrcModDPP_t16<Src2VT, 0 /*IsFake16*/>.ret;
  let Src0VOP3DPP = !if (!eq(Src0VT.Size, 16), VGPRSrc_16, VGPRSrc_32);
  let Src1VOP3DPP = getVOP3DPPSrcForVT<Src1VT, 0 /*IsFake16*/>.ret;
  let Src2VOP3DPP = getVOP3DPPSrcForVT<Src2VT, 0 /*IsFake16*/>.ret;
  let Src0ModVOP3DPP = getSrc0ModVOP3DPP<Src0VT, DstVT, 0/*IsFake16*/>.ret;
  let Src1ModVOP3DPP = getSrcModVOP3DPP<Src1VT, 0 /*IsFake16*/>.ret;
  let Src2ModVOP3DPP = getSrcModVOP3DPP<Src2VT, 0 /*IsFake16*/>.ret;

  let DstRC64 = getVALUDstForVT<DstVT, 1 /*IsTrue16*/, 1 /*IsVOP3Encoding*/>.ret;
  let Src0RC64 = getVOP3SrcForVT<Src0VT, 1 /*IsTrue16*/>.ret;
  let Src1RC64 = getVOP3SrcForVT<Src1VT, 1 /*IsTrue16*/>.ret;
  let Src2RC64 = getVOP3SrcForVT<Src2VT, 1 /*IsTrue16*/>.ret;
  let Src0Mod = getSrc0Mod<Src0VT, DstVT, 1/*IsTrue16*/, 0/*IsFake16*/>.ret;
  let Src1Mod = getSrcMod<Src1VT, 1 /*IsTrue16*/, 0/*IsFake16*/>.ret;
  let Src2Mod = getSrcMod<Src2VT, 1 /*IsTrue16*/, 0/*IsFake16*/>.ret;
}

class VOPProfile_Fake16<VOPProfile P> : VOPProfile<P.ArgVT> {
  let IsTrue16 = 1;
  // Most DstVT are 16-bit, but not all
  let DstRC = getVALUDstForVT_fake16<DstVT>.ret;
  let DstRC64 = getVALUDstForVT<DstVT>.ret;
  let Src1RC32 = getVregSrcForVT<Src1VT, 1/*IsTrue16*/, 1/*IsFake16*/>.ret;
  let Src0DPP = getVregSrcForVT<Src0VT, 1/*IsTrue16*/, 1/*IsFake16*/>.ret;
  let Src1DPP = getVregSrcForVT<Src1VT, 1/*IsTrue16*/, 1/*IsFake16*/>.ret;
  let Src2DPP = getVregSrcForVT<Src2VT, 1/*IsTrue16*/, 1/*IsFake16*/>.ret;
  let Src0ModDPP = getSrcModDPP_t16<Src0VT, 1/*IsFake16*/>.ret;
  let Src1ModDPP = getSrcModDPP_t16<Src1VT, 1/*IsFake16*/>.ret;
  let Src2ModDPP = getSrcModDPP_t16<Src2VT, 1/*IsFake16*/>.ret;
  let Src0Mod = getSrc0Mod<Src0VT, DstVT, 1/*IsTrue16*/, 1/*IsFake16*/>.ret;
  let Src1Mod = getSrcMod<Src1VT, 1 /*IsTrue16*/, 1/*IsFake16*/>.ret;
  let Src2Mod = getSrcMod<Src2VT, 1 /*IsTrue16*/, 1/*IsFake16*/>.ret;
  let Src1VOP3DPP = getVOP3DPPSrcForVT<Src1VT, 1 /*IsFake16*/>.ret;
  let Src2VOP3DPP = getVOP3DPPSrcForVT<Src2VT, 1 /*IsFake16*/>.ret;
  let Src0ModVOP3DPP = getSrc0ModVOP3DPP<Src0VT, DstVT, 1/*IsFake16*/>.ret;
  let Src1ModVOP3DPP = getSrcModVOP3DPP<Src1VT, 1/*IsFake16*/>.ret;
  let Src2ModVOP3DPP = getSrcModVOP3DPP<Src2VT, 1/*IsFake16*/>.ret;
}

def VOP_F16_F16 : VOPProfile<[f16, f16, untyped, untyped]>;
def VOP_F16_I16 : VOPProfile <[f16, i16, untyped, untyped]>;
def VOP_I16_F16 : VOPProfile <[i16, f16, untyped, untyped]>;
def VOP_I16_I16 : VOPProfile <[i16, i16, untyped, untyped]>;

def VOP_F16_F16_F16 : VOPProfile <[f16, f16, f16, untyped]>;
def VOP_F16_F16_I16 : VOPProfile <[f16, f16, i16, untyped]>;
def VOP_F16_F16_I32 : VOPProfile <[f16, f16, i32, untyped]>;
def VOP_I16_I16_I16 : VOPProfile <[i16, i16, i16, untyped]>;
def VOP_I16_I16_I16_ARITH : VOPProfile <[i16, i16, i16, untyped], /*EnableClamp=*/1>;

def VOP_I16_I16_I16_I16 : VOPProfile <[i16, i16, i16, i16, untyped]>;
def VOP_F16_F16_F16_F16 : VOPProfile <[f16, f16, f16, f16, untyped]>;

def VOP_I32_I16_I16_I32 : VOPProfile <[i32, i16, i16, i32, untyped]>;
def VOP_I32_I16 : VOPProfile <[i32, i16, untyped, untyped]>;
def VOP_I16_I32 : VOPProfile <[i16, i32, untyped, untyped]>;

def VOP_V2F16_V2F16_V2F16 : VOPProfile <[v2f16, v2f16, v2f16, untyped]>;
def VOP_V2I16_V2I16_V2I16 : VOPProfile <[v2i16, v2i16, v2i16, untyped]>;
def VOP_B32_F16_F16 : VOPProfile <[i32, f16, f16, untyped]>;

def VOP_V2F16_V2F16_V2F16_V2F16 : VOPProfile <[v2f16, v2f16, v2f16, v2f16]>;
def VOP_V2I16_V2I16_V2I16_V2I16 : VOPProfile <[v2i16, v2i16, v2i16, v2i16]>;
def VOP_V2I16_F32_F32 : VOPProfile <[v2i16, f32, f32, untyped]>;
def VOP_V2I16_I32_I32 : VOPProfile <[v2i16, i32, i32, untyped]>;

def VOP_F16_V2F16_V2F16_F16 : VOPProfile <[f16, v2f16, v2f16, f16]>;
def VOP_BF16_V2BF16_V2BF16_BF16: VOPProfile <[bf16, v2bf16, v2bf16, bf16]>;
def VOP_F32_V2BF16_V2BF16_F32 : VOPProfile <[f32, v2bf16, v2bf16, f32]>;

def VOP_F32_V2F16_V2F16_V2F16 : VOPProfile <[f32, v2f16, v2f16, v2f16]>;

def VOP_NONE : VOPProfile <[untyped, untyped, untyped, untyped]>;

def VOP_F32_F32 : VOPProfile <[f32, f32, untyped, untyped]>;
def VOP_F32_F64 : VOPProfile <[f32, f64, untyped, untyped]>;
def VOP_F32_I32 : VOPProfile <[f32, i32, untyped, untyped]>;
def VOP_F64_F32 : VOPProfile <[f64, f32, untyped, untyped]>;
def VOP_F64_F64 : VOPProfile <[f64, f64, untyped, untyped]>;
def VOP_F64_I32 : VOPProfile <[f64, i32, untyped, untyped]>;
def VOP_I32_F32 : VOPProfile <[i32, f32, untyped, untyped]>;
def VOP_I32_F64 : VOPProfile <[i32, f64, untyped, untyped]>;
def VOP_I32_I32 : VOPProfile <[i32, i32, untyped, untyped]>;
def VOP_F16_F32 : VOPProfile <[f16, f32, untyped, untyped]>;
def VOP_F32_F16 : VOPProfile <[f32, f16, untyped, untyped]>;
def VOP_I64_I64 : VOPProfile <[i64, i64, untyped, untyped]>;
def VOP_F32_BF16 : VOPProfile <[f32, bf16, untyped, untyped]>;

def VOP_F32_F32_F16 : VOPProfile <[f32, f32, f16, untyped]>;
def VOP_F32_F32_F32 : VOPProfile <[f32, f32, f32, untyped]>;
def VOP_F32_F32_I32 : VOPProfile <[f32, f32, i32, untyped]>;
def VOP_F64_F64_F64 : VOPProfile <[f64, f64, f64, untyped]>;
def VOP_F64_F64_I32 : VOPProfile <[f64, f64, i32, untyped]>;
def VOP_I32_F32_F32 : VOPProfile <[i32, f32, f32, untyped]>;
def VOP_I32_F32_I32 : VOPProfile <[i32, f32, i32, untyped]>;
def VOP_I32_I32_I32 : VOPProfile <[i32, i32, i32, untyped]>;
def VOP_I32_I32_I32_ARITH : VOPProfile <[i32, i32, i32, untyped], /*EnableClamp=*/1>;
def VOP_V2F16_F32_F32 : VOPProfile <[v2f16, f32, f32, untyped]>;
def VOP_F32_F16_F16_F16 : VOPProfile <[f32, f16, f16, f16]>;
def VOP_V2BF16_F32_F32 : VOPProfile <[v2bf16, f32, f32, untyped]>;
def VOP_V32F32_V6I32_F32 : VOPProfile <[v32f32, v6i32, f32, untyped]>;
def VOP_V32F16_V6I32_F32 : VOPProfile <[v32f16, v6i32, f32, untyped]>;
def VOP_V32BF16_V6I32_F32 : VOPProfile <[v32bf16, v6i32, f32, untyped]>;
def VOP_V6I32_V32F16_F32 : VOPProfile<[v6i32, v32f16, f32, untyped]>;
def VOP_V6I32_V32BF16_F32 : VOPProfile<[v6i32, v32bf16, f32, untyped]>;
def VOP_V6I32_V16F32_V16F32_F32 : VOPProfile<[v6i32, v16f32, v16f32, f32]>;
def VOP_V2F16_I32_F32 : VOPProfile<[v2f16, i32, f32, untyped]>;
def VOP_V2I16_F32_F32_F32 : VOPProfile<[v2i16, f32, f32, f32]>;
def VOP_V2I16_V2F16_F32 : VOPProfile<[v2i16, v2f16, f32, untyped]>;
def VOP_V2I16_V2BF16_F32 : VOPProfile<[v2i16, v2bf16, f32, untyped]>;
def VOP_I32_F32_F32_F32 : VOPProfile<[i32, f32, f32, f32]>;
def VOP_I32_V2F16_F32_F32 : VOPProfile<[i32, v2f16, f32, f32]>;
def VOP_I32_V2BF16_F32_F32: VOPProfile<[i32, v2bf16, f32, f32]>;
def VOP_BF16_F32_I32 : VOPProfile<[bf16, f32, i32, untyped]>;
def VOP_F16_F32_I32 : VOPProfile<[f16, f32, i32, untyped]>;
def VOP_I32_BF16_I32_F32 : VOPProfile<[i32, bf16, i32, f32]>;
def VOP_I32_F16_I32_F32 : VOPProfile<[i32, f16, i32, f32]>;
def VOP_I32_F32_I32_F32 : VOPProfile<[i32, f32, i32, f32]>;

def VOP_V6I32_V32BF16_I32_F32 : VOPProfile<[v6i32, v32bf16, i32, f32]>;
def VOP_V6I32_V32F16_I32_F32 : VOPProfile<[v6i32, v32f16, i32, f32]>;
def VOP_V6I32_V32F32_I32_F32 : VOPProfile<[v6i32, v32f32, i32, f32]>;

def VOP_I64_I64_I32 : VOPProfile <[i64, i64, i32, untyped]>;
def VOP_I64_I32_I64 : VOPProfile <[i64, i32, i64, untyped]>;
def VOP_I64_I64_I64 : VOPProfile <[i64, i64, i64, untyped]>;

def VOP_F16_F32_F16_F32 : VOPProfile <[f16, f32, f16, f32]>;
def VOP_F32_F32_F16_F16 : VOPProfile <[f32, f32, f16, f16]>;
def VOP_F32_F32_F32_F32 : VOPProfile <[f32, f32, f32, f32]>;
def VOP_F64_F64_F64_F64 : VOPProfile <[f64, f64, f64, f64]>;
def VOP_I32_I32_I32_I32 : VOPProfile <[i32, i32, i32, i32]>;
def VOP_I32_I32_I32_I16 : VOPProfile <[i32, i32, i32, i16]>;
def VOP_I64_I32_I32_I64 : VOPProfile <[i64, i32, i32, i64]>;
def VOP_I32_F32_I32_I32 : VOPProfile <[i32, f32, i32, i32]>;
def VOP_I64_I64_I32_I64 : VOPProfile <[i64, i64, i32, i64]>;
def VOP_V4I32_I64_I32_V4I32 : VOPProfile <[v4i32, i64, i32, v4i32]>;
def VOP_I16_I32_I32_I32 : VOPProfile <[i16, i32, i32, i32]>;

def VOP_F32_V2F16_V2F16_F32 : VOPProfile <[f32, v2f16, v2f16, f32]>;
def VOP_I32_V2I16_V2I16_I32 : VOPProfile <[i32, v2i16, v2i16, i32]>;

def VOP_V4F32_F32_F32_V4F32       : VOPProfile <[v4f32,  f32,   f32,   v4f32]>;
def VOP_V16F32_F32_F32_V16F32     : VOPProfile <[v16f32, f32,   f32,   v16f32]>;
def VOP_V32F32_F32_F32_V32F32     : VOPProfile <[v32f32, f32,   f32,   v32f32]>;
def VOP_V4F32_V4F16_V4F16_V4F32   : VOPProfile <[v4f32,  v4f16, v4f16, v4f32]>;
def VOP_V16F32_V4F16_V4F16_V16F32 : VOPProfile <[v16f32, v4f16, v4f16, v16f32]>;
def VOP_V32F32_V4F16_V4F16_V32F32 : VOPProfile <[v32f32, v4f16, v4f16, v32f32]>;
def VOP_V4F32_V2I16_V2I16_V4F32   : VOPProfile <[v4f32,  v2i16, v2i16, v4f32]>;
def VOP_V16F32_V2I16_V2I16_V16F32 : VOPProfile <[v16f32, v2i16, v2i16, v16f32]>;
def VOP_V32F32_V2I16_V2I16_V32F32 : VOPProfile <[v32f32, v2i16, v2i16, v32f32]>;
def VOP_V4I32_I32_I32_V4I32       : VOPProfile <[v4i32,  i32,   i32,   v4i32]>;
def VOP_V16I32_I32_I32_V16I32     : VOPProfile <[v16i32, i32,   i32,   v16i32]>;
def VOP_V32I32_I32_I32_V32I32     : VOPProfile <[v32i32, i32,   i32,   v32i32]>;

def VOP_V4F64_F64_F64_V4F64 : VOPProfile <[v4f64, f64, f64, v4f64]>;
def VOP_V1F64_F64_F64_V1F64 : VOPProfile <[v1f64, f64, f64, v1f64]>;

def VOP_V2F32_V2F32_V2F32_V2F32   : VOPProfile <[v2f32,  v2f32, v2f32, v2f32]>;
def VOP_V2F32_V2F32_V2F32         : VOPProfile <[v2f32,  v2f32, v2f32, untyped]>;
def VOP_V2I32_V2I32_V2I32         : VOPProfile <[v2i32,  v2i32, v2i32, untyped]>;
def VOP_V4F32_V4I16_V4I16_V4F32   : VOPProfile <[v4f32,  v4i16, v4i16, v4f32]>;
def VOP_V16F32_V4I16_V4I16_V16F32 : VOPProfile <[v16f32, v4i16, v4i16, v16f32]>;
def VOP_V32F32_V4I16_V4I16_V32F32 : VOPProfile <[v32f32, v4i16, v4i16, v32f32]>;

def VOP_V4I32_I64_I64_V4I32       : VOPProfile <[v4i32,  i64,   i64,   v4i32]>;
def VOP_V16I32_I64_I64_V16I32     : VOPProfile <[v16i32, i64,   i64,   v16i32]>;
def VOP_V4F32_V2F32_V2F32_V4F32   : VOPProfile <[v4f32,  v2f32, v2f32, v4f32]>;
def VOP_V16F32_V2F32_V2F32_V16F32 : VOPProfile <[v16f32, v2f32, v2f32, v16f32]>;
def VOP_V4F32_I64_I64_V4F32       : VOPProfile <[v4f32,  i64,   i64,   v4f32]>;
def VOP_V16F32_I64_I64_V16F32     : VOPProfile <[v16f32, i64,   i64,   v16f32]>;

def VOP_V4F32_V4F16_V8F16_I32     : VOPProfile <[v4f32,  v4f16, v8f16, i32]>;
def VOP_V4F32_V8F16_V16F16_I32    : VOPProfile <[v4f32,  v8f16, v16f16, i32]>;
def VOP_V4F32_V8BF16_V16BF16_I32  : VOPProfile <[v4f32,  v8bf16, v16bf16, i32]>;
def VOP_V16F32_V4F16_V8F16_I32    : VOPProfile <[v16f32, v4f16, v8f16, i32]>;
def VOP_V16F32_V8F16_V16F16_I32   : VOPProfile <[v16f32, v8f16, v16f16, i32]>;
def VOP_V16F32_V8BF16_V16BF16_I32 : VOPProfile <[v16f32, v8bf16, v16bf16, i32]>;
def VOP_V4F32_V4I16_V8I16_I32     : VOPProfile <[v4f32,  v4i16, v8i16, i32]>;
def VOP_V16F32_V4I16_V8I16_I32    : VOPProfile <[v16f32, v4i16, v8i16, i32]>;
def VOP_V4I32_V2I32_V4I32_I32     : VOPProfile <[v4i32,  v2i32, v4i32, i32]>;
def VOP_V16I32_V2I32_V4I32_I32    : VOPProfile <[v16i32, v2i32, v4i32, i32]>;
def VOP_V4F32_V2I32_V4I32_I32     : VOPProfile <[v4f32,  v2i32, v4i32, i32]>;
def VOP_V16F32_V2I32_V4I32_I32    : VOPProfile <[v16f32, v2i32, v4i32, i32]>;
def VOP_V4I32_V4I32_V8I32_I32     : VOPProfile <[v4i32,  v4i32, v8i32, i32]>;
def VOP_V16I32_V4I32_V8I32_I32    : VOPProfile <[v16i32, v4i32, v8i32, i32]>;
def VOP_V4F32_V4I32_V8I32_I32     : VOPProfile <[v4f32, v4i32, v8i32, i32]>;
def VOP_V16F32_V4I32_V8I32_I32    : VOPProfile <[v16f32, v4i32, v8i32, i32]>;

def VOP_V4F32_V8F16_V8F16_V4F32   : VOPProfile <[v4f32,  v8f16, v8f16, v4f32]>;
def VOP_V16F32_V8F16_V8F16_V16F32 : VOPProfile <[v16f32, v8f16, v8f16, v16f32]>;
def VOP_V16F32_V8BF16_V8BF16_V16F32 : VOPProfile <[v16f32, v8bf16, v8bf16, v16f32]>;
def VOP_V4F32_V8BF16_V8BF16_V4F32 : VOPProfile <[v4f32, v8bf16, v8bf16, v4f32]>;
def VOP_V4F32_V8I32_V8I32_V4F32   : VOPProfile <[v4f32,  v8i32, v8i32, v4f32]>;

def VOP_V4F32_V8I32_V6I32_V4F32   : VOPProfile <[v4f32,  v8i32, v6i32, v4f32]>;
def VOP_V4F32_V6I32_V8I32_V4F32   : VOPProfile <[v4f32,  v6i32, v8i32, v4f32]>;
def VOP_V4F32_V6I32_V6I32_V4F32   : VOPProfile <[v4f32,  v6i32, v6i32, v4f32]>;

def VOP_V4F32_V8I32_V4I32_V4F32   : VOPProfile <[v4f32,  v8i32, v4i32, v4f32]>;
def VOP_V4F32_V4I32_V8I32_V4F32   : VOPProfile <[v4f32,  v4i32, v8i32, v4f32]>;
def VOP_V4F32_V6I32_V4I32_V4F32   : VOPProfile <[v4f32,  v6i32, v4i32, v4f32]>;
def VOP_V4F32_V4I32_V6I32_V4F32   : VOPProfile <[v4f32,  v4i32, v6i32, v4f32]>;
def VOP_V4F32_V4I32_V4I32_V4F32   : VOPProfile <[v4f32,  v4i32, v4i32, v4f32]>;

def VOP_V16F32_V8I32_V8I32_V16F32   : VOPProfile <[v16f32, v8i32, v8i32, v16f32]>;
def VOP_V16F32_V8I32_V6I32_V16F32   : VOPProfile <[v16f32, v8i32, v6i32, v16f32]>;
def VOP_V16F32_V6I32_V8I32_V16F32   : VOPProfile <[v16f32, v6i32, v8i32, v16f32]>;
def VOP_V16F32_V6I32_V6I32_V16F32   : VOPProfile <[v16f32, v6i32, v6i32, v16f32]>;

def VOP_V16F32_V8I32_V4I32_V16F32   : VOPProfile <[v16f32, v8i32, v4i32, v16f32]>;
def VOP_V16F32_V4I32_V8I32_V16F32   : VOPProfile <[v16f32, v4i32, v8i32, v16f32]>;
def VOP_V16F32_V6I32_V4I32_V16F32   : VOPProfile <[v16f32, v6i32, v4i32, v16f32]>;
def VOP_V16F32_V4I32_V6I32_V16F32   : VOPProfile <[v16f32, v4i32, v6i32, v16f32]>;
def VOP_V16F32_V4I32_V4I32_V16F32   : VOPProfile <[v16f32, v4i32, v4i32, v16f32]>;

def VOP_V4I32_V4I32_V4I32_V4I32     : VOPProfile <[v4i32,  v4i32, v4i32, v4i32]>;
def VOP_V16I32_V4I32_V4I32_V16I32   : VOPProfile <[v16i32,  v4i32, v4i32, v16i32]>;


class Commutable_REV <string revOp, bit isOrig> {
  string RevOp = revOp;
  bit IsOrig = isOrig;
}

//===----------------------------------------------------------------------===//
// Interpolation opcodes
//===----------------------------------------------------------------------===//

class VINTRPDstOperand <RegisterClass rc> : RegisterOperand <rc, "printVINTRPDst">;

class VINTRP_Pseudo <string opName, dag outs, dag ins, list<dag> pattern> :
  VINTRPCommon <outs, ins, "", pattern>,
  SIMCInstr<opName, SIEncodingFamily.NONE> {
  let isPseudo = 1;
  let isCodeGenOnly = 1;
}

// FIXME-GFX10: WIP.
class VINTRP_Real_si <bits <2> op, string opName, dag outs, dag ins,
                      string asm, int encodingFamily> :
  VINTRPCommon <outs, ins, asm, []>,
  VINTRPe <op>,
  SIMCInstr<opName, encodingFamily> {
}

class VINTRP_Real_vi <bits <2> op, string opName, dag outs, dag ins,
                      string asm> :
  VINTRPCommon <outs, ins, asm, []>,
  VINTRPe_vi <op>,
  SIMCInstr<opName, SIEncodingFamily.VI> {
  let AssemblerPredicate = isGFX8GFX9;
  let DecoderNamespace = "GFX8";
}

// FIXME-GFX10: WIP.
multiclass VINTRP_m <bits <2> op, dag outs, dag ins, string asm,
                     list<dag> pattern = []> {
  def "" : VINTRP_Pseudo <NAME, outs, ins, pattern>;

  let AssemblerPredicate = isGFX6GFX7, DecoderNamespace = "GFX6GFX7" in {
    def _si : VINTRP_Real_si <op, NAME, outs, ins, asm, SIEncodingFamily.SI>;
  } // End AssemblerPredicate = isGFX6GFX7, DecoderNamespace = "GFX6GFX7"

  def _vi : VINTRP_Real_vi <op, NAME, outs, ins, asm>;

  let AssemblerPredicate = isGFX10Only, DecoderNamespace = "GFX10" in {
    def _gfx10 : VINTRP_Real_si<op, NAME, outs, ins, asm, SIEncodingFamily.GFX10>;
  } // End AssemblerPredicate = isGFX10Only, DecoderNamespace = "GFX10"
}

//===----------------------------------------------------------------------===//
// Vector instruction mappings
//===----------------------------------------------------------------------===//

// Maps an opcode in e32 form to its e64 equivalent
def getVOPe64 : InstrMapping {
  let FilterClass = "VOP";
  let RowFields = ["OpName"];
  let ColFields = ["Size", "VOP3"];
  let KeyCol = ["4", "0"];
  let ValueCols = [["8", "1"]];
}

// Maps an opcode in e64 form to its e32 equivalent
def getVOPe32 : InstrMapping {
  let FilterClass = "VOP";
  let RowFields = ["OpName"];
  let ColFields = ["Size", "VOP3"];
  let KeyCol = ["8", "1"];
  let ValueCols = [["4", "0"]];
}

// Maps ordinary instructions to their SDWA counterparts
def getSDWAOp : InstrMapping {
  let FilterClass = "VOP";
  let RowFields = ["OpName"];
  let ColFields = ["AsmVariantName"];
  let KeyCol = ["Default"];
  let ValueCols = [["SDWA"]];
}

// Maps SDWA instructions to their ordinary counterparts
def getBasicFromSDWAOp : InstrMapping {
  let FilterClass = "VOP";
  let RowFields = ["OpName"];
  let ColFields = ["AsmVariantName"];
  let KeyCol = ["SDWA"];
  let ValueCols = [["Default"]];
}

// Maps ordinary instructions to their DPP counterparts
def getDPPOp32 : InstrMapping {
  let FilterClass = "VOP";
  let RowFields = ["OpName"];
  let ColFields = ["AsmVariantName"];
  let KeyCol = ["Default"];
  let ValueCols = [["DPP"]];
}

def getDPPOp64 : InstrMapping {
  let FilterClass = "VOP";
  let RowFields = ["OpName"];
  let ColFields = ["AsmVariantName"];
  let KeyCol = ["VOP3"];
  let ValueCols = [["VOP3_DPP"]];
}

// Maps an commuted opcode to its original version
def getCommuteOrig : InstrMapping {
  let FilterClass = "Commutable_REV";
  let RowFields = ["RevOp"];
  let ColFields = ["IsOrig"];
  let KeyCol = ["0"];
  let ValueCols = [["1"]];
}

// Maps an original opcode to its commuted version
def getCommuteRev : InstrMapping {
  let FilterClass = "Commutable_REV";
  let RowFields = ["RevOp"];
  let ColFields = ["IsOrig"];
  let KeyCol = ["1"];
  let ValueCols = [["0"]];
}

def getMCOpcodeGen : InstrMapping {
  let FilterClass = "SIMCInstr";
  let RowFields = ["PseudoInstr"];
  let ColFields = ["Subtarget"];
  let KeyCol = [!cast<string>(SIEncodingFamily.NONE)];
  // These columns must be kept in sync with the SIEncodingFamily enumeration.
  let ValueCols = [[!cast<string>(SIEncodingFamily.SI)],
                   [!cast<string>(SIEncodingFamily.VI)],
                   [!cast<string>(SIEncodingFamily.SDWA)],
                   [!cast<string>(SIEncodingFamily.SDWA9)],
                   // GFX80 encoding is added to work around a multiple matching
                   // issue for buffer instructions with unpacked d16 data. This
                   // does not actually change the encoding, and thus may be
                   // removed later.
                   [!cast<string>(SIEncodingFamily.GFX80)],
                   [!cast<string>(SIEncodingFamily.GFX9)],
                   [!cast<string>(SIEncodingFamily.GFX10)],
                   [!cast<string>(SIEncodingFamily.SDWA10)],
                   [!cast<string>(SIEncodingFamily.GFX90A)],
                   [!cast<string>(SIEncodingFamily.GFX940)],
                   [!cast<string>(SIEncodingFamily.GFX11)],
                   [!cast<string>(SIEncodingFamily.GFX12)]];
}

// Get equivalent SOPK instruction.
def getSOPKOp : InstrMapping {
  let FilterClass = "SOPKInstTable";
  let RowFields = ["BaseCmpOp"];
  let ColFields = ["IsSOPK"];
  let KeyCol = ["0"];
  let ValueCols = [["1"]];
}

def getAddr64Inst : InstrMapping {
  let FilterClass = "MUBUFAddr64Table";
  let RowFields = ["OpName"];
  let ColFields = ["IsAddr64"];
  let KeyCol = ["0"];
  let ValueCols = [["1"]];
}

def getIfAddr64Inst : InstrMapping {
  let FilterClass = "MUBUFAddr64Table";
  let RowFields = ["OpName"];
  let ColFields = ["IsAddr64"];
  let KeyCol = ["1"];
  let ValueCols = [["1"]];
}

// Maps a GLOBAL to its SADDR form.
def getGlobalSaddrOp : InstrMapping {
  let FilterClass = "GlobalSaddrTable";
  let RowFields = ["SaddrOp"];
  let ColFields = ["IsSaddr"];
  let KeyCol = ["0"];
  let ValueCols = [["1"]];
}

// Maps a GLOBAL SADDR to its VADDR form.
def getGlobalVaddrOp : InstrMapping {
  let FilterClass = "GlobalSaddrTable";
  let RowFields = ["SaddrOp"];
  let ColFields = ["IsSaddr"];
  let KeyCol = ["1"];
  let ValueCols = [["0"]];
}

// Maps a v_cmpx opcode with sdst to opcode without sdst.
def getVCMPXNoSDstOp : InstrMapping {
  let FilterClass = "VCMPXNoSDstTable";
  let RowFields = ["NoSDstOp"];
  let ColFields = ["HasSDst"];
  let KeyCol = ["1"];
  let ValueCols = [["0"]];
}

// Maps a SOPP to a SOPP with S_NOP
def getSOPPWithRelaxation : InstrMapping {
  let FilterClass = "SOPPRelaxTable";
  let RowFields = ["KeyName"];
  let ColFields = ["IsRelaxed"];
  let KeyCol = ["0"];
  let ValueCols = [["1"]];
}

// Maps flat scratch opcodes by addressing modes
def getFlatScratchInstSTfromSS : InstrMapping {
  let FilterClass = "FlatScratchInst";
  let RowFields = ["SVOp"];
  let ColFields = ["Mode"];
  let KeyCol = ["SS"];
  let ValueCols = [["ST"]];
}

def getFlatScratchInstSSfromSV : InstrMapping {
  let FilterClass = "FlatScratchInst";
  let RowFields = ["SVOp"];
  let ColFields = ["Mode"];
  let KeyCol = ["SV"];
  let ValueCols = [["SS"]];
}

def getFlatScratchInstSVfromSVS : InstrMapping {
  let FilterClass = "FlatScratchInst";
  let RowFields = ["SVOp"];
  let ColFields = ["Mode"];
  let KeyCol = ["SVS"];
  let ValueCols = [["SV"]];
}

def getFlatScratchInstSVfromSS : InstrMapping {
  let FilterClass = "FlatScratchInst";
  let RowFields = ["SVOp"];
  let ColFields = ["Mode"];
  let KeyCol = ["SS"];
  let ValueCols = [["SV"]];
}

def getMFMAEarlyClobberOp : InstrMapping {
  let FilterClass = "MFMATable";
  let RowFields = ["FMAOp"];
  let ColFields = ["IsMac"];
  let KeyCol = ["1"];
  let ValueCols = [["0"]];
}

// Map from an mfma using VGPRs to one using AGPRs.
def getMFMASrcCVDstAGPROp : InstrMapping {
  let FilterClass = "MFMATable";
  let RowFields = ["AGPROp"];
  let ColFields = ["MFMAKind"];
  let KeyCol = ["VGPR"];
  let ValueCols = [["AGPR"]];
}

// Maps an v_cmp instruction to its v_cmpx equivalent.
def getVCMPXOpFromVCMP : InstrMapping {
  let FilterClass = "VCMPVCMPXTable";
  let RowFields = ["VCMPOp"];
  let ColFields = ["IsVCMPX"];
  let KeyCol = ["0"];
  let ValueCols = [["1"]];
}

// Map encoded mfma(_scale)?_f8f6f4 instructions depending on the
// number of registers required for the used format.
def getMFMA_F8F6F4_WithSize : GenericTable {
  let FilterClass = "MFMA_F8F6F4_WithSizeTable";
  let CppTypeName = "MFMA_F8F6F4_Info";
  let Fields = [ "Opcode", "F8F8Opcode", "NumRegsSrcA", "NumRegsSrcB" ];
  let PrimaryKey = [ "NumRegsSrcA", "NumRegsSrcB", "F8F8Opcode" ];
  let PrimaryKeyName = "getMFMA_F8F6F4_InstWithNumRegs" ;
}

def isMFMA_F8F6F4Table : GenericTable {
  let FilterClass = "MFMA_F8F6F4_WithSizeTable";
  let CppTypeName = "MFMA_F8F6F4_Info";
//  let Fields = [ "Opcode" ];
  let Fields = [ "Opcode", "F8F8Opcode", "NumRegsSrcA", "NumRegsSrcB" ];
  let PrimaryKey = [ "Opcode" ];
  let PrimaryKeyName = "isMFMA_F8F6F4" ;
}

def FP8DstByteSelTable : GenericTable {
  let FilterClass = "VOP3_Pseudo";
  let CppTypeName = "FP8DstByteSelInfo";
  let Fields = ["Opcode", "HasFP8DstByteSel"];

  let PrimaryKey = ["Opcode"];
  let PrimaryKeyName = "getFP8DstByteSelHelper";
}

def VOPDComponentTable : GenericTable {
  let FilterClass = "VOPD_Component";
  let CppTypeName = "VOPDComponentInfo";
  let Fields = ["BaseVOP", "VOPDOp", "CanBeVOPDX"];
  let PrimaryKey = ["BaseVOP"];
  let PrimaryKeyName = "getVOPDComponentHelper";
}

def getVOPDBaseFromComponent : SearchIndex {
  let Table = VOPDComponentTable;
  let Key = ["VOPDOp"];
}

def VOPDPairs : GenericTable {
  let FilterClass = "VOPD_Base";
  let CppTypeName = "VOPDInfo";
  let Fields = ["Opcode", "OpX", "OpY", "SubTgt"];
  let PrimaryKey = ["Opcode"];
  let PrimaryKeyName = "getVOPDOpcodeHelper";
}

def getVOPDInfoFromComponentOpcodes : SearchIndex {
  let Table = VOPDPairs;
  let Key = ["OpX", "OpY", "SubTgt"];
}

include "SIInstructions.td"

include "DSInstructions.td"
include "MIMGInstructions.td"<|MERGE_RESOLUTION|>--- conflicted
+++ resolved
@@ -1271,12 +1271,8 @@
   let Validator = "isUInt<2>";
 }
 
-<<<<<<< HEAD
-def BitOp3 : CustomOperand<i8, 1, "BitOp3">;
-=======
 let PrintMethod = "printBitOp3" in
 def BitOp3 : NamedIntOperand<"bitop3">;
->>>>>>> 93e44d24
 def bitop3_0 : DefaultOperand<BitOp3, 0>;
 
 class KImmFPOperand<ValueType vt> : ImmOperand<vt> {
