--- conflicted
+++ resolved
@@ -937,42 +937,6 @@
 def InterpAttr : CustomOperand<i32>;
 
 def InterpAttrChan : ImmOperand<i32>;
-<<<<<<< HEAD
-
-def SendMsgMatchClass : AsmOperandClass {
-  let Name = "SendMsg";
-  let PredicateMethod = "isSendMsg";
-  let ParserMethod = "parseSendMsgOp";
-  let RenderMethod = "addImmOperands";
-}
-
-def SwizzleMatchClass : AsmOperandClass {
-  let Name = "Swizzle";
-  let PredicateMethod = "isSwizzle";
-  let ParserMethod = "parseSwizzleOp";
-  let RenderMethod = "addImmOperands";
-  let IsOptional = 1;
-}
-
-def SWaitMatchClass : AsmOperandClass {
-  let Name = "SWaitCnt";
-  let RenderMethod = "addImmOperands";
-  let ParserMethod = "parseSWaitCntOps";
-}
-
-def DepCtrMatchClass : AsmOperandClass {
-  let Name = "DepCtr";
-  let RenderMethod = "addImmOperands";
-  let ParserMethod = "parseDepCtrOps";
-}
-
-def SDelayMatchClass : AsmOperandClass {
-  let Name = "SDelayAlu";
-  let RenderMethod = "addImmOperands";
-  let ParserMethod = "parseSDelayAluOps";
-}
-=======
->>>>>>> bac3a63c
 
 def VReg32OrOffClass : AsmOperandClass {
   let Name = "VReg32OrOff";
@@ -1073,11 +1037,7 @@
                       string ConvertMethod = "nullptr">
     : CustomOperand<Type, 1, Name> {
   let ParserMethod =
-<<<<<<< HEAD
-    "[this](OperandVector &Operands) -> OperandMatchResultTy { "#
-=======
     "[this](OperandVector &Operands) -> ParseStatus { "#
->>>>>>> bac3a63c
     "return parseIntWithPrefix(\""#Prefix#"\", Operands, "#
     "AMDGPUOperand::"#ImmTy#", "#ConvertMethod#"); }";
 }
@@ -1085,16 +1045,11 @@
 class NamedBitOperand<string Id, string Name = NAME>
     : CustomOperand<i1, 1, Name> {
   let ParserMethod =
-<<<<<<< HEAD
-    "[this](OperandVector &Operands) -> OperandMatchResultTy { "#
-    "return parseNamedBit(\""#Id#"\", Operands, AMDGPUOperand::"#ImmTy#"); }";
-=======
     "[this](OperandVector &Operands) -> ParseStatus { "#
     "return parseNamedBit(\""#Id#"\", Operands, AMDGPUOperand::"#ImmTy#"); }";
   let PrintMethod = "[this](const MCInst *MI, unsigned OpNo, "#
     "const MCSubtargetInfo &STI, raw_ostream &O) { "#
     "printNamedBit(MI, OpNo, O, \""#Id#"\"); }";
->>>>>>> bac3a63c
 }
 
 class DefaultOperand<CustomOperand Op, int Value>
@@ -1107,11 +1062,7 @@
 class SDWAOperand<string Id, string Name = NAME>
     : CustomOperand<i32, 1, Name> {
   let ParserMethod =
-<<<<<<< HEAD
-    "[this](OperandVector &Operands) -> OperandMatchResultTy { "#
-=======
     "[this](OperandVector &Operands) -> ParseStatus { "#
->>>>>>> bac3a63c
     "return parseSDWASel(Operands, \""#Id#"\", AMDGPUOperand::"#ImmTy#"); }";
 }
 
@@ -1119,11 +1070,7 @@
   : OperandWithDefaultOps<i32, (ops (i32 0))>,
     CustomOperandProps<1, Name> {
   let ParserMethod =
-<<<<<<< HEAD
-    "[this](OperandVector &Operands) -> OperandMatchResultTy { "#
-=======
     "[this](OperandVector &Operands) -> ParseStatus { "#
->>>>>>> bac3a63c
     "return parseOperandArrayWithPrefix(\""#Id#"\", Operands, "#
     "AMDGPUOperand::"#ImmTy#"); }";
 }
