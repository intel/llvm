--- conflicted
+++ resolved
@@ -65,14 +65,9 @@
       getAnalysis<MachineCycleInfoWrapperPass>().getCycleInfo();
   MachineDominatorTree &DomTree = getAnalysis<MachineDominatorTree>();
 
-  // TODO: Check for single lane execution.
   MachineUniformityInfo Uniformity =
-<<<<<<< HEAD
-      computeMachineUniformityInfo(MF, CycleInfo, DomTree.getBase(), true);
-=======
       computeMachineUniformityInfo(MF, CycleInfo, DomTree.getBase(),
                                    !ST.isSingleLaneExecution(F));
->>>>>>> bac3a63c
   (void)Uniformity; // TODO: Use this
 
   assignRegisterBanks(MF);
