--- conflicted
+++ resolved
@@ -190,7 +190,6 @@
                Register SavedOrig, char NonWWMState);
 
   MachineBasicBlock *splitBlock(MachineBasicBlock *BB, MachineInstr *TermMI);
-<<<<<<< HEAD
 
   MachineInstr *lowerKillI1(MachineBasicBlock &MBB, MachineInstr &MI,
                             bool IsWQM);
@@ -199,16 +198,6 @@
   void lowerBlock(MachineBasicBlock &MBB);
   void processBlock(MachineBasicBlock &MBB, bool IsEntry);
 
-=======
-
-  MachineInstr *lowerKillI1(MachineBasicBlock &MBB, MachineInstr &MI,
-                            bool IsWQM);
-  MachineInstr *lowerKillF32(MachineBasicBlock &MBB, MachineInstr &MI);
-
-  void lowerBlock(MachineBasicBlock &MBB);
-  void processBlock(MachineBasicBlock &MBB, bool IsEntry);
-
->>>>>>> 2e412c55
   void lowerLiveMaskQueries();
   void lowerCopyInstrs();
   void lowerKillInstrs(bool IsWQM);
@@ -420,28 +409,16 @@
   }
 }
 
-<<<<<<< HEAD
-        markDefs(MI, LR, *RegUnit, AMDGPU::NoSubRegister, Flag, Worklist);
-      }
-=======
 /// Mark all instructions defining the uses in \p MI with \p Flag.
 void SIWholeQuadMode::markInstructionUses(const MachineInstr &MI, char Flag,
                                           std::vector<WorkItem> &Worklist) {
   LLVM_DEBUG(dbgs() << "markInstructionUses " << PrintState(Flag) << ": "
                     << MI);
->>>>>>> 2e412c55
 
   for (const MachineOperand &Use : MI.uses()) {
     if (!Use.isReg() || !Use.isUse())
       continue;
-<<<<<<< HEAD
-    }
-
-    LiveRange &LR = LIS->getInterval(Reg);
-    markDefs(MI, LR, Reg, Use.getSubReg(), Flag, Worklist);
-=======
     markOperand(MI, Use, Flag, Worklist);
->>>>>>> 2e412c55
   }
 }
 
