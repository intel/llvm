--- conflicted
+++ resolved
@@ -374,17 +374,14 @@
 }
 
 def VOP_MADAK_F16 : VOP_MADAK <f16>;
-def VOP_MADAK_F16_fake16 : VOP_MADAK <f16> {
+def VOP_MADAK_F16_t16 : VOP_MADAK <f16> {
   let IsTrue16 = 1;
-<<<<<<< HEAD
-=======
   let IsRealTrue16 = 1;
   let DstRC = getVALUDstForVT<DstVT, 1/*IsTrue16*/, 0/*IsVOP3Encoding*/>.ret;
   let Ins32 = (ins VSrcT_f16_Lo128_Deferred:$src0, VGPRSrc_16_Lo128:$src1, ImmOpType:$imm);
 }
 def VOP_MADAK_F16_fake16 : VOP_MADAK <f16> {
   let IsTrue16 = 1;
->>>>>>> a8d96e15
   let DstRC = getVALUDstForVT_fake16<DstVT>.ret;
   let Ins32 = (ins VSrcFake16_f16_Lo128_Deferred:$src0, VGPRSrc_32_Lo128:$src1, ImmOpType:$imm);
 }
@@ -408,17 +405,14 @@
 }
 
 def VOP_MADMK_F16 : VOP_MADMK <f16>;
-def VOP_MADMK_F16_fake16 : VOP_MADMK <f16> {
+def VOP_MADMK_F16_t16 : VOP_MADMK <f16> {
   let IsTrue16 = 1;
-<<<<<<< HEAD
-=======
   let IsRealTrue16 = 1;
   let DstRC = getVALUDstForVT<DstVT, 1/*IsTrue16*/, 0/*IsVOP3Encoding*/>.ret;
   let Ins32 = (ins VSrcT_f16_Lo128_Deferred:$src0, ImmOpType:$imm, VGPRSrc_16_Lo128:$src1);
 }
 def VOP_MADMK_F16_fake16 : VOP_MADMK <f16> {
   let IsTrue16 = 1;
->>>>>>> a8d96e15
   let DstRC = getVALUDstForVT_fake16<DstVT>.ret;
   let Ins32 = (ins VSrcFake16_f16_Lo128_Deferred:$src0, ImmOpType:$imm, VGPRSrc_32_Lo128:$src1);
 }
@@ -485,10 +479,8 @@
 }
 
 def VOP_MAC_F16 : VOP_MAC <f16>;
-def VOP_MAC_F16_fake16 : VOP_MAC <f16> {
+def VOP_MAC_F16_t16 : VOP_MAC <f16> {
   let IsTrue16 = 1;
-<<<<<<< HEAD
-=======
   let IsRealTrue16 = 1;
   let HasOpSel = 1;
   let DstRC = VOPDstOperand_t16Lo128;
@@ -525,7 +517,6 @@
 }
 def VOP_MAC_F16_fake16 : VOP_MAC <f16> {
   let IsTrue16 = 1;
->>>>>>> a8d96e15
   let DstRC = getVALUDstForVT_fake16<DstVT>.ret;
   let Src0RC32 = getVOPSrc0ForVT<Src0VT, 1/*IsTrue16*/, 1/*IsFake16*/>.ret;
   let Src1RC32 = getVregSrcForVT<Src1VT, 1/*IsTrue16*/, 1/*IsFake16*/>.ret;
@@ -1054,12 +1045,9 @@
 let FPDPRounding = 1, isReMaterializable = 1, FixedSize = 1 in {
 let SubtargetPredicate = isGFX10Plus, True16Predicate = NotHasTrue16BitInsts in {
   def V_FMAMK_F16 : VOP2_Pseudo <"v_fmamk_f16", VOP_MADMK_F16, [], "">;
-<<<<<<< HEAD
-=======
 }
 let True16Predicate = UseRealTrue16Insts in {
   def V_FMAMK_F16_t16 : VOP2_Pseudo <"v_fmamk_f16_t16", VOP_MADMK_F16_t16, [], "">;
->>>>>>> a8d96e15
 }
 let True16Predicate = UseFakeTrue16Insts in {
   def V_FMAMK_F16_fake16 : VOP2_Pseudo <"v_fmamk_f16_fake16", VOP_MADMK_F16_fake16, [], "">;
@@ -1069,12 +1057,9 @@
 let SubtargetPredicate = isGFX10Plus, True16Predicate = NotHasTrue16BitInsts in {
   def V_FMAAK_F16 : VOP2_Pseudo <"v_fmaak_f16", VOP_MADAK_F16, [], "">;
 }
-<<<<<<< HEAD
-=======
 let True16Predicate = UseRealTrue16Insts in {
   def V_FMAAK_F16_t16 : VOP2_Pseudo <"v_fmaak_f16_t16", VOP_MADAK_F16_t16, [], "">;
 }
->>>>>>> a8d96e15
 let True16Predicate = UseFakeTrue16Insts in {
   def V_FMAAK_F16_fake16 : VOP2_Pseudo <"v_fmaak_f16_fake16", VOP_MADAK_F16_fake16, [], "">;
 }
@@ -1089,18 +1074,12 @@
 let True16Predicate = NotHasTrue16BitInsts in {
   defm V_FMAC_F16 : VOP2Inst <"v_fmac_f16", VOP_MAC_F16>;
 }
-<<<<<<< HEAD
+let True16Predicate = UseRealTrue16Insts in {
+  defm V_FMAC_F16_t16 : VOP2Inst <"v_fmac_f16_t16", VOP_MAC_F16_t16>;
+}
 let True16Predicate = UseFakeTrue16Insts in {
   defm V_FMAC_F16_fake16 : VOP2Inst <"v_fmac_f16_fake16", VOP_MAC_F16_fake16>;
 }
-=======
-let True16Predicate = UseRealTrue16Insts in {
-  defm V_FMAC_F16_t16 : VOP2Inst <"v_fmac_f16_t16", VOP_MAC_F16_t16>;
-}
-let True16Predicate = UseFakeTrue16Insts in {
-  defm V_FMAC_F16_fake16 : VOP2Inst <"v_fmac_f16_fake16", VOP_MAC_F16_fake16>;
-}
->>>>>>> a8d96e15
 } // End SubtargetPredicate = isGFX10Plus
 } // End FMAC Constraints
 
@@ -1832,24 +1811,15 @@
 defm V_SUBREV_F16_fake16   : VOP2_Real_FULL_t16_gfx11_gfx12<0x034, "v_subrev_f16">;
 defm V_MUL_F16_t16         : VOP2_Real_FULL_t16_gfx11_gfx12<0x035, "v_mul_f16">;
 defm V_MUL_F16_fake16      : VOP2_Real_FULL_t16_gfx11_gfx12<0x035, "v_mul_f16">;
-<<<<<<< HEAD
-defm V_FMAC_F16_fake16     : VOP2_Real_FULL_t16_gfx11_gfx12<0x036, "v_fmac_f16">;
-=======
 defm V_FMAC_F16            : VOP2_Real_FULL_t16_and_fake16_gfx11_gfx12<0x036, "v_fmac_f16">;
->>>>>>> a8d96e15
 defm V_LDEXP_F16_t16       : VOP2_Real_FULL_t16_gfx11_gfx12<0x03b, "v_ldexp_f16">;
 defm V_LDEXP_F16_fake16    : VOP2_Real_FULL_t16_gfx11_gfx12<0x03b, "v_ldexp_f16">;
 defm V_MAX_F16_t16         : VOP2_Real_FULL_t16_gfx11<0x039, "v_max_f16">;
 defm V_MAX_F16_fake16      : VOP2_Real_FULL_t16_gfx11<0x039, "v_max_f16">;
 defm V_MIN_F16_t16         : VOP2_Real_FULL_t16_gfx11<0x03a, "v_min_f16">;
 defm V_MIN_F16_fake16      : VOP2_Real_FULL_t16_gfx11<0x03a, "v_min_f16">;
-<<<<<<< HEAD
-defm V_FMAMK_F16_fake16    : VOP2Only_Real_MADK_t16_gfx11_gfx12<0x037, "v_fmamk_f16">;
-defm V_FMAAK_F16_fake16    : VOP2Only_Real_MADK_t16_gfx11_gfx12<0x038, "v_fmaak_f16">;
-=======
 defm V_FMAMK_F16           : VOP2Only_Real_MADK_t16_and_fake16_gfx11_gfx12<0x037, "v_fmamk_f16">;
 defm V_FMAAK_F16           : VOP2Only_Real_MADK_t16_and_fake16_gfx11_gfx12<0x038, "v_fmaak_f16">;
->>>>>>> a8d96e15
 
 // VOP3 only.
 defm V_CNDMASK_B16         : VOP3Only_Realtriple_gfx11_gfx12<0x25d>;
