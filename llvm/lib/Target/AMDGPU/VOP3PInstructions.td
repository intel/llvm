--- conflicted
+++ resolved
@@ -1518,13 +1518,8 @@
   dag MatrixFMT = !if(HasMatrixFMT, (ins MatrixAFMT:$matrix_a_fmt, MatrixBFMT:$matrix_b_fmt),
                                    (ins));
   dag MatrixScaleSrc = !if(HasMatrixScale,
-<<<<<<< HEAD
-                           !if(Scale16, (ins VCSrc_b64:$scale_src0, VCSrc_b64:$scale_src1),
-                                        (ins VCSrc_b32:$scale_src0, VCSrc_b32:$scale_src1)),
-=======
                            !if(Scale16, (ins VCSrc_b64_Lo256:$scale_src0, VCSrc_b64_Lo256:$scale_src1),
                                         (ins VCSrc_b32_Lo256:$scale_src0, VCSrc_b32_Lo256:$scale_src1)),
->>>>>>> 35227056
                            (ins));
   dag MatrixScale = !if(HasMatrixScale, (ins MatrixAScale:$matrix_a_scale, MatrixBScale:$matrix_b_scale,
                                              MatrixAScaleFmt:$matrix_a_scale_fmt, MatrixBScaleFmt:$matrix_b_scale_fmt),
@@ -1862,13 +1857,8 @@
 defm V_WMMA_SCALE16_F32_32X16X128_F4_w32 : WMMAInstGFX12<"v_wmma_scale16_f32_32x16x128_f4", F32_32X16X128_F4_SCALE16_w32, "_w32">;
 } // End is_wmma_xdl = 1.
 
-<<<<<<< HEAD
-defm V_WMMA_LD_SCALE_PAIRED_B32   : VOP3PInst<"v_wmma_ld_scale_paired_b32",   VOP_WMMA_LD_SCALE<i32, VCSrc_b32>>;
-defm V_WMMA_LD_SCALE16_PAIRED_B64 : VOP3PInst<"v_wmma_ld_scale16_paired_b64", VOP_WMMA_LD_SCALE<i64, VCSrc_b64>>;
-=======
 defm V_WMMA_LD_SCALE_PAIRED_B32   : VOP3PInst<"v_wmma_ld_scale_paired_b32",   VOP_WMMA_LD_SCALE<i32, VCSrc_b32_Lo256>>;
 defm V_WMMA_LD_SCALE16_PAIRED_B64 : VOP3PInst<"v_wmma_ld_scale16_paired_b64", VOP_WMMA_LD_SCALE<i64, VCSrc_b64_Lo256>>;
->>>>>>> 35227056
 } // End SubtargetPredicate = isGFX125xOnly
 } // End WaveSizePredicate = isWave32
 
