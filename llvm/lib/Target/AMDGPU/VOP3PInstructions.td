--- conflicted
+++ resolved
@@ -890,11 +890,7 @@
         let OtherPredicates = [isGFX90APlus] in
         def _mac_vgprcd_e64 : MAIInst<OpName # "_mac_vgprcd", !cast<VOPProfileMAI>("VOPProfileMAI_" # P # "_VCD"),
                                       !if(!eq(node, null_frag), null_frag, VgprMAIFrag<node, HasAbid, Scaled>), Scaled>,
-<<<<<<< HEAD
-                              MFMATable<1, "VGPR", NAME # "_vgprcd_e64">;
-=======
                               MFMATable<1, "VGPR", NAME # "_vgprcd_e64", NAME # "_mac_e64">;
->>>>>>> 49fd7d4f
       }
     }
   } // End isConvergent = 1, mayRaiseFPException = 0, ReadsModeReg = 1
