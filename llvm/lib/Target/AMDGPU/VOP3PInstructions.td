--- conflicted
+++ resolved
@@ -734,32 +734,6 @@
 // For f32_32x32x64_f8f6f4 - f6 x f6 case
 def VOPProfileMAI_F32_V6I32_V6I32_X512     : VOPProfileMAI<VOP_V16F32_V6I32_V6I32_V16F32,    AISrc_512_f32,  ADst_512, AVSrc_192, AVSrc_192>;
 def VOPProfileMAI_F32_V6I32_V6I32_X512_VCD : VOPProfileMAI<VOP_V16F32_V6I32_V6I32_V16F32,    VISrc_512_f32,  VDst_512, AVSrc_192, AVSrc_192>;
-<<<<<<< HEAD
-
-// For f32_32x32x64_f8f6f4 - f6 x f4 case
-def VOPProfileMAI_F32_V6I32_V4I32_X512     : VOPProfileMAI<VOP_V16F32_V6I32_V4I32_V16F32,    AISrc_512_f32,  ADst_512, AVSrc_192, AVSrc_128>;
-def VOPProfileMAI_F32_V6I32_V4I32_X512_VCD : VOPProfileMAI<VOP_V16F32_V6I32_V4I32_V16F32,    VISrc_512_f32,  VDst_512, AVSrc_192, AVSrc_128>;
-
-// For f32_32x32x64_f8f6f4 - f4 x f6 case
-def VOPProfileMAI_F32_V4I32_V6I32_X512     : VOPProfileMAI<VOP_V16F32_V4I32_V6I32_V16F32,    AISrc_512_f32,  ADst_512, AVSrc_128, AVSrc_192>;
-def VOPProfileMAI_F32_V4I32_V6I32_X512_VCD : VOPProfileMAI<VOP_V16F32_V4I32_V6I32_V16F32,    VISrc_512_f32,  VDst_512, AVSrc_128, AVSrc_192>;
-
-// For f32_32x32x64_f8f6f4 - f4 x f4 case
-def VOPProfileMAI_F32_V4I32_V4I32_X512     : VOPProfileMAI<VOP_V16F32_V4I32_V4I32_V16F32,    AISrc_512_f32,  ADst_512, AVSrc_128, AVSrc_128>;
-def VOPProfileMAI_F32_V4I32_V4I32_X512_VCD : VOPProfileMAI<VOP_V16F32_V4I32_V4I32_V16F32,    VISrc_512_f32,  VDst_512, AVSrc_128, AVSrc_128>;
-}
-
-
-// For i32_16x16x64_i8
-def VOPProfileMAI_I32_V4I32_X128     : VOPProfileMAI<VOP_V4I32_V4I32_V4I32_V4I32,    AISrc_128_f32,  ADst_128, AVSrc_128>;
-def VOPProfileMAI_I32_V4I32_X128_VCD : VOPProfileMAI<VOP_V4I32_V4I32_V4I32_V4I32,    VISrc_128_f32,  VDst_128, AVSrc_128>;
-
-// For i32_32x32x32_i8
-def VOPProfileMAI_I32_V4I32_X16     : VOPProfileMAI<VOP_V16I32_V4I32_V4I32_V16I32,    AISrc_512_b32,  ADst_512, AVSrc_128>;
-def VOPProfileMAI_I32_V4I32_X16_VCD : VOPProfileMAI<VOP_V16I32_V4I32_V4I32_V16I32,    VISrc_512_b32,  VDst_512, AVSrc_128>;
-
-=======
->>>>>>> 93e44d24
 
 // For f32_32x32x64_f8f6f4 - f6 x f4 case
 def VOPProfileMAI_F32_V6I32_V4I32_X512     : VOPProfileMAI<VOP_V16F32_V6I32_V4I32_V16F32,    AISrc_512_f32,  ADst_512, AVSrc_192, AVSrc_128>;
@@ -801,16 +775,6 @@
   bits<8> NumRegsSrcB = B;
 }
 
-<<<<<<< HEAD
-class MFMA_F8F6F4_WithSizeTable<int A, int B, Instruction ThisVariant, Instruction F8F8Variant> {
-  Instruction F8F8Opcode = F8F8Variant;
-  Instruction Opcode = ThisVariant;
-  bits<8> NumRegsSrcA = A;
-  bits<8> NumRegsSrcB = B;
-}
-
-=======
->>>>>>> 93e44d24
 class MFMA_F8F6F4_WithSizeTable_Helper<VOP3_Pseudo  ps, string F8F8Op> :
   MFMA_F8F6F4_WithSizeTable<!srl(ps.Pfl.Src0VT.Size, 5),
                             !srl(ps.Pfl.Src1VT.Size, 5),
@@ -907,20 +871,12 @@
     let Constraints = !if(NoDstOverlap, "@earlyclobber $vdst", "") in {
       def _e64 : MAIInst<OpName, !cast<VOPProfileMAI>("VOPProfileMAI_" # P),
                          !if(!or(NoDstOverlap, !eq(node, null_frag)), null_frag, AgprMAIFrag<node, HasAbid, Scaled>), Scaled>,
-<<<<<<< HEAD
-                 MFMATable<0, NAME # "_e64">;
-=======
                  MFMATable<0, "AGPR", NAME # "_e64">;
->>>>>>> 93e44d24
 
       let OtherPredicates = [isGFX90APlus], Mnemonic = OpName in
       def _vgprcd_e64 : MAIInst<OpName # "_vgprcd", !cast<VOPProfileMAI>("VOPProfileMAI_" # P # "_VCD"),
                                 !if(!or(NoDstOverlap, !eq(node, null_frag)), null_frag, VgprMAIFrag<node, HasAbid, Scaled>), Scaled>,
-<<<<<<< HEAD
-                        MFMATable<0, NAME # "_vgprcd_e64">;
-=======
                         MFMATable<0, "VGPR", NAME # "_vgprcd_e64", NAME # "_e64">;
->>>>>>> 93e44d24
     }
 
     if NoDstOverlap then {
@@ -929,20 +885,12 @@
           Mnemonic = OpName in {
         def "_mac_e64" : MAIInst<OpName # "_mac", !cast<VOPProfileMAI>("VOPProfileMAI_" # P),
                                  !if(!eq(node, null_frag), null_frag, AgprMAIFrag<node, HasAbid, Scaled>), Scaled>,
-<<<<<<< HEAD
-                         MFMATable<1, NAME # "_e64">;
-=======
                          MFMATable<1, "AGPR", NAME # "_e64", NAME # "_mac_e64">;
->>>>>>> 93e44d24
 
         let OtherPredicates = [isGFX90APlus] in
         def _mac_vgprcd_e64 : MAIInst<OpName # "_mac_vgprcd", !cast<VOPProfileMAI>("VOPProfileMAI_" # P # "_VCD"),
                                       !if(!eq(node, null_frag), null_frag, VgprMAIFrag<node, HasAbid, Scaled>), Scaled>,
-<<<<<<< HEAD
-                              MFMATable<1, NAME # "_vgprcd_e64">;
-=======
                               MFMATable<1, "VGPR", NAME # "_vgprcd_e64">;
->>>>>>> 93e44d24
       }
     }
   } // End isConvergent = 1, mayRaiseFPException = 0, ReadsModeReg = 1
@@ -959,19 +907,11 @@
 
   def _e64 : ScaledMAIInst<OpName,
         !cast<MAIInst>(UnscaledOpName#"_e64"), !if(NoDstOverlap, null_frag, AgprMAIFrag<node, HasAbid, true>)>,
-<<<<<<< HEAD
-      MFMATable<0, NAME # "_e64">;
-
-  def _vgprcd_e64 : ScaledMAIInst<OpName # "_vgprcd",
-          !cast<MAIInst>(UnscaledOpName#"_vgprcd_e64"), !if(NoDstOverlap, null_frag, VgprMAIFrag<node, HasAbid, true>)>,
-        MFMATable<0, NAME # "_vgprcd_e64">;
-=======
       MFMATable<0, "AGPR", NAME # "_e64">;
 
   def _vgprcd_e64 : ScaledMAIInst<OpName # "_vgprcd",
           !cast<MAIInst>(UnscaledOpName#"_vgprcd_e64"), !if(NoDstOverlap, null_frag, VgprMAIFrag<node, HasAbid, true>)>,
         MFMATable<0, "VGPR", NAME # "_vgprcd_e64", NAME # "_e64">;
->>>>>>> 93e44d24
 
  if NoDstOverlap then {
    let Constraints = !if(NoDstOverlap, "$vdst = $src2", ""),
@@ -979,19 +919,11 @@
        Mnemonic = UnscaledOpName_ in {
      def _mac_e64 : ScaledMAIInst<OpName # "_mac",
           !cast<MAIInst>(UnscaledOpName # "_mac_e64"), AgprMAIFrag<node, HasAbid, true>>,
-<<<<<<< HEAD
-        MFMATable<1, NAME # "_e64">;
-
-     def _mac_vgprcd_e64 : ScaledMAIInst<OpName # " _mac_vgprcd",
-          !cast<MAIInst>(UnscaledOpName # "_mac_vgprcd_e64"), VgprMAIFrag<node, HasAbid, true>>,
-        MFMATable<1, NAME # "_vgprcd_e64">;
-=======
         MFMATable<1, "AGPR", NAME # "_e64">;
 
      def _mac_vgprcd_e64 : ScaledMAIInst<OpName # " _mac_vgprcd",
           !cast<MAIInst>(UnscaledOpName # "_mac_vgprcd_e64"), VgprMAIFrag<node, HasAbid, true>>,
         MFMATable<1, "VGPR", NAME # "_vgprcd_e64", NAME # "_mac_e64">;
->>>>>>> 93e44d24
     }
   }
 }
@@ -1057,21 +989,12 @@
 defm V_MFMA_I32_16X16X64_I8    : MAIInst<"v_mfma_i32_16x16x64i8",     "I32_V4I32_X128", int_amdgcn_mfma_i32_16x16x64_i8>;
 defm V_MFMA_F32_32X32X16_BF16  : MAIInst<"v_mfma_f32_32x32x16bf16",   "F32_V8BF16_X16", int_amdgcn_mfma_f32_32x32x16_bf16>;
 defm V_MFMA_I32_32X32X32_I8    : MAIInst<"v_mfma_i32_32x32x32i8",     "I32_V4I32_X16", int_amdgcn_mfma_i32_32x32x32_i8>;
-<<<<<<< HEAD
 
 defm V_MFMA_F32_16X16X128_F8F6F4 : MAIInst_SrcFormats_mc<"v_mfma_f32_16x16x128f8f6f4",
   "_X128", mfma_f32_16x16x128_f8f6f4>;
 defm V_MFMA_F32_32X32X64_F8F6F4 : MAIInst_SrcFormats_mc<"v_mfma_f32_32x32x64f8f6f4",
   "_X512", mfma_f32_32x32x64_f8f6f4>;
 
-=======
-
-defm V_MFMA_F32_16X16X128_F8F6F4 : MAIInst_SrcFormats_mc<"v_mfma_f32_16x16x128f8f6f4",
-  "_X128", mfma_f32_16x16x128_f8f6f4>;
-defm V_MFMA_F32_32X32X64_F8F6F4 : MAIInst_SrcFormats_mc<"v_mfma_f32_32x32x64f8f6f4",
-  "_X512", mfma_f32_32x32x64_f8f6f4>;
-
->>>>>>> 93e44d24
 defm V_MFMA_SCALE_F32_16X16X128_F8F6F4 : MAIInst_SrcFormats_Scaled_mc<
   "v_mfma_scale_f32_16x16x128_f8f6f4", "V_MFMA_F32_16X16X128_F8F6F4",
   int_amdgcn_mfma_scale_f32_16x16x128_f8f6f4>;
