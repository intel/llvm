//===-- VOP3PInstructions.td - Vector Instruction Definitions -------------===//
//
// Part of the LLVM Project, under the Apache License v2.0 with LLVM Exceptions.
// See https://llvm.org/LICENSE.txt for license information.
// SPDX-License-Identifier: Apache-2.0 WITH LLVM-exception
//
//===----------------------------------------------------------------------===//

//===----------------------------------------------------------------------===//
// VOP3P Classes
//===----------------------------------------------------------------------===//

class VOP3P_Profile<VOPProfile P, VOP3Features Features = VOP3_REGULAR,
                    bit HasDPP = 0> : VOP3_Profile<P, Features> {
  let IsVOP3P = 1;
  let HasExtVOP3DPP = HasDPP;
  // We do not want to print src modifiers for vop3p because the bits are
  // overloaded in meaning and the logic in printOperandAndFPInputMods is
  // wrong for vop3p
  let AsmVOP3Base = AsmVOP3P;
  bit IsSMFMAC = false;
}

def VOP_MFMA_LD_SCALE : VOP3P_Profile<VOPProfile<[untyped, i32, i32, untyped]>, VOP3P_LD_SCALE> {
  let HasModifiers = 1;
  let HasNeg = 0;
}

// Used for FMA_MIX* and MAD_MIX* insts
// Their operands are only sort of f16 operands. Depending on
// op_sel_hi, these may be interpreted as f32. The inline immediate
// values are really f16 converted to f32, so we treat these as f16
// operands.
class VOP3P_Mix_Profile<VOPProfile P, VOP3Features Features = VOP3_REGULAR,
                    bit useTiedOutput = 0> : VOP3P_Profile<P, Features, 1> {
    bit UseTiedOutput = useTiedOutput;

    defvar Src0RC = getVCSrcForVT<P.Src0VT>.ret;
    defvar Src1RC = getVCSrcForVT<P.Src1VT>.ret;
    defvar Src2RC = getVCSrcForVT<P.Src2VT>.ret;

    dag srcs =
          (ins FP16InputMods:$src0_modifiers, Src0RC:$src0,
               FP16InputMods:$src1_modifiers, Src1RC:$src1,
               FP16InputMods:$src2_modifiers, Src2RC:$src2);
    dag dpp_srcs =
          (ins FPVRegInputMods:$src0_modifiers, VGPROp_32:$src0,
               FPVRegInputMods:$src1_modifiers, VRegSrc_32:$src1,
               FP16InputMods:$src2_modifiers, Src2RC:$src2);

           // FIXME: Clamp0 misbehaves with the non-default vdst_in
           // following it. For now workaround this by requiring clamp
           // in tied patterns. This should use undef_tied_input, but it
           // seems underdeveloped and doesn't apply the right register
           // class constraints.
    dag mods = !con(!if(UseTiedOutput, (ins Clamp:$clamp, VGPR_32:$vdst_in),
                        (ins Clamp0:$clamp)),
                    (ins op_sel0:$op_sel, op_sel_hi0:$op_sel_hi));
    // We use Ins64 because that is the one which populates InOperandList
    // due to the logic in class VOP3_Pseudo
    let Ins64 = !con(srcs, mods);
    let InsVOP3Base = !con(dpp_srcs, mods);
    let AsmVOP3Base =
      "$vdst, $src0_modifiers, $src1_modifiers, $src2_modifiers$op_sel$op_sel_hi$clamp";
}

class VOP3P_Mix_Profile_t16<VOPProfile P, VOP3Features Features = VOP3_REGULAR>
     :  VOP3P_Mix_Profile<P, Features, 0> {
  let IsTrue16 = 1;
<<<<<<< HEAD
  let IsRealTrue16 = 1; 
=======
  let IsRealTrue16 = 1;
>>>>>>> 54c4ef26
  let DstRC64 = getVALUDstForVT<P.DstVT, 1 /*IsTrue16*/, 1 /*IsVOP3Encoding*/>.ret;
}

multiclass VOP3PInst<string OpName, VOPProfile P,
                     SDPatternOperator node = null_frag, bit IsDOT = 0> {
  def NAME : VOP3P_Pseudo<OpName, P,
                          !if (P.HasModifiers,
                               getVOP3PModPat<P, node, !or(P.EnableClamp, IsDOT), IsDOT>.ret,
                               getVOP3Pat<P, node>.ret)>;
  let SubtargetPredicate = isGFX11Plus in {
  if P.HasExtVOP3DPP then
    def _dpp : VOP3_DPP_Pseudo<OpName, P> {
      let VOP3P = 1;
      let PseudoInstr = OpName #"_dpp";
    }
  } // end SubtargetPredicate = isGFX11Plus
}

// Non-packed instructions that use the VOP3P encoding.
// VOP3 neg/abs and VOP3P opsel/opsel_hi modifiers are allowed.
multiclass VOP3_VOP3PInst<string OpName, VOP3P_Mix_Profile P> {
  def NAME : VOP3P_Pseudo<OpName, P> {
    let Constraints = !if(P.UseTiedOutput, "$vdst = $vdst_in", "");
  }
  let SubtargetPredicate = isGFX11Plus in {
    if P.HasExtVOP3DPP then
      def _dpp : VOP3_DPP_Pseudo<OpName, P> {
        let VOP3P = 1;
        let PseudoInstr = OpName#"_dpp";
        let Constraints = !if(P.UseTiedOutput, "$vdst = $vdst_in", "");
      }
  } // end SubtargetPredicate = isGFX11Plus
}

multiclass VOP3_VOP3PInst_t16<string OpName, VOP3P_Mix_Profile P> {
  def NAME : VOP3P_Pseudo<OpName, P>;

  if P.HasExtVOP3DPP then
    def _dpp : VOP3_DPP_Pseudo<OpName, P> {
      let VOP3P = 1;
      let PseudoInstr = OpName#"_dpp";
    }
}

let isReMaterializable = 1 in {
let isCommutable = 1 in {
defm V_PK_MAD_I16 : VOP3PInst<"v_pk_mad_i16", VOP3P_Profile<VOP_V2I16_V2I16_V2I16_V2I16>>;
defm V_PK_MAD_U16 : VOP3PInst<"v_pk_mad_u16", VOP3P_Profile<VOP_V2I16_V2I16_V2I16_V2I16>, imad>;

let FPDPRounding = 1 in {
defm V_PK_FMA_F16 : VOP3PInst<"v_pk_fma_f16", VOP3P_Profile<VOP_V2F16_V2F16_V2F16_V2F16>, any_fma>;
defm V_PK_ADD_F16 : VOP3PInst<"v_pk_add_f16", VOP3P_Profile<VOP_V2F16_V2F16_V2F16>, any_fadd>;
defm V_PK_MUL_F16 : VOP3PInst<"v_pk_mul_f16", VOP3P_Profile<VOP_V2F16_V2F16_V2F16>, any_fmul>;
} // End FPDPRounding = 1
defm V_PK_MAX_F16 : VOP3PInst<"v_pk_max_f16", VOP3P_Profile<VOP_V2F16_V2F16_V2F16>, fmaxnum_like>;
defm V_PK_MIN_F16 : VOP3PInst<"v_pk_min_f16", VOP3P_Profile<VOP_V2F16_V2F16_V2F16>, fminnum_like>;

defm V_PK_ADD_U16 : VOP3PInst<"v_pk_add_u16", VOP3P_Profile<VOP_V2I16_V2I16_V2I16>, add>;
defm V_PK_ADD_I16 : VOP3PInst<"v_pk_add_i16", VOP3P_Profile<VOP_V2I16_V2I16_V2I16>>;
defm V_PK_MUL_LO_U16 : VOP3PInst<"v_pk_mul_lo_u16", VOP3P_Profile<VOP_V2I16_V2I16_V2I16>, mul>;

defm V_PK_MIN_I16 : VOP3PInst<"v_pk_min_i16", VOP3P_Profile<VOP_V2I16_V2I16_V2I16>, smin>;
defm V_PK_MIN_U16 : VOP3PInst<"v_pk_min_u16", VOP3P_Profile<VOP_V2I16_V2I16_V2I16>, umin>;
defm V_PK_MAX_I16 : VOP3PInst<"v_pk_max_i16", VOP3P_Profile<VOP_V2I16_V2I16_V2I16>, smax>;
defm V_PK_MAX_U16 : VOP3PInst<"v_pk_max_u16", VOP3P_Profile<VOP_V2I16_V2I16_V2I16>, umax>;

let SubtargetPredicate = HasIEEEMinimumMaximumInsts, ReadsModeReg = 0 in {
defm V_PK_MAXIMUM_F16 : VOP3PInst<"v_pk_maximum_f16", VOP3P_Profile<VOP_V2F16_V2F16_V2F16, VOP3_PACKED>, fmaximum>;
defm V_PK_MINIMUM_F16 : VOP3PInst<"v_pk_minimum_f16", VOP3P_Profile<VOP_V2F16_V2F16_V2F16, VOP3_PACKED>, fminimum>;
} // End SubtargetPredicate = HasIEEEMinimumMaximumInsts, ReadsModeReg = 0
}

defm V_PK_SUB_U16 : VOP3PInst<"v_pk_sub_u16", VOP3P_Profile<VOP_V2I16_V2I16_V2I16>>;
defm V_PK_SUB_I16 : VOP3PInst<"v_pk_sub_i16", VOP3P_Profile<VOP_V2I16_V2I16_V2I16>, sub>;

defm V_PK_LSHLREV_B16 : VOP3PInst<"v_pk_lshlrev_b16", VOP3P_Profile<VOP_V2I16_V2I16_V2I16>, clshl_rev_16>;
defm V_PK_ASHRREV_I16 : VOP3PInst<"v_pk_ashrrev_i16", VOP3P_Profile<VOP_V2I16_V2I16_V2I16>, cashr_rev_16>;
defm V_PK_LSHRREV_B16 : VOP3PInst<"v_pk_lshrrev_b16", VOP3P_Profile<VOP_V2I16_V2I16_V2I16>, clshr_rev_16>;
} // End isReMaterializable = 1

let SubtargetPredicate = HasVOP3PInsts in {

// Integer operations with clamp bit set.
class VOP3PSatPat<SDPatternOperator pat, Instruction inst> : GCNPat<
  (pat (v2i16 (VOP3PMods v2i16:$src0, i32:$src0_modifiers)),
       (v2i16 (VOP3PMods v2i16:$src1, i32:$src1_modifiers))),
  (inst $src0_modifiers, $src0, $src1_modifiers, $src1, DSTCLAMP.ENABLE)
>;

def : VOP3PSatPat<uaddsat, V_PK_ADD_U16>;
def : VOP3PSatPat<saddsat, V_PK_ADD_I16>;
def : VOP3PSatPat<usubsat, V_PK_SUB_U16>;
def : VOP3PSatPat<ssubsat, V_PK_SUB_I16>;
} // End SubtargetPredicate = HasVOP3PInsts

let isCommutable = 1, FPDPRounding = 1 in {
let SubtargetPredicate = HasMin3Max3PKF16 in {
defm V_PK_MIN3_NUM_F16 : VOP3PInst<"v_pk_min3_num_f16", VOP3P_Profile<VOP_V2F16_V2F16_V2F16_V2F16>, AMDGPUfmin3>;
defm V_PK_MAX3_NUM_F16 : VOP3PInst<"v_pk_max3_num_f16", VOP3P_Profile<VOP_V2F16_V2F16_V2F16_V2F16>, AMDGPUfmax3>;
}

let SubtargetPredicate = HasMinimum3Maximum3PKF16 in {
defm V_PK_MINIMUM3_F16 : VOP3PInst<"v_pk_minimum3_f16", VOP3P_Profile<VOP_V2F16_V2F16_V2F16_V2F16>, AMDGPUfminimum3>;
defm V_PK_MAXIMUM3_F16 : VOP3PInst<"v_pk_maximum3_f16", VOP3P_Profile<VOP_V2F16_V2F16_V2F16_V2F16>, AMDGPUfmaximum3>;
}
} // End isCommutable = 1, FPDPRounding = 1

// TODO: Make sure we're doing the right thing with denormals. Note
// that FMA and MAD will differ.
multiclass MadFmaMixFP32Pats<SDPatternOperator fma_like,
                             Instruction mix_inst,
                             ValueType VT = f16> {
  defvar VOP3PMadMixModsPat = !if (!eq(VT, bf16), VOP3PMadMixBF16Mods, VOP3PMadMixMods);
  defvar VOP3PMadMixModsExtPat = !if (!eq(VT, bf16), VOP3PMadMixBF16ModsExt, VOP3PMadMixModsExt);
  // At least one of the operands needs to be an fpextend of an f16
  // for this to be worthwhile, so we need three patterns here.
  // TODO: Could we use a predicate to inspect src1/2/3 instead?
  def : GCNPat <
    (f32 (fma_like (f32 (VOP3PMadMixModsExtPat VT:$src0, i32:$src0_mods)),
                   (f32 (VOP3PMadMixModsPat VT:$src1, i32:$src1_mods)),
                   (f32 (VOP3PMadMixModsPat VT:$src2, i32:$src2_mods)))),
    (mix_inst $src0_mods, $src0, $src1_mods, $src1, $src2_mods, $src2,
              DSTCLAMP.NONE)>;
  def : GCNPat <
    (f32 (fma_like (f32 (VOP3PMadMixModsPat VT:$src0, i32:$src0_mods)),
                   (f32 (VOP3PMadMixModsExtPat VT:$src1, i32:$src1_mods)),
                   (f32 (VOP3PMadMixModsPat f32:$src2, i32:$src2_mods)))),
    (mix_inst $src0_mods, $src0, $src1_mods, $src1, $src2_mods, $src2,
              DSTCLAMP.NONE)>;
  def : GCNPat <
    (f32 (fma_like (f32 (VOP3PMadMixModsPat VT:$src0, i32:$src0_mods)),
                   (f32 (VOP3PMadMixModsPat f32:$src1, i32:$src1_mods)),
                   (f32 (VOP3PMadMixModsExtPat VT:$src2, i32:$src2_mods)))),
    (mix_inst $src0_mods, $src0, $src1_mods, $src1, $src2_mods, $src2,
              DSTCLAMP.NONE)>;
}

multiclass MadFmaMixFP16Pats<SDPatternOperator fma_like,
                             Instruction mixlo_inst,
                             Instruction mixhi_inst,
                             ValueType VT = f16,
                             ValueType vecVT = v2f16> {
  defvar VOP3PMadMixModsPat = !if (!eq(VT, bf16), VOP3PMadMixBF16Mods, VOP3PMadMixMods);
  def : GCNPat <
    (AMDGPUclamp (build_vector
      (VT (fpround (fma_like (f32 (VOP3PMadMixModsPat VT:$lo_src0, i32:$lo_src0_modifiers)),
                        (f32 (VOP3PMadMixModsPat VT:$lo_src1, i32:$lo_src1_modifiers)),
                        (f32 (VOP3PMadMixModsPat VT:$lo_src2, i32:$lo_src2_modifiers))))),
      (VT (fpround (fma_like (f32 (VOP3PMadMixModsPat VT:$hi_src0, i32:$hi_src0_modifiers)),
                        (f32 (VOP3PMadMixModsPat VT:$hi_src1, i32:$hi_src1_modifiers)),
                        (f32 (VOP3PMadMixModsPat VT:$hi_src2, i32:$hi_src2_modifiers))))))),
    (vecVT (mixhi_inst $hi_src0_modifiers, $hi_src0,
                       $hi_src1_modifiers, $hi_src1,
                       $hi_src2_modifiers, $hi_src2,
                       DSTCLAMP.ENABLE,
                       (mixlo_inst $lo_src0_modifiers, $lo_src0,
                                   $lo_src1_modifiers, $lo_src1,
                                   $lo_src2_modifiers, $lo_src2,
                                   DSTCLAMP.ENABLE,
                                   (i32 (IMPLICIT_DEF)))))
  >;

  def : GCNPat <
    (VT (fpround (fmul (f32 (VOP3PMadMixModsPat f32:$src0, i32:$src0_modifiers)),
                       (f32 (VOP3PMadMixModsPat f32:$src1, i32:$src1_modifiers))))),
    (mixlo_inst $src0_modifiers, $src0,
                $src1_modifiers, $src1,
                (i32 0), (i32 0),
                DSTCLAMP.NONE,
                (i32 (IMPLICIT_DEF)))
  >;

  def : GCNPat <
    (build_vector VT:$elt0, (VT (fpround (fmul (f32 (VOP3PMadMixModsPat f32:$src0, i32:$src0_modifiers)),
                                          (f32 (VOP3PMadMixModsPat f32:$src1, i32:$src1_modifiers)))))),
    (vecVT (mixhi_inst $src0_modifiers, $src0,
                       $src1_modifiers, $src1,
                       (i32 0), (i32 0),
                       DSTCLAMP.NONE,
                       VGPR_32:$elt0))
  >;

  def : GCNPat <
    (VT (fpround (fma_like (f32 (VOP3PMadMixModsPat VT:$src0, i32:$src0_modifiers)),
                           (f32 (VOP3PMadMixModsPat VT:$src1, i32:$src1_modifiers)),
                           (f32 (VOP3PMadMixModsPat VT:$src2, i32:$src2_modifiers))))),
    (mixlo_inst $src0_modifiers, $src0,
                $src1_modifiers, $src1,
                $src2_modifiers, $src2,
                DSTCLAMP.NONE,
                (i32 (IMPLICIT_DEF)))
  >;

  // FIXME: Special case handling for maxhi (especially for clamp)
  // because dealing with the write to high half of the register is
  // difficult.
  def : GCNPat <
    (build_vector VT:$elt0, (VT (fpround (fma_like (f32 (VOP3PMadMixModsPat VT:$src0, i32:$src0_modifiers)),
                                                   (f32 (VOP3PMadMixModsPat VT:$src1, i32:$src1_modifiers)),
                                                   (f32 (VOP3PMadMixModsPat VT:$src2, i32:$src2_modifiers)))))),
    (vecVT (mixhi_inst $src0_modifiers, $src0,
                       $src1_modifiers, $src1,
                       $src2_modifiers, $src2,
                       DSTCLAMP.NONE,
                       VGPR_32:$elt0))
  >;

  def : GCNPat <
    (build_vector
      VT:$elt0,
      (AMDGPUclamp (VT (fpround (fma_like (f32 (VOP3PMadMixModsPat VT:$src0, i32:$src0_modifiers)),
                                     (f32 (VOP3PMadMixModsPat VT:$src1, i32:$src1_modifiers)),
                                     (f32 (VOP3PMadMixModsPat VT:$src2, i32:$src2_modifiers))))))),
    (vecVT (mixhi_inst $src0_modifiers, $src0,
                       $src1_modifiers, $src1,
                       $src2_modifiers, $src2,
                       DSTCLAMP.ENABLE,
                       VGPR_32:$elt0))
  >;
}

multiclass MadFmaMixFP16Pats_t16<SDPatternOperator fma_like,
                                 Instruction mix_inst_16,
                                 ValueType VT = f16,
                                 ValueType vecVT = v2f16> {
  defvar VOP3PMadMixModsPat = !if (!eq(VT, bf16), VOP3PMadMixBF16Mods, VOP3PMadMixMods);
  def : GCNPat <
    (VT (fpround (fmul (f32 (VOP3PMadMixModsPat f32:$src0, i32:$src0_modifiers)),
                       (f32 (VOP3PMadMixModsPat f32:$src1, i32:$src1_modifiers))))),
    (mix_inst_16 $src0_modifiers, $src0,
                 $src1_modifiers, $src1,
                 (i32 0), (i32 0),
                 DSTCLAMP.NONE)
  >;

  def : GCNPat <
    (VT (fpround (fma_like (f32 (VOP3PMadMixModsPat VT:$src0, i32:$src0_modifiers)),
                           (f32 (VOP3PMadMixModsPat VT:$src1, i32:$src1_modifiers)),
                           (f32 (VOP3PMadMixModsPat VT:$src2, i32:$src2_modifiers))))),
    (mix_inst_16 $src0_modifiers, $src0,
                 $src1_modifiers, $src1,
                 $src2_modifiers, $src2,
                 DSTCLAMP.NONE)
  >;


  def : GCNPat <
    (AMDGPUclamp (VT (fpround (fma_like (f32 (VOP3PMadMixModsPat VT:$src0, i32:$src0_modifiers)),
                                        (f32 (VOP3PMadMixModsPat VT:$src1, i32:$src1_modifiers)),
                                        (f32 (VOP3PMadMixModsPat VT:$src2, i32:$src2_modifiers)))))),
    (mix_inst_16 $src0_modifiers, $src0,
                 $src1_modifiers, $src1,
                 $src2_modifiers, $src2,
                 DSTCLAMP.ENABLE)
  >;

  def : GCNPat <
    (AMDGPUclamp (build_vector
      (VT (fpround (fma_like (f32 (VOP3PMadMixModsPat VT:$lo_src0, i32:$lo_src0_modifiers)),
                        (f32 (VOP3PMadMixModsPat VT:$lo_src1, i32:$lo_src1_modifiers)),
                        (f32 (VOP3PMadMixModsPat VT:$lo_src2, i32:$lo_src2_modifiers))))),
      (VT (fpround (fma_like (f32 (VOP3PMadMixModsPat VT:$hi_src0, i32:$hi_src0_modifiers)),
                        (f32 (VOP3PMadMixModsPat VT:$hi_src1, i32:$hi_src1_modifiers)),
                        (f32 (VOP3PMadMixModsPat VT:$hi_src2, i32:$hi_src2_modifiers))))))),
    (vecVT (REG_SEQUENCE VGPR_32, (mix_inst_16 $lo_src0_modifiers, $lo_src0,
                                        $lo_src1_modifiers, $lo_src1,
                                        $lo_src2_modifiers, $lo_src2,
                                        DSTCLAMP.ENABLE), lo16,
                           (mix_inst_16 $hi_src0_modifiers, $hi_src0,
                                        $hi_src1_modifiers, $hi_src1,
                                        $hi_src2_modifiers, $hi_src2,
                                        DSTCLAMP.ENABLE), hi16))
  >;
}

class MinimumMaximumByMinimum3Maximum3VOP3P<SDPatternOperator node,
                                            Instruction inst> : GCNPat<
  (v2f16 (node (VOP3PMods v2f16:$src0, i32:$src0_mods), (VOP3PMods v2f16:$src1, i32:$src1_mods))),
  (inst $src0_mods, $src0, $src1_mods, $src1, $src1_mods, $src1)
>;

let SubtargetPredicate = HasMinimum3Maximum3PKF16 in {
def : MinimumMaximumByMinimum3Maximum3VOP3P<fminimum, V_PK_MINIMUM3_F16>;
def : MinimumMaximumByMinimum3Maximum3VOP3P<fmaximum, V_PK_MAXIMUM3_F16>;
}

let SubtargetPredicate = HasMadMixInsts in {
let OtherPredicates = [NoFP32Denormals] in {

// These are VOP3a-like opcodes which accept no omod.
// Size of src arguments (16/32) is controlled by op_sel.
// For 16-bit src arguments their location (hi/lo) are controlled by op_sel_hi.
let isCommutable = 1, mayRaiseFPException = 0 in {
let isReMaterializable = 1 in
defm V_MAD_MIX_F32 : VOP3_VOP3PInst<"v_mad_mix_f32", VOP3P_Mix_Profile<VOP_F32_F16_F16_F16, VOP3_OPSEL>>;

let FPDPRounding = 1 in {
// Clamp modifier is applied after conversion to f16.
defm V_MAD_MIXLO_F16 : VOP3_VOP3PInst<"v_mad_mixlo_f16", VOP3P_Mix_Profile<VOP_F16_F16_F16_F16, VOP3_OPSEL, 1>>;

let ClampLo = 0, ClampHi = 1 in {
defm V_MAD_MIXHI_F16 : VOP3_VOP3PInst<"v_mad_mixhi_f16", VOP3P_Mix_Profile<VOP_F16_F16_F16_F16, VOP3_OPSEL, 1>>;
}
} // End FPDPRounding = 1
}

defm : MadFmaMixFP32Pats<fmad, V_MAD_MIX_F32>;
defm : MadFmaMixFP16Pats<fmad, V_MAD_MIXLO_F16, V_MAD_MIXHI_F16>;
} // OtherPredicates = [NoFP32Denormals]
} // End SubtargetPredicate = HasMadMixInsts


// Essentially the same as the mad_mix versions
let SubtargetPredicate = HasFmaMixInsts in {
let isCommutable = 1 in {

let isReMaterializable = 1 in
defm V_FMA_MIX_F32 : VOP3_VOP3PInst<"v_fma_mix_f32", VOP3P_Mix_Profile<VOP_F32_F16_F16_F16, VOP3_OPSEL>>;

let FPDPRounding = 1 in {
// Clamp modifier is applied after conversion to f16.
defm V_FMA_MIXLO_F16 : VOP3_VOP3PInst<"v_fma_mixlo_f16", VOP3P_Mix_Profile<VOP_F16_F16_F16_F16, VOP3_OPSEL, 1>>;

let ClampLo = 0, ClampHi = 1 in {
defm V_FMA_MIXHI_F16 : VOP3_VOP3PInst<"v_fma_mixhi_f16", VOP3P_Mix_Profile<VOP_F16_F16_F16_F16, VOP3_OPSEL, 1>>;
}

// Pseudo true16 inst for v_fma_mixlo/hi_f16
defm V_FMA_MIX_F16_t16 : VOP3_VOP3PInst_t16<"v_fma_mix_f16_t16", VOP3P_Mix_Profile_t16<VOP_F16_F16_F16_F16, VOP3_OPSEL>>;
} // End FPDPRounding = 1
}

defm : MadFmaMixFP32Pats<fma, V_FMA_MIX_F32>;

let True16Predicate = NotUseRealTrue16Insts in
defm : MadFmaMixFP16Pats<fma, V_FMA_MIXLO_F16, V_FMA_MIXHI_F16>;
let True16Predicate = UseRealTrue16Insts in
defm : MadFmaMixFP16Pats_t16<fma, V_FMA_MIX_F16_t16>;
}

let SubtargetPredicate = HasFmaMixBF16Insts in {
let isCommutable = 1 in {

let isReMaterializable = 1 in
defm V_FMA_MIX_F32_BF16 : VOP3_VOP3PInst<"v_fma_mix_f32_bf16", VOP3P_Mix_Profile<VOP_F32_BF16_BF16_BF16, VOP3_OPSEL>>;

let FPDPRounding = 1 in {
defm V_FMA_MIXLO_BF16 : VOP3_VOP3PInst<"v_fma_mixlo_bf16", VOP3P_Mix_Profile<VOP_BF16_BF16_BF16_BF16, VOP3_OPSEL, 1>>;

let ClampLo = 0, ClampHi = 1 in {
defm V_FMA_MIXHI_BF16 : VOP3_VOP3PInst<"v_fma_mixhi_bf16", VOP3P_Mix_Profile<VOP_BF16_BF16_BF16_BF16, VOP3_OPSEL, 1>>;
}

// Pseudo true16 inst for v_fma_mixlo/hi_bf16
defm V_FMA_MIX_BF16_t16 : VOP3_VOP3PInst_t16<"v_fma_mix_bf16_t16", VOP3P_Mix_Profile_t16<VOP_F16_F16_F16_F16, VOP3_OPSEL>>;
} // End FPDPRounding = 1
} // End isCommutable = 1

defm : MadFmaMixFP32Pats<fma, V_FMA_MIX_F32_BF16, bf16>;
let True16Predicate = NotUseRealTrue16Insts in
defm : MadFmaMixFP16Pats<fma, V_FMA_MIXLO_BF16, V_FMA_MIXHI_BF16, bf16, v2bf16>;
let True16Predicate = UseRealTrue16Insts in
defm : MadFmaMixFP16Pats_t16<fma, V_FMA_MIX_BF16_t16>;
} // End SubtargetPredicate = HasFmaMixBF16Insts

def PK_ADD_MINMAX_Profile : VOP3P_Profile<VOP_V2I16_V2I16_V2I16_V2I16, VOP3_PACKED> {
  let HasNeg = 0;
  let EnableClamp = 1;
}

let isCommutable = 1, isReMaterializable = 1 in {
let SubtargetPredicate = HasPkAddMinMaxInsts in {
defm V_PK_ADD_MAX_I16 : VOP3PInst<"v_pk_add_max_i16", PK_ADD_MINMAX_Profile, int_amdgcn_pk_add_max_i16>;
defm V_PK_ADD_MAX_U16 : VOP3PInst<"v_pk_add_max_u16", PK_ADD_MINMAX_Profile, int_amdgcn_pk_add_max_u16>;
defm V_PK_ADD_MIN_I16 : VOP3PInst<"v_pk_add_min_i16", PK_ADD_MINMAX_Profile, int_amdgcn_pk_add_min_i16>;
defm V_PK_ADD_MIN_U16 : VOP3PInst<"v_pk_add_min_u16", PK_ADD_MINMAX_Profile, int_amdgcn_pk_add_min_u16>;
}
let SubtargetPredicate = HasPkMinMax3Insts in {
defm V_PK_MAX3_I16 : VOP3PInst<"v_pk_max3_i16", PK_ADD_MINMAX_Profile>;
defm V_PK_MAX3_U16 : VOP3PInst<"v_pk_max3_u16", PK_ADD_MINMAX_Profile>;
defm V_PK_MIN3_I16 : VOP3PInst<"v_pk_min3_i16", PK_ADD_MINMAX_Profile>;
defm V_PK_MIN3_U16 : VOP3PInst<"v_pk_min3_u16", PK_ADD_MINMAX_Profile>;
}
} // End isCommutable = 1, isReMaterializable = 1

// TODO: Extend pattern to select op_sel and op_sel_hi.
class ThreeOp_OpSelClampPats <SDPatternOperator op1, SDPatternOperator op2,
                              VOP3P_Pseudo inst,
                              ValueType vt = inst.Pfl.Src0VT,
                              RegisterOperand RC = getVCSrcForVT<vt>.ret> : GCNPat <
  (ThreeOpFrag<op1, op2> vt:$src0, vt:$src1, vt:$src2),
  (inst SRCMODS.OP_SEL_1, RC:$src0, SRCMODS.OP_SEL_1, RC:$src1,
        SRCMODS.OP_SEL_1, RC:$src2, DSTCLAMP.NONE, 0)
>;

let SubtargetPredicate = HasPkAddMinMaxInsts in {
def : ThreeOp_OpSelClampPats<saddsat, smax, V_PK_ADD_MAX_I16>;
def : ThreeOp_OpSelClampPats<uaddsat, umax, V_PK_ADD_MAX_U16>;
def : ThreeOp_OpSelClampPats<saddsat, smin, V_PK_ADD_MIN_I16>;
def : ThreeOp_OpSelClampPats<uaddsat, umin, V_PK_ADD_MIN_U16>;
}

let SubtargetPredicate = HasPkMinMax3Insts in {
def : ThreeOp_OpSelClampPats<smax, smax, V_PK_MAX3_I16>;
def : ThreeOp_OpSelClampPats<umax, umax, V_PK_MAX3_U16>;
def : ThreeOp_OpSelClampPats<smin, smin, V_PK_MIN3_I16>;
def : ThreeOp_OpSelClampPats<umin, umin, V_PK_MIN3_U16>;
}

// Defines patterns that extract signed 4bit from each Idx[0].
foreach Idx = [[0,28],[4,24],[8,20],[12,16],[16,12],[20,8],[24,4]] in
  def ExtractSigned4bit_#Idx[0] : PatFrag<(ops node:$src),
                                          (sra (shl node:$src, (i32 Idx[1])), (i32 28))>;

// Defines code pattern that extracts U(unsigned/signed) 4/8bit from FromBitIndex.
class Extract<int FromBitIndex, int BitMask, bit U>: PatFrag<
  (ops node:$src),
  !if (!or (!and (!eq (BitMask, 255), !eq (FromBitIndex, 24)), !eq (FromBitIndex, 28)), // last element
       !if (U, (srl node:$src, (i32 FromBitIndex)), (sra node:$src, (i32 FromBitIndex))),
       !if (!eq (FromBitIndex, 0), // first element
            !if (U, (and node:$src, (i32 BitMask)),
                 !if (!eq (BitMask, 15), (!cast<PatFrag>("ExtractSigned4bit_"#FromBitIndex) node:$src),
                                         (sext_inreg node:$src, i8))),
            !if (U, (and (srl node:$src, (i32 FromBitIndex)), (i32 BitMask)),
                 !if (!eq (BitMask, 15), (!cast<PatFrag>("ExtractSigned4bit_"#FromBitIndex) node:$src),
                      (sext_inreg (srl node:$src, (i32 FromBitIndex)), i8)))))>;


foreach Type = ["I", "U"] in
  foreach Index = 0-3 in {
    // Defines patterns that extract each Index'ed 8bit from an unsigned
    // 32bit scalar value;
    def Type#Index#"_8bit" : Extract<!shl(Index, 3), 255, !eq (Type, "U")>;

    // Defines multiplication patterns where the multiplication is happening on each
    // Index'ed 8bit of a 32bit scalar value.

    def Mul#Type#_Elt#Index : PatFrag<
      (ops node:$src0, node:$src1),
      (!cast<HasOneUseBinOp>(!if (!eq (Type, "I"), AMDGPUmul_i24_oneuse, AMDGPUmul_u24_oneuse))
                            (!cast<Extract>(Type#Index#"_8bit") node:$src0),
                            (!cast<Extract>(Type#Index#"_8bit") node:$src1))>;
  }

// Different variants of dot8 patterns cause a huge increase in the compile time.
// Define non-associative/commutative add/mul to prevent permutation in the dot8
// pattern.
def NonACAdd        : SDNode<"ISD::ADD"       , SDTIntBinOp>;
def NonACAdd_oneuse : HasOneUseBinOp<NonACAdd>;

def NonACAMDGPUmul_u24        : SDNode<"AMDGPUISD::MUL_U24"       , SDTIntBinOp>;
def NonACAMDGPUmul_u24_oneuse : HasOneUseBinOp<NonACAMDGPUmul_u24>;

def NonACAMDGPUmul_i24        : SDNode<"AMDGPUISD::MUL_I24"       , SDTIntBinOp>;
def NonACAMDGPUmul_i24_oneuse : HasOneUseBinOp<NonACAMDGPUmul_i24>;

foreach Type = ["I", "U"] in
  foreach Index = 0-7 in {
    // Defines patterns that extract each Index'ed 4bit from an unsigned
    // 32bit scalar value;
    def Type#Index#"_4bit" : Extract<!shl(Index, 2), 15, !eq (Type, "U")>;

    // Defines multiplication patterns where the multiplication is happening on each
    // Index'ed 8bit of a 32bit scalar value.
    def Mul#Type#Index#"_4bit" : PatFrag<
      (ops node:$src0, node:$src1),
      (!cast<HasOneUseBinOp>(!if (!eq (Type, "I"), NonACAMDGPUmul_i24_oneuse, NonACAMDGPUmul_u24_oneuse))
                             (!cast<Extract>(Type#Index#"_4bit") node:$src0),
                             (!cast<Extract>(Type#Index#"_4bit") node:$src1))>;
  }

class UDot2Pat<VOP_Pseudo Inst> : GCNPat <
  (add (add_oneuse (AMDGPUmul_u24_oneuse (srl i32:$src0, (i32 16)),
                                         (srl i32:$src1, (i32 16))), i32:$src2),
       (AMDGPUmul_u24_oneuse (and i32:$src0, (i32 65535)),
                             (and i32:$src1, (i32 65535)))
   ),
  (Inst (i32 8), $src0, (i32 8), $src1, (i32 8), $src2, (i1 0))> {
  let Predicates = Inst.Predicates;
}

class SDot2Pat<VOP_Pseudo Inst> : GCNPat <
  (add (add_oneuse (AMDGPUmul_i24_oneuse (sra i32:$src0, (i32 16)),
                                         (sra i32:$src1, (i32 16))), i32:$src2),
       (AMDGPUmul_i24_oneuse (sext_inreg i32:$src0, i16),
                             (sext_inreg i32:$src1, i16))),
  (Inst (i32 8), $src0, (i32 8), $src1, (i32 8), $src2, (i1 0))> {
  let Predicates = Inst.Predicates;
}

let IsDOT = 1 in {
let OtherPredicates = [HasDot2Insts] in {
defm V_DOT2_I32_I16 : VOP3PInst<"v_dot2_i32_i16",
  VOP3P_Profile<VOP_I32_V2I16_V2I16_I32>, int_amdgcn_sdot2, 1>;
defm V_DOT2_U32_U16 : VOP3PInst<"v_dot2_u32_u16",
  VOP3P_Profile<VOP_I32_V2I16_V2I16_I32>, int_amdgcn_udot2, 1>;
} // End OtherPredicates = [HasDot2Insts]

let OtherPredicates = [HasDot10Insts] in
defm V_DOT2_F32_F16 : VOP3PInst<"v_dot2_f32_f16",
  VOP3P_Profile<VOP_F32_V2F16_V2F16_F32, VOP3_REGULAR, /*HasDPP*/ 1>,
  AMDGPUfdot2, 1/*ExplicitClamp*/>;

let OtherPredicates = [HasDot7Insts] in {
defm V_DOT4_U32_U8  : VOP3PInst<"v_dot4_u32_u8",
  VOP3P_Profile<VOP_I32_I32_I32_I32, VOP3_PACKED_NO_OPSEL>, int_amdgcn_udot4, 1>;
defm V_DOT8_U32_U4  : VOP3PInst<"v_dot8_u32_u4",
  VOP3P_Profile<VOP_I32_I32_I32_I32, VOP3_PACKED_NO_OPSEL>, int_amdgcn_udot8, 1>;
} // End OtherPredicates = [HasDot7Insts]

let OtherPredicates = [HasDot1Insts] in {
defm V_DOT4_I32_I8  : VOP3PInst<"v_dot4_i32_i8",
  VOP3P_Profile<VOP_I32_I32_I32_I32, VOP3_PACKED_NO_OPSEL>, int_amdgcn_sdot4, 1>;
defm V_DOT8_I32_I4  : VOP3PInst<"v_dot8_i32_i4",
  VOP3P_Profile<VOP_I32_I32_I32_I32, VOP3_PACKED_NO_OPSEL>, int_amdgcn_sdot8, 1>;
} // End OtherPredicates = [HasDot1Insts]

def DOT2_BF16_Profile
  : VOP3P_Profile<VOP_F32_V2BF16_V2BF16_F32, VOP3_REGULAR, /*HasDPP*/ 1> {
  let HasSrc1Mods = 1;
}

let SubtargetPredicate = HasDot12Insts  in {

defm V_DOT2_F32_BF16 : VOP3PInst<"v_dot2_f32_bf16", DOT2_BF16_Profile,
  int_amdgcn_fdot2_f32_bf16, 1>;

} // End SubtargetPredicate = HasDot12Insts

} // End let IsDOT = 1

multiclass VOP3PDOTIUInst <string OpName, SDPatternOperator intrinsic_node> {
  let IsDOT = 1 in
  defm NAME : VOP3PInst<OpName, VOP3P_Profile<VOP_I32_I32_I32_I32, VOP3_PACKED_NO_OPSEL>,
                        null_frag, 1>;
  // Dot-iu instructions consider input as signed if imod neg bits are set. Thus
  // Dot-iu Intrinsics have extra operands and require separate codegen pattern.
  def : GCNPat < (intrinsic_node timm:$src0_mods, i32:$src0,
                                 timm:$src1_mods, i32:$src1,
                                 i32:$src2, (i1 timm:$clamp)),
                 (!cast<Instruction>(NAME) (VOP3PModsNeg $src0_mods), i32:$src0,
                                           (VOP3PModsNeg $src1_mods), i32:$src1,
                                           (i32 8), i32:$src2, i1:$clamp)
  >;
}

let SubtargetPredicate = HasDot8Insts  in {
defm V_DOT4_I32_IU8 : VOP3PDOTIUInst<"v_dot4_i32_iu8", int_amdgcn_sudot4>;
defm V_DOT8_I32_IU4 : VOP3PDOTIUInst<"v_dot8_i32_iu4", int_amdgcn_sudot8>;

def : GCNPat < (int_amdgcn_sdot8 i32:$src0,
                                 i32:$src1,
                                 i32:$src2, (i1 timm:$clamp)),
               (V_DOT8_I32_IU4  (i32 9), i32:$src0,
                                (i32 9), i32:$src1, (i32 8), i32:$src2, i1:$clamp)
>;

def : GCNPat < (int_amdgcn_sdot4 i32:$src0,
                                 i32:$src1,
                                 i32:$src2, (i1 timm:$clamp)),
               (V_DOT4_I32_IU8  (i32 9), i32:$src0,
                                (i32 9), i32:$src1, (i32 8), i32:$src2, i1:$clamp)
>;
} // End SubtargetPredicate = HasDot8Insts

// Does not use opsel, no src_modifiers on src0 and src1.
// src_modifiers on src2(f32) are f32 fneg(neg_lo[2]) and f32 fabs(neg_hi[2]).
def VOP3P_DOTF8_Profile : VOP3P_Profile<VOPProfile <[f32, i32, i32, f32]>,
                                        VOP3_PACKED, 1> {
  let HasClamp = 0;
  let HasOpSel = 0;
  let HasOMod = 0;
  let IsDOT = 1;
  let HasSrc0Mods = 0;
  let HasSrc1Mods = 0;
  let HasSrc2Mods = 1;

  let InsVOP3P = (ins VSrc_b32:$src0, VSrc_b32:$src1,
                      PackedF16InputMods:$src2_modifiers, VSrc_f32:$src2,
                      neg_lo0:$neg_lo, neg_hi0:$neg_hi);

  let InsVOP3DPP8 = (ins DstRC:$old, VGPR_32:$src0, VRegSrc_32:$src1,
                         PackedF16InputMods:$src2_modifiers, VRegSrc_32:$src2,
                         neg_lo0:$neg_lo, neg_hi0:$neg_hi, dpp8:$dpp8, Dpp8FI:$fi);

  let InsVOP3DPP16 = (ins DstRC:$old, VGPR_32:$src0, VRegSrc_32:$src1,
                          PackedF16InputMods:$src2_modifiers, VRegSrc_32:$src2,
                          neg_lo0:$neg_lo, neg_hi0:$neg_hi, dpp_ctrl:$dpp_ctrl,
                          DppRowMask:$row_mask, DppBankMask:$bank_mask,
                          DppBoundCtrl:$bound_ctrl, Dpp16FI:$fi);
}

multiclass VOP3PDOTF8Inst <string OpName, SDPatternOperator intrinsic_node> {
  defm NAME : VOP3PInst<OpName, VOP3P_DOTF8_Profile, null_frag, 1>;

  let SubtargetPredicate = isGFX12Plus in
  def : GCNPat <(intrinsic_node i32:$src0, i32:$src1,
                                (VOP3Mods f32:$src2, i32:$src2_modifiers)),
                (!cast<Instruction>(NAME) i32:$src0, i32:$src1,
                                          i32:$src2_modifiers, f32:$src2)>;
}

let OtherPredicates = [HasDot11Insts] in {
defm V_DOT4_F32_FP8_BF8 : VOP3PDOTF8Inst<"v_dot4_f32_fp8_bf8", int_amdgcn_dot4_f32_fp8_bf8>;
defm V_DOT4_F32_BF8_FP8 : VOP3PDOTF8Inst<"v_dot4_f32_bf8_fp8", int_amdgcn_dot4_f32_bf8_fp8>;
defm V_DOT4_F32_FP8_FP8 : VOP3PDOTF8Inst<"v_dot4_f32_fp8_fp8", int_amdgcn_dot4_f32_fp8_fp8>;
defm V_DOT4_F32_BF8_BF8 : VOP3PDOTF8Inst<"v_dot4_f32_bf8_bf8", int_amdgcn_dot4_f32_bf8_bf8>;
}

def : UDot2Pat<V_DOT2_U32_U16>;
def : SDot2Pat<V_DOT2_I32_I16>;

foreach Type = ["U", "I"] in
  let Predicates = !cast<VOP_Pseudo>("V_DOT4_"#Type#"32_"#Type#8).Predicates in
  def : GCNPat <
    !cast<dag>(!foldl((i32 i32:$src2), [0, 1, 2, 3], lhs, y,
                      (add_oneuse lhs, (!cast<PatFrag>("Mul"#Type#"_Elt"#y) i32:$src0, i32:$src1)))),
    (!cast<VOP3P_Pseudo>("V_DOT4_"#Type#"32_"#Type#8) (i32 8), $src0, (i32 8), $src1, (i32 8), $src2, (i1 0))>;

foreach Type = ["U", "I"] in
  let Predicates = !cast<VOP_Pseudo>("V_DOT8_"#Type#"32_"#Type#4).Predicates in
  def : GCNPat <
    !cast<dag>(!foldl((add_oneuse i32:$src2, (!cast<PatFrag>("Mul"#Type#"0_4bit") i32:$src0, i32:$src1)),
                      [1, 2, 3, 4, 5, 6, 7], lhs, y,
                      (NonACAdd_oneuse lhs, (!cast<PatFrag>("Mul"#Type#y#"_4bit") i32:$src0, i32:$src1)))),
    (!cast<VOP3P_Pseudo>("V_DOT8_"#Type#"32_"#Type#4) (i32 8), $src0, (i32 8), $src1, (i32 8), $src2, (i1 0))>;

// Different variants of dot8 code-gen dag patterns are not generated through table-gen due to a huge increase
// in the compile time. Directly handle the pattern generated by the FE here.
foreach Type = ["U", "I"] in
  let Predicates = !cast<VOP_Pseudo>("V_DOT8_"#Type#"32_"#Type#4).Predicates in
  def : GCNPat <
    !cast<dag>(!foldl((add_oneuse i32:$src2, (!cast<PatFrag>("Mul"#Type#"0_4bit") i32:$src0, i32:$src1)),
                      [7, 1, 2, 3, 4, 5, 6], lhs, y,
                      (NonACAdd_oneuse lhs, (!cast<PatFrag>("Mul"#Type#y#"_4bit") i32:$src0, i32:$src1)))),
    (!cast<VOP3P_Pseudo>("V_DOT8_"#Type#"32_"#Type#4) (i32 8), $src0, (i32 8), $src1, (i32 8), $src2, (i1 0))>;

def ADst_32   : VOPDstOperand<AGPR_32>;
def ADst_64   : VOPDstOperand<AReg_64_AlignTarget>;
def ADst_128  : VOPDstOperand<AReg_128_AlignTarget>;
def ADst_256  : VOPDstOperand<AReg_256_AlignTarget>;
def ADst_512  : VOPDstOperand<AReg_512_AlignTarget>;
def ADst_1024 : VOPDstOperand<AReg_1024_AlignTarget>;
def VDst_64   : VOPDstOperand<VReg_64_AlignTarget>;
def VDst_128  : VOPDstOperand<VReg_128_AlignTarget>;
def VDst_256  : VOPDstOperand<VReg_256_AlignTarget>;
def VDst_512  : VOPDstOperand<VReg_512_AlignTarget>;
def VDst_1024 : VOPDstOperand<VReg_1024_AlignTarget>;

def VOPProfileAccRead : VOP3P_Profile<VOP_I32_I32, VOP3_MAI> {
  let Src0RC64 = ARegSrc_32;
}

def VOPProfileAccWrite : VOP3P_Profile<VOP_I32_I32, VOP3_MAI> {
  let DstRC = ADst_32;
  let Src0RC64 = VCSrc_b32;
}

class VOPProfileMAI<VOPProfile P, RegisterOperand _SrcRC, RegisterOperand _DstRC,
                    RegisterOperand SrcARC = AVSrc_32, RegisterOperand SrcBRC = SrcARC>
  : VOP3P_Profile<P, VOP3_MAI> {
  bit HasAbid = true;
  let DstRC = _DstRC;
  let Src0RC64 = SrcARC;
  let Src1RC64 = SrcBRC;
  let Src2RC64 = _SrcRC;
  let HasOpSel = 0;
  let HasClamp = 0;
  let HasIntClamp = 0;
  let HasOMod = 0;
  let HasModifiers = 0;
  let AsmVOP3Base = "$vdst, $src0, $src1, $src2$cbsz"#!if(HasAbid,"$abid","")#"$blgp";
  let Ins64 = !con(
       (ins Src0RC64:$src0, Src1RC64:$src1, Src2RC64:$src2, CBSZ:$cbsz),
       !if(HasAbid, (ins ABID:$abid), (ins)),
       (ins blgp:$blgp));
  let InsVOP3Base = Ins64;
  // Dst and SrcC cannot partially overlap if SrcC/Dst is bigger than 4 VGPRs.
  // We then create two versions of the instruction: with tied dst and src2
  // and with the earlyclobber flag on the dst. This is stricter than the
  // actual HW restriction. In particular earlyclobber also affects src0 and
  // src1 allocation which is not required.
  bit NoDstOverlap = !gt(DstVT.Size, 128);
}

class VOPProfileSMFMAC<VOPProfile P, RegisterOperand _DstRC,
                       RegisterOperand _SrcARC, RegisterOperand _SrcBRC>
  : VOPProfileMAI<P, _DstRC, _DstRC, _SrcARC> {
  let Src1RC64 = _SrcBRC;
  let Src2VT = DstVT;
  let Asm64 = " $vdst, $src0, $src1, $idx$cbsz$abid";
  let Outs64 = (outs DstRC:$vdst);
  let Ins64 = (ins Src0RC64:$src0, Src1RC64:$src1, VRegSrc_32:$idx, CBSZ:$cbsz, ABID:$abid, Src2RC64:$src2);
  let IsSMFMAC = true;
}

def VOPProfileMAI_F32_F32_X4    : VOPProfileMAI<VOP_V4F32_F32_F32_V4F32,       AISrc_128_f32,  ADst_128>;
def VOPProfileMAI_F32_F32_X16   : VOPProfileMAI<VOP_V16F32_F32_F32_V16F32,     AISrc_512_f32,  ADst_512>;
def VOPProfileMAI_F32_F32_X32   : VOPProfileMAI<VOP_V32F32_F32_F32_V32F32,     AISrc_1024_f32, ADst_1024>;
def VOPProfileMAI_I32_I32_X4    : VOPProfileMAI<VOP_V4I32_I32_I32_V4I32,       AISrc_128_b32,  ADst_128>;
def VOPProfileMAI_I32_I32_X16   : VOPProfileMAI<VOP_V16I32_I32_I32_V16I32,     AISrc_512_b32,  ADst_512>;
def VOPProfileMAI_I32_I32_X32   : VOPProfileMAI<VOP_V32I32_I32_I32_V32I32,     AISrc_1024_b32, ADst_1024>;
def VOPProfileMAI_F32_V2I16_X4  : VOPProfileMAI<VOP_V4F32_V2I16_V2I16_V4F32,   AISrc_128_b32,  ADst_128>;
def VOPProfileMAI_F32_V2I16_X16 : VOPProfileMAI<VOP_V16F32_V2I16_V2I16_V16F32, AISrc_512_b32,  ADst_512>;
def VOPProfileMAI_F32_V2I16_X32 : VOPProfileMAI<VOP_V32F32_V2I16_V2I16_V32F32, AISrc_1024_b32, ADst_1024>;
def VOPProfileMAI_F32_V4F16_X4  : VOPProfileMAI<VOP_V4F32_V4F16_V4F16_V4F32,   AISrc_128_b32,  ADst_128,  AVSrc_64>;
def VOPProfileMAI_F32_V4F16_X16 : VOPProfileMAI<VOP_V16F32_V4F16_V4F16_V16F32, AISrc_512_b32,  ADst_512,  AVSrc_64>;
def VOPProfileMAI_F32_V4F16_X32 : VOPProfileMAI<VOP_V32F32_V4F16_V4F16_V32F32, AISrc_1024_b32, ADst_1024, AVSrc_64>;
def VOPProfileMAI_F32_V4I16_X4  : VOPProfileMAI<VOP_V4F32_V4I16_V4I16_V4F32,   AISrc_128_b32,  ADst_128,  AVSrc_64>;
def VOPProfileMAI_F32_V4I16_X16 : VOPProfileMAI<VOP_V16F32_V4I16_V4I16_V16F32, AISrc_512_b32,  ADst_512,  AVSrc_64>;
def VOPProfileMAI_F32_V4I16_X32 : VOPProfileMAI<VOP_V32F32_V4I16_V4I16_V32F32, AISrc_1024_b32, ADst_1024, AVSrc_64>;
def VOPProfileMAI_F64_16X16X4F64 : VOPProfileMAI<VOP_V4F64_F64_F64_V4F64,      AISrc_256_f64,  ADst_256,  AVSrc_64>;
def VOPProfileMAI_F64_4X4X4F64   : VOPProfileMAI<VOP_F64_F64_F64_F64,          AISrc_64_f64,   ADst_64,   AVSrc_64>;
def VOPProfileMAI_I32_I64_X16   : VOPProfileMAI<VOP_V4I32_I64_I64_V4I32,       AISrc_128_b32,  ADst_128,  AVSrc_64>;
def VOPProfileMAI_I32_I64_X32   : VOPProfileMAI<VOP_V16I32_I64_I64_V16I32,     AISrc_512_b32,  ADst_512,  AVSrc_64>;
def VOPProfileMAI_F32_V2F32_X16 : VOPProfileMAI<VOP_V4F32_V2F32_V2F32_V4F32,   AISrc_128_b32,  ADst_128,  AVSrc_64>;
def VOPProfileMAI_F32_V2F32_X32 : VOPProfileMAI<VOP_V16F32_V2F32_V2F32_V16F32, AISrc_512_b32,  ADst_512,  AVSrc_64>;
def VOPProfileMAI_F32_I64_X32   : VOPProfileMAI<VOP_V4F32_I64_I64_V4F32,       AISrc_128_b32,  ADst_128,  AVSrc_64>;
def VOPProfileMAI_F32_I64_X16   : VOPProfileMAI<VOP_V16F32_I64_I64_V16F32,     AISrc_512_b32,  ADst_512,  AVSrc_64>;

def VOPProfileMAI_F32_F32_X4_VCD     : VOPProfileMAI<VOP_V4F32_F32_F32_V4F32,       VISrc_128_f32,  VDst_128>;
def VOPProfileMAI_F32_F32_X16_VCD    : VOPProfileMAI<VOP_V16F32_F32_F32_V16F32,     VISrc_512_f32,  VDst_512>;
def VOPProfileMAI_F32_F32_X32_VCD    : VOPProfileMAI<VOP_V32F32_F32_F32_V32F32,     VISrc_1024_f32, VDst_1024>;
def VOPProfileMAI_I32_I32_X4_VCD     : VOPProfileMAI<VOP_V4I32_I32_I32_V4I32,       VISrc_128_b32,  VDst_128>;
def VOPProfileMAI_I32_I32_X16_VCD    : VOPProfileMAI<VOP_V16I32_I32_I32_V16I32,     VISrc_512_b32,  VDst_512>;
def VOPProfileMAI_I32_I32_X32_VCD    : VOPProfileMAI<VOP_V32I32_I32_I32_V32I32,     VISrc_1024_b32, VDst_1024>;
def VOPProfileMAI_F32_V2I16_X4_VCD   : VOPProfileMAI<VOP_V4F32_V2I16_V2I16_V4F32,   VISrc_128_b32,  VDst_128>;
def VOPProfileMAI_F32_V2I16_X16_VCD  : VOPProfileMAI<VOP_V16F32_V2I16_V2I16_V16F32, VISrc_512_b32,  VDst_512>;
def VOPProfileMAI_F32_V2I16_X32_VCD  : VOPProfileMAI<VOP_V32F32_V2I16_V2I16_V32F32, VISrc_1024_b32, VDst_1024>;
def VOPProfileMAI_F32_V4F16_X4_VCD   : VOPProfileMAI<VOP_V4F32_V4F16_V4F16_V4F32,   VISrc_128_b32,  VDst_128,  AVSrc_64>;
def VOPProfileMAI_F32_V4F16_X16_VCD  : VOPProfileMAI<VOP_V16F32_V4F16_V4F16_V16F32, VISrc_512_b32,  VDst_512,  AVSrc_64>;
def VOPProfileMAI_F32_V4F16_X32_VCD  : VOPProfileMAI<VOP_V32F32_V4F16_V4F16_V32F32, VISrc_1024_b32, VDst_1024, AVSrc_64>;
def VOPProfileMAI_F32_V4I16_X4_VCD   : VOPProfileMAI<VOP_V4F32_V4I16_V4I16_V4F32,   VISrc_128_b32,  VDst_128,  AVSrc_64>;
def VOPProfileMAI_F32_V4I16_X16_VCD  : VOPProfileMAI<VOP_V16F32_V4I16_V4I16_V16F32, VISrc_512_b32,  VDst_512,  AVSrc_64>;
def VOPProfileMAI_F32_V4I16_X32_VCD  : VOPProfileMAI<VOP_V32F32_V4I16_V4I16_V32F32, VISrc_1024_b32, VDst_1024, AVSrc_64>;
def VOPProfileMAI_F64_16X16X4F64_VCD : VOPProfileMAI<VOP_V4F64_F64_F64_V4F64,       VISrc_256_f64,  VDst_256,  AVSrc_64>;
def VOPProfileMAI_F64_4X4X4F64_VCD   : VOPProfileMAI<VOP_F64_F64_F64_F64,           VISrc_64_f64,   VDst_64,   AVSrc_64>;
def VOPProfileMAI_I32_I64_X16_VCD    : VOPProfileMAI<VOP_V4I32_I64_I64_V4I32,       VISrc_128_b32,  VDst_128,  AVSrc_64>;
def VOPProfileMAI_I32_I64_X32_VCD    : VOPProfileMAI<VOP_V16I32_I64_I64_V16I32,     VISrc_512_b32,  VDst_512,  AVSrc_64>;
def VOPProfileMAI_F32_V2F32_X16_VCD  : VOPProfileMAI<VOP_V4F32_V2F32_V2F32_V4F32,   VISrc_128_b32,  VDst_128,  AVSrc_64>;
def VOPProfileMAI_F32_V2F32_X32_VCD  : VOPProfileMAI<VOP_V16F32_V2F32_V2F32_V16F32, VISrc_512_b32,  VDst_512,  AVSrc_64>;
def VOPProfileMAI_F32_I64_X32_VCD    : VOPProfileMAI<VOP_V4F32_I64_I64_V4F32,       VISrc_128_b32,  VDst_128,  AVSrc_64>;
def VOPProfileMAI_F32_I64_X16_VCD    : VOPProfileMAI<VOP_V16F32_I64_I64_V16F32,     VISrc_512_b32,  VDst_512,  AVSrc_64>;

def VOPProfileSMFMAC_F32_16X16X32_F16 : VOPProfileSMFMAC<VOP_V4F32_V4F16_V8F16_I32,  AVDst_128_Align2, AVSrc_64_Align2, AVSrc_128_Align2>;
def VOPProfileSMFMAC_F32_16X16X64_F16 : VOPProfileSMFMAC<VOP_V4F32_V8F16_V16F16_I32, AVDst_128_Align2, AVSrc_128_Align2, AVSrc_256_Align2>;
def VOPProfileSMFMAC_F32_32X32X32_F16 : VOPProfileSMFMAC<VOP_V16F32_V8F16_V16F16_I32, AVDst_512_Align2, AVSrc_128_Align2, AVSrc_256_Align2>;
def VOPProfileSMFMAC_F32_16X16X64_BF16 : VOPProfileSMFMAC<VOP_V4F32_V8BF16_V16BF16_I32,  AVDst_128_Align2, AVSrc_128_Align2, AVSrc_256_Align2>;
def VOPProfileSMFMAC_F32_32X32X32_BF16 : VOPProfileSMFMAC<VOP_V16F32_V8BF16_V16BF16_I32, AVDst_512_Align2, AVSrc_128_Align2, AVSrc_256_Align2>;
def VOPProfileSMFMAC_F32_32X32X16_F16 : VOPProfileSMFMAC<VOP_V16F32_V4F16_V8F16_I32, AVDst_512_Align2, AVSrc_64_Align2, AVSrc_128_Align2>;
def VOPProfileSMFMAC_F32_16X16X32_I16 : VOPProfileSMFMAC<VOP_V4F32_V4I16_V8I16_I32,  AVDst_128_Align2, AVSrc_64_Align2, AVSrc_128_Align2>;
def VOPProfileSMFMAC_F32_32X32X16_I16 : VOPProfileSMFMAC<VOP_V16F32_V4I16_V8I16_I32, AVDst_512_Align2, AVSrc_64_Align2, AVSrc_128_Align2>;
def VOPProfileSMFMAC_I32_16X16X64_I8  : VOPProfileSMFMAC<VOP_V4I32_V2I32_V4I32_I32,  AVDst_128_Align2, AVSrc_64_Align2, AVSrc_128_Align2>;
def VOPProfileSMFMAC_I32_32X32X32_I8  : VOPProfileSMFMAC<VOP_V16I32_V2I32_V4I32_I32, AVDst_512_Align2, AVSrc_64_Align2, AVSrc_128_Align2>;
def VOPProfileSMFMAC_F32_16X16X64_F8  : VOPProfileSMFMAC<VOP_V4F32_V2I32_V4I32_I32,  AVDst_128_Align2, AVSrc_64_Align2, AVSrc_128_Align2>;
def VOPProfileSMFMAC_F32_32X32X32_F8  : VOPProfileSMFMAC<VOP_V16F32_V2I32_V4I32_I32, AVDst_512_Align2, AVSrc_64_Align2, AVSrc_128_Align2>;
def VOPProfileSMFMAC_I32_16X16X128_I8 : VOPProfileSMFMAC<VOP_V4I32_V4I32_V8I32_I32, AVDst_128_Align2, AVSrc_128_Align2, AVSrc_256_Align2>;
def VOPProfileSMFMAC_I32_32X32X64_I8 : VOPProfileSMFMAC<VOP_V16I32_V4I32_V8I32_I32, AVDst_512_Align2, AVSrc_128_Align2, AVSrc_256_Align2>;

def VOPProfileSMFMAC_F32_16X16X128_F8  : VOPProfileSMFMAC<VOP_V4F32_V4I32_V8I32_I32,  AVDst_128_Align2, AVSrc_128_Align2, AVSrc_256_Align2>;
def VOPProfileSMFMAC_F32_32X32X64_F8  : VOPProfileSMFMAC<VOP_V16F32_V4I32_V8I32_I32,  AVDst_512_Align2, AVSrc_128_Align2, AVSrc_256_Align2>;

def VOPProfileMAI_F32_V8F16_X32     : VOPProfileMAI<VOP_V4F32_V8F16_V8F16_V4F32,       AISrc_128_f32,  ADst_128, AVSrc_128>;
def VOPProfileMAI_F32_V8F16_X32_VCD : VOPProfileMAI<VOP_V4F32_V8F16_V8F16_V4F32,       VISrc_128_f32,  VDst_128, AVSrc_128>;
def VOPProfileMAI_F32_V8F16_X16     : VOPProfileMAI<VOP_V16F32_V8F16_V8F16_V16F32,     AISrc_512_f32,  ADst_512, AVSrc_128>;
def VOPProfileMAI_F32_V8F16_X16_VCD : VOPProfileMAI<VOP_V16F32_V8F16_V8F16_V16F32,     VISrc_512_f32,  VDst_512, AVSrc_128>;

def VOPProfileMAI_F32_V8BF16_X16     : VOPProfileMAI<VOP_V16F32_V8BF16_V8BF16_V16F32,     AISrc_512_f32,  ADst_512, AVSrc_128>;
def VOPProfileMAI_F32_V8BF16_X16_VCD : VOPProfileMAI<VOP_V16F32_V8BF16_V8BF16_V16F32,     VISrc_512_f32,  VDst_512, AVSrc_128>;

def VOPProfileMAI_F32_V8BF16_X4     : VOPProfileMAI<VOP_V4F32_V8BF16_V8BF16_V4F32,     AISrc_128_f32,  ADst_128, AVSrc_128>;
def VOPProfileMAI_F32_V8BF16_X4_VCD : VOPProfileMAI<VOP_V4F32_V8BF16_V8BF16_V4F32,     VISrc_128_f32,  VDst_128, AVSrc_128>;


let HasAbid = false in {
// For f32_16x16x128_f8f6f4 - f8 x f8 case
def VOPProfileMAI_F32_V8I32_V8I32_X128     : VOPProfileMAI<VOP_V4F32_V8I32_V8I32_V4F32,    AISrc_128_f32,  ADst_128, AVSrc_256>;
def VOPProfileMAI_F32_V8I32_V8I32_X128_VCD : VOPProfileMAI<VOP_V4F32_V8I32_V8I32_V4F32,    VISrc_128_f32,  VDst_128, AVSrc_256>;

// For f32_16x16x128_f8f6f4 - f8 x f6 case
def VOPProfileMAI_F32_V8I32_V6I32_X128     : VOPProfileMAI<VOP_V4F32_V8I32_V6I32_V4F32,    AISrc_128_f32,  ADst_128, AVSrc_256, AVSrc_192>;
def VOPProfileMAI_F32_V8I32_V6I32_X128_VCD : VOPProfileMAI<VOP_V4F32_V8I32_V6I32_V4F32,    VISrc_128_f32,  VDst_128, AVSrc_256, AVSrc_192>;

// For f32_16x16x128_f8f6f4 - f6 x f8 case
def VOPProfileMAI_F32_V6I32_V8I32_X128     : VOPProfileMAI<VOP_V4F32_V6I32_V8I32_V4F32,    AISrc_128_f32,  ADst_128, AVSrc_192, AVSrc_256>;
def VOPProfileMAI_F32_V6I32_V8I32_X128_VCD : VOPProfileMAI<VOP_V4F32_V6I32_V8I32_V4F32,    VISrc_128_f32,  VDst_128, AVSrc_192, AVSrc_256>;

// For f32_16x16x128_f8f6f4 - f6 x f6 case
def VOPProfileMAI_F32_V6I32_V6I32_X128     : VOPProfileMAI<VOP_V4F32_V6I32_V6I32_V4F32,    AISrc_128_f32,  ADst_128, AVSrc_192, AVSrc_192>;
def VOPProfileMAI_F32_V6I32_V6I32_X128_VCD : VOPProfileMAI<VOP_V4F32_V6I32_V6I32_V4F32,    VISrc_128_f32,  VDst_128, AVSrc_192, AVSrc_192>;

// For f32_16x16x128_f8f6f4 - f6 x f4 case
def VOPProfileMAI_F32_V6I32_V4I32_X128     : VOPProfileMAI<VOP_V4F32_V6I32_V4I32_V4F32,    AISrc_128_f32,  ADst_128, AVSrc_192, AVSrc_128>;
def VOPProfileMAI_F32_V6I32_V4I32_X128_VCD : VOPProfileMAI<VOP_V4F32_V6I32_V4I32_V4F32,    VISrc_128_f32,  VDst_128, AVSrc_192, AVSrc_128>;

// For f32_16x16x128_f8f6f4 - f4 x f6 case
def VOPProfileMAI_F32_V4I32_V6I32_X128     : VOPProfileMAI<VOP_V4F32_V4I32_V6I32_V4F32,    AISrc_128_f32,  ADst_128, AVSrc_128, AVSrc_192>;
def VOPProfileMAI_F32_V4I32_V6I32_X128_VCD : VOPProfileMAI<VOP_V4F32_V4I32_V6I32_V4F32,    VISrc_128_f32,  VDst_128, AVSrc_128, AVSrc_192>;

// For f32_16x16x128_f8f6f4 - f8 x f4 case
def VOPProfileMAI_F32_V8I32_V4I32_X128     : VOPProfileMAI<VOP_V4F32_V8I32_V4I32_V4F32,    AISrc_128_f32,  ADst_128, AVSrc_256, AVSrc_128>;
def VOPProfileMAI_F32_V8I32_V4I32_X128_VCD : VOPProfileMAI<VOP_V4F32_V8I32_V4I32_V4F32,    VISrc_128_f32,  VDst_128, AVSrc_256, AVSrc_128>;

// For f32_16x16x128_f8f6f4 - f4 x f8 case
def VOPProfileMAI_F32_V4I32_V8I32_X128     : VOPProfileMAI<VOP_V4F32_V4I32_V8I32_V4F32,    AISrc_128_f32,  ADst_128, AVSrc_128, AVSrc_256>;
def VOPProfileMAI_F32_V4I32_V8I32_X128_VCD : VOPProfileMAI<VOP_V4F32_V4I32_V8I32_V4F32,    VISrc_128_f32,  VDst_128, AVSrc_128, AVSrc_256>;

// For f32_16x16x128_f8f6f4 - f4 x f4 case
def VOPProfileMAI_F32_V4I32_V4I32_X128     : VOPProfileMAI<VOP_V4F32_V4I32_V4I32_V4F32,    AISrc_128_f32,  ADst_128, AVSrc_128, AVSrc_128>;
def VOPProfileMAI_F32_V4I32_V4I32_X128_VCD : VOPProfileMAI<VOP_V4F32_V4I32_V4I32_V4F32,    VISrc_128_f32,  VDst_128, AVSrc_128, AVSrc_128>;

// For f32_32x32x64_f8f6f4 - f8 x f8 case
def VOPProfileMAI_F32_V8I32_V8I32_X512     : VOPProfileMAI<VOP_V16F32_V8I32_V8I32_V16F32,    AISrc_512_f32,  ADst_512, AVSrc_256>;
def VOPProfileMAI_F32_V8I32_V8I32_X512_VCD : VOPProfileMAI<VOP_V16F32_V8I32_V8I32_V16F32,    VISrc_512_f32,  VDst_512, AVSrc_256>;

// For f32_32x32x64_f8f6f4 - f8 x f6 case
def VOPProfileMAI_F32_V8I32_V6I32_X512     : VOPProfileMAI<VOP_V16F32_V8I32_V6I32_V16F32,    AISrc_512_f32,  ADst_512, AVSrc_256, AVSrc_192>;
def VOPProfileMAI_F32_V8I32_V6I32_X512_VCD : VOPProfileMAI<VOP_V16F32_V8I32_V6I32_V16F32,    VISrc_512_f32,  VDst_512, AVSrc_256, AVSrc_192>;

// For f32_32x32x64_f8f6f4 - f8 x f4 case
def VOPProfileMAI_F32_V8I32_V4I32_X512     : VOPProfileMAI<VOP_V16F32_V8I32_V4I32_V16F32,    AISrc_512_f32,  ADst_512, AVSrc_256, AVSrc_128>;
def VOPProfileMAI_F32_V8I32_V4I32_X512_VCD : VOPProfileMAI<VOP_V16F32_V8I32_V4I32_V16F32,    VISrc_512_f32,  VDst_512, AVSrc_256, AVSrc_128>;

// For f32_32x32x64_f8f6f4 - f4 x f8 case
def VOPProfileMAI_F32_V4I32_V8I32_X512     : VOPProfileMAI<VOP_V16F32_V4I32_V8I32_V16F32,    AISrc_512_f32,  ADst_512, AVSrc_128, AVSrc_256>;
def VOPProfileMAI_F32_V4I32_V8I32_X512_VCD : VOPProfileMAI<VOP_V16F32_V4I32_V8I32_V16F32,    VISrc_512_f32,  VDst_512, AVSrc_128, AVSrc_256>;

// For f32_32x32x64_f8f6f4 - f6 x f8 case
def VOPProfileMAI_F32_V6I32_V8I32_X512     : VOPProfileMAI<VOP_V16F32_V6I32_V8I32_V16F32,    AISrc_512_f32,  ADst_512, AVSrc_192, AVSrc_256>;
def VOPProfileMAI_F32_V6I32_V8I32_X512_VCD : VOPProfileMAI<VOP_V16F32_V6I32_V8I32_V16F32,    VISrc_512_f32,  VDst_512, AVSrc_192, AVSrc_256>;

// For f32_32x32x64_f8f6f4 - f6 x f6 case
def VOPProfileMAI_F32_V6I32_V6I32_X512     : VOPProfileMAI<VOP_V16F32_V6I32_V6I32_V16F32,    AISrc_512_f32,  ADst_512, AVSrc_192, AVSrc_192>;
def VOPProfileMAI_F32_V6I32_V6I32_X512_VCD : VOPProfileMAI<VOP_V16F32_V6I32_V6I32_V16F32,    VISrc_512_f32,  VDst_512, AVSrc_192, AVSrc_192>;

// For f32_32x32x64_f8f6f4 - f6 x f4 case
def VOPProfileMAI_F32_V6I32_V4I32_X512     : VOPProfileMAI<VOP_V16F32_V6I32_V4I32_V16F32,    AISrc_512_f32,  ADst_512, AVSrc_192, AVSrc_128>;
def VOPProfileMAI_F32_V6I32_V4I32_X512_VCD : VOPProfileMAI<VOP_V16F32_V6I32_V4I32_V16F32,    VISrc_512_f32,  VDst_512, AVSrc_192, AVSrc_128>;

// For f32_32x32x64_f8f6f4 - f4 x f6 case
def VOPProfileMAI_F32_V4I32_V6I32_X512     : VOPProfileMAI<VOP_V16F32_V4I32_V6I32_V16F32,    AISrc_512_f32,  ADst_512, AVSrc_128, AVSrc_192>;
def VOPProfileMAI_F32_V4I32_V6I32_X512_VCD : VOPProfileMAI<VOP_V16F32_V4I32_V6I32_V16F32,    VISrc_512_f32,  VDst_512, AVSrc_128, AVSrc_192>;

// For f32_32x32x64_f8f6f4 - f4 x f4 case
def VOPProfileMAI_F32_V4I32_V4I32_X512     : VOPProfileMAI<VOP_V16F32_V4I32_V4I32_V16F32,    AISrc_512_f32,  ADst_512, AVSrc_128, AVSrc_128>;
def VOPProfileMAI_F32_V4I32_V4I32_X512_VCD : VOPProfileMAI<VOP_V16F32_V4I32_V4I32_V16F32,    VISrc_512_f32,  VDst_512, AVSrc_128, AVSrc_128>;
}


// For i32_16x16x64_i8
def VOPProfileMAI_I32_V4I32_X128     : VOPProfileMAI<VOP_V4I32_V4I32_V4I32_V4I32,    AISrc_128_f32,  ADst_128, AVSrc_128>;
def VOPProfileMAI_I32_V4I32_X128_VCD : VOPProfileMAI<VOP_V4I32_V4I32_V4I32_V4I32,    VISrc_128_f32,  VDst_128, AVSrc_128>;

// For i32_32x32x32_i8
def VOPProfileMAI_I32_V4I32_X16     : VOPProfileMAI<VOP_V16I32_V4I32_V4I32_V16I32,    AISrc_512_b32,  ADst_512, AVSrc_128>;
def VOPProfileMAI_I32_V4I32_X16_VCD : VOPProfileMAI<VOP_V16I32_V4I32_V4I32_V16I32,    VISrc_512_b32,  VDst_512, AVSrc_128>;


class MFMATable <bit is_mac, string Kind, string Name,
                 string AGPROpName = NAME> {
  bit IsMac = is_mac;
  string FMAOp = Name;
  string AGPROp = AGPROpName;

  // Does this MFMA use "AGPR" or "VGPR" for srcC/vdst
  string MFMAKind = Kind;
}

class MFMA_F8F6F4_WithSizeTable<int A, int B, Instruction ThisVariant, Instruction F8F8Variant> {
  Instruction F8F8Opcode = F8F8Variant;
  Instruction Opcode = ThisVariant;
  bits<8> NumRegsSrcA = A;
  bits<8> NumRegsSrcB = B;
}

class MFMA_F8F6F4_WithSizeTable_Helper<VOP3_Pseudo  ps, string F8F8Op> :
  MFMA_F8F6F4_WithSizeTable<!srl(ps.Pfl.Src0VT.Size, 5),
                            !srl(ps.Pfl.Src1VT.Size, 5),
                            !cast<Instruction>(NAME),
                            !cast<Instruction>(F8F8Op)> {
}

// Currently assumes scaled instructions never have abid
class MAIFrag<SDPatternOperator Op, bit HasAbid = true, bit Scaled = false> : PatFrag <
  !if(Scaled, (ops node:$src0, node:$src1, node:$src2, node:$cbsz, node:$blgp,
                   node:$src0_modifiers, node:$scale_src0,
                   node:$src1_modifiers, node:$scale_src1),
              !con((ops node:$src0, node:$src1, node:$src2, node:$cbsz),
                   !if(HasAbid, (ops node:$abid), (ops)),
                    (ops node:$blgp))),
  !if(Scaled, (Op $src0, $src1, $src2, $cbsz, $blgp, $src0_modifiers, $scale_src0, $src1_modifiers, $scale_src1),
              !if(HasAbid, (Op $src0, $src1, $src2, $cbsz, $abid, $blgp),
                           (Op $src0, $src1, $src2, $cbsz, $blgp)))>;

class CanUseAGPR_MAI<ValueType vt> {
  code PredicateCode = [{
    return !Subtarget->hasGFX90AInsts() ||
      MF->getInfo<SIMachineFunctionInfo>()->selectAGPRFormMFMA(
        }] # !srl(vt.Size, 5) # ");";

  code GISelPredicateCode = [{
    return !Subtarget->hasGFX90AInsts() ||
      MF.getInfo<SIMachineFunctionInfo>()->selectAGPRFormMFMA(
  }] # !srl(vt.Size, 5) # ");";
}

class AgprMAIFrag<SDPatternOperator Op, ValueType vt, bit HasAbid = true,
                  bit Scaled = false> :
  MAIFrag<Op, HasAbid, Scaled>,
  CanUseAGPR_MAI<vt>;

class VgprMAIFrag<SDPatternOperator Op, bit HasAbid = true,
                  bit Scaled = false> :
  MAIFrag<Op, HasAbid, Scaled>;

let isAsCheapAsAMove = 1, isReMaterializable = 1 in {
  defm V_ACCVGPR_READ_B32  : VOP3Inst<"v_accvgpr_read_b32",  VOPProfileAccRead>;
  let isMoveImm = 1 in {
    defm V_ACCVGPR_WRITE_B32 : VOP3Inst<"v_accvgpr_write_b32", VOPProfileAccWrite>;
  } // End isMoveImm = 1
} // End isAsCheapAsAMove = 1, isReMaterializable = 1

class MAIInst<string OpName, VOPProfile P, SDPatternOperator node, bit Scaled = false>
  : VOP3InstBase<OpName, P, node, /*IsVOP2=*/0, Scaled> {
  let SubtargetPredicate = HasMAIInsts;
  Instruction Opcode = !cast<Instruction>(NAME);
  bit is_dgemm = 0;
  bit is_gfx940_xdl = 0;
  let PseudoInstr = NAME; // FIXME: Why is this not the default
}

// FIXME: Intrinsic should probably not have op_sel operands, we can
// pattern match byte select patterns into op_sel.
// FIXME: Missing neg and clamp modifiers
//
// FIXME: Usual syntax for op_sel is quite hostile here.
class ScaledMAIInst<string OpName, MAIInst BaseInst, SDPatternOperator node> :
  MAIInst<OpName, BaseInst.Pfl, node, /*Scaled=*/true> {
  // Append operands from V_MFMA_LD_SCALE_B32, but we need to rename them.
  // Restrict to VGPR only (VRegSrc_32) for the scale operands to workaround a
  // hardware design defect: For all Inline/SGPR constants, SP HW use bits
  // [30:23] as the scale.
  // TODO: We may still be able to allow Inline Constants/SGPR, with a proper
  // shift, to obtain a potentially better performance.
  let InOperandList = !con(BaseInst.InOperandList,
    (ins VRegSrc_32:$scale_src0,
         VRegSrc_32:$scale_src1,
         op_sel0:$src0_modifiers,
         op_sel_hi0:$src1_modifiers));
  let AsmOperands =
    "$vdst, $src0, $src1, $src2, $scale_src0, $scale_src1"
    "$src0_modifiers$src1_modifiers$cbsz$blgp";
  let AsmMatchConverter = "cvtScaledMFMA";
  let FixedSize = 1;
  let Size = 16;
}

multiclass MAIInst<string OpName, string P, SDPatternOperator node = null_frag,
                   bit HasAbid = true,
                   bit Scaled = false> {
  defvar NoDstOverlap = !cast<VOPProfileMAI>("VOPProfileMAI_" # P).NoDstOverlap;
  defvar ProfileAGPR = !cast<VOPProfileMAI>("VOPProfileMAI_" # P);
  defvar ProfileVGPR = !cast<VOPProfileMAI>("VOPProfileMAI_" # P # "_VCD");


  let isConvergent = 1, mayRaiseFPException = 0, ReadsModeReg = 1 in {
    // FP32 denorm mode is respected, rounding mode is not. Exceptions are not supported.
    let Constraints = !if(NoDstOverlap, "@earlyclobber $vdst", "") in {
      def _e64 : MAIInst<OpName, ProfileAGPR,
                         !if(!or(NoDstOverlap, !eq(node, null_frag)), null_frag, AgprMAIFrag<node, ProfileAGPR.DstVT, HasAbid, Scaled>), Scaled>,
                 MFMATable<0, "AGPR", NAME # "_e64">;

      let OtherPredicates = [isGFX90APlus], Mnemonic = OpName in
      def _vgprcd_e64 : MAIInst<OpName # "_vgprcd", ProfileVGPR,
                                !if(!or(NoDstOverlap, !eq(node, null_frag)), null_frag, VgprMAIFrag<node, HasAbid, Scaled>), Scaled>,
                        MFMATable<0, "VGPR", NAME # "_vgprcd_e64", NAME # "_e64">;
    }

    if NoDstOverlap then {
      let Constraints = !if(NoDstOverlap, "$vdst = $src2", ""),
          isConvertibleToThreeAddress = NoDstOverlap,
          Mnemonic = OpName in {
        def "_mac_e64" : MAIInst<OpName # "_mac", ProfileAGPR,
                                 !if(!eq(node, null_frag), null_frag, AgprMAIFrag<node, ProfileAGPR.DstVT, HasAbid, Scaled>), Scaled>,
                         MFMATable<1, "AGPR", NAME # "_e64", NAME # "_mac_e64">;

        let OtherPredicates = [isGFX90APlus] in
        def _mac_vgprcd_e64 : MAIInst<OpName # "_mac_vgprcd", ProfileVGPR,
                                      !if(!eq(node, null_frag), null_frag, VgprMAIFrag<node, HasAbid, Scaled>), Scaled>,
                              MFMATable<1, "VGPR", NAME # "_vgprcd_e64", NAME # "_mac_e64">;
      }
    }
  } // End isConvergent = 1, mayRaiseFPException = 0, ReadsModeReg = 1
}

// Provide a wrapper around MAIInst that provides the appended operands from V_MFMA_LD_SCALE_B32
multiclass ScaledMAIInst_mc<string OpName, string UnscaledOpName_, SDPatternOperator node> {
  defvar VariantSuffix = !subst(!toupper(OpName), "", NAME); // Drop the main opcode name prefix to get the "_fN_fM" suffix.
  defvar UnscaledOpName = UnscaledOpName_#VariantSuffix;

  defvar HasAbid = false;
  defvar Profile = !cast<VOPProfileMAI>(!cast<MAIInst>(UnscaledOpName#"_e64").Pfl);
  defvar NoDstOverlap = Profile.NoDstOverlap;

  def _e64 : ScaledMAIInst<OpName,
        !cast<MAIInst>(UnscaledOpName#"_e64"), !if(NoDstOverlap, null_frag, AgprMAIFrag<node, Profile.DstVT, HasAbid, true>)>,
      MFMATable<0, "AGPR", NAME # "_e64">;

  def _vgprcd_e64 : ScaledMAIInst<OpName # "_vgprcd",
          !cast<MAIInst>(UnscaledOpName#"_vgprcd_e64"), !if(NoDstOverlap, null_frag, VgprMAIFrag<node, HasAbid, true>)>,
        MFMATable<0, "VGPR", NAME # "_vgprcd_e64", NAME # "_e64">;

 if NoDstOverlap then {
   let Constraints = !if(NoDstOverlap, "$vdst = $src2", ""),
       isConvertibleToThreeAddress = NoDstOverlap,
       Mnemonic = UnscaledOpName_ in {
     def _mac_e64 : ScaledMAIInst<OpName # "_mac",
          !cast<MAIInst>(UnscaledOpName # "_mac_e64"), AgprMAIFrag<node, Profile.DstVT, HasAbid, true>>,
        MFMATable<1, "AGPR", NAME # "_e64">;

     def _mac_vgprcd_e64 : ScaledMAIInst<OpName # " _mac_vgprcd",
          !cast<MAIInst>(UnscaledOpName # "_mac_vgprcd_e64"), VgprMAIFrag<node, HasAbid, true>>,
        MFMATable<1, "VGPR", NAME # "_vgprcd_e64", NAME # "_mac_e64">;
    }
  }
}

// Each of SrcA and SrcB can be encoded using 3 different sizes, so
// define 9 permutations of register classes.
multiclass MAIInst_SrcFormats_mc<string OpName, string ProfileSuffix, SDPatternOperator node> {
  defvar HasAbid = false;
  defm _f8_f8 : MAIInst<OpName, "F32_V8I32_V8I32"#ProfileSuffix, node, HasAbid>;
  defm _f8_f6 : MAIInst<OpName, "F32_V8I32_V6I32"#ProfileSuffix, node, HasAbid>;
  defm _f6_f8 : MAIInst<OpName, "F32_V6I32_V8I32"#ProfileSuffix, node, HasAbid>;
  defm _f6_f6 : MAIInst<OpName, "F32_V6I32_V6I32"#ProfileSuffix, node, HasAbid>;
  defm _f8_f4 : MAIInst<OpName, "F32_V8I32_V4I32"#ProfileSuffix, node, HasAbid>;
  defm _f4_f8 : MAIInst<OpName, "F32_V4I32_V8I32"#ProfileSuffix, node, HasAbid>;
  defm _f6_f4 : MAIInst<OpName, "F32_V6I32_V4I32"#ProfileSuffix, node, HasAbid>;
  defm _f4_f6 : MAIInst<OpName, "F32_V4I32_V6I32"#ProfileSuffix, node, HasAbid>;
  defm _f4_f4 : MAIInst<OpName, "F32_V4I32_V4I32"#ProfileSuffix, node, HasAbid>;
}

multiclass MAIInst_SrcFormats_Scaled_mc<string OpName, string UnscaledOpName, SDPatternOperator node> {
  defm _f8_f8 : ScaledMAIInst_mc<OpName, UnscaledOpName, node>;
  defm _f8_f6 : ScaledMAIInst_mc<OpName, UnscaledOpName, node>;
  defm _f6_f8 : ScaledMAIInst_mc<OpName, UnscaledOpName, node>;
  defm _f6_f6 : ScaledMAIInst_mc<OpName, UnscaledOpName, node>;
  defm _f8_f4 : ScaledMAIInst_mc<OpName, UnscaledOpName, node>;
  defm _f4_f8 : ScaledMAIInst_mc<OpName, UnscaledOpName, node>;
  defm _f6_f4 : ScaledMAIInst_mc<OpName, UnscaledOpName, node>;
  defm _f4_f6 : ScaledMAIInst_mc<OpName, UnscaledOpName, node>;
  defm _f4_f4 : ScaledMAIInst_mc<OpName, UnscaledOpName, node>;
}

defm V_MFMA_F32_4X4X1F32    : MAIInst<"v_mfma_f32_4x4x1f32",    "F32_F32_X4",    int_amdgcn_mfma_f32_4x4x1f32>;
defm V_MFMA_F32_16X16X1F32  : MAIInst<"v_mfma_f32_16x16x1f32",  "F32_F32_X16",   int_amdgcn_mfma_f32_16x16x1f32>;
defm V_MFMA_F32_16X16X4F32  : MAIInst<"v_mfma_f32_16x16x4f32",  "F32_F32_X4",    int_amdgcn_mfma_f32_16x16x4f32>;
defm V_MFMA_F32_32X32X1F32  : MAIInst<"v_mfma_f32_32x32x1f32",  "F32_F32_X32",   int_amdgcn_mfma_f32_32x32x1f32>;
defm V_MFMA_F32_32X32X2F32  : MAIInst<"v_mfma_f32_32x32x2f32",  "F32_F32_X16",   int_amdgcn_mfma_f32_32x32x2f32>;

let is_gfx940_xdl = 1 in {
defm V_MFMA_F32_4X4X4F16    : MAIInst<"v_mfma_f32_4x4x4f16",    "F32_V4F16_X4",  int_amdgcn_mfma_f32_4x4x4f16>;
defm V_MFMA_I32_4X4X4I8     : MAIInst<"v_mfma_i32_4x4x4i8",     "I32_I32_X4",    int_amdgcn_mfma_i32_4x4x4i8>;
defm V_MFMA_F32_16X16X4F16  : MAIInst<"v_mfma_f32_16x16x4f16",  "F32_V4F16_X16", int_amdgcn_mfma_f32_16x16x4f16>;
defm V_MFMA_F32_16X16X16F16 : MAIInst<"v_mfma_f32_16x16x16f16", "F32_V4F16_X4",  int_amdgcn_mfma_f32_16x16x16f16>;
defm V_MFMA_I32_16X16X4I8   : MAIInst<"v_mfma_i32_16x16x4i8",   "I32_I32_X16",   int_amdgcn_mfma_i32_16x16x4i8>;
defm V_MFMA_F32_32X32X4F16  : MAIInst<"v_mfma_f32_32x32x4f16",  "F32_V4F16_X32", int_amdgcn_mfma_f32_32x32x4f16>;
defm V_MFMA_F32_32X32X8F16  : MAIInst<"v_mfma_f32_32x32x8f16",  "F32_V4F16_X16", int_amdgcn_mfma_f32_32x32x8f16>;
defm V_MFMA_I32_32X32X4I8   : MAIInst<"v_mfma_i32_32x32x4i8",   "I32_I32_X32",   int_amdgcn_mfma_i32_32x32x4i8>;
}

let SubtargetPredicate = isGFX908orGFX90A in {
defm V_MFMA_I32_16X16X16I8  : MAIInst<"v_mfma_i32_16x16x16i8",  "I32_I32_X4",    int_amdgcn_mfma_i32_16x16x16i8>;
defm V_MFMA_I32_32X32X8I8   : MAIInst<"v_mfma_i32_32x32x8i8",   "I32_I32_X16",   int_amdgcn_mfma_i32_32x32x8i8>;
defm V_MFMA_F32_4X4X2BF16   : MAIInst<"v_mfma_f32_4x4x2bf16",   "F32_V2I16_X4",  int_amdgcn_mfma_f32_4x4x2bf16>;
defm V_MFMA_F32_16X16X2BF16 : MAIInst<"v_mfma_f32_16x16x2bf16", "F32_V2I16_X16", int_amdgcn_mfma_f32_16x16x2bf16>;
defm V_MFMA_F32_16X16X8BF16 : MAIInst<"v_mfma_f32_16x16x8bf16", "F32_V2I16_X4",  int_amdgcn_mfma_f32_16x16x8bf16>;
defm V_MFMA_F32_32X32X2BF16 : MAIInst<"v_mfma_f32_32x32x2bf16", "F32_V2I16_X32", int_amdgcn_mfma_f32_32x32x2bf16>;
defm V_MFMA_F32_32X32X4BF16 : MAIInst<"v_mfma_f32_32x32x4bf16", "F32_V2I16_X16", int_amdgcn_mfma_f32_32x32x4bf16>;
}

let SubtargetPredicate = HasGFX950Insts, is_gfx940_xdl = 1 in {
defm V_MFMA_F32_16X16X32_F16   : MAIInst<"v_mfma_f32_16x16x32f16",    "F32_V8F16_X32", int_amdgcn_mfma_f32_16x16x32_f16>;
defm V_MFMA_F32_32X32X16_F16   : MAIInst<"v_mfma_f32_32x32x16f16",    "F32_V8F16_X16", int_amdgcn_mfma_f32_32x32x16_f16>;
defm V_MFMA_F32_16X16X32_BF16  : MAIInst<"v_mfma_f32_16x16x32bf16",   "F32_V8BF16_X4", int_amdgcn_mfma_f32_16x16x32_bf16>;
defm V_MFMA_I32_16X16X64_I8    : MAIInst<"v_mfma_i32_16x16x64i8",     "I32_V4I32_X128", int_amdgcn_mfma_i32_16x16x64_i8>;
defm V_MFMA_F32_32X32X16_BF16  : MAIInst<"v_mfma_f32_32x32x16bf16",   "F32_V8BF16_X16", int_amdgcn_mfma_f32_32x32x16_bf16>;
defm V_MFMA_I32_32X32X32_I8    : MAIInst<"v_mfma_i32_32x32x32i8",     "I32_V4I32_X16", int_amdgcn_mfma_i32_32x32x32_i8>;

defm V_MFMA_F32_16X16X128_F8F6F4 : MAIInst_SrcFormats_mc<"v_mfma_f32_16x16x128f8f6f4",
  "_X128", mfma_f32_16x16x128_f8f6f4>;
defm V_MFMA_F32_32X32X64_F8F6F4 : MAIInst_SrcFormats_mc<"v_mfma_f32_32x32x64f8f6f4",
  "_X512", mfma_f32_32x32x64_f8f6f4>;

defm V_MFMA_SCALE_F32_16X16X128_F8F6F4 : MAIInst_SrcFormats_Scaled_mc<
  "v_mfma_scale_f32_16x16x128_f8f6f4", "V_MFMA_F32_16X16X128_F8F6F4",
  int_amdgcn_mfma_scale_f32_16x16x128_f8f6f4>;

defm V_MFMA_SCALE_F32_32X32X64_F8F6F4 : MAIInst_SrcFormats_Scaled_mc<
  "v_mfma_scale_f32_32x32x64_f8f6f4",
  "V_MFMA_F32_32X32X64_F8F6F4",
  int_amdgcn_mfma_scale_f32_32x32x64_f8f6f4>;
}

let SubtargetPredicate = HasGFX950Insts in {
defm V_MFMA_LD_SCALE_B32 : VOP3PInst<"v_mfma_ld_scale_b32", VOP_MFMA_LD_SCALE>;
}

let SubtargetPredicate = isGFX90APlus in {
  let is_gfx940_xdl = 1 in {
  defm V_MFMA_F32_32X32X4BF16_1K  : MAIInst<"v_mfma_f32_32x32x4bf16_1k",  "F32_V4I16_X32",  int_amdgcn_mfma_f32_32x32x4bf16_1k>;
  defm V_MFMA_F32_16X16X4BF16_1K  : MAIInst<"v_mfma_f32_16x16x4bf16_1k",  "F32_V4I16_X16",  int_amdgcn_mfma_f32_16x16x4bf16_1k>;
  defm V_MFMA_F32_4X4X4BF16_1K    : MAIInst<"v_mfma_f32_4x4x4bf16_1k",    "F32_V4I16_X4",   int_amdgcn_mfma_f32_4x4x4bf16_1k>;
  defm V_MFMA_F32_32X32X8BF16_1K  : MAIInst<"v_mfma_f32_32x32x8bf16_1k",  "F32_V4I16_X16",  int_amdgcn_mfma_f32_32x32x8bf16_1k>;
  defm V_MFMA_F32_16X16X16BF16_1K : MAIInst<"v_mfma_f32_16x16x16bf16_1k", "F32_V4I16_X4",   int_amdgcn_mfma_f32_16x16x16bf16_1k>;
  }

  let is_dgemm = 1 in {
  defm V_MFMA_F64_16X16X4F64      : MAIInst<"v_mfma_f64_16x16x4f64",      "F64_16X16X4F64", int_amdgcn_mfma_f64_16x16x4f64>;
  defm V_MFMA_F64_4X4X4F64        : MAIInst<"v_mfma_f64_4x4x4f64",        "F64_4X4X4F64",   int_amdgcn_mfma_f64_4x4x4f64>;
  }
} // End SubtargetPredicate = isGFX90APlus

let SubtargetPredicate = isGFX940Plus, is_gfx940_xdl = 1 in {
  defm V_MFMA_I32_32X32X16I8       : MAIInst<"v_mfma_i32_32x32x16i8",       "I32_I64_X32",    int_amdgcn_mfma_i32_32x32x16_i8>;
  defm V_MFMA_I32_16X16X32I8       : MAIInst<"v_mfma_i32_16x16x32i8",       "I32_I64_X16",    int_amdgcn_mfma_i32_16x16x32_i8>;
} // End SubtargetPredicate = isGFX940Plus, is_gfx940_xdl = 1

let SubtargetPredicate = HasXF32Insts, is_gfx940_xdl = 1 in {
  defm V_MFMA_F32_16X16X8XF32      : MAIInst<"v_mfma_f32_16x16x8xf32",      "F32_V2F32_X16",  int_amdgcn_mfma_f32_16x16x8_xf32>;
  defm V_MFMA_F32_32X32X4XF32      : MAIInst<"v_mfma_f32_32x32x4xf32",      "F32_V2F32_X32",  int_amdgcn_mfma_f32_32x32x4_xf32>;
} // End SubtargetPredicate = HasXF32Insts, is_gfx940_xdl = 1

let SubtargetPredicate = HasFP8Insts, is_gfx940_xdl = 1 in {
  defm V_MFMA_F32_16X16X32_BF8_BF8 : MAIInst<"v_mfma_f32_16x16x32_bf8_bf8", "F32_I64_X32",    int_amdgcn_mfma_f32_16x16x32_bf8_bf8>;
  defm V_MFMA_F32_16X16X32_BF8_FP8 : MAIInst<"v_mfma_f32_16x16x32_bf8_fp8", "F32_I64_X32",    int_amdgcn_mfma_f32_16x16x32_bf8_fp8>;
  defm V_MFMA_F32_16X16X32_FP8_BF8 : MAIInst<"v_mfma_f32_16x16x32_fp8_bf8", "F32_I64_X32",    int_amdgcn_mfma_f32_16x16x32_fp8_bf8>;
  defm V_MFMA_F32_16X16X32_FP8_FP8 : MAIInst<"v_mfma_f32_16x16x32_fp8_fp8", "F32_I64_X32",    int_amdgcn_mfma_f32_16x16x32_fp8_fp8>;
  defm V_MFMA_F32_32X32X16_BF8_BF8 : MAIInst<"v_mfma_f32_32x32x16_bf8_bf8", "F32_I64_X16",    int_amdgcn_mfma_f32_32x32x16_bf8_bf8>;
  defm V_MFMA_F32_32X32X16_BF8_FP8 : MAIInst<"v_mfma_f32_32x32x16_bf8_fp8", "F32_I64_X16",    int_amdgcn_mfma_f32_32x32x16_bf8_fp8>;
  defm V_MFMA_F32_32X32X16_FP8_BF8 : MAIInst<"v_mfma_f32_32x32x16_fp8_bf8", "F32_I64_X16",    int_amdgcn_mfma_f32_32x32x16_fp8_bf8>;
  defm V_MFMA_F32_32X32X16_FP8_FP8 : MAIInst<"v_mfma_f32_32x32x16_fp8_fp8", "F32_I64_X16",    int_amdgcn_mfma_f32_32x32x16_fp8_fp8>;
} // End SubtargetPredicate = HasFP8Insts, is_gfx940_xdl = 1

multiclass SMFMACInst<string OpName, string P, SDPatternOperator node> {
  let Constraints = "$vdst = $src2",
      isConvergent = 1, mayRaiseFPException = 0, ReadsModeReg = 1, is_gfx940_xdl = 1 in {
    def _e64 : MAIInst<OpName, !cast<VOPProfileSMFMAC>("VOPProfileSMFMAC_" # P), node>;
  }
}

let SubtargetPredicate = isGFX940Plus in {
defm V_SMFMAC_F32_16X16X32_F16     : SMFMACInst<"v_smfmac_f32_16x16x32_f16",     "F32_16X16X32_F16", int_amdgcn_smfmac_f32_16x16x32_f16>;
defm V_SMFMAC_F32_32X32X16_F16     : SMFMACInst<"v_smfmac_f32_32x32x16_f16",     "F32_32X32X16_F16", int_amdgcn_smfmac_f32_32x32x16_f16>;
defm V_SMFMAC_F32_16X16X32_BF16    : SMFMACInst<"v_smfmac_f32_16x16x32_bf16",    "F32_16X16X32_I16", int_amdgcn_smfmac_f32_16x16x32_bf16>;
defm V_SMFMAC_F32_32X32X16_BF16    : SMFMACInst<"v_smfmac_f32_32x32x16_bf16",    "F32_32X32X16_I16", int_amdgcn_smfmac_f32_32x32x16_bf16>;
defm V_SMFMAC_I32_16X16X64_I8      : SMFMACInst<"v_smfmac_i32_16x16x64_i8",      "I32_16X16X64_I8",  int_amdgcn_smfmac_i32_16x16x64_i8>;
defm V_SMFMAC_I32_32X32X32_I8      : SMFMACInst<"v_smfmac_i32_32x32x32_i8",      "I32_32X32X32_I8",  int_amdgcn_smfmac_i32_32x32x32_i8>;
}

let SubtargetPredicate = HasFP8Insts, is_gfx940_xdl = 1 in {
defm V_SMFMAC_F32_16X16X64_BF8_BF8 : SMFMACInst<"v_smfmac_f32_16x16x64_bf8_bf8", "F32_16X16X64_F8",  int_amdgcn_smfmac_f32_16x16x64_bf8_bf8>;
defm V_SMFMAC_F32_16X16X64_BF8_FP8 : SMFMACInst<"v_smfmac_f32_16x16x64_bf8_fp8", "F32_16X16X64_F8",  int_amdgcn_smfmac_f32_16x16x64_bf8_fp8>;
defm V_SMFMAC_F32_16X16X64_FP8_BF8 : SMFMACInst<"v_smfmac_f32_16x16x64_fp8_bf8", "F32_16X16X64_F8",  int_amdgcn_smfmac_f32_16x16x64_fp8_bf8>;
defm V_SMFMAC_F32_16X16X64_FP8_FP8 : SMFMACInst<"v_smfmac_f32_16x16x64_fp8_fp8", "F32_16X16X64_F8",  int_amdgcn_smfmac_f32_16x16x64_fp8_fp8>;
defm V_SMFMAC_F32_32X32X32_BF8_BF8 : SMFMACInst<"v_smfmac_f32_32x32x32_bf8_bf8", "F32_32X32X32_F8",  int_amdgcn_smfmac_f32_32x32x32_bf8_bf8>;
defm V_SMFMAC_F32_32X32X32_BF8_FP8 : SMFMACInst<"v_smfmac_f32_32x32x32_bf8_fp8", "F32_32X32X32_F8",  int_amdgcn_smfmac_f32_32x32x32_bf8_fp8>;
defm V_SMFMAC_F32_32X32X32_FP8_BF8 : SMFMACInst<"v_smfmac_f32_32x32x32_fp8_bf8", "F32_32X32X32_F8",  int_amdgcn_smfmac_f32_32x32x32_fp8_bf8>;
defm V_SMFMAC_F32_32X32X32_FP8_FP8 : SMFMACInst<"v_smfmac_f32_32x32x32_fp8_fp8", "F32_32X32X32_F8",  int_amdgcn_smfmac_f32_32x32x32_fp8_fp8>;
} // End SubtargetPredicate = HasFP8Insts, is_gfx940_xdl = 1

let SubtargetPredicate = HasGFX950Insts in {
defm V_SMFMAC_F32_16X16X64_F16     : SMFMACInst<"v_smfmac_f32_16x16x64_f16",     "F32_16X16X64_F16", int_amdgcn_smfmac_f32_16x16x64_f16>;
defm V_SMFMAC_F32_32X32X32_F16     : SMFMACInst<"v_smfmac_f32_32x32x32_f16",     "F32_32X32X32_F16", int_amdgcn_smfmac_f32_32x32x32_f16>;
defm V_SMFMAC_F32_16X16X64_BF16    : SMFMACInst<"v_smfmac_f32_16x16x64_bf16",    "F32_16X16X64_BF16", int_amdgcn_smfmac_f32_16x16x64_bf16>;
defm V_SMFMAC_F32_32X32X32_BF16    : SMFMACInst<"v_smfmac_f32_32x32x32_bf16",    "F32_32X32X32_BF16", int_amdgcn_smfmac_f32_32x32x32_bf16>;
defm V_SMFMAC_I32_16X16X128_I8     : SMFMACInst<"v_smfmac_i32_16x16x128_i8",     "I32_16X16X128_I8", int_amdgcn_smfmac_i32_16x16x128_i8>;
defm V_SMFMAC_I32_32X32X64_I8      : SMFMACInst<"v_smfmac_i32_32x32x64_i8",      "I32_32X32X64_I8", int_amdgcn_smfmac_i32_32x32x64_i8>;
defm V_SMFMAC_F32_16X16X128_BF8_BF8 : SMFMACInst<"v_smfmac_f32_16x16x128_bf8_bf8", "F32_16X16X128_F8", int_amdgcn_smfmac_f32_16x16x128_bf8_bf8>;
defm V_SMFMAC_F32_16X16X128_BF8_FP8 : SMFMACInst<"v_smfmac_f32_16x16x128_bf8_fp8", "F32_16X16X128_F8", int_amdgcn_smfmac_f32_16x16x128_bf8_fp8>;
defm V_SMFMAC_F32_16X16X128_FP8_BF8 : SMFMACInst<"v_smfmac_f32_16x16x128_fp8_bf8", "F32_16X16X128_F8", int_amdgcn_smfmac_f32_16x16x128_fp8_bf8>;
defm V_SMFMAC_F32_16X16X128_FP8_FP8 : SMFMACInst<"v_smfmac_f32_16x16x128_fp8_fp8", "F32_16X16X128_F8", int_amdgcn_smfmac_f32_16x16x128_fp8_fp8>;
defm V_SMFMAC_F32_32X32X64_BF8_BF8 : SMFMACInst<"v_smfmac_f32_32x32x64_bf8_bf8", "F32_32X32X64_F8", int_amdgcn_smfmac_f32_32x32x64_bf8_bf8>;
defm V_SMFMAC_F32_32X32X64_BF8_FP8 : SMFMACInst<"v_smfmac_f32_32x32x64_bf8_fp8", "F32_32X32X64_F8", int_amdgcn_smfmac_f32_32x32x64_bf8_fp8>;
defm V_SMFMAC_F32_32X32X64_FP8_BF8 : SMFMACInst<"v_smfmac_f32_32x32x64_fp8_bf8", "F32_32X32X64_F8", int_amdgcn_smfmac_f32_32x32x64_fp8_bf8>;
defm V_SMFMAC_F32_32X32X64_FP8_FP8 : SMFMACInst<"v_smfmac_f32_32x32x64_fp8_fp8", "F32_32X32X64_F8", int_amdgcn_smfmac_f32_32x32x64_fp8_fp8>;
}

def MAIInstInfoTable : GenericTable {
  let FilterClass = "MAIInst";
  let CppTypeName = "MAIInstInfo";
  let Fields = [
    "Opcode", "is_dgemm", "is_gfx940_xdl"
  ];

  let PrimaryKey = ["Opcode"];
  let PrimaryKeyName = "getMAIInstInfoHelper";
}

let isCommutable = 1, isReMaterializable = 1 in {
  let SubtargetPredicate = HasPackedFP32Ops in {
    defm V_PK_FMA_F32 : VOP3PInst<"v_pk_fma_f32", VOP3P_Profile<VOP_V2F32_V2F32_V2F32_V2F32, VOP3_PACKED>, any_fma>;
    defm V_PK_MUL_F32 : VOP3PInst<"v_pk_mul_f32", VOP3P_Profile<VOP_V2F32_V2F32_V2F32, VOP3_PACKED>, any_fmul>;
    defm V_PK_ADD_F32 : VOP3PInst<"v_pk_add_f32", VOP3P_Profile<VOP_V2F32_V2F32_V2F32, VOP3_PACKED>, any_fadd>;
  } // End SubtargetPredicate = HasPackedFP32Ops

  let SubtargetPredicate = HasPkMovB32, isAsCheapAsAMove = 1 in
  defm V_PK_MOV_B32 : VOP3PInst<"v_pk_mov_b32", VOP3P_Profile<VOP_V2I32_V2I32_V2I32, VOP3_PACKED>>;

  let SubtargetPredicate = HasBF16PackedInsts in {
    defm V_PK_ADD_BF16     : VOP3PInst<"v_pk_add_bf16", VOP3P_Profile<VOP_V2BF16_V2BF16_V2BF16, VOP3_PACKED>, any_fadd>;
    defm V_PK_MUL_BF16     : VOP3PInst<"v_pk_mul_bf16", VOP3P_Profile<VOP_V2BF16_V2BF16_V2BF16, VOP3_PACKED>, any_fmul>;
    defm V_PK_MIN_NUM_BF16 : VOP3PInst<"v_pk_min_num_bf16", VOP3P_Profile<VOP_V2BF16_V2BF16_V2BF16, VOP3_PACKED>, fminnum_like>;
    defm V_PK_MAX_NUM_BF16 : VOP3PInst<"v_pk_max_num_bf16", VOP3P_Profile<VOP_V2BF16_V2BF16_V2BF16, VOP3_PACKED>, fmaxnum_like>;
    defm V_PK_FMA_BF16     : VOP3PInst<"v_pk_fma_bf16", VOP3P_Profile<VOP_V2BF16_V2BF16_V2BF16_V2BF16, VOP3_PACKED>, any_fma>;

    // Scalar pseudo used to emulate AMDGPUClamp.
    // Expanded to V_PK_MAX_NUM_BF16 with unused high half.
    // FIXME-TRUE16: Pseudo expansion of this won't work with True16.
    let True16Predicate = UseFakeTrue16Insts in
    defm V_MAX_BF16_PSEUDO : VOP3Inst <"v_max_bf16", VOP_BF16_BF16_BF16>;
  }
} // End isCommutable = 1, isReMaterializable = 1

def : AMDGPUMnemonicAlias<"v_accvgpr_read",  "v_accvgpr_read_b32">;
def : AMDGPUMnemonicAlias<"v_accvgpr_write", "v_accvgpr_write_b32">;

class VOPProfileWMMA<VOPProfile P, string Suffix, RegisterOperand _Src01RC64, bit _HasClamp, bit _HasOpSel> : VOP3P_Profile<P> {
  let DstRC = !if(!eq(Suffix, "_w32"), VDst_256, VDst_128);
  let Src0RC64 = _Src01RC64;
  let Src1RC64 = _Src01RC64;
  let Src2RC64 = !if(!eq(Suffix, "_w32"), VISrc_256_f64, VISrc_128_f32);
  let HasClamp = _HasClamp;
  let HasOpSel = _HasOpSel;
  let IsPacked = 1;
  let IsWMMA = 1;
}

def VOP_V8F32_V16F16_V16F16_V8F32 : VOPProfile <[v8f32, v16f16, v16f16, v8f32]>;
def VOP_V8F32_V16I16_V16I16_V8F32 : VOPProfile <[v8f32, v16i16, v16i16, v8f32]>;
def VOP_V16F16_V16F16_V16F16_V16F16 : VOPProfile <[v16f16, v16f16, v16f16, v16f16]>;
def VOP_V16I16_V16I16_V16I16_V16I16 : VOPProfile <[v16i16, v16i16, v16i16, v16i16]>;
def VOP_V8I32_V4I32_V4I32_V8I32 : VOPProfile <[v8i32, v4i32, v4i32, v8i32]>;
def VOP_V8I32_V2I32_V2I32_V8I32 : VOPProfile <[v8i32, v2i32, v2i32, v8i32]>;

def VOP_V4F32_V16F16_V16F16_V4F32 : VOPProfile <[v4f32, v16f16, v16f16, v4f32]>;
def VOP_V4F32_V16I16_V16I16_V4F32 : VOPProfile <[v4f32, v16i16, v16i16, v4f32]>;
def VOP_V8F16_V16F16_V16F16_V8F16 : VOPProfile <[v8f16, v16f16, v16f16, v8f16]>;
def VOP_V8I16_V16I16_V16I16_V8I16 : VOPProfile <[v8i16, v16i16, v16i16, v8i16]>;
def VOP_V4I32_V2I32_V2I32_V4I32 : VOPProfile <[v4i32, v2i32, v2i32, v4i32]>;


class WMMAType <bits<2> val> {
  bit hasClamp = val{0};
  bit hasOpsel = val{1};
}

def WMMARegular      : WMMAType<0b00>;
def WMMAUIClamp      : WMMAType<0b01>;
def WMMAOpSel        : WMMAType<0b10>;

class WMMARegularPat<Instruction Inst, SDPatternOperator node, VOPProfile P> :
  GCNPat < (P.DstVT (node
                                (P.Src0VT (VOP3PMods P.Src0VT:$src0, i32:$src0_modifiers)),
                                (P.Src1VT (VOP3PMods P.Src1VT:$src1, i32:$src1_modifiers)),
                                (P.Src2VT (VOP3PMods P.Src2VT:$src2, i32:$src2_modifiers))
                   )),
                   (P.DstVT (Inst i32:$src0_modifiers, P.Src0VT:$src0, i32:$src1_modifiers, P.Src1VT:$src1, $src2_modifiers, P.Src2VT:$src2))
>;

class WMMAOpSelPat<Instruction Inst, SDPatternOperator node, VOPProfile P> :
  GCNPat < (P.DstVT (node
                                (P.Src0VT P.Src0VT:$src0),
                                (P.Src1VT P.Src1VT:$src1),
                                (P.Src2VT P.Src2VT:$src2), (WMMAOpSelVOP3PMods i32:$src2_modifiers)
                   )),
                   (P.DstVT (Inst (i32 8), P.Src0VT:$src0, (i32 8), P.Src1VT:$src1, i32:$src2_modifiers, P.Src2VT:$src2))
>;

class WMMAUIClampPat<Instruction Inst, SDPatternOperator node, VOPProfile P> :
  GCNPat < (P.DstVT (node
                                timm:$src0_modifiers, (P.Src0VT P.Src0VT:$src0),
                                timm:$src1_modifiers, (P.Src1VT P.Src1VT:$src1),
                                (P.Src2VT P.Src2VT:$src2), (i1 timm:$clamp)
                   )),
                   (P.DstVT (Inst (VOP3PModsNeg $src0_modifiers), P.Src0VT:$src0, (VOP3PModsNeg $src1_modifiers), P.Src1VT:$src1, (i32 8), P.Src2VT:$src2, i1:$clamp))
>;

class WMMAOpcodeMapping<Instruction TwoAddr, Instruction ThreeAddr> {
  Instruction Opcode2Addr = TwoAddr;
  Instruction Opcode3Addr = ThreeAddr;
  Predicate WaveSizePredicate;
  Predicate SubtargetPredicate;
  field bit is_wmma_xdl;
}

def WMMAOpcode : GenericEnum {
  let FilterClass = "VOP3P_Pseudo";
}

class WMMAMappingTable : GenericTable {
  let FilterClass = "WMMAOpcodeMapping";
  let CppTypeName = "WMMAOpcodeMappingInfo";
  let Fields = ["Opcode2Addr", "Opcode3Addr"];
  string TypeOf_Opcode2Addr = "WMMAOpcode";
  string TypeOf_Opcode3Addr = "WMMAOpcode";
}

def WMMAOpcode2AddrMappingTable : WMMAMappingTable {
  let PrimaryKey = ["Opcode2Addr"];
  let PrimaryKeyName = "getWMMAMappingInfoFrom2AddrOpcode";
}

def WMMAOpcode3AddrMappingTable : WMMAMappingTable {
  let PrimaryKey = ["Opcode3Addr"];
  let PrimaryKeyName = "getWMMAMappingInfoFrom3AddrOpcode";
}

// The WMMA instruction has extra constraints:
// Matrices A and B cannot overlap with D. C cannot partially overlap with D,
// but it is OK for them to be the same (which is a typical case).
//
// We implement it as follows:
// 1) Map the intrinsic to the pseudo where D is tied to C ($vdst = $src2).
// 2) The pass twoaddressinstruction checks if src2 is live and if that is the case
//    it converts the default pseudo to the pseudo where src2 is not the same as vdst.
// 3) @earlyclobber on the destination satisfies the constraint during RA.

multiclass WMMAInst<string Suffix, string Instr, VOPProfile P, SDPatternOperator node = null_frag, RegisterOperand _Src01RC64 = VRegSrc_256, WMMAType Type, bit convertibleTo3Addr> {

  defvar WMMAConstraints2Addr = "@earlyclobber $vdst,$vdst = $src2";
  defvar WMMAConstraints3Addr = "@earlyclobber $vdst";

  defvar WMMAProfile = VOPProfileWMMA<P, Suffix, _Src01RC64, Type.hasClamp, Type.hasOpsel>;
  let Mnemonic = Instr, mayRaiseFPException = 0, ReadsModeReg = 0 in {
    let Constraints = WMMAConstraints2Addr, isConvertibleToThreeAddress = convertibleTo3Addr in {
      def _twoaddr # Suffix : VOP3P_Pseudo<Instr # Suffix, WMMAProfile>;
    }
  }
  if convertibleTo3Addr then {
    let Mnemonic = Instr, mayRaiseFPException = 0, ReadsModeReg = 0 in {
      let Constraints = WMMAConstraints3Addr, SchedRW = [Write32Bit, Write32Bit] in {
        def _threeaddr # Suffix : VOP3P_Pseudo<Instr # Suffix, WMMAProfile>;
      }
    }
    def : WMMAOpcodeMapping<!cast<Instruction>(NAME # _twoaddr # Suffix),
                          !cast<Instruction>(NAME # _threeaddr # Suffix)>;
  }

  let SubtargetPredicate = isGFX11Only in {
    if !eq(Type, WMMAOpSel) then {
      def : WMMAOpSelPat<!cast<Instruction>(NAME # _twoaddr # Suffix), node, P>;
    } else if !eq(Type, WMMAUIClamp) then {
      def : WMMAUIClampPat<!cast<Instruction>(NAME # _twoaddr # Suffix), node, P>;
    } else {
      def : WMMARegularPat<!cast<Instruction>(NAME # _twoaddr # Suffix), node, P>;
    }
  }
}



let WaveSizePredicate = isWave32 in {
  defm V_WMMA_F32_16X16X16_F16   : WMMAInst<"_w32", "v_wmma_f32_16x16x16_f16",  VOP_V8F32_V16F16_V16F16_V8F32, int_amdgcn_wmma_f32_16x16x16_f16, VRegSrc_256, WMMARegular, 1>;
  defm V_WMMA_F32_16X16X16_BF16  : WMMAInst<"_w32", "v_wmma_f32_16x16x16_bf16", VOP_V8F32_V16I16_V16I16_V8F32, int_amdgcn_wmma_f32_16x16x16_bf16, VRegSrc_256, WMMARegular, 1>;
  defm V_WMMA_F16_16X16X16_F16   : WMMAInst<"_w32", "v_wmma_f16_16x16x16_f16",   VOP_V16F16_V16F16_V16F16_V16F16, int_amdgcn_wmma_f16_16x16x16_f16, VRegSrc_256, WMMAOpSel, 1>;
  defm V_WMMA_BF16_16X16X16_BF16 : WMMAInst<"_w32", "v_wmma_bf16_16x16x16_bf16", VOP_V16I16_V16I16_V16I16_V16I16, int_amdgcn_wmma_bf16_16x16x16_bf16, VRegSrc_256, WMMAOpSel, 1>;
  defm V_WMMA_F16_16X16X16_F16_TIED   : WMMAInst<"_w32", "v_wmma_f16_16x16x16_f16",   VOP_V16F16_V16F16_V16F16_V16F16, int_amdgcn_wmma_f16_16x16x16_f16_tied, VRegSrc_256, WMMAOpSel, 0>;
  defm V_WMMA_BF16_16X16X16_BF16_TIED : WMMAInst<"_w32", "v_wmma_bf16_16x16x16_bf16", VOP_V16I16_V16I16_V16I16_V16I16, int_amdgcn_wmma_bf16_16x16x16_bf16_tied, VRegSrc_256, WMMAOpSel, 0>;
  defm V_WMMA_I32_16X16X16_IU8   : WMMAInst<"_w32", "v_wmma_i32_16x16x16_iu8",   VOP_V8I32_V4I32_V4I32_V8I32, int_amdgcn_wmma_i32_16x16x16_iu8, VRegSrc_128, WMMAUIClamp, 1>;
  defm V_WMMA_I32_16X16X16_IU4   : WMMAInst<"_w32", "v_wmma_i32_16x16x16_iu4",   VOP_V8I32_V2I32_V2I32_V8I32, int_amdgcn_wmma_i32_16x16x16_iu4, VRegSrc_64,  WMMAUIClamp, 1>;
}

let WaveSizePredicate = isWave64 in {
  defm V_WMMA_F32_16X16X16_F16   : WMMAInst<"_w64", "v_wmma_f32_16x16x16_f16",   VOP_V4F32_V16F16_V16F16_V4F32, int_amdgcn_wmma_f32_16x16x16_f16, VRegSrc_256, WMMARegular, 1>;
  defm V_WMMA_F32_16X16X16_BF16  : WMMAInst<"_w64", "v_wmma_f32_16x16x16_bf16",  VOP_V4F32_V16I16_V16I16_V4F32, int_amdgcn_wmma_f32_16x16x16_bf16, VRegSrc_256, WMMARegular, 1>;
  defm V_WMMA_F16_16X16X16_F16   : WMMAInst<"_w64", "v_wmma_f16_16x16x16_f16",   VOP_V8F16_V16F16_V16F16_V8F16, int_amdgcn_wmma_f16_16x16x16_f16, VRegSrc_256, WMMAOpSel, 1>;
  defm V_WMMA_BF16_16X16X16_BF16 : WMMAInst<"_w64", "v_wmma_bf16_16x16x16_bf16", VOP_V8I16_V16I16_V16I16_V8I16, int_amdgcn_wmma_bf16_16x16x16_bf16, VRegSrc_256, WMMAOpSel, 1>;
  defm V_WMMA_F16_16X16X16_F16_TIED   : WMMAInst<"_w64", "v_wmma_f16_16x16x16_f16",   VOP_V8F16_V16F16_V16F16_V8F16, int_amdgcn_wmma_f16_16x16x16_f16_tied, VRegSrc_256, WMMAOpSel, 0>;
  defm V_WMMA_BF16_16X16X16_BF16_TIED : WMMAInst<"_w64", "v_wmma_bf16_16x16x16_bf16", VOP_V8I16_V16I16_V16I16_V8I16, int_amdgcn_wmma_bf16_16x16x16_bf16_tied, VRegSrc_256, WMMAOpSel, 0>;
  defm V_WMMA_I32_16X16X16_IU8   : WMMAInst<"_w64", "v_wmma_i32_16x16x16_iu8",   VOP_V4I32_V4I32_V4I32_V4I32, int_amdgcn_wmma_i32_16x16x16_iu8, VRegSrc_128, WMMAUIClamp, 1>;
  defm V_WMMA_I32_16X16X16_IU4   : WMMAInst<"_w64", "v_wmma_i32_16x16x16_iu4",   VOP_V4I32_V2I32_V2I32_V4I32, int_amdgcn_wmma_i32_16x16x16_iu4, VRegSrc_64, WMMAUIClamp, 1>;

}

class VOP3PWMMA_Profile<list<ValueType> ArgTy, bit _IsSWMMAC, int _IndexType,
                        bit _IsIU, bit _IsFP8BF8XF32, bit _Has_ImodOp = 0,
                        bit _HasMatrixFMT = 0, bit _HasMatrixScale = 0,
                        bit _Scale16 = 0, bit _HasMatrixReuse = 0, bit _IsF4 = 0>
    : VOP3P_Profile<VOPProfile<ArgTy>> {
  bit IsIU = _IsIU;
  bit NoABMods = !or(_IsFP8BF8XF32, _IsF4); // No IMOD support for A and B
  bit IsXF32 = !and(_IsFP8BF8XF32, !eq(ArgTy[1], v8f32));

  int IndexType = _IndexType;
  let HasMatrixFMT = _HasMatrixFMT;
  let HasMatrixScale = _HasMatrixScale;
  bit Scale16 = _Scale16;
  let HasMatrixReuse = _HasMatrixReuse;

  bit HasIModOp = _Has_ImodOp;
  let HasClamp = !and(IsIU, !not(HasIModOp));
  let IsPacked = 1;
  let IsWMMA = !not(_IsSWMMAC);
  let IsSWMMAC = _IsSWMMAC;

  bit IsAB_F64  = !or(!eq(ArgTy[1], v2f64), !eq(ArgTy[1], v4f64));
  bit IsAB_F32  = !eq(ArgTy[1], v2f32);
  bit IsAB_F16 = !or(!eq(ArgTy[1], v16f16), !eq(ArgTy[1], v8f16), !eq(ArgTy[1], v4f16));
  bit IsAB_BF16 = !or(!eq(ArgTy[1], v16i16), !eq(ArgTy[1], v8i16), !eq(ArgTy[1], v4i16),
                      !eq(ArgTy[1], v16bf16), !eq(ArgTy[1], v8bf16), !eq(ArgTy[1], v4bf16));
  bit IsF16BF16 = !or(IsAB_F16, IsAB_BF16);

  bit IsC_F64 = !eq(ArgTy[3], v8f64);
  bit IsC_F32 = !or(!eq(ArgTy[3], v8f32), !eq(ArgTy[3], v4f32));
  bit IsC_BF16 = !or(!eq(ArgTy[3], v8i16), !eq(ArgTy[3], v4i16),
                     !eq(ArgTy[3], v8bf16), !eq(ArgTy[3], v4bf16));
  bit IsC_F16 = !or(!eq(ArgTy[3], v8f16), !eq(ArgTy[3], v4f16));

  bit NegLo01 = !not(NoABMods);
  bit NegLo2 = !and(!not(IsIU), !not(IsXF32), IsWMMA);
  bit NegHi01 = IsF16BF16; // Only F16BF16 can have neg_hi[0:1]
  bit NegHi2 = !and(!not(IsIU), !not(IsXF32), IsWMMA);
  bit NegLoAny = !or(NegLo01, NegLo2);
  bit NegHiAny = !or(NegHi01, NegHi2);

  let DstRC = !cast<RegisterOperand>("VDst_"#ArgTy[0].Size);
  let Src0RC64 = !cast<RegisterOperand>("VRegSrc_"#ArgTy[1].Size);
  let Src1RC64 = !cast<RegisterOperand>("VRegSrc_"#ArgTy[2].Size);
  let Src2RC64 = !if(IsSWMMAC, DstRC,
                               !cast<RegisterOperand>("VISrc_"#ArgTy[3].Size#
                                                      !cond(IsC_F64:  "_f64",
                                                            IsC_F32:  "_f32",
                                                            IsC_F16:  "_f16",
                                                            IsC_BF16: "_bf16",
                                                            1: "_b32")));
  ValueType ScaleTy = !if(Scale16, i64, i32);

  // For f16 and bf16 matrices A and B, each element can be modified by
  // fneg(neg_lo,neg_hi = 1). For f32 and f64, neg_lo[0:1] is allowed, but
  // neg_hi[0:1] is ignored. For iu4 and iu8 matrices A and B neg_lo is
  // overloaded to mean unsigned/signed: neg_lo = 0 (u4 and u8) unsigned(zext)
  // neg_lo = 1 (i4 and i8) signed(sext). For f16, bf16, f32 and f64 matrix C
  // each element can be modified by fneg(neg_lo = 1) or fabs(neg_hi = 1).

  // Opcode             | src0/src1 - matrix A/B | src2 - matrix C or Index
  // ---------------------------------------------------------------------------
  // wmma f64_f64       | neg_lo for neg A/B     | neg_lo = 1  neg C(f64)
  //                    | neg_hi ignored         | neg_hi = 1  abs C(f64)
  // ---------------------------------------------------------------------------
  // wmma f32_f32       | neg_lo for neg A/B     | neg_lo = 1  neg C(f32)
  //                    | neg_hi ignored         | neg_hi = 1  abs C(f32)
  // ---------------------------------------------------------------------------
  // wmma f32_xf32      | not allowed for xf32   | not allowed
  // ---------------------------------------------------------------------------
  // wmma f32_f16       | both neg_lo,neg_hi = 1 | neg_lo = 1  neg C(f32)
  // wmma f32_bf16      | neg A/B (f16 or bf16)  | neg_hi = 1  abs C(f32)
  // ---------------------------------------------------------------------------
  // wmma f16_f16       | both neg_lo,neg_hi = 1 | neg_lo = 1 neg C(f16 or bf16)
  // wmma bf16_bf16     | neg A/B (f16 or bf16)  | neg_hi = 1 abs C(f16 or bf16)
  // ---------------------------------------------------------------------------
  // wmma i32_iu8/iu4   | neg_lo = 0 u4/u8(zext) | not allowed for
  //                    | neg_lo = 1 i4/i8(sext) | i32 matrices
  // ---------------------------------------------------------------------------
  // wmma f32_fp8/bf8   | not allowed for        | neg_lo = 1  neg C(f32)
  //                    | fp8 and bf8 matrices   | neg_hi = 1  abs C(f32)
  // ---------------------------------------------------------------------------
  // wmma f16_fp8/bf8   | not allowed for        | neg_lo = 1  neg C(f16)
  //                    | fp8 and bf8 matrices   | neg_hi = 1  abs C(f16)
  // ---------------------------------------------------------------------------
  // swmmac f32_f16     | both neg_lo,neg_hi = 1 | not allowed for sparse matrix
  // swmmac f32_bf16    | neg A/B (f16 or bf16)  | A Index - matrix C is in dst
  // ---------------------------------------------------------------------------
  // swmmac f16_f16     | both neg_lo,neg_hi = 1 | not allowed for sparse matrix
  // swmmac bf16_bf16   | neg A/B (f16 or bf16)  | A Index - matrix C is in dst
  // ---------------------------------------------------------------------------
  // swmmac i32_iu8/iu4 | neg_lo = 0 u4/u8(zext) | not allowed for sparse matrix
  //                    | neg_lo = 1 i4/i8(sext) | A Index - matrix C is in dst
  // ---------------------------------------------------------------------------
  // swmmac f32_fp8/bf8 | not allowed for        | not allowed for sparse matrix
  // swmmac f16_fp8/bf8 | f8 and bf8 matrices    | A Index - matrix C is in dst
  // ---------------------------------------------------------------------------

  // pseudo

  // fp8bf8 and xf32 wmmas don't use src (0 and 1) modifiers, iu use neg_lo, f16 and bf16
  // use neg_lo and neg_hi. iu wmmas (C is i32) don't use src 2 modifiers,
  // remaining wmmas(f16, bf16 and f8bf8) use neg_lo and neg_hi for C (C is f32
  // f16 or bf16). swmmac use index_key and don't use src 2 modifiers.
  dag Src0Mods = !if(NoABMods, (ins), (ins PackedF16InputMods:$src0_modifiers));
  dag Src1Mods = !if(NoABMods, (ins), (ins PackedF16InputMods:$src1_modifiers));
  dag Src2Mods = !if(!or(IsIU, IsXF32, IsSWMMAC), (ins), (ins PackedF16InputMods:$src2_modifiers));
  dag IndexKey = !cond(!eq(IndexType, 0) : (ins),
                       !eq(IndexType, 8) : (ins IndexKey8bit:$index_key_8bit),
                       !eq(IndexType, 16): (ins IndexKey16bit:$index_key_16bit),
                       !eq(IndexType, 32): (ins IndexKey32bit:$index_key_32bit));
  dag MatrixFMT = !if(HasMatrixFMT, (ins MatrixAFMT:$matrix_a_fmt, MatrixBFMT:$matrix_b_fmt),
                                   (ins));
  dag MatrixScaleSrc = !if(HasMatrixScale,
                           !if(Scale16, (ins VCSrc_b64_Lo256:$scale_src0, VCSrc_b64_Lo256:$scale_src1),
                                        (ins VCSrc_b32_Lo256:$scale_src0, VCSrc_b32_Lo256:$scale_src1)),
                           (ins));
  dag MatrixScale = !if(HasMatrixScale, (ins MatrixAScale:$matrix_a_scale, MatrixBScale:$matrix_b_scale,
                                             MatrixAScaleFmt:$matrix_a_scale_fmt, MatrixBScaleFmt:$matrix_b_scale_fmt),
                                        (ins));
  dag MatrixReuse = !if(HasMatrixReuse, (ins MatrixAReuse:$matrix_a_reuse, MatrixBReuse:$matrix_b_reuse), (ins));
  dag Clamp = !if(HasClamp, (ins Clamp0:$clamp), (ins));
  dag Neg = !cond(!and(NegLoAny, NegHiAny)             : (ins neg_lo0:$neg_lo, neg_hi0:$neg_hi),
                  !and(NegLoAny, !not(NegHiAny))       : (ins neg_lo0:$neg_lo),
                  !and(!not(NegLoAny), !not(NegHiAny)) : (ins));

  let InsVOP3P = !con(Src0Mods, (ins Src0RC64:$src0), Src1Mods, (ins Src1RC64:$src1),
                      !cond(IsWMMA   : !con(Src2Mods, (ins Src2RC64:$src2)),
                            IsSWMMAC : !con((ins DstRC:$srcTiedDef),
                                             !if(!eq(IndexType, 32),
                                                 (ins VRegSrc_64:$src2),
                                                 (ins VRegSrc_32:$src2)),
                                            IndexKey)),
                      MatrixScaleSrc, MatrixFMT, MatrixScale, MatrixReuse, Clamp, Neg);

  // asm

  string IndexKeyAsm = !cond(!eq(IndexType, 0)  : "",
                             !eq(IndexType, 8)  : "$index_key_8bit",
                             !eq(IndexType, 16) : "$index_key_16bit",
                             !eq(IndexType, 32) : "$index_key_32bit");
  string MatrxFMTAsm = !if(HasMatrixFMT, "$matrix_a_fmt$matrix_b_fmt", "");
  string MatrixScaleSrcAsm = !if(HasMatrixScale, ", $scale_src0, $scale_src1", "");
  string MatrixScaleAsm = !if(HasMatrixScale, "$matrix_a_scale$matrix_b_scale$matrix_a_scale_fmt$matrix_b_scale_fmt", "");
  string MatrixReuseAsm = !if(HasMatrixReuse, "$matrix_a_reuse$matrix_b_reuse", "");
  string ClampAsm = !if(HasClamp, "$clamp", "");
  string NegAsm = !cond(!and(NegLoAny, NegHiAny)             : "$neg_lo$neg_hi",
                        !and(NegLoAny, !not(NegHiAny))       : "$neg_lo",
                        !and(!not(NegLoAny), !not(NegHiAny)) : "");

  let AsmVOP3P = "$vdst, $src0, $src1, $src2"#IndexKeyAsm#MatrixScaleSrcAsm#MatrxFMTAsm#MatrixScaleAsm#MatrixReuseAsm#NegAsm#ClampAsm;

  // isel patterns
  bit IsAB_BF16_IMod0 = !and(IsAB_BF16, !not(HasIModOp));
  bit IsAB_F16_IMod0 = !and(IsAB_F16, !not(HasIModOp));
  bit IsAB_F32F64_IMod1  = !and(!or(IsAB_F64, IsAB_F32), HasIModOp);
  bit IsAB_F16BF16_IMod1 = !and(!or(IsAB_F16, IsAB_BF16), HasIModOp);
  dag Src0InPat  = !cond(IsAB_F32F64_IMod1  : (ins timm:$src0_modifiers, Src0VT:$src0),
                         IsAB_F16BF16_IMod1 : (ins timm:$src0_modifiers, Src0VT:$src0),
                         IsAB_F16_IMod0     : (ins (Src0VT (WMMAModsF16Neg Src0VT:$src0, i32:$src0_modifiers))),
                         IsAB_BF16_IMod0    : (ins Src0VT:$src0),
                         IsIU               : (ins timm:$src0_modifiers, Src0VT:$src0),
                         HasMatrixFMT       : (ins timm:$matrix_a_fmt, Src0VT:$src0),
                         NoABMods           : (ins Src0VT:$src0));
  dag Src0OutPat = !cond(IsAB_F32F64_IMod1  : (ins (VOP3PModsNeg $src0_modifiers), Src0VT:$src0),
                         IsAB_F16BF16_IMod1 : (ins (VOP3PModsNegs $src0_modifiers), Src0VT:$src0),
                         IsAB_F16_IMod0     : (ins i32:$src0_modifiers, Src0VT:$src0),
                         IsAB_BF16_IMod0    : (ins (i32 8), Src0VT:$src0),
                         IsIU               : (ins (VOP3PModsNeg $src0_modifiers), Src0VT:$src0),
                         NoABMods           : (ins Src0VT:$src0));
  dag Src1InPat  = !cond(IsAB_F32F64_IMod1  : (ins timm:$src1_modifiers, Src1VT:$src1),
                         IsAB_F16BF16_IMod1 : (ins timm:$src1_modifiers, Src1VT:$src1),
                         IsAB_F16_IMod0     : (ins (Src1VT (WMMAModsF16Neg Src1VT:$src1, i32:$src1_modifiers))),
                         IsAB_BF16_IMod0    : (ins Src1VT:$src1),
                         IsIU               : (ins timm:$src1_modifiers, Src1VT:$src1),
                         HasMatrixFMT       : (ins timm:$matrix_b_fmt, Src1VT:$src1),
                         NoABMods           : (ins Src1VT:$src1));
  dag Src1OutPat = !cond(IsAB_F32F64_IMod1  : (ins (VOP3PModsNeg $src1_modifiers), Src1VT:$src1),
                         IsAB_F16BF16_IMod1 : (ins (VOP3PModsNegs $src1_modifiers), Src1VT:$src1),
                         IsAB_F16_IMod0     : (ins i32:$src1_modifiers, Src1VT:$src1),
                         IsAB_BF16_IMod0    : (ins (i32 8), Src1VT:$src1),
                         IsIU               : (ins (VOP3PModsNeg $src1_modifiers), Src1VT:$src1),
                         NoABMods           : (ins Src1VT:$src1));
  bit IsC_IMod1 = !and(HasIModOp, IsWMMA, !not(IsIU), !not(IsXF32));
  bit IsC_F32_IMod0 = !and(IsC_F32, !not(HasIModOp));
  bit IsC_F16_IMod0 = !and(IsC_F16, !not(HasIModOp));
  bit IsC_BF16_IMod0 = !and(IsC_BF16, !not(HasIModOp));
  bit IsIUXF32 = !or(IsIU, IsXF32);
  dag Src2InPatWmma  = !cond(IsC_IMod1        : (ins timm:$src2_modifiers, Src2VT:$src2),
                             IsC_F32_IMod0    : (ins (Src2VT (WMMAModsF32NegAbs Src2VT:$src2, i32:$src2_modifiers))),
                             IsC_F16_IMod0    : (ins (Src2VT (WMMAModsF16NegAbs Src2VT:$src2, i32:$src2_modifiers))),
                             IsC_BF16_IMod0   : (ins Src2VT:$src2),
                             IsIUXF32         : (ins Src2VT:$src2),
                             IsSWMMAC         : (ins));
  dag Src2OutPatWmma = !cond(IsC_IMod1        : (ins (VOP3PModsNegAbs $src2_modifiers), Src2VT:$src2),
                             IsC_F32_IMod0    : (ins i32:$src2_modifiers, Src2VT:$src2),
                             IsC_F16_IMod0    : (ins i32:$src2_modifiers, Src2VT:$src2),
                             IsC_BF16_IMod0   : (ins (i32 8), Src2VT:$src2),
                             IsIUXF32         : (ins Src2VT:$src2),
                             IsSWMMAC         : (ins));
  dag ClampPat = !if(HasClamp, (ins i1:$clamp), (ins));
  dag IndexInPat = !cond(!eq(IndexType, 0) : (ins i32:$src2),
                         !eq(IndexType, 8) : (ins (i32 (SWMMACIndex8 i32:$src2, i32:$index_key_8bit))),
                         !eq(IndexType, 16): (ins (i32 (SWMMACIndex16 i32:$src2, i32:$index_key_16bit))),
                         !eq(IndexType, 32): (ins (i64 (SWMMACIndex32 i64:$src2, i32:$index_key_32bit))));
  dag IndexOutPat = !cond(!eq(IndexType, 0) : (ins i32:$src2),
                          !eq(IndexType, 8) : (ins i32:$src2, i32:$index_key_8bit),
                          !eq(IndexType, 16): (ins i32:$src2, i32:$index_key_16bit),
                          !eq(IndexType, 32): (ins i64:$src2, i32:$index_key_32bit));
  dag MatrixFMTOutPat = !if(HasMatrixFMT, (ins i32:$matrix_a_fmt, i32:$matrix_b_fmt), (ins));
  dag Src2InlineInPat = !con(!if(IsC_IMod1, (ins timm:$src2_modifiers), (ins)), (ins (Src2VT (WMMAVISrc Src2VT:$src2))));
  dag Src2InlineOutPat = !con(!if(IsIUXF32, (ins), !if(IsC_IMod1,  (ins (VOP3PModsNegAbs $src2_modifiers)), (ins (i32 8)))), (ins Src2VT:$src2));
  dag MatrixScaleInPat = !if(HasMatrixScale, (ins timm:$matrix_a_scale, timm:$matrix_a_scale_fmt, ScaleTy:$scale_src0,
                                                  timm:$matrix_b_scale, timm:$matrix_b_scale_fmt, ScaleTy:$scale_src1),
                                             (ins));

  dag MatrixReuseInPat = !if(HasMatrixReuse, (ins timm:$matrix_a_reuse, timm:$matrix_b_reuse), (ins));
  dag MatrixScaleOutSrcPat = !if(HasMatrixScale, (ins ScaleTy:$scale_src0, ScaleTy:$scale_src1), (ins));
  dag MatrixScaleOutModPat = !if(HasMatrixScale, (ins i32:$matrix_a_scale, i32:$matrix_b_scale, i32:$matrix_a_scale_fmt, i32:$matrix_b_scale_fmt), (ins));
  dag MatrixReuseOutModPat = !if(HasMatrixReuse, (ins i1:$matrix_a_reuse, i1:$matrix_b_reuse), (ins));

  dag WmmaInPat  = !con(Src0InPat, Src1InPat, Src2InPatWmma, MatrixScaleInPat, MatrixReuseInPat, ClampPat);
  dag WmmaOutPat = !con(Src0OutPat, Src1OutPat, Src2OutPatWmma, MatrixScaleOutSrcPat, MatrixFMTOutPat,
                        MatrixScaleOutModPat, MatrixReuseOutModPat, ClampPat);

  dag SwmmacInPat  = !con(Src0InPat, Src1InPat, (ins Src2VT:$srcTiedDef), IndexInPat, MatrixReuseInPat, ClampPat);
  dag SwmmacOutPat = !con(Src0OutPat, Src1OutPat, (ins Src2VT:$srcTiedDef), IndexOutPat, MatrixReuseOutModPat, ClampPat);

  // wmma pattern where src2 is inline imm uses _threeaddr pseudo,
  // can't use _twoaddr since it would violate src2 tied to vdst constraint.
  dag WmmaInlineInPat  = !con(Src0InPat, Src1InPat, Src2InlineInPat, MatrixScaleInPat, MatrixReuseInPat, ClampPat);
  dag WmmaInlineOutPat = !con(Src0OutPat, Src1OutPat, Src2InlineOutPat, MatrixScaleOutSrcPat,
                              MatrixFMTOutPat, MatrixScaleOutModPat, MatrixReuseOutModPat, ClampPat);
}

def WMMAInstInfoTable : GenericTable {
  let FilterClass = "WMMAInstInfo";
  let CppTypeName = "WMMAInstInfo";
  let Fields = ["Opcode", "is_wmma_xdl"];

  let PrimaryKey = ["Opcode"];
  let PrimaryKeyName = "getWMMAInstInfoHelper";
}

class WMMAInstInfo {
  Instruction Opcode = !cast<Instruction>(NAME);
  bit is_wmma_xdl = 0;
}

multiclass WMMAInstGFX12<string Instr, VOP3PWMMA_Profile WMMAProfile, string PseudoInstrSuffix, bit DiffVdstSrc2 = 0> {

  defvar WMMAConstraints2Addr = !if(DiffVdstSrc2, "@earlyclobber $vdst", "@earlyclobber $vdst,$vdst = $src2");
  defvar WMMAConstraints3Addr = "@earlyclobber $vdst";

  let Mnemonic = Instr, mayRaiseFPException = 0, ReadsModeReg = 0 in {
    let Constraints = WMMAConstraints2Addr, isConvertibleToThreeAddress = 1 in
      def _twoaddr : VOP3P_Pseudo<Instr, WMMAProfile>, WMMAInstInfo {
        let PseudoInstr = Instr#PseudoInstrSuffix;
        let FixedSize = WMMAProfile.HasMatrixScale;
        let Size = !if(WMMAProfile.HasMatrixScale, 16, 8);
      }

    let Constraints = WMMAConstraints3Addr, SchedRW = [Write32Bit, Write32Bit] in
      def _threeaddr : VOP3P_Pseudo<Instr, WMMAProfile>, WMMAInstInfo {
        let PseudoInstr = Instr#PseudoInstrSuffix;
        let FixedSize = WMMAProfile.HasMatrixScale;
        let Size = !if(WMMAProfile.HasMatrixScale, 16, 8);
      }

  }
  def : WMMAOpcodeMapping<!cast<Instruction>(NAME # _twoaddr),
                          !cast<Instruction>(NAME # _threeaddr)>;
}

multiclass SWMMACInstGFX12<string Instr, VOP3PWMMA_Profile WMMAProfile, string PseudoInstrSuffix> {
  def _twoaddr : VOP3P_Pseudo<Instr, WMMAProfile>, WMMAInstInfo {
    let Mnemonic = Instr;
    let PseudoInstr = Instr#PseudoInstrSuffix;
    let mayRaiseFPException = 0;
    let ReadsModeReg = 0;
    let AsmMatchConverter = "cvtSWMMAC";

    let Constraints = "@earlyclobber $vdst,$vdst = $srcTiedDef";
  }
}

// First argument in Profile is types for matrices D, A, B and C (D = A * B + C)
// as used by llvm ir, types are vectors(with matrix elements)
// wave32:
// For 16x16 matrices, lanes 0 to 31 will have 8 matrix elts,
// for 16 x 32 16 elts and for 16 x 64 lanes have 32 elts.
// wave64:
// lanes will have half the size of elements in lanes compared to wave32 with
// exception of 16x16_iu4: lanes0-31 will have 8xi4, remaining lanes are ignored

// general idea on element distribution differences:
// wave32: lane n has 8 matrix elements
// wave64: lane n has first 4, lane n+32 has other 4 elements

// index size, for each 2 elements in lane you need 4bits in index

// Non-standard types (iu8, iu4, fp8, bf8) will be packed in vectors of i32s.
// Original type for them is in comment on the right and refers to A and B.

def F32_F16_WMMA_w32    : VOP3PWMMA_Profile<[v8f32, v8f16, v8f16, v8f32], 0, 0, 0, 0>;
def F32_BF16_WMMA_w32   : VOP3PWMMA_Profile<[v8f32, v8i16, v8i16, v8f32], 0, 0, 0, 0>;
def F16_F16_WMMA_w32    : VOP3PWMMA_Profile<[v8f16, v8f16, v8f16, v8f16], 0, 0, 0, 0>;
def BF16_BF16_WMMA_w32  : VOP3PWMMA_Profile<[v8i16, v8i16, v8i16, v8i16], 0, 0, 0, 0>;
def I32_IU8_WMMA_w32    : VOP3PWMMA_Profile<[v8i32, v2i32, v2i32, v8i32], 0, 0, 1, 0>; // 8xi8
def I32_IU4X16_WMMA_w32 : VOP3PWMMA_Profile<[v8i32,   i32,   i32, v8i32], 0, 0, 1, 0>; // 8xi4
def F32_FP8BF8_WMMA_w32 : VOP3PWMMA_Profile<[v8f32, v2i32, v2i32, v8f32], 0, 0, 0, 1>; // 8xf8
def I32_IU4X32_WMMA_w32 : VOP3PWMMA_Profile<[v8i32, v2i32, v2i32, v8i32], 0, 0, 1, 0>; // 16xi4

def F32_F16_WMMA_w64    : VOP3PWMMA_Profile<[v4f32, v4f16, v4f16, v4f32], 0, 0, 0, 0>;
def F32_BF16_WMMA_w64   : VOP3PWMMA_Profile<[v4f32, v4i16, v4i16, v4f32], 0, 0, 0, 0>;
def F16_F16_WMMA_w64    : VOP3PWMMA_Profile<[v4f16, v4f16, v4f16, v4f16], 0, 0, 0, 0>;
def BF16_BF16_WMMA_w64  : VOP3PWMMA_Profile<[v4i16, v4i16, v4i16, v4i16], 0, 0, 0, 0>;
def I32_IU8_WMMA_w64    : VOP3PWMMA_Profile<[v4i32,   i32,   i32, v4i32], 0, 0, 1, 0>; // 4xi8
def I32_IU4X16_WMMA_w64 : VOP3PWMMA_Profile<[v4i32,   i32,   i32, v4i32], 0, 0, 1, 0>; // 8xi4 *
def F32_FP8BF8_WMMA_w64 : VOP3PWMMA_Profile<[v4f32,   i32,   i32, v4f32], 0, 0, 0, 1>; // 4xf8
def I32_IU4X32_WMMA_w64 : VOP3PWMMA_Profile<[v4i32,   i32,   i32, v4i32], 0, 0, 1, 0>; // 8xi4

def F32_F16_SWMMAC_w32    : VOP3PWMMA_Profile<[v8f32, v8f16, v16f16, v8f32], 1, 16, 0, 0>;
def F32_BF16_SWMMAC_w32   : VOP3PWMMA_Profile<[v8f32, v8i16, v16i16, v8f32], 1, 16, 0, 0>;
def F16_F16_SWMMAC_w32    : VOP3PWMMA_Profile<[v8f16, v8f16, v16f16, v8f16], 1, 16, 0, 0>;
def BF16_BF16_SWMMAC_w32  : VOP3PWMMA_Profile<[v8i16, v8i16, v16i16, v8i16], 1, 16, 0, 0>;
def I32_IU8_SWMMAC_w32    : VOP3PWMMA_Profile<[v8i32, v2i32,  v4i32, v8i32], 1, 16, 1, 0>; // 8xi8, 16xi8
def I32_IU4X32_SWMMAC_w32 : VOP3PWMMA_Profile<[v8i32,   i32,  v2i32, v8i32], 1, 16, 1, 0>; // 8xi4, 16xi4
def I32_IU4X64_SWMMAC_w32 : VOP3PWMMA_Profile<[v8i32, v2i32,  v4i32, v8i32], 1,  0, 1, 0>; // 16xi4, 32xi4 **
def F32_FP8BF8_SWMMAC_w32 : VOP3PWMMA_Profile<[v8f32, v2i32,  v4i32, v8f32], 1, 16, 0, 1>; // 8xf8, 16xf8

def F32_F16_SWMMAC_w64    : VOP3PWMMA_Profile<[v4f32, v4f16, v8f16, v4f32], 1,  8, 0, 0>;
def F32_BF16_SWMMAC_w64   : VOP3PWMMA_Profile<[v4f32, v4i16, v8i16, v4f32], 1,  8, 0, 0>;
def F16_F16_SWMMAC_w64    : VOP3PWMMA_Profile<[v4f16, v4f16, v8f16, v4f16], 1,  8, 0, 0>;
def BF16_BF16_SWMMAC_w64  : VOP3PWMMA_Profile<[v4i16, v4i16, v8i16, v4i16], 1,  8, 0, 0>;
def I32_IU8_SWMMAC_w64    : VOP3PWMMA_Profile<[v4i32,   i32, v2i32, v4i32], 1,  8, 1, 0>; // 4xi8, 8xi8
def I32_IU4X32_SWMMAC_w64 : VOP3PWMMA_Profile<[v4i32,   i32,   i32, v4i32], 1, 16, 1, 0>; // 8xi4, 8xi4 ***
def I32_IU4X64_SWMMAC_w64 : VOP3PWMMA_Profile<[v4i32,   i32, v2i32, v4i32], 1, 16, 1, 0>; // 8xi4, 16xi4
def F32_FP8BF8_SWMMAC_w64 : VOP3PWMMA_Profile<[v4f32,   i32, v2i32, v4f32], 1,  8, 0, 1>; // 4xf8, 8xf8

// *   IU4X16_WMMA_w64 lanes 0-31 will have 8xi4, remaining lanes are ignored
// **  IU4X64_SWMMAC_w32 index is i32, index_key is not used
// *** IU4X32_SWMMAC_w64 lanes 0-31 will have 8xi4 remaining lanes are ignored
//                       for matrix A, index is i16; Matrix B uses all lanes

def F32_F32_WMMA_w32             : VOP3PWMMA_Profile<[v8f32, v2f32, v2f32, v8f32], 0, 0, 0, 0, 1, 0, 0, 0, 1>;
def F32_BF16X32_WMMA_w32         : VOP3PWMMA_Profile<[v8f32, v16bf16, v16bf16, v8f32], 0, 0, 0, 0, 1, 0, 0, 0, 1>;
def F32_F16X32_WMMA_w32          : VOP3PWMMA_Profile<[v8f32, v16f16, v16f16, v8f32], 0, 0, 0, 0, 1, 0, 0, 0, 1>;
def F16_F16X32_WMMA_w32          : VOP3PWMMA_Profile<[v8f16, v16f16, v16f16, v8f16], 0, 0, 0, 0, 1, 0, 0, 0, 1>;
def BF16_BF16X32_WMMA_w32        : VOP3PWMMA_Profile<[v8bf16, v16bf16, v16bf16, v8bf16], 0, 0, 0, 0, 1, 0, 0, 0, 1>;
def BF16F32_BF16_WMMA_w32        : VOP3PWMMA_Profile<[v8bf16, v16bf16, v16bf16, v8f32], 0, 0, 0, 0, 1, 0, 0, 0, 1>;
def F32_FP8BF8X64_WMMA_w32       : VOP3PWMMA_Profile<[v8f32, v8i32, v8i32, v8f32], 0, 0, 0, 1, 1, 0, 0, 0, 1>;
def F32_FP8BF8X128_WMMA_w32      : VOP3PWMMA_Profile<[v8f32, v16i32, v16i32, v8f32], 0, 0, 0, 1, 1, 0, 0, 0, 1>;
def F16_FP8BF8X64_WMMA_w32       : VOP3PWMMA_Profile<[v8f16, v8i32, v8i32, v8f16], 0, 0, 0, 1, 1, 0, 0, 0, 1>;
def F16_FP8BF8X128_WMMA_w32      : VOP3PWMMA_Profile<[v8f16, v16i32, v16i32, v8f16], 0, 0, 0, 1, 1, 0, 0, 0, 1>;
def F32_32X16X128_F4_WMMA_w32    : VOP3PWMMA_Profile<[v16f32, v16i32, v8i32, v16f32], 0, 0, 0, 0, 1, 0, 0, 0, 0, 1>;
def I32_IU8X64_WMMA_w32          : VOP3PWMMA_Profile<[v8i32, v8i32, v8i32, v8i32], 0, 0, 1, 0, 1, 0, 0, 0, 1>;
def F32_32X16X128_F4_SCALE_w32   : VOP3PWMMA_Profile<[v16f32, v16i32,  v8i32,  v16f32], 0, 0, 0, 1, 1, 0, 1, 0, 1>;
def F32_32X16X128_F4_SCALE16_w32 : VOP3PWMMA_Profile<[v16f32, v16i32,  v8i32,  v16f32], 0, 0, 0, 1, 1, 0, 1, 1, 1>;
def F32_F16X64_SWMMAC_w32        : VOP3PWMMA_Profile<[v8f32, v16f16, v32f16, v8f32], 1, 16, 0, 0, 1, 0, 0, 0, 1>;
def F32_BF16X64_SWMMAC_w32       : VOP3PWMMA_Profile<[v8f32, v16bf16, v32bf16, v8f32], 1, 16, 0, 0, 1, 0, 0, 0, 1>;
def F16_F16X64_SWMMAC_w32        : VOP3PWMMA_Profile<[v8f16, v16f16, v32f16, v8f16], 1, 16, 0, 0, 1, 0, 0, 0, 1>;
def BF16_BF16X64_SWMMAC_w32      : VOP3PWMMA_Profile<[v8bf16, v16bf16, v32bf16, v8bf16], 1, 16, 0, 0, 1, 0, 0, 0, 1>;
def F32_FP8BF8X128_SWMMAC_w32    : VOP3PWMMA_Profile<[v8f32, v8i32,  v16i32, v8f32], 1, 32, 0, 1, 1, 0, 0, 0, 1>;
def F16_FP8BF8X128_SWMMAC_w32    : VOP3PWMMA_Profile<[v8f16, v8i32,  v16i32, v8f16], 1, 32, 0, 1, 1, 0, 0, 0, 1>;
def I32_IU8X128_SWMMAC_w32       : VOP3PWMMA_Profile<[v8i32, v8i32,  v16i32, v8i32], 1, 32, 1, 0, 1, 0, 0, 0, 1>;

multiclass WMMA_F8F6F4_Profiles<bit HasMatrixScale, bit Scale16, bit HasMatrixReuse> {
  def _f8_f8_w32 : VOP3PWMMA_Profile<[v8f32, v16i32, v16i32, v8f32], 0, 0, 0, 1, 1, 1, HasMatrixScale, Scale16, HasMatrixReuse>;
  def _f8_f6_w32 : VOP3PWMMA_Profile<[v8f32, v16i32, v12i32, v8f32], 0, 0, 0, 1, 1, 1, HasMatrixScale, Scale16, HasMatrixReuse>;
  def _f8_f4_w32 : VOP3PWMMA_Profile<[v8f32, v16i32, v8i32,  v8f32], 0, 0, 0, 1, 1, 1, HasMatrixScale, Scale16, HasMatrixReuse>;
  def _f6_f8_w32 : VOP3PWMMA_Profile<[v8f32, v12i32, v16i32, v8f32], 0, 0, 0, 1, 1, 1, HasMatrixScale, Scale16, HasMatrixReuse>;
  def _f6_f6_w32 : VOP3PWMMA_Profile<[v8f32, v12i32, v12i32, v8f32], 0, 0, 0, 1, 1, 1, HasMatrixScale, Scale16, HasMatrixReuse>;
  def _f6_f4_w32 : VOP3PWMMA_Profile<[v8f32, v12i32, v8i32,  v8f32], 0, 0, 0, 1, 1, 1, HasMatrixScale, Scale16, HasMatrixReuse>;
  def _f4_f8_w32 : VOP3PWMMA_Profile<[v8f32, v8i32,  v16i32, v8f32], 0, 0, 0, 1, 1, 1, HasMatrixScale, Scale16, HasMatrixReuse>;
  def _f4_f6_w32 : VOP3PWMMA_Profile<[v8f32, v8i32,  v12i32, v8f32], 0, 0, 0, 1, 1, 1, HasMatrixScale, Scale16, HasMatrixReuse>;
  def _f4_f4_w32 : VOP3PWMMA_Profile<[v8f32, v8i32,  v8i32,  v8f32], 0, 0, 0, 1, 1, 1, HasMatrixScale, Scale16, HasMatrixReuse>;
}

defm F32_16X16X128_F8F6F4         : WMMA_F8F6F4_Profiles<0, 0, 0>;
defm F32_16X16X128_F8F6F4_SCALE   : WMMA_F8F6F4_Profiles<1, 0, 1>;
defm F32_16X16X128_F8F6F4_SCALE16 : WMMA_F8F6F4_Profiles<1, 1, 1>;

class VOP_WMMA_LD_SCALE<ValueType vt, RegisterOperand RC> : VOP3P_Profile<VOPProfile<[untyped, vt, vt, untyped]>> {
  let HasMatrixScale = 1;
  let HasMatrixReuse = 1;
  let HasNeg = 0;
  let Src0RC64 = RC;
  let Src1RC64 = RC;
  let Ins64 = (ins Src0RC64:$src0, Src1RC64:$src1, MatrixAScale:$matrix_a_scale, MatrixBScale:$matrix_b_scale,
                   MatrixAScaleFmt:$matrix_a_scale_fmt, MatrixBScaleFmt:$matrix_b_scale_fmt,
                   MatrixAReuse:$matrix_a_reuse, MatrixBReuse:$matrix_b_reuse);
  let AsmVOP3P = " $src0, $src1$matrix_a_scale$matrix_b_scale$matrix_a_scale_fmt$matrix_b_scale_fmt$matrix_a_reuse$matrix_b_reuse";
}

multiclass WMMAInst_SrcFormats_mc<string OpName, string Profile> {
  foreach I = ["f8_f8", "f8_f6", "f8_f4", "f6_f8", "f6_f6", "f6_f4", "f4_f8", "f4_f6", "f4_f4"] in {
    defm _#I#_w32 : WMMAInstGFX12<OpName # "_" # I # "_w32", !cast<VOP3PWMMA_Profile>(Profile # "_" # I # "_w32"), "_w32">;
  }
}

let WaveSizePredicate = isWave32 in {
let SubtargetPredicate = isGFX125xOnly in {
defm V_WMMA_F32_16X16X4_F32_w32       : WMMAInstGFX12<"v_wmma_f32_16x16x4_f32",       F32_F32_WMMA_w32, "_w32">;

let is_wmma_xdl = 1 in {
defm V_WMMA_F32_16X16X32_BF16_w32     : WMMAInstGFX12<"v_wmma_f32_16x16x32_bf16",     F32_BF16X32_WMMA_w32, "_w32">;
defm V_WMMA_BF16_16X16X32_BF16_w32    : WMMAInstGFX12<"v_wmma_bf16_16x16x32_bf16",    BF16_BF16X32_WMMA_w32, "_w32">;
defm V_WMMA_BF16F32_16X16X32_BF16_w32 : WMMAInstGFX12<"v_wmma_bf16f32_16x16x32_bf16", BF16F32_BF16_WMMA_w32, "_w32", 1>;
defm V_WMMA_F32_16X16X64_FP8_FP8_w32  : WMMAInstGFX12<"v_wmma_f32_16x16x64_fp8_fp8",  F32_FP8BF8X64_WMMA_w32, "_w32">;
defm V_WMMA_F32_16X16X64_FP8_BF8_w32  : WMMAInstGFX12<"v_wmma_f32_16x16x64_fp8_bf8",  F32_FP8BF8X64_WMMA_w32, "_w32">;
defm V_WMMA_F32_16X16X64_BF8_FP8_w32  : WMMAInstGFX12<"v_wmma_f32_16x16x64_bf8_fp8",  F32_FP8BF8X64_WMMA_w32, "_w32">;
defm V_WMMA_F32_16X16X64_BF8_BF8_w32  : WMMAInstGFX12<"v_wmma_f32_16x16x64_bf8_bf8",  F32_FP8BF8X64_WMMA_w32, "_w32">;
defm V_WMMA_F16_16X16X64_FP8_FP8_w32  : WMMAInstGFX12<"v_wmma_f16_16x16x64_fp8_fp8",  F16_FP8BF8X64_WMMA_w32, "_w32">;
defm V_WMMA_F16_16X16X64_FP8_BF8_w32  : WMMAInstGFX12<"v_wmma_f16_16x16x64_fp8_bf8",  F16_FP8BF8X64_WMMA_w32, "_w32">;
defm V_WMMA_F16_16X16X64_BF8_FP8_w32  : WMMAInstGFX12<"v_wmma_f16_16x16x64_bf8_fp8",  F16_FP8BF8X64_WMMA_w32, "_w32">;
defm V_WMMA_F16_16X16X64_BF8_BF8_w32  : WMMAInstGFX12<"v_wmma_f16_16x16x64_bf8_bf8",  F16_FP8BF8X64_WMMA_w32, "_w32">;
defm V_WMMA_I32_16X16X64_IU8_w32      : WMMAInstGFX12<"v_wmma_i32_16x16x64_iu8",      I32_IU8X64_WMMA_w32, "_w32">;
defm V_WMMA_F32_16X16X32_F16_w32      : WMMAInstGFX12<"v_wmma_f32_16x16x32_f16",      F32_F16X32_WMMA_w32, "_w32">;
defm V_WMMA_F16_16X16X32_F16_w32      : WMMAInstGFX12<"v_wmma_f16_16x16x32_f16",      F16_F16X32_WMMA_w32, "_w32">;
defm V_WMMA_F16_16X16X128_FP8_FP8_w32 : WMMAInstGFX12<"v_wmma_f16_16x16x128_fp8_fp8", F16_FP8BF8X128_WMMA_w32, "_w32">;
defm V_WMMA_F16_16X16X128_FP8_BF8_w32 : WMMAInstGFX12<"v_wmma_f16_16x16x128_fp8_bf8", F16_FP8BF8X128_WMMA_w32, "_w32">;
defm V_WMMA_F16_16X16X128_BF8_FP8_w32 : WMMAInstGFX12<"v_wmma_f16_16x16x128_bf8_fp8", F16_FP8BF8X128_WMMA_w32, "_w32">;
defm V_WMMA_F16_16X16X128_BF8_BF8_w32 : WMMAInstGFX12<"v_wmma_f16_16x16x128_bf8_bf8", F16_FP8BF8X128_WMMA_w32, "_w32">;
defm V_WMMA_F32_16X16X128_FP8_FP8_w32 : WMMAInstGFX12<"v_wmma_f32_16x16x128_fp8_fp8", F32_FP8BF8X128_WMMA_w32, "_w32">;
defm V_WMMA_F32_16X16X128_FP8_BF8_w32 : WMMAInstGFX12<"v_wmma_f32_16x16x128_fp8_bf8", F32_FP8BF8X128_WMMA_w32, "_w32">;
defm V_WMMA_F32_16X16X128_BF8_FP8_w32 : WMMAInstGFX12<"v_wmma_f32_16x16x128_bf8_fp8", F32_FP8BF8X128_WMMA_w32, "_w32">;
defm V_WMMA_F32_16X16X128_BF8_BF8_w32 : WMMAInstGFX12<"v_wmma_f32_16x16x128_bf8_bf8", F32_FP8BF8X128_WMMA_w32, "_w32">;
defm V_WMMA_F32_32X16X128_F4_w32      : WMMAInstGFX12<"v_wmma_f32_32x16x128_f4",      F32_32X16X128_F4_WMMA_w32, "_w32">;

defm V_SWMMAC_F32_16X16X64_BF16_w32     : SWMMACInstGFX12<"v_swmmac_f32_16x16x64_bf16",     F32_BF16X64_SWMMAC_w32, "_w32">;
defm V_SWMMAC_BF16_16X16X64_BF16_w32    : SWMMACInstGFX12<"v_swmmac_bf16_16x16x64_bf16",    BF16_BF16X64_SWMMAC_w32, "_w32">;
defm V_SWMMAC_BF16F32_16X16X64_BF16_w32 : SWMMACInstGFX12<"v_swmmac_bf16f32_16x16x64_bf16", F32_BF16X64_SWMMAC_w32, "_w32">;
defm V_SWMMAC_F32_16X16X128_FP8_FP8_w32 : SWMMACInstGFX12<"v_swmmac_f32_16x16x128_fp8_fp8", F32_FP8BF8X128_SWMMAC_w32, "_w32">;
defm V_SWMMAC_F32_16X16X128_FP8_BF8_w32 : SWMMACInstGFX12<"v_swmmac_f32_16x16x128_fp8_bf8", F32_FP8BF8X128_SWMMAC_w32, "_w32">;
defm V_SWMMAC_F32_16X16X128_BF8_FP8_w32 : SWMMACInstGFX12<"v_swmmac_f32_16x16x128_bf8_fp8", F32_FP8BF8X128_SWMMAC_w32, "_w32">;
defm V_SWMMAC_F32_16X16X128_BF8_BF8_w32 : SWMMACInstGFX12<"v_swmmac_f32_16x16x128_bf8_bf8", F32_FP8BF8X128_SWMMAC_w32, "_w32">;
defm V_SWMMAC_F16_16X16X128_FP8_FP8_w32 : SWMMACInstGFX12<"v_swmmac_f16_16x16x128_fp8_fp8", F16_FP8BF8X128_SWMMAC_w32, "_w32">;
defm V_SWMMAC_F16_16X16X128_FP8_BF8_w32 : SWMMACInstGFX12<"v_swmmac_f16_16x16x128_fp8_bf8", F16_FP8BF8X128_SWMMAC_w32, "_w32">;
defm V_SWMMAC_F16_16X16X128_BF8_FP8_w32 : SWMMACInstGFX12<"v_swmmac_f16_16x16x128_bf8_fp8", F16_FP8BF8X128_SWMMAC_w32, "_w32">;
defm V_SWMMAC_F16_16X16X128_BF8_BF8_w32 : SWMMACInstGFX12<"v_swmmac_f16_16x16x128_bf8_bf8", F16_FP8BF8X128_SWMMAC_w32, "_w32">;
defm V_SWMMAC_I32_16X16X128_IU8_w32     : SWMMACInstGFX12<"v_swmmac_i32_16x16x128_iu8",     I32_IU8X128_SWMMAC_w32, "_w32">;
defm V_SWMMAC_F32_16X16X64_F16_w32      : SWMMACInstGFX12<"v_swmmac_f32_16x16x64_f16",      F32_F16X64_SWMMAC_w32, "_w32">;
defm V_SWMMAC_F16_16X16X64_F16_w32      : SWMMACInstGFX12<"v_swmmac_f16_16x16x64_f16",      F16_F16X64_SWMMAC_w32, "_w32">;

defm V_WMMA_F32_16X16X128_F8F6F4         : WMMAInst_SrcFormats_mc<"v_wmma_f32_16x16x128_f8f6f4", "F32_16X16X128_F8F6F4">;
defm V_WMMA_SCALE_F32_16X16X128_F8F6F4   : WMMAInst_SrcFormats_mc<"v_wmma_scale_f32_16x16x128_f8f6f4", "F32_16X16X128_F8F6F4_SCALE">;
defm V_WMMA_SCALE16_F32_16X16X128_F8F6F4 : WMMAInst_SrcFormats_mc<"v_wmma_scale16_f32_16x16x128_f8f6f4", "F32_16X16X128_F8F6F4_SCALE16">;

defm V_WMMA_SCALE_F32_32X16X128_F4_w32   : WMMAInstGFX12<"v_wmma_scale_f32_32x16x128_f4",   F32_32X16X128_F4_SCALE_w32, "_w32">;
defm V_WMMA_SCALE16_F32_32X16X128_F4_w32 : WMMAInstGFX12<"v_wmma_scale16_f32_32x16x128_f4", F32_32X16X128_F4_SCALE16_w32, "_w32">;
} // End is_wmma_xdl = 1.

defm V_WMMA_LD_SCALE_PAIRED_B32   : VOP3PInst<"v_wmma_ld_scale_paired_b32",   VOP_WMMA_LD_SCALE<i32, VCSrc_b32_Lo256>>;
defm V_WMMA_LD_SCALE16_PAIRED_B64 : VOP3PInst<"v_wmma_ld_scale16_paired_b64", VOP_WMMA_LD_SCALE<i64, VCSrc_b64_Lo256>>;
} // End SubtargetPredicate = isGFX125xOnly
} // End WaveSizePredicate = isWave32

let WaveSizePredicate = isWave32 in {
defm V_WMMA_F32_16X16X16_F16_w32     : WMMAInstGFX12<"v_wmma_f32_16x16x16_f16",     F32_F16_WMMA_w32, "_w32">;
defm V_WMMA_F32_16X16X16_BF16_w32    : WMMAInstGFX12<"v_wmma_f32_16x16x16_bf16",    F32_BF16_WMMA_w32, "_w32">;
defm V_WMMA_F16_16X16X16_F16_w32     : WMMAInstGFX12<"v_wmma_f16_16x16x16_f16",     F16_F16_WMMA_w32, "_w32">;
defm V_WMMA_BF16_16X16X16_BF16_w32   : WMMAInstGFX12<"v_wmma_bf16_16x16x16_bf16",   BF16_BF16_WMMA_w32, "_w32">;
defm V_WMMA_I32_16X16X16_IU8_w32     : WMMAInstGFX12<"v_wmma_i32_16x16x16_iu8",     I32_IU8_WMMA_w32, "_w32">;
defm V_WMMA_I32_16X16X16_IU4_w32     : WMMAInstGFX12<"v_wmma_i32_16x16x16_iu4",     I32_IU4X16_WMMA_w32, "_w32">;
defm V_WMMA_F32_16X16X16_FP8_FP8_w32 : WMMAInstGFX12<"v_wmma_f32_16x16x16_fp8_fp8", F32_FP8BF8_WMMA_w32, "_w32">;
defm V_WMMA_F32_16X16X16_FP8_BF8_w32 : WMMAInstGFX12<"v_wmma_f32_16x16x16_fp8_bf8", F32_FP8BF8_WMMA_w32, "_w32">;
defm V_WMMA_F32_16X16X16_BF8_FP8_w32 : WMMAInstGFX12<"v_wmma_f32_16x16x16_bf8_fp8", F32_FP8BF8_WMMA_w32, "_w32">;
defm V_WMMA_F32_16X16X16_BF8_BF8_w32 : WMMAInstGFX12<"v_wmma_f32_16x16x16_bf8_bf8", F32_FP8BF8_WMMA_w32, "_w32">;
defm V_WMMA_I32_16X16X32_IU4_w32     : WMMAInstGFX12<"v_wmma_i32_16x16x32_iu4",     I32_IU4X32_WMMA_w32, "_w32">;

defm V_SWMMAC_F32_16X16X32_F16_w32     : SWMMACInstGFX12<"v_swmmac_f32_16x16x32_f16",     F32_F16_SWMMAC_w32, "_w32">;
defm V_SWMMAC_F32_16X16X32_BF16_w32    : SWMMACInstGFX12<"v_swmmac_f32_16x16x32_bf16",    F32_BF16_SWMMAC_w32, "_w32">;
defm V_SWMMAC_F16_16X16X32_F16_w32     : SWMMACInstGFX12<"v_swmmac_f16_16x16x32_f16",     F16_F16_SWMMAC_w32, "_w32">;
defm V_SWMMAC_BF16_16X16X32_BF16_w32   : SWMMACInstGFX12<"v_swmmac_bf16_16x16x32_bf16",   BF16_BF16_SWMMAC_w32, "_w32">;
defm V_SWMMAC_I32_16X16X32_IU8_w32     : SWMMACInstGFX12<"v_swmmac_i32_16x16x32_iu8",     I32_IU8_SWMMAC_w32, "_w32">;
defm V_SWMMAC_I32_16X16X32_IU4_w32     : SWMMACInstGFX12<"v_swmmac_i32_16x16x32_iu4",     I32_IU4X32_SWMMAC_w32, "_w32">;
defm V_SWMMAC_I32_16X16X64_IU4_w32     : SWMMACInstGFX12<"v_swmmac_i32_16x16x64_iu4",     I32_IU4X64_SWMMAC_w32, "_w32">;
defm V_SWMMAC_F32_16X16X32_FP8_FP8_w32 : SWMMACInstGFX12<"v_swmmac_f32_16x16x32_fp8_fp8", F32_FP8BF8_SWMMAC_w32, "_w32">;
defm V_SWMMAC_F32_16X16X32_FP8_BF8_w32 : SWMMACInstGFX12<"v_swmmac_f32_16x16x32_fp8_bf8", F32_FP8BF8_SWMMAC_w32, "_w32">;
defm V_SWMMAC_F32_16X16X32_BF8_FP8_w32 : SWMMACInstGFX12<"v_swmmac_f32_16x16x32_bf8_fp8", F32_FP8BF8_SWMMAC_w32, "_w32">;
defm V_SWMMAC_F32_16X16X32_BF8_BF8_w32 : SWMMACInstGFX12<"v_swmmac_f32_16x16x32_bf8_bf8", F32_FP8BF8_SWMMAC_w32, "_w32">;
}

let WaveSizePredicate = isWave64 in {
defm V_WMMA_F32_16X16X16_F16_w64     : WMMAInstGFX12<"v_wmma_f32_16x16x16_f16",     F32_F16_WMMA_w64, "_w64">;
defm V_WMMA_F32_16X16X16_BF16_w64    : WMMAInstGFX12<"v_wmma_f32_16x16x16_bf16",    F32_BF16_WMMA_w64, "_w64">;
defm V_WMMA_F16_16X16X16_F16_w64     : WMMAInstGFX12<"v_wmma_f16_16x16x16_f16",     F16_F16_WMMA_w64, "_w64">;
defm V_WMMA_BF16_16X16X16_BF16_w64   : WMMAInstGFX12<"v_wmma_bf16_16x16x16_bf16",   BF16_BF16_WMMA_w64, "_w64">;
defm V_WMMA_I32_16X16X16_IU8_w64     : WMMAInstGFX12<"v_wmma_i32_16x16x16_iu8",     I32_IU8_WMMA_w64, "_w64">;
defm V_WMMA_I32_16X16X16_IU4_w64     : WMMAInstGFX12<"v_wmma_i32_16x16x16_iu4",     I32_IU4X16_WMMA_w64, "_w64">;
defm V_WMMA_F32_16X16X16_FP8_FP8_w64 : WMMAInstGFX12<"v_wmma_f32_16x16x16_fp8_fp8", F32_FP8BF8_WMMA_w64, "_w64">;
defm V_WMMA_F32_16X16X16_FP8_BF8_w64 : WMMAInstGFX12<"v_wmma_f32_16x16x16_fp8_bf8", F32_FP8BF8_WMMA_w64, "_w64">;
defm V_WMMA_F32_16X16X16_BF8_FP8_w64 : WMMAInstGFX12<"v_wmma_f32_16x16x16_bf8_fp8", F32_FP8BF8_WMMA_w64, "_w64">;
defm V_WMMA_F32_16X16X16_BF8_BF8_w64 : WMMAInstGFX12<"v_wmma_f32_16x16x16_bf8_bf8", F32_FP8BF8_WMMA_w64, "_w64">;
defm V_WMMA_I32_16X16X32_IU4_w64     : WMMAInstGFX12<"v_wmma_i32_16x16x32_iu4",     I32_IU4X32_WMMA_w64, "_w64">;

defm V_SWMMAC_F32_16X16X32_F16_w64     : SWMMACInstGFX12<"v_swmmac_f32_16x16x32_f16",     F32_F16_SWMMAC_w64, "_w64">;
defm V_SWMMAC_F32_16X16X32_BF16_w64    : SWMMACInstGFX12<"v_swmmac_f32_16x16x32_bf16",    F32_BF16_SWMMAC_w64, "_w64">;
defm V_SWMMAC_F16_16X16X32_F16_w64     : SWMMACInstGFX12<"v_swmmac_f16_16x16x32_f16",     F16_F16_SWMMAC_w64, "_w64">;
defm V_SWMMAC_BF16_16X16X32_BF16_w64   : SWMMACInstGFX12<"v_swmmac_bf16_16x16x32_bf16",   BF16_BF16_SWMMAC_w64, "_w64">;
defm V_SWMMAC_I32_16X16X32_IU8_w64     : SWMMACInstGFX12<"v_swmmac_i32_16x16x32_iu8",     I32_IU8_SWMMAC_w64, "_w64">;
defm V_SWMMAC_I32_16X16X32_IU4_w64     : SWMMACInstGFX12<"v_swmmac_i32_16x16x32_iu4",     I32_IU4X32_SWMMAC_w64, "_w64">;
defm V_SWMMAC_I32_16X16X64_IU4_w64     : SWMMACInstGFX12<"v_swmmac_i32_16x16x64_iu4",     I32_IU4X64_SWMMAC_w64, "_w64">;
defm V_SWMMAC_F32_16X16X32_FP8_FP8_w64 : SWMMACInstGFX12<"v_swmmac_f32_16x16x32_fp8_fp8", F32_FP8BF8_SWMMAC_w64, "_w64">;
defm V_SWMMAC_F32_16X16X32_FP8_BF8_w64 : SWMMACInstGFX12<"v_swmmac_f32_16x16x32_fp8_bf8", F32_FP8BF8_SWMMAC_w64, "_w64">;
defm V_SWMMAC_F32_16X16X32_BF8_FP8_w64 : SWMMACInstGFX12<"v_swmmac_f32_16x16x32_bf8_fp8", F32_FP8BF8_SWMMAC_w64, "_w64">;
defm V_SWMMAC_F32_16X16X32_BF8_BF8_w64 : SWMMACInstGFX12<"v_swmmac_f32_16x16x32_bf8_bf8", F32_FP8BF8_SWMMAC_w64, "_w64">;
}

// IsGFX11OpselIntrinsic: f16_f16 and bf16_bf16 Intrinsics have imm operand that
// controls opsel. Used by gfx11, removed in gfx12 (operand must be 0).
multiclass WMMAPat<string Inst, SDPatternOperator node, VOP3PWMMA_Profile P, bit IsGFX11OpselIntrinsic = 0> {
  def : GCNPat <(P.DstVT !setdagop(!con(P.WmmaInPat, !if(IsGFX11OpselIntrinsic, (ins 0), (ins))), node)),
                (P.DstVT !setdagop(P.WmmaOutPat, !cast<Instruction>(Inst#"_twoaddr")))>;
  let AddedComplexity = 4 in
  def : GCNPat <(P.DstVT !setdagop(!con(P.WmmaInlineInPat, !if(IsGFX11OpselIntrinsic, (ins 0), (ins))), node)),
                (P.DstVT !setdagop(P.WmmaInlineOutPat, !cast<Instruction>(Inst#"_threeaddr")))>;
}

class SWMMACPat<Instruction Inst, SDPatternOperator node, VOP3PWMMA_Profile P> :
  GCNPat <(P.DstVT !setdagop(P.SwmmacInPat, node)),
          (P.DstVT !setdagop(P.SwmmacOutPat, Inst))>;

class SWMMACPat_w64<Instruction Inst, SDPatternOperator node, VOP3PWMMA_Profile P> :
  GCNPat <(P.DstVT !setdagop(P.SwmmacInPat, node)),
          (P.DstVT !setdagop(P.SwmmacOutPat, Inst))>{
            let WaveSizePredicate = isWave64;
          }

let WaveSizePredicate = isWave32, SubtargetPredicate = isGFX12PlusNot12_50 in {
  defm : WMMAPat<"V_WMMA_F32_16X16X16_F16_w32",     int_amdgcn_wmma_f32_16x16x16_f16,     F32_F16_WMMA_w32>;
  defm : WMMAPat<"V_WMMA_F32_16X16X16_BF16_w32",    int_amdgcn_wmma_f32_16x16x16_bf16,    F32_BF16_WMMA_w32>;
  defm : WMMAPat<"V_WMMA_F16_16X16X16_F16_w32",     int_amdgcn_wmma_f16_16x16x16_f16,     F16_F16_WMMA_w32,1>;
  defm : WMMAPat<"V_WMMA_BF16_16X16X16_BF16_w32",   int_amdgcn_wmma_bf16_16x16x16_bf16,   BF16_BF16_WMMA_w32,1>;
  defm : WMMAPat<"V_WMMA_I32_16X16X16_IU8_w32",     int_amdgcn_wmma_i32_16x16x16_iu8,     I32_IU8_WMMA_w32>;
  defm : WMMAPat<"V_WMMA_I32_16X16X16_IU4_w32",     int_amdgcn_wmma_i32_16x16x16_iu4,     I32_IU4X16_WMMA_w32>;
  defm : WMMAPat<"V_WMMA_F32_16X16X16_FP8_FP8_w32", int_amdgcn_wmma_f32_16x16x16_fp8_fp8, F32_FP8BF8_WMMA_w32>;
  defm : WMMAPat<"V_WMMA_F32_16X16X16_FP8_BF8_w32", int_amdgcn_wmma_f32_16x16x16_fp8_bf8, F32_FP8BF8_WMMA_w32>;
  defm : WMMAPat<"V_WMMA_F32_16X16X16_BF8_FP8_w32", int_amdgcn_wmma_f32_16x16x16_bf8_fp8, F32_FP8BF8_WMMA_w32>;
  defm : WMMAPat<"V_WMMA_F32_16X16X16_BF8_BF8_w32", int_amdgcn_wmma_f32_16x16x16_bf8_bf8, F32_FP8BF8_WMMA_w32>;
  defm : WMMAPat<"V_WMMA_I32_16X16X32_IU4_w32",     int_amdgcn_wmma_i32_16x16x32_iu4,     I32_IU4X32_WMMA_w32>;

  def : SWMMACPat<V_SWMMAC_F32_16X16X32_F16_w32_twoaddr,     int_amdgcn_swmmac_f32_16x16x32_f16,     F32_F16_SWMMAC_w32>;
  def : SWMMACPat<V_SWMMAC_F32_16X16X32_BF16_w32_twoaddr,    int_amdgcn_swmmac_f32_16x16x32_bf16,    F32_BF16_SWMMAC_w32>;
  def : SWMMACPat<V_SWMMAC_F16_16X16X32_F16_w32_twoaddr,     int_amdgcn_swmmac_f16_16x16x32_f16,     F16_F16_SWMMAC_w32>;
  def : SWMMACPat<V_SWMMAC_BF16_16X16X32_BF16_w32_twoaddr,   int_amdgcn_swmmac_bf16_16x16x32_bf16,   BF16_BF16_SWMMAC_w32>;
  def : SWMMACPat<V_SWMMAC_I32_16X16X32_IU8_w32_twoaddr,     int_amdgcn_swmmac_i32_16x16x32_iu8,     I32_IU8_SWMMAC_w32>;
  def : SWMMACPat<V_SWMMAC_I32_16X16X32_IU4_w32_twoaddr,     int_amdgcn_swmmac_i32_16x16x32_iu4,     I32_IU4X32_SWMMAC_w32>;
  def : GCNPat <(I32_IU4X64_SWMMAC_w32.DstVT !setdagop(I32_IU4X64_SWMMAC_w32.SwmmacInPat,  int_amdgcn_swmmac_i32_16x16x64_iu4)),
                (I32_IU4X64_SWMMAC_w32.DstVT !setdagop(I32_IU4X64_SWMMAC_w32.SwmmacOutPat, V_SWMMAC_I32_16X16X64_IU4_w32_twoaddr))>;
  def : SWMMACPat<V_SWMMAC_F32_16X16X32_FP8_FP8_w32_twoaddr, int_amdgcn_swmmac_f32_16x16x32_fp8_fp8, F32_FP8BF8_SWMMAC_w32>;
  def : SWMMACPat<V_SWMMAC_F32_16X16X32_FP8_BF8_w32_twoaddr, int_amdgcn_swmmac_f32_16x16x32_fp8_bf8, F32_FP8BF8_SWMMAC_w32>;
  def : SWMMACPat<V_SWMMAC_F32_16X16X32_BF8_FP8_w32_twoaddr, int_amdgcn_swmmac_f32_16x16x32_bf8_fp8, F32_FP8BF8_SWMMAC_w32>;
  def : SWMMACPat<V_SWMMAC_F32_16X16X32_BF8_BF8_w32_twoaddr, int_amdgcn_swmmac_f32_16x16x32_bf8_bf8, F32_FP8BF8_SWMMAC_w32>;
}

let WaveSizePredicate = isWave64, SubtargetPredicate = isGFX12PlusNot12_50 in {
  defm : WMMAPat<"V_WMMA_F32_16X16X16_F16_w64",     int_amdgcn_wmma_f32_16x16x16_f16,     F32_F16_WMMA_w64>;
  defm : WMMAPat<"V_WMMA_F32_16X16X16_BF16_w64",    int_amdgcn_wmma_f32_16x16x16_bf16,    F32_BF16_WMMA_w64>;
  defm : WMMAPat<"V_WMMA_F16_16X16X16_F16_w64",     int_amdgcn_wmma_f16_16x16x16_f16,     F16_F16_WMMA_w64,1>;
  defm : WMMAPat<"V_WMMA_BF16_16X16X16_BF16_w64",   int_amdgcn_wmma_bf16_16x16x16_bf16,   BF16_BF16_WMMA_w64,1>;
  defm : WMMAPat<"V_WMMA_I32_16X16X16_IU8_w64",     int_amdgcn_wmma_i32_16x16x16_iu8,     I32_IU8_WMMA_w64>;
  defm : WMMAPat<"V_WMMA_I32_16X16X16_IU4_w64",     int_amdgcn_wmma_i32_16x16x16_iu4,     I32_IU4X16_WMMA_w64>;
  defm : WMMAPat<"V_WMMA_F32_16X16X16_FP8_FP8_w64", int_amdgcn_wmma_f32_16x16x16_fp8_fp8, F32_FP8BF8_WMMA_w64>;
  defm : WMMAPat<"V_WMMA_F32_16X16X16_FP8_BF8_w64", int_amdgcn_wmma_f32_16x16x16_fp8_bf8, F32_FP8BF8_WMMA_w64>;
  defm : WMMAPat<"V_WMMA_F32_16X16X16_BF8_FP8_w64", int_amdgcn_wmma_f32_16x16x16_bf8_fp8, F32_FP8BF8_WMMA_w64>;
  defm : WMMAPat<"V_WMMA_F32_16X16X16_BF8_BF8_w64", int_amdgcn_wmma_f32_16x16x16_bf8_bf8, F32_FP8BF8_WMMA_w64>;
  defm : WMMAPat<"V_WMMA_I32_16X16X32_IU4_w64",     int_amdgcn_wmma_i32_16x16x32_iu4,     I32_IU4X32_WMMA_w64>;

  def : SWMMACPat<V_SWMMAC_F32_16X16X32_F16_w64_twoaddr,     int_amdgcn_swmmac_f32_16x16x32_f16,     F32_F16_SWMMAC_w64>;
  def : SWMMACPat<V_SWMMAC_F32_16X16X32_BF16_w64_twoaddr,    int_amdgcn_swmmac_f32_16x16x32_bf16,    F32_BF16_SWMMAC_w64>;
  def : SWMMACPat<V_SWMMAC_F16_16X16X32_F16_w64_twoaddr,     int_amdgcn_swmmac_f16_16x16x32_f16,     F16_F16_SWMMAC_w64>;
  def : SWMMACPat<V_SWMMAC_BF16_16X16X32_BF16_w64_twoaddr,   int_amdgcn_swmmac_bf16_16x16x32_bf16,   BF16_BF16_SWMMAC_w64>;
  def : SWMMACPat<V_SWMMAC_I32_16X16X32_IU8_w64_twoaddr,     int_amdgcn_swmmac_i32_16x16x32_iu8,     I32_IU8_SWMMAC_w64>;
  def : SWMMACPat<V_SWMMAC_I32_16X16X32_IU4_w64_twoaddr,     int_amdgcn_swmmac_i32_16x16x32_iu4,     I32_IU4X32_SWMMAC_w64>;
  def : SWMMACPat<V_SWMMAC_I32_16X16X64_IU4_w64_twoaddr,     int_amdgcn_swmmac_i32_16x16x64_iu4,     I32_IU4X64_SWMMAC_w64>;
  def : SWMMACPat<V_SWMMAC_F32_16X16X32_FP8_FP8_w64_twoaddr, int_amdgcn_swmmac_f32_16x16x32_fp8_fp8, F32_FP8BF8_SWMMAC_w64>;
  def : SWMMACPat<V_SWMMAC_F32_16X16X32_FP8_BF8_w64_twoaddr, int_amdgcn_swmmac_f32_16x16x32_fp8_bf8, F32_FP8BF8_SWMMAC_w64>;
  def : SWMMACPat<V_SWMMAC_F32_16X16X32_BF8_FP8_w64_twoaddr, int_amdgcn_swmmac_f32_16x16x32_bf8_fp8, F32_FP8BF8_SWMMAC_w64>;
  def : SWMMACPat<V_SWMMAC_F32_16X16X32_BF8_BF8_w64_twoaddr, int_amdgcn_swmmac_f32_16x16x32_bf8_bf8, F32_FP8BF8_SWMMAC_w64>;
}

let WaveSizePredicate = isWave32 in {
let SubtargetPredicate = isGFX125xOnly in {
  defm : WMMAPat<"V_WMMA_F32_16X16X4_F32_w32",          int_amdgcn_wmma_f32_16x16x4_f32,          F32_F32_WMMA_w32>;
  defm : WMMAPat<"V_WMMA_F32_16X16X32_BF16_w32",        int_amdgcn_wmma_f32_16x16x32_bf16,        F32_BF16X32_WMMA_w32>;
  defm : WMMAPat<"V_WMMA_BF16_16X16X32_BF16_w32",       int_amdgcn_wmma_bf16_16x16x32_bf16,       BF16_BF16X32_WMMA_w32>;
  defm : WMMAPat<"V_WMMA_BF16F32_16X16X32_BF16_w32",    int_amdgcn_wmma_bf16f32_16x16x32_bf16,    BF16F32_BF16_WMMA_w32>;
  defm : WMMAPat<"V_WMMA_F32_16X16X64_FP8_FP8_w32",     int_amdgcn_wmma_f32_16x16x64_fp8_fp8,     F32_FP8BF8X64_WMMA_w32>;
  defm : WMMAPat<"V_WMMA_F32_16X16X64_FP8_BF8_w32",     int_amdgcn_wmma_f32_16x16x64_fp8_bf8,     F32_FP8BF8X64_WMMA_w32>;
  defm : WMMAPat<"V_WMMA_F32_16X16X64_BF8_FP8_w32",     int_amdgcn_wmma_f32_16x16x64_bf8_fp8,     F32_FP8BF8X64_WMMA_w32>;
  defm : WMMAPat<"V_WMMA_F32_16X16X64_BF8_BF8_w32",     int_amdgcn_wmma_f32_16x16x64_bf8_bf8,     F32_FP8BF8X64_WMMA_w32>;
  defm : WMMAPat<"V_WMMA_F16_16X16X64_FP8_FP8_w32",     int_amdgcn_wmma_f16_16x16x64_fp8_fp8,     F16_FP8BF8X64_WMMA_w32>;
  defm : WMMAPat<"V_WMMA_F16_16X16X64_FP8_BF8_w32",     int_amdgcn_wmma_f16_16x16x64_fp8_bf8,     F16_FP8BF8X64_WMMA_w32>;
  defm : WMMAPat<"V_WMMA_F16_16X16X64_BF8_FP8_w32",     int_amdgcn_wmma_f16_16x16x64_bf8_fp8,     F16_FP8BF8X64_WMMA_w32>;
  defm : WMMAPat<"V_WMMA_F16_16X16X64_BF8_BF8_w32",     int_amdgcn_wmma_f16_16x16x64_bf8_bf8,     F16_FP8BF8X64_WMMA_w32>;
  defm : WMMAPat<"V_WMMA_I32_16X16X64_IU8_w32",         int_amdgcn_wmma_i32_16x16x64_iu8,         I32_IU8X64_WMMA_w32>;
  defm : WMMAPat<"V_WMMA_F32_16X16X32_F16_w32",         int_amdgcn_wmma_f32_16x16x32_f16,         F32_F16X32_WMMA_w32>;
  defm : WMMAPat<"V_WMMA_F16_16X16X32_F16_w32",         int_amdgcn_wmma_f16_16x16x32_f16,         F16_F16X32_WMMA_w32>;
  defm : WMMAPat<"V_WMMA_F16_16X16X128_FP8_FP8_w32",    int_amdgcn_wmma_f16_16x16x128_fp8_fp8,    F16_FP8BF8X128_WMMA_w32>;
  defm : WMMAPat<"V_WMMA_F16_16X16X128_FP8_BF8_w32",    int_amdgcn_wmma_f16_16x16x128_fp8_bf8,    F16_FP8BF8X128_WMMA_w32>;
  defm : WMMAPat<"V_WMMA_F16_16X16X128_BF8_FP8_w32",    int_amdgcn_wmma_f16_16x16x128_bf8_fp8,    F16_FP8BF8X128_WMMA_w32>;
  defm : WMMAPat<"V_WMMA_F16_16X16X128_BF8_BF8_w32",    int_amdgcn_wmma_f16_16x16x128_bf8_bf8,    F16_FP8BF8X128_WMMA_w32>;
  defm : WMMAPat<"V_WMMA_F32_16X16X128_FP8_FP8_w32",    int_amdgcn_wmma_f32_16x16x128_fp8_fp8,    F32_FP8BF8X128_WMMA_w32>;
  defm : WMMAPat<"V_WMMA_F32_16X16X128_FP8_BF8_w32",    int_amdgcn_wmma_f32_16x16x128_fp8_bf8,    F32_FP8BF8X128_WMMA_w32>;
  defm : WMMAPat<"V_WMMA_F32_16X16X128_BF8_FP8_w32",    int_amdgcn_wmma_f32_16x16x128_bf8_fp8,    F32_FP8BF8X128_WMMA_w32>;
  defm : WMMAPat<"V_WMMA_F32_16X16X128_BF8_BF8_w32",    int_amdgcn_wmma_f32_16x16x128_bf8_bf8,    F32_FP8BF8X128_WMMA_w32>;
  defm : WMMAPat<"V_WMMA_F32_32X16X128_F4_w32",         int_amdgcn_wmma_f32_32x16x128_f4,         F32_32X16X128_F4_WMMA_w32>;
  defm : WMMAPat<"V_WMMA_SCALE_F32_32X16X128_F4_w32",   int_amdgcn_wmma_scale_f32_32x16x128_f4,   F32_32X16X128_F4_SCALE_w32>;
  defm : WMMAPat<"V_WMMA_SCALE16_F32_32X16X128_F4_w32", int_amdgcn_wmma_scale16_f32_32x16x128_f4, F32_32X16X128_F4_SCALE16_w32>;

  foreach I = ["f8_f8", "f8_f6", "f8_f4", "f6_f8", "f6_f6", "f6_f4", "f4_f8", "f4_f6", "f4_f4"] in {
    defm : WMMAPat<"V_WMMA_F32_16X16X128_F8F6F4_" # I # "_w32",         int_amdgcn_wmma_f32_16x16x128_f8f6f4,         !cast<VOP3PWMMA_Profile>("F32_16X16X128_F8F6F4_" # I # "_w32")>;
    defm : WMMAPat<"V_WMMA_SCALE_F32_16X16X128_F8F6F4_" # I # "_w32",   int_amdgcn_wmma_scale_f32_16x16x128_f8f6f4,   !cast<VOP3PWMMA_Profile>("F32_16X16X128_F8F6F4_SCALE_" # I # "_w32")>;
    defm : WMMAPat<"V_WMMA_SCALE16_F32_16X16X128_F8F6F4_" # I # "_w32", int_amdgcn_wmma_scale16_f32_16x16x128_f8f6f4, !cast<VOP3PWMMA_Profile>("F32_16X16X128_F8F6F4_SCALE16_" # I # "_w32")>;
  }

  def : SWMMACPat<V_SWMMAC_F32_16X16X64_BF16_w32_twoaddr,     int_amdgcn_swmmac_f32_16x16x64_bf16,     F32_BF16X64_SWMMAC_w32>;
  def : SWMMACPat<V_SWMMAC_BF16_16X16X64_BF16_w32_twoaddr,    int_amdgcn_swmmac_bf16_16x16x64_bf16,    BF16_BF16X64_SWMMAC_w32>;
  def : SWMMACPat<V_SWMMAC_BF16F32_16X16X64_BF16_w32_twoaddr, int_amdgcn_swmmac_bf16f32_16x16x64_bf16, F32_BF16X64_SWMMAC_w32>;
  def : SWMMACPat<V_SWMMAC_F32_16X16X128_FP8_FP8_w32_twoaddr, int_amdgcn_swmmac_f32_16x16x128_fp8_fp8, F32_FP8BF8X128_SWMMAC_w32>;
  def : SWMMACPat<V_SWMMAC_F32_16X16X128_FP8_BF8_w32_twoaddr, int_amdgcn_swmmac_f32_16x16x128_fp8_bf8, F32_FP8BF8X128_SWMMAC_w32>;
  def : SWMMACPat<V_SWMMAC_F32_16X16X128_BF8_FP8_w32_twoaddr, int_amdgcn_swmmac_f32_16x16x128_bf8_fp8, F32_FP8BF8X128_SWMMAC_w32>;
  def : SWMMACPat<V_SWMMAC_F32_16X16X128_BF8_BF8_w32_twoaddr, int_amdgcn_swmmac_f32_16x16x128_bf8_bf8, F32_FP8BF8X128_SWMMAC_w32>;
  def : SWMMACPat<V_SWMMAC_F16_16X16X128_FP8_FP8_w32_twoaddr, int_amdgcn_swmmac_f16_16x16x128_fp8_fp8, F16_FP8BF8X128_SWMMAC_w32>;
  def : SWMMACPat<V_SWMMAC_F16_16X16X128_FP8_BF8_w32_twoaddr, int_amdgcn_swmmac_f16_16x16x128_fp8_bf8, F16_FP8BF8X128_SWMMAC_w32>;
  def : SWMMACPat<V_SWMMAC_F16_16X16X128_BF8_FP8_w32_twoaddr, int_amdgcn_swmmac_f16_16x16x128_bf8_fp8, F16_FP8BF8X128_SWMMAC_w32>;
  def : SWMMACPat<V_SWMMAC_F16_16X16X128_BF8_BF8_w32_twoaddr, int_amdgcn_swmmac_f16_16x16x128_bf8_bf8, F16_FP8BF8X128_SWMMAC_w32>;
  def : SWMMACPat<V_SWMMAC_I32_16X16X128_IU8_w32_twoaddr,     int_amdgcn_swmmac_i32_16x16x128_iu8,     I32_IU8X128_SWMMAC_w32>;
  def : SWMMACPat<V_SWMMAC_F32_16X16X64_F16_w32_twoaddr,      int_amdgcn_swmmac_f32_16x16x64_f16,      F32_F16X64_SWMMAC_w32>;
  def : SWMMACPat<V_SWMMAC_F16_16X16X64_F16_w32_twoaddr,      int_amdgcn_swmmac_f16_16x16x64_f16,      F16_F16X64_SWMMAC_w32>;
} // End SubtargetPredicate = isGFX125xOnly
} // End WaveSizePredicate = isWave32

//===----------------------------------------------------------------------===//
// Begin Real Encodings
//===----------------------------------------------------------------------===//

class VOP3P_DPP16<bits<8> op, VOP_DPP_Pseudo ps, int subtarget,
                  string opName = ps.OpName>
    : VOP3P_DPP<op, opName, ps.Pfl, 1>, SIMCInstr<ps.PseudoInstr, subtarget> {
  let hasSideEffects = ps.hasSideEffects;
  let Defs = ps.Defs;
  let SchedRW = ps.SchedRW;
  let Uses = ps.Uses;
  let AssemblerPredicate = HasDPP16;
  let SubtargetPredicate = ps.SubtargetPredicate;
  let OtherPredicates = ps.OtherPredicates;
  let IsPacked = ps.IsPacked;
}

class VOP3P_DPP8_Base<bits<8> op, VOP_Pseudo ps, string opName = ps.OpName>
    : VOP3P_DPP8<op, opName, ps.Pfl> {
  let hasSideEffects = ps.hasSideEffects;
  let Defs = ps.Defs;
  let SchedRW = ps.SchedRW;
  let Uses = ps.Uses;
  let SubtargetPredicate = ps.SubtargetPredicate;
  let OtherPredicates = ps.OtherPredicates;
  let IsPacked = ps.IsPacked;
}

//===----------------------------------------------------------------------===//
// GFX11, GFX12
//===----------------------------------------------------------------------===//

multiclass VOP3P_Real_Base<GFXGen Gen, bits<8> op, string backing_ps_name = NAME,
                      string asmName = !cast<VOP3P_Pseudo>(NAME).Mnemonic> {
  def Gen.Suffix :
    VOP3P_Real_Gen<!cast<VOP3P_Pseudo>(backing_ps_name), Gen, asmName>,
    VOP3Pe_gfx11_gfx12<op, !cast<VOP3P_Pseudo>(backing_ps_name).Pfl>;
}

class VOP3PeWmma<bits<8> op, VOPProfile P, VOP3PWMMA_Profile WMMAP>
    : VOP3Pe_gfx11_gfx12<op, P>{

  // opsel
  let Inst{11} = !cond(WMMAP.HasMatrixFMT       : matrix_a_fmt{0},
                       !eq(WMMAP.IndexType, 0)  : 0,
                       !eq(WMMAP.IndexType, 8)  : index_key_8bit{0},
                       !eq(WMMAP.IndexType, 16) : index_key_16bit{0},
                       !eq(WMMAP.IndexType, 32) : index_key_32bit{0});
  let Inst{12} = !if(WMMAP.HasMatrixFMT, matrix_a_fmt{1},
                     !if(!eq(WMMAP.IndexType, 8), index_key_8bit{1}, 0));
  let Inst{13} = !if (WMMAP.HasMatrixFMT, matrix_a_fmt{2},
                      !if(WMMAP.HasMatrixReuse, matrix_a_reuse, 0));
  // opsel_hi
  let Inst{59} = !if (WMMAP.HasMatrixFMT, matrix_b_fmt{0}, 1);
  let Inst{60} = !if (WMMAP.HasMatrixFMT, matrix_b_fmt{1}, 1);
  let Inst{14} = !if (WMMAP.HasMatrixFMT, matrix_b_fmt{2},
                      !if(WMMAP.HasMatrixReuse, matrix_b_reuse, 1));
  // neg_lo
  let Inst{61} = !if(WMMAP.NegLo01, src0_modifiers{0}, 0);
  let Inst{62} = !if(WMMAP.NegLo01, src1_modifiers{0}, 0);
  let Inst{63} = !if(WMMAP.NegLo2, src2_modifiers{0}, 0);
  // neg_hi
  let Inst{8}  = !if(WMMAP.NegHi01, src0_modifiers{1}, 0);
  let Inst{9}  = !if(WMMAP.NegHi01, src1_modifiers{1}, 0);
  let Inst{10} = !if(WMMAP.NegHi2, src2_modifiers{1}, 0);
  // clamp
  let Inst{15} = !if(WMMAP.HasClamp, clamp{0}, 0);
}

multiclass VOP3P_WMMA_Real_Base<GFXGen Gen, bits<8> op, VOP3PWMMA_Profile WMMAP,
                                string backing_ps_name = NAME,
                                string asmName = !cast<VOP3P_Pseudo>(NAME).Mnemonic> {
  def Gen.Suffix :
    VOP3P_Real_Gen<!cast<VOP3P_Pseudo>(backing_ps_name), Gen, asmName>,
    VOP3PeWmma<op, !cast<VOP3P_Pseudo>(backing_ps_name).Pfl, WMMAP>;
}

multiclass VOP3P_Real_WMMA_gfx12 <bits<8> op, VOP3PWMMA_Profile WMMAP> {
  let WaveSizePredicate = isWave32, DecoderNamespace = "GFX12" in {
    defm _twoaddr : VOP3P_WMMA_Real_Base <GFX12Gen, op, WMMAP>;
  }
}

multiclass VOP3P_Real_WMMA_gfx12w64 <bits<8> op, VOP3PWMMA_Profile WMMAP> {
  let WaveSizePredicate = isWave64, DecoderNamespace = "GFX12W64" in {
    defm _twoaddr : VOP3P_WMMA_Real_Base <GFX12Gen, op, WMMAP>;
  }
}

multiclass VOP3P_Real_WMMA_gfx1250 <bits<8> op, VOP3PWMMA_Profile WMMAP> {
  let WaveSizePredicate = isWave32, DecoderNamespace = "GFX12" in {
    defm _twoaddr : VOP3P_WMMA_Real_Base <GFX1250Gen, op, WMMAP>;
  }
}

multiclass VOP3P_Real_WMMA_F8F6F4_gfx1250<bits<8> op, VOP3PWMMA_Profile WMMAP> {
  defvar PS = !cast<VOP3P_Pseudo>(NAME # "_twoaddr");
  defvar asmName = !substr(PS.Mnemonic, 0, !sub(!size(PS.Mnemonic), !size("_f8_f8_w32")));
  defvar psName = !substr(NAME, 0, !sub(!size(PS.Mnemonic), !size("_f8_f8_w32")));
  let AsmString = asmName # PS.AsmOperands in
    defm NAME : VOP3P_Real_WMMA_gfx1250<op, WMMAP>,
                MFMA_F8F6F4_WithSizeTable_Helper<PS, psName # "_f8_f8_w32_twoaddr_gfx1250">;
}

multiclass VOP3P_Real_WMMA_gfx1250_SrcFormats<bits<8> op, string WMMAP> {
  defm _f8_f8_w32 : VOP3P_Real_WMMA_F8F6F4_gfx1250<op, !cast<VOP3PWMMA_Profile>(WMMAP # "_f8_f8_w32")>;
  foreach I = ["f8_f6", "f8_f4", "f6_f8", "f6_f6", "f6_f4", "f4_f8", "f4_f6", "f4_f4"] in {
    let isAsmParserOnly = true in { // Disable ambiguous disassembly.
      defm _#I#_w32 : VOP3P_Real_WMMA_F8F6F4_gfx1250<op, !cast<VOP3PWMMA_Profile>(WMMAP # "_" # I # "_w32")>;
    }
  }
}

class VOP3PX2e <bits<8> op, bits<8> LdScaleOp, VOP3PWMMA_Profile P> : Enc128, VOP3Pe_Base {
  bits<9> scale_src0;
  bits<9> scale_src1;

  // Inst{7-0} = unused
  let Inst{10-8} = {0, matrix_b_scale_fmt{1-0}}; // neg_hi
  let Inst{11} = matrix_a_scale{0}; // scale_op_sel(0)
  let Inst{12} = 0;                 // scale_op_sel(1)
  let Inst{13} = matrix_a_reuse;    // scale_op_sel(2)
  let Inst{14} = matrix_b_reuse;    // scale_op_sel_hi(2)
  let Inst{15} = 0; // scale_clamp
  let Inst{31-24} = 0xcc; // Encoding
  let Inst{23-16} = LdScaleOp;
  let Inst{40-32} = scale_src0;
  let Inst{49-41} = scale_src1;
  let Inst{58-50} = 0; // scale src2
  let Inst{59}    = matrix_b_scale{0}; // scale_op_sel_hi(0)
  let Inst{60}    = 0;                 // scale_op_sel_hi(1)
  let Inst{63-61} = {0, matrix_a_scale_fmt{1-0}}; // neg (lo)

  // The high half of the encoding is the unscaled wmma op.
  let Inst{71-64} = vdst;

  let Inst{72} = !if(P.NegHi01, src0_modifiers{1}, 0); // neg_hi src0
  let Inst{73} = !if(P.NegHi01, src1_modifiers{1}, 0); // neg_hi src1
  let Inst{74} = !if(P.NegHi2, src2_modifiers{1}, 0); // neg_hi src2

  let Inst{77-75} = !if(P.HasMatrixFMT, matrix_a_fmt{2-0}, 0); // op_sel

  let Inst{78,124,123} = !if(P.HasMatrixFMT, matrix_b_fmt{2-0}, 7); // op_sel_hi
  let Inst{79} = !if(P.HasClamp, clamp{0}, 0);

  let Inst{87-80} = op;
  let Inst{95-88} = 0xcc; //encoding
  let Inst{104-96} = !if(P.HasSrc0, src0, 0);
  let Inst{113-105} = !if(P.HasSrc1, src1, 0);
  let Inst{122-114} = !if(P.HasSrc2, src2, 0);

  // neg_lo
  let Inst{125} = !if(P.NegLo01, src0_modifiers{0}, 0);
  let Inst{126} = !if(P.NegLo01, src1_modifiers{0}, 0);
  let Inst{127} = !if(P.NegLo2, src2_modifiers{0}, 0);
}

multiclass VOP3PX2_Real_ScaledWMMA_F4<bits<8> op, bits<8> LdScaleOp, VOP3PWMMA_Profile WMMAP> {
   defvar PS = !cast<VOP3P_Pseudo>(NAME # "_twoaddr");
   let SubtargetPredicate = isGFX1250Plus, WaveSizePredicate = isWave32,
       DecoderNamespace = "GFX1250" in {
    def _gfx1250 : VOP3P_Real_Gen<PS, GFX1250Gen, PS.Mnemonic>,
                   VOP3PX2e <op, LdScaleOp, WMMAP>;
  }
}

multiclass VOP3PX2_Real_ScaledWMMA<bits<8> op, bits<8> LdScaleOp, VOP3PWMMA_Profile WMMAP> {
  defvar PS = !cast<VOP3P_Pseudo>(NAME # "_twoaddr");
  defvar asmName = !substr(PS.Mnemonic, 0, !sub(!size(PS.Mnemonic), !size("_f8_f8_w32")));
  defvar psName = !substr(NAME, 0, !sub(!size(PS.Mnemonic), !size("_f8_f8_w32")));
  let SubtargetPredicate = isGFX1250Plus, WaveSizePredicate = isWave32,
      DecoderNamespace = "GFX1250" in {
    def _gfx1250 : VOP3P_Real_Gen<PS, GFX1250Gen, asmName>,
                   VOP3PX2e <op, LdScaleOp, WMMAP>,
                   MFMA_F8F6F4_WithSizeTable_Helper<PS, psName # "_f8_f8_w32_gfx1250"> {
      let AsmString = asmName # PS.AsmOperands;
    }
  }
}

multiclass VOP3PX2_Real_ScaledWMMA_SrcFormats<bits<8> op, bits<8> LdScaleOp, string WMMAP> {
  defm _f8_f8_w32 : VOP3PX2_Real_ScaledWMMA<op, LdScaleOp, !cast<VOP3PWMMA_Profile>(WMMAP # "_f8_f8_w32")>;
  foreach I = ["f8_f6", "f8_f4", "f6_f8", "f6_f6", "f6_f4", "f4_f8", "f4_f6", "f4_f4"] in {
    let isAsmParserOnly = true in { // Disable ambiguous disassembly.
      defm _#I#_w32 : VOP3PX2_Real_ScaledWMMA<op, LdScaleOp, !cast<VOP3PWMMA_Profile>(WMMAP # "_" # I # "_w32")>;
    }
  }
}

defm V_WMMA_F32_16X16X16_F16_w32     : VOP3P_Real_WMMA_gfx12 <0x040, F32_F16_WMMA_w32>;
defm V_WMMA_F32_16X16X16_BF16_w32    : VOP3P_Real_WMMA_gfx12 <0x041, F32_BF16_WMMA_w32>;
defm V_WMMA_F16_16X16X16_F16_w32     : VOP3P_Real_WMMA_gfx12 <0x042, F16_F16_WMMA_w32>;
defm V_WMMA_BF16_16X16X16_BF16_w32   : VOP3P_Real_WMMA_gfx12 <0x043, BF16_BF16_WMMA_w32>;
defm V_WMMA_I32_16X16X16_IU8_w32     : VOP3P_Real_WMMA_gfx12 <0x044, I32_IU8_WMMA_w32>;
defm V_WMMA_I32_16X16X16_IU4_w32     : VOP3P_Real_WMMA_gfx12 <0x045, I32_IU4X16_WMMA_w32>;
defm V_WMMA_F32_16X16X16_FP8_FP8_w32 : VOP3P_Real_WMMA_gfx12 <0x046, F32_FP8BF8_WMMA_w32>;
defm V_WMMA_F32_16X16X16_FP8_BF8_w32 : VOP3P_Real_WMMA_gfx12 <0x047, F32_FP8BF8_WMMA_w32>;
defm V_WMMA_F32_16X16X16_BF8_FP8_w32 : VOP3P_Real_WMMA_gfx12 <0x048, F32_FP8BF8_WMMA_w32>;
defm V_WMMA_F32_16X16X16_BF8_BF8_w32 : VOP3P_Real_WMMA_gfx12 <0x049, F32_FP8BF8_WMMA_w32>;
defm V_WMMA_I32_16X16X32_IU4_w32     : VOP3P_Real_WMMA_gfx12 <0x04a, I32_IU4X32_WMMA_w32>;

defm V_WMMA_F32_16X16X16_F16_w64     : VOP3P_Real_WMMA_gfx12w64 <0x040, F32_F16_WMMA_w64>;
defm V_WMMA_F32_16X16X16_BF16_w64    : VOP3P_Real_WMMA_gfx12w64 <0x041, F32_BF16_WMMA_w64>;
defm V_WMMA_F16_16X16X16_F16_w64     : VOP3P_Real_WMMA_gfx12w64 <0x042, F16_F16_WMMA_w64>;
defm V_WMMA_BF16_16X16X16_BF16_w64   : VOP3P_Real_WMMA_gfx12w64 <0x043, BF16_BF16_WMMA_w64>;
defm V_WMMA_I32_16X16X16_IU8_w64     : VOP3P_Real_WMMA_gfx12w64 <0x044, I32_IU8_WMMA_w64>;
defm V_WMMA_I32_16X16X16_IU4_w64     : VOP3P_Real_WMMA_gfx12w64 <0x045, I32_IU4X16_WMMA_w64>;
defm V_WMMA_F32_16X16X16_FP8_FP8_w64 : VOP3P_Real_WMMA_gfx12w64 <0x046, F32_FP8BF8_WMMA_w64>;
defm V_WMMA_F32_16X16X16_FP8_BF8_w64 : VOP3P_Real_WMMA_gfx12w64 <0x047, F32_FP8BF8_WMMA_w64>;
defm V_WMMA_F32_16X16X16_BF8_FP8_w64 : VOP3P_Real_WMMA_gfx12w64 <0x048, F32_FP8BF8_WMMA_w64>;
defm V_WMMA_F32_16X16X16_BF8_BF8_w64 : VOP3P_Real_WMMA_gfx12w64 <0x049, F32_FP8BF8_WMMA_w64>;
defm V_WMMA_I32_16X16X32_IU4_w64     : VOP3P_Real_WMMA_gfx12w64 <0x04a, I32_IU4X32_WMMA_w64>;


defm V_SWMMAC_F32_16X16X32_F16_w32     : VOP3P_Real_WMMA_gfx12 <0x050, F32_F16_SWMMAC_w32>;
defm V_SWMMAC_F32_16X16X32_BF16_w32    : VOP3P_Real_WMMA_gfx12 <0x051, F32_BF16_SWMMAC_w32>;
defm V_SWMMAC_F16_16X16X32_F16_w32     : VOP3P_Real_WMMA_gfx12 <0x052, F16_F16_SWMMAC_w32>;
defm V_SWMMAC_BF16_16X16X32_BF16_w32   : VOP3P_Real_WMMA_gfx12 <0x053, BF16_BF16_SWMMAC_w32>;
defm V_SWMMAC_I32_16X16X32_IU8_w32     : VOP3P_Real_WMMA_gfx12 <0x054, I32_IU8_SWMMAC_w32>;
defm V_SWMMAC_I32_16X16X32_IU4_w32     : VOP3P_Real_WMMA_gfx12 <0x055, I32_IU4X32_SWMMAC_w32>;
defm V_SWMMAC_I32_16X16X64_IU4_w32     : VOP3P_Real_WMMA_gfx12 <0x056, I32_IU4X64_SWMMAC_w32>;
defm V_SWMMAC_F32_16X16X32_FP8_FP8_w32 : VOP3P_Real_WMMA_gfx12 <0x057, F32_FP8BF8_SWMMAC_w32>;
defm V_SWMMAC_F32_16X16X32_FP8_BF8_w32 : VOP3P_Real_WMMA_gfx12 <0x058, F32_FP8BF8_SWMMAC_w32>;
defm V_SWMMAC_F32_16X16X32_BF8_FP8_w32 : VOP3P_Real_WMMA_gfx12 <0x059, F32_FP8BF8_SWMMAC_w32>;
defm V_SWMMAC_F32_16X16X32_BF8_BF8_w32 : VOP3P_Real_WMMA_gfx12 <0x05a, F32_FP8BF8_SWMMAC_w32>;

defm V_SWMMAC_F32_16X16X32_F16_w64     : VOP3P_Real_WMMA_gfx12w64 <0x050, F32_F16_SWMMAC_w64>;
defm V_SWMMAC_F32_16X16X32_BF16_w64    : VOP3P_Real_WMMA_gfx12w64 <0x051, F32_BF16_SWMMAC_w64>;
defm V_SWMMAC_F16_16X16X32_F16_w64     : VOP3P_Real_WMMA_gfx12w64 <0x052, F16_F16_SWMMAC_w64>;
defm V_SWMMAC_BF16_16X16X32_BF16_w64   : VOP3P_Real_WMMA_gfx12w64 <0x053, BF16_BF16_SWMMAC_w64>;
defm V_SWMMAC_I32_16X16X32_IU8_w64     : VOP3P_Real_WMMA_gfx12w64 <0x054, I32_IU8_SWMMAC_w64>;
defm V_SWMMAC_I32_16X16X32_IU4_w64     : VOP3P_Real_WMMA_gfx12w64 <0x055, I32_IU4X32_SWMMAC_w64>;
defm V_SWMMAC_I32_16X16X64_IU4_w64     : VOP3P_Real_WMMA_gfx12w64 <0x056, I32_IU4X64_SWMMAC_w64>;
defm V_SWMMAC_F32_16X16X32_FP8_FP8_w64 : VOP3P_Real_WMMA_gfx12w64 <0x057, F32_FP8BF8_SWMMAC_w64>;
defm V_SWMMAC_F32_16X16X32_FP8_BF8_w64 : VOP3P_Real_WMMA_gfx12w64 <0x058, F32_FP8BF8_SWMMAC_w64>;
defm V_SWMMAC_F32_16X16X32_BF8_FP8_w64 : VOP3P_Real_WMMA_gfx12w64 <0x059, F32_FP8BF8_SWMMAC_w64>;
defm V_SWMMAC_F32_16X16X32_BF8_BF8_w64 : VOP3P_Real_WMMA_gfx12w64 <0x05a, F32_FP8BF8_SWMMAC_w64>;

defm V_WMMA_F32_16X16X4_F32_w32       : VOP3P_Real_WMMA_gfx1250 <0x05d, F32_F32_WMMA_w32>;
defm V_WMMA_F32_16X16X32_BF16_w32     : VOP3P_Real_WMMA_gfx1250 <0x062, F32_BF16X32_WMMA_w32>;
defm V_WMMA_F32_16X16X32_F16_w32      : VOP3P_Real_WMMA_gfx1250 <0x060, F32_F16X32_WMMA_w32>;
defm V_WMMA_F16_16X16X32_F16_w32      : VOP3P_Real_WMMA_gfx1250 <0x061, F16_F16X32_WMMA_w32>;
defm V_WMMA_BF16_16X16X32_BF16_w32    : VOP3P_Real_WMMA_gfx1250 <0x063, BF16_BF16X32_WMMA_w32>;
defm V_WMMA_BF16F32_16X16X32_BF16_w32 : VOP3P_Real_WMMA_gfx1250 <0x064, BF16F32_BF16_WMMA_w32>;
defm V_WMMA_F32_16X16X64_FP8_FP8_w32  : VOP3P_Real_WMMA_gfx1250 <0x06a, F32_FP8BF8X64_WMMA_w32>;
defm V_WMMA_F32_16X16X64_FP8_BF8_w32  : VOP3P_Real_WMMA_gfx1250 <0x06b, F32_FP8BF8X64_WMMA_w32>;
defm V_WMMA_F32_16X16X64_BF8_FP8_w32  : VOP3P_Real_WMMA_gfx1250 <0x06c, F32_FP8BF8X64_WMMA_w32>;
defm V_WMMA_F32_16X16X64_BF8_BF8_w32  : VOP3P_Real_WMMA_gfx1250 <0x06d, F32_FP8BF8X64_WMMA_w32>;
defm V_WMMA_F16_16X16X64_FP8_FP8_w32  : VOP3P_Real_WMMA_gfx1250 <0x06e, F16_FP8BF8X64_WMMA_w32>;
defm V_WMMA_F16_16X16X64_FP8_BF8_w32  : VOP3P_Real_WMMA_gfx1250 <0x06f, F16_FP8BF8X64_WMMA_w32>;
defm V_WMMA_F16_16X16X64_BF8_FP8_w32  : VOP3P_Real_WMMA_gfx1250 <0x070, F16_FP8BF8X64_WMMA_w32>;
defm V_WMMA_F16_16X16X64_BF8_BF8_w32  : VOP3P_Real_WMMA_gfx1250 <0x071, F16_FP8BF8X64_WMMA_w32>;
defm V_WMMA_I32_16X16X64_IU8_w32      : VOP3P_Real_WMMA_gfx1250 <0x072, I32_IU8X64_WMMA_w32>;
defm V_WMMA_F32_16X16X128_FP8_FP8_w32 : VOP3P_Real_WMMA_gfx1250 <0x080, F32_FP8BF8X128_WMMA_w32>;
defm V_WMMA_F32_16X16X128_FP8_BF8_w32 : VOP3P_Real_WMMA_gfx1250 <0x081, F32_FP8BF8X128_WMMA_w32>;
defm V_WMMA_F32_16X16X128_BF8_FP8_w32 : VOP3P_Real_WMMA_gfx1250 <0x082, F32_FP8BF8X128_WMMA_w32>;
defm V_WMMA_F32_16X16X128_BF8_BF8_w32 : VOP3P_Real_WMMA_gfx1250 <0x083, F32_FP8BF8X128_WMMA_w32>;
defm V_WMMA_F16_16X16X128_FP8_FP8_w32 : VOP3P_Real_WMMA_gfx1250 <0x084, F16_FP8BF8X128_WMMA_w32>;
defm V_WMMA_F16_16X16X128_FP8_BF8_w32 : VOP3P_Real_WMMA_gfx1250 <0x085, F16_FP8BF8X128_WMMA_w32>;
defm V_WMMA_F16_16X16X128_BF8_FP8_w32 : VOP3P_Real_WMMA_gfx1250 <0x086, F16_FP8BF8X128_WMMA_w32>;
defm V_WMMA_F16_16X16X128_BF8_BF8_w32 : VOP3P_Real_WMMA_gfx1250 <0x087, F16_FP8BF8X128_WMMA_w32>;
defm V_WMMA_F32_32X16X128_F4_w32      : VOP3P_Real_WMMA_gfx1250 <0x088, F32_32X16X128_F4_WMMA_w32>;

defm V_WMMA_F32_16X16X128_F8F6F4        : VOP3P_Real_WMMA_gfx1250_SrcFormats<0x033, "F32_16X16X128_F8F6F4">;
defm V_WMMA_SCALE_F32_16X16X128_F8F6F4   : VOP3PX2_Real_ScaledWMMA_SrcFormats<0x033, 0x35, "F32_16X16X128_F8F6F4_SCALE">;
defm V_WMMA_SCALE16_F32_16X16X128_F8F6F4 : VOP3PX2_Real_ScaledWMMA_SrcFormats<0x033, 0x3a, "F32_16X16X128_F8F6F4_SCALE16">;

defm V_WMMA_SCALE_F32_32X16X128_F4_w32   : VOP3PX2_Real_ScaledWMMA_F4<0x088, 0x35, F32_32X16X128_F4_SCALE_w32>;
defm V_WMMA_SCALE16_F32_32X16X128_F4_w32 : VOP3PX2_Real_ScaledWMMA_F4<0x088, 0x3a, F32_32X16X128_F4_SCALE16_w32>;

defm V_SWMMAC_F32_16X16X64_F16_w32      : VOP3P_Real_WMMA_gfx1250 <0x065, F32_F16X64_SWMMAC_w32>;
defm V_SWMMAC_F32_16X16X64_BF16_w32     : VOP3P_Real_WMMA_gfx1250 <0x066, F32_BF16X64_SWMMAC_w32>;
defm V_SWMMAC_F16_16X16X64_F16_w32      : VOP3P_Real_WMMA_gfx1250 <0x067, F16_F16X64_SWMMAC_w32>;
defm V_SWMMAC_BF16_16X16X64_BF16_w32    : VOP3P_Real_WMMA_gfx1250 <0x068, BF16_BF16X64_SWMMAC_w32>;
defm V_SWMMAC_BF16F32_16X16X64_BF16_w32 : VOP3P_Real_WMMA_gfx1250 <0x069, F32_BF16X64_SWMMAC_w32>;
defm V_SWMMAC_F32_16X16X128_FP8_FP8_w32 : VOP3P_Real_WMMA_gfx1250 <0x073, F32_FP8BF8X128_SWMMAC_w32>;
defm V_SWMMAC_F32_16X16X128_FP8_BF8_w32 : VOP3P_Real_WMMA_gfx1250 <0x074, F32_FP8BF8X128_SWMMAC_w32>;
defm V_SWMMAC_F32_16X16X128_BF8_FP8_w32 : VOP3P_Real_WMMA_gfx1250 <0x075, F32_FP8BF8X128_SWMMAC_w32>;
defm V_SWMMAC_F32_16X16X128_BF8_BF8_w32 : VOP3P_Real_WMMA_gfx1250 <0x076, F32_FP8BF8X128_SWMMAC_w32>;
defm V_SWMMAC_F16_16X16X128_FP8_FP8_w32 : VOP3P_Real_WMMA_gfx1250 <0x077, F16_FP8BF8X128_SWMMAC_w32>;
defm V_SWMMAC_F16_16X16X128_FP8_BF8_w32 : VOP3P_Real_WMMA_gfx1250 <0x078, F16_FP8BF8X128_SWMMAC_w32>;
defm V_SWMMAC_F16_16X16X128_BF8_FP8_w32 : VOP3P_Real_WMMA_gfx1250 <0x079, F16_FP8BF8X128_SWMMAC_w32>;
defm V_SWMMAC_F16_16X16X128_BF8_BF8_w32 : VOP3P_Real_WMMA_gfx1250 <0x07a, F16_FP8BF8X128_SWMMAC_w32>;
defm V_SWMMAC_I32_16X16X128_IU8_w32     : VOP3P_Real_WMMA_gfx1250 <0x07b, I32_IU8X128_SWMMAC_w32>;

multiclass VOP3P_Real_with_name<GFXGen Gen, bits<8> op,
                          string backing_ps_name = NAME,
                          string asmName = !cast<VOP3P_Pseudo>(NAME).Mnemonic> {
  defvar ps = !cast<VOP3P_Pseudo>(backing_ps_name);
  let AsmString = asmName # ps.AsmOperands in
    def Gen.Suffix :
      VOP3P_Real_Gen<!cast<VOP3P_Pseudo>(backing_ps_name), Gen, asmName>,
      VOP3Pe_gfx11_gfx12<op, !cast<VOP3P_Pseudo>(backing_ps_name).Pfl>;

  def : AMDGPUMnemonicAlias<ps.Mnemonic, asmName> {
    let AssemblerPredicate = Gen.AssemblerPredicate;
  }
}

multiclass VOP3P_Real_dpp<GFXGen Gen, bits<8> op, string backing_ps_name = NAME,
                          string asmName = !cast<VOP3P_Pseudo>(NAME).Mnemonic> {
  defvar ps = !cast<VOP3P_Pseudo>(backing_ps_name);
  def _dpp#Gen.Suffix
      : VOP3P_DPP16<op, !cast<VOP_DPP_Pseudo>(backing_ps_name #"_dpp"),
                    Gen.Subtarget> {
    let AsmString = asmName #ps.Pfl.AsmVOP3DPP16;
    let DecoderNamespace = Gen.DecoderNamespace;
    let AssemblerPredicate = Gen.AssemblerPredicate;
  }
}

multiclass VOP3P_Real_dpp8<GFXGen Gen, bits<8> op, string backing_ps_name = NAME,
                           string asmName = !cast<VOP3P_Pseudo>(NAME).Mnemonic> {
  defvar ps = !cast<VOP3P_Pseudo>(backing_ps_name);
  def _dpp8#Gen.Suffix : VOP3P_DPP8_Base<op, ps> {
    let AsmString = asmName #ps.Pfl.AsmVOP3DPP8;
    let DecoderNamespace = Gen.DecoderNamespace;
    let AssemblerPredicate = Gen.AssemblerPredicate;
  }
}

multiclass VOP3P_Realtriple<GFXGen Gen, bits<8> op, string backing_ps_name = NAME,
                            string asmName = !cast<VOP3P_Pseudo>(NAME).Mnemonic>
    : VOP3P_Real_Base<Gen, op, backing_ps_name, asmName>,
      VOP3P_Real_dpp<Gen, op, backing_ps_name, asmName>,
      VOP3P_Real_dpp8<Gen, op, backing_ps_name, asmName>;

multiclass VOP3P_Realtriple_gfx11_gfx12<bits<8> op>
  : VOP3P_Realtriple<GFX11Gen, op>, VOP3P_Realtriple<GFX12Gen, op>;

//===----------------------------------------------------------------------===//
// GFX12
//===----------------------------------------------------------------------===//

multiclass VOP3P_Real_gfx12<bits<8> op> : VOP3P_Real_Base<GFX12Gen, op>;

multiclass VOP3P_Real_gfx1250<bits<8> op> : VOP3P_Real_Base<GFX1250Gen, op>;

multiclass VOP3P_Real_with_name_gfx12<bits<8> op,
                          string backing_ps_name = NAME,
                          string asmName = !cast<VOP3P_Pseudo>(NAME).Mnemonic> :
  VOP3P_Real_with_name<GFX12Gen, op, backing_ps_name, asmName>;

defm V_PK_MIN_NUM_F16 : VOP3P_Real_with_name_gfx12<0x1b, "V_PK_MIN_F16", "v_pk_min_num_f16">;
defm V_PK_MAX_NUM_F16 : VOP3P_Real_with_name_gfx12<0x1c, "V_PK_MAX_F16", "v_pk_max_num_f16">;

defm V_PK_FMA_F32 : VOP3P_Real_gfx12<0x1f>;
defm V_PK_MUL_F32 : VOP3P_Real_gfx12<0x28>;
defm V_PK_ADD_F32 : VOP3P_Real_gfx12<0x29>;

defm V_PK_ADD_MAX_I16  : VOP3P_Real_gfx1250<0x14>;
defm V_PK_ADD_MAX_U16  : VOP3P_Real_gfx1250<0x15>;
defm V_PK_ADD_MIN_I16  : VOP3P_Real_gfx1250<0x2d>;
defm V_PK_ADD_MIN_U16  : VOP3P_Real_gfx1250<0x2e>;
defm V_PK_MAX3_I16     : VOP3P_Real_gfx1250<0x2f>;
defm V_PK_MAX3_U16     : VOP3P_Real_gfx1250<0x30>;
defm V_PK_MIN3_I16     : VOP3P_Real_gfx1250<0x31>;
defm V_PK_MIN3_U16     : VOP3P_Real_gfx1250<0x32>;
defm V_PK_FMA_BF16     : VOP3P_Real_gfx1250<0x11>;
defm V_PK_ADD_BF16     : VOP3P_Real_gfx1250<0x23>;
defm V_PK_MUL_BF16     : VOP3P_Real_gfx1250<0x2a>;
defm V_PK_MIN_NUM_BF16 : VOP3P_Real_gfx1250<0x2b>;
defm V_PK_MAX_NUM_BF16 : VOP3P_Real_gfx1250<0x2c>;
defm V_PK_MINIMUM3_F16 : VOP3P_Real_gfx1250<0x36>;
defm V_PK_MAXIMUM3_F16 : VOP3P_Real_gfx1250<0x37>;
defm V_PK_MIN3_NUM_F16 : VOP3P_Real_gfx1250<0x38>;
defm V_PK_MAX3_NUM_F16 : VOP3P_Real_gfx1250<0x39>;

defm V_FMA_MIX_F32_BF16 : VOP3P_Realtriple<GFX1250Gen, 0x3d>;
defm V_FMA_MIXLO_BF16   : VOP3P_Realtriple<GFX1250Gen, 0x3e>;
defm V_FMA_MIXHI_BF16   : VOP3P_Realtriple<GFX1250Gen, 0x3f>;

defm V_WMMA_LD_SCALE_PAIRED_B32   : VOP3P_Real_gfx1250<0x35>;
defm V_WMMA_LD_SCALE16_PAIRED_B64 : VOP3P_Real_gfx1250<0x3a>;

let AssemblerPredicate = isGFX1250Plus in
def : AMDGPUMnemonicAlias<"v_fma_mix_f32_f16",  "v_fma_mix_f32">;

defm V_PK_MINIMUM_F16 : VOP3P_Real_gfx12<0x1d>;
defm V_PK_MAXIMUM_F16 : VOP3P_Real_gfx12<0x1e>;

defm V_DOT4_F32_FP8_BF8 : VOP3P_Realtriple<GFX12Gen, 0x24>;
defm V_DOT4_F32_BF8_FP8 : VOP3P_Realtriple<GFX12Gen, 0x25>;
defm V_DOT4_F32_FP8_FP8 : VOP3P_Realtriple<GFX12Gen, 0x26>;
defm V_DOT4_F32_BF8_BF8 : VOP3P_Realtriple<GFX12Gen, 0x27>;

//===----------------------------------------------------------------------===//
// GFX11
//===----------------------------------------------------------------------===//

multiclass VOP3P_Real_gfx11_gfx12<bits<8> op> :
   VOP3P_Real_Base<GFX11Gen, op>, VOP3P_Real_Base<GFX12Gen, op>;

defm V_DOT4_I32_IU8  : VOP3P_Real_gfx11_gfx12<0x16>;
defm V_DOT8_I32_IU4  : VOP3P_Real_gfx11_gfx12<0x18>;
defm V_DOT2_F32_BF16 : VOP3P_Realtriple_gfx11_gfx12<0x1a>;

let AssemblerPredicate = isGFX11Plus in {
  def : AMDGPUMnemonicAlias<"v_dot4_i32_i8", "v_dot4_i32_iu8">;
  def : AMDGPUMnemonicAlias<"v_dot8_i32_i4", "v_dot8_i32_iu4">;
}

multiclass VOP3P_Real_WMMA <bits<8> op> {
  let WaveSizePredicate = isWave32, DecoderNamespace = "GFX11" in {
    defm _twoaddr_w32 : VOP3P_Real_Base <GFX11Gen, op>;
  }
  let WaveSizePredicate = isWave64, DecoderNamespace = "GFX11W64" in {
    defm _twoaddr_w64 : VOP3P_Real_Base <GFX11Gen, op>;
  }
}

defm V_WMMA_F32_16X16X16_F16   : VOP3P_Real_WMMA <0x040>;
defm V_WMMA_F32_16X16X16_BF16  : VOP3P_Real_WMMA <0x041>;
defm V_WMMA_F16_16X16X16_F16   : VOP3P_Real_WMMA <0x042>;
defm V_WMMA_BF16_16X16X16_BF16 : VOP3P_Real_WMMA <0x043>;
defm V_WMMA_I32_16X16X16_IU8   : VOP3P_Real_WMMA <0x044>;
defm V_WMMA_I32_16X16X16_IU4   : VOP3P_Real_WMMA <0x045>;

//===----------------------------------------------------------------------===//
// GFX8 (VI)
//===----------------------------------------------------------------------===//

multiclass VOP3P_Real_vi<bits<7> op> {
  def _vi : VOP3P_Real<!cast<VOP3_Pseudo>(NAME), SIEncodingFamily.VI>,
            VOP3Pe_vi <op, !cast<VOP3_Pseudo>(NAME).Pfl> {
    let AssemblerPredicate = HasVOP3PInsts;
    let DecoderNamespace = "GFX8";
    let VOP3P = 1;
  }
}

multiclass VOP3P_Real_MAI<bits<7> op> {
  def _vi : VOP3P_Real<!cast<VOP3_Pseudo>(NAME#"_e64"), SIEncodingFamily.VI>,
            VOP3Pe_MAI <op, !cast<VOP3_Pseudo>(NAME#"_e64").Pfl, ?> {
    let AssemblerPredicate = HasMAIInsts;
    let DecoderNamespace = "GFX8";
    let Inst{14} = ?; // op_sel_hi(2)
    let Inst{59} = ?; // op_sel_hi(0)
    let Inst{60} = ?; // op_sel_hi(1)
  }
}

let Constraints = "" in {
multiclass VOP3P_Real_MFMA_gfx90a<bits<7> op> {
  let SubtargetPredicate = isGFX90AOnly,
      AssemblerPredicate = isGFX90AOnly, DecoderNamespace = "GFX90A" in {
  def _gfx90a_acd : VOP3P_Real<!cast<VOP3_Pseudo>(NAME#"_e64"), SIEncodingFamily.GFX90A>,
             VOP3Pe_MAI <op, !cast<VOP3_Pseudo>(NAME#"_e64").Pfl, 1>;

  def _gfx90a_vcd : VOP3P_Real<!cast<VOP3_Pseudo>(NAME # "_vgprcd" # "_e64"), SIEncodingFamily.GFX90A>,
             VOP3Pe_MAI <op, !cast<VOP3_Pseudo>(NAME # "_vgprcd" # "_e64").Pfl, 0>;
  } // End AssemblerPredicate = isGFX90AOnly, DecoderNamespace = "GFX90A"
}
}

multiclass VOP3P_Real_MFMA_gfx940_aliases<string NameFrom, string NameTo, string Op,
                                          VOP3_Pseudo PS_ACD = !cast<VOP3_Pseudo>(Op # "_e64"),
                                          VOP3_Pseudo PS_VCD = !cast<VOP3_Pseudo>(Op # "_vgprcd" # "_e64"),
                                          VOPProfile Pfl_ACD = PS_ACD.Pfl,
                                          VOPProfile Pfl_VCD = PS_VCD.Pfl> {
  if !ne(NameFrom, NameTo) then {
    let SubtargetPredicate = PS_ACD.SubtargetPredicate,
        OtherPredicates = PS_ACD.OtherPredicates in {
      def : InstAlias <NameTo # " " # PS_ACD.AsmOperands,
                     (!cast<VOP3P_Real>(Op # "_gfx940_acd") Pfl_ACD.DstRC:$vdst,
                         Pfl_ACD.Src0RC64:$src0, Pfl_ACD.Src1RC64:$src1, Pfl_ACD.Src2RC64:$src2,
                         CBSZ:$cbsz, ABID:$abid, blgp:$blgp)>, PredicateControl;
      def : InstAlias <NameTo # " " # PS_VCD.AsmOperands,
                     (!cast<VOP3P_Real>(Op # "_gfx940_vcd") Pfl_VCD.DstRC:$vdst,
                         Pfl_VCD.Src0RC64:$src0, Pfl_VCD.Src1RC64:$src1, Pfl_VCD.Src2RC64:$src2,
                         CBSZ:$cbsz, ABID:$abid, blgp:$blgp)>, PredicateControl;
    }
  }
}

multiclass VOP3P_Real_MFMA_gfx940<bits<7> op, string Name = !cast<VOP3_Pseudo>(NAME#"_e64").Mnemonic,
                                  VOP3_Pseudo PS_ACD = !cast<VOP3_Pseudo>(NAME # "_e64"),
                                  VOP3_Pseudo PS_VCD = !cast<VOP3_Pseudo>(NAME # "_vgprcd" # "_e64")> {
  let AssemblerPredicate = isGFX940Plus,
      DecoderNamespace = "GFX940",
      AsmString = Name # PS_ACD.AsmOperands, Constraints = "" in {
  def _gfx940_acd : VOP3P_Real<PS_ACD, SIEncodingFamily.GFX940>,
                    VOP3Pe_MAI <op, PS_ACD.Pfl, 1>;

  def _gfx940_vcd : VOP3P_Real<PS_VCD, SIEncodingFamily.GFX940>,
                    VOP3Pe_MAI <op, PS_VCD.Pfl, 0>;
  } // End AssemblerPredicate = isGFX940Plus, DecoderNamespace = "GFX940"

  let SubtargetPredicate = PS_ACD.SubtargetPredicate,
      OtherPredicates = PS_ACD.OtherPredicates,
      AssemblerPredicate = isGFX940Plus
      in {
    defm : VOP3P_Real_MFMA_gfx940_aliases<Name, PS_ACD.Mnemonic, NAME>;

    if !ne(!subst("_1k", "", PS_ACD.Mnemonic), PS_ACD.Mnemonic) then
    defm : VOP3P_Real_MFMA_gfx940_aliases<Name, !subst("_1k", "", PS_ACD.Mnemonic), NAME>;
  }
}

multiclass VOP3P_Real_MFMA_F8F6F4_gfx940<bits<7> op, string Name = !cast<VOP3_Pseudo>(NAME#"_e64").Mnemonic,
                                  VOP3_Pseudo PS_ACD = !cast<VOP3_Pseudo>(NAME # "_e64"),
                                  VOP3_Pseudo PS_VCD = !cast<VOP3_Pseudo>(NAME # "_vgprcd" # "_e64")> {

  defvar F8F8Name = !substr(NAME, 0, !sub(!size(NAME), !size("_fN_fM")))#"_f8_f8";

  let AssemblerPredicate = isGFX940Plus,
      DecoderNamespace = "GFX940",
      AsmString = Name # PS_ACD.AsmOperands,
      Constraints = "" in {
  def _gfx940_acd : VOP3P_Real<PS_ACD, SIEncodingFamily.GFX940>,
                    VOP3Pe_MAI <op, PS_ACD.Pfl, 1>,
                    MFMA_F8F6F4_WithSizeTable_Helper<PS_ACD, F8F8Name#"_gfx940_acd">;

  def _gfx940_vcd : VOP3P_Real<PS_VCD, SIEncodingFamily.GFX940>,
                    VOP3Pe_MAI <op, PS_VCD.Pfl, 0>,
                    MFMA_F8F6F4_WithSizeTable_Helper<PS_VCD, F8F8Name#"_gfx940_vcd">;
  } // End AssemblerPredicate = isGFX940Plus, DecoderNamespace = "GFX940"
}

multiclass VOP3P_Real_MFMA_gfx950<bits<7> op, string Name = !cast<VOP3_Pseudo>(NAME#"_e64").Mnemonic,
                                  VOP3_Pseudo PS_ACD = !cast<VOP3_Pseudo>(NAME # "_e64"),
                                  VOP3_Pseudo PS_VCD = !cast<VOP3_Pseudo>(NAME # "_vgprcd" # "_e64")> {
    let SubtargetPredicate = HasGFX950Insts,
        AssemblerPredicate = HasGFX950Insts in {
    defm "" : VOP3P_Real_MFMA_gfx940<op, Name, PS_ACD, PS_VCD>;
  }
}


multiclass VOP3P_Real_MFMA_F8F6F4_gfx950_mc<bits<7> op, string Name> {
  defm _f8_f8 : VOP3P_Real_MFMA_F8F6F4_gfx940<op, Name>;

  let isAsmParserOnly = true in { // Disable ambiguous disassembly.
    defm _f8_f6 : VOP3P_Real_MFMA_F8F6F4_gfx940<op, Name>;
    defm _f6_f8 : VOP3P_Real_MFMA_F8F6F4_gfx940<op, Name>;
    defm _f8_f4 : VOP3P_Real_MFMA_F8F6F4_gfx940<op, Name>;
    defm _f4_f8 : VOP3P_Real_MFMA_F8F6F4_gfx940<op, Name>;
    defm _f6_f6 : VOP3P_Real_MFMA_F8F6F4_gfx940<op, Name>;
    defm _f6_f4 : VOP3P_Real_MFMA_F8F6F4_gfx940<op, Name>;
    defm _f4_f6 : VOP3P_Real_MFMA_F8F6F4_gfx940<op, Name>;
    defm _f4_f4 : VOP3P_Real_MFMA_F8F6F4_gfx940<op, Name>;
  }
}

multiclass VOP3PX_Real_ScaledMFMA<bits<7> op> {
  defvar PS_ACD = !cast<VOP3_Pseudo>(NAME # "_e64");
  defvar PS_VCD = !cast<VOP3_Pseudo>(NAME # "_vgprcd" # "_e64");
  defvar Name = PS_ACD.Mnemonic;
  defvar F8F8Name = !substr(NAME, 0, !sub(!size(NAME), !size("_fN_fM")))#"_f8_f8";
  let SubtargetPredicate = HasGFX950Insts,
      DecoderNamespace = "GFX940",
      AsmString = Name # PS_ACD.AsmOperands, Constraints = "" in {
   def _gfx940_acd : VOP3P_Real<PS_ACD, SIEncodingFamily.GFX940>,
                     VOP3PXe <op, PS_ACD.Pfl, /*acc_cd=*/1>,
                     MFMA_F8F6F4_WithSizeTable_Helper<PS_ACD, F8F8Name#"_gfx940_acd">;

   def _gfx940_vcd : VOP3P_Real<PS_VCD, SIEncodingFamily.GFX940>,
                     VOP3PXe <op, PS_VCD.Pfl, /*acc_cd=*/0>,
                     MFMA_F8F6F4_WithSizeTable_Helper<PS_VCD, F8F8Name#"_gfx940_vcd">;
  }
}

multiclass VOP3PX_Real_ScaledMFMA_F8F6F4_mc<bits<7> op> {
  defm _f8_f8 : VOP3PX_Real_ScaledMFMA<op>;

  let isAsmParserOnly = 1 in { // Disable ambiguous disassembly.
  defm _f8_f6 : VOP3PX_Real_ScaledMFMA<op>;
  defm _f6_f8 : VOP3PX_Real_ScaledMFMA<op>;
  defm _f8_f4 : VOP3PX_Real_ScaledMFMA<op>;
  defm _f4_f8 : VOP3PX_Real_ScaledMFMA<op>;
  defm _f6_f6 : VOP3PX_Real_ScaledMFMA<op>;
  defm _f6_f4 : VOP3PX_Real_ScaledMFMA<op>;
  defm _f4_f6 : VOP3PX_Real_ScaledMFMA<op>;
  defm _f4_f4 : VOP3PX_Real_ScaledMFMA<op>;
  }
}

multiclass VOP3P_Real_MFMA_vi<bits<7> op> {
  def _vi : VOP3P_Real<!cast<VOP3_Pseudo>(NAME#"_e64"), SIEncodingFamily.VI>,
            VOP3Pe_MAI <op, !cast<VOP3_Pseudo>(NAME#"_e64").Pfl, ?> {
    let SubtargetPredicate = isGFX8GFX9NotGFX90A;
    let AssemblerPredicate = HasMAIInsts;
    let DecoderNamespace = "GFX8";
    let Constraints = "";
  }
}

multiclass VOP3P_Real_MFMA_vi_gfx90a<bits<7> op> :
  VOP3P_Real_MFMA_gfx90a <op>,
  VOP3P_Real_MFMA_vi <op>;

multiclass VOP3P_Real_MFMA<bits<7> op, string GFX940Name = !cast<VOP3_Pseudo>(NAME#"_e64").Mnemonic> :
  VOP3P_Real_MFMA_vi_gfx90a <op>,
  VOP3P_Real_MFMA_gfx940 <op, GFX940Name>;

multiclass VOP3P_Real_SMFMAC<bits<7> op, string alias> {
  def _gfx940 : VOP3P_Real<!cast<VOP3_Pseudo>(NAME#"_e64"), SIEncodingFamily.VI>,
                VOP3Pe_SMFMAC <op> {
    let AssemblerPredicate = isGFX940Plus;
    let DecoderNamespace = "GFX8";
  }
  def : AMDGPUMnemonicAlias<alias, !cast<VOP3_Pseudo>(NAME#"_e64").Mnemonic> {
    let AssemblerPredicate = isGFX940Plus;
  }
}

defm V_PK_MAD_I16 : VOP3P_Real_vi <0x00>;
defm V_PK_MUL_LO_U16 : VOP3P_Real_vi <0x01>;
defm V_PK_ADD_I16 : VOP3P_Real_vi <0x02>;
defm V_PK_SUB_I16 : VOP3P_Real_vi <0x03>;
defm V_PK_LSHLREV_B16 : VOP3P_Real_vi <0x04>;
defm V_PK_LSHRREV_B16 : VOP3P_Real_vi <0x05>;
defm V_PK_ASHRREV_I16 : VOP3P_Real_vi <0x06>;
defm V_PK_MAX_I16 : VOP3P_Real_vi <0x07>;
defm V_PK_MIN_I16 : VOP3P_Real_vi <0x08>;
defm V_PK_MAD_U16 : VOP3P_Real_vi <0x09>;

defm V_PK_ADD_U16 : VOP3P_Real_vi <0x0a>;
defm V_PK_SUB_U16 : VOP3P_Real_vi <0x0b>;
defm V_PK_MAX_U16 : VOP3P_Real_vi <0x0c>;
defm V_PK_MIN_U16 : VOP3P_Real_vi <0x0d>;
defm V_PK_FMA_F16 : VOP3P_Real_vi <0x0e>;
defm V_PK_ADD_F16 : VOP3P_Real_vi <0x0f>;
defm V_PK_MUL_F16 : VOP3P_Real_vi <0x10>;
defm V_PK_MIN_F16 : VOP3P_Real_vi <0x11>;
defm V_PK_MAX_F16 : VOP3P_Real_vi <0x12>;

defm V_DOT2_F32_BF16 : VOP3P_Real_vi<0x1a>;
defm V_PK_MINIMUM3_F16 : VOP3P_Real_vi <0x1b>;
defm V_PK_MAXIMUM3_F16 : VOP3P_Real_vi <0x1c>;

defm V_MAD_MIX_F32 : VOP3P_Real_vi <0x20>;
defm V_MAD_MIXLO_F16 : VOP3P_Real_vi <0x21>;
defm V_MAD_MIXHI_F16 : VOP3P_Real_vi <0x22>;

let OtherPredicates = [HasFmaMixInsts],
    DecoderNamespace = "GFX9_DL" in {
// The mad_mix instructions were renamed and their behaviors changed,
// but the opcode stayed the same so we need to put these in a
// different DecoderNamespace to avoid the ambiguity.
defm V_FMA_MIX_F32 : VOP3P_Real_vi <0x20>;
defm V_FMA_MIXLO_F16 : VOP3P_Real_vi <0x21>;
defm V_FMA_MIXHI_F16 : VOP3P_Real_vi <0x22>;
}

defm V_DOT2_I32_I16 : VOP3P_Real_vi <0x26>;
defm V_DOT2_U32_U16 : VOP3P_Real_vi <0x27>;

defm V_DOT2_F32_F16 : VOP3P_Real_vi <0x23>;
defm V_DOT4_U32_U8  : VOP3P_Real_vi <0x29>;
defm V_DOT8_U32_U4  : VOP3P_Real_vi <0x2b>;

defm V_DOT4_I32_I8  : VOP3P_Real_vi <0x28>;
defm V_DOT8_I32_I4  : VOP3P_Real_vi <0x2a>;

defm V_ACCVGPR_READ_B32  : VOP3P_Real_MAI <0x58>;
defm V_ACCVGPR_WRITE_B32 : VOP3P_Real_MAI <0x59>;
defm V_MFMA_F32_32X32X1F32  : VOP3P_Real_MFMA <0x40, "v_mfma_f32_32x32x1_2b_f32">;
defm V_MFMA_F32_16X16X1F32  : VOP3P_Real_MFMA <0x41, "v_mfma_f32_16x16x1_4b_f32">;
defm V_MFMA_F32_4X4X1F32    : VOP3P_Real_MFMA <0x42, "v_mfma_f32_4x4x1_16b_f32">;
defm V_MFMA_F32_32X32X2F32  : VOP3P_Real_MFMA <0x44, "v_mfma_f32_32x32x2_f32">;
defm V_MFMA_F32_16X16X4F32  : VOP3P_Real_MFMA <0x45, "v_mfma_f32_16x16x4_f32">;
defm V_MFMA_F32_32X32X4F16  : VOP3P_Real_MFMA <0x48, "v_mfma_f32_32x32x4_2b_f16">;
defm V_MFMA_F32_16X16X4F16  : VOP3P_Real_MFMA <0x49, "v_mfma_f32_16x16x4_4b_f16">;
defm V_MFMA_F32_4X4X4F16    : VOP3P_Real_MFMA <0x4a, "v_mfma_f32_4x4x4_16b_f16">;
defm V_MFMA_F32_32X32X8F16  : VOP3P_Real_MFMA <0x4c, "v_mfma_f32_32x32x8_f16">;
defm V_MFMA_F32_16X16X16F16 : VOP3P_Real_MFMA <0x4d, "v_mfma_f32_16x16x16_f16">;
defm V_MFMA_I32_32X32X4I8   : VOP3P_Real_MFMA <0x50, "v_mfma_i32_32x32x4_2b_i8">;
defm V_MFMA_I32_16X16X4I8   : VOP3P_Real_MFMA <0x51, "v_mfma_i32_16x16x4_4b_i8">;
defm V_MFMA_I32_4X4X4I8     : VOP3P_Real_MFMA <0x52, "v_mfma_i32_4x4x4_16b_i8">;

defm V_MFMA_I32_16X16X16I8  : VOP3P_Real_MFMA_vi_gfx90a <0x55>;
defm V_MFMA_I32_32X32X8I8   : VOP3P_Real_MFMA_vi_gfx90a <0x54>;
defm V_MFMA_F32_32X32X2BF16 : VOP3P_Real_MFMA_vi_gfx90a <0x68>;
defm V_MFMA_F32_16X16X2BF16 : VOP3P_Real_MFMA_vi_gfx90a <0x69>;
defm V_MFMA_F32_4X4X2BF16   : VOP3P_Real_MFMA_vi_gfx90a <0x6b>;
defm V_MFMA_F32_32X32X4BF16 : VOP3P_Real_MFMA_vi_gfx90a <0x6c>;
defm V_MFMA_F32_16X16X8BF16 : VOP3P_Real_MFMA_vi_gfx90a <0x6d>;

defm V_MFMA_F32_32X32X4BF16_1K  : VOP3P_Real_MFMA_gfx90a <0x63>;
defm V_MFMA_F32_16X16X4BF16_1K  : VOP3P_Real_MFMA_gfx90a <0x64>;
defm V_MFMA_F32_4X4X4BF16_1K    : VOP3P_Real_MFMA_gfx90a <0x65>;
defm V_MFMA_F32_32X32X8BF16_1K  : VOP3P_Real_MFMA_gfx90a <0x66>;
defm V_MFMA_F32_16X16X16BF16_1K : VOP3P_Real_MFMA_gfx90a <0x67>;
defm V_MFMA_F64_16X16X4F64      : VOP3P_Real_MFMA_gfx90a <0x6e>;
defm V_MFMA_F64_4X4X4F64        : VOP3P_Real_MFMA_gfx90a <0x6f>;

defm V_MFMA_F32_16X16X32_F16     : VOP3P_Real_MFMA_gfx950 <0x54, "v_mfma_f32_16x16x32_f16">;
defm V_MFMA_F32_32X32X16_F16     : VOP3P_Real_MFMA_gfx950 <0x55, "v_mfma_f32_32x32x16_f16">;
defm V_MFMA_F32_16X16X32_BF16    : VOP3P_Real_MFMA_gfx950 <0x35, "v_mfma_f32_16x16x32_bf16">;
defm V_MFMA_I32_16X16X64_I8      : VOP3P_Real_MFMA_gfx950 <0x36, "v_mfma_i32_16x16x64_i8">;
defm V_MFMA_F32_32X32X16_BF16    : VOP3P_Real_MFMA_gfx950 <0x37, "v_mfma_f32_32x32x16_bf16">;
defm V_MFMA_I32_32X32X32_I8      : VOP3P_Real_MFMA_gfx950 <0x38, "v_mfma_i32_32x32x32_i8">;

defm V_MFMA_LD_SCALE_B32 : VOP3P_Real_vi <0x2c>;
defm V_MFMA_F32_16X16X128_F8F6F4 : VOP3P_Real_MFMA_F8F6F4_gfx950_mc <0x2d, "v_mfma_f32_16x16x128_f8f6f4">;
defm V_MFMA_SCALE_F32_16X16X128_F8F6F4 : VOP3PX_Real_ScaledMFMA_F8F6F4_mc <0x2d>;
defm V_MFMA_F32_32X32X64_F8F6F4  : VOP3P_Real_MFMA_F8F6F4_gfx950_mc <0x2e, "v_mfma_f32_32x32x64_f8f6f4">;
defm V_MFMA_SCALE_F32_32X32X64_F8F6F4 : VOP3PX_Real_ScaledMFMA_F8F6F4_mc <0x2e>;

defm V_MFMA_I32_32X32X16I8       : VOP3P_Real_MFMA_gfx940 <0x56, "v_mfma_i32_32x32x16_i8">;
defm V_MFMA_I32_16X16X32I8       : VOP3P_Real_MFMA_gfx940 <0x57, "v_mfma_i32_16x16x32_i8">;
defm V_MFMA_F32_16X16X8XF32      : VOP3P_Real_MFMA_gfx940 <0x3e, "v_mfma_f32_16x16x8_xf32">;
defm V_MFMA_F32_32X32X4XF32      : VOP3P_Real_MFMA_gfx940 <0x3f, "v_mfma_f32_32x32x4_xf32">;

defm V_MFMA_F32_16X16X32_BF8_BF8 : VOP3P_Real_MFMA_gfx940 <0x70>;
defm V_MFMA_F32_16X16X32_BF8_FP8 : VOP3P_Real_MFMA_gfx940 <0x71>;
defm V_MFMA_F32_16X16X32_FP8_BF8 : VOP3P_Real_MFMA_gfx940 <0x72>;
defm V_MFMA_F32_16X16X32_FP8_FP8 : VOP3P_Real_MFMA_gfx940 <0x73>;
defm V_MFMA_F32_32X32X16_BF8_BF8 : VOP3P_Real_MFMA_gfx940 <0x74>;
defm V_MFMA_F32_32X32X16_BF8_FP8 : VOP3P_Real_MFMA_gfx940 <0x75>;
defm V_MFMA_F32_32X32X16_FP8_BF8 : VOP3P_Real_MFMA_gfx940 <0x76>;
defm V_MFMA_F32_32X32X16_FP8_FP8 : VOP3P_Real_MFMA_gfx940 <0x77>;

defm V_MFMA_F32_32X32X4BF16_1K   : VOP3P_Real_MFMA_gfx940 <0x5d, "v_mfma_f32_32x32x4_2b_bf16">;
defm V_MFMA_F32_16X16X4BF16_1K   : VOP3P_Real_MFMA_gfx940 <0x5e, "v_mfma_f32_16x16x4_4b_bf16">;
defm V_MFMA_F32_4X4X4BF16_1K     : VOP3P_Real_MFMA_gfx940 <0x5f, "v_mfma_f32_4x4x4_16b_bf16">;
defm V_MFMA_F32_32X32X8BF16_1K   : VOP3P_Real_MFMA_gfx940 <0x60, "v_mfma_f32_32x32x8_bf16">;
defm V_MFMA_F32_16X16X16BF16_1K  : VOP3P_Real_MFMA_gfx940 <0x61, "v_mfma_f32_16x16x16_bf16">;

defm V_MFMA_F64_16X16X4F64       : VOP3P_Real_MFMA_gfx940 <0x6e, "v_mfma_f64_16x16x4_f64">;
defm V_MFMA_F64_4X4X4F64         : VOP3P_Real_MFMA_gfx940 <0x6f, "v_mfma_f64_4x4x4_4b_f64">;

defm V_SMFMAC_F32_16X16X32_F16     : VOP3P_Real_SMFMAC <0x62, "v_smfmac_f32_16x16x32f16">;
defm V_SMFMAC_F32_32X32X16_F16     : VOP3P_Real_SMFMAC <0x64, "v_smfmac_f32_32x32x16f16">;
defm V_SMFMAC_F32_16X16X32_BF16    : VOP3P_Real_SMFMAC <0x66, "v_smfmac_f32_16x16x32bf16">;
defm V_SMFMAC_F32_32X32X16_BF16    : VOP3P_Real_SMFMAC <0x68, "v_smfmac_f32_32x32x16bf16">;
defm V_SMFMAC_I32_16X16X64_I8      : VOP3P_Real_SMFMAC <0x6a, "v_smfmac_i32_16x16x64i8">;
defm V_SMFMAC_I32_32X32X32_I8      : VOP3P_Real_SMFMAC <0x6c, "v_smfmac_i32_32x32x32i8">;
defm V_SMFMAC_F32_16X16X64_BF8_BF8 : VOP3P_Real_SMFMAC <0x78, "v_smfmac_f32_16x16x64bf8bf8">;
defm V_SMFMAC_F32_16X16X64_BF8_FP8 : VOP3P_Real_SMFMAC <0x79, "v_smfmac_f32_16x16x64bf8fp8">;
defm V_SMFMAC_F32_16X16X64_FP8_BF8 : VOP3P_Real_SMFMAC <0x7a, "v_smfmac_f32_16x16x64fp8bf8">;
defm V_SMFMAC_F32_16X16X64_FP8_FP8 : VOP3P_Real_SMFMAC <0x7b, "v_smfmac_f32_16x16x64fp8fp8">;
defm V_SMFMAC_F32_32X32X32_BF8_BF8 : VOP3P_Real_SMFMAC <0x7c, "v_smfmac_f32_32x32x32bf8bf8">;
defm V_SMFMAC_F32_32X32X32_BF8_FP8 : VOP3P_Real_SMFMAC <0x7d, "v_smfmac_f32_32x32x32bf8fp8">;
defm V_SMFMAC_F32_32X32X32_FP8_BF8 : VOP3P_Real_SMFMAC <0x7e, "v_smfmac_f32_32x32x32fp8bf8">;
defm V_SMFMAC_F32_32X32X32_FP8_FP8 : VOP3P_Real_SMFMAC <0x7f, "v_smfmac_f32_32x32x32fp8fp8">;

defm V_SMFMAC_F32_16X16X64_F16     : VOP3P_Real_SMFMAC <0x5a, "v_smfmac_f32_16x16x64f16">;
defm V_SMFMAC_F32_32X32X32_F16     : VOP3P_Real_SMFMAC <0x5b, "v_smfmac_f32_32x32x32f16">;
defm V_SMFMAC_F32_16X16X64_BF16    : VOP3P_Real_SMFMAC <0x39, "v_smfmac_f32_16x16x64bf16">;
defm V_SMFMAC_F32_32X32X32_BF16    : VOP3P_Real_SMFMAC <0x46, "v_smfmac_f32_32x32x32bf16">;
defm V_SMFMAC_I32_16X16X128_I8     : VOP3P_Real_SMFMAC <0x3a, "v_smfmac_i32_16x16x128i8">;
defm V_SMFMAC_I32_32X32X64_I8      : VOP3P_Real_SMFMAC <0x47, "v_smfmac_i32_32x32x64i8">;

defm V_SMFMAC_F32_16X16X128_BF8_BF8 : VOP3P_Real_SMFMAC <0x3b, "v_smfmac_f32_16x16x128bf8bf8">;
defm V_SMFMAC_F32_16X16X128_BF8_FP8 : VOP3P_Real_SMFMAC <0x3c, "v_smfmac_f32_16x16x128bf8fp8">;
defm V_SMFMAC_F32_16X16X128_FP8_BF8 : VOP3P_Real_SMFMAC <0x3d, "v_smfmac_f32_16x16x128fp8bf8">;
defm V_SMFMAC_F32_16X16X128_FP8_FP8 : VOP3P_Real_SMFMAC <0x43, "v_smfmac_f32_16x16x128fp8fp8">;
defm V_SMFMAC_F32_32X32X64_BF8_BF8 : VOP3P_Real_SMFMAC <0x4b, "v_smfmac_f32_32x32x64bf8bf8">;
defm V_SMFMAC_F32_32X32X64_BF8_FP8 : VOP3P_Real_SMFMAC <0x4e, "v_smfmac_f32_32x32x64bf8fp8">;
defm V_SMFMAC_F32_32X32X64_FP8_BF8 : VOP3P_Real_SMFMAC <0x4f, "v_smfmac_f32_32x32x64fp8bf8">;
defm V_SMFMAC_F32_32X32X64_FP8_FP8 : VOP3P_Real_SMFMAC <0x53, "v_smfmac_f32_32x32x64fp8fp8">;

defm V_PK_FMA_F32 : VOP3P_Real_vi <0x30>;
defm V_PK_MUL_F32 : VOP3P_Real_vi <0x31>;
defm V_PK_ADD_F32 : VOP3P_Real_vi <0x32>;
defm V_PK_MOV_B32 : VOP3P_Real_vi <0x33>;

//===----------------------------------------------------------------------===//
// GFX10.
//===----------------------------------------------------------------------===//

let AssemblerPredicate = isGFX10Only, DecoderNamespace = "GFX10", VOP3P = 1 in {
  multiclass VOP3P_Real_gfx10<bits<8> op> {
    def _gfx10 : VOP3P_Real<!cast<VOP3P_Pseudo>(NAME), SIEncodingFamily.GFX10>,
                 VOP3Pe_gfx10 <op, !cast<VOP3P_Pseudo>(NAME).Pfl>;
  }
} // End AssemblerPredicate = isGFX10Only, DecoderNamespace = "GFX10", VOP3P = 1

multiclass VOP3P_Real_gfx10_gfx11<bits<8> op> :
  VOP3P_Real_gfx10<op>, VOP3P_Real_Base<GFX11Gen, op>;

multiclass VOP3P_Real_gfx10_gfx11_gfx12<bits<8> op> :
  VOP3P_Real_gfx10_gfx11<op>, VOP3P_Real_Base<GFX12Gen, op>;

multiclass VOP3P_Real_gfx10_gfx11_gfx12_Triple<bits<8> op> :
  VOP3P_Real_gfx10<op>, VOP3P_Realtriple<GFX11Gen, op>,
  VOP3P_Realtriple<GFX12Gen, op>;

defm V_PK_MAD_I16     : VOP3P_Real_gfx10_gfx11_gfx12<0x00>;
defm V_PK_MUL_LO_U16  : VOP3P_Real_gfx10_gfx11_gfx12<0x01>;
defm V_PK_ADD_I16     : VOP3P_Real_gfx10_gfx11_gfx12<0x02>;
defm V_PK_SUB_I16     : VOP3P_Real_gfx10_gfx11_gfx12<0x03>;
defm V_PK_LSHLREV_B16 : VOP3P_Real_gfx10_gfx11_gfx12<0x04>;
defm V_PK_LSHRREV_B16 : VOP3P_Real_gfx10_gfx11_gfx12<0x05>;
defm V_PK_ASHRREV_I16 : VOP3P_Real_gfx10_gfx11_gfx12<0x06>;
defm V_PK_MAX_I16     : VOP3P_Real_gfx10_gfx11_gfx12<0x07>;
defm V_PK_MIN_I16     : VOP3P_Real_gfx10_gfx11_gfx12<0x08>;
defm V_PK_MAD_U16     : VOP3P_Real_gfx10_gfx11_gfx12<0x09>;
defm V_PK_ADD_U16     : VOP3P_Real_gfx10_gfx11_gfx12<0x0a>;
defm V_PK_SUB_U16     : VOP3P_Real_gfx10_gfx11_gfx12<0x0b>;
defm V_PK_MAX_U16     : VOP3P_Real_gfx10_gfx11_gfx12<0x0c>;
defm V_PK_MIN_U16     : VOP3P_Real_gfx10_gfx11_gfx12<0x0d>;
defm V_PK_FMA_F16     : VOP3P_Real_gfx10_gfx11_gfx12<0x0e>;
defm V_PK_ADD_F16     : VOP3P_Real_gfx10_gfx11_gfx12<0x0f>;
defm V_PK_MUL_F16     : VOP3P_Real_gfx10_gfx11_gfx12<0x10>;
defm V_PK_MIN_F16     : VOP3P_Real_gfx10_gfx11<0x11>;
defm V_PK_MAX_F16     : VOP3P_Real_gfx10_gfx11<0x12>;
defm V_FMA_MIX_F32    : VOP3P_Real_gfx10_gfx11_gfx12_Triple<0x20>;
defm V_FMA_MIXLO_F16  : VOP3P_Real_gfx10_gfx11_gfx12_Triple<0x21>;
defm V_FMA_MIXHI_F16  : VOP3P_Real_gfx10_gfx11_gfx12_Triple<0x22>;

defm V_DOT2_I32_I16 : VOP3P_Real_gfx10 <0x14>;
defm V_DOT2_U32_U16 : VOP3P_Real_gfx10 <0x15>;

defm V_DOT2_F32_F16 : VOP3P_Real_gfx10_gfx11_gfx12_Triple<0x13>;
defm V_DOT4_U32_U8  : VOP3P_Real_gfx10_gfx11_gfx12<0x17>;
defm V_DOT8_U32_U4  : VOP3P_Real_gfx10_gfx11_gfx12<0x19>;

defm V_DOT4_I32_I8  : VOP3P_Real_gfx10 <0x16>;
defm V_DOT8_I32_I4  : VOP3P_Real_gfx10 <0x18>;<|MERGE_RESOLUTION|>--- conflicted
+++ resolved
@@ -67,11 +67,7 @@
 class VOP3P_Mix_Profile_t16<VOPProfile P, VOP3Features Features = VOP3_REGULAR>
      :  VOP3P_Mix_Profile<P, Features, 0> {
   let IsTrue16 = 1;
-<<<<<<< HEAD
-  let IsRealTrue16 = 1; 
-=======
   let IsRealTrue16 = 1;
->>>>>>> 54c4ef26
   let DstRC64 = getVALUDstForVT<P.DstVT, 1 /*IsTrue16*/, 1 /*IsVOP3Encoding*/>.ret;
 }
 
