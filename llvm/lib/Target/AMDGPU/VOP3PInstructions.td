//===-- VOP3PInstructions.td - Vector Instruction Definitions -------------===//
//
// Part of the LLVM Project, under the Apache License v2.0 with LLVM Exceptions.
// See https://llvm.org/LICENSE.txt for license information.
// SPDX-License-Identifier: Apache-2.0 WITH LLVM-exception
//
//===----------------------------------------------------------------------===//

//===----------------------------------------------------------------------===//
// VOP3P Classes
//===----------------------------------------------------------------------===//

class VOP3P_Profile<VOPProfile P, VOP3Features Features = VOP3_REGULAR,
                    bit HasDPP = 0> : VOP3_Profile<P, Features> {
  let IsVOP3P = 1;
  let HasExtVOP3DPP = HasDPP;
  // We do not want to print src modifiers for vop3p because the bits are
  // overloaded in meaning and the logic in printOperandAndFPInputMods is
  // wrong for vop3p
  let AsmVOP3Base = AsmVOP3P;
  bit IsSMFMAC = false;
}

def VOP_MFMA_LD_SCALE : VOP3P_Profile<VOPProfile<[untyped, i32, i32, untyped]>, VOP3P_LD_SCALE> {
  let HasModifiers = 1;
  let HasNeg = 0;
}

// Used for FMA_MIX* and MAD_MIX* insts
// Their operands are only sort of f16 operands. Depending on
// op_sel_hi, these may be interpreted as f32. The inline immediate
// values are really f16 converted to f32, so we treat these as f16
// operands.
class VOP3P_Mix_Profile<VOPProfile P, VOP3Features Features = VOP3_REGULAR,
                    bit useTiedOutput = 0> : VOP3P_Profile<P, Features, 1> {
    bit UseTiedOutput = useTiedOutput;

    defvar Src0RC = getVCSrcForVT<P.Src0VT>.ret;
    defvar Src1RC = getVCSrcForVT<P.Src1VT>.ret;
    defvar Src2RC = getVCSrcForVT<P.Src2VT>.ret;

    dag srcs =
          (ins FP16InputMods:$src0_modifiers, Src0RC:$src0,
               FP16InputMods:$src1_modifiers, Src1RC:$src1,
               FP16InputMods:$src2_modifiers, Src2RC:$src2);
    dag dpp_srcs =
          (ins FPVRegInputMods:$src0_modifiers, VGPROp_32:$src0,
               FPVRegInputMods:$src1_modifiers, VRegSrc_32:$src1,
               FP16InputMods:$src2_modifiers, Src2RC:$src2);

           // FIXME: Clamp0 misbehaves with the non-default vdst_in
           // following it. For now workaround this by requiring clamp
           // in tied patterns. This should use undef_tied_input, but it
           // seems underdeveloped and doesn't apply the right register
           // class constraints.
    dag mods = !con(!if(UseTiedOutput, (ins Clamp:$clamp, VGPR_32:$vdst_in),
                        (ins Clamp0:$clamp)),
                    (ins op_sel0:$op_sel, op_sel_hi0:$op_sel_hi));
    // We use Ins64 because that is the one which populates InOperandList
    // due to the logic in class VOP3_Pseudo
    let Ins64 = !con(srcs, mods);
    let InsVOP3Base = !con(dpp_srcs, mods);
    let AsmVOP3Base =
      "$vdst, $src0_modifiers, $src1_modifiers, $src2_modifiers$op_sel$op_sel_hi$clamp";
}

class VOP3P_Mix_Profile_t16<VOPProfile P, VOP3Features Features = VOP3_REGULAR>
     :  VOP3P_Mix_Profile<P, Features, 0> {
  let IsTrue16 = 1;
  let IsRealTrue16 = 1;
  let DstRC64 = getVALUDstForVT<P.DstVT, 1 /*IsTrue16*/, 1 /*IsVOP3Encoding*/>.ret;
}

multiclass VOP3PInst<string OpName, VOPProfile P,
                     SDPatternOperator node = null_frag, bit IsDOT = 0> {
  def NAME : VOP3P_Pseudo<OpName, P,
                          !if (P.HasModifiers,
                               getVOP3PModPat<P, node, !or(P.EnableClamp, IsDOT), IsDOT>.ret,
                               getVOP3Pat<P, node>.ret)>;
  let SubtargetPredicate = isGFX11Plus in {
  if P.HasExtVOP3DPP then
    def _dpp : VOP3_DPP_Pseudo<OpName, P> {
      let VOP3P = 1;
      let PseudoInstr = OpName #"_dpp";
    }
  } // end SubtargetPredicate = isGFX11Plus
}

// Non-packed instructions that use the VOP3P encoding.
// VOP3 neg/abs and VOP3P opsel/opsel_hi modifiers are allowed.
multiclass VOP3_VOP3PInst<string OpName, VOP3P_Mix_Profile P> {
  def NAME : VOP3P_Pseudo<OpName, P> {
    let Constraints = !if(P.UseTiedOutput, "$vdst = $vdst_in", "");
  }
  let SubtargetPredicate = isGFX11Plus in {
    if P.HasExtVOP3DPP then
      def _dpp : VOP3_DPP_Pseudo<OpName, P> {
        let VOP3P = 1;
        let PseudoInstr = OpName#"_dpp";
        let Constraints = !if(P.UseTiedOutput, "$vdst = $vdst_in", "");
      }
  } // end SubtargetPredicate = isGFX11Plus
}

multiclass VOP3_VOP3PInst_t16<string OpName, VOP3P_Mix_Profile P> {
  def NAME : VOP3P_Pseudo<OpName, P>;

  if P.HasExtVOP3DPP then
    def _dpp : VOP3_DPP_Pseudo<OpName, P> {
      let VOP3P = 1;
      let PseudoInstr = OpName#"_dpp";
    }
}

let isReMaterializable = 1 in {
let isCommutable = 1 in {
defm V_PK_MAD_I16 : VOP3PInst<"v_pk_mad_i16", VOP3P_Profile<VOP_V2I16_V2I16_V2I16_V2I16>>;
defm V_PK_MAD_U16 : VOP3PInst<"v_pk_mad_u16", VOP3P_Profile<VOP_V2I16_V2I16_V2I16_V2I16>, imad>;

let FPDPRounding = 1 in {
defm V_PK_FMA_F16 : VOP3PInst<"v_pk_fma_f16", VOP3P_Profile<VOP_V2F16_V2F16_V2F16_V2F16>, any_fma>;
defm V_PK_ADD_F16 : VOP3PInst<"v_pk_add_f16", VOP3P_Profile<VOP_V2F16_V2F16_V2F16>, any_fadd>;
defm V_PK_MUL_F16 : VOP3PInst<"v_pk_mul_f16", VOP3P_Profile<VOP_V2F16_V2F16_V2F16>, any_fmul>;
} // End FPDPRounding = 1
defm V_PK_MAX_F16 : VOP3PInst<"v_pk_max_f16", VOP3P_Profile<VOP_V2F16_V2F16_V2F16>, fmaxnum_like>;
defm V_PK_MIN_F16 : VOP3PInst<"v_pk_min_f16", VOP3P_Profile<VOP_V2F16_V2F16_V2F16>, fminnum_like>;

defm V_PK_ADD_U16 : VOP3PInst<"v_pk_add_u16", VOP3P_Profile<VOP_V2I16_V2I16_V2I16>, add>;
defm V_PK_ADD_I16 : VOP3PInst<"v_pk_add_i16", VOP3P_Profile<VOP_V2I16_V2I16_V2I16>>;
defm V_PK_MUL_LO_U16 : VOP3PInst<"v_pk_mul_lo_u16", VOP3P_Profile<VOP_V2I16_V2I16_V2I16>, mul>;

defm V_PK_MIN_I16 : VOP3PInst<"v_pk_min_i16", VOP3P_Profile<VOP_V2I16_V2I16_V2I16>, smin>;
defm V_PK_MIN_U16 : VOP3PInst<"v_pk_min_u16", VOP3P_Profile<VOP_V2I16_V2I16_V2I16>, umin>;
defm V_PK_MAX_I16 : VOP3PInst<"v_pk_max_i16", VOP3P_Profile<VOP_V2I16_V2I16_V2I16>, smax>;
defm V_PK_MAX_U16 : VOP3PInst<"v_pk_max_u16", VOP3P_Profile<VOP_V2I16_V2I16_V2I16>, umax>;

let SubtargetPredicate = HasIEEEMinimumMaximumInsts, ReadsModeReg = 0 in {
defm V_PK_MAXIMUM_F16 : VOP3PInst<"v_pk_maximum_f16", VOP3P_Profile<VOP_V2F16_V2F16_V2F16, VOP3_PACKED>, fmaximum>;
defm V_PK_MINIMUM_F16 : VOP3PInst<"v_pk_minimum_f16", VOP3P_Profile<VOP_V2F16_V2F16_V2F16, VOP3_PACKED>, fminimum>;
} // End SubtargetPredicate = HasIEEEMinimumMaximumInsts, ReadsModeReg = 0
}

defm V_PK_SUB_U16 : VOP3PInst<"v_pk_sub_u16", VOP3P_Profile<VOP_V2I16_V2I16_V2I16>>;
defm V_PK_SUB_I16 : VOP3PInst<"v_pk_sub_i16", VOP3P_Profile<VOP_V2I16_V2I16_V2I16>, sub>;

defm V_PK_LSHLREV_B16 : VOP3PInst<"v_pk_lshlrev_b16", VOP3P_Profile<VOP_V2I16_V2I16_V2I16>, clshl_rev_16>;
defm V_PK_ASHRREV_I16 : VOP3PInst<"v_pk_ashrrev_i16", VOP3P_Profile<VOP_V2I16_V2I16_V2I16>, cashr_rev_16>;
defm V_PK_LSHRREV_B16 : VOP3PInst<"v_pk_lshrrev_b16", VOP3P_Profile<VOP_V2I16_V2I16_V2I16>, clshr_rev_16>;
} // End isReMaterializable = 1

let SubtargetPredicate = HasVOP3PInsts in {

// Integer operations with clamp bit set.
class VOP3PSatPat<SDPatternOperator pat, Instruction inst> : GCNPat<
  (pat (v2i16 (VOP3PMods v2i16:$src0, i32:$src0_modifiers)),
       (v2i16 (VOP3PMods v2i16:$src1, i32:$src1_modifiers))),
  (inst $src0_modifiers, $src0, $src1_modifiers, $src1, DSTCLAMP.ENABLE)
>;

def : VOP3PSatPat<uaddsat, V_PK_ADD_U16>;
def : VOP3PSatPat<saddsat, V_PK_ADD_I16>;
def : VOP3PSatPat<usubsat, V_PK_SUB_U16>;
def : VOP3PSatPat<ssubsat, V_PK_SUB_I16>;
} // End SubtargetPredicate = HasVOP3PInsts

let isCommutable = 1, FPDPRounding = 1 in {
let SubtargetPredicate = HasMin3Max3PKF16 in {
defm V_PK_MIN3_NUM_F16 : VOP3PInst<"v_pk_min3_num_f16", VOP3P_Profile<VOP_V2F16_V2F16_V2F16_V2F16>, AMDGPUfmin3>;
defm V_PK_MAX3_NUM_F16 : VOP3PInst<"v_pk_max3_num_f16", VOP3P_Profile<VOP_V2F16_V2F16_V2F16_V2F16>, AMDGPUfmax3>;
}

let SubtargetPredicate = HasMinimum3Maximum3PKF16 in {
defm V_PK_MINIMUM3_F16 : VOP3PInst<"v_pk_minimum3_f16", VOP3P_Profile<VOP_V2F16_V2F16_V2F16_V2F16>, AMDGPUfminimum3>;
defm V_PK_MAXIMUM3_F16 : VOP3PInst<"v_pk_maximum3_f16", VOP3P_Profile<VOP_V2F16_V2F16_V2F16_V2F16>, AMDGPUfmaximum3>;
}
} // End isCommutable = 1, FPDPRounding = 1

// TODO: Make sure we're doing the right thing with denormals. Note
// that FMA and MAD will differ.
multiclass MadFmaMixFP32Pats<SDPatternOperator fma_like,
                             Instruction mix_inst,
                             ValueType VT = f16> {
  defvar VOP3PMadMixModsPat = !if (!eq(VT, bf16), VOP3PMadMixBF16Mods, VOP3PMadMixMods);
  defvar VOP3PMadMixModsExtPat = !if (!eq(VT, bf16), VOP3PMadMixBF16ModsExt, VOP3PMadMixModsExt);
  // At least one of the operands needs to be an fpextend of an f16
  // for this to be worthwhile, so we need three patterns here.
  // TODO: Could we use a predicate to inspect src1/2/3 instead?
  def : GCNPat <
    (f32 (fma_like (f32 (VOP3PMadMixModsExtPat VT:$src0, i32:$src0_mods)),
                   (f32 (VOP3PMadMixModsPat VT:$src1, i32:$src1_mods)),
                   (f32 (VOP3PMadMixModsPat VT:$src2, i32:$src2_mods)))),
    (mix_inst $src0_mods, $src0, $src1_mods, $src1, $src2_mods, $src2,
              DSTCLAMP.NONE)>;
  def : GCNPat <
    (f32 (fma_like (f32 (VOP3PMadMixModsPat VT:$src0, i32:$src0_mods)),
                   (f32 (VOP3PMadMixModsExtPat VT:$src1, i32:$src1_mods)),
                   (f32 (VOP3PMadMixModsPat f32:$src2, i32:$src2_mods)))),
    (mix_inst $src0_mods, $src0, $src1_mods, $src1, $src2_mods, $src2,
              DSTCLAMP.NONE)>;
  def : GCNPat <
    (f32 (fma_like (f32 (VOP3PMadMixModsPat VT:$src0, i32:$src0_mods)),
                   (f32 (VOP3PMadMixModsPat f32:$src1, i32:$src1_mods)),
                   (f32 (VOP3PMadMixModsExtPat VT:$src2, i32:$src2_mods)))),
    (mix_inst $src0_mods, $src0, $src1_mods, $src1, $src2_mods, $src2,
              DSTCLAMP.NONE)>;
}

multiclass MadFmaMixFP16Pats<SDPatternOperator fma_like,
                             Instruction mixlo_inst,
                             Instruction mixhi_inst,
                             ValueType VT = f16,
                             ValueType vecVT = v2f16> {
  defvar VOP3PMadMixModsPat = !if (!eq(VT, bf16), VOP3PMadMixBF16Mods, VOP3PMadMixMods);
  def : GCNPat <
    (AMDGPUclamp (build_vector
      (VT (fpround (fma_like (f32 (VOP3PMadMixModsPat VT:$lo_src0, i32:$lo_src0_modifiers)),
                        (f32 (VOP3PMadMixModsPat VT:$lo_src1, i32:$lo_src1_modifiers)),
                        (f32 (VOP3PMadMixModsPat VT:$lo_src2, i32:$lo_src2_modifiers))))),
      (VT (fpround (fma_like (f32 (VOP3PMadMixModsPat VT:$hi_src0, i32:$hi_src0_modifiers)),
                        (f32 (VOP3PMadMixModsPat VT:$hi_src1, i32:$hi_src1_modifiers)),
                        (f32 (VOP3PMadMixModsPat VT:$hi_src2, i32:$hi_src2_modifiers))))))),
    (vecVT (mixhi_inst $hi_src0_modifiers, $hi_src0,
                       $hi_src1_modifiers, $hi_src1,
                       $hi_src2_modifiers, $hi_src2,
                       DSTCLAMP.ENABLE,
                       (mixlo_inst $lo_src0_modifiers, $lo_src0,
                                   $lo_src1_modifiers, $lo_src1,
                                   $lo_src2_modifiers, $lo_src2,
                                   DSTCLAMP.ENABLE,
                                   (i32 (IMPLICIT_DEF)))))
  >;

  def : GCNPat <
    (VT (fpround (fmul (f32 (VOP3PMadMixModsPat f32:$src0, i32:$src0_modifiers)),
                       (f32 (VOP3PMadMixModsPat f32:$src1, i32:$src1_modifiers))))),
    (mixlo_inst $src0_modifiers, $src0,
                $src1_modifiers, $src1,
                (i32 0), (i32 0),
                DSTCLAMP.NONE,
                (i32 (IMPLICIT_DEF)))
  >;

  def : GCNPat <
    (build_vector VT:$elt0, (VT (fpround (fmul (f32 (VOP3PMadMixModsPat f32:$src0, i32:$src0_modifiers)),
                                          (f32 (VOP3PMadMixModsPat f32:$src1, i32:$src1_modifiers)))))),
    (vecVT (mixhi_inst $src0_modifiers, $src0,
                       $src1_modifiers, $src1,
                       (i32 0), (i32 0),
                       DSTCLAMP.NONE,
                       VGPR_32:$elt0))
  >;

  def : GCNPat <
    (VT (fpround (fma_like (f32 (VOP3PMadMixModsPat VT:$src0, i32:$src0_modifiers)),
                           (f32 (VOP3PMadMixModsPat VT:$src1, i32:$src1_modifiers)),
                           (f32 (VOP3PMadMixModsPat VT:$src2, i32:$src2_modifiers))))),
    (mixlo_inst $src0_modifiers, $src0,
                $src1_modifiers, $src1,
                $src2_modifiers, $src2,
                DSTCLAMP.NONE,
                (i32 (IMPLICIT_DEF)))
  >;

  // FIXME: Special case handling for maxhi (especially for clamp)
  // because dealing with the write to high half of the register is
  // difficult.
  def : GCNPat <
    (build_vector VT:$elt0, (VT (fpround (fma_like (f32 (VOP3PMadMixModsPat VT:$src0, i32:$src0_modifiers)),
                                                   (f32 (VOP3PMadMixModsPat VT:$src1, i32:$src1_modifiers)),
                                                   (f32 (VOP3PMadMixModsPat VT:$src2, i32:$src2_modifiers)))))),
    (vecVT (mixhi_inst $src0_modifiers, $src0,
                       $src1_modifiers, $src1,
                       $src2_modifiers, $src2,
                       DSTCLAMP.NONE,
                       VGPR_32:$elt0))
  >;

  def : GCNPat <
    (build_vector
      VT:$elt0,
      (AMDGPUclamp (VT (fpround (fma_like (f32 (VOP3PMadMixModsPat VT:$src0, i32:$src0_modifiers)),
                                     (f32 (VOP3PMadMixModsPat VT:$src1, i32:$src1_modifiers)),
                                     (f32 (VOP3PMadMixModsPat VT:$src2, i32:$src2_modifiers))))))),
    (vecVT (mixhi_inst $src0_modifiers, $src0,
                       $src1_modifiers, $src1,
                       $src2_modifiers, $src2,
                       DSTCLAMP.ENABLE,
                       VGPR_32:$elt0))
  >;
}

multiclass MadFmaMixFP16Pats_t16<SDPatternOperator fma_like,
                                 Instruction mix_inst_16,
                                 ValueType VT = f16,
                                 ValueType vecVT = v2f16> {
  defvar VOP3PMadMixModsPat = !if (!eq(VT, bf16), VOP3PMadMixBF16Mods, VOP3PMadMixMods);
  def : GCNPat <
    (VT (fpround (fmul (f32 (VOP3PMadMixModsPat f32:$src0, i32:$src0_modifiers)),
                       (f32 (VOP3PMadMixModsPat f32:$src1, i32:$src1_modifiers))))),
    (mix_inst_16 $src0_modifiers, $src0,
                 $src1_modifiers, $src1,
                 (i32 0), (i32 0),
                 DSTCLAMP.NONE)
  >;

  def : GCNPat <
    (VT (fpround (fma_like (f32 (VOP3PMadMixModsPat VT:$src0, i32:$src0_modifiers)),
                           (f32 (VOP3PMadMixModsPat VT:$src1, i32:$src1_modifiers)),
                           (f32 (VOP3PMadMixModsPat VT:$src2, i32:$src2_modifiers))))),
    (mix_inst_16 $src0_modifiers, $src0,
                 $src1_modifiers, $src1,
                 $src2_modifiers, $src2,
                 DSTCLAMP.NONE)
  >;


  def : GCNPat <
    (AMDGPUclamp (VT (fpround (fma_like (f32 (VOP3PMadMixModsPat VT:$src0, i32:$src0_modifiers)),
                                        (f32 (VOP3PMadMixModsPat VT:$src1, i32:$src1_modifiers)),
                                        (f32 (VOP3PMadMixModsPat VT:$src2, i32:$src2_modifiers)))))),
    (mix_inst_16 $src0_modifiers, $src0,
                 $src1_modifiers, $src1,
                 $src2_modifiers, $src2,
                 DSTCLAMP.ENABLE)
  >;

  def : GCNPat <
    (AMDGPUclamp (build_vector
      (VT (fpround (fma_like (f32 (VOP3PMadMixModsPat VT:$lo_src0, i32:$lo_src0_modifiers)),
                        (f32 (VOP3PMadMixModsPat VT:$lo_src1, i32:$lo_src1_modifiers)),
                        (f32 (VOP3PMadMixModsPat VT:$lo_src2, i32:$lo_src2_modifiers))))),
      (VT (fpround (fma_like (f32 (VOP3PMadMixModsPat VT:$hi_src0, i32:$hi_src0_modifiers)),
                        (f32 (VOP3PMadMixModsPat VT:$hi_src1, i32:$hi_src1_modifiers)),
                        (f32 (VOP3PMadMixModsPat VT:$hi_src2, i32:$hi_src2_modifiers))))))),
    (vecVT (REG_SEQUENCE VGPR_32, (mix_inst_16 $lo_src0_modifiers, $lo_src0,
                                        $lo_src1_modifiers, $lo_src1,
                                        $lo_src2_modifiers, $lo_src2,
                                        DSTCLAMP.ENABLE), lo16,
                           (mix_inst_16 $hi_src0_modifiers, $hi_src0,
                                        $hi_src1_modifiers, $hi_src1,
                                        $hi_src2_modifiers, $hi_src2,
                                        DSTCLAMP.ENABLE), hi16))
  >;
}

class MinimumMaximumByMinimum3Maximum3VOP3P<SDPatternOperator node,
                                            Instruction inst> : GCNPat<
  (v2f16 (node (VOP3PMods v2f16:$src0, i32:$src0_mods), (VOP3PMods v2f16:$src1, i32:$src1_mods))),
  (inst $src0_mods, $src0, $src1_mods, $src1, $src1_mods, $src1)
>;

let SubtargetPredicate = HasMinimum3Maximum3PKF16 in {
def : MinimumMaximumByMinimum3Maximum3VOP3P<fminimum, V_PK_MINIMUM3_F16>;
def : MinimumMaximumByMinimum3Maximum3VOP3P<fmaximum, V_PK_MAXIMUM3_F16>;
}

let SubtargetPredicate = HasMadMixInsts in {
let OtherPredicates = [NoFP32Denormals] in {

// These are VOP3a-like opcodes which accept no omod.
// Size of src arguments (16/32) is controlled by op_sel.
// For 16-bit src arguments their location (hi/lo) are controlled by op_sel_hi.
let isCommutable = 1, mayRaiseFPException = 0 in {
let isReMaterializable = 1 in
defm V_MAD_MIX_F32 : VOP3_VOP3PInst<"v_mad_mix_f32", VOP3P_Mix_Profile<VOP_F32_F16_F16_F16, VOP3_OPSEL>>;

let FPDPRounding = 1 in {
// Clamp modifier is applied after conversion to f16.
defm V_MAD_MIXLO_F16 : VOP3_VOP3PInst<"v_mad_mixlo_f16", VOP3P_Mix_Profile<VOP_F16_F16_F16_F16, VOP3_OPSEL, 1>>;

let ClampLo = 0, ClampHi = 1 in {
defm V_MAD_MIXHI_F16 : VOP3_VOP3PInst<"v_mad_mixhi_f16", VOP3P_Mix_Profile<VOP_F16_F16_F16_F16, VOP3_OPSEL, 1>>;
}
} // End FPDPRounding = 1
}

defm : MadFmaMixFP32Pats<fmad, V_MAD_MIX_F32>;
defm : MadFmaMixFP16Pats<fmad, V_MAD_MIXLO_F16, V_MAD_MIXHI_F16>;
} // OtherPredicates = [NoFP32Denormals]
} // End SubtargetPredicate = HasMadMixInsts


// Essentially the same as the mad_mix versions
let SubtargetPredicate = HasFmaMixInsts in {
let isCommutable = 1 in {

let isReMaterializable = 1 in
defm V_FMA_MIX_F32 : VOP3_VOP3PInst<"v_fma_mix_f32", VOP3P_Mix_Profile<VOP_F32_F16_F16_F16, VOP3_OPSEL>>;

let FPDPRounding = 1 in {
// Clamp modifier is applied after conversion to f16.
defm V_FMA_MIXLO_F16 : VOP3_VOP3PInst<"v_fma_mixlo_f16", VOP3P_Mix_Profile<VOP_F16_F16_F16_F16, VOP3_OPSEL, 1>>;

let ClampLo = 0, ClampHi = 1 in {
defm V_FMA_MIXHI_F16 : VOP3_VOP3PInst<"v_fma_mixhi_f16", VOP3P_Mix_Profile<VOP_F16_F16_F16_F16, VOP3_OPSEL, 1>>;
}

// Pseudo true16 inst for v_fma_mixlo/hi_f16
defm V_FMA_MIX_F16_t16 : VOP3_VOP3PInst_t16<"v_fma_mix_f16_t16", VOP3P_Mix_Profile_t16<VOP_F16_F16_F16_F16, VOP3_OPSEL>>;
} // End FPDPRounding = 1
}

defm : MadFmaMixFP32Pats<fma, V_FMA_MIX_F32>;

let True16Predicate = NotUseRealTrue16Insts in
defm : MadFmaMixFP16Pats<fma, V_FMA_MIXLO_F16, V_FMA_MIXHI_F16>;
let True16Predicate = UseRealTrue16Insts in
defm : MadFmaMixFP16Pats_t16<fma, V_FMA_MIX_F16_t16>;
}

let SubtargetPredicate = HasFmaMixBF16Insts in {
let isCommutable = 1 in {

let isReMaterializable = 1 in
defm V_FMA_MIX_F32_BF16 : VOP3_VOP3PInst<"v_fma_mix_f32_bf16", VOP3P_Mix_Profile<VOP_F32_BF16_BF16_BF16, VOP3_OPSEL>>;

let FPDPRounding = 1 in {
defm V_FMA_MIXLO_BF16 : VOP3_VOP3PInst<"v_fma_mixlo_bf16", VOP3P_Mix_Profile<VOP_BF16_BF16_BF16_BF16, VOP3_OPSEL, 1>>;

let ClampLo = 0, ClampHi = 1 in {
defm V_FMA_MIXHI_BF16 : VOP3_VOP3PInst<"v_fma_mixhi_bf16", VOP3P_Mix_Profile<VOP_BF16_BF16_BF16_BF16, VOP3_OPSEL, 1>>;
}

// Pseudo true16 inst for v_fma_mixlo/hi_bf16
defm V_FMA_MIX_BF16_t16 : VOP3_VOP3PInst_t16<"v_fma_mix_bf16_t16", VOP3P_Mix_Profile_t16<VOP_F16_F16_F16_F16, VOP3_OPSEL>>;
} // End FPDPRounding = 1
} // End isCommutable = 1

defm : MadFmaMixFP32Pats<fma, V_FMA_MIX_F32_BF16, bf16>;
let True16Predicate = NotUseRealTrue16Insts in
defm : MadFmaMixFP16Pats<fma, V_FMA_MIXLO_BF16, V_FMA_MIXHI_BF16, bf16, v2bf16>;
let True16Predicate = UseRealTrue16Insts in
defm : MadFmaMixFP16Pats_t16<fma, V_FMA_MIX_BF16_t16>;
} // End SubtargetPredicate = HasFmaMixBF16Insts

def PK_ADD_MINMAX_Profile : VOP3P_Profile<VOP_V2I16_V2I16_V2I16_V2I16, VOP3_PACKED> {
  let HasNeg = 0;
  let EnableClamp = 1;
}

let isCommutable = 1, isReMaterializable = 1 in {
let SubtargetPredicate = HasPkAddMinMaxInsts in {
defm V_PK_ADD_MAX_I16 : VOP3PInst<"v_pk_add_max_i16", PK_ADD_MINMAX_Profile, int_amdgcn_pk_add_max_i16>;
defm V_PK_ADD_MAX_U16 : VOP3PInst<"v_pk_add_max_u16", PK_ADD_MINMAX_Profile, int_amdgcn_pk_add_max_u16>;
defm V_PK_ADD_MIN_I16 : VOP3PInst<"v_pk_add_min_i16", PK_ADD_MINMAX_Profile, int_amdgcn_pk_add_min_i16>;
defm V_PK_ADD_MIN_U16 : VOP3PInst<"v_pk_add_min_u16", PK_ADD_MINMAX_Profile, int_amdgcn_pk_add_min_u16>;
}
let SubtargetPredicate = HasPkMinMax3Insts in {
defm V_PK_MAX3_I16 : VOP3PInst<"v_pk_max3_i16", PK_ADD_MINMAX_Profile>;
defm V_PK_MAX3_U16 : VOP3PInst<"v_pk_max3_u16", PK_ADD_MINMAX_Profile>;
defm V_PK_MIN3_I16 : VOP3PInst<"v_pk_min3_i16", PK_ADD_MINMAX_Profile>;
defm V_PK_MIN3_U16 : VOP3PInst<"v_pk_min3_u16", PK_ADD_MINMAX_Profile>;
}
} // End isCommutable = 1, isReMaterializable = 1

// TODO: Extend pattern to select op_sel and op_sel_hi.
class ThreeOp_OpSelClampPats <SDPatternOperator op1, SDPatternOperator op2,
                              VOP3P_Pseudo inst,
                              ValueType vt = inst.Pfl.Src0VT,
                              RegisterOperand RC = getVCSrcForVT<vt>.ret> : GCNPat <
  (ThreeOpFrag<op1, op2> vt:$src0, vt:$src1, vt:$src2),
  (inst SRCMODS.OP_SEL_1, RC:$src0, SRCMODS.OP_SEL_1, RC:$src1,
        SRCMODS.OP_SEL_1, RC:$src2, DSTCLAMP.NONE, 0)
>;

let SubtargetPredicate = HasPkAddMinMaxInsts in {
def : ThreeOp_OpSelClampPats<saddsat, smax, V_PK_ADD_MAX_I16>;
def : ThreeOp_OpSelClampPats<uaddsat, umax, V_PK_ADD_MAX_U16>;
def : ThreeOp_OpSelClampPats<saddsat, smin, V_PK_ADD_MIN_I16>;
def : ThreeOp_OpSelClampPats<uaddsat, umin, V_PK_ADD_MIN_U16>;
}

let SubtargetPredicate = HasPkMinMax3Insts in {
def : ThreeOp_OpSelClampPats<smax, smax, V_PK_MAX3_I16>;
def : ThreeOp_OpSelClampPats<umax, umax, V_PK_MAX3_U16>;
def : ThreeOp_OpSelClampPats<smin, smin, V_PK_MIN3_I16>;
def : ThreeOp_OpSelClampPats<umin, umin, V_PK_MIN3_U16>;
}

// Defines patterns that extract signed 4bit from each Idx[0].
foreach Idx = [[0,28],[4,24],[8,20],[12,16],[16,12],[20,8],[24,4]] in
  def ExtractSigned4bit_#Idx[0] : PatFrag<(ops node:$src),
                                          (sra (shl node:$src, (i32 Idx[1])), (i32 28))>;

// Defines code pattern that extracts U(unsigned/signed) 4/8bit from FromBitIndex.
class Extract<int FromBitIndex, int BitMask, bit U>: PatFrag<
  (ops node:$src),
  !if (!or (!and (!eq (BitMask, 255), !eq (FromBitIndex, 24)), !eq (FromBitIndex, 28)), // last element
       !if (U, (srl node:$src, (i32 FromBitIndex)), (sra node:$src, (i32 FromBitIndex))),
       !if (!eq (FromBitIndex, 0), // first element
            !if (U, (and node:$src, (i32 BitMask)),
                 !if (!eq (BitMask, 15), (!cast<PatFrag>("ExtractSigned4bit_"#FromBitIndex) node:$src),
                                         (sext_inreg node:$src, i8))),
            !if (U, (and (srl node:$src, (i32 FromBitIndex)), (i32 BitMask)),
                 !if (!eq (BitMask, 15), (!cast<PatFrag>("ExtractSigned4bit_"#FromBitIndex) node:$src),
                      (sext_inreg (srl node:$src, (i32 FromBitIndex)), i8)))))>;


foreach Type = ["I", "U"] in
  foreach Index = 0-3 in {
    // Defines patterns that extract each Index'ed 8bit from an unsigned
    // 32bit scalar value;
    def Type#Index#"_8bit" : Extract<!shl(Index, 3), 255, !eq (Type, "U")>;

    // Defines multiplication patterns where the multiplication is happening on each
    // Index'ed 8bit of a 32bit scalar value.

    def Mul#Type#_Elt#Index : PatFrag<
      (ops node:$src0, node:$src1),
      (!cast<HasOneUseBinOp>(!if (!eq (Type, "I"), AMDGPUmul_i24_oneuse, AMDGPUmul_u24_oneuse))
                            (!cast<Extract>(Type#Index#"_8bit") node:$src0),
                            (!cast<Extract>(Type#Index#"_8bit") node:$src1))>;
  }

// Different variants of dot8 patterns cause a huge increase in the compile time.
// Define non-associative/commutative add/mul to prevent permutation in the dot8
// pattern.
def NonACAdd        : SDNode<"ISD::ADD"       , SDTIntBinOp>;
def NonACAdd_oneuse : HasOneUseBinOp<NonACAdd>;

def NonACAMDGPUmul_u24        : SDNode<"AMDGPUISD::MUL_U24"       , SDTIntBinOp>;
def NonACAMDGPUmul_u24_oneuse : HasOneUseBinOp<NonACAMDGPUmul_u24>;

def NonACAMDGPUmul_i24        : SDNode<"AMDGPUISD::MUL_I24"       , SDTIntBinOp>;
def NonACAMDGPUmul_i24_oneuse : HasOneUseBinOp<NonACAMDGPUmul_i24>;

foreach Type = ["I", "U"] in
  foreach Index = 0-7 in {
    // Defines patterns that extract each Index'ed 4bit from an unsigned
    // 32bit scalar value;
    def Type#Index#"_4bit" : Extract<!shl(Index, 2), 15, !eq (Type, "U")>;

    // Defines multiplication patterns where the multiplication is happening on each
    // Index'ed 8bit of a 32bit scalar value.
    def Mul#Type#Index#"_4bit" : PatFrag<
      (ops node:$src0, node:$src1),
      (!cast<HasOneUseBinOp>(!if (!eq (Type, "I"), NonACAMDGPUmul_i24_oneuse, NonACAMDGPUmul_u24_oneuse))
                             (!cast<Extract>(Type#Index#"_4bit") node:$src0),
                             (!cast<Extract>(Type#Index#"_4bit") node:$src1))>;
  }

class UDot2Pat<VOP_Pseudo Inst> : GCNPat <
  (add (add_oneuse (AMDGPUmul_u24_oneuse (srl i32:$src0, (i32 16)),
                                         (srl i32:$src1, (i32 16))), i32:$src2),
       (AMDGPUmul_u24_oneuse (and i32:$src0, (i32 65535)),
                             (and i32:$src1, (i32 65535)))
   ),
  (Inst (i32 8), $src0, (i32 8), $src1, (i32 8), $src2, (i1 0))> {
  let Predicates = Inst.Predicates;
}

class SDot2Pat<VOP_Pseudo Inst> : GCNPat <
  (add (add_oneuse (AMDGPUmul_i24_oneuse (sra i32:$src0, (i32 16)),
                                         (sra i32:$src1, (i32 16))), i32:$src2),
       (AMDGPUmul_i24_oneuse (sext_inreg i32:$src0, i16),
                             (sext_inreg i32:$src1, i16))),
  (Inst (i32 8), $src0, (i32 8), $src1, (i32 8), $src2, (i1 0))> {
  let Predicates = Inst.Predicates;
}

let IsDOT = 1 in {
let OtherPredicates = [HasDot2Insts] in {
defm V_DOT2_I32_I16 : VOP3PInst<"v_dot2_i32_i16",
  VOP3P_Profile<VOP_I32_V2I16_V2I16_I32>, int_amdgcn_sdot2, 1>;
defm V_DOT2_U32_U16 : VOP3PInst<"v_dot2_u32_u16",
  VOP3P_Profile<VOP_I32_V2I16_V2I16_I32>, int_amdgcn_udot2, 1>;
} // End OtherPredicates = [HasDot2Insts]

let OtherPredicates = [HasDot10Insts] in
defm V_DOT2_F32_F16 : VOP3PInst<"v_dot2_f32_f16",
  VOP3P_Profile<VOP_F32_V2F16_V2F16_F32, VOP3_REGULAR, /*HasDPP*/ 1>,
  AMDGPUfdot2, 1/*ExplicitClamp*/>;

let OtherPredicates = [HasDot7Insts] in {
defm V_DOT4_U32_U8  : VOP3PInst<"v_dot4_u32_u8",
  VOP3P_Profile<VOP_I32_I32_I32_I32, VOP3_PACKED_NO_OPSEL>, int_amdgcn_udot4, 1>;
defm V_DOT8_U32_U4  : VOP3PInst<"v_dot8_u32_u4",
  VOP3P_Profile<VOP_I32_I32_I32_I32, VOP3_PACKED_NO_OPSEL>, int_amdgcn_udot8, 1>;
} // End OtherPredicates = [HasDot7Insts]

let OtherPredicates = [HasDot1Insts] in {
defm V_DOT4_I32_I8  : VOP3PInst<"v_dot4_i32_i8",
  VOP3P_Profile<VOP_I32_I32_I32_I32, VOP3_PACKED_NO_OPSEL>, int_amdgcn_sdot4, 1>;
defm V_DOT8_I32_I4  : VOP3PInst<"v_dot8_i32_i4",
  VOP3P_Profile<VOP_I32_I32_I32_I32, VOP3_PACKED_NO_OPSEL>, int_amdgcn_sdot8, 1>;
} // End OtherPredicates = [HasDot1Insts]

def DOT2_BF16_Profile
  : VOP3P_Profile<VOP_F32_V2BF16_V2BF16_F32, VOP3_REGULAR, /*HasDPP*/ 1> {
  let HasSrc1Mods = 1;
}

let SubtargetPredicate = HasDot12Insts  in {

defm V_DOT2_F32_BF16 : VOP3PInst<"v_dot2_f32_bf16", DOT2_BF16_Profile,
  int_amdgcn_fdot2_f32_bf16, 1>;

} // End SubtargetPredicate = HasDot12Insts

} // End let IsDOT = 1

multiclass VOP3PDOTIUInst <string OpName, SDPatternOperator intrinsic_node> {
  let IsDOT = 1 in
  defm NAME : VOP3PInst<OpName, VOP3P_Profile<VOP_I32_I32_I32_I32, VOP3_PACKED_NO_OPSEL>,
                        null_frag, 1>;
  // Dot-iu instructions consider input as signed if imod neg bits are set. Thus
  // Dot-iu Intrinsics have extra operands and require separate codegen pattern.
  def : GCNPat < (intrinsic_node timm:$src0_mods, i32:$src0,
                                 timm:$src1_mods, i32:$src1,
                                 i32:$src2, (i1 timm:$clamp)),
                 (!cast<Instruction>(NAME) (VOP3PModsNeg $src0_mods), i32:$src0,
                                           (VOP3PModsNeg $src1_mods), i32:$src1,
                                           (i32 8), i32:$src2, i1:$clamp)
  >;
}

let SubtargetPredicate = HasDot8Insts  in {
defm V_DOT4_I32_IU8 : VOP3PDOTIUInst<"v_dot4_i32_iu8", int_amdgcn_sudot4>;
defm V_DOT8_I32_IU4 : VOP3PDOTIUInst<"v_dot8_i32_iu4", int_amdgcn_sudot8>;

def : GCNPat < (int_amdgcn_sdot8 i32:$src0,
                                 i32:$src1,
                                 i32:$src2, (i1 timm:$clamp)),
               (V_DOT8_I32_IU4  (i32 9), i32:$src0,
                                (i32 9), i32:$src1, (i32 8), i32:$src2, i1:$clamp)
>;

def : GCNPat < (int_amdgcn_sdot4 i32:$src0,
                                 i32:$src1,
                                 i32:$src2, (i1 timm:$clamp)),
               (V_DOT4_I32_IU8  (i32 9), i32:$src0,
                                (i32 9), i32:$src1, (i32 8), i32:$src2, i1:$clamp)
>;
} // End SubtargetPredicate = HasDot8Insts

// Does not use opsel, no src_modifiers on src0 and src1.
// src_modifiers on src2(f32) are f32 fneg(neg_lo[2]) and f32 fabs(neg_hi[2]).
def VOP3P_DOTF8_Profile : VOP3P_Profile<VOPProfile <[f32, i32, i32, f32]>,
                                        VOP3_PACKED, 1> {
  let HasClamp = 0;
  let HasOpSel = 0;
  let HasOMod = 0;
  let IsDOT = 1;
  let HasSrc0Mods = 0;
  let HasSrc1Mods = 0;
  let HasSrc2Mods = 1;

  let InsVOP3P = (ins VSrc_b32:$src0, VSrc_b32:$src1,
                      PackedF16InputMods:$src2_modifiers, VSrc_f32:$src2,
                      neg_lo0:$neg_lo, neg_hi0:$neg_hi);

  let InsVOP3DPP8 = (ins DstRC:$old, VGPR_32:$src0, VRegSrc_32:$src1,
                         PackedF16InputMods:$src2_modifiers, VRegSrc_32:$src2,
                         neg_lo0:$neg_lo, neg_hi0:$neg_hi, dpp8:$dpp8, Dpp8FI:$fi);

  let InsVOP3DPP16 = (ins DstRC:$old, VGPR_32:$src0, VRegSrc_32:$src1,
                          PackedF16InputMods:$src2_modifiers, VRegSrc_32:$src2,
                          neg_lo0:$neg_lo, neg_hi0:$neg_hi, dpp_ctrl:$dpp_ctrl,
                          DppRowMask:$row_mask, DppBankMask:$bank_mask,
                          DppBoundCtrl:$bound_ctrl, Dpp16FI:$fi);
}

multiclass VOP3PDOTF8Inst <string OpName, SDPatternOperator intrinsic_node> {
  defm NAME : VOP3PInst<OpName, VOP3P_DOTF8_Profile, null_frag, 1>;

  let SubtargetPredicate = isGFX12Plus in
  def : GCNPat <(intrinsic_node i32:$src0, i32:$src1,
                                (VOP3Mods f32:$src2, i32:$src2_modifiers)),
                (!cast<Instruction>(NAME) i32:$src0, i32:$src1,
                                          i32:$src2_modifiers, f32:$src2)>;
}

let OtherPredicates = [HasDot11Insts] in {
defm V_DOT4_F32_FP8_BF8 : VOP3PDOTF8Inst<"v_dot4_f32_fp8_bf8", int_amdgcn_dot4_f32_fp8_bf8>;
defm V_DOT4_F32_BF8_FP8 : VOP3PDOTF8Inst<"v_dot4_f32_bf8_fp8", int_amdgcn_dot4_f32_bf8_fp8>;
defm V_DOT4_F32_FP8_FP8 : VOP3PDOTF8Inst<"v_dot4_f32_fp8_fp8", int_amdgcn_dot4_f32_fp8_fp8>;
defm V_DOT4_F32_BF8_BF8 : VOP3PDOTF8Inst<"v_dot4_f32_bf8_bf8", int_amdgcn_dot4_f32_bf8_bf8>;
}

def : UDot2Pat<V_DOT2_U32_U16>;
def : SDot2Pat<V_DOT2_I32_I16>;

foreach Type = ["U", "I"] in
  let Predicates = !cast<VOP_Pseudo>("V_DOT4_"#Type#"32_"#Type#8).Predicates in
  def : GCNPat <
    !cast<dag>(!foldl((i32 i32:$src2), [0, 1, 2, 3], lhs, y,
                      (add_oneuse lhs, (!cast<PatFrag>("Mul"#Type#"_Elt"#y) i32:$src0, i32:$src1)))),
    (!cast<VOP3P_Pseudo>("V_DOT4_"#Type#"32_"#Type#8) (i32 8), $src0, (i32 8), $src1, (i32 8), $src2, (i1 0))>;

foreach Type = ["U", "I"] in
  let Predicates = !cast<VOP_Pseudo>("V_DOT8_"#Type#"32_"#Type#4).Predicates in
  def : GCNPat <
    !cast<dag>(!foldl((add_oneuse i32:$src2, (!cast<PatFrag>("Mul"#Type#"0_4bit") i32:$src0, i32:$src1)),
                      [1, 2, 3, 4, 5, 6, 7], lhs, y,
                      (NonACAdd_oneuse lhs, (!cast<PatFrag>("Mul"#Type#y#"_4bit") i32:$src0, i32:$src1)))),
    (!cast<VOP3P_Pseudo>("V_DOT8_"#Type#"32_"#Type#4) (i32 8), $src0, (i32 8), $src1, (i32 8), $src2, (i1 0))>;

// Different variants of dot8 code-gen dag patterns are not generated through table-gen due to a huge increase
// in the compile time. Directly handle the pattern generated by the FE here.
foreach Type = ["U", "I"] in
  let Predicates = !cast<VOP_Pseudo>("V_DOT8_"#Type#"32_"#Type#4).Predicates in
  def : GCNPat <
    !cast<dag>(!foldl((add_oneuse i32:$src2, (!cast<PatFrag>("Mul"#Type#"0_4bit") i32:$src0, i32:$src1)),
                      [7, 1, 2, 3, 4, 5, 6], lhs, y,
                      (NonACAdd_oneuse lhs, (!cast<PatFrag>("Mul"#Type#y#"_4bit") i32:$src0, i32:$src1)))),
    (!cast<VOP3P_Pseudo>("V_DOT8_"#Type#"32_"#Type#4) (i32 8), $src0, (i32 8), $src1, (i32 8), $src2, (i1 0))>;

def ADst_32   : VOPDstOperand<AGPR_32>;
def ADst_64   : VOPDstOperand<AReg_64_AlignTarget>;
def ADst_128  : VOPDstOperand<AReg_128_AlignTarget>;
def ADst_256  : VOPDstOperand<AReg_256_AlignTarget>;
def ADst_512  : VOPDstOperand<AReg_512_AlignTarget>;
def ADst_1024 : VOPDstOperand<AReg_1024_AlignTarget>;
def VDst_64   : VOPDstOperand<VReg_64_AlignTarget>;
def VDst_128  : VOPDstOperand<VReg_128_AlignTarget>;
def VDst_256  : VOPDstOperand<VReg_256_AlignTarget>;
def VDst_512  : VOPDstOperand<VReg_512_AlignTarget>;
def VDst_1024 : VOPDstOperand<VReg_1024_AlignTarget>;

def VOPProfileAccRead : VOP3P_Profile<VOP_I32_I32, VOP3_MAI> {
  let Src0RC64 = ARegSrc_32;
}

def VOPProfileAccWrite : VOP3P_Profile<VOP_I32_I32, VOP3_MAI> {
  let DstRC = ADst_32;
  let Src0RC64 = VCSrc_b32;
}

class VOPProfileMAI<VOPProfile P, RegisterOperand _SrcRC, RegisterOperand _DstRC,
                    RegisterOperand SrcARC = AVSrc_32, RegisterOperand SrcBRC = SrcARC>
  : VOP3P_Profile<P, VOP3_MAI> {
  bit HasAbid = true;
  let DstRC = _DstRC;
  let Src0RC64 = SrcARC;
  let Src1RC64 = SrcBRC;
  let Src2RC64 = _SrcRC;
  let HasOpSel = 0;
  let HasClamp = 0;
  let HasIntClamp = 0;
  let HasOMod = 0;
  let HasModifiers = 0;
  let AsmVOP3Base = "$vdst, $src0, $src1, $src2$cbsz"#!if(HasAbid,"$abid","")#"$blgp";
  let Ins64 = !con(
       (ins Src0RC64:$src0, Src1RC64:$src1, Src2RC64:$src2, CBSZ:$cbsz),
       !if(HasAbid, (ins ABID:$abid), (ins)),
       (ins blgp:$blgp));
  let InsVOP3Base = Ins64;
  // Dst and SrcC cannot partially overlap if SrcC/Dst is bigger than 4 VGPRs.
  // We then create two versions of the instruction: with tied dst and src2
  // and with the earlyclobber flag on the dst. This is stricter than the
  // actual HW restriction. In particular earlyclobber also affects src0 and
  // src1 allocation which is not required.
  bit NoDstOverlap = !gt(DstVT.Size, 128);
}

class VOPProfileSMFMAC<VOPProfile P, RegisterOperand _DstRC,
                       RegisterOperand _SrcARC, RegisterOperand _SrcBRC>
  : VOPProfileMAI<P, _DstRC, _DstRC, _SrcARC> {
  let Src1RC64 = _SrcBRC;
  let Src2VT = DstVT;
  let Asm64 = " $vdst, $src0, $src1, $idx$cbsz$abid";
  let Outs64 = (outs DstRC:$vdst);
  let Ins64 = (ins Src0RC64:$src0, Src1RC64:$src1, VRegSrc_32:$idx, CBSZ:$cbsz, ABID:$abid, Src2RC64:$src2);
  let IsSMFMAC = true;
}

def VOPProfileMAI_F32_F32_X4    : VOPProfileMAI<VOP_V4F32_F32_F32_V4F32,       AISrc_128_f32,  ADst_128>;
def VOPProfileMAI_F32_F32_X16   : VOPProfileMAI<VOP_V16F32_F32_F32_V16F32,     AISrc_512_f32,  ADst_512>;
def VOPProfileMAI_F32_F32_X32   : VOPProfileMAI<VOP_V32F32_F32_F32_V32F32,     AISrc_1024_f32, ADst_1024>;
def VOPProfileMAI_I32_I32_X4    : VOPProfileMAI<VOP_V4I32_I32_I32_V4I32,       AISrc_128_b32,  ADst_128>;
def VOPProfileMAI_I32_I32_X16   : VOPProfileMAI<VOP_V16I32_I32_I32_V16I32,     AISrc_512_b32,  ADst_512>;
def VOPProfileMAI_I32_I32_X32   : VOPProfileMAI<VOP_V32I32_I32_I32_V32I32,     AISrc_1024_b32, ADst_1024>;
def VOPProfileMAI_F32_V2I16_X4  : VOPProfileMAI<VOP_V4F32_V2I16_V2I16_V4F32,   AISrc_128_b32,  ADst_128>;
def VOPProfileMAI_F32_V2I16_X16 : VOPProfileMAI<VOP_V16F32_V2I16_V2I16_V16F32, AISrc_512_b32,  ADst_512>;
def VOPProfileMAI_F32_V2I16_X32 : VOPProfileMAI<VOP_V32F32_V2I16_V2I16_V32F32, AISrc_1024_b32, ADst_1024>;
def VOPProfileMAI_F32_V4F16_X4  : VOPProfileMAI<VOP_V4F32_V4F16_V4F16_V4F32,   AISrc_128_b32,  ADst_128,  AVSrc_64>;
def VOPProfileMAI_F32_V4F16_X16 : VOPProfileMAI<VOP_V16F32_V4F16_V4F16_V16F32, AISrc_512_b32,  ADst_512,  AVSrc_64>;
def VOPProfileMAI_F32_V4F16_X32 : VOPProfileMAI<VOP_V32F32_V4F16_V4F16_V32F32, AISrc_1024_b32, ADst_1024, AVSrc_64>;
def VOPProfileMAI_F32_V4I16_X4  : VOPProfileMAI<VOP_V4F32_V4I16_V4I16_V4F32,   AISrc_128_b32,  ADst_128,  AVSrc_64>;
def VOPProfileMAI_F32_V4I16_X16 : VOPProfileMAI<VOP_V16F32_V4I16_V4I16_V16F32, AISrc_512_b32,  ADst_512,  AVSrc_64>;
def VOPProfileMAI_F32_V4I16_X32 : VOPProfileMAI<VOP_V32F32_V4I16_V4I16_V32F32, AISrc_1024_b32, ADst_1024, AVSrc_64>;
def VOPProfileMAI_F64_16X16X4F64 : VOPProfileMAI<VOP_V4F64_F64_F64_V4F64,      AISrc_256_f64,  ADst_256,  AVSrc_64>;
def VOPProfileMAI_F64_4X4X4F64   : VOPProfileMAI<VOP_F64_F64_F64_F64,          AISrc_64_f64,   ADst_64,   AVSrc_64>;
def VOPProfileMAI_I32_I64_X16   : VOPProfileMAI<VOP_V4I32_I64_I64_V4I32,       AISrc_128_b32,  ADst_128,  AVSrc_64>;
def VOPProfileMAI_I32_I64_X32   : VOPProfileMAI<VOP_V16I32_I64_I64_V16I32,     AISrc_512_b32,  ADst_512,  AVSrc_64>;
def VOPProfileMAI_F32_V2F32_X16 : VOPProfileMAI<VOP_V4F32_V2F32_V2F32_V4F32,   AISrc_128_b32,  ADst_128,  AVSrc_64>;
def VOPProfileMAI_F32_V2F32_X32 : VOPProfileMAI<VOP_V16F32_V2F32_V2F32_V16F32, AISrc_512_b32,  ADst_512,  AVSrc_64>;
def VOPProfileMAI_F32_I64_X32   : VOPProfileMAI<VOP_V4F32_I64_I64_V4F32,       AISrc_128_b32,  ADst_128,  AVSrc_64>;
def VOPProfileMAI_F32_I64_X16   : VOPProfileMAI<VOP_V16F32_I64_I64_V16F32,     AISrc_512_b32,  ADst_512,  AVSrc_64>;

def VOPProfileMAI_F32_F32_X4_VCD     : VOPProfileMAI<VOP_V4F32_F32_F32_V4F32,       VISrc_128_f32,  VDst_128>;
def VOPProfileMAI_F32_F32_X16_VCD    : VOPProfileMAI<VOP_V16F32_F32_F32_V16F32,     VISrc_512_f32,  VDst_512>;
def VOPProfileMAI_F32_F32_X32_VCD    : VOPProfileMAI<VOP_V32F32_F32_F32_V32F32,     VISrc_1024_f32, VDst_1024>;
def VOPProfileMAI_I32_I32_X4_VCD     : VOPProfileMAI<VOP_V4I32_I32_I32_V4I32,       VISrc_128_b32,  VDst_128>;
def VOPProfileMAI_I32_I32_X16_VCD    : VOPProfileMAI<VOP_V16I32_I32_I32_V16I32,     VISrc_512_b32,  VDst_512>;
def VOPProfileMAI_I32_I32_X32_VCD    : VOPProfileMAI<VOP_V32I32_I32_I32_V32I32,     VISrc_1024_b32, VDst_1024>;
def VOPProfileMAI_F32_V2I16_X4_VCD   : VOPProfileMAI<VOP_V4F32_V2I16_V2I16_V4F32,   VISrc_128_b32,  VDst_128>;
def VOPProfileMAI_F32_V2I16_X16_VCD  : VOPProfileMAI<VOP_V16F32_V2I16_V2I16_V16F32, VISrc_512_b32,  VDst_512>;
def VOPProfileMAI_F32_V2I16_X32_VCD  : VOPProfileMAI<VOP_V32F32_V2I16_V2I16_V32F32, VISrc_1024_b32, VDst_1024>;
def VOPProfileMAI_F32_V4F16_X4_VCD   : VOPProfileMAI<VOP_V4F32_V4F16_V4F16_V4F32,   VISrc_128_b32,  VDst_128,  AVSrc_64>;
def VOPProfileMAI_F32_V4F16_X16_VCD  : VOPProfileMAI<VOP_V16F32_V4F16_V4F16_V16F32, VISrc_512_b32,  VDst_512,  AVSrc_64>;
def VOPProfileMAI_F32_V4F16_X32_VCD  : VOPProfileMAI<VOP_V32F32_V4F16_V4F16_V32F32, VISrc_1024_b32, VDst_1024, AVSrc_64>;
def VOPProfileMAI_F32_V4I16_X4_VCD   : VOPProfileMAI<VOP_V4F32_V4I16_V4I16_V4F32,   VISrc_128_b32,  VDst_128,  AVSrc_64>;
def VOPProfileMAI_F32_V4I16_X16_VCD  : VOPProfileMAI<VOP_V16F32_V4I16_V4I16_V16F32, VISrc_512_b32,  VDst_512,  AVSrc_64>;
def VOPProfileMAI_F32_V4I16_X32_VCD  : VOPProfileMAI<VOP_V32F32_V4I16_V4I16_V32F32, VISrc_1024_b32, VDst_1024, AVSrc_64>;
def VOPProfileMAI_F64_16X16X4F64_VCD : VOPProfileMAI<VOP_V4F64_F64_F64_V4F64,       VISrc_256_f64,  VDst_256,  AVSrc_64>;
def VOPProfileMAI_F64_4X4X4F64_VCD   : VOPProfileMAI<VOP_F64_F64_F64_F64,           VISrc_64_f64,   VDst_64,   AVSrc_64>;
def VOPProfileMAI_I32_I64_X16_VCD    : VOPProfileMAI<VOP_V4I32_I64_I64_V4I32,       VISrc_128_b32,  VDst_128,  AVSrc_64>;
def VOPProfileMAI_I32_I64_X32_VCD    : VOPProfileMAI<VOP_V16I32_I64_I64_V16I32,     VISrc_512_b32,  VDst_512,  AVSrc_64>;
def VOPProfileMAI_F32_V2F32_X16_VCD  : VOPProfileMAI<VOP_V4F32_V2F32_V2F32_V4F32,   VISrc_128_b32,  VDst_128,  AVSrc_64>;
def VOPProfileMAI_F32_V2F32_X32_VCD  : VOPProfileMAI<VOP_V16F32_V2F32_V2F32_V16F32, VISrc_512_b32,  VDst_512,  AVSrc_64>;
def VOPProfileMAI_F32_I64_X32_VCD    : VOPProfileMAI<VOP_V4F32_I64_I64_V4F32,       VISrc_128_b32,  VDst_128,  AVSrc_64>;
def VOPProfileMAI_F32_I64_X16_VCD    : VOPProfileMAI<VOP_V16F32_I64_I64_V16F32,     VISrc_512_b32,  VDst_512,  AVSrc_64>;

def VOPProfileSMFMAC_F32_16X16X32_F16 : VOPProfileSMFMAC<VOP_V4F32_V4F16_V8F16_I32,  AVDst_128_Align2, AVSrc_64_Align2, AVSrc_128_Align2>;
def VOPProfileSMFMAC_F32_16X16X64_F16 : VOPProfileSMFMAC<VOP_V4F32_V8F16_V16F16_I32, AVDst_128_Align2, AVSrc_128_Align2, AVSrc_256_Align2>;
def VOPProfileSMFMAC_F32_32X32X32_F16 : VOPProfileSMFMAC<VOP_V16F32_V8F16_V16F16_I32, AVDst_512_Align2, AVSrc_128_Align2, AVSrc_256_Align2>;
def VOPProfileSMFMAC_F32_16X16X64_BF16 : VOPProfileSMFMAC<VOP_V4F32_V8BF16_V16BF16_I32,  AVDst_128_Align2, AVSrc_128_Align2, AVSrc_256_Align2>;
def VOPProfileSMFMAC_F32_32X32X32_BF16 : VOPProfileSMFMAC<VOP_V16F32_V8BF16_V16BF16_I32, AVDst_512_Align2, AVSrc_128_Align2, AVSrc_256_Align2>;
def VOPProfileSMFMAC_F32_32X32X16_F16 : VOPProfileSMFMAC<VOP_V16F32_V4F16_V8F16_I32, AVDst_512_Align2, AVSrc_64_Align2, AVSrc_128_Align2>;
def VOPProfileSMFMAC_F32_16X16X32_I16 : VOPProfileSMFMAC<VOP_V4F32_V4I16_V8I16_I32,  AVDst_128_Align2, AVSrc_64_Align2, AVSrc_128_Align2>;
def VOPProfileSMFMAC_F32_32X32X16_I16 : VOPProfileSMFMAC<VOP_V16F32_V4I16_V8I16_I32, AVDst_512_Align2, AVSrc_64_Align2, AVSrc_128_Align2>;
def VOPProfileSMFMAC_I32_16X16X64_I8  : VOPProfileSMFMAC<VOP_V4I32_V2I32_V4I32_I32,  AVDst_128_Align2, AVSrc_64_Align2, AVSrc_128_Align2>;
def VOPProfileSMFMAC_I32_32X32X32_I8  : VOPProfileSMFMAC<VOP_V16I32_V2I32_V4I32_I32, AVDst_512_Align2, AVSrc_64_Align2, AVSrc_128_Align2>;
def VOPProfileSMFMAC_F32_16X16X64_F8  : VOPProfileSMFMAC<VOP_V4F32_V2I32_V4I32_I32,  AVDst_128_Align2, AVSrc_64_Align2, AVSrc_128_Align2>;
def VOPProfileSMFMAC_F32_32X32X32_F8  : VOPProfileSMFMAC<VOP_V16F32_V2I32_V4I32_I32, AVDst_512_Align2, AVSrc_64_Align2, AVSrc_128_Align2>;
def VOPProfileSMFMAC_I32_16X16X128_I8 : VOPProfileSMFMAC<VOP_V4I32_V4I32_V8I32_I32, AVDst_128_Align2, AVSrc_128_Align2, AVSrc_256_Align2>;
def VOPProfileSMFMAC_I32_32X32X64_I8 : VOPProfileSMFMAC<VOP_V16I32_V4I32_V8I32_I32, AVDst_512_Align2, AVSrc_128_Align2, AVSrc_256_Align2>;

def VOPProfileSMFMAC_F32_16X16X128_F8  : VOPProfileSMFMAC<VOP_V4F32_V4I32_V8I32_I32,  AVDst_128_Align2, AVSrc_128_Align2, AVSrc_256_Align2>;
def VOPProfileSMFMAC_F32_32X32X64_F8  : VOPProfileSMFMAC<VOP_V16F32_V4I32_V8I32_I32,  AVDst_512_Align2, AVSrc_128_Align2, AVSrc_256_Align2>;

def VOPProfileMAI_F32_V8F16_X32     : VOPProfileMAI<VOP_V4F32_V8F16_V8F16_V4F32,       AISrc_128_f32,  ADst_128, AVSrc_128>;
def VOPProfileMAI_F32_V8F16_X32_VCD : VOPProfileMAI<VOP_V4F32_V8F16_V8F16_V4F32,       VISrc_128_f32,  VDst_128, AVSrc_128>;
def VOPProfileMAI_F32_V8F16_X16     : VOPProfileMAI<VOP_V16F32_V8F16_V8F16_V16F32,     AISrc_512_f32,  ADst_512, AVSrc_128>;
def VOPProfileMAI_F32_V8F16_X16_VCD : VOPProfileMAI<VOP_V16F32_V8F16_V8F16_V16F32,     VISrc_512_f32,  VDst_512, AVSrc_128>;

def VOPProfileMAI_F32_V8BF16_X16     : VOPProfileMAI<VOP_V16F32_V8BF16_V8BF16_V16F32,     AISrc_512_f32,  ADst_512, AVSrc_128>;
def VOPProfileMAI_F32_V8BF16_X16_VCD : VOPProfileMAI<VOP_V16F32_V8BF16_V8BF16_V16F32,     VISrc_512_f32,  VDst_512, AVSrc_128>;

def VOPProfileMAI_F32_V8BF16_X4     : VOPProfileMAI<VOP_V4F32_V8BF16_V8BF16_V4F32,     AISrc_128_f32,  ADst_128, AVSrc_128>;
def VOPProfileMAI_F32_V8BF16_X4_VCD : VOPProfileMAI<VOP_V4F32_V8BF16_V8BF16_V4F32,     VISrc_128_f32,  VDst_128, AVSrc_128>;


let HasAbid = false in {
// For f32_16x16x128_f8f6f4 - f8 x f8 case
def VOPProfileMAI_F32_V8I32_V8I32_X128     : VOPProfileMAI<VOP_V4F32_V8I32_V8I32_V4F32,    AISrc_128_f32,  ADst_128, AVSrc_256>;
def VOPProfileMAI_F32_V8I32_V8I32_X128_VCD : VOPProfileMAI<VOP_V4F32_V8I32_V8I32_V4F32,    VISrc_128_f32,  VDst_128, AVSrc_256>;

// For f32_16x16x128_f8f6f4 - f8 x f6 case
def VOPProfileMAI_F32_V8I32_V6I32_X128     : VOPProfileMAI<VOP_V4F32_V8I32_V6I32_V4F32,    AISrc_128_f32,  ADst_128, AVSrc_256, AVSrc_192>;
def VOPProfileMAI_F32_V8I32_V6I32_X128_VCD : VOPProfileMAI<VOP_V4F32_V8I32_V6I32_V4F32,    VISrc_128_f32,  VDst_128, AVSrc_256, AVSrc_192>;

// For f32_16x16x128_f8f6f4 - f6 x f8 case
def VOPProfileMAI_F32_V6I32_V8I32_X128     : VOPProfileMAI<VOP_V4F32_V6I32_V8I32_V4F32,    AISrc_128_f32,  ADst_128, AVSrc_192, AVSrc_256>;
def VOPProfileMAI_F32_V6I32_V8I32_X128_VCD : VOPProfileMAI<VOP_V4F32_V6I32_V8I32_V4F32,    VISrc_128_f32,  VDst_128, AVSrc_192, AVSrc_256>;

// For f32_16x16x128_f8f6f4 - f6 x f6 case
def VOPProfileMAI_F32_V6I32_V6I32_X128     : VOPProfileMAI<VOP_V4F32_V6I32_V6I32_V4F32,    AISrc_128_f32,  ADst_128, AVSrc_192, AVSrc_192>;
def VOPProfileMAI_F32_V6I32_V6I32_X128_VCD : VOPProfileMAI<VOP_V4F32_V6I32_V6I32_V4F32,    VISrc_128_f32,  VDst_128, AVSrc_192, AVSrc_192>;

// For f32_16x16x128_f8f6f4 - f6 x f4 case
def VOPProfileMAI_F32_V6I32_V4I32_X128     : VOPProfileMAI<VOP_V4F32_V6I32_V4I32_V4F32,    AISrc_128_f32,  ADst_128, AVSrc_192, AVSrc_128>;
def VOPProfileMAI_F32_V6I32_V4I32_X128_VCD : VOPProfileMAI<VOP_V4F32_V6I32_V4I32_V4F32,    VISrc_128_f32,  VDst_128, AVSrc_192, AVSrc_128>;

// For f32_16x16x128_f8f6f4 - f4 x f6 case
def VOPProfileMAI_F32_V4I32_V6I32_X128     : VOPProfileMAI<VOP_V4F32_V4I32_V6I32_V4F32,    AISrc_128_f32,  ADst_128, AVSrc_128, AVSrc_192>;
def VOPProfileMAI_F32_V4I32_V6I32_X128_VCD : VOPProfileMAI<VOP_V4F32_V4I32_V6I32_V4F32,    VISrc_128_f32,  VDst_128, AVSrc_128, AVSrc_192>;

// For f32_16x16x128_f8f6f4 - f8 x f4 case
def VOPProfileMAI_F32_V8I32_V4I32_X128     : VOPProfileMAI<VOP_V4F32_V8I32_V4I32_V4F32,    AISrc_128_f32,  ADst_128, AVSrc_256, AVSrc_128>;
def VOPProfileMAI_F32_V8I32_V4I32_X128_VCD : VOPProfileMAI<VOP_V4F32_V8I32_V4I32_V4F32,    VISrc_128_f32,  VDst_128, AVSrc_256, AVSrc_128>;

// For f32_16x16x128_f8f6f4 - f4 x f8 case
def VOPProfileMAI_F32_V4I32_V8I32_X128     : VOPProfileMAI<VOP_V4F32_V4I32_V8I32_V4F32,    AISrc_128_f32,  ADst_128, AVSrc_128, AVSrc_256>;
def VOPProfileMAI_F32_V4I32_V8I32_X128_VCD : VOPProfileMAI<VOP_V4F32_V4I32_V8I32_V4F32,    VISrc_128_f32,  VDst_128, AVSrc_128, AVSrc_256>;

// For f32_16x16x128_f8f6f4 - f4 x f4 case
def VOPProfileMAI_F32_V4I32_V4I32_X128     : VOPProfileMAI<VOP_V4F32_V4I32_V4I32_V4F32,    AISrc_128_f32,  ADst_128, AVSrc_128, AVSrc_128>;
def VOPProfileMAI_F32_V4I32_V4I32_X128_VCD : VOPProfileMAI<VOP_V4F32_V4I32_V4I32_V4F32,    VISrc_128_f32,  VDst_128, AVSrc_128, AVSrc_128>;

// For f32_32x32x64_f8f6f4 - f8 x f8 case
def VOPProfileMAI_F32_V8I32_V8I32_X512     : VOPProfileMAI<VOP_V16F32_V8I32_V8I32_V16F32,    AISrc_512_f32,  ADst_512, AVSrc_256>;
def VOPProfileMAI_F32_V8I32_V8I32_X512_VCD : VOPProfileMAI<VOP_V16F32_V8I32_V8I32_V16F32,    VISrc_512_f32,  VDst_512, AVSrc_256>;

// For f32_32x32x64_f8f6f4 - f8 x f6 case
def VOPProfileMAI_F32_V8I32_V6I32_X512     : VOPProfileMAI<VOP_V16F32_V8I32_V6I32_V16F32,    AISrc_512_f32,  ADst_512, AVSrc_256, AVSrc_192>;
def VOPProfileMAI_F32_V8I32_V6I32_X512_VCD : VOPProfileMAI<VOP_V16F32_V8I32_V6I32_V16F32,    VISrc_512_f32,  VDst_512, AVSrc_256, AVSrc_192>;

// For f32_32x32x64_f8f6f4 - f8 x f4 case
def VOPProfileMAI_F32_V8I32_V4I32_X512     : VOPProfileMAI<VOP_V16F32_V8I32_V4I32_V16F32,    AISrc_512_f32,  ADst_512, AVSrc_256, AVSrc_128>;
def VOPProfileMAI_F32_V8I32_V4I32_X512_VCD : VOPProfileMAI<VOP_V16F32_V8I32_V4I32_V16F32,    VISrc_512_f32,  VDst_512, AVSrc_256, AVSrc_128>;

// For f32_32x32x64_f8f6f4 - f4 x f8 case
def VOPProfileMAI_F32_V4I32_V8I32_X512     : VOPProfileMAI<VOP_V16F32_V4I32_V8I32_V16F32,    AISrc_512_f32,  ADst_512, AVSrc_128, AVSrc_256>;
def VOPProfileMAI_F32_V4I32_V8I32_X512_VCD : VOPProfileMAI<VOP_V16F32_V4I32_V8I32_V16F32,    VISrc_512_f32,  VDst_512, AVSrc_128, AVSrc_256>;

// For f32_32x32x64_f8f6f4 - f6 x f8 case
def VOPProfileMAI_F32_V6I32_V8I32_X512     : VOPProfileMAI<VOP_V16F32_V6I32_V8I32_V16F32,    AISrc_512_f32,  ADst_512, AVSrc_192, AVSrc_256>;
def VOPProfileMAI_F32_V6I32_V8I32_X512_VCD : VOPProfileMAI<VOP_V16F32_V6I32_V8I32_V16F32,    VISrc_512_f32,  VDst_512, AVSrc_192, AVSrc_256>;

// For f32_32x32x64_f8f6f4 - f6 x f6 case
def VOPProfileMAI_F32_V6I32_V6I32_X512     : VOPProfileMAI<VOP_V16F32_V6I32_V6I32_V16F32,    AISrc_512_f32,  ADst_512, AVSrc_192, AVSrc_192>;
def VOPProfileMAI_F32_V6I32_V6I32_X512_VCD : VOPProfileMAI<VOP_V16F32_V6I32_V6I32_V16F32,    VISrc_512_f32,  VDst_512, AVSrc_192, AVSrc_192>;

// For f32_32x32x64_f8f6f4 - f6 x f4 case
def VOPProfileMAI_F32_V6I32_V4I32_X512     : VOPProfileMAI<VOP_V16F32_V6I32_V4I32_V16F32,    AISrc_512_f32,  ADst_512, AVSrc_192, AVSrc_128>;
def VOPProfileMAI_F32_V6I32_V4I32_X512_VCD : VOPProfileMAI<VOP_V16F32_V6I32_V4I32_V16F32,    VISrc_512_f32,  VDst_512, AVSrc_192, AVSrc_128>;

// For f32_32x32x64_f8f6f4 - f4 x f6 case
def VOPProfileMAI_F32_V4I32_V6I32_X512     : VOPProfileMAI<VOP_V16F32_V4I32_V6I32_V16F32,    AISrc_512_f32,  ADst_512, AVSrc_128, AVSrc_192>;
def VOPProfileMAI_F32_V4I32_V6I32_X512_VCD : VOPProfileMAI<VOP_V16F32_V4I32_V6I32_V16F32,    VISrc_512_f32,  VDst_512, AVSrc_128, AVSrc_192>;

// For f32_32x32x64_f8f6f4 - f4 x f4 case
def VOPProfileMAI_F32_V4I32_V4I32_X512     : VOPProfileMAI<VOP_V16F32_V4I32_V4I32_V16F32,    AISrc_512_f32,  ADst_512, AVSrc_128, AVSrc_128>;
def VOPProfileMAI_F32_V4I32_V4I32_X512_VCD : VOPProfileMAI<VOP_V16F32_V4I32_V4I32_V16F32,    VISrc_512_f32,  VDst_512, AVSrc_128, AVSrc_128>;
}


// For i32_16x16x64_i8
def VOPProfileMAI_I32_V4I32_X128     : VOPProfileMAI<VOP_V4I32_V4I32_V4I32_V4I32,    AISrc_128_f32,  ADst_128, AVSrc_128>;
def VOPProfileMAI_I32_V4I32_X128_VCD : VOPProfileMAI<VOP_V4I32_V4I32_V4I32_V4I32,    VISrc_128_f32,  VDst_128, AVSrc_128>;

// For i32_32x32x32_i8
def VOPProfileMAI_I32_V4I32_X16     : VOPProfileMAI<VOP_V16I32_V4I32_V4I32_V16I32,    AISrc_512_b32,  ADst_512, AVSrc_128>;
def VOPProfileMAI_I32_V4I32_X16_VCD : VOPProfileMAI<VOP_V16I32_V4I32_V4I32_V16I32,    VISrc_512_b32,  VDst_512, AVSrc_128>;


class MFMATable <bit is_mac, string Kind, string Name,
                 string AGPROpName = NAME> {
  bit IsMac = is_mac;
  string FMAOp = Name;
  string AGPROp = AGPROpName;

  // Does this MFMA use "AGPR" or "VGPR" for srcC/vdst
  string MFMAKind = Kind;
}

class MFMA_F8F6F4_WithSizeTable<int A, int B, Instruction ThisVariant, Instruction F8F8Variant> {
  Instruction F8F8Opcode = F8F8Variant;
  Instruction Opcode = ThisVariant;
  bits<8> NumRegsSrcA = A;
  bits<8> NumRegsSrcB = B;
}

class MFMA_F8F6F4_WithSizeTable_Helper<VOP3_Pseudo  ps, string F8F8Op> :
  MFMA_F8F6F4_WithSizeTable<!srl(ps.Pfl.Src0VT.Size, 5),
                            !srl(ps.Pfl.Src1VT.Size, 5),
                            !cast<Instruction>(NAME),
                            !cast<Instruction>(F8F8Op)> {
}

// Currently assumes scaled instructions never have abid
class MAIFrag<SDPatternOperator Op, bit HasAbid = true, bit Scaled = false> : PatFrag <
  !if(Scaled, (ops node:$src0, node:$src1, node:$src2, node:$cbsz, node:$blgp,
                   node:$src0_modifiers, node:$scale_src0,
                   node:$src1_modifiers, node:$scale_src1),
              !con((ops node:$src0, node:$src1, node:$src2, node:$cbsz),
                   !if(HasAbid, (ops node:$abid), (ops)),
                    (ops node:$blgp))),
  !if(Scaled, (Op $src0, $src1, $src2, $cbsz, $blgp, $src0_modifiers, $scale_src0, $src1_modifiers, $scale_src1),
              !if(HasAbid, (Op $src0, $src1, $src2, $cbsz, $abid, $blgp),
                           (Op $src0, $src1, $src2, $cbsz, $blgp)))>;
<<<<<<< HEAD

class CanUseAGPR_MAI<ValueType vt> {
  code PredicateCode = [{
    return !Subtarget->hasGFX90AInsts() ||
      MF->getInfo<SIMachineFunctionInfo>()->selectAGPRFormMFMA(
        }] # !srl(vt.Size, 5) # ");";

=======

class CanUseAGPR_MAI<ValueType vt> {
  code PredicateCode = [{
    return !Subtarget->hasGFX90AInsts() ||
      MF->getInfo<SIMachineFunctionInfo>()->selectAGPRFormMFMA(
        }] # !srl(vt.Size, 5) # ");";

>>>>>>> 811fe024
  code GISelPredicateCode = [{
    return !Subtarget->hasGFX90AInsts() ||
      MF.getInfo<SIMachineFunctionInfo>()->selectAGPRFormMFMA(
  }] # !srl(vt.Size, 5) # ");";
}

class AgprMAIFrag<SDPatternOperator Op, ValueType vt, bit HasAbid = true,
                  bit Scaled = false> :
  MAIFrag<Op, HasAbid, Scaled>,
  CanUseAGPR_MAI<vt>;

class VgprMAIFrag<SDPatternOperator Op, bit HasAbid = true,
                  bit Scaled = false> :
  MAIFrag<Op, HasAbid, Scaled>;

let isAsCheapAsAMove = 1, isReMaterializable = 1 in {
  defm V_ACCVGPR_READ_B32  : VOP3Inst<"v_accvgpr_read_b32",  VOPProfileAccRead>;
  let isMoveImm = 1 in {
    defm V_ACCVGPR_WRITE_B32 : VOP3Inst<"v_accvgpr_write_b32", VOPProfileAccWrite>;
  } // End isMoveImm = 1
} // End isAsCheapAsAMove = 1, isReMaterializable = 1

class MAIInst<string OpName, VOPProfile P, SDPatternOperator node, bit Scaled = false>
  : VOP3InstBase<OpName, P, node, /*IsVOP2=*/0, Scaled> {
  let SubtargetPredicate = HasMAIInsts;
  Instruction Opcode = !cast<Instruction>(NAME);
  bit is_dgemm = 0;
  bit is_gfx940_xdl = 0;
  let PseudoInstr = NAME; // FIXME: Why is this not the default
}

// FIXME: Intrinsic should probably not have op_sel operands, we can
// pattern match byte select patterns into op_sel.
// FIXME: Missing neg and clamp modifiers
//
// FIXME: Usual syntax for op_sel is quite hostile here.
class ScaledMAIInst<string OpName, MAIInst BaseInst, SDPatternOperator node> :
  MAIInst<OpName, BaseInst.Pfl, node, /*Scaled=*/true> {
  // Append operands from V_MFMA_LD_SCALE_B32, but we need to rename them.
  // Restrict to VGPR only (VRegSrc_32) for the scale operands to workaround a
  // hardware design defect: For all Inline/SGPR constants, SP HW use bits
  // [30:23] as the scale.
  // TODO: We may still be able to allow Inline Constants/SGPR, with a proper
  // shift, to obtain a potentially better performance.
  let InOperandList = !con(BaseInst.InOperandList,
    (ins VRegSrc_32:$scale_src0,
         VRegSrc_32:$scale_src1,
         op_sel0:$src0_modifiers,
         op_sel_hi0:$src1_modifiers));
  let AsmOperands =
    "$vdst, $src0, $src1, $src2, $scale_src0, $scale_src1"
    "$src0_modifiers$src1_modifiers$cbsz$blgp";
  let AsmMatchConverter = "cvtScaledMFMA";
  let FixedSize = 1;
  let Size = 16;
}

multiclass MAIInst<string OpName, string P, SDPatternOperator node = null_frag,
                   bit HasAbid = true,
                   bit Scaled = false> {
  defvar NoDstOverlap = !cast<VOPProfileMAI>("VOPProfileMAI_" # P).NoDstOverlap;
  defvar ProfileAGPR = !cast<VOPProfileMAI>("VOPProfileMAI_" # P);
  defvar ProfileVGPR = !cast<VOPProfileMAI>("VOPProfileMAI_" # P # "_VCD");


  let isConvergent = 1, mayRaiseFPException = 0, ReadsModeReg = 1 in {
    // FP32 denorm mode is respected, rounding mode is not. Exceptions are not supported.
    let Constraints = !if(NoDstOverlap, "@earlyclobber $vdst", "") in {
      def _e64 : MAIInst<OpName, ProfileAGPR,
                         !if(!or(NoDstOverlap, !eq(node, null_frag)), null_frag, AgprMAIFrag<node, ProfileAGPR.DstVT, HasAbid, Scaled>), Scaled>,
                 MFMATable<0, "AGPR", NAME # "_e64">;

      let OtherPredicates = [isGFX90APlus], Mnemonic = OpName in
      def _vgprcd_e64 : MAIInst<OpName # "_vgprcd", ProfileVGPR,
                                !if(!or(NoDstOverlap, !eq(node, null_frag)), null_frag, VgprMAIFrag<node, HasAbid, Scaled>), Scaled>,
                        MFMATable<0, "VGPR", NAME # "_vgprcd_e64", NAME # "_e64">;
    }

    if NoDstOverlap then {
      let Constraints = !if(NoDstOverlap, "$vdst = $src2", ""),
          isConvertibleToThreeAddress = NoDstOverlap,
          Mnemonic = OpName in {
        def "_mac_e64" : MAIInst<OpName # "_mac", ProfileAGPR,
                                 !if(!eq(node, null_frag), null_frag, AgprMAIFrag<node, ProfileAGPR.DstVT, HasAbid, Scaled>), Scaled>,
                         MFMATable<1, "AGPR", NAME # "_e64", NAME # "_mac_e64">;

        let OtherPredicates = [isGFX90APlus] in
        def _mac_vgprcd_e64 : MAIInst<OpName # "_mac_vgprcd", ProfileVGPR,
                                      !if(!eq(node, null_frag), null_frag, VgprMAIFrag<node, HasAbid, Scaled>), Scaled>,
                              MFMATable<1, "VGPR", NAME # "_vgprcd_e64", NAME # "_mac_e64">;
      }
    }
  } // End isConvergent = 1, mayRaiseFPException = 0, ReadsModeReg = 1
}

// Provide a wrapper around MAIInst that provides the appended operands from V_MFMA_LD_SCALE_B32
multiclass ScaledMAIInst_mc<string OpName, string UnscaledOpName_, SDPatternOperator node> {
  defvar VariantSuffix = !subst(!toupper(OpName), "", NAME); // Drop the main opcode name prefix to get the "_fN_fM" suffix.
  defvar UnscaledOpName = UnscaledOpName_#VariantSuffix;

  defvar HasAbid = false;
  defvar Profile = !cast<VOPProfileMAI>(!cast<MAIInst>(UnscaledOpName#"_e64").Pfl);
  defvar NoDstOverlap = Profile.NoDstOverlap;

  def _e64 : ScaledMAIInst<OpName,
        !cast<MAIInst>(UnscaledOpName#"_e64"), !if(NoDstOverlap, null_frag, AgprMAIFrag<node, Profile.DstVT, HasAbid, true>)>,
      MFMATable<0, "AGPR", NAME # "_e64">;

  def _vgprcd_e64 : ScaledMAIInst<OpName # "_vgprcd",
          !cast<MAIInst>(UnscaledOpName#"_vgprcd_e64"), !if(NoDstOverlap, null_frag, VgprMAIFrag<node, HasAbid, true>)>,
        MFMATable<0, "VGPR", NAME # "_vgprcd_e64", NAME # "_e64">;

 if NoDstOverlap then {
   let Constraints = !if(NoDstOverlap, "$vdst = $src2", ""),
       isConvertibleToThreeAddress = NoDstOverlap,
       Mnemonic = UnscaledOpName_ in {
     def _mac_e64 : ScaledMAIInst<OpName # "_mac",
          !cast<MAIInst>(UnscaledOpName # "_mac_e64"), AgprMAIFrag<node, Profile.DstVT, HasAbid, true>>,
        MFMATable<1, "AGPR", NAME # "_e64">;

     def _mac_vgprcd_e64 : ScaledMAIInst<OpName # " _mac_vgprcd",
          !cast<MAIInst>(UnscaledOpName # "_mac_vgprcd_e64"), VgprMAIFrag<node, HasAbid, true>>,
        MFMATable<1, "VGPR", NAME # "_vgprcd_e64", NAME # "_mac_e64">;
    }
  }
}

// Each of SrcA and SrcB can be encoded using 3 different sizes, so
// define 9 permutations of register classes.
multiclass MAIInst_SrcFormats_mc<string OpName, string ProfileSuffix, SDPatternOperator node> {
  defvar HasAbid = false;
  defm _f8_f8 : MAIInst<OpName, "F32_V8I32_V8I32"#ProfileSuffix, node, HasAbid>;
  defm _f8_f6 : MAIInst<OpName, "F32_V8I32_V6I32"#ProfileSuffix, node, HasAbid>;
  defm _f6_f8 : MAIInst<OpName, "F32_V6I32_V8I32"#ProfileSuffix, node, HasAbid>;
  defm _f6_f6 : MAIInst<OpName, "F32_V6I32_V6I32"#ProfileSuffix, node, HasAbid>;
  defm _f8_f4 : MAIInst<OpName, "F32_V8I32_V4I32"#ProfileSuffix, node, HasAbid>;
  defm _f4_f8 : MAIInst<OpName, "F32_V4I32_V8I32"#ProfileSuffix, node, HasAbid>;
  defm _f6_f4 : MAIInst<OpName, "F32_V6I32_V4I32"#ProfileSuffix, node, HasAbid>;
  defm _f4_f6 : MAIInst<OpName, "F32_V4I32_V6I32"#ProfileSuffix, node, HasAbid>;
  defm _f4_f4 : MAIInst<OpName, "F32_V4I32_V4I32"#ProfileSuffix, node, HasAbid>;
}

multiclass MAIInst_SrcFormats_Scaled_mc<string OpName, string UnscaledOpName, SDPatternOperator node> {
  defm _f8_f8 : ScaledMAIInst_mc<OpName, UnscaledOpName, node>;
  defm _f8_f6 : ScaledMAIInst_mc<OpName, UnscaledOpName, node>;
  defm _f6_f8 : ScaledMAIInst_mc<OpName, UnscaledOpName, node>;
  defm _f6_f6 : ScaledMAIInst_mc<OpName, UnscaledOpName, node>;
  defm _f8_f4 : ScaledMAIInst_mc<OpName, UnscaledOpName, node>;
  defm _f4_f8 : ScaledMAIInst_mc<OpName, UnscaledOpName, node>;
  defm _f6_f4 : ScaledMAIInst_mc<OpName, UnscaledOpName, node>;
  defm _f4_f6 : ScaledMAIInst_mc<OpName, UnscaledOpName, node>;
  defm _f4_f4 : ScaledMAIInst_mc<OpName, UnscaledOpName, node>;
}

defm V_MFMA_F32_4X4X1F32    : MAIInst<"v_mfma_f32_4x4x1f32",    "F32_F32_X4",    int_amdgcn_mfma_f32_4x4x1f32>;
defm V_MFMA_F32_16X16X1F32  : MAIInst<"v_mfma_f32_16x16x1f32",  "F32_F32_X16",   int_amdgcn_mfma_f32_16x16x1f32>;
defm V_MFMA_F32_16X16X4F32  : MAIInst<"v_mfma_f32_16x16x4f32",  "F32_F32_X4",    int_amdgcn_mfma_f32_16x16x4f32>;
defm V_MFMA_F32_32X32X1F32  : MAIInst<"v_mfma_f32_32x32x1f32",  "F32_F32_X32",   int_amdgcn_mfma_f32_32x32x1f32>;
defm V_MFMA_F32_32X32X2F32  : MAIInst<"v_mfma_f32_32x32x2f32",  "F32_F32_X16",   int_amdgcn_mfma_f32_32x32x2f32>;

let is_gfx940_xdl = 1 in {
defm V_MFMA_F32_4X4X4F16    : MAIInst<"v_mfma_f32_4x4x4f16",    "F32_V4F16_X4",  int_amdgcn_mfma_f32_4x4x4f16>;
defm V_MFMA_I32_4X4X4I8     : MAIInst<"v_mfma_i32_4x4x4i8",     "I32_I32_X4",    int_amdgcn_mfma_i32_4x4x4i8>;
defm V_MFMA_F32_16X16X4F16  : MAIInst<"v_mfma_f32_16x16x4f16",  "F32_V4F16_X16", int_amdgcn_mfma_f32_16x16x4f16>;
defm V_MFMA_F32_16X16X16F16 : MAIInst<"v_mfma_f32_16x16x16f16", "F32_V4F16_X4",  int_amdgcn_mfma_f32_16x16x16f16>;
defm V_MFMA_I32_16X16X4I8   : MAIInst<"v_mfma_i32_16x16x4i8",   "I32_I32_X16",   int_amdgcn_mfma_i32_16x16x4i8>;
defm V_MFMA_F32_32X32X4F16  : MAIInst<"v_mfma_f32_32x32x4f16",  "F32_V4F16_X32", int_amdgcn_mfma_f32_32x32x4f16>;
defm V_MFMA_F32_32X32X8F16  : MAIInst<"v_mfma_f32_32x32x8f16",  "F32_V4F16_X16", int_amdgcn_mfma_f32_32x32x8f16>;
defm V_MFMA_I32_32X32X4I8   : MAIInst<"v_mfma_i32_32x32x4i8",   "I32_I32_X32",   int_amdgcn_mfma_i32_32x32x4i8>;
}

let SubtargetPredicate = isGFX908orGFX90A in {
defm V_MFMA_I32_16X16X16I8  : MAIInst<"v_mfma_i32_16x16x16i8",  "I32_I32_X4",    int_amdgcn_mfma_i32_16x16x16i8>;
defm V_MFMA_I32_32X32X8I8   : MAIInst<"v_mfma_i32_32x32x8i8",   "I32_I32_X16",   int_amdgcn_mfma_i32_32x32x8i8>;
defm V_MFMA_F32_4X4X2BF16   : MAIInst<"v_mfma_f32_4x4x2bf16",   "F32_V2I16_X4",  int_amdgcn_mfma_f32_4x4x2bf16>;
defm V_MFMA_F32_16X16X2BF16 : MAIInst<"v_mfma_f32_16x16x2bf16", "F32_V2I16_X16", int_amdgcn_mfma_f32_16x16x2bf16>;
defm V_MFMA_F32_16X16X8BF16 : MAIInst<"v_mfma_f32_16x16x8bf16", "F32_V2I16_X4",  int_amdgcn_mfma_f32_16x16x8bf16>;
defm V_MFMA_F32_32X32X2BF16 : MAIInst<"v_mfma_f32_32x32x2bf16", "F32_V2I16_X32", int_amdgcn_mfma_f32_32x32x2bf16>;
defm V_MFMA_F32_32X32X4BF16 : MAIInst<"v_mfma_f32_32x32x4bf16", "F32_V2I16_X16", int_amdgcn_mfma_f32_32x32x4bf16>;
}

let SubtargetPredicate = HasGFX950Insts, is_gfx940_xdl = 1 in {
defm V_MFMA_F32_16X16X32_F16   : MAIInst<"v_mfma_f32_16x16x32f16",    "F32_V8F16_X32", int_amdgcn_mfma_f32_16x16x32_f16>;
defm V_MFMA_F32_32X32X16_F16   : MAIInst<"v_mfma_f32_32x32x16f16",    "F32_V8F16_X16", int_amdgcn_mfma_f32_32x32x16_f16>;
defm V_MFMA_F32_16X16X32_BF16  : MAIInst<"v_mfma_f32_16x16x32bf16",   "F32_V8BF16_X4", int_amdgcn_mfma_f32_16x16x32_bf16>;
defm V_MFMA_I32_16X16X64_I8    : MAIInst<"v_mfma_i32_16x16x64i8",     "I32_V4I32_X128", int_amdgcn_mfma_i32_16x16x64_i8>;
defm V_MFMA_F32_32X32X16_BF16  : MAIInst<"v_mfma_f32_32x32x16bf16",   "F32_V8BF16_X16", int_amdgcn_mfma_f32_32x32x16_bf16>;
defm V_MFMA_I32_32X32X32_I8    : MAIInst<"v_mfma_i32_32x32x32i8",     "I32_V4I32_X16", int_amdgcn_mfma_i32_32x32x32_i8>;

defm V_MFMA_F32_16X16X128_F8F6F4 : MAIInst_SrcFormats_mc<"v_mfma_f32_16x16x128f8f6f4",
  "_X128", mfma_f32_16x16x128_f8f6f4>;
defm V_MFMA_F32_32X32X64_F8F6F4 : MAIInst_SrcFormats_mc<"v_mfma_f32_32x32x64f8f6f4",
  "_X512", mfma_f32_32x32x64_f8f6f4>;

defm V_MFMA_SCALE_F32_16X16X128_F8F6F4 : MAIInst_SrcFormats_Scaled_mc<
  "v_mfma_scale_f32_16x16x128_f8f6f4", "V_MFMA_F32_16X16X128_F8F6F4",
  int_amdgcn_mfma_scale_f32_16x16x128_f8f6f4>;

defm V_MFMA_SCALE_F32_32X32X64_F8F6F4 : MAIInst_SrcFormats_Scaled_mc<
  "v_mfma_scale_f32_32x32x64_f8f6f4",
  "V_MFMA_F32_32X32X64_F8F6F4",
  int_amdgcn_mfma_scale_f32_32x32x64_f8f6f4>;
}

let SubtargetPredicate = HasGFX950Insts in {
defm V_MFMA_LD_SCALE_B32 : VOP3PInst<"v_mfma_ld_scale_b32", VOP_MFMA_LD_SCALE>;
}

let SubtargetPredicate = isGFX90APlus in {
  let is_gfx940_xdl = 1 in {
  defm V_MFMA_F32_32X32X4BF16_1K  : MAIInst<"v_mfma_f32_32x32x4bf16_1k",  "F32_V4I16_X32",  int_amdgcn_mfma_f32_32x32x4bf16_1k>;
  defm V_MFMA_F32_16X16X4BF16_1K  : MAIInst<"v_mfma_f32_16x16x4bf16_1k",  "F32_V4I16_X16",  int_amdgcn_mfma_f32_16x16x4bf16_1k>;
  defm V_MFMA_F32_4X4X4BF16_1K    : MAIInst<"v_mfma_f32_4x4x4bf16_1k",    "F32_V4I16_X4",   int_amdgcn_mfma_f32_4x4x4bf16_1k>;
  defm V_MFMA_F32_32X32X8BF16_1K  : MAIInst<"v_mfma_f32_32x32x8bf16_1k",  "F32_V4I16_X16",  int_amdgcn_mfma_f32_32x32x8bf16_1k>;
  defm V_MFMA_F32_16X16X16BF16_1K : MAIInst<"v_mfma_f32_16x16x16bf16_1k", "F32_V4I16_X4",   int_amdgcn_mfma_f32_16x16x16bf16_1k>;
  }

  let is_dgemm = 1 in {
  defm V_MFMA_F64_16X16X4F64      : MAIInst<"v_mfma_f64_16x16x4f64",      "F64_16X16X4F64", int_amdgcn_mfma_f64_16x16x4f64>;
  defm V_MFMA_F64_4X4X4F64        : MAIInst<"v_mfma_f64_4x4x4f64",        "F64_4X4X4F64",   int_amdgcn_mfma_f64_4x4x4f64>;
  }
} // End SubtargetPredicate = isGFX90APlus

let SubtargetPredicate = isGFX940Plus, is_gfx940_xdl = 1 in {
  defm V_MFMA_I32_32X32X16I8       : MAIInst<"v_mfma_i32_32x32x16i8",       "I32_I64_X32",    int_amdgcn_mfma_i32_32x32x16_i8>;
  defm V_MFMA_I32_16X16X32I8       : MAIInst<"v_mfma_i32_16x16x32i8",       "I32_I64_X16",    int_amdgcn_mfma_i32_16x16x32_i8>;
} // End SubtargetPredicate = isGFX940Plus, is_gfx940_xdl = 1

let SubtargetPredicate = HasXF32Insts, is_gfx940_xdl = 1 in {
  defm V_MFMA_F32_16X16X8XF32      : MAIInst<"v_mfma_f32_16x16x8xf32",      "F32_V2F32_X16",  int_amdgcn_mfma_f32_16x16x8_xf32>;
  defm V_MFMA_F32_32X32X4XF32      : MAIInst<"v_mfma_f32_32x32x4xf32",      "F32_V2F32_X32",  int_amdgcn_mfma_f32_32x32x4_xf32>;
} // End SubtargetPredicate = HasXF32Insts, is_gfx940_xdl = 1

let SubtargetPredicate = HasFP8Insts, is_gfx940_xdl = 1 in {
  defm V_MFMA_F32_16X16X32_BF8_BF8 : MAIInst<"v_mfma_f32_16x16x32_bf8_bf8", "F32_I64_X32",    int_amdgcn_mfma_f32_16x16x32_bf8_bf8>;
  defm V_MFMA_F32_16X16X32_BF8_FP8 : MAIInst<"v_mfma_f32_16x16x32_bf8_fp8", "F32_I64_X32",    int_amdgcn_mfma_f32_16x16x32_bf8_fp8>;
  defm V_MFMA_F32_16X16X32_FP8_BF8 : MAIInst<"v_mfma_f32_16x16x32_fp8_bf8", "F32_I64_X32",    int_amdgcn_mfma_f32_16x16x32_fp8_bf8>;
  defm V_MFMA_F32_16X16X32_FP8_FP8 : MAIInst<"v_mfma_f32_16x16x32_fp8_fp8", "F32_I64_X32",    int_amdgcn_mfma_f32_16x16x32_fp8_fp8>;
  defm V_MFMA_F32_32X32X16_BF8_BF8 : MAIInst<"v_mfma_f32_32x32x16_bf8_bf8", "F32_I64_X16",    int_amdgcn_mfma_f32_32x32x16_bf8_bf8>;
  defm V_MFMA_F32_32X32X16_BF8_FP8 : MAIInst<"v_mfma_f32_32x32x16_bf8_fp8", "F32_I64_X16",    int_amdgcn_mfma_f32_32x32x16_bf8_fp8>;
  defm V_MFMA_F32_32X32X16_FP8_BF8 : MAIInst<"v_mfma_f32_32x32x16_fp8_bf8", "F32_I64_X16",    int_amdgcn_mfma_f32_32x32x16_fp8_bf8>;
  defm V_MFMA_F32_32X32X16_FP8_FP8 : MAIInst<"v_mfma_f32_32x32x16_fp8_fp8", "F32_I64_X16",    int_amdgcn_mfma_f32_32x32x16_fp8_fp8>;
} // End SubtargetPredicate = HasFP8Insts, is_gfx940_xdl = 1

multiclass SMFMACInst<string OpName, string P, SDPatternOperator node> {
  let Constraints = "$vdst = $src2",
      isConvergent = 1, mayRaiseFPException = 0, ReadsModeReg = 1, is_gfx940_xdl = 1 in {
    def _e64 : MAIInst<OpName, !cast<VOPProfileSMFMAC>("VOPProfileSMFMAC_" # P), node>;
  }
}

let SubtargetPredicate = isGFX940Plus in {
defm V_SMFMAC_F32_16X16X32_F16     : SMFMACInst<"v_smfmac_f32_16x16x32_f16",     "F32_16X16X32_F16", int_amdgcn_smfmac_f32_16x16x32_f16>;
defm V_SMFMAC_F32_32X32X16_F16     : SMFMACInst<"v_smfmac_f32_32x32x16_f16",     "F32_32X32X16_F16", int_amdgcn_smfmac_f32_32x32x16_f16>;
defm V_SMFMAC_F32_16X16X32_BF16    : SMFMACInst<"v_smfmac_f32_16x16x32_bf16",    "F32_16X16X32_I16", int_amdgcn_smfmac_f32_16x16x32_bf16>;
defm V_SMFMAC_F32_32X32X16_BF16    : SMFMACInst<"v_smfmac_f32_32x32x16_bf16",    "F32_32X32X16_I16", int_amdgcn_smfmac_f32_32x32x16_bf16>;
defm V_SMFMAC_I32_16X16X64_I8      : SMFMACInst<"v_smfmac_i32_16x16x64_i8",      "I32_16X16X64_I8",  int_amdgcn_smfmac_i32_16x16x64_i8>;
defm V_SMFMAC_I32_32X32X32_I8      : SMFMACInst<"v_smfmac_i32_32x32x32_i8",      "I32_32X32X32_I8",  int_amdgcn_smfmac_i32_32x32x32_i8>;
}

let SubtargetPredicate = HasFP8Insts, is_gfx940_xdl = 1 in {
defm V_SMFMAC_F32_16X16X64_BF8_BF8 : SMFMACInst<"v_smfmac_f32_16x16x64_bf8_bf8", "F32_16X16X64_F8",  int_amdgcn_smfmac_f32_16x16x64_bf8_bf8>;
defm V_SMFMAC_F32_16X16X64_BF8_FP8 : SMFMACInst<"v_smfmac_f32_16x16x64_bf8_fp8", "F32_16X16X64_F8",  int_amdgcn_smfmac_f32_16x16x64_bf8_fp8>;
defm V_SMFMAC_F32_16X16X64_FP8_BF8 : SMFMACInst<"v_smfmac_f32_16x16x64_fp8_bf8", "F32_16X16X64_F8",  int_amdgcn_smfmac_f32_16x16x64_fp8_bf8>;
defm V_SMFMAC_F32_16X16X64_FP8_FP8 : SMFMACInst<"v_smfmac_f32_16x16x64_fp8_fp8", "F32_16X16X64_F8",  int_amdgcn_smfmac_f32_16x16x64_fp8_fp8>;
defm V_SMFMAC_F32_32X32X32_BF8_BF8 : SMFMACInst<"v_smfmac_f32_32x32x32_bf8_bf8", "F32_32X32X32_F8",  int_amdgcn_smfmac_f32_32x32x32_bf8_bf8>;
defm V_SMFMAC_F32_32X32X32_BF8_FP8 : SMFMACInst<"v_smfmac_f32_32x32x32_bf8_fp8", "F32_32X32X32_F8",  int_amdgcn_smfmac_f32_32x32x32_bf8_fp8>;
defm V_SMFMAC_F32_32X32X32_FP8_BF8 : SMFMACInst<"v_smfmac_f32_32x32x32_fp8_bf8", "F32_32X32X32_F8",  int_amdgcn_smfmac_f32_32x32x32_fp8_bf8>;
defm V_SMFMAC_F32_32X32X32_FP8_FP8 : SMFMACInst<"v_smfmac_f32_32x32x32_fp8_fp8", "F32_32X32X32_F8",  int_amdgcn_smfmac_f32_32x32x32_fp8_fp8>;
} // End SubtargetPredicate = HasFP8Insts, is_gfx940_xdl = 1

let SubtargetPredicate = HasGFX950Insts in {
defm V_SMFMAC_F32_16X16X64_F16     : SMFMACInst<"v_smfmac_f32_16x16x64_f16",     "F32_16X16X64_F16", int_amdgcn_smfmac_f32_16x16x64_f16>;
defm V_SMFMAC_F32_32X32X32_F16     : SMFMACInst<"v_smfmac_f32_32x32x32_f16",     "F32_32X32X32_F16", int_amdgcn_smfmac_f32_32x32x32_f16>;
defm V_SMFMAC_F32_16X16X64_BF16    : SMFMACInst<"v_smfmac_f32_16x16x64_bf16",    "F32_16X16X64_BF16", int_amdgcn_smfmac_f32_16x16x64_bf16>;
defm V_SMFMAC_F32_32X32X32_BF16    : SMFMACInst<"v_smfmac_f32_32x32x32_bf16",    "F32_32X32X32_BF16", int_amdgcn_smfmac_f32_32x32x32_bf16>;
defm V_SMFMAC_I32_16X16X128_I8     : SMFMACInst<"v_smfmac_i32_16x16x128_i8",     "I32_16X16X128_I8", int_amdgcn_smfmac_i32_16x16x128_i8>;
defm V_SMFMAC_I32_32X32X64_I8      : SMFMACInst<"v_smfmac_i32_32x32x64_i8",      "I32_32X32X64_I8", int_amdgcn_smfmac_i32_32x32x64_i8>;
defm V_SMFMAC_F32_16X16X128_BF8_BF8 : SMFMACInst<"v_smfmac_f32_16x16x128_bf8_bf8", "F32_16X16X128_F8", int_amdgcn_smfmac_f32_16x16x128_bf8_bf8>;
defm V_SMFMAC_F32_16X16X128_BF8_FP8 : SMFMACInst<"v_smfmac_f32_16x16x128_bf8_fp8", "F32_16X16X128_F8", int_amdgcn_smfmac_f32_16x16x128_bf8_fp8>;
defm V_SMFMAC_F32_16X16X128_FP8_BF8 : SMFMACInst<"v_smfmac_f32_16x16x128_fp8_bf8", "F32_16X16X128_F8", int_amdgcn_smfmac_f32_16x16x128_fp8_bf8>;
defm V_SMFMAC_F32_16X16X128_FP8_FP8 : SMFMACInst<"v_smfmac_f32_16x16x128_fp8_fp8", "F32_16X16X128_F8", int_amdgcn_smfmac_f32_16x16x128_fp8_fp8>;
defm V_SMFMAC_F32_32X32X64_BF8_BF8 : SMFMACInst<"v_smfmac_f32_32x32x64_bf8_bf8", "F32_32X32X64_F8", int_amdgcn_smfmac_f32_32x32x64_bf8_bf8>;
defm V_SMFMAC_F32_32X32X64_BF8_FP8 : SMFMACInst<"v_smfmac_f32_32x32x64_bf8_fp8", "F32_32X32X64_F8", int_amdgcn_smfmac_f32_32x32x64_bf8_fp8>;
defm V_SMFMAC_F32_32X32X64_FP8_BF8 : SMFMACInst<"v_smfmac_f32_32x32x64_fp8_bf8", "F32_32X32X64_F8", int_amdgcn_smfmac_f32_32x32x64_fp8_bf8>;
defm V_SMFMAC_F32_32X32X64_FP8_FP8 : SMFMACInst<"v_smfmac_f32_32x32x64_fp8_fp8", "F32_32X32X64_F8", int_amdgcn_smfmac_f32_32x32x64_fp8_fp8>;
}

def MAIInstInfoTable : GenericTable {
  let FilterClass = "MAIInst";
  let CppTypeName = "MAIInstInfo";
  let Fields = [
    "Opcode", "is_dgemm", "is_gfx940_xdl"
  ];

  let PrimaryKey = ["Opcode"];
  let PrimaryKeyName = "getMAIInstInfoHelper";
}

let isCommutable = 1, isReMaterializable = 1 in {
  let SubtargetPredicate = HasPackedFP32Ops in {
    defm V_PK_FMA_F32 : VOP3PInst<"v_pk_fma_f32", VOP3P_Profile<VOP_V2F32_V2F32_V2F32_V2F32, VOP3_PACKED>, any_fma>;
    defm V_PK_MUL_F32 : VOP3PInst<"v_pk_mul_f32", VOP3P_Profile<VOP_V2F32_V2F32_V2F32, VOP3_PACKED>, any_fmul>;
    defm V_PK_ADD_F32 : VOP3PInst<"v_pk_add_f32", VOP3P_Profile<VOP_V2F32_V2F32_V2F32, VOP3_PACKED>, any_fadd>;
  } // End SubtargetPredicate = HasPackedFP32Ops

  let SubtargetPredicate = HasPkMovB32, isAsCheapAsAMove = 1 in
  defm V_PK_MOV_B32 : VOP3PInst<"v_pk_mov_b32", VOP3P_Profile<VOP_V2I32_V2I32_V2I32, VOP3_PACKED>>;

  let SubtargetPredicate = HasBF16PackedInsts in {
    defm V_PK_ADD_BF16     : VOP3PInst<"v_pk_add_bf16", VOP3P_Profile<VOP_V2BF16_V2BF16_V2BF16, VOP3_PACKED>, any_fadd>;
    defm V_PK_MUL_BF16     : VOP3PInst<"v_pk_mul_bf16", VOP3P_Profile<VOP_V2BF16_V2BF16_V2BF16, VOP3_PACKED>, any_fmul>;
    defm V_PK_MIN_NUM_BF16 : VOP3PInst<"v_pk_min_num_bf16", VOP3P_Profile<VOP_V2BF16_V2BF16_V2BF16, VOP3_PACKED>, fminnum_like>;
    defm V_PK_MAX_NUM_BF16 : VOP3PInst<"v_pk_max_num_bf16", VOP3P_Profile<VOP_V2BF16_V2BF16_V2BF16, VOP3_PACKED>, fmaxnum_like>;
    defm V_PK_FMA_BF16     : VOP3PInst<"v_pk_fma_bf16", VOP3P_Profile<VOP_V2BF16_V2BF16_V2BF16_V2BF16, VOP3_PACKED>, any_fma>;

    // Scalar pseudo used to emulate AMDGPUClamp.
    // Expanded to V_PK_MAX_NUM_BF16 with unused high half.
    // FIXME-TRUE16: Pseudo expansion of this won't work with True16.
    let True16Predicate = UseFakeTrue16Insts in
    defm V_MAX_BF16_PSEUDO : VOP3Inst <"v_max_bf16", VOP_BF16_BF16_BF16>;
  }
} // End isCommutable = 1, isReMaterializable = 1

def : AMDGPUMnemonicAlias<"v_accvgpr_read",  "v_accvgpr_read_b32">;
def : AMDGPUMnemonicAlias<"v_accvgpr_write", "v_accvgpr_write_b32">;

class VOPProfileWMMA<VOPProfile P, string Suffix, RegisterOperand _Src01RC64, bit _HasClamp, bit _HasOpSel> : VOP3P_Profile<P> {
  let DstRC = !if(!eq(Suffix, "_w32"), VDst_256, VDst_128);
  let Src0RC64 = _Src01RC64;
  let Src1RC64 = _Src01RC64;
  let Src2RC64 = !if(!eq(Suffix, "_w32"), VISrc_256_f64, VISrc_128_f32);
  let HasClamp = _HasClamp;
  let HasOpSel = _HasOpSel;
  let IsPacked = 1;
  let IsWMMA = 1;
}

def VOP_V8F32_V16F16_V16F16_V8F32 : VOPProfile <[v8f32, v16f16, v16f16, v8f32]>;
def VOP_V8F32_V16I16_V16I16_V8F32 : VOPProfile <[v8f32, v16i16, v16i16, v8f32]>;
def VOP_V16F16_V16F16_V16F16_V16F16 : VOPProfile <[v16f16, v16f16, v16f16, v16f16]>;
def VOP_V16I16_V16I16_V16I16_V16I16 : VOPProfile <[v16i16, v16i16, v16i16, v16i16]>;
def VOP_V8I32_V4I32_V4I32_V8I32 : VOPProfile <[v8i32, v4i32, v4i32, v8i32]>;
def VOP_V8I32_V2I32_V2I32_V8I32 : VOPProfile <[v8i32, v2i32, v2i32, v8i32]>;

def VOP_V4F32_V16F16_V16F16_V4F32 : VOPProfile <[v4f32, v16f16, v16f16, v4f32]>;
def VOP_V4F32_V16I16_V16I16_V4F32 : VOPProfile <[v4f32, v16i16, v16i16, v4f32]>;
def VOP_V8F16_V16F16_V16F16_V8F16 : VOPProfile <[v8f16, v16f16, v16f16, v8f16]>;
def VOP_V8I16_V16I16_V16I16_V8I16 : VOPProfile <[v8i16, v16i16, v16i16, v8i16]>;
def VOP_V4I32_V2I32_V2I32_V4I32 : VOPProfile <[v4i32, v2i32, v2i32, v4i32]>;


class WMMAType <bits<2> val> {
  bit hasClamp = val{0};
  bit hasOpsel = val{1};
}

def WMMARegular      : WMMAType<0b00>;
def WMMAUIClamp      : WMMAType<0b01>;
def WMMAOpSel        : WMMAType<0b10>;

class WMMARegularPat<Instruction Inst, SDPatternOperator node, VOPProfile P> :
  GCNPat < (P.DstVT (node
                                (P.Src0VT (VOP3PMods P.Src0VT:$src0, i32:$src0_modifiers)),
                                (P.Src1VT (VOP3PMods P.Src1VT:$src1, i32:$src1_modifiers)),
                                (P.Src2VT (VOP3PMods P.Src2VT:$src2, i32:$src2_modifiers))
                   )),
                   (P.DstVT (Inst i32:$src0_modifiers, P.Src0VT:$src0, i32:$src1_modifiers, P.Src1VT:$src1, $src2_modifiers, P.Src2VT:$src2))
>;

class WMMAOpSelPat<Instruction Inst, SDPatternOperator node, VOPProfile P> :
  GCNPat < (P.DstVT (node
                                (P.Src0VT P.Src0VT:$src0),
                                (P.Src1VT P.Src1VT:$src1),
                                (P.Src2VT P.Src2VT:$src2), (WMMAOpSelVOP3PMods i32:$src2_modifiers)
                   )),
                   (P.DstVT (Inst (i32 8), P.Src0VT:$src0, (i32 8), P.Src1VT:$src1, i32:$src2_modifiers, P.Src2VT:$src2))
>;

class WMMAUIClampPat<Instruction Inst, SDPatternOperator node, VOPProfile P> :
  GCNPat < (P.DstVT (node
                                timm:$src0_modifiers, (P.Src0VT P.Src0VT:$src0),
                                timm:$src1_modifiers, (P.Src1VT P.Src1VT:$src1),
                                (P.Src2VT P.Src2VT:$src2), (i1 timm:$clamp)
                   )),
                   (P.DstVT (Inst (VOP3PModsNeg $src0_modifiers), P.Src0VT:$src0, (VOP3PModsNeg $src1_modifiers), P.Src1VT:$src1, (i32 8), P.Src2VT:$src2, i1:$clamp))
>;

class WMMAOpcodeMapping<Instruction TwoAddr, Instruction ThreeAddr> {
  Instruction Opcode2Addr = TwoAddr;
  Instruction Opcode3Addr = ThreeAddr;
  Predicate WaveSizePredicate;
  Predicate SubtargetPredicate;
  field bit is_wmma_xdl;
}

def WMMAOpcode : GenericEnum {
  let FilterClass = "VOP3P_Pseudo";
}

class WMMAMappingTable : GenericTable {
  let FilterClass = "WMMAOpcodeMapping";
  let CppTypeName = "WMMAOpcodeMappingInfo";
  let Fields = ["Opcode2Addr", "Opcode3Addr"];
  string TypeOf_Opcode2Addr = "WMMAOpcode";
  string TypeOf_Opcode3Addr = "WMMAOpcode";
}

def WMMAOpcode2AddrMappingTable : WMMAMappingTable {
  let PrimaryKey = ["Opcode2Addr"];
  let PrimaryKeyName = "getWMMAMappingInfoFrom2AddrOpcode";
}

def WMMAOpcode3AddrMappingTable : WMMAMappingTable {
  let PrimaryKey = ["Opcode3Addr"];
  let PrimaryKeyName = "getWMMAMappingInfoFrom3AddrOpcode";
}

// The WMMA instruction has extra constraints:
// Matrices A and B cannot overlap with D. C cannot partially overlap with D,
// but it is OK for them to be the same (which is a typical case).
//
// We implement it as follows:
// 1) Map the intrinsic to the pseudo where D is tied to C ($vdst = $src2).
// 2) The pass twoaddressinstruction checks if src2 is live and if that is the case
//    it converts the default pseudo to the pseudo where src2 is not the same as vdst.
// 3) @earlyclobber on the destination satisfies the constraint during RA.

multiclass WMMAInst<string Suffix, string Instr, VOPProfile P, SDPatternOperator node = null_frag, RegisterOperand _Src01RC64 = VRegSrc_256, WMMAType Type, bit convertibleTo3Addr> {

  defvar WMMAConstraints2Addr = "@earlyclobber $vdst,$vdst = $src2";
  defvar WMMAConstraints3Addr = "@earlyclobber $vdst";

  defvar WMMAProfile = VOPProfileWMMA<P, Suffix, _Src01RC64, Type.hasClamp, Type.hasOpsel>;
  let Mnemonic = Instr, mayRaiseFPException = 0, ReadsModeReg = 0 in {
    let Constraints = WMMAConstraints2Addr, isConvertibleToThreeAddress = convertibleTo3Addr in {
      def _twoaddr # Suffix : VOP3P_Pseudo<Instr # Suffix, WMMAProfile>;
    }
  }
  if convertibleTo3Addr then {
    let Mnemonic = Instr, mayRaiseFPException = 0, ReadsModeReg = 0 in {
      let Constraints = WMMAConstraints3Addr, SchedRW = [Write32Bit, Write32Bit] in {
        def _threeaddr # Suffix : VOP3P_Pseudo<Instr # Suffix, WMMAProfile>;
      }
    }
    def : WMMAOpcodeMapping<!cast<Instruction>(NAME # _twoaddr # Suffix),
                          !cast<Instruction>(NAME # _threeaddr # Suffix)>;
  }

  let SubtargetPredicate = isGFX11Only in {
    if !eq(Type, WMMAOpSel) then {
      def : WMMAOpSelPat<!cast<Instruction>(NAME # _twoaddr # Suffix), node, P>;
    } else if !eq(Type, WMMAUIClamp) then {
      def : WMMAUIClampPat<!cast<Instruction>(NAME # _twoaddr # Suffix), node, P>;
    } else {
      def : WMMARegularPat<!cast<Instruction>(NAME # _twoaddr # Suffix), node, P>;
    }
  }
}



let WaveSizePredicate = isWave32 in {
  defm V_WMMA_F32_16X16X16_F16   : WMMAInst<"_w32", "v_wmma_f32_16x16x16_f16",  VOP_V8F32_V16F16_V16F16_V8F32, int_amdgcn_wmma_f32_16x16x16_f16, VRegSrc_256, WMMARegular, 1>;
  defm V_WMMA_F32_16X16X16_BF16  : WMMAInst<"_w32", "v_wmma_f32_16x16x16_bf16", VOP_V8F32_V16I16_V16I16_V8F32, int_amdgcn_wmma_f32_16x16x16_bf16, VRegSrc_256, WMMARegular, 1>;
  defm V_WMMA_F16_16X16X16_F16   : WMMAInst<"_w32", "v_wmma_f16_16x16x16_f16",   VOP_V16F16_V16F16_V16F16_V16F16, int_amdgcn_wmma_f16_16x16x16_f16, VRegSrc_256, WMMAOpSel, 1>;
  defm V_WMMA_BF16_16X16X16_BF16 : WMMAInst<"_w32", "v_wmma_bf16_16x16x16_bf16", VOP_V16I16_V16I16_V16I16_V16I16, int_amdgcn_wmma_bf16_16x16x16_bf16, VRegSrc_256, WMMAOpSel, 1>;
  defm V_WMMA_F16_16X16X16_F16_TIED   : WMMAInst<"_w32", "v_wmma_f16_16x16x16_f16",   VOP_V16F16_V16F16_V16F16_V16F16, int_amdgcn_wmma_f16_16x16x16_f16_tied, VRegSrc_256, WMMAOpSel, 0>;
  defm V_WMMA_BF16_16X16X16_BF16_TIED : WMMAInst<"_w32", "v_wmma_bf16_16x16x16_bf16", VOP_V16I16_V16I16_V16I16_V16I16, int_amdgcn_wmma_bf16_16x16x16_bf16_tied, VRegSrc_256, WMMAOpSel, 0>;
  defm V_WMMA_I32_16X16X16_IU8   : WMMAInst<"_w32", "v_wmma_i32_16x16x16_iu8",   VOP_V8I32_V4I32_V4I32_V8I32, int_amdgcn_wmma_i32_16x16x16_iu8, VRegSrc_128, WMMAUIClamp, 1>;
  defm V_WMMA_I32_16X16X16_IU4   : WMMAInst<"_w32", "v_wmma_i32_16x16x16_iu4",   VOP_V8I32_V2I32_V2I32_V8I32, int_amdgcn_wmma_i32_16x16x16_iu4, VRegSrc_64,  WMMAUIClamp, 1>;
}

let WaveSizePredicate = isWave64 in {
  defm V_WMMA_F32_16X16X16_F16   : WMMAInst<"_w64", "v_wmma_f32_16x16x16_f16",   VOP_V4F32_V16F16_V16F16_V4F32, int_amdgcn_wmma_f32_16x16x16_f16, VRegSrc_256, WMMARegular, 1>;
  defm V_WMMA_F32_16X16X16_BF16  : WMMAInst<"_w64", "v_wmma_f32_16x16x16_bf16",  VOP_V4F32_V16I16_V16I16_V4F32, int_amdgcn_wmma_f32_16x16x16_bf16, VRegSrc_256, WMMARegular, 1>;
  defm V_WMMA_F16_16X16X16_F16   : WMMAInst<"_w64", "v_wmma_f16_16x16x16_f16",   VOP_V8F16_V16F16_V16F16_V8F16, int_amdgcn_wmma_f16_16x16x16_f16, VRegSrc_256, WMMAOpSel, 1>;
  defm V_WMMA_BF16_16X16X16_BF16 : WMMAInst<"_w64", "v_wmma_bf16_16x16x16_bf16", VOP_V8I16_V16I16_V16I16_V8I16, int_amdgcn_wmma_bf16_16x16x16_bf16, VRegSrc_256, WMMAOpSel, 1>;
  defm V_WMMA_F16_16X16X16_F16_TIED   : WMMAInst<"_w64", "v_wmma_f16_16x16x16_f16",   VOP_V8F16_V16F16_V16F16_V8F16, int_amdgcn_wmma_f16_16x16x16_f16_tied, VRegSrc_256, WMMAOpSel, 0>;
  defm V_WMMA_BF16_16X16X16_BF16_TIED : WMMAInst<"_w64", "v_wmma_bf16_16x16x16_bf16", VOP_V8I16_V16I16_V16I16_V8I16, int_amdgcn_wmma_bf16_16x16x16_bf16_tied, VRegSrc_256, WMMAOpSel, 0>;
  defm V_WMMA_I32_16X16X16_IU8   : WMMAInst<"_w64", "v_wmma_i32_16x16x16_iu8",   VOP_V4I32_V4I32_V4I32_V4I32, int_amdgcn_wmma_i32_16x16x16_iu8, VRegSrc_128, WMMAUIClamp, 1>;
  defm V_WMMA_I32_16X16X16_IU4   : WMMAInst<"_w64", "v_wmma_i32_16x16x16_iu4",   VOP_V4I32_V2I32_V2I32_V4I32, int_amdgcn_wmma_i32_16x16x16_iu4, VRegSrc_64, WMMAUIClamp, 1>;

}

class VOP3PWMMA_Profile<list<ValueType> ArgTy, bit _IsSWMMAC, int _IndexType,
                        bit _IsIU, bit _IsFP8BF8XF32, bit _Has_ImodOp = 0,
                        bit _HasMatrixFMT = 0, bit _HasMatrixScale = 0,
                        bit _Scale16 = 0, bit _HasMatrixReuse = 0, bit _IsF4 = 0>
    : VOP3P_Profile<VOPProfile<ArgTy>> {
  bit IsIU = _IsIU;
  bit NoABMods = !or(_IsFP8BF8XF32, _IsF4); // No IMOD support for A and B
  bit IsXF32 = !and(_IsFP8BF8XF32, !eq(ArgTy[1], v8f32));

  int IndexType = _IndexType;
  let HasMatrixFMT = _HasMatrixFMT;
  let HasMatrixScale = _HasMatrixScale;
  bit Scale16 = _Scale16;
  let HasMatrixReuse = _HasMatrixReuse;

  bit HasIModOp = _Has_ImodOp;
  let HasClamp = !and(IsIU, !not(HasIModOp));
  let IsPacked = 1;
  let IsWMMA = !not(_IsSWMMAC);
  let IsSWMMAC = _IsSWMMAC;

  bit IsAB_F64  = !or(!eq(ArgTy[1], v2f64), !eq(ArgTy[1], v4f64));
  bit IsAB_F32  = !eq(ArgTy[1], v2f32);
  bit IsAB_F16 = !or(!eq(ArgTy[1], v16f16), !eq(ArgTy[1], v8f16), !eq(ArgTy[1], v4f16));
  bit IsAB_BF16 = !or(!eq(ArgTy[1], v16i16), !eq(ArgTy[1], v8i16), !eq(ArgTy[1], v4i16),
                      !eq(ArgTy[1], v16bf16), !eq(ArgTy[1], v8bf16), !eq(ArgTy[1], v4bf16));
  bit IsF16BF16 = !or(IsAB_F16, IsAB_BF16);

  bit IsC_F64 = !eq(ArgTy[3], v8f64);
  bit IsC_F32 = !or(!eq(ArgTy[3], v8f32), !eq(ArgTy[3], v4f32));
  bit IsC_BF16 = !or(!eq(ArgTy[3], v8i16), !eq(ArgTy[3], v4i16),
                     !eq(ArgTy[3], v8bf16), !eq(ArgTy[3], v4bf16));
  bit IsC_F16 = !or(!eq(ArgTy[3], v8f16), !eq(ArgTy[3], v4f16));

  bit NegLo01 = !not(NoABMods);
  bit NegLo2 = !and(!not(IsIU), !not(IsXF32), IsWMMA);
  bit NegHi01 = IsF16BF16; // Only F16BF16 can have neg_hi[0:1]
  bit NegHi2 = !and(!not(IsIU), !not(IsXF32), IsWMMA);
  bit NegLoAny = !or(NegLo01, NegLo2);
  bit NegHiAny = !or(NegHi01, NegHi2);

  let DstRC = !cast<RegisterOperand>("VDst_"#ArgTy[0].Size);
  let Src0RC64 = !cast<RegisterOperand>("VRegSrc_"#ArgTy[1].Size);
  let Src1RC64 = !cast<RegisterOperand>("VRegSrc_"#ArgTy[2].Size);
  let Src2RC64 = !if(IsSWMMAC, DstRC,
                               !cast<RegisterOperand>("VISrc_"#ArgTy[3].Size#
                                                      !cond(IsC_F64:  "_f64",
                                                            IsC_F32:  "_f32",
                                                            IsC_F16:  "_f16",
                                                            IsC_BF16: "_bf16",
                                                            1: "_b32")));
  ValueType ScaleTy = !if(Scale16, i64, i32);

  // For f16 and bf16 matrices A and B, each element can be modified by
  // fneg(neg_lo,neg_hi = 1). For f32 and f64, neg_lo[0:1] is allowed, but
  // neg_hi[0:1] is ignored. For iu4 and iu8 matrices A and B neg_lo is
  // overloaded to mean unsigned/signed: neg_lo = 0 (u4 and u8) unsigned(zext)
  // neg_lo = 1 (i4 and i8) signed(sext). For f16, bf16, f32 and f64 matrix C
  // each element can be modified by fneg(neg_lo = 1) or fabs(neg_hi = 1).

  // Opcode             | src0/src1 - matrix A/B | src2 - matrix C or Index
  // ---------------------------------------------------------------------------
  // wmma f64_f64       | neg_lo for neg A/B     | neg_lo = 1  neg C(f64)
  //                    | neg_hi ignored         | neg_hi = 1  abs C(f64)
  // ---------------------------------------------------------------------------
  // wmma f32_f32       | neg_lo for neg A/B     | neg_lo = 1  neg C(f32)
  //                    | neg_hi ignored         | neg_hi = 1  abs C(f32)
  // ---------------------------------------------------------------------------
  // wmma f32_xf32      | not allowed for xf32   | not allowed
  // ---------------------------------------------------------------------------
  // wmma f32_f16       | both neg_lo,neg_hi = 1 | neg_lo = 1  neg C(f32)
  // wmma f32_bf16      | neg A/B (f16 or bf16)  | neg_hi = 1  abs C(f32)
  // ---------------------------------------------------------------------------
  // wmma f16_f16       | both neg_lo,neg_hi = 1 | neg_lo = 1 neg C(f16 or bf16)
  // wmma bf16_bf16     | neg A/B (f16 or bf16)  | neg_hi = 1 abs C(f16 or bf16)
  // ---------------------------------------------------------------------------
  // wmma i32_iu8/iu4   | neg_lo = 0 u4/u8(zext) | not allowed for
  //                    | neg_lo = 1 i4/i8(sext) | i32 matrices
  // ---------------------------------------------------------------------------
  // wmma f32_fp8/bf8   | not allowed for        | neg_lo = 1  neg C(f32)
  //                    | fp8 and bf8 matrices   | neg_hi = 1  abs C(f32)
  // ---------------------------------------------------------------------------
  // wmma f16_fp8/bf8   | not allowed for        | neg_lo = 1  neg C(f16)
  //                    | fp8 and bf8 matrices   | neg_hi = 1  abs C(f16)
  // ---------------------------------------------------------------------------
  // swmmac f32_f16     | both neg_lo,neg_hi = 1 | not allowed for sparse matrix
  // swmmac f32_bf16    | neg A/B (f16 or bf16)  | A Index - matrix C is in dst
  // ---------------------------------------------------------------------------
  // swmmac f16_f16     | both neg_lo,neg_hi = 1 | not allowed for sparse matrix
  // swmmac bf16_bf16   | neg A/B (f16 or bf16)  | A Index - matrix C is in dst
  // ---------------------------------------------------------------------------
  // swmmac i32_iu8/iu4 | neg_lo = 0 u4/u8(zext) | not allowed for sparse matrix
  //                    | neg_lo = 1 i4/i8(sext) | A Index - matrix C is in dst
  // ---------------------------------------------------------------------------
  // swmmac f32_fp8/bf8 | not allowed for        | not allowed for sparse matrix
  // swmmac f16_fp8/bf8 | f8 and bf8 matrices    | A Index - matrix C is in dst
  // ---------------------------------------------------------------------------

  // pseudo

  // fp8bf8 and xf32 wmmas don't use src (0 and 1) modifiers, iu use neg_lo, f16 and bf16
  // use neg_lo and neg_hi. iu wmmas (C is i32) don't use src 2 modifiers,
  // remaining wmmas(f16, bf16 and f8bf8) use neg_lo and neg_hi for C (C is f32
  // f16 or bf16). swmmac use index_key and don't use src 2 modifiers.
  dag Src0Mods = !if(NoABMods, (ins), (ins PackedF16InputMods:$src0_modifiers));
  dag Src1Mods = !if(NoABMods, (ins), (ins PackedF16InputMods:$src1_modifiers));
  dag Src2Mods = !if(!or(IsIU, IsXF32, IsSWMMAC), (ins), (ins PackedF16InputMods:$src2_modifiers));
  dag IndexKey = !cond(!eq(IndexType, 0) : (ins),
                       !eq(IndexType, 8) : (ins IndexKey8bit:$index_key_8bit),
                       !eq(IndexType, 16): (ins IndexKey16bit:$index_key_16bit),
                       !eq(IndexType, 32): (ins IndexKey32bit:$index_key_32bit));
  dag MatrixFMT = !if(HasMatrixFMT, (ins MatrixAFMT:$matrix_a_fmt, MatrixBFMT:$matrix_b_fmt),
                                   (ins));
  dag MatrixScaleSrc = !if(HasMatrixScale,
                           !if(Scale16, (ins VCSrc_b64_Lo256:$scale_src0, VCSrc_b64_Lo256:$scale_src1),
                                        (ins VCSrc_b32_Lo256:$scale_src0, VCSrc_b32_Lo256:$scale_src1)),
                           (ins));
  dag MatrixScale = !if(HasMatrixScale, (ins MatrixAScale:$matrix_a_scale, MatrixBScale:$matrix_b_scale,
                                             MatrixAScaleFmt:$matrix_a_scale_fmt, MatrixBScaleFmt:$matrix_b_scale_fmt),
                                        (ins));
  dag MatrixReuse = !if(HasMatrixReuse, (ins MatrixAReuse:$matrix_a_reuse, MatrixBReuse:$matrix_b_reuse), (ins));
  dag Clamp = !if(HasClamp, (ins Clamp0:$clamp), (ins));
  dag Neg = !cond(!and(NegLoAny, NegHiAny)             : (ins neg_lo0:$neg_lo, neg_hi0:$neg_hi),
                  !and(NegLoAny, !not(NegHiAny))       : (ins neg_lo0:$neg_lo),
                  !and(!not(NegLoAny), !not(NegHiAny)) : (ins));

  let InsVOP3P = !con(Src0Mods, (ins Src0RC64:$src0), Src1Mods, (ins Src1RC64:$src1),
                      !cond(IsWMMA   : !con(Src2Mods, (ins Src2RC64:$src2)),
                            IsSWMMAC : !con((ins DstRC:$srcTiedDef),
                                             !if(!eq(IndexType, 32),
                                                 (ins VRegSrc_64:$src2),
                                                 (ins VRegSrc_32:$src2)),
                                            IndexKey)),
                      MatrixScaleSrc, MatrixFMT, MatrixScale, MatrixReuse, Clamp, Neg);

  // asm

  string IndexKeyAsm = !cond(!eq(IndexType, 0)  : "",
                             !eq(IndexType, 8)  : "$index_key_8bit",
                             !eq(IndexType, 16) : "$index_key_16bit",
                             !eq(IndexType, 32) : "$index_key_32bit");
  string MatrxFMTAsm = !if(HasMatrixFMT, "$matrix_a_fmt$matrix_b_fmt", "");
  string MatrixScaleSrcAsm = !if(HasMatrixScale, ", $scale_src0, $scale_src1", "");
  string MatrixScaleAsm = !if(HasMatrixScale, "$matrix_a_scale$matrix_b_scale$matrix_a_scale_fmt$matrix_b_scale_fmt", "");
  string MatrixReuseAsm = !if(HasMatrixReuse, "$matrix_a_reuse$matrix_b_reuse", "");
  string ClampAsm = !if(HasClamp, "$clamp", "");
  string NegAsm = !cond(!and(NegLoAny, NegHiAny)             : "$neg_lo$neg_hi",
                        !and(NegLoAny, !not(NegHiAny))       : "$neg_lo",
                        !and(!not(NegLoAny), !not(NegHiAny)) : "");

  let AsmVOP3P = "$vdst, $src0, $src1, $src2"#IndexKeyAsm#MatrixScaleSrcAsm#MatrxFMTAsm#MatrixScaleAsm#MatrixReuseAsm#NegAsm#ClampAsm;

  // isel patterns
  bit IsAB_BF16_IMod0 = !and(IsAB_BF16, !not(HasIModOp));
  bit IsAB_F16_IMod0 = !and(IsAB_F16, !not(HasIModOp));
  bit IsAB_F32F64_IMod1  = !and(!or(IsAB_F64, IsAB_F32), HasIModOp);
  bit IsAB_F16BF16_IMod1 = !and(!or(IsAB_F16, IsAB_BF16), HasIModOp);
  dag Src0InPat  = !cond(IsAB_F32F64_IMod1  : (ins timm:$src0_modifiers, Src0VT:$src0),
                         IsAB_F16BF16_IMod1 : (ins timm:$src0_modifiers, Src0VT:$src0),
                         IsAB_F16_IMod0     : (ins (Src0VT (WMMAModsF16Neg Src0VT:$src0, i32:$src0_modifiers))),
                         IsAB_BF16_IMod0    : (ins Src0VT:$src0),
                         IsIU               : (ins timm:$src0_modifiers, Src0VT:$src0),
                         HasMatrixFMT       : (ins timm:$matrix_a_fmt, Src0VT:$src0),
                         NoABMods           : (ins Src0VT:$src0));
  dag Src0OutPat = !cond(IsAB_F32F64_IMod1  : (ins (VOP3PModsNeg $src0_modifiers), Src0VT:$src0),
                         IsAB_F16BF16_IMod1 : (ins (VOP3PModsNegs $src0_modifiers), Src0VT:$src0),
                         IsAB_F16_IMod0     : (ins i32:$src0_modifiers, Src0VT:$src0),
                         IsAB_BF16_IMod0    : (ins (i32 8), Src0VT:$src0),
                         IsIU               : (ins (VOP3PModsNeg $src0_modifiers), Src0VT:$src0),
                         NoABMods           : (ins Src0VT:$src0));
  dag Src1InPat  = !cond(IsAB_F32F64_IMod1  : (ins timm:$src1_modifiers, Src1VT:$src1),
                         IsAB_F16BF16_IMod1 : (ins timm:$src1_modifiers, Src1VT:$src1),
                         IsAB_F16_IMod0     : (ins (Src1VT (WMMAModsF16Neg Src1VT:$src1, i32:$src1_modifiers))),
                         IsAB_BF16_IMod0    : (ins Src1VT:$src1),
                         IsIU               : (ins timm:$src1_modifiers, Src1VT:$src1),
                         HasMatrixFMT       : (ins timm:$matrix_b_fmt, Src1VT:$src1),
                         NoABMods           : (ins Src1VT:$src1));
  dag Src1OutPat = !cond(IsAB_F32F64_IMod1  : (ins (VOP3PModsNeg $src1_modifiers), Src1VT:$src1),
                         IsAB_F16BF16_IMod1 : (ins (VOP3PModsNegs $src1_modifiers), Src1VT:$src1),
                         IsAB_F16_IMod0     : (ins i32:$src1_modifiers, Src1VT:$src1),
                         IsAB_BF16_IMod0    : (ins (i32 8), Src1VT:$src1),
                         IsIU               : (ins (VOP3PModsNeg $src1_modifiers), Src1VT:$src1),
                         NoABMods           : (ins Src1VT:$src1));
  bit IsC_IMod1 = !and(HasIModOp, IsWMMA, !not(IsIU), !not(IsXF32));
  bit IsC_F32_IMod0 = !and(IsC_F32, !not(HasIModOp));
  bit IsC_F16_IMod0 = !and(IsC_F16, !not(HasIModOp));
  bit IsC_BF16_IMod0 = !and(IsC_BF16, !not(HasIModOp));
  bit IsIUXF32 = !or(IsIU, IsXF32);
  dag Src2InPatWmma  = !cond(IsC_IMod1        : (ins timm:$src2_modifiers, Src2VT:$src2),
                             IsC_F32_IMod0    : (ins (Src2VT (WMMAModsF32NegAbs Src2VT:$src2, i32:$src2_modifiers))),
                             IsC_F16_IMod0    : (ins (Src2VT (WMMAModsF16NegAbs Src2VT:$src2, i32:$src2_modifiers))),
                             IsC_BF16_IMod0   : (ins Src2VT:$src2),
                             IsIUXF32         : (ins Src2VT:$src2),
                             IsSWMMAC         : (ins));
  dag Src2OutPatWmma = !cond(IsC_IMod1        : (ins (VOP3PModsNegAbs $src2_modifiers), Src2VT:$src2),
                             IsC_F32_IMod0    : (ins i32:$src2_modifiers, Src2VT:$src2),
                             IsC_F16_IMod0    : (ins i32:$src2_modifiers, Src2VT:$src2),
                             IsC_BF16_IMod0   : (ins (i32 8), Src2VT:$src2),
                             IsIUXF32         : (ins Src2VT:$src2),
                             IsSWMMAC         : (ins));
  dag ClampPat = !if(HasClamp, (ins i1:$clamp), (ins));
  dag IndexInPat = !cond(!eq(IndexType, 0) : (ins i32:$src2),
                         !eq(IndexType, 8) : (ins (i32 (SWMMACIndex8 i32:$src2, i32:$index_key_8bit))),
                         !eq(IndexType, 16): (ins (i32 (SWMMACIndex16 i32:$src2, i32:$index_key_16bit))),
                         !eq(IndexType, 32): (ins (i64 (SWMMACIndex32 i64:$src2, i32:$index_key_32bit))));
  dag IndexOutPat = !cond(!eq(IndexType, 0) : (ins i32:$src2),
                          !eq(IndexType, 8) : (ins i32:$src2, i32:$index_key_8bit),
                          !eq(IndexType, 16): (ins i32:$src2, i32:$index_key_16bit),
                          !eq(IndexType, 32): (ins i64:$src2, i32:$index_key_32bit));
  dag MatrixFMTOutPat = !if(HasMatrixFMT, (ins i32:$matrix_a_fmt, i32:$matrix_b_fmt), (ins));
  dag Src2InlineInPat = !con(!if(IsC_IMod1, (ins timm:$src2_modifiers), (ins)), (ins (Src2VT (WMMAVISrc Src2VT:$src2))));
  dag Src2InlineOutPat = !con(!if(IsIUXF32, (ins), !if(IsC_IMod1,  (ins (VOP3PModsNegAbs $src2_modifiers)), (ins (i32 8)))), (ins Src2VT:$src2));
  dag MatrixScaleInPat = !if(HasMatrixScale, (ins timm:$matrix_a_scale, timm:$matrix_a_scale_fmt, ScaleTy:$scale_src0,
                                                  timm:$matrix_b_scale, timm:$matrix_b_scale_fmt, ScaleTy:$scale_src1),
                                             (ins));

  dag MatrixReuseInPat = !if(HasMatrixReuse, (ins timm:$matrix_a_reuse, timm:$matrix_b_reuse), (ins));
  dag MatrixScaleOutSrcPat = !if(HasMatrixScale, (ins ScaleTy:$scale_src0, ScaleTy:$scale_src1), (ins));
  dag MatrixScaleOutModPat = !if(HasMatrixScale, (ins i32:$matrix_a_scale, i32:$matrix_b_scale, i32:$matrix_a_scale_fmt, i32:$matrix_b_scale_fmt), (ins));
  dag MatrixReuseOutModPat = !if(HasMatrixReuse, (ins i1:$matrix_a_reuse, i1:$matrix_b_reuse), (ins));

  dag WmmaInPat  = !con(Src0InPat, Src1InPat, Src2InPatWmma, MatrixScaleInPat, MatrixReuseInPat, ClampPat);
  dag WmmaOutPat = !con(Src0OutPat, Src1OutPat, Src2OutPatWmma, MatrixScaleOutSrcPat, MatrixFMTOutPat,
                        MatrixScaleOutModPat, MatrixReuseOutModPat, ClampPat);

  dag SwmmacInPat  = !con(Src0InPat, Src1InPat, (ins Src2VT:$srcTiedDef), IndexInPat, MatrixReuseInPat, ClampPat);
  dag SwmmacOutPat = !con(Src0OutPat, Src1OutPat, (ins Src2VT:$srcTiedDef), IndexOutPat, MatrixReuseOutModPat, ClampPat);

  // wmma pattern where src2 is inline imm uses _threeaddr pseudo,
  // can't use _twoaddr since it would violate src2 tied to vdst constraint.
  dag WmmaInlineInPat  = !con(Src0InPat, Src1InPat, Src2InlineInPat, MatrixScaleInPat, MatrixReuseInPat, ClampPat);
  dag WmmaInlineOutPat = !con(Src0OutPat, Src1OutPat, Src2InlineOutPat, MatrixScaleOutSrcPat,
                              MatrixFMTOutPat, MatrixScaleOutModPat, MatrixReuseOutModPat, ClampPat);
}

def WMMAInstInfoTable : GenericTable {
  let FilterClass = "WMMAInstInfo";
  let CppTypeName = "WMMAInstInfo";
  let Fields = ["Opcode", "is_wmma_xdl"];

  let PrimaryKey = ["Opcode"];
  let PrimaryKeyName = "getWMMAInstInfoHelper";
}

class WMMAInstInfo {
  Instruction Opcode = !cast<Instruction>(NAME);
  bit is_wmma_xdl = 0;
}

multiclass WMMAInstGFX12<string Instr, VOP3PWMMA_Profile WMMAProfile, string PseudoInstrSuffix, bit DiffVdstSrc2 = 0> {

  defvar WMMAConstraints2Addr = !if(DiffVdstSrc2, "@earlyclobber $vdst", "@earlyclobber $vdst,$vdst = $src2");
  defvar WMMAConstraints3Addr = "@earlyclobber $vdst";

  let Mnemonic = Instr, mayRaiseFPException = 0, ReadsModeReg = 0, isConvergent = 1 in {
    let Constraints = WMMAConstraints2Addr, isConvertibleToThreeAddress = 1 in
      def _twoaddr : VOP3P_Pseudo<Instr, WMMAProfile>, WMMAInstInfo {
        let PseudoInstr = Instr#PseudoInstrSuffix;
        let FixedSize = WMMAProfile.HasMatrixScale;
        let Size = !if(WMMAProfile.HasMatrixScale, 16, 8);
      }

    let Constraints = WMMAConstraints3Addr, SchedRW = [Write32Bit, Write32Bit] in
      def _threeaddr : VOP3P_Pseudo<Instr, WMMAProfile>, WMMAInstInfo {
        let PseudoInstr = Instr#PseudoInstrSuffix;
        let FixedSize = WMMAProfile.HasMatrixScale;
        let Size = !if(WMMAProfile.HasMatrixScale, 16, 8);
      }

  }
  def : WMMAOpcodeMapping<!cast<Instruction>(NAME # _twoaddr),
                          !cast<Instruction>(NAME # _threeaddr)>;
}

multiclass SWMMACInstGFX12<string Instr, VOP3PWMMA_Profile WMMAProfile, string PseudoInstrSuffix> {
  def _twoaddr : VOP3P_Pseudo<Instr, WMMAProfile>, WMMAInstInfo {
    let Mnemonic = Instr;
    let PseudoInstr = Instr#PseudoInstrSuffix;
    let mayRaiseFPException = 0;
    let ReadsModeReg = 0;
    let AsmMatchConverter = "cvtSWMMAC";
    let isConvergent = 1;
    let Constraints = "@earlyclobber $vdst,$vdst = $srcTiedDef";
  }
}

// First argument in Profile is types for matrices D, A, B and C (D = A * B + C)
// as used by llvm ir, types are vectors(with matrix elements)
// wave32:
// For 16x16 matrices, lanes 0 to 31 will have 8 matrix elts,
// for 16 x 32 16 elts and for 16 x 64 lanes have 32 elts.
// wave64:
// lanes will have half the size of elements in lanes compared to wave32 with
// exception of 16x16_iu4: lanes0-31 will have 8xi4, remaining lanes are ignored

// general idea on element distribution differences:
// wave32: lane n has 8 matrix elements
// wave64: lane n has first 4, lane n+32 has other 4 elements

// index size, for each 2 elements in lane you need 4bits in index

// Non-standard types (iu8, iu4, fp8, bf8) will be packed in vectors of i32s.
// Original type for them is in comment on the right and refers to A and B.

def F32_F16_WMMA_w32    : VOP3PWMMA_Profile<[v8f32, v8f16, v8f16, v8f32], 0, 0, 0, 0>;
def F32_BF16_WMMA_w32   : VOP3PWMMA_Profile<[v8f32, v8i16, v8i16, v8f32], 0, 0, 0, 0>;
def F16_F16_WMMA_w32    : VOP3PWMMA_Profile<[v8f16, v8f16, v8f16, v8f16], 0, 0, 0, 0>;
def BF16_BF16_WMMA_w32  : VOP3PWMMA_Profile<[v8i16, v8i16, v8i16, v8i16], 0, 0, 0, 0>;
def I32_IU8_WMMA_w32    : VOP3PWMMA_Profile<[v8i32, v2i32, v2i32, v8i32], 0, 0, 1, 0>; // 8xi8
def I32_IU4X16_WMMA_w32 : VOP3PWMMA_Profile<[v8i32,   i32,   i32, v8i32], 0, 0, 1, 0>; // 8xi4
def F32_FP8BF8_WMMA_w32 : VOP3PWMMA_Profile<[v8f32, v2i32, v2i32, v8f32], 0, 0, 0, 1>; // 8xf8
def I32_IU4X32_WMMA_w32 : VOP3PWMMA_Profile<[v8i32, v2i32, v2i32, v8i32], 0, 0, 1, 0>; // 16xi4

def F32_F16_WMMA_w64    : VOP3PWMMA_Profile<[v4f32, v4f16, v4f16, v4f32], 0, 0, 0, 0>;
def F32_BF16_WMMA_w64   : VOP3PWMMA_Profile<[v4f32, v4i16, v4i16, v4f32], 0, 0, 0, 0>;
def F16_F16_WMMA_w64    : VOP3PWMMA_Profile<[v4f16, v4f16, v4f16, v4f16], 0, 0, 0, 0>;
def BF16_BF16_WMMA_w64  : VOP3PWMMA_Profile<[v4i16, v4i16, v4i16, v4i16], 0, 0, 0, 0>;
def I32_IU8_WMMA_w64    : VOP3PWMMA_Profile<[v4i32,   i32,   i32, v4i32], 0, 0, 1, 0>; // 4xi8
def I32_IU4X16_WMMA_w64 : VOP3PWMMA_Profile<[v4i32,   i32,   i32, v4i32], 0, 0, 1, 0>; // 8xi4 *
def F32_FP8BF8_WMMA_w64 : VOP3PWMMA_Profile<[v4f32,   i32,   i32, v4f32], 0, 0, 0, 1>; // 4xf8
def I32_IU4X32_WMMA_w64 : VOP3PWMMA_Profile<[v4i32,   i32,   i32, v4i32], 0, 0, 1, 0>; // 8xi4

def F32_F16_SWMMAC_w32    : VOP3PWMMA_Profile<[v8f32, v8f16, v16f16, v8f32], 1, 16, 0, 0>;
def F32_BF16_SWMMAC_w32   : VOP3PWMMA_Profile<[v8f32, v8i16, v16i16, v8f32], 1, 16, 0, 0>;
def F16_F16_SWMMAC_w32    : VOP3PWMMA_Profile<[v8f16, v8f16, v16f16, v8f16], 1, 16, 0, 0>;
def BF16_BF16_SWMMAC_w32  : VOP3PWMMA_Profile<[v8i16, v8i16, v16i16, v8i16], 1, 16, 0, 0>;
def I32_IU8_SWMMAC_w32    : VOP3PWMMA_Profile<[v8i32, v2i32,  v4i32, v8i32], 1, 16, 1, 0>; // 8xi8, 16xi8
def I32_IU4X32_SWMMAC_w32 : VOP3PWMMA_Profile<[v8i32,   i32,  v2i32, v8i32], 1, 16, 1, 0>; // 8xi4, 16xi4
def I32_IU4X64_SWMMAC_w32 : VOP3PWMMA_Profile<[v8i32, v2i32,  v4i32, v8i32], 1,  0, 1, 0>; // 16xi4, 32xi4 **
def F32_FP8BF8_SWMMAC_w32 : VOP3PWMMA_Profile<[v8f32, v2i32,  v4i32, v8f32], 1, 16, 0, 1>; // 8xf8, 16xf8

def F32_F16_SWMMAC_w64    : VOP3PWMMA_Profile<[v4f32, v4f16, v8f16, v4f32], 1,  8, 0, 0>;
def F32_BF16_SWMMAC_w64   : VOP3PWMMA_Profile<[v4f32, v4i16, v8i16, v4f32], 1,  8, 0, 0>;
def F16_F16_SWMMAC_w64    : VOP3PWMMA_Profile<[v4f16, v4f16, v8f16, v4f16], 1,  8, 0, 0>;
def BF16_BF16_SWMMAC_w64  : VOP3PWMMA_Profile<[v4i16, v4i16, v8i16, v4i16], 1,  8, 0, 0>;
def I32_IU8_SWMMAC_w64    : VOP3PWMMA_Profile<[v4i32,   i32, v2i32, v4i32], 1,  8, 1, 0>; // 4xi8, 8xi8
def I32_IU4X32_SWMMAC_w64 : VOP3PWMMA_Profile<[v4i32,   i32,   i32, v4i32], 1, 16, 1, 0>; // 8xi4, 8xi4 ***
def I32_IU4X64_SWMMAC_w64 : VOP3PWMMA_Profile<[v4i32,   i32, v2i32, v4i32], 1, 16, 1, 0>; // 8xi4, 16xi4
def F32_FP8BF8_SWMMAC_w64 : VOP3PWMMA_Profile<[v4f32,   i32, v2i32, v4f32], 1,  8, 0, 1>; // 4xf8, 8xf8

// *   IU4X16_WMMA_w64 lanes 0-31 will have 8xi4, remaining lanes are ignored
// **  IU4X64_SWMMAC_w32 index is i32, index_key is not used
// *** IU4X32_SWMMAC_w64 lanes 0-31 will have 8xi4 remaining lanes are ignored
//                       for matrix A, index is i16; Matrix B uses all lanes

def F32_F32_WMMA_w32             : VOP3PWMMA_Profile<[v8f32, v2f32, v2f32, v8f32], 0, 0, 0, 0, 1, 0, 0, 0, 1>;
def F32_BF16X32_WMMA_w32         : VOP3PWMMA_Profile<[v8f32, v16bf16, v16bf16, v8f32], 0, 0, 0, 0, 1, 0, 0, 0, 1>;
def F32_F16X32_WMMA_w32          : VOP3PWMMA_Profile<[v8f32, v16f16, v16f16, v8f32], 0, 0, 0, 0, 1, 0, 0, 0, 1>;
def F16_F16X32_WMMA_w32          : VOP3PWMMA_Profile<[v8f16, v16f16, v16f16, v8f16], 0, 0, 0, 0, 1, 0, 0, 0, 1>;
def BF16_BF16X32_WMMA_w32        : VOP3PWMMA_Profile<[v8bf16, v16bf16, v16bf16, v8bf16], 0, 0, 0, 0, 1, 0, 0, 0, 1>;
def BF16F32_BF16_WMMA_w32        : VOP3PWMMA_Profile<[v8bf16, v16bf16, v16bf16, v8f32], 0, 0, 0, 0, 1, 0, 0, 0, 1>;
def F32_FP8BF8X64_WMMA_w32       : VOP3PWMMA_Profile<[v8f32, v8i32, v8i32, v8f32], 0, 0, 0, 1, 1, 0, 0, 0, 1>;
def F32_FP8BF8X128_WMMA_w32      : VOP3PWMMA_Profile<[v8f32, v16i32, v16i32, v8f32], 0, 0, 0, 1, 1, 0, 0, 0, 1>;
def F16_FP8BF8X64_WMMA_w32       : VOP3PWMMA_Profile<[v8f16, v8i32, v8i32, v8f16], 0, 0, 0, 1, 1, 0, 0, 0, 1>;
def F16_FP8BF8X128_WMMA_w32      : VOP3PWMMA_Profile<[v8f16, v16i32, v16i32, v8f16], 0, 0, 0, 1, 1, 0, 0, 0, 1>;
def F32_32X16X128_F4_WMMA_w32    : VOP3PWMMA_Profile<[v16f32, v16i32, v8i32, v16f32], 0, 0, 0, 0, 1, 0, 0, 0, 0, 1>;
def I32_IU8X64_WMMA_w32          : VOP3PWMMA_Profile<[v8i32, v8i32, v8i32, v8i32], 0, 0, 1, 0, 1, 0, 0, 0, 1>;
def F32_32X16X128_F4_SCALE_w32   : VOP3PWMMA_Profile<[v16f32, v16i32,  v8i32,  v16f32], 0, 0, 0, 1, 1, 0, 1, 0, 1>;
def F32_32X16X128_F4_SCALE16_w32 : VOP3PWMMA_Profile<[v16f32, v16i32,  v8i32,  v16f32], 0, 0, 0, 1, 1, 0, 1, 1, 1>;
def F32_F16X64_SWMMAC_w32        : VOP3PWMMA_Profile<[v8f32, v16f16, v32f16, v8f32], 1, 16, 0, 0, 1, 0, 0, 0, 1>;
def F32_BF16X64_SWMMAC_w32       : VOP3PWMMA_Profile<[v8f32, v16bf16, v32bf16, v8f32], 1, 16, 0, 0, 1, 0, 0, 0, 1>;
def F16_F16X64_SWMMAC_w32        : VOP3PWMMA_Profile<[v8f16, v16f16, v32f16, v8f16], 1, 16, 0, 0, 1, 0, 0, 0, 1>;
def BF16_BF16X64_SWMMAC_w32      : VOP3PWMMA_Profile<[v8bf16, v16bf16, v32bf16, v8bf16], 1, 16, 0, 0, 1, 0, 0, 0, 1>;
def F32_FP8BF8X128_SWMMAC_w32    : VOP3PWMMA_Profile<[v8f32, v8i32,  v16i32, v8f32], 1, 32, 0, 1, 1, 0, 0, 0, 1>;
def F16_FP8BF8X128_SWMMAC_w32    : VOP3PWMMA_Profile<[v8f16, v8i32,  v16i32, v8f16], 1, 32, 0, 1, 1, 0, 0, 0, 1>;
def I32_IU8X128_SWMMAC_w32       : VOP3PWMMA_Profile<[v8i32, v8i32,  v16i32, v8i32], 1, 32, 1, 0, 1, 0, 0, 0, 1>;

multiclass WMMA_F8F6F4_Profiles<bit HasMatrixScale, bit Scale16, bit HasMatrixReuse> {
  def _f8_f8_w32 : VOP3PWMMA_Profile<[v8f32, v16i32, v16i32, v8f32], 0, 0, 0, 1, 1, 1, HasMatrixScale, Scale16, HasMatrixReuse>;
  def _f8_f6_w32 : VOP3PWMMA_Profile<[v8f32, v16i32, v12i32, v8f32], 0, 0, 0, 1, 1, 1, HasMatrixScale, Scale16, HasMatrixReuse>;
  def _f8_f4_w32 : VOP3PWMMA_Profile<[v8f32, v16i32, v8i32,  v8f32], 0, 0, 0, 1, 1, 1, HasMatrixScale, Scale16, HasMatrixReuse>;
  def _f6_f8_w32 : VOP3PWMMA_Profile<[v8f32, v12i32, v16i32, v8f32], 0, 0, 0, 1, 1, 1, HasMatrixScale, Scale16, HasMatrixReuse>;
  def _f6_f6_w32 : VOP3PWMMA_Profile<[v8f32, v12i32, v12i32, v8f32], 0, 0, 0, 1, 1, 1, HasMatrixScale, Scale16, HasMatrixReuse>;
  def _f6_f4_w32 : VOP3PWMMA_Profile<[v8f32, v12i32, v8i32,  v8f32], 0, 0, 0, 1, 1, 1, HasMatrixScale, Scale16, HasMatrixReuse>;
  def _f4_f8_w32 : VOP3PWMMA_Profile<[v8f32, v8i32,  v16i32, v8f32], 0, 0, 0, 1, 1, 1, HasMatrixScale, Scale16, HasMatrixReuse>;
  def _f4_f6_w32 : VOP3PWMMA_Profile<[v8f32, v8i32,  v12i32, v8f32], 0, 0, 0, 1, 1, 1, HasMatrixScale, Scale16, HasMatrixReuse>;
  def _f4_f4_w32 : VOP3PWMMA_Profile<[v8f32, v8i32,  v8i32,  v8f32], 0, 0, 0, 1, 1, 1, HasMatrixScale, Scale16, HasMatrixReuse>;
}

defm F32_16X16X128_F8F6F4         : WMMA_F8F6F4_Profiles<0, 0, 0>;
defm F32_16X16X128_F8F6F4_SCALE   : WMMA_F8F6F4_Profiles<1, 0, 1>;
defm F32_16X16X128_F8F6F4_SCALE16 : WMMA_F8F6F4_Profiles<1, 1, 1>;

class VOP_WMMA_LD_SCALE<ValueType vt, RegisterOperand RC> : VOP3P_Profile<VOPProfile<[untyped, vt, vt, untyped]>> {
  let HasMatrixScale = 1;
  let HasMatrixReuse = 1;
  let HasNeg = 0;
  let Src0RC64 = RC;
  let Src1RC64 = RC;
  let Ins64 = (ins Src0RC64:$src0, Src1RC64:$src1, MatrixAScale:$matrix_a_scale, MatrixBScale:$matrix_b_scale,
                   MatrixAScaleFmt:$matrix_a_scale_fmt, MatrixBScaleFmt:$matrix_b_scale_fmt,
                   MatrixAReuse:$matrix_a_reuse, MatrixBReuse:$matrix_b_reuse);
  let AsmVOP3P = " $src0, $src1$matrix_a_scale$matrix_b_scale$matrix_a_scale_fmt$matrix_b_scale_fmt$matrix_a_reuse$matrix_b_reuse";
}

multiclass WMMAInst_SrcFormats_mc<string OpName, string Profile> {
  foreach I = ["f8_f8", "f8_f6", "f8_f4", "f6_f8", "f6_f6", "f6_f4", "f4_f8", "f4_f6", "f4_f4"] in {
    defm _#I#_w32 : WMMAInstGFX12<OpName # "_" # I # "_w32", !cast<VOP3PWMMA_Profile>(Profile # "_" # I # "_w32"), "_w32">;
  }
}

let WaveSizePredicate = isWave32 in {
let SubtargetPredicate = isGFX125xOnly in {
defm V_WMMA_F32_16X16X4_F32_w32       : WMMAInstGFX12<"v_wmma_f32_16x16x4_f32",       F32_F32_WMMA_w32, "_w32">;

let is_wmma_xdl = 1 in {
defm V_WMMA_F32_16X16X32_BF16_w32     : WMMAInstGFX12<"v_wmma_f32_16x16x32_bf16",     F32_BF16X32_WMMA_w32, "_w32">;
defm V_WMMA_BF16_16X16X32_BF16_w32    : WMMAInstGFX12<"v_wmma_bf16_16x16x32_bf16",    BF16_BF16X32_WMMA_w32, "_w32">;
defm V_WMMA_BF16F32_16X16X32_BF16_w32 : WMMAInstGFX12<"v_wmma_bf16f32_16x16x32_bf16", BF16F32_BF16_WMMA_w32, "_w32", 1>;
defm V_WMMA_F32_16X16X64_FP8_FP8_w32  : WMMAInstGFX12<"v_wmma_f32_16x16x64_fp8_fp8",  F32_FP8BF8X64_WMMA_w32, "_w32">;
defm V_WMMA_F32_16X16X64_FP8_BF8_w32  : WMMAInstGFX12<"v_wmma_f32_16x16x64_fp8_bf8",  F32_FP8BF8X64_WMMA_w32, "_w32">;
defm V_WMMA_F32_16X16X64_BF8_FP8_w32  : WMMAInstGFX12<"v_wmma_f32_16x16x64_bf8_fp8",  F32_FP8BF8X64_WMMA_w32, "_w32">;
defm V_WMMA_F32_16X16X64_BF8_BF8_w32  : WMMAInstGFX12<"v_wmma_f32_16x16x64_bf8_bf8",  F32_FP8BF8X64_WMMA_w32, "_w32">;
defm V_WMMA_F16_16X16X64_FP8_FP8_w32  : WMMAInstGFX12<"v_wmma_f16_16x16x64_fp8_fp8",  F16_FP8BF8X64_WMMA_w32, "_w32">;
defm V_WMMA_F16_16X16X64_FP8_BF8_w32  : WMMAInstGFX12<"v_wmma_f16_16x16x64_fp8_bf8",  F16_FP8BF8X64_WMMA_w32, "_w32">;
defm V_WMMA_F16_16X16X64_BF8_FP8_w32  : WMMAInstGFX12<"v_wmma_f16_16x16x64_bf8_fp8",  F16_FP8BF8X64_WMMA_w32, "_w32">;
defm V_WMMA_F16_16X16X64_BF8_BF8_w32  : WMMAInstGFX12<"v_wmma_f16_16x16x64_bf8_bf8",  F16_FP8BF8X64_WMMA_w32, "_w32">;
defm V_WMMA_I32_16X16X64_IU8_w32      : WMMAInstGFX12<"v_wmma_i32_16x16x64_iu8",      I32_IU8X64_WMMA_w32, "_w32">;
defm V_WMMA_F32_16X16X32_F16_w32      : WMMAInstGFX12<"v_wmma_f32_16x16x32_f16",      F32_F16X32_WMMA_w32, "_w32">;
defm V_WMMA_F16_16X16X32_F16_w32      : WMMAInstGFX12<"v_wmma_f16_16x16x32_f16",      F16_F16X32_WMMA_w32, "_w32">;
defm V_WMMA_F16_16X16X128_FP8_FP8_w32 : WMMAInstGFX12<"v_wmma_f16_16x16x128_fp8_fp8", F16_FP8BF8X128_WMMA_w32, "_w32">;
defm V_WMMA_F16_16X16X128_FP8_BF8_w32 : WMMAInstGFX12<"v_wmma_f16_16x16x128_fp8_bf8", F16_FP8BF8X128_WMMA_w32, "_w32">;
defm V_WMMA_F16_16X16X128_BF8_FP8_w32 : WMMAInstGFX12<"v_wmma_f16_16x16x128_bf8_fp8", F16_FP8BF8X128_WMMA_w32, "_w32">;
defm V_WMMA_F16_16X16X128_BF8_BF8_w32 : WMMAInstGFX12<"v_wmma_f16_16x16x128_bf8_bf8", F16_FP8BF8X128_WMMA_w32, "_w32">;
defm V_WMMA_F32_16X16X128_FP8_FP8_w32 : WMMAInstGFX12<"v_wmma_f32_16x16x128_fp8_fp8", F32_FP8BF8X128_WMMA_w32, "_w32">;
defm V_WMMA_F32_16X16X128_FP8_BF8_w32 : WMMAInstGFX12<"v_wmma_f32_16x16x128_fp8_bf8", F32_FP8BF8X128_WMMA_w32, "_w32">;
defm V_WMMA_F32_16X16X128_BF8_FP8_w32 : WMMAInstGFX12<"v_wmma_f32_16x16x128_bf8_fp8", F32_FP8BF8X128_WMMA_w32, "_w32">;
defm V_WMMA_F32_16X16X128_BF8_BF8_w32 : WMMAInstGFX12<"v_wmma_f32_16x16x128_bf8_bf8", F32_FP8BF8X128_WMMA_w32, "_w32">;
defm V_WMMA_F32_32X16X128_F4_w32      : WMMAInstGFX12<"v_wmma_f32_32x16x128_f4",      F32_32X16X128_F4_WMMA_w32, "_w32">;

defm V_SWMMAC_F32_16X16X64_BF16_w32     : SWMMACInstGFX12<"v_swmmac_f32_16x16x64_bf16",     F32_BF16X64_SWMMAC_w32, "_w32">;
defm V_SWMMAC_BF16_16X16X64_BF16_w32    : SWMMACInstGFX12<"v_swmmac_bf16_16x16x64_bf16",    BF16_BF16X64_SWMMAC_w32, "_w32">;
defm V_SWMMAC_BF16F32_16X16X64_BF16_w32 : SWMMACInstGFX12<"v_swmmac_bf16f32_16x16x64_bf16", F32_BF16X64_SWMMAC_w32, "_w32">;
defm V_SWMMAC_F32_16X16X128_FP8_FP8_w32 : SWMMACInstGFX12<"v_swmmac_f32_16x16x128_fp8_fp8", F32_FP8BF8X128_SWMMAC_w32, "_w32">;
defm V_SWMMAC_F32_16X16X128_FP8_BF8_w32 : SWMMACInstGFX12<"v_swmmac_f32_16x16x128_fp8_bf8", F32_FP8BF8X128_SWMMAC_w32, "_w32">;
defm V_SWMMAC_F32_16X16X128_BF8_FP8_w32 : SWMMACInstGFX12<"v_swmmac_f32_16x16x128_bf8_fp8", F32_FP8BF8X128_SWMMAC_w32, "_w32">;
defm V_SWMMAC_F32_16X16X128_BF8_BF8_w32 : SWMMACInstGFX12<"v_swmmac_f32_16x16x128_bf8_bf8", F32_FP8BF8X128_SWMMAC_w32, "_w32">;
defm V_SWMMAC_F16_16X16X128_FP8_FP8_w32 : SWMMACInstGFX12<"v_swmmac_f16_16x16x128_fp8_fp8", F16_FP8BF8X128_SWMMAC_w32, "_w32">;
defm V_SWMMAC_F16_16X16X128_FP8_BF8_w32 : SWMMACInstGFX12<"v_swmmac_f16_16x16x128_fp8_bf8", F16_FP8BF8X128_SWMMAC_w32, "_w32">;
defm V_SWMMAC_F16_16X16X128_BF8_FP8_w32 : SWMMACInstGFX12<"v_swmmac_f16_16x16x128_bf8_fp8", F16_FP8BF8X128_SWMMAC_w32, "_w32">;
defm V_SWMMAC_F16_16X16X128_BF8_BF8_w32 : SWMMACInstGFX12<"v_swmmac_f16_16x16x128_bf8_bf8", F16_FP8BF8X128_SWMMAC_w32, "_w32">;
defm V_SWMMAC_I32_16X16X128_IU8_w32     : SWMMACInstGFX12<"v_swmmac_i32_16x16x128_iu8",     I32_IU8X128_SWMMAC_w32, "_w32">;
defm V_SWMMAC_F32_16X16X64_F16_w32      : SWMMACInstGFX12<"v_swmmac_f32_16x16x64_f16",      F32_F16X64_SWMMAC_w32, "_w32">;
defm V_SWMMAC_F16_16X16X64_F16_w32      : SWMMACInstGFX12<"v_swmmac_f16_16x16x64_f16",      F16_F16X64_SWMMAC_w32, "_w32">;

defm V_WMMA_F32_16X16X128_F8F6F4         : WMMAInst_SrcFormats_mc<"v_wmma_f32_16x16x128_f8f6f4", "F32_16X16X128_F8F6F4">;
defm V_WMMA_SCALE_F32_16X16X128_F8F6F4   : WMMAInst_SrcFormats_mc<"v_wmma_scale_f32_16x16x128_f8f6f4", "F32_16X16X128_F8F6F4_SCALE">;
defm V_WMMA_SCALE16_F32_16X16X128_F8F6F4 : WMMAInst_SrcFormats_mc<"v_wmma_scale16_f32_16x16x128_f8f6f4", "F32_16X16X128_F8F6F4_SCALE16">;

defm V_WMMA_SCALE_F32_32X16X128_F4_w32   : WMMAInstGFX12<"v_wmma_scale_f32_32x16x128_f4",   F32_32X16X128_F4_SCALE_w32, "_w32">;
defm V_WMMA_SCALE16_F32_32X16X128_F4_w32 : WMMAInstGFX12<"v_wmma_scale16_f32_32x16x128_f4", F32_32X16X128_F4_SCALE16_w32, "_w32">;
} // End is_wmma_xdl = 1.

let isConvergent = 1 in {
  defm V_WMMA_LD_SCALE_PAIRED_B32   : VOP3PInst<"v_wmma_ld_scale_paired_b32",   VOP_WMMA_LD_SCALE<i32, VCSrc_b32_Lo256>>;
  defm V_WMMA_LD_SCALE16_PAIRED_B64 : VOP3PInst<"v_wmma_ld_scale16_paired_b64", VOP_WMMA_LD_SCALE<i64, VCSrc_b64_Lo256>>;
}
} // End SubtargetPredicate = isGFX125xOnly
} // End WaveSizePredicate = isWave32

let WaveSizePredicate = isWave32 in {
defm V_WMMA_F32_16X16X16_F16_w32     : WMMAInstGFX12<"v_wmma_f32_16x16x16_f16",     F32_F16_WMMA_w32, "_w32">;
defm V_WMMA_F32_16X16X16_BF16_w32    : WMMAInstGFX12<"v_wmma_f32_16x16x16_bf16",    F32_BF16_WMMA_w32, "_w32">;
defm V_WMMA_F16_16X16X16_F16_w32     : WMMAInstGFX12<"v_wmma_f16_16x16x16_f16",     F16_F16_WMMA_w32, "_w32">;
defm V_WMMA_BF16_16X16X16_BF16_w32   : WMMAInstGFX12<"v_wmma_bf16_16x16x16_bf16",   BF16_BF16_WMMA_w32, "_w32">;
defm V_WMMA_I32_16X16X16_IU8_w32     : WMMAInstGFX12<"v_wmma_i32_16x16x16_iu8",     I32_IU8_WMMA_w32, "_w32">;
defm V_WMMA_I32_16X16X16_IU4_w32     : WMMAInstGFX12<"v_wmma_i32_16x16x16_iu4",     I32_IU4X16_WMMA_w32, "_w32">;
defm V_WMMA_F32_16X16X16_FP8_FP8_w32 : WMMAInstGFX12<"v_wmma_f32_16x16x16_fp8_fp8", F32_FP8BF8_WMMA_w32, "_w32">;
defm V_WMMA_F32_16X16X16_FP8_BF8_w32 : WMMAInstGFX12<"v_wmma_f32_16x16x16_fp8_bf8", F32_FP8BF8_WMMA_w32, "_w32">;
defm V_WMMA_F32_16X16X16_BF8_FP8_w32 : WMMAInstGFX12<"v_wmma_f32_16x16x16_bf8_fp8", F32_FP8BF8_WMMA_w32, "_w32">;
defm V_WMMA_F32_16X16X16_BF8_BF8_w32 : WMMAInstGFX12<"v_wmma_f32_16x16x16_bf8_bf8", F32_FP8BF8_WMMA_w32, "_w32">;
defm V_WMMA_I32_16X16X32_IU4_w32     : WMMAInstGFX12<"v_wmma_i32_16x16x32_iu4",     I32_IU4X32_WMMA_w32, "_w32">;

defm V_SWMMAC_F32_16X16X32_F16_w32     : SWMMACInstGFX12<"v_swmmac_f32_16x16x32_f16",     F32_F16_SWMMAC_w32, "_w32">;
defm V_SWMMAC_F32_16X16X32_BF16_w32    : SWMMACInstGFX12<"v_swmmac_f32_16x16x32_bf16",    F32_BF16_SWMMAC_w32, "_w32">;
defm V_SWMMAC_F16_16X16X32_F16_w32     : SWMMACInstGFX12<"v_swmmac_f16_16x16x32_f16",     F16_F16_SWMMAC_w32, "_w32">;
defm V_SWMMAC_BF16_16X16X32_BF16_w32   : SWMMACInstGFX12<"v_swmmac_bf16_16x16x32_bf16",   BF16_BF16_SWMMAC_w32, "_w32">;
defm V_SWMMAC_I32_16X16X32_IU8_w32     : SWMMACInstGFX12<"v_swmmac_i32_16x16x32_iu8",     I32_IU8_SWMMAC_w32, "_w32">;
defm V_SWMMAC_I32_16X16X32_IU4_w32     : SWMMACInstGFX12<"v_swmmac_i32_16x16x32_iu4",     I32_IU4X32_SWMMAC_w32, "_w32">;
defm V_SWMMAC_I32_16X16X64_IU4_w32     : SWMMACInstGFX12<"v_swmmac_i32_16x16x64_iu4",     I32_IU4X64_SWMMAC_w32, "_w32">;
defm V_SWMMAC_F32_16X16X32_FP8_FP8_w32 : SWMMACInstGFX12<"v_swmmac_f32_16x16x32_fp8_fp8", F32_FP8BF8_SWMMAC_w32, "_w32">;
defm V_SWMMAC_F32_16X16X32_FP8_BF8_w32 : SWMMACInstGFX12<"v_swmmac_f32_16x16x32_fp8_bf8", F32_FP8BF8_SWMMAC_w32, "_w32">;
defm V_SWMMAC_F32_16X16X32_BF8_FP8_w32 : SWMMACInstGFX12<"v_swmmac_f32_16x16x32_bf8_fp8", F32_FP8BF8_SWMMAC_w32, "_w32">;
defm V_SWMMAC_F32_16X16X32_BF8_BF8_w32 : SWMMACInstGFX12<"v_swmmac_f32_16x16x32_bf8_bf8", F32_FP8BF8_SWMMAC_w32, "_w32">;
}

let WaveSizePredicate = isWave64 in {
defm V_WMMA_F32_16X16X16_F16_w64     : WMMAInstGFX12<"v_wmma_f32_16x16x16_f16",     F32_F16_WMMA_w64, "_w64">;
defm V_WMMA_F32_16X16X16_BF16_w64    : WMMAInstGFX12<"v_wmma_f32_16x16x16_bf16",    F32_BF16_WMMA_w64, "_w64">;
defm V_WMMA_F16_16X16X16_F16_w64     : WMMAInstGFX12<"v_wmma_f16_16x16x16_f16",     F16_F16_WMMA_w64, "_w64">;
defm V_WMMA_BF16_16X16X16_BF16_w64   : WMMAInstGFX12<"v_wmma_bf16_16x16x16_bf16",   BF16_BF16_WMMA_w64, "_w64">;
defm V_WMMA_I32_16X16X16_IU8_w64     : WMMAInstGFX12<"v_wmma_i32_16x16x16_iu8",     I32_IU8_WMMA_w64, "_w64">;
defm V_WMMA_I32_16X16X16_IU4_w64     : WMMAInstGFX12<"v_wmma_i32_16x16x16_iu4",     I32_IU4X16_WMMA_w64, "_w64">;
defm V_WMMA_F32_16X16X16_FP8_FP8_w64 : WMMAInstGFX12<"v_wmma_f32_16x16x16_fp8_fp8", F32_FP8BF8_WMMA_w64, "_w64">;
defm V_WMMA_F32_16X16X16_FP8_BF8_w64 : WMMAInstGFX12<"v_wmma_f32_16x16x16_fp8_bf8", F32_FP8BF8_WMMA_w64, "_w64">;
defm V_WMMA_F32_16X16X16_BF8_FP8_w64 : WMMAInstGFX12<"v_wmma_f32_16x16x16_bf8_fp8", F32_FP8BF8_WMMA_w64, "_w64">;
defm V_WMMA_F32_16X16X16_BF8_BF8_w64 : WMMAInstGFX12<"v_wmma_f32_16x16x16_bf8_bf8", F32_FP8BF8_WMMA_w64, "_w64">;
defm V_WMMA_I32_16X16X32_IU4_w64     : WMMAInstGFX12<"v_wmma_i32_16x16x32_iu4",     I32_IU4X32_WMMA_w64, "_w64">;

defm V_SWMMAC_F32_16X16X32_F16_w64     : SWMMACInstGFX12<"v_swmmac_f32_16x16x32_f16",     F32_F16_SWMMAC_w64, "_w64">;
defm V_SWMMAC_F32_16X16X32_BF16_w64    : SWMMACInstGFX12<"v_swmmac_f32_16x16x32_bf16",    F32_BF16_SWMMAC_w64, "_w64">;
defm V_SWMMAC_F16_16X16X32_F16_w64     : SWMMACInstGFX12<"v_swmmac_f16_16x16x32_f16",     F16_F16_SWMMAC_w64, "_w64">;
defm V_SWMMAC_BF16_16X16X32_BF16_w64   : SWMMACInstGFX12<"v_swmmac_bf16_16x16x32_bf16",   BF16_BF16_SWMMAC_w64, "_w64">;
defm V_SWMMAC_I32_16X16X32_IU8_w64     : SWMMACInstGFX12<"v_swmmac_i32_16x16x32_iu8",     I32_IU8_SWMMAC_w64, "_w64">;
defm V_SWMMAC_I32_16X16X32_IU4_w64     : SWMMACInstGFX12<"v_swmmac_i32_16x16x32_iu4",     I32_IU4X32_SWMMAC_w64, "_w64">;
defm V_SWMMAC_I32_16X16X64_IU4_w64     : SWMMACInstGFX12<"v_swmmac_i32_16x16x64_iu4",     I32_IU4X64_SWMMAC_w64, "_w64">;
defm V_SWMMAC_F32_16X16X32_FP8_FP8_w64 : SWMMACInstGFX12<"v_swmmac_f32_16x16x32_fp8_fp8", F32_FP8BF8_SWMMAC_w64, "_w64">;
defm V_SWMMAC_F32_16X16X32_FP8_BF8_w64 : SWMMACInstGFX12<"v_swmmac_f32_16x16x32_fp8_bf8", F32_FP8BF8_SWMMAC_w64, "_w64">;
defm V_SWMMAC_F32_16X16X32_BF8_FP8_w64 : SWMMACInstGFX12<"v_swmmac_f32_16x16x32_bf8_fp8", F32_FP8BF8_SWMMAC_w64, "_w64">;
defm V_SWMMAC_F32_16X16X32_BF8_BF8_w64 : SWMMACInstGFX12<"v_swmmac_f32_16x16x32_bf8_bf8", F32_FP8BF8_SWMMAC_w64, "_w64">;
}

// IsGFX11OpselIntrinsic: f16_f16 and bf16_bf16 Intrinsics have imm operand that
// controls opsel. Used by gfx11, removed in gfx12 (operand must be 0).
multiclass WMMAPat<string Inst, SDPatternOperator node, VOP3PWMMA_Profile P, bit IsGFX11OpselIntrinsic = 0> {
  def : GCNPat <(P.DstVT !setdagop(!con(P.WmmaInPat, !if(IsGFX11OpselIntrinsic, (ins 0), (ins))), node)),
                (P.DstVT !setdagop(P.WmmaOutPat, !cast<Instruction>(Inst#"_twoaddr")))>;
  let AddedComplexity = 4 in
  def : GCNPat <(P.DstVT !setdagop(!con(P.WmmaInlineInPat, !if(IsGFX11OpselIntrinsic, (ins 0), (ins))), node)),
                (P.DstVT !setdagop(P.WmmaInlineOutPat, !cast<Instruction>(Inst#"_threeaddr")))>;
}

class SWMMACPat<Instruction Inst, SDPatternOperator node, VOP3PWMMA_Profile P> :
  GCNPat <(P.DstVT !setdagop(P.SwmmacInPat, node)),
          (P.DstVT !setdagop(P.SwmmacOutPat, Inst))>;

class SWMMACPat_w64<Instruction Inst, SDPatternOperator node, VOP3PWMMA_Profile P> :
  GCNPat <(P.DstVT !setdagop(P.SwmmacInPat, node)),
          (P.DstVT !setdagop(P.SwmmacOutPat, Inst))>{
            let WaveSizePredicate = isWave64;
          }

let WaveSizePredicate = isWave32, SubtargetPredicate = isGFX12PlusNot12_50 in {
  defm : WMMAPat<"V_WMMA_F32_16X16X16_F16_w32",     int_amdgcn_wmma_f32_16x16x16_f16,     F32_F16_WMMA_w32>;
  defm : WMMAPat<"V_WMMA_F32_16X16X16_BF16_w32",    int_amdgcn_wmma_f32_16x16x16_bf16,    F32_BF16_WMMA_w32>;
  defm : WMMAPat<"V_WMMA_F16_16X16X16_F16_w32",     int_amdgcn_wmma_f16_16x16x16_f16,     F16_F16_WMMA_w32,1>;
  defm : WMMAPat<"V_WMMA_BF16_16X16X16_BF16_w32",   int_amdgcn_wmma_bf16_16x16x16_bf16,   BF16_BF16_WMMA_w32,1>;
  defm : WMMAPat<"V_WMMA_I32_16X16X16_IU8_w32",     int_amdgcn_wmma_i32_16x16x16_iu8,     I32_IU8_WMMA_w32>;
  defm : WMMAPat<"V_WMMA_I32_16X16X16_IU4_w32",     int_amdgcn_wmma_i32_16x16x16_iu4,     I32_IU4X16_WMMA_w32>;
  defm : WMMAPat<"V_WMMA_F32_16X16X16_FP8_FP8_w32", int_amdgcn_wmma_f32_16x16x16_fp8_fp8, F32_FP8BF8_WMMA_w32>;
  defm : WMMAPat<"V_WMMA_F32_16X16X16_FP8_BF8_w32", int_amdgcn_wmma_f32_16x16x16_fp8_bf8, F32_FP8BF8_WMMA_w32>;
  defm : WMMAPat<"V_WMMA_F32_16X16X16_BF8_FP8_w32", int_amdgcn_wmma_f32_16x16x16_bf8_fp8, F32_FP8BF8_WMMA_w32>;
  defm : WMMAPat<"V_WMMA_F32_16X16X16_BF8_BF8_w32", int_amdgcn_wmma_f32_16x16x16_bf8_bf8, F32_FP8BF8_WMMA_w32>;
  defm : WMMAPat<"V_WMMA_I32_16X16X32_IU4_w32",     int_amdgcn_wmma_i32_16x16x32_iu4,     I32_IU4X32_WMMA_w32>;

  def : SWMMACPat<V_SWMMAC_F32_16X16X32_F16_w32_twoaddr,     int_amdgcn_swmmac_f32_16x16x32_f16,     F32_F16_SWMMAC_w32>;
  def : SWMMACPat<V_SWMMAC_F32_16X16X32_BF16_w32_twoaddr,    int_amdgcn_swmmac_f32_16x16x32_bf16,    F32_BF16_SWMMAC_w32>;
  def : SWMMACPat<V_SWMMAC_F16_16X16X32_F16_w32_twoaddr,     int_amdgcn_swmmac_f16_16x16x32_f16,     F16_F16_SWMMAC_w32>;
  def : SWMMACPat<V_SWMMAC_BF16_16X16X32_BF16_w32_twoaddr,   int_amdgcn_swmmac_bf16_16x16x32_bf16,   BF16_BF16_SWMMAC_w32>;
  def : SWMMACPat<V_SWMMAC_I32_16X16X32_IU8_w32_twoaddr,     int_amdgcn_swmmac_i32_16x16x32_iu8,     I32_IU8_SWMMAC_w32>;
  def : SWMMACPat<V_SWMMAC_I32_16X16X32_IU4_w32_twoaddr,     int_amdgcn_swmmac_i32_16x16x32_iu4,     I32_IU4X32_SWMMAC_w32>;
  def : GCNPat <(I32_IU4X64_SWMMAC_w32.DstVT !setdagop(I32_IU4X64_SWMMAC_w32.SwmmacInPat,  int_amdgcn_swmmac_i32_16x16x64_iu4)),
                (I32_IU4X64_SWMMAC_w32.DstVT !setdagop(I32_IU4X64_SWMMAC_w32.SwmmacOutPat, V_SWMMAC_I32_16X16X64_IU4_w32_twoaddr))>;
  def : SWMMACPat<V_SWMMAC_F32_16X16X32_FP8_FP8_w32_twoaddr, int_amdgcn_swmmac_f32_16x16x32_fp8_fp8, F32_FP8BF8_SWMMAC_w32>;
  def : SWMMACPat<V_SWMMAC_F32_16X16X32_FP8_BF8_w32_twoaddr, int_amdgcn_swmmac_f32_16x16x32_fp8_bf8, F32_FP8BF8_SWMMAC_w32>;
  def : SWMMACPat<V_SWMMAC_F32_16X16X32_BF8_FP8_w32_twoaddr, int_amdgcn_swmmac_f32_16x16x32_bf8_fp8, F32_FP8BF8_SWMMAC_w32>;
  def : SWMMACPat<V_SWMMAC_F32_16X16X32_BF8_BF8_w32_twoaddr, int_amdgcn_swmmac_f32_16x16x32_bf8_bf8, F32_FP8BF8_SWMMAC_w32>;
}

let WaveSizePredicate = isWave64, SubtargetPredicate = isGFX12PlusNot12_50 in {
  defm : WMMAPat<"V_WMMA_F32_16X16X16_F16_w64",     int_amdgcn_wmma_f32_16x16x16_f16,     F32_F16_WMMA_w64>;
  defm : WMMAPat<"V_WMMA_F32_16X16X16_BF16_w64",    int_amdgcn_wmma_f32_16x16x16_bf16,    F32_BF16_WMMA_w64>;
  defm : WMMAPat<"V_WMMA_F16_16X16X16_F16_w64",     int_amdgcn_wmma_f16_16x16x16_f16,     F16_F16_WMMA_w64,1>;
  defm : WMMAPat<"V_WMMA_BF16_16X16X16_BF16_w64",   int_amdgcn_wmma_bf16_16x16x16_bf16,   BF16_BF16_WMMA_w64,1>;
  defm : WMMAPat<"V_WMMA_I32_16X16X16_IU8_w64",     int_amdgcn_wmma_i32_16x16x16_iu8,     I32_IU8_WMMA_w64>;
  defm : WMMAPat<"V_WMMA_I32_16X16X16_IU4_w64",     int_amdgcn_wmma_i32_16x16x16_iu4,     I32_IU4X16_WMMA_w64>;
  defm : WMMAPat<"V_WMMA_F32_16X16X16_FP8_FP8_w64", int_amdgcn_wmma_f32_16x16x16_fp8_fp8, F32_FP8BF8_WMMA_w64>;
  defm : WMMAPat<"V_WMMA_F32_16X16X16_FP8_BF8_w64", int_amdgcn_wmma_f32_16x16x16_fp8_bf8, F32_FP8BF8_WMMA_w64>;
  defm : WMMAPat<"V_WMMA_F32_16X16X16_BF8_FP8_w64", int_amdgcn_wmma_f32_16x16x16_bf8_fp8, F32_FP8BF8_WMMA_w64>;
  defm : WMMAPat<"V_WMMA_F32_16X16X16_BF8_BF8_w64", int_amdgcn_wmma_f32_16x16x16_bf8_bf8, F32_FP8BF8_WMMA_w64>;
  defm : WMMAPat<"V_WMMA_I32_16X16X32_IU4_w64",     int_amdgcn_wmma_i32_16x16x32_iu4,     I32_IU4X32_WMMA_w64>;

  def : SWMMACPat<V_SWMMAC_F32_16X16X32_F16_w64_twoaddr,     int_amdgcn_swmmac_f32_16x16x32_f16,     F32_F16_SWMMAC_w64>;
  def : SWMMACPat<V_SWMMAC_F32_16X16X32_BF16_w64_twoaddr,    int_amdgcn_swmmac_f32_16x16x32_bf16,    F32_BF16_SWMMAC_w64>;
  def : SWMMACPat<V_SWMMAC_F16_16X16X32_F16_w64_twoaddr,     int_amdgcn_swmmac_f16_16x16x32_f16,     F16_F16_SWMMAC_w64>;
  def : SWMMACPat<V_SWMMAC_BF16_16X16X32_BF16_w64_twoaddr,   int_amdgcn_swmmac_bf16_16x16x32_bf16,   BF16_BF16_SWMMAC_w64>;
  def : SWMMACPat<V_SWMMAC_I32_16X16X32_IU8_w64_twoaddr,     int_amdgcn_swmmac_i32_16x16x32_iu8,     I32_IU8_SWMMAC_w64>;
  def : SWMMACPat<V_SWMMAC_I32_16X16X32_IU4_w64_twoaddr,     int_amdgcn_swmmac_i32_16x16x32_iu4,     I32_IU4X32_SWMMAC_w64>;
  def : SWMMACPat<V_SWMMAC_I32_16X16X64_IU4_w64_twoaddr,     int_amdgcn_swmmac_i32_16x16x64_iu4,     I32_IU4X64_SWMMAC_w64>;
  def : SWMMACPat<V_SWMMAC_F32_16X16X32_FP8_FP8_w64_twoaddr, int_amdgcn_swmmac_f32_16x16x32_fp8_fp8, F32_FP8BF8_SWMMAC_w64>;
  def : SWMMACPat<V_SWMMAC_F32_16X16X32_FP8_BF8_w64_twoaddr, int_amdgcn_swmmac_f32_16x16x32_fp8_bf8, F32_FP8BF8_SWMMAC_w64>;
  def : SWMMACPat<V_SWMMAC_F32_16X16X32_BF8_FP8_w64_twoaddr, int_amdgcn_swmmac_f32_16x16x32_bf8_fp8, F32_FP8BF8_SWMMAC_w64>;
  def : SWMMACPat<V_SWMMAC_F32_16X16X32_BF8_BF8_w64_twoaddr, int_amdgcn_swmmac_f32_16x16x32_bf8_bf8, F32_FP8BF8_SWMMAC_w64>;
}

let WaveSizePredicate = isWave32 in {
let SubtargetPredicate = isGFX125xOnly in {
  defm : WMMAPat<"V_WMMA_F32_16X16X4_F32_w32",          int_amdgcn_wmma_f32_16x16x4_f32,          F32_F32_WMMA_w32>;
  defm : WMMAPat<"V_WMMA_F32_16X16X32_BF16_w32",        int_amdgcn_wmma_f32_16x16x32_bf16,        F32_BF16X32_WMMA_w32>;
  defm : WMMAPat<"V_WMMA_BF16_16X16X32_BF16_w32",       int_amdgcn_wmma_bf16_16x16x32_bf16,       BF16_BF16X32_WMMA_w32>;
  defm : WMMAPat<"V_WMMA_BF16F32_16X16X32_BF16_w32",    int_amdgcn_wmma_bf16f32_16x16x32_bf16,    BF16F32_BF16_WMMA_w32>;
  defm : WMMAPat<"V_WMMA_F32_16X16X64_FP8_FP8_w32",     int_amdgcn_wmma_f32_16x16x64_fp8_fp8,     F32_FP8BF8X64_WMMA_w32>;
  defm : WMMAPat<"V_WMMA_F32_16X16X64_FP8_BF8_w32",     int_amdgcn_wmma_f32_16x16x64_fp8_bf8,     F32_FP8BF8X64_WMMA_w32>;
  defm : WMMAPat<"V_WMMA_F32_16X16X64_BF8_FP8_w32",     int_amdgcn_wmma_f32_16x16x64_bf8_fp8,     F32_FP8BF8X64_WMMA_w32>;
  defm : WMMAPat<"V_WMMA_F32_16X16X64_BF8_BF8_w32",     int_amdgcn_wmma_f32_16x16x64_bf8_bf8,     F32_FP8BF8X64_WMMA_w32>;
  defm : WMMAPat<"V_WMMA_F16_16X16X64_FP8_FP8_w32",     int_amdgcn_wmma_f16_16x16x64_fp8_fp8,     F16_FP8BF8X64_WMMA_w32>;
  defm : WMMAPat<"V_WMMA_F16_16X16X64_FP8_BF8_w32",     int_amdgcn_wmma_f16_16x16x64_fp8_bf8,     F16_FP8BF8X64_WMMA_w32>;
  defm : WMMAPat<"V_WMMA_F16_16X16X64_BF8_FP8_w32",     int_amdgcn_wmma_f16_16x16x64_bf8_fp8,     F16_FP8BF8X64_WMMA_w32>;
  defm : WMMAPat<"V_WMMA_F16_16X16X64_BF8_BF8_w32",     int_amdgcn_wmma_f16_16x16x64_bf8_bf8,     F16_FP8BF8X64_WMMA_w32>;
  defm : WMMAPat<"V_WMMA_I32_16X16X64_IU8_w32",         int_amdgcn_wmma_i32_16x16x64_iu8,         I32_IU8X64_WMMA_w32>;
  defm : WMMAPat<"V_WMMA_F32_16X16X32_F16_w32",         int_amdgcn_wmma_f32_16x16x32_f16,         F32_F16X32_WMMA_w32>;
  defm : WMMAPat<"V_WMMA_F16_16X16X32_F16_w32",         int_amdgcn_wmma_f16_16x16x32_f16,         F16_F16X32_WMMA_w32>;
  defm : WMMAPat<"V_WMMA_F16_16X16X128_FP8_FP8_w32",    int_amdgcn_wmma_f16_16x16x128_fp8_fp8,    F16_FP8BF8X128_WMMA_w32>;
  defm : WMMAPat<"V_WMMA_F16_16X16X128_FP8_BF8_w32",    int_amdgcn_wmma_f16_16x16x128_fp8_bf8,    F16_FP8BF8X128_WMMA_w32>;
  defm : WMMAPat<"V_WMMA_F16_16X16X128_BF8_FP8_w32",    int_amdgcn_wmma_f16_16x16x128_bf8_fp8,    F16_FP8BF8X128_WMMA_w32>;
  defm : WMMAPat<"V_WMMA_F16_16X16X128_BF8_BF8_w32",    int_amdgcn_wmma_f16_16x16x128_bf8_bf8,    F16_FP8BF8X128_WMMA_w32>;
  defm : WMMAPat<"V_WMMA_F32_16X16X128_FP8_FP8_w32",    int_amdgcn_wmma_f32_16x16x128_fp8_fp8,    F32_FP8BF8X128_WMMA_w32>;
  defm : WMMAPat<"V_WMMA_F32_16X16X128_FP8_BF8_w32",    int_amdgcn_wmma_f32_16x16x128_fp8_bf8,    F32_FP8BF8X128_WMMA_w32>;
  defm : WMMAPat<"V_WMMA_F32_16X16X128_BF8_FP8_w32",    int_amdgcn_wmma_f32_16x16x128_bf8_fp8,    F32_FP8BF8X128_WMMA_w32>;
  defm : WMMAPat<"V_WMMA_F32_16X16X128_BF8_BF8_w32",    int_amdgcn_wmma_f32_16x16x128_bf8_bf8,    F32_FP8BF8X128_WMMA_w32>;
  defm : WMMAPat<"V_WMMA_F32_32X16X128_F4_w32",         int_amdgcn_wmma_f32_32x16x128_f4,         F32_32X16X128_F4_WMMA_w32>;
  defm : WMMAPat<"V_WMMA_SCALE_F32_32X16X128_F4_w32",   int_amdgcn_wmma_scale_f32_32x16x128_f4,   F32_32X16X128_F4_SCALE_w32>;
  defm : WMMAPat<"V_WMMA_SCALE16_F32_32X16X128_F4_w32", int_amdgcn_wmma_scale16_f32_32x16x128_f4, F32_32X16X128_F4_SCALE16_w32>;

  foreach I = ["f8_f8", "f8_f6", "f8_f4", "f6_f8", "f6_f6", "f6_f4", "f4_f8", "f4_f6", "f4_f4"] in {
    defm : WMMAPat<"V_WMMA_F32_16X16X128_F8F6F4_" # I # "_w32",         int_amdgcn_wmma_f32_16x16x128_f8f6f4,         !cast<VOP3PWMMA_Profile>("F32_16X16X128_F8F6F4_" # I # "_w32")>;
    defm : WMMAPat<"V_WMMA_SCALE_F32_16X16X128_F8F6F4_" # I # "_w32",   int_amdgcn_wmma_scale_f32_16x16x128_f8f6f4,   !cast<VOP3PWMMA_Profile>("F32_16X16X128_F8F6F4_SCALE_" # I # "_w32")>;
    defm : WMMAPat<"V_WMMA_SCALE16_F32_16X16X128_F8F6F4_" # I # "_w32", int_amdgcn_wmma_scale16_f32_16x16x128_f8f6f4, !cast<VOP3PWMMA_Profile>("F32_16X16X128_F8F6F4_SCALE16_" # I # "_w32")>;
  }

  def : SWMMACPat<V_SWMMAC_F32_16X16X64_BF16_w32_twoaddr,     int_amdgcn_swmmac_f32_16x16x64_bf16,     F32_BF16X64_SWMMAC_w32>;
  def : SWMMACPat<V_SWMMAC_BF16_16X16X64_BF16_w32_twoaddr,    int_amdgcn_swmmac_bf16_16x16x64_bf16,    BF16_BF16X64_SWMMAC_w32>;
  def : SWMMACPat<V_SWMMAC_BF16F32_16X16X64_BF16_w32_twoaddr, int_amdgcn_swmmac_bf16f32_16x16x64_bf16, F32_BF16X64_SWMMAC_w32>;
  def : SWMMACPat<V_SWMMAC_F32_16X16X128_FP8_FP8_w32_twoaddr, int_amdgcn_swmmac_f32_16x16x128_fp8_fp8, F32_FP8BF8X128_SWMMAC_w32>;
  def : SWMMACPat<V_SWMMAC_F32_16X16X128_FP8_BF8_w32_twoaddr, int_amdgcn_swmmac_f32_16x16x128_fp8_bf8, F32_FP8BF8X128_SWMMAC_w32>;
  def : SWMMACPat<V_SWMMAC_F32_16X16X128_BF8_FP8_w32_twoaddr, int_amdgcn_swmmac_f32_16x16x128_bf8_fp8, F32_FP8BF8X128_SWMMAC_w32>;
  def : SWMMACPat<V_SWMMAC_F32_16X16X128_BF8_BF8_w32_twoaddr, int_amdgcn_swmmac_f32_16x16x128_bf8_bf8, F32_FP8BF8X128_SWMMAC_w32>;
  def : SWMMACPat<V_SWMMAC_F16_16X16X128_FP8_FP8_w32_twoaddr, int_amdgcn_swmmac_f16_16x16x128_fp8_fp8, F16_FP8BF8X128_SWMMAC_w32>;
  def : SWMMACPat<V_SWMMAC_F16_16X16X128_FP8_BF8_w32_twoaddr, int_amdgcn_swmmac_f16_16x16x128_fp8_bf8, F16_FP8BF8X128_SWMMAC_w32>;
  def : SWMMACPat<V_SWMMAC_F16_16X16X128_BF8_FP8_w32_twoaddr, int_amdgcn_swmmac_f16_16x16x128_bf8_fp8, F16_FP8BF8X128_SWMMAC_w32>;
  def : SWMMACPat<V_SWMMAC_F16_16X16X128_BF8_BF8_w32_twoaddr, int_amdgcn_swmmac_f16_16x16x128_bf8_bf8, F16_FP8BF8X128_SWMMAC_w32>;
  def : SWMMACPat<V_SWMMAC_I32_16X16X128_IU8_w32_twoaddr,     int_amdgcn_swmmac_i32_16x16x128_iu8,     I32_IU8X128_SWMMAC_w32>;
  def : SWMMACPat<V_SWMMAC_F32_16X16X64_F16_w32_twoaddr,      int_amdgcn_swmmac_f32_16x16x64_f16,      F32_F16X64_SWMMAC_w32>;
  def : SWMMACPat<V_SWMMAC_F16_16X16X64_F16_w32_twoaddr,      int_amdgcn_swmmac_f16_16x16x64_f16,      F16_F16X64_SWMMAC_w32>;
} // End SubtargetPredicate = isGFX125xOnly
} // End WaveSizePredicate = isWave32

//===----------------------------------------------------------------------===//
// Begin Real Encodings
//===----------------------------------------------------------------------===//

class VOP3P_DPP16<bits<8> op, VOP_DPP_Pseudo ps, int subtarget,
                  string opName = ps.OpName>
    : VOP3P_DPP<op, opName, ps.Pfl, 1>, SIMCInstr<ps.PseudoInstr, subtarget> {
  let hasSideEffects = ps.hasSideEffects;
  let Defs = ps.Defs;
  let SchedRW = ps.SchedRW;
  let Uses = ps.Uses;
  let AssemblerPredicate = HasDPP16;
  let SubtargetPredicate = ps.SubtargetPredicate;
  let OtherPredicates = ps.OtherPredicates;
  let IsPacked = ps.IsPacked;
}

class VOP3P_DPP8_Base<bits<8> op, VOP_Pseudo ps, string opName = ps.OpName>
    : VOP3P_DPP8<op, opName, ps.Pfl> {
  let hasSideEffects = ps.hasSideEffects;
  let Defs = ps.Defs;
  let SchedRW = ps.SchedRW;
  let Uses = ps.Uses;
  let SubtargetPredicate = ps.SubtargetPredicate;
  let OtherPredicates = ps.OtherPredicates;
  let IsPacked = ps.IsPacked;
}

//===----------------------------------------------------------------------===//
// GFX11, GFX12
//===----------------------------------------------------------------------===//

multiclass VOP3P_Real_Base<GFXGen Gen, bits<8> op, string backing_ps_name = NAME,
                      string asmName = !cast<VOP3P_Pseudo>(NAME).Mnemonic> {
  def Gen.Suffix :
    VOP3P_Real_Gen<!cast<VOP3P_Pseudo>(backing_ps_name), Gen, asmName>,
    VOP3Pe_gfx11_gfx12<op, !cast<VOP3P_Pseudo>(backing_ps_name).Pfl>;
}

class VOP3PeWmma<bits<8> op, VOPProfile P, VOP3PWMMA_Profile WMMAP>
    : VOP3Pe_gfx11_gfx12<op, P>{

  // opsel
  let Inst{11} = !cond(WMMAP.HasMatrixFMT       : matrix_a_fmt{0},
                       !eq(WMMAP.IndexType, 0)  : 0,
                       !eq(WMMAP.IndexType, 8)  : index_key_8bit{0},
                       !eq(WMMAP.IndexType, 16) : index_key_16bit{0},
                       !eq(WMMAP.IndexType, 32) : index_key_32bit{0});
  let Inst{12} = !if(WMMAP.HasMatrixFMT, matrix_a_fmt{1},
                     !if(!eq(WMMAP.IndexType, 8), index_key_8bit{1}, 0));
  let Inst{13} = !if (WMMAP.HasMatrixFMT, matrix_a_fmt{2},
                      !if(WMMAP.HasMatrixReuse, matrix_a_reuse, 0));
  // opsel_hi
  let Inst{59} = !if (WMMAP.HasMatrixFMT, matrix_b_fmt{0}, 1);
  let Inst{60} = !if (WMMAP.HasMatrixFMT, matrix_b_fmt{1}, 1);
  let Inst{14} = !if (WMMAP.HasMatrixFMT, matrix_b_fmt{2},
                      !if(WMMAP.HasMatrixReuse, matrix_b_reuse, 1));
  // neg_lo
  let Inst{61} = !if(WMMAP.NegLo01, src0_modifiers{0}, 0);
  let Inst{62} = !if(WMMAP.NegLo01, src1_modifiers{0}, 0);
  let Inst{63} = !if(WMMAP.NegLo2, src2_modifiers{0}, 0);
  // neg_hi
  let Inst{8}  = !if(WMMAP.NegHi01, src0_modifiers{1}, 0);
  let Inst{9}  = !if(WMMAP.NegHi01, src1_modifiers{1}, 0);
  let Inst{10} = !if(WMMAP.NegHi2, src2_modifiers{1}, 0);
  // clamp
  let Inst{15} = !if(WMMAP.HasClamp, clamp{0}, 0);
}

multiclass VOP3P_WMMA_Real_Base<GFXGen Gen, bits<8> op, VOP3PWMMA_Profile WMMAP,
                                string backing_ps_name = NAME,
                                string asmName = !cast<VOP3P_Pseudo>(NAME).Mnemonic> {
  def Gen.Suffix :
    VOP3P_Real_Gen<!cast<VOP3P_Pseudo>(backing_ps_name), Gen, asmName>,
    VOP3PeWmma<op, !cast<VOP3P_Pseudo>(backing_ps_name).Pfl, WMMAP>;
}

multiclass VOP3P_Real_WMMA_gfx12 <bits<8> op, VOP3PWMMA_Profile WMMAP> {
  let WaveSizePredicate = isWave32, DecoderNamespace = "GFX12" in {
    defm _twoaddr : VOP3P_WMMA_Real_Base <GFX12Gen, op, WMMAP>;
  }
}

multiclass VOP3P_Real_WMMA_gfx12w64 <bits<8> op, VOP3PWMMA_Profile WMMAP> {
  let WaveSizePredicate = isWave64, DecoderNamespace = "GFX12W64" in {
    defm _twoaddr : VOP3P_WMMA_Real_Base <GFX12Gen, op, WMMAP>;
  }
}

multiclass VOP3P_Real_WMMA_gfx1250 <bits<8> op, VOP3PWMMA_Profile WMMAP> {
  let WaveSizePredicate = isWave32, DecoderNamespace = "GFX12" in {
    defm _twoaddr : VOP3P_WMMA_Real_Base <GFX1250Gen, op, WMMAP>;
  }
}

multiclass VOP3P_Real_WMMA_F8F6F4_gfx1250<bits<8> op, VOP3PWMMA_Profile WMMAP> {
  defvar PS = !cast<VOP3P_Pseudo>(NAME # "_twoaddr");
  defvar asmName = !substr(PS.Mnemonic, 0, !sub(!size(PS.Mnemonic), !size("_f8_f8_w32")));
  defvar psName = !substr(NAME, 0, !sub(!size(PS.Mnemonic), !size("_f8_f8_w32")));
  let AsmString = asmName # PS.AsmOperands in
    defm NAME : VOP3P_Real_WMMA_gfx1250<op, WMMAP>,
                MFMA_F8F6F4_WithSizeTable_Helper<PS, psName # "_f8_f8_w32_twoaddr_gfx1250">;
}

multiclass VOP3P_Real_WMMA_gfx1250_SrcFormats<bits<8> op, string WMMAP> {
  defm _f8_f8_w32 : VOP3P_Real_WMMA_F8F6F4_gfx1250<op, !cast<VOP3PWMMA_Profile>(WMMAP # "_f8_f8_w32")>;
  foreach I = ["f8_f6", "f8_f4", "f6_f8", "f6_f6", "f6_f4", "f4_f8", "f4_f6", "f4_f4"] in {
    let isAsmParserOnly = true in { // Disable ambiguous disassembly.
      defm _#I#_w32 : VOP3P_Real_WMMA_F8F6F4_gfx1250<op, !cast<VOP3PWMMA_Profile>(WMMAP # "_" # I # "_w32")>;
    }
  }
}

class VOP3PX2e <bits<8> op, bits<8> LdScaleOp, VOP3PWMMA_Profile P> : Enc128, VOP3Pe_Base {
  bits<9> scale_src0;
  bits<9> scale_src1;

  // Inst{7-0} = unused
  let Inst{10-8} = {0, matrix_b_scale_fmt{1-0}}; // neg_hi
  let Inst{11} = matrix_a_scale{0}; // scale_op_sel(0)
  let Inst{12} = 0;                 // scale_op_sel(1)
  let Inst{13} = matrix_a_reuse;    // scale_op_sel(2)
  let Inst{14} = matrix_b_reuse;    // scale_op_sel_hi(2)
  let Inst{15} = 0; // scale_clamp
  let Inst{31-24} = 0xcc; // Encoding
  let Inst{23-16} = LdScaleOp;
  let Inst{40-32} = scale_src0;
  let Inst{49-41} = scale_src1;
  let Inst{58-50} = 0; // scale src2
  let Inst{59}    = matrix_b_scale{0}; // scale_op_sel_hi(0)
  let Inst{60}    = 0;                 // scale_op_sel_hi(1)
  let Inst{63-61} = {0, matrix_a_scale_fmt{1-0}}; // neg (lo)

  // The high half of the encoding is the unscaled wmma op.
  let Inst{71-64} = vdst;

  let Inst{72} = !if(P.NegHi01, src0_modifiers{1}, 0); // neg_hi src0
  let Inst{73} = !if(P.NegHi01, src1_modifiers{1}, 0); // neg_hi src1
  let Inst{74} = !if(P.NegHi2, src2_modifiers{1}, 0); // neg_hi src2

  let Inst{77-75} = !if(P.HasMatrixFMT, matrix_a_fmt{2-0}, 0); // op_sel

  let Inst{78,124,123} = !if(P.HasMatrixFMT, matrix_b_fmt{2-0}, 7); // op_sel_hi
  let Inst{79} = !if(P.HasClamp, clamp{0}, 0);

  let Inst{87-80} = op;
  let Inst{95-88} = 0xcc; //encoding
  let Inst{104-96} = !if(P.HasSrc0, src0, 0);
  let Inst{113-105} = !if(P.HasSrc1, src1, 0);
  let Inst{122-114} = !if(P.HasSrc2, src2, 0);

  // neg_lo
  let Inst{125} = !if(P.NegLo01, src0_modifiers{0}, 0);
  let Inst{126} = !if(P.NegLo01, src1_modifiers{0}, 0);
  let Inst{127} = !if(P.NegLo2, src2_modifiers{0}, 0);
}

multiclass VOP3PX2_Real_ScaledWMMA_F4<bits<8> op, bits<8> LdScaleOp, VOP3PWMMA_Profile WMMAP> {
   defvar PS = !cast<VOP3P_Pseudo>(NAME # "_twoaddr");
   let SubtargetPredicate = isGFX1250Plus, WaveSizePredicate = isWave32,
       DecoderNamespace = "GFX1250" in {
    def _gfx1250 : VOP3P_Real_Gen<PS, GFX1250Gen, PS.Mnemonic>,
                   VOP3PX2e <op, LdScaleOp, WMMAP>;
  }
}

multiclass VOP3PX2_Real_ScaledWMMA<bits<8> op, bits<8> LdScaleOp, VOP3PWMMA_Profile WMMAP> {
  defvar PS = !cast<VOP3P_Pseudo>(NAME # "_twoaddr");
  defvar asmName = !substr(PS.Mnemonic, 0, !sub(!size(PS.Mnemonic), !size("_f8_f8_w32")));
  defvar psName = !substr(NAME, 0, !sub(!size(PS.Mnemonic), !size("_f8_f8_w32")));
  let SubtargetPredicate = isGFX1250Plus, WaveSizePredicate = isWave32,
      DecoderNamespace = "GFX1250" in {
    def _gfx1250 : VOP3P_Real_Gen<PS, GFX1250Gen, asmName>,
                   VOP3PX2e <op, LdScaleOp, WMMAP>,
                   MFMA_F8F6F4_WithSizeTable_Helper<PS, psName # "_f8_f8_w32_gfx1250"> {
      let AsmString = asmName # PS.AsmOperands;
    }
  }
}

multiclass VOP3PX2_Real_ScaledWMMA_SrcFormats<bits<8> op, bits<8> LdScaleOp, string WMMAP> {
  defm _f8_f8_w32 : VOP3PX2_Real_ScaledWMMA<op, LdScaleOp, !cast<VOP3PWMMA_Profile>(WMMAP # "_f8_f8_w32")>;
  foreach I = ["f8_f6", "f8_f4", "f6_f8", "f6_f6", "f6_f4", "f4_f8", "f4_f6", "f4_f4"] in {
    let isAsmParserOnly = true in { // Disable ambiguous disassembly.
      defm _#I#_w32 : VOP3PX2_Real_ScaledWMMA<op, LdScaleOp, !cast<VOP3PWMMA_Profile>(WMMAP # "_" # I # "_w32")>;
    }
  }
}

defm V_WMMA_F32_16X16X16_F16_w32     : VOP3P_Real_WMMA_gfx12 <0x040, F32_F16_WMMA_w32>;
defm V_WMMA_F32_16X16X16_BF16_w32    : VOP3P_Real_WMMA_gfx12 <0x041, F32_BF16_WMMA_w32>;
defm V_WMMA_F16_16X16X16_F16_w32     : VOP3P_Real_WMMA_gfx12 <0x042, F16_F16_WMMA_w32>;
defm V_WMMA_BF16_16X16X16_BF16_w32   : VOP3P_Real_WMMA_gfx12 <0x043, BF16_BF16_WMMA_w32>;
defm V_WMMA_I32_16X16X16_IU8_w32     : VOP3P_Real_WMMA_gfx12 <0x044, I32_IU8_WMMA_w32>;
defm V_WMMA_I32_16X16X16_IU4_w32     : VOP3P_Real_WMMA_gfx12 <0x045, I32_IU4X16_WMMA_w32>;
defm V_WMMA_F32_16X16X16_FP8_FP8_w32 : VOP3P_Real_WMMA_gfx12 <0x046, F32_FP8BF8_WMMA_w32>;
defm V_WMMA_F32_16X16X16_FP8_BF8_w32 : VOP3P_Real_WMMA_gfx12 <0x047, F32_FP8BF8_WMMA_w32>;
defm V_WMMA_F32_16X16X16_BF8_FP8_w32 : VOP3P_Real_WMMA_gfx12 <0x048, F32_FP8BF8_WMMA_w32>;
defm V_WMMA_F32_16X16X16_BF8_BF8_w32 : VOP3P_Real_WMMA_gfx12 <0x049, F32_FP8BF8_WMMA_w32>;
defm V_WMMA_I32_16X16X32_IU4_w32     : VOP3P_Real_WMMA_gfx12 <0x04a, I32_IU4X32_WMMA_w32>;

defm V_WMMA_F32_16X16X16_F16_w64     : VOP3P_Real_WMMA_gfx12w64 <0x040, F32_F16_WMMA_w64>;
defm V_WMMA_F32_16X16X16_BF16_w64    : VOP3P_Real_WMMA_gfx12w64 <0x041, F32_BF16_WMMA_w64>;
defm V_WMMA_F16_16X16X16_F16_w64     : VOP3P_Real_WMMA_gfx12w64 <0x042, F16_F16_WMMA_w64>;
defm V_WMMA_BF16_16X16X16_BF16_w64   : VOP3P_Real_WMMA_gfx12w64 <0x043, BF16_BF16_WMMA_w64>;
defm V_WMMA_I32_16X16X16_IU8_w64     : VOP3P_Real_WMMA_gfx12w64 <0x044, I32_IU8_WMMA_w64>;
defm V_WMMA_I32_16X16X16_IU4_w64     : VOP3P_Real_WMMA_gfx12w64 <0x045, I32_IU4X16_WMMA_w64>;
defm V_WMMA_F32_16X16X16_FP8_FP8_w64 : VOP3P_Real_WMMA_gfx12w64 <0x046, F32_FP8BF8_WMMA_w64>;
defm V_WMMA_F32_16X16X16_FP8_BF8_w64 : VOP3P_Real_WMMA_gfx12w64 <0x047, F32_FP8BF8_WMMA_w64>;
defm V_WMMA_F32_16X16X16_BF8_FP8_w64 : VOP3P_Real_WMMA_gfx12w64 <0x048, F32_FP8BF8_WMMA_w64>;
defm V_WMMA_F32_16X16X16_BF8_BF8_w64 : VOP3P_Real_WMMA_gfx12w64 <0x049, F32_FP8BF8_WMMA_w64>;
defm V_WMMA_I32_16X16X32_IU4_w64     : VOP3P_Real_WMMA_gfx12w64 <0x04a, I32_IU4X32_WMMA_w64>;


defm V_SWMMAC_F32_16X16X32_F16_w32     : VOP3P_Real_WMMA_gfx12 <0x050, F32_F16_SWMMAC_w32>;
defm V_SWMMAC_F32_16X16X32_BF16_w32    : VOP3P_Real_WMMA_gfx12 <0x051, F32_BF16_SWMMAC_w32>;
defm V_SWMMAC_F16_16X16X32_F16_w32     : VOP3P_Real_WMMA_gfx12 <0x052, F16_F16_SWMMAC_w32>;
defm V_SWMMAC_BF16_16X16X32_BF16_w32   : VOP3P_Real_WMMA_gfx12 <0x053, BF16_BF16_SWMMAC_w32>;
defm V_SWMMAC_I32_16X16X32_IU8_w32     : VOP3P_Real_WMMA_gfx12 <0x054, I32_IU8_SWMMAC_w32>;
defm V_SWMMAC_I32_16X16X32_IU4_w32     : VOP3P_Real_WMMA_gfx12 <0x055, I32_IU4X32_SWMMAC_w32>;
defm V_SWMMAC_I32_16X16X64_IU4_w32     : VOP3P_Real_WMMA_gfx12 <0x056, I32_IU4X64_SWMMAC_w32>;
defm V_SWMMAC_F32_16X16X32_FP8_FP8_w32 : VOP3P_Real_WMMA_gfx12 <0x057, F32_FP8BF8_SWMMAC_w32>;
defm V_SWMMAC_F32_16X16X32_FP8_BF8_w32 : VOP3P_Real_WMMA_gfx12 <0x058, F32_FP8BF8_SWMMAC_w32>;
defm V_SWMMAC_F32_16X16X32_BF8_FP8_w32 : VOP3P_Real_WMMA_gfx12 <0x059, F32_FP8BF8_SWMMAC_w32>;
defm V_SWMMAC_F32_16X16X32_BF8_BF8_w32 : VOP3P_Real_WMMA_gfx12 <0x05a, F32_FP8BF8_SWMMAC_w32>;

defm V_SWMMAC_F32_16X16X32_F16_w64     : VOP3P_Real_WMMA_gfx12w64 <0x050, F32_F16_SWMMAC_w64>;
defm V_SWMMAC_F32_16X16X32_BF16_w64    : VOP3P_Real_WMMA_gfx12w64 <0x051, F32_BF16_SWMMAC_w64>;
defm V_SWMMAC_F16_16X16X32_F16_w64     : VOP3P_Real_WMMA_gfx12w64 <0x052, F16_F16_SWMMAC_w64>;
defm V_SWMMAC_BF16_16X16X32_BF16_w64   : VOP3P_Real_WMMA_gfx12w64 <0x053, BF16_BF16_SWMMAC_w64>;
defm V_SWMMAC_I32_16X16X32_IU8_w64     : VOP3P_Real_WMMA_gfx12w64 <0x054, I32_IU8_SWMMAC_w64>;
defm V_SWMMAC_I32_16X16X32_IU4_w64     : VOP3P_Real_WMMA_gfx12w64 <0x055, I32_IU4X32_SWMMAC_w64>;
defm V_SWMMAC_I32_16X16X64_IU4_w64     : VOP3P_Real_WMMA_gfx12w64 <0x056, I32_IU4X64_SWMMAC_w64>;
defm V_SWMMAC_F32_16X16X32_FP8_FP8_w64 : VOP3P_Real_WMMA_gfx12w64 <0x057, F32_FP8BF8_SWMMAC_w64>;
defm V_SWMMAC_F32_16X16X32_FP8_BF8_w64 : VOP3P_Real_WMMA_gfx12w64 <0x058, F32_FP8BF8_SWMMAC_w64>;
defm V_SWMMAC_F32_16X16X32_BF8_FP8_w64 : VOP3P_Real_WMMA_gfx12w64 <0x059, F32_FP8BF8_SWMMAC_w64>;
defm V_SWMMAC_F32_16X16X32_BF8_BF8_w64 : VOP3P_Real_WMMA_gfx12w64 <0x05a, F32_FP8BF8_SWMMAC_w64>;

defm V_WMMA_F32_16X16X4_F32_w32       : VOP3P_Real_WMMA_gfx1250 <0x05d, F32_F32_WMMA_w32>;
defm V_WMMA_F32_16X16X32_BF16_w32     : VOP3P_Real_WMMA_gfx1250 <0x062, F32_BF16X32_WMMA_w32>;
defm V_WMMA_F32_16X16X32_F16_w32      : VOP3P_Real_WMMA_gfx1250 <0x060, F32_F16X32_WMMA_w32>;
defm V_WMMA_F16_16X16X32_F16_w32      : VOP3P_Real_WMMA_gfx1250 <0x061, F16_F16X32_WMMA_w32>;
defm V_WMMA_BF16_16X16X32_BF16_w32    : VOP3P_Real_WMMA_gfx1250 <0x063, BF16_BF16X32_WMMA_w32>;
defm V_WMMA_BF16F32_16X16X32_BF16_w32 : VOP3P_Real_WMMA_gfx1250 <0x064, BF16F32_BF16_WMMA_w32>;
defm V_WMMA_F32_16X16X64_FP8_FP8_w32  : VOP3P_Real_WMMA_gfx1250 <0x06a, F32_FP8BF8X64_WMMA_w32>;
defm V_WMMA_F32_16X16X64_FP8_BF8_w32  : VOP3P_Real_WMMA_gfx1250 <0x06b, F32_FP8BF8X64_WMMA_w32>;
defm V_WMMA_F32_16X16X64_BF8_FP8_w32  : VOP3P_Real_WMMA_gfx1250 <0x06c, F32_FP8BF8X64_WMMA_w32>;
defm V_WMMA_F32_16X16X64_BF8_BF8_w32  : VOP3P_Real_WMMA_gfx1250 <0x06d, F32_FP8BF8X64_WMMA_w32>;
defm V_WMMA_F16_16X16X64_FP8_FP8_w32  : VOP3P_Real_WMMA_gfx1250 <0x06e, F16_FP8BF8X64_WMMA_w32>;
defm V_WMMA_F16_16X16X64_FP8_BF8_w32  : VOP3P_Real_WMMA_gfx1250 <0x06f, F16_FP8BF8X64_WMMA_w32>;
defm V_WMMA_F16_16X16X64_BF8_FP8_w32  : VOP3P_Real_WMMA_gfx1250 <0x070, F16_FP8BF8X64_WMMA_w32>;
defm V_WMMA_F16_16X16X64_BF8_BF8_w32  : VOP3P_Real_WMMA_gfx1250 <0x071, F16_FP8BF8X64_WMMA_w32>;
defm V_WMMA_I32_16X16X64_IU8_w32      : VOP3P_Real_WMMA_gfx1250 <0x072, I32_IU8X64_WMMA_w32>;
defm V_WMMA_F32_16X16X128_FP8_FP8_w32 : VOP3P_Real_WMMA_gfx1250 <0x080, F32_FP8BF8X128_WMMA_w32>;
defm V_WMMA_F32_16X16X128_FP8_BF8_w32 : VOP3P_Real_WMMA_gfx1250 <0x081, F32_FP8BF8X128_WMMA_w32>;
defm V_WMMA_F32_16X16X128_BF8_FP8_w32 : VOP3P_Real_WMMA_gfx1250 <0x082, F32_FP8BF8X128_WMMA_w32>;
defm V_WMMA_F32_16X16X128_BF8_BF8_w32 : VOP3P_Real_WMMA_gfx1250 <0x083, F32_FP8BF8X128_WMMA_w32>;
defm V_WMMA_F16_16X16X128_FP8_FP8_w32 : VOP3P_Real_WMMA_gfx1250 <0x084, F16_FP8BF8X128_WMMA_w32>;
defm V_WMMA_F16_16X16X128_FP8_BF8_w32 : VOP3P_Real_WMMA_gfx1250 <0x085, F16_FP8BF8X128_WMMA_w32>;
defm V_WMMA_F16_16X16X128_BF8_FP8_w32 : VOP3P_Real_WMMA_gfx1250 <0x086, F16_FP8BF8X128_WMMA_w32>;
defm V_WMMA_F16_16X16X128_BF8_BF8_w32 : VOP3P_Real_WMMA_gfx1250 <0x087, F16_FP8BF8X128_WMMA_w32>;
defm V_WMMA_F32_32X16X128_F4_w32      : VOP3P_Real_WMMA_gfx1250 <0x088, F32_32X16X128_F4_WMMA_w32>;

defm V_WMMA_F32_16X16X128_F8F6F4        : VOP3P_Real_WMMA_gfx1250_SrcFormats<0x033, "F32_16X16X128_F8F6F4">;
defm V_WMMA_SCALE_F32_16X16X128_F8F6F4   : VOP3PX2_Real_ScaledWMMA_SrcFormats<0x033, 0x35, "F32_16X16X128_F8F6F4_SCALE">;
defm V_WMMA_SCALE16_F32_16X16X128_F8F6F4 : VOP3PX2_Real_ScaledWMMA_SrcFormats<0x033, 0x3a, "F32_16X16X128_F8F6F4_SCALE16">;

defm V_WMMA_SCALE_F32_32X16X128_F4_w32   : VOP3PX2_Real_ScaledWMMA_F4<0x088, 0x35, F32_32X16X128_F4_SCALE_w32>;
defm V_WMMA_SCALE16_F32_32X16X128_F4_w32 : VOP3PX2_Real_ScaledWMMA_F4<0x088, 0x3a, F32_32X16X128_F4_SCALE16_w32>;

defm V_SWMMAC_F32_16X16X64_F16_w32      : VOP3P_Real_WMMA_gfx1250 <0x065, F32_F16X64_SWMMAC_w32>;
defm V_SWMMAC_F32_16X16X64_BF16_w32     : VOP3P_Real_WMMA_gfx1250 <0x066, F32_BF16X64_SWMMAC_w32>;
defm V_SWMMAC_F16_16X16X64_F16_w32      : VOP3P_Real_WMMA_gfx1250 <0x067, F16_F16X64_SWMMAC_w32>;
defm V_SWMMAC_BF16_16X16X64_BF16_w32    : VOP3P_Real_WMMA_gfx1250 <0x068, BF16_BF16X64_SWMMAC_w32>;
defm V_SWMMAC_BF16F32_16X16X64_BF16_w32 : VOP3P_Real_WMMA_gfx1250 <0x069, F32_BF16X64_SWMMAC_w32>;
defm V_SWMMAC_F32_16X16X128_FP8_FP8_w32 : VOP3P_Real_WMMA_gfx1250 <0x073, F32_FP8BF8X128_SWMMAC_w32>;
defm V_SWMMAC_F32_16X16X128_FP8_BF8_w32 : VOP3P_Real_WMMA_gfx1250 <0x074, F32_FP8BF8X128_SWMMAC_w32>;
defm V_SWMMAC_F32_16X16X128_BF8_FP8_w32 : VOP3P_Real_WMMA_gfx1250 <0x075, F32_FP8BF8X128_SWMMAC_w32>;
defm V_SWMMAC_F32_16X16X128_BF8_BF8_w32 : VOP3P_Real_WMMA_gfx1250 <0x076, F32_FP8BF8X128_SWMMAC_w32>;
defm V_SWMMAC_F16_16X16X128_FP8_FP8_w32 : VOP3P_Real_WMMA_gfx1250 <0x077, F16_FP8BF8X128_SWMMAC_w32>;
defm V_SWMMAC_F16_16X16X128_FP8_BF8_w32 : VOP3P_Real_WMMA_gfx1250 <0x078, F16_FP8BF8X128_SWMMAC_w32>;
defm V_SWMMAC_F16_16X16X128_BF8_FP8_w32 : VOP3P_Real_WMMA_gfx1250 <0x079, F16_FP8BF8X128_SWMMAC_w32>;
defm V_SWMMAC_F16_16X16X128_BF8_BF8_w32 : VOP3P_Real_WMMA_gfx1250 <0x07a, F16_FP8BF8X128_SWMMAC_w32>;
defm V_SWMMAC_I32_16X16X128_IU8_w32     : VOP3P_Real_WMMA_gfx1250 <0x07b, I32_IU8X128_SWMMAC_w32>;

multiclass VOP3P_Real_with_name<GFXGen Gen, bits<8> op,
                          string backing_ps_name = NAME,
                          string asmName = !cast<VOP3P_Pseudo>(NAME).Mnemonic> {
  defvar ps = !cast<VOP3P_Pseudo>(backing_ps_name);
  let AsmString = asmName # ps.AsmOperands in
    def Gen.Suffix :
      VOP3P_Real_Gen<!cast<VOP3P_Pseudo>(backing_ps_name), Gen, asmName>,
      VOP3Pe_gfx11_gfx12<op, !cast<VOP3P_Pseudo>(backing_ps_name).Pfl>;

  def : AMDGPUMnemonicAlias<ps.Mnemonic, asmName> {
    let AssemblerPredicate = Gen.AssemblerPredicate;
  }
}

multiclass VOP3P_Real_dpp<GFXGen Gen, bits<8> op, string backing_ps_name = NAME,
                          string asmName = !cast<VOP3P_Pseudo>(NAME).Mnemonic> {
  defvar ps = !cast<VOP3P_Pseudo>(backing_ps_name);
  def _dpp#Gen.Suffix
      : VOP3P_DPP16<op, !cast<VOP_DPP_Pseudo>(backing_ps_name #"_dpp"),
                    Gen.Subtarget> {
    let AsmString = asmName #ps.Pfl.AsmVOP3DPP16;
    let DecoderNamespace = Gen.DecoderNamespace;
    let AssemblerPredicate = Gen.AssemblerPredicate;
  }
}

multiclass VOP3P_Real_dpp8<GFXGen Gen, bits<8> op, string backing_ps_name = NAME,
                           string asmName = !cast<VOP3P_Pseudo>(NAME).Mnemonic> {
  defvar ps = !cast<VOP3P_Pseudo>(backing_ps_name);
  def _dpp8#Gen.Suffix : VOP3P_DPP8_Base<op, ps> {
    let AsmString = asmName #ps.Pfl.AsmVOP3DPP8;
    let DecoderNamespace = Gen.DecoderNamespace;
    let AssemblerPredicate = Gen.AssemblerPredicate;
  }
}

multiclass VOP3P_Realtriple<GFXGen Gen, bits<8> op, string backing_ps_name = NAME,
                            string asmName = !cast<VOP3P_Pseudo>(NAME).Mnemonic>
    : VOP3P_Real_Base<Gen, op, backing_ps_name, asmName>,
      VOP3P_Real_dpp<Gen, op, backing_ps_name, asmName>,
      VOP3P_Real_dpp8<Gen, op, backing_ps_name, asmName>;

multiclass VOP3P_Realtriple_gfx11_gfx12<bits<8> op>
  : VOP3P_Realtriple<GFX11Gen, op>, VOP3P_Realtriple<GFX12Gen, op>;

//===----------------------------------------------------------------------===//
// GFX12
//===----------------------------------------------------------------------===//

multiclass VOP3P_Real_gfx12<bits<8> op> : VOP3P_Real_Base<GFX12Gen, op>;

multiclass VOP3P_Real_gfx1250<bits<8> op> : VOP3P_Real_Base<GFX1250Gen, op>;

multiclass VOP3P_Real_with_name_gfx12<bits<8> op,
                          string backing_ps_name = NAME,
                          string asmName = !cast<VOP3P_Pseudo>(NAME).Mnemonic> :
  VOP3P_Real_with_name<GFX12Gen, op, backing_ps_name, asmName>;

defm V_PK_MIN_NUM_F16 : VOP3P_Real_with_name_gfx12<0x1b, "V_PK_MIN_F16", "v_pk_min_num_f16">;
defm V_PK_MAX_NUM_F16 : VOP3P_Real_with_name_gfx12<0x1c, "V_PK_MAX_F16", "v_pk_max_num_f16">;

defm V_PK_FMA_F32 : VOP3P_Real_gfx12<0x1f>;
defm V_PK_MUL_F32 : VOP3P_Real_gfx12<0x28>;
defm V_PK_ADD_F32 : VOP3P_Real_gfx12<0x29>;

defm V_PK_ADD_MAX_I16  : VOP3P_Real_gfx1250<0x14>;
defm V_PK_ADD_MAX_U16  : VOP3P_Real_gfx1250<0x15>;
defm V_PK_ADD_MIN_I16  : VOP3P_Real_gfx1250<0x2d>;
defm V_PK_ADD_MIN_U16  : VOP3P_Real_gfx1250<0x2e>;
defm V_PK_MAX3_I16     : VOP3P_Real_gfx1250<0x2f>;
defm V_PK_MAX3_U16     : VOP3P_Real_gfx1250<0x30>;
defm V_PK_MIN3_I16     : VOP3P_Real_gfx1250<0x31>;
defm V_PK_MIN3_U16     : VOP3P_Real_gfx1250<0x32>;
defm V_PK_FMA_BF16     : VOP3P_Real_gfx1250<0x11>;
defm V_PK_ADD_BF16     : VOP3P_Real_gfx1250<0x23>;
defm V_PK_MUL_BF16     : VOP3P_Real_gfx1250<0x2a>;
defm V_PK_MIN_NUM_BF16 : VOP3P_Real_gfx1250<0x2b>;
defm V_PK_MAX_NUM_BF16 : VOP3P_Real_gfx1250<0x2c>;
defm V_PK_MINIMUM3_F16 : VOP3P_Real_gfx1250<0x36>;
defm V_PK_MAXIMUM3_F16 : VOP3P_Real_gfx1250<0x37>;
defm V_PK_MIN3_NUM_F16 : VOP3P_Real_gfx1250<0x38>;
defm V_PK_MAX3_NUM_F16 : VOP3P_Real_gfx1250<0x39>;

defm V_FMA_MIX_F32_BF16 : VOP3P_Realtriple<GFX1250Gen, 0x3d>;
defm V_FMA_MIXLO_BF16   : VOP3P_Realtriple<GFX1250Gen, 0x3e>;
defm V_FMA_MIXHI_BF16   : VOP3P_Realtriple<GFX1250Gen, 0x3f>;

defm V_WMMA_LD_SCALE_PAIRED_B32   : VOP3P_Real_gfx1250<0x35>;
defm V_WMMA_LD_SCALE16_PAIRED_B64 : VOP3P_Real_gfx1250<0x3a>;

let AssemblerPredicate = isGFX1250Plus in
def : AMDGPUMnemonicAlias<"v_fma_mix_f32_f16",  "v_fma_mix_f32">;

defm V_PK_MINIMUM_F16 : VOP3P_Real_gfx12<0x1d>;
defm V_PK_MAXIMUM_F16 : VOP3P_Real_gfx12<0x1e>;

defm V_DOT4_F32_FP8_BF8 : VOP3P_Realtriple<GFX12Gen, 0x24>;
defm V_DOT4_F32_BF8_FP8 : VOP3P_Realtriple<GFX12Gen, 0x25>;
defm V_DOT4_F32_FP8_FP8 : VOP3P_Realtriple<GFX12Gen, 0x26>;
defm V_DOT4_F32_BF8_BF8 : VOP3P_Realtriple<GFX12Gen, 0x27>;

//===----------------------------------------------------------------------===//
// GFX11
//===----------------------------------------------------------------------===//

multiclass VOP3P_Real_gfx11_gfx12<bits<8> op> :
   VOP3P_Real_Base<GFX11Gen, op>, VOP3P_Real_Base<GFX12Gen, op>;

defm V_DOT4_I32_IU8  : VOP3P_Real_gfx11_gfx12<0x16>;
defm V_DOT8_I32_IU4  : VOP3P_Real_gfx11_gfx12<0x18>;
defm V_DOT2_F32_BF16 : VOP3P_Realtriple_gfx11_gfx12<0x1a>;

let AssemblerPredicate = isGFX11Plus in {
  def : AMDGPUMnemonicAlias<"v_dot4_i32_i8", "v_dot4_i32_iu8">;
  def : AMDGPUMnemonicAlias<"v_dot8_i32_i4", "v_dot8_i32_iu4">;
}

multiclass VOP3P_Real_WMMA <bits<8> op> {
  let WaveSizePredicate = isWave32, DecoderNamespace = "GFX11" in {
    defm _twoaddr_w32 : VOP3P_Real_Base <GFX11Gen, op>;
  }
  let WaveSizePredicate = isWave64, DecoderNamespace = "GFX11W64" in {
    defm _twoaddr_w64 : VOP3P_Real_Base <GFX11Gen, op>;
  }
}

defm V_WMMA_F32_16X16X16_F16   : VOP3P_Real_WMMA <0x040>;
defm V_WMMA_F32_16X16X16_BF16  : VOP3P_Real_WMMA <0x041>;
defm V_WMMA_F16_16X16X16_F16   : VOP3P_Real_WMMA <0x042>;
defm V_WMMA_BF16_16X16X16_BF16 : VOP3P_Real_WMMA <0x043>;
defm V_WMMA_I32_16X16X16_IU8   : VOP3P_Real_WMMA <0x044>;
defm V_WMMA_I32_16X16X16_IU4   : VOP3P_Real_WMMA <0x045>;

//===----------------------------------------------------------------------===//
// GFX8 (VI)
//===----------------------------------------------------------------------===//

multiclass VOP3P_Real_vi<bits<7> op> {
  def _vi : VOP3P_Real<!cast<VOP3_Pseudo>(NAME), SIEncodingFamily.VI>,
            VOP3Pe_vi <op, !cast<VOP3_Pseudo>(NAME).Pfl> {
    let AssemblerPredicate = HasVOP3PInsts;
    let DecoderNamespace = "GFX8";
    let VOP3P = 1;
  }
}

multiclass VOP3P_Real_MAI<bits<7> op> {
  def _vi : VOP3P_Real<!cast<VOP3_Pseudo>(NAME#"_e64"), SIEncodingFamily.VI>,
            VOP3Pe_MAI <op, !cast<VOP3_Pseudo>(NAME#"_e64").Pfl, ?> {
    let AssemblerPredicate = HasMAIInsts;
    let DecoderNamespace = "GFX8";
    let Inst{14} = ?; // op_sel_hi(2)
    let Inst{59} = ?; // op_sel_hi(0)
    let Inst{60} = ?; // op_sel_hi(1)
  }
}

let Constraints = "" in {
multiclass VOP3P_Real_MFMA_gfx90a<bits<7> op> {
  let SubtargetPredicate = isGFX90AOnly,
      AssemblerPredicate = isGFX90AOnly, DecoderNamespace = "GFX90A" in {
  def _gfx90a_acd : VOP3P_Real<!cast<VOP3_Pseudo>(NAME#"_e64"), SIEncodingFamily.GFX90A>,
             VOP3Pe_MAI <op, !cast<VOP3_Pseudo>(NAME#"_e64").Pfl, 1>;

  def _gfx90a_vcd : VOP3P_Real<!cast<VOP3_Pseudo>(NAME # "_vgprcd" # "_e64"), SIEncodingFamily.GFX90A>,
             VOP3Pe_MAI <op, !cast<VOP3_Pseudo>(NAME # "_vgprcd" # "_e64").Pfl, 0>;
  } // End AssemblerPredicate = isGFX90AOnly, DecoderNamespace = "GFX90A"
}
}

multiclass VOP3P_Real_MFMA_gfx940_aliases<string NameFrom, string NameTo, string Op,
                                          VOP3_Pseudo PS_ACD = !cast<VOP3_Pseudo>(Op # "_e64"),
                                          VOP3_Pseudo PS_VCD = !cast<VOP3_Pseudo>(Op # "_vgprcd" # "_e64"),
                                          VOPProfile Pfl_ACD = PS_ACD.Pfl,
                                          VOPProfile Pfl_VCD = PS_VCD.Pfl> {
  if !ne(NameFrom, NameTo) then {
    let SubtargetPredicate = PS_ACD.SubtargetPredicate,
        OtherPredicates = PS_ACD.OtherPredicates in {
      def : InstAlias <NameTo # " " # PS_ACD.AsmOperands,
                     (!cast<VOP3P_Real>(Op # "_gfx940_acd") Pfl_ACD.DstRC:$vdst,
                         Pfl_ACD.Src0RC64:$src0, Pfl_ACD.Src1RC64:$src1, Pfl_ACD.Src2RC64:$src2,
                         CBSZ:$cbsz, ABID:$abid, blgp:$blgp)>, PredicateControl;
      def : InstAlias <NameTo # " " # PS_VCD.AsmOperands,
                     (!cast<VOP3P_Real>(Op # "_gfx940_vcd") Pfl_VCD.DstRC:$vdst,
                         Pfl_VCD.Src0RC64:$src0, Pfl_VCD.Src1RC64:$src1, Pfl_VCD.Src2RC64:$src2,
                         CBSZ:$cbsz, ABID:$abid, blgp:$blgp)>, PredicateControl;
    }
  }
}

multiclass VOP3P_Real_MFMA_gfx940<bits<7> op, string Name = !cast<VOP3_Pseudo>(NAME#"_e64").Mnemonic,
                                  VOP3_Pseudo PS_ACD = !cast<VOP3_Pseudo>(NAME # "_e64"),
                                  VOP3_Pseudo PS_VCD = !cast<VOP3_Pseudo>(NAME # "_vgprcd" # "_e64")> {
  let AssemblerPredicate = isGFX940Plus,
      DecoderNamespace = "GFX940",
      AsmString = Name # PS_ACD.AsmOperands, Constraints = "" in {
  def _gfx940_acd : VOP3P_Real<PS_ACD, SIEncodingFamily.GFX940>,
                    VOP3Pe_MAI <op, PS_ACD.Pfl, 1>;

  def _gfx940_vcd : VOP3P_Real<PS_VCD, SIEncodingFamily.GFX940>,
                    VOP3Pe_MAI <op, PS_VCD.Pfl, 0>;
  } // End AssemblerPredicate = isGFX940Plus, DecoderNamespace = "GFX940"

  let SubtargetPredicate = PS_ACD.SubtargetPredicate,
      OtherPredicates = PS_ACD.OtherPredicates,
      AssemblerPredicate = isGFX940Plus
      in {
    defm : VOP3P_Real_MFMA_gfx940_aliases<Name, PS_ACD.Mnemonic, NAME>;

    if !ne(!subst("_1k", "", PS_ACD.Mnemonic), PS_ACD.Mnemonic) then
    defm : VOP3P_Real_MFMA_gfx940_aliases<Name, !subst("_1k", "", PS_ACD.Mnemonic), NAME>;
  }
}

multiclass VOP3P_Real_MFMA_F8F6F4_gfx940<bits<7> op, string Name = !cast<VOP3_Pseudo>(NAME#"_e64").Mnemonic,
                                  VOP3_Pseudo PS_ACD = !cast<VOP3_Pseudo>(NAME # "_e64"),
                                  VOP3_Pseudo PS_VCD = !cast<VOP3_Pseudo>(NAME # "_vgprcd" # "_e64")> {

  defvar F8F8Name = !substr(NAME, 0, !sub(!size(NAME), !size("_fN_fM")))#"_f8_f8";

  let AssemblerPredicate = isGFX940Plus,
      DecoderNamespace = "GFX940",
      AsmString = Name # PS_ACD.AsmOperands,
      Constraints = "" in {
  def _gfx940_acd : VOP3P_Real<PS_ACD, SIEncodingFamily.GFX940>,
                    VOP3Pe_MAI <op, PS_ACD.Pfl, 1>,
                    MFMA_F8F6F4_WithSizeTable_Helper<PS_ACD, F8F8Name#"_gfx940_acd">;

  def _gfx940_vcd : VOP3P_Real<PS_VCD, SIEncodingFamily.GFX940>,
                    VOP3Pe_MAI <op, PS_VCD.Pfl, 0>,
                    MFMA_F8F6F4_WithSizeTable_Helper<PS_VCD, F8F8Name#"_gfx940_vcd">;
  } // End AssemblerPredicate = isGFX940Plus, DecoderNamespace = "GFX940"
}

multiclass VOP3P_Real_MFMA_gfx950<bits<7> op, string Name = !cast<VOP3_Pseudo>(NAME#"_e64").Mnemonic,
                                  VOP3_Pseudo PS_ACD = !cast<VOP3_Pseudo>(NAME # "_e64"),
                                  VOP3_Pseudo PS_VCD = !cast<VOP3_Pseudo>(NAME # "_vgprcd" # "_e64")> {
    let SubtargetPredicate = HasGFX950Insts,
        AssemblerPredicate = HasGFX950Insts in {
    defm "" : VOP3P_Real_MFMA_gfx940<op, Name, PS_ACD, PS_VCD>;
  }
}


multiclass VOP3P_Real_MFMA_F8F6F4_gfx950_mc<bits<7> op, string Name> {
  defm _f8_f8 : VOP3P_Real_MFMA_F8F6F4_gfx940<op, Name>;

  let isAsmParserOnly = true in { // Disable ambiguous disassembly.
    defm _f8_f6 : VOP3P_Real_MFMA_F8F6F4_gfx940<op, Name>;
    defm _f6_f8 : VOP3P_Real_MFMA_F8F6F4_gfx940<op, Name>;
    defm _f8_f4 : VOP3P_Real_MFMA_F8F6F4_gfx940<op, Name>;
    defm _f4_f8 : VOP3P_Real_MFMA_F8F6F4_gfx940<op, Name>;
    defm _f6_f6 : VOP3P_Real_MFMA_F8F6F4_gfx940<op, Name>;
    defm _f6_f4 : VOP3P_Real_MFMA_F8F6F4_gfx940<op, Name>;
    defm _f4_f6 : VOP3P_Real_MFMA_F8F6F4_gfx940<op, Name>;
    defm _f4_f4 : VOP3P_Real_MFMA_F8F6F4_gfx940<op, Name>;
  }
}

multiclass VOP3PX_Real_ScaledMFMA<bits<7> op> {
  defvar PS_ACD = !cast<VOP3_Pseudo>(NAME # "_e64");
  defvar PS_VCD = !cast<VOP3_Pseudo>(NAME # "_vgprcd" # "_e64");
  defvar Name = PS_ACD.Mnemonic;
  defvar F8F8Name = !substr(NAME, 0, !sub(!size(NAME), !size("_fN_fM")))#"_f8_f8";
  let SubtargetPredicate = HasGFX950Insts,
      DecoderNamespace = "GFX940",
      AsmString = Name # PS_ACD.AsmOperands, Constraints = "" in {
   def _gfx940_acd : VOP3P_Real<PS_ACD, SIEncodingFamily.GFX940>,
                     VOP3PXe <op, PS_ACD.Pfl, /*acc_cd=*/1>,
                     MFMA_F8F6F4_WithSizeTable_Helper<PS_ACD, F8F8Name#"_gfx940_acd">;

   def _gfx940_vcd : VOP3P_Real<PS_VCD, SIEncodingFamily.GFX940>,
                     VOP3PXe <op, PS_VCD.Pfl, /*acc_cd=*/0>,
                     MFMA_F8F6F4_WithSizeTable_Helper<PS_VCD, F8F8Name#"_gfx940_vcd">;
  }
}

multiclass VOP3PX_Real_ScaledMFMA_F8F6F4_mc<bits<7> op> {
  defm _f8_f8 : VOP3PX_Real_ScaledMFMA<op>;

  let isAsmParserOnly = 1 in { // Disable ambiguous disassembly.
  defm _f8_f6 : VOP3PX_Real_ScaledMFMA<op>;
  defm _f6_f8 : VOP3PX_Real_ScaledMFMA<op>;
  defm _f8_f4 : VOP3PX_Real_ScaledMFMA<op>;
  defm _f4_f8 : VOP3PX_Real_ScaledMFMA<op>;
  defm _f6_f6 : VOP3PX_Real_ScaledMFMA<op>;
  defm _f6_f4 : VOP3PX_Real_ScaledMFMA<op>;
  defm _f4_f6 : VOP3PX_Real_ScaledMFMA<op>;
  defm _f4_f4 : VOP3PX_Real_ScaledMFMA<op>;
  }
}

multiclass VOP3P_Real_MFMA_vi<bits<7> op> {
  def _vi : VOP3P_Real<!cast<VOP3_Pseudo>(NAME#"_e64"), SIEncodingFamily.VI>,
            VOP3Pe_MAI <op, !cast<VOP3_Pseudo>(NAME#"_e64").Pfl, ?> {
    let SubtargetPredicate = isGFX8GFX9NotGFX90A;
    let AssemblerPredicate = HasMAIInsts;
    let DecoderNamespace = "GFX8";
    let Constraints = "";
  }
}

multiclass VOP3P_Real_MFMA_vi_gfx90a<bits<7> op> :
  VOP3P_Real_MFMA_gfx90a <op>,
  VOP3P_Real_MFMA_vi <op>;

multiclass VOP3P_Real_MFMA<bits<7> op, string GFX940Name = !cast<VOP3_Pseudo>(NAME#"_e64").Mnemonic> :
  VOP3P_Real_MFMA_vi_gfx90a <op>,
  VOP3P_Real_MFMA_gfx940 <op, GFX940Name>;

multiclass VOP3P_Real_SMFMAC<bits<7> op, string alias> {
  def _gfx940 : VOP3P_Real<!cast<VOP3_Pseudo>(NAME#"_e64"), SIEncodingFamily.VI>,
                VOP3Pe_SMFMAC <op> {
    let AssemblerPredicate = isGFX940Plus;
    let DecoderNamespace = "GFX8";
  }
  def : AMDGPUMnemonicAlias<alias, !cast<VOP3_Pseudo>(NAME#"_e64").Mnemonic> {
    let AssemblerPredicate = isGFX940Plus;
  }
}

defm V_PK_MAD_I16 : VOP3P_Real_vi <0x00>;
defm V_PK_MUL_LO_U16 : VOP3P_Real_vi <0x01>;
defm V_PK_ADD_I16 : VOP3P_Real_vi <0x02>;
defm V_PK_SUB_I16 : VOP3P_Real_vi <0x03>;
defm V_PK_LSHLREV_B16 : VOP3P_Real_vi <0x04>;
defm V_PK_LSHRREV_B16 : VOP3P_Real_vi <0x05>;
defm V_PK_ASHRREV_I16 : VOP3P_Real_vi <0x06>;
defm V_PK_MAX_I16 : VOP3P_Real_vi <0x07>;
defm V_PK_MIN_I16 : VOP3P_Real_vi <0x08>;
defm V_PK_MAD_U16 : VOP3P_Real_vi <0x09>;

defm V_PK_ADD_U16 : VOP3P_Real_vi <0x0a>;
defm V_PK_SUB_U16 : VOP3P_Real_vi <0x0b>;
defm V_PK_MAX_U16 : VOP3P_Real_vi <0x0c>;
defm V_PK_MIN_U16 : VOP3P_Real_vi <0x0d>;
defm V_PK_FMA_F16 : VOP3P_Real_vi <0x0e>;
defm V_PK_ADD_F16 : VOP3P_Real_vi <0x0f>;
defm V_PK_MUL_F16 : VOP3P_Real_vi <0x10>;
defm V_PK_MIN_F16 : VOP3P_Real_vi <0x11>;
defm V_PK_MAX_F16 : VOP3P_Real_vi <0x12>;

defm V_DOT2_F32_BF16 : VOP3P_Real_vi<0x1a>;
defm V_PK_MINIMUM3_F16 : VOP3P_Real_vi <0x1b>;
defm V_PK_MAXIMUM3_F16 : VOP3P_Real_vi <0x1c>;

defm V_MAD_MIX_F32 : VOP3P_Real_vi <0x20>;
defm V_MAD_MIXLO_F16 : VOP3P_Real_vi <0x21>;
defm V_MAD_MIXHI_F16 : VOP3P_Real_vi <0x22>;

let OtherPredicates = [HasFmaMixInsts],
    DecoderNamespace = "GFX9_DL" in {
// The mad_mix instructions were renamed and their behaviors changed,
// but the opcode stayed the same so we need to put these in a
// different DecoderNamespace to avoid the ambiguity.
defm V_FMA_MIX_F32 : VOP3P_Real_vi <0x20>;
defm V_FMA_MIXLO_F16 : VOP3P_Real_vi <0x21>;
defm V_FMA_MIXHI_F16 : VOP3P_Real_vi <0x22>;
}

defm V_DOT2_I32_I16 : VOP3P_Real_vi <0x26>;
defm V_DOT2_U32_U16 : VOP3P_Real_vi <0x27>;

defm V_DOT2_F32_F16 : VOP3P_Real_vi <0x23>;
defm V_DOT4_U32_U8  : VOP3P_Real_vi <0x29>;
defm V_DOT8_U32_U4  : VOP3P_Real_vi <0x2b>;

defm V_DOT4_I32_I8  : VOP3P_Real_vi <0x28>;
defm V_DOT8_I32_I4  : VOP3P_Real_vi <0x2a>;

defm V_ACCVGPR_READ_B32  : VOP3P_Real_MAI <0x58>;
defm V_ACCVGPR_WRITE_B32 : VOP3P_Real_MAI <0x59>;
defm V_MFMA_F32_32X32X1F32  : VOP3P_Real_MFMA <0x40, "v_mfma_f32_32x32x1_2b_f32">;
defm V_MFMA_F32_16X16X1F32  : VOP3P_Real_MFMA <0x41, "v_mfma_f32_16x16x1_4b_f32">;
defm V_MFMA_F32_4X4X1F32    : VOP3P_Real_MFMA <0x42, "v_mfma_f32_4x4x1_16b_f32">;
defm V_MFMA_F32_32X32X2F32  : VOP3P_Real_MFMA <0x44, "v_mfma_f32_32x32x2_f32">;
defm V_MFMA_F32_16X16X4F32  : VOP3P_Real_MFMA <0x45, "v_mfma_f32_16x16x4_f32">;
defm V_MFMA_F32_32X32X4F16  : VOP3P_Real_MFMA <0x48, "v_mfma_f32_32x32x4_2b_f16">;
defm V_MFMA_F32_16X16X4F16  : VOP3P_Real_MFMA <0x49, "v_mfma_f32_16x16x4_4b_f16">;
defm V_MFMA_F32_4X4X4F16    : VOP3P_Real_MFMA <0x4a, "v_mfma_f32_4x4x4_16b_f16">;
defm V_MFMA_F32_32X32X8F16  : VOP3P_Real_MFMA <0x4c, "v_mfma_f32_32x32x8_f16">;
defm V_MFMA_F32_16X16X16F16 : VOP3P_Real_MFMA <0x4d, "v_mfma_f32_16x16x16_f16">;
defm V_MFMA_I32_32X32X4I8   : VOP3P_Real_MFMA <0x50, "v_mfma_i32_32x32x4_2b_i8">;
defm V_MFMA_I32_16X16X4I8   : VOP3P_Real_MFMA <0x51, "v_mfma_i32_16x16x4_4b_i8">;
defm V_MFMA_I32_4X4X4I8     : VOP3P_Real_MFMA <0x52, "v_mfma_i32_4x4x4_16b_i8">;

defm V_MFMA_I32_16X16X16I8  : VOP3P_Real_MFMA_vi_gfx90a <0x55>;
defm V_MFMA_I32_32X32X8I8   : VOP3P_Real_MFMA_vi_gfx90a <0x54>;
defm V_MFMA_F32_32X32X2BF16 : VOP3P_Real_MFMA_vi_gfx90a <0x68>;
defm V_MFMA_F32_16X16X2BF16 : VOP3P_Real_MFMA_vi_gfx90a <0x69>;
defm V_MFMA_F32_4X4X2BF16   : VOP3P_Real_MFMA_vi_gfx90a <0x6b>;
defm V_MFMA_F32_32X32X4BF16 : VOP3P_Real_MFMA_vi_gfx90a <0x6c>;
defm V_MFMA_F32_16X16X8BF16 : VOP3P_Real_MFMA_vi_gfx90a <0x6d>;

defm V_MFMA_F32_32X32X4BF16_1K  : VOP3P_Real_MFMA_gfx90a <0x63>;
defm V_MFMA_F32_16X16X4BF16_1K  : VOP3P_Real_MFMA_gfx90a <0x64>;
defm V_MFMA_F32_4X4X4BF16_1K    : VOP3P_Real_MFMA_gfx90a <0x65>;
defm V_MFMA_F32_32X32X8BF16_1K  : VOP3P_Real_MFMA_gfx90a <0x66>;
defm V_MFMA_F32_16X16X16BF16_1K : VOP3P_Real_MFMA_gfx90a <0x67>;
defm V_MFMA_F64_16X16X4F64      : VOP3P_Real_MFMA_gfx90a <0x6e>;
defm V_MFMA_F64_4X4X4F64        : VOP3P_Real_MFMA_gfx90a <0x6f>;

defm V_MFMA_F32_16X16X32_F16     : VOP3P_Real_MFMA_gfx950 <0x54, "v_mfma_f32_16x16x32_f16">;
defm V_MFMA_F32_32X32X16_F16     : VOP3P_Real_MFMA_gfx950 <0x55, "v_mfma_f32_32x32x16_f16">;
defm V_MFMA_F32_16X16X32_BF16    : VOP3P_Real_MFMA_gfx950 <0x35, "v_mfma_f32_16x16x32_bf16">;
defm V_MFMA_I32_16X16X64_I8      : VOP3P_Real_MFMA_gfx950 <0x36, "v_mfma_i32_16x16x64_i8">;
defm V_MFMA_F32_32X32X16_BF16    : VOP3P_Real_MFMA_gfx950 <0x37, "v_mfma_f32_32x32x16_bf16">;
defm V_MFMA_I32_32X32X32_I8      : VOP3P_Real_MFMA_gfx950 <0x38, "v_mfma_i32_32x32x32_i8">;

defm V_MFMA_LD_SCALE_B32 : VOP3P_Real_vi <0x2c>;
defm V_MFMA_F32_16X16X128_F8F6F4 : VOP3P_Real_MFMA_F8F6F4_gfx950_mc <0x2d, "v_mfma_f32_16x16x128_f8f6f4">;
defm V_MFMA_SCALE_F32_16X16X128_F8F6F4 : VOP3PX_Real_ScaledMFMA_F8F6F4_mc <0x2d>;
defm V_MFMA_F32_32X32X64_F8F6F4  : VOP3P_Real_MFMA_F8F6F4_gfx950_mc <0x2e, "v_mfma_f32_32x32x64_f8f6f4">;
defm V_MFMA_SCALE_F32_32X32X64_F8F6F4 : VOP3PX_Real_ScaledMFMA_F8F6F4_mc <0x2e>;

defm V_MFMA_I32_32X32X16I8       : VOP3P_Real_MFMA_gfx940 <0x56, "v_mfma_i32_32x32x16_i8">;
defm V_MFMA_I32_16X16X32I8       : VOP3P_Real_MFMA_gfx940 <0x57, "v_mfma_i32_16x16x32_i8">;
defm V_MFMA_F32_16X16X8XF32      : VOP3P_Real_MFMA_gfx940 <0x3e, "v_mfma_f32_16x16x8_xf32">;
defm V_MFMA_F32_32X32X4XF32      : VOP3P_Real_MFMA_gfx940 <0x3f, "v_mfma_f32_32x32x4_xf32">;

defm V_MFMA_F32_16X16X32_BF8_BF8 : VOP3P_Real_MFMA_gfx940 <0x70>;
defm V_MFMA_F32_16X16X32_BF8_FP8 : VOP3P_Real_MFMA_gfx940 <0x71>;
defm V_MFMA_F32_16X16X32_FP8_BF8 : VOP3P_Real_MFMA_gfx940 <0x72>;
defm V_MFMA_F32_16X16X32_FP8_FP8 : VOP3P_Real_MFMA_gfx940 <0x73>;
defm V_MFMA_F32_32X32X16_BF8_BF8 : VOP3P_Real_MFMA_gfx940 <0x74>;
defm V_MFMA_F32_32X32X16_BF8_FP8 : VOP3P_Real_MFMA_gfx940 <0x75>;
defm V_MFMA_F32_32X32X16_FP8_BF8 : VOP3P_Real_MFMA_gfx940 <0x76>;
defm V_MFMA_F32_32X32X16_FP8_FP8 : VOP3P_Real_MFMA_gfx940 <0x77>;

defm V_MFMA_F32_32X32X4BF16_1K   : VOP3P_Real_MFMA_gfx940 <0x5d, "v_mfma_f32_32x32x4_2b_bf16">;
defm V_MFMA_F32_16X16X4BF16_1K   : VOP3P_Real_MFMA_gfx940 <0x5e, "v_mfma_f32_16x16x4_4b_bf16">;
defm V_MFMA_F32_4X4X4BF16_1K     : VOP3P_Real_MFMA_gfx940 <0x5f, "v_mfma_f32_4x4x4_16b_bf16">;
defm V_MFMA_F32_32X32X8BF16_1K   : VOP3P_Real_MFMA_gfx940 <0x60, "v_mfma_f32_32x32x8_bf16">;
defm V_MFMA_F32_16X16X16BF16_1K  : VOP3P_Real_MFMA_gfx940 <0x61, "v_mfma_f32_16x16x16_bf16">;

defm V_MFMA_F64_16X16X4F64       : VOP3P_Real_MFMA_gfx940 <0x6e, "v_mfma_f64_16x16x4_f64">;
defm V_MFMA_F64_4X4X4F64         : VOP3P_Real_MFMA_gfx940 <0x6f, "v_mfma_f64_4x4x4_4b_f64">;

defm V_SMFMAC_F32_16X16X32_F16     : VOP3P_Real_SMFMAC <0x62, "v_smfmac_f32_16x16x32f16">;
defm V_SMFMAC_F32_32X32X16_F16     : VOP3P_Real_SMFMAC <0x64, "v_smfmac_f32_32x32x16f16">;
defm V_SMFMAC_F32_16X16X32_BF16    : VOP3P_Real_SMFMAC <0x66, "v_smfmac_f32_16x16x32bf16">;
defm V_SMFMAC_F32_32X32X16_BF16    : VOP3P_Real_SMFMAC <0x68, "v_smfmac_f32_32x32x16bf16">;
defm V_SMFMAC_I32_16X16X64_I8      : VOP3P_Real_SMFMAC <0x6a, "v_smfmac_i32_16x16x64i8">;
defm V_SMFMAC_I32_32X32X32_I8      : VOP3P_Real_SMFMAC <0x6c, "v_smfmac_i32_32x32x32i8">;
defm V_SMFMAC_F32_16X16X64_BF8_BF8 : VOP3P_Real_SMFMAC <0x78, "v_smfmac_f32_16x16x64bf8bf8">;
defm V_SMFMAC_F32_16X16X64_BF8_FP8 : VOP3P_Real_SMFMAC <0x79, "v_smfmac_f32_16x16x64bf8fp8">;
defm V_SMFMAC_F32_16X16X64_FP8_BF8 : VOP3P_Real_SMFMAC <0x7a, "v_smfmac_f32_16x16x64fp8bf8">;
defm V_SMFMAC_F32_16X16X64_FP8_FP8 : VOP3P_Real_SMFMAC <0x7b, "v_smfmac_f32_16x16x64fp8fp8">;
defm V_SMFMAC_F32_32X32X32_BF8_BF8 : VOP3P_Real_SMFMAC <0x7c, "v_smfmac_f32_32x32x32bf8bf8">;
defm V_SMFMAC_F32_32X32X32_BF8_FP8 : VOP3P_Real_SMFMAC <0x7d, "v_smfmac_f32_32x32x32bf8fp8">;
defm V_SMFMAC_F32_32X32X32_FP8_BF8 : VOP3P_Real_SMFMAC <0x7e, "v_smfmac_f32_32x32x32fp8bf8">;
defm V_SMFMAC_F32_32X32X32_FP8_FP8 : VOP3P_Real_SMFMAC <0x7f, "v_smfmac_f32_32x32x32fp8fp8">;

defm V_SMFMAC_F32_16X16X64_F16     : VOP3P_Real_SMFMAC <0x5a, "v_smfmac_f32_16x16x64f16">;
defm V_SMFMAC_F32_32X32X32_F16     : VOP3P_Real_SMFMAC <0x5b, "v_smfmac_f32_32x32x32f16">;
defm V_SMFMAC_F32_16X16X64_BF16    : VOP3P_Real_SMFMAC <0x39, "v_smfmac_f32_16x16x64bf16">;
defm V_SMFMAC_F32_32X32X32_BF16    : VOP3P_Real_SMFMAC <0x46, "v_smfmac_f32_32x32x32bf16">;
defm V_SMFMAC_I32_16X16X128_I8     : VOP3P_Real_SMFMAC <0x3a, "v_smfmac_i32_16x16x128i8">;
defm V_SMFMAC_I32_32X32X64_I8      : VOP3P_Real_SMFMAC <0x47, "v_smfmac_i32_32x32x64i8">;

defm V_SMFMAC_F32_16X16X128_BF8_BF8 : VOP3P_Real_SMFMAC <0x3b, "v_smfmac_f32_16x16x128bf8bf8">;
defm V_SMFMAC_F32_16X16X128_BF8_FP8 : VOP3P_Real_SMFMAC <0x3c, "v_smfmac_f32_16x16x128bf8fp8">;
defm V_SMFMAC_F32_16X16X128_FP8_BF8 : VOP3P_Real_SMFMAC <0x3d, "v_smfmac_f32_16x16x128fp8bf8">;
defm V_SMFMAC_F32_16X16X128_FP8_FP8 : VOP3P_Real_SMFMAC <0x43, "v_smfmac_f32_16x16x128fp8fp8">;
defm V_SMFMAC_F32_32X32X64_BF8_BF8 : VOP3P_Real_SMFMAC <0x4b, "v_smfmac_f32_32x32x64bf8bf8">;
defm V_SMFMAC_F32_32X32X64_BF8_FP8 : VOP3P_Real_SMFMAC <0x4e, "v_smfmac_f32_32x32x64bf8fp8">;
defm V_SMFMAC_F32_32X32X64_FP8_BF8 : VOP3P_Real_SMFMAC <0x4f, "v_smfmac_f32_32x32x64fp8bf8">;
defm V_SMFMAC_F32_32X32X64_FP8_FP8 : VOP3P_Real_SMFMAC <0x53, "v_smfmac_f32_32x32x64fp8fp8">;

defm V_PK_FMA_F32 : VOP3P_Real_vi <0x30>;
defm V_PK_MUL_F32 : VOP3P_Real_vi <0x31>;
defm V_PK_ADD_F32 : VOP3P_Real_vi <0x32>;
defm V_PK_MOV_B32 : VOP3P_Real_vi <0x33>;

//===----------------------------------------------------------------------===//
// GFX10.
//===----------------------------------------------------------------------===//

let AssemblerPredicate = isGFX10Only, DecoderNamespace = "GFX10", VOP3P = 1 in {
  multiclass VOP3P_Real_gfx10<bits<8> op> {
    def _gfx10 : VOP3P_Real<!cast<VOP3P_Pseudo>(NAME), SIEncodingFamily.GFX10>,
                 VOP3Pe_gfx10 <op, !cast<VOP3P_Pseudo>(NAME).Pfl>;
  }
} // End AssemblerPredicate = isGFX10Only, DecoderNamespace = "GFX10", VOP3P = 1

multiclass VOP3P_Real_gfx10_gfx11<bits<8> op> :
  VOP3P_Real_gfx10<op>, VOP3P_Real_Base<GFX11Gen, op>;

multiclass VOP3P_Real_gfx10_gfx11_gfx12<bits<8> op> :
  VOP3P_Real_gfx10_gfx11<op>, VOP3P_Real_Base<GFX12Gen, op>;

multiclass VOP3P_Real_gfx10_gfx11_gfx12_Triple<bits<8> op> :
  VOP3P_Real_gfx10<op>, VOP3P_Realtriple<GFX11Gen, op>,
  VOP3P_Realtriple<GFX12Gen, op>;

defm V_PK_MAD_I16     : VOP3P_Real_gfx10_gfx11_gfx12<0x00>;
defm V_PK_MUL_LO_U16  : VOP3P_Real_gfx10_gfx11_gfx12<0x01>;
defm V_PK_ADD_I16     : VOP3P_Real_gfx10_gfx11_gfx12<0x02>;
defm V_PK_SUB_I16     : VOP3P_Real_gfx10_gfx11_gfx12<0x03>;
defm V_PK_LSHLREV_B16 : VOP3P_Real_gfx10_gfx11_gfx12<0x04>;
defm V_PK_LSHRREV_B16 : VOP3P_Real_gfx10_gfx11_gfx12<0x05>;
defm V_PK_ASHRREV_I16 : VOP3P_Real_gfx10_gfx11_gfx12<0x06>;
defm V_PK_MAX_I16     : VOP3P_Real_gfx10_gfx11_gfx12<0x07>;
defm V_PK_MIN_I16     : VOP3P_Real_gfx10_gfx11_gfx12<0x08>;
defm V_PK_MAD_U16     : VOP3P_Real_gfx10_gfx11_gfx12<0x09>;
defm V_PK_ADD_U16     : VOP3P_Real_gfx10_gfx11_gfx12<0x0a>;
defm V_PK_SUB_U16     : VOP3P_Real_gfx10_gfx11_gfx12<0x0b>;
defm V_PK_MAX_U16     : VOP3P_Real_gfx10_gfx11_gfx12<0x0c>;
defm V_PK_MIN_U16     : VOP3P_Real_gfx10_gfx11_gfx12<0x0d>;
defm V_PK_FMA_F16     : VOP3P_Real_gfx10_gfx11_gfx12<0x0e>;
defm V_PK_ADD_F16     : VOP3P_Real_gfx10_gfx11_gfx12<0x0f>;
defm V_PK_MUL_F16     : VOP3P_Real_gfx10_gfx11_gfx12<0x10>;
defm V_PK_MIN_F16     : VOP3P_Real_gfx10_gfx11<0x11>;
defm V_PK_MAX_F16     : VOP3P_Real_gfx10_gfx11<0x12>;
defm V_FMA_MIX_F32    : VOP3P_Real_gfx10_gfx11_gfx12_Triple<0x20>;
defm V_FMA_MIXLO_F16  : VOP3P_Real_gfx10_gfx11_gfx12_Triple<0x21>;
defm V_FMA_MIXHI_F16  : VOP3P_Real_gfx10_gfx11_gfx12_Triple<0x22>;

defm V_DOT2_I32_I16 : VOP3P_Real_gfx10 <0x14>;
defm V_DOT2_U32_U16 : VOP3P_Real_gfx10 <0x15>;

defm V_DOT2_F32_F16 : VOP3P_Real_gfx10_gfx11_gfx12_Triple<0x13>;
defm V_DOT4_U32_U8  : VOP3P_Real_gfx10_gfx11_gfx12<0x17>;
defm V_DOT8_U32_U4  : VOP3P_Real_gfx10_gfx11_gfx12<0x19>;

defm V_DOT4_I32_I8  : VOP3P_Real_gfx10 <0x16>;
defm V_DOT8_I32_I4  : VOP3P_Real_gfx10 <0x18>;<|MERGE_RESOLUTION|>--- conflicted
+++ resolved
@@ -961,7 +961,6 @@
   !if(Scaled, (Op $src0, $src1, $src2, $cbsz, $blgp, $src0_modifiers, $scale_src0, $src1_modifiers, $scale_src1),
               !if(HasAbid, (Op $src0, $src1, $src2, $cbsz, $abid, $blgp),
                            (Op $src0, $src1, $src2, $cbsz, $blgp)))>;
-<<<<<<< HEAD
 
 class CanUseAGPR_MAI<ValueType vt> {
   code PredicateCode = [{
@@ -969,15 +968,6 @@
       MF->getInfo<SIMachineFunctionInfo>()->selectAGPRFormMFMA(
         }] # !srl(vt.Size, 5) # ");";
 
-=======
-
-class CanUseAGPR_MAI<ValueType vt> {
-  code PredicateCode = [{
-    return !Subtarget->hasGFX90AInsts() ||
-      MF->getInfo<SIMachineFunctionInfo>()->selectAGPRFormMFMA(
-        }] # !srl(vt.Size, 5) # ");";
-
->>>>>>> 811fe024
   code GISelPredicateCode = [{
     return !Subtarget->hasGFX90AInsts() ||
       MF.getInfo<SIMachineFunctionInfo>()->selectAGPRFormMFMA(
