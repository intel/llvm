//===-- AMDGPURewriteAGPRCopyMFMA.cpp -------------------------------------===//
//
// Part of the LLVM Project, under the Apache License v2.0 with LLVM Exceptions.
// See https://llvm.org/LICENSE.txt for license information.
// SPDX-License-Identifier: Apache-2.0 WITH LLVM-exception
//
//===----------------------------------------------------------------------===//
//
/// \file \brief Try to replace MFMA instructions using VGPRs with MFMA
/// instructions using AGPRs. We expect MFMAs to be selected using VGPRs, and
/// only use AGPRs if it helps avoid spilling. In this case, the MFMA will have
/// copies between AGPRs and VGPRs and the AGPR variant of an MFMA pseudo. This
/// pass will attempt to delete the cross register bank copy and replace the
/// MFMA opcode.
///
/// TODO:
/// - Handle rewrites of phis. This must be more careful than normal about the
///   reassignment. We do not want to introduce an AGPR-to-AGPR copy inside of a
///   loop, so it depends on the exact assignment of the copy.
///
///  - Update LiveIntervals incrementally instead of recomputing from scratch
///
//===----------------------------------------------------------------------===//

#include "AMDGPU.h"
#include "GCNSubtarget.h"
#include "SIMachineFunctionInfo.h"
#include "SIRegisterInfo.h"
#include "llvm/ADT/Statistic.h"
#include "llvm/CodeGen/LiveIntervals.h"
#include "llvm/CodeGen/LiveRegMatrix.h"
#include "llvm/CodeGen/MachineFunctionPass.h"
#include "llvm/CodeGen/VirtRegMap.h"
#include "llvm/InitializePasses.h"

using namespace llvm;

#define DEBUG_TYPE "amdgpu-rewrite-agpr-copy-mfma"

namespace {

STATISTIC(NumMFMAsRewrittenToAGPR,
          "Number of MFMA instructions rewritten to use AGPR form");

class AMDGPURewriteAGPRCopyMFMAImpl {
  MachineFunction &MF;
  const GCNSubtarget &ST;
  const SIInstrInfo &TII;
  const SIRegisterInfo &TRI;
  MachineRegisterInfo &MRI;
  VirtRegMap &VRM;
  LiveRegMatrix &LRM;
  LiveIntervals &LIS;
  const RegisterClassInfo &RegClassInfo;

  bool attemptReassignmentsToAGPR(SmallSetVector<Register, 4> &InterferingRegs,
                                  MCPhysReg PrefPhysReg) const;

public:
  AMDGPURewriteAGPRCopyMFMAImpl(MachineFunction &MF, VirtRegMap &VRM,
                                LiveRegMatrix &LRM, LiveIntervals &LIS,
                                const RegisterClassInfo &RegClassInfo)
      : MF(MF), ST(MF.getSubtarget<GCNSubtarget>()), TII(*ST.getInstrInfo()),
        TRI(*ST.getRegisterInfo()), MRI(MF.getRegInfo()), VRM(VRM), LRM(LRM),
        LIS(LIS), RegClassInfo(RegClassInfo) {}

  bool isRewriteCandidate(const MachineInstr &MI) const {
    return TII.isMAI(MI) && AMDGPU::getMFMASrcCVDstAGPROp(MI.getOpcode()) != -1;
  }

  /// Find AV_* registers assigned to AGPRs (or virtual registers which were
  /// already required to be AGPR).
  ///
  /// \return the assigned physical register that \p VReg is assigned to if it
  /// is an AGPR, otherwise MCRegister().
  MCRegister getAssignedAGPR(Register VReg) const {
    MCRegister PhysReg = VRM.getPhys(VReg);
    if (!PhysReg)
      return MCRegister();

    // If this is an AV register, we have to check if the actual assignment is
    // to an AGPR
    const TargetRegisterClass *AssignedRC = TRI.getPhysRegBaseClass(PhysReg);
    return TRI.isAGPRClass(AssignedRC) ? PhysReg : MCRegister();
  }

  bool tryReassigningMFMAChain(MachineInstr &MFMA, Register MFMAHintReg,
                               MCPhysReg PhysRegHint) const;

  // TODO: Remove this restriction
  bool mfmaHasSameSrc2AndDstReg(const MachineInstr &MI) const {
    const MachineOperand *Src2 = TII.getNamedOperand(MI, AMDGPU::OpName::src2);
    const MachineOperand *Dst = TII.getNamedOperand(MI, AMDGPU::OpName::vdst);
    return Src2->getReg() == Dst->getReg() &&
           Src2->getSubReg() == Dst->getSubReg();
  }

  bool isRewriteCandidate(const MachineInstr &MI) const {
    return TII.isMAI(MI) &&
           AMDGPU::getMFMASrcCVDstAGPROp(MI.getOpcode()) != -1 &&
           mfmaHasSameSrc2AndDstReg(MI);
  }

  /// Compute the register class constraints based on the uses of \p Reg,
  /// excluding MFMA uses from which can be rewritten to change the register
  /// class constraint. This should be nearly identical to
  /// MachineRegisterInfo::recomputeRegClass.
<<<<<<< HEAD
  const TargetRegisterClass *
  recomputeRegClassExceptRewritable(Register Reg,
                                    const TargetRegisterClass *OldRC,
                                    const TargetRegisterClass *NewRC) const;
=======
>>>>>>> 35227056

  /// \p RewriteCandidates will collect the set of MFMA instructions that need
  /// to have the opcode mutated to perform the replacement.
  ///
  /// \p RewriteRegs will accumulate the set of register used by those MFMAs
  /// that need to have the register classes adjusted.
  bool recomputeRegClassExceptRewritable(
      Register Reg, SmallVectorImpl<MachineInstr *> &RewriteCandidates,
      SmallSetVector<Register, 4> &RewriteRegs) const;

  bool tryFoldCopiesToAGPR(Register VReg, MCRegister AssignedAGPR) const;
  bool tryFoldCopiesFromAGPR(Register VReg, MCRegister AssignedAGPR) const;
  bool run(MachineFunction &MF) const;
};

<<<<<<< HEAD
const TargetRegisterClass *
AMDGPURewriteAGPRCopyMFMAImpl::recomputeRegClassExceptRewritable(
    Register Reg, const TargetRegisterClass *OldRC,
    const TargetRegisterClass *NewRC) const {

  // Accumulate constraints from all uses.
  for (MachineOperand &MO : MRI.reg_nodbg_operands(Reg)) {
    // Apply the effect of the given operand to NewRC.
    MachineInstr *MI = MO.getParent();

    // We can swap the classes of dst + src2 as a pair to AGPR, so ignore the
    // effects of rewrite candidates. It just so happens that we can use either
    // AGPR or VGPR in src0/src1, so don't bother checking the constraint
    // effects of the individual operands.
    if (isRewriteCandidate(*MI))
      continue;
=======
bool AMDGPURewriteAGPRCopyMFMAImpl::recomputeRegClassExceptRewritable(
    Register StartReg, SmallVectorImpl<MachineInstr *> &RewriteCandidates,
    SmallSetVector<Register, 4> &RewriteRegs) const {
  SmallVector<Register, 8> Worklist = {StartReg};

  // Recursively visit all transitive MFMA users
  while (!Worklist.empty()) {
    Register Reg = Worklist.pop_back_val();
    const TargetRegisterClass *OldRC = MRI.getRegClass(Reg);

    // Inflate to the equivalent AV_* class.
    const TargetRegisterClass *NewRC = TRI.getLargestLegalSuperClass(OldRC, MF);
    if (OldRC == NewRC)
      return false;

    // Accumulate constraints from all uses.
    for (MachineOperand &MO : MRI.reg_nodbg_operands(Reg)) {
      // Apply the effect of the given operand to NewRC.
      MachineInstr *MI = MO.getParent();

      // We can swap the classes of dst + src2 as a pair to AGPR, so ignore the
      // effects of rewrite candidates. It just so happens that we can use
      // either AGPR or VGPR in src0/src1, so don't bother checking the
      // constraint effects of the individual operands.
      if (isRewriteCandidate(*MI)) {
        const MachineOperand *VDst =
            TII.getNamedOperand(*MI, AMDGPU::OpName::vdst);
        const MachineOperand *Src2 =
            TII.getNamedOperand(*MI, AMDGPU::OpName::src2);
        for (const MachineOperand *Op : {VDst, Src2}) {
          if (!Op->isReg())
            continue;

          Register OtherReg = Op->getReg();
          if (OtherReg.isPhysical())
            return false;

          if (OtherReg != Reg && RewriteRegs.insert(OtherReg))
            Worklist.push_back(OtherReg);
        }

        if (!is_contained(RewriteCandidates, MI)) {
          LLVM_DEBUG({
            Register VDstPhysReg = VRM.getPhys(VDst->getReg());
            dbgs() << "Attempting to replace VGPR MFMA with AGPR version:"
                   << " Dst=[" << printReg(VDst->getReg()) << " => "
                   << printReg(VDstPhysReg, &TRI);

            if (Src2->isReg()) {
              Register Src2PhysReg = VRM.getPhys(Src2->getReg());
              dbgs() << "], Src2=[" << printReg(Src2->getReg(), &TRI) << " => "
                     << printReg(Src2PhysReg, &TRI);
            }

            dbgs() << "]: " << MI;
          });

          RewriteCandidates.push_back(MI);
        }

        continue;
      }
>>>>>>> 35227056

      unsigned OpNo = &MO - &MI->getOperand(0);
      NewRC = MI->getRegClassConstraintEffect(OpNo, NewRC, &TII, &TRI);
      if (!NewRC || NewRC == OldRC) {
        LLVM_DEBUG(dbgs() << "User of " << printReg(Reg, &TRI)
                          << " cannot be reassigned to "
                          << TRI.getRegClassName(NewRC) << ": " << *MI);
        return false;
      }
    }
  }

  return true;
}

bool AMDGPURewriteAGPRCopyMFMAImpl::tryReassigningMFMAChain(
    MachineInstr &MFMA, Register MFMAHintReg, MCPhysReg PhysRegHint) const {
  // src2 and dst have the same physical class constraint; try to preserve
  // the original src2 subclass if one were to exist.
  SmallVector<MachineInstr *, 4> RewriteCandidates = {&MFMA};
  SmallSetVector<Register, 4> RewriteRegs;

  // Make sure we reassign the MFMA we found the copy from first. We want
  // to ensure dst ends up in the physreg we were originally copying to.
  RewriteRegs.insert(MFMAHintReg);

  // We've found av = COPY (MFMA) (or MFMA (v = COPY av)) and need to verify
  // that we can trivially rewrite src2 to use the new AGPR. If we can't
  // trivially replace it, we're going to induce as many copies as we would have
  // emitted in the first place, as well as need to assign another register, and
  // need to figure out where to put them. The live range splitting is smarter
  // than anything we're doing here, so trust it did something reasonable.
  //
  // Note recomputeRegClassExceptRewritable will consider the constraints of
  // this MFMA's src2 as well as the src2/dst of any transitive MFMA users.
  if (!recomputeRegClassExceptRewritable(MFMAHintReg, RewriteCandidates,
                                         RewriteRegs)) {
    LLVM_DEBUG(dbgs() << "Could not recompute the regclass of dst reg "
                      << printReg(MFMAHintReg, &TRI) << '\n');
    return false;
  }

  // If src2 and dst are different registers, we need to also reassign the
  // input to an available AGPR if it is compatible with all other uses.
  //
  // If we can't reassign it, we'd need to introduce a different copy
  // which is likely worse than the copy we'd be saving.
  //
  // It's likely that the MFMA is used in sequence with other MFMAs; if we
  // cannot migrate the full use/def chain of MFMAs, we would need to
  // introduce intermediate copies somewhere. So we only make the
  // transform if all the interfering MFMAs can also be migrated. Collect
  // the set of rewritable MFMAs and check if we can assign an AGPR at
  // that point.
  //
  // If any of the MFMAs aren't reassignable, we give up and rollback to
  // the original register assignments.

  using RecoloringStack =
      SmallVector<std::pair<const LiveInterval *, MCRegister>, 8>;
  RecoloringStack TentativeReassignments;

  for (Register RewriteReg : RewriteRegs) {
    LiveInterval &LI = LIS.getInterval(RewriteReg);
    TentativeReassignments.push_back({&LI, VRM.getPhys(RewriteReg)});
    LRM.unassign(LI);
  }

  if (!attemptReassignmentsToAGPR(RewriteRegs, PhysRegHint)) {
    // Roll back the register assignments to the original state.
    for (auto [LI, OldAssign] : TentativeReassignments) {
      if (VRM.hasPhys(LI->reg()))
        LRM.unassign(*LI);
      LRM.assign(*LI, OldAssign);
    }

<<<<<<< HEAD
  // Early exit if no AGPRs were assigned.
  if (!LRM.isPhysRegUsed(AMDGPU::AGPR0)) {
    LLVM_DEBUG(dbgs() << "skipping function that did not allocate AGPRs\n");
=======
>>>>>>> 35227056
    return false;
  }

  // Fixup the register classes of the virtual registers now that we've
  // committed to the reassignments.
  for (Register InterferingReg : RewriteRegs) {
    const TargetRegisterClass *EquivalentAGPRRegClass =
        TRI.getEquivalentAGPRClass(MRI.getRegClass(InterferingReg));
    MRI.setRegClass(InterferingReg, EquivalentAGPRRegClass);
  }

  for (MachineInstr *RewriteCandidate : RewriteCandidates) {
    int NewMFMAOp =
        AMDGPU::getMFMASrcCVDstAGPROp(RewriteCandidate->getOpcode());
    RewriteCandidate->setDesc(TII.get(NewMFMAOp));
    ++NumMFMAsRewrittenToAGPR;
  }

<<<<<<< HEAD
    // Find AV_* registers assigned to AGPRs.
    const TargetRegisterClass *VirtRegRC = MRI.getRegClass(VReg);
    if (!TRI.hasAGPRs(VirtRegRC))
      continue;

    const TargetRegisterClass *AssignedRC = VirtRegRC;
    if (TRI.hasVGPRs(VirtRegRC)) {
      // If this is an AV register, we have to check if the actual assignment is
      // to an AGPR
      AssignedRC = TRI.getPhysRegBaseClass(PhysReg);
      if (!TRI.isAGPRClass(AssignedRC))
        continue;
=======
  return true;
}

/// Attempt to reassign the registers in \p InterferingRegs to be AGPRs, with a
/// preference to use \p PhysReg first. Returns false if the reassignments
/// cannot be trivially performed.
bool AMDGPURewriteAGPRCopyMFMAImpl::attemptReassignmentsToAGPR(
    SmallSetVector<Register, 4> &InterferingRegs, MCPhysReg PrefPhysReg) const {
  // FIXME: The ordering may matter here, but we're just taking uselistorder
  // with the special case of ensuring to process the starting instruction
  // first. We probably should extract the priority advisor out of greedy and
  // use that ordering.
  for (Register InterferingReg : InterferingRegs) {
    LiveInterval &ReassignLI = LIS.getInterval(InterferingReg);
    const TargetRegisterClass *EquivalentAGPRRegClass =
        TRI.getEquivalentAGPRClass(MRI.getRegClass(InterferingReg));

    MCPhysReg Assignable = AMDGPU::NoRegister;
    if (EquivalentAGPRRegClass->contains(PrefPhysReg) &&
        LRM.checkInterference(ReassignLI, PrefPhysReg) ==
            LiveRegMatrix::IK_Free) {
      // First try to assign to the AGPR we were already copying to. This
      // should be the first assignment we attempt. We have to guard
      // against the use being a subregister (which doesn't have an exact
      // class match).

      // TODO: If this does happen to be a subregister use, we should
      // still try to assign to a subregister of the original copy result.
      Assignable = PrefPhysReg;
    } else {
      ArrayRef<MCPhysReg> AllocOrder =
          RegClassInfo.getOrder(EquivalentAGPRRegClass);
      for (MCPhysReg Reg : AllocOrder) {
        if (LRM.checkInterference(ReassignLI, Reg) == LiveRegMatrix::IK_Free) {
          Assignable = Reg;
          break;
        }
      }
    }

    if (!Assignable) {
      LLVM_DEBUG(dbgs() << "Unable to reassign VGPR "
                        << printReg(InterferingReg, &TRI)
                        << " to a free AGPR\n");
      return false;
>>>>>>> 35227056
    }

    LLVM_DEBUG(dbgs() << "Reassigning VGPR " << printReg(InterferingReg, &TRI)
                      << " to " << printReg(Assignable, &TRI) << '\n');
    LRM.assign(ReassignLI, Assignable);
  }

<<<<<<< HEAD
    // TODO: Test multiple uses
    for (VNInfo *VNI : LI.vnis()) {
      if (VNI->isPHIDef() || VNI->isUnused())
        continue;

      MachineInstr *DefMI = LIS.getInstructionFromIndex(VNI->def);
=======
  return true;
}
>>>>>>> 35227056

/// Identify copies that look like:
/// %vdst:vgpr = V_MFMA_.. %src0:av, %src1:av, %src2:vgpr
/// %agpr = COPY %vgpr
///
/// Then try to replace the transitive uses of %src2 and %vdst with the AGPR
/// versions of the MFMA. This should cover the common case.
bool AMDGPURewriteAGPRCopyMFMAImpl::tryFoldCopiesToAGPR(
    Register VReg, MCRegister AssignedAGPR) const {
  bool MadeChange = false;
  for (MachineInstr &UseMI : MRI.def_instructions(VReg)) {
    if (!UseMI.isCopy())
      continue;

    Register CopySrcReg = UseMI.getOperand(1).getReg();
    if (!CopySrcReg.isVirtual())
      continue;

    // TODO: Handle loop phis copied to AGPR. e.g.
    //
    // loop:
    //   %phi:vgpr = COPY %mfma:vgpr
    //   %mfma:vgpr = V_MFMA_xxx_vgprcd_e64 %a, %b, %phi
    //   s_cbranch_vccnz loop
    //
    // endloop:
    //   %agpr = mfma
    //
    // We need to be sure that %phi is assigned to the same physical register as
    // %mfma, or else we will just be moving copies into the loop.

    for (MachineInstr &CopySrcDefMI : MRI.def_instructions(CopySrcReg)) {
      if (isRewriteCandidate(CopySrcDefMI) &&
          tryReassigningMFMAChain(
              CopySrcDefMI, CopySrcDefMI.getOperand(0).getReg(), AssignedAGPR))
        MadeChange = true;
    }
  }

  return MadeChange;
}

<<<<<<< HEAD
      MachineOperand *Src2 =
          TII.getNamedOperand(*CopySrcMI, AMDGPU::OpName::src2);

      // FIXME: getMinimalPhysRegClass returns a nonsense AV_* subclass instead
      // of an AGPR or VGPR subclass, so we can't simply use the result on the
      // assignment.

      LLVM_DEBUG({
        Register Src2PhysReg = VRM.getPhys(Src2->getReg());
        dbgs() << "Attempting to replace VGPR MFMA with AGPR version:"
               << " Dst=[" << printReg(VReg) << " => "
               << printReg(PhysReg, &TRI) << "], Src2=["
               << printReg(Src2->getReg(), &TRI) << " => "
               << printReg(Src2PhysReg, &TRI) << "]: " << *CopySrcMI;
      });

      // If the inputs are tied and the same register, we can shortcut and
      // directly replace the register.
      if (!Src2->isReg() || Src2->getReg() != CopySrcReg ||
          Src2->getSubReg() != DefMI->getOperand(1).getSubReg()) {
        LLVM_DEBUG(
            dbgs()
            << "Replacing untied VGPR MFMAs with AGPR form not yet handled\n");
        // TODO: Only handles the tied case for now. If the input operand is a
        // different register, we need to also reassign it (either by looking
        // for a compatible copy-from-AGPR, or by seeing if an available AGPR is
        // compatible with all other uses.

        // If we can't reassign it, we'd need to introduce a different copy
        // which is likely worse than the copy we'd be saving.
        continue;
      }

      const TargetRegisterClass *Src2VirtRegRC =
          MRI.getRegClass(Src2->getReg());

      // We've found av = COPY (MFMA), and need to verify that we can trivially
      // rewrite src2 to use the new AGPR. If we can't trivially replace it,
      // we're going to induce as many copies as we would have emitted in the
      // first place, as well as need to assign another register, and need to
      // figure out where to put them. The live range splitting is smarter than
      // anything we're doing here, so trust it did something reasonable.
      const TargetRegisterClass *Src2ExceptRC =
          recomputeRegClassExceptRewritable(Src2->getReg(), Src2VirtRegRC,
                                            VirtRegRC);
      if (!Src2ExceptRC) {
        LLVM_DEBUG(dbgs() << "Could not recompute the regclass\n");
=======
/// Identify copies that look like:
/// %src:vgpr = COPY %src:agpr
/// %vdst:vgpr = V_MFMA_... %src0:av, %src1:av, %src:vgpr
///
/// Then try to replace the transitive uses of %src2 and %vdst with the AGPR
/// versions of the MFMA. This should cover rarer cases, and will generally be
/// redundant with tryFoldCopiesToAGPR.
bool AMDGPURewriteAGPRCopyMFMAImpl::tryFoldCopiesFromAGPR(
    Register VReg, MCRegister AssignedAGPR) const {
  bool MadeChange = false;
  for (MachineInstr &UseMI : MRI.use_instructions(VReg)) {
    if (!UseMI.isCopy())
      continue;

    Register CopyDstReg = UseMI.getOperand(0).getReg();
    if (!CopyDstReg.isVirtual())
      continue;
    for (MachineOperand &CopyUseMO : MRI.reg_nodbg_operands(CopyDstReg)) {
      if (!CopyUseMO.readsReg())
>>>>>>> 35227056
        continue;
      }

<<<<<<< HEAD
      const TargetRegisterClass *NewSrc2ConstraintRC =
          TII.getRegClass(TII.get(AGPROp), Src2->getOperandNo(), &TRI, MF);

      // Try to constrain src2 to the replacement instruction candidate's
      // register class.
      const TargetRegisterClass *NewSrc2RC =
          TRI.getCommonSubClass(Src2ExceptRC, NewSrc2ConstraintRC);
      if (!NewSrc2RC) {
        LLVM_DEBUG(dbgs() << "Other uses of " << printReg(Src2->getReg(), &TRI)
                          << " are incompatible with replacement class\n");
        continue;
=======
      MachineInstr &CopyUseMI = *CopyUseMO.getParent();
      if (isRewriteCandidate(CopyUseMI)) {
        if (tryReassigningMFMAChain(CopyUseMI, CopyDstReg,
                                    VRM.getPhys(CopyDstReg)))
          MadeChange = true;
>>>>>>> 35227056
      }
    }
  }

<<<<<<< HEAD
      MRI.setRegClass(VReg, AssignedRC);
      MRI.setRegClass(Src2->getReg(), NewSrc2RC);

      CopySrcMI->setDesc(TII.get(AGPROp));

      // Perform replacement of the register, rewriting the rewritable uses.
      for (MachineInstr &UseMI :
           make_early_inc_range(MRI.reg_instructions(CopySrcReg))) {
        if (TII.isMAI(UseMI)) {
          // Note the register we need to rewrite may still appear in src0/src1,
          // but that's fine since those can use A or V anyway.
          int ReplacementOp = AMDGPU::getMFMASrcCVDstAGPROp(UseMI.getOpcode());
          if (ReplacementOp != -1)
            UseMI.setDesc(TII.get(ReplacementOp));
        }

        UseMI.substituteRegister(CopySrcReg, VReg, AMDGPU::NoSubRegister, TRI);
      }
=======
  return MadeChange;
}
>>>>>>> 35227056

bool AMDGPURewriteAGPRCopyMFMAImpl::run(MachineFunction &MF) const {
  // This only applies on subtargets that have a configurable AGPR vs. VGPR
  // allocation.
  if (!ST.hasGFX90AInsts())
    return false;

  // Early exit if no AGPRs were assigned.
  if (!LRM.isPhysRegUsed(AMDGPU::AGPR0)) {
    LLVM_DEBUG(dbgs() << "skipping function that did not allocate AGPRs\n");
    return false;
  }

  bool MadeChange = false;

  for (unsigned I = 0, E = MRI.getNumVirtRegs(); I != E; ++I) {
    Register VReg = Register::index2VirtReg(I);
    MCRegister AssignedAGPR = getAssignedAGPR(VReg);
    if (!AssignedAGPR)
      continue;

    if (tryFoldCopiesToAGPR(VReg, AssignedAGPR))
      MadeChange = true;
    if (tryFoldCopiesFromAGPR(VReg, AssignedAGPR))
      MadeChange = true;
  }

  return MadeChange;
}

class AMDGPURewriteAGPRCopyMFMALegacy : public MachineFunctionPass {
public:
  static char ID;
  RegisterClassInfo RegClassInfo;

  AMDGPURewriteAGPRCopyMFMALegacy() : MachineFunctionPass(ID) {
    initializeAMDGPURewriteAGPRCopyMFMALegacyPass(
        *PassRegistry::getPassRegistry());
  }

  bool runOnMachineFunction(MachineFunction &MF) override;

  StringRef getPassName() const override {
    return "AMDGPU Rewrite AGPR-Copy-MFMA";
  }

  void getAnalysisUsage(AnalysisUsage &AU) const override {
    AU.addRequired<LiveIntervalsWrapperPass>();
    AU.addRequired<VirtRegMapWrapperLegacy>();
    AU.addRequired<LiveRegMatrixWrapperLegacy>();

    AU.addPreserved<LiveIntervalsWrapperPass>();
    AU.addPreserved<VirtRegMapWrapperLegacy>();
    AU.addPreserved<LiveRegMatrixWrapperLegacy>();
    AU.setPreservesAll();
    MachineFunctionPass::getAnalysisUsage(AU);
  }
};

} // End anonymous namespace.

INITIALIZE_PASS_BEGIN(AMDGPURewriteAGPRCopyMFMALegacy, DEBUG_TYPE,
                      "AMDGPU Rewrite AGPR-Copy-MFMA", false, false)
INITIALIZE_PASS_DEPENDENCY(LiveIntervalsWrapperPass)
INITIALIZE_PASS_DEPENDENCY(VirtRegMapWrapperLegacy)
INITIALIZE_PASS_DEPENDENCY(LiveRegMatrixWrapperLegacy)
INITIALIZE_PASS_END(AMDGPURewriteAGPRCopyMFMALegacy, DEBUG_TYPE,
                    "AMDGPU Rewrite AGPR-Copy-MFMA", false, false)

char AMDGPURewriteAGPRCopyMFMALegacy::ID = 0;

char &llvm::AMDGPURewriteAGPRCopyMFMALegacyID =
    AMDGPURewriteAGPRCopyMFMALegacy::ID;

bool AMDGPURewriteAGPRCopyMFMALegacy::runOnMachineFunction(
    MachineFunction &MF) {
  if (skipFunction(MF.getFunction()))
    return false;

  RegClassInfo.runOnMachineFunction(MF);

  auto &VRM = getAnalysis<VirtRegMapWrapperLegacy>().getVRM();
  auto &LRM = getAnalysis<LiveRegMatrixWrapperLegacy>().getLRM();
  auto &LIS = getAnalysis<LiveIntervalsWrapperPass>().getLIS();

  AMDGPURewriteAGPRCopyMFMAImpl Impl(MF, VRM, LRM, LIS, RegClassInfo);
  return Impl.run(MF);
}

PreservedAnalyses
AMDGPURewriteAGPRCopyMFMAPass::run(MachineFunction &MF,
                                   MachineFunctionAnalysisManager &MFAM) {
  VirtRegMap &VRM = MFAM.getResult<VirtRegMapAnalysis>(MF);
  LiveRegMatrix &LRM = MFAM.getResult<LiveRegMatrixAnalysis>(MF);
  LiveIntervals &LIS = MFAM.getResult<LiveIntervalsAnalysis>(MF);
  RegisterClassInfo RegClassInfo;
  RegClassInfo.runOnMachineFunction(MF);

  AMDGPURewriteAGPRCopyMFMAImpl Impl(MF, VRM, LRM, LIS, RegClassInfo);
  if (!Impl.run(MF))
    return PreservedAnalyses::all();
  auto PA = getMachineFunctionPassPreservedAnalyses();
  PA.preserveSet<CFGAnalyses>();
  return PA;
}<|MERGE_RESOLUTION|>--- conflicted
+++ resolved
@@ -87,31 +87,10 @@
   bool tryReassigningMFMAChain(MachineInstr &MFMA, Register MFMAHintReg,
                                MCPhysReg PhysRegHint) const;
 
-  // TODO: Remove this restriction
-  bool mfmaHasSameSrc2AndDstReg(const MachineInstr &MI) const {
-    const MachineOperand *Src2 = TII.getNamedOperand(MI, AMDGPU::OpName::src2);
-    const MachineOperand *Dst = TII.getNamedOperand(MI, AMDGPU::OpName::vdst);
-    return Src2->getReg() == Dst->getReg() &&
-           Src2->getSubReg() == Dst->getSubReg();
-  }
-
-  bool isRewriteCandidate(const MachineInstr &MI) const {
-    return TII.isMAI(MI) &&
-           AMDGPU::getMFMASrcCVDstAGPROp(MI.getOpcode()) != -1 &&
-           mfmaHasSameSrc2AndDstReg(MI);
-  }
-
   /// Compute the register class constraints based on the uses of \p Reg,
   /// excluding MFMA uses from which can be rewritten to change the register
   /// class constraint. This should be nearly identical to
   /// MachineRegisterInfo::recomputeRegClass.
-<<<<<<< HEAD
-  const TargetRegisterClass *
-  recomputeRegClassExceptRewritable(Register Reg,
-                                    const TargetRegisterClass *OldRC,
-                                    const TargetRegisterClass *NewRC) const;
-=======
->>>>>>> 35227056
 
   /// \p RewriteCandidates will collect the set of MFMA instructions that need
   /// to have the opcode mutated to perform the replacement.
@@ -127,24 +106,6 @@
   bool run(MachineFunction &MF) const;
 };
 
-<<<<<<< HEAD
-const TargetRegisterClass *
-AMDGPURewriteAGPRCopyMFMAImpl::recomputeRegClassExceptRewritable(
-    Register Reg, const TargetRegisterClass *OldRC,
-    const TargetRegisterClass *NewRC) const {
-
-  // Accumulate constraints from all uses.
-  for (MachineOperand &MO : MRI.reg_nodbg_operands(Reg)) {
-    // Apply the effect of the given operand to NewRC.
-    MachineInstr *MI = MO.getParent();
-
-    // We can swap the classes of dst + src2 as a pair to AGPR, so ignore the
-    // effects of rewrite candidates. It just so happens that we can use either
-    // AGPR or VGPR in src0/src1, so don't bother checking the constraint
-    // effects of the individual operands.
-    if (isRewriteCandidate(*MI))
-      continue;
-=======
 bool AMDGPURewriteAGPRCopyMFMAImpl::recomputeRegClassExceptRewritable(
     Register StartReg, SmallVectorImpl<MachineInstr *> &RewriteCandidates,
     SmallSetVector<Register, 4> &RewriteRegs) const {
@@ -207,7 +168,6 @@
 
         continue;
       }
->>>>>>> 35227056
 
       unsigned OpNo = &MO - &MI->getOperand(0);
       NewRC = MI->getRegClassConstraintEffect(OpNo, NewRC, &TII, &TRI);
@@ -284,12 +244,6 @@
       LRM.assign(*LI, OldAssign);
     }
 
-<<<<<<< HEAD
-  // Early exit if no AGPRs were assigned.
-  if (!LRM.isPhysRegUsed(AMDGPU::AGPR0)) {
-    LLVM_DEBUG(dbgs() << "skipping function that did not allocate AGPRs\n");
-=======
->>>>>>> 35227056
     return false;
   }
 
@@ -308,20 +262,6 @@
     ++NumMFMAsRewrittenToAGPR;
   }
 
-<<<<<<< HEAD
-    // Find AV_* registers assigned to AGPRs.
-    const TargetRegisterClass *VirtRegRC = MRI.getRegClass(VReg);
-    if (!TRI.hasAGPRs(VirtRegRC))
-      continue;
-
-    const TargetRegisterClass *AssignedRC = VirtRegRC;
-    if (TRI.hasVGPRs(VirtRegRC)) {
-      // If this is an AV register, we have to check if the actual assignment is
-      // to an AGPR
-      AssignedRC = TRI.getPhysRegBaseClass(PhysReg);
-      if (!TRI.isAGPRClass(AssignedRC))
-        continue;
-=======
   return true;
 }
 
@@ -367,7 +307,6 @@
                         << printReg(InterferingReg, &TRI)
                         << " to a free AGPR\n");
       return false;
->>>>>>> 35227056
     }
 
     LLVM_DEBUG(dbgs() << "Reassigning VGPR " << printReg(InterferingReg, &TRI)
@@ -375,17 +314,8 @@
     LRM.assign(ReassignLI, Assignable);
   }
 
-<<<<<<< HEAD
-    // TODO: Test multiple uses
-    for (VNInfo *VNI : LI.vnis()) {
-      if (VNI->isPHIDef() || VNI->isUnused())
-        continue;
-
-      MachineInstr *DefMI = LIS.getInstructionFromIndex(VNI->def);
-=======
   return true;
 }
->>>>>>> 35227056
 
 /// Identify copies that look like:
 /// %vdst:vgpr = V_MFMA_.. %src0:av, %src1:av, %src2:vgpr
@@ -428,55 +358,6 @@
   return MadeChange;
 }
 
-<<<<<<< HEAD
-      MachineOperand *Src2 =
-          TII.getNamedOperand(*CopySrcMI, AMDGPU::OpName::src2);
-
-      // FIXME: getMinimalPhysRegClass returns a nonsense AV_* subclass instead
-      // of an AGPR or VGPR subclass, so we can't simply use the result on the
-      // assignment.
-
-      LLVM_DEBUG({
-        Register Src2PhysReg = VRM.getPhys(Src2->getReg());
-        dbgs() << "Attempting to replace VGPR MFMA with AGPR version:"
-               << " Dst=[" << printReg(VReg) << " => "
-               << printReg(PhysReg, &TRI) << "], Src2=["
-               << printReg(Src2->getReg(), &TRI) << " => "
-               << printReg(Src2PhysReg, &TRI) << "]: " << *CopySrcMI;
-      });
-
-      // If the inputs are tied and the same register, we can shortcut and
-      // directly replace the register.
-      if (!Src2->isReg() || Src2->getReg() != CopySrcReg ||
-          Src2->getSubReg() != DefMI->getOperand(1).getSubReg()) {
-        LLVM_DEBUG(
-            dbgs()
-            << "Replacing untied VGPR MFMAs with AGPR form not yet handled\n");
-        // TODO: Only handles the tied case for now. If the input operand is a
-        // different register, we need to also reassign it (either by looking
-        // for a compatible copy-from-AGPR, or by seeing if an available AGPR is
-        // compatible with all other uses.
-
-        // If we can't reassign it, we'd need to introduce a different copy
-        // which is likely worse than the copy we'd be saving.
-        continue;
-      }
-
-      const TargetRegisterClass *Src2VirtRegRC =
-          MRI.getRegClass(Src2->getReg());
-
-      // We've found av = COPY (MFMA), and need to verify that we can trivially
-      // rewrite src2 to use the new AGPR. If we can't trivially replace it,
-      // we're going to induce as many copies as we would have emitted in the
-      // first place, as well as need to assign another register, and need to
-      // figure out where to put them. The live range splitting is smarter than
-      // anything we're doing here, so trust it did something reasonable.
-      const TargetRegisterClass *Src2ExceptRC =
-          recomputeRegClassExceptRewritable(Src2->getReg(), Src2VirtRegRC,
-                                            VirtRegRC);
-      if (!Src2ExceptRC) {
-        LLVM_DEBUG(dbgs() << "Could not recompute the regclass\n");
-=======
 /// Identify copies that look like:
 /// %src:vgpr = COPY %src:agpr
 /// %vdst:vgpr = V_MFMA_... %src0:av, %src1:av, %src:vgpr
@@ -496,56 +377,19 @@
       continue;
     for (MachineOperand &CopyUseMO : MRI.reg_nodbg_operands(CopyDstReg)) {
       if (!CopyUseMO.readsReg())
->>>>>>> 35227056
         continue;
-      }
-
-<<<<<<< HEAD
-      const TargetRegisterClass *NewSrc2ConstraintRC =
-          TII.getRegClass(TII.get(AGPROp), Src2->getOperandNo(), &TRI, MF);
-
-      // Try to constrain src2 to the replacement instruction candidate's
-      // register class.
-      const TargetRegisterClass *NewSrc2RC =
-          TRI.getCommonSubClass(Src2ExceptRC, NewSrc2ConstraintRC);
-      if (!NewSrc2RC) {
-        LLVM_DEBUG(dbgs() << "Other uses of " << printReg(Src2->getReg(), &TRI)
-                          << " are incompatible with replacement class\n");
-        continue;
-=======
+
       MachineInstr &CopyUseMI = *CopyUseMO.getParent();
       if (isRewriteCandidate(CopyUseMI)) {
         if (tryReassigningMFMAChain(CopyUseMI, CopyDstReg,
                                     VRM.getPhys(CopyDstReg)))
           MadeChange = true;
->>>>>>> 35227056
       }
     }
   }
 
-<<<<<<< HEAD
-      MRI.setRegClass(VReg, AssignedRC);
-      MRI.setRegClass(Src2->getReg(), NewSrc2RC);
-
-      CopySrcMI->setDesc(TII.get(AGPROp));
-
-      // Perform replacement of the register, rewriting the rewritable uses.
-      for (MachineInstr &UseMI :
-           make_early_inc_range(MRI.reg_instructions(CopySrcReg))) {
-        if (TII.isMAI(UseMI)) {
-          // Note the register we need to rewrite may still appear in src0/src1,
-          // but that's fine since those can use A or V anyway.
-          int ReplacementOp = AMDGPU::getMFMASrcCVDstAGPROp(UseMI.getOpcode());
-          if (ReplacementOp != -1)
-            UseMI.setDesc(TII.get(ReplacementOp));
-        }
-
-        UseMI.substituteRegister(CopySrcReg, VReg, AMDGPU::NoSubRegister, TRI);
-      }
-=======
   return MadeChange;
 }
->>>>>>> 35227056
 
 bool AMDGPURewriteAGPRCopyMFMAImpl::run(MachineFunction &MF) const {
   // This only applies on subtargets that have a configurable AGPR vs. VGPR
