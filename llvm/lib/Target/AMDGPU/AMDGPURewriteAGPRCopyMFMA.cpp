--- conflicted
+++ resolved
@@ -482,14 +482,6 @@
   }
 
   sort(StackIntervals, [](const LiveInterval *A, const LiveInterval *B) {
-<<<<<<< HEAD
-    /// Sort heaviest intervals first to prioritize their unspilling
-    if (A->weight() > B->weight())
-      return true;
-
-    if (A->getSize() > B->getSize())
-      return true;
-=======
     // The ordering has to be strictly weak.
     /// Sort heaviest intervals first to prioritize their unspilling
     if (A->weight() != B->weight())
@@ -497,7 +489,6 @@
 
     if (A->getSize() != B->getSize())
       return A->getSize() > B->getSize();
->>>>>>> 54c4ef26
 
     // Tie breaker by number to avoid need for stable sort
     return A->reg().stackSlotIndex() < B->reg().stackSlotIndex();
