--- conflicted
+++ resolved
@@ -87,13 +87,9 @@
 void initializeAMDGPUAnnotateKernelFeaturesPass(PassRegistry &);
 extern char &AMDGPUAnnotateKernelFeaturesID;
 
-<<<<<<< HEAD
-enum class ScanOptions : bool { DPP, Iterative };
-=======
 // DPP/Iterative option enables the atomic optimizer with given strategy
 // whereas None disables the atomic optimizer.
 enum class ScanOptions { DPP, Iterative, None };
->>>>>>> bac3a63c
 FunctionPass *createAMDGPUAtomicOptimizerPass(ScanOptions ScanStrategy);
 void initializeAMDGPUAtomicOptimizerPass(PassRegistry &);
 extern char &AMDGPUAtomicOptimizerID;
