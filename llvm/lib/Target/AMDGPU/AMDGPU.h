--- conflicted
+++ resolved
@@ -381,8 +381,6 @@
                         MachineFunctionAnalysisManager &AM);
 };
 
-<<<<<<< HEAD
-=======
 class AMDGPUMarkLastScratchLoadPass
     : public PassInfoMixin<AMDGPUMarkLastScratchLoadPass> {
 public:
@@ -418,7 +416,6 @@
                         MachineFunctionAnalysisManager &MFAM);
 };
 
->>>>>>> d465594a
 FunctionPass *createAMDGPUAnnotateUniformValuesLegacy();
 
 ModulePass *createAMDGPUPrintfRuntimeBinding();
