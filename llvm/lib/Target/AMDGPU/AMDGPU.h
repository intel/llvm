--- conflicted
+++ resolved
@@ -381,8 +381,6 @@
                         MachineFunctionAnalysisManager &AM);
 };
 
-<<<<<<< HEAD
-=======
 class AMDGPUMarkLastScratchLoadPass
     : public PassInfoMixin<AMDGPUMarkLastScratchLoadPass> {
 public:
@@ -411,7 +409,6 @@
   static bool isRequired() { return true; }
 };
 
->>>>>>> 5eee2751
 FunctionPass *createAMDGPUAnnotateUniformValuesLegacy();
 
 ModulePass *createAMDGPUPrintfRuntimeBinding();
