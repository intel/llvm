//===-- SOPInstructions.td - SOP Instruction Definitions ------------------===//
//
// Part of the LLVM Project, under the Apache License v2.0 with LLVM Exceptions.
// See https://llvm.org/LICENSE.txt for license information.
// SPDX-License-Identifier: Apache-2.0 WITH LLVM-exception
//
//===----------------------------------------------------------------------===//

def GPRIdxMode : CustomOperand<i32>;

class SOP_Pseudo<string opName, dag outs, dag ins, string asmOps,
                  list<dag> pattern=[]> :
    InstSI<outs, ins, "", pattern>,
    SIMCInstr<opName, SIEncodingFamily.NONE> {

  let isPseudo = 1;
  let isCodeGenOnly = 1;
  let Size = 4;

  string Mnemonic = opName;
  string AsmOperands = asmOps;

  bits<1> has_sdst = 0;
}

//===----------------------------------------------------------------------===//
// SOP1 Instructions
//===----------------------------------------------------------------------===//

class SOP1_Pseudo <string opName, dag outs, dag ins,
                   string asmOps, list<dag> pattern=[]> :
  SOP_Pseudo<opName, outs, ins, " " # asmOps, pattern> {

  let mayLoad = 0;
  let mayStore = 0;
  let hasSideEffects = 0;
  let SALU = 1;
  let SOP1 = 1;
  let SchedRW = [WriteSALU];
  let UseNamedOperandTable = 1;

  bits<1> has_src0 = 1;
  let has_sdst = 1;
}

class SOP1_Real<bits<8> op, SOP1_Pseudo ps, string real_name = ps.Mnemonic> :
  InstSI <ps.OutOperandList, ps.InOperandList,
          real_name # ps.AsmOperands>,
  Enc32 {

  let SALU = 1;
  let SOP1 = 1;
  let isPseudo = 0;
  let isCodeGenOnly = 0;
  let Size = 4;

  // copy relevant pseudo op flags
  let SubtargetPredicate = ps.SubtargetPredicate;
  let AsmMatchConverter  = ps.AsmMatchConverter;
  let SchedRW            = ps.SchedRW;
  let mayLoad            = ps.mayLoad;
  let mayStore           = ps.mayStore;
  let isTerminator       = ps.isTerminator;
  let isReturn           = ps.isReturn;
  let isCall             = ps.isCall;
  let isBranch           = ps.isBranch;
  let isBarrier          = ps.isBarrier;
  let Uses               = ps.Uses;
  let Defs               = ps.Defs;
  let isConvergent       = ps.isConvergent;

  // encoding
  bits<7> sdst;
  bits<8> src0;

  let Inst{7-0} = !if(ps.has_src0, src0, ?);
  let Inst{15-8} = op;
  let Inst{22-16} = !if(ps.has_sdst, sdst, ?);
  let Inst{31-23} = 0x17d; //encoding;
}

class SOP1_32 <string opName, list<dag> pattern=[], bit tied_in = 0> : SOP1_Pseudo <
  opName, (outs SReg_32:$sdst),
  !if(tied_in, (ins SSrc_b32:$src0, SReg_32:$sdst_in),
               (ins SSrc_b32:$src0)),
  "$sdst, $src0", pattern> {
  let Constraints = !if(tied_in, "$sdst = $sdst_in", "");
}

// Only register input allowed.
class SOP1_32R <string opName, list<dag> pattern=[]> : SOP1_Pseudo <
  opName, (outs SReg_32:$sdst), (ins SReg_32:$src0),
  "$sdst, $src0", pattern>;

// 32-bit input, no output.
class SOP1_0_32 <string opName, list<dag> pattern = []> : SOP1_Pseudo <
  opName, (outs), (ins SSrc_b32:$src0),
  "$src0", pattern> {
  let has_sdst = 0;
}

// Special case for movreld where sdst is treated as a use operand.
class SOP1_32_movreld <string opName, list<dag> pattern=[]> : SOP1_Pseudo <
  opName, (outs), (ins SReg_32:$sdst, SSrc_b32:$src0),
  "$sdst, $src0", pattern>;

// Special case for movreld where sdst is treated as a use operand.
class SOP1_64_movreld <string opName, list<dag> pattern=[]> : SOP1_Pseudo <
  opName, (outs), (ins SReg_64:$sdst, SSrc_b64:$src0),
  "$sdst, $src0", pattern
>;

class SOP1_0_32R <string opName, list<dag> pattern = []> : SOP1_Pseudo <
  opName, (outs), (ins SReg_32:$src0),
  "$src0", pattern> {
  let has_sdst = 0;
}

class SOP1_64 <string opName, list<dag> pattern=[]> : SOP1_Pseudo <
  opName, (outs SReg_64:$sdst), (ins SSrc_b64:$src0),
  "$sdst, $src0", pattern
>;

// Only register input allowed.
class SOP1_64R <string opName, list<dag> pattern=[]> : SOP1_Pseudo <
  opName, (outs SReg_64:$sdst), (ins SReg_64:$src0),
  "$sdst, $src0", pattern
>;

// 64-bit input, 32-bit output.
class SOP1_32_64 <string opName, list<dag> pattern=[]> : SOP1_Pseudo <
  opName, (outs SReg_32:$sdst), (ins SSrc_b64:$src0),
  "$sdst, $src0", pattern
>;

// 32-bit input, 64-bit output.
class SOP1_64_32 <string opName, list<dag> pattern=[], bit tied_in = 0> : SOP1_Pseudo <
  opName, (outs SReg_64:$sdst),
  !if(tied_in, (ins SSrc_b32:$src0, SReg_64:$sdst_in),
               (ins SSrc_b32:$src0)),
  "$sdst, $src0", pattern> {
  let Constraints = !if(tied_in, "$sdst = $sdst_in", "");
}

// no input, 64-bit output.
class SOP1_64_0 <string opName, list<dag> pattern=[]> : SOP1_Pseudo <
  opName, (outs SReg_64:$sdst), (ins), "$sdst", pattern> {
  let has_src0 = 0;
}

// 64-bit input, no output
class SOP1_1 <string opName, list<dag> pattern=[]> : SOP1_Pseudo <
  opName, (outs), (ins SReg_64:$src0), "$src0", pattern> {
  let has_sdst = 0;
}

class SOP1_1_REGIMM64 <string opName, list<dag> pattern=[]> : SOP1_Pseudo <
  opName, (outs), (ins SSrc_b64:$src0), "$src0", pattern> {
  let has_sdst = 0;
}

class UniformUnaryFrag<SDPatternOperator Op> : PatFrag <
  (ops node:$src0),
  (Op $src0),
  [{ return !N->isDivergent(); }]> {
  // This check is unnecessary as it's captured by the result register
  // bank constraint.
  //
  // FIXME: Should add a way for the emitter to recognize this is a
  // trivially true predicate to eliminate the check.
  let GISelPredicateCode = [{return true;}];
}

class UniformBinFrag<SDPatternOperator Op> : PatFrag <
  (ops node:$src0, node:$src1),
  (Op $src0, $src1),
  [{ return !N->isDivergent(); }]> {
  // This check is unnecessary as it's captured by the result register
  // bank constraint.
  //
  // FIXME: Should add a way for the emitter to recognize this is a
  // trivially true predicate to eliminate the check.
  let GISelPredicateCode = [{return true;}];
}

class UniformTernaryFrag<SDPatternOperator Op> : PatFrag <
  (ops node:$src0, node:$src1, node:$src2),
  (Op $src0, $src1, $src2),
  [{ return !N->isDivergent(); }]> {
  // This check is unnecessary as it's captured by the result register
  // bank constraint.
  //
  // FIXME: Should add a way for the emitter to recognize this is a
  // trivially true predicate to eliminate the check.
  let GISelPredicateCode = [{return true;}];
}

class DivergentBinFrag<SDPatternOperator Op> : PatFrag <
  (ops node:$src0, node:$src1),
  (Op $src0, $src1),
  [{ return N->isDivergent(); }]> {
  // This check is unnecessary as it's captured by the result register
  // bank constraint.
  //
  // FIXME: Should add a way for the emitter to recognize this is a
  // trivially true predicate to eliminate the check.
  let GISelPredicateCode = [{return true;}];
}


let isMoveImm = 1 in {
  let isReMaterializable = 1, isAsCheapAsAMove = 1 in {
    def S_MOV_B32 : SOP1_32 <"s_mov_b32">;
    def S_MOV_B64 : SOP1_64 <"s_mov_b64">;
  } // End isReMaterializable = 1

  let Uses = [SCC] in {
    def S_CMOV_B32 : SOP1_32 <"s_cmov_b32">;
    def S_CMOV_B64 : SOP1_64 <"s_cmov_b64">;
  } // End Uses = [SCC]
} // End isMoveImm = 1

// Variant of S_MOV_B32 used for reading from volatile registers like
// SRC_POPS_EXITING_WAVE_ID.
let hasSideEffects = 1 in
def S_MOV_B32_sideeffects : SOP1_32 <"s_mov_b32">;

let Defs = [SCC] in {
  def S_NOT_B32 : SOP1_32 <"s_not_b32",
    [(set i32:$sdst, (UniformUnaryFrag<not> i32:$src0))]
  >;

  def S_NOT_B64 : SOP1_64 <"s_not_b64",
    [(set i64:$sdst, (UniformUnaryFrag<not> i64:$src0))]
  >;
  def S_WQM_B32 : SOP1_32 <"s_wqm_b32",
    [(set i32:$sdst, (int_amdgcn_s_wqm i32:$src0))]>;
  def S_WQM_B64 : SOP1_64 <"s_wqm_b64",
    [(set i64:$sdst, (int_amdgcn_s_wqm i64:$src0))]>;
} // End Defs = [SCC]


let WaveSizePredicate = isWave32 in {
def : GCNPat <
  (int_amdgcn_wqm_vote i1:$src0),
  (S_WQM_B32 SSrc_b32:$src0)
>;
}

let WaveSizePredicate = isWave64 in {
def : GCNPat <
  (int_amdgcn_wqm_vote i1:$src0),
  (S_WQM_B64 SSrc_b64:$src0)
>;
}

let isReMaterializable = 1, isAsCheapAsAMove = 1 in {
def S_BREV_B32 : SOP1_32 <"s_brev_b32",
  [(set i32:$sdst, (UniformUnaryFrag<bitreverse> i32:$src0))]
>;
def S_BREV_B64 : SOP1_64 <"s_brev_b64",
  [(set i64:$sdst, (UniformUnaryFrag<bitreverse> i64:$src0))]
>;
} // End isReMaterializable = 1, isAsCheapAsAMove = 1

let Defs = [SCC] in {
def S_BCNT0_I32_B32 : SOP1_32 <"s_bcnt0_i32_b32">;
def S_BCNT0_I32_B64 : SOP1_32_64 <"s_bcnt0_i32_b64">;
def S_BCNT1_I32_B32 : SOP1_32 <"s_bcnt1_i32_b32",
  [(set i32:$sdst, (UniformUnaryFrag<ctpop> i32:$src0))]
>;
def S_BCNT1_I32_B64 : SOP1_32_64 <"s_bcnt1_i32_b64",
  [(set i32:$sdst, (UniformUnaryFrag<ctpop> i64:$src0))]
>;
} // End Defs = [SCC]

let isReMaterializable = 1 in {
def S_FF0_I32_B32 : SOP1_32 <"s_ff0_i32_b32">;
def S_FF0_I32_B64 : SOP1_32_64 <"s_ff0_i32_b64">;
def S_FF1_I32_B64 : SOP1_32_64 <"s_ff1_i32_b64",
  [(set i32:$sdst, (UniformUnaryFrag<AMDGPUffbl_b32> i64:$src0))]
>;

def S_FF1_I32_B32 : SOP1_32 <"s_ff1_i32_b32",
  [(set i32:$sdst, (UniformUnaryFrag<AMDGPUffbl_b32> i32:$src0))]
>;

def S_FLBIT_I32_B32 : SOP1_32 <"s_flbit_i32_b32",
  [(set i32:$sdst, (UniformUnaryFrag<AMDGPUffbh_u32> i32:$src0))]
>;

def S_FLBIT_I32_B64 : SOP1_32_64 <"s_flbit_i32_b64",
  [(set i32:$sdst, (UniformUnaryFrag<AMDGPUffbh_u32> i64:$src0))]
>;
def S_FLBIT_I32 : SOP1_32 <"s_flbit_i32",
  [(set i32:$sdst, (UniformUnaryFrag<AMDGPUffbh_i32> i32:$src0))]
>;
def S_FLBIT_I32_I64 : SOP1_32_64 <"s_flbit_i32_i64">;
def S_SEXT_I32_I8 : SOP1_32 <"s_sext_i32_i8",
  [(set i32:$sdst, (UniformSextInreg<i8> i32:$src0))]
>;
def S_SEXT_I32_I16 : SOP1_32 <"s_sext_i32_i16",
  [(set i32:$sdst, (UniformSextInreg<i16> i32:$src0))]
>;
} // End isReMaterializable = 1

def S_BITSET0_B32 : SOP1_32    <"s_bitset0_b32", [], 1>;
def S_BITSET0_B64 : SOP1_64_32 <"s_bitset0_b64", [], 1>;
def S_BITSET1_B32 : SOP1_32    <"s_bitset1_b32", [], 1>;
def S_BITSET1_B64 : SOP1_64_32 <"s_bitset1_b64", [], 1>;

def S_GETPC_B64 : SOP1_64_0  <"s_getpc_b64">;
// PSEUDO includes a workaround for a hardware anomaly where some ASICs
// zero-extend the result from 48 bits instead of sign-extending.
let isReMaterializable = 1 in
def S_GETPC_B64_pseudo : SOP1_64_0  <"s_getpc_b64",
  [(set i64:$sdst, (int_amdgcn_s_getpc))]
>;

let isTerminator = 1, isBarrier = 1, SchedRW = [WriteBranch] in {

let isBranch = 1, isIndirectBranch = 1 in {
def S_SETPC_B64 : SOP1_1  <"s_setpc_b64">;

let SubtargetPredicate = HasAddPC64Inst in
def S_ADD_PC_I64 : SOP1_1_REGIMM64 <"s_add_pc_i64">;
} // End isBranch = 1, isIndirectBranch = 1

let isReturn = 1 in {
// Define variant marked as return rather than branch.
def S_SETPC_B64_return : SOP1_1<"">;
}
} // End isTerminator = 1, isBarrier = 1

let isCall = 1 in {
def S_SWAPPC_B64 : SOP1_64 <"s_swappc_b64"
>;
}

def S_RFE_B64 : SOP1_1  <"s_rfe_b64">;

let hasSideEffects = 1, Uses = [EXEC], Defs = [EXEC, SCC] in {

def S_AND_SAVEEXEC_B64 : SOP1_64 <"s_and_saveexec_b64">;
def S_OR_SAVEEXEC_B64 : SOP1_64 <"s_or_saveexec_b64">;
def S_XOR_SAVEEXEC_B64 : SOP1_64 <"s_xor_saveexec_b64">;
def S_ANDN2_SAVEEXEC_B64 : SOP1_64 <"s_andn2_saveexec_b64">;
def S_ORN2_SAVEEXEC_B64 : SOP1_64 <"s_orn2_saveexec_b64">;
def S_NAND_SAVEEXEC_B64 : SOP1_64 <"s_nand_saveexec_b64">;
def S_NOR_SAVEEXEC_B64 : SOP1_64 <"s_nor_saveexec_b64">;
def S_XNOR_SAVEEXEC_B64 : SOP1_64 <"s_xnor_saveexec_b64">;

} // End hasSideEffects = 1, Uses = [EXEC], Defs = [EXEC, SCC]

def S_QUADMASK_B32 : SOP1_32 <"s_quadmask_b32",
  [(set i32:$sdst, (int_amdgcn_s_quadmask i32:$src0))]>;
def S_QUADMASK_B64 : SOP1_64 <"s_quadmask_b64",
  [(set i64:$sdst, (int_amdgcn_s_quadmask i64:$src0))]>;

let Uses = [M0] in {
def S_MOVRELS_B32 : SOP1_32R <"s_movrels_b32">;
def S_MOVRELS_B64 : SOP1_64R <"s_movrels_b64">;
def S_MOVRELD_B32 : SOP1_32_movreld <"s_movreld_b32">;
def S_MOVRELD_B64 : SOP1_64_movreld <"s_movreld_b64">;
} // End Uses = [M0]

let SubtargetPredicate = isGFX6GFX7GFX8GFX9 in {
def S_CBRANCH_JOIN : SOP1_0_32R <"s_cbranch_join">;
} // End SubtargetPredicate = isGFX6GFX7GFX8GFX9

let Defs = [SCC] in {
def S_ABS_I32 : SOP1_32 <"s_abs_i32",
    [(set i32:$sdst, (UniformUnaryFrag<abs> i32:$src0))]
  >;
} // End Defs = [SCC]

let SubtargetPredicate = HasVGPRIndexMode in {
def S_SET_GPR_IDX_IDX : SOP1_0_32<"s_set_gpr_idx_idx"> {
  let Uses = [M0, MODE];
  let Defs = [M0, MODE];
}
}

let SubtargetPredicate = isGFX9Plus in {
  let hasSideEffects = 1, Defs = [EXEC, SCC], Uses = [EXEC] in {
    def S_ANDN1_SAVEEXEC_B64 : SOP1_64<"s_andn1_saveexec_b64">;
    def S_ORN1_SAVEEXEC_B64  : SOP1_64<"s_orn1_saveexec_b64">;
    def S_ANDN1_WREXEC_B64   : SOP1_64<"s_andn1_wrexec_b64">;
    def S_ANDN2_WREXEC_B64   : SOP1_64<"s_andn2_wrexec_b64">;
  } // End hasSideEffects = 1, Defs = [EXEC, SCC], Uses = [EXEC]

  let isReMaterializable = 1 in
  def S_BITREPLICATE_B64_B32 : SOP1_64_32<"s_bitreplicate_b64_b32",
  [(set i64:$sdst, (int_amdgcn_s_bitreplicate i32:$src0))]>;
} // End SubtargetPredicate = isGFX9Plus

let SubtargetPredicate = isGFX10Plus in {
  let hasSideEffects = 1, Defs = [EXEC, SCC], Uses = [EXEC] in {
    def S_AND_SAVEEXEC_B32   : SOP1_32<"s_and_saveexec_b32">;
    def S_OR_SAVEEXEC_B32    : SOP1_32<"s_or_saveexec_b32">;
    def S_XOR_SAVEEXEC_B32   : SOP1_32<"s_xor_saveexec_b32">;
    def S_ANDN2_SAVEEXEC_B32 : SOP1_32<"s_andn2_saveexec_b32">;
    def S_ORN2_SAVEEXEC_B32  : SOP1_32<"s_orn2_saveexec_b32">;
    def S_NAND_SAVEEXEC_B32  : SOP1_32<"s_nand_saveexec_b32">;
    def S_NOR_SAVEEXEC_B32   : SOP1_32<"s_nor_saveexec_b32">;
    def S_XNOR_SAVEEXEC_B32  : SOP1_32<"s_xnor_saveexec_b32">;
    def S_ANDN1_SAVEEXEC_B32 : SOP1_32<"s_andn1_saveexec_b32">;
    def S_ORN1_SAVEEXEC_B32  : SOP1_32<"s_orn1_saveexec_b32">;
    def S_ANDN1_WREXEC_B32   : SOP1_32<"s_andn1_wrexec_b32">;
    def S_ANDN2_WREXEC_B32   : SOP1_32<"s_andn2_wrexec_b32">;
  } // End hasSideEffects = 1, Defs = [EXEC, SCC], Uses = [EXEC]

  let Uses = [M0] in {
    def S_MOVRELSD_2_B32 : SOP1_32<"s_movrelsd_2_b32">;
  } // End Uses = [M0]
} // End SubtargetPredicate = isGFX10Plus

let SubtargetPredicate = isGFX11Plus in {
  let hasSideEffects = 1 in {
    // For s_sendmsg_rtn_* the src0 field encodes the message type directly; it
    // is not an SGPR number.
    def S_SENDMSG_RTN_B32 : SOP1_Pseudo<
      "s_sendmsg_rtn_b32", (outs SReg_32:$sdst), (ins SendMsg:$src0),
      "$sdst, $src0", [(set i32:$sdst, (int_amdgcn_s_sendmsg_rtn timm:$src0))]
    >;
    def S_SENDMSG_RTN_B64 : SOP1_Pseudo<
      "s_sendmsg_rtn_b64", (outs SReg_64:$sdst), (ins SendMsg:$src0),
      "$sdst, $src0", [(set i64:$sdst, (int_amdgcn_s_sendmsg_rtn timm:$src0))]
    >;
  }
} // End SubtargetPredicate = isGFX11Plus

let SubtargetPredicate = isGFX12Plus in {
  let hasSideEffects = 1, Defs = [SCC] in {
    def S_ALLOC_VGPR : SOP1_0_32 <"s_alloc_vgpr">;
  }
} // End SubtargetPredicate = isGFX12Plus

class SOP1_F32_Inst<string opName, SDPatternOperator Op, ValueType vt0=f32,
                    ValueType vt1=vt0> :
  SOP1_32<opName, [(set vt0:$sdst, (UniformUnaryFrag<Op> vt1:$src0))]>;

let SubtargetPredicate = HasSALUFloatInsts, Uses = [MODE],
    SchedRW = [WriteSFPU], isReMaterializable = 1 in {
  def S_CVT_F32_I32 : SOP1_F32_Inst<"s_cvt_f32_i32", sint_to_fp, f32, i32>;
  def S_CVT_F32_U32 : SOP1_F32_Inst<"s_cvt_f32_u32", uint_to_fp, f32, i32>;

  let mayRaiseFPException = 1 in {
    def S_CVT_I32_F32    : SOP1_F32_Inst<"s_cvt_i32_f32", fp_to_sint, i32, f32>;
    def S_CVT_U32_F32    : SOP1_F32_Inst<"s_cvt_u32_f32", fp_to_uint, i32, f32>;
    def S_CVT_F32_F16    : SOP1_F32_Inst<"s_cvt_f32_f16", fpextend, f32, f16>;
    def S_CVT_HI_F32_F16 : SOP1_32<"s_cvt_hi_f32_f16">;

    def S_CEIL_F32  : SOP1_F32_Inst<"s_ceil_f32", fceil>;
    def S_FLOOR_F32 : SOP1_F32_Inst<"s_floor_f32", ffloor>;
    def S_TRUNC_F32 : SOP1_F32_Inst<"s_trunc_f32", ftrunc>;
    def S_RNDNE_F32 : SOP1_F32_Inst<"s_rndne_f32", froundeven>;

    let FPDPRounding = 1 in
      def S_CVT_F16_F32 : SOP1_F32_Inst<"s_cvt_f16_f32", fpround, f16, f32>;

    def S_CEIL_F16  : SOP1_F32_Inst<"s_ceil_f16", fceil, f16>;
    def S_FLOOR_F16 : SOP1_F32_Inst<"s_floor_f16", ffloor, f16>;
    def S_TRUNC_F16 : SOP1_F32_Inst<"s_trunc_f16", ftrunc, f16>;
    def S_RNDNE_F16 : SOP1_F32_Inst<"s_rndne_f16", froundeven, f16>;
  } // End mayRaiseFPException = 1
} // End SubtargetPredicate = HasSALUFloatInsts, Uses = [MODE]
  // SchedRW = [WriteSFPU], isReMaterializable = 1

let hasSideEffects = 1 in {
let has_sdst = 0 in {
let Uses = [M0] in {
def S_BARRIER_SIGNAL_M0 : SOP1_Pseudo <"s_barrier_signal m0", (outs), (ins),
  "", []>{
  let SchedRW = [WriteBarrier];
  let isConvergent = 1;
}

def S_BARRIER_SIGNAL_ISFIRST_M0 : SOP1_Pseudo <"s_barrier_signal_isfirst m0", (outs), (ins),
  "", []>{
  let Defs = [SCC];
  let Uses = [M0, SCC];
  let SchedRW = [WriteBarrier];
  let isConvergent = 1;
}

def S_BARRIER_INIT_M0 : SOP1_Pseudo <"s_barrier_init m0", (outs), (ins),
  "", []>{
  let SchedRW = [WriteBarrier];
  let isConvergent = 1;
}

def S_BARRIER_INIT_IMM : SOP1_Pseudo <"s_barrier_init", (outs),
  (ins SplitBarrier:$src0), "$src0", []>{
  let SchedRW = [WriteBarrier];
  let isConvergent = 1;
}

def S_BARRIER_JOIN_M0 : SOP1_Pseudo <"s_barrier_join m0", (outs), (ins),
  "", []>{
  let SchedRW = [WriteBarrier];
  let isConvergent = 1;
}

} // End Uses = [M0]

def S_BARRIER_SIGNAL_IMM : SOP1_Pseudo <"s_barrier_signal", (outs),
  (ins SplitBarrier:$src0), "$src0", [(int_amdgcn_s_barrier_signal timm:$src0)]>{
  let SchedRW = [WriteBarrier];
  let isConvergent = 1;
}

def S_BARRIER_SIGNAL_ISFIRST_IMM : SOP1_Pseudo <"s_barrier_signal_isfirst", (outs),
  (ins SplitBarrier:$src0), "$src0", [(set SCC, (int_amdgcn_s_barrier_signal_isfirst timm:$src0))]>{
  let Defs = [SCC];
  let Uses = [SCC];
  let usesCustomInserter = 1;
  let SchedRW = [WriteBarrier];
  let isConvergent = 1;
}

def S_BARRIER_JOIN_IMM : SOP1_Pseudo <"s_barrier_join", (outs),
  (ins SplitBarrier:$src0), "$src0", []>{
  let SchedRW = [WriteBarrier];
  let isConvergent = 1;
}

} // End has_sdst = 0

def S_GET_BARRIER_STATE_IMM : SOP1_Pseudo <"s_get_barrier_state", (outs SSrc_b32:$sdst),
  (ins SplitBarrier:$src0), "$sdst, $src0", []>{
  let SchedRW = [WriteBarrier];
  let isConvergent = 1;
}

def S_GET_BARRIER_STATE_M0 : SOP1_Pseudo <"s_get_barrier_state $sdst, m0", (outs SSrc_b32:$sdst),
  (ins), "", []>{
  let Uses = [M0];
  let SchedRW = [WriteBarrier];
  let isConvergent = 1;
}
} // End hasSideEffects = 1

//===----------------------------------------------------------------------===//
// SOP2 Instructions
//===----------------------------------------------------------------------===//

class SOP2_Pseudo<string opName, dag outs, dag ins,
                  string asmOps, list<dag> pattern=[]> :
  SOP_Pseudo<opName, outs, ins, " " # asmOps, pattern> {

  let mayLoad = 0;
  let mayStore = 0;
  let hasSideEffects = 0;
  let SALU = 1;
  let SOP2 = 1;
  let SchedRW = [WriteSALU];
  let UseNamedOperandTable = 1;

  let has_sdst = 1;

  // Pseudo instructions have no encodings, but adding this field here allows
  // us to do:
  // let sdst = xxx in {
  // for multiclasses that include both real and pseudo instructions.
  // field bits<7> sdst = 0;
}

class SOP2_Real<SOP_Pseudo ps, string name = ps.Mnemonic> :
  InstSI <ps.OutOperandList, ps.InOperandList,
          name # ps.AsmOperands> {
  let SALU = 1;
  let SOP2 = 1;
  let isPseudo = 0;
  let isCodeGenOnly = 0;

  // copy relevant pseudo op flags
  let SubtargetPredicate   = ps.SubtargetPredicate;
  let AsmMatchConverter    = ps.AsmMatchConverter;
  let UseNamedOperandTable = ps.UseNamedOperandTable;
  let TSFlags              = ps.TSFlags;
  let SchedRW              = ps.SchedRW;
  let mayLoad              = ps.mayLoad;
  let mayStore             = ps.mayStore;
  let Constraints          = ps.Constraints;
  let Uses                 = ps.Uses;
  let Defs                 = ps.Defs;
  let isConvergent         = ps.isConvergent;

  // encoding
  bits<7> sdst;
  bits<8> src0;
  bits<8> src1;
  bits<32> imm;
}

class SOP2_Real32<bits<7> op, SOP_Pseudo ps, string name = ps.Mnemonic> :
  SOP2_Real<ps, name>, Enc32 {
  let Inst{7-0}   = src0;
  let Inst{15-8}  = src1;
  let Inst{22-16} = !if(ps.has_sdst, sdst, ?);
  let Inst{29-23} = op;
  let Inst{31-30} = 0x2; // encoding
}

class SOP2_Real64<bits<7> op, SOP_Pseudo ps, string name = ps.Mnemonic> :
  SOP2_Real<ps, name>, Enc64 {
  let Inst{7-0}   = src0;
  let Inst{15-8}  = src1;
  let Inst{22-16} = !if(ps.has_sdst, sdst, ?);
  let Inst{29-23} = op;
  let Inst{31-30} = 0x2; // encoding
  let Inst{63-32} = imm;
}

class SOP2_F16 <string opName, list<dag> pattern=[]> : SOP2_Pseudo <
  opName, (outs SReg_32:$sdst), (ins SSrc_f16:$src0, SSrc_f16:$src1),
  "$sdst, $src0, $src1", pattern
>;

class SOP2_32 <string opName, list<dag> pattern=[]> : SOP2_Pseudo <
  opName, (outs SReg_32:$sdst), (ins SSrc_b32:$src0, SSrc_b32:$src1),
  "$sdst, $src0, $src1", pattern
>;

class SOP2_F32 <string opName, list<dag> pattern=[]> : SOP2_Pseudo <
  opName, (outs SReg_32:$sdst), (ins SSrc_f32:$src0, SSrc_f32:$src1),
  "$sdst, $src0, $src1", pattern
>;

class SOP2_64 <string opName, list<dag> pattern=[]> : SOP2_Pseudo <
  opName, (outs SReg_64:$sdst), (ins SSrc_b64:$src0, SSrc_b64:$src1),
  "$sdst, $src0, $src1", pattern
>;

class SOP2_64_32 <string opName, list<dag> pattern=[]> : SOP2_Pseudo <
  opName, (outs SReg_64:$sdst), (ins SSrc_b64:$src0, SSrc_b32:$src1),
  "$sdst, $src0, $src1", pattern
>;

class SOP2_64_32_32 <string opName, list<dag> pattern=[]> : SOP2_Pseudo <
  opName, (outs SReg_64:$sdst), (ins SSrc_b32:$src0, SSrc_b32:$src1),
  "$sdst, $src0, $src1", pattern
>;


let Defs = [SCC] in { // Carry out goes to SCC
let isCommutable = 1, isAdd = 1 in {
def S_ADD_U32 : SOP2_32 <"s_add_u32">;
def S_ADD_I32 : SOP2_32 <"s_add_i32",
  [(set i32:$sdst, (UniformBinFrag<add> SSrc_b32:$src0, SSrc_b32:$src1))]
>;
} // End isCommutable = 1, isAdd = 1

def S_SUB_U32 : SOP2_32 <"s_sub_u32">;
def S_SUB_I32 : SOP2_32 <"s_sub_i32",
  [(set i32:$sdst, (UniformBinFrag<sub> SSrc_b32:$src0, SSrc_b32:$src1))]
>;

let Uses = [SCC] in { // Carry in comes from SCC
let isCommutable = 1 in {
def S_ADDC_U32 : SOP2_32 <"s_addc_u32",
  [(set i32:$sdst, (UniformBinFrag<adde> (i32 SSrc_b32:$src0), (i32 SSrc_b32:$src1)))]>;
} // End isCommutable = 1

def S_SUBB_U32 : SOP2_32 <"s_subb_u32",
  [(set i32:$sdst, (UniformBinFrag<sube> (i32 SSrc_b32:$src0), (i32 SSrc_b32:$src1)))]>;
} // End Uses = [SCC]

let isCommutable = 1 in {
def S_MIN_I32 : SOP2_32 <"s_min_i32",
  [(set i32:$sdst, (UniformBinFrag<smin> i32:$src0, i32:$src1))]
>;
def S_MIN_U32 : SOP2_32 <"s_min_u32",
  [(set i32:$sdst, (UniformBinFrag<umin> i32:$src0, i32:$src1))]
>;
def S_MAX_I32 : SOP2_32 <"s_max_i32",
  [(set i32:$sdst, (UniformBinFrag<smax> i32:$src0, i32:$src1))]
>;
def S_MAX_U32 : SOP2_32 <"s_max_u32",
  [(set i32:$sdst, (UniformBinFrag<umax> i32:$src0, i32:$src1))]
>;
} // End isCommutable = 1
} // End Defs = [SCC]

let SubtargetPredicate = isGFX12Plus in {
  def S_ADD_U64 : SOP2_64<"s_add_u64">{
    let isCommutable = 1;
  }

  def S_SUB_U64 : SOP2_64<"s_sub_u64">;

  def S_MUL_U64 : SOP2_64 <"s_mul_u64",
    [(set i64:$sdst, (UniformBinFrag<mul> i64:$src0, i64:$src1))]> {
    let isCommutable = 1;
  }

  // The higher 32-bits of the inputs contain the sign extension bits.
  let hasSideEffects = 0 in {
    def S_MUL_I64_I32_PSEUDO : SPseudoInstSI <
      (outs SReg_64:$sdst), (ins SSrc_b64:$src0, SSrc_b64:$src1)
    >;

    // The higher 32-bits of the inputs are zero.
    def S_MUL_U64_U32_PSEUDO : SPseudoInstSI <
      (outs SReg_64:$sdst), (ins SSrc_b64:$src0, SSrc_b64:$src1)
    >;
  }

} // End SubtargetPredicate = isGFX12Plus

let Uses = [SCC] in {
  def S_CSELECT_B32 : SOP2_32 <"s_cselect_b32">;
  def S_CSELECT_B64 : SOP2_64 <"s_cselect_b64">;
} // End Uses = [SCC]

let Defs = [SCC] in {
let isCommutable = 1 in {
def S_AND_B32 : SOP2_32 <"s_and_b32",
  [(set i32:$sdst, (UniformBinFrag<and> i32:$src0, i32:$src1))]
>;

def S_AND_B64 : SOP2_64 <"s_and_b64",
  [(set i64:$sdst, (UniformBinFrag<and> i64:$src0, i64:$src1))]
>;

def S_OR_B32 : SOP2_32 <"s_or_b32",
  [(set i32:$sdst, (UniformBinFrag<or> i32:$src0, i32:$src1))]
>;

def S_OR_B64 : SOP2_64 <"s_or_b64",
  [(set i64:$sdst, (UniformBinFrag<or> i64:$src0, i64:$src1))]
>;

def S_XOR_B32 : SOP2_32 <"s_xor_b32",
  [(set i32:$sdst, (UniformBinFrag<xor> i32:$src0, i32:$src1))]
>;

def S_XOR_B64 : SOP2_64 <"s_xor_b64",
  [(set i64:$sdst, (UniformBinFrag<xor> i64:$src0, i64:$src1))]
>;

def S_XNOR_B32 : SOP2_32 <"s_xnor_b32",
  [(set i32:$sdst, (UniformUnaryFrag<not> (xor_oneuse i32:$src0, i32:$src1)))]
>;

def S_XNOR_B64 : SOP2_64 <"s_xnor_b64",
  [(set i64:$sdst, (UniformUnaryFrag<not> (xor_oneuse i64:$src0, i64:$src1)))]
>;

def S_NAND_B32 : SOP2_32 <"s_nand_b32",
  [(set i32:$sdst, (UniformUnaryFrag<not> (and_oneuse i32:$src0, i32:$src1)))]
>;

def S_NAND_B64 : SOP2_64 <"s_nand_b64",
  [(set i64:$sdst, (UniformUnaryFrag<not> (and_oneuse i64:$src0, i64:$src1)))]
>;

def S_NOR_B32 : SOP2_32 <"s_nor_b32",
  [(set i32:$sdst, (UniformUnaryFrag<not> (or_oneuse i32:$src0, i32:$src1)))]
>;

def S_NOR_B64 : SOP2_64 <"s_nor_b64",
  [(set i64:$sdst, (UniformUnaryFrag<not> (or_oneuse i64:$src0, i64:$src1)))]
>;
} // End isCommutable = 1

// There are also separate patterns for types other than i32
def S_ANDN2_B32 : SOP2_32 <"s_andn2_b32",
  [(set i32:$sdst, (UniformBinFrag<and> i32:$src0, (not i32:$src1)))]
>;

def S_ANDN2_B64 : SOP2_64 <"s_andn2_b64",
  [(set i64:$sdst, (UniformBinFrag<and> i64:$src0, (not i64:$src1)))]
>;

def S_ORN2_B32 : SOP2_32 <"s_orn2_b32",
  [(set i32:$sdst, (UniformBinFrag<or> i32:$src0, (not i32:$src1)))]
>;

def S_ORN2_B64 : SOP2_64 <"s_orn2_b64",
  [(set i64:$sdst, (UniformBinFrag<or> i64:$src0, (not i64:$src1)))]
>;
} // End Defs = [SCC]

// Use added complexity so these patterns are preferred to the VALU patterns.
let AddedComplexity = 1 in {

let Defs = [SCC] in {
// TODO: b64 versions require VOP3 change since v_lshlrev_b64 is VOP3
def S_LSHL_B32 : SOP2_32 <"s_lshl_b32",
  [(set SReg_32:$sdst, (UniformBinFrag<cshl_32> (i32 SSrc_b32:$src0), (i32 SSrc_b32:$src1)))]
>;
def S_LSHL_B64 : SOP2_64_32 <"s_lshl_b64",
  [(set SReg_64:$sdst, (UniformBinFrag<cshl_64> (i64 SSrc_b64:$src0), (i32 SSrc_b32:$src1)))]
>;
def S_LSHR_B32 : SOP2_32 <"s_lshr_b32",
  [(set SReg_32:$sdst, (UniformBinFrag<csrl_32> (i32 SSrc_b32:$src0), (i32 SSrc_b32:$src1)))]
>;
def S_LSHR_B64 : SOP2_64_32 <"s_lshr_b64",
  [(set SReg_64:$sdst, (UniformBinFrag<csrl_64> (i64 SSrc_b64:$src0), (i32 SSrc_b32:$src1)))]
>;
def S_ASHR_I32 : SOP2_32 <"s_ashr_i32",
  [(set SReg_32:$sdst, (UniformBinFrag<csra_32> (i32 SSrc_b32:$src0), (i32 SSrc_b32:$src1)))]
>;
def S_ASHR_I64 : SOP2_64_32 <"s_ashr_i64",
  [(set SReg_64:$sdst, (UniformBinFrag<csra_64> (i64 SSrc_b64:$src0), (i32 SSrc_b32:$src1)))]
>;
} // End Defs = [SCC]

let isReMaterializable = 1 in {
def S_BFM_B32 : SOP2_32 <"s_bfm_b32",
  [(set i32:$sdst, (UniformBinFrag<AMDGPUbfm> i32:$src0, i32:$src1))]>;
def S_BFM_B64 : SOP2_64_32_32 <"s_bfm_b64">;

def S_MUL_I32 : SOP2_32 <"s_mul_i32",
  [(set i32:$sdst, (UniformBinFrag<mul> i32:$src0, i32:$src1))]> {
  let isCommutable = 1;
}
} // End isReMaterializable = 1
} // End AddedComplexity = 1

let Defs = [SCC] in {
def S_BFE_U32 : SOP2_32 <"s_bfe_u32">;
def S_BFE_I32 : SOP2_32 <"s_bfe_i32">;
def S_BFE_U64 : SOP2_64_32 <"s_bfe_u64">;
def S_BFE_I64 : SOP2_64_32 <"s_bfe_i64">;
} // End Defs = [SCC]

def S_CBRANCH_G_FORK : SOP2_Pseudo <
  "s_cbranch_g_fork", (outs),
  (ins SCSrc_b64:$src0, SCSrc_b64:$src1),
  "$src0, $src1"
> {
  let has_sdst = 0;
  let SubtargetPredicate = isGFX6GFX7GFX8GFX9;
}

let Defs = [SCC] in {
def S_ABSDIFF_I32 : SOP2_32 <"s_absdiff_i32">;
} // End Defs = [SCC]

let SubtargetPredicate = isGFX8GFX9 in {
  def S_RFE_RESTORE_B64 : SOP2_Pseudo <
    "s_rfe_restore_b64", (outs),
    (ins SSrc_b64:$src0, SSrc_b32:$src1),
    "$src0, $src1"
  > {
    let hasSideEffects = 1;
    let has_sdst = 0;
  }
}

let SubtargetPredicate = isGFX9Plus in {
  let isReMaterializable = 1 in {
    def S_PACK_LL_B32_B16 : SOP2_32<"s_pack_ll_b32_b16">;
    def S_PACK_LH_B32_B16 : SOP2_32<"s_pack_lh_b32_b16">;
    def S_PACK_HH_B32_B16 : SOP2_32<"s_pack_hh_b32_b16">;
  } // End isReMaterializable = 1

  let Defs = [SCC] in {
    def S_LSHL1_ADD_U32 : SOP2_32<"s_lshl1_add_u32",
      [(set i32:$sdst, (shl1_add SSrc_b32:$src0, SSrc_b32:$src1))]
    >;
    def S_LSHL2_ADD_U32 : SOP2_32<"s_lshl2_add_u32",
      [(set i32:$sdst, (shl2_add SSrc_b32:$src0, SSrc_b32:$src1))]
    >;
    def S_LSHL3_ADD_U32 : SOP2_32<"s_lshl3_add_u32",
      [(set i32:$sdst, (shl3_add SSrc_b32:$src0, SSrc_b32:$src1))]
    >;
    def S_LSHL4_ADD_U32 : SOP2_32<"s_lshl4_add_u32",
      [(set i32:$sdst, (shl4_add SSrc_b32:$src0, SSrc_b32:$src1))]
    >;
  } // End Defs = [SCC]

  let isCommutable = 1, isReMaterializable = 1 in {
    def S_MUL_HI_U32 : SOP2_32<"s_mul_hi_u32",
      [(set i32:$sdst, (UniformBinFrag<mulhu> SSrc_b32:$src0, SSrc_b32:$src1))]>;
    def S_MUL_HI_I32 : SOP2_32<"s_mul_hi_i32",
      [(set i32:$sdst, (UniformBinFrag<mulhs> SSrc_b32:$src0, SSrc_b32:$src1))]>;
  } // End isCommutable = 1, isReMaterializable = 1
} // End SubtargetPredicate = isGFX9Plus

let SubtargetPredicate = isGFX11Plus in {
  def S_PACK_HL_B32_B16 : SOP2_32<"s_pack_hl_b32_b16">;
} // End SubtargetPredicate = isGFX11Plus

class SOP2_F32_Inst<string opName, SDPatternOperator Op, ValueType dstVt=f32> :
  SOP2_F32<opName,
    [(set dstVt:$sdst, (UniformBinFrag<Op> SSrc_f32:$src0, SSrc_f32:$src1))]>;

class SOP2_F16_Inst<string opName, SDPatternOperator Op> :
  SOP2_F16<opName,
    [(set f16:$sdst, (UniformBinFrag<Op> SSrc_f16:$src0, SSrc_f16:$src1))]>;

let SubtargetPredicate = HasSALUFloatInsts, mayRaiseFPException = 1,
    Uses = [MODE], SchedRW = [WriteSFPU] in {
  let isReMaterializable = 1 in {
    let isCommutable = 1 in {
      def S_ADD_F32 : SOP2_F32_Inst<"s_add_f32", any_fadd>;
      def S_MIN_F32 : SOP2_F32_Inst<"s_min_f32", fminnum_like>;
      def S_MAX_F32 : SOP2_F32_Inst<"s_max_f32", fmaxnum_like>;
      def S_MUL_F32 : SOP2_F32_Inst<"s_mul_f32", any_fmul>;

      let FixedSize = 1 in
      def S_FMAAK_F32 : SOP2_Pseudo<
        "s_fmaak_f32", (outs SReg_32:$sdst),
        (ins SSrc_f32:$src0, SSrc_f32:$src1, KImmFP32:$imm),
        "$sdst, $src0, $src1, $imm"
      >;

      let FPDPRounding = 1 in {
        def S_ADD_F16 : SOP2_F16_Inst<"s_add_f16", any_fadd>;
        def S_MUL_F16 : SOP2_F16_Inst<"s_mul_f16", any_fmul>;
      } // End FPDPRounding

      def S_MIN_F16 : SOP2_F16_Inst<"s_min_f16", fminnum_like>;
      def S_MAX_F16 : SOP2_F16_Inst<"s_max_f16", fmaxnum_like>;
    } // End isCommutable = 1

    let FPDPRounding = 1 in
      def S_SUB_F16 : SOP2_F16_Inst<"s_sub_f16", any_fsub>;

    def S_SUB_F32            : SOP2_F32_Inst<"s_sub_f32", any_fsub>;
    def S_CVT_PK_RTZ_F16_F32 : SOP2_F32_Inst<"s_cvt_pk_rtz_f16_f32",
                                             AMDGPUpkrtz_f16_f32, v2f16>;

    let FixedSize = 1 in
    def S_FMAMK_F32 : SOP2_Pseudo<
      "s_fmamk_f32", (outs SReg_32:$sdst),
      (ins SSrc_f32:$src0, KImmFP32:$imm, SSrc_f32:$src1),
      "$sdst, $src0, $imm, $src1"
    >;
  } // End isReMaterializable = 1

  let Constraints = "$sdst = $src2",
      isCommutable = 1, AddedComplexity = 20 in {
    def S_FMAC_F32 : SOP2_Pseudo<
      "s_fmac_f32", (outs SReg_32:$sdst),
      (ins SSrc_f32:$src0, SSrc_f32:$src1, SReg_32:$src2),
      "$sdst, $src0, $src1",
      [(set f32:$sdst, (UniformTernaryFrag<any_fma> SSrc_f32:$src0, SSrc_f32:$src1, SReg_32:$src2))]
    >;

    def S_FMAC_F16 : SOP2_Pseudo<
      "s_fmac_f16", (outs SReg_32:$sdst),
      (ins SSrc_f16:$src0, SSrc_f16:$src1, SReg_32:$src2),
      "$sdst, $src0, $src1",
      [(set f16:$sdst, (UniformTernaryFrag<any_fma> SSrc_f16:$src0, SSrc_f16:$src1, SReg_32:$src2))]
    >;
  } // End Constraints = "$sdst = $src2",
    // isCommutable = 1, AddedComplexity = 20
} // End SubtargetPredicate = HasSALUFloatInsts, mayRaiseFPException = 1,
  // Uses = [MODE], SchedRW = [WriteSFPU]

// On GFX12 MIN/MAX instructions do not read MODE register.
let SubtargetPredicate = isGFX12Plus, mayRaiseFPException = 1, isCommutable = 1,
    isReMaterializable = 1, SchedRW = [WriteSFPU], AddedComplexity = 25 in {
  def S_MINIMUM_F32 : SOP2_F32_Inst<"s_minimum_f32", UniformBinFrag<fminimum>>;
  def S_MAXIMUM_F32 : SOP2_F32_Inst<"s_maximum_f32", UniformBinFrag<fmaximum>>;
  def S_MINIMUM_F16 : SOP2_F16_Inst<"s_minimum_f16", UniformBinFrag<fminimum>>;
  def S_MAXIMUM_F16 : SOP2_F16_Inst<"s_maximum_f16", UniformBinFrag<fmaximum>>;
}

//===----------------------------------------------------------------------===//
// SOPK Instructions
//===----------------------------------------------------------------------===//

class SOPK_Pseudo <string opName, dag outs, dag ins,
                   string asmOps, list<dag> pattern=[]> :
  SOP_Pseudo<opName, outs, ins, " " # asmOps, pattern> {
  let mayLoad = 0;
  let mayStore = 0;
  let hasSideEffects = 0;
  let SALU = 1;
  let SOPK = 1;
  let FixedSize = 1;
  let SchedRW = [WriteSALU];
  let UseNamedOperandTable = 1;

  let has_sdst = 1;
}

class SOPK_Real<SOPK_Pseudo ps, string name = ps.Mnemonic> :
  InstSI <ps.OutOperandList, ps.InOperandList,
          name # ps.AsmOperands> {
  let SALU = 1;
  let SOPK = 1;
  let isPseudo = 0;
  let isCodeGenOnly = 0;
  let UseNamedOperandTable = 1;

  // copy relevant pseudo op flags
  let SubtargetPredicate = ps.SubtargetPredicate;
  let AsmMatchConverter  = ps.AsmMatchConverter;
  let Constraints        = ps.Constraints;
  let SchedRW            = ps.SchedRW;
  let mayLoad            = ps.mayLoad;
  let mayStore           = ps.mayStore;
  let isBranch           = ps.isBranch;
  let isCall             = ps.isCall;
  let isTerminator       = ps.isTerminator;
  let isReturn           = ps.isReturn;
  let isBarrier          = ps.isBarrier;
  let Uses               = ps.Uses;
  let Defs               = ps.Defs;
  let isConvergent       = ps.isConvergent;

  // encoding
  bits<7>  sdst;
  bits<16> simm16;
  bits<32> imm;
}

class SOPK_Real32<bits<5> op, SOPK_Pseudo ps, string name = ps.Mnemonic> :
  SOPK_Real <ps, name>,
  Enc32 {
  let Inst{15-0}  = simm16;
  let Inst{22-16} = !if(ps.has_sdst, sdst, ?);
  let Inst{27-23} = op;
  let Inst{31-28} = 0xb; //encoding
}

class SOPK_Real64<bits<5> op, SOPK_Pseudo ps> :
  SOPK_Real<ps>,
  Enc64 {
  let Inst{15-0}  = simm16;
  let Inst{22-16} = !if(ps.has_sdst, sdst, ?);
  let Inst{27-23} = op;
  let Inst{31-28} = 0xb; //encoding
  let Inst{63-32} = imm;
}

class SOPKInstTable <bit is_sopk, string cmpOp = ""> {
  bit IsSOPK = is_sopk;
  string BaseCmpOp = cmpOp;
}

class SOPK_32 <string opName, list<dag> pattern=[]> : SOPK_Pseudo <
  opName,
  (outs SReg_32:$sdst),
  (ins s16imm:$simm16),
  "$sdst, $simm16",
  pattern>;

class SOPK_32_BR <string opName, list<dag> pattern=[]> : SOPK_Pseudo <
  opName,
  (outs),
  (ins SOPPBrTarget:$simm16, SReg_32:$sdst),
  "$sdst, $simm16",
  pattern> {
  let Defs = [EXEC];
  let Uses = [EXEC];
  let isBranch = 1;
  let isTerminator = 1;
  let SchedRW = [WriteBranch];
}

class SOPK_SCC <string opName, string base_op, bit isSignExt> : SOPK_Pseudo <
  opName,
  (outs),
  !if(isSignExt,
      (ins SReg_32:$sdst, s16imm:$simm16),
      (ins SReg_32:$sdst, u16imm:$simm16)),
  "$sdst, $simm16">,
  SOPKInstTable<1, base_op>{
  let Defs = [SCC];
}

class SOPK_32TIE <string opName, list<dag> pattern=[]> : SOPK_Pseudo <
  opName,
  (outs SReg_32:$sdst),
  (ins SReg_32:$src0, s16imm:$simm16),
  "$sdst, $simm16",
  pattern
>;

let isReMaterializable = 1, isMoveImm = 1 in {
def S_MOVK_I32 : SOPK_32 <"s_movk_i32">;
} // End isReMaterializable = 1
let Uses = [SCC] in {
def S_CMOVK_I32 : SOPK_32 <"s_cmovk_i32">;
}

let isCompare = 1 in {

// This instruction is disabled for now until we can figure out how to teach
// the instruction selector to correctly use the  S_CMP* vs V_CMP*
// instructions.
//
// When this instruction is enabled the code generator sometimes produces this
// invalid sequence:
//
// SCC = S_CMPK_EQ_I32 SGPR0, imm
// VCC = COPY SCC
// VGPR0 = V_CNDMASK VCC, VGPR0, VGPR1
//
// def S_CMPK_EQ_I32 : SOPK_SCC <"s_cmpk_eq_i32",
//   [(set i1:$dst, (setcc i32:$src0, imm:$src1, SETEQ))]
// >;

def S_CMPK_EQ_I32 : SOPK_SCC <"s_cmpk_eq_i32", "s_cmp_eq_i32", 1>;
def S_CMPK_LG_I32 : SOPK_SCC <"s_cmpk_lg_i32", "s_cmp_lg_i32", 1>;
def S_CMPK_GT_I32 : SOPK_SCC <"s_cmpk_gt_i32", "s_cmp_gt_i32", 1>;
def S_CMPK_GE_I32 : SOPK_SCC <"s_cmpk_ge_i32", "s_cmp_ge_i32", 1>;
def S_CMPK_LT_I32 : SOPK_SCC <"s_cmpk_lt_i32", "s_cmp_lt_i32", 1>;
def S_CMPK_LE_I32 : SOPK_SCC <"s_cmpk_le_i32", "s_cmp_le_i32", 1>;

def S_CMPK_EQ_U32 : SOPK_SCC <"s_cmpk_eq_u32", "s_cmp_eq_u32", 0>;
def S_CMPK_LG_U32 : SOPK_SCC <"s_cmpk_lg_u32", "s_cmp_lg_u32", 0>;
def S_CMPK_GT_U32 : SOPK_SCC <"s_cmpk_gt_u32", "s_cmp_gt_u32", 0>;
def S_CMPK_GE_U32 : SOPK_SCC <"s_cmpk_ge_u32", "s_cmp_ge_u32", 0>;
def S_CMPK_LT_U32 : SOPK_SCC <"s_cmpk_lt_u32", "s_cmp_lt_u32", 0>;
def S_CMPK_LE_U32 : SOPK_SCC <"s_cmpk_le_u32", "s_cmp_le_u32", 0>;
} // End isCompare = 1

let isCommutable = 1, Constraints = "$sdst = $src0" in {
  let Defs = [SCC] in
    def S_ADDK_I32 : SOPK_32TIE <"s_addk_i32">;
  def S_MULK_I32 : SOPK_32TIE <"s_mulk_i32">;
}

let SubtargetPredicate = isGFX6GFX7GFX8GFX9 in
def S_CBRANCH_I_FORK : SOPK_Pseudo <
  "s_cbranch_i_fork",
  (outs), (ins SReg_64:$sdst, SOPPBrTarget:$simm16),
  "$sdst, $simm16"
>;

// This is hasSideEffects to allow its use in readcyclecounter selection.
// FIXME: Need to truncate immediate to 16-bits.
// FIXME: Should have separate pseudos for known may read MODE and
// only read MODE.
def S_GETREG_B32 : SOPK_Pseudo <
  "s_getreg_b32",
  (outs SReg_32:$sdst), (ins hwreg:$simm16),
  "$sdst, $simm16",
  [(set i32:$sdst, (int_amdgcn_s_getreg (i32 timm:$simm16)))]> {
  let hasSideEffects = 1;
  let Uses = [MODE];
}

let Defs = [MODE], Uses = [MODE] in {

// FIXME: Need to truncate immediate to 16-bits.
class S_SETREG_B32_Pseudo <list<dag> pattern=[]> : SOPK_Pseudo <
  "s_setreg_b32",
  (outs), (ins SReg_32:$sdst, hwreg:$simm16),
  "$simm16, $sdst",
  pattern>;

def S_SETREG_B32 : S_SETREG_B32_Pseudo <
  [(int_amdgcn_s_setreg (i32 SIMM16bit:$simm16), i32:$sdst)]> {
  // Use custom inserter to optimize some cases to
  // S_DENORM_MODE/S_ROUND_MODE/S_SETREG_B32_mode.
  let usesCustomInserter = 1;
  let hasSideEffects = 1;
}

// Variant of SETREG that is guaranteed to only touch FP bits in the MODE
// register, so doesn't have unmodeled side effects.
def S_SETREG_B32_mode : S_SETREG_B32_Pseudo {
  let hasSideEffects = 0;
}

// FIXME: Not on SI?
//def S_GETREG_REGRD_B32 : SOPK_32 <sopk<0x14, 0x13>, "s_getreg_regrd_b32">;

class S_SETREG_IMM32_B32_Pseudo : SOPK_Pseudo <
  "s_setreg_imm32_b32",
  (outs), (ins i32imm:$imm, hwreg:$simm16),
  "$simm16, $imm"> {
  let Size = 8; // Unlike every other SOPK instruction.
  let has_sdst = 0;
}

def S_SETREG_IMM32_B32 : S_SETREG_IMM32_B32_Pseudo {
  let hasSideEffects = 1;
}

// Variant of SETREG_IMM32 that is guaranteed to only touch FP bits in the MODE
// register, so doesn't have unmodeled side effects.
def S_SETREG_IMM32_B32_mode : S_SETREG_IMM32_B32_Pseudo {
  let hasSideEffects = 0;
}

} // End Defs = [MODE], Uses = [MODE]

class SOPK_WAITCNT<string opName, list<dag> pat=[]> :
    SOPK_Pseudo<
        opName,
        (outs),
        (ins SReg_32:$sdst, s16imm:$simm16),
        "$sdst, $simm16",
        pat> {
  let hasSideEffects = 1;
  let mayLoad = 1;
  let mayStore = 1;
  let has_sdst = 1; // First source takes place of sdst in encoding
}

let SubtargetPredicate = isGFX9Plus in {
  def S_CALL_B64 : SOPK_Pseudo<
      "s_call_b64",
      (outs SReg_64:$sdst),
      (ins SOPPBrTarget:$simm16),
      "$sdst, $simm16"> {
    let isCall = 1;
  }
} // End SubtargetPredicate = isGFX9Plus

def VersionImm : S16ImmOperand {
  let DecoderMethod = "decodeVersionImm";
}

let SubtargetPredicate = isGFX10Plus in {
  def S_VERSION : SOPK_Pseudo<
      "s_version",
      (outs),
      (ins VersionImm:$simm16),
      "$simm16"> {
    let has_sdst = 0;
  }
} // End SubtargetPredicate = isGFX10Plus

let SubtargetPredicate = isGFX10GFX11 in {
  def S_SUBVECTOR_LOOP_BEGIN : SOPK_32_BR<"s_subvector_loop_begin">;
  def S_SUBVECTOR_LOOP_END   : SOPK_32_BR<"s_subvector_loop_end">;

  def S_WAITCNT_VSCNT   : SOPK_WAITCNT<"s_waitcnt_vscnt">;
  def S_WAITCNT_VMCNT   : SOPK_WAITCNT<"s_waitcnt_vmcnt">;
  def S_WAITCNT_EXPCNT  : SOPK_WAITCNT<"s_waitcnt_expcnt">;
  def S_WAITCNT_LGKMCNT : SOPK_WAITCNT<"s_waitcnt_lgkmcnt">;
} // End SubtargetPredicate = isGFX10GFX11

//===----------------------------------------------------------------------===//
// SOPC Instructions
//===----------------------------------------------------------------------===//

class SOPC_Pseudo<string opName, dag outs, dag ins,
                  string asmOps, list<dag> pattern=[]> :
  SOP_Pseudo<opName, outs, ins, " " # asmOps, pattern> {
  let mayLoad = 0;
  let mayStore = 0;
  let hasSideEffects = 0;
  let SALU = 1;
  let SOPC = 1;
  let Defs = [SCC];
  let SchedRW = [WriteSALU];
  let UseNamedOperandTable = 1;
}

class SOPC_Real<bits<7> op, SOPC_Pseudo ps> :
  InstSI <ps.OutOperandList, ps.InOperandList,
          ps.Mnemonic # ps.AsmOperands>,
  Enc32 {
  let SALU = 1;
  let SOPC = 1;
  let isPseudo = 0;
  let isCodeGenOnly = 0;

  // copy relevant pseudo op flags
  let SubtargetPredicate   = ps.SubtargetPredicate;
  let OtherPredicates      = ps.OtherPredicates;
  let AsmMatchConverter    = ps.AsmMatchConverter;
  let UseNamedOperandTable = ps.UseNamedOperandTable;
  let TSFlags              = ps.TSFlags;
  let SchedRW              = ps.SchedRW;
  let mayLoad              = ps.mayLoad;
  let mayStore             = ps.mayStore;
  let Uses                 = ps.Uses;
  let Defs                 = ps.Defs;
  let isConvergent         = ps.isConvergent;

  // encoding
  bits<8> src0;
  bits<8> src1;

  let Inst{7-0} = src0;
  let Inst{15-8} = src1;
  let Inst{22-16} = op;
  let Inst{31-23} = 0x17e;
}

class SOPC_Base <RegisterOperand rc0, RegisterOperand rc1,
                 string opName, list<dag> pattern = []> : SOPC_Pseudo <
  opName, (outs), (ins rc0:$src0, rc1:$src1),
  "$src0, $src1", pattern > {
}

class SOPC_Helper <RegisterOperand rc, ValueType vt,
                    string opName, SDPatternOperator cond> : SOPC_Base <
  rc, rc, opName,
  [(set SCC, (UniformTernaryFrag<setcc> vt:$src0, vt:$src1, cond))] > {
}

class SOPC_CMP_32<string opName,
                  SDPatternOperator cond = COND_NULL, string revOp = opName>
  : SOPC_Helper<SSrc_b32, i32, opName, cond>,
    Commutable_REV<revOp, !eq(revOp, opName)>,
    SOPKInstTable<0, opName> {
  let isCompare = 1;
  let isCommutable = 1;
}

class SOPC_CMP_F32<string opName,
                  SDPatternOperator cond = COND_NULL, string revOp = opName>
  : SOPC_Helper<SSrc_b32, f32, opName, cond>,
    Commutable_REV<revOp, !eq(revOp, opName)>,
    SOPKInstTable<0, opName> {
  let isCompare = 1;
  let isCommutable = 1;
  let mayRaiseFPException = 1;
  let Uses = [MODE];
  let SchedRW = [WriteSFPU];
}

class SOPC_CMP_F16<string opName,
                  SDPatternOperator cond = COND_NULL, string revOp = opName>
  : SOPC_Helper<SSrc_b16, f16, opName, cond>,
    Commutable_REV<revOp, !eq(revOp, opName)>,
    SOPKInstTable<0, opName> {
  let isCompare = 1;
  let isCommutable = 1;
  let mayRaiseFPException = 1;
  let Uses = [MODE];
  let SchedRW = [WriteSFPU];
}

class SOPC_CMP_64<string opName,
                  SDPatternOperator cond = COND_NULL, string revOp = opName>
  : SOPC_Helper<SSrc_b64, i64, opName, cond>,
    Commutable_REV<revOp, !eq(revOp, opName)> {
  let isCompare = 1;
  let isCommutable = 1;
}

class SOPC_32<string opName, list<dag> pattern = []>
  : SOPC_Base<SSrc_b32, SSrc_b32, opName, pattern>;

class SOPC_64_32<string opName, list<dag> pattern = []>
  : SOPC_Base<SSrc_b64, SSrc_b32, opName, pattern>;

def S_CMP_EQ_I32 : SOPC_CMP_32 <"s_cmp_eq_i32">;
def S_CMP_LG_I32 : SOPC_CMP_32 <"s_cmp_lg_i32">;
def S_CMP_GT_I32 : SOPC_CMP_32 <"s_cmp_gt_i32", COND_SGT>;
def S_CMP_GE_I32 : SOPC_CMP_32 <"s_cmp_ge_i32", COND_SGE>;
def S_CMP_LT_I32 : SOPC_CMP_32 <"s_cmp_lt_i32", COND_SLT, "s_cmp_gt_i32">;
def S_CMP_LE_I32 : SOPC_CMP_32 <"s_cmp_le_i32", COND_SLE, "s_cmp_ge_i32">;
def S_CMP_EQ_U32 : SOPC_CMP_32 <"s_cmp_eq_u32", COND_EQ>;
def S_CMP_LG_U32 : SOPC_CMP_32 <"s_cmp_lg_u32", COND_NE>;
def S_CMP_GT_U32 : SOPC_CMP_32 <"s_cmp_gt_u32", COND_UGT>;
def S_CMP_GE_U32 : SOPC_CMP_32 <"s_cmp_ge_u32", COND_UGE>;
def S_CMP_LT_U32 : SOPC_CMP_32 <"s_cmp_lt_u32", COND_ULT, "s_cmp_gt_u32">;
def S_CMP_LE_U32 : SOPC_CMP_32 <"s_cmp_le_u32", COND_ULE, "s_cmp_ge_u32">;

def S_BITCMP0_B32 : SOPC_32 <"s_bitcmp0_b32">;
def S_BITCMP1_B32 : SOPC_32 <"s_bitcmp1_b32">;
def S_BITCMP0_B64 : SOPC_64_32 <"s_bitcmp0_b64">;
def S_BITCMP1_B64 : SOPC_64_32 <"s_bitcmp1_b64">;
let SubtargetPredicate = isGFX6GFX7GFX8GFX9 in
def S_SETVSKIP : SOPC_32 <"s_setvskip">;

let SubtargetPredicate = isGFX8Plus in {
def S_CMP_EQ_U64 : SOPC_CMP_64 <"s_cmp_eq_u64", COND_EQ>;
def S_CMP_LG_U64 : SOPC_CMP_64 <"s_cmp_lg_u64", COND_NE>;
} // End SubtargetPredicate = isGFX8Plus

let SubtargetPredicate = HasVGPRIndexMode in {
// Setting the GPR index mode is really writing the fields in the mode
// register. We don't want to add mode register uses to every
// instruction, and it's too complicated to deal with anyway. This is
// modeled just as a side effect.
def S_SET_GPR_IDX_ON : SOPC_Pseudo <
  "s_set_gpr_idx_on" ,
  (outs),
  (ins SSrc_b32:$src0, GPRIdxMode:$src1),
  "$src0, $src1"> {
  let Defs = [M0, MODE]; // No scc def
  let Uses = [M0, MODE]; // Other bits of mode, m0 unmodified.
  let hasSideEffects = 1; // Sets mode.gpr_idx_en
  let FixedSize = 1;
}
}

let SubtargetPredicate = HasSALUFloatInsts in {

def S_CMP_LT_F32  : SOPC_CMP_F32<"s_cmp_lt_f32", COND_OLT, "s_cmp_gt_f32">;
def S_CMP_EQ_F32  : SOPC_CMP_F32<"s_cmp_eq_f32", COND_OEQ>;
def S_CMP_LE_F32  : SOPC_CMP_F32<"s_cmp_le_f32", COND_OLE, "s_cmp_ge_f32">;
def S_CMP_GT_F32  : SOPC_CMP_F32<"s_cmp_gt_f32", COND_OGT>;
def S_CMP_LG_F32  : SOPC_CMP_F32<"s_cmp_lg_f32", COND_ONE>;
def S_CMP_GE_F32  : SOPC_CMP_F32<"s_cmp_ge_f32", COND_OGE>;
def S_CMP_O_F32   : SOPC_CMP_F32<"s_cmp_o_f32", COND_O>;
def S_CMP_U_F32   : SOPC_CMP_F32<"s_cmp_u_f32", COND_UO>;
def S_CMP_NGE_F32 : SOPC_CMP_F32<"s_cmp_nge_f32", COND_ULT, "s_cmp_nle_f32">;
def S_CMP_NLG_F32 : SOPC_CMP_F32<"s_cmp_nlg_f32", COND_UEQ>;
def S_CMP_NGT_F32 : SOPC_CMP_F32<"s_cmp_ngt_f32", COND_ULE, "s_cmp_nlt_f32">;
def S_CMP_NLE_F32 : SOPC_CMP_F32<"s_cmp_nle_f32", COND_UGT>;
def S_CMP_NEQ_F32 : SOPC_CMP_F32<"s_cmp_neq_f32", COND_UNE>;
def S_CMP_NLT_F32 : SOPC_CMP_F32<"s_cmp_nlt_f32", COND_UGE>;

def S_CMP_LT_F16  : SOPC_CMP_F16<"s_cmp_lt_f16", COND_OLT, "s_cmp_gt_f16">;
def S_CMP_EQ_F16  : SOPC_CMP_F16<"s_cmp_eq_f16", COND_OEQ>;
def S_CMP_LE_F16  : SOPC_CMP_F16<"s_cmp_le_f16", COND_OLE, "s_cmp_ge_f16">;
def S_CMP_GT_F16  : SOPC_CMP_F16<"s_cmp_gt_f16", COND_OGT>;
def S_CMP_LG_F16  : SOPC_CMP_F16<"s_cmp_lg_f16", COND_ONE>;
def S_CMP_GE_F16  : SOPC_CMP_F16<"s_cmp_ge_f16", COND_OGE>;
def S_CMP_O_F16   : SOPC_CMP_F16<"s_cmp_o_f16", COND_O>;
def S_CMP_U_F16   : SOPC_CMP_F16<"s_cmp_u_f16", COND_UO>;
def S_CMP_NGE_F16 : SOPC_CMP_F16<"s_cmp_nge_f16", COND_ULT, "s_cmp_nle_f16">;
def S_CMP_NLG_F16 : SOPC_CMP_F16<"s_cmp_nlg_f16", COND_UEQ>;
def S_CMP_NGT_F16 : SOPC_CMP_F16<"s_cmp_ngt_f16", COND_ULE, "s_cmp_nlt_f16">;
def S_CMP_NLE_F16 : SOPC_CMP_F16<"s_cmp_nle_f16", COND_UGT>;
def S_CMP_NEQ_F16 : SOPC_CMP_F16<"s_cmp_neq_f16", COND_UNE>;
def S_CMP_NLT_F16 : SOPC_CMP_F16<"s_cmp_nlt_f16", COND_UGE>;

} // End SubtargetPredicate = HasSALUFloatInsts

//===----------------------------------------------------------------------===//
// SOPP Instructions
//===----------------------------------------------------------------------===//

class SOPP_Pseudo<string opName, dag ins,
                  string asmOps = "", list<dag> pattern=[],
                  string sep = !if(!empty(asmOps), "", " "),
                  string keyName = opName> :
  SOP_Pseudo<opName, (outs), ins, sep # asmOps, pattern> {
  let mayLoad = 0;
  let mayStore = 0;
  let hasSideEffects = 0;
  let SALU = 1;
  let SOPP = 1;
  let FixedSize = 1;
  let SchedRW = [WriteSALU];
  let UseNamedOperandTable = 1;
  bits <16> simm16;
  bits <1> fixed_imm = 0;
  string KeyName = keyName;
}

class SOPPRelaxTable <bit isRelaxed, string keyName, string gfxip> {
  bit IsRelaxed = isRelaxed;
  string KeyName = keyName # gfxip;
}

class SOPP_Real<SOPP_Pseudo ps, string name = ps.Mnemonic> :
  InstSI <ps.OutOperandList, ps.InOperandList,
          name # ps.AsmOperands> {
  let SALU = 1;
  let SOPP = 1;
  let isPseudo = 0;
  let isCodeGenOnly = 0;

  // copy relevant pseudo op flags
  let SubtargetPredicate   = ps.SubtargetPredicate;
  let OtherPredicates      = ps.OtherPredicates;
  let AsmMatchConverter    = ps.AsmMatchConverter;
  let UseNamedOperandTable = ps.UseNamedOperandTable;
  let TSFlags              = ps.TSFlags;
  let SchedRW              = ps.SchedRW;
  let mayLoad              = ps.mayLoad;
  let mayStore             = ps.mayStore;
  let isTerminator         = ps.isTerminator;
  let isReturn             = ps.isReturn;
  let isCall               = ps.isCall;
  let isBranch             = ps.isBranch;
  let isBarrier            = ps.isBarrier;
  let Uses                 = ps.Uses;
  let Defs                 = ps.Defs;
  let isConvergent         = ps.isConvergent;
  bits <16> simm16;
}

class SOPP_Real_32 <bits<7> op, SOPP_Pseudo ps, string name = ps.Mnemonic> : SOPP_Real<ps, name>,
Enc32 {
  let Inst{15-0} = !if(ps.fixed_imm, ps.simm16, simm16);
  let Inst{22-16} = op;
  let Inst{31-23} = 0x17f;
}

class SOPP_Real_64 <bits<7> op, SOPP_Pseudo ps, string name = ps.Mnemonic> : SOPP_Real<ps, name>,
Enc64 {
  // encoding
  let Inst{15-0} = !if(ps.fixed_imm, ps.simm16, simm16);
  let Inst{22-16} = op;
  let Inst{31-23} = 0x17f;
  //effectively a nop
  let Inst{47-32} = 0x0;
  let Inst{54-48} = 0x0;
  let Inst{63-55} = 0x17f;
}

multiclass SOPP_With_Relaxation <string opName, dag ins,
                  string asmOps, list<dag> pattern=[]> {
  def "" : SOPP_Pseudo <opName, ins, asmOps, pattern>;
  def _pad_s_nop : SOPP_Pseudo <opName # "_pad_s_nop", ins, asmOps, pattern, " ", opName>;
}

def S_NOP : SOPP_Pseudo<"s_nop" , (ins i16imm:$simm16), "$simm16",
  [(int_amdgcn_s_nop timm:$simm16)]> {
  let hasSideEffects = 1;
}

let isTerminator = 1 in {
def S_ENDPGM : SOPP_Pseudo<"s_endpgm", (ins Endpgm:$simm16), "$simm16", [], ""> {
  let isBarrier = 1;
  let isReturn = 1;
  let hasSideEffects = 1;
}

def S_ENDPGM_SAVED : SOPP_Pseudo<"s_endpgm_saved", (ins)> {
  let SubtargetPredicate = isGFX8Plus;
  let simm16 = 0;
  let fixed_imm = 1;
  let isBarrier = 1;
  let isReturn = 1;
}

let SubtargetPredicate = isGFX9GFX10GFX11 in {
  let isBarrier = 1, isReturn = 1, simm16 = 0, fixed_imm = 1 in {
    def S_ENDPGM_ORDERED_PS_DONE :
      SOPP_Pseudo<"s_endpgm_ordered_ps_done", (ins)>;
  } // End isBarrier = 1, isReturn = 1, simm16 = 0, fixed_imm = 1
} // End SubtargetPredicate = isGFX9GFX10GFX11

let SubtargetPredicate = isGFX10Plus in {
  let isBarrier = 1, isReturn = 1, simm16 = 0, fixed_imm = 1 in {
    def S_CODE_END :
      SOPP_Pseudo<"s_code_end", (ins)>;
  } // End isBarrier = 1, isReturn = 1, simm16 = 0, fixed_imm = 1
} // End SubtargetPredicate = isGFX10Plus

let isBranch = 1, SchedRW = [WriteBranch] in {
let isBarrier = 1 in {
defm S_BRANCH : SOPP_With_Relaxation<
  "s_branch" , (ins SOPPBrTarget:$simm16), "$simm16",
  [(br bb:$simm16)]>;
}

let Uses = [SCC] in {
defm S_CBRANCH_SCC0 : SOPP_With_Relaxation<
  "s_cbranch_scc0" , (ins SOPPBrTarget:$simm16),
  "$simm16"
>;
defm S_CBRANCH_SCC1 : SOPP_With_Relaxation <
  "s_cbranch_scc1" , (ins SOPPBrTarget:$simm16),
  "$simm16"
>;
} // End Uses = [SCC]

let Uses = [VCC] in {
defm S_CBRANCH_VCCZ : SOPP_With_Relaxation <
  "s_cbranch_vccz" , (ins SOPPBrTarget:$simm16),
  "$simm16"
>;
defm S_CBRANCH_VCCNZ : SOPP_With_Relaxation <
  "s_cbranch_vccnz" , (ins SOPPBrTarget:$simm16),
  "$simm16"
>;
} // End Uses = [VCC]

let Uses = [EXEC] in {
defm S_CBRANCH_EXECZ : SOPP_With_Relaxation <
  "s_cbranch_execz" , (ins SOPPBrTarget:$simm16),
  "$simm16"
>;
defm S_CBRANCH_EXECNZ : SOPP_With_Relaxation <
  "s_cbranch_execnz" , (ins SOPPBrTarget:$simm16),
  "$simm16"
>;
} // End Uses = [EXEC]

defm S_CBRANCH_CDBGSYS : SOPP_With_Relaxation <
  "s_cbranch_cdbgsys" , (ins SOPPBrTarget:$simm16),
  "$simm16"
>;

defm S_CBRANCH_CDBGSYS_AND_USER : SOPP_With_Relaxation <
  "s_cbranch_cdbgsys_and_user" , (ins SOPPBrTarget:$simm16),
  "$simm16"
>;

defm S_CBRANCH_CDBGSYS_OR_USER : SOPP_With_Relaxation <
  "s_cbranch_cdbgsys_or_user" , (ins SOPPBrTarget:$simm16),
  "$simm16"
>;

defm S_CBRANCH_CDBGUSER : SOPP_With_Relaxation <
  "s_cbranch_cdbguser" , (ins SOPPBrTarget:$simm16),
  "$simm16"
>;

} // End isBranch = 1
} // End isTerminator = 1

let hasSideEffects = 1 in {
def S_BARRIER : SOPP_Pseudo <"s_barrier", (ins), "",
  [(int_amdgcn_s_barrier)]> {
  let SchedRW = [WriteBarrier];
  let simm16 = 0;
  let fixed_imm = 1;
  let isConvergent = 1;
}

def S_BARRIER_WAIT : SOPP_Pseudo <"s_barrier_wait", (ins i16imm:$simm16), "$simm16",
  [(int_amdgcn_s_barrier_wait timm:$simm16)]> {
  let SchedRW = [WriteBarrier];
  let isConvergent = 1;
}

def S_BARRIER_LEAVE : SOPP_Pseudo <"s_barrier_leave", (ins)> {
  let SchedRW = [WriteBarrier];
  let simm16 = 0;
  let fixed_imm = 1;
  let isConvergent = 1;
  let Defs = [SCC];
}

def S_BARRIER_LEAVE_IMM : SOPP_Pseudo <"s_barrier_leave",
    (ins i16imm:$simm16), "$simm16", [(int_amdgcn_s_barrier_leave timm:$simm16)]>;

def S_WAKEUP : SOPP_Pseudo <"s_wakeup", (ins) > {
  let SubtargetPredicate = isGFX8Plus;
  let simm16 = 0;
  let fixed_imm = 1;
  let mayLoad = 1;
  let mayStore = 1;
}

let SubtargetPredicate = isNotGFX1250Plus in {
def S_WAITCNT : SOPP_Pseudo <"s_waitcnt" , (ins SWaitCnt:$simm16), "$simm16",
    [(int_amdgcn_s_waitcnt timm:$simm16)]>;
}

// "_soft" waitcnts are waitcnts that are either relaxed into their non-soft
// counterpart, or completely removed.
//
// These are inserted by SIMemoryLegalizer to resolve memory dependencies
// and later optimized by SIInsertWaitcnts
// For example, a S_WAITCNT_soft 0 can be completely removed in a function
// that doesn't access memory.
def S_WAITCNT_soft : SOPP_Pseudo <"s_soft_waitcnt" , (ins SWaitCnt:$simm16), "$simm16">;
def S_WAITCNT_VSCNT_soft : SOPK_WAITCNT<"s_soft_waitcnt_vscnt">;
let SubtargetPredicate = isGFX12Plus in {
  def S_WAIT_LOADCNT_soft : SOPP_Pseudo <"s_soft_wait_loadcnt", (ins s16imm:$simm16), "$simm16">;
  def S_WAIT_STORECNT_soft : SOPP_Pseudo <"s_soft_wait_storecnt", (ins s16imm:$simm16), "$simm16">;
let OtherPredicates = [HasImageInsts] in {
  def S_WAIT_SAMPLECNT_soft : SOPP_Pseudo <"s_soft_wait_samplecnt", (ins s16imm:$simm16), "$simm16">;
  def S_WAIT_BVHCNT_soft : SOPP_Pseudo <"s_soft_wait_bvhcnt", (ins s16imm:$simm16), "$simm16">;
} // End OtherPredicates = [HasImageInsts].
  def S_WAIT_DSCNT_soft : SOPP_Pseudo <"s_soft_wait_dscnt", (ins s16imm:$simm16), "$simm16">;
  def S_WAIT_KMCNT_soft : SOPP_Pseudo <"s_soft_wait_kmcnt", (ins s16imm:$simm16), "$simm16">;
}

<<<<<<< HEAD
=======

let SubtargetPredicate = HasWaitXcnt in {
  def S_WAIT_XCNT_soft : SOPP_Pseudo<"", (ins s16imm:$simm16), "$simm16">;
}

>>>>>>> 35227056
// Represents the point at which a wave must wait for all outstanding direct loads to LDS.
// Typically inserted by the memory legalizer and consumed by SIInsertWaitcnts.

def S_WAITCNT_lds_direct : SPseudoInstSI<(outs), (ins)> {
   let hasSideEffects = 0;
}

def S_SETHALT : SOPP_Pseudo <"s_sethalt" , (ins i32imm:$simm16), "$simm16",
    [(int_amdgcn_s_sethalt timm:$simm16)]>;
def S_SETKILL : SOPP_Pseudo <"s_setkill" , (ins i16imm:$simm16), "$simm16"> {
  let SubtargetPredicate = isNotGFX1250Plus;
}

// On SI the documentation says sleep for approximately 64 * low 2
// bits, consistent with the reported maximum of 448. On VI the
// maximum reported is 960 cycles, so 960 / 64 = 15 max, so is the
// maximum really 15 on VI?
def S_SLEEP : SOPP_Pseudo <"s_sleep", (ins i32imm:$simm16),
  "$simm16", [(int_amdgcn_s_sleep timm:$simm16)]> {
}

def S_SLEEP_VAR : SOP1_0_32 <"s_sleep_var", [(int_amdgcn_s_sleep_var SSrc_b32:$src0)]> {
  let hasSideEffects = 1;
}

def S_SETPRIO : SOPP_Pseudo <"s_setprio", (ins i16imm:$simm16), "$simm16",
  [(int_amdgcn_s_setprio timm:$simm16)]> {
}

def S_SETPRIO_INC_WG : SOPP_Pseudo <"s_setprio_inc_wg", (ins i16imm:$simm16), "$simm16",
  [(int_amdgcn_s_setprio_inc_wg timm:$simm16)]> {
  let SubtargetPredicate = HasSetPrioIncWgInst;
}

def S_GET_SHADER_CYCLES_U64 : SOP1_64_0 <"s_get_shader_cycles_u64",
  [(set i64:$sdst, (readcyclecounter))]> {
  let SubtargetPredicate = HasSGetShaderCyclesInst;
  let hasSideEffects = 1;
}

let Uses = [EXEC, M0] in {
def S_SENDMSG : SOPP_Pseudo <"s_sendmsg" , (ins SendMsg:$simm16), "$simm16",
  [(int_amdgcn_s_sendmsg (i32 timm:$simm16), M0)]> {
}

def S_SENDMSGHALT : SOPP_Pseudo <"s_sendmsghalt" , (ins SendMsg:$simm16), "$simm16",
  [(int_amdgcn_s_sendmsghalt (i32 timm:$simm16), M0)]> {
}

} // End Uses = [EXEC, M0]

def S_TRAP : SOPP_Pseudo <"s_trap" , (ins i16imm:$simm16), "$simm16"> {
  let isTrap = 1;
}

def S_ICACHE_INV : SOPP_Pseudo <"s_icache_inv", (ins)> {
  let simm16 = 0;
  let fixed_imm = 1;
}
def S_INCPERFLEVEL : SOPP_Pseudo <"s_incperflevel", (ins i32imm:$simm16), "$simm16",
  [(int_amdgcn_s_incperflevel timm:$simm16)]> {
}
def S_DECPERFLEVEL : SOPP_Pseudo <"s_decperflevel", (ins i32imm:$simm16), "$simm16",
  [(int_amdgcn_s_decperflevel timm:$simm16)]> {
}

let Uses = [M0] in
def S_TTRACEDATA : SOPP_Pseudo <"s_ttracedata", (ins), "",
                                [(int_amdgcn_s_ttracedata M0)]> {
  let simm16 = 0;
  let fixed_imm = 1;
}

let SubtargetPredicate = HasVGPRIndexMode in {
def S_SET_GPR_IDX_OFF : SOPP_Pseudo<"s_set_gpr_idx_off", (ins) > {
  let simm16 = 0;
  let fixed_imm = 1;
  let Defs = [MODE];
  let Uses = [MODE];
}
}

def S_MONITOR_SLEEP : SOPP_Pseudo <"s_monitor_sleep", (ins i16imm:$simm16), "$simm16",
  [(int_amdgcn_s_monitor_sleep timm:$simm16)]> {
  let SubtargetPredicate = isGFX1250Plus;
}

} // End hasSideEffects

let SubtargetPredicate = HasVGPRIndexMode in {
def S_SET_GPR_IDX_MODE : SOPP_Pseudo<"s_set_gpr_idx_mode", (ins GPRIdxMode:$simm16),
  "$simm16"> {
  let Defs = [M0, MODE];
  let Uses = [MODE];
}
}

let SubtargetPredicate = isGFX10Plus in {
  def S_INST_PREFETCH :
    SOPP_Pseudo<"s_inst_prefetch", (ins s16imm:$simm16), "$simm16">;
  def S_CLAUSE :
    SOPP_Pseudo<"s_clause", (ins s16imm:$simm16), "$simm16">;
  def S_WAIT_IDLE :
    SOPP_Pseudo <"s_wait_idle", (ins)> {
      let simm16 = 0;
      let fixed_imm = 1;
    }
  def S_WAITCNT_DEPCTR :
    SOPP_Pseudo <"s_waitcnt_depctr" , (ins DepCtr:$simm16), "$simm16">;

  let hasSideEffects = 0, Uses = [MODE], Defs = [MODE] in {
    def S_ROUND_MODE :
      SOPP_Pseudo<"s_round_mode", (ins s16imm:$simm16), "$simm16">;
    def S_DENORM_MODE :
      SOPP_Pseudo<"s_denorm_mode", (ins i32imm:$simm16), "$simm16",
      [(SIdenorm_mode (i32 timm:$simm16))]>;
  }

  let hasSideEffects = 1 in
  def S_TTRACEDATA_IMM :
    SOPP_Pseudo<"s_ttracedata_imm", (ins s16imm:$simm16), "$simm16",
                [(int_amdgcn_s_ttracedata_imm timm:$simm16)]>;
} // End SubtargetPredicate = isGFX10Plus

let SubtargetPredicate = isGFX11Plus in {
let OtherPredicates = [HasExportInsts] in
  def S_WAIT_EVENT : SOPP_Pseudo<"s_wait_event", (ins s16imm:$simm16),
                                 "$simm16"> {
                                   let hasSideEffects = 1;
                                 }
  def S_DELAY_ALU : SOPP_Pseudo<"s_delay_alu", (ins SDelayALU:$simm16),
                                "$simm16">;
} // End SubtargetPredicate = isGFX11Plus

let SubtargetPredicate = isGFX12Plus, hasSideEffects = 1 in {
  def S_WAIT_LOADCNT :
    SOPP_Pseudo<"s_wait_loadcnt", (ins s16imm:$simm16), "$simm16",
                [(int_amdgcn_s_wait_loadcnt timm:$simm16)]>;
  def S_WAIT_LOADCNT_DSCNT :
    SOPP_Pseudo<"s_wait_loadcnt_dscnt", (ins s16imm:$simm16), "$simm16">;
  def S_WAIT_STORECNT :
    SOPP_Pseudo<"s_wait_storecnt", (ins s16imm:$simm16), "$simm16",
                [(int_amdgcn_s_wait_storecnt timm:$simm16)]>;
  def S_WAIT_STORECNT_DSCNT :
    SOPP_Pseudo<"s_wait_storecnt_dscnt", (ins s16imm:$simm16), "$simm16">;
let OtherPredicates = [HasImageInsts] in {
  def S_WAIT_SAMPLECNT :
    SOPP_Pseudo<"s_wait_samplecnt", (ins s16imm:$simm16), "$simm16",
                [(int_amdgcn_s_wait_samplecnt timm:$simm16)]>;
  def S_WAIT_BVHCNT :
    SOPP_Pseudo<"s_wait_bvhcnt", (ins s16imm:$simm16), "$simm16",
                [(int_amdgcn_s_wait_bvhcnt timm:$simm16)]>;
} // End OtherPredicates = [HasImageInsts].
let OtherPredicates = [HasExportInsts] in
  def S_WAIT_EXPCNT :
    SOPP_Pseudo<"s_wait_expcnt", (ins s16imm:$simm16), "$simm16",
                [(int_amdgcn_s_wait_expcnt timm:$simm16)]>;
  def S_WAIT_DSCNT :
    SOPP_Pseudo<"s_wait_dscnt", (ins s16imm:$simm16), "$simm16",
                [(int_amdgcn_s_wait_dscnt timm:$simm16)]>;
  def S_WAIT_KMCNT :
    SOPP_Pseudo<"s_wait_kmcnt", (ins s16imm:$simm16), "$simm16",
                [(int_amdgcn_s_wait_kmcnt timm:$simm16)]>;
} // End SubtargetPredicate = isGFX12Plus, hasSideEffects = 1

let SubtargetPredicate = isGFX1250Plus, hasSideEffects = 1 in {
  def S_WAIT_ASYNCCNT :
    SOPP_Pseudo<"s_wait_asynccnt", (ins s16imm:$simm16), "$simm16",
                [(int_amdgcn_s_wait_asynccnt timm:$simm16)]> {
      let mayLoad = 1;
      let mayStore = 1;
      let maybeAtomic = 0;
      let Uses = [ASYNCcnt];
      let Defs = [ASYNCcnt];
    }
  def S_WAIT_TENSORCNT :
    SOPP_Pseudo<"s_wait_tensorcnt", (ins s16imm:$simm16), "$simm16",
                [(int_amdgcn_s_wait_tensorcnt timm:$simm16)]> {
      let mayLoad = 1;
      let mayStore = 1;
      let maybeAtomic = 0;
      let Uses = [TENSORcnt];
      let Defs = [TENSORcnt];
    }
} // End SubtargetPredicate = isGFX1250Plus, hasSideEffects = 1

let SubtargetPredicate = HasWaitXcnt, hasSideEffects = 1 in {
  def S_WAIT_XCNT :
    SOPP_Pseudo<"s_wait_xcnt", (ins s16imm:$simm16), "$simm16">;
} // End SubtargetPredicate = hasWaitXcnt, hasSideEffects = 1

let SubtargetPredicate = Has1024AddressableVGPRs in {
  def S_SET_VGPR_MSB : SOPP_Pseudo<"s_set_vgpr_msb" , (ins i16imm:$simm16), "$simm16"> {
    let hasSideEffects = 1;
    let Defs = [MODE];
  }
}

//===----------------------------------------------------------------------===//
// SOP1 Patterns
//===----------------------------------------------------------------------===//

def : GCNPat <
  (AMDGPUendpgm),
    (S_ENDPGM (i16 0))
>;

def : GCNPat <
  (int_amdgcn_endpgm),
    (S_ENDPGM (i16 0))
>;

def : GCNPat <
  (i64 (UniformUnaryFrag<ctpop> i64:$src)),
    (i64 (REG_SEQUENCE SReg_64,
     (i32 (COPY_TO_REGCLASS (S_BCNT1_I32_B64 $src), SReg_32)), sub0,
     (S_MOV_B32 (i32 0)), sub1))
>;

def : GCNPat <
  (i32 (UniformBinFrag<smax> i32:$x, (i32 (ineg i32:$x)))),
  (S_ABS_I32 SReg_32:$x)
>;

def : GCNPat <
  (i16 imm:$imm),
  (S_MOV_B32 imm:$imm)
>;

// Same as a 32-bit inreg
def : GCNPat<
  (i32 (UniformUnaryFrag<sext> i16:$src)),
  (S_SEXT_I32_I16 $src)
>;

let SubtargetPredicate = isNotGFX12Plus in
  def : GCNPat <(int_amdgcn_s_wait_event_export_ready), (S_WAIT_EVENT (i16 0))>;
let SubtargetPredicate = isGFX12Plus in
  def : GCNPat <(int_amdgcn_s_wait_event_export_ready), (S_WAIT_EVENT (i16 2))>;

// The first 10 bits of the mode register are the core FP mode on all
// subtargets.
//
// The high bits include additional fields, intermixed with some
// non-floating point environment information. We extract the full
// register and clear non-relevant bits.
//
// EXCP_EN covers floating point exceptions, but also some other
// non-FP exceptions.
//
// Bits 12-18 cover the relevant exception mask on all subtargets.
//
// FIXME: Bit 18 is int_div0, should this be in the FP environment? I
// think the only source is v_rcp_iflag_i32.
//
// On GFX9+:
// Bit 23 is the additional FP16_OVFL mode.
//
// Bits 19, 20, and 21 cover non-FP exceptions and differ between
// gfx9/10/11, so we ignore them here.

// TODO: Would it be cheaper to emit multiple s_getreg_b32 calls for
// the ranges and combine the results?

defvar fp_round_mask = !add(!shl(1, 4), -1);
defvar fp_denorm_mask = !shl(!add(!shl(1, 4), -1), 4);
defvar dx10_clamp_mask = !shl(1, 8);
defvar ieee_mode_mask = !shl(1, 9);

// Covers fp_round, fp_denorm, dx10_clamp, and IEEE bit.
defvar fpmode_mask =
  !or(fp_round_mask, fp_denorm_mask, dx10_clamp_mask, ieee_mode_mask);

defvar fp_excp_en_mask = !shl(!add(!shl(1, 7), -1), 12);
defvar fp16_ovfl = !shl(1, 23);
defvar fpmode_mask_gfx6plus = !or(fpmode_mask, fp_excp_en_mask);
defvar fpmode_mask_gfx9plus = !or(fpmode_mask_gfx6plus, fp16_ovfl);

class GetFPModePat<int fpmode_mask> : GCNPat<
  (i32 get_fpmode),
  (S_AND_B32 (i32 fpmode_mask),
             (S_GETREG_B32 getHwRegImm<
                HWREG.MODE, 0,
                !add(!logtwo(fpmode_mask), 1)>.ret))
>;

// TODO: Might be worth moving to custom lowering so the and is
// exposed to demanded bits optimizations. Most users probably only
// care about the rounding or denorm mode bits. We also can reduce the
// demanded read from the getreg immediate.
let SubtargetPredicate = isGFX9Plus in {
// Last bit = FP16_OVFL
def : GetFPModePat<fpmode_mask_gfx9plus>;
}

// Last bit = EXCP_EN.int_div0
let SubtargetPredicate = isNotGFX9Plus in {
def : GetFPModePat<fpmode_mask_gfx6plus>;
}

let SubtargetPredicate = isGFX9GFX10 in
def : GCNPat<
  (int_amdgcn_pops_exiting_wave_id),
  (S_MOV_B32_sideeffects (i32 SRC_POPS_EXITING_WAVE_ID))
>;

//===----------------------------------------------------------------------===//
// SOP2 Patterns
//===----------------------------------------------------------------------===//

def UniformSelect : PatFrag<
  (ops node:$src0, node:$src1),
  (select SCC, $src0, $src1),
  [{ return !N->isDivergent(); }]
>;

let AddedComplexity = 20 in {
  def : GCNPat<
    (i32 (UniformSelect i32:$src0, i32:$src1)),
    (S_CSELECT_B32 SSrc_b32:$src0, SSrc_b32:$src1)
  >;

  // TODO: The predicate should not be necessary, but enabling this pattern for
  // all subtargets generates worse code in some cases.
  let OtherPredicates = [HasPseudoScalarTrans] in
  def : GCNPat<
    (f32 (UniformSelect f32:$src0, f32:$src1)),
    (S_CSELECT_B32 SSrc_b32:$src0, SSrc_b32:$src1)
  >;
}

// V_ADD_I32_e32/S_ADD_U32 produces carry in VCC/SCC. For the vector
// case, the sgpr-copies pass will fix this to use the vector version.
def : GCNPat <
  (i32 (addc i32:$src0, i32:$src1)),
  (S_ADD_U32 $src0, $src1)
>;

// FIXME: We need to use COPY_TO_REGCLASS to work-around the fact that
// REG_SEQUENCE patterns don't support instructions with multiple
// outputs.
def : GCNPat<
  (i64 (UniformUnaryFrag<zext> i16:$src)),
    (REG_SEQUENCE SReg_64,
      (i32 (COPY_TO_REGCLASS (S_AND_B32 $src, (S_MOV_B32 (i32 0xffff))), SGPR_32)), sub0,
      (S_MOV_B32 (i32 0)), sub1)
>;

def : GCNPat <
  (i64 (UniformUnaryFrag<sext> i16:$src)),
    (REG_SEQUENCE SReg_64, (i32 (S_SEXT_I32_I16 $src)), sub0,
    (i32 (COPY_TO_REGCLASS (S_ASHR_I32 (i32 (S_SEXT_I32_I16 $src)), (S_MOV_B32 (i32 31))), SGPR_32)), sub1)
>;

def : GCNPat<
  (i32 (UniformUnaryFrag<zext> i16:$src)),
  (S_AND_B32 (S_MOV_B32 (i32 0xffff)), $src)
>;

class ScalarNot2Pat<Instruction inst, SDPatternOperator op, ValueType vt,
                    SDPatternOperator notnode = !if(vt.isVector, vnot, not)> : GCNPat<
  (UniformBinFrag<op> vt:$src0, (notnode vt:$src1)),
  (inst getSOPSrcForVT<vt>.ret:$src0, getSOPSrcForVT<vt>.ret:$src1)
>;

// Match these for some more types
// TODO: i1
def : ScalarNot2Pat<S_ANDN2_B32, and, i16>;
def : ScalarNot2Pat<S_ANDN2_B32, and, v2i16>;
def : ScalarNot2Pat<S_ANDN2_B64, and, v4i16>;
def : ScalarNot2Pat<S_ANDN2_B64, and, v2i32>;

def : ScalarNot2Pat<S_ORN2_B32, or, i16>;
def : ScalarNot2Pat<S_ORN2_B32, or, v2i16>;
def : ScalarNot2Pat<S_ORN2_B64, or, v4i16>;
def : ScalarNot2Pat<S_ORN2_B64, or, v2i32>;

let WaveSizePredicate = isWave32 in {
def : GCNPat<
  (i1 (not (or_oneuse i1:$src0, i1:$src1))),
  (S_NOR_B32 i1:$src0, i1:$src1)
>;
}

let WaveSizePredicate = isWave64 in {
def : GCNPat<
  (i1 (not (or_oneuse i1:$src0, i1:$src1))),
  (S_NOR_B64 i1:$src0, i1:$src1)
>;
}

//===----------------------------------------------------------------------===//
// Target-specific instruction encodings.
//===----------------------------------------------------------------------===//

class Select<GFXGen Gen, string opName> : SIMCInstr<opName, Gen.Subtarget> {
  Predicate AssemblerPredicate = Gen.AssemblerPredicate;
  string DecoderNamespace = Gen.DecoderNamespace;
}

class Select_vi<string opName> : SIMCInstr<opName, SIEncodingFamily.VI> {
  Predicate AssemblerPredicate = isGFX8GFX9;
  string DecoderNamespace = "GFX8";
}

class Select_gfx6_gfx7<string opName> : SIMCInstr<opName, SIEncodingFamily.SI> {
  Predicate AssemblerPredicate = isGFX6GFX7;
  string DecoderNamespace      = "GFX6GFX7";
}

//===----------------------------------------------------------------------===//
//  SOP1 - GFX11, GFX12
//===----------------------------------------------------------------------===//

multiclass SOP1_Real_gfx11<bits<8> op, string name = !tolower(NAME)> {
  defvar ps = !cast<SOP1_Pseudo>(NAME);
  def _gfx11 : SOP1_Real<op, ps, name>,
               Select<GFX11Gen, ps.PseudoInstr>;
  if !ne(ps.Mnemonic, name) then
    def : AMDGPUMnemonicAlias<ps.Mnemonic, name> {
      let AssemblerPredicate = isGFX11Only;
    }
}

multiclass SOP1_Real_gfx12<bits<8> op, string name = !tolower(NAME)> {
  defvar ps = !cast<SOP1_Pseudo>(NAME);
  def _gfx12 : SOP1_Real<op, ps, name>,
               Select<GFX12Gen, ps.PseudoInstr>;
  if !ne(ps.Mnemonic, name) then
    def : AMDGPUMnemonicAlias<ps.Mnemonic, name> {
      let AssemblerPredicate = isGFX12Plus;
    }
}

multiclass SOP1_M0_Real_gfx12<bits<8> op> {
  def _gfx12 : SOP1_Real<op, !cast<SOP1_Pseudo>(NAME)>,
               Select<GFX12Gen, !cast<SOP1_Pseudo>(NAME).PseudoInstr> {
    let Inst{7-0} = M0_gfx11plus.HWEncoding{7-0}; // Set Src0 encoding to M0
  }
}

multiclass SOP1_IMM_Real_gfx12<bits<8> op> {
  defvar ps = !cast<SOP1_Pseudo>(NAME);
  def _gfx12 : SOP1_Real<op, ps>,
               Select<GFX12Gen, ps.PseudoInstr>;
}

multiclass SOP1_Real_gfx11_gfx12<bits<8> op, string name = !tolower(NAME)> :
  SOP1_Real_gfx11<op, name>, SOP1_Real_gfx12<op, name>;

multiclass SOP1_Real_gfx1250<bits<8> op, string name = !tolower(NAME)> {
  defvar ps = !cast<SOP1_Pseudo>(NAME);
  def _gfx1250 : SOP1_Real<op, ps, name>,
                 Select<GFX1250Gen, ps.PseudoInstr>;
  if !ne(ps.Mnemonic, name) then
    let AssemblerPredicate = isGFX1250Plus in
    def : AMDGPUMnemonicAlias<ps.Mnemonic, name>;
}

defm S_MOV_B32                    : SOP1_Real_gfx11_gfx12<0x000>;
defm S_MOV_B64                    : SOP1_Real_gfx11_gfx12<0x001>;
defm S_CMOV_B32                   : SOP1_Real_gfx11_gfx12<0x002>;
defm S_CMOV_B64                   : SOP1_Real_gfx11_gfx12<0x003>;
defm S_BREV_B32                   : SOP1_Real_gfx11_gfx12<0x004>;
defm S_BREV_B64                   : SOP1_Real_gfx11_gfx12<0x005>;
defm S_FF1_I32_B32                : SOP1_Real_gfx11_gfx12<0x008, "s_ctz_i32_b32">;
defm S_FF1_I32_B64                : SOP1_Real_gfx11_gfx12<0x009, "s_ctz_i32_b64">;
defm S_FLBIT_I32_B32              : SOP1_Real_gfx11_gfx12<0x00a, "s_clz_i32_u32">;
defm S_FLBIT_I32_B64              : SOP1_Real_gfx11_gfx12<0x00b, "s_clz_i32_u64">;
defm S_FLBIT_I32                  : SOP1_Real_gfx11_gfx12<0x00c, "s_cls_i32">;
defm S_FLBIT_I32_I64              : SOP1_Real_gfx11_gfx12<0x00d, "s_cls_i32_i64">;
defm S_SEXT_I32_I8                : SOP1_Real_gfx11_gfx12<0x00e>;
defm S_SEXT_I32_I16               : SOP1_Real_gfx11_gfx12<0x00f>;
defm S_BITSET0_B32                : SOP1_Real_gfx11_gfx12<0x010>;
defm S_BITSET0_B64                : SOP1_Real_gfx11_gfx12<0x011>;
defm S_BITSET1_B32                : SOP1_Real_gfx11_gfx12<0x012>;
defm S_BITSET1_B64                : SOP1_Real_gfx11_gfx12<0x013>;
defm S_BITREPLICATE_B64_B32       : SOP1_Real_gfx11_gfx12<0x014>;
defm S_ABS_I32                    : SOP1_Real_gfx11_gfx12<0x015>;
defm S_BCNT0_I32_B32              : SOP1_Real_gfx11_gfx12<0x016>;
defm S_BCNT0_I32_B64              : SOP1_Real_gfx11_gfx12<0x017>;
defm S_BCNT1_I32_B32              : SOP1_Real_gfx11_gfx12<0x018>;
defm S_BCNT1_I32_B64              : SOP1_Real_gfx11_gfx12<0x019>;
defm S_QUADMASK_B32               : SOP1_Real_gfx11_gfx12<0x01a>;
defm S_QUADMASK_B64               : SOP1_Real_gfx11_gfx12<0x01b>;
defm S_WQM_B32                    : SOP1_Real_gfx11_gfx12<0x01c>;
defm S_WQM_B64                    : SOP1_Real_gfx11_gfx12<0x01d>;
defm S_NOT_B32                    : SOP1_Real_gfx11_gfx12<0x01e>;
defm S_NOT_B64                    : SOP1_Real_gfx11_gfx12<0x01f>;
defm S_AND_SAVEEXEC_B32           : SOP1_Real_gfx11_gfx12<0x020>;
defm S_AND_SAVEEXEC_B64           : SOP1_Real_gfx11_gfx12<0x021>;
defm S_OR_SAVEEXEC_B32            : SOP1_Real_gfx11_gfx12<0x022>;
defm S_OR_SAVEEXEC_B64            : SOP1_Real_gfx11_gfx12<0x023>;
defm S_XOR_SAVEEXEC_B32           : SOP1_Real_gfx11_gfx12<0x024>;
defm S_XOR_SAVEEXEC_B64           : SOP1_Real_gfx11_gfx12<0x025>;
defm S_NAND_SAVEEXEC_B32          : SOP1_Real_gfx11_gfx12<0x026>;
defm S_NAND_SAVEEXEC_B64          : SOP1_Real_gfx11_gfx12<0x027>;
defm S_NOR_SAVEEXEC_B32           : SOP1_Real_gfx11_gfx12<0x028>;
defm S_NOR_SAVEEXEC_B64           : SOP1_Real_gfx11_gfx12<0x029>;
defm S_XNOR_SAVEEXEC_B32          : SOP1_Real_gfx11_gfx12<0x02a>;
defm S_ANDN1_SAVEEXEC_B32         : SOP1_Real_gfx11_gfx12<0x02c, "s_and_not0_saveexec_b32">;
defm S_ANDN1_SAVEEXEC_B64         : SOP1_Real_gfx11_gfx12<0x02d, "s_and_not0_saveexec_b64">;
defm S_ORN1_SAVEEXEC_B32          : SOP1_Real_gfx11_gfx12<0x02e, "s_or_not0_saveexec_b32">;
defm S_ORN1_SAVEEXEC_B64          : SOP1_Real_gfx11_gfx12<0x02f, "s_or_not0_saveexec_b64">;
defm S_ANDN2_SAVEEXEC_B32         : SOP1_Real_gfx11_gfx12<0x030, "s_and_not1_saveexec_b32">;
defm S_ANDN2_SAVEEXEC_B64         : SOP1_Real_gfx11_gfx12<0x031, "s_and_not1_saveexec_b64">;
defm S_ORN2_SAVEEXEC_B32          : SOP1_Real_gfx11_gfx12<0x032, "s_or_not1_saveexec_b32">;
defm S_ORN2_SAVEEXEC_B64          : SOP1_Real_gfx11_gfx12<0x033, "s_or_not1_saveexec_b64">;
defm S_ANDN1_WREXEC_B32           : SOP1_Real_gfx11_gfx12<0x034, "s_and_not0_wrexec_b32">;
defm S_ANDN1_WREXEC_B64           : SOP1_Real_gfx11_gfx12<0x035, "s_and_not0_wrexec_b64">;
defm S_ANDN2_WREXEC_B32           : SOP1_Real_gfx11_gfx12<0x036, "s_and_not1_wrexec_b32">;
defm S_ANDN2_WREXEC_B64           : SOP1_Real_gfx11_gfx12<0x037, "s_and_not1_wrexec_b64">;
defm S_MOVRELS_B32                : SOP1_Real_gfx11_gfx12<0x040>;
defm S_MOVRELS_B64                : SOP1_Real_gfx11_gfx12<0x041>;
defm S_MOVRELD_B32                : SOP1_Real_gfx11_gfx12<0x042>;
defm S_MOVRELD_B64                : SOP1_Real_gfx11_gfx12<0x043>;
defm S_MOVRELSD_2_B32             : SOP1_Real_gfx11_gfx12<0x044>;
let OtherPredicates = [isNotGFX1250Plus] in {
defm S_GETPC_B64                  : SOP1_Real_gfx11_gfx12<0x047>;
defm S_SETPC_B64                  : SOP1_Real_gfx11_gfx12<0x048>;
defm S_SWAPPC_B64                 : SOP1_Real_gfx11_gfx12<0x049>;
defm S_RFE_B64                    : SOP1_Real_gfx11_gfx12<0x04a>;
}
defm S_GETPC_B64                  : SOP1_Real_gfx1250<0x047, "s_get_pc_i64">;
defm S_SETPC_B64                  : SOP1_Real_gfx1250<0x048, "s_set_pc_i64">;
defm S_SWAPPC_B64                 : SOP1_Real_gfx1250<0x049, "s_swap_pc_i64">;
defm S_RFE_B64                    : SOP1_Real_gfx1250<0x04a, "s_rfe_i64">;
defm S_SENDMSG_RTN_B32            : SOP1_Real_gfx11_gfx12<0x04c>;
defm S_SENDMSG_RTN_B64            : SOP1_Real_gfx11_gfx12<0x04d>;
defm S_BARRIER_SIGNAL_M0          : SOP1_M0_Real_gfx12<0x04e>;
defm S_BARRIER_SIGNAL_ISFIRST_M0  : SOP1_M0_Real_gfx12<0x04f>;
defm S_GET_BARRIER_STATE_M0       : SOP1_M0_Real_gfx12<0x050>;
defm S_BARRIER_INIT_M0            : SOP1_M0_Real_gfx12<0x051>;
defm S_BARRIER_JOIN_M0            : SOP1_M0_Real_gfx12<0x052>;
defm S_BARRIER_SIGNAL_IMM         : SOP1_IMM_Real_gfx12<0x04e>;
defm S_BARRIER_SIGNAL_ISFIRST_IMM : SOP1_IMM_Real_gfx12<0x04f>;
defm S_GET_BARRIER_STATE_IMM      : SOP1_IMM_Real_gfx12<0x050>;
defm S_BARRIER_INIT_IMM           : SOP1_IMM_Real_gfx12<0x051>;
defm S_BARRIER_JOIN_IMM           : SOP1_IMM_Real_gfx12<0x052>;
defm S_ALLOC_VGPR                 : SOP1_Real_gfx12<0x053>;
defm S_SLEEP_VAR                  : SOP1_IMM_Real_gfx12<0x058>;

// GFX1250
defm S_GET_SHADER_CYCLES_U64      : SOP1_Real_gfx12<0x06>;
defm S_ADD_PC_I64                 : SOP1_Real_gfx12<0x04b>;

//===----------------------------------------------------------------------===//
// SOP1 - GFX1150, GFX12
//===----------------------------------------------------------------------===//

defm S_CEIL_F32          : SOP1_Real_gfx11_gfx12<0x060>;
defm S_FLOOR_F32         : SOP1_Real_gfx11_gfx12<0x061>;
defm S_TRUNC_F32         : SOP1_Real_gfx11_gfx12<0x062>;
defm S_RNDNE_F32         : SOP1_Real_gfx11_gfx12<0x063>;
defm S_CVT_F32_I32       : SOP1_Real_gfx11_gfx12<0x064>;
defm S_CVT_F32_U32       : SOP1_Real_gfx11_gfx12<0x065>;
defm S_CVT_I32_F32       : SOP1_Real_gfx11_gfx12<0x066>;
defm S_CVT_U32_F32       : SOP1_Real_gfx11_gfx12<0x067>;
defm S_CVT_F16_F32       : SOP1_Real_gfx11_gfx12<0x068>;
defm S_CVT_F32_F16       : SOP1_Real_gfx11_gfx12<0x069>;
defm S_CVT_HI_F32_F16    : SOP1_Real_gfx11_gfx12<0x06a>;
defm S_CEIL_F16          : SOP1_Real_gfx11_gfx12<0x06b>;
defm S_FLOOR_F16         : SOP1_Real_gfx11_gfx12<0x06c>;
defm S_TRUNC_F16         : SOP1_Real_gfx11_gfx12<0x06d>;
defm S_RNDNE_F16         : SOP1_Real_gfx11_gfx12<0x06e>;

//===----------------------------------------------------------------------===//
// SOP1 - GFX10.
//===----------------------------------------------------------------------===//

multiclass SOP1_Real_gfx10<bits<8> op> {
  defvar ps = !cast<SOP1_Pseudo>(NAME);
  def _gfx10 : SOP1_Real<op, ps>,
               Select<GFX10Gen, ps.PseudoInstr>;
}

multiclass SOP1_Real_gfx10_gfx11_gfx12<bits<8> op> :
  SOP1_Real_gfx10<op>, SOP1_Real_gfx11_gfx12<op>;

defm S_ANDN1_SAVEEXEC_B64   : SOP1_Real_gfx10<0x037>;
defm S_ORN1_SAVEEXEC_B64    : SOP1_Real_gfx10<0x038>;
defm S_ANDN1_WREXEC_B64     : SOP1_Real_gfx10<0x039>;
defm S_ANDN2_WREXEC_B64     : SOP1_Real_gfx10<0x03a>;
defm S_BITREPLICATE_B64_B32 : SOP1_Real_gfx10<0x03b>;
defm S_AND_SAVEEXEC_B32     : SOP1_Real_gfx10<0x03c>;
defm S_OR_SAVEEXEC_B32      : SOP1_Real_gfx10<0x03d>;
defm S_XOR_SAVEEXEC_B32     : SOP1_Real_gfx10<0x03e>;
defm S_ANDN2_SAVEEXEC_B32   : SOP1_Real_gfx10<0x03f>;
defm S_ORN2_SAVEEXEC_B32    : SOP1_Real_gfx10<0x040>;
defm S_NAND_SAVEEXEC_B32    : SOP1_Real_gfx10<0x041>;
defm S_NOR_SAVEEXEC_B32     : SOP1_Real_gfx10<0x042>;
defm S_XNOR_SAVEEXEC_B32    : SOP1_Real_gfx10<0x043>;
defm S_ANDN1_SAVEEXEC_B32   : SOP1_Real_gfx10<0x044>;
defm S_ORN1_SAVEEXEC_B32    : SOP1_Real_gfx10<0x045>;
defm S_ANDN1_WREXEC_B32     : SOP1_Real_gfx10<0x046>;
defm S_ANDN2_WREXEC_B32     : SOP1_Real_gfx10<0x047>;
defm S_MOVRELSD_2_B32       : SOP1_Real_gfx10<0x049>;

//===----------------------------------------------------------------------===//
// SOP1 - GFX6, GFX7, GFX10, GFX11.
//===----------------------------------------------------------------------===//


multiclass SOP1_Real_gfx6_gfx7<bits<8> op> {
  defvar ps = !cast<SOP1_Pseudo>(NAME);
  def _gfx6_gfx7 : SOP1_Real<op, ps>,
                   Select_gfx6_gfx7<ps.PseudoInstr>;
}

multiclass SOP1_Real_gfx6_gfx7_gfx10<bits<8> op> :
  SOP1_Real_gfx6_gfx7<op>, SOP1_Real_gfx10<op>;

multiclass SOP1_Real_gfx6_gfx7_gfx10_gfx11_gfx12<bits<8> op> :
  SOP1_Real_gfx6_gfx7<op>, SOP1_Real_gfx10_gfx11_gfx12<op>;

defm S_CBRANCH_JOIN  : SOP1_Real_gfx6_gfx7<0x032>;

defm S_MOV_B32            : SOP1_Real_gfx6_gfx7_gfx10<0x003>;
defm S_MOV_B64            : SOP1_Real_gfx6_gfx7_gfx10<0x004>;
defm S_CMOV_B32           : SOP1_Real_gfx6_gfx7_gfx10<0x005>;
defm S_CMOV_B64           : SOP1_Real_gfx6_gfx7_gfx10<0x006>;
defm S_NOT_B32            : SOP1_Real_gfx6_gfx7_gfx10<0x007>;
defm S_NOT_B64            : SOP1_Real_gfx6_gfx7_gfx10<0x008>;
defm S_WQM_B32            : SOP1_Real_gfx6_gfx7_gfx10<0x009>;
defm S_WQM_B64            : SOP1_Real_gfx6_gfx7_gfx10<0x00a>;
defm S_BREV_B32           : SOP1_Real_gfx6_gfx7_gfx10<0x00b>;
defm S_BREV_B64           : SOP1_Real_gfx6_gfx7_gfx10<0x00c>;
defm S_BCNT0_I32_B32      : SOP1_Real_gfx6_gfx7_gfx10<0x00d>;
defm S_BCNT0_I32_B64      : SOP1_Real_gfx6_gfx7_gfx10<0x00e>;
defm S_BCNT1_I32_B32      : SOP1_Real_gfx6_gfx7_gfx10<0x00f>;
defm S_BCNT1_I32_B64      : SOP1_Real_gfx6_gfx7_gfx10<0x010>;
defm S_FF0_I32_B32        : SOP1_Real_gfx6_gfx7_gfx10<0x011>;
defm S_FF0_I32_B64        : SOP1_Real_gfx6_gfx7_gfx10<0x012>;
defm S_FF1_I32_B32        : SOP1_Real_gfx6_gfx7_gfx10<0x013>;
defm S_FF1_I32_B64        : SOP1_Real_gfx6_gfx7_gfx10<0x014>;
defm S_FLBIT_I32_B32      : SOP1_Real_gfx6_gfx7_gfx10<0x015>;
defm S_FLBIT_I32_B64      : SOP1_Real_gfx6_gfx7_gfx10<0x016>;
defm S_FLBIT_I32          : SOP1_Real_gfx6_gfx7_gfx10<0x017>;
defm S_FLBIT_I32_I64      : SOP1_Real_gfx6_gfx7_gfx10<0x018>;
defm S_SEXT_I32_I8        : SOP1_Real_gfx6_gfx7_gfx10<0x019>;
defm S_SEXT_I32_I16       : SOP1_Real_gfx6_gfx7_gfx10<0x01a>;
defm S_BITSET0_B32        : SOP1_Real_gfx6_gfx7_gfx10<0x01b>;
defm S_BITSET0_B64        : SOP1_Real_gfx6_gfx7_gfx10<0x01c>;
defm S_BITSET1_B32        : SOP1_Real_gfx6_gfx7_gfx10<0x01d>;
defm S_BITSET1_B64        : SOP1_Real_gfx6_gfx7_gfx10<0x01e>;
defm S_GETPC_B64          : SOP1_Real_gfx6_gfx7_gfx10<0x01f>;
defm S_SETPC_B64          : SOP1_Real_gfx6_gfx7_gfx10<0x020>;
defm S_SWAPPC_B64         : SOP1_Real_gfx6_gfx7_gfx10<0x021>;
defm S_RFE_B64            : SOP1_Real_gfx6_gfx7_gfx10<0x022>;
defm S_AND_SAVEEXEC_B64   : SOP1_Real_gfx6_gfx7_gfx10<0x024>;
defm S_OR_SAVEEXEC_B64    : SOP1_Real_gfx6_gfx7_gfx10<0x025>;
defm S_XOR_SAVEEXEC_B64   : SOP1_Real_gfx6_gfx7_gfx10<0x026>;
defm S_ANDN2_SAVEEXEC_B64 : SOP1_Real_gfx6_gfx7_gfx10<0x027>;
defm S_ORN2_SAVEEXEC_B64  : SOP1_Real_gfx6_gfx7_gfx10<0x028>;
defm S_NAND_SAVEEXEC_B64  : SOP1_Real_gfx6_gfx7_gfx10<0x029>;
defm S_NOR_SAVEEXEC_B64   : SOP1_Real_gfx6_gfx7_gfx10<0x02a>;
defm S_XNOR_SAVEEXEC_B64  : SOP1_Real_gfx6_gfx7_gfx10_gfx11_gfx12<0x02b>;
defm S_QUADMASK_B32       : SOP1_Real_gfx6_gfx7_gfx10<0x02c>;
defm S_QUADMASK_B64       : SOP1_Real_gfx6_gfx7_gfx10<0x02d>;
defm S_MOVRELS_B32        : SOP1_Real_gfx6_gfx7_gfx10<0x02e>;
defm S_MOVRELS_B64        : SOP1_Real_gfx6_gfx7_gfx10<0x02f>;
defm S_MOVRELD_B32        : SOP1_Real_gfx6_gfx7_gfx10<0x030>;
defm S_MOVRELD_B64        : SOP1_Real_gfx6_gfx7_gfx10<0x031>;
defm S_ABS_I32            : SOP1_Real_gfx6_gfx7_gfx10<0x034>;

//===----------------------------------------------------------------------===//
// SOP2 - GFX12
//===----------------------------------------------------------------------===//

multiclass SOP2_Real_gfx12<bits<7> op, string name = !tolower(NAME)> {
  defvar ps = !cast<SOP2_Pseudo>(NAME);
  def _gfx12 : SOP2_Real32<op, ps, name>,
               Select<GFX12Gen, ps.PseudoInstr>;
  if !ne(ps.Mnemonic, name) then
    def : AMDGPUMnemonicAlias<ps.Mnemonic, name> {
      let AssemblerPredicate = isGFX12Plus;
    }
}

defm S_MINIMUM_F32 : SOP2_Real_gfx12<0x04f>;
defm S_MAXIMUM_F32 : SOP2_Real_gfx12<0x050>;
defm S_MINIMUM_F16 : SOP2_Real_gfx12<0x051>;
defm S_MAXIMUM_F16 : SOP2_Real_gfx12<0x052>;

//===----------------------------------------------------------------------===//
// SOP2 - GFX11, GFX12.
//===----------------------------------------------------------------------===//

multiclass SOP2_Real_gfx11<bits<7> op, string name = !tolower(NAME)> {
  defvar ps = !cast<SOP2_Pseudo>(NAME);
  def _gfx11 : SOP2_Real32<op, ps, name>,
               Select<GFX11Gen, ps.PseudoInstr>;
  if !ne(ps.Mnemonic, name) then
    def : AMDGPUMnemonicAlias<ps.Mnemonic, name> {
      let AssemblerPredicate = isGFX11Only;
    }
}

multiclass SOP2_Real_gfx11_gfx12<bits<7> op, string name = !tolower(NAME)> :
  SOP2_Real_gfx11<op, name>, SOP2_Real_gfx12<op, name>;

defm S_ABSDIFF_I32     : SOP2_Real_gfx11_gfx12<0x006>;
defm S_LSHL_B32        : SOP2_Real_gfx11_gfx12<0x008>;
defm S_LSHL_B64        : SOP2_Real_gfx11_gfx12<0x009>;
defm S_LSHR_B32        : SOP2_Real_gfx11_gfx12<0x00a>;
defm S_LSHR_B64        : SOP2_Real_gfx11_gfx12<0x00b>;
defm S_ASHR_I32        : SOP2_Real_gfx11_gfx12<0x00c>;
defm S_ASHR_I64        : SOP2_Real_gfx11_gfx12<0x00d>;
defm S_LSHL1_ADD_U32   : SOP2_Real_gfx11_gfx12<0x00e>;
defm S_LSHL2_ADD_U32   : SOP2_Real_gfx11_gfx12<0x00f>;
defm S_LSHL3_ADD_U32   : SOP2_Real_gfx11_gfx12<0x010>;
defm S_LSHL4_ADD_U32   : SOP2_Real_gfx11_gfx12<0x011>;
defm S_MIN_I32         : SOP2_Real_gfx11_gfx12<0x012>;
defm S_MIN_U32         : SOP2_Real_gfx11_gfx12<0x013>;
defm S_MAX_I32         : SOP2_Real_gfx11_gfx12<0x014>;
defm S_MAX_U32         : SOP2_Real_gfx11_gfx12<0x015>;
defm S_AND_B32         : SOP2_Real_gfx11_gfx12<0x016>;
defm S_AND_B64         : SOP2_Real_gfx11_gfx12<0x017>;
defm S_OR_B32          : SOP2_Real_gfx11_gfx12<0x018>;
defm S_OR_B64          : SOP2_Real_gfx11_gfx12<0x019>;
defm S_XOR_B32         : SOP2_Real_gfx11_gfx12<0x01a>;
defm S_XOR_B64         : SOP2_Real_gfx11_gfx12<0x01b>;
defm S_NAND_B32        : SOP2_Real_gfx11_gfx12<0x01c>;
defm S_NAND_B64        : SOP2_Real_gfx11_gfx12<0x01d>;
defm S_NOR_B32         : SOP2_Real_gfx11_gfx12<0x01e>;
defm S_NOR_B64         : SOP2_Real_gfx11_gfx12<0x01f>;
defm S_XNOR_B32        : SOP2_Real_gfx11_gfx12<0x020>;
defm S_XNOR_B64        : SOP2_Real_gfx11_gfx12<0x021>;
defm S_ANDN2_B32       : SOP2_Real_gfx11_gfx12<0x022, "s_and_not1_b32">;
defm S_ANDN2_B64       : SOP2_Real_gfx11_gfx12<0x023, "s_and_not1_b64">;
defm S_ORN2_B32        : SOP2_Real_gfx11_gfx12<0x024, "s_or_not1_b32">;
defm S_ORN2_B64        : SOP2_Real_gfx11_gfx12<0x025, "s_or_not1_b64">;
defm S_BFE_U32         : SOP2_Real_gfx11_gfx12<0x026>;
defm S_BFE_I32         : SOP2_Real_gfx11_gfx12<0x027>;
defm S_BFE_U64         : SOP2_Real_gfx11_gfx12<0x028>;
defm S_BFE_I64         : SOP2_Real_gfx11_gfx12<0x029>;
defm S_BFM_B32         : SOP2_Real_gfx11_gfx12<0x02a>;
defm S_BFM_B64         : SOP2_Real_gfx11_gfx12<0x02b>;
defm S_MUL_I32         : SOP2_Real_gfx11_gfx12<0x02c>;
defm S_MUL_HI_U32      : SOP2_Real_gfx11_gfx12<0x02d>;
defm S_MUL_HI_I32      : SOP2_Real_gfx11_gfx12<0x02e>;
defm S_CSELECT_B32     : SOP2_Real_gfx11_gfx12<0x030>;
defm S_CSELECT_B64     : SOP2_Real_gfx11_gfx12<0x031>;
defm S_PACK_HL_B32_B16 : SOP2_Real_gfx11_gfx12<0x035>;
defm S_ADD_U64         : SOP2_Real_gfx12<0x053, "s_add_nc_u64">;
defm S_SUB_U64         : SOP2_Real_gfx12<0x054, "s_sub_nc_u64">;
defm S_MUL_U64         : SOP2_Real_gfx12<0x055>;

//===----------------------------------------------------------------------===//
// SOP2 - GFX1150, GFX12
//===----------------------------------------------------------------------===//

multiclass SOP2_Real_FMAK_gfx12<bits<7> op> {
  def _gfx12 : SOP2_Real64<op, !cast<SOP2_Pseudo>(NAME)>,
               Select<GFX12Gen, !cast<SOP2_Pseudo>(NAME).PseudoInstr>;
}

multiclass SOP2_Real_FMAK_gfx11<bits<7> op> {
  def _gfx11 : SOP2_Real64<op, !cast<SOP2_Pseudo>(NAME)>,
               Select<GFX11Gen, !cast<SOP2_Pseudo>(NAME).PseudoInstr>;
}

multiclass SOP2_Real_FMAK_gfx11_gfx12<bits<7> op> :
  SOP2_Real_FMAK_gfx11<op>, SOP2_Real_FMAK_gfx12<op>;

defm S_ADD_F32            : SOP2_Real_gfx11_gfx12<0x040>;
defm S_SUB_F32            : SOP2_Real_gfx11_gfx12<0x041>;
defm S_MUL_F32            : SOP2_Real_gfx11_gfx12<0x044>;
defm S_FMAAK_F32          : SOP2_Real_FMAK_gfx11_gfx12<0x045>;
defm S_FMAMK_F32          : SOP2_Real_FMAK_gfx11_gfx12<0x046>;
defm S_FMAC_F32           : SOP2_Real_gfx11_gfx12<0x047>;
defm S_CVT_PK_RTZ_F16_F32 : SOP2_Real_gfx11_gfx12<0x048>;
defm S_ADD_F16            : SOP2_Real_gfx11_gfx12<0x049>;
defm S_SUB_F16            : SOP2_Real_gfx11_gfx12<0x04a>;
defm S_MUL_F16            : SOP2_Real_gfx11_gfx12<0x04d>;
defm S_FMAC_F16           : SOP2_Real_gfx11_gfx12<0x04e>;

//===----------------------------------------------------------------------===//
// SOP2 - GFX1150
//===----------------------------------------------------------------------===//

multiclass SOP2_Real_gfx11_Renamed_gfx12<bits<7> op, string gfx12_name> :
  SOP2_Real_gfx11<op>, SOP2_Real_gfx12<op, gfx12_name>;

defm S_MIN_F32 : SOP2_Real_gfx11_Renamed_gfx12<0x042, "s_min_num_f32">;
defm S_MAX_F32 : SOP2_Real_gfx11_Renamed_gfx12<0x043, "s_max_num_f32">;
defm S_MIN_F16 : SOP2_Real_gfx11_Renamed_gfx12<0x04b, "s_min_num_f16">;
defm S_MAX_F16 : SOP2_Real_gfx11_Renamed_gfx12<0x04c, "s_max_num_f16">;

//===----------------------------------------------------------------------===//
// SOP2 - GFX10.
//===----------------------------------------------------------------------===//

multiclass SOP2_Real_gfx10<bits<7> op> {
  defvar ps = !cast<SOP2_Pseudo>(NAME);
  def _gfx10 : SOP2_Real32<op, ps>,
               Select<GFX10Gen, ps.PseudoInstr>;
}

multiclass SOP2_Real_gfx10_gfx11_gfx12<bits<7> op> :
  SOP2_Real_gfx10<op>, SOP2_Real_gfx11_gfx12<op>;

defm S_LSHL1_ADD_U32   : SOP2_Real_gfx10<0x02e>;
defm S_LSHL2_ADD_U32   : SOP2_Real_gfx10<0x02f>;
defm S_LSHL3_ADD_U32   : SOP2_Real_gfx10<0x030>;
defm S_LSHL4_ADD_U32   : SOP2_Real_gfx10<0x031>;
defm S_PACK_LL_B32_B16 : SOP2_Real_gfx10_gfx11_gfx12<0x032>;
defm S_PACK_LH_B32_B16 : SOP2_Real_gfx10_gfx11_gfx12<0x033>;
defm S_PACK_HH_B32_B16 : SOP2_Real_gfx10_gfx11_gfx12<0x034>;
defm S_MUL_HI_U32      : SOP2_Real_gfx10<0x035>;
defm S_MUL_HI_I32      : SOP2_Real_gfx10<0x036>;

//===----------------------------------------------------------------------===//
// SOP2 - GFX6, GFX7.
//===----------------------------------------------------------------------===//

multiclass SOP2_Real_gfx6_gfx7<bits<7> op> {
  defvar ps = !cast<SOP2_Pseudo>(NAME);
  def _gfx6_gfx7 : SOP2_Real32<op, ps>,
                   Select_gfx6_gfx7<ps.PseudoInstr>;
}

multiclass SOP2_Real_gfx6_gfx7_gfx10<bits<7> op> :
  SOP2_Real_gfx6_gfx7<op>, SOP2_Real_gfx10<op>;

multiclass SOP2_Real_gfx6_gfx7_gfx10_gfx11_Renamed_gfx12<bits<7> op, string gfx12_name> :
  SOP2_Real_gfx6_gfx7<op>, SOP2_Real_gfx10<op>, SOP2_Real_gfx11<op>,
  SOP2_Real_gfx12<op, gfx12_name>;

defm S_CBRANCH_G_FORK : SOP2_Real_gfx6_gfx7<0x02b>;

defm S_ADD_U32     : SOP2_Real_gfx6_gfx7_gfx10_gfx11_Renamed_gfx12<0x000, "s_add_co_u32">;
defm S_SUB_U32     : SOP2_Real_gfx6_gfx7_gfx10_gfx11_Renamed_gfx12<0x001, "s_sub_co_u32">;
defm S_ADD_I32     : SOP2_Real_gfx6_gfx7_gfx10_gfx11_Renamed_gfx12<0x002, "s_add_co_i32">;
defm S_SUB_I32     : SOP2_Real_gfx6_gfx7_gfx10_gfx11_Renamed_gfx12<0x003, "s_sub_co_i32">;
defm S_ADDC_U32    : SOP2_Real_gfx6_gfx7_gfx10_gfx11_Renamed_gfx12<0x004, "s_add_co_ci_u32">;
defm S_SUBB_U32    : SOP2_Real_gfx6_gfx7_gfx10_gfx11_Renamed_gfx12<0x005, "s_sub_co_ci_u32">;
defm S_MIN_I32     : SOP2_Real_gfx6_gfx7_gfx10<0x006>;
defm S_MIN_U32     : SOP2_Real_gfx6_gfx7_gfx10<0x007>;
defm S_MAX_I32     : SOP2_Real_gfx6_gfx7_gfx10<0x008>;
defm S_MAX_U32     : SOP2_Real_gfx6_gfx7_gfx10<0x009>;
defm S_CSELECT_B32 : SOP2_Real_gfx6_gfx7_gfx10<0x00a>;
defm S_CSELECT_B64 : SOP2_Real_gfx6_gfx7_gfx10<0x00b>;
defm S_AND_B32     : SOP2_Real_gfx6_gfx7_gfx10<0x00e>;
defm S_AND_B64     : SOP2_Real_gfx6_gfx7_gfx10<0x00f>;
defm S_OR_B32      : SOP2_Real_gfx6_gfx7_gfx10<0x010>;
defm S_OR_B64      : SOP2_Real_gfx6_gfx7_gfx10<0x011>;
defm S_XOR_B32     : SOP2_Real_gfx6_gfx7_gfx10<0x012>;
defm S_XOR_B64     : SOP2_Real_gfx6_gfx7_gfx10<0x013>;
defm S_ANDN2_B32   : SOP2_Real_gfx6_gfx7_gfx10<0x014>;
defm S_ANDN2_B64   : SOP2_Real_gfx6_gfx7_gfx10<0x015>;
defm S_ORN2_B32    : SOP2_Real_gfx6_gfx7_gfx10<0x016>;
defm S_ORN2_B64    : SOP2_Real_gfx6_gfx7_gfx10<0x017>;
defm S_NAND_B32    : SOP2_Real_gfx6_gfx7_gfx10<0x018>;
defm S_NAND_B64    : SOP2_Real_gfx6_gfx7_gfx10<0x019>;
defm S_NOR_B32     : SOP2_Real_gfx6_gfx7_gfx10<0x01a>;
defm S_NOR_B64     : SOP2_Real_gfx6_gfx7_gfx10<0x01b>;
defm S_XNOR_B32    : SOP2_Real_gfx6_gfx7_gfx10<0x01c>;
defm S_XNOR_B64    : SOP2_Real_gfx6_gfx7_gfx10<0x01d>;
defm S_LSHL_B32    : SOP2_Real_gfx6_gfx7_gfx10<0x01e>;
defm S_LSHL_B64    : SOP2_Real_gfx6_gfx7_gfx10<0x01f>;
defm S_LSHR_B32    : SOP2_Real_gfx6_gfx7_gfx10<0x020>;
defm S_LSHR_B64    : SOP2_Real_gfx6_gfx7_gfx10<0x021>;
defm S_ASHR_I32    : SOP2_Real_gfx6_gfx7_gfx10<0x022>;
defm S_ASHR_I64    : SOP2_Real_gfx6_gfx7_gfx10<0x023>;
defm S_BFM_B32     : SOP2_Real_gfx6_gfx7_gfx10<0x024>;
defm S_BFM_B64     : SOP2_Real_gfx6_gfx7_gfx10<0x025>;
defm S_MUL_I32     : SOP2_Real_gfx6_gfx7_gfx10<0x026>;
defm S_BFE_U32     : SOP2_Real_gfx6_gfx7_gfx10<0x027>;
defm S_BFE_I32     : SOP2_Real_gfx6_gfx7_gfx10<0x028>;
defm S_BFE_U64     : SOP2_Real_gfx6_gfx7_gfx10<0x029>;
defm S_BFE_I64     : SOP2_Real_gfx6_gfx7_gfx10<0x02a>;
defm S_ABSDIFF_I32 : SOP2_Real_gfx6_gfx7_gfx10<0x02c>;

//===----------------------------------------------------------------------===//
// SOPK - GFX11, GFX12.
//===----------------------------------------------------------------------===//

multiclass SOPK_Real32_gfx12<bits<5> op, string name = !tolower(NAME)> {
  defvar ps = !cast<SOPK_Pseudo>(NAME);
  def _gfx12 : SOPK_Real32<op, ps, name>,
               Select<GFX12Gen, ps.PseudoInstr>;
  if !ne(ps.Mnemonic, name) then
    def : AMDGPUMnemonicAlias<ps.Mnemonic, name> {
      let AssemblerPredicate = isGFX12Plus;
    }
}

multiclass SOPK_Real32_gfx11<bits<5> op> {
  def _gfx11 : SOPK_Real32<op, !cast<SOPK_Pseudo>(NAME)>,
               Select<GFX11Gen, !cast<SOPK_Pseudo>(NAME).PseudoInstr>;
}

multiclass SOPK_Real64_gfx12<bits<5> op> {
  def _gfx12 : SOPK_Real64<op, !cast<SOPK_Pseudo>(NAME)>,
               Select<GFX12Gen, !cast<SOPK_Pseudo>(NAME).PseudoInstr>;
}

multiclass SOPK_Real64_gfx11<bits<5> op> {
  def _gfx11 : SOPK_Real64<op, !cast<SOPK_Pseudo>(NAME)>,
               Select<GFX11Gen, !cast<SOPK_Pseudo>(NAME).PseudoInstr>;
}

multiclass SOPK_Real32_gfx11_gfx12<bits<5> op> :
  SOPK_Real32_gfx11<op>, SOPK_Real32_gfx12<op>;

multiclass SOPK_Real64_gfx11_gfx12<bits<5> op> :
  SOPK_Real64_gfx11<op>, SOPK_Real64_gfx12<op>;

multiclass SOPK_Real32_gfx1250<bits<5> op, string name = !tolower(NAME)> {
  defvar ps = !cast<SOPK_Pseudo>(NAME);
  def _gfx1250 : SOPK_Real32<op, ps, name>,
                 Select<GFX1250Gen, ps.PseudoInstr>;
  if !ne(ps.Mnemonic, name) then
    let AssemblerPredicate = isGFX1250Plus in
    def : AMDGPUMnemonicAlias<ps.Mnemonic, name>;
}

defm S_GETREG_B32           : SOPK_Real32_gfx11_gfx12<0x011>;
defm S_SETREG_B32           : SOPK_Real32_gfx11_gfx12<0x012>;
defm S_SETREG_IMM32_B32     : SOPK_Real64_gfx11_gfx12<0x013>;
let OtherPredicates = [isNotGFX1250Plus] in
defm S_CALL_B64             : SOPK_Real32_gfx11_gfx12<0x014>;
defm S_CALL_B64             : SOPK_Real32_gfx1250<0x014, "s_call_i64">;
defm S_SUBVECTOR_LOOP_BEGIN : SOPK_Real32_gfx11<0x016>;
defm S_SUBVECTOR_LOOP_END   : SOPK_Real32_gfx11<0x017>;
defm S_WAITCNT_VSCNT        : SOPK_Real32_gfx11<0x018>;
defm S_WAITCNT_VMCNT        : SOPK_Real32_gfx11<0x019>;
defm S_WAITCNT_EXPCNT       : SOPK_Real32_gfx11<0x01a>;
defm S_WAITCNT_LGKMCNT      : SOPK_Real32_gfx11<0x01b>;

//===----------------------------------------------------------------------===//
// SOPK - GFX10.
//===----------------------------------------------------------------------===//

multiclass SOPK_Real32_gfx10<bits<5> op> {
  defvar ps = !cast<SOPK_Pseudo>(NAME);
  def _gfx10 : SOPK_Real32<op, ps>,
               Select<GFX10Gen, ps.PseudoInstr>;
}

multiclass SOPK_Real64_gfx10<bits<5> op> {
  defvar ps = !cast<SOPK_Pseudo>(NAME);
  def _gfx10 : SOPK_Real64<op, ps>,
               Select<GFX10Gen, ps.PseudoInstr>;
}

multiclass SOPK_Real32_gfx10_gfx11<bits<5> op> :
  SOPK_Real32_gfx10<op>, SOPK_Real32_gfx11<op>;

multiclass SOPK_Real32_gfx10_gfx11_gfx12<bits<5> op> :
  SOPK_Real32_gfx10<op>, SOPK_Real32_gfx11_gfx12<op>;

defm S_VERSION              : SOPK_Real32_gfx10_gfx11_gfx12<0x001>;
defm S_CALL_B64             : SOPK_Real32_gfx10<0x016>;
defm S_WAITCNT_VSCNT        : SOPK_Real32_gfx10<0x017>;
defm S_WAITCNT_VMCNT        : SOPK_Real32_gfx10<0x018>;
defm S_WAITCNT_EXPCNT       : SOPK_Real32_gfx10<0x019>;
defm S_WAITCNT_LGKMCNT      : SOPK_Real32_gfx10<0x01a>;
defm S_SUBVECTOR_LOOP_BEGIN : SOPK_Real32_gfx10<0x01b>;
defm S_SUBVECTOR_LOOP_END   : SOPK_Real32_gfx10<0x01c>;

//===----------------------------------------------------------------------===//
// SOPK - GFX6, GFX7.
//===----------------------------------------------------------------------===//

multiclass SOPK_Real32_gfx6_gfx7<bits<5> op> {
  defvar ps = !cast<SOPK_Pseudo>(NAME);
  def _gfx6_gfx7 : SOPK_Real32<op, ps>,
                   Select_gfx6_gfx7<ps.PseudoInstr>;
}

multiclass SOPK_Real64_gfx6_gfx7<bits<5> op> {
  defvar ps = !cast<SOPK_Pseudo>(NAME);
  def _gfx6_gfx7 : SOPK_Real64<op, ps>,
                   Select_gfx6_gfx7<ps.PseudoInstr>;
}

multiclass SOPK_Real32_gfx6_gfx7_gfx10<bits<5> op> :
  SOPK_Real32_gfx6_gfx7<op>, SOPK_Real32_gfx10<op>;

multiclass SOPK_Real64_gfx6_gfx7_gfx10<bits<5> op> :
  SOPK_Real64_gfx6_gfx7<op>, SOPK_Real64_gfx10<op>;

multiclass SOPK_Real32_gfx6_gfx7_gfx10_gfx11<bits<5> op> :
  SOPK_Real32_gfx6_gfx7<op>, SOPK_Real32_gfx10_gfx11<op>;

multiclass SOPK_Real32_gfx6_gfx7_gfx10_gfx11_gfx12<bits<5> op> :
  SOPK_Real32_gfx6_gfx7<op>, SOPK_Real32_gfx10_gfx11_gfx12<op>;

multiclass SOPK_Real32_gfx6_gfx7_gfx10_gfx11_Renamed_gfx12<bits<5> op, string gfx12_name> :
  SOPK_Real32_gfx6_gfx7<op>, SOPK_Real32_gfx10<op>, SOPK_Real32_gfx11<op>,
  SOPK_Real32_gfx12<op, gfx12_name>;

defm S_CBRANCH_I_FORK : SOPK_Real32_gfx6_gfx7<0x011>;

defm S_MOVK_I32         : SOPK_Real32_gfx6_gfx7_gfx10_gfx11_gfx12<0x000>;
defm S_CMOVK_I32        : SOPK_Real32_gfx6_gfx7_gfx10_gfx11_gfx12<0x002>;
defm S_CMPK_EQ_I32      : SOPK_Real32_gfx6_gfx7_gfx10_gfx11<0x003>;
defm S_CMPK_LG_I32      : SOPK_Real32_gfx6_gfx7_gfx10_gfx11<0x004>;
defm S_CMPK_GT_I32      : SOPK_Real32_gfx6_gfx7_gfx10_gfx11<0x005>;
defm S_CMPK_GE_I32      : SOPK_Real32_gfx6_gfx7_gfx10_gfx11<0x006>;
defm S_CMPK_LT_I32      : SOPK_Real32_gfx6_gfx7_gfx10_gfx11<0x007>;
defm S_CMPK_LE_I32      : SOPK_Real32_gfx6_gfx7_gfx10_gfx11<0x008>;
defm S_CMPK_EQ_U32      : SOPK_Real32_gfx6_gfx7_gfx10_gfx11<0x009>;
defm S_CMPK_LG_U32      : SOPK_Real32_gfx6_gfx7_gfx10_gfx11<0x00a>;
defm S_CMPK_GT_U32      : SOPK_Real32_gfx6_gfx7_gfx10_gfx11<0x00b>;
defm S_CMPK_GE_U32      : SOPK_Real32_gfx6_gfx7_gfx10_gfx11<0x00c>;
defm S_CMPK_LT_U32      : SOPK_Real32_gfx6_gfx7_gfx10_gfx11<0x00d>;
defm S_CMPK_LE_U32      : SOPK_Real32_gfx6_gfx7_gfx10_gfx11<0x00e>;
defm S_ADDK_I32         : SOPK_Real32_gfx6_gfx7_gfx10_gfx11_Renamed_gfx12<0x00f, "s_addk_co_i32">;
defm S_MULK_I32         : SOPK_Real32_gfx6_gfx7_gfx10_gfx11_gfx12<0x010>;
defm S_GETREG_B32       : SOPK_Real32_gfx6_gfx7_gfx10<0x012>;
defm S_SETREG_B32       : SOPK_Real32_gfx6_gfx7_gfx10<0x013>;
defm S_SETREG_IMM32_B32 : SOPK_Real64_gfx6_gfx7_gfx10<0x015>;

//===----------------------------------------------------------------------===//
// SOPP - GFX12 only.
//===----------------------------------------------------------------------===//

multiclass SOPP_Real_32_gfx12<bits<7> op, string name = !tolower(NAME)> {
  defvar ps = !cast<SOPP_Pseudo>(NAME);
  def _gfx12 : SOPP_Real_32<op, ps, name>,
               Select<GFX12Gen, ps.PseudoInstr>;
  if !ne(ps.Mnemonic, name) then
    def : AMDGPUMnemonicAlias<ps.Mnemonic, name> {
      let AssemblerPredicate = isGFX12Plus;
    }
}

defm S_BARRIER_WAIT         : SOPP_Real_32_gfx12<0x014>;
defm S_BARRIER_LEAVE        : SOPP_Real_32_gfx12<0x015>;
defm S_WAIT_LOADCNT         : SOPP_Real_32_gfx12<0x040>;
defm S_WAIT_STORECNT        : SOPP_Real_32_gfx12<0x041>;
defm S_WAIT_SAMPLECNT       : SOPP_Real_32_gfx12<0x042>;
defm S_WAIT_BVHCNT          : SOPP_Real_32_gfx12<0x043>;
defm S_WAIT_EXPCNT          : SOPP_Real_32_gfx12<0x044>;
defm S_WAIT_DSCNT           : SOPP_Real_32_gfx12<0x046>;
defm S_WAIT_KMCNT           : SOPP_Real_32_gfx12<0x047>;
defm S_WAIT_LOADCNT_DSCNT   : SOPP_Real_32_gfx12<0x048>;
defm S_WAIT_STORECNT_DSCNT  : SOPP_Real_32_gfx12<0x049>;

//===----------------------------------------------------------------------===//
// SOPP - GFX1250 only.
//===----------------------------------------------------------------------===//
defm S_SET_VGPR_MSB   : SOPP_Real_32_gfx12<0x006>;
defm S_SETPRIO_INC_WG : SOPP_Real_32_gfx12<0x03e>;
defm S_WAIT_XCNT      : SOPP_Real_32_gfx12<0x045>;
defm S_WAIT_ASYNCCNT  : SOPP_Real_32_gfx12<0x04a>;
defm S_WAIT_TENSORCNT : SOPP_Real_32_gfx12<0x04b>;

//===----------------------------------------------------------------------===//
// SOPP - GFX11, GFX12.
//===----------------------------------------------------------------------===//


multiclass SOPP_Real_32_gfx11<bits<7> op, string name = !tolower(NAME)> {
  defvar ps = !cast<SOPP_Pseudo>(NAME);
  def _gfx11 : SOPP_Real_32<op, ps, name>,
               Select<GFX11Gen, ps.PseudoInstr>,
               SOPPRelaxTable<0, ps.KeyName, "_gfx11">;
  if !ne(ps.Mnemonic, name) then
    def : AMDGPUMnemonicAlias<ps.Mnemonic, name> {
      let AssemblerPredicate = isGFX11Only;
    }
}

multiclass SOPP_Real_64_gfx12<bits<7> op> {
  def _gfx12 : SOPP_Real_64<op, !cast<SOPP_Pseudo>(NAME), !cast<SOPP_Pseudo>(NAME).Mnemonic>,
               Select<GFX12Gen, !cast<SOPP_Pseudo>(NAME).PseudoInstr>,
               SOPPRelaxTable<1, !cast<SOPP_Pseudo>(NAME).KeyName, "_gfx12">;
}

multiclass SOPP_Real_64_gfx11<bits<7> op> {
  def _gfx11 : SOPP_Real_64<op, !cast<SOPP_Pseudo>(NAME), !cast<SOPP_Pseudo>(NAME).Mnemonic>,
               Select<GFX11Gen, !cast<SOPP_Pseudo>(NAME).PseudoInstr>,
               SOPPRelaxTable<1, !cast<SOPP_Pseudo>(NAME).KeyName, "_gfx11">;
}

multiclass SOPP_Real_32_gfx11_gfx12<bits<7> op> :
  SOPP_Real_32_gfx11<op>, SOPP_Real_32_gfx12<op>;

multiclass SOPP_Real_32_gfx11_Renamed_gfx12<bits<7> op, string gfx12_name> :
  SOPP_Real_32_gfx11<op>, SOPP_Real_32_gfx12<op, gfx12_name>;

multiclass SOPP_Real_With_Relaxation_gfx12<bits<7> op> {
  defm "" : SOPP_Real_32_gfx12<op>;
  let isCodeGenOnly = 1 in
  defm _pad_s_nop : SOPP_Real_64_gfx12<op>;
}

multiclass SOPP_Real_With_Relaxation_gfx11<bits<7> op> {
  defm "" : SOPP_Real_32_gfx11<op>;
  let isCodeGenOnly = 1 in
  defm _pad_s_nop : SOPP_Real_64_gfx11<op>;
}

multiclass SOPP_Real_With_Relaxation_gfx11_gfx12<bits<7>op> :
  SOPP_Real_With_Relaxation_gfx11<op>, SOPP_Real_With_Relaxation_gfx12<op>;

defm S_SETKILL                    : SOPP_Real_32_gfx11_gfx12<0x001>;
defm S_SETHALT                    : SOPP_Real_32_gfx11_gfx12<0x002>;
defm S_SLEEP                      : SOPP_Real_32_gfx11_gfx12<0x003>;
defm S_INST_PREFETCH              : SOPP_Real_32_gfx11<0x004, "s_set_inst_prefetch_distance">;
defm S_CLAUSE                     : SOPP_Real_32_gfx11_gfx12<0x005>;
defm S_DELAY_ALU                  : SOPP_Real_32_gfx11_gfx12<0x007>;
defm S_WAITCNT_DEPCTR             : SOPP_Real_32_gfx11_Renamed_gfx12<0x008, "s_wait_alu">;
defm S_WAITCNT                    : SOPP_Real_32_gfx11_gfx12<0x009>;
defm S_WAIT_IDLE                  : SOPP_Real_32_gfx11_gfx12<0x00a>;
defm S_WAIT_EVENT                 : SOPP_Real_32_gfx11_gfx12<0x00b>;
defm S_TRAP                       : SOPP_Real_32_gfx11_gfx12<0x010>;
defm S_ROUND_MODE                 : SOPP_Real_32_gfx11_gfx12<0x011>;
defm S_DENORM_MODE                : SOPP_Real_32_gfx11_gfx12<0x012>;
defm S_BRANCH                     : SOPP_Real_With_Relaxation_gfx11_gfx12<0x020>;
defm S_CBRANCH_SCC0               : SOPP_Real_With_Relaxation_gfx11_gfx12<0x021>;
defm S_CBRANCH_SCC1               : SOPP_Real_With_Relaxation_gfx11_gfx12<0x022>;
defm S_CBRANCH_VCCZ               : SOPP_Real_With_Relaxation_gfx11_gfx12<0x023>;
defm S_CBRANCH_VCCNZ              : SOPP_Real_With_Relaxation_gfx11_gfx12<0x024>;
defm S_CBRANCH_EXECZ              : SOPP_Real_With_Relaxation_gfx11_gfx12<0x025>;
defm S_CBRANCH_EXECNZ             : SOPP_Real_With_Relaxation_gfx11_gfx12<0x026>;
defm S_CBRANCH_CDBGSYS            : SOPP_Real_With_Relaxation_gfx11<0x027>;
defm S_CBRANCH_CDBGUSER           : SOPP_Real_With_Relaxation_gfx11<0x028>;
defm S_CBRANCH_CDBGSYS_OR_USER    : SOPP_Real_With_Relaxation_gfx11<0x029>;
defm S_CBRANCH_CDBGSYS_AND_USER   : SOPP_Real_With_Relaxation_gfx11<0x02a>;
defm S_ENDPGM                     : SOPP_Real_32_gfx11_gfx12<0x030>;
defm S_ENDPGM_SAVED               : SOPP_Real_32_gfx11_gfx12<0x031>;
defm S_ENDPGM_ORDERED_PS_DONE     : SOPP_Real_32_gfx11<0x032>;
defm S_WAKEUP                     : SOPP_Real_32_gfx11_gfx12<0x034>;
defm S_SETPRIO                    : SOPP_Real_32_gfx11_gfx12<0x035>;
defm S_SENDMSG                    : SOPP_Real_32_gfx11_gfx12<0x036>;
defm S_SENDMSGHALT                : SOPP_Real_32_gfx11_gfx12<0x037>;
defm S_INCPERFLEVEL               : SOPP_Real_32_gfx11_gfx12<0x038>;
defm S_DECPERFLEVEL               : SOPP_Real_32_gfx11_gfx12<0x039>;
defm S_TTRACEDATA                 : SOPP_Real_32_gfx11_gfx12<0x03a>;
defm S_TTRACEDATA_IMM             : SOPP_Real_32_gfx11_gfx12<0x03b>;
defm S_ICACHE_INV                 : SOPP_Real_32_gfx11_gfx12<0x03c>;

defm S_BARRIER                    : SOPP_Real_32_gfx11<0x03d>;

//===----------------------------------------------------------------------===//
// SOPP - GFX1250.
//===----------------------------------------------------------------------===//

defm S_MONITOR_SLEEP              : SOPP_Real_32_gfx12<0x004>;

//===----------------------------------------------------------------------===//
// SOPP - GFX6, GFX7, GFX8, GFX9, GFX10
//===----------------------------------------------------------------------===//

multiclass SOPP_Real_32_gfx6_gfx7<bits<7> op> {
  defvar ps = !cast<SOPP_Pseudo>(NAME);
  def _gfx6_gfx7 : SOPP_Real_32<op, ps, !cast<SOPP_Pseudo>(NAME).Mnemonic>,
                   Select_gfx6_gfx7<ps.PseudoInstr>,
                   SOPPRelaxTable<0, ps.KeyName, "_gfx6_gfx7">;
}

multiclass SOPP_Real_32_gfx8_gfx9<bits<7> op> {
  defvar ps = !cast<SOPP_Pseudo>(NAME);
  def _vi : SOPP_Real_32<op, ps>,
            Select_vi<ps.PseudoInstr>,
            SOPPRelaxTable<0, ps.KeyName, "_vi">;
}

multiclass SOPP_Real_32_gfx10<bits<7> op> {
  defvar ps = !cast<SOPP_Pseudo>(NAME);
  def _gfx10 : SOPP_Real_32<op, ps>,
               Select<GFX10Gen, ps.PseudoInstr>,
               SOPPRelaxTable<0, ps.KeyName, "_gfx10">;
}

multiclass SOPP_Real_32_gfx8_gfx9_gfx10<bits<7> op> :
  SOPP_Real_32_gfx8_gfx9<op>, SOPP_Real_32_gfx10<op>;

multiclass SOPP_Real_32_gfx6_gfx7_gfx8_gfx9<bits<7> op> :
  SOPP_Real_32_gfx6_gfx7<op>, SOPP_Real_32_gfx8_gfx9<op>;

multiclass SOPP_Real_32_gfx6_gfx7_gfx8_gfx9_gfx10<bits<7> op> :
  SOPP_Real_32_gfx6_gfx7_gfx8_gfx9<op>, SOPP_Real_32_gfx10<op>;

multiclass SOPP_Real_32_gfx6_gfx7_gfx8_gfx9_gfx10_gfx11_gfx12<bits<7> op> :
  SOPP_Real_32_gfx6_gfx7_gfx8_gfx9_gfx10<op>, SOPP_Real_32_gfx11_gfx12<op>;

multiclass SOPP_Real_32_gfx10_gfx11_gfx12<bits<7> op> :
  SOPP_Real_32_gfx10<op>, SOPP_Real_32_gfx11_gfx12<op>;

//64 bit encodings, for Relaxation
multiclass SOPP_Real_64_gfx6_gfx7<bits<7> op> {
  defvar ps = !cast<SOPP_Pseudo>(NAME);
  def _gfx6_gfx7 : SOPP_Real_64<op, ps>,
                   Select_gfx6_gfx7<ps.PseudoInstr>,
                   SOPPRelaxTable<1, ps.KeyName, "_gfx6_gfx7">;
}

multiclass SOPP_Real_64_gfx8_gfx9<bits<7> op> {
  defvar ps = !cast<SOPP_Pseudo>(NAME);
  def _vi : SOPP_Real_64<op, ps>,
            Select_vi<ps.PseudoInstr>,
            SOPPRelaxTable<1, ps.KeyName, "_vi">;
}

multiclass SOPP_Real_64_gfx10<bits<7> op> {
  defvar ps = !cast<SOPP_Pseudo>(NAME);
  def _gfx10 : SOPP_Real_64<op, ps>,
               Select<GFX10Gen, ps.PseudoInstr>,
               SOPPRelaxTable<1, ps.KeyName, "_gfx10">;
}

multiclass SOPP_Real_64_gfx6_gfx7_gfx8_gfx9<bits<7> op> :
  SOPP_Real_64_gfx6_gfx7<op>, SOPP_Real_64_gfx8_gfx9<op>;

multiclass SOPP_Real_64_gfx6_gfx7_gfx8_gfx9_gfx10<bits<7> op> :
  SOPP_Real_64_gfx6_gfx7_gfx8_gfx9<op>, SOPP_Real_64_gfx10<op>;

//relaxation for insts with no operands not implemented
multiclass SOPP_Real_With_Relaxation_gfx6_gfx7_gfx8_gfx9_gfx10<bits<7> op> {
  defm "" : SOPP_Real_32_gfx6_gfx7_gfx8_gfx9_gfx10<op>;
  let isCodeGenOnly = 1 in
  defm _pad_s_nop : SOPP_Real_64_gfx6_gfx7_gfx8_gfx9_gfx10<op>;
}

defm S_NOP                      : SOPP_Real_32_gfx6_gfx7_gfx8_gfx9_gfx10_gfx11_gfx12<0x000>;
defm S_ENDPGM                   : SOPP_Real_32_gfx6_gfx7_gfx8_gfx9_gfx10<0x001>;
defm S_WAKEUP                   : SOPP_Real_32_gfx8_gfx9_gfx10<0x003>;
defm S_BARRIER                  : SOPP_Real_32_gfx6_gfx7_gfx8_gfx9_gfx10<0x00a>;
defm S_WAITCNT                  : SOPP_Real_32_gfx6_gfx7_gfx8_gfx9_gfx10<0x00c>;
defm S_SETHALT                  : SOPP_Real_32_gfx6_gfx7_gfx8_gfx9_gfx10<0x00d>;
defm S_SETKILL                  : SOPP_Real_32_gfx6_gfx7_gfx8_gfx9_gfx10<0x00b>;
defm S_SLEEP                    : SOPP_Real_32_gfx6_gfx7_gfx8_gfx9_gfx10<0x00e>;
defm S_SETPRIO                  : SOPP_Real_32_gfx6_gfx7_gfx8_gfx9_gfx10<0x00f>;
defm S_SENDMSG                  : SOPP_Real_32_gfx6_gfx7_gfx8_gfx9_gfx10<0x010>;
defm S_SENDMSGHALT              : SOPP_Real_32_gfx6_gfx7_gfx8_gfx9_gfx10<0x011>;
defm S_TRAP                     : SOPP_Real_32_gfx6_gfx7_gfx8_gfx9_gfx10<0x012>;
defm S_ICACHE_INV               : SOPP_Real_32_gfx6_gfx7_gfx8_gfx9_gfx10<0x013>;
defm S_INCPERFLEVEL             : SOPP_Real_32_gfx6_gfx7_gfx8_gfx9_gfx10<0x014>;
defm S_DECPERFLEVEL             : SOPP_Real_32_gfx6_gfx7_gfx8_gfx9_gfx10<0x015>;
defm S_TTRACEDATA               : SOPP_Real_32_gfx6_gfx7_gfx8_gfx9_gfx10<0x016>;
defm S_ENDPGM_SAVED             : SOPP_Real_32_gfx6_gfx7_gfx8_gfx9_gfx10<0x01B>;
defm S_SET_GPR_IDX_OFF          : SOPP_Real_32_gfx8_gfx9<0x01c>;
defm S_SET_GPR_IDX_MODE         : SOPP_Real_32_gfx8_gfx9<0x01d>;
defm S_ENDPGM_ORDERED_PS_DONE   : SOPP_Real_32_gfx8_gfx9_gfx10<0x01e>;
defm S_CODE_END                 : SOPP_Real_32_gfx10_gfx11_gfx12<0x01f>;
defm S_INST_PREFETCH            : SOPP_Real_32_gfx10<0x020>;
defm S_CLAUSE                   : SOPP_Real_32_gfx10<0x021>;
defm S_WAIT_IDLE                : SOPP_Real_32_gfx10<0x022>;
defm S_WAITCNT_DEPCTR           : SOPP_Real_32_gfx10<0x023>;
defm S_ROUND_MODE               : SOPP_Real_32_gfx10<0x024>;
defm S_DENORM_MODE              : SOPP_Real_32_gfx10<0x025>;
defm S_TTRACEDATA_IMM           : SOPP_Real_32_gfx10<0x028>;

let isBranch = 1 in {
defm S_BRANCH                   : SOPP_Real_With_Relaxation_gfx6_gfx7_gfx8_gfx9_gfx10<0x002>;
defm S_CBRANCH_SCC0             : SOPP_Real_With_Relaxation_gfx6_gfx7_gfx8_gfx9_gfx10<0x004>;
defm S_CBRANCH_SCC1             : SOPP_Real_With_Relaxation_gfx6_gfx7_gfx8_gfx9_gfx10<0x005>;
defm S_CBRANCH_VCCZ             : SOPP_Real_With_Relaxation_gfx6_gfx7_gfx8_gfx9_gfx10<0x006>;
defm S_CBRANCH_VCCNZ            : SOPP_Real_With_Relaxation_gfx6_gfx7_gfx8_gfx9_gfx10<0x007>;
defm S_CBRANCH_EXECZ            : SOPP_Real_With_Relaxation_gfx6_gfx7_gfx8_gfx9_gfx10<0x008>;
defm S_CBRANCH_EXECNZ           : SOPP_Real_With_Relaxation_gfx6_gfx7_gfx8_gfx9_gfx10<0x009>;
defm S_CBRANCH_CDBGSYS          : SOPP_Real_With_Relaxation_gfx6_gfx7_gfx8_gfx9_gfx10<0x017>;
defm S_CBRANCH_CDBGUSER         : SOPP_Real_With_Relaxation_gfx6_gfx7_gfx8_gfx9_gfx10<0x018>;
defm S_CBRANCH_CDBGSYS_OR_USER  : SOPP_Real_With_Relaxation_gfx6_gfx7_gfx8_gfx9_gfx10<0x019>;
defm S_CBRANCH_CDBGSYS_AND_USER : SOPP_Real_With_Relaxation_gfx6_gfx7_gfx8_gfx9_gfx10<0x01A>;
}

//===----------------------------------------------------------------------===//
// SOPC - GFX11, GFX12.
//===----------------------------------------------------------------------===//

multiclass SOPC_Real_gfx12<bits<7> op> {
  def _gfx12 : SOPC_Real<op, !cast<SOPC_Pseudo>(NAME)>,
               Select<GFX12Gen, !cast<SOPC_Pseudo>(NAME).PseudoInstr>;
}

multiclass SOPC_Real_gfx11<bits<7> op> {
  def _gfx11 : SOPC_Real<op, !cast<SOPC_Pseudo>(NAME)>,
               Select<GFX11Gen, !cast<SOPC_Pseudo>(NAME).PseudoInstr>;
}

multiclass SOPC_Real_gfx11_gfx12<bits<7> op> :
  SOPC_Real_gfx11<op>, SOPC_Real_gfx12<op>;

defm S_CMP_EQ_U64 : SOPC_Real_gfx11_gfx12<0x10>;
defm S_CMP_LG_U64 : SOPC_Real_gfx11_gfx12<0x11>;

//===----------------------------------------------------------------------===//
// SOPC - GFX1150, GFX12
//===----------------------------------------------------------------------===//

defm S_CMP_LT_F32  : SOPC_Real_gfx11_gfx12<0x41>;
defm S_CMP_EQ_F32  : SOPC_Real_gfx11_gfx12<0x42>;
defm S_CMP_LE_F32  : SOPC_Real_gfx11_gfx12<0x43>;
defm S_CMP_GT_F32  : SOPC_Real_gfx11_gfx12<0x44>;
defm S_CMP_LG_F32  : SOPC_Real_gfx11_gfx12<0x45>;
defm S_CMP_GE_F32  : SOPC_Real_gfx11_gfx12<0x46>;
defm S_CMP_O_F32   : SOPC_Real_gfx11_gfx12<0x47>;
defm S_CMP_U_F32   : SOPC_Real_gfx11_gfx12<0x48>;
defm S_CMP_NGE_F32 : SOPC_Real_gfx11_gfx12<0x49>;
defm S_CMP_NLG_F32 : SOPC_Real_gfx11_gfx12<0x4a>;
defm S_CMP_NGT_F32 : SOPC_Real_gfx11_gfx12<0x4b>;
defm S_CMP_NLE_F32 : SOPC_Real_gfx11_gfx12<0x4c>;
defm S_CMP_NEQ_F32 : SOPC_Real_gfx11_gfx12<0x4d>;
defm S_CMP_NLT_F32 : SOPC_Real_gfx11_gfx12<0x4e>;

defm S_CMP_LT_F16  : SOPC_Real_gfx11_gfx12<0x51>;
defm S_CMP_EQ_F16  : SOPC_Real_gfx11_gfx12<0x52>;
defm S_CMP_LE_F16  : SOPC_Real_gfx11_gfx12<0x53>;
defm S_CMP_GT_F16  : SOPC_Real_gfx11_gfx12<0x54>;
defm S_CMP_LG_F16  : SOPC_Real_gfx11_gfx12<0x55>;
defm S_CMP_GE_F16  : SOPC_Real_gfx11_gfx12<0x56>;
defm S_CMP_O_F16   : SOPC_Real_gfx11_gfx12<0x57>;
defm S_CMP_U_F16   : SOPC_Real_gfx11_gfx12<0x58>;
defm S_CMP_NGE_F16 : SOPC_Real_gfx11_gfx12<0x59>;
defm S_CMP_NLG_F16 : SOPC_Real_gfx11_gfx12<0x5a>;
defm S_CMP_NGT_F16 : SOPC_Real_gfx11_gfx12<0x5b>;
defm S_CMP_NLE_F16 : SOPC_Real_gfx11_gfx12<0x5c>;
defm S_CMP_NEQ_F16 : SOPC_Real_gfx11_gfx12<0x5d>;
defm S_CMP_NLT_F16 : SOPC_Real_gfx11_gfx12<0x5e>;

//===----------------------------------------------------------------------===//
// SOPC - GFX6, GFX7, GFX8, GFX9, GFX10
//===----------------------------------------------------------------------===//

multiclass SOPC_Real_gfx6_gfx7<bits<7> op> {
  defvar ps = !cast<SOPC_Pseudo>(NAME);
  def _gfx6_gfx7 : SOPC_Real<op, ps>,
                   Select_gfx6_gfx7<ps.PseudoInstr>;
}

multiclass SOPC_Real_gfx8_gfx9<bits<7> op> {
  defvar ps = !cast<SOPC_Pseudo>(NAME);
  def _vi : SOPC_Real<op, ps>,
            Select_vi<ps.PseudoInstr>;
}

multiclass SOPC_Real_gfx10<bits<7> op> {
  defvar ps = !cast<SOPC_Pseudo>(NAME);
  def _gfx10 : SOPC_Real<op, ps>,
               Select<GFX10Gen, ps.PseudoInstr>;
}

multiclass SOPC_Real_gfx8_gfx9_gfx10<bits<7> op> :
  SOPC_Real_gfx8_gfx9<op>, SOPC_Real_gfx10<op>;

multiclass SOPC_Real_gfx6_gfx7_gfx8_gfx9<bits<7> op> :
  SOPC_Real_gfx6_gfx7<op>, SOPC_Real_gfx8_gfx9<op>;

multiclass SOPC_Real_gfx6_gfx7_gfx8_gfx9_gfx10_gfx11_gfx12<bits<7> op> :
  SOPC_Real_gfx6_gfx7_gfx8_gfx9<op>, SOPC_Real_gfx10<op>, SOPC_Real_gfx11<op>,
  SOPC_Real_gfx12<op>;

defm S_CMP_EQ_I32     : SOPC_Real_gfx6_gfx7_gfx8_gfx9_gfx10_gfx11_gfx12<0x00>;
defm S_CMP_LG_I32     : SOPC_Real_gfx6_gfx7_gfx8_gfx9_gfx10_gfx11_gfx12<0x01>;
defm S_CMP_GT_I32     : SOPC_Real_gfx6_gfx7_gfx8_gfx9_gfx10_gfx11_gfx12<0x02>;
defm S_CMP_GE_I32     : SOPC_Real_gfx6_gfx7_gfx8_gfx9_gfx10_gfx11_gfx12<0x03>;
defm S_CMP_LT_I32     : SOPC_Real_gfx6_gfx7_gfx8_gfx9_gfx10_gfx11_gfx12<0x04>;
defm S_CMP_LE_I32     : SOPC_Real_gfx6_gfx7_gfx8_gfx9_gfx10_gfx11_gfx12<0x05>;
defm S_CMP_EQ_U32     : SOPC_Real_gfx6_gfx7_gfx8_gfx9_gfx10_gfx11_gfx12<0x06>;
defm S_CMP_LG_U32     : SOPC_Real_gfx6_gfx7_gfx8_gfx9_gfx10_gfx11_gfx12<0x07>;
defm S_CMP_GT_U32     : SOPC_Real_gfx6_gfx7_gfx8_gfx9_gfx10_gfx11_gfx12<0x08>;
defm S_CMP_GE_U32     : SOPC_Real_gfx6_gfx7_gfx8_gfx9_gfx10_gfx11_gfx12<0x09>;
defm S_CMP_LT_U32     : SOPC_Real_gfx6_gfx7_gfx8_gfx9_gfx10_gfx11_gfx12<0x0a>;
defm S_CMP_LE_U32     : SOPC_Real_gfx6_gfx7_gfx8_gfx9_gfx10_gfx11_gfx12<0x0b>;
defm S_BITCMP0_B32    : SOPC_Real_gfx6_gfx7_gfx8_gfx9_gfx10_gfx11_gfx12<0x0c>;
defm S_BITCMP1_B32    : SOPC_Real_gfx6_gfx7_gfx8_gfx9_gfx10_gfx11_gfx12<0x0d>;
defm S_BITCMP0_B64    : SOPC_Real_gfx6_gfx7_gfx8_gfx9_gfx10_gfx11_gfx12<0x0e>;
defm S_BITCMP1_B64    : SOPC_Real_gfx6_gfx7_gfx8_gfx9_gfx10_gfx11_gfx12<0x0f>;
defm S_SETVSKIP       : SOPC_Real_gfx6_gfx7_gfx8_gfx9<0x10>;
defm S_SET_GPR_IDX_ON : SOPC_Real_gfx8_gfx9<0x11>;
defm S_CMP_EQ_U64     : SOPC_Real_gfx8_gfx9_gfx10<0x12>;
defm S_CMP_LG_U64     : SOPC_Real_gfx8_gfx9_gfx10<0x13>;

//===----------------------------------------------------------------------===//
// GFX8 (VI), GFX9.
//===----------------------------------------------------------------------===//

class SOP1_Real_vi<bits<8> op, SOP1_Pseudo ps> :
  SOP1_Real<op, ps>,
  Select_vi<ps.PseudoInstr>;

class SOP2_Real_vi<bits<7> op, SOP2_Pseudo ps> :
  SOP2_Real32<op, ps>,
  Select_vi<ps.PseudoInstr>;

class SOPK_Real_vi<bits<5> op, SOPK_Pseudo ps> :
  SOPK_Real32<op, ps>,
  Select_vi<ps.PseudoInstr>;

def S_MOV_B32_vi           : SOP1_Real_vi <0x00, S_MOV_B32>;
def S_MOV_B64_vi           : SOP1_Real_vi <0x01, S_MOV_B64>;
def S_CMOV_B32_vi          : SOP1_Real_vi <0x02, S_CMOV_B32>;
def S_CMOV_B64_vi          : SOP1_Real_vi <0x03, S_CMOV_B64>;
def S_NOT_B32_vi           : SOP1_Real_vi <0x04, S_NOT_B32>;
def S_NOT_B64_vi           : SOP1_Real_vi <0x05, S_NOT_B64>;
def S_WQM_B32_vi           : SOP1_Real_vi <0x06, S_WQM_B32>;
def S_WQM_B64_vi           : SOP1_Real_vi <0x07, S_WQM_B64>;
def S_BREV_B32_vi          : SOP1_Real_vi <0x08, S_BREV_B32>;
def S_BREV_B64_vi          : SOP1_Real_vi <0x09, S_BREV_B64>;
def S_BCNT0_I32_B32_vi     : SOP1_Real_vi <0x0a, S_BCNT0_I32_B32>;
def S_BCNT0_I32_B64_vi     : SOP1_Real_vi <0x0b, S_BCNT0_I32_B64>;
def S_BCNT1_I32_B32_vi     : SOP1_Real_vi <0x0c, S_BCNT1_I32_B32>;
def S_BCNT1_I32_B64_vi     : SOP1_Real_vi <0x0d, S_BCNT1_I32_B64>;
def S_FF0_I32_B32_vi       : SOP1_Real_vi <0x0e, S_FF0_I32_B32>;
def S_FF0_I32_B64_vi       : SOP1_Real_vi <0x0f, S_FF0_I32_B64>;
def S_FF1_I32_B32_vi       : SOP1_Real_vi <0x10, S_FF1_I32_B32>;
def S_FF1_I32_B64_vi       : SOP1_Real_vi <0x11, S_FF1_I32_B64>;
def S_FLBIT_I32_B32_vi     : SOP1_Real_vi <0x12, S_FLBIT_I32_B32>;
def S_FLBIT_I32_B64_vi     : SOP1_Real_vi <0x13, S_FLBIT_I32_B64>;
def S_FLBIT_I32_vi         : SOP1_Real_vi <0x14, S_FLBIT_I32>;
def S_FLBIT_I32_I64_vi     : SOP1_Real_vi <0x15, S_FLBIT_I32_I64>;
def S_SEXT_I32_I8_vi       : SOP1_Real_vi <0x16, S_SEXT_I32_I8>;
def S_SEXT_I32_I16_vi      : SOP1_Real_vi <0x17, S_SEXT_I32_I16>;
def S_BITSET0_B32_vi       : SOP1_Real_vi <0x18, S_BITSET0_B32>;
def S_BITSET0_B64_vi       : SOP1_Real_vi <0x19, S_BITSET0_B64>;
def S_BITSET1_B32_vi       : SOP1_Real_vi <0x1a, S_BITSET1_B32>;
def S_BITSET1_B64_vi       : SOP1_Real_vi <0x1b, S_BITSET1_B64>;
def S_GETPC_B64_vi         : SOP1_Real_vi <0x1c, S_GETPC_B64>;
def S_SETPC_B64_vi         : SOP1_Real_vi <0x1d, S_SETPC_B64>;
def S_SWAPPC_B64_vi        : SOP1_Real_vi <0x1e, S_SWAPPC_B64>;
def S_RFE_B64_vi           : SOP1_Real_vi <0x1f, S_RFE_B64>;
def S_AND_SAVEEXEC_B64_vi  : SOP1_Real_vi <0x20, S_AND_SAVEEXEC_B64>;
def S_OR_SAVEEXEC_B64_vi   : SOP1_Real_vi <0x21, S_OR_SAVEEXEC_B64>;
def S_XOR_SAVEEXEC_B64_vi  : SOP1_Real_vi <0x22, S_XOR_SAVEEXEC_B64>;
def S_ANDN2_SAVEEXEC_B64_vi: SOP1_Real_vi <0x23, S_ANDN2_SAVEEXEC_B64>;
def S_ORN2_SAVEEXEC_B64_vi : SOP1_Real_vi <0x24, S_ORN2_SAVEEXEC_B64>;
def S_NAND_SAVEEXEC_B64_vi : SOP1_Real_vi <0x25, S_NAND_SAVEEXEC_B64>;
def S_NOR_SAVEEXEC_B64_vi  : SOP1_Real_vi <0x26, S_NOR_SAVEEXEC_B64>;
def S_XNOR_SAVEEXEC_B64_vi : SOP1_Real_vi <0x27, S_XNOR_SAVEEXEC_B64>;
def S_QUADMASK_B32_vi      : SOP1_Real_vi <0x28, S_QUADMASK_B32>;
def S_QUADMASK_B64_vi      : SOP1_Real_vi <0x29, S_QUADMASK_B64>;
def S_MOVRELS_B32_vi       : SOP1_Real_vi <0x2a, S_MOVRELS_B32>;
def S_MOVRELS_B64_vi       : SOP1_Real_vi <0x2b, S_MOVRELS_B64>;
def S_MOVRELD_B32_vi       : SOP1_Real_vi <0x2c, S_MOVRELD_B32>;
def S_MOVRELD_B64_vi       : SOP1_Real_vi <0x2d, S_MOVRELD_B64>;
def S_CBRANCH_JOIN_vi      : SOP1_Real_vi <0x2e, S_CBRANCH_JOIN>;
def S_ABS_I32_vi           : SOP1_Real_vi <0x30, S_ABS_I32>;
def S_SET_GPR_IDX_IDX_vi   : SOP1_Real_vi <0x32, S_SET_GPR_IDX_IDX>;

def S_ADD_U32_vi           : SOP2_Real_vi <0x00, S_ADD_U32>;
def S_ADD_I32_vi           : SOP2_Real_vi <0x02, S_ADD_I32>;
def S_SUB_U32_vi           : SOP2_Real_vi <0x01, S_SUB_U32>;
def S_SUB_I32_vi           : SOP2_Real_vi <0x03, S_SUB_I32>;
def S_ADDC_U32_vi          : SOP2_Real_vi <0x04, S_ADDC_U32>;
def S_SUBB_U32_vi          : SOP2_Real_vi <0x05, S_SUBB_U32>;
def S_MIN_I32_vi           : SOP2_Real_vi <0x06, S_MIN_I32>;
def S_MIN_U32_vi           : SOP2_Real_vi <0x07, S_MIN_U32>;
def S_MAX_I32_vi           : SOP2_Real_vi <0x08, S_MAX_I32>;
def S_MAX_U32_vi           : SOP2_Real_vi <0x09, S_MAX_U32>;
def S_CSELECT_B32_vi       : SOP2_Real_vi <0x0a, S_CSELECT_B32>;
def S_CSELECT_B64_vi       : SOP2_Real_vi <0x0b, S_CSELECT_B64>;
def S_AND_B32_vi           : SOP2_Real_vi <0x0c, S_AND_B32>;
def S_AND_B64_vi           : SOP2_Real_vi <0x0d, S_AND_B64>;
def S_OR_B32_vi            : SOP2_Real_vi <0x0e, S_OR_B32>;
def S_OR_B64_vi            : SOP2_Real_vi <0x0f, S_OR_B64>;
def S_XOR_B32_vi           : SOP2_Real_vi <0x10, S_XOR_B32>;
def S_XOR_B64_vi           : SOP2_Real_vi <0x11, S_XOR_B64>;
def S_ANDN2_B32_vi         : SOP2_Real_vi <0x12, S_ANDN2_B32>;
def S_ANDN2_B64_vi         : SOP2_Real_vi <0x13, S_ANDN2_B64>;
def S_ORN2_B32_vi          : SOP2_Real_vi <0x14, S_ORN2_B32>;
def S_ORN2_B64_vi          : SOP2_Real_vi <0x15, S_ORN2_B64>;
def S_NAND_B32_vi          : SOP2_Real_vi <0x16, S_NAND_B32>;
def S_NAND_B64_vi          : SOP2_Real_vi <0x17, S_NAND_B64>;
def S_NOR_B32_vi           : SOP2_Real_vi <0x18, S_NOR_B32>;
def S_NOR_B64_vi           : SOP2_Real_vi <0x19, S_NOR_B64>;
def S_XNOR_B32_vi          : SOP2_Real_vi <0x1a, S_XNOR_B32>;
def S_XNOR_B64_vi          : SOP2_Real_vi <0x1b, S_XNOR_B64>;
def S_LSHL_B32_vi          : SOP2_Real_vi <0x1c, S_LSHL_B32>;
def S_LSHL_B64_vi          : SOP2_Real_vi <0x1d, S_LSHL_B64>;
def S_LSHR_B32_vi          : SOP2_Real_vi <0x1e, S_LSHR_B32>;
def S_LSHR_B64_vi          : SOP2_Real_vi <0x1f, S_LSHR_B64>;
def S_ASHR_I32_vi          : SOP2_Real_vi <0x20, S_ASHR_I32>;
def S_ASHR_I64_vi          : SOP2_Real_vi <0x21, S_ASHR_I64>;
def S_BFM_B32_vi           : SOP2_Real_vi <0x22, S_BFM_B32>;
def S_BFM_B64_vi           : SOP2_Real_vi <0x23, S_BFM_B64>;
def S_MUL_I32_vi           : SOP2_Real_vi <0x24, S_MUL_I32>;
def S_BFE_U32_vi           : SOP2_Real_vi <0x25, S_BFE_U32>;
def S_BFE_I32_vi           : SOP2_Real_vi <0x26, S_BFE_I32>;
def S_BFE_U64_vi           : SOP2_Real_vi <0x27, S_BFE_U64>;
def S_BFE_I64_vi           : SOP2_Real_vi <0x28, S_BFE_I64>;
def S_CBRANCH_G_FORK_vi    : SOP2_Real_vi <0x29, S_CBRANCH_G_FORK>;
def S_ABSDIFF_I32_vi       : SOP2_Real_vi <0x2a, S_ABSDIFF_I32>;
def S_PACK_LL_B32_B16_vi   : SOP2_Real_vi <0x32, S_PACK_LL_B32_B16>;
def S_PACK_LH_B32_B16_vi   : SOP2_Real_vi <0x33, S_PACK_LH_B32_B16>;
def S_PACK_HH_B32_B16_vi   : SOP2_Real_vi <0x34, S_PACK_HH_B32_B16>;
def S_RFE_RESTORE_B64_vi   : SOP2_Real_vi <0x2b, S_RFE_RESTORE_B64>;

def S_MOVK_I32_vi          : SOPK_Real_vi <0x00, S_MOVK_I32>;
def S_CMOVK_I32_vi         : SOPK_Real_vi <0x01, S_CMOVK_I32>;
def S_CMPK_EQ_I32_vi       : SOPK_Real_vi <0x02, S_CMPK_EQ_I32>;
def S_CMPK_LG_I32_vi       : SOPK_Real_vi <0x03, S_CMPK_LG_I32>;
def S_CMPK_GT_I32_vi       : SOPK_Real_vi <0x04, S_CMPK_GT_I32>;
def S_CMPK_GE_I32_vi       : SOPK_Real_vi <0x05, S_CMPK_GE_I32>;
def S_CMPK_LT_I32_vi       : SOPK_Real_vi <0x06, S_CMPK_LT_I32>;
def S_CMPK_LE_I32_vi       : SOPK_Real_vi <0x07, S_CMPK_LE_I32>;
def S_CMPK_EQ_U32_vi       : SOPK_Real_vi <0x08, S_CMPK_EQ_U32>;
def S_CMPK_LG_U32_vi       : SOPK_Real_vi <0x09, S_CMPK_LG_U32>;
def S_CMPK_GT_U32_vi       : SOPK_Real_vi <0x0A, S_CMPK_GT_U32>;
def S_CMPK_GE_U32_vi       : SOPK_Real_vi <0x0B, S_CMPK_GE_U32>;
def S_CMPK_LT_U32_vi       : SOPK_Real_vi <0x0C, S_CMPK_LT_U32>;
def S_CMPK_LE_U32_vi       : SOPK_Real_vi <0x0D, S_CMPK_LE_U32>;
def S_ADDK_I32_vi          : SOPK_Real_vi <0x0E, S_ADDK_I32>;
def S_MULK_I32_vi          : SOPK_Real_vi <0x0F, S_MULK_I32>;
def S_CBRANCH_I_FORK_vi    : SOPK_Real_vi <0x10, S_CBRANCH_I_FORK>;
def S_GETREG_B32_vi        : SOPK_Real_vi <0x11, S_GETREG_B32>;
def S_SETREG_B32_vi        : SOPK_Real_vi <0x12, S_SETREG_B32>;
//def S_GETREG_REGRD_B32_vi  : SOPK_Real_vi <0x13, S_GETREG_REGRD_B32>; // see pseudo for comments
def S_SETREG_IMM32_B32_vi  : SOPK_Real64<0x14, S_SETREG_IMM32_B32>,
                             Select_vi<S_SETREG_IMM32_B32.PseudoInstr>;

def S_CALL_B64_vi          : SOPK_Real_vi <0x15, S_CALL_B64>;

//===----------------------------------------------------------------------===//
// SOP1 - GFX9.
//===----------------------------------------------------------------------===//

def S_ANDN1_SAVEEXEC_B64_vi   : SOP1_Real_vi<0x33, S_ANDN1_SAVEEXEC_B64>;
def S_ORN1_SAVEEXEC_B64_vi    : SOP1_Real_vi<0x34, S_ORN1_SAVEEXEC_B64>;
def S_ANDN1_WREXEC_B64_vi     : SOP1_Real_vi<0x35, S_ANDN1_WREXEC_B64>;
def S_ANDN2_WREXEC_B64_vi     : SOP1_Real_vi<0x36, S_ANDN2_WREXEC_B64>;
def S_BITREPLICATE_B64_B32_vi : SOP1_Real_vi<0x37, S_BITREPLICATE_B64_B32>;

//===----------------------------------------------------------------------===//
// SOP2 - GFX9.
//===----------------------------------------------------------------------===//

def S_LSHL1_ADD_U32_vi   : SOP2_Real_vi<0x2e, S_LSHL1_ADD_U32>;
def S_LSHL2_ADD_U32_vi   : SOP2_Real_vi<0x2f, S_LSHL2_ADD_U32>;
def S_LSHL3_ADD_U32_vi   : SOP2_Real_vi<0x30, S_LSHL3_ADD_U32>;
def S_LSHL4_ADD_U32_vi   : SOP2_Real_vi<0x31, S_LSHL4_ADD_U32>;
def S_MUL_HI_U32_vi      : SOP2_Real_vi<0x2c, S_MUL_HI_U32>;
def S_MUL_HI_I32_vi      : SOP2_Real_vi<0x2d, S_MUL_HI_I32>;<|MERGE_RESOLUTION|>--- conflicted
+++ resolved
@@ -1653,14 +1653,11 @@
   def S_WAIT_KMCNT_soft : SOPP_Pseudo <"s_soft_wait_kmcnt", (ins s16imm:$simm16), "$simm16">;
 }
 
-<<<<<<< HEAD
-=======
 
 let SubtargetPredicate = HasWaitXcnt in {
   def S_WAIT_XCNT_soft : SOPP_Pseudo<"", (ins s16imm:$simm16), "$simm16">;
 }
 
->>>>>>> 35227056
 // Represents the point at which a wave must wait for all outstanding direct loads to LDS.
 // Typically inserted by the memory legalizer and consumed by SIInsertWaitcnts.
 
