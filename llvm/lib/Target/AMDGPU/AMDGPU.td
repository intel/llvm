--- conflicted
+++ resolved
@@ -1263,8 +1263,6 @@
   "Enable dynamic VGPR mode"
 >;
 
-<<<<<<< HEAD
-=======
 def FeatureDynamicVGPRBlockSize32 : SubtargetFeature<"dynamic-vgpr-block-size-32",
   "DynamicVGPRBlockSize32",
   "true",
@@ -1281,7 +1279,6 @@
   "The platform has memory to lds instructions (global_load w/lds bit set, buffer_load w/lds bit set or global_load_lds. This does not include scratch_load_lds."
 >;
 
->>>>>>> d465594a
 // Dummy feature used to disable assembler instructions.
 def FeatureDisable : SubtargetFeature<"",
   "FeatureDisable","true",
