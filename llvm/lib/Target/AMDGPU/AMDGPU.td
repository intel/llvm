//===-- AMDGPU.td - AMDGPU Tablegen files --------*- tablegen -*-===//
//
// Part of the LLVM Project, under the Apache License v2.0 with LLVM Exceptions.
// See https://llvm.org/LICENSE.txt for license information.
// SPDX-License-Identifier: Apache-2.0 WITH LLVM-exception
//
//===------------------------------------------------------------===//

include "llvm/TableGen/SearchableTable.td"
include "llvm/Target/Target.td"
include "AMDGPUFeatures.td"
include "AMDGPUPredicateControl.td"

def p0 : PtrValueType<i64, 0>;
def p1 : PtrValueType<i64, 1>;
def p2 : PtrValueType<i32, 2>;
def p3 : PtrValueType<i32, 3>;
def p4 : PtrValueType<i64, 4>;
def p5 : PtrValueType<i32, 5>;
def p6 : PtrValueType<i32, 6>;

//===------------------------------------------------------------===//
// Subtarget Features (device properties)
//===------------------------------------------------------------===//

def FeatureFastFMAF32 : SubtargetFeature<"fast-fmaf",
  "FastFMAF32",
  "true",
  "Assuming f32 fma is at least as fast as mul + add"
>;

def FeatureFastDenormalF32 : SubtargetFeature<"fast-denormal-f32",
  "FastDenormalF32",
  "true",
  "Enabling denormals does not cause f32 instructions to run at f64 rates"
>;

def FeatureMIMG_R128 : SubtargetFeature<"mimg-r128",
  "MIMG_R128",
  "true",
  "Support 128-bit texture resources"
>;

def HalfRate64Ops : SubtargetFeature<"half-rate-64-ops",
  "HalfRate64Ops",
  "true",
  "Most fp64 instructions are half rate instead of quarter"
>;

def FullRate64Ops : SubtargetFeature<"full-rate-64-ops",
  "FullRate64Ops",
  "true",
  "Most fp64 instructions are full rate"
>;

def FeatureFlatAddressSpace : SubtargetFeature<"flat-address-space",
  "FlatAddressSpace",
  "true",
  "Support flat address space"
>;

def FeatureFlatInstOffsets : SubtargetFeature<"flat-inst-offsets",
  "FlatInstOffsets",
  "true",
  "Flat instructions have immediate offset addressing mode"
>;

def FeatureFlatGlobalInsts : SubtargetFeature<"flat-global-insts",
  "FlatGlobalInsts",
  "true",
  "Have global_* flat memory instructions"
>;

def FeatureFlatScratchInsts : SubtargetFeature<"flat-scratch-insts",
  "FlatScratchInsts",
  "true",
  "Have scratch_* flat memory instructions"
>;

def FeatureScalarFlatScratchInsts : SubtargetFeature<"scalar-flat-scratch-insts",
  "ScalarFlatScratchInsts",
  "true",
  "Have s_scratch_* flat memory instructions"
>;

def FeatureEnableFlatScratch : SubtargetFeature<"enable-flat-scratch",
  "EnableFlatScratch",
  "true",
  "Use scratch_* flat memory instructions to access scratch"
>;

def FeatureAddNoCarryInsts : SubtargetFeature<"add-no-carry-insts",
  "AddNoCarryInsts",
  "true",
  "Have VALU add/sub instructions without carry out"
>;

def FeatureUnalignedBufferAccess : SubtargetFeature<"unaligned-buffer-access",
  "UnalignedBufferAccess",
  "true",
  "Hardware supports unaligned global loads and stores"
>;

def FeatureTrapHandler: SubtargetFeature<"trap-handler",
  "TrapHandler",
  "true",
  "Trap handler support"
>;

def FeatureUnalignedScratchAccess : SubtargetFeature<"unaligned-scratch-access",
  "UnalignedScratchAccess",
  "true",
  "Support unaligned scratch loads and stores"
>;

def FeatureUnalignedDSAccess : SubtargetFeature<"unaligned-ds-access",
  "UnalignedDSAccess",
  "true",
  "Hardware supports unaligned local and region loads and stores"
>;

def FeatureRelaxedBufferOOBMode : SubtargetFeature<"relaxed-buffer-oob-mode",
  "RelaxedBufferOOBMode",
  "true",
  "Disable strict out-of-bounds buffer guarantees. An OOB access may potentially cause an adjacent access to be treated as if it were also OOB"
>;

def FeatureApertureRegs : SubtargetFeature<"aperture-regs",
  "HasApertureRegs",
  "true",
  "Has Memory Aperture Base and Size Registers"
>;

def FeatureMadMixInsts : SubtargetFeature<"mad-mix-insts",
  "HasMadMixInsts",
  "true",
  "Has v_mad_mix_f32, v_mad_mixlo_f16, v_mad_mixhi_f16 instructions"
>;

def FeatureFmaMixInsts : SubtargetFeature<"fma-mix-insts",
  "HasFmaMixInsts",
  "true",
  "Has v_fma_mix_f32, v_fma_mixlo_f16, v_fma_mixhi_f16 instructions"
>;

def FeatureIEEEMinimumMaximumInsts : SubtargetFeature<"ieee-minimum-maximum-insts",
  "HasIEEEMinimumMaximumInsts",
  "true",
  "Has v_minimum/maximum_f16/f32/f64, v_minimummaximum/maximumminimum_f16/f32 and v_pk_minimum/maximum_f16 instructions"
>;

def FeatureMinimum3Maximum3F32 : SubtargetFeature<"minimum3-maximum3-f32",
  "HasMinimum3Maximum3F32",
  "true",
  "Has v_minimum3_f32 and v_maximum3_f32 instructions"
>;

def FeatureMinimum3Maximum3F16 : SubtargetFeature<"minimum3-maximum3-f16",
  "HasMinimum3Maximum3F16",
  "true",
  "Has v_minimum3_f16 and v_maximum3_f16 instructions"
>;

def FeatureMinimum3Maximum3PKF16 : SubtargetFeature<"minimum3-maximum3-pkf16",
  "HasMinimum3Maximum3PKF16",
  "true",
  "Has v_pk_minimum3_f16 and v_pk_maximum3_f16 instructions"
>;

def FeatureSupportsXNACK : SubtargetFeature<"xnack-support",
  "SupportsXNACK",
  "true",
  "Hardware supports XNACK"
>;

// XNACK is disabled if SH_MEM_CONFIG.ADDRESS_MODE = GPUVM on chips that support
// XNACK. The current default kernel driver setting is:
// - graphics ring: XNACK disabled
// - compute ring: XNACK enabled
//
// If XNACK is enabled, the VMEM latency can be worse.
// If XNACK is disabled, the 2 SGPRs can be used for general purposes.
def FeatureXNACK : SubtargetFeature<"xnack",
  "EnableXNACK",
  "true",
  "Enable XNACK support"
>;

def FeatureTgSplit : SubtargetFeature<"tgsplit",
  "EnableTgSplit",
  "true",
  "Enable threadgroup split execution"
>;

def FeatureCuMode : SubtargetFeature<"cumode",
  "EnableCuMode",
  "true",
  "Enable CU wavefront execution mode"
>;

def FeaturePreciseMemory
    : SubtargetFeature<"precise-memory", "EnablePreciseMemory",
                       "true", "Enable precise memory mode">;

def FeatureSGPRInitBug : SubtargetFeature<"sgpr-init-bug",
  "SGPRInitBug",
  "true",
  "VI SGPR initialization bug requiring a fixed SGPR allocation size"
>;

def FeatureUserSGPRInit16Bug : SubtargetFeature<"user-sgpr-init16-bug",
  "UserSGPRInit16Bug",
  "true",
  "Bug requiring at least 16 user+system SGPRs to be enabled"
>;

def FeatureLdsMisalignedBug : SubtargetFeature<"lds-misaligned-bug",
  "LDSMisalignedBug",
  "true",
  "Some GFX10 bug with multi-dword LDS and flat access that is not naturally aligned in WGP mode"
>;

def FeatureMFMAInlineLiteralBug : SubtargetFeature<"mfma-inline-literal-bug",
  "HasMFMAInlineLiteralBug",
  "true",
  "MFMA cannot use inline literal as SrcC"
>;

def FeatureVcmpxPermlaneHazard : SubtargetFeature<"vcmpx-permlane-hazard",
  "HasVcmpxPermlaneHazard",
  "true",
  "TODO: describe me"
>;

def FeatureVMEMtoScalarWriteHazard : SubtargetFeature<"vmem-to-scalar-write-hazard",
  "HasVMEMtoScalarWriteHazard",
  "true",
  "VMEM instruction followed by scalar writing to EXEC mask, M0 or SGPR leads to incorrect execution."
>;

def FeatureSMEMtoVectorWriteHazard : SubtargetFeature<"smem-to-vector-write-hazard",
  "HasSMEMtoVectorWriteHazard",
  "true",
  "s_load_dword followed by v_cmp page faults"
>;

def FeatureInstFwdPrefetchBug : SubtargetFeature<"inst-fwd-prefetch-bug",
  "HasInstFwdPrefetchBug",
  "true",
  "S_INST_PREFETCH instruction causes shader to hang"
>;

def FeatureSafeSmemPrefetch : SubtargetFeature<"safe-smem-prefetch",
  "HasSafeSmemPrefetch",
  "true",
  "SMEM prefetches do not fail on illegal address"
>;

def FeatureVcmpxExecWARHazard : SubtargetFeature<"vcmpx-exec-war-hazard",
  "HasVcmpxExecWARHazard",
  "true",
  "V_CMPX WAR hazard on EXEC (V_CMPX issue ONLY)"
>;

def FeatureLdsBranchVmemWARHazard : SubtargetFeature<"lds-branch-vmem-war-hazard",
  "HasLdsBranchVmemWARHazard",
  "true",
  "Switching between LDS and VMEM-tex not waiting VM_VSRC=0"
>;

class FeatureMaxHardClauseLength<int size> : SubtargetFeature<
  "max-hard-clause-length-"#size,
  "MaxHardClauseLength",
  !cast<string>(size),
  "Maximum number of instructions in an explicit S_CLAUSE is "#size
>;

/// Work around a hardware bug on some chips that can be triggered
/// under certain circumstances when clauses are longer than 32 operations.
def FeatureMaxHardClauseLength32 : FeatureMaxHardClauseLength<32>;
/// While the S_CLAUSE instruction permits encoding clause lengths up to 64,
/// hardware documentation for gfx10+ indicates that 63 is the maximum
/// permitted clause length.
def FeatureMaxHardClauseLength63 : FeatureMaxHardClauseLength<63>;

def FeatureNSAtoVMEMBug : SubtargetFeature<"nsa-to-vmem-bug",
  "HasNSAtoVMEMBug",
  "true",
  "MIMG-NSA followed by VMEM fail if EXEC_LO or EXEC_HI equals zero"
>;

def FeatureNSAClauseBug : SubtargetFeature<"nsa-clause-bug",
  "HasNSAClauseBug",
  "true",
  "MIMG-NSA in a hard clause has unpredictable results on GFX10.1"
>;

def FeatureFlatSegmentOffsetBug : SubtargetFeature<"flat-segment-offset-bug",
  "HasFlatSegmentOffsetBug",
  "true",
  "GFX10 bug where inst_offset is ignored when flat instructions access global memory"
>;

def FeatureNegativeScratchOffsetBug : SubtargetFeature<"negative-scratch-offset-bug",
  "NegativeScratchOffsetBug",
  "true",
  "Negative immediate offsets in scratch instructions with an SGPR offset page fault on GFX9"
>;

def FeatureNegativeUnalignedScratchOffsetBug : SubtargetFeature<"negative-unaligned-scratch-offset-bug",
  "NegativeUnalignedScratchOffsetBug",
  "true",
  "Scratch instructions with a VGPR offset and a negative immediate offset that is not a multiple of 4 read wrong memory on GFX10"
>;

def FeatureOffset3fBug : SubtargetFeature<"offset-3f-bug",
  "HasOffset3fBug",
  "true",
  "Branch offset of 3f hardware bug"
>;

def FeatureImageStoreD16Bug : SubtargetFeature<"image-store-d16-bug",
  "HasImageStoreD16Bug",
  "true",
  "Image Store D16 hardware bug"
>;

def FeatureImageGather4D16Bug : SubtargetFeature<"image-gather4-d16-bug",
  "HasImageGather4D16Bug",
  "true",
  "Image Gather4 D16 hardware bug"
>;

def FeatureMADIntraFwdBug : SubtargetFeature<"mad-intra-fwd-bug",
  "HasMADIntraFwdBug",
  "true",
  "MAD_U64/I64 intra instruction forwarding bug"
>;

def FeatureMSAALoadDstSelBug : SubtargetFeature<"msaa-load-dst-sel-bug",
  "HasMSAALoadDstSelBug",
  "true",
  "MSAA loads not honoring dst_sel bug"
>;

def FeaturePrivEnabledTrap2NopBug : SubtargetFeature<"priv-enabled-trap2-nop-bug",
  "HasPrivEnabledTrap2NopBug",
  "true",
  "Hardware that runs with PRIV=1 interpreting 's_trap 2' as a nop bug"
>;

class SubtargetFeatureLDSBankCount <int Value> : SubtargetFeature <
  "ldsbankcount"#Value,
  "LDSBankCount",
  !cast<string>(Value),
  "The number of LDS banks per compute unit."
>;

def FeatureLDSBankCount16 : SubtargetFeatureLDSBankCount<16>;
def FeatureLDSBankCount32 : SubtargetFeatureLDSBankCount<32>;

def FeatureGCN3Encoding : SubtargetFeature<"gcn3-encoding",
  "GCN3Encoding",
  "true",
  "Encoding format for VI"
>;

def FeatureCIInsts : SubtargetFeature<"ci-insts",
  "CIInsts",
  "true",
  "Additional instructions for CI+"
>;

def FeatureGFX8Insts : SubtargetFeature<"gfx8-insts",
  "GFX8Insts",
  "true",
  "Additional instructions for GFX8+"
>;

def FeatureGFX9Insts : SubtargetFeature<"gfx9-insts",
  "GFX9Insts",
  "true",
  "Additional instructions for GFX9+"
>;

def FeatureGFX90AInsts : SubtargetFeature<"gfx90a-insts",
  "GFX90AInsts",
  "true",
  "Additional instructions for GFX90A+"
  // [HasAtomicFMinFMaxF64GlobalInsts, HasAtomicFMinFMaxF64FlatInsts] // TODO
>;

def FeatureGFX940Insts : SubtargetFeature<"gfx940-insts",
  "GFX940Insts",
  "true",
  "Additional instructions for GFX940+"
>;

def FeaturePermlane16Swap : SubtargetFeature<"permlane16-swap",
  "HasPermlane16Swap",
  "true",
  "Has v_permlane16_swap_b32 instructions"
>;

def FeaturePermlane32Swap : SubtargetFeature<"permlane32-swap",
  "HasPermlane32Swap",
  "true",
  "Has v_permlane32_swap_b32 instructions"
>;

def FeatureFP8ConversionScaleInsts : SubtargetFeature<"fp8-cvt-scale-insts",
  "HasFP8ConversionScaleInsts",
  "true",
  "Has fp8 conversion scale instructions"
>;

def FeatureBF8ConversionScaleInsts : SubtargetFeature<"bf8-cvt-scale-insts",
  "HasBF8ConversionScaleInsts",
  "true",
  "Has bf8 conversion scale instructions"
>;

def FeatureFP4ConversionScaleInsts : SubtargetFeature<"fp4-cvt-scale-insts",
  "HasFP4ConversionScaleInsts",
  "true",
  "Has fp4 conversion scale instructions"
>;

def FeatureFP6BF6ConversionScaleInsts : SubtargetFeature<"fp6bf6-cvt-scale-insts",
  "HasFP6BF6ConversionScaleInsts",
  "true",
  "Has fp6 and bf6 conversion scale instructions"
>;

def FeatureF16BF16ToFP6BF6ConversionScaleInsts : SubtargetFeature<"f16bf16-to-fp6bf6-cvt-scale-insts",
  "HasF16BF16ToFP6BF6ConversionScaleInsts",
  "true",
  "Has f16bf16 to fp6bf6 conversion scale instructions"
>;

def FeatureF32ToF16BF16ConversionSRInsts : SubtargetFeature<"f32-to-f16bf16-cvt-sr-insts",
  "HasF32ToF16BF16ConversionSRInsts",
  "true",
  "Has f32 to f16bf16 conversion scale instructions"
>;

def FeatureAshrPkInsts : SubtargetFeature<"ashr-pk-insts",
  "HasAshrPkInsts",
  "true",
  "Has Arithmetic Shift Pack instructions"
>;

def FeatureCvtPkF16F32Inst : SubtargetFeature<"cvt-pk-f16-f32-inst",
  "HasCvtPkF16F32Inst",
  "true",
  "Has cvt_pk_f16_f32 instruction"
>;

def FeatureGFX950Insts : SubtargetFeature<"gfx950-insts",
  "GFX950Insts",
  "true",
  "Additional instructions for GFX950+",
  [FeaturePermlane16Swap,
   FeaturePermlane32Swap,
   FeatureAshrPkInsts,
   FeatureFP8ConversionScaleInsts,
   FeatureBF8ConversionScaleInsts,
   FeatureFP4ConversionScaleInsts,
   FeatureFP6BF6ConversionScaleInsts,
   FeatureF16BF16ToFP6BF6ConversionScaleInsts,
   FeatureF32ToF16BF16ConversionSRInsts,
   FeatureCvtPkF16F32Inst,
   FeatureMinimum3Maximum3F32,
   FeatureMinimum3Maximum3PKF16,
   ]
>;

def FeatureGFX10Insts : SubtargetFeature<"gfx10-insts",
  "GFX10Insts",
  "true",
  "Additional instructions for GFX10+"
>;

def FeatureGFX11Insts : SubtargetFeature<"gfx11-insts",
  "GFX11Insts",
  "true",
  "Additional instructions for GFX11+"
>;

def FeatureGFX12Insts : SubtargetFeature<"gfx12-insts",
  "GFX12Insts",
  "true",
  "Additional instructions for GFX12+"
>;

def FeatureGFX1250Insts : SubtargetFeature<"gfx1250-insts",
  "GFX1250Insts",
  "true",
  "Additional instructions for GFX1250+"
>;

def FeatureGFX10_3Insts : SubtargetFeature<"gfx10-3-insts",
  "GFX10_3Insts",
  "true",
  "Additional instructions for GFX10.3"
>;

def FeatureGFX7GFX8GFX9Insts : SubtargetFeature<"gfx7-gfx8-gfx9-insts",
  "GFX7GFX8GFX9Insts",
  "true",
  "Instructions shared in GFX7, GFX8, GFX9"
>;

def FeatureSMemRealTime : SubtargetFeature<"s-memrealtime",
  "HasSMemRealTime",
  "true",
  "Has s_memrealtime instruction"
>;

def FeatureInv2PiInlineImm : SubtargetFeature<"inv-2pi-inline-imm",
  "HasInv2PiInlineImm",
  "true",
  "Has 1 / (2 * pi) as inline immediate"
>;

def Feature16BitInsts : SubtargetFeature<"16-bit-insts",
  "Has16BitInsts",
  "true",
  "Has i16/f16 instructions"
>;

def FeatureTrue16BitInsts : SubtargetFeature<"true16",
  "HasTrue16BitInsts",
  "true",
  "True 16-bit operand instructions"
>;

def FeatureRealTrue16Insts : SubtargetFeature<"real-true16",
  "EnableRealTrue16Insts",
  "true",
  "Use true 16-bit registers"
>;

def FeatureBF16TransInsts : SubtargetFeature<"bf16-trans-insts",
  "HasBF16TransInsts",
  "true",
  "Has bf16 transcendental instructions"
>;

def FeatureBF16ConversionInsts : SubtargetFeature<"bf16-cvt-insts",
  "HasBF16ConversionInsts",
  "true",
  "Has bf16 conversion instructions"
>;

def FeatureVOP3P : SubtargetFeature<"vop3p",
  "HasVOP3PInsts",
  "true",
  "Has VOP3P packed instructions"
>;

def FeatureMovrel : SubtargetFeature<"movrel",
  "HasMovrel",
  "true",
  "Has v_movrel*_b32 instructions"
>;

def FeatureVGPRIndexMode : SubtargetFeature<"vgpr-index-mode",
  "HasVGPRIndexMode",
  "true",
  "Has VGPR mode register indexing"
>;

def FeatureScalarDwordx3Loads : SubtargetFeature<"scalar-dwordx3-loads",
  "HasScalarDwordx3Loads",
  "true",
  "Has 96-bit scalar load instructions"
>;

def FeatureScalarStores : SubtargetFeature<"scalar-stores",
  "HasScalarStores",
  "true",
  "Has store scalar memory instructions"
>;

def FeatureScalarAtomics : SubtargetFeature<"scalar-atomics",
  "HasScalarAtomics",
  "true",
  "Has atomic scalar memory instructions"
>;

def FeatureSDWA : SubtargetFeature<"sdwa",
  "HasSDWA",
  "true",
  "Support SDWA (Sub-DWORD Addressing) extension"
>;

def FeatureSDWAOmod : SubtargetFeature<"sdwa-omod",
  "HasSDWAOmod",
  "true",
  "Support OMod with SDWA (Sub-DWORD Addressing) extension"
>;

def FeatureSDWAScalar : SubtargetFeature<"sdwa-scalar",
  "HasSDWAScalar",
  "true",
  "Support scalar register with SDWA (Sub-DWORD Addressing) extension"
>;

def FeatureSDWASdst : SubtargetFeature<"sdwa-sdst",
  "HasSDWASdst",
  "true",
  "Support scalar dst for VOPC with SDWA (Sub-DWORD Addressing) extension"
>;

def FeatureSDWAMac : SubtargetFeature<"sdwa-mav",
  "HasSDWAMac",
  "true",
  "Support v_mac_f32/f16 with SDWA (Sub-DWORD Addressing) extension"
>;

def FeatureSDWAOutModsVOPC : SubtargetFeature<"sdwa-out-mods-vopc",
  "HasSDWAOutModsVOPC",
  "true",
  "Support clamp for VOPC with SDWA (Sub-DWORD Addressing) extension"
>;

def FeatureDPP : SubtargetFeature<"dpp",
  "HasDPP",
  "true",
  "Support DPP (Data Parallel Primitives) extension"
>;

// DPP8 allows arbitrary cross-lane swizzling within groups of 8 lanes.
def FeatureDPP8 : SubtargetFeature<"dpp8",
  "HasDPP8",
  "true",
  "Support DPP8 (Data Parallel Primitives) extension"
>;

def FeatureDPALU_DPP : SubtargetFeature<"dpp-64bit",
  "HasDPALU_DPP",
  "true",
  "Support DPP (Data Parallel Primitives) extension in DP ALU"
>;

def FeatureDPPSrc1SGPR : SubtargetFeature<"dpp-src1-sgpr",
  "HasDPPSrc1SGPR",
  "true",
  "Support SGPR for Src1 of DPP instructions"
>;

def FeaturePackedFP32Ops : SubtargetFeature<"packed-fp32-ops",
  "HasPackedFP32Ops",
  "true",
  "Support packed fp32 instructions"
>;

def FeatureR128A16 : SubtargetFeature<"r128-a16",
  "HasR128A16",
  "true",
  "Support gfx9-style A16 for 16-bit coordinates/gradients/lod/clamp/mip image operands, where a16 is aliased with r128"
>;

def FeatureA16 : SubtargetFeature<"a16",
  "HasA16",
  "true",
  "Support A16 for 16-bit coordinates/gradients/lod/clamp/mip image operands"
>;

def FeatureG16 : SubtargetFeature<"g16",
  "HasG16",
  "true",
  "Support G16 for 16-bit gradient image operands"
>;

def FeatureNSAEncoding : SubtargetFeature<"nsa-encoding",
  "HasNSAEncoding",
  "true",
  "Support NSA encoding for image instructions"
>;

def FeaturePartialNSAEncoding : SubtargetFeature<"partial-nsa-encoding",
  "HasPartialNSAEncoding",
  "true",
  "Support partial NSA encoding for image instructions"
>;

def FeatureImageInsts : SubtargetFeature<"image-insts",
  "HasImageInsts",
  "true",
  "Support image instructions"
>;

def FeatureExtendedImageInsts : SubtargetFeature<"extended-image-insts",
  "HasExtendedImageInsts",
  "true",
  "Support mips != 0, lod != 0, gather4, and get_lod"
>;

def FeatureGFX10_AEncoding : SubtargetFeature<"gfx10_a-encoding",
  "GFX10_AEncoding",
  "true",
  "Has BVH ray tracing instructions"
>;

def FeatureGFX10_BEncoding : SubtargetFeature<"gfx10_b-encoding",
  "GFX10_BEncoding",
  "true",
  "Encoding format GFX10_B"
>;

def FeatureIntClamp : SubtargetFeature<"int-clamp-insts",
  "HasIntClamp",
  "true",
  "Support clamp for integer destination"
>;

def FeatureUnpackedD16VMem : SubtargetFeature<"unpacked-d16-vmem",
  "HasUnpackedD16VMem",
  "true",
  "Has unpacked d16 vmem instructions"
>;

def FeatureDLInsts : SubtargetFeature<"dl-insts",
  "HasDLInsts",
  "true",
  "Has v_fmac_f32 and v_xnor_b32 instructions"
>;

def FeatureFmacF64Inst : SubtargetFeature<"fmacf64-inst",
  "HasFmacF64Inst",
  "true",
  "Has v_fmac_f64 instruction"
>;

def FeatureDot1Insts : SubtargetFeature<"dot1-insts",
  "HasDot1Insts",
  "true",
  "Has v_dot4_i32_i8 and v_dot8_i32_i4 instructions"
>;

def FeatureDot2Insts : SubtargetFeature<"dot2-insts",
  "HasDot2Insts",
  "true",
  "Has v_dot2_i32_i16, v_dot2_u32_u16 instructions"
>;

def FeatureDot3Insts : SubtargetFeature<"dot3-insts",
  "HasDot3Insts",
  "true",
  "Has v_dot8c_i32_i4 instruction"
>;

def FeatureDot4Insts : SubtargetFeature<"dot4-insts",
  "HasDot4Insts",
  "true",
  "Has v_dot2c_i32_i16 instruction"
>;

def FeatureDot5Insts : SubtargetFeature<"dot5-insts",
  "HasDot5Insts",
  "true",
  "Has v_dot2c_f32_f16 instruction"
>;

def FeatureDot6Insts : SubtargetFeature<"dot6-insts",
  "HasDot6Insts",
  "true",
  "Has v_dot4c_i32_i8 instruction"
>;

def FeatureDot7Insts : SubtargetFeature<"dot7-insts",
  "HasDot7Insts",
  "true",
  "Has v_dot4_u32_u8, v_dot8_u32_u4 instructions"
>;

def FeatureDot8Insts : SubtargetFeature<"dot8-insts",
  "HasDot8Insts",
  "true",
  "Has v_dot4_i32_iu8, v_dot8_i32_iu4 instructions"
>;

def FeatureDot9Insts : SubtargetFeature<"dot9-insts",
  "HasDot9Insts",
  "true",
  "Has v_dot2_f16_f16, v_dot2_bf16_bf16 instructions"
>;

def FeatureDot10Insts : SubtargetFeature<"dot10-insts",
  "HasDot10Insts",
  "true",
  "Has v_dot2_f32_f16 instruction"
>;

def FeatureDot11Insts : SubtargetFeature<"dot11-insts",
  "HasDot11Insts",
  "true",
  "Has v_dot4_f32_fp8_fp8, v_dot4_f32_fp8_bf8, v_dot4_f32_bf8_fp8, v_dot4_f32_bf8_bf8 instructions"
>;

def FeatureDot12Insts : SubtargetFeature<"dot12-insts",
  "HasDot12Insts",
  "true",
  "Has v_dot2_f32_bf16 instructions"
>;

def FeatureDot13Insts : SubtargetFeature<"dot13-insts",
  "HasDot13Insts",
  "true",
  "Has v_dot2c_f32_bf16 instructions"
>;


def FeatureMAIInsts : SubtargetFeature<"mai-insts",
  "HasMAIInsts",
  "true",
  "Has mAI instructions"
>;

def FeatureFP8Insts : SubtargetFeature<"fp8-insts",
  "HasFP8Insts",
  "true",
  "Has fp8 and bf8 instructions"
>;

def FeatureFP8ConversionInsts : SubtargetFeature<"fp8-conversion-insts",
  "HasFP8ConversionInsts",
  "true",
  "Has fp8 and bf8 conversion instructions"
>;

def FeatureFP8E5M3Insts : SubtargetFeature<"fp8e5m3-insts",
  "HasFP8E5M3Insts",
  "true",
  "Has fp8 e5m3 format support"
>;

def FeatureCvtFP8VOP1Bug : SubtargetFeature<"cvt-fp8-vop1-bug",
  "HasCvtFP8Vop1Bug",
  "true",
  "FP8/BF8 VOP1 form of conversion to F32 is unreliable",
  [FeatureFP8ConversionInsts]
>;

def FeaturePkFmacF16Inst : SubtargetFeature<"pk-fmac-f16-inst",
  "HasPkFmacF16Inst",
  "true",
  "Has v_pk_fmac_f16 instruction"
>;

def FeatureAtomicDsPkAdd16Insts : SubtargetFeature<"atomic-ds-pk-add-16-insts",
  "HasAtomicDsPkAdd16Insts",
  "true",
  "Has ds_pk_add_bf16, ds_pk_add_f16, ds_pk_add_rtn_bf16, "
  "ds_pk_add_rtn_f16 instructions"
>;

def FeatureAtomicFlatPkAdd16Insts : SubtargetFeature<"atomic-flat-pk-add-16-insts",
  "HasAtomicFlatPkAdd16Insts",
  "true",
  "Has flat_atomic_pk_add_f16 and flat_atomic_pk_add_bf16 instructions"
>;

def FeatureAtomicFaddRtnInsts : SubtargetFeature<"atomic-fadd-rtn-insts",
  "HasAtomicFaddRtnInsts",
  "true",
  "Has buffer_atomic_add_f32 and global_atomic_add_f32 instructions that "
  "return original value",
  [FeatureFlatGlobalInsts]
>;

def FeatureAtomicFMinFMaxF32GlobalInsts : SubtargetFeature<"atomic-fmin-fmax-global-f32",
  "HasAtomicFMinFMaxF32GlobalInsts",
  "true",
  "Has global/buffer instructions for atomicrmw fmin/fmax for float"
>;

def FeatureAtomicFMinFMaxF64GlobalInsts : SubtargetFeature<"atomic-fmin-fmax-global-f64",
  "HasAtomicFMinFMaxF64GlobalInsts",
  "true",
  "Has global/buffer instructions for atomicrmw fmin/fmax for float"
>;

def FeatureAtomicFMinFMaxF32FlatInsts : SubtargetFeature<"atomic-fmin-fmax-flat-f32",
  "HasAtomicFMinFMaxF32FlatInsts",
  "true",
  "Has flat memory instructions for atomicrmw fmin/fmax for float"
>;

def FeatureAtomicFMinFMaxF64FlatInsts : SubtargetFeature<"atomic-fmin-fmax-flat-f64",
  "HasAtomicFMinFMaxF64FlatInsts",
  "true",
  "Has flat memory instructions for atomicrmw fmin/fmax for double"
>;

def FeatureAtomicFaddNoRtnInsts : SubtargetFeature<"atomic-fadd-no-rtn-insts",
  "HasAtomicFaddNoRtnInsts",
  "true",
  "Has buffer_atomic_add_f32 and global_atomic_add_f32 instructions that "
  "don't return original value",
  [FeatureFlatGlobalInsts]
>;

def FeatureAtomicBufferGlobalPkAddF16NoRtnInsts
  : SubtargetFeature<"atomic-buffer-global-pk-add-f16-no-rtn-insts",
  "HasAtomicBufferGlobalPkAddF16NoRtnInsts",
  "true",
  "Has buffer_atomic_pk_add_f16 and global_atomic_pk_add_f16 instructions that "
  "don't return original value",
  [FeatureFlatGlobalInsts]
>;

def FeatureAtomicBufferGlobalPkAddF16Insts : SubtargetFeature<"atomic-buffer-global-pk-add-f16-insts",
 "HasAtomicBufferGlobalPkAddF16Insts",
 "true",
 "Has buffer_atomic_pk_add_f16 and global_atomic_pk_add_f16 instructions that "
 "can return original value",
 [FeatureFlatGlobalInsts]
>;

def FeatureAtomicGlobalPkAddBF16Inst : SubtargetFeature<"atomic-global-pk-add-bf16-inst",
 "HasAtomicGlobalPkAddBF16Inst",
 "true",
 "Has global_atomic_pk_add_bf16 instruction",
 [FeatureFlatGlobalInsts]
>;

def FeatureAtomicBufferPkAddBF16Inst : SubtargetFeature<"atomic-buffer-pk-add-bf16-inst",
 "HasAtomicBufferPkAddBF16Inst",
 "true",
 "Has buffer_atomic_pk_add_bf16 instruction"
>;

def FeatureAtomicCSubNoRtnInsts : SubtargetFeature<"atomic-csub-no-rtn-insts",
  "HasAtomicCSubNoRtnInsts",
  "true",
  "Has buffer_atomic_csub and global_atomic_csub instructions that don't "
  "return original value"
>;

def FeatureFlatAtomicFaddF32Inst
  : SubtargetFeature<"flat-atomic-fadd-f32-inst",
  "HasFlatAtomicFaddF32Inst",
  "true",
  "Has flat_atomic_add_f32 instruction"
>;

def FeatureFlatBufferGlobalAtomicFaddF64Inst
  : SubtargetFeature<"flat-buffer-global-fadd-f64-inst",
  "HasFlatBufferGlobalAtomicFaddF64Inst",
  "true",
  "Has flat, buffer, and global instructions for f64 atomic fadd"
>;

def FeatureMemoryAtomicFAddF32DenormalSupport
  : SubtargetFeature<"memory-atomic-fadd-f32-denormal-support",
  "HasMemoryAtomicFaddF32DenormalSupport",
  "true",
  "global/flat/buffer atomic fadd for float supports denormal handling"
>;

def FeatureAgentScopeFineGrainedRemoteMemoryAtomics
  : SubtargetFeature<"agent-scope-fine-grained-remote-memory-atomics",
  "HasAgentScopeFineGrainedRemoteMemoryAtomics",
  "true",
  "Agent (device) scoped atomic operations, excluding those directly "
  "supported by PCIe (i.e. integer atomic add, exchange, and "
  "compare-and-swap), are functional for allocations in host or peer "
  "device memory."
>;

def FeatureDefaultComponentZero : SubtargetFeature<"default-component-zero",
  "HasDefaultComponentZero",
  "true",
  "BUFFER/IMAGE store instructions set unspecified components to zero (before GFX12)"
>;

def FeatureDefaultComponentBroadcast : SubtargetFeature<"default-component-broadcast",
  "HasDefaultComponentBroadcast",
  "true",
  "BUFFER/IMAGE store instructions set unspecified components to x component (GFX12)"
>;

def FeatureSupportsSRAMECC : SubtargetFeature<"sramecc-support",
  "SupportsSRAMECC",
  "true",
  "Hardware supports SRAMECC"
>;

def FeatureSRAMECC : SubtargetFeature<"sramecc",
  "EnableSRAMECC",
  "true",
  "Enable SRAMECC"
>;

def FeatureNoSdstCMPX : SubtargetFeature<"no-sdst-cmpx",
  "HasNoSdstCMPX",
  "true",
  "V_CMPX does not write VCC/SGPR in addition to EXEC"
>;

def FeatureVscnt : SubtargetFeature<"vscnt",
  "HasVscnt",
  "true",
  "Has separate store vscnt counter"
>;

def FeatureGetWaveIdInst : SubtargetFeature<"get-wave-id-inst",
  "HasGetWaveIdInst",
  "true",
  "Has s_get_waveid_in_workgroup instruction"
>;

def FeatureSMemTimeInst : SubtargetFeature<"s-memtime-inst",
  "HasSMemTimeInst",
  "true",
  "Has s_memtime instruction"
>;

def FeatureShaderCyclesRegister : SubtargetFeature<"shader-cycles-register",
  "HasShaderCyclesRegister",
  "true",
  "Has SHADER_CYCLES hardware register"
>;

def FeatureShaderCyclesHiLoRegisters : SubtargetFeature<"shader-cycles-hi-lo-registers",
  "HasShaderCyclesHiLoRegisters",
  "true",
  "Has SHADER_CYCLES_HI/LO hardware registers"
>;

def FeatureMadMacF32Insts : SubtargetFeature<"mad-mac-f32-insts",
  "HasMadMacF32Insts",
  "true",
  "Has v_mad_f32/v_mac_f32/v_madak_f32/v_madmk_f32 instructions"
>;

def FeatureDsSrc2Insts : SubtargetFeature<"ds-src2-insts",
  "HasDsSrc2Insts",
  "true",
  "Has ds_*_src2 instructions"
>;

def FeatureVOP3Literal : SubtargetFeature<"vop3-literal",
  "HasVOP3Literal",
  "true",
  "Can use one literal in VOP3"
>;

def FeatureNoDataDepHazard : SubtargetFeature<"no-data-dep-hazard",
  "HasNoDataDepHazard",
  "true",
  "Does not need SW waitstates"
>;

// Allocate 1536 VGPRs for wave32 and 768 VGPRs for wave64
// with allocation granularity 24 for wave32 and 12 for wave64
def Feature1_5xVGPRs : SubtargetFeature<"allocate1_5xvgprs",
  "Has1_5xVGPRs",
  "true",
  "Has 50% more physical VGPRs and 50% larger allocation granule"
>;


def FeatureVOPD : SubtargetFeature<"vopd",
  "HasVOPDInsts",
  "true",
  "Has VOPD dual issue wave32 instructions"
>;

def FeatureVALUTransUseHazard : SubtargetFeature<"valu-trans-use-hazard",
  "HasVALUTransUseHazard",
  "true",
  "Hazard when TRANS instructions are closely followed by a use of the result"
>;

def FeatureSALUFloatInsts : SubtargetFeature<"salu-float",
  "HasSALUFloatInsts",
  "true",
  "Has SALU floating point instructions"
>;

def FeaturePseudoScalarTrans : SubtargetFeature<"pseudo-scalar-trans",
  "HasPseudoScalarTrans",
  "true",
  "Has Pseudo Scalar Transcendental instructions"
>;

def FeatureHasRestrictedSOffset : SubtargetFeature<"restricted-soffset",
  "HasRestrictedSOffset",
  "true",
  "Has restricted SOffset (immediate not supported)."
>;

def FeatureRequiredExportPriority : SubtargetFeature<"required-export-priority",
  "HasRequiredExportPriority",
  "true",
  "Export priority must be explicitly manipulated on GFX11.5"
>;

def FeatureVmemWriteVgprInOrder : SubtargetFeature<"vmem-write-vgpr-in-order",
  "HasVmemWriteVgprInOrder",
  "true",
  "VMEM instructions of the same type write VGPR results in order"
>;

def FeatureBitOp3Insts : SubtargetFeature<"bitop3-insts",
  "HasBitOp3Insts",
  "true",
  "Has v_bitop3_b32/v_bitop3_b16 instructions"
>;

def FeatureTransposeLoadF4F6Insts : SubtargetFeature<"transpose-load-f4f6-insts",
  "HasTransposeLoadF4F6Insts",
  "true",
  "Has ds_load_tr4/tr6 and global_load_tr4/tr6 instructions"
>;

def FeaturePrngInst : SubtargetFeature<"prng-inst",
  "HasPrngInst",
  "true",
  "Has v_prng_b32 instruction"
>;

def FeatureBVHDualAndBVH8Insts : SubtargetFeature<"bvh-dual-bvh-8-insts",
  "HasBVHDualAndBVH8Insts",
  "true",
  "Has image_bvh_dual_intersect_ray and image_bvh8_intersect_ray instructions"
>;

def FeaturePointSampleAccel : SubtargetFeature<"point-sample-accel",
  "HasPointSampleAccel",
  "true",
  "Has point sample acceleration feature"
>;

<<<<<<< HEAD
=======
def Feature64BitLiterals : SubtargetFeature<"64-bit-literals",
  "Has64BitLiterals",
  "true",
  "Can use 64-bit literals with single DWORD instructions"
>;

>>>>>>> 10a576f7
def FeatureWaitXcnt : SubtargetFeature<"wait-xcnt",
  "HasWaitXcnt",
  "true",
  "Has s_wait_xcnt instruction"
>;

def FeatureSetPrioIncWgInst : SubtargetFeature<"setprio-inc-wg-inst",
  "HasSetPrioIncWgInst",
  "true",
  "Has s_setprio_inc_wg instruction."
>;

//===------------------------------------------------------------===//
// Subtarget Features (options and debugging)
//===------------------------------------------------------------===//

class FeatureMaxPrivateElementSize<int size> : SubtargetFeature<
  "max-private-element-size-"#size,
  "MaxPrivateElementSize",
  !cast<string>(size),
  "Maximum private access size may be "#size
>;

def FeatureMaxPrivateElementSize4 : FeatureMaxPrivateElementSize<4>;
def FeatureMaxPrivateElementSize8 : FeatureMaxPrivateElementSize<8>;
def FeatureMaxPrivateElementSize16 : FeatureMaxPrivateElementSize<16>;

def FeatureDumpCode : SubtargetFeature <"DumpCode",
  "DumpCode",
  "true",
  "Dump MachineInstrs in the CodeEmitter"
>;

def FeatureDumpCodeLower : SubtargetFeature <"dumpcode",
  "DumpCode",
  "true",
  "Dump MachineInstrs in the CodeEmitter"
>;

// XXX - This should probably be removed once enabled by default
def FeatureEnableLoadStoreOpt : SubtargetFeature <"load-store-opt",
  "EnableLoadStoreOpt",
  "true",
  "Enable SI load/store optimizer pass"
>;

// Performance debugging feature. Allow using DS instruction immediate
// offsets even if the base pointer can't be proven to be base. On SI,
// base pointer values that won't give the same result as a 16-bit add
// are not safe to fold, but this will override the conservative test
// for the base pointer.
def FeatureEnableUnsafeDSOffsetFolding : SubtargetFeature <
  "unsafe-ds-offset-folding",
  "EnableUnsafeDSOffsetFolding",
  "true",
  "Force using DS instruction immediate offsets on SI"
>;

def FeatureEnableSIScheduler : SubtargetFeature<"si-scheduler",
  "EnableSIScheduler",
  "true",
  "Enable SI Machine Scheduler"
>;

def FeatureEnableDS128 : SubtargetFeature<"enable-ds128",
  "EnableDS128",
  "true",
  "Use ds_{read|write}_b128"
>;

// Sparse texture support requires that all result registers are zeroed when
// PRTStrictNull is set to true. This feature is turned on for all architectures
// but is enabled as a feature in case there are situations where PRTStrictNull
// is disabled by the driver.
def FeatureEnablePRTStrictNull : SubtargetFeature<"enable-prt-strict-null",
  "EnablePRTStrictNull",
  "true",
  "Enable zeroing of result registers for sparse texture fetches"
>;

// Unless +-flat-for-global is specified, turn on FlatForGlobal for
// all OS-es on VI and newer hardware to avoid assertion failures due
// to missing ADDR64 variants of MUBUF instructions.
// FIXME: moveToVALU should be able to handle converting addr64 MUBUF
// instructions.

def FeatureFlatForGlobal : SubtargetFeature<"flat-for-global",
  "FlatForGlobal",
  "true",
  "Force to generate flat instruction for global"
>;

def FeatureAutoWaitcntBeforeBarrier : SubtargetFeature <
  "auto-waitcnt-before-barrier",
  "AutoWaitcntBeforeBarrier",
  "true",
  "Hardware automatically inserts waitcnt before barrier"
>;

def FeatureBackOffBarrier : SubtargetFeature <"back-off-barrier",
  "BackOffBarrier",
  "true",
  "Hardware supports backing off s_barrier if an exception occurs"
>;

def FeatureTrigReducedRange : SubtargetFeature<"trig-reduced-range",
  "HasTrigReducedRange",
  "true",
  "Requires use of fract on arguments to trig instructions"
>;

def FeatureKernargPreload : SubtargetFeature <"kernarg-preload",
  "KernargPreload",
  "true",
  "Hardware supports preloading of kernel arguments in user SGPRs."
>;

// Alignment enforcement is controlled by a configuration register:
// SH_MEM_CONFIG.alignment_mode
def FeatureUnalignedAccessMode : SubtargetFeature<"unaligned-access-mode",
  "UnalignedAccessMode",
  "true",
  "Enable unaligned global, local and region loads and stores if the hardware"
  " supports it"
>;

def FeaturePackedTID : SubtargetFeature<"packed-tid",
  "HasPackedTID",
  "true",
  "Workitem IDs are packed into v0 at kernel launch"
>;

def FeatureArchitectedFlatScratch : SubtargetFeature<"architected-flat-scratch",
  "HasArchitectedFlatScratch",
  "true",
  "Flat Scratch register is a readonly SPI initialized architected register"
>;

def FeatureArchitectedSGPRs : SubtargetFeature<"architected-sgprs",
  "HasArchitectedSGPRs",
  "true",
  "Enable the architected SGPRs"
>;

def FeatureGDS : SubtargetFeature<"gds",
  "HasGDS",
  "true",
  "Has Global Data Share"
>;

def FeatureGWS : SubtargetFeature<"gws",
  "HasGWS",
  "true",
  "Has Global Wave Sync"
>;

def FeatureRequiresCOV6 : SubtargetFeature<"requires-cov6",
  "RequiresCOV6",
  "true",
  "Target Requires Code Object V6"
>;

def FeatureXF32Insts : SubtargetFeature<"xf32-insts",
   "HasXF32Insts",
   "true",
   "Has instructions that support xf32 format, such as "
   "v_mfma_f32_16x16x8_xf32 and v_mfma_f32_32x32x4_xf32"
 >;

// FIXME: Remove after all users are migrated to attribute.
def FeatureDynamicVGPR : SubtargetFeature <"dynamic-vgpr",
  "DynamicVGPR",
  "true",
  "Enable dynamic VGPR mode"
>;

// FIXME: Remove after all users are migrated to attribute.
def FeatureDynamicVGPRBlockSize32 : SubtargetFeature<"dynamic-vgpr-block-size-32",
  "DynamicVGPRBlockSize32",
  "true",
  "Use a block size of 32 for dynamic VGPR allocation (default is 16)"
>;

// Enable the use of SCRATCH_STORE/LOAD_BLOCK instructions for saving and
// restoring the callee-saved registers.
def FeatureUseBlockVGPROpsForCSR : SubtargetFeature<"block-vgpr-csr",
  "UseBlockVGPROpsForCSR",
  "true",
  "Use block load/store for VGPR callee saved registers"
>;

def FeatureLshlAddU64Inst
    : SubtargetFeature<"lshl-add-u64-inst", "HasLshlAddU64Inst", "true",
                       "Has v_lshl_add_u64 instruction">;

def FeatureMemToLDSLoad : SubtargetFeature<"vmem-to-lds-load-insts",
  "HasVMemToLDSLoad",
  "true",
  "The platform has memory to lds instructions (global_load w/lds bit set, buffer_load w/lds bit set or global_load_lds. This does not include scratch_load_lds."
>;

def FeatureLdsBarrierArriveAtomic : SubtargetFeature< "lds-barrier-arrive-atomic",
  "HasLdsBarrierArriveAtomic",
  "true",
  "Has LDS barrier-arrive atomic instructions"
>;

// Dummy feature used to disable assembler instructions.
def FeatureDisable : SubtargetFeature<"",
  "FeatureDisable","true",
  "Dummy feature to disable assembler instructions"
>;

//===----------------------------------------------------------------------===//

class GCNSubtargetFeatureGeneration <string Value,
                                     string FeatureName,
                                     list<SubtargetFeature> Implies> :
        SubtargetFeatureGeneration <Value, FeatureName, "GCNSubtarget", Implies>;

def FeatureSouthernIslands : GCNSubtargetFeatureGeneration<"SOUTHERN_ISLANDS",
    "southern-islands",
  [FeatureFP64, FeatureAddressableLocalMemorySize32768, FeatureMIMG_R128,
  FeatureWavefrontSize64, FeatureSMemTimeInst, FeatureMadMacF32Insts,
  FeatureDsSrc2Insts, FeatureLDSBankCount32, FeatureMovrel,
  FeatureTrigReducedRange, FeatureExtendedImageInsts, FeatureImageInsts,
  FeatureGDS, FeatureGWS, FeatureDefaultComponentZero,
  FeatureAtomicFMinFMaxF32GlobalInsts, FeatureAtomicFMinFMaxF64GlobalInsts,
  FeatureVmemWriteVgprInOrder
  ]
>;

def FeatureSeaIslands : GCNSubtargetFeatureGeneration<"SEA_ISLANDS",
    "sea-islands",
  [FeatureFP64, FeatureAddressableLocalMemorySize65536, FeatureMIMG_R128,
  FeatureWavefrontSize64, FeatureFlatAddressSpace,
  FeatureCIInsts, FeatureMovrel, FeatureTrigReducedRange,
  FeatureGFX7GFX8GFX9Insts, FeatureSMemTimeInst, FeatureMadMacF32Insts,
  FeatureDsSrc2Insts, FeatureExtendedImageInsts, FeatureUnalignedBufferAccess,
  FeatureImageInsts, FeatureGDS, FeatureGWS, FeatureDefaultComponentZero,
  FeatureAtomicFMinFMaxF32GlobalInsts, FeatureAtomicFMinFMaxF64GlobalInsts,
  FeatureAtomicFMinFMaxF32FlatInsts, FeatureAtomicFMinFMaxF64FlatInsts,
  FeatureVmemWriteVgprInOrder
  ]
>;

def FeatureVolcanicIslands : GCNSubtargetFeatureGeneration<"VOLCANIC_ISLANDS",
  "volcanic-islands",
  [FeatureFP64, FeatureAddressableLocalMemorySize65536, FeatureMIMG_R128,
   FeatureWavefrontSize64, FeatureFlatAddressSpace,
   FeatureGCN3Encoding, FeatureCIInsts, Feature16BitInsts,
   FeatureSMemRealTime, FeatureVGPRIndexMode, FeatureMovrel,
   FeatureScalarStores, FeatureInv2PiInlineImm,
   FeatureSDWA, FeatureSDWAOutModsVOPC, FeatureSDWAMac, FeatureDPP,
   FeatureIntClamp, FeatureTrigReducedRange, FeatureGFX8Insts,
   FeatureGFX7GFX8GFX9Insts, FeatureSMemTimeInst, FeatureMadMacF32Insts,
   FeatureDsSrc2Insts, FeatureExtendedImageInsts, FeatureFastDenormalF32,
   FeatureUnalignedBufferAccess, FeatureImageInsts, FeatureGDS, FeatureGWS,
   FeatureDefaultComponentZero, FeatureVmemWriteVgprInOrder
  ]
>;

def FeatureGFX9 : GCNSubtargetFeatureGeneration<"GFX9",
  "gfx9",
  [FeatureFP64,
   FeatureWavefrontSize64, FeatureFlatAddressSpace,
   FeatureGCN3Encoding, FeatureCIInsts, Feature16BitInsts,
   FeatureSMemRealTime, FeatureScalarStores, FeatureInv2PiInlineImm,
   FeatureApertureRegs, FeatureGFX9Insts, FeatureVOP3P, FeatureVGPRIndexMode,
   FeatureFastFMAF32, FeatureDPP, FeatureIntClamp,
   FeatureSDWA, FeatureSDWAOmod, FeatureSDWAScalar, FeatureSDWASdst,
   FeatureFlatInstOffsets, FeatureFlatGlobalInsts, FeatureFlatScratchInsts,
   FeatureAddNoCarryInsts, FeatureGFX8Insts, FeatureGFX7GFX8GFX9Insts,
   FeatureScalarFlatScratchInsts, FeatureScalarAtomics, FeatureR128A16,
   FeatureA16, FeatureSMemTimeInst, FeatureFastDenormalF32, FeatureSupportsXNACK,
   FeatureUnalignedBufferAccess, FeatureUnalignedScratchAccess,
   FeatureUnalignedDSAccess, FeatureNegativeScratchOffsetBug, FeatureGWS,
   FeatureDefaultComponentZero,FeatureVmemWriteVgprInOrder, FeatureMemToLDSLoad
  ]
>;

def FeatureGFX10 : GCNSubtargetFeatureGeneration<"GFX10",
  "gfx10",
  [FeatureFP64, FeatureAddressableLocalMemorySize65536, FeatureMIMG_R128,
   FeatureFlatAddressSpace,
   FeatureCIInsts, Feature16BitInsts,
   FeatureSMemRealTime, FeatureInv2PiInlineImm,
   FeatureApertureRegs, FeatureGFX9Insts, FeatureGFX10Insts, FeatureVOP3P,
   FeatureMovrel, FeatureFastFMAF32, FeatureDPP, FeatureIntClamp,
   FeatureSDWA, FeatureSDWAOmod, FeatureSDWAScalar, FeatureSDWASdst,
   FeatureFlatInstOffsets, FeatureFlatGlobalInsts, FeatureFlatScratchInsts,
   FeatureAddNoCarryInsts, FeatureFmaMixInsts, FeatureGFX8Insts,
   FeatureNoSdstCMPX, FeatureVscnt,
   FeatureVOP3Literal, FeatureDPP8, FeatureExtendedImageInsts,
   FeatureNoDataDepHazard, FeaturePkFmacF16Inst,
   FeatureA16, FeatureSMemTimeInst, FeatureFastDenormalF32, FeatureG16,
   FeatureUnalignedBufferAccess, FeatureUnalignedScratchAccess,
   FeatureUnalignedDSAccess, FeatureImageInsts, FeatureGDS, FeatureGWS,
   FeatureDefaultComponentZero, FeatureMaxHardClauseLength63,
   FeatureAtomicFMinFMaxF32GlobalInsts, FeatureAtomicFMinFMaxF64GlobalInsts,
   FeatureAtomicFMinFMaxF32FlatInsts, FeatureAtomicFMinFMaxF64FlatInsts,
   FeatureVmemWriteVgprInOrder, FeatureMemToLDSLoad
  ]
>;

def FeatureGFX11 : GCNSubtargetFeatureGeneration<"GFX11",
  "gfx11",
  [FeatureFP64, FeatureAddressableLocalMemorySize65536, FeatureMIMG_R128,
   FeatureFlatAddressSpace, Feature16BitInsts,
   FeatureInv2PiInlineImm, FeatureApertureRegs,
   FeatureCIInsts, FeatureGFX8Insts, FeatureGFX9Insts, FeatureGFX10Insts,
   FeatureGFX10_AEncoding, FeatureGFX10_BEncoding, FeatureGFX10_3Insts,
   FeatureGFX11Insts, FeatureVOP3P, FeatureVOPD, FeatureTrue16BitInsts,
   FeatureMovrel, FeatureFastFMAF32, FeatureDPP, FeatureIntClamp,
   FeatureFlatInstOffsets, FeatureFlatGlobalInsts, FeatureFlatScratchInsts,
   FeatureAddNoCarryInsts, FeatureFmaMixInsts,
   FeatureNoSdstCMPX, FeatureVscnt,
   FeatureVOP3Literal, FeatureDPP8, FeatureExtendedImageInsts,
   FeatureNoDataDepHazard, FeaturePkFmacF16Inst,
   FeatureA16, FeatureFastDenormalF32, FeatureG16,
   FeatureUnalignedBufferAccess, FeatureUnalignedScratchAccess,
   FeatureUnalignedDSAccess, FeatureGDS, FeatureGWS,
   FeatureDefaultComponentZero, FeatureMaxHardClauseLength32,
   FeatureAtomicFMinFMaxF32GlobalInsts, FeatureAtomicFMinFMaxF32FlatInsts,
   FeatureVmemWriteVgprInOrder
  ]
>;

def FeatureGFX12 : GCNSubtargetFeatureGeneration<"GFX12",
  "gfx12",
  [FeatureFP64, FeatureAddressableLocalMemorySize65536, FeatureMIMG_R128,
   FeatureFlatAddressSpace, Feature16BitInsts,
   FeatureInv2PiInlineImm, FeatureApertureRegs,
   FeatureCIInsts, FeatureGFX8Insts, FeatureGFX9Insts, FeatureGFX10Insts,
   FeatureGFX10_AEncoding, FeatureGFX10_BEncoding, FeatureGFX10_3Insts,
   FeatureGFX11Insts, FeatureGFX12Insts, FeatureVOP3P, FeatureVOPD,
   FeatureMovrel, FeatureFastFMAF32, FeatureDPP, FeatureIntClamp,
   FeatureFlatInstOffsets, FeatureFlatGlobalInsts, FeatureFlatScratchInsts,
   FeatureAddNoCarryInsts, FeatureFmaMixInsts,
   FeatureNoSdstCMPX, FeatureVscnt,
   FeatureVOP3Literal, FeatureDPP8,
   FeatureNoDataDepHazard, FeaturePkFmacF16Inst,
   FeatureA16, FeatureFastDenormalF32, FeatureG16,
   FeatureUnalignedBufferAccess, FeatureUnalignedScratchAccess,
   FeatureUnalignedDSAccess, FeatureTrue16BitInsts,
   FeatureDefaultComponentBroadcast, FeatureMaxHardClauseLength32,
   FeatureAtomicFMinFMaxF32GlobalInsts, FeatureAtomicFMinFMaxF32FlatInsts,
   FeatureIEEEMinimumMaximumInsts, FeatureMinimum3Maximum3F32,
   FeatureMinimum3Maximum3F16, FeatureAgentScopeFineGrainedRemoteMemoryAtomics
  ]
>;

//===----------------------------------------------------------------------===//

class FeatureSet<list<SubtargetFeature> Features_> {
  list<SubtargetFeature> Features = Features_;
}

def FeatureISAVersion6_0_0 : FeatureSet<[FeatureSouthernIslands,
   FeatureFastFMAF32,
   HalfRate64Ops,
   FeatureLDSBankCount32]>;

def FeatureISAVersion6_0_1 : FeatureSet<
  [FeatureSouthernIslands,
   FeatureLDSBankCount32]>;

def FeatureISAVersion6_0_2 : FeatureSet<
  [FeatureSouthernIslands,
   FeatureLDSBankCount32]>;

def FeatureISAVersion7_0_0 : FeatureSet<
  [FeatureSeaIslands,
   FeatureLDSBankCount32]>;

def FeatureISAVersion7_0_1 : FeatureSet<
  [FeatureSeaIslands,
   HalfRate64Ops,
   FeatureLDSBankCount32,
   FeatureFastFMAF32]>;

def FeatureISAVersion7_0_2 : FeatureSet<
  [FeatureSeaIslands,
   FeatureLDSBankCount16,
   FeatureFastFMAF32]>;

def FeatureISAVersion7_0_3 : FeatureSet<
  [FeatureSeaIslands,
   FeatureLDSBankCount16]>;

def FeatureISAVersion7_0_4 : FeatureSet<
  [FeatureSeaIslands,
   FeatureLDSBankCount32]>;

def FeatureISAVersion7_0_5 : FeatureSet<
  [FeatureSeaIslands,
   FeatureLDSBankCount16]>;

def FeatureISAVersion8_0_Common : FeatureSet<
  [FeatureVolcanicIslands,
   FeatureLDSBankCount32,
   FeatureUnpackedD16VMem]>;

def FeatureISAVersion8_0_1 : FeatureSet<
  !listconcat(FeatureISAVersion8_0_Common.Features,
    [FeatureFastFMAF32,
     HalfRate64Ops,
     FeatureSupportsXNACK])>;

def FeatureISAVersion8_0_2 : FeatureSet<
  !listconcat(FeatureISAVersion8_0_Common.Features,
    [FeatureSGPRInitBug])>;

def FeatureISAVersion8_0_3 : FeatureSet<
  !listconcat(FeatureISAVersion8_0_Common.Features,
    [])>;

def FeatureISAVersion8_0_5 : FeatureSet<
  !listconcat(FeatureISAVersion8_0_Common.Features,
    [FeatureSGPRInitBug])>;

def FeatureISAVersion8_1_0 : FeatureSet<
  [FeatureVolcanicIslands,
   FeatureLDSBankCount16,
   FeatureSupportsXNACK,
   FeatureImageStoreD16Bug,
   FeatureImageGather4D16Bug]>;

def FeatureISAVersion9_0_Common : FeatureSet<
  [FeatureGFX9,
   FeatureAddressableLocalMemorySize65536,
   FeatureLDSBankCount32,
   FeatureImageInsts,
   FeatureMadMacF32Insts]>;

def FeatureISAVersion9_0_Consumer_Common : FeatureSet<
  !listconcat(FeatureISAVersion9_0_Common.Features,
    [FeatureImageGather4D16Bug,
     FeatureDsSrc2Insts,
     FeatureExtendedImageInsts,
     FeatureGDS])>;

def FeatureISAVersion9_Generic : FeatureSet<
  !listconcat(FeatureISAVersion9_0_Consumer_Common.Features,
    [FeatureRequiresCOV6])>;

def FeatureISAVersion9_0_MI_Common : FeatureSet<
  !listconcat(FeatureISAVersion9_0_Common.Features,
    [FeatureFmaMixInsts,
     FeatureDLInsts,
     FeatureDot1Insts,
     FeatureDot2Insts,
     FeatureDot3Insts,
     FeatureDot4Insts,
     FeatureDot5Insts,
     FeatureDot6Insts,
     FeatureDot7Insts,
     FeatureDot10Insts,
     FeatureMAIInsts,
     FeaturePkFmacF16Inst,
     FeatureAtomicFaddNoRtnInsts,
     FeatureSupportsSRAMECC])>;

def FeatureISAVersion9_0_0 : FeatureSet<
  !listconcat(FeatureISAVersion9_0_Consumer_Common.Features,
    [FeatureMadMixInsts])>;

def FeatureISAVersion9_0_2 : FeatureSet<
  !listconcat(FeatureISAVersion9_0_Consumer_Common.Features,
    [FeatureMadMixInsts])>;

def FeatureISAVersion9_0_4 : FeatureSet<
  !listconcat(FeatureISAVersion9_0_Consumer_Common.Features,
    [FeatureFmaMixInsts])>;

def FeatureISAVersion9_0_6 : FeatureSet<
  !listconcat(FeatureISAVersion9_0_Consumer_Common.Features,
    [HalfRate64Ops,
     FeatureFmaMixInsts,
     FeatureDLInsts,
     FeatureDot1Insts,
     FeatureDot2Insts,
     FeatureDot7Insts,
     FeatureDot10Insts,
     FeatureSupportsSRAMECC])>;

def FeatureISAVersion9_0_8 : FeatureSet<
  !listconcat(FeatureISAVersion9_0_MI_Common.Features,
    [FeatureGDS,
     HalfRate64Ops,
     FeatureDsSrc2Insts,
     FeatureExtendedImageInsts,
     FeatureAtomicBufferGlobalPkAddF16NoRtnInsts,
     FeatureMFMAInlineLiteralBug,
     FeatureImageGather4D16Bug])>;

def FeatureISAVersion9_0_9 : FeatureSet<
  !listconcat(FeatureISAVersion9_0_Consumer_Common.Features,
    [FeatureMadMixInsts])>;

def FeatureISAVersion9_0_A : FeatureSet<
  !listconcat(FeatureISAVersion9_0_MI_Common.Features,
    [FeatureGFX90AInsts,
     FeatureFmacF64Inst,
     FeatureDPALU_DPP,
     FeaturePackedFP32Ops,
     FeatureAtomicFaddRtnInsts,
     FeatureAtomicBufferGlobalPkAddF16Insts,
     FeaturePackedTID,
     FullRate64Ops,
     FeatureBackOffBarrier,
     FeatureKernargPreload,
     FeatureAtomicFMinFMaxF64GlobalInsts,
     FeatureAtomicFMinFMaxF64FlatInsts,
     FeatureFlatBufferGlobalAtomicFaddF64Inst
     ])>;

def FeatureISAVersion9_0_C : FeatureSet<
  !listconcat(FeatureISAVersion9_0_Consumer_Common.Features,
    [FeatureMadMixInsts])>;

def FeatureISAVersion9_4_Common : FeatureSet<
  [FeatureGFX9,
   FeatureGFX90AInsts,
   FeatureGFX940Insts,
   FeatureFmaMixInsts,
   FeatureLDSBankCount32,
   FeatureDLInsts,
   FeatureFmacF64Inst,
   FeatureDot1Insts,
   FeatureDot2Insts,
   FeatureDot3Insts,
   FeatureDot4Insts,
   FeatureDot5Insts,
   FeatureDot6Insts,
   FeatureDot7Insts,
   FeatureDot10Insts,
   FeatureAtomicDsPkAdd16Insts,
   FeatureAtomicFlatPkAdd16Insts,
   FeatureDPALU_DPP,
   FeaturePackedFP32Ops,
   FeatureMAIInsts,
   FeaturePkFmacF16Inst,
   FeatureAtomicFaddRtnInsts,
   FeatureAtomicFaddNoRtnInsts,
   FeatureAtomicBufferGlobalPkAddF16Insts,
   FeatureAtomicGlobalPkAddBF16Inst,
   FeatureFlatAtomicFaddF32Inst,
   FeatureSupportsSRAMECC,
   FeaturePackedTID,
   FeatureArchitectedFlatScratch,
   FullRate64Ops,
   FeatureBackOffBarrier,
   FeatureKernargPreload,
   FeatureAtomicFMinFMaxF64GlobalInsts,
   FeatureAtomicFMinFMaxF64FlatInsts,
   FeatureAgentScopeFineGrainedRemoteMemoryAtomics,
   FeatureMemoryAtomicFAddF32DenormalSupport,
   FeatureFlatBufferGlobalAtomicFaddF64Inst,
   FeatureLshlAddU64Inst,
   ]>;

def FeatureISAVersion9_5_Common : FeatureSet<
  !listconcat(FeatureISAVersion9_4_Common.Features,
  [FeatureAddressableLocalMemorySize163840,
   FeatureFP8Insts,
   FeatureFP8ConversionInsts,
   FeatureGFX950Insts,
   FeaturePrngInst,
   FeatureBF16ConversionInsts,
   FeatureBitOp3Insts,
   FeatureFP8ConversionScaleInsts,
   FeatureBF8ConversionScaleInsts,
   FeatureFP4ConversionScaleInsts,
   FeatureFP6BF6ConversionScaleInsts,
   FeatureDot12Insts,
   FeatureDot13Insts,
   FeatureAtomicBufferPkAddBF16Inst
   ])>;

def FeatureISAVersion9_4_2 : FeatureSet<
  !listconcat(FeatureISAVersion9_4_Common.Features,
    [
      FeatureAddressableLocalMemorySize65536,
      FeatureFP8Insts,
      FeatureFP8ConversionInsts,
      FeatureCvtFP8VOP1Bug,
      FeatureXF32Insts
    ])>;

def FeatureISAVersion9_4_Generic : FeatureSet<
  !listconcat(FeatureISAVersion9_4_Common.Features,
    [FeatureAddressableLocalMemorySize65536,
     FeatureRequiresCOV6])>;

def FeatureISAVersion9_5_0 : FeatureSet<FeatureISAVersion9_5_Common.Features>;

def FeatureISAVersion10_Common : FeatureSet<
  [FeatureGFX10,
   FeatureLDSBankCount32,
   FeatureDLInsts,
   FeatureNSAEncoding,
   FeatureBackOffBarrier]>;

def FeatureISAVersion10_1_Common : FeatureSet<
  !listconcat(FeatureISAVersion10_Common.Features,
    [FeatureScalarStores,
     FeatureScalarAtomics,
     FeatureScalarFlatScratchInsts,
     FeatureGetWaveIdInst,
     FeatureMadMacF32Insts,
     FeatureDsSrc2Insts,
     FeatureLdsMisalignedBug,
     FeatureSupportsXNACK,
     // gfx101x bugs
     FeatureVcmpxPermlaneHazard,
     FeatureVMEMtoScalarWriteHazard,
     FeatureSMEMtoVectorWriteHazard,
     FeatureInstFwdPrefetchBug,
     FeatureVcmpxExecWARHazard,
     FeatureLdsBranchVmemWARHazard,
     FeatureNSAtoVMEMBug,
     FeatureNSAClauseBug,
     FeatureOffset3fBug,
     FeatureFlatSegmentOffsetBug,
     FeatureNegativeUnalignedScratchOffsetBug])>;

def FeatureISAVersion10_1_Generic : FeatureSet<
  !listconcat(FeatureISAVersion10_1_Common.Features,
    [FeatureRequiresCOV6])>;

def FeatureISAVersion10_1_0 : FeatureSet<
  !listconcat(FeatureISAVersion10_1_Common.Features,
    [])>;

def FeatureISAVersion10_1_1 : FeatureSet<
  !listconcat(FeatureISAVersion10_1_Common.Features,
    [FeatureDot1Insts,
     FeatureDot2Insts,
     FeatureDot5Insts,
     FeatureDot6Insts,
     FeatureDot7Insts,
     FeatureDot10Insts])>;

def FeatureISAVersion10_1_2 : FeatureSet<
  !listconcat(FeatureISAVersion10_1_Common.Features,
    [FeatureDot1Insts,
     FeatureDot2Insts,
     FeatureDot5Insts,
     FeatureDot6Insts,
     FeatureDot7Insts,
     FeatureDot10Insts])>;

def FeatureISAVersion10_1_3 : FeatureSet<
  !listconcat(FeatureISAVersion10_1_Common.Features,
    [FeatureGFX10_AEncoding])>;

def FeatureISAVersion10_3_0 : FeatureSet<
  !listconcat(FeatureISAVersion10_Common.Features,
    [FeatureGFX10_AEncoding,
     FeatureGFX10_BEncoding,
     FeatureGFX10_3Insts,
     FeatureDot1Insts,
     FeatureDot2Insts,
     FeatureDot5Insts,
     FeatureDot6Insts,
     FeatureDot7Insts,
     FeatureDot10Insts,
     FeatureShaderCyclesRegister])>;

def FeatureISAVersion10_3_Generic: FeatureSet<
  !listconcat(FeatureISAVersion10_3_0.Features,
    [FeatureRequiresCOV6])>;

def FeatureISAVersion11_Common : FeatureSet<
  [FeatureGFX11,
   FeatureLDSBankCount32,
   FeatureDLInsts,
   FeatureDot5Insts,
   FeatureDot7Insts,
   FeatureDot8Insts,
   FeatureDot9Insts,
   FeatureDot10Insts,
   FeatureDot12Insts,
   FeatureNSAEncoding,
   FeaturePartialNSAEncoding,
   FeatureShaderCyclesRegister,
   FeatureArchitectedFlatScratch,
   FeatureAtomicFaddRtnInsts,
   FeatureAtomicFaddNoRtnInsts,
   FeatureFlatAtomicFaddF32Inst,
   FeatureImageInsts,
   FeaturePackedTID,
   FeatureVcmpxPermlaneHazard,
   FeatureMemoryAtomicFAddF32DenormalSupport]>;

// There are few workarounds that need to be
// added to all targets. This pessimizes codegen
// a bit on the generic GFX11 target.
def FeatureISAVersion11_Generic: FeatureSet<
  !listconcat(FeatureISAVersion11_Common.Features,
    [FeatureMSAALoadDstSelBug,
     FeatureVALUTransUseHazard,
     FeatureUserSGPRInit16Bug,
     FeatureMADIntraFwdBug,
     FeaturePrivEnabledTrap2NopBug,
     FeatureRequiresCOV6,
     FeatureRequiredExportPriority])>;

def FeatureISAVersion11_0_Common : FeatureSet<
  !listconcat(FeatureISAVersion11_Common.Features,
    [FeatureMSAALoadDstSelBug,
     FeatureVALUTransUseHazard,
     FeatureMADIntraFwdBug,
     FeaturePrivEnabledTrap2NopBug,
     FeatureRealTrue16Insts])>;

def FeatureISAVersion11_0_0 : FeatureSet<
  !listconcat(FeatureISAVersion11_0_Common.Features,
    [Feature1_5xVGPRs,
     FeatureUserSGPRInit16Bug])>;

def FeatureISAVersion11_0_1 : FeatureSet<
  !listconcat(FeatureISAVersion11_0_Common.Features,
    [Feature1_5xVGPRs])>;

def FeatureISAVersion11_0_2 : FeatureSet<
  !listconcat(FeatureISAVersion11_0_Common.Features,
    [FeatureUserSGPRInit16Bug])>;

def FeatureISAVersion11_0_3 : FeatureSet<
  !listconcat(FeatureISAVersion11_0_Common.Features,
    [])>;

def FeatureISAVersion11_5_Common : FeatureSet<
  !listconcat(FeatureISAVersion11_Common.Features,
    [FeatureSALUFloatInsts,
     FeatureDPPSrc1SGPR,
     FeatureRequiredExportPriority])>;

def FeatureISAVersion11_5_0 : FeatureSet<
  !listconcat(FeatureISAVersion11_5_Common.Features,
    [FeaturePointSampleAccel])>;

def FeatureISAVersion11_5_1 : FeatureSet<
  !listconcat(FeatureISAVersion11_5_Common.Features,
    [Feature1_5xVGPRs,
     FeaturePointSampleAccel])>;

def FeatureISAVersion11_5_2 : FeatureSet<
  !listconcat(FeatureISAVersion11_5_Common.Features,
    [FeaturePointSampleAccel])>;

def FeatureISAVersion11_5_3 : FeatureSet<
  !listconcat(FeatureISAVersion11_5_Common.Features,
    [])>;

def FeatureISAVersion12 : FeatureSet<
  [FeatureGFX12,
   FeatureLDSBankCount32,
   FeatureDLInsts,
   FeatureDot7Insts,
   FeatureDot8Insts,
   FeatureDot9Insts,
   FeatureDot10Insts,
   FeatureDot11Insts,
   FeatureDot12Insts,
   FeatureNSAEncoding,
   FeaturePartialNSAEncoding,
   FeatureShaderCyclesHiLoRegisters,
   FeatureArchitectedFlatScratch,
   FeatureArchitectedSGPRs,
   FeatureAtomicFaddRtnInsts,
   FeatureAtomicFaddNoRtnInsts,
   FeatureAtomicDsPkAdd16Insts,
   FeatureAtomicFlatPkAdd16Insts,
   FeatureAtomicBufferGlobalPkAddF16Insts,
   FeatureAtomicGlobalPkAddBF16Inst,
   FeatureAtomicBufferPkAddBF16Inst,
   FeatureFlatAtomicFaddF32Inst,
   FeatureImageInsts,
   FeatureExtendedImageInsts,
   FeatureFP8ConversionInsts,
   FeatureIEEEMinimumMaximumInsts,
   FeaturePackedTID,
   FeatureVcmpxPermlaneHazard,
   FeatureSALUFloatInsts,
   FeaturePseudoScalarTrans,
   FeatureHasRestrictedSOffset,
   FeatureScalarDwordx3Loads,
   FeatureDPPSrc1SGPR,
   FeatureMaxHardClauseLength32,
   Feature1_5xVGPRs,
   FeatureMemoryAtomicFAddF32DenormalSupport,
   FeatureBVHDualAndBVH8Insts
   ]>;

def FeatureISAVersion12_50 : FeatureSet<
  [FeatureGFX12,
   FeatureGFX1250Insts,
   FeatureCuMode,
<<<<<<< HEAD
=======
   Feature64BitLiterals,
>>>>>>> 10a576f7
   FeatureLDSBankCount32,
   FeatureDLInsts,
   FeatureFmacF64Inst,
   FeaturePackedFP32Ops,
   FeatureDot7Insts,
   FeatureDot8Insts,
   FeatureWavefrontSize32,
   FeatureShaderCyclesHiLoRegisters,
   FeatureArchitectedFlatScratch,
   FeatureArchitectedSGPRs,
   FeatureAtomicFaddRtnInsts,
   FeatureAtomicFaddNoRtnInsts,
   FeatureAtomicDsPkAdd16Insts,
   FeatureAtomicFlatPkAdd16Insts,
   FeatureAtomicBufferGlobalPkAddF16Insts,
   FeatureAtomicGlobalPkAddBF16Inst,
   FeatureAtomicBufferPkAddBF16Inst,
   FeatureFlatAtomicFaddF32Inst,
   FeatureFP8ConversionInsts,
<<<<<<< HEAD
=======
   FeatureFP8E5M3Insts,
>>>>>>> 10a576f7
   FeaturePackedTID,
   FeatureVcmpxPermlaneHazard,
   FeatureSALUFloatInsts,
   FeaturePseudoScalarTrans,
   FeatureHasRestrictedSOffset,
   FeatureScalarDwordx3Loads,
   FeatureDPPSrc1SGPR,
   FeatureBitOp3Insts,
   FeatureTransposeLoadF4F6Insts,
<<<<<<< HEAD
=======
   FeatureBF16TransInsts,
>>>>>>> 10a576f7
   FeatureBF16ConversionInsts,
   FeatureCvtPkF16F32Inst,
   FeatureMinimum3Maximum3PKF16,
   FeaturePrngInst,
   FeaturePermlane16Swap,
   FeatureAshrPkInsts,
   FeatureSupportsSRAMECC,
   FeatureMaxHardClauseLength63,
   FeatureWaitXcnt,
   FeatureAtomicFMinFMaxF64GlobalInsts,
   FeatureAtomicFMinFMaxF64FlatInsts,
   FeatureFlatBufferGlobalAtomicFaddF64Inst,
   FeatureMemoryAtomicFAddF32DenormalSupport,
   FeatureKernargPreload,
   FeatureLshlAddU64Inst,
   FeatureLdsBarrierArriveAtomic,
   FeatureSetPrioIncWgInst,
]>;

def FeatureISAVersion12_Generic: FeatureSet<
  !listconcat(FeatureISAVersion12.Features,
    [FeatureRequiresCOV6])>;

//===----------------------------------------------------------------------===//

def AMDGPUInstrInfo : InstrInfo {
  let guessInstructionProperties = 1;
}

def AMDGPUAsmParser : AsmParser {
  // Some of the R600 registers have the same name, so this crashes.
  // For example T0_XYZW and T0_XY both have the asm name T0.
  let ShouldEmitMatchRegisterName = 0;

  // Call the custom operand parser for all operands.
  let OperandParserMethod = "parseCustomOperand";
  let CallCustomParserForAllOperands = true;
}

def AMDGPUAsmWriter : AsmWriter {
  int PassSubtarget = 1;
}

def AMDGPUAsmVariants {
  string Default = "Default";
  int Default_ID = 0;
  string VOP3 = "VOP3";
  int VOP3_ID = 1;
  string SDWA = "SDWA";
  int SDWA_ID = 2;
  string SDWA9 = "SDWA9";
  int SDWA9_ID = 3;
  string DPP = "DPP";
  int DPP_ID = 4;
  string VOP3_DPP = "VOP3_DPP";
  int VOP3_DPP_ID = 5;
  string Disable = "Disable";
  int Disable_ID = 6;
}

def DefaultAMDGPUAsmParserVariant : AsmParserVariant {
  let Variant = AMDGPUAsmVariants.Default_ID;
  let Name = AMDGPUAsmVariants.Default;
}

def VOP3AsmParserVariant : AsmParserVariant {
  let Variant = AMDGPUAsmVariants.VOP3_ID;
  let Name = AMDGPUAsmVariants.VOP3;
}

def SDWAAsmParserVariant : AsmParserVariant {
  let Variant = AMDGPUAsmVariants.SDWA_ID;
  let Name = AMDGPUAsmVariants.SDWA;
}

def SDWA9AsmParserVariant : AsmParserVariant {
  let Variant = AMDGPUAsmVariants.SDWA9_ID;
  let Name = AMDGPUAsmVariants.SDWA9;
}

def DPPAsmParserVariant : AsmParserVariant {
  let Variant = AMDGPUAsmVariants.DPP_ID;
  let Name = AMDGPUAsmVariants.DPP;
}

def VOP3_DPPAsmParserVariant : AsmParserVariant {
  let Variant = AMDGPUAsmVariants.VOP3_DPP_ID;
  let Name = AMDGPUAsmVariants.VOP3_DPP;
}

def AMDGPU : Target {
  // Pull in Instruction Info:
  let InstructionSet = AMDGPUInstrInfo;
  let AssemblyParsers = [AMDGPUAsmParser];
  let AssemblyParserVariants = [DefaultAMDGPUAsmParserVariant,
                                VOP3AsmParserVariant,
                                SDWAAsmParserVariant,
                                SDWA9AsmParserVariant,
                                DPPAsmParserVariant,
                                VOP3_DPPAsmParserVariant];
  let AssemblyWriters = [AMDGPUAsmWriter];
  let AllowRegisterRenaming = 1;
}

// Dummy Instruction itineraries for pseudo instructions
def ALU_NULL : FuncUnit;
def NullALU : InstrItinClass;

//===----------------------------------------------------------------------===//
// Predicate helper class
//===----------------------------------------------------------------------===//

def isGFX6 :
  Predicate<"Subtarget->getGeneration() == AMDGPUSubtarget::SOUTHERN_ISLANDS">,
  AssemblerPredicate<(all_of FeatureSouthernIslands)>;

def isGFX6GFX7 :
  Predicate<"Subtarget->getGeneration() == AMDGPUSubtarget::SOUTHERN_ISLANDS ||"
            "Subtarget->getGeneration() == AMDGPUSubtarget::SEA_ISLANDS">,
  AssemblerPredicate<(all_of (not FeatureGCN3Encoding), (not FeatureGFX10Insts))>;

def isGFX6GFX7GFX10 :
  Predicate<"Subtarget->getGeneration() == AMDGPUSubtarget::SOUTHERN_ISLANDS ||"
            "Subtarget->getGeneration() == AMDGPUSubtarget::SEA_ISLANDS ||"
            "Subtarget->getGeneration() == AMDGPUSubtarget::GFX10">,
  AssemblerPredicate<(all_of (not FeatureGCN3Encoding), (not FeatureGFX11Insts))>;

def isGFX6GFX7GFX10Plus :
  Predicate<"Subtarget->getGeneration() == AMDGPUSubtarget::SOUTHERN_ISLANDS ||"
            "Subtarget->getGeneration() == AMDGPUSubtarget::SEA_ISLANDS ||"
            "Subtarget->getGeneration() >= AMDGPUSubtarget::GFX10">,
  AssemblerPredicate<(all_of (not FeatureGCN3Encoding))>;

def isGFX7Only :
  Predicate<"Subtarget->getGeneration() == AMDGPUSubtarget::SEA_ISLANDS">,
  AssemblerPredicate<(all_of (not FeatureGCN3Encoding), FeatureCIInsts, (not FeatureGFX10Insts))>;

def isGFX7GFX10 :
  Predicate<"Subtarget->getGeneration() == AMDGPUSubtarget::SEA_ISLANDS ||"
            "Subtarget->getGeneration() == AMDGPUSubtarget::GFX10">,
  AssemblerPredicate<(all_of (not FeatureGCN3Encoding), FeatureCIInsts, (not FeatureGFX11Insts))>;

def isGFX7GFX10GFX11 :
  Predicate<"Subtarget->getGeneration() == AMDGPUSubtarget::SEA_ISLANDS ||"
            "Subtarget->getGeneration() == AMDGPUSubtarget::GFX10 ||"
            "Subtarget->getGeneration() == AMDGPUSubtarget::GFX11">,
  AssemblerPredicate<(all_of (not FeatureGCN3Encoding), FeatureCIInsts)>;

def isGFX7GFX8GFX9 :
  Predicate<"Subtarget->getGeneration() == AMDGPUSubtarget::SEA_ISLANDS ||"
            "Subtarget->getGeneration() == AMDGPUSubtarget::VOLCANIC_ISLANDS ||"
            "Subtarget->getGeneration() == AMDGPUSubtarget::GFX9">,
  AssemblerPredicate<(all_of FeatureGFX7GFX8GFX9Insts)>;

def isGFX6GFX7GFX8GFX9 :
  Predicate<"Subtarget->getGeneration() == AMDGPUSubtarget::SOUTHERN_ISLANDS ||"
            "Subtarget->getGeneration() == AMDGPUSubtarget::SEA_ISLANDS ||"
            "Subtarget->getGeneration() == AMDGPUSubtarget::VOLCANIC_ISLANDS ||"
            "Subtarget->getGeneration() == AMDGPUSubtarget::GFX9">,
  AssemblerPredicate<(all_of (not FeatureGFX10Insts))>;

def isGFX6GFX7GFX8GFX9NotGFX90A :
  Predicate<"!Subtarget->hasGFX90AInsts() &&"
            "(Subtarget->getGeneration() == AMDGPUSubtarget::SOUTHERN_ISLANDS ||"
            " Subtarget->getGeneration() == AMDGPUSubtarget::SEA_ISLANDS ||"
            " Subtarget->getGeneration() == AMDGPUSubtarget::VOLCANIC_ISLANDS ||"
            " Subtarget->getGeneration() == AMDGPUSubtarget::GFX9)">,
  AssemblerPredicate<(all_of (not FeatureGFX10Insts), (not FeatureGFX90AInsts))>;

def isGFX6GFX7GFX8GFX9GFX10 :
  Predicate<"Subtarget->getGeneration() == AMDGPUSubtarget::SOUTHERN_ISLANDS ||"
            "Subtarget->getGeneration() == AMDGPUSubtarget::SEA_ISLANDS ||"
            "Subtarget->getGeneration() == AMDGPUSubtarget::VOLCANIC_ISLANDS ||"
            "Subtarget->getGeneration() == AMDGPUSubtarget::GFX9 ||"
            "Subtarget->getGeneration() == AMDGPUSubtarget::GFX10">,
  AssemblerPredicate<(all_of (not FeatureGFX11Insts))>;

def isNotGFX12Plus :
  Predicate<"Subtarget->getGeneration() <= AMDGPUSubtarget::GFX11">,
  AssemblerPredicate<(all_of (not FeatureGFX12Insts))>;

def isGFX7GFX8GFX9GFX10 :
  Predicate<"Subtarget->getGeneration() == AMDGPUSubtarget::SEA_ISLANDS ||"
            "Subtarget->getGeneration() == AMDGPUSubtarget::VOLCANIC_ISLANDS ||"
            "Subtarget->getGeneration() == AMDGPUSubtarget::GFX9 ||"
            "Subtarget->getGeneration() == AMDGPUSubtarget::GFX10">,
  AssemblerPredicate<(all_of FeatureCIInsts, (not FeatureGFX11Insts))>;

def isGFX8GFX9GFX10GFX11 :
  Predicate<"Subtarget->getGeneration() == AMDGPUSubtarget::VOLCANIC_ISLANDS ||"
            "Subtarget->getGeneration() == AMDGPUSubtarget::GFX9 ||"
            "Subtarget->getGeneration() == AMDGPUSubtarget::GFX10 ||"
            "Subtarget->getGeneration() == AMDGPUSubtarget::GFX11">,
  AssemblerPredicate<(all_of FeatureGFX8Insts, (not FeatureGFX12Insts))>;

def isGFX7Plus :
  Predicate<"Subtarget->getGeneration() >= AMDGPUSubtarget::SEA_ISLANDS">,
  AssemblerPredicate<(all_of FeatureCIInsts)>;

def isGFX8Plus :
  Predicate<"Subtarget->getGeneration() >= AMDGPUSubtarget::VOLCANIC_ISLANDS">,
  AssemblerPredicate<(all_of FeatureGFX8Insts)>;

def isGFX8Only : Predicate<"Subtarget->getGeneration() =="
                           "AMDGPUSubtarget::VOLCANIC_ISLANDS">,
  AssemblerPredicate <(all_of FeatureVolcanicIslands)>;

def isGFX9Plus :
  Predicate<"Subtarget->getGeneration() >= AMDGPUSubtarget::GFX9">,
  AssemblerPredicate<(all_of FeatureGFX9Insts)>;

def isNotGFX9Plus :
  Predicate<"Subtarget->getGeneration() < AMDGPUSubtarget::GFX9">;

def isGFX9Only : Predicate <
  "Subtarget->getGeneration() == AMDGPUSubtarget::GFX9">,
  AssemblerPredicate<(all_of FeatureGCN3Encoding, FeatureGFX9Insts)>;

def isGCN3ExcludingGFX90A :
  Predicate<"Subtarget->isGCN3Encoding() && !Subtarget->hasGFX90AInsts()">,
  AssemblerPredicate<(all_of FeatureGCN3Encoding, (not FeatureGFX90AInsts))>;

def isGFX90APlus :
  Predicate<"Subtarget->hasGFX90AInsts()">,
  AssemblerPredicate<(all_of FeatureGFX90AInsts)>;

def isNotGFX90APlus :
  Predicate<"!Subtarget->hasGFX90AInsts()">,
  AssemblerPredicate<(all_of (not FeatureGFX90AInsts))>;

def isGFX8GFX9NotGFX90A :
  Predicate<"!Subtarget->hasGFX90AInsts() &&"
            "(Subtarget->getGeneration() == AMDGPUSubtarget::VOLCANIC_ISLANDS ||"
            " Subtarget->getGeneration() == AMDGPUSubtarget::GFX9)">,
  AssemblerPredicate<(all_of FeatureGFX8Insts, FeatureGCN3Encoding, (not FeatureGFX90AInsts))>;

def isGFX90AOnly :
  Predicate<"Subtarget->hasGFX90AInsts() && !Subtarget->hasGFX940Insts()">,
  AssemblerPredicate<(all_of FeatureGFX90AInsts, (not FeatureGFX940Insts))>;

def isGFX908orGFX90A :
  Predicate<"Subtarget->hasMAIInsts() && !Subtarget->hasGFX940Insts()">,
  AssemblerPredicate<(all_of FeatureMAIInsts, (not FeatureGFX940Insts))>;

def isGFX940Plus :
  Predicate<"Subtarget->hasGFX940Insts()">,
  AssemblerPredicate<(all_of FeatureGFX940Insts)>;

def isNotGFX940Plus :
  Predicate<"!Subtarget->hasGFX940Insts()">,
  AssemblerPredicate<(all_of (not FeatureGFX940Insts))>;

def HasGFX950Insts :
  Predicate<"Subtarget->hasGFX950Insts()">,
  AssemblerPredicate<(all_of FeatureGFX950Insts)>;

def HasPermlane16Swap :
  Predicate<"Subtarget->hasPermlane16Swap()">,
  AssemblerPredicate<(all_of FeaturePermlane16Swap)>;

def HasPermlane32Swap :
  Predicate<"Subtarget->hasPermlane32Swap()">,
  AssemblerPredicate<(all_of FeaturePermlane32Swap)>;

def isGFX8GFX9NotGFX940 :
  Predicate<"!Subtarget->hasGFX940Insts() &&"
            "(Subtarget->getGeneration() == AMDGPUSubtarget::VOLCANIC_ISLANDS ||"
            " Subtarget->getGeneration() == AMDGPUSubtarget::GFX9)">,
  AssemblerPredicate<(all_of FeatureGFX8Insts, FeatureGCN3Encoding, (not FeatureGFX940Insts))>;

def isGFX8GFX9 :
  Predicate<"Subtarget->getGeneration() == AMDGPUSubtarget::VOLCANIC_ISLANDS ||"
            "Subtarget->getGeneration() == AMDGPUSubtarget::GFX9">,
  AssemblerPredicate<(all_of FeatureGFX8Insts, FeatureGCN3Encoding)>;

def isGFX10Only :
  Predicate<"Subtarget->getGeneration() == AMDGPUSubtarget::GFX10">,
  AssemblerPredicate<(all_of FeatureGFX10Insts, (not FeatureGFX11Insts))>;

def isGFX10Plus :
  Predicate<"Subtarget->getGeneration() >= AMDGPUSubtarget::GFX10">,
  AssemblerPredicate<(all_of FeatureGFX10Insts)>;

def isGFX10GFX11 :
  Predicate<"Subtarget->getGeneration() == AMDGPUSubtarget::GFX10 ||"
            "Subtarget->getGeneration() == AMDGPUSubtarget::GFX11">,
  AssemblerPredicate<(all_of FeatureGFX10Insts, (not FeatureGFX12Insts))>;

def isGFX10Before1030 :
  Predicate<"Subtarget->getGeneration() == AMDGPUSubtarget::GFX10 &&"
            "!Subtarget->hasGFX10_3Insts()">,
  AssemblerPredicate<(all_of FeatureGFX10Insts,(not FeatureGFX10_3Insts))>;

def isGFX9GFX10 :
  Predicate<"Subtarget->getGeneration() == AMDGPUSubtarget::GFX9 ||"
            "Subtarget->getGeneration() == AMDGPUSubtarget::GFX10">,
  AssemblerPredicate<(all_of FeatureGFX9Insts, (not FeatureGFX11Insts))>;

def isGFX9GFX10GFX11 :
  Predicate<"Subtarget->getGeneration() >= AMDGPUSubtarget::GFX9 &&"
            "Subtarget->getGeneration() < AMDGPUSubtarget::GFX12">,
  AssemblerPredicate<(all_of FeatureGFX9Insts, (not FeatureGFX12Insts))>;

def isGFX8GFX9GFX10 :
  Predicate<"Subtarget->getGeneration() == AMDGPUSubtarget::VOLCANIC_ISLANDS ||"
            "Subtarget->getGeneration() == AMDGPUSubtarget::GFX9 ||"
            "Subtarget->getGeneration() == AMDGPUSubtarget::GFX10">,
  AssemblerPredicate<(all_of FeatureGFX8Insts, (not FeatureGFX11Insts))>;

def isGFX11Only :
  Predicate<"Subtarget->getGeneration() == AMDGPUSubtarget::GFX11">,
  AssemblerPredicate<(all_of FeatureGFX11Insts, (not FeatureGFX12Insts))>;

def isGFX11Plus :
  Predicate<"Subtarget->getGeneration() >= AMDGPUSubtarget::GFX11">,
  AssemblerPredicate<(all_of FeatureGFX11Insts)>;

def isGFX12Only :
  Predicate<"Subtarget->getGeneration() == AMDGPUSubtarget::GFX12">,
  AssemblerPredicate<(all_of FeatureGFX12Insts)>;

def isGFX12Not12_50 :
  Predicate<"Subtarget->getGeneration() == AMDGPUSubtarget::GFX12 && !Subtarget->hasGFX1250Insts()">,
  AssemblerPredicate<(all_of FeatureGFX12Insts, (not FeatureGFX1250Insts))>;

def isGFX12Plus :
  Predicate<"Subtarget->getGeneration() >= AMDGPUSubtarget::GFX12">,
  AssemblerPredicate<(all_of FeatureGFX12Insts)>;

def isGFX12PlusNot12_50 :
  Predicate<"Subtarget->getGeneration() >= AMDGPUSubtarget::GFX12 && !Subtarget->hasGFX1250Insts()">,
  AssemblerPredicate<(all_of FeatureGFX12Insts, (not FeatureGFX1250Insts))>;

def isGFX125xOnly :
  Predicate<"Subtarget->hasGFX1250Insts()">,
  AssemblerPredicate<(all_of FeatureGFX1250Insts)>;

def isGFX1250Plus :
  Predicate<"Subtarget->hasGFX1250Insts()">,
  AssemblerPredicate<(all_of FeatureGFX1250Insts)>;

def isNotGFX1250Plus :
  Predicate<"!Subtarget->hasGFX1250Insts()">,
  AssemblerPredicate<(all_of (not FeatureGFX1250Insts))>;

<<<<<<< HEAD
=======
def isGFX940orGFX1250 :
  Predicate<"Subtarget->hasGFX940Insts() || Subtarget->hasGFX1250Insts()">,
  AssemblerPredicate<(any_of FeatureGFX940Insts, FeatureGFX1250Insts)>;

def HasIEEEMinimumMaximumInsts :
  Predicate<"Subtarget->hasIEEEMinimumMaximumInsts()">,
  AssemblerPredicate<(all_of FeatureIEEEMinimumMaximumInsts)>;

>>>>>>> 10a576f7
def HasMinimum3Maximum3F32 :
  Predicate<"Subtarget->hasMinimum3Maximum3F32()">,
  AssemblerPredicate<(all_of FeatureMinimum3Maximum3F32)>;

def HasMinimum3Maximum3F16 :
  Predicate<"Subtarget->hasMinimum3Maximum3F16()">,
  AssemblerPredicate<(all_of FeatureMinimum3Maximum3F16)>;

def HasMinimum3Maximum3PKF16 :
  Predicate<"Subtarget->hasMinimum3Maximum3PKF16()">,
  AssemblerPredicate<(all_of FeatureMinimum3Maximum3PKF16)>;


def HasFlatAddressSpace : Predicate<"Subtarget->hasFlatAddressSpace()">,
  AssemblerPredicate<(all_of FeatureFlatAddressSpace)>;

def HasFlatBufferGlobalAtomicFaddF64Inst :
  Predicate<"Subtarget->hasFlatBufferGlobalAtomicFaddF64Inst()">,
  AssemblerPredicate<(any_of FeatureFlatBufferGlobalAtomicFaddF64Inst)>;

def HasAtomicFMinFMaxF32GlobalInsts :
  Predicate<"Subtarget->hasAtomicFMinFMaxF32GlobalInsts()">,
  AssemblerPredicate<(any_of FeatureAtomicFMinFMaxF32GlobalInsts)>;

def HasAtomicFMinFMaxF64GlobalInsts :
  Predicate<"Subtarget->hasAtomicFMinFMaxF64GlobalInsts()">,
  AssemblerPredicate<(any_of FeatureAtomicFMinFMaxF64GlobalInsts)>;

def HasAtomicFMinFMaxF32FlatInsts :
  Predicate<"Subtarget->hasAtomicFMinFMaxF32FlatInsts()">,
  AssemblerPredicate<(any_of FeatureAtomicFMinFMaxF32FlatInsts)>;

def HasAtomicFMinFMaxF64FlatInsts :
  Predicate<"Subtarget->hasAtomicFMinFMaxF64FlatInsts()">,
  AssemblerPredicate<(any_of FeatureAtomicFMinFMaxF64FlatInsts)>;

def HasLdsAtomicAddF64 :
  Predicate<"Subtarget->hasLdsAtomicAddF64()">,
  AssemblerPredicate<(any_of FeatureGFX90AInsts)>;

def HasFlatGlobalInsts : Predicate<"Subtarget->hasFlatGlobalInsts()">,
  AssemblerPredicate<(all_of FeatureFlatGlobalInsts)>;
def HasFlatScratchInsts : Predicate<"Subtarget->hasFlatScratchInsts()">,
  AssemblerPredicate<(all_of FeatureFlatScratchInsts)>;
def HasScalarFlatScratchInsts : Predicate<"Subtarget->hasScalarFlatScratchInsts()">,
  AssemblerPredicate<(all_of FeatureScalarFlatScratchInsts)>;
def HasD16LoadStore : Predicate<"Subtarget->hasD16LoadStore()">,
  AssemblerPredicate<(all_of FeatureGFX9Insts)>;

def HasFlatScratchSTMode : Predicate<"Subtarget->hasFlatScratchSTMode()">,
  AssemblerPredicate<(any_of FeatureGFX10_3Insts, FeatureGFX940Insts)>;
def HasFlatScratchSVSMode : Predicate<"Subtarget->hasFlatScratchSVSMode()">,
  AssemblerPredicate<(any_of FeatureGFX940Insts, FeatureGFX11Insts)>;

def HasGFX10_AEncoding : Predicate<"Subtarget->hasGFX10_AEncoding()">,
  AssemblerPredicate<(all_of FeatureGFX10_AEncoding)>;

def HasGFX10_BEncoding : Predicate<"Subtarget->hasGFX10_BEncoding()">,
  AssemblerPredicate<(all_of FeatureGFX10_BEncoding)>;

def HasUnpackedD16VMem : Predicate<"Subtarget->hasUnpackedD16VMem()">,
  AssemblerPredicate<(all_of FeatureUnpackedD16VMem)>;
def HasPackedD16VMem : Predicate<"!Subtarget->hasUnpackedD16VMem()">,
  AssemblerPredicate<(all_of (not FeatureUnpackedD16VMem))>;

def HasRestrictedSOffset : Predicate<"Subtarget->hasRestrictedSOffset()">,
  AssemblerPredicate<(all_of FeatureHasRestrictedSOffset)>;
def HasUnrestrictedSOffset : Predicate<"!Subtarget->hasRestrictedSOffset()">,
  AssemblerPredicate<(all_of (not FeatureHasRestrictedSOffset))>;

def D16PreservesUnusedBits :
  Predicate<"Subtarget->d16PreservesUnusedBits()">,
  AssemblerPredicate<(all_of FeatureGFX9Insts, (not FeatureSRAMECC))>;

def LDSRequiresM0Init : Predicate<"Subtarget->ldsRequiresM0Init()">;
def NotLDSRequiresM0Init : Predicate<"!Subtarget->ldsRequiresM0Init()">;

def HasMTBUFInsts : Predicate<"Subtarget->hasMTBUFInsts()">,
  AssemblerPredicate<(all_of (not FeatureGFX1250Insts))>;

def HasFormattedMUBUFInsts : Predicate<"Subtarget->hasFormattedMUBUFInsts()">,
  AssemblerPredicate<(all_of (not FeatureGFX1250Insts))>;

def HasExportInsts : Predicate<"Subtarget->hasExportInsts()">,
  AssemblerPredicate<(all_of (not FeatureGFX90AInsts), (not FeatureGFX1250Insts))>;

def HasVINTERPEncoding : Predicate<"Subtarget->hasVINTERPEncoding()">,
  AssemblerPredicate<(all_of FeatureGFX11Insts, (not FeatureGFX1250Insts))>;

def HasDSAddTid : Predicate<"Subtarget->getGeneration() >= AMDGPUSubtarget::GFX9">,
  AssemblerPredicate<(all_of FeatureGFX9Insts)>;

def HasLDSFPAtomicAddF32 : Predicate<"Subtarget->hasLDSFPAtomicAddF32()">,
  AssemblerPredicate<(all_of FeatureGFX8Insts)>;

def HasAddNoCarryInsts : Predicate<"Subtarget->hasAddNoCarry()">,
  AssemblerPredicate<(all_of FeatureAddNoCarryInsts)>;

def NotHasAddNoCarryInsts : Predicate<"!Subtarget->hasAddNoCarry()">;

def HasXNACKEnabled : Predicate<"Subtarget->isXNACKEnabled()">;

def Has16BitInsts : Predicate<"Subtarget->has16BitInsts()">,
  AssemblerPredicate<(all_of Feature16BitInsts)>;

def HasTrue16BitInsts : Predicate<"Subtarget->hasTrue16BitInsts()">,
  AssemblerPredicate<(all_of FeatureTrue16BitInsts)>;
def NotHasTrue16BitInsts : True16PredicateClass<"!Subtarget->hasTrue16BitInsts()">,
  AssemblerPredicate<(all_of (not FeatureTrue16BitInsts))>;

// Control use of True16 instructions. The real True16 instructions are
// True16 instructions as they are defined in the ISA. Fake True16
// instructions have the same encoding as real ones but syntactically
// only allow 32-bit registers in operands and use low halves thereof.
def UseRealTrue16Insts : True16PredicateClass<"Subtarget->useRealTrue16Insts()">,
  AssemblerPredicate<(all_of FeatureTrue16BitInsts, FeatureRealTrue16Insts)>;
def UseFakeTrue16Insts : True16PredicateClass<"Subtarget->hasTrue16BitInsts() && "
                                              "!Subtarget->useRealTrue16Insts()">,
  AssemblerPredicate<(all_of FeatureTrue16BitInsts)>;
  // FIXME When we default to RealTrue16 instead of Fake, change the line as follows.
  // AssemblerPredicate<(all_of FeatureTrue16BitInsts, (not FeatureRealTrue16Insts))>;

def HasBF16TransInsts : Predicate<"Subtarget->hasBF16TransInsts()">,
  AssemblerPredicate<(all_of FeatureBF16TransInsts)>;

def HasBF16ConversionInsts : Predicate<"Subtarget->hasBF16ConversionInsts()">,
  AssemblerPredicate<(all_of FeatureBF16ConversionInsts)>;

def HasVOP3PInsts : Predicate<"Subtarget->hasVOP3PInsts()">,
  AssemblerPredicate<(all_of FeatureVOP3P)>;

def NotHasMed3_16 : Predicate<"!Subtarget->hasMed3_16()">;
def HasMed3_16 : Predicate<"Subtarget->hasMed3_16()">;

def HasMinMaxDenormModes : Predicate<"Subtarget->supportsMinMaxDenormModes()">;
def NotHasMinMaxDenormModes : Predicate<"!Subtarget->supportsMinMaxDenormModes()">;

def HasFminFmaxLegacy : Predicate<"Subtarget->hasFminFmaxLegacy()">;

def HasSDWA : Predicate<"Subtarget->hasSDWA()">;

def HasSDWA8 : Predicate<"Subtarget->hasSDWA()">,
  AssemblerPredicate<(all_of (not FeatureGFX9Insts), FeatureSDWA)>;

def HasSDWA9 :
  Predicate<"Subtarget->hasSDWA()">,
  AssemblerPredicate<(all_of FeatureGCN3Encoding, FeatureGFX9Insts,FeatureSDWA)>;

def HasSDWA10 :
  Predicate<"Subtarget->hasSDWA()">,
  AssemblerPredicate<(all_of (not FeatureGCN3Encoding), FeatureGFX10Insts, FeatureSDWA)>;

def HasDPP : Predicate<"Subtarget->hasDPP()">,
  AssemblerPredicate<(all_of FeatureGCN3Encoding, FeatureDPP)>;

def HasDPP8 : Predicate<"Subtarget->hasDPP8()">,
  AssemblerPredicate<(all_of (not FeatureGCN3Encoding), FeatureGFX10Insts, FeatureDPP8)>;

def HasDPALU_DPP : Predicate<"Subtarget->hasDPALU_DPP()">,
  AssemblerPredicate<(all_of FeatureDPALU_DPP)>;

def HasPackedFP32Ops : Predicate<"Subtarget->hasPackedFP32Ops()">,
  AssemblerPredicate<(all_of FeaturePackedFP32Ops)>;

def HasPkMovB32 : Predicate<"Subtarget->hasPkMovB32()">,
  AssemblerPredicate<(all_of FeatureGFX90AInsts)>;

def HasFmaakFmamkF32Insts :
  Predicate<"Subtarget->hasFmaakFmamkF32Insts()">,
  AssemblerPredicate<(any_of FeatureGFX10Insts, FeatureGFX940Insts)>;

def HasFmaakFmamkF64Insts :
  Predicate<"Subtarget->hasFmaakFmamkF64Insts()">,
  AssemblerPredicate<(any_of FeatureGFX1250Insts)>;

def HasImageInsts : Predicate<"Subtarget->hasImageInsts()">,
  AssemblerPredicate<(all_of FeatureImageInsts)>;

def HasExtendedImageInsts : Predicate<"Subtarget->hasExtendedImageInsts()">,
  AssemblerPredicate<(all_of FeatureExtendedImageInsts)>;

def HasR128A16 : Predicate<"Subtarget->hasR128A16()">,
  AssemblerPredicate<(all_of FeatureR128A16)>;

def HasA16 : Predicate<"Subtarget->hasA16()">,
  AssemblerPredicate<(all_of FeatureA16)>;

def HasG16 : Predicate<"Subtarget->hasG16()">,
  AssemblerPredicate<(all_of FeatureG16)>;

def HasDPP16 : Predicate<"Subtarget->hasDPP()">,
  AssemblerPredicate<(all_of (not FeatureGCN3Encoding), FeatureGFX10Insts, FeatureDPP)>;

def HasIntClamp : Predicate<"Subtarget->hasIntClamp()">,
  AssemblerPredicate<(all_of FeatureIntClamp)>;

def HasMadMixInsts : Predicate<"Subtarget->hasMadMixInsts()">,
  AssemblerPredicate<(all_of FeatureMadMixInsts)>;

def HasScalarStores : Predicate<"Subtarget->hasScalarStores()">,
  AssemblerPredicate<(all_of FeatureScalarStores)>;

def HasScalarAtomics : Predicate<"Subtarget->hasScalarAtomics()">,
  AssemblerPredicate<(all_of FeatureScalarAtomics)>;

def HasNoSdstCMPX : Predicate<"Subtarget->hasNoSdstCMPX()">,
  AssemblerPredicate<(all_of FeatureNoSdstCMPX)>;

def HasSdstCMPX : Predicate<"!Subtarget->hasNoSdstCMPX()">,
  AssemblerPredicate<(all_of (not FeatureNoSdstCMPX))>;

def has16BankLDS : Predicate<"Subtarget->getLDSBankCount() == 16">;
def has32BankLDS : Predicate<"Subtarget->getLDSBankCount() == 32">;
def HasVGPRIndexMode : Predicate<"Subtarget->hasVGPRIndexMode()">,
                      AssemblerPredicate<(all_of FeatureVGPRIndexMode)>;
def HasMovrel : Predicate<"Subtarget->hasMovrel()">,
                AssemblerPredicate<(all_of FeatureMovrel)>;

def HasFmaMixInsts : Predicate<"Subtarget->hasFmaMixInsts()">,
  AssemblerPredicate<(all_of FeatureFmaMixInsts)>;

def HasDLInsts : Predicate<"Subtarget->hasDLInsts()">,
  AssemblerPredicate<(all_of FeatureDLInsts)>;

def HasFmacF64Inst : Predicate<"Subtarget->hasFmacF64Inst()">,
  AssemblerPredicate<(all_of FeatureFmacF64Inst)>;

def HasDot1Insts : Predicate<"Subtarget->hasDot1Insts()">,
  AssemblerPredicate<(all_of FeatureDot1Insts)>;

def HasDot2Insts : Predicate<"Subtarget->hasDot2Insts()">,
  AssemblerPredicate<(all_of FeatureDot2Insts)>;

def HasDot3Insts : Predicate<"Subtarget->hasDot3Insts()">,
  AssemblerPredicate<(all_of FeatureDot3Insts)>;

def HasDot4Insts : Predicate<"Subtarget->hasDot4Insts()">,
  AssemblerPredicate<(all_of FeatureDot4Insts)>;

def HasDot5Insts : Predicate<"Subtarget->hasDot5Insts()">,
  AssemblerPredicate<(all_of FeatureDot5Insts)>;

def HasDot6Insts : Predicate<"Subtarget->hasDot6Insts()">,
  AssemblerPredicate<(all_of FeatureDot6Insts)>;

def HasDot7Insts : Predicate<"Subtarget->hasDot7Insts()">,
  AssemblerPredicate<(all_of FeatureDot7Insts)>;

def HasDot8Insts : Predicate<"Subtarget->hasDot8Insts()">,
  AssemblerPredicate<(all_of FeatureDot8Insts)>;

def HasDot9Insts : Predicate<"Subtarget->hasDot9Insts()">,
  AssemblerPredicate<(all_of FeatureDot9Insts)>;

def HasDot10Insts : Predicate<"Subtarget->hasDot10Insts()">,
  AssemblerPredicate<(all_of FeatureDot10Insts)>;

def HasDot11Insts : Predicate<"Subtarget->hasDot11Insts()">,
  AssemblerPredicate<(all_of FeatureDot11Insts)>;

def HasDot12Insts : Predicate<"Subtarget->hasDot12Insts()">,
  AssemblerPredicate<(all_of FeatureDot12Insts)>;

def HasDot13Insts : Predicate<"Subtarget->hasDot13Insts()">,
  AssemblerPredicate<(all_of FeatureDot13Insts)>;

def HasGetWaveIdInst : Predicate<"Subtarget->hasGetWaveIdInst()">,
  AssemblerPredicate<(all_of FeatureGetWaveIdInst)>;

def HasMAIInsts : Predicate<"Subtarget->hasMAIInsts()">,
  AssemblerPredicate<(all_of FeatureMAIInsts)>;

def HasSMemRealTime : Predicate<"Subtarget->hasSMemRealTime()">,
  AssemblerPredicate<(all_of FeatureSMemRealTime)>;

def HasSMemTimeInst : Predicate<"Subtarget->hasSMemTimeInst()">,
  AssemblerPredicate<(all_of FeatureSMemTimeInst)>;

def HasShaderCyclesRegister : Predicate<"Subtarget->hasShaderCyclesRegister()">,
  AssemblerPredicate<(all_of FeatureShaderCyclesRegister)>;

def HasShaderCyclesHiLoRegisters : Predicate<"Subtarget->hasShaderCyclesHiLoRegisters()">;

def HasFP8Insts : Predicate<"Subtarget->hasFP8Insts()">,
  AssemblerPredicate<(all_of FeatureFP8Insts)>;

def HasFP8ConversionInsts : Predicate<"Subtarget->hasFP8ConversionInsts()">,
  AssemblerPredicate<(all_of FeatureFP8ConversionInsts)>;

def HasFP8E5M3Insts : Predicate<"Subtarget->hasFP8E5M3Insts()">,
  AssemblerPredicate<(all_of FeatureFP8E5M3Insts)>;

def NotHasFP8E5M3Insts : Predicate<"!Subtarget->hasFP8E5M3Insts()">,
  AssemblerPredicate<(all_of (not FeatureFP8E5M3Insts))>;

def HasPkFmacF16Inst : Predicate<"Subtarget->hasPkFmacF16Inst()">,
  AssemblerPredicate<(all_of FeaturePkFmacF16Inst)>;

def HasMadMacF32Insts : Predicate<"Subtarget->hasMadMacF32Insts()">,
  AssemblerPredicate<(all_of FeatureMadMacF32Insts)>;

def HasFmaLegacy32 : Predicate<"Subtarget->hasGFX10_3Insts()">,
  AssemblerPredicate<(any_of FeatureGFX10_3Insts)>;

def HasAtomicDsPkAdd16Insts : Predicate<"Subtarget->hasAtomicDsPkAdd16Insts()">,
  AssemblerPredicate<(any_of FeatureAtomicDsPkAdd16Insts)>;

def HasAtomicFlatPkAdd16Insts : Predicate<"Subtarget->hasAtomicFlatPkAdd16Insts()">,
  AssemblerPredicate<(any_of FeatureAtomicFlatPkAdd16Insts)>;

def HasAtomicFaddRtnInsts : Predicate<"Subtarget->hasAtomicFaddRtnInsts()">,
  AssemblerPredicate<(all_of FeatureAtomicFaddRtnInsts)>;
def HasAtomicFaddNoRtnInsts : Predicate<"Subtarget->hasAtomicFaddNoRtnInsts()">,
  AssemblerPredicate<(all_of FeatureAtomicFaddNoRtnInsts)>;
def HasAtomicBufferGlobalPkAddF16NoRtnInsts
  : Predicate<"Subtarget->hasAtomicBufferGlobalPkAddF16NoRtnInsts() || Subtarget->hasAtomicBufferGlobalPkAddF16Insts()">,
  AssemblerPredicate<(any_of FeatureAtomicBufferGlobalPkAddF16NoRtnInsts, FeatureAtomicBufferGlobalPkAddF16Insts)>;
def HasAtomicBufferGlobalPkAddF16Insts
  : Predicate<"Subtarget->hasAtomicBufferGlobalPkAddF16Insts()">,
  AssemblerPredicate<(all_of FeatureAtomicBufferGlobalPkAddF16Insts)>;
def HasAtomicGlobalPkAddBF16Inst
  : Predicate<"Subtarget->hasAtomicGlobalPkAddBF16Inst()">,
    AssemblerPredicate<(all_of FeatureAtomicGlobalPkAddBF16Inst)>;
def HasAtomicBufferPkAddBF16Inst
  : Predicate<"Subtarget->hasAtomicBufferPkAddBF16Inst()">,
    AssemblerPredicate<(all_of FeatureAtomicBufferPkAddBF16Inst)>;
def HasFlatAtomicFaddF32Inst
  : Predicate<"Subtarget->hasFlatAtomicFaddF32Inst()">,
  AssemblerPredicate<(all_of FeatureFlatAtomicFaddF32Inst)>;

def HasDefaultComponentZero
  : Predicate<"Subtarget->hasDefaultComponentZero()">,
  AssemblerPredicate<(all_of FeatureDefaultComponentZero)>;
def HasDefaultComponentBroadcast
  : Predicate<"Subtarget->hasDefaultComponentBroadcast()">,
  AssemblerPredicate<(all_of FeatureDefaultComponentBroadcast)>;

def HasDsSrc2Insts : Predicate<"!Subtarget->hasDsSrc2Insts()">,
  AssemblerPredicate<(all_of FeatureDsSrc2Insts)>;

def EnableFlatScratch : Predicate<"Subtarget->enableFlatScratch()">;

def DisableFlatScratch : Predicate<"!Subtarget->enableFlatScratch()">;

def HasUnalignedAccessMode : Predicate<"Subtarget->hasUnalignedAccessMode()">,
  AssemblerPredicate<(all_of FeatureUnalignedAccessMode)>;

def HasMADIntraFwdBug : Predicate<"Subtarget->hasMADIntraFwdBug()">;

def HasNotMADIntraFwdBug : Predicate<"!Subtarget->hasMADIntraFwdBug()">;

def HasSALUFloatInsts : Predicate<"Subtarget->hasSALUFloatInsts()">,
  AssemblerPredicate<(all_of FeatureSALUFloatInsts)>;

def NotHasSALUFloatInsts : Predicate<"!Subtarget->hasSALUFloatInsts()">,
  AssemblerPredicate<(all_of (not FeatureSALUFloatInsts))>;

def HasPseudoScalarTrans : Predicate<"Subtarget->hasPseudoScalarTrans()">,
  AssemblerPredicate<(all_of FeaturePseudoScalarTrans)>;

def HasBitOp3Insts : Predicate<"Subtarget->hasBitOp3Insts()">,
  AssemblerPredicate<(all_of FeatureBitOp3Insts)>;

def HasTransposeLoadF4F6Insts : Predicate<"Subtarget->hasTransposeLoadF4F6Insts()">,
  AssemblerPredicate<(all_of FeatureTransposeLoadF4F6Insts)>;

def HasPrngInst : Predicate<"Subtarget->hasPrngInst()">,
  AssemblerPredicate<(all_of FeaturePrngInst)>;

def HasBVHDualAndBVH8Insts : Predicate<"Subtarget->hasBVHDualAndBVH8Insts()">,
  AssemblerPredicate<(all_of FeatureBVHDualAndBVH8Insts)>;

<<<<<<< HEAD
=======
def Has64BitLiterals : Predicate<"Subtarget->has64BitLiterals()">,
  AssemblerPredicate<(all_of Feature64BitLiterals)>;

>>>>>>> 10a576f7
def HasWaitXcnt : Predicate<"Subtarget->hasWaitXcnt()">,
  AssemblerPredicate<(all_of FeatureWaitXcnt)>;

def HasFP8ConversionScaleInsts : Predicate<"Subtarget->hasFP8ConversionScaleInsts()">,
  AssemblerPredicate<(all_of FeatureFP8ConversionScaleInsts)>;

def HasBF8ConversionScaleInsts : Predicate<"Subtarget->hasBF8ConversionScaleInsts()">,
  AssemblerPredicate<(all_of FeatureBF8ConversionScaleInsts)>;

def HasFP4ConversionScaleInsts : Predicate<"Subtarget->hasFP4ConversionScaleInsts()">,
  AssemblerPredicate<(all_of FeatureFP4ConversionScaleInsts)>;

def HasFP6BF6ConversionScaleInsts : Predicate<"Subtarget->hasFP6BF6ConversionScaleInsts()">,
  AssemblerPredicate<(all_of FeatureFP6BF6ConversionScaleInsts)>;

def HasF16BF16ToFP6BF6ConversionScaleInsts : Predicate<"Subtarget->hasF16BF16ToFP6BF6ConversionScaleInsts()">,
  AssemblerPredicate<(all_of FeatureF16BF16ToFP6BF6ConversionScaleInsts)>;

def HasCvtPkF16F32Inst : Predicate<"Subtarget->hasCvtPkF16F32Inst()">,
  AssemblerPredicate<(all_of FeatureCvtPkF16F32Inst)>;

def HasF32ToF16BF16ConversionSRInsts : Predicate<"Subtarget->hasF32ToF16BF16ConversionSRInsts()">,
  AssemblerPredicate<(all_of FeatureF32ToF16BF16ConversionSRInsts)>;

def HasGDS : Predicate<"Subtarget->hasGDS()">;

def HasGWS : Predicate<"Subtarget->hasGWS()">;

def HasCvtFP8VOP1Bug : Predicate<"Subtarget->hasCvtFP8VOP1Bug()">;
def HasNoCvtFP8VOP1Bug : Predicate<"!Subtarget->hasCvtFP8VOP1Bug()">;

def HasAtomicCSubNoRtnInsts : Predicate<"Subtarget->hasAtomicCSubNoRtnInsts()">;

def HasScalarDwordx3Loads : Predicate<"Subtarget->hasScalarDwordx3Loads()">;

def HasXF32Insts : Predicate<"Subtarget->hasXF32Insts()">,
   AssemblerPredicate<(all_of FeatureXF32Insts)>;

def HasAshrPkInsts : Predicate<"Subtarget->hasAshrPkInsts()">,
  AssemblerPredicate<(all_of FeatureAshrPkInsts)>;

def HasLshlAddU64Inst : Predicate<"Subtarget->hasLshlAddU64Inst()">,
                        AssemblerPredicate<(all_of FeatureLshlAddU64Inst)>;

def HasLdsBarrierArriveAtomic : Predicate<"Subtarget->hasLdsBarrierArriveAtomic()">,
  AssemblerPredicate<(all_of FeatureLdsBarrierArriveAtomic)>;

def HasSetPrioIncWgInst : Predicate<"Subtarget->hasSetPrioIncWgInst()">,
 AssemblerPredicate<(all_of FeatureSetPrioIncWgInst)>;

// Include AMDGPU TD files
include "SISchedule.td"
include "GCNProcessors.td"
include "AMDGPUInstrInfo.td"
include "SIRegisterInfo.td"
include "AMDGPURegisterBanks.td"
include "AMDGPUInstructions.td"
include "SIInstrInfo.td"
include "AMDGPUCallingConv.td"
include "AMDGPUSearchableTables.td"<|MERGE_RESOLUTION|>--- conflicted
+++ resolved
@@ -1136,15 +1136,12 @@
   "Has point sample acceleration feature"
 >;
 
-<<<<<<< HEAD
-=======
 def Feature64BitLiterals : SubtargetFeature<"64-bit-literals",
   "Has64BitLiterals",
   "true",
   "Can use 64-bit literals with single DWORD instructions"
 >;
 
->>>>>>> 10a576f7
 def FeatureWaitXcnt : SubtargetFeature<"wait-xcnt",
   "HasWaitXcnt",
   "true",
@@ -1946,10 +1943,7 @@
   [FeatureGFX12,
    FeatureGFX1250Insts,
    FeatureCuMode,
-<<<<<<< HEAD
-=======
    Feature64BitLiterals,
->>>>>>> 10a576f7
    FeatureLDSBankCount32,
    FeatureDLInsts,
    FeatureFmacF64Inst,
@@ -1969,10 +1963,7 @@
    FeatureAtomicBufferPkAddBF16Inst,
    FeatureFlatAtomicFaddF32Inst,
    FeatureFP8ConversionInsts,
-<<<<<<< HEAD
-=======
    FeatureFP8E5M3Insts,
->>>>>>> 10a576f7
    FeaturePackedTID,
    FeatureVcmpxPermlaneHazard,
    FeatureSALUFloatInsts,
@@ -1982,10 +1973,7 @@
    FeatureDPPSrc1SGPR,
    FeatureBitOp3Insts,
    FeatureTransposeLoadF4F6Insts,
-<<<<<<< HEAD
-=======
    FeatureBF16TransInsts,
->>>>>>> 10a576f7
    FeatureBF16ConversionInsts,
    FeatureCvtPkF16F32Inst,
    FeatureMinimum3Maximum3PKF16,
@@ -2331,8 +2319,6 @@
   Predicate<"!Subtarget->hasGFX1250Insts()">,
   AssemblerPredicate<(all_of (not FeatureGFX1250Insts))>;
 
-<<<<<<< HEAD
-=======
 def isGFX940orGFX1250 :
   Predicate<"Subtarget->hasGFX940Insts() || Subtarget->hasGFX1250Insts()">,
   AssemblerPredicate<(any_of FeatureGFX940Insts, FeatureGFX1250Insts)>;
@@ -2341,7 +2327,6 @@
   Predicate<"Subtarget->hasIEEEMinimumMaximumInsts()">,
   AssemblerPredicate<(all_of FeatureIEEEMinimumMaximumInsts)>;
 
->>>>>>> 10a576f7
 def HasMinimum3Maximum3F32 :
   Predicate<"Subtarget->hasMinimum3Maximum3F32()">,
   AssemblerPredicate<(all_of FeatureMinimum3Maximum3F32)>;
@@ -2714,12 +2699,9 @@
 def HasBVHDualAndBVH8Insts : Predicate<"Subtarget->hasBVHDualAndBVH8Insts()">,
   AssemblerPredicate<(all_of FeatureBVHDualAndBVH8Insts)>;
 
-<<<<<<< HEAD
-=======
 def Has64BitLiterals : Predicate<"Subtarget->has64BitLiterals()">,
   AssemblerPredicate<(all_of Feature64BitLiterals)>;
 
->>>>>>> 10a576f7
 def HasWaitXcnt : Predicate<"Subtarget->hasWaitXcnt()">,
   AssemblerPredicate<(all_of FeatureWaitXcnt)>;
 
