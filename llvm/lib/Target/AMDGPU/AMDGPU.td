--- conflicted
+++ resolved
@@ -1263,8 +1263,6 @@
   "Enable dynamic VGPR mode"
 >;
 
-<<<<<<< HEAD
-=======
 def FeatureDynamicVGPRBlockSize32 : SubtargetFeature<"dynamic-vgpr-block-size-32",
   "DynamicVGPRBlockSize32",
   "true",
@@ -1275,7 +1273,6 @@
     : SubtargetFeature<"lshl-add-u64-inst", "HasLshlAddU64Inst", "true",
                        "Has v_lshl_add_u64 instruction">;
 
->>>>>>> 5eee2751
 // Dummy feature used to disable assembler instructions.
 def FeatureDisable : SubtargetFeature<"",
   "FeatureDisable","true",
