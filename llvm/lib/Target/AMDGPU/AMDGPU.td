//===-- AMDGPU.td - AMDGPU Tablegen files --------*- tablegen -*-===//
//
// Part of the LLVM Project, under the Apache License v2.0 with LLVM Exceptions.
// See https://llvm.org/LICENSE.txt for license information.
// SPDX-License-Identifier: Apache-2.0 WITH LLVM-exception
//
//===------------------------------------------------------------===//

include "llvm/TableGen/SearchableTable.td"
include "llvm/Target/Target.td"
include "AMDGPUFeatures.td"
include "AMDGPUPredicateControl.td"

def p0 : PtrValueType<i64, 0>;
def p1 : PtrValueType<i64, 1>;
def p2 : PtrValueType<i32, 2>;
def p3 : PtrValueType<i32, 3>;
def p4 : PtrValueType<i64, 4>;
def p5 : PtrValueType<i32, 5>;
def p6 : PtrValueType<i32, 6>;

//===------------------------------------------------------------===//
// Subtarget Features (device properties)
//===------------------------------------------------------------===//

def FeatureFastFMAF32 : SubtargetFeature<"fast-fmaf",
  "FastFMAF32",
  "true",
  "Assuming f32 fma is at least as fast as mul + add"
>;

def FeatureFastDenormalF32 : SubtargetFeature<"fast-denormal-f32",
  "FastDenormalF32",
  "true",
  "Enabling denormals does not cause f32 instructions to run at f64 rates"
>;

def FeatureMIMG_R128 : SubtargetFeature<"mimg-r128",
  "MIMG_R128",
  "true",
  "Support 128-bit texture resources"
>;

def HalfRate64Ops : SubtargetFeature<"half-rate-64-ops",
  "HalfRate64Ops",
  "true",
  "Most fp64 instructions are half rate instead of quarter"
>;

def FullRate64Ops : SubtargetFeature<"full-rate-64-ops",
  "FullRate64Ops",
  "true",
  "Most fp64 instructions are full rate"
>;

def FeatureFlatAddressSpace : SubtargetFeature<"flat-address-space",
  "FlatAddressSpace",
  "true",
  "Support flat address space"
>;

def FeatureFlatInstOffsets : SubtargetFeature<"flat-inst-offsets",
  "FlatInstOffsets",
  "true",
  "Flat instructions have immediate offset addressing mode"
>;

def FeatureFlatGlobalInsts : SubtargetFeature<"flat-global-insts",
  "FlatGlobalInsts",
  "true",
  "Have global_* flat memory instructions",
  [FeatureFlatAddressSpace]
>;

def FeatureFlatScratchInsts : SubtargetFeature<"flat-scratch-insts",
  "FlatScratchInsts",
  "true",
  "Have scratch_* flat memory instructions",
  [FeatureFlatAddressSpace]
>;

def FeatureScalarFlatScratchInsts : SubtargetFeature<"scalar-flat-scratch-insts",
  "ScalarFlatScratchInsts",
  "true",
  "Have s_scratch_* flat memory instructions"
>;

def FeatureEnableFlatScratch : SubtargetFeature<"enable-flat-scratch",
  "EnableFlatScratch",
  "true",
  "Use scratch_* flat memory instructions to access scratch"
>;

def FeatureFlatGVSMode : SubtargetFeature<"flat-gvs-mode",
  "FlatGVSMode",
  "true",
<<<<<<< HEAD
  "Have GVS addressing mode with flat_* instructions"
=======
  "Have GVS addressing mode with flat_* instructions",
  [FeatureFlatAddressSpace]
>>>>>>> 35227056
>;

def FeatureAddNoCarryInsts : SubtargetFeature<"add-no-carry-insts",
  "AddNoCarryInsts",
  "true",
  "Have VALU add/sub instructions without carry out"
>;

def FeatureUnalignedBufferAccess : SubtargetFeature<"unaligned-buffer-access",
  "UnalignedBufferAccess",
  "true",
  "Hardware supports unaligned global loads and stores"
>;

def FeatureTrapHandler: SubtargetFeature<"trap-handler",
  "TrapHandler",
  "true",
  "Trap handler support"
>;

def FeatureUnalignedScratchAccess : SubtargetFeature<"unaligned-scratch-access",
  "UnalignedScratchAccess",
  "true",
  "Support unaligned scratch loads and stores"
>;

def FeatureUnalignedDSAccess : SubtargetFeature<"unaligned-ds-access",
  "UnalignedDSAccess",
  "true",
  "Hardware supports unaligned local and region loads and stores"
>;

def FeatureRelaxedBufferOOBMode : SubtargetFeature<"relaxed-buffer-oob-mode",
  "RelaxedBufferOOBMode",
  "true",
  "Disable strict out-of-bounds buffer guarantees. An OOB access may potentially cause an adjacent access to be treated as if it were also OOB"
>;

def FeatureApertureRegs : SubtargetFeature<"aperture-regs",
  "HasApertureRegs",
  "true",
  "Has Memory Aperture Base and Size Registers"
>;

def FeatureMadMixInsts : SubtargetFeature<"mad-mix-insts",
  "HasMadMixInsts",
  "true",
  "Has v_mad_mix_f32, v_mad_mixlo_f16, v_mad_mixhi_f16 instructions"
>;

def FeatureFmaMixInsts : SubtargetFeature<"fma-mix-insts",
  "HasFmaMixInsts",
  "true",
  "Has v_fma_mix_f32, v_fma_mixlo_f16, v_fma_mixhi_f16 instructions"
>;

def FeatureFmaMixBF16Insts : SubtargetFeature<"fma-mix-bf16-insts",
  "HasFmaMixBF16Insts",
  "true",
  "Has v_fma_mix_f32_bf16, v_fma_mixlo_bf16, v_fma_mixhi_bf16 instructions"
>;

def FeatureIEEEMinimumMaximumInsts : SubtargetFeature<"ieee-minimum-maximum-insts",
  "HasIEEEMinimumMaximumInsts",
  "true",
  "Has v_minimum/maximum_f16/f32/f64, v_minimummaximum/maximumminimum_f16/f32 and v_pk_minimum/maximum_f16 instructions"
>;

def FeatureMinimum3Maximum3F32 : SubtargetFeature<"minimum3-maximum3-f32",
  "HasMinimum3Maximum3F32",
  "true",
  "Has v_minimum3_f32 and v_maximum3_f32 instructions"
>;

def FeatureMinimum3Maximum3F16 : SubtargetFeature<"minimum3-maximum3-f16",
  "HasMinimum3Maximum3F16",
  "true",
  "Has v_minimum3_f16 and v_maximum3_f16 instructions"
>;

def FeatureMin3Max3PKF16 : SubtargetFeature<"min3-max3-pkf16",
  "HasMin3Max3PKF16",
  "true",
  "Has v_pk_min3_num_f16 and v_pk_max3_num_f16 instructions"
>;

def FeatureMinimum3Maximum3PKF16 : SubtargetFeature<"minimum3-maximum3-pkf16",
  "HasMinimum3Maximum3PKF16",
  "true",
  "Has v_pk_minimum3_f16 and v_pk_maximum3_f16 instructions"
>;

def FeatureSupportsXNACK : SubtargetFeature<"xnack-support",
  "SupportsXNACK",
  "true",
  "Hardware supports XNACK"
>;

// XNACK is disabled if SH_MEM_CONFIG.ADDRESS_MODE = GPUVM on chips that support
// XNACK. The current default kernel driver setting is:
// - graphics ring: XNACK disabled
// - compute ring: XNACK enabled
//
// If XNACK is enabled, the VMEM latency can be worse.
// If XNACK is disabled, the 2 SGPRs can be used for general purposes.
def FeatureXNACK : SubtargetFeature<"xnack",
  "EnableXNACK",
  "true",
  "Enable XNACK support"
>;

def FeatureTgSplit : SubtargetFeature<"tgsplit",
  "EnableTgSplit",
  "true",
  "Enable threadgroup split execution"
>;

def FeatureCuMode : SubtargetFeature<"cumode",
  "EnableCuMode",
  "true",
  "Enable CU wavefront execution mode"
>;

def FeaturePreciseMemory
    : SubtargetFeature<"precise-memory", "EnablePreciseMemory",
                       "true", "Enable precise memory mode">;

def FeatureSGPRInitBug : SubtargetFeature<"sgpr-init-bug",
  "SGPRInitBug",
  "true",
  "VI SGPR initialization bug requiring a fixed SGPR allocation size"
>;

def FeatureUserSGPRInit16Bug : SubtargetFeature<"user-sgpr-init16-bug",
  "UserSGPRInit16Bug",
  "true",
  "Bug requiring at least 16 user+system SGPRs to be enabled"
>;

def FeatureLdsMisalignedBug : SubtargetFeature<"lds-misaligned-bug",
  "LDSMisalignedBug",
  "true",
  "Some GFX10 bug with multi-dword LDS and flat access that is not naturally aligned in WGP mode"
>;

def FeatureMFMAInlineLiteralBug : SubtargetFeature<"mfma-inline-literal-bug",
  "HasMFMAInlineLiteralBug",
  "true",
  "MFMA cannot use inline literal as SrcC"
>;

def FeatureVcmpxPermlaneHazard : SubtargetFeature<"vcmpx-permlane-hazard",
  "HasVcmpxPermlaneHazard",
  "true",
  "TODO: describe me"
>;

def FeatureVMEMtoScalarWriteHazard : SubtargetFeature<"vmem-to-scalar-write-hazard",
  "HasVMEMtoScalarWriteHazard",
  "true",
  "VMEM instruction followed by scalar writing to EXEC mask, M0 or SGPR leads to incorrect execution."
>;

def FeatureSMEMtoVectorWriteHazard : SubtargetFeature<"smem-to-vector-write-hazard",
  "HasSMEMtoVectorWriteHazard",
  "true",
  "s_load_dword followed by v_cmp page faults"
>;

def FeatureInstFwdPrefetchBug : SubtargetFeature<"inst-fwd-prefetch-bug",
  "HasInstFwdPrefetchBug",
  "true",
  "S_INST_PREFETCH instruction causes shader to hang"
>;

def FeatureVmemPrefInsts : SubtargetFeature<"vmem-pref-insts",
  "HasVmemPrefInsts",
  "true",
  "Has flat_prefect_b8 and global_prefetch_b8 instructions"
>;

def FeatureSafeSmemPrefetch : SubtargetFeature<"safe-smem-prefetch",
  "HasSafeSmemPrefetch",
  "true",
  "SMEM prefetches do not fail on illegal address"
>;

def FeatureSafeCUPrefetch : SubtargetFeature<"safe-cu-prefetch",
  "HasSafeCUPrefetch",
  "true",
  "VMEM CU scope prefetches do not fail on illegal address"
>;

<<<<<<< HEAD
def FeatureCUStores : SubtargetFeature<"cu-stores",
  "HasCUStores",
  "true",
  "Whether SCOPE_CU stores can be used on GFX12.5"
>;

=======
>>>>>>> 35227056
def FeatureVcmpxExecWARHazard : SubtargetFeature<"vcmpx-exec-war-hazard",
  "HasVcmpxExecWARHazard",
  "true",
  "V_CMPX WAR hazard on EXEC (V_CMPX issue ONLY)"
>;

def FeatureLdsBranchVmemWARHazard : SubtargetFeature<"lds-branch-vmem-war-hazard",
  "HasLdsBranchVmemWARHazard",
  "true",
  "Switching between LDS and VMEM-tex not waiting VM_VSRC=0"
>;

class FeatureMaxHardClauseLength<int size> : SubtargetFeature<
  "max-hard-clause-length-"#size,
  "MaxHardClauseLength",
  !cast<string>(size),
  "Maximum number of instructions in an explicit S_CLAUSE is "#size
>;

/// Work around a hardware bug on some chips that can be triggered
/// under certain circumstances when clauses are longer than 32 operations.
def FeatureMaxHardClauseLength32 : FeatureMaxHardClauseLength<32>;
/// While the S_CLAUSE instruction permits encoding clause lengths up to 64,
/// hardware documentation for gfx10+ indicates that 63 is the maximum
/// permitted clause length.
def FeatureMaxHardClauseLength63 : FeatureMaxHardClauseLength<63>;

def FeatureNSAtoVMEMBug : SubtargetFeature<"nsa-to-vmem-bug",
  "HasNSAtoVMEMBug",
  "true",
  "MIMG-NSA followed by VMEM fail if EXEC_LO or EXEC_HI equals zero"
>;

def FeatureNSAClauseBug : SubtargetFeature<"nsa-clause-bug",
  "HasNSAClauseBug",
  "true",
  "MIMG-NSA in a hard clause has unpredictable results on GFX10.1"
>;

def FeatureFlatSegmentOffsetBug : SubtargetFeature<"flat-segment-offset-bug",
  "HasFlatSegmentOffsetBug",
  "true",
  "GFX10 bug where inst_offset is ignored when flat instructions access global memory"
>;

def FeatureNegativeScratchOffsetBug : SubtargetFeature<"negative-scratch-offset-bug",
  "NegativeScratchOffsetBug",
  "true",
  "Negative immediate offsets in scratch instructions with an SGPR offset page fault on GFX9"
>;

def FeatureNegativeUnalignedScratchOffsetBug : SubtargetFeature<"negative-unaligned-scratch-offset-bug",
  "NegativeUnalignedScratchOffsetBug",
  "true",
  "Scratch instructions with a VGPR offset and a negative immediate offset that is not a multiple of 4 read wrong memory on GFX10"
>;

def FeatureOffset3fBug : SubtargetFeature<"offset-3f-bug",
  "HasOffset3fBug",
  "true",
  "Branch offset of 3f hardware bug"
>;

def FeatureImageStoreD16Bug : SubtargetFeature<"image-store-d16-bug",
  "HasImageStoreD16Bug",
  "true",
  "Image Store D16 hardware bug"
>;

def FeatureImageGather4D16Bug : SubtargetFeature<"image-gather4-d16-bug",
  "HasImageGather4D16Bug",
  "true",
  "Image Gather4 D16 hardware bug"
>;

def FeatureMADIntraFwdBug : SubtargetFeature<"mad-intra-fwd-bug",
  "HasMADIntraFwdBug",
  "true",
  "MAD_U64/I64 intra instruction forwarding bug"
>;

def FeatureMSAALoadDstSelBug : SubtargetFeature<"msaa-load-dst-sel-bug",
  "HasMSAALoadDstSelBug",
  "true",
  "MSAA loads not honoring dst_sel bug"
>;

def FeaturePrivEnabledTrap2NopBug : SubtargetFeature<"priv-enabled-trap2-nop-bug",
  "HasPrivEnabledTrap2NopBug",
  "true",
  "Hardware that runs with PRIV=1 interpreting 's_trap 2' as a nop bug"
>;

class SubtargetFeatureLDSBankCount <int Value> : SubtargetFeature <
  "ldsbankcount"#Value,
  "LDSBankCount",
  !cast<string>(Value),
  "The number of LDS banks per compute unit."
>;

def FeatureLDSBankCount16 : SubtargetFeatureLDSBankCount<16>;
def FeatureLDSBankCount32 : SubtargetFeatureLDSBankCount<32>;

def FeatureGCN3Encoding : SubtargetFeature<"gcn3-encoding",
  "GCN3Encoding",
  "true",
  "Encoding format for VI"
>;

def FeatureCIInsts : SubtargetFeature<"ci-insts",
  "CIInsts",
  "true",
  "Additional instructions for CI+"
>;

def FeatureGFX8Insts : SubtargetFeature<"gfx8-insts",
  "GFX8Insts",
  "true",
  "Additional instructions for GFX8+"
>;

def FeatureGFX9Insts : SubtargetFeature<"gfx9-insts",
  "GFX9Insts",
  "true",
  "Additional instructions for GFX9+"
>;

def FeatureRequiresAlignedVGPRs : SubtargetFeature<"vgpr-align2",
  "RequiresAlignVGPR",
  "true",
  "VGPR and AGPR tuple operands require even alignment"
>;

def FeatureGFX90AInsts : SubtargetFeature<"gfx90a-insts",
  "GFX90AInsts",
  "true",
  "Additional instructions for GFX90A+"
  // [HasAtomicFMinFMaxF64GlobalInsts, HasAtomicFMinFMaxF64FlatInsts] // TODO
>;

def FeatureGFX940Insts : SubtargetFeature<"gfx940-insts",
  "GFX940Insts",
  "true",
  "Additional instructions for GFX940+"
>;

def FeaturePermlane16Swap : SubtargetFeature<"permlane16-swap",
  "HasPermlane16Swap",
  "true",
  "Has v_permlane16_swap_b32 instructions"
>;

def FeaturePermlane32Swap : SubtargetFeature<"permlane32-swap",
  "HasPermlane32Swap",
  "true",
  "Has v_permlane32_swap_b32 instructions"
>;

def FeatureFP8ConversionScaleInsts : SubtargetFeature<"fp8-cvt-scale-insts",
  "HasFP8ConversionScaleInsts",
  "true",
  "Has fp8 conversion scale instructions"
>;

def FeatureBF8ConversionScaleInsts : SubtargetFeature<"bf8-cvt-scale-insts",
  "HasBF8ConversionScaleInsts",
  "true",
  "Has bf8 conversion scale instructions"
>;

def FeatureFP4ConversionScaleInsts : SubtargetFeature<"fp4-cvt-scale-insts",
  "HasFP4ConversionScaleInsts",
  "true",
  "Has fp4 conversion scale instructions"
>;

def FeatureFP6BF6ConversionScaleInsts : SubtargetFeature<"fp6bf6-cvt-scale-insts",
  "HasFP6BF6ConversionScaleInsts",
  "true",
  "Has fp6 and bf6 conversion scale instructions"
>;

def FeatureF16BF16ToFP6BF6ConversionScaleInsts : SubtargetFeature<"f16bf16-to-fp6bf6-cvt-scale-insts",
  "HasF16BF16ToFP6BF6ConversionScaleInsts",
  "true",
  "Has f16bf16 to fp6bf6 conversion scale instructions"
>;

def FeatureF32ToF16BF16ConversionSRInsts : SubtargetFeature<"f32-to-f16bf16-cvt-sr-insts",
  "HasF32ToF16BF16ConversionSRInsts",
  "true",
  "Has f32 to f16bf16 conversion scale instructions"
>;

def FeatureAshrPkInsts : SubtargetFeature<"ashr-pk-insts",
  "HasAshrPkInsts",
  "true",
  "Has Arithmetic Shift Pack instructions"
>;

def FeatureCvtPkF16F32Inst : SubtargetFeature<"cvt-pk-f16-f32-inst",
  "HasCvtPkF16F32Inst",
  "true",
  "Has cvt_pk_f16_f32 instruction"
>;

def FeatureGFX950Insts : SubtargetFeature<"gfx950-insts",
  "GFX950Insts",
  "true",
  "Additional instructions for GFX950+",
  [FeaturePermlane16Swap,
   FeaturePermlane32Swap,
   FeatureAshrPkInsts,
   FeatureFP8ConversionScaleInsts,
   FeatureBF8ConversionScaleInsts,
   FeatureFP4ConversionScaleInsts,
   FeatureFP6BF6ConversionScaleInsts,
   FeatureF16BF16ToFP6BF6ConversionScaleInsts,
   FeatureF32ToF16BF16ConversionSRInsts,
   FeatureCvtPkF16F32Inst,
   FeatureMinimum3Maximum3F32,
   FeatureMinimum3Maximum3PKF16,
   ]
>;

def FeatureGFX10Insts : SubtargetFeature<"gfx10-insts",
  "GFX10Insts",
  "true",
  "Additional instructions for GFX10+"
>;

def FeatureGFX11Insts : SubtargetFeature<"gfx11-insts",
  "GFX11Insts",
  "true",
  "Additional instructions for GFX11+"
>;

def FeatureGFX12Insts : SubtargetFeature<"gfx12-insts",
  "GFX12Insts",
  "true",
  "Additional instructions for GFX12+"
>;

def FeatureGFX1250Insts : SubtargetFeature<"gfx1250-insts",
  "GFX1250Insts",
  "true",
  "Additional instructions for GFX1250+"
>;

def FeatureGFX10_3Insts : SubtargetFeature<"gfx10-3-insts",
  "GFX10_3Insts",
  "true",
  "Additional instructions for GFX10.3"
>;

def FeatureGFX7GFX8GFX9Insts : SubtargetFeature<"gfx7-gfx8-gfx9-insts",
  "GFX7GFX8GFX9Insts",
  "true",
  "Instructions shared in GFX7, GFX8, GFX9"
>;

def FeatureSMemRealTime : SubtargetFeature<"s-memrealtime",
  "HasSMemRealTime",
  "true",
  "Has s_memrealtime instruction"
>;

def FeatureInv2PiInlineImm : SubtargetFeature<"inv-2pi-inline-imm",
  "HasInv2PiInlineImm",
  "true",
  "Has 1 / (2 * pi) as inline immediate"
>;

def Feature16BitInsts : SubtargetFeature<"16-bit-insts",
  "Has16BitInsts",
  "true",
  "Has i16/f16 instructions"
>;

def FeatureTrue16BitInsts : SubtargetFeature<"true16",
  "HasTrue16BitInsts",
  "true",
  "True 16-bit operand instructions"
>;

def FeatureRealTrue16Insts : SubtargetFeature<"real-true16",
  "EnableRealTrue16Insts",
  "true",
  "Use true 16-bit registers"
>;

def FeatureBF16TransInsts : SubtargetFeature<"bf16-trans-insts",
  "HasBF16TransInsts",
  "true",
  "Has bf16 transcendental instructions"
>;

def FeatureBF16ConversionInsts : SubtargetFeature<"bf16-cvt-insts",
  "HasBF16ConversionInsts",
  "true",
  "Has bf16 conversion instructions"
>;

def FeatureBF16PackedInsts : SubtargetFeature<"bf16-pk-insts",
  "HasBF16PackedInsts",
  "true",
  "Has bf16 packed instructions (fma, add, mul, max, min)"
>;

def FeatureVOP3P : SubtargetFeature<"vop3p",
  "HasVOP3PInsts",
  "true",
  "Has VOP3P packed instructions"
>;

def FeatureMovrel : SubtargetFeature<"movrel",
  "HasMovrel",
  "true",
  "Has v_movrel*_b32 instructions"
>;

def FeatureVGPRIndexMode : SubtargetFeature<"vgpr-index-mode",
  "HasVGPRIndexMode",
  "true",
  "Has VGPR mode register indexing"
>;

def FeatureScalarDwordx3Loads : SubtargetFeature<"scalar-dwordx3-loads",
  "HasScalarDwordx3Loads",
  "true",
  "Has 96-bit scalar load instructions"
>;

def FeatureScalarStores : SubtargetFeature<"scalar-stores",
  "HasScalarStores",
  "true",
  "Has store scalar memory instructions"
>;

def FeatureScalarAtomics : SubtargetFeature<"scalar-atomics",
  "HasScalarAtomics",
  "true",
  "Has atomic scalar memory instructions"
>;

def FeatureSDWA : SubtargetFeature<"sdwa",
  "HasSDWA",
  "true",
  "Support SDWA (Sub-DWORD Addressing) extension"
>;

def FeatureSDWAOmod : SubtargetFeature<"sdwa-omod",
  "HasSDWAOmod",
  "true",
  "Support OMod with SDWA (Sub-DWORD Addressing) extension"
>;

def FeatureSDWAScalar : SubtargetFeature<"sdwa-scalar",
  "HasSDWAScalar",
  "true",
  "Support scalar register with SDWA (Sub-DWORD Addressing) extension"
>;

def FeatureSDWASdst : SubtargetFeature<"sdwa-sdst",
  "HasSDWASdst",
  "true",
  "Support scalar dst for VOPC with SDWA (Sub-DWORD Addressing) extension"
>;

def FeatureSDWAMac : SubtargetFeature<"sdwa-mav",
  "HasSDWAMac",
  "true",
  "Support v_mac_f32/f16 with SDWA (Sub-DWORD Addressing) extension"
>;

def FeatureSDWAOutModsVOPC : SubtargetFeature<"sdwa-out-mods-vopc",
  "HasSDWAOutModsVOPC",
  "true",
  "Support clamp for VOPC with SDWA (Sub-DWORD Addressing) extension"
>;

def FeatureDPP : SubtargetFeature<"dpp",
  "HasDPP",
  "true",
  "Support DPP (Data Parallel Primitives) extension"
>;

// DPP8 allows arbitrary cross-lane swizzling within groups of 8 lanes.
def FeatureDPP8 : SubtargetFeature<"dpp8",
  "HasDPP8",
  "true",
  "Support DPP8 (Data Parallel Primitives) extension"
>;

def FeatureDPALU_DPP : SubtargetFeature<"dpp-64bit",
  "HasDPALU_DPP",
  "true",
  "Support DPP (Data Parallel Primitives) extension in DP ALU"
>;

def FeatureDPPSrc1SGPR : SubtargetFeature<"dpp-src1-sgpr",
  "HasDPPSrc1SGPR",
  "true",
  "Support SGPR for Src1 of DPP instructions"
>;

def FeaturePackedFP32Ops : SubtargetFeature<"packed-fp32-ops",
  "HasPackedFP32Ops",
  "true",
  "Support packed fp32 instructions"
>;

def FeatureR128A16 : SubtargetFeature<"r128-a16",
  "HasR128A16",
  "true",
  "Support gfx9-style A16 for 16-bit coordinates/gradients/lod/clamp/mip image operands, where a16 is aliased with r128"
>;

def FeatureA16 : SubtargetFeature<"a16",
  "HasA16",
  "true",
  "Support A16 for 16-bit coordinates/gradients/lod/clamp/mip image operands"
>;

def FeatureG16 : SubtargetFeature<"g16",
  "HasG16",
  "true",
  "Support G16 for 16-bit gradient image operands"
>;

def FeatureNSAEncoding : SubtargetFeature<"nsa-encoding",
  "HasNSAEncoding",
  "true",
  "Support NSA encoding for image instructions"
>;

def FeaturePartialNSAEncoding : SubtargetFeature<"partial-nsa-encoding",
  "HasPartialNSAEncoding",
  "true",
  "Support partial NSA encoding for image instructions"
>;

def FeatureImageInsts : SubtargetFeature<"image-insts",
  "HasImageInsts",
  "true",
  "Support image instructions"
>;

def FeatureExtendedImageInsts : SubtargetFeature<"extended-image-insts",
  "HasExtendedImageInsts",
  "true",
  "Support mips != 0, lod != 0, gather4, and get_lod"
>;

def FeatureGFX10_AEncoding : SubtargetFeature<"gfx10_a-encoding",
  "GFX10_AEncoding",
  "true",
  "Has BVH ray tracing instructions"
>;

def FeatureGFX10_BEncoding : SubtargetFeature<"gfx10_b-encoding",
  "GFX10_BEncoding",
  "true",
  "Encoding format GFX10_B"
>;

def FeatureIntClamp : SubtargetFeature<"int-clamp-insts",
  "HasIntClamp",
  "true",
  "Support clamp for integer destination"
>;

def FeatureUnpackedD16VMem : SubtargetFeature<"unpacked-d16-vmem",
  "HasUnpackedD16VMem",
  "true",
  "Has unpacked d16 vmem instructions"
>;

def FeatureDLInsts : SubtargetFeature<"dl-insts",
  "HasDLInsts",
  "true",
  "Has v_fmac_f32 and v_xnor_b32 instructions"
>;

def FeatureFmacF64Inst : SubtargetFeature<"fmacf64-inst",
  "HasFmacF64Inst",
  "true",
  "Has v_fmac_f64 instruction"
>;

def FeatureDot1Insts : SubtargetFeature<"dot1-insts",
  "HasDot1Insts",
  "true",
  "Has v_dot4_i32_i8 and v_dot8_i32_i4 instructions"
>;

def FeatureDot2Insts : SubtargetFeature<"dot2-insts",
  "HasDot2Insts",
  "true",
  "Has v_dot2_i32_i16, v_dot2_u32_u16 instructions"
>;

def FeatureDot3Insts : SubtargetFeature<"dot3-insts",
  "HasDot3Insts",
  "true",
  "Has v_dot8c_i32_i4 instruction"
>;

def FeatureDot4Insts : SubtargetFeature<"dot4-insts",
  "HasDot4Insts",
  "true",
  "Has v_dot2c_i32_i16 instruction"
>;

def FeatureDot5Insts : SubtargetFeature<"dot5-insts",
  "HasDot5Insts",
  "true",
  "Has v_dot2c_f32_f16 instruction"
>;

def FeatureDot6Insts : SubtargetFeature<"dot6-insts",
  "HasDot6Insts",
  "true",
  "Has v_dot4c_i32_i8 instruction"
>;

def FeatureDot7Insts : SubtargetFeature<"dot7-insts",
  "HasDot7Insts",
  "true",
  "Has v_dot4_u32_u8, v_dot8_u32_u4 instructions"
>;

def FeatureDot8Insts : SubtargetFeature<"dot8-insts",
  "HasDot8Insts",
  "true",
  "Has v_dot4_i32_iu8, v_dot8_i32_iu4 instructions"
>;

def FeatureDot9Insts : SubtargetFeature<"dot9-insts",
  "HasDot9Insts",
  "true",
  "Has v_dot2_f16_f16, v_dot2_bf16_bf16 instructions"
>;

def FeatureDot10Insts : SubtargetFeature<"dot10-insts",
  "HasDot10Insts",
  "true",
  "Has v_dot2_f32_f16 instruction"
>;

def FeatureDot11Insts : SubtargetFeature<"dot11-insts",
  "HasDot11Insts",
  "true",
  "Has v_dot4_f32_fp8_fp8, v_dot4_f32_fp8_bf8, v_dot4_f32_bf8_fp8, v_dot4_f32_bf8_bf8 instructions"
>;

def FeatureDot12Insts : SubtargetFeature<"dot12-insts",
  "HasDot12Insts",
  "true",
  "Has v_dot2_f32_bf16 instructions"
>;

def FeatureDot13Insts : SubtargetFeature<"dot13-insts",
  "HasDot13Insts",
  "true",
  "Has v_dot2c_f32_bf16 instructions"
>;


def FeatureMAIInsts : SubtargetFeature<"mai-insts",
  "HasMAIInsts",
  "true",
  "Has mAI instructions"
>;

def FeatureFP8Insts : SubtargetFeature<"fp8-insts",
  "HasFP8Insts",
  "true",
  "Has fp8 and bf8 instructions"
>;

def FeatureFP8ConversionInsts : SubtargetFeature<"fp8-conversion-insts",
  "HasFP8ConversionInsts",
  "true",
  "Has fp8 and bf8 conversion instructions"
>;

def FeatureFP8E5M3Insts : SubtargetFeature<"fp8e5m3-insts",
  "HasFP8E5M3Insts",
  "true",
  "Has fp8 e5m3 format support"
>;

def FeatureCvtFP8VOP1Bug : SubtargetFeature<"cvt-fp8-vop1-bug",
  "HasCvtFP8Vop1Bug",
  "true",
  "FP8/BF8 VOP1 form of conversion to F32 is unreliable",
  [FeatureFP8ConversionInsts]
>;

def FeaturePkFmacF16Inst : SubtargetFeature<"pk-fmac-f16-inst",
  "HasPkFmacF16Inst",
  "true",
  "Has v_pk_fmac_f16 instruction"
>;

def FeatureAtomicDsPkAdd16Insts : SubtargetFeature<"atomic-ds-pk-add-16-insts",
  "HasAtomicDsPkAdd16Insts",
  "true",
  "Has ds_pk_add_bf16, ds_pk_add_f16, ds_pk_add_rtn_bf16, "
  "ds_pk_add_rtn_f16 instructions"
>;

def FeatureAtomicFlatPkAdd16Insts : SubtargetFeature<"atomic-flat-pk-add-16-insts",
  "HasAtomicFlatPkAdd16Insts",
  "true",
  "Has flat_atomic_pk_add_f16 and flat_atomic_pk_add_bf16 instructions"
>;

def FeatureAtomicFaddRtnInsts : SubtargetFeature<"atomic-fadd-rtn-insts",
  "HasAtomicFaddRtnInsts",
  "true",
  "Has buffer_atomic_add_f32 and global_atomic_add_f32 instructions that "
  "return original value",
  [FeatureFlatGlobalInsts]
>;

def FeatureAtomicFMinFMaxF32GlobalInsts : SubtargetFeature<"atomic-fmin-fmax-global-f32",
  "HasAtomicFMinFMaxF32GlobalInsts",
  "true",
  "Has global/buffer instructions for atomicrmw fmin/fmax for float"
>;

def FeatureAtomicFMinFMaxF64GlobalInsts : SubtargetFeature<"atomic-fmin-fmax-global-f64",
  "HasAtomicFMinFMaxF64GlobalInsts",
  "true",
  "Has global/buffer instructions for atomicrmw fmin/fmax for float"
>;

def FeatureAtomicFMinFMaxF32FlatInsts : SubtargetFeature<"atomic-fmin-fmax-flat-f32",
  "HasAtomicFMinFMaxF32FlatInsts",
  "true",
  "Has flat memory instructions for atomicrmw fmin/fmax for float",
  [FeatureFlatAddressSpace]
>;

def FeatureAtomicFMinFMaxF64FlatInsts : SubtargetFeature<"atomic-fmin-fmax-flat-f64",
  "HasAtomicFMinFMaxF64FlatInsts",
  "true",
  "Has flat memory instructions for atomicrmw fmin/fmax for double",
  [FeatureFlatAddressSpace]
>;

def FeatureAtomicFaddNoRtnInsts : SubtargetFeature<"atomic-fadd-no-rtn-insts",
  "HasAtomicFaddNoRtnInsts",
  "true",
  "Has buffer_atomic_add_f32 and global_atomic_add_f32 instructions that "
  "don't return original value",
  [FeatureFlatGlobalInsts]
>;

def FeatureAtomicBufferGlobalPkAddF16NoRtnInsts
  : SubtargetFeature<"atomic-buffer-global-pk-add-f16-no-rtn-insts",
  "HasAtomicBufferGlobalPkAddF16NoRtnInsts",
  "true",
  "Has buffer_atomic_pk_add_f16 and global_atomic_pk_add_f16 instructions that "
  "don't return original value",
  [FeatureFlatGlobalInsts]
>;

def FeatureAtomicBufferGlobalPkAddF16Insts : SubtargetFeature<"atomic-buffer-global-pk-add-f16-insts",
 "HasAtomicBufferGlobalPkAddF16Insts",
 "true",
 "Has buffer_atomic_pk_add_f16 and global_atomic_pk_add_f16 instructions that "
 "can return original value",
 [FeatureFlatGlobalInsts]
>;

def FeatureAtomicGlobalPkAddBF16Inst : SubtargetFeature<"atomic-global-pk-add-bf16-inst",
 "HasAtomicGlobalPkAddBF16Inst",
 "true",
 "Has global_atomic_pk_add_bf16 instruction",
 [FeatureFlatGlobalInsts]
>;

def FeatureAtomicBufferPkAddBF16Inst : SubtargetFeature<"atomic-buffer-pk-add-bf16-inst",
 "HasAtomicBufferPkAddBF16Inst",
 "true",
 "Has buffer_atomic_pk_add_bf16 instruction"
>;

def FeatureAtomicCSubNoRtnInsts : SubtargetFeature<"atomic-csub-no-rtn-insts",
  "HasAtomicCSubNoRtnInsts",
  "true",
  "Has buffer_atomic_csub and global_atomic_csub instructions that don't "
  "return original value"
>;

def FeatureFlatAtomicFaddF32Inst
  : SubtargetFeature<"flat-atomic-fadd-f32-inst",
  "HasFlatAtomicFaddF32Inst",
  "true",
  "Has flat_atomic_add_f32 instruction",
  [FeatureFlatAddressSpace]
>;

def FeatureFlatBufferGlobalAtomicFaddF64Inst
  : SubtargetFeature<"flat-buffer-global-fadd-f64-inst",
  "HasFlatBufferGlobalAtomicFaddF64Inst",
  "true",
  "Has flat, buffer, and global instructions for f64 atomic fadd"
>;

def FeatureMemoryAtomicFAddF32DenormalSupport
  : SubtargetFeature<"memory-atomic-fadd-f32-denormal-support",
  "HasMemoryAtomicFaddF32DenormalSupport",
  "true",
  "global/flat/buffer atomic fadd for float supports denormal handling"
>;

def FeatureAgentScopeFineGrainedRemoteMemoryAtomics
  : SubtargetFeature<"agent-scope-fine-grained-remote-memory-atomics",
  "HasAgentScopeFineGrainedRemoteMemoryAtomics",
  "true",
  "Agent (device) scoped atomic operations, excluding those directly "
  "supported by PCIe (i.e. integer atomic add, exchange, and "
  "compare-and-swap), are functional for allocations in host or peer "
  "device memory."
>;

def FeatureEmulatedSystemScopeAtomics
  : SubtargetFeature<"emulated-system-scope-atomics",
  "HasEmulatedSystemScopeAtomics",
  "true",
  "System scope atomics unsupported by the PCI-e are emulated in HW via CAS "
  "loop and functional."
>;

def FeatureDefaultComponentZero : SubtargetFeature<"default-component-zero",
  "HasDefaultComponentZero",
  "true",
  "BUFFER/IMAGE store instructions set unspecified components to zero (before GFX12)"
>;

def FeatureDefaultComponentBroadcast : SubtargetFeature<"default-component-broadcast",
  "HasDefaultComponentBroadcast",
  "true",
  "BUFFER/IMAGE store instructions set unspecified components to x component (GFX12)"
>;

def FeatureSupportsSRAMECC : SubtargetFeature<"sramecc-support",
  "SupportsSRAMECC",
  "true",
  "Hardware supports SRAMECC"
>;

def FeatureSRAMECC : SubtargetFeature<"sramecc",
  "EnableSRAMECC",
  "true",
  "Enable SRAMECC"
>;

def FeatureNoSdstCMPX : SubtargetFeature<"no-sdst-cmpx",
  "HasNoSdstCMPX",
  "true",
  "V_CMPX does not write VCC/SGPR in addition to EXEC"
>;

def FeatureVscnt : SubtargetFeature<"vscnt",
  "HasVscnt",
  "true",
  "Has separate store vscnt counter"
>;

def FeatureGetWaveIdInst : SubtargetFeature<"get-wave-id-inst",
  "HasGetWaveIdInst",
  "true",
  "Has s_get_waveid_in_workgroup instruction"
>;

def FeatureSMemTimeInst : SubtargetFeature<"s-memtime-inst",
  "HasSMemTimeInst",
  "true",
  "Has s_memtime instruction"
>;

def FeatureShaderCyclesRegister : SubtargetFeature<"shader-cycles-register",
  "HasShaderCyclesRegister",
  "true",
  "Has SHADER_CYCLES hardware register"
>;

def FeatureShaderCyclesHiLoRegisters : SubtargetFeature<"shader-cycles-hi-lo-registers",
  "HasShaderCyclesHiLoRegisters",
  "true",
  "Has SHADER_CYCLES_HI/LO hardware registers"
>;

def FeatureMadMacF32Insts : SubtargetFeature<"mad-mac-f32-insts",
  "HasMadMacF32Insts",
  "true",
  "Has v_mad_f32/v_mac_f32/v_madak_f32/v_madmk_f32 instructions"
>;

def FeatureDsSrc2Insts : SubtargetFeature<"ds-src2-insts",
  "HasDsSrc2Insts",
  "true",
  "Has ds_*_src2 instructions"
>;

def FeatureVOP3Literal : SubtargetFeature<"vop3-literal",
  "HasVOP3Literal",
  "true",
  "Can use one literal in VOP3"
>;

def FeatureNoDataDepHazard : SubtargetFeature<"no-data-dep-hazard",
  "HasNoDataDepHazard",
  "true",
  "Does not need SW waitstates"
>;

// Allocate 1536 VGPRs for wave32 and 768 VGPRs for wave64
// with allocation granularity 24 for wave32 and 12 for wave64
def Feature1_5xVGPRs : SubtargetFeature<"allocate1_5xvgprs",
  "Has1_5xVGPRs",
  "true",
  "Has 50% more physical VGPRs and 50% larger allocation granule"
>;


def FeatureVOPD : SubtargetFeature<"vopd",
  "HasVOPDInsts",
  "true",
  "Has VOPD dual issue wave32 instructions"
>;

def FeatureVALUTransUseHazard : SubtargetFeature<"valu-trans-use-hazard",
  "HasVALUTransUseHazard",
  "true",
  "Hazard when TRANS instructions are closely followed by a use of the result"
>;

def FeatureSALUFloatInsts : SubtargetFeature<"salu-float",
  "HasSALUFloatInsts",
  "true",
  "Has SALU floating point instructions"
>;

def FeaturePseudoScalarTrans : SubtargetFeature<"pseudo-scalar-trans",
  "HasPseudoScalarTrans",
  "true",
  "Has Pseudo Scalar Transcendental instructions"
>;

def FeatureHasRestrictedSOffset : SubtargetFeature<"restricted-soffset",
  "HasRestrictedSOffset",
  "true",
  "Has restricted SOffset (immediate not supported)."
>;

def FeatureRequiredExportPriority : SubtargetFeature<"required-export-priority",
  "HasRequiredExportPriority",
  "true",
  "Export priority must be explicitly manipulated on GFX11.5"
>;

def FeatureVmemWriteVgprInOrder : SubtargetFeature<"vmem-write-vgpr-in-order",
  "HasVmemWriteVgprInOrder",
  "true",
  "VMEM instructions of the same type write VGPR results in order"
>;

def FeatureBitOp3Insts : SubtargetFeature<"bitop3-insts",
  "HasBitOp3Insts",
  "true",
  "Has v_bitop3_b32/v_bitop3_b16 instructions"
>;

def FeatureTanhInsts : SubtargetFeature<"tanh-insts",
  "HasTanhInsts",
  "true",
  "Has v_tanh_f32/f16 instructions"
>;

def FeatureTensorCvtLutInsts : SubtargetFeature<"tensor-cvt-lut-insts",
  "HasTensorCvtLutInsts",
  "true",
  "Has v_perm_pk16* instructions"
>;

def FeatureTransposeLoadF4F6Insts : SubtargetFeature<"transpose-load-f4f6-insts",
  "HasTransposeLoadF4F6Insts",
  "true",
  "Has ds_load_tr4/tr6 and global_load_tr4/tr6 instructions"
>;

def FeaturePrngInst : SubtargetFeature<"prng-inst",
  "HasPrngInst",
  "true",
  "Has v_prng_b32 instruction"
>;

def FeatureBVHDualAndBVH8Insts : SubtargetFeature<"bvh-dual-bvh-8-insts",
  "HasBVHDualAndBVH8Insts",
  "true",
  "Has image_bvh_dual_intersect_ray and image_bvh8_intersect_ray instructions"
>;

def FeaturePointSampleAccel : SubtargetFeature<"point-sample-accel",
  "HasPointSampleAccel",
  "true",
  "Has point sample acceleration feature"
>;

def Feature64BitLiterals : SubtargetFeature<"64-bit-literals",
  "Has64BitLiterals",
  "true",
  "Can use 64-bit literals with single DWORD instructions"
>;

def Feature1024AddressableVGPRs : SubtargetFeature<"1024-addressable-vgprs",
  "Has1024AddressableVGPRs",
  "true",
  "Has 1024 addressable VGPRs"
>;

def FeatureWaitXcnt : SubtargetFeature<"wait-xcnt",
  "HasWaitXcnt",
  "true",
  "Has s_wait_xcnt instruction"
>;

def FeatureSetPrioIncWgInst : SubtargetFeature<"setprio-inc-wg-inst",
  "HasSetPrioIncWgInst",
  "true",
  "Has s_setprio_inc_wg instruction."
>;

//===------------------------------------------------------------===//
// Subtarget Features (options and debugging)
//===------------------------------------------------------------===//

class FeatureMaxPrivateElementSize<int size> : SubtargetFeature<
  "max-private-element-size-"#size,
  "MaxPrivateElementSize",
  !cast<string>(size),
  "Maximum private access size may be "#size
>;

def FeatureMaxPrivateElementSize4 : FeatureMaxPrivateElementSize<4>;
def FeatureMaxPrivateElementSize8 : FeatureMaxPrivateElementSize<8>;
def FeatureMaxPrivateElementSize16 : FeatureMaxPrivateElementSize<16>;

def FeatureDumpCode : SubtargetFeature <"DumpCode",
  "DumpCode",
  "true",
  "Dump MachineInstrs in the CodeEmitter"
>;

def FeatureDumpCodeLower : SubtargetFeature <"dumpcode",
  "DumpCode",
  "true",
  "Dump MachineInstrs in the CodeEmitter"
>;

// XXX - This should probably be removed once enabled by default
def FeatureEnableLoadStoreOpt : SubtargetFeature <"load-store-opt",
  "EnableLoadStoreOpt",
  "true",
  "Enable SI load/store optimizer pass"
>;

// Performance debugging feature. Allow using DS instruction immediate
// offsets even if the base pointer can't be proven to be base. On SI,
// base pointer values that won't give the same result as a 16-bit add
// are not safe to fold, but this will override the conservative test
// for the base pointer.
def FeatureEnableUnsafeDSOffsetFolding : SubtargetFeature <
  "unsafe-ds-offset-folding",
  "EnableUnsafeDSOffsetFolding",
  "true",
  "Force using DS instruction immediate offsets on SI"
>;

def FeatureEnableSIScheduler : SubtargetFeature<"si-scheduler",
  "EnableSIScheduler",
  "true",
  "Enable SI Machine Scheduler"
>;

def FeatureEnableDS128 : SubtargetFeature<"enable-ds128",
  "EnableDS128",
  "true",
  "Use ds_{read|write}_b128"
>;

// Sparse texture support requires that all result registers are zeroed when
// PRTStrictNull is set to true. This feature is turned on for all architectures
// but is enabled as a feature in case there are situations where PRTStrictNull
// is disabled by the driver.
def FeatureEnablePRTStrictNull : SubtargetFeature<"enable-prt-strict-null",
  "EnablePRTStrictNull",
  "true",
  "Enable zeroing of result registers for sparse texture fetches"
>;

// Unless +-flat-for-global is specified, turn on FlatForGlobal for
// all OS-es on VI and newer hardware to avoid assertion failures due
// to missing ADDR64 variants of MUBUF instructions.
// FIXME: moveToVALU should be able to handle converting addr64 MUBUF
// instructions.

def FeatureFlatForGlobal : SubtargetFeature<"flat-for-global",
  "FlatForGlobal",
  "true",
  "Force to generate flat instruction for global"
>;

def FeatureAutoWaitcntBeforeBarrier : SubtargetFeature <
  "auto-waitcnt-before-barrier",
  "AutoWaitcntBeforeBarrier",
  "true",
  "Hardware automatically inserts waitcnt before barrier"
>;

def FeatureBackOffBarrier : SubtargetFeature <"back-off-barrier",
  "BackOffBarrier",
  "true",
  "Hardware supports backing off s_barrier if an exception occurs"
>;

def FeatureTrigReducedRange : SubtargetFeature<"trig-reduced-range",
  "HasTrigReducedRange",
  "true",
  "Requires use of fract on arguments to trig instructions"
>;

def FeatureKernargPreload : SubtargetFeature <"kernarg-preload",
  "KernargPreload",
  "true",
  "Hardware supports preloading of kernel arguments in user SGPRs."
>;

// Alignment enforcement is controlled by a configuration register:
// SH_MEM_CONFIG.alignment_mode
def FeatureUnalignedAccessMode : SubtargetFeature<"unaligned-access-mode",
  "UnalignedAccessMode",
  "true",
  "Enable unaligned global, local and region loads and stores if the hardware"
  " supports it"
>;

def FeaturePackedTID : SubtargetFeature<"packed-tid",
  "HasPackedTID",
  "true",
  "Workitem IDs are packed into v0 at kernel launch"
>;

def FeatureArchitectedFlatScratch : SubtargetFeature<"architected-flat-scratch",
  "HasArchitectedFlatScratch",
  "true",
  "Flat Scratch register is a readonly SPI initialized architected register"
>;

def FeatureArchitectedSGPRs : SubtargetFeature<"architected-sgprs",
  "HasArchitectedSGPRs",
  "true",
  "Enable the architected SGPRs"
>;

def FeatureGDS : SubtargetFeature<"gds",
  "HasGDS",
  "true",
  "Has Global Data Share"
>;

def FeatureGWS : SubtargetFeature<"gws",
  "HasGWS",
  "true",
  "Has Global Wave Sync"
>;

def FeatureRequiresCOV6 : SubtargetFeature<"requires-cov6",
  "RequiresCOV6",
  "true",
  "Target Requires Code Object V6"
>;

def FeatureXF32Insts : SubtargetFeature<"xf32-insts",
   "HasXF32Insts",
   "true",
   "Has instructions that support xf32 format, such as "
   "v_mfma_f32_16x16x8_xf32 and v_mfma_f32_32x32x4_xf32"
 >;

def FeatureGloballyAddressableScratch : SubtargetFeature<
  "globally-addressable-scratch",
  "HasGloballyAddressableScratch",
  "true",
  "FLAT instructions can access scratch memory for any thread in any wave"
>;

// FIXME: Remove after all users are migrated to attribute.
def FeatureDynamicVGPR : SubtargetFeature <"dynamic-vgpr",
  "DynamicVGPR",
  "true",
  "Enable dynamic VGPR mode"
>;

// FIXME: Remove after all users are migrated to attribute.
def FeatureDynamicVGPRBlockSize32 : SubtargetFeature<"dynamic-vgpr-block-size-32",
  "DynamicVGPRBlockSize32",
  "true",
  "Use a block size of 32 for dynamic VGPR allocation (default is 16)"
>;

// Enable the use of SCRATCH_STORE/LOAD_BLOCK instructions for saving and
// restoring the callee-saved registers.
def FeatureUseBlockVGPROpsForCSR : SubtargetFeature<"block-vgpr-csr",
  "UseBlockVGPROpsForCSR",
  "true",
  "Use block load/store for VGPR callee saved registers"
>;

def FeatureLshlAddU64Inst
    : SubtargetFeature<"lshl-add-u64-inst", "HasLshlAddU64Inst", "true",
                       "Has v_lshl_add_u64 instruction">;

def FeatureAddSubU64Insts
    : SubtargetFeature<"add-sub-u64-insts", "HasAddSubU64Insts", "true",
                       "Has v_add_u64 and v_sub_u64 instructions">;

def FeatureMadU32Inst : SubtargetFeature<"mad-u32-inst", "HasMadU32Inst",
                                         "true", "Has v_mad_u32 instruction">;

def FeatureMemToLDSLoad : SubtargetFeature<"vmem-to-lds-load-insts",
  "HasVMemToLDSLoad",
  "true",
  "The platform has memory to lds instructions (global_load w/lds bit set, buffer_load w/lds bit set or global_load_lds. This does not include scratch_load_lds."
>;

def FeatureLdsBarrierArriveAtomic : SubtargetFeature< "lds-barrier-arrive-atomic",
  "HasLdsBarrierArriveAtomic",
  "true",
  "Has LDS barrier-arrive atomic instructions"
>;

// Dummy feature used to disable assembler instructions.
def FeatureDisable : SubtargetFeature<"",
  "FeatureDisable","true",
  "Dummy feature to disable assembler instructions"
>;

//===----------------------------------------------------------------------===//

class GCNSubtargetFeatureGeneration <string Value,
                                     string FeatureName,
                                     list<SubtargetFeature> Implies> :
        SubtargetFeatureGeneration <Value, FeatureName, "GCNSubtarget", Implies>;

def FeatureSouthernIslands : GCNSubtargetFeatureGeneration<"SOUTHERN_ISLANDS",
    "southern-islands",
  [FeatureFP64, FeatureAddressableLocalMemorySize32768, FeatureMIMG_R128,
  FeatureWavefrontSize64, FeatureSMemTimeInst, FeatureMadMacF32Insts,
  FeatureDsSrc2Insts, FeatureLDSBankCount32, FeatureMovrel,
  FeatureTrigReducedRange, FeatureExtendedImageInsts, FeatureImageInsts,
  FeatureGDS, FeatureGWS, FeatureDefaultComponentZero,
  FeatureAtomicFMinFMaxF32GlobalInsts, FeatureAtomicFMinFMaxF64GlobalInsts,
  FeatureVmemWriteVgprInOrder
  ]
>;

def FeatureSeaIslands : GCNSubtargetFeatureGeneration<"SEA_ISLANDS",
    "sea-islands",
  [FeatureFP64, FeatureAddressableLocalMemorySize65536, FeatureMIMG_R128,
  FeatureWavefrontSize64, FeatureFlatAddressSpace,
  FeatureCIInsts, FeatureMovrel, FeatureTrigReducedRange,
  FeatureGFX7GFX8GFX9Insts, FeatureSMemTimeInst, FeatureMadMacF32Insts,
  FeatureDsSrc2Insts, FeatureExtendedImageInsts, FeatureUnalignedBufferAccess,
  FeatureImageInsts, FeatureGDS, FeatureGWS, FeatureDefaultComponentZero,
  FeatureAtomicFMinFMaxF32GlobalInsts, FeatureAtomicFMinFMaxF64GlobalInsts,
  FeatureAtomicFMinFMaxF32FlatInsts, FeatureAtomicFMinFMaxF64FlatInsts,
  FeatureVmemWriteVgprInOrder
  ]
>;

def FeatureVolcanicIslands : GCNSubtargetFeatureGeneration<"VOLCANIC_ISLANDS",
  "volcanic-islands",
  [FeatureFP64, FeatureAddressableLocalMemorySize65536, FeatureMIMG_R128,
   FeatureWavefrontSize64, FeatureFlatAddressSpace,
   FeatureGCN3Encoding, FeatureCIInsts, Feature16BitInsts,
   FeatureSMemRealTime, FeatureVGPRIndexMode, FeatureMovrel,
   FeatureScalarStores, FeatureInv2PiInlineImm,
   FeatureSDWA, FeatureSDWAOutModsVOPC, FeatureSDWAMac, FeatureDPP,
   FeatureIntClamp, FeatureTrigReducedRange, FeatureGFX8Insts,
   FeatureGFX7GFX8GFX9Insts, FeatureSMemTimeInst, FeatureMadMacF32Insts,
   FeatureDsSrc2Insts, FeatureExtendedImageInsts, FeatureFastDenormalF32,
   FeatureUnalignedBufferAccess, FeatureImageInsts, FeatureGDS, FeatureGWS,
   FeatureDefaultComponentZero, FeatureVmemWriteVgprInOrder
  ]
>;

def FeatureGFX9 : GCNSubtargetFeatureGeneration<"GFX9",
  "gfx9",
  [FeatureFP64,
   FeatureWavefrontSize64, FeatureFlatAddressSpace,
   FeatureGCN3Encoding, FeatureCIInsts, Feature16BitInsts,
   FeatureSMemRealTime, FeatureScalarStores, FeatureInv2PiInlineImm,
   FeatureApertureRegs, FeatureGFX9Insts, FeatureVOP3P, FeatureVGPRIndexMode,
   FeatureFastFMAF32, FeatureDPP, FeatureIntClamp,
   FeatureSDWA, FeatureSDWAOmod, FeatureSDWAScalar, FeatureSDWASdst,
   FeatureFlatInstOffsets, FeatureFlatGlobalInsts, FeatureFlatScratchInsts,
   FeatureAddNoCarryInsts, FeatureGFX8Insts, FeatureGFX7GFX8GFX9Insts,
   FeatureScalarFlatScratchInsts, FeatureScalarAtomics, FeatureR128A16,
   FeatureA16, FeatureSMemTimeInst, FeatureFastDenormalF32, FeatureSupportsXNACK,
   FeatureUnalignedBufferAccess, FeatureUnalignedScratchAccess,
   FeatureUnalignedDSAccess, FeatureNegativeScratchOffsetBug, FeatureGWS,
   FeatureDefaultComponentZero,FeatureVmemWriteVgprInOrder, FeatureMemToLDSLoad
  ]
>;

def FeatureGFX10 : GCNSubtargetFeatureGeneration<"GFX10",
  "gfx10",
  [FeatureFP64, FeatureAddressableLocalMemorySize65536, FeatureMIMG_R128,
   FeatureFlatAddressSpace,
   FeatureCIInsts, Feature16BitInsts,
   FeatureSMemRealTime, FeatureInv2PiInlineImm,
   FeatureApertureRegs, FeatureGFX9Insts, FeatureGFX10Insts, FeatureVOP3P,
   FeatureMovrel, FeatureFastFMAF32, FeatureDPP, FeatureIntClamp,
   FeatureSDWA, FeatureSDWAOmod, FeatureSDWAScalar, FeatureSDWASdst,
   FeatureFlatInstOffsets, FeatureFlatGlobalInsts, FeatureFlatScratchInsts,
   FeatureAddNoCarryInsts, FeatureFmaMixInsts, FeatureGFX8Insts,
   FeatureNoSdstCMPX, FeatureVscnt,
   FeatureVOP3Literal, FeatureDPP8, FeatureExtendedImageInsts,
   FeatureNoDataDepHazard, FeaturePkFmacF16Inst,
   FeatureA16, FeatureSMemTimeInst, FeatureFastDenormalF32, FeatureG16,
   FeatureUnalignedBufferAccess, FeatureUnalignedScratchAccess,
   FeatureUnalignedDSAccess, FeatureImageInsts, FeatureGDS, FeatureGWS,
   FeatureDefaultComponentZero, FeatureMaxHardClauseLength63,
   FeatureAtomicFMinFMaxF32GlobalInsts, FeatureAtomicFMinFMaxF64GlobalInsts,
   FeatureAtomicFMinFMaxF32FlatInsts, FeatureAtomicFMinFMaxF64FlatInsts,
   FeatureVmemWriteVgprInOrder, FeatureMemToLDSLoad
  ]
>;

def FeatureGFX11 : GCNSubtargetFeatureGeneration<"GFX11",
  "gfx11",
  [FeatureFP64, FeatureAddressableLocalMemorySize65536, FeatureMIMG_R128,
   FeatureFlatAddressSpace, Feature16BitInsts,
   FeatureInv2PiInlineImm, FeatureApertureRegs,
   FeatureCIInsts, FeatureGFX8Insts, FeatureGFX9Insts, FeatureGFX10Insts,
   FeatureGFX10_AEncoding, FeatureGFX10_BEncoding, FeatureGFX10_3Insts,
   FeatureGFX11Insts, FeatureVOP3P, FeatureVOPD, FeatureTrue16BitInsts,
   FeatureMovrel, FeatureFastFMAF32, FeatureDPP, FeatureIntClamp,
   FeatureFlatInstOffsets, FeatureFlatGlobalInsts, FeatureFlatScratchInsts,
   FeatureAddNoCarryInsts, FeatureFmaMixInsts,
   FeatureNoSdstCMPX, FeatureVscnt,
   FeatureVOP3Literal, FeatureDPP8, FeatureExtendedImageInsts,
   FeatureNoDataDepHazard, FeaturePkFmacF16Inst,
   FeatureA16, FeatureFastDenormalF32, FeatureG16,
   FeatureUnalignedBufferAccess, FeatureUnalignedScratchAccess,
   FeatureUnalignedDSAccess, FeatureGDS, FeatureGWS,
   FeatureDefaultComponentZero, FeatureMaxHardClauseLength32,
   FeatureAtomicFMinFMaxF32GlobalInsts, FeatureAtomicFMinFMaxF32FlatInsts,
   FeatureVmemWriteVgprInOrder
  ]
>;

def FeatureGFX12 : GCNSubtargetFeatureGeneration<"GFX12",
  "gfx12",
  [FeatureFP64, FeatureMIMG_R128,
   FeatureFlatAddressSpace, Feature16BitInsts,
   FeatureInv2PiInlineImm, FeatureApertureRegs,
   FeatureCIInsts, FeatureGFX8Insts, FeatureGFX9Insts, FeatureGFX10Insts,
   FeatureGFX10_AEncoding, FeatureGFX10_BEncoding, FeatureGFX10_3Insts,
   FeatureGFX11Insts, FeatureGFX12Insts, FeatureVOP3P, FeatureVOPD,
   FeatureMovrel, FeatureFastFMAF32, FeatureDPP, FeatureIntClamp,
   FeatureFlatInstOffsets, FeatureFlatGlobalInsts, FeatureFlatScratchInsts,
   FeatureAddNoCarryInsts, FeatureFmaMixInsts,
   FeatureNoSdstCMPX, FeatureVscnt,
   FeatureVOP3Literal, FeatureDPP8,
   FeatureNoDataDepHazard, FeaturePkFmacF16Inst,
   FeatureA16, FeatureFastDenormalF32, FeatureG16,
   FeatureUnalignedBufferAccess, FeatureUnalignedScratchAccess,
   FeatureUnalignedDSAccess, FeatureTrue16BitInsts,
   FeatureDefaultComponentBroadcast, FeatureMaxHardClauseLength32,
   FeatureAtomicFMinFMaxF32GlobalInsts, FeatureAtomicFMinFMaxF32FlatInsts,
   FeatureIEEEMinimumMaximumInsts, FeatureMinimum3Maximum3F32,
   FeatureMinimum3Maximum3F16, FeatureAgentScopeFineGrainedRemoteMemoryAtomics
  ]
>;

//===----------------------------------------------------------------------===//

class FeatureSet<list<SubtargetFeature> Features_> {
  list<SubtargetFeature> Features = Features_;
}

def FeatureISAVersion6_0_0 : FeatureSet<[FeatureSouthernIslands,
   FeatureFastFMAF32,
   HalfRate64Ops,
   FeatureLDSBankCount32]>;

def FeatureISAVersion6_0_1 : FeatureSet<
  [FeatureSouthernIslands,
   FeatureLDSBankCount32]>;

def FeatureISAVersion6_0_2 : FeatureSet<
  [FeatureSouthernIslands,
   FeatureLDSBankCount32]>;

def FeatureISAVersion7_0_0 : FeatureSet<
  [FeatureSeaIslands,
   FeatureLDSBankCount32]>;

def FeatureISAVersion7_0_1 : FeatureSet<
  [FeatureSeaIslands,
   HalfRate64Ops,
   FeatureLDSBankCount32,
   FeatureFastFMAF32]>;

def FeatureISAVersion7_0_2 : FeatureSet<
  [FeatureSeaIslands,
   FeatureLDSBankCount16,
   FeatureFastFMAF32]>;

def FeatureISAVersion7_0_3 : FeatureSet<
  [FeatureSeaIslands,
   FeatureLDSBankCount16]>;

def FeatureISAVersion7_0_4 : FeatureSet<
  [FeatureSeaIslands,
   FeatureLDSBankCount32]>;

def FeatureISAVersion7_0_5 : FeatureSet<
  [FeatureSeaIslands,
   FeatureLDSBankCount16]>;

def FeatureISAVersion8_0_Common : FeatureSet<
  [FeatureVolcanicIslands,
   FeatureLDSBankCount32,
   FeatureUnpackedD16VMem]>;

def FeatureISAVersion8_0_1 : FeatureSet<
  !listconcat(FeatureISAVersion8_0_Common.Features,
    [FeatureFastFMAF32,
     HalfRate64Ops,
     FeatureSupportsXNACK])>;

def FeatureISAVersion8_0_2 : FeatureSet<
  !listconcat(FeatureISAVersion8_0_Common.Features,
    [FeatureSGPRInitBug])>;

def FeatureISAVersion8_0_3 : FeatureSet<
  !listconcat(FeatureISAVersion8_0_Common.Features,
    [])>;

def FeatureISAVersion8_0_5 : FeatureSet<
  !listconcat(FeatureISAVersion8_0_Common.Features,
    [FeatureSGPRInitBug])>;

def FeatureISAVersion8_1_0 : FeatureSet<
  [FeatureVolcanicIslands,
   FeatureLDSBankCount16,
   FeatureSupportsXNACK,
   FeatureImageStoreD16Bug,
   FeatureImageGather4D16Bug]>;

def FeatureISAVersion9_0_Common : FeatureSet<
  [FeatureGFX9,
   FeatureAddressableLocalMemorySize65536,
   FeatureLDSBankCount32,
   FeatureImageInsts,
   FeatureMadMacF32Insts]>;

def FeatureISAVersion9_0_Consumer_Common : FeatureSet<
  !listconcat(FeatureISAVersion9_0_Common.Features,
    [FeatureImageGather4D16Bug,
     FeatureDsSrc2Insts,
     FeatureExtendedImageInsts,
     FeatureGDS])>;

def FeatureISAVersion9_Generic : FeatureSet<
  !listconcat(FeatureISAVersion9_0_Consumer_Common.Features,
    [FeatureRequiresCOV6])>;

def FeatureISAVersion9_0_MI_Common : FeatureSet<
  !listconcat(FeatureISAVersion9_0_Common.Features,
    [FeatureFmaMixInsts,
     FeatureDLInsts,
     FeatureDot1Insts,
     FeatureDot2Insts,
     FeatureDot3Insts,
     FeatureDot4Insts,
     FeatureDot5Insts,
     FeatureDot6Insts,
     FeatureDot7Insts,
     FeatureDot10Insts,
     FeatureMAIInsts,
     FeaturePkFmacF16Inst,
     FeatureAtomicFaddNoRtnInsts,
     FeatureSupportsSRAMECC])>;

def FeatureISAVersion9_0_0 : FeatureSet<
  !listconcat(FeatureISAVersion9_0_Consumer_Common.Features,
    [FeatureMadMixInsts])>;

def FeatureISAVersion9_0_2 : FeatureSet<
  !listconcat(FeatureISAVersion9_0_Consumer_Common.Features,
    [FeatureMadMixInsts])>;

def FeatureISAVersion9_0_4 : FeatureSet<
  !listconcat(FeatureISAVersion9_0_Consumer_Common.Features,
    [FeatureFmaMixInsts])>;

def FeatureISAVersion9_0_6 : FeatureSet<
  !listconcat(FeatureISAVersion9_0_Consumer_Common.Features,
    [HalfRate64Ops,
     FeatureFmaMixInsts,
     FeatureDLInsts,
     FeatureDot1Insts,
     FeatureDot2Insts,
     FeatureDot7Insts,
     FeatureDot10Insts,
     FeatureSupportsSRAMECC])>;

def FeatureISAVersion9_0_8 : FeatureSet<
  !listconcat(FeatureISAVersion9_0_MI_Common.Features,
    [FeatureGDS,
     HalfRate64Ops,
     FeatureDsSrc2Insts,
     FeatureExtendedImageInsts,
     FeatureAtomicBufferGlobalPkAddF16NoRtnInsts,
     FeatureMFMAInlineLiteralBug,
     FeatureImageGather4D16Bug])>;

def FeatureISAVersion9_0_9 : FeatureSet<
  !listconcat(FeatureISAVersion9_0_Consumer_Common.Features,
    [FeatureMadMixInsts])>;

def FeatureISAVersion9_0_A : FeatureSet<
  !listconcat(FeatureISAVersion9_0_MI_Common.Features,
    [FeatureGFX90AInsts,
     FeatureRequiresAlignedVGPRs,
     FeatureFmacF64Inst,
     FeatureDPALU_DPP,
     FeaturePackedFP32Ops,
     FeatureAtomicFaddRtnInsts,
     FeatureAtomicBufferGlobalPkAddF16Insts,
     FeaturePackedTID,
     FullRate64Ops,
     FeatureBackOffBarrier,
     FeatureKernargPreload,
     FeatureAtomicFMinFMaxF64GlobalInsts,
     FeatureAtomicFMinFMaxF64FlatInsts,
     FeatureFlatBufferGlobalAtomicFaddF64Inst
     ])>;

def FeatureISAVersion9_0_C : FeatureSet<
  !listconcat(FeatureISAVersion9_0_Consumer_Common.Features,
    [FeatureMadMixInsts])>;

def FeatureISAVersion9_4_Common : FeatureSet<
  [FeatureGFX9,
   FeatureGFX90AInsts,
   FeatureGFX940Insts,
   FeatureRequiresAlignedVGPRs,
   FeatureFmaMixInsts,
   FeatureLDSBankCount32,
   FeatureDLInsts,
   FeatureFmacF64Inst,
   FeatureDot1Insts,
   FeatureDot2Insts,
   FeatureDot3Insts,
   FeatureDot4Insts,
   FeatureDot5Insts,
   FeatureDot6Insts,
   FeatureDot7Insts,
   FeatureDot10Insts,
   FeatureAtomicDsPkAdd16Insts,
   FeatureAtomicFlatPkAdd16Insts,
   FeatureDPALU_DPP,
   FeaturePackedFP32Ops,
   FeatureMAIInsts,
   FeaturePkFmacF16Inst,
   FeatureAtomicFaddRtnInsts,
   FeatureAtomicFaddNoRtnInsts,
   FeatureAtomicBufferGlobalPkAddF16Insts,
   FeatureAtomicGlobalPkAddBF16Inst,
   FeatureFlatAtomicFaddF32Inst,
   FeatureSupportsSRAMECC,
   FeaturePackedTID,
   FeatureArchitectedFlatScratch,
   FullRate64Ops,
   FeatureBackOffBarrier,
   FeatureKernargPreload,
   FeatureAtomicFMinFMaxF64GlobalInsts,
   FeatureAtomicFMinFMaxF64FlatInsts,
   FeatureAgentScopeFineGrainedRemoteMemoryAtomics,
   FeatureMemoryAtomicFAddF32DenormalSupport,
   FeatureFlatBufferGlobalAtomicFaddF64Inst,
   FeatureLshlAddU64Inst,
   ]>;

def FeatureISAVersion9_5_Common : FeatureSet<
  !listconcat(FeatureISAVersion9_4_Common.Features,
  [FeatureAddressableLocalMemorySize163840,
   FeatureFP8Insts,
   FeatureFP8ConversionInsts,
   FeatureGFX950Insts,
   FeaturePrngInst,
   FeatureBF16ConversionInsts,
   FeatureBitOp3Insts,
   FeatureFP8ConversionScaleInsts,
   FeatureBF8ConversionScaleInsts,
   FeatureFP4ConversionScaleInsts,
   FeatureFP6BF6ConversionScaleInsts,
   FeatureDot12Insts,
   FeatureDot13Insts,
   FeatureAtomicBufferPkAddBF16Inst
   ])>;

def FeatureISAVersion9_4_2 : FeatureSet<
  !listconcat(FeatureISAVersion9_4_Common.Features,
    [
      FeatureAddressableLocalMemorySize65536,
      FeatureFP8Insts,
      FeatureFP8ConversionInsts,
      FeatureCvtFP8VOP1Bug,
      FeatureXF32Insts
    ])>;

def FeatureISAVersion9_4_Generic : FeatureSet<
  !listconcat(FeatureISAVersion9_4_Common.Features,
    [FeatureAddressableLocalMemorySize65536,
     FeatureRequiresCOV6])>;

def FeatureISAVersion9_5_0 : FeatureSet<FeatureISAVersion9_5_Common.Features>;

def FeatureISAVersion10_Common : FeatureSet<
  [FeatureGFX10,
   FeatureLDSBankCount32,
   FeatureDLInsts,
   FeatureNSAEncoding,
   FeatureBackOffBarrier]>;

def FeatureISAVersion10_1_Common : FeatureSet<
  !listconcat(FeatureISAVersion10_Common.Features,
    [FeatureScalarStores,
     FeatureScalarAtomics,
     FeatureScalarFlatScratchInsts,
     FeatureGetWaveIdInst,
     FeatureMadMacF32Insts,
     FeatureDsSrc2Insts,
     FeatureLdsMisalignedBug,
     FeatureSupportsXNACK,
     // gfx101x bugs
     FeatureVcmpxPermlaneHazard,
     FeatureVMEMtoScalarWriteHazard,
     FeatureSMEMtoVectorWriteHazard,
     FeatureInstFwdPrefetchBug,
     FeatureVcmpxExecWARHazard,
     FeatureLdsBranchVmemWARHazard,
     FeatureNSAtoVMEMBug,
     FeatureNSAClauseBug,
     FeatureOffset3fBug,
     FeatureFlatSegmentOffsetBug,
     FeatureNegativeUnalignedScratchOffsetBug])>;

def FeatureISAVersion10_1_Generic : FeatureSet<
  !listconcat(FeatureISAVersion10_1_Common.Features,
    [FeatureRequiresCOV6])>;

def FeatureISAVersion10_1_0 : FeatureSet<
  !listconcat(FeatureISAVersion10_1_Common.Features,
    [])>;

def FeatureISAVersion10_1_1 : FeatureSet<
  !listconcat(FeatureISAVersion10_1_Common.Features,
    [FeatureDot1Insts,
     FeatureDot2Insts,
     FeatureDot5Insts,
     FeatureDot6Insts,
     FeatureDot7Insts,
     FeatureDot10Insts])>;

def FeatureISAVersion10_1_2 : FeatureSet<
  !listconcat(FeatureISAVersion10_1_Common.Features,
    [FeatureDot1Insts,
     FeatureDot2Insts,
     FeatureDot5Insts,
     FeatureDot6Insts,
     FeatureDot7Insts,
     FeatureDot10Insts])>;

def FeatureISAVersion10_1_3 : FeatureSet<
  !listconcat(FeatureISAVersion10_1_Common.Features,
    [FeatureGFX10_AEncoding])>;

def FeatureISAVersion10_3_0 : FeatureSet<
  !listconcat(FeatureISAVersion10_Common.Features,
    [FeatureGFX10_AEncoding,
     FeatureGFX10_BEncoding,
     FeatureGFX10_3Insts,
     FeatureDot1Insts,
     FeatureDot2Insts,
     FeatureDot5Insts,
     FeatureDot6Insts,
     FeatureDot7Insts,
     FeatureDot10Insts,
     FeatureShaderCyclesRegister])>;

def FeatureISAVersion10_3_Generic: FeatureSet<
  !listconcat(FeatureISAVersion10_3_0.Features,
    [FeatureRequiresCOV6])>;

def FeatureISAVersion11_Common : FeatureSet<
  [FeatureGFX11,
   FeatureBackOffBarrier,
   FeatureLDSBankCount32,
   FeatureDLInsts,
   FeatureDot5Insts,
   FeatureDot7Insts,
   FeatureDot8Insts,
   FeatureDot9Insts,
   FeatureDot10Insts,
   FeatureDot12Insts,
   FeatureNSAEncoding,
   FeaturePartialNSAEncoding,
   FeatureShaderCyclesRegister,
   FeatureArchitectedFlatScratch,
   FeatureAtomicFaddRtnInsts,
   FeatureAtomicFaddNoRtnInsts,
   FeatureFlatAtomicFaddF32Inst,
   FeatureImageInsts,
   FeaturePackedTID,
   FeatureVcmpxPermlaneHazard,
   FeatureMemoryAtomicFAddF32DenormalSupport,
   FeatureRealTrue16Insts]>;

// There are few workarounds that need to be
// added to all targets. This pessimizes codegen
// a bit on the generic GFX11 target.
def FeatureISAVersion11_Generic: FeatureSet<
  !listconcat(FeatureISAVersion11_Common.Features,
    [FeatureMSAALoadDstSelBug,
     FeatureVALUTransUseHazard,
     FeatureUserSGPRInit16Bug,
     FeatureMADIntraFwdBug,
     FeaturePrivEnabledTrap2NopBug,
     FeatureRequiresCOV6,
     FeatureRequiredExportPriority])>;

def FeatureISAVersion11_0_Common : FeatureSet<
  !listconcat(FeatureISAVersion11_Common.Features,
    [FeatureMSAALoadDstSelBug,
     FeatureVALUTransUseHazard,
     FeatureMADIntraFwdBug,
     FeaturePrivEnabledTrap2NopBug])>;

def FeatureISAVersion11_0_0 : FeatureSet<
  !listconcat(FeatureISAVersion11_0_Common.Features,
    [Feature1_5xVGPRs,
     FeatureUserSGPRInit16Bug])>;

def FeatureISAVersion11_0_1 : FeatureSet<
  !listconcat(FeatureISAVersion11_0_Common.Features,
    [Feature1_5xVGPRs])>;

def FeatureISAVersion11_0_2 : FeatureSet<
  !listconcat(FeatureISAVersion11_0_Common.Features,
    [FeatureUserSGPRInit16Bug])>;

def FeatureISAVersion11_0_3 : FeatureSet<
  !listconcat(FeatureISAVersion11_0_Common.Features,
    [])>;

def FeatureISAVersion11_5_Common : FeatureSet<
  !listconcat(FeatureISAVersion11_Common.Features,
    [FeatureSALUFloatInsts,
     FeatureDPPSrc1SGPR,
     FeatureRequiredExportPriority])>;

def FeatureISAVersion11_5_0 : FeatureSet<
  !listconcat(FeatureISAVersion11_5_Common.Features,
    [FeaturePointSampleAccel])>;

def FeatureISAVersion11_5_1 : FeatureSet<
  !listconcat(FeatureISAVersion11_5_Common.Features,
    [Feature1_5xVGPRs,
     FeaturePointSampleAccel])>;

def FeatureISAVersion11_5_2 : FeatureSet<
  !listconcat(FeatureISAVersion11_5_Common.Features,
    [FeaturePointSampleAccel])>;

def FeatureISAVersion11_5_3 : FeatureSet<
  !listconcat(FeatureISAVersion11_5_Common.Features,
    [])>;

def FeatureISAVersion12 : FeatureSet<
  [FeatureGFX12,
<<<<<<< HEAD
=======
   FeatureBackOffBarrier,
>>>>>>> 35227056
   FeatureAddressableLocalMemorySize65536,
   FeatureLDSBankCount32,
   FeatureDLInsts,
   FeatureDot7Insts,
   FeatureDot8Insts,
   FeatureDot9Insts,
   FeatureDot10Insts,
   FeatureDot11Insts,
   FeatureDot12Insts,
   FeatureNSAEncoding,
   FeaturePartialNSAEncoding,
   FeatureShaderCyclesHiLoRegisters,
   FeatureArchitectedFlatScratch,
   FeatureArchitectedSGPRs,
   FeatureAtomicFaddRtnInsts,
   FeatureAtomicFaddNoRtnInsts,
   FeatureAtomicDsPkAdd16Insts,
   FeatureAtomicFlatPkAdd16Insts,
   FeatureAtomicBufferGlobalPkAddF16Insts,
   FeatureAtomicGlobalPkAddBF16Inst,
   FeatureAtomicBufferPkAddBF16Inst,
   FeatureFlatAtomicFaddF32Inst,
   FeatureImageInsts,
   FeatureExtendedImageInsts,
   FeatureFP8ConversionInsts,
   FeatureIEEEMinimumMaximumInsts,
   FeaturePackedTID,
   FeatureVcmpxPermlaneHazard,
   FeatureSALUFloatInsts,
   FeaturePseudoScalarTrans,
   FeatureHasRestrictedSOffset,
   FeatureScalarDwordx3Loads,
   FeatureDPPSrc1SGPR,
   FeatureMaxHardClauseLength32,
   Feature1_5xVGPRs,
   FeatureMemoryAtomicFAddF32DenormalSupport,
   FeatureBVHDualAndBVH8Insts
   ]>;

def FeatureISAVersion12_50 : FeatureSet<
  [FeatureGFX12,
   FeatureGFX1250Insts,
<<<<<<< HEAD
   FeatureCUStores,
=======
   FeatureRequiresAlignedVGPRs,
>>>>>>> 35227056
   FeatureAddressableLocalMemorySize327680,
   FeatureCuMode,
   Feature1024AddressableVGPRs,
   Feature64BitLiterals,
   FeatureLDSBankCount32,
   FeatureDLInsts,
   FeatureFmacF64Inst,
   FeaturePackedFP32Ops,
   FeatureDot7Insts,
   FeatureDot8Insts,
   FeatureWavefrontSize32,
   FeatureShaderCyclesHiLoRegisters,
   FeatureArchitectedFlatScratch,
   FeatureArchitectedSGPRs,
   FeatureFlatGVSMode,
   FeatureAtomicFaddRtnInsts,
   FeatureAtomicFaddNoRtnInsts,
   FeatureAtomicDsPkAdd16Insts,
   FeatureAtomicFlatPkAdd16Insts,
   FeatureAtomicBufferGlobalPkAddF16Insts,
   FeatureAtomicGlobalPkAddBF16Inst,
   FeatureAtomicBufferPkAddBF16Inst,
   FeatureFlatAtomicFaddF32Inst,
   FeatureFP8ConversionInsts,
   FeatureFP8E5M3Insts,
   FeaturePackedTID,
   FeatureVcmpxPermlaneHazard,
   FeatureSALUFloatInsts,
   FeaturePseudoScalarTrans,
   FeatureHasRestrictedSOffset,
   FeatureScalarDwordx3Loads,
   FeatureDPPSrc1SGPR,
   FeatureBitOp3Insts,
   FeatureTanhInsts,
   FeatureTensorCvtLutInsts,
   FeatureTransposeLoadF4F6Insts,
   FeatureBF16TransInsts,
   FeatureBF16ConversionInsts,
   FeatureBF16PackedInsts,
   FeatureCvtPkF16F32Inst,
   FeatureFmaMixBF16Insts,
   FeatureMin3Max3PKF16,
   FeatureMinimum3Maximum3PKF16,
   FeaturePrngInst,
   FeaturePermlane16Swap,
   FeatureAshrPkInsts,
   FeatureSupportsSRAMECC,
   FeatureMaxHardClauseLength63,
   FeatureWaitXcnt,
   FeatureAtomicFMinFMaxF64GlobalInsts,
   FeatureAtomicFMinFMaxF64FlatInsts,
   FeatureFlatBufferGlobalAtomicFaddF64Inst,
   FeatureMemoryAtomicFAddF32DenormalSupport,
   FeatureEmulatedSystemScopeAtomics,
   FeatureGloballyAddressableScratch,
   FeatureKernargPreload,
   FeatureVmemPrefInsts,
   FeatureLshlAddU64Inst,
   FeatureAddSubU64Insts,
   FeatureMadU32Inst,
   FeatureLdsBarrierArriveAtomic,
   FeatureSetPrioIncWgInst,
]>;

def FeatureISAVersion12_Generic: FeatureSet<
  !listconcat(FeatureISAVersion12.Features,
    [FeatureRequiresCOV6])>;

//===----------------------------------------------------------------------===//

def AMDGPUInstrInfo : InstrInfo {
  let guessInstructionProperties = 1;
}

def AMDGPUAsmParser : AsmParser {
  // Some of the R600 registers have the same name, so this crashes.
  // For example T0_XYZW and T0_XY both have the asm name T0.
  let ShouldEmitMatchRegisterName = 0;

  // Call the custom operand parser for all operands.
  let OperandParserMethod = "parseCustomOperand";
  let CallCustomParserForAllOperands = true;
}

def AMDGPUAsmWriter : AsmWriter {
  int PassSubtarget = 1;
}

def AMDGPUAsmVariants {
  string Default = "Default";
  int Default_ID = 0;
  string VOP3 = "VOP3";
  int VOP3_ID = 1;
  string SDWA = "SDWA";
  int SDWA_ID = 2;
  string SDWA9 = "SDWA9";
  int SDWA9_ID = 3;
  string DPP = "DPP";
  int DPP_ID = 4;
  string VOP3_DPP = "VOP3_DPP";
  int VOP3_DPP_ID = 5;
  string Disable = "Disable";
  int Disable_ID = 6;
}

def DefaultAMDGPUAsmParserVariant : AsmParserVariant {
  let Variant = AMDGPUAsmVariants.Default_ID;
  let Name = AMDGPUAsmVariants.Default;
}

def VOP3AsmParserVariant : AsmParserVariant {
  let Variant = AMDGPUAsmVariants.VOP3_ID;
  let Name = AMDGPUAsmVariants.VOP3;
}

def SDWAAsmParserVariant : AsmParserVariant {
  let Variant = AMDGPUAsmVariants.SDWA_ID;
  let Name = AMDGPUAsmVariants.SDWA;
}

def SDWA9AsmParserVariant : AsmParserVariant {
  let Variant = AMDGPUAsmVariants.SDWA9_ID;
  let Name = AMDGPUAsmVariants.SDWA9;
}

def DPPAsmParserVariant : AsmParserVariant {
  let Variant = AMDGPUAsmVariants.DPP_ID;
  let Name = AMDGPUAsmVariants.DPP;
}

def VOP3_DPPAsmParserVariant : AsmParserVariant {
  let Variant = AMDGPUAsmVariants.VOP3_DPP_ID;
  let Name = AMDGPUAsmVariants.VOP3_DPP;
}

def AMDGPU : Target {
  // Pull in Instruction Info:
  let InstructionSet = AMDGPUInstrInfo;
  let AssemblyParsers = [AMDGPUAsmParser];
  let AssemblyParserVariants = [DefaultAMDGPUAsmParserVariant,
                                VOP3AsmParserVariant,
                                SDWAAsmParserVariant,
                                SDWA9AsmParserVariant,
                                DPPAsmParserVariant,
                                VOP3_DPPAsmParserVariant];
  let AssemblyWriters = [AMDGPUAsmWriter];
  let AllowRegisterRenaming = 1;
}

// Dummy Instruction itineraries for pseudo instructions
def ALU_NULL : FuncUnit;
def NullALU : InstrItinClass;

//===----------------------------------------------------------------------===//
// Predicate helper class
//===----------------------------------------------------------------------===//

def isGFX6 :
  Predicate<"Subtarget->getGeneration() == AMDGPUSubtarget::SOUTHERN_ISLANDS">,
  AssemblerPredicate<(all_of FeatureSouthernIslands)>;

def isGFX6GFX7 :
  Predicate<"Subtarget->getGeneration() == AMDGPUSubtarget::SOUTHERN_ISLANDS ||"
            "Subtarget->getGeneration() == AMDGPUSubtarget::SEA_ISLANDS">,
  AssemblerPredicate<(all_of (not FeatureGCN3Encoding), (not FeatureGFX10Insts))>;

def isGFX6GFX7GFX10 :
  Predicate<"Subtarget->getGeneration() == AMDGPUSubtarget::SOUTHERN_ISLANDS ||"
            "Subtarget->getGeneration() == AMDGPUSubtarget::SEA_ISLANDS ||"
            "Subtarget->getGeneration() == AMDGPUSubtarget::GFX10">,
  AssemblerPredicate<(all_of (not FeatureGCN3Encoding), (not FeatureGFX11Insts))>;

def isGFX6GFX7GFX10Plus :
  Predicate<"Subtarget->getGeneration() == AMDGPUSubtarget::SOUTHERN_ISLANDS ||"
            "Subtarget->getGeneration() == AMDGPUSubtarget::SEA_ISLANDS ||"
            "Subtarget->getGeneration() >= AMDGPUSubtarget::GFX10">,
  AssemblerPredicate<(all_of (not FeatureGCN3Encoding))>;

def isGFX7Only :
  Predicate<"Subtarget->getGeneration() == AMDGPUSubtarget::SEA_ISLANDS">,
  AssemblerPredicate<(all_of (not FeatureGCN3Encoding), FeatureCIInsts, (not FeatureGFX10Insts))>;

def isGFX7GFX10 :
  Predicate<"Subtarget->getGeneration() == AMDGPUSubtarget::SEA_ISLANDS ||"
            "Subtarget->getGeneration() == AMDGPUSubtarget::GFX10">,
  AssemblerPredicate<(all_of (not FeatureGCN3Encoding), FeatureCIInsts, (not FeatureGFX11Insts))>;

def isGFX7GFX10GFX11 :
  Predicate<"Subtarget->getGeneration() == AMDGPUSubtarget::SEA_ISLANDS ||"
            "Subtarget->getGeneration() == AMDGPUSubtarget::GFX10 ||"
            "Subtarget->getGeneration() == AMDGPUSubtarget::GFX11">,
  AssemblerPredicate<(all_of (not FeatureGCN3Encoding), FeatureCIInsts)>;

def isGFX7GFX8GFX9 :
  Predicate<"Subtarget->getGeneration() == AMDGPUSubtarget::SEA_ISLANDS ||"
            "Subtarget->getGeneration() == AMDGPUSubtarget::VOLCANIC_ISLANDS ||"
            "Subtarget->getGeneration() == AMDGPUSubtarget::GFX9">,
  AssemblerPredicate<(all_of FeatureGFX7GFX8GFX9Insts)>;

def isGFX6GFX7GFX8GFX9 :
  Predicate<"Subtarget->getGeneration() == AMDGPUSubtarget::SOUTHERN_ISLANDS ||"
            "Subtarget->getGeneration() == AMDGPUSubtarget::SEA_ISLANDS ||"
            "Subtarget->getGeneration() == AMDGPUSubtarget::VOLCANIC_ISLANDS ||"
            "Subtarget->getGeneration() == AMDGPUSubtarget::GFX9">,
  AssemblerPredicate<(all_of (not FeatureGFX10Insts))>;

def isGFX6GFX7GFX8GFX9NotGFX90A :
  Predicate<"!Subtarget->hasGFX90AInsts() &&"
            "(Subtarget->getGeneration() == AMDGPUSubtarget::SOUTHERN_ISLANDS ||"
            " Subtarget->getGeneration() == AMDGPUSubtarget::SEA_ISLANDS ||"
            " Subtarget->getGeneration() == AMDGPUSubtarget::VOLCANIC_ISLANDS ||"
            " Subtarget->getGeneration() == AMDGPUSubtarget::GFX9)">,
  AssemblerPredicate<(all_of (not FeatureGFX10Insts), (not FeatureGFX90AInsts))>;

def isGFX6GFX7GFX8GFX9GFX10 :
  Predicate<"Subtarget->getGeneration() == AMDGPUSubtarget::SOUTHERN_ISLANDS ||"
            "Subtarget->getGeneration() == AMDGPUSubtarget::SEA_ISLANDS ||"
            "Subtarget->getGeneration() == AMDGPUSubtarget::VOLCANIC_ISLANDS ||"
            "Subtarget->getGeneration() == AMDGPUSubtarget::GFX9 ||"
            "Subtarget->getGeneration() == AMDGPUSubtarget::GFX10">,
  AssemblerPredicate<(all_of (not FeatureGFX11Insts))>;

def isNotGFX12Plus :
  Predicate<"Subtarget->getGeneration() <= AMDGPUSubtarget::GFX11">,
  AssemblerPredicate<(all_of (not FeatureGFX12Insts))>;

def isGFX7GFX8GFX9GFX10 :
  Predicate<"Subtarget->getGeneration() == AMDGPUSubtarget::SEA_ISLANDS ||"
            "Subtarget->getGeneration() == AMDGPUSubtarget::VOLCANIC_ISLANDS ||"
            "Subtarget->getGeneration() == AMDGPUSubtarget::GFX9 ||"
            "Subtarget->getGeneration() == AMDGPUSubtarget::GFX10">,
  AssemblerPredicate<(all_of FeatureCIInsts, (not FeatureGFX11Insts))>;

def isGFX8GFX9GFX10GFX11 :
  Predicate<"Subtarget->getGeneration() == AMDGPUSubtarget::VOLCANIC_ISLANDS ||"
            "Subtarget->getGeneration() == AMDGPUSubtarget::GFX9 ||"
            "Subtarget->getGeneration() == AMDGPUSubtarget::GFX10 ||"
            "Subtarget->getGeneration() == AMDGPUSubtarget::GFX11">,
  AssemblerPredicate<(all_of FeatureGFX8Insts, (not FeatureGFX12Insts))>;

def isGFX7Plus :
  Predicate<"Subtarget->getGeneration() >= AMDGPUSubtarget::SEA_ISLANDS">,
  AssemblerPredicate<(all_of FeatureCIInsts)>;

def isGFX8Plus :
  Predicate<"Subtarget->getGeneration() >= AMDGPUSubtarget::VOLCANIC_ISLANDS">,
  AssemblerPredicate<(all_of FeatureGFX8Insts)>;

def isGFX8Only : Predicate<"Subtarget->getGeneration() =="
                           "AMDGPUSubtarget::VOLCANIC_ISLANDS">,
  AssemblerPredicate <(all_of FeatureVolcanicIslands)>;

def isGFX9Plus :
  Predicate<"Subtarget->getGeneration() >= AMDGPUSubtarget::GFX9">,
  AssemblerPredicate<(all_of FeatureGFX9Insts)>;

def isNotGFX9Plus :
  Predicate<"Subtarget->getGeneration() < AMDGPUSubtarget::GFX9">;

def isGFX9Only : Predicate <
  "Subtarget->getGeneration() == AMDGPUSubtarget::GFX9">,
  AssemblerPredicate<(all_of FeatureGCN3Encoding, FeatureGFX9Insts)>;

def isGCN3ExcludingGFX90A :
  Predicate<"Subtarget->isGCN3Encoding() && !Subtarget->hasGFX90AInsts()">,
  AssemblerPredicate<(all_of FeatureGCN3Encoding, (not FeatureGFX90AInsts))>;

def isGFX90APlus :
  Predicate<"Subtarget->hasGFX90AInsts()">,
  AssemblerPredicate<(all_of FeatureGFX90AInsts)>;

def isNotGFX90APlus :
  Predicate<"!Subtarget->hasGFX90AInsts()">,
  AssemblerPredicate<(all_of (not FeatureGFX90AInsts))>;

def isGFX8GFX9NotGFX90A :
  Predicate<"!Subtarget->hasGFX90AInsts() &&"
            "(Subtarget->getGeneration() == AMDGPUSubtarget::VOLCANIC_ISLANDS ||"
            " Subtarget->getGeneration() == AMDGPUSubtarget::GFX9)">,
  AssemblerPredicate<(all_of FeatureGFX8Insts, FeatureGCN3Encoding, (not FeatureGFX90AInsts))>;

def isGFX90AOnly :
  Predicate<"Subtarget->hasGFX90AInsts() && !Subtarget->hasGFX940Insts()">,
  AssemblerPredicate<(all_of FeatureGFX90AInsts, (not FeatureGFX940Insts))>;

def isGFX908orGFX90A :
  Predicate<"Subtarget->hasMAIInsts() && !Subtarget->hasGFX940Insts()">,
  AssemblerPredicate<(all_of FeatureMAIInsts, (not FeatureGFX940Insts))>;

def isGFX940Plus :
  Predicate<"Subtarget->hasGFX940Insts()">,
  AssemblerPredicate<(all_of FeatureGFX940Insts)>;

def isNotGFX940Plus :
  Predicate<"!Subtarget->hasGFX940Insts()">,
  AssemblerPredicate<(all_of (not FeatureGFX940Insts))>;

def HasGFX950Insts :
  Predicate<"Subtarget->hasGFX950Insts()">,
  AssemblerPredicate<(all_of FeatureGFX950Insts)>;

def HasPermlane16Swap :
  Predicate<"Subtarget->hasPermlane16Swap()">,
  AssemblerPredicate<(all_of FeaturePermlane16Swap)>;

def HasPermlane32Swap :
  Predicate<"Subtarget->hasPermlane32Swap()">,
  AssemblerPredicate<(all_of FeaturePermlane32Swap)>;

def isGFX8GFX9NotGFX940 :
  Predicate<"!Subtarget->hasGFX940Insts() &&"
            "(Subtarget->getGeneration() == AMDGPUSubtarget::VOLCANIC_ISLANDS ||"
            " Subtarget->getGeneration() == AMDGPUSubtarget::GFX9)">,
  AssemblerPredicate<(all_of FeatureGFX8Insts, FeatureGCN3Encoding, (not FeatureGFX940Insts))>;

def isGFX8GFX9 :
  Predicate<"Subtarget->getGeneration() == AMDGPUSubtarget::VOLCANIC_ISLANDS ||"
            "Subtarget->getGeneration() == AMDGPUSubtarget::GFX9">,
  AssemblerPredicate<(all_of FeatureGFX8Insts, FeatureGCN3Encoding)>;

def isGFX10Only :
  Predicate<"Subtarget->getGeneration() == AMDGPUSubtarget::GFX10">,
  AssemblerPredicate<(all_of FeatureGFX10Insts, (not FeatureGFX11Insts))>;

def isGFX10Plus :
  Predicate<"Subtarget->getGeneration() >= AMDGPUSubtarget::GFX10">,
  AssemblerPredicate<(all_of FeatureGFX10Insts)>;

def isGFX10GFX11 :
  Predicate<"Subtarget->getGeneration() == AMDGPUSubtarget::GFX10 ||"
            "Subtarget->getGeneration() == AMDGPUSubtarget::GFX11">,
  AssemblerPredicate<(all_of FeatureGFX10Insts, (not FeatureGFX12Insts))>;

def isGFX10Before1030 :
  Predicate<"Subtarget->getGeneration() == AMDGPUSubtarget::GFX10 &&"
            "!Subtarget->hasGFX10_3Insts()">,
  AssemblerPredicate<(all_of FeatureGFX10Insts,(not FeatureGFX10_3Insts))>;

def isGFX9GFX10 :
  Predicate<"Subtarget->getGeneration() == AMDGPUSubtarget::GFX9 ||"
            "Subtarget->getGeneration() == AMDGPUSubtarget::GFX10">,
  AssemblerPredicate<(all_of FeatureGFX9Insts, (not FeatureGFX11Insts))>;

def isGFX9GFX10GFX11 :
  Predicate<"Subtarget->getGeneration() >= AMDGPUSubtarget::GFX9 &&"
            "Subtarget->getGeneration() < AMDGPUSubtarget::GFX12">,
  AssemblerPredicate<(all_of FeatureGFX9Insts, (not FeatureGFX12Insts))>;

def isGFX8GFX9GFX10 :
  Predicate<"Subtarget->getGeneration() == AMDGPUSubtarget::VOLCANIC_ISLANDS ||"
            "Subtarget->getGeneration() == AMDGPUSubtarget::GFX9 ||"
            "Subtarget->getGeneration() == AMDGPUSubtarget::GFX10">,
  AssemblerPredicate<(all_of FeatureGFX8Insts, (not FeatureGFX11Insts))>;

def isGFX11Only :
  Predicate<"Subtarget->getGeneration() == AMDGPUSubtarget::GFX11">,
  AssemblerPredicate<(all_of FeatureGFX11Insts, (not FeatureGFX12Insts))>;

def isGFX11Plus :
  Predicate<"Subtarget->getGeneration() >= AMDGPUSubtarget::GFX11">,
  AssemblerPredicate<(all_of FeatureGFX11Insts)>;

def isGFX12Only :
  Predicate<"Subtarget->getGeneration() == AMDGPUSubtarget::GFX12">,
  AssemblerPredicate<(all_of FeatureGFX12Insts)>;

def isGFX12Not12_50 :
  Predicate<"Subtarget->getGeneration() == AMDGPUSubtarget::GFX12 && !Subtarget->hasGFX1250Insts()">,
  AssemblerPredicate<(all_of FeatureGFX12Insts, (not FeatureGFX1250Insts))>;

def isGFX12Plus :
  Predicate<"Subtarget->getGeneration() >= AMDGPUSubtarget::GFX12">,
  AssemblerPredicate<(all_of FeatureGFX12Insts)>;

def isGFX12PlusNot12_50 :
  Predicate<"Subtarget->getGeneration() >= AMDGPUSubtarget::GFX12 && !Subtarget->hasGFX1250Insts()">,
  AssemblerPredicate<(all_of FeatureGFX12Insts, (not FeatureGFX1250Insts))>;

def isGFX125xOnly :
  Predicate<"Subtarget->hasGFX1250Insts()">,
  AssemblerPredicate<(all_of FeatureGFX1250Insts)>;

def isGFX1250Plus :
  Predicate<"Subtarget->hasGFX1250Insts()">,
  AssemblerPredicate<(all_of FeatureGFX1250Insts)>;

def isNotGFX1250Plus :
  Predicate<"!Subtarget->hasGFX1250Insts()">,
  AssemblerPredicate<(all_of (not FeatureGFX1250Insts))>;

def isGFX940orGFX1250 :
  Predicate<"Subtarget->hasGFX940Insts() || Subtarget->hasGFX1250Insts()">,
  AssemblerPredicate<(any_of FeatureGFX940Insts, FeatureGFX1250Insts)>;

def HasIEEEMinimumMaximumInsts :
  Predicate<"Subtarget->hasIEEEMinimumMaximumInsts()">,
  AssemblerPredicate<(all_of FeatureIEEEMinimumMaximumInsts)>;

def HasMinimum3Maximum3F32 :
  Predicate<"Subtarget->hasMinimum3Maximum3F32()">,
  AssemblerPredicate<(all_of FeatureMinimum3Maximum3F32)>;

def HasMinimum3Maximum3F16 :
  Predicate<"Subtarget->hasMinimum3Maximum3F16()">,
  AssemblerPredicate<(all_of FeatureMinimum3Maximum3F16)>;

def HasMin3Max3PKF16 :
  Predicate<"Subtarget->hasMin3Max3PKF16()">,
  AssemblerPredicate<(all_of FeatureMin3Max3PKF16)>;

def HasMinimum3Maximum3PKF16 :
  Predicate<"Subtarget->hasMinimum3Maximum3PKF16()">,
  AssemblerPredicate<(all_of FeatureMinimum3Maximum3PKF16)>;


def HasFlatAddressSpace : Predicate<"Subtarget->hasFlatAddressSpace()">,
  AssemblerPredicate<(all_of FeatureFlatAddressSpace)>;

def HasFlatBufferGlobalAtomicFaddF64Inst :
  Predicate<"Subtarget->hasFlatBufferGlobalAtomicFaddF64Inst()">,
  AssemblerPredicate<(any_of FeatureFlatBufferGlobalAtomicFaddF64Inst)>;

def HasAtomicFMinFMaxF32GlobalInsts :
  Predicate<"Subtarget->hasAtomicFMinFMaxF32GlobalInsts()">,
  AssemblerPredicate<(any_of FeatureAtomicFMinFMaxF32GlobalInsts)>;

def HasAtomicFMinFMaxF64GlobalInsts :
  Predicate<"Subtarget->hasAtomicFMinFMaxF64GlobalInsts()">,
  AssemblerPredicate<(any_of FeatureAtomicFMinFMaxF64GlobalInsts)>;

def HasAtomicFMinFMaxF32FlatInsts :
  Predicate<"Subtarget->hasAtomicFMinFMaxF32FlatInsts()">,
  AssemblerPredicate<(any_of FeatureAtomicFMinFMaxF32FlatInsts)>;

def HasAtomicFMinFMaxF64FlatInsts :
  Predicate<"Subtarget->hasAtomicFMinFMaxF64FlatInsts()">,
  AssemblerPredicate<(any_of FeatureAtomicFMinFMaxF64FlatInsts)>;

def HasLdsAtomicAddF64 :
  Predicate<"Subtarget->hasLdsAtomicAddF64()">,
  AssemblerPredicate<(any_of FeatureGFX90AInsts, FeatureGFX1250Insts)>;

def HasFlatGlobalInsts : Predicate<"Subtarget->hasFlatGlobalInsts()">,
  AssemblerPredicate<(all_of FeatureFlatGlobalInsts)>;
def HasFlatScratchInsts : Predicate<"Subtarget->hasFlatScratchInsts()">,
  AssemblerPredicate<(all_of FeatureFlatScratchInsts)>;
def HasScalarFlatScratchInsts : Predicate<"Subtarget->hasScalarFlatScratchInsts()">,
  AssemblerPredicate<(all_of FeatureScalarFlatScratchInsts)>;
def HasD16LoadStore : Predicate<"Subtarget->hasD16LoadStore()">,
  AssemblerPredicate<(all_of FeatureGFX9Insts)>;

def HasFlatScratchSTMode : Predicate<"Subtarget->hasFlatScratchSTMode()">,
  AssemblerPredicate<(any_of FeatureGFX10_3Insts, FeatureGFX940Insts)>;
def HasFlatScratchSVSMode : Predicate<"Subtarget->hasFlatScratchSVSMode()">,
  AssemblerPredicate<(any_of FeatureGFX940Insts, FeatureGFX11Insts)>;

def HasFlatGVSMode : Predicate<"Subtarget->hasFlatGVSMode()">,
  AssemblerPredicate<(all_of FeatureFlatGVSMode)>;

def HasGFX10_AEncoding : Predicate<"Subtarget->hasGFX10_AEncoding()">,
  AssemblerPredicate<(all_of FeatureGFX10_AEncoding)>;

def HasGFX10_BEncoding : Predicate<"Subtarget->hasGFX10_BEncoding()">,
  AssemblerPredicate<(all_of FeatureGFX10_BEncoding)>;

def HasUnpackedD16VMem : Predicate<"Subtarget->hasUnpackedD16VMem()">,
  AssemblerPredicate<(all_of FeatureUnpackedD16VMem)>;
def HasPackedD16VMem : Predicate<"!Subtarget->hasUnpackedD16VMem()">,
  AssemblerPredicate<(all_of (not FeatureUnpackedD16VMem))>;

def HasRestrictedSOffset : Predicate<"Subtarget->hasRestrictedSOffset()">,
  AssemblerPredicate<(all_of FeatureHasRestrictedSOffset)>;
def HasUnrestrictedSOffset : Predicate<"!Subtarget->hasRestrictedSOffset()">,
  AssemblerPredicate<(all_of (not FeatureHasRestrictedSOffset))>;

def D16PreservesUnusedBits :
  Predicate<"Subtarget->d16PreservesUnusedBits()">,
  AssemblerPredicate<(all_of FeatureGFX9Insts, (not FeatureSRAMECC))>;

def LDSRequiresM0Init : Predicate<"Subtarget->ldsRequiresM0Init()">;
def NotLDSRequiresM0Init : Predicate<"!Subtarget->ldsRequiresM0Init()">;

def HasMTBUFInsts : Predicate<"Subtarget->hasMTBUFInsts()">,
  AssemblerPredicate<(all_of (not FeatureGFX1250Insts))>;

def HasFormattedMUBUFInsts : Predicate<"Subtarget->hasFormattedMUBUFInsts()">,
  AssemblerPredicate<(all_of (not FeatureGFX1250Insts))>;

def HasExportInsts : Predicate<"Subtarget->hasExportInsts()">,
  AssemblerPredicate<(all_of (not FeatureGFX90AInsts), (not FeatureGFX1250Insts))>;

def HasVINTERPEncoding : Predicate<"Subtarget->hasVINTERPEncoding()">,
  AssemblerPredicate<(all_of FeatureGFX11Insts, (not FeatureGFX1250Insts))>;

def HasDSAddTid : Predicate<"Subtarget->getGeneration() >= AMDGPUSubtarget::GFX9">,
  AssemblerPredicate<(all_of FeatureGFX9Insts)>;

def HasLDSFPAtomicAddF32 : Predicate<"Subtarget->hasLDSFPAtomicAddF32()">,
  AssemblerPredicate<(all_of FeatureGFX8Insts)>;

def HasAddNoCarryInsts : Predicate<"Subtarget->hasAddNoCarry()">,
  AssemblerPredicate<(all_of FeatureAddNoCarryInsts)>;

def NotHasAddNoCarryInsts : Predicate<"!Subtarget->hasAddNoCarry()">;

def HasXNACKEnabled : Predicate<"Subtarget->isXNACKEnabled()">;

def Has16BitInsts : Predicate<"Subtarget->has16BitInsts()">,
  AssemblerPredicate<(all_of Feature16BitInsts)>;

def HasTrue16BitInsts : Predicate<"Subtarget->hasTrue16BitInsts()">,
  AssemblerPredicate<(all_of FeatureTrue16BitInsts)>;
def NotHasTrue16BitInsts : True16PredicateClass<"!Subtarget->hasTrue16BitInsts()">,
  AssemblerPredicate<(all_of (not FeatureTrue16BitInsts))>;

// Control use of True16 instructions. The real True16 instructions are
// True16 instructions as they are defined in the ISA. Fake True16
// instructions have the same encoding as real ones but syntactically
// only allow 32-bit registers in operands and use low halves thereof.
def UseRealTrue16Insts : True16PredicateClass<"Subtarget->useRealTrue16Insts()">,
  AssemblerPredicate<(all_of FeatureTrue16BitInsts, FeatureRealTrue16Insts)>;
def UseFakeTrue16Insts : True16PredicateClass<"Subtarget->hasTrue16BitInsts() && "
                                              "!Subtarget->useRealTrue16Insts()">,
  AssemblerPredicate<(all_of FeatureTrue16BitInsts)>;
  // FIXME When we default to RealTrue16 instead of Fake, change the line as follows.
  // AssemblerPredicate<(all_of FeatureTrue16BitInsts, (not FeatureRealTrue16Insts))>;

def HasBF16TransInsts : Predicate<"Subtarget->hasBF16TransInsts()">,
  AssemblerPredicate<(all_of FeatureBF16TransInsts)>;

def HasBF16ConversionInsts : Predicate<"Subtarget->hasBF16ConversionInsts()">,
  AssemblerPredicate<(all_of FeatureBF16ConversionInsts)>;

def HasBF16PackedInsts : Predicate<"Subtarget->hasBF16PackedInsts()">,
  AssemblerPredicate<(all_of FeatureBF16PackedInsts)>;

def HasVOP3PInsts : Predicate<"Subtarget->hasVOP3PInsts()">,
  AssemblerPredicate<(all_of FeatureVOP3P)>;

def NotHasMed3_16 : Predicate<"!Subtarget->hasMed3_16()">;
def HasMed3_16 : Predicate<"Subtarget->hasMed3_16()">;

def HasMinMaxDenormModes : Predicate<"Subtarget->supportsMinMaxDenormModes()">;
def NotHasMinMaxDenormModes : Predicate<"!Subtarget->supportsMinMaxDenormModes()">;

def HasFminFmaxLegacy : Predicate<"Subtarget->hasFminFmaxLegacy()">;

def HasSDWA : Predicate<"Subtarget->hasSDWA()">;

def HasSDWA8 : Predicate<"Subtarget->hasSDWA()">,
  AssemblerPredicate<(all_of (not FeatureGFX9Insts), FeatureSDWA)>;

def HasSDWA9 :
  Predicate<"Subtarget->hasSDWA()">,
  AssemblerPredicate<(all_of FeatureGCN3Encoding, FeatureGFX9Insts,FeatureSDWA)>;

def HasSDWA10 :
  Predicate<"Subtarget->hasSDWA()">,
  AssemblerPredicate<(all_of (not FeatureGCN3Encoding), FeatureGFX10Insts, FeatureSDWA)>;

def HasDPP : Predicate<"Subtarget->hasDPP()">,
  AssemblerPredicate<(all_of FeatureGCN3Encoding, FeatureDPP)>;

def HasDPP8 : Predicate<"Subtarget->hasDPP8()">,
  AssemblerPredicate<(all_of (not FeatureGCN3Encoding), FeatureGFX10Insts, FeatureDPP8)>;

def HasDPALU_DPP : Predicate<"Subtarget->hasDPALU_DPP()">,
  AssemblerPredicate<(all_of FeatureDPALU_DPP)>;

def HasPackedFP32Ops : Predicate<"Subtarget->hasPackedFP32Ops()">,
  AssemblerPredicate<(all_of FeaturePackedFP32Ops)>;

def HasPkMovB32 : Predicate<"Subtarget->hasPkMovB32()">,
  AssemblerPredicate<(all_of FeatureGFX90AInsts)>;

def HasFmaakFmamkF32Insts :
  Predicate<"Subtarget->hasFmaakFmamkF32Insts()">,
  AssemblerPredicate<(any_of FeatureGFX10Insts, FeatureGFX940Insts)>;

def HasFmaakFmamkF64Insts :
  Predicate<"Subtarget->hasFmaakFmamkF64Insts()">,
  AssemblerPredicate<(any_of FeatureGFX1250Insts)>;

def HasAddMinMaxInsts :
  Predicate<"Subtarget->hasAddMinMaxInsts()">,
  AssemblerPredicate<(any_of FeatureGFX1250Insts)>;

def HasPkAddMinMaxInsts :
  Predicate<"Subtarget->hasPkAddMinMaxInsts()">,
  AssemblerPredicate<(any_of FeatureGFX1250Insts)>;

def HasPkMinMax3Insts :
  Predicate<"Subtarget->hasPkMinMax3Insts()">,
  AssemblerPredicate<(any_of FeatureGFX1250Insts)>;

def HasSGetShaderCyclesInst :
  Predicate<"Subtarget->hasSGetShaderCyclesInst()">,
  AssemblerPredicate<(any_of FeatureGFX1250Insts)>;

def HasImageInsts : Predicate<"Subtarget->hasImageInsts()">,
  AssemblerPredicate<(all_of FeatureImageInsts)>;

def HasExtendedImageInsts : Predicate<"Subtarget->hasExtendedImageInsts()">,
  AssemblerPredicate<(all_of FeatureExtendedImageInsts)>;

def HasR128A16 : Predicate<"Subtarget->hasR128A16()">,
  AssemblerPredicate<(all_of FeatureR128A16)>;

def HasA16 : Predicate<"Subtarget->hasA16()">,
  AssemblerPredicate<(all_of FeatureA16)>;

def HasG16 : Predicate<"Subtarget->hasG16()">,
  AssemblerPredicate<(all_of FeatureG16)>;

def HasDPP16 : Predicate<"Subtarget->hasDPP()">,
  AssemblerPredicate<(all_of (not FeatureGCN3Encoding), FeatureGFX10Insts, FeatureDPP)>;

def HasIntClamp : Predicate<"Subtarget->hasIntClamp()">,
  AssemblerPredicate<(all_of FeatureIntClamp)>;

def HasMadMixInsts : Predicate<"Subtarget->hasMadMixInsts()">,
  AssemblerPredicate<(all_of FeatureMadMixInsts)>;

def HasScalarStores : Predicate<"Subtarget->hasScalarStores()">,
  AssemblerPredicate<(all_of FeatureScalarStores)>;

def HasScalarAtomics : Predicate<"Subtarget->hasScalarAtomics()">,
  AssemblerPredicate<(all_of FeatureScalarAtomics)>;

def HasNoSdstCMPX : Predicate<"Subtarget->hasNoSdstCMPX()">,
  AssemblerPredicate<(all_of FeatureNoSdstCMPX)>;

def HasSdstCMPX : Predicate<"!Subtarget->hasNoSdstCMPX()">,
  AssemblerPredicate<(all_of (not FeatureNoSdstCMPX))>;

def has16BankLDS : Predicate<"Subtarget->getLDSBankCount() == 16">;
def has32BankLDS : Predicate<"Subtarget->getLDSBankCount() == 32">;
def HasVGPRIndexMode : Predicate<"Subtarget->hasVGPRIndexMode()">,
                      AssemblerPredicate<(all_of FeatureVGPRIndexMode)>;
def HasMovrel : Predicate<"Subtarget->hasMovrel()">,
                AssemblerPredicate<(all_of FeatureMovrel)>;

def HasFmaMixInsts : Predicate<"Subtarget->hasFmaMixInsts()">,
  AssemblerPredicate<(all_of FeatureFmaMixInsts)>;

def HasFmaMixBF16Insts : Predicate<"Subtarget->hasFmaMixBF16Insts()">,
  AssemblerPredicate<(all_of FeatureFmaMixBF16Insts)>;

def HasDLInsts : Predicate<"Subtarget->hasDLInsts()">,
  AssemblerPredicate<(all_of FeatureDLInsts)>;

def HasFmacF64Inst : Predicate<"Subtarget->hasFmacF64Inst()">,
  AssemblerPredicate<(all_of FeatureFmacF64Inst)>;

def HasDot1Insts : Predicate<"Subtarget->hasDot1Insts()">,
  AssemblerPredicate<(all_of FeatureDot1Insts)>;

def HasDot2Insts : Predicate<"Subtarget->hasDot2Insts()">,
  AssemblerPredicate<(all_of FeatureDot2Insts)>;

def HasDot3Insts : Predicate<"Subtarget->hasDot3Insts()">,
  AssemblerPredicate<(all_of FeatureDot3Insts)>;

def HasDot4Insts : Predicate<"Subtarget->hasDot4Insts()">,
  AssemblerPredicate<(all_of FeatureDot4Insts)>;

def HasDot5Insts : Predicate<"Subtarget->hasDot5Insts()">,
  AssemblerPredicate<(all_of FeatureDot5Insts)>;

def HasDot6Insts : Predicate<"Subtarget->hasDot6Insts()">,
  AssemblerPredicate<(all_of FeatureDot6Insts)>;

def HasDot7Insts : Predicate<"Subtarget->hasDot7Insts()">,
  AssemblerPredicate<(all_of FeatureDot7Insts)>;

def HasDot8Insts : Predicate<"Subtarget->hasDot8Insts()">,
  AssemblerPredicate<(all_of FeatureDot8Insts)>;

def HasDot9Insts : Predicate<"Subtarget->hasDot9Insts()">,
  AssemblerPredicate<(all_of FeatureDot9Insts)>;

def HasDot10Insts : Predicate<"Subtarget->hasDot10Insts()">,
  AssemblerPredicate<(all_of FeatureDot10Insts)>;

def HasDot11Insts : Predicate<"Subtarget->hasDot11Insts()">,
  AssemblerPredicate<(all_of FeatureDot11Insts)>;

def HasDot12Insts : Predicate<"Subtarget->hasDot12Insts()">,
  AssemblerPredicate<(all_of FeatureDot12Insts)>;

def HasDot13Insts : Predicate<"Subtarget->hasDot13Insts()">,
  AssemblerPredicate<(all_of FeatureDot13Insts)>;

def HasGetWaveIdInst : Predicate<"Subtarget->hasGetWaveIdInst()">,
  AssemblerPredicate<(all_of FeatureGetWaveIdInst)>;

def HasMAIInsts : Predicate<"Subtarget->hasMAIInsts()">,
  AssemblerPredicate<(all_of FeatureMAIInsts)>;

def HasSMemRealTime : Predicate<"Subtarget->hasSMemRealTime()">,
  AssemblerPredicate<(all_of FeatureSMemRealTime)>;

def HasSMemTimeInst : Predicate<"Subtarget->hasSMemTimeInst()">,
  AssemblerPredicate<(all_of FeatureSMemTimeInst)>;

def HasShaderCyclesRegister : Predicate<"Subtarget->hasShaderCyclesRegister()">,
  AssemblerPredicate<(all_of FeatureShaderCyclesRegister)>;

def HasShaderCyclesHiLoRegisters : Predicate<"Subtarget->hasShaderCyclesHiLoRegisters()">;

def HasFP8Insts : Predicate<"Subtarget->hasFP8Insts()">,
  AssemblerPredicate<(all_of FeatureFP8Insts)>;

def HasFP8ConversionInsts : Predicate<"Subtarget->hasFP8ConversionInsts()">,
  AssemblerPredicate<(all_of FeatureFP8ConversionInsts)>;

def HasFP8E5M3Insts : Predicate<"Subtarget->hasFP8E5M3Insts()">,
  AssemblerPredicate<(all_of FeatureFP8E5M3Insts)>;

def NotHasFP8E5M3Insts : Predicate<"!Subtarget->hasFP8E5M3Insts()">,
  AssemblerPredicate<(all_of (not FeatureFP8E5M3Insts))>;

def HasPkFmacF16Inst : Predicate<"Subtarget->hasPkFmacF16Inst()">,
  AssemblerPredicate<(all_of FeaturePkFmacF16Inst)>;

def HasMadMacF32Insts : Predicate<"Subtarget->hasMadMacF32Insts()">,
  AssemblerPredicate<(all_of FeatureMadMacF32Insts)>;

def HasFmaLegacy32 : Predicate<"Subtarget->hasGFX10_3Insts()">,
  AssemblerPredicate<(any_of FeatureGFX10_3Insts)>;

def HasAtomicDsPkAdd16Insts : Predicate<"Subtarget->hasAtomicDsPkAdd16Insts()">,
  AssemblerPredicate<(any_of FeatureAtomicDsPkAdd16Insts)>;

def HasAtomicFlatPkAdd16Insts : Predicate<"Subtarget->hasAtomicFlatPkAdd16Insts()">,
  AssemblerPredicate<(any_of FeatureAtomicFlatPkAdd16Insts)>;

def HasAtomicFaddRtnInsts : Predicate<"Subtarget->hasAtomicFaddRtnInsts()">,
  AssemblerPredicate<(all_of FeatureAtomicFaddRtnInsts)>;
def HasAtomicFaddNoRtnInsts : Predicate<"Subtarget->hasAtomicFaddNoRtnInsts()">,
  AssemblerPredicate<(all_of FeatureAtomicFaddNoRtnInsts)>;
def HasAtomicBufferGlobalPkAddF16NoRtnInsts
  : Predicate<"Subtarget->hasAtomicBufferGlobalPkAddF16NoRtnInsts() || Subtarget->hasAtomicBufferGlobalPkAddF16Insts()">,
  AssemblerPredicate<(any_of FeatureAtomicBufferGlobalPkAddF16NoRtnInsts, FeatureAtomicBufferGlobalPkAddF16Insts)>;
def HasAtomicBufferGlobalPkAddF16Insts
  : Predicate<"Subtarget->hasAtomicBufferGlobalPkAddF16Insts()">,
  AssemblerPredicate<(all_of FeatureAtomicBufferGlobalPkAddF16Insts)>;
def HasAtomicGlobalPkAddBF16Inst
  : Predicate<"Subtarget->hasAtomicGlobalPkAddBF16Inst()">,
    AssemblerPredicate<(all_of FeatureAtomicGlobalPkAddBF16Inst)>;
def HasAtomicBufferPkAddBF16Inst
  : Predicate<"Subtarget->hasAtomicBufferPkAddBF16Inst()">,
    AssemblerPredicate<(all_of FeatureAtomicBufferPkAddBF16Inst)>;
def HasFlatAtomicFaddF32Inst
  : Predicate<"Subtarget->hasFlatAtomicFaddF32Inst()">,
  AssemblerPredicate<(all_of FeatureFlatAtomicFaddF32Inst)>;

def HasDefaultComponentZero
  : Predicate<"Subtarget->hasDefaultComponentZero()">,
  AssemblerPredicate<(all_of FeatureDefaultComponentZero)>;
def HasDefaultComponentBroadcast
  : Predicate<"Subtarget->hasDefaultComponentBroadcast()">,
  AssemblerPredicate<(all_of FeatureDefaultComponentBroadcast)>;

def HasDsSrc2Insts : Predicate<"!Subtarget->hasDsSrc2Insts()">,
  AssemblerPredicate<(all_of FeatureDsSrc2Insts)>;

def HasAddPC64Inst : Predicate<"Subtarget->hasAddPC64Inst()">,
  AssemblerPredicate<(any_of FeatureGFX1250Insts)>;

def EnableFlatScratch : Predicate<"Subtarget->enableFlatScratch()">;

def DisableFlatScratch : Predicate<"!Subtarget->enableFlatScratch()">;

def HasUnalignedAccessMode : Predicate<"Subtarget->hasUnalignedAccessMode()">,
  AssemblerPredicate<(all_of FeatureUnalignedAccessMode)>;

def HasMADIntraFwdBug : Predicate<"Subtarget->hasMADIntraFwdBug()">;

def HasNotMADIntraFwdBug : Predicate<"!Subtarget->hasMADIntraFwdBug()">;

def HasSALUFloatInsts : Predicate<"Subtarget->hasSALUFloatInsts()">,
  AssemblerPredicate<(all_of FeatureSALUFloatInsts)>;

def NotHasSALUFloatInsts : Predicate<"!Subtarget->hasSALUFloatInsts()">,
  AssemblerPredicate<(all_of (not FeatureSALUFloatInsts))>;

def HasPseudoScalarTrans : Predicate<"Subtarget->hasPseudoScalarTrans()">,
  AssemblerPredicate<(all_of FeaturePseudoScalarTrans)>;

def HasBitOp3Insts : Predicate<"Subtarget->hasBitOp3Insts()">,
  AssemblerPredicate<(all_of FeatureBitOp3Insts)>;

def HasTanhInsts : Predicate<"Subtarget->hasTanhInsts()">,
  AssemblerPredicate<(all_of FeatureTanhInsts)>;

def HasTensorCvtLutInsts : Predicate<"Subtarget->hasTensorCvtLutInsts()">,
  AssemblerPredicate<(all_of FeatureTensorCvtLutInsts)>;

def HasTransposeLoadF4F6Insts : Predicate<"Subtarget->hasTransposeLoadF4F6Insts()">,
  AssemblerPredicate<(all_of FeatureTransposeLoadF4F6Insts)>;

def HasPrngInst : Predicate<"Subtarget->hasPrngInst()">,
  AssemblerPredicate<(all_of FeaturePrngInst)>;

def HasBVHDualAndBVH8Insts : Predicate<"Subtarget->hasBVHDualAndBVH8Insts()">,
  AssemblerPredicate<(all_of FeatureBVHDualAndBVH8Insts)>;

def Has64BitLiterals : Predicate<"Subtarget->has64BitLiterals()">,
  AssemblerPredicate<(all_of Feature64BitLiterals)>;

def Has1024AddressableVGPRs : Predicate<"Subtarget->has1024AddressableVGPRs()">,
  AssemblerPredicate<(all_of Feature1024AddressableVGPRs)>;

def HasWaitXcnt : Predicate<"Subtarget->hasWaitXcnt()">,
  AssemblerPredicate<(all_of FeatureWaitXcnt)>;

def HasFP8ConversionScaleInsts : Predicate<"Subtarget->hasFP8ConversionScaleInsts()">,
  AssemblerPredicate<(all_of FeatureFP8ConversionScaleInsts)>;

def HasBF8ConversionScaleInsts : Predicate<"Subtarget->hasBF8ConversionScaleInsts()">,
  AssemblerPredicate<(all_of FeatureBF8ConversionScaleInsts)>;

def HasFP4ConversionScaleInsts : Predicate<"Subtarget->hasFP4ConversionScaleInsts()">,
  AssemblerPredicate<(all_of FeatureFP4ConversionScaleInsts)>;

def HasFP6BF6ConversionScaleInsts : Predicate<"Subtarget->hasFP6BF6ConversionScaleInsts()">,
  AssemblerPredicate<(all_of FeatureFP6BF6ConversionScaleInsts)>;

def HasF16BF16ToFP6BF6ConversionScaleInsts : Predicate<"Subtarget->hasF16BF16ToFP6BF6ConversionScaleInsts()">,
  AssemblerPredicate<(all_of FeatureF16BF16ToFP6BF6ConversionScaleInsts)>;

def HasCvtPkF16F32Inst : Predicate<"Subtarget->hasCvtPkF16F32Inst()">,
  AssemblerPredicate<(all_of FeatureCvtPkF16F32Inst)>;

def HasF32ToF16BF16ConversionSRInsts : Predicate<"Subtarget->hasF32ToF16BF16ConversionSRInsts()">,
  AssemblerPredicate<(all_of FeatureF32ToF16BF16ConversionSRInsts)>;

def HasGDS : Predicate<"Subtarget->hasGDS()">;

def HasGWS : Predicate<"Subtarget->hasGWS()">;

def HasCvtFP8VOP1Bug : Predicate<"Subtarget->hasCvtFP8VOP1Bug()">;
def HasNoCvtFP8VOP1Bug : Predicate<"!Subtarget->hasCvtFP8VOP1Bug()">;

def HasAtomicCSubNoRtnInsts : Predicate<"Subtarget->hasAtomicCSubNoRtnInsts()">;

def HasScalarDwordx3Loads : Predicate<"Subtarget->hasScalarDwordx3Loads()">;

def HasXF32Insts : Predicate<"Subtarget->hasXF32Insts()">,
   AssemblerPredicate<(all_of FeatureXF32Insts)>;

def HasVmemPrefInsts : Predicate<"Subtarget->hasVmemPrefInsts()">,
  AssemblerPredicate<(all_of FeatureVmemPrefInsts)>;

def HasAshrPkInsts : Predicate<"Subtarget->hasAshrPkInsts()">,
  AssemblerPredicate<(all_of FeatureAshrPkInsts)>;

def HasLshlAddU64Inst : Predicate<"Subtarget->hasLshlAddU64Inst()">,
                        AssemblerPredicate<(all_of FeatureLshlAddU64Inst)>;

def HasAddSubU64Insts : Predicate<"Subtarget->hasAddSubU64Insts()">,
                        AssemblerPredicate<(all_of FeatureAddSubU64Insts)>;

def HasMadU32Inst : Predicate<"Subtarget->hasMadU32Inst()">,
                    AssemblerPredicate<(all_of FeatureMadU32Inst)>;

def HasLdsBarrierArriveAtomic : Predicate<"Subtarget->hasLdsBarrierArriveAtomic()">,
  AssemblerPredicate<(all_of FeatureLdsBarrierArriveAtomic)>;

def HasSetPrioIncWgInst : Predicate<"Subtarget->hasSetPrioIncWgInst()">,
 AssemblerPredicate<(all_of FeatureSetPrioIncWgInst)>;

// Include AMDGPU TD files
include "SISchedule.td"
include "GCNProcessors.td"
include "AMDGPUInstrInfo.td"
include "SIRegisterInfo.td"
include "AMDGPURegisterBanks.td"
include "AMDGPUInstructions.td"
include "SIInstrInfo.td"
include "AMDGPUCallingConv.td"
include "AMDGPUSearchableTables.td"<|MERGE_RESOLUTION|>--- conflicted
+++ resolved
@@ -94,12 +94,8 @@
 def FeatureFlatGVSMode : SubtargetFeature<"flat-gvs-mode",
   "FlatGVSMode",
   "true",
-<<<<<<< HEAD
-  "Have GVS addressing mode with flat_* instructions"
-=======
   "Have GVS addressing mode with flat_* instructions",
   [FeatureFlatAddressSpace]
->>>>>>> 35227056
 >;
 
 def FeatureAddNoCarryInsts : SubtargetFeature<"add-no-carry-insts",
@@ -293,15 +289,6 @@
   "VMEM CU scope prefetches do not fail on illegal address"
 >;
 
-<<<<<<< HEAD
-def FeatureCUStores : SubtargetFeature<"cu-stores",
-  "HasCUStores",
-  "true",
-  "Whether SCOPE_CU stores can be used on GFX12.5"
->;
-
-=======
->>>>>>> 35227056
 def FeatureVcmpxExecWARHazard : SubtargetFeature<"vcmpx-exec-war-hazard",
   "HasVcmpxExecWARHazard",
   "true",
@@ -2005,10 +1992,7 @@
 
 def FeatureISAVersion12 : FeatureSet<
   [FeatureGFX12,
-<<<<<<< HEAD
-=======
    FeatureBackOffBarrier,
->>>>>>> 35227056
    FeatureAddressableLocalMemorySize65536,
    FeatureLDSBankCount32,
    FeatureDLInsts,
@@ -2051,11 +2035,7 @@
 def FeatureISAVersion12_50 : FeatureSet<
   [FeatureGFX12,
    FeatureGFX1250Insts,
-<<<<<<< HEAD
-   FeatureCUStores,
-=======
    FeatureRequiresAlignedVGPRs,
->>>>>>> 35227056
    FeatureAddressableLocalMemorySize327680,
    FeatureCuMode,
    Feature1024AddressableVGPRs,
