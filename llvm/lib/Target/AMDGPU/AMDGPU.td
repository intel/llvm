--- conflicted
+++ resolved
@@ -1460,8 +1460,6 @@
   "The buffer resource (V#) supports 45-bit num_records"
 >;
 
-<<<<<<< HEAD
-=======
 def FeatureClusters : SubtargetFeature< "clusters",
   "HasClusters",
   "true",
@@ -1475,7 +1473,6 @@
   "Target requires waits for loads and atomics before system scope stores"
 >;
 
->>>>>>> 54c4ef26
 // Dummy feature used to disable assembler instructions.
 def FeatureDisable : SubtargetFeature<"",
   "FeatureDisable","true",
@@ -2145,10 +2142,7 @@
    Feature45BitNumRecordsBufferResource,
    FeatureSupportsXNACK,
    FeatureXNACK,
-<<<<<<< HEAD
-=======
    FeatureClusters,
->>>>>>> 54c4ef26
 ]>;
 
 def FeatureISAVersion12_51 : FeatureSet<
@@ -2620,12 +2614,9 @@
   // FIXME When we default to RealTrue16 instead of Fake, change the line as follows.
   // AssemblerPredicate<(all_of FeatureTrue16BitInsts, (not FeatureRealTrue16Insts))>;
 
-<<<<<<< HEAD
-=======
 def UseTrue16WithSramECC : True16PredicateClass<"Subtarget->useRealTrue16Insts() && "
                                                 "!Subtarget->d16PreservesUnusedBits()">;
 
->>>>>>> 54c4ef26
 def HasD16Writes32BitVgpr: Predicate<"Subtarget->hasD16Writes32BitVgpr()">,
   AssemblerPredicate<(all_of FeatureTrue16BitInsts, FeatureRealTrue16Insts, FeatureD16Writes32BitVgpr)>;
 def NotHasD16Writes32BitVgpr: Predicate<"!Subtarget->hasD16Writes32BitVgpr()">,
