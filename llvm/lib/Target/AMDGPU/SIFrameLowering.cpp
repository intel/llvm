--- conflicted
+++ resolved
@@ -183,10 +183,7 @@
         .addImm(0) // glc
         .addImm(0) // slc
         .addImm(0) // dlc
-<<<<<<< HEAD
-=======
         .addImm(0) // scc
->>>>>>> 2e412c55
         .addMemOperand(MMO);
 
     if (!HasOffsetReg) {
@@ -213,10 +210,7 @@
           .addImm(0) // tfe
           .addImm(0) // dlc
           .addImm(0) // swz
-<<<<<<< HEAD
-=======
           .addImm(0) // scc
->>>>>>> 2e412c55
           .addMemOperand(MMO);
     } else {
       // No free register, use stack pointer and restore afterwards.
@@ -234,10 +228,7 @@
           .addImm(0) // tfe
           .addImm(0) // dlc
           .addImm(0) // swz
-<<<<<<< HEAD
-=======
           .addImm(0) // scc
->>>>>>> 2e412c55
           .addMemOperand(MMO);
 
       BuildMI(MBB, I, DebugLoc(), TII->get(AMDGPU::S_SUB_U32), SPReg)
@@ -290,10 +281,7 @@
         .addImm(0) // glc
         .addImm(0) // slc
         .addImm(0) // dlc
-<<<<<<< HEAD
-=======
         .addImm(0) // scc
->>>>>>> 2e412c55
         .addMemOperand(MMO);
     return;
   }
