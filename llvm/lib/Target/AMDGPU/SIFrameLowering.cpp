--- conflicted
+++ resolved
@@ -1558,11 +1558,8 @@
         MFI->allocateWWMSpill(MF, MI.getOperand(0).getReg());
       else if (MI.getOpcode() == AMDGPU::V_READLANE_B32)
         MFI->allocateWWMSpill(MF, MI.getOperand(1).getReg());
-<<<<<<< HEAD
-=======
       else if (TII->isWWMRegSpillOpcode(MI.getOpcode()))
         NeedExecCopyReservedReg = true;
->>>>>>> bac3a63c
       else if (MI.getOpcode() == AMDGPU::SI_RETURN ||
                MI.getOpcode() == AMDGPU::SI_RETURN_TO_EPILOG) {
         // We expect all return to be the same size.
