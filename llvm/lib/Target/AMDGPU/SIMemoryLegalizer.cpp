//===- SIMemoryLegalizer.cpp ----------------------------------------------===//
//
// Part of the LLVM Project, under the Apache License v2.0 with LLVM Exceptions.
// See https://llvm.org/LICENSE.txt for license information.
// SPDX-License-Identifier: Apache-2.0 WITH LLVM-exception
//
//===----------------------------------------------------------------------===//
//
/// \file
/// Memory legalizer - implements memory model. More information can be
/// found here:
///   http://llvm.org/docs/AMDGPUUsage.html#memory-model
//
//===----------------------------------------------------------------------===//

#include "AMDGPU.h"
#include "AMDGPUMachineModuleInfo.h"
#include "GCNSubtarget.h"
#include "MCTargetDesc/AMDGPUMCTargetDesc.h"
#include "llvm/ADT/BitmaskEnum.h"
#include "llvm/ADT/StringExtras.h"
#include "llvm/CodeGen/MachineBasicBlock.h"
#include "llvm/CodeGen/MachineFunctionPass.h"
#include "llvm/CodeGen/MachinePassManager.h"
#include "llvm/IR/DiagnosticInfo.h"
#include "llvm/IR/MemoryModelRelaxationAnnotations.h"
#include "llvm/IR/PassManager.h"
#include "llvm/Support/AtomicOrdering.h"
#include "llvm/TargetParser/TargetParser.h"

using namespace llvm;
using namespace llvm::AMDGPU;

#define DEBUG_TYPE "si-memory-legalizer"
#define PASS_NAME "SI Memory Legalizer"

static cl::opt<bool> AmdgcnSkipCacheInvalidations(
    "amdgcn-skip-cache-invalidations", cl::init(false), cl::Hidden,
    cl::desc("Use this to skip inserting cache invalidating instructions."));

namespace {

LLVM_ENABLE_BITMASK_ENUMS_IN_NAMESPACE();

/// Memory operation flags. Can be ORed together.
enum class SIMemOp {
  NONE = 0u,
  LOAD = 1u << 0,
  STORE = 1u << 1,
  LLVM_MARK_AS_BITMASK_ENUM(/* LargestFlag = */ STORE)
};

/// Position to insert a new instruction relative to an existing
/// instruction.
enum class Position {
  BEFORE,
  AFTER
};

/// The atomic synchronization scopes supported by the AMDGPU target.
enum class SIAtomicScope {
  NONE,
  SINGLETHREAD,
  WAVEFRONT,
  WORKGROUP,
  CLUSTER, // Promoted to AGENT on targets without workgroup clusters.
  AGENT,
  SYSTEM
};

/// The distinct address spaces supported by the AMDGPU target for
/// atomic memory operation. Can be ORed together.
enum class SIAtomicAddrSpace {
  NONE = 0u,
  GLOBAL = 1u << 0,
  LDS = 1u << 1,
  SCRATCH = 1u << 2,
  GDS = 1u << 3,
  OTHER = 1u << 4,

  /// The address spaces that can be accessed by a FLAT instruction.
  FLAT = GLOBAL | LDS | SCRATCH,

  /// The address spaces that support atomic instructions.
  ATOMIC = GLOBAL | LDS | SCRATCH | GDS,

  /// All address spaces.
  ALL = GLOBAL | LDS | SCRATCH | GDS | OTHER,

  LLVM_MARK_AS_BITMASK_ENUM(/* LargestFlag = */ ALL)
};

class SIMemOpInfo final {
private:

  friend class SIMemOpAccess;

  AtomicOrdering Ordering = AtomicOrdering::NotAtomic;
  AtomicOrdering FailureOrdering = AtomicOrdering::NotAtomic;
  SIAtomicScope Scope = SIAtomicScope::SYSTEM;
  SIAtomicAddrSpace OrderingAddrSpace = SIAtomicAddrSpace::NONE;
  SIAtomicAddrSpace InstrAddrSpace = SIAtomicAddrSpace::NONE;
  bool IsCrossAddressSpaceOrdering = false;
  bool IsVolatile = false;
  bool IsNonTemporal = false;
  bool IsLastUse = false;
  bool IsCooperative = false;

  SIMemOpInfo(
      const GCNSubtarget &ST,
      AtomicOrdering Ordering = AtomicOrdering::SequentiallyConsistent,
      SIAtomicScope Scope = SIAtomicScope::SYSTEM,
      SIAtomicAddrSpace OrderingAddrSpace = SIAtomicAddrSpace::ATOMIC,
      SIAtomicAddrSpace InstrAddrSpace = SIAtomicAddrSpace::ALL,
      bool IsCrossAddressSpaceOrdering = true,
      AtomicOrdering FailureOrdering = AtomicOrdering::SequentiallyConsistent,
      bool IsVolatile = false, bool IsNonTemporal = false,
      bool IsLastUse = false, bool IsCooperative = false)
      : Ordering(Ordering), FailureOrdering(FailureOrdering), Scope(Scope),
        OrderingAddrSpace(OrderingAddrSpace), InstrAddrSpace(InstrAddrSpace),
        IsCrossAddressSpaceOrdering(IsCrossAddressSpaceOrdering),
        IsVolatile(IsVolatile), IsNonTemporal(IsNonTemporal),
        IsLastUse(IsLastUse), IsCooperative(IsCooperative) {

    if (Ordering == AtomicOrdering::NotAtomic) {
      assert(!IsCooperative && "Cannot be cooperative & non-atomic!");
      assert(Scope == SIAtomicScope::NONE &&
             OrderingAddrSpace == SIAtomicAddrSpace::NONE &&
             !IsCrossAddressSpaceOrdering &&
             FailureOrdering == AtomicOrdering::NotAtomic);
      return;
    }

    assert(Scope != SIAtomicScope::NONE &&
           (OrderingAddrSpace & SIAtomicAddrSpace::ATOMIC) !=
               SIAtomicAddrSpace::NONE &&
           (InstrAddrSpace & SIAtomicAddrSpace::ATOMIC) !=
               SIAtomicAddrSpace::NONE);

    // There is also no cross address space ordering if the ordering
    // address space is the same as the instruction address space and
    // only contains a single address space.
    if ((OrderingAddrSpace == InstrAddrSpace) &&
        isPowerOf2_32(uint32_t(InstrAddrSpace)))
      this->IsCrossAddressSpaceOrdering = false;

    // Limit the scope to the maximum supported by the instruction's address
    // spaces.
    if ((InstrAddrSpace & ~SIAtomicAddrSpace::SCRATCH) ==
        SIAtomicAddrSpace::NONE) {
      this->Scope = std::min(Scope, SIAtomicScope::SINGLETHREAD);
    } else if ((InstrAddrSpace &
                ~(SIAtomicAddrSpace::SCRATCH | SIAtomicAddrSpace::LDS)) ==
               SIAtomicAddrSpace::NONE) {
      this->Scope = std::min(Scope, SIAtomicScope::WORKGROUP);
    } else if ((InstrAddrSpace &
                ~(SIAtomicAddrSpace::SCRATCH | SIAtomicAddrSpace::LDS |
                  SIAtomicAddrSpace::GDS)) == SIAtomicAddrSpace::NONE) {
      this->Scope = std::min(Scope, SIAtomicScope::AGENT);
    }

    // On targets that have no concept of a workgroup cluster, use
    // AGENT scope as a conservatively correct alternative.
    if (this->Scope == SIAtomicScope::CLUSTER && !ST.hasClusters())
      this->Scope = SIAtomicScope::AGENT;
  }

public:
  /// \returns Atomic synchronization scope of the machine instruction used to
  /// create this SIMemOpInfo.
  SIAtomicScope getScope() const {
    return Scope;
  }

  /// \returns Ordering constraint of the machine instruction used to
  /// create this SIMemOpInfo.
  AtomicOrdering getOrdering() const {
    return Ordering;
  }

  /// \returns Failure ordering constraint of the machine instruction used to
  /// create this SIMemOpInfo.
  AtomicOrdering getFailureOrdering() const {
    return FailureOrdering;
  }

  /// \returns The address spaces be accessed by the machine
  /// instruction used to create this SIMemOpInfo.
  SIAtomicAddrSpace getInstrAddrSpace() const {
    return InstrAddrSpace;
  }

  /// \returns The address spaces that must be ordered by the machine
  /// instruction used to create this SIMemOpInfo.
  SIAtomicAddrSpace getOrderingAddrSpace() const {
    return OrderingAddrSpace;
  }

  /// \returns Return true iff memory ordering of operations on
  /// different address spaces is required.
  bool getIsCrossAddressSpaceOrdering() const {
    return IsCrossAddressSpaceOrdering;
  }

  /// \returns True if memory access of the machine instruction used to
  /// create this SIMemOpInfo is volatile, false otherwise.
  bool isVolatile() const {
    return IsVolatile;
  }

  /// \returns True if memory access of the machine instruction used to
  /// create this SIMemOpInfo is nontemporal, false otherwise.
  bool isNonTemporal() const {
    return IsNonTemporal;
  }

  /// \returns True if memory access of the machine instruction used to
  /// create this SIMemOpInfo is last use, false otherwise.
  bool isLastUse() const { return IsLastUse; }

  /// \returns True if this is a cooperative load or store atomic.
  bool isCooperative() const { return IsCooperative; }

  /// \returns True if ordering constraint of the machine instruction used to
  /// create this SIMemOpInfo is unordered or higher, false otherwise.
  bool isAtomic() const {
    return Ordering != AtomicOrdering::NotAtomic;
  }

};

class SIMemOpAccess final {
private:
  const AMDGPUMachineModuleInfo *MMI = nullptr;
  const GCNSubtarget &ST;

  /// Reports unsupported message \p Msg for \p MI to LLVM context.
  void reportUnsupported(const MachineBasicBlock::iterator &MI,
                         const char *Msg) const;

  /// Inspects the target synchronization scope \p SSID and determines
  /// the SI atomic scope it corresponds to, the address spaces it
  /// covers, and whether the memory ordering applies between address
  /// spaces.
  std::optional<std::tuple<SIAtomicScope, SIAtomicAddrSpace, bool>>
  toSIAtomicScope(SyncScope::ID SSID, SIAtomicAddrSpace InstrAddrSpace) const;

  /// \return Return a bit set of the address spaces accessed by \p AS.
  SIAtomicAddrSpace toSIAtomicAddrSpace(unsigned AS) const;

  /// \returns Info constructed from \p MI, which has at least machine memory
  /// operand.
  std::optional<SIMemOpInfo>
  constructFromMIWithMMO(const MachineBasicBlock::iterator &MI) const;

public:
  /// Construct class to support accessing the machine memory operands
  /// of instructions in the machine function \p MF.
  SIMemOpAccess(const AMDGPUMachineModuleInfo &MMI, const GCNSubtarget &ST);

  /// \returns Load info if \p MI is a load operation, "std::nullopt" otherwise.
  std::optional<SIMemOpInfo>
  getLoadInfo(const MachineBasicBlock::iterator &MI) const;

  /// \returns Store info if \p MI is a store operation, "std::nullopt"
  /// otherwise.
  std::optional<SIMemOpInfo>
  getStoreInfo(const MachineBasicBlock::iterator &MI) const;

  /// \returns Atomic fence info if \p MI is an atomic fence operation,
  /// "std::nullopt" otherwise.
  std::optional<SIMemOpInfo>
  getAtomicFenceInfo(const MachineBasicBlock::iterator &MI) const;

  /// \returns Atomic cmpxchg/rmw info if \p MI is an atomic cmpxchg or
  /// rmw operation, "std::nullopt" otherwise.
  std::optional<SIMemOpInfo>
  getAtomicCmpxchgOrRmwInfo(const MachineBasicBlock::iterator &MI) const;
};

class SICacheControl {
protected:

  /// AMDGPU subtarget info.
  const GCNSubtarget &ST;

  /// Instruction info.
  const SIInstrInfo *TII = nullptr;

  IsaVersion IV;

  /// Whether to insert cache invalidating instructions.
  bool InsertCacheInv;

  SICacheControl(const GCNSubtarget &ST);

  /// Sets named bit \p BitName to "true" if present in instruction \p MI.
  /// \returns Returns true if \p MI is modified, false otherwise.
  bool enableNamedBit(const MachineBasicBlock::iterator MI,
                      AMDGPU::CPol::CPol Bit) const;

public:

  /// Create a cache control for the subtarget \p ST.
  static std::unique_ptr<SICacheControl> create(const GCNSubtarget &ST);

  /// Update \p MI memory load instruction to bypass any caches up to
  /// the \p Scope memory scope for address spaces \p
  /// AddrSpace. Return true iff the instruction was modified.
  virtual bool enableLoadCacheBypass(const MachineBasicBlock::iterator &MI,
                                     SIAtomicScope Scope,
                                     SIAtomicAddrSpace AddrSpace) const = 0;

  /// Update \p MI memory store instruction to bypass any caches up to
  /// the \p Scope memory scope for address spaces \p
  /// AddrSpace. Return true iff the instruction was modified.
  virtual bool enableStoreCacheBypass(const MachineBasicBlock::iterator &MI,
                                      SIAtomicScope Scope,
                                      SIAtomicAddrSpace AddrSpace) const = 0;

  /// Update \p MI memory read-modify-write instruction to bypass any caches up
  /// to the \p Scope memory scope for address spaces \p AddrSpace. Return true
  /// iff the instruction was modified.
  virtual bool enableRMWCacheBypass(const MachineBasicBlock::iterator &MI,
                                    SIAtomicScope Scope,
                                    SIAtomicAddrSpace AddrSpace) const = 0;

  /// Update \p MI memory instruction of kind \p Op associated with address
  /// spaces \p AddrSpace to indicate it is volatile and/or
  /// nontemporal/last-use. Return true iff the instruction was modified.
  virtual bool enableVolatileAndOrNonTemporal(MachineBasicBlock::iterator &MI,
                                              SIAtomicAddrSpace AddrSpace,
                                              SIMemOp Op, bool IsVolatile,
                                              bool IsNonTemporal,
                                              bool IsLastUse = false) const = 0;

  virtual bool finalizeStore(MachineInstr &MI, bool Atomic) const {
    return false;
  };

  /// Handle cooperative load/store atomics.
  virtual bool handleCooperativeAtomic(MachineInstr &MI) const {
    llvm_unreachable(
        "cooperative atomics are not available on this architecture");
  }

  /// Inserts any necessary instructions at position \p Pos relative
  /// to instruction \p MI to ensure memory instructions before \p Pos of kind
  /// \p Op associated with address spaces \p AddrSpace have completed. Used
  /// between memory instructions to enforce the order they become visible as
  /// observed by other memory instructions executing in memory scope \p Scope.
  /// \p IsCrossAddrSpaceOrdering indicates if the memory ordering is between
  /// address spaces. Returns true iff any instructions inserted.
  virtual bool insertWait(MachineBasicBlock::iterator &MI, SIAtomicScope Scope,
                          SIAtomicAddrSpace AddrSpace, SIMemOp Op,
                          bool IsCrossAddrSpaceOrdering, Position Pos,
                          AtomicOrdering Order) const = 0;

  /// Inserts any necessary instructions at position \p Pos relative to
  /// instruction \p MI to ensure any subsequent memory instructions of this
  /// thread with address spaces \p AddrSpace will observe the previous memory
  /// operations by any thread for memory scopes up to memory scope \p Scope .
  /// Returns true iff any instructions inserted.
  virtual bool insertAcquire(MachineBasicBlock::iterator &MI,
                             SIAtomicScope Scope,
                             SIAtomicAddrSpace AddrSpace,
                             Position Pos) const = 0;

  /// Inserts any necessary instructions at position \p Pos relative to
  /// instruction \p MI to ensure previous memory instructions by this thread
  /// with address spaces \p AddrSpace have completed and can be observed by
  /// subsequent memory instructions by any thread executing in memory scope \p
  /// Scope. \p IsCrossAddrSpaceOrdering indicates if the memory ordering is
  /// between address spaces. Returns true iff any instructions inserted.
  virtual bool insertRelease(MachineBasicBlock::iterator &MI,
                             SIAtomicScope Scope,
                             SIAtomicAddrSpace AddrSpace,
                             bool IsCrossAddrSpaceOrdering,
                             Position Pos) const = 0;

  /// Inserts any necessary instructions before the barrier start instruction
  /// \p MI in order to support pairing of barriers and fences.
  virtual bool insertBarrierStart(MachineBasicBlock::iterator &MI) const {
    return false;
  };

  /// Virtual destructor to allow derivations to be deleted.
  virtual ~SICacheControl() = default;
};

class SIGfx6CacheControl : public SICacheControl {
protected:

  /// Sets GLC bit to "true" if present in \p MI. Returns true if \p MI
  /// is modified, false otherwise.
  bool enableGLCBit(const MachineBasicBlock::iterator &MI) const {
    return enableNamedBit(MI, AMDGPU::CPol::GLC);
  }

  /// Sets SLC bit to "true" if present in \p MI. Returns true if \p MI
  /// is modified, false otherwise.
  bool enableSLCBit(const MachineBasicBlock::iterator &MI) const {
    return enableNamedBit(MI, AMDGPU::CPol::SLC);
  }

public:

  SIGfx6CacheControl(const GCNSubtarget &ST) : SICacheControl(ST) {}

  bool enableLoadCacheBypass(const MachineBasicBlock::iterator &MI,
                             SIAtomicScope Scope,
                             SIAtomicAddrSpace AddrSpace) const override;

  bool enableStoreCacheBypass(const MachineBasicBlock::iterator &MI,
                              SIAtomicScope Scope,
                              SIAtomicAddrSpace AddrSpace) const override;

  bool enableRMWCacheBypass(const MachineBasicBlock::iterator &MI,
                            SIAtomicScope Scope,
                            SIAtomicAddrSpace AddrSpace) const override;

  bool enableVolatileAndOrNonTemporal(MachineBasicBlock::iterator &MI,
                                      SIAtomicAddrSpace AddrSpace, SIMemOp Op,
                                      bool IsVolatile, bool IsNonTemporal,
                                      bool IsLastUse) const override;

  bool insertWait(MachineBasicBlock::iterator &MI, SIAtomicScope Scope,
                  SIAtomicAddrSpace AddrSpace, SIMemOp Op,
                  bool IsCrossAddrSpaceOrdering, Position Pos,
                  AtomicOrdering Order) const override;

  bool insertAcquire(MachineBasicBlock::iterator &MI,
                     SIAtomicScope Scope,
                     SIAtomicAddrSpace AddrSpace,
                     Position Pos) const override;

  bool insertRelease(MachineBasicBlock::iterator &MI,
                     SIAtomicScope Scope,
                     SIAtomicAddrSpace AddrSpace,
                     bool IsCrossAddrSpaceOrdering,
                     Position Pos) const override;
};

class SIGfx7CacheControl : public SIGfx6CacheControl {
public:

  SIGfx7CacheControl(const GCNSubtarget &ST) : SIGfx6CacheControl(ST) {}

  bool insertAcquire(MachineBasicBlock::iterator &MI,
                     SIAtomicScope Scope,
                     SIAtomicAddrSpace AddrSpace,
                     Position Pos) const override;

};

class SIGfx90ACacheControl : public SIGfx7CacheControl {
public:

  SIGfx90ACacheControl(const GCNSubtarget &ST) : SIGfx7CacheControl(ST) {}

  bool enableLoadCacheBypass(const MachineBasicBlock::iterator &MI,
                             SIAtomicScope Scope,
                             SIAtomicAddrSpace AddrSpace) const override;

  bool enableStoreCacheBypass(const MachineBasicBlock::iterator &MI,
                              SIAtomicScope Scope,
                              SIAtomicAddrSpace AddrSpace) const override;

  bool enableRMWCacheBypass(const MachineBasicBlock::iterator &MI,
                            SIAtomicScope Scope,
                            SIAtomicAddrSpace AddrSpace) const override;

  bool enableVolatileAndOrNonTemporal(MachineBasicBlock::iterator &MI,
                                      SIAtomicAddrSpace AddrSpace, SIMemOp Op,
                                      bool IsVolatile, bool IsNonTemporal,
                                      bool IsLastUse) const override;

  bool insertWait(MachineBasicBlock::iterator &MI, SIAtomicScope Scope,
                  SIAtomicAddrSpace AddrSpace, SIMemOp Op,
                  bool IsCrossAddrSpaceOrdering, Position Pos,
                  AtomicOrdering Order) const override;

  bool insertAcquire(MachineBasicBlock::iterator &MI,
                     SIAtomicScope Scope,
                     SIAtomicAddrSpace AddrSpace,
                     Position Pos) const override;

  bool insertRelease(MachineBasicBlock::iterator &MI,
                     SIAtomicScope Scope,
                     SIAtomicAddrSpace AddrSpace,
                     bool IsCrossAddrSpaceOrdering,
                     Position Pos) const override;
};

class SIGfx940CacheControl : public SIGfx90ACacheControl {
protected:

  /// Sets SC0 bit to "true" if present in \p MI. Returns true if \p MI
  /// is modified, false otherwise.
  bool enableSC0Bit(const MachineBasicBlock::iterator &MI) const {
    return enableNamedBit(MI, AMDGPU::CPol::SC0);
  }

  /// Sets SC1 bit to "true" if present in \p MI. Returns true if \p MI
  /// is modified, false otherwise.
  bool enableSC1Bit(const MachineBasicBlock::iterator &MI) const {
    return enableNamedBit(MI, AMDGPU::CPol::SC1);
  }

  /// Sets NT bit to "true" if present in \p MI. Returns true if \p MI
  /// is modified, false otherwise.
  bool enableNTBit(const MachineBasicBlock::iterator &MI) const {
    return enableNamedBit(MI, AMDGPU::CPol::NT);
  }

public:
  SIGfx940CacheControl(const GCNSubtarget &ST) : SIGfx90ACacheControl(ST) {};

  bool enableLoadCacheBypass(const MachineBasicBlock::iterator &MI,
                             SIAtomicScope Scope,
                             SIAtomicAddrSpace AddrSpace) const override;

  bool enableStoreCacheBypass(const MachineBasicBlock::iterator &MI,
                              SIAtomicScope Scope,
                              SIAtomicAddrSpace AddrSpace) const override;

  bool enableRMWCacheBypass(const MachineBasicBlock::iterator &MI,
                            SIAtomicScope Scope,
                            SIAtomicAddrSpace AddrSpace) const override;

  bool enableVolatileAndOrNonTemporal(MachineBasicBlock::iterator &MI,
                                      SIAtomicAddrSpace AddrSpace, SIMemOp Op,
                                      bool IsVolatile, bool IsNonTemporal,
                                      bool IsLastUse) const override;

  bool insertAcquire(MachineBasicBlock::iterator &MI, SIAtomicScope Scope,
                     SIAtomicAddrSpace AddrSpace, Position Pos) const override;

  bool insertRelease(MachineBasicBlock::iterator &MI, SIAtomicScope Scope,
                     SIAtomicAddrSpace AddrSpace, bool IsCrossAddrSpaceOrdering,
                     Position Pos) const override;
};

class SIGfx10CacheControl : public SIGfx7CacheControl {
protected:

  /// Sets DLC bit to "true" if present in \p MI. Returns true if \p MI
  /// is modified, false otherwise.
  bool enableDLCBit(const MachineBasicBlock::iterator &MI) const {
    return enableNamedBit(MI, AMDGPU::CPol::DLC);
  }

public:

  SIGfx10CacheControl(const GCNSubtarget &ST) : SIGfx7CacheControl(ST) {}

  bool enableLoadCacheBypass(const MachineBasicBlock::iterator &MI,
                             SIAtomicScope Scope,
                             SIAtomicAddrSpace AddrSpace) const override;

  bool enableVolatileAndOrNonTemporal(MachineBasicBlock::iterator &MI,
                                      SIAtomicAddrSpace AddrSpace, SIMemOp Op,
                                      bool IsVolatile, bool IsNonTemporal,
                                      bool IsLastUse) const override;

  bool insertWait(MachineBasicBlock::iterator &MI, SIAtomicScope Scope,
                  SIAtomicAddrSpace AddrSpace, SIMemOp Op,
                  bool IsCrossAddrSpaceOrdering, Position Pos,
                  AtomicOrdering Order) const override;

  bool insertAcquire(MachineBasicBlock::iterator &MI,
                     SIAtomicScope Scope,
                     SIAtomicAddrSpace AddrSpace,
                     Position Pos) const override;

  bool insertBarrierStart(MachineBasicBlock::iterator &MI) const override;
};

class SIGfx11CacheControl : public SIGfx10CacheControl {
public:
  SIGfx11CacheControl(const GCNSubtarget &ST) : SIGfx10CacheControl(ST) {}

  bool enableLoadCacheBypass(const MachineBasicBlock::iterator &MI,
                             SIAtomicScope Scope,
                             SIAtomicAddrSpace AddrSpace) const override;

  bool enableVolatileAndOrNonTemporal(MachineBasicBlock::iterator &MI,
                                      SIAtomicAddrSpace AddrSpace, SIMemOp Op,
                                      bool IsVolatile, bool IsNonTemporal,
                                      bool IsLastUse) const override;
};

class SIGfx12CacheControl : public SIGfx11CacheControl {
protected:
  // Sets TH policy to \p Value if CPol operand is present in instruction \p MI.
  // \returns Returns true if \p MI is modified, false otherwise.
  bool setTH(const MachineBasicBlock::iterator MI,
             AMDGPU::CPol::CPol Value) const;
  // Sets Scope policy to \p Value if CPol operand is present in instruction \p
  // MI. \returns Returns true if \p MI is modified, false otherwise.
  bool setScope(const MachineBasicBlock::iterator MI,
                AMDGPU::CPol::CPol Value) const;

  // Stores with system scope (SCOPE_SYS) need to wait for:
  // - loads or atomics(returning) - wait for {LOAD|SAMPLE|BVH|KM}CNT==0
  // - non-returning-atomics       - wait for STORECNT==0
  //   TODO: SIInsertWaitcnts will not always be able to remove STORECNT waits
  //   since it does not distinguish atomics-with-return from regular stores.
  // There is no need to wait if memory is cached (mtype != UC).
  bool
  insertWaitsBeforeSystemScopeStore(const MachineBasicBlock::iterator MI) const;

  bool setAtomicScope(const MachineBasicBlock::iterator &MI,
                      SIAtomicScope Scope, SIAtomicAddrSpace AddrSpace) const;

public:
  SIGfx12CacheControl(const GCNSubtarget &ST) : SIGfx11CacheControl(ST) {
    // GFX12.0 and GFX12.5 memory models greatly overlap, and in some cases
    // the behavior is the same if assuming GFX12.0 in CU mode.
    assert(!ST.hasGFX1250Insts() || ST.isCuModeEnabled());
  }

  bool insertWait(MachineBasicBlock::iterator &MI, SIAtomicScope Scope,
                  SIAtomicAddrSpace AddrSpace, SIMemOp Op,
                  bool IsCrossAddrSpaceOrdering, Position Pos,
                  AtomicOrdering Order) const override;

  bool insertAcquire(MachineBasicBlock::iterator &MI, SIAtomicScope Scope,
                     SIAtomicAddrSpace AddrSpace, Position Pos) const override;

  bool enableVolatileAndOrNonTemporal(MachineBasicBlock::iterator &MI,
                                      SIAtomicAddrSpace AddrSpace, SIMemOp Op,
                                      bool IsVolatile, bool IsNonTemporal,
                                      bool IsLastUse) const override;

  bool finalizeStore(MachineInstr &MI, bool Atomic) const override;
<<<<<<< HEAD
=======

  virtual bool handleCooperativeAtomic(MachineInstr &MI) const override;
>>>>>>> 35227056

  bool insertRelease(MachineBasicBlock::iterator &MI, SIAtomicScope Scope,
                     SIAtomicAddrSpace AddrSpace, bool IsCrossAddrSpaceOrdering,
                     Position Pos) const override;

  bool enableLoadCacheBypass(const MachineBasicBlock::iterator &MI,
                             SIAtomicScope Scope,
                             SIAtomicAddrSpace AddrSpace) const override {
    return setAtomicScope(MI, Scope, AddrSpace);
  }

  bool enableStoreCacheBypass(const MachineBasicBlock::iterator &MI,
                              SIAtomicScope Scope,
                              SIAtomicAddrSpace AddrSpace) const override {
    return setAtomicScope(MI, Scope, AddrSpace);
  }

  bool enableRMWCacheBypass(const MachineBasicBlock::iterator &MI,
                            SIAtomicScope Scope,
                            SIAtomicAddrSpace AddrSpace) const override {
    return setAtomicScope(MI, Scope, AddrSpace);
  }
};

class SIMemoryLegalizer final {
private:
  const MachineModuleInfo &MMI;
  /// Cache Control.
  std::unique_ptr<SICacheControl> CC = nullptr;

  /// List of atomic pseudo instructions.
  std::list<MachineBasicBlock::iterator> AtomicPseudoMIs;

  /// Return true iff instruction \p MI is a atomic instruction that
  /// returns a result.
  bool isAtomicRet(const MachineInstr &MI) const {
    return SIInstrInfo::isAtomicRet(MI);
  }

  /// Removes all processed atomic pseudo instructions from the current
  /// function. Returns true if current function is modified, false otherwise.
  bool removeAtomicPseudoMIs();

  /// Expands load operation \p MI. Returns true if instructions are
  /// added/deleted or \p MI is modified, false otherwise.
  bool expandLoad(const SIMemOpInfo &MOI,
                  MachineBasicBlock::iterator &MI);
  /// Expands store operation \p MI. Returns true if instructions are
  /// added/deleted or \p MI is modified, false otherwise.
  bool expandStore(const SIMemOpInfo &MOI,
                   MachineBasicBlock::iterator &MI);
  /// Expands atomic fence operation \p MI. Returns true if
  /// instructions are added/deleted or \p MI is modified, false otherwise.
  bool expandAtomicFence(const SIMemOpInfo &MOI,
                         MachineBasicBlock::iterator &MI);
  /// Expands atomic cmpxchg or rmw operation \p MI. Returns true if
  /// instructions are added/deleted or \p MI is modified, false otherwise.
  bool expandAtomicCmpxchgOrRmw(const SIMemOpInfo &MOI,
                                MachineBasicBlock::iterator &MI);

public:
  SIMemoryLegalizer(const MachineModuleInfo &MMI) : MMI(MMI) {};
  bool run(MachineFunction &MF);
};

class SIMemoryLegalizerLegacy final : public MachineFunctionPass {
public:
  static char ID;

  SIMemoryLegalizerLegacy() : MachineFunctionPass(ID) {}

  void getAnalysisUsage(AnalysisUsage &AU) const override {
    AU.setPreservesCFG();
    MachineFunctionPass::getAnalysisUsage(AU);
  }

  StringRef getPassName() const override {
    return PASS_NAME;
  }

  bool runOnMachineFunction(MachineFunction &MF) override;
};

static const StringMap<SIAtomicAddrSpace> ASNames = {{
    {"global", SIAtomicAddrSpace::GLOBAL},
    {"local", SIAtomicAddrSpace::LDS},
}};

void diagnoseUnknownMMRAASName(const MachineInstr &MI, StringRef AS) {
  const MachineFunction *MF = MI.getMF();
  const Function &Fn = MF->getFunction();
  SmallString<128> Str;
  raw_svector_ostream OS(Str);
  OS << "unknown address space '" << AS << "'; expected one of ";
  ListSeparator LS;
  for (const auto &[Name, Val] : ASNames)
    OS << LS << '\'' << Name << '\'';
  Fn.getContext().diagnose(
      DiagnosticInfoUnsupported(Fn, Str.str(), MI.getDebugLoc(), DS_Warning));
}

/// Reads \p MI's MMRAs to parse the "amdgpu-synchronize-as" MMRA.
/// If this tag isn't present, or if it has no meaningful values, returns
/// \p none, otherwise returns the address spaces specified by the MD.
static std::optional<SIAtomicAddrSpace>
getSynchronizeAddrSpaceMD(const MachineInstr &MI) {
  static constexpr StringLiteral FenceASPrefix = "amdgpu-synchronize-as";

  auto MMRA = MMRAMetadata(MI.getMMRAMetadata());
  if (!MMRA)
    return std::nullopt;

  SIAtomicAddrSpace Result = SIAtomicAddrSpace::NONE;
  for (const auto &[Prefix, Suffix] : MMRA) {
    if (Prefix != FenceASPrefix)
      continue;

    if (auto It = ASNames.find(Suffix); It != ASNames.end())
      Result |= It->second;
    else
      diagnoseUnknownMMRAASName(MI, Suffix);
  }

  if (Result == SIAtomicAddrSpace::NONE)
    return std::nullopt;

  return Result;
}

} // end anonymous namespace

void SIMemOpAccess::reportUnsupported(const MachineBasicBlock::iterator &MI,
                                      const char *Msg) const {
  const Function &Func = MI->getParent()->getParent()->getFunction();
  Func.getContext().diagnose(
      DiagnosticInfoUnsupported(Func, Msg, MI->getDebugLoc()));
}

std::optional<std::tuple<SIAtomicScope, SIAtomicAddrSpace, bool>>
SIMemOpAccess::toSIAtomicScope(SyncScope::ID SSID,
                               SIAtomicAddrSpace InstrAddrSpace) const {
  if (SSID == SyncScope::System)
    return std::tuple(SIAtomicScope::SYSTEM, SIAtomicAddrSpace::ATOMIC, true);
  if (SSID == MMI->getAgentSSID())
    return std::tuple(SIAtomicScope::AGENT, SIAtomicAddrSpace::ATOMIC, true);
  if (SSID == MMI->getClusterSSID())
    return std::tuple(SIAtomicScope::CLUSTER, SIAtomicAddrSpace::ATOMIC, true);
  if (SSID == MMI->getWorkgroupSSID())
    return std::tuple(SIAtomicScope::WORKGROUP, SIAtomicAddrSpace::ATOMIC,
                      true);
  if (SSID == MMI->getWavefrontSSID())
    return std::tuple(SIAtomicScope::WAVEFRONT, SIAtomicAddrSpace::ATOMIC,
                      true);
  if (SSID == SyncScope::SingleThread)
    return std::tuple(SIAtomicScope::SINGLETHREAD, SIAtomicAddrSpace::ATOMIC,
                      true);
  if (SSID == MMI->getSystemOneAddressSpaceSSID())
    return std::tuple(SIAtomicScope::SYSTEM,
                      SIAtomicAddrSpace::ATOMIC & InstrAddrSpace, false);
  if (SSID == MMI->getAgentOneAddressSpaceSSID())
    return std::tuple(SIAtomicScope::AGENT,
                      SIAtomicAddrSpace::ATOMIC & InstrAddrSpace, false);
  if (SSID == MMI->getClusterOneAddressSpaceSSID())
    return std::tuple(SIAtomicScope::CLUSTER,
                      SIAtomicAddrSpace::ATOMIC & InstrAddrSpace, false);
  if (SSID == MMI->getWorkgroupOneAddressSpaceSSID())
    return std::tuple(SIAtomicScope::WORKGROUP,
                      SIAtomicAddrSpace::ATOMIC & InstrAddrSpace, false);
  if (SSID == MMI->getWavefrontOneAddressSpaceSSID())
    return std::tuple(SIAtomicScope::WAVEFRONT,
                      SIAtomicAddrSpace::ATOMIC & InstrAddrSpace, false);
  if (SSID == MMI->getSingleThreadOneAddressSpaceSSID())
    return std::tuple(SIAtomicScope::SINGLETHREAD,
                      SIAtomicAddrSpace::ATOMIC & InstrAddrSpace, false);
  return std::nullopt;
}

SIAtomicAddrSpace SIMemOpAccess::toSIAtomicAddrSpace(unsigned AS) const {
  if (AS == AMDGPUAS::FLAT_ADDRESS)
    return SIAtomicAddrSpace::FLAT;
  if (AS == AMDGPUAS::GLOBAL_ADDRESS)
    return SIAtomicAddrSpace::GLOBAL;
  if (AS == AMDGPUAS::LOCAL_ADDRESS)
    return SIAtomicAddrSpace::LDS;
  if (AS == AMDGPUAS::PRIVATE_ADDRESS)
    return SIAtomicAddrSpace::SCRATCH;
  if (AS == AMDGPUAS::REGION_ADDRESS)
    return SIAtomicAddrSpace::GDS;

  return SIAtomicAddrSpace::OTHER;
}

SIMemOpAccess::SIMemOpAccess(const AMDGPUMachineModuleInfo &MMI_,
                             const GCNSubtarget &ST)
    : MMI(&MMI_), ST(ST) {}

std::optional<SIMemOpInfo> SIMemOpAccess::constructFromMIWithMMO(
    const MachineBasicBlock::iterator &MI) const {
  assert(MI->getNumMemOperands() > 0);

  SyncScope::ID SSID = SyncScope::SingleThread;
  AtomicOrdering Ordering = AtomicOrdering::NotAtomic;
  AtomicOrdering FailureOrdering = AtomicOrdering::NotAtomic;
  SIAtomicAddrSpace InstrAddrSpace = SIAtomicAddrSpace::NONE;
  bool IsNonTemporal = true;
  bool IsVolatile = false;
  bool IsLastUse = false;
  bool IsCooperative = false;

  // Validator should check whether or not MMOs cover the entire set of
  // locations accessed by the memory instruction.
  for (const auto &MMO : MI->memoperands()) {
    IsNonTemporal &= MMO->isNonTemporal();
    IsVolatile |= MMO->isVolatile();
    IsLastUse |= MMO->getFlags() & MOLastUse;
    IsCooperative |= MMO->getFlags() & MOCooperative;
    InstrAddrSpace |=
      toSIAtomicAddrSpace(MMO->getPointerInfo().getAddrSpace());
    AtomicOrdering OpOrdering = MMO->getSuccessOrdering();
    if (OpOrdering != AtomicOrdering::NotAtomic) {
      const auto &IsSyncScopeInclusion =
          MMI->isSyncScopeInclusion(SSID, MMO->getSyncScopeID());
      if (!IsSyncScopeInclusion) {
        reportUnsupported(MI,
          "Unsupported non-inclusive atomic synchronization scope");
        return std::nullopt;
      }

      SSID = *IsSyncScopeInclusion ? SSID : MMO->getSyncScopeID();
      Ordering = getMergedAtomicOrdering(Ordering, OpOrdering);
      assert(MMO->getFailureOrdering() != AtomicOrdering::Release &&
             MMO->getFailureOrdering() != AtomicOrdering::AcquireRelease);
      FailureOrdering =
          getMergedAtomicOrdering(FailureOrdering, MMO->getFailureOrdering());
    }
  }

  SIAtomicScope Scope = SIAtomicScope::NONE;
  SIAtomicAddrSpace OrderingAddrSpace = SIAtomicAddrSpace::NONE;
  bool IsCrossAddressSpaceOrdering = false;
  if (Ordering != AtomicOrdering::NotAtomic) {
    auto ScopeOrNone = toSIAtomicScope(SSID, InstrAddrSpace);
    if (!ScopeOrNone) {
      reportUnsupported(MI, "Unsupported atomic synchronization scope");
      return std::nullopt;
    }
    std::tie(Scope, OrderingAddrSpace, IsCrossAddressSpaceOrdering) =
        *ScopeOrNone;
    if ((OrderingAddrSpace == SIAtomicAddrSpace::NONE) ||
        ((OrderingAddrSpace & SIAtomicAddrSpace::ATOMIC) != OrderingAddrSpace) ||
        ((InstrAddrSpace & SIAtomicAddrSpace::ATOMIC) == SIAtomicAddrSpace::NONE)) {
      reportUnsupported(MI, "Unsupported atomic address space");
      return std::nullopt;
    }
  }
  return SIMemOpInfo(ST, Ordering, Scope, OrderingAddrSpace, InstrAddrSpace,
                     IsCrossAddressSpaceOrdering, FailureOrdering, IsVolatile,
                     IsNonTemporal, IsLastUse, IsCooperative);
}

std::optional<SIMemOpInfo>
SIMemOpAccess::getLoadInfo(const MachineBasicBlock::iterator &MI) const {
  assert(MI->getDesc().TSFlags & SIInstrFlags::maybeAtomic);

  if (!(MI->mayLoad() && !MI->mayStore()))
    return std::nullopt;

  // Be conservative if there are no memory operands.
  if (MI->getNumMemOperands() == 0)
    return SIMemOpInfo(ST);

  return constructFromMIWithMMO(MI);
}

std::optional<SIMemOpInfo>
SIMemOpAccess::getStoreInfo(const MachineBasicBlock::iterator &MI) const {
  assert(MI->getDesc().TSFlags & SIInstrFlags::maybeAtomic);

  if (!(!MI->mayLoad() && MI->mayStore()))
    return std::nullopt;

  // Be conservative if there are no memory operands.
  if (MI->getNumMemOperands() == 0)
    return SIMemOpInfo(ST);

  return constructFromMIWithMMO(MI);
}

std::optional<SIMemOpInfo>
SIMemOpAccess::getAtomicFenceInfo(const MachineBasicBlock::iterator &MI) const {
  assert(MI->getDesc().TSFlags & SIInstrFlags::maybeAtomic);

  if (MI->getOpcode() != AMDGPU::ATOMIC_FENCE)
    return std::nullopt;

  AtomicOrdering Ordering =
    static_cast<AtomicOrdering>(MI->getOperand(0).getImm());

  SyncScope::ID SSID = static_cast<SyncScope::ID>(MI->getOperand(1).getImm());
  auto ScopeOrNone = toSIAtomicScope(SSID, SIAtomicAddrSpace::ATOMIC);
  if (!ScopeOrNone) {
    reportUnsupported(MI, "Unsupported atomic synchronization scope");
    return std::nullopt;
  }

  SIAtomicScope Scope = SIAtomicScope::NONE;
  SIAtomicAddrSpace OrderingAddrSpace = SIAtomicAddrSpace::NONE;
  bool IsCrossAddressSpaceOrdering = false;
  std::tie(Scope, OrderingAddrSpace, IsCrossAddressSpaceOrdering) =
      *ScopeOrNone;

  if (OrderingAddrSpace != SIAtomicAddrSpace::ATOMIC) {
    // We currently expect refineOrderingAS to be the only place that
    // can refine the AS ordered by the fence.
    // If that changes, we need to review the semantics of that function
    // in case it needs to preserve certain address spaces.
    reportUnsupported(MI, "Unsupported atomic address space");
    return std::nullopt;
  }

  auto SynchronizeAS = getSynchronizeAddrSpaceMD(*MI);
  if (SynchronizeAS)
    OrderingAddrSpace = *SynchronizeAS;

<<<<<<< HEAD
  return SIMemOpInfo(Ordering, Scope, OrderingAddrSpace, SIAtomicAddrSpace::ATOMIC,
                     IsCrossAddressSpaceOrdering, AtomicOrdering::NotAtomic);
=======
  return SIMemOpInfo(ST, Ordering, Scope, OrderingAddrSpace,
                     SIAtomicAddrSpace::ATOMIC, IsCrossAddressSpaceOrdering,
                     AtomicOrdering::NotAtomic);
>>>>>>> 35227056
}

std::optional<SIMemOpInfo> SIMemOpAccess::getAtomicCmpxchgOrRmwInfo(
    const MachineBasicBlock::iterator &MI) const {
  assert(MI->getDesc().TSFlags & SIInstrFlags::maybeAtomic);

  if (!(MI->mayLoad() && MI->mayStore()))
    return std::nullopt;

  // Be conservative if there are no memory operands.
  if (MI->getNumMemOperands() == 0)
    return SIMemOpInfo(ST);

  return constructFromMIWithMMO(MI);
}

SICacheControl::SICacheControl(const GCNSubtarget &ST) : ST(ST) {
  TII = ST.getInstrInfo();
  IV = getIsaVersion(ST.getCPU());
  InsertCacheInv = !AmdgcnSkipCacheInvalidations;
}

bool SICacheControl::enableNamedBit(const MachineBasicBlock::iterator MI,
                                    AMDGPU::CPol::CPol Bit) const {
  MachineOperand *CPol = TII->getNamedOperand(*MI, AMDGPU::OpName::cpol);
  if (!CPol)
    return false;

  CPol->setImm(CPol->getImm() | Bit);
  return true;
}

/* static */
std::unique_ptr<SICacheControl> SICacheControl::create(const GCNSubtarget &ST) {
  GCNSubtarget::Generation Generation = ST.getGeneration();
  if (ST.hasGFX940Insts())
    return std::make_unique<SIGfx940CacheControl>(ST);
  if (ST.hasGFX90AInsts())
    return std::make_unique<SIGfx90ACacheControl>(ST);
  if (Generation <= AMDGPUSubtarget::SOUTHERN_ISLANDS)
    return std::make_unique<SIGfx6CacheControl>(ST);
  if (Generation < AMDGPUSubtarget::GFX10)
    return std::make_unique<SIGfx7CacheControl>(ST);
  if (Generation < AMDGPUSubtarget::GFX11)
    return std::make_unique<SIGfx10CacheControl>(ST);
  if (Generation < AMDGPUSubtarget::GFX12)
    return std::make_unique<SIGfx11CacheControl>(ST);
  return std::make_unique<SIGfx12CacheControl>(ST);
}

bool SIGfx6CacheControl::enableLoadCacheBypass(
    const MachineBasicBlock::iterator &MI,
    SIAtomicScope Scope,
    SIAtomicAddrSpace AddrSpace) const {
  assert(MI->mayLoad() && !MI->mayStore());
  bool Changed = false;

  if ((AddrSpace & SIAtomicAddrSpace::GLOBAL) != SIAtomicAddrSpace::NONE) {
    switch (Scope) {
    case SIAtomicScope::SYSTEM:
    case SIAtomicScope::AGENT:
      // Set L1 cache policy to MISS_EVICT.
      // Note: there is no L2 cache bypass policy at the ISA level.
      Changed |= enableGLCBit(MI);
      break;
    case SIAtomicScope::WORKGROUP:
    case SIAtomicScope::WAVEFRONT:
    case SIAtomicScope::SINGLETHREAD:
      // No cache to bypass.
      break;
    default:
      llvm_unreachable("Unsupported synchronization scope");
    }
  }

  /// The scratch address space does not need the global memory caches
  /// to be bypassed as all memory operations by the same thread are
  /// sequentially consistent, and no other thread can access scratch
  /// memory.

  /// Other address spaces do not have a cache.

  return Changed;
}

bool SIGfx6CacheControl::enableStoreCacheBypass(
    const MachineBasicBlock::iterator &MI,
    SIAtomicScope Scope,
    SIAtomicAddrSpace AddrSpace) const {
  assert(!MI->mayLoad() && MI->mayStore());
  bool Changed = false;

  /// The L1 cache is write through so does not need to be bypassed. There is no
  /// bypass control for the L2 cache at the isa level.

  return Changed;
}

bool SIGfx6CacheControl::enableRMWCacheBypass(
    const MachineBasicBlock::iterator &MI,
    SIAtomicScope Scope,
    SIAtomicAddrSpace AddrSpace) const {
  assert(MI->mayLoad() && MI->mayStore());
  bool Changed = false;

  /// Do not set GLC for RMW atomic operations as L0/L1 cache is automatically
  /// bypassed, and the GLC bit is instead used to indicate if they are
  /// return or no-return.
  /// Note: there is no L2 cache coherent bypass control at the ISA level.

  return Changed;
}

bool SIGfx6CacheControl::enableVolatileAndOrNonTemporal(
    MachineBasicBlock::iterator &MI, SIAtomicAddrSpace AddrSpace, SIMemOp Op,
    bool IsVolatile, bool IsNonTemporal, bool IsLastUse = false) const {
  // Only handle load and store, not atomic read-modify-write insructions. The
  // latter use glc to indicate if the atomic returns a result and so must not
  // be used for cache control.
  assert(MI->mayLoad() ^ MI->mayStore());

  // Only update load and store, not LLVM IR atomic read-modify-write
  // instructions. The latter are always marked as volatile so cannot sensibly
  // handle it as do not want to pessimize all atomics. Also they do not support
  // the nontemporal attribute.
  assert(Op == SIMemOp::LOAD || Op == SIMemOp::STORE);

  bool Changed = false;

  if (IsVolatile) {
    // Set L1 cache policy to be MISS_EVICT for load instructions
    // and MISS_LRU for store instructions.
    // Note: there is no L2 cache bypass policy at the ISA level.
    if (Op == SIMemOp::LOAD)
      Changed |= enableGLCBit(MI);

    // Ensure operation has completed at system scope to cause all volatile
    // operations to be visible outside the program in a global order. Do not
    // request cross address space as only the global address space can be
    // observable outside the program, so no need to cause a waitcnt for LDS
    // address space operations.
    Changed |= insertWait(MI, SIAtomicScope::SYSTEM, AddrSpace, Op, false,
                          Position::AFTER, AtomicOrdering::Unordered);

    return Changed;
  }

  if (IsNonTemporal) {
    // Setting both GLC and SLC configures L1 cache policy to MISS_EVICT
    // for both loads and stores, and the L2 cache policy to STREAM.
    Changed |= enableGLCBit(MI);
    Changed |= enableSLCBit(MI);
    return Changed;
  }

  return Changed;
}

bool SIGfx6CacheControl::insertWait(MachineBasicBlock::iterator &MI,
                                    SIAtomicScope Scope,
                                    SIAtomicAddrSpace AddrSpace, SIMemOp Op,
                                    bool IsCrossAddrSpaceOrdering, Position Pos,
                                    AtomicOrdering Order) const {
  bool Changed = false;

  MachineBasicBlock &MBB = *MI->getParent();
  DebugLoc DL = MI->getDebugLoc();

  if (Pos == Position::AFTER)
    ++MI;

  bool VMCnt = false;
  bool LGKMCnt = false;

  if ((AddrSpace & (SIAtomicAddrSpace::GLOBAL | SIAtomicAddrSpace::SCRATCH)) !=
      SIAtomicAddrSpace::NONE) {
    switch (Scope) {
    case SIAtomicScope::SYSTEM:
    case SIAtomicScope::AGENT:
      VMCnt |= true;
      break;
    case SIAtomicScope::WORKGROUP:
    case SIAtomicScope::WAVEFRONT:
    case SIAtomicScope::SINGLETHREAD:
      // The L1 cache keeps all memory operations in order for
      // wavefronts in the same work-group.
      break;
    default:
      llvm_unreachable("Unsupported synchronization scope");
    }
  }

  if ((AddrSpace & SIAtomicAddrSpace::LDS) != SIAtomicAddrSpace::NONE) {
    switch (Scope) {
    case SIAtomicScope::SYSTEM:
    case SIAtomicScope::AGENT:
    case SIAtomicScope::WORKGROUP:
      // If no cross address space ordering then an "S_WAITCNT lgkmcnt(0)" is
      // not needed as LDS operations for all waves are executed in a total
      // global ordering as observed by all waves. Required if also
      // synchronizing with global/GDS memory as LDS operations could be
      // reordered with respect to later global/GDS memory operations of the
      // same wave.
      LGKMCnt |= IsCrossAddrSpaceOrdering;
      break;
    case SIAtomicScope::WAVEFRONT:
    case SIAtomicScope::SINGLETHREAD:
      // The LDS keeps all memory operations in order for
      // the same wavefront.
      break;
    default:
      llvm_unreachable("Unsupported synchronization scope");
    }
  }

  if ((AddrSpace & SIAtomicAddrSpace::GDS) != SIAtomicAddrSpace::NONE) {
    switch (Scope) {
    case SIAtomicScope::SYSTEM:
    case SIAtomicScope::AGENT:
      // If no cross address space ordering then an GDS "S_WAITCNT lgkmcnt(0)"
      // is not needed as GDS operations for all waves are executed in a total
      // global ordering as observed by all waves. Required if also
      // synchronizing with global/LDS memory as GDS operations could be
      // reordered with respect to later global/LDS memory operations of the
      // same wave.
      LGKMCnt |= IsCrossAddrSpaceOrdering;
      break;
    case SIAtomicScope::WORKGROUP:
    case SIAtomicScope::WAVEFRONT:
    case SIAtomicScope::SINGLETHREAD:
      // The GDS keeps all memory operations in order for
      // the same work-group.
      break;
    default:
      llvm_unreachable("Unsupported synchronization scope");
    }
  }

  if (VMCnt || LGKMCnt) {
    unsigned WaitCntImmediate =
      AMDGPU::encodeWaitcnt(IV,
                            VMCnt ? 0 : getVmcntBitMask(IV),
                            getExpcntBitMask(IV),
                            LGKMCnt ? 0 : getLgkmcntBitMask(IV));
    BuildMI(MBB, MI, DL, TII->get(AMDGPU::S_WAITCNT_soft))
        .addImm(WaitCntImmediate);
    Changed = true;
  }

  // On architectures that support direct loads to LDS, emit an unknown waitcnt
  // at workgroup-scoped release operations that specify the LDS address space.
  // SIInsertWaitcnts will later replace this with a vmcnt().
  if (ST.hasVMemToLDSLoad() && isReleaseOrStronger(Order) &&
      Scope == SIAtomicScope::WORKGROUP &&
      (AddrSpace & SIAtomicAddrSpace::LDS) != SIAtomicAddrSpace::NONE) {
    BuildMI(MBB, MI, DL, TII->get(AMDGPU::S_WAITCNT_lds_direct));
    Changed = true;
  }

  if (Pos == Position::AFTER)
    --MI;

  return Changed;
}

bool SIGfx6CacheControl::insertAcquire(MachineBasicBlock::iterator &MI,
                                       SIAtomicScope Scope,
                                       SIAtomicAddrSpace AddrSpace,
                                       Position Pos) const {
  if (!InsertCacheInv)
    return false;

  bool Changed = false;

  MachineBasicBlock &MBB = *MI->getParent();
  DebugLoc DL = MI->getDebugLoc();

  if (Pos == Position::AFTER)
    ++MI;

  if ((AddrSpace & SIAtomicAddrSpace::GLOBAL) != SIAtomicAddrSpace::NONE) {
    switch (Scope) {
    case SIAtomicScope::SYSTEM:
    case SIAtomicScope::AGENT:
      BuildMI(MBB, MI, DL, TII->get(AMDGPU::BUFFER_WBINVL1));
      Changed = true;
      break;
    case SIAtomicScope::WORKGROUP:
    case SIAtomicScope::WAVEFRONT:
    case SIAtomicScope::SINGLETHREAD:
      // No cache to invalidate.
      break;
    default:
      llvm_unreachable("Unsupported synchronization scope");
    }
  }

  /// The scratch address space does not need the global memory cache
  /// to be flushed as all memory operations by the same thread are
  /// sequentially consistent, and no other thread can access scratch
  /// memory.

  /// Other address spaces do not have a cache.

  if (Pos == Position::AFTER)
    --MI;

  return Changed;
}

bool SIGfx6CacheControl::insertRelease(MachineBasicBlock::iterator &MI,
                                       SIAtomicScope Scope,
                                       SIAtomicAddrSpace AddrSpace,
                                       bool IsCrossAddrSpaceOrdering,
                                       Position Pos) const {
  return insertWait(MI, Scope, AddrSpace, SIMemOp::LOAD | SIMemOp::STORE,
                    IsCrossAddrSpaceOrdering, Pos, AtomicOrdering::Release);
}

bool SIGfx7CacheControl::insertAcquire(MachineBasicBlock::iterator &MI,
                                       SIAtomicScope Scope,
                                       SIAtomicAddrSpace AddrSpace,
                                       Position Pos) const {
  if (!InsertCacheInv)
    return false;

  bool Changed = false;

  MachineBasicBlock &MBB = *MI->getParent();
  DebugLoc DL = MI->getDebugLoc();

  const GCNSubtarget &STM = MBB.getParent()->getSubtarget<GCNSubtarget>();

  const unsigned InvalidateL1 = STM.isAmdPalOS() || STM.isMesa3DOS()
                                    ? AMDGPU::BUFFER_WBINVL1
                                    : AMDGPU::BUFFER_WBINVL1_VOL;

  if (Pos == Position::AFTER)
    ++MI;

  if ((AddrSpace & SIAtomicAddrSpace::GLOBAL) != SIAtomicAddrSpace::NONE) {
    switch (Scope) {
    case SIAtomicScope::SYSTEM:
    case SIAtomicScope::AGENT:
      BuildMI(MBB, MI, DL, TII->get(InvalidateL1));
      Changed = true;
      break;
    case SIAtomicScope::WORKGROUP:
    case SIAtomicScope::WAVEFRONT:
    case SIAtomicScope::SINGLETHREAD:
      // No cache to invalidate.
      break;
    default:
      llvm_unreachable("Unsupported synchronization scope");
    }
  }

  /// The scratch address space does not need the global memory cache
  /// to be flushed as all memory operations by the same thread are
  /// sequentially consistent, and no other thread can access scratch
  /// memory.

  /// Other address spaces do not have a cache.

  if (Pos == Position::AFTER)
    --MI;

  return Changed;
}

bool SIGfx90ACacheControl::enableLoadCacheBypass(
    const MachineBasicBlock::iterator &MI,
    SIAtomicScope Scope,
    SIAtomicAddrSpace AddrSpace) const {
  assert(MI->mayLoad() && !MI->mayStore());
  bool Changed = false;

  if ((AddrSpace & SIAtomicAddrSpace::GLOBAL) != SIAtomicAddrSpace::NONE) {
    switch (Scope) {
    case SIAtomicScope::SYSTEM:
    case SIAtomicScope::AGENT:
      // Set the L1 cache policy to MISS_LRU.
      // Note: there is no L2 cache bypass policy at the ISA level.
      Changed |= enableGLCBit(MI);
      break;
    case SIAtomicScope::WORKGROUP:
      // In threadgroup split mode the waves of a work-group can be executing on
      // different CUs. Therefore need to bypass the L1 which is per CU.
      // Otherwise in non-threadgroup split mode all waves of a work-group are
      // on the same CU, and so the L1 does not need to be bypassed.
      if (ST.isTgSplitEnabled())
        Changed |= enableGLCBit(MI);
      break;
    case SIAtomicScope::WAVEFRONT:
    case SIAtomicScope::SINGLETHREAD:
      // No cache to bypass.
      break;
    default:
      llvm_unreachable("Unsupported synchronization scope");
    }
  }

  /// The scratch address space does not need the global memory caches
  /// to be bypassed as all memory operations by the same thread are
  /// sequentially consistent, and no other thread can access scratch
  /// memory.

  /// Other address spaces do not have a cache.

  return Changed;
}

bool SIGfx90ACacheControl::enableStoreCacheBypass(
    const MachineBasicBlock::iterator &MI,
    SIAtomicScope Scope,
    SIAtomicAddrSpace AddrSpace) const {
  assert(!MI->mayLoad() && MI->mayStore());
  bool Changed = false;

  if ((AddrSpace & SIAtomicAddrSpace::GLOBAL) != SIAtomicAddrSpace::NONE) {
    switch (Scope) {
    case SIAtomicScope::SYSTEM:
    case SIAtomicScope::AGENT:
      /// Do not set glc for store atomic operations as they implicitly write
      /// through the L1 cache.
      break;
    case SIAtomicScope::WORKGROUP:
    case SIAtomicScope::WAVEFRONT:
    case SIAtomicScope::SINGLETHREAD:
      // No cache to bypass. Store atomics implicitly write through the L1
      // cache.
      break;
    default:
      llvm_unreachable("Unsupported synchronization scope");
    }
  }

  /// The scratch address space does not need the global memory caches
  /// to be bypassed as all memory operations by the same thread are
  /// sequentially consistent, and no other thread can access scratch
  /// memory.

  /// Other address spaces do not have a cache.

  return Changed;
}

bool SIGfx90ACacheControl::enableRMWCacheBypass(
    const MachineBasicBlock::iterator &MI,
    SIAtomicScope Scope,
    SIAtomicAddrSpace AddrSpace) const {
  assert(MI->mayLoad() && MI->mayStore());
  bool Changed = false;

  if ((AddrSpace & SIAtomicAddrSpace::GLOBAL) != SIAtomicAddrSpace::NONE) {
    switch (Scope) {
    case SIAtomicScope::SYSTEM:
    case SIAtomicScope::AGENT:
      /// Do not set glc for RMW atomic operations as they implicitly bypass
      /// the L1 cache, and the glc bit is instead used to indicate if they are
      /// return or no-return.
      break;
    case SIAtomicScope::WORKGROUP:
    case SIAtomicScope::WAVEFRONT:
    case SIAtomicScope::SINGLETHREAD:
      // No cache to bypass. RMW atomics implicitly bypass the L1 cache.
      break;
    default:
      llvm_unreachable("Unsupported synchronization scope");
    }
  }

  return Changed;
}

bool SIGfx90ACacheControl::enableVolatileAndOrNonTemporal(
    MachineBasicBlock::iterator &MI, SIAtomicAddrSpace AddrSpace, SIMemOp Op,
    bool IsVolatile, bool IsNonTemporal, bool IsLastUse = false) const {
  // Only handle load and store, not atomic read-modify-write insructions. The
  // latter use glc to indicate if the atomic returns a result and so must not
  // be used for cache control.
  assert(MI->mayLoad() ^ MI->mayStore());

  // Only update load and store, not LLVM IR atomic read-modify-write
  // instructions. The latter are always marked as volatile so cannot sensibly
  // handle it as do not want to pessimize all atomics. Also they do not support
  // the nontemporal attribute.
  assert(Op == SIMemOp::LOAD || Op == SIMemOp::STORE);

  bool Changed = false;

  if (IsVolatile) {
    // Set L1 cache policy to be MISS_EVICT for load instructions
    // and MISS_LRU for store instructions.
    // Note: there is no L2 cache bypass policy at the ISA level.
    if (Op == SIMemOp::LOAD)
      Changed |= enableGLCBit(MI);

    // Ensure operation has completed at system scope to cause all volatile
    // operations to be visible outside the program in a global order. Do not
    // request cross address space as only the global address space can be
    // observable outside the program, so no need to cause a waitcnt for LDS
    // address space operations.
    Changed |= insertWait(MI, SIAtomicScope::SYSTEM, AddrSpace, Op, false,
                          Position::AFTER, AtomicOrdering::Unordered);

    return Changed;
  }

  if (IsNonTemporal) {
    // Setting both GLC and SLC configures L1 cache policy to MISS_EVICT
    // for both loads and stores, and the L2 cache policy to STREAM.
    Changed |= enableGLCBit(MI);
    Changed |= enableSLCBit(MI);
    return Changed;
  }

  return Changed;
}

bool SIGfx90ACacheControl::insertWait(MachineBasicBlock::iterator &MI,
                                      SIAtomicScope Scope,
                                      SIAtomicAddrSpace AddrSpace, SIMemOp Op,
                                      bool IsCrossAddrSpaceOrdering,
                                      Position Pos,
                                      AtomicOrdering Order) const {
  if (ST.isTgSplitEnabled()) {
    // In threadgroup split mode the waves of a work-group can be executing on
    // different CUs. Therefore need to wait for global or GDS memory operations
    // to complete to ensure they are visible to waves in the other CUs.
    // Otherwise in non-threadgroup split mode all waves of a work-group are on
    // the same CU, so no need to wait for global memory as all waves in the
    // work-group access the same the L1, nor wait for GDS as access are ordered
    // on a CU.
    if (((AddrSpace & (SIAtomicAddrSpace::GLOBAL | SIAtomicAddrSpace::SCRATCH |
                       SIAtomicAddrSpace::GDS)) != SIAtomicAddrSpace::NONE) &&
        (Scope == SIAtomicScope::WORKGROUP)) {
      // Same as GFX7 using agent scope.
      Scope = SIAtomicScope::AGENT;
    }
    // In threadgroup split mode LDS cannot be allocated so no need to wait for
    // LDS memory operations.
    AddrSpace &= ~SIAtomicAddrSpace::LDS;
  }
  return SIGfx7CacheControl::insertWait(MI, Scope, AddrSpace, Op,
                                        IsCrossAddrSpaceOrdering, Pos, Order);
}

bool SIGfx90ACacheControl::insertAcquire(MachineBasicBlock::iterator &MI,
                                         SIAtomicScope Scope,
                                         SIAtomicAddrSpace AddrSpace,
                                         Position Pos) const {
  if (!InsertCacheInv)
    return false;

  bool Changed = false;

  MachineBasicBlock &MBB = *MI->getParent();
  DebugLoc DL = MI->getDebugLoc();

  if (Pos == Position::AFTER)
    ++MI;

  if ((AddrSpace & SIAtomicAddrSpace::GLOBAL) != SIAtomicAddrSpace::NONE) {
    switch (Scope) {
    case SIAtomicScope::SYSTEM:
      // Ensures that following loads will not see stale remote VMEM data or
      // stale local VMEM data with MTYPE NC. Local VMEM data with MTYPE RW and
      // CC will never be stale due to the local memory probes.
      BuildMI(MBB, MI, DL, TII->get(AMDGPU::BUFFER_INVL2));
      // Inserting a "S_WAITCNT vmcnt(0)" after is not required because the
      // hardware does not reorder memory operations by the same wave with
      // respect to a preceding "BUFFER_INVL2". The invalidate is guaranteed to
      // remove any cache lines of earlier writes by the same wave and ensures
      // later reads by the same wave will refetch the cache lines.
      Changed = true;
      break;
    case SIAtomicScope::AGENT:
      // Same as GFX7.
      break;
    case SIAtomicScope::WORKGROUP:
      // In threadgroup split mode the waves of a work-group can be executing on
      // different CUs. Therefore need to invalidate the L1 which is per CU.
      // Otherwise in non-threadgroup split mode all waves of a work-group are
      // on the same CU, and so the L1 does not need to be invalidated.
      if (ST.isTgSplitEnabled()) {
        // Same as GFX7 using agent scope.
        Scope = SIAtomicScope::AGENT;
      }
      break;
    case SIAtomicScope::WAVEFRONT:
    case SIAtomicScope::SINGLETHREAD:
      // Same as GFX7.
      break;
    default:
      llvm_unreachable("Unsupported synchronization scope");
    }
  }

  /// The scratch address space does not need the global memory cache
  /// to be flushed as all memory operations by the same thread are
  /// sequentially consistent, and no other thread can access scratch
  /// memory.

  /// Other address spaces do not have a cache.

  if (Pos == Position::AFTER)
    --MI;

  Changed |= SIGfx7CacheControl::insertAcquire(MI, Scope, AddrSpace, Pos);

  return Changed;
}

bool SIGfx90ACacheControl::insertRelease(MachineBasicBlock::iterator &MI,
                                         SIAtomicScope Scope,
                                         SIAtomicAddrSpace AddrSpace,
                                         bool IsCrossAddrSpaceOrdering,
                                         Position Pos) const {
  bool Changed = false;

  MachineBasicBlock &MBB = *MI->getParent();
  const DebugLoc &DL = MI->getDebugLoc();

  if (Pos == Position::AFTER)
    ++MI;

  if ((AddrSpace & SIAtomicAddrSpace::GLOBAL) != SIAtomicAddrSpace::NONE) {
    switch (Scope) {
    case SIAtomicScope::SYSTEM:
      // Inserting a "S_WAITCNT vmcnt(0)" before is not required because the
      // hardware does not reorder memory operations by the same wave with
      // respect to a following "BUFFER_WBL2". The "BUFFER_WBL2" is guaranteed
      // to initiate writeback of any dirty cache lines of earlier writes by the
      // same wave. A "S_WAITCNT vmcnt(0)" is needed after to ensure the
      // writeback has completed.
      BuildMI(MBB, MI, DL, TII->get(AMDGPU::BUFFER_WBL2))
        // Set SC bits to indicate system scope.
        .addImm(AMDGPU::CPol::SC0 | AMDGPU::CPol::SC1);
      // Followed by same as GFX7, which will ensure the necessary "S_WAITCNT
      // vmcnt(0)" needed by the "BUFFER_WBL2".
      Changed = true;
      break;
    case SIAtomicScope::AGENT:
    case SIAtomicScope::WORKGROUP:
    case SIAtomicScope::WAVEFRONT:
    case SIAtomicScope::SINGLETHREAD:
      // Same as GFX7.
      break;
    default:
      llvm_unreachable("Unsupported synchronization scope");
    }
  }

  if (Pos == Position::AFTER)
    --MI;

  Changed |=
      SIGfx7CacheControl::insertRelease(MI, Scope, AddrSpace,
                                        IsCrossAddrSpaceOrdering, Pos);

  return Changed;
}

bool SIGfx940CacheControl::enableLoadCacheBypass(
    const MachineBasicBlock::iterator &MI, SIAtomicScope Scope,
    SIAtomicAddrSpace AddrSpace) const {
  assert(MI->mayLoad() && !MI->mayStore());
  bool Changed = false;

  if ((AddrSpace & SIAtomicAddrSpace::GLOBAL) != SIAtomicAddrSpace::NONE) {
    switch (Scope) {
    case SIAtomicScope::SYSTEM:
      // Set SC bits to indicate system scope.
      Changed |= enableSC0Bit(MI);
      Changed |= enableSC1Bit(MI);
      break;
    case SIAtomicScope::AGENT:
      // Set SC bits to indicate agent scope.
      Changed |= enableSC1Bit(MI);
      break;
    case SIAtomicScope::WORKGROUP:
      // In threadgroup split mode the waves of a work-group can be executing on
      // different CUs. Therefore need to bypass the L1 which is per CU.
      // Otherwise in non-threadgroup split mode all waves of a work-group are
      // on the same CU, and so the L1 does not need to be bypassed. Setting SC
      // bits to indicate work-group scope will do this automatically.
      Changed |= enableSC0Bit(MI);
      break;
    case SIAtomicScope::WAVEFRONT:
    case SIAtomicScope::SINGLETHREAD:
      // Leave SC bits unset to indicate wavefront scope.
      break;
    default:
      llvm_unreachable("Unsupported synchronization scope");
    }
  }

  /// The scratch address space does not need the global memory caches
  /// to be bypassed as all memory operations by the same thread are
  /// sequentially consistent, and no other thread can access scratch
  /// memory.

  /// Other address spaces do not have a cache.

  return Changed;
}

bool SIGfx940CacheControl::enableStoreCacheBypass(
    const MachineBasicBlock::iterator &MI,
    SIAtomicScope Scope, SIAtomicAddrSpace AddrSpace) const {
  assert(!MI->mayLoad() && MI->mayStore());
  bool Changed = false;

  if ((AddrSpace & SIAtomicAddrSpace::GLOBAL) != SIAtomicAddrSpace::NONE) {
    switch (Scope) {
    case SIAtomicScope::SYSTEM:
      // Set SC bits to indicate system scope.
      Changed |= enableSC0Bit(MI);
      Changed |= enableSC1Bit(MI);
      break;
    case SIAtomicScope::AGENT:
      // Set SC bits to indicate agent scope.
      Changed |= enableSC1Bit(MI);
      break;
    case SIAtomicScope::WORKGROUP:
      // Set SC bits to indicate workgroup scope.
      Changed |= enableSC0Bit(MI);
      break;
    case SIAtomicScope::WAVEFRONT:
    case SIAtomicScope::SINGLETHREAD:
      // Leave SC bits unset to indicate wavefront scope.
      break;
    default:
      llvm_unreachable("Unsupported synchronization scope");
    }
  }

  /// The scratch address space does not need the global memory caches
  /// to be bypassed as all memory operations by the same thread are
  /// sequentially consistent, and no other thread can access scratch
  /// memory.

  /// Other address spaces do not have a cache.

  return Changed;
}

bool SIGfx940CacheControl::enableRMWCacheBypass(
    const MachineBasicBlock::iterator &MI, SIAtomicScope Scope,
    SIAtomicAddrSpace AddrSpace) const {
  assert(MI->mayLoad() && MI->mayStore());
  bool Changed = false;

  if ((AddrSpace & SIAtomicAddrSpace::GLOBAL) != SIAtomicAddrSpace::NONE) {
    switch (Scope) {
    case SIAtomicScope::SYSTEM:
      // Set SC1 bit to indicate system scope.
      Changed |= enableSC1Bit(MI);
      break;
    case SIAtomicScope::AGENT:
    case SIAtomicScope::WORKGROUP:
    case SIAtomicScope::WAVEFRONT:
    case SIAtomicScope::SINGLETHREAD:
      // RMW atomic operations implicitly bypass the L1 cache and only use SC1
      // to indicate system or agent scope. The SC0 bit is used to indicate if
      // they are return or no-return. Leave SC1 bit unset to indicate agent
      // scope.
      break;
    default:
      llvm_unreachable("Unsupported synchronization scope");
    }
  }

  return Changed;
}

bool SIGfx940CacheControl::enableVolatileAndOrNonTemporal(
    MachineBasicBlock::iterator &MI, SIAtomicAddrSpace AddrSpace, SIMemOp Op,
    bool IsVolatile, bool IsNonTemporal, bool IsLastUse = false) const {
  // Only handle load and store, not atomic read-modify-write insructions. The
  // latter use glc to indicate if the atomic returns a result and so must not
  // be used for cache control.
  assert(MI->mayLoad() ^ MI->mayStore());

  // Only update load and store, not LLVM IR atomic read-modify-write
  // instructions. The latter are always marked as volatile so cannot sensibly
  // handle it as do not want to pessimize all atomics. Also they do not support
  // the nontemporal attribute.
  assert(Op == SIMemOp::LOAD || Op == SIMemOp::STORE);

  bool Changed = false;

  if (IsVolatile) {
    // Set SC bits to indicate system scope.
    Changed |= enableSC0Bit(MI);
    Changed |= enableSC1Bit(MI);

    // Ensure operation has completed at system scope to cause all volatile
    // operations to be visible outside the program in a global order. Do not
    // request cross address space as only the global address space can be
    // observable outside the program, so no need to cause a waitcnt for LDS
    // address space operations.
    Changed |= insertWait(MI, SIAtomicScope::SYSTEM, AddrSpace, Op, false,
                          Position::AFTER, AtomicOrdering::Unordered);

    return Changed;
  }

  if (IsNonTemporal) {
    Changed |= enableNTBit(MI);
    return Changed;
  }

  return Changed;
}

bool SIGfx940CacheControl::insertAcquire(MachineBasicBlock::iterator &MI,
                                         SIAtomicScope Scope,
                                         SIAtomicAddrSpace AddrSpace,
                                         Position Pos) const {
  if (!InsertCacheInv)
    return false;

  bool Changed = false;

  MachineBasicBlock &MBB = *MI->getParent();
  DebugLoc DL = MI->getDebugLoc();

  if (Pos == Position::AFTER)
    ++MI;

  if ((AddrSpace & SIAtomicAddrSpace::GLOBAL) != SIAtomicAddrSpace::NONE) {
    switch (Scope) {
    case SIAtomicScope::SYSTEM:
      // Ensures that following loads will not see stale remote VMEM data or
      // stale local VMEM data with MTYPE NC. Local VMEM data with MTYPE RW and
      // CC will never be stale due to the local memory probes.
      BuildMI(MBB, MI, DL, TII->get(AMDGPU::BUFFER_INV))
          // Set SC bits to indicate system scope.
          .addImm(AMDGPU::CPol::SC0 | AMDGPU::CPol::SC1);
      // Inserting a "S_WAITCNT vmcnt(0)" after is not required because the
      // hardware does not reorder memory operations by the same wave with
      // respect to a preceding "BUFFER_INV". The invalidate is guaranteed to
      // remove any cache lines of earlier writes by the same wave and ensures
      // later reads by the same wave will refetch the cache lines.
      Changed = true;
      break;
    case SIAtomicScope::AGENT:
      // Ensures that following loads will not see stale remote date or local
      // MTYPE NC global data. Local MTYPE RW and CC memory will never be stale
      // due to the memory probes.
      BuildMI(MBB, MI, DL, TII->get(AMDGPU::BUFFER_INV))
          // Set SC bits to indicate agent scope.
          .addImm(AMDGPU::CPol::SC1);
      // Inserting "S_WAITCNT vmcnt(0)" is not required because the hardware
      // does not reorder memory operations with respect to preceeding buffer
      // invalidate. The invalidate is guaranteed to remove any cache lines of
      // earlier writes and ensures later writes will refetch the cache lines.
      Changed = true;
      break;
    case SIAtomicScope::WORKGROUP:
      // In threadgroup split mode the waves of a work-group can be executing on
      // different CUs. Therefore need to invalidate the L1 which is per CU.
      // Otherwise in non-threadgroup split mode all waves of a work-group are
      // on the same CU, and so the L1 does not need to be invalidated.
      if (ST.isTgSplitEnabled()) {
        // Ensures L1 is invalidated if in threadgroup split mode. In
        // non-threadgroup split mode it is a NOP, but no point generating it in
        // that case if know not in that mode.
        BuildMI(MBB, MI, DL, TII->get(AMDGPU::BUFFER_INV))
            // Set SC bits to indicate work-group scope.
            .addImm(AMDGPU::CPol::SC0);
        // Inserting "S_WAITCNT vmcnt(0)" is not required because the hardware
        // does not reorder memory operations with respect to preceeding buffer
        // invalidate. The invalidate is guaranteed to remove any cache lines of
        // earlier writes and ensures later writes will refetch the cache lines.
        Changed = true;
      }
      break;
    case SIAtomicScope::WAVEFRONT:
    case SIAtomicScope::SINGLETHREAD:
      // Could generate "BUFFER_INV" but it would do nothing as there are no
      // caches to invalidate.
      break;
    default:
      llvm_unreachable("Unsupported synchronization scope");
    }
  }

  /// The scratch address space does not need the global memory cache
  /// to be flushed as all memory operations by the same thread are
  /// sequentially consistent, and no other thread can access scratch
  /// memory.

  /// Other address spaces do not have a cache.

  if (Pos == Position::AFTER)
    --MI;

  return Changed;
}

bool SIGfx940CacheControl::insertRelease(MachineBasicBlock::iterator &MI,
                                         SIAtomicScope Scope,
                                         SIAtomicAddrSpace AddrSpace,
                                         bool IsCrossAddrSpaceOrdering,
                                         Position Pos) const {
  bool Changed = false;

  MachineBasicBlock &MBB = *MI->getParent();
  DebugLoc DL = MI->getDebugLoc();

  if (Pos == Position::AFTER)
    ++MI;

  if ((AddrSpace & SIAtomicAddrSpace::GLOBAL) != SIAtomicAddrSpace::NONE) {
    switch (Scope) {
    case SIAtomicScope::SYSTEM:
      // Inserting a "S_WAITCNT vmcnt(0)" before is not required because the
      // hardware does not reorder memory operations by the same wave with
      // respect to a following "BUFFER_WBL2". The "BUFFER_WBL2" is guaranteed
      // to initiate writeback of any dirty cache lines of earlier writes by the
      // same wave. A "S_WAITCNT vmcnt(0)" is needed after to ensure the
      // writeback has completed.
      BuildMI(MBB, MI, DL, TII->get(AMDGPU::BUFFER_WBL2))
          // Set SC bits to indicate system scope.
          .addImm(AMDGPU::CPol::SC0 | AMDGPU::CPol::SC1);
      // Since AddrSpace contains SIAtomicAddrSpace::GLOBAL and Scope is
      // SIAtomicScope::SYSTEM, the following insertWait will generate the
      // required "S_WAITCNT vmcnt(0)" needed by the "BUFFER_WBL2".
      Changed = true;
      break;
    case SIAtomicScope::AGENT:
      BuildMI(MBB, MI, DL, TII->get(AMDGPU::BUFFER_WBL2))
          // Set SC bits to indicate agent scope.
          .addImm(AMDGPU::CPol::SC1);

      // Since AddrSpace contains SIAtomicAddrSpace::GLOBAL and Scope is
      // SIAtomicScope::AGENT, the following insertWait will generate the
      // required "S_WAITCNT vmcnt(0)".
      Changed = true;
      break;
    case SIAtomicScope::WORKGROUP:
    case SIAtomicScope::WAVEFRONT:
    case SIAtomicScope::SINGLETHREAD:
      // Do not generate "BUFFER_WBL2" as there are no caches it would
      // writeback, and would require an otherwise unnecessary
      // "S_WAITCNT vmcnt(0)".
      break;
    default:
      llvm_unreachable("Unsupported synchronization scope");
    }
  }

  if (Pos == Position::AFTER)
    --MI;

  // Ensure the necessary S_WAITCNT needed by any "BUFFER_WBL2" as well as other
  // S_WAITCNT needed.
  Changed |= insertWait(MI, Scope, AddrSpace, SIMemOp::LOAD | SIMemOp::STORE,
                        IsCrossAddrSpaceOrdering, Pos, AtomicOrdering::Release);

  return Changed;
}

bool SIGfx10CacheControl::enableLoadCacheBypass(
    const MachineBasicBlock::iterator &MI,
    SIAtomicScope Scope,
    SIAtomicAddrSpace AddrSpace) const {
  assert(MI->mayLoad() && !MI->mayStore());
  bool Changed = false;

  if ((AddrSpace & SIAtomicAddrSpace::GLOBAL) != SIAtomicAddrSpace::NONE) {
    switch (Scope) {
    case SIAtomicScope::SYSTEM:
    case SIAtomicScope::AGENT:
      // Set the L0 and L1 cache policies to MISS_EVICT.
      // Note: there is no L2 cache coherent bypass control at the ISA level.
      Changed |= enableGLCBit(MI);
      Changed |= enableDLCBit(MI);
      break;
    case SIAtomicScope::WORKGROUP:
      // In WGP mode the waves of a work-group can be executing on either CU of
      // the WGP. Therefore need to bypass the L0 which is per CU. Otherwise in
      // CU mode all waves of a work-group are on the same CU, and so the L0
      // does not need to be bypassed.
      if (!ST.isCuModeEnabled())
        Changed |= enableGLCBit(MI);
      break;
    case SIAtomicScope::WAVEFRONT:
    case SIAtomicScope::SINGLETHREAD:
      // No cache to bypass.
      break;
    default:
      llvm_unreachable("Unsupported synchronization scope");
    }
  }

  /// The scratch address space does not need the global memory caches
  /// to be bypassed as all memory operations by the same thread are
  /// sequentially consistent, and no other thread can access scratch
  /// memory.

  /// Other address spaces do not have a cache.

  return Changed;
}

bool SIGfx10CacheControl::enableVolatileAndOrNonTemporal(
    MachineBasicBlock::iterator &MI, SIAtomicAddrSpace AddrSpace, SIMemOp Op,
    bool IsVolatile, bool IsNonTemporal, bool IsLastUse = false) const {

  // Only handle load and store, not atomic read-modify-write insructions. The
  // latter use glc to indicate if the atomic returns a result and so must not
  // be used for cache control.
  assert(MI->mayLoad() ^ MI->mayStore());

  // Only update load and store, not LLVM IR atomic read-modify-write
  // instructions. The latter are always marked as volatile so cannot sensibly
  // handle it as do not want to pessimize all atomics. Also they do not support
  // the nontemporal attribute.
  assert(Op == SIMemOp::LOAD || Op == SIMemOp::STORE);

  bool Changed = false;

  if (IsVolatile) {
    // Set L0 and L1 cache policy to be MISS_EVICT for load instructions
    // and MISS_LRU for store instructions.
    // Note: there is no L2 cache coherent bypass control at the ISA level.
    if (Op == SIMemOp::LOAD) {
      Changed |= enableGLCBit(MI);
      Changed |= enableDLCBit(MI);
    }

    // Ensure operation has completed at system scope to cause all volatile
    // operations to be visible outside the program in a global order. Do not
    // request cross address space as only the global address space can be
    // observable outside the program, so no need to cause a waitcnt for LDS
    // address space operations.
    Changed |= insertWait(MI, SIAtomicScope::SYSTEM, AddrSpace, Op, false,
                          Position::AFTER, AtomicOrdering::Unordered);
    return Changed;
  }

  if (IsNonTemporal) {
    // For loads setting SLC configures L0 and L1 cache policy to HIT_EVICT
    // and L2 cache policy to STREAM.
    // For stores setting both GLC and SLC configures L0 and L1 cache policy
    // to MISS_EVICT and the L2 cache policy to STREAM.
    if (Op == SIMemOp::STORE)
      Changed |= enableGLCBit(MI);
    Changed |= enableSLCBit(MI);

    return Changed;
  }

  return Changed;
}

bool SIGfx10CacheControl::insertWait(MachineBasicBlock::iterator &MI,
                                     SIAtomicScope Scope,
                                     SIAtomicAddrSpace AddrSpace, SIMemOp Op,
                                     bool IsCrossAddrSpaceOrdering,
                                     Position Pos, AtomicOrdering Order) const {
  bool Changed = false;

  MachineBasicBlock &MBB = *MI->getParent();
  DebugLoc DL = MI->getDebugLoc();

  if (Pos == Position::AFTER)
    ++MI;

  bool VMCnt = false;
  bool VSCnt = false;
  bool LGKMCnt = false;

  if ((AddrSpace & (SIAtomicAddrSpace::GLOBAL | SIAtomicAddrSpace::SCRATCH)) !=
      SIAtomicAddrSpace::NONE) {
    switch (Scope) {
    case SIAtomicScope::SYSTEM:
    case SIAtomicScope::AGENT:
      if ((Op & SIMemOp::LOAD) != SIMemOp::NONE)
        VMCnt |= true;
      if ((Op & SIMemOp::STORE) != SIMemOp::NONE)
        VSCnt |= true;
      break;
    case SIAtomicScope::WORKGROUP:
      // In WGP mode the waves of a work-group can be executing on either CU of
      // the WGP. Therefore need to wait for operations to complete to ensure
      // they are visible to waves in the other CU as the L0 is per CU.
      // Otherwise in CU mode and all waves of a work-group are on the same CU
      // which shares the same L0.
      if (!ST.isCuModeEnabled()) {
        if ((Op & SIMemOp::LOAD) != SIMemOp::NONE)
          VMCnt |= true;
        if ((Op & SIMemOp::STORE) != SIMemOp::NONE)
          VSCnt |= true;
      }
      break;
    case SIAtomicScope::WAVEFRONT:
    case SIAtomicScope::SINGLETHREAD:
      // The L0 cache keeps all memory operations in order for
      // work-items in the same wavefront.
      break;
    default:
      llvm_unreachable("Unsupported synchronization scope");
    }
  }

  if ((AddrSpace & SIAtomicAddrSpace::LDS) != SIAtomicAddrSpace::NONE) {
    switch (Scope) {
    case SIAtomicScope::SYSTEM:
    case SIAtomicScope::AGENT:
    case SIAtomicScope::WORKGROUP:
      // If no cross address space ordering then an "S_WAITCNT lgkmcnt(0)" is
      // not needed as LDS operations for all waves are executed in a total
      // global ordering as observed by all waves. Required if also
      // synchronizing with global/GDS memory as LDS operations could be
      // reordered with respect to later global/GDS memory operations of the
      // same wave.
      LGKMCnt |= IsCrossAddrSpaceOrdering;
      break;
    case SIAtomicScope::WAVEFRONT:
    case SIAtomicScope::SINGLETHREAD:
      // The LDS keeps all memory operations in order for
      // the same wavefront.
      break;
    default:
      llvm_unreachable("Unsupported synchronization scope");
    }
  }

  if ((AddrSpace & SIAtomicAddrSpace::GDS) != SIAtomicAddrSpace::NONE) {
    switch (Scope) {
    case SIAtomicScope::SYSTEM:
    case SIAtomicScope::AGENT:
      // If no cross address space ordering then an GDS "S_WAITCNT lgkmcnt(0)"
      // is not needed as GDS operations for all waves are executed in a total
      // global ordering as observed by all waves. Required if also
      // synchronizing with global/LDS memory as GDS operations could be
      // reordered with respect to later global/LDS memory operations of the
      // same wave.
      LGKMCnt |= IsCrossAddrSpaceOrdering;
      break;
    case SIAtomicScope::WORKGROUP:
    case SIAtomicScope::WAVEFRONT:
    case SIAtomicScope::SINGLETHREAD:
      // The GDS keeps all memory operations in order for
      // the same work-group.
      break;
    default:
      llvm_unreachable("Unsupported synchronization scope");
    }
  }

  if (VMCnt || LGKMCnt) {
    unsigned WaitCntImmediate =
      AMDGPU::encodeWaitcnt(IV,
                            VMCnt ? 0 : getVmcntBitMask(IV),
                            getExpcntBitMask(IV),
                            LGKMCnt ? 0 : getLgkmcntBitMask(IV));
    BuildMI(MBB, MI, DL, TII->get(AMDGPU::S_WAITCNT_soft))
        .addImm(WaitCntImmediate);
    Changed = true;
  }

  // On architectures that support direct loads to LDS, emit an unknown waitcnt
  // at workgroup-scoped release operations that specify the LDS address space.
  // SIInsertWaitcnts will later replace this with a vmcnt().
  if (ST.hasVMemToLDSLoad() && isReleaseOrStronger(Order) &&
      Scope == SIAtomicScope::WORKGROUP &&
      (AddrSpace & SIAtomicAddrSpace::LDS) != SIAtomicAddrSpace::NONE) {
    BuildMI(MBB, MI, DL, TII->get(AMDGPU::S_WAITCNT_lds_direct));
    Changed = true;
  }

  if (VSCnt) {
    BuildMI(MBB, MI, DL, TII->get(AMDGPU::S_WAITCNT_VSCNT_soft))
        .addReg(AMDGPU::SGPR_NULL, RegState::Undef)
        .addImm(0);
    Changed = true;
  }

  if (Pos == Position::AFTER)
    --MI;

  return Changed;
}

bool SIGfx10CacheControl::insertAcquire(MachineBasicBlock::iterator &MI,
                                        SIAtomicScope Scope,
                                        SIAtomicAddrSpace AddrSpace,
                                        Position Pos) const {
  if (!InsertCacheInv)
    return false;

  bool Changed = false;

  MachineBasicBlock &MBB = *MI->getParent();
  DebugLoc DL = MI->getDebugLoc();

  if (Pos == Position::AFTER)
    ++MI;

  if ((AddrSpace & SIAtomicAddrSpace::GLOBAL) != SIAtomicAddrSpace::NONE) {
    switch (Scope) {
    case SIAtomicScope::SYSTEM:
    case SIAtomicScope::AGENT:
      // The order of invalidates matter here. We must invalidate "outer in"
      // so L1 -> L0 to avoid L0 pulling in stale data from L1 when it is
      // invalidated.
      BuildMI(MBB, MI, DL, TII->get(AMDGPU::BUFFER_GL1_INV));
      BuildMI(MBB, MI, DL, TII->get(AMDGPU::BUFFER_GL0_INV));
      Changed = true;
      break;
    case SIAtomicScope::WORKGROUP:
      // In WGP mode the waves of a work-group can be executing on either CU of
      // the WGP. Therefore need to invalidate the L0 which is per CU. Otherwise
      // in CU mode and all waves of a work-group are on the same CU, and so the
      // L0 does not need to be invalidated.
      if (!ST.isCuModeEnabled()) {
        BuildMI(MBB, MI, DL, TII->get(AMDGPU::BUFFER_GL0_INV));
        Changed = true;
      }
      break;
    case SIAtomicScope::WAVEFRONT:
    case SIAtomicScope::SINGLETHREAD:
      // No cache to invalidate.
      break;
    default:
      llvm_unreachable("Unsupported synchronization scope");
    }
  }

  /// The scratch address space does not need the global memory cache
  /// to be flushed as all memory operations by the same thread are
  /// sequentially consistent, and no other thread can access scratch
  /// memory.

  /// Other address spaces do not have a cache.

  if (Pos == Position::AFTER)
    --MI;

  return Changed;
}

bool SIGfx10CacheControl::insertBarrierStart(
    MachineBasicBlock::iterator &MI) const {
  // We need to wait on vm_vsrc so barriers can pair with fences in GFX10+ CU
  // mode. This is because a CU mode release fence does not emit any wait, which
  // is fine when only dealing with vmem, but isn't sufficient in the presence
  // of barriers which do not go through vmem.
  // GFX12.5 does not require this additional wait.
  if (!ST.isCuModeEnabled() || ST.hasGFX1250Insts())
    return false;

  BuildMI(*MI->getParent(), MI, MI->getDebugLoc(),
          TII->get(AMDGPU::S_WAITCNT_DEPCTR))
      .addImm(AMDGPU::DepCtr::encodeFieldVmVsrc(0));
  return true;
}

bool SIGfx11CacheControl::enableLoadCacheBypass(
    const MachineBasicBlock::iterator &MI, SIAtomicScope Scope,
    SIAtomicAddrSpace AddrSpace) const {
  assert(MI->mayLoad() && !MI->mayStore());
  bool Changed = false;

  if ((AddrSpace & SIAtomicAddrSpace::GLOBAL) != SIAtomicAddrSpace::NONE) {
    switch (Scope) {
    case SIAtomicScope::SYSTEM:
    case SIAtomicScope::AGENT:
      // Set the L0 and L1 cache policies to MISS_EVICT.
      // Note: there is no L2 cache coherent bypass control at the ISA level.
      Changed |= enableGLCBit(MI);
      break;
    case SIAtomicScope::WORKGROUP:
      // In WGP mode the waves of a work-group can be executing on either CU of
      // the WGP. Therefore need to bypass the L0 which is per CU. Otherwise in
      // CU mode all waves of a work-group are on the same CU, and so the L0
      // does not need to be bypassed.
      if (!ST.isCuModeEnabled())
        Changed |= enableGLCBit(MI);
      break;
    case SIAtomicScope::WAVEFRONT:
    case SIAtomicScope::SINGLETHREAD:
      // No cache to bypass.
      break;
    default:
      llvm_unreachable("Unsupported synchronization scope");
    }
  }

  /// The scratch address space does not need the global memory caches
  /// to be bypassed as all memory operations by the same thread are
  /// sequentially consistent, and no other thread can access scratch
  /// memory.

  /// Other address spaces do not have a cache.

  return Changed;
}

bool SIGfx11CacheControl::enableVolatileAndOrNonTemporal(
    MachineBasicBlock::iterator &MI, SIAtomicAddrSpace AddrSpace, SIMemOp Op,
    bool IsVolatile, bool IsNonTemporal, bool IsLastUse = false) const {

  // Only handle load and store, not atomic read-modify-write insructions. The
  // latter use glc to indicate if the atomic returns a result and so must not
  // be used for cache control.
  assert(MI->mayLoad() ^ MI->mayStore());

  // Only update load and store, not LLVM IR atomic read-modify-write
  // instructions. The latter are always marked as volatile so cannot sensibly
  // handle it as do not want to pessimize all atomics. Also they do not support
  // the nontemporal attribute.
  assert(Op == SIMemOp::LOAD || Op == SIMemOp::STORE);

  bool Changed = false;

  if (IsVolatile) {
    // Set L0 and L1 cache policy to be MISS_EVICT for load instructions
    // and MISS_LRU for store instructions.
    // Note: there is no L2 cache coherent bypass control at the ISA level.
    if (Op == SIMemOp::LOAD)
      Changed |= enableGLCBit(MI);

    // Set MALL NOALLOC for load and store instructions.
    Changed |= enableDLCBit(MI);

    // Ensure operation has completed at system scope to cause all volatile
    // operations to be visible outside the program in a global order. Do not
    // request cross address space as only the global address space can be
    // observable outside the program, so no need to cause a waitcnt for LDS
    // address space operations.
    Changed |= insertWait(MI, SIAtomicScope::SYSTEM, AddrSpace, Op, false,
                          Position::AFTER, AtomicOrdering::Unordered);
    return Changed;
  }

  if (IsNonTemporal) {
    // For loads setting SLC configures L0 and L1 cache policy to HIT_EVICT
    // and L2 cache policy to STREAM.
    // For stores setting both GLC and SLC configures L0 and L1 cache policy
    // to MISS_EVICT and the L2 cache policy to STREAM.
    if (Op == SIMemOp::STORE)
      Changed |= enableGLCBit(MI);
    Changed |= enableSLCBit(MI);

    // Set MALL NOALLOC for load and store instructions.
    Changed |= enableDLCBit(MI);
    return Changed;
  }

  return Changed;
}

bool SIGfx12CacheControl::setTH(const MachineBasicBlock::iterator MI,
                                AMDGPU::CPol::CPol Value) const {
  MachineOperand *CPol = TII->getNamedOperand(*MI, OpName::cpol);
  if (!CPol)
    return false;

  uint64_t NewTH = Value & AMDGPU::CPol::TH;
  if ((CPol->getImm() & AMDGPU::CPol::TH) != NewTH) {
    CPol->setImm((CPol->getImm() & ~AMDGPU::CPol::TH) | NewTH);
    return true;
  }

  return false;
}

bool SIGfx12CacheControl::setScope(const MachineBasicBlock::iterator MI,
                                   AMDGPU::CPol::CPol Value) const {
  MachineOperand *CPol = TII->getNamedOperand(*MI, OpName::cpol);
  if (!CPol)
    return false;

  uint64_t NewScope = Value & AMDGPU::CPol::SCOPE;
  if ((CPol->getImm() & AMDGPU::CPol::SCOPE) != NewScope) {
    CPol->setImm((CPol->getImm() & ~AMDGPU::CPol::SCOPE) | NewScope);
    return true;
  }

  return false;
}

bool SIGfx12CacheControl::insertWaitsBeforeSystemScopeStore(
    const MachineBasicBlock::iterator MI) const {
  // TODO: implement flag for frontend to give us a hint not to insert waits.

  MachineBasicBlock &MBB = *MI->getParent();
  const DebugLoc &DL = MI->getDebugLoc();

  BuildMI(MBB, MI, DL, TII->get(S_WAIT_LOADCNT_soft)).addImm(0);
  if (ST.hasImageInsts()) {
    BuildMI(MBB, MI, DL, TII->get(S_WAIT_SAMPLECNT_soft)).addImm(0);
    BuildMI(MBB, MI, DL, TII->get(S_WAIT_BVHCNT_soft)).addImm(0);
  }
  BuildMI(MBB, MI, DL, TII->get(S_WAIT_KMCNT_soft)).addImm(0);
  BuildMI(MBB, MI, DL, TII->get(S_WAIT_STORECNT_soft)).addImm(0);

  return true;
}

bool SIGfx12CacheControl::insertWait(MachineBasicBlock::iterator &MI,
                                     SIAtomicScope Scope,
                                     SIAtomicAddrSpace AddrSpace, SIMemOp Op,
                                     bool IsCrossAddrSpaceOrdering,
                                     Position Pos, AtomicOrdering Order) const {
  bool Changed = false;

  MachineBasicBlock &MBB = *MI->getParent();
  DebugLoc DL = MI->getDebugLoc();

  bool LOADCnt = false;
  bool DSCnt = false;
  bool STORECnt = false;

  if (Pos == Position::AFTER)
    ++MI;

  if ((AddrSpace & (SIAtomicAddrSpace::GLOBAL | SIAtomicAddrSpace::SCRATCH)) !=
      SIAtomicAddrSpace::NONE) {
    switch (Scope) {
    case SIAtomicScope::SYSTEM:
    case SIAtomicScope::AGENT:
    case SIAtomicScope::CLUSTER:
      if ((Op & SIMemOp::LOAD) != SIMemOp::NONE)
        LOADCnt |= true;
      if ((Op & SIMemOp::STORE) != SIMemOp::NONE)
        STORECnt |= true;
      break;
    case SIAtomicScope::WORKGROUP:
      // GFX12.0:
      //   In WGP mode the waves of a work-group can be executing on either CU
      //   of the WGP. Therefore need to wait for operations to complete to
      //   ensure they are visible to waves in the other CU as the L0 is per CU.
      //   Otherwise in CU mode and all waves of a work-group are on the same CU
      //   which shares the same L0.
      //
      // GFX12.5:
      //   TODO DOCS
      if (!ST.isCuModeEnabled() || ST.hasGFX1250Insts()) {
        if ((Op & SIMemOp::LOAD) != SIMemOp::NONE)
          LOADCnt |= true;
        if ((Op & SIMemOp::STORE) != SIMemOp::NONE)
          STORECnt |= true;
      }
      break;
    case SIAtomicScope::WAVEFRONT:
    case SIAtomicScope::SINGLETHREAD:
      // The L0 cache keeps all memory operations in order for
      // work-items in the same wavefront.
      break;
    default:
      llvm_unreachable("Unsupported synchronization scope");
    }
  }

  if ((AddrSpace & SIAtomicAddrSpace::LDS) != SIAtomicAddrSpace::NONE) {
    switch (Scope) {
    case SIAtomicScope::SYSTEM:
    case SIAtomicScope::AGENT:
    case SIAtomicScope::CLUSTER:
    case SIAtomicScope::WORKGROUP:
      // If no cross address space ordering then an "S_WAITCNT lgkmcnt(0)" is
      // not needed as LDS operations for all waves are executed in a total
      // global ordering as observed by all waves. Required if also
      // synchronizing with global/GDS memory as LDS operations could be
      // reordered with respect to later global/GDS memory operations of the
      // same wave.
      DSCnt |= IsCrossAddrSpaceOrdering;
      break;
    case SIAtomicScope::WAVEFRONT:
    case SIAtomicScope::SINGLETHREAD:
      // The LDS keeps all memory operations in order for
      // the same wavefront.
      break;
    default:
      llvm_unreachable("Unsupported synchronization scope");
    }
  }

  if (LOADCnt) {
    // Acquire sequences only need to wait on the previous atomic operation.
    // e.g. a typical sequence looks like
    //    atomic load
    //    (wait)
    //    global_inv
    //
    // We do not have BVH or SAMPLE atomics, so the atomic load is always going
    // to be tracked using loadcnt.
    //
    // This also applies to fences. Fences cannot pair with an instruction
    // tracked with bvh/samplecnt as we don't have any atomics that do that.
    if (Order != AtomicOrdering::Acquire && ST.hasImageInsts()) {
      BuildMI(MBB, MI, DL, TII->get(AMDGPU::S_WAIT_BVHCNT_soft)).addImm(0);
      BuildMI(MBB, MI, DL, TII->get(AMDGPU::S_WAIT_SAMPLECNT_soft)).addImm(0);
    }
    BuildMI(MBB, MI, DL, TII->get(AMDGPU::S_WAIT_LOADCNT_soft)).addImm(0);
    Changed = true;
  }

  if (STORECnt) {
    BuildMI(MBB, MI, DL, TII->get(AMDGPU::S_WAIT_STORECNT_soft)).addImm(0);
    Changed = true;
  }

  if (DSCnt) {
    BuildMI(MBB, MI, DL, TII->get(AMDGPU::S_WAIT_DSCNT_soft)).addImm(0);
    Changed = true;
  }

  if (Pos == Position::AFTER)
    --MI;

  return Changed;
}

bool SIGfx12CacheControl::insertAcquire(MachineBasicBlock::iterator &MI,
                                        SIAtomicScope Scope,
                                        SIAtomicAddrSpace AddrSpace,
                                        Position Pos) const {
  if (!InsertCacheInv)
    return false;

  MachineBasicBlock &MBB = *MI->getParent();
  DebugLoc DL = MI->getDebugLoc();

  /// The scratch address space does not need the global memory cache
  /// to be flushed as all memory operations by the same thread are
  /// sequentially consistent, and no other thread can access scratch
  /// memory.

  /// Other address spaces do not have a cache.
  if ((AddrSpace & SIAtomicAddrSpace::GLOBAL) == SIAtomicAddrSpace::NONE)
    return false;

  AMDGPU::CPol::CPol ScopeImm = AMDGPU::CPol::SCOPE_DEV;
  switch (Scope) {
  case SIAtomicScope::SYSTEM:
    ScopeImm = AMDGPU::CPol::SCOPE_SYS;
    break;
  case SIAtomicScope::AGENT:
    ScopeImm = AMDGPU::CPol::SCOPE_DEV;
    break;
  case SIAtomicScope::CLUSTER:
    ScopeImm = AMDGPU::CPol::SCOPE_SE;
    break;
  case SIAtomicScope::WORKGROUP:
    // GFX12.0:
    //  In WGP mode the waves of a work-group can be executing on either CU of
    //  the WGP. Therefore we need to invalidate the L0 which is per CU.
    //  Otherwise in CU mode all waves of a work-group are on the same CU, and
    //  so the L0 does not need to be invalidated.
    //
    // GFX12.5
    //   TODO DOCS
    if (ST.isCuModeEnabled())
      return false;

    ScopeImm = AMDGPU::CPol::SCOPE_SE;
    break;
  case SIAtomicScope::WAVEFRONT:
  case SIAtomicScope::SINGLETHREAD:
    // No cache to invalidate.
    return false;
  default:
    llvm_unreachable("Unsupported synchronization scope");
  }

  if (Pos == Position::AFTER)
    ++MI;

  BuildMI(MBB, MI, DL, TII->get(AMDGPU::GLOBAL_INV)).addImm(ScopeImm);

  if (Pos == Position::AFTER)
    --MI;

  return true;
}

bool SIGfx12CacheControl::insertRelease(MachineBasicBlock::iterator &MI,
                                        SIAtomicScope Scope,
                                        SIAtomicAddrSpace AddrSpace,
                                        bool IsCrossAddrSpaceOrdering,
                                        Position Pos) const {
  MachineBasicBlock &MBB = *MI->getParent();
  DebugLoc DL = MI->getDebugLoc();

  // The scratch address space does not need the global memory cache
  // writeback as all memory operations by the same thread are
  // sequentially consistent, and no other thread can access scratch
  // memory.

  // Other address spaces do not have a cache.
  if ((AddrSpace & SIAtomicAddrSpace::GLOBAL) == SIAtomicAddrSpace::NONE)
    return false;

  if (Pos == Position::AFTER)
    ++MI;

  // global_wb is only necessary at system scope for GFX12.0,
  // they're also necessary at device scope for GFX12.5.
  //
  // Emitting it for lower scopes is a slow no-op, so we omit it
  // for performance.
  switch (Scope) {
  case SIAtomicScope::SYSTEM:
    BuildMI(MBB, MI, DL, TII->get(AMDGPU::GLOBAL_WB))
        .addImm(AMDGPU::CPol::SCOPE_SYS);
    break;
  case SIAtomicScope::AGENT:
    // TODO DOCS
    if (ST.hasGFX1250Insts()) {
      BuildMI(MBB, MI, DL, TII->get(AMDGPU::GLOBAL_WB))
          .addImm(AMDGPU::CPol::SCOPE_DEV);
    }
    break;
  case SIAtomicScope::CLUSTER:
  case SIAtomicScope::WORKGROUP:
    // No WB necessary, but we still have to wait.
    break;
  case SIAtomicScope::WAVEFRONT:
  case SIAtomicScope::SINGLETHREAD:
    // No WB or wait necessary here.
    return false;
  default:
    llvm_unreachable("Unsupported synchronization scope");
  }

  if (Pos == Position::AFTER)
    --MI;

  // We always have to wait for previous memory operations (load/store) to
  // complete, whether we inserted a WB or not. If we inserted a WB (storecnt),
  // we of course need to wait for that as well.
  insertWait(MI, Scope, AddrSpace, SIMemOp::LOAD | SIMemOp::STORE,
             IsCrossAddrSpaceOrdering, Pos, AtomicOrdering::Release);

  return true;
}

bool SIGfx12CacheControl::enableVolatileAndOrNonTemporal(
    MachineBasicBlock::iterator &MI, SIAtomicAddrSpace AddrSpace, SIMemOp Op,
    bool IsVolatile, bool IsNonTemporal, bool IsLastUse = false) const {

  // Only handle load and store, not atomic read-modify-write instructions.
  assert(MI->mayLoad() ^ MI->mayStore());

  // Only update load and store, not LLVM IR atomic read-modify-write
  // instructions. The latter are always marked as volatile so cannot sensibly
  // handle it as do not want to pessimize all atomics. Also they do not support
  // the nontemporal attribute.
  assert(Op == SIMemOp::LOAD || Op == SIMemOp::STORE);

  bool Changed = false;

  if (IsLastUse) {
    // Set last-use hint.
    Changed |= setTH(MI, AMDGPU::CPol::TH_LU);
  } else if (IsNonTemporal) {
    // Set non-temporal hint for all cache levels.
    Changed |= setTH(MI, AMDGPU::CPol::TH_NT);
  }

  if (IsVolatile) {
    Changed |= setScope(MI, AMDGPU::CPol::SCOPE_SYS);

    // Ensure operation has completed at system scope to cause all volatile
    // operations to be visible outside the program in a global order. Do not
    // request cross address space as only the global address space can be
    // observable outside the program, so no need to cause a waitcnt for LDS
    // address space operations.
    Changed |= insertWait(MI, SIAtomicScope::SYSTEM, AddrSpace, Op, false,
                          Position::AFTER, AtomicOrdering::Unordered);
  }

  return Changed;
}

bool SIGfx12CacheControl::finalizeStore(MachineInstr &MI, bool Atomic) const {
<<<<<<< HEAD
  MachineOperand *CPol = TII->getNamedOperand(MI, OpName::cpol);
  if (!CPol)
    return false;

  const unsigned Scope = CPol->getImm() & CPol::SCOPE;

  // GFX12.0 only: Extra waits needed before system scope stores.
  if (!ST.hasGFX1250Insts()) {
    if (!Atomic && Scope == CPol::SCOPE_SYS)
      return insertWaitsBeforeSystemScopeStore(MI);
    return false;
  }

  // GFX12.5 only: Require SCOPE_SE on stores that may hit the scratch address
  // space.
  // We also require SCOPE_SE minimum if we not have the "cu-stores" feature.
  if (Scope == CPol::SCOPE_CU &&
      (!ST.hasCUStores() || TII->mayAccessScratchThroughFlat(MI)))
    return setScope(MI, CPol::SCOPE_SE);
=======
  assert(MI.mayStore() && "Not a Store inst");
  const bool IsRMW = (MI.mayLoad() && MI.mayStore());
  bool Changed = false;

  // GFX12.5 only: xcnt wait is needed before flat and global atomics
  // stores/rmw.
  if (Atomic && ST.requiresWaitXCntBeforeAtomicStores() && TII->isFLAT(MI)) {
    MachineBasicBlock &MBB = *MI.getParent();
    BuildMI(MBB, MI, MI.getDebugLoc(), TII->get(S_WAIT_XCNT_soft)).addImm(0);
    Changed = true;
  }

  // Remaining fixes do not apply to RMWs.
  if (IsRMW)
    return Changed;

  MachineOperand *CPol = TII->getNamedOperand(MI, OpName::cpol);
  if (!CPol) // Some vmem operations do not have a scope and are not concerned.
    return Changed;
  const unsigned Scope = CPol->getImm() & CPol::SCOPE;

  // GFX12.0 only: Extra waits needed before system scope stores.
  if (!ST.hasGFX1250Insts() && !Atomic && Scope == CPol::SCOPE_SYS)
    Changed |= insertWaitsBeforeSystemScopeStore(MI.getIterator());

  return Changed;
}

bool SIGfx12CacheControl::handleCooperativeAtomic(MachineInstr &MI) const {
  if (!ST.hasGFX1250Insts())
    return false;
>>>>>>> 35227056

  // Cooperative atomics need to be SCOPE_DEV or higher.
  MachineOperand *CPol = TII->getNamedOperand(MI, OpName::cpol);
  assert(CPol && "No CPol operand?");
  const unsigned Scope = CPol->getImm() & CPol::SCOPE;
  if (Scope < CPol::SCOPE_DEV)
    return setScope(MI, CPol::SCOPE_DEV);
  return false;
}

bool SIGfx12CacheControl::setAtomicScope(const MachineBasicBlock::iterator &MI,
                                         SIAtomicScope Scope,
                                         SIAtomicAddrSpace AddrSpace) const {
  bool Changed = false;

  if ((AddrSpace & SIAtomicAddrSpace::GLOBAL) != SIAtomicAddrSpace::NONE) {
    switch (Scope) {
    case SIAtomicScope::SYSTEM:
      Changed |= setScope(MI, AMDGPU::CPol::SCOPE_SYS);
      break;
    case SIAtomicScope::AGENT:
      Changed |= setScope(MI, AMDGPU::CPol::SCOPE_DEV);
      break;
    case SIAtomicScope::CLUSTER:
      Changed |= setScope(MI, AMDGPU::CPol::SCOPE_SE);
      break;
    case SIAtomicScope::WORKGROUP:
      // In workgroup mode, SCOPE_SE is needed as waves can executes on
      // different CUs that access different L0s.
      if (!ST.isCuModeEnabled())
        Changed |= setScope(MI, AMDGPU::CPol::SCOPE_SE);
      break;
    case SIAtomicScope::WAVEFRONT:
    case SIAtomicScope::SINGLETHREAD:
      // No cache to bypass.
      break;
    default:
      llvm_unreachable("Unsupported synchronization scope");
    }
  }

  // The scratch address space does not need the global memory caches
  // to be bypassed as all memory operations by the same thread are
  // sequentially consistent, and no other thread can access scratch
  // memory.

  // Other address spaces do not have a cache.

  return Changed;
}

bool SIMemoryLegalizer::removeAtomicPseudoMIs() {
  if (AtomicPseudoMIs.empty())
    return false;

  for (auto &MI : AtomicPseudoMIs)
    MI->eraseFromParent();

  AtomicPseudoMIs.clear();
  return true;
}

bool SIMemoryLegalizer::expandLoad(const SIMemOpInfo &MOI,
                                   MachineBasicBlock::iterator &MI) {
  assert(MI->mayLoad() && !MI->mayStore());

  bool Changed = false;

  if (MOI.isAtomic()) {
    const AtomicOrdering Order = MOI.getOrdering();
    if (Order == AtomicOrdering::Monotonic ||
        Order == AtomicOrdering::Acquire ||
        Order == AtomicOrdering::SequentiallyConsistent) {
      Changed |= CC->enableLoadCacheBypass(MI, MOI.getScope(),
                                           MOI.getOrderingAddrSpace());
    }

    // Handle cooperative atomics after cache bypass step, as it may override
    // the scope of the instruction to a greater scope.
    if (MOI.isCooperative())
      Changed |= CC->handleCooperativeAtomic(*MI);

    if (Order == AtomicOrdering::SequentiallyConsistent)
      Changed |= CC->insertWait(MI, MOI.getScope(), MOI.getOrderingAddrSpace(),
                                SIMemOp::LOAD | SIMemOp::STORE,
                                MOI.getIsCrossAddressSpaceOrdering(),
                                Position::BEFORE, Order);

    if (Order == AtomicOrdering::Acquire ||
        Order == AtomicOrdering::SequentiallyConsistent) {
      Changed |= CC->insertWait(
          MI, MOI.getScope(), MOI.getInstrAddrSpace(), SIMemOp::LOAD,
          MOI.getIsCrossAddressSpaceOrdering(), Position::AFTER, Order);
      Changed |= CC->insertAcquire(MI, MOI.getScope(),
                                   MOI.getOrderingAddrSpace(),
                                   Position::AFTER);
    }

    return Changed;
  }

  // Atomic instructions already bypass caches to the scope specified by the
  // SyncScope operand. Only non-atomic volatile and nontemporal/last-use
  // instructions need additional treatment.
  Changed |= CC->enableVolatileAndOrNonTemporal(
      MI, MOI.getInstrAddrSpace(), SIMemOp::LOAD, MOI.isVolatile(),
      MOI.isNonTemporal(), MOI.isLastUse());

  return Changed;
}

bool SIMemoryLegalizer::expandStore(const SIMemOpInfo &MOI,
                                    MachineBasicBlock::iterator &MI) {
  assert(!MI->mayLoad() && MI->mayStore());

  bool Changed = false;
  // FIXME: Necessary hack because iterator can lose track of the store.
  MachineInstr &StoreMI = *MI;

  if (MOI.isAtomic()) {
    if (MOI.getOrdering() == AtomicOrdering::Monotonic ||
        MOI.getOrdering() == AtomicOrdering::Release ||
        MOI.getOrdering() == AtomicOrdering::SequentiallyConsistent) {
      Changed |= CC->enableStoreCacheBypass(MI, MOI.getScope(),
                                            MOI.getOrderingAddrSpace());
    }

    // Handle cooperative atomics after cache bypass step, as it may override
    // the scope of the instruction to a greater scope.
    if (MOI.isCooperative())
      Changed |= CC->handleCooperativeAtomic(*MI);

    if (MOI.getOrdering() == AtomicOrdering::Release ||
        MOI.getOrdering() == AtomicOrdering::SequentiallyConsistent)
      Changed |= CC->insertRelease(MI, MOI.getScope(),
                                   MOI.getOrderingAddrSpace(),
                                   MOI.getIsCrossAddressSpaceOrdering(),
                                   Position::BEFORE);

    Changed |= CC->finalizeStore(StoreMI, /*Atomic=*/true);
    return Changed;
  }

  // Atomic instructions already bypass caches to the scope specified by the
  // SyncScope operand. Only non-atomic volatile and nontemporal instructions
  // need additional treatment.
  Changed |= CC->enableVolatileAndOrNonTemporal(
      MI, MOI.getInstrAddrSpace(), SIMemOp::STORE, MOI.isVolatile(),
      MOI.isNonTemporal());

  // GFX12 specific, scope(desired coherence domain in cache hierarchy) is
  // instruction field, do not confuse it with atomic scope.
  Changed |= CC->finalizeStore(StoreMI, /*Atomic=*/false);
  return Changed;
}

bool SIMemoryLegalizer::expandAtomicFence(const SIMemOpInfo &MOI,
                                          MachineBasicBlock::iterator &MI) {
  assert(MI->getOpcode() == AMDGPU::ATOMIC_FENCE);

  AtomicPseudoMIs.push_back(MI);
  bool Changed = false;

  const SIAtomicAddrSpace OrderingAddrSpace = MOI.getOrderingAddrSpace();

  if (MOI.isAtomic()) {
    const AtomicOrdering Order = MOI.getOrdering();
    if (Order == AtomicOrdering::Acquire) {
      Changed |= CC->insertWait(
          MI, MOI.getScope(), OrderingAddrSpace, SIMemOp::LOAD | SIMemOp::STORE,
          MOI.getIsCrossAddressSpaceOrdering(), Position::BEFORE, Order);
    }

    if (Order == AtomicOrdering::Release ||
        Order == AtomicOrdering::AcquireRelease ||
        Order == AtomicOrdering::SequentiallyConsistent)
      /// TODO: This relies on a barrier always generating a waitcnt
      /// for LDS to ensure it is not reordered with the completion of
      /// the proceeding LDS operations. If barrier had a memory
      /// ordering and memory scope, then library does not need to
      /// generate a fence. Could add support in this file for
      /// barrier. SIInsertWaitcnt.cpp could then stop unconditionally
      /// adding S_WAITCNT before a S_BARRIER.
      Changed |= CC->insertRelease(MI, MOI.getScope(), OrderingAddrSpace,
                                   MOI.getIsCrossAddressSpaceOrdering(),
                                   Position::BEFORE);

    // TODO: If both release and invalidate are happening they could be combined
    // to use the single "BUFFER_WBINV*" instruction. This could be done by
    // reorganizing this code or as part of optimizing SIInsertWaitcnt pass to
    // track cache invalidate and write back instructions.

    if (Order == AtomicOrdering::Acquire ||
        Order == AtomicOrdering::AcquireRelease ||
        Order == AtomicOrdering::SequentiallyConsistent)
      Changed |= CC->insertAcquire(MI, MOI.getScope(), OrderingAddrSpace,
                                   Position::BEFORE);

    return Changed;
  }

  return Changed;
}

bool SIMemoryLegalizer::expandAtomicCmpxchgOrRmw(const SIMemOpInfo &MOI,
  MachineBasicBlock::iterator &MI) {
  assert(MI->mayLoad() && MI->mayStore());

  bool Changed = false;
  MachineInstr &RMWMI = *MI;

  if (MOI.isAtomic()) {
    const AtomicOrdering Order = MOI.getOrdering();
    if (Order == AtomicOrdering::Monotonic ||
        Order == AtomicOrdering::Acquire || Order == AtomicOrdering::Release ||
        Order == AtomicOrdering::AcquireRelease ||
        Order == AtomicOrdering::SequentiallyConsistent) {
      Changed |= CC->enableRMWCacheBypass(MI, MOI.getScope(),
                                          MOI.getInstrAddrSpace());
    }

    if (Order == AtomicOrdering::Release ||
        Order == AtomicOrdering::AcquireRelease ||
        Order == AtomicOrdering::SequentiallyConsistent ||
        MOI.getFailureOrdering() == AtomicOrdering::SequentiallyConsistent)
      Changed |= CC->insertRelease(MI, MOI.getScope(),
                                   MOI.getOrderingAddrSpace(),
                                   MOI.getIsCrossAddressSpaceOrdering(),
                                   Position::BEFORE);

    if (Order == AtomicOrdering::Acquire ||
        Order == AtomicOrdering::AcquireRelease ||
        Order == AtomicOrdering::SequentiallyConsistent ||
        MOI.getFailureOrdering() == AtomicOrdering::Acquire ||
        MOI.getFailureOrdering() == AtomicOrdering::SequentiallyConsistent) {
      Changed |= CC->insertWait(
          MI, MOI.getScope(), MOI.getInstrAddrSpace(),
          isAtomicRet(*MI) ? SIMemOp::LOAD : SIMemOp::STORE,
          MOI.getIsCrossAddressSpaceOrdering(), Position::AFTER, Order);
      Changed |= CC->insertAcquire(MI, MOI.getScope(),
                                   MOI.getOrderingAddrSpace(),
                                   Position::AFTER);
    }

    Changed |= CC->finalizeStore(RMWMI, /*Atomic=*/true);
    return Changed;
  }

  return Changed;
}

bool SIMemoryLegalizerLegacy::runOnMachineFunction(MachineFunction &MF) {
  const MachineModuleInfo &MMI =
      getAnalysis<MachineModuleInfoWrapperPass>().getMMI();
  return SIMemoryLegalizer(MMI).run(MF);
}

PreservedAnalyses
SIMemoryLegalizerPass::run(MachineFunction &MF,
                           MachineFunctionAnalysisManager &MFAM) {
  auto *MMI = MFAM.getResult<ModuleAnalysisManagerMachineFunctionProxy>(MF)
                  .getCachedResult<MachineModuleAnalysis>(
                      *MF.getFunction().getParent());
  assert(MMI && "MachineModuleAnalysis must be available");
  if (!SIMemoryLegalizer(MMI->getMMI()).run(MF))
    return PreservedAnalyses::all();
  return getMachineFunctionPassPreservedAnalyses().preserveSet<CFGAnalyses>();
}

bool SIMemoryLegalizer::run(MachineFunction &MF) {
  bool Changed = false;

  const GCNSubtarget &ST = MF.getSubtarget<GCNSubtarget>();
  SIMemOpAccess MOA(MMI.getObjFileInfo<AMDGPUMachineModuleInfo>(), ST);
  CC = SICacheControl::create(ST);

  for (auto &MBB : MF) {
    for (auto MI = MBB.begin(); MI != MBB.end(); ++MI) {

      // Unbundle instructions after the post-RA scheduler.
      if (MI->isBundle() && MI->mayLoadOrStore()) {
        MachineBasicBlock::instr_iterator II(MI->getIterator());
        for (MachineBasicBlock::instr_iterator I = ++II, E = MBB.instr_end();
             I != E && I->isBundledWithPred(); ++I) {
          I->unbundleFromPred();
          for (MachineOperand &MO : I->operands())
            if (MO.isReg())
              MO.setIsInternalRead(false);
        }

        MI->eraseFromParent();
        MI = II->getIterator();
      }

      if (ST.getInstrInfo()->isBarrierStart(MI->getOpcode())) {
        Changed |= CC->insertBarrierStart(MI);
        continue;
      }

      if (!(MI->getDesc().TSFlags & SIInstrFlags::maybeAtomic))
        continue;

      if (const auto &MOI = MOA.getLoadInfo(MI))
        Changed |= expandLoad(*MOI, MI);
      else if (const auto &MOI = MOA.getStoreInfo(MI)) {
        Changed |= expandStore(*MOI, MI);
      } else if (const auto &MOI = MOA.getAtomicFenceInfo(MI))
        Changed |= expandAtomicFence(*MOI, MI);
      else if (const auto &MOI = MOA.getAtomicCmpxchgOrRmwInfo(MI))
        Changed |= expandAtomicCmpxchgOrRmw(*MOI, MI);
    }
  }

  Changed |= removeAtomicPseudoMIs();
  return Changed;
}

INITIALIZE_PASS(SIMemoryLegalizerLegacy, DEBUG_TYPE, PASS_NAME, false, false)

char SIMemoryLegalizerLegacy::ID = 0;
char &llvm::SIMemoryLegalizerID = SIMemoryLegalizerLegacy::ID;

FunctionPass *llvm::createSIMemoryLegalizerPass() {
  return new SIMemoryLegalizerLegacy();
}<|MERGE_RESOLUTION|>--- conflicted
+++ resolved
@@ -634,11 +634,8 @@
                                       bool IsLastUse) const override;
 
   bool finalizeStore(MachineInstr &MI, bool Atomic) const override;
-<<<<<<< HEAD
-=======
 
   virtual bool handleCooperativeAtomic(MachineInstr &MI) const override;
->>>>>>> 35227056
 
   bool insertRelease(MachineBasicBlock::iterator &MI, SIAtomicScope Scope,
                      SIAtomicAddrSpace AddrSpace, bool IsCrossAddrSpaceOrdering,
@@ -963,14 +960,9 @@
   if (SynchronizeAS)
     OrderingAddrSpace = *SynchronizeAS;
 
-<<<<<<< HEAD
-  return SIMemOpInfo(Ordering, Scope, OrderingAddrSpace, SIAtomicAddrSpace::ATOMIC,
-                     IsCrossAddressSpaceOrdering, AtomicOrdering::NotAtomic);
-=======
   return SIMemOpInfo(ST, Ordering, Scope, OrderingAddrSpace,
                      SIAtomicAddrSpace::ATOMIC, IsCrossAddressSpaceOrdering,
                      AtomicOrdering::NotAtomic);
->>>>>>> 35227056
 }
 
 std::optional<SIMemOpInfo> SIMemOpAccess::getAtomicCmpxchgOrRmwInfo(
@@ -2656,27 +2648,6 @@
 }
 
 bool SIGfx12CacheControl::finalizeStore(MachineInstr &MI, bool Atomic) const {
-<<<<<<< HEAD
-  MachineOperand *CPol = TII->getNamedOperand(MI, OpName::cpol);
-  if (!CPol)
-    return false;
-
-  const unsigned Scope = CPol->getImm() & CPol::SCOPE;
-
-  // GFX12.0 only: Extra waits needed before system scope stores.
-  if (!ST.hasGFX1250Insts()) {
-    if (!Atomic && Scope == CPol::SCOPE_SYS)
-      return insertWaitsBeforeSystemScopeStore(MI);
-    return false;
-  }
-
-  // GFX12.5 only: Require SCOPE_SE on stores that may hit the scratch address
-  // space.
-  // We also require SCOPE_SE minimum if we not have the "cu-stores" feature.
-  if (Scope == CPol::SCOPE_CU &&
-      (!ST.hasCUStores() || TII->mayAccessScratchThroughFlat(MI)))
-    return setScope(MI, CPol::SCOPE_SE);
-=======
   assert(MI.mayStore() && "Not a Store inst");
   const bool IsRMW = (MI.mayLoad() && MI.mayStore());
   bool Changed = false;
@@ -2708,7 +2679,6 @@
 bool SIGfx12CacheControl::handleCooperativeAtomic(MachineInstr &MI) const {
   if (!ST.hasGFX1250Insts())
     return false;
->>>>>>> 35227056
 
   // Cooperative atomics need to be SCOPE_DEV or higher.
   MachineOperand *CPol = TII->getNamedOperand(MI, OpName::cpol);
