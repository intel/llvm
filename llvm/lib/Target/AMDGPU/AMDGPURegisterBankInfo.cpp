//===- AMDGPURegisterBankInfo.cpp -------------------------------*- C++ -*-==//
//
// Part of the LLVM Project, under the Apache License v2.0 with LLVM Exceptions.
// See https://llvm.org/LICENSE.txt for license information.
// SPDX-License-Identifier: Apache-2.0 WITH LLVM-exception
//
//===----------------------------------------------------------------------===//
/// \file
/// This file implements the targeting of the RegisterBankInfo class for
/// AMDGPU.
///
/// \par
///
/// AMDGPU has unique register bank constraints that require special high level
/// strategies to deal with. There are two main true physical register banks
/// VGPR (vector), and SGPR (scalar). Additionally the VCC register bank is a
/// sort of pseudo-register bank needed to represent SGPRs used in a vector
/// boolean context. There is also the AGPR bank, which is a special purpose
/// physical register bank present on some subtargets.
///
/// Copying from VGPR to SGPR is generally illegal, unless the value is known to
/// be uniform. It is generally not valid to legalize operands by inserting
/// copies as on other targets. Operations which require uniform, SGPR operands
/// generally require scalarization by repeatedly executing the instruction,
/// activating each set of lanes using a unique set of input values. This is
/// referred to as a waterfall loop.
///
/// \par Booleans
///
/// Booleans (s1 values) requires special consideration. A vector compare result
/// is naturally a bitmask with one bit per lane, in a 32 or 64-bit
/// register. These are represented with the VCC bank. During selection, we need
/// to be able to unambiguously go back from a register class to a register
/// bank. To distinguish whether an SGPR should use the SGPR or VCC register
/// bank, we need to know the use context type. An SGPR s1 value always means a
/// VCC bank value, otherwise it will be the SGPR bank. A scalar compare sets
/// SCC, which is a 1-bit unaddressable register. This will need to be copied to
/// a 32-bit virtual register. Taken together, this means we need to adjust the
/// type of boolean operations to be regbank legal. All SALU booleans need to be
/// widened to 32-bits, and all VALU booleans need to be s1 values.
///
/// A noteworthy exception to the s1-means-vcc rule is for legalization artifact
/// casts. G_TRUNC s1 results, and G_SEXT/G_ZEXT/G_ANYEXT sources are never vcc
/// bank. A non-boolean source (such as a truncate from a 1-bit load from
/// memory) will require a copy to the VCC bank which will require clearing the
/// high bits and inserting a compare.
///
/// \par Constant bus restriction
///
/// VALU instructions have a limitation known as the constant bus
/// restriction. Most VALU instructions can use SGPR operands, but may read at
/// most 1 SGPR or constant literal value (this to 2 in gfx10 for most
/// instructions). This is one unique SGPR, so the same SGPR may be used for
/// multiple operands. From a register bank perspective, any combination of
/// operands should be legal as an SGPR, but this is contextually dependent on
/// the SGPR operands all being the same register. There is therefore optimal to
/// choose the SGPR with the most uses to minimize the number of copies.
///
/// We avoid trying to solve this problem in RegBankSelect. Any VALU G_*
/// operation should have its source operands all mapped to VGPRs (except for
/// VCC), inserting copies from any SGPR operands. This the most trivial legal
/// mapping. Anything beyond the simplest 1:1 instruction selection would be too
/// complicated to solve here. Every optimization pattern or instruction
/// selected to multiple outputs would have to enforce this rule, and there
/// would be additional complexity in tracking this rule for every G_*
/// operation. By forcing all inputs to VGPRs, it also simplifies the task of
/// picking the optimal operand combination from a post-isel optimization pass.
///
//===----------------------------------------------------------------------===//

#include "AMDGPURegisterBankInfo.h"

#include "AMDGPU.h"
#include "AMDGPUGlobalISelUtils.h"
#include "AMDGPUInstrInfo.h"
#include "GCNSubtarget.h"
#include "SIMachineFunctionInfo.h"
#include "SIRegisterInfo.h"
#include "llvm/CodeGen/GlobalISel/GenericMachineInstrs.h"
#include "llvm/CodeGen/GlobalISel/LegalizerHelper.h"
#include "llvm/CodeGen/GlobalISel/MIPatternMatch.h"
#include "llvm/CodeGen/GlobalISel/MachineIRBuilder.h"
#include "llvm/CodeGen/RegisterBank.h"
#include "llvm/IR/IntrinsicsAMDGPU.h"

#define GET_TARGET_REGBANK_IMPL
#include "AMDGPUGenRegisterBank.inc"

// This file will be TableGen'ed at some point.
#include "AMDGPUGenRegisterBankInfo.def"

using namespace llvm;
using namespace MIPatternMatch;

namespace {

// Observer to apply a register bank to new registers created by LegalizerHelper.
class ApplyRegBankMapping final : public GISelChangeObserver {
private:
  MachineIRBuilder &B;
  const AMDGPURegisterBankInfo &RBI;
  MachineRegisterInfo &MRI;
  const RegisterBank *NewBank;
  SmallVector<MachineInstr *, 4> NewInsts;

public:
  ApplyRegBankMapping(MachineIRBuilder &B, const AMDGPURegisterBankInfo &RBI_,
                      MachineRegisterInfo &MRI_, const RegisterBank *RB)
      : B(B), RBI(RBI_), MRI(MRI_), NewBank(RB) {
    assert(!B.isObservingChanges());
    B.setChangeObserver(*this);
  }

  ~ApplyRegBankMapping() override {
    for (MachineInstr *MI : NewInsts)
      applyBank(*MI);

    B.stopObservingChanges();
  }

  /// Set any registers that don't have a set register class or bank to SALU.
  void applyBank(MachineInstr &MI) {
    const unsigned Opc = MI.getOpcode();
    if (Opc == AMDGPU::G_ANYEXT || Opc == AMDGPU::G_ZEXT ||
        Opc == AMDGPU::G_SEXT) {
      // LegalizerHelper wants to use the basic legalization artifacts when
      // widening etc. We don't handle selection with vcc in artifact sources,
      // so we need to use a select instead to handle these properly.
      Register DstReg = MI.getOperand(0).getReg();
      Register SrcReg = MI.getOperand(1).getReg();
      const RegisterBank *SrcBank = RBI.getRegBank(SrcReg, MRI, *RBI.TRI);
      if (SrcBank == &AMDGPU::VCCRegBank) {
        const LLT S32 = LLT::scalar(32);
        assert(MRI.getType(SrcReg) == LLT::scalar(1));
        assert(MRI.getType(DstReg) == S32);
        assert(NewBank == &AMDGPU::VGPRRegBank);

        // Replace the extension with a select, which really uses the boolean
        // source.
        B.setInsertPt(*MI.getParent(), MI);

        auto True = B.buildConstant(S32, Opc == AMDGPU::G_SEXT ? -1 : 1);
        auto False = B.buildConstant(S32, 0);
        B.buildSelect(DstReg, SrcReg, True, False);
        MRI.setRegBank(True.getReg(0), *NewBank);
        MRI.setRegBank(False.getReg(0), *NewBank);
        MI.eraseFromParent();
      }

      assert(!MRI.getRegClassOrRegBank(DstReg));
      MRI.setRegBank(DstReg, *NewBank);
      return;
    }

#ifndef NDEBUG
    if (Opc == AMDGPU::G_TRUNC) {
      Register DstReg = MI.getOperand(0).getReg();
      const RegisterBank *DstBank = RBI.getRegBank(DstReg, MRI, *RBI.TRI);
      assert(DstBank != &AMDGPU::VCCRegBank);
    }
#endif

    for (MachineOperand &Op : MI.operands()) {
      if (!Op.isReg())
        continue;

      // We may see physical registers if building a real MI
      Register Reg = Op.getReg();
      if (Reg.isPhysical() || MRI.getRegClassOrRegBank(Reg))
        continue;

      const RegisterBank *RB = NewBank;
      if (MRI.getType(Reg) == LLT::scalar(1)) {
        assert(NewBank == &AMDGPU::VGPRRegBank &&
               "s1 operands should only be used for vector bools");
        assert((MI.getOpcode() != AMDGPU::G_TRUNC &&
                MI.getOpcode() != AMDGPU::G_ANYEXT) &&
               "not expecting legalization artifacts here");
        RB = &AMDGPU::VCCRegBank;
      }

      MRI.setRegBank(Reg, *RB);
    }
  }

  void erasingInstr(MachineInstr &MI) override {}

  void createdInstr(MachineInstr &MI) override {
    // At this point, the instruction was just inserted and has no operands.
    NewInsts.push_back(&MI);
  }

  void changingInstr(MachineInstr &MI) override {}
  void changedInstr(MachineInstr &MI) override {
    // FIXME: In principle we should probably add the instruction to NewInsts,
    // but the way the LegalizerHelper uses the observer, we will always see the
    // registers we need to set the regbank on also referenced in a new
    // instruction.
  }
};

} // anonymous namespace

AMDGPURegisterBankInfo::AMDGPURegisterBankInfo(const GCNSubtarget &ST)
    : Subtarget(ST), TRI(Subtarget.getRegisterInfo()),
      TII(Subtarget.getInstrInfo()) {

  // HACK: Until this is fully tablegen'd.
  static llvm::once_flag InitializeRegisterBankFlag;

  static auto InitializeRegisterBankOnce = [this]() {
    assert(&getRegBank(AMDGPU::SGPRRegBankID) == &AMDGPU::SGPRRegBank &&
           &getRegBank(AMDGPU::VGPRRegBankID) == &AMDGPU::VGPRRegBank &&
           &getRegBank(AMDGPU::AGPRRegBankID) == &AMDGPU::AGPRRegBank);
    (void)this;
  };

  llvm::call_once(InitializeRegisterBankFlag, InitializeRegisterBankOnce);
}

static bool isVectorRegisterBank(const RegisterBank &Bank) {
  unsigned BankID = Bank.getID();
  return BankID == AMDGPU::VGPRRegBankID || BankID == AMDGPU::AGPRRegBankID;
}

bool AMDGPURegisterBankInfo::isDivergentRegBank(const RegisterBank *RB) const {
  return RB != &AMDGPU::SGPRRegBank;
}

unsigned AMDGPURegisterBankInfo::copyCost(const RegisterBank &Dst,
                                          const RegisterBank &Src,
                                          TypeSize Size) const {
  // TODO: Should there be a UniformVGPRRegBank which can use readfirstlane?
  if (Dst.getID() == AMDGPU::SGPRRegBankID &&
      (isVectorRegisterBank(Src) || Src.getID() == AMDGPU::VCCRegBankID)) {
    return std::numeric_limits<unsigned>::max();
  }

  // Bool values are tricky, because the meaning is based on context. The SCC
  // and VCC banks are for the natural scalar and vector conditions produced by
  // a compare.
  //
  // Legalization doesn't know about the necessary context, so an s1 use may
  // have been a truncate from an arbitrary value, in which case a copy (lowered
  // as a compare with 0) needs to be inserted.
  if (Size == 1 &&
      (Dst.getID() == AMDGPU::SGPRRegBankID) &&
      (isVectorRegisterBank(Src) ||
       Src.getID() == AMDGPU::SGPRRegBankID ||
       Src.getID() == AMDGPU::VCCRegBankID))
    return std::numeric_limits<unsigned>::max();

  // There is no direct copy between AGPRs.
  if (Dst.getID() == AMDGPU::AGPRRegBankID &&
      Src.getID() == AMDGPU::AGPRRegBankID)
    return 4;

  return RegisterBankInfo::copyCost(Dst, Src, Size);
}

unsigned AMDGPURegisterBankInfo::getBreakDownCost(
  const ValueMapping &ValMapping,
  const RegisterBank *CurBank) const {
  // Check if this is a breakdown for G_LOAD to move the pointer from SGPR to
  // VGPR.
  // FIXME: Is there a better way to do this?
  if (ValMapping.NumBreakDowns >= 2 || ValMapping.BreakDown[0].Length >= 64)
    return 10; // This is expensive.

  assert(ValMapping.NumBreakDowns == 2 &&
         ValMapping.BreakDown[0].Length == 32 &&
         ValMapping.BreakDown[0].StartIdx == 0 &&
         ValMapping.BreakDown[1].Length == 32 &&
         ValMapping.BreakDown[1].StartIdx == 32 &&
         ValMapping.BreakDown[0].RegBank == ValMapping.BreakDown[1].RegBank);

  // 32-bit extract of a 64-bit value is just access of a subregister, so free.
  // TODO: Cost of 0 hits assert, though it's not clear it's what we really
  // want.

  // TODO: 32-bit insert to a 64-bit SGPR may incur a non-free copy due to SGPR
  // alignment restrictions, but this probably isn't important.
  return 1;
}

const RegisterBank &
AMDGPURegisterBankInfo::getRegBankFromRegClass(const TargetRegisterClass &RC,
                                               LLT Ty) const {
  if (&RC == &AMDGPU::SReg_1RegClass)
    return AMDGPU::VCCRegBank;

  // We promote real scalar booleans to SReg_32. Any SGPR using s1 is really a
  // VCC-like use.
  if (TRI->isSGPRClass(&RC)) {
    // FIXME: This probably came from a copy from a physical register, which
    // should be inferable from the copied to-type. We don't have many boolean
    // physical register constraints so just assume a normal SGPR for now.
    if (!Ty.isValid())
      return AMDGPU::SGPRRegBank;

    return Ty == LLT::scalar(1) ? AMDGPU::VCCRegBank : AMDGPU::SGPRRegBank;
  }

  return TRI->isAGPRClass(&RC) ? AMDGPU::AGPRRegBank : AMDGPU::VGPRRegBank;
}

template <unsigned NumOps>
RegisterBankInfo::InstructionMappings
AMDGPURegisterBankInfo::addMappingFromTable(
    const MachineInstr &MI, const MachineRegisterInfo &MRI,
    const std::array<unsigned, NumOps> RegSrcOpIdx,
    ArrayRef<OpRegBankEntry<NumOps>> Table) const {

  InstructionMappings AltMappings;

  SmallVector<const ValueMapping *, 10> Operands(MI.getNumOperands());

  unsigned Sizes[NumOps];
  for (unsigned I = 0; I < NumOps; ++I) {
    Register Reg = MI.getOperand(RegSrcOpIdx[I]).getReg();
    Sizes[I] = getSizeInBits(Reg, MRI, *TRI);
  }

  for (unsigned I = 0, E = MI.getNumExplicitDefs(); I != E; ++I) {
    unsigned SizeI = getSizeInBits(MI.getOperand(I).getReg(), MRI, *TRI);
    Operands[I] = AMDGPU::getValueMapping(AMDGPU::VGPRRegBankID, SizeI);
  }

  // getInstrMapping's default mapping uses ID 1, so start at 2.
  unsigned MappingID = 2;
  for (const auto &Entry : Table) {
    for (unsigned I = 0; I < NumOps; ++I) {
      int OpIdx = RegSrcOpIdx[I];
      Operands[OpIdx] = AMDGPU::getValueMapping(Entry.RegBanks[I], Sizes[I]);
    }

    AltMappings.push_back(&getInstructionMapping(MappingID++, Entry.Cost,
                                                 getOperandsMapping(Operands),
                                                 Operands.size()));
  }

  return AltMappings;
}

RegisterBankInfo::InstructionMappings
AMDGPURegisterBankInfo::getInstrAlternativeMappingsIntrinsic(
    const MachineInstr &MI, const MachineRegisterInfo &MRI) const {
  switch (cast<GIntrinsic>(MI).getIntrinsicID()) {
  case Intrinsic::amdgcn_readlane: {
    static const OpRegBankEntry<3> Table[2] = {
      // Perfectly legal.
      { { AMDGPU::SGPRRegBankID, AMDGPU::VGPRRegBankID, AMDGPU::SGPRRegBankID }, 1 },

      // Need a readfirstlane for the index.
      { { AMDGPU::SGPRRegBankID, AMDGPU::VGPRRegBankID, AMDGPU::VGPRRegBankID }, 2 }
    };

    const std::array<unsigned, 3> RegSrcOpIdx = { { 0, 2, 3 } };
    return addMappingFromTable<3>(MI, MRI, RegSrcOpIdx, Table);
  }
  case Intrinsic::amdgcn_writelane: {
    static const OpRegBankEntry<4> Table[4] = {
      // Perfectly legal.
      { { AMDGPU::VGPRRegBankID, AMDGPU::SGPRRegBankID, AMDGPU::SGPRRegBankID, AMDGPU::VGPRRegBankID }, 1 },

      // Need readfirstlane of first op
      { { AMDGPU::VGPRRegBankID, AMDGPU::VGPRRegBankID, AMDGPU::SGPRRegBankID, AMDGPU::VGPRRegBankID }, 2 },

      // Need readfirstlane of second op
      { { AMDGPU::VGPRRegBankID, AMDGPU::SGPRRegBankID, AMDGPU::VGPRRegBankID, AMDGPU::VGPRRegBankID }, 2 },

      // Need readfirstlane of both ops
      { { AMDGPU::VGPRRegBankID, AMDGPU::VGPRRegBankID, AMDGPU::VGPRRegBankID, AMDGPU::VGPRRegBankID }, 3 }
    };

    // rsrc, voffset, offset
    const std::array<unsigned, 4> RegSrcOpIdx = { { 0, 2, 3, 4 } };
    return addMappingFromTable<4>(MI, MRI, RegSrcOpIdx, Table);
  }
  default:
    return RegisterBankInfo::getInstrAlternativeMappings(MI);
  }
}

RegisterBankInfo::InstructionMappings
AMDGPURegisterBankInfo::getInstrAlternativeMappingsIntrinsicWSideEffects(
    const MachineInstr &MI, const MachineRegisterInfo &MRI) const {

  switch (cast<GIntrinsic>(MI).getIntrinsicID()) {
  case Intrinsic::amdgcn_s_buffer_load: {
    static const OpRegBankEntry<2> Table[4] = {
      // Perfectly legal.
      { { AMDGPU::SGPRRegBankID, AMDGPU::SGPRRegBankID }, 1 },

      // Only need 1 register in loop
      { { AMDGPU::SGPRRegBankID, AMDGPU::VGPRRegBankID }, 300 },

      // Have to waterfall the resource.
      { { AMDGPU::VGPRRegBankID, AMDGPU::SGPRRegBankID }, 1000 },

      // Have to waterfall the resource, and the offset.
      { { AMDGPU::VGPRRegBankID, AMDGPU::VGPRRegBankID }, 1500 }
    };

    // rsrc, offset
    const std::array<unsigned, 2> RegSrcOpIdx = { { 2, 3 } };
    return addMappingFromTable<2>(MI, MRI, RegSrcOpIdx, Table);
  }
  case Intrinsic::amdgcn_ds_ordered_add:
  case Intrinsic::amdgcn_ds_ordered_swap: {
    // VGPR = M0, VGPR
    static const OpRegBankEntry<3> Table[2] = {
      // Perfectly legal.
      { { AMDGPU::VGPRRegBankID, AMDGPU::SGPRRegBankID, AMDGPU::VGPRRegBankID  }, 1 },

      // Need a readfirstlane for m0
      { { AMDGPU::VGPRRegBankID, AMDGPU::VGPRRegBankID, AMDGPU::VGPRRegBankID }, 2 }
    };

    const std::array<unsigned, 3> RegSrcOpIdx = { { 0, 2, 3 } };
    return addMappingFromTable<3>(MI, MRI, RegSrcOpIdx, Table);
  }
  case Intrinsic::amdgcn_s_sendmsg:
  case Intrinsic::amdgcn_s_sendmsghalt: {
    // FIXME: Should have no register for immediate
    static const OpRegBankEntry<1> Table[2] = {
      // Perfectly legal.
      { { AMDGPU::SGPRRegBankID }, 1 },

      // Need readlane
      { { AMDGPU::VGPRRegBankID }, 3 }
    };

    const std::array<unsigned, 1> RegSrcOpIdx = { { 2 } };
    return addMappingFromTable<1>(MI, MRI, RegSrcOpIdx, Table);
  }
  default:
    return RegisterBankInfo::getInstrAlternativeMappings(MI);
  }
}

// FIXME: Returns uniform if there's no source value information. This is
// probably wrong.
bool AMDGPURegisterBankInfo::isScalarLoadLegal(const MachineInstr &MI) const {
  if (!MI.hasOneMemOperand())
    return false;

  const MachineMemOperand *MMO = *MI.memoperands_begin();
  const unsigned AS = MMO->getAddrSpace();
  const bool IsConst = AS == AMDGPUAS::CONSTANT_ADDRESS ||
                       AS == AMDGPUAS::CONSTANT_ADDRESS_32BIT;
  const unsigned MemSize = 8 * MMO->getSize().getValue();

  // Require 4-byte alignment.
  return (MMO->getAlign() >= Align(4) ||
          (Subtarget.hasScalarSubwordLoads() &&
           ((MemSize == 16 && MMO->getAlign() >= Align(2)) ||
            (MemSize == 8 && MMO->getAlign() >= Align(1))))) &&
         // Can't do a scalar atomic load.
         !MMO->isAtomic() &&
         // Don't use scalar loads for volatile accesses to non-constant address
         // spaces.
         (IsConst || !MMO->isVolatile()) &&
         // Memory must be known constant, or not written before this load.
         (IsConst || MMO->isInvariant() || (MMO->getFlags() & MONoClobber)) &&
         AMDGPUInstrInfo::isUniformMMO(MMO);
}

RegisterBankInfo::InstructionMappings
AMDGPURegisterBankInfo::getInstrAlternativeMappings(
    const MachineInstr &MI) const {

  const MachineFunction &MF = *MI.getParent()->getParent();
  const MachineRegisterInfo &MRI = MF.getRegInfo();


  InstructionMappings AltMappings;
  switch (MI.getOpcode()) {
  case TargetOpcode::G_CONSTANT:
  case TargetOpcode::G_IMPLICIT_DEF: {
    unsigned Size = getSizeInBits(MI.getOperand(0).getReg(), MRI, *TRI);
    if (Size == 1) {
      static const OpRegBankEntry<1> Table[3] = {
        { { AMDGPU::VGPRRegBankID }, 1 },
        { { AMDGPU::SGPRRegBankID }, 1 },
        { { AMDGPU::VCCRegBankID }, 1 }
      };

      return addMappingFromTable<1>(MI, MRI, {{ 0 }}, Table);
    }

    [[fallthrough]];
  }
  case TargetOpcode::G_FCONSTANT:
  case TargetOpcode::G_FRAME_INDEX:
  case TargetOpcode::G_GLOBAL_VALUE: {
    static const OpRegBankEntry<1> Table[2] = {
      { { AMDGPU::VGPRRegBankID }, 1 },
      { { AMDGPU::SGPRRegBankID }, 1 }
    };

    return addMappingFromTable<1>(MI, MRI, {{ 0 }}, Table);
  }
  case TargetOpcode::G_AND:
  case TargetOpcode::G_OR:
  case TargetOpcode::G_XOR: {
    unsigned Size = getSizeInBits(MI.getOperand(0).getReg(), MRI, *TRI);

    if (Size == 1) {
      // s_{and|or|xor}_b32 set scc when the result of the 32-bit op is not 0.
      const InstructionMapping &SCCMapping = getInstructionMapping(
        1, 1, getOperandsMapping(
          {AMDGPU::getValueMapping(AMDGPU::SGPRRegBankID, 32),
           AMDGPU::getValueMapping(AMDGPU::SGPRRegBankID, 32),
           AMDGPU::getValueMapping(AMDGPU::SGPRRegBankID, 32)}),
        3); // Num Operands
      AltMappings.push_back(&SCCMapping);

      const InstructionMapping &VCCMapping0 = getInstructionMapping(
        2, 1, getOperandsMapping(
          {AMDGPU::getValueMapping(AMDGPU::VCCRegBankID, Size),
           AMDGPU::getValueMapping(AMDGPU::VCCRegBankID, Size),
           AMDGPU::getValueMapping(AMDGPU::VCCRegBankID, Size)}),
        3); // Num Operands
      AltMappings.push_back(&VCCMapping0);
      return AltMappings;
    }

    if (Size != 64)
      break;

    const InstructionMapping &SSMapping = getInstructionMapping(
      1, 1, getOperandsMapping(
        {AMDGPU::getValueMapping(AMDGPU::SGPRRegBankID, Size),
         AMDGPU::getValueMapping(AMDGPU::SGPRRegBankID, Size),
         AMDGPU::getValueMapping(AMDGPU::SGPRRegBankID, Size)}),
      3); // Num Operands
    AltMappings.push_back(&SSMapping);

    const InstructionMapping &VVMapping = getInstructionMapping(
      2, 2, getOperandsMapping(
        {AMDGPU::getValueMappingSGPR64Only(AMDGPU::VGPRRegBankID, Size),
         AMDGPU::getValueMappingSGPR64Only(AMDGPU::VGPRRegBankID, Size),
         AMDGPU::getValueMappingSGPR64Only(AMDGPU::VGPRRegBankID, Size)}),
      3); // Num Operands
    AltMappings.push_back(&VVMapping);
    break;
  }
  case TargetOpcode::G_LOAD:
  case TargetOpcode::G_ZEXTLOAD:
  case TargetOpcode::G_SEXTLOAD: {
    unsigned Size = getSizeInBits(MI.getOperand(0).getReg(), MRI, *TRI);
    LLT PtrTy = MRI.getType(MI.getOperand(1).getReg());
    unsigned PtrSize = PtrTy.getSizeInBits();
    unsigned AS = PtrTy.getAddressSpace();

    if ((AS != AMDGPUAS::LOCAL_ADDRESS && AS != AMDGPUAS::REGION_ADDRESS &&
         AS != AMDGPUAS::PRIVATE_ADDRESS) &&
        isScalarLoadLegal(MI)) {
      const InstructionMapping &SSMapping = getInstructionMapping(
          1, 1, getOperandsMapping(
                    {AMDGPU::getValueMapping(AMDGPU::SGPRRegBankID, Size),
                     AMDGPU::getValueMapping(AMDGPU::SGPRRegBankID, PtrSize)}),
          2); // Num Operands
      AltMappings.push_back(&SSMapping);
    }

    const InstructionMapping &VVMapping = getInstructionMapping(
        2, 1,
        getOperandsMapping(
            {AMDGPU::getValueMapping(AMDGPU::VGPRRegBankID, Size),
             AMDGPU::getValueMapping(AMDGPU::VGPRRegBankID, PtrSize)}),
        2); // Num Operands
    AltMappings.push_back(&VVMapping);

    // It may be possible to have a vgpr = load sgpr mapping here, because
    // the mubuf instructions support this kind of load, but probably for only
    // gfx7 and older.  However, the addressing mode matching in the instruction
    // selector should be able to do a better job of detecting and selecting
    // these kinds of loads from the vgpr = load vgpr mapping.

    return AltMappings;

  }
  case TargetOpcode::G_SELECT: {
    unsigned Size = getSizeInBits(MI.getOperand(0).getReg(), MRI, *TRI);
    const InstructionMapping &SSMapping = getInstructionMapping(1, 1,
      getOperandsMapping({AMDGPU::getValueMapping(AMDGPU::SGPRRegBankID, Size),
                          AMDGPU::getValueMapping(AMDGPU::SGPRRegBankID, 1),
                          AMDGPU::getValueMapping(AMDGPU::SGPRRegBankID, Size),
                          AMDGPU::getValueMapping(AMDGPU::SGPRRegBankID, Size)}),
      4); // Num Operands
    AltMappings.push_back(&SSMapping);

    const InstructionMapping &VVMapping = getInstructionMapping(2, 1,
      getOperandsMapping({AMDGPU::getValueMappingSGPR64Only(AMDGPU::VGPRRegBankID, Size),
                          AMDGPU::getValueMapping(AMDGPU::VCCRegBankID, 1),
                          AMDGPU::getValueMappingSGPR64Only(AMDGPU::VGPRRegBankID, Size),
                          AMDGPU::getValueMappingSGPR64Only(AMDGPU::VGPRRegBankID, Size)}),
      4); // Num Operands
    AltMappings.push_back(&VVMapping);

    return AltMappings;
  }
  case TargetOpcode::G_UADDE:
  case TargetOpcode::G_USUBE:
  case TargetOpcode::G_SADDE:
  case TargetOpcode::G_SSUBE: {
    unsigned Size = getSizeInBits(MI.getOperand(0).getReg(), MRI, *TRI);
    const InstructionMapping &SSMapping = getInstructionMapping(1, 1,
      getOperandsMapping(
        {AMDGPU::getValueMapping(AMDGPU::SGPRRegBankID, Size),
         AMDGPU::getValueMapping(AMDGPU::SGPRRegBankID, 1),
         AMDGPU::getValueMapping(AMDGPU::SGPRRegBankID, Size),
         AMDGPU::getValueMapping(AMDGPU::SGPRRegBankID, Size),
         AMDGPU::getValueMapping(AMDGPU::SGPRRegBankID, 1)}),
      5); // Num Operands
    AltMappings.push_back(&SSMapping);

    const InstructionMapping &VVMapping = getInstructionMapping(2, 1,
      getOperandsMapping({AMDGPU::getValueMapping(AMDGPU::VGPRRegBankID, Size),
                          AMDGPU::getValueMapping(AMDGPU::VCCRegBankID, 1),
                          AMDGPU::getValueMapping(AMDGPU::VGPRRegBankID, Size),
                          AMDGPU::getValueMapping(AMDGPU::VGPRRegBankID, Size),
                          AMDGPU::getValueMapping(AMDGPU::VCCRegBankID, 1)}),
      5); // Num Operands
    AltMappings.push_back(&VVMapping);
    return AltMappings;
  }
  case AMDGPU::G_BRCOND: {
    assert(MRI.getType(MI.getOperand(0).getReg()).getSizeInBits() == 1);

    // TODO: Change type to 32 for scalar
    const InstructionMapping &SMapping = getInstructionMapping(
      1, 1, getOperandsMapping(
        {AMDGPU::getValueMapping(AMDGPU::SGPRRegBankID, 1), nullptr}),
      2); // Num Operands
    AltMappings.push_back(&SMapping);

    const InstructionMapping &VMapping = getInstructionMapping(
      1, 1, getOperandsMapping(
        {AMDGPU::getValueMapping(AMDGPU::VCCRegBankID, 1), nullptr }),
      2); // Num Operands
    AltMappings.push_back(&VMapping);
    return AltMappings;
  }
  case AMDGPU::G_INTRINSIC:
  case AMDGPU::G_INTRINSIC_CONVERGENT:
    return getInstrAlternativeMappingsIntrinsic(MI, MRI);
  case AMDGPU::G_INTRINSIC_W_SIDE_EFFECTS:
  case AMDGPU::G_INTRINSIC_CONVERGENT_W_SIDE_EFFECTS:
    return getInstrAlternativeMappingsIntrinsicWSideEffects(MI, MRI);
  default:
    break;
  }
  return RegisterBankInfo::getInstrAlternativeMappings(MI);
}

void AMDGPURegisterBankInfo::split64BitValueForMapping(
  MachineIRBuilder &B,
  SmallVector<Register, 2> &Regs,
  LLT HalfTy,
  Register Reg) const {
  assert(HalfTy.getSizeInBits() == 32);
  MachineRegisterInfo *MRI = B.getMRI();
  Register LoLHS = MRI->createGenericVirtualRegister(HalfTy);
  Register HiLHS = MRI->createGenericVirtualRegister(HalfTy);
  const RegisterBank *Bank = getRegBank(Reg, *MRI, *TRI);
  MRI->setRegBank(LoLHS, *Bank);
  MRI->setRegBank(HiLHS, *Bank);

  Regs.push_back(LoLHS);
  Regs.push_back(HiLHS);

  B.buildInstr(AMDGPU::G_UNMERGE_VALUES)
    .addDef(LoLHS)
    .addDef(HiLHS)
    .addUse(Reg);
}

/// Replace the current type each register in \p Regs has with \p NewTy
static void setRegsToType(MachineRegisterInfo &MRI, ArrayRef<Register> Regs,
                          LLT NewTy) {
  for (Register Reg : Regs) {
    assert(MRI.getType(Reg).getSizeInBits() == NewTy.getSizeInBits());
    MRI.setType(Reg, NewTy);
  }
}

static LLT getHalfSizedType(LLT Ty) {
  if (Ty.isVector()) {
    assert(Ty.getElementCount().isKnownMultipleOf(2));
    return LLT::scalarOrVector(Ty.getElementCount().divideCoefficientBy(2),
                               Ty.getElementType());
  }

  assert(Ty.getScalarSizeInBits() % 2 == 0);
  return LLT::scalar(Ty.getScalarSizeInBits() / 2);
}

// Build one or more V_READFIRSTLANE_B32 instructions to move the given vector
// source value into a scalar register.
Register AMDGPURegisterBankInfo::buildReadFirstLane(MachineIRBuilder &B,
                                                    MachineRegisterInfo &MRI,
                                                    Register Src) const {
  LLT Ty = MRI.getType(Src);
  const RegisterBank *Bank = getRegBank(Src, MRI, *TRI);

  if (Bank == &AMDGPU::SGPRRegBank)
    return Src;

  unsigned Bits = Ty.getSizeInBits();
  assert(Bits % 32 == 0);

  if (Bank != &AMDGPU::VGPRRegBank) {
    // We need to copy from AGPR to VGPR
    Src = B.buildCopy(Ty, Src).getReg(0);
    MRI.setRegBank(Src, AMDGPU::VGPRRegBank);
  }

  LLT S32 = LLT::scalar(32);
  unsigned NumParts = Bits / 32;
  SmallVector<Register, 8> SrcParts;
  SmallVector<Register, 8> DstParts;

  if (Bits == 32) {
    SrcParts.push_back(Src);
  } else {
    auto Unmerge = B.buildUnmerge(S32, Src);
    for (unsigned i = 0; i < NumParts; ++i)
      SrcParts.push_back(Unmerge.getReg(i));
  }

  for (unsigned i = 0; i < NumParts; ++i) {
    Register SrcPart = SrcParts[i];
    Register DstPart = MRI.createVirtualRegister(&AMDGPU::SReg_32RegClass);
    MRI.setType(DstPart, NumParts == 1 ? Ty : S32);

    const TargetRegisterClass *Constrained =
        constrainGenericRegister(SrcPart, AMDGPU::VGPR_32RegClass, MRI);
    (void)Constrained;
    assert(Constrained && "Failed to constrain readfirstlane src reg");

    B.buildInstr(AMDGPU::V_READFIRSTLANE_B32, {DstPart}, {SrcPart});

    DstParts.push_back(DstPart);
  }

  if (Bits == 32)
    return DstParts[0];

  Register Dst = B.buildMergeLikeInstr(Ty, DstParts).getReg(0);
  MRI.setRegBank(Dst, AMDGPU::SGPRRegBank);
  return Dst;
}

/// Legalize instruction \p MI where operands in \p OpIndices must be SGPRs. If
/// any of the required SGPR operands are VGPRs, perform a waterfall loop to
/// execute the instruction for each unique combination of values in all lanes
/// in the wave. The block will be split such that rest of the instructions are
/// moved to a new block.
///
/// Essentially performs this loop:
//
/// Save Execution Mask
/// For (Lane : Wavefront) {
///   Enable Lane, Disable all other lanes
///   SGPR = read SGPR value for current lane from VGPR
///   VGPRResult[Lane] = use_op SGPR
/// }
/// Restore Execution Mask
///
/// There is additional complexity to try for compare values to identify the
/// unique values used.
bool AMDGPURegisterBankInfo::executeInWaterfallLoop(
    MachineIRBuilder &B, iterator_range<MachineBasicBlock::iterator> Range,
    SmallSet<Register, 4> &SGPROperandRegs) const {
  // Track use registers which have already been expanded with a readfirstlane
  // sequence. This may have multiple uses if moving a sequence.
  DenseMap<Register, Register> WaterfalledRegMap;

  MachineBasicBlock &MBB = B.getMBB();
  MachineFunction *MF = &B.getMF();

  const TargetRegisterClass *WaveRC = TRI->getWaveMaskRegClass();
  const unsigned MovExecOpc =
      Subtarget.isWave32() ? AMDGPU::S_MOV_B32 : AMDGPU::S_MOV_B64;
  const unsigned MovExecTermOpc =
      Subtarget.isWave32() ? AMDGPU::S_MOV_B32_term : AMDGPU::S_MOV_B64_term;

  const unsigned XorTermOpc = Subtarget.isWave32() ?
    AMDGPU::S_XOR_B32_term : AMDGPU::S_XOR_B64_term;
  const unsigned AndSaveExecOpc =  Subtarget.isWave32() ?
    AMDGPU::S_AND_SAVEEXEC_B32 : AMDGPU::S_AND_SAVEEXEC_B64;
  const unsigned ExecReg =  Subtarget.isWave32() ?
    AMDGPU::EXEC_LO : AMDGPU::EXEC;

#ifndef NDEBUG
  const int OrigRangeSize = std::distance(Range.begin(), Range.end());
#endif

  MachineRegisterInfo &MRI = *B.getMRI();
  Register SaveExecReg = MRI.createVirtualRegister(WaveRC);
  Register InitSaveExecReg = MRI.createVirtualRegister(WaveRC);

  // Don't bother using generic instructions/registers for the exec mask.
  B.buildInstr(TargetOpcode::IMPLICIT_DEF)
    .addDef(InitSaveExecReg);

  Register PhiExec = MRI.createVirtualRegister(WaveRC);
  Register NewExec = MRI.createVirtualRegister(WaveRC);

  // To insert the loop we need to split the block. Move everything before this
  // point to a new block, and insert a new empty block before this instruction.
  MachineBasicBlock *LoopBB = MF->CreateMachineBasicBlock();
  MachineBasicBlock *BodyBB = MF->CreateMachineBasicBlock();
  MachineBasicBlock *RemainderBB = MF->CreateMachineBasicBlock();
  MachineBasicBlock *RestoreExecBB = MF->CreateMachineBasicBlock();
  MachineFunction::iterator MBBI(MBB);
  ++MBBI;
  MF->insert(MBBI, LoopBB);
  MF->insert(MBBI, BodyBB);
  MF->insert(MBBI, RestoreExecBB);
  MF->insert(MBBI, RemainderBB);

  LoopBB->addSuccessor(BodyBB);
  BodyBB->addSuccessor(RestoreExecBB);
  BodyBB->addSuccessor(LoopBB);

  // Move the rest of the block into a new block.
  RemainderBB->transferSuccessorsAndUpdatePHIs(&MBB);
  RemainderBB->splice(RemainderBB->begin(), &MBB, Range.end(), MBB.end());

  MBB.addSuccessor(LoopBB);
  RestoreExecBB->addSuccessor(RemainderBB);

  B.setInsertPt(*LoopBB, LoopBB->end());

  B.buildInstr(TargetOpcode::PHI)
      .addDef(PhiExec)
      .addReg(InitSaveExecReg)
      .addMBB(&MBB)
      .addReg(NewExec)
      .addMBB(BodyBB);

  const DebugLoc &DL = B.getDL();

  MachineInstr &FirstInst = *Range.begin();

  // Move the instruction into the loop body. Note we moved everything after
  // Range.end() already into a new block, so Range.end() is no longer valid.
  BodyBB->splice(BodyBB->end(), &MBB, Range.begin(), MBB.end());

  // Figure out the iterator range after splicing the instructions.
  MachineBasicBlock::iterator NewBegin = FirstInst.getIterator();
  auto NewEnd = BodyBB->end();

  B.setMBB(*LoopBB);

  LLT S1 = LLT::scalar(1);
  Register CondReg;

  assert(std::distance(NewBegin, NewEnd) == OrigRangeSize);

  for (MachineInstr &MI : make_range(NewBegin, NewEnd)) {
    for (MachineOperand &Op : MI.all_uses()) {
      Register OldReg = Op.getReg();
      if (!SGPROperandRegs.count(OldReg))
        continue;

      // See if we already processed this register in another instruction in the
      // sequence.
      auto OldVal = WaterfalledRegMap.find(OldReg);
      if (OldVal != WaterfalledRegMap.end()) {
        Op.setReg(OldVal->second);
        continue;
      }

      Register OpReg = Op.getReg();
      LLT OpTy = MRI.getType(OpReg);

      const RegisterBank *OpBank = getRegBank(OpReg, MRI, *TRI);
      if (OpBank != &AMDGPU::VGPRRegBank) {
        // Insert copy from AGPR to VGPR before the loop.
        B.setMBB(MBB);
        OpReg = B.buildCopy(OpTy, OpReg).getReg(0);
        MRI.setRegBank(OpReg, AMDGPU::VGPRRegBank);
        B.setMBB(*LoopBB);
      }

      Register CurrentLaneReg = buildReadFirstLane(B, MRI, OpReg);

      // Build the comparison(s).
      unsigned OpSize = OpTy.getSizeInBits();
      bool Is64 = OpSize % 64 == 0;
      unsigned PartSize = Is64 ? 64 : 32;
      LLT PartTy = LLT::scalar(PartSize);
      unsigned NumParts = OpSize / PartSize;
      SmallVector<Register, 8> OpParts;
      SmallVector<Register, 8> CurrentLaneParts;

      if (NumParts == 1) {
        OpParts.push_back(OpReg);
        CurrentLaneParts.push_back(CurrentLaneReg);
      } else {
        auto UnmergeOp = B.buildUnmerge(PartTy, OpReg);
        auto UnmergeCurrentLane = B.buildUnmerge(PartTy, CurrentLaneReg);
        for (unsigned i = 0; i < NumParts; ++i) {
          OpParts.push_back(UnmergeOp.getReg(i));
          CurrentLaneParts.push_back(UnmergeCurrentLane.getReg(i));
          MRI.setRegBank(OpParts[i], AMDGPU::VGPRRegBank);
          MRI.setRegBank(CurrentLaneParts[i], AMDGPU::SGPRRegBank);
        }
      }

      for (unsigned i = 0; i < NumParts; ++i) {
        auto CmpReg = B.buildICmp(CmpInst::ICMP_EQ, S1, CurrentLaneParts[i],
                                  OpParts[i]).getReg(0);
        MRI.setRegBank(CmpReg, AMDGPU::VCCRegBank);

        if (!CondReg) {
          CondReg = CmpReg;
        } else {
          CondReg = B.buildAnd(S1, CondReg, CmpReg).getReg(0);
          MRI.setRegBank(CondReg, AMDGPU::VCCRegBank);
        }
      }

      Op.setReg(CurrentLaneReg);

      // Make sure we don't re-process this register again.
      WaterfalledRegMap.insert(std::pair(OldReg, Op.getReg()));
    }
  }

  // The ballot becomes a no-op during instruction selection.
  CondReg = B.buildIntrinsic(Intrinsic::amdgcn_ballot,
                             {LLT::scalar(Subtarget.isWave32() ? 32 : 64)})
                .addReg(CondReg)
                .getReg(0);
  MRI.setRegClass(CondReg, WaveRC);

  // Update EXEC, save the original EXEC value to VCC.
  B.buildInstr(AndSaveExecOpc)
    .addDef(NewExec)
    .addReg(CondReg, RegState::Kill);

  MRI.setSimpleHint(NewExec, CondReg);

  B.setInsertPt(*BodyBB, BodyBB->end());

  // Update EXEC, switch all done bits to 0 and all todo bits to 1.
  B.buildInstr(XorTermOpc)
    .addDef(ExecReg)
    .addReg(ExecReg)
    .addReg(NewExec);

  // XXX - s_xor_b64 sets scc to 1 if the result is nonzero, so can we use
  // s_cbranch_scc0?

  // Loop back to V_READFIRSTLANE_B32 if there are still variants to cover.
  B.buildInstr(AMDGPU::SI_WATERFALL_LOOP).addMBB(LoopBB);

  // Save the EXEC mask before the loop.
  BuildMI(MBB, MBB.end(), DL, TII->get(MovExecOpc), SaveExecReg)
    .addReg(ExecReg);

  // Restore the EXEC mask after the loop.
  B.setMBB(*RestoreExecBB);
  B.buildInstr(MovExecTermOpc)
    .addDef(ExecReg)
    .addReg(SaveExecReg);

  // Set the insert point after the original instruction, so any new
  // instructions will be in the remainder.
  B.setInsertPt(*RemainderBB, RemainderBB->begin());

  return true;
}

// Return any unique registers used by \p MI at \p OpIndices that need to be
// handled in a waterfall loop. Returns these registers in \p
// SGPROperandRegs. Returns true if there are any operands to handle and a
// waterfall loop is necessary.
bool AMDGPURegisterBankInfo::collectWaterfallOperands(
  SmallSet<Register, 4> &SGPROperandRegs, MachineInstr &MI,
  MachineRegisterInfo &MRI, ArrayRef<unsigned> OpIndices) const {
  for (unsigned Op : OpIndices) {
    assert(MI.getOperand(Op).isUse());
    Register Reg = MI.getOperand(Op).getReg();
    const RegisterBank *OpBank = getRegBank(Reg, MRI, *TRI);
    if (OpBank->getID() != AMDGPU::SGPRRegBankID)
      SGPROperandRegs.insert(Reg);
  }

  // No operands need to be replaced, so no need to loop.
  return !SGPROperandRegs.empty();
}

bool AMDGPURegisterBankInfo::executeInWaterfallLoop(
    MachineIRBuilder &B, MachineInstr &MI, ArrayRef<unsigned> OpIndices) const {
  // Use a set to avoid extra readfirstlanes in the case where multiple operands
  // are the same register.
  SmallSet<Register, 4> SGPROperandRegs;

  if (!collectWaterfallOperands(SGPROperandRegs, MI, *B.getMRI(), OpIndices))
    return false;

  MachineBasicBlock::iterator I = MI.getIterator();
  return executeInWaterfallLoop(B, make_range(I, std::next(I)),
                                SGPROperandRegs);
}

// Legalize an operand that must be an SGPR by inserting a readfirstlane.
void AMDGPURegisterBankInfo::constrainOpWithReadfirstlane(
    MachineIRBuilder &B, MachineInstr &MI, unsigned OpIdx) const {
  Register Reg = MI.getOperand(OpIdx).getReg();
  MachineRegisterInfo &MRI = *B.getMRI();
  const RegisterBank *Bank = getRegBank(Reg, MRI, *TRI);
  if (Bank == &AMDGPU::SGPRRegBank)
    return;

  Reg = buildReadFirstLane(B, MRI, Reg);
  MI.getOperand(OpIdx).setReg(Reg);
}

/// Split \p Ty into 2 pieces. The first will have \p FirstSize bits, and the
/// rest will be in the remainder.
static std::pair<LLT, LLT> splitUnequalType(LLT Ty, unsigned FirstSize) {
  unsigned TotalSize = Ty.getSizeInBits();
  if (!Ty.isVector())
    return {LLT::scalar(FirstSize), LLT::scalar(TotalSize - FirstSize)};

  LLT EltTy = Ty.getElementType();
  unsigned EltSize = EltTy.getSizeInBits();
  assert(FirstSize % EltSize == 0);

  unsigned FirstPartNumElts = FirstSize / EltSize;
  unsigned RemainderElts = (TotalSize - FirstSize) / EltSize;

  return {LLT::scalarOrVector(ElementCount::getFixed(FirstPartNumElts), EltTy),
          LLT::scalarOrVector(ElementCount::getFixed(RemainderElts), EltTy)};
}

static LLT widen96To128(LLT Ty) {
  if (!Ty.isVector())
    return LLT::scalar(128);

  LLT EltTy = Ty.getElementType();
  assert(128 % EltTy.getSizeInBits() == 0);
  return LLT::fixed_vector(128 / EltTy.getSizeInBits(), EltTy);
}

bool AMDGPURegisterBankInfo::applyMappingLoad(
    MachineIRBuilder &B,
    const AMDGPURegisterBankInfo::OperandsMapper &OpdMapper,
    MachineInstr &MI) const {
  MachineRegisterInfo &MRI = *B.getMRI();
  Register DstReg = MI.getOperand(0).getReg();
  const LLT LoadTy = MRI.getType(DstReg);
  unsigned LoadSize = LoadTy.getSizeInBits();
  MachineMemOperand *MMO = *MI.memoperands_begin();
  const unsigned MaxNonSmrdLoadSize = 128;

  const RegisterBank *DstBank =
      OpdMapper.getInstrMapping().getOperandMapping(0).BreakDown[0].RegBank;
  if (DstBank == &AMDGPU::SGPRRegBank) {
    // There are some special cases that we need to look at for 32 bit and 96
    // bit SGPR loads otherwise we have nothing to do.
    if (LoadSize != 32 && (LoadSize != 96 || Subtarget.hasScalarDwordx3Loads()))
      return false;

    const unsigned MemSize = 8 * MMO->getSize().getValue();
    // Scalar loads of size 8 or 16 bit with proper alignment may be widened to
    // 32 bit. Check to see if we need to widen the memory access, 8 or 16 bit
    // scalar loads should have a load size of 32 but memory access size of less
    // than 32.
    if (LoadSize == 32 &&
        (MemSize == 32 || LoadTy.isVector() || !isScalarLoadLegal(MI)))
      return false;

    if (LoadSize == 32 &&
        ((MemSize == 8 && MMO->getAlign() >= Align(1)) ||
         (MemSize == 16 && MMO->getAlign() >= Align(2))) &&
        isScalarLoadLegal(MI) &&
        Subtarget.getGeneration() >= AMDGPUSubtarget::GFX12)
      return false;

    Register PtrReg = MI.getOperand(1).getReg();

    ApplyRegBankMapping ApplyBank(B, *this, MRI, DstBank);

    if (LoadSize == 32) {
      // This is an extending load from a sub-dword size. Widen the memory
      // access size to 4 bytes and clear the extra high bits appropriately
      const LLT S32 = LLT::scalar(32);
      if (MI.getOpcode() == AMDGPU::G_SEXTLOAD) {
        // Must extend the sign bit into higher bits for a G_SEXTLOAD
        auto WideLoad = B.buildLoadFromOffset(S32, PtrReg, *MMO, 0);
        B.buildSExtInReg(MI.getOperand(0), WideLoad, MemSize);
      } else if (MI.getOpcode() == AMDGPU::G_ZEXTLOAD) {
        // Must extend zero into higher bits with an AND for a G_ZEXTLOAD
        auto WideLoad = B.buildLoadFromOffset(S32, PtrReg, *MMO, 0);
        B.buildZExtInReg(MI.getOperand(0), WideLoad, MemSize);
      } else
        // We do not need to touch the higher bits for regular loads.
        B.buildLoadFromOffset(MI.getOperand(0), PtrReg, *MMO, 0);
    } else {
      // 96-bit loads are only available for vector loads. We need to split this
      // into a 64-bit part, and 32 (unless we can widen to a 128-bit load).
      if (MMO->getAlign() < Align(16)) {
        LegalizerHelper Helper(B.getMF(), ApplyBank, B);
        LLT Part64, Part32;
        std::tie(Part64, Part32) = splitUnequalType(LoadTy, 64);
        if (Helper.reduceLoadStoreWidth(cast<GAnyLoad>(MI), 0, Part64) !=
            LegalizerHelper::Legalized)
          return false;
        return true;
      }
      LLT WiderTy = widen96To128(LoadTy);
      auto WideLoad = B.buildLoadFromOffset(WiderTy, PtrReg, *MMO, 0);
      if (WiderTy.isScalar()) {
        B.buildTrunc(MI.getOperand(0), WideLoad);
      } else {
        B.buildDeleteTrailingVectorElements(MI.getOperand(0).getReg(),
                                            WideLoad);
      }
    }

    MI.eraseFromParent();
    return true;
  }

  // 128-bit loads are supported for all instruction types.
  if (LoadSize <= MaxNonSmrdLoadSize)
    return false;

  SmallVector<Register, 16> DefRegs(OpdMapper.getVRegs(0));
  SmallVector<Register, 1> SrcRegs(OpdMapper.getVRegs(1));

  if (SrcRegs.empty())
    SrcRegs.push_back(MI.getOperand(1).getReg());

  // RegBankSelect only emits scalar types, so we need to reset the pointer
  // operand to a pointer type.
  Register BasePtrReg = SrcRegs[0];
  LLT PtrTy = MRI.getType(MI.getOperand(1).getReg());
  MRI.setType(BasePtrReg, PtrTy);

  // The following are the loads not splitted enough during legalization
  // because it was not clear they are smem-load or vmem-load
  if (AMDGPU::isExtendedGlobalAddrSpace(MMO->getAddrSpace()) ||
      MMO->getAddrSpace() == AMDGPUAS::BUFFER_RESOURCE) {
    assert(LoadSize % MaxNonSmrdLoadSize == 0);
    unsigned NumSplitParts = LoadTy.getSizeInBits() / MaxNonSmrdLoadSize;
    const LLT LoadSplitTy = LoadTy.divide(NumSplitParts);
    ApplyRegBankMapping O(B, *this, MRI, &AMDGPU::VGPRRegBank);
    LegalizerHelper Helper(B.getMF(), O, B);
    if (LoadTy.isVector()) {
      if (Helper.fewerElementsVector(MI, 0, LoadSplitTy) !=
          LegalizerHelper::Legalized)
        return false;
    } else {
      if (Helper.narrowScalar(MI, 0, LoadSplitTy) != LegalizerHelper::Legalized)
        return false;
    }
  }

  MRI.setRegBank(DstReg, AMDGPU::VGPRRegBank);
  return true;
}

bool AMDGPURegisterBankInfo::applyMappingDynStackAlloc(
    MachineIRBuilder &B,
    const AMDGPURegisterBankInfo::OperandsMapper &OpdMapper,
    MachineInstr &MI) const {
  MachineRegisterInfo &MRI = *B.getMRI();
  const MachineFunction &MF = B.getMF();
  const GCNSubtarget &ST = MF.getSubtarget<GCNSubtarget>();
  const auto &TFI = *ST.getFrameLowering();

  // Guard in case the stack growth direction ever changes with scratch
  // instructions.
  if (TFI.getStackGrowthDirection() == TargetFrameLowering::StackGrowsDown)
    return false;

  Register Dst = MI.getOperand(0).getReg();
  Register AllocSize = MI.getOperand(1).getReg();
  Align Alignment = assumeAligned(MI.getOperand(2).getImm());

  const RegisterBank *SizeBank = getRegBank(AllocSize, MRI, *TRI);

  // TODO: Need to emit a wave reduction to get the maximum size.
  if (SizeBank != &AMDGPU::SGPRRegBank)
    return false;

  LLT PtrTy = MRI.getType(Dst);
  LLT IntPtrTy = LLT::scalar(PtrTy.getSizeInBits());

  const SIMachineFunctionInfo *Info = MF.getInfo<SIMachineFunctionInfo>();
  Register SPReg = Info->getStackPtrOffsetReg();
  ApplyRegBankMapping ApplyBank(B, *this, MRI, &AMDGPU::SGPRRegBank);

  auto WaveSize = B.buildConstant(LLT::scalar(32), ST.getWavefrontSizeLog2());
  auto ScaledSize = B.buildShl(IntPtrTy, AllocSize, WaveSize);

  auto SPCopy = B.buildCopy(PtrTy, SPReg);
  if (Alignment > TFI.getStackAlign()) {
    auto PtrAdd = B.buildPtrAdd(PtrTy, SPCopy, ScaledSize);
    B.buildMaskLowPtrBits(Dst, PtrAdd,
                          Log2(Alignment) + ST.getWavefrontSizeLog2());
  } else {
    B.buildPtrAdd(Dst, SPCopy, ScaledSize);
  }

  MI.eraseFromParent();
  return true;
}

bool AMDGPURegisterBankInfo::applyMappingImage(
    MachineIRBuilder &B, MachineInstr &MI,
    const AMDGPURegisterBankInfo::OperandsMapper &OpdMapper,
    int RsrcIdx) const {
  const int NumDefs = MI.getNumExplicitDefs();

  // The reported argument index is relative to the IR intrinsic call arguments,
  // so we need to shift by the number of defs and the intrinsic ID.
  RsrcIdx += NumDefs + 1;

  // Insert copies to VGPR arguments.
  applyDefaultMapping(OpdMapper);

  // Fixup any SGPR arguments.
  SmallVector<unsigned, 4> SGPRIndexes;
  for (int I = NumDefs, NumOps = MI.getNumOperands(); I != NumOps; ++I) {
    if (!MI.getOperand(I).isReg())
      continue;

    // If this intrinsic has a sampler, it immediately follows rsrc.
    if (I == RsrcIdx || I == RsrcIdx + 1)
      SGPRIndexes.push_back(I);
  }

  executeInWaterfallLoop(B, MI, SGPRIndexes);
  return true;
}

// Analyze a combined offset from an llvm.amdgcn.s.buffer intrinsic and store
// the three offsets (voffset, soffset and instoffset)
unsigned AMDGPURegisterBankInfo::setBufferOffsets(
    MachineIRBuilder &B, Register CombinedOffset, Register &VOffsetReg,
    Register &SOffsetReg, int64_t &InstOffsetVal, Align Alignment) const {
  const LLT S32 = LLT::scalar(32);
  MachineRegisterInfo *MRI = B.getMRI();

  if (std::optional<int64_t> Imm =
          getIConstantVRegSExtVal(CombinedOffset, *MRI)) {
    uint32_t SOffset, ImmOffset;
    if (TII->splitMUBUFOffset(*Imm, SOffset, ImmOffset, Alignment)) {
      VOffsetReg = B.buildConstant(S32, 0).getReg(0);
      SOffsetReg = B.buildConstant(S32, SOffset).getReg(0);
      InstOffsetVal = ImmOffset;

      B.getMRI()->setRegBank(VOffsetReg, AMDGPU::VGPRRegBank);
      B.getMRI()->setRegBank(SOffsetReg, AMDGPU::SGPRRegBank);
      return SOffset + ImmOffset;
    }
  }

  Register Base;
  unsigned Offset;

  std::tie(Base, Offset) =
      AMDGPU::getBaseWithConstantOffset(*MRI, CombinedOffset);

  uint32_t SOffset, ImmOffset;
  if ((int)Offset > 0 &&
      TII->splitMUBUFOffset(Offset, SOffset, ImmOffset, Alignment)) {
    if (getRegBank(Base, *MRI, *TRI) == &AMDGPU::VGPRRegBank) {
      VOffsetReg = Base;
      SOffsetReg = B.buildConstant(S32, SOffset).getReg(0);
      B.getMRI()->setRegBank(SOffsetReg, AMDGPU::SGPRRegBank);
      InstOffsetVal = ImmOffset;
      return 0; // XXX - Why is this 0?
    }

    // If we have SGPR base, we can use it for soffset.
    if (SOffset == 0) {
      VOffsetReg = B.buildConstant(S32, 0).getReg(0);
      B.getMRI()->setRegBank(VOffsetReg, AMDGPU::VGPRRegBank);
      SOffsetReg = Base;
      InstOffsetVal = ImmOffset;
      return 0; // XXX - Why is this 0?
    }
  }

  // Handle the variable sgpr + vgpr case.
  MachineInstr *Add = getOpcodeDef(AMDGPU::G_ADD, CombinedOffset, *MRI);
  if (Add && (int)Offset >= 0) {
    Register Src0 = getSrcRegIgnoringCopies(Add->getOperand(1).getReg(), *MRI);
    Register Src1 = getSrcRegIgnoringCopies(Add->getOperand(2).getReg(), *MRI);

    const RegisterBank *Src0Bank = getRegBank(Src0, *MRI, *TRI);
    const RegisterBank *Src1Bank = getRegBank(Src1, *MRI, *TRI);

    if (Src0Bank == &AMDGPU::VGPRRegBank && Src1Bank == &AMDGPU::SGPRRegBank) {
      VOffsetReg = Src0;
      SOffsetReg = Src1;
      return 0;
    }

    if (Src0Bank == &AMDGPU::SGPRRegBank && Src1Bank == &AMDGPU::VGPRRegBank) {
      VOffsetReg = Src1;
      SOffsetReg = Src0;
      return 0;
    }
  }

  // Ensure we have a VGPR for the combined offset. This could be an issue if we
  // have an SGPR offset and a VGPR resource.
  if (getRegBank(CombinedOffset, *MRI, *TRI) == &AMDGPU::VGPRRegBank) {
    VOffsetReg = CombinedOffset;
  } else {
    VOffsetReg = B.buildCopy(S32, CombinedOffset).getReg(0);
    B.getMRI()->setRegBank(VOffsetReg, AMDGPU::VGPRRegBank);
  }

  SOffsetReg = B.buildConstant(S32, 0).getReg(0);
  B.getMRI()->setRegBank(SOffsetReg, AMDGPU::SGPRRegBank);
  return 0;
}

bool AMDGPURegisterBankInfo::applyMappingSBufferLoad(
    MachineIRBuilder &B, const OperandsMapper &OpdMapper) const {
  MachineInstr &MI = OpdMapper.getMI();
  MachineRegisterInfo &MRI = OpdMapper.getMRI();

  const LLT S32 = LLT::scalar(32);
  Register Dst = MI.getOperand(0).getReg();
  LLT Ty = MRI.getType(Dst);

  const RegisterBank *RSrcBank =
    OpdMapper.getInstrMapping().getOperandMapping(1).BreakDown[0].RegBank;
  const RegisterBank *OffsetBank =
    OpdMapper.getInstrMapping().getOperandMapping(2).BreakDown[0].RegBank;
  if (RSrcBank == &AMDGPU::SGPRRegBank &&
      OffsetBank == &AMDGPU::SGPRRegBank)
    return true; // Legal mapping

  // FIXME: 96-bit case was widened during legalize. We need to narrow it back
  // here but don't have an MMO.

  unsigned LoadSize = Ty.getSizeInBits();
  int NumLoads = 1;
  if (LoadSize == 256 || LoadSize == 512) {
    NumLoads = LoadSize / 128;
    Ty = Ty.divide(NumLoads);
  }

  // Use the alignment to ensure that the required offsets will fit into the
  // immediate offsets.
  const Align Alignment = NumLoads > 1 ? Align(16 * NumLoads) : Align(1);

  MachineFunction &MF = B.getMF();

  Register SOffset;
  Register VOffset;
  int64_t ImmOffset = 0;

  unsigned MMOOffset = setBufferOffsets(B, MI.getOperand(2).getReg(), VOffset,
                                        SOffset, ImmOffset, Alignment);

  // TODO: 96-bit loads were widened to 128-bit results. Shrink the result if we
  // can, but we need to track an MMO for that.
  const unsigned MemSize = (Ty.getSizeInBits() + 7) / 8;
  const Align MemAlign(4); // FIXME: ABI type alignment?
  MachineMemOperand *BaseMMO = MF.getMachineMemOperand(
    MachinePointerInfo(),
    MachineMemOperand::MOLoad | MachineMemOperand::MODereferenceable |
    MachineMemOperand::MOInvariant,
    MemSize, MemAlign);
  if (MMOOffset != 0)
    BaseMMO = MF.getMachineMemOperand(BaseMMO, MMOOffset, MemSize);

  // If only the offset is divergent, emit a MUBUF buffer load instead. We can
  // assume that the buffer is unswizzled.

  Register RSrc = MI.getOperand(1).getReg();
  Register VIndex = B.buildConstant(S32, 0).getReg(0);
  B.getMRI()->setRegBank(VIndex, AMDGPU::VGPRRegBank);

  SmallVector<Register, 4> LoadParts(NumLoads);

  MachineBasicBlock::iterator MII = MI.getIterator();
  MachineInstrSpan Span(MII, &B.getMBB());

  for (int i = 0; i < NumLoads; ++i) {
    if (NumLoads == 1) {
      LoadParts[i] = Dst;
    } else {
      LoadParts[i] = MRI.createGenericVirtualRegister(Ty);
      MRI.setRegBank(LoadParts[i], AMDGPU::VGPRRegBank);
    }

    MachineMemOperand *MMO = BaseMMO;
    if (i != 0)
      BaseMMO = MF.getMachineMemOperand(BaseMMO, MMOOffset + 16 * i, MemSize);

    B.buildInstr(AMDGPU::G_AMDGPU_BUFFER_LOAD)
      .addDef(LoadParts[i])       // vdata
      .addUse(RSrc)               // rsrc
      .addUse(VIndex)             // vindex
      .addUse(VOffset)            // voffset
      .addUse(SOffset)            // soffset
      .addImm(ImmOffset + 16 * i) // offset(imm)
      .addImm(0)                  // cachepolicy, swizzled buffer(imm)
      .addImm(0)                  // idxen(imm)
      .addMemOperand(MMO);
  }

  // TODO: If only the resource is a VGPR, it may be better to execute the
  // scalar load in the waterfall loop if the resource is expected to frequently
  // be dynamically uniform.
  if (RSrcBank != &AMDGPU::SGPRRegBank) {
    // Remove the original instruction to avoid potentially confusing the
    // waterfall loop logic.
    B.setInstr(*Span.begin());
    MI.eraseFromParent();

    SmallSet<Register, 4> OpsToWaterfall;

    OpsToWaterfall.insert(RSrc);
    executeInWaterfallLoop(B, make_range(Span.begin(), Span.end()),
                           OpsToWaterfall);
  }

  if (NumLoads != 1) {
    if (Ty.isVector())
      B.buildConcatVectors(Dst, LoadParts);
    else
      B.buildMergeLikeInstr(Dst, LoadParts);
  }

  // We removed the instruction earlier with a waterfall loop.
  if (RSrcBank == &AMDGPU::SGPRRegBank)
    MI.eraseFromParent();

  return true;
}

bool AMDGPURegisterBankInfo::applyMappingBFE(MachineIRBuilder &B,
                                             const OperandsMapper &OpdMapper,
                                             bool Signed) const {
  MachineInstr &MI = OpdMapper.getMI();
  MachineRegisterInfo &MRI = OpdMapper.getMRI();

  // Insert basic copies
  applyDefaultMapping(OpdMapper);

  Register DstReg = MI.getOperand(0).getReg();
  LLT Ty = MRI.getType(DstReg);

  const LLT S32 = LLT::scalar(32);

  unsigned FirstOpnd = isa<GIntrinsic>(MI) ? 2 : 1;
  Register SrcReg = MI.getOperand(FirstOpnd).getReg();
  Register OffsetReg = MI.getOperand(FirstOpnd + 1).getReg();
  Register WidthReg = MI.getOperand(FirstOpnd + 2).getReg();

  const RegisterBank *DstBank =
    OpdMapper.getInstrMapping().getOperandMapping(0).BreakDown[0].RegBank;
  if (DstBank == &AMDGPU::VGPRRegBank) {
    if (Ty == S32)
      return true;

    // There is no 64-bit vgpr bitfield extract instructions so the operation
    // is expanded to a sequence of instructions that implement the operation.
    ApplyRegBankMapping ApplyBank(B, *this, MRI, &AMDGPU::VGPRRegBank);

    const LLT S64 = LLT::scalar(64);
    // Shift the source operand so that extracted bits start at bit 0.
    auto ShiftOffset = Signed ? B.buildAShr(S64, SrcReg, OffsetReg)
                              : B.buildLShr(S64, SrcReg, OffsetReg);
    auto UnmergeSOffset = B.buildUnmerge({S32, S32}, ShiftOffset);

    // A 64-bit bitfield extract uses the 32-bit bitfield extract instructions
    // if the width is a constant.
    if (auto ConstWidth = getIConstantVRegValWithLookThrough(WidthReg, MRI)) {
      // Use the 32-bit bitfield extract instruction if the width is a constant.
      // Depending on the width size, use either the low or high 32-bits.
      auto Zero = B.buildConstant(S32, 0);
      auto WidthImm = ConstWidth->Value.getZExtValue();
      if (WidthImm <= 32) {
        // Use bitfield extract on the lower 32-bit source, and then sign-extend
        // or clear the upper 32-bits.
        auto Extract =
            Signed ? B.buildSbfx(S32, UnmergeSOffset.getReg(0), Zero, WidthReg)
                   : B.buildUbfx(S32, UnmergeSOffset.getReg(0), Zero, WidthReg);
        auto Extend =
            Signed ? B.buildAShr(S32, Extract, B.buildConstant(S32, 31)) : Zero;
        B.buildMergeLikeInstr(DstReg, {Extract, Extend});
      } else {
        // Use bitfield extract on upper 32-bit source, and combine with lower
        // 32-bit source.
        auto UpperWidth = B.buildConstant(S32, WidthImm - 32);
        auto Extract =
            Signed
                ? B.buildSbfx(S32, UnmergeSOffset.getReg(1), Zero, UpperWidth)
                : B.buildUbfx(S32, UnmergeSOffset.getReg(1), Zero, UpperWidth);
        B.buildMergeLikeInstr(DstReg, {UnmergeSOffset.getReg(0), Extract});
      }
      MI.eraseFromParent();
      return true;
    }

    // Expand to Src >> Offset << (64 - Width) >> (64 - Width) using 64-bit
    // operations.
    auto ExtShift = B.buildSub(S32, B.buildConstant(S32, 64), WidthReg);
    auto SignBit = B.buildShl(S64, ShiftOffset, ExtShift);
    if (Signed)
      B.buildAShr(S64, SignBit, ExtShift);
    else
      B.buildLShr(S64, SignBit, ExtShift);
    MI.eraseFromParent();
    return true;
  }

  // The scalar form packs the offset and width in a single operand.

  ApplyRegBankMapping ApplyBank(B, *this, MRI, &AMDGPU::SGPRRegBank);

  // Ensure the high bits are clear to insert the offset.
  auto OffsetMask = B.buildConstant(S32, maskTrailingOnes<unsigned>(6));
  auto ClampOffset = B.buildAnd(S32, OffsetReg, OffsetMask);

  // Zeros out the low bits, so don't bother clamping the input value.
  auto ShiftWidth = B.buildShl(S32, WidthReg, B.buildConstant(S32, 16));

  // Transformation function, pack the offset and width of a BFE into
  // the format expected by the S_BFE_I32 / S_BFE_U32. In the second
  // source, bits [5:0] contain the offset and bits [22:16] the width.
  auto MergedInputs = B.buildOr(S32, ClampOffset, ShiftWidth);

  // TODO: It might be worth using a pseudo here to avoid scc clobber and
  // register class constraints.
  unsigned Opc = Ty == S32 ? (Signed ? AMDGPU::S_BFE_I32 : AMDGPU::S_BFE_U32) :
                             (Signed ? AMDGPU::S_BFE_I64 : AMDGPU::S_BFE_U64);

  auto MIB = B.buildInstr(Opc, {DstReg}, {SrcReg, MergedInputs});
  if (!constrainSelectedInstRegOperands(*MIB, *TII, *TRI, *this))
    llvm_unreachable("failed to constrain BFE");

  MI.eraseFromParent();
  return true;
}

bool AMDGPURegisterBankInfo::applyMappingMAD_64_32(
    MachineIRBuilder &B, const OperandsMapper &OpdMapper) const {
  MachineInstr &MI = OpdMapper.getMI();
  MachineRegisterInfo &MRI = OpdMapper.getMRI();

  // Insert basic copies.
  applyDefaultMapping(OpdMapper);

  Register Dst0 = MI.getOperand(0).getReg();
  Register Dst1 = MI.getOperand(1).getReg();
  Register Src0 = MI.getOperand(2).getReg();
  Register Src1 = MI.getOperand(3).getReg();
  Register Src2 = MI.getOperand(4).getReg();

  if (MRI.getRegBankOrNull(Src0) == &AMDGPU::VGPRRegBank)
    return true;

  bool IsUnsigned = MI.getOpcode() == AMDGPU::G_AMDGPU_MAD_U64_U32;
  LLT S1 = LLT::scalar(1);
  LLT S32 = LLT::scalar(32);

  bool DstOnValu = MRI.getRegBankOrNull(Src2) == &AMDGPU::VGPRRegBank;
  bool Accumulate = true;

  if (!DstOnValu) {
    if (mi_match(Src2, MRI, m_ZeroInt()))
      Accumulate = false;
  }

  // Keep the multiplication on the SALU.
  Register DstHi;
  Register DstLo = B.buildMul(S32, Src0, Src1).getReg(0);
  bool MulHiInVgpr = false;

  MRI.setRegBank(DstLo, AMDGPU::SGPRRegBank);

  if (Subtarget.hasSMulHi()) {
    DstHi = IsUnsigned ? B.buildUMulH(S32, Src0, Src1).getReg(0)
                       : B.buildSMulH(S32, Src0, Src1).getReg(0);
    MRI.setRegBank(DstHi, AMDGPU::SGPRRegBank);
  } else {
    Register VSrc0 = B.buildCopy(S32, Src0).getReg(0);
    Register VSrc1 = B.buildCopy(S32, Src1).getReg(0);

    MRI.setRegBank(VSrc0, AMDGPU::VGPRRegBank);
    MRI.setRegBank(VSrc1, AMDGPU::VGPRRegBank);

    DstHi = IsUnsigned ? B.buildUMulH(S32, VSrc0, VSrc1).getReg(0)
                       : B.buildSMulH(S32, VSrc0, VSrc1).getReg(0);
    MRI.setRegBank(DstHi, AMDGPU::VGPRRegBank);

    if (!DstOnValu) {
      DstHi = buildReadFirstLane(B, MRI, DstHi);
    } else {
      MulHiInVgpr = true;
    }
  }

  // Accumulate and produce the "carry-out" bit.
  //
  // The "carry-out" is defined as bit 64 of the result when computed as a
  // big integer. For unsigned multiply-add, this matches the usual definition
  // of carry-out. For signed multiply-add, bit 64 is the sign bit of the
  // result, which is determined as:
  //   sign(Src0 * Src1) + sign(Src2) + carry-out from unsigned 64-bit add
  LLT CarryType = DstOnValu ? S1 : S32;
  const RegisterBank &CarryBank =
      DstOnValu ? AMDGPU::VCCRegBank : AMDGPU::SGPRRegBank;
  const RegisterBank &DstBank =
      DstOnValu ? AMDGPU::VGPRRegBank : AMDGPU::SGPRRegBank;
  Register Carry;
  Register Zero;

  if (!IsUnsigned) {
    Zero = B.buildConstant(S32, 0).getReg(0);
    MRI.setRegBank(Zero,
                   MulHiInVgpr ? AMDGPU::VGPRRegBank : AMDGPU::SGPRRegBank);

    Carry = B.buildICmp(CmpInst::ICMP_SLT, MulHiInVgpr ? S1 : S32, DstHi, Zero)
                .getReg(0);
    MRI.setRegBank(Carry, MulHiInVgpr ? AMDGPU::VCCRegBank
                                      : AMDGPU::SGPRRegBank);

    if (DstOnValu && !MulHiInVgpr) {
      Carry = B.buildTrunc(S1, Carry).getReg(0);
      MRI.setRegBank(Carry, AMDGPU::VCCRegBank);
    }
  }

  if (Accumulate) {
    if (DstOnValu) {
      DstLo = B.buildCopy(S32, DstLo).getReg(0);
      DstHi = B.buildCopy(S32, DstHi).getReg(0);
      MRI.setRegBank(DstLo, AMDGPU::VGPRRegBank);
      MRI.setRegBank(DstHi, AMDGPU::VGPRRegBank);
    }

    auto Unmerge = B.buildUnmerge(S32, Src2);
    Register Src2Lo = Unmerge.getReg(0);
    Register Src2Hi = Unmerge.getReg(1);
    MRI.setRegBank(Src2Lo, DstBank);
    MRI.setRegBank(Src2Hi, DstBank);

    if (!IsUnsigned) {
      auto Src2Sign = B.buildICmp(CmpInst::ICMP_SLT, CarryType, Src2Hi, Zero);
      MRI.setRegBank(Src2Sign.getReg(0), CarryBank);

      Carry = B.buildXor(CarryType, Carry, Src2Sign).getReg(0);
      MRI.setRegBank(Carry, CarryBank);
    }

    auto AddLo = B.buildUAddo(S32, CarryType, DstLo, Src2Lo);
    DstLo = AddLo.getReg(0);
    Register CarryLo = AddLo.getReg(1);
    MRI.setRegBank(DstLo, DstBank);
    MRI.setRegBank(CarryLo, CarryBank);

    auto AddHi = B.buildUAdde(S32, CarryType, DstHi, Src2Hi, CarryLo);
    DstHi = AddHi.getReg(0);
    MRI.setRegBank(DstHi, DstBank);

    Register CarryHi = AddHi.getReg(1);
    MRI.setRegBank(CarryHi, CarryBank);

    if (IsUnsigned) {
      Carry = CarryHi;
    } else {
      Carry = B.buildXor(CarryType, Carry, CarryHi).getReg(0);
      MRI.setRegBank(Carry, CarryBank);
    }
  } else {
    if (IsUnsigned) {
      Carry = B.buildConstant(CarryType, 0).getReg(0);
      MRI.setRegBank(Carry, CarryBank);
    }
  }

  B.buildMergeLikeInstr(Dst0, {DstLo, DstHi});

  if (DstOnValu) {
    B.buildCopy(Dst1, Carry);
  } else {
    B.buildTrunc(Dst1, Carry);
  }

  MI.eraseFromParent();
  return true;
}

// Return a suitable opcode for extending the operands of Opc when widening.
static unsigned getExtendOp(unsigned Opc) {
  switch (Opc) {
  case TargetOpcode::G_ASHR:
  case TargetOpcode::G_SMIN:
  case TargetOpcode::G_SMAX:
    return TargetOpcode::G_SEXT;
  case TargetOpcode::G_LSHR:
  case TargetOpcode::G_UMIN:
  case TargetOpcode::G_UMAX:
    return TargetOpcode::G_ZEXT;
  default:
    return TargetOpcode::G_ANYEXT;
  }
}

// Emit a legalized extension from <2 x s16> to 2 32-bit components, avoiding
// any illegal vector extend or unmerge operations.
static std::pair<Register, Register>
unpackV2S16ToS32(MachineIRBuilder &B, Register Src, unsigned ExtOpcode) {
  const LLT S32 = LLT::scalar(32);
  auto Bitcast = B.buildBitcast(S32, Src);

  if (ExtOpcode == TargetOpcode::G_SEXT) {
    auto ExtLo = B.buildSExtInReg(S32, Bitcast, 16);
    auto ShiftHi = B.buildAShr(S32, Bitcast, B.buildConstant(S32, 16));
    return std::pair(ExtLo.getReg(0), ShiftHi.getReg(0));
  }

  auto ShiftHi = B.buildLShr(S32, Bitcast, B.buildConstant(S32, 16));
  if (ExtOpcode == TargetOpcode::G_ZEXT) {
    auto ExtLo = B.buildAnd(S32, Bitcast, B.buildConstant(S32, 0xffff));
    return std::pair(ExtLo.getReg(0), ShiftHi.getReg(0));
  }

  assert(ExtOpcode == TargetOpcode::G_ANYEXT);
  return std::pair(Bitcast.getReg(0), ShiftHi.getReg(0));
}

// For cases where only a single copy is inserted for matching register banks.
// Replace the register in the instruction operand
static bool substituteSimpleCopyRegs(
  const AMDGPURegisterBankInfo::OperandsMapper &OpdMapper, unsigned OpIdx) {
  SmallVector<unsigned, 1> SrcReg(OpdMapper.getVRegs(OpIdx));
  if (!SrcReg.empty()) {
    assert(SrcReg.size() == 1);
    OpdMapper.getMI().getOperand(OpIdx).setReg(SrcReg[0]);
    return true;
  }

  return false;
}

/// Handle register layout difference for f16 images for some subtargets.
Register AMDGPURegisterBankInfo::handleD16VData(MachineIRBuilder &B,
                                                MachineRegisterInfo &MRI,
                                                Register Reg) const {
  if (!Subtarget.hasUnpackedD16VMem())
    return Reg;

  const LLT S16 = LLT::scalar(16);
  LLT StoreVT = MRI.getType(Reg);
  if (!StoreVT.isVector() || StoreVT.getElementType() != S16)
    return Reg;

  auto Unmerge = B.buildUnmerge(S16, Reg);


  SmallVector<Register, 4> WideRegs;
  for (int I = 0, E = Unmerge->getNumOperands() - 1; I != E; ++I)
    WideRegs.push_back(Unmerge.getReg(I));

  const LLT S32 = LLT::scalar(32);
  int NumElts = StoreVT.getNumElements();

  return B.buildMergeLikeInstr(LLT::fixed_vector(NumElts, S32), WideRegs)
      .getReg(0);
}

static std::pair<Register, unsigned>
getBaseWithConstantOffset(MachineRegisterInfo &MRI, Register Reg) {
  int64_t Const;
  if (mi_match(Reg, MRI, m_ICst(Const)))
    return std::pair(Register(), Const);

  Register Base;
  if (mi_match(Reg, MRI, m_GAdd(m_Reg(Base), m_ICst(Const))))
    return std::pair(Base, Const);

  // TODO: Handle G_OR used for add case
  return std::pair(Reg, 0);
}

std::pair<Register, unsigned>
AMDGPURegisterBankInfo::splitBufferOffsets(MachineIRBuilder &B,
                                           Register OrigOffset) const {
  const unsigned MaxImm = SIInstrInfo::getMaxMUBUFImmOffset(Subtarget);
  Register BaseReg;
  unsigned ImmOffset;
  const LLT S32 = LLT::scalar(32);

  // TODO: Use AMDGPU::getBaseWithConstantOffset() instead.
  std::tie(BaseReg, ImmOffset) = getBaseWithConstantOffset(*B.getMRI(),
                                                           OrigOffset);

  unsigned C1 = 0;
  if (ImmOffset != 0) {
    // If the immediate value is too big for the immoffset field, put only bits
    // that would normally fit in the immoffset field. The remaining value that
    // is copied/added for the voffset field is a large power of 2, and it
    // stands more chance of being CSEd with the copy/add for another similar
    // load/store.
    // However, do not do that rounding down if that is a negative
    // number, as it appears to be illegal to have a negative offset in the
    // vgpr, even if adding the immediate offset makes it positive.
    unsigned Overflow = ImmOffset & ~MaxImm;
    ImmOffset -= Overflow;
    if ((int32_t)Overflow < 0) {
      Overflow += ImmOffset;
      ImmOffset = 0;
    }

    C1 = ImmOffset;
    if (Overflow != 0) {
      if (!BaseReg)
        BaseReg = B.buildConstant(S32, Overflow).getReg(0);
      else {
        auto OverflowVal = B.buildConstant(S32, Overflow);
        BaseReg = B.buildAdd(S32, BaseReg, OverflowVal).getReg(0);
      }
    }
  }

  if (!BaseReg)
    BaseReg = B.buildConstant(S32, 0).getReg(0);

  return {BaseReg, C1};
}

bool AMDGPURegisterBankInfo::buildVCopy(MachineIRBuilder &B, Register DstReg,
                                        Register SrcReg) const {
  MachineRegisterInfo &MRI = *B.getMRI();
  LLT SrcTy = MRI.getType(SrcReg);
  if (SrcTy.getSizeInBits() == 32) {
    // Use a v_mov_b32 here to make the exec dependency explicit.
    B.buildInstr(AMDGPU::V_MOV_B32_e32)
      .addDef(DstReg)
      .addUse(SrcReg);
    return constrainGenericRegister(DstReg, AMDGPU::VGPR_32RegClass, MRI) &&
           constrainGenericRegister(SrcReg, AMDGPU::SReg_32RegClass, MRI);
  }

  Register TmpReg0 = MRI.createVirtualRegister(&AMDGPU::VGPR_32RegClass);
  Register TmpReg1 = MRI.createVirtualRegister(&AMDGPU::VGPR_32RegClass);

  B.buildInstr(AMDGPU::V_MOV_B32_e32)
    .addDef(TmpReg0)
    .addUse(SrcReg, 0, AMDGPU::sub0);
  B.buildInstr(AMDGPU::V_MOV_B32_e32)
    .addDef(TmpReg1)
    .addUse(SrcReg, 0, AMDGPU::sub1);
  B.buildInstr(AMDGPU::REG_SEQUENCE)
    .addDef(DstReg)
    .addUse(TmpReg0)
    .addImm(AMDGPU::sub0)
    .addUse(TmpReg1)
    .addImm(AMDGPU::sub1);

  return constrainGenericRegister(SrcReg, AMDGPU::SReg_64RegClass, MRI) &&
         constrainGenericRegister(DstReg, AMDGPU::VReg_64RegClass, MRI);
}

/// Utility function for pushing dynamic vector indexes with a constant offset
/// into waterfall loops.
static void reinsertVectorIndexAdd(MachineIRBuilder &B,
                                   MachineInstr &IdxUseInstr,
                                   unsigned OpIdx,
                                   unsigned ConstOffset) {
  MachineRegisterInfo &MRI = *B.getMRI();
  const LLT S32 = LLT::scalar(32);
  Register WaterfallIdx = IdxUseInstr.getOperand(OpIdx).getReg();
  B.setInsertPt(*IdxUseInstr.getParent(), IdxUseInstr.getIterator());

  auto MaterializedOffset = B.buildConstant(S32, ConstOffset);

  auto Add = B.buildAdd(S32, WaterfallIdx, MaterializedOffset);
  MRI.setRegBank(MaterializedOffset.getReg(0), AMDGPU::SGPRRegBank);
  MRI.setRegBank(Add.getReg(0), AMDGPU::SGPRRegBank);
  IdxUseInstr.getOperand(OpIdx).setReg(Add.getReg(0));
}

/// Implement extending a 32-bit value to a 64-bit value. \p Lo32Reg is the
/// original 32-bit source value (to be inserted in the low part of the combined
/// 64-bit result), and \p Hi32Reg is the high half of the combined 64-bit
/// value.
static void extendLow32IntoHigh32(MachineIRBuilder &B,
                                  Register Hi32Reg, Register Lo32Reg,
                                  unsigned ExtOpc,
                                  const RegisterBank &RegBank,
                                  bool IsBooleanSrc = false) {
  if (ExtOpc == AMDGPU::G_ZEXT) {
    B.buildConstant(Hi32Reg, 0);
  } else if (ExtOpc == AMDGPU::G_SEXT) {
    if (IsBooleanSrc) {
      // If we know the original source was an s1, the high half is the same as
      // the low.
      B.buildCopy(Hi32Reg, Lo32Reg);
    } else {
      // Replicate sign bit from 32-bit extended part.
      auto ShiftAmt = B.buildConstant(LLT::scalar(32), 31);
      B.getMRI()->setRegBank(ShiftAmt.getReg(0), RegBank);
      B.buildAShr(Hi32Reg, Lo32Reg, ShiftAmt);
    }
  } else {
    assert(ExtOpc == AMDGPU::G_ANYEXT && "not an integer extension");
    B.buildUndef(Hi32Reg);
  }
}

bool AMDGPURegisterBankInfo::foldExtractEltToCmpSelect(
    MachineIRBuilder &B, MachineInstr &MI,
    const OperandsMapper &OpdMapper) const {
  MachineRegisterInfo &MRI = *B.getMRI();

  Register VecReg = MI.getOperand(1).getReg();
  Register Idx = MI.getOperand(2).getReg();

  const RegisterBank &IdxBank =
    *OpdMapper.getInstrMapping().getOperandMapping(2).BreakDown[0].RegBank;

  bool IsDivergentIdx = IdxBank != AMDGPU::SGPRRegBank;

  LLT VecTy = MRI.getType(VecReg);
  unsigned EltSize = VecTy.getScalarSizeInBits();
  unsigned NumElem = VecTy.getNumElements();

  if (!SITargetLowering::shouldExpandVectorDynExt(EltSize, NumElem,
                                                  IsDivergentIdx, &Subtarget))
    return false;

  LLT S32 = LLT::scalar(32);

  const RegisterBank &DstBank =
    *OpdMapper.getInstrMapping().getOperandMapping(0).BreakDown[0].RegBank;
  const RegisterBank &SrcBank =
    *OpdMapper.getInstrMapping().getOperandMapping(1).BreakDown[0].RegBank;

  const RegisterBank &CCBank =
    (DstBank == AMDGPU::SGPRRegBank &&
     SrcBank == AMDGPU::SGPRRegBank &&
     IdxBank == AMDGPU::SGPRRegBank) ? AMDGPU::SGPRRegBank
                                     : AMDGPU::VCCRegBank;
  LLT CCTy = (CCBank == AMDGPU::SGPRRegBank) ? S32 : LLT::scalar(1);

  if (CCBank == AMDGPU::VCCRegBank && IdxBank == AMDGPU::SGPRRegBank) {
    Idx = B.buildCopy(S32, Idx)->getOperand(0).getReg();
    MRI.setRegBank(Idx, AMDGPU::VGPRRegBank);
  }

  LLT EltTy = VecTy.getScalarType();
  SmallVector<Register, 2> DstRegs(OpdMapper.getVRegs(0));
  unsigned NumLanes = DstRegs.size();
  if (!NumLanes)
    NumLanes = 1;
  else
    EltTy = MRI.getType(DstRegs[0]);

  auto UnmergeToEltTy = B.buildUnmerge(EltTy, VecReg);
  SmallVector<Register, 2> Res(NumLanes);
  for (unsigned L = 0; L < NumLanes; ++L)
    Res[L] = UnmergeToEltTy.getReg(L);

  for (unsigned I = 1; I < NumElem; ++I) {
    auto IC = B.buildConstant(S32, I);
    MRI.setRegBank(IC->getOperand(0).getReg(), AMDGPU::SGPRRegBank);
    auto Cmp = B.buildICmp(CmpInst::ICMP_EQ, CCTy, Idx, IC);
    MRI.setRegBank(Cmp->getOperand(0).getReg(), CCBank);

    for (unsigned L = 0; L < NumLanes; ++L) {
      auto S = B.buildSelect(EltTy, Cmp,
                             UnmergeToEltTy.getReg(I * NumLanes + L), Res[L]);

      for (unsigned N : { 0, 2, 3 })
        MRI.setRegBank(S->getOperand(N).getReg(), DstBank);

      Res[L] = S->getOperand(0).getReg();
    }
  }

  for (unsigned L = 0; L < NumLanes; ++L) {
    Register DstReg = (NumLanes == 1) ? MI.getOperand(0).getReg() : DstRegs[L];
    B.buildCopy(DstReg, Res[L]);
    MRI.setRegBank(DstReg, DstBank);
  }

  MRI.setRegBank(MI.getOperand(0).getReg(), DstBank);
  MI.eraseFromParent();

  return true;
}

// Insert a cross regbank copy for a register if it already has a bank that
// differs from the one we want to set.
static Register constrainRegToBank(MachineRegisterInfo &MRI,
                                   MachineIRBuilder &B, Register &Reg,
                                   const RegisterBank &Bank) {
  const RegisterBank *CurrBank = MRI.getRegBankOrNull(Reg);
  if (CurrBank && *CurrBank != Bank) {
    Register Copy = B.buildCopy(MRI.getType(Reg), Reg).getReg(0);
    MRI.setRegBank(Copy, Bank);
    return Copy;
  }

  MRI.setRegBank(Reg, Bank);
  return Reg;
}

bool AMDGPURegisterBankInfo::foldInsertEltToCmpSelect(
    MachineIRBuilder &B, MachineInstr &MI,
    const OperandsMapper &OpdMapper) const {

  MachineRegisterInfo &MRI = *B.getMRI();
  Register VecReg = MI.getOperand(1).getReg();
  Register Idx = MI.getOperand(3).getReg();

  const RegisterBank &IdxBank =
    *OpdMapper.getInstrMapping().getOperandMapping(3).BreakDown[0].RegBank;

  bool IsDivergentIdx = IdxBank != AMDGPU::SGPRRegBank;

  LLT VecTy = MRI.getType(VecReg);
  unsigned EltSize = VecTy.getScalarSizeInBits();
  unsigned NumElem = VecTy.getNumElements();

  if (!SITargetLowering::shouldExpandVectorDynExt(EltSize, NumElem,
                                                  IsDivergentIdx, &Subtarget))
    return false;

  LLT S32 = LLT::scalar(32);

  const RegisterBank &DstBank =
    *OpdMapper.getInstrMapping().getOperandMapping(0).BreakDown[0].RegBank;
  const RegisterBank &SrcBank =
    *OpdMapper.getInstrMapping().getOperandMapping(1).BreakDown[0].RegBank;
  const RegisterBank &InsBank =
    *OpdMapper.getInstrMapping().getOperandMapping(2).BreakDown[0].RegBank;

  const RegisterBank &CCBank =
    (DstBank == AMDGPU::SGPRRegBank &&
     SrcBank == AMDGPU::SGPRRegBank &&
     InsBank == AMDGPU::SGPRRegBank &&
     IdxBank == AMDGPU::SGPRRegBank) ? AMDGPU::SGPRRegBank
                                     : AMDGPU::VCCRegBank;
  LLT CCTy = (CCBank == AMDGPU::SGPRRegBank) ? S32 : LLT::scalar(1);

  if (CCBank == AMDGPU::VCCRegBank && IdxBank == AMDGPU::SGPRRegBank) {
    Idx = B.buildCopy(S32, Idx)->getOperand(0).getReg();
    MRI.setRegBank(Idx, AMDGPU::VGPRRegBank);
  }

  LLT EltTy = VecTy.getScalarType();
  SmallVector<Register, 2> InsRegs(OpdMapper.getVRegs(2));
  unsigned NumLanes = InsRegs.size();
  if (!NumLanes) {
    NumLanes = 1;
    InsRegs.push_back(MI.getOperand(2).getReg());
  } else {
    EltTy = MRI.getType(InsRegs[0]);
  }

  auto UnmergeToEltTy = B.buildUnmerge(EltTy, VecReg);
  SmallVector<Register, 16> Ops(NumElem * NumLanes);

  for (unsigned I = 0; I < NumElem; ++I) {
    auto IC = B.buildConstant(S32, I);
    MRI.setRegBank(IC->getOperand(0).getReg(), AMDGPU::SGPRRegBank);
    auto Cmp = B.buildICmp(CmpInst::ICMP_EQ, CCTy, Idx, IC);
    MRI.setRegBank(Cmp->getOperand(0).getReg(), CCBank);

    for (unsigned L = 0; L < NumLanes; ++L) {
      Register Op0 = constrainRegToBank(MRI, B, InsRegs[L], DstBank);
      Register Op1 = UnmergeToEltTy.getReg(I * NumLanes + L);
      Op1 = constrainRegToBank(MRI, B, Op1, DstBank);

      Register Select = B.buildSelect(EltTy, Cmp, Op0, Op1).getReg(0);
      MRI.setRegBank(Select, DstBank);

      Ops[I * NumLanes + L] = Select;
    }
  }

  LLT MergeTy = LLT::fixed_vector(Ops.size(), EltTy);
  if (MergeTy == MRI.getType(MI.getOperand(0).getReg())) {
    B.buildBuildVector(MI.getOperand(0), Ops);
  } else {
    auto Vec = B.buildBuildVector(MergeTy, Ops);
    MRI.setRegBank(Vec->getOperand(0).getReg(), DstBank);
    B.buildBitcast(MI.getOperand(0).getReg(), Vec);
  }

  MRI.setRegBank(MI.getOperand(0).getReg(), DstBank);
  MI.eraseFromParent();

  return true;
}

// Break s_mul_u64 into 32-bit vector operations.
void AMDGPURegisterBankInfo::applyMappingSMULU64(
    MachineIRBuilder &B, const OperandsMapper &OpdMapper) const {
  SmallVector<Register, 2> DefRegs(OpdMapper.getVRegs(0));
  SmallVector<Register, 2> Src0Regs(OpdMapper.getVRegs(1));
  SmallVector<Register, 2> Src1Regs(OpdMapper.getVRegs(2));

  // All inputs are SGPRs, nothing special to do.
  if (DefRegs.empty()) {
    assert(Src0Regs.empty() && Src1Regs.empty());
    applyDefaultMapping(OpdMapper);
    return;
  }

  assert(DefRegs.size() == 2);
  assert(Src0Regs.size() == Src1Regs.size() &&
         (Src0Regs.empty() || Src0Regs.size() == 2));

  MachineRegisterInfo &MRI = OpdMapper.getMRI();
  MachineInstr &MI = OpdMapper.getMI();
  Register DstReg = MI.getOperand(0).getReg();
  LLT HalfTy = LLT::scalar(32);

  // Depending on where the source registers came from, the generic code may
  // have decided to split the inputs already or not. If not, we still need to
  // extract the values.

  if (Src0Regs.empty())
    split64BitValueForMapping(B, Src0Regs, HalfTy, MI.getOperand(1).getReg());
  else
    setRegsToType(MRI, Src0Regs, HalfTy);

  if (Src1Regs.empty())
    split64BitValueForMapping(B, Src1Regs, HalfTy, MI.getOperand(2).getReg());
  else
    setRegsToType(MRI, Src1Regs, HalfTy);

  setRegsToType(MRI, DefRegs, HalfTy);

  // The multiplication is done as follows:
  //
  //                            Op1H  Op1L
  //                          * Op0H  Op0L
  //                       --------------------
  //                       Op1H*Op0L  Op1L*Op0L
  //          + Op1H*Op0H  Op1L*Op0H
  // -----------------------------------------
  // (Op1H*Op0L + Op1L*Op0H + carry)  Op1L*Op0L
  //
  //  We drop Op1H*Op0H because the result of the multiplication is a 64-bit
  //  value and that would overflow.
  //  The low 32-bit value is Op1L*Op0L.
  //  The high 32-bit value is Op1H*Op0L + Op1L*Op0H + carry (from
  //  Op1L*Op0L).

  ApplyRegBankMapping ApplyBank(B, *this, MRI, &AMDGPU::VGPRRegBank);

  Register Hi = B.buildUMulH(HalfTy, Src0Regs[0], Src1Regs[0]).getReg(0);
  Register MulLoHi = B.buildMul(HalfTy, Src0Regs[0], Src1Regs[1]).getReg(0);
  Register Add = B.buildAdd(HalfTy, Hi, MulLoHi).getReg(0);
  Register MulHiLo = B.buildMul(HalfTy, Src0Regs[1], Src1Regs[0]).getReg(0);
  B.buildAdd(DefRegs[1], Add, MulHiLo);
  B.buildMul(DefRegs[0], Src0Regs[0], Src1Regs[0]);

  MRI.setRegBank(DstReg, AMDGPU::VGPRRegBank);
  MI.eraseFromParent();
}

void AMDGPURegisterBankInfo::applyMappingImpl(
    MachineIRBuilder &B, const OperandsMapper &OpdMapper) const {
  MachineInstr &MI = OpdMapper.getMI();
  B.setInstrAndDebugLoc(MI);
  unsigned Opc = MI.getOpcode();
  MachineRegisterInfo &MRI = OpdMapper.getMRI();
  switch (Opc) {
  case AMDGPU::G_CONSTANT:
  case AMDGPU::G_IMPLICIT_DEF: {
    Register DstReg = MI.getOperand(0).getReg();
    LLT DstTy = MRI.getType(DstReg);
    if (DstTy != LLT::scalar(1))
      break;

    const RegisterBank *DstBank =
        OpdMapper.getInstrMapping().getOperandMapping(0).BreakDown[0].RegBank;
    if (DstBank == &AMDGPU::VCCRegBank)
      break;
    SmallVector<Register, 1> DefRegs(OpdMapper.getVRegs(0));
    if (DefRegs.empty())
      DefRegs.push_back(DstReg);

    B.setInsertPt(*MI.getParent(), ++MI.getIterator());

    Register NewDstReg = MRI.createGenericVirtualRegister(LLT::scalar(32));
    LLVMContext &Ctx = B.getMF().getFunction().getContext();

    MI.getOperand(0).setReg(NewDstReg);
    if (Opc != AMDGPU::G_IMPLICIT_DEF) {
      uint64_t ConstVal = MI.getOperand(1).getCImm()->getZExtValue();
      MI.getOperand(1).setCImm(
          ConstantInt::get(IntegerType::getInt32Ty(Ctx), ConstVal));
    }

    MRI.setRegBank(NewDstReg, *DstBank);
    B.buildTrunc(DefRegs[0], NewDstReg);
    return;
  }
  case AMDGPU::G_PHI: {
    Register DstReg = MI.getOperand(0).getReg();
    LLT DstTy = MRI.getType(DstReg);
    if (DstTy != LLT::scalar(1))
      break;

    const LLT S32 = LLT::scalar(32);
    const RegisterBank *DstBank =
      OpdMapper.getInstrMapping().getOperandMapping(0).BreakDown[0].RegBank;
    if (DstBank == &AMDGPU::VCCRegBank) {
      applyDefaultMapping(OpdMapper);
      // The standard handling only considers the result register bank for
      // phis. For VCC, blindly inserting a copy when the phi is lowered will
      // produce an invalid copy. We can only copy with some kind of compare to
      // get a vector boolean result. Insert a register bank copy that will be
      // correctly lowered to a compare.
      for (unsigned I = 1, E = MI.getNumOperands(); I != E; I += 2) {
        Register SrcReg = MI.getOperand(I).getReg();
        const RegisterBank *SrcBank = getRegBank(SrcReg, MRI, *TRI);

        if (SrcBank != &AMDGPU::VCCRegBank) {
          MachineBasicBlock *SrcMBB = MI.getOperand(I + 1).getMBB();
          B.setInsertPt(*SrcMBB, SrcMBB->getFirstTerminator());

          auto Copy = B.buildCopy(LLT::scalar(1), SrcReg);
          MRI.setRegBank(Copy.getReg(0), AMDGPU::VCCRegBank);
          MI.getOperand(I).setReg(Copy.getReg(0));
        }
      }

      return;
    }

    // Phi handling is strange and only considers the bank of the destination.
    substituteSimpleCopyRegs(OpdMapper, 0);

    // Promote SGPR/VGPR booleans to s32
    ApplyRegBankMapping ApplyBank(B, *this, MRI, DstBank);
    B.setInsertPt(B.getMBB(), MI);
    LegalizerHelper Helper(B.getMF(), ApplyBank, B);

    if (Helper.widenScalar(MI, 0, S32) != LegalizerHelper::Legalized)
      llvm_unreachable("widen scalar should have succeeded");

    return;
  }
  case AMDGPU::G_FCMP:
    if (!Subtarget.hasSALUFloatInsts())
      break;
    [[fallthrough]];
  case AMDGPU::G_ICMP:
  case AMDGPU::G_UADDO:
  case AMDGPU::G_USUBO:
  case AMDGPU::G_UADDE:
  case AMDGPU::G_SADDE:
  case AMDGPU::G_USUBE:
  case AMDGPU::G_SSUBE: {
    unsigned BoolDstOp =
        (Opc == AMDGPU::G_ICMP || Opc == AMDGPU::G_FCMP) ? 0 : 1;
    Register DstReg = MI.getOperand(BoolDstOp).getReg();

    const RegisterBank *DstBank =
      OpdMapper.getInstrMapping().getOperandMapping(0).BreakDown[0].RegBank;
    if (DstBank != &AMDGPU::SGPRRegBank)
      break;

    const bool HasCarryIn = MI.getNumOperands() == 5;

    // If this is a scalar compare, promote the result to s32, as the selection
    // will end up using a copy to a 32-bit vreg.
    const LLT S32 = LLT::scalar(32);
    Register NewDstReg = MRI.createGenericVirtualRegister(S32);
    MRI.setRegBank(NewDstReg, AMDGPU::SGPRRegBank);
    MI.getOperand(BoolDstOp).setReg(NewDstReg);

    if (HasCarryIn) {
      Register NewSrcReg = MRI.createGenericVirtualRegister(S32);
      MRI.setRegBank(NewSrcReg, AMDGPU::SGPRRegBank);
      B.buildZExt(NewSrcReg, MI.getOperand(4).getReg());
      MI.getOperand(4).setReg(NewSrcReg);
    }

    MachineBasicBlock *MBB = MI.getParent();
    B.setInsertPt(*MBB, std::next(MI.getIterator()));

    // If we had a constrained VCC result register, a copy was inserted to VCC
    // from SGPR.
    SmallVector<Register, 1> DefRegs(OpdMapper.getVRegs(0));
    if (DefRegs.empty())
      DefRegs.push_back(DstReg);
    B.buildTrunc(DefRegs[0], NewDstReg);
    return;
  }
  case AMDGPU::G_SELECT: {
    Register DstReg = MI.getOperand(0).getReg();
    LLT DstTy = MRI.getType(DstReg);

    SmallVector<Register, 1> CondRegs(OpdMapper.getVRegs(1));
    if (CondRegs.empty())
      CondRegs.push_back(MI.getOperand(1).getReg());
    else {
      assert(CondRegs.size() == 1);
    }

    const RegisterBank *CondBank = getRegBank(CondRegs[0], MRI, *TRI);
    if (CondBank == &AMDGPU::SGPRRegBank) {
      const LLT S32 = LLT::scalar(32);
      Register NewCondReg = MRI.createGenericVirtualRegister(S32);
      MRI.setRegBank(NewCondReg, AMDGPU::SGPRRegBank);

      MI.getOperand(1).setReg(NewCondReg);
      B.buildZExt(NewCondReg, CondRegs[0]);
    }

    if (DstTy.getSizeInBits() != 64)
      break;

    LLT HalfTy = getHalfSizedType(DstTy);

    SmallVector<Register, 2> DefRegs(OpdMapper.getVRegs(0));
    SmallVector<Register, 2> Src1Regs(OpdMapper.getVRegs(2));
    SmallVector<Register, 2> Src2Regs(OpdMapper.getVRegs(3));

    // All inputs are SGPRs, nothing special to do.
    if (DefRegs.empty()) {
      assert(Src1Regs.empty() && Src2Regs.empty());
      break;
    }

    if (Src1Regs.empty())
      split64BitValueForMapping(B, Src1Regs, HalfTy, MI.getOperand(2).getReg());
    else {
      setRegsToType(MRI, Src1Regs, HalfTy);
    }

    if (Src2Regs.empty())
      split64BitValueForMapping(B, Src2Regs, HalfTy, MI.getOperand(3).getReg());
    else
      setRegsToType(MRI, Src2Regs, HalfTy);

    setRegsToType(MRI, DefRegs, HalfTy);

    B.buildSelect(DefRegs[0], CondRegs[0], Src1Regs[0], Src2Regs[0]);
    B.buildSelect(DefRegs[1], CondRegs[0], Src1Regs[1], Src2Regs[1]);

    MRI.setRegBank(DstReg, AMDGPU::VGPRRegBank);
    MI.eraseFromParent();
    return;
  }
  case AMDGPU::G_BRCOND: {
    Register CondReg = MI.getOperand(0).getReg();
    // FIXME: Should use legalizer helper, but should change bool ext type.
    const RegisterBank *CondBank =
      OpdMapper.getInstrMapping().getOperandMapping(0).BreakDown[0].RegBank;

    if (CondBank == &AMDGPU::SGPRRegBank) {
      const LLT S32 = LLT::scalar(32);
      Register NewCondReg = MRI.createGenericVirtualRegister(S32);
      MRI.setRegBank(NewCondReg, AMDGPU::SGPRRegBank);

      MI.getOperand(0).setReg(NewCondReg);
      B.buildZExt(NewCondReg, CondReg);
      return;
    }

    break;
  }
  case AMDGPU::G_AND:
  case AMDGPU::G_OR:
  case AMDGPU::G_XOR: {
    // 64-bit and is only available on the SALU, so split into 2 32-bit ops if
    // there is a VGPR input.
    Register DstReg = MI.getOperand(0).getReg();
    LLT DstTy = MRI.getType(DstReg);

    if (DstTy.getSizeInBits() == 1) {
      const RegisterBank *DstBank =
        OpdMapper.getInstrMapping().getOperandMapping(0).BreakDown[0].RegBank;
      if (DstBank == &AMDGPU::VCCRegBank)
        break;

      MachineFunction *MF = MI.getParent()->getParent();
      ApplyRegBankMapping ApplyBank(B, *this, MRI, DstBank);
      LegalizerHelper Helper(*MF, ApplyBank, B);

      if (Helper.widenScalar(MI, 0, LLT::scalar(32)) !=
          LegalizerHelper::Legalized)
        llvm_unreachable("widen scalar should have succeeded");
      return;
    }

    if (DstTy.getSizeInBits() != 64)
      break;

    LLT HalfTy = getHalfSizedType(DstTy);
    SmallVector<Register, 2> DefRegs(OpdMapper.getVRegs(0));
    SmallVector<Register, 2> Src0Regs(OpdMapper.getVRegs(1));
    SmallVector<Register, 2> Src1Regs(OpdMapper.getVRegs(2));

    // All inputs are SGPRs, nothing special to do.
    if (DefRegs.empty()) {
      assert(Src0Regs.empty() && Src1Regs.empty());
      break;
    }

    assert(DefRegs.size() == 2);
    assert(Src0Regs.size() == Src1Regs.size() &&
           (Src0Regs.empty() || Src0Regs.size() == 2));

    // Depending on where the source registers came from, the generic code may
    // have decided to split the inputs already or not. If not, we still need to
    // extract the values.

    if (Src0Regs.empty())
      split64BitValueForMapping(B, Src0Regs, HalfTy, MI.getOperand(1).getReg());
    else
      setRegsToType(MRI, Src0Regs, HalfTy);

    if (Src1Regs.empty())
      split64BitValueForMapping(B, Src1Regs, HalfTy, MI.getOperand(2).getReg());
    else
      setRegsToType(MRI, Src1Regs, HalfTy);

    setRegsToType(MRI, DefRegs, HalfTy);

    B.buildInstr(Opc, {DefRegs[0]}, {Src0Regs[0], Src1Regs[0]});
    B.buildInstr(Opc, {DefRegs[1]}, {Src0Regs[1], Src1Regs[1]});

    MRI.setRegBank(DstReg, AMDGPU::VGPRRegBank);
    MI.eraseFromParent();
    return;
  }
  case AMDGPU::G_ABS: {
    Register SrcReg = MI.getOperand(1).getReg();
    const RegisterBank *SrcBank = MRI.getRegBankOrNull(SrcReg);

    // There is no VALU abs instruction so we need to replace it with a sub and
    // max combination.
    if (SrcBank && SrcBank == &AMDGPU::VGPRRegBank) {
      MachineFunction *MF = MI.getParent()->getParent();
      ApplyRegBankMapping Apply(B, *this, MRI, &AMDGPU::VGPRRegBank);
      LegalizerHelper Helper(*MF, Apply, B);

      if (Helper.lowerAbsToMaxNeg(MI) != LegalizerHelper::Legalized)
        llvm_unreachable("lowerAbsToMaxNeg should have succeeded");
      return;
    }
    [[fallthrough]];
  }
  case AMDGPU::G_ADD:
  case AMDGPU::G_SUB:
  case AMDGPU::G_MUL:
  case AMDGPU::G_SHL:
  case AMDGPU::G_LSHR:
  case AMDGPU::G_ASHR:
  case AMDGPU::G_SMIN:
  case AMDGPU::G_SMAX:
  case AMDGPU::G_UMIN:
  case AMDGPU::G_UMAX: {
    Register DstReg = MI.getOperand(0).getReg();
    LLT DstTy = MRI.getType(DstReg);

    // Special case for s_mul_u64. There is not a vector equivalent of
    // s_mul_u64. Hence, we have to break down s_mul_u64 into 32-bit vector
    // multiplications.
    if (Opc == AMDGPU::G_MUL && DstTy.getSizeInBits() == 64) {
      applyMappingSMULU64(B, OpdMapper);
      return;
    }

    // 16-bit operations are VALU only, but can be promoted to 32-bit SALU.
    // Packed 16-bit operations need to be scalarized and promoted.
    if (DstTy != LLT::scalar(16) && DstTy != LLT::fixed_vector(2, 16))
      break;

    const RegisterBank *DstBank =
        OpdMapper.getInstrMapping().getOperandMapping(0).BreakDown[0].RegBank;
    if (DstBank == &AMDGPU::VGPRRegBank)
      break;

    const LLT S32 = LLT::scalar(32);
    MachineBasicBlock *MBB = MI.getParent();
    MachineFunction *MF = MBB->getParent();
    ApplyRegBankMapping ApplySALU(B, *this, MRI, &AMDGPU::SGPRRegBank);

    if (DstTy.isVector() && Opc == AMDGPU::G_ABS) {
      Register WideSrcLo, WideSrcHi;

      std::tie(WideSrcLo, WideSrcHi) =
          unpackV2S16ToS32(B, MI.getOperand(1).getReg(), TargetOpcode::G_SEXT);
      auto Lo = B.buildInstr(AMDGPU::G_ABS, {S32}, {WideSrcLo});
      auto Hi = B.buildInstr(AMDGPU::G_ABS, {S32}, {WideSrcHi});
      B.buildBuildVectorTrunc(DstReg, {Lo.getReg(0), Hi.getReg(0)});
      MI.eraseFromParent();
      return;
    }

    if (DstTy.isVector()) {
      Register WideSrc0Lo, WideSrc0Hi;
      Register WideSrc1Lo, WideSrc1Hi;

      unsigned ExtendOp = getExtendOp(MI.getOpcode());
      std::tie(WideSrc0Lo, WideSrc0Hi)
        = unpackV2S16ToS32(B, MI.getOperand(1).getReg(), ExtendOp);
      std::tie(WideSrc1Lo, WideSrc1Hi)
        = unpackV2S16ToS32(B, MI.getOperand(2).getReg(), ExtendOp);
      auto Lo = B.buildInstr(MI.getOpcode(), {S32}, {WideSrc0Lo, WideSrc1Lo});
      auto Hi = B.buildInstr(MI.getOpcode(), {S32}, {WideSrc0Hi, WideSrc1Hi});
      B.buildBuildVectorTrunc(DstReg, {Lo.getReg(0), Hi.getReg(0)});
      MI.eraseFromParent();
    } else {
      LegalizerHelper Helper(*MF, ApplySALU, B);

      if (Helper.widenScalar(MI, 0, S32) != LegalizerHelper::Legalized)
        llvm_unreachable("widen scalar should have succeeded");

      // FIXME: s16 shift amounts should be legal.
      if (Opc == AMDGPU::G_SHL || Opc == AMDGPU::G_LSHR ||
          Opc == AMDGPU::G_ASHR) {
        B.setInsertPt(*MBB, MI.getIterator());
        if (Helper.widenScalar(MI, 1, S32) != LegalizerHelper::Legalized)
          llvm_unreachable("widen scalar should have succeeded");
      }
    }

    return;
  }
  case AMDGPU::G_AMDGPU_S_MUL_I64_I32:
  case AMDGPU::G_AMDGPU_S_MUL_U64_U32: {
    // This is a special case for s_mul_u64. We use
    // G_AMDGPU_S_MUL_I64_I32 opcode to represent an s_mul_u64 operation
    // where the 33 higher bits are sign-extended and
    // G_AMDGPU_S_MUL_U64_U32 opcode to represent an s_mul_u64 operation
    // where the 32 higher bits are zero-extended. In case scalar registers are
    // selected, both opcodes are lowered as s_mul_u64. If the vector registers
    // are selected, then G_AMDGPU_S_MUL_I64_I32 and
    // G_AMDGPU_S_MUL_U64_U32 are lowered with a vector mad instruction.

    // Insert basic copies.
    applyDefaultMapping(OpdMapper);

    Register DstReg = MI.getOperand(0).getReg();
    Register SrcReg0 = MI.getOperand(1).getReg();
    Register SrcReg1 = MI.getOperand(2).getReg();
    const LLT S32 = LLT::scalar(32);
    const LLT S64 = LLT::scalar(64);
    assert(MRI.getType(DstReg) == S64 && "This is a special case for s_mul_u64 "
                                         "that handles only 64-bit operands.");
    const RegisterBank *DstBank =
        OpdMapper.getInstrMapping().getOperandMapping(0).BreakDown[0].RegBank;

    // Replace G_AMDGPU_S_MUL_I64_I32 and G_AMDGPU_S_MUL_U64_U32
    // with s_mul_u64 operation.
    if (DstBank == &AMDGPU::SGPRRegBank) {
      MI.setDesc(TII->get(AMDGPU::S_MUL_U64));
      MRI.setRegClass(DstReg, &AMDGPU::SGPR_64RegClass);
      MRI.setRegClass(SrcReg0, &AMDGPU::SGPR_64RegClass);
      MRI.setRegClass(SrcReg1, &AMDGPU::SGPR_64RegClass);
      return;
    }

    // Replace G_AMDGPU_S_MUL_I64_I32 and G_AMDGPU_S_MUL_U64_U32
    // with a vector mad.
    assert(MRI.getRegBankOrNull(DstReg) == &AMDGPU::VGPRRegBank &&
           "The destination operand should be in vector registers.");

    DebugLoc DL = MI.getDebugLoc();

    // Extract the lower subregister from the first operand.
    Register Op0L = MRI.createVirtualRegister(&AMDGPU::VGPR_32RegClass);
    MRI.setRegClass(Op0L, &AMDGPU::VGPR_32RegClass);
    MRI.setType(Op0L, S32);
    B.buildTrunc(Op0L, SrcReg0);

    // Extract the lower subregister from the second operand.
    Register Op1L = MRI.createVirtualRegister(&AMDGPU::VGPR_32RegClass);
    MRI.setRegClass(Op1L, &AMDGPU::VGPR_32RegClass);
    MRI.setType(Op1L, S32);
    B.buildTrunc(Op1L, SrcReg1);

    unsigned NewOpc = Opc == AMDGPU::G_AMDGPU_S_MUL_U64_U32
                          ? AMDGPU::G_AMDGPU_MAD_U64_U32
                          : AMDGPU::G_AMDGPU_MAD_I64_I32;

    MachineIRBuilder B(MI);
    Register Zero64 = B.buildConstant(S64, 0).getReg(0);
    MRI.setRegClass(Zero64, &AMDGPU::VReg_64RegClass);
    Register CarryOut = MRI.createVirtualRegister(&AMDGPU::VReg_64RegClass);
    MRI.setRegClass(CarryOut, &AMDGPU::VReg_64RegClass);
    B.buildInstr(NewOpc, {DstReg, CarryOut}, {Op0L, Op1L, Zero64});
    MI.eraseFromParent();
    return;
  }
  case AMDGPU::G_SEXT_INREG: {
    SmallVector<Register, 2> SrcRegs(OpdMapper.getVRegs(1));
    if (SrcRegs.empty())
      break; // Nothing to repair

    const LLT S32 = LLT::scalar(32);
    ApplyRegBankMapping O(B, *this, MRI, &AMDGPU::VGPRRegBank);

    // Don't use LegalizerHelper's narrowScalar. It produces unwanted G_SEXTs
    // we would need to further expand, and doesn't let us directly set the
    // result registers.
    SmallVector<Register, 2> DstRegs(OpdMapper.getVRegs(0));

    int Amt = MI.getOperand(2).getImm();
    if (Amt <= 32) {
      // Downstream users have expectations for the high bit behavior, so freeze
      // incoming undefined bits.
      if (Amt == 32) {
        // The low bits are unchanged.
        B.buildFreeze(DstRegs[0], SrcRegs[0]);
      } else {
        auto Freeze = B.buildFreeze(S32, SrcRegs[0]);
        // Extend in the low bits and propagate the sign bit to the high half.
        B.buildSExtInReg(DstRegs[0], Freeze, Amt);
      }

      B.buildAShr(DstRegs[1], DstRegs[0], B.buildConstant(S32, 31));
    } else {
      // The low bits are unchanged, and extend in the high bits.
      // No freeze required
      B.buildCopy(DstRegs[0], SrcRegs[0]);
      B.buildSExtInReg(DstRegs[1], DstRegs[0], Amt - 32);
    }

    Register DstReg = MI.getOperand(0).getReg();
    MRI.setRegBank(DstReg, AMDGPU::VGPRRegBank);
    MI.eraseFromParent();
    return;
  }
  case AMDGPU::G_CTPOP:
  case AMDGPU::G_BITREVERSE: {
    const RegisterBank *DstBank =
      OpdMapper.getInstrMapping().getOperandMapping(0).BreakDown[0].RegBank;
    if (DstBank == &AMDGPU::SGPRRegBank)
      break;

    Register SrcReg = MI.getOperand(1).getReg();
    const LLT S32 = LLT::scalar(32);
    LLT Ty = MRI.getType(SrcReg);
    if (Ty == S32)
      break;

    ApplyRegBankMapping ApplyVALU(B, *this, MRI, &AMDGPU::VGPRRegBank);

    MachineFunction &MF = B.getMF();
    LegalizerHelper Helper(MF, ApplyVALU, B);

    if (Helper.narrowScalar(MI, 1, S32) != LegalizerHelper::Legalized)
      llvm_unreachable("narrowScalar should have succeeded");
    return;
  }
  case AMDGPU::G_AMDGPU_FFBH_U32:
  case AMDGPU::G_AMDGPU_FFBL_B32:
  case AMDGPU::G_CTLZ_ZERO_UNDEF:
  case AMDGPU::G_CTTZ_ZERO_UNDEF: {
    const RegisterBank *DstBank =
        OpdMapper.getInstrMapping().getOperandMapping(0).BreakDown[0].RegBank;
    if (DstBank == &AMDGPU::SGPRRegBank)
      break;

    Register SrcReg = MI.getOperand(1).getReg();
    const LLT S32 = LLT::scalar(32);
    LLT Ty = MRI.getType(SrcReg);
    if (Ty == S32)
      break;

    // We can narrow this more efficiently than Helper can by using ffbh/ffbl
    // which return -1 when the input is zero:
    // (ctlz_zero_undef hi:lo) -> (umin (ffbh hi), (add (ffbh lo), 32))
    // (cttz_zero_undef hi:lo) -> (umin (add (ffbl hi), 32), (ffbl lo))
    // (ffbh hi:lo) -> (umin (ffbh hi), (uaddsat (ffbh lo), 32))
    // (ffbl hi:lo) -> (umin (uaddsat (ffbh hi), 32), (ffbh lo))
    ApplyRegBankMapping ApplyVALU(B, *this, MRI, &AMDGPU::VGPRRegBank);
    SmallVector<Register, 2> SrcRegs(OpdMapper.getVRegs(1));
    unsigned NewOpc = Opc == AMDGPU::G_CTLZ_ZERO_UNDEF
                          ? (unsigned)AMDGPU::G_AMDGPU_FFBH_U32
                          : Opc == AMDGPU::G_CTTZ_ZERO_UNDEF
                                ? (unsigned)AMDGPU::G_AMDGPU_FFBL_B32
                                : Opc;
    unsigned Idx = NewOpc == AMDGPU::G_AMDGPU_FFBH_U32;
    auto X = B.buildInstr(NewOpc, {S32}, {SrcRegs[Idx]});
    auto Y = B.buildInstr(NewOpc, {S32}, {SrcRegs[Idx ^ 1]});
    unsigned AddOpc =
        Opc == AMDGPU::G_CTLZ_ZERO_UNDEF || Opc == AMDGPU::G_CTTZ_ZERO_UNDEF
            ? AMDGPU::G_ADD
            : AMDGPU::G_UADDSAT;
    Y = B.buildInstr(AddOpc, {S32}, {Y, B.buildConstant(S32, 32)});
    Register DstReg = MI.getOperand(0).getReg();
    B.buildUMin(DstReg, X, Y);
    MI.eraseFromParent();
    return;
  }
  case AMDGPU::G_SEXT:
  case AMDGPU::G_ZEXT:
  case AMDGPU::G_ANYEXT: {
    Register SrcReg = MI.getOperand(1).getReg();
    LLT SrcTy = MRI.getType(SrcReg);
    const bool Signed = Opc == AMDGPU::G_SEXT;

    assert(OpdMapper.getVRegs(1).empty());

    const RegisterBank *SrcBank =
      OpdMapper.getInstrMapping().getOperandMapping(1).BreakDown[0].RegBank;

    Register DstReg = MI.getOperand(0).getReg();
    LLT DstTy = MRI.getType(DstReg);
    if (DstTy.isScalar() &&
        SrcBank != &AMDGPU::SGPRRegBank &&
        SrcBank != &AMDGPU::VCCRegBank &&
        // FIXME: Should handle any type that round to s64 when irregular
        // breakdowns supported.
        DstTy.getSizeInBits() == 64 &&
        SrcTy.getSizeInBits() <= 32) {
      SmallVector<Register, 2> DefRegs(OpdMapper.getVRegs(0));

      // Extend to 32-bit, and then extend the low half.
      if (Signed) {
        // TODO: Should really be buildSExtOrCopy
        B.buildSExtOrTrunc(DefRegs[0], SrcReg);
      } else if (Opc == AMDGPU::G_ZEXT) {
        B.buildZExtOrTrunc(DefRegs[0], SrcReg);
      } else {
        B.buildAnyExtOrTrunc(DefRegs[0], SrcReg);
      }

      extendLow32IntoHigh32(B, DefRegs[1], DefRegs[0], Opc, *SrcBank);
      MRI.setRegBank(DstReg, *SrcBank);
      MI.eraseFromParent();
      return;
    }

    if (SrcTy != LLT::scalar(1))
      return;

    // It is not legal to have a legalization artifact with a VCC source. Rather
    // than introducing a copy, insert the select we would have to select the
    // copy to.
    if (SrcBank == &AMDGPU::VCCRegBank) {
      SmallVector<Register, 2> DefRegs(OpdMapper.getVRegs(0));

      const RegisterBank *DstBank = &AMDGPU::VGPRRegBank;

      unsigned DstSize = DstTy.getSizeInBits();
      // 64-bit select is SGPR only
      const bool UseSel64 = DstSize > 32 &&
        SrcBank->getID() == AMDGPU::SGPRRegBankID;

      // TODO: Should s16 select be legal?
      LLT SelType = UseSel64 ? LLT::scalar(64) : LLT::scalar(32);
      auto True = B.buildConstant(SelType, Signed ? -1 : 1);
      auto False = B.buildConstant(SelType, 0);

      MRI.setRegBank(True.getReg(0), *DstBank);
      MRI.setRegBank(False.getReg(0), *DstBank);
      MRI.setRegBank(DstReg, *DstBank);

      if (DstSize > 32) {
        B.buildSelect(DefRegs[0], SrcReg, True, False);
        extendLow32IntoHigh32(B, DefRegs[1], DefRegs[0], Opc, *SrcBank, true);
      } else if (DstSize < 32) {
        auto Sel = B.buildSelect(SelType, SrcReg, True, False);
        MRI.setRegBank(Sel.getReg(0), *DstBank);
        B.buildTrunc(DstReg, Sel);
      } else {
        B.buildSelect(DstReg, SrcReg, True, False);
      }

      MI.eraseFromParent();
      return;
    }

    break;
  }
  case AMDGPU::G_EXTRACT_VECTOR_ELT: {
    SmallVector<Register, 2> DstRegs(OpdMapper.getVRegs(0));

    assert(OpdMapper.getVRegs(1).empty() && OpdMapper.getVRegs(2).empty());

    Register DstReg = MI.getOperand(0).getReg();
    Register SrcReg = MI.getOperand(1).getReg();

    const LLT S32 = LLT::scalar(32);
    LLT DstTy = MRI.getType(DstReg);
    LLT SrcTy = MRI.getType(SrcReg);

    if (foldExtractEltToCmpSelect(B, MI, OpdMapper))
      return;

    const ValueMapping &DstMapping
      = OpdMapper.getInstrMapping().getOperandMapping(0);
    const RegisterBank *DstBank = DstMapping.BreakDown[0].RegBank;
    const RegisterBank *SrcBank =
      OpdMapper.getInstrMapping().getOperandMapping(1).BreakDown[0].RegBank;
    const RegisterBank *IdxBank =
        OpdMapper.getInstrMapping().getOperandMapping(2).BreakDown[0].RegBank;

    Register BaseIdxReg;
    unsigned ConstOffset;
    std::tie(BaseIdxReg, ConstOffset) =
        AMDGPU::getBaseWithConstantOffset(MRI, MI.getOperand(2).getReg());

    // See if the index is an add of a constant which will be foldable by moving
    // the base register of the index later if this is going to be executed in a
    // waterfall loop. This is essentially to reassociate the add of a constant
    // with the readfirstlane.
    bool ShouldMoveIndexIntoLoop = IdxBank != &AMDGPU::SGPRRegBank &&
                                   ConstOffset > 0 &&
                                   ConstOffset < SrcTy.getNumElements();

    // Move the base register. We'll re-insert the add later.
    if (ShouldMoveIndexIntoLoop)
      MI.getOperand(2).setReg(BaseIdxReg);

    // If this is a VGPR result only because the index was a VGPR result, the
    // actual indexing will be done on the SGPR source vector, which will
    // produce a scalar result. We need to copy to the VGPR result inside the
    // waterfall loop.
    const bool NeedCopyToVGPR = DstBank == &AMDGPU::VGPRRegBank &&
                                SrcBank == &AMDGPU::SGPRRegBank;
    if (DstRegs.empty()) {
      applyDefaultMapping(OpdMapper);

      executeInWaterfallLoop(B, MI, {2});

      if (NeedCopyToVGPR) {
        // We don't want a phi for this temporary reg.
        Register TmpReg = MRI.createGenericVirtualRegister(DstTy);
        MRI.setRegBank(TmpReg, AMDGPU::SGPRRegBank);
        MI.getOperand(0).setReg(TmpReg);
        B.setInsertPt(*MI.getParent(), ++MI.getIterator());

        // Use a v_mov_b32 here to make the exec dependency explicit.
        buildVCopy(B, DstReg, TmpReg);
      }

      // Re-insert the constant offset add inside the waterfall loop.
      if (ShouldMoveIndexIntoLoop)
        reinsertVectorIndexAdd(B, MI, 2, ConstOffset);

      return;
    }

    assert(DstTy.getSizeInBits() == 64);

    LLT Vec32 = LLT::fixed_vector(2 * SrcTy.getNumElements(), 32);

    auto CastSrc = B.buildBitcast(Vec32, SrcReg);
    auto One = B.buildConstant(S32, 1);

    MachineBasicBlock::iterator MII = MI.getIterator();

    // Split the vector index into 32-bit pieces. Prepare to move all of the
    // new instructions into a waterfall loop if necessary.
    //
    // Don't put the bitcast or constant in the loop.
    MachineInstrSpan Span(MII, &B.getMBB());

    // Compute 32-bit element indices, (2 * OrigIdx, 2 * OrigIdx + 1).
    auto IdxLo = B.buildShl(S32, BaseIdxReg, One);
    auto IdxHi = B.buildAdd(S32, IdxLo, One);

    auto Extract0 = B.buildExtractVectorElement(DstRegs[0], CastSrc, IdxLo);
    auto Extract1 = B.buildExtractVectorElement(DstRegs[1], CastSrc, IdxHi);

    MRI.setRegBank(DstReg, *DstBank);
    MRI.setRegBank(CastSrc.getReg(0), *SrcBank);
    MRI.setRegBank(One.getReg(0), AMDGPU::SGPRRegBank);
    MRI.setRegBank(IdxLo.getReg(0), AMDGPU::SGPRRegBank);
    MRI.setRegBank(IdxHi.getReg(0), AMDGPU::SGPRRegBank);

    SmallSet<Register, 4> OpsToWaterfall;
    if (!collectWaterfallOperands(OpsToWaterfall, MI, MRI, { 2 })) {
      MI.eraseFromParent();
      return;
    }

    // Remove the original instruction to avoid potentially confusing the
    // waterfall loop logic.
    B.setInstr(*Span.begin());
    MI.eraseFromParent();
    executeInWaterfallLoop(B, make_range(Span.begin(), Span.end()),
                           OpsToWaterfall);

    if (NeedCopyToVGPR) {
      MachineBasicBlock *LoopBB = Extract1->getParent();
      Register TmpReg0 = MRI.createGenericVirtualRegister(S32);
      Register TmpReg1 = MRI.createGenericVirtualRegister(S32);
      MRI.setRegBank(TmpReg0, AMDGPU::SGPRRegBank);
      MRI.setRegBank(TmpReg1, AMDGPU::SGPRRegBank);

      Extract0->getOperand(0).setReg(TmpReg0);
      Extract1->getOperand(0).setReg(TmpReg1);

      B.setInsertPt(*LoopBB, ++Extract1->getIterator());

      buildVCopy(B, DstRegs[0], TmpReg0);
      buildVCopy(B, DstRegs[1], TmpReg1);
    }

    if (ShouldMoveIndexIntoLoop)
      reinsertVectorIndexAdd(B, *IdxLo, 1, ConstOffset);

    return;
  }
  case AMDGPU::G_INSERT_VECTOR_ELT: {
    SmallVector<Register, 2> InsRegs(OpdMapper.getVRegs(2));

    Register DstReg = MI.getOperand(0).getReg();
    LLT VecTy = MRI.getType(DstReg);

    assert(OpdMapper.getVRegs(0).empty());
    assert(OpdMapper.getVRegs(3).empty());

    if (substituteSimpleCopyRegs(OpdMapper, 1))
      MRI.setType(MI.getOperand(1).getReg(), VecTy);

    if (foldInsertEltToCmpSelect(B, MI, OpdMapper))
      return;

    const RegisterBank *IdxBank =
      OpdMapper.getInstrMapping().getOperandMapping(3).BreakDown[0].RegBank;

    Register SrcReg = MI.getOperand(1).getReg();
    Register InsReg = MI.getOperand(2).getReg();
    LLT InsTy = MRI.getType(InsReg);
    (void)InsTy;

    Register BaseIdxReg;
    unsigned ConstOffset;
    std::tie(BaseIdxReg, ConstOffset) =
        AMDGPU::getBaseWithConstantOffset(MRI, MI.getOperand(3).getReg());

    // See if the index is an add of a constant which will be foldable by moving
    // the base register of the index later if this is going to be executed in a
    // waterfall loop. This is essentially to reassociate the add of a constant
    // with the readfirstlane.
    bool ShouldMoveIndexIntoLoop = IdxBank != &AMDGPU::SGPRRegBank &&
      ConstOffset > 0 &&
      ConstOffset < VecTy.getNumElements();

    // Move the base register. We'll re-insert the add later.
    if (ShouldMoveIndexIntoLoop)
      MI.getOperand(3).setReg(BaseIdxReg);


    if (InsRegs.empty()) {
      executeInWaterfallLoop(B, MI, {3});

      // Re-insert the constant offset add inside the waterfall loop.
      if (ShouldMoveIndexIntoLoop) {
        reinsertVectorIndexAdd(B, MI, 3, ConstOffset);
      }

      return;
    }

    assert(InsTy.getSizeInBits() == 64);

    const LLT S32 = LLT::scalar(32);
    LLT Vec32 = LLT::fixed_vector(2 * VecTy.getNumElements(), 32);

    auto CastSrc = B.buildBitcast(Vec32, SrcReg);
    auto One = B.buildConstant(S32, 1);

    // Split the vector index into 32-bit pieces. Prepare to move all of the
    // new instructions into a waterfall loop if necessary.
    //
    // Don't put the bitcast or constant in the loop.
    MachineInstrSpan Span(MachineBasicBlock::iterator(&MI), &B.getMBB());

    // Compute 32-bit element indices, (2 * OrigIdx, 2 * OrigIdx + 1).
    auto IdxLo = B.buildShl(S32, BaseIdxReg, One);
    auto IdxHi = B.buildAdd(S32, IdxLo, One);

    auto InsLo = B.buildInsertVectorElement(Vec32, CastSrc, InsRegs[0], IdxLo);
    auto InsHi = B.buildInsertVectorElement(Vec32, InsLo, InsRegs[1], IdxHi);

    const RegisterBank *DstBank =
      OpdMapper.getInstrMapping().getOperandMapping(0).BreakDown[0].RegBank;
    const RegisterBank *SrcBank =
      OpdMapper.getInstrMapping().getOperandMapping(1).BreakDown[0].RegBank;
    const RegisterBank *InsSrcBank =
      OpdMapper.getInstrMapping().getOperandMapping(2).BreakDown[0].RegBank;

    MRI.setRegBank(InsReg, *InsSrcBank);
    MRI.setRegBank(CastSrc.getReg(0), *SrcBank);
    MRI.setRegBank(InsLo.getReg(0), *DstBank);
    MRI.setRegBank(InsHi.getReg(0), *DstBank);
    MRI.setRegBank(One.getReg(0), AMDGPU::SGPRRegBank);
    MRI.setRegBank(IdxLo.getReg(0), AMDGPU::SGPRRegBank);
    MRI.setRegBank(IdxHi.getReg(0), AMDGPU::SGPRRegBank);


    SmallSet<Register, 4> OpsToWaterfall;
    if (!collectWaterfallOperands(OpsToWaterfall, MI, MRI, { 3 })) {
      B.setInsertPt(B.getMBB(), MI);
      B.buildBitcast(DstReg, InsHi);
      MI.eraseFromParent();
      return;
    }

    B.setInstr(*Span.begin());
    MI.eraseFromParent();

    // Figure out the point after the waterfall loop before mangling the control
    // flow.
    executeInWaterfallLoop(B, make_range(Span.begin(), Span.end()),
                           OpsToWaterfall);

    // The insertion point is now right after the original instruction.
    //
    // Keep the bitcast to the original vector type out of the loop. Doing this
    // saved an extra phi we don't need inside the loop.
    B.buildBitcast(DstReg, InsHi);

    // Re-insert the constant offset add inside the waterfall loop.
    if (ShouldMoveIndexIntoLoop)
      reinsertVectorIndexAdd(B, *IdxLo, 1, ConstOffset);

    return;
  }
  case AMDGPU::G_AMDGPU_BUFFER_LOAD:
  case AMDGPU::G_AMDGPU_BUFFER_LOAD_USHORT:
  case AMDGPU::G_AMDGPU_BUFFER_LOAD_SSHORT:
  case AMDGPU::G_AMDGPU_BUFFER_LOAD_UBYTE:
  case AMDGPU::G_AMDGPU_BUFFER_LOAD_SBYTE:
  case AMDGPU::G_AMDGPU_BUFFER_LOAD_TFE:
  case AMDGPU::G_AMDGPU_BUFFER_LOAD_USHORT_TFE:
  case AMDGPU::G_AMDGPU_BUFFER_LOAD_SSHORT_TFE:
  case AMDGPU::G_AMDGPU_BUFFER_LOAD_UBYTE_TFE:
  case AMDGPU::G_AMDGPU_BUFFER_LOAD_SBYTE_TFE:
  case AMDGPU::G_AMDGPU_BUFFER_LOAD_FORMAT:
  case AMDGPU::G_AMDGPU_BUFFER_LOAD_FORMAT_TFE:
  case AMDGPU::G_AMDGPU_BUFFER_LOAD_FORMAT_D16:
  case AMDGPU::G_AMDGPU_TBUFFER_LOAD_FORMAT:
  case AMDGPU::G_AMDGPU_TBUFFER_LOAD_FORMAT_D16:
  case AMDGPU::G_AMDGPU_BUFFER_STORE:
  case AMDGPU::G_AMDGPU_BUFFER_STORE_BYTE:
  case AMDGPU::G_AMDGPU_BUFFER_STORE_SHORT:
  case AMDGPU::G_AMDGPU_BUFFER_STORE_FORMAT:
  case AMDGPU::G_AMDGPU_BUFFER_STORE_FORMAT_D16:
  case AMDGPU::G_AMDGPU_TBUFFER_STORE_FORMAT:
  case AMDGPU::G_AMDGPU_TBUFFER_STORE_FORMAT_D16: {
    applyDefaultMapping(OpdMapper);
    executeInWaterfallLoop(B, MI, {1, 4});
    return;
  }
  case AMDGPU::G_AMDGPU_BUFFER_ATOMIC_SWAP:
  case AMDGPU::G_AMDGPU_BUFFER_ATOMIC_ADD:
  case AMDGPU::G_AMDGPU_BUFFER_ATOMIC_SUB:
  case AMDGPU::G_AMDGPU_BUFFER_ATOMIC_SMIN:
  case AMDGPU::G_AMDGPU_BUFFER_ATOMIC_UMIN:
  case AMDGPU::G_AMDGPU_BUFFER_ATOMIC_SMAX:
  case AMDGPU::G_AMDGPU_BUFFER_ATOMIC_UMAX:
  case AMDGPU::G_AMDGPU_BUFFER_ATOMIC_AND:
  case AMDGPU::G_AMDGPU_BUFFER_ATOMIC_OR:
  case AMDGPU::G_AMDGPU_BUFFER_ATOMIC_XOR:
  case AMDGPU::G_AMDGPU_BUFFER_ATOMIC_INC:
  case AMDGPU::G_AMDGPU_BUFFER_ATOMIC_DEC: {
    applyDefaultMapping(OpdMapper);
    executeInWaterfallLoop(B, MI, {2, 5});
    return;
  }
  case AMDGPU::G_AMDGPU_BUFFER_ATOMIC_FADD:
  case AMDGPU::G_AMDGPU_BUFFER_ATOMIC_FMIN:
  case AMDGPU::G_AMDGPU_BUFFER_ATOMIC_FMAX: {
    applyDefaultMapping(OpdMapper);
    executeInWaterfallLoop(B, MI, {2, 5});
    return;
  }
  case AMDGPU::G_AMDGPU_BUFFER_ATOMIC_CMPSWAP: {
    applyDefaultMapping(OpdMapper);
    executeInWaterfallLoop(B, MI, {3, 6});
    return;
  }
  case AMDGPU::G_AMDGPU_S_BUFFER_LOAD:
  case AMDGPU::G_AMDGPU_S_BUFFER_LOAD_UBYTE:
  case AMDGPU::G_AMDGPU_S_BUFFER_LOAD_SBYTE:
  case AMDGPU::G_AMDGPU_S_BUFFER_LOAD_USHORT:
  case AMDGPU::G_AMDGPU_S_BUFFER_LOAD_SSHORT: {
    applyMappingSBufferLoad(B, OpdMapper);
    return;
  }
  case AMDGPU::G_INTRINSIC:
  case AMDGPU::G_INTRINSIC_CONVERGENT: {
    switch (cast<GIntrinsic>(MI).getIntrinsicID()) {
    case Intrinsic::amdgcn_readlane: {
      substituteSimpleCopyRegs(OpdMapper, 2);

      assert(OpdMapper.getVRegs(0).empty());
      assert(OpdMapper.getVRegs(3).empty());

      // Make sure the index is an SGPR. It doesn't make sense to run this in a
      // waterfall loop, so assume it's a uniform value.
      constrainOpWithReadfirstlane(B, MI, 3); // Index
      return;
    }
    case Intrinsic::amdgcn_writelane: {
      assert(OpdMapper.getVRegs(0).empty());
      assert(OpdMapper.getVRegs(2).empty());
      assert(OpdMapper.getVRegs(3).empty());

      substituteSimpleCopyRegs(OpdMapper, 4); // VGPR input val
      constrainOpWithReadfirstlane(B, MI, 2); // Source value
      constrainOpWithReadfirstlane(B, MI, 3); // Index
      return;
    }
    case Intrinsic::amdgcn_interp_p1:
    case Intrinsic::amdgcn_interp_p2:
    case Intrinsic::amdgcn_interp_mov:
    case Intrinsic::amdgcn_interp_p1_f16:
    case Intrinsic::amdgcn_interp_p2_f16:
    case Intrinsic::amdgcn_lds_param_load: {
      applyDefaultMapping(OpdMapper);

      // Readlane for m0 value, which is always the last operand.
      // FIXME: Should this be a waterfall loop instead?
      constrainOpWithReadfirstlane(B, MI, MI.getNumOperands() - 1); // Index
      return;
    }
    case Intrinsic::amdgcn_interp_inreg_p10:
    case Intrinsic::amdgcn_interp_inreg_p2:
    case Intrinsic::amdgcn_interp_inreg_p10_f16:
    case Intrinsic::amdgcn_interp_inreg_p2_f16:
    case Intrinsic::amdgcn_interp_p10_rtz_f16:
    case Intrinsic::amdgcn_interp_p2_rtz_f16:
      applyDefaultMapping(OpdMapper);
      return;
    case Intrinsic::amdgcn_permlane16:
    case Intrinsic::amdgcn_permlanex16: {
      // Doing a waterfall loop over these wouldn't make any sense.
      substituteSimpleCopyRegs(OpdMapper, 2);
      substituteSimpleCopyRegs(OpdMapper, 3);
      constrainOpWithReadfirstlane(B, MI, 4);
      constrainOpWithReadfirstlane(B, MI, 5);
      return;
    }
    case Intrinsic::amdgcn_sbfe:
      applyMappingBFE(B, OpdMapper, true);
      return;
    case Intrinsic::amdgcn_ubfe:
      applyMappingBFE(B, OpdMapper, false);
      return;
    case Intrinsic::amdgcn_inverse_ballot:
    case Intrinsic::amdgcn_s_bitreplicate:
    case Intrinsic::amdgcn_s_quadmask:
    case Intrinsic::amdgcn_s_wqm:
      applyDefaultMapping(OpdMapper);
      constrainOpWithReadfirstlane(B, MI, 2); // Mask
      return;
    case Intrinsic::amdgcn_ballot:
      // Use default handling and insert copy to vcc source.
      break;
    }
    break;
  }
  case AMDGPU::G_AMDGPU_INTRIN_IMAGE_LOAD:
  case AMDGPU::G_AMDGPU_INTRIN_IMAGE_LOAD_D16:
  case AMDGPU::G_AMDGPU_INTRIN_IMAGE_LOAD_NORET:
  case AMDGPU::G_AMDGPU_INTRIN_IMAGE_STORE:
  case AMDGPU::G_AMDGPU_INTRIN_IMAGE_STORE_D16: {
    const AMDGPU::RsrcIntrinsic *RSrcIntrin =
        AMDGPU::lookupRsrcIntrinsic(AMDGPU::getIntrinsicID(MI));
    assert(RSrcIntrin && RSrcIntrin->IsImage);
    // Non-images can have complications from operands that allow both SGPR
    // and VGPR. For now it's too complicated to figure out the final opcode
    // to derive the register bank from the MCInstrDesc.
    applyMappingImage(B, MI, OpdMapper, RSrcIntrin->RsrcArg);
    return;
  }
  case AMDGPU::G_AMDGPU_INTRIN_BVH_INTERSECT_RAY: {
    unsigned N = MI.getNumExplicitOperands() - 2;
    applyDefaultMapping(OpdMapper);
    executeInWaterfallLoop(B, MI, {N});
    return;
  }
  case AMDGPU::G_INTRINSIC_W_SIDE_EFFECTS:
  case AMDGPU::G_INTRINSIC_CONVERGENT_W_SIDE_EFFECTS: {
    auto IntrID = cast<GIntrinsic>(MI).getIntrinsicID();
    switch (IntrID) {
    case Intrinsic::amdgcn_ds_ordered_add:
    case Intrinsic::amdgcn_ds_ordered_swap: {
      // This is only allowed to execute with 1 lane, so readfirstlane is safe.
      assert(OpdMapper.getVRegs(0).empty());
      substituteSimpleCopyRegs(OpdMapper, 3);
      constrainOpWithReadfirstlane(B, MI, 2); // M0
      return;
    }
    case Intrinsic::amdgcn_ds_gws_init:
    case Intrinsic::amdgcn_ds_gws_barrier:
    case Intrinsic::amdgcn_ds_gws_sema_br: {
      // Only the first lane is executes, so readfirstlane is safe.
      substituteSimpleCopyRegs(OpdMapper, 1);
      constrainOpWithReadfirstlane(B, MI, 2); // M0
      return;
    }
    case Intrinsic::amdgcn_ds_gws_sema_v:
    case Intrinsic::amdgcn_ds_gws_sema_p:
    case Intrinsic::amdgcn_ds_gws_sema_release_all: {
      // Only the first lane is executes, so readfirstlane is safe.
      constrainOpWithReadfirstlane(B, MI, 1); // M0
      return;
    }
    case Intrinsic::amdgcn_ds_append:
    case Intrinsic::amdgcn_ds_consume: {
      constrainOpWithReadfirstlane(B, MI, 2); // M0
      return;
    }
    case Intrinsic::amdgcn_s_sendmsg:
    case Intrinsic::amdgcn_s_sendmsghalt: {
      // FIXME: Should this use a waterfall loop?
      constrainOpWithReadfirstlane(B, MI, 2); // M0
      return;
    }
    case Intrinsic::amdgcn_s_setreg: {
      constrainOpWithReadfirstlane(B, MI, 2);
      return;
    }
    case Intrinsic::amdgcn_s_ttracedata:
      constrainOpWithReadfirstlane(B, MI, 1); // M0
      return;
    case Intrinsic::amdgcn_raw_buffer_load_lds:
    case Intrinsic::amdgcn_raw_ptr_buffer_load_lds: {
      applyDefaultMapping(OpdMapper);
      constrainOpWithReadfirstlane(B, MI, 1); // rsrc
      constrainOpWithReadfirstlane(B, MI, 2); // M0
      constrainOpWithReadfirstlane(B, MI, 5); // soffset
      return;
    }
    case Intrinsic::amdgcn_struct_buffer_load_lds:
    case Intrinsic::amdgcn_struct_ptr_buffer_load_lds: {
      applyDefaultMapping(OpdMapper);
      constrainOpWithReadfirstlane(B, MI, 1); // rsrc
      constrainOpWithReadfirstlane(B, MI, 2); // M0
      constrainOpWithReadfirstlane(B, MI, 6); // soffset
      return;
    }
    case Intrinsic::amdgcn_global_load_lds: {
      applyDefaultMapping(OpdMapper);
      constrainOpWithReadfirstlane(B, MI, 2);
      return;
    }
    case Intrinsic::amdgcn_lds_direct_load: {
      applyDefaultMapping(OpdMapper);
      // Readlane for m0 value, which is always the last operand.
      constrainOpWithReadfirstlane(B, MI, MI.getNumOperands() - 1); // Index
      return;
    }
    case Intrinsic::amdgcn_exp_row:
      applyDefaultMapping(OpdMapper);
      constrainOpWithReadfirstlane(B, MI, 8); // M0
      return;
    case Intrinsic::amdgcn_s_sleep_var:
      assert(OpdMapper.getVRegs(1).empty());
      constrainOpWithReadfirstlane(B, MI, 1);
      return;
    case Intrinsic::amdgcn_s_barrier_signal_var:
    case Intrinsic::amdgcn_s_barrier_join:
    case Intrinsic::amdgcn_s_wakeup_barrier:
      constrainOpWithReadfirstlane(B, MI, 1);
      return;
    case Intrinsic::amdgcn_s_barrier_signal_isfirst_var:
      constrainOpWithReadfirstlane(B, MI, 2);
      return;
    case Intrinsic::amdgcn_s_barrier_init:
      constrainOpWithReadfirstlane(B, MI, 1);
      constrainOpWithReadfirstlane(B, MI, 2);
      return;
    case Intrinsic::amdgcn_s_get_barrier_state: {
      constrainOpWithReadfirstlane(B, MI, 2);
      return;
    }
    default: {
      if (const AMDGPU::RsrcIntrinsic *RSrcIntrin =
              AMDGPU::lookupRsrcIntrinsic(IntrID)) {
        // Non-images can have complications from operands that allow both SGPR
        // and VGPR. For now it's too complicated to figure out the final opcode
        // to derive the register bank from the MCInstrDesc.
        if (RSrcIntrin->IsImage) {
          applyMappingImage(B, MI, OpdMapper, RSrcIntrin->RsrcArg);
          return;
        }
      }

      break;
    }
    }
    break;
  }
  case AMDGPU::G_SI_CALL: {
    // Use a set to avoid extra readfirstlanes in the case where multiple
    // operands are the same register.
    SmallSet<Register, 4> SGPROperandRegs;

    if (!collectWaterfallOperands(SGPROperandRegs, MI, MRI, {1}))
      break;

    // Move all copies to physical SGPRs that are used by the call instruction
    // into the loop block. Start searching for these copies until the
    // ADJCALLSTACKUP.
    unsigned FrameSetupOpcode = AMDGPU::ADJCALLSTACKUP;
    unsigned FrameDestroyOpcode = AMDGPU::ADJCALLSTACKDOWN;

    // Move all non-copies before the copies, so that a complete range can be
    // moved into the waterfall loop.
    SmallVector<MachineInstr *, 4> NonCopyInstrs;
    // Count of NonCopyInstrs found until the current LastCopy.
    unsigned NonCopyInstrsLen = 0;
    MachineBasicBlock::iterator Start(&MI);
    MachineBasicBlock::iterator LastCopy = Start;
    MachineBasicBlock *MBB = MI.getParent();
    const SIMachineFunctionInfo *Info =
        MBB->getParent()->getInfo<SIMachineFunctionInfo>();
    while (Start->getOpcode() != FrameSetupOpcode) {
      --Start;
      bool IsCopy = false;
      if (Start->getOpcode() == AMDGPU::COPY) {
        auto &Dst = Start->getOperand(0);
        if (Dst.isReg()) {
          Register Reg = Dst.getReg();
          if (Reg.isPhysical() && MI.readsRegister(Reg, TRI)) {
            IsCopy = true;
          } else {
            // Also move the copy from the scratch rsrc descriptor into the loop
            // to allow it to be optimized away.
            auto &Src = Start->getOperand(1);
            if (Src.isReg()) {
              Reg = Src.getReg();
              IsCopy = Info->getScratchRSrcReg() == Reg;
            }
          }
        }
      }

      if (IsCopy) {
        LastCopy = Start;
        NonCopyInstrsLen = NonCopyInstrs.size();
      } else {
        NonCopyInstrs.push_back(&*Start);
      }
    }
    NonCopyInstrs.resize(NonCopyInstrsLen);

    for (auto *NonCopy : reverse(NonCopyInstrs)) {
      MBB->splice(LastCopy, MBB, NonCopy->getIterator());
    }
    Start = LastCopy;

    // Do the same for copies after the loop
    NonCopyInstrs.clear();
    NonCopyInstrsLen = 0;
    MachineBasicBlock::iterator End(&MI);
    LastCopy = End;
    while (End->getOpcode() != FrameDestroyOpcode) {
      ++End;
      bool IsCopy = false;
      if (End->getOpcode() == AMDGPU::COPY) {
        auto &Src = End->getOperand(1);
        if (Src.isReg()) {
          Register Reg = Src.getReg();
          IsCopy = Reg.isPhysical() && MI.modifiesRegister(Reg, TRI);
        }
      }

      if (IsCopy) {
        LastCopy = End;
        NonCopyInstrsLen = NonCopyInstrs.size();
      } else {
        NonCopyInstrs.push_back(&*End);
      }
    }
    NonCopyInstrs.resize(NonCopyInstrsLen);

    End = LastCopy;
    ++LastCopy;
    for (auto *NonCopy : reverse(NonCopyInstrs)) {
      MBB->splice(LastCopy, MBB, NonCopy->getIterator());
    }

    ++End;
    B.setInsertPt(B.getMBB(), Start);
    executeInWaterfallLoop(B, make_range(Start, End), SGPROperandRegs);
    break;
  }
  case AMDGPU::G_LOAD:
  case AMDGPU::G_ZEXTLOAD:
  case AMDGPU::G_SEXTLOAD: {
    if (applyMappingLoad(B, OpdMapper, MI))
      return;
    break;
  }
  case AMDGPU::G_DYN_STACKALLOC:
    applyMappingDynStackAlloc(B, OpdMapper, MI);
    return;
  case AMDGPU::G_STACKRESTORE: {
    applyDefaultMapping(OpdMapper);
    constrainOpWithReadfirstlane(B, MI, 0);
    return;
  }
  case AMDGPU::G_SBFX:
    applyMappingBFE(B, OpdMapper, /*Signed*/ true);
    return;
  case AMDGPU::G_UBFX:
    applyMappingBFE(B, OpdMapper, /*Signed*/ false);
    return;
  case AMDGPU::G_AMDGPU_MAD_U64_U32:
  case AMDGPU::G_AMDGPU_MAD_I64_I32:
    applyMappingMAD_64_32(B, OpdMapper);
    return;
  case AMDGPU::G_PREFETCH: {
    if (!Subtarget.hasPrefetch()) {
      MI.eraseFromParent();
      return;
    }
    Register PtrReg = MI.getOperand(0).getReg();
    unsigned PtrBank = getRegBankID(PtrReg, MRI, AMDGPU::SGPRRegBankID);
    if (PtrBank == AMDGPU::VGPRRegBankID) {
      MI.eraseFromParent();
      return;
    }
    unsigned AS = MRI.getType(PtrReg).getAddressSpace();
    if (!AMDGPU::isFlatGlobalAddrSpace(AS) &&
        AS != AMDGPUAS::CONSTANT_ADDRESS_32BIT) {
      MI.eraseFromParent();
      return;
    }
    applyDefaultMapping(OpdMapper);
    return;
  }
  default:
    break;
  }

  return applyDefaultMapping(OpdMapper);
}

// vgpr, sgpr -> vgpr
// vgpr, agpr -> vgpr
// agpr, agpr -> agpr
// agpr, sgpr -> vgpr
static unsigned regBankUnion(unsigned RB0, unsigned RB1) {
  if (RB0 == AMDGPU::InvalidRegBankID)
    return RB1;
  if (RB1 == AMDGPU::InvalidRegBankID)
    return RB0;

  if (RB0 == AMDGPU::SGPRRegBankID && RB1 == AMDGPU::SGPRRegBankID)
    return AMDGPU::SGPRRegBankID;

  if (RB0 == AMDGPU::AGPRRegBankID && RB1 == AMDGPU::AGPRRegBankID)
    return AMDGPU::AGPRRegBankID;

  return AMDGPU::VGPRRegBankID;
}

static unsigned regBankBoolUnion(unsigned RB0, unsigned RB1) {
  if (RB0 == AMDGPU::InvalidRegBankID)
    return RB1;
  if (RB1 == AMDGPU::InvalidRegBankID)
    return RB0;

  // vcc, vcc -> vcc
  // vcc, sgpr -> vcc
  // vcc, vgpr -> vcc
  if (RB0 == AMDGPU::VCCRegBankID || RB1 == AMDGPU::VCCRegBankID)
    return AMDGPU::VCCRegBankID;

  // vcc, vgpr -> vgpr
  return regBankUnion(RB0, RB1);
}

unsigned AMDGPURegisterBankInfo::getMappingType(const MachineRegisterInfo &MRI,
                                                const MachineInstr &MI) const {
  unsigned RegBank = AMDGPU::InvalidRegBankID;

  for (const MachineOperand &MO : MI.operands()) {
    if (!MO.isReg())
      continue;
    Register Reg = MO.getReg();
    if (const RegisterBank *Bank = getRegBank(Reg, MRI, *TRI)) {
      RegBank = regBankUnion(RegBank, Bank->getID());
      if (RegBank == AMDGPU::VGPRRegBankID)
        break;
    }
  }

  return RegBank;
}

bool AMDGPURegisterBankInfo::isSALUMapping(const MachineInstr &MI) const {
  const MachineFunction &MF = *MI.getParent()->getParent();
  const MachineRegisterInfo &MRI = MF.getRegInfo();
  for (const MachineOperand &MO : MI.operands()) {
    if (!MO.isReg())
      continue;
    Register Reg = MO.getReg();
    if (const RegisterBank *Bank = getRegBank(Reg, MRI, *TRI)) {
      if (Bank->getID() != AMDGPU::SGPRRegBankID)
        return false;
    }
  }
  return true;
}

const RegisterBankInfo::InstructionMapping &
AMDGPURegisterBankInfo::getDefaultMappingSOP(const MachineInstr &MI) const {
  const MachineFunction &MF = *MI.getParent()->getParent();
  const MachineRegisterInfo &MRI = MF.getRegInfo();
  SmallVector<const ValueMapping*, 8> OpdsMapping(MI.getNumOperands());

  for (unsigned i = 0, e = MI.getNumOperands(); i != e; ++i) {
    const MachineOperand &SrcOp = MI.getOperand(i);
    if (!SrcOp.isReg())
      continue;

    unsigned Size = getSizeInBits(SrcOp.getReg(), MRI, *TRI);
    OpdsMapping[i] = AMDGPU::getValueMapping(AMDGPU::SGPRRegBankID, Size);
  }
  return getInstructionMapping(1, 1, getOperandsMapping(OpdsMapping),
                               MI.getNumOperands());
}

const RegisterBankInfo::InstructionMapping &
AMDGPURegisterBankInfo::getDefaultMappingVOP(const MachineInstr &MI) const {
  const MachineFunction &MF = *MI.getParent()->getParent();
  const MachineRegisterInfo &MRI = MF.getRegInfo();
  SmallVector<const ValueMapping*, 8> OpdsMapping(MI.getNumOperands());

  // Even though we technically could use SGPRs, this would require knowledge of
  // the constant bus restriction. Force all sources to VGPR (except for VCC).
  //
  // TODO: Unary ops are trivially OK, so accept SGPRs?
  for (unsigned i = 0, e = MI.getNumOperands(); i != e; ++i) {
    const MachineOperand &Src = MI.getOperand(i);
    if (!Src.isReg())
      continue;

    unsigned Size = getSizeInBits(Src.getReg(), MRI, *TRI);
    unsigned BankID = Size == 1 ? AMDGPU::VCCRegBankID : AMDGPU::VGPRRegBankID;
    OpdsMapping[i] = AMDGPU::getValueMapping(BankID, Size);
  }

  return getInstructionMapping(1, 1, getOperandsMapping(OpdsMapping),
                               MI.getNumOperands());
}

const RegisterBankInfo::InstructionMapping &
AMDGPURegisterBankInfo::getDefaultMappingAllVGPR(const MachineInstr &MI) const {
  const MachineFunction &MF = *MI.getParent()->getParent();
  const MachineRegisterInfo &MRI = MF.getRegInfo();
  SmallVector<const ValueMapping*, 8> OpdsMapping(MI.getNumOperands());

  for (unsigned I = 0, E = MI.getNumOperands(); I != E; ++I) {
    const MachineOperand &Op = MI.getOperand(I);
    if (!Op.isReg())
      continue;

    unsigned Size = getSizeInBits(Op.getReg(), MRI, *TRI);
    OpdsMapping[I] = AMDGPU::getValueMapping(AMDGPU::VGPRRegBankID, Size);
  }

  return getInstructionMapping(1, 1, getOperandsMapping(OpdsMapping),
                               MI.getNumOperands());
}

const RegisterBankInfo::InstructionMapping &
AMDGPURegisterBankInfo::getImageMapping(const MachineRegisterInfo &MRI,
                                        const MachineInstr &MI,
                                        int RsrcIdx) const {
  // The reported argument index is relative to the IR intrinsic call arguments,
  // so we need to shift by the number of defs and the intrinsic ID.
  RsrcIdx += MI.getNumExplicitDefs() + 1;

  const int NumOps = MI.getNumOperands();
  SmallVector<const ValueMapping *, 8> OpdsMapping(NumOps);

  // TODO: Should packed/unpacked D16 difference be reported here as part of
  // the value mapping?
  for (int I = 0; I != NumOps; ++I) {
    if (!MI.getOperand(I).isReg())
      continue;

    Register OpReg = MI.getOperand(I).getReg();
    // We replace some dead address operands with $noreg
    if (!OpReg)
      continue;

    unsigned Size = getSizeInBits(OpReg, MRI, *TRI);

    // FIXME: Probably need a new intrinsic register bank searchable table to
    // handle arbitrary intrinsics easily.
    //
    // If this has a sampler, it immediately follows rsrc.
    const bool MustBeSGPR = I == RsrcIdx || I == RsrcIdx + 1;

    if (MustBeSGPR) {
      // If this must be an SGPR, so we must report whatever it is as legal.
      unsigned NewBank = getRegBankID(OpReg, MRI, AMDGPU::SGPRRegBankID);
      OpdsMapping[I] = AMDGPU::getValueMapping(NewBank, Size);
    } else {
      // Some operands must be VGPR, and these are easy to copy to.
      OpdsMapping[I] = AMDGPU::getValueMapping(AMDGPU::VGPRRegBankID, Size);
    }
  }

  return getInstructionMapping(1, 1, getOperandsMapping(OpdsMapping), NumOps);
}

/// Return the mapping for a pointer argument.
const RegisterBankInfo::ValueMapping *
AMDGPURegisterBankInfo::getValueMappingForPtr(const MachineRegisterInfo &MRI,
                                              Register PtrReg) const {
  LLT PtrTy = MRI.getType(PtrReg);
  unsigned Size = PtrTy.getSizeInBits();
  if (Subtarget.useFlatForGlobal() ||
      !AMDGPU::isFlatGlobalAddrSpace(PtrTy.getAddressSpace()))
    return AMDGPU::getValueMapping(AMDGPU::VGPRRegBankID, Size);

  // If we're using MUBUF instructions for global memory, an SGPR base register
  // is possible. Otherwise this needs to be a VGPR.
  const RegisterBank *PtrBank = getRegBank(PtrReg, MRI, *TRI);
  return AMDGPU::getValueMapping(PtrBank->getID(), Size);
}

const RegisterBankInfo::InstructionMapping &
AMDGPURegisterBankInfo::getInstrMappingForLoad(const MachineInstr &MI) const {

  const MachineFunction &MF = *MI.getParent()->getParent();
  const MachineRegisterInfo &MRI = MF.getRegInfo();
  SmallVector<const ValueMapping*, 2> OpdsMapping(2);
  unsigned Size = getSizeInBits(MI.getOperand(0).getReg(), MRI, *TRI);
  Register PtrReg = MI.getOperand(1).getReg();
  LLT PtrTy = MRI.getType(PtrReg);
  unsigned AS = PtrTy.getAddressSpace();
  unsigned PtrSize = PtrTy.getSizeInBits();

  const ValueMapping *ValMapping;
  const ValueMapping *PtrMapping;

  const RegisterBank *PtrBank = getRegBank(PtrReg, MRI, *TRI);

  if (PtrBank == &AMDGPU::SGPRRegBank && AMDGPU::isFlatGlobalAddrSpace(AS)) {
    if (isScalarLoadLegal(MI)) {
      // We have a uniform instruction so we want to use an SMRD load
      ValMapping = AMDGPU::getValueMapping(AMDGPU::SGPRRegBankID, Size);
      PtrMapping = AMDGPU::getValueMapping(AMDGPU::SGPRRegBankID, PtrSize);
    } else {
      ValMapping = AMDGPU::getValueMapping(AMDGPU::VGPRRegBankID, Size);

      // If we're using MUBUF instructions for global memory, an SGPR base
      // register is possible. Otherwise this needs to be a VGPR.
      unsigned PtrBankID = Subtarget.useFlatForGlobal() ?
        AMDGPU::VGPRRegBankID : AMDGPU::SGPRRegBankID;

      PtrMapping = AMDGPU::getValueMapping(PtrBankID, PtrSize);
    }
  } else {
    ValMapping = AMDGPU::getValueMapping(AMDGPU::VGPRRegBankID, Size);
    PtrMapping = AMDGPU::getValueMapping(AMDGPU::VGPRRegBankID, PtrSize);
  }

  OpdsMapping[0] = ValMapping;
  OpdsMapping[1] = PtrMapping;
  const RegisterBankInfo::InstructionMapping &Mapping = getInstructionMapping(
      1, 1, getOperandsMapping(OpdsMapping), MI.getNumOperands());
  return Mapping;

  // FIXME: Do we want to add a mapping for FLAT load, or should we just
  // handle that during instruction selection?
}

unsigned
AMDGPURegisterBankInfo::getRegBankID(Register Reg,
                                     const MachineRegisterInfo &MRI,
                                     unsigned Default) const {
  const RegisterBank *Bank = getRegBank(Reg, MRI, *TRI);
  return Bank ? Bank->getID() : Default;
}

const RegisterBankInfo::ValueMapping *
AMDGPURegisterBankInfo::getSGPROpMapping(Register Reg,
                                         const MachineRegisterInfo &MRI,
                                         const TargetRegisterInfo &TRI) const {
  // Lie and claim anything is legal, even though this needs to be an SGPR
  // applyMapping will have to deal with it as a waterfall loop.
  unsigned Bank = getRegBankID(Reg, MRI, AMDGPU::SGPRRegBankID);
  unsigned Size = getSizeInBits(Reg, MRI, TRI);
  return AMDGPU::getValueMapping(Bank, Size);
}

const RegisterBankInfo::ValueMapping *
AMDGPURegisterBankInfo::getVGPROpMapping(Register Reg,
                                         const MachineRegisterInfo &MRI,
                                         const TargetRegisterInfo &TRI) const {
  unsigned Size = getSizeInBits(Reg, MRI, TRI);
  return AMDGPU::getValueMapping(AMDGPU::VGPRRegBankID, Size);
}

const RegisterBankInfo::ValueMapping *
AMDGPURegisterBankInfo::getAGPROpMapping(Register Reg,
                                         const MachineRegisterInfo &MRI,
                                         const TargetRegisterInfo &TRI) const {
  unsigned Size = getSizeInBits(Reg, MRI, TRI);
  return AMDGPU::getValueMapping(AMDGPU::AGPRRegBankID, Size);
}

///
/// This function must return a legal mapping, because
/// AMDGPURegisterBankInfo::getInstrAlternativeMappings() is not called
/// in RegBankSelect::Mode::Fast.  Any mapping that would cause a
/// VGPR to SGPR generated is illegal.
///
// Operands that must be SGPRs must accept potentially divergent VGPRs as
// legal. These will be dealt with in applyMappingImpl.
//
const RegisterBankInfo::InstructionMapping &
AMDGPURegisterBankInfo::getInstrMapping(const MachineInstr &MI) const {
  const MachineFunction &MF = *MI.getParent()->getParent();
  const MachineRegisterInfo &MRI = MF.getRegInfo();

  if (MI.isCopy() || MI.getOpcode() == AMDGPU::G_FREEZE) {
    Register DstReg = MI.getOperand(0).getReg();
    Register SrcReg = MI.getOperand(1).getReg();

    // The default logic bothers to analyze impossible alternative mappings. We
    // want the most straightforward mapping, so just directly handle this.
    const RegisterBank *DstBank = getRegBank(DstReg, MRI, *TRI);
    const RegisterBank *SrcBank = getRegBank(SrcReg, MRI, *TRI);
    assert(SrcBank && "src bank should have been assigned already");

    // For COPY between a physical reg and an s1, there is no type associated so
    // we need to take the virtual register's type as a hint on how to interpret
    // s1 values.
    if (!SrcReg.isVirtual() && !DstBank &&
        MRI.getType(DstReg) == LLT::scalar(1))
      DstBank = &AMDGPU::VCCRegBank;
    else if (!DstReg.isVirtual() && MRI.getType(SrcReg) == LLT::scalar(1))
      DstBank = &AMDGPU::VCCRegBank;

    if (!DstBank)
      DstBank = SrcBank;

    unsigned Size = getSizeInBits(DstReg, MRI, *TRI);
    if (MI.getOpcode() != AMDGPU::G_FREEZE &&
        cannotCopy(*DstBank, *SrcBank, TypeSize::getFixed(Size)))
      return getInvalidInstructionMapping();

    const ValueMapping &ValMap = getValueMapping(0, Size, *DstBank);
    unsigned OpdsMappingSize = MI.isCopy() ? 1 : 2;
    SmallVector<const ValueMapping *, 1> OpdsMapping(OpdsMappingSize);
    OpdsMapping[0] = &ValMap;
    if (MI.getOpcode() == AMDGPU::G_FREEZE)
      OpdsMapping[1] = &ValMap;

    return getInstructionMapping(
        1, /*Cost*/ 1,
        /*OperandsMapping*/ getOperandsMapping(OpdsMapping), OpdsMappingSize);
  }

  if (MI.isRegSequence()) {
    // If any input is a VGPR, the result must be a VGPR. The default handling
    // assumes any copy between banks is legal.
    unsigned BankID = AMDGPU::SGPRRegBankID;

    for (unsigned I = 1, E = MI.getNumOperands(); I != E; I += 2) {
      auto OpBank = getRegBankID(MI.getOperand(I).getReg(), MRI);
      // It doesn't make sense to use vcc or scc banks here, so just ignore
      // them.
      if (OpBank != AMDGPU::SGPRRegBankID) {
        BankID = AMDGPU::VGPRRegBankID;
        break;
      }
    }
    unsigned Size = getSizeInBits(MI.getOperand(0).getReg(), MRI, *TRI);

    const ValueMapping &ValMap = getValueMapping(0, Size, getRegBank(BankID));
    return getInstructionMapping(
        1, /*Cost*/ 1,
        /*OperandsMapping*/ getOperandsMapping({&ValMap}), 1);
  }

  // The default handling is broken and doesn't handle illegal SGPR->VGPR copies
  // properly.
  //
  // TODO: There are additional exec masking dependencies to analyze.
  if (auto *PHI = dyn_cast<GPhi>(&MI)) {
    unsigned ResultBank = AMDGPU::InvalidRegBankID;
    Register DstReg = PHI->getReg(0);

    // Sometimes the result may have already been assigned a bank.
    if (const RegisterBank *DstBank = getRegBank(DstReg, MRI, *TRI))
      ResultBank = DstBank->getID();

    for (unsigned I = 0; I < PHI->getNumIncomingValues(); ++I) {
      Register Reg = PHI->getIncomingValue(I);
      const RegisterBank *Bank = getRegBank(Reg, MRI, *TRI);

      // FIXME: Assuming VGPR for any undetermined inputs.
      if (!Bank || Bank->getID() == AMDGPU::VGPRRegBankID) {
        ResultBank = AMDGPU::VGPRRegBankID;
        break;
      }

      // FIXME: Need to promote SGPR case to s32
      unsigned OpBank = Bank->getID();
      ResultBank = regBankBoolUnion(ResultBank, OpBank);
    }

    assert(ResultBank != AMDGPU::InvalidRegBankID);

    unsigned Size = MRI.getType(DstReg).getSizeInBits();

    const ValueMapping &ValMap =
        getValueMapping(0, Size, getRegBank(ResultBank));
    return getInstructionMapping(
        1, /*Cost*/ 1,
        /*OperandsMapping*/ getOperandsMapping({&ValMap}), 1);
  }

  const RegisterBankInfo::InstructionMapping &Mapping = getInstrMappingImpl(MI);
  if (Mapping.isValid())
    return Mapping;

  SmallVector<const ValueMapping*, 8> OpdsMapping(MI.getNumOperands());

  switch (MI.getOpcode()) {
  default:
    return getInvalidInstructionMapping();

  case AMDGPU::G_AND:
  case AMDGPU::G_OR:
  case AMDGPU::G_XOR:
  case AMDGPU::G_MUL: {
    unsigned Size = MRI.getType(MI.getOperand(0).getReg()).getSizeInBits();
    if (Size == 1) {
      const RegisterBank *DstBank
        = getRegBank(MI.getOperand(0).getReg(), MRI, *TRI);

      unsigned TargetBankID = AMDGPU::InvalidRegBankID;
      unsigned BankLHS = AMDGPU::InvalidRegBankID;
      unsigned BankRHS = AMDGPU::InvalidRegBankID;
      if (DstBank) {
        TargetBankID = DstBank->getID();
        if (DstBank == &AMDGPU::VCCRegBank) {
          TargetBankID = AMDGPU::VCCRegBankID;
          BankLHS = AMDGPU::VCCRegBankID;
          BankRHS = AMDGPU::VCCRegBankID;
        } else {
          BankLHS = getRegBankID(MI.getOperand(1).getReg(), MRI,
                                 AMDGPU::SGPRRegBankID);
          BankRHS = getRegBankID(MI.getOperand(2).getReg(), MRI,
                                 AMDGPU::SGPRRegBankID);
        }
      } else {
        BankLHS = getRegBankID(MI.getOperand(1).getReg(), MRI,
                               AMDGPU::VCCRegBankID);
        BankRHS = getRegBankID(MI.getOperand(2).getReg(), MRI,
                               AMDGPU::VCCRegBankID);

        // Both inputs should be true booleans to produce a boolean result.
        if (BankLHS == AMDGPU::VGPRRegBankID || BankRHS == AMDGPU::VGPRRegBankID) {
          TargetBankID = AMDGPU::VGPRRegBankID;
        } else if (BankLHS == AMDGPU::VCCRegBankID || BankRHS == AMDGPU::VCCRegBankID) {
          TargetBankID = AMDGPU::VCCRegBankID;
          BankLHS = AMDGPU::VCCRegBankID;
          BankRHS = AMDGPU::VCCRegBankID;
        } else if (BankLHS == AMDGPU::SGPRRegBankID && BankRHS == AMDGPU::SGPRRegBankID) {
          TargetBankID = AMDGPU::SGPRRegBankID;
        }
      }

      OpdsMapping[0] = AMDGPU::getValueMapping(TargetBankID, Size);
      OpdsMapping[1] = AMDGPU::getValueMapping(BankLHS, Size);
      OpdsMapping[2] = AMDGPU::getValueMapping(BankRHS, Size);
      break;
    }

    if (Size == 64) {

      if (isSALUMapping(MI)) {
        OpdsMapping[0] = getValueMappingSGPR64Only(AMDGPU::SGPRRegBankID, Size);
        OpdsMapping[1] = OpdsMapping[2] = OpdsMapping[0];
      } else {
        OpdsMapping[0] = getValueMappingSGPR64Only(AMDGPU::VGPRRegBankID, Size);
        unsigned Bank1 = getRegBankID(MI.getOperand(1).getReg(), MRI /*, DefaultBankID*/);
        OpdsMapping[1] = AMDGPU::getValueMapping(Bank1, Size);

        unsigned Bank2 = getRegBankID(MI.getOperand(2).getReg(), MRI /*, DefaultBankID*/);
        OpdsMapping[2] = AMDGPU::getValueMapping(Bank2, Size);
      }

      break;
    }

    [[fallthrough]];
  }
  case AMDGPU::G_PTR_ADD:
  case AMDGPU::G_PTRMASK:
  case AMDGPU::G_ADD:
  case AMDGPU::G_SUB:
  case AMDGPU::G_SHL:
  case AMDGPU::G_LSHR:
  case AMDGPU::G_ASHR:
  case AMDGPU::G_UADDO:
  case AMDGPU::G_USUBO:
  case AMDGPU::G_UADDE:
  case AMDGPU::G_SADDE:
  case AMDGPU::G_USUBE:
  case AMDGPU::G_SSUBE:
  case AMDGPU::G_SMIN:
  case AMDGPU::G_SMAX:
  case AMDGPU::G_UMIN:
  case AMDGPU::G_UMAX:
  case AMDGPU::G_ABS:
  case AMDGPU::G_SHUFFLE_VECTOR:
  case AMDGPU::G_SBFX:
  case AMDGPU::G_UBFX:
  case AMDGPU::G_AMDGPU_S_MUL_I64_I32:
  case AMDGPU::G_AMDGPU_S_MUL_U64_U32:
    if (isSALUMapping(MI))
      return getDefaultMappingSOP(MI);
    return getDefaultMappingVOP(MI);
  case AMDGPU::G_FADD:
  case AMDGPU::G_FSUB:
  case AMDGPU::G_FMUL:
  case AMDGPU::G_FMA:
  case AMDGPU::G_FFLOOR:
  case AMDGPU::G_FCEIL:
  case AMDGPU::G_INTRINSIC_ROUNDEVEN:
  case AMDGPU::G_FMINNUM:
  case AMDGPU::G_FMAXNUM:
  case AMDGPU::G_FMINIMUM:
  case AMDGPU::G_FMAXIMUM:
  case AMDGPU::G_INTRINSIC_TRUNC:
  case AMDGPU::G_STRICT_FADD:
  case AMDGPU::G_STRICT_FSUB:
  case AMDGPU::G_STRICT_FMUL:
  case AMDGPU::G_STRICT_FMA: {
    LLT Ty = MRI.getType(MI.getOperand(0).getReg());
    unsigned Size = Ty.getSizeInBits();
    if (Subtarget.hasSALUFloatInsts() && Ty.isScalar() &&
        (Size == 32 || Size == 16) && isSALUMapping(MI))
      return getDefaultMappingSOP(MI);
    return getDefaultMappingVOP(MI);
  }
  case AMDGPU::G_FPTOSI:
  case AMDGPU::G_FPTOUI:
  case AMDGPU::G_SITOFP:
  case AMDGPU::G_UITOFP: {
    unsigned SizeDst = MRI.getType(MI.getOperand(0).getReg()).getSizeInBits();
    unsigned SizeSrc = MRI.getType(MI.getOperand(1).getReg()).getSizeInBits();
    if (Subtarget.hasSALUFloatInsts() && SizeDst == 32 && SizeSrc == 32 &&
        isSALUMapping(MI))
      return getDefaultMappingSOP(MI);
    return getDefaultMappingVOP(MI);
  }
  case AMDGPU::G_FPTRUNC:
  case AMDGPU::G_FPEXT: {
    unsigned SizeDst = MRI.getType(MI.getOperand(0).getReg()).getSizeInBits();
    unsigned SizeSrc = MRI.getType(MI.getOperand(1).getReg()).getSizeInBits();
    if (Subtarget.hasSALUFloatInsts() && SizeDst != 64 && SizeSrc != 64 &&
        isSALUMapping(MI))
      return getDefaultMappingSOP(MI);
    return getDefaultMappingVOP(MI);
  }
  case AMDGPU::G_FSQRT:
  case AMDGPU::G_FEXP2:
  case AMDGPU::G_FLOG2: {
    unsigned Size = MRI.getType(MI.getOperand(0).getReg()).getSizeInBits();
    if (Subtarget.hasPseudoScalarTrans() && (Size == 16 || Size == 32) &&
        isSALUMapping(MI))
      return getDefaultMappingSOP(MI);
    return getDefaultMappingVOP(MI);
  }
  case AMDGPU::G_SADDSAT: // FIXME: Could lower sat ops for SALU
  case AMDGPU::G_SSUBSAT:
  case AMDGPU::G_UADDSAT:
  case AMDGPU::G_USUBSAT:
  case AMDGPU::G_FMAD:
  case AMDGPU::G_FLDEXP:
  case AMDGPU::G_FMINNUM_IEEE:
  case AMDGPU::G_FMAXNUM_IEEE:
  case AMDGPU::G_FCANONICALIZE:
  case AMDGPU::G_STRICT_FLDEXP:
  case AMDGPU::G_BSWAP: // TODO: Somehow expand for scalar?
  case AMDGPU::G_FSHR: // TODO: Expand for scalar
  case AMDGPU::G_AMDGPU_FMIN_LEGACY:
  case AMDGPU::G_AMDGPU_FMAX_LEGACY:
  case AMDGPU::G_AMDGPU_RCP_IFLAG:
  case AMDGPU::G_AMDGPU_CVT_F32_UBYTE0:
  case AMDGPU::G_AMDGPU_CVT_F32_UBYTE1:
  case AMDGPU::G_AMDGPU_CVT_F32_UBYTE2:
  case AMDGPU::G_AMDGPU_CVT_F32_UBYTE3:
  case AMDGPU::G_AMDGPU_CVT_PK_I16_I32:
  case AMDGPU::G_AMDGPU_SMED3:
  case AMDGPU::G_AMDGPU_FMED3:
    return getDefaultMappingVOP(MI);
  case AMDGPU::G_UMULH:
  case AMDGPU::G_SMULH: {
    if (Subtarget.hasScalarMulHiInsts() && isSALUMapping(MI))
      return getDefaultMappingSOP(MI);
    return getDefaultMappingVOP(MI);
  }
  case AMDGPU::G_AMDGPU_MAD_U64_U32:
  case AMDGPU::G_AMDGPU_MAD_I64_I32: {
    // Three possible mappings:
    //
    //  - Default SOP
    //  - Default VOP
    //  - Scalar multiply: src0 and src1 are SGPRs, the rest is VOP.
    //
    // This allows instruction selection to keep the multiplication part of the
    // instruction on the SALU.
    bool AllSalu = true;
    bool MulSalu = true;
    for (unsigned i = 0; i < 5; ++i) {
      Register Reg = MI.getOperand(i).getReg();
      if (const RegisterBank *Bank = getRegBank(Reg, MRI, *TRI)) {
        if (Bank->getID() != AMDGPU::SGPRRegBankID) {
          AllSalu = false;
          if (i == 2 || i == 3) {
            MulSalu = false;
            break;
          }
        }
      }
    }

    if (AllSalu)
      return getDefaultMappingSOP(MI);

    // If the multiply-add is full-rate in VALU, use that even if the
    // multiplication part is scalar. Accumulating separately on the VALU would
    // take two instructions.
    if (!MulSalu || Subtarget.hasFullRate64Ops())
      return getDefaultMappingVOP(MI);

    // Keep the multiplication on the SALU, then accumulate on the VALU.
    OpdsMapping[0] = AMDGPU::getValueMapping(AMDGPU::VGPRRegBankID, 64);
    OpdsMapping[1] = AMDGPU::getValueMapping(AMDGPU::VCCRegBankID, 1);
    OpdsMapping[2] = AMDGPU::getValueMapping(AMDGPU::SGPRRegBankID, 32);
    OpdsMapping[3] = AMDGPU::getValueMapping(AMDGPU::SGPRRegBankID, 32);
    OpdsMapping[4] = AMDGPU::getValueMapping(AMDGPU::VGPRRegBankID, 64);
    break;
  }
  case AMDGPU::G_IMPLICIT_DEF: {
    unsigned Size = MRI.getType(MI.getOperand(0).getReg()).getSizeInBits();
    OpdsMapping[0] = AMDGPU::getValueMapping(AMDGPU::SGPRRegBankID, Size);
    break;
  }
  case AMDGPU::G_FCONSTANT:
  case AMDGPU::G_CONSTANT:
  case AMDGPU::G_GLOBAL_VALUE:
  case AMDGPU::G_FRAME_INDEX:
  case AMDGPU::G_BLOCK_ADDR:
  case AMDGPU::G_READSTEADYCOUNTER:
  case AMDGPU::G_READCYCLECOUNTER: {
    unsigned Size = MRI.getType(MI.getOperand(0).getReg()).getSizeInBits();
    OpdsMapping[0] = AMDGPU::getValueMapping(AMDGPU::SGPRRegBankID, Size);
    break;
  }
  case AMDGPU::G_DYN_STACKALLOC: {
    // Result is always uniform, and a wave reduction is needed for the source.
    OpdsMapping[0] = AMDGPU::getValueMapping(AMDGPU::SGPRRegBankID, 32);
    unsigned SrcBankID = getRegBankID(MI.getOperand(1).getReg(), MRI);
    OpdsMapping[1] = AMDGPU::getValueMapping(SrcBankID, 32);
    break;
  }
  case AMDGPU::G_AMDGPU_WAVE_ADDRESS: {
    // This case is weird because we expect a physical register in the source,
    // but need to set a bank anyway.
    //
    // TODO: We could select the result to SGPR or VGPR
    OpdsMapping[0] = AMDGPU::getValueMapping(AMDGPU::SGPRRegBankID, 32);
    OpdsMapping[1] = AMDGPU::getValueMapping(AMDGPU::SGPRRegBankID, 32);
    break;
  }
  case AMDGPU::G_INSERT: {
    unsigned BankID = getMappingType(MRI, MI);
    unsigned DstSize = getSizeInBits(MI.getOperand(0).getReg(), MRI, *TRI);
    unsigned SrcSize = getSizeInBits(MI.getOperand(1).getReg(), MRI, *TRI);
    unsigned EltSize = getSizeInBits(MI.getOperand(2).getReg(), MRI, *TRI);
    OpdsMapping[0] = AMDGPU::getValueMapping(BankID, DstSize);
    OpdsMapping[1] = AMDGPU::getValueMapping(BankID, SrcSize);
    OpdsMapping[2] = AMDGPU::getValueMapping(BankID, EltSize);
    OpdsMapping[3] = nullptr;
    break;
  }
  case AMDGPU::G_EXTRACT: {
    unsigned BankID = getRegBankID(MI.getOperand(1).getReg(), MRI);
    unsigned DstSize = getSizeInBits(MI.getOperand(0).getReg(), MRI, *TRI);
    unsigned SrcSize = getSizeInBits(MI.getOperand(1).getReg(), MRI, *TRI);
    OpdsMapping[0] = AMDGPU::getValueMapping(BankID, DstSize);
    OpdsMapping[1] = AMDGPU::getValueMapping(BankID, SrcSize);
    OpdsMapping[2] = nullptr;
    break;
  }
  case AMDGPU::G_BUILD_VECTOR:
  case AMDGPU::G_BUILD_VECTOR_TRUNC: {
    LLT DstTy = MRI.getType(MI.getOperand(0).getReg());
    if (DstTy == LLT::fixed_vector(2, 16)) {
      unsigned DstSize = DstTy.getSizeInBits();
      unsigned SrcSize = MRI.getType(MI.getOperand(1).getReg()).getSizeInBits();
      unsigned Src0BankID = getRegBankID(MI.getOperand(1).getReg(), MRI);
      unsigned Src1BankID = getRegBankID(MI.getOperand(2).getReg(), MRI);
      unsigned DstBankID = regBankUnion(Src0BankID, Src1BankID);

      OpdsMapping[0] = AMDGPU::getValueMapping(DstBankID, DstSize);
      OpdsMapping[1] = AMDGPU::getValueMapping(Src0BankID, SrcSize);
      OpdsMapping[2] = AMDGPU::getValueMapping(Src1BankID, SrcSize);
      break;
    }

    [[fallthrough]];
  }
  case AMDGPU::G_MERGE_VALUES:
  case AMDGPU::G_CONCAT_VECTORS: {
    unsigned Bank = getMappingType(MRI, MI);
    unsigned DstSize = MRI.getType(MI.getOperand(0).getReg()).getSizeInBits();
    unsigned SrcSize = MRI.getType(MI.getOperand(1).getReg()).getSizeInBits();

    OpdsMapping[0] = AMDGPU::getValueMapping(Bank, DstSize);
    // Op1 and Dst should use the same register bank.
    for (unsigned i = 1, e = MI.getNumOperands(); i != e; ++i)
      OpdsMapping[i] = AMDGPU::getValueMapping(Bank, SrcSize);
    break;
  }
  case AMDGPU::G_BITREVERSE:
  case AMDGPU::G_BITCAST:
  case AMDGPU::G_INTTOPTR:
  case AMDGPU::G_PTRTOINT:
  case AMDGPU::G_FABS:
  case AMDGPU::G_FNEG: {
    unsigned Size = MRI.getType(MI.getOperand(0).getReg()).getSizeInBits();
    unsigned BankID = getRegBankID(MI.getOperand(1).getReg(), MRI);
    OpdsMapping[0] = OpdsMapping[1] = AMDGPU::getValueMapping(BankID, Size);
    break;
  }
  case AMDGPU::G_AMDGPU_FFBH_U32:
  case AMDGPU::G_AMDGPU_FFBL_B32:
  case AMDGPU::G_CTLZ_ZERO_UNDEF:
  case AMDGPU::G_CTTZ_ZERO_UNDEF: {
    unsigned Size = MRI.getType(MI.getOperand(1).getReg()).getSizeInBits();
    unsigned BankID = getRegBankID(MI.getOperand(1).getReg(), MRI);
    OpdsMapping[0] = AMDGPU::getValueMapping(BankID, 32);
    OpdsMapping[1] = AMDGPU::getValueMappingSGPR64Only(BankID, Size);
    break;
  }
  case AMDGPU::G_CTPOP: {
    unsigned Size = MRI.getType(MI.getOperand(1).getReg()).getSizeInBits();
    unsigned BankID = getRegBankID(MI.getOperand(1).getReg(), MRI);
    OpdsMapping[0] = AMDGPU::getValueMapping(BankID, 32);

    // This should really be getValueMappingSGPR64Only, but allowing the generic
    // code to handle the register split just makes using LegalizerHelper more
    // difficult.
    OpdsMapping[1] = AMDGPU::getValueMapping(BankID, Size);
    break;
  }
  case AMDGPU::G_TRUNC: {
    Register Dst = MI.getOperand(0).getReg();
    Register Src = MI.getOperand(1).getReg();
    unsigned Bank = getRegBankID(Src, MRI);
    unsigned DstSize = getSizeInBits(Dst, MRI, *TRI);
    unsigned SrcSize = getSizeInBits(Src, MRI, *TRI);
    OpdsMapping[0] = AMDGPU::getValueMapping(Bank, DstSize);
    OpdsMapping[1] = AMDGPU::getValueMapping(Bank, SrcSize);
    break;
  }
  case AMDGPU::G_ZEXT:
  case AMDGPU::G_SEXT:
  case AMDGPU::G_ANYEXT:
  case AMDGPU::G_SEXT_INREG: {
    Register Dst = MI.getOperand(0).getReg();
    Register Src = MI.getOperand(1).getReg();
    unsigned DstSize = getSizeInBits(Dst, MRI, *TRI);
    unsigned SrcSize = getSizeInBits(Src, MRI, *TRI);

    unsigned DstBank;
    const RegisterBank *SrcBank = getRegBank(Src, MRI, *TRI);
    assert(SrcBank);
    switch (SrcBank->getID()) {
    case AMDGPU::SGPRRegBankID:
      DstBank = AMDGPU::SGPRRegBankID;
      break;
    default:
      DstBank = AMDGPU::VGPRRegBankID;
      break;
    }

    // Scalar extend can use 64-bit BFE, but VGPRs require extending to
    // 32-bits, and then to 64.
    OpdsMapping[0] = AMDGPU::getValueMappingSGPR64Only(DstBank, DstSize);
    OpdsMapping[1] = AMDGPU::getValueMappingSGPR64Only(SrcBank->getID(),
                                                       SrcSize);
    break;
  }
  case AMDGPU::G_IS_FPCLASS: {
    Register SrcReg = MI.getOperand(1).getReg();
    unsigned SrcSize = MRI.getType(SrcReg).getSizeInBits();
    unsigned DstSize = MRI.getType(MI.getOperand(0).getReg()).getSizeInBits();
    OpdsMapping[0] = AMDGPU::getValueMapping(AMDGPU::VCCRegBankID, DstSize);
    OpdsMapping[1] = AMDGPU::getValueMapping(AMDGPU::VGPRRegBankID, SrcSize);
    break;
  }
  case AMDGPU::G_STORE: {
    assert(MI.getOperand(0).isReg());
    unsigned Size = MRI.getType(MI.getOperand(0).getReg()).getSizeInBits();

    // FIXME: We need to specify a different reg bank once scalar stores are
    // supported.
    const ValueMapping *ValMapping =
        AMDGPU::getValueMapping(AMDGPU::VGPRRegBankID, Size);
    OpdsMapping[0] = ValMapping;
    OpdsMapping[1] = getValueMappingForPtr(MRI, MI.getOperand(1).getReg());
    break;
  }
  case AMDGPU::G_ICMP:
  case AMDGPU::G_FCMP: {
    unsigned Size = MRI.getType(MI.getOperand(2).getReg()).getSizeInBits();

    // See if the result register has already been constrained to vcc, which may
    // happen due to control flow intrinsic lowering.
    unsigned DstBank = getRegBankID(MI.getOperand(0).getReg(), MRI,
                                    AMDGPU::SGPRRegBankID);
    unsigned Op2Bank = getRegBankID(MI.getOperand(2).getReg(), MRI);
    unsigned Op3Bank = getRegBankID(MI.getOperand(3).getReg(), MRI);

    auto canUseSCCICMP = [&]() {
      auto Pred =
          static_cast<CmpInst::Predicate>(MI.getOperand(1).getPredicate());
      return Size == 32 ||
             (Size == 64 &&
              (Pred == CmpInst::ICMP_EQ || Pred == CmpInst::ICMP_NE) &&
              Subtarget.hasScalarCompareEq64());
    };
    auto canUseSCCFCMP = [&]() {
      return Subtarget.hasSALUFloatInsts() && (Size == 32 || Size == 16);
    };

    bool isICMP = MI.getOpcode() == AMDGPU::G_ICMP;
    bool CanUseSCC = DstBank == AMDGPU::SGPRRegBankID &&
                     Op2Bank == AMDGPU::SGPRRegBankID &&
                     Op3Bank == AMDGPU::SGPRRegBankID &&
                     (isICMP ? canUseSCCICMP() : canUseSCCFCMP());

    DstBank = CanUseSCC ? AMDGPU::SGPRRegBankID : AMDGPU::VCCRegBankID;
    unsigned SrcBank = CanUseSCC ? AMDGPU::SGPRRegBankID : AMDGPU::VGPRRegBankID;

    // TODO: Use 32-bit for scalar output size.
    // SCC results will need to be copied to a 32-bit SGPR virtual register.
    const unsigned ResultSize = 1;

    OpdsMapping[0] = AMDGPU::getValueMapping(DstBank, ResultSize);
    OpdsMapping[1] = nullptr; // Predicate Operand.
    OpdsMapping[2] = AMDGPU::getValueMapping(SrcBank, Size);
    OpdsMapping[3] = AMDGPU::getValueMapping(SrcBank, Size);
    break;
  }
  case AMDGPU::G_EXTRACT_VECTOR_ELT: {
    // VGPR index can be used for waterfall when indexing a SGPR vector.
    unsigned SrcBankID = getRegBankID(MI.getOperand(1).getReg(), MRI);
    unsigned DstSize = MRI.getType(MI.getOperand(0).getReg()).getSizeInBits();
    unsigned SrcSize = MRI.getType(MI.getOperand(1).getReg()).getSizeInBits();
    unsigned IdxSize = MRI.getType(MI.getOperand(2).getReg()).getSizeInBits();
    unsigned IdxBank = getRegBankID(MI.getOperand(2).getReg(), MRI);
    unsigned OutputBankID = regBankUnion(SrcBankID, IdxBank);

    OpdsMapping[0] = AMDGPU::getValueMappingSGPR64Only(OutputBankID, DstSize);
    OpdsMapping[1] = AMDGPU::getValueMapping(SrcBankID, SrcSize);

    // The index can be either if the source vector is VGPR.
    OpdsMapping[2] = AMDGPU::getValueMapping(IdxBank, IdxSize);
    break;
  }
  case AMDGPU::G_INSERT_VECTOR_ELT: {
    unsigned OutputBankID = isSALUMapping(MI) ?
      AMDGPU::SGPRRegBankID : AMDGPU::VGPRRegBankID;

    unsigned VecSize = MRI.getType(MI.getOperand(0).getReg()).getSizeInBits();
    unsigned InsertSize = MRI.getType(MI.getOperand(2).getReg()).getSizeInBits();
    unsigned IdxSize = MRI.getType(MI.getOperand(3).getReg()).getSizeInBits();
    unsigned InsertEltBankID = getRegBankID(MI.getOperand(2).getReg(), MRI);
    unsigned IdxBankID = getRegBankID(MI.getOperand(3).getReg(), MRI);

    OpdsMapping[0] = AMDGPU::getValueMapping(OutputBankID, VecSize);
    OpdsMapping[1] = AMDGPU::getValueMapping(OutputBankID, VecSize);

    // This is a weird case, because we need to break down the mapping based on
    // the register bank of a different operand.
    if (InsertSize == 64 && OutputBankID == AMDGPU::VGPRRegBankID) {
      OpdsMapping[2] = AMDGPU::getValueMappingSplit64(InsertEltBankID,
                                                      InsertSize);
    } else {
      assert(InsertSize == 32 || InsertSize == 64);
      OpdsMapping[2] = AMDGPU::getValueMapping(InsertEltBankID, InsertSize);
    }

    // The index can be either if the source vector is VGPR.
    OpdsMapping[3] = AMDGPU::getValueMapping(IdxBankID, IdxSize);
    break;
  }
  case AMDGPU::G_UNMERGE_VALUES: {
    unsigned Bank = getMappingType(MRI, MI);

    // Op1 and Dst should use the same register bank.
    // FIXME: Shouldn't this be the default? Why do we need to handle this?
    for (unsigned i = 0, e = MI.getNumOperands(); i != e; ++i) {
      unsigned Size = getSizeInBits(MI.getOperand(i).getReg(), MRI, *TRI);
      OpdsMapping[i] = AMDGPU::getValueMapping(Bank, Size);
    }
    break;
  }
  case AMDGPU::G_AMDGPU_BUFFER_LOAD:
  case AMDGPU::G_AMDGPU_BUFFER_LOAD_UBYTE:
  case AMDGPU::G_AMDGPU_BUFFER_LOAD_SBYTE:
  case AMDGPU::G_AMDGPU_BUFFER_LOAD_USHORT:
  case AMDGPU::G_AMDGPU_BUFFER_LOAD_SSHORT:
  case AMDGPU::G_AMDGPU_BUFFER_LOAD_TFE:
  case AMDGPU::G_AMDGPU_BUFFER_LOAD_UBYTE_TFE:
  case AMDGPU::G_AMDGPU_BUFFER_LOAD_SBYTE_TFE:
  case AMDGPU::G_AMDGPU_BUFFER_LOAD_USHORT_TFE:
  case AMDGPU::G_AMDGPU_BUFFER_LOAD_SSHORT_TFE:
  case AMDGPU::G_AMDGPU_BUFFER_LOAD_FORMAT:
  case AMDGPU::G_AMDGPU_BUFFER_LOAD_FORMAT_TFE:
  case AMDGPU::G_AMDGPU_BUFFER_LOAD_FORMAT_D16:
  case AMDGPU::G_AMDGPU_TBUFFER_LOAD_FORMAT:
  case AMDGPU::G_AMDGPU_TBUFFER_LOAD_FORMAT_D16:
  case AMDGPU::G_AMDGPU_TBUFFER_STORE_FORMAT:
  case AMDGPU::G_AMDGPU_TBUFFER_STORE_FORMAT_D16:
  case AMDGPU::G_AMDGPU_BUFFER_STORE:
  case AMDGPU::G_AMDGPU_BUFFER_STORE_BYTE:
  case AMDGPU::G_AMDGPU_BUFFER_STORE_SHORT:
  case AMDGPU::G_AMDGPU_BUFFER_STORE_FORMAT:
  case AMDGPU::G_AMDGPU_BUFFER_STORE_FORMAT_D16: {
    OpdsMapping[0] = getVGPROpMapping(MI.getOperand(0).getReg(), MRI, *TRI);

    // rsrc
    OpdsMapping[1] = getSGPROpMapping(MI.getOperand(1).getReg(), MRI, *TRI);

    // vindex
    OpdsMapping[2] = getVGPROpMapping(MI.getOperand(2).getReg(), MRI, *TRI);

    // voffset
    OpdsMapping[3] = getVGPROpMapping(MI.getOperand(3).getReg(), MRI, *TRI);

    // soffset
    OpdsMapping[4] = getSGPROpMapping(MI.getOperand(4).getReg(), MRI, *TRI);

    // Any remaining operands are immediates and were correctly null
    // initialized.
    break;
  }
  case AMDGPU::G_AMDGPU_BUFFER_ATOMIC_SWAP:
  case AMDGPU::G_AMDGPU_BUFFER_ATOMIC_ADD:
  case AMDGPU::G_AMDGPU_BUFFER_ATOMIC_SUB:
  case AMDGPU::G_AMDGPU_BUFFER_ATOMIC_SMIN:
  case AMDGPU::G_AMDGPU_BUFFER_ATOMIC_UMIN:
  case AMDGPU::G_AMDGPU_BUFFER_ATOMIC_SMAX:
  case AMDGPU::G_AMDGPU_BUFFER_ATOMIC_UMAX:
  case AMDGPU::G_AMDGPU_BUFFER_ATOMIC_AND:
  case AMDGPU::G_AMDGPU_BUFFER_ATOMIC_OR:
  case AMDGPU::G_AMDGPU_BUFFER_ATOMIC_XOR:
  case AMDGPU::G_AMDGPU_BUFFER_ATOMIC_INC:
  case AMDGPU::G_AMDGPU_BUFFER_ATOMIC_DEC:
  case AMDGPU::G_AMDGPU_BUFFER_ATOMIC_FADD:
  case AMDGPU::G_AMDGPU_BUFFER_ATOMIC_FMIN:
  case AMDGPU::G_AMDGPU_BUFFER_ATOMIC_FMAX: {
    // vdata_out
    OpdsMapping[0] = getVGPROpMapping(MI.getOperand(0).getReg(), MRI, *TRI);

    // vdata_in
    OpdsMapping[1] = getVGPROpMapping(MI.getOperand(1).getReg(), MRI, *TRI);

    // rsrc
    OpdsMapping[2] = getSGPROpMapping(MI.getOperand(2).getReg(), MRI, *TRI);

    // vindex
    OpdsMapping[3] = getVGPROpMapping(MI.getOperand(3).getReg(), MRI, *TRI);

    // voffset
    OpdsMapping[4] = getVGPROpMapping(MI.getOperand(4).getReg(), MRI, *TRI);

    // soffset
    OpdsMapping[5] = getSGPROpMapping(MI.getOperand(5).getReg(), MRI, *TRI);

    // Any remaining operands are immediates and were correctly null
    // initialized.
    break;
  }
  case AMDGPU::G_AMDGPU_BUFFER_ATOMIC_CMPSWAP: {
    // vdata_out
    OpdsMapping[0] = getVGPROpMapping(MI.getOperand(0).getReg(), MRI, *TRI);

    // vdata_in
    OpdsMapping[1] = getVGPROpMapping(MI.getOperand(1).getReg(), MRI, *TRI);

    // cmp
    OpdsMapping[2] = getVGPROpMapping(MI.getOperand(2).getReg(), MRI, *TRI);

    // rsrc
    OpdsMapping[3] = getSGPROpMapping(MI.getOperand(3).getReg(), MRI, *TRI);

    // vindex
    OpdsMapping[4] = getVGPROpMapping(MI.getOperand(4).getReg(), MRI, *TRI);

    // voffset
    OpdsMapping[5] = getVGPROpMapping(MI.getOperand(5).getReg(), MRI, *TRI);

    // soffset
    OpdsMapping[6] = getSGPROpMapping(MI.getOperand(6).getReg(), MRI, *TRI);

    // Any remaining operands are immediates and were correctly null
    // initialized.
    break;
  }
  case AMDGPU::G_AMDGPU_S_BUFFER_LOAD:
  case AMDGPU::G_AMDGPU_S_BUFFER_LOAD_UBYTE:
  case AMDGPU::G_AMDGPU_S_BUFFER_LOAD_SBYTE:
  case AMDGPU::G_AMDGPU_S_BUFFER_LOAD_USHORT:
  case AMDGPU::G_AMDGPU_S_BUFFER_LOAD_SSHORT: {
    // Lie and claim everything is legal, even though some need to be
    // SGPRs. applyMapping will have to deal with it as a waterfall loop.
    OpdsMapping[1] = getSGPROpMapping(MI.getOperand(1).getReg(), MRI, *TRI);
    OpdsMapping[2] = getSGPROpMapping(MI.getOperand(2).getReg(), MRI, *TRI);

    // We need to convert this to a MUBUF if either the resource of offset is
    // VGPR.
    unsigned RSrcBank = OpdsMapping[1]->BreakDown[0].RegBank->getID();
    unsigned OffsetBank = OpdsMapping[2]->BreakDown[0].RegBank->getID();
    unsigned ResultBank = regBankUnion(RSrcBank, OffsetBank);

    unsigned Size0 = MRI.getType(MI.getOperand(0).getReg()).getSizeInBits();
    OpdsMapping[0] = AMDGPU::getValueMapping(ResultBank, Size0);
    break;
  }
  case AMDGPU::G_INTRINSIC:
  case AMDGPU::G_INTRINSIC_CONVERGENT: {
    switch (cast<GIntrinsic>(MI).getIntrinsicID()) {
    default:
      return getInvalidInstructionMapping();
    case Intrinsic::amdgcn_div_fmas:
    case Intrinsic::amdgcn_div_fixup:
    case Intrinsic::amdgcn_trig_preop:
    case Intrinsic::amdgcn_sin:
    case Intrinsic::amdgcn_cos:
    case Intrinsic::amdgcn_log_clamp:
    case Intrinsic::amdgcn_rcp_legacy:
    case Intrinsic::amdgcn_rsq_legacy:
    case Intrinsic::amdgcn_rsq_clamp:
    case Intrinsic::amdgcn_fmul_legacy:
    case Intrinsic::amdgcn_fma_legacy:
    case Intrinsic::amdgcn_frexp_mant:
    case Intrinsic::amdgcn_frexp_exp:
    case Intrinsic::amdgcn_fract:
    case Intrinsic::amdgcn_cvt_pknorm_i16:
    case Intrinsic::amdgcn_cvt_pknorm_u16:
    case Intrinsic::amdgcn_cvt_pk_i16:
    case Intrinsic::amdgcn_cvt_pk_u16:
    case Intrinsic::amdgcn_fmed3:
    case Intrinsic::amdgcn_cubeid:
    case Intrinsic::amdgcn_cubema:
    case Intrinsic::amdgcn_cubesc:
    case Intrinsic::amdgcn_cubetc:
    case Intrinsic::amdgcn_sffbh:
    case Intrinsic::amdgcn_fmad_ftz:
    case Intrinsic::amdgcn_mbcnt_lo:
    case Intrinsic::amdgcn_mbcnt_hi:
    case Intrinsic::amdgcn_mul_u24:
    case Intrinsic::amdgcn_mul_i24:
    case Intrinsic::amdgcn_mulhi_u24:
    case Intrinsic::amdgcn_mulhi_i24:
    case Intrinsic::amdgcn_lerp:
    case Intrinsic::amdgcn_sad_u8:
    case Intrinsic::amdgcn_msad_u8:
    case Intrinsic::amdgcn_sad_hi_u8:
    case Intrinsic::amdgcn_sad_u16:
    case Intrinsic::amdgcn_qsad_pk_u16_u8:
    case Intrinsic::amdgcn_mqsad_pk_u16_u8:
    case Intrinsic::amdgcn_mqsad_u32_u8:
    case Intrinsic::amdgcn_cvt_pk_u8_f32:
    case Intrinsic::amdgcn_alignbyte:
    case Intrinsic::amdgcn_perm:
    case Intrinsic::amdgcn_fdot2:
    case Intrinsic::amdgcn_sdot2:
    case Intrinsic::amdgcn_udot2:
    case Intrinsic::amdgcn_sdot4:
    case Intrinsic::amdgcn_udot4:
    case Intrinsic::amdgcn_sdot8:
    case Intrinsic::amdgcn_udot8:
    case Intrinsic::amdgcn_fdot2_bf16_bf16:
    case Intrinsic::amdgcn_fdot2_f16_f16:
    case Intrinsic::amdgcn_fdot2_f32_bf16:
    case Intrinsic::amdgcn_sudot4:
    case Intrinsic::amdgcn_sudot8:
    case Intrinsic::amdgcn_dot4_f32_fp8_bf8:
    case Intrinsic::amdgcn_dot4_f32_bf8_fp8:
    case Intrinsic::amdgcn_dot4_f32_fp8_fp8:
    case Intrinsic::amdgcn_dot4_f32_bf8_bf8:
    case Intrinsic::amdgcn_cvt_f32_fp8:
    case Intrinsic::amdgcn_cvt_f32_bf8:
    case Intrinsic::amdgcn_cvt_pk_f32_fp8:
    case Intrinsic::amdgcn_cvt_pk_f32_bf8:
    case Intrinsic::amdgcn_cvt_pk_fp8_f32:
    case Intrinsic::amdgcn_cvt_pk_bf8_f32:
    case Intrinsic::amdgcn_cvt_sr_fp8_f32:
    case Intrinsic::amdgcn_cvt_sr_bf8_f32:
    case Intrinsic::amdgcn_wmma_bf16_16x16x16_bf16:
    case Intrinsic::amdgcn_wmma_f16_16x16x16_f16:
    case Intrinsic::amdgcn_wmma_bf16_16x16x16_bf16_tied:
    case Intrinsic::amdgcn_wmma_f16_16x16x16_f16_tied:
    case Intrinsic::amdgcn_wmma_f32_16x16x16_bf16:
    case Intrinsic::amdgcn_wmma_f32_16x16x16_f16:
    case Intrinsic::amdgcn_wmma_i32_16x16x16_iu4:
    case Intrinsic::amdgcn_wmma_i32_16x16x16_iu8:
    case Intrinsic::amdgcn_wmma_f32_16x16x16_fp8_fp8:
    case Intrinsic::amdgcn_wmma_f32_16x16x16_fp8_bf8:
    case Intrinsic::amdgcn_wmma_f32_16x16x16_bf8_fp8:
    case Intrinsic::amdgcn_wmma_f32_16x16x16_bf8_bf8:
    case Intrinsic::amdgcn_wmma_i32_16x16x32_iu4:
    case Intrinsic::amdgcn_swmmac_f32_16x16x32_f16:
    case Intrinsic::amdgcn_swmmac_f32_16x16x32_bf16:
    case Intrinsic::amdgcn_swmmac_f16_16x16x32_f16:
    case Intrinsic::amdgcn_swmmac_bf16_16x16x32_bf16:
    case Intrinsic::amdgcn_swmmac_i32_16x16x32_iu8:
    case Intrinsic::amdgcn_swmmac_i32_16x16x32_iu4:
    case Intrinsic::amdgcn_swmmac_i32_16x16x64_iu4:
    case Intrinsic::amdgcn_swmmac_f32_16x16x32_fp8_fp8:
    case Intrinsic::amdgcn_swmmac_f32_16x16x32_fp8_bf8:
    case Intrinsic::amdgcn_swmmac_f32_16x16x32_bf8_fp8:
    case Intrinsic::amdgcn_swmmac_f32_16x16x32_bf8_bf8:
      return getDefaultMappingVOP(MI);
    case Intrinsic::amdgcn_log:
    case Intrinsic::amdgcn_exp2:
    case Intrinsic::amdgcn_rcp:
    case Intrinsic::amdgcn_rsq:
    case Intrinsic::amdgcn_sqrt: {
      unsigned Size = MRI.getType(MI.getOperand(0).getReg()).getSizeInBits();
      if (Subtarget.hasPseudoScalarTrans() && (Size == 16 || Size == 32) &&
          isSALUMapping(MI))
        return getDefaultMappingSOP(MI);
      return getDefaultMappingVOP(MI);
    }
    case Intrinsic::amdgcn_sbfe:
    case Intrinsic::amdgcn_ubfe:
      if (isSALUMapping(MI))
        return getDefaultMappingSOP(MI);
      return getDefaultMappingVOP(MI);
    case Intrinsic::amdgcn_ds_swizzle:
    case Intrinsic::amdgcn_ds_permute:
    case Intrinsic::amdgcn_ds_bpermute:
    case Intrinsic::amdgcn_update_dpp:
    case Intrinsic::amdgcn_mov_dpp8:
    case Intrinsic::amdgcn_mov_dpp:
    case Intrinsic::amdgcn_strict_wwm:
    case Intrinsic::amdgcn_wwm:
    case Intrinsic::amdgcn_strict_wqm:
    case Intrinsic::amdgcn_wqm:
    case Intrinsic::amdgcn_softwqm:
    case Intrinsic::amdgcn_set_inactive:
    case Intrinsic::amdgcn_set_inactive_chain_arg:
    case Intrinsic::amdgcn_permlane64:
      return getDefaultMappingAllVGPR(MI);
    case Intrinsic::amdgcn_cvt_pkrtz:
      if (Subtarget.hasSALUFloatInsts() && isSALUMapping(MI))
        return getDefaultMappingSOP(MI);
      return getDefaultMappingVOP(MI);
    case Intrinsic::amdgcn_kernarg_segment_ptr:
    case Intrinsic::amdgcn_s_getpc:
    case Intrinsic::amdgcn_groupstaticsize:
    case Intrinsic::amdgcn_reloc_constant:
    case Intrinsic::returnaddress: {
      unsigned Size = MRI.getType(MI.getOperand(0).getReg()).getSizeInBits();
      OpdsMapping[0] = AMDGPU::getValueMapping(AMDGPU::SGPRRegBankID, Size);
      break;
    }
    case Intrinsic::amdgcn_wqm_vote: {
      unsigned Size = MRI.getType(MI.getOperand(0).getReg()).getSizeInBits();
      OpdsMapping[0] = OpdsMapping[2]
        = AMDGPU::getValueMapping(AMDGPU::VCCRegBankID, Size);
      break;
    }
    case Intrinsic::amdgcn_ps_live: {
      OpdsMapping[0] = AMDGPU::getValueMapping(AMDGPU::VCCRegBankID, 1);
      break;
    }
    case Intrinsic::amdgcn_div_scale: {
      unsigned Dst0Size = MRI.getType(MI.getOperand(0).getReg()).getSizeInBits();
      unsigned Dst1Size = MRI.getType(MI.getOperand(1).getReg()).getSizeInBits();
      OpdsMapping[0] = AMDGPU::getValueMapping(AMDGPU::VGPRRegBankID, Dst0Size);
      OpdsMapping[1] = AMDGPU::getValueMapping(AMDGPU::VCCRegBankID, Dst1Size);

      unsigned SrcSize = MRI.getType(MI.getOperand(3).getReg()).getSizeInBits();
      OpdsMapping[3] = AMDGPU::getValueMapping(AMDGPU::VGPRRegBankID, SrcSize);
      OpdsMapping[4] = AMDGPU::getValueMapping(AMDGPU::VGPRRegBankID, SrcSize);
      break;
    }
    case Intrinsic::amdgcn_class: {
      Register Src0Reg = MI.getOperand(2).getReg();
      Register Src1Reg = MI.getOperand(3).getReg();
      unsigned Src0Size = MRI.getType(Src0Reg).getSizeInBits();
      unsigned Src1Size = MRI.getType(Src1Reg).getSizeInBits();
      unsigned DstSize = MRI.getType(MI.getOperand(0).getReg()).getSizeInBits();
      OpdsMapping[0] = AMDGPU::getValueMapping(AMDGPU::VCCRegBankID, DstSize);
      OpdsMapping[2] = AMDGPU::getValueMapping(AMDGPU::VGPRRegBankID, Src0Size);
      OpdsMapping[3] = AMDGPU::getValueMapping(AMDGPU::VGPRRegBankID, Src1Size);
      break;
    }
    case Intrinsic::amdgcn_icmp:
    case Intrinsic::amdgcn_fcmp: {
      unsigned DstSize = MRI.getType(MI.getOperand(0).getReg()).getSizeInBits();
      // This is not VCCRegBank because this is not used in boolean contexts.
      OpdsMapping[0] = AMDGPU::getValueMapping(AMDGPU::SGPRRegBankID, DstSize);
      unsigned OpSize = MRI.getType(MI.getOperand(2).getReg()).getSizeInBits();
      OpdsMapping[2] = AMDGPU::getValueMapping(AMDGPU::VGPRRegBankID, OpSize);
      OpdsMapping[3] = AMDGPU::getValueMapping(AMDGPU::VGPRRegBankID, OpSize);
      break;
    }
    case Intrinsic::amdgcn_readlane: {
      // This must be an SGPR, but accept a VGPR.
      Register IdxReg = MI.getOperand(3).getReg();
      unsigned IdxSize = MRI.getType(IdxReg).getSizeInBits();
      unsigned IdxBank = getRegBankID(IdxReg, MRI, AMDGPU::SGPRRegBankID);
      OpdsMapping[3] = AMDGPU::getValueMapping(IdxBank, IdxSize);
      [[fallthrough]];
    }
    case Intrinsic::amdgcn_readfirstlane: {
      unsigned DstSize = MRI.getType(MI.getOperand(0).getReg()).getSizeInBits();
      unsigned SrcSize = MRI.getType(MI.getOperand(2).getReg()).getSizeInBits();
      OpdsMapping[0] = AMDGPU::getValueMapping(AMDGPU::SGPRRegBankID, DstSize);
      OpdsMapping[2] = AMDGPU::getValueMapping(AMDGPU::VGPRRegBankID, SrcSize);
      break;
    }
    case Intrinsic::amdgcn_writelane: {
      unsigned DstSize = MRI.getType(MI.getOperand(0).getReg()).getSizeInBits();
      Register SrcReg = MI.getOperand(2).getReg();
      unsigned SrcSize = MRI.getType(SrcReg).getSizeInBits();
      unsigned SrcBank = getRegBankID(SrcReg, MRI, AMDGPU::SGPRRegBankID);
      Register IdxReg = MI.getOperand(3).getReg();
      unsigned IdxSize = MRI.getType(IdxReg).getSizeInBits();
      unsigned IdxBank = getRegBankID(IdxReg, MRI, AMDGPU::SGPRRegBankID);
      OpdsMapping[0] = AMDGPU::getValueMapping(AMDGPU::VGPRRegBankID, DstSize);

      // These 2 must be SGPRs, but accept VGPRs. Readfirstlane will be inserted
      // to legalize.
      OpdsMapping[2] = AMDGPU::getValueMapping(SrcBank, SrcSize);
      OpdsMapping[3] = AMDGPU::getValueMapping(IdxBank, IdxSize);
      OpdsMapping[4] = AMDGPU::getValueMapping(AMDGPU::VGPRRegBankID, SrcSize);
      break;
    }
    case Intrinsic::amdgcn_if_break: {
      unsigned Size = getSizeInBits(MI.getOperand(0).getReg(), MRI, *TRI);
      OpdsMapping[0] = AMDGPU::getValueMapping(AMDGPU::SGPRRegBankID, Size);
      OpdsMapping[2] = AMDGPU::getValueMapping(AMDGPU::VCCRegBankID, 1);
      OpdsMapping[3] = AMDGPU::getValueMapping(AMDGPU::SGPRRegBankID, Size);
      break;
    }
    case Intrinsic::amdgcn_permlane16:
    case Intrinsic::amdgcn_permlanex16: {
      unsigned Size = getSizeInBits(MI.getOperand(0).getReg(), MRI, *TRI);
      OpdsMapping[0] = AMDGPU::getValueMapping(AMDGPU::VGPRRegBankID, Size);
      OpdsMapping[2] = AMDGPU::getValueMapping(AMDGPU::VGPRRegBankID, Size);
      OpdsMapping[3] = AMDGPU::getValueMapping(AMDGPU::VGPRRegBankID, Size);
      OpdsMapping[4] = getSGPROpMapping(MI.getOperand(3).getReg(), MRI, *TRI);
      OpdsMapping[5] = getSGPROpMapping(MI.getOperand(4).getReg(), MRI, *TRI);
      break;
    }
    case Intrinsic::amdgcn_permlane16_var:
    case Intrinsic::amdgcn_permlanex16_var: {
      unsigned Size = getSizeInBits(MI.getOperand(0).getReg(), MRI, *TRI);
      OpdsMapping[0] = AMDGPU::getValueMapping(AMDGPU::VGPRRegBankID, Size);
      OpdsMapping[2] = AMDGPU::getValueMapping(AMDGPU::VGPRRegBankID, Size);
      OpdsMapping[3] = AMDGPU::getValueMapping(AMDGPU::VGPRRegBankID, Size);
      OpdsMapping[4] = AMDGPU::getValueMapping(AMDGPU::VGPRRegBankID, Size);
      break;
    }
    case Intrinsic::amdgcn_mfma_f32_4x4x1f32:
    case Intrinsic::amdgcn_mfma_f32_4x4x4f16:
    case Intrinsic::amdgcn_mfma_i32_4x4x4i8:
    case Intrinsic::amdgcn_mfma_f32_4x4x2bf16:
    case Intrinsic::amdgcn_mfma_f32_16x16x1f32:
    case Intrinsic::amdgcn_mfma_f32_16x16x4f32:
    case Intrinsic::amdgcn_mfma_f32_16x16x4f16:
    case Intrinsic::amdgcn_mfma_f32_16x16x16f16:
    case Intrinsic::amdgcn_mfma_i32_16x16x4i8:
    case Intrinsic::amdgcn_mfma_i32_16x16x16i8:
    case Intrinsic::amdgcn_mfma_f32_16x16x2bf16:
    case Intrinsic::amdgcn_mfma_f32_16x16x8bf16:
    case Intrinsic::amdgcn_mfma_f32_32x32x1f32:
    case Intrinsic::amdgcn_mfma_f32_32x32x2f32:
    case Intrinsic::amdgcn_mfma_f32_32x32x4f16:
    case Intrinsic::amdgcn_mfma_f32_32x32x8f16:
    case Intrinsic::amdgcn_mfma_i32_32x32x4i8:
    case Intrinsic::amdgcn_mfma_i32_32x32x8i8:
    case Intrinsic::amdgcn_mfma_f32_32x32x2bf16:
    case Intrinsic::amdgcn_mfma_f32_32x32x4bf16:
    case Intrinsic::amdgcn_mfma_f32_32x32x4bf16_1k:
    case Intrinsic::amdgcn_mfma_f32_16x16x4bf16_1k:
    case Intrinsic::amdgcn_mfma_f32_4x4x4bf16_1k:
    case Intrinsic::amdgcn_mfma_f32_32x32x8bf16_1k:
    case Intrinsic::amdgcn_mfma_f32_16x16x16bf16_1k:
    case Intrinsic::amdgcn_mfma_f64_16x16x4f64:
    case Intrinsic::amdgcn_mfma_f64_4x4x4f64:
    case Intrinsic::amdgcn_mfma_i32_16x16x32_i8:
    case Intrinsic::amdgcn_mfma_i32_32x32x16_i8:
    case Intrinsic::amdgcn_mfma_f32_16x16x8_xf32:
    case Intrinsic::amdgcn_mfma_f32_32x32x4_xf32:
    case Intrinsic::amdgcn_mfma_f32_16x16x32_bf8_bf8:
    case Intrinsic::amdgcn_mfma_f32_16x16x32_bf8_fp8:
    case Intrinsic::amdgcn_mfma_f32_16x16x32_fp8_bf8:
    case Intrinsic::amdgcn_mfma_f32_16x16x32_fp8_fp8:
    case Intrinsic::amdgcn_mfma_f32_32x32x16_bf8_bf8:
    case Intrinsic::amdgcn_mfma_f32_32x32x16_bf8_fp8:
    case Intrinsic::amdgcn_mfma_f32_32x32x16_fp8_bf8:
    case Intrinsic::amdgcn_mfma_f32_32x32x16_fp8_fp8: {
      // Default for MAI intrinsics.
      // srcC can also be an immediate which can be folded later.
      // FIXME: Should we eventually add an alternative mapping with AGPR src
      // for srcA/srcB?
      //
      // vdst, srcA, srcB, srcC
      const SIMachineFunctionInfo *Info = MF.getInfo<SIMachineFunctionInfo>();
      OpdsMapping[0] =
          Info->mayNeedAGPRs()
              ? getAGPROpMapping(MI.getOperand(0).getReg(), MRI, *TRI)
              : getVGPROpMapping(MI.getOperand(0).getReg(), MRI, *TRI);
      OpdsMapping[2] = getVGPROpMapping(MI.getOperand(2).getReg(), MRI, *TRI);
      OpdsMapping[3] = getVGPROpMapping(MI.getOperand(3).getReg(), MRI, *TRI);
      OpdsMapping[4] =
          Info->mayNeedAGPRs()
              ? getAGPROpMapping(MI.getOperand(4).getReg(), MRI, *TRI)
              : getVGPROpMapping(MI.getOperand(4).getReg(), MRI, *TRI);
      break;
    }
    case Intrinsic::amdgcn_smfmac_f32_16x16x32_f16:
    case Intrinsic::amdgcn_smfmac_f32_32x32x16_f16:
    case Intrinsic::amdgcn_smfmac_f32_16x16x32_bf16:
    case Intrinsic::amdgcn_smfmac_f32_32x32x16_bf16:
    case Intrinsic::amdgcn_smfmac_i32_16x16x64_i8:
    case Intrinsic::amdgcn_smfmac_i32_32x32x32_i8:
    case Intrinsic::amdgcn_smfmac_f32_16x16x64_bf8_bf8:
    case Intrinsic::amdgcn_smfmac_f32_16x16x64_bf8_fp8:
    case Intrinsic::amdgcn_smfmac_f32_16x16x64_fp8_bf8:
    case Intrinsic::amdgcn_smfmac_f32_16x16x64_fp8_fp8:
    case Intrinsic::amdgcn_smfmac_f32_32x32x32_bf8_bf8:
    case Intrinsic::amdgcn_smfmac_f32_32x32x32_bf8_fp8:
    case Intrinsic::amdgcn_smfmac_f32_32x32x32_fp8_bf8:
    case Intrinsic::amdgcn_smfmac_f32_32x32x32_fp8_fp8: {
      // vdst, srcA, srcB, srcC, idx
      OpdsMapping[0] = getAGPROpMapping(MI.getOperand(0).getReg(), MRI, *TRI);
      OpdsMapping[2] = getVGPROpMapping(MI.getOperand(2).getReg(), MRI, *TRI);
      OpdsMapping[3] = getVGPROpMapping(MI.getOperand(3).getReg(), MRI, *TRI);
      OpdsMapping[4] = getAGPROpMapping(MI.getOperand(4).getReg(), MRI, *TRI);
      OpdsMapping[5] = getVGPROpMapping(MI.getOperand(5).getReg(), MRI, *TRI);
      break;
    }
    case Intrinsic::amdgcn_interp_p1:
    case Intrinsic::amdgcn_interp_p2:
    case Intrinsic::amdgcn_interp_mov:
    case Intrinsic::amdgcn_interp_p1_f16:
    case Intrinsic::amdgcn_interp_p2_f16:
    case Intrinsic::amdgcn_lds_param_load: {
      const int M0Idx = MI.getNumOperands() - 1;
      Register M0Reg = MI.getOperand(M0Idx).getReg();
      unsigned M0Bank = getRegBankID(M0Reg, MRI, AMDGPU::SGPRRegBankID);
      unsigned DstSize = MRI.getType(MI.getOperand(0).getReg()).getSizeInBits();

      OpdsMapping[0] = AMDGPU::getValueMapping(AMDGPU::VGPRRegBankID, DstSize);
      for (int I = 2; I != M0Idx && MI.getOperand(I).isReg(); ++I)
        OpdsMapping[I] = AMDGPU::getValueMapping(AMDGPU::VGPRRegBankID, 32);

      // Must be SGPR, but we must take whatever the original bank is and fix it
      // later.
      OpdsMapping[M0Idx] = AMDGPU::getValueMapping(M0Bank, 32);
      break;
    }
    case Intrinsic::amdgcn_interp_inreg_p10:
    case Intrinsic::amdgcn_interp_inreg_p2:
    case Intrinsic::amdgcn_interp_inreg_p10_f16:
    case Intrinsic::amdgcn_interp_inreg_p2_f16:
    case Intrinsic::amdgcn_interp_p10_rtz_f16:
    case Intrinsic::amdgcn_interp_p2_rtz_f16: {
      unsigned DstSize = MRI.getType(MI.getOperand(0).getReg()).getSizeInBits();
      OpdsMapping[0] = AMDGPU::getValueMapping(AMDGPU::VGPRRegBankID, DstSize);
      OpdsMapping[2] = AMDGPU::getValueMapping(AMDGPU::VGPRRegBankID, 32);
      OpdsMapping[3] = AMDGPU::getValueMapping(AMDGPU::VGPRRegBankID, 32);
      OpdsMapping[4] = AMDGPU::getValueMapping(AMDGPU::VGPRRegBankID, 32);
      break;
    }
    case Intrinsic::amdgcn_ballot: {
      unsigned DstSize = MRI.getType(MI.getOperand(0).getReg()).getSizeInBits();
      unsigned SrcSize = MRI.getType(MI.getOperand(2).getReg()).getSizeInBits();
      OpdsMapping[0] = AMDGPU::getValueMapping(AMDGPU::SGPRRegBankID, DstSize);
      OpdsMapping[2] = AMDGPU::getValueMapping(AMDGPU::VCCRegBankID, SrcSize);
      break;
    }
    case Intrinsic::amdgcn_inverse_ballot: {
      // This must be an SGPR, but accept a VGPR.
      Register MaskReg = MI.getOperand(2).getReg();
      unsigned MaskSize = MRI.getType(MaskReg).getSizeInBits();
      unsigned MaskBank = getRegBankID(MaskReg, MRI, AMDGPU::SGPRRegBankID);
      OpdsMapping[0] = AMDGPU::getValueMapping(AMDGPU::VCCRegBankID, 1);
      OpdsMapping[2] = AMDGPU::getValueMapping(MaskBank, MaskSize);
      break;
    }
    case Intrinsic::amdgcn_s_quadmask:
    case Intrinsic::amdgcn_s_wqm: {
      Register MaskReg = MI.getOperand(2).getReg();
      unsigned MaskSize = MRI.getType(MaskReg).getSizeInBits();
      unsigned MaskBank = getRegBankID(MaskReg, MRI, AMDGPU::SGPRRegBankID);
      OpdsMapping[0] = AMDGPU::getValueMapping(AMDGPU::SGPRRegBankID, MaskSize);
      OpdsMapping[2] = AMDGPU::getValueMapping(MaskBank, MaskSize);
      break;
    }
    case Intrinsic::amdgcn_wave_reduce_umin:
    case Intrinsic::amdgcn_wave_reduce_umax: {
      unsigned DstSize = MRI.getType(MI.getOperand(0).getReg()).getSizeInBits();
      OpdsMapping[0] = AMDGPU::getValueMapping(AMDGPU::SGPRRegBankID, DstSize);
      unsigned OpSize = MRI.getType(MI.getOperand(2).getReg()).getSizeInBits();
      auto regBankID =
          isSALUMapping(MI) ? AMDGPU::SGPRRegBankID : AMDGPU::VGPRRegBankID;
      OpdsMapping[2] = AMDGPU::getValueMapping(regBankID, OpSize);
      break;
    }
    case Intrinsic::amdgcn_s_bitreplicate:
      Register MaskReg = MI.getOperand(2).getReg();
      unsigned MaskBank = getRegBankID(MaskReg, MRI, AMDGPU::SGPRRegBankID);
      OpdsMapping[0] = AMDGPU::getValueMapping(AMDGPU::SGPRRegBankID, 64);
      OpdsMapping[2] = AMDGPU::getValueMapping(MaskBank, 32);
    }
    break;
  }
  case AMDGPU::G_AMDGPU_INTRIN_IMAGE_LOAD:
  case AMDGPU::G_AMDGPU_INTRIN_IMAGE_LOAD_D16:
  case AMDGPU::G_AMDGPU_INTRIN_IMAGE_LOAD_NORET:
  case AMDGPU::G_AMDGPU_INTRIN_IMAGE_STORE:
  case AMDGPU::G_AMDGPU_INTRIN_IMAGE_STORE_D16: {
    auto IntrID = AMDGPU::getIntrinsicID(MI);
    const AMDGPU::RsrcIntrinsic *RSrcIntrin = AMDGPU::lookupRsrcIntrinsic(IntrID);
    assert(RSrcIntrin && "missing RsrcIntrinsic for image intrinsic");
    // Non-images can have complications from operands that allow both SGPR
    // and VGPR. For now it's too complicated to figure out the final opcode
    // to derive the register bank from the MCInstrDesc.
    assert(RSrcIntrin->IsImage);
    return getImageMapping(MRI, MI, RSrcIntrin->RsrcArg);
  }
  case AMDGPU::G_AMDGPU_INTRIN_BVH_INTERSECT_RAY: {
    unsigned N = MI.getNumExplicitOperands() - 2;
    OpdsMapping[0] = AMDGPU::getValueMapping(AMDGPU::VGPRRegBankID, 128);
    OpdsMapping[N] = getSGPROpMapping(MI.getOperand(N).getReg(), MRI, *TRI);
    if (N == 3) {
      // Sequential form: all operands combined into VGPR256/VGPR512
      unsigned Size = MRI.getType(MI.getOperand(2).getReg()).getSizeInBits();
      if (Size > 256)
        Size = 512;
      OpdsMapping[2] = AMDGPU::getValueMapping(AMDGPU::VGPRRegBankID, Size);
    } else {
      // NSA form
      for (unsigned I = 2; I < N; ++I) {
        unsigned Size = MRI.getType(MI.getOperand(I).getReg()).getSizeInBits();
        OpdsMapping[I] = AMDGPU::getValueMapping(AMDGPU::VGPRRegBankID, Size);
      }
    }
    break;
  }
  case AMDGPU::G_INTRINSIC_W_SIDE_EFFECTS:
  case AMDGPU::G_INTRINSIC_CONVERGENT_W_SIDE_EFFECTS: {
    auto IntrID = cast<GIntrinsic>(MI).getIntrinsicID();
    switch (IntrID) {
    case Intrinsic::amdgcn_s_getreg:
    case Intrinsic::amdgcn_s_memtime:
    case Intrinsic::amdgcn_s_memrealtime:
    case Intrinsic::amdgcn_s_get_waveid_in_workgroup:
    case Intrinsic::amdgcn_s_sendmsg_rtn: {
      unsigned Size = MRI.getType(MI.getOperand(0).getReg()).getSizeInBits();
      OpdsMapping[0] = AMDGPU::getValueMapping(AMDGPU::SGPRRegBankID, Size);
      break;
    }
    case Intrinsic::amdgcn_global_atomic_csub:
    case Intrinsic::amdgcn_global_atomic_fmin:
    case Intrinsic::amdgcn_global_atomic_fmax:
    case Intrinsic::amdgcn_global_atomic_fmin_num:
    case Intrinsic::amdgcn_global_atomic_fmax_num:
    case Intrinsic::amdgcn_flat_atomic_fmin:
    case Intrinsic::amdgcn_flat_atomic_fmax:
    case Intrinsic::amdgcn_flat_atomic_fmin_num:
    case Intrinsic::amdgcn_flat_atomic_fmax_num:
    case Intrinsic::amdgcn_atomic_cond_sub_u32:
    case Intrinsic::amdgcn_global_atomic_ordered_add_b64:
    case Intrinsic::amdgcn_global_load_tr_b64:
    case Intrinsic::amdgcn_global_load_tr_b128:
      return getDefaultMappingAllVGPR(MI);
    case Intrinsic::amdgcn_ds_ordered_add:
    case Intrinsic::amdgcn_ds_ordered_swap: {
      unsigned DstSize = MRI.getType(MI.getOperand(0).getReg()).getSizeInBits();
      OpdsMapping[0] = AMDGPU::getValueMapping(AMDGPU::VGPRRegBankID, DstSize);
      unsigned M0Bank = getRegBankID(MI.getOperand(2).getReg(), MRI,
                                 AMDGPU::SGPRRegBankID);
      OpdsMapping[2] = AMDGPU::getValueMapping(M0Bank, 32);
      OpdsMapping[3] = AMDGPU::getValueMapping(AMDGPU::VGPRRegBankID, 32);
      break;
    }
    case Intrinsic::amdgcn_ds_append:
    case Intrinsic::amdgcn_ds_consume: {
      unsigned DstSize = MRI.getType(MI.getOperand(0).getReg()).getSizeInBits();
      OpdsMapping[0] = AMDGPU::getValueMapping(AMDGPU::VGPRRegBankID, DstSize);
      OpdsMapping[2] = getSGPROpMapping(MI.getOperand(2).getReg(), MRI, *TRI);
      break;
    }
    case Intrinsic::amdgcn_exp_compr:
      OpdsMapping[3] = AMDGPU::getValueMapping(AMDGPU::VGPRRegBankID, 32);
      OpdsMapping[4] = AMDGPU::getValueMapping(AMDGPU::VGPRRegBankID, 32);
      break;
    case Intrinsic::amdgcn_exp:
      // FIXME: Could we support packed types here?
      OpdsMapping[3] = AMDGPU::getValueMapping(AMDGPU::VGPRRegBankID, 32);
      OpdsMapping[4] = AMDGPU::getValueMapping(AMDGPU::VGPRRegBankID, 32);
      OpdsMapping[5] = AMDGPU::getValueMapping(AMDGPU::VGPRRegBankID, 32);
      OpdsMapping[6] = AMDGPU::getValueMapping(AMDGPU::VGPRRegBankID, 32);
      break;
    case Intrinsic::amdgcn_exp_row:
      OpdsMapping[3] = AMDGPU::getValueMapping(AMDGPU::VGPRRegBankID, 32);
      OpdsMapping[4] = AMDGPU::getValueMapping(AMDGPU::VGPRRegBankID, 32);
      OpdsMapping[5] = AMDGPU::getValueMapping(AMDGPU::VGPRRegBankID, 32);
      OpdsMapping[6] = AMDGPU::getValueMapping(AMDGPU::VGPRRegBankID, 32);
      OpdsMapping[8] = getSGPROpMapping(MI.getOperand(8).getReg(), MRI, *TRI);
      break;
    case Intrinsic::amdgcn_s_sendmsg:
    case Intrinsic::amdgcn_s_sendmsghalt: {
      // This must be an SGPR, but accept a VGPR.
      unsigned Bank = getRegBankID(MI.getOperand(2).getReg(), MRI,
                                   AMDGPU::SGPRRegBankID);
      OpdsMapping[2] = AMDGPU::getValueMapping(Bank, 32);
      break;
    }
    case Intrinsic::amdgcn_s_setreg: {
      // This must be an SGPR, but accept a VGPR.
      unsigned Bank = getRegBankID(MI.getOperand(2).getReg(), MRI,
                                   AMDGPU::SGPRRegBankID);
      OpdsMapping[2] = AMDGPU::getValueMapping(Bank, 32);
      break;
    }
    case Intrinsic::amdgcn_s_ttracedata: {
      // This must be an SGPR, but accept a VGPR.
      unsigned Bank =
          getRegBankID(MI.getOperand(1).getReg(), MRI, AMDGPU::SGPRRegBankID);
      OpdsMapping[1] = AMDGPU::getValueMapping(Bank, 32);
      break;
    }
    case Intrinsic::amdgcn_end_cf: {
      unsigned Size = getSizeInBits(MI.getOperand(1).getReg(), MRI, *TRI);
      OpdsMapping[1] = AMDGPU::getValueMapping(AMDGPU::SGPRRegBankID, Size);
      break;
    }
    case Intrinsic::amdgcn_else: {
      unsigned WaveSize = getSizeInBits(MI.getOperand(1).getReg(), MRI, *TRI);
      OpdsMapping[0] = AMDGPU::getValueMapping(AMDGPU::VCCRegBankID, 1);
      OpdsMapping[1] = AMDGPU::getValueMapping(AMDGPU::SGPRRegBankID, WaveSize);
      OpdsMapping[3] = AMDGPU::getValueMapping(AMDGPU::SGPRRegBankID, WaveSize);
      break;
    }
    case Intrinsic::amdgcn_live_mask: {
      OpdsMapping[0] = AMDGPU::getValueMapping(AMDGPU::VCCRegBankID, 1);
      break;
    }
    case Intrinsic::amdgcn_wqm_demote:
    case Intrinsic::amdgcn_kill: {
      OpdsMapping[1] = AMDGPU::getValueMapping(AMDGPU::VCCRegBankID, 1);
      break;
    }
    case Intrinsic::amdgcn_raw_buffer_load:
    case Intrinsic::amdgcn_raw_ptr_buffer_load:
    case Intrinsic::amdgcn_raw_atomic_buffer_load:
    case Intrinsic::amdgcn_raw_ptr_atomic_buffer_load:
    case Intrinsic::amdgcn_raw_tbuffer_load:
    case Intrinsic::amdgcn_raw_ptr_tbuffer_load: {
      // FIXME: Should make intrinsic ID the last operand of the instruction,
      // then this would be the same as store
      OpdsMapping[0] = getVGPROpMapping(MI.getOperand(0).getReg(), MRI, *TRI);
      OpdsMapping[2] = getSGPROpMapping(MI.getOperand(2).getReg(), MRI, *TRI);
      OpdsMapping[3] = getVGPROpMapping(MI.getOperand(3).getReg(), MRI, *TRI);
      OpdsMapping[4] = getSGPROpMapping(MI.getOperand(4).getReg(), MRI, *TRI);
      break;
    }
    case Intrinsic::amdgcn_raw_buffer_load_lds:
    case Intrinsic::amdgcn_raw_ptr_buffer_load_lds: {
      OpdsMapping[1] = getSGPROpMapping(MI.getOperand(1).getReg(), MRI, *TRI);
      OpdsMapping[2] = getSGPROpMapping(MI.getOperand(2).getReg(), MRI, *TRI);
      OpdsMapping[4] = getVGPROpMapping(MI.getOperand(4).getReg(), MRI, *TRI);
      OpdsMapping[5] = getSGPROpMapping(MI.getOperand(5).getReg(), MRI, *TRI);
      break;
    }
    case Intrinsic::amdgcn_raw_buffer_store:
    case Intrinsic::amdgcn_raw_ptr_buffer_store:
    case Intrinsic::amdgcn_raw_buffer_store_format:
    case Intrinsic::amdgcn_raw_ptr_buffer_store_format:
    case Intrinsic::amdgcn_raw_tbuffer_store:
    case Intrinsic::amdgcn_raw_ptr_tbuffer_store: {
      OpdsMapping[1] = getVGPROpMapping(MI.getOperand(1).getReg(), MRI, *TRI);
      OpdsMapping[2] = getSGPROpMapping(MI.getOperand(2).getReg(), MRI, *TRI);
      OpdsMapping[3] = getVGPROpMapping(MI.getOperand(3).getReg(), MRI, *TRI);
      OpdsMapping[4] = getSGPROpMapping(MI.getOperand(4).getReg(), MRI, *TRI);
      break;
    }
    case Intrinsic::amdgcn_struct_buffer_load:
    case Intrinsic::amdgcn_struct_ptr_buffer_load:
    case Intrinsic::amdgcn_struct_tbuffer_load:
    case Intrinsic::amdgcn_struct_ptr_tbuffer_load:
    case Intrinsic::amdgcn_struct_atomic_buffer_load:
    case Intrinsic::amdgcn_struct_ptr_atomic_buffer_load: {
      OpdsMapping[0] = getVGPROpMapping(MI.getOperand(0).getReg(), MRI, *TRI);
      OpdsMapping[2] = getSGPROpMapping(MI.getOperand(2).getReg(), MRI, *TRI);
      OpdsMapping[3] = getVGPROpMapping(MI.getOperand(3).getReg(), MRI, *TRI);
      OpdsMapping[4] = getVGPROpMapping(MI.getOperand(4).getReg(), MRI, *TRI);
      OpdsMapping[5] = getSGPROpMapping(MI.getOperand(5).getReg(), MRI, *TRI);
      break;
    }
    case Intrinsic::amdgcn_struct_buffer_load_lds:
    case Intrinsic::amdgcn_struct_ptr_buffer_load_lds: {
      OpdsMapping[1] = getSGPROpMapping(MI.getOperand(1).getReg(), MRI, *TRI);
      OpdsMapping[2] = getSGPROpMapping(MI.getOperand(2).getReg(), MRI, *TRI);
      OpdsMapping[4] = getVGPROpMapping(MI.getOperand(4).getReg(), MRI, *TRI);
      OpdsMapping[5] = getVGPROpMapping(MI.getOperand(5).getReg(), MRI, *TRI);
      OpdsMapping[6] = getSGPROpMapping(MI.getOperand(6).getReg(), MRI, *TRI);
      break;
    }
    case Intrinsic::amdgcn_struct_buffer_store:
    case Intrinsic::amdgcn_struct_ptr_buffer_store:
    case Intrinsic::amdgcn_struct_tbuffer_store:
    case Intrinsic::amdgcn_struct_ptr_tbuffer_store: {
      OpdsMapping[1] = getVGPROpMapping(MI.getOperand(1).getReg(), MRI, *TRI);
      OpdsMapping[2] = getSGPROpMapping(MI.getOperand(2).getReg(), MRI, *TRI);
      OpdsMapping[3] = getVGPROpMapping(MI.getOperand(3).getReg(), MRI, *TRI);
      OpdsMapping[4] = getVGPROpMapping(MI.getOperand(4).getReg(), MRI, *TRI);
      OpdsMapping[5] = getSGPROpMapping(MI.getOperand(5).getReg(), MRI, *TRI);
      break;
    }
    case Intrinsic::amdgcn_init_exec_from_input: {
      unsigned Size = getSizeInBits(MI.getOperand(1).getReg(), MRI, *TRI);
      OpdsMapping[1] = AMDGPU::getValueMapping(AMDGPU::SGPRRegBankID, Size);
      break;
    }
    case Intrinsic::amdgcn_ds_gws_init:
    case Intrinsic::amdgcn_ds_gws_barrier:
    case Intrinsic::amdgcn_ds_gws_sema_br: {
      OpdsMapping[1] = AMDGPU::getValueMapping(AMDGPU::VGPRRegBankID, 32);

      // This must be an SGPR, but accept a VGPR.
      unsigned Bank = getRegBankID(MI.getOperand(2).getReg(), MRI,
                                   AMDGPU::SGPRRegBankID);
      OpdsMapping[2] = AMDGPU::getValueMapping(Bank, 32);
      break;
    }
    case Intrinsic::amdgcn_ds_gws_sema_v:
    case Intrinsic::amdgcn_ds_gws_sema_p:
    case Intrinsic::amdgcn_ds_gws_sema_release_all: {
      // This must be an SGPR, but accept a VGPR.
      unsigned Bank = getRegBankID(MI.getOperand(1).getReg(), MRI,
                                   AMDGPU::SGPRRegBankID);
      OpdsMapping[1] = AMDGPU::getValueMapping(Bank, 32);
      break;
    }
    case Intrinsic::amdgcn_global_load_lds: {
      OpdsMapping[1] = getVGPROpMapping(MI.getOperand(1).getReg(), MRI, *TRI);
      OpdsMapping[2] = getSGPROpMapping(MI.getOperand(2).getReg(), MRI, *TRI);
      break;
    }
    case Intrinsic::amdgcn_lds_direct_load: {
      const int M0Idx = MI.getNumOperands() - 1;
      Register M0Reg = MI.getOperand(M0Idx).getReg();
      unsigned M0Bank = getRegBankID(M0Reg, MRI, AMDGPU::SGPRRegBankID);
      unsigned DstSize = MRI.getType(MI.getOperand(0).getReg()).getSizeInBits();

      OpdsMapping[0] = AMDGPU::getValueMapping(AMDGPU::VGPRRegBankID, DstSize);
      for (int I = 2; I != M0Idx && MI.getOperand(I).isReg(); ++I)
        OpdsMapping[I] = AMDGPU::getValueMapping(AMDGPU::VGPRRegBankID, 32);

      // Must be SGPR, but we must take whatever the original bank is and fix it
      // later.
      OpdsMapping[M0Idx] = AMDGPU::getValueMapping(M0Bank, 32);
      break;
    }
    case Intrinsic::amdgcn_ds_add_gs_reg_rtn:
    case Intrinsic::amdgcn_ds_sub_gs_reg_rtn:
      OpdsMapping[0] = getVGPROpMapping(MI.getOperand(0).getReg(), MRI, *TRI);
      OpdsMapping[2] = getVGPROpMapping(MI.getOperand(2).getReg(), MRI, *TRI);
      break;
    case Intrinsic::amdgcn_ds_bvh_stack_rtn: {
      OpdsMapping[0] =
          getVGPROpMapping(MI.getOperand(0).getReg(), MRI, *TRI); // %vdst
      OpdsMapping[1] =
          getVGPROpMapping(MI.getOperand(1).getReg(), MRI, *TRI); // %addr
      OpdsMapping[3] =
          getVGPROpMapping(MI.getOperand(3).getReg(), MRI, *TRI); // %addr
      OpdsMapping[4] =
          getVGPROpMapping(MI.getOperand(4).getReg(), MRI, *TRI); // %data0
      OpdsMapping[5] =
          getVGPROpMapping(MI.getOperand(5).getReg(), MRI, *TRI); // %data1
      break;
    }
    case Intrinsic::amdgcn_s_sleep_var:
      OpdsMapping[1] = getSGPROpMapping(MI.getOperand(1).getReg(), MRI, *TRI);
      break;
    case Intrinsic::amdgcn_s_barrier_signal_var:
    case Intrinsic::amdgcn_s_barrier_join:
    case Intrinsic::amdgcn_s_wakeup_barrier:
      OpdsMapping[1] = getSGPROpMapping(MI.getOperand(1).getReg(), MRI, *TRI);
      break;
    case Intrinsic::amdgcn_s_barrier_init:
      OpdsMapping[1] = getSGPROpMapping(MI.getOperand(1).getReg(), MRI, *TRI);
      OpdsMapping[2] = getSGPROpMapping(MI.getOperand(2).getReg(), MRI, *TRI);
      break;
    case Intrinsic::amdgcn_s_barrier_signal_isfirst_var: {
      const unsigned ResultSize = 1;
      OpdsMapping[0] =
          AMDGPU::getValueMapping(AMDGPU::SGPRRegBankID, ResultSize);
      OpdsMapping[2] = getSGPROpMapping(MI.getOperand(2).getReg(), MRI, *TRI);
      break;
    }
    case Intrinsic::amdgcn_s_barrier_signal_isfirst:
    case Intrinsic::amdgcn_s_barrier_leave: {
      const unsigned ResultSize = 1;
      OpdsMapping[0] =
          AMDGPU::getValueMapping(AMDGPU::SGPRRegBankID, ResultSize);
      break;
    }
    case Intrinsic::amdgcn_s_get_barrier_state: {
      OpdsMapping[0] = getSGPROpMapping(MI.getOperand(0).getReg(), MRI, *TRI);
      OpdsMapping[2] = getSGPROpMapping(MI.getOperand(2).getReg(), MRI, *TRI);
      break;
    }
    case Intrinsic::amdgcn_pops_exiting_wave_id:
      return getDefaultMappingSOP(MI);
    default:
      return getInvalidInstructionMapping();
    }
    break;
  }
  case AMDGPU::G_SELECT: {
    unsigned Size = MRI.getType(MI.getOperand(0).getReg()).getSizeInBits();
    unsigned Op2Bank = getRegBankID(MI.getOperand(2).getReg(), MRI,
                                    AMDGPU::SGPRRegBankID);
    unsigned Op3Bank = getRegBankID(MI.getOperand(3).getReg(), MRI,
                                    AMDGPU::SGPRRegBankID);
    bool SGPRSrcs = Op2Bank == AMDGPU::SGPRRegBankID &&
                    Op3Bank == AMDGPU::SGPRRegBankID;

    unsigned CondBankDefault = SGPRSrcs ?
      AMDGPU::SGPRRegBankID : AMDGPU::VCCRegBankID;
    unsigned CondBank = getRegBankID(MI.getOperand(1).getReg(), MRI,
                                     CondBankDefault);
    if (CondBank == AMDGPU::SGPRRegBankID)
      CondBank = SGPRSrcs ? AMDGPU::SGPRRegBankID : AMDGPU::VCCRegBankID;
    else if (CondBank == AMDGPU::VGPRRegBankID)
      CondBank = AMDGPU::VCCRegBankID;

    unsigned Bank = SGPRSrcs && CondBank == AMDGPU::SGPRRegBankID ?
      AMDGPU::SGPRRegBankID : AMDGPU::VGPRRegBankID;

    assert(CondBank == AMDGPU::VCCRegBankID || CondBank == AMDGPU::SGPRRegBankID);

    // TODO: Should report 32-bit for scalar condition type.
    if (Size == 64) {
      OpdsMapping[0] = AMDGPU::getValueMappingSGPR64Only(Bank, Size);
      OpdsMapping[1] = AMDGPU::getValueMapping(CondBank, 1);
      OpdsMapping[2] = AMDGPU::getValueMappingSGPR64Only(Bank, Size);
      OpdsMapping[3] = AMDGPU::getValueMappingSGPR64Only(Bank, Size);
    } else {
      OpdsMapping[0] = AMDGPU::getValueMapping(Bank, Size);
      OpdsMapping[1] = AMDGPU::getValueMapping(CondBank, 1);
      OpdsMapping[2] = AMDGPU::getValueMapping(Bank, Size);
      OpdsMapping[3] = AMDGPU::getValueMapping(Bank, Size);
    }

    break;
  }

  case AMDGPU::G_SI_CALL: {
    OpdsMapping[0] = AMDGPU::getValueMapping(AMDGPU::SGPRRegBankID, 64);
    // Lie and claim everything is legal, even though some need to be
    // SGPRs. applyMapping will have to deal with it as a waterfall loop.
    OpdsMapping[1] = getSGPROpMapping(MI.getOperand(1).getReg(), MRI, *TRI);

    // Allow anything for implicit arguments
    for (unsigned I = 4; I < MI.getNumOperands(); ++I) {
      if (MI.getOperand(I).isReg()) {
        Register Reg = MI.getOperand(I).getReg();
        auto OpBank = getRegBankID(Reg, MRI);
        unsigned Size = getSizeInBits(Reg, MRI, *TRI);
        OpdsMapping[I] = AMDGPU::getValueMapping(OpBank, Size);
      }
    }
    break;
  }
  case AMDGPU::G_LOAD:
  case AMDGPU::G_ZEXTLOAD:
  case AMDGPU::G_SEXTLOAD:
    return getInstrMappingForLoad(MI);

  case AMDGPU::G_ATOMICRMW_XCHG:
  case AMDGPU::G_ATOMICRMW_ADD:
  case AMDGPU::G_ATOMICRMW_SUB:
  case AMDGPU::G_ATOMICRMW_AND:
  case AMDGPU::G_ATOMICRMW_OR:
  case AMDGPU::G_ATOMICRMW_XOR:
  case AMDGPU::G_ATOMICRMW_MAX:
  case AMDGPU::G_ATOMICRMW_MIN:
  case AMDGPU::G_ATOMICRMW_UMAX:
  case AMDGPU::G_ATOMICRMW_UMIN:
  case AMDGPU::G_ATOMICRMW_FADD:
  case AMDGPU::G_ATOMICRMW_FMIN:
  case AMDGPU::G_ATOMICRMW_FMAX:
  case AMDGPU::G_ATOMICRMW_UINC_WRAP:
  case AMDGPU::G_ATOMICRMW_UDEC_WRAP:
  case AMDGPU::G_AMDGPU_ATOMIC_CMPXCHG: {
    OpdsMapping[0] = getVGPROpMapping(MI.getOperand(0).getReg(), MRI, *TRI);
    OpdsMapping[1] = getValueMappingForPtr(MRI, MI.getOperand(1).getReg());
    OpdsMapping[2] = getVGPROpMapping(MI.getOperand(2).getReg(), MRI, *TRI);
    break;
  }
  case AMDGPU::G_ATOMIC_CMPXCHG: {
    OpdsMapping[0] = getVGPROpMapping(MI.getOperand(0).getReg(), MRI, *TRI);
    OpdsMapping[1] = getValueMappingForPtr(MRI, MI.getOperand(1).getReg());
    OpdsMapping[2] = getVGPROpMapping(MI.getOperand(2).getReg(), MRI, *TRI);
    OpdsMapping[3] = getVGPROpMapping(MI.getOperand(3).getReg(), MRI, *TRI);
    break;
  }
  case AMDGPU::G_BRCOND: {
    unsigned Bank = getRegBankID(MI.getOperand(0).getReg(), MRI,
                                 AMDGPU::SGPRRegBankID);
    assert(MRI.getType(MI.getOperand(0).getReg()).getSizeInBits() == 1);
    if (Bank != AMDGPU::SGPRRegBankID)
      Bank = AMDGPU::VCCRegBankID;

    OpdsMapping[0] = AMDGPU::getValueMapping(Bank, 1);
    break;
  }
<<<<<<< HEAD
  case AMDGPU::G_FPTRUNC_ROUND:
=======
  case AMDGPU::G_INTRINSIC_FPTRUNC_ROUND:
>>>>>>> 1d22c955
    return getDefaultMappingVOP(MI);
  case AMDGPU::G_PREFETCH:
    OpdsMapping[0] = getSGPROpMapping(MI.getOperand(0).getReg(), MRI, *TRI);
    break;
  }

  return getInstructionMapping(/*ID*/1, /*Cost*/1,
                               getOperandsMapping(OpdsMapping),
                               MI.getNumOperands());
}<|MERGE_RESOLUTION|>--- conflicted
+++ resolved
@@ -5255,11 +5255,7 @@
     OpdsMapping[0] = AMDGPU::getValueMapping(Bank, 1);
     break;
   }
-<<<<<<< HEAD
-  case AMDGPU::G_FPTRUNC_ROUND:
-=======
   case AMDGPU::G_INTRINSIC_FPTRUNC_ROUND:
->>>>>>> 1d22c955
     return getDefaultMappingVOP(MI);
   case AMDGPU::G_PREFETCH:
     OpdsMapping[0] = getSGPROpMapping(MI.getOperand(0).getReg(), MRI, *TRI);
