--- conflicted
+++ resolved
@@ -3239,10 +3239,6 @@
     applyMappingImage(B, MI, OpdMapper, RSrcIntrin->RsrcArg);
     return;
   }
-<<<<<<< HEAD
-  case AMDGPU::G_AMDGPU_BVH_INTERSECT_RAY: {
-    unsigned N = MI.getNumExplicitOperands() - 2;
-=======
   case AMDGPU::G_AMDGPU_BVH_INTERSECT_RAY:
   case AMDGPU::G_AMDGPU_BVH8_INTERSECT_RAY:
   case AMDGPU::G_AMDGPU_BVH_DUAL_INTERSECT_RAY: {
@@ -3251,7 +3247,6 @@
         MI.getOpcode() == AMDGPU::G_AMDGPU_BVH8_INTERSECT_RAY;
     unsigned NumMods = IsDualOrBVH8 ? 0 : 1; // Has A16 modifier
     unsigned LastRegOpIdx = MI.getNumExplicitOperands() - 1 - NumMods;
->>>>>>> 5eee2751
     applyDefaultMapping(OpdMapper);
     executeInWaterfallLoop(B, MI, {LastRegOpIdx});
     return;
@@ -5043,13 +5038,6 @@
     assert(RSrcIntrin->IsImage);
     return getImageMapping(MRI, MI, RSrcIntrin->RsrcArg);
   }
-<<<<<<< HEAD
-  case AMDGPU::G_AMDGPU_BVH_INTERSECT_RAY: {
-    unsigned N = MI.getNumExplicitOperands() - 2;
-    OpdsMapping[0] = AMDGPU::getValueMapping(AMDGPU::VGPRRegBankID, 128);
-    OpdsMapping[N] = getSGPROpMapping(MI.getOperand(N).getReg(), MRI, *TRI);
-    if (N == 3) {
-=======
   case AMDGPU::G_AMDGPU_BVH_INTERSECT_RAY:
   case AMDGPU::G_AMDGPU_BVH8_INTERSECT_RAY:
   case AMDGPU::G_AMDGPU_BVH_DUAL_INTERSECT_RAY: {
@@ -5071,7 +5059,6 @@
     OpdsMapping[LastRegOpIdx] =
         getSGPROpMapping(MI.getOperand(LastRegOpIdx).getReg(), MRI, *TRI);
     if (LastRegOpIdx == 3) {
->>>>>>> 5eee2751
       // Sequential form: all operands combined into VGPR256/VGPR512
       unsigned Size = MRI.getType(MI.getOperand(2).getReg()).getSizeInBits();
       if (Size > 256)
