//===- AMDGPURegisterBankInfo.cpp -------------------------------*- C++ -*-==//
//
// Part of the LLVM Project, under the Apache License v2.0 with LLVM Exceptions.
// See https://llvm.org/LICENSE.txt for license information.
// SPDX-License-Identifier: Apache-2.0 WITH LLVM-exception
//
//===----------------------------------------------------------------------===//
/// \file
/// This file implements the targeting of the RegisterBankInfo class for
/// AMDGPU.
///
/// \par
///
/// AMDGPU has unique register bank constraints that require special high level
/// strategies to deal with. There are two main true physical register banks
/// VGPR (vector), and SGPR (scalar). Additionally the VCC register bank is a
/// sort of pseudo-register bank needed to represent SGPRs used in a vector
/// boolean context. There is also the AGPR bank, which is a special purpose
/// physical register bank present on some subtargets.
///
/// Copying from VGPR to SGPR is generally illegal, unless the value is known to
/// be uniform. It is generally not valid to legalize operands by inserting
/// copies as on other targets. Operations which require uniform, SGPR operands
/// generally require scalarization by repeatedly executing the instruction,
/// activating each set of lanes using a unique set of input values. This is
/// referred to as a waterfall loop.
///
/// \par Booleans
///
/// Booleans (s1 values) requires special consideration. A vector compare result
/// is naturally a bitmask with one bit per lane, in a 32 or 64-bit
/// register. These are represented with the VCC bank. During selection, we need
/// to be able to unambiguously go back from a register class to a register
/// bank. To distinguish whether an SGPR should use the SGPR or VCC register
/// bank, we need to know the use context type. An SGPR s1 value always means a
/// VCC bank value, otherwise it will be the SGPR bank. A scalar compare sets
/// SCC, which is a 1-bit unaddressable register. This will need to be copied to
/// a 32-bit virtual register. Taken together, this means we need to adjust the
/// type of boolean operations to be regbank legal. All SALU booleans need to be
/// widened to 32-bits, and all VALU booleans need to be s1 values.
///
/// A noteworthy exception to the s1-means-vcc rule is for legalization artifact
/// casts. G_TRUNC s1 results, and G_SEXT/G_ZEXT/G_ANYEXT sources are never vcc
/// bank. A non-boolean source (such as a truncate from a 1-bit load from
/// memory) will require a copy to the VCC bank which will require clearing the
/// high bits and inserting a compare.
///
/// \par Constant bus restriction
///
/// VALU instructions have a limitation known as the constant bus
/// restriction. Most VALU instructions can use SGPR operands, but may read at
/// most 1 SGPR or constant literal value (this to 2 in gfx10 for most
/// instructions). This is one unique SGPR, so the same SGPR may be used for
/// multiple operands. From a register bank perspective, any combination of
/// operands should be legal as an SGPR, but this is contextually dependent on
/// the SGPR operands all being the same register. There is therefore optimal to
/// choose the SGPR with the most uses to minimize the number of copies.
///
/// We avoid trying to solve this problem in RegBankSelect. Any VALU G_*
/// operation should have its source operands all mapped to VGPRs (except for
/// VCC), inserting copies from any SGPR operands. This the most trivial legal
/// mapping. Anything beyond the simplest 1:1 instruction selection would be too
/// complicated to solve here. Every optimization pattern or instruction
/// selected to multiple outputs would have to enforce this rule, and there
/// would be additional complexity in tracking this rule for every G_*
/// operation. By forcing all inputs to VGPRs, it also simplifies the task of
/// picking the optimal operand combination from a post-isel optimization pass.
///
//===----------------------------------------------------------------------===//

#include "AMDGPURegisterBankInfo.h"

#include "AMDGPU.h"
#include "AMDGPUGlobalISelUtils.h"
#include "AMDGPUInstrInfo.h"
#include "GCNSubtarget.h"
#include "SIMachineFunctionInfo.h"
#include "SIRegisterInfo.h"
#include "llvm/CodeGen/GlobalISel/GenericMachineInstrs.h"
#include "llvm/CodeGen/GlobalISel/LegalizerHelper.h"
#include "llvm/CodeGen/GlobalISel/MIPatternMatch.h"
#include "llvm/CodeGen/GlobalISel/MachineIRBuilder.h"
#include "llvm/CodeGen/RegisterBank.h"
#include "llvm/IR/IntrinsicsAMDGPU.h"

#define GET_TARGET_REGBANK_IMPL
#include "AMDGPUGenRegisterBank.inc"

// This file will be TableGen'ed at some point.
#include "AMDGPUGenRegisterBankInfo.def"

using namespace llvm;
using namespace MIPatternMatch;

namespace {

// Observer to apply a register bank to new registers created by LegalizerHelper.
class ApplyRegBankMapping final : public GISelChangeObserver {
private:
  MachineIRBuilder &B;
  const AMDGPURegisterBankInfo &RBI;
  MachineRegisterInfo &MRI;
  const RegisterBank *NewBank;
  SmallVector<MachineInstr *, 4> NewInsts;

public:
  ApplyRegBankMapping(MachineIRBuilder &B, const AMDGPURegisterBankInfo &RBI_,
                      MachineRegisterInfo &MRI_, const RegisterBank *RB)
      : B(B), RBI(RBI_), MRI(MRI_), NewBank(RB) {
    assert(!B.isObservingChanges());
    B.setChangeObserver(*this);
  }

  ~ApplyRegBankMapping() override {
    for (MachineInstr *MI : NewInsts)
      applyBank(*MI);

    B.stopObservingChanges();
  }

  /// Set any registers that don't have a set register class or bank to SALU.
  void applyBank(MachineInstr &MI) {
    const unsigned Opc = MI.getOpcode();
    if (Opc == AMDGPU::G_ANYEXT || Opc == AMDGPU::G_ZEXT ||
        Opc == AMDGPU::G_SEXT) {
      // LegalizerHelper wants to use the basic legalization artifacts when
      // widening etc. We don't handle selection with vcc in artifact sources,
      // so we need to use a select instead to handle these properly.
      Register DstReg = MI.getOperand(0).getReg();
      Register SrcReg = MI.getOperand(1).getReg();
      const RegisterBank *SrcBank = RBI.getRegBank(SrcReg, MRI, *RBI.TRI);
      if (SrcBank == &AMDGPU::VCCRegBank) {
        const LLT S32 = LLT::scalar(32);
        assert(MRI.getType(SrcReg) == LLT::scalar(1));
        assert(MRI.getType(DstReg) == S32);
        assert(NewBank == &AMDGPU::VGPRRegBank);

        // Replace the extension with a select, which really uses the boolean
        // source.
        B.setInsertPt(*MI.getParent(), MI);

        auto True = B.buildConstant(S32, Opc == AMDGPU::G_SEXT ? -1 : 1);
        auto False = B.buildConstant(S32, 0);
        B.buildSelect(DstReg, SrcReg, True, False);
        MRI.setRegBank(True.getReg(0), *NewBank);
        MRI.setRegBank(False.getReg(0), *NewBank);
        MI.eraseFromParent();
      }

      assert(!MRI.getRegClassOrRegBank(DstReg));
      MRI.setRegBank(DstReg, *NewBank);
      return;
    }

#ifndef NDEBUG
    if (Opc == AMDGPU::G_TRUNC) {
      Register DstReg = MI.getOperand(0).getReg();
      const RegisterBank *DstBank = RBI.getRegBank(DstReg, MRI, *RBI.TRI);
      assert(DstBank != &AMDGPU::VCCRegBank);
    }
#endif

    for (MachineOperand &Op : MI.operands()) {
      if (!Op.isReg())
        continue;

      // We may see physical registers if building a real MI
      Register Reg = Op.getReg();
      if (Reg.isPhysical() || MRI.getRegClassOrRegBank(Reg))
        continue;

      const RegisterBank *RB = NewBank;
      if (MRI.getType(Reg) == LLT::scalar(1)) {
        assert(NewBank == &AMDGPU::VGPRRegBank &&
               "s1 operands should only be used for vector bools");
        assert((MI.getOpcode() != AMDGPU::G_TRUNC &&
                MI.getOpcode() != AMDGPU::G_ANYEXT) &&
               "not expecting legalization artifacts here");
        RB = &AMDGPU::VCCRegBank;
      }

      MRI.setRegBank(Reg, *RB);
    }
  }

  void erasingInstr(MachineInstr &MI) override {}

  void createdInstr(MachineInstr &MI) override {
    // At this point, the instruction was just inserted and has no operands.
    NewInsts.push_back(&MI);
  }

  void changingInstr(MachineInstr &MI) override {}
  void changedInstr(MachineInstr &MI) override {
    // FIXME: In principle we should probably add the instruction to NewInsts,
    // but the way the LegalizerHelper uses the observer, we will always see the
    // registers we need to set the regbank on also referenced in a new
    // instruction.
  }
};

} // anonymous namespace

AMDGPURegisterBankInfo::AMDGPURegisterBankInfo(const GCNSubtarget &ST)
    : Subtarget(ST), TRI(Subtarget.getRegisterInfo()),
      TII(Subtarget.getInstrInfo()) {

  // HACK: Until this is fully tablegen'd.
  static llvm::once_flag InitializeRegisterBankFlag;

  static auto InitializeRegisterBankOnce = [this]() {
    assert(&getRegBank(AMDGPU::SGPRRegBankID) == &AMDGPU::SGPRRegBank &&
           &getRegBank(AMDGPU::VGPRRegBankID) == &AMDGPU::VGPRRegBank &&
           &getRegBank(AMDGPU::AGPRRegBankID) == &AMDGPU::AGPRRegBank);
    (void)this;
  };

  llvm::call_once(InitializeRegisterBankFlag, InitializeRegisterBankOnce);
}

static bool isVectorRegisterBank(const RegisterBank &Bank) {
  unsigned BankID = Bank.getID();
  return BankID == AMDGPU::VGPRRegBankID || BankID == AMDGPU::AGPRRegBankID;
}

bool AMDGPURegisterBankInfo::isDivergentRegBank(const RegisterBank *RB) const {
  return RB != &AMDGPU::SGPRRegBank;
}

unsigned AMDGPURegisterBankInfo::copyCost(const RegisterBank &Dst,
                                          const RegisterBank &Src,
                                          TypeSize Size) const {
  // TODO: Should there be a UniformVGPRRegBank which can use readfirstlane?
  if (Dst.getID() == AMDGPU::SGPRRegBankID &&
      (isVectorRegisterBank(Src) || Src.getID() == AMDGPU::VCCRegBankID)) {
    return std::numeric_limits<unsigned>::max();
  }

  // Bool values are tricky, because the meaning is based on context. The SCC
  // and VCC banks are for the natural scalar and vector conditions produced by
  // a compare.
  //
  // Legalization doesn't know about the necessary context, so an s1 use may
  // have been a truncate from an arbitrary value, in which case a copy (lowered
  // as a compare with 0) needs to be inserted.
  if (Size == 1 &&
      (Dst.getID() == AMDGPU::SGPRRegBankID) &&
      (isVectorRegisterBank(Src) ||
       Src.getID() == AMDGPU::SGPRRegBankID ||
       Src.getID() == AMDGPU::VCCRegBankID))
    return std::numeric_limits<unsigned>::max();

  // There is no direct copy between AGPRs.
  if (Dst.getID() == AMDGPU::AGPRRegBankID &&
      Src.getID() == AMDGPU::AGPRRegBankID)
    return 4;

  return RegisterBankInfo::copyCost(Dst, Src, Size);
}

unsigned AMDGPURegisterBankInfo::getBreakDownCost(
  const ValueMapping &ValMapping,
  const RegisterBank *CurBank) const {
  // Check if this is a breakdown for G_LOAD to move the pointer from SGPR to
  // VGPR.
  // FIXME: Is there a better way to do this?
  if (ValMapping.NumBreakDowns >= 2 || ValMapping.BreakDown[0].Length >= 64)
    return 10; // This is expensive.

  assert(ValMapping.NumBreakDowns == 2 &&
         ValMapping.BreakDown[0].Length == 32 &&
         ValMapping.BreakDown[0].StartIdx == 0 &&
         ValMapping.BreakDown[1].Length == 32 &&
         ValMapping.BreakDown[1].StartIdx == 32 &&
         ValMapping.BreakDown[0].RegBank == ValMapping.BreakDown[1].RegBank);

  // 32-bit extract of a 64-bit value is just access of a subregister, so free.
  // TODO: Cost of 0 hits assert, though it's not clear it's what we really
  // want.

  // TODO: 32-bit insert to a 64-bit SGPR may incur a non-free copy due to SGPR
  // alignment restrictions, but this probably isn't important.
  return 1;
}

const RegisterBank &
AMDGPURegisterBankInfo::getRegBankFromRegClass(const TargetRegisterClass &RC,
                                               LLT Ty) const {
  if (&RC == &AMDGPU::SReg_1RegClass)
    return AMDGPU::VCCRegBank;

  // We promote real scalar booleans to SReg_32. Any SGPR using s1 is really a
  // VCC-like use.
  if (TRI->isSGPRClass(&RC)) {
    // FIXME: This probably came from a copy from a physical register, which
    // should be inferable from the copied to-type. We don't have many boolean
    // physical register constraints so just assume a normal SGPR for now.
    if (!Ty.isValid())
      return AMDGPU::SGPRRegBank;

    return Ty == LLT::scalar(1) ? AMDGPU::VCCRegBank : AMDGPU::SGPRRegBank;
  }

  return TRI->isAGPRClass(&RC) ? AMDGPU::AGPRRegBank : AMDGPU::VGPRRegBank;
}

template <unsigned NumOps>
RegisterBankInfo::InstructionMappings
AMDGPURegisterBankInfo::addMappingFromTable(
    const MachineInstr &MI, const MachineRegisterInfo &MRI,
    const std::array<unsigned, NumOps> RegSrcOpIdx,
    ArrayRef<OpRegBankEntry<NumOps>> Table) const {

  InstructionMappings AltMappings;

  SmallVector<const ValueMapping *, 10> Operands(MI.getNumOperands());

  unsigned Sizes[NumOps];
  for (unsigned I = 0; I < NumOps; ++I) {
    Register Reg = MI.getOperand(RegSrcOpIdx[I]).getReg();
    Sizes[I] = getSizeInBits(Reg, MRI, *TRI);
  }

  for (unsigned I = 0, E = MI.getNumExplicitDefs(); I != E; ++I) {
    unsigned SizeI = getSizeInBits(MI.getOperand(I).getReg(), MRI, *TRI);
    Operands[I] = AMDGPU::getValueMapping(AMDGPU::VGPRRegBankID, SizeI);
  }

  // getInstrMapping's default mapping uses ID 1, so start at 2.
  unsigned MappingID = 2;
  for (const auto &Entry : Table) {
    for (unsigned I = 0; I < NumOps; ++I) {
      int OpIdx = RegSrcOpIdx[I];
      Operands[OpIdx] = AMDGPU::getValueMapping(Entry.RegBanks[I], Sizes[I]);
    }

    AltMappings.push_back(&getInstructionMapping(MappingID++, Entry.Cost,
                                                 getOperandsMapping(Operands),
                                                 Operands.size()));
  }

  return AltMappings;
}

RegisterBankInfo::InstructionMappings
AMDGPURegisterBankInfo::getInstrAlternativeMappingsIntrinsic(
    const MachineInstr &MI, const MachineRegisterInfo &MRI) const {
  switch (cast<GIntrinsic>(MI).getIntrinsicID()) {
  case Intrinsic::amdgcn_readlane: {
    static const OpRegBankEntry<3> Table[2] = {
      // Perfectly legal.
      { { AMDGPU::SGPRRegBankID, AMDGPU::VGPRRegBankID, AMDGPU::SGPRRegBankID }, 1 },

      // Need a readfirstlane for the index.
      { { AMDGPU::SGPRRegBankID, AMDGPU::VGPRRegBankID, AMDGPU::VGPRRegBankID }, 2 }
    };

    const std::array<unsigned, 3> RegSrcOpIdx = { { 0, 2, 3 } };
    return addMappingFromTable<3>(MI, MRI, RegSrcOpIdx, Table);
  }
  case Intrinsic::amdgcn_writelane: {
    static const OpRegBankEntry<4> Table[4] = {
      // Perfectly legal.
      { { AMDGPU::VGPRRegBankID, AMDGPU::SGPRRegBankID, AMDGPU::SGPRRegBankID, AMDGPU::VGPRRegBankID }, 1 },

      // Need readfirstlane of first op
      { { AMDGPU::VGPRRegBankID, AMDGPU::VGPRRegBankID, AMDGPU::SGPRRegBankID, AMDGPU::VGPRRegBankID }, 2 },

      // Need readfirstlane of second op
      { { AMDGPU::VGPRRegBankID, AMDGPU::SGPRRegBankID, AMDGPU::VGPRRegBankID, AMDGPU::VGPRRegBankID }, 2 },

      // Need readfirstlane of both ops
      { { AMDGPU::VGPRRegBankID, AMDGPU::VGPRRegBankID, AMDGPU::VGPRRegBankID, AMDGPU::VGPRRegBankID }, 3 }
    };

    // rsrc, voffset, offset
    const std::array<unsigned, 4> RegSrcOpIdx = { { 0, 2, 3, 4 } };
    return addMappingFromTable<4>(MI, MRI, RegSrcOpIdx, Table);
  }
  default:
    return RegisterBankInfo::getInstrAlternativeMappings(MI);
  }
}

RegisterBankInfo::InstructionMappings
AMDGPURegisterBankInfo::getInstrAlternativeMappingsIntrinsicWSideEffects(
    const MachineInstr &MI, const MachineRegisterInfo &MRI) const {

  switch (cast<GIntrinsic>(MI).getIntrinsicID()) {
  case Intrinsic::amdgcn_s_buffer_load: {
    static const OpRegBankEntry<2> Table[4] = {
      // Perfectly legal.
      { { AMDGPU::SGPRRegBankID, AMDGPU::SGPRRegBankID }, 1 },

      // Only need 1 register in loop
      { { AMDGPU::SGPRRegBankID, AMDGPU::VGPRRegBankID }, 300 },

      // Have to waterfall the resource.
      { { AMDGPU::VGPRRegBankID, AMDGPU::SGPRRegBankID }, 1000 },

      // Have to waterfall the resource, and the offset.
      { { AMDGPU::VGPRRegBankID, AMDGPU::VGPRRegBankID }, 1500 }
    };

    // rsrc, offset
    const std::array<unsigned, 2> RegSrcOpIdx = { { 2, 3 } };
    return addMappingFromTable<2>(MI, MRI, RegSrcOpIdx, Table);
  }
  case Intrinsic::amdgcn_ds_ordered_add:
  case Intrinsic::amdgcn_ds_ordered_swap: {
    // VGPR = M0, VGPR
    static const OpRegBankEntry<3> Table[2] = {
      // Perfectly legal.
      { { AMDGPU::VGPRRegBankID, AMDGPU::SGPRRegBankID, AMDGPU::VGPRRegBankID  }, 1 },

      // Need a readfirstlane for m0
      { { AMDGPU::VGPRRegBankID, AMDGPU::VGPRRegBankID, AMDGPU::VGPRRegBankID }, 2 }
    };

    const std::array<unsigned, 3> RegSrcOpIdx = { { 0, 2, 3 } };
    return addMappingFromTable<3>(MI, MRI, RegSrcOpIdx, Table);
  }
  case Intrinsic::amdgcn_s_sendmsg:
  case Intrinsic::amdgcn_s_sendmsghalt: {
    // FIXME: Should have no register for immediate
    static const OpRegBankEntry<1> Table[2] = {
      // Perfectly legal.
      { { AMDGPU::SGPRRegBankID }, 1 },

      // Need readlane
      { { AMDGPU::VGPRRegBankID }, 3 }
    };

    const std::array<unsigned, 1> RegSrcOpIdx = { { 2 } };
    return addMappingFromTable<1>(MI, MRI, RegSrcOpIdx, Table);
  }
  default:
    return RegisterBankInfo::getInstrAlternativeMappings(MI);
  }
}

// FIXME: Returns uniform if there's no source value information. This is
// probably wrong.
bool AMDGPURegisterBankInfo::isScalarLoadLegal(const MachineInstr &MI) const {
  if (!MI.hasOneMemOperand())
    return false;

  const MachineMemOperand *MMO = *MI.memoperands_begin();
  const unsigned AS = MMO->getAddrSpace();
  const bool IsConst = AS == AMDGPUAS::CONSTANT_ADDRESS ||
                       AS == AMDGPUAS::CONSTANT_ADDRESS_32BIT;
  const unsigned MemSize = 8 * MMO->getSize().getValue();

  // Require 4-byte alignment.
  return (MMO->getAlign() >= Align(4) ||
          (Subtarget.hasScalarSubwordLoads() &&
           ((MemSize == 16 && MMO->getAlign() >= Align(2)) ||
            (MemSize == 8 && MMO->getAlign() >= Align(1))))) &&
         // Can't do a scalar atomic load.
         !MMO->isAtomic() &&
         // Don't use scalar loads for volatile accesses to non-constant address
         // spaces.
         (IsConst || !MMO->isVolatile()) &&
         // Memory must be known constant, or not written before this load.
         (IsConst || MMO->isInvariant() || (MMO->getFlags() & MONoClobber)) &&
         AMDGPU::isUniformMMO(MMO);
}

RegisterBankInfo::InstructionMappings
AMDGPURegisterBankInfo::getInstrAlternativeMappings(
    const MachineInstr &MI) const {

  const MachineFunction &MF = *MI.getParent()->getParent();
  const MachineRegisterInfo &MRI = MF.getRegInfo();


  InstructionMappings AltMappings;
  switch (MI.getOpcode()) {
  case TargetOpcode::G_CONSTANT:
  case TargetOpcode::G_IMPLICIT_DEF: {
    unsigned Size = getSizeInBits(MI.getOperand(0).getReg(), MRI, *TRI);
    if (Size == 1) {
      static const OpRegBankEntry<1> Table[3] = {
        { { AMDGPU::VGPRRegBankID }, 1 },
        { { AMDGPU::SGPRRegBankID }, 1 },
        { { AMDGPU::VCCRegBankID }, 1 }
      };

      return addMappingFromTable<1>(MI, MRI, {{ 0 }}, Table);
    }

    [[fallthrough]];
  }
  case TargetOpcode::G_FCONSTANT:
  case TargetOpcode::G_FRAME_INDEX:
  case TargetOpcode::G_GLOBAL_VALUE: {
    static const OpRegBankEntry<1> Table[2] = {
      { { AMDGPU::VGPRRegBankID }, 1 },
      { { AMDGPU::SGPRRegBankID }, 1 }
    };

    return addMappingFromTable<1>(MI, MRI, {{ 0 }}, Table);
  }
  case TargetOpcode::G_AND:
  case TargetOpcode::G_OR:
  case TargetOpcode::G_XOR: {
    unsigned Size = getSizeInBits(MI.getOperand(0).getReg(), MRI, *TRI);

    if (Size == 1) {
      // s_{and|or|xor}_b32 set scc when the result of the 32-bit op is not 0.
      const InstructionMapping &SCCMapping = getInstructionMapping(
        1, 1, getOperandsMapping(
          {AMDGPU::getValueMapping(AMDGPU::SGPRRegBankID, 32),
           AMDGPU::getValueMapping(AMDGPU::SGPRRegBankID, 32),
           AMDGPU::getValueMapping(AMDGPU::SGPRRegBankID, 32)}),
        3); // Num Operands
      AltMappings.push_back(&SCCMapping);

      const InstructionMapping &VCCMapping0 = getInstructionMapping(
        2, 1, getOperandsMapping(
          {AMDGPU::getValueMapping(AMDGPU::VCCRegBankID, Size),
           AMDGPU::getValueMapping(AMDGPU::VCCRegBankID, Size),
           AMDGPU::getValueMapping(AMDGPU::VCCRegBankID, Size)}),
        3); // Num Operands
      AltMappings.push_back(&VCCMapping0);
      return AltMappings;
    }

    if (Size != 64)
      break;

    const InstructionMapping &SSMapping = getInstructionMapping(
      1, 1, getOperandsMapping(
        {AMDGPU::getValueMapping(AMDGPU::SGPRRegBankID, Size),
         AMDGPU::getValueMapping(AMDGPU::SGPRRegBankID, Size),
         AMDGPU::getValueMapping(AMDGPU::SGPRRegBankID, Size)}),
      3); // Num Operands
    AltMappings.push_back(&SSMapping);

    const InstructionMapping &VVMapping = getInstructionMapping(
      2, 2, getOperandsMapping(
        {AMDGPU::getValueMappingSGPR64Only(AMDGPU::VGPRRegBankID, Size),
         AMDGPU::getValueMappingSGPR64Only(AMDGPU::VGPRRegBankID, Size),
         AMDGPU::getValueMappingSGPR64Only(AMDGPU::VGPRRegBankID, Size)}),
      3); // Num Operands
    AltMappings.push_back(&VVMapping);
    break;
  }
  case TargetOpcode::G_LOAD:
  case TargetOpcode::G_ZEXTLOAD:
  case TargetOpcode::G_SEXTLOAD: {
    unsigned Size = getSizeInBits(MI.getOperand(0).getReg(), MRI, *TRI);
    LLT PtrTy = MRI.getType(MI.getOperand(1).getReg());
    unsigned PtrSize = PtrTy.getSizeInBits();
    unsigned AS = PtrTy.getAddressSpace();

    if ((AS != AMDGPUAS::LOCAL_ADDRESS && AS != AMDGPUAS::REGION_ADDRESS &&
         AS != AMDGPUAS::PRIVATE_ADDRESS) &&
        isScalarLoadLegal(MI)) {
      const InstructionMapping &SSMapping = getInstructionMapping(
          1, 1, getOperandsMapping(
                    {AMDGPU::getValueMapping(AMDGPU::SGPRRegBankID, Size),
                     AMDGPU::getValueMapping(AMDGPU::SGPRRegBankID, PtrSize)}),
          2); // Num Operands
      AltMappings.push_back(&SSMapping);
    }

    const InstructionMapping &VVMapping = getInstructionMapping(
        2, 1,
        getOperandsMapping(
            {AMDGPU::getValueMapping(AMDGPU::VGPRRegBankID, Size),
             AMDGPU::getValueMapping(AMDGPU::VGPRRegBankID, PtrSize)}),
        2); // Num Operands
    AltMappings.push_back(&VVMapping);

    // It may be possible to have a vgpr = load sgpr mapping here, because
    // the mubuf instructions support this kind of load, but probably for only
    // gfx7 and older.  However, the addressing mode matching in the instruction
    // selector should be able to do a better job of detecting and selecting
    // these kinds of loads from the vgpr = load vgpr mapping.

    return AltMappings;

  }
  case TargetOpcode::G_SELECT: {
    unsigned Size = getSizeInBits(MI.getOperand(0).getReg(), MRI, *TRI);
    const InstructionMapping &SSMapping = getInstructionMapping(1, 1,
      getOperandsMapping({AMDGPU::getValueMapping(AMDGPU::SGPRRegBankID, Size),
                          AMDGPU::getValueMapping(AMDGPU::SGPRRegBankID, 1),
                          AMDGPU::getValueMapping(AMDGPU::SGPRRegBankID, Size),
                          AMDGPU::getValueMapping(AMDGPU::SGPRRegBankID, Size)}),
      4); // Num Operands
    AltMappings.push_back(&SSMapping);

    const InstructionMapping &VVMapping = getInstructionMapping(2, 1,
      getOperandsMapping({AMDGPU::getValueMappingSGPR64Only(AMDGPU::VGPRRegBankID, Size),
                          AMDGPU::getValueMapping(AMDGPU::VCCRegBankID, 1),
                          AMDGPU::getValueMappingSGPR64Only(AMDGPU::VGPRRegBankID, Size),
                          AMDGPU::getValueMappingSGPR64Only(AMDGPU::VGPRRegBankID, Size)}),
      4); // Num Operands
    AltMappings.push_back(&VVMapping);

    return AltMappings;
  }
  case TargetOpcode::G_UADDE:
  case TargetOpcode::G_USUBE:
  case TargetOpcode::G_SADDE:
  case TargetOpcode::G_SSUBE: {
    unsigned Size = getSizeInBits(MI.getOperand(0).getReg(), MRI, *TRI);
    const InstructionMapping &SSMapping = getInstructionMapping(1, 1,
      getOperandsMapping(
        {AMDGPU::getValueMapping(AMDGPU::SGPRRegBankID, Size),
         AMDGPU::getValueMapping(AMDGPU::SGPRRegBankID, 1),
         AMDGPU::getValueMapping(AMDGPU::SGPRRegBankID, Size),
         AMDGPU::getValueMapping(AMDGPU::SGPRRegBankID, Size),
         AMDGPU::getValueMapping(AMDGPU::SGPRRegBankID, 1)}),
      5); // Num Operands
    AltMappings.push_back(&SSMapping);

    const InstructionMapping &VVMapping = getInstructionMapping(2, 1,
      getOperandsMapping({AMDGPU::getValueMapping(AMDGPU::VGPRRegBankID, Size),
                          AMDGPU::getValueMapping(AMDGPU::VCCRegBankID, 1),
                          AMDGPU::getValueMapping(AMDGPU::VGPRRegBankID, Size),
                          AMDGPU::getValueMapping(AMDGPU::VGPRRegBankID, Size),
                          AMDGPU::getValueMapping(AMDGPU::VCCRegBankID, 1)}),
      5); // Num Operands
    AltMappings.push_back(&VVMapping);
    return AltMappings;
  }
  case AMDGPU::G_BRCOND: {
    assert(MRI.getType(MI.getOperand(0).getReg()).getSizeInBits() == 1);

    // TODO: Change type to 32 for scalar
    const InstructionMapping &SMapping = getInstructionMapping(
      1, 1, getOperandsMapping(
        {AMDGPU::getValueMapping(AMDGPU::SGPRRegBankID, 1), nullptr}),
      2); // Num Operands
    AltMappings.push_back(&SMapping);

    const InstructionMapping &VMapping = getInstructionMapping(
      1, 1, getOperandsMapping(
        {AMDGPU::getValueMapping(AMDGPU::VCCRegBankID, 1), nullptr }),
      2); // Num Operands
    AltMappings.push_back(&VMapping);
    return AltMappings;
  }
  case AMDGPU::G_INTRINSIC:
  case AMDGPU::G_INTRINSIC_CONVERGENT:
    return getInstrAlternativeMappingsIntrinsic(MI, MRI);
  case AMDGPU::G_INTRINSIC_W_SIDE_EFFECTS:
  case AMDGPU::G_INTRINSIC_CONVERGENT_W_SIDE_EFFECTS:
    return getInstrAlternativeMappingsIntrinsicWSideEffects(MI, MRI);
  default:
    break;
  }
  return RegisterBankInfo::getInstrAlternativeMappings(MI);
}

void AMDGPURegisterBankInfo::split64BitValueForMapping(
  MachineIRBuilder &B,
  SmallVector<Register, 2> &Regs,
  LLT HalfTy,
  Register Reg) const {
  assert(HalfTy.getSizeInBits() == 32);
  MachineRegisterInfo *MRI = B.getMRI();
  Register LoLHS = MRI->createGenericVirtualRegister(HalfTy);
  Register HiLHS = MRI->createGenericVirtualRegister(HalfTy);
  const RegisterBank *Bank = getRegBank(Reg, *MRI, *TRI);
  MRI->setRegBank(LoLHS, *Bank);
  MRI->setRegBank(HiLHS, *Bank);

  Regs.push_back(LoLHS);
  Regs.push_back(HiLHS);

  B.buildInstr(AMDGPU::G_UNMERGE_VALUES)
    .addDef(LoLHS)
    .addDef(HiLHS)
    .addUse(Reg);
}

/// Replace the current type each register in \p Regs has with \p NewTy
static void setRegsToType(MachineRegisterInfo &MRI, ArrayRef<Register> Regs,
                          LLT NewTy) {
  for (Register Reg : Regs) {
    assert(MRI.getType(Reg).getSizeInBits() == NewTy.getSizeInBits());
    MRI.setType(Reg, NewTy);
  }
}

static LLT getHalfSizedType(LLT Ty) {
  if (Ty.isVector()) {
    assert(Ty.getElementCount().isKnownMultipleOf(2));
    return LLT::scalarOrVector(Ty.getElementCount().divideCoefficientBy(2),
                               Ty.getElementType());
  }

  assert(Ty.getScalarSizeInBits() % 2 == 0);
  return LLT::scalar(Ty.getScalarSizeInBits() / 2);
}

// Build one or more V_READFIRSTLANE_B32 instructions to move the given vector
// source value into a scalar register.
Register AMDGPURegisterBankInfo::buildReadFirstLane(MachineIRBuilder &B,
                                                    MachineRegisterInfo &MRI,
                                                    Register Src) const {
  LLT Ty = MRI.getType(Src);
  const RegisterBank *Bank = getRegBank(Src, MRI, *TRI);

  if (Bank == &AMDGPU::SGPRRegBank)
    return Src;

  unsigned Bits = Ty.getSizeInBits();
  assert(Bits % 32 == 0);

  if (Bank != &AMDGPU::VGPRRegBank) {
    // We need to copy from AGPR to VGPR
    Src = B.buildCopy(Ty, Src).getReg(0);
    MRI.setRegBank(Src, AMDGPU::VGPRRegBank);
  }

  LLT S32 = LLT::scalar(32);
  unsigned NumParts = Bits / 32;
  SmallVector<Register, 8> SrcParts;
  SmallVector<Register, 8> DstParts;

  if (Bits == 32) {
    SrcParts.push_back(Src);
  } else {
    auto Unmerge = B.buildUnmerge(S32, Src);
    for (unsigned i = 0; i < NumParts; ++i)
      SrcParts.push_back(Unmerge.getReg(i));
  }

  for (unsigned i = 0; i < NumParts; ++i) {
    Register SrcPart = SrcParts[i];
    Register DstPart = MRI.createVirtualRegister(&AMDGPU::SReg_32_XM0RegClass);
    MRI.setType(DstPart, NumParts == 1 ? Ty : S32);

    const TargetRegisterClass *Constrained =
        constrainGenericRegister(SrcPart, AMDGPU::VGPR_32RegClass, MRI);
    (void)Constrained;
    assert(Constrained && "Failed to constrain readfirstlane src reg");

    B.buildInstr(AMDGPU::V_READFIRSTLANE_B32, {DstPart}, {SrcPart});

    DstParts.push_back(DstPart);
  }

  if (Bits == 32)
    return DstParts[0];

  Register Dst = B.buildMergeLikeInstr(Ty, DstParts).getReg(0);
  MRI.setRegBank(Dst, AMDGPU::SGPRRegBank);
  return Dst;
}

/// Legalize instruction \p MI where operands in \p OpIndices must be SGPRs. If
/// any of the required SGPR operands are VGPRs, perform a waterfall loop to
/// execute the instruction for each unique combination of values in all lanes
/// in the wave. The block will be split such that rest of the instructions are
/// moved to a new block.
///
/// Essentially performs this loop:
//
/// Save Execution Mask
/// For (Lane : Wavefront) {
///   Enable Lane, Disable all other lanes
///   SGPR = read SGPR value for current lane from VGPR
///   VGPRResult[Lane] = use_op SGPR
/// }
/// Restore Execution Mask
///
/// There is additional complexity to try for compare values to identify the
/// unique values used.
bool AMDGPURegisterBankInfo::executeInWaterfallLoop(
    MachineIRBuilder &B, iterator_range<MachineBasicBlock::iterator> Range,
    SmallSet<Register, 4> &SGPROperandRegs) const {
  // Track use registers which have already been expanded with a readfirstlane
  // sequence. This may have multiple uses if moving a sequence.
  DenseMap<Register, Register> WaterfalledRegMap;

  MachineBasicBlock &MBB = B.getMBB();
  MachineFunction *MF = &B.getMF();

  const TargetRegisterClass *WaveRC = TRI->getWaveMaskRegClass();
  const unsigned MovExecOpc =
      Subtarget.isWave32() ? AMDGPU::S_MOV_B32 : AMDGPU::S_MOV_B64;
  const unsigned MovExecTermOpc =
      Subtarget.isWave32() ? AMDGPU::S_MOV_B32_term : AMDGPU::S_MOV_B64_term;

  const unsigned XorTermOpc = Subtarget.isWave32() ?
    AMDGPU::S_XOR_B32_term : AMDGPU::S_XOR_B64_term;
  const unsigned AndSaveExecOpc =  Subtarget.isWave32() ?
    AMDGPU::S_AND_SAVEEXEC_B32 : AMDGPU::S_AND_SAVEEXEC_B64;
  const unsigned ExecReg =  Subtarget.isWave32() ?
    AMDGPU::EXEC_LO : AMDGPU::EXEC;

#ifndef NDEBUG
  const int OrigRangeSize = std::distance(Range.begin(), Range.end());
#endif

  MachineRegisterInfo &MRI = *B.getMRI();
  Register SaveExecReg = MRI.createVirtualRegister(WaveRC);
  Register InitSaveExecReg = MRI.createVirtualRegister(WaveRC);

  // Don't bother using generic instructions/registers for the exec mask.
  B.buildInstr(TargetOpcode::IMPLICIT_DEF)
    .addDef(InitSaveExecReg);

  Register PhiExec = MRI.createVirtualRegister(WaveRC);
  Register NewExec = MRI.createVirtualRegister(WaveRC);

  // To insert the loop we need to split the block. Move everything before this
  // point to a new block, and insert a new empty block before this instruction.
  MachineBasicBlock *LoopBB = MF->CreateMachineBasicBlock();
  MachineBasicBlock *BodyBB = MF->CreateMachineBasicBlock();
  MachineBasicBlock *RemainderBB = MF->CreateMachineBasicBlock();
  MachineBasicBlock *RestoreExecBB = MF->CreateMachineBasicBlock();
  MachineFunction::iterator MBBI(MBB);
  ++MBBI;
  MF->insert(MBBI, LoopBB);
  MF->insert(MBBI, BodyBB);
  MF->insert(MBBI, RestoreExecBB);
  MF->insert(MBBI, RemainderBB);

  LoopBB->addSuccessor(BodyBB);
  BodyBB->addSuccessor(RestoreExecBB);
  BodyBB->addSuccessor(LoopBB);

  // Move the rest of the block into a new block.
  RemainderBB->transferSuccessorsAndUpdatePHIs(&MBB);
  RemainderBB->splice(RemainderBB->begin(), &MBB, Range.end(), MBB.end());

  MBB.addSuccessor(LoopBB);
  RestoreExecBB->addSuccessor(RemainderBB);

  B.setInsertPt(*LoopBB, LoopBB->end());

  B.buildInstr(TargetOpcode::PHI)
      .addDef(PhiExec)
      .addReg(InitSaveExecReg)
      .addMBB(&MBB)
      .addReg(NewExec)
      .addMBB(BodyBB);

  const DebugLoc &DL = B.getDL();

  MachineInstr &FirstInst = *Range.begin();

  // Move the instruction into the loop body. Note we moved everything after
  // Range.end() already into a new block, so Range.end() is no longer valid.
  BodyBB->splice(BodyBB->end(), &MBB, Range.begin(), MBB.end());

  // Figure out the iterator range after splicing the instructions.
  MachineBasicBlock::iterator NewBegin = FirstInst.getIterator();
  auto NewEnd = BodyBB->end();

  B.setMBB(*LoopBB);

  LLT S1 = LLT::scalar(1);
  Register CondReg;

  assert(std::distance(NewBegin, NewEnd) == OrigRangeSize);

  for (MachineInstr &MI : make_range(NewBegin, NewEnd)) {
    for (MachineOperand &Op : MI.all_uses()) {
      Register OldReg = Op.getReg();
      if (!SGPROperandRegs.count(OldReg))
        continue;

      // See if we already processed this register in another instruction in the
      // sequence.
      auto OldVal = WaterfalledRegMap.find(OldReg);
      if (OldVal != WaterfalledRegMap.end()) {
        Op.setReg(OldVal->second);
        continue;
      }

      Register OpReg = Op.getReg();
      LLT OpTy = MRI.getType(OpReg);

      const RegisterBank *OpBank = getRegBank(OpReg, MRI, *TRI);
      if (OpBank != &AMDGPU::VGPRRegBank) {
        // Insert copy from AGPR to VGPR before the loop.
        B.setMBB(MBB);
        OpReg = B.buildCopy(OpTy, OpReg).getReg(0);
        MRI.setRegBank(OpReg, AMDGPU::VGPRRegBank);
        B.setMBB(*LoopBB);
      }

      Register CurrentLaneReg = buildReadFirstLane(B, MRI, OpReg);

      // Build the comparison(s).
      unsigned OpSize = OpTy.getSizeInBits();
      bool Is64 = OpSize % 64 == 0;
      unsigned PartSize = Is64 ? 64 : 32;
      LLT PartTy = LLT::scalar(PartSize);
      unsigned NumParts = OpSize / PartSize;
      SmallVector<Register, 8> OpParts;
      SmallVector<Register, 8> CurrentLaneParts;

      if (NumParts == 1) {
        OpParts.push_back(OpReg);
        CurrentLaneParts.push_back(CurrentLaneReg);
      } else {
        auto UnmergeOp = B.buildUnmerge(PartTy, OpReg);
        auto UnmergeCurrentLane = B.buildUnmerge(PartTy, CurrentLaneReg);
        for (unsigned i = 0; i < NumParts; ++i) {
          OpParts.push_back(UnmergeOp.getReg(i));
          CurrentLaneParts.push_back(UnmergeCurrentLane.getReg(i));
          MRI.setRegBank(OpParts[i], AMDGPU::VGPRRegBank);
          MRI.setRegBank(CurrentLaneParts[i], AMDGPU::SGPRRegBank);
        }
      }

      for (unsigned i = 0; i < NumParts; ++i) {
        auto CmpReg = B.buildICmp(CmpInst::ICMP_EQ, S1, CurrentLaneParts[i],
                                  OpParts[i]).getReg(0);
        MRI.setRegBank(CmpReg, AMDGPU::VCCRegBank);

        if (!CondReg) {
          CondReg = CmpReg;
        } else {
          CondReg = B.buildAnd(S1, CondReg, CmpReg).getReg(0);
          MRI.setRegBank(CondReg, AMDGPU::VCCRegBank);
        }
      }

      Op.setReg(CurrentLaneReg);

      // Make sure we don't re-process this register again.
      WaterfalledRegMap.insert(std::pair(OldReg, Op.getReg()));
    }
  }

  // The ballot becomes a no-op during instruction selection.
  CondReg = B.buildIntrinsic(Intrinsic::amdgcn_ballot,
                             {LLT::scalar(Subtarget.isWave32() ? 32 : 64)})
                .addReg(CondReg)
                .getReg(0);
  MRI.setRegClass(CondReg, WaveRC);

  // Update EXEC, save the original EXEC value to VCC.
  B.buildInstr(AndSaveExecOpc)
    .addDef(NewExec)
    .addReg(CondReg, RegState::Kill);

  MRI.setSimpleHint(NewExec, CondReg);

  B.setInsertPt(*BodyBB, BodyBB->end());

  // Update EXEC, switch all done bits to 0 and all todo bits to 1.
  B.buildInstr(XorTermOpc)
    .addDef(ExecReg)
    .addReg(ExecReg)
    .addReg(NewExec);

  // XXX - s_xor_b64 sets scc to 1 if the result is nonzero, so can we use
  // s_cbranch_scc0?

  // Loop back to V_READFIRSTLANE_B32 if there are still variants to cover.
  B.buildInstr(AMDGPU::SI_WATERFALL_LOOP).addMBB(LoopBB);

  // Save the EXEC mask before the loop.
  BuildMI(MBB, MBB.end(), DL, TII->get(MovExecOpc), SaveExecReg)
    .addReg(ExecReg);

  // Restore the EXEC mask after the loop.
  B.setMBB(*RestoreExecBB);
  B.buildInstr(MovExecTermOpc)
    .addDef(ExecReg)
    .addReg(SaveExecReg);

  // Set the insert point after the original instruction, so any new
  // instructions will be in the remainder.
  B.setInsertPt(*RemainderBB, RemainderBB->begin());

  return true;
}

// Return any unique registers used by \p MI at \p OpIndices that need to be
// handled in a waterfall loop. Returns these registers in \p
// SGPROperandRegs. Returns true if there are any operands to handle and a
// waterfall loop is necessary.
bool AMDGPURegisterBankInfo::collectWaterfallOperands(
  SmallSet<Register, 4> &SGPROperandRegs, MachineInstr &MI,
  MachineRegisterInfo &MRI, ArrayRef<unsigned> OpIndices) const {
  for (unsigned Op : OpIndices) {
    assert(MI.getOperand(Op).isUse());
    Register Reg = MI.getOperand(Op).getReg();
    const RegisterBank *OpBank = getRegBank(Reg, MRI, *TRI);
    if (OpBank->getID() != AMDGPU::SGPRRegBankID)
      SGPROperandRegs.insert(Reg);
  }

  // No operands need to be replaced, so no need to loop.
  return !SGPROperandRegs.empty();
}

bool AMDGPURegisterBankInfo::executeInWaterfallLoop(
    MachineIRBuilder &B, MachineInstr &MI, ArrayRef<unsigned> OpIndices) const {
  // Use a set to avoid extra readfirstlanes in the case where multiple operands
  // are the same register.
  SmallSet<Register, 4> SGPROperandRegs;

  if (!collectWaterfallOperands(SGPROperandRegs, MI, *B.getMRI(), OpIndices))
    return false;

  MachineBasicBlock::iterator I = MI.getIterator();
  return executeInWaterfallLoop(B, make_range(I, std::next(I)),
                                SGPROperandRegs);
}

// Legalize an operand that must be an SGPR by inserting a readfirstlane.
void AMDGPURegisterBankInfo::constrainOpWithReadfirstlane(
    MachineIRBuilder &B, MachineInstr &MI, unsigned OpIdx) const {
  Register Reg = MI.getOperand(OpIdx).getReg();
  MachineRegisterInfo &MRI = *B.getMRI();
  const RegisterBank *Bank = getRegBank(Reg, MRI, *TRI);
  if (Bank == &AMDGPU::SGPRRegBank)
    return;

  Reg = buildReadFirstLane(B, MRI, Reg);
  MI.getOperand(OpIdx).setReg(Reg);
}

/// Split \p Ty into 2 pieces. The first will have \p FirstSize bits, and the
/// rest will be in the remainder.
static std::pair<LLT, LLT> splitUnequalType(LLT Ty, unsigned FirstSize) {
  unsigned TotalSize = Ty.getSizeInBits();
  if (!Ty.isVector())
    return {LLT::scalar(FirstSize), LLT::scalar(TotalSize - FirstSize)};

  LLT EltTy = Ty.getElementType();
  unsigned EltSize = EltTy.getSizeInBits();
  assert(FirstSize % EltSize == 0);

  unsigned FirstPartNumElts = FirstSize / EltSize;
  unsigned RemainderElts = (TotalSize - FirstSize) / EltSize;

  return {LLT::scalarOrVector(ElementCount::getFixed(FirstPartNumElts), EltTy),
          LLT::scalarOrVector(ElementCount::getFixed(RemainderElts), EltTy)};
}

static LLT widen96To128(LLT Ty) {
  if (!Ty.isVector())
    return LLT::scalar(128);

  LLT EltTy = Ty.getElementType();
  assert(128 % EltTy.getSizeInBits() == 0);
  return LLT::fixed_vector(128 / EltTy.getSizeInBits(), EltTy);
}

bool AMDGPURegisterBankInfo::applyMappingLoad(
    MachineIRBuilder &B,
    const AMDGPURegisterBankInfo::OperandsMapper &OpdMapper,
    MachineInstr &MI) const {
  MachineRegisterInfo &MRI = *B.getMRI();
  Register DstReg = MI.getOperand(0).getReg();
  const LLT LoadTy = MRI.getType(DstReg);
  unsigned LoadSize = LoadTy.getSizeInBits();
  MachineMemOperand *MMO = *MI.memoperands_begin();
  const unsigned MaxNonSmrdLoadSize = 128;

  const RegisterBank *DstBank =
      OpdMapper.getInstrMapping().getOperandMapping(0).BreakDown[0].RegBank;
  if (DstBank == &AMDGPU::SGPRRegBank) {
    // There are some special cases that we need to look at for 32 bit and 96
    // bit SGPR loads otherwise we have nothing to do.
    if (LoadSize != 32 && (LoadSize != 96 || Subtarget.hasScalarDwordx3Loads()))
      return false;

    const unsigned MemSize = 8 * MMO->getSize().getValue();
    // Scalar loads of size 8 or 16 bit with proper alignment may be widened to
    // 32 bit. Check to see if we need to widen the memory access, 8 or 16 bit
    // scalar loads should have a load size of 32 but memory access size of less
    // than 32.
    if (LoadSize == 32 &&
        (MemSize == 32 || LoadTy.isVector() || !isScalarLoadLegal(MI)))
      return false;

    if (LoadSize == 32 &&
        ((MemSize == 8 && MMO->getAlign() >= Align(1)) ||
         (MemSize == 16 && MMO->getAlign() >= Align(2))) &&
        isScalarLoadLegal(MI) &&
        Subtarget.getGeneration() >= AMDGPUSubtarget::GFX12)
      return false;

    Register PtrReg = MI.getOperand(1).getReg();

    ApplyRegBankMapping ApplyBank(B, *this, MRI, DstBank);

    if (LoadSize == 32) {
      // This is an extending load from a sub-dword size. Widen the memory
      // access size to 4 bytes and clear the extra high bits appropriately
      const LLT S32 = LLT::scalar(32);
      if (MI.getOpcode() == AMDGPU::G_SEXTLOAD) {
        // Must extend the sign bit into higher bits for a G_SEXTLOAD
        auto WideLoad = B.buildLoadFromOffset(S32, PtrReg, *MMO, 0);
        B.buildSExtInReg(MI.getOperand(0), WideLoad, MemSize);
      } else if (MI.getOpcode() == AMDGPU::G_ZEXTLOAD) {
        // Must extend zero into higher bits with an AND for a G_ZEXTLOAD
        auto WideLoad = B.buildLoadFromOffset(S32, PtrReg, *MMO, 0);
        B.buildZExtInReg(MI.getOperand(0), WideLoad, MemSize);
      } else
        // We do not need to touch the higher bits for regular loads.
        B.buildLoadFromOffset(MI.getOperand(0), PtrReg, *MMO, 0);
    } else {
      // 96-bit loads are only available for vector loads. We need to split this
      // into a 64-bit part, and 32 (unless we can widen to a 128-bit load).
      if (MMO->getAlign() < Align(16)) {
        LegalizerHelper Helper(B.getMF(), ApplyBank, B);
        LLT Part64, Part32;
        std::tie(Part64, Part32) = splitUnequalType(LoadTy, 64);
        if (Helper.reduceLoadStoreWidth(cast<GAnyLoad>(MI), 0, Part64) !=
            LegalizerHelper::Legalized)
          return false;
        return true;
      }
      LLT WiderTy = widen96To128(LoadTy);
      auto WideLoad = B.buildLoadFromOffset(WiderTy, PtrReg, *MMO, 0);
      if (WiderTy.isScalar()) {
        B.buildTrunc(MI.getOperand(0), WideLoad);
      } else {
        B.buildDeleteTrailingVectorElements(MI.getOperand(0).getReg(),
                                            WideLoad);
      }
    }

    MI.eraseFromParent();
    return true;
  }

  // 128-bit loads are supported for all instruction types.
  if (LoadSize <= MaxNonSmrdLoadSize)
    return false;

  SmallVector<Register, 1> SrcRegs(OpdMapper.getVRegs(1));

  if (SrcRegs.empty())
    SrcRegs.push_back(MI.getOperand(1).getReg());

  // RegBankSelect only emits scalar types, so we need to reset the pointer
  // operand to a pointer type.
  Register BasePtrReg = SrcRegs[0];
  LLT PtrTy = MRI.getType(MI.getOperand(1).getReg());
  MRI.setType(BasePtrReg, PtrTy);

  // The following are the loads not splitted enough during legalization
  // because it was not clear they are smem-load or vmem-load
  if (AMDGPU::isExtendedGlobalAddrSpace(MMO->getAddrSpace()) ||
      MMO->getAddrSpace() == AMDGPUAS::BUFFER_RESOURCE) {
    assert(LoadSize % MaxNonSmrdLoadSize == 0);
    unsigned NumSplitParts = LoadTy.getSizeInBits() / MaxNonSmrdLoadSize;
    const LLT LoadSplitTy = LoadTy.divide(NumSplitParts);
    ApplyRegBankMapping O(B, *this, MRI, &AMDGPU::VGPRRegBank);
    LegalizerHelper Helper(B.getMF(), O, B);
    if (LoadTy.isVector()) {
      if (Helper.fewerElementsVector(MI, 0, LoadSplitTy) !=
          LegalizerHelper::Legalized)
        return false;
    } else {
      if (Helper.narrowScalar(MI, 0, LoadSplitTy) != LegalizerHelper::Legalized)
        return false;
    }
  }

  MRI.setRegBank(DstReg, AMDGPU::VGPRRegBank);
  return true;
}

bool AMDGPURegisterBankInfo::applyMappingDynStackAlloc(
    MachineIRBuilder &B,
    const AMDGPURegisterBankInfo::OperandsMapper &OpdMapper,
    MachineInstr &MI) const {
  MachineRegisterInfo &MRI = *B.getMRI();
  const MachineFunction &MF = B.getMF();
  const GCNSubtarget &ST = MF.getSubtarget<GCNSubtarget>();
  const auto &TFI = *ST.getFrameLowering();

  // Guard in case the stack growth direction ever changes with scratch
  // instructions.
  assert(TFI.getStackGrowthDirection() == TargetFrameLowering::StackGrowsUp &&
         "Stack grows upwards for AMDGPU");

  Register Dst = MI.getOperand(0).getReg();
  Register AllocSize = MI.getOperand(1).getReg();
  Align Alignment = assumeAligned(MI.getOperand(2).getImm());

  const RegisterBank *SizeBank = getRegBank(AllocSize, MRI, *TRI);

  if (SizeBank != &AMDGPU::SGPRRegBank) {
    auto WaveReduction =
        B.buildIntrinsic(Intrinsic::amdgcn_wave_reduce_umax, {LLT::scalar(32)})
            .addUse(AllocSize)
            .addImm(0);
    AllocSize = WaveReduction.getReg(0);
  }

  LLT PtrTy = MRI.getType(Dst);
  LLT IntPtrTy = LLT::scalar(PtrTy.getSizeInBits());

  const SIMachineFunctionInfo *Info = MF.getInfo<SIMachineFunctionInfo>();
  Register SPReg = Info->getStackPtrOffsetReg();
  ApplyRegBankMapping ApplyBank(B, *this, MRI, &AMDGPU::SGPRRegBank);

  auto WaveSize = B.buildConstant(LLT::scalar(32), ST.getWavefrontSizeLog2());
  auto ScaledSize = B.buildShl(IntPtrTy, AllocSize, WaveSize);

  auto OldSP = B.buildCopy(PtrTy, SPReg);
  if (Alignment > TFI.getStackAlign()) {
    auto StackAlignMask = (Alignment.value() << ST.getWavefrontSizeLog2()) - 1;
    auto Tmp1 = B.buildPtrAdd(PtrTy, OldSP,
                              B.buildConstant(LLT::scalar(32), StackAlignMask));
    B.buildMaskLowPtrBits(Dst, Tmp1,
                          Log2(Alignment) + ST.getWavefrontSizeLog2());
  } else {
    B.buildCopy(Dst, OldSP);
  }
  auto PtrAdd = B.buildPtrAdd(PtrTy, Dst, ScaledSize);
  B.buildCopy(SPReg, PtrAdd);
  MI.eraseFromParent();
  return true;
}

bool AMDGPURegisterBankInfo::applyMappingImage(
    MachineIRBuilder &B, MachineInstr &MI,
    const AMDGPURegisterBankInfo::OperandsMapper &OpdMapper,
    int RsrcIdx) const {
  const int NumDefs = MI.getNumExplicitDefs();

  // The reported argument index is relative to the IR intrinsic call arguments,
  // so we need to shift by the number of defs and the intrinsic ID.
  RsrcIdx += NumDefs + 1;

  // Insert copies to VGPR arguments.
  applyDefaultMapping(OpdMapper);

  // Fixup any SGPR arguments.
  SmallVector<unsigned, 4> SGPRIndexes;
  for (int I = NumDefs, NumOps = MI.getNumOperands(); I != NumOps; ++I) {
    if (!MI.getOperand(I).isReg())
      continue;

    // If this intrinsic has a sampler, it immediately follows rsrc.
    if (I == RsrcIdx || I == RsrcIdx + 1)
      SGPRIndexes.push_back(I);
  }

  executeInWaterfallLoop(B, MI, SGPRIndexes);
  return true;
}

// Analyze a combined offset from an llvm.amdgcn.s.buffer intrinsic and store
// the three offsets (voffset, soffset and instoffset)
unsigned AMDGPURegisterBankInfo::setBufferOffsets(
    MachineIRBuilder &B, Register CombinedOffset, Register &VOffsetReg,
    Register &SOffsetReg, int64_t &InstOffsetVal, Align Alignment) const {
  const LLT S32 = LLT::scalar(32);
  MachineRegisterInfo *MRI = B.getMRI();

  if (std::optional<int64_t> Imm =
          getIConstantVRegSExtVal(CombinedOffset, *MRI)) {
    uint32_t SOffset, ImmOffset;
    if (TII->splitMUBUFOffset(*Imm, SOffset, ImmOffset, Alignment)) {
      VOffsetReg = B.buildConstant(S32, 0).getReg(0);
      SOffsetReg = B.buildConstant(S32, SOffset).getReg(0);
      InstOffsetVal = ImmOffset;

      B.getMRI()->setRegBank(VOffsetReg, AMDGPU::VGPRRegBank);
      B.getMRI()->setRegBank(SOffsetReg, AMDGPU::SGPRRegBank);
      return SOffset + ImmOffset;
    }
  }

  Register Base;
  unsigned Offset;

  std::tie(Base, Offset) =
      AMDGPU::getBaseWithConstantOffset(*MRI, CombinedOffset);

  uint32_t SOffset, ImmOffset;
  if ((int)Offset > 0 &&
      TII->splitMUBUFOffset(Offset, SOffset, ImmOffset, Alignment)) {
    if (getRegBank(Base, *MRI, *TRI) == &AMDGPU::VGPRRegBank) {
      VOffsetReg = Base;
      SOffsetReg = B.buildConstant(S32, SOffset).getReg(0);
      B.getMRI()->setRegBank(SOffsetReg, AMDGPU::SGPRRegBank);
      InstOffsetVal = ImmOffset;
      return 0; // XXX - Why is this 0?
    }

    // If we have SGPR base, we can use it for soffset.
    if (SOffset == 0) {
      VOffsetReg = B.buildConstant(S32, 0).getReg(0);
      B.getMRI()->setRegBank(VOffsetReg, AMDGPU::VGPRRegBank);
      SOffsetReg = Base;
      InstOffsetVal = ImmOffset;
      return 0; // XXX - Why is this 0?
    }
  }

  // Handle the variable sgpr + vgpr case.
  MachineInstr *Add = getOpcodeDef(AMDGPU::G_ADD, CombinedOffset, *MRI);
  if (Add && (int)Offset >= 0) {
    Register Src0 = getSrcRegIgnoringCopies(Add->getOperand(1).getReg(), *MRI);
    Register Src1 = getSrcRegIgnoringCopies(Add->getOperand(2).getReg(), *MRI);

    const RegisterBank *Src0Bank = getRegBank(Src0, *MRI, *TRI);
    const RegisterBank *Src1Bank = getRegBank(Src1, *MRI, *TRI);

    if (Src0Bank == &AMDGPU::VGPRRegBank && Src1Bank == &AMDGPU::SGPRRegBank) {
      VOffsetReg = Src0;
      SOffsetReg = Src1;
      return 0;
    }

    if (Src0Bank == &AMDGPU::SGPRRegBank && Src1Bank == &AMDGPU::VGPRRegBank) {
      VOffsetReg = Src1;
      SOffsetReg = Src0;
      return 0;
    }
  }

  // Ensure we have a VGPR for the combined offset. This could be an issue if we
  // have an SGPR offset and a VGPR resource.
  if (getRegBank(CombinedOffset, *MRI, *TRI) == &AMDGPU::VGPRRegBank) {
    VOffsetReg = CombinedOffset;
  } else {
    VOffsetReg = B.buildCopy(S32, CombinedOffset).getReg(0);
    B.getMRI()->setRegBank(VOffsetReg, AMDGPU::VGPRRegBank);
  }

  SOffsetReg = B.buildConstant(S32, 0).getReg(0);
  B.getMRI()->setRegBank(SOffsetReg, AMDGPU::SGPRRegBank);
  return 0;
}

static unsigned getSBufferLoadCorrespondingBufferLoadOpcode(unsigned Opc) {
  switch (Opc) {
  case AMDGPU::G_AMDGPU_S_BUFFER_LOAD:
    return AMDGPU::G_AMDGPU_BUFFER_LOAD;
  case AMDGPU::G_AMDGPU_S_BUFFER_LOAD_UBYTE:
    return AMDGPU::G_AMDGPU_BUFFER_LOAD_UBYTE;
  case AMDGPU::G_AMDGPU_S_BUFFER_LOAD_SBYTE:
    return AMDGPU::G_AMDGPU_BUFFER_LOAD_SBYTE;
  case AMDGPU::G_AMDGPU_S_BUFFER_LOAD_USHORT:
    return AMDGPU::G_AMDGPU_BUFFER_LOAD_USHORT;
  case AMDGPU::G_AMDGPU_S_BUFFER_LOAD_SSHORT:
    return AMDGPU::G_AMDGPU_BUFFER_LOAD_SSHORT;
  default:
    break;
  }
  llvm_unreachable("Unexpected s_buffer_load opcode");
}

bool AMDGPURegisterBankInfo::applyMappingSBufferLoad(
    MachineIRBuilder &B, const OperandsMapper &OpdMapper) const {
  MachineInstr &MI = OpdMapper.getMI();
  MachineRegisterInfo &MRI = OpdMapper.getMRI();

  const LLT S32 = LLT::scalar(32);
  Register Dst = MI.getOperand(0).getReg();
  LLT Ty = MRI.getType(Dst);

  const RegisterBank *RSrcBank =
    OpdMapper.getInstrMapping().getOperandMapping(1).BreakDown[0].RegBank;
  const RegisterBank *OffsetBank =
    OpdMapper.getInstrMapping().getOperandMapping(2).BreakDown[0].RegBank;
  if (RSrcBank == &AMDGPU::SGPRRegBank &&
      OffsetBank == &AMDGPU::SGPRRegBank)
    return true; // Legal mapping

  // FIXME: 96-bit case was widened during legalize. We need to narrow it back
  // here but don't have an MMO.

  unsigned LoadSize = Ty.getSizeInBits();
  int NumLoads = 1;
  if (LoadSize == 256 || LoadSize == 512) {
    NumLoads = LoadSize / 128;
    Ty = Ty.divide(NumLoads);
  }

  // Use the alignment to ensure that the required offsets will fit into the
  // immediate offsets.
  const Align Alignment = NumLoads > 1 ? Align(16 * NumLoads) : Align(1);

  MachineFunction &MF = B.getMF();

  Register SOffset;
  Register VOffset;
  int64_t ImmOffset = 0;

  unsigned MMOOffset = setBufferOffsets(B, MI.getOperand(2).getReg(), VOffset,
                                        SOffset, ImmOffset, Alignment);

  // TODO: 96-bit loads were widened to 128-bit results. Shrink the result if we
  // can, but we need to track an MMO for that.
  const unsigned MemSize = (Ty.getSizeInBits() + 7) / 8;
  const Align MemAlign(4); // FIXME: ABI type alignment?
  MachineMemOperand *BaseMMO = MF.getMachineMemOperand(
    MachinePointerInfo(),
    MachineMemOperand::MOLoad | MachineMemOperand::MODereferenceable |
    MachineMemOperand::MOInvariant,
    MemSize, MemAlign);
  if (MMOOffset != 0)
    BaseMMO = MF.getMachineMemOperand(BaseMMO, MMOOffset, MemSize);

  // If only the offset is divergent, emit a MUBUF buffer load instead. We can
  // assume that the buffer is unswizzled.

  Register RSrc = MI.getOperand(1).getReg();
  Register VIndex = B.buildConstant(S32, 0).getReg(0);
  B.getMRI()->setRegBank(VIndex, AMDGPU::VGPRRegBank);

  SmallVector<Register, 4> LoadParts(NumLoads);

  MachineBasicBlock::iterator MII = MI.getIterator();
  MachineInstrSpan Span(MII, &B.getMBB());

  for (int i = 0; i < NumLoads; ++i) {
    if (NumLoads == 1) {
      LoadParts[i] = Dst;
    } else {
      LoadParts[i] = MRI.createGenericVirtualRegister(Ty);
      MRI.setRegBank(LoadParts[i], AMDGPU::VGPRRegBank);
    }

    MachineMemOperand *MMO = BaseMMO;
    if (i != 0)
      BaseMMO = MF.getMachineMemOperand(BaseMMO, MMOOffset + 16 * i, MemSize);

    B.buildInstr(getSBufferLoadCorrespondingBufferLoadOpcode(MI.getOpcode()))
        .addDef(LoadParts[i])       // vdata
        .addUse(RSrc)               // rsrc
        .addUse(VIndex)             // vindex
        .addUse(VOffset)            // voffset
        .addUse(SOffset)            // soffset
        .addImm(ImmOffset + 16 * i) // offset(imm)
        .addImm(0)                  // cachepolicy, swizzled buffer(imm)
        .addImm(0)                  // idxen(imm)
        .addMemOperand(MMO);
  }

  // TODO: If only the resource is a VGPR, it may be better to execute the
  // scalar load in the waterfall loop if the resource is expected to frequently
  // be dynamically uniform.
  if (RSrcBank != &AMDGPU::SGPRRegBank) {
    // Remove the original instruction to avoid potentially confusing the
    // waterfall loop logic.
    B.setInstr(*Span.begin());
    MI.eraseFromParent();

    SmallSet<Register, 4> OpsToWaterfall;

    OpsToWaterfall.insert(RSrc);
    executeInWaterfallLoop(B, make_range(Span.begin(), Span.end()),
                           OpsToWaterfall);
  }

  if (NumLoads != 1) {
    if (Ty.isVector())
      B.buildConcatVectors(Dst, LoadParts);
    else
      B.buildMergeLikeInstr(Dst, LoadParts);
  }

  // We removed the instruction earlier with a waterfall loop.
  if (RSrcBank == &AMDGPU::SGPRRegBank)
    MI.eraseFromParent();

  return true;
}

bool AMDGPURegisterBankInfo::applyMappingBFE(MachineIRBuilder &B,
                                             const OperandsMapper &OpdMapper,
                                             bool Signed) const {
  MachineInstr &MI = OpdMapper.getMI();
  MachineRegisterInfo &MRI = OpdMapper.getMRI();

  // Insert basic copies
  applyDefaultMapping(OpdMapper);

  Register DstReg = MI.getOperand(0).getReg();
  LLT Ty = MRI.getType(DstReg);

  const LLT S32 = LLT::scalar(32);

  unsigned FirstOpnd = isa<GIntrinsic>(MI) ? 2 : 1;
  Register SrcReg = MI.getOperand(FirstOpnd).getReg();
  Register OffsetReg = MI.getOperand(FirstOpnd + 1).getReg();
  Register WidthReg = MI.getOperand(FirstOpnd + 2).getReg();

  const RegisterBank *DstBank =
    OpdMapper.getInstrMapping().getOperandMapping(0).BreakDown[0].RegBank;
  if (DstBank == &AMDGPU::VGPRRegBank) {
    if (Ty == S32)
      return true;

    // There is no 64-bit vgpr bitfield extract instructions so the operation
    // is expanded to a sequence of instructions that implement the operation.
    ApplyRegBankMapping ApplyBank(B, *this, MRI, &AMDGPU::VGPRRegBank);

    const LLT S64 = LLT::scalar(64);
    // Shift the source operand so that extracted bits start at bit 0.
    auto ShiftOffset = Signed ? B.buildAShr(S64, SrcReg, OffsetReg)
                              : B.buildLShr(S64, SrcReg, OffsetReg);
    auto UnmergeSOffset = B.buildUnmerge({S32, S32}, ShiftOffset);

    // A 64-bit bitfield extract uses the 32-bit bitfield extract instructions
    // if the width is a constant.
    if (auto ConstWidth = getIConstantVRegValWithLookThrough(WidthReg, MRI)) {
      // Use the 32-bit bitfield extract instruction if the width is a constant.
      // Depending on the width size, use either the low or high 32-bits.
      auto Zero = B.buildConstant(S32, 0);
      auto WidthImm = ConstWidth->Value.getZExtValue();
      if (WidthImm <= 32) {
        // Use bitfield extract on the lower 32-bit source, and then sign-extend
        // or clear the upper 32-bits.
        auto Extract =
            Signed ? B.buildSbfx(S32, UnmergeSOffset.getReg(0), Zero, WidthReg)
                   : B.buildUbfx(S32, UnmergeSOffset.getReg(0), Zero, WidthReg);
        auto Extend =
            Signed ? B.buildAShr(S32, Extract, B.buildConstant(S32, 31)) : Zero;
        B.buildMergeLikeInstr(DstReg, {Extract, Extend});
      } else {
        // Use bitfield extract on upper 32-bit source, and combine with lower
        // 32-bit source.
        auto UpperWidth = B.buildConstant(S32, WidthImm - 32);
        auto Extract =
            Signed
                ? B.buildSbfx(S32, UnmergeSOffset.getReg(1), Zero, UpperWidth)
                : B.buildUbfx(S32, UnmergeSOffset.getReg(1), Zero, UpperWidth);
        B.buildMergeLikeInstr(DstReg, {UnmergeSOffset.getReg(0), Extract});
      }
      MI.eraseFromParent();
      return true;
    }

    // Expand to Src >> Offset << (64 - Width) >> (64 - Width) using 64-bit
    // operations.
    auto ExtShift = B.buildSub(S32, B.buildConstant(S32, 64), WidthReg);
    auto SignBit = B.buildShl(S64, ShiftOffset, ExtShift);
    if (Signed)
      B.buildAShr(S64, SignBit, ExtShift);
    else
      B.buildLShr(S64, SignBit, ExtShift);
    MI.eraseFromParent();
    return true;
  }

  // The scalar form packs the offset and width in a single operand.

  ApplyRegBankMapping ApplyBank(B, *this, MRI, &AMDGPU::SGPRRegBank);

  // Ensure the high bits are clear to insert the offset.
  auto OffsetMask = B.buildConstant(S32, maskTrailingOnes<unsigned>(6));
  auto ClampOffset = B.buildAnd(S32, OffsetReg, OffsetMask);

  // Zeros out the low bits, so don't bother clamping the input value.
  auto ShiftWidth = B.buildShl(S32, WidthReg, B.buildConstant(S32, 16));

  // Transformation function, pack the offset and width of a BFE into
  // the format expected by the S_BFE_I32 / S_BFE_U32. In the second
  // source, bits [5:0] contain the offset and bits [22:16] the width.
  auto MergedInputs = B.buildOr(S32, ClampOffset, ShiftWidth);

  // TODO: It might be worth using a pseudo here to avoid scc clobber and
  // register class constraints.
  unsigned Opc = Ty == S32 ? (Signed ? AMDGPU::S_BFE_I32 : AMDGPU::S_BFE_U32) :
                             (Signed ? AMDGPU::S_BFE_I64 : AMDGPU::S_BFE_U64);

  auto MIB = B.buildInstr(Opc, {DstReg}, {SrcReg, MergedInputs});
  if (!constrainSelectedInstRegOperands(*MIB, *TII, *TRI, *this))
    llvm_unreachable("failed to constrain BFE");

  MI.eraseFromParent();
  return true;
}

bool AMDGPURegisterBankInfo::applyMappingMAD_64_32(
    MachineIRBuilder &B, const OperandsMapper &OpdMapper) const {
  MachineInstr &MI = OpdMapper.getMI();
  MachineRegisterInfo &MRI = OpdMapper.getMRI();

  // Insert basic copies.
  applyDefaultMapping(OpdMapper);

  Register Dst0 = MI.getOperand(0).getReg();
  Register Dst1 = MI.getOperand(1).getReg();
  Register Src0 = MI.getOperand(2).getReg();
  Register Src1 = MI.getOperand(3).getReg();
  Register Src2 = MI.getOperand(4).getReg();

  if (MRI.getRegBankOrNull(Src0) == &AMDGPU::VGPRRegBank)
    return true;

  bool IsUnsigned = MI.getOpcode() == AMDGPU::G_AMDGPU_MAD_U64_U32;
  LLT S1 = LLT::scalar(1);
  LLT S32 = LLT::scalar(32);

  bool DstOnValu = MRI.getRegBankOrNull(Src2) == &AMDGPU::VGPRRegBank;
  bool Accumulate = true;

  if (!DstOnValu) {
    if (mi_match(Src2, MRI, m_ZeroInt()))
      Accumulate = false;
  }

  // Keep the multiplication on the SALU.
  Register DstHi;
  Register DstLo = B.buildMul(S32, Src0, Src1).getReg(0);
  bool MulHiInVgpr = false;

  MRI.setRegBank(DstLo, AMDGPU::SGPRRegBank);

  if (Subtarget.hasSMulHi()) {
    DstHi = IsUnsigned ? B.buildUMulH(S32, Src0, Src1).getReg(0)
                       : B.buildSMulH(S32, Src0, Src1).getReg(0);
    MRI.setRegBank(DstHi, AMDGPU::SGPRRegBank);
  } else {
    Register VSrc0 = B.buildCopy(S32, Src0).getReg(0);
    Register VSrc1 = B.buildCopy(S32, Src1).getReg(0);

    MRI.setRegBank(VSrc0, AMDGPU::VGPRRegBank);
    MRI.setRegBank(VSrc1, AMDGPU::VGPRRegBank);

    DstHi = IsUnsigned ? B.buildUMulH(S32, VSrc0, VSrc1).getReg(0)
                       : B.buildSMulH(S32, VSrc0, VSrc1).getReg(0);
    MRI.setRegBank(DstHi, AMDGPU::VGPRRegBank);

    if (!DstOnValu) {
      DstHi = buildReadFirstLane(B, MRI, DstHi);
    } else {
      MulHiInVgpr = true;
    }
  }

  // Accumulate and produce the "carry-out" bit.
  //
  // The "carry-out" is defined as bit 64 of the result when computed as a
  // big integer. For unsigned multiply-add, this matches the usual definition
  // of carry-out. For signed multiply-add, bit 64 is the sign bit of the
  // result, which is determined as:
  //   sign(Src0 * Src1) + sign(Src2) + carry-out from unsigned 64-bit add
  LLT CarryType = DstOnValu ? S1 : S32;
  const RegisterBank &CarryBank =
      DstOnValu ? AMDGPU::VCCRegBank : AMDGPU::SGPRRegBank;
  const RegisterBank &DstBank =
      DstOnValu ? AMDGPU::VGPRRegBank : AMDGPU::SGPRRegBank;
  Register Carry;
  Register Zero;

  if (!IsUnsigned) {
    Zero = B.buildConstant(S32, 0).getReg(0);
    MRI.setRegBank(Zero,
                   MulHiInVgpr ? AMDGPU::VGPRRegBank : AMDGPU::SGPRRegBank);

    Carry = B.buildICmp(CmpInst::ICMP_SLT, MulHiInVgpr ? S1 : S32, DstHi, Zero)
                .getReg(0);
    MRI.setRegBank(Carry, MulHiInVgpr ? AMDGPU::VCCRegBank
                                      : AMDGPU::SGPRRegBank);

    if (DstOnValu && !MulHiInVgpr) {
      Carry = B.buildTrunc(S1, Carry).getReg(0);
      MRI.setRegBank(Carry, AMDGPU::VCCRegBank);
    }
  }

  if (Accumulate) {
    if (DstOnValu) {
      DstLo = B.buildCopy(S32, DstLo).getReg(0);
      DstHi = B.buildCopy(S32, DstHi).getReg(0);
      MRI.setRegBank(DstLo, AMDGPU::VGPRRegBank);
      MRI.setRegBank(DstHi, AMDGPU::VGPRRegBank);
    }

    auto Unmerge = B.buildUnmerge(S32, Src2);
    Register Src2Lo = Unmerge.getReg(0);
    Register Src2Hi = Unmerge.getReg(1);
    MRI.setRegBank(Src2Lo, DstBank);
    MRI.setRegBank(Src2Hi, DstBank);

    if (!IsUnsigned) {
      auto Src2Sign = B.buildICmp(CmpInst::ICMP_SLT, CarryType, Src2Hi, Zero);
      MRI.setRegBank(Src2Sign.getReg(0), CarryBank);

      Carry = B.buildXor(CarryType, Carry, Src2Sign).getReg(0);
      MRI.setRegBank(Carry, CarryBank);
    }

    auto AddLo = B.buildUAddo(S32, CarryType, DstLo, Src2Lo);
    DstLo = AddLo.getReg(0);
    Register CarryLo = AddLo.getReg(1);
    MRI.setRegBank(DstLo, DstBank);
    MRI.setRegBank(CarryLo, CarryBank);

    auto AddHi = B.buildUAdde(S32, CarryType, DstHi, Src2Hi, CarryLo);
    DstHi = AddHi.getReg(0);
    MRI.setRegBank(DstHi, DstBank);

    Register CarryHi = AddHi.getReg(1);
    MRI.setRegBank(CarryHi, CarryBank);

    if (IsUnsigned) {
      Carry = CarryHi;
    } else {
      Carry = B.buildXor(CarryType, Carry, CarryHi).getReg(0);
      MRI.setRegBank(Carry, CarryBank);
    }
  } else {
    if (IsUnsigned) {
      Carry = B.buildConstant(CarryType, 0).getReg(0);
      MRI.setRegBank(Carry, CarryBank);
    }
  }

  B.buildMergeLikeInstr(Dst0, {DstLo, DstHi});

  if (DstOnValu) {
    B.buildCopy(Dst1, Carry);
  } else {
    B.buildTrunc(Dst1, Carry);
  }

  MI.eraseFromParent();
  return true;
}

// Return a suitable opcode for extending the operands of Opc when widening.
static unsigned getExtendOp(unsigned Opc) {
  switch (Opc) {
  case TargetOpcode::G_ASHR:
  case TargetOpcode::G_SMIN:
  case TargetOpcode::G_SMAX:
    return TargetOpcode::G_SEXT;
  case TargetOpcode::G_LSHR:
  case TargetOpcode::G_UMIN:
  case TargetOpcode::G_UMAX:
    return TargetOpcode::G_ZEXT;
  default:
    return TargetOpcode::G_ANYEXT;
  }
}

// Emit a legalized extension from <2 x s16> to 2 32-bit components, avoiding
// any illegal vector extend or unmerge operations.
static std::pair<Register, Register>
unpackV2S16ToS32(MachineIRBuilder &B, Register Src, unsigned ExtOpcode) {
  const LLT S32 = LLT::scalar(32);
  auto Bitcast = B.buildBitcast(S32, Src);

  if (ExtOpcode == TargetOpcode::G_SEXT) {
    auto ExtLo = B.buildSExtInReg(S32, Bitcast, 16);
    auto ShiftHi = B.buildAShr(S32, Bitcast, B.buildConstant(S32, 16));
    return std::pair(ExtLo.getReg(0), ShiftHi.getReg(0));
  }

  auto ShiftHi = B.buildLShr(S32, Bitcast, B.buildConstant(S32, 16));
  if (ExtOpcode == TargetOpcode::G_ZEXT) {
    auto ExtLo = B.buildAnd(S32, Bitcast, B.buildConstant(S32, 0xffff));
    return std::pair(ExtLo.getReg(0), ShiftHi.getReg(0));
  }

  assert(ExtOpcode == TargetOpcode::G_ANYEXT);
  return std::pair(Bitcast.getReg(0), ShiftHi.getReg(0));
}

// For cases where only a single copy is inserted for matching register banks.
// Replace the register in the instruction operand
static bool substituteSimpleCopyRegs(
  const AMDGPURegisterBankInfo::OperandsMapper &OpdMapper, unsigned OpIdx) {
  SmallVector<unsigned, 1> SrcReg(OpdMapper.getVRegs(OpIdx));
  if (!SrcReg.empty()) {
    assert(SrcReg.size() == 1);
    OpdMapper.getMI().getOperand(OpIdx).setReg(SrcReg[0]);
    return true;
  }

  return false;
}

/// Handle register layout difference for f16 images for some subtargets.
Register AMDGPURegisterBankInfo::handleD16VData(MachineIRBuilder &B,
                                                MachineRegisterInfo &MRI,
                                                Register Reg) const {
  if (!Subtarget.hasUnpackedD16VMem())
    return Reg;

  const LLT S16 = LLT::scalar(16);
  LLT StoreVT = MRI.getType(Reg);
  if (!StoreVT.isVector() || StoreVT.getElementType() != S16)
    return Reg;

  auto Unmerge = B.buildUnmerge(S16, Reg);


  SmallVector<Register, 4> WideRegs;
  for (int I = 0, E = Unmerge->getNumOperands() - 1; I != E; ++I)
    WideRegs.push_back(Unmerge.getReg(I));

  const LLT S32 = LLT::scalar(32);
  int NumElts = StoreVT.getNumElements();

  return B.buildMergeLikeInstr(LLT::fixed_vector(NumElts, S32), WideRegs)
      .getReg(0);
}

static std::pair<Register, unsigned>
getBaseWithConstantOffset(MachineRegisterInfo &MRI, Register Reg) {
  int64_t Const;
  if (mi_match(Reg, MRI, m_ICst(Const)))
    return std::pair(Register(), Const);

  Register Base;
  if (mi_match(Reg, MRI, m_GAdd(m_Reg(Base), m_ICst(Const))))
    return std::pair(Base, Const);

  // TODO: Handle G_OR used for add case
  return std::pair(Reg, 0);
}

std::pair<Register, unsigned>
AMDGPURegisterBankInfo::splitBufferOffsets(MachineIRBuilder &B,
                                           Register OrigOffset) const {
  const unsigned MaxImm = SIInstrInfo::getMaxMUBUFImmOffset(Subtarget);
  Register BaseReg;
  unsigned ImmOffset;
  const LLT S32 = LLT::scalar(32);

  // TODO: Use AMDGPU::getBaseWithConstantOffset() instead.
  std::tie(BaseReg, ImmOffset) = getBaseWithConstantOffset(*B.getMRI(),
                                                           OrigOffset);

  unsigned C1 = 0;
  if (ImmOffset != 0) {
    // If the immediate value is too big for the immoffset field, put only bits
    // that would normally fit in the immoffset field. The remaining value that
    // is copied/added for the voffset field is a large power of 2, and it
    // stands more chance of being CSEd with the copy/add for another similar
    // load/store.
    // However, do not do that rounding down if that is a negative
    // number, as it appears to be illegal to have a negative offset in the
    // vgpr, even if adding the immediate offset makes it positive.
    unsigned Overflow = ImmOffset & ~MaxImm;
    ImmOffset -= Overflow;
    if ((int32_t)Overflow < 0) {
      Overflow += ImmOffset;
      ImmOffset = 0;
    }

    C1 = ImmOffset;
    if (Overflow != 0) {
      if (!BaseReg)
        BaseReg = B.buildConstant(S32, Overflow).getReg(0);
      else {
        auto OverflowVal = B.buildConstant(S32, Overflow);
        BaseReg = B.buildAdd(S32, BaseReg, OverflowVal).getReg(0);
      }
    }
  }

  if (!BaseReg)
    BaseReg = B.buildConstant(S32, 0).getReg(0);

  return {BaseReg, C1};
}

bool AMDGPURegisterBankInfo::buildVCopy(MachineIRBuilder &B, Register DstReg,
                                        Register SrcReg) const {
  MachineRegisterInfo &MRI = *B.getMRI();
  LLT SrcTy = MRI.getType(SrcReg);
  if (SrcTy.getSizeInBits() == 32) {
    // Use a v_mov_b32 here to make the exec dependency explicit.
    B.buildInstr(AMDGPU::V_MOV_B32_e32)
      .addDef(DstReg)
      .addUse(SrcReg);
    return constrainGenericRegister(DstReg, AMDGPU::VGPR_32RegClass, MRI) &&
           constrainGenericRegister(SrcReg, AMDGPU::SReg_32RegClass, MRI);
  }

  Register TmpReg0 = MRI.createVirtualRegister(&AMDGPU::VGPR_32RegClass);
  Register TmpReg1 = MRI.createVirtualRegister(&AMDGPU::VGPR_32RegClass);

  B.buildInstr(AMDGPU::V_MOV_B32_e32)
    .addDef(TmpReg0)
    .addUse(SrcReg, 0, AMDGPU::sub0);
  B.buildInstr(AMDGPU::V_MOV_B32_e32)
    .addDef(TmpReg1)
    .addUse(SrcReg, 0, AMDGPU::sub1);
  B.buildInstr(AMDGPU::REG_SEQUENCE)
    .addDef(DstReg)
    .addUse(TmpReg0)
    .addImm(AMDGPU::sub0)
    .addUse(TmpReg1)
    .addImm(AMDGPU::sub1);

  return constrainGenericRegister(SrcReg, AMDGPU::SReg_64RegClass, MRI) &&
         constrainGenericRegister(DstReg, AMDGPU::VReg_64RegClass, MRI);
}

/// Utility function for pushing dynamic vector indexes with a constant offset
/// into waterfall loops.
static void reinsertVectorIndexAdd(MachineIRBuilder &B,
                                   MachineInstr &IdxUseInstr,
                                   unsigned OpIdx,
                                   unsigned ConstOffset) {
  MachineRegisterInfo &MRI = *B.getMRI();
  const LLT S32 = LLT::scalar(32);
  Register WaterfallIdx = IdxUseInstr.getOperand(OpIdx).getReg();
  B.setInsertPt(*IdxUseInstr.getParent(), IdxUseInstr.getIterator());

  auto MaterializedOffset = B.buildConstant(S32, ConstOffset);

  auto Add = B.buildAdd(S32, WaterfallIdx, MaterializedOffset);
  MRI.setRegBank(MaterializedOffset.getReg(0), AMDGPU::SGPRRegBank);
  MRI.setRegBank(Add.getReg(0), AMDGPU::SGPRRegBank);
  IdxUseInstr.getOperand(OpIdx).setReg(Add.getReg(0));
}

/// Implement extending a 32-bit value to a 64-bit value. \p Lo32Reg is the
/// original 32-bit source value (to be inserted in the low part of the combined
/// 64-bit result), and \p Hi32Reg is the high half of the combined 64-bit
/// value.
static void extendLow32IntoHigh32(MachineIRBuilder &B,
                                  Register Hi32Reg, Register Lo32Reg,
                                  unsigned ExtOpc,
                                  const RegisterBank &RegBank,
                                  bool IsBooleanSrc = false) {
  if (ExtOpc == AMDGPU::G_ZEXT) {
    B.buildConstant(Hi32Reg, 0);
  } else if (ExtOpc == AMDGPU::G_SEXT) {
    if (IsBooleanSrc) {
      // If we know the original source was an s1, the high half is the same as
      // the low.
      B.buildCopy(Hi32Reg, Lo32Reg);
    } else {
      // Replicate sign bit from 32-bit extended part.
      auto ShiftAmt = B.buildConstant(LLT::scalar(32), 31);
      B.getMRI()->setRegBank(ShiftAmt.getReg(0), RegBank);
      B.buildAShr(Hi32Reg, Lo32Reg, ShiftAmt);
    }
  } else {
    assert(ExtOpc == AMDGPU::G_ANYEXT && "not an integer extension");
    B.buildUndef(Hi32Reg);
  }
}

bool AMDGPURegisterBankInfo::foldExtractEltToCmpSelect(
    MachineIRBuilder &B, MachineInstr &MI,
    const OperandsMapper &OpdMapper) const {
  MachineRegisterInfo &MRI = *B.getMRI();

  Register VecReg = MI.getOperand(1).getReg();
  Register Idx = MI.getOperand(2).getReg();

  const RegisterBank &IdxBank =
    *OpdMapper.getInstrMapping().getOperandMapping(2).BreakDown[0].RegBank;

  bool IsDivergentIdx = IdxBank != AMDGPU::SGPRRegBank;

  LLT VecTy = MRI.getType(VecReg);
  unsigned EltSize = VecTy.getScalarSizeInBits();
  unsigned NumElem = VecTy.getNumElements();

  if (!SITargetLowering::shouldExpandVectorDynExt(EltSize, NumElem,
                                                  IsDivergentIdx, &Subtarget))
    return false;

  LLT S32 = LLT::scalar(32);

  const RegisterBank &DstBank =
    *OpdMapper.getInstrMapping().getOperandMapping(0).BreakDown[0].RegBank;
  const RegisterBank &SrcBank =
    *OpdMapper.getInstrMapping().getOperandMapping(1).BreakDown[0].RegBank;

  const RegisterBank &CCBank =
    (DstBank == AMDGPU::SGPRRegBank &&
     SrcBank == AMDGPU::SGPRRegBank &&
     IdxBank == AMDGPU::SGPRRegBank) ? AMDGPU::SGPRRegBank
                                     : AMDGPU::VCCRegBank;
  LLT CCTy = (CCBank == AMDGPU::SGPRRegBank) ? S32 : LLT::scalar(1);

  if (CCBank == AMDGPU::VCCRegBank && IdxBank == AMDGPU::SGPRRegBank) {
    Idx = B.buildCopy(S32, Idx)->getOperand(0).getReg();
    MRI.setRegBank(Idx, AMDGPU::VGPRRegBank);
  }

  LLT EltTy = VecTy.getScalarType();
  SmallVector<Register, 2> DstRegs(OpdMapper.getVRegs(0));
  unsigned NumLanes = DstRegs.size();
  if (!NumLanes)
    NumLanes = 1;
  else
    EltTy = MRI.getType(DstRegs[0]);

  auto UnmergeToEltTy = B.buildUnmerge(EltTy, VecReg);
  SmallVector<Register, 2> Res(NumLanes);
  for (unsigned L = 0; L < NumLanes; ++L)
    Res[L] = UnmergeToEltTy.getReg(L);

  for (unsigned I = 1; I < NumElem; ++I) {
    auto IC = B.buildConstant(S32, I);
    MRI.setRegBank(IC->getOperand(0).getReg(), AMDGPU::SGPRRegBank);
    auto Cmp = B.buildICmp(CmpInst::ICMP_EQ, CCTy, Idx, IC);
    MRI.setRegBank(Cmp->getOperand(0).getReg(), CCBank);

    for (unsigned L = 0; L < NumLanes; ++L) {
      auto S = B.buildSelect(EltTy, Cmp,
                             UnmergeToEltTy.getReg(I * NumLanes + L), Res[L]);

      for (unsigned N : { 0, 2, 3 })
        MRI.setRegBank(S->getOperand(N).getReg(), DstBank);

      Res[L] = S->getOperand(0).getReg();
    }
  }

  for (unsigned L = 0; L < NumLanes; ++L) {
    Register DstReg = (NumLanes == 1) ? MI.getOperand(0).getReg() : DstRegs[L];
    B.buildCopy(DstReg, Res[L]);
    MRI.setRegBank(DstReg, DstBank);
  }

  MRI.setRegBank(MI.getOperand(0).getReg(), DstBank);
  MI.eraseFromParent();

  return true;
}

// Insert a cross regbank copy for a register if it already has a bank that
// differs from the one we want to set.
static Register constrainRegToBank(MachineRegisterInfo &MRI,
                                   MachineIRBuilder &B, Register &Reg,
                                   const RegisterBank &Bank) {
  const RegisterBank *CurrBank = MRI.getRegBankOrNull(Reg);
  if (CurrBank && *CurrBank != Bank) {
    Register Copy = B.buildCopy(MRI.getType(Reg), Reg).getReg(0);
    MRI.setRegBank(Copy, Bank);
    return Copy;
  }

  MRI.setRegBank(Reg, Bank);
  return Reg;
}

bool AMDGPURegisterBankInfo::foldInsertEltToCmpSelect(
    MachineIRBuilder &B, MachineInstr &MI,
    const OperandsMapper &OpdMapper) const {

  MachineRegisterInfo &MRI = *B.getMRI();
  Register VecReg = MI.getOperand(1).getReg();
  Register Idx = MI.getOperand(3).getReg();

  const RegisterBank &IdxBank =
    *OpdMapper.getInstrMapping().getOperandMapping(3).BreakDown[0].RegBank;

  bool IsDivergentIdx = IdxBank != AMDGPU::SGPRRegBank;

  LLT VecTy = MRI.getType(VecReg);
  unsigned EltSize = VecTy.getScalarSizeInBits();
  unsigned NumElem = VecTy.getNumElements();

  if (!SITargetLowering::shouldExpandVectorDynExt(EltSize, NumElem,
                                                  IsDivergentIdx, &Subtarget))
    return false;

  LLT S32 = LLT::scalar(32);

  const RegisterBank &DstBank =
    *OpdMapper.getInstrMapping().getOperandMapping(0).BreakDown[0].RegBank;
  const RegisterBank &SrcBank =
    *OpdMapper.getInstrMapping().getOperandMapping(1).BreakDown[0].RegBank;
  const RegisterBank &InsBank =
    *OpdMapper.getInstrMapping().getOperandMapping(2).BreakDown[0].RegBank;

  const RegisterBank &CCBank =
    (DstBank == AMDGPU::SGPRRegBank &&
     SrcBank == AMDGPU::SGPRRegBank &&
     InsBank == AMDGPU::SGPRRegBank &&
     IdxBank == AMDGPU::SGPRRegBank) ? AMDGPU::SGPRRegBank
                                     : AMDGPU::VCCRegBank;
  LLT CCTy = (CCBank == AMDGPU::SGPRRegBank) ? S32 : LLT::scalar(1);

  if (CCBank == AMDGPU::VCCRegBank && IdxBank == AMDGPU::SGPRRegBank) {
    Idx = B.buildCopy(S32, Idx)->getOperand(0).getReg();
    MRI.setRegBank(Idx, AMDGPU::VGPRRegBank);
  }

  LLT EltTy = VecTy.getScalarType();
  SmallVector<Register, 2> InsRegs(OpdMapper.getVRegs(2));
  unsigned NumLanes = InsRegs.size();
  if (!NumLanes) {
    NumLanes = 1;
    InsRegs.push_back(MI.getOperand(2).getReg());
  } else {
    EltTy = MRI.getType(InsRegs[0]);
  }

  auto UnmergeToEltTy = B.buildUnmerge(EltTy, VecReg);
  SmallVector<Register, 16> Ops(NumElem * NumLanes);

  for (unsigned I = 0; I < NumElem; ++I) {
    auto IC = B.buildConstant(S32, I);
    MRI.setRegBank(IC->getOperand(0).getReg(), AMDGPU::SGPRRegBank);
    auto Cmp = B.buildICmp(CmpInst::ICMP_EQ, CCTy, Idx, IC);
    MRI.setRegBank(Cmp->getOperand(0).getReg(), CCBank);

    for (unsigned L = 0; L < NumLanes; ++L) {
      Register Op0 = constrainRegToBank(MRI, B, InsRegs[L], DstBank);
      Register Op1 = UnmergeToEltTy.getReg(I * NumLanes + L);
      Op1 = constrainRegToBank(MRI, B, Op1, DstBank);

      Register Select = B.buildSelect(EltTy, Cmp, Op0, Op1).getReg(0);
      MRI.setRegBank(Select, DstBank);

      Ops[I * NumLanes + L] = Select;
    }
  }

  LLT MergeTy = LLT::fixed_vector(Ops.size(), EltTy);
  if (MergeTy == MRI.getType(MI.getOperand(0).getReg())) {
    B.buildBuildVector(MI.getOperand(0), Ops);
  } else {
    auto Vec = B.buildBuildVector(MergeTy, Ops);
    MRI.setRegBank(Vec->getOperand(0).getReg(), DstBank);
    B.buildBitcast(MI.getOperand(0).getReg(), Vec);
  }

  MRI.setRegBank(MI.getOperand(0).getReg(), DstBank);
  MI.eraseFromParent();

  return true;
}

// Break s_mul_u64 into 32-bit vector operations.
void AMDGPURegisterBankInfo::applyMappingSMULU64(
    MachineIRBuilder &B, const OperandsMapper &OpdMapper) const {
  SmallVector<Register, 2> DefRegs(OpdMapper.getVRegs(0));
  SmallVector<Register, 2> Src0Regs(OpdMapper.getVRegs(1));
  SmallVector<Register, 2> Src1Regs(OpdMapper.getVRegs(2));

  // All inputs are SGPRs, nothing special to do.
  if (DefRegs.empty()) {
    assert(Src0Regs.empty() && Src1Regs.empty());
    applyDefaultMapping(OpdMapper);
    return;
  }

  assert(DefRegs.size() == 2);
  assert(Src0Regs.size() == Src1Regs.size() &&
         (Src0Regs.empty() || Src0Regs.size() == 2));

  MachineRegisterInfo &MRI = OpdMapper.getMRI();
  MachineInstr &MI = OpdMapper.getMI();
  Register DstReg = MI.getOperand(0).getReg();
  LLT HalfTy = LLT::scalar(32);

  // Depending on where the source registers came from, the generic code may
  // have decided to split the inputs already or not. If not, we still need to
  // extract the values.

  if (Src0Regs.empty())
    split64BitValueForMapping(B, Src0Regs, HalfTy, MI.getOperand(1).getReg());
  else
    setRegsToType(MRI, Src0Regs, HalfTy);

  if (Src1Regs.empty())
    split64BitValueForMapping(B, Src1Regs, HalfTy, MI.getOperand(2).getReg());
  else
    setRegsToType(MRI, Src1Regs, HalfTy);

  setRegsToType(MRI, DefRegs, HalfTy);

  // The multiplication is done as follows:
  //
  //                            Op1H  Op1L
  //                          * Op0H  Op0L
  //                       --------------------
  //                       Op1H*Op0L  Op1L*Op0L
  //          + Op1H*Op0H  Op1L*Op0H
  // -----------------------------------------
  // (Op1H*Op0L + Op1L*Op0H + carry)  Op1L*Op0L
  //
  //  We drop Op1H*Op0H because the result of the multiplication is a 64-bit
  //  value and that would overflow.
  //  The low 32-bit value is Op1L*Op0L.
  //  The high 32-bit value is Op1H*Op0L + Op1L*Op0H + carry (from
  //  Op1L*Op0L).

  ApplyRegBankMapping ApplyBank(B, *this, MRI, &AMDGPU::VGPRRegBank);

  Register Hi = B.buildUMulH(HalfTy, Src0Regs[0], Src1Regs[0]).getReg(0);
  Register MulLoHi = B.buildMul(HalfTy, Src0Regs[0], Src1Regs[1]).getReg(0);
  Register Add = B.buildAdd(HalfTy, Hi, MulLoHi).getReg(0);
  Register MulHiLo = B.buildMul(HalfTy, Src0Regs[1], Src1Regs[0]).getReg(0);
  B.buildAdd(DefRegs[1], Add, MulHiLo);
  B.buildMul(DefRegs[0], Src0Regs[0], Src1Regs[0]);

  MRI.setRegBank(DstReg, AMDGPU::VGPRRegBank);
  MI.eraseFromParent();
}

void AMDGPURegisterBankInfo::applyMappingImpl(
    MachineIRBuilder &B, const OperandsMapper &OpdMapper) const {
  MachineInstr &MI = OpdMapper.getMI();
  B.setInstrAndDebugLoc(MI);
  unsigned Opc = MI.getOpcode();
  MachineRegisterInfo &MRI = OpdMapper.getMRI();
  switch (Opc) {
  case AMDGPU::G_CONSTANT:
  case AMDGPU::G_IMPLICIT_DEF: {
    Register DstReg = MI.getOperand(0).getReg();
    LLT DstTy = MRI.getType(DstReg);
    if (DstTy != LLT::scalar(1))
      break;

    const RegisterBank *DstBank =
        OpdMapper.getInstrMapping().getOperandMapping(0).BreakDown[0].RegBank;
    if (DstBank == &AMDGPU::VCCRegBank)
      break;
    SmallVector<Register, 1> DefRegs(OpdMapper.getVRegs(0));
    if (DefRegs.empty())
      DefRegs.push_back(DstReg);

    B.setInsertPt(*MI.getParent(), ++MI.getIterator());

    Register NewDstReg = MRI.createGenericVirtualRegister(LLT::scalar(32));
    LLVMContext &Ctx = B.getMF().getFunction().getContext();

    MI.getOperand(0).setReg(NewDstReg);
    if (Opc != AMDGPU::G_IMPLICIT_DEF) {
      uint64_t ConstVal = MI.getOperand(1).getCImm()->getZExtValue();
      MI.getOperand(1).setCImm(
          ConstantInt::get(IntegerType::getInt32Ty(Ctx), ConstVal));
    }

    MRI.setRegBank(NewDstReg, *DstBank);
    B.buildTrunc(DefRegs[0], NewDstReg);
    return;
  }
  case AMDGPU::G_PHI: {
    Register DstReg = MI.getOperand(0).getReg();
    LLT DstTy = MRI.getType(DstReg);
    if (DstTy != LLT::scalar(1))
      break;

    const LLT S32 = LLT::scalar(32);
    const RegisterBank *DstBank =
      OpdMapper.getInstrMapping().getOperandMapping(0).BreakDown[0].RegBank;
    if (DstBank == &AMDGPU::VCCRegBank) {
      applyDefaultMapping(OpdMapper);
      // The standard handling only considers the result register bank for
      // phis. For VCC, blindly inserting a copy when the phi is lowered will
      // produce an invalid copy. We can only copy with some kind of compare to
      // get a vector boolean result. Insert a register bank copy that will be
      // correctly lowered to a compare.
      for (unsigned I = 1, E = MI.getNumOperands(); I != E; I += 2) {
        Register SrcReg = MI.getOperand(I).getReg();
        const RegisterBank *SrcBank = getRegBank(SrcReg, MRI, *TRI);

        if (SrcBank != &AMDGPU::VCCRegBank) {
          MachineBasicBlock *SrcMBB = MI.getOperand(I + 1).getMBB();
          B.setInsertPt(*SrcMBB, SrcMBB->getFirstTerminator());

          auto Copy = B.buildCopy(LLT::scalar(1), SrcReg);
          MRI.setRegBank(Copy.getReg(0), AMDGPU::VCCRegBank);
          MI.getOperand(I).setReg(Copy.getReg(0));
        }
      }

      return;
    }

    // Phi handling is strange and only considers the bank of the destination.
    substituteSimpleCopyRegs(OpdMapper, 0);

    // Promote SGPR/VGPR booleans to s32
    ApplyRegBankMapping ApplyBank(B, *this, MRI, DstBank);
    B.setInsertPt(B.getMBB(), MI);
    LegalizerHelper Helper(B.getMF(), ApplyBank, B);

    if (Helper.widenScalar(MI, 0, S32) != LegalizerHelper::Legalized)
      llvm_unreachable("widen scalar should have succeeded");

    return;
  }
  case AMDGPU::G_FCMP:
    if (!Subtarget.hasSALUFloatInsts())
      break;
    [[fallthrough]];
  case AMDGPU::G_ICMP:
  case AMDGPU::G_UADDO:
  case AMDGPU::G_USUBO:
  case AMDGPU::G_UADDE:
  case AMDGPU::G_SADDE:
  case AMDGPU::G_USUBE:
  case AMDGPU::G_SSUBE: {
    unsigned BoolDstOp =
        (Opc == AMDGPU::G_ICMP || Opc == AMDGPU::G_FCMP) ? 0 : 1;
    Register DstReg = MI.getOperand(BoolDstOp).getReg();

    const RegisterBank *DstBank =
      OpdMapper.getInstrMapping().getOperandMapping(0).BreakDown[0].RegBank;
    if (DstBank != &AMDGPU::SGPRRegBank)
      break;

    const bool HasCarryIn = MI.getNumOperands() == 5;

    // If this is a scalar compare, promote the result to s32, as the selection
    // will end up using a copy to a 32-bit vreg.
    const LLT S32 = LLT::scalar(32);
    Register NewDstReg = MRI.createGenericVirtualRegister(S32);
    MRI.setRegBank(NewDstReg, AMDGPU::SGPRRegBank);
    MI.getOperand(BoolDstOp).setReg(NewDstReg);

    if (HasCarryIn) {
      Register NewSrcReg = MRI.createGenericVirtualRegister(S32);
      MRI.setRegBank(NewSrcReg, AMDGPU::SGPRRegBank);
      B.buildZExt(NewSrcReg, MI.getOperand(4).getReg());
      MI.getOperand(4).setReg(NewSrcReg);
    }

    MachineBasicBlock *MBB = MI.getParent();
    B.setInsertPt(*MBB, std::next(MI.getIterator()));

    // If we had a constrained VCC result register, a copy was inserted to VCC
    // from SGPR.
    SmallVector<Register, 1> DefRegs(OpdMapper.getVRegs(0));
    if (DefRegs.empty())
      DefRegs.push_back(DstReg);
    B.buildTrunc(DefRegs[0], NewDstReg);
    return;
  }
  case AMDGPU::G_SELECT: {
    Register DstReg = MI.getOperand(0).getReg();
    LLT DstTy = MRI.getType(DstReg);

    SmallVector<Register, 1> CondRegs(OpdMapper.getVRegs(1));
    if (CondRegs.empty())
      CondRegs.push_back(MI.getOperand(1).getReg());
    else {
      assert(CondRegs.size() == 1);
    }

    const RegisterBank *CondBank = getRegBank(CondRegs[0], MRI, *TRI);
    if (CondBank == &AMDGPU::SGPRRegBank) {
      const LLT S32 = LLT::scalar(32);
      Register NewCondReg = MRI.createGenericVirtualRegister(S32);
      MRI.setRegBank(NewCondReg, AMDGPU::SGPRRegBank);

      MI.getOperand(1).setReg(NewCondReg);
      B.buildZExt(NewCondReg, CondRegs[0]);
    }

    if (DstTy.getSizeInBits() != 64)
      break;

    LLT HalfTy = getHalfSizedType(DstTy);

    SmallVector<Register, 2> DefRegs(OpdMapper.getVRegs(0));
    SmallVector<Register, 2> Src1Regs(OpdMapper.getVRegs(2));
    SmallVector<Register, 2> Src2Regs(OpdMapper.getVRegs(3));

    // All inputs are SGPRs, nothing special to do.
    if (DefRegs.empty()) {
      assert(Src1Regs.empty() && Src2Regs.empty());
      break;
    }

    if (Src1Regs.empty())
      split64BitValueForMapping(B, Src1Regs, HalfTy, MI.getOperand(2).getReg());
    else {
      setRegsToType(MRI, Src1Regs, HalfTy);
    }

    if (Src2Regs.empty())
      split64BitValueForMapping(B, Src2Regs, HalfTy, MI.getOperand(3).getReg());
    else
      setRegsToType(MRI, Src2Regs, HalfTy);

    setRegsToType(MRI, DefRegs, HalfTy);

    auto Flags = MI.getFlags();
    B.buildSelect(DefRegs[0], CondRegs[0], Src1Regs[0], Src2Regs[0], Flags);
    B.buildSelect(DefRegs[1], CondRegs[0], Src1Regs[1], Src2Regs[1], Flags);

    MRI.setRegBank(DstReg, AMDGPU::VGPRRegBank);
    MI.eraseFromParent();
    return;
  }
  case AMDGPU::G_BRCOND: {
    Register CondReg = MI.getOperand(0).getReg();
    // FIXME: Should use legalizer helper, but should change bool ext type.
    const RegisterBank *CondBank =
      OpdMapper.getInstrMapping().getOperandMapping(0).BreakDown[0].RegBank;

    if (CondBank == &AMDGPU::SGPRRegBank) {
      const LLT S32 = LLT::scalar(32);
      Register NewCondReg = MRI.createGenericVirtualRegister(S32);
      MRI.setRegBank(NewCondReg, AMDGPU::SGPRRegBank);

      MI.getOperand(0).setReg(NewCondReg);
      B.buildZExt(NewCondReg, CondReg);
      return;
    }

    break;
  }
  case AMDGPU::G_AND:
  case AMDGPU::G_OR:
  case AMDGPU::G_XOR: {
    // 64-bit and is only available on the SALU, so split into 2 32-bit ops if
    // there is a VGPR input.
    Register DstReg = MI.getOperand(0).getReg();
    LLT DstTy = MRI.getType(DstReg);

    const RegisterBank *DstBank =
        OpdMapper.getInstrMapping().getOperandMapping(0).BreakDown[0].RegBank;

    if (DstTy.getSizeInBits() == 1) {
      if (DstBank == &AMDGPU::VCCRegBank)
        break;

      MachineFunction *MF = MI.getParent()->getParent();
      ApplyRegBankMapping ApplyBank(B, *this, MRI, DstBank);
      LegalizerHelper Helper(*MF, ApplyBank, B);

      if (Helper.widenScalar(MI, 0, LLT::scalar(32)) !=
          LegalizerHelper::Legalized)
        llvm_unreachable("widen scalar should have succeeded");
      return;
    }

    if (DstTy.getSizeInBits() == 16 && DstBank == &AMDGPU::SGPRRegBank) {
      const LLT S32 = LLT::scalar(32);
      MachineBasicBlock *MBB = MI.getParent();
      MachineFunction *MF = MBB->getParent();
      ApplyRegBankMapping ApplySALU(B, *this, MRI, &AMDGPU::SGPRRegBank);
      LegalizerHelper Helper(*MF, ApplySALU, B);
      // Widen to S32, but handle `G_XOR x, -1` differently. Legalizer widening
      // will use a G_ANYEXT to extend the -1 which prevents matching G_XOR -1
      // as "not".
      if (MI.getOpcode() == AMDGPU::G_XOR &&
          mi_match(MI.getOperand(2).getReg(), MRI, m_SpecificICstOrSplat(-1))) {
        Helper.widenScalarSrc(MI, S32, 1, AMDGPU::G_ANYEXT);
        Helper.widenScalarSrc(MI, S32, 2, AMDGPU::G_SEXT);
        Helper.widenScalarDst(MI, S32);
      } else {
        if (Helper.widenScalar(MI, 0, S32) != LegalizerHelper::Legalized)
          llvm_unreachable("widen scalar should have succeeded");
      }
      return;
    }

    if (DstTy.getSizeInBits() != 64)
      break;

    LLT HalfTy = getHalfSizedType(DstTy);
    SmallVector<Register, 2> DefRegs(OpdMapper.getVRegs(0));
    SmallVector<Register, 2> Src0Regs(OpdMapper.getVRegs(1));
    SmallVector<Register, 2> Src1Regs(OpdMapper.getVRegs(2));

    // All inputs are SGPRs, nothing special to do.
    if (DefRegs.empty()) {
      assert(Src0Regs.empty() && Src1Regs.empty());
      break;
    }

    assert(DefRegs.size() == 2);
    assert(Src0Regs.size() == Src1Regs.size() &&
           (Src0Regs.empty() || Src0Regs.size() == 2));

    // Depending on where the source registers came from, the generic code may
    // have decided to split the inputs already or not. If not, we still need to
    // extract the values.

    if (Src0Regs.empty())
      split64BitValueForMapping(B, Src0Regs, HalfTy, MI.getOperand(1).getReg());
    else
      setRegsToType(MRI, Src0Regs, HalfTy);

    if (Src1Regs.empty())
      split64BitValueForMapping(B, Src1Regs, HalfTy, MI.getOperand(2).getReg());
    else
      setRegsToType(MRI, Src1Regs, HalfTy);

    setRegsToType(MRI, DefRegs, HalfTy);

    auto Flags = MI.getFlags();
    B.buildInstr(Opc, {DefRegs[0]}, {Src0Regs[0], Src1Regs[0]}, Flags);
    B.buildInstr(Opc, {DefRegs[1]}, {Src0Regs[1], Src1Regs[1]}, Flags);

    MRI.setRegBank(DstReg, AMDGPU::VGPRRegBank);
    MI.eraseFromParent();
    return;
  }
  case AMDGPU::G_ABS: {
    Register SrcReg = MI.getOperand(1).getReg();
    const RegisterBank *SrcBank = MRI.getRegBankOrNull(SrcReg);

    // There is no VALU abs instruction so we need to replace it with a sub and
    // max combination.
    if (SrcBank && SrcBank == &AMDGPU::VGPRRegBank) {
      MachineFunction *MF = MI.getParent()->getParent();
      ApplyRegBankMapping Apply(B, *this, MRI, &AMDGPU::VGPRRegBank);
      LegalizerHelper Helper(*MF, Apply, B);

      if (Helper.lowerAbsToMaxNeg(MI) != LegalizerHelper::Legalized)
        llvm_unreachable("lowerAbsToMaxNeg should have succeeded");
      return;
    }
    [[fallthrough]];
  }
  case AMDGPU::G_ADD:
  case AMDGPU::G_SUB:
  case AMDGPU::G_MUL:
  case AMDGPU::G_SHL:
  case AMDGPU::G_LSHR:
  case AMDGPU::G_ASHR:
  case AMDGPU::G_SMIN:
  case AMDGPU::G_SMAX:
  case AMDGPU::G_UMIN:
  case AMDGPU::G_UMAX: {
    Register DstReg = MI.getOperand(0).getReg();
    LLT DstTy = MRI.getType(DstReg);

    // Special case for s_mul_u64. There is not a vector equivalent of
    // s_mul_u64. Hence, we have to break down s_mul_u64 into 32-bit vector
    // multiplications.
    if (!Subtarget.hasVectorMulU64() && Opc == AMDGPU::G_MUL &&
        DstTy.getSizeInBits() == 64) {
      applyMappingSMULU64(B, OpdMapper);
      return;
    }

    // 16-bit operations are VALU only, but can be promoted to 32-bit SALU.
    // Packed 16-bit operations need to be scalarized and promoted.
    if (DstTy != LLT::scalar(16) && DstTy != LLT::fixed_vector(2, 16))
      break;

    const RegisterBank *DstBank =
        OpdMapper.getInstrMapping().getOperandMapping(0).BreakDown[0].RegBank;
    if (DstBank == &AMDGPU::VGPRRegBank)
      break;

    const LLT S32 = LLT::scalar(32);
    MachineBasicBlock *MBB = MI.getParent();
    MachineFunction *MF = MBB->getParent();
    ApplyRegBankMapping ApplySALU(B, *this, MRI, &AMDGPU::SGPRRegBank);

    if (DstTy.isVector() && Opc == AMDGPU::G_ABS) {
      Register WideSrcLo, WideSrcHi;

      std::tie(WideSrcLo, WideSrcHi) =
          unpackV2S16ToS32(B, MI.getOperand(1).getReg(), TargetOpcode::G_SEXT);
      auto Lo = B.buildInstr(AMDGPU::G_ABS, {S32}, {WideSrcLo});
      auto Hi = B.buildInstr(AMDGPU::G_ABS, {S32}, {WideSrcHi});
      B.buildBuildVectorTrunc(DstReg, {Lo.getReg(0), Hi.getReg(0)});
      MI.eraseFromParent();
      return;
    }

    if (DstTy.isVector()) {
      Register WideSrc0Lo, WideSrc0Hi;
      Register WideSrc1Lo, WideSrc1Hi;

      unsigned ExtendOp = getExtendOp(MI.getOpcode());
      std::tie(WideSrc0Lo, WideSrc0Hi)
        = unpackV2S16ToS32(B, MI.getOperand(1).getReg(), ExtendOp);
      std::tie(WideSrc1Lo, WideSrc1Hi)
        = unpackV2S16ToS32(B, MI.getOperand(2).getReg(), ExtendOp);
      auto Lo = B.buildInstr(MI.getOpcode(), {S32}, {WideSrc0Lo, WideSrc1Lo});
      auto Hi = B.buildInstr(MI.getOpcode(), {S32}, {WideSrc0Hi, WideSrc1Hi});
      B.buildBuildVectorTrunc(DstReg, {Lo.getReg(0), Hi.getReg(0)});
      MI.eraseFromParent();
    } else {
      LegalizerHelper Helper(*MF, ApplySALU, B);

      if (Helper.widenScalar(MI, 0, S32) != LegalizerHelper::Legalized)
        llvm_unreachable("widen scalar should have succeeded");

      // FIXME: s16 shift amounts should be legal.
      if (Opc == AMDGPU::G_SHL || Opc == AMDGPU::G_LSHR ||
          Opc == AMDGPU::G_ASHR) {
        B.setInsertPt(*MBB, MI.getIterator());
        if (Helper.widenScalar(MI, 1, S32) != LegalizerHelper::Legalized)
          llvm_unreachable("widen scalar should have succeeded");
      }
    }

    return;
  }
  case AMDGPU::G_AMDGPU_S_MUL_I64_I32:
  case AMDGPU::G_AMDGPU_S_MUL_U64_U32: {
    // This is a special case for s_mul_u64. We use
    // G_AMDGPU_S_MUL_I64_I32 opcode to represent an s_mul_u64 operation
    // where the 33 higher bits are sign-extended and
    // G_AMDGPU_S_MUL_U64_U32 opcode to represent an s_mul_u64 operation
    // where the 32 higher bits are zero-extended. In case scalar registers are
    // selected, both opcodes are lowered as s_mul_u64. If the vector registers
    // are selected, then G_AMDGPU_S_MUL_I64_I32 and
    // G_AMDGPU_S_MUL_U64_U32 are lowered with a vector mad instruction.

    // Insert basic copies.
    applyDefaultMapping(OpdMapper);

    Register DstReg = MI.getOperand(0).getReg();
    Register SrcReg0 = MI.getOperand(1).getReg();
    Register SrcReg1 = MI.getOperand(2).getReg();
    const LLT S32 = LLT::scalar(32);
    const LLT S64 = LLT::scalar(64);
    assert(MRI.getType(DstReg) == S64 && "This is a special case for s_mul_u64 "
                                         "that handles only 64-bit operands.");
    const RegisterBank *DstBank =
        OpdMapper.getInstrMapping().getOperandMapping(0).BreakDown[0].RegBank;

    // Replace G_AMDGPU_S_MUL_I64_I32 and G_AMDGPU_S_MUL_U64_U32
    // with s_mul_u64 operation.
    if (DstBank == &AMDGPU::SGPRRegBank) {
      MI.setDesc(TII->get(AMDGPU::S_MUL_U64));
      MRI.setRegClass(DstReg, &AMDGPU::SGPR_64RegClass);
      MRI.setRegClass(SrcReg0, &AMDGPU::SGPR_64RegClass);
      MRI.setRegClass(SrcReg1, &AMDGPU::SGPR_64RegClass);
      return;
    }

    // Replace G_AMDGPU_S_MUL_I64_I32 and G_AMDGPU_S_MUL_U64_U32
    // with a vector mad.
    assert(MRI.getRegBankOrNull(DstReg) == &AMDGPU::VGPRRegBank &&
           "The destination operand should be in vector registers.");

    // Extract the lower subregister from the first operand.
    Register Op0L = MRI.createVirtualRegister(&AMDGPU::VGPR_32RegClass);
    MRI.setRegClass(Op0L, &AMDGPU::VGPR_32RegClass);
    MRI.setType(Op0L, S32);
    B.buildTrunc(Op0L, SrcReg0);

    // Extract the lower subregister from the second operand.
    Register Op1L = MRI.createVirtualRegister(&AMDGPU::VGPR_32RegClass);
    MRI.setRegClass(Op1L, &AMDGPU::VGPR_32RegClass);
    MRI.setType(Op1L, S32);
    B.buildTrunc(Op1L, SrcReg1);

    unsigned NewOpc = Opc == AMDGPU::G_AMDGPU_S_MUL_U64_U32
                          ? AMDGPU::G_AMDGPU_MAD_U64_U32
                          : AMDGPU::G_AMDGPU_MAD_I64_I32;

    MachineIRBuilder B(MI);
    Register Zero64 = B.buildConstant(S64, 0).getReg(0);
    MRI.setRegClass(Zero64, &AMDGPU::VReg_64RegClass);
    Register CarryOut = MRI.createVirtualRegister(&AMDGPU::VReg_64RegClass);
    MRI.setRegClass(CarryOut, &AMDGPU::VReg_64RegClass);
    B.buildInstr(NewOpc, {DstReg, CarryOut}, {Op0L, Op1L, Zero64});
    MI.eraseFromParent();
    return;
  }
  case AMDGPU::G_SEXT_INREG: {
    SmallVector<Register, 2> SrcRegs(OpdMapper.getVRegs(1));
    if (SrcRegs.empty())
      break; // Nothing to repair

    const LLT S32 = LLT::scalar(32);
    ApplyRegBankMapping O(B, *this, MRI, &AMDGPU::VGPRRegBank);

    // Don't use LegalizerHelper's narrowScalar. It produces unwanted G_SEXTs
    // we would need to further expand, and doesn't let us directly set the
    // result registers.
    SmallVector<Register, 2> DstRegs(OpdMapper.getVRegs(0));

    int Amt = MI.getOperand(2).getImm();
    if (Amt <= 32) {
      // Downstream users have expectations for the high bit behavior, so freeze
      // incoming undefined bits.
      if (Amt == 32) {
        // The low bits are unchanged.
        B.buildFreeze(DstRegs[0], SrcRegs[0]);
      } else {
        auto Freeze = B.buildFreeze(S32, SrcRegs[0]);
        // Extend in the low bits and propagate the sign bit to the high half.
        B.buildSExtInReg(DstRegs[0], Freeze, Amt);
      }

      B.buildAShr(DstRegs[1], DstRegs[0], B.buildConstant(S32, 31));
    } else {
      // The low bits are unchanged, and extend in the high bits.
      // No freeze required
      B.buildCopy(DstRegs[0], SrcRegs[0]);
      B.buildSExtInReg(DstRegs[1], DstRegs[0], Amt - 32);
    }

    Register DstReg = MI.getOperand(0).getReg();
    MRI.setRegBank(DstReg, AMDGPU::VGPRRegBank);
    MI.eraseFromParent();
    return;
  }
  case AMDGPU::G_CTPOP:
  case AMDGPU::G_BITREVERSE: {
    const RegisterBank *DstBank =
      OpdMapper.getInstrMapping().getOperandMapping(0).BreakDown[0].RegBank;
    if (DstBank == &AMDGPU::SGPRRegBank)
      break;

    Register SrcReg = MI.getOperand(1).getReg();
    const LLT S32 = LLT::scalar(32);
    LLT Ty = MRI.getType(SrcReg);
    if (Ty == S32)
      break;

    ApplyRegBankMapping ApplyVALU(B, *this, MRI, &AMDGPU::VGPRRegBank);

    MachineFunction &MF = B.getMF();
    LegalizerHelper Helper(MF, ApplyVALU, B);

    if (Helper.narrowScalar(MI, 1, S32) != LegalizerHelper::Legalized)
      llvm_unreachable("narrowScalar should have succeeded");
    return;
  }
  case AMDGPU::G_AMDGPU_FFBH_U32:
  case AMDGPU::G_AMDGPU_FFBL_B32:
  case AMDGPU::G_CTLZ_ZERO_UNDEF:
  case AMDGPU::G_CTTZ_ZERO_UNDEF: {
    const RegisterBank *DstBank =
        OpdMapper.getInstrMapping().getOperandMapping(0).BreakDown[0].RegBank;
    if (DstBank == &AMDGPU::SGPRRegBank)
      break;

    Register SrcReg = MI.getOperand(1).getReg();
    const LLT S32 = LLT::scalar(32);
    LLT Ty = MRI.getType(SrcReg);
    if (Ty == S32)
      break;

    // We can narrow this more efficiently than Helper can by using ffbh/ffbl
    // which return -1 when the input is zero:
    // (ctlz_zero_undef hi:lo) -> (umin (ffbh hi), (add (ffbh lo), 32))
    // (cttz_zero_undef hi:lo) -> (umin (add (ffbl hi), 32), (ffbl lo))
    // (ffbh hi:lo) -> (umin (ffbh hi), (uaddsat (ffbh lo), 32))
    // (ffbl hi:lo) -> (umin (uaddsat (ffbh hi), 32), (ffbh lo))
    ApplyRegBankMapping ApplyVALU(B, *this, MRI, &AMDGPU::VGPRRegBank);
    SmallVector<Register, 2> SrcRegs(OpdMapper.getVRegs(1));
    unsigned NewOpc = Opc == AMDGPU::G_CTLZ_ZERO_UNDEF
                          ? (unsigned)AMDGPU::G_AMDGPU_FFBH_U32
                          : Opc == AMDGPU::G_CTTZ_ZERO_UNDEF
                                ? (unsigned)AMDGPU::G_AMDGPU_FFBL_B32
                                : Opc;
    unsigned Idx = NewOpc == AMDGPU::G_AMDGPU_FFBH_U32;
    auto X = B.buildInstr(NewOpc, {S32}, {SrcRegs[Idx]});
    auto Y = B.buildInstr(NewOpc, {S32}, {SrcRegs[Idx ^ 1]});
    unsigned AddOpc =
        Opc == AMDGPU::G_CTLZ_ZERO_UNDEF || Opc == AMDGPU::G_CTTZ_ZERO_UNDEF
            ? AMDGPU::G_ADD
            : AMDGPU::G_UADDSAT;
    Y = B.buildInstr(AddOpc, {S32}, {Y, B.buildConstant(S32, 32)});
    Register DstReg = MI.getOperand(0).getReg();
    B.buildUMin(DstReg, X, Y);
    MI.eraseFromParent();
    return;
  }
  case AMDGPU::G_SEXT:
  case AMDGPU::G_ZEXT:
  case AMDGPU::G_ANYEXT: {
    Register SrcReg = MI.getOperand(1).getReg();
    LLT SrcTy = MRI.getType(SrcReg);
    const bool Signed = Opc == AMDGPU::G_SEXT;

    assert(OpdMapper.getVRegs(1).empty());

    const RegisterBank *SrcBank =
      OpdMapper.getInstrMapping().getOperandMapping(1).BreakDown[0].RegBank;

    Register DstReg = MI.getOperand(0).getReg();
    LLT DstTy = MRI.getType(DstReg);
    if (DstTy.isScalar() &&
        SrcBank != &AMDGPU::SGPRRegBank &&
        SrcBank != &AMDGPU::VCCRegBank &&
        // FIXME: Should handle any type that round to s64 when irregular
        // breakdowns supported.
        DstTy.getSizeInBits() == 64 &&
        SrcTy.getSizeInBits() <= 32) {
      SmallVector<Register, 2> DefRegs(OpdMapper.getVRegs(0));

      // Extend to 32-bit, and then extend the low half.
      if (Signed) {
        // TODO: Should really be buildSExtOrCopy
        B.buildSExtOrTrunc(DefRegs[0], SrcReg);
      } else if (Opc == AMDGPU::G_ZEXT) {
        B.buildZExtOrTrunc(DefRegs[0], SrcReg);
      } else {
        B.buildAnyExtOrTrunc(DefRegs[0], SrcReg);
      }

      extendLow32IntoHigh32(B, DefRegs[1], DefRegs[0], Opc, *SrcBank);
      MRI.setRegBank(DstReg, *SrcBank);
      MI.eraseFromParent();
      return;
    }

    if (SrcTy != LLT::scalar(1))
      return;

    // It is not legal to have a legalization artifact with a VCC source. Rather
    // than introducing a copy, insert the select we would have to select the
    // copy to.
    if (SrcBank == &AMDGPU::VCCRegBank) {
      SmallVector<Register, 2> DefRegs(OpdMapper.getVRegs(0));

      const RegisterBank *DstBank = &AMDGPU::VGPRRegBank;

      unsigned DstSize = DstTy.getSizeInBits();
      // 64-bit select is SGPR only
      const bool UseSel64 = DstSize > 32 &&
        SrcBank->getID() == AMDGPU::SGPRRegBankID;

      // TODO: Should s16 select be legal?
      LLT SelType = UseSel64 ? LLT::scalar(64) : LLT::scalar(32);
      auto True = B.buildConstant(SelType, Signed ? -1 : 1);
      auto False = B.buildConstant(SelType, 0);

      MRI.setRegBank(True.getReg(0), *DstBank);
      MRI.setRegBank(False.getReg(0), *DstBank);
      MRI.setRegBank(DstReg, *DstBank);

      if (DstSize > 32) {
        B.buildSelect(DefRegs[0], SrcReg, True, False);
        extendLow32IntoHigh32(B, DefRegs[1], DefRegs[0], Opc, *SrcBank, true);
      } else if (DstSize < 32) {
        auto Sel = B.buildSelect(SelType, SrcReg, True, False);
        MRI.setRegBank(Sel.getReg(0), *DstBank);
        B.buildTrunc(DstReg, Sel);
      } else {
        B.buildSelect(DstReg, SrcReg, True, False);
      }

      MI.eraseFromParent();
      return;
    }

    break;
  }
  case AMDGPU::G_EXTRACT_VECTOR_ELT: {
    SmallVector<Register, 2> DstRegs(OpdMapper.getVRegs(0));

    assert(OpdMapper.getVRegs(1).empty() && OpdMapper.getVRegs(2).empty());

    Register DstReg = MI.getOperand(0).getReg();
    Register SrcReg = MI.getOperand(1).getReg();

    const LLT S32 = LLT::scalar(32);
    LLT DstTy = MRI.getType(DstReg);
    LLT SrcTy = MRI.getType(SrcReg);

    if (foldExtractEltToCmpSelect(B, MI, OpdMapper))
      return;

    const ValueMapping &DstMapping
      = OpdMapper.getInstrMapping().getOperandMapping(0);
    const RegisterBank *DstBank = DstMapping.BreakDown[0].RegBank;
    const RegisterBank *SrcBank =
      OpdMapper.getInstrMapping().getOperandMapping(1).BreakDown[0].RegBank;
    const RegisterBank *IdxBank =
        OpdMapper.getInstrMapping().getOperandMapping(2).BreakDown[0].RegBank;

    Register BaseIdxReg;
    unsigned ConstOffset;
    std::tie(BaseIdxReg, ConstOffset) =
        AMDGPU::getBaseWithConstantOffset(MRI, MI.getOperand(2).getReg());

    // See if the index is an add of a constant which will be foldable by moving
    // the base register of the index later if this is going to be executed in a
    // waterfall loop. This is essentially to reassociate the add of a constant
    // with the readfirstlane.
    bool ShouldMoveIndexIntoLoop = IdxBank != &AMDGPU::SGPRRegBank &&
                                   ConstOffset > 0 &&
                                   ConstOffset < SrcTy.getNumElements();

    // Move the base register. We'll re-insert the add later.
    if (ShouldMoveIndexIntoLoop)
      MI.getOperand(2).setReg(BaseIdxReg);

    // If this is a VGPR result only because the index was a VGPR result, the
    // actual indexing will be done on the SGPR source vector, which will
    // produce a scalar result. We need to copy to the VGPR result inside the
    // waterfall loop.
    const bool NeedCopyToVGPR = DstBank == &AMDGPU::VGPRRegBank &&
                                SrcBank == &AMDGPU::SGPRRegBank;
    if (DstRegs.empty()) {
      applyDefaultMapping(OpdMapper);

      executeInWaterfallLoop(B, MI, {2});

      if (NeedCopyToVGPR) {
        // We don't want a phi for this temporary reg.
        Register TmpReg = MRI.createGenericVirtualRegister(DstTy);
        MRI.setRegBank(TmpReg, AMDGPU::SGPRRegBank);
        MI.getOperand(0).setReg(TmpReg);
        B.setInsertPt(*MI.getParent(), ++MI.getIterator());

        // Use a v_mov_b32 here to make the exec dependency explicit.
        buildVCopy(B, DstReg, TmpReg);
      }

      // Re-insert the constant offset add inside the waterfall loop.
      if (ShouldMoveIndexIntoLoop)
        reinsertVectorIndexAdd(B, MI, 2, ConstOffset);

      return;
    }

    assert(DstTy.getSizeInBits() == 64);

    LLT Vec32 = LLT::fixed_vector(2 * SrcTy.getNumElements(), 32);

    auto CastSrc = B.buildBitcast(Vec32, SrcReg);
    auto One = B.buildConstant(S32, 1);

    MachineBasicBlock::iterator MII = MI.getIterator();

    // Split the vector index into 32-bit pieces. Prepare to move all of the
    // new instructions into a waterfall loop if necessary.
    //
    // Don't put the bitcast or constant in the loop.
    MachineInstrSpan Span(MII, &B.getMBB());

    // Compute 32-bit element indices, (2 * OrigIdx, 2 * OrigIdx + 1).
    auto IdxLo = B.buildShl(S32, BaseIdxReg, One);
    auto IdxHi = B.buildAdd(S32, IdxLo, One);

    auto Extract0 = B.buildExtractVectorElement(DstRegs[0], CastSrc, IdxLo);
    auto Extract1 = B.buildExtractVectorElement(DstRegs[1], CastSrc, IdxHi);

    MRI.setRegBank(DstReg, *DstBank);
    MRI.setRegBank(CastSrc.getReg(0), *SrcBank);
    MRI.setRegBank(One.getReg(0), AMDGPU::SGPRRegBank);
    MRI.setRegBank(IdxLo.getReg(0), AMDGPU::SGPRRegBank);
    MRI.setRegBank(IdxHi.getReg(0), AMDGPU::SGPRRegBank);

    SmallSet<Register, 4> OpsToWaterfall;
    if (!collectWaterfallOperands(OpsToWaterfall, MI, MRI, { 2 })) {
      MI.eraseFromParent();
      return;
    }

    // Remove the original instruction to avoid potentially confusing the
    // waterfall loop logic.
    B.setInstr(*Span.begin());
    MI.eraseFromParent();
    executeInWaterfallLoop(B, make_range(Span.begin(), Span.end()),
                           OpsToWaterfall);

    if (NeedCopyToVGPR) {
      MachineBasicBlock *LoopBB = Extract1->getParent();
      Register TmpReg0 = MRI.createGenericVirtualRegister(S32);
      Register TmpReg1 = MRI.createGenericVirtualRegister(S32);
      MRI.setRegBank(TmpReg0, AMDGPU::SGPRRegBank);
      MRI.setRegBank(TmpReg1, AMDGPU::SGPRRegBank);

      Extract0->getOperand(0).setReg(TmpReg0);
      Extract1->getOperand(0).setReg(TmpReg1);

      B.setInsertPt(*LoopBB, ++Extract1->getIterator());

      buildVCopy(B, DstRegs[0], TmpReg0);
      buildVCopy(B, DstRegs[1], TmpReg1);
    }

    if (ShouldMoveIndexIntoLoop)
      reinsertVectorIndexAdd(B, *IdxLo, 1, ConstOffset);

    return;
  }
  case AMDGPU::G_INSERT_VECTOR_ELT: {
    SmallVector<Register, 2> InsRegs(OpdMapper.getVRegs(2));

    Register DstReg = MI.getOperand(0).getReg();
    LLT VecTy = MRI.getType(DstReg);

    assert(OpdMapper.getVRegs(0).empty());
    assert(OpdMapper.getVRegs(3).empty());

    if (substituteSimpleCopyRegs(OpdMapper, 1))
      MRI.setType(MI.getOperand(1).getReg(), VecTy);

    if (foldInsertEltToCmpSelect(B, MI, OpdMapper))
      return;

    const RegisterBank *IdxBank =
      OpdMapper.getInstrMapping().getOperandMapping(3).BreakDown[0].RegBank;

    Register SrcReg = MI.getOperand(1).getReg();
    Register InsReg = MI.getOperand(2).getReg();
    LLT InsTy = MRI.getType(InsReg);
    (void)InsTy;

    Register BaseIdxReg;
    unsigned ConstOffset;
    std::tie(BaseIdxReg, ConstOffset) =
        AMDGPU::getBaseWithConstantOffset(MRI, MI.getOperand(3).getReg());

    // See if the index is an add of a constant which will be foldable by moving
    // the base register of the index later if this is going to be executed in a
    // waterfall loop. This is essentially to reassociate the add of a constant
    // with the readfirstlane.
    bool ShouldMoveIndexIntoLoop = IdxBank != &AMDGPU::SGPRRegBank &&
      ConstOffset > 0 &&
      ConstOffset < VecTy.getNumElements();

    // Move the base register. We'll re-insert the add later.
    if (ShouldMoveIndexIntoLoop)
      MI.getOperand(3).setReg(BaseIdxReg);


    if (InsRegs.empty()) {
      executeInWaterfallLoop(B, MI, {3});

      // Re-insert the constant offset add inside the waterfall loop.
      if (ShouldMoveIndexIntoLoop) {
        reinsertVectorIndexAdd(B, MI, 3, ConstOffset);
      }

      return;
    }

    assert(InsTy.getSizeInBits() == 64);

    const LLT S32 = LLT::scalar(32);
    LLT Vec32 = LLT::fixed_vector(2 * VecTy.getNumElements(), 32);

    auto CastSrc = B.buildBitcast(Vec32, SrcReg);
    auto One = B.buildConstant(S32, 1);

    // Split the vector index into 32-bit pieces. Prepare to move all of the
    // new instructions into a waterfall loop if necessary.
    //
    // Don't put the bitcast or constant in the loop.
    MachineInstrSpan Span(MachineBasicBlock::iterator(&MI), &B.getMBB());

    // Compute 32-bit element indices, (2 * OrigIdx, 2 * OrigIdx + 1).
    auto IdxLo = B.buildShl(S32, BaseIdxReg, One);
    auto IdxHi = B.buildAdd(S32, IdxLo, One);

    auto InsLo = B.buildInsertVectorElement(Vec32, CastSrc, InsRegs[0], IdxLo);
    auto InsHi = B.buildInsertVectorElement(Vec32, InsLo, InsRegs[1], IdxHi);

    const RegisterBank *DstBank =
      OpdMapper.getInstrMapping().getOperandMapping(0).BreakDown[0].RegBank;
    const RegisterBank *SrcBank =
      OpdMapper.getInstrMapping().getOperandMapping(1).BreakDown[0].RegBank;
    const RegisterBank *InsSrcBank =
      OpdMapper.getInstrMapping().getOperandMapping(2).BreakDown[0].RegBank;

    MRI.setRegBank(InsReg, *InsSrcBank);
    MRI.setRegBank(CastSrc.getReg(0), *SrcBank);
    MRI.setRegBank(InsLo.getReg(0), *DstBank);
    MRI.setRegBank(InsHi.getReg(0), *DstBank);
    MRI.setRegBank(One.getReg(0), AMDGPU::SGPRRegBank);
    MRI.setRegBank(IdxLo.getReg(0), AMDGPU::SGPRRegBank);
    MRI.setRegBank(IdxHi.getReg(0), AMDGPU::SGPRRegBank);


    SmallSet<Register, 4> OpsToWaterfall;
    if (!collectWaterfallOperands(OpsToWaterfall, MI, MRI, { 3 })) {
      B.setInsertPt(B.getMBB(), MI);
      B.buildBitcast(DstReg, InsHi);
      MI.eraseFromParent();
      return;
    }

    B.setInstr(*Span.begin());
    MI.eraseFromParent();

    // Figure out the point after the waterfall loop before mangling the control
    // flow.
    executeInWaterfallLoop(B, make_range(Span.begin(), Span.end()),
                           OpsToWaterfall);

    // The insertion point is now right after the original instruction.
    //
    // Keep the bitcast to the original vector type out of the loop. Doing this
    // saved an extra phi we don't need inside the loop.
    B.buildBitcast(DstReg, InsHi);

    // Re-insert the constant offset add inside the waterfall loop.
    if (ShouldMoveIndexIntoLoop)
      reinsertVectorIndexAdd(B, *IdxLo, 1, ConstOffset);

    return;
  }
  case AMDGPU::G_AMDGPU_BUFFER_LOAD:
  case AMDGPU::G_AMDGPU_BUFFER_LOAD_USHORT:
  case AMDGPU::G_AMDGPU_BUFFER_LOAD_SSHORT:
  case AMDGPU::G_AMDGPU_BUFFER_LOAD_UBYTE:
  case AMDGPU::G_AMDGPU_BUFFER_LOAD_SBYTE:
  case AMDGPU::G_AMDGPU_BUFFER_LOAD_TFE:
  case AMDGPU::G_AMDGPU_BUFFER_LOAD_USHORT_TFE:
  case AMDGPU::G_AMDGPU_BUFFER_LOAD_SSHORT_TFE:
  case AMDGPU::G_AMDGPU_BUFFER_LOAD_UBYTE_TFE:
  case AMDGPU::G_AMDGPU_BUFFER_LOAD_SBYTE_TFE:
  case AMDGPU::G_AMDGPU_BUFFER_LOAD_FORMAT:
  case AMDGPU::G_AMDGPU_BUFFER_LOAD_FORMAT_TFE:
  case AMDGPU::G_AMDGPU_BUFFER_LOAD_FORMAT_D16:
  case AMDGPU::G_AMDGPU_TBUFFER_LOAD_FORMAT:
  case AMDGPU::G_AMDGPU_TBUFFER_LOAD_FORMAT_D16:
  case AMDGPU::G_AMDGPU_BUFFER_STORE:
  case AMDGPU::G_AMDGPU_BUFFER_STORE_BYTE:
  case AMDGPU::G_AMDGPU_BUFFER_STORE_SHORT:
  case AMDGPU::G_AMDGPU_BUFFER_STORE_FORMAT:
  case AMDGPU::G_AMDGPU_BUFFER_STORE_FORMAT_D16:
  case AMDGPU::G_AMDGPU_TBUFFER_STORE_FORMAT:
  case AMDGPU::G_AMDGPU_TBUFFER_STORE_FORMAT_D16: {
    applyDefaultMapping(OpdMapper);
    executeInWaterfallLoop(B, MI, {1, 4});
    return;
  }
  case AMDGPU::G_AMDGPU_BUFFER_ATOMIC_SWAP:
  case AMDGPU::G_AMDGPU_BUFFER_ATOMIC_ADD:
  case AMDGPU::G_AMDGPU_BUFFER_ATOMIC_SUB:
  case AMDGPU::G_AMDGPU_BUFFER_ATOMIC_SMIN:
  case AMDGPU::G_AMDGPU_BUFFER_ATOMIC_UMIN:
  case AMDGPU::G_AMDGPU_BUFFER_ATOMIC_SMAX:
  case AMDGPU::G_AMDGPU_BUFFER_ATOMIC_UMAX:
  case AMDGPU::G_AMDGPU_BUFFER_ATOMIC_AND:
  case AMDGPU::G_AMDGPU_BUFFER_ATOMIC_OR:
  case AMDGPU::G_AMDGPU_BUFFER_ATOMIC_XOR:
  case AMDGPU::G_AMDGPU_BUFFER_ATOMIC_INC:
  case AMDGPU::G_AMDGPU_BUFFER_ATOMIC_DEC:
  case AMDGPU::G_AMDGPU_BUFFER_ATOMIC_FADD:
  case AMDGPU::G_AMDGPU_BUFFER_ATOMIC_FMIN:
  case AMDGPU::G_AMDGPU_BUFFER_ATOMIC_FMAX: {
    applyDefaultMapping(OpdMapper);
    executeInWaterfallLoop(B, MI, {2, 5});
    return;
  }
  case AMDGPU::G_AMDGPU_BUFFER_ATOMIC_CMPSWAP: {
    applyDefaultMapping(OpdMapper);
    executeInWaterfallLoop(B, MI, {3, 6});
    return;
  }
  case AMDGPU::G_AMDGPU_S_BUFFER_LOAD:
  case AMDGPU::G_AMDGPU_S_BUFFER_LOAD_UBYTE:
  case AMDGPU::G_AMDGPU_S_BUFFER_LOAD_SBYTE:
  case AMDGPU::G_AMDGPU_S_BUFFER_LOAD_USHORT:
  case AMDGPU::G_AMDGPU_S_BUFFER_LOAD_SSHORT: {
    applyMappingSBufferLoad(B, OpdMapper);
    return;
  }
  case AMDGPU::G_AMDGPU_S_BUFFER_PREFETCH:
    constrainOpWithReadfirstlane(B, MI, 0);
    constrainOpWithReadfirstlane(B, MI, 2);
    return;
  case AMDGPU::G_INTRINSIC:
  case AMDGPU::G_INTRINSIC_CONVERGENT: {
    switch (cast<GIntrinsic>(MI).getIntrinsicID()) {
    case Intrinsic::amdgcn_readlane: {
      substituteSimpleCopyRegs(OpdMapper, 2);

      assert(OpdMapper.getVRegs(0).empty());
      assert(OpdMapper.getVRegs(3).empty());

      // Make sure the index is an SGPR. It doesn't make sense to run this in a
      // waterfall loop, so assume it's a uniform value.
      constrainOpWithReadfirstlane(B, MI, 3); // Index
      return;
    }
    case Intrinsic::amdgcn_writelane: {
      assert(OpdMapper.getVRegs(0).empty());
      assert(OpdMapper.getVRegs(2).empty());
      assert(OpdMapper.getVRegs(3).empty());

      substituteSimpleCopyRegs(OpdMapper, 4); // VGPR input val
      constrainOpWithReadfirstlane(B, MI, 2); // Source value
      constrainOpWithReadfirstlane(B, MI, 3); // Index
      return;
    }
    case Intrinsic::amdgcn_interp_p1:
    case Intrinsic::amdgcn_interp_p2:
    case Intrinsic::amdgcn_interp_mov:
    case Intrinsic::amdgcn_interp_p1_f16:
    case Intrinsic::amdgcn_interp_p2_f16:
    case Intrinsic::amdgcn_lds_param_load: {
      applyDefaultMapping(OpdMapper);

      // Readlane for m0 value, which is always the last operand.
      // FIXME: Should this be a waterfall loop instead?
      constrainOpWithReadfirstlane(B, MI, MI.getNumOperands() - 1); // Index
      return;
    }
    case Intrinsic::amdgcn_interp_inreg_p10:
    case Intrinsic::amdgcn_interp_inreg_p2:
    case Intrinsic::amdgcn_interp_inreg_p10_f16:
    case Intrinsic::amdgcn_interp_inreg_p2_f16:
    case Intrinsic::amdgcn_interp_p10_rtz_f16:
    case Intrinsic::amdgcn_interp_p2_rtz_f16:
    case Intrinsic::amdgcn_permlane16_swap:
    case Intrinsic::amdgcn_permlane32_swap:
      applyDefaultMapping(OpdMapper);
      return;
    case Intrinsic::amdgcn_permlane16:
    case Intrinsic::amdgcn_permlanex16: {
      // Doing a waterfall loop over these wouldn't make any sense.
      substituteSimpleCopyRegs(OpdMapper, 2);
      substituteSimpleCopyRegs(OpdMapper, 3);
      constrainOpWithReadfirstlane(B, MI, 4);
      constrainOpWithReadfirstlane(B, MI, 5);
      return;
    }
    case Intrinsic::amdgcn_permlane_bcast:
    case Intrinsic::amdgcn_permlane_up:
    case Intrinsic::amdgcn_permlane_down:
    case Intrinsic::amdgcn_permlane_xor:
      // Doing a waterfall loop over these wouldn't make any sense.
      constrainOpWithReadfirstlane(B, MI, 3);
      constrainOpWithReadfirstlane(B, MI, 4);
      return;
    case Intrinsic::amdgcn_permlane_idx_gen: {
      constrainOpWithReadfirstlane(B, MI, 3);
      return;
    }
    case Intrinsic::amdgcn_sbfe:
      applyMappingBFE(B, OpdMapper, true);
      return;
    case Intrinsic::amdgcn_ubfe:
      applyMappingBFE(B, OpdMapper, false);
      return;
    case Intrinsic::amdgcn_inverse_ballot:
    case Intrinsic::amdgcn_s_bitreplicate:
    case Intrinsic::amdgcn_s_quadmask:
    case Intrinsic::amdgcn_s_wqm:
      applyDefaultMapping(OpdMapper);
      constrainOpWithReadfirstlane(B, MI, 2); // Mask
      return;
    case Intrinsic::amdgcn_ballot:
      // Use default handling and insert copy to vcc source.
      break;
    }
    break;
  }
  case AMDGPU::G_AMDGPU_INTRIN_IMAGE_LOAD:
  case AMDGPU::G_AMDGPU_INTRIN_IMAGE_LOAD_D16:
  case AMDGPU::G_AMDGPU_INTRIN_IMAGE_LOAD_NORET:
  case AMDGPU::G_AMDGPU_INTRIN_IMAGE_STORE:
  case AMDGPU::G_AMDGPU_INTRIN_IMAGE_STORE_D16: {
    const AMDGPU::RsrcIntrinsic *RSrcIntrin =
        AMDGPU::lookupRsrcIntrinsic(AMDGPU::getIntrinsicID(MI));
    assert(RSrcIntrin && RSrcIntrin->IsImage);
    // Non-images can have complications from operands that allow both SGPR
    // and VGPR. For now it's too complicated to figure out the final opcode
    // to derive the register bank from the MCInstrDesc.
    applyMappingImage(B, MI, OpdMapper, RSrcIntrin->RsrcArg);
    return;
  }
  case AMDGPU::G_AMDGPU_BVH_INTERSECT_RAY:
  case AMDGPU::G_AMDGPU_BVH8_INTERSECT_RAY:
  case AMDGPU::G_AMDGPU_BVH_DUAL_INTERSECT_RAY: {
    bool IsDualOrBVH8 =
        MI.getOpcode() == AMDGPU::G_AMDGPU_BVH_DUAL_INTERSECT_RAY ||
        MI.getOpcode() == AMDGPU::G_AMDGPU_BVH8_INTERSECT_RAY;
    unsigned NumMods = IsDualOrBVH8 ? 0 : 1; // Has A16 modifier
    unsigned LastRegOpIdx = MI.getNumExplicitOperands() - 1 - NumMods;
    applyDefaultMapping(OpdMapper);
    executeInWaterfallLoop(B, MI, {LastRegOpIdx});
    return;
  }
  case AMDGPU::G_INTRINSIC_W_SIDE_EFFECTS:
  case AMDGPU::G_INTRINSIC_CONVERGENT_W_SIDE_EFFECTS: {
    auto IntrID = cast<GIntrinsic>(MI).getIntrinsicID();
    switch (IntrID) {
    case Intrinsic::amdgcn_ds_ordered_add:
    case Intrinsic::amdgcn_ds_ordered_swap: {
      // This is only allowed to execute with 1 lane, so readfirstlane is safe.
      assert(OpdMapper.getVRegs(0).empty());
      substituteSimpleCopyRegs(OpdMapper, 3);
      constrainOpWithReadfirstlane(B, MI, 2); // M0
      return;
    }
    case Intrinsic::amdgcn_ds_gws_init:
    case Intrinsic::amdgcn_ds_gws_barrier:
    case Intrinsic::amdgcn_ds_gws_sema_br: {
      // Only the first lane is executes, so readfirstlane is safe.
      substituteSimpleCopyRegs(OpdMapper, 1);
      constrainOpWithReadfirstlane(B, MI, 2); // M0
      return;
    }
    case Intrinsic::amdgcn_ds_gws_sema_v:
    case Intrinsic::amdgcn_ds_gws_sema_p:
    case Intrinsic::amdgcn_ds_gws_sema_release_all: {
      // Only the first lane is executes, so readfirstlane is safe.
      constrainOpWithReadfirstlane(B, MI, 1); // M0
      return;
    }
    case Intrinsic::amdgcn_ds_append:
    case Intrinsic::amdgcn_ds_consume: {
      constrainOpWithReadfirstlane(B, MI, 2); // M0
      return;
    }
    case Intrinsic::amdgcn_s_sendmsg:
    case Intrinsic::amdgcn_s_sendmsghalt: {
      // FIXME: Should this use a waterfall loop?
      constrainOpWithReadfirstlane(B, MI, 2); // M0
      return;
    }
    case Intrinsic::amdgcn_s_setreg: {
      constrainOpWithReadfirstlane(B, MI, 2);
      return;
    }
    case Intrinsic::amdgcn_s_ttracedata:
      constrainOpWithReadfirstlane(B, MI, 1); // M0
      return;
    case Intrinsic::amdgcn_raw_buffer_load_lds:
    case Intrinsic::amdgcn_raw_ptr_buffer_load_lds: {
      applyDefaultMapping(OpdMapper);
      constrainOpWithReadfirstlane(B, MI, 1); // rsrc
      constrainOpWithReadfirstlane(B, MI, 2); // M0
      constrainOpWithReadfirstlane(B, MI, 5); // soffset
      return;
    }
    case Intrinsic::amdgcn_struct_buffer_load_lds:
    case Intrinsic::amdgcn_struct_ptr_buffer_load_lds: {
      applyDefaultMapping(OpdMapper);
      constrainOpWithReadfirstlane(B, MI, 1); // rsrc
      constrainOpWithReadfirstlane(B, MI, 2); // M0
      constrainOpWithReadfirstlane(B, MI, 6); // soffset
      return;
    }
    case Intrinsic::amdgcn_cluster_load_async_to_lds_b8:
    case Intrinsic::amdgcn_cluster_load_async_to_lds_b32:
    case Intrinsic::amdgcn_cluster_load_async_to_lds_b64:
    case Intrinsic::amdgcn_cluster_load_async_to_lds_b128: {
      applyDefaultMapping(OpdMapper);
      constrainOpWithReadfirstlane(B, MI, 5);
      return;
    }
    case Intrinsic::amdgcn_load_to_lds:
    case Intrinsic::amdgcn_global_load_lds: {
      applyDefaultMapping(OpdMapper);
      constrainOpWithReadfirstlane(B, MI, 2);
      return;
    }
    case Intrinsic::amdgcn_lds_direct_load: {
      applyDefaultMapping(OpdMapper);
      // Readlane for m0 value, which is always the last operand.
      constrainOpWithReadfirstlane(B, MI, MI.getNumOperands() - 1); // Index
      return;
    }
    case Intrinsic::amdgcn_exp_row:
      applyDefaultMapping(OpdMapper);
      constrainOpWithReadfirstlane(B, MI, 8); // M0
      return;
    case Intrinsic::amdgcn_cluster_load_b32:
    case Intrinsic::amdgcn_cluster_load_b64:
    case Intrinsic::amdgcn_cluster_load_b128: {
      applyDefaultMapping(OpdMapper);
      constrainOpWithReadfirstlane(B, MI, 4); // M0
      return;
    }
    case Intrinsic::amdgcn_s_sleep_var:
      assert(OpdMapper.getVRegs(1).empty());
      constrainOpWithReadfirstlane(B, MI, 1);
      return;
    case Intrinsic::amdgcn_s_barrier_join:
      constrainOpWithReadfirstlane(B, MI, 1);
      return;
    case Intrinsic::amdgcn_s_barrier_init:
    case Intrinsic::amdgcn_s_barrier_signal_var:
      constrainOpWithReadfirstlane(B, MI, 1);
      constrainOpWithReadfirstlane(B, MI, 2);
      return;
    case Intrinsic::amdgcn_s_get_barrier_state:
    case Intrinsic::amdgcn_s_get_named_barrier_state: {
      constrainOpWithReadfirstlane(B, MI, 2);
      return;
    }
    case Intrinsic::amdgcn_s_prefetch_data: {
      Register PtrReg = MI.getOperand(1).getReg();
      unsigned AS = MRI.getType(PtrReg).getAddressSpace();
      if (AMDGPU::isFlatGlobalAddrSpace(AS)) {
        constrainOpWithReadfirstlane(B, MI, 1);
        constrainOpWithReadfirstlane(B, MI, 2);
      } else
        MI.eraseFromParent();
      return;
    }
    case Intrinsic::amdgcn_tensor_load_to_lds:
    case Intrinsic::amdgcn_tensor_store_from_lds: {
      constrainOpWithReadfirstlane(B, MI, 1);
      constrainOpWithReadfirstlane(B, MI, 2);
      constrainOpWithReadfirstlane(B, MI, 3);
      constrainOpWithReadfirstlane(B, MI, 4);
      return;
    }
    case Intrinsic::amdgcn_tensor_load_to_lds_d2:
    case Intrinsic::amdgcn_tensor_store_from_lds_d2: {
      constrainOpWithReadfirstlane(B, MI, 1);
      constrainOpWithReadfirstlane(B, MI, 2);
      return;
    }
    default: {
      if (const AMDGPU::RsrcIntrinsic *RSrcIntrin =
              AMDGPU::lookupRsrcIntrinsic(IntrID)) {
        // Non-images can have complications from operands that allow both SGPR
        // and VGPR. For now it's too complicated to figure out the final opcode
        // to derive the register bank from the MCInstrDesc.
        if (RSrcIntrin->IsImage) {
          applyMappingImage(B, MI, OpdMapper, RSrcIntrin->RsrcArg);
          return;
        }
      }

      break;
    }
    }
    break;
  }
  case AMDGPU::G_SI_CALL: {
    // Use a set to avoid extra readfirstlanes in the case where multiple
    // operands are the same register.
    SmallSet<Register, 4> SGPROperandRegs;

    if (!collectWaterfallOperands(SGPROperandRegs, MI, MRI, {1}))
      break;

    // Move all copies to physical SGPRs that are used by the call instruction
    // into the loop block. Start searching for these copies until the
    // ADJCALLSTACKUP.
    unsigned FrameSetupOpcode = AMDGPU::ADJCALLSTACKUP;
    unsigned FrameDestroyOpcode = AMDGPU::ADJCALLSTACKDOWN;

    // Move all non-copies before the copies, so that a complete range can be
    // moved into the waterfall loop.
    SmallVector<MachineInstr *, 4> NonCopyInstrs;
    // Count of NonCopyInstrs found until the current LastCopy.
    unsigned NonCopyInstrsLen = 0;
    MachineBasicBlock::iterator Start(&MI);
    MachineBasicBlock::iterator LastCopy = Start;
    MachineBasicBlock *MBB = MI.getParent();
    const SIMachineFunctionInfo *Info =
        MBB->getParent()->getInfo<SIMachineFunctionInfo>();
    while (Start->getOpcode() != FrameSetupOpcode) {
      --Start;
      bool IsCopy = false;
      if (Start->getOpcode() == AMDGPU::COPY) {
        auto &Dst = Start->getOperand(0);
        if (Dst.isReg()) {
          Register Reg = Dst.getReg();
          if (Reg.isPhysical() && MI.readsRegister(Reg, TRI)) {
            IsCopy = true;
          } else {
            // Also move the copy from the scratch rsrc descriptor into the loop
            // to allow it to be optimized away.
            auto &Src = Start->getOperand(1);
            if (Src.isReg()) {
              Reg = Src.getReg();
              IsCopy = Info->getScratchRSrcReg() == Reg;
            }
          }
        }
      }

      if (IsCopy) {
        LastCopy = Start;
        NonCopyInstrsLen = NonCopyInstrs.size();
      } else {
        NonCopyInstrs.push_back(&*Start);
      }
    }
    NonCopyInstrs.resize(NonCopyInstrsLen);

    for (auto *NonCopy : reverse(NonCopyInstrs)) {
      MBB->splice(LastCopy, MBB, NonCopy->getIterator());
    }
    Start = LastCopy;

    // Do the same for copies after the loop
    NonCopyInstrs.clear();
    NonCopyInstrsLen = 0;
    MachineBasicBlock::iterator End(&MI);
    LastCopy = End;
    while (End->getOpcode() != FrameDestroyOpcode) {
      ++End;
      bool IsCopy = false;
      if (End->getOpcode() == AMDGPU::COPY) {
        auto &Src = End->getOperand(1);
        if (Src.isReg()) {
          Register Reg = Src.getReg();
          IsCopy = Reg.isPhysical() && MI.modifiesRegister(Reg, TRI);
        }
      }

      if (IsCopy) {
        LastCopy = End;
        NonCopyInstrsLen = NonCopyInstrs.size();
      } else {
        NonCopyInstrs.push_back(&*End);
      }
    }
    NonCopyInstrs.resize(NonCopyInstrsLen);

    End = LastCopy;
    ++LastCopy;
    for (auto *NonCopy : reverse(NonCopyInstrs)) {
      MBB->splice(LastCopy, MBB, NonCopy->getIterator());
    }

    ++End;
    B.setInsertPt(B.getMBB(), Start);
    executeInWaterfallLoop(B, make_range(Start, End), SGPROperandRegs);
    break;
  }
  case AMDGPU::G_LOAD:
  case AMDGPU::G_ZEXTLOAD:
  case AMDGPU::G_SEXTLOAD: {
    if (applyMappingLoad(B, OpdMapper, MI))
      return;
    break;
  }
  case AMDGPU::G_DYN_STACKALLOC:
    applyMappingDynStackAlloc(B, OpdMapper, MI);
    return;
  case AMDGPU::G_STACKRESTORE: {
    applyDefaultMapping(OpdMapper);
    constrainOpWithReadfirstlane(B, MI, 0);
    return;
  }
  case AMDGPU::G_SBFX:
    applyMappingBFE(B, OpdMapper, /*Signed*/ true);
    return;
  case AMDGPU::G_UBFX:
    applyMappingBFE(B, OpdMapper, /*Signed*/ false);
    return;
  case AMDGPU::G_AMDGPU_MAD_U64_U32:
  case AMDGPU::G_AMDGPU_MAD_I64_I32:
    applyMappingMAD_64_32(B, OpdMapper);
    return;
  case AMDGPU::G_PREFETCH: {
    if (!Subtarget.hasSafeSmemPrefetch() && !Subtarget.hasVmemPrefInsts()) {
      MI.eraseFromParent();
      return;
    }
    Register PtrReg = MI.getOperand(0).getReg();
    unsigned PtrBank = getRegBankID(PtrReg, MRI, AMDGPU::SGPRRegBankID);
    if (PtrBank == AMDGPU::VGPRRegBankID &&
        (!Subtarget.hasVmemPrefInsts() || !MI.getOperand(3).getImm())) {
      // Cannot do I$ prefetch with divergent pointer.
      MI.eraseFromParent();
      return;
    }
    unsigned AS = MRI.getType(PtrReg).getAddressSpace();
    if ((!AMDGPU::isFlatGlobalAddrSpace(AS) &&
         AS != AMDGPUAS::CONSTANT_ADDRESS_32BIT) ||
        (!Subtarget.hasSafeSmemPrefetch() &&
         (AS == AMDGPUAS::CONSTANT_ADDRESS_32BIT ||
          !MI.getOperand(3).getImm() /* I$ prefetch */))) {
      MI.eraseFromParent();
      return;
    }
    applyDefaultMapping(OpdMapper);
    return;
  }
  default:
    break;
  }

  return applyDefaultMapping(OpdMapper);
}

// vgpr, sgpr -> vgpr
// vgpr, agpr -> vgpr
// agpr, agpr -> agpr
// agpr, sgpr -> vgpr
static unsigned regBankUnion(unsigned RB0, unsigned RB1) {
  if (RB0 == AMDGPU::InvalidRegBankID)
    return RB1;
  if (RB1 == AMDGPU::InvalidRegBankID)
    return RB0;

  if (RB0 == AMDGPU::SGPRRegBankID && RB1 == AMDGPU::SGPRRegBankID)
    return AMDGPU::SGPRRegBankID;

  if (RB0 == AMDGPU::AGPRRegBankID && RB1 == AMDGPU::AGPRRegBankID)
    return AMDGPU::AGPRRegBankID;

  return AMDGPU::VGPRRegBankID;
}

static unsigned regBankBoolUnion(unsigned RB0, unsigned RB1) {
  if (RB0 == AMDGPU::InvalidRegBankID)
    return RB1;
  if (RB1 == AMDGPU::InvalidRegBankID)
    return RB0;

  // vcc, vcc -> vcc
  // vcc, sgpr -> vcc
  // vcc, vgpr -> vcc
  if (RB0 == AMDGPU::VCCRegBankID || RB1 == AMDGPU::VCCRegBankID)
    return AMDGPU::VCCRegBankID;

  // vcc, vgpr -> vgpr
  return regBankUnion(RB0, RB1);
}

unsigned AMDGPURegisterBankInfo::getMappingType(const MachineRegisterInfo &MRI,
                                                const MachineInstr &MI) const {
  unsigned RegBank = AMDGPU::InvalidRegBankID;

  for (const MachineOperand &MO : MI.operands()) {
    if (!MO.isReg())
      continue;
    Register Reg = MO.getReg();
    if (const RegisterBank *Bank = getRegBank(Reg, MRI, *TRI)) {
      RegBank = regBankUnion(RegBank, Bank->getID());
      if (RegBank == AMDGPU::VGPRRegBankID)
        break;
    }
  }

  return RegBank;
}

bool AMDGPURegisterBankInfo::isSALUMapping(const MachineInstr &MI) const {
  const MachineFunction &MF = *MI.getParent()->getParent();
  const MachineRegisterInfo &MRI = MF.getRegInfo();
  for (const MachineOperand &MO : MI.operands()) {
    if (!MO.isReg())
      continue;
    Register Reg = MO.getReg();
    if (const RegisterBank *Bank = getRegBank(Reg, MRI, *TRI)) {
      if (Bank->getID() != AMDGPU::SGPRRegBankID)
        return false;
    }
  }
  return true;
}

const RegisterBankInfo::InstructionMapping &
AMDGPURegisterBankInfo::getDefaultMappingSOP(const MachineInstr &MI) const {
  const MachineFunction &MF = *MI.getParent()->getParent();
  const MachineRegisterInfo &MRI = MF.getRegInfo();
  SmallVector<const ValueMapping*, 8> OpdsMapping(MI.getNumOperands());

  for (unsigned i = 0, e = MI.getNumOperands(); i != e; ++i) {
    const MachineOperand &SrcOp = MI.getOperand(i);
    if (!SrcOp.isReg())
      continue;

    unsigned Size = getSizeInBits(SrcOp.getReg(), MRI, *TRI);
    OpdsMapping[i] = AMDGPU::getValueMapping(AMDGPU::SGPRRegBankID, Size);
  }
  return getInstructionMapping(1, 1, getOperandsMapping(OpdsMapping),
                               MI.getNumOperands());
}

const RegisterBankInfo::InstructionMapping &
AMDGPURegisterBankInfo::getDefaultMappingVOP(const MachineInstr &MI) const {
  const MachineFunction &MF = *MI.getParent()->getParent();
  const MachineRegisterInfo &MRI = MF.getRegInfo();
  SmallVector<const ValueMapping*, 8> OpdsMapping(MI.getNumOperands());

  // Even though we technically could use SGPRs, this would require knowledge of
  // the constant bus restriction. Force all sources to VGPR (except for VCC).
  //
  // TODO: Unary ops are trivially OK, so accept SGPRs?
  for (unsigned i = 0, e = MI.getNumOperands(); i != e; ++i) {
    const MachineOperand &Src = MI.getOperand(i);
    if (!Src.isReg())
      continue;

    unsigned Size = getSizeInBits(Src.getReg(), MRI, *TRI);
    unsigned BankID = Size == 1 ? AMDGPU::VCCRegBankID : AMDGPU::VGPRRegBankID;
    OpdsMapping[i] = AMDGPU::getValueMapping(BankID, Size);
  }

  return getInstructionMapping(1, 1, getOperandsMapping(OpdsMapping),
                               MI.getNumOperands());
}

const RegisterBankInfo::InstructionMapping &
AMDGPURegisterBankInfo::getDefaultMappingAllVGPR(const MachineInstr &MI) const {
  const MachineFunction &MF = *MI.getParent()->getParent();
  const MachineRegisterInfo &MRI = MF.getRegInfo();
  SmallVector<const ValueMapping*, 8> OpdsMapping(MI.getNumOperands());

  for (unsigned I = 0, E = MI.getNumOperands(); I != E; ++I) {
    const MachineOperand &Op = MI.getOperand(I);
    if (!Op.isReg())
      continue;

    unsigned Size = getSizeInBits(Op.getReg(), MRI, *TRI);
    OpdsMapping[I] = AMDGPU::getValueMapping(AMDGPU::VGPRRegBankID, Size);
  }

  return getInstructionMapping(1, 1, getOperandsMapping(OpdsMapping),
                               MI.getNumOperands());
}

const RegisterBankInfo::InstructionMapping &
AMDGPURegisterBankInfo::getImageMapping(const MachineRegisterInfo &MRI,
                                        const MachineInstr &MI,
                                        int RsrcIdx) const {
  // The reported argument index is relative to the IR intrinsic call arguments,
  // so we need to shift by the number of defs and the intrinsic ID.
  RsrcIdx += MI.getNumExplicitDefs() + 1;

  const int NumOps = MI.getNumOperands();
  SmallVector<const ValueMapping *, 8> OpdsMapping(NumOps);

  // TODO: Should packed/unpacked D16 difference be reported here as part of
  // the value mapping?
  for (int I = 0; I != NumOps; ++I) {
    if (!MI.getOperand(I).isReg())
      continue;

    Register OpReg = MI.getOperand(I).getReg();
    // We replace some dead address operands with $noreg
    if (!OpReg)
      continue;

    unsigned Size = getSizeInBits(OpReg, MRI, *TRI);

    // FIXME: Probably need a new intrinsic register bank searchable table to
    // handle arbitrary intrinsics easily.
    //
    // If this has a sampler, it immediately follows rsrc.
    const bool MustBeSGPR = I == RsrcIdx || I == RsrcIdx + 1;

    if (MustBeSGPR) {
      // If this must be an SGPR, so we must report whatever it is as legal.
      unsigned NewBank = getRegBankID(OpReg, MRI, AMDGPU::SGPRRegBankID);
      OpdsMapping[I] = AMDGPU::getValueMapping(NewBank, Size);
    } else {
      // Some operands must be VGPR, and these are easy to copy to.
      OpdsMapping[I] = AMDGPU::getValueMapping(AMDGPU::VGPRRegBankID, Size);
    }
  }

  return getInstructionMapping(1, 1, getOperandsMapping(OpdsMapping), NumOps);
}

/// Return the mapping for a pointer argument.
const RegisterBankInfo::ValueMapping *
AMDGPURegisterBankInfo::getValueMappingForPtr(const MachineRegisterInfo &MRI,
                                              Register PtrReg) const {
  LLT PtrTy = MRI.getType(PtrReg);
  unsigned Size = PtrTy.getSizeInBits();
  if (Subtarget.useFlatForGlobal() ||
      !AMDGPU::isFlatGlobalAddrSpace(PtrTy.getAddressSpace()))
    return AMDGPU::getValueMapping(AMDGPU::VGPRRegBankID, Size);

  // If we're using MUBUF instructions for global memory, an SGPR base register
  // is possible. Otherwise this needs to be a VGPR.
  const RegisterBank *PtrBank = getRegBank(PtrReg, MRI, *TRI);
  return AMDGPU::getValueMapping(PtrBank->getID(), Size);
}

const RegisterBankInfo::InstructionMapping &
AMDGPURegisterBankInfo::getInstrMappingForLoad(const MachineInstr &MI) const {

  const MachineFunction &MF = *MI.getParent()->getParent();
  const MachineRegisterInfo &MRI = MF.getRegInfo();
  SmallVector<const ValueMapping*, 2> OpdsMapping(2);
  unsigned Size = getSizeInBits(MI.getOperand(0).getReg(), MRI, *TRI);
  Register PtrReg = MI.getOperand(1).getReg();
  LLT PtrTy = MRI.getType(PtrReg);
  unsigned AS = PtrTy.getAddressSpace();
  unsigned PtrSize = PtrTy.getSizeInBits();

  const ValueMapping *ValMapping;
  const ValueMapping *PtrMapping;

  const RegisterBank *PtrBank = getRegBank(PtrReg, MRI, *TRI);

  if (PtrBank == &AMDGPU::SGPRRegBank && AMDGPU::isFlatGlobalAddrSpace(AS)) {
    if (isScalarLoadLegal(MI)) {
      // We have a uniform instruction so we want to use an SMRD load
      ValMapping = AMDGPU::getValueMapping(AMDGPU::SGPRRegBankID, Size);
      PtrMapping = AMDGPU::getValueMapping(AMDGPU::SGPRRegBankID, PtrSize);
    } else {
      ValMapping = AMDGPU::getValueMapping(AMDGPU::VGPRRegBankID, Size);

      // If we're using MUBUF instructions for global memory, an SGPR base
      // register is possible. Otherwise this needs to be a VGPR.
      unsigned PtrBankID = Subtarget.useFlatForGlobal() ?
        AMDGPU::VGPRRegBankID : AMDGPU::SGPRRegBankID;

      PtrMapping = AMDGPU::getValueMapping(PtrBankID, PtrSize);
    }
  } else {
    ValMapping = AMDGPU::getValueMapping(AMDGPU::VGPRRegBankID, Size);
    PtrMapping = AMDGPU::getValueMapping(AMDGPU::VGPRRegBankID, PtrSize);
  }

  OpdsMapping[0] = ValMapping;
  OpdsMapping[1] = PtrMapping;
  const RegisterBankInfo::InstructionMapping &Mapping = getInstructionMapping(
      1, 1, getOperandsMapping(OpdsMapping), MI.getNumOperands());
  return Mapping;

  // FIXME: Do we want to add a mapping for FLAT load, or should we just
  // handle that during instruction selection?
}

unsigned
AMDGPURegisterBankInfo::getRegBankID(Register Reg,
                                     const MachineRegisterInfo &MRI,
                                     unsigned Default) const {
  const RegisterBank *Bank = getRegBank(Reg, MRI, *TRI);
  return Bank ? Bank->getID() : Default;
}

const RegisterBankInfo::ValueMapping *
AMDGPURegisterBankInfo::getSGPROpMapping(Register Reg,
                                         const MachineRegisterInfo &MRI,
                                         const TargetRegisterInfo &TRI) const {
  // Lie and claim anything is legal, even though this needs to be an SGPR
  // applyMapping will have to deal with it as a waterfall loop.
  unsigned Bank = getRegBankID(Reg, MRI, AMDGPU::SGPRRegBankID);
  unsigned Size = getSizeInBits(Reg, MRI, TRI);
  return AMDGPU::getValueMapping(Bank, Size);
}

const RegisterBankInfo::ValueMapping *
AMDGPURegisterBankInfo::getVGPROpMapping(Register Reg,
                                         const MachineRegisterInfo &MRI,
                                         const TargetRegisterInfo &TRI) const {
  unsigned Size = getSizeInBits(Reg, MRI, TRI);
  return AMDGPU::getValueMapping(AMDGPU::VGPRRegBankID, Size);
}

const RegisterBankInfo::ValueMapping *
AMDGPURegisterBankInfo::getAGPROpMapping(Register Reg,
                                         const MachineRegisterInfo &MRI,
                                         const TargetRegisterInfo &TRI) const {
  unsigned Size = getSizeInBits(Reg, MRI, TRI);
  return AMDGPU::getValueMapping(AMDGPU::AGPRRegBankID, Size);
}

///
/// This function must return a legal mapping, because
/// AMDGPURegisterBankInfo::getInstrAlternativeMappings() is not called
/// in RegBankSelect::Mode::Fast.  Any mapping that would cause a
/// VGPR to SGPR generated is illegal.
///
// Operands that must be SGPRs must accept potentially divergent VGPRs as
// legal. These will be dealt with in applyMappingImpl.
//
const RegisterBankInfo::InstructionMapping &
AMDGPURegisterBankInfo::getInstrMapping(const MachineInstr &MI) const {
  const MachineFunction &MF = *MI.getParent()->getParent();
  const MachineRegisterInfo &MRI = MF.getRegInfo();

  if (MI.isCopy() || MI.getOpcode() == AMDGPU::G_FREEZE) {
    Register DstReg = MI.getOperand(0).getReg();
    Register SrcReg = MI.getOperand(1).getReg();

    // The default logic bothers to analyze impossible alternative mappings. We
    // want the most straightforward mapping, so just directly handle this.
    const RegisterBank *DstBank = getRegBank(DstReg, MRI, *TRI);
    const RegisterBank *SrcBank = getRegBank(SrcReg, MRI, *TRI);
    assert(SrcBank && "src bank should have been assigned already");

    // For COPY between a physical reg and an s1, there is no type associated so
    // we need to take the virtual register's type as a hint on how to interpret
    // s1 values.
    if (!SrcReg.isVirtual() && !DstBank &&
        MRI.getType(DstReg) == LLT::scalar(1))
      DstBank = &AMDGPU::VCCRegBank;
    else if (!DstReg.isVirtual() && MRI.getType(SrcReg) == LLT::scalar(1))
      DstBank = &AMDGPU::VCCRegBank;

    if (!DstBank)
      DstBank = SrcBank;

    unsigned Size = getSizeInBits(DstReg, MRI, *TRI);
    if (MI.getOpcode() != AMDGPU::G_FREEZE &&
        cannotCopy(*DstBank, *SrcBank, TypeSize::getFixed(Size)))
      return getInvalidInstructionMapping();

    const ValueMapping &ValMap = getValueMapping(0, Size, *DstBank);
    unsigned OpdsMappingSize = MI.isCopy() ? 1 : 2;
    SmallVector<const ValueMapping *, 1> OpdsMapping(OpdsMappingSize);
    OpdsMapping[0] = &ValMap;
    if (MI.getOpcode() == AMDGPU::G_FREEZE)
      OpdsMapping[1] = &ValMap;

    return getInstructionMapping(
        1, /*Cost*/ 1,
        /*OperandsMapping*/ getOperandsMapping(OpdsMapping), OpdsMappingSize);
  }

  if (MI.isRegSequence()) {
    // If any input is a VGPR, the result must be a VGPR. The default handling
    // assumes any copy between banks is legal.
    unsigned BankID = AMDGPU::SGPRRegBankID;

    for (unsigned I = 1, E = MI.getNumOperands(); I != E; I += 2) {
      auto OpBank = getRegBankID(MI.getOperand(I).getReg(), MRI);
      // It doesn't make sense to use vcc or scc banks here, so just ignore
      // them.
      if (OpBank != AMDGPU::SGPRRegBankID) {
        BankID = AMDGPU::VGPRRegBankID;
        break;
      }
    }
    unsigned Size = getSizeInBits(MI.getOperand(0).getReg(), MRI, *TRI);

    const ValueMapping &ValMap = getValueMapping(0, Size, getRegBank(BankID));
    return getInstructionMapping(
        1, /*Cost*/ 1,
        /*OperandsMapping*/ getOperandsMapping({&ValMap}), 1);
  }

  // The default handling is broken and doesn't handle illegal SGPR->VGPR copies
  // properly.
  //
  // TODO: There are additional exec masking dependencies to analyze.
  if (auto *PHI = dyn_cast<GPhi>(&MI)) {
    unsigned ResultBank = AMDGPU::InvalidRegBankID;
    Register DstReg = PHI->getReg(0);

    // Sometimes the result may have already been assigned a bank.
    if (const RegisterBank *DstBank = getRegBank(DstReg, MRI, *TRI))
      ResultBank = DstBank->getID();

    for (unsigned I = 0; I < PHI->getNumIncomingValues(); ++I) {
      Register Reg = PHI->getIncomingValue(I);
      const RegisterBank *Bank = getRegBank(Reg, MRI, *TRI);

      // FIXME: Assuming VGPR for any undetermined inputs.
      if (!Bank || Bank->getID() == AMDGPU::VGPRRegBankID) {
        ResultBank = AMDGPU::VGPRRegBankID;
        break;
      }

      // FIXME: Need to promote SGPR case to s32
      unsigned OpBank = Bank->getID();
      ResultBank = regBankBoolUnion(ResultBank, OpBank);
    }

    assert(ResultBank != AMDGPU::InvalidRegBankID);

    unsigned Size = MRI.getType(DstReg).getSizeInBits();

    const ValueMapping &ValMap =
        getValueMapping(0, Size, getRegBank(ResultBank));
    return getInstructionMapping(
        1, /*Cost*/ 1,
        /*OperandsMapping*/ getOperandsMapping({&ValMap}), 1);
  }

  const RegisterBankInfo::InstructionMapping &Mapping = getInstrMappingImpl(MI);
  if (Mapping.isValid())
    return Mapping;

  SmallVector<const ValueMapping*, 8> OpdsMapping(MI.getNumOperands());

  switch (MI.getOpcode()) {
  default:
    return getInvalidInstructionMapping();

  case AMDGPU::G_AND:
  case AMDGPU::G_OR:
  case AMDGPU::G_XOR:
  case AMDGPU::G_MUL: {
    unsigned Size = MRI.getType(MI.getOperand(0).getReg()).getSizeInBits();
    if (Size == 1) {
      const RegisterBank *DstBank
        = getRegBank(MI.getOperand(0).getReg(), MRI, *TRI);

      unsigned TargetBankID = AMDGPU::InvalidRegBankID;
      unsigned BankLHS = AMDGPU::InvalidRegBankID;
      unsigned BankRHS = AMDGPU::InvalidRegBankID;
      if (DstBank) {
        TargetBankID = DstBank->getID();
        if (DstBank == &AMDGPU::VCCRegBank) {
          TargetBankID = AMDGPU::VCCRegBankID;
          BankLHS = AMDGPU::VCCRegBankID;
          BankRHS = AMDGPU::VCCRegBankID;
        } else {
          BankLHS = getRegBankID(MI.getOperand(1).getReg(), MRI,
                                 AMDGPU::SGPRRegBankID);
          BankRHS = getRegBankID(MI.getOperand(2).getReg(), MRI,
                                 AMDGPU::SGPRRegBankID);
        }
      } else {
        BankLHS = getRegBankID(MI.getOperand(1).getReg(), MRI,
                               AMDGPU::VCCRegBankID);
        BankRHS = getRegBankID(MI.getOperand(2).getReg(), MRI,
                               AMDGPU::VCCRegBankID);

        // Both inputs should be true booleans to produce a boolean result.
        if (BankLHS == AMDGPU::VGPRRegBankID || BankRHS == AMDGPU::VGPRRegBankID) {
          TargetBankID = AMDGPU::VGPRRegBankID;
        } else if (BankLHS == AMDGPU::VCCRegBankID || BankRHS == AMDGPU::VCCRegBankID) {
          TargetBankID = AMDGPU::VCCRegBankID;
          BankLHS = AMDGPU::VCCRegBankID;
          BankRHS = AMDGPU::VCCRegBankID;
        } else if (BankLHS == AMDGPU::SGPRRegBankID && BankRHS == AMDGPU::SGPRRegBankID) {
          TargetBankID = AMDGPU::SGPRRegBankID;
        }
      }

      OpdsMapping[0] = AMDGPU::getValueMapping(TargetBankID, Size);
      OpdsMapping[1] = AMDGPU::getValueMapping(BankLHS, Size);
      OpdsMapping[2] = AMDGPU::getValueMapping(BankRHS, Size);
      break;
    }

    if (Size == 64) {

      if (isSALUMapping(MI)) {
        OpdsMapping[0] = getValueMappingSGPR64Only(AMDGPU::SGPRRegBankID, Size);
        OpdsMapping[1] = OpdsMapping[2] = OpdsMapping[0];
      } else {
        if (MI.getOpcode() == AMDGPU::G_MUL && Subtarget.hasVectorMulU64())
          OpdsMapping[0] = AMDGPU::getValueMapping(AMDGPU::VGPRRegBankID, Size);
        else
          OpdsMapping[0] =
              getValueMappingSGPR64Only(AMDGPU::VGPRRegBankID, Size);
        unsigned Bank1 = getRegBankID(MI.getOperand(1).getReg(), MRI /*, DefaultBankID*/);
        OpdsMapping[1] = AMDGPU::getValueMapping(Bank1, Size);

        unsigned Bank2 = getRegBankID(MI.getOperand(2).getReg(), MRI /*, DefaultBankID*/);
        OpdsMapping[2] = AMDGPU::getValueMapping(Bank2, Size);
      }

      break;
    }

    [[fallthrough]];
  }
  case AMDGPU::G_PTR_ADD:
  case AMDGPU::G_PTRMASK:
  case AMDGPU::G_ADD:
  case AMDGPU::G_SUB:
  case AMDGPU::G_SHL:
  case AMDGPU::G_LSHR:
  case AMDGPU::G_ASHR:
  case AMDGPU::G_UADDO:
  case AMDGPU::G_USUBO:
  case AMDGPU::G_UADDE:
  case AMDGPU::G_SADDE:
  case AMDGPU::G_USUBE:
  case AMDGPU::G_SSUBE:
  case AMDGPU::G_ABS:
  case AMDGPU::G_SHUFFLE_VECTOR:
  case AMDGPU::G_SBFX:
  case AMDGPU::G_UBFX:
  case AMDGPU::G_AMDGPU_S_MUL_I64_I32:
  case AMDGPU::G_AMDGPU_S_MUL_U64_U32:
    if (isSALUMapping(MI))
      return getDefaultMappingSOP(MI);
    return getDefaultMappingVOP(MI);
  case AMDGPU::G_SMIN:
  case AMDGPU::G_SMAX:
  case AMDGPU::G_UMIN:
  case AMDGPU::G_UMAX:
    if (isSALUMapping(MI)) {
      // There are no scalar 64-bit min and max, use vector instruction instead.
      if (MRI.getType(MI.getOperand(0).getReg()).getSizeInBits() == 64 &&
          Subtarget.hasIntMinMax64())
        return getDefaultMappingVOP(MI);
      return getDefaultMappingSOP(MI);
    }
    return getDefaultMappingVOP(MI);
  case AMDGPU::G_FADD:
  case AMDGPU::G_FSUB:
  case AMDGPU::G_FMUL:
  case AMDGPU::G_FMA:
  case AMDGPU::G_FFLOOR:
  case AMDGPU::G_FCEIL:
  case AMDGPU::G_INTRINSIC_ROUNDEVEN:
  case AMDGPU::G_FMINNUM:
  case AMDGPU::G_FMAXNUM:
  case AMDGPU::G_FMINIMUM:
  case AMDGPU::G_FMAXIMUM:
  case AMDGPU::G_FMINIMUMNUM:
  case AMDGPU::G_FMAXIMUMNUM:
  case AMDGPU::G_INTRINSIC_TRUNC:
  case AMDGPU::G_STRICT_FADD:
  case AMDGPU::G_STRICT_FSUB:
  case AMDGPU::G_STRICT_FMUL:
  case AMDGPU::G_STRICT_FMA: {
    LLT Ty = MRI.getType(MI.getOperand(0).getReg());
    unsigned Size = Ty.getSizeInBits();
    if (Subtarget.hasSALUFloatInsts() && Ty.isScalar() &&
        (Size == 32 || Size == 16) && isSALUMapping(MI))
      return getDefaultMappingSOP(MI);
    return getDefaultMappingVOP(MI);
  }
  case AMDGPU::G_FPTOSI:
  case AMDGPU::G_FPTOUI:
  case AMDGPU::G_SITOFP:
  case AMDGPU::G_UITOFP: {
    unsigned SizeDst = MRI.getType(MI.getOperand(0).getReg()).getSizeInBits();
    unsigned SizeSrc = MRI.getType(MI.getOperand(1).getReg()).getSizeInBits();
    if (Subtarget.hasSALUFloatInsts() && SizeDst == 32 && SizeSrc == 32 &&
        isSALUMapping(MI))
      return getDefaultMappingSOP(MI);
    return getDefaultMappingVOP(MI);
  }
  case AMDGPU::G_FPTRUNC:
  case AMDGPU::G_FPEXT: {
    unsigned SizeDst = MRI.getType(MI.getOperand(0).getReg()).getSizeInBits();
    unsigned SizeSrc = MRI.getType(MI.getOperand(1).getReg()).getSizeInBits();
    if (Subtarget.hasSALUFloatInsts() && SizeDst != 64 && SizeSrc != 64 &&
        isSALUMapping(MI))
      return getDefaultMappingSOP(MI);
    return getDefaultMappingVOP(MI);
  }
  case AMDGPU::G_FSQRT:
  case AMDGPU::G_FEXP2:
  case AMDGPU::G_FLOG2: {
    unsigned Size = MRI.getType(MI.getOperand(0).getReg()).getSizeInBits();
    if (Subtarget.hasPseudoScalarTrans() && (Size == 16 || Size == 32) &&
        isSALUMapping(MI))
      return getDefaultMappingSOP(MI);
    return getDefaultMappingVOP(MI);
  }
  case AMDGPU::G_SADDSAT: // FIXME: Could lower sat ops for SALU
  case AMDGPU::G_SSUBSAT:
  case AMDGPU::G_UADDSAT:
  case AMDGPU::G_USUBSAT:
  case AMDGPU::G_FMAD:
  case AMDGPU::G_FLDEXP:
  case AMDGPU::G_FMINNUM_IEEE:
  case AMDGPU::G_FMAXNUM_IEEE:
  case AMDGPU::G_FCANONICALIZE:
  case AMDGPU::G_STRICT_FLDEXP:
  case AMDGPU::G_BSWAP: // TODO: Somehow expand for scalar?
  case AMDGPU::G_FSHR: // TODO: Expand for scalar
  case AMDGPU::G_AMDGPU_FMIN_LEGACY:
  case AMDGPU::G_AMDGPU_FMAX_LEGACY:
  case AMDGPU::G_AMDGPU_RCP_IFLAG:
  case AMDGPU::G_AMDGPU_CVT_F32_UBYTE0:
  case AMDGPU::G_AMDGPU_CVT_F32_UBYTE1:
  case AMDGPU::G_AMDGPU_CVT_F32_UBYTE2:
  case AMDGPU::G_AMDGPU_CVT_F32_UBYTE3:
  case AMDGPU::G_AMDGPU_CVT_PK_I16_I32:
  case AMDGPU::G_AMDGPU_SMED3:
  case AMDGPU::G_AMDGPU_FMED3:
    return getDefaultMappingVOP(MI);
  case AMDGPU::G_UMULH:
  case AMDGPU::G_SMULH: {
    if (Subtarget.hasScalarMulHiInsts() && isSALUMapping(MI))
      return getDefaultMappingSOP(MI);
    return getDefaultMappingVOP(MI);
  }
  case AMDGPU::G_AMDGPU_MAD_U64_U32:
  case AMDGPU::G_AMDGPU_MAD_I64_I32: {
    // Three possible mappings:
    //
    //  - Default SOP
    //  - Default VOP
    //  - Scalar multiply: src0 and src1 are SGPRs, the rest is VOP.
    //
    // This allows instruction selection to keep the multiplication part of the
    // instruction on the SALU.
    bool AllSalu = true;
    bool MulSalu = true;
    for (unsigned i = 0; i < 5; ++i) {
      Register Reg = MI.getOperand(i).getReg();
      if (const RegisterBank *Bank = getRegBank(Reg, MRI, *TRI)) {
        if (Bank->getID() != AMDGPU::SGPRRegBankID) {
          AllSalu = false;
          if (i == 2 || i == 3) {
            MulSalu = false;
            break;
          }
        }
      }
    }

    if (AllSalu)
      return getDefaultMappingSOP(MI);

    // If the multiply-add is full-rate in VALU, use that even if the
    // multiplication part is scalar. Accumulating separately on the VALU would
    // take two instructions.
    if (!MulSalu || Subtarget.hasFullRate64Ops())
      return getDefaultMappingVOP(MI);

    // Keep the multiplication on the SALU, then accumulate on the VALU.
    OpdsMapping[0] = AMDGPU::getValueMapping(AMDGPU::VGPRRegBankID, 64);
    OpdsMapping[1] = AMDGPU::getValueMapping(AMDGPU::VCCRegBankID, 1);
    OpdsMapping[2] = AMDGPU::getValueMapping(AMDGPU::SGPRRegBankID, 32);
    OpdsMapping[3] = AMDGPU::getValueMapping(AMDGPU::SGPRRegBankID, 32);
    OpdsMapping[4] = AMDGPU::getValueMapping(AMDGPU::VGPRRegBankID, 64);
    break;
  }
  case AMDGPU::G_IMPLICIT_DEF: {
    unsigned Size = MRI.getType(MI.getOperand(0).getReg()).getSizeInBits();
    OpdsMapping[0] = AMDGPU::getValueMapping(AMDGPU::SGPRRegBankID, Size);
    break;
  }
  case AMDGPU::G_FCONSTANT:
  case AMDGPU::G_CONSTANT:
  case AMDGPU::G_GLOBAL_VALUE:
  case AMDGPU::G_FRAME_INDEX:
  case AMDGPU::G_BLOCK_ADDR:
  case AMDGPU::G_READSTEADYCOUNTER:
  case AMDGPU::G_READCYCLECOUNTER: {
    unsigned Size = MRI.getType(MI.getOperand(0).getReg()).getSizeInBits();
    OpdsMapping[0] = AMDGPU::getValueMapping(AMDGPU::SGPRRegBankID, Size);
    break;
  }
  case AMDGPU::G_DYN_STACKALLOC: {
    // Result is always uniform, and a wave reduction is needed for the source.
    OpdsMapping[0] = AMDGPU::getValueMapping(AMDGPU::SGPRRegBankID, 32);
    unsigned SrcBankID = getRegBankID(MI.getOperand(1).getReg(), MRI);
    OpdsMapping[1] = AMDGPU::getValueMapping(SrcBankID, 32);
    break;
  }
  case AMDGPU::G_AMDGPU_WAVE_ADDRESS: {
    // This case is weird because we expect a physical register in the source,
    // but need to set a bank anyway.
    //
    // TODO: We could select the result to SGPR or VGPR
    OpdsMapping[0] = AMDGPU::getValueMapping(AMDGPU::SGPRRegBankID, 32);
    OpdsMapping[1] = AMDGPU::getValueMapping(AMDGPU::SGPRRegBankID, 32);
    break;
  }
  case AMDGPU::G_INSERT: {
    unsigned BankID = getMappingType(MRI, MI);
    unsigned DstSize = getSizeInBits(MI.getOperand(0).getReg(), MRI, *TRI);
    unsigned SrcSize = getSizeInBits(MI.getOperand(1).getReg(), MRI, *TRI);
    unsigned EltSize = getSizeInBits(MI.getOperand(2).getReg(), MRI, *TRI);
    OpdsMapping[0] = AMDGPU::getValueMapping(BankID, DstSize);
    OpdsMapping[1] = AMDGPU::getValueMapping(BankID, SrcSize);
    OpdsMapping[2] = AMDGPU::getValueMapping(BankID, EltSize);
    OpdsMapping[3] = nullptr;
    break;
  }
  case AMDGPU::G_EXTRACT: {
    unsigned BankID = getRegBankID(MI.getOperand(1).getReg(), MRI);
    unsigned DstSize = getSizeInBits(MI.getOperand(0).getReg(), MRI, *TRI);
    unsigned SrcSize = getSizeInBits(MI.getOperand(1).getReg(), MRI, *TRI);
    OpdsMapping[0] = AMDGPU::getValueMapping(BankID, DstSize);
    OpdsMapping[1] = AMDGPU::getValueMapping(BankID, SrcSize);
    OpdsMapping[2] = nullptr;
    break;
  }
  case AMDGPU::G_BUILD_VECTOR:
  case AMDGPU::G_BUILD_VECTOR_TRUNC: {
    LLT DstTy = MRI.getType(MI.getOperand(0).getReg());
    if (DstTy == LLT::fixed_vector(2, 16)) {
      unsigned DstSize = DstTy.getSizeInBits();
      unsigned SrcSize = MRI.getType(MI.getOperand(1).getReg()).getSizeInBits();
      unsigned Src0BankID = getRegBankID(MI.getOperand(1).getReg(), MRI);
      unsigned Src1BankID = getRegBankID(MI.getOperand(2).getReg(), MRI);
      unsigned DstBankID = regBankUnion(Src0BankID, Src1BankID);

      OpdsMapping[0] = AMDGPU::getValueMapping(DstBankID, DstSize);
      OpdsMapping[1] = AMDGPU::getValueMapping(Src0BankID, SrcSize);
      OpdsMapping[2] = AMDGPU::getValueMapping(Src1BankID, SrcSize);
      break;
    }

    [[fallthrough]];
  }
  case AMDGPU::G_MERGE_VALUES:
  case AMDGPU::G_CONCAT_VECTORS: {
    unsigned Bank = getMappingType(MRI, MI);
    unsigned DstSize = MRI.getType(MI.getOperand(0).getReg()).getSizeInBits();
    unsigned SrcSize = MRI.getType(MI.getOperand(1).getReg()).getSizeInBits();

    OpdsMapping[0] = AMDGPU::getValueMapping(Bank, DstSize);
    // Op1 and Dst should use the same register bank.
    for (unsigned i = 1, e = MI.getNumOperands(); i != e; ++i)
      OpdsMapping[i] = AMDGPU::getValueMapping(Bank, SrcSize);
    break;
  }
  case AMDGPU::G_BITREVERSE:
  case AMDGPU::G_BITCAST:
  case AMDGPU::G_INTTOPTR:
  case AMDGPU::G_PTRTOINT:
  case AMDGPU::G_FABS:
  case AMDGPU::G_FNEG: {
    unsigned Size = MRI.getType(MI.getOperand(0).getReg()).getSizeInBits();
    unsigned BankID = getRegBankID(MI.getOperand(1).getReg(), MRI);
    OpdsMapping[0] = OpdsMapping[1] = AMDGPU::getValueMapping(BankID, Size);
    break;
  }
  case AMDGPU::G_AMDGPU_FFBH_U32:
  case AMDGPU::G_AMDGPU_FFBL_B32:
  case AMDGPU::G_CTLZ_ZERO_UNDEF:
  case AMDGPU::G_CTTZ_ZERO_UNDEF: {
    unsigned Size = MRI.getType(MI.getOperand(1).getReg()).getSizeInBits();
    unsigned BankID = getRegBankID(MI.getOperand(1).getReg(), MRI);
    OpdsMapping[0] = AMDGPU::getValueMapping(BankID, 32);
    OpdsMapping[1] = AMDGPU::getValueMappingSGPR64Only(BankID, Size);
    break;
  }
  case AMDGPU::G_CTPOP: {
    unsigned Size = MRI.getType(MI.getOperand(1).getReg()).getSizeInBits();
    unsigned BankID = getRegBankID(MI.getOperand(1).getReg(), MRI);
    OpdsMapping[0] = AMDGPU::getValueMapping(BankID, 32);

    // This should really be getValueMappingSGPR64Only, but allowing the generic
    // code to handle the register split just makes using LegalizerHelper more
    // difficult.
    OpdsMapping[1] = AMDGPU::getValueMapping(BankID, Size);
    break;
  }
  case AMDGPU::G_TRUNC: {
    Register Dst = MI.getOperand(0).getReg();
    Register Src = MI.getOperand(1).getReg();
    unsigned Bank = getRegBankID(Src, MRI);
    unsigned DstSize = getSizeInBits(Dst, MRI, *TRI);
    unsigned SrcSize = getSizeInBits(Src, MRI, *TRI);
    OpdsMapping[0] = AMDGPU::getValueMapping(Bank, DstSize);
    OpdsMapping[1] = AMDGPU::getValueMapping(Bank, SrcSize);
    break;
  }
  case AMDGPU::G_ZEXT:
  case AMDGPU::G_SEXT:
  case AMDGPU::G_ANYEXT:
  case AMDGPU::G_SEXT_INREG: {
    Register Dst = MI.getOperand(0).getReg();
    Register Src = MI.getOperand(1).getReg();
    unsigned DstSize = getSizeInBits(Dst, MRI, *TRI);
    unsigned SrcSize = getSizeInBits(Src, MRI, *TRI);

    unsigned DstBank;
    const RegisterBank *SrcBank = getRegBank(Src, MRI, *TRI);
    assert(SrcBank);
    switch (SrcBank->getID()) {
    case AMDGPU::SGPRRegBankID:
      DstBank = AMDGPU::SGPRRegBankID;
      break;
    default:
      DstBank = AMDGPU::VGPRRegBankID;
      break;
    }

    // Scalar extend can use 64-bit BFE, but VGPRs require extending to
    // 32-bits, and then to 64.
    OpdsMapping[0] = AMDGPU::getValueMappingSGPR64Only(DstBank, DstSize);
    OpdsMapping[1] = AMDGPU::getValueMappingSGPR64Only(SrcBank->getID(),
                                                       SrcSize);
    break;
  }
  case AMDGPU::G_IS_FPCLASS: {
    Register SrcReg = MI.getOperand(1).getReg();
    unsigned SrcSize = MRI.getType(SrcReg).getSizeInBits();
    unsigned DstSize = MRI.getType(MI.getOperand(0).getReg()).getSizeInBits();
    OpdsMapping[0] = AMDGPU::getValueMapping(AMDGPU::VCCRegBankID, DstSize);
    OpdsMapping[1] = AMDGPU::getValueMapping(AMDGPU::VGPRRegBankID, SrcSize);
    break;
  }
  case AMDGPU::G_STORE: {
    assert(MI.getOperand(0).isReg());
    unsigned Size = MRI.getType(MI.getOperand(0).getReg()).getSizeInBits();

    // FIXME: We need to specify a different reg bank once scalar stores are
    // supported.
    const ValueMapping *ValMapping =
        AMDGPU::getValueMapping(AMDGPU::VGPRRegBankID, Size);
    OpdsMapping[0] = ValMapping;
    OpdsMapping[1] = getValueMappingForPtr(MRI, MI.getOperand(1).getReg());
    break;
  }
  case AMDGPU::G_ICMP:
  case AMDGPU::G_FCMP: {
    unsigned Size = MRI.getType(MI.getOperand(2).getReg()).getSizeInBits();

    // See if the result register has already been constrained to vcc, which may
    // happen due to control flow intrinsic lowering.
    unsigned DstBank = getRegBankID(MI.getOperand(0).getReg(), MRI,
                                    AMDGPU::SGPRRegBankID);
    unsigned Op2Bank = getRegBankID(MI.getOperand(2).getReg(), MRI);
    unsigned Op3Bank = getRegBankID(MI.getOperand(3).getReg(), MRI);

    auto canUseSCCICMP = [&]() {
      auto Pred =
          static_cast<CmpInst::Predicate>(MI.getOperand(1).getPredicate());
      return Size == 32 ||
             (Size == 64 &&
              (Pred == CmpInst::ICMP_EQ || Pred == CmpInst::ICMP_NE) &&
              Subtarget.hasScalarCompareEq64());
    };
    auto canUseSCCFCMP = [&]() {
      return Subtarget.hasSALUFloatInsts() && (Size == 32 || Size == 16);
    };

    bool isICMP = MI.getOpcode() == AMDGPU::G_ICMP;
    bool CanUseSCC = DstBank == AMDGPU::SGPRRegBankID &&
                     Op2Bank == AMDGPU::SGPRRegBankID &&
                     Op3Bank == AMDGPU::SGPRRegBankID &&
                     (isICMP ? canUseSCCICMP() : canUseSCCFCMP());

    DstBank = CanUseSCC ? AMDGPU::SGPRRegBankID : AMDGPU::VCCRegBankID;
    unsigned SrcBank = CanUseSCC ? AMDGPU::SGPRRegBankID : AMDGPU::VGPRRegBankID;

    // TODO: Use 32-bit for scalar output size.
    // SCC results will need to be copied to a 32-bit SGPR virtual register.
    const unsigned ResultSize = 1;

    OpdsMapping[0] = AMDGPU::getValueMapping(DstBank, ResultSize);
    OpdsMapping[1] = nullptr; // Predicate Operand.
    OpdsMapping[2] = AMDGPU::getValueMapping(SrcBank, Size);
    OpdsMapping[3] = AMDGPU::getValueMapping(SrcBank, Size);
    break;
  }
  case AMDGPU::G_EXTRACT_VECTOR_ELT: {
    // VGPR index can be used for waterfall when indexing a SGPR vector.
    unsigned SrcBankID = getRegBankID(MI.getOperand(1).getReg(), MRI);
    unsigned DstSize = MRI.getType(MI.getOperand(0).getReg()).getSizeInBits();
    unsigned SrcSize = MRI.getType(MI.getOperand(1).getReg()).getSizeInBits();
    unsigned IdxSize = MRI.getType(MI.getOperand(2).getReg()).getSizeInBits();
    unsigned IdxBank = getRegBankID(MI.getOperand(2).getReg(), MRI);
    unsigned OutputBankID = regBankUnion(SrcBankID, IdxBank);

    OpdsMapping[0] = AMDGPU::getValueMappingSGPR64Only(OutputBankID, DstSize);
    OpdsMapping[1] = AMDGPU::getValueMapping(SrcBankID, SrcSize);

    // The index can be either if the source vector is VGPR.
    OpdsMapping[2] = AMDGPU::getValueMapping(IdxBank, IdxSize);
    break;
  }
  case AMDGPU::G_INSERT_VECTOR_ELT: {
    unsigned OutputBankID = isSALUMapping(MI) ?
      AMDGPU::SGPRRegBankID : AMDGPU::VGPRRegBankID;

    unsigned VecSize = MRI.getType(MI.getOperand(0).getReg()).getSizeInBits();
    unsigned InsertSize = MRI.getType(MI.getOperand(2).getReg()).getSizeInBits();
    unsigned IdxSize = MRI.getType(MI.getOperand(3).getReg()).getSizeInBits();
    unsigned InsertEltBankID = getRegBankID(MI.getOperand(2).getReg(), MRI);
    unsigned IdxBankID = getRegBankID(MI.getOperand(3).getReg(), MRI);

    OpdsMapping[0] = AMDGPU::getValueMapping(OutputBankID, VecSize);
    OpdsMapping[1] = AMDGPU::getValueMapping(OutputBankID, VecSize);

    // This is a weird case, because we need to break down the mapping based on
    // the register bank of a different operand.
    if (InsertSize == 64 && OutputBankID == AMDGPU::VGPRRegBankID) {
      OpdsMapping[2] = AMDGPU::getValueMappingSplit64(InsertEltBankID,
                                                      InsertSize);
    } else {
      assert(InsertSize == 32 || InsertSize == 64);
      OpdsMapping[2] = AMDGPU::getValueMapping(InsertEltBankID, InsertSize);
    }

    // The index can be either if the source vector is VGPR.
    OpdsMapping[3] = AMDGPU::getValueMapping(IdxBankID, IdxSize);
    break;
  }
  case AMDGPU::G_UNMERGE_VALUES: {
    unsigned Bank = getMappingType(MRI, MI);

    // Op1 and Dst should use the same register bank.
    // FIXME: Shouldn't this be the default? Why do we need to handle this?
    for (unsigned i = 0, e = MI.getNumOperands(); i != e; ++i) {
      unsigned Size = getSizeInBits(MI.getOperand(i).getReg(), MRI, *TRI);
      OpdsMapping[i] = AMDGPU::getValueMapping(Bank, Size);
    }
    break;
  }
  case AMDGPU::G_AMDGPU_BUFFER_LOAD:
  case AMDGPU::G_AMDGPU_BUFFER_LOAD_UBYTE:
  case AMDGPU::G_AMDGPU_BUFFER_LOAD_SBYTE:
  case AMDGPU::G_AMDGPU_BUFFER_LOAD_USHORT:
  case AMDGPU::G_AMDGPU_BUFFER_LOAD_SSHORT:
  case AMDGPU::G_AMDGPU_BUFFER_LOAD_TFE:
  case AMDGPU::G_AMDGPU_BUFFER_LOAD_UBYTE_TFE:
  case AMDGPU::G_AMDGPU_BUFFER_LOAD_SBYTE_TFE:
  case AMDGPU::G_AMDGPU_BUFFER_LOAD_USHORT_TFE:
  case AMDGPU::G_AMDGPU_BUFFER_LOAD_SSHORT_TFE:
  case AMDGPU::G_AMDGPU_BUFFER_LOAD_FORMAT:
  case AMDGPU::G_AMDGPU_BUFFER_LOAD_FORMAT_TFE:
  case AMDGPU::G_AMDGPU_BUFFER_LOAD_FORMAT_D16:
  case AMDGPU::G_AMDGPU_TBUFFER_LOAD_FORMAT:
  case AMDGPU::G_AMDGPU_TBUFFER_LOAD_FORMAT_D16:
  case AMDGPU::G_AMDGPU_TBUFFER_STORE_FORMAT:
  case AMDGPU::G_AMDGPU_TBUFFER_STORE_FORMAT_D16:
  case AMDGPU::G_AMDGPU_BUFFER_STORE:
  case AMDGPU::G_AMDGPU_BUFFER_STORE_BYTE:
  case AMDGPU::G_AMDGPU_BUFFER_STORE_SHORT:
  case AMDGPU::G_AMDGPU_BUFFER_STORE_FORMAT:
  case AMDGPU::G_AMDGPU_BUFFER_STORE_FORMAT_D16: {
    OpdsMapping[0] = getVGPROpMapping(MI.getOperand(0).getReg(), MRI, *TRI);

    // rsrc
    OpdsMapping[1] = getSGPROpMapping(MI.getOperand(1).getReg(), MRI, *TRI);

    // vindex
    OpdsMapping[2] = getVGPROpMapping(MI.getOperand(2).getReg(), MRI, *TRI);

    // voffset
    OpdsMapping[3] = getVGPROpMapping(MI.getOperand(3).getReg(), MRI, *TRI);

    // soffset
    OpdsMapping[4] = getSGPROpMapping(MI.getOperand(4).getReg(), MRI, *TRI);

    // Any remaining operands are immediates and were correctly null
    // initialized.
    break;
  }
  case AMDGPU::G_AMDGPU_BUFFER_ATOMIC_SWAP:
  case AMDGPU::G_AMDGPU_BUFFER_ATOMIC_ADD:
  case AMDGPU::G_AMDGPU_BUFFER_ATOMIC_SUB:
  case AMDGPU::G_AMDGPU_BUFFER_ATOMIC_SMIN:
  case AMDGPU::G_AMDGPU_BUFFER_ATOMIC_UMIN:
  case AMDGPU::G_AMDGPU_BUFFER_ATOMIC_SMAX:
  case AMDGPU::G_AMDGPU_BUFFER_ATOMIC_UMAX:
  case AMDGPU::G_AMDGPU_BUFFER_ATOMIC_AND:
  case AMDGPU::G_AMDGPU_BUFFER_ATOMIC_OR:
  case AMDGPU::G_AMDGPU_BUFFER_ATOMIC_XOR:
  case AMDGPU::G_AMDGPU_BUFFER_ATOMIC_INC:
  case AMDGPU::G_AMDGPU_BUFFER_ATOMIC_DEC:
  case AMDGPU::G_AMDGPU_BUFFER_ATOMIC_FADD:
  case AMDGPU::G_AMDGPU_BUFFER_ATOMIC_FMIN:
  case AMDGPU::G_AMDGPU_BUFFER_ATOMIC_FMAX: {
    // vdata_out
    OpdsMapping[0] = getVGPROpMapping(MI.getOperand(0).getReg(), MRI, *TRI);

    // vdata_in
    OpdsMapping[1] = getVGPROpMapping(MI.getOperand(1).getReg(), MRI, *TRI);

    // rsrc
    OpdsMapping[2] = getSGPROpMapping(MI.getOperand(2).getReg(), MRI, *TRI);

    // vindex
    OpdsMapping[3] = getVGPROpMapping(MI.getOperand(3).getReg(), MRI, *TRI);

    // voffset
    OpdsMapping[4] = getVGPROpMapping(MI.getOperand(4).getReg(), MRI, *TRI);

    // soffset
    OpdsMapping[5] = getSGPROpMapping(MI.getOperand(5).getReg(), MRI, *TRI);

    // Any remaining operands are immediates and were correctly null
    // initialized.
    break;
  }
  case AMDGPU::G_AMDGPU_BUFFER_ATOMIC_CMPSWAP: {
    // vdata_out
    OpdsMapping[0] = getVGPROpMapping(MI.getOperand(0).getReg(), MRI, *TRI);

    // vdata_in
    OpdsMapping[1] = getVGPROpMapping(MI.getOperand(1).getReg(), MRI, *TRI);

    // cmp
    OpdsMapping[2] = getVGPROpMapping(MI.getOperand(2).getReg(), MRI, *TRI);

    // rsrc
    OpdsMapping[3] = getSGPROpMapping(MI.getOperand(3).getReg(), MRI, *TRI);

    // vindex
    OpdsMapping[4] = getVGPROpMapping(MI.getOperand(4).getReg(), MRI, *TRI);

    // voffset
    OpdsMapping[5] = getVGPROpMapping(MI.getOperand(5).getReg(), MRI, *TRI);

    // soffset
    OpdsMapping[6] = getSGPROpMapping(MI.getOperand(6).getReg(), MRI, *TRI);

    // Any remaining operands are immediates and were correctly null
    // initialized.
    break;
  }
  case AMDGPU::G_AMDGPU_S_BUFFER_LOAD:
  case AMDGPU::G_AMDGPU_S_BUFFER_LOAD_UBYTE:
  case AMDGPU::G_AMDGPU_S_BUFFER_LOAD_SBYTE:
  case AMDGPU::G_AMDGPU_S_BUFFER_LOAD_USHORT:
  case AMDGPU::G_AMDGPU_S_BUFFER_LOAD_SSHORT: {
    // Lie and claim everything is legal, even though some need to be
    // SGPRs. applyMapping will have to deal with it as a waterfall loop.
    OpdsMapping[1] = getSGPROpMapping(MI.getOperand(1).getReg(), MRI, *TRI);
    OpdsMapping[2] = getSGPROpMapping(MI.getOperand(2).getReg(), MRI, *TRI);

    // We need to convert this to a MUBUF if either the resource of offset is
    // VGPR.
    unsigned RSrcBank = OpdsMapping[1]->BreakDown[0].RegBank->getID();
    unsigned OffsetBank = OpdsMapping[2]->BreakDown[0].RegBank->getID();
    unsigned ResultBank = regBankUnion(RSrcBank, OffsetBank);

    unsigned Size0 = MRI.getType(MI.getOperand(0).getReg()).getSizeInBits();
    OpdsMapping[0] = AMDGPU::getValueMapping(ResultBank, Size0);
    break;
  }
  case AMDGPU::G_AMDGPU_S_BUFFER_PREFETCH:
    OpdsMapping[0] = getSGPROpMapping(MI.getOperand(0).getReg(), MRI, *TRI);
    OpdsMapping[2] = getSGPROpMapping(MI.getOperand(2).getReg(), MRI, *TRI);
    break;
  case AMDGPU::G_INTRINSIC:
  case AMDGPU::G_INTRINSIC_CONVERGENT: {
    switch (cast<GIntrinsic>(MI).getIntrinsicID()) {
    default:
      return getInvalidInstructionMapping();
    case Intrinsic::amdgcn_div_fmas:
    case Intrinsic::amdgcn_div_fixup:
    case Intrinsic::amdgcn_trig_preop:
    case Intrinsic::amdgcn_sin:
    case Intrinsic::amdgcn_cos:
    case Intrinsic::amdgcn_log_clamp:
    case Intrinsic::amdgcn_rcp_legacy:
    case Intrinsic::amdgcn_rsq_legacy:
    case Intrinsic::amdgcn_rsq_clamp:
    case Intrinsic::amdgcn_tanh:
    case Intrinsic::amdgcn_fmul_legacy:
    case Intrinsic::amdgcn_fma_legacy:
    case Intrinsic::amdgcn_frexp_mant:
    case Intrinsic::amdgcn_frexp_exp:
    case Intrinsic::amdgcn_fract:
    case Intrinsic::amdgcn_cvt_pknorm_i16:
    case Intrinsic::amdgcn_cvt_pknorm_u16:
    case Intrinsic::amdgcn_cvt_pk_i16:
    case Intrinsic::amdgcn_cvt_pk_u16:
    case Intrinsic::amdgcn_cvt_sr_pk_f16_f32:
    case Intrinsic::amdgcn_cvt_sr_pk_bf16_f32:
    case Intrinsic::amdgcn_cvt_pk_f16_fp8:
    case Intrinsic::amdgcn_cvt_pk_f16_bf8:
    case Intrinsic::amdgcn_cvt_pk_fp8_f16:
    case Intrinsic::amdgcn_cvt_pk_bf8_f16:
    case Intrinsic::amdgcn_cvt_sr_fp8_f16:
    case Intrinsic::amdgcn_cvt_sr_bf8_f16:
    case Intrinsic::amdgcn_cvt_scale_pk8_f16_fp8:
    case Intrinsic::amdgcn_cvt_scale_pk8_bf16_fp8:
    case Intrinsic::amdgcn_cvt_scale_pk8_f16_bf8:
    case Intrinsic::amdgcn_cvt_scale_pk8_bf16_bf8:
    case Intrinsic::amdgcn_cvt_scale_pk8_f16_fp4:
    case Intrinsic::amdgcn_cvt_scale_pk8_bf16_fp4:
    case Intrinsic::amdgcn_cvt_scale_pk8_f32_fp8:
    case Intrinsic::amdgcn_cvt_scale_pk8_f32_bf8:
    case Intrinsic::amdgcn_cvt_scale_pk8_f32_fp4:
    case Intrinsic::amdgcn_cvt_scale_pk16_f16_fp6:
    case Intrinsic::amdgcn_cvt_scale_pk16_bf16_fp6:
    case Intrinsic::amdgcn_cvt_scale_pk16_f16_bf6:
    case Intrinsic::amdgcn_cvt_scale_pk16_bf16_bf6:
    case Intrinsic::amdgcn_cvt_scale_pk16_f32_fp6:
    case Intrinsic::amdgcn_cvt_scale_pk16_f32_bf6:
    case Intrinsic::amdgcn_cvt_scalef32_pk8_fp8_bf16:
    case Intrinsic::amdgcn_cvt_scalef32_pk8_bf8_bf16:
    case Intrinsic::amdgcn_cvt_scalef32_pk8_fp8_f16:
    case Intrinsic::amdgcn_cvt_scalef32_pk8_bf8_f16:
    case Intrinsic::amdgcn_cvt_scalef32_pk8_fp8_f32:
    case Intrinsic::amdgcn_cvt_scalef32_pk8_bf8_f32:
    case Intrinsic::amdgcn_cvt_scalef32_pk8_fp4_f32:
    case Intrinsic::amdgcn_cvt_scalef32_pk8_fp4_f16:
    case Intrinsic::amdgcn_cvt_scalef32_pk8_fp4_bf16:
    case Intrinsic::amdgcn_cvt_scalef32_pk16_fp6_f32:
    case Intrinsic::amdgcn_cvt_scalef32_pk16_bf6_f32:
    case Intrinsic::amdgcn_cvt_scalef32_pk16_fp6_f16:
    case Intrinsic::amdgcn_cvt_scalef32_pk16_bf6_f16:
    case Intrinsic::amdgcn_cvt_scalef32_pk16_fp6_bf16:
    case Intrinsic::amdgcn_cvt_scalef32_pk16_bf6_bf16:
    case Intrinsic::amdgcn_cvt_scalef32_sr_pk8_fp8_bf16:
    case Intrinsic::amdgcn_cvt_scalef32_sr_pk8_bf8_bf16:
    case Intrinsic::amdgcn_cvt_scalef32_sr_pk8_fp8_f16:
    case Intrinsic::amdgcn_cvt_scalef32_sr_pk8_bf8_f16:
    case Intrinsic::amdgcn_cvt_scalef32_sr_pk8_fp8_f32:
    case Intrinsic::amdgcn_cvt_scalef32_sr_pk8_bf8_f32:
    case Intrinsic::amdgcn_cvt_scalef32_sr_pk8_fp4_f32:
    case Intrinsic::amdgcn_cvt_scalef32_sr_pk8_fp4_f16:
    case Intrinsic::amdgcn_cvt_scalef32_sr_pk8_fp4_bf16:
    case Intrinsic::amdgcn_cvt_scalef32_sr_pk16_fp6_f32:
    case Intrinsic::amdgcn_cvt_scalef32_sr_pk16_bf6_f32:
    case Intrinsic::amdgcn_cvt_scalef32_sr_pk16_fp6_f16:
    case Intrinsic::amdgcn_cvt_scalef32_sr_pk16_bf6_f16:
    case Intrinsic::amdgcn_cvt_scalef32_sr_pk16_fp6_bf16:
    case Intrinsic::amdgcn_cvt_scalef32_sr_pk16_bf6_bf16:
    case Intrinsic::amdgcn_sat_pk4_i4_i8:
    case Intrinsic::amdgcn_sat_pk4_u4_u8:
    case Intrinsic::amdgcn_fmed3:
    case Intrinsic::amdgcn_cubeid:
    case Intrinsic::amdgcn_cubema:
    case Intrinsic::amdgcn_cubesc:
    case Intrinsic::amdgcn_cubetc:
    case Intrinsic::amdgcn_sffbh:
    case Intrinsic::amdgcn_fmad_ftz:
    case Intrinsic::amdgcn_mbcnt_lo:
    case Intrinsic::amdgcn_mbcnt_hi:
    case Intrinsic::amdgcn_mul_u24:
    case Intrinsic::amdgcn_mul_i24:
    case Intrinsic::amdgcn_mulhi_u24:
    case Intrinsic::amdgcn_mulhi_i24:
    case Intrinsic::amdgcn_lerp:
    case Intrinsic::amdgcn_sad_u8:
    case Intrinsic::amdgcn_msad_u8:
    case Intrinsic::amdgcn_sad_hi_u8:
    case Intrinsic::amdgcn_sad_u16:
    case Intrinsic::amdgcn_qsad_pk_u16_u8:
    case Intrinsic::amdgcn_mqsad_pk_u16_u8:
    case Intrinsic::amdgcn_mqsad_u32_u8:
    case Intrinsic::amdgcn_cvt_pk_u8_f32:
    case Intrinsic::amdgcn_alignbyte:
    case Intrinsic::amdgcn_perm:
    case Intrinsic::amdgcn_prng_b32:
    case Intrinsic::amdgcn_fdot2:
    case Intrinsic::amdgcn_sdot2:
    case Intrinsic::amdgcn_udot2:
    case Intrinsic::amdgcn_sdot4:
    case Intrinsic::amdgcn_udot4:
    case Intrinsic::amdgcn_sdot8:
    case Intrinsic::amdgcn_udot8:
    case Intrinsic::amdgcn_fdot2_bf16_bf16:
    case Intrinsic::amdgcn_fdot2_f16_f16:
    case Intrinsic::amdgcn_fdot2_f32_bf16:
    case Intrinsic::amdgcn_fdot2c_f32_bf16:
    case Intrinsic::amdgcn_sudot4:
    case Intrinsic::amdgcn_sudot8:
    case Intrinsic::amdgcn_dot4_f32_fp8_bf8:
    case Intrinsic::amdgcn_dot4_f32_bf8_fp8:
    case Intrinsic::amdgcn_dot4_f32_fp8_fp8:
    case Intrinsic::amdgcn_dot4_f32_bf8_bf8:
    case Intrinsic::amdgcn_cvt_f32_fp8:
    case Intrinsic::amdgcn_cvt_f32_fp8_e5m3:
    case Intrinsic::amdgcn_cvt_f32_bf8:
    case Intrinsic::amdgcn_cvt_off_f32_i4:
    case Intrinsic::amdgcn_cvt_pk_f32_fp8:
    case Intrinsic::amdgcn_cvt_pk_f32_bf8:
    case Intrinsic::amdgcn_cvt_pk_fp8_f32:
    case Intrinsic::amdgcn_cvt_pk_fp8_f32_e5m3:
    case Intrinsic::amdgcn_cvt_pk_bf8_f32:
    case Intrinsic::amdgcn_cvt_sr_fp8_f32:
    case Intrinsic::amdgcn_cvt_sr_fp8_f32_e5m3:
    case Intrinsic::amdgcn_cvt_sr_bf8_f32:
    case Intrinsic::amdgcn_cvt_sr_bf16_f32:
    case Intrinsic::amdgcn_cvt_sr_f16_f32:
    case Intrinsic::amdgcn_cvt_f16_fp8:
    case Intrinsic::amdgcn_cvt_f16_bf8:
    case Intrinsic::amdgcn_cvt_scalef32_pk32_fp6_f16:
    case Intrinsic::amdgcn_cvt_scalef32_pk32_bf6_f16:
    case Intrinsic::amdgcn_cvt_scalef32_pk32_fp6_bf16:
    case Intrinsic::amdgcn_cvt_scalef32_pk32_bf6_bf16:
    case Intrinsic::amdgcn_cvt_scalef32_f16_fp8:
    case Intrinsic::amdgcn_cvt_scalef32_f16_bf8:
    case Intrinsic::amdgcn_cvt_scalef32_f32_fp8:
    case Intrinsic::amdgcn_cvt_scalef32_f32_bf8:
    case Intrinsic::amdgcn_cvt_scalef32_pk_fp8_f32:
    case Intrinsic::amdgcn_cvt_scalef32_pk_bf8_f32:
    case Intrinsic::amdgcn_cvt_scalef32_pk_f32_fp8:
    case Intrinsic::amdgcn_cvt_scalef32_pk_f32_bf8:
    case Intrinsic::amdgcn_cvt_scalef32_pk_fp8_f16:
    case Intrinsic::amdgcn_cvt_scalef32_pk_fp8_bf16:
    case Intrinsic::amdgcn_cvt_scalef32_pk_bf8_f16:
    case Intrinsic::amdgcn_cvt_scalef32_pk_bf8_bf16:
    case Intrinsic::amdgcn_cvt_scalef32_pk_f32_fp4:
    case Intrinsic::amdgcn_cvt_scalef32_pk_fp4_f32:
    case Intrinsic::amdgcn_cvt_scalef32_pk_f16_fp4:
    case Intrinsic::amdgcn_cvt_scalef32_pk_bf16_fp4:
    case Intrinsic::amdgcn_cvt_scalef32_pk32_f32_fp6:
    case Intrinsic::amdgcn_cvt_scalef32_pk32_f32_bf6:
    case Intrinsic::amdgcn_cvt_scalef32_pk32_f16_bf6:
    case Intrinsic::amdgcn_cvt_scalef32_pk32_bf16_bf6:
    case Intrinsic::amdgcn_cvt_scalef32_pk32_f16_fp6:
    case Intrinsic::amdgcn_cvt_scalef32_pk32_bf16_fp6:
    case Intrinsic::amdgcn_cvt_scalef32_pk_f16_bf8:
    case Intrinsic::amdgcn_cvt_scalef32_pk_bf16_bf8:
    case Intrinsic::amdgcn_cvt_scalef32_pk_f16_fp8:
    case Intrinsic::amdgcn_cvt_scalef32_pk_bf16_fp8:
    case Intrinsic::amdgcn_cvt_scalef32_pk_fp4_f16:
    case Intrinsic::amdgcn_cvt_scalef32_pk_fp4_bf16:
    case Intrinsic::amdgcn_cvt_scalef32_sr_pk_fp4_f16:
    case Intrinsic::amdgcn_cvt_scalef32_sr_pk_fp4_bf16:
    case Intrinsic::amdgcn_cvt_scalef32_sr_pk_fp4_f32:
    case Intrinsic::amdgcn_cvt_scalef32_sr_pk32_bf6_bf16:
    case Intrinsic::amdgcn_cvt_scalef32_sr_pk32_bf6_f16:
    case Intrinsic::amdgcn_cvt_scalef32_sr_pk32_bf6_f32:
    case Intrinsic::amdgcn_cvt_scalef32_sr_pk32_fp6_bf16:
    case Intrinsic::amdgcn_cvt_scalef32_sr_pk32_fp6_f16:
    case Intrinsic::amdgcn_cvt_scalef32_sr_pk32_fp6_f32:
    case Intrinsic::amdgcn_cvt_scalef32_sr_bf8_bf16:
    case Intrinsic::amdgcn_cvt_scalef32_sr_bf8_f16:
    case Intrinsic::amdgcn_cvt_scalef32_sr_bf8_f32:
    case Intrinsic::amdgcn_cvt_scalef32_sr_fp8_bf16:
    case Intrinsic::amdgcn_cvt_scalef32_sr_fp8_f16:
    case Intrinsic::amdgcn_cvt_scalef32_sr_fp8_f32:
    case Intrinsic::amdgcn_ashr_pk_i8_i32:
    case Intrinsic::amdgcn_ashr_pk_u8_i32:
    case Intrinsic::amdgcn_cvt_scalef32_2xpk16_fp6_f32:
    case Intrinsic::amdgcn_cvt_scalef32_2xpk16_bf6_f32:
    case Intrinsic::amdgcn_wmma_bf16_16x16x16_bf16:
    case Intrinsic::amdgcn_wmma_f16_16x16x16_f16:
    case Intrinsic::amdgcn_wmma_bf16_16x16x16_bf16_tied:
    case Intrinsic::amdgcn_wmma_f16_16x16x16_f16_tied:
    case Intrinsic::amdgcn_wmma_f32_16x16x16_bf16:
    case Intrinsic::amdgcn_wmma_f32_16x16x16_f16:
    case Intrinsic::amdgcn_wmma_i32_16x16x16_iu4:
    case Intrinsic::amdgcn_wmma_i32_16x16x16_iu8:
    case Intrinsic::amdgcn_wmma_f32_16x16x16_fp8_fp8:
    case Intrinsic::amdgcn_wmma_f32_16x16x16_fp8_bf8:
    case Intrinsic::amdgcn_wmma_f32_16x16x16_bf8_fp8:
    case Intrinsic::amdgcn_wmma_f32_16x16x16_bf8_bf8:
    case Intrinsic::amdgcn_wmma_i32_16x16x32_iu4:
    case Intrinsic::amdgcn_swmmac_f32_16x16x32_f16:
    case Intrinsic::amdgcn_swmmac_f32_16x16x32_bf16:
    case Intrinsic::amdgcn_swmmac_f16_16x16x32_f16:
    case Intrinsic::amdgcn_swmmac_bf16_16x16x32_bf16:
    case Intrinsic::amdgcn_swmmac_i32_16x16x32_iu8:
    case Intrinsic::amdgcn_swmmac_i32_16x16x32_iu4:
    case Intrinsic::amdgcn_swmmac_i32_16x16x64_iu4:
    case Intrinsic::amdgcn_swmmac_f32_16x16x32_fp8_fp8:
    case Intrinsic::amdgcn_swmmac_f32_16x16x32_fp8_bf8:
    case Intrinsic::amdgcn_swmmac_f32_16x16x32_bf8_fp8:
    case Intrinsic::amdgcn_swmmac_f32_16x16x32_bf8_bf8:
    case Intrinsic::amdgcn_wmma_f32_16x16x4_f32:
    case Intrinsic::amdgcn_wmma_f32_16x16x32_bf16:
    case Intrinsic::amdgcn_wmma_f32_16x16x32_f16:
    case Intrinsic::amdgcn_wmma_f16_16x16x32_f16:
    case Intrinsic::amdgcn_wmma_bf16_16x16x32_bf16:
    case Intrinsic::amdgcn_wmma_bf16f32_16x16x32_bf16:
    case Intrinsic::amdgcn_wmma_f32_16x16x64_fp8_fp8:
    case Intrinsic::amdgcn_wmma_f32_16x16x64_fp8_bf8:
    case Intrinsic::amdgcn_wmma_f32_16x16x64_bf8_fp8:
    case Intrinsic::amdgcn_wmma_f32_16x16x64_bf8_bf8:
    case Intrinsic::amdgcn_wmma_f16_16x16x64_fp8_fp8:
    case Intrinsic::amdgcn_wmma_f16_16x16x64_fp8_bf8:
    case Intrinsic::amdgcn_wmma_f16_16x16x64_bf8_fp8:
    case Intrinsic::amdgcn_wmma_f16_16x16x64_bf8_bf8:
    case Intrinsic::amdgcn_wmma_f16_16x16x128_fp8_fp8:
    case Intrinsic::amdgcn_wmma_f16_16x16x128_fp8_bf8:
    case Intrinsic::amdgcn_wmma_f16_16x16x128_bf8_fp8:
    case Intrinsic::amdgcn_wmma_f16_16x16x128_bf8_bf8:
    case Intrinsic::amdgcn_wmma_f32_16x16x128_fp8_fp8:
    case Intrinsic::amdgcn_wmma_f32_16x16x128_fp8_bf8:
    case Intrinsic::amdgcn_wmma_f32_16x16x128_bf8_fp8:
    case Intrinsic::amdgcn_wmma_f32_16x16x128_bf8_bf8:
    case Intrinsic::amdgcn_wmma_i32_16x16x64_iu8:
    case Intrinsic::amdgcn_wmma_f32_16x16x128_f8f6f4:
    case Intrinsic::amdgcn_wmma_scale_f32_16x16x128_f8f6f4:
    case Intrinsic::amdgcn_wmma_scale16_f32_16x16x128_f8f6f4:
    case Intrinsic::amdgcn_wmma_f32_32x16x128_f4:
    case Intrinsic::amdgcn_wmma_scale_f32_32x16x128_f4:
    case Intrinsic::amdgcn_wmma_scale16_f32_32x16x128_f4:
    case Intrinsic::amdgcn_swmmac_f16_16x16x64_f16:
    case Intrinsic::amdgcn_swmmac_bf16_16x16x64_bf16:
    case Intrinsic::amdgcn_swmmac_f32_16x16x64_bf16:
    case Intrinsic::amdgcn_swmmac_bf16f32_16x16x64_bf16:
    case Intrinsic::amdgcn_swmmac_f32_16x16x64_f16:
    case Intrinsic::amdgcn_swmmac_f32_16x16x128_fp8_fp8:
    case Intrinsic::amdgcn_swmmac_f32_16x16x128_fp8_bf8:
    case Intrinsic::amdgcn_swmmac_f32_16x16x128_bf8_fp8:
    case Intrinsic::amdgcn_swmmac_f32_16x16x128_bf8_bf8:
    case Intrinsic::amdgcn_swmmac_f16_16x16x128_fp8_fp8:
    case Intrinsic::amdgcn_swmmac_f16_16x16x128_fp8_bf8:
    case Intrinsic::amdgcn_swmmac_f16_16x16x128_bf8_fp8:
    case Intrinsic::amdgcn_swmmac_f16_16x16x128_bf8_bf8:
    case Intrinsic::amdgcn_swmmac_i32_16x16x128_iu8:
    case Intrinsic::amdgcn_perm_pk16_b4_u4:
    case Intrinsic::amdgcn_perm_pk16_b6_u4:
    case Intrinsic::amdgcn_perm_pk16_b8_u4:
      return getDefaultMappingVOP(MI);
    case Intrinsic::amdgcn_log:
    case Intrinsic::amdgcn_exp2:
    case Intrinsic::amdgcn_rcp:
    case Intrinsic::amdgcn_rsq:
    case Intrinsic::amdgcn_sqrt: {
      unsigned Size = MRI.getType(MI.getOperand(0).getReg()).getSizeInBits();
      if (Subtarget.hasPseudoScalarTrans() && (Size == 16 || Size == 32) &&
          isSALUMapping(MI))
        return getDefaultMappingSOP(MI);
      return getDefaultMappingVOP(MI);
    }
    case Intrinsic::amdgcn_sbfe:
    case Intrinsic::amdgcn_ubfe:
      if (isSALUMapping(MI))
        return getDefaultMappingSOP(MI);
      return getDefaultMappingVOP(MI);
    case Intrinsic::amdgcn_ds_swizzle:
    case Intrinsic::amdgcn_ds_permute:
    case Intrinsic::amdgcn_ds_bpermute:
    case Intrinsic::amdgcn_update_dpp:
    case Intrinsic::amdgcn_mov_dpp8:
    case Intrinsic::amdgcn_mov_dpp:
    case Intrinsic::amdgcn_strict_wwm:
    case Intrinsic::amdgcn_wwm:
    case Intrinsic::amdgcn_strict_wqm:
    case Intrinsic::amdgcn_wqm:
    case Intrinsic::amdgcn_softwqm:
    case Intrinsic::amdgcn_set_inactive:
    case Intrinsic::amdgcn_set_inactive_chain_arg:
    case Intrinsic::amdgcn_permlane64:
    case Intrinsic::amdgcn_ds_bpermute_fi_b32:
      return getDefaultMappingAllVGPR(MI);
    case Intrinsic::amdgcn_cvt_pkrtz:
      if (Subtarget.hasSALUFloatInsts() && isSALUMapping(MI))
        return getDefaultMappingSOP(MI);
      return getDefaultMappingVOP(MI);
    case Intrinsic::amdgcn_kernarg_segment_ptr:
    case Intrinsic::amdgcn_s_getpc:
    case Intrinsic::amdgcn_groupstaticsize:
    case Intrinsic::amdgcn_reloc_constant:
    case Intrinsic::returnaddress: {
      unsigned Size = MRI.getType(MI.getOperand(0).getReg()).getSizeInBits();
      OpdsMapping[0] = AMDGPU::getValueMapping(AMDGPU::SGPRRegBankID, Size);
      break;
    }
    case Intrinsic::amdgcn_wqm_vote: {
      unsigned Size = MRI.getType(MI.getOperand(0).getReg()).getSizeInBits();
      OpdsMapping[0] = OpdsMapping[2]
        = AMDGPU::getValueMapping(AMDGPU::VCCRegBankID, Size);
      break;
    }
    case Intrinsic::amdgcn_ps_live: {
      OpdsMapping[0] = AMDGPU::getValueMapping(AMDGPU::VCCRegBankID, 1);
      break;
    }
    case Intrinsic::amdgcn_div_scale: {
      unsigned Dst0Size = MRI.getType(MI.getOperand(0).getReg()).getSizeInBits();
      unsigned Dst1Size = MRI.getType(MI.getOperand(1).getReg()).getSizeInBits();
      OpdsMapping[0] = AMDGPU::getValueMapping(AMDGPU::VGPRRegBankID, Dst0Size);
      OpdsMapping[1] = AMDGPU::getValueMapping(AMDGPU::VCCRegBankID, Dst1Size);

      unsigned SrcSize = MRI.getType(MI.getOperand(3).getReg()).getSizeInBits();
      OpdsMapping[3] = AMDGPU::getValueMapping(AMDGPU::VGPRRegBankID, SrcSize);
      OpdsMapping[4] = AMDGPU::getValueMapping(AMDGPU::VGPRRegBankID, SrcSize);
      break;
    }
    case Intrinsic::amdgcn_class: {
      Register Src0Reg = MI.getOperand(2).getReg();
      Register Src1Reg = MI.getOperand(3).getReg();
      unsigned Src0Size = MRI.getType(Src0Reg).getSizeInBits();
      unsigned Src1Size = MRI.getType(Src1Reg).getSizeInBits();
      unsigned DstSize = MRI.getType(MI.getOperand(0).getReg()).getSizeInBits();
      OpdsMapping[0] = AMDGPU::getValueMapping(AMDGPU::VCCRegBankID, DstSize);
      OpdsMapping[2] = AMDGPU::getValueMapping(AMDGPU::VGPRRegBankID, Src0Size);
      OpdsMapping[3] = AMDGPU::getValueMapping(AMDGPU::VGPRRegBankID, Src1Size);
      break;
    }
    case Intrinsic::amdgcn_icmp:
    case Intrinsic::amdgcn_fcmp: {
      unsigned DstSize = MRI.getType(MI.getOperand(0).getReg()).getSizeInBits();
      // This is not VCCRegBank because this is not used in boolean contexts.
      OpdsMapping[0] = AMDGPU::getValueMapping(AMDGPU::SGPRRegBankID, DstSize);
      unsigned OpSize = MRI.getType(MI.getOperand(2).getReg()).getSizeInBits();
      OpdsMapping[2] = AMDGPU::getValueMapping(AMDGPU::VGPRRegBankID, OpSize);
      OpdsMapping[3] = AMDGPU::getValueMapping(AMDGPU::VGPRRegBankID, OpSize);
      break;
    }
    case Intrinsic::amdgcn_readlane: {
      // This must be an SGPR, but accept a VGPR.
      Register IdxReg = MI.getOperand(3).getReg();
      unsigned IdxSize = MRI.getType(IdxReg).getSizeInBits();
      unsigned IdxBank = getRegBankID(IdxReg, MRI, AMDGPU::SGPRRegBankID);
      OpdsMapping[3] = AMDGPU::getValueMapping(IdxBank, IdxSize);
      [[fallthrough]];
    }
    case Intrinsic::amdgcn_readfirstlane: {
      unsigned DstSize = MRI.getType(MI.getOperand(0).getReg()).getSizeInBits();
      unsigned SrcSize = MRI.getType(MI.getOperand(2).getReg()).getSizeInBits();
      OpdsMapping[0] = AMDGPU::getValueMapping(AMDGPU::SGPRRegBankID, DstSize);
      OpdsMapping[2] = AMDGPU::getValueMapping(AMDGPU::VGPRRegBankID, SrcSize);
      break;
    }
    case Intrinsic::amdgcn_writelane: {
      unsigned DstSize = MRI.getType(MI.getOperand(0).getReg()).getSizeInBits();
      Register SrcReg = MI.getOperand(2).getReg();
      unsigned SrcSize = MRI.getType(SrcReg).getSizeInBits();
      unsigned SrcBank = getRegBankID(SrcReg, MRI, AMDGPU::SGPRRegBankID);
      Register IdxReg = MI.getOperand(3).getReg();
      unsigned IdxSize = MRI.getType(IdxReg).getSizeInBits();
      unsigned IdxBank = getRegBankID(IdxReg, MRI, AMDGPU::SGPRRegBankID);
      OpdsMapping[0] = AMDGPU::getValueMapping(AMDGPU::VGPRRegBankID, DstSize);

      // These 2 must be SGPRs, but accept VGPRs. Readfirstlane will be inserted
      // to legalize.
      OpdsMapping[2] = AMDGPU::getValueMapping(SrcBank, SrcSize);
      OpdsMapping[3] = AMDGPU::getValueMapping(IdxBank, IdxSize);
      OpdsMapping[4] = AMDGPU::getValueMapping(AMDGPU::VGPRRegBankID, SrcSize);
      break;
    }
    case Intrinsic::amdgcn_if_break: {
      unsigned Size = getSizeInBits(MI.getOperand(0).getReg(), MRI, *TRI);
      OpdsMapping[0] = AMDGPU::getValueMapping(AMDGPU::SGPRRegBankID, Size);
      OpdsMapping[2] = AMDGPU::getValueMapping(AMDGPU::VCCRegBankID, 1);
      OpdsMapping[3] = AMDGPU::getValueMapping(AMDGPU::SGPRRegBankID, Size);
      break;
    }
    case Intrinsic::amdgcn_permlane16:
    case Intrinsic::amdgcn_permlanex16: {
      unsigned Size = getSizeInBits(MI.getOperand(0).getReg(), MRI, *TRI);
      OpdsMapping[0] = AMDGPU::getValueMapping(AMDGPU::VGPRRegBankID, Size);
      OpdsMapping[2] = AMDGPU::getValueMapping(AMDGPU::VGPRRegBankID, Size);
      OpdsMapping[3] = AMDGPU::getValueMapping(AMDGPU::VGPRRegBankID, Size);
      OpdsMapping[4] = getSGPROpMapping(MI.getOperand(3).getReg(), MRI, *TRI);
      OpdsMapping[5] = getSGPROpMapping(MI.getOperand(4).getReg(), MRI, *TRI);
      break;
    }
    case Intrinsic::amdgcn_permlane_bcast:
    case Intrinsic::amdgcn_permlane_up:
    case Intrinsic::amdgcn_permlane_down:
    case Intrinsic::amdgcn_permlane_xor: {
      unsigned Size = getSizeInBits(MI.getOperand(0).getReg(), MRI, *TRI);
      OpdsMapping[0] = AMDGPU::getValueMapping(AMDGPU::VGPRRegBankID, Size);
      OpdsMapping[2] = AMDGPU::getValueMapping(AMDGPU::VGPRRegBankID, Size);
      OpdsMapping[3] = getSGPROpMapping(MI.getOperand(2).getReg(), MRI, *TRI);
      OpdsMapping[4] = getSGPROpMapping(MI.getOperand(3).getReg(), MRI, *TRI);
      break;
    }
    case Intrinsic::amdgcn_permlane_idx_gen: {
      unsigned Size = getSizeInBits(MI.getOperand(0).getReg(), MRI, *TRI);
      OpdsMapping[0] = AMDGPU::getValueMapping(AMDGPU::VGPRRegBankID, Size);
      OpdsMapping[2] = AMDGPU::getValueMapping(AMDGPU::VGPRRegBankID, Size);
      OpdsMapping[3] = getSGPROpMapping(MI.getOperand(2).getReg(), MRI, *TRI);
      break;
    }
    case Intrinsic::amdgcn_permlane16_var:
    case Intrinsic::amdgcn_permlanex16_var: {
      unsigned Size = getSizeInBits(MI.getOperand(0).getReg(), MRI, *TRI);
      OpdsMapping[0] = AMDGPU::getValueMapping(AMDGPU::VGPRRegBankID, Size);
      OpdsMapping[2] = AMDGPU::getValueMapping(AMDGPU::VGPRRegBankID, Size);
      OpdsMapping[3] = AMDGPU::getValueMapping(AMDGPU::VGPRRegBankID, Size);
      OpdsMapping[4] = AMDGPU::getValueMapping(AMDGPU::VGPRRegBankID, Size);
      break;
    }
    case Intrinsic::amdgcn_mfma_f32_4x4x1f32:
    case Intrinsic::amdgcn_mfma_f32_4x4x4f16:
    case Intrinsic::amdgcn_mfma_i32_4x4x4i8:
    case Intrinsic::amdgcn_mfma_f32_4x4x2bf16:
    case Intrinsic::amdgcn_mfma_f32_16x16x1f32:
    case Intrinsic::amdgcn_mfma_f32_16x16x4f32:
    case Intrinsic::amdgcn_mfma_f32_16x16x4f16:
    case Intrinsic::amdgcn_mfma_f32_16x16x16f16:
    case Intrinsic::amdgcn_mfma_i32_16x16x4i8:
    case Intrinsic::amdgcn_mfma_i32_16x16x16i8:
    case Intrinsic::amdgcn_mfma_f32_16x16x2bf16:
    case Intrinsic::amdgcn_mfma_f32_16x16x8bf16:
    case Intrinsic::amdgcn_mfma_f32_32x32x1f32:
    case Intrinsic::amdgcn_mfma_f32_32x32x2f32:
    case Intrinsic::amdgcn_mfma_f32_32x32x4f16:
    case Intrinsic::amdgcn_mfma_f32_32x32x8f16:
    case Intrinsic::amdgcn_mfma_i32_32x32x4i8:
    case Intrinsic::amdgcn_mfma_i32_32x32x8i8:
    case Intrinsic::amdgcn_mfma_f32_32x32x2bf16:
    case Intrinsic::amdgcn_mfma_f32_32x32x4bf16:
    case Intrinsic::amdgcn_mfma_f32_32x32x4bf16_1k:
    case Intrinsic::amdgcn_mfma_f32_16x16x4bf16_1k:
    case Intrinsic::amdgcn_mfma_f32_4x4x4bf16_1k:
    case Intrinsic::amdgcn_mfma_f32_32x32x8bf16_1k:
    case Intrinsic::amdgcn_mfma_f32_16x16x16bf16_1k:
    case Intrinsic::amdgcn_mfma_f64_16x16x4f64:
    case Intrinsic::amdgcn_mfma_f64_4x4x4f64:
    case Intrinsic::amdgcn_mfma_i32_16x16x32_i8:
    case Intrinsic::amdgcn_mfma_i32_32x32x16_i8:
    case Intrinsic::amdgcn_mfma_f32_16x16x8_xf32:
    case Intrinsic::amdgcn_mfma_f32_32x32x4_xf32:
    case Intrinsic::amdgcn_mfma_f32_16x16x32_bf8_bf8:
    case Intrinsic::amdgcn_mfma_f32_16x16x32_bf8_fp8:
    case Intrinsic::amdgcn_mfma_f32_16x16x32_fp8_bf8:
    case Intrinsic::amdgcn_mfma_f32_16x16x32_fp8_fp8:
    case Intrinsic::amdgcn_mfma_f32_32x32x16_bf8_bf8:
    case Intrinsic::amdgcn_mfma_f32_32x32x16_bf8_fp8:
    case Intrinsic::amdgcn_mfma_f32_32x32x16_fp8_bf8:
    case Intrinsic::amdgcn_mfma_f32_32x32x16_fp8_fp8:
    case Intrinsic::amdgcn_mfma_f32_16x16x32_f16:
    case Intrinsic::amdgcn_mfma_f32_32x32x16_f16:
    case Intrinsic::amdgcn_mfma_i32_16x16x64_i8:
    case Intrinsic::amdgcn_mfma_i32_32x32x32_i8:
    case Intrinsic::amdgcn_mfma_f32_16x16x32_bf16: {
      // Default for MAI intrinsics.
      // srcC can also be an immediate which can be folded later.
      // FIXME: Should we eventually add an alternative mapping with AGPR src
      // for srcA/srcB?
      //
      // vdst, srcA, srcB, srcC
      const SIMachineFunctionInfo *Info = MF.getInfo<SIMachineFunctionInfo>();
      OpdsMapping[0] =
          Info->mayNeedAGPRs()
              ? getAGPROpMapping(MI.getOperand(0).getReg(), MRI, *TRI)
              : getVGPROpMapping(MI.getOperand(0).getReg(), MRI, *TRI);
      OpdsMapping[2] = getVGPROpMapping(MI.getOperand(2).getReg(), MRI, *TRI);
      OpdsMapping[3] = getVGPROpMapping(MI.getOperand(3).getReg(), MRI, *TRI);
      OpdsMapping[4] =
          Info->mayNeedAGPRs()
              ? getAGPROpMapping(MI.getOperand(4).getReg(), MRI, *TRI)
              : getVGPROpMapping(MI.getOperand(4).getReg(), MRI, *TRI);
      break;
    }
    case Intrinsic::amdgcn_mfma_scale_f32_16x16x128_f8f6f4:
    case Intrinsic::amdgcn_mfma_scale_f32_32x32x64_f8f6f4: {
      const SIMachineFunctionInfo *Info = MF.getInfo<SIMachineFunctionInfo>();
      OpdsMapping[0] =
          Info->mayNeedAGPRs()
              ? getAGPROpMapping(MI.getOperand(0).getReg(), MRI, *TRI)
              : getVGPROpMapping(MI.getOperand(0).getReg(), MRI, *TRI);

      OpdsMapping[2] = getVGPROpMapping(MI.getOperand(2).getReg(), MRI, *TRI);
      OpdsMapping[3] = getVGPROpMapping(MI.getOperand(3).getReg(), MRI, *TRI);
      OpdsMapping[4] =
          Info->mayNeedAGPRs()
              ? getAGPROpMapping(MI.getOperand(4).getReg(), MRI, *TRI)
              : getVGPROpMapping(MI.getOperand(4).getReg(), MRI, *TRI);

      OpdsMapping[8] = getVGPROpMapping(MI.getOperand(8).getReg(), MRI, *TRI);
      OpdsMapping[10] = getVGPROpMapping(MI.getOperand(10).getReg(), MRI, *TRI);
      break;
    }
    case Intrinsic::amdgcn_smfmac_f32_16x16x32_f16:
    case Intrinsic::amdgcn_smfmac_f32_32x32x16_f16:
    case Intrinsic::amdgcn_smfmac_f32_16x16x32_bf16:
    case Intrinsic::amdgcn_smfmac_f32_32x32x16_bf16:
    case Intrinsic::amdgcn_smfmac_i32_16x16x64_i8:
    case Intrinsic::amdgcn_smfmac_i32_32x32x32_i8:
    case Intrinsic::amdgcn_smfmac_f32_16x16x64_bf8_bf8:
    case Intrinsic::amdgcn_smfmac_f32_16x16x64_bf8_fp8:
    case Intrinsic::amdgcn_smfmac_f32_16x16x64_fp8_bf8:
    case Intrinsic::amdgcn_smfmac_f32_16x16x64_fp8_fp8:
    case Intrinsic::amdgcn_smfmac_f32_32x32x32_bf8_bf8:
    case Intrinsic::amdgcn_smfmac_f32_32x32x32_bf8_fp8:
    case Intrinsic::amdgcn_smfmac_f32_32x32x32_fp8_bf8:
    case Intrinsic::amdgcn_smfmac_f32_32x32x32_fp8_fp8:
    case Intrinsic::amdgcn_smfmac_f32_16x16x64_f16:
    case Intrinsic::amdgcn_smfmac_f32_32x32x32_f16:
    case Intrinsic::amdgcn_smfmac_f32_16x16x64_bf16:
    case Intrinsic::amdgcn_smfmac_f32_32x32x32_bf16:
    case Intrinsic::amdgcn_smfmac_i32_16x16x128_i8:
    case Intrinsic::amdgcn_smfmac_i32_32x32x64_i8:
    case Intrinsic::amdgcn_smfmac_f32_16x16x128_bf8_bf8:
    case Intrinsic::amdgcn_smfmac_f32_16x16x128_bf8_fp8:
    case Intrinsic::amdgcn_smfmac_f32_16x16x128_fp8_bf8:
    case Intrinsic::amdgcn_smfmac_f32_16x16x128_fp8_fp8:
    case Intrinsic::amdgcn_smfmac_f32_32x32x64_bf8_bf8:
    case Intrinsic::amdgcn_smfmac_f32_32x32x64_bf8_fp8:
    case Intrinsic::amdgcn_smfmac_f32_32x32x64_fp8_bf8:
    case Intrinsic::amdgcn_smfmac_f32_32x32x64_fp8_fp8: {
      // vdst, srcA, srcB, srcC, idx
      OpdsMapping[0] = getAGPROpMapping(MI.getOperand(0).getReg(), MRI, *TRI);
      OpdsMapping[2] = getVGPROpMapping(MI.getOperand(2).getReg(), MRI, *TRI);
      OpdsMapping[3] = getVGPROpMapping(MI.getOperand(3).getReg(), MRI, *TRI);
      OpdsMapping[4] = getAGPROpMapping(MI.getOperand(4).getReg(), MRI, *TRI);
      OpdsMapping[5] = getVGPROpMapping(MI.getOperand(5).getReg(), MRI, *TRI);
      break;
    }
    case Intrinsic::amdgcn_interp_p1:
    case Intrinsic::amdgcn_interp_p2:
    case Intrinsic::amdgcn_interp_mov:
    case Intrinsic::amdgcn_interp_p1_f16:
    case Intrinsic::amdgcn_interp_p2_f16:
    case Intrinsic::amdgcn_lds_param_load: {
      const int M0Idx = MI.getNumOperands() - 1;
      Register M0Reg = MI.getOperand(M0Idx).getReg();
      unsigned M0Bank = getRegBankID(M0Reg, MRI, AMDGPU::SGPRRegBankID);
      unsigned DstSize = MRI.getType(MI.getOperand(0).getReg()).getSizeInBits();

      OpdsMapping[0] = AMDGPU::getValueMapping(AMDGPU::VGPRRegBankID, DstSize);
      for (int I = 2; I != M0Idx && MI.getOperand(I).isReg(); ++I)
        OpdsMapping[I] = AMDGPU::getValueMapping(AMDGPU::VGPRRegBankID, 32);

      // Must be SGPR, but we must take whatever the original bank is and fix it
      // later.
      OpdsMapping[M0Idx] = AMDGPU::getValueMapping(M0Bank, 32);
      break;
    }
    case Intrinsic::amdgcn_interp_inreg_p10:
    case Intrinsic::amdgcn_interp_inreg_p2:
    case Intrinsic::amdgcn_interp_inreg_p10_f16:
    case Intrinsic::amdgcn_interp_inreg_p2_f16:
    case Intrinsic::amdgcn_interp_p10_rtz_f16:
    case Intrinsic::amdgcn_interp_p2_rtz_f16: {
      unsigned DstSize = MRI.getType(MI.getOperand(0).getReg()).getSizeInBits();
      OpdsMapping[0] = AMDGPU::getValueMapping(AMDGPU::VGPRRegBankID, DstSize);
      OpdsMapping[2] = AMDGPU::getValueMapping(AMDGPU::VGPRRegBankID, 32);
      OpdsMapping[3] = AMDGPU::getValueMapping(AMDGPU::VGPRRegBankID, 32);
      OpdsMapping[4] = AMDGPU::getValueMapping(AMDGPU::VGPRRegBankID, 32);
      break;
    }
    case Intrinsic::amdgcn_permlane16_swap:
    case Intrinsic::amdgcn_permlane32_swap: {
      unsigned DstSize = MRI.getType(MI.getOperand(0).getReg()).getSizeInBits();
      OpdsMapping[0] = OpdsMapping[1] = OpdsMapping[3] = OpdsMapping[4] =
          AMDGPU::getValueMapping(AMDGPU::VGPRRegBankID, DstSize);
      break;
    }
    case Intrinsic::amdgcn_ballot: {
      unsigned DstSize = MRI.getType(MI.getOperand(0).getReg()).getSizeInBits();
      unsigned SrcSize = MRI.getType(MI.getOperand(2).getReg()).getSizeInBits();
      OpdsMapping[0] = AMDGPU::getValueMapping(AMDGPU::SGPRRegBankID, DstSize);
      OpdsMapping[2] = AMDGPU::getValueMapping(AMDGPU::VCCRegBankID, SrcSize);
      break;
    }
    case Intrinsic::amdgcn_inverse_ballot: {
      // This must be an SGPR, but accept a VGPR.
      Register MaskReg = MI.getOperand(2).getReg();
      unsigned MaskSize = MRI.getType(MaskReg).getSizeInBits();
      unsigned MaskBank = getRegBankID(MaskReg, MRI, AMDGPU::SGPRRegBankID);
      OpdsMapping[0] = AMDGPU::getValueMapping(AMDGPU::VCCRegBankID, 1);
      OpdsMapping[2] = AMDGPU::getValueMapping(MaskBank, MaskSize);
      break;
    }
    case Intrinsic::amdgcn_bitop3: {
      unsigned Size = getSizeInBits(MI.getOperand(0).getReg(), MRI, *TRI);
      OpdsMapping[0] = AMDGPU::getValueMapping(AMDGPU::VGPRRegBankID, Size);
      OpdsMapping[2] = AMDGPU::getValueMapping(AMDGPU::VGPRRegBankID, Size);
      OpdsMapping[3] = AMDGPU::getValueMapping(AMDGPU::VGPRRegBankID, Size);
      OpdsMapping[4] = AMDGPU::getValueMapping(AMDGPU::VGPRRegBankID, Size);
      break;
    }
    case Intrinsic::amdgcn_s_quadmask:
    case Intrinsic::amdgcn_s_wqm: {
      Register MaskReg = MI.getOperand(2).getReg();
      unsigned MaskSize = MRI.getType(MaskReg).getSizeInBits();
      unsigned MaskBank = getRegBankID(MaskReg, MRI, AMDGPU::SGPRRegBankID);
      OpdsMapping[0] = AMDGPU::getValueMapping(AMDGPU::SGPRRegBankID, MaskSize);
      OpdsMapping[2] = AMDGPU::getValueMapping(MaskBank, MaskSize);
      break;
    }
    case Intrinsic::amdgcn_wave_reduce_add:
    case Intrinsic::amdgcn_wave_reduce_sub:
    case Intrinsic::amdgcn_wave_reduce_min:
    case Intrinsic::amdgcn_wave_reduce_umin:
    case Intrinsic::amdgcn_wave_reduce_max:
    case Intrinsic::amdgcn_wave_reduce_umax:
    case Intrinsic::amdgcn_wave_reduce_and:
    case Intrinsic::amdgcn_wave_reduce_or:
    case Intrinsic::amdgcn_wave_reduce_xor: {
      unsigned DstSize = MRI.getType(MI.getOperand(0).getReg()).getSizeInBits();
      OpdsMapping[0] = AMDGPU::getValueMapping(AMDGPU::SGPRRegBankID, DstSize);
      unsigned OpSize = MRI.getType(MI.getOperand(2).getReg()).getSizeInBits();
      auto regBankID =
          isSALUMapping(MI) ? AMDGPU::SGPRRegBankID : AMDGPU::VGPRRegBankID;
      OpdsMapping[2] = AMDGPU::getValueMapping(regBankID, OpSize);
      break;
    }
    case Intrinsic::amdgcn_s_bitreplicate:
      Register MaskReg = MI.getOperand(2).getReg();
      unsigned MaskBank = getRegBankID(MaskReg, MRI, AMDGPU::SGPRRegBankID);
      OpdsMapping[0] = AMDGPU::getValueMapping(AMDGPU::SGPRRegBankID, 64);
      OpdsMapping[2] = AMDGPU::getValueMapping(MaskBank, 32);
    }
    break;
  }
  case AMDGPU::G_AMDGPU_INTRIN_IMAGE_LOAD:
  case AMDGPU::G_AMDGPU_INTRIN_IMAGE_LOAD_D16:
  case AMDGPU::G_AMDGPU_INTRIN_IMAGE_LOAD_NORET:
  case AMDGPU::G_AMDGPU_INTRIN_IMAGE_STORE:
  case AMDGPU::G_AMDGPU_INTRIN_IMAGE_STORE_D16: {
    auto IntrID = AMDGPU::getIntrinsicID(MI);
    const AMDGPU::RsrcIntrinsic *RSrcIntrin = AMDGPU::lookupRsrcIntrinsic(IntrID);
    assert(RSrcIntrin && "missing RsrcIntrinsic for image intrinsic");
    // Non-images can have complications from operands that allow both SGPR
    // and VGPR. For now it's too complicated to figure out the final opcode
    // to derive the register bank from the MCInstrDesc.
    assert(RSrcIntrin->IsImage);
    return getImageMapping(MRI, MI, RSrcIntrin->RsrcArg);
  }
  case AMDGPU::G_AMDGPU_BVH_INTERSECT_RAY:
  case AMDGPU::G_AMDGPU_BVH8_INTERSECT_RAY:
  case AMDGPU::G_AMDGPU_BVH_DUAL_INTERSECT_RAY: {
    bool IsDualOrBVH8 =
        MI.getOpcode() == AMDGPU::G_AMDGPU_BVH_DUAL_INTERSECT_RAY ||
        MI.getOpcode() == AMDGPU::G_AMDGPU_BVH8_INTERSECT_RAY;
    unsigned NumMods = IsDualOrBVH8 ? 0 : 1; // Has A16 modifier
    unsigned LastRegOpIdx = MI.getNumExplicitOperands() - 1 - NumMods;
    unsigned DstSize = MRI.getType(MI.getOperand(0).getReg()).getSizeInBits();
    OpdsMapping[0] = AMDGPU::getValueMapping(AMDGPU::VGPRRegBankID, DstSize);
    if (IsDualOrBVH8) {
      OpdsMapping[1] = AMDGPU::getValueMapping(
          AMDGPU::VGPRRegBankID,
          MRI.getType(MI.getOperand(1).getReg()).getSizeInBits());
      OpdsMapping[2] = AMDGPU::getValueMapping(
          AMDGPU::VGPRRegBankID,
          MRI.getType(MI.getOperand(2).getReg()).getSizeInBits());
    }
    OpdsMapping[LastRegOpIdx] =
        getSGPROpMapping(MI.getOperand(LastRegOpIdx).getReg(), MRI, *TRI);
    if (LastRegOpIdx == 3) {
      // Sequential form: all operands combined into VGPR256/VGPR512
      unsigned Size = MRI.getType(MI.getOperand(2).getReg()).getSizeInBits();
      if (Size > 256)
        Size = 512;
      OpdsMapping[2] = AMDGPU::getValueMapping(AMDGPU::VGPRRegBankID, Size);
    } else {
      // NSA form
      unsigned FirstSrcOpIdx = IsDualOrBVH8 ? 4 : 2;
      for (unsigned I = FirstSrcOpIdx; I < LastRegOpIdx; ++I) {
        unsigned Size = MRI.getType(MI.getOperand(I).getReg()).getSizeInBits();
        OpdsMapping[I] = AMDGPU::getValueMapping(AMDGPU::VGPRRegBankID, Size);
      }
    }
    break;
  }
  case AMDGPU::G_INTRINSIC_W_SIDE_EFFECTS:
  case AMDGPU::G_INTRINSIC_CONVERGENT_W_SIDE_EFFECTS: {
    auto IntrID = cast<GIntrinsic>(MI).getIntrinsicID();
    switch (IntrID) {
    case Intrinsic::amdgcn_s_getreg:
    case Intrinsic::amdgcn_s_memtime:
    case Intrinsic::amdgcn_s_memrealtime:
    case Intrinsic::amdgcn_s_get_waveid_in_workgroup:
    case Intrinsic::amdgcn_s_sendmsg_rtn: {
      unsigned Size = MRI.getType(MI.getOperand(0).getReg()).getSizeInBits();
      OpdsMapping[0] = AMDGPU::getValueMapping(AMDGPU::SGPRRegBankID, Size);
      break;
    }
    case Intrinsic::amdgcn_global_atomic_csub:
    case Intrinsic::amdgcn_global_atomic_fmin_num:
    case Intrinsic::amdgcn_global_atomic_fmax_num:
    case Intrinsic::amdgcn_flat_atomic_fmin_num:
    case Intrinsic::amdgcn_flat_atomic_fmax_num:
    case Intrinsic::amdgcn_atomic_cond_sub_u32:
    case Intrinsic::amdgcn_global_atomic_ordered_add_b64:
    case Intrinsic::amdgcn_global_load_tr_b64:
    case Intrinsic::amdgcn_global_load_tr_b128:
    case Intrinsic::amdgcn_global_load_tr4_b64:
    case Intrinsic::amdgcn_global_load_tr6_b96:
    case Intrinsic::amdgcn_ds_load_tr8_b64:
    case Intrinsic::amdgcn_ds_load_tr16_b128:
    case Intrinsic::amdgcn_ds_load_tr4_b64:
    case Intrinsic::amdgcn_ds_load_tr6_b96:
    case Intrinsic::amdgcn_flat_load_monitor_b32:
    case Intrinsic::amdgcn_flat_load_monitor_b64:
    case Intrinsic::amdgcn_flat_load_monitor_b128:
    case Intrinsic::amdgcn_global_load_monitor_b32:
    case Intrinsic::amdgcn_global_load_monitor_b64:
    case Intrinsic::amdgcn_global_load_monitor_b128:
    case Intrinsic::amdgcn_ds_read_tr4_b64:
    case Intrinsic::amdgcn_ds_read_tr6_b96:
    case Intrinsic::amdgcn_ds_read_tr8_b64:
    case Intrinsic::amdgcn_ds_read_tr16_b64:
    case Intrinsic::amdgcn_ds_atomic_async_barrier_arrive_b64:
    case Intrinsic::amdgcn_ds_atomic_barrier_arrive_rtn_b64:
      return getDefaultMappingAllVGPR(MI);
    case Intrinsic::amdgcn_ds_ordered_add:
    case Intrinsic::amdgcn_ds_ordered_swap: {
      unsigned DstSize = MRI.getType(MI.getOperand(0).getReg()).getSizeInBits();
      OpdsMapping[0] = AMDGPU::getValueMapping(AMDGPU::VGPRRegBankID, DstSize);
      unsigned M0Bank = getRegBankID(MI.getOperand(2).getReg(), MRI,
                                 AMDGPU::SGPRRegBankID);
      OpdsMapping[2] = AMDGPU::getValueMapping(M0Bank, 32);
      OpdsMapping[3] = AMDGPU::getValueMapping(AMDGPU::VGPRRegBankID, 32);
      break;
    }
    case Intrinsic::amdgcn_ds_append:
    case Intrinsic::amdgcn_ds_consume: {
      unsigned DstSize = MRI.getType(MI.getOperand(0).getReg()).getSizeInBits();
      OpdsMapping[0] = AMDGPU::getValueMapping(AMDGPU::VGPRRegBankID, DstSize);
      OpdsMapping[2] = getSGPROpMapping(MI.getOperand(2).getReg(), MRI, *TRI);
      break;
    }
    case Intrinsic::amdgcn_exp_compr:
      OpdsMapping[3] = AMDGPU::getValueMapping(AMDGPU::VGPRRegBankID, 32);
      OpdsMapping[4] = AMDGPU::getValueMapping(AMDGPU::VGPRRegBankID, 32);
      break;
    case Intrinsic::amdgcn_exp:
      // FIXME: Could we support packed types here?
      OpdsMapping[3] = AMDGPU::getValueMapping(AMDGPU::VGPRRegBankID, 32);
      OpdsMapping[4] = AMDGPU::getValueMapping(AMDGPU::VGPRRegBankID, 32);
      OpdsMapping[5] = AMDGPU::getValueMapping(AMDGPU::VGPRRegBankID, 32);
      OpdsMapping[6] = AMDGPU::getValueMapping(AMDGPU::VGPRRegBankID, 32);
      break;
    case Intrinsic::amdgcn_exp_row:
      OpdsMapping[3] = AMDGPU::getValueMapping(AMDGPU::VGPRRegBankID, 32);
      OpdsMapping[4] = AMDGPU::getValueMapping(AMDGPU::VGPRRegBankID, 32);
      OpdsMapping[5] = AMDGPU::getValueMapping(AMDGPU::VGPRRegBankID, 32);
      OpdsMapping[6] = AMDGPU::getValueMapping(AMDGPU::VGPRRegBankID, 32);
      OpdsMapping[8] = getSGPROpMapping(MI.getOperand(8).getReg(), MRI, *TRI);
      break;
    case Intrinsic::amdgcn_s_sendmsg:
    case Intrinsic::amdgcn_s_sendmsghalt: {
      // This must be an SGPR, but accept a VGPR.
      unsigned Bank = getRegBankID(MI.getOperand(2).getReg(), MRI,
                                   AMDGPU::SGPRRegBankID);
      OpdsMapping[2] = AMDGPU::getValueMapping(Bank, 32);
      break;
    }
    case Intrinsic::amdgcn_s_setreg: {
      // This must be an SGPR, but accept a VGPR.
      unsigned Bank = getRegBankID(MI.getOperand(2).getReg(), MRI,
                                   AMDGPU::SGPRRegBankID);
      OpdsMapping[2] = AMDGPU::getValueMapping(Bank, 32);
      break;
    }
    case Intrinsic::amdgcn_s_ttracedata: {
      // This must be an SGPR, but accept a VGPR.
      unsigned Bank =
          getRegBankID(MI.getOperand(1).getReg(), MRI, AMDGPU::SGPRRegBankID);
      OpdsMapping[1] = AMDGPU::getValueMapping(Bank, 32);
      break;
    }
    case Intrinsic::amdgcn_end_cf: {
      unsigned Size = getSizeInBits(MI.getOperand(1).getReg(), MRI, *TRI);
      OpdsMapping[1] = AMDGPU::getValueMapping(AMDGPU::SGPRRegBankID, Size);
      break;
    }
    case Intrinsic::amdgcn_else: {
      unsigned WaveSize = getSizeInBits(MI.getOperand(1).getReg(), MRI, *TRI);
      OpdsMapping[0] = AMDGPU::getValueMapping(AMDGPU::VCCRegBankID, 1);
      OpdsMapping[1] = AMDGPU::getValueMapping(AMDGPU::SGPRRegBankID, WaveSize);
      OpdsMapping[3] = AMDGPU::getValueMapping(AMDGPU::SGPRRegBankID, WaveSize);
      break;
    }
    case Intrinsic::amdgcn_init_whole_wave:
    case Intrinsic::amdgcn_live_mask: {
      OpdsMapping[0] = AMDGPU::getValueMapping(AMDGPU::VCCRegBankID, 1);
      break;
    }
    case Intrinsic::amdgcn_wqm_demote:
    case Intrinsic::amdgcn_kill: {
      OpdsMapping[1] = AMDGPU::getValueMapping(AMDGPU::VCCRegBankID, 1);
      break;
    }
    case Intrinsic::amdgcn_raw_buffer_load:
    case Intrinsic::amdgcn_raw_ptr_buffer_load:
    case Intrinsic::amdgcn_raw_atomic_buffer_load:
    case Intrinsic::amdgcn_raw_ptr_atomic_buffer_load:
    case Intrinsic::amdgcn_raw_tbuffer_load:
    case Intrinsic::amdgcn_raw_ptr_tbuffer_load: {
      // FIXME: Should make intrinsic ID the last operand of the instruction,
      // then this would be the same as store
      OpdsMapping[0] = getVGPROpMapping(MI.getOperand(0).getReg(), MRI, *TRI);
      OpdsMapping[2] = getSGPROpMapping(MI.getOperand(2).getReg(), MRI, *TRI);
      OpdsMapping[3] = getVGPROpMapping(MI.getOperand(3).getReg(), MRI, *TRI);
      OpdsMapping[4] = getSGPROpMapping(MI.getOperand(4).getReg(), MRI, *TRI);
      break;
    }
    case Intrinsic::amdgcn_raw_buffer_load_lds:
    case Intrinsic::amdgcn_raw_ptr_buffer_load_lds: {
      OpdsMapping[1] = getSGPROpMapping(MI.getOperand(1).getReg(), MRI, *TRI);
      OpdsMapping[2] = getSGPROpMapping(MI.getOperand(2).getReg(), MRI, *TRI);
      OpdsMapping[4] = getVGPROpMapping(MI.getOperand(4).getReg(), MRI, *TRI);
      OpdsMapping[5] = getSGPROpMapping(MI.getOperand(5).getReg(), MRI, *TRI);
      break;
    }
    case Intrinsic::amdgcn_raw_buffer_store:
    case Intrinsic::amdgcn_raw_ptr_buffer_store:
    case Intrinsic::amdgcn_raw_buffer_store_format:
    case Intrinsic::amdgcn_raw_ptr_buffer_store_format:
    case Intrinsic::amdgcn_raw_tbuffer_store:
    case Intrinsic::amdgcn_raw_ptr_tbuffer_store: {
      OpdsMapping[1] = getVGPROpMapping(MI.getOperand(1).getReg(), MRI, *TRI);
      OpdsMapping[2] = getSGPROpMapping(MI.getOperand(2).getReg(), MRI, *TRI);
      OpdsMapping[3] = getVGPROpMapping(MI.getOperand(3).getReg(), MRI, *TRI);
      OpdsMapping[4] = getSGPROpMapping(MI.getOperand(4).getReg(), MRI, *TRI);
      break;
    }
    case Intrinsic::amdgcn_struct_buffer_load:
    case Intrinsic::amdgcn_struct_ptr_buffer_load:
    case Intrinsic::amdgcn_struct_tbuffer_load:
    case Intrinsic::amdgcn_struct_ptr_tbuffer_load:
    case Intrinsic::amdgcn_struct_atomic_buffer_load:
    case Intrinsic::amdgcn_struct_ptr_atomic_buffer_load: {
      OpdsMapping[0] = getVGPROpMapping(MI.getOperand(0).getReg(), MRI, *TRI);
      OpdsMapping[2] = getSGPROpMapping(MI.getOperand(2).getReg(), MRI, *TRI);
      OpdsMapping[3] = getVGPROpMapping(MI.getOperand(3).getReg(), MRI, *TRI);
      OpdsMapping[4] = getVGPROpMapping(MI.getOperand(4).getReg(), MRI, *TRI);
      OpdsMapping[5] = getSGPROpMapping(MI.getOperand(5).getReg(), MRI, *TRI);
      break;
    }
    case Intrinsic::amdgcn_struct_buffer_load_lds:
    case Intrinsic::amdgcn_struct_ptr_buffer_load_lds: {
      OpdsMapping[1] = getSGPROpMapping(MI.getOperand(1).getReg(), MRI, *TRI);
      OpdsMapping[2] = getSGPROpMapping(MI.getOperand(2).getReg(), MRI, *TRI);
      OpdsMapping[4] = getVGPROpMapping(MI.getOperand(4).getReg(), MRI, *TRI);
      OpdsMapping[5] = getVGPROpMapping(MI.getOperand(5).getReg(), MRI, *TRI);
      OpdsMapping[6] = getSGPROpMapping(MI.getOperand(6).getReg(), MRI, *TRI);
      break;
    }
    case Intrinsic::amdgcn_struct_buffer_store:
    case Intrinsic::amdgcn_struct_ptr_buffer_store:
    case Intrinsic::amdgcn_struct_tbuffer_store:
    case Intrinsic::amdgcn_struct_ptr_tbuffer_store: {
      OpdsMapping[1] = getVGPROpMapping(MI.getOperand(1).getReg(), MRI, *TRI);
      OpdsMapping[2] = getSGPROpMapping(MI.getOperand(2).getReg(), MRI, *TRI);
      OpdsMapping[3] = getVGPROpMapping(MI.getOperand(3).getReg(), MRI, *TRI);
      OpdsMapping[4] = getVGPROpMapping(MI.getOperand(4).getReg(), MRI, *TRI);
      OpdsMapping[5] = getSGPROpMapping(MI.getOperand(5).getReg(), MRI, *TRI);
      break;
    }
    case Intrinsic::amdgcn_init_exec_from_input: {
      unsigned Size = getSizeInBits(MI.getOperand(1).getReg(), MRI, *TRI);
      OpdsMapping[1] = AMDGPU::getValueMapping(AMDGPU::SGPRRegBankID, Size);
      break;
    }
    case Intrinsic::amdgcn_ds_gws_init:
    case Intrinsic::amdgcn_ds_gws_barrier:
    case Intrinsic::amdgcn_ds_gws_sema_br: {
      OpdsMapping[1] = AMDGPU::getValueMapping(AMDGPU::VGPRRegBankID, 32);

      // This must be an SGPR, but accept a VGPR.
      unsigned Bank = getRegBankID(MI.getOperand(2).getReg(), MRI,
                                   AMDGPU::SGPRRegBankID);
      OpdsMapping[2] = AMDGPU::getValueMapping(Bank, 32);
      break;
    }
    case Intrinsic::amdgcn_ds_gws_sema_v:
    case Intrinsic::amdgcn_ds_gws_sema_p:
    case Intrinsic::amdgcn_ds_gws_sema_release_all: {
      // This must be an SGPR, but accept a VGPR.
      unsigned Bank = getRegBankID(MI.getOperand(1).getReg(), MRI,
                                   AMDGPU::SGPRRegBankID);
      OpdsMapping[1] = AMDGPU::getValueMapping(Bank, 32);
      break;
    }
<<<<<<< HEAD
=======
    case Intrinsic::amdgcn_cluster_load_b32:
    case Intrinsic::amdgcn_cluster_load_b64:
    case Intrinsic::amdgcn_cluster_load_b128: {
      OpdsMapping[0] = getVGPROpMapping(MI.getOperand(0).getReg(), MRI, *TRI);
      OpdsMapping[2] = getVGPROpMapping(MI.getOperand(2).getReg(), MRI, *TRI);
      unsigned M0Bank =
          getRegBankID(MI.getOperand(4).getReg(), MRI, AMDGPU::SGPRRegBankID);
      OpdsMapping[4] = AMDGPU::getValueMapping(M0Bank, 32);
      break;
    }
    case Intrinsic::amdgcn_cluster_load_async_to_lds_b8:
    case Intrinsic::amdgcn_cluster_load_async_to_lds_b32:
    case Intrinsic::amdgcn_cluster_load_async_to_lds_b64:
    case Intrinsic::amdgcn_cluster_load_async_to_lds_b128: {
      OpdsMapping[1] = getVGPROpMapping(MI.getOperand(1).getReg(), MRI, *TRI);
      OpdsMapping[2] = getSGPROpMapping(MI.getOperand(2).getReg(), MRI, *TRI);
      unsigned M0Bank =
          getRegBankID(MI.getOperand(5).getReg(), MRI, AMDGPU::SGPRRegBankID);
      OpdsMapping[5] = AMDGPU::getValueMapping(M0Bank, 32);
      break;
    }
>>>>>>> 35227056
    case Intrinsic::amdgcn_global_store_async_from_lds_b8:
    case Intrinsic::amdgcn_global_store_async_from_lds_b32:
    case Intrinsic::amdgcn_global_store_async_from_lds_b64:
    case Intrinsic::amdgcn_global_store_async_from_lds_b128:
    case Intrinsic::amdgcn_global_load_async_to_lds_b8:
    case Intrinsic::amdgcn_global_load_async_to_lds_b32:
    case Intrinsic::amdgcn_global_load_async_to_lds_b64:
    case Intrinsic::amdgcn_global_load_async_to_lds_b128:
    case Intrinsic::amdgcn_load_to_lds:
    case Intrinsic::amdgcn_global_load_lds: {
      OpdsMapping[1] = getVGPROpMapping(MI.getOperand(1).getReg(), MRI, *TRI);
      OpdsMapping[2] = getSGPROpMapping(MI.getOperand(2).getReg(), MRI, *TRI);
      break;
    }
    case Intrinsic::amdgcn_lds_direct_load: {
      const int M0Idx = MI.getNumOperands() - 1;
      Register M0Reg = MI.getOperand(M0Idx).getReg();
      unsigned M0Bank = getRegBankID(M0Reg, MRI, AMDGPU::SGPRRegBankID);
      unsigned DstSize = MRI.getType(MI.getOperand(0).getReg()).getSizeInBits();

      OpdsMapping[0] = AMDGPU::getValueMapping(AMDGPU::VGPRRegBankID, DstSize);
      for (int I = 2; I != M0Idx && MI.getOperand(I).isReg(); ++I)
        OpdsMapping[I] = AMDGPU::getValueMapping(AMDGPU::VGPRRegBankID, 32);

      // Must be SGPR, but we must take whatever the original bank is and fix it
      // later.
      OpdsMapping[M0Idx] = AMDGPU::getValueMapping(M0Bank, 32);
      break;
    }
    case Intrinsic::amdgcn_ds_add_gs_reg_rtn:
    case Intrinsic::amdgcn_ds_sub_gs_reg_rtn:
      OpdsMapping[0] = getVGPROpMapping(MI.getOperand(0).getReg(), MRI, *TRI);
      OpdsMapping[2] = getVGPROpMapping(MI.getOperand(2).getReg(), MRI, *TRI);
      break;
    case Intrinsic::amdgcn_ds_bvh_stack_rtn:
    case Intrinsic::amdgcn_ds_bvh_stack_push4_pop1_rtn:
    case Intrinsic::amdgcn_ds_bvh_stack_push8_pop1_rtn:
    case Intrinsic::amdgcn_ds_bvh_stack_push8_pop2_rtn: {
      OpdsMapping[0] =
          getVGPROpMapping(MI.getOperand(0).getReg(), MRI, *TRI); // %vdst
      OpdsMapping[1] =
          getVGPROpMapping(MI.getOperand(1).getReg(), MRI, *TRI); // %addr
      OpdsMapping[3] =
          getVGPROpMapping(MI.getOperand(3).getReg(), MRI, *TRI); // %addr
      OpdsMapping[4] =
          getVGPROpMapping(MI.getOperand(4).getReg(), MRI, *TRI); // %data0
      OpdsMapping[5] =
          getVGPROpMapping(MI.getOperand(5).getReg(), MRI, *TRI); // %data1
      break;
    }
    case Intrinsic::amdgcn_s_sleep_var:
      OpdsMapping[1] = getSGPROpMapping(MI.getOperand(1).getReg(), MRI, *TRI);
      break;
    case Intrinsic::amdgcn_s_barrier_join:
      OpdsMapping[1] = getSGPROpMapping(MI.getOperand(1).getReg(), MRI, *TRI);
      break;
    case Intrinsic::amdgcn_s_barrier_init:
    case Intrinsic::amdgcn_s_barrier_signal_var:
      OpdsMapping[1] = getSGPROpMapping(MI.getOperand(1).getReg(), MRI, *TRI);
      OpdsMapping[2] = getSGPROpMapping(MI.getOperand(2).getReg(), MRI, *TRI);
      break;
    case Intrinsic::amdgcn_s_barrier_signal_isfirst: {
      const unsigned ResultSize = 1;
      OpdsMapping[0] =
          AMDGPU::getValueMapping(AMDGPU::SGPRRegBankID, ResultSize);
      break;
    }
    case Intrinsic::amdgcn_s_get_barrier_state:
    case Intrinsic::amdgcn_s_get_named_barrier_state: {
      OpdsMapping[0] = getSGPROpMapping(MI.getOperand(0).getReg(), MRI, *TRI);
      OpdsMapping[2] = getSGPROpMapping(MI.getOperand(2).getReg(), MRI, *TRI);
      break;
    }
    case Intrinsic::amdgcn_pops_exiting_wave_id:
      return getDefaultMappingSOP(MI);
    case Intrinsic::amdgcn_tensor_load_to_lds_d2:
    case Intrinsic::amdgcn_tensor_store_from_lds_d2:
    case Intrinsic::amdgcn_tensor_load_to_lds:
    case Intrinsic::amdgcn_tensor_store_from_lds: {
      // Lie and claim everything is legal, even all operands need to be
      // SGPRs. applyMapping will have to deal with it with readfirstlane.
      for (unsigned I = 1; I < MI.getNumOperands(); ++I) {
        if (MI.getOperand(I).isReg()) {
          Register Reg = MI.getOperand(I).getReg();
          auto OpBank = getRegBankID(Reg, MRI);
          unsigned Size = getSizeInBits(Reg, MRI, *TRI);
          OpdsMapping[I] = AMDGPU::getValueMapping(OpBank, Size);
        }
      }
      break;
    }
    case Intrinsic::amdgcn_s_prefetch_data: {
      OpdsMapping[1] = getSGPROpMapping(MI.getOperand(1).getReg(), MRI, *TRI);
      OpdsMapping[2] = getSGPROpMapping(MI.getOperand(2).getReg(), MRI, *TRI);
      break;
    }
    case Intrinsic::amdgcn_flat_prefetch:
    case Intrinsic::amdgcn_global_prefetch:
      return getDefaultMappingVOP(MI);
    default:
      return getInvalidInstructionMapping();
    }
    break;
  }
  case AMDGPU::G_SELECT: {
    unsigned Size = MRI.getType(MI.getOperand(0).getReg()).getSizeInBits();
    unsigned Op2Bank = getRegBankID(MI.getOperand(2).getReg(), MRI,
                                    AMDGPU::SGPRRegBankID);
    unsigned Op3Bank = getRegBankID(MI.getOperand(3).getReg(), MRI,
                                    AMDGPU::SGPRRegBankID);
    bool SGPRSrcs = Op2Bank == AMDGPU::SGPRRegBankID &&
                    Op3Bank == AMDGPU::SGPRRegBankID;

    unsigned CondBankDefault = SGPRSrcs ?
      AMDGPU::SGPRRegBankID : AMDGPU::VCCRegBankID;
    unsigned CondBank = getRegBankID(MI.getOperand(1).getReg(), MRI,
                                     CondBankDefault);
    if (CondBank == AMDGPU::SGPRRegBankID)
      CondBank = SGPRSrcs ? AMDGPU::SGPRRegBankID : AMDGPU::VCCRegBankID;
    else if (CondBank == AMDGPU::VGPRRegBankID)
      CondBank = AMDGPU::VCCRegBankID;

    unsigned Bank = SGPRSrcs && CondBank == AMDGPU::SGPRRegBankID ?
      AMDGPU::SGPRRegBankID : AMDGPU::VGPRRegBankID;

    assert(CondBank == AMDGPU::VCCRegBankID || CondBank == AMDGPU::SGPRRegBankID);

    // TODO: Should report 32-bit for scalar condition type.
    if (Size == 64) {
      OpdsMapping[0] = AMDGPU::getValueMappingSGPR64Only(Bank, Size);
      OpdsMapping[1] = AMDGPU::getValueMapping(CondBank, 1);
      OpdsMapping[2] = AMDGPU::getValueMappingSGPR64Only(Bank, Size);
      OpdsMapping[3] = AMDGPU::getValueMappingSGPR64Only(Bank, Size);
    } else {
      OpdsMapping[0] = AMDGPU::getValueMapping(Bank, Size);
      OpdsMapping[1] = AMDGPU::getValueMapping(CondBank, 1);
      OpdsMapping[2] = AMDGPU::getValueMapping(Bank, Size);
      OpdsMapping[3] = AMDGPU::getValueMapping(Bank, Size);
    }

    break;
  }

  case AMDGPU::G_SI_CALL: {
    OpdsMapping[0] = AMDGPU::getValueMapping(AMDGPU::SGPRRegBankID, 64);
    // Lie and claim everything is legal, even though some need to be
    // SGPRs. applyMapping will have to deal with it as a waterfall loop.
    OpdsMapping[1] = getSGPROpMapping(MI.getOperand(1).getReg(), MRI, *TRI);

    // Allow anything for implicit arguments
    for (unsigned I = 4; I < MI.getNumOperands(); ++I) {
      if (MI.getOperand(I).isReg()) {
        Register Reg = MI.getOperand(I).getReg();
        auto OpBank = getRegBankID(Reg, MRI);
        unsigned Size = getSizeInBits(Reg, MRI, *TRI);
        OpdsMapping[I] = AMDGPU::getValueMapping(OpBank, Size);
      }
    }
    break;
  }
  case AMDGPU::G_LOAD:
  case AMDGPU::G_ZEXTLOAD:
  case AMDGPU::G_SEXTLOAD:
    return getInstrMappingForLoad(MI);

  case AMDGPU::G_ATOMICRMW_XCHG:
  case AMDGPU::G_ATOMICRMW_ADD:
  case AMDGPU::G_ATOMICRMW_SUB:
  case AMDGPU::G_ATOMICRMW_AND:
  case AMDGPU::G_ATOMICRMW_OR:
  case AMDGPU::G_ATOMICRMW_XOR:
  case AMDGPU::G_ATOMICRMW_MAX:
  case AMDGPU::G_ATOMICRMW_MIN:
  case AMDGPU::G_ATOMICRMW_UMAX:
  case AMDGPU::G_ATOMICRMW_UMIN:
  case AMDGPU::G_ATOMICRMW_FADD:
  case AMDGPU::G_ATOMICRMW_FMIN:
  case AMDGPU::G_ATOMICRMW_FMAX:
  case AMDGPU::G_ATOMICRMW_UINC_WRAP:
  case AMDGPU::G_ATOMICRMW_UDEC_WRAP:
  case AMDGPU::G_AMDGPU_ATOMIC_CMPXCHG: {
    OpdsMapping[0] = getVGPROpMapping(MI.getOperand(0).getReg(), MRI, *TRI);
    OpdsMapping[1] = getValueMappingForPtr(MRI, MI.getOperand(1).getReg());
    OpdsMapping[2] = getVGPROpMapping(MI.getOperand(2).getReg(), MRI, *TRI);
    break;
  }
  case AMDGPU::G_ATOMIC_CMPXCHG: {
    OpdsMapping[0] = getVGPROpMapping(MI.getOperand(0).getReg(), MRI, *TRI);
    OpdsMapping[1] = getValueMappingForPtr(MRI, MI.getOperand(1).getReg());
    OpdsMapping[2] = getVGPROpMapping(MI.getOperand(2).getReg(), MRI, *TRI);
    OpdsMapping[3] = getVGPROpMapping(MI.getOperand(3).getReg(), MRI, *TRI);
    break;
  }
  case AMDGPU::G_BRCOND: {
    unsigned Bank = getRegBankID(MI.getOperand(0).getReg(), MRI,
                                 AMDGPU::SGPRRegBankID);
    assert(MRI.getType(MI.getOperand(0).getReg()).getSizeInBits() == 1);
    if (Bank != AMDGPU::SGPRRegBankID)
      Bank = AMDGPU::VCCRegBankID;

    OpdsMapping[0] = AMDGPU::getValueMapping(Bank, 1);
    break;
  }
  case AMDGPU::G_INTRINSIC_FPTRUNC_ROUND:
    return getDefaultMappingVOP(MI);
  case AMDGPU::G_PREFETCH:
    OpdsMapping[0] = getSGPROpMapping(MI.getOperand(0).getReg(), MRI, *TRI);
    break;
  case AMDGPU::G_AMDGPU_WHOLE_WAVE_FUNC_SETUP:
  case AMDGPU::G_AMDGPU_WHOLE_WAVE_FUNC_RETURN:
    OpdsMapping[0] = AMDGPU::getValueMapping(AMDGPU::VCCRegBankID, 1);
    break;
  }

  return getInstructionMapping(/*ID*/1, /*Cost*/1,
                               getOperandsMapping(OpdsMapping),
                               MI.getNumOperands());
}<|MERGE_RESOLUTION|>--- conflicted
+++ resolved
@@ -5481,8 +5481,6 @@
       OpdsMapping[1] = AMDGPU::getValueMapping(Bank, 32);
       break;
     }
-<<<<<<< HEAD
-=======
     case Intrinsic::amdgcn_cluster_load_b32:
     case Intrinsic::amdgcn_cluster_load_b64:
     case Intrinsic::amdgcn_cluster_load_b128: {
@@ -5504,7 +5502,6 @@
       OpdsMapping[5] = AMDGPU::getValueMapping(M0Bank, 32);
       break;
     }
->>>>>>> 35227056
     case Intrinsic::amdgcn_global_store_async_from_lds_b8:
     case Intrinsic::amdgcn_global_store_async_from_lds_b32:
     case Intrinsic::amdgcn_global_store_async_from_lds_b64:
