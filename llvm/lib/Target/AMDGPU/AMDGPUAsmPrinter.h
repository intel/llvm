--- conflicted
+++ resolved
@@ -82,10 +82,6 @@
 
   void initTargetStreamer(Module &M);
 
-<<<<<<< HEAD
-  static uint64_t getMCExprValue(const MCExpr *Value, MCContext &Ctx);
-=======
->>>>>>> 4fe5a3cc
   SmallString<128> getMCExprStr(const MCExpr *Value);
 
 public:
