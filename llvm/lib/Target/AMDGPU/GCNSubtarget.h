--- conflicted
+++ resolved
@@ -263,10 +263,7 @@
   bool HasMinimum3Maximum3PKF16 = false;
   bool HasLshlAddU64Inst = false;
   bool HasPointSampleAccel = false;
-<<<<<<< HEAD
-=======
   bool HasLdsBarrierArriveAtomic = false;
->>>>>>> 5ee67ebe
   bool HasSetPrioIncWgInst = false;
 
   bool RequiresCOV6 = false;
@@ -1377,11 +1374,8 @@
     return HasMinimum3Maximum3PKF16;
   }
 
-<<<<<<< HEAD
-=======
   bool hasTransposeLoadF4F6Insts() const { return HasTransposeLoadF4F6Insts; }
 
->>>>>>> 5ee67ebe
   /// \returns true if the target has s_wait_xcnt insertion. Supported for
   /// GFX1250.
   bool hasWaitXCnt() const { return HasWaitXcnt; }
