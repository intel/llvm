--- conflicted
+++ resolved
@@ -289,12 +289,9 @@
 
   bool Has45BitNumRecordsBufferResource = false;
 
-<<<<<<< HEAD
-=======
   bool HasClusters = false;
   bool RequiresWaitsBeforeSystemScopeStores = false;
 
->>>>>>> 54c4ef26
   // Dummy feature to use for assembler in tablegen.
   bool FeatureDisable = false;
 
@@ -1865,13 +1862,10 @@
   bool has45BitNumRecordsBufferResource() const {
     return Has45BitNumRecordsBufferResource;
   }
-<<<<<<< HEAD
-=======
 
   bool requiresWaitsBeforeSystemScopeStores() const {
     return RequiresWaitsBeforeSystemScopeStores;
   }
->>>>>>> 54c4ef26
 };
 
 class GCNUserSGPRUsageInfo {
