//=====-- GCNSubtarget.h - Define GCN Subtarget for AMDGPU ------*- C++ -*-===//
//
// Part of the LLVM Project, under the Apache License v2.0 with LLVM Exceptions.
// See https://llvm.org/LICENSE.txt for license information.
// SPDX-License-Identifier: Apache-2.0 WITH LLVM-exception
//
//==-----------------------------------------------------------------------===//
//
/// \file
/// AMD GCN specific subclass of TargetSubtarget.
//
//===----------------------------------------------------------------------===//

#ifndef LLVM_LIB_TARGET_AMDGPU_GCNSUBTARGET_H
#define LLVM_LIB_TARGET_AMDGPU_GCNSUBTARGET_H

#include "AMDGPUCallLowering.h"
#include "AMDGPURegisterBankInfo.h"
#include "AMDGPUSubtarget.h"
#include "SIFrameLowering.h"
#include "SIISelLowering.h"
#include "SIInstrInfo.h"
#include "Utils/AMDGPUBaseInfo.h"
#include "llvm/Support/ErrorHandling.h"

#define GET_SUBTARGETINFO_HEADER
#include "AMDGPUGenSubtargetInfo.inc"

namespace llvm {

class GCNTargetMachine;

class GCNSubtarget final : public AMDGPUGenSubtargetInfo,
                           public AMDGPUSubtarget {
public:
  using AMDGPUSubtarget::getMaxWavesPerEU;

  // Following 2 enums are documented at:
  //   - https://llvm.org/docs/AMDGPUUsage.html#trap-handler-abi
  enum class TrapHandlerAbi {
    NONE   = 0x00,
    AMDHSA = 0x01,
  };

  enum class TrapID {
    LLVMAMDHSATrap      = 0x02,
    LLVMAMDHSADebugTrap = 0x03,
  };

private:
  /// SelectionDAGISel related APIs.
  std::unique_ptr<const SelectionDAGTargetInfo> TSInfo;

  /// GlobalISel related APIs.
  std::unique_ptr<AMDGPUCallLowering> CallLoweringInfo;
  std::unique_ptr<InlineAsmLowering> InlineAsmLoweringInfo;
  std::unique_ptr<InstructionSelector> InstSelector;
  std::unique_ptr<LegalizerInfo> Legalizer;
  std::unique_ptr<AMDGPURegisterBankInfo> RegBankInfo;

protected:
  // Basic subtarget description.
  Triple TargetTriple;
  AMDGPU::IsaInfo::AMDGPUTargetID TargetID;
  unsigned Gen = INVALID;
  InstrItineraryData InstrItins;
  int LDSBankCount = 0;
  unsigned MaxPrivateElementSize = 0;

  // Possibly statically set by tablegen, but may want to be overridden.
  bool FastDenormalF32 = false;
  bool HalfRate64Ops = false;
  bool FullRate64Ops = false;

  // Dynamically set bits that enable features.
  bool FlatForGlobal = false;
  bool AutoWaitcntBeforeBarrier = false;
  bool BackOffBarrier = false;
  bool UnalignedScratchAccess = false;
  bool UnalignedAccessMode = false;
  bool RelaxedBufferOOBMode = false;
  bool HasApertureRegs = false;
  bool SupportsXNACK = false;
  bool KernargPreload = false;

  // This should not be used directly. 'TargetID' tracks the dynamic settings
  // for XNACK.
  bool EnableXNACK = false;

  bool EnableTgSplit = false;
  bool EnableCuMode = false;
  bool TrapHandler = false;
  bool EnablePreciseMemory = false;

  // Used as options.
  bool EnableLoadStoreOpt = false;
  bool EnableUnsafeDSOffsetFolding = false;
  bool EnableSIScheduler = false;
  bool EnableDS128 = false;
  bool EnablePRTStrictNull = false;
  bool DumpCode = false;

  // Subtarget statically properties set by tablegen
  bool FP64 = false;
  bool FMA = false;
  bool MIMG_R128 = false;
  bool CIInsts = false;
  bool GFX8Insts = false;
  bool GFX9Insts = false;
  bool GFX90AInsts = false;
  bool GFX940Insts = false;
  bool GFX950Insts = false;
  bool GFX10Insts = false;
  bool GFX11Insts = false;
  bool GFX12Insts = false;
  bool GFX1250Insts = false;
  bool GFX10_3Insts = false;
  bool GFX7GFX8GFX9Insts = false;
  bool SGPRInitBug = false;
  bool UserSGPRInit16Bug = false;
  bool NegativeScratchOffsetBug = false;
  bool NegativeUnalignedScratchOffsetBug = false;
  bool HasSMemRealTime = false;
  bool HasIntClamp = false;
  bool HasFmaMixInsts = false;
  bool HasFmaMixBF16Insts = false;
  bool HasMovrel = false;
  bool HasVGPRIndexMode = false;
  bool HasScalarDwordx3Loads = false;
  bool HasScalarStores = false;
  bool HasScalarAtomics = false;
  bool HasSDWAOmod = false;
  bool HasSDWAScalar = false;
  bool HasSDWASdst = false;
  bool HasSDWAMac = false;
  bool HasSDWAOutModsVOPC = false;
  bool HasDPP = false;
  bool HasDPP8 = false;
  bool HasDPALU_DPP = false;
  bool HasDPPSrc1SGPR = false;
  bool HasPackedFP32Ops = false;
  bool HasImageInsts = false;
  bool HasExtendedImageInsts = false;
  bool HasR128A16 = false;
  bool HasA16 = false;
  bool HasG16 = false;
  bool HasNSAEncoding = false;
  bool HasPartialNSAEncoding = false;
  bool GFX10_AEncoding = false;
  bool GFX10_BEncoding = false;
  bool HasDLInsts = false;
  bool HasFmacF64Inst = false;
  bool HasDot1Insts = false;
  bool HasDot2Insts = false;
  bool HasDot3Insts = false;
  bool HasDot4Insts = false;
  bool HasDot5Insts = false;
  bool HasDot6Insts = false;
  bool HasDot7Insts = false;
  bool HasDot8Insts = false;
  bool HasDot9Insts = false;
  bool HasDot10Insts = false;
  bool HasDot11Insts = false;
  bool HasDot12Insts = false;
  bool HasDot13Insts = false;
  bool HasMAIInsts = false;
  bool HasFP8Insts = false;
  bool HasFP8ConversionInsts = false;
  bool HasFP8E5M3Insts = false;
  bool HasCvtFP8Vop1Bug = false;
  bool HasPkFmacF16Inst = false;
  bool HasAtomicFMinFMaxF32GlobalInsts = false;
  bool HasAtomicFMinFMaxF64GlobalInsts = false;
  bool HasAtomicFMinFMaxF32FlatInsts = false;
  bool HasAtomicFMinFMaxF64FlatInsts = false;
  bool HasAtomicDsPkAdd16Insts = false;
  bool HasAtomicFlatPkAdd16Insts = false;
  bool HasAtomicFaddRtnInsts = false;
  bool HasAtomicFaddNoRtnInsts = false;
  bool HasMemoryAtomicFaddF32DenormalSupport = false;
  bool HasAtomicBufferGlobalPkAddF16NoRtnInsts = false;
  bool HasAtomicBufferGlobalPkAddF16Insts = false;
  bool HasAtomicCSubNoRtnInsts = false;
  bool HasAtomicGlobalPkAddBF16Inst = false;
  bool HasAtomicBufferPkAddBF16Inst = false;
  bool HasFlatAtomicFaddF32Inst = false;
  bool HasFlatBufferGlobalAtomicFaddF64Inst = false;
  bool HasDefaultComponentZero = false;
  bool HasAgentScopeFineGrainedRemoteMemoryAtomics = false;
  bool HasEmulatedSystemScopeAtomics = false;
  bool HasDefaultComponentBroadcast = false;
  bool HasXF32Insts = false;
  /// The maximum number of instructions that may be placed within an S_CLAUSE,
  /// which is one greater than the maximum argument to S_CLAUSE. A value of 0
  /// indicates a lack of S_CLAUSE support.
  unsigned MaxHardClauseLength = 0;
  bool SupportsSRAMECC = false;
  bool DynamicVGPR = false;
  bool DynamicVGPRBlockSize32 = false;
  bool HasVMemToLDSLoad = false;
  bool RequiresAlignVGPR = false;

  // This should not be used directly. 'TargetID' tracks the dynamic settings
  // for SRAMECC.
  bool EnableSRAMECC = false;

  bool HasNoSdstCMPX = false;
  bool HasVscnt = false;
  bool HasWaitXcnt = false;
  bool HasGetWaveIdInst = false;
  bool HasSMemTimeInst = false;
  bool HasShaderCyclesRegister = false;
  bool HasShaderCyclesHiLoRegisters = false;
  bool HasVOP3Literal = false;
  bool HasNoDataDepHazard = false;
  bool FlatAddressSpace = false;
  bool FlatInstOffsets = false;
  bool FlatGlobalInsts = false;
  bool FlatScratchInsts = false;
  bool FlatGVSMode = false;
  bool ScalarFlatScratchInsts = false;
  bool HasArchitectedFlatScratch = false;
  bool EnableFlatScratch = false;
  bool HasArchitectedSGPRs = false;
  bool HasGDS = false;
  bool HasGWS = false;
  bool AddNoCarryInsts = false;
  bool HasUnpackedD16VMem = false;
  bool LDSMisalignedBug = false;
  bool HasMFMAInlineLiteralBug = false;
  bool UnalignedBufferAccess = false;
  bool UnalignedDSAccess = false;
  bool HasPackedTID = false;
  bool ScalarizeGlobal = false;
  bool HasSALUFloatInsts = false;
  bool HasPseudoScalarTrans = false;
  bool HasRestrictedSOffset = false;
  bool Has64BitLiterals = false;
  bool Has1024AddressableVGPRs = false;
  bool HasBitOp3Insts = false;
  bool HasTanhInsts = false;
  bool HasTensorCvtLutInsts = false;
  bool HasTransposeLoadF4F6Insts = false;
  bool HasPrngInst = false;
  bool HasBVHDualAndBVH8Insts = false;
  bool HasPermlane16Swap = false;
  bool HasPermlane32Swap = false;
  bool HasVcmpxPermlaneHazard = false;
  bool HasVMEMtoScalarWriteHazard = false;
  bool HasSMEMtoVectorWriteHazard = false;
  bool HasInstFwdPrefetchBug = false;
  bool HasVmemPrefInsts = false;
  bool HasSafeSmemPrefetch = false;
  bool HasSafeCUPrefetch = false;
<<<<<<< HEAD
  bool HasCUStores = false;
=======
>>>>>>> 35227056
  bool HasVcmpxExecWARHazard = false;
  bool HasLdsBranchVmemWARHazard = false;
  bool HasNSAtoVMEMBug = false;
  bool HasNSAClauseBug = false;
  bool HasOffset3fBug = false;
  bool HasFlatSegmentOffsetBug = false;
  bool HasImageStoreD16Bug = false;
  bool HasImageGather4D16Bug = false;
  bool HasMSAALoadDstSelBug = false;
  bool HasPrivEnabledTrap2NopBug = false;
  bool Has1_5xVGPRs = false;
  bool HasMADIntraFwdBug = false;
  bool HasVOPDInsts = false;
  bool HasVALUTransUseHazard = false;
  bool HasRequiredExportPriority = false;
  bool HasVmemWriteVgprInOrder = false;
  bool HasAshrPkInsts = false;
  bool HasIEEEMinimumMaximumInsts = false;
  bool HasMinimum3Maximum3F32 = false;
  bool HasMinimum3Maximum3F16 = false;
  bool HasMin3Max3PKF16 = false;
  bool HasMinimum3Maximum3PKF16 = false;
  bool HasLshlAddU64Inst = false;
  bool HasAddSubU64Insts = false;
  bool HasMadU32Inst = false;
  bool HasPointSampleAccel = false;
  bool HasLdsBarrierArriveAtomic = false;
  bool HasSetPrioIncWgInst = false;

  bool RequiresCOV6 = false;
  bool UseBlockVGPROpsForCSR = false;
  bool HasGloballyAddressableScratch = false;

  // Dummy feature to use for assembler in tablegen.
  bool FeatureDisable = false;

private:
  SIInstrInfo InstrInfo;
  SITargetLowering TLInfo;
  SIFrameLowering FrameLowering;

public:
  GCNSubtarget(const Triple &TT, StringRef GPU, StringRef FS,
               const GCNTargetMachine &TM);
  ~GCNSubtarget() override;

  GCNSubtarget &initializeSubtargetDependencies(const Triple &TT,
                                                   StringRef GPU, StringRef FS);

  /// Diagnose inconsistent subtarget features before attempting to codegen
  /// function \p F.
  void checkSubtargetFeatures(const Function &F) const;

  const SIInstrInfo *getInstrInfo() const override {
    return &InstrInfo;
  }

  const SIFrameLowering *getFrameLowering() const override {
    return &FrameLowering;
  }

  const SITargetLowering *getTargetLowering() const override {
    return &TLInfo;
  }

  const SIRegisterInfo *getRegisterInfo() const override {
    return &InstrInfo.getRegisterInfo();
  }

  const SelectionDAGTargetInfo *getSelectionDAGInfo() const override;

  const CallLowering *getCallLowering() const override {
    return CallLoweringInfo.get();
  }

  const InlineAsmLowering *getInlineAsmLowering() const override {
    return InlineAsmLoweringInfo.get();
  }

  InstructionSelector *getInstructionSelector() const override {
    return InstSelector.get();
  }

  const LegalizerInfo *getLegalizerInfo() const override {
    return Legalizer.get();
  }

  const AMDGPURegisterBankInfo *getRegBankInfo() const override {
    return RegBankInfo.get();
  }

  const AMDGPU::IsaInfo::AMDGPUTargetID &getTargetID() const {
    return TargetID;
  }

  const InstrItineraryData *getInstrItineraryData() const override {
    return &InstrItins;
  }

  void ParseSubtargetFeatures(StringRef CPU, StringRef TuneCPU, StringRef FS);

  Generation getGeneration() const {
    return (Generation)Gen;
  }

  unsigned getMaxWaveScratchSize() const {
    // See COMPUTE_TMPRING_SIZE.WAVESIZE.
    if (getGeneration() >= GFX12) {
      // 18-bit field in units of 64-dword.
      return (64 * 4) * ((1 << 18) - 1);
    }
    if (getGeneration() == GFX11) {
      // 15-bit field in units of 64-dword.
      return (64 * 4) * ((1 << 15) - 1);
    }
    // 13-bit field in units of 256-dword.
    return (256 * 4) * ((1 << 13) - 1);
  }

  /// Return the number of high bits known to be zero for a frame index.
  unsigned getKnownHighZeroBitsForFrameIndex() const {
    return llvm::countl_zero(getMaxWaveScratchSize()) + getWavefrontSizeLog2();
  }

  int getLDSBankCount() const {
    return LDSBankCount;
  }

  unsigned getMaxPrivateElementSize(bool ForBufferRSrc = false) const {
    return (ForBufferRSrc || !enableFlatScratch()) ? MaxPrivateElementSize : 16;
  }

  unsigned getConstantBusLimit(unsigned Opcode) const;

  /// Returns if the result of this instruction with a 16-bit result returned in
  /// a 32-bit register implicitly zeroes the high 16-bits, rather than preserve
  /// the original value.
  bool zeroesHigh16BitsOfDest(unsigned Opcode) const;

  bool supportsWGP() const {
    if (GFX1250Insts)
      return false;
    return getGeneration() >= GFX10;
  }

  bool hasIntClamp() const {
    return HasIntClamp;
  }

  bool hasFP64() const {
    return FP64;
  }

  bool hasMIMG_R128() const {
    return MIMG_R128;
  }

  bool hasHWFP64() const {
    return FP64;
  }

  bool hasHalfRate64Ops() const {
    return HalfRate64Ops;
  }

  bool hasFullRate64Ops() const {
    return FullRate64Ops;
  }

  bool hasAddr64() const {
    return (getGeneration() < AMDGPUSubtarget::VOLCANIC_ISLANDS);
  }

  bool hasFlat() const {
    return (getGeneration() > AMDGPUSubtarget::SOUTHERN_ISLANDS);
  }

  // Return true if the target only has the reverse operand versions of VALU
  // shift instructions (e.g. v_lshrrev_b32, and no v_lshr_b32).
  bool hasOnlyRevVALUShifts() const {
    return getGeneration() >= VOLCANIC_ISLANDS;
  }

  bool hasFractBug() const {
    return getGeneration() == SOUTHERN_ISLANDS;
  }

  bool hasBFE() const {
    return true;
  }

  bool hasBFI() const {
    return true;
  }

  bool hasBFM() const {
    return hasBFE();
  }

  bool hasBCNT(unsigned Size) const {
    return true;
  }

  bool hasFFBL() const {
    return true;
  }

  bool hasFFBH() const {
    return true;
  }

  bool hasMed3_16() const {
    return getGeneration() >= AMDGPUSubtarget::GFX9;
  }

  bool hasMin3Max3_16() const {
    return getGeneration() >= AMDGPUSubtarget::GFX9;
  }

  bool hasFmaMixInsts() const {
    return HasFmaMixInsts;
  }

  bool hasFmaMixBF16Insts() const { return HasFmaMixBF16Insts; }

  bool hasCARRY() const {
    return true;
  }

  bool hasFMA() const {
    return FMA;
  }

  bool hasSwap() const {
    return GFX9Insts;
  }

  bool hasScalarPackInsts() const {
    return GFX9Insts;
  }

  bool hasScalarMulHiInsts() const {
    return GFX9Insts;
  }

  bool hasScalarSubwordLoads() const { return getGeneration() >= GFX12; }

  TrapHandlerAbi getTrapHandlerAbi() const {
    return isAmdHsaOS() ? TrapHandlerAbi::AMDHSA : TrapHandlerAbi::NONE;
  }

  bool supportsGetDoorbellID() const {
    // The S_GETREG DOORBELL_ID is supported by all GFX9 onward targets.
    return getGeneration() >= GFX9;
  }

  /// True if the offset field of DS instructions works as expected. On SI, the
  /// offset uses a 16-bit adder and does not always wrap properly.
  bool hasUsableDSOffset() const {
    return getGeneration() >= SEA_ISLANDS;
  }

  bool unsafeDSOffsetFoldingEnabled() const {
    return EnableUnsafeDSOffsetFolding;
  }

  /// Condition output from div_scale is usable.
  bool hasUsableDivScaleConditionOutput() const {
    return getGeneration() != SOUTHERN_ISLANDS;
  }

  /// Extra wait hazard is needed in some cases before
  /// s_cbranch_vccnz/s_cbranch_vccz.
  bool hasReadVCCZBug() const {
    return getGeneration() <= SEA_ISLANDS;
  }

  /// Writes to VCC_LO/VCC_HI update the VCCZ flag.
  bool partialVCCWritesUpdateVCCZ() const {
    return getGeneration() >= GFX10;
  }

  /// A read of an SGPR by SMRD instruction requires 4 wait states when the SGPR
  /// was written by a VALU instruction.
  bool hasSMRDReadVALUDefHazard() const {
    return getGeneration() == SOUTHERN_ISLANDS;
  }

  /// A read of an SGPR by a VMEM instruction requires 5 wait states when the
  /// SGPR was written by a VALU Instruction.
  bool hasVMEMReadSGPRVALUDefHazard() const {
    return getGeneration() >= VOLCANIC_ISLANDS;
  }

  bool hasRFEHazards() const {
    return getGeneration() >= VOLCANIC_ISLANDS;
  }

  /// Number of hazard wait states for s_setreg_b32/s_setreg_imm32_b32.
  unsigned getSetRegWaitStates() const {
    return getGeneration() <= SEA_ISLANDS ? 1 : 2;
  }

  bool dumpCode() const {
    return DumpCode;
  }

  /// Return the amount of LDS that can be used that will not restrict the
  /// occupancy lower than WaveCount.
  unsigned getMaxLocalMemSizeWithWaveCount(unsigned WaveCount,
                                           const Function &) const;

  bool supportsMinMaxDenormModes() const {
    return getGeneration() >= AMDGPUSubtarget::GFX9;
  }

  /// \returns If target supports S_DENORM_MODE.
  bool hasDenormModeInst() const {
    return getGeneration() >= AMDGPUSubtarget::GFX10;
  }

  bool useFlatForGlobal() const {
    return FlatForGlobal;
  }

  /// \returns If target supports ds_read/write_b128 and user enables generation
  /// of ds_read/write_b128.
  bool useDS128() const {
    return CIInsts && EnableDS128;
  }

  /// \return If target supports ds_read/write_b96/128.
  bool hasDS96AndDS128() const {
    return CIInsts;
  }

  /// Have v_trunc_f64, v_ceil_f64, v_rndne_f64
  bool haveRoundOpsF64() const {
    return CIInsts;
  }

  /// \returns If MUBUF instructions always perform range checking, even for
  /// buffer resources used for private memory access.
  bool privateMemoryResourceIsRangeChecked() const {
    return getGeneration() < AMDGPUSubtarget::GFX9;
  }

  /// \returns If target requires PRT Struct NULL support (zero result registers
  /// for sparse texture support).
  bool usePRTStrictNull() const {
    return EnablePRTStrictNull;
  }

  bool hasAutoWaitcntBeforeBarrier() const {
    return AutoWaitcntBeforeBarrier;
  }

  /// \returns true if the target supports backing off of s_barrier instructions
  /// when an exception is raised.
  bool supportsBackOffBarrier() const {
    return BackOffBarrier;
  }

  bool hasUnalignedBufferAccess() const {
    return UnalignedBufferAccess;
  }

  bool hasUnalignedBufferAccessEnabled() const {
    return UnalignedBufferAccess && UnalignedAccessMode;
  }

  bool hasUnalignedDSAccess() const {
    return UnalignedDSAccess;
  }

  bool hasUnalignedDSAccessEnabled() const {
    return UnalignedDSAccess && UnalignedAccessMode;
  }

  bool hasUnalignedScratchAccess() const {
    return UnalignedScratchAccess;
  }

  bool hasUnalignedScratchAccessEnabled() const {
    return UnalignedScratchAccess && UnalignedAccessMode;
  }

  bool hasUnalignedAccessMode() const {
    return UnalignedAccessMode;
  }

  bool hasRelaxedBufferOOBMode() const { return RelaxedBufferOOBMode; }

  bool hasApertureRegs() const {
    return HasApertureRegs;
  }

  bool isTrapHandlerEnabled() const {
    return TrapHandler;
  }

  bool isXNACKEnabled() const {
    return TargetID.isXnackOnOrAny();
  }

  bool isTgSplitEnabled() const {
    return EnableTgSplit;
  }

  bool isCuModeEnabled() const {
    return EnableCuMode;
  }

  bool isPreciseMemoryEnabled() const { return EnablePreciseMemory; }

  bool hasFlatAddressSpace() const {
    return FlatAddressSpace;
  }

  bool hasFlatScrRegister() const {
    return hasFlatAddressSpace();
  }

  bool hasFlatInstOffsets() const {
    return FlatInstOffsets;
  }

  bool hasFlatGlobalInsts() const {
    return FlatGlobalInsts;
  }

  bool hasFlatScratchInsts() const {
    return FlatScratchInsts;
  }

  // Check if target supports ST addressing mode with FLAT scratch instructions.
  // The ST addressing mode means no registers are used, either VGPR or SGPR,
  // but only immediate offset is swizzled and added to the FLAT scratch base.
  bool hasFlatScratchSTMode() const {
    return hasFlatScratchInsts() && (hasGFX10_3Insts() || hasGFX940Insts());
  }

  bool hasFlatScratchSVSMode() const { return GFX940Insts || GFX11Insts; }

  bool hasScalarFlatScratchInsts() const {
    return ScalarFlatScratchInsts;
  }

  bool enableFlatScratch() const {
    return flatScratchIsArchitected() ||
           (EnableFlatScratch && hasFlatScratchInsts());
  }

  bool hasGlobalAddTidInsts() const {
    return GFX10_BEncoding;
  }

  bool hasAtomicCSub() const {
    return GFX10_BEncoding;
  }

  bool hasMTBUFInsts() const { return !hasGFX1250Insts(); }

  bool hasFormattedMUBUFInsts() const { return !hasGFX1250Insts(); }

  bool hasExportInsts() const {
    return !hasGFX940Insts() && !hasGFX1250Insts();
  }

  bool hasVINTERPEncoding() const { return GFX11Insts && !hasGFX1250Insts(); }

  // DS_ADD_F64/DS_ADD_RTN_F64
  bool hasLdsAtomicAddF64() const {
    return hasGFX90AInsts() || hasGFX1250Insts();
  }

  bool hasMultiDwordFlatScratchAddressing() const {
    return getGeneration() >= GFX9;
  }

  bool hasFlatSegmentOffsetBug() const {
    return HasFlatSegmentOffsetBug;
  }

  bool hasFlatLgkmVMemCountInOrder() const {
    return getGeneration() > GFX9;
  }

  bool hasD16LoadStore() const {
    return getGeneration() >= GFX9;
  }

  bool d16PreservesUnusedBits() const {
    return hasD16LoadStore() && !TargetID.isSramEccOnOrAny();
  }

  bool hasD16Images() const {
    return getGeneration() >= VOLCANIC_ISLANDS;
  }

  /// Return if most LDS instructions have an m0 use that require m0 to be
  /// initialized.
  bool ldsRequiresM0Init() const {
    return getGeneration() < GFX9;
  }

  // True if the hardware rewinds and replays GWS operations if a wave is
  // preempted.
  //
  // If this is false, a GWS operation requires testing if a nack set the
  // MEM_VIOL bit, and repeating if so.
  bool hasGWSAutoReplay() const {
    return getGeneration() >= GFX9;
  }

  /// \returns if target has ds_gws_sema_release_all instruction.
  bool hasGWSSemaReleaseAll() const {
    return CIInsts;
  }

  /// \returns true if the target has integer add/sub instructions that do not
  /// produce a carry-out. This includes v_add_[iu]32, v_sub_[iu]32,
  /// v_add_[iu]16, and v_sub_[iu]16, all of which support the clamp modifier
  /// for saturation.
  bool hasAddNoCarry() const {
    return AddNoCarryInsts;
  }

  bool hasScalarAddSub64() const { return getGeneration() >= GFX12; }

  bool hasScalarSMulU64() const { return getGeneration() >= GFX12; }

  bool hasUnpackedD16VMem() const {
    return HasUnpackedD16VMem;
  }

  // Covers VS/PS/CS graphics shaders
  bool isMesaGfxShader(const Function &F) const {
    return isMesa3DOS() && AMDGPU::isShader(F.getCallingConv());
  }

  bool hasMad64_32() const {
    return getGeneration() >= SEA_ISLANDS;
  }

  bool hasSDWAOmod() const {
    return HasSDWAOmod;
  }

  bool hasSDWAScalar() const {
    return HasSDWAScalar;
  }

  bool hasSDWASdst() const {
    return HasSDWASdst;
  }

  bool hasSDWAMac() const {
    return HasSDWAMac;
  }

  bool hasSDWAOutModsVOPC() const {
    return HasSDWAOutModsVOPC;
  }

  bool hasDLInsts() const {
    return HasDLInsts;
  }

  bool hasFmacF64Inst() const { return HasFmacF64Inst; }

  bool hasDot1Insts() const {
    return HasDot1Insts;
  }

  bool hasDot2Insts() const {
    return HasDot2Insts;
  }

  bool hasDot3Insts() const {
    return HasDot3Insts;
  }

  bool hasDot4Insts() const {
    return HasDot4Insts;
  }

  bool hasDot5Insts() const {
    return HasDot5Insts;
  }

  bool hasDot6Insts() const {
    return HasDot6Insts;
  }

  bool hasDot7Insts() const {
    return HasDot7Insts;
  }

  bool hasDot8Insts() const {
    return HasDot8Insts;
  }

  bool hasDot9Insts() const {
    return HasDot9Insts;
  }

  bool hasDot10Insts() const {
    return HasDot10Insts;
  }

  bool hasDot11Insts() const {
    return HasDot11Insts;
  }

  bool hasDot12Insts() const {
    return HasDot12Insts;
  }

  bool hasDot13Insts() const {
    return HasDot13Insts;
  }

  bool hasMAIInsts() const {
    return HasMAIInsts;
  }

  bool hasFP8Insts() const {
    return HasFP8Insts;
  }

  bool hasFP8ConversionInsts() const { return HasFP8ConversionInsts; }

  bool hasFP8E5M3Insts() const { return HasFP8E5M3Insts; }

  bool hasPkFmacF16Inst() const {
    return HasPkFmacF16Inst;
  }

  bool hasAtomicFMinFMaxF32GlobalInsts() const {
    return HasAtomicFMinFMaxF32GlobalInsts;
  }

  bool hasAtomicFMinFMaxF64GlobalInsts() const {
    return HasAtomicFMinFMaxF64GlobalInsts;
  }

  bool hasAtomicFMinFMaxF32FlatInsts() const {
    return HasAtomicFMinFMaxF32FlatInsts;
  }

  bool hasAtomicFMinFMaxF64FlatInsts() const {
    return HasAtomicFMinFMaxF64FlatInsts;
  }

  bool hasAtomicDsPkAdd16Insts() const { return HasAtomicDsPkAdd16Insts; }

  bool hasAtomicFlatPkAdd16Insts() const { return HasAtomicFlatPkAdd16Insts; }

  bool hasAtomicFaddInsts() const {
    return HasAtomicFaddRtnInsts || HasAtomicFaddNoRtnInsts;
  }

  bool hasAtomicFaddRtnInsts() const { return HasAtomicFaddRtnInsts; }

  bool hasAtomicFaddNoRtnInsts() const { return HasAtomicFaddNoRtnInsts; }

  bool hasAtomicBufferGlobalPkAddF16NoRtnInsts() const {
    return HasAtomicBufferGlobalPkAddF16NoRtnInsts;
  }

  bool hasAtomicBufferGlobalPkAddF16Insts() const {
    return HasAtomicBufferGlobalPkAddF16Insts;
  }

  bool hasAtomicGlobalPkAddBF16Inst() const {
    return HasAtomicGlobalPkAddBF16Inst;
  }

  bool hasAtomicBufferPkAddBF16Inst() const {
    return HasAtomicBufferPkAddBF16Inst;
  }

  bool hasFlatAtomicFaddF32Inst() const { return HasFlatAtomicFaddF32Inst; }

  /// \return true if the target has flat, global, and buffer atomic fadd for
  /// double.
  bool hasFlatBufferGlobalAtomicFaddF64Inst() const {
    return HasFlatBufferGlobalAtomicFaddF64Inst;
  }

  /// \return true if the target's flat, global, and buffer atomic fadd for
  /// float supports denormal handling.
  bool hasMemoryAtomicFaddF32DenormalSupport() const {
    return HasMemoryAtomicFaddF32DenormalSupport;
  }

  /// \return true if atomic operations targeting fine-grained memory work
  /// correctly at device scope, in allocations in host or peer PCIe device
  /// memory.
  bool supportsAgentScopeFineGrainedRemoteMemoryAtomics() const {
    return HasAgentScopeFineGrainedRemoteMemoryAtomics;
  }

  /// \return true is HW emulates system scope atomics unsupported by the PCI-e
  /// via CAS loop.
  bool hasEmulatedSystemScopeAtomics() const {
    return HasEmulatedSystemScopeAtomics;
  }

  bool hasDefaultComponentZero() const { return HasDefaultComponentZero; }

  bool hasDefaultComponentBroadcast() const {
    return HasDefaultComponentBroadcast;
  }

  bool hasNoSdstCMPX() const {
    return HasNoSdstCMPX;
  }

  bool hasVscnt() const {
    return HasVscnt;
  }

  bool hasGetWaveIdInst() const {
    return HasGetWaveIdInst;
  }

  bool hasSMemTimeInst() const {
    return HasSMemTimeInst;
  }

  bool hasShaderCyclesRegister() const {
    return HasShaderCyclesRegister;
  }

  bool hasShaderCyclesHiLoRegisters() const {
    return HasShaderCyclesHiLoRegisters;
  }

  bool hasVOP3Literal() const {
    return HasVOP3Literal;
  }

  bool hasNoDataDepHazard() const {
    return HasNoDataDepHazard;
  }

  bool vmemWriteNeedsExpWaitcnt() const {
    return getGeneration() < SEA_ISLANDS;
  }

  bool hasInstPrefetch() const {
    return getGeneration() == GFX10 || getGeneration() == GFX11;
  }

  bool hasPrefetch() const { return GFX12Insts; }

  bool hasVmemPrefInsts() const { return HasVmemPrefInsts; }

  bool hasSafeSmemPrefetch() const { return HasSafeSmemPrefetch; }

  bool hasSafeCUPrefetch() const { return HasSafeCUPrefetch; }

<<<<<<< HEAD
  bool hasCUStores() const { return HasCUStores; }

=======
>>>>>>> 35227056
  // Has s_cmpk_* instructions.
  bool hasSCmpK() const { return getGeneration() < GFX12; }

  // Scratch is allocated in 256 dword per wave blocks for the entire
  // wavefront. When viewed from the perspective of an arbitrary workitem, this
  // is 4-byte aligned.
  //
  // Only 4-byte alignment is really needed to access anything. Transformations
  // on the pointer value itself may rely on the alignment / known low bits of
  // the pointer. Set this to something above the minimum to avoid needing
  // dynamic realignment in common cases.
  Align getStackAlignment() const { return Align(16); }

  bool enableMachineScheduler() const override {
    return true;
  }

  bool useAA() const override;

  bool enableSubRegLiveness() const override {
    return true;
  }

  void setScalarizeGlobalBehavior(bool b) { ScalarizeGlobal = b; }
  bool getScalarizeGlobalBehavior() const { return ScalarizeGlobal; }

  // static wrappers
  static bool hasHalfRate64Ops(const TargetSubtargetInfo &STI);

  // XXX - Why is this here if it isn't in the default pass set?
  bool enableEarlyIfConversion() const override {
    return true;
  }

  void overrideSchedPolicy(MachineSchedPolicy &Policy,
                           const SchedRegion &Region) const override;

  void overridePostRASchedPolicy(MachineSchedPolicy &Policy,
                                 const SchedRegion &Region) const override;

  void mirFileLoaded(MachineFunction &MF) const override;

  unsigned getMaxNumUserSGPRs() const {
    return AMDGPU::getMaxNumUserSGPRs(*this);
  }

  bool hasSMemRealTime() const {
    return HasSMemRealTime;
  }

  bool hasMovrel() const {
    return HasMovrel;
  }

  bool hasVGPRIndexMode() const {
    return HasVGPRIndexMode;
  }

  bool useVGPRIndexMode() const;

  bool hasScalarCompareEq64() const {
    return getGeneration() >= VOLCANIC_ISLANDS;
  }

  bool hasScalarDwordx3Loads() const { return HasScalarDwordx3Loads; }

  bool hasScalarStores() const {
    return HasScalarStores;
  }

  bool hasScalarAtomics() const {
    return HasScalarAtomics;
  }

  bool hasLDSFPAtomicAddF32() const { return GFX8Insts; }
  bool hasLDSFPAtomicAddF64() const { return GFX90AInsts || GFX1250Insts; }

  /// \returns true if the subtarget has the v_permlanex16_b32 instruction.
  bool hasPermLaneX16() const { return getGeneration() >= GFX10; }

  /// \returns true if the subtarget has the v_permlane64_b32 instruction.
  bool hasPermLane64() const { return getGeneration() >= GFX11; }

  bool hasDPP() const {
    return HasDPP;
  }

  bool hasDPPBroadcasts() const {
    return HasDPP && getGeneration() < GFX10;
  }

  bool hasDPPWavefrontShifts() const {
    return HasDPP && getGeneration() < GFX10;
  }

  bool hasDPP8() const {
    return HasDPP8;
  }

  bool hasDPALU_DPP() const {
    return HasDPALU_DPP;
  }

  bool hasDPPSrc1SGPR() const { return HasDPPSrc1SGPR; }

  bool hasPackedFP32Ops() const {
    return HasPackedFP32Ops;
  }

  // Has V_PK_MOV_B32 opcode
  bool hasPkMovB32() const {
    return GFX90AInsts;
  }

  bool hasFmaakFmamkF32Insts() const {
    return getGeneration() >= GFX10 || hasGFX940Insts();
  }

  bool hasFmaakFmamkF64Insts() const { return hasGFX1250Insts(); }

  bool hasImageInsts() const {
    return HasImageInsts;
  }

  bool hasExtendedImageInsts() const {
    return HasExtendedImageInsts;
  }

  bool hasR128A16() const {
    return HasR128A16;
  }

  bool hasA16() const { return HasA16; }

  bool hasG16() const { return HasG16; }

  bool hasOffset3fBug() const {
    return HasOffset3fBug;
  }

  bool hasImageStoreD16Bug() const { return HasImageStoreD16Bug; }

  bool hasImageGather4D16Bug() const { return HasImageGather4D16Bug; }

  bool hasMADIntraFwdBug() const { return HasMADIntraFwdBug; }

  bool hasMSAALoadDstSelBug() const { return HasMSAALoadDstSelBug; }

  bool hasPrivEnabledTrap2NopBug() const { return HasPrivEnabledTrap2NopBug; }

  bool hasNSAEncoding() const { return HasNSAEncoding; }

  bool hasNonNSAEncoding() const { return getGeneration() < GFX12; }

  bool hasPartialNSAEncoding() const { return HasPartialNSAEncoding; }

  unsigned getNSAMaxSize(bool HasSampler = false) const {
    return AMDGPU::getNSAMaxSize(*this, HasSampler);
  }

  bool hasGFX10_AEncoding() const {
    return GFX10_AEncoding;
  }

  bool hasGFX10_BEncoding() const {
    return GFX10_BEncoding;
  }

  bool hasGFX10_3Insts() const {
    return GFX10_3Insts;
  }

  bool hasMadF16() const;

  bool hasMovB64() const { return GFX940Insts || GFX1250Insts; }

  bool hasLshlAddU64Inst() const { return HasLshlAddU64Inst; }

  // Scalar and global loads support scale_offset bit.
  bool hasScaleOffset() const { return GFX1250Insts; }

  bool hasFlatGVSMode() const { return FlatGVSMode; }

  // FLAT GLOBAL VOffset is signed
  bool hasSignedGVSOffset() const { return GFX1250Insts; }

  bool enableSIScheduler() const {
    return EnableSIScheduler;
  }

  bool loadStoreOptEnabled() const {
    return EnableLoadStoreOpt;
  }

  bool hasSGPRInitBug() const {
    return SGPRInitBug;
  }

  bool hasUserSGPRInit16Bug() const {
    return UserSGPRInit16Bug && isWave32();
  }

  bool hasNegativeScratchOffsetBug() const { return NegativeScratchOffsetBug; }

  bool hasNegativeUnalignedScratchOffsetBug() const {
    return NegativeUnalignedScratchOffsetBug;
  }

  bool hasMFMAInlineLiteralBug() const {
    return HasMFMAInlineLiteralBug;
  }

  bool has12DWordStoreHazard() const {
    return getGeneration() != AMDGPUSubtarget::SOUTHERN_ISLANDS;
  }

  // \returns true if the subtarget supports DWORDX3 load/store instructions.
  bool hasDwordx3LoadStores() const {
    return CIInsts;
  }

  bool hasReadM0MovRelInterpHazard() const {
    return getGeneration() == AMDGPUSubtarget::GFX9;
  }

  bool hasReadM0SendMsgHazard() const {
    return getGeneration() >= AMDGPUSubtarget::VOLCANIC_ISLANDS &&
           getGeneration() <= AMDGPUSubtarget::GFX9;
  }

  bool hasReadM0LdsDmaHazard() const {
    return getGeneration() == AMDGPUSubtarget::GFX9;
  }

  bool hasReadM0LdsDirectHazard() const {
    return getGeneration() == AMDGPUSubtarget::GFX9;
  }

  bool hasVcmpxPermlaneHazard() const {
    return HasVcmpxPermlaneHazard;
  }

  bool hasVMEMtoScalarWriteHazard() const {
    return HasVMEMtoScalarWriteHazard;
  }

  bool hasSMEMtoVectorWriteHazard() const {
    return HasSMEMtoVectorWriteHazard;
  }

  bool hasLDSMisalignedBug() const {
    return LDSMisalignedBug && !EnableCuMode;
  }

  bool hasInstFwdPrefetchBug() const {
    return HasInstFwdPrefetchBug;
  }

  bool hasVcmpxExecWARHazard() const {
    return HasVcmpxExecWARHazard;
  }

  bool hasLdsBranchVmemWARHazard() const {
    return HasLdsBranchVmemWARHazard;
  }

  // Shift amount of a 64 bit shift cannot be a highest allocated register
  // if also at the end of the allocation block.
  bool hasShift64HighRegBug() const {
    return GFX90AInsts && !GFX940Insts;
  }

  // Has one cycle hazard on transcendental instruction feeding a
  // non transcendental VALU.
  bool hasTransForwardingHazard() const { return GFX940Insts; }

  // Has one cycle hazard on a VALU instruction partially writing dst with
  // a shift of result bits feeding another VALU instruction.
  bool hasDstSelForwardingHazard() const { return GFX940Insts; }

  // Cannot use op_sel with v_dot instructions.
  bool hasDOTOpSelHazard() const { return GFX940Insts || GFX11Insts; }

  // Does not have HW interlocs for VALU writing and then reading SGPRs.
  bool hasVDecCoExecHazard() const {
    return GFX940Insts;
  }

  bool hasNSAtoVMEMBug() const {
    return HasNSAtoVMEMBug;
  }

  bool hasNSAClauseBug() const { return HasNSAClauseBug; }

  bool hasHardClauses() const { return MaxHardClauseLength > 0; }

  bool hasGFX90AInsts() const { return GFX90AInsts; }

  bool hasFPAtomicToDenormModeHazard() const {
    return getGeneration() == GFX10;
  }

  bool hasVOP3DPP() const { return getGeneration() >= GFX11; }

  bool hasLdsDirect() const { return getGeneration() >= GFX11; }

  bool hasLdsWaitVMSRC() const { return getGeneration() >= GFX12; }

  bool hasVALUPartialForwardingHazard() const {
    return getGeneration() == GFX11;
  }

  bool hasVALUTransUseHazard() const { return HasVALUTransUseHazard; }

  bool hasCvtScaleForwardingHazard() const { return GFX950Insts; }

  bool requiresCodeObjectV6() const { return RequiresCOV6; }

  bool useVGPRBlockOpsForCSR() const { return UseBlockVGPROpsForCSR; }

  bool hasGloballyAddressableScratch() const {
    return HasGloballyAddressableScratch;
  }

  bool hasVALUMaskWriteHazard() const { return getGeneration() == GFX11; }

  bool hasVALUReadSGPRHazard() const { return GFX12Insts && !GFX1250Insts; }

  bool setRegModeNeedsVNOPs() const {
    return GFX1250Insts && getGeneration() == GFX12;
  }

  /// Return if operations acting on VGPR tuples require even alignment.
  bool needsAlignedVGPRs() const { return RequiresAlignVGPR; }

  /// Return true if the target has the S_PACK_HL_B32_B16 instruction.
  bool hasSPackHL() const { return GFX11Insts; }

  /// Return true if the target's EXP instruction has the COMPR flag, which
  /// affects the meaning of the EN (enable) bits.
  bool hasCompressedExport() const { return !GFX11Insts; }

  /// Return true if the target's EXP instruction supports the NULL export
  /// target.
  bool hasNullExportTarget() const { return !GFX11Insts; }

  bool has1_5xVGPRs() const { return Has1_5xVGPRs; }

  bool hasVOPDInsts() const { return HasVOPDInsts; }

  bool hasFlatScratchSVSSwizzleBug() const { return getGeneration() == GFX11; }

  /// Return true if the target has the S_DELAY_ALU instruction.
  bool hasDelayAlu() const { return GFX11Insts; }

  bool hasPackedTID() const { return HasPackedTID; }

  // GFX94* is a derivation to GFX90A. hasGFX940Insts() being true implies that
  // hasGFX90AInsts is also true.
  bool hasGFX940Insts() const { return GFX940Insts; }

  // GFX950 is a derivation to GFX94*. hasGFX950Insts() implies that
  // hasGFX940Insts and hasGFX90AInsts are also true.
  bool hasGFX950Insts() const { return GFX950Insts; }

  /// Returns true if the target supports
  /// global_load_lds_dwordx3/global_load_lds_dwordx4 or
  /// buffer_load_dwordx3/buffer_load_dwordx4 with the lds bit.
  bool hasLDSLoadB96_B128() const {
    return hasGFX950Insts();
  }

  bool hasVMemToLDSLoad() const { return HasVMemToLDSLoad; }

  bool hasSALUFloatInsts() const { return HasSALUFloatInsts; }

  bool hasPseudoScalarTrans() const { return HasPseudoScalarTrans; }

  bool hasRestrictedSOffset() const { return HasRestrictedSOffset; }

  bool hasRequiredExportPriority() const { return HasRequiredExportPriority; }

  bool hasVmemWriteVgprInOrder() const { return HasVmemWriteVgprInOrder; }

  /// \returns true if the target uses LOADcnt/SAMPLEcnt/BVHcnt, DScnt/KMcnt
  /// and STOREcnt rather than VMcnt, LGKMcnt and VScnt respectively.
  bool hasExtendedWaitCounts() const { return getGeneration() >= GFX12; }

  /// \returns true if inline constants are not supported for F16 pseudo
  /// scalar transcendentals.
  bool hasNoF16PseudoScalarTransInlineConstants() const {
    return getGeneration() == GFX12;
  }

  /// \returns true if the target has instructions with xf32 format support.
  bool hasXF32Insts() const { return HasXF32Insts; }

  bool hasBitOp3Insts() const { return HasBitOp3Insts; }

  bool hasPermlane16Swap() const { return HasPermlane16Swap; }
  bool hasPermlane32Swap() const { return HasPermlane32Swap; }
  bool hasAshrPkInsts() const { return HasAshrPkInsts; }

  bool hasMinimum3Maximum3F32() const {
    return HasMinimum3Maximum3F32;
  }

  bool hasMinimum3Maximum3F16() const {
    return HasMinimum3Maximum3F16;
  }

  bool hasMin3Max3PKF16() const { return HasMin3Max3PKF16; }

  bool hasTanhInsts() const { return HasTanhInsts; }

  bool hasTensorCvtLutInsts() const { return HasTensorCvtLutInsts; }

  bool hasAddPC64Inst() const { return GFX1250Insts; }

<<<<<<< HEAD
=======
  bool has1024AddressableVGPRs() const { return Has1024AddressableVGPRs; }

>>>>>>> 35227056
  bool hasMinimum3Maximum3PKF16() const {
    return HasMinimum3Maximum3PKF16;
  }

  bool hasTransposeLoadF4F6Insts() const { return HasTransposeLoadF4F6Insts; }

  /// \returns true if the target has s_wait_xcnt insertion. Supported for
  /// GFX1250.
  bool hasWaitXCnt() const { return HasWaitXcnt; }

  // A single DWORD instructions can use a 64-bit literal.
  bool has64BitLiterals() const { return Has64BitLiterals; }

  bool hasPointSampleAccel() const { return HasPointSampleAccel; }

  bool hasLdsBarrierArriveAtomic() const { return HasLdsBarrierArriveAtomic; }

  /// \returns The maximum number of instructions that can be enclosed in an
  /// S_CLAUSE on the given subtarget, or 0 for targets that do not support that
  /// instruction.
  unsigned maxHardClauseLength() const { return MaxHardClauseLength; }

  bool hasPrngInst() const { return HasPrngInst; }

  bool hasBVHDualAndBVH8Insts() const { return HasBVHDualAndBVH8Insts; }

  /// Return the maximum number of waves per SIMD for kernels using \p SGPRs
  /// SGPRs
  unsigned getOccupancyWithNumSGPRs(unsigned SGPRs) const;

  /// Return the maximum number of waves per SIMD for kernels using \p VGPRs
  /// VGPRs
  unsigned getOccupancyWithNumVGPRs(unsigned VGPRs,
                                    unsigned DynamicVGPRBlockSize) const;

  /// Subtarget's minimum/maximum occupancy, in number of waves per EU, that can
  /// be achieved when the only function running on a CU is \p F, each workgroup
  /// uses \p LDSSize bytes of LDS, and each wave uses \p NumSGPRs SGPRs and \p
  /// NumVGPRs VGPRs. The flat workgroup sizes associated to the function are a
  /// range, so this returns a range as well.
  ///
  /// Note that occupancy can be affected by the scratch allocation as well, but
  /// we do not have enough information to compute it.
  std::pair<unsigned, unsigned> computeOccupancy(const Function &F,
                                                 unsigned LDSSize = 0,
                                                 unsigned NumSGPRs = 0,
                                                 unsigned NumVGPRs = 0) const;

  /// \returns true if the flat_scratch register should be initialized with the
  /// pointer to the wave's scratch memory rather than a size and offset.
  bool flatScratchIsPointer() const {
    return getGeneration() >= AMDGPUSubtarget::GFX9;
  }

  /// \returns true if the flat_scratch register is initialized by the HW.
  /// In this case it is readonly.
  bool flatScratchIsArchitected() const { return HasArchitectedFlatScratch; }

  /// \returns true if the architected SGPRs are enabled.
  bool hasArchitectedSGPRs() const { return HasArchitectedSGPRs; }

  /// \returns true if Global Data Share is supported.
  bool hasGDS() const { return HasGDS; }

  /// \returns true if Global Wave Sync is supported.
  bool hasGWS() const { return HasGWS; }

  /// \returns true if the machine has merged shaders in which s0-s7 are
  /// reserved by the hardware and user SGPRs start at s8
  bool hasMergedShaders() const {
    return getGeneration() >= GFX9;
  }

  // \returns true if the target supports the pre-NGG legacy geometry path.
  bool hasLegacyGeometry() const { return getGeneration() < GFX11; }

  // \returns true if preloading kernel arguments is supported.
  bool hasKernargPreload() const { return KernargPreload; }

  // \returns true if the target has split barriers feature
  bool hasSplitBarriers() const { return getGeneration() >= GFX12; }

  // \returns true if FP8/BF8 VOP1 form of conversion to F32 is unreliable.
  bool hasCvtFP8VOP1Bug() const { return HasCvtFP8Vop1Bug; }

  // \returns true if CSUB (a.k.a. SUB_CLAMP on GFX12) atomics support a
  // no-return form.
  bool hasAtomicCSubNoRtnInsts() const { return HasAtomicCSubNoRtnInsts; }

  // \returns true if the target has DX10_CLAMP kernel descriptor mode bit
  bool hasDX10ClampMode() const { return getGeneration() < GFX12; }

  // \returns true if the target has IEEE kernel descriptor mode bit
  bool hasIEEEMode() const { return getGeneration() < GFX12; }

  // \returns true if the target has IEEE fminimum/fmaximum instructions
  bool hasIEEEMinimumMaximumInsts() const { return HasIEEEMinimumMaximumInsts; }

  // \returns true if the target has WG_RR_MODE kernel descriptor mode bit
  bool hasRrWGMode() const { return getGeneration() >= GFX12; }

  /// \returns true if VADDR and SADDR fields in VSCRATCH can use negative
  /// values.
  bool hasSignedScratchOffsets() const { return getGeneration() >= GFX12; }

  bool hasGFX1250Insts() const { return GFX1250Insts; }

  bool hasVOPD3() const { return GFX1250Insts; }

  // \returns true if the target has V_ADD_U64/V_SUB_U64 instructions.
  bool hasAddSubU64Insts() const { return HasAddSubU64Insts; }

  // \returns true if the target has V_MAD_U32 instruction.
  bool hasMadU32Inst() const { return HasMadU32Inst; }

  // \returns true if the target has V_MUL_U64/V_MUL_I64 instructions.
  bool hasVectorMulU64() const { return GFX1250Insts; }

  // \returns true if the target has V_MAD_NC_U64_U32/V_MAD_NC_I64_I32
  // instructions.
  bool hasMadU64U32NoCarry() const { return GFX1250Insts; }

  // \returns true if the target has V_{MIN|MAX}_{I|U}64 instructions.
  bool hasIntMinMax64() const { return GFX1250Insts; }

  // \returns true if the target has V_ADD_{MIN|MAX}_{I|U}32 instructions.
  bool hasAddMinMaxInsts() const { return GFX1250Insts; }

  // \returns true if the target has V_PK_ADD_{MIN|MAX}_{I|U}16 instructions.
  bool hasPkAddMinMaxInsts() const { return GFX1250Insts; }

  // \returns true if the target has V_PK_{MIN|MAX}3_{I|U}16 instructions.
  bool hasPkMinMax3Insts() const { return GFX1250Insts; }

  // \returns ture if target has S_GET_SHADER_CYCLES_U64 instruction.
  bool hasSGetShaderCyclesInst() const { return GFX1250Insts; }

  // \returns true if target has S_SETPRIO_INC_WG instruction.
  bool hasSetPrioIncWgInst() const { return HasSetPrioIncWgInst; }

  // \returns true if S_GETPC_B64 zero-extends the result from 48 bits instead
  // of sign-extending. Note that GFX1250 has not only fixed the bug but also
  // extended VA to 57 bits.
  bool hasGetPCZeroExtension() const { return GFX12Insts && !GFX1250Insts; }

  // \returns true if the target needs to create a prolog for backward
  // compatibility when preloading kernel arguments.
  bool needsKernArgPreloadProlog() const {
    return hasKernargPreload() && !GFX1250Insts;
  }

  /// \returns SGPR allocation granularity supported by the subtarget.
  unsigned getSGPRAllocGranule() const {
    return AMDGPU::IsaInfo::getSGPRAllocGranule(this);
  }

  /// \returns SGPR encoding granularity supported by the subtarget.
  unsigned getSGPREncodingGranule() const {
    return AMDGPU::IsaInfo::getSGPREncodingGranule(this);
  }

  /// \returns Total number of SGPRs supported by the subtarget.
  unsigned getTotalNumSGPRs() const {
    return AMDGPU::IsaInfo::getTotalNumSGPRs(this);
  }

  /// \returns Addressable number of SGPRs supported by the subtarget.
  unsigned getAddressableNumSGPRs() const {
    return AMDGPU::IsaInfo::getAddressableNumSGPRs(this);
  }

  /// \returns Minimum number of SGPRs that meets the given number of waves per
  /// execution unit requirement supported by the subtarget.
  unsigned getMinNumSGPRs(unsigned WavesPerEU) const {
    return AMDGPU::IsaInfo::getMinNumSGPRs(this, WavesPerEU);
  }

  /// \returns Maximum number of SGPRs that meets the given number of waves per
  /// execution unit requirement supported by the subtarget.
  unsigned getMaxNumSGPRs(unsigned WavesPerEU, bool Addressable) const {
    return AMDGPU::IsaInfo::getMaxNumSGPRs(this, WavesPerEU, Addressable);
  }

  /// \returns Reserved number of SGPRs. This is common
  /// utility function called by MachineFunction and
  /// Function variants of getReservedNumSGPRs.
  unsigned getBaseReservedNumSGPRs(const bool HasFlatScratch) const;
  /// \returns Reserved number of SGPRs for given machine function \p MF.
  unsigned getReservedNumSGPRs(const MachineFunction &MF) const;

  /// \returns Reserved number of SGPRs for given function \p F.
  unsigned getReservedNumSGPRs(const Function &F) const;

  /// \returns Maximum number of preloaded SGPRs for the subtarget.
  unsigned getMaxNumPreloadedSGPRs() const;

  /// \returns max num SGPRs. This is the common utility
  /// function called by MachineFunction and Function
  /// variants of getMaxNumSGPRs.
  unsigned getBaseMaxNumSGPRs(const Function &F,
                              std::pair<unsigned, unsigned> WavesPerEU,
                              unsigned PreloadedSGPRs,
                              unsigned ReservedNumSGPRs) const;

  /// \returns Maximum number of SGPRs that meets number of waves per execution
  /// unit requirement for function \p MF, or number of SGPRs explicitly
  /// requested using "amdgpu-num-sgpr" attribute attached to function \p MF.
  ///
  /// \returns Value that meets number of waves per execution unit requirement
  /// if explicitly requested value cannot be converted to integer, violates
  /// subtarget's specifications, or does not meet number of waves per execution
  /// unit requirement.
  unsigned getMaxNumSGPRs(const MachineFunction &MF) const;

  /// \returns Maximum number of SGPRs that meets number of waves per execution
  /// unit requirement for function \p F, or number of SGPRs explicitly
  /// requested using "amdgpu-num-sgpr" attribute attached to function \p F.
  ///
  /// \returns Value that meets number of waves per execution unit requirement
  /// if explicitly requested value cannot be converted to integer, violates
  /// subtarget's specifications, or does not meet number of waves per execution
  /// unit requirement.
  unsigned getMaxNumSGPRs(const Function &F) const;

  /// \returns VGPR allocation granularity supported by the subtarget.
  unsigned getVGPRAllocGranule(unsigned DynamicVGPRBlockSize) const {
    return AMDGPU::IsaInfo::getVGPRAllocGranule(this, DynamicVGPRBlockSize);
  }

  /// \returns VGPR encoding granularity supported by the subtarget.
  unsigned getVGPREncodingGranule() const {
    return AMDGPU::IsaInfo::getVGPREncodingGranule(this);
  }

  /// \returns Total number of VGPRs supported by the subtarget.
  unsigned getTotalNumVGPRs() const {
    return AMDGPU::IsaInfo::getTotalNumVGPRs(this);
  }

  /// \returns Addressable number of architectural VGPRs supported by the
  /// subtarget.
  unsigned getAddressableNumArchVGPRs() const {
    return AMDGPU::IsaInfo::getAddressableNumArchVGPRs(this);
  }

  /// \returns Addressable number of VGPRs supported by the subtarget.
  unsigned getAddressableNumVGPRs(unsigned DynamicVGPRBlockSize) const {
    return AMDGPU::IsaInfo::getAddressableNumVGPRs(this, DynamicVGPRBlockSize);
  }

  /// \returns the minimum number of VGPRs that will prevent achieving more than
  /// the specified number of waves \p WavesPerEU.
  unsigned getMinNumVGPRs(unsigned WavesPerEU,
                          unsigned DynamicVGPRBlockSize) const {
    return AMDGPU::IsaInfo::getMinNumVGPRs(this, WavesPerEU,
                                           DynamicVGPRBlockSize);
  }

  /// \returns the maximum number of VGPRs that can be used and still achieved
  /// at least the specified number of waves \p WavesPerEU.
  unsigned getMaxNumVGPRs(unsigned WavesPerEU,
                          unsigned DynamicVGPRBlockSize) const {
    return AMDGPU::IsaInfo::getMaxNumVGPRs(this, WavesPerEU,
                                           DynamicVGPRBlockSize);
  }

  /// \returns max num VGPRs. This is the common utility function
  /// called by MachineFunction and Function variants of getMaxNumVGPRs.
  unsigned
  getBaseMaxNumVGPRs(const Function &F,
                     std::pair<unsigned, unsigned> NumVGPRBounds) const;

  /// \returns Maximum number of VGPRs that meets number of waves per execution
  /// unit requirement for function \p F, or number of VGPRs explicitly
  /// requested using "amdgpu-num-vgpr" attribute attached to function \p F.
  ///
  /// \returns Value that meets number of waves per execution unit requirement
  /// if explicitly requested value cannot be converted to integer, violates
  /// subtarget's specifications, or does not meet number of waves per execution
  /// unit requirement.
  unsigned getMaxNumVGPRs(const Function &F) const;

  unsigned getMaxNumAGPRs(const Function &F) const {
    return getMaxNumVGPRs(F);
  }

  /// Return a pair of maximum numbers of VGPRs and AGPRs that meet the number
  /// of waves per execution unit required for the function \p MF.
  std::pair<unsigned, unsigned> getMaxNumVectorRegs(const Function &F) const;

  /// \returns Maximum number of VGPRs that meets number of waves per execution
  /// unit requirement for function \p MF, or number of VGPRs explicitly
  /// requested using "amdgpu-num-vgpr" attribute attached to function \p MF.
  ///
  /// \returns Value that meets number of waves per execution unit requirement
  /// if explicitly requested value cannot be converted to integer, violates
  /// subtarget's specifications, or does not meet number of waves per execution
  /// unit requirement.
  unsigned getMaxNumVGPRs(const MachineFunction &MF) const;

  bool supportsWave32() const { return getGeneration() >= GFX10; }

  bool supportsWave64() const { return !hasGFX1250Insts(); }

  bool isWave32() const {
    return getWavefrontSize() == 32;
  }

  bool isWave64() const {
    return getWavefrontSize() == 64;
  }

  /// Returns if the wavesize of this subtarget is known reliable. This is false
  /// only for the a default target-cpu that does not have an explicit
  /// +wavefrontsize target feature.
  bool isWaveSizeKnown() const {
    return hasFeature(AMDGPU::FeatureWavefrontSize32) ||
           hasFeature(AMDGPU::FeatureWavefrontSize64);
  }

  const TargetRegisterClass *getBoolRC() const {
    return getRegisterInfo()->getBoolRC();
  }

  /// \returns Maximum number of work groups per compute unit supported by the
  /// subtarget and limited by given \p FlatWorkGroupSize.
  unsigned getMaxWorkGroupsPerCU(unsigned FlatWorkGroupSize) const override {
    return AMDGPU::IsaInfo::getMaxWorkGroupsPerCU(this, FlatWorkGroupSize);
  }

  /// \returns Minimum flat work group size supported by the subtarget.
  unsigned getMinFlatWorkGroupSize() const override {
    return AMDGPU::IsaInfo::getMinFlatWorkGroupSize(this);
  }

  /// \returns Maximum flat work group size supported by the subtarget.
  unsigned getMaxFlatWorkGroupSize() const override {
    return AMDGPU::IsaInfo::getMaxFlatWorkGroupSize(this);
  }

  /// \returns Number of waves per execution unit required to support the given
  /// \p FlatWorkGroupSize.
  unsigned
  getWavesPerEUForWorkGroup(unsigned FlatWorkGroupSize) const override {
    return AMDGPU::IsaInfo::getWavesPerEUForWorkGroup(this, FlatWorkGroupSize);
  }

  /// \returns Minimum number of waves per execution unit supported by the
  /// subtarget.
  unsigned getMinWavesPerEU() const override {
    return AMDGPU::IsaInfo::getMinWavesPerEU(this);
  }

  void adjustSchedDependency(SUnit *Def, int DefOpIdx, SUnit *Use, int UseOpIdx,
                             SDep &Dep,
                             const TargetSchedModel *SchedModel) const override;

  // \returns true if it's beneficial on this subtarget for the scheduler to
  // cluster stores as well as loads.
  bool shouldClusterStores() const { return getGeneration() >= GFX11; }

  // \returns the number of address arguments from which to enable MIMG NSA
  // on supported architectures.
  unsigned getNSAThreshold(const MachineFunction &MF) const;

  // \returns true if the subtarget has a hazard requiring an "s_nop 0"
  // instruction before "s_sendmsg sendmsg(MSG_DEALLOC_VGPRS)".
  bool requiresNopBeforeDeallocVGPRs() const { return !GFX1250Insts; }

  // \returns true if the subtarget needs S_WAIT_ALU 0 before S_GETREG_B32 on
  // STATUS, STATE_PRIV, EXCP_FLAG_PRIV, or EXCP_FLAG_USER.
  bool requiresWaitIdleBeforeGetReg() const { return GFX1250Insts; }

  bool isDynamicVGPREnabled() const { return DynamicVGPR; }
  unsigned getDynamicVGPRBlockSize() const {
    return DynamicVGPRBlockSize32 ? 32 : 16;
  }

  bool requiresDisjointEarlyClobberAndUndef() const override {
    // AMDGPU doesn't care if early-clobber and undef operands are allocated
    // to the same register.
    return false;
  }

  // DS_ATOMIC_ASYNC_BARRIER_ARRIVE_B64 shall not be claused with anything
  // and surronded by S_WAIT_ALU(0xFFE3).
  bool hasDsAtomicAsyncBarrierArriveB64PipeBug() const {
    return getGeneration() == GFX12;
  }

  // Requires s_wait_alu(0) after s102/s103 write and src_flat_scratch_base
  // read.
  bool hasScratchBaseForwardingHazard() const {
    return GFX1250Insts && getGeneration() == GFX12;
  }
<<<<<<< HEAD
=======

  /// \returns true if the subtarget supports clusters of workgroups.
  bool hasClusters() const { return GFX1250Insts; }

  /// \returns true if the subtarget requires a wait for xcnt before atomic
  /// flat/global stores & rmw.
  bool requiresWaitXCntBeforeAtomicStores() const { return GFX1250Insts; }
>>>>>>> 35227056
};

class GCNUserSGPRUsageInfo {
public:
  bool hasImplicitBufferPtr() const { return ImplicitBufferPtr; }

  bool hasPrivateSegmentBuffer() const { return PrivateSegmentBuffer; }

  bool hasDispatchPtr() const { return DispatchPtr; }

  bool hasQueuePtr() const { return QueuePtr; }

  bool hasKernargSegmentPtr() const { return KernargSegmentPtr; }

  bool hasDispatchID() const { return DispatchID; }

  bool hasFlatScratchInit() const { return FlatScratchInit; }

  bool hasPrivateSegmentSize() const { return PrivateSegmentSize; }

  unsigned getNumKernargPreloadSGPRs() const { return NumKernargPreloadSGPRs; }

  unsigned getNumUsedUserSGPRs() const { return NumUsedUserSGPRs; }

  unsigned getNumFreeUserSGPRs();

  void allocKernargPreloadSGPRs(unsigned NumSGPRs);

  enum UserSGPRID : unsigned {
    ImplicitBufferPtrID = 0,
    PrivateSegmentBufferID = 1,
    DispatchPtrID = 2,
    QueuePtrID = 3,
    KernargSegmentPtrID = 4,
    DispatchIdID = 5,
    FlatScratchInitID = 6,
    PrivateSegmentSizeID = 7
  };

  // Returns the size in number of SGPRs for preload user SGPR field.
  static unsigned getNumUserSGPRForField(UserSGPRID ID) {
    switch (ID) {
    case ImplicitBufferPtrID:
      return 2;
    case PrivateSegmentBufferID:
      return 4;
    case DispatchPtrID:
      return 2;
    case QueuePtrID:
      return 2;
    case KernargSegmentPtrID:
      return 2;
    case DispatchIdID:
      return 2;
    case FlatScratchInitID:
      return 2;
    case PrivateSegmentSizeID:
      return 1;
    }
    llvm_unreachable("Unknown UserSGPRID.");
  }

  GCNUserSGPRUsageInfo(const Function &F, const GCNSubtarget &ST);

private:
  const GCNSubtarget &ST;

  // Private memory buffer
  // Compute directly in sgpr[0:1]
  // Other shaders indirect 64-bits at sgpr[0:1]
  bool ImplicitBufferPtr = false;

  bool PrivateSegmentBuffer = false;

  bool DispatchPtr = false;

  bool QueuePtr = false;

  bool KernargSegmentPtr = false;

  bool DispatchID = false;

  bool FlatScratchInit = false;

  bool PrivateSegmentSize = false;

  unsigned NumKernargPreloadSGPRs = 0;

  unsigned NumUsedUserSGPRs = 0;
};

} // end namespace llvm

#endif // LLVM_LIB_TARGET_AMDGPU_GCNSUBTARGET_H<|MERGE_RESOLUTION|>--- conflicted
+++ resolved
@@ -252,10 +252,6 @@
   bool HasVmemPrefInsts = false;
   bool HasSafeSmemPrefetch = false;
   bool HasSafeCUPrefetch = false;
-<<<<<<< HEAD
-  bool HasCUStores = false;
-=======
->>>>>>> 35227056
   bool HasVcmpxExecWARHazard = false;
   bool HasLdsBranchVmemWARHazard = false;
   bool HasNSAtoVMEMBug = false;
@@ -1020,11 +1016,6 @@
 
   bool hasSafeCUPrefetch() const { return HasSafeCUPrefetch; }
 
-<<<<<<< HEAD
-  bool hasCUStores() const { return HasCUStores; }
-
-=======
->>>>>>> 35227056
   // Has s_cmpk_* instructions.
   bool hasSCmpK() const { return getGeneration() < GFX12; }
 
@@ -1444,11 +1435,8 @@
 
   bool hasAddPC64Inst() const { return GFX1250Insts; }
 
-<<<<<<< HEAD
-=======
   bool has1024AddressableVGPRs() const { return Has1024AddressableVGPRs; }
 
->>>>>>> 35227056
   bool hasMinimum3Maximum3PKF16() const {
     return HasMinimum3Maximum3PKF16;
   }
@@ -1844,8 +1832,6 @@
   bool hasScratchBaseForwardingHazard() const {
     return GFX1250Insts && getGeneration() == GFX12;
   }
-<<<<<<< HEAD
-=======
 
   /// \returns true if the subtarget supports clusters of workgroups.
   bool hasClusters() const { return GFX1250Insts; }
@@ -1853,7 +1839,6 @@
   /// \returns true if the subtarget requires a wait for xcnt before atomic
   /// flat/global stores & rmw.
   bool requiresWaitXCntBeforeAtomicStores() const { return GFX1250Insts; }
->>>>>>> 35227056
 };
 
 class GCNUserSGPRUsageInfo {
