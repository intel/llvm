//=====-- GCNSubtarget.h - Define GCN Subtarget for AMDGPU ------*- C++ -*-===//
//
// Part of the LLVM Project, under the Apache License v2.0 with LLVM Exceptions.
// See https://llvm.org/LICENSE.txt for license information.
// SPDX-License-Identifier: Apache-2.0 WITH LLVM-exception
//
//==-----------------------------------------------------------------------===//
//
/// \file
/// AMD GCN specific subclass of TargetSubtarget.
//
//===----------------------------------------------------------------------===//

#ifndef LLVM_LIB_TARGET_AMDGPU_GCNSUBTARGET_H
#define LLVM_LIB_TARGET_AMDGPU_GCNSUBTARGET_H

#include "AMDGPUCallLowering.h"
#include "AMDGPURegisterBankInfo.h"
#include "AMDGPUSubtarget.h"
#include "SIFrameLowering.h"
#include "SIISelLowering.h"
#include "SIInstrInfo.h"
#include "Utils/AMDGPUBaseInfo.h"
#include "llvm/Support/ErrorHandling.h"

#define GET_SUBTARGETINFO_HEADER
#include "AMDGPUGenSubtargetInfo.inc"

namespace llvm {

class GCNTargetMachine;

class GCNSubtarget final : public AMDGPUGenSubtargetInfo,
                           public AMDGPUSubtarget {
public:
  using AMDGPUSubtarget::getMaxWavesPerEU;

  // Following 2 enums are documented at:
  //   - https://llvm.org/docs/AMDGPUUsage.html#trap-handler-abi
  enum class TrapHandlerAbi {
    NONE   = 0x00,
    AMDHSA = 0x01,
  };

  enum class TrapID {
    LLVMAMDHSATrap      = 0x02,
    LLVMAMDHSADebugTrap = 0x03,
  };

private:
  /// SelectionDAGISel related APIs.
  std::unique_ptr<const SelectionDAGTargetInfo> TSInfo;

  /// GlobalISel related APIs.
  std::unique_ptr<AMDGPUCallLowering> CallLoweringInfo;
  std::unique_ptr<InlineAsmLowering> InlineAsmLoweringInfo;
  std::unique_ptr<InstructionSelector> InstSelector;
  std::unique_ptr<LegalizerInfo> Legalizer;
  std::unique_ptr<AMDGPURegisterBankInfo> RegBankInfo;

protected:
  // Basic subtarget description.
  Triple TargetTriple;
  AMDGPU::IsaInfo::AMDGPUTargetID TargetID;
  unsigned Gen = INVALID;
  InstrItineraryData InstrItins;
  int LDSBankCount = 0;
  unsigned MaxPrivateElementSize = 0;

  // Possibly statically set by tablegen, but may want to be overridden.
  bool FastDenormalF32 = false;
  bool HalfRate64Ops = false;
  bool FullRate64Ops = false;

  // Dynamically set bits that enable features.
  bool FlatForGlobal = false;
  bool AutoWaitcntBeforeBarrier = false;
  bool BackOffBarrier = false;
  bool UnalignedScratchAccess = false;
  bool UnalignedAccessMode = false;
  bool RelaxedBufferOOBMode = false;
  bool HasApertureRegs = false;
  bool SupportsXNACK = false;
  bool KernargPreload = false;

  // This should not be used directly. 'TargetID' tracks the dynamic settings
  // for XNACK.
  bool EnableXNACK = false;

  bool EnableTgSplit = false;
  bool EnableCuMode = false;
  bool TrapHandler = false;
  bool EnablePreciseMemory = false;

  // Used as options.
  bool EnableLoadStoreOpt = false;
  bool EnableUnsafeDSOffsetFolding = false;
  bool EnableSIScheduler = false;
  bool EnableDS128 = false;
  bool EnablePRTStrictNull = false;
  bool DumpCode = false;

  // Subtarget statically properties set by tablegen
  bool FP64 = false;
  bool FMA = false;
  bool MIMG_R128 = false;
  bool CIInsts = false;
  bool GFX8Insts = false;
  bool GFX9Insts = false;
  bool GFX90AInsts = false;
  bool GFX940Insts = false;
  bool GFX950Insts = false;
  bool GFX10Insts = false;
  bool GFX11Insts = false;
  bool GFX12Insts = false;
  bool GFX1250Insts = false;
  bool GFX10_3Insts = false;
  bool GFX7GFX8GFX9Insts = false;
  bool SGPRInitBug = false;
  bool UserSGPRInit16Bug = false;
  bool NegativeScratchOffsetBug = false;
  bool NegativeUnalignedScratchOffsetBug = false;
  bool HasSMemRealTime = false;
  bool HasIntClamp = false;
  bool HasFmaMixInsts = false;
  bool HasMovrel = false;
  bool HasVGPRIndexMode = false;
  bool HasScalarDwordx3Loads = false;
  bool HasScalarStores = false;
  bool HasScalarAtomics = false;
  bool HasSDWAOmod = false;
  bool HasSDWAScalar = false;
  bool HasSDWASdst = false;
  bool HasSDWAMac = false;
  bool HasSDWAOutModsVOPC = false;
  bool HasDPP = false;
  bool HasDPP8 = false;
  bool HasDPALU_DPP = false;
  bool HasDPPSrc1SGPR = false;
  bool HasPackedFP32Ops = false;
  bool HasImageInsts = false;
  bool HasExtendedImageInsts = false;
  bool HasR128A16 = false;
  bool HasA16 = false;
  bool HasG16 = false;
  bool HasNSAEncoding = false;
  bool HasPartialNSAEncoding = false;
  bool GFX10_AEncoding = false;
  bool GFX10_BEncoding = false;
  bool HasDLInsts = false;
  bool HasFmacF64Inst = false;
  bool HasDot1Insts = false;
  bool HasDot2Insts = false;
  bool HasDot3Insts = false;
  bool HasDot4Insts = false;
  bool HasDot5Insts = false;
  bool HasDot6Insts = false;
  bool HasDot7Insts = false;
  bool HasDot8Insts = false;
  bool HasDot9Insts = false;
  bool HasDot10Insts = false;
  bool HasDot11Insts = false;
  bool HasDot12Insts = false;
  bool HasDot13Insts = false;
  bool HasMAIInsts = false;
  bool HasFP8Insts = false;
  bool HasFP8ConversionInsts = false;
  bool HasFP8E5M3Insts = false;
  bool HasCvtFP8Vop1Bug = false;
  bool HasPkFmacF16Inst = false;
  bool HasAtomicFMinFMaxF32GlobalInsts = false;
  bool HasAtomicFMinFMaxF64GlobalInsts = false;
  bool HasAtomicFMinFMaxF32FlatInsts = false;
  bool HasAtomicFMinFMaxF64FlatInsts = false;
  bool HasAtomicDsPkAdd16Insts = false;
  bool HasAtomicFlatPkAdd16Insts = false;
  bool HasAtomicFaddRtnInsts = false;
  bool HasAtomicFaddNoRtnInsts = false;
  bool HasMemoryAtomicFaddF32DenormalSupport = false;
  bool HasAtomicBufferGlobalPkAddF16NoRtnInsts = false;
  bool HasAtomicBufferGlobalPkAddF16Insts = false;
  bool HasAtomicCSubNoRtnInsts = false;
  bool HasAtomicGlobalPkAddBF16Inst = false;
  bool HasAtomicBufferPkAddBF16Inst = false;
  bool HasFlatAtomicFaddF32Inst = false;
  bool HasFlatBufferGlobalAtomicFaddF64Inst = false;
  bool HasDefaultComponentZero = false;
  bool HasAgentScopeFineGrainedRemoteMemoryAtomics = false;
  bool HasDefaultComponentBroadcast = false;
  bool HasXF32Insts = false;
  /// The maximum number of instructions that may be placed within an S_CLAUSE,
  /// which is one greater than the maximum argument to S_CLAUSE. A value of 0
  /// indicates a lack of S_CLAUSE support.
  unsigned MaxHardClauseLength = 0;
  bool SupportsSRAMECC = false;
  bool DynamicVGPR = false;
  bool DynamicVGPRBlockSize32 = false;
  bool HasVMemToLDSLoad = false;

  // This should not be used directly. 'TargetID' tracks the dynamic settings
  // for SRAMECC.
  bool EnableSRAMECC = false;

  bool HasNoSdstCMPX = false;
  bool HasVscnt = false;
  bool HasWaitXcnt = false;
  bool HasGetWaveIdInst = false;
  bool HasSMemTimeInst = false;
  bool HasShaderCyclesRegister = false;
  bool HasShaderCyclesHiLoRegisters = false;
  bool HasVOP3Literal = false;
  bool HasNoDataDepHazard = false;
  bool FlatAddressSpace = false;
  bool FlatInstOffsets = false;
  bool FlatGlobalInsts = false;
  bool FlatScratchInsts = false;
  bool ScalarFlatScratchInsts = false;
  bool HasArchitectedFlatScratch = false;
  bool EnableFlatScratch = false;
  bool HasArchitectedSGPRs = false;
  bool HasGDS = false;
  bool HasGWS = false;
  bool AddNoCarryInsts = false;
  bool HasUnpackedD16VMem = false;
  bool LDSMisalignedBug = false;
  bool HasMFMAInlineLiteralBug = false;
  bool UnalignedBufferAccess = false;
  bool UnalignedDSAccess = false;
  bool HasPackedTID = false;
  bool ScalarizeGlobal = false;
  bool HasSALUFloatInsts = false;
  bool HasPseudoScalarTrans = false;
  bool HasRestrictedSOffset = false;
  bool Has64BitLiterals = false;
  bool HasBitOp3Insts = false;
  bool HasTransposeLoadF4F6Insts = false;
  bool HasPrngInst = false;
  bool HasBVHDualAndBVH8Insts = false;
  bool HasPermlane16Swap = false;
  bool HasPermlane32Swap = false;
  bool HasVcmpxPermlaneHazard = false;
  bool HasVMEMtoScalarWriteHazard = false;
  bool HasSMEMtoVectorWriteHazard = false;
  bool HasInstFwdPrefetchBug = false;
  bool HasSafeSmemPrefetch = false;
  bool HasVcmpxExecWARHazard = false;
  bool HasLdsBranchVmemWARHazard = false;
  bool HasNSAtoVMEMBug = false;
  bool HasNSAClauseBug = false;
  bool HasOffset3fBug = false;
  bool HasFlatSegmentOffsetBug = false;
  bool HasImageStoreD16Bug = false;
  bool HasImageGather4D16Bug = false;
  bool HasMSAALoadDstSelBug = false;
  bool HasPrivEnabledTrap2NopBug = false;
  bool Has1_5xVGPRs = false;
  bool HasMADIntraFwdBug = false;
  bool HasVOPDInsts = false;
  bool HasVALUTransUseHazard = false;
  bool HasRequiredExportPriority = false;
  bool HasVmemWriteVgprInOrder = false;
  bool HasAshrPkInsts = false;
  bool HasIEEEMinimumMaximumInsts = false;
  bool HasMinimum3Maximum3F32 = false;
  bool HasMinimum3Maximum3F16 = false;
  bool HasMinimum3Maximum3PKF16 = false;
  bool HasLshlAddU64Inst = false;
  bool HasPointSampleAccel = false;
  bool HasLdsBarrierArriveAtomic = false;
  bool HasSetPrioIncWgInst = false;

  bool RequiresCOV6 = false;
  bool UseBlockVGPROpsForCSR = false;

  // Dummy feature to use for assembler in tablegen.
  bool FeatureDisable = false;

private:
  SIInstrInfo InstrInfo;
  SITargetLowering TLInfo;
  SIFrameLowering FrameLowering;

public:
  GCNSubtarget(const Triple &TT, StringRef GPU, StringRef FS,
               const GCNTargetMachine &TM);
  ~GCNSubtarget() override;

  GCNSubtarget &initializeSubtargetDependencies(const Triple &TT,
                                                   StringRef GPU, StringRef FS);

  /// Diagnose inconsistent subtarget features before attempting to codegen
  /// function \p F.
  void checkSubtargetFeatures(const Function &F) const;

  const SIInstrInfo *getInstrInfo() const override {
    return &InstrInfo;
  }

  const SIFrameLowering *getFrameLowering() const override {
    return &FrameLowering;
  }

  const SITargetLowering *getTargetLowering() const override {
    return &TLInfo;
  }

  const SIRegisterInfo *getRegisterInfo() const override {
    return &InstrInfo.getRegisterInfo();
  }

  const SelectionDAGTargetInfo *getSelectionDAGInfo() const override;

  const CallLowering *getCallLowering() const override {
    return CallLoweringInfo.get();
  }

  const InlineAsmLowering *getInlineAsmLowering() const override {
    return InlineAsmLoweringInfo.get();
  }

  InstructionSelector *getInstructionSelector() const override {
    return InstSelector.get();
  }

  const LegalizerInfo *getLegalizerInfo() const override {
    return Legalizer.get();
  }

  const AMDGPURegisterBankInfo *getRegBankInfo() const override {
    return RegBankInfo.get();
  }

  const AMDGPU::IsaInfo::AMDGPUTargetID &getTargetID() const {
    return TargetID;
  }

  const InstrItineraryData *getInstrItineraryData() const override {
    return &InstrItins;
  }

  void ParseSubtargetFeatures(StringRef CPU, StringRef TuneCPU, StringRef FS);

  Generation getGeneration() const {
    return (Generation)Gen;
  }

  unsigned getMaxWaveScratchSize() const {
    // See COMPUTE_TMPRING_SIZE.WAVESIZE.
    if (getGeneration() >= GFX12) {
      // 18-bit field in units of 64-dword.
      return (64 * 4) * ((1 << 18) - 1);
    }
    if (getGeneration() == GFX11) {
      // 15-bit field in units of 64-dword.
      return (64 * 4) * ((1 << 15) - 1);
    }
    // 13-bit field in units of 256-dword.
    return (256 * 4) * ((1 << 13) - 1);
  }

  /// Return the number of high bits known to be zero for a frame index.
  unsigned getKnownHighZeroBitsForFrameIndex() const {
    return llvm::countl_zero(getMaxWaveScratchSize()) + getWavefrontSizeLog2();
  }

  int getLDSBankCount() const {
    return LDSBankCount;
  }

  unsigned getMaxPrivateElementSize(bool ForBufferRSrc = false) const {
    return (ForBufferRSrc || !enableFlatScratch()) ? MaxPrivateElementSize : 16;
  }

  unsigned getConstantBusLimit(unsigned Opcode) const;

  /// Returns if the result of this instruction with a 16-bit result returned in
  /// a 32-bit register implicitly zeroes the high 16-bits, rather than preserve
  /// the original value.
  bool zeroesHigh16BitsOfDest(unsigned Opcode) const;

  bool supportsWGP() const { return getGeneration() >= GFX10; }

  bool hasIntClamp() const {
    return HasIntClamp;
  }

  bool hasFP64() const {
    return FP64;
  }

  bool hasMIMG_R128() const {
    return MIMG_R128;
  }

  bool hasHWFP64() const {
    return FP64;
  }

  bool hasHalfRate64Ops() const {
    return HalfRate64Ops;
  }

  bool hasFullRate64Ops() const {
    return FullRate64Ops;
  }

  bool hasAddr64() const {
    return (getGeneration() < AMDGPUSubtarget::VOLCANIC_ISLANDS);
  }

  bool hasFlat() const {
    return (getGeneration() > AMDGPUSubtarget::SOUTHERN_ISLANDS);
  }

  // Return true if the target only has the reverse operand versions of VALU
  // shift instructions (e.g. v_lshrrev_b32, and no v_lshr_b32).
  bool hasOnlyRevVALUShifts() const {
    return getGeneration() >= VOLCANIC_ISLANDS;
  }

  bool hasFractBug() const {
    return getGeneration() == SOUTHERN_ISLANDS;
  }

  bool hasBFE() const {
    return true;
  }

  bool hasBFI() const {
    return true;
  }

  bool hasBFM() const {
    return hasBFE();
  }

  bool hasBCNT(unsigned Size) const {
    return true;
  }

  bool hasFFBL() const {
    return true;
  }

  bool hasFFBH() const {
    return true;
  }

  bool hasMed3_16() const {
    return getGeneration() >= AMDGPUSubtarget::GFX9;
  }

  bool hasMin3Max3_16() const {
    return getGeneration() >= AMDGPUSubtarget::GFX9;
  }

  bool hasFmaMixInsts() const {
    return HasFmaMixInsts;
  }

  bool hasCARRY() const {
    return true;
  }

  bool hasFMA() const {
    return FMA;
  }

  bool hasSwap() const {
    return GFX9Insts;
  }

  bool hasScalarPackInsts() const {
    return GFX9Insts;
  }

  bool hasScalarMulHiInsts() const {
    return GFX9Insts;
  }

  bool hasScalarSubwordLoads() const { return getGeneration() >= GFX12; }

  TrapHandlerAbi getTrapHandlerAbi() const {
    return isAmdHsaOS() ? TrapHandlerAbi::AMDHSA : TrapHandlerAbi::NONE;
  }

  bool supportsGetDoorbellID() const {
    // The S_GETREG DOORBELL_ID is supported by all GFX9 onward targets.
    return getGeneration() >= GFX9;
  }

  /// True if the offset field of DS instructions works as expected. On SI, the
  /// offset uses a 16-bit adder and does not always wrap properly.
  bool hasUsableDSOffset() const {
    return getGeneration() >= SEA_ISLANDS;
  }

  bool unsafeDSOffsetFoldingEnabled() const {
    return EnableUnsafeDSOffsetFolding;
  }

  /// Condition output from div_scale is usable.
  bool hasUsableDivScaleConditionOutput() const {
    return getGeneration() != SOUTHERN_ISLANDS;
  }

  /// Extra wait hazard is needed in some cases before
  /// s_cbranch_vccnz/s_cbranch_vccz.
  bool hasReadVCCZBug() const {
    return getGeneration() <= SEA_ISLANDS;
  }

  /// Writes to VCC_LO/VCC_HI update the VCCZ flag.
  bool partialVCCWritesUpdateVCCZ() const {
    return getGeneration() >= GFX10;
  }

  /// A read of an SGPR by SMRD instruction requires 4 wait states when the SGPR
  /// was written by a VALU instruction.
  bool hasSMRDReadVALUDefHazard() const {
    return getGeneration() == SOUTHERN_ISLANDS;
  }

  /// A read of an SGPR by a VMEM instruction requires 5 wait states when the
  /// SGPR was written by a VALU Instruction.
  bool hasVMEMReadSGPRVALUDefHazard() const {
    return getGeneration() >= VOLCANIC_ISLANDS;
  }

  bool hasRFEHazards() const {
    return getGeneration() >= VOLCANIC_ISLANDS;
  }

  /// Number of hazard wait states for s_setreg_b32/s_setreg_imm32_b32.
  unsigned getSetRegWaitStates() const {
    return getGeneration() <= SEA_ISLANDS ? 1 : 2;
  }

  bool dumpCode() const {
    return DumpCode;
  }

  /// Return the amount of LDS that can be used that will not restrict the
  /// occupancy lower than WaveCount.
  unsigned getMaxLocalMemSizeWithWaveCount(unsigned WaveCount,
                                           const Function &) const;

  bool supportsMinMaxDenormModes() const {
    return getGeneration() >= AMDGPUSubtarget::GFX9;
  }

  /// \returns If target supports S_DENORM_MODE.
  bool hasDenormModeInst() const {
    return getGeneration() >= AMDGPUSubtarget::GFX10;
  }

  bool useFlatForGlobal() const {
    return FlatForGlobal;
  }

  /// \returns If target supports ds_read/write_b128 and user enables generation
  /// of ds_read/write_b128.
  bool useDS128() const {
    return CIInsts && EnableDS128;
  }

  /// \return If target supports ds_read/write_b96/128.
  bool hasDS96AndDS128() const {
    return CIInsts;
  }

  /// Have v_trunc_f64, v_ceil_f64, v_rndne_f64
  bool haveRoundOpsF64() const {
    return CIInsts;
  }

  /// \returns If MUBUF instructions always perform range checking, even for
  /// buffer resources used for private memory access.
  bool privateMemoryResourceIsRangeChecked() const {
    return getGeneration() < AMDGPUSubtarget::GFX9;
  }

  /// \returns If target requires PRT Struct NULL support (zero result registers
  /// for sparse texture support).
  bool usePRTStrictNull() const {
    return EnablePRTStrictNull;
  }

  bool hasAutoWaitcntBeforeBarrier() const {
    return AutoWaitcntBeforeBarrier;
  }

  /// \returns true if the target supports backing off of s_barrier instructions
  /// when an exception is raised.
  bool supportsBackOffBarrier() const {
    return BackOffBarrier;
  }

  bool hasUnalignedBufferAccess() const {
    return UnalignedBufferAccess;
  }

  bool hasUnalignedBufferAccessEnabled() const {
    return UnalignedBufferAccess && UnalignedAccessMode;
  }

  bool hasUnalignedDSAccess() const {
    return UnalignedDSAccess;
  }

  bool hasUnalignedDSAccessEnabled() const {
    return UnalignedDSAccess && UnalignedAccessMode;
  }

  bool hasUnalignedScratchAccess() const {
    return UnalignedScratchAccess;
  }

  bool hasUnalignedScratchAccessEnabled() const {
    return UnalignedScratchAccess && UnalignedAccessMode;
  }

  bool hasUnalignedAccessMode() const {
    return UnalignedAccessMode;
  }

  bool hasRelaxedBufferOOBMode() const { return RelaxedBufferOOBMode; }

  bool hasApertureRegs() const {
    return HasApertureRegs;
  }

  bool isTrapHandlerEnabled() const {
    return TrapHandler;
  }

  bool isXNACKEnabled() const {
    return TargetID.isXnackOnOrAny();
  }

  bool isTgSplitEnabled() const {
    return EnableTgSplit;
  }

  bool isCuModeEnabled() const {
    return EnableCuMode;
  }

  bool isPreciseMemoryEnabled() const { return EnablePreciseMemory; }

  bool hasFlatAddressSpace() const {
    return FlatAddressSpace;
  }

  bool hasFlatScrRegister() const {
    return hasFlatAddressSpace();
  }

  bool hasFlatInstOffsets() const {
    return FlatInstOffsets;
  }

  bool hasFlatGlobalInsts() const {
    return FlatGlobalInsts;
  }

  bool hasFlatScratchInsts() const {
    return FlatScratchInsts;
  }

  // Check if target supports ST addressing mode with FLAT scratch instructions.
  // The ST addressing mode means no registers are used, either VGPR or SGPR,
  // but only immediate offset is swizzled and added to the FLAT scratch base.
  bool hasFlatScratchSTMode() const {
    return hasFlatScratchInsts() && (hasGFX10_3Insts() || hasGFX940Insts());
  }

  bool hasFlatScratchSVSMode() const { return GFX940Insts || GFX11Insts; }

  bool hasScalarFlatScratchInsts() const {
    return ScalarFlatScratchInsts;
  }

  bool enableFlatScratch() const {
    return flatScratchIsArchitected() ||
           (EnableFlatScratch && hasFlatScratchInsts());
  }

  bool hasGlobalAddTidInsts() const {
    return GFX10_BEncoding;
  }

  bool hasAtomicCSub() const {
    return GFX10_BEncoding;
  }

  bool hasMTBUFInsts() const { return !hasGFX1250Insts(); }

  bool hasFormattedMUBUFInsts() const { return !hasGFX1250Insts(); }

  bool hasExportInsts() const {
    return !hasGFX940Insts() && !hasGFX1250Insts();
  }

  bool hasVINTERPEncoding() const { return GFX11Insts && !hasGFX1250Insts(); }

  // DS_ADD_F64/DS_ADD_RTN_F64
  bool hasLdsAtomicAddF64() const { return hasGFX90AInsts(); }

  bool hasMultiDwordFlatScratchAddressing() const {
    return getGeneration() >= GFX9;
  }

  bool hasFlatSegmentOffsetBug() const {
    return HasFlatSegmentOffsetBug;
  }

  bool hasFlatLgkmVMemCountInOrder() const {
    return getGeneration() > GFX9;
  }

  bool hasD16LoadStore() const {
    return getGeneration() >= GFX9;
  }

  bool d16PreservesUnusedBits() const {
    return hasD16LoadStore() && !TargetID.isSramEccOnOrAny();
  }

  bool hasD16Images() const {
    return getGeneration() >= VOLCANIC_ISLANDS;
  }

  /// Return if most LDS instructions have an m0 use that require m0 to be
  /// initialized.
  bool ldsRequiresM0Init() const {
    return getGeneration() < GFX9;
  }

  // True if the hardware rewinds and replays GWS operations if a wave is
  // preempted.
  //
  // If this is false, a GWS operation requires testing if a nack set the
  // MEM_VIOL bit, and repeating if so.
  bool hasGWSAutoReplay() const {
    return getGeneration() >= GFX9;
  }

  /// \returns if target has ds_gws_sema_release_all instruction.
  bool hasGWSSemaReleaseAll() const {
    return CIInsts;
  }

  /// \returns true if the target has integer add/sub instructions that do not
  /// produce a carry-out. This includes v_add_[iu]32, v_sub_[iu]32,
  /// v_add_[iu]16, and v_sub_[iu]16, all of which support the clamp modifier
  /// for saturation.
  bool hasAddNoCarry() const {
    return AddNoCarryInsts;
  }

  bool hasScalarAddSub64() const { return getGeneration() >= GFX12; }

  bool hasScalarSMulU64() const { return getGeneration() >= GFX12; }

  bool hasUnpackedD16VMem() const {
    return HasUnpackedD16VMem;
  }

  // Covers VS/PS/CS graphics shaders
  bool isMesaGfxShader(const Function &F) const {
    return isMesa3DOS() && AMDGPU::isShader(F.getCallingConv());
  }

  bool hasMad64_32() const {
    return getGeneration() >= SEA_ISLANDS;
  }

  bool hasSDWAOmod() const {
    return HasSDWAOmod;
  }

  bool hasSDWAScalar() const {
    return HasSDWAScalar;
  }

  bool hasSDWASdst() const {
    return HasSDWASdst;
  }

  bool hasSDWAMac() const {
    return HasSDWAMac;
  }

  bool hasSDWAOutModsVOPC() const {
    return HasSDWAOutModsVOPC;
  }

  bool hasDLInsts() const {
    return HasDLInsts;
  }

  bool hasFmacF64Inst() const { return HasFmacF64Inst; }

  bool hasDot1Insts() const {
    return HasDot1Insts;
  }

  bool hasDot2Insts() const {
    return HasDot2Insts;
  }

  bool hasDot3Insts() const {
    return HasDot3Insts;
  }

  bool hasDot4Insts() const {
    return HasDot4Insts;
  }

  bool hasDot5Insts() const {
    return HasDot5Insts;
  }

  bool hasDot6Insts() const {
    return HasDot6Insts;
  }

  bool hasDot7Insts() const {
    return HasDot7Insts;
  }

  bool hasDot8Insts() const {
    return HasDot8Insts;
  }

  bool hasDot9Insts() const {
    return HasDot9Insts;
  }

  bool hasDot10Insts() const {
    return HasDot10Insts;
  }

  bool hasDot11Insts() const {
    return HasDot11Insts;
  }

  bool hasDot12Insts() const {
    return HasDot12Insts;
  }

  bool hasDot13Insts() const {
    return HasDot13Insts;
  }

  bool hasMAIInsts() const {
    return HasMAIInsts;
  }

  bool hasFP8Insts() const {
    return HasFP8Insts;
  }

  bool hasFP8ConversionInsts() const { return HasFP8ConversionInsts; }

  bool hasFP8E5M3Insts() const { return HasFP8E5M3Insts; }

  bool hasPkFmacF16Inst() const {
    return HasPkFmacF16Inst;
  }

  bool hasAtomicFMinFMaxF32GlobalInsts() const {
    return HasAtomicFMinFMaxF32GlobalInsts;
  }

  bool hasAtomicFMinFMaxF64GlobalInsts() const {
    return HasAtomicFMinFMaxF64GlobalInsts;
  }

  bool hasAtomicFMinFMaxF32FlatInsts() const {
    return HasAtomicFMinFMaxF32FlatInsts;
  }

  bool hasAtomicFMinFMaxF64FlatInsts() const {
    return HasAtomicFMinFMaxF64FlatInsts;
  }

  bool hasAtomicDsPkAdd16Insts() const { return HasAtomicDsPkAdd16Insts; }

  bool hasAtomicFlatPkAdd16Insts() const { return HasAtomicFlatPkAdd16Insts; }

  bool hasAtomicFaddInsts() const {
    return HasAtomicFaddRtnInsts || HasAtomicFaddNoRtnInsts;
  }

  bool hasAtomicFaddRtnInsts() const { return HasAtomicFaddRtnInsts; }

  bool hasAtomicFaddNoRtnInsts() const { return HasAtomicFaddNoRtnInsts; }

  bool hasAtomicBufferGlobalPkAddF16NoRtnInsts() const {
    return HasAtomicBufferGlobalPkAddF16NoRtnInsts;
  }

  bool hasAtomicBufferGlobalPkAddF16Insts() const {
    return HasAtomicBufferGlobalPkAddF16Insts;
  }

  bool hasAtomicGlobalPkAddBF16Inst() const {
    return HasAtomicGlobalPkAddBF16Inst;
  }

  bool hasAtomicBufferPkAddBF16Inst() const {
    return HasAtomicBufferPkAddBF16Inst;
  }

  bool hasFlatAtomicFaddF32Inst() const { return HasFlatAtomicFaddF32Inst; }

  /// \return true if the target has flat, global, and buffer atomic fadd for
  /// double.
  bool hasFlatBufferGlobalAtomicFaddF64Inst() const {
    return HasFlatBufferGlobalAtomicFaddF64Inst;
  }

  /// \return true if the target's flat, global, and buffer atomic fadd for
  /// float supports denormal handling.
  bool hasMemoryAtomicFaddF32DenormalSupport() const {
    return HasMemoryAtomicFaddF32DenormalSupport;
  }

  /// \return true if atomic operations targeting fine-grained memory work
  /// correctly at device scope, in allocations in host or peer PCIe device
  /// memory.
  bool supportsAgentScopeFineGrainedRemoteMemoryAtomics() const {
    return HasAgentScopeFineGrainedRemoteMemoryAtomics;
  }

  bool hasDefaultComponentZero() const { return HasDefaultComponentZero; }

  bool hasDefaultComponentBroadcast() const {
    return HasDefaultComponentBroadcast;
  }

  bool hasNoSdstCMPX() const {
    return HasNoSdstCMPX;
  }

  bool hasVscnt() const {
    return HasVscnt;
  }

  bool hasGetWaveIdInst() const {
    return HasGetWaveIdInst;
  }

  bool hasSMemTimeInst() const {
    return HasSMemTimeInst;
  }

  bool hasShaderCyclesRegister() const {
    return HasShaderCyclesRegister;
  }

  bool hasShaderCyclesHiLoRegisters() const {
    return HasShaderCyclesHiLoRegisters;
  }

  bool hasVOP3Literal() const {
    return HasVOP3Literal;
  }

  bool hasNoDataDepHazard() const {
    return HasNoDataDepHazard;
  }

  bool vmemWriteNeedsExpWaitcnt() const {
    return getGeneration() < SEA_ISLANDS;
  }

  bool hasInstPrefetch() const {
    return getGeneration() == GFX10 || getGeneration() == GFX11;
  }

  bool hasPrefetch() const { return GFX12Insts; }

  bool hasSafeSmemPrefetch() const { return HasSafeSmemPrefetch; }

  // Has s_cmpk_* instructions.
  bool hasSCmpK() const { return getGeneration() < GFX12; }

  // Scratch is allocated in 256 dword per wave blocks for the entire
  // wavefront. When viewed from the perspective of an arbitrary workitem, this
  // is 4-byte aligned.
  //
  // Only 4-byte alignment is really needed to access anything. Transformations
  // on the pointer value itself may rely on the alignment / known low bits of
  // the pointer. Set this to something above the minimum to avoid needing
  // dynamic realignment in common cases.
  Align getStackAlignment() const { return Align(16); }

  bool enableMachineScheduler() const override {
    return true;
  }

  bool useAA() const override;

  bool enableSubRegLiveness() const override {
    return true;
  }

  void setScalarizeGlobalBehavior(bool b) { ScalarizeGlobal = b; }
  bool getScalarizeGlobalBehavior() const { return ScalarizeGlobal; }

  // static wrappers
  static bool hasHalfRate64Ops(const TargetSubtargetInfo &STI);

  // XXX - Why is this here if it isn't in the default pass set?
  bool enableEarlyIfConversion() const override {
    return true;
  }

  void overrideSchedPolicy(MachineSchedPolicy &Policy,
                           unsigned NumRegionInstrs) const override;

  void mirFileLoaded(MachineFunction &MF) const override;

  unsigned getMaxNumUserSGPRs() const {
    return AMDGPU::getMaxNumUserSGPRs(*this);
  }

  bool hasSMemRealTime() const {
    return HasSMemRealTime;
  }

  bool hasMovrel() const {
    return HasMovrel;
  }

  bool hasVGPRIndexMode() const {
    return HasVGPRIndexMode;
  }

  bool useVGPRIndexMode() const;

  bool hasScalarCompareEq64() const {
    return getGeneration() >= VOLCANIC_ISLANDS;
  }

  bool hasScalarDwordx3Loads() const { return HasScalarDwordx3Loads; }

  bool hasScalarStores() const {
    return HasScalarStores;
  }

  bool hasScalarAtomics() const {
    return HasScalarAtomics;
  }

  bool hasLDSFPAtomicAddF32() const { return GFX8Insts; }
  bool hasLDSFPAtomicAddF64() const { return GFX90AInsts; }

  /// \returns true if the subtarget has the v_permlanex16_b32 instruction.
  bool hasPermLaneX16() const { return getGeneration() >= GFX10; }

  /// \returns true if the subtarget has the v_permlane64_b32 instruction.
  bool hasPermLane64() const { return getGeneration() >= GFX11; }

  bool hasDPP() const {
    return HasDPP;
  }

  bool hasDPPBroadcasts() const {
    return HasDPP && getGeneration() < GFX10;
  }

  bool hasDPPWavefrontShifts() const {
    return HasDPP && getGeneration() < GFX10;
  }

  bool hasDPP8() const {
    return HasDPP8;
  }

  bool hasDPALU_DPP() const {
    return HasDPALU_DPP;
  }

  bool hasDPPSrc1SGPR() const { return HasDPPSrc1SGPR; }

  bool hasPackedFP32Ops() const {
    return HasPackedFP32Ops;
  }

  // Has V_PK_MOV_B32 opcode
  bool hasPkMovB32() const {
    return GFX90AInsts;
  }

  bool hasFmaakFmamkF32Insts() const {
    return getGeneration() >= GFX10 || hasGFX940Insts();
  }

  bool hasFmaakFmamkF64Insts() const { return hasGFX1250Insts(); }

  bool hasImageInsts() const {
    return HasImageInsts;
  }

  bool hasExtendedImageInsts() const {
    return HasExtendedImageInsts;
  }

  bool hasR128A16() const {
    return HasR128A16;
  }

  bool hasA16() const { return HasA16; }

  bool hasG16() const { return HasG16; }

  bool hasOffset3fBug() const {
    return HasOffset3fBug;
  }

  bool hasImageStoreD16Bug() const { return HasImageStoreD16Bug; }

  bool hasImageGather4D16Bug() const { return HasImageGather4D16Bug; }

  bool hasMADIntraFwdBug() const { return HasMADIntraFwdBug; }

  bool hasMSAALoadDstSelBug() const { return HasMSAALoadDstSelBug; }

  bool hasPrivEnabledTrap2NopBug() const { return HasPrivEnabledTrap2NopBug; }

  bool hasNSAEncoding() const { return HasNSAEncoding; }

  bool hasNonNSAEncoding() const { return getGeneration() < GFX12; }

  bool hasPartialNSAEncoding() const { return HasPartialNSAEncoding; }

  unsigned getNSAMaxSize(bool HasSampler = false) const {
    return AMDGPU::getNSAMaxSize(*this, HasSampler);
  }

  bool hasGFX10_AEncoding() const {
    return GFX10_AEncoding;
  }

  bool hasGFX10_BEncoding() const {
    return GFX10_BEncoding;
  }

  bool hasGFX10_3Insts() const {
    return GFX10_3Insts;
  }

  bool hasMadF16() const;

  bool hasMovB64() const { return GFX940Insts || GFX1250Insts; }

  bool hasLshlAddU64Inst() const { return HasLshlAddU64Inst; }

  bool enableSIScheduler() const {
    return EnableSIScheduler;
  }

  bool loadStoreOptEnabled() const {
    return EnableLoadStoreOpt;
  }

  bool hasSGPRInitBug() const {
    return SGPRInitBug;
  }

  bool hasUserSGPRInit16Bug() const {
    return UserSGPRInit16Bug && isWave32();
  }

  bool hasNegativeScratchOffsetBug() const { return NegativeScratchOffsetBug; }

  bool hasNegativeUnalignedScratchOffsetBug() const {
    return NegativeUnalignedScratchOffsetBug;
  }

  bool hasMFMAInlineLiteralBug() const {
    return HasMFMAInlineLiteralBug;
  }

  bool has12DWordStoreHazard() const {
    return getGeneration() != AMDGPUSubtarget::SOUTHERN_ISLANDS;
  }

  // \returns true if the subtarget supports DWORDX3 load/store instructions.
  bool hasDwordx3LoadStores() const {
    return CIInsts;
  }

  bool hasReadM0MovRelInterpHazard() const {
    return getGeneration() == AMDGPUSubtarget::GFX9;
  }

  bool hasReadM0SendMsgHazard() const {
    return getGeneration() >= AMDGPUSubtarget::VOLCANIC_ISLANDS &&
           getGeneration() <= AMDGPUSubtarget::GFX9;
  }

  bool hasReadM0LdsDmaHazard() const {
    return getGeneration() == AMDGPUSubtarget::GFX9;
  }

  bool hasReadM0LdsDirectHazard() const {
    return getGeneration() == AMDGPUSubtarget::GFX9;
  }

  bool hasVcmpxPermlaneHazard() const {
    return HasVcmpxPermlaneHazard;
  }

  bool hasVMEMtoScalarWriteHazard() const {
    return HasVMEMtoScalarWriteHazard;
  }

  bool hasSMEMtoVectorWriteHazard() const {
    return HasSMEMtoVectorWriteHazard;
  }

  bool hasLDSMisalignedBug() const {
    return LDSMisalignedBug && !EnableCuMode;
  }

  bool hasInstFwdPrefetchBug() const {
    return HasInstFwdPrefetchBug;
  }

  bool hasVcmpxExecWARHazard() const {
    return HasVcmpxExecWARHazard;
  }

  bool hasLdsBranchVmemWARHazard() const {
    return HasLdsBranchVmemWARHazard;
  }

  // Shift amount of a 64 bit shift cannot be a highest allocated register
  // if also at the end of the allocation block.
  bool hasShift64HighRegBug() const {
    return GFX90AInsts && !GFX940Insts;
  }

  // Has one cycle hazard on transcendental instruction feeding a
  // non transcendental VALU.
  bool hasTransForwardingHazard() const { return GFX940Insts; }

  // Has one cycle hazard on a VALU instruction partially writing dst with
  // a shift of result bits feeding another VALU instruction.
  bool hasDstSelForwardingHazard() const { return GFX940Insts; }

  // Cannot use op_sel with v_dot instructions.
  bool hasDOTOpSelHazard() const { return GFX940Insts || GFX11Insts; }

  // Does not have HW interlocs for VALU writing and then reading SGPRs.
  bool hasVDecCoExecHazard() const {
    return GFX940Insts;
  }

  bool hasNSAtoVMEMBug() const {
    return HasNSAtoVMEMBug;
  }

  bool hasNSAClauseBug() const { return HasNSAClauseBug; }

  bool hasHardClauses() const { return MaxHardClauseLength > 0; }

  bool hasGFX90AInsts() const { return GFX90AInsts; }

  bool hasFPAtomicToDenormModeHazard() const {
    return getGeneration() == GFX10;
  }

  bool hasVOP3DPP() const { return getGeneration() >= GFX11; }

  bool hasLdsDirect() const { return getGeneration() >= GFX11; }

  bool hasLdsWaitVMSRC() const { return getGeneration() >= GFX12; }

  bool hasVALUPartialForwardingHazard() const {
    return getGeneration() == GFX11;
  }

  bool hasVALUTransUseHazard() const { return HasVALUTransUseHazard; }

  bool hasCvtScaleForwardingHazard() const { return GFX950Insts; }

  bool requiresCodeObjectV6() const { return RequiresCOV6; }

  bool useVGPRBlockOpsForCSR() const { return UseBlockVGPROpsForCSR; }

  bool hasVALUMaskWriteHazard() const { return getGeneration() == GFX11; }

  bool hasVALUReadSGPRHazard() const { return getGeneration() == GFX12; }

  /// Return if operations acting on VGPR tuples require even alignment.
  bool needsAlignedVGPRs() const { return GFX90AInsts || GFX1250Insts; }

  /// Return true if the target has the S_PACK_HL_B32_B16 instruction.
  bool hasSPackHL() const { return GFX11Insts; }

  /// Return true if the target's EXP instruction has the COMPR flag, which
  /// affects the meaning of the EN (enable) bits.
  bool hasCompressedExport() const { return !GFX11Insts; }

  /// Return true if the target's EXP instruction supports the NULL export
  /// target.
  bool hasNullExportTarget() const { return !GFX11Insts; }

  bool has1_5xVGPRs() const { return Has1_5xVGPRs; }

  bool hasVOPDInsts() const { return HasVOPDInsts; }

  bool hasFlatScratchSVSSwizzleBug() const { return getGeneration() == GFX11; }

  /// Return true if the target has the S_DELAY_ALU instruction.
  bool hasDelayAlu() const { return GFX11Insts; }

  bool hasPackedTID() const { return HasPackedTID; }

  // GFX94* is a derivation to GFX90A. hasGFX940Insts() being true implies that
  // hasGFX90AInsts is also true.
  bool hasGFX940Insts() const { return GFX940Insts; }

  // GFX950 is a derivation to GFX94*. hasGFX950Insts() implies that
  // hasGFX940Insts and hasGFX90AInsts are also true.
  bool hasGFX950Insts() const { return GFX950Insts; }

  /// Returns true if the target supports
  /// global_load_lds_dwordx3/global_load_lds_dwordx4 or
  /// buffer_load_dwordx3/buffer_load_dwordx4 with the lds bit.
  bool hasLDSLoadB96_B128() const {
    return hasGFX950Insts();
  }

  bool hasVMemToLDSLoad() const { return HasVMemToLDSLoad; }

  bool hasSALUFloatInsts() const { return HasSALUFloatInsts; }

  bool hasPseudoScalarTrans() const { return HasPseudoScalarTrans; }

  bool hasRestrictedSOffset() const { return HasRestrictedSOffset; }

  bool hasRequiredExportPriority() const { return HasRequiredExportPriority; }

  bool hasVmemWriteVgprInOrder() const { return HasVmemWriteVgprInOrder; }

  /// \returns true if the target uses LOADcnt/SAMPLEcnt/BVHcnt, DScnt/KMcnt
  /// and STOREcnt rather than VMcnt, LGKMcnt and VScnt respectively.
  bool hasExtendedWaitCounts() const { return getGeneration() >= GFX12; }

  /// \returns true if inline constants are not supported for F16 pseudo
  /// scalar transcendentals.
  bool hasNoF16PseudoScalarTransInlineConstants() const {
    return getGeneration() == GFX12;
  }

  /// \returns true if the target has instructions with xf32 format support.
  bool hasXF32Insts() const { return HasXF32Insts; }

  bool hasBitOp3Insts() const { return HasBitOp3Insts; }

  bool hasPermlane16Swap() const { return HasPermlane16Swap; }
  bool hasPermlane32Swap() const { return HasPermlane32Swap; }
  bool hasAshrPkInsts() const { return HasAshrPkInsts; }

  bool hasMinimum3Maximum3F32() const {
    return HasMinimum3Maximum3F32;
  }

  bool hasMinimum3Maximum3F16() const {
    return HasMinimum3Maximum3F16;
  }

  bool hasMinimum3Maximum3PKF16() const {
    return HasMinimum3Maximum3PKF16;
  }

  bool hasTransposeLoadF4F6Insts() const { return HasTransposeLoadF4F6Insts; }

  /// \returns true if the target has s_wait_xcnt insertion. Supported for
  /// GFX1250.
  bool hasWaitXCnt() const { return HasWaitXcnt; }

<<<<<<< HEAD
=======
  // A single DWORD instructions can use a 64-bit literal.
  bool has64BitLiterals() const { return Has64BitLiterals; }

>>>>>>> 10a576f7
  bool hasPointSampleAccel() const { return HasPointSampleAccel; }

  bool hasLdsBarrierArriveAtomic() const { return HasLdsBarrierArriveAtomic; }

  /// \returns The maximum number of instructions that can be enclosed in an
  /// S_CLAUSE on the given subtarget, or 0 for targets that do not support that
  /// instruction.
  unsigned maxHardClauseLength() const { return MaxHardClauseLength; }

  bool hasPrngInst() const { return HasPrngInst; }

  bool hasBVHDualAndBVH8Insts() const { return HasBVHDualAndBVH8Insts; }

  /// Return the maximum number of waves per SIMD for kernels using \p SGPRs
  /// SGPRs
  unsigned getOccupancyWithNumSGPRs(unsigned SGPRs) const;

  /// Return the maximum number of waves per SIMD for kernels using \p VGPRs
  /// VGPRs
  unsigned getOccupancyWithNumVGPRs(unsigned VGPRs,
                                    unsigned DynamicVGPRBlockSize) const;

  /// Subtarget's minimum/maximum occupancy, in number of waves per EU, that can
  /// be achieved when the only function running on a CU is \p F, each workgroup
  /// uses \p LDSSize bytes of LDS, and each wave uses \p NumSGPRs SGPRs and \p
  /// NumVGPRs VGPRs. The flat workgroup sizes associated to the function are a
  /// range, so this returns a range as well.
  ///
  /// Note that occupancy can be affected by the scratch allocation as well, but
  /// we do not have enough information to compute it.
  std::pair<unsigned, unsigned> computeOccupancy(const Function &F,
                                                 unsigned LDSSize = 0,
                                                 unsigned NumSGPRs = 0,
                                                 unsigned NumVGPRs = 0) const;

  /// \returns true if the flat_scratch register should be initialized with the
  /// pointer to the wave's scratch memory rather than a size and offset.
  bool flatScratchIsPointer() const {
    return getGeneration() >= AMDGPUSubtarget::GFX9;
  }

  /// \returns true if the flat_scratch register is initialized by the HW.
  /// In this case it is readonly.
  bool flatScratchIsArchitected() const { return HasArchitectedFlatScratch; }

  /// \returns true if the architected SGPRs are enabled.
  bool hasArchitectedSGPRs() const { return HasArchitectedSGPRs; }

  /// \returns true if Global Data Share is supported.
  bool hasGDS() const { return HasGDS; }

  /// \returns true if Global Wave Sync is supported.
  bool hasGWS() const { return HasGWS; }

  /// \returns true if the machine has merged shaders in which s0-s7 are
  /// reserved by the hardware and user SGPRs start at s8
  bool hasMergedShaders() const {
    return getGeneration() >= GFX9;
  }

  // \returns true if the target supports the pre-NGG legacy geometry path.
  bool hasLegacyGeometry() const { return getGeneration() < GFX11; }

  // \returns true if preloading kernel arguments is supported.
  bool hasKernargPreload() const { return KernargPreload; }

  // \returns true if the target has split barriers feature
  bool hasSplitBarriers() const { return getGeneration() >= GFX12; }

  // \returns true if FP8/BF8 VOP1 form of conversion to F32 is unreliable.
  bool hasCvtFP8VOP1Bug() const { return HasCvtFP8Vop1Bug; }

  // \returns true if CSUB (a.k.a. SUB_CLAMP on GFX12) atomics support a
  // no-return form.
  bool hasAtomicCSubNoRtnInsts() const { return HasAtomicCSubNoRtnInsts; }

  // \returns true if the target has DX10_CLAMP kernel descriptor mode bit
  bool hasDX10ClampMode() const { return getGeneration() < GFX12; }

  // \returns true if the target has IEEE kernel descriptor mode bit
  bool hasIEEEMode() const { return getGeneration() < GFX12; }

  // \returns true if the target has IEEE fminimum/fmaximum instructions
  bool hasIEEEMinimumMaximumInsts() const { return HasIEEEMinimumMaximumInsts; }

  // \returns true if the target has WG_RR_MODE kernel descriptor mode bit
  bool hasRrWGMode() const { return getGeneration() >= GFX12; }

  /// \returns true if VADDR and SADDR fields in VSCRATCH can use negative
  /// values.
  bool hasSignedScratchOffsets() const { return getGeneration() >= GFX12; }

  bool hasGFX1250Insts() const { return GFX1250Insts; }

<<<<<<< HEAD
=======
  bool hasVOPD3() const { return GFX1250Insts; }

>>>>>>> 10a576f7
  // \returns true if target has S_SETPRIO_INC_WG instruction.
  bool hasSetPrioIncWgInst() const { return HasSetPrioIncWgInst; }

  // \returns true if S_GETPC_B64 zero-extends the result from 48 bits instead
  // of sign-extending.
  bool hasGetPCZeroExtension() const { return GFX12Insts; }

  /// \returns SGPR allocation granularity supported by the subtarget.
  unsigned getSGPRAllocGranule() const {
    return AMDGPU::IsaInfo::getSGPRAllocGranule(this);
  }

  /// \returns SGPR encoding granularity supported by the subtarget.
  unsigned getSGPREncodingGranule() const {
    return AMDGPU::IsaInfo::getSGPREncodingGranule(this);
  }

  /// \returns Total number of SGPRs supported by the subtarget.
  unsigned getTotalNumSGPRs() const {
    return AMDGPU::IsaInfo::getTotalNumSGPRs(this);
  }

  /// \returns Addressable number of SGPRs supported by the subtarget.
  unsigned getAddressableNumSGPRs() const {
    return AMDGPU::IsaInfo::getAddressableNumSGPRs(this);
  }

  /// \returns Minimum number of SGPRs that meets the given number of waves per
  /// execution unit requirement supported by the subtarget.
  unsigned getMinNumSGPRs(unsigned WavesPerEU) const {
    return AMDGPU::IsaInfo::getMinNumSGPRs(this, WavesPerEU);
  }

  /// \returns Maximum number of SGPRs that meets the given number of waves per
  /// execution unit requirement supported by the subtarget.
  unsigned getMaxNumSGPRs(unsigned WavesPerEU, bool Addressable) const {
    return AMDGPU::IsaInfo::getMaxNumSGPRs(this, WavesPerEU, Addressable);
  }

  /// \returns Reserved number of SGPRs. This is common
  /// utility function called by MachineFunction and
  /// Function variants of getReservedNumSGPRs.
  unsigned getBaseReservedNumSGPRs(const bool HasFlatScratch) const;
  /// \returns Reserved number of SGPRs for given machine function \p MF.
  unsigned getReservedNumSGPRs(const MachineFunction &MF) const;

  /// \returns Reserved number of SGPRs for given function \p F.
  unsigned getReservedNumSGPRs(const Function &F) const;

  /// \returns Maximum number of preloaded SGPRs for the subtarget.
  unsigned getMaxNumPreloadedSGPRs() const;

  /// \returns max num SGPRs. This is the common utility
  /// function called by MachineFunction and Function
  /// variants of getMaxNumSGPRs.
  unsigned getBaseMaxNumSGPRs(const Function &F,
                              std::pair<unsigned, unsigned> WavesPerEU,
                              unsigned PreloadedSGPRs,
                              unsigned ReservedNumSGPRs) const;

  /// \returns Maximum number of SGPRs that meets number of waves per execution
  /// unit requirement for function \p MF, or number of SGPRs explicitly
  /// requested using "amdgpu-num-sgpr" attribute attached to function \p MF.
  ///
  /// \returns Value that meets number of waves per execution unit requirement
  /// if explicitly requested value cannot be converted to integer, violates
  /// subtarget's specifications, or does not meet number of waves per execution
  /// unit requirement.
  unsigned getMaxNumSGPRs(const MachineFunction &MF) const;

  /// \returns Maximum number of SGPRs that meets number of waves per execution
  /// unit requirement for function \p F, or number of SGPRs explicitly
  /// requested using "amdgpu-num-sgpr" attribute attached to function \p F.
  ///
  /// \returns Value that meets number of waves per execution unit requirement
  /// if explicitly requested value cannot be converted to integer, violates
  /// subtarget's specifications, or does not meet number of waves per execution
  /// unit requirement.
  unsigned getMaxNumSGPRs(const Function &F) const;

  /// \returns VGPR allocation granularity supported by the subtarget.
  unsigned getVGPRAllocGranule(unsigned DynamicVGPRBlockSize) const {
    return AMDGPU::IsaInfo::getVGPRAllocGranule(this, DynamicVGPRBlockSize);
  }

  /// \returns VGPR encoding granularity supported by the subtarget.
  unsigned getVGPREncodingGranule() const {
    return AMDGPU::IsaInfo::getVGPREncodingGranule(this);
  }

  /// \returns Total number of VGPRs supported by the subtarget.
  unsigned getTotalNumVGPRs() const {
    return AMDGPU::IsaInfo::getTotalNumVGPRs(this);
  }

  /// \returns Addressable number of architectural VGPRs supported by the
  /// subtarget.
  unsigned getAddressableNumArchVGPRs() const {
    return AMDGPU::IsaInfo::getAddressableNumArchVGPRs(this);
  }

  /// \returns Addressable number of VGPRs supported by the subtarget.
  unsigned getAddressableNumVGPRs(unsigned DynamicVGPRBlockSize) const {
    return AMDGPU::IsaInfo::getAddressableNumVGPRs(this, DynamicVGPRBlockSize);
  }

  /// \returns the minimum number of VGPRs that will prevent achieving more than
  /// the specified number of waves \p WavesPerEU.
  unsigned getMinNumVGPRs(unsigned WavesPerEU,
                          unsigned DynamicVGPRBlockSize) const {
    return AMDGPU::IsaInfo::getMinNumVGPRs(this, WavesPerEU,
                                           DynamicVGPRBlockSize);
  }

  /// \returns the maximum number of VGPRs that can be used and still achieved
  /// at least the specified number of waves \p WavesPerEU.
  unsigned getMaxNumVGPRs(unsigned WavesPerEU,
                          unsigned DynamicVGPRBlockSize) const {
    return AMDGPU::IsaInfo::getMaxNumVGPRs(this, WavesPerEU,
                                           DynamicVGPRBlockSize);
  }

  /// \returns max num VGPRs. This is the common utility function
  /// called by MachineFunction and Function variants of getMaxNumVGPRs.
  unsigned
  getBaseMaxNumVGPRs(const Function &F,
                     std::pair<unsigned, unsigned> NumVGPRBounds) const;

  /// \returns Maximum number of VGPRs that meets number of waves per execution
  /// unit requirement for function \p F, or number of VGPRs explicitly
  /// requested using "amdgpu-num-vgpr" attribute attached to function \p F.
  ///
  /// \returns Value that meets number of waves per execution unit requirement
  /// if explicitly requested value cannot be converted to integer, violates
  /// subtarget's specifications, or does not meet number of waves per execution
  /// unit requirement.
  unsigned getMaxNumVGPRs(const Function &F) const;

  unsigned getMaxNumAGPRs(const Function &F) const {
    return getMaxNumVGPRs(F);
  }

  /// \returns Maximum number of VGPRs that meets number of waves per execution
  /// unit requirement for function \p MF, or number of VGPRs explicitly
  /// requested using "amdgpu-num-vgpr" attribute attached to function \p MF.
  ///
  /// \returns Value that meets number of waves per execution unit requirement
  /// if explicitly requested value cannot be converted to integer, violates
  /// subtarget's specifications, or does not meet number of waves per execution
  /// unit requirement.
  unsigned getMaxNumVGPRs(const MachineFunction &MF) const;

  bool isWave32() const {
    return getWavefrontSize() == 32;
  }

  bool isWave64() const {
    return getWavefrontSize() == 64;
  }

  /// Returns if the wavesize of this subtarget is known reliable. This is false
  /// only for the a default target-cpu that does not have an explicit
  /// +wavefrontsize target feature.
  bool isWaveSizeKnown() const {
    return hasFeature(AMDGPU::FeatureWavefrontSize32) ||
           hasFeature(AMDGPU::FeatureWavefrontSize64);
  }

  const TargetRegisterClass *getBoolRC() const {
    return getRegisterInfo()->getBoolRC();
  }

  /// \returns Maximum number of work groups per compute unit supported by the
  /// subtarget and limited by given \p FlatWorkGroupSize.
  unsigned getMaxWorkGroupsPerCU(unsigned FlatWorkGroupSize) const override {
    return AMDGPU::IsaInfo::getMaxWorkGroupsPerCU(this, FlatWorkGroupSize);
  }

  /// \returns Minimum flat work group size supported by the subtarget.
  unsigned getMinFlatWorkGroupSize() const override {
    return AMDGPU::IsaInfo::getMinFlatWorkGroupSize(this);
  }

  /// \returns Maximum flat work group size supported by the subtarget.
  unsigned getMaxFlatWorkGroupSize() const override {
    return AMDGPU::IsaInfo::getMaxFlatWorkGroupSize(this);
  }

  /// \returns Number of waves per execution unit required to support the given
  /// \p FlatWorkGroupSize.
  unsigned
  getWavesPerEUForWorkGroup(unsigned FlatWorkGroupSize) const override {
    return AMDGPU::IsaInfo::getWavesPerEUForWorkGroup(this, FlatWorkGroupSize);
  }

  /// \returns Minimum number of waves per execution unit supported by the
  /// subtarget.
  unsigned getMinWavesPerEU() const override {
    return AMDGPU::IsaInfo::getMinWavesPerEU(this);
  }

  void adjustSchedDependency(SUnit *Def, int DefOpIdx, SUnit *Use, int UseOpIdx,
                             SDep &Dep,
                             const TargetSchedModel *SchedModel) const override;

  // \returns true if it's beneficial on this subtarget for the scheduler to
  // cluster stores as well as loads.
  bool shouldClusterStores() const { return getGeneration() >= GFX11; }

  // \returns the number of address arguments from which to enable MIMG NSA
  // on supported architectures.
  unsigned getNSAThreshold(const MachineFunction &MF) const;

  // \returns true if the subtarget has a hazard requiring an "s_nop 0"
  // instruction before "s_sendmsg sendmsg(MSG_DEALLOC_VGPRS)".
  bool requiresNopBeforeDeallocVGPRs() const {
    // Currently all targets that support the dealloc VGPRs message also require
    // the nop.
    return true;
  }

  bool isDynamicVGPREnabled() const { return DynamicVGPR; }
  unsigned getDynamicVGPRBlockSize() const {
    return DynamicVGPRBlockSize32 ? 32 : 16;
  }

  bool requiresDisjointEarlyClobberAndUndef() const override {
    // AMDGPU doesn't care if early-clobber and undef operands are allocated
    // to the same register.
    return false;
  }
};

class GCNUserSGPRUsageInfo {
public:
  bool hasImplicitBufferPtr() const { return ImplicitBufferPtr; }

  bool hasPrivateSegmentBuffer() const { return PrivateSegmentBuffer; }

  bool hasDispatchPtr() const { return DispatchPtr; }

  bool hasQueuePtr() const { return QueuePtr; }

  bool hasKernargSegmentPtr() const { return KernargSegmentPtr; }

  bool hasDispatchID() const { return DispatchID; }

  bool hasFlatScratchInit() const { return FlatScratchInit; }

  bool hasPrivateSegmentSize() const { return PrivateSegmentSize; }

  unsigned getNumKernargPreloadSGPRs() const { return NumKernargPreloadSGPRs; }

  unsigned getNumUsedUserSGPRs() const { return NumUsedUserSGPRs; }

  unsigned getNumFreeUserSGPRs();

  void allocKernargPreloadSGPRs(unsigned NumSGPRs);

  enum UserSGPRID : unsigned {
    ImplicitBufferPtrID = 0,
    PrivateSegmentBufferID = 1,
    DispatchPtrID = 2,
    QueuePtrID = 3,
    KernargSegmentPtrID = 4,
    DispatchIdID = 5,
    FlatScratchInitID = 6,
    PrivateSegmentSizeID = 7
  };

  // Returns the size in number of SGPRs for preload user SGPR field.
  static unsigned getNumUserSGPRForField(UserSGPRID ID) {
    switch (ID) {
    case ImplicitBufferPtrID:
      return 2;
    case PrivateSegmentBufferID:
      return 4;
    case DispatchPtrID:
      return 2;
    case QueuePtrID:
      return 2;
    case KernargSegmentPtrID:
      return 2;
    case DispatchIdID:
      return 2;
    case FlatScratchInitID:
      return 2;
    case PrivateSegmentSizeID:
      return 1;
    }
    llvm_unreachable("Unknown UserSGPRID.");
  }

  GCNUserSGPRUsageInfo(const Function &F, const GCNSubtarget &ST);

private:
  const GCNSubtarget &ST;

  // Private memory buffer
  // Compute directly in sgpr[0:1]
  // Other shaders indirect 64-bits at sgpr[0:1]
  bool ImplicitBufferPtr = false;

  bool PrivateSegmentBuffer = false;

  bool DispatchPtr = false;

  bool QueuePtr = false;

  bool KernargSegmentPtr = false;

  bool DispatchID = false;

  bool FlatScratchInit = false;

  bool PrivateSegmentSize = false;

  unsigned NumKernargPreloadSGPRs = 0;

  unsigned NumUsedUserSGPRs = 0;
};

} // end namespace llvm

#endif // LLVM_LIB_TARGET_AMDGPU_GCNSUBTARGET_H<|MERGE_RESOLUTION|>--- conflicted
+++ resolved
@@ -1387,12 +1387,9 @@
   /// GFX1250.
   bool hasWaitXCnt() const { return HasWaitXcnt; }
 
-<<<<<<< HEAD
-=======
   // A single DWORD instructions can use a 64-bit literal.
   bool has64BitLiterals() const { return Has64BitLiterals; }
 
->>>>>>> 10a576f7
   bool hasPointSampleAccel() const { return HasPointSampleAccel; }
 
   bool hasLdsBarrierArriveAtomic() const { return HasLdsBarrierArriveAtomic; }
@@ -1487,11 +1484,8 @@
 
   bool hasGFX1250Insts() const { return GFX1250Insts; }
 
-<<<<<<< HEAD
-=======
   bool hasVOPD3() const { return GFX1250Insts; }
 
->>>>>>> 10a576f7
   // \returns true if target has S_SETPRIO_INC_WG instruction.
   bool hasSetPrioIncWgInst() const { return HasSetPrioIncWgInst; }
 
