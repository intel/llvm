--- conflicted
+++ resolved
@@ -713,7 +713,6 @@
   switch (ICA.getID()) {
   case Intrinsic::fabs:
     // Free source modifier in the common case.
-<<<<<<< HEAD
     return 0;
   case Intrinsic::amdgcn_workitem_id_x:
   case Intrinsic::amdgcn_workitem_id_y:
@@ -721,15 +720,6 @@
     // TODO: If hasPackedTID, or if the calling context is not an entry point
     // there may be a bit instruction.
     return 0;
-=======
-    return 0;
-  case Intrinsic::amdgcn_workitem_id_x:
-  case Intrinsic::amdgcn_workitem_id_y:
-  case Intrinsic::amdgcn_workitem_id_z:
-    // TODO: If hasPackedTID, or if the calling context is not an entry point
-    // there may be a bit instruction.
-    return 0;
->>>>>>> 10a576f7
   case Intrinsic::amdgcn_workgroup_id_x:
   case Intrinsic::amdgcn_workgroup_id_y:
   case Intrinsic::amdgcn_workgroup_id_z:
