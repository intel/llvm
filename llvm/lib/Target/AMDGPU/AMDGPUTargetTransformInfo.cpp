--- conflicted
+++ resolved
@@ -267,11 +267,7 @@
   BaseT::getPeelingPreferences(L, SE, PP);
 }
 
-<<<<<<< HEAD
-int64_t AMDGPUTTIImpl::getMaxInlineSizeThreshold() const {
-=======
 int64_t AMDGPUTTIImpl::getMaxMemIntrinsicInlineSizeThreshold() const {
->>>>>>> bac3a63c
   return 1024;
 }
 
@@ -310,10 +306,6 @@
   return !F || !ST->isSingleLaneExecution(*F);
 }
 
-bool GCNTTIImpl::hasBranchDivergence(const Function *F) const {
-  return true;
-}
-
 unsigned GCNTTIImpl::getNumberOfRegisters(unsigned RCID) const {
   // NB: RCID is not an RCID. In fact it is 0 or 1 for scalar or vector
   // registers. See getRegisterClassForType for the implementation.
@@ -412,11 +404,7 @@
   return isLegalToVectorizeMemChain(ChainSizeInBytes, Alignment, AddrSpace);
 }
 
-<<<<<<< HEAD
-int64_t GCNTTIImpl::getMaxInlineSizeThreshold() const {
-=======
 int64_t GCNTTIImpl::getMaxMemIntrinsicInlineSizeThreshold() const {
->>>>>>> bac3a63c
   return 1024;
 }
 
