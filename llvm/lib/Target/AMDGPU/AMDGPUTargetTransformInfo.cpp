--- conflicted
+++ resolved
@@ -741,7 +741,6 @@
       InstRate = ST->hasFastFMAF32() ? getHalfRateInstrCost(CostKind)
                                      : getQuarterRateInstrCost(CostKind);
     }
-<<<<<<< HEAD
     break;
   case Intrinsic::copysign:
     return NElts * getFullRateInstrCost();
@@ -749,39 +748,24 @@
     InstRate =
         SLT == MVT::f64 ? get64BitInstrCost(CostKind) : getFullRateInstrCost();
     break;
-=======
-    break;
-  case Intrinsic::copysign:
-    return NElts * getFullRateInstrCost();
-  case Intrinsic::canonicalize: {
-    InstRate =
-        SLT == MVT::f64 ? get64BitInstrCost(CostKind) : getFullRateInstrCost();
-    break;
->>>>>>> 98391913
   }
   case Intrinsic::uadd_sat:
   case Intrinsic::usub_sat:
   case Intrinsic::sadd_sat:
   case Intrinsic::ssub_sat: {
-<<<<<<< HEAD
-=======
     if (SLT == MVT::i16 || SLT == MVT::i32)
       InstRate = getFullRateInstrCost();
 
->>>>>>> 98391913
     static const auto ValidSatTys = {MVT::v2i16, MVT::v4i16};
     if (any_of(ValidSatTys, [&LT](MVT M) { return M == LT.second; }))
       NElts = 1;
     break;
   }
-<<<<<<< HEAD
-=======
   case Intrinsic::abs:
     // Expansion takes 2 instructions for VALU
     if (SLT == MVT::i16 || SLT == MVT::i32)
       InstRate = 2 * getFullRateInstrCost();
     break;
->>>>>>> 98391913
   default:
     break;
   }
