//===-- AMDGPUTargetMachine.h - AMDGPU TargetMachine Interface --*- C++ -*-===//
//
// Part of the LLVM Project, under the Apache License v2.0 with LLVM Exceptions.
// See https://llvm.org/LICENSE.txt for license information.
// SPDX-License-Identifier: Apache-2.0 WITH LLVM-exception
//
//===----------------------------------------------------------------------===//
//
/// \file
/// The AMDGPU TargetMachine interface definition for hw codegen targets.
//
//===----------------------------------------------------------------------===//

#ifndef LLVM_LIB_TARGET_AMDGPU_AMDGPUTARGETMACHINE_H
#define LLVM_LIB_TARGET_AMDGPU_AMDGPUTARGETMACHINE_H

#include "GCNSubtarget.h"
#include "llvm/CodeGen/TargetPassConfig.h"
#include "llvm/MC/MCStreamer.h"
#include "llvm/Passes/CodeGenPassBuilder.h"
#include "llvm/Target/TargetMachine.h"
#include <optional>
#include <utility>

namespace llvm {

//===----------------------------------------------------------------------===//
// AMDGPU Target Machine (R600+)
//===----------------------------------------------------------------------===//

class AMDGPUTargetMachine : public LLVMTargetMachine {
protected:
  std::unique_ptr<TargetLoweringObjectFile> TLOF;

  StringRef getGPUName(const Function &F) const;
  StringRef getFeatureString(const Function &F) const;

public:
  static bool EnableFunctionCalls;
  static bool EnableLowerModuleLDS;
<<<<<<< HEAD
  static bool DisableStructurizer;
  static bool EnableStructurizerWorkarounds;
=======
>>>>>>> 1d22c955

  AMDGPUTargetMachine(const Target &T, const Triple &TT, StringRef CPU,
                      StringRef FS, const TargetOptions &Options,
                      std::optional<Reloc::Model> RM,
                      std::optional<CodeModel::Model> CM, CodeGenOptLevel OL);
  ~AMDGPUTargetMachine() override;

  const TargetSubtargetInfo *getSubtargetImpl() const;
  const TargetSubtargetInfo *
  getSubtargetImpl(const Function &) const override = 0;

  TargetLoweringObjectFile *getObjFileLowering() const override {
    return TLOF.get();
  }

  void registerPassBuilderCallbacks(PassBuilder &PB) override;
  void registerDefaultAliasAnalyses(AAManager &) override;

  /// Get the integer value of a null pointer in the given address space.
  static int64_t getNullPointerValue(unsigned AddrSpace);

  bool isNoopAddrSpaceCast(unsigned SrcAS, unsigned DestAS) const override;

  unsigned getAssumedAddrSpace(const Value *V) const override;

  std::pair<const Value *, unsigned>
  getPredicatedAddrSpace(const Value *V) const override;

  unsigned getAddressSpaceForPseudoSourceKind(unsigned Kind) const override;

  bool splitModule(Module &M, unsigned NumParts,
                   function_ref<void(std::unique_ptr<Module> MPart)>
                       ModuleCallback) override;
};

//===----------------------------------------------------------------------===//
// GCN Target Machine (SI+)
//===----------------------------------------------------------------------===//

class GCNTargetMachine final : public AMDGPUTargetMachine {
private:
  mutable StringMap<std::unique_ptr<GCNSubtarget>> SubtargetMap;

public:
  GCNTargetMachine(const Target &T, const Triple &TT, StringRef CPU,
                   StringRef FS, const TargetOptions &Options,
                   std::optional<Reloc::Model> RM,
                   std::optional<CodeModel::Model> CM, CodeGenOptLevel OL,
                   bool JIT);

  TargetPassConfig *createPassConfig(PassManagerBase &PM) override;

  const TargetSubtargetInfo *getSubtargetImpl(const Function &) const override;

  TargetTransformInfo getTargetTransformInfo(const Function &F) const override;

  bool useIPRA() const override { return true; }

  Error buildCodeGenPipeline(ModulePassManager &MPM, raw_pwrite_stream &Out,
                             raw_pwrite_stream *DwoOut,
                             CodeGenFileType FileType,
                             const CGPassBuilderOption &Opts,
                             PassInstrumentationCallbacks *PIC) override;

  Error buildCodeGenPipeline(ModulePassManager &MPM, raw_pwrite_stream &Out,
                             raw_pwrite_stream *DwoOut,
                             CodeGenFileType FileType,
                             const CGPassBuilderOption &Opts,
                             PassInstrumentationCallbacks *PIC) override;

  void registerMachineRegisterInfoCallback(MachineFunction &MF) const override;

  MachineFunctionInfo *
  createMachineFunctionInfo(BumpPtrAllocator &Allocator, const Function &F,
                            const TargetSubtargetInfo *STI) const override;

  yaml::MachineFunctionInfo *createDefaultFuncInfoYAML() const override;
  yaml::MachineFunctionInfo *
  convertFuncInfoToYAML(const MachineFunction &MF) const override;
  bool parseMachineFunctionInfo(const yaml::MachineFunctionInfo &,
                                PerFunctionMIParsingState &PFS,
                                SMDiagnostic &Error,
                                SMRange &SourceRange) const override;
};

//===----------------------------------------------------------------------===//
// AMDGPU Pass Setup - For Legacy Pass Manager.
//===----------------------------------------------------------------------===//

class AMDGPUPassConfig : public TargetPassConfig {
public:
  AMDGPUPassConfig(LLVMTargetMachine &TM, PassManagerBase &PM);

  AMDGPUTargetMachine &getAMDGPUTargetMachine() const {
    return getTM<AMDGPUTargetMachine>();
  }

  ScheduleDAGInstrs *
  createMachineScheduler(MachineSchedContext *C) const override;

  void addEarlyCSEOrGVNPass();
  void addStraightLineScalarOptimizationPasses();
  void addIRPasses() override;
  void addCodeGenPrepare() override;
  bool addPreISel() override;
  bool addInstSelector() override;
  bool addGCPasses() override;

  std::unique_ptr<CSEConfigBase> getCSEConfig() const override;

  /// Check if a pass is enabled given \p Opt option. The option always
  /// overrides defaults if explicitly used. Otherwise its default will
  /// be used given that a pass shall work at an optimization \p Level
  /// minimum.
  bool isPassEnabled(const cl::opt<bool> &Opt,
                     CodeGenOptLevel Level = CodeGenOptLevel::Default) const {
    if (Opt.getNumOccurrences())
      return Opt;
    if (TM->getOptLevel() < Level)
      return false;
    return Opt;
  }
};

//===----------------------------------------------------------------------===//
// AMDGPU CodeGen Pass Builder interface.
//===----------------------------------------------------------------------===//

class AMDGPUCodeGenPassBuilder
    : public CodeGenPassBuilder<AMDGPUCodeGenPassBuilder, GCNTargetMachine> {
  using Base = CodeGenPassBuilder<AMDGPUCodeGenPassBuilder, GCNTargetMachine>;

public:
  AMDGPUCodeGenPassBuilder(GCNTargetMachine &TM,
                           const CGPassBuilderOption &Opts,
                           PassInstrumentationCallbacks *PIC);

  void addIRPasses(AddIRPass &) const;
  void addCodeGenPrepare(AddIRPass &) const;
  void addPreISel(AddIRPass &addPass) const;
  void addAsmPrinter(AddMachinePass &, CreateMCStreamer) const;
  Error addInstSelector(AddMachinePass &) const;

  /// Check if a pass is enabled given \p Opt option. The option always
  /// overrides defaults if explicitly used. Otherwise its default will be used
  /// given that a pass shall work at an optimization \p Level minimum.
  bool isPassEnabled(const cl::opt<bool> &Opt,
                     CodeGenOptLevel Level = CodeGenOptLevel::Default) const;
  void addEarlyCSEOrGVNPass(AddIRPass &) const;
  void addStraightLineScalarOptimizationPasses(AddIRPass &) const;
};

} // end namespace llvm

#endif // LLVM_LIB_TARGET_AMDGPU_AMDGPUTARGETMACHINE_H<|MERGE_RESOLUTION|>--- conflicted
+++ resolved
@@ -38,11 +38,6 @@
 public:
   static bool EnableFunctionCalls;
   static bool EnableLowerModuleLDS;
-<<<<<<< HEAD
-  static bool DisableStructurizer;
-  static bool EnableStructurizerWorkarounds;
-=======
->>>>>>> 1d22c955
 
   AMDGPUTargetMachine(const Target &T, const Triple &TT, StringRef CPU,
                       StringRef FS, const TargetOptions &Options,
@@ -100,12 +95,6 @@
   TargetTransformInfo getTargetTransformInfo(const Function &F) const override;
 
   bool useIPRA() const override { return true; }
-
-  Error buildCodeGenPipeline(ModulePassManager &MPM, raw_pwrite_stream &Out,
-                             raw_pwrite_stream *DwoOut,
-                             CodeGenFileType FileType,
-                             const CGPassBuilderOption &Opts,
-                             PassInstrumentationCallbacks *PIC) override;
 
   Error buildCodeGenPipeline(ModulePassManager &MPM, raw_pwrite_stream &Out,
                              raw_pwrite_stream *DwoOut,
