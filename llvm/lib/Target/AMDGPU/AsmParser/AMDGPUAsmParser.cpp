--- conflicted
+++ resolved
@@ -5234,11 +5234,7 @@
 
 bool AMDGPUAsmParser::validateVGPRAlign(const MCInst &Inst) const {
   auto FB = getFeatureBits();
-<<<<<<< HEAD
-  if (!FB[AMDGPU::FeatureGFX90AInsts] && !FB[AMDGPU::FeatureGFX1250Insts])
-=======
   if (!FB[AMDGPU::FeatureRequiresAlignedVGPRs])
->>>>>>> 35227056
     return true;
 
   unsigned Opc = Inst.getOpcode();
@@ -5564,8 +5560,6 @@
   return true;
 }
 
-<<<<<<< HEAD
-=======
 bool AMDGPUAsmParser::validateSetVgprMSB(const MCInst &Inst,
                                          const OperandVector &Operands) {
   if (Inst.getOpcode() != AMDGPU::S_SET_VGPR_MSB_gfx12)
@@ -5582,7 +5576,6 @@
   return true;
 }
 
->>>>>>> 35227056
 bool AMDGPUAsmParser::validateWMMA(const MCInst &Inst,
                                    const OperandVector &Operands) {
   unsigned Opc = Inst.getOpcode();
@@ -5747,12 +5740,9 @@
   if (!validateTFE(Inst, Operands)) {
     return false;
   }
-<<<<<<< HEAD
-=======
   if (!validateSetVgprMSB(Inst, Operands)) {
     return false;
   }
->>>>>>> 35227056
   if (!validateWMMA(Inst, Operands)) {
     return false;
   }
@@ -6191,12 +6181,6 @@
                        ExprVal, ValRange);
       if (Val)
         ImpliedUserSGPRCount += 1;
-    } else if (ID == ".amdhsa_uses_cu_stores") {
-      if (!isGFX1250())
-        return Error(IDRange.Start, "directive requires gfx12.5", IDRange);
-
-      PARSE_BITS_ENTRY(KD.kernel_code_properties,
-                       KERNEL_CODE_PROPERTY_USES_CU_STORES, ExprVal, ValRange);
     } else if (ID == ".amdhsa_wavefront_size32") {
       EXPR_RESOLVE_OR_ERROR(EvaluatableExpr);
       if (IVersion.Major < 10)
