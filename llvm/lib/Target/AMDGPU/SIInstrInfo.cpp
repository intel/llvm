//===- SIInstrInfo.cpp - SI Instruction Information  ----------------------===//
//
// Part of the LLVM Project, under the Apache License v2.0 with LLVM Exceptions.
// See https://llvm.org/LICENSE.txt for license information.
// SPDX-License-Identifier: Apache-2.0 WITH LLVM-exception
//
//===----------------------------------------------------------------------===//
//
/// \file
/// SI Implementation of TargetInstrInfo.
//
//===----------------------------------------------------------------------===//

#include "SIInstrInfo.h"
#include "AMDGPU.h"
#include "AMDGPUInstrInfo.h"
#include "GCNHazardRecognizer.h"
#include "GCNSubtarget.h"
#include "SIMachineFunctionInfo.h"
#include "llvm/Analysis/ValueTracking.h"
#include "llvm/CodeGen/LiveIntervals.h"
#include "llvm/CodeGen/LiveVariables.h"
#include "llvm/CodeGen/MachineDominators.h"
#include "llvm/CodeGen/MachineFrameInfo.h"
#include "llvm/CodeGen/MachineScheduler.h"
#include "llvm/CodeGen/RegisterScavenging.h"
#include "llvm/CodeGen/ScheduleDAG.h"
#include "llvm/IR/DiagnosticInfo.h"
#include "llvm/IR/IntrinsicsAMDGPU.h"
#include "llvm/MC/MCContext.h"
#include "llvm/Support/CommandLine.h"
#include "llvm/Target/TargetMachine.h"

using namespace llvm;

#define DEBUG_TYPE "si-instr-info"

#define GET_INSTRINFO_CTOR_DTOR
#include "AMDGPUGenInstrInfo.inc"

namespace llvm {
namespace AMDGPU {
#define GET_D16ImageDimIntrinsics_IMPL
#define GET_ImageDimIntrinsicTable_IMPL
#define GET_RsrcIntrinsics_IMPL
#include "AMDGPUGenSearchableTables.inc"
}
}


// Must be at least 4 to be able to branch over minimum unconditional branch
// code. This is only for making it possible to write reasonably small tests for
// long branches.
static cl::opt<unsigned>
BranchOffsetBits("amdgpu-s-branch-bits", cl::ReallyHidden, cl::init(16),
                 cl::desc("Restrict range of branch instructions (DEBUG)"));

static cl::opt<bool> Fix16BitCopies(
  "amdgpu-fix-16-bit-physreg-copies",
  cl::desc("Fix copies between 32 and 16 bit registers by extending to 32 bit"),
  cl::init(true),
  cl::ReallyHidden);

SIInstrInfo::SIInstrInfo(const GCNSubtarget &ST)
  : AMDGPUGenInstrInfo(AMDGPU::ADJCALLSTACKUP, AMDGPU::ADJCALLSTACKDOWN),
    RI(ST), ST(ST) {
  SchedModel.init(&ST);
}

//===----------------------------------------------------------------------===//
// TargetInstrInfo callbacks
//===----------------------------------------------------------------------===//

static unsigned getNumOperandsNoGlue(SDNode *Node) {
  unsigned N = Node->getNumOperands();
  while (N && Node->getOperand(N - 1).getValueType() == MVT::Glue)
    --N;
  return N;
}

/// Returns true if both nodes have the same value for the given
///        operand \p Op, or if both nodes do not have this operand.
static bool nodesHaveSameOperandValue(SDNode *N0, SDNode* N1, unsigned OpName) {
  unsigned Opc0 = N0->getMachineOpcode();
  unsigned Opc1 = N1->getMachineOpcode();

  int Op0Idx = AMDGPU::getNamedOperandIdx(Opc0, OpName);
  int Op1Idx = AMDGPU::getNamedOperandIdx(Opc1, OpName);

  if (Op0Idx == -1 && Op1Idx == -1)
    return true;


  if ((Op0Idx == -1 && Op1Idx != -1) ||
      (Op1Idx == -1 && Op0Idx != -1))
    return false;

  // getNamedOperandIdx returns the index for the MachineInstr's operands,
  // which includes the result as the first operand. We are indexing into the
  // MachineSDNode's operands, so we need to skip the result operand to get
  // the real index.
  --Op0Idx;
  --Op1Idx;

  return N0->getOperand(Op0Idx) == N1->getOperand(Op1Idx);
}

bool SIInstrInfo::isReallyTriviallyReMaterializable(
    const MachineInstr &MI) const {
  if (isVOP1(MI) || isVOP2(MI) || isVOP3(MI) || isSDWA(MI) || isSALU(MI)) {
    // Normally VALU use of exec would block the rematerialization, but that
    // is OK in this case to have an implicit exec read as all VALU do.
    // We really want all of the generic logic for this except for this.

    // Another potential implicit use is mode register. The core logic of
    // the RA will not attempt rematerialization if mode is set anywhere
    // in the function, otherwise it is safe since mode is not changed.

    // There is difference to generic method which does not allow
    // rematerialization if there are virtual register uses. We allow this,
    // therefore this method includes SOP instructions as well.
    return !MI.hasImplicitDef() &&
           MI.getNumImplicitOperands() == MI.getDesc().implicit_uses().size() &&
           !MI.mayRaiseFPException();
  }

  return false;
}

// Returns true if the scalar result of a VALU instruction depends on exec.
static bool resultDependsOnExec(const MachineInstr &MI) {
  // Ignore comparisons which are only used masked with exec.
  // This allows some hoisting/sinking of VALU comparisons.
  if (MI.isCompare()) {
    const MachineRegisterInfo &MRI = MI.getParent()->getParent()->getRegInfo();
    Register DstReg = MI.getOperand(0).getReg();
    if (!DstReg.isVirtual())
      return true;
    for (MachineInstr &Use : MRI.use_nodbg_instructions(DstReg)) {
      switch (Use.getOpcode()) {
      case AMDGPU::S_AND_SAVEEXEC_B32:
      case AMDGPU::S_AND_SAVEEXEC_B64:
        break;
      case AMDGPU::S_AND_B32:
      case AMDGPU::S_AND_B64:
        if (!Use.readsRegister(AMDGPU::EXEC))
          return true;
        break;
      default:
        return true;
      }
    }
    return false;
  }

  switch (MI.getOpcode()) {
  default:
    break;
  case AMDGPU::V_READFIRSTLANE_B32:
    return true;
  }

  return false;
}

bool SIInstrInfo::isIgnorableUse(const MachineOperand &MO) const {
  // Any implicit use of exec by VALU is not a real register read.
  return MO.getReg() == AMDGPU::EXEC && MO.isImplicit() &&
         isVALU(*MO.getParent()) && !resultDependsOnExec(*MO.getParent());
}

bool SIInstrInfo::areLoadsFromSameBasePtr(SDNode *Load0, SDNode *Load1,
                                          int64_t &Offset0,
                                          int64_t &Offset1) const {
  if (!Load0->isMachineOpcode() || !Load1->isMachineOpcode())
    return false;

  unsigned Opc0 = Load0->getMachineOpcode();
  unsigned Opc1 = Load1->getMachineOpcode();

  // Make sure both are actually loads.
  if (!get(Opc0).mayLoad() || !get(Opc1).mayLoad())
    return false;

  if (isDS(Opc0) && isDS(Opc1)) {

    // FIXME: Handle this case:
    if (getNumOperandsNoGlue(Load0) != getNumOperandsNoGlue(Load1))
      return false;

    // Check base reg.
    if (Load0->getOperand(0) != Load1->getOperand(0))
      return false;

    // Skip read2 / write2 variants for simplicity.
    // TODO: We should report true if the used offsets are adjacent (excluded
    // st64 versions).
    int Offset0Idx = AMDGPU::getNamedOperandIdx(Opc0, AMDGPU::OpName::offset);
    int Offset1Idx = AMDGPU::getNamedOperandIdx(Opc1, AMDGPU::OpName::offset);
    if (Offset0Idx == -1 || Offset1Idx == -1)
      return false;

    // XXX - be careful of dataless loads
    // getNamedOperandIdx returns the index for MachineInstrs.  Since they
    // include the output in the operand list, but SDNodes don't, we need to
    // subtract the index by one.
    Offset0Idx -= get(Opc0).NumDefs;
    Offset1Idx -= get(Opc1).NumDefs;
    Offset0 = cast<ConstantSDNode>(Load0->getOperand(Offset0Idx))->getZExtValue();
    Offset1 = cast<ConstantSDNode>(Load1->getOperand(Offset1Idx))->getZExtValue();
    return true;
  }

  if (isSMRD(Opc0) && isSMRD(Opc1)) {
    // Skip time and cache invalidation instructions.
    if (!AMDGPU::hasNamedOperand(Opc0, AMDGPU::OpName::sbase) ||
        !AMDGPU::hasNamedOperand(Opc1, AMDGPU::OpName::sbase))
      return false;

    unsigned NumOps = getNumOperandsNoGlue(Load0);
    if (NumOps != getNumOperandsNoGlue(Load1))
      return false;

    // Check base reg.
    if (Load0->getOperand(0) != Load1->getOperand(0))
      return false;

    // Match register offsets, if both register and immediate offsets present.
    assert(NumOps == 4 || NumOps == 5);
    if (NumOps == 5 && Load0->getOperand(1) != Load1->getOperand(1))
      return false;

    const ConstantSDNode *Load0Offset =
        dyn_cast<ConstantSDNode>(Load0->getOperand(NumOps - 3));
    const ConstantSDNode *Load1Offset =
        dyn_cast<ConstantSDNode>(Load1->getOperand(NumOps - 3));

    if (!Load0Offset || !Load1Offset)
      return false;

    Offset0 = Load0Offset->getZExtValue();
    Offset1 = Load1Offset->getZExtValue();
    return true;
  }

  // MUBUF and MTBUF can access the same addresses.
  if ((isMUBUF(Opc0) || isMTBUF(Opc0)) && (isMUBUF(Opc1) || isMTBUF(Opc1))) {

    // MUBUF and MTBUF have vaddr at different indices.
    if (!nodesHaveSameOperandValue(Load0, Load1, AMDGPU::OpName::soffset) ||
        !nodesHaveSameOperandValue(Load0, Load1, AMDGPU::OpName::vaddr) ||
        !nodesHaveSameOperandValue(Load0, Load1, AMDGPU::OpName::srsrc))
      return false;

    int OffIdx0 = AMDGPU::getNamedOperandIdx(Opc0, AMDGPU::OpName::offset);
    int OffIdx1 = AMDGPU::getNamedOperandIdx(Opc1, AMDGPU::OpName::offset);

    if (OffIdx0 == -1 || OffIdx1 == -1)
      return false;

    // getNamedOperandIdx returns the index for MachineInstrs.  Since they
    // include the output in the operand list, but SDNodes don't, we need to
    // subtract the index by one.
    OffIdx0 -= get(Opc0).NumDefs;
    OffIdx1 -= get(Opc1).NumDefs;

    SDValue Off0 = Load0->getOperand(OffIdx0);
    SDValue Off1 = Load1->getOperand(OffIdx1);

    // The offset might be a FrameIndexSDNode.
    if (!isa<ConstantSDNode>(Off0) || !isa<ConstantSDNode>(Off1))
      return false;

    Offset0 = cast<ConstantSDNode>(Off0)->getZExtValue();
    Offset1 = cast<ConstantSDNode>(Off1)->getZExtValue();
    return true;
  }

  return false;
}

static bool isStride64(unsigned Opc) {
  switch (Opc) {
  case AMDGPU::DS_READ2ST64_B32:
  case AMDGPU::DS_READ2ST64_B64:
  case AMDGPU::DS_WRITE2ST64_B32:
  case AMDGPU::DS_WRITE2ST64_B64:
    return true;
  default:
    return false;
  }
}

bool SIInstrInfo::getMemOperandsWithOffsetWidth(
    const MachineInstr &LdSt, SmallVectorImpl<const MachineOperand *> &BaseOps,
    int64_t &Offset, bool &OffsetIsScalable, unsigned &Width,
    const TargetRegisterInfo *TRI) const {
  if (!LdSt.mayLoadOrStore())
    return false;

  unsigned Opc = LdSt.getOpcode();
  OffsetIsScalable = false;
  const MachineOperand *BaseOp, *OffsetOp;
  int DataOpIdx;

  if (isDS(LdSt)) {
    BaseOp = getNamedOperand(LdSt, AMDGPU::OpName::addr);
    OffsetOp = getNamedOperand(LdSt, AMDGPU::OpName::offset);
    if (OffsetOp) {
      // Normal, single offset LDS instruction.
      if (!BaseOp) {
        // DS_CONSUME/DS_APPEND use M0 for the base address.
        // TODO: find the implicit use operand for M0 and use that as BaseOp?
        return false;
      }
      BaseOps.push_back(BaseOp);
      Offset = OffsetOp->getImm();
      // Get appropriate operand, and compute width accordingly.
      DataOpIdx = AMDGPU::getNamedOperandIdx(Opc, AMDGPU::OpName::vdst);
      if (DataOpIdx == -1)
        DataOpIdx = AMDGPU::getNamedOperandIdx(Opc, AMDGPU::OpName::data0);
      Width = getOpSize(LdSt, DataOpIdx);
    } else {
      // The 2 offset instructions use offset0 and offset1 instead. We can treat
      // these as a load with a single offset if the 2 offsets are consecutive.
      // We will use this for some partially aligned loads.
      const MachineOperand *Offset0Op =
          getNamedOperand(LdSt, AMDGPU::OpName::offset0);
      const MachineOperand *Offset1Op =
          getNamedOperand(LdSt, AMDGPU::OpName::offset1);

      unsigned Offset0 = Offset0Op->getImm();
      unsigned Offset1 = Offset1Op->getImm();
      if (Offset0 + 1 != Offset1)
        return false;

      // Each of these offsets is in element sized units, so we need to convert
      // to bytes of the individual reads.

      unsigned EltSize;
      if (LdSt.mayLoad())
        EltSize = TRI->getRegSizeInBits(*getOpRegClass(LdSt, 0)) / 16;
      else {
        assert(LdSt.mayStore());
        int Data0Idx = AMDGPU::getNamedOperandIdx(Opc, AMDGPU::OpName::data0);
        EltSize = TRI->getRegSizeInBits(*getOpRegClass(LdSt, Data0Idx)) / 8;
      }

      if (isStride64(Opc))
        EltSize *= 64;

      BaseOps.push_back(BaseOp);
      Offset = EltSize * Offset0;
      // Get appropriate operand(s), and compute width accordingly.
      DataOpIdx = AMDGPU::getNamedOperandIdx(Opc, AMDGPU::OpName::vdst);
      if (DataOpIdx == -1) {
        DataOpIdx = AMDGPU::getNamedOperandIdx(Opc, AMDGPU::OpName::data0);
        Width = getOpSize(LdSt, DataOpIdx);
        DataOpIdx = AMDGPU::getNamedOperandIdx(Opc, AMDGPU::OpName::data1);
        Width += getOpSize(LdSt, DataOpIdx);
      } else {
        Width = getOpSize(LdSt, DataOpIdx);
      }
    }
    return true;
  }

  if (isMUBUF(LdSt) || isMTBUF(LdSt)) {
    const MachineOperand *RSrc = getNamedOperand(LdSt, AMDGPU::OpName::srsrc);
    if (!RSrc) // e.g. BUFFER_WBINVL1_VOL
      return false;
    BaseOps.push_back(RSrc);
    BaseOp = getNamedOperand(LdSt, AMDGPU::OpName::vaddr);
    if (BaseOp && !BaseOp->isFI())
      BaseOps.push_back(BaseOp);
    const MachineOperand *OffsetImm =
        getNamedOperand(LdSt, AMDGPU::OpName::offset);
    Offset = OffsetImm->getImm();
    const MachineOperand *SOffset =
        getNamedOperand(LdSt, AMDGPU::OpName::soffset);
    if (SOffset) {
      if (SOffset->isReg())
        BaseOps.push_back(SOffset);
      else
        Offset += SOffset->getImm();
    }
    // Get appropriate operand, and compute width accordingly.
    DataOpIdx = AMDGPU::getNamedOperandIdx(Opc, AMDGPU::OpName::vdst);
    if (DataOpIdx == -1)
      DataOpIdx = AMDGPU::getNamedOperandIdx(Opc, AMDGPU::OpName::vdata);
    if (DataOpIdx == -1) // LDS DMA
      return false;
    Width = getOpSize(LdSt, DataOpIdx);
    return true;
  }

  if (isMIMG(LdSt)) {
    int SRsrcIdx = AMDGPU::getNamedOperandIdx(Opc, AMDGPU::OpName::srsrc);
    BaseOps.push_back(&LdSt.getOperand(SRsrcIdx));
    int VAddr0Idx = AMDGPU::getNamedOperandIdx(Opc, AMDGPU::OpName::vaddr0);
    if (VAddr0Idx >= 0) {
      // GFX10 possible NSA encoding.
      for (int I = VAddr0Idx; I < SRsrcIdx; ++I)
        BaseOps.push_back(&LdSt.getOperand(I));
    } else {
      BaseOps.push_back(getNamedOperand(LdSt, AMDGPU::OpName::vaddr));
    }
    Offset = 0;
    // Get appropriate operand, and compute width accordingly.
    DataOpIdx = AMDGPU::getNamedOperandIdx(Opc, AMDGPU::OpName::vdata);
    Width = getOpSize(LdSt, DataOpIdx);
    return true;
  }

  if (isSMRD(LdSt)) {
    BaseOp = getNamedOperand(LdSt, AMDGPU::OpName::sbase);
    if (!BaseOp) // e.g. S_MEMTIME
      return false;
    BaseOps.push_back(BaseOp);
    OffsetOp = getNamedOperand(LdSt, AMDGPU::OpName::offset);
    Offset = OffsetOp ? OffsetOp->getImm() : 0;
    // Get appropriate operand, and compute width accordingly.
    DataOpIdx = AMDGPU::getNamedOperandIdx(Opc, AMDGPU::OpName::sdst);
    Width = getOpSize(LdSt, DataOpIdx);
    return true;
  }

  if (isFLAT(LdSt)) {
    // Instructions have either vaddr or saddr or both or none.
    BaseOp = getNamedOperand(LdSt, AMDGPU::OpName::vaddr);
    if (BaseOp)
      BaseOps.push_back(BaseOp);
    BaseOp = getNamedOperand(LdSt, AMDGPU::OpName::saddr);
    if (BaseOp)
      BaseOps.push_back(BaseOp);
    Offset = getNamedOperand(LdSt, AMDGPU::OpName::offset)->getImm();
    // Get appropriate operand, and compute width accordingly.
    DataOpIdx = AMDGPU::getNamedOperandIdx(Opc, AMDGPU::OpName::vdst);
    if (DataOpIdx == -1)
      DataOpIdx = AMDGPU::getNamedOperandIdx(Opc, AMDGPU::OpName::vdata);
    if (DataOpIdx == -1) // LDS DMA
      return false;
    Width = getOpSize(LdSt, DataOpIdx);
    return true;
  }

  return false;
}

static bool memOpsHaveSameBasePtr(const MachineInstr &MI1,
                                  ArrayRef<const MachineOperand *> BaseOps1,
                                  const MachineInstr &MI2,
                                  ArrayRef<const MachineOperand *> BaseOps2) {
  // Only examine the first "base" operand of each instruction, on the
  // assumption that it represents the real base address of the memory access.
  // Other operands are typically offsets or indices from this base address.
  if (BaseOps1.front()->isIdenticalTo(*BaseOps2.front()))
    return true;

  if (!MI1.hasOneMemOperand() || !MI2.hasOneMemOperand())
    return false;

  auto MO1 = *MI1.memoperands_begin();
  auto MO2 = *MI2.memoperands_begin();
  if (MO1->getAddrSpace() != MO2->getAddrSpace())
    return false;

  auto Base1 = MO1->getValue();
  auto Base2 = MO2->getValue();
  if (!Base1 || !Base2)
    return false;
  Base1 = getUnderlyingObject(Base1);
  Base2 = getUnderlyingObject(Base2);

  if (isa<UndefValue>(Base1) || isa<UndefValue>(Base2))
    return false;

  return Base1 == Base2;
}

bool SIInstrInfo::shouldClusterMemOps(ArrayRef<const MachineOperand *> BaseOps1,
                                      ArrayRef<const MachineOperand *> BaseOps2,
                                      unsigned NumLoads,
                                      unsigned NumBytes) const {
  // If the mem ops (to be clustered) do not have the same base ptr, then they
  // should not be clustered
  if (!BaseOps1.empty() && !BaseOps2.empty()) {
    const MachineInstr &FirstLdSt = *BaseOps1.front()->getParent();
    const MachineInstr &SecondLdSt = *BaseOps2.front()->getParent();
    if (!memOpsHaveSameBasePtr(FirstLdSt, BaseOps1, SecondLdSt, BaseOps2))
      return false;
  } else if (!BaseOps1.empty() || !BaseOps2.empty()) {
    // If only one base op is empty, they do not have the same base ptr
    return false;
  }

  // In order to avoid register pressure, on an average, the number of DWORDS
  // loaded together by all clustered mem ops should not exceed 8. This is an
  // empirical value based on certain observations and performance related
  // experiments.
  // The good thing about this heuristic is - it avoids clustering of too many
  // sub-word loads, and also avoids clustering of wide loads. Below is the
  // brief summary of how the heuristic behaves for various `LoadSize`.
  // (1) 1 <= LoadSize <= 4: cluster at max 8 mem ops
  // (2) 5 <= LoadSize <= 8: cluster at max 4 mem ops
  // (3) 9 <= LoadSize <= 12: cluster at max 2 mem ops
  // (4) 13 <= LoadSize <= 16: cluster at max 2 mem ops
  // (5) LoadSize >= 17: do not cluster
  const unsigned LoadSize = NumBytes / NumLoads;
  const unsigned NumDWORDs = ((LoadSize + 3) / 4) * NumLoads;
  return NumDWORDs <= 8;
}

// FIXME: This behaves strangely. If, for example, you have 32 load + stores,
// the first 16 loads will be interleaved with the stores, and the next 16 will
// be clustered as expected. It should really split into 2 16 store batches.
//
// Loads are clustered until this returns false, rather than trying to schedule
// groups of stores. This also means we have to deal with saying different
// address space loads should be clustered, and ones which might cause bank
// conflicts.
//
// This might be deprecated so it might not be worth that much effort to fix.
bool SIInstrInfo::shouldScheduleLoadsNear(SDNode *Load0, SDNode *Load1,
                                          int64_t Offset0, int64_t Offset1,
                                          unsigned NumLoads) const {
  assert(Offset1 > Offset0 &&
         "Second offset should be larger than first offset!");
  // If we have less than 16 loads in a row, and the offsets are within 64
  // bytes, then schedule together.

  // A cacheline is 64 bytes (for global memory).
  return (NumLoads <= 16 && (Offset1 - Offset0) < 64);
}

static void reportIllegalCopy(const SIInstrInfo *TII, MachineBasicBlock &MBB,
                              MachineBasicBlock::iterator MI,
                              const DebugLoc &DL, MCRegister DestReg,
                              MCRegister SrcReg, bool KillSrc,
                              const char *Msg = "illegal SGPR to VGPR copy") {
  MachineFunction *MF = MBB.getParent();
  DiagnosticInfoUnsupported IllegalCopy(MF->getFunction(), Msg, DL, DS_Error);
  LLVMContext &C = MF->getFunction().getContext();
  C.diagnose(IllegalCopy);

  BuildMI(MBB, MI, DL, TII->get(AMDGPU::SI_ILLEGAL_COPY), DestReg)
    .addReg(SrcReg, getKillRegState(KillSrc));
}

/// Handle copying from SGPR to AGPR, or from AGPR to AGPR on GFX908. It is not
/// possible to have a direct copy in these cases on GFX908, so an intermediate
/// VGPR copy is required.
static void indirectCopyToAGPR(const SIInstrInfo &TII,
                               MachineBasicBlock &MBB,
                               MachineBasicBlock::iterator MI,
                               const DebugLoc &DL, MCRegister DestReg,
                               MCRegister SrcReg, bool KillSrc,
                               RegScavenger &RS, bool RegsOverlap,
                               Register ImpDefSuperReg = Register(),
                               Register ImpUseSuperReg = Register()) {
  assert((TII.getSubtarget().hasMAIInsts() &&
          !TII.getSubtarget().hasGFX90AInsts()) &&
         "Expected GFX908 subtarget.");

  assert((AMDGPU::SReg_32RegClass.contains(SrcReg) ||
          AMDGPU::AGPR_32RegClass.contains(SrcReg)) &&
         "Source register of the copy should be either an SGPR or an AGPR.");

  assert(AMDGPU::AGPR_32RegClass.contains(DestReg) &&
         "Destination register of the copy should be an AGPR.");

  const SIRegisterInfo &RI = TII.getRegisterInfo();

  // First try to find defining accvgpr_write to avoid temporary registers.
  // In the case of copies of overlapping AGPRs, we conservatively do not
  // reuse previous accvgpr_writes. Otherwise, we may incorrectly pick up
  // an accvgpr_write used for this same copy due to implicit-defs
  if (!RegsOverlap) {
    for (auto Def = MI, E = MBB.begin(); Def != E; ) {
      --Def;
      if (!Def->definesRegister(SrcReg, &RI))
        continue;
      if (Def->getOpcode() != AMDGPU::V_ACCVGPR_WRITE_B32_e64)
        break;

      MachineOperand &DefOp = Def->getOperand(1);
      assert(DefOp.isReg() || DefOp.isImm());

      if (DefOp.isReg()) {
        bool SafeToPropagate = true;
        // Check that register source operand is not clobbered before MI.
        // Immediate operands are always safe to propagate.
        for (auto I = Def; I != MI && SafeToPropagate; ++I)
          if (I->modifiesRegister(DefOp.getReg(), &RI))
            SafeToPropagate = false;

        if (!SafeToPropagate)
          break;

        DefOp.setIsKill(false);
      }

      MachineInstrBuilder Builder =
        BuildMI(MBB, MI, DL, TII.get(AMDGPU::V_ACCVGPR_WRITE_B32_e64), DestReg)
        .add(DefOp);
      if (ImpDefSuperReg)
        Builder.addReg(ImpDefSuperReg, RegState::Define | RegState::Implicit);

      if (ImpUseSuperReg) {
        Builder.addReg(ImpUseSuperReg,
                      getKillRegState(KillSrc) | RegState::Implicit);
      }

      return;
    }
  }

  RS.enterBasicBlock(MBB);
  RS.forward(MI);

  // Ideally we want to have three registers for a long reg_sequence copy
  // to hide 2 waitstates between v_mov_b32 and accvgpr_write.
  unsigned MaxVGPRs = RI.getRegPressureLimit(&AMDGPU::VGPR_32RegClass,
                                             *MBB.getParent());

  // Registers in the sequence are allocated contiguously so we can just
  // use register number to pick one of three round-robin temps.
  unsigned RegNo = (DestReg - AMDGPU::AGPR0) % 3;
  Register Tmp =
      MBB.getParent()->getInfo<SIMachineFunctionInfo>()->getVGPRForAGPRCopy();
  assert(MBB.getParent()->getRegInfo().isReserved(Tmp) &&
         "VGPR used for an intermediate copy should have been reserved.");

  // Only loop through if there are any free registers left, otherwise
  // scavenger may report a fatal error without emergency spill slot
  // or spill with the slot.
  while (RegNo-- && RS.FindUnusedReg(&AMDGPU::VGPR_32RegClass)) {
    Register Tmp2 = RS.scavengeRegister(&AMDGPU::VGPR_32RegClass, 0);
    if (!Tmp2 || RI.getHWRegIndex(Tmp2) >= MaxVGPRs)
      break;
    Tmp = Tmp2;
    RS.setRegUsed(Tmp);
  }

  // Insert copy to temporary VGPR.
  unsigned TmpCopyOp = AMDGPU::V_MOV_B32_e32;
  if (AMDGPU::AGPR_32RegClass.contains(SrcReg)) {
    TmpCopyOp = AMDGPU::V_ACCVGPR_READ_B32_e64;
  } else {
    assert(AMDGPU::SReg_32RegClass.contains(SrcReg));
  }

  MachineInstrBuilder UseBuilder = BuildMI(MBB, MI, DL, TII.get(TmpCopyOp), Tmp)
    .addReg(SrcReg, getKillRegState(KillSrc));
  if (ImpUseSuperReg) {
    UseBuilder.addReg(ImpUseSuperReg,
                      getKillRegState(KillSrc) | RegState::Implicit);
  }

  MachineInstrBuilder DefBuilder
    = BuildMI(MBB, MI, DL, TII.get(AMDGPU::V_ACCVGPR_WRITE_B32_e64), DestReg)
    .addReg(Tmp, RegState::Kill);

  if (ImpDefSuperReg)
    DefBuilder.addReg(ImpDefSuperReg, RegState::Define | RegState::Implicit);
}

static void expandSGPRCopy(const SIInstrInfo &TII, MachineBasicBlock &MBB,
                           MachineBasicBlock::iterator MI, const DebugLoc &DL,
                           MCRegister DestReg, MCRegister SrcReg, bool KillSrc,
                           const TargetRegisterClass *RC, bool Forward) {
  const SIRegisterInfo &RI = TII.getRegisterInfo();
  ArrayRef<int16_t> BaseIndices = RI.getRegSplitParts(RC, 4);
  MachineBasicBlock::iterator I = MI;
  MachineInstr *FirstMI = nullptr, *LastMI = nullptr;

  for (unsigned Idx = 0; Idx < BaseIndices.size(); ++Idx) {
    int16_t SubIdx = BaseIndices[Idx];
    Register Reg = RI.getSubReg(DestReg, SubIdx);
    unsigned Opcode = AMDGPU::S_MOV_B32;

    // Is SGPR aligned? If so try to combine with next.
    Register Src = RI.getSubReg(SrcReg, SubIdx);
    bool AlignedDest = ((Reg - AMDGPU::SGPR0) % 2) == 0;
    bool AlignedSrc = ((Src - AMDGPU::SGPR0) % 2) == 0;
    if (AlignedDest && AlignedSrc && (Idx + 1 < BaseIndices.size())) {
      // Can use SGPR64 copy
      unsigned Channel = RI.getChannelFromSubReg(SubIdx);
      SubIdx = RI.getSubRegFromChannel(Channel, 2);
      Opcode = AMDGPU::S_MOV_B64;
      Idx++;
    }

    LastMI = BuildMI(MBB, I, DL, TII.get(Opcode), RI.getSubReg(DestReg, SubIdx))
                 .addReg(RI.getSubReg(SrcReg, SubIdx))
                 .addReg(SrcReg, RegState::Implicit);

    if (!FirstMI)
      FirstMI = LastMI;

    if (!Forward)
      I--;
  }

  assert(FirstMI && LastMI);
  if (!Forward)
    std::swap(FirstMI, LastMI);

  FirstMI->addOperand(
      MachineOperand::CreateReg(DestReg, true /*IsDef*/, true /*IsImp*/));

  if (KillSrc)
    LastMI->addRegisterKilled(SrcReg, &RI);
}

void SIInstrInfo::copyPhysReg(MachineBasicBlock &MBB,
                              MachineBasicBlock::iterator MI,
                              const DebugLoc &DL, MCRegister DestReg,
                              MCRegister SrcReg, bool KillSrc) const {
  const TargetRegisterClass *RC = RI.getPhysRegBaseClass(DestReg);

  // FIXME: This is hack to resolve copies between 16 bit and 32 bit
  // registers until all patterns are fixed.
  if (Fix16BitCopies &&
      ((RI.getRegSizeInBits(*RC) == 16) ^
       (RI.getRegSizeInBits(*RI.getPhysRegBaseClass(SrcReg)) == 16))) {
    MCRegister &RegToFix = (RI.getRegSizeInBits(*RC) == 16) ? DestReg : SrcReg;
    MCRegister Super = RI.get32BitRegister(RegToFix);
    assert(RI.getSubReg(Super, AMDGPU::lo16) == RegToFix);
    RegToFix = Super;

    if (DestReg == SrcReg) {
      // Insert empty bundle since ExpandPostRA expects an instruction here.
      BuildMI(MBB, MI, DL, get(AMDGPU::BUNDLE));
      return;
    }

    RC = RI.getPhysRegBaseClass(DestReg);
  }

  if (RC == &AMDGPU::VGPR_32RegClass) {
    assert(AMDGPU::VGPR_32RegClass.contains(SrcReg) ||
           AMDGPU::SReg_32RegClass.contains(SrcReg) ||
           AMDGPU::AGPR_32RegClass.contains(SrcReg));
    unsigned Opc = AMDGPU::AGPR_32RegClass.contains(SrcReg) ?
                     AMDGPU::V_ACCVGPR_READ_B32_e64 : AMDGPU::V_MOV_B32_e32;
    BuildMI(MBB, MI, DL, get(Opc), DestReg)
      .addReg(SrcReg, getKillRegState(KillSrc));
    return;
  }

  if (RC == &AMDGPU::SReg_32_XM0RegClass ||
      RC == &AMDGPU::SReg_32RegClass) {
    if (SrcReg == AMDGPU::SCC) {
      BuildMI(MBB, MI, DL, get(AMDGPU::S_CSELECT_B32), DestReg)
          .addImm(1)
          .addImm(0);
      return;
    }

    if (DestReg == AMDGPU::VCC_LO) {
      if (AMDGPU::SReg_32RegClass.contains(SrcReg)) {
        BuildMI(MBB, MI, DL, get(AMDGPU::S_MOV_B32), AMDGPU::VCC_LO)
          .addReg(SrcReg, getKillRegState(KillSrc));
      } else {
        // FIXME: Hack until VReg_1 removed.
        assert(AMDGPU::VGPR_32RegClass.contains(SrcReg));
        BuildMI(MBB, MI, DL, get(AMDGPU::V_CMP_NE_U32_e32))
          .addImm(0)
          .addReg(SrcReg, getKillRegState(KillSrc));
      }

      return;
    }

    if (!AMDGPU::SReg_32RegClass.contains(SrcReg)) {
      reportIllegalCopy(this, MBB, MI, DL, DestReg, SrcReg, KillSrc);
      return;
    }

    BuildMI(MBB, MI, DL, get(AMDGPU::S_MOV_B32), DestReg)
            .addReg(SrcReg, getKillRegState(KillSrc));
    return;
  }

  if (RC == &AMDGPU::SReg_64RegClass) {
    if (SrcReg == AMDGPU::SCC) {
      BuildMI(MBB, MI, DL, get(AMDGPU::S_CSELECT_B64), DestReg)
          .addImm(1)
          .addImm(0);
      return;
    }

    if (DestReg == AMDGPU::VCC) {
      if (AMDGPU::SReg_64RegClass.contains(SrcReg)) {
        BuildMI(MBB, MI, DL, get(AMDGPU::S_MOV_B64), AMDGPU::VCC)
          .addReg(SrcReg, getKillRegState(KillSrc));
      } else {
        // FIXME: Hack until VReg_1 removed.
        assert(AMDGPU::VGPR_32RegClass.contains(SrcReg));
        BuildMI(MBB, MI, DL, get(AMDGPU::V_CMP_NE_U32_e32))
          .addImm(0)
          .addReg(SrcReg, getKillRegState(KillSrc));
      }

      return;
    }

    if (!AMDGPU::SReg_64RegClass.contains(SrcReg)) {
      reportIllegalCopy(this, MBB, MI, DL, DestReg, SrcReg, KillSrc);
      return;
    }

    BuildMI(MBB, MI, DL, get(AMDGPU::S_MOV_B64), DestReg)
            .addReg(SrcReg, getKillRegState(KillSrc));
    return;
  }

  if (DestReg == AMDGPU::SCC) {
    // Copying 64-bit or 32-bit sources to SCC barely makes sense,
    // but SelectionDAG emits such copies for i1 sources.
    if (AMDGPU::SReg_64RegClass.contains(SrcReg)) {
      // This copy can only be produced by patterns
      // with explicit SCC, which are known to be enabled
      // only for subtargets with S_CMP_LG_U64 present.
      assert(ST.hasScalarCompareEq64());
      BuildMI(MBB, MI, DL, get(AMDGPU::S_CMP_LG_U64))
          .addReg(SrcReg, getKillRegState(KillSrc))
          .addImm(0);
    } else {
      assert(AMDGPU::SReg_32RegClass.contains(SrcReg));
      BuildMI(MBB, MI, DL, get(AMDGPU::S_CMP_LG_U32))
          .addReg(SrcReg, getKillRegState(KillSrc))
          .addImm(0);
    }

    return;
  }

  if (RC == &AMDGPU::AGPR_32RegClass) {
    if (AMDGPU::VGPR_32RegClass.contains(SrcReg) ||
        (ST.hasGFX90AInsts() && AMDGPU::SReg_32RegClass.contains(SrcReg))) {
      BuildMI(MBB, MI, DL, get(AMDGPU::V_ACCVGPR_WRITE_B32_e64), DestReg)
        .addReg(SrcReg, getKillRegState(KillSrc));
      return;
    }

    if (AMDGPU::AGPR_32RegClass.contains(SrcReg) && ST.hasGFX90AInsts()) {
      BuildMI(MBB, MI, DL, get(AMDGPU::V_ACCVGPR_MOV_B32), DestReg)
        .addReg(SrcReg, getKillRegState(KillSrc));
      return;
    }

    // FIXME: Pass should maintain scavenger to avoid scan through the block on
    // every AGPR spill.
    RegScavenger RS;
    const bool Overlap = RI.regsOverlap(SrcReg, DestReg);
    indirectCopyToAGPR(*this, MBB, MI, DL, DestReg, SrcReg, KillSrc, RS, Overlap);
    return;
  }

  const unsigned Size = RI.getRegSizeInBits(*RC);
  if (Size == 16) {
    assert(AMDGPU::VGPR_LO16RegClass.contains(SrcReg) ||
           AMDGPU::VGPR_HI16RegClass.contains(SrcReg) ||
           AMDGPU::SReg_LO16RegClass.contains(SrcReg) ||
           AMDGPU::AGPR_LO16RegClass.contains(SrcReg));

    bool IsSGPRDst = AMDGPU::SReg_LO16RegClass.contains(DestReg);
    bool IsSGPRSrc = AMDGPU::SReg_LO16RegClass.contains(SrcReg);
    bool IsAGPRDst = AMDGPU::AGPR_LO16RegClass.contains(DestReg);
    bool IsAGPRSrc = AMDGPU::AGPR_LO16RegClass.contains(SrcReg);
    bool DstLow = AMDGPU::VGPR_LO16RegClass.contains(DestReg) ||
                  AMDGPU::SReg_LO16RegClass.contains(DestReg) ||
                  AMDGPU::AGPR_LO16RegClass.contains(DestReg);
    bool SrcLow = AMDGPU::VGPR_LO16RegClass.contains(SrcReg) ||
                  AMDGPU::SReg_LO16RegClass.contains(SrcReg) ||
                  AMDGPU::AGPR_LO16RegClass.contains(SrcReg);
    MCRegister NewDestReg = RI.get32BitRegister(DestReg);
    MCRegister NewSrcReg = RI.get32BitRegister(SrcReg);

    if (IsSGPRDst) {
      if (!IsSGPRSrc) {
        reportIllegalCopy(this, MBB, MI, DL, DestReg, SrcReg, KillSrc);
        return;
      }

      BuildMI(MBB, MI, DL, get(AMDGPU::S_MOV_B32), NewDestReg)
        .addReg(NewSrcReg, getKillRegState(KillSrc));
      return;
    }

    if (IsAGPRDst || IsAGPRSrc) {
      if (!DstLow || !SrcLow) {
        reportIllegalCopy(this, MBB, MI, DL, DestReg, SrcReg, KillSrc,
                          "Cannot use hi16 subreg with an AGPR!");
      }

      copyPhysReg(MBB, MI, DL, NewDestReg, NewSrcReg, KillSrc);
      return;
    }

    if (IsSGPRSrc && !ST.hasSDWAScalar()) {
      if (!DstLow || !SrcLow) {
        reportIllegalCopy(this, MBB, MI, DL, DestReg, SrcReg, KillSrc,
                          "Cannot use hi16 subreg on VI!");
      }

      BuildMI(MBB, MI, DL, get(AMDGPU::V_MOV_B32_e32), NewDestReg)
        .addReg(NewSrcReg, getKillRegState(KillSrc));
      return;
    }

    auto MIB = BuildMI(MBB, MI, DL, get(AMDGPU::V_MOV_B32_sdwa), NewDestReg)
      .addImm(0) // src0_modifiers
      .addReg(NewSrcReg)
      .addImm(0) // clamp
      .addImm(DstLow ? AMDGPU::SDWA::SdwaSel::WORD_0
                     : AMDGPU::SDWA::SdwaSel::WORD_1)
      .addImm(AMDGPU::SDWA::DstUnused::UNUSED_PRESERVE)
      .addImm(SrcLow ? AMDGPU::SDWA::SdwaSel::WORD_0
                     : AMDGPU::SDWA::SdwaSel::WORD_1)
      .addReg(NewDestReg, RegState::Implicit | RegState::Undef);
    // First implicit operand is $exec.
    MIB->tieOperands(0, MIB->getNumOperands() - 1);
    return;
  }

  const TargetRegisterClass *SrcRC = RI.getPhysRegBaseClass(SrcReg);
  if (RC == RI.getVGPR64Class() && (SrcRC == RC || RI.isSGPRClass(SrcRC))) {
    if (ST.hasMovB64()) {
      BuildMI(MBB, MI, DL, get(AMDGPU::V_MOV_B64_e32), DestReg)
        .addReg(SrcReg, getKillRegState(KillSrc));
      return;
    }
    if (ST.hasPackedFP32Ops()) {
      BuildMI(MBB, MI, DL, get(AMDGPU::V_PK_MOV_B32), DestReg)
        .addImm(SISrcMods::OP_SEL_1)
        .addReg(SrcReg)
        .addImm(SISrcMods::OP_SEL_0 | SISrcMods::OP_SEL_1)
        .addReg(SrcReg)
        .addImm(0) // op_sel_lo
        .addImm(0) // op_sel_hi
        .addImm(0) // neg_lo
        .addImm(0) // neg_hi
        .addImm(0) // clamp
        .addReg(SrcReg, getKillRegState(KillSrc) | RegState::Implicit);
      return;
    }
  }

  const bool Forward = RI.getHWRegIndex(DestReg) <= RI.getHWRegIndex(SrcReg);
  if (RI.isSGPRClass(RC)) {
    if (!RI.isSGPRClass(SrcRC)) {
      reportIllegalCopy(this, MBB, MI, DL, DestReg, SrcReg, KillSrc);
      return;
    }
    const bool CanKillSuperReg = KillSrc && !RI.regsOverlap(SrcReg, DestReg);
    expandSGPRCopy(*this, MBB, MI, DL, DestReg, SrcReg, CanKillSuperReg, RC,
                   Forward);
    return;
  }

  unsigned EltSize = 4;
  unsigned Opcode = AMDGPU::V_MOV_B32_e32;
  if (RI.isAGPRClass(RC)) {
    if (ST.hasGFX90AInsts() && RI.isAGPRClass(SrcRC))
      Opcode = AMDGPU::V_ACCVGPR_MOV_B32;
    else if (RI.hasVGPRs(SrcRC) ||
             (ST.hasGFX90AInsts() && RI.isSGPRClass(SrcRC)))
      Opcode = AMDGPU::V_ACCVGPR_WRITE_B32_e64;
    else
      Opcode = AMDGPU::INSTRUCTION_LIST_END;
  } else if (RI.hasVGPRs(RC) && RI.isAGPRClass(SrcRC)) {
    Opcode = AMDGPU::V_ACCVGPR_READ_B32_e64;
  } else if ((Size % 64 == 0) && RI.hasVGPRs(RC) &&
             (RI.isProperlyAlignedRC(*RC) &&
              (SrcRC == RC || RI.isSGPRClass(SrcRC)))) {
    // TODO: In 96-bit case, could do a 64-bit mov and then a 32-bit mov.
    if (ST.hasMovB64()) {
      Opcode = AMDGPU::V_MOV_B64_e32;
      EltSize = 8;
    } else if (ST.hasPackedFP32Ops()) {
      Opcode = AMDGPU::V_PK_MOV_B32;
      EltSize = 8;
    }
  }

  // For the cases where we need an intermediate instruction/temporary register
  // (destination is an AGPR), we need a scavenger.
  //
  // FIXME: The pass should maintain this for us so we don't have to re-scan the
  // whole block for every handled copy.
  std::unique_ptr<RegScavenger> RS;
  if (Opcode == AMDGPU::INSTRUCTION_LIST_END)
    RS.reset(new RegScavenger());

  ArrayRef<int16_t> SubIndices = RI.getRegSplitParts(RC, EltSize);

  // If there is an overlap, we can't kill the super-register on the last
  // instruction, since it will also kill the components made live by this def.
  const bool Overlap = RI.regsOverlap(SrcReg, DestReg);
  const bool CanKillSuperReg = KillSrc && !Overlap;

  for (unsigned Idx = 0; Idx < SubIndices.size(); ++Idx) {
    unsigned SubIdx;
    if (Forward)
      SubIdx = SubIndices[Idx];
    else
      SubIdx = SubIndices[SubIndices.size() - Idx - 1];

    bool IsFirstSubreg = Idx == 0;
    bool UseKill = CanKillSuperReg && Idx == SubIndices.size() - 1;

    if (Opcode == AMDGPU::INSTRUCTION_LIST_END) {
      Register ImpDefSuper = IsFirstSubreg ? Register(DestReg) : Register();
      Register ImpUseSuper = SrcReg;
      indirectCopyToAGPR(*this, MBB, MI, DL, RI.getSubReg(DestReg, SubIdx),
                         RI.getSubReg(SrcReg, SubIdx), UseKill, *RS, Overlap,
                         ImpDefSuper, ImpUseSuper);
    } else if (Opcode == AMDGPU::V_PK_MOV_B32) {
      Register DstSubReg = RI.getSubReg(DestReg, SubIdx);
      Register SrcSubReg = RI.getSubReg(SrcReg, SubIdx);
      MachineInstrBuilder MIB =
        BuildMI(MBB, MI, DL, get(AMDGPU::V_PK_MOV_B32), DstSubReg)
        .addImm(SISrcMods::OP_SEL_1)
        .addReg(SrcSubReg)
        .addImm(SISrcMods::OP_SEL_0 | SISrcMods::OP_SEL_1)
        .addReg(SrcSubReg)
        .addImm(0) // op_sel_lo
        .addImm(0) // op_sel_hi
        .addImm(0) // neg_lo
        .addImm(0) // neg_hi
        .addImm(0) // clamp
        .addReg(SrcReg, getKillRegState(UseKill) | RegState::Implicit);
      if (IsFirstSubreg)
        MIB.addReg(DestReg, RegState::Define | RegState::Implicit);
    } else {
      MachineInstrBuilder Builder =
        BuildMI(MBB, MI, DL, get(Opcode), RI.getSubReg(DestReg, SubIdx))
        .addReg(RI.getSubReg(SrcReg, SubIdx));
      if (IsFirstSubreg)
        Builder.addReg(DestReg, RegState::Define | RegState::Implicit);

      Builder.addReg(SrcReg, getKillRegState(UseKill) | RegState::Implicit);
    }
  }
}

int SIInstrInfo::commuteOpcode(unsigned Opcode) const {
  int NewOpc;

  // Try to map original to commuted opcode
  NewOpc = AMDGPU::getCommuteRev(Opcode);
  if (NewOpc != -1)
    // Check if the commuted (REV) opcode exists on the target.
    return pseudoToMCOpcode(NewOpc) != -1 ? NewOpc : -1;

  // Try to map commuted to original opcode
  NewOpc = AMDGPU::getCommuteOrig(Opcode);
  if (NewOpc != -1)
    // Check if the original (non-REV) opcode exists on the target.
    return pseudoToMCOpcode(NewOpc) != -1 ? NewOpc : -1;

  return Opcode;
}

void SIInstrInfo::materializeImmediate(MachineBasicBlock &MBB,
                                       MachineBasicBlock::iterator MI,
                                       const DebugLoc &DL, Register DestReg,
                                       int64_t Value) const {
  MachineRegisterInfo &MRI = MBB.getParent()->getRegInfo();
  const TargetRegisterClass *RegClass = MRI.getRegClass(DestReg);
  if (RegClass == &AMDGPU::SReg_32RegClass ||
      RegClass == &AMDGPU::SGPR_32RegClass ||
      RegClass == &AMDGPU::SReg_32_XM0RegClass ||
      RegClass == &AMDGPU::SReg_32_XM0_XEXECRegClass) {
    BuildMI(MBB, MI, DL, get(AMDGPU::S_MOV_B32), DestReg)
      .addImm(Value);
    return;
  }

  if (RegClass == &AMDGPU::SReg_64RegClass ||
      RegClass == &AMDGPU::SGPR_64RegClass ||
      RegClass == &AMDGPU::SReg_64_XEXECRegClass) {
    BuildMI(MBB, MI, DL, get(AMDGPU::S_MOV_B64), DestReg)
      .addImm(Value);
    return;
  }

  if (RegClass == &AMDGPU::VGPR_32RegClass) {
    BuildMI(MBB, MI, DL, get(AMDGPU::V_MOV_B32_e32), DestReg)
      .addImm(Value);
    return;
  }
  if (RegClass->hasSuperClassEq(&AMDGPU::VReg_64RegClass)) {
    BuildMI(MBB, MI, DL, get(AMDGPU::V_MOV_B64_PSEUDO), DestReg)
      .addImm(Value);
    return;
  }

  unsigned EltSize = 4;
  unsigned Opcode = AMDGPU::V_MOV_B32_e32;
  if (RI.isSGPRClass(RegClass)) {
    if (RI.getRegSizeInBits(*RegClass) > 32) {
      Opcode =  AMDGPU::S_MOV_B64;
      EltSize = 8;
    } else {
      Opcode = AMDGPU::S_MOV_B32;
      EltSize = 4;
    }
  }

  ArrayRef<int16_t> SubIndices = RI.getRegSplitParts(RegClass, EltSize);
  for (unsigned Idx = 0; Idx < SubIndices.size(); ++Idx) {
    int64_t IdxValue = Idx == 0 ? Value : 0;

    MachineInstrBuilder Builder = BuildMI(MBB, MI, DL,
      get(Opcode), RI.getSubReg(DestReg, SubIndices[Idx]));
    Builder.addImm(IdxValue);
  }
}

const TargetRegisterClass *
SIInstrInfo::getPreferredSelectRegClass(unsigned Size) const {
  return &AMDGPU::VGPR_32RegClass;
}

void SIInstrInfo::insertVectorSelect(MachineBasicBlock &MBB,
                                     MachineBasicBlock::iterator I,
                                     const DebugLoc &DL, Register DstReg,
                                     ArrayRef<MachineOperand> Cond,
                                     Register TrueReg,
                                     Register FalseReg) const {
  MachineRegisterInfo &MRI = MBB.getParent()->getRegInfo();
  const TargetRegisterClass *BoolXExecRC =
    RI.getRegClass(AMDGPU::SReg_1_XEXECRegClassID);
  assert(MRI.getRegClass(DstReg) == &AMDGPU::VGPR_32RegClass &&
         "Not a VGPR32 reg");

  if (Cond.size() == 1) {
    Register SReg = MRI.createVirtualRegister(BoolXExecRC);
    BuildMI(MBB, I, DL, get(AMDGPU::COPY), SReg)
      .add(Cond[0]);
    BuildMI(MBB, I, DL, get(AMDGPU::V_CNDMASK_B32_e64), DstReg)
      .addImm(0)
      .addReg(FalseReg)
      .addImm(0)
      .addReg(TrueReg)
      .addReg(SReg);
  } else if (Cond.size() == 2) {
    assert(Cond[0].isImm() && "Cond[0] is not an immediate");
    switch (Cond[0].getImm()) {
    case SIInstrInfo::SCC_TRUE: {
      Register SReg = MRI.createVirtualRegister(BoolXExecRC);
      BuildMI(MBB, I, DL, get(ST.isWave32() ? AMDGPU::S_CSELECT_B32
                                            : AMDGPU::S_CSELECT_B64), SReg)
        .addImm(1)
        .addImm(0);
      BuildMI(MBB, I, DL, get(AMDGPU::V_CNDMASK_B32_e64), DstReg)
        .addImm(0)
        .addReg(FalseReg)
        .addImm(0)
        .addReg(TrueReg)
        .addReg(SReg);
      break;
    }
    case SIInstrInfo::SCC_FALSE: {
      Register SReg = MRI.createVirtualRegister(BoolXExecRC);
      BuildMI(MBB, I, DL, get(ST.isWave32() ? AMDGPU::S_CSELECT_B32
                                            : AMDGPU::S_CSELECT_B64), SReg)
        .addImm(0)
        .addImm(1);
      BuildMI(MBB, I, DL, get(AMDGPU::V_CNDMASK_B32_e64), DstReg)
        .addImm(0)
        .addReg(FalseReg)
        .addImm(0)
        .addReg(TrueReg)
        .addReg(SReg);
      break;
    }
    case SIInstrInfo::VCCNZ: {
      MachineOperand RegOp = Cond[1];
      RegOp.setImplicit(false);
      Register SReg = MRI.createVirtualRegister(BoolXExecRC);
      BuildMI(MBB, I, DL, get(AMDGPU::COPY), SReg)
        .add(RegOp);
      BuildMI(MBB, I, DL, get(AMDGPU::V_CNDMASK_B32_e64), DstReg)
          .addImm(0)
          .addReg(FalseReg)
          .addImm(0)
          .addReg(TrueReg)
          .addReg(SReg);
      break;
    }
    case SIInstrInfo::VCCZ: {
      MachineOperand RegOp = Cond[1];
      RegOp.setImplicit(false);
      Register SReg = MRI.createVirtualRegister(BoolXExecRC);
      BuildMI(MBB, I, DL, get(AMDGPU::COPY), SReg)
        .add(RegOp);
      BuildMI(MBB, I, DL, get(AMDGPU::V_CNDMASK_B32_e64), DstReg)
          .addImm(0)
          .addReg(TrueReg)
          .addImm(0)
          .addReg(FalseReg)
          .addReg(SReg);
      break;
    }
    case SIInstrInfo::EXECNZ: {
      Register SReg = MRI.createVirtualRegister(BoolXExecRC);
      Register SReg2 = MRI.createVirtualRegister(RI.getBoolRC());
      BuildMI(MBB, I, DL, get(ST.isWave32() ? AMDGPU::S_OR_SAVEEXEC_B32
                                            : AMDGPU::S_OR_SAVEEXEC_B64), SReg2)
        .addImm(0);
      BuildMI(MBB, I, DL, get(ST.isWave32() ? AMDGPU::S_CSELECT_B32
                                            : AMDGPU::S_CSELECT_B64), SReg)
        .addImm(1)
        .addImm(0);
      BuildMI(MBB, I, DL, get(AMDGPU::V_CNDMASK_B32_e64), DstReg)
        .addImm(0)
        .addReg(FalseReg)
        .addImm(0)
        .addReg(TrueReg)
        .addReg(SReg);
      break;
    }
    case SIInstrInfo::EXECZ: {
      Register SReg = MRI.createVirtualRegister(BoolXExecRC);
      Register SReg2 = MRI.createVirtualRegister(RI.getBoolRC());
      BuildMI(MBB, I, DL, get(ST.isWave32() ? AMDGPU::S_OR_SAVEEXEC_B32
                                            : AMDGPU::S_OR_SAVEEXEC_B64), SReg2)
        .addImm(0);
      BuildMI(MBB, I, DL, get(ST.isWave32() ? AMDGPU::S_CSELECT_B32
                                            : AMDGPU::S_CSELECT_B64), SReg)
        .addImm(0)
        .addImm(1);
      BuildMI(MBB, I, DL, get(AMDGPU::V_CNDMASK_B32_e64), DstReg)
        .addImm(0)
        .addReg(FalseReg)
        .addImm(0)
        .addReg(TrueReg)
        .addReg(SReg);
      llvm_unreachable("Unhandled branch predicate EXECZ");
      break;
    }
    default:
      llvm_unreachable("invalid branch predicate");
    }
  } else {
    llvm_unreachable("Can only handle Cond size 1 or 2");
  }
}

Register SIInstrInfo::insertEQ(MachineBasicBlock *MBB,
                               MachineBasicBlock::iterator I,
                               const DebugLoc &DL,
                               Register SrcReg, int Value) const {
  MachineRegisterInfo &MRI = MBB->getParent()->getRegInfo();
  Register Reg = MRI.createVirtualRegister(RI.getBoolRC());
  BuildMI(*MBB, I, DL, get(AMDGPU::V_CMP_EQ_I32_e64), Reg)
    .addImm(Value)
    .addReg(SrcReg);

  return Reg;
}

Register SIInstrInfo::insertNE(MachineBasicBlock *MBB,
                               MachineBasicBlock::iterator I,
                               const DebugLoc &DL,
                               Register SrcReg, int Value) const {
  MachineRegisterInfo &MRI = MBB->getParent()->getRegInfo();
  Register Reg = MRI.createVirtualRegister(RI.getBoolRC());
  BuildMI(*MBB, I, DL, get(AMDGPU::V_CMP_NE_I32_e64), Reg)
    .addImm(Value)
    .addReg(SrcReg);

  return Reg;
}

unsigned SIInstrInfo::getMovOpcode(const TargetRegisterClass *DstRC) const {

  if (RI.isAGPRClass(DstRC))
    return AMDGPU::COPY;
  if (RI.getRegSizeInBits(*DstRC) == 32) {
    return RI.isSGPRClass(DstRC) ? AMDGPU::S_MOV_B32 : AMDGPU::V_MOV_B32_e32;
  } else if (RI.getRegSizeInBits(*DstRC) == 64 && RI.isSGPRClass(DstRC)) {
    return AMDGPU::S_MOV_B64;
  } else if (RI.getRegSizeInBits(*DstRC) == 64 && !RI.isSGPRClass(DstRC)) {
    return  AMDGPU::V_MOV_B64_PSEUDO;
  }
  return AMDGPU::COPY;
}

const MCInstrDesc &
SIInstrInfo::getIndirectGPRIDXPseudo(unsigned VecSize,
                                     bool IsIndirectSrc) const {
  if (IsIndirectSrc) {
    if (VecSize <= 32) // 4 bytes
      return get(AMDGPU::V_INDIRECT_REG_READ_GPR_IDX_B32_V1);
    if (VecSize <= 64) // 8 bytes
      return get(AMDGPU::V_INDIRECT_REG_READ_GPR_IDX_B32_V2);
    if (VecSize <= 96) // 12 bytes
      return get(AMDGPU::V_INDIRECT_REG_READ_GPR_IDX_B32_V3);
    if (VecSize <= 128) // 16 bytes
      return get(AMDGPU::V_INDIRECT_REG_READ_GPR_IDX_B32_V4);
    if (VecSize <= 160) // 20 bytes
      return get(AMDGPU::V_INDIRECT_REG_READ_GPR_IDX_B32_V5);
    if (VecSize <= 256) // 32 bytes
      return get(AMDGPU::V_INDIRECT_REG_READ_GPR_IDX_B32_V8);
    if (VecSize <= 288) // 36 bytes
      return get(AMDGPU::V_INDIRECT_REG_READ_GPR_IDX_B32_V9);
    if (VecSize <= 320) // 40 bytes
      return get(AMDGPU::V_INDIRECT_REG_READ_GPR_IDX_B32_V10);
    if (VecSize <= 352) // 44 bytes
      return get(AMDGPU::V_INDIRECT_REG_READ_GPR_IDX_B32_V11);
    if (VecSize <= 384) // 48 bytes
      return get(AMDGPU::V_INDIRECT_REG_READ_GPR_IDX_B32_V12);
    if (VecSize <= 512) // 64 bytes
      return get(AMDGPU::V_INDIRECT_REG_READ_GPR_IDX_B32_V16);
    if (VecSize <= 1024) // 128 bytes
      return get(AMDGPU::V_INDIRECT_REG_READ_GPR_IDX_B32_V32);

    llvm_unreachable("unsupported size for IndirectRegReadGPRIDX pseudos");
  }

  if (VecSize <= 32) // 4 bytes
    return get(AMDGPU::V_INDIRECT_REG_WRITE_GPR_IDX_B32_V1);
  if (VecSize <= 64) // 8 bytes
    return get(AMDGPU::V_INDIRECT_REG_WRITE_GPR_IDX_B32_V2);
  if (VecSize <= 96) // 12 bytes
    return get(AMDGPU::V_INDIRECT_REG_WRITE_GPR_IDX_B32_V3);
  if (VecSize <= 128) // 16 bytes
    return get(AMDGPU::V_INDIRECT_REG_WRITE_GPR_IDX_B32_V4);
  if (VecSize <= 160) // 20 bytes
    return get(AMDGPU::V_INDIRECT_REG_WRITE_GPR_IDX_B32_V5);
  if (VecSize <= 256) // 32 bytes
    return get(AMDGPU::V_INDIRECT_REG_WRITE_GPR_IDX_B32_V8);
  if (VecSize <= 288) // 36 bytes
    return get(AMDGPU::V_INDIRECT_REG_WRITE_GPR_IDX_B32_V9);
  if (VecSize <= 320) // 40 bytes
    return get(AMDGPU::V_INDIRECT_REG_WRITE_GPR_IDX_B32_V10);
  if (VecSize <= 352) // 44 bytes
    return get(AMDGPU::V_INDIRECT_REG_WRITE_GPR_IDX_B32_V11);
  if (VecSize <= 384) // 48 bytes
    return get(AMDGPU::V_INDIRECT_REG_WRITE_GPR_IDX_B32_V12);
  if (VecSize <= 512) // 64 bytes
    return get(AMDGPU::V_INDIRECT_REG_WRITE_GPR_IDX_B32_V16);
  if (VecSize <= 1024) // 128 bytes
    return get(AMDGPU::V_INDIRECT_REG_WRITE_GPR_IDX_B32_V32);

  llvm_unreachable("unsupported size for IndirectRegWriteGPRIDX pseudos");
}

static unsigned getIndirectVGPRWriteMovRelPseudoOpc(unsigned VecSize) {
  if (VecSize <= 32) // 4 bytes
    return AMDGPU::V_INDIRECT_REG_WRITE_MOVREL_B32_V1;
  if (VecSize <= 64) // 8 bytes
    return AMDGPU::V_INDIRECT_REG_WRITE_MOVREL_B32_V2;
  if (VecSize <= 96) // 12 bytes
    return AMDGPU::V_INDIRECT_REG_WRITE_MOVREL_B32_V3;
  if (VecSize <= 128) // 16 bytes
    return AMDGPU::V_INDIRECT_REG_WRITE_MOVREL_B32_V4;
  if (VecSize <= 160) // 20 bytes
    return AMDGPU::V_INDIRECT_REG_WRITE_MOVREL_B32_V5;
  if (VecSize <= 256) // 32 bytes
    return AMDGPU::V_INDIRECT_REG_WRITE_MOVREL_B32_V8;
  if (VecSize <= 288) // 36 bytes
    return AMDGPU::V_INDIRECT_REG_WRITE_MOVREL_B32_V9;
  if (VecSize <= 320) // 40 bytes
    return AMDGPU::V_INDIRECT_REG_WRITE_MOVREL_B32_V10;
  if (VecSize <= 352) // 44 bytes
    return AMDGPU::V_INDIRECT_REG_WRITE_MOVREL_B32_V11;
  if (VecSize <= 384) // 48 bytes
    return AMDGPU::V_INDIRECT_REG_WRITE_MOVREL_B32_V12;
  if (VecSize <= 512) // 64 bytes
    return AMDGPU::V_INDIRECT_REG_WRITE_MOVREL_B32_V16;
  if (VecSize <= 1024) // 128 bytes
    return AMDGPU::V_INDIRECT_REG_WRITE_MOVREL_B32_V32;

  llvm_unreachable("unsupported size for IndirectRegWrite pseudos");
}

static unsigned getIndirectSGPRWriteMovRelPseudo32(unsigned VecSize) {
  if (VecSize <= 32) // 4 bytes
    return AMDGPU::S_INDIRECT_REG_WRITE_MOVREL_B32_V1;
  if (VecSize <= 64) // 8 bytes
    return AMDGPU::S_INDIRECT_REG_WRITE_MOVREL_B32_V2;
  if (VecSize <= 96) // 12 bytes
    return AMDGPU::S_INDIRECT_REG_WRITE_MOVREL_B32_V3;
  if (VecSize <= 128) // 16 bytes
    return AMDGPU::S_INDIRECT_REG_WRITE_MOVREL_B32_V4;
  if (VecSize <= 160) // 20 bytes
    return AMDGPU::S_INDIRECT_REG_WRITE_MOVREL_B32_V5;
  if (VecSize <= 256) // 32 bytes
    return AMDGPU::S_INDIRECT_REG_WRITE_MOVREL_B32_V8;
  if (VecSize <= 512) // 64 bytes
    return AMDGPU::S_INDIRECT_REG_WRITE_MOVREL_B32_V16;
  if (VecSize <= 1024) // 128 bytes
    return AMDGPU::S_INDIRECT_REG_WRITE_MOVREL_B32_V32;

  llvm_unreachable("unsupported size for IndirectRegWrite pseudos");
}

static unsigned getIndirectSGPRWriteMovRelPseudo64(unsigned VecSize) {
  if (VecSize <= 64) // 8 bytes
    return AMDGPU::S_INDIRECT_REG_WRITE_MOVREL_B64_V1;
  if (VecSize <= 128) // 16 bytes
    return AMDGPU::S_INDIRECT_REG_WRITE_MOVREL_B64_V2;
  if (VecSize <= 256) // 32 bytes
    return AMDGPU::S_INDIRECT_REG_WRITE_MOVREL_B64_V4;
  if (VecSize <= 512) // 64 bytes
    return AMDGPU::S_INDIRECT_REG_WRITE_MOVREL_B64_V8;
  if (VecSize <= 1024) // 128 bytes
    return AMDGPU::S_INDIRECT_REG_WRITE_MOVREL_B64_V16;

  llvm_unreachable("unsupported size for IndirectRegWrite pseudos");
}

const MCInstrDesc &
SIInstrInfo::getIndirectRegWriteMovRelPseudo(unsigned VecSize, unsigned EltSize,
                                             bool IsSGPR) const {
  if (IsSGPR) {
    switch (EltSize) {
    case 32:
      return get(getIndirectSGPRWriteMovRelPseudo32(VecSize));
    case 64:
      return get(getIndirectSGPRWriteMovRelPseudo64(VecSize));
    default:
      llvm_unreachable("invalid reg indexing elt size");
    }
  }

  assert(EltSize == 32 && "invalid reg indexing elt size");
  return get(getIndirectVGPRWriteMovRelPseudoOpc(VecSize));
}

static unsigned getSGPRSpillSaveOpcode(unsigned Size) {
  switch (Size) {
  case 4:
    return AMDGPU::SI_SPILL_S32_SAVE;
  case 8:
    return AMDGPU::SI_SPILL_S64_SAVE;
  case 12:
    return AMDGPU::SI_SPILL_S96_SAVE;
  case 16:
    return AMDGPU::SI_SPILL_S128_SAVE;
  case 20:
    return AMDGPU::SI_SPILL_S160_SAVE;
  case 24:
    return AMDGPU::SI_SPILL_S192_SAVE;
  case 28:
    return AMDGPU::SI_SPILL_S224_SAVE;
  case 32:
    return AMDGPU::SI_SPILL_S256_SAVE;
  case 36:
    return AMDGPU::SI_SPILL_S288_SAVE;
  case 40:
    return AMDGPU::SI_SPILL_S320_SAVE;
  case 44:
    return AMDGPU::SI_SPILL_S352_SAVE;
  case 48:
    return AMDGPU::SI_SPILL_S384_SAVE;
  case 64:
    return AMDGPU::SI_SPILL_S512_SAVE;
  case 128:
    return AMDGPU::SI_SPILL_S1024_SAVE;
  default:
    llvm_unreachable("unknown register size");
  }
}

static unsigned getVGPRSpillSaveOpcode(unsigned Size) {
  switch (Size) {
  case 4:
    return AMDGPU::SI_SPILL_V32_SAVE;
  case 8:
    return AMDGPU::SI_SPILL_V64_SAVE;
  case 12:
    return AMDGPU::SI_SPILL_V96_SAVE;
  case 16:
    return AMDGPU::SI_SPILL_V128_SAVE;
  case 20:
    return AMDGPU::SI_SPILL_V160_SAVE;
  case 24:
    return AMDGPU::SI_SPILL_V192_SAVE;
  case 28:
    return AMDGPU::SI_SPILL_V224_SAVE;
  case 32:
    return AMDGPU::SI_SPILL_V256_SAVE;
  case 36:
    return AMDGPU::SI_SPILL_V288_SAVE;
  case 40:
    return AMDGPU::SI_SPILL_V320_SAVE;
  case 44:
    return AMDGPU::SI_SPILL_V352_SAVE;
  case 48:
    return AMDGPU::SI_SPILL_V384_SAVE;
  case 64:
    return AMDGPU::SI_SPILL_V512_SAVE;
  case 128:
    return AMDGPU::SI_SPILL_V1024_SAVE;
  default:
    llvm_unreachable("unknown register size");
  }
}

static unsigned getAGPRSpillSaveOpcode(unsigned Size) {
  switch (Size) {
  case 4:
    return AMDGPU::SI_SPILL_A32_SAVE;
  case 8:
    return AMDGPU::SI_SPILL_A64_SAVE;
  case 12:
    return AMDGPU::SI_SPILL_A96_SAVE;
  case 16:
    return AMDGPU::SI_SPILL_A128_SAVE;
  case 20:
    return AMDGPU::SI_SPILL_A160_SAVE;
  case 24:
    return AMDGPU::SI_SPILL_A192_SAVE;
  case 28:
    return AMDGPU::SI_SPILL_A224_SAVE;
  case 32:
    return AMDGPU::SI_SPILL_A256_SAVE;
  case 36:
    return AMDGPU::SI_SPILL_A288_SAVE;
  case 40:
    return AMDGPU::SI_SPILL_A320_SAVE;
  case 44:
    return AMDGPU::SI_SPILL_A352_SAVE;
  case 48:
    return AMDGPU::SI_SPILL_A384_SAVE;
  case 64:
    return AMDGPU::SI_SPILL_A512_SAVE;
  case 128:
    return AMDGPU::SI_SPILL_A1024_SAVE;
  default:
    llvm_unreachable("unknown register size");
  }
}

static unsigned getAVSpillSaveOpcode(unsigned Size) {
  switch (Size) {
  case 4:
    return AMDGPU::SI_SPILL_AV32_SAVE;
  case 8:
    return AMDGPU::SI_SPILL_AV64_SAVE;
  case 12:
    return AMDGPU::SI_SPILL_AV96_SAVE;
  case 16:
    return AMDGPU::SI_SPILL_AV128_SAVE;
  case 20:
    return AMDGPU::SI_SPILL_AV160_SAVE;
  case 24:
    return AMDGPU::SI_SPILL_AV192_SAVE;
  case 28:
    return AMDGPU::SI_SPILL_AV224_SAVE;
  case 32:
    return AMDGPU::SI_SPILL_AV256_SAVE;
  case 36:
    return AMDGPU::SI_SPILL_AV288_SAVE;
  case 40:
    return AMDGPU::SI_SPILL_AV320_SAVE;
  case 44:
    return AMDGPU::SI_SPILL_AV352_SAVE;
  case 48:
    return AMDGPU::SI_SPILL_AV384_SAVE;
  case 64:
    return AMDGPU::SI_SPILL_AV512_SAVE;
  case 128:
    return AMDGPU::SI_SPILL_AV1024_SAVE;
  default:
    llvm_unreachable("unknown register size");
  }
}

void SIInstrInfo::storeRegToStackSlot(
    MachineBasicBlock &MBB, MachineBasicBlock::iterator MI, Register SrcReg,
    bool isKill, int FrameIndex, const TargetRegisterClass *RC,
    const TargetRegisterInfo *TRI, Register VReg) const {
  MachineFunction *MF = MBB.getParent();
  SIMachineFunctionInfo *MFI = MF->getInfo<SIMachineFunctionInfo>();
  MachineFrameInfo &FrameInfo = MF->getFrameInfo();
  const DebugLoc &DL = MBB.findDebugLoc(MI);

  MachinePointerInfo PtrInfo
    = MachinePointerInfo::getFixedStack(*MF, FrameIndex);
  MachineMemOperand *MMO = MF->getMachineMemOperand(
      PtrInfo, MachineMemOperand::MOStore, FrameInfo.getObjectSize(FrameIndex),
      FrameInfo.getObjectAlign(FrameIndex));
  unsigned SpillSize = TRI->getSpillSize(*RC);

  MachineRegisterInfo &MRI = MF->getRegInfo();
  if (RI.isSGPRClass(RC)) {
    MFI->setHasSpilledSGPRs();
    assert(SrcReg != AMDGPU::M0 && "m0 should not be spilled");
    assert(SrcReg != AMDGPU::EXEC_LO && SrcReg != AMDGPU::EXEC_HI &&
           SrcReg != AMDGPU::EXEC && "exec should not be spilled");

    // We are only allowed to create one new instruction when spilling
    // registers, so we need to use pseudo instruction for spilling SGPRs.
    const MCInstrDesc &OpDesc = get(getSGPRSpillSaveOpcode(SpillSize));

    // The SGPR spill/restore instructions only work on number sgprs, so we need
    // to make sure we are using the correct register class.
    if (SrcReg.isVirtual() && SpillSize == 4) {
      MRI.constrainRegClass(SrcReg, &AMDGPU::SReg_32_XM0_XEXECRegClass);
    }

    BuildMI(MBB, MI, DL, OpDesc)
      .addReg(SrcReg, getKillRegState(isKill)) // data
      .addFrameIndex(FrameIndex)               // addr
      .addMemOperand(MMO)
      .addReg(MFI->getStackPtrOffsetReg(), RegState::Implicit);

    if (RI.spillSGPRToVGPR())
      FrameInfo.setStackID(FrameIndex, TargetStackID::SGPRSpill);
    return;
  }

  unsigned Opcode = RI.isVectorSuperClass(RC)
                        ? getAVSpillSaveOpcode(SpillSize)
                        : RI.isAGPRClass(RC)
                              ? getAGPRSpillSaveOpcode(SpillSize)
                              : getVGPRSpillSaveOpcode(SpillSize);
  MFI->setHasSpilledVGPRs();

  BuildMI(MBB, MI, DL, get(Opcode))
    .addReg(SrcReg, getKillRegState(isKill)) // data
    .addFrameIndex(FrameIndex)               // addr
    .addReg(MFI->getStackPtrOffsetReg())     // scratch_offset
    .addImm(0)                               // offset
    .addMemOperand(MMO);
}

static unsigned getSGPRSpillRestoreOpcode(unsigned Size) {
  switch (Size) {
  case 4:
    return AMDGPU::SI_SPILL_S32_RESTORE;
  case 8:
    return AMDGPU::SI_SPILL_S64_RESTORE;
  case 12:
    return AMDGPU::SI_SPILL_S96_RESTORE;
  case 16:
    return AMDGPU::SI_SPILL_S128_RESTORE;
  case 20:
    return AMDGPU::SI_SPILL_S160_RESTORE;
  case 24:
    return AMDGPU::SI_SPILL_S192_RESTORE;
  case 28:
    return AMDGPU::SI_SPILL_S224_RESTORE;
  case 32:
    return AMDGPU::SI_SPILL_S256_RESTORE;
  case 36:
    return AMDGPU::SI_SPILL_S288_RESTORE;
  case 40:
    return AMDGPU::SI_SPILL_S320_RESTORE;
  case 44:
    return AMDGPU::SI_SPILL_S352_RESTORE;
  case 48:
    return AMDGPU::SI_SPILL_S384_RESTORE;
  case 64:
    return AMDGPU::SI_SPILL_S512_RESTORE;
  case 128:
    return AMDGPU::SI_SPILL_S1024_RESTORE;
  default:
    llvm_unreachable("unknown register size");
  }
}

static unsigned getVGPRSpillRestoreOpcode(unsigned Size) {
  switch (Size) {
  case 4:
    return AMDGPU::SI_SPILL_V32_RESTORE;
  case 8:
    return AMDGPU::SI_SPILL_V64_RESTORE;
  case 12:
    return AMDGPU::SI_SPILL_V96_RESTORE;
  case 16:
    return AMDGPU::SI_SPILL_V128_RESTORE;
  case 20:
    return AMDGPU::SI_SPILL_V160_RESTORE;
  case 24:
    return AMDGPU::SI_SPILL_V192_RESTORE;
  case 28:
    return AMDGPU::SI_SPILL_V224_RESTORE;
  case 32:
    return AMDGPU::SI_SPILL_V256_RESTORE;
  case 36:
    return AMDGPU::SI_SPILL_V288_RESTORE;
  case 40:
    return AMDGPU::SI_SPILL_V320_RESTORE;
  case 44:
    return AMDGPU::SI_SPILL_V352_RESTORE;
  case 48:
    return AMDGPU::SI_SPILL_V384_RESTORE;
  case 64:
    return AMDGPU::SI_SPILL_V512_RESTORE;
  case 128:
    return AMDGPU::SI_SPILL_V1024_RESTORE;
  default:
    llvm_unreachable("unknown register size");
  }
}

static unsigned getAGPRSpillRestoreOpcode(unsigned Size) {
  switch (Size) {
  case 4:
    return AMDGPU::SI_SPILL_A32_RESTORE;
  case 8:
    return AMDGPU::SI_SPILL_A64_RESTORE;
  case 12:
    return AMDGPU::SI_SPILL_A96_RESTORE;
  case 16:
    return AMDGPU::SI_SPILL_A128_RESTORE;
  case 20:
    return AMDGPU::SI_SPILL_A160_RESTORE;
  case 24:
    return AMDGPU::SI_SPILL_A192_RESTORE;
  case 28:
    return AMDGPU::SI_SPILL_A224_RESTORE;
  case 32:
    return AMDGPU::SI_SPILL_A256_RESTORE;
  case 36:
    return AMDGPU::SI_SPILL_A288_RESTORE;
  case 40:
    return AMDGPU::SI_SPILL_A320_RESTORE;
  case 44:
    return AMDGPU::SI_SPILL_A352_RESTORE;
  case 48:
    return AMDGPU::SI_SPILL_A384_RESTORE;
  case 64:
    return AMDGPU::SI_SPILL_A512_RESTORE;
  case 128:
    return AMDGPU::SI_SPILL_A1024_RESTORE;
  default:
    llvm_unreachable("unknown register size");
  }
}

static unsigned getAVSpillRestoreOpcode(unsigned Size) {
  switch (Size) {
  case 4:
    return AMDGPU::SI_SPILL_AV32_RESTORE;
  case 8:
    return AMDGPU::SI_SPILL_AV64_RESTORE;
  case 12:
    return AMDGPU::SI_SPILL_AV96_RESTORE;
  case 16:
    return AMDGPU::SI_SPILL_AV128_RESTORE;
  case 20:
    return AMDGPU::SI_SPILL_AV160_RESTORE;
  case 24:
    return AMDGPU::SI_SPILL_AV192_RESTORE;
  case 28:
    return AMDGPU::SI_SPILL_AV224_RESTORE;
  case 32:
    return AMDGPU::SI_SPILL_AV256_RESTORE;
  case 36:
    return AMDGPU::SI_SPILL_AV288_RESTORE;
  case 40:
    return AMDGPU::SI_SPILL_AV320_RESTORE;
  case 44:
    return AMDGPU::SI_SPILL_AV352_RESTORE;
  case 48:
    return AMDGPU::SI_SPILL_AV384_RESTORE;
  case 64:
    return AMDGPU::SI_SPILL_AV512_RESTORE;
  case 128:
    return AMDGPU::SI_SPILL_AV1024_RESTORE;
  default:
    llvm_unreachable("unknown register size");
  }
}

void SIInstrInfo::loadRegFromStackSlot(MachineBasicBlock &MBB,
                                       MachineBasicBlock::iterator MI,
                                       Register DestReg, int FrameIndex,
                                       const TargetRegisterClass *RC,
                                       const TargetRegisterInfo *TRI,
                                       Register VReg) const {
  MachineFunction *MF = MBB.getParent();
  SIMachineFunctionInfo *MFI = MF->getInfo<SIMachineFunctionInfo>();
  MachineFrameInfo &FrameInfo = MF->getFrameInfo();
  const DebugLoc &DL = MBB.findDebugLoc(MI);
  unsigned SpillSize = TRI->getSpillSize(*RC);

  MachinePointerInfo PtrInfo
    = MachinePointerInfo::getFixedStack(*MF, FrameIndex);

  MachineMemOperand *MMO = MF->getMachineMemOperand(
      PtrInfo, MachineMemOperand::MOLoad, FrameInfo.getObjectSize(FrameIndex),
      FrameInfo.getObjectAlign(FrameIndex));

  if (RI.isSGPRClass(RC)) {
    MFI->setHasSpilledSGPRs();
    assert(DestReg != AMDGPU::M0 && "m0 should not be reloaded into");
    assert(DestReg != AMDGPU::EXEC_LO && DestReg != AMDGPU::EXEC_HI &&
           DestReg != AMDGPU::EXEC && "exec should not be spilled");

    // FIXME: Maybe this should not include a memoperand because it will be
    // lowered to non-memory instructions.
    const MCInstrDesc &OpDesc = get(getSGPRSpillRestoreOpcode(SpillSize));
    if (DestReg.isVirtual() && SpillSize == 4) {
      MachineRegisterInfo &MRI = MF->getRegInfo();
      MRI.constrainRegClass(DestReg, &AMDGPU::SReg_32_XM0_XEXECRegClass);
    }

    if (RI.spillSGPRToVGPR())
      FrameInfo.setStackID(FrameIndex, TargetStackID::SGPRSpill);
    BuildMI(MBB, MI, DL, OpDesc, DestReg)
      .addFrameIndex(FrameIndex) // addr
      .addMemOperand(MMO)
      .addReg(MFI->getStackPtrOffsetReg(), RegState::Implicit);

    return;
  }

  unsigned Opcode = RI.isVectorSuperClass(RC)
                        ? getAVSpillRestoreOpcode(SpillSize)
                        : RI.isAGPRClass(RC)
                              ? getAGPRSpillRestoreOpcode(SpillSize)
                              : getVGPRSpillRestoreOpcode(SpillSize);
  BuildMI(MBB, MI, DL, get(Opcode), DestReg)
      .addFrameIndex(FrameIndex)           // vaddr
      .addReg(MFI->getStackPtrOffsetReg()) // scratch_offset
      .addImm(0)                           // offset
      .addMemOperand(MMO);
}

void SIInstrInfo::insertNoop(MachineBasicBlock &MBB,
                             MachineBasicBlock::iterator MI) const {
  insertNoops(MBB, MI, 1);
}

void SIInstrInfo::insertNoops(MachineBasicBlock &MBB,
                              MachineBasicBlock::iterator MI,
                              unsigned Quantity) const {
  DebugLoc DL = MBB.findDebugLoc(MI);
  while (Quantity > 0) {
    unsigned Arg = std::min(Quantity, 8u);
    Quantity -= Arg;
    BuildMI(MBB, MI, DL, get(AMDGPU::S_NOP)).addImm(Arg - 1);
  }
}

void SIInstrInfo::insertReturn(MachineBasicBlock &MBB) const {
  auto MF = MBB.getParent();
  SIMachineFunctionInfo *Info = MF->getInfo<SIMachineFunctionInfo>();

  assert(Info->isEntryFunction());

  if (MBB.succ_empty()) {
    bool HasNoTerminator = MBB.getFirstTerminator() == MBB.end();
    if (HasNoTerminator) {
      if (Info->returnsVoid()) {
        BuildMI(MBB, MBB.end(), DebugLoc(), get(AMDGPU::S_ENDPGM)).addImm(0);
      } else {
        BuildMI(MBB, MBB.end(), DebugLoc(), get(AMDGPU::SI_RETURN_TO_EPILOG));
      }
    }
  }
}

unsigned SIInstrInfo::getNumWaitStates(const MachineInstr &MI) {
  switch (MI.getOpcode()) {
  default:
    if (MI.isMetaInstruction())
      return 0;
    return 1; // FIXME: Do wait states equal cycles?

  case AMDGPU::S_NOP:
    return MI.getOperand(0).getImm() + 1;
  // SI_RETURN_TO_EPILOG is a fallthrough to code outside of the function. The
  // hazard, even if one exist, won't really be visible. Should we handle it?
  }
}

bool SIInstrInfo::expandPostRAPseudo(MachineInstr &MI) const {
  const SIRegisterInfo *TRI = ST.getRegisterInfo();
  MachineBasicBlock &MBB = *MI.getParent();
  DebugLoc DL = MBB.findDebugLoc(MI);
  switch (MI.getOpcode()) {
  default: return TargetInstrInfo::expandPostRAPseudo(MI);
  case AMDGPU::S_MOV_B64_term:
    // This is only a terminator to get the correct spill code placement during
    // register allocation.
    MI.setDesc(get(AMDGPU::S_MOV_B64));
    break;

  case AMDGPU::S_MOV_B32_term:
    // This is only a terminator to get the correct spill code placement during
    // register allocation.
    MI.setDesc(get(AMDGPU::S_MOV_B32));
    break;

  case AMDGPU::S_XOR_B64_term:
    // This is only a terminator to get the correct spill code placement during
    // register allocation.
    MI.setDesc(get(AMDGPU::S_XOR_B64));
    break;

  case AMDGPU::S_XOR_B32_term:
    // This is only a terminator to get the correct spill code placement during
    // register allocation.
    MI.setDesc(get(AMDGPU::S_XOR_B32));
    break;
  case AMDGPU::S_OR_B64_term:
    // This is only a terminator to get the correct spill code placement during
    // register allocation.
    MI.setDesc(get(AMDGPU::S_OR_B64));
    break;
  case AMDGPU::S_OR_B32_term:
    // This is only a terminator to get the correct spill code placement during
    // register allocation.
    MI.setDesc(get(AMDGPU::S_OR_B32));
    break;

  case AMDGPU::S_ANDN2_B64_term:
    // This is only a terminator to get the correct spill code placement during
    // register allocation.
    MI.setDesc(get(AMDGPU::S_ANDN2_B64));
    break;

  case AMDGPU::S_ANDN2_B32_term:
    // This is only a terminator to get the correct spill code placement during
    // register allocation.
    MI.setDesc(get(AMDGPU::S_ANDN2_B32));
    break;

  case AMDGPU::S_AND_B64_term:
    // This is only a terminator to get the correct spill code placement during
    // register allocation.
    MI.setDesc(get(AMDGPU::S_AND_B64));
    break;

  case AMDGPU::S_AND_B32_term:
    // This is only a terminator to get the correct spill code placement during
    // register allocation.
    MI.setDesc(get(AMDGPU::S_AND_B32));
    break;

  case AMDGPU::V_MOV_B64_PSEUDO: {
    Register Dst = MI.getOperand(0).getReg();
    Register DstLo = RI.getSubReg(Dst, AMDGPU::sub0);
    Register DstHi = RI.getSubReg(Dst, AMDGPU::sub1);

    const MachineOperand &SrcOp = MI.getOperand(1);
    // FIXME: Will this work for 64-bit floating point immediates?
    assert(!SrcOp.isFPImm());
    if (ST.hasMovB64()) {
      MI.setDesc(get(AMDGPU::V_MOV_B64_e32));
      if (SrcOp.isReg() || isInlineConstant(MI, 1) ||
          isUInt<32>(SrcOp.getImm()))
        break;
    }
    if (SrcOp.isImm()) {
      APInt Imm(64, SrcOp.getImm());
      APInt Lo(32, Imm.getLoBits(32).getZExtValue());
      APInt Hi(32, Imm.getHiBits(32).getZExtValue());
      if (ST.hasPackedFP32Ops() && Lo == Hi && isInlineConstant(Lo)) {
        BuildMI(MBB, MI, DL, get(AMDGPU::V_PK_MOV_B32), Dst)
          .addImm(SISrcMods::OP_SEL_1)
          .addImm(Lo.getSExtValue())
          .addImm(SISrcMods::OP_SEL_1)
          .addImm(Lo.getSExtValue())
          .addImm(0)  // op_sel_lo
          .addImm(0)  // op_sel_hi
          .addImm(0)  // neg_lo
          .addImm(0)  // neg_hi
          .addImm(0); // clamp
      } else {
        BuildMI(MBB, MI, DL, get(AMDGPU::V_MOV_B32_e32), DstLo)
          .addImm(Lo.getSExtValue())
          .addReg(Dst, RegState::Implicit | RegState::Define);
        BuildMI(MBB, MI, DL, get(AMDGPU::V_MOV_B32_e32), DstHi)
          .addImm(Hi.getSExtValue())
          .addReg(Dst, RegState::Implicit | RegState::Define);
      }
    } else {
      assert(SrcOp.isReg());
      if (ST.hasPackedFP32Ops() &&
          !RI.isAGPR(MBB.getParent()->getRegInfo(), SrcOp.getReg())) {
        BuildMI(MBB, MI, DL, get(AMDGPU::V_PK_MOV_B32), Dst)
          .addImm(SISrcMods::OP_SEL_1) // src0_mod
          .addReg(SrcOp.getReg())
          .addImm(SISrcMods::OP_SEL_0 | SISrcMods::OP_SEL_1) // src1_mod
          .addReg(SrcOp.getReg())
          .addImm(0)  // op_sel_lo
          .addImm(0)  // op_sel_hi
          .addImm(0)  // neg_lo
          .addImm(0)  // neg_hi
          .addImm(0); // clamp
      } else {
        BuildMI(MBB, MI, DL, get(AMDGPU::V_MOV_B32_e32), DstLo)
          .addReg(RI.getSubReg(SrcOp.getReg(), AMDGPU::sub0))
          .addReg(Dst, RegState::Implicit | RegState::Define);
        BuildMI(MBB, MI, DL, get(AMDGPU::V_MOV_B32_e32), DstHi)
          .addReg(RI.getSubReg(SrcOp.getReg(), AMDGPU::sub1))
          .addReg(Dst, RegState::Implicit | RegState::Define);
      }
    }
    MI.eraseFromParent();
    break;
  }
  case AMDGPU::V_MOV_B64_DPP_PSEUDO: {
    expandMovDPP64(MI);
    break;
  }
  case AMDGPU::S_MOV_B64_IMM_PSEUDO: {
    const MachineOperand &SrcOp = MI.getOperand(1);
    assert(!SrcOp.isFPImm());
    APInt Imm(64, SrcOp.getImm());
    if (Imm.isIntN(32) || isInlineConstant(Imm)) {
      MI.setDesc(get(AMDGPU::S_MOV_B64));
      break;
    }

    Register Dst = MI.getOperand(0).getReg();
    Register DstLo = RI.getSubReg(Dst, AMDGPU::sub0);
    Register DstHi = RI.getSubReg(Dst, AMDGPU::sub1);

    APInt Lo(32, Imm.getLoBits(32).getZExtValue());
    APInt Hi(32, Imm.getHiBits(32).getZExtValue());
    BuildMI(MBB, MI, DL, get(AMDGPU::S_MOV_B32), DstLo)
      .addImm(Lo.getSExtValue())
      .addReg(Dst, RegState::Implicit | RegState::Define);
    BuildMI(MBB, MI, DL, get(AMDGPU::S_MOV_B32), DstHi)
      .addImm(Hi.getSExtValue())
      .addReg(Dst, RegState::Implicit | RegState::Define);
    MI.eraseFromParent();
    break;
  }
  case AMDGPU::V_SET_INACTIVE_B32: {
    unsigned NotOpc = ST.isWave32() ? AMDGPU::S_NOT_B32 : AMDGPU::S_NOT_B64;
    unsigned Exec = ST.isWave32() ? AMDGPU::EXEC_LO : AMDGPU::EXEC;
    // FIXME: We may possibly optimize the COPY once we find ways to make LLVM
    // optimizations (mainly Register Coalescer) aware of WWM register liveness.
    BuildMI(MBB, MI, DL, get(AMDGPU::V_MOV_B32_e32), MI.getOperand(0).getReg())
        .add(MI.getOperand(1));
    auto FirstNot = BuildMI(MBB, MI, DL, get(NotOpc), Exec).addReg(Exec);
    FirstNot->addRegisterDead(AMDGPU::SCC, TRI); // SCC is overwritten
    BuildMI(MBB, MI, DL, get(AMDGPU::V_MOV_B32_e32), MI.getOperand(0).getReg())
      .add(MI.getOperand(2));
    BuildMI(MBB, MI, DL, get(NotOpc), Exec)
      .addReg(Exec);
    MI.eraseFromParent();
    break;
  }
  case AMDGPU::V_SET_INACTIVE_B64: {
    unsigned NotOpc = ST.isWave32() ? AMDGPU::S_NOT_B32 : AMDGPU::S_NOT_B64;
    unsigned Exec = ST.isWave32() ? AMDGPU::EXEC_LO : AMDGPU::EXEC;
    MachineInstr *Copy = BuildMI(MBB, MI, DL, get(AMDGPU::V_MOV_B64_PSEUDO),
                                 MI.getOperand(0).getReg())
                             .add(MI.getOperand(1));
    expandPostRAPseudo(*Copy);
    auto FirstNot = BuildMI(MBB, MI, DL, get(NotOpc), Exec).addReg(Exec);
    FirstNot->addRegisterDead(AMDGPU::SCC, TRI); // SCC is overwritten
    Copy = BuildMI(MBB, MI, DL, get(AMDGPU::V_MOV_B64_PSEUDO),
                   MI.getOperand(0).getReg())
               .add(MI.getOperand(2));
    expandPostRAPseudo(*Copy);
    BuildMI(MBB, MI, DL, get(NotOpc), Exec)
      .addReg(Exec);
    MI.eraseFromParent();
    break;
  }
  case AMDGPU::V_INDIRECT_REG_WRITE_MOVREL_B32_V1:
  case AMDGPU::V_INDIRECT_REG_WRITE_MOVREL_B32_V2:
  case AMDGPU::V_INDIRECT_REG_WRITE_MOVREL_B32_V3:
  case AMDGPU::V_INDIRECT_REG_WRITE_MOVREL_B32_V4:
  case AMDGPU::V_INDIRECT_REG_WRITE_MOVREL_B32_V5:
  case AMDGPU::V_INDIRECT_REG_WRITE_MOVREL_B32_V8:
  case AMDGPU::V_INDIRECT_REG_WRITE_MOVREL_B32_V9:
  case AMDGPU::V_INDIRECT_REG_WRITE_MOVREL_B32_V10:
  case AMDGPU::V_INDIRECT_REG_WRITE_MOVREL_B32_V11:
  case AMDGPU::V_INDIRECT_REG_WRITE_MOVREL_B32_V12:
  case AMDGPU::V_INDIRECT_REG_WRITE_MOVREL_B32_V16:
  case AMDGPU::V_INDIRECT_REG_WRITE_MOVREL_B32_V32:
  case AMDGPU::S_INDIRECT_REG_WRITE_MOVREL_B32_V1:
  case AMDGPU::S_INDIRECT_REG_WRITE_MOVREL_B32_V2:
  case AMDGPU::S_INDIRECT_REG_WRITE_MOVREL_B32_V3:
  case AMDGPU::S_INDIRECT_REG_WRITE_MOVREL_B32_V4:
  case AMDGPU::S_INDIRECT_REG_WRITE_MOVREL_B32_V5:
  case AMDGPU::S_INDIRECT_REG_WRITE_MOVREL_B32_V8:
  case AMDGPU::S_INDIRECT_REG_WRITE_MOVREL_B32_V16:
  case AMDGPU::S_INDIRECT_REG_WRITE_MOVREL_B32_V32:
  case AMDGPU::S_INDIRECT_REG_WRITE_MOVREL_B64_V1:
  case AMDGPU::S_INDIRECT_REG_WRITE_MOVREL_B64_V2:
  case AMDGPU::S_INDIRECT_REG_WRITE_MOVREL_B64_V4:
  case AMDGPU::S_INDIRECT_REG_WRITE_MOVREL_B64_V8:
  case AMDGPU::S_INDIRECT_REG_WRITE_MOVREL_B64_V16: {
    const TargetRegisterClass *EltRC = getOpRegClass(MI, 2);

    unsigned Opc;
    if (RI.hasVGPRs(EltRC)) {
      Opc = AMDGPU::V_MOVRELD_B32_e32;
    } else {
      Opc = RI.getRegSizeInBits(*EltRC) == 64 ? AMDGPU::S_MOVRELD_B64
                                              : AMDGPU::S_MOVRELD_B32;
    }

    const MCInstrDesc &OpDesc = get(Opc);
    Register VecReg = MI.getOperand(0).getReg();
    bool IsUndef = MI.getOperand(1).isUndef();
    unsigned SubReg = MI.getOperand(3).getImm();
    assert(VecReg == MI.getOperand(1).getReg());

    MachineInstrBuilder MIB =
      BuildMI(MBB, MI, DL, OpDesc)
        .addReg(RI.getSubReg(VecReg, SubReg), RegState::Undef)
        .add(MI.getOperand(2))
        .addReg(VecReg, RegState::ImplicitDefine)
        .addReg(VecReg, RegState::Implicit | (IsUndef ? RegState::Undef : 0));

    const int ImpDefIdx =
        OpDesc.getNumOperands() + OpDesc.implicit_uses().size();
    const int ImpUseIdx = ImpDefIdx + 1;
    MIB->tieOperands(ImpDefIdx, ImpUseIdx);
    MI.eraseFromParent();
    break;
  }
  case AMDGPU::V_INDIRECT_REG_WRITE_GPR_IDX_B32_V1:
  case AMDGPU::V_INDIRECT_REG_WRITE_GPR_IDX_B32_V2:
  case AMDGPU::V_INDIRECT_REG_WRITE_GPR_IDX_B32_V3:
  case AMDGPU::V_INDIRECT_REG_WRITE_GPR_IDX_B32_V4:
  case AMDGPU::V_INDIRECT_REG_WRITE_GPR_IDX_B32_V5:
  case AMDGPU::V_INDIRECT_REG_WRITE_GPR_IDX_B32_V8:
  case AMDGPU::V_INDIRECT_REG_WRITE_GPR_IDX_B32_V9:
  case AMDGPU::V_INDIRECT_REG_WRITE_GPR_IDX_B32_V10:
  case AMDGPU::V_INDIRECT_REG_WRITE_GPR_IDX_B32_V11:
  case AMDGPU::V_INDIRECT_REG_WRITE_GPR_IDX_B32_V12:
  case AMDGPU::V_INDIRECT_REG_WRITE_GPR_IDX_B32_V16:
  case AMDGPU::V_INDIRECT_REG_WRITE_GPR_IDX_B32_V32: {
    assert(ST.useVGPRIndexMode());
    Register VecReg = MI.getOperand(0).getReg();
    bool IsUndef = MI.getOperand(1).isUndef();
    Register Idx = MI.getOperand(3).getReg();
    Register SubReg = MI.getOperand(4).getImm();

    MachineInstr *SetOn = BuildMI(MBB, MI, DL, get(AMDGPU::S_SET_GPR_IDX_ON))
                              .addReg(Idx)
                              .addImm(AMDGPU::VGPRIndexMode::DST_ENABLE);
    SetOn->getOperand(3).setIsUndef();

    const MCInstrDesc &OpDesc = get(AMDGPU::V_MOV_B32_indirect_write);
    MachineInstrBuilder MIB =
        BuildMI(MBB, MI, DL, OpDesc)
            .addReg(RI.getSubReg(VecReg, SubReg), RegState::Undef)
            .add(MI.getOperand(2))
            .addReg(VecReg, RegState::ImplicitDefine)
            .addReg(VecReg,
                    RegState::Implicit | (IsUndef ? RegState::Undef : 0));

    const int ImpDefIdx =
        OpDesc.getNumOperands() + OpDesc.implicit_uses().size();
    const int ImpUseIdx = ImpDefIdx + 1;
    MIB->tieOperands(ImpDefIdx, ImpUseIdx);

    MachineInstr *SetOff = BuildMI(MBB, MI, DL, get(AMDGPU::S_SET_GPR_IDX_OFF));

    finalizeBundle(MBB, SetOn->getIterator(), std::next(SetOff->getIterator()));

    MI.eraseFromParent();
    break;
  }
  case AMDGPU::V_INDIRECT_REG_READ_GPR_IDX_B32_V1:
  case AMDGPU::V_INDIRECT_REG_READ_GPR_IDX_B32_V2:
  case AMDGPU::V_INDIRECT_REG_READ_GPR_IDX_B32_V3:
  case AMDGPU::V_INDIRECT_REG_READ_GPR_IDX_B32_V4:
  case AMDGPU::V_INDIRECT_REG_READ_GPR_IDX_B32_V5:
  case AMDGPU::V_INDIRECT_REG_READ_GPR_IDX_B32_V8:
  case AMDGPU::V_INDIRECT_REG_READ_GPR_IDX_B32_V9:
  case AMDGPU::V_INDIRECT_REG_READ_GPR_IDX_B32_V10:
  case AMDGPU::V_INDIRECT_REG_READ_GPR_IDX_B32_V11:
  case AMDGPU::V_INDIRECT_REG_READ_GPR_IDX_B32_V12:
  case AMDGPU::V_INDIRECT_REG_READ_GPR_IDX_B32_V16:
  case AMDGPU::V_INDIRECT_REG_READ_GPR_IDX_B32_V32: {
    assert(ST.useVGPRIndexMode());
    Register Dst = MI.getOperand(0).getReg();
    Register VecReg = MI.getOperand(1).getReg();
    bool IsUndef = MI.getOperand(1).isUndef();
    Register Idx = MI.getOperand(2).getReg();
    Register SubReg = MI.getOperand(3).getImm();

    MachineInstr *SetOn = BuildMI(MBB, MI, DL, get(AMDGPU::S_SET_GPR_IDX_ON))
                              .addReg(Idx)
                              .addImm(AMDGPU::VGPRIndexMode::SRC0_ENABLE);
    SetOn->getOperand(3).setIsUndef();

    BuildMI(MBB, MI, DL, get(AMDGPU::V_MOV_B32_indirect_read))
        .addDef(Dst)
        .addReg(RI.getSubReg(VecReg, SubReg), RegState::Undef)
        .addReg(VecReg, RegState::Implicit | (IsUndef ? RegState::Undef : 0));

    MachineInstr *SetOff = BuildMI(MBB, MI, DL, get(AMDGPU::S_SET_GPR_IDX_OFF));

    finalizeBundle(MBB, SetOn->getIterator(), std::next(SetOff->getIterator()));

    MI.eraseFromParent();
    break;
  }
  case AMDGPU::SI_PC_ADD_REL_OFFSET: {
    MachineFunction &MF = *MBB.getParent();
    Register Reg = MI.getOperand(0).getReg();
    Register RegLo = RI.getSubReg(Reg, AMDGPU::sub0);
    Register RegHi = RI.getSubReg(Reg, AMDGPU::sub1);

    // Create a bundle so these instructions won't be re-ordered by the
    // post-RA scheduler.
    MIBundleBuilder Bundler(MBB, MI);
    Bundler.append(BuildMI(MF, DL, get(AMDGPU::S_GETPC_B64), Reg));

    // Add 32-bit offset from this instruction to the start of the
    // constant data.
    Bundler.append(BuildMI(MF, DL, get(AMDGPU::S_ADD_U32), RegLo)
                       .addReg(RegLo)
                       .add(MI.getOperand(1)));

    MachineInstrBuilder MIB = BuildMI(MF, DL, get(AMDGPU::S_ADDC_U32), RegHi)
                                  .addReg(RegHi);
    MIB.add(MI.getOperand(2));

    Bundler.append(MIB);
    finalizeBundle(MBB, Bundler.begin());

    MI.eraseFromParent();
    break;
  }
  case AMDGPU::ENTER_STRICT_WWM: {
    // This only gets its own opcode so that SIPreAllocateWWMRegs can tell when
    // Whole Wave Mode is entered.
    MI.setDesc(get(ST.isWave32() ? AMDGPU::S_OR_SAVEEXEC_B32
                                 : AMDGPU::S_OR_SAVEEXEC_B64));
    break;
  }
  case AMDGPU::ENTER_STRICT_WQM: {
    // This only gets its own opcode so that SIPreAllocateWWMRegs can tell when
    // STRICT_WQM is entered.
    const unsigned Exec = ST.isWave32() ? AMDGPU::EXEC_LO : AMDGPU::EXEC;
    const unsigned WQMOp = ST.isWave32() ? AMDGPU::S_WQM_B32 : AMDGPU::S_WQM_B64;
    const unsigned MovOp = ST.isWave32() ? AMDGPU::S_MOV_B32 : AMDGPU::S_MOV_B64;
    BuildMI(MBB, MI, DL, get(MovOp), MI.getOperand(0).getReg()).addReg(Exec);
    BuildMI(MBB, MI, DL, get(WQMOp), Exec).addReg(Exec);

    MI.eraseFromParent();
    break;
  }
  case AMDGPU::EXIT_STRICT_WWM:
  case AMDGPU::EXIT_STRICT_WQM: {
    // This only gets its own opcode so that SIPreAllocateWWMRegs can tell when
    // WWM/STICT_WQM is exited.
    MI.setDesc(get(ST.isWave32() ? AMDGPU::S_MOV_B32 : AMDGPU::S_MOV_B64));
    break;
  }
  case AMDGPU::ENTER_PSEUDO_WM:
  case AMDGPU::EXIT_PSEUDO_WM: {
    // These do nothing.
    MI.eraseFromParent();
    break;
  }
  case AMDGPU::SI_RETURN: {
    const MachineFunction *MF = MBB.getParent();
    const GCNSubtarget &ST = MF->getSubtarget<GCNSubtarget>();
    const SIRegisterInfo *TRI = ST.getRegisterInfo();
    // Hiding the return address use with SI_RETURN may lead to extra kills in
    // the function and missing live-ins. We are fine in practice because callee
    // saved register handling ensures the register value is restored before
    // RET, but we need the undef flag here to appease the MachineVerifier
    // liveness checks.
    MachineInstrBuilder MIB =
        BuildMI(MBB, MI, DL, get(AMDGPU::S_SETPC_B64_return))
            .addReg(TRI->getReturnAddressReg(*MF), RegState::Undef);

    MIB.copyImplicitOps(MI);
    MI.eraseFromParent();
    break;
  }
  }
  return true;
}

std::pair<MachineInstr*, MachineInstr*>
SIInstrInfo::expandMovDPP64(MachineInstr &MI) const {
  assert (MI.getOpcode() == AMDGPU::V_MOV_B64_DPP_PSEUDO);

  if (ST.hasMovB64() &&
      AMDGPU::isLegal64BitDPPControl(
        getNamedOperand(MI, AMDGPU::OpName::dpp_ctrl)->getImm())) {
    MI.setDesc(get(AMDGPU::V_MOV_B64_dpp));
    return std::pair(&MI, nullptr);
  }

  MachineBasicBlock &MBB = *MI.getParent();
  DebugLoc DL = MBB.findDebugLoc(MI);
  MachineFunction *MF = MBB.getParent();
  MachineRegisterInfo &MRI = MF->getRegInfo();
  Register Dst = MI.getOperand(0).getReg();
  unsigned Part = 0;
  MachineInstr *Split[2];

  for (auto Sub : { AMDGPU::sub0, AMDGPU::sub1 }) {
    auto MovDPP = BuildMI(MBB, MI, DL, get(AMDGPU::V_MOV_B32_dpp));
    if (Dst.isPhysical()) {
      MovDPP.addDef(RI.getSubReg(Dst, Sub));
    } else {
      assert(MRI.isSSA());
      auto Tmp = MRI.createVirtualRegister(&AMDGPU::VGPR_32RegClass);
      MovDPP.addDef(Tmp);
    }

    for (unsigned I = 1; I <= 2; ++I) { // old and src operands.
      const MachineOperand &SrcOp = MI.getOperand(I);
      assert(!SrcOp.isFPImm());
      if (SrcOp.isImm()) {
        APInt Imm(64, SrcOp.getImm());
        Imm.ashrInPlace(Part * 32);
        MovDPP.addImm(Imm.getLoBits(32).getZExtValue());
      } else {
        assert(SrcOp.isReg());
        Register Src = SrcOp.getReg();
        if (Src.isPhysical())
          MovDPP.addReg(RI.getSubReg(Src, Sub));
        else
          MovDPP.addReg(Src, SrcOp.isUndef() ? RegState::Undef : 0, Sub);
      }
    }

    for (const MachineOperand &MO : llvm::drop_begin(MI.explicit_operands(), 3))
      MovDPP.addImm(MO.getImm());

    Split[Part] = MovDPP;
    ++Part;
  }

  if (Dst.isVirtual())
    BuildMI(MBB, MI, DL, get(AMDGPU::REG_SEQUENCE), Dst)
      .addReg(Split[0]->getOperand(0).getReg())
      .addImm(AMDGPU::sub0)
      .addReg(Split[1]->getOperand(0).getReg())
      .addImm(AMDGPU::sub1);

  MI.eraseFromParent();
  return std::pair(Split[0], Split[1]);
}

bool SIInstrInfo::swapSourceModifiers(MachineInstr &MI,
                                      MachineOperand &Src0,
                                      unsigned Src0OpName,
                                      MachineOperand &Src1,
                                      unsigned Src1OpName) const {
  MachineOperand *Src0Mods = getNamedOperand(MI, Src0OpName);
  if (!Src0Mods)
    return false;

  MachineOperand *Src1Mods = getNamedOperand(MI, Src1OpName);
  assert(Src1Mods &&
         "All commutable instructions have both src0 and src1 modifiers");

  int Src0ModsVal = Src0Mods->getImm();
  int Src1ModsVal = Src1Mods->getImm();

  Src1Mods->setImm(Src0ModsVal);
  Src0Mods->setImm(Src1ModsVal);
  return true;
}

static MachineInstr *swapRegAndNonRegOperand(MachineInstr &MI,
                                             MachineOperand &RegOp,
                                             MachineOperand &NonRegOp) {
  Register Reg = RegOp.getReg();
  unsigned SubReg = RegOp.getSubReg();
  bool IsKill = RegOp.isKill();
  bool IsDead = RegOp.isDead();
  bool IsUndef = RegOp.isUndef();
  bool IsDebug = RegOp.isDebug();

  if (NonRegOp.isImm())
    RegOp.ChangeToImmediate(NonRegOp.getImm());
  else if (NonRegOp.isFI())
    RegOp.ChangeToFrameIndex(NonRegOp.getIndex());
  else if (NonRegOp.isGlobal()) {
    RegOp.ChangeToGA(NonRegOp.getGlobal(), NonRegOp.getOffset(),
                     NonRegOp.getTargetFlags());
  } else
    return nullptr;

  // Make sure we don't reinterpret a subreg index in the target flags.
  RegOp.setTargetFlags(NonRegOp.getTargetFlags());

  NonRegOp.ChangeToRegister(Reg, false, false, IsKill, IsDead, IsUndef, IsDebug);
  NonRegOp.setSubReg(SubReg);

  return &MI;
}

MachineInstr *SIInstrInfo::commuteInstructionImpl(MachineInstr &MI, bool NewMI,
                                                  unsigned Src0Idx,
                                                  unsigned Src1Idx) const {
  assert(!NewMI && "this should never be used");

  unsigned Opc = MI.getOpcode();
  int CommutedOpcode = commuteOpcode(Opc);
  if (CommutedOpcode == -1)
    return nullptr;

  assert(AMDGPU::getNamedOperandIdx(Opc, AMDGPU::OpName::src0) ==
           static_cast<int>(Src0Idx) &&
         AMDGPU::getNamedOperandIdx(Opc, AMDGPU::OpName::src1) ==
           static_cast<int>(Src1Idx) &&
         "inconsistency with findCommutedOpIndices");

  MachineOperand &Src0 = MI.getOperand(Src0Idx);
  MachineOperand &Src1 = MI.getOperand(Src1Idx);

  MachineInstr *CommutedMI = nullptr;
  if (Src0.isReg() && Src1.isReg()) {
    if (isOperandLegal(MI, Src1Idx, &Src0)) {
      // Be sure to copy the source modifiers to the right place.
      CommutedMI
        = TargetInstrInfo::commuteInstructionImpl(MI, NewMI, Src0Idx, Src1Idx);
    }

  } else if (Src0.isReg() && !Src1.isReg()) {
    // src0 should always be able to support any operand type, so no need to
    // check operand legality.
    CommutedMI = swapRegAndNonRegOperand(MI, Src0, Src1);
  } else if (!Src0.isReg() && Src1.isReg()) {
    if (isOperandLegal(MI, Src1Idx, &Src0))
      CommutedMI = swapRegAndNonRegOperand(MI, Src1, Src0);
  } else {
    // FIXME: Found two non registers to commute. This does happen.
    return nullptr;
  }

  if (CommutedMI) {
    swapSourceModifiers(MI, Src0, AMDGPU::OpName::src0_modifiers,
                        Src1, AMDGPU::OpName::src1_modifiers);

    CommutedMI->setDesc(get(CommutedOpcode));
  }

  return CommutedMI;
}

// This needs to be implemented because the source modifiers may be inserted
// between the true commutable operands, and the base
// TargetInstrInfo::commuteInstruction uses it.
bool SIInstrInfo::findCommutedOpIndices(const MachineInstr &MI,
                                        unsigned &SrcOpIdx0,
                                        unsigned &SrcOpIdx1) const {
  return findCommutedOpIndices(MI.getDesc(), SrcOpIdx0, SrcOpIdx1);
}

bool SIInstrInfo::findCommutedOpIndices(const MCInstrDesc &Desc,
                                        unsigned &SrcOpIdx0,
                                        unsigned &SrcOpIdx1) const {
  if (!Desc.isCommutable())
    return false;

  unsigned Opc = Desc.getOpcode();
  int Src0Idx = AMDGPU::getNamedOperandIdx(Opc, AMDGPU::OpName::src0);
  if (Src0Idx == -1)
    return false;

  int Src1Idx = AMDGPU::getNamedOperandIdx(Opc, AMDGPU::OpName::src1);
  if (Src1Idx == -1)
    return false;

  return fixCommutedOpIndices(SrcOpIdx0, SrcOpIdx1, Src0Idx, Src1Idx);
}

bool SIInstrInfo::isBranchOffsetInRange(unsigned BranchOp,
                                        int64_t BrOffset) const {
  // BranchRelaxation should never have to check s_setpc_b64 because its dest
  // block is unanalyzable.
  assert(BranchOp != AMDGPU::S_SETPC_B64);

  // Convert to dwords.
  BrOffset /= 4;

  // The branch instructions do PC += signext(SIMM16 * 4) + 4, so the offset is
  // from the next instruction.
  BrOffset -= 1;

  return isIntN(BranchOffsetBits, BrOffset);
}

MachineBasicBlock *SIInstrInfo::getBranchDestBlock(
  const MachineInstr &MI) const {
  if (MI.getOpcode() == AMDGPU::S_SETPC_B64) {
    // This would be a difficult analysis to perform, but can always be legal so
    // there's no need to analyze it.
    return nullptr;
  }

  return MI.getOperand(0).getMBB();
}

bool SIInstrInfo::hasDivergentBranch(const MachineBasicBlock *MBB) const {
  for (const MachineInstr &MI : MBB->terminators()) {
    if (MI.getOpcode() == AMDGPU::SI_NON_UNIFORM_BRCOND_PSEUDO ||
        MI.getOpcode() == AMDGPU::SI_IF || MI.getOpcode() == AMDGPU::SI_ELSE ||
        MI.getOpcode() == AMDGPU::SI_LOOP)
      return true;
  }
  return false;
}

void SIInstrInfo::insertIndirectBranch(MachineBasicBlock &MBB,
                                       MachineBasicBlock &DestBB,
                                       MachineBasicBlock &RestoreBB,
                                       const DebugLoc &DL, int64_t BrOffset,
                                       RegScavenger *RS) const {
  assert(RS && "RegScavenger required for long branching");
  assert(MBB.empty() &&
         "new block should be inserted for expanding unconditional branch");
  assert(MBB.pred_size() == 1);
  assert(RestoreBB.empty() &&
         "restore block should be inserted for restoring clobbered registers");

  MachineFunction *MF = MBB.getParent();
  MachineRegisterInfo &MRI = MF->getRegInfo();

  // FIXME: Virtual register workaround for RegScavenger not working with empty
  // blocks.
  Register PCReg = MRI.createVirtualRegister(&AMDGPU::SReg_64RegClass);

  auto I = MBB.end();

  // We need to compute the offset relative to the instruction immediately after
  // s_getpc_b64. Insert pc arithmetic code before last terminator.
  MachineInstr *GetPC = BuildMI(MBB, I, DL, get(AMDGPU::S_GETPC_B64), PCReg);

  auto &MCCtx = MF->getContext();
  MCSymbol *PostGetPCLabel =
      MCCtx.createTempSymbol("post_getpc", /*AlwaysAddSuffix=*/true);
  GetPC->setPostInstrSymbol(*MF, PostGetPCLabel);

  MCSymbol *OffsetLo =
      MCCtx.createTempSymbol("offset_lo", /*AlwaysAddSuffix=*/true);
  MCSymbol *OffsetHi =
      MCCtx.createTempSymbol("offset_hi", /*AlwaysAddSuffix=*/true);
  BuildMI(MBB, I, DL, get(AMDGPU::S_ADD_U32))
      .addReg(PCReg, RegState::Define, AMDGPU::sub0)
      .addReg(PCReg, 0, AMDGPU::sub0)
      .addSym(OffsetLo, MO_FAR_BRANCH_OFFSET);
  BuildMI(MBB, I, DL, get(AMDGPU::S_ADDC_U32))
      .addReg(PCReg, RegState::Define, AMDGPU::sub1)
      .addReg(PCReg, 0, AMDGPU::sub1)
      .addSym(OffsetHi, MO_FAR_BRANCH_OFFSET);

  // Insert the indirect branch after the other terminator.
  BuildMI(&MBB, DL, get(AMDGPU::S_SETPC_B64))
    .addReg(PCReg);

  // FIXME: If spilling is necessary, this will fail because this scavenger has
  // no emergency stack slots. It is non-trivial to spill in this situation,
  // because the restore code needs to be specially placed after the
  // jump. BranchRelaxation then needs to be made aware of the newly inserted
  // block.
  //
  // If a spill is needed for the pc register pair, we need to insert a spill
  // restore block right before the destination block, and insert a short branch
  // into the old destination block's fallthrough predecessor.
  // e.g.:
  //
  // s_cbranch_scc0 skip_long_branch:
  //
  // long_branch_bb:
  //   spill s[8:9]
  //   s_getpc_b64 s[8:9]
  //   s_add_u32 s8, s8, restore_bb
  //   s_addc_u32 s9, s9, 0
  //   s_setpc_b64 s[8:9]
  //
  // skip_long_branch:
  //   foo;
  //
  // .....
  //
  // dest_bb_fallthrough_predecessor:
  // bar;
  // s_branch dest_bb
  //
  // restore_bb:
  //  restore s[8:9]
  //  fallthrough dest_bb
  ///
  // dest_bb:
  //   buzz;

  RS->enterBasicBlockEnd(MBB);
  Register Scav = RS->scavengeRegisterBackwards(
      AMDGPU::SReg_64RegClass, MachineBasicBlock::iterator(GetPC),
      /* RestoreAfter */ false, 0, /* AllowSpill */ false);
  if (Scav) {
    RS->setRegUsed(Scav);
    MRI.replaceRegWith(PCReg, Scav);
    MRI.clearVirtRegs();
  } else {
    // As SGPR needs VGPR to be spilled, we reuse the slot of temporary VGPR for
    // SGPR spill.
    const GCNSubtarget &ST = MF->getSubtarget<GCNSubtarget>();
    const SIRegisterInfo *TRI = ST.getRegisterInfo();
    TRI->spillEmergencySGPR(GetPC, RestoreBB, AMDGPU::SGPR0_SGPR1, RS);
    MRI.replaceRegWith(PCReg, AMDGPU::SGPR0_SGPR1);
    MRI.clearVirtRegs();
  }

  MCSymbol *DestLabel = Scav ? DestBB.getSymbol() : RestoreBB.getSymbol();
  // Now, the distance could be defined.
  auto *Offset = MCBinaryExpr::createSub(
      MCSymbolRefExpr::create(DestLabel, MCCtx),
      MCSymbolRefExpr::create(PostGetPCLabel, MCCtx), MCCtx);
  // Add offset assignments.
  auto *Mask = MCConstantExpr::create(0xFFFFFFFFULL, MCCtx);
  OffsetLo->setVariableValue(MCBinaryExpr::createAnd(Offset, Mask, MCCtx));
  auto *ShAmt = MCConstantExpr::create(32, MCCtx);
  OffsetHi->setVariableValue(MCBinaryExpr::createAShr(Offset, ShAmt, MCCtx));
}

unsigned SIInstrInfo::getBranchOpcode(SIInstrInfo::BranchPredicate Cond) {
  switch (Cond) {
  case SIInstrInfo::SCC_TRUE:
    return AMDGPU::S_CBRANCH_SCC1;
  case SIInstrInfo::SCC_FALSE:
    return AMDGPU::S_CBRANCH_SCC0;
  case SIInstrInfo::VCCNZ:
    return AMDGPU::S_CBRANCH_VCCNZ;
  case SIInstrInfo::VCCZ:
    return AMDGPU::S_CBRANCH_VCCZ;
  case SIInstrInfo::EXECNZ:
    return AMDGPU::S_CBRANCH_EXECNZ;
  case SIInstrInfo::EXECZ:
    return AMDGPU::S_CBRANCH_EXECZ;
  default:
    llvm_unreachable("invalid branch predicate");
  }
}

SIInstrInfo::BranchPredicate SIInstrInfo::getBranchPredicate(unsigned Opcode) {
  switch (Opcode) {
  case AMDGPU::S_CBRANCH_SCC0:
    return SCC_FALSE;
  case AMDGPU::S_CBRANCH_SCC1:
    return SCC_TRUE;
  case AMDGPU::S_CBRANCH_VCCNZ:
    return VCCNZ;
  case AMDGPU::S_CBRANCH_VCCZ:
    return VCCZ;
  case AMDGPU::S_CBRANCH_EXECNZ:
    return EXECNZ;
  case AMDGPU::S_CBRANCH_EXECZ:
    return EXECZ;
  default:
    return INVALID_BR;
  }
}

bool SIInstrInfo::analyzeBranchImpl(MachineBasicBlock &MBB,
                                    MachineBasicBlock::iterator I,
                                    MachineBasicBlock *&TBB,
                                    MachineBasicBlock *&FBB,
                                    SmallVectorImpl<MachineOperand> &Cond,
                                    bool AllowModify) const {
  if (I->getOpcode() == AMDGPU::S_BRANCH) {
    // Unconditional Branch
    TBB = I->getOperand(0).getMBB();
    return false;
  }

  MachineBasicBlock *CondBB = nullptr;

  if (I->getOpcode() == AMDGPU::SI_NON_UNIFORM_BRCOND_PSEUDO) {
    CondBB = I->getOperand(1).getMBB();
    Cond.push_back(I->getOperand(0));
  } else {
    BranchPredicate Pred = getBranchPredicate(I->getOpcode());
    if (Pred == INVALID_BR)
      return true;

    CondBB = I->getOperand(0).getMBB();
    Cond.push_back(MachineOperand::CreateImm(Pred));
    Cond.push_back(I->getOperand(1)); // Save the branch register.
  }
  ++I;

  if (I == MBB.end()) {
    // Conditional branch followed by fall-through.
    TBB = CondBB;
    return false;
  }

  if (I->getOpcode() == AMDGPU::S_BRANCH) {
    TBB = CondBB;
    FBB = I->getOperand(0).getMBB();
    return false;
  }

  return true;
}

bool SIInstrInfo::analyzeBranch(MachineBasicBlock &MBB, MachineBasicBlock *&TBB,
                                MachineBasicBlock *&FBB,
                                SmallVectorImpl<MachineOperand> &Cond,
                                bool AllowModify) const {
  MachineBasicBlock::iterator I = MBB.getFirstTerminator();
  auto E = MBB.end();
  if (I == E)
    return false;

  // Skip over the instructions that are artificially terminators for special
  // exec management.
  while (I != E && !I->isBranch() && !I->isReturn()) {
    switch (I->getOpcode()) {
    case AMDGPU::S_MOV_B64_term:
    case AMDGPU::S_XOR_B64_term:
    case AMDGPU::S_OR_B64_term:
    case AMDGPU::S_ANDN2_B64_term:
    case AMDGPU::S_AND_B64_term:
    case AMDGPU::S_MOV_B32_term:
    case AMDGPU::S_XOR_B32_term:
    case AMDGPU::S_OR_B32_term:
    case AMDGPU::S_ANDN2_B32_term:
    case AMDGPU::S_AND_B32_term:
      break;
    case AMDGPU::SI_IF:
    case AMDGPU::SI_ELSE:
    case AMDGPU::SI_KILL_I1_TERMINATOR:
    case AMDGPU::SI_KILL_F32_COND_IMM_TERMINATOR:
      // FIXME: It's messy that these need to be considered here at all.
      return true;
    default:
      llvm_unreachable("unexpected non-branch terminator inst");
    }

    ++I;
  }

  if (I == E)
    return false;

  return analyzeBranchImpl(MBB, I, TBB, FBB, Cond, AllowModify);
}

unsigned SIInstrInfo::removeBranch(MachineBasicBlock &MBB,
                                   int *BytesRemoved) const {
  unsigned Count = 0;
  unsigned RemovedSize = 0;
  for (MachineInstr &MI : llvm::make_early_inc_range(MBB.terminators())) {
    // Skip over artificial terminators when removing instructions.
    if (MI.isBranch() || MI.isReturn()) {
      RemovedSize += getInstSizeInBytes(MI);
      MI.eraseFromParent();
      ++Count;
    }
  }

  if (BytesRemoved)
    *BytesRemoved = RemovedSize;

  return Count;
}

// Copy the flags onto the implicit condition register operand.
static void preserveCondRegFlags(MachineOperand &CondReg,
                                 const MachineOperand &OrigCond) {
  CondReg.setIsUndef(OrigCond.isUndef());
  CondReg.setIsKill(OrigCond.isKill());
}

unsigned SIInstrInfo::insertBranch(MachineBasicBlock &MBB,
                                   MachineBasicBlock *TBB,
                                   MachineBasicBlock *FBB,
                                   ArrayRef<MachineOperand> Cond,
                                   const DebugLoc &DL,
                                   int *BytesAdded) const {
  if (!FBB && Cond.empty()) {
    BuildMI(&MBB, DL, get(AMDGPU::S_BRANCH))
      .addMBB(TBB);
    if (BytesAdded)
      *BytesAdded = ST.hasOffset3fBug() ? 8 : 4;
    return 1;
  }

  if(Cond.size() == 1 && Cond[0].isReg()) {
     BuildMI(&MBB, DL, get(AMDGPU::SI_NON_UNIFORM_BRCOND_PSEUDO))
       .add(Cond[0])
       .addMBB(TBB);
     return 1;
  }

  assert(TBB && Cond[0].isImm());

  unsigned Opcode
    = getBranchOpcode(static_cast<BranchPredicate>(Cond[0].getImm()));

  if (!FBB) {
    Cond[1].isUndef();
    MachineInstr *CondBr =
      BuildMI(&MBB, DL, get(Opcode))
      .addMBB(TBB);

    // Copy the flags onto the implicit condition register operand.
    preserveCondRegFlags(CondBr->getOperand(1), Cond[1]);
    fixImplicitOperands(*CondBr);

    if (BytesAdded)
      *BytesAdded = ST.hasOffset3fBug() ? 8 : 4;
    return 1;
  }

  assert(TBB && FBB);

  MachineInstr *CondBr =
    BuildMI(&MBB, DL, get(Opcode))
    .addMBB(TBB);
  fixImplicitOperands(*CondBr);
  BuildMI(&MBB, DL, get(AMDGPU::S_BRANCH))
    .addMBB(FBB);

  MachineOperand &CondReg = CondBr->getOperand(1);
  CondReg.setIsUndef(Cond[1].isUndef());
  CondReg.setIsKill(Cond[1].isKill());

  if (BytesAdded)
    *BytesAdded = ST.hasOffset3fBug() ? 16 : 8;

  return 2;
}

bool SIInstrInfo::reverseBranchCondition(
  SmallVectorImpl<MachineOperand> &Cond) const {
  if (Cond.size() != 2) {
    return true;
  }

  if (Cond[0].isImm()) {
    Cond[0].setImm(-Cond[0].getImm());
    return false;
  }

  return true;
}

bool SIInstrInfo::canInsertSelect(const MachineBasicBlock &MBB,
                                  ArrayRef<MachineOperand> Cond,
                                  Register DstReg, Register TrueReg,
                                  Register FalseReg, int &CondCycles,
                                  int &TrueCycles, int &FalseCycles) const {
  switch (Cond[0].getImm()) {
  case VCCNZ:
  case VCCZ: {
    const MachineRegisterInfo &MRI = MBB.getParent()->getRegInfo();
    const TargetRegisterClass *RC = MRI.getRegClass(TrueReg);
    if (MRI.getRegClass(FalseReg) != RC)
      return false;

    int NumInsts = AMDGPU::getRegBitWidth(RC->getID()) / 32;
    CondCycles = TrueCycles = FalseCycles = NumInsts; // ???

    // Limit to equal cost for branch vs. N v_cndmask_b32s.
    return RI.hasVGPRs(RC) && NumInsts <= 6;
  }
  case SCC_TRUE:
  case SCC_FALSE: {
    // FIXME: We could insert for VGPRs if we could replace the original compare
    // with a vector one.
    const MachineRegisterInfo &MRI = MBB.getParent()->getRegInfo();
    const TargetRegisterClass *RC = MRI.getRegClass(TrueReg);
    if (MRI.getRegClass(FalseReg) != RC)
      return false;

    int NumInsts = AMDGPU::getRegBitWidth(RC->getID()) / 32;

    // Multiples of 8 can do s_cselect_b64
    if (NumInsts % 2 == 0)
      NumInsts /= 2;

    CondCycles = TrueCycles = FalseCycles = NumInsts; // ???
    return RI.isSGPRClass(RC);
  }
  default:
    return false;
  }
}

void SIInstrInfo::insertSelect(MachineBasicBlock &MBB,
                               MachineBasicBlock::iterator I, const DebugLoc &DL,
                               Register DstReg, ArrayRef<MachineOperand> Cond,
                               Register TrueReg, Register FalseReg) const {
  BranchPredicate Pred = static_cast<BranchPredicate>(Cond[0].getImm());
  if (Pred == VCCZ || Pred == SCC_FALSE) {
    Pred = static_cast<BranchPredicate>(-Pred);
    std::swap(TrueReg, FalseReg);
  }

  MachineRegisterInfo &MRI = MBB.getParent()->getRegInfo();
  const TargetRegisterClass *DstRC = MRI.getRegClass(DstReg);
  unsigned DstSize = RI.getRegSizeInBits(*DstRC);

  if (DstSize == 32) {
    MachineInstr *Select;
    if (Pred == SCC_TRUE) {
      Select = BuildMI(MBB, I, DL, get(AMDGPU::S_CSELECT_B32), DstReg)
        .addReg(TrueReg)
        .addReg(FalseReg);
    } else {
      // Instruction's operands are backwards from what is expected.
      Select = BuildMI(MBB, I, DL, get(AMDGPU::V_CNDMASK_B32_e32), DstReg)
        .addReg(FalseReg)
        .addReg(TrueReg);
    }

    preserveCondRegFlags(Select->getOperand(3), Cond[1]);
    return;
  }

  if (DstSize == 64 && Pred == SCC_TRUE) {
    MachineInstr *Select =
      BuildMI(MBB, I, DL, get(AMDGPU::S_CSELECT_B64), DstReg)
      .addReg(TrueReg)
      .addReg(FalseReg);

    preserveCondRegFlags(Select->getOperand(3), Cond[1]);
    return;
  }

  static const int16_t Sub0_15[] = {
    AMDGPU::sub0, AMDGPU::sub1, AMDGPU::sub2, AMDGPU::sub3,
    AMDGPU::sub4, AMDGPU::sub5, AMDGPU::sub6, AMDGPU::sub7,
    AMDGPU::sub8, AMDGPU::sub9, AMDGPU::sub10, AMDGPU::sub11,
    AMDGPU::sub12, AMDGPU::sub13, AMDGPU::sub14, AMDGPU::sub15,
  };

  static const int16_t Sub0_15_64[] = {
    AMDGPU::sub0_sub1, AMDGPU::sub2_sub3,
    AMDGPU::sub4_sub5, AMDGPU::sub6_sub7,
    AMDGPU::sub8_sub9, AMDGPU::sub10_sub11,
    AMDGPU::sub12_sub13, AMDGPU::sub14_sub15,
  };

  unsigned SelOp = AMDGPU::V_CNDMASK_B32_e32;
  const TargetRegisterClass *EltRC = &AMDGPU::VGPR_32RegClass;
  const int16_t *SubIndices = Sub0_15;
  int NElts = DstSize / 32;

  // 64-bit select is only available for SALU.
  // TODO: Split 96-bit into 64-bit and 32-bit, not 3x 32-bit.
  if (Pred == SCC_TRUE) {
    if (NElts % 2) {
      SelOp = AMDGPU::S_CSELECT_B32;
      EltRC = &AMDGPU::SGPR_32RegClass;
    } else {
      SelOp = AMDGPU::S_CSELECT_B64;
      EltRC = &AMDGPU::SGPR_64RegClass;
      SubIndices = Sub0_15_64;
      NElts /= 2;
    }
  }

  MachineInstrBuilder MIB = BuildMI(
    MBB, I, DL, get(AMDGPU::REG_SEQUENCE), DstReg);

  I = MIB->getIterator();

  SmallVector<Register, 8> Regs;
  for (int Idx = 0; Idx != NElts; ++Idx) {
    Register DstElt = MRI.createVirtualRegister(EltRC);
    Regs.push_back(DstElt);

    unsigned SubIdx = SubIndices[Idx];

    MachineInstr *Select;
    if (SelOp == AMDGPU::V_CNDMASK_B32_e32) {
      Select =
        BuildMI(MBB, I, DL, get(SelOp), DstElt)
        .addReg(FalseReg, 0, SubIdx)
        .addReg(TrueReg, 0, SubIdx);
    } else {
      Select =
        BuildMI(MBB, I, DL, get(SelOp), DstElt)
        .addReg(TrueReg, 0, SubIdx)
        .addReg(FalseReg, 0, SubIdx);
    }

    preserveCondRegFlags(Select->getOperand(3), Cond[1]);
    fixImplicitOperands(*Select);

    MIB.addReg(DstElt)
       .addImm(SubIdx);
  }
}

bool SIInstrInfo::isFoldableCopy(const MachineInstr &MI) {
  switch (MI.getOpcode()) {
  case AMDGPU::V_MOV_B32_e32:
  case AMDGPU::V_MOV_B32_e64:
  case AMDGPU::V_MOV_B64_PSEUDO:
  case AMDGPU::V_MOV_B64_e32:
  case AMDGPU::V_MOV_B64_e64:
  case AMDGPU::S_MOV_B32:
  case AMDGPU::S_MOV_B64:
  case AMDGPU::COPY:
  case AMDGPU::V_ACCVGPR_WRITE_B32_e64:
  case AMDGPU::V_ACCVGPR_READ_B32_e64:
  case AMDGPU::V_ACCVGPR_MOV_B32:
    return true;
  default:
    return false;
  }
}

static constexpr unsigned ModifierOpNames[] = {
    AMDGPU::OpName::src0_modifiers, AMDGPU::OpName::src1_modifiers,
    AMDGPU::OpName::src2_modifiers, AMDGPU::OpName::clamp,
    AMDGPU::OpName::omod,           AMDGPU::OpName::op_sel};

void SIInstrInfo::removeModOperands(MachineInstr &MI) const {
  unsigned Opc = MI.getOpcode();
  for (unsigned Name : reverse(ModifierOpNames)) {
    int Idx = AMDGPU::getNamedOperandIdx(Opc, Name);
    if (Idx >= 0)
      MI.removeOperand(Idx);
  }
}

bool SIInstrInfo::FoldImmediate(MachineInstr &UseMI, MachineInstr &DefMI,
                                Register Reg, MachineRegisterInfo *MRI) const {
  if (!MRI->hasOneNonDBGUse(Reg))
    return false;

  switch (DefMI.getOpcode()) {
  default:
    return false;
  case AMDGPU::S_MOV_B64:
    // TODO: We could fold 64-bit immediates, but this get complicated
    // when there are sub-registers.
    return false;

  case AMDGPU::V_MOV_B32_e32:
  case AMDGPU::S_MOV_B32:
  case AMDGPU::V_ACCVGPR_WRITE_B32_e64:
    break;
  }

  const MachineOperand *ImmOp = getNamedOperand(DefMI, AMDGPU::OpName::src0);
  assert(ImmOp);
  // FIXME: We could handle FrameIndex values here.
  if (!ImmOp->isImm())
    return false;

  unsigned Opc = UseMI.getOpcode();
  if (Opc == AMDGPU::COPY) {
    Register DstReg = UseMI.getOperand(0).getReg();
    bool Is16Bit = getOpSize(UseMI, 0) == 2;
    bool isVGPRCopy = RI.isVGPR(*MRI, DstReg);
    unsigned NewOpc = isVGPRCopy ? AMDGPU::V_MOV_B32_e32 : AMDGPU::S_MOV_B32;
    APInt Imm(32, ImmOp->getImm());

    if (UseMI.getOperand(1).getSubReg() == AMDGPU::hi16)
      Imm = Imm.ashr(16);

    if (RI.isAGPR(*MRI, DstReg)) {
      if (!isInlineConstant(Imm))
        return false;
      NewOpc = AMDGPU::V_ACCVGPR_WRITE_B32_e64;
    }

    if (Is16Bit) {
      if (isVGPRCopy)
        return false; // Do not clobber vgpr_hi16

      if (DstReg.isVirtual() && UseMI.getOperand(0).getSubReg() != AMDGPU::lo16)
        return false;

      UseMI.getOperand(0).setSubReg(0);
      if (DstReg.isPhysical()) {
        DstReg = RI.get32BitRegister(DstReg);
        UseMI.getOperand(0).setReg(DstReg);
      }
      assert(UseMI.getOperand(1).getReg().isVirtual());
    }

    UseMI.setDesc(get(NewOpc));
    UseMI.getOperand(1).ChangeToImmediate(Imm.getSExtValue());
    UseMI.addImplicitDefUseOperands(*UseMI.getParent()->getParent());
    return true;
  }

  if (Opc == AMDGPU::V_MAD_F32_e64 || Opc == AMDGPU::V_MAC_F32_e64 ||
      Opc == AMDGPU::V_MAD_F16_e64 || Opc == AMDGPU::V_MAC_F16_e64 ||
      Opc == AMDGPU::V_FMA_F32_e64 || Opc == AMDGPU::V_FMAC_F32_e64 ||
      Opc == AMDGPU::V_FMA_F16_e64 || Opc == AMDGPU::V_FMAC_F16_e64 ||
      Opc == AMDGPU::V_FMAC_F16_t16_e64) {
    // Don't fold if we are using source or output modifiers. The new VOP2
    // instructions don't have them.
    if (hasAnyModifiersSet(UseMI))
      return false;

    // If this is a free constant, there's no reason to do this.
    // TODO: We could fold this here instead of letting SIFoldOperands do it
    // later.
    MachineOperand *Src0 = getNamedOperand(UseMI, AMDGPU::OpName::src0);

    // Any src operand can be used for the legality check.
    if (isInlineConstant(UseMI, *Src0, *ImmOp))
      return false;

    bool IsF32 = Opc == AMDGPU::V_MAD_F32_e64 || Opc == AMDGPU::V_MAC_F32_e64 ||
                 Opc == AMDGPU::V_FMA_F32_e64 || Opc == AMDGPU::V_FMAC_F32_e64;
    bool IsFMA =
        Opc == AMDGPU::V_FMA_F32_e64 || Opc == AMDGPU::V_FMAC_F32_e64 ||
        Opc == AMDGPU::V_FMA_F16_e64 || Opc == AMDGPU::V_FMAC_F16_e64 ||
        Opc == AMDGPU::V_FMAC_F16_t16_e64;
    MachineOperand *Src1 = getNamedOperand(UseMI, AMDGPU::OpName::src1);
    MachineOperand *Src2 = getNamedOperand(UseMI, AMDGPU::OpName::src2);

    // Multiplied part is the constant: Use v_madmk_{f16, f32}.
    // We should only expect these to be on src0 due to canonicalization.
    if (Src0->isReg() && Src0->getReg() == Reg) {
      if (!Src1->isReg() || RI.isSGPRClass(MRI->getRegClass(Src1->getReg())))
        return false;

      if (!Src2->isReg() || RI.isSGPRClass(MRI->getRegClass(Src2->getReg())))
        return false;

      unsigned NewOpc =
          IsFMA ? (IsF32                    ? AMDGPU::V_FMAMK_F32
                   : ST.hasTrue16BitInsts() ? AMDGPU::V_FMAMK_F16_t16
                                            : AMDGPU::V_FMAMK_F16)
                : (IsF32 ? AMDGPU::V_MADMK_F32 : AMDGPU::V_MADMK_F16);
      if (pseudoToMCOpcode(NewOpc) == -1)
        return false;

      // We need to swap operands 0 and 1 since madmk constant is at operand 1.

      const int64_t Imm = ImmOp->getImm();

      // FIXME: This would be a lot easier if we could return a new instruction
      // instead of having to modify in place.

      Register Src1Reg = Src1->getReg();
      unsigned Src1SubReg = Src1->getSubReg();
      Src0->setReg(Src1Reg);
      Src0->setSubReg(Src1SubReg);
      Src0->setIsKill(Src1->isKill());

      if (Opc == AMDGPU::V_MAC_F32_e64 || Opc == AMDGPU::V_MAC_F16_e64 ||
          Opc == AMDGPU::V_FMAC_F32_e64 || Opc == AMDGPU::V_FMAC_F16_t16_e64 ||
          Opc == AMDGPU::V_FMAC_F16_e64)
        UseMI.untieRegOperand(
            AMDGPU::getNamedOperandIdx(Opc, AMDGPU::OpName::src2));

      Src1->ChangeToImmediate(Imm);

      removeModOperands(UseMI);
      UseMI.setDesc(get(NewOpc));

      bool DeleteDef = MRI->use_nodbg_empty(Reg);
      if (DeleteDef)
        DefMI.eraseFromParent();

      return true;
    }

    // Added part is the constant: Use v_madak_{f16, f32}.
    if (Src2->isReg() && Src2->getReg() == Reg) {
      // Not allowed to use constant bus for another operand.
      // We can however allow an inline immediate as src0.
      bool Src0Inlined = false;
      if (Src0->isReg()) {
        // Try to inline constant if possible.
        // If the Def moves immediate and the use is single
        // We are saving VGPR here.
        MachineInstr *Def = MRI->getUniqueVRegDef(Src0->getReg());
        if (Def && Def->isMoveImmediate() &&
          isInlineConstant(Def->getOperand(1)) &&
          MRI->hasOneUse(Src0->getReg())) {
          Src0->ChangeToImmediate(Def->getOperand(1).getImm());
          Src0Inlined = true;
        } else if ((Src0->getReg().isPhysical() &&
                    (ST.getConstantBusLimit(Opc) <= 1 &&
                     RI.isSGPRClass(RI.getPhysRegBaseClass(Src0->getReg())))) ||
                   (Src0->getReg().isVirtual() &&
                    (ST.getConstantBusLimit(Opc) <= 1 &&
                     RI.isSGPRClass(MRI->getRegClass(Src0->getReg())))))
          return false;
          // VGPR is okay as Src0 - fallthrough
      }

      if (Src1->isReg() && !Src0Inlined ) {
        // We have one slot for inlinable constant so far - try to fill it
        MachineInstr *Def = MRI->getUniqueVRegDef(Src1->getReg());
        if (Def && Def->isMoveImmediate() &&
            isInlineConstant(Def->getOperand(1)) &&
            MRI->hasOneUse(Src1->getReg()) &&
            commuteInstruction(UseMI)) {
            Src0->ChangeToImmediate(Def->getOperand(1).getImm());
        } else if ((Src1->getReg().isPhysical() &&
                    RI.isSGPRClass(RI.getPhysRegBaseClass(Src1->getReg()))) ||
                   (Src1->getReg().isVirtual() &&
                    RI.isSGPRClass(MRI->getRegClass(Src1->getReg()))))
          return false;
          // VGPR is okay as Src1 - fallthrough
      }

      unsigned NewOpc =
          IsFMA ? (IsF32                    ? AMDGPU::V_FMAAK_F32
                   : ST.hasTrue16BitInsts() ? AMDGPU::V_FMAAK_F16_t16
                                            : AMDGPU::V_FMAAK_F16)
                : (IsF32 ? AMDGPU::V_MADAK_F32 : AMDGPU::V_MADAK_F16);
      if (pseudoToMCOpcode(NewOpc) == -1)
        return false;

      const int64_t Imm = ImmOp->getImm();

      // FIXME: This would be a lot easier if we could return a new instruction
      // instead of having to modify in place.

      if (Opc == AMDGPU::V_MAC_F32_e64 || Opc == AMDGPU::V_MAC_F16_e64 ||
          Opc == AMDGPU::V_FMAC_F32_e64 || Opc == AMDGPU::V_FMAC_F16_t16_e64 ||
          Opc == AMDGPU::V_FMAC_F16_e64)
        UseMI.untieRegOperand(
            AMDGPU::getNamedOperandIdx(Opc, AMDGPU::OpName::src2));

      // ChangingToImmediate adds Src2 back to the instruction.
      Src2->ChangeToImmediate(Imm);

      // These come before src2.
      removeModOperands(UseMI);
      UseMI.setDesc(get(NewOpc));
      // It might happen that UseMI was commuted
      // and we now have SGPR as SRC1. If so 2 inlined
      // constant and SGPR are illegal.
      legalizeOperands(UseMI);

      bool DeleteDef = MRI->use_nodbg_empty(Reg);
      if (DeleteDef)
        DefMI.eraseFromParent();

      return true;
    }
  }

  return false;
}

static bool
memOpsHaveSameBaseOperands(ArrayRef<const MachineOperand *> BaseOps1,
                           ArrayRef<const MachineOperand *> BaseOps2) {
  if (BaseOps1.size() != BaseOps2.size())
    return false;
  for (size_t I = 0, E = BaseOps1.size(); I < E; ++I) {
    if (!BaseOps1[I]->isIdenticalTo(*BaseOps2[I]))
      return false;
  }
  return true;
}

static bool offsetsDoNotOverlap(int WidthA, int OffsetA,
                                int WidthB, int OffsetB) {
  int LowOffset = OffsetA < OffsetB ? OffsetA : OffsetB;
  int HighOffset = OffsetA < OffsetB ? OffsetB : OffsetA;
  int LowWidth = (LowOffset == OffsetA) ? WidthA : WidthB;
  return LowOffset + LowWidth <= HighOffset;
}

bool SIInstrInfo::checkInstOffsetsDoNotOverlap(const MachineInstr &MIa,
                                               const MachineInstr &MIb) const {
  SmallVector<const MachineOperand *, 4> BaseOps0, BaseOps1;
  int64_t Offset0, Offset1;
  unsigned Dummy0, Dummy1;
  bool Offset0IsScalable, Offset1IsScalable;
  if (!getMemOperandsWithOffsetWidth(MIa, BaseOps0, Offset0, Offset0IsScalable,
                                     Dummy0, &RI) ||
      !getMemOperandsWithOffsetWidth(MIb, BaseOps1, Offset1, Offset1IsScalable,
                                     Dummy1, &RI))
    return false;

  if (!memOpsHaveSameBaseOperands(BaseOps0, BaseOps1))
    return false;

  if (!MIa.hasOneMemOperand() || !MIb.hasOneMemOperand()) {
    // FIXME: Handle ds_read2 / ds_write2.
    return false;
  }
  unsigned Width0 = MIa.memoperands().front()->getSize();
  unsigned Width1 = MIb.memoperands().front()->getSize();
  return offsetsDoNotOverlap(Width0, Offset0, Width1, Offset1);
}

bool SIInstrInfo::areMemAccessesTriviallyDisjoint(const MachineInstr &MIa,
                                                  const MachineInstr &MIb) const {
  assert(MIa.mayLoadOrStore() &&
         "MIa must load from or modify a memory location");
  assert(MIb.mayLoadOrStore() &&
         "MIb must load from or modify a memory location");

  if (MIa.hasUnmodeledSideEffects() || MIb.hasUnmodeledSideEffects())
    return false;

  // XXX - Can we relax this between address spaces?
  if (MIa.hasOrderedMemoryRef() || MIb.hasOrderedMemoryRef())
    return false;

  // TODO: Should we check the address space from the MachineMemOperand? That
  // would allow us to distinguish objects we know don't alias based on the
  // underlying address space, even if it was lowered to a different one,
  // e.g. private accesses lowered to use MUBUF instructions on a scratch
  // buffer.
  if (isDS(MIa)) {
    if (isDS(MIb))
      return checkInstOffsetsDoNotOverlap(MIa, MIb);

    return !isFLAT(MIb) || isSegmentSpecificFLAT(MIb);
  }

  if (isMUBUF(MIa) || isMTBUF(MIa)) {
    if (isMUBUF(MIb) || isMTBUF(MIb))
      return checkInstOffsetsDoNotOverlap(MIa, MIb);

    return !isFLAT(MIb) && !isSMRD(MIb);
  }

  if (isSMRD(MIa)) {
    if (isSMRD(MIb))
      return checkInstOffsetsDoNotOverlap(MIa, MIb);

    return !isFLAT(MIb) && !isMUBUF(MIb) && !isMTBUF(MIb);
  }

  if (isFLAT(MIa)) {
    if (isFLAT(MIb))
      return checkInstOffsetsDoNotOverlap(MIa, MIb);

    return false;
  }

  return false;
}

static bool getFoldableImm(Register Reg, const MachineRegisterInfo &MRI,
                           int64_t &Imm, MachineInstr **DefMI = nullptr) {
  if (Reg.isPhysical())
    return false;
  auto *Def = MRI.getUniqueVRegDef(Reg);
  if (Def && SIInstrInfo::isFoldableCopy(*Def) && Def->getOperand(1).isImm()) {
    Imm = Def->getOperand(1).getImm();
    if (DefMI)
      *DefMI = Def;
    return true;
  }
  return false;
}

static bool getFoldableImm(const MachineOperand *MO, int64_t &Imm,
                           MachineInstr **DefMI = nullptr) {
  if (!MO->isReg())
    return false;
  const MachineFunction *MF = MO->getParent()->getParent()->getParent();
  const MachineRegisterInfo &MRI = MF->getRegInfo();
  return getFoldableImm(MO->getReg(), MRI, Imm, DefMI);
}

static void updateLiveVariables(LiveVariables *LV, MachineInstr &MI,
                                MachineInstr &NewMI) {
  if (LV) {
    unsigned NumOps = MI.getNumOperands();
    for (unsigned I = 1; I < NumOps; ++I) {
      MachineOperand &Op = MI.getOperand(I);
      if (Op.isReg() && Op.isKill())
        LV->replaceKillInstruction(Op.getReg(), MI, NewMI);
    }
  }
}

MachineInstr *SIInstrInfo::convertToThreeAddress(MachineInstr &MI,
                                                 LiveVariables *LV,
                                                 LiveIntervals *LIS) const {
  MachineBasicBlock &MBB = *MI.getParent();
  unsigned Opc = MI.getOpcode();

  // Handle MFMA.
  int NewMFMAOpc = AMDGPU::getMFMAEarlyClobberOp(Opc);
  if (NewMFMAOpc != -1) {
    MachineInstrBuilder MIB =
        BuildMI(MBB, MI, MI.getDebugLoc(), get(NewMFMAOpc));
    for (unsigned I = 0, E = MI.getNumOperands(); I != E; ++I)
      MIB.add(MI.getOperand(I));
    updateLiveVariables(LV, MI, *MIB);
    if (LIS)
      LIS->ReplaceMachineInstrInMaps(MI, *MIB);
    return MIB;
  }

  if (SIInstrInfo::isWMMA(MI)) {
    unsigned NewOpc = AMDGPU::mapWMMA2AddrTo3AddrOpcode(MI.getOpcode());
    MachineInstrBuilder MIB = BuildMI(MBB, MI, MI.getDebugLoc(), get(NewOpc))
                                  .setMIFlags(MI.getFlags());
    for (unsigned I = 0, E = MI.getNumOperands(); I != E; ++I)
      MIB->addOperand(MI.getOperand(I));

    updateLiveVariables(LV, MI, *MIB);
    if (LIS)
      LIS->ReplaceMachineInstrInMaps(MI, *MIB);

    return MIB;
  }

  assert(Opc != AMDGPU::V_FMAC_F16_t16_e32 &&
         "V_FMAC_F16_t16_e32 is not supported and not expected to be present "
         "pre-RA");

  // Handle MAC/FMAC.
  bool IsF16 = Opc == AMDGPU::V_MAC_F16_e32 || Opc == AMDGPU::V_MAC_F16_e64 ||
               Opc == AMDGPU::V_FMAC_F16_e32 || Opc == AMDGPU::V_FMAC_F16_e64 ||
               Opc == AMDGPU::V_FMAC_F16_t16_e64;
  bool IsFMA = Opc == AMDGPU::V_FMAC_F32_e32 || Opc == AMDGPU::V_FMAC_F32_e64 ||
               Opc == AMDGPU::V_FMAC_LEGACY_F32_e32 ||
               Opc == AMDGPU::V_FMAC_LEGACY_F32_e64 ||
               Opc == AMDGPU::V_FMAC_F16_e32 || Opc == AMDGPU::V_FMAC_F16_e64 ||
               Opc == AMDGPU::V_FMAC_F16_t16_e64 ||
               Opc == AMDGPU::V_FMAC_F64_e32 || Opc == AMDGPU::V_FMAC_F64_e64;
  bool IsF64 = Opc == AMDGPU::V_FMAC_F64_e32 || Opc == AMDGPU::V_FMAC_F64_e64;
  bool IsLegacy = Opc == AMDGPU::V_MAC_LEGACY_F32_e32 ||
                  Opc == AMDGPU::V_MAC_LEGACY_F32_e64 ||
                  Opc == AMDGPU::V_FMAC_LEGACY_F32_e32 ||
                  Opc == AMDGPU::V_FMAC_LEGACY_F32_e64;
  bool Src0Literal = false;

  switch (Opc) {
  default:
    return nullptr;
  case AMDGPU::V_MAC_F16_e64:
  case AMDGPU::V_FMAC_F16_e64:
  case AMDGPU::V_FMAC_F16_t16_e64:
  case AMDGPU::V_MAC_F32_e64:
  case AMDGPU::V_MAC_LEGACY_F32_e64:
  case AMDGPU::V_FMAC_F32_e64:
  case AMDGPU::V_FMAC_LEGACY_F32_e64:
  case AMDGPU::V_FMAC_F64_e64:
    break;
  case AMDGPU::V_MAC_F16_e32:
  case AMDGPU::V_FMAC_F16_e32:
  case AMDGPU::V_MAC_F32_e32:
  case AMDGPU::V_MAC_LEGACY_F32_e32:
  case AMDGPU::V_FMAC_F32_e32:
  case AMDGPU::V_FMAC_LEGACY_F32_e32:
  case AMDGPU::V_FMAC_F64_e32: {
    int Src0Idx = AMDGPU::getNamedOperandIdx(MI.getOpcode(),
                                             AMDGPU::OpName::src0);
    const MachineOperand *Src0 = &MI.getOperand(Src0Idx);
    if (!Src0->isReg() && !Src0->isImm())
      return nullptr;

    if (Src0->isImm() && !isInlineConstant(MI, Src0Idx, *Src0))
      Src0Literal = true;

    break;
  }
  }

  MachineInstrBuilder MIB;
  const MachineOperand *Dst = getNamedOperand(MI, AMDGPU::OpName::vdst);
  const MachineOperand *Src0 = getNamedOperand(MI, AMDGPU::OpName::src0);
  const MachineOperand *Src0Mods =
    getNamedOperand(MI, AMDGPU::OpName::src0_modifiers);
  const MachineOperand *Src1 = getNamedOperand(MI, AMDGPU::OpName::src1);
  const MachineOperand *Src1Mods =
    getNamedOperand(MI, AMDGPU::OpName::src1_modifiers);
  const MachineOperand *Src2 = getNamedOperand(MI, AMDGPU::OpName::src2);
  const MachineOperand *Src2Mods =
      getNamedOperand(MI, AMDGPU::OpName::src2_modifiers);
  const MachineOperand *Clamp = getNamedOperand(MI, AMDGPU::OpName::clamp);
  const MachineOperand *Omod = getNamedOperand(MI, AMDGPU::OpName::omod);
  const MachineOperand *OpSel = getNamedOperand(MI, AMDGPU::OpName::op_sel);

  if (!Src0Mods && !Src1Mods && !Src2Mods && !Clamp && !Omod && !IsF64 &&
      !IsLegacy &&
      // If we have an SGPR input, we will violate the constant bus restriction.
      (ST.getConstantBusLimit(Opc) > 1 || !Src0->isReg() ||
       !RI.isSGPRReg(MBB.getParent()->getRegInfo(), Src0->getReg()))) {
    MachineInstr *DefMI;
    const auto killDef = [&]() -> void {
      const MachineRegisterInfo &MRI = MBB.getParent()->getRegInfo();
      // The only user is the instruction which will be killed.
      Register DefReg = DefMI->getOperand(0).getReg();
      if (!MRI.hasOneNonDBGUse(DefReg))
        return;
      // We cannot just remove the DefMI here, calling pass will crash.
      DefMI->setDesc(get(AMDGPU::IMPLICIT_DEF));
      for (unsigned I = DefMI->getNumOperands() - 1; I != 0; --I)
        DefMI->removeOperand(I);
      if (LV)
        LV->getVarInfo(DefReg).AliveBlocks.clear();
    };

    int64_t Imm;
    if (!Src0Literal && getFoldableImm(Src2, Imm, &DefMI)) {
      unsigned NewOpc =
          IsFMA ? (IsF16 ? (ST.hasTrue16BitInsts() ? AMDGPU::V_FMAAK_F16_t16
                                                   : AMDGPU::V_FMAAK_F16)
                         : AMDGPU::V_FMAAK_F32)
                : (IsF16 ? AMDGPU::V_MADAK_F16 : AMDGPU::V_MADAK_F32);
      if (pseudoToMCOpcode(NewOpc) != -1) {
        MIB = BuildMI(MBB, MI, MI.getDebugLoc(), get(NewOpc))
                  .add(*Dst)
                  .add(*Src0)
                  .add(*Src1)
                  .addImm(Imm);
        updateLiveVariables(LV, MI, *MIB);
        if (LIS)
          LIS->ReplaceMachineInstrInMaps(MI, *MIB);
        killDef();
        return MIB;
      }
    }
    unsigned NewOpc =
        IsFMA ? (IsF16 ? (ST.hasTrue16BitInsts() ? AMDGPU::V_FMAMK_F16_t16
                                                 : AMDGPU::V_FMAMK_F16)
                       : AMDGPU::V_FMAMK_F32)
              : (IsF16 ? AMDGPU::V_MADMK_F16 : AMDGPU::V_MADMK_F32);
    if (!Src0Literal && getFoldableImm(Src1, Imm, &DefMI)) {
      if (pseudoToMCOpcode(NewOpc) != -1) {
        MIB = BuildMI(MBB, MI, MI.getDebugLoc(), get(NewOpc))
                  .add(*Dst)
                  .add(*Src0)
                  .addImm(Imm)
                  .add(*Src2);
        updateLiveVariables(LV, MI, *MIB);
        if (LIS)
          LIS->ReplaceMachineInstrInMaps(MI, *MIB);
        killDef();
        return MIB;
      }
    }
    if (Src0Literal || getFoldableImm(Src0, Imm, &DefMI)) {
      if (Src0Literal) {
        Imm = Src0->getImm();
        DefMI = nullptr;
      }
      if (pseudoToMCOpcode(NewOpc) != -1 &&
          isOperandLegal(
              MI, AMDGPU::getNamedOperandIdx(NewOpc, AMDGPU::OpName::src0),
              Src1)) {
        MIB = BuildMI(MBB, MI, MI.getDebugLoc(), get(NewOpc))
                  .add(*Dst)
                  .add(*Src1)
                  .addImm(Imm)
                  .add(*Src2);
        updateLiveVariables(LV, MI, *MIB);
        if (LIS)
          LIS->ReplaceMachineInstrInMaps(MI, *MIB);
        if (DefMI)
          killDef();
        return MIB;
      }
    }
  }

  // VOP2 mac/fmac with a literal operand cannot be converted to VOP3 mad/fma
  // if VOP3 does not allow a literal operand.
  if (Src0Literal && !ST.hasVOP3Literal())
    return nullptr;

  unsigned NewOpc = IsFMA ? IsF16 ? AMDGPU::V_FMA_F16_gfx9_e64
                                  : IsF64 ? AMDGPU::V_FMA_F64_e64
                                          : IsLegacy
                                                ? AMDGPU::V_FMA_LEGACY_F32_e64
                                                : AMDGPU::V_FMA_F32_e64
                          : IsF16 ? AMDGPU::V_MAD_F16_e64
                                  : IsLegacy ? AMDGPU::V_MAD_LEGACY_F32_e64
                                             : AMDGPU::V_MAD_F32_e64;
  if (pseudoToMCOpcode(NewOpc) == -1)
    return nullptr;

  MIB = BuildMI(MBB, MI, MI.getDebugLoc(), get(NewOpc))
            .add(*Dst)
            .addImm(Src0Mods ? Src0Mods->getImm() : 0)
            .add(*Src0)
            .addImm(Src1Mods ? Src1Mods->getImm() : 0)
            .add(*Src1)
            .addImm(Src2Mods ? Src2Mods->getImm() : 0)
            .add(*Src2)
            .addImm(Clamp ? Clamp->getImm() : 0)
            .addImm(Omod ? Omod->getImm() : 0);
  if (AMDGPU::hasNamedOperand(NewOpc, AMDGPU::OpName::op_sel))
    MIB.addImm(OpSel ? OpSel->getImm() : 0);
  updateLiveVariables(LV, MI, *MIB);
  if (LIS)
    LIS->ReplaceMachineInstrInMaps(MI, *MIB);
  return MIB;
}

// It's not generally safe to move VALU instructions across these since it will
// start using the register as a base index rather than directly.
// XXX - Why isn't hasSideEffects sufficient for these?
static bool changesVGPRIndexingMode(const MachineInstr &MI) {
  switch (MI.getOpcode()) {
  case AMDGPU::S_SET_GPR_IDX_ON:
  case AMDGPU::S_SET_GPR_IDX_MODE:
  case AMDGPU::S_SET_GPR_IDX_OFF:
    return true;
  default:
    return false;
  }
}

bool SIInstrInfo::isSchedulingBoundary(const MachineInstr &MI,
                                       const MachineBasicBlock *MBB,
                                       const MachineFunction &MF) const {
  // Skipping the check for SP writes in the base implementation. The reason it
  // was added was apparently due to compile time concerns.
  //
  // TODO: Do we really want this barrier? It triggers unnecessary hazard nops
  // but is probably avoidable.

  // Copied from base implementation.
  // Terminators and labels can't be scheduled around.
  if (MI.isTerminator() || MI.isPosition())
    return true;

  // INLINEASM_BR can jump to another block
  if (MI.getOpcode() == TargetOpcode::INLINEASM_BR)
    return true;

  if (MI.getOpcode() == AMDGPU::SCHED_BARRIER && MI.getOperand(0).getImm() == 0)
    return true;

  // Target-independent instructions do not have an implicit-use of EXEC, even
  // when they operate on VGPRs. Treating EXEC modifications as scheduling
  // boundaries prevents incorrect movements of such instructions.
  return MI.modifiesRegister(AMDGPU::EXEC, &RI) ||
         MI.getOpcode() == AMDGPU::S_SETREG_IMM32_B32 ||
         MI.getOpcode() == AMDGPU::S_SETREG_B32 ||
         MI.getOpcode() == AMDGPU::S_SETPRIO ||
         changesVGPRIndexingMode(MI);
}

bool SIInstrInfo::isAlwaysGDS(uint16_t Opcode) const {
  return Opcode == AMDGPU::DS_ORDERED_COUNT ||
         Opcode == AMDGPU::DS_GWS_INIT ||
         Opcode == AMDGPU::DS_GWS_SEMA_V ||
         Opcode == AMDGPU::DS_GWS_SEMA_BR ||
         Opcode == AMDGPU::DS_GWS_SEMA_P ||
         Opcode == AMDGPU::DS_GWS_SEMA_RELEASE_ALL ||
         Opcode == AMDGPU::DS_GWS_BARRIER;
}

bool SIInstrInfo::modifiesModeRegister(const MachineInstr &MI) {
  // Skip the full operand and register alias search modifiesRegister
  // does. There's only a handful of instructions that touch this, it's only an
  // implicit def, and doesn't alias any other registers.
  return is_contained(MI.getDesc().implicit_defs(), AMDGPU::MODE);
}

bool SIInstrInfo::hasUnwantedEffectsWhenEXECEmpty(const MachineInstr &MI) const {
  unsigned Opcode = MI.getOpcode();

  if (MI.mayStore() && isSMRD(MI))
    return true; // scalar store or atomic

  // This will terminate the function when other lanes may need to continue.
  if (MI.isReturn())
    return true;

  // These instructions cause shader I/O that may cause hardware lockups
  // when executed with an empty EXEC mask.
  //
  // Note: exp with VM = DONE = 0 is automatically skipped by hardware when
  //       EXEC = 0, but checking for that case here seems not worth it
  //       given the typical code patterns.
  if (Opcode == AMDGPU::S_SENDMSG || Opcode == AMDGPU::S_SENDMSGHALT ||
      isEXP(Opcode) ||
      Opcode == AMDGPU::DS_ORDERED_COUNT || Opcode == AMDGPU::S_TRAP ||
      Opcode == AMDGPU::DS_GWS_INIT || Opcode == AMDGPU::DS_GWS_BARRIER)
    return true;

  if (MI.isCall() || MI.isInlineAsm())
    return true; // conservative assumption

  // A mode change is a scalar operation that influences vector instructions.
  if (modifiesModeRegister(MI))
    return true;

  // These are like SALU instructions in terms of effects, so it's questionable
  // whether we should return true for those.
  //
  // However, executing them with EXEC = 0 causes them to operate on undefined
  // data, which we avoid by returning true here.
  if (Opcode == AMDGPU::V_READFIRSTLANE_B32 ||
      Opcode == AMDGPU::V_READLANE_B32 || Opcode == AMDGPU::V_WRITELANE_B32)
    return true;

  return false;
}

bool SIInstrInfo::mayReadEXEC(const MachineRegisterInfo &MRI,
                              const MachineInstr &MI) const {
  if (MI.isMetaInstruction())
    return false;

  // This won't read exec if this is an SGPR->SGPR copy.
  if (MI.isCopyLike()) {
    if (!RI.isSGPRReg(MRI, MI.getOperand(0).getReg()))
      return true;

    // Make sure this isn't copying exec as a normal operand
    return MI.readsRegister(AMDGPU::EXEC, &RI);
  }

  // Make a conservative assumption about the callee.
  if (MI.isCall())
    return true;

  // Be conservative with any unhandled generic opcodes.
  if (!isTargetSpecificOpcode(MI.getOpcode()))
    return true;

  return !isSALU(MI) || MI.readsRegister(AMDGPU::EXEC, &RI);
}

bool SIInstrInfo::isInlineConstant(const APInt &Imm) const {
  switch (Imm.getBitWidth()) {
  case 1: // This likely will be a condition code mask.
    return true;

  case 32:
    return AMDGPU::isInlinableLiteral32(Imm.getSExtValue(),
                                        ST.hasInv2PiInlineImm());
  case 64:
    return AMDGPU::isInlinableLiteral64(Imm.getSExtValue(),
                                        ST.hasInv2PiInlineImm());
  case 16:
    return ST.has16BitInsts() &&
           AMDGPU::isInlinableLiteral16(Imm.getSExtValue(),
                                        ST.hasInv2PiInlineImm());
  default:
    llvm_unreachable("invalid bitwidth");
  }
}

bool SIInstrInfo::isInlineConstant(const MachineOperand &MO,
                                   uint8_t OperandType) const {
  assert(!MO.isReg() && "isInlineConstant called on register operand!");
  if (!MO.isImm() ||
      OperandType < AMDGPU::OPERAND_SRC_FIRST ||
      OperandType > AMDGPU::OPERAND_SRC_LAST)
    return false;

  // MachineOperand provides no way to tell the true operand size, since it only
  // records a 64-bit value. We need to know the size to determine if a 32-bit
  // floating point immediate bit pattern is legal for an integer immediate. It
  // would be for any 32-bit integer operand, but would not be for a 64-bit one.

  int64_t Imm = MO.getImm();
  switch (OperandType) {
  case AMDGPU::OPERAND_REG_IMM_INT32:
  case AMDGPU::OPERAND_REG_IMM_FP32:
  case AMDGPU::OPERAND_REG_IMM_FP32_DEFERRED:
  case AMDGPU::OPERAND_REG_INLINE_C_INT32:
  case AMDGPU::OPERAND_REG_INLINE_C_FP32:
  case AMDGPU::OPERAND_REG_IMM_V2FP32:
  case AMDGPU::OPERAND_REG_INLINE_C_V2FP32:
  case AMDGPU::OPERAND_REG_IMM_V2INT32:
  case AMDGPU::OPERAND_REG_INLINE_C_V2INT32:
  case AMDGPU::OPERAND_REG_INLINE_AC_INT32:
  case AMDGPU::OPERAND_REG_INLINE_AC_FP32: {
    int32_t Trunc = static_cast<int32_t>(Imm);
    return AMDGPU::isInlinableLiteral32(Trunc, ST.hasInv2PiInlineImm());
  }
  case AMDGPU::OPERAND_REG_IMM_INT64:
  case AMDGPU::OPERAND_REG_IMM_FP64:
  case AMDGPU::OPERAND_REG_INLINE_C_INT64:
  case AMDGPU::OPERAND_REG_INLINE_C_FP64:
  case AMDGPU::OPERAND_REG_INLINE_AC_FP64:
    return AMDGPU::isInlinableLiteral64(MO.getImm(),
                                        ST.hasInv2PiInlineImm());
  case AMDGPU::OPERAND_REG_IMM_INT16:
  case AMDGPU::OPERAND_REG_INLINE_C_INT16:
  case AMDGPU::OPERAND_REG_INLINE_AC_INT16:
    // We would expect inline immediates to not be concerned with an integer/fp
    // distinction. However, in the case of 16-bit integer operations, the
    // "floating point" values appear to not work. It seems read the low 16-bits
    // of 32-bit immediates, which happens to always work for the integer
    // values.
    //
    // See llvm bugzilla 46302.
    //
    // TODO: Theoretically we could use op-sel to use the high bits of the
    // 32-bit FP values.
    return AMDGPU::isInlinableIntLiteral(Imm);
  case AMDGPU::OPERAND_REG_IMM_V2INT16:
  case AMDGPU::OPERAND_REG_INLINE_C_V2INT16:
  case AMDGPU::OPERAND_REG_INLINE_AC_V2INT16:
    // This suffers the same problem as the scalar 16-bit cases.
    return AMDGPU::isInlinableIntLiteralV216(Imm);
  case AMDGPU::OPERAND_REG_IMM_FP16:
  case AMDGPU::OPERAND_REG_IMM_FP16_DEFERRED:
  case AMDGPU::OPERAND_REG_INLINE_C_FP16:
  case AMDGPU::OPERAND_REG_INLINE_AC_FP16: {
    if (isInt<16>(Imm) || isUInt<16>(Imm)) {
      // A few special case instructions have 16-bit operands on subtargets
      // where 16-bit instructions are not legal.
      // TODO: Do the 32-bit immediates work? We shouldn't really need to handle
      // constants in these cases
      int16_t Trunc = static_cast<int16_t>(Imm);
      return ST.has16BitInsts() &&
             AMDGPU::isInlinableLiteral16(Trunc, ST.hasInv2PiInlineImm());
    }

    return false;
  }
  case AMDGPU::OPERAND_REG_IMM_V2FP16:
  case AMDGPU::OPERAND_REG_INLINE_C_V2FP16:
  case AMDGPU::OPERAND_REG_INLINE_AC_V2FP16: {
    uint32_t Trunc = static_cast<uint32_t>(Imm);
    return AMDGPU::isInlinableLiteralV216(Trunc, ST.hasInv2PiInlineImm());
  }
  case AMDGPU::OPERAND_KIMM32:
  case AMDGPU::OPERAND_KIMM16:
    return false;
  default:
    llvm_unreachable("invalid bitwidth");
  }
}

static bool compareMachineOp(const MachineOperand &Op0,
                             const MachineOperand &Op1) {
  if (Op0.getType() != Op1.getType())
    return false;

  switch (Op0.getType()) {
  case MachineOperand::MO_Register:
    return Op0.getReg() == Op1.getReg();
  case MachineOperand::MO_Immediate:
    return Op0.getImm() == Op1.getImm();
  default:
    llvm_unreachable("Didn't expect to be comparing these operand types");
  }
}

bool SIInstrInfo::isImmOperandLegal(const MachineInstr &MI, unsigned OpNo,
                                    const MachineOperand &MO) const {
  const MCInstrDesc &InstDesc = MI.getDesc();
  const MCOperandInfo &OpInfo = InstDesc.operands()[OpNo];

  assert(MO.isImm() || MO.isTargetIndex() || MO.isFI() || MO.isGlobal());

  if (OpInfo.OperandType == MCOI::OPERAND_IMMEDIATE)
    return true;

  if (OpInfo.RegClass < 0)
    return false;

  if (MO.isImm() && isInlineConstant(MO, OpInfo)) {
    if (isMAI(MI) && ST.hasMFMAInlineLiteralBug() &&
        OpNo ==(unsigned)AMDGPU::getNamedOperandIdx(MI.getOpcode(),
                                                    AMDGPU::OpName::src2))
      return false;
    return RI.opCanUseInlineConstant(OpInfo.OperandType);
  }

  if (!RI.opCanUseLiteralConstant(OpInfo.OperandType))
    return false;

  if (!isVOP3(MI) || !AMDGPU::isSISrcOperand(InstDesc, OpNo))
    return true;

  return ST.hasVOP3Literal();
}

bool SIInstrInfo::hasVALU32BitEncoding(unsigned Opcode) const {
  // GFX90A does not have V_MUL_LEGACY_F32_e32.
  if (Opcode == AMDGPU::V_MUL_LEGACY_F32_e64 && ST.hasGFX90AInsts())
    return false;

  int Op32 = AMDGPU::getVOPe32(Opcode);
  if (Op32 == -1)
    return false;

  return pseudoToMCOpcode(Op32) != -1;
}

bool SIInstrInfo::hasModifiers(unsigned Opcode) const {
  // The src0_modifier operand is present on all instructions
  // that have modifiers.

  return AMDGPU::hasNamedOperand(Opcode, AMDGPU::OpName::src0_modifiers);
}

bool SIInstrInfo::hasModifiersSet(const MachineInstr &MI,
                                  unsigned OpName) const {
  const MachineOperand *Mods = getNamedOperand(MI, OpName);
  return Mods && Mods->getImm();
}

bool SIInstrInfo::hasAnyModifiersSet(const MachineInstr &MI) const {
  return any_of(ModifierOpNames,
                [&](unsigned Name) { return hasModifiersSet(MI, Name); });
}

bool SIInstrInfo::canShrink(const MachineInstr &MI,
                            const MachineRegisterInfo &MRI) const {
  const MachineOperand *Src2 = getNamedOperand(MI, AMDGPU::OpName::src2);
  // Can't shrink instruction with three operands.
  if (Src2) {
    switch (MI.getOpcode()) {
      default: return false;

      case AMDGPU::V_ADDC_U32_e64:
      case AMDGPU::V_SUBB_U32_e64:
      case AMDGPU::V_SUBBREV_U32_e64: {
        const MachineOperand *Src1
          = getNamedOperand(MI, AMDGPU::OpName::src1);
        if (!Src1->isReg() || !RI.isVGPR(MRI, Src1->getReg()))
          return false;
        // Additional verification is needed for sdst/src2.
        return true;
      }
      case AMDGPU::V_MAC_F16_e64:
      case AMDGPU::V_MAC_F32_e64:
      case AMDGPU::V_MAC_LEGACY_F32_e64:
      case AMDGPU::V_FMAC_F16_e64:
      case AMDGPU::V_FMAC_F16_t16_e64:
      case AMDGPU::V_FMAC_F32_e64:
      case AMDGPU::V_FMAC_F64_e64:
      case AMDGPU::V_FMAC_LEGACY_F32_e64:
        if (!Src2->isReg() || !RI.isVGPR(MRI, Src2->getReg()) ||
            hasModifiersSet(MI, AMDGPU::OpName::src2_modifiers))
          return false;
        break;

      case AMDGPU::V_CNDMASK_B32_e64:
        break;
    }
  }

  const MachineOperand *Src1 = getNamedOperand(MI, AMDGPU::OpName::src1);
  if (Src1 && (!Src1->isReg() || !RI.isVGPR(MRI, Src1->getReg()) ||
               hasModifiersSet(MI, AMDGPU::OpName::src1_modifiers)))
    return false;

  // We don't need to check src0, all input types are legal, so just make sure
  // src0 isn't using any modifiers.
  if (hasModifiersSet(MI, AMDGPU::OpName::src0_modifiers))
    return false;

  // Can it be shrunk to a valid 32 bit opcode?
  if (!hasVALU32BitEncoding(MI.getOpcode()))
    return false;

  // Check output modifiers
  return !hasModifiersSet(MI, AMDGPU::OpName::omod) &&
         !hasModifiersSet(MI, AMDGPU::OpName::clamp);
}

// Set VCC operand with all flags from \p Orig, except for setting it as
// implicit.
static void copyFlagsToImplicitVCC(MachineInstr &MI,
                                   const MachineOperand &Orig) {

  for (MachineOperand &Use : MI.implicit_operands()) {
    if (Use.isUse() &&
        (Use.getReg() == AMDGPU::VCC || Use.getReg() == AMDGPU::VCC_LO)) {
      Use.setIsUndef(Orig.isUndef());
      Use.setIsKill(Orig.isKill());
      return;
    }
  }
}

MachineInstr *SIInstrInfo::buildShrunkInst(MachineInstr &MI,
                                           unsigned Op32) const {
  MachineBasicBlock *MBB = MI.getParent();
  MachineInstrBuilder Inst32 =
    BuildMI(*MBB, MI, MI.getDebugLoc(), get(Op32))
    .setMIFlags(MI.getFlags());

  // Add the dst operand if the 32-bit encoding also has an explicit $vdst.
  // For VOPC instructions, this is replaced by an implicit def of vcc.
  if (AMDGPU::hasNamedOperand(Op32, AMDGPU::OpName::vdst)) {
    // dst
    Inst32.add(MI.getOperand(0));
  } else if (AMDGPU::hasNamedOperand(Op32, AMDGPU::OpName::sdst)) {
    // VOPCX instructions won't be writing to an explicit dst, so this should
    // not fail for these instructions.
    assert(((MI.getOperand(0).getReg() == AMDGPU::VCC) ||
            (MI.getOperand(0).getReg() == AMDGPU::VCC_LO)) &&
           "Unexpected case");
  }

  Inst32.add(*getNamedOperand(MI, AMDGPU::OpName::src0));

  const MachineOperand *Src1 = getNamedOperand(MI, AMDGPU::OpName::src1);
  if (Src1)
    Inst32.add(*Src1);

  const MachineOperand *Src2 = getNamedOperand(MI, AMDGPU::OpName::src2);

  if (Src2) {
    int Op32Src2Idx = AMDGPU::getNamedOperandIdx(Op32, AMDGPU::OpName::src2);
    if (Op32Src2Idx != -1) {
      Inst32.add(*Src2);
    } else {
      // In the case of V_CNDMASK_B32_e32, the explicit operand src2 is
      // replaced with an implicit read of vcc or vcc_lo. The implicit read
      // of vcc was already added during the initial BuildMI, but we
      // 1) may need to change vcc to vcc_lo to preserve the original register
      // 2) have to preserve the original flags.
      fixImplicitOperands(*Inst32);
      copyFlagsToImplicitVCC(*Inst32, *Src2);
    }
  }

  return Inst32;
}

bool SIInstrInfo::usesConstantBus(const MachineRegisterInfo &MRI,
                                  const MachineOperand &MO,
                                  const MCOperandInfo &OpInfo) const {
  // Literal constants use the constant bus.
  if (!MO.isReg())
    return !isInlineConstant(MO, OpInfo);

  if (!MO.isUse())
    return false;

  if (MO.getReg().isVirtual())
    return RI.isSGPRClass(MRI.getRegClass(MO.getReg()));

  // Null is free
  if (MO.getReg() == AMDGPU::SGPR_NULL || MO.getReg() == AMDGPU::SGPR_NULL64)
    return false;

  // SGPRs use the constant bus
  if (MO.isImplicit()) {
    return MO.getReg() == AMDGPU::M0 ||
           MO.getReg() == AMDGPU::VCC ||
           MO.getReg() == AMDGPU::VCC_LO;
  } else {
    return AMDGPU::SReg_32RegClass.contains(MO.getReg()) ||
           AMDGPU::SReg_64RegClass.contains(MO.getReg());
  }
}

static Register findImplicitSGPRRead(const MachineInstr &MI) {
  for (const MachineOperand &MO : MI.implicit_operands()) {
    // We only care about reads.
    if (MO.isDef())
      continue;

    switch (MO.getReg()) {
    case AMDGPU::VCC:
    case AMDGPU::VCC_LO:
    case AMDGPU::VCC_HI:
    case AMDGPU::M0:
    case AMDGPU::FLAT_SCR:
      return MO.getReg();

    default:
      break;
    }
  }

  return Register();
}

static bool shouldReadExec(const MachineInstr &MI) {
  if (SIInstrInfo::isVALU(MI)) {
    switch (MI.getOpcode()) {
    case AMDGPU::V_READLANE_B32:
    case AMDGPU::V_WRITELANE_B32:
      return false;
    }

    return true;
  }

  if (MI.isPreISelOpcode() ||
      SIInstrInfo::isGenericOpcode(MI.getOpcode()) ||
      SIInstrInfo::isSALU(MI) ||
      SIInstrInfo::isSMRD(MI))
    return false;

  return true;
}

static bool isSubRegOf(const SIRegisterInfo &TRI,
                       const MachineOperand &SuperVec,
                       const MachineOperand &SubReg) {
  if (SubReg.getReg().isPhysical())
    return TRI.isSubRegister(SuperVec.getReg(), SubReg.getReg());

  return SubReg.getSubReg() != AMDGPU::NoSubRegister &&
         SubReg.getReg() == SuperVec.getReg();
}

bool SIInstrInfo::verifyInstruction(const MachineInstr &MI,
                                    StringRef &ErrInfo) const {
  uint16_t Opcode = MI.getOpcode();
  if (SIInstrInfo::isGenericOpcode(MI.getOpcode()))
    return true;

  const MachineFunction *MF = MI.getParent()->getParent();
  const MachineRegisterInfo &MRI = MF->getRegInfo();

  int Src0Idx = AMDGPU::getNamedOperandIdx(Opcode, AMDGPU::OpName::src0);
  int Src1Idx = AMDGPU::getNamedOperandIdx(Opcode, AMDGPU::OpName::src1);
  int Src2Idx = AMDGPU::getNamedOperandIdx(Opcode, AMDGPU::OpName::src2);
  int Src3Idx = -1;
  if (Src0Idx == -1) {
    // VOPD V_DUAL_* instructions use different operand names.
    Src0Idx = AMDGPU::getNamedOperandIdx(Opcode, AMDGPU::OpName::src0X);
    Src1Idx = AMDGPU::getNamedOperandIdx(Opcode, AMDGPU::OpName::vsrc1X);
    Src2Idx = AMDGPU::getNamedOperandIdx(Opcode, AMDGPU::OpName::src0Y);
    Src3Idx = AMDGPU::getNamedOperandIdx(Opcode, AMDGPU::OpName::vsrc1Y);
  }

  // Make sure the number of operands is correct.
  const MCInstrDesc &Desc = get(Opcode);
  if (!Desc.isVariadic() &&
      Desc.getNumOperands() != MI.getNumExplicitOperands()) {
    ErrInfo = "Instruction has wrong number of operands.";
    return false;
  }

  if (MI.isInlineAsm()) {
    // Verify register classes for inlineasm constraints.
    for (unsigned I = InlineAsm::MIOp_FirstOperand, E = MI.getNumOperands();
         I != E; ++I) {
      const TargetRegisterClass *RC = MI.getRegClassConstraint(I, this, &RI);
      if (!RC)
        continue;

      const MachineOperand &Op = MI.getOperand(I);
      if (!Op.isReg())
        continue;

      Register Reg = Op.getReg();
      if (!Reg.isVirtual() && !RC->contains(Reg)) {
        ErrInfo = "inlineasm operand has incorrect register class.";
        return false;
      }
    }

    return true;
  }

  if (isMIMG(MI) && MI.memoperands_empty() && MI.mayLoadOrStore()) {
    ErrInfo = "missing memory operand from MIMG instruction.";
    return false;
  }

  // Make sure the register classes are correct.
  for (int i = 0, e = Desc.getNumOperands(); i != e; ++i) {
    const MachineOperand &MO = MI.getOperand(i);
    if (MO.isFPImm()) {
      ErrInfo = "FPImm Machine Operands are not supported. ISel should bitcast "
                "all fp values to integers.";
      return false;
    }

    int RegClass = Desc.operands()[i].RegClass;

    switch (Desc.operands()[i].OperandType) {
    case MCOI::OPERAND_REGISTER:
      if (MI.getOperand(i).isImm() || MI.getOperand(i).isGlobal()) {
        ErrInfo = "Illegal immediate value for operand.";
        return false;
      }
      break;
    case AMDGPU::OPERAND_REG_IMM_INT32:
    case AMDGPU::OPERAND_REG_IMM_FP32:
    case AMDGPU::OPERAND_REG_IMM_FP32_DEFERRED:
    case AMDGPU::OPERAND_REG_IMM_V2FP32:
      break;
    case AMDGPU::OPERAND_REG_INLINE_C_INT32:
    case AMDGPU::OPERAND_REG_INLINE_C_FP32:
    case AMDGPU::OPERAND_REG_INLINE_C_INT64:
    case AMDGPU::OPERAND_REG_INLINE_C_FP64:
    case AMDGPU::OPERAND_REG_INLINE_C_INT16:
    case AMDGPU::OPERAND_REG_INLINE_C_FP16:
    case AMDGPU::OPERAND_REG_INLINE_AC_INT32:
    case AMDGPU::OPERAND_REG_INLINE_AC_FP32:
    case AMDGPU::OPERAND_REG_INLINE_AC_INT16:
    case AMDGPU::OPERAND_REG_INLINE_AC_FP16:
    case AMDGPU::OPERAND_REG_INLINE_AC_FP64: {
      if (!MO.isReg() && (!MO.isImm() || !isInlineConstant(MI, i))) {
        ErrInfo = "Illegal immediate value for operand.";
        return false;
      }
      break;
    }
    case MCOI::OPERAND_IMMEDIATE:
    case AMDGPU::OPERAND_KIMM32:
      // Check if this operand is an immediate.
      // FrameIndex operands will be replaced by immediates, so they are
      // allowed.
      if (!MI.getOperand(i).isImm() && !MI.getOperand(i).isFI()) {
        ErrInfo = "Expected immediate, but got non-immediate";
        return false;
      }
      [[fallthrough]];
    default:
      continue;
    }

    if (!MO.isReg())
      continue;
    Register Reg = MO.getReg();
    if (!Reg)
      continue;

    // FIXME: Ideally we would have separate instruction definitions with the
    // aligned register constraint.
    // FIXME: We do not verify inline asm operands, but custom inline asm
    // verification is broken anyway
    if (ST.needsAlignedVGPRs()) {
      const TargetRegisterClass *RC = RI.getRegClassForReg(MRI, Reg);
      if (RI.hasVectorRegisters(RC) && MO.getSubReg()) {
        const TargetRegisterClass *SubRC =
            RI.getSubRegisterClass(RC, MO.getSubReg());
        RC = RI.getCompatibleSubRegClass(RC, SubRC, MO.getSubReg());
        if (RC)
          RC = SubRC;
      }

      // Check that this is the aligned version of the class.
      if (!RC || !RI.isProperlyAlignedRC(*RC)) {
        ErrInfo = "Subtarget requires even aligned vector registers";
        return false;
      }
    }

    if (RegClass != -1) {
      if (Reg.isVirtual())
        continue;

      const TargetRegisterClass *RC = RI.getRegClass(RegClass);
      if (!RC->contains(Reg)) {
        ErrInfo = "Operand has incorrect register class.";
        return false;
      }
    }
  }

  // Verify SDWA
  if (isSDWA(MI)) {
    if (!ST.hasSDWA()) {
      ErrInfo = "SDWA is not supported on this target";
      return false;
    }

    int DstIdx = AMDGPU::getNamedOperandIdx(Opcode, AMDGPU::OpName::vdst);

    for (int OpIdx : {DstIdx, Src0Idx, Src1Idx, Src2Idx}) {
      if (OpIdx == -1)
        continue;
      const MachineOperand &MO = MI.getOperand(OpIdx);

      if (!ST.hasSDWAScalar()) {
        // Only VGPRS on VI
        if (!MO.isReg() || !RI.hasVGPRs(RI.getRegClassForReg(MRI, MO.getReg()))) {
          ErrInfo = "Only VGPRs allowed as operands in SDWA instructions on VI";
          return false;
        }
      } else {
        // No immediates on GFX9
        if (!MO.isReg()) {
          ErrInfo =
            "Only reg allowed as operands in SDWA instructions on GFX9+";
          return false;
        }
      }
    }

    if (!ST.hasSDWAOmod()) {
      // No omod allowed on VI
      const MachineOperand *OMod = getNamedOperand(MI, AMDGPU::OpName::omod);
      if (OMod != nullptr &&
        (!OMod->isImm() || OMod->getImm() != 0)) {
        ErrInfo = "OMod not allowed in SDWA instructions on VI";
        return false;
      }
    }

    uint16_t BasicOpcode = AMDGPU::getBasicFromSDWAOp(Opcode);
    if (isVOPC(BasicOpcode)) {
      if (!ST.hasSDWASdst() && DstIdx != -1) {
        // Only vcc allowed as dst on VI for VOPC
        const MachineOperand &Dst = MI.getOperand(DstIdx);
        if (!Dst.isReg() || Dst.getReg() != AMDGPU::VCC) {
          ErrInfo = "Only VCC allowed as dst in SDWA instructions on VI";
          return false;
        }
      } else if (!ST.hasSDWAOutModsVOPC()) {
        // No clamp allowed on GFX9 for VOPC
        const MachineOperand *Clamp = getNamedOperand(MI, AMDGPU::OpName::clamp);
        if (Clamp && (!Clamp->isImm() || Clamp->getImm() != 0)) {
          ErrInfo = "Clamp not allowed in VOPC SDWA instructions on VI";
          return false;
        }

        // No omod allowed on GFX9 for VOPC
        const MachineOperand *OMod = getNamedOperand(MI, AMDGPU::OpName::omod);
        if (OMod && (!OMod->isImm() || OMod->getImm() != 0)) {
          ErrInfo = "OMod not allowed in VOPC SDWA instructions on VI";
          return false;
        }
      }
    }

    const MachineOperand *DstUnused = getNamedOperand(MI, AMDGPU::OpName::dst_unused);
    if (DstUnused && DstUnused->isImm() &&
        DstUnused->getImm() == AMDGPU::SDWA::UNUSED_PRESERVE) {
      const MachineOperand &Dst = MI.getOperand(DstIdx);
      if (!Dst.isReg() || !Dst.isTied()) {
        ErrInfo = "Dst register should have tied register";
        return false;
      }

      const MachineOperand &TiedMO =
          MI.getOperand(MI.findTiedOperandIdx(DstIdx));
      if (!TiedMO.isReg() || !TiedMO.isImplicit() || !TiedMO.isUse()) {
        ErrInfo =
            "Dst register should be tied to implicit use of preserved register";
        return false;
      } else if (TiedMO.getReg().isPhysical() &&
                 Dst.getReg() != TiedMO.getReg()) {
        ErrInfo = "Dst register should use same physical register as preserved";
        return false;
      }
    }
  }

  // Verify MIMG
  if (isMIMG(MI.getOpcode()) && !MI.mayStore()) {
    // Ensure that the return type used is large enough for all the options
    // being used TFE/LWE require an extra result register.
    const MachineOperand *DMask = getNamedOperand(MI, AMDGPU::OpName::dmask);
    if (DMask) {
      uint64_t DMaskImm = DMask->getImm();
      uint32_t RegCount =
          isGather4(MI.getOpcode()) ? 4 : llvm::popcount(DMaskImm);
      const MachineOperand *TFE = getNamedOperand(MI, AMDGPU::OpName::tfe);
      const MachineOperand *LWE = getNamedOperand(MI, AMDGPU::OpName::lwe);
      const MachineOperand *D16 = getNamedOperand(MI, AMDGPU::OpName::d16);

      // Adjust for packed 16 bit values
      if (D16 && D16->getImm() && !ST.hasUnpackedD16VMem())
        RegCount >>= 1;

      // Adjust if using LWE or TFE
      if ((LWE && LWE->getImm()) || (TFE && TFE->getImm()))
        RegCount += 1;

      const uint32_t DstIdx =
          AMDGPU::getNamedOperandIdx(MI.getOpcode(), AMDGPU::OpName::vdata);
      const MachineOperand &Dst = MI.getOperand(DstIdx);
      if (Dst.isReg()) {
        const TargetRegisterClass *DstRC = getOpRegClass(MI, DstIdx);
        uint32_t DstSize = RI.getRegSizeInBits(*DstRC) / 32;
        if (RegCount > DstSize) {
          ErrInfo = "MIMG instruction returns too many registers for dst "
                    "register class";
          return false;
        }
      }
    }
  }

  // Verify VOP*. Ignore multiple sgpr operands on writelane.
  if (isVALU(MI) && Desc.getOpcode() != AMDGPU::V_WRITELANE_B32) {
    unsigned ConstantBusCount = 0;
    bool UsesLiteral = false;
    const MachineOperand *LiteralVal = nullptr;

    int ImmIdx = AMDGPU::getNamedOperandIdx(Opcode, AMDGPU::OpName::imm);
    if (ImmIdx != -1) {
      ++ConstantBusCount;
      UsesLiteral = true;
      LiteralVal = &MI.getOperand(ImmIdx);
    }

    SmallVector<Register, 2> SGPRsUsed;
    Register SGPRUsed;

    // Only look at the true operands. Only a real operand can use the constant
    // bus, and we don't want to check pseudo-operands like the source modifier
    // flags.
    for (int OpIdx : {Src0Idx, Src1Idx, Src2Idx, Src3Idx}) {
      if (OpIdx == -1)
        continue;
      const MachineOperand &MO = MI.getOperand(OpIdx);
      if (usesConstantBus(MRI, MO, MI.getDesc().operands()[OpIdx])) {
        if (MO.isReg()) {
          SGPRUsed = MO.getReg();
          if (!llvm::is_contained(SGPRsUsed, SGPRUsed)) {
            ++ConstantBusCount;
            SGPRsUsed.push_back(SGPRUsed);
          }
        } else {
          if (!UsesLiteral) {
            ++ConstantBusCount;
            UsesLiteral = true;
            LiteralVal = &MO;
          } else if (!MO.isIdenticalTo(*LiteralVal)) {
            assert(isVOP2(MI) || isVOP3(MI));
            ErrInfo = "VOP2/VOP3 instruction uses more than one literal";
            return false;
          }
        }
      }
    }

    SGPRUsed = findImplicitSGPRRead(MI);
    if (SGPRUsed) {
      // Implicit uses may safely overlap true operands
      if (llvm::all_of(SGPRsUsed, [this, SGPRUsed](unsigned SGPR) {
            return !RI.regsOverlap(SGPRUsed, SGPR);
          })) {
        ++ConstantBusCount;
        SGPRsUsed.push_back(SGPRUsed);
      }
    }

    // v_writelane_b32 is an exception from constant bus restriction:
    // vsrc0 can be sgpr, const or m0 and lane select sgpr, m0 or inline-const
    if (ConstantBusCount > ST.getConstantBusLimit(Opcode) &&
        Opcode != AMDGPU::V_WRITELANE_B32) {
      ErrInfo = "VOP* instruction violates constant bus restriction";
      return false;
    }

    if (isVOP3(MI) && UsesLiteral && !ST.hasVOP3Literal()) {
      ErrInfo = "VOP3 instruction uses literal";
      return false;
    }
  }

  // Special case for writelane - this can break the multiple constant bus rule,
  // but still can't use more than one SGPR register
  if (Desc.getOpcode() == AMDGPU::V_WRITELANE_B32) {
    unsigned SGPRCount = 0;
    Register SGPRUsed;

    for (int OpIdx : {Src0Idx, Src1Idx}) {
      if (OpIdx == -1)
        break;

      const MachineOperand &MO = MI.getOperand(OpIdx);

      if (usesConstantBus(MRI, MO, MI.getDesc().operands()[OpIdx])) {
        if (MO.isReg() && MO.getReg() != AMDGPU::M0) {
          if (MO.getReg() != SGPRUsed)
            ++SGPRCount;
          SGPRUsed = MO.getReg();
        }
      }
      if (SGPRCount > ST.getConstantBusLimit(Opcode)) {
        ErrInfo = "WRITELANE instruction violates constant bus restriction";
        return false;
      }
    }
  }

  // Verify misc. restrictions on specific instructions.
  if (Desc.getOpcode() == AMDGPU::V_DIV_SCALE_F32_e64 ||
      Desc.getOpcode() == AMDGPU::V_DIV_SCALE_F64_e64) {
    const MachineOperand &Src0 = MI.getOperand(Src0Idx);
    const MachineOperand &Src1 = MI.getOperand(Src1Idx);
    const MachineOperand &Src2 = MI.getOperand(Src2Idx);
    if (Src0.isReg() && Src1.isReg() && Src2.isReg()) {
      if (!compareMachineOp(Src0, Src1) &&
          !compareMachineOp(Src0, Src2)) {
        ErrInfo = "v_div_scale_{f32|f64} require src0 = src1 or src2";
        return false;
      }
    }
    if ((getNamedOperand(MI, AMDGPU::OpName::src0_modifiers)->getImm() &
         SISrcMods::ABS) ||
        (getNamedOperand(MI, AMDGPU::OpName::src1_modifiers)->getImm() &
         SISrcMods::ABS) ||
        (getNamedOperand(MI, AMDGPU::OpName::src2_modifiers)->getImm() &
         SISrcMods::ABS)) {
      ErrInfo = "ABS not allowed in VOP3B instructions";
      return false;
    }
  }

  if (isSOP2(MI) || isSOPC(MI)) {
    const MachineOperand &Src0 = MI.getOperand(Src0Idx);
    const MachineOperand &Src1 = MI.getOperand(Src1Idx);

    if (!Src0.isReg() && !Src1.isReg() &&
        !isInlineConstant(Src0, Desc.operands()[Src0Idx]) &&
        !isInlineConstant(Src1, Desc.operands()[Src1Idx]) &&
        !Src0.isIdenticalTo(Src1)) {
      ErrInfo = "SOP2/SOPC instruction requires too many immediate constants";
      return false;
    }
  }

  if (isSOPK(MI)) {
    auto Op = getNamedOperand(MI, AMDGPU::OpName::simm16);
    if (Desc.isBranch()) {
      if (!Op->isMBB()) {
        ErrInfo = "invalid branch target for SOPK instruction";
        return false;
      }
    } else {
      uint64_t Imm = Op->getImm();
      if (sopkIsZext(MI)) {
        if (!isUInt<16>(Imm)) {
          ErrInfo = "invalid immediate for SOPK instruction";
          return false;
        }
      } else {
        if (!isInt<16>(Imm)) {
          ErrInfo = "invalid immediate for SOPK instruction";
          return false;
        }
      }
    }
  }

  if (Desc.getOpcode() == AMDGPU::V_MOVRELS_B32_e32 ||
      Desc.getOpcode() == AMDGPU::V_MOVRELS_B32_e64 ||
      Desc.getOpcode() == AMDGPU::V_MOVRELD_B32_e32 ||
      Desc.getOpcode() == AMDGPU::V_MOVRELD_B32_e64) {
    const bool IsDst = Desc.getOpcode() == AMDGPU::V_MOVRELD_B32_e32 ||
                       Desc.getOpcode() == AMDGPU::V_MOVRELD_B32_e64;

    const unsigned StaticNumOps =
        Desc.getNumOperands() + Desc.implicit_uses().size();
    const unsigned NumImplicitOps = IsDst ? 2 : 1;

    // Allow additional implicit operands. This allows a fixup done by the post
    // RA scheduler where the main implicit operand is killed and implicit-defs
    // are added for sub-registers that remain live after this instruction.
    if (MI.getNumOperands() < StaticNumOps + NumImplicitOps) {
      ErrInfo = "missing implicit register operands";
      return false;
    }

    const MachineOperand *Dst = getNamedOperand(MI, AMDGPU::OpName::vdst);
    if (IsDst) {
      if (!Dst->isUse()) {
        ErrInfo = "v_movreld_b32 vdst should be a use operand";
        return false;
      }

      unsigned UseOpIdx;
      if (!MI.isRegTiedToUseOperand(StaticNumOps, &UseOpIdx) ||
          UseOpIdx != StaticNumOps + 1) {
        ErrInfo = "movrel implicit operands should be tied";
        return false;
      }
    }

    const MachineOperand &Src0 = MI.getOperand(Src0Idx);
    const MachineOperand &ImpUse
      = MI.getOperand(StaticNumOps + NumImplicitOps - 1);
    if (!ImpUse.isReg() || !ImpUse.isUse() ||
        !isSubRegOf(RI, ImpUse, IsDst ? *Dst : Src0)) {
      ErrInfo = "src0 should be subreg of implicit vector use";
      return false;
    }
  }

  // Make sure we aren't losing exec uses in the td files. This mostly requires
  // being careful when using let Uses to try to add other use registers.
  if (shouldReadExec(MI)) {
    if (!MI.hasRegisterImplicitUseOperand(AMDGPU::EXEC)) {
      ErrInfo = "VALU instruction does not implicitly read exec mask";
      return false;
    }
  }

  if (isSMRD(MI)) {
    if (MI.mayStore() &&
        ST.getGeneration() == AMDGPUSubtarget::VOLCANIC_ISLANDS) {
      // The register offset form of scalar stores may only use m0 as the
      // soffset register.
      const MachineOperand *Soff = getNamedOperand(MI, AMDGPU::OpName::soffset);
      if (Soff && Soff->getReg() != AMDGPU::M0) {
        ErrInfo = "scalar stores must use m0 as offset register";
        return false;
      }
    }
  }

  if (isFLAT(MI) && !ST.hasFlatInstOffsets()) {
    const MachineOperand *Offset = getNamedOperand(MI, AMDGPU::OpName::offset);
    if (Offset->getImm() != 0) {
      ErrInfo = "subtarget does not support offsets in flat instructions";
      return false;
    }
  }

  if (isMIMG(MI)) {
    const MachineOperand *DimOp = getNamedOperand(MI, AMDGPU::OpName::dim);
    if (DimOp) {
      int VAddr0Idx = AMDGPU::getNamedOperandIdx(Opcode,
                                                 AMDGPU::OpName::vaddr0);
      int SRsrcIdx = AMDGPU::getNamedOperandIdx(Opcode, AMDGPU::OpName::srsrc);
      const AMDGPU::MIMGInfo *Info = AMDGPU::getMIMGInfo(Opcode);
      const AMDGPU::MIMGBaseOpcodeInfo *BaseOpcode =
          AMDGPU::getMIMGBaseOpcodeInfo(Info->BaseOpcode);
      const AMDGPU::MIMGDimInfo *Dim =
          AMDGPU::getMIMGDimInfoByEncoding(DimOp->getImm());

      if (!Dim) {
        ErrInfo = "dim is out of range";
        return false;
      }

      bool IsA16 = false;
      if (ST.hasR128A16()) {
        const MachineOperand *R128A16 = getNamedOperand(MI, AMDGPU::OpName::r128);
        IsA16 = R128A16->getImm() != 0;
      } else if (ST.hasA16()) {
        const MachineOperand *A16 = getNamedOperand(MI, AMDGPU::OpName::a16);
        IsA16 = A16->getImm() != 0;
      }

      bool IsNSA = SRsrcIdx - VAddr0Idx > 1;

      unsigned AddrWords =
          AMDGPU::getAddrSizeMIMGOp(BaseOpcode, Dim, IsA16, ST.hasG16());

      unsigned VAddrWords;
      if (IsNSA) {
        VAddrWords = SRsrcIdx - VAddr0Idx;
      } else {
        const TargetRegisterClass *RC = getOpRegClass(MI, VAddr0Idx);
        VAddrWords = MRI.getTargetRegisterInfo()->getRegSizeInBits(*RC) / 32;
        if (AddrWords > 12)
          AddrWords = 16;
      }

      if (VAddrWords != AddrWords) {
        LLVM_DEBUG(dbgs() << "bad vaddr size, expected " << AddrWords
                          << " but got " << VAddrWords << "\n");
        ErrInfo = "bad vaddr size";
        return false;
      }
    }
  }

  const MachineOperand *DppCt = getNamedOperand(MI, AMDGPU::OpName::dpp_ctrl);
  if (DppCt) {
    using namespace AMDGPU::DPP;

    unsigned DC = DppCt->getImm();
    if (DC == DppCtrl::DPP_UNUSED1 || DC == DppCtrl::DPP_UNUSED2 ||
        DC == DppCtrl::DPP_UNUSED3 || DC > DppCtrl::DPP_LAST ||
        (DC >= DppCtrl::DPP_UNUSED4_FIRST && DC <= DppCtrl::DPP_UNUSED4_LAST) ||
        (DC >= DppCtrl::DPP_UNUSED5_FIRST && DC <= DppCtrl::DPP_UNUSED5_LAST) ||
        (DC >= DppCtrl::DPP_UNUSED6_FIRST && DC <= DppCtrl::DPP_UNUSED6_LAST) ||
        (DC >= DppCtrl::DPP_UNUSED7_FIRST && DC <= DppCtrl::DPP_UNUSED7_LAST) ||
        (DC >= DppCtrl::DPP_UNUSED8_FIRST && DC <= DppCtrl::DPP_UNUSED8_LAST)) {
      ErrInfo = "Invalid dpp_ctrl value";
      return false;
    }
    if (DC >= DppCtrl::WAVE_SHL1 && DC <= DppCtrl::WAVE_ROR1 &&
        ST.getGeneration() >= AMDGPUSubtarget::GFX10) {
      ErrInfo = "Invalid dpp_ctrl value: "
                "wavefront shifts are not supported on GFX10+";
      return false;
    }
    if (DC >= DppCtrl::BCAST15 && DC <= DppCtrl::BCAST31 &&
        ST.getGeneration() >= AMDGPUSubtarget::GFX10) {
      ErrInfo = "Invalid dpp_ctrl value: "
                "broadcasts are not supported on GFX10+";
      return false;
    }
    if (DC >= DppCtrl::ROW_SHARE_FIRST && DC <= DppCtrl::ROW_XMASK_LAST &&
        ST.getGeneration() < AMDGPUSubtarget::GFX10) {
      if (DC >= DppCtrl::ROW_NEWBCAST_FIRST &&
          DC <= DppCtrl::ROW_NEWBCAST_LAST &&
          !ST.hasGFX90AInsts()) {
        ErrInfo = "Invalid dpp_ctrl value: "
                  "row_newbroadcast/row_share is not supported before "
                  "GFX90A/GFX10";
        return false;
      } else if (DC > DppCtrl::ROW_NEWBCAST_LAST || !ST.hasGFX90AInsts()) {
        ErrInfo = "Invalid dpp_ctrl value: "
                  "row_share and row_xmask are not supported before GFX10";
        return false;
      }
    }

    int DstIdx = AMDGPU::getNamedOperandIdx(Opcode, AMDGPU::OpName::vdst);

    if (Opcode != AMDGPU::V_MOV_B64_DPP_PSEUDO &&
        ((DstIdx >= 0 &&
          (Desc.operands()[DstIdx].RegClass == AMDGPU::VReg_64RegClassID ||
           Desc.operands()[DstIdx].RegClass ==
               AMDGPU::VReg_64_Align2RegClassID)) ||
         ((Src0Idx >= 0 &&
           (Desc.operands()[Src0Idx].RegClass == AMDGPU::VReg_64RegClassID ||
            Desc.operands()[Src0Idx].RegClass ==
                AMDGPU::VReg_64_Align2RegClassID)))) &&
        !AMDGPU::isLegal64BitDPPControl(DC)) {
      ErrInfo = "Invalid dpp_ctrl value: "
                "64 bit dpp only support row_newbcast";
      return false;
    }
  }

  if ((MI.mayStore() || MI.mayLoad()) && !isVGPRSpill(MI)) {
    const MachineOperand *Dst = getNamedOperand(MI, AMDGPU::OpName::vdst);
    uint16_t DataNameIdx = isDS(Opcode) ? AMDGPU::OpName::data0
                                        : AMDGPU::OpName::vdata;
    const MachineOperand *Data = getNamedOperand(MI, DataNameIdx);
    const MachineOperand *Data2 = getNamedOperand(MI, AMDGPU::OpName::data1);
    if (Data && !Data->isReg())
      Data = nullptr;

    if (ST.hasGFX90AInsts()) {
      if (Dst && Data &&
          (RI.isAGPR(MRI, Dst->getReg()) != RI.isAGPR(MRI, Data->getReg()))) {
        ErrInfo = "Invalid register class: "
                  "vdata and vdst should be both VGPR or AGPR";
        return false;
      }
      if (Data && Data2 &&
          (RI.isAGPR(MRI, Data->getReg()) != RI.isAGPR(MRI, Data2->getReg()))) {
        ErrInfo = "Invalid register class: "
                  "both data operands should be VGPR or AGPR";
        return false;
      }
    } else {
      if ((Dst && RI.isAGPR(MRI, Dst->getReg())) ||
          (Data && RI.isAGPR(MRI, Data->getReg())) ||
          (Data2 && RI.isAGPR(MRI, Data2->getReg()))) {
        ErrInfo = "Invalid register class: "
                  "agpr loads and stores not supported on this GPU";
        return false;
      }
    }
  }

  if (ST.needsAlignedVGPRs()) {
    const auto isAlignedReg = [&MI, &MRI, this](unsigned OpName) -> bool {
      const MachineOperand *Op = getNamedOperand(MI, OpName);
      if (!Op)
        return true;
      Register Reg = Op->getReg();
      if (Reg.isPhysical())
        return !(RI.getHWRegIndex(Reg) & 1);
      const TargetRegisterClass &RC = *MRI.getRegClass(Reg);
      return RI.getRegSizeInBits(RC) > 32 && RI.isProperlyAlignedRC(RC) &&
             !(RI.getChannelFromSubReg(Op->getSubReg()) & 1);
    };

    if (MI.getOpcode() == AMDGPU::DS_GWS_INIT ||
        MI.getOpcode() == AMDGPU::DS_GWS_SEMA_BR ||
        MI.getOpcode() == AMDGPU::DS_GWS_BARRIER) {

      if (!isAlignedReg(AMDGPU::OpName::data0)) {
        ErrInfo = "Subtarget requires even aligned vector registers "
                  "for DS_GWS instructions";
        return false;
      }
    }

    if (isMIMG(MI)) {
      if (!isAlignedReg(AMDGPU::OpName::vaddr)) {
        ErrInfo = "Subtarget requires even aligned vector registers "
                  "for vaddr operand of image instructions";
        return false;
      }
    }
  }

  if (MI.getOpcode() == AMDGPU::V_ACCVGPR_WRITE_B32_e64 &&
      !ST.hasGFX90AInsts()) {
    const MachineOperand *Src = getNamedOperand(MI, AMDGPU::OpName::src0);
    if (Src->isReg() && RI.isSGPRReg(MRI, Src->getReg())) {
      ErrInfo = "Invalid register class: "
                "v_accvgpr_write with an SGPR is not supported on this GPU";
      return false;
    }
  }

  if (Desc.getOpcode() == AMDGPU::G_AMDGPU_WAVE_ADDRESS) {
    const MachineOperand &SrcOp = MI.getOperand(1);
    if (!SrcOp.isReg() || SrcOp.getReg().isVirtual()) {
      ErrInfo = "pseudo expects only physical SGPRs";
      return false;
    }
  }

  return true;
}

unsigned SIInstrInfo::getVALUOp(const MachineInstr &MI) const {
  switch (MI.getOpcode()) {
  default: return AMDGPU::INSTRUCTION_LIST_END;
  case AMDGPU::REG_SEQUENCE: return AMDGPU::REG_SEQUENCE;
  case AMDGPU::COPY: return AMDGPU::COPY;
  case AMDGPU::PHI: return AMDGPU::PHI;
  case AMDGPU::INSERT_SUBREG: return AMDGPU::INSERT_SUBREG;
  case AMDGPU::WQM: return AMDGPU::WQM;
  case AMDGPU::SOFT_WQM: return AMDGPU::SOFT_WQM;
  case AMDGPU::STRICT_WWM: return AMDGPU::STRICT_WWM;
  case AMDGPU::STRICT_WQM: return AMDGPU::STRICT_WQM;
  case AMDGPU::S_MOV_B32: {
    const MachineRegisterInfo &MRI = MI.getParent()->getParent()->getRegInfo();
    return MI.getOperand(1).isReg() ||
           RI.isAGPR(MRI, MI.getOperand(0).getReg()) ?
           AMDGPU::COPY : AMDGPU::V_MOV_B32_e32;
  }
  case AMDGPU::S_ADD_I32:
    return ST.hasAddNoCarry() ? AMDGPU::V_ADD_U32_e64 : AMDGPU::V_ADD_CO_U32_e32;
  case AMDGPU::S_ADDC_U32:
    return AMDGPU::V_ADDC_U32_e32;
  case AMDGPU::S_SUB_I32:
    return ST.hasAddNoCarry() ? AMDGPU::V_SUB_U32_e64 : AMDGPU::V_SUB_CO_U32_e32;
    // FIXME: These are not consistently handled, and selected when the carry is
    // used.
  case AMDGPU::S_ADD_U32:
    return AMDGPU::V_ADD_CO_U32_e32;
  case AMDGPU::S_SUB_U32:
    return AMDGPU::V_SUB_CO_U32_e32;
  case AMDGPU::S_SUBB_U32: return AMDGPU::V_SUBB_U32_e32;
  case AMDGPU::S_MUL_I32: return AMDGPU::V_MUL_LO_U32_e64;
  case AMDGPU::S_MUL_HI_U32: return AMDGPU::V_MUL_HI_U32_e64;
  case AMDGPU::S_MUL_HI_I32: return AMDGPU::V_MUL_HI_I32_e64;
  case AMDGPU::S_AND_B32: return AMDGPU::V_AND_B32_e64;
  case AMDGPU::S_OR_B32: return AMDGPU::V_OR_B32_e64;
  case AMDGPU::S_XOR_B32: return AMDGPU::V_XOR_B32_e64;
  case AMDGPU::S_XNOR_B32:
    return ST.hasDLInsts() ? AMDGPU::V_XNOR_B32_e64 : AMDGPU::INSTRUCTION_LIST_END;
  case AMDGPU::S_MIN_I32: return AMDGPU::V_MIN_I32_e64;
  case AMDGPU::S_MIN_U32: return AMDGPU::V_MIN_U32_e64;
  case AMDGPU::S_MAX_I32: return AMDGPU::V_MAX_I32_e64;
  case AMDGPU::S_MAX_U32: return AMDGPU::V_MAX_U32_e64;
  case AMDGPU::S_ASHR_I32: return AMDGPU::V_ASHR_I32_e32;
  case AMDGPU::S_ASHR_I64: return AMDGPU::V_ASHR_I64_e64;
  case AMDGPU::S_LSHL_B32: return AMDGPU::V_LSHL_B32_e32;
  case AMDGPU::S_LSHL_B64: return AMDGPU::V_LSHL_B64_e64;
  case AMDGPU::S_LSHR_B32: return AMDGPU::V_LSHR_B32_e32;
  case AMDGPU::S_LSHR_B64: return AMDGPU::V_LSHR_B64_e64;
  case AMDGPU::S_SEXT_I32_I8: return AMDGPU::V_BFE_I32_e64;
  case AMDGPU::S_SEXT_I32_I16: return AMDGPU::V_BFE_I32_e64;
  case AMDGPU::S_BFE_U32: return AMDGPU::V_BFE_U32_e64;
  case AMDGPU::S_BFE_I32: return AMDGPU::V_BFE_I32_e64;
  case AMDGPU::S_BFM_B32: return AMDGPU::V_BFM_B32_e64;
  case AMDGPU::S_BREV_B32: return AMDGPU::V_BFREV_B32_e32;
  case AMDGPU::S_NOT_B32: return AMDGPU::V_NOT_B32_e32;
  case AMDGPU::S_NOT_B64: return AMDGPU::V_NOT_B32_e32;
  case AMDGPU::S_CMP_EQ_I32: return AMDGPU::V_CMP_EQ_I32_e64;
  case AMDGPU::S_CMP_LG_I32: return AMDGPU::V_CMP_NE_I32_e64;
  case AMDGPU::S_CMP_GT_I32: return AMDGPU::V_CMP_GT_I32_e64;
  case AMDGPU::S_CMP_GE_I32: return AMDGPU::V_CMP_GE_I32_e64;
  case AMDGPU::S_CMP_LT_I32: return AMDGPU::V_CMP_LT_I32_e64;
  case AMDGPU::S_CMP_LE_I32: return AMDGPU::V_CMP_LE_I32_e64;
  case AMDGPU::S_CMP_EQ_U32: return AMDGPU::V_CMP_EQ_U32_e64;
  case AMDGPU::S_CMP_LG_U32: return AMDGPU::V_CMP_NE_U32_e64;
  case AMDGPU::S_CMP_GT_U32: return AMDGPU::V_CMP_GT_U32_e64;
  case AMDGPU::S_CMP_GE_U32: return AMDGPU::V_CMP_GE_U32_e64;
  case AMDGPU::S_CMP_LT_U32: return AMDGPU::V_CMP_LT_U32_e64;
  case AMDGPU::S_CMP_LE_U32: return AMDGPU::V_CMP_LE_U32_e64;
  case AMDGPU::S_CMP_EQ_U64: return AMDGPU::V_CMP_EQ_U64_e64;
  case AMDGPU::S_CMP_LG_U64: return AMDGPU::V_CMP_NE_U64_e64;
  case AMDGPU::S_BCNT1_I32_B32: return AMDGPU::V_BCNT_U32_B32_e64;
  case AMDGPU::S_FF1_I32_B32: return AMDGPU::V_FFBL_B32_e32;
  case AMDGPU::S_FLBIT_I32_B32: return AMDGPU::V_FFBH_U32_e32;
  case AMDGPU::S_FLBIT_I32: return AMDGPU::V_FFBH_I32_e64;
  case AMDGPU::S_CBRANCH_SCC0: return AMDGPU::S_CBRANCH_VCCZ;
  case AMDGPU::S_CBRANCH_SCC1: return AMDGPU::S_CBRANCH_VCCNZ;
  }
  llvm_unreachable(
      "Unexpected scalar opcode without corresponding vector one!");
}

static const TargetRegisterClass *
adjustAllocatableRegClass(const GCNSubtarget &ST, const SIRegisterInfo &RI,
                          const MachineRegisterInfo &MRI,
                          const MCInstrDesc &TID, unsigned RCID,
                          bool IsAllocatable) {
  if ((IsAllocatable || !ST.hasGFX90AInsts() || !MRI.reservedRegsFrozen()) &&
      (((TID.mayLoad() || TID.mayStore()) &&
        !(TID.TSFlags & SIInstrFlags::VGPRSpill)) ||
       (TID.TSFlags & (SIInstrFlags::DS | SIInstrFlags::MIMG)))) {
    switch (RCID) {
    case AMDGPU::AV_32RegClassID:
      RCID = AMDGPU::VGPR_32RegClassID;
      break;
    case AMDGPU::AV_64RegClassID:
      RCID = AMDGPU::VReg_64RegClassID;
      break;
    case AMDGPU::AV_96RegClassID:
      RCID = AMDGPU::VReg_96RegClassID;
      break;
    case AMDGPU::AV_128RegClassID:
      RCID = AMDGPU::VReg_128RegClassID;
      break;
    case AMDGPU::AV_160RegClassID:
      RCID = AMDGPU::VReg_160RegClassID;
      break;
    case AMDGPU::AV_512RegClassID:
      RCID = AMDGPU::VReg_512RegClassID;
      break;
    default:
      break;
    }
  }

  return RI.getProperlyAlignedRC(RI.getRegClass(RCID));
}

const TargetRegisterClass *SIInstrInfo::getRegClass(const MCInstrDesc &TID,
    unsigned OpNum, const TargetRegisterInfo *TRI,
    const MachineFunction &MF)
  const {
  if (OpNum >= TID.getNumOperands())
    return nullptr;
  auto RegClass = TID.operands()[OpNum].RegClass;
  bool IsAllocatable = false;
  if (TID.TSFlags & (SIInstrFlags::DS | SIInstrFlags::FLAT)) {
    // vdst and vdata should be both VGPR or AGPR, same for the DS instructions
    // with two data operands. Request register class constrained to VGPR only
    // of both operands present as Machine Copy Propagation can not check this
    // constraint and possibly other passes too.
    //
    // The check is limited to FLAT and DS because atomics in non-flat encoding
    // have their vdst and vdata tied to be the same register.
    const int VDstIdx = AMDGPU::getNamedOperandIdx(TID.Opcode,
                                                   AMDGPU::OpName::vdst);
    const int DataIdx = AMDGPU::getNamedOperandIdx(TID.Opcode,
        (TID.TSFlags & SIInstrFlags::DS) ? AMDGPU::OpName::data0
                                         : AMDGPU::OpName::vdata);
    if (DataIdx != -1) {
      IsAllocatable = VDstIdx != -1 || AMDGPU::hasNamedOperand(
                                           TID.Opcode, AMDGPU::OpName::data1);
    }
  }
  return adjustAllocatableRegClass(ST, RI, MF.getRegInfo(), TID, RegClass,
                                   IsAllocatable);
}

const TargetRegisterClass *SIInstrInfo::getOpRegClass(const MachineInstr &MI,
                                                      unsigned OpNo) const {
  const MachineRegisterInfo &MRI = MI.getParent()->getParent()->getRegInfo();
  const MCInstrDesc &Desc = get(MI.getOpcode());
  if (MI.isVariadic() || OpNo >= Desc.getNumOperands() ||
      Desc.operands()[OpNo].RegClass == -1) {
    Register Reg = MI.getOperand(OpNo).getReg();

    if (Reg.isVirtual())
      return MRI.getRegClass(Reg);
    return RI.getPhysRegBaseClass(Reg);
  }

  unsigned RCID = Desc.operands()[OpNo].RegClass;
  return adjustAllocatableRegClass(ST, RI, MRI, Desc, RCID, true);
}

void SIInstrInfo::legalizeOpWithMove(MachineInstr &MI, unsigned OpIdx) const {
  MachineBasicBlock::iterator I = MI;
  MachineBasicBlock *MBB = MI.getParent();
  MachineOperand &MO = MI.getOperand(OpIdx);
  MachineRegisterInfo &MRI = MBB->getParent()->getRegInfo();
  unsigned RCID = get(MI.getOpcode()).operands()[OpIdx].RegClass;
  const TargetRegisterClass *RC = RI.getRegClass(RCID);
  unsigned Size = RI.getRegSizeInBits(*RC);
  unsigned Opcode = (Size == 64) ? AMDGPU::V_MOV_B64_PSEUDO : AMDGPU::V_MOV_B32_e32;
  if (MO.isReg())
    Opcode = AMDGPU::COPY;
  else if (RI.isSGPRClass(RC))
    Opcode = (Size == 64) ? AMDGPU::S_MOV_B64 : AMDGPU::S_MOV_B32;

  const TargetRegisterClass *VRC = RI.getEquivalentVGPRClass(RC);
  const TargetRegisterClass *VRC64 = RI.getVGPR64Class();
  if (RI.getCommonSubClass(VRC64, VRC))
    VRC = VRC64;
  else
    VRC = &AMDGPU::VGPR_32RegClass;

  Register Reg = MRI.createVirtualRegister(VRC);
  DebugLoc DL = MBB->findDebugLoc(I);
  BuildMI(*MI.getParent(), I, DL, get(Opcode), Reg).add(MO);
  MO.ChangeToRegister(Reg, false);
}

unsigned SIInstrInfo::buildExtractSubReg(MachineBasicBlock::iterator MI,
                                         MachineRegisterInfo &MRI,
                                         MachineOperand &SuperReg,
                                         const TargetRegisterClass *SuperRC,
                                         unsigned SubIdx,
                                         const TargetRegisterClass *SubRC)
                                         const {
  MachineBasicBlock *MBB = MI->getParent();
  DebugLoc DL = MI->getDebugLoc();
  Register SubReg = MRI.createVirtualRegister(SubRC);

  if (SuperReg.getSubReg() == AMDGPU::NoSubRegister) {
    BuildMI(*MBB, MI, DL, get(TargetOpcode::COPY), SubReg)
      .addReg(SuperReg.getReg(), 0, SubIdx);
    return SubReg;
  }

  // Just in case the super register is itself a sub-register, copy it to a new
  // value so we don't need to worry about merging its subreg index with the
  // SubIdx passed to this function. The register coalescer should be able to
  // eliminate this extra copy.
  Register NewSuperReg = MRI.createVirtualRegister(SuperRC);

  BuildMI(*MBB, MI, DL, get(TargetOpcode::COPY), NewSuperReg)
    .addReg(SuperReg.getReg(), 0, SuperReg.getSubReg());

  BuildMI(*MBB, MI, DL, get(TargetOpcode::COPY), SubReg)
    .addReg(NewSuperReg, 0, SubIdx);

  return SubReg;
}

MachineOperand SIInstrInfo::buildExtractSubRegOrImm(
  MachineBasicBlock::iterator MII,
  MachineRegisterInfo &MRI,
  MachineOperand &Op,
  const TargetRegisterClass *SuperRC,
  unsigned SubIdx,
  const TargetRegisterClass *SubRC) const {
  if (Op.isImm()) {
    if (SubIdx == AMDGPU::sub0)
      return MachineOperand::CreateImm(static_cast<int32_t>(Op.getImm()));
    if (SubIdx == AMDGPU::sub1)
      return MachineOperand::CreateImm(static_cast<int32_t>(Op.getImm() >> 32));

    llvm_unreachable("Unhandled register index for immediate");
  }

  unsigned SubReg = buildExtractSubReg(MII, MRI, Op, SuperRC,
                                       SubIdx, SubRC);
  return MachineOperand::CreateReg(SubReg, false);
}

// Change the order of operands from (0, 1, 2) to (0, 2, 1)
void SIInstrInfo::swapOperands(MachineInstr &Inst) const {
  assert(Inst.getNumExplicitOperands() == 3);
  MachineOperand Op1 = Inst.getOperand(1);
  Inst.removeOperand(1);
  Inst.addOperand(Op1);
}

bool SIInstrInfo::isLegalRegOperand(const MachineRegisterInfo &MRI,
                                    const MCOperandInfo &OpInfo,
                                    const MachineOperand &MO) const {
  if (!MO.isReg())
    return false;

  Register Reg = MO.getReg();

  const TargetRegisterClass *DRC = RI.getRegClass(OpInfo.RegClass);
  if (Reg.isPhysical())
    return DRC->contains(Reg);

  const TargetRegisterClass *RC = MRI.getRegClass(Reg);

  if (MO.getSubReg()) {
    const MachineFunction *MF = MO.getParent()->getParent()->getParent();
    const TargetRegisterClass *SuperRC = RI.getLargestLegalSuperClass(RC, *MF);
    if (!SuperRC)
      return false;

    DRC = RI.getMatchingSuperRegClass(SuperRC, DRC, MO.getSubReg());
    if (!DRC)
      return false;
  }
  return RC->hasSuperClassEq(DRC);
}

bool SIInstrInfo::isLegalVSrcOperand(const MachineRegisterInfo &MRI,
                                     const MCOperandInfo &OpInfo,
                                     const MachineOperand &MO) const {
  if (MO.isReg())
    return isLegalRegOperand(MRI, OpInfo, MO);

  // Handle non-register types that are treated like immediates.
  assert(MO.isImm() || MO.isTargetIndex() || MO.isFI() || MO.isGlobal());
  return true;
}

bool SIInstrInfo::isOperandLegal(const MachineInstr &MI, unsigned OpIdx,
                                 const MachineOperand *MO) const {
  const MachineFunction &MF = *MI.getParent()->getParent();
  const MachineRegisterInfo &MRI = MF.getRegInfo();
  const MCInstrDesc &InstDesc = MI.getDesc();
  const MCOperandInfo &OpInfo = InstDesc.operands()[OpIdx];
  const TargetRegisterClass *DefinedRC =
      OpInfo.RegClass != -1 ? RI.getRegClass(OpInfo.RegClass) : nullptr;
  if (!MO)
    MO = &MI.getOperand(OpIdx);

  int ConstantBusLimit = ST.getConstantBusLimit(MI.getOpcode());
  int LiteralLimit = !isVOP3(MI) || ST.hasVOP3Literal() ? 1 : 0;
  if (isVALU(MI) && usesConstantBus(MRI, *MO, OpInfo)) {
    if (!MO->isReg() && !isInlineConstant(*MO, OpInfo) && !LiteralLimit--)
      return false;

    SmallDenseSet<RegSubRegPair> SGPRsUsed;
    if (MO->isReg())
      SGPRsUsed.insert(RegSubRegPair(MO->getReg(), MO->getSubReg()));

    for (unsigned i = 0, e = MI.getNumOperands(); i != e; ++i) {
      if (i == OpIdx)
        continue;
      const MachineOperand &Op = MI.getOperand(i);
      if (Op.isReg()) {
        RegSubRegPair SGPR(Op.getReg(), Op.getSubReg());
        if (!SGPRsUsed.count(SGPR) &&
            // FIXME: This can access off the end of the operands() array.
            usesConstantBus(MRI, Op, InstDesc.operands().begin()[i])) {
          if (--ConstantBusLimit <= 0)
            return false;
          SGPRsUsed.insert(SGPR);
        }
      } else if (InstDesc.operands()[i].OperandType == AMDGPU::OPERAND_KIMM32 ||
                 (AMDGPU::isSISrcOperand(InstDesc, i) &&
                  !isInlineConstant(Op, InstDesc.operands()[i]))) {
        if (!LiteralLimit--)
          return false;
        if (--ConstantBusLimit <= 0)
          return false;
      }
    }
  }

  if (MO->isReg()) {
    if (!DefinedRC)
      return OpInfo.OperandType == MCOI::OPERAND_UNKNOWN;
    if (!isLegalRegOperand(MRI, OpInfo, *MO))
      return false;
    bool IsAGPR = RI.isAGPR(MRI, MO->getReg());
    if (IsAGPR && !ST.hasMAIInsts())
      return false;
    unsigned Opc = MI.getOpcode();
    if (IsAGPR &&
        (!ST.hasGFX90AInsts() || !MRI.reservedRegsFrozen()) &&
        (MI.mayLoad() || MI.mayStore() || isDS(Opc) || isMIMG(Opc)))
      return false;
    // Atomics should have both vdst and vdata either vgpr or agpr.
    const int VDstIdx = AMDGPU::getNamedOperandIdx(Opc, AMDGPU::OpName::vdst);
    const int DataIdx = AMDGPU::getNamedOperandIdx(Opc,
        isDS(Opc) ? AMDGPU::OpName::data0 : AMDGPU::OpName::vdata);
    if ((int)OpIdx == VDstIdx && DataIdx != -1 &&
        MI.getOperand(DataIdx).isReg() &&
        RI.isAGPR(MRI, MI.getOperand(DataIdx).getReg()) != IsAGPR)
      return false;
    if ((int)OpIdx == DataIdx) {
      if (VDstIdx != -1 &&
          RI.isAGPR(MRI, MI.getOperand(VDstIdx).getReg()) != IsAGPR)
        return false;
      // DS instructions with 2 src operands also must have tied RC.
      const int Data1Idx = AMDGPU::getNamedOperandIdx(Opc,
                                                      AMDGPU::OpName::data1);
      if (Data1Idx != -1 && MI.getOperand(Data1Idx).isReg() &&
          RI.isAGPR(MRI, MI.getOperand(Data1Idx).getReg()) != IsAGPR)
        return false;
    }
    if (Opc == AMDGPU::V_ACCVGPR_WRITE_B32_e64 && !ST.hasGFX90AInsts() &&
        (int)OpIdx == AMDGPU::getNamedOperandIdx(Opc, AMDGPU::OpName::src0) &&
        RI.isSGPRReg(MRI, MO->getReg()))
      return false;
    return true;
  }

  // Handle non-register types that are treated like immediates.
  assert(MO->isImm() || MO->isTargetIndex() || MO->isFI() || MO->isGlobal());

  if (!DefinedRC) {
    // This operand expects an immediate.
    return true;
  }

  return isImmOperandLegal(MI, OpIdx, *MO);
}

void SIInstrInfo::legalizeOperandsVOP2(MachineRegisterInfo &MRI,
                                       MachineInstr &MI) const {
  unsigned Opc = MI.getOpcode();
  const MCInstrDesc &InstrDesc = get(Opc);

  int Src0Idx = AMDGPU::getNamedOperandIdx(Opc, AMDGPU::OpName::src0);
  MachineOperand &Src0 = MI.getOperand(Src0Idx);

  int Src1Idx = AMDGPU::getNamedOperandIdx(Opc, AMDGPU::OpName::src1);
  MachineOperand &Src1 = MI.getOperand(Src1Idx);

  // If there is an implicit SGPR use such as VCC use for v_addc_u32/v_subb_u32
  // we need to only have one constant bus use before GFX10.
  bool HasImplicitSGPR = findImplicitSGPRRead(MI);
  if (HasImplicitSGPR && ST.getConstantBusLimit(Opc) <= 1 && Src0.isReg() &&
      RI.isSGPRReg(MRI, Src0.getReg()))
    legalizeOpWithMove(MI, Src0Idx);

  // Special case: V_WRITELANE_B32 accepts only immediate or SGPR operands for
  // both the value to write (src0) and lane select (src1).  Fix up non-SGPR
  // src0/src1 with V_READFIRSTLANE.
  if (Opc == AMDGPU::V_WRITELANE_B32) {
    const DebugLoc &DL = MI.getDebugLoc();
    if (Src0.isReg() && RI.isVGPR(MRI, Src0.getReg())) {
      Register Reg = MRI.createVirtualRegister(&AMDGPU::SReg_32_XM0RegClass);
      BuildMI(*MI.getParent(), MI, DL, get(AMDGPU::V_READFIRSTLANE_B32), Reg)
          .add(Src0);
      Src0.ChangeToRegister(Reg, false);
    }
    if (Src1.isReg() && RI.isVGPR(MRI, Src1.getReg())) {
      Register Reg = MRI.createVirtualRegister(&AMDGPU::SReg_32_XM0RegClass);
      const DebugLoc &DL = MI.getDebugLoc();
      BuildMI(*MI.getParent(), MI, DL, get(AMDGPU::V_READFIRSTLANE_B32), Reg)
          .add(Src1);
      Src1.ChangeToRegister(Reg, false);
    }
    return;
  }

  // No VOP2 instructions support AGPRs.
  if (Src0.isReg() && RI.isAGPR(MRI, Src0.getReg()))
    legalizeOpWithMove(MI, Src0Idx);

  if (Src1.isReg() && RI.isAGPR(MRI, Src1.getReg()))
    legalizeOpWithMove(MI, Src1Idx);

  // VOP2 src0 instructions support all operand types, so we don't need to check
  // their legality. If src1 is already legal, we don't need to do anything.
  if (isLegalRegOperand(MRI, InstrDesc.operands()[Src1Idx], Src1))
    return;

  // Special case: V_READLANE_B32 accepts only immediate or SGPR operands for
  // lane select. Fix up using V_READFIRSTLANE, since we assume that the lane
  // select is uniform.
  if (Opc == AMDGPU::V_READLANE_B32 && Src1.isReg() &&
      RI.isVGPR(MRI, Src1.getReg())) {
    Register Reg = MRI.createVirtualRegister(&AMDGPU::SReg_32_XM0RegClass);
    const DebugLoc &DL = MI.getDebugLoc();
    BuildMI(*MI.getParent(), MI, DL, get(AMDGPU::V_READFIRSTLANE_B32), Reg)
        .add(Src1);
    Src1.ChangeToRegister(Reg, false);
    return;
  }

  // We do not use commuteInstruction here because it is too aggressive and will
  // commute if it is possible. We only want to commute here if it improves
  // legality. This can be called a fairly large number of times so don't waste
  // compile time pointlessly swapping and checking legality again.
  if (HasImplicitSGPR || !MI.isCommutable()) {
    legalizeOpWithMove(MI, Src1Idx);
    return;
  }

  // If src0 can be used as src1, commuting will make the operands legal.
  // Otherwise we have to give up and insert a move.
  //
  // TODO: Other immediate-like operand kinds could be commuted if there was a
  // MachineOperand::ChangeTo* for them.
  if ((!Src1.isImm() && !Src1.isReg()) ||
      !isLegalRegOperand(MRI, InstrDesc.operands()[Src1Idx], Src0)) {
    legalizeOpWithMove(MI, Src1Idx);
    return;
  }

  int CommutedOpc = commuteOpcode(MI);
  if (CommutedOpc == -1) {
    legalizeOpWithMove(MI, Src1Idx);
    return;
  }

  MI.setDesc(get(CommutedOpc));

  Register Src0Reg = Src0.getReg();
  unsigned Src0SubReg = Src0.getSubReg();
  bool Src0Kill = Src0.isKill();

  if (Src1.isImm())
    Src0.ChangeToImmediate(Src1.getImm());
  else if (Src1.isReg()) {
    Src0.ChangeToRegister(Src1.getReg(), false, false, Src1.isKill());
    Src0.setSubReg(Src1.getSubReg());
  } else
    llvm_unreachable("Should only have register or immediate operands");

  Src1.ChangeToRegister(Src0Reg, false, false, Src0Kill);
  Src1.setSubReg(Src0SubReg);
  fixImplicitOperands(MI);
}

// Legalize VOP3 operands. All operand types are supported for any operand
// but only one literal constant and only starting from GFX10.
void SIInstrInfo::legalizeOperandsVOP3(MachineRegisterInfo &MRI,
                                       MachineInstr &MI) const {
  unsigned Opc = MI.getOpcode();

  int VOP3Idx[3] = {
    AMDGPU::getNamedOperandIdx(Opc, AMDGPU::OpName::src0),
    AMDGPU::getNamedOperandIdx(Opc, AMDGPU::OpName::src1),
    AMDGPU::getNamedOperandIdx(Opc, AMDGPU::OpName::src2)
  };

  if (Opc == AMDGPU::V_PERMLANE16_B32_e64 ||
      Opc == AMDGPU::V_PERMLANEX16_B32_e64) {
    // src1 and src2 must be scalar
    MachineOperand &Src1 = MI.getOperand(VOP3Idx[1]);
    MachineOperand &Src2 = MI.getOperand(VOP3Idx[2]);
    const DebugLoc &DL = MI.getDebugLoc();
    if (Src1.isReg() && !RI.isSGPRClass(MRI.getRegClass(Src1.getReg()))) {
      Register Reg = MRI.createVirtualRegister(&AMDGPU::SReg_32_XM0RegClass);
      BuildMI(*MI.getParent(), MI, DL, get(AMDGPU::V_READFIRSTLANE_B32), Reg)
        .add(Src1);
      Src1.ChangeToRegister(Reg, false);
    }
    if (Src2.isReg() && !RI.isSGPRClass(MRI.getRegClass(Src2.getReg()))) {
      Register Reg = MRI.createVirtualRegister(&AMDGPU::SReg_32_XM0RegClass);
      BuildMI(*MI.getParent(), MI, DL, get(AMDGPU::V_READFIRSTLANE_B32), Reg)
        .add(Src2);
      Src2.ChangeToRegister(Reg, false);
    }
  }

  // Find the one SGPR operand we are allowed to use.
  int ConstantBusLimit = ST.getConstantBusLimit(Opc);
  int LiteralLimit = ST.hasVOP3Literal() ? 1 : 0;
  SmallDenseSet<unsigned> SGPRsUsed;
  Register SGPRReg = findUsedSGPR(MI, VOP3Idx);
  if (SGPRReg) {
    SGPRsUsed.insert(SGPRReg);
    --ConstantBusLimit;
  }

  for (int Idx : VOP3Idx) {
    if (Idx == -1)
      break;
    MachineOperand &MO = MI.getOperand(Idx);

    if (!MO.isReg()) {
      if (isInlineConstant(MO, get(Opc).operands()[Idx]))
        continue;

      if (LiteralLimit > 0 && ConstantBusLimit > 0) {
        --LiteralLimit;
        --ConstantBusLimit;
        continue;
      }

      --LiteralLimit;
      --ConstantBusLimit;
      legalizeOpWithMove(MI, Idx);
      continue;
    }

    if (RI.hasAGPRs(RI.getRegClassForReg(MRI, MO.getReg())) &&
        !isOperandLegal(MI, Idx, &MO)) {
      legalizeOpWithMove(MI, Idx);
      continue;
    }

    if (!RI.isSGPRClass(RI.getRegClassForReg(MRI, MO.getReg())))
      continue; // VGPRs are legal

    // We can use one SGPR in each VOP3 instruction prior to GFX10
    // and two starting from GFX10.
    if (SGPRsUsed.count(MO.getReg()))
      continue;
    if (ConstantBusLimit > 0) {
      SGPRsUsed.insert(MO.getReg());
      --ConstantBusLimit;
      continue;
    }

    // If we make it this far, then the operand is not legal and we must
    // legalize it.
    legalizeOpWithMove(MI, Idx);
  }
}

Register SIInstrInfo::readlaneVGPRToSGPR(Register SrcReg, MachineInstr &UseMI,
                                         MachineRegisterInfo &MRI) const {
  const TargetRegisterClass *VRC = MRI.getRegClass(SrcReg);
  const TargetRegisterClass *SRC = RI.getEquivalentSGPRClass(VRC);
  Register DstReg = MRI.createVirtualRegister(SRC);
  unsigned SubRegs = RI.getRegSizeInBits(*VRC) / 32;

  if (RI.hasAGPRs(VRC)) {
    VRC = RI.getEquivalentVGPRClass(VRC);
    Register NewSrcReg = MRI.createVirtualRegister(VRC);
    BuildMI(*UseMI.getParent(), UseMI, UseMI.getDebugLoc(),
            get(TargetOpcode::COPY), NewSrcReg)
        .addReg(SrcReg);
    SrcReg = NewSrcReg;
  }

  if (SubRegs == 1) {
    BuildMI(*UseMI.getParent(), UseMI, UseMI.getDebugLoc(),
            get(AMDGPU::V_READFIRSTLANE_B32), DstReg)
        .addReg(SrcReg);
    return DstReg;
  }

  SmallVector<Register, 8> SRegs;
  for (unsigned i = 0; i < SubRegs; ++i) {
    Register SGPR = MRI.createVirtualRegister(&AMDGPU::SGPR_32RegClass);
    BuildMI(*UseMI.getParent(), UseMI, UseMI.getDebugLoc(),
            get(AMDGPU::V_READFIRSTLANE_B32), SGPR)
        .addReg(SrcReg, 0, RI.getSubRegFromChannel(i));
    SRegs.push_back(SGPR);
  }

  MachineInstrBuilder MIB =
      BuildMI(*UseMI.getParent(), UseMI, UseMI.getDebugLoc(),
              get(AMDGPU::REG_SEQUENCE), DstReg);
  for (unsigned i = 0; i < SubRegs; ++i) {
    MIB.addReg(SRegs[i]);
    MIB.addImm(RI.getSubRegFromChannel(i));
  }
  return DstReg;
}

void SIInstrInfo::legalizeOperandsSMRD(MachineRegisterInfo &MRI,
                                       MachineInstr &MI) const {

  // If the pointer is store in VGPRs, then we need to move them to
  // SGPRs using v_readfirstlane.  This is safe because we only select
  // loads with uniform pointers to SMRD instruction so we know the
  // pointer value is uniform.
  MachineOperand *SBase = getNamedOperand(MI, AMDGPU::OpName::sbase);
  if (SBase && !RI.isSGPRClass(MRI.getRegClass(SBase->getReg()))) {
    Register SGPR = readlaneVGPRToSGPR(SBase->getReg(), MI, MRI);
    SBase->setReg(SGPR);
  }
  MachineOperand *SOff = getNamedOperand(MI, AMDGPU::OpName::soffset);
  if (SOff && !RI.isSGPRClass(MRI.getRegClass(SOff->getReg()))) {
    Register SGPR = readlaneVGPRToSGPR(SOff->getReg(), MI, MRI);
    SOff->setReg(SGPR);
  }
}

bool SIInstrInfo::moveFlatAddrToVGPR(MachineInstr &Inst) const {
  unsigned Opc = Inst.getOpcode();
  int OldSAddrIdx = AMDGPU::getNamedOperandIdx(Opc, AMDGPU::OpName::saddr);
  if (OldSAddrIdx < 0)
    return false;

  assert(isSegmentSpecificFLAT(Inst));

  int NewOpc = AMDGPU::getGlobalVaddrOp(Opc);
  if (NewOpc < 0)
    NewOpc = AMDGPU::getFlatScratchInstSVfromSS(Opc);
  if (NewOpc < 0)
    return false;

  MachineRegisterInfo &MRI = Inst.getMF()->getRegInfo();
  MachineOperand &SAddr = Inst.getOperand(OldSAddrIdx);
  if (RI.isSGPRReg(MRI, SAddr.getReg()))
    return false;

  int NewVAddrIdx = AMDGPU::getNamedOperandIdx(NewOpc, AMDGPU::OpName::vaddr);
  if (NewVAddrIdx < 0)
    return false;

  int OldVAddrIdx = AMDGPU::getNamedOperandIdx(Opc, AMDGPU::OpName::vaddr);

  // Check vaddr, it shall be zero or absent.
  MachineInstr *VAddrDef = nullptr;
  if (OldVAddrIdx >= 0) {
    MachineOperand &VAddr = Inst.getOperand(OldVAddrIdx);
    VAddrDef = MRI.getUniqueVRegDef(VAddr.getReg());
    if (!VAddrDef || VAddrDef->getOpcode() != AMDGPU::V_MOV_B32_e32 ||
        !VAddrDef->getOperand(1).isImm() ||
        VAddrDef->getOperand(1).getImm() != 0)
      return false;
  }

  const MCInstrDesc &NewDesc = get(NewOpc);
  Inst.setDesc(NewDesc);

  // Callers expect iterator to be valid after this call, so modify the
  // instruction in place.
  if (OldVAddrIdx == NewVAddrIdx) {
    MachineOperand &NewVAddr = Inst.getOperand(NewVAddrIdx);
    // Clear use list from the old vaddr holding a zero register.
    MRI.removeRegOperandFromUseList(&NewVAddr);
    MRI.moveOperands(&NewVAddr, &SAddr, 1);
    Inst.removeOperand(OldSAddrIdx);
    // Update the use list with the pointer we have just moved from vaddr to
    // saddr position. Otherwise new vaddr will be missing from the use list.
    MRI.removeRegOperandFromUseList(&NewVAddr);
    MRI.addRegOperandToUseList(&NewVAddr);
  } else {
    assert(OldSAddrIdx == NewVAddrIdx);

    if (OldVAddrIdx >= 0) {
      int NewVDstIn = AMDGPU::getNamedOperandIdx(NewOpc,
                                                 AMDGPU::OpName::vdst_in);

      // removeOperand doesn't try to fixup tied operand indexes at it goes, so
      // it asserts. Untie the operands for now and retie them afterwards.
      if (NewVDstIn != -1) {
        int OldVDstIn = AMDGPU::getNamedOperandIdx(Opc, AMDGPU::OpName::vdst_in);
        Inst.untieRegOperand(OldVDstIn);
      }

      Inst.removeOperand(OldVAddrIdx);

      if (NewVDstIn != -1) {
        int NewVDst = AMDGPU::getNamedOperandIdx(NewOpc, AMDGPU::OpName::vdst);
        Inst.tieOperands(NewVDst, NewVDstIn);
      }
    }
  }

  if (VAddrDef && MRI.use_nodbg_empty(VAddrDef->getOperand(0).getReg()))
    VAddrDef->eraseFromParent();

  return true;
}

// FIXME: Remove this when SelectionDAG is obsoleted.
void SIInstrInfo::legalizeOperandsFLAT(MachineRegisterInfo &MRI,
                                       MachineInstr &MI) const {
  if (!isSegmentSpecificFLAT(MI))
    return;

  // Fixup SGPR operands in VGPRs. We only select these when the DAG divergence
  // thinks they are uniform, so a readfirstlane should be valid.
  MachineOperand *SAddr = getNamedOperand(MI, AMDGPU::OpName::saddr);
  if (!SAddr || RI.isSGPRClass(MRI.getRegClass(SAddr->getReg())))
    return;

  if (moveFlatAddrToVGPR(MI))
    return;

  Register ToSGPR = readlaneVGPRToSGPR(SAddr->getReg(), MI, MRI);
  SAddr->setReg(ToSGPR);
}

void SIInstrInfo::legalizeGenericOperand(MachineBasicBlock &InsertMBB,
                                         MachineBasicBlock::iterator I,
                                         const TargetRegisterClass *DstRC,
                                         MachineOperand &Op,
                                         MachineRegisterInfo &MRI,
                                         const DebugLoc &DL) const {
  Register OpReg = Op.getReg();
  unsigned OpSubReg = Op.getSubReg();

  const TargetRegisterClass *OpRC = RI.getSubClassWithSubReg(
      RI.getRegClassForReg(MRI, OpReg), OpSubReg);

  // Check if operand is already the correct register class.
  if (DstRC == OpRC)
    return;

  Register DstReg = MRI.createVirtualRegister(DstRC);
  auto Copy = BuildMI(InsertMBB, I, DL, get(AMDGPU::COPY), DstReg).add(Op);

  Op.setReg(DstReg);
  Op.setSubReg(0);

  MachineInstr *Def = MRI.getVRegDef(OpReg);
  if (!Def)
    return;

  // Try to eliminate the copy if it is copying an immediate value.
  if (Def->isMoveImmediate() && DstRC != &AMDGPU::VReg_1RegClass)
    FoldImmediate(*Copy, *Def, OpReg, &MRI);

  bool ImpDef = Def->isImplicitDef();
  while (!ImpDef && Def && Def->isCopy()) {
    if (Def->getOperand(1).getReg().isPhysical())
      break;
    Def = MRI.getUniqueVRegDef(Def->getOperand(1).getReg());
    ImpDef = Def && Def->isImplicitDef();
  }
  if (!RI.isSGPRClass(DstRC) && !Copy->readsRegister(AMDGPU::EXEC, &RI) &&
      !ImpDef)
    Copy.addReg(AMDGPU::EXEC, RegState::Implicit);
}

// Emit the actual waterfall loop, executing the wrapped instruction for each
// unique value of \p Rsrc across all lanes. In the best case we execute 1
// iteration, in the worst case we execute 64 (once per lane).
static void
emitLoadSRsrcFromVGPRLoop(const SIInstrInfo &TII, MachineRegisterInfo &MRI,
                          MachineBasicBlock &OrigBB, MachineBasicBlock &LoopBB,
                          MachineBasicBlock &BodyBB, const DebugLoc &DL,
                          MachineOperand &Rsrc) {
  MachineFunction &MF = *OrigBB.getParent();
  const GCNSubtarget &ST = MF.getSubtarget<GCNSubtarget>();
  const SIRegisterInfo *TRI = ST.getRegisterInfo();
  unsigned Exec = ST.isWave32() ? AMDGPU::EXEC_LO : AMDGPU::EXEC;
  unsigned SaveExecOpc =
      ST.isWave32() ? AMDGPU::S_AND_SAVEEXEC_B32 : AMDGPU::S_AND_SAVEEXEC_B64;
  unsigned XorTermOpc =
      ST.isWave32() ? AMDGPU::S_XOR_B32_term : AMDGPU::S_XOR_B64_term;
  unsigned AndOpc =
      ST.isWave32() ? AMDGPU::S_AND_B32 : AMDGPU::S_AND_B64;
  const auto *BoolXExecRC = TRI->getRegClass(AMDGPU::SReg_1_XEXECRegClassID);

  MachineBasicBlock::iterator I = LoopBB.begin();

  SmallVector<Register, 8> ReadlanePieces;
  Register CondReg;

  Register VRsrc = Rsrc.getReg();
  unsigned VRsrcUndef = getUndefRegState(Rsrc.isUndef());

  unsigned RegSize = TRI->getRegSizeInBits(Rsrc.getReg(), MRI);
  unsigned NumSubRegs =  RegSize / 32;
  assert(NumSubRegs % 2 == 0 && NumSubRegs <= 32 && "Unhandled register size");

  for (unsigned Idx = 0; Idx < NumSubRegs; Idx += 2) {

    Register CurRegLo = MRI.createVirtualRegister(&AMDGPU::SGPR_32RegClass);
    Register CurRegHi = MRI.createVirtualRegister(&AMDGPU::SGPR_32RegClass);

    // Read the next variant <- also loop target.
    BuildMI(LoopBB, I, DL, TII.get(AMDGPU::V_READFIRSTLANE_B32), CurRegLo)
            .addReg(VRsrc, VRsrcUndef, TRI->getSubRegFromChannel(Idx));

    // Read the next variant <- also loop target.
    BuildMI(LoopBB, I, DL, TII.get(AMDGPU::V_READFIRSTLANE_B32), CurRegHi)
            .addReg(VRsrc, VRsrcUndef, TRI->getSubRegFromChannel(Idx + 1));

    ReadlanePieces.push_back(CurRegLo);
    ReadlanePieces.push_back(CurRegHi);

    // Comparison is to be done as 64-bit.
    Register CurReg = MRI.createVirtualRegister(&AMDGPU::SGPR_64RegClass);
    BuildMI(LoopBB, I, DL, TII.get(AMDGPU::REG_SEQUENCE), CurReg)
            .addReg(CurRegLo)
            .addImm(AMDGPU::sub0)
            .addReg(CurRegHi)
            .addImm(AMDGPU::sub1);

    Register NewCondReg = MRI.createVirtualRegister(BoolXExecRC);
    auto Cmp =
        BuildMI(LoopBB, I, DL, TII.get(AMDGPU::V_CMP_EQ_U64_e64), NewCondReg)
            .addReg(CurReg);
    if (NumSubRegs <= 2)
      Cmp.addReg(VRsrc);
    else
      Cmp.addReg(VRsrc, VRsrcUndef, TRI->getSubRegFromChannel(Idx, 2));

    // Combine the comparison results with AND.
    if (!CondReg) // First.
      CondReg = NewCondReg;
    else { // If not the first, we create an AND.
      Register AndReg = MRI.createVirtualRegister(BoolXExecRC);
      BuildMI(LoopBB, I, DL, TII.get(AndOpc), AndReg)
              .addReg(CondReg)
              .addReg(NewCondReg);
      CondReg = AndReg;
    }
  } // End for loop.

  auto SRsrcRC = TRI->getEquivalentSGPRClass(MRI.getRegClass(VRsrc));
  Register SRsrc = MRI.createVirtualRegister(SRsrcRC);

  // Build scalar Rsrc.
  auto Merge = BuildMI(LoopBB, I, DL, TII.get(AMDGPU::REG_SEQUENCE), SRsrc);
  unsigned Channel = 0;
  for (Register Piece : ReadlanePieces) {
    Merge.addReg(Piece)
         .addImm(TRI->getSubRegFromChannel(Channel++));
  }

  // Update Rsrc operand to use the SGPR Rsrc.
  Rsrc.setReg(SRsrc);
  Rsrc.setIsKill();

  Register SaveExec = MRI.createVirtualRegister(BoolXExecRC);
  MRI.setSimpleHint(SaveExec, CondReg);

  // Update EXEC to matching lanes, saving original to SaveExec.
  BuildMI(LoopBB, I, DL, TII.get(SaveExecOpc), SaveExec)
      .addReg(CondReg, RegState::Kill);

  // The original instruction is here; we insert the terminators after it.
  I = BodyBB.end();

  // Update EXEC, switch all done bits to 0 and all todo bits to 1.
  BuildMI(BodyBB, I, DL, TII.get(XorTermOpc), Exec)
      .addReg(Exec)
      .addReg(SaveExec);

  BuildMI(BodyBB, I, DL, TII.get(AMDGPU::SI_WATERFALL_LOOP)).addMBB(&LoopBB);
}

// Build a waterfall loop around \p MI, replacing the VGPR \p Rsrc register
// with SGPRs by iterating over all unique values across all lanes.
// Returns the loop basic block that now contains \p MI.
static MachineBasicBlock *
loadSRsrcFromVGPR(const SIInstrInfo &TII, MachineInstr &MI,
                  MachineOperand &Rsrc, MachineDominatorTree *MDT,
                  MachineBasicBlock::iterator Begin = nullptr,
                  MachineBasicBlock::iterator End = nullptr) {
  MachineBasicBlock &MBB = *MI.getParent();
  MachineFunction &MF = *MBB.getParent();
  const GCNSubtarget &ST = MF.getSubtarget<GCNSubtarget>();
  const SIRegisterInfo *TRI = ST.getRegisterInfo();
  MachineRegisterInfo &MRI = MF.getRegInfo();
  if (!Begin.isValid())
    Begin = &MI;
  if (!End.isValid()) {
    End = &MI;
    ++End;
  }
  const DebugLoc &DL = MI.getDebugLoc();
  unsigned Exec = ST.isWave32() ? AMDGPU::EXEC_LO : AMDGPU::EXEC;
  unsigned MovExecOpc = ST.isWave32() ? AMDGPU::S_MOV_B32 : AMDGPU::S_MOV_B64;
  const auto *BoolXExecRC = TRI->getRegClass(AMDGPU::SReg_1_XEXECRegClassID);

  Register SaveExec = MRI.createVirtualRegister(BoolXExecRC);

  // Save the EXEC mask
  BuildMI(MBB, Begin, DL, TII.get(MovExecOpc), SaveExec).addReg(Exec);

  // Killed uses in the instruction we are waterfalling around will be
  // incorrect due to the added control-flow.
  MachineBasicBlock::iterator AfterMI = MI;
  ++AfterMI;
  for (auto I = Begin; I != AfterMI; I++) {
    for (auto &MO : I->uses()) {
      if (MO.isReg() && MO.isUse()) {
        MRI.clearKillFlags(MO.getReg());
      }
    }
  }

  // To insert the loop we need to split the block. Move everything after this
  // point to a new block, and insert a new empty block between the two.
  MachineBasicBlock *LoopBB = MF.CreateMachineBasicBlock();
  MachineBasicBlock *BodyBB = MF.CreateMachineBasicBlock();
  MachineBasicBlock *RemainderBB = MF.CreateMachineBasicBlock();
  MachineFunction::iterator MBBI(MBB);
  ++MBBI;

  MF.insert(MBBI, LoopBB);
  MF.insert(MBBI, BodyBB);
  MF.insert(MBBI, RemainderBB);

  LoopBB->addSuccessor(BodyBB);
  BodyBB->addSuccessor(LoopBB);
  BodyBB->addSuccessor(RemainderBB);

  // Move Begin to MI to the BodyBB, and the remainder of the block to
  // RemainderBB.
  RemainderBB->transferSuccessorsAndUpdatePHIs(&MBB);
  RemainderBB->splice(RemainderBB->begin(), &MBB, End, MBB.end());
  BodyBB->splice(BodyBB->begin(), &MBB, Begin, MBB.end());

  MBB.addSuccessor(LoopBB);

  // Update dominators. We know that MBB immediately dominates LoopBB, that
  // LoopBB immediately dominates BodyBB, and BodyBB immediately dominates
  // RemainderBB. RemainderBB immediately dominates all of the successors
  // transferred to it from MBB that MBB used to properly dominate.
  if (MDT) {
    MDT->addNewBlock(LoopBB, &MBB);
    MDT->addNewBlock(BodyBB, LoopBB);
    MDT->addNewBlock(RemainderBB, BodyBB);
    for (auto &Succ : RemainderBB->successors()) {
      if (MDT->properlyDominates(&MBB, Succ)) {
        MDT->changeImmediateDominator(Succ, RemainderBB);
      }
    }
  }

  emitLoadSRsrcFromVGPRLoop(TII, MRI, MBB, *LoopBB, *BodyBB, DL, Rsrc);

  // Restore the EXEC mask
  MachineBasicBlock::iterator First = RemainderBB->begin();
  BuildMI(*RemainderBB, First, DL, TII.get(MovExecOpc), Exec).addReg(SaveExec);
  return BodyBB;
}

// Extract pointer from Rsrc and return a zero-value Rsrc replacement.
static std::tuple<unsigned, unsigned>
extractRsrcPtr(const SIInstrInfo &TII, MachineInstr &MI, MachineOperand &Rsrc) {
  MachineBasicBlock &MBB = *MI.getParent();
  MachineFunction &MF = *MBB.getParent();
  MachineRegisterInfo &MRI = MF.getRegInfo();

  // Extract the ptr from the resource descriptor.
  unsigned RsrcPtr =
      TII.buildExtractSubReg(MI, MRI, Rsrc, &AMDGPU::VReg_128RegClass,
                             AMDGPU::sub0_sub1, &AMDGPU::VReg_64RegClass);

  // Create an empty resource descriptor
  Register Zero64 = MRI.createVirtualRegister(&AMDGPU::SReg_64RegClass);
  Register SRsrcFormatLo = MRI.createVirtualRegister(&AMDGPU::SGPR_32RegClass);
  Register SRsrcFormatHi = MRI.createVirtualRegister(&AMDGPU::SGPR_32RegClass);
  Register NewSRsrc = MRI.createVirtualRegister(&AMDGPU::SGPR_128RegClass);
  uint64_t RsrcDataFormat = TII.getDefaultRsrcDataFormat();

  // Zero64 = 0
  BuildMI(MBB, MI, MI.getDebugLoc(), TII.get(AMDGPU::S_MOV_B64), Zero64)
      .addImm(0);

  // SRsrcFormatLo = RSRC_DATA_FORMAT{31-0}
  BuildMI(MBB, MI, MI.getDebugLoc(), TII.get(AMDGPU::S_MOV_B32), SRsrcFormatLo)
      .addImm(RsrcDataFormat & 0xFFFFFFFF);

  // SRsrcFormatHi = RSRC_DATA_FORMAT{63-32}
  BuildMI(MBB, MI, MI.getDebugLoc(), TII.get(AMDGPU::S_MOV_B32), SRsrcFormatHi)
      .addImm(RsrcDataFormat >> 32);

  // NewSRsrc = {Zero64, SRsrcFormat}
  BuildMI(MBB, MI, MI.getDebugLoc(), TII.get(AMDGPU::REG_SEQUENCE), NewSRsrc)
      .addReg(Zero64)
      .addImm(AMDGPU::sub0_sub1)
      .addReg(SRsrcFormatLo)
      .addImm(AMDGPU::sub2)
      .addReg(SRsrcFormatHi)
      .addImm(AMDGPU::sub3);

  return std::tuple(RsrcPtr, NewSRsrc);
}

MachineBasicBlock *
SIInstrInfo::legalizeOperands(MachineInstr &MI,
                              MachineDominatorTree *MDT) const {
  MachineFunction &MF = *MI.getParent()->getParent();
  MachineRegisterInfo &MRI = MF.getRegInfo();
  MachineBasicBlock *CreatedBB = nullptr;

  // Legalize VOP2
  if (isVOP2(MI) || isVOPC(MI)) {
    legalizeOperandsVOP2(MRI, MI);
    return CreatedBB;
  }

  // Legalize VOP3
  if (isVOP3(MI)) {
    legalizeOperandsVOP3(MRI, MI);
    return CreatedBB;
  }

  // Legalize SMRD
  if (isSMRD(MI)) {
    legalizeOperandsSMRD(MRI, MI);
    return CreatedBB;
  }

  // Legalize FLAT
  if (isFLAT(MI)) {
    legalizeOperandsFLAT(MRI, MI);
    return CreatedBB;
  }

  // Legalize REG_SEQUENCE and PHI
  // The register class of the operands much be the same type as the register
  // class of the output.
  if (MI.getOpcode() == AMDGPU::PHI) {
    const TargetRegisterClass *RC = nullptr, *SRC = nullptr, *VRC = nullptr;
    for (unsigned i = 1, e = MI.getNumOperands(); i != e; i += 2) {
      if (!MI.getOperand(i).isReg() || !MI.getOperand(i).getReg().isVirtual())
        continue;
      const TargetRegisterClass *OpRC =
          MRI.getRegClass(MI.getOperand(i).getReg());
      if (RI.hasVectorRegisters(OpRC)) {
        VRC = OpRC;
      } else {
        SRC = OpRC;
      }
    }

    // If any of the operands are VGPR registers, then they all most be
    // otherwise we will create illegal VGPR->SGPR copies when legalizing
    // them.
    if (VRC || !RI.isSGPRClass(getOpRegClass(MI, 0))) {
      if (!VRC) {
        assert(SRC);
        if (getOpRegClass(MI, 0) == &AMDGPU::VReg_1RegClass) {
          VRC = &AMDGPU::VReg_1RegClass;
        } else
          VRC = RI.isAGPRClass(getOpRegClass(MI, 0))
                    ? RI.getEquivalentAGPRClass(SRC)
                    : RI.getEquivalentVGPRClass(SRC);
      } else {
        VRC = RI.isAGPRClass(getOpRegClass(MI, 0))
                  ? RI.getEquivalentAGPRClass(VRC)
                  : RI.getEquivalentVGPRClass(VRC);
      }
      RC = VRC;
    } else {
      RC = SRC;
    }

    // Update all the operands so they have the same type.
    for (unsigned I = 1, E = MI.getNumOperands(); I != E; I += 2) {
      MachineOperand &Op = MI.getOperand(I);
      if (!Op.isReg() || !Op.getReg().isVirtual())
        continue;

      // MI is a PHI instruction.
      MachineBasicBlock *InsertBB = MI.getOperand(I + 1).getMBB();
      MachineBasicBlock::iterator Insert = InsertBB->getFirstTerminator();

      // Avoid creating no-op copies with the same src and dst reg class.  These
      // confuse some of the machine passes.
      legalizeGenericOperand(*InsertBB, Insert, RC, Op, MRI, MI.getDebugLoc());
    }
  }

  // REG_SEQUENCE doesn't really require operand legalization, but if one has a
  // VGPR dest type and SGPR sources, insert copies so all operands are
  // VGPRs. This seems to help operand folding / the register coalescer.
  if (MI.getOpcode() == AMDGPU::REG_SEQUENCE) {
    MachineBasicBlock *MBB = MI.getParent();
    const TargetRegisterClass *DstRC = getOpRegClass(MI, 0);
    if (RI.hasVGPRs(DstRC)) {
      // Update all the operands so they are VGPR register classes. These may
      // not be the same register class because REG_SEQUENCE supports mixing
      // subregister index types e.g. sub0_sub1 + sub2 + sub3
      for (unsigned I = 1, E = MI.getNumOperands(); I != E; I += 2) {
        MachineOperand &Op = MI.getOperand(I);
        if (!Op.isReg() || !Op.getReg().isVirtual())
          continue;

        const TargetRegisterClass *OpRC = MRI.getRegClass(Op.getReg());
        const TargetRegisterClass *VRC = RI.getEquivalentVGPRClass(OpRC);
        if (VRC == OpRC)
          continue;

        legalizeGenericOperand(*MBB, MI, VRC, Op, MRI, MI.getDebugLoc());
        Op.setIsKill();
      }
    }

    return CreatedBB;
  }

  // Legalize INSERT_SUBREG
  // src0 must have the same register class as dst
  if (MI.getOpcode() == AMDGPU::INSERT_SUBREG) {
    Register Dst = MI.getOperand(0).getReg();
    Register Src0 = MI.getOperand(1).getReg();
    const TargetRegisterClass *DstRC = MRI.getRegClass(Dst);
    const TargetRegisterClass *Src0RC = MRI.getRegClass(Src0);
    if (DstRC != Src0RC) {
      MachineBasicBlock *MBB = MI.getParent();
      MachineOperand &Op = MI.getOperand(1);
      legalizeGenericOperand(*MBB, MI, DstRC, Op, MRI, MI.getDebugLoc());
    }
    return CreatedBB;
  }

  // Legalize SI_INIT_M0
  if (MI.getOpcode() == AMDGPU::SI_INIT_M0) {
    MachineOperand &Src = MI.getOperand(0);
    if (Src.isReg() && RI.hasVectorRegisters(MRI.getRegClass(Src.getReg())))
      Src.setReg(readlaneVGPRToSGPR(Src.getReg(), MI, MRI));
    return CreatedBB;
  }

  // Legalize MIMG and MUBUF/MTBUF for shaders.
  //
  // Shaders only generate MUBUF/MTBUF instructions via intrinsics or via
  // scratch memory access. In both cases, the legalization never involves
  // conversion to the addr64 form.
  if (isMIMG(MI) || (AMDGPU::isGraphics(MF.getFunction().getCallingConv()) &&
                     (isMUBUF(MI) || isMTBUF(MI)))) {
    MachineOperand *SRsrc = getNamedOperand(MI, AMDGPU::OpName::srsrc);
    if (SRsrc && !RI.isSGPRClass(MRI.getRegClass(SRsrc->getReg())))
      CreatedBB = loadSRsrcFromVGPR(*this, MI, *SRsrc, MDT);

    MachineOperand *SSamp = getNamedOperand(MI, AMDGPU::OpName::ssamp);
    if (SSamp && !RI.isSGPRClass(MRI.getRegClass(SSamp->getReg())))
      CreatedBB = loadSRsrcFromVGPR(*this, MI, *SSamp, MDT);

    return CreatedBB;
  }

  // Legalize SI_CALL
  if (MI.getOpcode() == AMDGPU::SI_CALL_ISEL) {
    MachineOperand *Dest = &MI.getOperand(0);
    if (!RI.isSGPRClass(MRI.getRegClass(Dest->getReg()))) {
      // Move everything between ADJCALLSTACKUP and ADJCALLSTACKDOWN and
      // following copies, we also need to move copies from and to physical
      // registers into the loop block.
      unsigned FrameSetupOpcode = getCallFrameSetupOpcode();
      unsigned FrameDestroyOpcode = getCallFrameDestroyOpcode();

      // Also move the copies to physical registers into the loop block
      MachineBasicBlock &MBB = *MI.getParent();
      MachineBasicBlock::iterator Start(&MI);
      while (Start->getOpcode() != FrameSetupOpcode)
        --Start;
      MachineBasicBlock::iterator End(&MI);
      while (End->getOpcode() != FrameDestroyOpcode)
        ++End;
      // Also include following copies of the return value
      ++End;
      while (End != MBB.end() && End->isCopy() && End->getOperand(1).isReg() &&
             MI.definesRegister(End->getOperand(1).getReg()))
        ++End;
      CreatedBB = loadSRsrcFromVGPR(*this, MI, *Dest, MDT, Start, End);
    }
  }

  // Legalize MUBUF* instructions.
  int RsrcIdx =
      AMDGPU::getNamedOperandIdx(MI.getOpcode(), AMDGPU::OpName::srsrc);
  if (RsrcIdx != -1) {
    // We have an MUBUF instruction
    MachineOperand *Rsrc = &MI.getOperand(RsrcIdx);
    unsigned RsrcRC = get(MI.getOpcode()).operands()[RsrcIdx].RegClass;
    if (RI.getCommonSubClass(MRI.getRegClass(Rsrc->getReg()),
                             RI.getRegClass(RsrcRC))) {
      // The operands are legal.
      // FIXME: We may need to legalize operands besides srsrc.
      return CreatedBB;
    }

    // Legalize a VGPR Rsrc.
    //
    // If the instruction is _ADDR64, we can avoid a waterfall by extracting
    // the base pointer from the VGPR Rsrc, adding it to the VAddr, then using
    // a zero-value SRsrc.
    //
    // If the instruction is _OFFSET (both idxen and offen disabled), and we
    // support ADDR64 instructions, we can convert to ADDR64 and do the same as
    // above.
    //
    // Otherwise we are on non-ADDR64 hardware, and/or we have
    // idxen/offen/bothen and we fall back to a waterfall loop.

    MachineBasicBlock &MBB = *MI.getParent();

    MachineOperand *VAddr = getNamedOperand(MI, AMDGPU::OpName::vaddr);
    if (VAddr && AMDGPU::getIfAddr64Inst(MI.getOpcode()) != -1) {
      // This is already an ADDR64 instruction so we need to add the pointer
      // extracted from the resource descriptor to the current value of VAddr.
      Register NewVAddrLo = MRI.createVirtualRegister(&AMDGPU::VGPR_32RegClass);
      Register NewVAddrHi = MRI.createVirtualRegister(&AMDGPU::VGPR_32RegClass);
      Register NewVAddr = MRI.createVirtualRegister(&AMDGPU::VReg_64RegClass);

      const auto *BoolXExecRC = RI.getRegClass(AMDGPU::SReg_1_XEXECRegClassID);
      Register CondReg0 = MRI.createVirtualRegister(BoolXExecRC);
      Register CondReg1 = MRI.createVirtualRegister(BoolXExecRC);

      unsigned RsrcPtr, NewSRsrc;
      std::tie(RsrcPtr, NewSRsrc) = extractRsrcPtr(*this, MI, *Rsrc);

      // NewVaddrLo = RsrcPtr:sub0 + VAddr:sub0
      const DebugLoc &DL = MI.getDebugLoc();
      BuildMI(MBB, MI, DL, get(AMDGPU::V_ADD_CO_U32_e64), NewVAddrLo)
        .addDef(CondReg0)
        .addReg(RsrcPtr, 0, AMDGPU::sub0)
        .addReg(VAddr->getReg(), 0, AMDGPU::sub0)
        .addImm(0);

      // NewVaddrHi = RsrcPtr:sub1 + VAddr:sub1
      BuildMI(MBB, MI, DL, get(AMDGPU::V_ADDC_U32_e64), NewVAddrHi)
        .addDef(CondReg1, RegState::Dead)
        .addReg(RsrcPtr, 0, AMDGPU::sub1)
        .addReg(VAddr->getReg(), 0, AMDGPU::sub1)
        .addReg(CondReg0, RegState::Kill)
        .addImm(0);

      // NewVaddr = {NewVaddrHi, NewVaddrLo}
      BuildMI(MBB, MI, MI.getDebugLoc(), get(AMDGPU::REG_SEQUENCE), NewVAddr)
          .addReg(NewVAddrLo)
          .addImm(AMDGPU::sub0)
          .addReg(NewVAddrHi)
          .addImm(AMDGPU::sub1);

      VAddr->setReg(NewVAddr);
      Rsrc->setReg(NewSRsrc);
    } else if (!VAddr && ST.hasAddr64()) {
      // This instructions is the _OFFSET variant, so we need to convert it to
      // ADDR64.
      assert(ST.getGeneration() < AMDGPUSubtarget::VOLCANIC_ISLANDS &&
             "FIXME: Need to emit flat atomics here");

      unsigned RsrcPtr, NewSRsrc;
      std::tie(RsrcPtr, NewSRsrc) = extractRsrcPtr(*this, MI, *Rsrc);

      Register NewVAddr = MRI.createVirtualRegister(&AMDGPU::VReg_64RegClass);
      MachineOperand *VData = getNamedOperand(MI, AMDGPU::OpName::vdata);
      MachineOperand *Offset = getNamedOperand(MI, AMDGPU::OpName::offset);
      MachineOperand *SOffset = getNamedOperand(MI, AMDGPU::OpName::soffset);
      unsigned Addr64Opcode = AMDGPU::getAddr64Inst(MI.getOpcode());

      // Atomics with return have an additional tied operand and are
      // missing some of the special bits.
      MachineOperand *VDataIn = getNamedOperand(MI, AMDGPU::OpName::vdata_in);
      MachineInstr *Addr64;

      if (!VDataIn) {
        // Regular buffer load / store.
        MachineInstrBuilder MIB =
            BuildMI(MBB, MI, MI.getDebugLoc(), get(Addr64Opcode))
                .add(*VData)
                .addReg(NewVAddr)
                .addReg(NewSRsrc)
                .add(*SOffset)
                .add(*Offset);

        if (const MachineOperand *CPol =
                getNamedOperand(MI, AMDGPU::OpName::cpol)) {
          MIB.addImm(CPol->getImm());
        }

        if (const MachineOperand *TFE =
                getNamedOperand(MI, AMDGPU::OpName::tfe)) {
          MIB.addImm(TFE->getImm());
        }

        MIB.addImm(getNamedImmOperand(MI, AMDGPU::OpName::swz));

        MIB.cloneMemRefs(MI);
        Addr64 = MIB;
      } else {
        // Atomics with return.
        Addr64 = BuildMI(MBB, MI, MI.getDebugLoc(), get(Addr64Opcode))
                     .add(*VData)
                     .add(*VDataIn)
                     .addReg(NewVAddr)
                     .addReg(NewSRsrc)
                     .add(*SOffset)
                     .add(*Offset)
                     .addImm(getNamedImmOperand(MI, AMDGPU::OpName::cpol))
                     .cloneMemRefs(MI);
      }

      MI.removeFromParent();

      // NewVaddr = {NewVaddrHi, NewVaddrLo}
      BuildMI(MBB, Addr64, Addr64->getDebugLoc(), get(AMDGPU::REG_SEQUENCE),
              NewVAddr)
          .addReg(RsrcPtr, 0, AMDGPU::sub0)
          .addImm(AMDGPU::sub0)
          .addReg(RsrcPtr, 0, AMDGPU::sub1)
          .addImm(AMDGPU::sub1);
    } else {
      // This is another variant; legalize Rsrc with waterfall loop from VGPRs
      // to SGPRs.
      CreatedBB = loadSRsrcFromVGPR(*this, MI, *Rsrc, MDT);
      return CreatedBB;
    }
  }
  return CreatedBB;
}

MachineBasicBlock *SIInstrInfo::moveToVALU(MachineInstr &TopInst,
                                           MachineDominatorTree *MDT) const {
  SetVectorType Worklist;
  Worklist.insert(&TopInst);
  MachineBasicBlock *CreatedBB = nullptr;
  MachineBasicBlock *CreatedBBTmp = nullptr;

  while (!Worklist.empty()) {
    MachineInstr &Inst = *Worklist.pop_back_val();
    MachineBasicBlock *MBB = Inst.getParent();
    MachineRegisterInfo &MRI = MBB->getParent()->getRegInfo();

    unsigned Opcode = Inst.getOpcode();
    unsigned NewOpcode = getVALUOp(Inst);

    // Handle some special cases
    switch (Opcode) {
    default:
      break;
    case AMDGPU::S_ADD_U64_PSEUDO:
    case AMDGPU::S_SUB_U64_PSEUDO:
      splitScalar64BitAddSub(Worklist, Inst, MDT);
      Inst.eraseFromParent();
      continue;
    case AMDGPU::S_ADD_I32:
    case AMDGPU::S_SUB_I32: {
      // FIXME: The u32 versions currently selected use the carry.
      bool Changed;
      std::tie(Changed, CreatedBBTmp) = moveScalarAddSub(Worklist, Inst, MDT);
      if (CreatedBBTmp && TopInst.getParent() == CreatedBBTmp)
        CreatedBB = CreatedBBTmp;
      if (Changed)
        continue;

      // Default handling
      break;
    }
    case AMDGPU::S_AND_B64:
      splitScalar64BitBinaryOp(Worklist, Inst, AMDGPU::S_AND_B32, MDT);
      Inst.eraseFromParent();
      continue;

    case AMDGPU::S_OR_B64:
      splitScalar64BitBinaryOp(Worklist, Inst, AMDGPU::S_OR_B32, MDT);
      Inst.eraseFromParent();
      continue;

    case AMDGPU::S_XOR_B64:
      splitScalar64BitBinaryOp(Worklist, Inst, AMDGPU::S_XOR_B32, MDT);
      Inst.eraseFromParent();
      continue;

    case AMDGPU::S_NAND_B64:
      splitScalar64BitBinaryOp(Worklist, Inst, AMDGPU::S_NAND_B32, MDT);
      Inst.eraseFromParent();
      continue;

    case AMDGPU::S_NOR_B64:
      splitScalar64BitBinaryOp(Worklist, Inst, AMDGPU::S_NOR_B32, MDT);
      Inst.eraseFromParent();
      continue;

    case AMDGPU::S_XNOR_B64:
      if (ST.hasDLInsts())
        splitScalar64BitBinaryOp(Worklist, Inst, AMDGPU::S_XNOR_B32, MDT);
      else
        splitScalar64BitXnor(Worklist, Inst, MDT);
      Inst.eraseFromParent();
      continue;

    case AMDGPU::S_ANDN2_B64:
      splitScalar64BitBinaryOp(Worklist, Inst, AMDGPU::S_ANDN2_B32, MDT);
      Inst.eraseFromParent();
      continue;

    case AMDGPU::S_ORN2_B64:
      splitScalar64BitBinaryOp(Worklist, Inst, AMDGPU::S_ORN2_B32, MDT);
      Inst.eraseFromParent();
      continue;

    case AMDGPU::S_BREV_B64:
      splitScalar64BitUnaryOp(Worklist, Inst, AMDGPU::S_BREV_B32, true);
      Inst.eraseFromParent();
      continue;

    case AMDGPU::S_NOT_B64:
      splitScalar64BitUnaryOp(Worklist, Inst, AMDGPU::S_NOT_B32);
      Inst.eraseFromParent();
      continue;

    case AMDGPU::S_BCNT1_I32_B64:
      splitScalar64BitBCNT(Worklist, Inst);
      Inst.eraseFromParent();
      continue;

    case AMDGPU::S_BFE_I64:
      splitScalar64BitBFE(Worklist, Inst);
      Inst.eraseFromParent();
      continue;

    case AMDGPU::S_LSHL_B32:
      if (ST.hasOnlyRevVALUShifts()) {
        NewOpcode = AMDGPU::V_LSHLREV_B32_e64;
        swapOperands(Inst);
      }
      break;
    case AMDGPU::S_ASHR_I32:
      if (ST.hasOnlyRevVALUShifts()) {
        NewOpcode = AMDGPU::V_ASHRREV_I32_e64;
        swapOperands(Inst);
      }
      break;
    case AMDGPU::S_LSHR_B32:
      if (ST.hasOnlyRevVALUShifts()) {
        NewOpcode = AMDGPU::V_LSHRREV_B32_e64;
        swapOperands(Inst);
      }
      break;
    case AMDGPU::S_LSHL_B64:
      if (ST.hasOnlyRevVALUShifts()) {
        NewOpcode = AMDGPU::V_LSHLREV_B64_e64;
        swapOperands(Inst);
      }
      break;
    case AMDGPU::S_ASHR_I64:
      if (ST.hasOnlyRevVALUShifts()) {
        NewOpcode = AMDGPU::V_ASHRREV_I64_e64;
        swapOperands(Inst);
      }
      break;
    case AMDGPU::S_LSHR_B64:
      if (ST.hasOnlyRevVALUShifts()) {
        NewOpcode = AMDGPU::V_LSHRREV_B64_e64;
        swapOperands(Inst);
      }
      break;

    case AMDGPU::S_ABS_I32:
      lowerScalarAbs(Worklist, Inst);
      Inst.eraseFromParent();
      continue;

    case AMDGPU::S_CBRANCH_SCC0:
    case AMDGPU::S_CBRANCH_SCC1: {
        // Clear unused bits of vcc
        Register CondReg = Inst.getOperand(1).getReg();
        bool IsSCC = CondReg == AMDGPU::SCC;
        Register VCC = RI.getVCC();
        Register EXEC = ST.isWave32() ? AMDGPU::EXEC_LO : AMDGPU::EXEC;
        unsigned Opc = ST.isWave32() ? AMDGPU::S_AND_B32 : AMDGPU::S_AND_B64;
        BuildMI(*MBB, Inst, Inst.getDebugLoc(), get(Opc), VCC)
            .addReg(EXEC)
            .addReg(IsSCC ? VCC : CondReg);
        Inst.removeOperand(1);
      }
      break;

    case AMDGPU::S_BFE_U64:
    case AMDGPU::S_BFM_B64:
      llvm_unreachable("Moving this op to VALU not implemented");

    case AMDGPU::S_PACK_LL_B32_B16:
    case AMDGPU::S_PACK_LH_B32_B16:
    case AMDGPU::S_PACK_HL_B32_B16:
    case AMDGPU::S_PACK_HH_B32_B16:
      movePackToVALU(Worklist, MRI, Inst);
      Inst.eraseFromParent();
      continue;

    case AMDGPU::S_XNOR_B32:
      lowerScalarXnor(Worklist, Inst);
      Inst.eraseFromParent();
      continue;

    case AMDGPU::S_NAND_B32:
      splitScalarNotBinop(Worklist, Inst, AMDGPU::S_AND_B32);
      Inst.eraseFromParent();
      continue;

    case AMDGPU::S_NOR_B32:
      splitScalarNotBinop(Worklist, Inst, AMDGPU::S_OR_B32);
      Inst.eraseFromParent();
      continue;

    case AMDGPU::S_ANDN2_B32:
      splitScalarBinOpN2(Worklist, Inst, AMDGPU::S_AND_B32);
      Inst.eraseFromParent();
      continue;

    case AMDGPU::S_ORN2_B32:
      splitScalarBinOpN2(Worklist, Inst, AMDGPU::S_OR_B32);
      Inst.eraseFromParent();
      continue;

    // TODO: remove as soon as everything is ready
    // to replace VGPR to SGPR copy with V_READFIRSTLANEs.
    // S_ADD/SUB_CO_PSEUDO as well as S_UADDO/USUBO_PSEUDO
    // can only be selected from the uniform SDNode.
    case AMDGPU::S_ADD_CO_PSEUDO:
    case AMDGPU::S_SUB_CO_PSEUDO: {
      unsigned Opc = (Inst.getOpcode() == AMDGPU::S_ADD_CO_PSEUDO)
                         ? AMDGPU::V_ADDC_U32_e64
                         : AMDGPU::V_SUBB_U32_e64;
      const auto *CarryRC = RI.getRegClass(AMDGPU::SReg_1_XEXECRegClassID);

      Register CarryInReg = Inst.getOperand(4).getReg();
      if (!MRI.constrainRegClass(CarryInReg, CarryRC)) {
        Register NewCarryReg = MRI.createVirtualRegister(CarryRC);
        BuildMI(*MBB, &Inst, Inst.getDebugLoc(), get(AMDGPU::COPY), NewCarryReg)
            .addReg(CarryInReg);
      }

      Register CarryOutReg = Inst.getOperand(1).getReg();

      Register DestReg = MRI.createVirtualRegister(RI.getEquivalentVGPRClass(
          MRI.getRegClass(Inst.getOperand(0).getReg())));
      MachineInstr *CarryOp =
          BuildMI(*MBB, &Inst, Inst.getDebugLoc(), get(Opc), DestReg)
              .addReg(CarryOutReg, RegState::Define)
              .add(Inst.getOperand(2))
              .add(Inst.getOperand(3))
              .addReg(CarryInReg)
              .addImm(0);
      CreatedBBTmp = legalizeOperands(*CarryOp);
      if (CreatedBBTmp && TopInst.getParent() == CreatedBBTmp)
        CreatedBB = CreatedBBTmp;
      MRI.replaceRegWith(Inst.getOperand(0).getReg(), DestReg);
      addUsersToMoveToVALUWorklist(DestReg, MRI, Worklist);
      Inst.eraseFromParent();
    }
      continue;
    case AMDGPU::S_UADDO_PSEUDO:
    case AMDGPU::S_USUBO_PSEUDO: {
      const DebugLoc &DL = Inst.getDebugLoc();
      MachineOperand &Dest0 = Inst.getOperand(0);
      MachineOperand &Dest1 = Inst.getOperand(1);
      MachineOperand &Src0 = Inst.getOperand(2);
      MachineOperand &Src1 = Inst.getOperand(3);

      unsigned Opc = (Inst.getOpcode() == AMDGPU::S_UADDO_PSEUDO)
                         ? AMDGPU::V_ADD_CO_U32_e64
                         : AMDGPU::V_SUB_CO_U32_e64;
      const TargetRegisterClass *NewRC =
          RI.getEquivalentVGPRClass(MRI.getRegClass(Dest0.getReg()));
      Register DestReg = MRI.createVirtualRegister(NewRC);
      MachineInstr *NewInstr = BuildMI(*MBB, &Inst, DL, get(Opc), DestReg)
                                   .addReg(Dest1.getReg(), RegState::Define)
                                   .add(Src0)
                                   .add(Src1)
                                   .addImm(0); // clamp bit

      CreatedBBTmp = legalizeOperands(*NewInstr, MDT);
      if (CreatedBBTmp && TopInst.getParent() == CreatedBBTmp)
        CreatedBB = CreatedBBTmp;

      MRI.replaceRegWith(Dest0.getReg(), DestReg);
      addUsersToMoveToVALUWorklist(NewInstr->getOperand(0).getReg(), MRI,
                                   Worklist);
      Inst.eraseFromParent();
    }
      continue;

    case AMDGPU::S_CSELECT_B32:
    case AMDGPU::S_CSELECT_B64:
      lowerSelect(Worklist, Inst, MDT);
      Inst.eraseFromParent();
      continue;
    case AMDGPU::S_CMP_EQ_I32:
    case AMDGPU::S_CMP_LG_I32:
    case AMDGPU::S_CMP_GT_I32:
    case AMDGPU::S_CMP_GE_I32:
    case AMDGPU::S_CMP_LT_I32:
    case AMDGPU::S_CMP_LE_I32:
    case AMDGPU::S_CMP_EQ_U32:
    case AMDGPU::S_CMP_LG_U32:
    case AMDGPU::S_CMP_GT_U32:
    case AMDGPU::S_CMP_GE_U32:
    case AMDGPU::S_CMP_LT_U32:
    case AMDGPU::S_CMP_LE_U32:
    case AMDGPU::S_CMP_EQ_U64:
    case AMDGPU::S_CMP_LG_U64: {
        const MCInstrDesc &NewDesc = get(NewOpcode);
        Register CondReg = MRI.createVirtualRegister(RI.getWaveMaskRegClass());
        MachineInstr *NewInstr =
            BuildMI(*MBB, Inst, Inst.getDebugLoc(), NewDesc, CondReg)
                .add(Inst.getOperand(0))
                .add(Inst.getOperand(1));
        legalizeOperands(*NewInstr, MDT);
        int SCCIdx = Inst.findRegisterDefOperandIdx(AMDGPU::SCC);
        MachineOperand SCCOp = Inst.getOperand(SCCIdx);
        addSCCDefUsersToVALUWorklist(SCCOp, Inst, Worklist, CondReg);
        Inst.eraseFromParent();
      }
      continue;
    }

    if (NewOpcode == AMDGPU::INSTRUCTION_LIST_END) {
      // We cannot move this instruction to the VALU, so we should try to
      // legalize its operands instead.
      CreatedBBTmp = legalizeOperands(Inst, MDT);
      if (CreatedBBTmp && TopInst.getParent() == CreatedBBTmp)
        CreatedBB = CreatedBBTmp;
      continue;
    }

    // Handle converting generic instructions like COPY-to-SGPR into
    // COPY-to-VGPR.
    if (NewOpcode == Opcode) {
      Register DstReg = Inst.getOperand(0).getReg();
      const TargetRegisterClass *NewDstRC = getDestEquivalentVGPRClass(Inst);

      if (Inst.isCopy() && Inst.getOperand(1).getReg().isVirtual() &&
          NewDstRC == RI.getRegClassForReg(MRI, Inst.getOperand(1).getReg())) {
        // Instead of creating a copy where src and dst are the same register
        // class, we just replace all uses of dst with src.  These kinds of
        // copies interfere with the heuristics MachineSink uses to decide
        // whether or not to split a critical edge.  Since the pass assumes
        // that copies will end up as machine instructions and not be
        // eliminated.
        addUsersToMoveToVALUWorklist(DstReg, MRI, Worklist);
        MRI.replaceRegWith(DstReg, Inst.getOperand(1).getReg());
        MRI.clearKillFlags(Inst.getOperand(1).getReg());
        Inst.getOperand(0).setReg(DstReg);

        // Make sure we don't leave around a dead VGPR->SGPR copy. Normally
        // these are deleted later, but at -O0 it would leave a suspicious
        // looking illegal copy of an undef register.
        for (unsigned I = Inst.getNumOperands() - 1; I != 0; --I)
          Inst.removeOperand(I);
        Inst.setDesc(get(AMDGPU::IMPLICIT_DEF));
        continue;
      }

      Register NewDstReg = MRI.createVirtualRegister(NewDstRC);
      MRI.replaceRegWith(DstReg, NewDstReg);
      legalizeOperands(Inst, MDT);
      addUsersToMoveToVALUWorklist(NewDstReg, MRI, Worklist);
      continue;
    }

    // Use the new VALU Opcode.
    auto NewInstr = BuildMI(*MBB, Inst, Inst.getDebugLoc(), get(NewOpcode))
                        .setMIFlags(Inst.getFlags());
    for (const MachineOperand &Op : Inst.explicit_operands())
      NewInstr->addOperand(Op);

    // Remove any references to SCC. Vector instructions can't read from it, and
    // We're just about to add the implicit use / defs of VCC, and we don't want
    // both.
    for (MachineOperand &Op : Inst.implicit_operands()) {
      if (Op.getReg() == AMDGPU::SCC) {
        // Only propagate through live-def of SCC.
        if (Op.isDef() && !Op.isDead())
          addSCCDefUsersToVALUWorklist(Op, Inst, Worklist);
        if (Op.isUse())
          addSCCDefsToVALUWorklist(NewInstr, Worklist);
      }
    }

    Inst.eraseFromParent();

    Register NewDstReg;
    if (NewInstr->getOperand(0).isReg() && NewInstr->getOperand(0).isDef()) {
      Register DstReg = NewInstr->getOperand(0).getReg();
      assert(DstReg.isVirtual());

      // Update the destination register class.
      const TargetRegisterClass *NewDstRC =
          getDestEquivalentVGPRClass(*NewInstr);
      assert(NewDstRC);

      NewDstReg = MRI.createVirtualRegister(NewDstRC);
      MRI.replaceRegWith(DstReg, NewDstReg);
    }

    if (Opcode == AMDGPU::S_SEXT_I32_I8 || Opcode == AMDGPU::S_SEXT_I32_I16) {
      // We are converting these to a BFE, so we need to add the missing
      // operands for the size and offset.
      unsigned Size = (Opcode == AMDGPU::S_SEXT_I32_I8) ? 8 : 16;
      NewInstr.addImm(0);
      NewInstr.addImm(Size);
    } else if (Opcode == AMDGPU::S_BCNT1_I32_B32) {
      // The VALU version adds the second operand to the result, so insert an
      // extra 0 operand.
      NewInstr.addImm(0);
    }

    if (Opcode == AMDGPU::S_BFE_I32 || Opcode == AMDGPU::S_BFE_U32) {
      const MachineOperand &OffsetWidthOp = NewInstr->getOperand(2);
      // If we need to move this to VGPRs, we need to unpack the second operand
      // back into the 2 separate ones for bit offset and width.
      assert(OffsetWidthOp.isImm() &&
             "Scalar BFE is only implemented for constant width and offset");
      uint32_t Imm = OffsetWidthOp.getImm();

      uint32_t Offset = Imm & 0x3f; // Extract bits [5:0].
      uint32_t BitWidth = (Imm & 0x7f0000) >> 16; // Extract bits [22:16].
      NewInstr->removeOperand(2);
      NewInstr.addImm(Offset);
      NewInstr.addImm(BitWidth);
    }

    fixImplicitOperands(*NewInstr);

    // Legalize the operands
    CreatedBBTmp = legalizeOperands(*NewInstr, MDT);
    if (CreatedBBTmp && TopInst.getParent() == CreatedBBTmp)
      CreatedBB = CreatedBBTmp;

    if (NewDstReg)
      addUsersToMoveToVALUWorklist(NewDstReg, MRI, Worklist);
  }
  return CreatedBB;
}

// Add/sub require special handling to deal with carry outs.
std::pair<bool, MachineBasicBlock *>
SIInstrInfo::moveScalarAddSub(SetVectorType &Worklist, MachineInstr &Inst,
                              MachineDominatorTree *MDT) const {
  if (ST.hasAddNoCarry()) {
    // Assume there is no user of scc since we don't select this in that case.
    // Since scc isn't used, it doesn't really matter if the i32 or u32 variant
    // is used.

    MachineBasicBlock &MBB = *Inst.getParent();
    MachineRegisterInfo &MRI = MBB.getParent()->getRegInfo();

    Register OldDstReg = Inst.getOperand(0).getReg();
    Register ResultReg = MRI.createVirtualRegister(&AMDGPU::VGPR_32RegClass);

    unsigned Opc = Inst.getOpcode();
    assert(Opc == AMDGPU::S_ADD_I32 || Opc == AMDGPU::S_SUB_I32);

    unsigned NewOpc = Opc == AMDGPU::S_ADD_I32 ?
      AMDGPU::V_ADD_U32_e64 : AMDGPU::V_SUB_U32_e64;

    assert(Inst.getOperand(3).getReg() == AMDGPU::SCC);
    Inst.removeOperand(3);

    Inst.setDesc(get(NewOpc));
    Inst.addOperand(MachineOperand::CreateImm(0)); // clamp bit
    Inst.addImplicitDefUseOperands(*MBB.getParent());
    MRI.replaceRegWith(OldDstReg, ResultReg);
    MachineBasicBlock *NewBB = legalizeOperands(Inst, MDT);

    addUsersToMoveToVALUWorklist(ResultReg, MRI, Worklist);
    return std::pair(true, NewBB);
  }

  return std::pair(false, nullptr);
}

void SIInstrInfo::lowerSelect(SetVectorType &Worklist, MachineInstr &Inst,
                              MachineDominatorTree *MDT) const {

  MachineBasicBlock &MBB = *Inst.getParent();
  MachineRegisterInfo &MRI = MBB.getParent()->getRegInfo();
  MachineBasicBlock::iterator MII = Inst;
  DebugLoc DL = Inst.getDebugLoc();

  MachineOperand &Dest = Inst.getOperand(0);
  MachineOperand &Src0 = Inst.getOperand(1);
  MachineOperand &Src1 = Inst.getOperand(2);
  MachineOperand &Cond = Inst.getOperand(3);

  Register SCCSource = Cond.getReg();
  bool IsSCC = (SCCSource == AMDGPU::SCC);

  // If this is a trivial select where the condition is effectively not SCC
  // (SCCSource is a source of copy to SCC), then the select is semantically
  // equivalent to copying SCCSource. Hence, there is no need to create
  // V_CNDMASK, we can just use that and bail out.
  if (!IsSCC && Src0.isImm() && (Src0.getImm() == -1) && Src1.isImm() &&
      (Src1.getImm() == 0)) {
    MRI.replaceRegWith(Dest.getReg(), SCCSource);
    return;
  }

  const TargetRegisterClass *TC =
      RI.getRegClass(AMDGPU::SReg_1_XEXECRegClassID);

  Register CopySCC = MRI.createVirtualRegister(TC);

  if (IsSCC) {
    // Now look for the closest SCC def if it is a copy
    // replacing the SCCSource with the COPY source register
    bool CopyFound = false;
    for (MachineInstr &CandI :
         make_range(std::next(MachineBasicBlock::reverse_iterator(Inst)),
                    Inst.getParent()->rend())) {
      if (CandI.findRegisterDefOperandIdx(AMDGPU::SCC, false, false, &RI) !=
          -1) {
        if (CandI.isCopy() && CandI.getOperand(0).getReg() == AMDGPU::SCC) {
          BuildMI(MBB, MII, DL, get(AMDGPU::COPY), CopySCC)
              .addReg(CandI.getOperand(1).getReg());
          CopyFound = true;
        }
        break;
      }
    }
    if (!CopyFound) {
      // SCC def is not a copy
      // Insert a trivial select instead of creating a copy, because a copy from
      // SCC would semantically mean just copying a single bit, but we may need
      // the result to be a vector condition mask that needs preserving.
      unsigned Opcode = (ST.getWavefrontSize() == 64) ? AMDGPU::S_CSELECT_B64
                                                      : AMDGPU::S_CSELECT_B32;
      auto NewSelect =
          BuildMI(MBB, MII, DL, get(Opcode), CopySCC).addImm(-1).addImm(0);
      NewSelect->getOperand(3).setIsUndef(Cond.isUndef());
    }
  }

  Register ResultReg = MRI.createVirtualRegister(&AMDGPU::VGPR_32RegClass);

  auto UpdatedInst =
      BuildMI(MBB, MII, DL, get(AMDGPU::V_CNDMASK_B32_e64), ResultReg)
          .addImm(0)
          .add(Src1) // False
          .addImm(0)
          .add(Src0) // True
          .addReg(IsSCC ? CopySCC : SCCSource);

  MRI.replaceRegWith(Dest.getReg(), ResultReg);
  legalizeOperands(*UpdatedInst, MDT);
  addUsersToMoveToVALUWorklist(ResultReg, MRI, Worklist);
}

void SIInstrInfo::lowerScalarAbs(SetVectorType &Worklist,
                                 MachineInstr &Inst) const {
  MachineBasicBlock &MBB = *Inst.getParent();
  MachineRegisterInfo &MRI = MBB.getParent()->getRegInfo();
  MachineBasicBlock::iterator MII = Inst;
  DebugLoc DL = Inst.getDebugLoc();

  MachineOperand &Dest = Inst.getOperand(0);
  MachineOperand &Src = Inst.getOperand(1);
  Register TmpReg = MRI.createVirtualRegister(&AMDGPU::VGPR_32RegClass);
  Register ResultReg = MRI.createVirtualRegister(&AMDGPU::VGPR_32RegClass);

  unsigned SubOp = ST.hasAddNoCarry() ?
    AMDGPU::V_SUB_U32_e32 : AMDGPU::V_SUB_CO_U32_e32;

  BuildMI(MBB, MII, DL, get(SubOp), TmpReg)
    .addImm(0)
    .addReg(Src.getReg());

  BuildMI(MBB, MII, DL, get(AMDGPU::V_MAX_I32_e64), ResultReg)
    .addReg(Src.getReg())
    .addReg(TmpReg);

  MRI.replaceRegWith(Dest.getReg(), ResultReg);
  addUsersToMoveToVALUWorklist(ResultReg, MRI, Worklist);
}

void SIInstrInfo::lowerScalarXnor(SetVectorType &Worklist,
                                  MachineInstr &Inst) const {
  MachineBasicBlock &MBB = *Inst.getParent();
  MachineRegisterInfo &MRI = MBB.getParent()->getRegInfo();
  MachineBasicBlock::iterator MII = Inst;
  const DebugLoc &DL = Inst.getDebugLoc();

  MachineOperand &Dest = Inst.getOperand(0);
  MachineOperand &Src0 = Inst.getOperand(1);
  MachineOperand &Src1 = Inst.getOperand(2);

  if (ST.hasDLInsts()) {
    Register NewDest = MRI.createVirtualRegister(&AMDGPU::VGPR_32RegClass);
    legalizeGenericOperand(MBB, MII, &AMDGPU::VGPR_32RegClass, Src0, MRI, DL);
    legalizeGenericOperand(MBB, MII, &AMDGPU::VGPR_32RegClass, Src1, MRI, DL);

    BuildMI(MBB, MII, DL, get(AMDGPU::V_XNOR_B32_e64), NewDest)
      .add(Src0)
      .add(Src1);

    MRI.replaceRegWith(Dest.getReg(), NewDest);
    addUsersToMoveToVALUWorklist(NewDest, MRI, Worklist);
  } else {
    // Using the identity !(x ^ y) == (!x ^ y) == (x ^ !y), we can
    // invert either source and then perform the XOR. If either source is a
    // scalar register, then we can leave the inversion on the scalar unit to
    // achieve a better distribution of scalar and vector instructions.
    bool Src0IsSGPR = Src0.isReg() &&
                      RI.isSGPRClass(MRI.getRegClass(Src0.getReg()));
    bool Src1IsSGPR = Src1.isReg() &&
                      RI.isSGPRClass(MRI.getRegClass(Src1.getReg()));
    MachineInstr *Xor;
    Register Temp = MRI.createVirtualRegister(&AMDGPU::SReg_32RegClass);
    Register NewDest = MRI.createVirtualRegister(&AMDGPU::SReg_32RegClass);

    // Build a pair of scalar instructions and add them to the work list.
    // The next iteration over the work list will lower these to the vector
    // unit as necessary.
    if (Src0IsSGPR) {
      BuildMI(MBB, MII, DL, get(AMDGPU::S_NOT_B32), Temp).add(Src0);
      Xor = BuildMI(MBB, MII, DL, get(AMDGPU::S_XOR_B32), NewDest)
      .addReg(Temp)
      .add(Src1);
    } else if (Src1IsSGPR) {
      BuildMI(MBB, MII, DL, get(AMDGPU::S_NOT_B32), Temp).add(Src1);
      Xor = BuildMI(MBB, MII, DL, get(AMDGPU::S_XOR_B32), NewDest)
      .add(Src0)
      .addReg(Temp);
    } else {
      Xor = BuildMI(MBB, MII, DL, get(AMDGPU::S_XOR_B32), Temp)
        .add(Src0)
        .add(Src1);
      MachineInstr *Not =
          BuildMI(MBB, MII, DL, get(AMDGPU::S_NOT_B32), NewDest).addReg(Temp);
      Worklist.insert(Not);
    }

    MRI.replaceRegWith(Dest.getReg(), NewDest);

    Worklist.insert(Xor);

    addUsersToMoveToVALUWorklist(NewDest, MRI, Worklist);
  }
}

void SIInstrInfo::splitScalarNotBinop(SetVectorType &Worklist,
                                      MachineInstr &Inst,
                                      unsigned Opcode) const {
  MachineBasicBlock &MBB = *Inst.getParent();
  MachineRegisterInfo &MRI = MBB.getParent()->getRegInfo();
  MachineBasicBlock::iterator MII = Inst;
  const DebugLoc &DL = Inst.getDebugLoc();

  MachineOperand &Dest = Inst.getOperand(0);
  MachineOperand &Src0 = Inst.getOperand(1);
  MachineOperand &Src1 = Inst.getOperand(2);

  Register NewDest = MRI.createVirtualRegister(&AMDGPU::SReg_32RegClass);
  Register Interm = MRI.createVirtualRegister(&AMDGPU::SReg_32RegClass);

  MachineInstr &Op = *BuildMI(MBB, MII, DL, get(Opcode), Interm)
    .add(Src0)
    .add(Src1);

  MachineInstr &Not = *BuildMI(MBB, MII, DL, get(AMDGPU::S_NOT_B32), NewDest)
    .addReg(Interm);

  Worklist.insert(&Op);
  Worklist.insert(&Not);

  MRI.replaceRegWith(Dest.getReg(), NewDest);
  addUsersToMoveToVALUWorklist(NewDest, MRI, Worklist);
}

void SIInstrInfo::splitScalarBinOpN2(SetVectorType& Worklist,
                                     MachineInstr &Inst,
                                     unsigned Opcode) const {
  MachineBasicBlock &MBB = *Inst.getParent();
  MachineRegisterInfo &MRI = MBB.getParent()->getRegInfo();
  MachineBasicBlock::iterator MII = Inst;
  const DebugLoc &DL = Inst.getDebugLoc();

  MachineOperand &Dest = Inst.getOperand(0);
  MachineOperand &Src0 = Inst.getOperand(1);
  MachineOperand &Src1 = Inst.getOperand(2);

  Register NewDest = MRI.createVirtualRegister(&AMDGPU::SReg_32_XM0RegClass);
  Register Interm = MRI.createVirtualRegister(&AMDGPU::SReg_32_XM0RegClass);

  MachineInstr &Not = *BuildMI(MBB, MII, DL, get(AMDGPU::S_NOT_B32), Interm)
    .add(Src1);

  MachineInstr &Op = *BuildMI(MBB, MII, DL, get(Opcode), NewDest)
    .add(Src0)
    .addReg(Interm);

  Worklist.insert(&Not);
  Worklist.insert(&Op);

  MRI.replaceRegWith(Dest.getReg(), NewDest);
  addUsersToMoveToVALUWorklist(NewDest, MRI, Worklist);
}

void SIInstrInfo::splitScalar64BitUnaryOp(
    SetVectorType &Worklist, MachineInstr &Inst,
    unsigned Opcode, bool Swap) const {
  MachineBasicBlock &MBB = *Inst.getParent();
  MachineRegisterInfo &MRI = MBB.getParent()->getRegInfo();

  MachineOperand &Dest = Inst.getOperand(0);
  MachineOperand &Src0 = Inst.getOperand(1);
  DebugLoc DL = Inst.getDebugLoc();

  MachineBasicBlock::iterator MII = Inst;

  const MCInstrDesc &InstDesc = get(Opcode);
  const TargetRegisterClass *Src0RC = Src0.isReg() ?
    MRI.getRegClass(Src0.getReg()) :
    &AMDGPU::SGPR_32RegClass;

  const TargetRegisterClass *Src0SubRC =
      RI.getSubRegisterClass(Src0RC, AMDGPU::sub0);

  MachineOperand SrcReg0Sub0 = buildExtractSubRegOrImm(MII, MRI, Src0, Src0RC,
                                                       AMDGPU::sub0, Src0SubRC);

  const TargetRegisterClass *DestRC = MRI.getRegClass(Dest.getReg());
  const TargetRegisterClass *NewDestRC = RI.getEquivalentVGPRClass(DestRC);
  const TargetRegisterClass *NewDestSubRC =
      RI.getSubRegisterClass(NewDestRC, AMDGPU::sub0);

  Register DestSub0 = MRI.createVirtualRegister(NewDestSubRC);
  MachineInstr &LoHalf = *BuildMI(MBB, MII, DL, InstDesc, DestSub0).add(SrcReg0Sub0);

  MachineOperand SrcReg0Sub1 = buildExtractSubRegOrImm(MII, MRI, Src0, Src0RC,
                                                       AMDGPU::sub1, Src0SubRC);

  Register DestSub1 = MRI.createVirtualRegister(NewDestSubRC);
  MachineInstr &HiHalf = *BuildMI(MBB, MII, DL, InstDesc, DestSub1).add(SrcReg0Sub1);

  if (Swap)
    std::swap(DestSub0, DestSub1);

  Register FullDestReg = MRI.createVirtualRegister(NewDestRC);
  BuildMI(MBB, MII, DL, get(TargetOpcode::REG_SEQUENCE), FullDestReg)
    .addReg(DestSub0)
    .addImm(AMDGPU::sub0)
    .addReg(DestSub1)
    .addImm(AMDGPU::sub1);

  MRI.replaceRegWith(Dest.getReg(), FullDestReg);

  Worklist.insert(&LoHalf);
  Worklist.insert(&HiHalf);

  // We don't need to legalizeOperands here because for a single operand, src0
  // will support any kind of input.

  // Move all users of this moved value.
  addUsersToMoveToVALUWorklist(FullDestReg, MRI, Worklist);
}

void SIInstrInfo::splitScalar64BitAddSub(SetVectorType &Worklist,
                                         MachineInstr &Inst,
                                         MachineDominatorTree *MDT) const {
  bool IsAdd = (Inst.getOpcode() == AMDGPU::S_ADD_U64_PSEUDO);

  MachineBasicBlock &MBB = *Inst.getParent();
  MachineRegisterInfo &MRI = MBB.getParent()->getRegInfo();
  const auto *CarryRC = RI.getRegClass(AMDGPU::SReg_1_XEXECRegClassID);

  Register FullDestReg = MRI.createVirtualRegister(&AMDGPU::VReg_64RegClass);
  Register DestSub0 = MRI.createVirtualRegister(&AMDGPU::VGPR_32RegClass);
  Register DestSub1 = MRI.createVirtualRegister(&AMDGPU::VGPR_32RegClass);

  Register CarryReg = MRI.createVirtualRegister(CarryRC);
  Register DeadCarryReg = MRI.createVirtualRegister(CarryRC);

  MachineOperand &Dest = Inst.getOperand(0);
  MachineOperand &Src0 = Inst.getOperand(1);
  MachineOperand &Src1 = Inst.getOperand(2);
  const DebugLoc &DL = Inst.getDebugLoc();
  MachineBasicBlock::iterator MII = Inst;

  const TargetRegisterClass *Src0RC = MRI.getRegClass(Src0.getReg());
  const TargetRegisterClass *Src1RC = MRI.getRegClass(Src1.getReg());
  const TargetRegisterClass *Src0SubRC =
      RI.getSubRegisterClass(Src0RC, AMDGPU::sub0);
  const TargetRegisterClass *Src1SubRC =
      RI.getSubRegisterClass(Src1RC, AMDGPU::sub0);

  MachineOperand SrcReg0Sub0 = buildExtractSubRegOrImm(MII, MRI, Src0, Src0RC,
                                                       AMDGPU::sub0, Src0SubRC);
  MachineOperand SrcReg1Sub0 = buildExtractSubRegOrImm(MII, MRI, Src1, Src1RC,
                                                       AMDGPU::sub0, Src1SubRC);


  MachineOperand SrcReg0Sub1 = buildExtractSubRegOrImm(MII, MRI, Src0, Src0RC,
                                                       AMDGPU::sub1, Src0SubRC);
  MachineOperand SrcReg1Sub1 = buildExtractSubRegOrImm(MII, MRI, Src1, Src1RC,
                                                       AMDGPU::sub1, Src1SubRC);

  unsigned LoOpc = IsAdd ? AMDGPU::V_ADD_CO_U32_e64 : AMDGPU::V_SUB_CO_U32_e64;
  MachineInstr *LoHalf =
    BuildMI(MBB, MII, DL, get(LoOpc), DestSub0)
    .addReg(CarryReg, RegState::Define)
    .add(SrcReg0Sub0)
    .add(SrcReg1Sub0)
    .addImm(0); // clamp bit

  unsigned HiOpc = IsAdd ? AMDGPU::V_ADDC_U32_e64 : AMDGPU::V_SUBB_U32_e64;
  MachineInstr *HiHalf =
    BuildMI(MBB, MII, DL, get(HiOpc), DestSub1)
    .addReg(DeadCarryReg, RegState::Define | RegState::Dead)
    .add(SrcReg0Sub1)
    .add(SrcReg1Sub1)
    .addReg(CarryReg, RegState::Kill)
    .addImm(0); // clamp bit

  BuildMI(MBB, MII, DL, get(TargetOpcode::REG_SEQUENCE), FullDestReg)
    .addReg(DestSub0)
    .addImm(AMDGPU::sub0)
    .addReg(DestSub1)
    .addImm(AMDGPU::sub1);

  MRI.replaceRegWith(Dest.getReg(), FullDestReg);

  // Try to legalize the operands in case we need to swap the order to keep it
  // valid.
  legalizeOperands(*LoHalf, MDT);
  legalizeOperands(*HiHalf, MDT);

  // Move all users of this moved value.
  addUsersToMoveToVALUWorklist(FullDestReg, MRI, Worklist);
}

void SIInstrInfo::splitScalar64BitBinaryOp(SetVectorType &Worklist,
                                           MachineInstr &Inst, unsigned Opcode,
                                           MachineDominatorTree *MDT) const {
  MachineBasicBlock &MBB = *Inst.getParent();
  MachineRegisterInfo &MRI = MBB.getParent()->getRegInfo();

  MachineOperand &Dest = Inst.getOperand(0);
  MachineOperand &Src0 = Inst.getOperand(1);
  MachineOperand &Src1 = Inst.getOperand(2);
  DebugLoc DL = Inst.getDebugLoc();

  MachineBasicBlock::iterator MII = Inst;

  const MCInstrDesc &InstDesc = get(Opcode);
  const TargetRegisterClass *Src0RC = Src0.isReg() ?
    MRI.getRegClass(Src0.getReg()) :
    &AMDGPU::SGPR_32RegClass;

  const TargetRegisterClass *Src0SubRC =
      RI.getSubRegisterClass(Src0RC, AMDGPU::sub0);
  const TargetRegisterClass *Src1RC = Src1.isReg() ?
    MRI.getRegClass(Src1.getReg()) :
    &AMDGPU::SGPR_32RegClass;

  const TargetRegisterClass *Src1SubRC =
      RI.getSubRegisterClass(Src1RC, AMDGPU::sub0);

  MachineOperand SrcReg0Sub0 = buildExtractSubRegOrImm(MII, MRI, Src0, Src0RC,
                                                       AMDGPU::sub0, Src0SubRC);
  MachineOperand SrcReg1Sub0 = buildExtractSubRegOrImm(MII, MRI, Src1, Src1RC,
                                                       AMDGPU::sub0, Src1SubRC);
  MachineOperand SrcReg0Sub1 = buildExtractSubRegOrImm(MII, MRI, Src0, Src0RC,
                                                       AMDGPU::sub1, Src0SubRC);
  MachineOperand SrcReg1Sub1 = buildExtractSubRegOrImm(MII, MRI, Src1, Src1RC,
                                                       AMDGPU::sub1, Src1SubRC);

  const TargetRegisterClass *DestRC = MRI.getRegClass(Dest.getReg());
  const TargetRegisterClass *NewDestRC = RI.getEquivalentVGPRClass(DestRC);
  const TargetRegisterClass *NewDestSubRC =
      RI.getSubRegisterClass(NewDestRC, AMDGPU::sub0);

  Register DestSub0 = MRI.createVirtualRegister(NewDestSubRC);
  MachineInstr &LoHalf = *BuildMI(MBB, MII, DL, InstDesc, DestSub0)
                              .add(SrcReg0Sub0)
                              .add(SrcReg1Sub0);

  Register DestSub1 = MRI.createVirtualRegister(NewDestSubRC);
  MachineInstr &HiHalf = *BuildMI(MBB, MII, DL, InstDesc, DestSub1)
                              .add(SrcReg0Sub1)
                              .add(SrcReg1Sub1);

  Register FullDestReg = MRI.createVirtualRegister(NewDestRC);
  BuildMI(MBB, MII, DL, get(TargetOpcode::REG_SEQUENCE), FullDestReg)
    .addReg(DestSub0)
    .addImm(AMDGPU::sub0)
    .addReg(DestSub1)
    .addImm(AMDGPU::sub1);

  MRI.replaceRegWith(Dest.getReg(), FullDestReg);

  Worklist.insert(&LoHalf);
  Worklist.insert(&HiHalf);

  // Move all users of this moved value.
  addUsersToMoveToVALUWorklist(FullDestReg, MRI, Worklist);
}

void SIInstrInfo::splitScalar64BitXnor(SetVectorType &Worklist,
                                       MachineInstr &Inst,
                                       MachineDominatorTree *MDT) const {
  MachineBasicBlock &MBB = *Inst.getParent();
  MachineRegisterInfo &MRI = MBB.getParent()->getRegInfo();

  MachineOperand &Dest = Inst.getOperand(0);
  MachineOperand &Src0 = Inst.getOperand(1);
  MachineOperand &Src1 = Inst.getOperand(2);
  const DebugLoc &DL = Inst.getDebugLoc();

  MachineBasicBlock::iterator MII = Inst;

  const TargetRegisterClass *DestRC = MRI.getRegClass(Dest.getReg());

  Register Interm = MRI.createVirtualRegister(&AMDGPU::SReg_64RegClass);

  MachineOperand* Op0;
  MachineOperand* Op1;

  if (Src0.isReg() && RI.isSGPRReg(MRI, Src0.getReg())) {
    Op0 = &Src0;
    Op1 = &Src1;
  } else {
    Op0 = &Src1;
    Op1 = &Src0;
  }

  BuildMI(MBB, MII, DL, get(AMDGPU::S_NOT_B64), Interm)
    .add(*Op0);

  Register NewDest = MRI.createVirtualRegister(DestRC);

  MachineInstr &Xor = *BuildMI(MBB, MII, DL, get(AMDGPU::S_XOR_B64), NewDest)
    .addReg(Interm)
    .add(*Op1);

  MRI.replaceRegWith(Dest.getReg(), NewDest);

  Worklist.insert(&Xor);
}

void SIInstrInfo::splitScalar64BitBCNT(
    SetVectorType &Worklist, MachineInstr &Inst) const {
  MachineBasicBlock &MBB = *Inst.getParent();
  MachineRegisterInfo &MRI = MBB.getParent()->getRegInfo();

  MachineBasicBlock::iterator MII = Inst;
  const DebugLoc &DL = Inst.getDebugLoc();

  MachineOperand &Dest = Inst.getOperand(0);
  MachineOperand &Src = Inst.getOperand(1);

  const MCInstrDesc &InstDesc = get(AMDGPU::V_BCNT_U32_B32_e64);
  const TargetRegisterClass *SrcRC = Src.isReg() ?
    MRI.getRegClass(Src.getReg()) :
    &AMDGPU::SGPR_32RegClass;

  Register MidReg = MRI.createVirtualRegister(&AMDGPU::VGPR_32RegClass);
  Register ResultReg = MRI.createVirtualRegister(&AMDGPU::VGPR_32RegClass);

  const TargetRegisterClass *SrcSubRC =
      RI.getSubRegisterClass(SrcRC, AMDGPU::sub0);

  MachineOperand SrcRegSub0 = buildExtractSubRegOrImm(MII, MRI, Src, SrcRC,
                                                      AMDGPU::sub0, SrcSubRC);
  MachineOperand SrcRegSub1 = buildExtractSubRegOrImm(MII, MRI, Src, SrcRC,
                                                      AMDGPU::sub1, SrcSubRC);

  BuildMI(MBB, MII, DL, InstDesc, MidReg).add(SrcRegSub0).addImm(0);

  BuildMI(MBB, MII, DL, InstDesc, ResultReg).add(SrcRegSub1).addReg(MidReg);

  MRI.replaceRegWith(Dest.getReg(), ResultReg);

  // We don't need to legalize operands here. src0 for either instruction can be
  // an SGPR, and the second input is unused or determined here.
  addUsersToMoveToVALUWorklist(ResultReg, MRI, Worklist);
}

void SIInstrInfo::splitScalar64BitBFE(SetVectorType &Worklist,
                                      MachineInstr &Inst) const {
  MachineBasicBlock &MBB = *Inst.getParent();
  MachineRegisterInfo &MRI = MBB.getParent()->getRegInfo();
  MachineBasicBlock::iterator MII = Inst;
  const DebugLoc &DL = Inst.getDebugLoc();

  MachineOperand &Dest = Inst.getOperand(0);
  uint32_t Imm = Inst.getOperand(2).getImm();
  uint32_t Offset = Imm & 0x3f; // Extract bits [5:0].
  uint32_t BitWidth = (Imm & 0x7f0000) >> 16; // Extract bits [22:16].

  (void) Offset;

  // Only sext_inreg cases handled.
  assert(Inst.getOpcode() == AMDGPU::S_BFE_I64 && BitWidth <= 32 &&
         Offset == 0 && "Not implemented");

  if (BitWidth < 32) {
    Register MidRegLo = MRI.createVirtualRegister(&AMDGPU::VGPR_32RegClass);
    Register MidRegHi = MRI.createVirtualRegister(&AMDGPU::VGPR_32RegClass);
    Register ResultReg = MRI.createVirtualRegister(&AMDGPU::VReg_64RegClass);

    BuildMI(MBB, MII, DL, get(AMDGPU::V_BFE_I32_e64), MidRegLo)
        .addReg(Inst.getOperand(1).getReg(), 0, AMDGPU::sub0)
        .addImm(0)
        .addImm(BitWidth);

    BuildMI(MBB, MII, DL, get(AMDGPU::V_ASHRREV_I32_e32), MidRegHi)
      .addImm(31)
      .addReg(MidRegLo);

    BuildMI(MBB, MII, DL, get(TargetOpcode::REG_SEQUENCE), ResultReg)
      .addReg(MidRegLo)
      .addImm(AMDGPU::sub0)
      .addReg(MidRegHi)
      .addImm(AMDGPU::sub1);

    MRI.replaceRegWith(Dest.getReg(), ResultReg);
    addUsersToMoveToVALUWorklist(ResultReg, MRI, Worklist);
    return;
  }

  MachineOperand &Src = Inst.getOperand(1);
  Register TmpReg = MRI.createVirtualRegister(&AMDGPU::VGPR_32RegClass);
  Register ResultReg = MRI.createVirtualRegister(&AMDGPU::VReg_64RegClass);

  BuildMI(MBB, MII, DL, get(AMDGPU::V_ASHRREV_I32_e64), TmpReg)
    .addImm(31)
    .addReg(Src.getReg(), 0, AMDGPU::sub0);

  BuildMI(MBB, MII, DL, get(TargetOpcode::REG_SEQUENCE), ResultReg)
    .addReg(Src.getReg(), 0, AMDGPU::sub0)
    .addImm(AMDGPU::sub0)
    .addReg(TmpReg)
    .addImm(AMDGPU::sub1);

  MRI.replaceRegWith(Dest.getReg(), ResultReg);
  addUsersToMoveToVALUWorklist(ResultReg, MRI, Worklist);
}

void SIInstrInfo::addUsersToMoveToVALUWorklist(
  Register DstReg,
  MachineRegisterInfo &MRI,
  SetVectorType &Worklist) const {
  for (MachineRegisterInfo::use_iterator I = MRI.use_begin(DstReg),
         E = MRI.use_end(); I != E;) {
    MachineInstr &UseMI = *I->getParent();

    unsigned OpNo = 0;

    switch (UseMI.getOpcode()) {
    case AMDGPU::COPY:
    case AMDGPU::WQM:
    case AMDGPU::SOFT_WQM:
    case AMDGPU::STRICT_WWM:
    case AMDGPU::STRICT_WQM:
    case AMDGPU::REG_SEQUENCE:
    case AMDGPU::PHI:
    case AMDGPU::INSERT_SUBREG:
      break;
    default:
      OpNo = I.getOperandNo();
      break;
    }

    if (!RI.hasVectorRegisters(getOpRegClass(UseMI, OpNo))) {
      Worklist.insert(&UseMI);

      do {
        ++I;
      } while (I != E && I->getParent() == &UseMI);
    } else {
      ++I;
    }
  }
}

void SIInstrInfo::movePackToVALU(SetVectorType &Worklist,
                                 MachineRegisterInfo &MRI,
                                 MachineInstr &Inst) const {
  Register ResultReg = MRI.createVirtualRegister(&AMDGPU::VGPR_32RegClass);
  MachineBasicBlock *MBB = Inst.getParent();
  MachineOperand &Src0 = Inst.getOperand(1);
  MachineOperand &Src1 = Inst.getOperand(2);
  const DebugLoc &DL = Inst.getDebugLoc();

  switch (Inst.getOpcode()) {
  case AMDGPU::S_PACK_LL_B32_B16: {
    Register ImmReg = MRI.createVirtualRegister(&AMDGPU::VGPR_32RegClass);
    Register TmpReg = MRI.createVirtualRegister(&AMDGPU::VGPR_32RegClass);

    // FIXME: Can do a lot better if we know the high bits of src0 or src1 are
    // 0.
    BuildMI(*MBB, Inst, DL, get(AMDGPU::V_MOV_B32_e32), ImmReg)
      .addImm(0xffff);

    BuildMI(*MBB, Inst, DL, get(AMDGPU::V_AND_B32_e64), TmpReg)
      .addReg(ImmReg, RegState::Kill)
      .add(Src0);

    BuildMI(*MBB, Inst, DL, get(AMDGPU::V_LSHL_OR_B32_e64), ResultReg)
      .add(Src1)
      .addImm(16)
      .addReg(TmpReg, RegState::Kill);
    break;
  }
  case AMDGPU::S_PACK_LH_B32_B16: {
    Register ImmReg = MRI.createVirtualRegister(&AMDGPU::VGPR_32RegClass);
    BuildMI(*MBB, Inst, DL, get(AMDGPU::V_MOV_B32_e32), ImmReg)
      .addImm(0xffff);
    BuildMI(*MBB, Inst, DL, get(AMDGPU::V_BFI_B32_e64), ResultReg)
      .addReg(ImmReg, RegState::Kill)
      .add(Src0)
      .add(Src1);
    break;
  }
  case AMDGPU::S_PACK_HL_B32_B16: {
    Register TmpReg = MRI.createVirtualRegister(&AMDGPU::VGPR_32RegClass);
    BuildMI(*MBB, Inst, DL, get(AMDGPU::V_LSHRREV_B32_e64), TmpReg)
        .addImm(16)
        .add(Src0);
    BuildMI(*MBB, Inst, DL, get(AMDGPU::V_LSHL_OR_B32_e64), ResultReg)
        .add(Src1)
        .addImm(16)
        .addReg(TmpReg, RegState::Kill);
    break;
  }
  case AMDGPU::S_PACK_HH_B32_B16: {
    Register ImmReg = MRI.createVirtualRegister(&AMDGPU::VGPR_32RegClass);
    Register TmpReg = MRI.createVirtualRegister(&AMDGPU::VGPR_32RegClass);
    BuildMI(*MBB, Inst, DL, get(AMDGPU::V_LSHRREV_B32_e64), TmpReg)
      .addImm(16)
      .add(Src0);
    BuildMI(*MBB, Inst, DL, get(AMDGPU::V_MOV_B32_e32), ImmReg)
      .addImm(0xffff0000);
    BuildMI(*MBB, Inst, DL, get(AMDGPU::V_AND_OR_B32_e64), ResultReg)
      .add(Src1)
      .addReg(ImmReg, RegState::Kill)
      .addReg(TmpReg, RegState::Kill);
    break;
  }
  default:
    llvm_unreachable("unhandled s_pack_* instruction");
  }

  MachineOperand &Dest = Inst.getOperand(0);
  MRI.replaceRegWith(Dest.getReg(), ResultReg);
  addUsersToMoveToVALUWorklist(ResultReg, MRI, Worklist);
}

void SIInstrInfo::addSCCDefUsersToVALUWorklist(MachineOperand &Op,
                                               MachineInstr &SCCDefInst,
                                               SetVectorType &Worklist,
                                               Register NewCond) const {

  // Ensure that def inst defines SCC, which is still live.
  assert(Op.isReg() && Op.getReg() == AMDGPU::SCC && Op.isDef() &&
         !Op.isDead() && Op.getParent() == &SCCDefInst);
  SmallVector<MachineInstr *, 4> CopyToDelete;
  // This assumes that all the users of SCC are in the same block
  // as the SCC def.
  for (MachineInstr &MI : // Skip the def inst itself.
       make_range(std::next(MachineBasicBlock::iterator(SCCDefInst)),
                  SCCDefInst.getParent()->end())) {
    // Check if SCC is used first.
    int SCCIdx = MI.findRegisterUseOperandIdx(AMDGPU::SCC, false, &RI);
    if (SCCIdx != -1) {
      if (MI.isCopy()) {
        MachineRegisterInfo &MRI = MI.getParent()->getParent()->getRegInfo();
        Register DestReg = MI.getOperand(0).getReg();

        MRI.replaceRegWith(DestReg, NewCond);
        CopyToDelete.push_back(&MI);
      } else {

        if (NewCond.isValid())
          MI.getOperand(SCCIdx).setReg(NewCond);

        Worklist.insert(&MI);
      }
    }
    // Exit if we find another SCC def.
    if (MI.findRegisterDefOperandIdx(AMDGPU::SCC, false, false, &RI) != -1)
      break;
  }
  for (auto &Copy : CopyToDelete)
    Copy->eraseFromParent();
}

// Instructions that use SCC may be converted to VALU instructions. When that
// happens, the SCC register is changed to VCC_LO. The instruction that defines
// SCC must be changed to an instruction that defines VCC. This function makes
// sure that the instruction that defines SCC is added to the moveToVALU
// worklist.
void SIInstrInfo::addSCCDefsToVALUWorklist(MachineInstr *SCCUseInst,
                                           SetVectorType &Worklist) const {
  // Look for a preceding instruction that either defines VCC or SCC. If VCC
  // then there is nothing to do because the defining instruction has been
  // converted to a VALU already. If SCC then that instruction needs to be
  // converted to a VALU.
  for (MachineInstr &MI :
       make_range(std::next(MachineBasicBlock::reverse_iterator(SCCUseInst)),
                  SCCUseInst->getParent()->rend())) {
    if (MI.modifiesRegister(AMDGPU::VCC, &RI))
      break;
    if (MI.definesRegister(AMDGPU::SCC, &RI)) {
      Worklist.insert(&MI);
      break;
    }
  }
}

const TargetRegisterClass *SIInstrInfo::getDestEquivalentVGPRClass(
  const MachineInstr &Inst) const {
  const TargetRegisterClass *NewDstRC = getOpRegClass(Inst, 0);

  switch (Inst.getOpcode()) {
  // For target instructions, getOpRegClass just returns the virtual register
  // class associated with the operand, so we need to find an equivalent VGPR
  // register class in order to move the instruction to the VALU.
  case AMDGPU::COPY:
  case AMDGPU::PHI:
  case AMDGPU::REG_SEQUENCE:
  case AMDGPU::INSERT_SUBREG:
  case AMDGPU::WQM:
  case AMDGPU::SOFT_WQM:
  case AMDGPU::STRICT_WWM:
  case AMDGPU::STRICT_WQM: {
    const TargetRegisterClass *SrcRC = getOpRegClass(Inst, 1);
    if (RI.isAGPRClass(SrcRC)) {
      if (RI.isAGPRClass(NewDstRC))
        return nullptr;

      switch (Inst.getOpcode()) {
      case AMDGPU::PHI:
      case AMDGPU::REG_SEQUENCE:
      case AMDGPU::INSERT_SUBREG:
        NewDstRC = RI.getEquivalentAGPRClass(NewDstRC);
        break;
      default:
        NewDstRC = RI.getEquivalentVGPRClass(NewDstRC);
      }

      if (!NewDstRC)
        return nullptr;
    } else {
      if (RI.isVGPRClass(NewDstRC) || NewDstRC == &AMDGPU::VReg_1RegClass)
        return nullptr;

      NewDstRC = RI.getEquivalentVGPRClass(NewDstRC);
      if (!NewDstRC)
        return nullptr;
    }

    return NewDstRC;
  }
  default:
    return NewDstRC;
  }
}

// Find the one SGPR operand we are allowed to use.
Register SIInstrInfo::findUsedSGPR(const MachineInstr &MI,
                                   int OpIndices[3]) const {
  const MCInstrDesc &Desc = MI.getDesc();

  // Find the one SGPR operand we are allowed to use.
  //
  // First we need to consider the instruction's operand requirements before
  // legalizing. Some operands are required to be SGPRs, such as implicit uses
  // of VCC, but we are still bound by the constant bus requirement to only use
  // one.
  //
  // If the operand's class is an SGPR, we can never move it.

  Register SGPRReg = findImplicitSGPRRead(MI);
  if (SGPRReg)
    return SGPRReg;

  Register UsedSGPRs[3] = {Register()};
  const MachineRegisterInfo &MRI = MI.getParent()->getParent()->getRegInfo();

  for (unsigned i = 0; i < 3; ++i) {
    int Idx = OpIndices[i];
    if (Idx == -1)
      break;

    const MachineOperand &MO = MI.getOperand(Idx);
    if (!MO.isReg())
      continue;

    // Is this operand statically required to be an SGPR based on the operand
    // constraints?
    const TargetRegisterClass *OpRC =
        RI.getRegClass(Desc.operands()[Idx].RegClass);
    bool IsRequiredSGPR = RI.isSGPRClass(OpRC);
    if (IsRequiredSGPR)
      return MO.getReg();

    // If this could be a VGPR or an SGPR, Check the dynamic register class.
    Register Reg = MO.getReg();
    const TargetRegisterClass *RegRC = MRI.getRegClass(Reg);
    if (RI.isSGPRClass(RegRC))
      UsedSGPRs[i] = Reg;
  }

  // We don't have a required SGPR operand, so we have a bit more freedom in
  // selecting operands to move.

  // Try to select the most used SGPR. If an SGPR is equal to one of the
  // others, we choose that.
  //
  // e.g.
  // V_FMA_F32 v0, s0, s0, s0 -> No moves
  // V_FMA_F32 v0, s0, s1, s0 -> Move s1

  // TODO: If some of the operands are 64-bit SGPRs and some 32, we should
  // prefer those.

  if (UsedSGPRs[0]) {
    if (UsedSGPRs[0] == UsedSGPRs[1] || UsedSGPRs[0] == UsedSGPRs[2])
      SGPRReg = UsedSGPRs[0];
  }

  if (!SGPRReg && UsedSGPRs[1]) {
    if (UsedSGPRs[1] == UsedSGPRs[2])
      SGPRReg = UsedSGPRs[1];
  }

  return SGPRReg;
}

MachineOperand *SIInstrInfo::getNamedOperand(MachineInstr &MI,
                                             unsigned OperandName) const {
  int Idx = AMDGPU::getNamedOperandIdx(MI.getOpcode(), OperandName);
  if (Idx == -1)
    return nullptr;

  return &MI.getOperand(Idx);
}

uint64_t SIInstrInfo::getDefaultRsrcDataFormat() const {
  if (ST.getGeneration() >= AMDGPUSubtarget::GFX10) {
    int64_t Format = ST.getGeneration() >= AMDGPUSubtarget::GFX11
                         ? (int64_t)AMDGPU::UfmtGFX11::UFMT_32_FLOAT
                         : (int64_t)AMDGPU::UfmtGFX10::UFMT_32_FLOAT;
    return (Format << 44) |
           (1ULL << 56) | // RESOURCE_LEVEL = 1
           (3ULL << 60); // OOB_SELECT = 3
  }

  uint64_t RsrcDataFormat = AMDGPU::RSRC_DATA_FORMAT;
  if (ST.isAmdHsaOS()) {
    // Set ATC = 1. GFX9 doesn't have this bit.
    if (ST.getGeneration() <= AMDGPUSubtarget::VOLCANIC_ISLANDS)
      RsrcDataFormat |= (1ULL << 56);

    // Set MTYPE = 2 (MTYPE_UC = uncached). GFX9 doesn't have this.
    // BTW, it disables TC L2 and therefore decreases performance.
    if (ST.getGeneration() == AMDGPUSubtarget::VOLCANIC_ISLANDS)
      RsrcDataFormat |= (2ULL << 59);
  }

  return RsrcDataFormat;
}

uint64_t SIInstrInfo::getScratchRsrcWords23() const {
  uint64_t Rsrc23 = getDefaultRsrcDataFormat() |
                    AMDGPU::RSRC_TID_ENABLE |
                    0xffffffff; // Size;

  // GFX9 doesn't have ELEMENT_SIZE.
  if (ST.getGeneration() <= AMDGPUSubtarget::VOLCANIC_ISLANDS) {
    uint64_t EltSizeValue = Log2_32(ST.getMaxPrivateElementSize(true)) - 1;
    Rsrc23 |= EltSizeValue << AMDGPU::RSRC_ELEMENT_SIZE_SHIFT;
  }

  // IndexStride = 64 / 32.
  uint64_t IndexStride = ST.getWavefrontSize() == 64 ? 3 : 2;
  Rsrc23 |= IndexStride << AMDGPU::RSRC_INDEX_STRIDE_SHIFT;

  // If TID_ENABLE is set, DATA_FORMAT specifies stride bits [14:17].
  // Clear them unless we want a huge stride.
  if (ST.getGeneration() >= AMDGPUSubtarget::VOLCANIC_ISLANDS &&
      ST.getGeneration() <= AMDGPUSubtarget::GFX9)
    Rsrc23 &= ~AMDGPU::RSRC_DATA_FORMAT;

  return Rsrc23;
}

bool SIInstrInfo::isLowLatencyInstruction(const MachineInstr &MI) const {
  unsigned Opc = MI.getOpcode();

  return isSMRD(Opc);
}

bool SIInstrInfo::isHighLatencyDef(int Opc) const {
  return get(Opc).mayLoad() &&
         (isMUBUF(Opc) || isMTBUF(Opc) || isMIMG(Opc) || isFLAT(Opc));
}

unsigned SIInstrInfo::isStackAccess(const MachineInstr &MI,
                                    int &FrameIndex) const {
  const MachineOperand *Addr = getNamedOperand(MI, AMDGPU::OpName::vaddr);
  if (!Addr || !Addr->isFI())
    return Register();

  assert(!MI.memoperands_empty() &&
         (*MI.memoperands_begin())->getAddrSpace() == AMDGPUAS::PRIVATE_ADDRESS);

  FrameIndex = Addr->getIndex();
  return getNamedOperand(MI, AMDGPU::OpName::vdata)->getReg();
}

unsigned SIInstrInfo::isSGPRStackAccess(const MachineInstr &MI,
                                        int &FrameIndex) const {
  const MachineOperand *Addr = getNamedOperand(MI, AMDGPU::OpName::addr);
  assert(Addr && Addr->isFI());
  FrameIndex = Addr->getIndex();
  return getNamedOperand(MI, AMDGPU::OpName::data)->getReg();
}

unsigned SIInstrInfo::isLoadFromStackSlot(const MachineInstr &MI,
                                          int &FrameIndex) const {
  if (!MI.mayLoad())
    return Register();

  if (isMUBUF(MI) || isVGPRSpill(MI))
    return isStackAccess(MI, FrameIndex);

  if (isSGPRSpill(MI))
    return isSGPRStackAccess(MI, FrameIndex);

  return Register();
}

unsigned SIInstrInfo::isStoreToStackSlot(const MachineInstr &MI,
                                         int &FrameIndex) const {
  if (!MI.mayStore())
    return Register();

  if (isMUBUF(MI) || isVGPRSpill(MI))
    return isStackAccess(MI, FrameIndex);

  if (isSGPRSpill(MI))
    return isSGPRStackAccess(MI, FrameIndex);

  return Register();
}

unsigned SIInstrInfo::getInstBundleSize(const MachineInstr &MI) const {
  unsigned Size = 0;
  MachineBasicBlock::const_instr_iterator I = MI.getIterator();
  MachineBasicBlock::const_instr_iterator E = MI.getParent()->instr_end();
  while (++I != E && I->isInsideBundle()) {
    assert(!I->isBundle() && "No nested bundle!");
    Size += getInstSizeInBytes(*I);
  }

  return Size;
}

unsigned SIInstrInfo::getInstSizeInBytes(const MachineInstr &MI) const {
  unsigned Opc = MI.getOpcode();
  const MCInstrDesc &Desc = getMCOpcodeFromPseudo(Opc);
  unsigned DescSize = Desc.getSize();

  // If we have a definitive size, we can use it. Otherwise we need to inspect
  // the operands to know the size.
  if (isFixedSize(MI)) {
    unsigned Size = DescSize;

    // If we hit the buggy offset, an extra nop will be inserted in MC so
    // estimate the worst case.
    if (MI.isBranch() && ST.hasOffset3fBug())
      Size += 4;

    return Size;
  }

  // Instructions may have a 32-bit literal encoded after them. Check
  // operands that could ever be literals.
  if (isVALU(MI) || isSALU(MI)) {
    if (isDPP(MI))
      return DescSize;
    bool HasLiteral = false;
    for (int I = 0, E = MI.getNumExplicitOperands(); I != E; ++I) {
      const MachineOperand &Op = MI.getOperand(I);
      const MCOperandInfo &OpInfo = Desc.operands()[I];
      if (!Op.isReg() && !isInlineConstant(Op, OpInfo)) {
        HasLiteral = true;
        break;
      }
    }
    return HasLiteral ? DescSize + 4 : DescSize;
  }

  // Check whether we have extra NSA words.
  if (isMIMG(MI)) {
    int VAddr0Idx = AMDGPU::getNamedOperandIdx(Opc, AMDGPU::OpName::vaddr0);
    if (VAddr0Idx < 0)
      return 8;

    int RSrcIdx = AMDGPU::getNamedOperandIdx(Opc, AMDGPU::OpName::srsrc);
    return 8 + 4 * ((RSrcIdx - VAddr0Idx + 2) / 4);
  }

  switch (Opc) {
  case TargetOpcode::BUNDLE:
    return getInstBundleSize(MI);
  case TargetOpcode::INLINEASM:
  case TargetOpcode::INLINEASM_BR: {
    const MachineFunction *MF = MI.getParent()->getParent();
    const char *AsmStr = MI.getOperand(0).getSymbolName();
    return getInlineAsmLength(AsmStr, *MF->getTarget().getMCAsmInfo(), &ST);
  }
  default:
    if (MI.isMetaInstruction())
      return 0;
    return DescSize;
  }
}

bool SIInstrInfo::mayAccessFlatAddressSpace(const MachineInstr &MI) const {
  if (!isFLAT(MI))
    return false;

  if (MI.memoperands_empty())
    return true;

  for (const MachineMemOperand *MMO : MI.memoperands()) {
    if (MMO->getAddrSpace() == AMDGPUAS::FLAT_ADDRESS)
      return true;
  }
  return false;
}

bool SIInstrInfo::isNonUniformBranchInstr(MachineInstr &Branch) const {
  return Branch.getOpcode() == AMDGPU::SI_NON_UNIFORM_BRCOND_PSEUDO;
}

void SIInstrInfo::convertNonUniformIfRegion(MachineBasicBlock *IfEntry,
                                            MachineBasicBlock *IfEnd) const {
  MachineBasicBlock::iterator TI = IfEntry->getFirstTerminator();
  assert(TI != IfEntry->end());

  MachineInstr *Branch = &(*TI);
  MachineFunction *MF = IfEntry->getParent();
  MachineRegisterInfo &MRI = IfEntry->getParent()->getRegInfo();

  if (Branch->getOpcode() == AMDGPU::SI_NON_UNIFORM_BRCOND_PSEUDO) {
    Register DstReg = MRI.createVirtualRegister(RI.getBoolRC());
    MachineInstr *SIIF =
        BuildMI(*MF, Branch->getDebugLoc(), get(AMDGPU::SI_IF), DstReg)
            .add(Branch->getOperand(0))
            .add(Branch->getOperand(1));
    MachineInstr *SIEND =
        BuildMI(*MF, Branch->getDebugLoc(), get(AMDGPU::SI_END_CF))
            .addReg(DstReg);

    IfEntry->erase(TI);
    IfEntry->insert(IfEntry->end(), SIIF);
    IfEnd->insert(IfEnd->getFirstNonPHI(), SIEND);
  }
}

void SIInstrInfo::convertNonUniformLoopRegion(
    MachineBasicBlock *LoopEntry, MachineBasicBlock *LoopEnd) const {
  MachineBasicBlock::iterator TI = LoopEnd->getFirstTerminator();
  // We expect 2 terminators, one conditional and one unconditional.
  assert(TI != LoopEnd->end());

  MachineInstr *Branch = &(*TI);
  MachineFunction *MF = LoopEnd->getParent();
  MachineRegisterInfo &MRI = LoopEnd->getParent()->getRegInfo();

  if (Branch->getOpcode() == AMDGPU::SI_NON_UNIFORM_BRCOND_PSEUDO) {

    Register DstReg = MRI.createVirtualRegister(RI.getBoolRC());
    Register BackEdgeReg = MRI.createVirtualRegister(RI.getBoolRC());
    MachineInstrBuilder HeaderPHIBuilder =
        BuildMI(*(MF), Branch->getDebugLoc(), get(TargetOpcode::PHI), DstReg);
    for (MachineBasicBlock *PMBB : LoopEntry->predecessors()) {
      if (PMBB == LoopEnd) {
        HeaderPHIBuilder.addReg(BackEdgeReg);
      } else {
        Register ZeroReg = MRI.createVirtualRegister(RI.getBoolRC());
        materializeImmediate(*PMBB, PMBB->getFirstTerminator(), DebugLoc(),
                             ZeroReg, 0);
        HeaderPHIBuilder.addReg(ZeroReg);
      }
      HeaderPHIBuilder.addMBB(PMBB);
    }
    MachineInstr *HeaderPhi = HeaderPHIBuilder;
    MachineInstr *SIIFBREAK = BuildMI(*(MF), Branch->getDebugLoc(),
                                      get(AMDGPU::SI_IF_BREAK), BackEdgeReg)
                                  .addReg(DstReg)
                                  .add(Branch->getOperand(0));
    MachineInstr *SILOOP =
        BuildMI(*(MF), Branch->getDebugLoc(), get(AMDGPU::SI_LOOP))
            .addReg(BackEdgeReg)
            .addMBB(LoopEntry);

    LoopEntry->insert(LoopEntry->begin(), HeaderPhi);
    LoopEnd->erase(TI);
    LoopEnd->insert(LoopEnd->end(), SIIFBREAK);
    LoopEnd->insert(LoopEnd->end(), SILOOP);
  }
}

ArrayRef<std::pair<int, const char *>>
SIInstrInfo::getSerializableTargetIndices() const {
  static const std::pair<int, const char *> TargetIndices[] = {
      {AMDGPU::TI_CONSTDATA_START, "amdgpu-constdata-start"},
      {AMDGPU::TI_SCRATCH_RSRC_DWORD0, "amdgpu-scratch-rsrc-dword0"},
      {AMDGPU::TI_SCRATCH_RSRC_DWORD1, "amdgpu-scratch-rsrc-dword1"},
      {AMDGPU::TI_SCRATCH_RSRC_DWORD2, "amdgpu-scratch-rsrc-dword2"},
      {AMDGPU::TI_SCRATCH_RSRC_DWORD3, "amdgpu-scratch-rsrc-dword3"}};
  return ArrayRef(TargetIndices);
}

/// This is used by the post-RA scheduler (SchedulePostRAList.cpp).  The
/// post-RA version of misched uses CreateTargetMIHazardRecognizer.
ScheduleHazardRecognizer *
SIInstrInfo::CreateTargetPostRAHazardRecognizer(const InstrItineraryData *II,
                                            const ScheduleDAG *DAG) const {
  return new GCNHazardRecognizer(DAG->MF);
}

/// This is the hazard recognizer used at -O0 by the PostRAHazardRecognizer
/// pass.
ScheduleHazardRecognizer *
SIInstrInfo::CreateTargetPostRAHazardRecognizer(const MachineFunction &MF) const {
  return new GCNHazardRecognizer(MF);
}

// Called during:
// - pre-RA scheduling and post-RA scheduling
ScheduleHazardRecognizer *
SIInstrInfo::CreateTargetMIHazardRecognizer(const InstrItineraryData *II,
                                            const ScheduleDAGMI *DAG) const {
  // Borrowed from Arm Target
  // We would like to restrict this hazard recognizer to only
  // post-RA scheduling; we can tell that we're post-RA because we don't
  // track VRegLiveness.
  if (!DAG->hasVRegLiveness())
    return new GCNHazardRecognizer(DAG->MF);
  return TargetInstrInfo::CreateTargetMIHazardRecognizer(II, DAG);
}

std::pair<unsigned, unsigned>
SIInstrInfo::decomposeMachineOperandsTargetFlags(unsigned TF) const {
  return std::pair(TF & MO_MASK, TF & ~MO_MASK);
}

ArrayRef<std::pair<unsigned, const char *>>
SIInstrInfo::getSerializableDirectMachineOperandTargetFlags() const {
  static const std::pair<unsigned, const char *> TargetFlags[] = {
    { MO_GOTPCREL, "amdgpu-gotprel" },
    { MO_GOTPCREL32_LO, "amdgpu-gotprel32-lo" },
    { MO_GOTPCREL32_HI, "amdgpu-gotprel32-hi" },
    { MO_REL32_LO, "amdgpu-rel32-lo" },
    { MO_REL32_HI, "amdgpu-rel32-hi" },
    { MO_ABS32_LO, "amdgpu-abs32-lo" },
    { MO_ABS32_HI, "amdgpu-abs32-hi" },
  };

  return ArrayRef(TargetFlags);
}

ArrayRef<std::pair<MachineMemOperand::Flags, const char *>>
SIInstrInfo::getSerializableMachineMemOperandTargetFlags() const {
  static const std::pair<MachineMemOperand::Flags, const char *> TargetFlags[] =
      {
          {MONoClobber, "amdgpu-noclobber"},
      };

  return ArrayRef(TargetFlags);
}

bool SIInstrInfo::isBasicBlockPrologue(const MachineInstr &MI) const {
  return !MI.isTerminator() && MI.getOpcode() != AMDGPU::COPY &&
         MI.modifiesRegister(AMDGPU::EXEC, &RI);
}

MachineInstrBuilder
SIInstrInfo::getAddNoCarry(MachineBasicBlock &MBB,
                           MachineBasicBlock::iterator I,
                           const DebugLoc &DL,
                           Register DestReg) const {
  if (ST.hasAddNoCarry())
    return BuildMI(MBB, I, DL, get(AMDGPU::V_ADD_U32_e64), DestReg);

  MachineRegisterInfo &MRI = MBB.getParent()->getRegInfo();
  Register UnusedCarry = MRI.createVirtualRegister(RI.getBoolRC());
  MRI.setRegAllocationHint(UnusedCarry, 0, RI.getVCC());

  return BuildMI(MBB, I, DL, get(AMDGPU::V_ADD_CO_U32_e64), DestReg)
           .addReg(UnusedCarry, RegState::Define | RegState::Dead);
}

MachineInstrBuilder SIInstrInfo::getAddNoCarry(MachineBasicBlock &MBB,
                                               MachineBasicBlock::iterator I,
                                               const DebugLoc &DL,
                                               Register DestReg,
                                               RegScavenger &RS) const {
  if (ST.hasAddNoCarry())
    return BuildMI(MBB, I, DL, get(AMDGPU::V_ADD_U32_e32), DestReg);

  // If available, prefer to use vcc.
  Register UnusedCarry = !RS.isRegUsed(AMDGPU::VCC)
                             ? Register(RI.getVCC())
                             : RS.scavengeRegister(RI.getBoolRC(), I, 0, false);

  // TODO: Users need to deal with this.
  if (!UnusedCarry.isValid())
    return MachineInstrBuilder();

  return BuildMI(MBB, I, DL, get(AMDGPU::V_ADD_CO_U32_e64), DestReg)
           .addReg(UnusedCarry, RegState::Define | RegState::Dead);
}

bool SIInstrInfo::isKillTerminator(unsigned Opcode) {
  switch (Opcode) {
  case AMDGPU::SI_KILL_F32_COND_IMM_TERMINATOR:
  case AMDGPU::SI_KILL_I1_TERMINATOR:
    return true;
  default:
    return false;
  }
}

const MCInstrDesc &SIInstrInfo::getKillTerminatorFromPseudo(unsigned Opcode) const {
  switch (Opcode) {
  case AMDGPU::SI_KILL_F32_COND_IMM_PSEUDO:
    return get(AMDGPU::SI_KILL_F32_COND_IMM_TERMINATOR);
  case AMDGPU::SI_KILL_I1_PSEUDO:
    return get(AMDGPU::SI_KILL_I1_TERMINATOR);
  default:
    llvm_unreachable("invalid opcode, expected SI_KILL_*_PSEUDO");
  }
}

void SIInstrInfo::fixImplicitOperands(MachineInstr &MI) const {
  if (!ST.isWave32())
    return;

  for (auto &Op : MI.implicit_operands()) {
    if (Op.isReg() && Op.getReg() == AMDGPU::VCC)
      Op.setReg(AMDGPU::VCC_LO);
  }
}

bool SIInstrInfo::isBufferSMRD(const MachineInstr &MI) const {
  if (!isSMRD(MI))
    return false;

  // Check that it is using a buffer resource.
  int Idx = AMDGPU::getNamedOperandIdx(MI.getOpcode(), AMDGPU::OpName::sbase);
  if (Idx == -1) // e.g. s_memtime
    return false;

  const auto RCID = MI.getDesc().operands()[Idx].RegClass;
  return RI.getRegClass(RCID)->hasSubClassEq(&AMDGPU::SGPR_128RegClass);
}

// Depending on the used address space and instructions, some immediate offsets
// are allowed and some are not.
// In general, flat instruction offsets can only be non-negative, global and
// scratch instruction offsets can also be negative.
//
// There are several bugs related to these offsets:
// On gfx10.1, flat instructions that go into the global address space cannot
// use an offset.
//
// For scratch instructions, the address can be either an SGPR or a VGPR.
// The following offsets can be used, depending on the architecture (x means
// cannot be used):
// +----------------------------+------+------+
// | Address-Mode               | SGPR | VGPR |
// +----------------------------+------+------+
// | gfx9                       |      |      |
// | negative, 4-aligned offset | x    | ok   |
// | negative, unaligned offset | x    | ok   |
// +----------------------------+------+------+
// | gfx10                      |      |      |
// | negative, 4-aligned offset | ok   | ok   |
// | negative, unaligned offset | ok   | x    |
// +----------------------------+------+------+
// | gfx10.3                    |      |      |
// | negative, 4-aligned offset | ok   | ok   |
// | negative, unaligned offset | ok   | ok   |
// +----------------------------+------+------+
//
// This function ignores the addressing mode, so if an offset cannot be used in
// one addressing mode, it is considered illegal.
bool SIInstrInfo::isLegalFLATOffset(int64_t Offset, unsigned AddrSpace,
                                    uint64_t FlatVariant) const {
  // TODO: Should 0 be special cased?
  if (!ST.hasFlatInstOffsets())
    return false;

  if (ST.hasFlatSegmentOffsetBug() && FlatVariant == SIInstrFlags::FLAT &&
      (AddrSpace == AMDGPUAS::FLAT_ADDRESS ||
       AddrSpace == AMDGPUAS::GLOBAL_ADDRESS))
    return false;

  bool AllowNegative = FlatVariant != SIInstrFlags::FLAT;
  if (ST.hasNegativeScratchOffsetBug() &&
      FlatVariant == SIInstrFlags::FlatScratch)
    AllowNegative = false;
  if (ST.hasNegativeUnalignedScratchOffsetBug() &&
      FlatVariant == SIInstrFlags::FlatScratch && Offset < 0 &&
      (Offset % 4) != 0) {
    return false;
  }

  unsigned N = AMDGPU::getNumFlatOffsetBits(ST);
  return isIntN(N, Offset) && (AllowNegative || Offset >= 0);
}

// See comment on SIInstrInfo::isLegalFLATOffset for what is legal and what not.
std::pair<int64_t, int64_t>
SIInstrInfo::splitFlatOffset(int64_t COffsetVal, unsigned AddrSpace,
                             uint64_t FlatVariant) const {
  int64_t RemainderOffset = COffsetVal;
  int64_t ImmField = 0;
  bool AllowNegative = FlatVariant != SIInstrFlags::FLAT;
  if (ST.hasNegativeScratchOffsetBug() &&
      FlatVariant == SIInstrFlags::FlatScratch)
    AllowNegative = false;

  const unsigned NumBits = AMDGPU::getNumFlatOffsetBits(ST) - 1;
  if (AllowNegative) {
    // Use signed division by a power of two to truncate towards 0.
    int64_t D = 1LL << NumBits;
    RemainderOffset = (COffsetVal / D) * D;
    ImmField = COffsetVal - RemainderOffset;

    if (ST.hasNegativeUnalignedScratchOffsetBug() &&
        FlatVariant == SIInstrFlags::FlatScratch && ImmField < 0 &&
        (ImmField % 4) != 0) {
      // Make ImmField a multiple of 4
      RemainderOffset += ImmField % 4;
      ImmField -= ImmField % 4;
    }
  } else if (COffsetVal >= 0) {
    ImmField = COffsetVal & maskTrailingOnes<uint64_t>(NumBits);
    RemainderOffset = COffsetVal - ImmField;
  }

  assert(isLegalFLATOffset(ImmField, AddrSpace, FlatVariant));
  assert(RemainderOffset + ImmField == COffsetVal);
  return {ImmField, RemainderOffset};
}

// This must be kept in sync with the SIEncodingFamily class in SIInstrInfo.td
// and the columns of the getMCOpcodeGen table.
enum SIEncodingFamily {
  SI = 0,
  VI = 1,
  SDWA = 2,
  SDWA9 = 3,
  GFX80 = 4,
  GFX9 = 5,
  GFX10 = 6,
  SDWA10 = 7,
  GFX90A = 8,
  GFX940 = 9,
  GFX11 = 10,
};

static SIEncodingFamily subtargetEncodingFamily(const GCNSubtarget &ST) {
  switch (ST.getGeneration()) {
  default:
    break;
  case AMDGPUSubtarget::SOUTHERN_ISLANDS:
  case AMDGPUSubtarget::SEA_ISLANDS:
    return SIEncodingFamily::SI;
  case AMDGPUSubtarget::VOLCANIC_ISLANDS:
  case AMDGPUSubtarget::GFX9:
    return SIEncodingFamily::VI;
  case AMDGPUSubtarget::GFX10:
    return SIEncodingFamily::GFX10;
  case AMDGPUSubtarget::GFX11:
    return SIEncodingFamily::GFX11;
  }
  llvm_unreachable("Unknown subtarget generation!");
}

bool SIInstrInfo::isAsmOnlyOpcode(int MCOp) const {
  switch(MCOp) {
  // These opcodes use indirect register addressing so
  // they need special handling by codegen (currently missing).
  // Therefore it is too risky to allow these opcodes
  // to be selected by dpp combiner or sdwa peepholer.
  case AMDGPU::V_MOVRELS_B32_dpp_gfx10:
  case AMDGPU::V_MOVRELS_B32_sdwa_gfx10:
  case AMDGPU::V_MOVRELD_B32_dpp_gfx10:
  case AMDGPU::V_MOVRELD_B32_sdwa_gfx10:
  case AMDGPU::V_MOVRELSD_B32_dpp_gfx10:
  case AMDGPU::V_MOVRELSD_B32_sdwa_gfx10:
  case AMDGPU::V_MOVRELSD_2_B32_dpp_gfx10:
  case AMDGPU::V_MOVRELSD_2_B32_sdwa_gfx10:
    return true;
  default:
    return false;
  }
}

int SIInstrInfo::pseudoToMCOpcode(int Opcode) const {
  SIEncodingFamily Gen = subtargetEncodingFamily(ST);

  if ((get(Opcode).TSFlags & SIInstrFlags::renamedInGFX9) != 0 &&
    ST.getGeneration() == AMDGPUSubtarget::GFX9)
    Gen = SIEncodingFamily::GFX9;

  // Adjust the encoding family to GFX80 for D16 buffer instructions when the
  // subtarget has UnpackedD16VMem feature.
  // TODO: remove this when we discard GFX80 encoding.
  if (ST.hasUnpackedD16VMem() && (get(Opcode).TSFlags & SIInstrFlags::D16Buf))
    Gen = SIEncodingFamily::GFX80;

  if (get(Opcode).TSFlags & SIInstrFlags::SDWA) {
    switch (ST.getGeneration()) {
    default:
      Gen = SIEncodingFamily::SDWA;
      break;
    case AMDGPUSubtarget::GFX9:
      Gen = SIEncodingFamily::SDWA9;
      break;
    case AMDGPUSubtarget::GFX10:
      Gen = SIEncodingFamily::SDWA10;
      break;
    }
  }

  if (isMAI(Opcode)) {
    int MFMAOp = AMDGPU::getMFMAEarlyClobberOp(Opcode);
    if (MFMAOp != -1)
      Opcode = MFMAOp;
  }

  int MCOp = AMDGPU::getMCOpcode(Opcode, Gen);

  // -1 means that Opcode is already a native instruction.
  if (MCOp == -1)
    return Opcode;

  if (ST.hasGFX90AInsts()) {
    uint16_t NMCOp = (uint16_t)-1;
    if (ST.hasGFX940Insts())
      NMCOp = AMDGPU::getMCOpcode(Opcode, SIEncodingFamily::GFX940);
    if (NMCOp == (uint16_t)-1)
      NMCOp = AMDGPU::getMCOpcode(Opcode, SIEncodingFamily::GFX90A);
    if (NMCOp == (uint16_t)-1)
      NMCOp = AMDGPU::getMCOpcode(Opcode, SIEncodingFamily::GFX9);
    if (NMCOp != (uint16_t)-1)
      MCOp = NMCOp;
  }

  // (uint16_t)-1 means that Opcode is a pseudo instruction that has
  // no encoding in the given subtarget generation.
  if (MCOp == (uint16_t)-1)
    return -1;

  if (isAsmOnlyOpcode(MCOp))
    return -1;

  return MCOp;
}

static
TargetInstrInfo::RegSubRegPair getRegOrUndef(const MachineOperand &RegOpnd) {
  assert(RegOpnd.isReg());
  return RegOpnd.isUndef() ? TargetInstrInfo::RegSubRegPair() :
                             getRegSubRegPair(RegOpnd);
}

TargetInstrInfo::RegSubRegPair
llvm::getRegSequenceSubReg(MachineInstr &MI, unsigned SubReg) {
  assert(MI.isRegSequence());
  for (unsigned I = 0, E = (MI.getNumOperands() - 1)/ 2; I < E; ++I)
    if (MI.getOperand(1 + 2 * I + 1).getImm() == SubReg) {
      auto &RegOp = MI.getOperand(1 + 2 * I);
      return getRegOrUndef(RegOp);
    }
  return TargetInstrInfo::RegSubRegPair();
}

// Try to find the definition of reg:subreg in subreg-manipulation pseudos
// Following a subreg of reg:subreg isn't supported
static bool followSubRegDef(MachineInstr &MI,
                            TargetInstrInfo::RegSubRegPair &RSR) {
  if (!RSR.SubReg)
    return false;
  switch (MI.getOpcode()) {
  default: break;
  case AMDGPU::REG_SEQUENCE:
    RSR = getRegSequenceSubReg(MI, RSR.SubReg);
    return true;
  // EXTRACT_SUBREG ins't supported as this would follow a subreg of subreg
  case AMDGPU::INSERT_SUBREG:
    if (RSR.SubReg == (unsigned)MI.getOperand(3).getImm())
      // inserted the subreg we're looking for
      RSR = getRegOrUndef(MI.getOperand(2));
    else { // the subreg in the rest of the reg
      auto R1 = getRegOrUndef(MI.getOperand(1));
      if (R1.SubReg) // subreg of subreg isn't supported
        return false;
      RSR.Reg = R1.Reg;
    }
    return true;
  }
  return false;
}

MachineInstr *llvm::getVRegSubRegDef(const TargetInstrInfo::RegSubRegPair &P,
                                     MachineRegisterInfo &MRI) {
  assert(MRI.isSSA());
  if (!P.Reg.isVirtual())
    return nullptr;

  auto RSR = P;
  auto *DefInst = MRI.getVRegDef(RSR.Reg);
  while (auto *MI = DefInst) {
    DefInst = nullptr;
    switch (MI->getOpcode()) {
    case AMDGPU::COPY:
    case AMDGPU::V_MOV_B32_e32: {
      auto &Op1 = MI->getOperand(1);
      if (Op1.isReg() && Op1.getReg().isVirtual()) {
        if (Op1.isUndef())
          return nullptr;
        RSR = getRegSubRegPair(Op1);
        DefInst = MRI.getVRegDef(RSR.Reg);
      }
      break;
    }
    default:
      if (followSubRegDef(*MI, RSR)) {
        if (!RSR.Reg)
          return nullptr;
        DefInst = MRI.getVRegDef(RSR.Reg);
      }
    }
    if (!DefInst)
      return MI;
  }
  return nullptr;
}

bool llvm::execMayBeModifiedBeforeUse(const MachineRegisterInfo &MRI,
                                      Register VReg,
                                      const MachineInstr &DefMI,
                                      const MachineInstr &UseMI) {
  assert(MRI.isSSA() && "Must be run on SSA");

  auto *TRI = MRI.getTargetRegisterInfo();
  auto *DefBB = DefMI.getParent();

  // Don't bother searching between blocks, although it is possible this block
  // doesn't modify exec.
  if (UseMI.getParent() != DefBB)
    return true;

  const int MaxInstScan = 20;
  int NumInst = 0;

  // Stop scan at the use.
  auto E = UseMI.getIterator();
  for (auto I = std::next(DefMI.getIterator()); I != E; ++I) {
    if (I->isDebugInstr())
      continue;

    if (++NumInst > MaxInstScan)
      return true;

    if (I->modifiesRegister(AMDGPU::EXEC, TRI))
      return true;
  }

  return false;
}

bool llvm::execMayBeModifiedBeforeAnyUse(const MachineRegisterInfo &MRI,
                                         Register VReg,
                                         const MachineInstr &DefMI) {
  assert(MRI.isSSA() && "Must be run on SSA");

  auto *TRI = MRI.getTargetRegisterInfo();
  auto *DefBB = DefMI.getParent();

  const int MaxUseScan = 10;
  int NumUse = 0;

  for (auto &Use : MRI.use_nodbg_operands(VReg)) {
    auto &UseInst = *Use.getParent();
    // Don't bother searching between blocks, although it is possible this block
    // doesn't modify exec.
    if (UseInst.getParent() != DefBB || UseInst.isPHI())
      return true;

    if (++NumUse > MaxUseScan)
      return true;
  }

  if (NumUse == 0)
    return false;

  const int MaxInstScan = 20;
  int NumInst = 0;

  // Stop scan when we have seen all the uses.
  for (auto I = std::next(DefMI.getIterator()); ; ++I) {
    assert(I != DefBB->end());

    if (I->isDebugInstr())
      continue;

    if (++NumInst > MaxInstScan)
      return true;

    for (const MachineOperand &Op : I->operands()) {
      // We don't check reg masks here as they're used only on calls:
      // 1. EXEC is only considered const within one BB
      // 2. Call should be a terminator instruction if present in a BB

      if (!Op.isReg())
        continue;

      Register Reg = Op.getReg();
      if (Op.isUse()) {
        if (Reg == VReg && --NumUse == 0)
          return false;
      } else if (TRI->regsOverlap(Reg, AMDGPU::EXEC))
        return true;
    }
  }
}

MachineInstr *SIInstrInfo::createPHIDestinationCopy(
    MachineBasicBlock &MBB, MachineBasicBlock::iterator LastPHIIt,
    const DebugLoc &DL, Register Src, Register Dst) const {
  auto Cur = MBB.begin();
  if (Cur != MBB.end())
    do {
      if (!Cur->isPHI() && Cur->readsRegister(Dst))
        return BuildMI(MBB, Cur, DL, get(TargetOpcode::COPY), Dst).addReg(Src);
      ++Cur;
    } while (Cur != MBB.end() && Cur != LastPHIIt);

  return TargetInstrInfo::createPHIDestinationCopy(MBB, LastPHIIt, DL, Src,
                                                   Dst);
}

MachineInstr *SIInstrInfo::createPHISourceCopy(
    MachineBasicBlock &MBB, MachineBasicBlock::iterator InsPt,
    const DebugLoc &DL, Register Src, unsigned SrcSubReg, Register Dst) const {
  if (InsPt != MBB.end() &&
      (InsPt->getOpcode() == AMDGPU::SI_IF ||
       InsPt->getOpcode() == AMDGPU::SI_ELSE ||
       InsPt->getOpcode() == AMDGPU::SI_IF_BREAK) &&
      InsPt->definesRegister(Src)) {
    InsPt++;
    return BuildMI(MBB, InsPt, DL,
                   get(ST.isWave32() ? AMDGPU::S_MOV_B32_term
                                     : AMDGPU::S_MOV_B64_term),
                   Dst)
        .addReg(Src, 0, SrcSubReg)
        .addReg(AMDGPU::EXEC, RegState::Implicit);
  }
  return TargetInstrInfo::createPHISourceCopy(MBB, InsPt, DL, Src, SrcSubReg,
                                              Dst);
}

bool llvm::SIInstrInfo::isWave32() const { return ST.isWave32(); }

MachineInstr *SIInstrInfo::foldMemoryOperandImpl(
    MachineFunction &MF, MachineInstr &MI, ArrayRef<unsigned> Ops,
    MachineBasicBlock::iterator InsertPt, int FrameIndex, LiveIntervals *LIS,
    VirtRegMap *VRM) const {
  // This is a bit of a hack (copied from AArch64). Consider this instruction:
  //
  //   %0:sreg_32 = COPY $m0
  //
  // We explicitly chose SReg_32 for the virtual register so such a copy might
  // be eliminated by RegisterCoalescer. However, that may not be possible, and
  // %0 may even spill. We can't spill $m0 normally (it would require copying to
  // a numbered SGPR anyway), and since it is in the SReg_32 register class,
  // TargetInstrInfo::foldMemoryOperand() is going to try.
  // A similar issue also exists with spilling and reloading $exec registers.
  //
  // To prevent that, constrain the %0 register class here.
  if (MI.isFullCopy()) {
    Register DstReg = MI.getOperand(0).getReg();
    Register SrcReg = MI.getOperand(1).getReg();
    if ((DstReg.isVirtual() || SrcReg.isVirtual()) &&
        (DstReg.isVirtual() != SrcReg.isVirtual())) {
      MachineRegisterInfo &MRI = MF.getRegInfo();
      Register VirtReg = DstReg.isVirtual() ? DstReg : SrcReg;
      const TargetRegisterClass *RC = MRI.getRegClass(VirtReg);
      if (RC->hasSuperClassEq(&AMDGPU::SReg_32RegClass)) {
        MRI.constrainRegClass(VirtReg, &AMDGPU::SReg_32_XM0_XEXECRegClass);
        return nullptr;
      } else if (RC->hasSuperClassEq(&AMDGPU::SReg_64RegClass)) {
        MRI.constrainRegClass(VirtReg, &AMDGPU::SReg_64_XEXECRegClass);
        return nullptr;
      }
    }
  }

  return nullptr;
}

unsigned SIInstrInfo::getInstrLatency(const InstrItineraryData *ItinData,
                                      const MachineInstr &MI,
                                      unsigned *PredCost) const {
  if (MI.isBundle()) {
    MachineBasicBlock::const_instr_iterator I(MI.getIterator());
    MachineBasicBlock::const_instr_iterator E(MI.getParent()->instr_end());
    unsigned Lat = 0, Count = 0;
    for (++I; I != E && I->isBundledWithPred(); ++I) {
      ++Count;
      Lat = std::max(Lat, SchedModel.computeInstrLatency(&*I));
    }
    return Lat + Count - 1;
  }

  return SchedModel.computeInstrLatency(&MI);
}

InstructionUniformity
SIInstrInfo::getGenericInstructionUniformity(const MachineInstr &MI) const {
  unsigned opcode = MI.getOpcode();
  if (opcode == AMDGPU::G_INTRINSIC ||
      opcode == AMDGPU::G_INTRINSIC_W_SIDE_EFFECTS) {
    auto IID = static_cast<Intrinsic::ID>(MI.getIntrinsicID());
    if (AMDGPU::isIntrinsicSourceOfDivergence(IID))
      return InstructionUniformity::NeverUniform;
    if (AMDGPU::isIntrinsicAlwaysUniform(IID))
      return InstructionUniformity::AlwaysUniform;

    switch (IID) {
    case Intrinsic::amdgcn_if:
    case Intrinsic::amdgcn_else:
      // FIXME: Uniform if second result
      break;
    }

    return InstructionUniformity::Default;
  }

  // Loads from the private and flat address spaces are divergent, because
  // threads can execute the load instruction with the same inputs and get
  // different results.
  //
  // All other loads are not divergent, because if threads issue loads with the
  // same arguments, they will always get the same result.
  if (opcode == AMDGPU::G_LOAD) {
    if (MI.memoperands_empty())
      return InstructionUniformity::NeverUniform; // conservative assumption

    if (llvm::any_of(MI.memoperands(), [](const MachineMemOperand *mmo) {
          return mmo->getAddrSpace() == AMDGPUAS::PRIVATE_ADDRESS ||
                 mmo->getAddrSpace() == AMDGPUAS::FLAT_ADDRESS;
        })) {
      // At least one MMO in a non-global address space.
      return InstructionUniformity::NeverUniform;
    }
    return InstructionUniformity::Default;
  }

  if (SIInstrInfo::isGenericAtomicRMWOpcode(opcode) ||
      opcode == AMDGPU::G_ATOMIC_CMPXCHG ||
      opcode == AMDGPU::G_ATOMIC_CMPXCHG_WITH_SUCCESS) {
    return InstructionUniformity::NeverUniform;
  }
  return InstructionUniformity::Default;
}

InstructionUniformity
SIInstrInfo::getInstructionUniformity(const MachineInstr &MI) const {
<<<<<<< HEAD
  unsigned opcode = MI.getOpcode();
=======

  if (isNeverUniform(MI))
    return InstructionUniformity::NeverUniform;

  unsigned opcode = MI.getOpcode();
  if (opcode == AMDGPU::V_READLANE_B32 || opcode == AMDGPU::V_READFIRSTLANE_B32)
    return InstructionUniformity::AlwaysUniform;

>>>>>>> cd74f4a4
  if (MI.isCopy()) {
    const MachineOperand &srcOp = MI.getOperand(1);
    if (srcOp.isReg() && srcOp.getReg().isPhysical()) {
      const TargetRegisterClass *regClass =
          RI.getPhysRegBaseClass(srcOp.getReg());
      return RI.isSGPRClass(regClass) ? InstructionUniformity::AlwaysUniform
                                      : InstructionUniformity::NeverUniform;
    }
    return InstructionUniformity::Default;
  }

  // GMIR handling
  if (MI.isPreISelOpcode())
    return SIInstrInfo::getGenericInstructionUniformity(MI);

  // Atomics are divergent because they are executed sequentially: when an
  // atomic operation refers to the same address in each thread, then each
  // thread after the first sees the value written by the previous thread as
  // original value.

  if (isAtomic(MI))
    return InstructionUniformity::NeverUniform;

  // Loads from the private and flat address spaces are divergent, because
  // threads can execute the load instruction with the same inputs and get
  // different results.
  if (isFLAT(MI) && MI.mayLoad()) {
    if (MI.memoperands_empty())
      return InstructionUniformity::NeverUniform; // conservative assumption

    if (llvm::any_of(MI.memoperands(), [](const MachineMemOperand *mmo) {
          return mmo->getAddrSpace() == AMDGPUAS::PRIVATE_ADDRESS ||
                 mmo->getAddrSpace() == AMDGPUAS::FLAT_ADDRESS;
        })) {
      // At least one MMO in a non-global address space.
      return InstructionUniformity::NeverUniform;
    }

    return InstructionUniformity::Default;
  }

<<<<<<< HEAD
  if (opcode == AMDGPU::V_READLANE_B32 || opcode == AMDGPU::V_READFIRSTLANE_B32)
    return InstructionUniformity::AlwaysUniform;

  if (opcode == AMDGPU::V_WRITELANE_B32)
    return InstructionUniformity::NeverUniform;

  const MachineRegisterInfo &MRI = MI.getParent()->getParent()->getRegInfo();
  const AMDGPURegisterBankInfo *RBI = ST.getRegBankInfo();

  // FIXME: It's conceptually broken to report this for an instruction, and not
  // a specific def operand. For inline asm in particular, there could be mixed
  // uniform and divergent results.
  for (unsigned I = 0, E = MI.getNumOperands(); I != E; ++I) {
    const MachineOperand &SrcOp = MI.getOperand(I);
    if (!SrcOp.isReg())
      continue;

    Register Reg = SrcOp.getReg();
    if (!Reg || !SrcOp.readsReg())
      continue;

=======
  const MachineRegisterInfo &MRI = MI.getParent()->getParent()->getRegInfo();
  const AMDGPURegisterBankInfo *RBI = ST.getRegBankInfo();

  // FIXME: It's conceptually broken to report this for an instruction, and not
  // a specific def operand. For inline asm in particular, there could be mixed
  // uniform and divergent results.
  for (unsigned I = 0, E = MI.getNumOperands(); I != E; ++I) {
    const MachineOperand &SrcOp = MI.getOperand(I);
    if (!SrcOp.isReg())
      continue;

    Register Reg = SrcOp.getReg();
    if (!Reg || !SrcOp.readsReg())
      continue;

>>>>>>> cd74f4a4
    // If RegBank is null, this is unassigned or an unallocatable special
    // register, which are all scalars.
    const RegisterBank *RegBank = RBI->getRegBank(Reg, MRI, RI);
    if (RegBank && RegBank->getID() != AMDGPU::SGPRRegBankID)
      return InstructionUniformity::NeverUniform;
  }

  // TODO: Uniformity check condtions above can be rearranged for more
  // redability

  // TODO: amdgcn.{ballot, [if]cmp} should be AlwaysUniform, but they are
  //       currently turned into no-op COPYs by SelectionDAG ISel and are
  //       therefore no longer recognizable.

  return InstructionUniformity::Default;
}

unsigned SIInstrInfo::getDSShaderTypeValue(const MachineFunction &MF) {
  switch (MF.getFunction().getCallingConv()) {
  case CallingConv::AMDGPU_PS:
    return 1;
  case CallingConv::AMDGPU_VS:
    return 2;
  case CallingConv::AMDGPU_GS:
    return 3;
  case CallingConv::AMDGPU_HS:
  case CallingConv::AMDGPU_LS:
  case CallingConv::AMDGPU_ES:
    report_fatal_error("ds_ordered_count unsupported for this calling conv");
  case CallingConv::AMDGPU_CS:
  case CallingConv::AMDGPU_KERNEL:
  case CallingConv::C:
  case CallingConv::Fast:
  default:
    // Assume other calling conventions are various compute callable functions
    return 0;
  }
}

bool SIInstrInfo::analyzeCompare(const MachineInstr &MI, Register &SrcReg,
                                 Register &SrcReg2, int64_t &CmpMask,
                                 int64_t &CmpValue) const {
  if (!MI.getOperand(0).isReg() || MI.getOperand(0).getSubReg())
    return false;

  switch (MI.getOpcode()) {
  default:
    break;
  case AMDGPU::S_CMP_EQ_U32:
  case AMDGPU::S_CMP_EQ_I32:
  case AMDGPU::S_CMP_LG_U32:
  case AMDGPU::S_CMP_LG_I32:
  case AMDGPU::S_CMP_LT_U32:
  case AMDGPU::S_CMP_LT_I32:
  case AMDGPU::S_CMP_GT_U32:
  case AMDGPU::S_CMP_GT_I32:
  case AMDGPU::S_CMP_LE_U32:
  case AMDGPU::S_CMP_LE_I32:
  case AMDGPU::S_CMP_GE_U32:
  case AMDGPU::S_CMP_GE_I32:
  case AMDGPU::S_CMP_EQ_U64:
  case AMDGPU::S_CMP_LG_U64:
    SrcReg = MI.getOperand(0).getReg();
    if (MI.getOperand(1).isReg()) {
      if (MI.getOperand(1).getSubReg())
        return false;
      SrcReg2 = MI.getOperand(1).getReg();
      CmpValue = 0;
    } else if (MI.getOperand(1).isImm()) {
      SrcReg2 = Register();
      CmpValue = MI.getOperand(1).getImm();
    } else {
      return false;
    }
    CmpMask = ~0;
    return true;
  case AMDGPU::S_CMPK_EQ_U32:
  case AMDGPU::S_CMPK_EQ_I32:
  case AMDGPU::S_CMPK_LG_U32:
  case AMDGPU::S_CMPK_LG_I32:
  case AMDGPU::S_CMPK_LT_U32:
  case AMDGPU::S_CMPK_LT_I32:
  case AMDGPU::S_CMPK_GT_U32:
  case AMDGPU::S_CMPK_GT_I32:
  case AMDGPU::S_CMPK_LE_U32:
  case AMDGPU::S_CMPK_LE_I32:
  case AMDGPU::S_CMPK_GE_U32:
  case AMDGPU::S_CMPK_GE_I32:
    SrcReg = MI.getOperand(0).getReg();
    SrcReg2 = Register();
    CmpValue = MI.getOperand(1).getImm();
    CmpMask = ~0;
    return true;
  }

  return false;
}

bool SIInstrInfo::optimizeCompareInstr(MachineInstr &CmpInstr, Register SrcReg,
                                       Register SrcReg2, int64_t CmpMask,
                                       int64_t CmpValue,
                                       const MachineRegisterInfo *MRI) const {
  if (!SrcReg || SrcReg.isPhysical())
    return false;

  if (SrcReg2 && !getFoldableImm(SrcReg2, *MRI, CmpValue))
    return false;

  const auto optimizeCmpAnd = [&CmpInstr, SrcReg, CmpValue, MRI,
                               this](int64_t ExpectedValue, unsigned SrcSize,
                                     bool IsReversible, bool IsSigned) -> bool {
    // s_cmp_eq_u32 (s_and_b32 $src, 1 << n), 1 << n => s_and_b32 $src, 1 << n
    // s_cmp_eq_i32 (s_and_b32 $src, 1 << n), 1 << n => s_and_b32 $src, 1 << n
    // s_cmp_ge_u32 (s_and_b32 $src, 1 << n), 1 << n => s_and_b32 $src, 1 << n
    // s_cmp_ge_i32 (s_and_b32 $src, 1 << n), 1 << n => s_and_b32 $src, 1 << n
    // s_cmp_eq_u64 (s_and_b64 $src, 1 << n), 1 << n => s_and_b64 $src, 1 << n
    // s_cmp_lg_u32 (s_and_b32 $src, 1 << n), 0 => s_and_b32 $src, 1 << n
    // s_cmp_lg_i32 (s_and_b32 $src, 1 << n), 0 => s_and_b32 $src, 1 << n
    // s_cmp_gt_u32 (s_and_b32 $src, 1 << n), 0 => s_and_b32 $src, 1 << n
    // s_cmp_gt_i32 (s_and_b32 $src, 1 << n), 0 => s_and_b32 $src, 1 << n
    // s_cmp_lg_u64 (s_and_b64 $src, 1 << n), 0 => s_and_b64 $src, 1 << n
    //
    // Signed ge/gt are not used for the sign bit.
    //
    // If result of the AND is unused except in the compare:
    // s_and_b(32|64) $src, 1 << n => s_bitcmp1_b(32|64) $src, n
    //
    // s_cmp_eq_u32 (s_and_b32 $src, 1 << n), 0 => s_bitcmp0_b32 $src, n
    // s_cmp_eq_i32 (s_and_b32 $src, 1 << n), 0 => s_bitcmp0_b32 $src, n
    // s_cmp_eq_u64 (s_and_b64 $src, 1 << n), 0 => s_bitcmp0_b64 $src, n
    // s_cmp_lg_u32 (s_and_b32 $src, 1 << n), 1 << n => s_bitcmp0_b32 $src, n
    // s_cmp_lg_i32 (s_and_b32 $src, 1 << n), 1 << n => s_bitcmp0_b32 $src, n
    // s_cmp_lg_u64 (s_and_b64 $src, 1 << n), 1 << n => s_bitcmp0_b64 $src, n

    MachineInstr *Def = MRI->getUniqueVRegDef(SrcReg);
    if (!Def || Def->getParent() != CmpInstr.getParent())
      return false;

    if (Def->getOpcode() != AMDGPU::S_AND_B32 &&
        Def->getOpcode() != AMDGPU::S_AND_B64)
      return false;

    int64_t Mask;
    const auto isMask = [&Mask, SrcSize](const MachineOperand *MO) -> bool {
      if (MO->isImm())
        Mask = MO->getImm();
      else if (!getFoldableImm(MO, Mask))
        return false;
      Mask &= maxUIntN(SrcSize);
      return isPowerOf2_64(Mask);
    };

    MachineOperand *SrcOp = &Def->getOperand(1);
    if (isMask(SrcOp))
      SrcOp = &Def->getOperand(2);
    else if (isMask(&Def->getOperand(2)))
      SrcOp = &Def->getOperand(1);
    else
      return false;

    unsigned BitNo = llvm::countr_zero((uint64_t)Mask);
    if (IsSigned && BitNo == SrcSize - 1)
      return false;

    ExpectedValue <<= BitNo;

    bool IsReversedCC = false;
    if (CmpValue != ExpectedValue) {
      if (!IsReversible)
        return false;
      IsReversedCC = CmpValue == (ExpectedValue ^ Mask);
      if (!IsReversedCC)
        return false;
    }

    Register DefReg = Def->getOperand(0).getReg();
    if (IsReversedCC && !MRI->hasOneNonDBGUse(DefReg))
      return false;

    for (auto I = std::next(Def->getIterator()), E = CmpInstr.getIterator();
         I != E; ++I) {
      if (I->modifiesRegister(AMDGPU::SCC, &RI) ||
          I->killsRegister(AMDGPU::SCC, &RI))
        return false;
    }

    MachineOperand *SccDef = Def->findRegisterDefOperand(AMDGPU::SCC);
    SccDef->setIsDead(false);
    CmpInstr.eraseFromParent();

    if (!MRI->use_nodbg_empty(DefReg)) {
      assert(!IsReversedCC);
      return true;
    }

    // Replace AND with unused result with a S_BITCMP.
    MachineBasicBlock *MBB = Def->getParent();

    unsigned NewOpc = (SrcSize == 32) ? IsReversedCC ? AMDGPU::S_BITCMP0_B32
                                                     : AMDGPU::S_BITCMP1_B32
                                      : IsReversedCC ? AMDGPU::S_BITCMP0_B64
                                                     : AMDGPU::S_BITCMP1_B64;

    BuildMI(*MBB, Def, Def->getDebugLoc(), get(NewOpc))
      .add(*SrcOp)
      .addImm(BitNo);
    Def->eraseFromParent();

    return true;
  };

  switch (CmpInstr.getOpcode()) {
  default:
    break;
  case AMDGPU::S_CMP_EQ_U32:
  case AMDGPU::S_CMP_EQ_I32:
  case AMDGPU::S_CMPK_EQ_U32:
  case AMDGPU::S_CMPK_EQ_I32:
    return optimizeCmpAnd(1, 32, true, false);
  case AMDGPU::S_CMP_GE_U32:
  case AMDGPU::S_CMPK_GE_U32:
    return optimizeCmpAnd(1, 32, false, false);
  case AMDGPU::S_CMP_GE_I32:
  case AMDGPU::S_CMPK_GE_I32:
    return optimizeCmpAnd(1, 32, false, true);
  case AMDGPU::S_CMP_EQ_U64:
    return optimizeCmpAnd(1, 64, true, false);
  case AMDGPU::S_CMP_LG_U32:
  case AMDGPU::S_CMP_LG_I32:
  case AMDGPU::S_CMPK_LG_U32:
  case AMDGPU::S_CMPK_LG_I32:
    return optimizeCmpAnd(0, 32, true, false);
  case AMDGPU::S_CMP_GT_U32:
  case AMDGPU::S_CMPK_GT_U32:
    return optimizeCmpAnd(0, 32, false, false);
  case AMDGPU::S_CMP_GT_I32:
  case AMDGPU::S_CMPK_GT_I32:
    return optimizeCmpAnd(0, 32, false, true);
  case AMDGPU::S_CMP_LG_U64:
    return optimizeCmpAnd(0, 64, true, false);
  }

  return false;
}

void SIInstrInfo::enforceOperandRCAlignment(MachineInstr &MI,
                                            unsigned OpName) const {
  if (!ST.needsAlignedVGPRs())
    return;

  int OpNo = AMDGPU::getNamedOperandIdx(MI.getOpcode(), OpName);
  if (OpNo < 0)
    return;
  MachineOperand &Op = MI.getOperand(OpNo);
  if (getOpSize(MI, OpNo) > 4)
    return;

  // Add implicit aligned super-reg to force alignment on the data operand.
  const DebugLoc &DL = MI.getDebugLoc();
  MachineBasicBlock *BB = MI.getParent();
  MachineRegisterInfo &MRI = BB->getParent()->getRegInfo();
  Register DataReg = Op.getReg();
  bool IsAGPR = RI.isAGPR(MRI, DataReg);
  Register Undef = MRI.createVirtualRegister(
      IsAGPR ? &AMDGPU::AGPR_32RegClass : &AMDGPU::VGPR_32RegClass);
  BuildMI(*BB, MI, DL, get(AMDGPU::IMPLICIT_DEF), Undef);
  Register NewVR =
      MRI.createVirtualRegister(IsAGPR ? &AMDGPU::AReg_64_Align2RegClass
                                       : &AMDGPU::VReg_64_Align2RegClass);
  BuildMI(*BB, MI, DL, get(AMDGPU::REG_SEQUENCE), NewVR)
      .addReg(DataReg, 0, Op.getSubReg())
      .addImm(AMDGPU::sub0)
      .addReg(Undef)
      .addImm(AMDGPU::sub1);
  Op.setReg(NewVR);
  Op.setSubReg(AMDGPU::sub0);
  MI.addOperand(MachineOperand::CreateReg(NewVR, false, true));
}<|MERGE_RESOLUTION|>--- conflicted
+++ resolved
@@ -8414,9 +8414,6 @@
 
 InstructionUniformity
 SIInstrInfo::getInstructionUniformity(const MachineInstr &MI) const {
-<<<<<<< HEAD
-  unsigned opcode = MI.getOpcode();
-=======
 
   if (isNeverUniform(MI))
     return InstructionUniformity::NeverUniform;
@@ -8425,7 +8422,6 @@
   if (opcode == AMDGPU::V_READLANE_B32 || opcode == AMDGPU::V_READFIRSTLANE_B32)
     return InstructionUniformity::AlwaysUniform;
 
->>>>>>> cd74f4a4
   if (MI.isCopy()) {
     const MachineOperand &srcOp = MI.getOperand(1);
     if (srcOp.isReg() && srcOp.getReg().isPhysical()) {
@@ -8467,13 +8463,6 @@
     return InstructionUniformity::Default;
   }
 
-<<<<<<< HEAD
-  if (opcode == AMDGPU::V_READLANE_B32 || opcode == AMDGPU::V_READFIRSTLANE_B32)
-    return InstructionUniformity::AlwaysUniform;
-
-  if (opcode == AMDGPU::V_WRITELANE_B32)
-    return InstructionUniformity::NeverUniform;
-
   const MachineRegisterInfo &MRI = MI.getParent()->getParent()->getRegInfo();
   const AMDGPURegisterBankInfo *RBI = ST.getRegBankInfo();
 
@@ -8489,23 +8478,6 @@
     if (!Reg || !SrcOp.readsReg())
       continue;
 
-=======
-  const MachineRegisterInfo &MRI = MI.getParent()->getParent()->getRegInfo();
-  const AMDGPURegisterBankInfo *RBI = ST.getRegBankInfo();
-
-  // FIXME: It's conceptually broken to report this for an instruction, and not
-  // a specific def operand. For inline asm in particular, there could be mixed
-  // uniform and divergent results.
-  for (unsigned I = 0, E = MI.getNumOperands(); I != E; ++I) {
-    const MachineOperand &SrcOp = MI.getOperand(I);
-    if (!SrcOp.isReg())
-      continue;
-
-    Register Reg = SrcOp.getReg();
-    if (!Reg || !SrcOp.readsReg())
-      continue;
-
->>>>>>> cd74f4a4
     // If RegBank is null, this is unassigned or an unallocatable special
     // register, which are all scalars.
     const RegisterBank *RegBank = RBI->getRegBank(Reg, MRI, RI);
