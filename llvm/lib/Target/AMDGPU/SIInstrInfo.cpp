--- conflicted
+++ resolved
@@ -2493,7 +2493,6 @@
     MI.setDesc(get(ST.isWave32() ? AMDGPU::S_MOV_B32 : AMDGPU::S_MOV_B64));
     break;
   }
-  case AMDGPU::SI_WHOLE_WAVE_FUNC_RETURN:
   case AMDGPU::SI_RETURN: {
     const MachineFunction *MF = MBB.getParent();
     const GCNSubtarget &ST = MF->getSubtarget<GCNSubtarget>();
@@ -4348,14 +4347,6 @@
   if (MI.memoperands_empty())
     return true;
 
-<<<<<<< HEAD
-  // TODO (?): Does this need to be taught how to read noalias.addrspace ?
-
-  // See if any memory operand specifies an address space that involves scratch.
-  return any_of(MI.memoperands(), [](const MachineMemOperand *Memop) {
-    unsigned AS = Memop->getAddrSpace();
-    return AS == AMDGPUAS::PRIVATE_ADDRESS || AS == AMDGPUAS::FLAT_ADDRESS;
-=======
   // See if any memory operand specifies an address space that involves scratch.
   return any_of(MI.memoperands(), [](const MachineMemOperand *Memop) {
     unsigned AS = Memop->getAddrSpace();
@@ -4365,7 +4356,6 @@
                         *MD, AMDGPUAS::PRIVATE_ADDRESS);
     }
     return AS == AMDGPUAS::PRIVATE_ADDRESS;
->>>>>>> 35227056
   });
 }
 
@@ -6584,8 +6574,6 @@
       !RI.isVGPR(MRI, MI.getOperand(VOP3Idx[2]).getReg()))
     legalizeOpWithMove(MI, VOP3Idx[2]);
 
-<<<<<<< HEAD
-=======
   if (isWMMA(MI)) {
     // scale_src has a register class restricted to low 256 VGPRs, we may need
     // to insert a copy to the restricted VGPR class.
@@ -6601,7 +6589,6 @@
     }
   }
 
->>>>>>> 35227056
   // Fix the register class of packed FP32 instructions on gfx12+. See
   // SIInstrInfo::isLegalGFX12PlusPackedMathFP32Operand for more information.
   if (AMDGPU::isPackedFP32Inst(Opc) && AMDGPU::isGFX12Plus(ST)) {
@@ -10294,11 +10281,7 @@
 InstructionUniformity
 SIInstrInfo::getGenericInstructionUniformity(const MachineInstr &MI) const {
   const MachineRegisterInfo &MRI = MI.getMF()->getRegInfo();
-<<<<<<< HEAD
-  unsigned opcode = MI.getOpcode();
-=======
   unsigned Opcode = MI.getOpcode();
->>>>>>> 35227056
 
   auto HandleAddrSpaceCast = [this, &MRI](const MachineInstr &MI) {
     Register Dst = MI.getOperand(0).getReg();
@@ -10318,11 +10301,7 @@
   // If the target supports globally addressable scratch, the mapping from
   // scratch memory to the flat aperture changes therefore an address space cast
   // is no longer uniform.
-<<<<<<< HEAD
-  if (opcode == TargetOpcode::G_ADDRSPACE_CAST)
-=======
   if (Opcode == TargetOpcode::G_ADDRSPACE_CAST)
->>>>>>> 35227056
     return HandleAddrSpaceCast(MI);
 
   if (auto *GI = dyn_cast<GIntrinsic>(&MI)) {
