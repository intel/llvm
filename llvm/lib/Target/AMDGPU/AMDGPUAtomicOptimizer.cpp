//===-- AMDGPUAtomicOptimizer.cpp -----------------------------------------===//
//
// Part of the LLVM Project, under the Apache License v2.0 with LLVM Exceptions.
// See https://llvm.org/LICENSE.txt for license information.
// SPDX-License-Identifier: Apache-2.0 WITH LLVM-exception
//
//===----------------------------------------------------------------------===//
//
/// \file
/// This pass optimizes atomic operations by using a single lane of a wavefront
/// to perform the atomic operation, thus reducing contention on that memory
/// location.
/// Atomic optimizer uses following strategies to compute scan and reduced
/// values
/// 1. DPP -
///   This is the most efficient implementation for scan. DPP uses Whole Wave
///   Mode (WWM)
/// 2. Iterative -
//    An alternative implementation iterates over all active lanes
///   of Wavefront using llvm.cttz and performs scan  using readlane & writelane
///   intrinsics
//===----------------------------------------------------------------------===//

#include "AMDGPU.h"
#include "GCNSubtarget.h"
#include "llvm/Analysis/DomTreeUpdater.h"
#include "llvm/Analysis/UniformityAnalysis.h"
#include "llvm/CodeGen/TargetPassConfig.h"
#include "llvm/IR/IRBuilder.h"
#include "llvm/IR/InstVisitor.h"
#include "llvm/IR/IntrinsicsAMDGPU.h"
#include "llvm/InitializePasses.h"
#include "llvm/Target/TargetMachine.h"
#include "llvm/Transforms/Utils/BasicBlockUtils.h"

#define DEBUG_TYPE "amdgpu-atomic-optimizer"

using namespace llvm;
using namespace llvm::AMDGPU;

namespace {

struct ReplacementInfo {
  Instruction *I;
  AtomicRMWInst::BinOp Op;
  unsigned ValIdx;
  bool ValDivergent;
};

class AMDGPUAtomicOptimizer : public FunctionPass {
public:
  static char ID;
  ScanOptions ScanImpl;
  AMDGPUAtomicOptimizer(ScanOptions ScanImpl)
      : FunctionPass(ID), ScanImpl(ScanImpl) {}

  bool runOnFunction(Function &F) override;

  void getAnalysisUsage(AnalysisUsage &AU) const override {
    AU.addPreserved<DominatorTreeWrapperPass>();
    AU.addRequired<UniformityInfoWrapperPass>();
    AU.addRequired<TargetPassConfig>();
  }
};

class AMDGPUAtomicOptimizerImpl
    : public InstVisitor<AMDGPUAtomicOptimizerImpl> {
private:
  SmallVector<ReplacementInfo, 8> ToReplace;
  const UniformityInfo *UA;
  const DataLayout *DL;
  DomTreeUpdater &DTU;
  const GCNSubtarget *ST;
  bool IsPixelShader;
  ScanOptions ScanImpl;

  Value *buildReduction(IRBuilder<> &B, AtomicRMWInst::BinOp Op, Value *V,
                        Value *const Identity) const;
  Value *buildScan(IRBuilder<> &B, AtomicRMWInst::BinOp Op, Value *V,
                   Value *const Identity) const;
  Value *buildShiftRight(IRBuilder<> &B, Value *V, Value *const Identity) const;

  std::pair<Value *, Value *>
  buildScanIteratively(IRBuilder<> &B, AtomicRMWInst::BinOp Op,
                       Value *const Identity, Value *V, Instruction &I,
                       BasicBlock *ComputeLoop, BasicBlock *ComputeEnd) const;

  void optimizeAtomic(Instruction &I, AtomicRMWInst::BinOp Op, unsigned ValIdx,
                      bool ValDivergent) const;

public:
  AMDGPUAtomicOptimizerImpl() = delete;

  AMDGPUAtomicOptimizerImpl(const UniformityInfo *UA, const DataLayout *DL,
                            DomTreeUpdater &DTU, const GCNSubtarget *ST,
                            bool IsPixelShader, ScanOptions ScanImpl)
      : UA(UA), DL(DL), DTU(DTU), ST(ST), IsPixelShader(IsPixelShader),
        ScanImpl(ScanImpl) {}

  bool run(Function &F);

  void visitAtomicRMWInst(AtomicRMWInst &I);
  void visitIntrinsicInst(IntrinsicInst &I);
};

} // namespace

char AMDGPUAtomicOptimizer::ID = 0;

char &llvm::AMDGPUAtomicOptimizerID = AMDGPUAtomicOptimizer::ID;

bool AMDGPUAtomicOptimizer::runOnFunction(Function &F) {
  if (skipFunction(F)) {
    return false;
  }

  const UniformityInfo *UA =
      &getAnalysis<UniformityInfoWrapperPass>().getUniformityInfo();
  const DataLayout *DL = &F.getParent()->getDataLayout();

  DominatorTreeWrapperPass *const DTW =
      getAnalysisIfAvailable<DominatorTreeWrapperPass>();
  DomTreeUpdater DTU(DTW ? &DTW->getDomTree() : nullptr,
                     DomTreeUpdater::UpdateStrategy::Lazy);

  const TargetPassConfig &TPC = getAnalysis<TargetPassConfig>();
  const TargetMachine &TM = TPC.getTM<TargetMachine>();
  const GCNSubtarget *ST = &TM.getSubtarget<GCNSubtarget>(F);

  bool IsPixelShader = F.getCallingConv() == CallingConv::AMDGPU_PS;

  return AMDGPUAtomicOptimizerImpl(UA, DL, DTU, ST, IsPixelShader, ScanImpl)
      .run(F);
}

PreservedAnalyses AMDGPUAtomicOptimizerPass::run(Function &F,
                                                 FunctionAnalysisManager &AM) {

  const auto *UA = &AM.getResult<UniformityInfoAnalysis>(F);
  const DataLayout *DL = &F.getParent()->getDataLayout();

  DomTreeUpdater DTU(&AM.getResult<DominatorTreeAnalysis>(F),
                     DomTreeUpdater::UpdateStrategy::Lazy);
  const GCNSubtarget *ST = &TM.getSubtarget<GCNSubtarget>(F);

  bool IsPixelShader = F.getCallingConv() == CallingConv::AMDGPU_PS;

  bool IsChanged =
      AMDGPUAtomicOptimizerImpl(UA, DL, DTU, ST, IsPixelShader, ScanImpl)
          .run(F);

  if (!IsChanged) {
    return PreservedAnalyses::all();
  }

  PreservedAnalyses PA;
  PA.preserve<DominatorTreeAnalysis>();
  return PA;
}

bool AMDGPUAtomicOptimizerImpl::run(Function &F) {

  // Scan option None disables the Pass
  if (ScanImpl == ScanOptions::None) {
    return false;
  }

  visit(F);

  const bool Changed = !ToReplace.empty();

  for (ReplacementInfo &Info : ToReplace) {
    optimizeAtomic(*Info.I, Info.Op, Info.ValIdx, Info.ValDivergent);
  }

  ToReplace.clear();

  return Changed;
}

void AMDGPUAtomicOptimizerImpl::visitAtomicRMWInst(AtomicRMWInst &I) {
  // Early exit for unhandled address space atomic instructions.
  switch (I.getPointerAddressSpace()) {
  default:
    return;
  case AMDGPUAS::GLOBAL_ADDRESS:
  case AMDGPUAS::LOCAL_ADDRESS:
    break;
  }

  AtomicRMWInst::BinOp Op = I.getOperation();

  switch (Op) {
  default:
    return;
  case AtomicRMWInst::Add:
  case AtomicRMWInst::Sub:
  case AtomicRMWInst::And:
  case AtomicRMWInst::Or:
  case AtomicRMWInst::Xor:
  case AtomicRMWInst::Max:
  case AtomicRMWInst::Min:
  case AtomicRMWInst::UMax:
  case AtomicRMWInst::UMin:
    break;
  }

  const unsigned PtrIdx = 0;
  const unsigned ValIdx = 1;

  // If the pointer operand is divergent, then each lane is doing an atomic
  // operation on a different address, and we cannot optimize that.
  if (UA->isDivergentUse(I.getOperandUse(PtrIdx))) {
    return;
  }

  const bool ValDivergent = UA->isDivergentUse(I.getOperandUse(ValIdx));

  // If the value operand is divergent, each lane is contributing a different
  // value to the atomic calculation. We can only optimize divergent values if
  // we have DPP available on our subtarget, and the atomic operation is 32
  // bits.
  if (ValDivergent &&
      (!ST->hasDPP() || DL->getTypeSizeInBits(I.getType()) != 32)) {
    return;
  }

  // If we get here, we can optimize the atomic using a single wavefront-wide
  // atomic operation to do the calculation for the entire wavefront, so
  // remember the instruction so we can come back to it.
  const ReplacementInfo Info = {&I, Op, ValIdx, ValDivergent};

  ToReplace.push_back(Info);
}

void AMDGPUAtomicOptimizerImpl::visitIntrinsicInst(IntrinsicInst &I) {
  AtomicRMWInst::BinOp Op;

  switch (I.getIntrinsicID()) {
  default:
    return;
  case Intrinsic::amdgcn_buffer_atomic_add:
  case Intrinsic::amdgcn_struct_buffer_atomic_add:
  case Intrinsic::amdgcn_struct_ptr_buffer_atomic_add:
  case Intrinsic::amdgcn_raw_buffer_atomic_add:
  case Intrinsic::amdgcn_raw_ptr_buffer_atomic_add:
    Op = AtomicRMWInst::Add;
    break;
  case Intrinsic::amdgcn_buffer_atomic_sub:
  case Intrinsic::amdgcn_struct_buffer_atomic_sub:
  case Intrinsic::amdgcn_struct_ptr_buffer_atomic_sub:
  case Intrinsic::amdgcn_raw_buffer_atomic_sub:
  case Intrinsic::amdgcn_raw_ptr_buffer_atomic_sub:
    Op = AtomicRMWInst::Sub;
    break;
  case Intrinsic::amdgcn_buffer_atomic_and:
  case Intrinsic::amdgcn_struct_buffer_atomic_and:
  case Intrinsic::amdgcn_struct_ptr_buffer_atomic_and:
  case Intrinsic::amdgcn_raw_buffer_atomic_and:
  case Intrinsic::amdgcn_raw_ptr_buffer_atomic_and:
    Op = AtomicRMWInst::And;
    break;
  case Intrinsic::amdgcn_buffer_atomic_or:
  case Intrinsic::amdgcn_struct_buffer_atomic_or:
  case Intrinsic::amdgcn_struct_ptr_buffer_atomic_or:
  case Intrinsic::amdgcn_raw_buffer_atomic_or:
  case Intrinsic::amdgcn_raw_ptr_buffer_atomic_or:
    Op = AtomicRMWInst::Or;
    break;
  case Intrinsic::amdgcn_buffer_atomic_xor:
  case Intrinsic::amdgcn_struct_buffer_atomic_xor:
  case Intrinsic::amdgcn_struct_ptr_buffer_atomic_xor:
  case Intrinsic::amdgcn_raw_buffer_atomic_xor:
  case Intrinsic::amdgcn_raw_ptr_buffer_atomic_xor:
    Op = AtomicRMWInst::Xor;
    break;
  case Intrinsic::amdgcn_buffer_atomic_smin:
  case Intrinsic::amdgcn_struct_buffer_atomic_smin:
  case Intrinsic::amdgcn_struct_ptr_buffer_atomic_smin:
  case Intrinsic::amdgcn_raw_buffer_atomic_smin:
  case Intrinsic::amdgcn_raw_ptr_buffer_atomic_smin:
    Op = AtomicRMWInst::Min;
    break;
  case Intrinsic::amdgcn_buffer_atomic_umin:
  case Intrinsic::amdgcn_struct_buffer_atomic_umin:
  case Intrinsic::amdgcn_struct_ptr_buffer_atomic_umin:
  case Intrinsic::amdgcn_raw_buffer_atomic_umin:
  case Intrinsic::amdgcn_raw_ptr_buffer_atomic_umin:
    Op = AtomicRMWInst::UMin;
    break;
  case Intrinsic::amdgcn_buffer_atomic_smax:
  case Intrinsic::amdgcn_struct_buffer_atomic_smax:
  case Intrinsic::amdgcn_struct_ptr_buffer_atomic_smax:
  case Intrinsic::amdgcn_raw_buffer_atomic_smax:
  case Intrinsic::amdgcn_raw_ptr_buffer_atomic_smax:
    Op = AtomicRMWInst::Max;
    break;
  case Intrinsic::amdgcn_buffer_atomic_umax:
  case Intrinsic::amdgcn_struct_buffer_atomic_umax:
  case Intrinsic::amdgcn_struct_ptr_buffer_atomic_umax:
  case Intrinsic::amdgcn_raw_buffer_atomic_umax:
  case Intrinsic::amdgcn_raw_ptr_buffer_atomic_umax:
    Op = AtomicRMWInst::UMax;
    break;
  }

  const unsigned ValIdx = 0;

  const bool ValDivergent = UA->isDivergentUse(I.getOperandUse(ValIdx));

  // If the value operand is divergent, each lane is contributing a different
  // value to the atomic calculation. We can only optimize divergent values if
  // we have DPP available on our subtarget, and the atomic operation is 32
  // bits.
  if (ValDivergent &&
      (!ST->hasDPP() || DL->getTypeSizeInBits(I.getType()) != 32)) {
    return;
  }

  // If any of the other arguments to the intrinsic are divergent, we can't
  // optimize the operation.
  for (unsigned Idx = 1; Idx < I.getNumOperands(); Idx++) {
    if (UA->isDivergentUse(I.getOperandUse(Idx))) {
      return;
    }
  }

  // If we get here, we can optimize the atomic using a single wavefront-wide
  // atomic operation to do the calculation for the entire wavefront, so
  // remember the instruction so we can come back to it.
  const ReplacementInfo Info = {&I, Op, ValIdx, ValDivergent};

  ToReplace.push_back(Info);
}

// Use the builder to create the non-atomic counterpart of the specified
// atomicrmw binary op.
static Value *buildNonAtomicBinOp(IRBuilder<> &B, AtomicRMWInst::BinOp Op,
                                  Value *LHS, Value *RHS) {
  CmpInst::Predicate Pred;

  switch (Op) {
  default:
    llvm_unreachable("Unhandled atomic op");
  case AtomicRMWInst::Add:
    return B.CreateBinOp(Instruction::Add, LHS, RHS);
  case AtomicRMWInst::Sub:
    return B.CreateBinOp(Instruction::Sub, LHS, RHS);
  case AtomicRMWInst::And:
    return B.CreateBinOp(Instruction::And, LHS, RHS);
  case AtomicRMWInst::Or:
    return B.CreateBinOp(Instruction::Or, LHS, RHS);
  case AtomicRMWInst::Xor:
    return B.CreateBinOp(Instruction::Xor, LHS, RHS);

  case AtomicRMWInst::Max:
    Pred = CmpInst::ICMP_SGT;
    break;
  case AtomicRMWInst::Min:
    Pred = CmpInst::ICMP_SLT;
    break;
  case AtomicRMWInst::UMax:
    Pred = CmpInst::ICMP_UGT;
    break;
  case AtomicRMWInst::UMin:
    Pred = CmpInst::ICMP_ULT;
    break;
  }
  Value *Cond = B.CreateICmp(Pred, LHS, RHS);
  return B.CreateSelect(Cond, LHS, RHS);
}

// Use the builder to create a reduction of V across the wavefront, with all
// lanes active, returning the same result in all lanes.
Value *AMDGPUAtomicOptimizerImpl::buildReduction(IRBuilder<> &B,
                                                 AtomicRMWInst::BinOp Op,
                                                 Value *V,
                                                 Value *const Identity) const {
  Type *const Ty = V->getType();
  Module *M = B.GetInsertBlock()->getModule();
  Function *UpdateDPP =
      Intrinsic::getDeclaration(M, Intrinsic::amdgcn_update_dpp, Ty);

  // Reduce within each row of 16 lanes.
  for (unsigned Idx = 0; Idx < 4; Idx++) {
    V = buildNonAtomicBinOp(
        B, Op, V,
        B.CreateCall(UpdateDPP,
                     {Identity, V, B.getInt32(DPP::ROW_XMASK0 | 1 << Idx),
                      B.getInt32(0xf), B.getInt32(0xf), B.getFalse()}));
  }

  // Reduce within each pair of rows (i.e. 32 lanes).
  assert(ST->hasPermLaneX16());
  V = buildNonAtomicBinOp(
      B, Op, V,
      B.CreateIntrinsic(
          Intrinsic::amdgcn_permlanex16, {},
          {V, V, B.getInt32(-1), B.getInt32(-1), B.getFalse(), B.getFalse()}));

  if (ST->isWave32())
    return V;

  if (ST->hasPermLane64()) {
    // Reduce across the upper and lower 32 lanes.
    return buildNonAtomicBinOp(
        B, Op, V, B.CreateIntrinsic(Intrinsic::amdgcn_permlane64, {}, V));
  }

  // Pick an arbitrary lane from 0..31 and an arbitrary lane from 32..63 and
  // combine them with a scalar operation.
  Function *ReadLane =
      Intrinsic::getDeclaration(M, Intrinsic::amdgcn_readlane, {});
  Value *const Lane0 = B.CreateCall(ReadLane, {V, B.getInt32(0)});
  Value *const Lane32 = B.CreateCall(ReadLane, {V, B.getInt32(32)});
  return buildNonAtomicBinOp(B, Op, Lane0, Lane32);
}

// Use the builder to create an inclusive scan of V across the wavefront, with
// all lanes active.
Value *AMDGPUAtomicOptimizerImpl::buildScan(IRBuilder<> &B,
                                            AtomicRMWInst::BinOp Op, Value *V,
                                            Value *const Identity) const {
  Type *const Ty = V->getType();
  Module *M = B.GetInsertBlock()->getModule();
  Function *UpdateDPP =
      Intrinsic::getDeclaration(M, Intrinsic::amdgcn_update_dpp, Ty);

  for (unsigned Idx = 0; Idx < 4; Idx++) {
    V = buildNonAtomicBinOp(
        B, Op, V,
        B.CreateCall(UpdateDPP,
                     {Identity, V, B.getInt32(DPP::ROW_SHR0 | 1 << Idx),
                      B.getInt32(0xf), B.getInt32(0xf), B.getFalse()}));
  }
  if (ST->hasDPPBroadcasts()) {
    // GFX9 has DPP row broadcast operations.
    V = buildNonAtomicBinOp(
        B, Op, V,
        B.CreateCall(UpdateDPP,
                     {Identity, V, B.getInt32(DPP::BCAST15), B.getInt32(0xa),
                      B.getInt32(0xf), B.getFalse()}));
    V = buildNonAtomicBinOp(
        B, Op, V,
        B.CreateCall(UpdateDPP,
                     {Identity, V, B.getInt32(DPP::BCAST31), B.getInt32(0xc),
                      B.getInt32(0xf), B.getFalse()}));
  } else {
    // On GFX10 all DPP operations are confined to a single row. To get cross-
    // row operations we have to use permlane or readlane.

    // Combine lane 15 into lanes 16..31 (and, for wave 64, lane 47 into lanes
    // 48..63).
    assert(ST->hasPermLaneX16());
    Value *const PermX = B.CreateIntrinsic(
        Intrinsic::amdgcn_permlanex16, {},
        {V, V, B.getInt32(-1), B.getInt32(-1), B.getFalse(), B.getFalse()});
    V = buildNonAtomicBinOp(
        B, Op, V,
        B.CreateCall(UpdateDPP,
                     {Identity, PermX, B.getInt32(DPP::QUAD_PERM_ID),
                      B.getInt32(0xa), B.getInt32(0xf), B.getFalse()}));
    if (!ST->isWave32()) {
      // Combine lane 31 into lanes 32..63.
      Value *const Lane31 = B.CreateIntrinsic(Intrinsic::amdgcn_readlane, {},
                                              {V, B.getInt32(31)});
      V = buildNonAtomicBinOp(
          B, Op, V,
          B.CreateCall(UpdateDPP,
                       {Identity, Lane31, B.getInt32(DPP::QUAD_PERM_ID),
                        B.getInt32(0xc), B.getInt32(0xf), B.getFalse()}));
    }
  }
  return V;
}

// Use the builder to create a shift right of V across the wavefront, with all
// lanes active, to turn an inclusive scan into an exclusive scan.
Value *AMDGPUAtomicOptimizerImpl::buildShiftRight(IRBuilder<> &B, Value *V,
                                                  Value *const Identity) const {
  Type *const Ty = V->getType();
  Module *M = B.GetInsertBlock()->getModule();
  Function *UpdateDPP =
      Intrinsic::getDeclaration(M, Intrinsic::amdgcn_update_dpp, Ty);

  if (ST->hasDPPWavefrontShifts()) {
    // GFX9 has DPP wavefront shift operations.
    V = B.CreateCall(UpdateDPP,
                     {Identity, V, B.getInt32(DPP::WAVE_SHR1), B.getInt32(0xf),
                      B.getInt32(0xf), B.getFalse()});
  } else {
    Function *ReadLane =
        Intrinsic::getDeclaration(M, Intrinsic::amdgcn_readlane, {});
    Function *WriteLane =
        Intrinsic::getDeclaration(M, Intrinsic::amdgcn_writelane, {});

    // On GFX10 all DPP operations are confined to a single row. To get cross-
    // row operations we have to use permlane or readlane.
    Value *Old = V;
    V = B.CreateCall(UpdateDPP,
                     {Identity, V, B.getInt32(DPP::ROW_SHR0 + 1),
                      B.getInt32(0xf), B.getInt32(0xf), B.getFalse()});

    // Copy the old lane 15 to the new lane 16.
    V = B.CreateCall(WriteLane, {B.CreateCall(ReadLane, {Old, B.getInt32(15)}),
                                 B.getInt32(16), V});

    if (!ST->isWave32()) {
      // Copy the old lane 31 to the new lane 32.
      V = B.CreateCall(
          WriteLane,
          {B.CreateCall(ReadLane, {Old, B.getInt32(31)}), B.getInt32(32), V});

      // Copy the old lane 47 to the new lane 48.
      V = B.CreateCall(
          WriteLane,
          {B.CreateCall(ReadLane, {Old, B.getInt32(47)}), B.getInt32(48), V});
    }
  }

  return V;
}

// Use the builder to create an exclusive scan and compute the final reduced
// value using an iterative approach. This provides an alternative
// implementation to DPP which uses WMM for scan computations. This API iterate
// over active lanes to read, compute and update the value using
// readlane and writelane intrinsics.
std::pair<Value *, Value *> AMDGPUAtomicOptimizerImpl::buildScanIteratively(
    IRBuilder<> &B, AtomicRMWInst::BinOp Op, Value *const Identity, Value *V,
    Instruction &I, BasicBlock *ComputeLoop, BasicBlock *ComputeEnd) const {

  auto *Ty = I.getType();
  auto *WaveTy = B.getIntNTy(ST->getWavefrontSize());
  auto *EntryBB = I.getParent();
  auto NeedResult = !I.use_empty();

  auto *Ballot =
      B.CreateIntrinsic(Intrinsic::amdgcn_ballot, WaveTy, B.getTrue());

  // Start inserting instructions for ComputeLoop block
  B.SetInsertPoint(ComputeLoop);
  // Phi nodes for Accumulator, Scan results destination, and Active Lanes
  auto *Accumulator = B.CreatePHI(Ty, 2, "Accumulator");
  Accumulator->addIncoming(Identity, EntryBB);
  PHINode *OldValuePhi = nullptr;
  if (NeedResult) {
    OldValuePhi = B.CreatePHI(Ty, 2, "OldValuePhi");
    OldValuePhi->addIncoming(PoisonValue::get(Ty), EntryBB);
  }
  auto *ActiveBits = B.CreatePHI(WaveTy, 2, "ActiveBits");
  ActiveBits->addIncoming(Ballot, EntryBB);

  // Use llvm.cttz instrinsic to find the lowest remaining active lane.
  auto *FF1 =
      B.CreateIntrinsic(Intrinsic::cttz, WaveTy, {ActiveBits, B.getTrue()});
  auto *LaneIdxInt = B.CreateTrunc(FF1, Ty);

  // Get the value required for atomic operation
  auto *LaneValue =
      B.CreateIntrinsic(Intrinsic::amdgcn_readlane, {}, {V, LaneIdxInt});

  // Perform writelane if intermediate scan results are required later in the
  // kernel computations
  Value *OldValue = nullptr;
  if (NeedResult) {
    OldValue = B.CreateIntrinsic(Intrinsic::amdgcn_writelane, {},
                                 {Accumulator, LaneIdxInt, OldValuePhi});
    OldValuePhi->addIncoming(OldValue, ComputeLoop);
  }

  // Accumulate the results
  auto *NewAccumulator = buildNonAtomicBinOp(B, Op, Accumulator, LaneValue);
  Accumulator->addIncoming(NewAccumulator, ComputeLoop);

  // Set bit to zero of current active lane so that for next iteration llvm.cttz
  // return the next active lane
  auto *Mask = B.CreateShl(ConstantInt::get(WaveTy, 1), FF1);

  auto *InverseMask = B.CreateXor(Mask, ConstantInt::get(WaveTy, -1));
  auto *NewActiveBits = B.CreateAnd(ActiveBits, InverseMask);
  ActiveBits->addIncoming(NewActiveBits, ComputeLoop);

  // Branch out of the loop when all lanes are processed.
  auto *IsEnd = B.CreateICmpEQ(NewActiveBits, ConstantInt::get(WaveTy, 0));
  B.CreateCondBr(IsEnd, ComputeEnd, ComputeLoop);

  B.SetInsertPoint(ComputeEnd);

  return {OldValue, NewAccumulator};
}

static APInt getIdentityValueForAtomicOp(AtomicRMWInst::BinOp Op,
                                         unsigned BitWidth) {
  switch (Op) {
  default:
    llvm_unreachable("Unhandled atomic op");
  case AtomicRMWInst::Add:
  case AtomicRMWInst::Sub:
  case AtomicRMWInst::Or:
  case AtomicRMWInst::Xor:
  case AtomicRMWInst::UMax:
    return APInt::getMinValue(BitWidth);
  case AtomicRMWInst::And:
  case AtomicRMWInst::UMin:
    return APInt::getMaxValue(BitWidth);
  case AtomicRMWInst::Max:
    return APInt::getSignedMinValue(BitWidth);
  case AtomicRMWInst::Min:
    return APInt::getSignedMaxValue(BitWidth);
  }
}

static Value *buildMul(IRBuilder<> &B, Value *LHS, Value *RHS) {
  const ConstantInt *CI = dyn_cast<ConstantInt>(LHS);
  return (CI && CI->isOne()) ? RHS : B.CreateMul(LHS, RHS);
}

void AMDGPUAtomicOptimizerImpl::optimizeAtomic(Instruction &I,
                                               AtomicRMWInst::BinOp Op,
                                               unsigned ValIdx,
                                               bool ValDivergent) const {
  // Start building just before the instruction.
  IRBuilder<> B(&I);

  // If we are in a pixel shader, because of how we have to mask out helper
  // lane invocations, we need to record the entry and exit BB's.
  BasicBlock *PixelEntryBB = nullptr;
  BasicBlock *PixelExitBB = nullptr;

  // If we're optimizing an atomic within a pixel shader, we need to wrap the
  // entire atomic operation in a helper-lane check. We do not want any helper
  // lanes that are around only for the purposes of derivatives to take part
  // in any cross-lane communication, and we use a branch on whether the lane is
  // live to do this.
  if (IsPixelShader) {
    // Record I's original position as the entry block.
    PixelEntryBB = I.getParent();

    Value *const Cond = B.CreateIntrinsic(Intrinsic::amdgcn_ps_live, {}, {});
    Instruction *const NonHelperTerminator =
        SplitBlockAndInsertIfThen(Cond, &I, false, nullptr, &DTU, nullptr);

    // Record I's new position as the exit block.
    PixelExitBB = I.getParent();

    I.moveBefore(NonHelperTerminator);
    B.SetInsertPoint(&I);
  }

  Type *const Ty = I.getType();
  const unsigned TyBitWidth = DL->getTypeSizeInBits(Ty);
  auto *const VecTy = FixedVectorType::get(B.getInt32Ty(), 2);

  // This is the value in the atomic operation we need to combine in order to
  // reduce the number of atomic operations.
  Value *const V = I.getOperand(ValIdx);

  // We need to know how many lanes are active within the wavefront, and we do
  // this by doing a ballot of active lanes.
  Type *const WaveTy = B.getIntNTy(ST->getWavefrontSize());
  CallInst *const Ballot =
      B.CreateIntrinsic(Intrinsic::amdgcn_ballot, WaveTy, B.getTrue());

  // We need to know how many lanes are active within the wavefront that are
  // below us. If we counted each lane linearly starting from 0, a lane is
  // below us only if its associated index was less than ours. We do this by
  // using the mbcnt intrinsic.
  Value *Mbcnt;
  if (ST->isWave32()) {
    Mbcnt = B.CreateIntrinsic(Intrinsic::amdgcn_mbcnt_lo, {},
                              {Ballot, B.getInt32(0)});
  } else {
    Value *const BitCast = B.CreateBitCast(Ballot, VecTy);
    Value *const ExtractLo = B.CreateExtractElement(BitCast, B.getInt32(0));
    Value *const ExtractHi = B.CreateExtractElement(BitCast, B.getInt32(1));
    Mbcnt = B.CreateIntrinsic(Intrinsic::amdgcn_mbcnt_lo, {},
                              {ExtractLo, B.getInt32(0)});
    Mbcnt =
        B.CreateIntrinsic(Intrinsic::amdgcn_mbcnt_hi, {}, {ExtractHi, Mbcnt});
  }
  Mbcnt = B.CreateIntCast(Mbcnt, Ty, false);

  Value *const Identity = B.getInt(getIdentityValueForAtomicOp(Op, TyBitWidth));

  Value *ExclScan = nullptr;
  Value *NewV = nullptr;

  const bool NeedResult = !I.use_empty();

  Function *F = I.getFunction();
  LLVMContext &C = F->getContext();
  BasicBlock *ComputeLoop = nullptr;
  BasicBlock *ComputeEnd = nullptr;
  // If we have a divergent value in each lane, we need to combine the value
  // using DPP.
  if (ValDivergent) {
    const AtomicRMWInst::BinOp ScanOp =
        Op == AtomicRMWInst::Sub ? AtomicRMWInst::Add : Op;
    if (ScanImpl == ScanOptions::DPP) {
      // First we need to set all inactive invocations to the identity value, so
      // that they can correctly contribute to the final result.
      NewV =
          B.CreateIntrinsic(Intrinsic::amdgcn_set_inactive, Ty, {V, Identity});
      const AtomicRMWInst::BinOp ScanOp =
          Op == AtomicRMWInst::Sub ? AtomicRMWInst::Add : Op;
      if (!NeedResult && ST->hasPermLaneX16()) {
        // On GFX10 the permlanex16 instruction helps us build a reduction
        // without too many readlanes and writelanes, which are generally bad
        // for performance.
        NewV = buildReduction(B, ScanOp, NewV, Identity);
      } else {
        NewV = buildScan(B, ScanOp, NewV, Identity);
        if (NeedResult)
          ExclScan = buildShiftRight(B, NewV, Identity);
        // Read the value from the last lane, which has accumulated the values
        // of each active lane in the wavefront. This will be our new value
        // which we will provide to the atomic operation.
        Value *const LastLaneIdx = B.getInt32(ST->getWavefrontSize() - 1);
        assert(TyBitWidth == 32);
        NewV = B.CreateIntrinsic(Intrinsic::amdgcn_readlane, {},
                                 {NewV, LastLaneIdx});
      }
      // Finally mark the readlanes in the WWM section.
      NewV = B.CreateIntrinsic(Intrinsic::amdgcn_strict_wwm, Ty, NewV);
<<<<<<< HEAD
    } else {
      // Alternative implementation for scan
      ComputeLoop = BasicBlock::Create(C, "ComputeLoop", F);
      ComputeEnd = BasicBlock::Create(C, "ComputeEnd", F);
      std::tie(ExclScan, NewV) = buildScanIteratively(B, ScanOp, Identity, V, I,
                                                      ComputeLoop, ComputeEnd);
=======
    } else if (ScanImpl == ScanOptions::Iterative) {
      // Alternative implementation for scan
      ComputeLoop = BasicBlock::Create(C, "ComputeLoop", F);
      ComputeEnd = BasicBlock::Create(C, "ComputeEnd", F);
      std::tie(ExclScan, NewV) = buildScanIteratively(B, ScanOp, Identity, V, I,
                                                      ComputeLoop, ComputeEnd);
    } else {
      llvm_unreachable("Atomic Optimzer is disabled for None strategy");
>>>>>>> bac3a63c
    }
  } else {
    switch (Op) {
    default:
      llvm_unreachable("Unhandled atomic op");

    case AtomicRMWInst::Add:
    case AtomicRMWInst::Sub: {
      // The new value we will be contributing to the atomic operation is the
      // old value times the number of active lanes.
      Value *const Ctpop = B.CreateIntCast(
          B.CreateUnaryIntrinsic(Intrinsic::ctpop, Ballot), Ty, false);
      NewV = buildMul(B, V, Ctpop);
      break;
    }

    case AtomicRMWInst::And:
    case AtomicRMWInst::Or:
    case AtomicRMWInst::Max:
    case AtomicRMWInst::Min:
    case AtomicRMWInst::UMax:
    case AtomicRMWInst::UMin:
      // These operations with a uniform value are idempotent: doing the atomic
      // operation multiple times has the same effect as doing it once.
      NewV = V;
      break;

    case AtomicRMWInst::Xor:
      // The new value we will be contributing to the atomic operation is the
      // old value times the parity of the number of active lanes.
      Value *const Ctpop = B.CreateIntCast(
          B.CreateUnaryIntrinsic(Intrinsic::ctpop, Ballot), Ty, false);
      NewV = buildMul(B, V, B.CreateAnd(Ctpop, 1));
      break;
    }
  }

  // We only want a single lane to enter our new control flow, and we do this
  // by checking if there are any active lanes below us. Only one lane will
  // have 0 active lanes below us, so that will be the only one to progress.
  Value *const Cond = B.CreateICmpEQ(Mbcnt, B.getIntN(TyBitWidth, 0));

  // Store I's original basic block before we split the block.
  BasicBlock *const EntryBB = I.getParent();

  // We need to introduce some new control flow to force a single lane to be
  // active. We do this by splitting I's basic block at I, and introducing the
  // new block such that:
  // entry --> single_lane -\
  //       \------------------> exit
  Instruction *const SingleLaneTerminator =
      SplitBlockAndInsertIfThen(Cond, &I, false, nullptr, &DTU, nullptr);

  // At this point, we have split the I's block to allow one lane in wavefront
  // to update the precomputed reduced value. Also, completed the codegen for
  // new control flow i.e. iterative loop which perform reduction and scan using
  // ComputeLoop and ComputeEnd.
  // For the new control flow, we need to move branch instruction i.e.
  // terminator created during SplitBlockAndInsertIfThen from I's block to
  // ComputeEnd block. We also need to set up predecessor to next block when
  // single lane done updating the final reduced value.
  BasicBlock *Predecessor = nullptr;
  if (ValDivergent && ScanImpl == ScanOptions::Iterative) {
    // Move terminator from I's block to ComputeEnd block.
    Instruction *Terminator = EntryBB->getTerminator();
    B.SetInsertPoint(ComputeEnd);
    Terminator->removeFromParent();
    B.Insert(Terminator);

    // Branch to ComputeLoop Block unconditionally from the I's block for
    // iterative approach.
    B.SetInsertPoint(EntryBB);
    B.CreateBr(ComputeLoop);

    // Update the dominator tree for new control flow.
    DTU.applyUpdates(
        {{DominatorTree::Insert, EntryBB, ComputeLoop},
         {DominatorTree::Insert, ComputeLoop, ComputeEnd},
         {DominatorTree::Delete, EntryBB, SingleLaneTerminator->getParent()}});

    Predecessor = ComputeEnd;
  } else {
    Predecessor = EntryBB;
  }
  // Move the IR builder into single_lane next.
  B.SetInsertPoint(SingleLaneTerminator);

  // Clone the original atomic operation into single lane, replacing the
  // original value with our newly created one.
  Instruction *const NewI = I.clone();
  B.Insert(NewI);
  NewI->setOperand(ValIdx, NewV);

  // Move the IR builder into exit next, and start inserting just before the
  // original instruction.
  B.SetInsertPoint(&I);

  if (NeedResult) {
    // Create a PHI node to get our new atomic result into the exit block.
    PHINode *const PHI = B.CreatePHI(Ty, 2);
    PHI->addIncoming(PoisonValue::get(Ty), Predecessor);
    PHI->addIncoming(NewI, SingleLaneTerminator->getParent());

    // We need to broadcast the value who was the lowest active lane (the first
    // lane) to all other lanes in the wavefront. We use an intrinsic for this,
    // but have to handle 64-bit broadcasts with two calls to this intrinsic.
    Value *BroadcastI = nullptr;

    if (TyBitWidth == 64) {
      Value *const ExtractLo = B.CreateTrunc(PHI, B.getInt32Ty());
      Value *const ExtractHi =
          B.CreateTrunc(B.CreateLShr(PHI, 32), B.getInt32Ty());
      CallInst *const ReadFirstLaneLo =
          B.CreateIntrinsic(Intrinsic::amdgcn_readfirstlane, {}, ExtractLo);
      CallInst *const ReadFirstLaneHi =
          B.CreateIntrinsic(Intrinsic::amdgcn_readfirstlane, {}, ExtractHi);
      Value *const PartialInsert = B.CreateInsertElement(
          PoisonValue::get(VecTy), ReadFirstLaneLo, B.getInt32(0));
      Value *const Insert =
          B.CreateInsertElement(PartialInsert, ReadFirstLaneHi, B.getInt32(1));
      BroadcastI = B.CreateBitCast(Insert, Ty);
    } else if (TyBitWidth == 32) {

      BroadcastI = B.CreateIntrinsic(Intrinsic::amdgcn_readfirstlane, {}, PHI);
    } else {
      llvm_unreachable("Unhandled atomic bit width");
    }

    // Now that we have the result of our single atomic operation, we need to
    // get our individual lane's slice into the result. We use the lane offset
    // we previously calculated combined with the atomic result value we got
    // from the first lane, to get our lane's index into the atomic result.
    Value *LaneOffset = nullptr;
    if (ValDivergent) {
      if (ScanImpl == ScanOptions::DPP) {
        LaneOffset =
            B.CreateIntrinsic(Intrinsic::amdgcn_strict_wwm, Ty, ExclScan);
<<<<<<< HEAD
      } else {
        LaneOffset = ExclScan;
=======
      } else if (ScanImpl == ScanOptions::Iterative) {
        LaneOffset = ExclScan;
      } else {
        llvm_unreachable("Atomic Optimzer is disabled for None strategy");
>>>>>>> bac3a63c
      }
    } else {
      switch (Op) {
      default:
        llvm_unreachable("Unhandled atomic op");
      case AtomicRMWInst::Add:
      case AtomicRMWInst::Sub:
        LaneOffset = buildMul(B, V, Mbcnt);
        break;
      case AtomicRMWInst::And:
      case AtomicRMWInst::Or:
      case AtomicRMWInst::Max:
      case AtomicRMWInst::Min:
      case AtomicRMWInst::UMax:
      case AtomicRMWInst::UMin:
        LaneOffset = B.CreateSelect(Cond, Identity, V);
        break;
      case AtomicRMWInst::Xor:
        LaneOffset = buildMul(B, V, B.CreateAnd(Mbcnt, 1));
        break;
      }
    }
    Value *const Result = buildNonAtomicBinOp(B, Op, BroadcastI, LaneOffset);

    if (IsPixelShader) {
      // Need a final PHI to reconverge to above the helper lane branch mask.
      B.SetInsertPoint(PixelExitBB->getFirstNonPHI());

      PHINode *const PHI = B.CreatePHI(Ty, 2);
      PHI->addIncoming(PoisonValue::get(Ty), PixelEntryBB);
      PHI->addIncoming(Result, I.getParent());
      I.replaceAllUsesWith(PHI);
    } else {
      // Replace the original atomic instruction with the new one.
      I.replaceAllUsesWith(Result);
    }
  }

  // And delete the original.
  I.eraseFromParent();
}

INITIALIZE_PASS_BEGIN(AMDGPUAtomicOptimizer, DEBUG_TYPE,
                      "AMDGPU atomic optimizations", false, false)
INITIALIZE_PASS_DEPENDENCY(UniformityInfoWrapperPass)
INITIALIZE_PASS_DEPENDENCY(TargetPassConfig)
INITIALIZE_PASS_END(AMDGPUAtomicOptimizer, DEBUG_TYPE,
                    "AMDGPU atomic optimizations", false, false)

FunctionPass *llvm::createAMDGPUAtomicOptimizerPass(ScanOptions ScanStrategy) {
  return new AMDGPUAtomicOptimizer(ScanStrategy);
}<|MERGE_RESOLUTION|>--- conflicted
+++ resolved
@@ -723,14 +723,6 @@
       }
       // Finally mark the readlanes in the WWM section.
       NewV = B.CreateIntrinsic(Intrinsic::amdgcn_strict_wwm, Ty, NewV);
-<<<<<<< HEAD
-    } else {
-      // Alternative implementation for scan
-      ComputeLoop = BasicBlock::Create(C, "ComputeLoop", F);
-      ComputeEnd = BasicBlock::Create(C, "ComputeEnd", F);
-      std::tie(ExclScan, NewV) = buildScanIteratively(B, ScanOp, Identity, V, I,
-                                                      ComputeLoop, ComputeEnd);
-=======
     } else if (ScanImpl == ScanOptions::Iterative) {
       // Alternative implementation for scan
       ComputeLoop = BasicBlock::Create(C, "ComputeLoop", F);
@@ -739,7 +731,6 @@
                                                       ComputeLoop, ComputeEnd);
     } else {
       llvm_unreachable("Atomic Optimzer is disabled for None strategy");
->>>>>>> bac3a63c
     }
   } else {
     switch (Op) {
@@ -877,15 +868,10 @@
       if (ScanImpl == ScanOptions::DPP) {
         LaneOffset =
             B.CreateIntrinsic(Intrinsic::amdgcn_strict_wwm, Ty, ExclScan);
-<<<<<<< HEAD
-      } else {
-        LaneOffset = ExclScan;
-=======
       } else if (ScanImpl == ScanOptions::Iterative) {
         LaneOffset = ExclScan;
       } else {
         llvm_unreachable("Atomic Optimzer is disabled for None strategy");
->>>>>>> bac3a63c
       }
     } else {
       switch (Op) {
