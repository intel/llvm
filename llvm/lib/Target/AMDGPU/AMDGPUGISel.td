--- conflicted
+++ resolved
@@ -128,24 +128,18 @@
 def gi_global_saddr_cpol :
     GIComplexOperandMatcher<s64, "selectGlobalSAddrCPol">,
     GIComplexPatternEquiv<GlobalSAddrCPol>;
-<<<<<<< HEAD
-=======
 def gi_global_saddr_cpol_m0 :
     GIComplexOperandMatcher<s64, "selectGlobalSAddrCPolM0">,
     GIComplexPatternEquiv<GlobalSAddrCPolM0>;
->>>>>>> 35227056
 def gi_global_saddr_glc :
     GIComplexOperandMatcher<s64, "selectGlobalSAddrGLC">,
     GIComplexPatternEquiv<GlobalSAddrGLC>;
 def gi_global_saddr_no_ioffset :
     GIComplexOperandMatcher<s64, "selectGlobalSAddrNoIOffset">,
     GIComplexPatternEquiv<GlobalSAddrNoIOffset>;
-<<<<<<< HEAD
-=======
 def gi_global_saddr_no_ioffset_m0 :
     GIComplexOperandMatcher<s64, "selectGlobalSAddrNoIOffsetM0">,
     GIComplexPatternEquiv<GlobalSAddrNoIOffsetM0>;
->>>>>>> 35227056
 
 def gi_mubuf_scratch_offset :
     GIComplexOperandMatcher<s32, "selectMUBUFScratchOffset">,
