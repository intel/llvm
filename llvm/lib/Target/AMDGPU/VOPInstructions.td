//===-- VOPInstructions.td - Vector Instruction Definitions ---------------===//
//
// Part of the LLVM Project, under the Apache License v2.0 with LLVM Exceptions.
// See https://llvm.org/LICENSE.txt for license information.
// SPDX-License-Identifier: Apache-2.0 WITH LLVM-exception
//
//===----------------------------------------------------------------------===//

// dummies for outer let
class LetDummies {
  bit TRANS;
  bit ReadsModeReg;
  bit mayRaiseFPException;
  bit isCommutable;
  bit isConvertibleToThreeAddress;
  bit isMoveImm;
  bit isReMaterializable;
  bit isConvergent;
  bit isAsCheapAsAMove;
  bit FPDPRounding;
  Predicate SubtargetPredicate;
  string Constraints;
  string DisableEncoding;
  list<SchedReadWrite> SchedRW;
  list<Register> Uses;
  list<Register> Defs;
  list<Predicate> OtherPredicates;
  Predicate AssemblerPredicate;
  string DecoderNamespace;
}

class VOP <string opName> {
  string OpName = opName;
}

// First 13 insts from VOPDY are also VOPDX. DOT2ACC_F32_BF16 is omitted
defvar VOPDX_Max_Index = 12;
defvar VOPD3X_Max_Index = 36;

class VOPD_Component<bits<6> OpIn, string vOPDName> {
  Instruction BaseVOP = !cast<Instruction>(NAME);
  string VOPDName = "v_dual_" # !substr(vOPDName, 2);
  bits<6> VOPDOp = OpIn;
  bit CanBeVOPDX = !le(VOPDOp, VOPDX_Max_Index);
  bit CanBeVOPD3X = !and(!le(VOPDOp, VOPD3X_Max_Index),
                         !and(!ne(vOPDName, "v_bitop2_b32"),
                              !and(!ne(vOPDName, "v_max_i32"),
                                   !ne(vOPDName, "v_min_i32"))));
}

class VOPAnyCommon <dag outs, dag ins, string asm, list<dag> pattern> :
    InstSI <outs, ins, asm, pattern> {

  let mayLoad = 0;
  let mayStore = 0;
  let hasSideEffects = 0;
  let UseNamedOperandTable = 1;
  let VALU = 1;
  let Uses = !if(ReadsModeReg, [MODE, EXEC], [EXEC]);
}

class VOP_Pseudo <string opName, string suffix, VOPProfile P, dag outs, dag ins,
                  string asm, list<dag> pattern> :
  InstSI <outs, ins, asm, pattern>,
  VOP <opName>,
  SIMCInstr <opName#suffix, SIEncodingFamily.NONE> {
  let isPseudo = 1;
  let isCodeGenOnly = 1;
  let UseNamedOperandTable = 1;

  string Mnemonic = opName;
  Instruction Opcode = !cast<Instruction>(NAME);
  bit IsTrue16 = P.IsTrue16;
  VOPProfile Pfl = P;

  string AsmOperands;
}

class VOP3Common <dag outs, dag ins, string asm = "",
                  list<dag> pattern = [], bit HasMods = 0> :
  VOPAnyCommon <outs, ins, asm, pattern> {

  // Using complex patterns gives VOP3 patterns a very high complexity rating,
  // but standalone patterns are almost always preferred, so we need to adjust the
  // priority lower.  The goal is to use a high number to reduce complexity to
  // zero (or less than zero).
  let AddedComplexity = -1000;

  let VOP3 = 1;

  let AsmVariantName = AMDGPUAsmVariants.VOP3;
  let AsmMatchConverter = !if(HasMods, "cvtVOP3", "");

  let isCodeGenOnly = 0;

  int Size = 8;

  // Because SGPRs may be allowed if there are multiple operands, we
  // need a post-isel hook to insert copies in order to avoid
  // violating constant bus requirements.
  let hasPostISelHook = 1;
}

class VOP3_Pseudo <string opName, VOPProfile P, list<dag> pattern = [],
                   bit isVOP3P = 0, bit isVop3OpSel = 0> :
  VOP_Pseudo <opName, "_e64", P, P.Outs64,
              !if(isVop3OpSel,
                  P.InsVOP3OpSel,
                  !if(!and(isVOP3P, P.IsPacked), P.InsVOP3P, P.Ins64)),
              "", pattern> {

  let VOP3_OPSEL = isVop3OpSel;
  let IsPacked = P.IsPacked;
  let IsMAI = P.IsMAI;
  let IsWMMA = P.IsWMMA;
  let IsSWMMAC = P.IsSWMMAC;

  bit HasFP8DstByteSel = P.HasFP8DstByteSel;
  bit HasFP4DstByteSel = P.HasFP4DstByteSel;

  let AsmOperands = !if(!and(isVOP3P, P.IsPacked), P.AsmVOP3P, P.Asm64);

  let Size = 8;
  let mayLoad = 0;
  let mayStore = 0;
  let hasSideEffects = 0;

  // Because SGPRs may be allowed if there are multiple operands, we
  // need a post-isel hook to insert copies in order to avoid
  // violating constant bus requirements.
  let hasPostISelHook = 1;

  // Using complex patterns gives VOP3 patterns a very high complexity rating,
  // but standalone patterns are almost always preferred, so we need to adjust the
  // priority lower.  The goal is to use a high number to reduce complexity to
  // zero (or less than zero).
  let AddedComplexity = -1000;

  let VOP3 = 1;
  let VALU = 1;
  let FPClamp = P.HasFPClamp;
  let IntClamp = P.HasIntClamp;
  let ClampLo = P.HasClampLo;
  let ClampHi = P.HasClampHi;

  let ReadsModeReg = !or(P.DstVT.isFP, P.Src0VT.isFP);

  let mayRaiseFPException = ReadsModeReg;
  let Uses = !if(ReadsModeReg, [MODE, EXEC], [EXEC]);

  let AsmVariantName = AMDGPUAsmVariants.VOP3;
  let AsmMatchConverter =
    !if(isVOP3P,
        "cvtVOP3P",
        !if(!or(P.HasModifiers, P.HasOMod, P.HasClamp),
            "cvtVOP3",
            ""));
}

class VOP3P_Pseudo <string opName, VOPProfile P, list<dag> pattern = []> :
  VOP3_Pseudo<opName, P, pattern, 1> {
  let VOP3P = 1;
  let IsDOT = P.IsDOT;
}

class VOP_Real<VOP_Pseudo ps> {
  Instruction Opcode = !cast<Instruction>(NAME);
  bit IsSingle = ps.Pfl.IsSingle;
}

class VOP3_Real <VOP_Pseudo ps, int EncodingFamily, string asm_name = ps.Mnemonic> :
  VOP_Real <ps>,
  InstSI <ps.OutOperandList, ps.InOperandList, asm_name # ps.AsmOperands, []>,
  SIMCInstr <ps.PseudoInstr, EncodingFamily> {

  let VALU = 1;
  let VOP3 = 1;
  let isPseudo = 0;
  let isCodeGenOnly = 0;
  let UseNamedOperandTable = 1;

  // copy relevant pseudo op flags
  let SubtargetPredicate = ps.SubtargetPredicate;
  let WaveSizePredicate  = ps.WaveSizePredicate;
  let OtherPredicates    = ps.OtherPredicates;
  let True16Predicate    = ps.True16Predicate;
  let AsmMatchConverter  = ps.AsmMatchConverter;
  let AsmVariantName     = ps.AsmVariantName;
  let Constraints        = ps.Constraints;
  let TSFlags            = ps.TSFlags;
  let UseNamedOperandTable = ps.UseNamedOperandTable;
  let Uses                 = ps.Uses;
  let Defs                 = ps.Defs;
  let SchedRW              = ps.SchedRW;
  let mayLoad              = ps.mayLoad;
  let mayStore             = ps.mayStore;
  let TRANS                = ps.TRANS;
  let isConvergent         = ps.isConvergent;

  VOPProfile Pfl = ps.Pfl;
}

class VOP3_Real_Gen <VOP_Pseudo ps, GFXGen Gen, string asm_name = ps.Mnemonic> :
  VOP3_Real <ps, Gen.Subtarget, asm_name> {
  let AssemblerPredicate = Gen.AssemblerPredicate;
  let True16Predicate = !if(ps.Pfl.IsRealTrue16, UseRealTrue16Insts, NoTrue16Predicate);
  let DecoderNamespace = Gen.DecoderNamespace#
                         !if(ps.Pfl.IsRealTrue16, "", "_FAKE16");
}

// XXX - Is there any reason to distinguish this from regular VOP3
// here?
class VOP3P_Real<VOP_Pseudo ps, int EncodingFamily, string asm_name = ps.Mnemonic> :
  VOP3_Real<ps, EncodingFamily, asm_name> {

  // The v_wmma pseudos have extra constraints that we do not want to impose on the real instruction.
  let Constraints        = !if(!eq(!substr(ps.Mnemonic,0,6), "v_wmma"), "", ps.Constraints);
}

class VOP3P_Real_Gen<VOP_Pseudo ps, GFXGen Gen, string asm_name = ps.Mnemonic> :
  VOP3P_Real<ps, Gen.Subtarget, asm_name> {
  let AssemblerPredicate = Gen.AssemblerPredicate;
  let DecoderNamespace = Gen.DecoderNamespace;
}

class VOP3a<VOPProfile P> : Enc64 {
  bits<4> src0_modifiers;
  bits<9> src0;
  bits<3> src1_modifiers;
  bits<9> src1;
  bits<3> src2_modifiers;
  bits<9> src2;
  bits<1> clamp;
  bits<2> omod;

  let Inst{8}     = !if(P.HasSrc0Mods, src0_modifiers{1}, 0);
  let Inst{9}     = !if(P.HasSrc1Mods, src1_modifiers{1}, 0);
  let Inst{10}    = !if(P.HasSrc2Mods, src2_modifiers{1}, 0);

  let Inst{31-26} = 0x34; //encoding
  let Inst{40-32} = !if(P.HasSrc0, src0, 0);
  let Inst{49-41} = !if(P.HasSrc1, src1, 0);
  let Inst{58-50} = !if(P.HasSrc2, src2, 0);
  let Inst{60-59} = !if(P.HasOMod, omod, 0);
  let Inst{61}    = !if(P.HasSrc0Mods, src0_modifiers{0}, 0);
  let Inst{62}    = !if(P.HasSrc1Mods, src1_modifiers{0}, 0);
  let Inst{63}    = !if(P.HasSrc2Mods, src2_modifiers{0}, 0);
}

// To avoid having different version of every type of operand depending on if
// they are part of a True16 instruction or not, the operand encoding should be
// the same for SGPR, imm, and VGPR_32 whether the instruction is True16 or not.
class VOP3a_t16<VOPProfile P> : Enc64 {
  bits<11> vdst;
  bits<4> src0_modifiers;
  bits<11> src0;
  bits<3> src1_modifiers;
  bits<11> src1;
  bits<3> src2_modifiers;
  bits<11> src2;
  bits<1> clamp;
  bits<2> omod;

  let Inst{7-0} = !if(P.EmitDst, vdst{7-0}, 0);
  let Inst{8}     = !if(P.HasSrc0Mods, src0_modifiers{1}, 0);
  let Inst{9}     = !if(P.HasSrc1Mods, src1_modifiers{1}, 0);
  let Inst{10}    = !if(P.HasSrc2Mods, src2_modifiers{1}, 0);
  // 16-bit select fields which can be interpreted as OpSel or hi/lo suffix
  let Inst{11} = !if(P.HasSrc0Mods, src0_modifiers{2}, 0);
  let Inst{12} = !if(P.HasSrc1Mods, src1_modifiers{2}, 0);
  let Inst{13} = !if(P.HasSrc2Mods, src2_modifiers{2}, 0);
  let Inst{14} = !if(!and(P.HasDst, P.HasSrc0Mods), src0_modifiers{3}, 0);
  let Inst{15} = !if(P.HasClamp, clamp{0}, 0);

  let Inst{31-26} = 0x35;
  let Inst{40-32} = !if(P.HasSrc0, src0{8-0}, 0);
  let Inst{49-41} = !if(P.HasSrc1, src1{8-0}, 0);
  let Inst{58-50} = !if(P.HasSrc2, src2{8-0}, 0);
  let Inst{60-59} = !if(P.HasOMod, omod, 0);
  let Inst{61}    = !if(P.HasSrc0Mods, src0_modifiers{0}, 0);
  let Inst{62}    = !if(P.HasSrc1Mods, src1_modifiers{0}, 0);
  let Inst{63}    = !if(P.HasSrc2Mods, src2_modifiers{0}, 0);
}

class VOP3a_gfx6_gfx7<bits<9> op, VOPProfile p> : VOP3a<p> {
  let Inst{11}    = !if(p.HasClamp, clamp{0}, 0);
  let Inst{25-17} = op;
}

class VOP3a_gfx10<bits<10> op, VOPProfile p> : VOP3a<p> {
  let Inst{15}    = !if(p.HasClamp, clamp{0}, 0);
  let Inst{25-16} = op;
  let Inst{31-26} = 0x35;
}

class VOP3a_gfx11_gfx12<bits<10> op, VOPProfile p> : VOP3a_gfx10<op, p>;

class VOP3a_vi <bits<10> op, VOPProfile P> : VOP3a<P> {
  let Inst{25-16} = op;
  let Inst{15}    = !if(P.HasClamp, clamp{0}, 0);
}

class VOP3e_gfx6_gfx7<bits<9> op, VOPProfile p> : VOP3a_gfx6_gfx7<op, p> {
  bits<8> vdst;
  let Inst{7-0} = !if(p.EmitDst, vdst{7-0}, 0);
}

class VOP3e_gfx10<bits<10> op, VOPProfile p> : VOP3a_gfx10<op, p> {
  bits<8> vdst;
  let Inst{7-0} = !if(p.EmitDst, vdst{7-0}, 0);
}

class VOP3e_gfx11_gfx12<bits<10> op, VOPProfile p> : VOP3e_gfx10<op, p>;

class VOP3e_t16_gfx11_gfx12<bits<10> op, VOPProfile p> : VOP3a_t16<p> {
  let Inst{25-16} = op;
}

class VOP3e_vi <bits<10> op, VOPProfile P> : VOP3a_vi <op, P> {
  bits<8> vdst;
  let Inst{7-0} = !if(P.EmitDst, vdst{7-0}, 0);
}

class VOP3OpSel_gfx9 <bits<10> op, VOPProfile P> : VOP3e_vi <op, P> {
  let Inst{11} = !if(P.HasSrc0, src0_modifiers{2}, 0);
  let Inst{12} = !if(P.HasSrc1, src1_modifiers{2}, 0);
  let Inst{13} = !if(P.HasSrc2, src2_modifiers{2}, 0);
  let Inst{14} = !if(P.HasDst,  src0_modifiers{3}, 0);
}

// Special case for v_permlane16_swap_b32/v_permlane32_swap_b32
// op_sel[0]/op_sel[1] are treated as bound_ctrl and fi dpp operands.
class VOP3OpSelIsDPP_base  {
  bits<1> fi;
  bits<1> bound_ctrl;
}

class VOP3OpSelIsDPP_gfx9 <bits<10> op, VOPProfile P> : VOP3OpSelIsDPP_base, VOP3e_vi <op, P> {
  // OPSEL[0] specifies FI
  let Inst{11} = fi;
  // OPSEL[1] specifies BOUND_CTRL
  let Inst{12} = bound_ctrl;
}

class VOP3OpSelIsDPP_gfx12 <bits<10> op, VOPProfile P> : VOP3OpSelIsDPP_base, VOP3e_gfx11_gfx12 <op, P> {
  // OPSEL[0] specifies FI
  let Inst{11} = fi;
  // OPSEL[1] specifies BOUND_CTRL
  let Inst{12} = bound_ctrl;
}

class VOP3OpSel_gfx10<bits<10> op, VOPProfile p> : VOP3e_gfx10<op, p> {
  let Inst{11} = !if(p.HasSrc0, src0_modifiers{2}, 0);
  let Inst{12} = !if(p.HasSrc1, src1_modifiers{2}, 0);
  let Inst{13} = !if(p.HasSrc2, src2_modifiers{2}, 0);
  let Inst{14} = !if(p.HasDst,  src0_modifiers{3}, 0);
}

class VOP3OpSel_gfx11_gfx12<bits<10> op, VOPProfile p> : VOP3OpSel_gfx10<op, p>;

class VOP3FP8OpSel_src_bytesel_gfx11_gfx12<bits<10> op, VOPProfile p> : VOP3e_gfx10<op, p> {
  bits<2> byte_sel;
  let Inst{11-12} = byte_sel; // NB: bit order is intentionally reversed!
  let Inst{13} = !if(!and(p.HasOpSel, p.HasSrc2), src2_modifiers{2}, 0);
  let Inst{14} = !if(!and(p.HasOpSel, p.HasDst), src0_modifiers{3}, 0);
}

class VOP3FP8OpSel_dst_bytesel_gfx11_gfx12<bits<10> op, VOPProfile p> : VOP3e_gfx10<op, p> {
  bits<2> byte_sel;

  let Inst{11} = !if(!and(p.HasOpSel, p.HasSrc0Mods), src0_modifiers{2}, 0); // op_sel0
  let Inst{12} = !if(!and(p.HasOpSel, p.HasSrc1Mods), src1_modifiers{2}, 0); // op_sel1
  let Inst{14-13} = byte_sel;  // op_sel2/3
}

class VOP3DotOpSel_gfx11_gfx12<bits<10> op, VOPProfile p> :
    VOP3e_t16_gfx11_gfx12<op, p>{
  let Inst{11} = ?;
  let Inst{12} = ?;
  let Inst{13} = !if(p.HasSrc2Mods, src2_modifiers{2}, 0);
  let Inst{14} = !if(!and(p.HasDst, p.HasSrc0Mods),  src0_modifiers{3}, 0);
}

// NB: For V_INTERP* opcodes, src0 is encoded as src1 and vice versa
class VOP3Interp_vi <bits<10> op, VOPProfile P> : VOP3e_vi <op, P> {
  bits<2> attrchan;
  bits<6> attr;
  bits<1> high;

  let Inst{8}     = 0; // No modifiers for src0
  let Inst{61}    = 0;

  let Inst{9}     = !if(P.HasSrc0Mods, src0_modifiers{1}, 0);
  let Inst{62}    = !if(P.HasSrc0Mods, src0_modifiers{0}, 0);

  let Inst{37-32} = attr;
  let Inst{39-38} = attrchan;
  let Inst{40}    = !if(P.HasHigh, high, 0);

  let Inst{49-41} = src0;
}

class VOP3a_BITOP3_gfx12<bits<10> op, VOPProfile p> : VOP3e_gfx11_gfx12<op, p> {
  bits<8> bitop3;

  let Inst{60-59} = bitop3{7-6};
  let Inst{10-8}  = bitop3{5-3};
  let Inst{63-61} = bitop3{2-0};

  let Inst{11} = !if(p.HasOpSel, src0_modifiers{2}, 0);
  let Inst{12} = !if(p.HasOpSel, src1_modifiers{2}, 0);
  let Inst{13} = !if(p.HasOpSel, src2_modifiers{2}, 0);
  let Inst{14} = !if(p.HasOpSel, src0_modifiers{3}, 0);
}

class VOP3a_ScaleSel_gfx1250<bits<10> op, VOPProfile p> : VOP3e_gfx11_gfx12<op, p> {
  bits<4> scale_sel;

  let Inst{14-11} = scale_sel;
<<<<<<< HEAD
=======
}

class VOP3Interp_OpSel_gfx9<bits<10> op, VOPProfile p> : VOP3Interp_vi<op, p> {
  let Inst{11} = src0_modifiers{2};
  // There's no src1
  let Inst{13} = src2_modifiers{2};
  let Inst{14} = !if(p.HasDst,  src0_modifiers{3}, 0);
>>>>>>> 54c4ef26
}

class VOP3Interp_gfx10<bits<10> op, VOPProfile p> : VOP3e_gfx10<op, p> {
  bits<6> attr;
  bits<2> attrchan;
  bits<1> high;

  let Inst{8}     = 0;
  let Inst{9}     = !if(p.HasSrc0Mods, src0_modifiers{1}, 0);
  let Inst{37-32} = attr;
  let Inst{39-38} = attrchan;
  let Inst{40}    = !if(p.HasHigh, high, 0);
  let Inst{49-41} = src0;
  let Inst{61}    = 0;
  let Inst{62}    = !if(p.HasSrc0Mods, src0_modifiers{0}, 0);
}

class VOP3Interp_gfx11<bits<10> op, VOPProfile p> : VOP3Interp_gfx10<op, p>;

class VOP3be <VOPProfile P> : Enc64 {
  bits<8> vdst;
  bits<2> src0_modifiers;
  bits<9> src0;
  bits<2> src1_modifiers;
  bits<9> src1;
  bits<2> src2_modifiers;
  bits<9> src2;
  bits<7> sdst;
  bits<2> omod;

  let Inst{7-0}   = vdst;
  let Inst{14-8}  = sdst;
  let Inst{31-26} = 0x34; //encoding
  let Inst{40-32} = !if(P.HasSrc0, src0, 0);
  let Inst{49-41} = !if(P.HasSrc1, src1, 0);
  let Inst{58-50} = !if(P.HasSrc2, src2, 0);
  let Inst{60-59} = !if(P.HasOMod, omod, 0);
  let Inst{61}    = !if(P.HasSrc0Mods, src0_modifiers{0}, 0);
  let Inst{62}    = !if(P.HasSrc1Mods, src1_modifiers{0}, 0);
  let Inst{63}    = !if(P.HasSrc2Mods, src2_modifiers{0}, 0);
}

class VOP3Pe_Base {
  bits<8> vdst;
  bits<4> src0_modifiers;
  bits<9> src0;
  bits<4> src1_modifiers;
  bits<9> src1;
  bits<4> src2_modifiers;
  bits<9> src2;
  bits<1> clamp;
  bits<2> index_key_8bit;
  bits<1> index_key_16bit;
  bits<1> index_key_32bit;
  bits<3> matrix_a_fmt;
  bits<3> matrix_b_fmt;
  bits<1> matrix_a_scale;
  bits<1> matrix_b_scale;
  bits<2> matrix_a_scale_fmt;
  bits<2> matrix_b_scale_fmt;
  bits<1> matrix_a_reuse;
  bits<1> matrix_b_reuse;
}

class VOP3Pe <VOPProfile P> : Enc64, VOP3Pe_Base {
  let Inst{7-0} = !if(P.HasDst, vdst, 0);
  let Inst{8} = !if(P.HasSrc0Mods, src0_modifiers{1},
                                   !if(P.HasMatrixScale, matrix_b_scale_fmt{0}, 0)); // neg_hi src0
  let Inst{9} = !if(P.HasSrc1Mods, src1_modifiers{1},
                                   !if(P.HasMatrixScale, matrix_b_scale_fmt{1}, 0)); // neg_hi src1
  let Inst{10} = !if(P.HasSrc2Mods, src2_modifiers{1}, 0); // neg_hi src2

  let Inst{11} = !if(!and(P.HasSrc0, P.HasOpSel), src0_modifiers{2},
                     !if(P.HasMatrixScale, matrix_a_scale{0}, 0)); // op_sel(0)
  let Inst{12} = !if(!and(P.HasSrc1, P.HasOpSel), src1_modifiers{2}, 0); // op_sel(1)
  let Inst{13} = !if(!and(P.HasSrc2, P.HasOpSel), src2_modifiers{2},
                     !if(P.HasMatrixReuse, matrix_a_reuse, 0));    // op_sel(2)

  let Inst{14} = !cond(!and(P.HasSrc2, P.HasOpSel) : src2_modifiers{3},
                       P.IsDOT : 1,
                       P.HasMatrixReuse : matrix_b_reuse,
                       1: ?); // op_sel_hi(2)

  let Inst{15} = !if(P.HasClamp, clamp{0}, 0);

  let Inst{40-32} = !if(P.HasSrc0, src0, 0);
  let Inst{49-41} = !if(P.HasSrc1, src1, 0);
  let Inst{58-50} = !if(P.HasSrc2, src2, 0);
  let Inst{59}    = !cond(!and(P.HasSrc0, P.HasOpSel) : src0_modifiers{3},
                          P.IsDOT : 1,
                          P.HasMatrixScale : matrix_b_scale{0},
                          1: ?); // op_sel_hi(0)
  let Inst{60}    = !if(!and(P.HasSrc1, P.HasOpSel), src1_modifiers{3},
                        !if(P.HasMatrixScale, 0,
                            !if(P.IsDOT, 1, ?))); // op_sel_hi(1)
  let Inst{61}    = !if(P.HasSrc0Mods, src0_modifiers{0},
                                       !if(P.HasMatrixScale, matrix_a_scale_fmt{0}, 0)); // neg (lo)
  let Inst{62}    = !if(P.HasSrc1Mods, src1_modifiers{0},
                                       !if(P.HasMatrixScale, matrix_a_scale_fmt{1}, 0)); // neg (lo)
  let Inst{63}    = !if(P.HasSrc2Mods, src2_modifiers{0}, 0); // neg (lo)
}

class VOP3Pe_MAI_Base {
  bits<8> vdst;
  bits<10> src0;
  bits<10> src1;
  bits<9> src2;
  bits<3> blgp;
  bits<3> cbsz;
  bits<4> abid;
}

class VOP3Pe_MAI <bits<7> op, VOPProfile P, bit acc_cd = 0> : Enc64, VOP3Pe_MAI_Base {
  let Inst{7-0} = vdst;

  let Inst{10-8}  = !if(P.HasSrc1, cbsz, 0);
  let Inst{14-11} = !if(P.HasAbid, abid, 0);

  let Inst{15} = acc_cd;

  let Inst{22-16} = op;
  let Inst{31-23} = 0x1a7; //encoding
  let Inst{40-32} = !if(P.HasSrc0, src0{8-0}, 0);
  let Inst{49-41} = !if(P.HasSrc1, src1{8-0}, 0);
  let Inst{58-50} = !if(P.HasSrc2, src2, 0);

  let Inst{59}    = !if(P.HasSrc0, src0{9}, 0); // acc(0)
  let Inst{60}    = !if(P.HasSrc1, src1{9}, 0); // acc(1)

  let Inst{63-61} = !if(P.HasSrc1, blgp, 0);
}

class VOP3Pe_SMFMAC <bits<7> op> : Enc64 {
  bits<10> vdst; // VGPR or AGPR, but not SGPR. vdst{8} is not encoded in the instruction.
  bits<10> src0;
  bits<10> src1;
  bits<9> idx;
  bits<3> blgp;
  bits<3> cbsz;
  bits<4> abid;

  let blgp = 0;

  let Inst{7-0} = vdst{7-0};

  let Inst{10-8}  = cbsz;
  let Inst{14-11} = abid;

  let Inst{15} = vdst{9}; // acc(vdst)

  let Inst{22-16} = op;
  let Inst{31-23} = 0x1a7; // encoding
  let Inst{40-32} = src0{8-0};
  let Inst{49-41} = src1{8-0};
  let Inst{58-50} = idx;

  let Inst{59}    = src0{9}; // acc(0)
  let Inst{60}    = src1{9}; // acc(1)

  let Inst{63-61} = blgp;
}

class VOP3PXe <bits<7> op, VOPProfile MFMAPfl, bit acc_cd = 0> : Enc128, VOP3Pe_MAI_Base {
  bits<9> scale_src0;
  bits<9> scale_src1;

  //MFMALdScaleModifierOp transforms 2 bit opsel input to 4 bit value
  //where opsel and opselHi are in 3rd and 4th bit.
  bits<4> src0_modifiers;
  bits<4> src1_modifiers;

  // Inst{7-0} = unused
  // Inst{10-8} = neg_hi;
  // Inst{13-11} = op_sel
  let Inst{11} = src0_modifiers{2}; //opsel[0]
  let Inst{12} = src1_modifiers{2}; //opsel[1]
  // Inst{13} = unused op_sel
  // Inst{14} = unused op_sel_hi2

  let Inst{31-16} = 0b1101001110101100;
  let Inst{40-32} = scale_src0;
  let Inst{49-41} = scale_src1;
  // Inst{50-58} = unused
  // Inst{60-59} = op_sel_hi;
  let Inst{59} = src0_modifiers{3}; //opsel_hi[0]
  let Inst{60} = src1_modifiers{3}; //opsel_hi[1]
  // Inst{63-61} = neg;

  // The high half of the encoding is the unscaled mfma op.
  //
  // FIXME: Defining the encoding in terms of the base instruction
  // seems to not work, results in all 0 encoding, so replicate all
  // the fields from VOP3Pe_MAI, shifted up by 64
  //
  // defvar Hi = VOP3Pe_MAI<op, MFMAPfl, acc_cd>;
  // let Inst{127-64} = Hi.Inst;

  let Inst{71-64} = vdst;
  let Inst{74-72} = !if(MFMAPfl.HasSrc1, cbsz, 0);

  // abid must be 1 to use a scale.
  let Inst{78-75} = 0b0001; // abid

  let Inst{79} = acc_cd;

  let Inst{86-80} = op;
  let Inst{95-87} = 0x1a7; //encoding
  let Inst{104-96} = !if(MFMAPfl.HasSrc0, src0{8-0}, 0);
  let Inst{113-105} = !if(MFMAPfl.HasSrc1, src1{8-0}, 0);
  let Inst{122-114} = !if(MFMAPfl.HasSrc2, src2, 0);

  let Inst{123}    = !if(MFMAPfl.HasSrc0, src0{9}, 0); // acc(0)
  let Inst{124}    = !if(MFMAPfl.HasSrc1, src1{9}, 0); // acc(1)

  let Inst{127-125} = !if(MFMAPfl.HasSrc1, blgp, 0);
}

class VOP3Pe_vi <bits<7> op, VOPProfile P> : VOP3Pe<P> {
  let Inst{22-16} = op;
  let Inst{31-23} = 0x1a7; //encoding
}

class VOP3Pe_gfx10 <bits<8> op, VOPProfile P> : VOP3Pe<P> {
  let Inst{23-16} = op;
  let Inst{31-24} = 0xcc; //encoding
}

class VOP3Pe_gfx11_gfx12<bits<8> op, VOPProfile P> : VOP3Pe_gfx10<op, P>;

class VOP3be_gfx6_gfx7<bits<9> op, VOPProfile p> : VOP3be<p> {
  let Inst{25-17} = op;
}

class VOP3be_gfx10<bits<10> op, VOPProfile p> : VOP3be<p> {
  bits<1> clamp;
  let Inst{15}    = !if(p.HasClamp, clamp{0}, 0);
  let Inst{25-16} = op;
  let Inst{31-26} = 0x35;
}

class VOP3be_gfx11_gfx12<bits<10> op, VOPProfile p> : VOP3be_gfx10<op, p>;

class VOP3be_vi <bits<10> op, VOPProfile P> : VOP3be<P> {
  bits<1> clamp;
  let Inst{25-16} = op;
  let Inst{15}    = !if(P.HasClamp, clamp{0}, 0);
}

def SDWA {
  // sdwa_sel
  int BYTE_0 = 0;
  int BYTE_1 = 1;
  int BYTE_2 = 2;
  int BYTE_3 = 3;
  int WORD_0 = 4;
  int WORD_1 = 5;
  int DWORD = 6;

  // dst_unused
  int UNUSED_PAD = 0;
  int UNUSED_SEXT = 1;
  int UNUSED_PRESERVE = 2;
}

class VOP_SDWAe<VOPProfile P> : Enc64 {
  bits<8> src0;
  bits<3> src0_sel;
  bits<5> src0_modifiers; // float: {abs,neg}, int {sext}
  bits<3> src1_sel;
  bits<5> src1_modifiers;
  bits<3> dst_sel;
  bits<2> dst_unused;
  bits<1> clamp;

  let Inst{39-32} = !if(P.HasSrc0, src0{7-0}, 0);
  let Inst{42-40} = !if(P.EmitDstSel, dst_sel{2-0}, ?);
  let Inst{44-43} = !if(P.EmitDstSel, dst_unused{1-0}, ?);
  let Inst{45}    = !if(P.HasSDWAClamp, clamp{0}, 0);
  let Inst{50-48} = !if(P.HasSrc0, src0_sel{2-0}, 0);
  let Inst{51}    = !if(P.HasSrc0IntMods, src0_modifiers{4}, 0);
  let Inst{53-52} = !if(P.HasSrc0FloatMods, src0_modifiers{1-0}, 0);
  let Inst{58-56} = !if(P.HasSrc1, src1_sel{2-0}, 0);
  let Inst{59}    = !if(P.HasSrc1IntMods, src1_modifiers{4}, 0);
  let Inst{61-60} = !if(P.HasSrc1FloatMods, src1_modifiers{1-0}, 0);
}

// GFX9 adds two features to SDWA:
// 1.	Add 3 fields to the SDWA microcode word: S0, S1 and OMOD.
//    a. S0 and S1 indicate that source 0 and 1 respectively are SGPRs rather
//       than VGPRs (at most 1 can be an SGPR);
//    b. OMOD is the standard output modifier (result *2, *4, /2)
// 2.	Add a new version of the SDWA microcode word for VOPC: SDWAB. This
//    replaces OMOD and the dest fields with SD and SDST (SGPR destination)
//    field.
//    a. When SD=1, the SDST is used as the destination for the compare result;
//    b. When SD=0, VCC is used.
//
// In GFX9, V_MAC_F16, V_MAC_F32 opcodes cannot be used with SDWA

// gfx9 SDWA basic encoding
class VOP_SDWA9e<VOPProfile P> : Enc64 {
  bits<9> src0; // {src0_sgpr{0}, src0{7-0}}
  bits<3> src0_sel;
  bits<5> src0_modifiers; // float: {abs,neg}, int {sext}
  bits<3> src1_sel;
  bits<5> src1_modifiers;
  bits<1> src1_sgpr;

  let Inst{39-32} = !if(P.HasSrc0, src0{7-0}, 0);
  let Inst{50-48} = !if(P.HasSrc0, src0_sel{2-0}, 0);
  let Inst{51}    = !if(P.HasSrc0IntMods, src0_modifiers{4}, 0);
  let Inst{53-52} = !if(P.HasSrc0FloatMods, src0_modifiers{1-0}, 0);
  let Inst{55}    = !if(P.HasSrc0, src0{8}, 0);
  let Inst{58-56} = !if(P.HasSrc1, src1_sel{2-0}, 0);
  let Inst{59}    = !if(P.HasSrc1IntMods, src1_modifiers{4}, 0);
  let Inst{61-60} = !if(P.HasSrc1FloatMods, src1_modifiers{1-0}, 0);
  let Inst{63}    = 0; // src1_sgpr - should be specified in subclass
}

// gfx9 SDWA-A
class VOP_SDWA9Ae<VOPProfile P> : VOP_SDWA9e<P> {
  bits<3> dst_sel;
  bits<2> dst_unused;
  bits<1> clamp;
  bits<2> omod;

  let Inst{42-40} = !if(P.EmitDstSel, dst_sel{2-0}, ?);
  let Inst{44-43} = !if(P.EmitDstSel, dst_unused{1-0}, ?);
  let Inst{45}    = !if(P.HasSDWAClamp, clamp{0}, 0);
  let Inst{47-46} = !if(P.HasSDWAOMod, omod{1-0}, 0);
}

// gfx9 SDWA-B
class VOP_SDWA9Be<VOPProfile P> : VOP_SDWA9e<P> {
  bits<8> sdst; // {vcc_sdst{0}, sdst{6-0}}

  let Inst{46-40} = !if(P.EmitDst, sdst{6-0}, ?);
  let Inst{47} = !if(P.EmitDst, sdst{7}, 0);
}

class VOP_SDWA_Pseudo <string opName, VOPProfile P, list<dag> pattern=[]> :
  InstSI <P.OutsSDWA, P.InsSDWA, "", pattern>,
  VOP <opName>,
  SIMCInstr <opName#"_sdwa", SIEncodingFamily.NONE> {

  let isPseudo = 1;
  let isCodeGenOnly = 1;
  let UseNamedOperandTable = 1;

  string Mnemonic = opName;
  string AsmOperands = P.AsmSDWA;
  string AsmOperands9 = P.AsmSDWA9;

  let Size = 8;
  let mayLoad = 0;
  let mayStore = 0;
  let hasSideEffects = 0;

  let VALU = 1;
  let SDWA = 1;

  let ReadsModeReg = !or(P.DstVT.isFP, P.Src0VT.isFP);

  let mayRaiseFPException = ReadsModeReg;
  let Uses = !if(ReadsModeReg, [MODE, EXEC], [EXEC]);

  let SubtargetPredicate = HasSDWA;
  let AsmVariantName = !if(P.HasExtSDWA, AMDGPUAsmVariants.SDWA,
                                         AMDGPUAsmVariants.Disable);
  let DecoderNamespace = "GFX8";

  VOPProfile Pfl = P;
}

class VOP_SDWA8_Real <VOP_SDWA_Pseudo ps> :
  InstSI <ps.OutOperandList, ps.InOperandList, ps.Mnemonic # ps.AsmOperands, []>,
  SIMCInstr <ps.PseudoInstr, SIEncodingFamily.SDWA> {

  let VALU = 1;
  let SDWA = 1;
  let isPseudo = 0;
  let isCodeGenOnly = 0;

  let Defs = ps.Defs;
  let Uses = ps.Uses;
  let hasSideEffects = ps.hasSideEffects;

  let Constraints     = ps.Constraints;

  // Copy relevant pseudo op flags
  let SubtargetPredicate   = ps.SubtargetPredicate;
  let AssemblerPredicate   = HasSDWA8;
  let AsmMatchConverter    = ps.AsmMatchConverter;
  let AsmVariantName       = ps.AsmVariantName;
  let UseNamedOperandTable = ps.UseNamedOperandTable;
  let DecoderNamespace     = ps.DecoderNamespace;
  let Constraints          = ps.Constraints;
  let TSFlags              = ps.TSFlags;
  let Uses                 = ps.Uses;
  let Defs                 = ps.Defs;
  let SchedRW              = ps.SchedRW;
  let mayLoad              = ps.mayLoad;
  let mayStore             = ps.mayStore;
  let TRANS                = ps.TRANS;
  let isConvergent         = ps.isConvergent;
}

class Base_VOP_SDWA9_Real <VOP_SDWA_Pseudo ps> :
  InstSI <ps.OutOperandList, ps.InOperandList, ps.Mnemonic # ps.AsmOperands9, []> {

  let VALU = 1;
  let SDWA = 1;
  let isPseudo = 0;
  let isCodeGenOnly = 0;

  let Defs = ps.Defs;
  let Uses = ps.Uses;
  let hasSideEffects = ps.hasSideEffects;

  let Constraints     = ps.Constraints;

  let SubtargetPredicate = ps.SubtargetPredicate;
  let AssemblerPredicate = HasSDWA9;
  let OtherPredicates    = ps.OtherPredicates;
  let AsmVariantName = !if(ps.Pfl.HasExtSDWA9, AMDGPUAsmVariants.SDWA9,
                                               AMDGPUAsmVariants.Disable);
  let DecoderNamespace = "GFX9";

  // Copy relevant pseudo op flags
  let AsmMatchConverter    = ps.AsmMatchConverter;
  let UseNamedOperandTable = ps.UseNamedOperandTable;
  let Constraints          = ps.Constraints;
  let TSFlags              = ps.TSFlags;
  let Uses                 = ps.Uses;
  let Defs                 = ps.Defs;
  let SchedRW              = ps.SchedRW;
  let mayLoad              = ps.mayLoad;
  let mayStore             = ps.mayStore;
  let TRANS                = ps.TRANS;
  let isConvergent         = ps.isConvergent;
}

class VOP_SDWA9_Real <VOP_SDWA_Pseudo ps> :
  Base_VOP_SDWA9_Real <ps >,
  SIMCInstr <ps.PseudoInstr, SIEncodingFamily.SDWA9>;

class Base_VOP_SDWA10_Real<VOP_SDWA_Pseudo ps> : Base_VOP_SDWA9_Real<ps> {
  let SubtargetPredicate = ps.SubtargetPredicate;
  let AssemblerPredicate = HasSDWA10;
  let DecoderNamespace = "GFX10";
}

class VOP_SDWA10_Real<VOP_SDWA_Pseudo ps> :
  Base_VOP_SDWA10_Real<ps>, SIMCInstr<ps.PseudoInstr, SIEncodingFamily.SDWA10>;

class VOP_DPPe<VOPProfile P, bit IsDPP16=0> : Enc64 {
  bits<2> src0_modifiers;
  bits<8> src0;
  bits<2> src1_modifiers;
  bits<9> dpp_ctrl;
  bits<1> bound_ctrl;
  bits<4> bank_mask;
  bits<4> row_mask;
  bit     fi;

  let Inst{39-32} = !if(P.HasSrc0, src0{7-0}, 0);
  let Inst{48-40} = dpp_ctrl;
  let Inst{50}    = !if(IsDPP16, fi, ?);
  let Inst{51}    = bound_ctrl;
  let Inst{52}    = !if(P.HasSrc0Mods, src0_modifiers{0}, 0); // src0_neg
  let Inst{53}    = !if(P.HasSrc0Mods, src0_modifiers{1}, 0); // src0_abs
  let Inst{54}    = !if(P.HasSrc1Mods, src1_modifiers{0}, 0); // src1_neg
  let Inst{55}    = !if(P.HasSrc1Mods, src1_modifiers{1}, 0); // src1_abs
  let Inst{59-56} = bank_mask;
  let Inst{63-60} = row_mask;
}

class VOP3_DPPe_Fields_Base {
  bits<9> dpp_ctrl;
  bits<1> bound_ctrl;
  bits<4> bank_mask;
  bits<4> row_mask;
  bit     fi;
}
class VOP3_DPPe_Fields : VOP3_DPPe_Fields_Base {
  bits<8> src0;
}

class VOP3_DPPe_Fields_t16 : VOP3_DPPe_Fields_Base {
  bits<11> src0;
}

// Common refers to common between DPP and DPP8
// Base refers to a shared base between T16 and regular instructions
class VOP3_DPPe_Common_Base<bits<10> op, VOPProfile P> : Enc96 {
  bits<4> src0_modifiers;
  bits<3> src1_modifiers;
  bits<3> src2_modifiers;
  bits<1> clamp;
  bits<2> omod;
  bits<2> byte_sel;

  let Inst{8}     = !if(P.HasSrc0Mods, src0_modifiers{1}, 0);
  let Inst{9}     = !if(P.HasSrc1Mods, src1_modifiers{1}, 0);
  let Inst{10}    = !if(P.HasSrc2Mods, src2_modifiers{1}, 0);
  // 16-bit select fields which can be interpreted as OpSel or hi/lo suffix
  let Inst{11} = !if(P.HasFP8SrcByteSel, byte_sel{1},
                 !if(P.HasOpSel, !if(P.HasSrc0Mods, src0_modifiers{2}, 0), ?));
  let Inst{12} = !if(P.HasFP8SrcByteSel, byte_sel{0},
                 !if(P.HasOpSel, !if(P.HasSrc1Mods, src1_modifiers{2}, 0), ?));
  let Inst{13} = !if(P.HasFP8DstByteSel, byte_sel{0},
                 !if(P.HasOpSel, !if(P.HasSrc2Mods, src2_modifiers{2}, 0), ?));
  let Inst{14} = !if(P.HasFP8DstByteSel, byte_sel{1},
                 !if(P.HasOpSel, !if(P.HasSrc0Mods, src0_modifiers{3}, 0), ?));
  let Inst{15}    = !if(P.HasClamp, clamp, 0);
  let Inst{25-16} = op;
  let Inst{31-26} = 0x35;

  let Inst{60-59} = !if(P.HasOMod, omod, 0);
  let Inst{61}    = !if(P.HasSrc0Mods, src0_modifiers{0}, 0);
  let Inst{62}    = !if(P.HasSrc1Mods, src1_modifiers{0}, 0);
  let Inst{63}    = !if(P.HasSrc2Mods, src2_modifiers{0}, 0);
}

class VOP3_DPPe_Common<bits<10> op, VOPProfile P> : VOP3_DPPe_Common_Base<op, P> {
  bits<8> vdst;
  bits<9> src1;
  bits<9> src2;

  let Inst{7-0}   = !if(P.EmitDst, vdst{7-0}, 0);
  let Inst{49-41} = !if(P.HasSrc1, src1, 0);
  let Inst{58-50} = !if(P.HasSrc2, src2, 0);
}

class VOP3_DPPe_Common_t16<bits<10> op, VOPProfile P> : VOP3_DPPe_Common_Base<op, P> {
  bits<11> vdst;
  bits<11> src1;
  bits<11> src2;

  let Inst{7-0}   = !if(P.EmitDst, vdst{7-0}, 0);
  let Inst{49-41} = !if(P.HasSrc1, src1{8-0}, 0);
  let Inst{58-50} = !if(P.HasSrc2, src2{8-0}, 0);
}

class VOP3P_DPPe_Common_Base<bits<8> op, VOPProfile P> : Enc96 {
  bits<4> src0_modifiers;
  bits<4> src1_modifiers;
  bits<4> src2_modifiers;
  bits<1> clamp;

  let Inst{8} = !if(P.HasSrc0Mods, src0_modifiers{1}, 0); // neg_hi src0
  let Inst{9} = !if(P.HasSrc1Mods, src1_modifiers{1}, 0); // neg_hi src1
  let Inst{10} = !if(P.HasSrc2Mods, src2_modifiers{1}, 0); // neg_hi src2
  // OPSEL must be set such that the low result only uses low inputs, and the high result only uses high inputs.
  let Inst{11} = !if(!and(P.HasSrc0, P.HasOpSel), src0_modifiers{2}, 0); // op_sel(0)
  let Inst{12} = !if(!and(P.HasSrc1, P.HasOpSel), src1_modifiers{2}, 0); // op_sel(1)
  let Inst{13} = !if(!and(P.HasSrc2, P.HasOpSel), src2_modifiers{2}, 0); // op_sel(2)
  let Inst{14} = !if(!and(P.HasSrc2, P.HasOpSel), src2_modifiers{3}, !if(P.IsDOT, 1, ?)); // op_sel_hi(2)
  let Inst{15} = !if(P.HasClamp, clamp{0}, 0);
  let Inst{23-16} = op;
  let Inst{31-24} = 0xcc; // encoding
  let Inst{59}    = !if(!and(P.HasSrc0, P.HasOpSel), src0_modifiers{3}, !if(P.IsDOT, 1, ?)); // op_sel_hi(0)
  let Inst{60}    = !if(!and(P.HasSrc1, P.HasOpSel), src1_modifiers{3}, !if(P.IsDOT, 1, ?)); // op_sel_hi(1)
  let Inst{61}    = !if(P.HasSrc0Mods, src0_modifiers{0}, 0); // neg (lo)
  let Inst{62}    = !if(P.HasSrc1Mods, src1_modifiers{0}, 0); // neg (lo)
  let Inst{63}    = !if(P.HasSrc2Mods, src2_modifiers{0}, 0); // neg (lo)
}

class VOP3P_DPPe_Common<bits<8> op, VOPProfile P> : VOP3P_DPPe_Common_Base<op, P> {
  bits<8> vdst;
  bits<9> src1;
  bits<9> src2;

  let Inst{7-0} = vdst;
  let Inst{49-41} = !if(P.HasSrc1, src1, 0);
  let Inst{58-50} = !if(P.HasSrc2, src2, 0);
}

class VOP3P_DPPe_Common_t16<bits<8> op, VOPProfile P> : VOP3P_DPPe_Common_Base<op, P> {
  bits<11> vdst;
  bits<11> src1;
  bits<11> src2;

  let Inst{7-0} = vdst{7-0};
  let Inst{49-41} = !if(P.HasSrc1, src1{8-0}, 0);
  let Inst{58-50} = !if(P.HasSrc2, src2{8-0}, 0);
}

class VOP_DPP_Pseudo <string OpName, VOPProfile P, list<dag> pattern=[],
  dag Ins = P.InsDPP, string asmOps = P.AsmDPP> :
  VOP_Pseudo<OpName, "_dpp", P, P.OutsDPP, Ins, asmOps, pattern> {

  let mayLoad = 0;
  let mayStore = 0;
  let hasSideEffects = 0;

  let VALU = 1;
  let DPP = 1;
  let Size = 8;
  let IsPacked = P.IsPacked;

  let ReadsModeReg = !or(P.DstVT.isFP, P.Src0VT.isFP);

  let mayRaiseFPException = ReadsModeReg;
  let Uses = !if(ReadsModeReg, [MODE, EXEC], [EXEC]);
  let isConvergent = 1;

  string AsmOperands = asmOps;

  let AsmMatchConverter = !if(P.HasModifiers, "cvtDPP", "");
  let AssemblerPredicate = !if(P.HasExt64BitDPP, HasDPALU_DPP, HasDPP);
  let AsmVariantName = !if(P.HasExtDPP, AMDGPUAsmVariants.DPP,
                                        AMDGPUAsmVariants.Disable);
  let Constraints = !if(P.NumSrcArgs, P.TieRegDPP # " = $vdst", "");
  let DecoderNamespace = "GFX8";
}

class VOP3_DPP_Pseudo <string OpName, VOPProfile P> :
  VOP_DPP_Pseudo <OpName, P, [], P.InsVOP3DPP, P.AsmVOP3DPP> {
  let PseudoInstr = OpName#"_e64"#"_dpp";
  let OutOperandList = P.OutsVOP3DPP;
  let Size = 12;
  let VOP3 = 1;
  let AsmMatchConverter = "cvtVOP3DPP";
  let AsmVariantName = !if(!or(P.HasExtVOP3DPP, P.HasExt64BitDPP),
                           AMDGPUAsmVariants.VOP3_DPP,
                           AMDGPUAsmVariants.Disable);
}

class VOP_DPP_Real <VOP_DPP_Pseudo ps, int EncodingFamily> :
  InstSI <ps.OutOperandList, ps.InOperandList, ps.Mnemonic # ps.AsmOperands, []>,
  SIMCInstr <ps.PseudoInstr, EncodingFamily> {

  let VALU = 1;
  let DPP = 1;
  let isPseudo = 0;
  let isCodeGenOnly = 0;

  let Defs = ps.Defs;
  let Uses = ps.Uses;
  let hasSideEffects = ps.hasSideEffects;

  let Constraints     = ps.Constraints;

  // Copy relevant pseudo op flags
  let isConvergent         = ps.isConvergent;
  let SubtargetPredicate   = ps.SubtargetPredicate;
  let True16Predicate      = ps.True16Predicate;
  let AssemblerPredicate   = ps.AssemblerPredicate;
  let OtherPredicates      = ps.OtherPredicates;
  let AsmMatchConverter    = ps.AsmMatchConverter;
  let AsmVariantName       = ps.AsmVariantName;
  let UseNamedOperandTable = ps.UseNamedOperandTable;
  let DecoderNamespace     = ps.DecoderNamespace;
  let Constraints          = ps.Constraints;
  let TSFlags              = ps.TSFlags;
  let Uses                 = ps.Uses;
  let Defs                 = ps.Defs;
  let SchedRW              = ps.SchedRW;
  let mayLoad              = ps.mayLoad;
  let mayStore             = ps.mayStore;
  let TRANS                = ps.TRANS;
  let isConvergent         = ps.isConvergent;
}

class VOP_DPP_Base <string OpName, VOPProfile P,
               dag InsDPP,
               string AsmDPP > :
  InstSI <P.OutsDPP, InsDPP, OpName#AsmDPP, []> {

  let mayLoad = 0;
  let mayStore = 0;
  let hasSideEffects = 0;
  let UseNamedOperandTable = 1;

  let VALU = 1;
  let DPP = 1;
  let Size = 8;

  let AsmMatchConverter = !if(P.HasModifiers, "cvtDPP", "");
  let AssemblerPredicate = !if(P.HasExt64BitDPP, HasDPALU_DPP, HasDPP);
  let AsmVariantName = !if(P.HasExtDPP, AMDGPUAsmVariants.DPP,
                                        AMDGPUAsmVariants.Disable);
  let Constraints = !if(P.NumSrcArgs, P.TieRegDPP # " = $vdst", "");
  let DecoderNamespace = "GFX8";
}

class VOP_DPP <string OpName, VOPProfile P, bit IsDPP16,
               dag InsDPP = !if(IsDPP16, P.InsDPP16, P.InsDPP),
               string AsmDPP = !if(IsDPP16, P.AsmDPP16, P.AsmDPP)> :
  VOP_DPP_Base<OpName, P, InsDPP, AsmDPP>, VOP_DPPe<P, IsDPP16>;

class VOP3_DPP_Base <string OpName, VOPProfile P, bit IsDPP16,
               dag InsDPP = !if(IsDPP16, P.InsVOP3DPP16, P.InsVOP3DPP),
               string AsmDPP = !if(IsDPP16, P.AsmVOP3DPP16, P.AsmVOP3DPP)> :
  VOP_DPP_Base<OpName, P, InsDPP, AsmDPP> {
  let OutOperandList = P.OutsVOP3DPP;
  let AsmMatchConverter = "cvtVOP3DPP";
  let VOP3 = 1;
  let AsmVariantName = !if(!or(P.HasExtVOP3DPP, P.HasExt64BitDPP),
                           AMDGPUAsmVariants.VOP3_DPP,
                           AMDGPUAsmVariants.Disable);
  let Size = 12;
}

class VOP3_DPP_Enc <bits<10> op, VOPProfile P, bit IsDPP16> :
  VOP3_DPPe_Common<op, P>,
  VOP3_DPPe_Fields {

  let Inst{40-32} = 0xfa;
  let Inst{71-64} = !if(P.HasSrc0, src0{7-0}, 0);
  let Inst{80-72} = dpp_ctrl;
  let Inst{82}    = !if(IsDPP16, fi, ?);
  let Inst{83}    = bound_ctrl;

  // Inst{87-84} ignored by hw
  let Inst{91-88} = bank_mask;
  let Inst{95-92} = row_mask;
}

class VOP3_DPP <bits<10> op, string OpName, VOPProfile P, bit IsDPP16,
               dag InsDPP = !if(IsDPP16, P.InsVOP3DPP16, P.InsVOP3DPP),
               string AsmDPP = !if(IsDPP16, P.AsmVOP3DPP16, P.AsmVOP3DPP)> :
  VOP3_DPP_Base<OpName, P, IsDPP16, InsDPP, AsmDPP>, VOP3_DPP_Enc<op, P, IsDPP16>;

class VOP3_DPP_Enc_t16<bits<10> op, VOPProfile P, bit IsDPP16 >
    : VOP3_DPPe_Common_t16<op, P>,
      VOP3_DPPe_Fields_t16 {

  let Inst{40-32} = 0xfa;
  let Inst{71-64} = !if(P.HasSrc0, src0{7-0}, 0);
  let Inst{80-72} = dpp_ctrl;
  let Inst{82}    = !if(IsDPP16, fi, ?);
  let Inst{83}    = bound_ctrl;

  // Inst{87-84} ignored by hw
  let Inst{91-88} = bank_mask;
  let Inst{95-92} = row_mask;
}

class VOP3_DPP_t16<bits<10> op, string OpName, VOPProfile P, bit IsDPP16,
                   dag InsDPP = !if (IsDPP16, P.InsVOP3DPP16, P.InsVOP3DPP),
                   string AsmDPP = !if (IsDPP16, P.AsmVOP3DPP16, P.AsmVOP3DPP)>
    : VOP3_DPP_Base<OpName, P, IsDPP16, InsDPP, AsmDPP>,
      VOP3_DPP_Enc_t16<op, P, IsDPP16> {
}

class VOP3P_DPP <bits<8> op, string OpName, VOPProfile P, bit IsDPP16,
               dag InsDPP = !if(IsDPP16, P.InsVOP3DPP16, P.InsVOP3DPP),
               string AsmDPP = !if(IsDPP16, P.AsmVOP3DPP16, P.AsmVOP3DPP)> :
  VOP3_DPP_Base<OpName, P, IsDPP16, InsDPP, AsmDPP>, VOP3P_DPPe_Common<op, P>,
  VOP3_DPPe_Fields {

  let VOP3P = 1;

  let Inst{40-32} = 0xfa;
  let Inst{71-64} = !if(P.HasSrc0, src0{7-0}, 0);
  let Inst{80-72} = dpp_ctrl;
  let Inst{82}    = !if(IsDPP16, fi, ?);
  let Inst{83}    = bound_ctrl;

  // Inst{87-84} ignored by hw
  let Inst{91-88} = bank_mask;
  let Inst{95-92} = row_mask;
}

class VOP_DPP8e<VOPProfile P> : Enc64 {
  bits<8> src0;
  bits<24> dpp8;
  bits<9> fi;

  let Inst{39-32} = !if(P.HasSrc0, src0{7-0}, 0);
  let Inst{63-40} = dpp8{23-0};
}

class VOP3_DPP8e_Fields {
  bits<8> src0;
  bits<24> dpp8;
  bits<9> fi;
}

class VOP3_DPP8e_Fields_t16 {
  bits<11> src0;
  bits<24> dpp8;
  bits<9> fi;
}

class VOP_DPP8_Base<string OpName, VOPProfile P, dag InsDPP8 = P.InsDPP8, string AsmDPP8 = P.AsmDPP8> :
  InstSI<P.OutsDPP8, InsDPP8, OpName#AsmDPP8, []> {

  let mayLoad = 0;
  let mayStore = 0;
  let hasSideEffects = 0;
  let UseNamedOperandTable = 1;

  let VALU = 1;
  let DPP = 1;
  let Size = 8;

  let AsmMatchConverter = "cvtDPP8";
  let AssemblerPredicate = HasDPP8;
  let AsmVariantName = AMDGPUAsmVariants.DPP;
  let Constraints = !if(P.NumSrcArgs, P.TieRegDPP # " = $vdst", "");
}

class VOP_DPP8<string OpName, VOPProfile P> :
  VOP_DPP8_Base<OpName, P>, VOP_DPP8e<P>;

class VOP3_DPP8_Base<string OpName, VOPProfile P> :
  VOP_DPP8_Base<OpName, P, P.InsVOP3DPP8, P.AsmVOP3DPP8> {
  let OutOperandList = P.OutsVOP3DPP8;
  let AsmMatchConverter = "cvtVOP3DPP8";
  let AsmVariantName = !if(P.HasExtVOP3DPP, AMDGPUAsmVariants.VOP3_DPP,
                                            AMDGPUAsmVariants.Disable);
  let VOP3 = 1;
  let Size = 12;
}

class VOP3_DPP8_Enc <bits<10> op, VOPProfile P> :
  VOP3_DPPe_Common<op, P>,
  VOP3_DPP8e_Fields {
  let Inst{40-32} = fi;
  let Inst{71-64} = !if(P.HasSrc0, src0{7-0}, 0);
  let Inst{95-72} = dpp8{23-0};
}

class VOP3_DPP8<bits<10> op, string OpName, VOPProfile P> :
  VOP3_DPP8_Base<OpName, P>, VOP3_DPP8_Enc<op, P>;

class VOP3_DPP8_Enc_t16 <bits<10> op, VOPProfile P> :
  VOP3_DPPe_Common_t16<op, P>,
  VOP3_DPP8e_Fields_t16 {
  let Inst{40-32} = fi;
  let Inst{71-64} = !if(P.HasSrc0, src0{7-0}, 0);
  let Inst{95-72} = dpp8{23-0};
}

class VOP3_DPP8_t16<bits<10> op, string OpName, VOPProfile P> :
  VOP3_DPP8_Base<OpName, P>, VOP3_DPP8_Enc_t16<op, P>;

class VOP3P_DPP8<bits<8> op, string OpName, VOPProfile P> :
  VOP3_DPP8_Base<OpName, P>, VOP3P_DPPe_Common<op, P>,
  VOP3_DPP8e_Fields {

  let VOP3P = 1;
  let Inst{40-32} = fi;
  let Inst{71-64} = !if(P.HasSrc0, src0{7-0}, 0);
  let Inst{95-72} = dpp8{23-0};
}

def DPP8Mode {
  int FI_0 = 0xE9;
  int FI_1 = 0xEA;
}

class getNumNodeArgs<SDPatternOperator Op> {
  SDNode N = !cast<SDNode>(Op);
  SDTypeProfile TP = N.TypeProfile;
  int ret = TP.NumOperands;
}

class getDivergentFrag<SDPatternOperator Op> {
  assert !or(!isa<SDNode>(Op), !isa<PatFrags>(Op)), "Expected SDNode or PatFrags";

  int NumSrcArgs = !if(!isa<SDNode>(Op), getNumNodeArgs<Op>.ret,
    !size(!cast<PatFrags>(Op).Operands));
  PatFrag ret = PatFrag <
    !if(!eq(NumSrcArgs, 1),
             (ops node:$src0),
             !if(!eq(NumSrcArgs, 2),
               (ops node:$src0, node:$src1),
               (ops node:$src0, node:$src1, node:$src2))),
    !if(!eq(NumSrcArgs, 1),
             (Op $src0),
             !if(!eq(NumSrcArgs, 2),
               (Op $src0, $src1),
               (Op $src0, $src1, $src2))),
    [{ return N->isDivergent(); }]
  >;
}

class VOPPatGen<SDPatternOperator Op, VOPProfile P> {
  PatFrag Operator = getDivergentFrag < Op >.ret;

  dag Ins = !foreach(tmp, P.Ins32, !subst(ins, Operator,
                                         !subst(P.Src0RC32, P.Src0VT,
                                               !subst(P.Src1RC32, P.Src1VT, tmp))));

  dag Outs = !foreach(tmp, P.Outs32, !subst(outs, set,
                                           !subst(P.DstRC, P.DstVT, tmp)));

  list<dag> ret =  [!con(Outs, (set Ins))];
}

class DivergentUnaryFrag<SDPatternOperator Op> : PatFrag <
  (ops node:$src0),
  (Op $src0),
  [{ return N->isDivergent(); }]> {
  // This check is unnecessary as it's captured by the result register
  // bank constraint.
  //
  // FIXME: Should add a way for the emitter to recognize this is a
  // trivially true predicate to eliminate the check.
  let GISelPredicateCode = [{return true;}];
}

class VOPPatOrNull<SDPatternOperator Op, VOPProfile P> {
  list<dag> ret = !if(!ne(P.NeedPatGen,PatGenMode.NoPattern), VOPPatGen<Op, P>.ret, []);
}

class DivergentFragOrOp<SDPatternOperator Op, VOPProfile P> {
  SDPatternOperator ret = !if(!eq(P.NeedPatGen,PatGenMode.Pattern),
   !if(!isa<SDNode>(Op), getDivergentFrag<Op>.ret, Op), Op);
}

class getVSrcOp<ValueType vt> {
  RegisterOperand ret = !if(!eq(vt.Size, 32), VSrc_b32, VSrc_b16);
}

// Class for binary integer operations with the clamp bit set for saturation
// TODO: Add sub with negated inline constant pattern.
class VOPBinOpClampPat<SDPatternOperator node, Instruction inst, ValueType vt> :
  GCNPat<(node vt:$src0, vt:$src1),
         (inst getVSrcOp<vt>.ret:$src0, getVSrcOp<vt>.ret:$src1,
               DSTCLAMP.ENABLE)
>;

//===----------------------------------------------------------------------===//
// VOP3 Classes
//===----------------------------------------------------------------------===//

class getVOP3ModPat<VOPProfile P, SDPatternOperator node> {
  dag src0 = !if(P.HasOMod,
    (VOP3Mods0 P.Src0VT:$src0, i32:$src0_modifiers, i1:$clamp, i32:$omod),
    (VOP3Mods0 P.Src0VT:$src0, i32:$src0_modifiers, i1:$clamp));

  list<dag> ret3 = [(set P.DstVT:$vdst,
    (DivergentFragOrOp<node, P>.ret (P.Src0VT src0),
          (P.Src1VT (VOP3Mods P.Src1VT:$src1, i32:$src1_modifiers)),
          (P.Src2VT (VOP3Mods P.Src2VT:$src2, i32:$src2_modifiers))))];

  list<dag> ret2 = [(set P.DstVT:$vdst,
    (DivergentFragOrOp<node, P>.ret (P.Src0VT src0),
          (P.Src1VT (VOP3Mods P.Src1VT:$src1, i32:$src1_modifiers))))];

  list<dag> ret1 = [(set P.DstVT:$vdst,
    (DivergentFragOrOp<node, P>.ret (P.Src0VT src0)))];

  list<dag> ret = !if(!eq(P.NumSrcArgs, 3), ret3,
                  !if(!eq(P.NumSrcArgs, 2), ret2,
                  ret1));
}

class getVOP3PModPat<VOPProfile P, SDPatternOperator node, bit HasExplicitClamp,
                     bit IsDOT = 0,
                     ComplexPattern SrcPat = !if(IsDOT, VOP3PModsDOT, VOP3PMods)> {
  dag src0_dag = (P.Src0VT (SrcPat P.Src0VT:$src0, i32:$src0_modifiers));
  dag src1_dag = (P.Src1VT (SrcPat P.Src1VT:$src1, i32:$src1_modifiers));
  dag src2_dag = (P.Src2VT (SrcPat P.Src2VT:$src2, i32:$src2_modifiers));
  dag clamp_dag = (i1 timm:$clamp);

  list<dag> ret3 = [(set P.DstVT:$vdst,
    !if(HasExplicitClamp,
        (DivergentFragOrOp<node, P>.ret src0_dag, src1_dag, src2_dag, clamp_dag),
        (DivergentFragOrOp<node, P>.ret src0_dag, src1_dag, src2_dag)))];

  list<dag> ret2 = [(set P.DstVT:$vdst,
    !if(HasExplicitClamp,
        (DivergentFragOrOp<node, P>.ret src0_dag, src1_dag, clamp_dag),
        (DivergentFragOrOp<node, P>.ret src0_dag, src1_dag)))];

  list<dag> ret1 = [(set P.DstVT:$vdst,
    !if(HasExplicitClamp,
        (DivergentFragOrOp<node, P>.ret src0_dag, clamp_dag),
        (DivergentFragOrOp<node, P>.ret src0_dag)))];

  list<dag> ret = !if(!eq(P.NumSrcArgs, 3), ret3,
                  !if(!eq(P.NumSrcArgs, 2), ret2,
                  ret1));
}

class getVOP3OpSelPat<VOPProfile P, SDPatternOperator node> {
  list<dag> ret3 = [(set P.DstVT:$vdst,
        (DivergentFragOrOp<node, P>.ret (P.Src0VT (VOP3OpSel P.Src0VT:$src0, i32:$src0_modifiers)),
          (P.Src1VT (VOP3OpSel P.Src1VT:$src1, i32:$src1_modifiers)),
          (P.Src2VT (VOP3OpSel P.Src2VT:$src2, i32:$src2_modifiers))))];

  list<dag> ret2 = [(set P.DstVT:$vdst,
    (DivergentFragOrOp<node, P>.ret (P.Src0VT (VOP3OpSel P.Src0VT:$src0, i32:$src0_modifiers)),
                                    (P.Src1VT (VOP3OpSel P.Src1VT:$src1, i32:$src1_modifiers))))];

  list<dag> ret1 = [(set P.DstVT:$vdst,
    (DivergentFragOrOp<node, P>.ret (P.Src0VT (VOP3OpSel P.Src0VT:$src0, i32:$src0_modifiers))))];

  list<dag> ret = !if(!eq(P.NumSrcArgs, 3), ret3,
                  !if(!eq(P.NumSrcArgs, 2), ret2,
                  ret1));
}

class getVOP3OpSelModPat<VOPProfile P, SDPatternOperator node> {
  list<dag> ret3 = [(set P.DstVT:$vdst,
    (DivergentFragOrOp<node, P>.ret (P.Src0VT !if(P.HasClamp, (VOP3OpSelMods P.Src0VT:$src0, i32:$src0_modifiers),
                                    (VOP3OpSelMods P.Src0VT:$src0, i32:$src0_modifiers))),
          (P.Src1VT (VOP3OpSelMods P.Src1VT:$src1, i32:$src1_modifiers)),
          (P.Src2VT (VOP3OpSelMods P.Src2VT:$src2, i32:$src2_modifiers))))];

  list<dag> ret2 = [(set P.DstVT:$vdst,
    (DivergentFragOrOp<node, P>.ret !if(P.HasClamp, (P.Src0VT (VOP3OpSelMods P.Src0VT:$src0, i32:$src0_modifiers)),
                          (P.Src0VT (VOP3OpSelMods P.Src0VT:$src0, i32:$src0_modifiers))),
          (P.Src1VT (VOP3OpSelMods P.Src1VT:$src1, i32:$src1_modifiers))))];

  list<dag> ret1 = [(set P.DstVT:$vdst,
    (DivergentFragOrOp<node, P>.ret (P.Src0VT (VOP3OpSelMods P.Src0VT:$src0, i32:$src0_modifiers))))];

  list<dag> ret = !if(!eq(P.NumSrcArgs, 3), ret3,
                  !if(!eq(P.NumSrcArgs, 2), ret2,
                  ret1));
}

class getVOP3FromVOP2Pat<VOPProfile P, SDPatternOperator node> {
  list<dag> ret = [(set P.DstVT:$vdst, (node P.Src0VT:$src0, P.Src1VT:$src1))];
}
// In VOP1, we can have clamp and omod even if !HasModifiers
class getVOP3Pat<VOPProfile P, SDPatternOperator node> {
  dag src0 =
    !if(P.HasOMod,
      !if(P.HasClamp,
          (VOP3Mods0 P.Src0VT:$src0, i1:$clamp, i32:$omod),
          (VOP3Mods0 P.Src0VT:$src0, i32:$omod)), // impossible?
      !if(P.HasClamp,
          (VOP3Mods0 P.Src0VT:$src0, i1:$clamp),
          (VOP3Mods0 P.Src0VT:$src0))
    );
  list<dag> ret3 = [(set P.DstVT:$vdst, (DivergentFragOrOp<node, P>.ret (P.Src0VT src0), P.Src1VT:$src1, P.Src2VT:$src2))];

  list<dag> ret2 = [(set P.DstVT:$vdst, (DivergentFragOrOp<node, P>.ret (P.Src0VT src0), P.Src1VT:$src1))];

  list<dag> ret1 = [(set P.DstVT:$vdst, (DivergentFragOrOp<node, P>.ret (P.Src0VT src0)))];
  list<dag> ret = !if(!eq(P.NumSrcArgs, 3), ret3,
                  !if(!eq(P.NumSrcArgs, 2), ret2,
                  ret1));
}

class getVOP3ClampPat<VOPProfile P, SDPatternOperator node> {
  list<dag> ret3 = [(set P.DstVT:$vdst, (node P.Src0VT:$src0, P.Src1VT:$src1, P.Src2VT:$src2, i1:$clamp))];
  list<dag> ret2 = [(set P.DstVT:$vdst, (node P.Src0VT:$src0, P.Src1VT:$src1, i1:$clamp))];
  list<dag> ret1 = [(set P.DstVT:$vdst, (node P.Src0VT:$src0, i1:$clamp))];
  list<dag> ret = !if(!eq(P.NumSrcArgs, 3), ret3,
                  !if(!eq(P.NumSrcArgs, 2), ret2,
                  ret1));
}

class getVOP3MAIPat<VOPProfile P, SDPatternOperator node> {
  list<dag> mfma_with_abid = [(set P.DstVT:$vdst, (node P.Src0VT:$src0, P.Src1VT:$src1, P.Src2VT:$src2,
                                   timm:$cbsz, timm:$abid, timm:$blgp))];
  list<dag> mfma_no_abid = [(set P.DstVT:$vdst, (node P.Src0VT:$src0, P.Src1VT:$src1, P.Src2VT:$src2,
                            timm:$cbsz, timm:$blgp))];

  list<dag> ret = !if(!not(P.IsSMFMAC),
                      // mfma
                      !if(P.HasAbid, mfma_with_abid, mfma_no_abid),

                      // smfmac
                      [(set P.DstVT:$vdst, (node P.Src0VT:$src0, P.Src1VT:$src1, P.Src2VT:$src2, i32:$idx,
                                            timm:$cbsz, timm:$abid))]);
}

class getVOP3MAIScaledPat<VOPProfile P, SDPatternOperator node> {
  list<dag> ret = !if(!not(P.IsSMFMAC),
                      // mfma
                      [(set P.DstVT:$vdst, (node P.Src0VT:$src0, P.Src1VT:$src1, P.Src2VT:$src2,
                                            timm:$cbsz, timm:$blgp,
                                            MFMALdScaleModifierOp:$src0_modifiers,
                                            i32:$scale_src0,
                                            MFMALdScaleModifierOp:$src1_modifiers,
                                            i32:$scale_src1
                                            ))],
                      // smfmac
                      [(set P.DstVT:$vdst, (node P.Src0VT:$src0, P.Src1VT:$src1, P.Src2VT:$src2, i32:$idx,
                                            timm:$cbsz, timm:$abid,
                                            MFMALdScaleModifierOp:$src0_modifiers,
                                            i32:$scale_src0,
                                            MFMALdScaleModifierOp:$src1_modifiers,
                                            i32:$scale_src1))]);
}

class VOP3Features<bit Clamp, bit OpSel, bit Packed, bit MAI> {
  bit HasClamp = Clamp;
  bit HasOpSel = OpSel;
  bit IsPacked = Packed;
  bit IsMAI = MAI;
}

def VOP3_REGULAR         : VOP3Features<0, 0, 0, 0>;
def VOP3_CLAMP           : VOP3Features<1, 0, 0, 0>;
def VOP3_OPSEL           : VOP3Features<1, 1, 0, 0>;
def VOP3_PACKED          : VOP3Features<1, 1, 1, 0>;
def VOP3_PACKED_NO_OPSEL : VOP3Features<1, 0, 1, 0>;
def VOP3_MAI             : VOP3Features<0, 0, 0, 1>;
def VOP3_OPSEL_ONLY      : VOP3Features<0, 1, 0, 0>;

// Packed is misleading, but it enables the appropriate op_sel
// modifiers.
def VOP3P_LD_SCALE : VOP3Features<0, 1, 1, 0>;

class VOP3_Profile_Base<VOPProfile P, VOP3Features Features = VOP3_REGULAR> : VOPProfile<P.ArgVT> {

  let HasClamp = !if(Features.HasClamp, 1, P.HasClamp);
  let HasOpSel = !if(Features.HasOpSel, 1, P.HasOpSel);
  let IsMAI    = !if(Features.IsMAI,    1, P.IsMAI);
  let IsPacked = !if(Features.IsPacked, 1, P.IsPacked);
  let HasFP8SrcByteSel = P.HasFP8SrcByteSel;
  let HasFP8DstByteSel = P.HasFP8DstByteSel;
  let HasOMod = P.HasOMod;
  let HasBitOp3 = P.HasBitOp3;

  let HasModifiers =
      !if (Features.IsMAI, 0,
           !or(Features.IsPacked, P.HasModifiers));
}

class VOP3_Profile<VOPProfile P, VOP3Features Features = VOP3_REGULAR> : VOP3_Profile_Base<P, Features> {
  let IsSingle = 1;

}

class VOP3_Profile_True16<VOPProfile P, VOP3Features Features = VOP3_REGULAR> : VOPProfile_True16<P> {
  let HasClamp = !if(Features.HasClamp, 1, P.HasClamp);
  let HasOpSel = !if(Features.HasOpSel, 1, P.HasOpSel);
  let IsMAI    = !if(Features.IsMAI,    1, P.IsMAI);
  let IsPacked = !if(Features.IsPacked, 1, P.IsPacked);
  let HasFP8SrcByteSel = P.HasFP8SrcByteSel;
  let HasFP8DstByteSel = P.HasFP8DstByteSel;
  let HasOMod = P.HasOMod;
  let HasBitOp3 = P.HasBitOp3;

  let HasModifiers =
      !if (Features.IsMAI, 0,
           !or(Features.IsPacked, Features.HasOpSel, P.HasModifiers));
  let IsSingle = 1;
}

class VOP3_Profile_Fake16<VOPProfile P, VOP3Features Features = VOP3_REGULAR> : VOPProfile_Fake16<P> {
  let HasClamp = !if(Features.HasClamp, 1, P.HasClamp);
  let HasOpSel = !if(Features.HasOpSel, 1, P.HasOpSel);
  let IsMAI    = !if(Features.IsMAI,    1, P.IsMAI);
  let IsPacked = !if(Features.IsPacked, 1, P.IsPacked);
  let HasFP8SrcByteSel = P.HasFP8SrcByteSel;
  let HasFP8DstByteSel = P.HasFP8DstByteSel;
  let HasOMod = P.HasOMod;
  let HasBitOp3 = P.HasBitOp3;

  let HasModifiers =
      !if (Features.IsMAI, 0,
           !or(Features.IsPacked, Features.HasOpSel, P.HasModifiers));
  let IsSingle = 1;
}

// consistently gives instructions a _e64 suffix
multiclass VOP3Inst_Pseudo_Wrapper<string opName, VOPProfile P, list<dag> pattern = [], bit VOP3Only = 0> {
    def _e64 : VOP3_Pseudo<opName, P, pattern, VOP3Only>;
}

class VOP3InstBase<string OpName, VOPProfile P, SDPatternOperator node = null_frag, bit IsVOP2 = 0, bit MAIScaled = false> :
  VOP3_Pseudo<OpName, P,
    !if(P.HasOpSel,
        !if(P.HasModifiers,
            getVOP3OpSelModPat<P, node>.ret,
            getVOP3OpSelPat<P, node>.ret),
        !if(P.HasModifiers,
            getVOP3ModPat<P, node>.ret,
            !if(IsVOP2,
              getVOP3FromVOP2Pat<P, node>.ret,
              !if(P.HasIntClamp,
                  getVOP3ClampPat<P, node>.ret,
                  !if (P.IsMAI,
                      !if(MAIScaled, getVOP3MAIScaledPat<P, node>.ret, getVOP3MAIPat<P, node>.ret),
                      getVOP3Pat<P, node>.ret))))),
    0, P.HasOpSel> {

  let IntClamp = P.HasIntClamp;
  let AsmMatchConverter =
    !if(P.HasOpSel,
        "cvtVOP3OpSel",
        !if(!or(P.HasModifiers, P.HasOMod, P.HasIntClamp),
            "cvtVOP3",
            ""));
}

multiclass VOP3Inst<string OpName, VOPProfile P, SDPatternOperator node = null_frag,
                    list<Predicate> predicates = []> {
  def _e64 : VOP3InstBase<OpName, P, node>;
  if P.HasExtVOP3DPP then
    def _e64_dpp  : VOP3_DPP_Pseudo <OpName, P> {
      let SubtargetPredicate = isGFX11Plus;
    }
  else if P.HasExt64BitDPP then
    def _e64_dpp  : VOP3_DPP_Pseudo <OpName, P> {
      let OtherPredicates = !listconcat(predicates, [HasDPALU_DPP]);
    }
}

class UniformUnaryFragOrOp<SDPatternOperator Op> {
  SDPatternOperator ret = !if(!or(!isa<SDNode>(Op), !isa<PatFrags>(Op)),
                              UniformUnaryFrag<Op>, Op);
}

multiclass VOP3PseudoScalarInst<string OpName, VOPProfile P,
                                SDPatternOperator node = null_frag> {
  def _e64 : VOP3_Pseudo<OpName, P, [(set P.DstVT:$vdst,
      (UniformUnaryFragOrOp<node>.ret
          (P.Src0VT (VOP3Mods0 P.Src0VT:$src0, i32:$src0_modifiers, i1:$clamp,
                               i32:$omod))))]>;
}

multiclass VOP3Inst_t16_with_profiles<string OpName, VOPProfile P, VOPProfile P_t16,
                        VOPProfile P_fake16,
                        SDPatternOperator node = null_frag,
                        SDPatternOperator node_t16 = node> {
  let True16Predicate = NotHasTrue16BitInsts  in {
    defm NAME : VOP3Inst<OpName, P, node>;
  }
  let True16Predicate = UseRealTrue16Insts in {
    defm _t16 : VOP3Inst<OpName # "_t16", P_t16, node_t16>;
  }
  let True16Predicate = UseFakeTrue16Insts in {
    defm _fake16 : VOP3Inst<OpName # "_fake16", P_fake16, node>;
  }
}

multiclass VOP3Inst_t16<string OpName, VOPProfile P,
                        SDPatternOperator node = null_frag,
                        SDPatternOperator node_t16 = node>
 : VOP3Inst_t16_with_profiles<OpName, VOP3_Profile<P, VOP3_OPSEL>,
                VOP3_Profile_True16<P, VOP3_OPSEL>, VOP3_Profile_Fake16<P, VOP3_OPSEL>,
                node, node_t16>;

//===----------------------------------------------------------------------===//
// VOP3 DPP
//===----------------------------------------------------------------------===//

class VOP3_DPP16_Helper<bits<10> op, VOP_DPP_Pseudo ps, string opName = ps.OpName>
    : VOP3_DPP<op, opName, ps.Pfl, 1> {
  let VOP3_OPSEL = ps.Pfl.HasOpSel;
  let IsDOT = ps.IsDOT;
  let hasSideEffects = ps.hasSideEffects;
  let Defs = ps.Defs;
  let SchedRW = ps.SchedRW;
  let Uses = ps.Uses;
  let AssemblerPredicate = HasDPP16;
  let SubtargetPredicate = ps.SubtargetPredicate;
  let OtherPredicates = ps.OtherPredicates;
}

class VOP3_DPP16_t16_Helper<bits<10> op, VOP_DPP_Pseudo ps,
                          string opName = ps.OpName>
    : VOP3_DPP_t16<op, opName, ps.Pfl, 1> {
  let VOP3_OPSEL = ps.Pfl.HasOpSel;
  let IsDOT = ps.IsDOT;
  let hasSideEffects = ps.hasSideEffects;
  let Defs = ps.Defs;
  let SchedRW = ps.SchedRW;
  let Uses = ps.Uses;
  let AssemblerPredicate = HasDPP16;
  let SubtargetPredicate = ps.SubtargetPredicate;
  let OtherPredicates = ps.OtherPredicates;
}

class VOP3_DPP16<bits<10> op, VOP_DPP_Pseudo ps, int subtarget,
                 string opName = ps.OpName>
    : VOP3_DPP16_Helper<op, ps, opName>, SIMCInstr<ps.PseudoInstr, subtarget>;

class VOP3_DPP16_t16<bits<10> op, VOP_DPP_Pseudo ps, int subtarget,
                     string opName = ps.OpName>
    : VOP3_DPP16_t16_Helper<op, ps, opName>, SIMCInstr<ps.PseudoInstr, subtarget>;

class VOP3_DPP16_Gen<bits<10> op, VOP_DPP_Pseudo ps, GFXGen Gen,
                     string opName = ps.OpName>
    : VOP3_DPP16<op, ps, Gen.Subtarget, opName> {
  let AssemblerPredicate = Gen.AssemblerPredicate;
  let DecoderNamespace = Gen.DecoderNamespace;
}

class VOP3_DPP16_Gen_t16<bits<10> op, VOP_DPP_Pseudo ps, GFXGen Gen,
                         string opName = ps.OpName>
    : VOP3_DPP16_t16<op, ps, Gen.Subtarget, opName> {
  let True16Predicate =
      !if (ps.Pfl.IsRealTrue16, UseRealTrue16Insts, NoTrue16Predicate);
  let AssemblerPredicate = Gen.AssemblerPredicate;
  let DecoderNamespace =
      Gen.DecoderNamespace #!if (ps.Pfl.IsRealTrue16, "", "_FAKE16");
}

class Base_VOP3_DPP8<bits<10> op, VOP_Pseudo ps, string opName = ps.OpName>
    : VOP3_DPP8<op, opName, ps.Pfl> {
  let VOP3_OPSEL = ps.Pfl.HasOpSel;
  let IsDOT = ps.IsDOT;
  let hasSideEffects = ps.hasSideEffects;
  let Defs = ps.Defs;
  let SchedRW = ps.SchedRW;
  let Uses = ps.Uses;

  let SubtargetPredicate = ps.SubtargetPredicate;
  let OtherPredicates = ps.OtherPredicates;
  let True16Predicate = ps.True16Predicate;
}

class Base_VOP3_DPP8_t16<bits<10> op, VOP_Pseudo ps, string opName = ps.OpName>
    : VOP3_DPP8_t16<op, opName, ps.Pfl> {
  let VOP3_OPSEL = ps.Pfl.HasOpSel;
  let IsDOT = ps.IsDOT;
  let hasSideEffects = ps.hasSideEffects;
  let Defs = ps.Defs;
  let SchedRW = ps.SchedRW;
  let Uses = ps.Uses;

  let SubtargetPredicate = ps.SubtargetPredicate;
  let OtherPredicates = ps.OtherPredicates;
  let True16Predicate = ps.True16Predicate;
}

class Base_VOP3b_DPP16<bits<10> op, VOP_DPP_Pseudo ps,
                       string opName = ps.OpName>
    : VOP3_DPP16_Helper<op, ps, opName> {
  bits<7> sdst;
  let Inst{14 - 8} = sdst;
}

class VOP3b_DPP8_Base<bits<10> op, VOP_Pseudo ps, string opName = ps.OpName>
    : Base_VOP3_DPP8<op, ps, opName> {
  bits<7> sdst;
  let Inst{14 - 8} = sdst;
}

class VOP3_BITOP3_DPP16_Gen<bits<10> op, VOP_DPP_Pseudo p, GFXGen Gen, string asmName>
    : VOP3_DPP16_Gen_t16<op, p, Gen, asmName> {
  bits<8> bitop3;

  let Inst{60-59} = bitop3{7-6};
  let Inst{10-8}  = bitop3{5-3};
  let Inst{63-61} = bitop3{2-0};

  let Inst{11} = !if(p.Pfl.HasOpSel, src0_modifiers{2}, 0);
  let Inst{12} = !if(p.Pfl.HasOpSel, src1_modifiers{2}, 0);
  let Inst{13} = !if(p.Pfl.HasOpSel, src2_modifiers{2}, 0);
  let Inst{14} = !if(p.Pfl.HasOpSel, src0_modifiers{3}, 0);
}

class VOP3_BITOP3_DPP8<bits<10> op, VOP_Pseudo p, string asmName>
    : Base_VOP3_DPP8_t16<op, p, asmName> {
  bits<8> bitop3;

  let Inst{60-59} = bitop3{7-6};
  let Inst{10-8}  = bitop3{5-3};
  let Inst{63-61} = bitop3{2-0};

  let Inst{11} = !if(p.Pfl.HasOpSel, src0_modifiers{2}, 0);
  let Inst{12} = !if(p.Pfl.HasOpSel, src1_modifiers{2}, 0);
  let Inst{13} = !if(p.Pfl.HasOpSel, src2_modifiers{2}, 0);
  let Inst{14} = !if(p.Pfl.HasOpSel, src0_modifiers{3}, 0);
}

class VOP3b_DPP8_Base_t16<bits<10> op, VOP_Pseudo ps, string opName = ps.OpName>
    : Base_VOP3_DPP8<op, ps, opName> {
  bits<8> sdst;
  let Inst{14 - 8} = sdst{7-1};
}

//===----------------------------------------------------------------------===//
// VOP3 GFX11, GFX12
//===----------------------------------------------------------------------===//

multiclass VOP3_Real_Base<GFXGen Gen, bits<10> op, string opName = NAME,
                          bit isSingle = 0> {
  defvar ps = !cast<VOP_Pseudo>(opName#"_e64");
  let IsSingle = !or(isSingle, ps.Pfl.IsSingle) in {
    if ps.Pfl.HasFP8SrcByteSel then {
      def _e64#Gen.Suffix :
        VOP3_Real_Gen<ps, Gen>,
        VOP3FP8OpSel_src_bytesel_gfx11_gfx12<op, ps.Pfl>;
    } else if ps.Pfl.HasFP8DstByteSel then {
      def _e64#Gen.Suffix :
        VOP3_Real_Gen<ps, Gen>,
        VOP3FP8OpSel_dst_bytesel_gfx11_gfx12<op, ps.Pfl>;
    } else if ps.Pfl.HasOpSel then {
      def _e64#Gen.Suffix :
        VOP3_Real_Gen<ps, Gen>,
        VOP3OpSel_gfx11_gfx12<op, ps.Pfl>;
    } else {
      def _e64#Gen.Suffix :
        VOP3_Real_Gen<ps, Gen>,
        VOP3e_gfx11_gfx12<op, ps.Pfl>;
    }
  }
}

multiclass VOP3Dot_Real_Base<GFXGen Gen, bits<10> op, string asmName, string opName = NAME,
                             bit isSingle = 0> {
  defvar ps = !cast<VOP_Pseudo>(opName#"_e64");
  let AsmString = asmName # ps.AsmOperands,
      DecoderNamespace = Gen.DecoderNamespace # !if(ps.Pfl.IsRealTrue16, "", "_FAKE16"),
      IsSingle = !or(isSingle, ps.Pfl.IsSingle) in {
    def _e64#Gen.Suffix :
      VOP3_Real_Gen<ps, Gen>,
      VOP3DotOpSel_gfx11_gfx12<op, ps.Pfl>;
  }
}

multiclass VOP3_Real_with_name<GFXGen Gen, bits<10> op, string opName,
                               string asmName, string pseudo_mnemonic = "", bit isSingle = 0> {
  defvar ps = !cast<VOP_Pseudo>(opName#"_e64");
  let AsmString = asmName # ps.AsmOperands,
      IsSingle = !or(isSingle, ps.Pfl.IsSingle) in {
    // FIXME-TRUE16 support FP8 instructions properly
    if ps.Pfl.HasFP8SrcByteSel then {
      def _e64#Gen.Suffix :
        VOP3_Real_Gen<ps, Gen>,
        VOP3FP8OpSel_src_bytesel_gfx11_gfx12<op, ps.Pfl>;
    } else if ps.Pfl.HasFP8DstByteSel then {
      def _e64#Gen.Suffix :
        VOP3_Real_Gen<ps, Gen>,
        VOP3FP8OpSel_dst_bytesel_gfx11_gfx12<op, ps.Pfl>;
    } else {
      if ps.Pfl.IsRealTrue16 then {
        def _e64#Gen.Suffix :
          VOP3_Real_Gen<ps, Gen>,
          VOP3e_t16_gfx11_gfx12<op, ps.Pfl>;
      } else {
        if ps.Pfl.HasOpSel then {
          def _e64#Gen.Suffix :
            VOP3_Real_Gen<ps, Gen>,
            VOP3OpSel_gfx11_gfx12<op, ps.Pfl>;
        } else {
          def _e64#Gen.Suffix :
            VOP3_Real_Gen<ps, Gen>,
            VOP3e_gfx11_gfx12<op, ps.Pfl>;
        }
      }
    }
  }
  if !ne(ps.Mnemonic, asmName) then {
    def Gen.Suffix#"_VOP3_alias" : LetDummies,
                                   AMDGPUMnemonicAlias<!if(!empty(pseudo_mnemonic),
                                                       ps.Mnemonic, pseudo_mnemonic), asmName, ""> {
      let AssemblerPredicate = Gen.AssemblerPredicate;
    }
  }
}

// for READLANE/WRITELANE
multiclass VOP3_Real_No_Suffix<GFXGen Gen, bits<10> op, string opName = NAME> {
  defvar ps = !cast<VOP_Pseudo>(opName);
    def _e64#Gen.Suffix :
      VOP3_Real_Gen<ps, Gen>,
      VOP3e_gfx11_gfx12<op, ps.Pfl>;
}

multiclass VOP3_Real_dpp_Base<GFXGen Gen, bits<10> op, string opName = NAME> {
  defvar ps = !cast<VOP_DPP_Pseudo>(opName#"_e64"#"_dpp");
  if ps.Pfl.IsTrue16 then
    def _e64_dpp#Gen.Suffix :
      VOP3_DPP16_Gen_t16<op, ps, Gen>;
  else
    def _e64_dpp#Gen.Suffix :
      VOP3_DPP16_Gen<op, ps, Gen>;
}

multiclass VOP3Dot_Real_dpp_Base<GFXGen Gen, bits<10> op, string asmName, string opName = NAME> {
  defvar ps = !cast<VOP_DPP_Pseudo>(opName#"_e64"#"_dpp");
  def _e64_dpp#Gen.Suffix :
    VOP3_DPP16_Gen_t16<op, ps, Gen> {
      let AsmString = asmName # ps.Pfl.AsmVOP3DPP16;
      let DecoderNamespace = Gen.DecoderNamespace
                             # !if(ps.Pfl.IsRealTrue16, "", "_FAKE16");
      let Inst{11} = ?;
      let Inst{12} = ?;
    }
}

multiclass VOP3_Real_dpp_with_name<GFXGen Gen, bits<10> op, string opName,
                                   string asmName> {
  defvar ps = !cast<VOP3_Pseudo>(opName#"_e64");
  let AsmString = asmName # ps.Pfl.AsmVOP3DPP16 in {
    defm NAME : VOP3_Real_dpp_Base<Gen, op, opName>;
  }
}

multiclass VOP3_Real_dpp8_Base<GFXGen Gen, bits<10> op, string opName = NAME> {
  defvar ps = !cast<VOP3_Pseudo>(opName#"_e64");
  if !not(ps.Pfl.HasExt64BitDPP) then
    def _e64_dpp8#Gen.Suffix : Base_VOP3_DPP8<op, ps> {
      let DecoderNamespace = Gen.DecoderNamespace;
      let AssemblerPredicate = Gen.AssemblerPredicate;
    }
}

multiclass VOP3Dot_Real_dpp8_Base<GFXGen Gen, bits<10> op, string asmName, string opName = NAME> {
  defvar ps = !cast<VOP3_Pseudo>(opName#"_e64");
  if !not(ps.Pfl.HasExt64BitDPP) then
    def _e64_dpp8#Gen.Suffix : Base_VOP3_DPP8<op, ps> {
      let Inst{11} = ?;
      let Inst{12} = ?;
      let AsmString = asmName # ps.Pfl.AsmVOP3DPP8;
      let DecoderNamespace = Gen.DecoderNamespace
                             # !if(ps.Pfl.IsRealTrue16, "", "_FAKE16");
      let AssemblerPredicate = Gen.AssemblerPredicate;
    }
}

multiclass VOP3_Real_dpp8_with_name<GFXGen Gen, bits<10> op, string opName,
                                    string asmName> {
  defvar ps = !cast<VOP3_Pseudo>(opName#"_e64");
  if !not(ps.Pfl.HasExt64BitDPP) then
    let AsmString = asmName # ps.Pfl.AsmVOP3DPP8,
        DecoderNamespace = Gen.DecoderNamespace#
                           !if(ps.Pfl.IsRealTrue16, "", "_FAKE16"),
        True16Predicate = !if(ps.Pfl.IsRealTrue16, UseRealTrue16Insts,
                              NoTrue16Predicate) in {
      defm NAME : VOP3_Real_dpp8_Base<Gen, op, opName>;
  }
}

multiclass VOP3be_Real<GFXGen Gen, bits<10> op, string opName, string asmName,
                      bit isSingle = 0> {
  defvar ps = !cast<VOP3_Pseudo>(opName#"_e64");
  let IsSingle = !or(isSingle, ps.Pfl.IsSingle) in
    def _e64#Gen.Suffix :
      VOP3_Real_Gen<ps, Gen, asmName>,
      VOP3be_gfx11_gfx12<op, ps.Pfl> ;
}

multiclass VOP3be_Real_dpp<GFXGen Gen, bits<10> op, string opName,
                           string asmName> {
  defvar ps = !cast<VOP3_Pseudo>(opName #"_e64");
  defvar dpp_ps = !cast<VOP_DPP_Pseudo>(opName #"_e64" #"_dpp");
  def _e64_dpp#Gen.Suffix : Base_VOP3b_DPP16<op, dpp_ps, asmName>,
                            SIMCInstr<dpp_ps.PseudoInstr, Gen.Subtarget> {
    let DecoderNamespace = Gen.DecoderNamespace;
    let AssemblerPredicate = Gen.AssemblerPredicate;
  }
}

multiclass VOP3be_Real_dpp8<GFXGen Gen, bits<10> op, string opName,
                            string asmName> {
  defvar ps = !cast<VOP3_Pseudo>(opName #"_e64");
  if !not(ps.Pfl.HasExt64BitDPP) then
    def _e64_dpp8#Gen.Suffix : VOP3b_DPP8_Base<op, ps, asmName> {
      let DecoderNamespace = Gen.DecoderNamespace;
      let AssemblerPredicate = Gen.AssemblerPredicate;
    }
}

// VOP1 and VOP2 depend on these triple defs
multiclass VOP3_Realtriple<GFXGen Gen, bits<10> op, bit isSingle = 0,
                           string opName = NAME> :
  VOP3_Real_Base<Gen, op, opName, isSingle>,
  VOP3_Real_dpp_Base<Gen, op, opName>,
  VOP3_Real_dpp8_Base<Gen, op, opName>;

multiclass VOP3Dot_Realtriple<GFXGen Gen, bits<10> op, string asmName, bit isSingle = 0,
                              string opName = NAME> :
  VOP3Dot_Real_Base<Gen, op, asmName, opName, isSingle>,
  VOP3Dot_Real_dpp_Base<Gen, op, asmName, opName>,
  VOP3Dot_Real_dpp8_Base<Gen, op, asmName, opName>;

multiclass VOP3Only_Realtriple<GFXGen Gen, bits<10> op> :
  VOP3_Realtriple<Gen, op, 1>;

multiclass VOP3_Realtriple_with_name<GFXGen Gen, bits<10> op, string opName,
                                     string asmName, string pseudo_mnemonic = "", bit isSingle = 0> :
  VOP3_Real_with_name<Gen, op, opName, asmName, pseudo_mnemonic, isSingle>,
  VOP3_Real_dpp_with_name<Gen, op, opName, asmName>,
  VOP3_Real_dpp8_with_name<Gen, op, opName, asmName>;

multiclass VOP3Only_Realtriple_with_name<GFXGen Gen, bits<10> op, string opName,
                                         string asmName> :
  VOP3_Realtriple_with_name<Gen, op, opName, asmName, "", 1>;

multiclass VOP3be_Realtriple<
    GFXGen Gen, bits<10> op, bit isSingle = 0, string opName = NAME,
    string asmName = !cast<VOP_Pseudo>(opName#"_e64").Mnemonic> :
  VOP3be_Real<Gen, op, opName, asmName, isSingle>,
  VOP3be_Real_dpp<Gen, op, opName, asmName>,
  VOP3be_Real_dpp8<Gen, op, opName, asmName>;

multiclass VOP3beOnly_Realtriple<GFXGen Gen, bits<10> op> :
  VOP3be_Realtriple<Gen, op, 1>;

multiclass VOP3_BITOP3_Real_dpp_Base<GFXGen Gen, bits<10> op, string asmName> {
  def _e64_dpp#Gen.Suffix :
    VOP3_BITOP3_DPP16_Gen<op, !cast<VOP_DPP_Pseudo>(NAME#"_e64"#"_dpp"), Gen, asmName>;
}

multiclass VOP3_BITOP3_Real_dpp8_Base<GFXGen Gen, bits<10> op, string asmName> {
  defvar ps = !cast<VOP3_Pseudo>(NAME#"_e64");
  def _e64_dpp8#Gen.Suffix : VOP3_BITOP3_DPP8<op, ps, asmName> {
    let DecoderNamespace =
      Gen.DecoderNamespace #!if (ps.Pfl.IsRealTrue16, "", "_FAKE16");
    let AssemblerPredicate = Gen.AssemblerPredicate;
  }
}

multiclass VOP3_BITOP3_Real_Base<GFXGen Gen, bits<10> op, string asmName> {
  defvar ps = !cast<VOP_Pseudo>(NAME#"_e64");
  let IsSingle = ps.Pfl.IsSingle, AsmString = asmName # ps.AsmOperands in {
    def _e64#Gen.Suffix :
      VOP3_Real_Gen<ps, Gen>,
      VOP3a_BITOP3_gfx12<op, ps.Pfl>;
  }
}

multiclass VOP3Only_ScaleSel_Real_gfx1250<bits<10> op> {
  defvar ps = !cast<VOP_Pseudo>(NAME#"_e64");
  def _e64_gfx1250 :
    VOP3_Real_Gen<ps, GFX1250Gen>,
    VOP3a_ScaleSel_gfx1250<op, ps.Pfl>;
}

multiclass VOP3Only_Realtriple_t16_gfx11_gfx12_not_gfx1250<bits<10> op, string asmName, string opName = NAME,
                                                       string pseudo_mnemonic = "", bit isSingle = 0> :
  VOP3_Realtriple_with_name<GFX11Gen, op, opName, asmName, pseudo_mnemonic, isSingle>,
  VOP3_Realtriple_with_name<GFX12Not12_50Gen, op, opName, asmName, pseudo_mnemonic, isSingle>;

multiclass VOP3Only_Realtriple_t16_and_fake16_gfx11_gfx12_not_gfx1250<bits<10> op, string asmName,
                                                          string opName = NAME, string pseudo_mnemonic = ""> {
  defm _t16 : VOP3Only_Realtriple_t16_gfx11_gfx12_not_gfx1250<op, asmName, opName#"_t16", pseudo_mnemonic, 1>;
  defm _fake16 : VOP3Only_Realtriple_t16_gfx11_gfx12_not_gfx1250<op, asmName, opName#"_fake16", pseudo_mnemonic, 1>;
}

multiclass VOP3_Realtriple_with_name_gfx11_gfx12_not_gfx1250<bits<10> op, string opName,
                                                           string asmName, string pseudo_mnemonic = "",
                                                           bit isSingle = 0> :
  VOP3_Realtriple_with_name<GFX11Gen, op, opName, asmName, pseudo_mnemonic, isSingle>,
  VOP3_Realtriple_with_name<GFX12Not12_50Gen, op, opName, asmName, pseudo_mnemonic, isSingle>;

//===----------------------------------------------------------------------===//
// VOP3 GFX11
//===----------------------------------------------------------------------===//

// VOP1 and VOP2 depend on these triple defs

multiclass VOP3_Realtriple_t16_gfx11<bits<10> op, string asmName, string opName = NAME,
                                     string pseudo_mnemonic = "", bit isSingle = 0> :
  VOP3_Realtriple_with_name<GFX11Gen, op, opName, asmName, pseudo_mnemonic, isSingle>;

multiclass VOP3_Realtriple_t16_and_fake16_gfx11<bits<10> op, string asmName, string opName = NAME,
                                                string pseudo_mnemonic = "", bit isSingle = 0> {
  defm _t16: VOP3_Realtriple_t16_gfx11<op, asmName, opName#"_t16", pseudo_mnemonic, isSingle>;
  defm _fake16: VOP3_Realtriple_t16_gfx11<op, asmName, opName#"_fake16", pseudo_mnemonic, isSingle>;
}

multiclass VOP3Only_Realtriple_t16_gfx11<bits<10> op, string asmName,
                                     string opName = NAME, string pseudo_mnemonic = "">
  : VOP3_Realtriple_t16_gfx11<op, asmName, opName, pseudo_mnemonic, 1>;

multiclass VOP3Only_Realtriple_t16_and_fake16_gfx11<bits<10> op, string asmName,
                                                    string opName = NAME, string pseudo_mnemonic = ""> {
  defm _t16: VOP3_Realtriple_t16_gfx11<op, asmName, opName#"_t16", pseudo_mnemonic, 1>;
  defm _fake16: VOP3_Realtriple_t16_gfx11<op, asmName, opName#"_fake16", pseudo_mnemonic, 1>;
}

multiclass VOP3be_Real_gfx11<bits<10> op, string opName, string asmName,
                             bit isSingle = 0> :
  VOP3be_Real<GFX11Gen, op, opName, asmName, isSingle>;

multiclass VOP3_Real_Base_gfx11<bits<10> op, string opName = NAME,
                                bit isSingle = 0> :
  VOP3_Real_Base<GFX11Gen, op, opName, isSingle>;

multiclass VOP3_Realtriple_gfx11<bits<10> op, bit isSingle = 0,
                                 string opName = NAME> :
  VOP3_Realtriple<GFX11Gen, op, isSingle, opName>;

//===----------------------------------------------------------------------===//
// VOP3 GFX12
//===----------------------------------------------------------------------===//

multiclass VOP3Only_Realtriple_gfx12<bits<10> op, bit isSingle = 0> :
  VOP3_Realtriple<GFX12Gen, op, isSingle>;

// IsSingle is captured from the vopprofile for these instructions, but the
// following alternative is more explicit
multiclass VOP3Only_Real_Base_gfx12<bits<10> op> :
  VOP3_Real_Base<GFX12Gen, op, NAME, 1/*IsSingle*/>;

multiclass VOP3Only_Realtriple_with_name_gfx12_not_gfx1250<bits<10> op, string opName,
                                                           string asmName, string pseudo_mnemonic = "",
                                                           bit isSingle = 0> :
  VOP3_Realtriple_with_name<GFX12Not12_50Gen, op, opName, asmName, pseudo_mnemonic, isSingle>;

multiclass VOP3Only_Real_Base_gfx1250<bits<10> op> :
  VOP3_Real_Base<GFX1250Gen, op, NAME, 1/*IsSingle*/>;

multiclass VOP3Only_Realtriple_gfx1250<bits<10> op, bit isSingle = 0> :
  VOP3_Realtriple<GFX1250Gen, op, isSingle>;

multiclass VOP3Only_Realtriple_gfx12_not_gfx1250<bits<10> op, bit isSingle = 0> :
  VOP3_Realtriple<GFX12Not12_50Gen, op, isSingle>;

multiclass VOP3Only_Realtriple_with_name_gfx1250<bits<10> op, string opName,
                                                 string asmName, string pseudo_mnemonic = "",
                                                 bit isSingle = 0> :
  VOP3_Realtriple_with_name<GFX1250Gen, op, opName, asmName, pseudo_mnemonic, isSingle>;

multiclass VOP3Only_Realtriple_t16_gfx1250<bits<10> op, string asmName = !cast<VOP3_Pseudo>(NAME#"_e64").Mnemonic,
                                           string opName = NAME, string pseudo_mnemonic = "", bit isSingle = 0> :
  VOP3Only_Realtriple_with_name_gfx1250<op, opName, asmName, pseudo_mnemonic, isSingle>;

multiclass VOP3_Realtriple_t16_gfx12<bits<10> op, string asmName, string opName = NAME,
                                     string pseudo_mnemonic = "", bit isSingle = 0> :
  VOP3_Realtriple_with_name<GFX12Gen, op, opName, asmName, pseudo_mnemonic, isSingle>;

multiclass VOP3_Realtriple_t16_and_fake16_gfx12<bits<10> op, string asmName, string opName = NAME,
                                                string pseudo_mnemonic = "", bit isSingle = 0> {
  defm _t16:VOP3_Realtriple_t16_gfx12<op, asmName, opName#"_t16", pseudo_mnemonic, isSingle>;
  defm _fake16:VOP3_Realtriple_t16_gfx12<op, asmName, opName#"_fake16", pseudo_mnemonic, isSingle>;
}

multiclass VOP3Only_Realtriple_t16_gfx12<bits<10> op, string asmName,
                                     string opName = NAME, string pseudo_mnemonic = "">
  : VOP3_Realtriple_t16_gfx12<op, asmName, opName, pseudo_mnemonic, 1>;

multiclass VOP3Only_Realtriple_t16_and_fake16_gfx12<bits<10> op, string asmName,
                                     string opName = NAME, string pseudo_mnemonic = ""> {
  defm _t16 : VOP3Only_Realtriple_t16_gfx12<op, asmName, opName#"_t16", pseudo_mnemonic>;
  defm _fake16 : VOP3Only_Realtriple_t16_gfx12<op, asmName, opName#"_fake16", pseudo_mnemonic>;
}

multiclass VOP3Only_Realtriple_t16_and_fake16_gfx1250<bits<10> op,
                                                      string asmName = !cast<VOP3_Pseudo>(NAME#"_e64").Mnemonic,
                                                      string opName = NAME, string pseudo_mnemonic = ""> {
  defm _t16 : VOP3Only_Realtriple_t16_gfx1250<op, asmName, opName#"_t16", pseudo_mnemonic>;
  defm _fake16 : VOP3Only_Realtriple_t16_gfx1250<op, asmName, opName#"_fake16", pseudo_mnemonic>;
}

multiclass VOP3be_Real_with_name_gfx12<bits<10> op, string opName,
                                       string asmName, bit isSingle = 0> {
  defvar ps = !cast<VOP3_Pseudo>(opName#"_e64");
  defm NAME : VOP3be_Realtriple<GFX12Gen, op, !or(isSingle, ps.Pfl.IsSingle),
                                opName, asmName>;
  def : AMDGPUMnemonicAlias<ps.Mnemonic, asmName> {
    let AssemblerPredicate = GFX12Gen.AssemblerPredicate;
  }
}

multiclass VOP3_Realtriple_with_name_gfx12<bits<10> op, string opName,
                                           string asmName, string pseudo_mnemonic = "", bit isSingle = 0> :
  VOP3_Realtriple_with_name<GFX12Gen, op, opName, asmName, pseudo_mnemonic, isSingle>;

multiclass VOP3Only_Realtriple_with_name_gfx11_gfx12<bits<10> op, string opName,
                                                     string asmName> :
  VOP3Only_Realtriple_with_name<GFX11Gen, op, opName, asmName>,
  VOP3Only_Realtriple_with_name<GFX12Gen, op, opName, asmName>;

multiclass VOP3_Real_BITOP3_gfx1250<bits<10> op, string asmName = !cast<VOP3_Pseudo>(NAME#"_e64").Mnemonic> :
  VOP3_BITOP3_Real_Base<GFX1250Gen, op, asmName>,
  VOP3_BITOP3_Real_dpp_Base<GFX1250Gen, op, asmName>,
  VOP3_BITOP3_Real_dpp8_Base<GFX1250Gen, op, asmName>;

multiclass VOP3_Real_BITOP3_t16_and_fake16_gfx1250<bits<10> op, string asmName = !cast<VOP3_Pseudo>(NAME#"_e64").Mnemonic> {
  defm _t16 : VOP3_Real_BITOP3_gfx1250<op, asmName>;
  defm _fake16: VOP3_Real_BITOP3_gfx1250<op, asmName>;
}

multiclass VOP3Dot_Realtriple_gfx11_gfx12<bits<10> op, string asmName, bit isSingle = 0,
                                          string opName = NAME> :
  VOP3Dot_Realtriple<GFX11Gen, op, asmName, isSingle, opName>,
  VOP3Dot_Realtriple<GFX12Gen, op, asmName, isSingle, opName>;


//===----------------------------------------------------------------------===//

include "VOPCInstructions.td"
include "VOP1Instructions.td"
include "VOP2Instructions.td"
include "VOP3Instructions.td"
include "VOP3PInstructions.td"
include "VOPDInstructions.td"

class ClassPat<Instruction inst, ValueType vt> : GCNPat <
  (is_fpclass (vt (VOP3ModsNonCanonicalizing vt:$src0, i32:$src0_mods)), (i32 timm:$mask)),
  (inst i32:$src0_mods, vt:$src0, (V_MOV_B32_e32 timm:$mask))
>;

class ClassPat_t16<Instruction inst, ValueType vt> : GCNPat <
  (is_fpclass (vt (VOP3ModsNonCanonicalizing vt:$src0, i32:$src0_mods)), (i32 timm:$mask)),
  (inst i32:$src0_mods, vt:$src0, SRCMODS.NONE, (V_MOV_B32_e32 timm:$mask))
>;

def : ClassPat<V_CMP_CLASS_F16_e64, f16> {
  let OtherPredicates = [Has16BitInsts];
  let True16Predicate = NotHasTrue16BitInsts;
}

def : ClassPat_t16<V_CMP_CLASS_F16_t16_e64, f16> {
  let True16Predicate = UseRealTrue16Insts;
}

def : ClassPat_t16<V_CMP_CLASS_F16_fake16_e64, f16> {
  let True16Predicate = UseFakeTrue16Insts;
}

def : ClassPat<V_CMP_CLASS_F32_e64, f32>;
def : ClassPat<V_CMP_CLASS_F64_e64, f64>;

class VOPInfoTable <string Format> : GenericTable {
  let FilterClass = Format # "_Real";
  let CppTypeName = "VOPInfo";
  let Fields = ["Opcode", "IsSingle"];

  let PrimaryKey = ["Opcode"];
  let PrimaryKeyName = "get" # Format # "OpcodeHelper";
}

def VOP1InfoTable : VOPInfoTable<"VOP1">;
def VOP2InfoTable : VOPInfoTable<"VOP2">;
def VOP3InfoTable : VOPInfoTable<"VOP3">;

class VOPC64Table <string Format> : GenericTable {
  let FilterClass = "VOPC64_" # Format;
  let CppTypeName = "VOPC64DPPInfo";
  let Fields = ["Opcode"];

  let PrimaryKey = ["Opcode"];
  let PrimaryKeyName = "isVOPC64" # Format # "OpcodeHelper";
}

def VOPC64DPPTable : VOPC64Table<"DPP">;
def VOPC64DPP8Table : VOPC64Table<"DPP8">;

class AsmOnlyInfoTable <string Format, string Class>: GenericTable {
  let FilterClass = Class;
  let FilterClassField = "isAsmParserOnly";
  let CppTypeName = Format # "DPPAsmOnlyInfo";
  let Fields = ["Opcode"];

  let PrimaryKey = ["Opcode"];
  let PrimaryKeyName = "is" # Format # "AsmOnlyOpcodeHelper";
}

def VOPCAsmOnlyInfoTable : AsmOnlyInfoTable <"VOPC", "VOPC_DPPe_Common">;

def VOPTrue16Table : GenericTable {
  let FilterClass = "VOP_Pseudo";
  let CppTypeName = "VOPTrue16Info";
  let Fields = ["Opcode", "IsTrue16"];

  let PrimaryKey = ["Opcode"];
  let PrimaryKeyName = "getTrue16OpcodeHelper";
}<|MERGE_RESOLUTION|>--- conflicted
+++ resolved
@@ -417,8 +417,6 @@
   bits<4> scale_sel;
 
   let Inst{14-11} = scale_sel;
-<<<<<<< HEAD
-=======
 }
 
 class VOP3Interp_OpSel_gfx9<bits<10> op, VOPProfile p> : VOP3Interp_vi<op, p> {
@@ -426,7 +424,6 @@
   // There's no src1
   let Inst{13} = src2_modifiers{2};
   let Inst{14} = !if(p.HasDst,  src0_modifiers{3}, 0);
->>>>>>> 54c4ef26
 }
 
 class VOP3Interp_gfx10<bits<10> op, VOPProfile p> : VOP3e_gfx10<op, p> {
