//===-- DSInstructions.td - DS Instruction Definitions --------------------===//
//
// Part of the LLVM Project, under the Apache License v2.0 with LLVM Exceptions.
// See https://llvm.org/LICENSE.txt for license information.
// SPDX-License-Identifier: Apache-2.0 WITH LLVM-exception
//
//===----------------------------------------------------------------------===//

class DS_Pseudo <string opName, dag outs, dag ins, string asmOps, list<dag> pattern=[]> :
  InstSI <outs, ins, "", pattern>,
  SIMCInstr <NAME, SIEncodingFamily.NONE> {

  let LGKM_CNT = 1;
  let DS = 1;
  let GWS = 0;
  let Size = 8;
  let UseNamedOperandTable = 1;

  // Most instruction load and store data, so set this as the default.
  let mayLoad = 1;
  let mayStore = 1;
  let FixedSize = true;

  let hasSideEffects = 0;
  let SchedRW = [WriteLDS];

  let isPseudo = 1;
  let isCodeGenOnly = 1;

  string Mnemonic = opName;
  string AsmOperands = asmOps;

  // Well these bits a kind of hack because it would be more natural
  // to test "outs" and "ins" dags for the presence of particular operands
  bits<1> has_vdst = 1;
  bits<1> has_addr = 1;
  bits<1> has_data0 = 1;
  bits<1> has_data1 = 1;

  bits<1> has_gws_data0 = 0; // data0 is encoded as addr

  bits<1> has_offset  = 1; // has "offset" that should be split to offset0,1
  bits<1> has_offset0 = 1;
  bits<1> has_offset1 = 1;

  bits<1> has_gds = 1;
  bits<1> gdsValue = 0; // if has_gds == 0 set gds to this value

  bits<1> has_m0_read = 1;

  let Uses = !if(has_m0_read, [M0, EXEC], [EXEC]);
}

class DS_Real <DS_Pseudo ps, string opName = ps.Mnemonic> :
  InstSI <ps.OutOperandList, ps.InOperandList, opName # ps.AsmOperands>,
  Enc64 {

  let isPseudo = 0;
  let isCodeGenOnly = 0;
  let LGKM_CNT = 1;
  let DS = 1;
  let UseNamedOperandTable = 1;

  // copy relevant pseudo op flags
  let GWS                = ps.GWS;
  let SubtargetPredicate = ps.SubtargetPredicate;
  let WaveSizePredicate  = ps.WaveSizePredicate;
  let OtherPredicates    = ps.OtherPredicates;
  let TSFlags            = ps.TSFlags;
  let SchedRW            = ps.SchedRW;
  let mayLoad            = ps.mayLoad;
  let mayStore           = ps.mayStore;
  let IsAtomicRet        = ps.IsAtomicRet;
  let IsAtomicNoRet      = ps.IsAtomicNoRet;
  let Uses               = ps.Uses;
  let Defs               = ps.Defs;
  let isConvergent       = ps.isConvergent;

  let Constraints = ps.Constraints;

  // encoding fields
  bits<10> vdst;
  bits<1> gds;
  bits<8> addr;
  bits<10> data0;
  bits<10> data1;
  bits<8> offset0;
  bits<8> offset1;

  bits<16> offset;
  let offset0 = !if(ps.has_offset, offset{7-0}, ?);
  let offset1 = !if(ps.has_offset, offset{15-8}, ?);

  // Figure out if we should set the acc bit. Simple load and store
  // instructions with a single data operand can use AV_* classes, in
  // which case the encoding comes from the assigned register field.

  // For more compliated cases with multiple data operands, since the
  // register fields are only 8-bit, so data operands must all be AGPR
  // or VGPR.
  defvar DstOpIsAV = !if(ps.has_vdst,
                         VDstOperandIsAV<ps.OutOperandList>.ret, 0);
  defvar DstOpIsAGPR = !if(ps.has_vdst,
                           VDstOperandIsAGPR<ps.OutOperandList>.ret, 0);
  defvar DataOpIsAV = !if(!or(ps.has_data0, ps.has_gws_data0),
                          Data0OperandIsAV<ps.InOperandList>.ret, 0);
  defvar DataOpIsAGPR = !if(!or(ps.has_data0, ps.has_gws_data0),
                            Data0OperandIsAGPR<ps.InOperandList>.ret, 0);

  bits<1> acc = !if(ps.has_vdst,
                    !if(DstOpIsAV, vdst{9}, DstOpIsAGPR),
                    !if(DataOpIsAV, data0{9}, DataOpIsAGPR));
}

// DS Pseudo instructions

class DS_0A1D_NORET<string opName, RegisterOperand rc = AVLdSt_32>
: DS_Pseudo<opName,
  (outs),
  (ins rc:$data0, Offset:$offset, gds:$gds),
  " $data0$offset$gds"> {

  let has_addr = 0;
  let has_data1 = 0;
  let has_vdst = 0;
}

class DS_1A1D_NORET<string opName, RegisterOperand rc = AVLdSt_32>
: DS_Pseudo<opName,
  (outs),
  (ins VGPR_32:$addr, rc:$data0, Offset:$offset, gds:$gds),
  " $addr, $data0$offset$gds"> {

  let has_data1 = 0;
  let has_vdst = 0;
  let IsAtomicNoRet = 1;
}

multiclass DS_1A1D_NORET_mc<string opName, RegisterOperand rc = AVLdSt_32> {
  def "" : DS_1A1D_NORET<opName, rc>;

  let has_m0_read = 0 in {
    def _gfx9 : DS_1A1D_NORET<opName, rc>;
  }
}

multiclass DS_1A1D_NORET_t16<string opName, RegisterOperand rc = AVLdSt_32>
: DS_1A1D_NORET_mc<opName, rc> {
  let has_m0_read = 0 in {
    let True16Predicate = UseRealTrue16Insts in {
      def "_t16" : DS_1A1D_NORET<opName#"_t16", VGPROp_16>,
        True16D16Table<NAME#"_D16_HI", NAME#"_gfx9">;
    }
  }
}

multiclass DS_1A1D_NORET_mc_gfx9<string opName, RegisterOperand rc = AVLdSt_32> {
  let has_m0_read = 0 in {
    def "" : DS_1A1D_NORET<opName, rc>;
  }
}

class DS_1A2D_NORET<string opName, RegisterOperand data_op = VGPROp_32>
: DS_Pseudo<opName,
  (outs),
  (ins VGPR_32:$addr, data_op:$data0, data_op:$data1, Offset:$offset, gds:$gds),
  " $addr, $data0, $data1$offset$gds"> {

  let has_vdst = 0;
  let IsAtomicNoRet = 1;
}

// DS_xx2D cases should only be instantiated with VGPR operand classes.
multiclass DS_1A2D_NORET_mc<string opName, RegisterOperand rc = VGPROp_32> {
  assert OperandIsVGPR<rc>.ret,
         "DS with 2 data operands should be declared with VGPRs";

  def "" : DS_1A2D_NORET<opName, rc>;

  let has_m0_read = 0 in {
    def _gfx9 : DS_1A2D_NORET<opName, rc>;

    // All data operands are replaced with AGPRs in this form.
    let SubtargetPredicate = isGFX90APlus in {
      def _agpr : DS_1A2D_NORET<opName, getEquivalentAGPROperand<rc>.ret>;
    }
  }
}

class DS_1A2D_Off8_NORET <string opName, RegisterOperand data_op = VGPROp_32>
: DS_Pseudo<opName,
  (outs),
  (ins VGPR_32:$addr, data_op:$data0, data_op:$data1,
       Offset0:$offset0, Offset1:$offset1, gds:$gds),
  " $addr, $data0, $data1$offset0$offset1$gds"> {

  let has_vdst = 0;
  let has_offset = 0;
}

multiclass DS_1A2D_Off8_NORET_mc <string opName, RegisterOperand rc = VGPROp_32> {
  assert OperandIsVGPR<rc>.ret,
         "DS with 2 data operands should be declared with VGPRs";

  def "" : DS_1A2D_Off8_NORET<opName, rc>;

  let has_m0_read = 0 in {
    def _gfx9 : DS_1A2D_Off8_NORET<opName, rc>;

    let SubtargetPredicate = isGFX90APlus in {
      def _agpr : DS_1A2D_Off8_NORET<opName, getEquivalentAGPROperand<rc>.ret>;
    }
  }
}

class DS_0A1D_RET_GDS<string opName, RegisterOperand dst_op = AVLdSt_32,
                                     RegisterOperand src_op = dst_op>
: DS_Pseudo<opName,
  (outs dst_op:$vdst),
  (ins src_op:$data0, Offset:$offset),
  " $vdst, $data0$offset gds"> {

  let has_addr = 0;
  let has_data1 = 0;
  let has_gds = 0;
  let gdsValue = 1;
  let hasSideEffects = 1;
}

class DS_1A1D_RET <string opName, RegisterOperand data_op = AVLdSt_32>
: DS_Pseudo<opName,
  (outs data_op:$vdst),
  (ins VGPR_32:$addr, data_op:$data0, Offset:$offset, gds:$gds),
  " $vdst, $addr, $data0$offset$gds"> {

  let has_data1 = 0;
  let IsAtomicRet = 1;
}

multiclass DS_1A1D_RET_mc <string opName, RegisterOperand rc = VGPROp_32> {
  assert OperandIsVGPR<rc>.ret,
         "DS with 2 data operands should be declared with VGPRs";

  def "" : DS_1A1D_RET<opName, rc>;

  let has_m0_read = 0 in {
    def _gfx9 : DS_1A1D_RET<opName, rc>;
    def _agpr : DS_1A1D_RET<opName, getEquivalentAGPROperand<rc>.ret>;
  }
}

multiclass DS_1A1D_RET_mc_gfx9 <string opName, RegisterOperand rc = VGPROp_32> {
  let has_m0_read = 0 in {
    def "" : DS_1A1D_RET<opName, rc>;
    def _agpr : DS_1A1D_RET<opName, getEquivalentAGPROperand<rc>.ret>;
  }
}

class DS_1A2D_RET<string opName,
                  RegisterOperand dst_rc = VGPROp_32,
                  RegisterOperand src_rc = dst_rc>: DS_Pseudo<opName,
  (outs dst_rc:$vdst),
  (ins VGPR_32:$addr, src_rc:$data0, src_rc:$data1, Offset:$offset, gds:$gds),
  " $vdst, $addr, $data0, $data1$offset$gds"> {

  let IsAtomicRet = 1;
}

multiclass DS_1A2D_RET_mc<string opName,
                          RegisterOperand dst_rc = VGPROp_32,
                          RegisterOperand src_rc = dst_rc> {
  assert !and(OperandIsVGPR<dst_rc>.ret, OperandIsVGPR<src_rc>.ret),
         "DS with 2 data operands should be declared with VGPRs";

  def "" : DS_1A2D_RET<opName, dst_rc, src_rc>;

  let has_m0_read = 0 in {
    def _gfx9 : DS_1A2D_RET<opName, dst_rc, src_rc>;
    def _agpr : DS_1A2D_RET<opName, getEquivalentAGPROperand<dst_rc>.ret,
                                    getEquivalentAGPROperand<src_rc>.ret>;
  }
}

class DS_1A2D_Off8_RET<string opName,
                       RegisterOperand dst_rc = VGPROp_32,
                       RegisterOperand src_rc = dst_rc>
: DS_Pseudo<opName,
  (outs dst_rc:$vdst),
  (ins VGPR_32:$addr, src_rc:$data0, src_rc:$data1, Offset0:$offset0, Offset1:$offset1, gds:$gds),
  " $vdst, $addr, $data0, $data1$offset0$offset1$gds"> {

  let has_offset = 0;
}

multiclass DS_1A2D_Off8_RET_mc<string opName,
                               RegisterOperand dst_rc = VGPROp_32,
                               RegisterOperand src_rc = dst_rc> {
  assert !and(OperandIsVGPR<dst_rc>.ret, OperandIsVGPR<src_rc>.ret)  ,
         "DS with 2 data operands should be declared with VGPRs";

  def "" : DS_1A2D_Off8_RET<opName, dst_rc, src_rc>;

  let has_m0_read = 0 in {
    def _gfx9 : DS_1A2D_Off8_RET<opName, dst_rc, src_rc>;
    def _agpr : DS_1A2D_Off8_RET<opName, getEquivalentAGPROperand<dst_rc>.ret,
                                         getEquivalentAGPROperand<src_rc>.ret>;
  }
}

class DS_BVH_STACK<string opName,
                   RegisterOperand vdst_rc,
                   RegisterOperand data1_rc>
: DS_Pseudo<opName,
  (outs vdst_rc:$vdst, VGPR_32:$addr),
  (ins VGPR_32:$addr_in, VGPR_32:$data0, data1_rc:$data1, Offset:$offset),
  " $vdst, $addr, $data0, $data1$offset"> {
  let Constraints = "$addr = $addr_in";
  let has_gds = 0;
  let gdsValue = 0;
  // TODO: Use MMOs in the LDS address space instead of hasSideEffects = 1.
  let hasSideEffects = 1;
  let SchedRW = [WriteLDS, WriteLDS];
}

class DS_1A_RET<string opName, RegisterOperand data_op = AVLdSt_32,
                bit HasTiedOutput = 0, Operand ofs = Offset>
: DS_Pseudo<opName,
  (outs data_op:$vdst),
  !if(HasTiedOutput,
    (ins VGPR_32:$addr, ofs:$offset, gds:$gds, data_op:$vdst_in),
    (ins VGPR_32:$addr, ofs:$offset, gds:$gds)),
  " $vdst, $addr$offset$gds"> {
  let Constraints = !if(HasTiedOutput, "$vdst = $vdst_in", "");
  let has_data0 = 0;
  let has_data1 = 0;
}

multiclass DS_1A_RET_mc<string opName, RegisterOperand rc = AVLdSt_32,
                        bit HasTiedOutput = 0, Operand ofs = Offset> {
  def "" : DS_1A_RET<opName, rc, HasTiedOutput, ofs>;

  let has_m0_read = 0 in {
    def _gfx9 : DS_1A_RET<opName, rc, HasTiedOutput, ofs>;
  }
}

multiclass DS_1A_RET_t16<string opName, RegisterOperand rc = AVLdSt_32,
                         bit HasTiedOutput = 0, Operand ofs = Offset>
: DS_1A_RET_mc<opName, rc, HasTiedOutput, ofs> {
  let has_m0_read = 0 in {
    let True16Predicate = UseRealTrue16Insts in {
      def "_t16" : DS_1A_RET<opName#"_t16", VGPROp_16, HasTiedOutput, ofs>, True16D16Table<NAME#"_D16_HI", NAME#"_D16">;
    }
  }
}

multiclass DS_1A_RET_NoM0<string opName, RegisterOperand rc = VGPROp_32> {
  let has_m0_read = 0 in {
    def "" : DS_1A_RET<opName, rc>;
  }
}

class DS_1A_RET_Tied<string opName, RegisterOperand rc = AVLdSt_32> :
  DS_1A_RET<opName, rc, 1>;

class DS_1A_Off8_RET <string opName, RegisterOperand rc = AVLdSt_32>
: DS_Pseudo<opName,
  (outs rc:$vdst),
  (ins VGPR_32:$addr, Offset0:$offset0, Offset1:$offset1, gds:$gds),
  " $vdst, $addr$offset0$offset1$gds"> {

  let has_offset = 0;
  let has_data0 = 0;
  let has_data1 = 0;
}

multiclass DS_1A_Off8_RET_mc <string opName, RegisterOperand rc = VGPROp_32> {
  def "" : DS_1A_Off8_RET<opName, rc>;

  let has_m0_read = 0 in {
    def _gfx9 : DS_1A_Off8_RET<opName, rc>;
  }
}

class DS_1A_RET_GDS <string opName> : DS_Pseudo<opName,
  (outs AVLdSt_32:$vdst),
  (ins VGPR_32:$addr, Offset:$offset),
  " $vdst, $addr$offset gds"> {

  let has_data0 = 0;
  let has_data1 = 0;
  let has_gds = 0;
  let gdsValue = 1;
}

class DS_1A_Off16_NORET <string opName>
: DS_Pseudo<opName,
  (outs),
  (ins VGPR_32:$addr, Offset:$offset, gds:$gds),
  " $addr$offset$gds"> {

  let has_vdst = 0;
  let has_offset = 1;
  let has_data0 = 0;
  let has_data1 = 0;
  let has_m0_read = 0;
  let IsAtomicNoRet = 1;
}

class DS_0A_RET <string opName> : DS_Pseudo<opName,
  (outs AVLdSt_32:$vdst),
  (ins Offset:$offset, gds:$gds),
  " $vdst$offset$gds"> {

  let mayLoad = 1;
  let mayStore = 1;

  let has_addr = 0;
  let has_data0 = 0;
  let has_data1 = 0;
}

class DS_1A <string opName> : DS_Pseudo<opName,
  (outs),
  (ins VGPR_32:$addr, Offset:$offset, gds:$gds),
  " $addr$offset$gds"> {

  let mayLoad = 1;
  let mayStore = 1;

  let has_vdst = 0;
  let has_data0 = 0;
  let has_data1 = 0;
}

multiclass DS_1A_mc <string opName> {
  def "" : DS_1A<opName>;

  let has_m0_read = 0 in {
    def _gfx9 : DS_1A<opName>;
  }
}


class DS_GWS <string opName, dag ins, string asmOps>
: DS_Pseudo<opName, (outs), ins, asmOps> {
  let GWS = 1;

  let has_vdst  = 0;
  let has_addr  = 0;
  let has_data0 = 0;
  let has_data1 = 0;

  let has_gds   = 0;
  let gdsValue  = 1;
}

class DS_GWS_0D <string opName>
: DS_GWS<opName,
  (ins Offset:$offset), "$offset gds"> {
  let hasSideEffects = 1;
}

class DS_GWS_1D <string opName>
: DS_GWS<opName,
  (ins AVLdSt_32:$data0, Offset:$offset),
  " $data0$offset gds"> {

  let has_gws_data0 = 1;
  let hasSideEffects = 1;
}

class DS_VOID <string opName> : DS_Pseudo<opName,
  (outs), (ins), ""> {
  let mayLoad = 0;
  let mayStore = 0;
  let hasSideEffects = 1;
  let UseNamedOperandTable = 0;

  let has_vdst = 0;
  let has_addr = 0;
  let has_data0 = 0;
  let has_data1 = 0;
  let has_offset = 0;
  let has_offset0 = 0;
  let has_offset1 = 0;
  let has_gds = 0;
}

class DS_1A1D_PERMUTE <string opName, SDPatternOperator node = null_frag,
                       RegisterOperand data_op = AVLdSt_32>
: DS_Pseudo<opName,
  (outs data_op:$vdst),
  (ins VGPR_32:$addr, data_op:$data0, Offset:$offset),
  " $vdst, $addr, $data0$offset",
  [(set i32:$vdst,
   (node (DS1Addr1Offset i32:$addr, i32:$offset), i32:$data0))] > {

  let mayLoad = 0;
  let mayStore = 0;
  let isConvergent = 1;

  let has_data1 = 0;
  let has_gds = 0;
}

multiclass DS_1A1D_PERMUTE_mc <string opName, SDPatternOperator node = null_frag,
                                RegisterOperand data_op = VGPROp_32> {
  assert OperandIsVGPR<data_op>.ret,
         "DS with 2 data operands should be declared with VGPRs";
  def "" : DS_1A1D_PERMUTE<opName, node, data_op>;

  let SubtargetPredicate = isGFX90APlus in {
    def _agpr : DS_1A1D_PERMUTE<opName, null_frag,
                                getEquivalentAGPROperand<data_op>.ret>;
  }
}


class DSAtomicRetPat<DS_Pseudo inst, ValueType vt, PatFrag frag, int complexity = 0,
  bit gds=0> : GCNPat <(frag (DS1Addr1Offset i32:$ptr, i32:$offset), vt:$value),
  (inst $ptr, getVregSrcForVT<vt>.ret:$value, Offset:$offset, (i1 gds))> {
  let AddedComplexity = complexity;
}

multiclass DSAtomicRetPat_mc<DS_Pseudo inst, ValueType vt, string frag> {
  let OtherPredicates = [LDSRequiresM0Init] in {
    def : DSAtomicRetPat<inst, vt, !cast<PatFrag>(frag#"_local_m0_"#vt)>;
  }

  let OtherPredicates = [NotLDSRequiresM0Init] in {
    def : DSAtomicRetPat<!cast<DS_Pseudo>(!cast<string>(inst)#"_gfx9"), vt,
                         !cast<PatFrag>(frag#"_local_"#vt)>;
  }

  let OtherPredicates = [HasGDS] in {
    def : DSAtomicRetPat<inst, vt, !cast<PatFrag>(frag#"_region_m0_"#vt),
                         /* complexity */ 0, /* gds */ 1>;
  }
}

multiclass DSAtomicRetNoRetPat_NoM0_mc<DS_Pseudo inst, DS_Pseudo noRetInst,
                                       ValueType vt, string frag> {
  def : DSAtomicRetPat<inst, vt,
                       !cast<PatFrag>(frag#"_local_"#vt)>;
  def : DSAtomicRetPat<noRetInst, vt,
                       !cast<PatFrag>(frag#"_local_noret_"#vt), /* complexity */ 1>;
}

multiclass DSAtomicRetNoRetPat_mc<DS_Pseudo inst, DS_Pseudo noRetInst,
                                  ValueType vt, string frag> {
  let OtherPredicates = [LDSRequiresM0Init] in {
    def : DSAtomicRetPat<inst, vt,
                         !cast<PatFrag>(frag#"_local_m0_"#vt)>;
    def : DSAtomicRetPat<noRetInst, vt,
                         !cast<PatFrag>(frag#"_local_m0_noret_"#vt), /* complexity */ 1>;
  }

  let OtherPredicates = [NotLDSRequiresM0Init] in {
    defm : DSAtomicRetNoRetPat_NoM0_mc<
      !cast<DS_Pseudo>(!cast<string>(inst)#"_gfx9"),
      !cast<DS_Pseudo>(!cast<string>(noRetInst)#"_gfx9"),
      vt, frag>;
  }

  let OtherPredicates = [HasGDS] in {
    def : DSAtomicRetPat<inst, vt,
                         !cast<PatFrag>(frag#"_region_m0_"#vt),
                         /* complexity */ 0, /* gds */ 1>;
    def : DSAtomicRetPat<noRetInst, vt,
                         !cast<PatFrag>(frag#"_region_m0_noret_"#vt),
                         /* complexity */ 1, /* gds */ 1>;
  }
}

defm DS_ADD_U32       : DS_1A1D_NORET_mc<"ds_add_u32">;
defm DS_SUB_U32       : DS_1A1D_NORET_mc<"ds_sub_u32">;
defm DS_RSUB_U32      : DS_1A1D_NORET_mc<"ds_rsub_u32">;
defm DS_INC_U32       : DS_1A1D_NORET_mc<"ds_inc_u32">;
defm DS_DEC_U32       : DS_1A1D_NORET_mc<"ds_dec_u32">;
defm DS_MIN_I32       : DS_1A1D_NORET_mc<"ds_min_i32">;
defm DS_MAX_I32       : DS_1A1D_NORET_mc<"ds_max_i32">;
defm DS_MIN_U32       : DS_1A1D_NORET_mc<"ds_min_u32">;
defm DS_MAX_U32       : DS_1A1D_NORET_mc<"ds_max_u32">;
defm DS_AND_B32       : DS_1A1D_NORET_mc<"ds_and_b32">;
defm DS_OR_B32        : DS_1A1D_NORET_mc<"ds_or_b32">;
defm DS_XOR_B32       : DS_1A1D_NORET_mc<"ds_xor_b32">;

let SubtargetPredicate = HasLDSFPAtomicAddF32 in {
defm DS_ADD_F32       : DS_1A1D_NORET_mc<"ds_add_f32">;
}

defm DS_MIN_F32       : DS_1A1D_NORET_mc<"ds_min_f32">;
defm DS_MAX_F32       : DS_1A1D_NORET_mc<"ds_max_f32">;

let mayLoad = 0 in {
defm DS_WRITE_B32     : DS_1A1D_NORET_mc<"ds_write_b32">;
defm DS_WRITE2_B32    : DS_1A2D_Off8_NORET_mc<"ds_write2_b32">;
defm DS_WRITE2ST64_B32: DS_1A2D_Off8_NORET_mc<"ds_write2st64_b32">;


let has_m0_read = 0 in {

let SubtargetPredicate = HasD16LoadStore in {
def DS_WRITE_B8_D16_HI  : DS_1A1D_NORET<"ds_write_b8_d16_hi">;
def DS_WRITE_B16_D16_HI : DS_1A1D_NORET<"ds_write_b16_d16_hi">;
}

} // End has_m0_read = 0

defm DS_WRITE_B8      : DS_1A1D_NORET_t16<"ds_write_b8">;
defm DS_WRITE_B16     : DS_1A1D_NORET_t16<"ds_write_b16">;

let SubtargetPredicate = HasDSAddTid in {
def DS_WRITE_ADDTID_B32 : DS_0A1D_NORET<"ds_write_addtid_b32">;
}

} // End mayLoad = 0

let SubtargetPredicate = HasLdsAtomicAddF64 in {
  defm DS_ADD_F64     : DS_1A1D_NORET_mc_gfx9<"ds_add_f64", AVLdSt_64>;
  defm DS_ADD_RTN_F64 : DS_1A1D_RET_mc_gfx9<"ds_add_rtn_f64", VGPROp_64>;
} // End SubtargetPredicate = HasLdsAtomicAddF64

let SubtargetPredicate = HasAtomicDsPkAdd16Insts in {
  defm DS_PK_ADD_F16      : DS_1A1D_NORET_mc_gfx9<"ds_pk_add_f16">;
  defm DS_PK_ADD_RTN_F16  : DS_1A1D_RET_mc_gfx9<"ds_pk_add_rtn_f16">;
  defm DS_PK_ADD_BF16     : DS_1A1D_NORET_mc_gfx9<"ds_pk_add_bf16">;
  defm DS_PK_ADD_RTN_BF16 : DS_1A1D_RET_mc_gfx9<"ds_pk_add_rtn_bf16">;
} // End SubtargetPredicate = HasAtomicDsPkAdd16Insts

defm DS_CMPSTORE_B32     : DS_1A2D_NORET_mc<"ds_cmpstore_b32">;
defm DS_CMPSTORE_F32     : DS_1A2D_NORET_mc<"ds_cmpstore_f32">;
defm DS_CMPSTORE_B64     : DS_1A2D_NORET_mc<"ds_cmpstore_b64", VGPROp_64>;
defm DS_CMPSTORE_F64     : DS_1A2D_NORET_mc<"ds_cmpstore_f64", VGPROp_64>;
defm DS_CMPSTORE_RTN_B32 : DS_1A2D_RET_mc<"ds_cmpstore_rtn_b32">;
defm DS_CMPSTORE_RTN_F32 : DS_1A2D_RET_mc<"ds_cmpstore_rtn_f32">;
defm DS_CMPSTORE_RTN_B64  : DS_1A2D_RET_mc<"ds_cmpstore_rtn_b64", VGPROp_64>;
defm DS_CMPSTORE_RTN_F64  : DS_1A2D_RET_mc<"ds_cmpstore_rtn_f64", VGPROp_64>;

defm DS_MSKOR_B32     : DS_1A2D_NORET_mc<"ds_mskor_b32">;
defm DS_CMPST_B32     : DS_1A2D_NORET_mc<"ds_cmpst_b32">;
defm DS_CMPST_F32     : DS_1A2D_NORET_mc<"ds_cmpst_f32">;

defm DS_ADD_U64       : DS_1A1D_NORET_mc<"ds_add_u64", AVLdSt_64>;
defm DS_SUB_U64       : DS_1A1D_NORET_mc<"ds_sub_u64", AVLdSt_64>;
defm DS_RSUB_U64      : DS_1A1D_NORET_mc<"ds_rsub_u64", AVLdSt_64>;
defm DS_INC_U64       : DS_1A1D_NORET_mc<"ds_inc_u64", AVLdSt_64>;
defm DS_DEC_U64       : DS_1A1D_NORET_mc<"ds_dec_u64", AVLdSt_64>;
defm DS_MIN_I64       : DS_1A1D_NORET_mc<"ds_min_i64", AVLdSt_64>;
defm DS_MAX_I64       : DS_1A1D_NORET_mc<"ds_max_i64", AVLdSt_64>;
defm DS_MIN_U64       : DS_1A1D_NORET_mc<"ds_min_u64", AVLdSt_64>;
defm DS_MAX_U64       : DS_1A1D_NORET_mc<"ds_max_u64", AVLdSt_64>;
defm DS_AND_B64       : DS_1A1D_NORET_mc<"ds_and_b64", AVLdSt_64>;
defm DS_OR_B64        : DS_1A1D_NORET_mc<"ds_or_b64", AVLdSt_64>;
defm DS_XOR_B64       : DS_1A1D_NORET_mc<"ds_xor_b64", AVLdSt_64>;
defm DS_MSKOR_B64     : DS_1A2D_NORET_mc<"ds_mskor_b64", VGPROp_64>;
let mayLoad = 0 in {
defm DS_WRITE_B64     : DS_1A1D_NORET_mc<"ds_write_b64", AVLdSt_64>;
defm DS_WRITE2_B64    : DS_1A2D_Off8_NORET_mc<"ds_write2_b64", VGPROp_64>;
defm DS_WRITE2ST64_B64: DS_1A2D_Off8_NORET_mc<"ds_write2st64_b64", VGPROp_64>;
}
defm DS_CMPST_B64     : DS_1A2D_NORET_mc<"ds_cmpst_b64", VGPROp_64>;
defm DS_CMPST_F64     : DS_1A2D_NORET_mc<"ds_cmpst_f64", VGPROp_64>;
defm DS_MIN_F64       : DS_1A1D_NORET_mc<"ds_min_f64", AVLdSt_64>;
defm DS_MAX_F64       : DS_1A1D_NORET_mc<"ds_max_f64", AVLdSt_64>;

defm DS_ADD_RTN_U32   : DS_1A1D_RET_mc<"ds_add_rtn_u32">;

let SubtargetPredicate = HasLDSFPAtomicAddF32 in {
defm DS_ADD_RTN_F32   : DS_1A1D_RET_mc<"ds_add_rtn_f32">;
}
defm DS_SUB_RTN_U32   : DS_1A1D_RET_mc<"ds_sub_rtn_u32">;
defm DS_RSUB_RTN_U32  : DS_1A1D_RET_mc<"ds_rsub_rtn_u32">;
defm DS_INC_RTN_U32   : DS_1A1D_RET_mc<"ds_inc_rtn_u32">;
defm DS_DEC_RTN_U32   : DS_1A1D_RET_mc<"ds_dec_rtn_u32">;
defm DS_MIN_RTN_I32   : DS_1A1D_RET_mc<"ds_min_rtn_i32">;
defm DS_MAX_RTN_I32   : DS_1A1D_RET_mc<"ds_max_rtn_i32">;
defm DS_MIN_RTN_U32   : DS_1A1D_RET_mc<"ds_min_rtn_u32">;
defm DS_MAX_RTN_U32   : DS_1A1D_RET_mc<"ds_max_rtn_u32">;
defm DS_AND_RTN_B32   : DS_1A1D_RET_mc<"ds_and_rtn_b32">;
defm DS_OR_RTN_B32    : DS_1A1D_RET_mc<"ds_or_rtn_b32">;
defm DS_XOR_RTN_B32   : DS_1A1D_RET_mc<"ds_xor_rtn_b32">;
defm DS_MSKOR_RTN_B32 : DS_1A2D_RET_mc<"ds_mskor_rtn_b32", VGPROp_32>;
defm DS_CMPST_RTN_B32 : DS_1A2D_RET_mc<"ds_cmpst_rtn_b32", VGPROp_32>;
defm DS_CMPST_RTN_F32 : DS_1A2D_RET_mc<"ds_cmpst_rtn_f32", VGPROp_32>;
defm DS_MIN_RTN_F32   : DS_1A1D_RET_mc<"ds_min_rtn_f32">;
defm DS_MAX_RTN_F32   : DS_1A1D_RET_mc<"ds_max_rtn_f32">;

defm DS_WRXCHG_RTN_B32 : DS_1A1D_RET_mc<"ds_wrxchg_rtn_b32">;
defm DS_WRXCHG2_RTN_B32 : DS_1A2D_Off8_RET_mc<"ds_wrxchg2_rtn_b32", VGPROp_64, VGPROp_32>;
defm DS_WRXCHG2ST64_RTN_B32 : DS_1A2D_Off8_RET_mc<"ds_wrxchg2st64_rtn_b32", VGPROp_64, VGPROp_32>;

defm DS_ADD_RTN_U64  : DS_1A1D_RET_mc<"ds_add_rtn_u64", VGPROp_64>;
defm DS_SUB_RTN_U64  : DS_1A1D_RET_mc<"ds_sub_rtn_u64", VGPROp_64>;
defm DS_RSUB_RTN_U64  : DS_1A1D_RET_mc<"ds_rsub_rtn_u64", VGPROp_64>;
defm DS_INC_RTN_U64   : DS_1A1D_RET_mc<"ds_inc_rtn_u64", VGPROp_64>;
defm DS_DEC_RTN_U64   : DS_1A1D_RET_mc<"ds_dec_rtn_u64", VGPROp_64>;
defm DS_MIN_RTN_I64    : DS_1A1D_RET_mc<"ds_min_rtn_i64", VGPROp_64>;
defm DS_MAX_RTN_I64    : DS_1A1D_RET_mc<"ds_max_rtn_i64", VGPROp_64>;
defm DS_MIN_RTN_U64   : DS_1A1D_RET_mc<"ds_min_rtn_u64", VGPROp_64>;
defm DS_MAX_RTN_U64   : DS_1A1D_RET_mc<"ds_max_rtn_u64", VGPROp_64>;
defm DS_AND_RTN_B64    : DS_1A1D_RET_mc<"ds_and_rtn_b64", VGPROp_64>;
defm DS_OR_RTN_B64     : DS_1A1D_RET_mc<"ds_or_rtn_b64", VGPROp_64>;
defm DS_XOR_RTN_B64    : DS_1A1D_RET_mc<"ds_xor_rtn_b64", VGPROp_64>;
defm DS_MSKOR_RTN_B64  : DS_1A2D_RET_mc<"ds_mskor_rtn_b64", VGPROp_64>;
defm DS_CMPST_RTN_B64  : DS_1A2D_RET_mc<"ds_cmpst_rtn_b64", VGPROp_64>;
defm DS_CMPST_RTN_F64  : DS_1A2D_RET_mc<"ds_cmpst_rtn_f64", VGPROp_64>;
defm DS_MIN_RTN_F64    : DS_1A1D_RET_mc<"ds_min_rtn_f64", VGPROp_64>;
defm DS_MAX_RTN_F64    : DS_1A1D_RET_mc<"ds_max_rtn_f64", VGPROp_64>;

defm DS_WRXCHG_RTN_B64 : DS_1A1D_RET_mc<"ds_wrxchg_rtn_b64", VGPROp_64>;
defm DS_WRXCHG2_RTN_B64 : DS_1A2D_Off8_RET_mc<"ds_wrxchg2_rtn_b64", VGPROp_128, VGPROp_64>;
defm DS_WRXCHG2ST64_RTN_B64 : DS_1A2D_Off8_RET_mc<"ds_wrxchg2st64_rtn_b64", VGPROp_128, VGPROp_64>;

let isConvergent = 1, usesCustomInserter = 1 in {
def DS_GWS_INIT       : DS_GWS_1D<"ds_gws_init"> {
  let mayLoad = 0;
}
def DS_GWS_SEMA_V     : DS_GWS_0D<"ds_gws_sema_v">;
def DS_GWS_SEMA_BR    : DS_GWS_1D<"ds_gws_sema_br">;
def DS_GWS_SEMA_P     : DS_GWS_0D<"ds_gws_sema_p">;
def DS_GWS_BARRIER    : DS_GWS_1D<"ds_gws_barrier">;
}

let SubtargetPredicate = HasDsSrc2Insts in {
def DS_ADD_SRC2_U32   : DS_1A<"ds_add_src2_u32">;
def DS_SUB_SRC2_U32   : DS_1A<"ds_sub_src2_u32">;
def DS_RSUB_SRC2_U32  : DS_1A<"ds_rsub_src2_u32">;
def DS_INC_SRC2_U32   : DS_1A<"ds_inc_src2_u32">;
def DS_DEC_SRC2_U32   : DS_1A<"ds_dec_src2_u32">;
def DS_MIN_SRC2_I32   : DS_1A<"ds_min_src2_i32">;
def DS_MAX_SRC2_I32   : DS_1A<"ds_max_src2_i32">;
def DS_MIN_SRC2_U32   : DS_1A<"ds_min_src2_u32">;
def DS_MAX_SRC2_U32   : DS_1A<"ds_max_src2_u32">;
def DS_AND_SRC2_B32   : DS_1A<"ds_and_src2_b32">;
def DS_OR_SRC2_B32    : DS_1A<"ds_or_src2_b32">;
def DS_XOR_SRC2_B32   : DS_1A<"ds_xor_src2_b32">;
def DS_MIN_SRC2_F32   : DS_1A<"ds_min_src2_f32">;
def DS_MAX_SRC2_F32   : DS_1A<"ds_max_src2_f32">;

def DS_ADD_SRC2_U64   : DS_1A<"ds_add_src2_u64">;
def DS_SUB_SRC2_U64   : DS_1A<"ds_sub_src2_u64">;
def DS_RSUB_SRC2_U64  : DS_1A<"ds_rsub_src2_u64">;
def DS_INC_SRC2_U64   : DS_1A<"ds_inc_src2_u64">;
def DS_DEC_SRC2_U64   : DS_1A<"ds_dec_src2_u64">;
def DS_MIN_SRC2_I64   : DS_1A<"ds_min_src2_i64">;
def DS_MAX_SRC2_I64   : DS_1A<"ds_max_src2_i64">;
def DS_MIN_SRC2_U64   : DS_1A<"ds_min_src2_u64">;
def DS_MAX_SRC2_U64   : DS_1A<"ds_max_src2_u64">;
def DS_AND_SRC2_B64   : DS_1A<"ds_and_src2_b64">;
def DS_OR_SRC2_B64    : DS_1A<"ds_or_src2_b64">;
def DS_XOR_SRC2_B64   : DS_1A<"ds_xor_src2_b64">;
def DS_MIN_SRC2_F64   : DS_1A<"ds_min_src2_f64">;
def DS_MAX_SRC2_F64   : DS_1A<"ds_max_src2_f64">;

def DS_WRITE_SRC2_B32 : DS_1A<"ds_write_src2_b32">;
def DS_WRITE_SRC2_B64 : DS_1A<"ds_write_src2_b64">;
} // End SubtargetPredicate = HasDsSrc2Insts

let Uses = [EXEC], mayLoad = 0, mayStore = 0, isConvergent = 1 in {
def DS_SWIZZLE_B32 : DS_1A_RET <"ds_swizzle_b32", AVLdSt_32, 0, Swizzle>;
}

let mayStore = 0 in {
defm DS_READ_I16     : DS_1A_RET_mc<"ds_read_i16">;
defm DS_READ_B32     : DS_1A_RET_mc<"ds_read_b32">;
defm DS_READ_B64     : DS_1A_RET_mc<"ds_read_b64", AVLdSt_64>;

defm DS_READ2_B32    : DS_1A_Off8_RET_mc<"ds_read2_b32", AVLdSt_64>;
defm DS_READ2ST64_B32: DS_1A_Off8_RET_mc<"ds_read2st64_b32", AVLdSt_64>;

defm DS_READ2_B64    : DS_1A_Off8_RET_mc<"ds_read2_b64", AVLdSt_128>;
defm DS_READ2ST64_B64: DS_1A_Off8_RET_mc<"ds_read2st64_b64", AVLdSt_128>;

let has_m0_read = 0 in {
let SubtargetPredicate = HasD16LoadStore, TiedSourceNotRead = 1 in {
def DS_READ_U8_D16     : DS_1A_RET_Tied<"ds_read_u8_d16">;
def DS_READ_U8_D16_HI  : DS_1A_RET_Tied<"ds_read_u8_d16_hi">;
def DS_READ_I8_D16     : DS_1A_RET_Tied<"ds_read_i8_d16">;
def DS_READ_I8_D16_HI  : DS_1A_RET_Tied<"ds_read_i8_d16_hi">;
def DS_READ_U16_D16    : DS_1A_RET_Tied<"ds_read_u16_d16">;
def DS_READ_U16_D16_HI : DS_1A_RET_Tied<"ds_read_u16_d16_hi">;
}
} // End has_m0_read = 0

defm DS_READ_I8      : DS_1A_RET_t16<"ds_read_i8">;
defm DS_READ_U8      : DS_1A_RET_t16<"ds_read_u8">;
defm DS_READ_U16     : DS_1A_RET_t16<"ds_read_u16">;

let SubtargetPredicate = HasDSAddTid in {
def DS_READ_ADDTID_B32 : DS_0A_RET<"ds_read_addtid_b32">;
}

} // End mayStore = 0

def DS_CONSUME       : DS_0A_RET<"ds_consume">;
def DS_APPEND        : DS_0A_RET<"ds_append">;

let SubtargetPredicate = isNotGFX90APlus in
def DS_ORDERED_COUNT : DS_1A_RET_GDS<"ds_ordered_count">;

//===----------------------------------------------------------------------===//
// Instruction definitions for CI and newer.
//===----------------------------------------------------------------------===//

let SubtargetPredicate = isGFX7Plus in {

defm DS_WRAP_RTN_B32 : DS_1A2D_RET_mc<"ds_wrap_rtn_b32", VGPROp_32>;
defm DS_CONDXCHG32_RTN_B64 : DS_1A1D_RET_mc<"ds_condxchg32_rtn_b64", VGPROp_64>;

let isConvergent = 1, usesCustomInserter = 1 in {
def DS_GWS_SEMA_RELEASE_ALL : DS_GWS_0D<"ds_gws_sema_release_all">;
}

let mayStore = 0 in {
defm DS_READ_B96 : DS_1A_RET_mc<"ds_read_b96", AVLdSt_96>;
defm DS_READ_B128: DS_1A_RET_mc<"ds_read_b128", AVLdSt_128>;
} // End mayStore = 0

let mayLoad = 0 in {
defm DS_WRITE_B96 : DS_1A1D_NORET_mc<"ds_write_b96", AVLdSt_96>;
defm DS_WRITE_B128 : DS_1A1D_NORET_mc<"ds_write_b128", AVLdSt_128>;
} // End mayLoad = 0

def DS_NOP : DS_VOID<"ds_nop">;

} // let SubtargetPredicate = isGFX7Plus

//===----------------------------------------------------------------------===//
// Instruction definitions for VI and newer.
//===----------------------------------------------------------------------===//

let SubtargetPredicate = isGFX8Plus in {

let Uses = [EXEC] in {
defm DS_PERMUTE_B32  : DS_1A1D_PERMUTE_mc<"ds_permute_b32",
                                         int_amdgcn_ds_permute>;
defm DS_BPERMUTE_B32 : DS_1A1D_PERMUTE_mc<"ds_bpermute_b32",
                                         int_amdgcn_ds_bpermute>;
}

} // let SubtargetPredicate = isGFX8Plus

let SubtargetPredicate = HasLDSFPAtomicAddF32, OtherPredicates = [HasDsSrc2Insts] in {
def DS_ADD_SRC2_F32 : DS_1A<"ds_add_src2_f32">;
}


//===----------------------------------------------------------------------===//
// Instruction definitions for GFX11.
//===----------------------------------------------------------------------===//

let SubtargetPredicate = isGFX11Only in {

def DS_ADD_GS_REG_RTN : DS_0A1D_RET_GDS<"ds_add_gs_reg_rtn", VGPROp_64, VGPROp_32>;
def DS_SUB_GS_REG_RTN : DS_0A1D_RET_GDS<"ds_sub_gs_reg_rtn", VGPROp_64, VGPROp_32>;

} // let SubtargetPredicate = isGFX11Only

let SubtargetPredicate = isGFX11Plus in {

let OtherPredicates = [HasImageInsts] in
def DS_BVH_STACK_RTN_B32 : DS_BVH_STACK<"ds_bvh_stack_rtn_b32",
                                        VGPROp_32, VGPROp_128> ;

} // let SubtargetPredicate = isGFX11Plus

//===----------------------------------------------------------------------===//
// Instruction definitions for GFX12 and newer.
//===----------------------------------------------------------------------===//

let SubtargetPredicate = isGFX12Plus in {

let OtherPredicates = [HasImageInsts] in {
def DS_BVH_STACK_PUSH8_POP1_RTN_B32 : DS_BVH_STACK<
  "ds_bvh_stack_push8_pop1_rtn_b32", VGPROp_32, VGPROp_256>;
def DS_BVH_STACK_PUSH8_POP2_RTN_B64 : DS_BVH_STACK<
  "ds_bvh_stack_push8_pop2_rtn_b64", VGPROp_64, VGPROp_256>;
} // End OtherPredicates = [HasImageInsts].

defm DS_COND_SUB_U32      : DS_1A1D_NORET_mc_gfx9<"ds_cond_sub_u32">;
defm DS_COND_SUB_RTN_U32  : DS_1A1D_RET_mc_gfx9<"ds_cond_sub_rtn_u32", VGPROp_32>;
defm DS_SUB_CLAMP_U32     : DS_1A1D_NORET_mc_gfx9<"ds_sub_clamp_u32">;
defm DS_SUB_CLAMP_RTN_U32 : DS_1A1D_RET_mc_gfx9<"ds_sub_clamp_rtn_u32", VGPROp_32>;
def DS_BPERMUTE_FI_B32    : DS_1A1D_PERMUTE <"ds_bpermute_fi_b32",
                                             int_amdgcn_ds_bpermute_fi_b32>;

multiclass DSAtomicRetNoRetPatIntrinsic_mc<DS_Pseudo inst, DS_Pseudo noRetInst,
                                  ValueType vt, string frag> {
  def : DSAtomicRetPat<inst, vt,
                        !cast<PatFrag>(frag#"_local_addrspace")>;

  let OtherPredicates = [HasAtomicCSubNoRtnInsts] in
    def : DSAtomicRetPat<noRetInst, vt,
                          !cast<PatFrag>(frag#"_noret_local_addrspace"), /* complexity */ 1>;
}

defm : DSAtomicRetNoRetPatIntrinsic_mc<DS_COND_SUB_RTN_U32, DS_COND_SUB_U32, i32, "int_amdgcn_atomic_cond_sub_u32">;
} // let SubtargetPredicate = isGFX12Plus

let SubtargetPredicate = isGFX1250Plus in {

let WaveSizePredicate = isWave32, mayStore = 0 in {
let OtherPredicates = [HasTransposeLoadF4F6Insts] in {
defm DS_LOAD_TR4_B64   : DS_1A_RET_NoM0<"ds_load_tr4_b64",   VGPROp_64>;
defm DS_LOAD_TR6_B96   : DS_1A_RET_NoM0<"ds_load_tr6_b96",   VGPROp_96_Align1>;
} // End OtherPredicates = [HasTransposeLoadF4F6Insts]
defm DS_LOAD_TR8_B64   : DS_1A_RET_NoM0<"ds_load_tr8_b64",   VGPROp_64>;
defm DS_LOAD_TR16_B128 : DS_1A_RET_NoM0<"ds_load_tr16_b128", VGPROp_128>;
} // End WaveSizePredicate = isWave32, mayStore = 0

let OtherPredicates = [HasLdsBarrierArriveAtomic] in {
let ASYNC_CNT = 1, LGKM_CNT = 0, Uses = [EXEC, ASYNCcnt], Defs = [ASYNCcnt] in {
def DS_ATOMIC_ASYNC_BARRIER_ARRIVE_B64 : DS_1A_Off16_NORET<"ds_atomic_async_barrier_arrive_b64">;
}

def : GCNPat <
  (int_amdgcn_ds_atomic_async_barrier_arrive_b64 (DS1Addr1Offset i32:$ptr, i32:$offset)),
  (DS_ATOMIC_ASYNC_BARRIER_ARRIVE_B64 VGPR_32:$ptr, Offset:$offset, (i1 0))
>;

defm DS_ATOMIC_BARRIER_ARRIVE_RTN_B64 : DS_1A1D_RET_mc_gfx9<"ds_atomic_barrier_arrive_rtn_b64", VGPROp_64>;

def : GCNPat<
  (i64 (int_amdgcn_ds_atomic_barrier_arrive_rtn_b64 (DS1Addr1Offset i32:$ptr, i32:$offset), i64:$data)),
  (DS_ATOMIC_BARRIER_ARRIVE_RTN_B64 $ptr, $data, Offset:$offset, (i1 0))
>;
} // End OtherPredicates = [HasLdsBarrierArriveAtomic]

} // End SubtargetPredicate = isGFX1250Plus

let WaveSizePredicate = isWave64, SubtargetPredicate = HasGFX950Insts, mayStore = 0 in {
  defm DS_READ_B64_TR_B4  : DS_1A_RET_NoM0<"ds_read_b64_tr_b4", AVLdSt_64>;
  defm DS_READ_B64_TR_B8  : DS_1A_RET_NoM0<"ds_read_b64_tr_b8", AVLdSt_64>;
  defm DS_READ_B64_TR_B16 : DS_1A_RET_NoM0<"ds_read_b64_tr_b16", AVLdSt_64>;
  defm DS_READ_B96_TR_B6  : DS_1A_RET_NoM0<"ds_read_b96_tr_b6", AVLdSt_96_Align1>;
}

//===----------------------------------------------------------------------===//
// DS Patterns
//===----------------------------------------------------------------------===//

def : GCNPat <
  (int_amdgcn_ds_swizzle i32:$src, timm:$offset16),
  (DS_SWIZZLE_B32 VGPR_32:$src, (as_i16timm $offset16), (i1 0))
>;

class DSReadPat <DS_Pseudo inst, ValueType vt, PatFrag frag, int gds=0> : GCNPat <
  (vt (frag (DS1Addr1Offset i32:$ptr, i32:$offset))),
  (inst $ptr, Offset:$offset, (i1 gds))
>;

class DSReadPat_t16 <DS_Pseudo inst, ValueType vt, PatFrag frag, int gds=0> : GCNPat <
  (vt (frag (DS1Addr1Offset i32:$ptr, i32:$offset))),
  (EXTRACT_SUBREG (inst $ptr, Offset:$offset, (i1 gds)), lo16)
>;

multiclass DSReadPat_mc<DS_Pseudo inst, ValueType vt, string frag> {

  let OtherPredicates = [LDSRequiresM0Init] in {
    def : DSReadPat<inst, vt, !cast<PatFrag>(frag#"_m0")>;
  }

  let OtherPredicates = [NotLDSRequiresM0Init] in {
    def : DSReadPat<!cast<DS_Pseudo>(!cast<string>(inst)#"_gfx9"), vt, !cast<PatFrag>(frag)>;
  }
}

multiclass DSReadPat_t16<DS_Pseudo inst, ValueType vt, string frag> {

  let OtherPredicates = [LDSRequiresM0Init] in {
    def : DSReadPat<inst, vt, !cast<PatFrag>(frag#"_m0")>;
  }

<<<<<<< HEAD
  let OtherPredicates = [NotLDSRequiresM0Init] in {
    let True16Predicate = NotUseRealTrue16Insts in {
      def : DSReadPat<!cast<DS_Pseudo>(!cast<string>(inst)#"_gfx9"), vt, !cast<PatFrag>(frag)>;
    }
    let True16Predicate = UseRealTrue16Insts in {
      def : DSReadPat<!cast<DS_Pseudo>(!cast<string>(inst)#"_t16"), vt, !cast<PatFrag>(frag)>;
    }
=======
  let OtherPredicates = [NotLDSRequiresM0Init], True16Predicate = NotUseRealTrue16Insts in {
    def : DSReadPat<!cast<DS_Pseudo>(!cast<string>(inst)#"_gfx9"), vt, !cast<PatFrag>(frag)>;
  }
  let OtherPredicates = [NotLDSRequiresM0Init, D16PreservesUnusedBits], True16Predicate = UseRealTrue16Insts in {
    def : DSReadPat<!cast<DS_Pseudo>(!cast<string>(inst)#"_t16"), vt, !cast<PatFrag>(frag)>;
  }
  let OtherPredicates = [NotLDSRequiresM0Init], True16Predicate = UseTrue16WithSramECC in {
    def : DSReadPat_t16<!cast<DS_Pseudo>(!cast<string>(inst)#"_gfx9"), vt, !cast<PatFrag>(frag)>;
>>>>>>> 54c4ef26
  }
}

class DSReadPat_D16 <DS_Pseudo inst, PatFrag frag, ValueType vt> : GCNPat <
  (frag (DS1Addr1Offset i32:$ptr, i32:$offset), vt:$in),
  (inst $ptr, Offset:$offset, (i1 0), $in)
>;

defm : DSReadPat_mc <DS_READ_I8, i32, "sextloadi8_local">;
defm : DSReadPat_mc <DS_READ_U8,  i32, "extloadi8_local">;
defm : DSReadPat_mc <DS_READ_U8,  i32, "zextloadi8_local">;
defm : DSReadPat_mc <DS_READ_I16, i32, "sextloadi16_local">;
defm : DSReadPat_mc <DS_READ_U16, i32, "extloadi16_local">;
defm : DSReadPat_mc <DS_READ_U16, i32, "zextloadi16_local">;
defm : DSReadPat_t16 <DS_READ_I8,  i16, "sextloadi8_local">;
defm : DSReadPat_t16 <DS_READ_U8,  i16, "extloadi8_local">;
defm : DSReadPat_t16 <DS_READ_U8,  i16, "zextloadi8_local">;
defm : DSReadPat_t16 <DS_READ_U16, i16, "load_local">;

foreach vt = Reg32Types.types in {
defm : DSReadPat_mc <DS_READ_B32, vt, "load_local">;
}

defm : DSReadPat_t16 <DS_READ_U8, i16, "atomic_load_aext_8_local">;
defm : DSReadPat_mc <DS_READ_U8, i32, "atomic_load_aext_8_local">;
defm : DSReadPat_t16 <DS_READ_U8, i16, "atomic_load_zext_8_local">;
defm : DSReadPat_mc <DS_READ_U8, i32, "atomic_load_zext_8_local">;
defm : DSReadPat_t16 <DS_READ_I8, i16, "atomic_load_sext_8_local">;
defm : DSReadPat_mc <DS_READ_I8, i32, "atomic_load_sext_8_local">;
defm : DSReadPat_t16 <DS_READ_U16, i16, "atomic_load_nonext_16_local">;
defm : DSReadPat_mc <DS_READ_U16, i32, "atomic_load_aext_16_local">;
defm : DSReadPat_mc <DS_READ_U16, i32, "atomic_load_zext_16_local">;
defm : DSReadPat_mc <DS_READ_I16, i32, "atomic_load_sext_16_local">;
defm : DSReadPat_mc <DS_READ_B32, i32, "atomic_load_nonext_32_local">;
defm : DSReadPat_mc <DS_READ_B64, i64, "atomic_load_nonext_64_local">;

let OtherPredicates = [D16PreservesUnusedBits] in {
// TODO: Atomic loads
def : DSReadPat_D16<DS_READ_U16_D16_HI, load_d16_hi_local, v2i16>;
def : DSReadPat_D16<DS_READ_U16_D16_HI, load_d16_hi_local, v2f16>;
def : DSReadPat_D16<DS_READ_U8_D16_HI, az_extloadi8_d16_hi_local, v2i16>;
def : DSReadPat_D16<DS_READ_U8_D16_HI, az_extloadi8_d16_hi_local, v2f16>;
def : DSReadPat_D16<DS_READ_I8_D16_HI, sextloadi8_d16_hi_local, v2i16>;
def : DSReadPat_D16<DS_READ_I8_D16_HI, sextloadi8_d16_hi_local, v2f16>;

def : DSReadPat_D16<DS_READ_U16_D16, load_d16_lo_local, v2i16>;
def : DSReadPat_D16<DS_READ_U16_D16, load_d16_lo_local, v2f16>;
def : DSReadPat_D16<DS_READ_U8_D16, az_extloadi8_d16_lo_local, v2i16>;
def : DSReadPat_D16<DS_READ_U8_D16, az_extloadi8_d16_lo_local, v2f16>;
def : DSReadPat_D16<DS_READ_I8_D16, sextloadi8_d16_lo_local, v2i16>;
def : DSReadPat_D16<DS_READ_I8_D16, sextloadi8_d16_lo_local, v2f16>;
}

class DSWritePat <DS_Pseudo inst, ValueType vt, PatFrag frag, int gds=0> : GCNPat <
  (frag vt:$value, (DS1Addr1Offset i32:$ptr, i32:$offset)),
  (inst $ptr, getVregSrcForVT<vt>.ret:$value, Offset:$offset, (i1 gds))
>;

multiclass DSWritePat_mc <DS_Pseudo inst, ValueType vt, string frag> {
  let OtherPredicates = [LDSRequiresM0Init] in {
    def : DSWritePat<inst, vt, !cast<PatFrag>(frag#"_m0")>;
  }

  let OtherPredicates = [NotLDSRequiresM0Init] in {
    def : DSWritePat<!cast<DS_Pseudo>(!cast<string>(inst)#"_gfx9"), vt, !cast<PatFrag>(frag)>;
  }
}

multiclass DSWritePat_t16 <DS_Pseudo inst, ValueType vt, string frag> {
  let OtherPredicates = [LDSRequiresM0Init] in {
    def : DSWritePat<inst, vt, !cast<PatFrag>(frag#"_m0")>;
  }

  let OtherPredicates = [NotLDSRequiresM0Init] in {
    let True16Predicate = NotUseRealTrue16Insts in {
      def : DSWritePat<!cast<DS_Pseudo>(!cast<string>(inst)#"_gfx9"), vt, !cast<PatFrag>(frag)>;
    }
    let True16Predicate = UseRealTrue16Insts in {
      def : DSWritePat<!cast<DS_Pseudo>(!cast<string>(inst)#"_t16"), vt, !cast<PatFrag>(frag)>;
    }
  }
}

defm : DSWritePat_mc <DS_WRITE_B8, i32, "truncstorei8_local">;
defm : DSWritePat_mc <DS_WRITE_B16, i32, "truncstorei16_local">;
defm : DSWritePat_t16 <DS_WRITE_B8, i16, "truncstorei8_local">;
defm : DSWritePat_t16 <DS_WRITE_B16, i16, "store_local">;

foreach vt = Reg32Types.types in {
defm : DSWritePat_mc <DS_WRITE_B32, vt, "store_local">;
}

defm : DSWritePat_t16 <DS_WRITE_B8, i16, "atomic_store_8_local">;
defm : DSWritePat_mc <DS_WRITE_B8, i32, "atomic_store_8_local">;
defm : DSWritePat_t16 <DS_WRITE_B16, i16, "atomic_store_16_local">;
defm : DSWritePat_mc <DS_WRITE_B16, i32, "atomic_store_16_local">;
defm : DSWritePat_mc <DS_WRITE_B32, i32, "atomic_store_32_local">;
defm : DSWritePat_mc <DS_WRITE_B64, i64, "atomic_store_64_local">;

let OtherPredicates = [HasD16LoadStore] in {
def : DSWritePat <DS_WRITE_B16_D16_HI, i32, store_hi16_local>;
def : DSWritePat <DS_WRITE_B8_D16_HI, i32, truncstorei8_hi16_local>;
}

class DS64Bit4ByteAlignedReadPat<DS_Pseudo inst, ValueType vt, PatFrag frag> : GCNPat <
  (vt:$value (frag (DS64Bit4ByteAligned i32:$ptr, i32:$offset0, i32:$offset1))),
  (inst $ptr, $offset0, $offset1, (i1 0))
>;

// TODO: Should this use AVLdSt_64 for the class?
class DS64Bit4ByteAlignedWritePat<DS_Pseudo inst, ValueType vt, PatFrag frag> : GCNPat<
  (frag vt:$value, (DS64Bit4ByteAligned i32:$ptr, i32:$offset0, i32:$offset1)),
  (inst $ptr, (i32 (EXTRACT_SUBREG VReg_64:$value, sub0)),
              (i32 (EXTRACT_SUBREG VReg_64:$value, sub1)), $offset0, $offset1,
              (i1 0))
>;

class DS128Bit8ByteAlignedReadPat<DS_Pseudo inst, ValueType vt, PatFrag frag> : GCNPat <
  (vt:$value (frag (DS128Bit8ByteAligned i32:$ptr, i32:$offset0, i32:$offset1))),
  (inst $ptr, $offset0, $offset1, (i1 0))
>;

class DS128Bit8ByteAlignedWritePat<DS_Pseudo inst, ValueType vt, PatFrag frag> : GCNPat<
  (frag vt:$value, (DS128Bit8ByteAligned i32:$ptr, i32:$offset0, i32:$offset1)),
  (inst $ptr, (i64 (EXTRACT_SUBREG VReg_128:$value, sub0_sub1)),
              (i64 (EXTRACT_SUBREG VReg_128:$value, sub2_sub3)), $offset0, $offset1,
              (i1 0))
>;

multiclass DS64Bit4ByteAlignedPat_mc<ValueType vt> {
  let OtherPredicates = [LDSRequiresM0Init, isGFX7Plus] in {
    def : DS64Bit4ByteAlignedReadPat<DS_READ2_B32, vt, load_local_m0>;
    def : DS64Bit4ByteAlignedWritePat<DS_WRITE2_B32, vt, store_local_m0>;
  }

  let OtherPredicates = [NotLDSRequiresM0Init] in {
    def : DS64Bit4ByteAlignedReadPat<DS_READ2_B32_gfx9, vt, load_local>;
    def : DS64Bit4ByteAlignedWritePat<DS_WRITE2_B32_gfx9, vt, store_local>;
  }
}

multiclass DS128Bit8ByteAlignedPat_mc<ValueType vt> {
  let OtherPredicates = [LDSRequiresM0Init, isGFX7Plus] in {
    def : DS128Bit8ByteAlignedReadPat<DS_READ2_B64, vt, load_local_m0>;
    def : DS128Bit8ByteAlignedWritePat<DS_WRITE2_B64, vt, store_local_m0>;
  }

  let OtherPredicates = [NotLDSRequiresM0Init] in {
    def : DS128Bit8ByteAlignedReadPat<DS_READ2_B64_gfx9, vt, load_local>;
    def : DS128Bit8ByteAlignedWritePat<DS_WRITE2_B64_gfx9, vt, store_local>;
  }
}

// v2i32 loads are split into i32 loads on SI during lowering, due to a bug
// related to bounds checking.
foreach vt = VReg_64.RegTypes in {
defm : DS64Bit4ByteAlignedPat_mc<vt>;
}

foreach vt = VReg_128.RegTypes in {
defm : DS128Bit8ByteAlignedPat_mc<vt>;
}

// Prefer ds_read over ds_read2 and ds_write over ds_write2, all other things
// being equal, because it has a larger immediate offset range.
let AddedComplexity = 100 in {

foreach vt = VReg_64.RegTypes in {
defm : DSReadPat_mc <DS_READ_B64, vt, "load_align8_local">;
defm : DSWritePat_mc <DS_WRITE_B64, vt, "store_align8_local">;
}

let SubtargetPredicate = isGFX7Plus in {

foreach vt = VReg_96.RegTypes in {
defm : DSReadPat_mc <DS_READ_B96, vt, "load_align16_local">;
defm : DSWritePat_mc <DS_WRITE_B96, vt, "store_align16_local">;
}

foreach vt = VReg_128.RegTypes in {
defm : DSReadPat_mc <DS_READ_B128, vt, "load_align16_local">;
defm : DSWritePat_mc <DS_WRITE_B128, vt, "store_align16_local">;
}

let SubtargetPredicate = HasUnalignedAccessMode in {

// Select 64 bit loads and stores aligned less than 4 as a single ds_read_b64/
// ds_write_b64 instruction as this is faster than ds_read2_b32/ds_write2_b32
// which would be used otherwise. In this case a b32 access would still be
// misaligned, but we will have 2 of them.
foreach vt = VReg_64.RegTypes in {
defm : DSReadPat_mc <DS_READ_B64, vt, "load_align_less_than_4_local">;
defm : DSWritePat_mc <DS_WRITE_B64, vt, "store_align_less_than_4_local">;
}

// Selection will split most of the unaligned 3 dword accesses due to performance
// reasons when beneficial. Keep these two patterns for the rest of the cases.
foreach vt = VReg_96.RegTypes in {
defm : DSReadPat_mc <DS_READ_B96, vt, "load_local">;
defm : DSWritePat_mc <DS_WRITE_B96, vt, "store_local">;
}

// Select 128 bit loads and stores aligned less than 4 as a single ds_read_b128/
// ds_write_b128 instruction as this is faster than ds_read2_b64/ds_write2_b64
// which would be used otherwise. In this case a b64 access would still be
// misaligned, but we will have 2 of them.
foreach vt = VReg_128.RegTypes in {
defm : DSReadPat_mc <DS_READ_B128, vt, "load_align_less_than_4_local">;
defm : DSWritePat_mc <DS_WRITE_B128, vt, "store_align_less_than_4_local">;
}

} // End SubtargetPredicate = HasUnalignedAccessMode

} // End SubtargetPredicate = isGFX7Plus

} // End AddedComplexity = 100

let SubtargetPredicate = isGFX6GFX7GFX8GFX9GFX10 in {
// Caution, the order of src and cmp is the *opposite* of the BUFFER_ATOMIC_CMPSWAP opcode.
class DSAtomicCmpXChgSwapped<DS_Pseudo inst, ValueType vt, PatFrag frag,
  int complexity = 0, bit gds=0> : GCNPat<
  (frag (DS1Addr1Offset i32:$ptr, i32:$offset), vt:$cmp, vt:$swap),
  (inst $ptr, getVregSrcForVT<vt>.ret:$cmp, getVregSrcForVT<vt>.ret:$swap, Offset:$offset, (i1 gds))> {
  let AddedComplexity = complexity;
}

multiclass DSAtomicCmpXChgSwapped_mc<DS_Pseudo inst, DS_Pseudo noRetInst, ValueType vt,
                                     string frag> {
  let OtherPredicates = [LDSRequiresM0Init] in {
    def : DSAtomicCmpXChgSwapped<inst, vt, !cast<PatFrag>(frag#"_local_m0_"#vt)>;
    def : DSAtomicCmpXChgSwapped<noRetInst, vt, !cast<PatFrag>(frag#"_local_m0_noret_"#vt),
                                 /* complexity */ 1>;
  }

  let OtherPredicates = [NotLDSRequiresM0Init] in {
    def : DSAtomicCmpXChgSwapped<!cast<DS_Pseudo>(!cast<string>(inst)#"_gfx9"), vt,
                                 !cast<PatFrag>(frag#"_local_"#vt)>;
    def : DSAtomicCmpXChgSwapped<!cast<DS_Pseudo>(!cast<string>(noRetInst)#"_gfx9"), vt,
                                 !cast<PatFrag>(frag#"_local_noret_"#vt),
                                 /* complexity */ 1>;
  }

  let OtherPredicates = [HasGDS] in {
    def : DSAtomicCmpXChgSwapped<inst, vt, !cast<PatFrag>(frag#"_region_m0_"#vt),
                                 /* complexity */ 0, /* gds */ 1>;
    def : DSAtomicCmpXChgSwapped<noRetInst, vt, !cast<PatFrag>(frag#"_region_m0_noret_"#vt),
                                 /* complexity */ 1, /* gds */ 1>;
  }
}
} // End SubtargetPredicate = isGFX6GFX7GFX8GFX9GFX10

let SubtargetPredicate = isGFX11Plus in {
// The order of src and cmp agrees with the BUFFER_ATOMIC_CMPSWAP opcode.
class DSAtomicCmpXChg<DS_Pseudo inst, ValueType vt, PatFrag frag,
  int complexity = 0, bit gds=0> : GCNPat<
  (frag (DS1Addr1Offset i32:$ptr, i32:$offset), vt:$cmp, vt:$swap),
  (inst $ptr, getVregSrcForVT<vt>.ret:$swap, getVregSrcForVT<vt>.ret:$cmp, Offset:$offset, (i1 gds))> {
  let AddedComplexity = complexity;
}

multiclass DSAtomicCmpXChg_mc<DS_Pseudo inst, DS_Pseudo noRetInst, ValueType vt, string frag> {

  def : DSAtomicCmpXChg<!cast<DS_Pseudo>(!cast<string>(inst)#"_gfx9"), vt,
                        !cast<PatFrag>(frag#"_local_"#vt)>;
  def : DSAtomicCmpXChg<!cast<DS_Pseudo>(!cast<string>(noRetInst)#"_gfx9"), vt,
                        !cast<PatFrag>(frag#"_local_noret_"#vt), /* complexity */ 1>;

  let OtherPredicates = [HasGDS] in {
    def : DSAtomicCmpXChg<inst, vt, !cast<PatFrag>(frag#"_region_m0_"#vt),
                          /* complexity */ 0, /* gds */ 1>;
    def : DSAtomicCmpXChg<noRetInst, vt, !cast<PatFrag>(frag#"_region_m0_noret_"#vt),
                          /* complexity */ 1, /* gds */ 1>;
  }
}
} // End SubtargetPredicate = isGFX11Plus

// 32-bit atomics.
defm : DSAtomicRetPat_mc<DS_WRXCHG_RTN_B32, i32, "atomic_swap">;
defm : DSAtomicRetNoRetPat_mc<DS_ADD_RTN_U32, DS_ADD_U32, i32, "atomic_load_add">;
defm : DSAtomicRetNoRetPat_mc<DS_SUB_RTN_U32, DS_SUB_U32, i32, "atomic_load_sub">;
defm : DSAtomicRetNoRetPat_mc<DS_INC_RTN_U32, DS_INC_U32, i32, "atomic_load_uinc_wrap">;
defm : DSAtomicRetNoRetPat_mc<DS_DEC_RTN_U32, DS_DEC_U32, i32, "atomic_load_udec_wrap">;
defm : DSAtomicRetNoRetPat_mc<DS_AND_RTN_B32, DS_AND_B32, i32, "atomic_load_and">;
defm : DSAtomicRetNoRetPat_mc<DS_OR_RTN_B32, DS_OR_B32, i32, "atomic_load_or">;
defm : DSAtomicRetNoRetPat_mc<DS_XOR_RTN_B32, DS_XOR_B32, i32, "atomic_load_xor">;
defm : DSAtomicRetNoRetPat_mc<DS_MIN_RTN_I32, DS_MIN_I32, i32, "atomic_load_min">;
defm : DSAtomicRetNoRetPat_mc<DS_MAX_RTN_I32, DS_MAX_I32, i32, "atomic_load_max">;
defm : DSAtomicRetNoRetPat_mc<DS_MIN_RTN_U32, DS_MIN_U32, i32, "atomic_load_umin">;
defm : DSAtomicRetNoRetPat_mc<DS_MAX_RTN_U32, DS_MAX_U32, i32, "atomic_load_umax">;
defm : DSAtomicRetNoRetPat_mc<DS_MIN_RTN_F32, DS_MIN_F32, f32, "atomic_load_fmin">;
defm : DSAtomicRetNoRetPat_mc<DS_MAX_RTN_F32, DS_MAX_F32, f32, "atomic_load_fmax">;


let SubtargetPredicate = HasAtomicDsPkAdd16Insts in {
defm : DSAtomicRetNoRetPat_NoM0_mc<DS_PK_ADD_RTN_F16, DS_PK_ADD_F16, v2f16, "atomic_load_fadd">;
defm : DSAtomicRetNoRetPat_NoM0_mc<DS_PK_ADD_RTN_BF16, DS_PK_ADD_BF16, v2bf16, "atomic_load_fadd">;
}

let SubtargetPredicate = isGFX6GFX7GFX8GFX9GFX10 in {
defm : DSAtomicCmpXChgSwapped_mc<DS_CMPST_RTN_B32, DS_CMPST_B32, i32, "atomic_cmp_swap">;
}

let SubtargetPredicate = isGFX11Plus in {
defm : DSAtomicCmpXChg_mc<DS_CMPSTORE_RTN_B32, DS_CMPSTORE_B32, i32, "atomic_cmp_swap">;
}

let SubtargetPredicate = HasLDSFPAtomicAddF32 in {
defm : DSAtomicRetNoRetPat_mc<DS_ADD_RTN_F32, DS_ADD_F32, f32, "atomic_load_fadd">;
}

// 64-bit atomics.
defm : DSAtomicRetPat_mc<DS_WRXCHG_RTN_B64, i64, "atomic_swap">;
defm : DSAtomicRetNoRetPat_mc<DS_ADD_RTN_U64, DS_ADD_U64, i64, "atomic_load_add">;
defm : DSAtomicRetNoRetPat_mc<DS_SUB_RTN_U64, DS_SUB_U64, i64, "atomic_load_sub">;
defm : DSAtomicRetNoRetPat_mc<DS_INC_RTN_U64, DS_INC_U64, i64, "atomic_load_uinc_wrap">;
defm : DSAtomicRetNoRetPat_mc<DS_DEC_RTN_U64, DS_DEC_U64, i64, "atomic_load_udec_wrap">;
defm : DSAtomicRetNoRetPat_mc<DS_AND_RTN_B64, DS_AND_B64, i64, "atomic_load_and">;
defm : DSAtomicRetNoRetPat_mc<DS_OR_RTN_B64, DS_OR_B64, i64, "atomic_load_or">;
defm : DSAtomicRetNoRetPat_mc<DS_XOR_RTN_B64, DS_XOR_B64, i64, "atomic_load_xor">;
defm : DSAtomicRetNoRetPat_mc<DS_MIN_RTN_I64, DS_MIN_I64, i64, "atomic_load_min">;
defm : DSAtomicRetNoRetPat_mc<DS_MAX_RTN_I64, DS_MAX_I64, i64, "atomic_load_max">;
defm : DSAtomicRetNoRetPat_mc<DS_MIN_RTN_U64, DS_MIN_U64, i64, "atomic_load_umin">;
defm : DSAtomicRetNoRetPat_mc<DS_MAX_RTN_U64, DS_MAX_U64, i64, "atomic_load_umax">;
defm : DSAtomicRetNoRetPat_mc<DS_MIN_RTN_F64, DS_MIN_F64, f64, "atomic_load_fmin">;
defm : DSAtomicRetNoRetPat_mc<DS_MAX_RTN_F64, DS_MAX_F64, f64, "atomic_load_fmax">;

let SubtargetPredicate = isGFX6GFX7GFX8GFX9GFX10 in {
defm : DSAtomicCmpXChgSwapped_mc<DS_CMPST_RTN_B64, DS_CMPST_B64, i64, "atomic_cmp_swap">;
} // End SubtargetPredicate = isGFX6GFX7GFX8GFX9GFX10

let SubtargetPredicate = isGFX11Plus in {
defm : DSAtomicCmpXChg_mc<DS_CMPSTORE_RTN_B64, DS_CMPSTORE_B64, i64, "atomic_cmp_swap">;
} // End SubtargetPredicate = isGFX11Plus

let SubtargetPredicate = HasLdsAtomicAddF64 in {
def : DSAtomicRetPat<DS_ADD_RTN_F64, f64, atomic_load_fadd_local_f64>;
let AddedComplexity = 1 in
def : DSAtomicRetPat<DS_ADD_F64, f64, atomic_load_fadd_local_noret_f64>;

class DSAtomicRetPatIntrinsic<DS_Pseudo inst, ValueType vt, PatFrag frag,
  bit gds=0> : GCNPat <
  (vt (frag (DS1Addr1Offset i32:$ptr, i32:$offset), vt:$value)),
  (inst $ptr, getVregSrcForVT<vt>.ret:$value, Offset:$offset, (i1 gds))> {
}
} // End SubtargetPredicate = HasLdsAtomicAddF64

let SubtargetPredicate = HasAtomicDsPkAdd16Insts in {
defm : DSAtomicRetNoRetPat_NoM0_mc<DS_PK_ADD_RTN_F16, DS_PK_ADD_F16, v2f16, "atomic_load_fadd">;
} // End SubtargetPredicate = HasAtomicDsPkAdd16Insts

let OtherPredicates = [HasGDS] in
def : GCNPat <
  (SIds_ordered_count i32:$value, i16:$offset),
  (DS_ORDERED_COUNT $value, (as_i16imm $offset))
>;

def : GCNPat <
  (i64 (int_amdgcn_ds_add_gs_reg_rtn i32:$src, timm:$offset32)),
  (DS_ADD_GS_REG_RTN VGPR_32:$src, (as_i32timm $offset32))
>;

def : GCNPat <
  (i32 (int_amdgcn_ds_add_gs_reg_rtn i32:$src, timm:$offset32)),
  (EXTRACT_SUBREG
    (i64 (COPY_TO_REGCLASS
      (DS_ADD_GS_REG_RTN VGPR_32:$src, (as_i32timm $offset32)),
      VReg_64)),
    sub0)
>;

def : GCNPat <
  (i64 (int_amdgcn_ds_sub_gs_reg_rtn i32:$src, timm:$offset32)),
  (DS_SUB_GS_REG_RTN VGPR_32:$src, (as_i32timm $offset32))
>;

def : GCNPat <
  (i32 (int_amdgcn_ds_sub_gs_reg_rtn i32:$src, timm:$offset32)),
  (EXTRACT_SUBREG
    (i64 (COPY_TO_REGCLASS
      (DS_SUB_GS_REG_RTN VGPR_32:$src, (as_i32timm $offset32)),
      VReg_64)),
    sub0)
>;

class DSLoadTrPat <DS_Pseudo inst, ValueType vt, SDPatternOperator node> : GCNPat <
  (vt (node (DS1Addr1Offset i32:$ptr, i32:$offset))),
  (inst $ptr, Offset:$offset, (i1 0))
>;

let WaveSizePredicate = isWave32, SubtargetPredicate = isGFX1250Plus in {
let OtherPredicates = [HasTransposeLoadF4F6Insts] in {
  def : DSLoadTrPat <DS_LOAD_TR4_B64, v2i32, int_amdgcn_ds_load_tr4_b64>;
  def : DSLoadTrPat <DS_LOAD_TR6_B96, v3i32, int_amdgcn_ds_load_tr6_b96>;
} // End OtherPredicates = [HasTransposeLoadF4F6Insts]

  def : DSLoadTrPat <DS_LOAD_TR8_B64, v2i32, int_amdgcn_ds_load_tr8_b64>;
  foreach vt = [v8i16, v8f16, v8bf16] in
    def : DSLoadTrPat <DS_LOAD_TR16_B128, vt, int_amdgcn_ds_load_tr16_b128>;
} // End WaveSizePredicate = isWave32, SubtargetPredicate = isGFX1250Plus

let SubtargetPredicate = HasGFX950Insts in {
  def : DSLoadTrPat <DS_READ_B64_TR_B4,  v2i32, int_amdgcn_ds_read_tr4_b64>;
  def : DSLoadTrPat <DS_READ_B64_TR_B8,  v2i32, int_amdgcn_ds_read_tr8_b64>;
  def : DSLoadTrPat <DS_READ_B96_TR_B6,  v3i32, int_amdgcn_ds_read_tr6_b96>;
  def : DSLoadTrPat <DS_READ_B64_TR_B16, v4i16, int_amdgcn_ds_read_tr16_b64>;
  def : DSLoadTrPat <DS_READ_B64_TR_B16, v4f16, int_amdgcn_ds_read_tr16_b64>;
  def : DSLoadTrPat <DS_READ_B64_TR_B16, v4bf16, int_amdgcn_ds_read_tr16_b64>;
}

//===----------------------------------------------------------------------===//
// Target-specific instruction encodings.
//===----------------------------------------------------------------------===//

//===----------------------------------------------------------------------===//
// Base ENC_DS for GFX6, GFX7, GFX10, GFX11, GFX12.
//===----------------------------------------------------------------------===//

class Base_DS_Real_gfx6_gfx7_gfx10_gfx11_gfx12<bits<8> op, DS_Pseudo ps, int ef,
                                               string opName = ps.Mnemonic,
                                               bit hasGDS = true>
    : DS_Real<ps, opName>, SIMCInstr <ps.PseudoInstr, ef> {

  let Inst{7-0}   = !if(ps.has_offset0, offset0, 0);
  let Inst{15-8}  = !if(ps.has_offset1, offset1, 0);
  let Inst{17}    = !if(ps.has_gds, gds, ps.gdsValue);
  let Inst{25-18} = op;
  let Inst{31-26} = 0x36;
  let Inst{39-32} = !if(ps.has_addr, addr, !if(ps.has_gws_data0, data0{7-0}, 0));
  let Inst{47-40} = !if(ps.has_data0, data0{7-0}, 0);
  let Inst{55-48} = !if(ps.has_data1, data1{7-0}, 0);
  let Inst{63-56} = !if(ps.has_vdst, vdst{7-0}, 0);

  let gds = !if(hasGDS, ?, 0);
}

//===----------------------------------------------------------------------===//
// GFX12.
//===----------------------------------------------------------------------===//

multiclass DS_Real_gfx12<bits<8> op,
                         DS_Pseudo ps = !cast<DS_Pseudo>(NAME),
                         string name = !tolower(NAME)> {

  let AssemblerPredicate = isGFX12Plus in {
    let DecoderNamespace = "GFX12" in
      def _gfx12 :
        Base_DS_Real_gfx6_gfx7_gfx10_gfx11_gfx12<op, ps, SIEncodingFamily.GFX12,
                                               name, /*hasGDS=*/false>;
    if !ne(ps.Mnemonic, name) then
      def : AMDGPUMnemonicAlias<ps.Mnemonic, name>;
  } // End AssemblerPredicate
}

// Helper to avoid repeating the pseudo-name if we only need to set
// the gfx12 name.
multiclass DS_Real_gfx12_with_name<bits<8> op, string name> {
  defm "" : DS_Real_gfx12<op, !cast<DS_Pseudo>(NAME#"_gfx9"), name>;
}

defm DS_MIN_F32           : DS_Real_gfx12_with_name<0x012, "ds_min_num_f32">;
defm DS_MAX_F32           : DS_Real_gfx12_with_name<0x013, "ds_max_num_f32">;
defm DS_MIN_RTN_F32       : DS_Real_gfx12_with_name<0x032, "ds_min_num_rtn_f32">;
defm DS_MAX_RTN_F32       : DS_Real_gfx12_with_name<0x033, "ds_max_num_rtn_f32">;
defm DS_MIN_F64           : DS_Real_gfx12_with_name<0x052, "ds_min_num_f64">;
defm DS_MAX_F64           : DS_Real_gfx12_with_name<0x053, "ds_max_num_f64">;
defm DS_MIN_RTN_F64       : DS_Real_gfx12_with_name<0x072, "ds_min_num_rtn_f64">;
defm DS_MAX_RTN_F64       : DS_Real_gfx12_with_name<0x073, "ds_max_num_rtn_f64">;
defm DS_COND_SUB_U32      : DS_Real_gfx12<0x098>;
defm DS_SUB_CLAMP_U32     : DS_Real_gfx12<0x099>;
defm DS_COND_SUB_RTN_U32  : DS_Real_gfx12<0x0a8>;
defm DS_SUB_CLAMP_RTN_U32 : DS_Real_gfx12<0x0a9>;
defm DS_PK_ADD_F16        : DS_Real_gfx12<0x09a>;
defm DS_PK_ADD_RTN_F16    : DS_Real_gfx12<0x0aa>;
defm DS_PK_ADD_BF16       : DS_Real_gfx12<0x09b>;
defm DS_PK_ADD_RTN_BF16   : DS_Real_gfx12<0x0ab>;
defm DS_BPERMUTE_FI_B32   : DS_Real_gfx12<0x0cd>;

defm DS_LOAD_TR4_B64      : DS_Real_gfx12<0x0fa>;
defm DS_LOAD_TR6_B96      : DS_Real_gfx12<0x0fb>;
defm DS_LOAD_TR16_B128    : DS_Real_gfx12<0x0fc>;
defm DS_LOAD_TR8_B64      : DS_Real_gfx12<0x0fd>;

defm DS_BVH_STACK_RTN_B32 : DS_Real_gfx12<0x0e0, DS_BVH_STACK_RTN_B32,
                                          "ds_bvh_stack_push4_pop1_rtn_b32">;
defm DS_BVH_STACK_PUSH8_POP1_RTN_B32  : DS_Real_gfx12<0x0e1>;
defm DS_BVH_STACK_PUSH8_POP2_RTN_B64  : DS_Real_gfx12<0x0e2>;

defm DS_ADD_F64     : DS_Real_gfx12<0x054>;
defm DS_ADD_RTN_F64 : DS_Real_gfx12<0x074>;

let AssemblerPredicate = HasLdsBarrierArriveAtomic in {
defm DS_ATOMIC_ASYNC_BARRIER_ARRIVE_B64 : DS_Real_gfx12<0x056>;
defm DS_ATOMIC_BARRIER_ARRIVE_RTN_B64   : DS_Real_gfx12<0x075>;
}

// New aliases added in GFX12 without renaming the instructions.
let AssemblerPredicate = isGFX12Plus in {
  def : AMDGPUMnemonicAlias<"ds_subrev_u32", "ds_rsub_u32">;
  def : AMDGPUMnemonicAlias<"ds_subrev_rtn_u32", "ds_rsub_rtn_u32">;
  def : AMDGPUMnemonicAlias<"ds_subrev_u64", "ds_rsub_u64">;
  def : AMDGPUMnemonicAlias<"ds_subrev_rtn_u64", "ds_rsub_rtn_u64">;
}

// Aliases that have existed since these instructions were introduced.
def : MnemonicAlias<"ds_load_tr_b64", "ds_load_tr8_b64">, Requires<[isGFX1250Plus]>;
def : MnemonicAlias<"ds_load_tr_b128", "ds_load_tr16_b128">, Requires<[isGFX1250Plus]>;

// Additional aliases for ds load transpose instructions.
def : MnemonicAlias<"ds_load_b64_tr_b8", "ds_load_tr8_b64">, Requires<[isGFX125xOnly]>;
def : MnemonicAlias<"ds_load_b128_tr_b16", "ds_load_tr16_b128">, Requires<[isGFX125xOnly]>;
def : MnemonicAlias<"ds_load_b64_tr_b4", "ds_load_tr4_b64">, Requires<[isGFX125xOnly]>;
def : MnemonicAlias<"ds_load_b96_tr_b6", "ds_load_tr6_b96">, Requires<[isGFX125xOnly]>;

//===----------------------------------------------------------------------===//
// GFX11.
//===----------------------------------------------------------------------===//

multiclass DS_Real_gfx11<bits<8> op, DS_Pseudo ps = !cast<DS_Pseudo>(NAME#"_gfx9"),
                                     string name = !tolower(NAME)> {
  let AssemblerPredicate = isGFX11Only in {
    let DecoderNamespace = "GFX11" in
      def _gfx11 :
        Base_DS_Real_gfx6_gfx7_gfx10_gfx11_gfx12<op, ps, SIEncodingFamily.GFX11,
                                               name>;
    if !ne(ps.Mnemonic, name) then
      def : AMDGPUMnemonicAlias<ps.Mnemonic, name>;
  } // End AssemblerPredicate
}

multiclass DS_Real_gfx11_gfx12<bits<8> op,
                               string name = !tolower(NAME),
                               DS_Pseudo ps = !cast<DS_Pseudo>(NAME#"_gfx9")>
  : DS_Real_gfx11<op, ps, name>,
    DS_Real_gfx12<op, ps, name>;

defm DS_WRITE_B32           : DS_Real_gfx11_gfx12<0x00d, "ds_store_b32">;
defm DS_WRITE2_B32          : DS_Real_gfx11_gfx12<0x00e, "ds_store_2addr_b32">;
defm DS_WRITE2ST64_B32      : DS_Real_gfx11_gfx12<0x00f, "ds_store_2addr_stride64_b32">;
defm DS_WRITE_B8            : DS_Real_gfx11_gfx12<0x01e, "ds_store_b8">;
defm DS_WRITE_B16           : DS_Real_gfx11_gfx12<0x01f, "ds_store_b16">;
defm DS_WRXCHG_RTN_B32      : DS_Real_gfx11_gfx12<0x02d, "ds_storexchg_rtn_b32">;
defm DS_WRXCHG2_RTN_B32     : DS_Real_gfx11_gfx12<0x02e, "ds_storexchg_2addr_rtn_b32">;
defm DS_WRXCHG2ST64_RTN_B32 : DS_Real_gfx11_gfx12<0x02f, "ds_storexchg_2addr_stride64_rtn_b32">;
defm DS_READ_B32            : DS_Real_gfx11_gfx12<0x036, "ds_load_b32">;
defm DS_READ2_B32           : DS_Real_gfx11_gfx12<0x037, "ds_load_2addr_b32">;
defm DS_READ2ST64_B32       : DS_Real_gfx11_gfx12<0x038, "ds_load_2addr_stride64_b32">;
defm DS_READ_I8             : DS_Real_gfx11_gfx12<0x039, "ds_load_i8">;
defm DS_READ_U8             : DS_Real_gfx11_gfx12<0x03a, "ds_load_u8">;
defm DS_READ_I16            : DS_Real_gfx11_gfx12<0x03b, "ds_load_i16">;
defm DS_READ_U16            : DS_Real_gfx11_gfx12<0x03c, "ds_load_u16">;
defm DS_WRITE_B64           : DS_Real_gfx11_gfx12<0x04d, "ds_store_b64">;
defm DS_WRITE2_B64          : DS_Real_gfx11_gfx12<0x04e, "ds_store_2addr_b64">;
defm DS_WRITE2ST64_B64      : DS_Real_gfx11_gfx12<0x04f, "ds_store_2addr_stride64_b64">;
defm DS_WRXCHG_RTN_B64      : DS_Real_gfx11_gfx12<0x06d, "ds_storexchg_rtn_b64">;
defm DS_WRXCHG2_RTN_B64     : DS_Real_gfx11_gfx12<0x06e, "ds_storexchg_2addr_rtn_b64">;
defm DS_WRXCHG2ST64_RTN_B64 : DS_Real_gfx11_gfx12<0x06f, "ds_storexchg_2addr_stride64_rtn_b64">;
defm DS_READ_B64            : DS_Real_gfx11_gfx12<0x076, "ds_load_b64">;
defm DS_READ2_B64           : DS_Real_gfx11_gfx12<0x077, "ds_load_2addr_b64">;
defm DS_READ2ST64_B64       : DS_Real_gfx11_gfx12<0x078, "ds_load_2addr_stride64_b64">;
defm DS_WRITE_B8_D16_HI     : DS_Real_gfx11_gfx12<0x0a0, "ds_store_b8_d16_hi", DS_WRITE_B8_D16_HI>;
defm DS_WRITE_B16_D16_HI    : DS_Real_gfx11_gfx12<0x0a1, "ds_store_b16_d16_hi", DS_WRITE_B16_D16_HI>;
defm DS_READ_U8_D16         : DS_Real_gfx11_gfx12<0x0a2, "ds_load_u8_d16", DS_READ_U8_D16>;
defm DS_READ_U8_D16_HI      : DS_Real_gfx11_gfx12<0x0a3, "ds_load_u8_d16_hi", DS_READ_U8_D16_HI>;
defm DS_READ_I8_D16         : DS_Real_gfx11_gfx12<0x0a4, "ds_load_i8_d16", DS_READ_I8_D16>;
defm DS_READ_I8_D16_HI      : DS_Real_gfx11_gfx12<0x0a5, "ds_load_i8_d16_hi", DS_READ_I8_D16_HI>;
defm DS_READ_U16_D16        : DS_Real_gfx11_gfx12<0x0a6, "ds_load_u16_d16", DS_READ_U16_D16>;
defm DS_READ_U16_D16_HI     : DS_Real_gfx11_gfx12<0x0a7, "ds_load_u16_d16_hi", DS_READ_U16_D16_HI>;
defm DS_WRITE_ADDTID_B32    : DS_Real_gfx11_gfx12<0x0b0, "ds_store_addtid_b32", DS_WRITE_ADDTID_B32>;
defm DS_READ_ADDTID_B32     : DS_Real_gfx11_gfx12<0x0b1, "ds_load_addtid_b32", DS_READ_ADDTID_B32>;
defm DS_WRITE_B96           : DS_Real_gfx11_gfx12<0x0de, "ds_store_b96">;
defm DS_WRITE_B128          : DS_Real_gfx11_gfx12<0x0df, "ds_store_b128">;
defm DS_READ_B96            : DS_Real_gfx11_gfx12<0x0fe, "ds_load_b96">;
defm DS_READ_B128           : DS_Real_gfx11_gfx12<0x0ff, "ds_load_b128">;

// DS_CMPST_* are renamed to DS_CMPSTORE_* in GFX11, but also the data operands (src and cmp) are swapped
// comparing to pre-GFX11.
// Note: the mnemonic alias is not generated to avoid a potential ambiguity due to the semantics change.

defm DS_CMPSTORE_B32                     : DS_Real_gfx11_gfx12<0x010>;
defm DS_CMPSTORE_F32                     : DS_Real_gfx11<0x011>;
defm DS_CMPSTORE_RTN_B32                 : DS_Real_gfx11_gfx12<0x030>;
defm DS_CMPSTORE_RTN_F32                 : DS_Real_gfx11<0x031>;
defm DS_CMPSTORE_B64                     : DS_Real_gfx11_gfx12<0x050>;
defm DS_CMPSTORE_F64                     : DS_Real_gfx11<0x051>;
defm DS_CMPSTORE_RTN_B64                 : DS_Real_gfx11_gfx12<0x070>;
defm DS_CMPSTORE_RTN_F64                 : DS_Real_gfx11<0x071>;

defm DS_ADD_RTN_F32                      : DS_Real_gfx11_gfx12<0x079>;
defm DS_ADD_GS_REG_RTN                   : DS_Real_gfx11<0x07a, DS_ADD_GS_REG_RTN>;
defm DS_SUB_GS_REG_RTN                   : DS_Real_gfx11<0x07b, DS_SUB_GS_REG_RTN>;
defm DS_BVH_STACK_RTN_B32                : DS_Real_gfx11<0x0ad, DS_BVH_STACK_RTN_B32>;

//===----------------------------------------------------------------------===//
// GFX10.
//===----------------------------------------------------------------------===//

let AssemblerPredicate = isGFX10Only, DecoderNamespace = "GFX10" in {
  multiclass DS_Real_gfx10<bits<8> op, DS_Pseudo ps = !cast<DS_Pseudo>(NAME)>  {
    def _gfx10 : Base_DS_Real_gfx6_gfx7_gfx10_gfx11_gfx12<op,
      ps, SIEncodingFamily.GFX10>;
  }
} // End AssemblerPredicate = isGFX10Only, DecoderNamespace = "GFX10"

defm DS_ADD_RTN_F32      : DS_Real_gfx10<0x055, DS_ADD_RTN_F32_gfx9>;
defm DS_WRITE_B8_D16_HI  : DS_Real_gfx10<0x0a0>;
defm DS_WRITE_B16_D16_HI : DS_Real_gfx10<0x0a1>;
defm DS_READ_U8_D16      : DS_Real_gfx10<0x0a2>;
defm DS_READ_U8_D16_HI   : DS_Real_gfx10<0x0a3>;
defm DS_READ_I8_D16      : DS_Real_gfx10<0x0a4>;
defm DS_READ_I8_D16_HI   : DS_Real_gfx10<0x0a5>;
defm DS_READ_U16_D16     : DS_Real_gfx10<0x0a6>;
defm DS_READ_U16_D16_HI  : DS_Real_gfx10<0x0a7>;
defm DS_WRITE_ADDTID_B32 : DS_Real_gfx10<0x0b0>;
defm DS_READ_ADDTID_B32  : DS_Real_gfx10<0x0b1>;

//===----------------------------------------------------------------------===//
// GFX10, GFX11, GFX12.
//===----------------------------------------------------------------------===//

multiclass DS_Real_gfx10_gfx11_gfx12<bits<8> op, DS_Pseudo ps = !cast<DS_Pseudo>(NAME#"_gfx9")> :
  DS_Real_gfx10<op, ps>,
  DS_Real_gfx11<op, ps>,
  DS_Real_gfx12<op, ps>;

multiclass DS_Real_gfx10_gfx11<bits<8> op, DS_Pseudo ps = !cast<DS_Pseudo>(NAME#"_gfx9")> :
  DS_Real_gfx10<op, ps>, DS_Real_gfx11<op, ps>;

defm DS_ADD_F32          : DS_Real_gfx10_gfx11_gfx12<0x015>;
defm DS_ADD_SRC2_F32     : DS_Real_gfx10<0x095>;
defm DS_PERMUTE_B32      : DS_Real_gfx10_gfx11_gfx12<0x0b2, DS_PERMUTE_B32>;
defm DS_BPERMUTE_B32     : DS_Real_gfx10_gfx11_gfx12<0x0b3, DS_BPERMUTE_B32>;

//===----------------------------------------------------------------------===//
// GFX7, GFX10, GFX11, GFX12.
//===----------------------------------------------------------------------===//

let AssemblerPredicate = isGFX7Only, DecoderNamespace = "GFX7" in {
  multiclass DS_Real_gfx7<bits<8> op, DS_Pseudo ps> {
    def _gfx7 : Base_DS_Real_gfx6_gfx7_gfx10_gfx11_gfx12<op,
      ps, SIEncodingFamily.SI>;
  }
} // End AssemblerPredicate = isGFX7Only, DecoderNamespace = "GFX7"

multiclass DS_Real_gfx7_gfx10_gfx11_gfx12<bits<8> op,
           DS_Pseudo ps_gfx6 = !cast<DS_Pseudo>(NAME),
           DS_Pseudo ps_gfx9 = !cast<DS_Pseudo>(NAME#"_gfx9")> :
  DS_Real_gfx7<op, ps_gfx6>,
  DS_Real_gfx10_gfx11_gfx12<op, ps_gfx9>;

multiclass DS_Real_gfx7_gfx10_gfx11<bits<8> op,
           DS_Pseudo ps_gfx6 = !cast<DS_Pseudo>(NAME),
           DS_Pseudo ps_gfx9 = !cast<DS_Pseudo>(NAME#"_gfx9")> :
  DS_Real_gfx7<op, ps_gfx6>, DS_Real_gfx10_gfx11<op, ps_gfx9>;

multiclass DS_Real_gfx7_gfx10<bits<8> op,
           DS_Pseudo ps_gfx6 = !cast<DS_Pseudo>(NAME),
           DS_Pseudo ps_gfx9 = !cast<DS_Pseudo>(NAME#"_gfx9")> :
  DS_Real_gfx7<op, ps_gfx6>, DS_Real_gfx10<op, ps_gfx9>;

// FIXME-GFX7: Add tests when upstreaming this part.
defm DS_GWS_SEMA_RELEASE_ALL : DS_Real_gfx7_gfx10_gfx11<0x018, DS_GWS_SEMA_RELEASE_ALL, DS_GWS_SEMA_RELEASE_ALL>;
defm DS_WRAP_RTN_B32         : DS_Real_gfx7_gfx10_gfx11<0x034>;
defm DS_CONDXCHG32_RTN_B64   : DS_Real_gfx7_gfx10_gfx11_gfx12<0x07e>;
defm DS_WRITE_B96            : DS_Real_gfx7_gfx10<0x0de>;
defm DS_WRITE_B128           : DS_Real_gfx7_gfx10<0x0df>;
defm DS_READ_B96             : DS_Real_gfx7_gfx10<0x0fe>;
defm DS_READ_B128            : DS_Real_gfx7_gfx10<0x0ff>;

//===----------------------------------------------------------------------===//
// GFX6, GFX7, GFX10, GFX11.
//===----------------------------------------------------------------------===//

let AssemblerPredicate = isGFX6GFX7, DecoderNamespace = "GFX6GFX7" in {
  multiclass DS_Real_gfx6_gfx7<bits<8> op, DS_Pseudo ps> {
    def _gfx6_gfx7 : Base_DS_Real_gfx6_gfx7_gfx10_gfx11_gfx12<op,
      ps, SIEncodingFamily.SI>;
  }
} // End AssemblerPredicate = isGFX6GFX7, DecoderNamespace = "GFX6GFX7"

multiclass DS_Real_gfx6_gfx7_gfx10_gfx11_gfx12<bits<8> op,
           DS_Pseudo ps_gfx6 = !cast<DS_Pseudo>(NAME),
           DS_Pseudo ps_gfx9 = !cast<DS_Pseudo>(NAME#"_gfx9")> :
  DS_Real_gfx6_gfx7<op, ps_gfx6>,
  DS_Real_gfx10_gfx11_gfx12<op, ps_gfx9>;

multiclass DS_Real_gfx6_gfx7_gfx10_gfx11<bits<8> op,
           DS_Pseudo ps_gfx6 = !cast<DS_Pseudo>(NAME),
           DS_Pseudo ps_gfx9 = !cast<DS_Pseudo>(NAME#"_gfx9")> :
  DS_Real_gfx6_gfx7<op, ps_gfx6>, DS_Real_gfx10_gfx11<op, ps_gfx9>;

multiclass DS_Real_gfx6_gfx7_gfx10<bits<8> op,
                                   DS_Pseudo ps_gfx6 = !cast<DS_Pseudo>(NAME),
                                   DS_Pseudo ps_gfx9 = !cast<DS_Pseudo>(NAME#"_gfx9")> :
  DS_Real_gfx6_gfx7<op, ps_gfx6>, DS_Real_gfx10<op, ps_gfx9>;

defm DS_ADD_U32             : DS_Real_gfx6_gfx7_gfx10_gfx11_gfx12<0x000>;
defm DS_SUB_U32             : DS_Real_gfx6_gfx7_gfx10_gfx11_gfx12<0x001>;
defm DS_RSUB_U32            : DS_Real_gfx6_gfx7_gfx10_gfx11_gfx12<0x002>;
defm DS_INC_U32             : DS_Real_gfx6_gfx7_gfx10_gfx11_gfx12<0x003>;
defm DS_DEC_U32             : DS_Real_gfx6_gfx7_gfx10_gfx11_gfx12<0x004>;
defm DS_MIN_I32             : DS_Real_gfx6_gfx7_gfx10_gfx11_gfx12<0x005>;
defm DS_MAX_I32             : DS_Real_gfx6_gfx7_gfx10_gfx11_gfx12<0x006>;
defm DS_MIN_U32             : DS_Real_gfx6_gfx7_gfx10_gfx11_gfx12<0x007>;
defm DS_MAX_U32             : DS_Real_gfx6_gfx7_gfx10_gfx11_gfx12<0x008>;
defm DS_AND_B32             : DS_Real_gfx6_gfx7_gfx10_gfx11_gfx12<0x009>;
defm DS_OR_B32              : DS_Real_gfx6_gfx7_gfx10_gfx11_gfx12<0x00a>;
defm DS_XOR_B32             : DS_Real_gfx6_gfx7_gfx10_gfx11_gfx12<0x00b>;
defm DS_MSKOR_B32           : DS_Real_gfx6_gfx7_gfx10_gfx11_gfx12<0x00c>;

defm DS_WRITE_B32           : DS_Real_gfx6_gfx7_gfx10<0x00d>;
defm DS_WRITE2_B32          : DS_Real_gfx6_gfx7_gfx10<0x00e>;
defm DS_WRITE2ST64_B32      : DS_Real_gfx6_gfx7_gfx10<0x00f>;
defm DS_CMPST_B32           : DS_Real_gfx6_gfx7_gfx10<0x010>;
defm DS_CMPST_F32           : DS_Real_gfx6_gfx7_gfx10<0x011>;

defm DS_MIN_F32             : DS_Real_gfx6_gfx7_gfx10_gfx11<0x012>;
defm DS_MAX_F32             : DS_Real_gfx6_gfx7_gfx10_gfx11<0x013>;
defm DS_NOP                 : DS_Real_gfx6_gfx7_gfx10_gfx11_gfx12<0x014, DS_NOP, DS_NOP>;
defm DS_GWS_INIT            : DS_Real_gfx6_gfx7_gfx10_gfx11<0x019, DS_GWS_INIT, DS_GWS_INIT>;
defm DS_GWS_SEMA_V          : DS_Real_gfx6_gfx7_gfx10_gfx11<0x01a, DS_GWS_SEMA_V, DS_GWS_SEMA_V>;
defm DS_GWS_SEMA_BR         : DS_Real_gfx6_gfx7_gfx10_gfx11<0x01b, DS_GWS_SEMA_BR, DS_GWS_SEMA_BR>;
defm DS_GWS_SEMA_P          : DS_Real_gfx6_gfx7_gfx10_gfx11<0x01c, DS_GWS_SEMA_P, DS_GWS_SEMA_P>;
defm DS_GWS_BARRIER         : DS_Real_gfx6_gfx7_gfx10_gfx11<0x01d, DS_GWS_BARRIER, DS_GWS_BARRIER>;

defm DS_WRITE_B8            : DS_Real_gfx6_gfx7_gfx10<0x01e>;
defm DS_WRITE_B16           : DS_Real_gfx6_gfx7_gfx10<0x01f>;

defm DS_ADD_RTN_U32         : DS_Real_gfx6_gfx7_gfx10_gfx11_gfx12<0x020>;
defm DS_SUB_RTN_U32         : DS_Real_gfx6_gfx7_gfx10_gfx11_gfx12<0x021>;
defm DS_RSUB_RTN_U32        : DS_Real_gfx6_gfx7_gfx10_gfx11_gfx12<0x022>;
defm DS_INC_RTN_U32         : DS_Real_gfx6_gfx7_gfx10_gfx11_gfx12<0x023>;
defm DS_DEC_RTN_U32         : DS_Real_gfx6_gfx7_gfx10_gfx11_gfx12<0x024>;
defm DS_MIN_RTN_I32         : DS_Real_gfx6_gfx7_gfx10_gfx11_gfx12<0x025>;
defm DS_MAX_RTN_I32         : DS_Real_gfx6_gfx7_gfx10_gfx11_gfx12<0x026>;
defm DS_MIN_RTN_U32         : DS_Real_gfx6_gfx7_gfx10_gfx11_gfx12<0x027>;
defm DS_MAX_RTN_U32         : DS_Real_gfx6_gfx7_gfx10_gfx11_gfx12<0x028>;
defm DS_AND_RTN_B32         : DS_Real_gfx6_gfx7_gfx10_gfx11_gfx12<0x029>;
defm DS_OR_RTN_B32          : DS_Real_gfx6_gfx7_gfx10_gfx11_gfx12<0x02a>;
defm DS_XOR_RTN_B32         : DS_Real_gfx6_gfx7_gfx10_gfx11_gfx12<0x02b>;
defm DS_MSKOR_RTN_B32       : DS_Real_gfx6_gfx7_gfx10_gfx11_gfx12<0x02c>;

defm DS_WRXCHG_RTN_B32      : DS_Real_gfx6_gfx7_gfx10<0x02d>;
defm DS_WRXCHG2_RTN_B32     : DS_Real_gfx6_gfx7_gfx10<0x02e>;
defm DS_WRXCHG2ST64_RTN_B32 : DS_Real_gfx6_gfx7_gfx10<0x02f>;
defm DS_CMPST_RTN_B32       : DS_Real_gfx6_gfx7_gfx10<0x030>;
defm DS_CMPST_RTN_F32       : DS_Real_gfx6_gfx7_gfx10<0x031>;

defm DS_MIN_RTN_F32         : DS_Real_gfx6_gfx7_gfx10_gfx11<0x032>;
defm DS_MAX_RTN_F32         : DS_Real_gfx6_gfx7_gfx10_gfx11<0x033>;
defm DS_SWIZZLE_B32         : DS_Real_gfx6_gfx7_gfx10_gfx11_gfx12<0x035, DS_SWIZZLE_B32, DS_SWIZZLE_B32>;

defm DS_READ_B32            : DS_Real_gfx6_gfx7_gfx10<0x036>;
defm DS_READ2_B32           : DS_Real_gfx6_gfx7_gfx10<0x037>;
defm DS_READ2ST64_B32       : DS_Real_gfx6_gfx7_gfx10<0x038>;
defm DS_READ_I8             : DS_Real_gfx6_gfx7_gfx10<0x039>;
defm DS_READ_U8             : DS_Real_gfx6_gfx7_gfx10<0x03a>;
defm DS_READ_I16            : DS_Real_gfx6_gfx7_gfx10<0x03b>;
defm DS_READ_U16            : DS_Real_gfx6_gfx7_gfx10<0x03c>;

defm DS_CONSUME             : DS_Real_gfx6_gfx7_gfx10_gfx11_gfx12<0x03d, DS_CONSUME, DS_CONSUME>;
defm DS_APPEND              : DS_Real_gfx6_gfx7_gfx10_gfx11_gfx12<0x03e, DS_APPEND, DS_APPEND>;
defm DS_ORDERED_COUNT       : DS_Real_gfx6_gfx7_gfx10_gfx11<0x03f, DS_ORDERED_COUNT, DS_ORDERED_COUNT>;
defm DS_ADD_U64             : DS_Real_gfx6_gfx7_gfx10_gfx11_gfx12<0x040>;
defm DS_SUB_U64             : DS_Real_gfx6_gfx7_gfx10_gfx11_gfx12<0x041>;
defm DS_RSUB_U64            : DS_Real_gfx6_gfx7_gfx10_gfx11_gfx12<0x042>;
defm DS_INC_U64             : DS_Real_gfx6_gfx7_gfx10_gfx11_gfx12<0x043>;
defm DS_DEC_U64             : DS_Real_gfx6_gfx7_gfx10_gfx11_gfx12<0x044>;
defm DS_MIN_I64             : DS_Real_gfx6_gfx7_gfx10_gfx11_gfx12<0x045>;
defm DS_MAX_I64             : DS_Real_gfx6_gfx7_gfx10_gfx11_gfx12<0x046>;
defm DS_MIN_U64             : DS_Real_gfx6_gfx7_gfx10_gfx11_gfx12<0x047>;
defm DS_MAX_U64             : DS_Real_gfx6_gfx7_gfx10_gfx11_gfx12<0x048>;
defm DS_AND_B64             : DS_Real_gfx6_gfx7_gfx10_gfx11_gfx12<0x049>;
defm DS_OR_B64              : DS_Real_gfx6_gfx7_gfx10_gfx11_gfx12<0x04a>;
defm DS_XOR_B64             : DS_Real_gfx6_gfx7_gfx10_gfx11_gfx12<0x04b>;
defm DS_MSKOR_B64           : DS_Real_gfx6_gfx7_gfx10_gfx11_gfx12<0x04c>;

defm DS_WRITE_B64           : DS_Real_gfx6_gfx7_gfx10<0x04d>;
defm DS_WRITE2_B64          : DS_Real_gfx6_gfx7_gfx10<0x04e>;
defm DS_WRITE2ST64_B64      : DS_Real_gfx6_gfx7_gfx10<0x04f>;
defm DS_CMPST_B64           : DS_Real_gfx6_gfx7_gfx10<0x050>;
defm DS_CMPST_F64           : DS_Real_gfx6_gfx7_gfx10<0x051>;

defm DS_MIN_F64             : DS_Real_gfx6_gfx7_gfx10_gfx11<0x052>;
defm DS_MAX_F64             : DS_Real_gfx6_gfx7_gfx10_gfx11<0x053>;
defm DS_ADD_RTN_U64         : DS_Real_gfx6_gfx7_gfx10_gfx11_gfx12<0x060>;
defm DS_SUB_RTN_U64         : DS_Real_gfx6_gfx7_gfx10_gfx11_gfx12<0x061>;
defm DS_RSUB_RTN_U64        : DS_Real_gfx6_gfx7_gfx10_gfx11_gfx12<0x062>;
defm DS_INC_RTN_U64         : DS_Real_gfx6_gfx7_gfx10_gfx11_gfx12<0x063>;
defm DS_DEC_RTN_U64         : DS_Real_gfx6_gfx7_gfx10_gfx11_gfx12<0x064>;
defm DS_MIN_RTN_I64         : DS_Real_gfx6_gfx7_gfx10_gfx11_gfx12<0x065>;
defm DS_MAX_RTN_I64         : DS_Real_gfx6_gfx7_gfx10_gfx11_gfx12<0x066>;
defm DS_MIN_RTN_U64         : DS_Real_gfx6_gfx7_gfx10_gfx11_gfx12<0x067>;
defm DS_MAX_RTN_U64         : DS_Real_gfx6_gfx7_gfx10_gfx11_gfx12<0x068>;
defm DS_AND_RTN_B64         : DS_Real_gfx6_gfx7_gfx10_gfx11_gfx12<0x069>;
defm DS_OR_RTN_B64          : DS_Real_gfx6_gfx7_gfx10_gfx11_gfx12<0x06a>;
defm DS_XOR_RTN_B64         : DS_Real_gfx6_gfx7_gfx10_gfx11_gfx12<0x06b>;
defm DS_MSKOR_RTN_B64       : DS_Real_gfx6_gfx7_gfx10_gfx11_gfx12<0x06c>;

defm DS_WRXCHG_RTN_B64      : DS_Real_gfx6_gfx7_gfx10<0x06d>;
defm DS_WRXCHG2_RTN_B64     : DS_Real_gfx6_gfx7_gfx10<0x06e>;
defm DS_WRXCHG2ST64_RTN_B64 : DS_Real_gfx6_gfx7_gfx10<0x06f>;
defm DS_CMPST_RTN_B64       : DS_Real_gfx6_gfx7_gfx10<0x070>;
defm DS_CMPST_RTN_F64       : DS_Real_gfx6_gfx7_gfx10<0x071>;

defm DS_MIN_RTN_F64         : DS_Real_gfx6_gfx7_gfx10_gfx11<0x072>;
defm DS_MAX_RTN_F64         : DS_Real_gfx6_gfx7_gfx10_gfx11<0x073>;

defm DS_READ_B64            : DS_Real_gfx6_gfx7_gfx10<0x076>;
defm DS_READ2_B64           : DS_Real_gfx6_gfx7_gfx10<0x077>;
defm DS_READ2ST64_B64       : DS_Real_gfx6_gfx7_gfx10<0x078>;
defm DS_ADD_SRC2_U32        : DS_Real_gfx6_gfx7_gfx10<0x080, DS_ADD_SRC2_U32, DS_ADD_SRC2_U32>;
defm DS_SUB_SRC2_U32        : DS_Real_gfx6_gfx7_gfx10<0x081, DS_SUB_SRC2_U32, DS_SUB_SRC2_U32>;
defm DS_RSUB_SRC2_U32       : DS_Real_gfx6_gfx7_gfx10<0x082, DS_RSUB_SRC2_U32, DS_RSUB_SRC2_U32>;
defm DS_INC_SRC2_U32        : DS_Real_gfx6_gfx7_gfx10<0x083, DS_INC_SRC2_U32, DS_INC_SRC2_U32>;
defm DS_DEC_SRC2_U32        : DS_Real_gfx6_gfx7_gfx10<0x084, DS_DEC_SRC2_U32, DS_DEC_SRC2_U32>;
defm DS_MIN_SRC2_I32        : DS_Real_gfx6_gfx7_gfx10<0x085, DS_MIN_SRC2_I32, DS_MIN_SRC2_I32>;
defm DS_MAX_SRC2_I32        : DS_Real_gfx6_gfx7_gfx10<0x086, DS_MAX_SRC2_I32, DS_MAX_SRC2_I32>;
defm DS_MIN_SRC2_U32        : DS_Real_gfx6_gfx7_gfx10<0x087, DS_MIN_SRC2_U32, DS_MIN_SRC2_U32>;
defm DS_MAX_SRC2_U32        : DS_Real_gfx6_gfx7_gfx10<0x088, DS_MAX_SRC2_U32, DS_MAX_SRC2_U32>;
defm DS_AND_SRC2_B32        : DS_Real_gfx6_gfx7_gfx10<0x089, DS_AND_SRC2_B32, DS_AND_SRC2_B32>;
defm DS_OR_SRC2_B32         : DS_Real_gfx6_gfx7_gfx10<0x08a, DS_OR_SRC2_B32, DS_OR_SRC2_B32>;
defm DS_XOR_SRC2_B32        : DS_Real_gfx6_gfx7_gfx10<0x08b, DS_XOR_SRC2_B32, DS_XOR_SRC2_B32>;
defm DS_WRITE_SRC2_B32      : DS_Real_gfx6_gfx7_gfx10<0x08d, DS_WRITE_SRC2_B32, DS_WRITE_SRC2_B32>;
defm DS_MIN_SRC2_F32        : DS_Real_gfx6_gfx7_gfx10<0x092, DS_MIN_SRC2_F32, DS_MIN_SRC2_F32>;
defm DS_MAX_SRC2_F32        : DS_Real_gfx6_gfx7_gfx10<0x093, DS_MAX_SRC2_F32, DS_MAX_SRC2_F32>;
defm DS_ADD_SRC2_U64        : DS_Real_gfx6_gfx7_gfx10<0x0c0, DS_ADD_SRC2_U64, DS_ADD_SRC2_U64>;
defm DS_SUB_SRC2_U64        : DS_Real_gfx6_gfx7_gfx10<0x0c1, DS_SUB_SRC2_U64, DS_SUB_SRC2_U64>;
defm DS_RSUB_SRC2_U64       : DS_Real_gfx6_gfx7_gfx10<0x0c2, DS_RSUB_SRC2_U64, DS_RSUB_SRC2_U64>;
defm DS_INC_SRC2_U64        : DS_Real_gfx6_gfx7_gfx10<0x0c3, DS_INC_SRC2_U64, DS_INC_SRC2_U64>;
defm DS_DEC_SRC2_U64        : DS_Real_gfx6_gfx7_gfx10<0x0c4, DS_DEC_SRC2_U64, DS_DEC_SRC2_U64>;
defm DS_MIN_SRC2_I64        : DS_Real_gfx6_gfx7_gfx10<0x0c5, DS_MIN_SRC2_I64, DS_MIN_SRC2_I64>;
defm DS_MAX_SRC2_I64        : DS_Real_gfx6_gfx7_gfx10<0x0c6, DS_MAX_SRC2_I64, DS_MAX_SRC2_I64>;
defm DS_MIN_SRC2_U64        : DS_Real_gfx6_gfx7_gfx10<0x0c7, DS_MIN_SRC2_U64, DS_MIN_SRC2_U64>;
defm DS_MAX_SRC2_U64        : DS_Real_gfx6_gfx7_gfx10<0x0c8, DS_MAX_SRC2_U64, DS_MAX_SRC2_U64>;
defm DS_AND_SRC2_B64        : DS_Real_gfx6_gfx7_gfx10<0x0c9, DS_AND_SRC2_B64, DS_AND_SRC2_B64>;
defm DS_OR_SRC2_B64         : DS_Real_gfx6_gfx7_gfx10<0x0ca, DS_OR_SRC2_B64, DS_OR_SRC2_B64>;
defm DS_XOR_SRC2_B64        : DS_Real_gfx6_gfx7_gfx10<0x0cb, DS_XOR_SRC2_B64, DS_XOR_SRC2_B64>;
defm DS_WRITE_SRC2_B64      : DS_Real_gfx6_gfx7_gfx10<0x0cd, DS_WRITE_SRC2_B64, DS_WRITE_SRC2_B64>;
defm DS_MIN_SRC2_F64        : DS_Real_gfx6_gfx7_gfx10<0x0d2, DS_MIN_SRC2_F64, DS_MIN_SRC2_F64>;
defm DS_MAX_SRC2_F64        : DS_Real_gfx6_gfx7_gfx10<0x0d3, DS_MAX_SRC2_F64, DS_MAX_SRC2_F64>;

//===----------------------------------------------------------------------===//
// GFX8, GFX9 (VI).
//===----------------------------------------------------------------------===//

class DS_Real_Base_vi <bits<8> op, DS_Pseudo ps> :
  DS_Real <ps>,
  SIMCInstr <ps.PseudoInstr, SIEncodingFamily.VI> {
  let AssemblerPredicate = isGFX8GFX9;
  let DecoderNamespace = "GFX8";

  // encoding
  let Inst{7-0}   = !if(ps.has_offset0, offset0, 0);
  let Inst{15-8}  = !if(ps.has_offset1, offset1, 0);
  let Inst{16}    = !if(ps.has_gds, gds, ps.gdsValue);
  let Inst{24-17} = op;
  let Inst{25}    = acc;
  let Inst{31-26} = 0x36; // ds prefix
  let Inst{39-32} = !if(ps.has_addr, addr, !if(ps.has_gws_data0, data0{7-0}, 0));
  let Inst{47-40} = !if(ps.has_data0, data0{7-0}, 0);
  let Inst{55-48} = !if(ps.has_data1, data1{7-0}, 0);
  let Inst{63-56} = !if(ps.has_vdst, vdst{7-0}, 0);
}


multiclass DS_Real_vi <bits<8> op, DS_Pseudo base_pseudo, bit need_gfx9_suffix = true> {
  def "" : DS_Real_Base_vi<op, base_pseudo>;

  if need_gfx9_suffix then {
    def _gfx9 : DS_Real_Base_vi<op, !cast<DS_Pseudo>(!cast<string>(base_pseudo)#"_gfx9")> {
      let DecoderNamespace = "GFX9";
    }
  }

  // Handle cases that are available in all-AGPR or all-VGPR data
  // operand forms. This should be used for all DS instructions with 2
  // data operands.
  defvar agpr_suffixed_name = !cast<string>(base_pseudo)#"_agpr";

  if !exists<DS_Pseudo>(agpr_suffixed_name) then {
    def _agpr : DS_Real_Base_vi<op, !cast<DS_Pseudo>(agpr_suffixed_name)> {
      let DecoderNamespace = "GFX9";
      let AssemblerPredicate = isGFX90APlus;
    }
  }
}

// Instructions which use m0 or not for both gfx8 and gfx9 (or did not
// exist on gfx8)
multiclass DS_Real_m0_vi<bits<8> op, DS_Pseudo ps> : DS_Real_vi<op, ps, false>;

defm DS_ADD_U32_vi        : DS_Real_vi<0x0,  DS_ADD_U32>;
defm DS_SUB_U32_vi        : DS_Real_vi<0x1,  DS_SUB_U32>;
defm DS_RSUB_U32_vi       : DS_Real_vi<0x2,  DS_RSUB_U32>;
defm DS_INC_U32_vi        : DS_Real_vi<0x3,  DS_INC_U32>;
defm DS_DEC_U32_vi        : DS_Real_vi<0x4,  DS_DEC_U32>;
defm DS_MIN_I32_vi        : DS_Real_vi<0x5,  DS_MIN_I32>;
defm DS_MAX_I32_vi        : DS_Real_vi<0x6,  DS_MAX_I32>;
defm DS_MIN_U32_vi        : DS_Real_vi<0x7,  DS_MIN_U32>;
defm DS_MAX_U32_vi        : DS_Real_vi<0x8,  DS_MAX_U32>;
defm DS_AND_B32_vi        : DS_Real_vi<0x9,  DS_AND_B32>;
defm DS_OR_B32_vi         : DS_Real_vi<0xa,  DS_OR_B32>;
defm DS_XOR_B32_vi        : DS_Real_vi<0xb,  DS_XOR_B32>;
defm DS_MSKOR_B32_vi      : DS_Real_vi<0xc,  DS_MSKOR_B32>;
defm DS_WRITE_B32_vi      : DS_Real_vi<0xd,  DS_WRITE_B32>;
defm DS_WRITE2_B32_vi     : DS_Real_vi<0xe,  DS_WRITE2_B32>;
defm DS_WRITE2ST64_B32_vi : DS_Real_vi<0xf,  DS_WRITE2ST64_B32>;

defm DS_CMPST_B32_vi      : DS_Real_vi<0x10, DS_CMPST_B32>;
defm DS_CMPST_F32_vi      : DS_Real_vi<0x11, DS_CMPST_F32>;
defm DS_MIN_F32_vi        : DS_Real_vi<0x12, DS_MIN_F32>;
defm DS_MAX_F32_vi        : DS_Real_vi<0x13, DS_MAX_F32>;
defm DS_NOP_vi            : DS_Real_m0_vi<0x14, DS_NOP>;
defm DS_ADD_F32_vi        : DS_Real_vi<0x15, DS_ADD_F32>;
defm DS_GWS_INIT_vi       : DS_Real_m0_vi<0x99, DS_GWS_INIT>;
defm DS_GWS_SEMA_V_vi     : DS_Real_m0_vi<0x9a, DS_GWS_SEMA_V>;
defm DS_GWS_SEMA_BR_vi    : DS_Real_m0_vi<0x9b, DS_GWS_SEMA_BR>;
defm DS_GWS_SEMA_P_vi     : DS_Real_m0_vi<0x9c, DS_GWS_SEMA_P>;
defm DS_GWS_BARRIER_vi    : DS_Real_m0_vi<0x9d, DS_GWS_BARRIER>;
defm DS_WRITE_ADDTID_B32_vi: DS_Real_m0_vi<0x1d, DS_WRITE_ADDTID_B32>;
defm DS_WRITE_B8_vi       : DS_Real_vi<0x1e, DS_WRITE_B8>;
defm DS_WRITE_B16_vi      : DS_Real_vi<0x1f, DS_WRITE_B16>;
defm DS_ADD_RTN_U32_vi    : DS_Real_vi<0x20, DS_ADD_RTN_U32>;
defm DS_SUB_RTN_U32_vi    : DS_Real_vi<0x21, DS_SUB_RTN_U32>;
defm DS_RSUB_RTN_U32_vi   : DS_Real_vi<0x22, DS_RSUB_RTN_U32>;
defm DS_INC_RTN_U32_vi    : DS_Real_vi<0x23, DS_INC_RTN_U32>;
defm DS_DEC_RTN_U32_vi    : DS_Real_vi<0x24, DS_DEC_RTN_U32>;
defm DS_MIN_RTN_I32_vi    : DS_Real_vi<0x25, DS_MIN_RTN_I32>;
defm DS_MAX_RTN_I32_vi    : DS_Real_vi<0x26, DS_MAX_RTN_I32>;
defm DS_MIN_RTN_U32_vi    : DS_Real_vi<0x27, DS_MIN_RTN_U32>;
defm DS_MAX_RTN_U32_vi    : DS_Real_vi<0x28, DS_MAX_RTN_U32>;
defm DS_AND_RTN_B32_vi    : DS_Real_vi<0x29, DS_AND_RTN_B32>;
defm DS_OR_RTN_B32_vi     : DS_Real_vi<0x2a, DS_OR_RTN_B32>;
defm DS_XOR_RTN_B32_vi    : DS_Real_vi<0x2b, DS_XOR_RTN_B32>;
defm DS_MSKOR_RTN_B32_vi  : DS_Real_vi<0x2c, DS_MSKOR_RTN_B32>;
defm DS_WRXCHG_RTN_B32_vi : DS_Real_vi<0x2d, DS_WRXCHG_RTN_B32>;
defm DS_WRXCHG2_RTN_B32_vi : DS_Real_vi<0x2e, DS_WRXCHG2_RTN_B32>;
defm DS_WRXCHG2ST64_RTN_B32_vi : DS_Real_vi<0x2f, DS_WRXCHG2ST64_RTN_B32>;
defm DS_CMPST_RTN_B32_vi  : DS_Real_vi<0x30, DS_CMPST_RTN_B32>;
defm DS_CMPST_RTN_F32_vi  : DS_Real_vi<0x31, DS_CMPST_RTN_F32>;
defm DS_MIN_RTN_F32_vi    : DS_Real_vi<0x32, DS_MIN_RTN_F32>;
defm DS_MAX_RTN_F32_vi    : DS_Real_vi<0x33, DS_MAX_RTN_F32>;
defm DS_WRAP_RTN_B32_vi   : DS_Real_vi<0x34, DS_WRAP_RTN_B32>;
defm DS_ADD_RTN_F32_vi    : DS_Real_vi<0x35, DS_ADD_RTN_F32>;
defm DS_READ_B32_vi       : DS_Real_vi<0x36, DS_READ_B32>;
defm DS_READ2_B32_vi      : DS_Real_vi<0x37, DS_READ2_B32>;
defm DS_READ2ST64_B32_vi  : DS_Real_vi<0x38, DS_READ2ST64_B32>;
defm DS_READ_I8_vi        : DS_Real_vi<0x39, DS_READ_I8>;
defm DS_READ_U8_vi        : DS_Real_vi<0x3a, DS_READ_U8>;
defm DS_READ_I16_vi       : DS_Real_vi<0x3b, DS_READ_I16>;
defm DS_READ_U16_vi       : DS_Real_vi<0x3c, DS_READ_U16>;
defm DS_READ_ADDTID_B32_vi : DS_Real_m0_vi<0xb6, DS_READ_ADDTID_B32>;
defm DS_CONSUME_vi         : DS_Real_m0_vi<0xbd, DS_CONSUME>;
defm DS_APPEND_vi          : DS_Real_m0_vi<0xbe, DS_APPEND>;
defm DS_ORDERED_COUNT_vi   : DS_Real_m0_vi<0xbf, DS_ORDERED_COUNT>;
defm DS_SWIZZLE_B32_vi     : DS_Real_m0_vi<0x3d, DS_SWIZZLE_B32>;
defm DS_PERMUTE_B32_vi    : DS_Real_m0_vi<0x3e, DS_PERMUTE_B32>;
defm DS_BPERMUTE_B32_vi   : DS_Real_m0_vi<0x3f, DS_BPERMUTE_B32>;

defm DS_ADD_U64_vi        : DS_Real_vi<0x40, DS_ADD_U64>;
defm DS_SUB_U64_vi        : DS_Real_vi<0x41, DS_SUB_U64>;
defm DS_RSUB_U64_vi       : DS_Real_vi<0x42, DS_RSUB_U64>;
defm DS_INC_U64_vi        : DS_Real_vi<0x43, DS_INC_U64>;
defm DS_DEC_U64_vi        : DS_Real_vi<0x44, DS_DEC_U64>;
defm DS_MIN_I64_vi        : DS_Real_vi<0x45, DS_MIN_I64>;
defm DS_MAX_I64_vi        : DS_Real_vi<0x46, DS_MAX_I64>;
defm DS_MIN_U64_vi        : DS_Real_vi<0x47, DS_MIN_U64>;
defm DS_MAX_U64_vi        : DS_Real_vi<0x48, DS_MAX_U64>;
defm DS_AND_B64_vi        : DS_Real_vi<0x49, DS_AND_B64>;
defm DS_OR_B64_vi         : DS_Real_vi<0x4a, DS_OR_B64>;
defm DS_XOR_B64_vi        : DS_Real_vi<0x4b, DS_XOR_B64>;
defm DS_MSKOR_B64_vi      : DS_Real_vi<0x4c, DS_MSKOR_B64>;
defm DS_WRITE_B64_vi      : DS_Real_vi<0x4d, DS_WRITE_B64>;
defm DS_WRITE2_B64_vi     : DS_Real_vi<0x4E, DS_WRITE2_B64>;
defm DS_WRITE2ST64_B64_vi : DS_Real_vi<0x4f, DS_WRITE2ST64_B64>;

defm DS_CMPST_B64_vi      : DS_Real_vi<0x50, DS_CMPST_B64>;
defm DS_CMPST_F64_vi      : DS_Real_vi<0x51, DS_CMPST_F64>;
defm DS_MIN_F64_vi        : DS_Real_vi<0x52, DS_MIN_F64>;
defm DS_MAX_F64_vi        : DS_Real_vi<0x53, DS_MAX_F64>;

defm DS_WRITE_B8_D16_HI_vi : DS_Real_m0_vi<0x54, DS_WRITE_B8_D16_HI>;
defm DS_WRITE_B16_D16_HI_vi: DS_Real_m0_vi<0x55, DS_WRITE_B16_D16_HI>;

defm DS_READ_U8_D16_vi    : DS_Real_m0_vi<0x56, DS_READ_U8_D16>;
defm DS_READ_U8_D16_HI_vi : DS_Real_m0_vi<0x57, DS_READ_U8_D16_HI>;
defm DS_READ_I8_D16_vi    : DS_Real_m0_vi<0x58, DS_READ_I8_D16>;
defm DS_READ_I8_D16_HI_vi : DS_Real_m0_vi<0x59, DS_READ_I8_D16_HI>;
defm DS_READ_U16_D16_vi   : DS_Real_m0_vi<0x5a, DS_READ_U16_D16>;
defm DS_READ_U16_D16_HI_vi: DS_Real_m0_vi<0x5b, DS_READ_U16_D16_HI>;

defm DS_ADD_RTN_U64_vi    : DS_Real_vi<0x60, DS_ADD_RTN_U64>;
defm DS_SUB_RTN_U64_vi    : DS_Real_vi<0x61, DS_SUB_RTN_U64>;
defm DS_RSUB_RTN_U64_vi   : DS_Real_vi<0x62, DS_RSUB_RTN_U64>;
defm DS_INC_RTN_U64_vi    : DS_Real_vi<0x63, DS_INC_RTN_U64>;
defm DS_DEC_RTN_U64_vi    : DS_Real_vi<0x64, DS_DEC_RTN_U64>;
defm DS_MIN_RTN_I64_vi    : DS_Real_vi<0x65, DS_MIN_RTN_I64>;
defm DS_MAX_RTN_I64_vi    : DS_Real_vi<0x66, DS_MAX_RTN_I64>;
defm DS_MIN_RTN_U64_vi    : DS_Real_vi<0x67, DS_MIN_RTN_U64>;
defm DS_MAX_RTN_U64_vi    : DS_Real_vi<0x68, DS_MAX_RTN_U64>;
defm DS_AND_RTN_B64_vi    : DS_Real_vi<0x69, DS_AND_RTN_B64>;
defm DS_OR_RTN_B64_vi     : DS_Real_vi<0x6a, DS_OR_RTN_B64>;
defm DS_XOR_RTN_B64_vi    : DS_Real_vi<0x6b, DS_XOR_RTN_B64>;
defm DS_MSKOR_RTN_B64_vi  : DS_Real_vi<0x6c, DS_MSKOR_RTN_B64>;
defm DS_WRXCHG_RTN_B64_vi : DS_Real_vi<0x6d, DS_WRXCHG_RTN_B64>;
defm DS_WRXCHG2_RTN_B64_vi : DS_Real_vi<0x6e, DS_WRXCHG2_RTN_B64>;
defm DS_WRXCHG2ST64_RTN_B64_vi : DS_Real_vi<0x6f, DS_WRXCHG2ST64_RTN_B64>;
defm DS_CONDXCHG32_RTN_B64_vi  : DS_Real_vi<0x7e, DS_CONDXCHG32_RTN_B64>;
defm DS_GWS_SEMA_RELEASE_ALL_vi: DS_Real_m0_vi<0x98, DS_GWS_SEMA_RELEASE_ALL>;
defm DS_CMPST_RTN_B64_vi  : DS_Real_vi<0x70, DS_CMPST_RTN_B64>;
defm DS_CMPST_RTN_F64_vi  : DS_Real_vi<0x71, DS_CMPST_RTN_F64>;
defm DS_MIN_RTN_F64_vi    : DS_Real_vi<0x72, DS_MIN_RTN_F64>;
defm DS_MAX_RTN_F64_vi    : DS_Real_vi<0x73, DS_MAX_RTN_F64>;

defm DS_READ_B64_vi       : DS_Real_vi<0x76, DS_READ_B64>;
defm DS_READ2_B64_vi      : DS_Real_vi<0x77, DS_READ2_B64>;
defm DS_READ2ST64_B64_vi  : DS_Real_vi<0x78, DS_READ2ST64_B64>;

defm DS_ADD_SRC2_U32_vi   : DS_Real_m0_vi<0x80, DS_ADD_SRC2_U32>;
defm DS_SUB_SRC2_U32_vi   : DS_Real_m0_vi<0x81, DS_SUB_SRC2_U32>;
defm DS_RSUB_SRC2_U32_vi  : DS_Real_m0_vi<0x82, DS_RSUB_SRC2_U32>;
defm DS_INC_SRC2_U32_vi   : DS_Real_m0_vi<0x83, DS_INC_SRC2_U32>;
defm DS_DEC_SRC2_U32_vi   : DS_Real_m0_vi<0x84, DS_DEC_SRC2_U32>;
defm DS_MIN_SRC2_I32_vi   : DS_Real_m0_vi<0x85, DS_MIN_SRC2_I32>;
defm DS_MAX_SRC2_I32_vi   : DS_Real_m0_vi<0x86, DS_MAX_SRC2_I32>;
defm DS_MIN_SRC2_U32_vi   : DS_Real_m0_vi<0x87, DS_MIN_SRC2_U32>;
defm DS_MAX_SRC2_U32_vi   : DS_Real_m0_vi<0x88, DS_MAX_SRC2_U32>;
defm DS_AND_SRC2_B32_vi   : DS_Real_m0_vi<0x89, DS_AND_SRC2_B32>;
defm DS_OR_SRC2_B32_vi    : DS_Real_m0_vi<0x8a, DS_OR_SRC2_B32>;
defm DS_XOR_SRC2_B32_vi   : DS_Real_m0_vi<0x8b, DS_XOR_SRC2_B32>;
defm DS_WRITE_SRC2_B32_vi : DS_Real_m0_vi<0x8d, DS_WRITE_SRC2_B32>;
defm DS_MIN_SRC2_F32_vi   : DS_Real_m0_vi<0x92, DS_MIN_SRC2_F32>;
defm DS_MAX_SRC2_F32_vi   : DS_Real_m0_vi<0x93, DS_MAX_SRC2_F32>;
defm DS_ADD_SRC2_F32_vi   : DS_Real_m0_vi<0x95, DS_ADD_SRC2_F32>;
defm DS_ADD_SRC2_U64_vi   : DS_Real_m0_vi<0xc0, DS_ADD_SRC2_U64>;
defm DS_SUB_SRC2_U64_vi   : DS_Real_m0_vi<0xc1, DS_SUB_SRC2_U64>;
defm DS_RSUB_SRC2_U64_vi  : DS_Real_m0_vi<0xc2, DS_RSUB_SRC2_U64>;
defm DS_INC_SRC2_U64_vi   : DS_Real_m0_vi<0xc3, DS_INC_SRC2_U64>;
defm DS_DEC_SRC2_U64_vi   : DS_Real_m0_vi<0xc4, DS_DEC_SRC2_U64>;
defm DS_MIN_SRC2_I64_vi   : DS_Real_m0_vi<0xc5, DS_MIN_SRC2_I64>;
defm DS_MAX_SRC2_I64_vi   : DS_Real_m0_vi<0xc6, DS_MAX_SRC2_I64>;
defm DS_MIN_SRC2_U64_vi   : DS_Real_m0_vi<0xc7, DS_MIN_SRC2_U64>;
defm DS_MAX_SRC2_U64_vi   : DS_Real_m0_vi<0xc8, DS_MAX_SRC2_U64>;
defm DS_AND_SRC2_B64_vi   : DS_Real_m0_vi<0xc9, DS_AND_SRC2_B64>;
defm DS_OR_SRC2_B64_vi    : DS_Real_m0_vi<0xca, DS_OR_SRC2_B64>;
defm DS_XOR_SRC2_B64_vi   : DS_Real_m0_vi<0xcb, DS_XOR_SRC2_B64>;
defm DS_WRITE_SRC2_B64_vi : DS_Real_m0_vi<0xcd, DS_WRITE_SRC2_B64>;
defm DS_MIN_SRC2_F64_vi   : DS_Real_m0_vi<0xd2, DS_MIN_SRC2_F64>;
defm DS_MAX_SRC2_F64_vi   : DS_Real_m0_vi<0xd3, DS_MAX_SRC2_F64>;
defm DS_WRITE_B96_vi      : DS_Real_vi<0xde, DS_WRITE_B96>;
defm DS_WRITE_B128_vi     : DS_Real_vi<0xdf, DS_WRITE_B128>;
defm DS_READ_B96_vi       : DS_Real_vi<0xfe, DS_READ_B96>;
defm DS_READ_B128_vi      : DS_Real_vi<0xff, DS_READ_B128>;

// GFX90A+.
defm DS_ADD_F64_vi    : DS_Real_m0_vi<0x5c, DS_ADD_F64>;
defm DS_ADD_RTN_F64_vi: DS_Real_m0_vi<0x7c, DS_ADD_RTN_F64>;

// GFX942+.
defm DS_PK_ADD_F16_vi     : DS_Real_m0_vi<0x17, DS_PK_ADD_F16>;
defm DS_PK_ADD_RTN_F16_vi : DS_Real_m0_vi<0xb7, DS_PK_ADD_RTN_F16>;
defm DS_PK_ADD_BF16_vi    : DS_Real_m0_vi<0x18, DS_PK_ADD_BF16>;
defm DS_PK_ADD_RTN_BF16_vi: DS_Real_m0_vi<0xb8, DS_PK_ADD_RTN_BF16>;

//===----------------------------------------------------------------------===//
// GFX950.
//===----------------------------------------------------------------------===//
defm DS_READ_B64_TR_B4_vi : DS_Real_m0_vi<0x0e0, DS_READ_B64_TR_B4>;
defm DS_READ_B96_TR_B6_vi : DS_Real_m0_vi<0x0e1, DS_READ_B96_TR_B6>;
defm DS_READ_B64_TR_B8_vi : DS_Real_m0_vi<0x0e2, DS_READ_B64_TR_B8>;
defm DS_READ_B64_TR_B16_vi: DS_Real_m0_vi<0x0e3, DS_READ_B64_TR_B16>;<|MERGE_RESOLUTION|>--- conflicted
+++ resolved
@@ -973,15 +973,6 @@
     def : DSReadPat<inst, vt, !cast<PatFrag>(frag#"_m0")>;
   }
 
-<<<<<<< HEAD
-  let OtherPredicates = [NotLDSRequiresM0Init] in {
-    let True16Predicate = NotUseRealTrue16Insts in {
-      def : DSReadPat<!cast<DS_Pseudo>(!cast<string>(inst)#"_gfx9"), vt, !cast<PatFrag>(frag)>;
-    }
-    let True16Predicate = UseRealTrue16Insts in {
-      def : DSReadPat<!cast<DS_Pseudo>(!cast<string>(inst)#"_t16"), vt, !cast<PatFrag>(frag)>;
-    }
-=======
   let OtherPredicates = [NotLDSRequiresM0Init], True16Predicate = NotUseRealTrue16Insts in {
     def : DSReadPat<!cast<DS_Pseudo>(!cast<string>(inst)#"_gfx9"), vt, !cast<PatFrag>(frag)>;
   }
@@ -990,7 +981,6 @@
   }
   let OtherPredicates = [NotLDSRequiresM0Init], True16Predicate = UseTrue16WithSramECC in {
     def : DSReadPat_t16<!cast<DS_Pseudo>(!cast<string>(inst)#"_gfx9"), vt, !cast<PatFrag>(frag)>;
->>>>>>> 54c4ef26
   }
 }
 
