--- conflicted
+++ resolved
@@ -565,23 +565,14 @@
     // Try to decode DPP and SDWA first to solve conflict with VOP1 and VOP2
     // encodings
     if (isGFX1250() && Bytes.size() >= 16) {
-<<<<<<< HEAD
-      DecoderUInt128 DecW = eat16Bytes(Bytes);
-=======
       std::bitset<128> DecW = eat16Bytes(Bytes);
->>>>>>> 35227056
       if (tryDecodeInst(DecoderTableGFX1250128, MI, DecW, Address, CS))
         break;
       Bytes = Bytes_.slice(0, MaxInstBytesNum);
     }
 
-<<<<<<< HEAD
-    if (isGFX11Plus() && Bytes.size() >= 12 ) {
-      DecoderUInt128 DecW = eat12Bytes(Bytes);
-=======
     if (isGFX11Plus() && Bytes.size() >= 12) {
       std::bitset<96> DecW = eat12Bytes(Bytes);
->>>>>>> 35227056
 
       if (isGFX11() &&
           tryDecodeInst(DecoderTableGFX1196, DecoderTableGFX11_FAKE1696, MI,
@@ -2606,9 +2597,6 @@
                       KERNEL_CODE_PROPERTY_ENABLE_SGPR_FLAT_SCRATCH_INIT);
     PRINT_DIRECTIVE(".amdhsa_user_sgpr_private_segment_size",
                     KERNEL_CODE_PROPERTY_ENABLE_SGPR_PRIVATE_SEGMENT_SIZE);
-    if (isGFX1250())
-      PRINT_DIRECTIVE(".amdhsa_uses_cu_stores",
-                      KERNEL_CODE_PROPERTY_USES_CU_STORES);
 
     if (TwoByteBuffer & KERNEL_CODE_PROPERTY_RESERVED0)
       return createReservedKDBitsError(KERNEL_CODE_PROPERTY_RESERVED0,
