//===- AMDGPUDisassembler.cpp - Disassembler for AMDGPU ISA ---------------===//
//
// Part of the LLVM Project, under the Apache License v2.0 with LLVM Exceptions.
// See https://llvm.org/LICENSE.txt for license information.
// SPDX-License-Identifier: Apache-2.0 WITH LLVM-exception
//
//===----------------------------------------------------------------------===//
//
//===----------------------------------------------------------------------===//
//
/// \file
///
/// This file contains definition for AMDGPU ISA disassembler
//
//===----------------------------------------------------------------------===//

// ToDo: What to do with instruction suffixes (v_mov_b32 vs v_mov_b32_e32)?

#include "Disassembler/AMDGPUDisassembler.h"
#include "MCTargetDesc/AMDGPUMCTargetDesc.h"
#include "SIDefines.h"
#include "SIRegisterInfo.h"
#include "TargetInfo/AMDGPUTargetInfo.h"
#include "Utils/AMDGPUAsmUtils.h"
#include "Utils/AMDGPUBaseInfo.h"
#include "llvm-c/DisassemblerTypes.h"
#include "llvm/BinaryFormat/ELF.h"
#include "llvm/MC/MCAsmInfo.h"
#include "llvm/MC/MCContext.h"
#include "llvm/MC/MCDecoderOps.h"
#include "llvm/MC/MCExpr.h"
#include "llvm/MC/MCInstrDesc.h"
#include "llvm/MC/MCRegisterInfo.h"
#include "llvm/MC/MCSubtargetInfo.h"
#include "llvm/MC/TargetRegistry.h"
#include "llvm/Support/AMDHSAKernelDescriptor.h"
#include "llvm/Support/Compiler.h"

using namespace llvm;

#define DEBUG_TYPE "amdgpu-disassembler"

#define SGPR_MAX                                                               \
  (isGFX10Plus() ? AMDGPU::EncValues::SGPR_MAX_GFX10                           \
                 : AMDGPU::EncValues::SGPR_MAX_SI)

using DecodeStatus = llvm::MCDisassembler::DecodeStatus;

static int64_t getInlineImmValF16(unsigned Imm);
static int64_t getInlineImmValBF16(unsigned Imm);
static int64_t getInlineImmVal32(unsigned Imm);
static int64_t getInlineImmVal64(unsigned Imm);

AMDGPUDisassembler::AMDGPUDisassembler(const MCSubtargetInfo &STI,
                                       MCContext &Ctx, MCInstrInfo const *MCII)
    : MCDisassembler(STI, Ctx), MCII(MCII), MRI(*Ctx.getRegisterInfo()),
      MAI(*Ctx.getAsmInfo()), TargetMaxInstBytes(MAI.getMaxInstLength(&STI)),
      CodeObjectVersion(AMDGPU::getDefaultAMDHSACodeObjectVersion()) {
  // ToDo: AMDGPUDisassembler supports only VI ISA.
  if (!STI.hasFeature(AMDGPU::FeatureGCN3Encoding) && !isGFX10Plus())
    reportFatalUsageError("disassembly not yet supported for subtarget");

  for (auto [Symbol, Code] : AMDGPU::UCVersion::getGFXVersions())
    createConstantSymbolExpr(Symbol, Code);

  UCVersionW64Expr = createConstantSymbolExpr("UC_VERSION_W64_BIT", 0x2000);
  UCVersionW32Expr = createConstantSymbolExpr("UC_VERSION_W32_BIT", 0x4000);
  UCVersionMDPExpr = createConstantSymbolExpr("UC_VERSION_MDP_BIT", 0x8000);
}

void AMDGPUDisassembler::setABIVersion(unsigned Version) {
  CodeObjectVersion = AMDGPU::getAMDHSACodeObjectVersion(Version);
}

inline static MCDisassembler::DecodeStatus
addOperand(MCInst &Inst, const MCOperand& Opnd) {
  Inst.addOperand(Opnd);
  return Opnd.isValid() ?
    MCDisassembler::Success :
    MCDisassembler::Fail;
}

static int insertNamedMCOperand(MCInst &MI, const MCOperand &Op,
                                AMDGPU::OpName Name) {
  int OpIdx = AMDGPU::getNamedOperandIdx(MI.getOpcode(), Name);
  if (OpIdx != -1) {
    auto *I = MI.begin();
    std::advance(I, OpIdx);
    MI.insert(I, Op);
  }
  return OpIdx;
}

static DecodeStatus decodeSOPPBrTarget(MCInst &Inst, unsigned Imm,
                                       uint64_t Addr,
                                       const MCDisassembler *Decoder) {
  const auto *DAsm = static_cast<const AMDGPUDisassembler *>(Decoder);

  // Our branches take a simm16.
  int64_t Offset = SignExtend64<16>(Imm) * 4 + 4 + Addr;

  if (DAsm->tryAddingSymbolicOperand(Inst, Offset, Addr, true, 2, 2, 0))
    return MCDisassembler::Success;
  return addOperand(Inst, MCOperand::createImm(Imm));
}

static DecodeStatus decodeSMEMOffset(MCInst &Inst, unsigned Imm, uint64_t Addr,
                                     const MCDisassembler *Decoder) {
  const auto *DAsm = static_cast<const AMDGPUDisassembler *>(Decoder);
  int64_t Offset;
  if (DAsm->isGFX12Plus()) { // GFX12 supports 24-bit signed offsets.
    Offset = SignExtend64<24>(Imm);
  } else if (DAsm->isVI()) { // VI supports 20-bit unsigned offsets.
    Offset = Imm & 0xFFFFF;
  } else { // GFX9+ supports 21-bit signed offsets.
    Offset = SignExtend64<21>(Imm);
  }
  return addOperand(Inst, MCOperand::createImm(Offset));
}

static DecodeStatus decodeBoolReg(MCInst &Inst, unsigned Val, uint64_t Addr,
                                  const MCDisassembler *Decoder) {
  const auto *DAsm = static_cast<const AMDGPUDisassembler *>(Decoder);
  return addOperand(Inst, DAsm->decodeBoolReg(Val));
}

static DecodeStatus decodeSplitBarrier(MCInst &Inst, unsigned Val,
                                       uint64_t Addr,
                                       const MCDisassembler *Decoder) {
  const auto *DAsm = static_cast<const AMDGPUDisassembler *>(Decoder);
  return addOperand(Inst, DAsm->decodeSplitBarrier(Val));
}

static DecodeStatus decodeDpp8FI(MCInst &Inst, unsigned Val, uint64_t Addr,
                                 const MCDisassembler *Decoder) {
  const auto *DAsm = static_cast<const AMDGPUDisassembler *>(Decoder);
  return addOperand(Inst, DAsm->decodeDpp8FI(Val));
}

#define DECODE_OPERAND(StaticDecoderName, DecoderName)                         \
  static DecodeStatus StaticDecoderName(MCInst &Inst, unsigned Imm,            \
                                        uint64_t /*Addr*/,                     \
                                        const MCDisassembler *Decoder) {       \
    auto DAsm = static_cast<const AMDGPUDisassembler *>(Decoder);              \
    return addOperand(Inst, DAsm->DecoderName(Imm));                           \
  }

// Decoder for registers, decode directly using RegClassID. Imm(8-bit) is
// number of register. Used by VGPR only and AGPR only operands.
#define DECODE_OPERAND_REG_8(RegClass)                                         \
  static DecodeStatus Decode##RegClass##RegisterClass(                         \
      MCInst &Inst, unsigned Imm, uint64_t /*Addr*/,                           \
      const MCDisassembler *Decoder) {                                         \
    assert(Imm < (1 << 8) && "8-bit encoding");                                \
    auto DAsm = static_cast<const AMDGPUDisassembler *>(Decoder);              \
    return addOperand(                                                         \
        Inst, DAsm->createRegOperand(AMDGPU::RegClass##RegClassID, Imm));      \
  }

#define DECODE_SrcOp(Name, EncSize, OpWidth, EncImm)                           \
  static DecodeStatus Name(MCInst &Inst, unsigned Imm, uint64_t /*Addr*/,      \
                           const MCDisassembler *Decoder) {                    \
    assert(Imm < (1 << EncSize) && #EncSize "-bit encoding");                  \
    auto DAsm = static_cast<const AMDGPUDisassembler *>(Decoder);              \
    return addOperand(Inst, DAsm->decodeSrcOp(OpWidth, EncImm));               \
  }

static DecodeStatus decodeSrcOp(MCInst &Inst, unsigned EncSize,
                                unsigned OpWidth, unsigned Imm, unsigned EncImm,
                                const MCDisassembler *Decoder) {
  assert(Imm < (1U << EncSize) && "Operand doesn't fit encoding!");
  const auto *DAsm = static_cast<const AMDGPUDisassembler *>(Decoder);
  return addOperand(Inst, DAsm->decodeSrcOp(OpWidth, EncImm));
}

// Decoder for registers. Imm(7-bit) is number of register, uses decodeSrcOp to
// get register class. Used by SGPR only operands.
#define DECODE_OPERAND_SREG_7(RegClass, OpWidth)                               \
  DECODE_SrcOp(Decode##RegClass##RegisterClass, 7, OpWidth, Imm)

#define DECODE_OPERAND_SREG_8(RegClass, OpWidth)                               \
  DECODE_SrcOp(Decode##RegClass##RegisterClass, 8, OpWidth, Imm)

// Decoder for registers. Imm(10-bit): Imm{7-0} is number of register,
// Imm{9} is acc(agpr or vgpr) Imm{8} should be 0 (see VOP3Pe_SMFMAC).
// Set Imm{8} to 1 (IS_VGPR) to decode using 'enum10' from decodeSrcOp.
// Used by AV_ register classes (AGPR or VGPR only register operands).
template <unsigned OpWidth>
static DecodeStatus decodeAV10(MCInst &Inst, unsigned Imm, uint64_t /* Addr */,
                               const MCDisassembler *Decoder) {
  return decodeSrcOp(Inst, 10, OpWidth, Imm, Imm | AMDGPU::EncValues::IS_VGPR,
                     Decoder);
}

// Decoder for Src(9-bit encoding) registers only.
template <unsigned OpWidth>
static DecodeStatus decodeSrcReg9(MCInst &Inst, unsigned Imm,
                                  uint64_t /* Addr */,
                                  const MCDisassembler *Decoder) {
  return decodeSrcOp(Inst, 9, OpWidth, Imm, Imm, Decoder);
}

// Decoder for Src(9-bit encoding) AGPR, register number encoded in 9bits, set
// Imm{9} to 1 (set acc) and decode using 'enum10' from decodeSrcOp, registers
// only.
template <unsigned OpWidth>
static DecodeStatus decodeSrcA9(MCInst &Inst, unsigned Imm, uint64_t /* Addr */,
                                const MCDisassembler *Decoder) {
  return decodeSrcOp(Inst, 9, OpWidth, Imm, Imm | 512, Decoder);
}

// Decoder for 'enum10' from decodeSrcOp, Imm{0-8} is 9-bit Src encoding
// Imm{9} is acc, registers only.
template <unsigned OpWidth>
static DecodeStatus decodeSrcAV10(MCInst &Inst, unsigned Imm,
                                  uint64_t /* Addr */,
                                  const MCDisassembler *Decoder) {
  return decodeSrcOp(Inst, 10, OpWidth, Imm, Imm, Decoder);
}

// Decoder for RegisterOperands using 9-bit Src encoding. Operand can be
// register from RegClass or immediate. Registers that don't belong to RegClass
// will be decoded and InstPrinter will report warning. Immediate will be
// decoded into constant matching the OperandType (important for floating point
// types).
template <unsigned OpWidth>
static DecodeStatus decodeSrcRegOrImm9(MCInst &Inst, unsigned Imm,
                                       uint64_t /* Addr */,
                                       const MCDisassembler *Decoder) {
  return decodeSrcOp(Inst, 9, OpWidth, Imm, Imm, Decoder);
}

// Decoder for Src(9-bit encoding) AGPR or immediate. Set Imm{9} to 1 (set acc)
// and decode using 'enum10' from decodeSrcOp.
template <unsigned OpWidth>
static DecodeStatus decodeSrcRegOrImmA9(MCInst &Inst, unsigned Imm,
                                        uint64_t /* Addr */,
                                        const MCDisassembler *Decoder) {
  return decodeSrcOp(Inst, 9, OpWidth, Imm, Imm | 512, Decoder);
}

// Default decoders generated by tablegen: 'Decode<RegClass>RegisterClass'
// when RegisterClass is used as an operand. Most often used for destination
// operands.

DECODE_OPERAND_REG_8(VGPR_32)
DECODE_OPERAND_REG_8(VGPR_32_Lo128)
DECODE_OPERAND_REG_8(VReg_64)
DECODE_OPERAND_REG_8(VReg_96)
DECODE_OPERAND_REG_8(VReg_128)
DECODE_OPERAND_REG_8(VReg_192)
DECODE_OPERAND_REG_8(VReg_256)
DECODE_OPERAND_REG_8(VReg_288)
DECODE_OPERAND_REG_8(VReg_320)
DECODE_OPERAND_REG_8(VReg_352)
DECODE_OPERAND_REG_8(VReg_384)
DECODE_OPERAND_REG_8(VReg_512)
DECODE_OPERAND_REG_8(VReg_1024)

DECODE_OPERAND_SREG_7(SReg_32, 32)
DECODE_OPERAND_SREG_7(SReg_32_XM0, 32)
DECODE_OPERAND_SREG_7(SReg_32_XEXEC, 32)
DECODE_OPERAND_SREG_7(SReg_32_XM0_XEXEC, 32)
DECODE_OPERAND_SREG_7(SReg_32_XEXEC_HI, 32)
DECODE_OPERAND_SREG_7(SReg_64_XEXEC, 64)
DECODE_OPERAND_SREG_7(SReg_64_XEXEC_XNULL, 64)
DECODE_OPERAND_SREG_7(SReg_96, 96)
DECODE_OPERAND_SREG_7(SReg_128, 128)
DECODE_OPERAND_SREG_7(SReg_128_XNULL, 128)
DECODE_OPERAND_SREG_7(SReg_256, 256)
DECODE_OPERAND_SREG_7(SReg_256_XNULL, 256)
DECODE_OPERAND_SREG_7(SReg_512, 512)

DECODE_OPERAND_SREG_8(SReg_64, 64)

DECODE_OPERAND_REG_8(AGPR_32)
DECODE_OPERAND_REG_8(AReg_64)
DECODE_OPERAND_REG_8(AReg_128)
DECODE_OPERAND_REG_8(AReg_256)
DECODE_OPERAND_REG_8(AReg_512)
DECODE_OPERAND_REG_8(AReg_1024)

static DecodeStatus DecodeVGPR_16RegisterClass(MCInst &Inst, unsigned Imm,
                                               uint64_t /*Addr*/,
                                               const MCDisassembler *Decoder) {
  assert(isUInt<10>(Imm) && "10-bit encoding expected");
  assert((Imm & (1 << 8)) == 0 && "Imm{8} should not be used");

  bool IsHi = Imm & (1 << 9);
  unsigned RegIdx = Imm & 0xff;
  const auto *DAsm = static_cast<const AMDGPUDisassembler *>(Decoder);
  return addOperand(Inst, DAsm->createVGPR16Operand(RegIdx, IsHi));
}

static DecodeStatus
DecodeVGPR_16_Lo128RegisterClass(MCInst &Inst, unsigned Imm, uint64_t /*Addr*/,
                                 const MCDisassembler *Decoder) {
  assert(isUInt<8>(Imm) && "8-bit encoding expected");

  bool IsHi = Imm & (1 << 7);
  unsigned RegIdx = Imm & 0x7f;
  const auto *DAsm = static_cast<const AMDGPUDisassembler *>(Decoder);
  return addOperand(Inst, DAsm->createVGPR16Operand(RegIdx, IsHi));
}

template <unsigned OpWidth>
static DecodeStatus decodeOperand_VSrcT16_Lo128(MCInst &Inst, unsigned Imm,
                                                uint64_t /*Addr*/,
                                                const MCDisassembler *Decoder) {
  assert(isUInt<9>(Imm) && "9-bit encoding expected");

  const auto *DAsm = static_cast<const AMDGPUDisassembler *>(Decoder);
  if (Imm & AMDGPU::EncValues::IS_VGPR) {
    bool IsHi = Imm & (1 << 7);
    unsigned RegIdx = Imm & 0x7f;
    return addOperand(Inst, DAsm->createVGPR16Operand(RegIdx, IsHi));
  }
  return addOperand(Inst, DAsm->decodeNonVGPRSrcOp(OpWidth, Imm & 0xFF));
}

template <unsigned OpWidth>
static DecodeStatus decodeOperand_VSrcT16(MCInst &Inst, unsigned Imm,
                                          uint64_t /*Addr*/,
                                          const MCDisassembler *Decoder) {
  assert(isUInt<10>(Imm) && "10-bit encoding expected");

  const auto *DAsm = static_cast<const AMDGPUDisassembler *>(Decoder);
  if (Imm & AMDGPU::EncValues::IS_VGPR) {
    bool IsHi = Imm & (1 << 9);
    unsigned RegIdx = Imm & 0xff;
    return addOperand(Inst, DAsm->createVGPR16Operand(RegIdx, IsHi));
  }
  return addOperand(Inst, DAsm->decodeNonVGPRSrcOp(OpWidth, Imm & 0xFF));
}

static DecodeStatus decodeOperand_VGPR_16(MCInst &Inst, unsigned Imm,
                                          uint64_t /*Addr*/,
                                          const MCDisassembler *Decoder) {
  assert(isUInt<10>(Imm) && "10-bit encoding expected");
  assert(Imm & AMDGPU::EncValues::IS_VGPR && "VGPR expected");

  const auto *DAsm = static_cast<const AMDGPUDisassembler *>(Decoder);

  bool IsHi = Imm & (1 << 9);
  unsigned RegIdx = Imm & 0xff;
  return addOperand(Inst, DAsm->createVGPR16Operand(RegIdx, IsHi));
}

static DecodeStatus decodeOperand_KImmFP(MCInst &Inst, unsigned Imm,
                                         uint64_t Addr,
                                         const MCDisassembler *Decoder) {
  const auto *DAsm = static_cast<const AMDGPUDisassembler *>(Decoder);
  return addOperand(Inst, DAsm->decodeMandatoryLiteralConstant(Imm));
}

static DecodeStatus decodeOperandVOPDDstY(MCInst &Inst, unsigned Val,
                                          uint64_t Addr, const void *Decoder) {
  const auto *DAsm = static_cast<const AMDGPUDisassembler *>(Decoder);
  return addOperand(Inst, DAsm->decodeVOPDDstYOp(Inst, Val));
}

static bool IsAGPROperand(const MCInst &Inst, int OpIdx,
                          const MCRegisterInfo *MRI) {
  if (OpIdx < 0)
    return false;

  const MCOperand &Op = Inst.getOperand(OpIdx);
  if (!Op.isReg())
    return false;

  MCRegister Sub = MRI->getSubReg(Op.getReg(), AMDGPU::sub0);
  auto Reg = Sub ? Sub : Op.getReg();
  return Reg >= AMDGPU::AGPR0 && Reg <= AMDGPU::AGPR255;
}

static DecodeStatus decodeAVLdSt(MCInst &Inst, unsigned Imm, unsigned Opw,
                                 const MCDisassembler *Decoder) {
  const auto *DAsm = static_cast<const AMDGPUDisassembler *>(Decoder);
  if (!DAsm->isGFX90A()) {
    Imm &= 511;
  } else {
    // If atomic has both vdata and vdst their register classes are tied.
    // The bit is decoded along with the vdst, first operand. We need to
    // change register class to AGPR if vdst was AGPR.
    // If a DS instruction has both data0 and data1 their register classes
    // are also tied.
    unsigned Opc = Inst.getOpcode();
    uint64_t TSFlags = DAsm->getMCII()->get(Opc).TSFlags;
    AMDGPU::OpName DataName = (TSFlags & SIInstrFlags::DS)
                                  ? AMDGPU::OpName::data0
                                  : AMDGPU::OpName::vdata;
    const MCRegisterInfo *MRI = DAsm->getContext().getRegisterInfo();
    int DataIdx = AMDGPU::getNamedOperandIdx(Opc, DataName);
    if ((int)Inst.getNumOperands() == DataIdx) {
      int DstIdx = AMDGPU::getNamedOperandIdx(Opc, AMDGPU::OpName::vdst);
      if (IsAGPROperand(Inst, DstIdx, MRI))
        Imm |= 512;
    }

    if (TSFlags & SIInstrFlags::DS) {
      int Data2Idx = AMDGPU::getNamedOperandIdx(Opc, AMDGPU::OpName::data1);
      if ((int)Inst.getNumOperands() == Data2Idx &&
          IsAGPROperand(Inst, DataIdx, MRI))
        Imm |= 512;
    }
  }
  return addOperand(Inst, DAsm->decodeSrcOp(Opw, Imm | 256));
}

template <unsigned Opw>
static DecodeStatus decodeAVLdSt(MCInst &Inst, unsigned Imm,
                                 uint64_t /* Addr */,
                                 const MCDisassembler *Decoder) {
  return decodeAVLdSt(Inst, Imm, Opw, Decoder);
}

static DecodeStatus decodeOperand_VSrc_f64(MCInst &Inst, unsigned Imm,
                                           uint64_t Addr,
                                           const MCDisassembler *Decoder) {
  assert(Imm < (1 << 9) && "9-bit encoding");
  const auto *DAsm = static_cast<const AMDGPUDisassembler *>(Decoder);
  return addOperand(Inst, DAsm->decodeSrcOp(64, Imm));
}

#define DECODE_SDWA(DecName) \
DECODE_OPERAND(decodeSDWA##DecName, decodeSDWA##DecName)

DECODE_SDWA(Src32)
DECODE_SDWA(Src16)
DECODE_SDWA(VopcDst)

static DecodeStatus decodeVersionImm(MCInst &Inst, unsigned Imm,
                                     uint64_t /* Addr */,
                                     const MCDisassembler *Decoder) {
  const auto *DAsm = static_cast<const AMDGPUDisassembler *>(Decoder);
  return addOperand(Inst, DAsm->decodeVersionImm(Imm));
}

#include "AMDGPUGenDisassemblerTables.inc"

//===----------------------------------------------------------------------===//
//
//===----------------------------------------------------------------------===//

template <typename InsnType>
DecodeStatus AMDGPUDisassembler::tryDecodeInst(const uint8_t *Table, MCInst &MI,
                                               InsnType Inst, uint64_t Address,
                                               raw_ostream &Comments) const {
  assert(MI.getOpcode() == 0);
  assert(MI.getNumOperands() == 0);
  MCInst TmpInst;
  HasLiteral = false;
  const auto SavedBytes = Bytes;

  SmallString<64> LocalComments;
  raw_svector_ostream LocalCommentStream(LocalComments);
  CommentStream = &LocalCommentStream;

  DecodeStatus Res =
      decodeInstruction(Table, TmpInst, Inst, Address, this, STI);

  CommentStream = nullptr;

  if (Res != MCDisassembler::Fail) {
    MI = TmpInst;
    Comments << LocalComments;
    return MCDisassembler::Success;
  }
  Bytes = SavedBytes;
  return MCDisassembler::Fail;
}

template <typename InsnType>
DecodeStatus
AMDGPUDisassembler::tryDecodeInst(const uint8_t *Table1, const uint8_t *Table2,
                                  MCInst &MI, InsnType Inst, uint64_t Address,
                                  raw_ostream &Comments) const {
  for (const uint8_t *T : {Table1, Table2}) {
    if (DecodeStatus Res = tryDecodeInst(T, MI, Inst, Address, Comments))
      return Res;
  }
  return MCDisassembler::Fail;
}

template <typename T> static inline T eatBytes(ArrayRef<uint8_t>& Bytes) {
  assert(Bytes.size() >= sizeof(T));
  const auto Res =
      support::endian::read<T, llvm::endianness::little>(Bytes.data());
  Bytes = Bytes.slice(sizeof(T));
  return Res;
}

static inline DecoderUInt128 eat12Bytes(ArrayRef<uint8_t> &Bytes) {
  assert(Bytes.size() >= 12);
  uint64_t Lo =
      support::endian::read<uint64_t, llvm::endianness::little>(Bytes.data());
  Bytes = Bytes.slice(8);
  uint64_t Hi =
      support::endian::read<uint32_t, llvm::endianness::little>(Bytes.data());
  Bytes = Bytes.slice(4);
  return DecoderUInt128(Lo, Hi);
}

static inline DecoderUInt128 eat16Bytes(ArrayRef<uint8_t> &Bytes) {
  assert(Bytes.size() >= 16);
  uint64_t Lo =
      support::endian::read<uint64_t, llvm::endianness::little>(Bytes.data());
  Bytes = Bytes.slice(8);
  uint64_t Hi =
      support::endian::read<uint64_t, llvm::endianness::little>(Bytes.data());
  Bytes = Bytes.slice(8);
  return DecoderUInt128(Lo, Hi);
}

void AMDGPUDisassembler::decodeImmOperands(MCInst &MI,
                                           const MCInstrInfo &MCII) const {
  const MCInstrDesc &Desc = MCII.get(MI.getOpcode());
  for (auto [OpNo, OpDesc] : enumerate(Desc.operands())) {
    if (OpNo >= MI.getNumOperands())
      continue;

    // TODO: Fix V_DUAL_FMAMK_F32_X_FMAAK_F32_gfx12 vsrc operands,
    // defined to take VGPR_32, but in reality allowing inline constants.
    bool IsSrc = AMDGPU::OPERAND_SRC_FIRST <= OpDesc.OperandType &&
                 OpDesc.OperandType <= AMDGPU::OPERAND_SRC_LAST;
    if (!IsSrc && OpDesc.OperandType != MCOI::OPERAND_REGISTER)
      continue;

    MCOperand &Op = MI.getOperand(OpNo);
    if (!Op.isImm())
      continue;
    int64_t Imm = Op.getImm();
    if (AMDGPU::EncValues::INLINE_INTEGER_C_MIN <= Imm &&
        Imm <= AMDGPU::EncValues::INLINE_INTEGER_C_MAX) {
      Op = decodeIntImmed(Imm);
      continue;
    }

    if (Imm == AMDGPU::EncValues::LITERAL_CONST) {
      Op = decodeLiteralConstant(OpDesc.OperandType ==
                                 AMDGPU::OPERAND_REG_IMM_FP64);
      continue;
    }

    if (AMDGPU::EncValues::INLINE_FLOATING_C_MIN <= Imm &&
        Imm <= AMDGPU::EncValues::INLINE_FLOATING_C_MAX) {
      switch (OpDesc.OperandType) {
      case AMDGPU::OPERAND_REG_IMM_BF16:
      case AMDGPU::OPERAND_REG_IMM_V2BF16:
      case AMDGPU::OPERAND_REG_INLINE_C_BF16:
      case AMDGPU::OPERAND_REG_INLINE_C_V2BF16:
        Imm = getInlineImmValBF16(Imm);
        break;
      case AMDGPU::OPERAND_REG_IMM_FP16:
      case AMDGPU::OPERAND_REG_IMM_INT16:
      case AMDGPU::OPERAND_REG_IMM_V2FP16:
      case AMDGPU::OPERAND_REG_INLINE_C_FP16:
      case AMDGPU::OPERAND_REG_INLINE_C_INT16:
      case AMDGPU::OPERAND_REG_INLINE_C_V2FP16:
        Imm = getInlineImmValF16(Imm);
        break;
      case AMDGPU::OPERAND_REG_IMM_FP64:
      case AMDGPU::OPERAND_REG_IMM_INT64:
      case AMDGPU::OPERAND_REG_INLINE_AC_FP64:
      case AMDGPU::OPERAND_REG_INLINE_C_FP64:
      case AMDGPU::OPERAND_REG_INLINE_C_INT64:
        Imm = getInlineImmVal64(Imm);
        break;
      default:
        Imm = getInlineImmVal32(Imm);
      }
      Op.setImm(Imm);
    }
  }
}

DecodeStatus AMDGPUDisassembler::getInstruction(MCInst &MI, uint64_t &Size,
                                                ArrayRef<uint8_t> Bytes_,
                                                uint64_t Address,
                                                raw_ostream &CS) const {
  unsigned MaxInstBytesNum = std::min((size_t)TargetMaxInstBytes, Bytes_.size());
  Bytes = Bytes_.slice(0, MaxInstBytesNum);

  // In case the opcode is not recognized we'll assume a Size of 4 bytes (unless
  // there are fewer bytes left). This will be overridden on success.
  Size = std::min((size_t)4, Bytes_.size());

  do {
    // ToDo: better to switch encoding length using some bit predicate
    // but it is unknown yet, so try all we can

    // Try to decode DPP and SDWA first to solve conflict with VOP1 and VOP2
    // encodings
    if (isGFX11Plus() && Bytes.size() >= 12 ) {
      DecoderUInt128 DecW = eat12Bytes(Bytes);

      if (isGFX11() &&
          tryDecodeInst(DecoderTableGFX1196, DecoderTableGFX11_FAKE1696, MI,
                        DecW, Address, CS))
        break;

      if (isGFX1250() &&
          tryDecodeInst(DecoderTableGFX125096, DecoderTableGFX1250_FAKE1696, MI,
                        DecW, Address, CS))
        break;

      if (isGFX12() &&
          tryDecodeInst(DecoderTableGFX1296, DecoderTableGFX12_FAKE1696, MI,
                        DecW, Address, CS))
        break;

      if (isGFX12() &&
          tryDecodeInst(DecoderTableGFX12W6496, MI, DecW, Address, CS))
        break;

      // Reinitialize Bytes
      Bytes = Bytes_.slice(0, MaxInstBytesNum);

    } else if (Bytes.size() >= 16 &&
               STI.hasFeature(AMDGPU::FeatureGFX950Insts)) {
      DecoderUInt128 DecW = eat16Bytes(Bytes);
      if (tryDecodeInst(DecoderTableGFX940128, MI, DecW, Address, CS))
        break;

      // Reinitialize Bytes
      Bytes = Bytes_.slice(0, MaxInstBytesNum);
    }

    if (Bytes.size() >= 8) {
      const uint64_t QW = eatBytes<uint64_t>(Bytes);

      if (STI.hasFeature(AMDGPU::FeatureGFX10_BEncoding) &&
          tryDecodeInst(DecoderTableGFX10_B64, MI, QW, Address, CS))
        break;

      if (STI.hasFeature(AMDGPU::FeatureUnpackedD16VMem) &&
          tryDecodeInst(DecoderTableGFX80_UNPACKED64, MI, QW, Address, CS))
        break;

      if (STI.hasFeature(AMDGPU::FeatureGFX950Insts) &&
          tryDecodeInst(DecoderTableGFX95064, MI, QW, Address, CS))
        break;

      // Some GFX9 subtargets repurposed the v_mad_mix_f32, v_mad_mixlo_f16 and
      // v_mad_mixhi_f16 for FMA variants. Try to decode using this special
      // table first so we print the correct name.
      if (STI.hasFeature(AMDGPU::FeatureFmaMixInsts) &&
          tryDecodeInst(DecoderTableGFX9_DL64, MI, QW, Address, CS))
        break;

      if (STI.hasFeature(AMDGPU::FeatureGFX940Insts) &&
          tryDecodeInst(DecoderTableGFX94064, MI, QW, Address, CS))
        break;

      if (STI.hasFeature(AMDGPU::FeatureGFX90AInsts) &&
          tryDecodeInst(DecoderTableGFX90A64, MI, QW, Address, CS))
        break;

      if ((isVI() || isGFX9()) &&
          tryDecodeInst(DecoderTableGFX864, MI, QW, Address, CS))
        break;

      if (isGFX9() && tryDecodeInst(DecoderTableGFX964, MI, QW, Address, CS))
        break;

      if (isGFX10() && tryDecodeInst(DecoderTableGFX1064, MI, QW, Address, CS))
        break;

      if (isGFX1250() &&
          tryDecodeInst(DecoderTableGFX125064, DecoderTableGFX1250_FAKE1664, MI,
                        QW, Address, CS))
        break;

      if (isGFX12() &&
          tryDecodeInst(DecoderTableGFX1264, DecoderTableGFX12_FAKE1664, MI, QW,
                        Address, CS))
        break;

      if (isGFX11() &&
          tryDecodeInst(DecoderTableGFX1164, DecoderTableGFX11_FAKE1664, MI, QW,
                        Address, CS))
        break;

      if (isGFX11() &&
          tryDecodeInst(DecoderTableGFX11W6464, MI, QW, Address, CS))
        break;

      if (isGFX12() &&
          tryDecodeInst(DecoderTableGFX12W6464, MI, QW, Address, CS))
        break;

      // Reinitialize Bytes
      Bytes = Bytes_.slice(0, MaxInstBytesNum);
    }

    // Try decode 32-bit instruction
    if (Bytes.size() >= 4) {
      const uint32_t DW = eatBytes<uint32_t>(Bytes);

      if ((isVI() || isGFX9()) &&
          tryDecodeInst(DecoderTableGFX832, MI, DW, Address, CS))
        break;

      if (tryDecodeInst(DecoderTableAMDGPU32, MI, DW, Address, CS))
        break;

      if (isGFX9() && tryDecodeInst(DecoderTableGFX932, MI, DW, Address, CS))
        break;

      if (STI.hasFeature(AMDGPU::FeatureGFX950Insts) &&
          tryDecodeInst(DecoderTableGFX95032, MI, DW, Address, CS))
        break;

      if (STI.hasFeature(AMDGPU::FeatureGFX90AInsts) &&
          tryDecodeInst(DecoderTableGFX90A32, MI, DW, Address, CS))
        break;

      if (STI.hasFeature(AMDGPU::FeatureGFX10_BEncoding) &&
          tryDecodeInst(DecoderTableGFX10_B32, MI, DW, Address, CS))
        break;

      if (isGFX10() && tryDecodeInst(DecoderTableGFX1032, MI, DW, Address, CS))
        break;

      if (isGFX11() &&
          tryDecodeInst(DecoderTableGFX1132, DecoderTableGFX11_FAKE1632, MI, DW,
                        Address, CS))
        break;

<<<<<<< HEAD
      // FIXME: Should use DecoderTableGFX1250_FAKE1632, but it is not generated
      //        yet.
      if (isGFX1250() &&
          tryDecodeInst(DecoderTableGFX125032, MI, DW, Address, CS))
=======
      if (isGFX1250() &&
          tryDecodeInst(DecoderTableGFX125032, DecoderTableGFX1250_FAKE1632, MI,
                        DW, Address, CS))
>>>>>>> 5ee67ebe
        break;

      if (isGFX12() &&
          tryDecodeInst(DecoderTableGFX1232, DecoderTableGFX12_FAKE1632, MI, DW,
                        Address, CS))
        break;
    }

    return MCDisassembler::Fail;
  } while (false);

  DecodeStatus Status = MCDisassembler::Success;

  decodeImmOperands(MI, *MCII);

  if (MCII->get(MI.getOpcode()).TSFlags & SIInstrFlags::DPP) {
    if (isMacDPP(MI))
      convertMacDPPInst(MI);

    if (MCII->get(MI.getOpcode()).TSFlags & SIInstrFlags::VOP3P)
      convertVOP3PDPPInst(MI);
    else if (MCII->get(MI.getOpcode()).TSFlags & SIInstrFlags::VOPC)
      convertVOPCDPPInst(MI); // Special VOP3 case
    else if (AMDGPU::isVOPC64DPP(MI.getOpcode()))
      convertVOPC64DPPInst(MI); // Special VOP3 case
    else if (AMDGPU::getNamedOperandIdx(MI.getOpcode(), AMDGPU::OpName::dpp8) !=
             -1)
      convertDPP8Inst(MI);
    else if (MCII->get(MI.getOpcode()).TSFlags & SIInstrFlags::VOP3)
      convertVOP3DPPInst(MI); // Regular VOP3 case
  }

  convertTrue16OpSel(MI);

  if (AMDGPU::isMAC(MI.getOpcode())) {
    // Insert dummy unused src2_modifiers.
    insertNamedMCOperand(MI, MCOperand::createImm(0),
                         AMDGPU::OpName::src2_modifiers);
  }

  if (MI.getOpcode() == AMDGPU::V_CVT_SR_BF8_F32_e64_dpp ||
      MI.getOpcode() == AMDGPU::V_CVT_SR_FP8_F32_e64_dpp) {
    // Insert dummy unused src2_modifiers.
    insertNamedMCOperand(MI, MCOperand::createImm(0),
                         AMDGPU::OpName::src2_modifiers);
  }

  if ((MCII->get(MI.getOpcode()).TSFlags & SIInstrFlags::DS) &&
      !AMDGPU::hasGDS(STI)) {
    insertNamedMCOperand(MI, MCOperand::createImm(0), AMDGPU::OpName::gds);
  }

  if (MCII->get(MI.getOpcode()).TSFlags &
      (SIInstrFlags::MUBUF | SIInstrFlags::FLAT | SIInstrFlags::SMRD)) {
    int CPolPos = AMDGPU::getNamedOperandIdx(MI.getOpcode(),
                                             AMDGPU::OpName::cpol);
    if (CPolPos != -1) {
      unsigned CPol =
          (MCII->get(MI.getOpcode()).TSFlags & SIInstrFlags::IsAtomicRet) ?
              AMDGPU::CPol::GLC : 0;
      if (MI.getNumOperands() <= (unsigned)CPolPos) {
        insertNamedMCOperand(MI, MCOperand::createImm(CPol),
                             AMDGPU::OpName::cpol);
      } else if (CPol) {
        MI.getOperand(CPolPos).setImm(MI.getOperand(CPolPos).getImm() | CPol);
      }
    }
  }

  if ((MCII->get(MI.getOpcode()).TSFlags &
       (SIInstrFlags::MTBUF | SIInstrFlags::MUBUF)) &&
      (STI.hasFeature(AMDGPU::FeatureGFX90AInsts))) {
    // GFX90A lost TFE, its place is occupied by ACC.
    int TFEOpIdx =
        AMDGPU::getNamedOperandIdx(MI.getOpcode(), AMDGPU::OpName::tfe);
    if (TFEOpIdx != -1) {
      auto *TFEIter = MI.begin();
      std::advance(TFEIter, TFEOpIdx);
      MI.insert(TFEIter, MCOperand::createImm(0));
    }
  }

  if (MCII->get(MI.getOpcode()).TSFlags &
      (SIInstrFlags::MTBUF | SIInstrFlags::MUBUF)) {
    int SWZOpIdx =
        AMDGPU::getNamedOperandIdx(MI.getOpcode(), AMDGPU::OpName::swz);
    if (SWZOpIdx != -1) {
      auto *SWZIter = MI.begin();
      std::advance(SWZIter, SWZOpIdx);
      MI.insert(SWZIter, MCOperand::createImm(0));
    }
  }

  if (MCII->get(MI.getOpcode()).TSFlags & SIInstrFlags::MIMG) {
    int VAddr0Idx =
        AMDGPU::getNamedOperandIdx(MI.getOpcode(), AMDGPU::OpName::vaddr0);
    int RsrcIdx =
        AMDGPU::getNamedOperandIdx(MI.getOpcode(), AMDGPU::OpName::srsrc);
    unsigned NSAArgs = RsrcIdx - VAddr0Idx - 1;
    if (VAddr0Idx >= 0 && NSAArgs > 0) {
      unsigned NSAWords = (NSAArgs + 3) / 4;
      if (Bytes.size() < 4 * NSAWords)
        return MCDisassembler::Fail;
      for (unsigned i = 0; i < NSAArgs; ++i) {
        const unsigned VAddrIdx = VAddr0Idx + 1 + i;
        auto VAddrRCID =
            MCII->get(MI.getOpcode()).operands()[VAddrIdx].RegClass;
        MI.insert(MI.begin() + VAddrIdx, createRegOperand(VAddrRCID, Bytes[i]));
      }
      Bytes = Bytes.slice(4 * NSAWords);
    }

    convertMIMGInst(MI);
  }

  if (MCII->get(MI.getOpcode()).TSFlags &
      (SIInstrFlags::VIMAGE | SIInstrFlags::VSAMPLE))
    convertMIMGInst(MI);

  if (MCII->get(MI.getOpcode()).TSFlags & SIInstrFlags::EXP)
    convertEXPInst(MI);

  if (MCII->get(MI.getOpcode()).TSFlags & SIInstrFlags::VINTERP)
    convertVINTERPInst(MI);

  if (MCII->get(MI.getOpcode()).TSFlags & SIInstrFlags::SDWA)
    convertSDWAInst(MI);

  if (MCII->get(MI.getOpcode()).TSFlags & SIInstrFlags::IsMAI)
    convertMAIInst(MI);

  int VDstIn_Idx = AMDGPU::getNamedOperandIdx(MI.getOpcode(),
                                              AMDGPU::OpName::vdst_in);
  if (VDstIn_Idx != -1) {
    int Tied = MCII->get(MI.getOpcode()).getOperandConstraint(VDstIn_Idx,
                           MCOI::OperandConstraint::TIED_TO);
    if (Tied != -1 && (MI.getNumOperands() <= (unsigned)VDstIn_Idx ||
         !MI.getOperand(VDstIn_Idx).isReg() ||
         MI.getOperand(VDstIn_Idx).getReg() != MI.getOperand(Tied).getReg())) {
      if (MI.getNumOperands() > (unsigned)VDstIn_Idx)
        MI.erase(&MI.getOperand(VDstIn_Idx));
      insertNamedMCOperand(MI,
        MCOperand::createReg(MI.getOperand(Tied).getReg()),
        AMDGPU::OpName::vdst_in);
    }
  }

  bool IsSOPK = MCII->get(MI.getOpcode()).TSFlags & SIInstrFlags::SOPK;
  if (AMDGPU::hasNamedOperand(MI.getOpcode(), AMDGPU::OpName::imm) && !IsSOPK)
    convertFMAanyK(MI);

  // Some VOPC instructions, e.g., v_cmpx_f_f64, use VOP3 encoding and
  // have EXEC as implicit destination. Issue a warning if encoding for
  // vdst is not EXEC.
  if ((MCII->get(MI.getOpcode()).TSFlags & SIInstrFlags::VOP3) &&
      MCII->get(MI.getOpcode()).hasImplicitDefOfPhysReg(AMDGPU::EXEC)) {
    auto ExecEncoding = MRI.getEncodingValue(AMDGPU::EXEC_LO);
    if (Bytes_[0] != ExecEncoding)
      Status = MCDisassembler::SoftFail;
  }

  Size = MaxInstBytesNum - Bytes.size();
  return Status;
}

void AMDGPUDisassembler::convertEXPInst(MCInst &MI) const {
  if (STI.hasFeature(AMDGPU::FeatureGFX11Insts)) {
    // The MCInst still has these fields even though they are no longer encoded
    // in the GFX11 instruction.
    insertNamedMCOperand(MI, MCOperand::createImm(0), AMDGPU::OpName::vm);
    insertNamedMCOperand(MI, MCOperand::createImm(0), AMDGPU::OpName::compr);
  }
}

void AMDGPUDisassembler::convertVINTERPInst(MCInst &MI) const {
  convertTrue16OpSel(MI);
  if (MI.getOpcode() == AMDGPU::V_INTERP_P10_F16_F32_inreg_t16_gfx11 ||
      MI.getOpcode() == AMDGPU::V_INTERP_P10_F16_F32_inreg_fake16_gfx11 ||
      MI.getOpcode() == AMDGPU::V_INTERP_P10_F16_F32_inreg_t16_gfx12 ||
      MI.getOpcode() == AMDGPU::V_INTERP_P10_F16_F32_inreg_fake16_gfx12 ||
      MI.getOpcode() == AMDGPU::V_INTERP_P10_RTZ_F16_F32_inreg_t16_gfx11 ||
      MI.getOpcode() == AMDGPU::V_INTERP_P10_RTZ_F16_F32_inreg_fake16_gfx11 ||
      MI.getOpcode() == AMDGPU::V_INTERP_P10_RTZ_F16_F32_inreg_t16_gfx12 ||
      MI.getOpcode() == AMDGPU::V_INTERP_P10_RTZ_F16_F32_inreg_fake16_gfx12 ||
      MI.getOpcode() == AMDGPU::V_INTERP_P2_F16_F32_inreg_t16_gfx11 ||
      MI.getOpcode() == AMDGPU::V_INTERP_P2_F16_F32_inreg_fake16_gfx11 ||
      MI.getOpcode() == AMDGPU::V_INTERP_P2_F16_F32_inreg_t16_gfx12 ||
      MI.getOpcode() == AMDGPU::V_INTERP_P2_F16_F32_inreg_fake16_gfx12 ||
      MI.getOpcode() == AMDGPU::V_INTERP_P2_RTZ_F16_F32_inreg_t16_gfx11 ||
      MI.getOpcode() == AMDGPU::V_INTERP_P2_RTZ_F16_F32_inreg_fake16_gfx11 ||
      MI.getOpcode() == AMDGPU::V_INTERP_P2_RTZ_F16_F32_inreg_t16_gfx12 ||
      MI.getOpcode() == AMDGPU::V_INTERP_P2_RTZ_F16_F32_inreg_fake16_gfx12) {
    // The MCInst has this field that is not directly encoded in the
    // instruction.
    insertNamedMCOperand(MI, MCOperand::createImm(0), AMDGPU::OpName::op_sel);
  }
}

void AMDGPUDisassembler::convertSDWAInst(MCInst &MI) const {
  if (STI.hasFeature(AMDGPU::FeatureGFX9) ||
      STI.hasFeature(AMDGPU::FeatureGFX10)) {
    if (AMDGPU::hasNamedOperand(MI.getOpcode(), AMDGPU::OpName::sdst))
      // VOPC - insert clamp
      insertNamedMCOperand(MI, MCOperand::createImm(0), AMDGPU::OpName::clamp);
  } else if (STI.hasFeature(AMDGPU::FeatureVolcanicIslands)) {
    int SDst = AMDGPU::getNamedOperandIdx(MI.getOpcode(), AMDGPU::OpName::sdst);
    if (SDst != -1) {
      // VOPC - insert VCC register as sdst
      insertNamedMCOperand(MI, createRegOperand(AMDGPU::VCC),
                           AMDGPU::OpName::sdst);
    } else {
      // VOP1/2 - insert omod if present in instruction
      insertNamedMCOperand(MI, MCOperand::createImm(0), AMDGPU::OpName::omod);
    }
  }
}

/// Adjust the register values used by V_MFMA_F8F6F4_f8_f8 instructions to the
/// appropriate subregister for the used format width.
static void adjustMFMA_F8F6F4OpRegClass(const MCRegisterInfo &MRI,
                                        MCOperand &MO, uint8_t NumRegs) {
  switch (NumRegs) {
  case 4:
    return MO.setReg(MRI.getSubReg(MO.getReg(), AMDGPU::sub0_sub1_sub2_sub3));
  case 6:
    return MO.setReg(
        MRI.getSubReg(MO.getReg(), AMDGPU::sub0_sub1_sub2_sub3_sub4_sub5));
  case 8:
    // No-op in cases where one operand is still f8/bf8.
    return;
  default:
    llvm_unreachable("Unexpected size for mfma f8f6f4 operand");
  }
}

/// f8f6f4 instructions have different pseudos depending on the used formats. In
/// the disassembler table, we only have the variants with the largest register
/// classes which assume using an fp8/bf8 format for both operands. The actual
/// register class depends on the format in blgp and cbsz operands. Adjust the
/// register classes depending on the used format.
void AMDGPUDisassembler::convertMAIInst(MCInst &MI) const {
  int BlgpIdx =
      AMDGPU::getNamedOperandIdx(MI.getOpcode(), AMDGPU::OpName::blgp);
  if (BlgpIdx == -1)
    return;

  int CbszIdx =
      AMDGPU::getNamedOperandIdx(MI.getOpcode(), AMDGPU::OpName::cbsz);

  unsigned CBSZ = MI.getOperand(CbszIdx).getImm();
  unsigned BLGP = MI.getOperand(BlgpIdx).getImm();

  const AMDGPU::MFMA_F8F6F4_Info *AdjustedRegClassOpcode =
      AMDGPU::getMFMA_F8F6F4_WithFormatArgs(CBSZ, BLGP, MI.getOpcode());
  if (!AdjustedRegClassOpcode ||
      AdjustedRegClassOpcode->Opcode == MI.getOpcode())
    return;

  MI.setOpcode(AdjustedRegClassOpcode->Opcode);
  int Src0Idx =
      AMDGPU::getNamedOperandIdx(MI.getOpcode(), AMDGPU::OpName::src0);
  int Src1Idx =
      AMDGPU::getNamedOperandIdx(MI.getOpcode(), AMDGPU::OpName::src1);
  adjustMFMA_F8F6F4OpRegClass(MRI, MI.getOperand(Src0Idx),
                              AdjustedRegClassOpcode->NumRegsSrcA);
  adjustMFMA_F8F6F4OpRegClass(MRI, MI.getOperand(Src1Idx),
                              AdjustedRegClassOpcode->NumRegsSrcB);
}

struct VOPModifiers {
  unsigned OpSel = 0;
  unsigned OpSelHi = 0;
  unsigned NegLo = 0;
  unsigned NegHi = 0;
};

// Reconstruct values of VOP3/VOP3P operands such as op_sel.
// Note that these values do not affect disassembler output,
// so this is only necessary for consistency with src_modifiers.
static VOPModifiers collectVOPModifiers(const MCInst &MI,
                                        bool IsVOP3P = false) {
  VOPModifiers Modifiers;
  unsigned Opc = MI.getOpcode();
  const AMDGPU::OpName ModOps[] = {AMDGPU::OpName::src0_modifiers,
                                   AMDGPU::OpName::src1_modifiers,
                                   AMDGPU::OpName::src2_modifiers};
  for (int J = 0; J < 3; ++J) {
    int OpIdx = AMDGPU::getNamedOperandIdx(Opc, ModOps[J]);
    if (OpIdx == -1)
      continue;

    unsigned Val = MI.getOperand(OpIdx).getImm();

    Modifiers.OpSel |= !!(Val & SISrcMods::OP_SEL_0) << J;
    if (IsVOP3P) {
      Modifiers.OpSelHi |= !!(Val & SISrcMods::OP_SEL_1) << J;
      Modifiers.NegLo |= !!(Val & SISrcMods::NEG) << J;
      Modifiers.NegHi |= !!(Val & SISrcMods::NEG_HI) << J;
    } else if (J == 0) {
      Modifiers.OpSel |= !!(Val & SISrcMods::DST_OP_SEL) << 3;
    }
  }

  return Modifiers;
}

// Instructions decode the op_sel/suffix bits into the src_modifier
// operands. Copy those bits into the src operands for true16 VGPRs.
void AMDGPUDisassembler::convertTrue16OpSel(MCInst &MI) const {
  const unsigned Opc = MI.getOpcode();
  const MCRegisterClass &ConversionRC =
      MRI.getRegClass(AMDGPU::VGPR_16RegClassID);
  constexpr std::array<std::tuple<AMDGPU::OpName, AMDGPU::OpName, unsigned>, 4>
      OpAndOpMods = {{{AMDGPU::OpName::src0, AMDGPU::OpName::src0_modifiers,
                       SISrcMods::OP_SEL_0},
                      {AMDGPU::OpName::src1, AMDGPU::OpName::src1_modifiers,
                       SISrcMods::OP_SEL_0},
                      {AMDGPU::OpName::src2, AMDGPU::OpName::src2_modifiers,
                       SISrcMods::OP_SEL_0},
                      {AMDGPU::OpName::vdst, AMDGPU::OpName::src0_modifiers,
                       SISrcMods::DST_OP_SEL}}};
  for (const auto &[OpName, OpModsName, OpSelMask] : OpAndOpMods) {
    int OpIdx = AMDGPU::getNamedOperandIdx(Opc, OpName);
    int OpModsIdx = AMDGPU::getNamedOperandIdx(Opc, OpModsName);
    if (OpIdx == -1 || OpModsIdx == -1)
      continue;
    MCOperand &Op = MI.getOperand(OpIdx);
    if (!Op.isReg())
      continue;
    if (!ConversionRC.contains(Op.getReg()))
      continue;
    unsigned OpEnc = MRI.getEncodingValue(Op.getReg());
    const MCOperand &OpMods = MI.getOperand(OpModsIdx);
    unsigned ModVal = OpMods.getImm();
    if (ModVal & OpSelMask) { // isHi
      unsigned RegIdx = OpEnc & AMDGPU::HWEncoding::REG_IDX_MASK;
      Op.setReg(ConversionRC.getRegister(RegIdx * 2 + 1));
    }
  }
}

// MAC opcodes have special old and src2 operands.
// src2 is tied to dst, while old is not tied (but assumed to be).
bool AMDGPUDisassembler::isMacDPP(MCInst &MI) const {
  constexpr int DST_IDX = 0;
  auto Opcode = MI.getOpcode();
  const auto &Desc = MCII->get(Opcode);
  auto OldIdx = AMDGPU::getNamedOperandIdx(Opcode, AMDGPU::OpName::old);

  if (OldIdx != -1 && Desc.getOperandConstraint(
                          OldIdx, MCOI::OperandConstraint::TIED_TO) == -1) {
    assert(AMDGPU::hasNamedOperand(Opcode, AMDGPU::OpName::src2));
    assert(Desc.getOperandConstraint(
               AMDGPU::getNamedOperandIdx(Opcode, AMDGPU::OpName::src2),
               MCOI::OperandConstraint::TIED_TO) == DST_IDX);
    (void)DST_IDX;
    return true;
  }

  return false;
}

// Create dummy old operand and insert dummy unused src2_modifiers
void AMDGPUDisassembler::convertMacDPPInst(MCInst &MI) const {
  assert(MI.getNumOperands() + 1 < MCII->get(MI.getOpcode()).getNumOperands());
  insertNamedMCOperand(MI, MCOperand::createReg(0), AMDGPU::OpName::old);
  insertNamedMCOperand(MI, MCOperand::createImm(0),
                       AMDGPU::OpName::src2_modifiers);
}

void AMDGPUDisassembler::convertDPP8Inst(MCInst &MI) const {
  unsigned Opc = MI.getOpcode();

  int VDstInIdx =
      AMDGPU::getNamedOperandIdx(MI.getOpcode(), AMDGPU::OpName::vdst_in);
  if (VDstInIdx != -1)
    insertNamedMCOperand(MI, MI.getOperand(0), AMDGPU::OpName::vdst_in);

  unsigned DescNumOps = MCII->get(Opc).getNumOperands();
  if (MI.getNumOperands() < DescNumOps &&
      AMDGPU::hasNamedOperand(Opc, AMDGPU::OpName::op_sel)) {
    convertTrue16OpSel(MI);
    auto Mods = collectVOPModifiers(MI);
    insertNamedMCOperand(MI, MCOperand::createImm(Mods.OpSel),
                         AMDGPU::OpName::op_sel);
  } else {
    // Insert dummy unused src modifiers.
    if (MI.getNumOperands() < DescNumOps &&
        AMDGPU::hasNamedOperand(Opc, AMDGPU::OpName::src0_modifiers))
      insertNamedMCOperand(MI, MCOperand::createImm(0),
                           AMDGPU::OpName::src0_modifiers);

    if (MI.getNumOperands() < DescNumOps &&
        AMDGPU::hasNamedOperand(Opc, AMDGPU::OpName::src1_modifiers))
      insertNamedMCOperand(MI, MCOperand::createImm(0),
                           AMDGPU::OpName::src1_modifiers);
  }
}

void AMDGPUDisassembler::convertVOP3DPPInst(MCInst &MI) const {
  convertTrue16OpSel(MI);

  int VDstInIdx =
      AMDGPU::getNamedOperandIdx(MI.getOpcode(), AMDGPU::OpName::vdst_in);
  if (VDstInIdx != -1)
    insertNamedMCOperand(MI, MI.getOperand(0), AMDGPU::OpName::vdst_in);

  unsigned Opc = MI.getOpcode();
  unsigned DescNumOps = MCII->get(Opc).getNumOperands();
  if (MI.getNumOperands() < DescNumOps &&
      AMDGPU::hasNamedOperand(Opc, AMDGPU::OpName::op_sel)) {
    auto Mods = collectVOPModifiers(MI);
    insertNamedMCOperand(MI, MCOperand::createImm(Mods.OpSel),
                         AMDGPU::OpName::op_sel);
  }
}

// Note that before gfx10, the MIMG encoding provided no information about
// VADDR size. Consequently, decoded instructions always show address as if it
// has 1 dword, which could be not really so.
void AMDGPUDisassembler::convertMIMGInst(MCInst &MI) const {
  auto TSFlags = MCII->get(MI.getOpcode()).TSFlags;

  int VDstIdx = AMDGPU::getNamedOperandIdx(MI.getOpcode(),
                                           AMDGPU::OpName::vdst);

  int VDataIdx = AMDGPU::getNamedOperandIdx(MI.getOpcode(),
                                            AMDGPU::OpName::vdata);
  int VAddr0Idx =
      AMDGPU::getNamedOperandIdx(MI.getOpcode(), AMDGPU::OpName::vaddr0);
  AMDGPU::OpName RsrcOpName = (TSFlags & SIInstrFlags::MIMG)
                                  ? AMDGPU::OpName::srsrc
                                  : AMDGPU::OpName::rsrc;
  int RsrcIdx = AMDGPU::getNamedOperandIdx(MI.getOpcode(), RsrcOpName);
  int DMaskIdx = AMDGPU::getNamedOperandIdx(MI.getOpcode(),
                                            AMDGPU::OpName::dmask);

  int TFEIdx   = AMDGPU::getNamedOperandIdx(MI.getOpcode(),
                                            AMDGPU::OpName::tfe);
  int D16Idx   = AMDGPU::getNamedOperandIdx(MI.getOpcode(),
                                            AMDGPU::OpName::d16);

  const AMDGPU::MIMGInfo *Info = AMDGPU::getMIMGInfo(MI.getOpcode());
  const AMDGPU::MIMGBaseOpcodeInfo *BaseOpcode =
      AMDGPU::getMIMGBaseOpcodeInfo(Info->BaseOpcode);

  assert(VDataIdx != -1);
  if (BaseOpcode->BVH) {
    // Add A16 operand for intersect_ray instructions
    addOperand(MI, MCOperand::createImm(BaseOpcode->A16));
    return;
  }

  bool IsAtomic = (VDstIdx != -1);
  bool IsGather4 = TSFlags & SIInstrFlags::Gather4;
  bool IsVSample = TSFlags & SIInstrFlags::VSAMPLE;
  bool IsNSA = false;
  bool IsPartialNSA = false;
  unsigned AddrSize = Info->VAddrDwords;

  if (isGFX10Plus()) {
    unsigned DimIdx =
        AMDGPU::getNamedOperandIdx(MI.getOpcode(), AMDGPU::OpName::dim);
    int A16Idx =
        AMDGPU::getNamedOperandIdx(MI.getOpcode(), AMDGPU::OpName::a16);
    const AMDGPU::MIMGDimInfo *Dim =
        AMDGPU::getMIMGDimInfoByEncoding(MI.getOperand(DimIdx).getImm());
    const bool IsA16 = (A16Idx != -1 && MI.getOperand(A16Idx).getImm());

    AddrSize =
        AMDGPU::getAddrSizeMIMGOp(BaseOpcode, Dim, IsA16, AMDGPU::hasG16(STI));

    // VSAMPLE insts that do not use vaddr3 behave the same as NSA forms.
    // VIMAGE insts other than BVH never use vaddr4.
    IsNSA = Info->MIMGEncoding == AMDGPU::MIMGEncGfx10NSA ||
            Info->MIMGEncoding == AMDGPU::MIMGEncGfx11NSA ||
            Info->MIMGEncoding == AMDGPU::MIMGEncGfx12;
    if (!IsNSA) {
      if (!IsVSample && AddrSize > 12)
        AddrSize = 16;
    } else {
      if (AddrSize > Info->VAddrDwords) {
        if (!STI.hasFeature(AMDGPU::FeaturePartialNSAEncoding)) {
          // The NSA encoding does not contain enough operands for the
          // combination of base opcode / dimension. Should this be an error?
          return;
        }
        IsPartialNSA = true;
      }
    }
  }

  unsigned DMask = MI.getOperand(DMaskIdx).getImm() & 0xf;
  unsigned DstSize = IsGather4 ? 4 : std::max(llvm::popcount(DMask), 1);

  bool D16 = D16Idx >= 0 && MI.getOperand(D16Idx).getImm();
  if (D16 && AMDGPU::hasPackedD16(STI)) {
    DstSize = (DstSize + 1) / 2;
  }

  if (TFEIdx != -1 && MI.getOperand(TFEIdx).getImm())
    DstSize += 1;

  if (DstSize == Info->VDataDwords && AddrSize == Info->VAddrDwords)
    return;

  int NewOpcode =
      AMDGPU::getMIMGOpcode(Info->BaseOpcode, Info->MIMGEncoding, DstSize, AddrSize);
  if (NewOpcode == -1)
    return;

  // Widen the register to the correct number of enabled channels.
  MCRegister NewVdata;
  if (DstSize != Info->VDataDwords) {
    auto DataRCID = MCII->get(NewOpcode).operands()[VDataIdx].RegClass;

    // Get first subregister of VData
    MCRegister Vdata0 = MI.getOperand(VDataIdx).getReg();
    MCRegister VdataSub0 = MRI.getSubReg(Vdata0, AMDGPU::sub0);
    Vdata0 = (VdataSub0 != 0)? VdataSub0 : Vdata0;

    NewVdata = MRI.getMatchingSuperReg(Vdata0, AMDGPU::sub0,
                                       &MRI.getRegClass(DataRCID));
    if (!NewVdata) {
      // It's possible to encode this such that the low register + enabled
      // components exceeds the register count.
      return;
    }
  }

  // If not using NSA on GFX10+, widen vaddr0 address register to correct size.
  // If using partial NSA on GFX11+ widen last address register.
  int VAddrSAIdx = IsPartialNSA ? (RsrcIdx - 1) : VAddr0Idx;
  MCRegister NewVAddrSA;
  if (STI.hasFeature(AMDGPU::FeatureNSAEncoding) && (!IsNSA || IsPartialNSA) &&
      AddrSize != Info->VAddrDwords) {
    MCRegister VAddrSA = MI.getOperand(VAddrSAIdx).getReg();
    MCRegister VAddrSubSA = MRI.getSubReg(VAddrSA, AMDGPU::sub0);
    VAddrSA = VAddrSubSA ? VAddrSubSA : VAddrSA;

    auto AddrRCID = MCII->get(NewOpcode).operands()[VAddrSAIdx].RegClass;
    NewVAddrSA = MRI.getMatchingSuperReg(VAddrSA, AMDGPU::sub0,
                                        &MRI.getRegClass(AddrRCID));
    if (!NewVAddrSA)
      return;
  }

  MI.setOpcode(NewOpcode);

  if (NewVdata != AMDGPU::NoRegister) {
    MI.getOperand(VDataIdx) = MCOperand::createReg(NewVdata);

    if (IsAtomic) {
      // Atomic operations have an additional operand (a copy of data)
      MI.getOperand(VDstIdx) = MCOperand::createReg(NewVdata);
    }
  }

  if (NewVAddrSA) {
    MI.getOperand(VAddrSAIdx) = MCOperand::createReg(NewVAddrSA);
  } else if (IsNSA) {
    assert(AddrSize <= Info->VAddrDwords);
    MI.erase(MI.begin() + VAddr0Idx + AddrSize,
             MI.begin() + VAddr0Idx + Info->VAddrDwords);
  }
}

// Opsel and neg bits are used in src_modifiers and standalone operands. Autogen
// decoder only adds to src_modifiers, so manually add the bits to the other
// operands.
void AMDGPUDisassembler::convertVOP3PDPPInst(MCInst &MI) const {
  unsigned Opc = MI.getOpcode();
  unsigned DescNumOps = MCII->get(Opc).getNumOperands();
  auto Mods = collectVOPModifiers(MI, true);

  if (MI.getNumOperands() < DescNumOps &&
      AMDGPU::hasNamedOperand(Opc, AMDGPU::OpName::vdst_in))
    insertNamedMCOperand(MI, MCOperand::createImm(0), AMDGPU::OpName::vdst_in);

  if (MI.getNumOperands() < DescNumOps &&
      AMDGPU::hasNamedOperand(Opc, AMDGPU::OpName::op_sel))
    insertNamedMCOperand(MI, MCOperand::createImm(Mods.OpSel),
                         AMDGPU::OpName::op_sel);
  if (MI.getNumOperands() < DescNumOps &&
      AMDGPU::hasNamedOperand(Opc, AMDGPU::OpName::op_sel_hi))
    insertNamedMCOperand(MI, MCOperand::createImm(Mods.OpSelHi),
                         AMDGPU::OpName::op_sel_hi);
  if (MI.getNumOperands() < DescNumOps &&
      AMDGPU::hasNamedOperand(Opc, AMDGPU::OpName::neg_lo))
    insertNamedMCOperand(MI, MCOperand::createImm(Mods.NegLo),
                         AMDGPU::OpName::neg_lo);
  if (MI.getNumOperands() < DescNumOps &&
      AMDGPU::hasNamedOperand(Opc, AMDGPU::OpName::neg_hi))
    insertNamedMCOperand(MI, MCOperand::createImm(Mods.NegHi),
                         AMDGPU::OpName::neg_hi);
}

// Create dummy old operand and insert optional operands
void AMDGPUDisassembler::convertVOPCDPPInst(MCInst &MI) const {
  unsigned Opc = MI.getOpcode();
  unsigned DescNumOps = MCII->get(Opc).getNumOperands();

  if (MI.getNumOperands() < DescNumOps &&
      AMDGPU::hasNamedOperand(Opc, AMDGPU::OpName::old))
    insertNamedMCOperand(MI, MCOperand::createReg(0), AMDGPU::OpName::old);

  if (MI.getNumOperands() < DescNumOps &&
      AMDGPU::hasNamedOperand(Opc, AMDGPU::OpName::src0_modifiers))
    insertNamedMCOperand(MI, MCOperand::createImm(0),
                         AMDGPU::OpName::src0_modifiers);

  if (MI.getNumOperands() < DescNumOps &&
      AMDGPU::hasNamedOperand(Opc, AMDGPU::OpName::src1_modifiers))
    insertNamedMCOperand(MI, MCOperand::createImm(0),
                         AMDGPU::OpName::src1_modifiers);
}

void AMDGPUDisassembler::convertVOPC64DPPInst(MCInst &MI) const {
  unsigned Opc = MI.getOpcode();
  unsigned DescNumOps = MCII->get(Opc).getNumOperands();

  convertTrue16OpSel(MI);

  if (MI.getNumOperands() < DescNumOps &&
      AMDGPU::hasNamedOperand(Opc, AMDGPU::OpName::op_sel)) {
    VOPModifiers Mods = collectVOPModifiers(MI);
    insertNamedMCOperand(MI, MCOperand::createImm(Mods.OpSel),
                         AMDGPU::OpName::op_sel);
  }
}

void AMDGPUDisassembler::convertFMAanyK(MCInst &MI) const {
  assert(HasLiteral && "Should have decoded a literal");
  insertNamedMCOperand(MI, MCOperand::createImm(Literal), AMDGPU::OpName::immX);
}

const char* AMDGPUDisassembler::getRegClassName(unsigned RegClassID) const {
  return getContext().getRegisterInfo()->
    getRegClassName(&AMDGPUMCRegisterClasses[RegClassID]);
}

inline
MCOperand AMDGPUDisassembler::errOperand(unsigned V,
                                         const Twine& ErrMsg) const {
  *CommentStream << "Error: " + ErrMsg;

  // ToDo: add support for error operands to MCInst.h
  // return MCOperand::createError(V);
  return MCOperand();
}

inline
MCOperand AMDGPUDisassembler::createRegOperand(unsigned int RegId) const {
  return MCOperand::createReg(AMDGPU::getMCReg(RegId, STI));
}

inline
MCOperand AMDGPUDisassembler::createRegOperand(unsigned RegClassID,
                                               unsigned Val) const {
  const auto& RegCl = AMDGPUMCRegisterClasses[RegClassID];
  if (Val >= RegCl.getNumRegs())
    return errOperand(Val, Twine(getRegClassName(RegClassID)) +
                           ": unknown register " + Twine(Val));
  return createRegOperand(RegCl.getRegister(Val));
}

inline
MCOperand AMDGPUDisassembler::createSRegOperand(unsigned SRegClassID,
                                                unsigned Val) const {
  // ToDo: SI/CI have 104 SGPRs, VI - 102
  // Valery: here we accepting as much as we can, let assembler sort it out
  int shift = 0;
  switch (SRegClassID) {
  case AMDGPU::SGPR_32RegClassID:
  case AMDGPU::TTMP_32RegClassID:
    break;
  case AMDGPU::SGPR_64RegClassID:
  case AMDGPU::TTMP_64RegClassID:
    shift = 1;
    break;
  case AMDGPU::SGPR_96RegClassID:
  case AMDGPU::TTMP_96RegClassID:
  case AMDGPU::SGPR_128RegClassID:
  case AMDGPU::TTMP_128RegClassID:
  // ToDo: unclear if s[100:104] is available on VI. Can we use VCC as SGPR in
  // this bundle?
  case AMDGPU::SGPR_256RegClassID:
  case AMDGPU::TTMP_256RegClassID:
    // ToDo: unclear if s[96:104] is available on VI. Can we use VCC as SGPR in
  // this bundle?
  case AMDGPU::SGPR_288RegClassID:
  case AMDGPU::TTMP_288RegClassID:
  case AMDGPU::SGPR_320RegClassID:
  case AMDGPU::TTMP_320RegClassID:
  case AMDGPU::SGPR_352RegClassID:
  case AMDGPU::TTMP_352RegClassID:
  case AMDGPU::SGPR_384RegClassID:
  case AMDGPU::TTMP_384RegClassID:
  case AMDGPU::SGPR_512RegClassID:
  case AMDGPU::TTMP_512RegClassID:
    shift = 2;
    break;
  // ToDo: unclear if s[88:104] is available on VI. Can we use VCC as SGPR in
  // this bundle?
  default:
    llvm_unreachable("unhandled register class");
  }

  if (Val % (1 << shift)) {
    *CommentStream << "Warning: " << getRegClassName(SRegClassID)
                   << ": scalar reg isn't aligned " << Val;
  }

  return createRegOperand(SRegClassID, Val >> shift);
}

MCOperand AMDGPUDisassembler::createVGPR16Operand(unsigned RegIdx,
                                                  bool IsHi) const {
  unsigned RegIdxInVGPR16 = RegIdx * 2 + (IsHi ? 1 : 0);
  return createRegOperand(AMDGPU::VGPR_16RegClassID, RegIdxInVGPR16);
}

// Decode Literals for insts which always have a literal in the encoding
MCOperand
AMDGPUDisassembler::decodeMandatoryLiteralConstant(unsigned Val) const {
  if (HasLiteral) {
    assert(
        AMDGPU::hasVOPD(STI) &&
        "Should only decode multiple kimm with VOPD, check VSrc operand types");
    if (Literal != Val)
      return errOperand(Val, "More than one unique literal is illegal");
  }
  HasLiteral = true;
  Literal = Val;
  return MCOperand::createImm(Literal);
}

MCOperand AMDGPUDisassembler::decodeLiteralConstant(bool ExtendFP64) const {
  // For now all literal constants are supposed to be unsigned integer
  // ToDo: deal with signed/unsigned 64-bit integer constants
  // ToDo: deal with float/double constants
  if (!HasLiteral) {
    if (Bytes.size() < 4) {
      return errOperand(0, "cannot read literal, inst bytes left " +
                        Twine(Bytes.size()));
    }
    HasLiteral = true;
    Literal = Literal64 = eatBytes<uint32_t>(Bytes);
    if (ExtendFP64)
      Literal64 <<= 32;
  }
  return MCOperand::createImm(ExtendFP64 ? Literal64 : Literal);
}

MCOperand AMDGPUDisassembler::decodeIntImmed(unsigned Imm) {
  using namespace AMDGPU::EncValues;

  assert(Imm >= INLINE_INTEGER_C_MIN && Imm <= INLINE_INTEGER_C_MAX);
  return MCOperand::createImm((Imm <= INLINE_INTEGER_C_POSITIVE_MAX) ?
    (static_cast<int64_t>(Imm) - INLINE_INTEGER_C_MIN) :
    (INLINE_INTEGER_C_POSITIVE_MAX - static_cast<int64_t>(Imm)));
      // Cast prevents negative overflow.
}

static int64_t getInlineImmVal32(unsigned Imm) {
  switch (Imm) {
  case 240:
    return llvm::bit_cast<uint32_t>(0.5f);
  case 241:
    return llvm::bit_cast<uint32_t>(-0.5f);
  case 242:
    return llvm::bit_cast<uint32_t>(1.0f);
  case 243:
    return llvm::bit_cast<uint32_t>(-1.0f);
  case 244:
    return llvm::bit_cast<uint32_t>(2.0f);
  case 245:
    return llvm::bit_cast<uint32_t>(-2.0f);
  case 246:
    return llvm::bit_cast<uint32_t>(4.0f);
  case 247:
    return llvm::bit_cast<uint32_t>(-4.0f);
  case 248: // 1 / (2 * PI)
    return 0x3e22f983;
  default:
    llvm_unreachable("invalid fp inline imm");
  }
}

static int64_t getInlineImmVal64(unsigned Imm) {
  switch (Imm) {
  case 240:
    return llvm::bit_cast<uint64_t>(0.5);
  case 241:
    return llvm::bit_cast<uint64_t>(-0.5);
  case 242:
    return llvm::bit_cast<uint64_t>(1.0);
  case 243:
    return llvm::bit_cast<uint64_t>(-1.0);
  case 244:
    return llvm::bit_cast<uint64_t>(2.0);
  case 245:
    return llvm::bit_cast<uint64_t>(-2.0);
  case 246:
    return llvm::bit_cast<uint64_t>(4.0);
  case 247:
    return llvm::bit_cast<uint64_t>(-4.0);
  case 248: // 1 / (2 * PI)
    return 0x3fc45f306dc9c882;
  default:
    llvm_unreachable("invalid fp inline imm");
  }
}

static int64_t getInlineImmValF16(unsigned Imm) {
  switch (Imm) {
  case 240:
    return 0x3800;
  case 241:
    return 0xB800;
  case 242:
    return 0x3C00;
  case 243:
    return 0xBC00;
  case 244:
    return 0x4000;
  case 245:
    return 0xC000;
  case 246:
    return 0x4400;
  case 247:
    return 0xC400;
  case 248: // 1 / (2 * PI)
    return 0x3118;
  default:
    llvm_unreachable("invalid fp inline imm");
  }
}

static int64_t getInlineImmValBF16(unsigned Imm) {
  switch (Imm) {
  case 240:
    return 0x3F00;
  case 241:
    return 0xBF00;
  case 242:
    return 0x3F80;
  case 243:
    return 0xBF80;
  case 244:
    return 0x4000;
  case 245:
    return 0xC000;
  case 246:
    return 0x4080;
  case 247:
    return 0xC080;
  case 248: // 1 / (2 * PI)
    return 0x3E22;
  default:
    llvm_unreachable("invalid fp inline imm");
  }
}

unsigned AMDGPUDisassembler::getVgprClassId(unsigned Width) const {
  using namespace AMDGPU;

  switch (Width) {
  case 16:
  case 32:
    return VGPR_32RegClassID;
  case 64:
    return VReg_64RegClassID;
  case 96:
    return VReg_96RegClassID;
  case 128:
    return VReg_128RegClassID;
  case 160:
    return VReg_160RegClassID;
  case 192:
    return VReg_192RegClassID;
  case 256:
    return VReg_256RegClassID;
  case 288:
    return VReg_288RegClassID;
  case 320:
    return VReg_320RegClassID;
  case 352:
    return VReg_352RegClassID;
  case 384:
    return VReg_384RegClassID;
  case 512:
    return VReg_512RegClassID;
  case 1024:
    return VReg_1024RegClassID;
  }
  llvm_unreachable("Invalid register width!");
}

unsigned AMDGPUDisassembler::getAgprClassId(unsigned Width) const {
  using namespace AMDGPU;

  switch (Width) {
  case 16:
  case 32:
    return AGPR_32RegClassID;
  case 64:
    return AReg_64RegClassID;
  case 96:
    return AReg_96RegClassID;
  case 128:
    return AReg_128RegClassID;
  case 160:
    return AReg_160RegClassID;
  case 256:
    return AReg_256RegClassID;
  case 288:
    return AReg_288RegClassID;
  case 320:
    return AReg_320RegClassID;
  case 352:
    return AReg_352RegClassID;
  case 384:
    return AReg_384RegClassID;
  case 512:
    return AReg_512RegClassID;
  case 1024:
    return AReg_1024RegClassID;
  }
  llvm_unreachable("Invalid register width!");
}

unsigned AMDGPUDisassembler::getSgprClassId(unsigned Width) const {
  using namespace AMDGPU;

  switch (Width) {
  case 16:
  case 32:
    return SGPR_32RegClassID;
  case 64:
    return SGPR_64RegClassID;
  case 96:
    return SGPR_96RegClassID;
  case 128:
    return SGPR_128RegClassID;
  case 160:
    return SGPR_160RegClassID;
  case 256:
    return SGPR_256RegClassID;
  case 288:
    return SGPR_288RegClassID;
  case 320:
    return SGPR_320RegClassID;
  case 352:
    return SGPR_352RegClassID;
  case 384:
    return SGPR_384RegClassID;
  case 512:
    return SGPR_512RegClassID;
  }
  llvm_unreachable("Invalid register width!");
}

unsigned AMDGPUDisassembler::getTtmpClassId(unsigned Width) const {
  using namespace AMDGPU;

  switch (Width) {
  case 16:
  case 32:
    return TTMP_32RegClassID;
  case 64:
    return TTMP_64RegClassID;
  case 128:
    return TTMP_128RegClassID;
  case 256:
    return TTMP_256RegClassID;
  case 288:
    return TTMP_288RegClassID;
  case 320:
    return TTMP_320RegClassID;
  case 352:
    return TTMP_352RegClassID;
  case 384:
    return TTMP_384RegClassID;
  case 512:
    return TTMP_512RegClassID;
  }
  llvm_unreachable("Invalid register width!");
}

int AMDGPUDisassembler::getTTmpIdx(unsigned Val) const {
  using namespace AMDGPU::EncValues;

  unsigned TTmpMin = isGFX9Plus() ? TTMP_GFX9PLUS_MIN : TTMP_VI_MIN;
  unsigned TTmpMax = isGFX9Plus() ? TTMP_GFX9PLUS_MAX : TTMP_VI_MAX;

  return (TTmpMin <= Val && Val <= TTmpMax)? Val - TTmpMin : -1;
}

MCOperand AMDGPUDisassembler::decodeSrcOp(unsigned Width, unsigned Val) const {
  using namespace AMDGPU::EncValues;

  assert(Val < 1024); // enum10

  bool IsAGPR = Val & 512;
  Val &= 511;

  if (VGPR_MIN <= Val && Val <= VGPR_MAX) {
    return createRegOperand(IsAGPR ? getAgprClassId(Width)
                                   : getVgprClassId(Width), Val - VGPR_MIN);
  }
  return decodeNonVGPRSrcOp(Width, Val & 0xFF);
}

MCOperand AMDGPUDisassembler::decodeNonVGPRSrcOp(unsigned Width,
                                                 unsigned Val) const {
  // Cases when Val{8} is 1 (vgpr, agpr or true 16 vgpr) should have been
  // decoded earlier.
  assert(Val < (1 << 8) && "9-bit Src encoding when Val{8} is 0");
  using namespace AMDGPU::EncValues;

  if (Val <= SGPR_MAX) {
    // "SGPR_MIN <= Val" is always true and causes compilation warning.
    static_assert(SGPR_MIN == 0);
    return createSRegOperand(getSgprClassId(Width), Val - SGPR_MIN);
  }

  int TTmpIdx = getTTmpIdx(Val);
  if (TTmpIdx >= 0) {
    return createSRegOperand(getTtmpClassId(Width), TTmpIdx);
  }

  if ((INLINE_INTEGER_C_MIN <= Val && Val <= INLINE_INTEGER_C_MAX) ||
      (INLINE_FLOATING_C_MIN <= Val && Val <= INLINE_FLOATING_C_MAX) ||
      Val == LITERAL_CONST)
    return MCOperand::createImm(Val);

  switch (Width) {
  case 32:
  case 16:
    return decodeSpecialReg32(Val);
  case 64:
    return decodeSpecialReg64(Val);
  case 96:
  case 128:
  case 256:
  case 512:
    return decodeSpecialReg96Plus(Val);
  default:
    llvm_unreachable("unexpected immediate type");
  }
}

// Bit 0 of DstY isn't stored in the instruction, because it's always the
// opposite of bit 0 of DstX.
MCOperand AMDGPUDisassembler::decodeVOPDDstYOp(MCInst &Inst,
                                               unsigned Val) const {
  int VDstXInd =
      AMDGPU::getNamedOperandIdx(Inst.getOpcode(), AMDGPU::OpName::vdstX);
  assert(VDstXInd != -1);
  assert(Inst.getOperand(VDstXInd).isReg());
  unsigned XDstReg = MRI.getEncodingValue(Inst.getOperand(VDstXInd).getReg());
  Val |= ~XDstReg & 1;
  return createRegOperand(getVgprClassId(32), Val);
}

MCOperand AMDGPUDisassembler::decodeSpecialReg32(unsigned Val) const {
  using namespace AMDGPU;

  switch (Val) {
  // clang-format off
  case 102: return createRegOperand(FLAT_SCR_LO);
  case 103: return createRegOperand(FLAT_SCR_HI);
  case 104: return createRegOperand(XNACK_MASK_LO);
  case 105: return createRegOperand(XNACK_MASK_HI);
  case 106: return createRegOperand(VCC_LO);
  case 107: return createRegOperand(VCC_HI);
  case 108: return createRegOperand(TBA_LO);
  case 109: return createRegOperand(TBA_HI);
  case 110: return createRegOperand(TMA_LO);
  case 111: return createRegOperand(TMA_HI);
  case 124:
    return isGFX11Plus() ? createRegOperand(SGPR_NULL) : createRegOperand(M0);
  case 125:
    return isGFX11Plus() ? createRegOperand(M0) : createRegOperand(SGPR_NULL);
  case 126: return createRegOperand(EXEC_LO);
  case 127: return createRegOperand(EXEC_HI);
  case 235: return createRegOperand(SRC_SHARED_BASE_LO);
  case 236: return createRegOperand(SRC_SHARED_LIMIT_LO);
  case 237: return createRegOperand(SRC_PRIVATE_BASE_LO);
  case 238: return createRegOperand(SRC_PRIVATE_LIMIT_LO);
  case 239: return createRegOperand(SRC_POPS_EXITING_WAVE_ID);
  case 251: return createRegOperand(SRC_VCCZ);
  case 252: return createRegOperand(SRC_EXECZ);
  case 253: return createRegOperand(SRC_SCC);
  case 254: return createRegOperand(LDS_DIRECT);
  default: break;
    // clang-format on
  }
  return errOperand(Val, "unknown operand encoding " + Twine(Val));
}

MCOperand AMDGPUDisassembler::decodeSpecialReg64(unsigned Val) const {
  using namespace AMDGPU;

  switch (Val) {
  case 102: return createRegOperand(FLAT_SCR);
  case 104: return createRegOperand(XNACK_MASK);
  case 106: return createRegOperand(VCC);
  case 108: return createRegOperand(TBA);
  case 110: return createRegOperand(TMA);
  case 124:
    if (isGFX11Plus())
      return createRegOperand(SGPR_NULL);
    break;
  case 125:
    if (!isGFX11Plus())
      return createRegOperand(SGPR_NULL);
    break;
  case 126: return createRegOperand(EXEC);
  case 235: return createRegOperand(SRC_SHARED_BASE);
  case 236: return createRegOperand(SRC_SHARED_LIMIT);
  case 237: return createRegOperand(SRC_PRIVATE_BASE);
  case 238: return createRegOperand(SRC_PRIVATE_LIMIT);
  case 239: return createRegOperand(SRC_POPS_EXITING_WAVE_ID);
  case 251: return createRegOperand(SRC_VCCZ);
  case 252: return createRegOperand(SRC_EXECZ);
  case 253: return createRegOperand(SRC_SCC);
  default: break;
  }
  return errOperand(Val, "unknown operand encoding " + Twine(Val));
}

MCOperand AMDGPUDisassembler::decodeSpecialReg96Plus(unsigned Val) const {
  using namespace AMDGPU;

  switch (Val) {
  case 124:
    if (isGFX11Plus())
      return createRegOperand(SGPR_NULL);
    break;
  case 125:
    if (!isGFX11Plus())
      return createRegOperand(SGPR_NULL);
    break;
  default:
    break;
  }
  return errOperand(Val, "unknown operand encoding " + Twine(Val));
}

MCOperand AMDGPUDisassembler::decodeSDWASrc(unsigned Width,
                                            const unsigned Val) const {
  using namespace AMDGPU::SDWA;
  using namespace AMDGPU::EncValues;

  if (STI.hasFeature(AMDGPU::FeatureGFX9) ||
      STI.hasFeature(AMDGPU::FeatureGFX10)) {
    // XXX: cast to int is needed to avoid stupid warning:
    // compare with unsigned is always true
    if (int(SDWA9EncValues::SRC_VGPR_MIN) <= int(Val) &&
        Val <= SDWA9EncValues::SRC_VGPR_MAX) {
      return createRegOperand(getVgprClassId(Width),
                              Val - SDWA9EncValues::SRC_VGPR_MIN);
    }
    if (SDWA9EncValues::SRC_SGPR_MIN <= Val &&
        Val <= (isGFX10Plus() ? SDWA9EncValues::SRC_SGPR_MAX_GFX10
                              : SDWA9EncValues::SRC_SGPR_MAX_SI)) {
      return createSRegOperand(getSgprClassId(Width),
                               Val - SDWA9EncValues::SRC_SGPR_MIN);
    }
    if (SDWA9EncValues::SRC_TTMP_MIN <= Val &&
        Val <= SDWA9EncValues::SRC_TTMP_MAX) {
      return createSRegOperand(getTtmpClassId(Width),
                               Val - SDWA9EncValues::SRC_TTMP_MIN);
    }

    const unsigned SVal = Val - SDWA9EncValues::SRC_SGPR_MIN;

    if ((INLINE_INTEGER_C_MIN <= SVal && SVal <= INLINE_INTEGER_C_MAX) ||
        (INLINE_FLOATING_C_MIN <= SVal && SVal <= INLINE_FLOATING_C_MAX))
      return MCOperand::createImm(SVal);

    return decodeSpecialReg32(SVal);
  }
  if (STI.hasFeature(AMDGPU::FeatureVolcanicIslands))
    return createRegOperand(getVgprClassId(Width), Val);
  llvm_unreachable("unsupported target");
}

MCOperand AMDGPUDisassembler::decodeSDWASrc16(unsigned Val) const {
  return decodeSDWASrc(16, Val);
}

MCOperand AMDGPUDisassembler::decodeSDWASrc32(unsigned Val) const {
  return decodeSDWASrc(32, Val);
}

MCOperand AMDGPUDisassembler::decodeSDWAVopcDst(unsigned Val) const {
  using namespace AMDGPU::SDWA;

  assert((STI.hasFeature(AMDGPU::FeatureGFX9) ||
          STI.hasFeature(AMDGPU::FeatureGFX10)) &&
         "SDWAVopcDst should be present only on GFX9+");

  bool IsWave32 = STI.hasFeature(AMDGPU::FeatureWavefrontSize32);

  if (Val & SDWA9EncValues::VOPC_DST_VCC_MASK) {
    Val &= SDWA9EncValues::VOPC_DST_SGPR_MASK;

    int TTmpIdx = getTTmpIdx(Val);
    if (TTmpIdx >= 0) {
      auto TTmpClsId = getTtmpClassId(IsWave32 ? 32 : 64);
      return createSRegOperand(TTmpClsId, TTmpIdx);
    }
    if (Val > SGPR_MAX) {
      return IsWave32 ? decodeSpecialReg32(Val) : decodeSpecialReg64(Val);
    }
    return createSRegOperand(getSgprClassId(IsWave32 ? 32 : 64), Val);
  }
  return createRegOperand(IsWave32 ? AMDGPU::VCC_LO : AMDGPU::VCC);
}

MCOperand AMDGPUDisassembler::decodeBoolReg(unsigned Val) const {
  return STI.hasFeature(AMDGPU::FeatureWavefrontSize32) ? decodeSrcOp(32, Val)
                                                        : decodeSrcOp(64, Val);
}

MCOperand AMDGPUDisassembler::decodeSplitBarrier(unsigned Val) const {
  return decodeSrcOp(32, Val);
}

MCOperand AMDGPUDisassembler::decodeDpp8FI(unsigned Val) const {
  if (Val != AMDGPU::DPP::DPP8_FI_0 && Val != AMDGPU::DPP::DPP8_FI_1)
    return MCOperand();
  return MCOperand::createImm(Val);
}

MCOperand AMDGPUDisassembler::decodeVersionImm(unsigned Imm) const {
  using VersionField = AMDGPU::EncodingField<7, 0>;
  using W64Bit = AMDGPU::EncodingBit<13>;
  using W32Bit = AMDGPU::EncodingBit<14>;
  using MDPBit = AMDGPU::EncodingBit<15>;
  using Encoding = AMDGPU::EncodingFields<VersionField, W64Bit, W32Bit, MDPBit>;

  auto [Version, W64, W32, MDP] = Encoding::decode(Imm);

  // Decode into a plain immediate if any unused bits are raised.
  if (Encoding::encode(Version, W64, W32, MDP) != Imm)
    return MCOperand::createImm(Imm);

  const auto &Versions = AMDGPU::UCVersion::getGFXVersions();
  const auto *I = find_if(
      Versions, [Version = Version](const AMDGPU::UCVersion::GFXVersion &V) {
        return V.Code == Version;
      });
  MCContext &Ctx = getContext();
  const MCExpr *E;
  if (I == Versions.end())
    E = MCConstantExpr::create(Version, Ctx);
  else
    E = MCSymbolRefExpr::create(Ctx.getOrCreateSymbol(I->Symbol), Ctx);

  if (W64)
    E = MCBinaryExpr::createOr(E, UCVersionW64Expr, Ctx);
  if (W32)
    E = MCBinaryExpr::createOr(E, UCVersionW32Expr, Ctx);
  if (MDP)
    E = MCBinaryExpr::createOr(E, UCVersionMDPExpr, Ctx);

  return MCOperand::createExpr(E);
}

bool AMDGPUDisassembler::isVI() const {
  return STI.hasFeature(AMDGPU::FeatureVolcanicIslands);
}

bool AMDGPUDisassembler::isGFX9() const { return AMDGPU::isGFX9(STI); }

bool AMDGPUDisassembler::isGFX90A() const {
  return STI.hasFeature(AMDGPU::FeatureGFX90AInsts);
}

bool AMDGPUDisassembler::isGFX9Plus() const { return AMDGPU::isGFX9Plus(STI); }

bool AMDGPUDisassembler::isGFX10() const { return AMDGPU::isGFX10(STI); }

bool AMDGPUDisassembler::isGFX10Plus() const {
  return AMDGPU::isGFX10Plus(STI);
}

bool AMDGPUDisassembler::isGFX11() const {
  return STI.hasFeature(AMDGPU::FeatureGFX11);
}

bool AMDGPUDisassembler::isGFX11Plus() const {
  return AMDGPU::isGFX11Plus(STI);
}

bool AMDGPUDisassembler::isGFX12() const {
  return STI.hasFeature(AMDGPU::FeatureGFX12);
}

bool AMDGPUDisassembler::isGFX12Plus() const {
  return AMDGPU::isGFX12Plus(STI);
}

bool AMDGPUDisassembler::isGFX1250() const { return AMDGPU::isGFX1250(STI); }

bool AMDGPUDisassembler::hasArchitectedFlatScratch() const {
  return STI.hasFeature(AMDGPU::FeatureArchitectedFlatScratch);
}

bool AMDGPUDisassembler::hasKernargPreload() const {
  return AMDGPU::hasKernargPreload(STI);
}

//===----------------------------------------------------------------------===//
// AMDGPU specific symbol handling
//===----------------------------------------------------------------------===//

/// Print a string describing the reserved bit range specified by Mask with
/// offset BaseBytes for use in error comments. Mask is a single continuous
/// range of 1s surrounded by zeros. The format here is meant to align with the
/// tables that describe these bits in llvm.org/docs/AMDGPUUsage.html.
static SmallString<32> getBitRangeFromMask(uint32_t Mask, unsigned BaseBytes) {
  SmallString<32> Result;
  raw_svector_ostream S(Result);

  int TrailingZeros = llvm::countr_zero(Mask);
  int PopCount = llvm::popcount(Mask);

  if (PopCount == 1) {
    S << "bit (" << (TrailingZeros + BaseBytes * CHAR_BIT) << ')';
  } else {
    S << "bits in range ("
      << (TrailingZeros + PopCount - 1 + BaseBytes * CHAR_BIT) << ':'
      << (TrailingZeros + BaseBytes * CHAR_BIT) << ')';
  }

  return Result;
}

#define GET_FIELD(MASK) (AMDHSA_BITS_GET(FourByteBuffer, MASK))
#define PRINT_DIRECTIVE(DIRECTIVE, MASK)                                       \
  do {                                                                         \
    KdStream << Indent << DIRECTIVE " " << GET_FIELD(MASK) << '\n';            \
  } while (0)
#define PRINT_PSEUDO_DIRECTIVE_COMMENT(DIRECTIVE, MASK)                        \
  do {                                                                         \
    KdStream << Indent << MAI.getCommentString() << ' ' << DIRECTIVE " "       \
             << GET_FIELD(MASK) << '\n';                                       \
  } while (0)

#define CHECK_RESERVED_BITS_IMPL(MASK, DESC, MSG)                              \
  do {                                                                         \
    if (FourByteBuffer & (MASK)) {                                             \
      return createStringError(std::errc::invalid_argument,                    \
                               "kernel descriptor " DESC                       \
                               " reserved %s set" MSG,                         \
                               getBitRangeFromMask((MASK), 0).c_str());        \
    }                                                                          \
  } while (0)

#define CHECK_RESERVED_BITS(MASK) CHECK_RESERVED_BITS_IMPL(MASK, #MASK, "")
#define CHECK_RESERVED_BITS_MSG(MASK, MSG)                                     \
  CHECK_RESERVED_BITS_IMPL(MASK, #MASK, ", " MSG)
#define CHECK_RESERVED_BITS_DESC(MASK, DESC)                                   \
  CHECK_RESERVED_BITS_IMPL(MASK, DESC, "")
#define CHECK_RESERVED_BITS_DESC_MSG(MASK, DESC, MSG)                          \
  CHECK_RESERVED_BITS_IMPL(MASK, DESC, ", " MSG)

// NOLINTNEXTLINE(readability-identifier-naming)
Expected<bool> AMDGPUDisassembler::decodeCOMPUTE_PGM_RSRC1(
    uint32_t FourByteBuffer, raw_string_ostream &KdStream) const {
  using namespace amdhsa;
  StringRef Indent = "\t";

  // We cannot accurately backward compute #VGPRs used from
  // GRANULATED_WORKITEM_VGPR_COUNT. But we are concerned with getting the same
  // value of GRANULATED_WORKITEM_VGPR_COUNT in the reassembled binary. So we
  // simply calculate the inverse of what the assembler does.

  uint32_t GranulatedWorkitemVGPRCount =
      GET_FIELD(COMPUTE_PGM_RSRC1_GRANULATED_WORKITEM_VGPR_COUNT);

  uint32_t NextFreeVGPR =
      (GranulatedWorkitemVGPRCount + 1) *
      AMDGPU::IsaInfo::getVGPREncodingGranule(&STI, EnableWavefrontSize32);

  KdStream << Indent << ".amdhsa_next_free_vgpr " << NextFreeVGPR << '\n';

  // We cannot backward compute values used to calculate
  // GRANULATED_WAVEFRONT_SGPR_COUNT. Hence the original values for following
  // directives can't be computed:
  // .amdhsa_reserve_vcc
  // .amdhsa_reserve_flat_scratch
  // .amdhsa_reserve_xnack_mask
  // They take their respective default values if not specified in the assembly.
  //
  // GRANULATED_WAVEFRONT_SGPR_COUNT
  //    = f(NEXT_FREE_SGPR + VCC + FLAT_SCRATCH + XNACK_MASK)
  //
  // We compute the inverse as though all directives apart from NEXT_FREE_SGPR
  // are set to 0. So while disassembling we consider that:
  //
  // GRANULATED_WAVEFRONT_SGPR_COUNT
  //    = f(NEXT_FREE_SGPR + 0 + 0 + 0)
  //
  // The disassembler cannot recover the original values of those 3 directives.

  uint32_t GranulatedWavefrontSGPRCount =
      GET_FIELD(COMPUTE_PGM_RSRC1_GRANULATED_WAVEFRONT_SGPR_COUNT);

  if (isGFX10Plus())
    CHECK_RESERVED_BITS_MSG(COMPUTE_PGM_RSRC1_GRANULATED_WAVEFRONT_SGPR_COUNT,
                            "must be zero on gfx10+");

  uint32_t NextFreeSGPR = (GranulatedWavefrontSGPRCount + 1) *
                          AMDGPU::IsaInfo::getSGPREncodingGranule(&STI);

  KdStream << Indent << ".amdhsa_reserve_vcc " << 0 << '\n';
  if (!hasArchitectedFlatScratch())
    KdStream << Indent << ".amdhsa_reserve_flat_scratch " << 0 << '\n';
  KdStream << Indent << ".amdhsa_reserve_xnack_mask " << 0 << '\n';
  KdStream << Indent << ".amdhsa_next_free_sgpr " << NextFreeSGPR << "\n";

  CHECK_RESERVED_BITS(COMPUTE_PGM_RSRC1_PRIORITY);

  PRINT_DIRECTIVE(".amdhsa_float_round_mode_32",
                  COMPUTE_PGM_RSRC1_FLOAT_ROUND_MODE_32);
  PRINT_DIRECTIVE(".amdhsa_float_round_mode_16_64",
                  COMPUTE_PGM_RSRC1_FLOAT_ROUND_MODE_16_64);
  PRINT_DIRECTIVE(".amdhsa_float_denorm_mode_32",
                  COMPUTE_PGM_RSRC1_FLOAT_DENORM_MODE_32);
  PRINT_DIRECTIVE(".amdhsa_float_denorm_mode_16_64",
                  COMPUTE_PGM_RSRC1_FLOAT_DENORM_MODE_16_64);

  CHECK_RESERVED_BITS(COMPUTE_PGM_RSRC1_PRIV);

  if (!isGFX12Plus())
    PRINT_DIRECTIVE(".amdhsa_dx10_clamp",
                    COMPUTE_PGM_RSRC1_GFX6_GFX11_ENABLE_DX10_CLAMP);

  CHECK_RESERVED_BITS(COMPUTE_PGM_RSRC1_DEBUG_MODE);

  if (!isGFX12Plus())
    PRINT_DIRECTIVE(".amdhsa_ieee_mode",
                    COMPUTE_PGM_RSRC1_GFX6_GFX11_ENABLE_IEEE_MODE);

  CHECK_RESERVED_BITS(COMPUTE_PGM_RSRC1_BULKY);
  CHECK_RESERVED_BITS(COMPUTE_PGM_RSRC1_CDBG_USER);

  if (isGFX9Plus())
    PRINT_DIRECTIVE(".amdhsa_fp16_overflow", COMPUTE_PGM_RSRC1_GFX9_PLUS_FP16_OVFL);

  if (!isGFX9Plus())
    CHECK_RESERVED_BITS_DESC_MSG(COMPUTE_PGM_RSRC1_GFX6_GFX8_RESERVED0,
                                 "COMPUTE_PGM_RSRC1", "must be zero pre-gfx9");

  CHECK_RESERVED_BITS_DESC(COMPUTE_PGM_RSRC1_RESERVED1, "COMPUTE_PGM_RSRC1");

  if (!isGFX10Plus())
    CHECK_RESERVED_BITS_DESC_MSG(COMPUTE_PGM_RSRC1_GFX6_GFX9_RESERVED2,
                                 "COMPUTE_PGM_RSRC1", "must be zero pre-gfx10");

  if (isGFX10Plus()) {
    PRINT_DIRECTIVE(".amdhsa_workgroup_processor_mode",
                    COMPUTE_PGM_RSRC1_GFX10_PLUS_WGP_MODE);
    PRINT_DIRECTIVE(".amdhsa_memory_ordered", COMPUTE_PGM_RSRC1_GFX10_PLUS_MEM_ORDERED);
    PRINT_DIRECTIVE(".amdhsa_forward_progress", COMPUTE_PGM_RSRC1_GFX10_PLUS_FWD_PROGRESS);
  }

  if (isGFX12Plus())
    PRINT_DIRECTIVE(".amdhsa_round_robin_scheduling",
                    COMPUTE_PGM_RSRC1_GFX12_PLUS_ENABLE_WG_RR_EN);

  return true;
}

// NOLINTNEXTLINE(readability-identifier-naming)
Expected<bool> AMDGPUDisassembler::decodeCOMPUTE_PGM_RSRC2(
    uint32_t FourByteBuffer, raw_string_ostream &KdStream) const {
  using namespace amdhsa;
  StringRef Indent = "\t";
  if (hasArchitectedFlatScratch())
    PRINT_DIRECTIVE(".amdhsa_enable_private_segment",
                    COMPUTE_PGM_RSRC2_ENABLE_PRIVATE_SEGMENT);
  else
    PRINT_DIRECTIVE(".amdhsa_system_sgpr_private_segment_wavefront_offset",
                    COMPUTE_PGM_RSRC2_ENABLE_PRIVATE_SEGMENT);
  PRINT_DIRECTIVE(".amdhsa_system_sgpr_workgroup_id_x",
                  COMPUTE_PGM_RSRC2_ENABLE_SGPR_WORKGROUP_ID_X);
  PRINT_DIRECTIVE(".amdhsa_system_sgpr_workgroup_id_y",
                  COMPUTE_PGM_RSRC2_ENABLE_SGPR_WORKGROUP_ID_Y);
  PRINT_DIRECTIVE(".amdhsa_system_sgpr_workgroup_id_z",
                  COMPUTE_PGM_RSRC2_ENABLE_SGPR_WORKGROUP_ID_Z);
  PRINT_DIRECTIVE(".amdhsa_system_sgpr_workgroup_info",
                  COMPUTE_PGM_RSRC2_ENABLE_SGPR_WORKGROUP_INFO);
  PRINT_DIRECTIVE(".amdhsa_system_vgpr_workitem_id",
                  COMPUTE_PGM_RSRC2_ENABLE_VGPR_WORKITEM_ID);

  CHECK_RESERVED_BITS(COMPUTE_PGM_RSRC2_ENABLE_EXCEPTION_ADDRESS_WATCH);
  CHECK_RESERVED_BITS(COMPUTE_PGM_RSRC2_ENABLE_EXCEPTION_MEMORY);
  CHECK_RESERVED_BITS(COMPUTE_PGM_RSRC2_GRANULATED_LDS_SIZE);

  PRINT_DIRECTIVE(
      ".amdhsa_exception_fp_ieee_invalid_op",
      COMPUTE_PGM_RSRC2_ENABLE_EXCEPTION_IEEE_754_FP_INVALID_OPERATION);
  PRINT_DIRECTIVE(".amdhsa_exception_fp_denorm_src",
                  COMPUTE_PGM_RSRC2_ENABLE_EXCEPTION_FP_DENORMAL_SOURCE);
  PRINT_DIRECTIVE(
      ".amdhsa_exception_fp_ieee_div_zero",
      COMPUTE_PGM_RSRC2_ENABLE_EXCEPTION_IEEE_754_FP_DIVISION_BY_ZERO);
  PRINT_DIRECTIVE(".amdhsa_exception_fp_ieee_overflow",
                  COMPUTE_PGM_RSRC2_ENABLE_EXCEPTION_IEEE_754_FP_OVERFLOW);
  PRINT_DIRECTIVE(".amdhsa_exception_fp_ieee_underflow",
                  COMPUTE_PGM_RSRC2_ENABLE_EXCEPTION_IEEE_754_FP_UNDERFLOW);
  PRINT_DIRECTIVE(".amdhsa_exception_fp_ieee_inexact",
                  COMPUTE_PGM_RSRC2_ENABLE_EXCEPTION_IEEE_754_FP_INEXACT);
  PRINT_DIRECTIVE(".amdhsa_exception_int_div_zero",
                  COMPUTE_PGM_RSRC2_ENABLE_EXCEPTION_INT_DIVIDE_BY_ZERO);

  CHECK_RESERVED_BITS_DESC(COMPUTE_PGM_RSRC2_RESERVED0, "COMPUTE_PGM_RSRC2");

  return true;
}

// NOLINTNEXTLINE(readability-identifier-naming)
Expected<bool> AMDGPUDisassembler::decodeCOMPUTE_PGM_RSRC3(
    uint32_t FourByteBuffer, raw_string_ostream &KdStream) const {
  using namespace amdhsa;
  StringRef Indent = "\t";
  if (isGFX90A()) {
    KdStream << Indent << ".amdhsa_accum_offset "
             << (GET_FIELD(COMPUTE_PGM_RSRC3_GFX90A_ACCUM_OFFSET) + 1) * 4
             << '\n';

    PRINT_DIRECTIVE(".amdhsa_tg_split", COMPUTE_PGM_RSRC3_GFX90A_TG_SPLIT);

    CHECK_RESERVED_BITS_DESC_MSG(COMPUTE_PGM_RSRC3_GFX90A_RESERVED0,
                                 "COMPUTE_PGM_RSRC3", "must be zero on gfx90a");
    CHECK_RESERVED_BITS_DESC_MSG(COMPUTE_PGM_RSRC3_GFX90A_RESERVED1,
                                 "COMPUTE_PGM_RSRC3", "must be zero on gfx90a");
  } else if (isGFX10Plus()) {
    // Bits [0-3].
    if (!isGFX12Plus()) {
      if (!EnableWavefrontSize32 || !*EnableWavefrontSize32) {
        PRINT_DIRECTIVE(".amdhsa_shared_vgpr_count",
                        COMPUTE_PGM_RSRC3_GFX10_GFX11_SHARED_VGPR_COUNT);
      } else {
        PRINT_PSEUDO_DIRECTIVE_COMMENT(
            "SHARED_VGPR_COUNT",
            COMPUTE_PGM_RSRC3_GFX10_GFX11_SHARED_VGPR_COUNT);
      }
    } else {
      CHECK_RESERVED_BITS_DESC_MSG(COMPUTE_PGM_RSRC3_GFX12_PLUS_RESERVED0,
                                   "COMPUTE_PGM_RSRC3",
                                   "must be zero on gfx12+");
    }

    // Bits [4-11].
    if (isGFX11()) {
      PRINT_DIRECTIVE(".amdhsa_inst_pref_size",
                      COMPUTE_PGM_RSRC3_GFX11_INST_PREF_SIZE);
      PRINT_PSEUDO_DIRECTIVE_COMMENT("TRAP_ON_START",
                                     COMPUTE_PGM_RSRC3_GFX11_TRAP_ON_START);
      PRINT_PSEUDO_DIRECTIVE_COMMENT("TRAP_ON_END",
                                     COMPUTE_PGM_RSRC3_GFX11_TRAP_ON_END);
    } else if (isGFX12Plus()) {
      PRINT_DIRECTIVE(".amdhsa_inst_pref_size",
                      COMPUTE_PGM_RSRC3_GFX12_PLUS_INST_PREF_SIZE);
    } else {
      CHECK_RESERVED_BITS_DESC_MSG(COMPUTE_PGM_RSRC3_GFX10_RESERVED1,
                                   "COMPUTE_PGM_RSRC3",
                                   "must be zero on gfx10");
    }

    // Bits [12].
    CHECK_RESERVED_BITS_DESC_MSG(COMPUTE_PGM_RSRC3_GFX10_PLUS_RESERVED2,
                                 "COMPUTE_PGM_RSRC3", "must be zero on gfx10+");

    // Bits [13].
    if (isGFX12Plus()) {
      PRINT_PSEUDO_DIRECTIVE_COMMENT("GLG_EN",
                                     COMPUTE_PGM_RSRC3_GFX12_PLUS_GLG_EN);
    } else {
      CHECK_RESERVED_BITS_DESC_MSG(COMPUTE_PGM_RSRC3_GFX10_GFX11_RESERVED3,
                                   "COMPUTE_PGM_RSRC3",
                                   "must be zero on gfx10 or gfx11");
    }

    // Bits [14-30].
    CHECK_RESERVED_BITS_DESC_MSG(COMPUTE_PGM_RSRC3_GFX10_PLUS_RESERVED4,
                                 "COMPUTE_PGM_RSRC3", "must be zero on gfx10+");

    // Bits [31].
    if (isGFX11Plus()) {
      PRINT_PSEUDO_DIRECTIVE_COMMENT("IMAGE_OP",
                                     COMPUTE_PGM_RSRC3_GFX11_PLUS_IMAGE_OP);
    } else {
      CHECK_RESERVED_BITS_DESC_MSG(COMPUTE_PGM_RSRC3_GFX10_RESERVED5,
                                   "COMPUTE_PGM_RSRC3",
                                   "must be zero on gfx10");
    }
  } else if (FourByteBuffer) {
    return createStringError(
        std::errc::invalid_argument,
        "kernel descriptor COMPUTE_PGM_RSRC3 must be all zero before gfx9");
  }
  return true;
}
#undef PRINT_PSEUDO_DIRECTIVE_COMMENT
#undef PRINT_DIRECTIVE
#undef GET_FIELD
#undef CHECK_RESERVED_BITS_IMPL
#undef CHECK_RESERVED_BITS
#undef CHECK_RESERVED_BITS_MSG
#undef CHECK_RESERVED_BITS_DESC
#undef CHECK_RESERVED_BITS_DESC_MSG

/// Create an error object to return from onSymbolStart for reserved kernel
/// descriptor bits being set.
static Error createReservedKDBitsError(uint32_t Mask, unsigned BaseBytes,
                                       const char *Msg = "") {
  return createStringError(
      std::errc::invalid_argument, "kernel descriptor reserved %s set%s%s",
      getBitRangeFromMask(Mask, BaseBytes).c_str(), *Msg ? ", " : "", Msg);
}

/// Create an error object to return from onSymbolStart for reserved kernel
/// descriptor bytes being set.
static Error createReservedKDBytesError(unsigned BaseInBytes,
                                        unsigned WidthInBytes) {
  // Create an error comment in the same format as the "Kernel Descriptor"
  // table here: https://llvm.org/docs/AMDGPUUsage.html#kernel-descriptor .
  return createStringError(
      std::errc::invalid_argument,
      "kernel descriptor reserved bits in range (%u:%u) set",
      (BaseInBytes + WidthInBytes) * CHAR_BIT - 1, BaseInBytes * CHAR_BIT);
}

Expected<bool> AMDGPUDisassembler::decodeKernelDescriptorDirective(
    DataExtractor::Cursor &Cursor, ArrayRef<uint8_t> Bytes,
    raw_string_ostream &KdStream) const {
#define PRINT_DIRECTIVE(DIRECTIVE, MASK)                                       \
  do {                                                                         \
    KdStream << Indent << DIRECTIVE " "                                        \
             << ((TwoByteBuffer & MASK) >> (MASK##_SHIFT)) << '\n';            \
  } while (0)

  uint16_t TwoByteBuffer = 0;
  uint32_t FourByteBuffer = 0;

  StringRef ReservedBytes;
  StringRef Indent = "\t";

  assert(Bytes.size() == 64);
  DataExtractor DE(Bytes, /*IsLittleEndian=*/true, /*AddressSize=*/8);

  switch (Cursor.tell()) {
  case amdhsa::GROUP_SEGMENT_FIXED_SIZE_OFFSET:
    FourByteBuffer = DE.getU32(Cursor);
    KdStream << Indent << ".amdhsa_group_segment_fixed_size " << FourByteBuffer
             << '\n';
    return true;

  case amdhsa::PRIVATE_SEGMENT_FIXED_SIZE_OFFSET:
    FourByteBuffer = DE.getU32(Cursor);
    KdStream << Indent << ".amdhsa_private_segment_fixed_size "
             << FourByteBuffer << '\n';
    return true;

  case amdhsa::KERNARG_SIZE_OFFSET:
    FourByteBuffer = DE.getU32(Cursor);
    KdStream << Indent << ".amdhsa_kernarg_size "
             << FourByteBuffer << '\n';
    return true;

  case amdhsa::RESERVED0_OFFSET:
    // 4 reserved bytes, must be 0.
    ReservedBytes = DE.getBytes(Cursor, 4);
    for (int I = 0; I < 4; ++I) {
      if (ReservedBytes[I] != 0)
        return createReservedKDBytesError(amdhsa::RESERVED0_OFFSET, 4);
    }
    return true;

  case amdhsa::KERNEL_CODE_ENTRY_BYTE_OFFSET_OFFSET:
    // KERNEL_CODE_ENTRY_BYTE_OFFSET
    // So far no directive controls this for Code Object V3, so simply skip for
    // disassembly.
    DE.skip(Cursor, 8);
    return true;

  case amdhsa::RESERVED1_OFFSET:
    // 20 reserved bytes, must be 0.
    ReservedBytes = DE.getBytes(Cursor, 20);
    for (int I = 0; I < 20; ++I) {
      if (ReservedBytes[I] != 0)
        return createReservedKDBytesError(amdhsa::RESERVED1_OFFSET, 20);
    }
    return true;

  case amdhsa::COMPUTE_PGM_RSRC3_OFFSET:
    FourByteBuffer = DE.getU32(Cursor);
    return decodeCOMPUTE_PGM_RSRC3(FourByteBuffer, KdStream);

  case amdhsa::COMPUTE_PGM_RSRC1_OFFSET:
    FourByteBuffer = DE.getU32(Cursor);
    return decodeCOMPUTE_PGM_RSRC1(FourByteBuffer, KdStream);

  case amdhsa::COMPUTE_PGM_RSRC2_OFFSET:
    FourByteBuffer = DE.getU32(Cursor);
    return decodeCOMPUTE_PGM_RSRC2(FourByteBuffer, KdStream);

  case amdhsa::KERNEL_CODE_PROPERTIES_OFFSET:
    using namespace amdhsa;
    TwoByteBuffer = DE.getU16(Cursor);

    if (!hasArchitectedFlatScratch())
      PRINT_DIRECTIVE(".amdhsa_user_sgpr_private_segment_buffer",
                      KERNEL_CODE_PROPERTY_ENABLE_SGPR_PRIVATE_SEGMENT_BUFFER);
    PRINT_DIRECTIVE(".amdhsa_user_sgpr_dispatch_ptr",
                    KERNEL_CODE_PROPERTY_ENABLE_SGPR_DISPATCH_PTR);
    PRINT_DIRECTIVE(".amdhsa_user_sgpr_queue_ptr",
                    KERNEL_CODE_PROPERTY_ENABLE_SGPR_QUEUE_PTR);
    PRINT_DIRECTIVE(".amdhsa_user_sgpr_kernarg_segment_ptr",
                    KERNEL_CODE_PROPERTY_ENABLE_SGPR_KERNARG_SEGMENT_PTR);
    PRINT_DIRECTIVE(".amdhsa_user_sgpr_dispatch_id",
                    KERNEL_CODE_PROPERTY_ENABLE_SGPR_DISPATCH_ID);
    if (!hasArchitectedFlatScratch())
      PRINT_DIRECTIVE(".amdhsa_user_sgpr_flat_scratch_init",
                      KERNEL_CODE_PROPERTY_ENABLE_SGPR_FLAT_SCRATCH_INIT);
    PRINT_DIRECTIVE(".amdhsa_user_sgpr_private_segment_size",
                    KERNEL_CODE_PROPERTY_ENABLE_SGPR_PRIVATE_SEGMENT_SIZE);

    if (TwoByteBuffer & KERNEL_CODE_PROPERTY_RESERVED0)
      return createReservedKDBitsError(KERNEL_CODE_PROPERTY_RESERVED0,
                                       amdhsa::KERNEL_CODE_PROPERTIES_OFFSET);

    // Reserved for GFX9
    if (isGFX9() &&
        (TwoByteBuffer & KERNEL_CODE_PROPERTY_ENABLE_WAVEFRONT_SIZE32)) {
      return createReservedKDBitsError(
          KERNEL_CODE_PROPERTY_ENABLE_WAVEFRONT_SIZE32,
          amdhsa::KERNEL_CODE_PROPERTIES_OFFSET, "must be zero on gfx9");
    }
    if (isGFX10Plus()) {
      PRINT_DIRECTIVE(".amdhsa_wavefront_size32",
                      KERNEL_CODE_PROPERTY_ENABLE_WAVEFRONT_SIZE32);
    }

    if (CodeObjectVersion >= AMDGPU::AMDHSA_COV5)
      PRINT_DIRECTIVE(".amdhsa_uses_dynamic_stack",
                      KERNEL_CODE_PROPERTY_USES_DYNAMIC_STACK);

    if (TwoByteBuffer & KERNEL_CODE_PROPERTY_RESERVED1) {
      return createReservedKDBitsError(KERNEL_CODE_PROPERTY_RESERVED1,
                                       amdhsa::KERNEL_CODE_PROPERTIES_OFFSET);
    }

    return true;

  case amdhsa::KERNARG_PRELOAD_OFFSET:
    using namespace amdhsa;
    TwoByteBuffer = DE.getU16(Cursor);
    if (TwoByteBuffer & KERNARG_PRELOAD_SPEC_LENGTH) {
      PRINT_DIRECTIVE(".amdhsa_user_sgpr_kernarg_preload_length",
                      KERNARG_PRELOAD_SPEC_LENGTH);
    }

    if (TwoByteBuffer & KERNARG_PRELOAD_SPEC_OFFSET) {
      PRINT_DIRECTIVE(".amdhsa_user_sgpr_kernarg_preload_offset",
                      KERNARG_PRELOAD_SPEC_OFFSET);
    }
    return true;

  case amdhsa::RESERVED3_OFFSET:
    // 4 bytes from here are reserved, must be 0.
    ReservedBytes = DE.getBytes(Cursor, 4);
    for (int I = 0; I < 4; ++I) {
      if (ReservedBytes[I] != 0)
        return createReservedKDBytesError(amdhsa::RESERVED3_OFFSET, 4);
    }
    return true;

  default:
    llvm_unreachable("Unhandled index. Case statements cover everything.");
    return true;
  }
#undef PRINT_DIRECTIVE
}

Expected<bool> AMDGPUDisassembler::decodeKernelDescriptor(
    StringRef KdName, ArrayRef<uint8_t> Bytes, uint64_t KdAddress) const {

  // CP microcode requires the kernel descriptor to be 64 aligned.
  if (Bytes.size() != 64 || KdAddress % 64 != 0)
    return createStringError(std::errc::invalid_argument,
                             "kernel descriptor must be 64-byte aligned");

  // FIXME: We can't actually decode "in order" as is done below, as e.g. GFX10
  // requires us to know the setting of .amdhsa_wavefront_size32 in order to
  // accurately produce .amdhsa_next_free_vgpr, and they appear in the wrong
  // order. Workaround this by first looking up .amdhsa_wavefront_size32 here
  // when required.
  if (isGFX10Plus()) {
    uint16_t KernelCodeProperties =
        support::endian::read16(&Bytes[amdhsa::KERNEL_CODE_PROPERTIES_OFFSET],
                                llvm::endianness::little);
    EnableWavefrontSize32 =
        AMDHSA_BITS_GET(KernelCodeProperties,
                        amdhsa::KERNEL_CODE_PROPERTY_ENABLE_WAVEFRONT_SIZE32);
  }

  std::string Kd;
  raw_string_ostream KdStream(Kd);
  KdStream << ".amdhsa_kernel " << KdName << '\n';

  DataExtractor::Cursor C(0);
  while (C && C.tell() < Bytes.size()) {
    Expected<bool> Res = decodeKernelDescriptorDirective(C, Bytes, KdStream);

    cantFail(C.takeError());

    if (!Res)
      return Res;
  }
  KdStream << ".end_amdhsa_kernel\n";
  outs() << KdStream.str();
  return true;
}

Expected<bool> AMDGPUDisassembler::onSymbolStart(SymbolInfoTy &Symbol,
                                                 uint64_t &Size,
                                                 ArrayRef<uint8_t> Bytes,
                                                 uint64_t Address) const {
  // Right now only kernel descriptor needs to be handled.
  // We ignore all other symbols for target specific handling.
  // TODO:
  // Fix the spurious symbol issue for AMDGPU kernels. Exists for both Code
  // Object V2 and V3 when symbols are marked protected.

  // amd_kernel_code_t for Code Object V2.
  if (Symbol.Type == ELF::STT_AMDGPU_HSA_KERNEL) {
    Size = 256;
    return createStringError(std::errc::invalid_argument,
                             "code object v2 is not supported");
  }

  // Code Object V3 kernel descriptors.
  StringRef Name = Symbol.Name;
  if (Symbol.Type == ELF::STT_OBJECT && Name.ends_with(StringRef(".kd"))) {
    Size = 64; // Size = 64 regardless of success or failure.
    return decodeKernelDescriptor(Name.drop_back(3), Bytes, Address);
  }

  return false;
}

const MCExpr *AMDGPUDisassembler::createConstantSymbolExpr(StringRef Id,
                                                           int64_t Val) {
  MCContext &Ctx = getContext();
  MCSymbol *Sym = Ctx.getOrCreateSymbol(Id);
  // Note: only set value to Val on a new symbol in case an dissassembler
  // has already been initialized in this context.
  if (!Sym->isVariable()) {
    Sym->setVariableValue(MCConstantExpr::create(Val, Ctx));
  } else {
    int64_t Res = ~Val;
    bool Valid = Sym->getVariableValue()->evaluateAsAbsolute(Res);
    if (!Valid || Res != Val)
      Ctx.reportWarning(SMLoc(), "unsupported redefinition of " + Id);
  }
  return MCSymbolRefExpr::create(Sym, Ctx);
}

//===----------------------------------------------------------------------===//
// AMDGPUSymbolizer
//===----------------------------------------------------------------------===//

// Try to find symbol name for specified label
bool AMDGPUSymbolizer::tryAddingSymbolicOperand(
    MCInst &Inst, raw_ostream & /*cStream*/, int64_t Value,
    uint64_t /*Address*/, bool IsBranch, uint64_t /*Offset*/,
    uint64_t /*OpSize*/, uint64_t /*InstSize*/) {

  if (!IsBranch) {
    return false;
  }

  auto *Symbols = static_cast<SectionSymbolsTy *>(DisInfo);
  if (!Symbols)
    return false;

  auto Result = llvm::find_if(*Symbols, [Value](const SymbolInfoTy &Val) {
    return Val.Addr == static_cast<uint64_t>(Value) &&
           Val.Type == ELF::STT_NOTYPE;
  });
  if (Result != Symbols->end()) {
    auto *Sym = Ctx.getOrCreateSymbol(Result->Name);
    const auto *Add = MCSymbolRefExpr::create(Sym, Ctx);
    Inst.addOperand(MCOperand::createExpr(Add));
    return true;
  }
  // Add to list of referenced addresses, so caller can synthesize a label.
  ReferencedAddresses.push_back(static_cast<uint64_t>(Value));
  return false;
}

void AMDGPUSymbolizer::tryAddingPcLoadReferenceComment(raw_ostream &cStream,
                                                       int64_t Value,
                                                       uint64_t Address) {
  llvm_unreachable("unimplemented");
}

//===----------------------------------------------------------------------===//
// Initialization
//===----------------------------------------------------------------------===//

static MCSymbolizer *createAMDGPUSymbolizer(const Triple &/*TT*/,
                              LLVMOpInfoCallback /*GetOpInfo*/,
                              LLVMSymbolLookupCallback /*SymbolLookUp*/,
                              void *DisInfo,
                              MCContext *Ctx,
                              std::unique_ptr<MCRelocationInfo> &&RelInfo) {
  return new AMDGPUSymbolizer(*Ctx, std::move(RelInfo), DisInfo);
}

static MCDisassembler *createAMDGPUDisassembler(const Target &T,
                                                const MCSubtargetInfo &STI,
                                                MCContext &Ctx) {
  return new AMDGPUDisassembler(STI, Ctx, T.createMCInstrInfo());
}

extern "C" LLVM_ABI LLVM_EXTERNAL_VISIBILITY void
LLVMInitializeAMDGPUDisassembler() {
  TargetRegistry::RegisterMCDisassembler(getTheGCNTarget(),
                                         createAMDGPUDisassembler);
  TargetRegistry::RegisterMCSymbolizer(getTheGCNTarget(),
                                       createAMDGPUSymbolizer);
}<|MERGE_RESOLUTION|>--- conflicted
+++ resolved
@@ -727,16 +727,9 @@
                         Address, CS))
         break;
 
-<<<<<<< HEAD
-      // FIXME: Should use DecoderTableGFX1250_FAKE1632, but it is not generated
-      //        yet.
-      if (isGFX1250() &&
-          tryDecodeInst(DecoderTableGFX125032, MI, DW, Address, CS))
-=======
       if (isGFX1250() &&
           tryDecodeInst(DecoderTableGFX125032, DecoderTableGFX1250_FAKE1632, MI,
                         DW, Address, CS))
->>>>>>> 5ee67ebe
         break;
 
       if (isGFX12() &&
