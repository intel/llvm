//===- AMDGPUDisassembler.cpp - Disassembler for AMDGPU ISA ---------------===//
//
// Part of the LLVM Project, under the Apache License v2.0 with LLVM Exceptions.
// See https://llvm.org/LICENSE.txt for license information.
// SPDX-License-Identifier: Apache-2.0 WITH LLVM-exception
//
//===----------------------------------------------------------------------===//
//
//===----------------------------------------------------------------------===//
//
/// \file
///
/// This file contains definition for AMDGPU ISA disassembler
//
//===----------------------------------------------------------------------===//

// ToDo: What to do with instruction suffixes (v_mov_b32 vs v_mov_b32_e32)?

#include "Disassembler/AMDGPUDisassembler.h"
#include "MCTargetDesc/AMDGPUMCExpr.h"
#include "MCTargetDesc/AMDGPUMCTargetDesc.h"
#include "SIDefines.h"
#include "SIRegisterInfo.h"
#include "TargetInfo/AMDGPUTargetInfo.h"
#include "Utils/AMDGPUAsmUtils.h"
#include "Utils/AMDGPUBaseInfo.h"
#include "llvm-c/DisassemblerTypes.h"
#include "llvm/BinaryFormat/ELF.h"
#include "llvm/MC/MCAsmInfo.h"
#include "llvm/MC/MCContext.h"
#include "llvm/MC/MCDecoder.h"
#include "llvm/MC/MCDecoderOps.h"
#include "llvm/MC/MCExpr.h"
#include "llvm/MC/MCInstrDesc.h"
#include "llvm/MC/MCRegisterInfo.h"
#include "llvm/MC/MCSubtargetInfo.h"
#include "llvm/MC/TargetRegistry.h"
#include "llvm/Support/AMDHSAKernelDescriptor.h"
#include "llvm/Support/Compiler.h"

using namespace llvm;
using namespace llvm::MCD;

#define DEBUG_TYPE "amdgpu-disassembler"

#define SGPR_MAX                                                               \
  (isGFX10Plus() ? AMDGPU::EncValues::SGPR_MAX_GFX10                           \
                 : AMDGPU::EncValues::SGPR_MAX_SI)

using DecodeStatus = llvm::MCDisassembler::DecodeStatus;

static int64_t getInlineImmValF16(unsigned Imm);
static int64_t getInlineImmValBF16(unsigned Imm);
static int64_t getInlineImmVal32(unsigned Imm);
static int64_t getInlineImmVal64(unsigned Imm);

AMDGPUDisassembler::AMDGPUDisassembler(const MCSubtargetInfo &STI,
                                       MCContext &Ctx, MCInstrInfo const *MCII)
    : MCDisassembler(STI, Ctx), MCII(MCII), MRI(*Ctx.getRegisterInfo()),
      MAI(*Ctx.getAsmInfo()),
      HwModeRegClass(STI.getHwMode(MCSubtargetInfo::HwMode_RegInfo)),
      TargetMaxInstBytes(MAI.getMaxInstLength(&STI)),
      CodeObjectVersion(AMDGPU::getDefaultAMDHSACodeObjectVersion()) {
  // ToDo: AMDGPUDisassembler supports only VI ISA.
  if (!STI.hasFeature(AMDGPU::FeatureGCN3Encoding) && !isGFX10Plus())
    reportFatalUsageError("disassembly not yet supported for subtarget");

  for (auto [Symbol, Code] : AMDGPU::UCVersion::getGFXVersions())
    createConstantSymbolExpr(Symbol, Code);

  UCVersionW64Expr = createConstantSymbolExpr("UC_VERSION_W64_BIT", 0x2000);
  UCVersionW32Expr = createConstantSymbolExpr("UC_VERSION_W32_BIT", 0x4000);
  UCVersionMDPExpr = createConstantSymbolExpr("UC_VERSION_MDP_BIT", 0x8000);
}

void AMDGPUDisassembler::setABIVersion(unsigned Version) {
  CodeObjectVersion = AMDGPU::getAMDHSACodeObjectVersion(Version);
}

inline static MCDisassembler::DecodeStatus
addOperand(MCInst &Inst, const MCOperand& Opnd) {
  Inst.addOperand(Opnd);
  return Opnd.isValid() ?
    MCDisassembler::Success :
    MCDisassembler::Fail;
}

static int insertNamedMCOperand(MCInst &MI, const MCOperand &Op,
                                AMDGPU::OpName Name) {
  int OpIdx = AMDGPU::getNamedOperandIdx(MI.getOpcode(), Name);
  if (OpIdx != -1) {
    auto *I = MI.begin();
    std::advance(I, OpIdx);
    MI.insert(I, Op);
  }
  return OpIdx;
}

static DecodeStatus decodeSOPPBrTarget(MCInst &Inst, unsigned Imm,
                                       uint64_t Addr,
                                       const MCDisassembler *Decoder) {
  const auto *DAsm = static_cast<const AMDGPUDisassembler *>(Decoder);

  // Our branches take a simm16.
  int64_t Offset = SignExtend64<16>(Imm) * 4 + 4 + Addr;

  if (DAsm->tryAddingSymbolicOperand(Inst, Offset, Addr, true, 2, 2, 0))
    return MCDisassembler::Success;
  return addOperand(Inst, MCOperand::createImm(Imm));
}

static DecodeStatus decodeSMEMOffset(MCInst &Inst, unsigned Imm, uint64_t Addr,
                                     const MCDisassembler *Decoder) {
  const auto *DAsm = static_cast<const AMDGPUDisassembler *>(Decoder);
  int64_t Offset;
  if (DAsm->isGFX12Plus()) { // GFX12 supports 24-bit signed offsets.
    Offset = SignExtend64<24>(Imm);
  } else if (DAsm->isVI()) { // VI supports 20-bit unsigned offsets.
    Offset = Imm & 0xFFFFF;
  } else { // GFX9+ supports 21-bit signed offsets.
    Offset = SignExtend64<21>(Imm);
  }
  return addOperand(Inst, MCOperand::createImm(Offset));
}

static DecodeStatus decodeBoolReg(MCInst &Inst, unsigned Val, uint64_t Addr,
                                  const MCDisassembler *Decoder) {
  const auto *DAsm = static_cast<const AMDGPUDisassembler *>(Decoder);
  return addOperand(Inst, DAsm->decodeBoolReg(Inst, Val));
}

static DecodeStatus decodeSplitBarrier(MCInst &Inst, unsigned Val,
                                       uint64_t Addr,
                                       const MCDisassembler *Decoder) {
  const auto *DAsm = static_cast<const AMDGPUDisassembler *>(Decoder);
  return addOperand(Inst, DAsm->decodeSplitBarrier(Inst, Val));
}

static DecodeStatus decodeDpp8FI(MCInst &Inst, unsigned Val, uint64_t Addr,
                                 const MCDisassembler *Decoder) {
  const auto *DAsm = static_cast<const AMDGPUDisassembler *>(Decoder);
  return addOperand(Inst, DAsm->decodeDpp8FI(Val));
}

#define DECODE_OPERAND(StaticDecoderName, DecoderName)                         \
  static DecodeStatus StaticDecoderName(MCInst &Inst, unsigned Imm,            \
                                        uint64_t /*Addr*/,                     \
                                        const MCDisassembler *Decoder) {       \
    auto DAsm = static_cast<const AMDGPUDisassembler *>(Decoder);              \
    return addOperand(Inst, DAsm->DecoderName(Imm));                           \
  }

// Decoder for registers, decode directly using RegClassID. Imm(8-bit) is
// number of register. Used by VGPR only and AGPR only operands.
#define DECODE_OPERAND_REG_8(RegClass)                                         \
  static DecodeStatus Decode##RegClass##RegisterClass(                         \
      MCInst &Inst, unsigned Imm, uint64_t /*Addr*/,                           \
      const MCDisassembler *Decoder) {                                         \
    assert(Imm < (1 << 8) && "8-bit encoding");                                \
    auto DAsm = static_cast<const AMDGPUDisassembler *>(Decoder);              \
    return addOperand(                                                         \
        Inst, DAsm->createRegOperand(AMDGPU::RegClass##RegClassID, Imm));      \
  }

#define DECODE_SrcOp(Name, EncSize, OpWidth, EncImm)                           \
  static DecodeStatus Name(MCInst &Inst, unsigned Imm, uint64_t /*Addr*/,      \
                           const MCDisassembler *Decoder) {                    \
    assert(Imm < (1 << EncSize) && #EncSize "-bit encoding");                  \
    auto DAsm = static_cast<const AMDGPUDisassembler *>(Decoder);              \
    return addOperand(Inst, DAsm->decodeSrcOp(Inst, OpWidth, EncImm));         \
  }

static DecodeStatus decodeSrcOp(MCInst &Inst, unsigned EncSize,
                                unsigned OpWidth, unsigned Imm, unsigned EncImm,
                                const MCDisassembler *Decoder) {
  assert(Imm < (1U << EncSize) && "Operand doesn't fit encoding!");
  const auto *DAsm = static_cast<const AMDGPUDisassembler *>(Decoder);
  return addOperand(Inst, DAsm->decodeSrcOp(Inst, OpWidth, EncImm));
}

// Decoder for registers. Imm(7-bit) is number of register, uses decodeSrcOp to
// get register class. Used by SGPR only operands.
#define DECODE_OPERAND_SREG_7(RegClass, OpWidth)                               \
  DECODE_SrcOp(Decode##RegClass##RegisterClass, 7, OpWidth, Imm)

#define DECODE_OPERAND_SREG_8(RegClass, OpWidth)                               \
  DECODE_SrcOp(Decode##RegClass##RegisterClass, 8, OpWidth, Imm)

// Decoder for registers. Imm(10-bit): Imm{7-0} is number of register,
// Imm{9} is acc(agpr or vgpr) Imm{8} should be 0 (see VOP3Pe_SMFMAC).
// Set Imm{8} to 1 (IS_VGPR) to decode using 'enum10' from decodeSrcOp.
// Used by AV_ register classes (AGPR or VGPR only register operands).
template <unsigned OpWidth>
static DecodeStatus decodeAV10(MCInst &Inst, unsigned Imm, uint64_t /* Addr */,
                               const MCDisassembler *Decoder) {
  return decodeSrcOp(Inst, 10, OpWidth, Imm, Imm | AMDGPU::EncValues::IS_VGPR,
                     Decoder);
}

// Decoder for Src(9-bit encoding) registers only.
template <unsigned OpWidth>
static DecodeStatus decodeSrcReg9(MCInst &Inst, unsigned Imm,
                                  uint64_t /* Addr */,
                                  const MCDisassembler *Decoder) {
  return decodeSrcOp(Inst, 9, OpWidth, Imm, Imm, Decoder);
}

// Decoder for Src(9-bit encoding) AGPR, register number encoded in 9bits, set
// Imm{9} to 1 (set acc) and decode using 'enum10' from decodeSrcOp, registers
// only.
template <unsigned OpWidth>
static DecodeStatus decodeSrcA9(MCInst &Inst, unsigned Imm, uint64_t /* Addr */,
                                const MCDisassembler *Decoder) {
  return decodeSrcOp(Inst, 9, OpWidth, Imm, Imm | 512, Decoder);
}

// Decoder for 'enum10' from decodeSrcOp, Imm{0-8} is 9-bit Src encoding
// Imm{9} is acc, registers only.
template <unsigned OpWidth>
static DecodeStatus decodeSrcAV10(MCInst &Inst, unsigned Imm,
                                  uint64_t /* Addr */,
                                  const MCDisassembler *Decoder) {
  return decodeSrcOp(Inst, 10, OpWidth, Imm, Imm, Decoder);
}

// Decoder for RegisterOperands using 9-bit Src encoding. Operand can be
// register from RegClass or immediate. Registers that don't belong to RegClass
// will be decoded and InstPrinter will report warning. Immediate will be
// decoded into constant matching the OperandType (important for floating point
// types).
template <unsigned OpWidth>
static DecodeStatus decodeSrcRegOrImm9(MCInst &Inst, unsigned Imm,
                                       uint64_t /* Addr */,
                                       const MCDisassembler *Decoder) {
  return decodeSrcOp(Inst, 9, OpWidth, Imm, Imm, Decoder);
}

// Decoder for Src(9-bit encoding) AGPR or immediate. Set Imm{9} to 1 (set acc)
// and decode using 'enum10' from decodeSrcOp.
template <unsigned OpWidth>
static DecodeStatus decodeSrcRegOrImmA9(MCInst &Inst, unsigned Imm,
                                        uint64_t /* Addr */,
                                        const MCDisassembler *Decoder) {
  return decodeSrcOp(Inst, 9, OpWidth, Imm, Imm | 512, Decoder);
}

// Default decoders generated by tablegen: 'Decode<RegClass>RegisterClass'
// when RegisterClass is used as an operand. Most often used for destination
// operands.

DECODE_OPERAND_REG_8(VGPR_32)
DECODE_OPERAND_REG_8(VGPR_32_Lo128)
DECODE_OPERAND_REG_8(VReg_64)
DECODE_OPERAND_REG_8(VReg_96)
DECODE_OPERAND_REG_8(VReg_128)
DECODE_OPERAND_REG_8(VReg_192)
DECODE_OPERAND_REG_8(VReg_256)
DECODE_OPERAND_REG_8(VReg_288)
DECODE_OPERAND_REG_8(VReg_320)
DECODE_OPERAND_REG_8(VReg_352)
DECODE_OPERAND_REG_8(VReg_384)
DECODE_OPERAND_REG_8(VReg_512)
DECODE_OPERAND_REG_8(VReg_1024)

DECODE_OPERAND_SREG_7(SReg_32, 32)
DECODE_OPERAND_SREG_7(SReg_32_XM0, 32)
DECODE_OPERAND_SREG_7(SReg_32_XEXEC, 32)
DECODE_OPERAND_SREG_7(SReg_32_XM0_XEXEC, 32)
DECODE_OPERAND_SREG_7(SReg_32_XEXEC_HI, 32)
DECODE_OPERAND_SREG_7(SReg_64_XEXEC, 64)
DECODE_OPERAND_SREG_7(SReg_64_XEXEC_XNULL, 64)
DECODE_OPERAND_SREG_7(SReg_96, 96)
DECODE_OPERAND_SREG_7(SReg_128, 128)
DECODE_OPERAND_SREG_7(SReg_128_XNULL, 128)
DECODE_OPERAND_SREG_7(SReg_256, 256)
DECODE_OPERAND_SREG_7(SReg_256_XNULL, 256)
DECODE_OPERAND_SREG_7(SReg_512, 512)

DECODE_OPERAND_SREG_8(SReg_64, 64)

DECODE_OPERAND_REG_8(AGPR_32)
DECODE_OPERAND_REG_8(AReg_64)
DECODE_OPERAND_REG_8(AReg_128)
DECODE_OPERAND_REG_8(AReg_256)
DECODE_OPERAND_REG_8(AReg_512)
DECODE_OPERAND_REG_8(AReg_1024)

static DecodeStatus DecodeVGPR_16RegisterClass(MCInst &Inst, unsigned Imm,
                                               uint64_t /*Addr*/,
                                               const MCDisassembler *Decoder) {
  assert(isUInt<10>(Imm) && "10-bit encoding expected");
  assert((Imm & (1 << 8)) == 0 && "Imm{8} should not be used");

  bool IsHi = Imm & (1 << 9);
  unsigned RegIdx = Imm & 0xff;
  const auto *DAsm = static_cast<const AMDGPUDisassembler *>(Decoder);
  return addOperand(Inst, DAsm->createVGPR16Operand(RegIdx, IsHi));
}

static DecodeStatus
DecodeVGPR_16_Lo128RegisterClass(MCInst &Inst, unsigned Imm, uint64_t /*Addr*/,
                                 const MCDisassembler *Decoder) {
  assert(isUInt<8>(Imm) && "8-bit encoding expected");

  bool IsHi = Imm & (1 << 7);
  unsigned RegIdx = Imm & 0x7f;
  const auto *DAsm = static_cast<const AMDGPUDisassembler *>(Decoder);
  return addOperand(Inst, DAsm->createVGPR16Operand(RegIdx, IsHi));
}

template <unsigned OpWidth>
static DecodeStatus decodeOperand_VSrcT16_Lo128(MCInst &Inst, unsigned Imm,
                                                uint64_t /*Addr*/,
                                                const MCDisassembler *Decoder) {
  assert(isUInt<9>(Imm) && "9-bit encoding expected");

  const auto *DAsm = static_cast<const AMDGPUDisassembler *>(Decoder);
  if (Imm & AMDGPU::EncValues::IS_VGPR) {
    bool IsHi = Imm & (1 << 7);
    unsigned RegIdx = Imm & 0x7f;
    return addOperand(Inst, DAsm->createVGPR16Operand(RegIdx, IsHi));
  }
  return addOperand(Inst, DAsm->decodeNonVGPRSrcOp(Inst, OpWidth, Imm & 0xFF));
}

template <unsigned OpWidth>
static DecodeStatus decodeOperand_VSrcT16(MCInst &Inst, unsigned Imm,
                                          uint64_t /*Addr*/,
                                          const MCDisassembler *Decoder) {
  assert(isUInt<10>(Imm) && "10-bit encoding expected");

  const auto *DAsm = static_cast<const AMDGPUDisassembler *>(Decoder);
  if (Imm & AMDGPU::EncValues::IS_VGPR) {
    bool IsHi = Imm & (1 << 9);
    unsigned RegIdx = Imm & 0xff;
    return addOperand(Inst, DAsm->createVGPR16Operand(RegIdx, IsHi));
  }
  return addOperand(Inst, DAsm->decodeNonVGPRSrcOp(Inst, OpWidth, Imm & 0xFF));
}

static DecodeStatus decodeOperand_VGPR_16(MCInst &Inst, unsigned Imm,
                                          uint64_t /*Addr*/,
                                          const MCDisassembler *Decoder) {
  assert(isUInt<10>(Imm) && "10-bit encoding expected");
  assert(Imm & AMDGPU::EncValues::IS_VGPR && "VGPR expected");

  const auto *DAsm = static_cast<const AMDGPUDisassembler *>(Decoder);

  bool IsHi = Imm & (1 << 9);
  unsigned RegIdx = Imm & 0xff;
  return addOperand(Inst, DAsm->createVGPR16Operand(RegIdx, IsHi));
}

static DecodeStatus decodeOperand_KImmFP(MCInst &Inst, unsigned Imm,
                                         uint64_t Addr,
                                         const MCDisassembler *Decoder) {
  const auto *DAsm = static_cast<const AMDGPUDisassembler *>(Decoder);
  return addOperand(Inst, DAsm->decodeMandatoryLiteralConstant(Imm));
}

static DecodeStatus decodeOperand_KImmFP64(MCInst &Inst, uint64_t Imm,
                                           uint64_t Addr,
                                           const MCDisassembler *Decoder) {
  const auto *DAsm = static_cast<const AMDGPUDisassembler *>(Decoder);
  return addOperand(Inst, DAsm->decodeMandatoryLiteral64Constant(Imm));
}

static DecodeStatus decodeOperandVOPDDstY(MCInst &Inst, unsigned Val,
                                          uint64_t Addr, const void *Decoder) {
  const auto *DAsm = static_cast<const AMDGPUDisassembler *>(Decoder);
  return addOperand(Inst, DAsm->decodeVOPDDstYOp(Inst, Val));
}

static DecodeStatus decodeAVLdSt(MCInst &Inst, unsigned Imm, unsigned Opw,
                                 const MCDisassembler *Decoder) {
  const auto *DAsm = static_cast<const AMDGPUDisassembler *>(Decoder);
  return addOperand(Inst, DAsm->decodeSrcOp(Inst, Opw, Imm | 256));
}

template <unsigned Opw>
static DecodeStatus decodeAVLdSt(MCInst &Inst, unsigned Imm,
                                 uint64_t /* Addr */,
                                 const MCDisassembler *Decoder) {
  return decodeAVLdSt(Inst, Imm, Opw, Decoder);
}

static DecodeStatus decodeOperand_VSrc_f64(MCInst &Inst, unsigned Imm,
                                           uint64_t Addr,
                                           const MCDisassembler *Decoder) {
  assert(Imm < (1 << 9) && "9-bit encoding");
  const auto *DAsm = static_cast<const AMDGPUDisassembler *>(Decoder);
  return addOperand(Inst, DAsm->decodeSrcOp(Inst, 64, Imm));
}

#define DECODE_SDWA(DecName) \
DECODE_OPERAND(decodeSDWA##DecName, decodeSDWA##DecName)

DECODE_SDWA(Src32)
DECODE_SDWA(Src16)
DECODE_SDWA(VopcDst)

static DecodeStatus decodeVersionImm(MCInst &Inst, unsigned Imm,
                                     uint64_t /* Addr */,
                                     const MCDisassembler *Decoder) {
  const auto *DAsm = static_cast<const AMDGPUDisassembler *>(Decoder);
  return addOperand(Inst, DAsm->decodeVersionImm(Imm));
}

#include "AMDGPUGenDisassemblerTables.inc"

namespace {
// Define bitwidths for various types used to instantiate the decoder.
template <> constexpr uint32_t InsnBitWidth<uint32_t> = 32;
template <> constexpr uint32_t InsnBitWidth<uint64_t> = 64;
template <> constexpr uint32_t InsnBitWidth<std::bitset<96>> = 96;
template <> constexpr uint32_t InsnBitWidth<std::bitset<128>> = 128;
} // namespace

//===----------------------------------------------------------------------===//
//
//===----------------------------------------------------------------------===//

template <typename InsnType>
DecodeStatus AMDGPUDisassembler::tryDecodeInst(const uint8_t *Table, MCInst &MI,
                                               InsnType Inst, uint64_t Address,
                                               raw_ostream &Comments) const {
  assert(MI.getOpcode() == 0);
  assert(MI.getNumOperands() == 0);
  MCInst TmpInst;
  HasLiteral = false;
  const auto SavedBytes = Bytes;

  SmallString<64> LocalComments;
  raw_svector_ostream LocalCommentStream(LocalComments);
  CommentStream = &LocalCommentStream;

  DecodeStatus Res =
      decodeInstruction(Table, TmpInst, Inst, Address, this, STI);

  CommentStream = nullptr;

  if (Res != MCDisassembler::Fail) {
    MI = TmpInst;
    Comments << LocalComments;
    return MCDisassembler::Success;
  }
  Bytes = SavedBytes;
  return MCDisassembler::Fail;
}

template <typename InsnType>
DecodeStatus
AMDGPUDisassembler::tryDecodeInst(const uint8_t *Table1, const uint8_t *Table2,
                                  MCInst &MI, InsnType Inst, uint64_t Address,
                                  raw_ostream &Comments) const {
  for (const uint8_t *T : {Table1, Table2}) {
    if (DecodeStatus Res = tryDecodeInst(T, MI, Inst, Address, Comments))
      return Res;
  }
  return MCDisassembler::Fail;
}

template <typename T> static inline T eatBytes(ArrayRef<uint8_t>& Bytes) {
  assert(Bytes.size() >= sizeof(T));
  const auto Res =
      support::endian::read<T, llvm::endianness::little>(Bytes.data());
  Bytes = Bytes.slice(sizeof(T));
  return Res;
}

static inline std::bitset<96> eat12Bytes(ArrayRef<uint8_t> &Bytes) {
  using namespace llvm::support::endian;
  assert(Bytes.size() >= 12);
  std::bitset<96> Lo(read<uint64_t, endianness::little>(Bytes.data()));
  Bytes = Bytes.slice(8);
  std::bitset<96> Hi(read<uint32_t, endianness::little>(Bytes.data()));
  Bytes = Bytes.slice(4);
  return (Hi << 64) | Lo;
}

static inline std::bitset<128> eat16Bytes(ArrayRef<uint8_t> &Bytes) {
  using namespace llvm::support::endian;
  assert(Bytes.size() >= 16);
  std::bitset<128> Lo(read<uint64_t, endianness::little>(Bytes.data()));
  Bytes = Bytes.slice(8);
  std::bitset<128> Hi(read<uint64_t, endianness::little>(Bytes.data()));
  Bytes = Bytes.slice(8);
  return (Hi << 64) | Lo;
}

void AMDGPUDisassembler::decodeImmOperands(MCInst &MI,
                                           const MCInstrInfo &MCII) const {
  const MCInstrDesc &Desc = MCII.get(MI.getOpcode());
  for (auto [OpNo, OpDesc] : enumerate(Desc.operands())) {
    if (OpNo >= MI.getNumOperands())
      continue;

    // TODO: Fix V_DUAL_FMAMK_F32_X_FMAAK_F32_gfx12 vsrc operands,
    // defined to take VGPR_32, but in reality allowing inline constants.
    bool IsSrc = AMDGPU::OPERAND_SRC_FIRST <= OpDesc.OperandType &&
                 OpDesc.OperandType <= AMDGPU::OPERAND_SRC_LAST;
    if (!IsSrc && OpDesc.OperandType != MCOI::OPERAND_REGISTER)
      continue;

    MCOperand &Op = MI.getOperand(OpNo);
    if (!Op.isImm())
      continue;
    int64_t Imm = Op.getImm();
    if (AMDGPU::EncValues::INLINE_INTEGER_C_MIN <= Imm &&
        Imm <= AMDGPU::EncValues::INLINE_INTEGER_C_MAX) {
      Op = decodeIntImmed(Imm);
      continue;
    }

    if (Imm == AMDGPU::EncValues::LITERAL_CONST) {
<<<<<<< HEAD
      Op = decodeLiteralConstant(
          Desc, OpDesc, OpDesc.OperandType == AMDGPU::OPERAND_REG_IMM_FP64);
=======
      Op = decodeLiteralConstant(Desc, OpDesc);
>>>>>>> 54c4ef26
      continue;
    }

    if (AMDGPU::EncValues::INLINE_FLOATING_C_MIN <= Imm &&
        Imm <= AMDGPU::EncValues::INLINE_FLOATING_C_MAX) {
      switch (OpDesc.OperandType) {
      case AMDGPU::OPERAND_REG_IMM_BF16:
      case AMDGPU::OPERAND_REG_IMM_V2BF16:
      case AMDGPU::OPERAND_REG_INLINE_C_BF16:
      case AMDGPU::OPERAND_REG_INLINE_C_V2BF16:
        Imm = getInlineImmValBF16(Imm);
        break;
      case AMDGPU::OPERAND_REG_IMM_FP16:
      case AMDGPU::OPERAND_REG_IMM_INT16:
      case AMDGPU::OPERAND_REG_IMM_V2FP16:
      case AMDGPU::OPERAND_REG_INLINE_C_FP16:
      case AMDGPU::OPERAND_REG_INLINE_C_INT16:
      case AMDGPU::OPERAND_REG_INLINE_C_V2FP16:
        Imm = getInlineImmValF16(Imm);
        break;
      case AMDGPU::OPERAND_REG_IMM_FP64:
      case AMDGPU::OPERAND_REG_IMM_INT64:
      case AMDGPU::OPERAND_REG_INLINE_AC_FP64:
      case AMDGPU::OPERAND_REG_INLINE_C_FP64:
      case AMDGPU::OPERAND_REG_INLINE_C_INT64:
        Imm = getInlineImmVal64(Imm);
        break;
      default:
        Imm = getInlineImmVal32(Imm);
      }
      Op.setImm(Imm);
    }
  }
}

DecodeStatus AMDGPUDisassembler::getInstruction(MCInst &MI, uint64_t &Size,
                                                ArrayRef<uint8_t> Bytes_,
                                                uint64_t Address,
                                                raw_ostream &CS) const {
  unsigned MaxInstBytesNum = std::min((size_t)TargetMaxInstBytes, Bytes_.size());
  Bytes = Bytes_.slice(0, MaxInstBytesNum);

  // In case the opcode is not recognized we'll assume a Size of 4 bytes (unless
  // there are fewer bytes left). This will be overridden on success.
  Size = std::min((size_t)4, Bytes_.size());

  do {
    // ToDo: better to switch encoding length using some bit predicate
    // but it is unknown yet, so try all we can

    // Try to decode DPP and SDWA first to solve conflict with VOP1 and VOP2
    // encodings
    if (isGFX1250() && Bytes.size() >= 16) {
      std::bitset<128> DecW = eat16Bytes(Bytes);
      if (tryDecodeInst(DecoderTableGFX1250128, MI, DecW, Address, CS))
        break;
      Bytes = Bytes_.slice(0, MaxInstBytesNum);
    }

    if (isGFX11Plus() && Bytes.size() >= 12) {
      std::bitset<96> DecW = eat12Bytes(Bytes);

      if (isGFX11() &&
          tryDecodeInst(DecoderTableGFX1196, DecoderTableGFX11_FAKE1696, MI,
                        DecW, Address, CS))
        break;

      if (isGFX1250() &&
          tryDecodeInst(DecoderTableGFX125096, DecoderTableGFX1250_FAKE1696, MI,
                        DecW, Address, CS))
        break;

      if (isGFX12() &&
          tryDecodeInst(DecoderTableGFX1296, DecoderTableGFX12_FAKE1696, MI,
                        DecW, Address, CS))
        break;

      if (isGFX12() &&
          tryDecodeInst(DecoderTableGFX12W6496, MI, DecW, Address, CS))
        break;

      if (STI.hasFeature(AMDGPU::Feature64BitLiterals)) {
        // Return 8 bytes for a potential literal.
        Bytes = Bytes_.slice(4, MaxInstBytesNum - 4);

        if (isGFX1250() &&
            tryDecodeInst(DecoderTableGFX125096, MI, DecW, Address, CS))
          break;
      }

      // Reinitialize Bytes
      Bytes = Bytes_.slice(0, MaxInstBytesNum);

    } else if (Bytes.size() >= 16 &&
               STI.hasFeature(AMDGPU::FeatureGFX950Insts)) {
      std::bitset<128> DecW = eat16Bytes(Bytes);
      if (tryDecodeInst(DecoderTableGFX940128, MI, DecW, Address, CS))
        break;

      // Reinitialize Bytes
      Bytes = Bytes_.slice(0, MaxInstBytesNum);
    }

    if (Bytes.size() >= 8) {
      const uint64_t QW = eatBytes<uint64_t>(Bytes);

      if (STI.hasFeature(AMDGPU::FeatureGFX10_BEncoding) &&
          tryDecodeInst(DecoderTableGFX10_B64, MI, QW, Address, CS))
        break;

      if (STI.hasFeature(AMDGPU::FeatureUnpackedD16VMem) &&
          tryDecodeInst(DecoderTableGFX80_UNPACKED64, MI, QW, Address, CS))
        break;

      if (STI.hasFeature(AMDGPU::FeatureGFX950Insts) &&
          tryDecodeInst(DecoderTableGFX95064, MI, QW, Address, CS))
        break;

      // Some GFX9 subtargets repurposed the v_mad_mix_f32, v_mad_mixlo_f16 and
      // v_mad_mixhi_f16 for FMA variants. Try to decode using this special
      // table first so we print the correct name.
      if (STI.hasFeature(AMDGPU::FeatureFmaMixInsts) &&
          tryDecodeInst(DecoderTableGFX9_DL64, MI, QW, Address, CS))
        break;

      if (STI.hasFeature(AMDGPU::FeatureGFX940Insts) &&
          tryDecodeInst(DecoderTableGFX94064, MI, QW, Address, CS))
        break;

      if (STI.hasFeature(AMDGPU::FeatureGFX90AInsts) &&
          tryDecodeInst(DecoderTableGFX90A64, MI, QW, Address, CS))
        break;

      if ((isVI() || isGFX9()) &&
          tryDecodeInst(DecoderTableGFX864, MI, QW, Address, CS))
        break;

      if (isGFX9() && tryDecodeInst(DecoderTableGFX964, MI, QW, Address, CS))
        break;

      if (isGFX10() && tryDecodeInst(DecoderTableGFX1064, MI, QW, Address, CS))
        break;

      if (isGFX1250() &&
          tryDecodeInst(DecoderTableGFX125064, DecoderTableGFX1250_FAKE1664, MI,
                        QW, Address, CS))
        break;

      if (isGFX12() &&
          tryDecodeInst(DecoderTableGFX1264, DecoderTableGFX12_FAKE1664, MI, QW,
                        Address, CS))
        break;

      if (isGFX11() &&
          tryDecodeInst(DecoderTableGFX1164, DecoderTableGFX11_FAKE1664, MI, QW,
                        Address, CS))
        break;

      if (isGFX11() &&
          tryDecodeInst(DecoderTableGFX11W6464, MI, QW, Address, CS))
        break;

      if (isGFX12() &&
          tryDecodeInst(DecoderTableGFX12W6464, MI, QW, Address, CS))
        break;

      // Reinitialize Bytes
      Bytes = Bytes_.slice(0, MaxInstBytesNum);
    }

    // Try decode 32-bit instruction
    if (Bytes.size() >= 4) {
      const uint32_t DW = eatBytes<uint32_t>(Bytes);

      if ((isVI() || isGFX9()) &&
          tryDecodeInst(DecoderTableGFX832, MI, DW, Address, CS))
        break;

      if (tryDecodeInst(DecoderTableAMDGPU32, MI, DW, Address, CS))
        break;

      if (isGFX9() && tryDecodeInst(DecoderTableGFX932, MI, DW, Address, CS))
        break;

      if (STI.hasFeature(AMDGPU::FeatureGFX950Insts) &&
          tryDecodeInst(DecoderTableGFX95032, MI, DW, Address, CS))
        break;

      if (STI.hasFeature(AMDGPU::FeatureGFX90AInsts) &&
          tryDecodeInst(DecoderTableGFX90A32, MI, DW, Address, CS))
        break;

      if (STI.hasFeature(AMDGPU::FeatureGFX10_BEncoding) &&
          tryDecodeInst(DecoderTableGFX10_B32, MI, DW, Address, CS))
        break;

      if (isGFX10() && tryDecodeInst(DecoderTableGFX1032, MI, DW, Address, CS))
        break;

      if (isGFX11() &&
          tryDecodeInst(DecoderTableGFX1132, DecoderTableGFX11_FAKE1632, MI, DW,
                        Address, CS))
        break;

      if (isGFX1250() &&
          tryDecodeInst(DecoderTableGFX125032, DecoderTableGFX1250_FAKE1632, MI,
                        DW, Address, CS))
        break;

      if (isGFX12() &&
          tryDecodeInst(DecoderTableGFX1232, DecoderTableGFX12_FAKE1632, MI, DW,
                        Address, CS))
        break;
    }

    return MCDisassembler::Fail;
  } while (false);

  DecodeStatus Status = MCDisassembler::Success;

  decodeImmOperands(MI, *MCII);

  if (MCII->get(MI.getOpcode()).TSFlags & SIInstrFlags::DPP) {
    if (isMacDPP(MI))
      convertMacDPPInst(MI);

    if (MCII->get(MI.getOpcode()).TSFlags & SIInstrFlags::VOP3P)
      convertVOP3PDPPInst(MI);
    else if (MCII->get(MI.getOpcode()).TSFlags & SIInstrFlags::VOPC)
      convertVOPCDPPInst(MI); // Special VOP3 case
    else if (AMDGPU::isVOPC64DPP(MI.getOpcode()))
      convertVOPC64DPPInst(MI); // Special VOP3 case
    else if (AMDGPU::getNamedOperandIdx(MI.getOpcode(), AMDGPU::OpName::dpp8) !=
             -1)
      convertDPP8Inst(MI);
    else if (MCII->get(MI.getOpcode()).TSFlags & SIInstrFlags::VOP3)
      convertVOP3DPPInst(MI); // Regular VOP3 case
  }

  convertTrue16OpSel(MI);

  if (AMDGPU::isMAC(MI.getOpcode())) {
    // Insert dummy unused src2_modifiers.
    insertNamedMCOperand(MI, MCOperand::createImm(0),
                         AMDGPU::OpName::src2_modifiers);
  }

  if (MI.getOpcode() == AMDGPU::V_CVT_SR_BF8_F32_e64_dpp ||
      MI.getOpcode() == AMDGPU::V_CVT_SR_FP8_F32_e64_dpp) {
    // Insert dummy unused src2_modifiers.
    insertNamedMCOperand(MI, MCOperand::createImm(0),
                         AMDGPU::OpName::src2_modifiers);
  }

  if ((MCII->get(MI.getOpcode()).TSFlags & SIInstrFlags::DS) &&
      !AMDGPU::hasGDS(STI)) {
    insertNamedMCOperand(MI, MCOperand::createImm(0), AMDGPU::OpName::gds);
  }

  if (MCII->get(MI.getOpcode()).TSFlags &
      (SIInstrFlags::MUBUF | SIInstrFlags::FLAT | SIInstrFlags::SMRD)) {
    int CPolPos = AMDGPU::getNamedOperandIdx(MI.getOpcode(),
                                             AMDGPU::OpName::cpol);
    if (CPolPos != -1) {
      unsigned CPol =
          (MCII->get(MI.getOpcode()).TSFlags & SIInstrFlags::IsAtomicRet) ?
              AMDGPU::CPol::GLC : 0;
      if (MI.getNumOperands() <= (unsigned)CPolPos) {
        insertNamedMCOperand(MI, MCOperand::createImm(CPol),
                             AMDGPU::OpName::cpol);
      } else if (CPol) {
        MI.getOperand(CPolPos).setImm(MI.getOperand(CPolPos).getImm() | CPol);
      }
    }
  }

  if ((MCII->get(MI.getOpcode()).TSFlags &
       (SIInstrFlags::MTBUF | SIInstrFlags::MUBUF)) &&
      (STI.hasFeature(AMDGPU::FeatureGFX90AInsts))) {
    // GFX90A lost TFE, its place is occupied by ACC.
    int TFEOpIdx =
        AMDGPU::getNamedOperandIdx(MI.getOpcode(), AMDGPU::OpName::tfe);
    if (TFEOpIdx != -1) {
      auto *TFEIter = MI.begin();
      std::advance(TFEIter, TFEOpIdx);
      MI.insert(TFEIter, MCOperand::createImm(0));
    }
  }

  // Validate buffer instruction offsets for GFX12+ - must not be a negative.
  if (isGFX12Plus() && isBufferInstruction(MI)) {
    int OffsetIdx =
        AMDGPU::getNamedOperandIdx(MI.getOpcode(), AMDGPU::OpName::offset);
    if (OffsetIdx != -1) {
      uint32_t Imm = MI.getOperand(OffsetIdx).getImm();
      int64_t SignedOffset = SignExtend64<24>(Imm);
      if (SignedOffset < 0)
        return MCDisassembler::Fail;
    }
  }

  if (MCII->get(MI.getOpcode()).TSFlags &
      (SIInstrFlags::MTBUF | SIInstrFlags::MUBUF)) {
    int SWZOpIdx =
        AMDGPU::getNamedOperandIdx(MI.getOpcode(), AMDGPU::OpName::swz);
    if (SWZOpIdx != -1) {
      auto *SWZIter = MI.begin();
      std::advance(SWZIter, SWZOpIdx);
      MI.insert(SWZIter, MCOperand::createImm(0));
    }
  }

  const MCInstrDesc &Desc = MCII->get(MI.getOpcode());
  if (Desc.TSFlags & SIInstrFlags::MIMG) {
    int VAddr0Idx =
        AMDGPU::getNamedOperandIdx(MI.getOpcode(), AMDGPU::OpName::vaddr0);
    int RsrcIdx =
        AMDGPU::getNamedOperandIdx(MI.getOpcode(), AMDGPU::OpName::srsrc);
    unsigned NSAArgs = RsrcIdx - VAddr0Idx - 1;
    if (VAddr0Idx >= 0 && NSAArgs > 0) {
      unsigned NSAWords = (NSAArgs + 3) / 4;
      if (Bytes.size() < 4 * NSAWords)
        return MCDisassembler::Fail;
      for (unsigned i = 0; i < NSAArgs; ++i) {
        const unsigned VAddrIdx = VAddr0Idx + 1 + i;
        auto VAddrRCID =
            MCII->getOpRegClassID(Desc.operands()[VAddrIdx], HwModeRegClass);
        MI.insert(MI.begin() + VAddrIdx, createRegOperand(VAddrRCID, Bytes[i]));
      }
      Bytes = Bytes.slice(4 * NSAWords);
    }

    convertMIMGInst(MI);
  }

  if (MCII->get(MI.getOpcode()).TSFlags &
      (SIInstrFlags::VIMAGE | SIInstrFlags::VSAMPLE))
    convertMIMGInst(MI);

  if (MCII->get(MI.getOpcode()).TSFlags & SIInstrFlags::EXP)
    convertEXPInst(MI);

  if (MCII->get(MI.getOpcode()).TSFlags & SIInstrFlags::VINTERP)
    convertVINTERPInst(MI);

  if (MCII->get(MI.getOpcode()).TSFlags & SIInstrFlags::SDWA)
    convertSDWAInst(MI);

  if (MCII->get(MI.getOpcode()).TSFlags & SIInstrFlags::IsMAI)
    convertMAIInst(MI);

  if (MCII->get(MI.getOpcode()).TSFlags & SIInstrFlags::IsWMMA)
    convertWMMAInst(MI);

  int VDstIn_Idx = AMDGPU::getNamedOperandIdx(MI.getOpcode(),
                                              AMDGPU::OpName::vdst_in);
  if (VDstIn_Idx != -1) {
    int Tied = MCII->get(MI.getOpcode()).getOperandConstraint(VDstIn_Idx,
                           MCOI::OperandConstraint::TIED_TO);
    if (Tied != -1 && (MI.getNumOperands() <= (unsigned)VDstIn_Idx ||
         !MI.getOperand(VDstIn_Idx).isReg() ||
         MI.getOperand(VDstIn_Idx).getReg() != MI.getOperand(Tied).getReg())) {
      if (MI.getNumOperands() > (unsigned)VDstIn_Idx)
        MI.erase(&MI.getOperand(VDstIn_Idx));
      insertNamedMCOperand(MI,
        MCOperand::createReg(MI.getOperand(Tied).getReg()),
        AMDGPU::OpName::vdst_in);
    }
  }

  bool IsSOPK = MCII->get(MI.getOpcode()).TSFlags & SIInstrFlags::SOPK;
  if (AMDGPU::hasNamedOperand(MI.getOpcode(), AMDGPU::OpName::imm) && !IsSOPK)
    convertFMAanyK(MI);

  // Some VOPC instructions, e.g., v_cmpx_f_f64, use VOP3 encoding and
  // have EXEC as implicit destination. Issue a warning if encoding for
  // vdst is not EXEC.
  if ((MCII->get(MI.getOpcode()).TSFlags & SIInstrFlags::VOP3) &&
      MCII->get(MI.getOpcode()).getNumDefs() == 0 &&
      MCII->get(MI.getOpcode()).hasImplicitDefOfPhysReg(AMDGPU::EXEC)) {
    auto ExecEncoding = MRI.getEncodingValue(AMDGPU::EXEC_LO);
    if (Bytes_[0] != ExecEncoding)
      Status = MCDisassembler::SoftFail;
  }

  Size = MaxInstBytesNum - Bytes.size();
  return Status;
}

void AMDGPUDisassembler::convertEXPInst(MCInst &MI) const {
  if (STI.hasFeature(AMDGPU::FeatureGFX11Insts)) {
    // The MCInst still has these fields even though they are no longer encoded
    // in the GFX11 instruction.
    insertNamedMCOperand(MI, MCOperand::createImm(0), AMDGPU::OpName::vm);
    insertNamedMCOperand(MI, MCOperand::createImm(0), AMDGPU::OpName::compr);
  }
}

void AMDGPUDisassembler::convertVINTERPInst(MCInst &MI) const {
  convertTrue16OpSel(MI);
  if (MI.getOpcode() == AMDGPU::V_INTERP_P10_F16_F32_inreg_t16_gfx11 ||
      MI.getOpcode() == AMDGPU::V_INTERP_P10_F16_F32_inreg_fake16_gfx11 ||
      MI.getOpcode() == AMDGPU::V_INTERP_P10_F16_F32_inreg_t16_gfx12 ||
      MI.getOpcode() == AMDGPU::V_INTERP_P10_F16_F32_inreg_fake16_gfx12 ||
      MI.getOpcode() == AMDGPU::V_INTERP_P10_RTZ_F16_F32_inreg_t16_gfx11 ||
      MI.getOpcode() == AMDGPU::V_INTERP_P10_RTZ_F16_F32_inreg_fake16_gfx11 ||
      MI.getOpcode() == AMDGPU::V_INTERP_P10_RTZ_F16_F32_inreg_t16_gfx12 ||
      MI.getOpcode() == AMDGPU::V_INTERP_P10_RTZ_F16_F32_inreg_fake16_gfx12 ||
      MI.getOpcode() == AMDGPU::V_INTERP_P2_F16_F32_inreg_t16_gfx11 ||
      MI.getOpcode() == AMDGPU::V_INTERP_P2_F16_F32_inreg_fake16_gfx11 ||
      MI.getOpcode() == AMDGPU::V_INTERP_P2_F16_F32_inreg_t16_gfx12 ||
      MI.getOpcode() == AMDGPU::V_INTERP_P2_F16_F32_inreg_fake16_gfx12 ||
      MI.getOpcode() == AMDGPU::V_INTERP_P2_RTZ_F16_F32_inreg_t16_gfx11 ||
      MI.getOpcode() == AMDGPU::V_INTERP_P2_RTZ_F16_F32_inreg_fake16_gfx11 ||
      MI.getOpcode() == AMDGPU::V_INTERP_P2_RTZ_F16_F32_inreg_t16_gfx12 ||
      MI.getOpcode() == AMDGPU::V_INTERP_P2_RTZ_F16_F32_inreg_fake16_gfx12) {
    // The MCInst has this field that is not directly encoded in the
    // instruction.
    insertNamedMCOperand(MI, MCOperand::createImm(0), AMDGPU::OpName::op_sel);
  }
}

void AMDGPUDisassembler::convertSDWAInst(MCInst &MI) const {
  if (STI.hasFeature(AMDGPU::FeatureGFX9) ||
      STI.hasFeature(AMDGPU::FeatureGFX10)) {
    if (AMDGPU::hasNamedOperand(MI.getOpcode(), AMDGPU::OpName::sdst))
      // VOPC - insert clamp
      insertNamedMCOperand(MI, MCOperand::createImm(0), AMDGPU::OpName::clamp);
  } else if (STI.hasFeature(AMDGPU::FeatureVolcanicIslands)) {
    int SDst = AMDGPU::getNamedOperandIdx(MI.getOpcode(), AMDGPU::OpName::sdst);
    if (SDst != -1) {
      // VOPC - insert VCC register as sdst
      insertNamedMCOperand(MI, createRegOperand(AMDGPU::VCC),
                           AMDGPU::OpName::sdst);
    } else {
      // VOP1/2 - insert omod if present in instruction
      insertNamedMCOperand(MI, MCOperand::createImm(0), AMDGPU::OpName::omod);
    }
  }
}

/// Adjust the register values used by V_MFMA_F8F6F4_f8_f8 instructions to the
/// appropriate subregister for the used format width.
static void adjustMFMA_F8F6F4OpRegClass(const MCRegisterInfo &MRI,
                                        MCOperand &MO, uint8_t NumRegs) {
  switch (NumRegs) {
  case 4:
    return MO.setReg(MRI.getSubReg(MO.getReg(), AMDGPU::sub0_sub1_sub2_sub3));
  case 6:
    return MO.setReg(
        MRI.getSubReg(MO.getReg(), AMDGPU::sub0_sub1_sub2_sub3_sub4_sub5));
  case 8:
    if (MCRegister NewReg = MRI.getSubReg(
            MO.getReg(), AMDGPU::sub0_sub1_sub2_sub3_sub4_sub5_sub6_sub7)) {
      MO.setReg(NewReg);
    }
    return;
  case 12: {
    // There is no 384-bit subreg index defined.
    MCRegister BaseReg = MRI.getSubReg(MO.getReg(), AMDGPU::sub0);
    MCRegister NewReg = MRI.getMatchingSuperReg(
        BaseReg, AMDGPU::sub0, &MRI.getRegClass(AMDGPU::VReg_384RegClassID));
    return MO.setReg(NewReg);
  }
  case 16:
    // No-op in cases where one operand is still f8/bf8.
    return;
  default:
    llvm_unreachable("Unexpected size for mfma/wmma f8f6f4 operand");
  }
}

/// f8f6f4 instructions have different pseudos depending on the used formats. In
/// the disassembler table, we only have the variants with the largest register
/// classes which assume using an fp8/bf8 format for both operands. The actual
/// register class depends on the format in blgp and cbsz operands. Adjust the
/// register classes depending on the used format.
void AMDGPUDisassembler::convertMAIInst(MCInst &MI) const {
  int BlgpIdx =
      AMDGPU::getNamedOperandIdx(MI.getOpcode(), AMDGPU::OpName::blgp);
  if (BlgpIdx == -1)
    return;

  int CbszIdx =
      AMDGPU::getNamedOperandIdx(MI.getOpcode(), AMDGPU::OpName::cbsz);

  unsigned CBSZ = MI.getOperand(CbszIdx).getImm();
  unsigned BLGP = MI.getOperand(BlgpIdx).getImm();

  const AMDGPU::MFMA_F8F6F4_Info *AdjustedRegClassOpcode =
      AMDGPU::getMFMA_F8F6F4_WithFormatArgs(CBSZ, BLGP, MI.getOpcode());
  if (!AdjustedRegClassOpcode ||
      AdjustedRegClassOpcode->Opcode == MI.getOpcode())
    return;

  MI.setOpcode(AdjustedRegClassOpcode->Opcode);
  int Src0Idx =
      AMDGPU::getNamedOperandIdx(MI.getOpcode(), AMDGPU::OpName::src0);
  int Src1Idx =
      AMDGPU::getNamedOperandIdx(MI.getOpcode(), AMDGPU::OpName::src1);
  adjustMFMA_F8F6F4OpRegClass(MRI, MI.getOperand(Src0Idx),
                              AdjustedRegClassOpcode->NumRegsSrcA);
  adjustMFMA_F8F6F4OpRegClass(MRI, MI.getOperand(Src1Idx),
                              AdjustedRegClassOpcode->NumRegsSrcB);
}

void AMDGPUDisassembler::convertWMMAInst(MCInst &MI) const {
  int FmtAIdx =
      AMDGPU::getNamedOperandIdx(MI.getOpcode(), AMDGPU::OpName::matrix_a_fmt);
  if (FmtAIdx == -1)
    return;

  int FmtBIdx =
      AMDGPU::getNamedOperandIdx(MI.getOpcode(), AMDGPU::OpName::matrix_b_fmt);

  unsigned FmtA = MI.getOperand(FmtAIdx).getImm();
  unsigned FmtB = MI.getOperand(FmtBIdx).getImm();

  const AMDGPU::MFMA_F8F6F4_Info *AdjustedRegClassOpcode =
      AMDGPU::getWMMA_F8F6F4_WithFormatArgs(FmtA, FmtB, MI.getOpcode());
  if (!AdjustedRegClassOpcode ||
      AdjustedRegClassOpcode->Opcode == MI.getOpcode())
    return;

  MI.setOpcode(AdjustedRegClassOpcode->Opcode);
  int Src0Idx =
      AMDGPU::getNamedOperandIdx(MI.getOpcode(), AMDGPU::OpName::src0);
  int Src1Idx =
      AMDGPU::getNamedOperandIdx(MI.getOpcode(), AMDGPU::OpName::src1);
  adjustMFMA_F8F6F4OpRegClass(MRI, MI.getOperand(Src0Idx),
                              AdjustedRegClassOpcode->NumRegsSrcA);
  adjustMFMA_F8F6F4OpRegClass(MRI, MI.getOperand(Src1Idx),
                              AdjustedRegClassOpcode->NumRegsSrcB);
}

struct VOPModifiers {
  unsigned OpSel = 0;
  unsigned OpSelHi = 0;
  unsigned NegLo = 0;
  unsigned NegHi = 0;
};

// Reconstruct values of VOP3/VOP3P operands such as op_sel.
// Note that these values do not affect disassembler output,
// so this is only necessary for consistency with src_modifiers.
static VOPModifiers collectVOPModifiers(const MCInst &MI,
                                        bool IsVOP3P = false) {
  VOPModifiers Modifiers;
  unsigned Opc = MI.getOpcode();
  const AMDGPU::OpName ModOps[] = {AMDGPU::OpName::src0_modifiers,
                                   AMDGPU::OpName::src1_modifiers,
                                   AMDGPU::OpName::src2_modifiers};
  for (int J = 0; J < 3; ++J) {
    int OpIdx = AMDGPU::getNamedOperandIdx(Opc, ModOps[J]);
    if (OpIdx == -1)
      continue;

    unsigned Val = MI.getOperand(OpIdx).getImm();

    Modifiers.OpSel |= !!(Val & SISrcMods::OP_SEL_0) << J;
    if (IsVOP3P) {
      Modifiers.OpSelHi |= !!(Val & SISrcMods::OP_SEL_1) << J;
      Modifiers.NegLo |= !!(Val & SISrcMods::NEG) << J;
      Modifiers.NegHi |= !!(Val & SISrcMods::NEG_HI) << J;
    } else if (J == 0) {
      Modifiers.OpSel |= !!(Val & SISrcMods::DST_OP_SEL) << 3;
    }
  }

  return Modifiers;
}

// Instructions decode the op_sel/suffix bits into the src_modifier
// operands. Copy those bits into the src operands for true16 VGPRs.
void AMDGPUDisassembler::convertTrue16OpSel(MCInst &MI) const {
  const unsigned Opc = MI.getOpcode();
  const MCRegisterClass &ConversionRC =
      MRI.getRegClass(AMDGPU::VGPR_16RegClassID);
  constexpr std::array<std::tuple<AMDGPU::OpName, AMDGPU::OpName, unsigned>, 4>
      OpAndOpMods = {{{AMDGPU::OpName::src0, AMDGPU::OpName::src0_modifiers,
                       SISrcMods::OP_SEL_0},
                      {AMDGPU::OpName::src1, AMDGPU::OpName::src1_modifiers,
                       SISrcMods::OP_SEL_0},
                      {AMDGPU::OpName::src2, AMDGPU::OpName::src2_modifiers,
                       SISrcMods::OP_SEL_0},
                      {AMDGPU::OpName::vdst, AMDGPU::OpName::src0_modifiers,
                       SISrcMods::DST_OP_SEL}}};
  for (const auto &[OpName, OpModsName, OpSelMask] : OpAndOpMods) {
    int OpIdx = AMDGPU::getNamedOperandIdx(Opc, OpName);
    int OpModsIdx = AMDGPU::getNamedOperandIdx(Opc, OpModsName);
    if (OpIdx == -1 || OpModsIdx == -1)
      continue;
    MCOperand &Op = MI.getOperand(OpIdx);
    if (!Op.isReg())
      continue;
    if (!ConversionRC.contains(Op.getReg()))
      continue;
    unsigned OpEnc = MRI.getEncodingValue(Op.getReg());
    const MCOperand &OpMods = MI.getOperand(OpModsIdx);
    unsigned ModVal = OpMods.getImm();
    if (ModVal & OpSelMask) { // isHi
      unsigned RegIdx = OpEnc & AMDGPU::HWEncoding::REG_IDX_MASK;
      Op.setReg(ConversionRC.getRegister(RegIdx * 2 + 1));
    }
  }
}

// MAC opcodes have special old and src2 operands.
// src2 is tied to dst, while old is not tied (but assumed to be).
bool AMDGPUDisassembler::isMacDPP(MCInst &MI) const {
  constexpr int DST_IDX = 0;
  auto Opcode = MI.getOpcode();
  const auto &Desc = MCII->get(Opcode);
  auto OldIdx = AMDGPU::getNamedOperandIdx(Opcode, AMDGPU::OpName::old);

  if (OldIdx != -1 && Desc.getOperandConstraint(
                          OldIdx, MCOI::OperandConstraint::TIED_TO) == -1) {
    assert(AMDGPU::hasNamedOperand(Opcode, AMDGPU::OpName::src2));
    assert(Desc.getOperandConstraint(
               AMDGPU::getNamedOperandIdx(Opcode, AMDGPU::OpName::src2),
               MCOI::OperandConstraint::TIED_TO) == DST_IDX);
    (void)DST_IDX;
    return true;
  }

  return false;
}

// Create dummy old operand and insert dummy unused src2_modifiers
void AMDGPUDisassembler::convertMacDPPInst(MCInst &MI) const {
  assert(MI.getNumOperands() + 1 < MCII->get(MI.getOpcode()).getNumOperands());
  insertNamedMCOperand(MI, MCOperand::createReg(0), AMDGPU::OpName::old);
  insertNamedMCOperand(MI, MCOperand::createImm(0),
                       AMDGPU::OpName::src2_modifiers);
}

void AMDGPUDisassembler::convertDPP8Inst(MCInst &MI) const {
  unsigned Opc = MI.getOpcode();

  int VDstInIdx =
      AMDGPU::getNamedOperandIdx(MI.getOpcode(), AMDGPU::OpName::vdst_in);
  if (VDstInIdx != -1)
    insertNamedMCOperand(MI, MI.getOperand(0), AMDGPU::OpName::vdst_in);

  unsigned DescNumOps = MCII->get(Opc).getNumOperands();
  if (MI.getNumOperands() < DescNumOps &&
      AMDGPU::hasNamedOperand(Opc, AMDGPU::OpName::op_sel)) {
    convertTrue16OpSel(MI);
    auto Mods = collectVOPModifiers(MI);
    insertNamedMCOperand(MI, MCOperand::createImm(Mods.OpSel),
                         AMDGPU::OpName::op_sel);
  } else {
    // Insert dummy unused src modifiers.
    if (MI.getNumOperands() < DescNumOps &&
        AMDGPU::hasNamedOperand(Opc, AMDGPU::OpName::src0_modifiers))
      insertNamedMCOperand(MI, MCOperand::createImm(0),
                           AMDGPU::OpName::src0_modifiers);

    if (MI.getNumOperands() < DescNumOps &&
        AMDGPU::hasNamedOperand(Opc, AMDGPU::OpName::src1_modifiers))
      insertNamedMCOperand(MI, MCOperand::createImm(0),
                           AMDGPU::OpName::src1_modifiers);
  }
}

void AMDGPUDisassembler::convertVOP3DPPInst(MCInst &MI) const {
  convertTrue16OpSel(MI);

  int VDstInIdx =
      AMDGPU::getNamedOperandIdx(MI.getOpcode(), AMDGPU::OpName::vdst_in);
  if (VDstInIdx != -1)
    insertNamedMCOperand(MI, MI.getOperand(0), AMDGPU::OpName::vdst_in);

  unsigned Opc = MI.getOpcode();
  unsigned DescNumOps = MCII->get(Opc).getNumOperands();
  if (MI.getNumOperands() < DescNumOps &&
      AMDGPU::hasNamedOperand(Opc, AMDGPU::OpName::op_sel)) {
    auto Mods = collectVOPModifiers(MI);
    insertNamedMCOperand(MI, MCOperand::createImm(Mods.OpSel),
                         AMDGPU::OpName::op_sel);
  }
}

// Given a wide tuple \p Reg check if it will overflow 256 registers.
// \returns \p Reg on success or NoRegister otherwise.
static unsigned CheckVGPROverflow(unsigned Reg, const MCRegisterClass &RC,
                                  const MCRegisterInfo &MRI) {
  unsigned NumRegs = RC.getSizeInBits() / 32;
  MCRegister Sub0 = MRI.getSubReg(Reg, AMDGPU::sub0);
  if (!Sub0)
    return Reg;

  MCRegister BaseReg;
  if (MRI.getRegClass(AMDGPU::VGPR_32RegClassID).contains(Sub0))
    BaseReg = AMDGPU::VGPR0;
  else if (MRI.getRegClass(AMDGPU::AGPR_32RegClassID).contains(Sub0))
    BaseReg = AMDGPU::AGPR0;

  assert(BaseReg && "Only vector registers expected");

  return (Sub0 - BaseReg + NumRegs <= 256) ? Reg : AMDGPU::NoRegister;
}

// Note that before gfx10, the MIMG encoding provided no information about
// VADDR size. Consequently, decoded instructions always show address as if it
// has 1 dword, which could be not really so.
void AMDGPUDisassembler::convertMIMGInst(MCInst &MI) const {
  auto TSFlags = MCII->get(MI.getOpcode()).TSFlags;

  int VDstIdx = AMDGPU::getNamedOperandIdx(MI.getOpcode(),
                                           AMDGPU::OpName::vdst);

  int VDataIdx = AMDGPU::getNamedOperandIdx(MI.getOpcode(),
                                            AMDGPU::OpName::vdata);
  int VAddr0Idx =
      AMDGPU::getNamedOperandIdx(MI.getOpcode(), AMDGPU::OpName::vaddr0);
  AMDGPU::OpName RsrcOpName = (TSFlags & SIInstrFlags::MIMG)
                                  ? AMDGPU::OpName::srsrc
                                  : AMDGPU::OpName::rsrc;
  int RsrcIdx = AMDGPU::getNamedOperandIdx(MI.getOpcode(), RsrcOpName);
  int DMaskIdx = AMDGPU::getNamedOperandIdx(MI.getOpcode(),
                                            AMDGPU::OpName::dmask);

  int TFEIdx   = AMDGPU::getNamedOperandIdx(MI.getOpcode(),
                                            AMDGPU::OpName::tfe);
  int D16Idx   = AMDGPU::getNamedOperandIdx(MI.getOpcode(),
                                            AMDGPU::OpName::d16);

  const AMDGPU::MIMGInfo *Info = AMDGPU::getMIMGInfo(MI.getOpcode());
  const AMDGPU::MIMGBaseOpcodeInfo *BaseOpcode =
      AMDGPU::getMIMGBaseOpcodeInfo(Info->BaseOpcode);

  assert(VDataIdx != -1);
  if (BaseOpcode->BVH) {
    // Add A16 operand for intersect_ray instructions
    addOperand(MI, MCOperand::createImm(BaseOpcode->A16));
    return;
  }

  bool IsAtomic = (VDstIdx != -1);
  bool IsGather4 = TSFlags & SIInstrFlags::Gather4;
  bool IsVSample = TSFlags & SIInstrFlags::VSAMPLE;
  bool IsNSA = false;
  bool IsPartialNSA = false;
  unsigned AddrSize = Info->VAddrDwords;

  if (isGFX10Plus()) {
    unsigned DimIdx =
        AMDGPU::getNamedOperandIdx(MI.getOpcode(), AMDGPU::OpName::dim);
    int A16Idx =
        AMDGPU::getNamedOperandIdx(MI.getOpcode(), AMDGPU::OpName::a16);
    const AMDGPU::MIMGDimInfo *Dim =
        AMDGPU::getMIMGDimInfoByEncoding(MI.getOperand(DimIdx).getImm());
    const bool IsA16 = (A16Idx != -1 && MI.getOperand(A16Idx).getImm());

    AddrSize =
        AMDGPU::getAddrSizeMIMGOp(BaseOpcode, Dim, IsA16, AMDGPU::hasG16(STI));

    // VSAMPLE insts that do not use vaddr3 behave the same as NSA forms.
    // VIMAGE insts other than BVH never use vaddr4.
    IsNSA = Info->MIMGEncoding == AMDGPU::MIMGEncGfx10NSA ||
            Info->MIMGEncoding == AMDGPU::MIMGEncGfx11NSA ||
            Info->MIMGEncoding == AMDGPU::MIMGEncGfx12;
    if (!IsNSA) {
      if (!IsVSample && AddrSize > 12)
        AddrSize = 16;
    } else {
      if (AddrSize > Info->VAddrDwords) {
        if (!STI.hasFeature(AMDGPU::FeaturePartialNSAEncoding)) {
          // The NSA encoding does not contain enough operands for the
          // combination of base opcode / dimension. Should this be an error?
          return;
        }
        IsPartialNSA = true;
      }
    }
  }

  unsigned DMask = MI.getOperand(DMaskIdx).getImm() & 0xf;
  unsigned DstSize = IsGather4 ? 4 : std::max(llvm::popcount(DMask), 1);

  bool D16 = D16Idx >= 0 && MI.getOperand(D16Idx).getImm();
  if (D16 && AMDGPU::hasPackedD16(STI)) {
    DstSize = (DstSize + 1) / 2;
  }

  if (TFEIdx != -1 && MI.getOperand(TFEIdx).getImm())
    DstSize += 1;

  if (DstSize == Info->VDataDwords && AddrSize == Info->VAddrDwords)
    return;

  int NewOpcode =
      AMDGPU::getMIMGOpcode(Info->BaseOpcode, Info->MIMGEncoding, DstSize, AddrSize);
  if (NewOpcode == -1)
    return;

  // Widen the register to the correct number of enabled channels.
  MCRegister NewVdata;
  if (DstSize != Info->VDataDwords) {
    auto DataRCID = MCII->getOpRegClassID(
        MCII->get(NewOpcode).operands()[VDataIdx], HwModeRegClass);

    // Get first subregister of VData
    MCRegister Vdata0 = MI.getOperand(VDataIdx).getReg();
    MCRegister VdataSub0 = MRI.getSubReg(Vdata0, AMDGPU::sub0);
    Vdata0 = (VdataSub0 != 0)? VdataSub0 : Vdata0;

    const MCRegisterClass &NewRC = MRI.getRegClass(DataRCID);
    NewVdata = MRI.getMatchingSuperReg(Vdata0, AMDGPU::sub0, &NewRC);
    NewVdata = CheckVGPROverflow(NewVdata, NewRC, MRI);
    if (!NewVdata) {
      // It's possible to encode this such that the low register + enabled
      // components exceeds the register count.
      return;
    }
  }

  // If not using NSA on GFX10+, widen vaddr0 address register to correct size.
  // If using partial NSA on GFX11+ widen last address register.
  int VAddrSAIdx = IsPartialNSA ? (RsrcIdx - 1) : VAddr0Idx;
  MCRegister NewVAddrSA;
  if (STI.hasFeature(AMDGPU::FeatureNSAEncoding) && (!IsNSA || IsPartialNSA) &&
      AddrSize != Info->VAddrDwords) {
    MCRegister VAddrSA = MI.getOperand(VAddrSAIdx).getReg();
    MCRegister VAddrSubSA = MRI.getSubReg(VAddrSA, AMDGPU::sub0);
    VAddrSA = VAddrSubSA ? VAddrSubSA : VAddrSA;

    auto AddrRCID = MCII->getOpRegClassID(
        MCII->get(NewOpcode).operands()[VAddrSAIdx], HwModeRegClass);

    const MCRegisterClass &NewRC = MRI.getRegClass(AddrRCID);
    NewVAddrSA = MRI.getMatchingSuperReg(VAddrSA, AMDGPU::sub0, &NewRC);
    NewVAddrSA = CheckVGPROverflow(NewVAddrSA, NewRC, MRI);
    if (!NewVAddrSA)
      return;
  }

  MI.setOpcode(NewOpcode);

  if (NewVdata != AMDGPU::NoRegister) {
    MI.getOperand(VDataIdx) = MCOperand::createReg(NewVdata);

    if (IsAtomic) {
      // Atomic operations have an additional operand (a copy of data)
      MI.getOperand(VDstIdx) = MCOperand::createReg(NewVdata);
    }
  }

  if (NewVAddrSA) {
    MI.getOperand(VAddrSAIdx) = MCOperand::createReg(NewVAddrSA);
  } else if (IsNSA) {
    assert(AddrSize <= Info->VAddrDwords);
    MI.erase(MI.begin() + VAddr0Idx + AddrSize,
             MI.begin() + VAddr0Idx + Info->VAddrDwords);
  }
}

// Opsel and neg bits are used in src_modifiers and standalone operands. Autogen
// decoder only adds to src_modifiers, so manually add the bits to the other
// operands.
void AMDGPUDisassembler::convertVOP3PDPPInst(MCInst &MI) const {
  unsigned Opc = MI.getOpcode();
  unsigned DescNumOps = MCII->get(Opc).getNumOperands();
  auto Mods = collectVOPModifiers(MI, true);

  if (MI.getNumOperands() < DescNumOps &&
      AMDGPU::hasNamedOperand(Opc, AMDGPU::OpName::vdst_in))
    insertNamedMCOperand(MI, MCOperand::createImm(0), AMDGPU::OpName::vdst_in);

  if (MI.getNumOperands() < DescNumOps &&
      AMDGPU::hasNamedOperand(Opc, AMDGPU::OpName::op_sel))
    insertNamedMCOperand(MI, MCOperand::createImm(Mods.OpSel),
                         AMDGPU::OpName::op_sel);
  if (MI.getNumOperands() < DescNumOps &&
      AMDGPU::hasNamedOperand(Opc, AMDGPU::OpName::op_sel_hi))
    insertNamedMCOperand(MI, MCOperand::createImm(Mods.OpSelHi),
                         AMDGPU::OpName::op_sel_hi);
  if (MI.getNumOperands() < DescNumOps &&
      AMDGPU::hasNamedOperand(Opc, AMDGPU::OpName::neg_lo))
    insertNamedMCOperand(MI, MCOperand::createImm(Mods.NegLo),
                         AMDGPU::OpName::neg_lo);
  if (MI.getNumOperands() < DescNumOps &&
      AMDGPU::hasNamedOperand(Opc, AMDGPU::OpName::neg_hi))
    insertNamedMCOperand(MI, MCOperand::createImm(Mods.NegHi),
                         AMDGPU::OpName::neg_hi);
}

// Create dummy old operand and insert optional operands
void AMDGPUDisassembler::convertVOPCDPPInst(MCInst &MI) const {
  unsigned Opc = MI.getOpcode();
  unsigned DescNumOps = MCII->get(Opc).getNumOperands();

  if (MI.getNumOperands() < DescNumOps &&
      AMDGPU::hasNamedOperand(Opc, AMDGPU::OpName::old))
    insertNamedMCOperand(MI, MCOperand::createReg(0), AMDGPU::OpName::old);

  if (MI.getNumOperands() < DescNumOps &&
      AMDGPU::hasNamedOperand(Opc, AMDGPU::OpName::src0_modifiers))
    insertNamedMCOperand(MI, MCOperand::createImm(0),
                         AMDGPU::OpName::src0_modifiers);

  if (MI.getNumOperands() < DescNumOps &&
      AMDGPU::hasNamedOperand(Opc, AMDGPU::OpName::src1_modifiers))
    insertNamedMCOperand(MI, MCOperand::createImm(0),
                         AMDGPU::OpName::src1_modifiers);
}

void AMDGPUDisassembler::convertVOPC64DPPInst(MCInst &MI) const {
  unsigned Opc = MI.getOpcode();
  unsigned DescNumOps = MCII->get(Opc).getNumOperands();

  convertTrue16OpSel(MI);

  if (MI.getNumOperands() < DescNumOps &&
      AMDGPU::hasNamedOperand(Opc, AMDGPU::OpName::op_sel)) {
    VOPModifiers Mods = collectVOPModifiers(MI);
    insertNamedMCOperand(MI, MCOperand::createImm(Mods.OpSel),
                         AMDGPU::OpName::op_sel);
  }
}

void AMDGPUDisassembler::convertFMAanyK(MCInst &MI) const {
  assert(HasLiteral && "Should have decoded a literal");
  insertNamedMCOperand(MI, MCOperand::createImm(Literal), AMDGPU::OpName::immX);
}

const char* AMDGPUDisassembler::getRegClassName(unsigned RegClassID) const {
  return getContext().getRegisterInfo()->
    getRegClassName(&AMDGPUMCRegisterClasses[RegClassID]);
}

inline
MCOperand AMDGPUDisassembler::errOperand(unsigned V,
                                         const Twine& ErrMsg) const {
  *CommentStream << "Error: " + ErrMsg;

  // ToDo: add support for error operands to MCInst.h
  // return MCOperand::createError(V);
  return MCOperand();
}

inline
MCOperand AMDGPUDisassembler::createRegOperand(unsigned int RegId) const {
  return MCOperand::createReg(AMDGPU::getMCReg(RegId, STI));
}

inline
MCOperand AMDGPUDisassembler::createRegOperand(unsigned RegClassID,
                                               unsigned Val) const {
  const auto& RegCl = AMDGPUMCRegisterClasses[RegClassID];
  if (Val >= RegCl.getNumRegs())
    return errOperand(Val, Twine(getRegClassName(RegClassID)) +
                           ": unknown register " + Twine(Val));
  return createRegOperand(RegCl.getRegister(Val));
}

inline
MCOperand AMDGPUDisassembler::createSRegOperand(unsigned SRegClassID,
                                                unsigned Val) const {
  // ToDo: SI/CI have 104 SGPRs, VI - 102
  // Valery: here we accepting as much as we can, let assembler sort it out
  int shift = 0;
  switch (SRegClassID) {
  case AMDGPU::SGPR_32RegClassID:
  case AMDGPU::TTMP_32RegClassID:
    break;
  case AMDGPU::SGPR_64RegClassID:
  case AMDGPU::TTMP_64RegClassID:
    shift = 1;
    break;
  case AMDGPU::SGPR_96RegClassID:
  case AMDGPU::TTMP_96RegClassID:
  case AMDGPU::SGPR_128RegClassID:
  case AMDGPU::TTMP_128RegClassID:
  // ToDo: unclear if s[100:104] is available on VI. Can we use VCC as SGPR in
  // this bundle?
  case AMDGPU::SGPR_256RegClassID:
  case AMDGPU::TTMP_256RegClassID:
    // ToDo: unclear if s[96:104] is available on VI. Can we use VCC as SGPR in
  // this bundle?
  case AMDGPU::SGPR_288RegClassID:
  case AMDGPU::TTMP_288RegClassID:
  case AMDGPU::SGPR_320RegClassID:
  case AMDGPU::TTMP_320RegClassID:
  case AMDGPU::SGPR_352RegClassID:
  case AMDGPU::TTMP_352RegClassID:
  case AMDGPU::SGPR_384RegClassID:
  case AMDGPU::TTMP_384RegClassID:
  case AMDGPU::SGPR_512RegClassID:
  case AMDGPU::TTMP_512RegClassID:
    shift = 2;
    break;
  // ToDo: unclear if s[88:104] is available on VI. Can we use VCC as SGPR in
  // this bundle?
  default:
    llvm_unreachable("unhandled register class");
  }

  if (Val % (1 << shift)) {
    *CommentStream << "Warning: " << getRegClassName(SRegClassID)
                   << ": scalar reg isn't aligned " << Val;
  }

  return createRegOperand(SRegClassID, Val >> shift);
}

MCOperand AMDGPUDisassembler::createVGPR16Operand(unsigned RegIdx,
                                                  bool IsHi) const {
  unsigned RegIdxInVGPR16 = RegIdx * 2 + (IsHi ? 1 : 0);
  return createRegOperand(AMDGPU::VGPR_16RegClassID, RegIdxInVGPR16);
}

// Decode Literals for insts which always have a literal in the encoding
MCOperand
AMDGPUDisassembler::decodeMandatoryLiteralConstant(unsigned Val) const {
  if (HasLiteral) {
    assert(
        AMDGPU::hasVOPD(STI) &&
        "Should only decode multiple kimm with VOPD, check VSrc operand types");
    if (Literal != Val)
      return errOperand(Val, "More than one unique literal is illegal");
  }
  HasLiteral = true;
  Literal = Val;
  return MCOperand::createImm(Literal);
}

MCOperand
AMDGPUDisassembler::decodeMandatoryLiteral64Constant(uint64_t Val) const {
  if (HasLiteral) {
    if (Literal != Val)
      return errOperand(Val, "More than one unique literal is illegal");
  }
  HasLiteral = true;
<<<<<<< HEAD
  Literal = Literal64 = Val;

  bool UseLit64 = Lo_32(Literal64) != 0;
  return UseLit64 ? MCOperand::createExpr(AMDGPUMCExpr::createLit(
                        LitModifier::Lit64, Literal64, getContext()))
                  : MCOperand::createImm(Literal64);
}

MCOperand AMDGPUDisassembler::decodeLiteralConstant(const MCInstrDesc &Desc,
                                                    const MCOperandInfo &OpDesc,
                                                    bool ExtendFP64) const {
=======
  Literal = Val;

  bool UseLit64 = Hi_32(Literal) == 0;
  return UseLit64 ? MCOperand::createExpr(AMDGPUMCExpr::createLit(
                        LitModifier::Lit64, Literal, getContext()))
                  : MCOperand::createImm(Literal);
}

MCOperand
AMDGPUDisassembler::decodeLiteralConstant(const MCInstrDesc &Desc,
                                          const MCOperandInfo &OpDesc) const {
>>>>>>> 54c4ef26
  // For now all literal constants are supposed to be unsigned integer
  // ToDo: deal with signed/unsigned 64-bit integer constants
  // ToDo: deal with float/double constants
  if (!HasLiteral) {
    if (Bytes.size() < 4) {
      return errOperand(0, "cannot read literal, inst bytes left " +
                        Twine(Bytes.size()));
    }
    HasLiteral = true;
    Literal = eatBytes<uint32_t>(Bytes);
  }

<<<<<<< HEAD
  int64_t Val = ExtendFP64 ? Literal64 : Literal;

  bool CanUse64BitLiterals =
      STI.hasFeature(AMDGPU::Feature64BitLiterals) &&
      !(Desc.TSFlags & (SIInstrFlags::VOP3 | SIInstrFlags::VOP3P));

  bool UseLit64 = false;
  if (CanUse64BitLiterals) {
    if (OpDesc.OperandType == AMDGPU::OPERAND_REG_IMM_INT64 ||
        OpDesc.OperandType == AMDGPU::OPERAND_REG_INLINE_C_INT64)
      UseLit64 = !isInt<32>(Val) || !isUInt<32>(Val);
    else if (OpDesc.OperandType == AMDGPU::OPERAND_REG_IMM_FP64 ||
             OpDesc.OperandType == AMDGPU::OPERAND_REG_INLINE_C_FP64 ||
             OpDesc.OperandType == AMDGPU::OPERAND_REG_INLINE_AC_FP64)
      UseLit64 = Lo_32(Val) != 0;
  }

  return UseLit64 ? MCOperand::createExpr(AMDGPUMCExpr::createLit(
                        LitModifier::Lit64, Val, getContext()))
                  : MCOperand::createImm(Val);
=======
  // For disassembling always assume all inline constants are available.
  bool HasInv2Pi = true;

  // Invalid instruction codes may contain literals for inline-only
  // operands, so we support them here as well.
  int64_t Val = Literal;
  bool UseLit = false;
  switch (OpDesc.OperandType) {
  default:
    llvm_unreachable("Unexpected operand type!");
  case AMDGPU::OPERAND_REG_IMM_BF16:
  case AMDGPU::OPERAND_REG_INLINE_C_BF16:
  case AMDGPU::OPERAND_REG_INLINE_C_V2BF16:
    UseLit = AMDGPU::isInlinableLiteralBF16(Val, HasInv2Pi);
    break;
  case AMDGPU::OPERAND_REG_IMM_V2BF16:
    UseLit = AMDGPU::isInlinableLiteralV2BF16(Val);
    break;
  case AMDGPU::OPERAND_REG_IMM_FP16:
  case AMDGPU::OPERAND_REG_INLINE_C_FP16:
  case AMDGPU::OPERAND_REG_INLINE_C_V2FP16:
    UseLit = AMDGPU::isInlinableLiteralFP16(Val, HasInv2Pi);
    break;
  case AMDGPU::OPERAND_REG_IMM_V2FP16:
    UseLit = AMDGPU::isInlinableLiteralV2F16(Val);
    break;
  case AMDGPU::OPERAND_REG_IMM_NOINLINE_V2FP16:
    break;
  case AMDGPU::OPERAND_REG_IMM_INT16:
  case AMDGPU::OPERAND_REG_INLINE_C_INT16:
  case AMDGPU::OPERAND_REG_INLINE_C_V2INT16:
    UseLit = AMDGPU::isInlinableLiteralI16(Val, HasInv2Pi);
    break;
  case AMDGPU::OPERAND_REG_IMM_V2INT16:
    UseLit = AMDGPU::isInlinableLiteralV2I16(Val);
    break;
  case AMDGPU::OPERAND_REG_IMM_FP32:
  case AMDGPU::OPERAND_REG_INLINE_C_FP32:
  case AMDGPU::OPERAND_REG_INLINE_AC_FP32:
  case AMDGPU::OPERAND_REG_IMM_INT32:
  case AMDGPU::OPERAND_REG_INLINE_C_INT32:
  case AMDGPU::OPERAND_REG_INLINE_AC_INT32:
  case AMDGPU::OPERAND_REG_IMM_V2FP32:
  case AMDGPU::OPERAND_REG_IMM_V2INT32:
  case AMDGPU::OPERAND_KIMM32:
    UseLit = AMDGPU::isInlinableLiteral32(Val, HasInv2Pi);
    break;
  case AMDGPU::OPERAND_REG_IMM_FP64:
  case AMDGPU::OPERAND_REG_INLINE_C_FP64:
  case AMDGPU::OPERAND_REG_INLINE_AC_FP64:
    Val <<= 32;
    break;
  case AMDGPU::OPERAND_REG_IMM_INT64:
  case AMDGPU::OPERAND_REG_INLINE_C_INT64:
    UseLit = AMDGPU::isInlinableLiteral64(Val, HasInv2Pi);
    break;
  case MCOI::OPERAND_REGISTER:
    // TODO: Disassembling V_DUAL_FMAMK_F32_X_FMAMK_F32_gfx11 hits
    // decoding a literal in a position of a register operand. Give
    // it special handling in the caller, decodeImmOperands(), instead
    // of quietly allowing it here.
    break;
  }

  return UseLit ? MCOperand::createExpr(AMDGPUMCExpr::createLit(
                      LitModifier::Lit, Val, getContext()))
                : MCOperand::createImm(Val);
>>>>>>> 54c4ef26
}

MCOperand
AMDGPUDisassembler::decodeLiteral64Constant(const MCInst &Inst) const {
  assert(STI.hasFeature(AMDGPU::Feature64BitLiterals));

  if (!HasLiteral) {
    if (Bytes.size() < 8) {
      return errOperand(0, "cannot read literal64, inst bytes left " +
                               Twine(Bytes.size()));
    }
    HasLiteral = true;
    Literal = eatBytes<uint64_t>(Bytes);
  }

<<<<<<< HEAD
  bool UseLit64 = false;
  const MCInstrDesc &Desc = MCII->get(Inst.getOpcode());
  const MCOperandInfo &OpDesc = Desc.operands()[Inst.getNumOperands()];
  if (OpDesc.OperandType == AMDGPU::OPERAND_REG_IMM_INT64 ||
      OpDesc.OperandType == AMDGPU::OPERAND_REG_INLINE_C_INT64) {
    UseLit64 = !isInt<32>(Literal64) || !isUInt<32>(Literal64);
  } else {
    assert(OpDesc.OperandType == AMDGPU::OPERAND_REG_IMM_FP64 ||
           OpDesc.OperandType == AMDGPU::OPERAND_REG_INLINE_C_FP64 ||
           OpDesc.OperandType == AMDGPU::OPERAND_REG_INLINE_AC_FP64);
    UseLit64 = Lo_32(Literal64) != 0;
  }

  return UseLit64 ? MCOperand::createExpr(AMDGPUMCExpr::createLit(
                        LitModifier::Lit64, Literal64, getContext()))
                  : MCOperand::createImm(Literal64);
=======
  bool UseLit64 = Hi_32(Literal) == 0;
  return UseLit64 ? MCOperand::createExpr(AMDGPUMCExpr::createLit(
                        LitModifier::Lit64, Literal, getContext()))
                  : MCOperand::createImm(Literal);
>>>>>>> 54c4ef26
}

MCOperand AMDGPUDisassembler::decodeIntImmed(unsigned Imm) {
  using namespace AMDGPU::EncValues;

  assert(Imm >= INLINE_INTEGER_C_MIN && Imm <= INLINE_INTEGER_C_MAX);
  return MCOperand::createImm((Imm <= INLINE_INTEGER_C_POSITIVE_MAX) ?
    (static_cast<int64_t>(Imm) - INLINE_INTEGER_C_MIN) :
    (INLINE_INTEGER_C_POSITIVE_MAX - static_cast<int64_t>(Imm)));
      // Cast prevents negative overflow.
}

static int64_t getInlineImmVal32(unsigned Imm) {
  switch (Imm) {
  case 240:
    return llvm::bit_cast<uint32_t>(0.5f);
  case 241:
    return llvm::bit_cast<uint32_t>(-0.5f);
  case 242:
    return llvm::bit_cast<uint32_t>(1.0f);
  case 243:
    return llvm::bit_cast<uint32_t>(-1.0f);
  case 244:
    return llvm::bit_cast<uint32_t>(2.0f);
  case 245:
    return llvm::bit_cast<uint32_t>(-2.0f);
  case 246:
    return llvm::bit_cast<uint32_t>(4.0f);
  case 247:
    return llvm::bit_cast<uint32_t>(-4.0f);
  case 248: // 1 / (2 * PI)
    return 0x3e22f983;
  default:
    llvm_unreachable("invalid fp inline imm");
  }
}

static int64_t getInlineImmVal64(unsigned Imm) {
  switch (Imm) {
  case 240:
    return llvm::bit_cast<uint64_t>(0.5);
  case 241:
    return llvm::bit_cast<uint64_t>(-0.5);
  case 242:
    return llvm::bit_cast<uint64_t>(1.0);
  case 243:
    return llvm::bit_cast<uint64_t>(-1.0);
  case 244:
    return llvm::bit_cast<uint64_t>(2.0);
  case 245:
    return llvm::bit_cast<uint64_t>(-2.0);
  case 246:
    return llvm::bit_cast<uint64_t>(4.0);
  case 247:
    return llvm::bit_cast<uint64_t>(-4.0);
  case 248: // 1 / (2 * PI)
    return 0x3fc45f306dc9c882;
  default:
    llvm_unreachable("invalid fp inline imm");
  }
}

static int64_t getInlineImmValF16(unsigned Imm) {
  switch (Imm) {
  case 240:
    return 0x3800;
  case 241:
    return 0xB800;
  case 242:
    return 0x3C00;
  case 243:
    return 0xBC00;
  case 244:
    return 0x4000;
  case 245:
    return 0xC000;
  case 246:
    return 0x4400;
  case 247:
    return 0xC400;
  case 248: // 1 / (2 * PI)
    return 0x3118;
  default:
    llvm_unreachable("invalid fp inline imm");
  }
}

static int64_t getInlineImmValBF16(unsigned Imm) {
  switch (Imm) {
  case 240:
    return 0x3F00;
  case 241:
    return 0xBF00;
  case 242:
    return 0x3F80;
  case 243:
    return 0xBF80;
  case 244:
    return 0x4000;
  case 245:
    return 0xC000;
  case 246:
    return 0x4080;
  case 247:
    return 0xC080;
  case 248: // 1 / (2 * PI)
    return 0x3E22;
  default:
    llvm_unreachable("invalid fp inline imm");
  }
}

unsigned AMDGPUDisassembler::getVgprClassId(unsigned Width) const {
  using namespace AMDGPU;

  switch (Width) {
  case 16:
  case 32:
    return VGPR_32RegClassID;
  case 64:
    return VReg_64RegClassID;
  case 96:
    return VReg_96RegClassID;
  case 128:
    return VReg_128RegClassID;
  case 160:
    return VReg_160RegClassID;
  case 192:
    return VReg_192RegClassID;
  case 256:
    return VReg_256RegClassID;
  case 288:
    return VReg_288RegClassID;
  case 320:
    return VReg_320RegClassID;
  case 352:
    return VReg_352RegClassID;
  case 384:
    return VReg_384RegClassID;
  case 512:
    return VReg_512RegClassID;
  case 1024:
    return VReg_1024RegClassID;
  }
  llvm_unreachable("Invalid register width!");
}

unsigned AMDGPUDisassembler::getAgprClassId(unsigned Width) const {
  using namespace AMDGPU;

  switch (Width) {
  case 16:
  case 32:
    return AGPR_32RegClassID;
  case 64:
    return AReg_64RegClassID;
  case 96:
    return AReg_96RegClassID;
  case 128:
    return AReg_128RegClassID;
  case 160:
    return AReg_160RegClassID;
  case 256:
    return AReg_256RegClassID;
  case 288:
    return AReg_288RegClassID;
  case 320:
    return AReg_320RegClassID;
  case 352:
    return AReg_352RegClassID;
  case 384:
    return AReg_384RegClassID;
  case 512:
    return AReg_512RegClassID;
  case 1024:
    return AReg_1024RegClassID;
  }
  llvm_unreachable("Invalid register width!");
}

unsigned AMDGPUDisassembler::getSgprClassId(unsigned Width) const {
  using namespace AMDGPU;

  switch (Width) {
  case 16:
  case 32:
    return SGPR_32RegClassID;
  case 64:
    return SGPR_64RegClassID;
  case 96:
    return SGPR_96RegClassID;
  case 128:
    return SGPR_128RegClassID;
  case 160:
    return SGPR_160RegClassID;
  case 256:
    return SGPR_256RegClassID;
  case 288:
    return SGPR_288RegClassID;
  case 320:
    return SGPR_320RegClassID;
  case 352:
    return SGPR_352RegClassID;
  case 384:
    return SGPR_384RegClassID;
  case 512:
    return SGPR_512RegClassID;
  }
  llvm_unreachable("Invalid register width!");
}

unsigned AMDGPUDisassembler::getTtmpClassId(unsigned Width) const {
  using namespace AMDGPU;

  switch (Width) {
  case 16:
  case 32:
    return TTMP_32RegClassID;
  case 64:
    return TTMP_64RegClassID;
  case 128:
    return TTMP_128RegClassID;
  case 256:
    return TTMP_256RegClassID;
  case 288:
    return TTMP_288RegClassID;
  case 320:
    return TTMP_320RegClassID;
  case 352:
    return TTMP_352RegClassID;
  case 384:
    return TTMP_384RegClassID;
  case 512:
    return TTMP_512RegClassID;
  }
  llvm_unreachable("Invalid register width!");
}

int AMDGPUDisassembler::getTTmpIdx(unsigned Val) const {
  using namespace AMDGPU::EncValues;

  unsigned TTmpMin = isGFX9Plus() ? TTMP_GFX9PLUS_MIN : TTMP_VI_MIN;
  unsigned TTmpMax = isGFX9Plus() ? TTMP_GFX9PLUS_MAX : TTMP_VI_MAX;

  return (TTmpMin <= Val && Val <= TTmpMax)? Val - TTmpMin : -1;
}

MCOperand AMDGPUDisassembler::decodeSrcOp(const MCInst &Inst, unsigned Width,
                                          unsigned Val) const {
  using namespace AMDGPU::EncValues;

  assert(Val < 1024); // enum10

  bool IsAGPR = Val & 512;
  Val &= 511;

  if (VGPR_MIN <= Val && Val <= VGPR_MAX) {
    return createRegOperand(IsAGPR ? getAgprClassId(Width)
                                   : getVgprClassId(Width), Val - VGPR_MIN);
  }
  return decodeNonVGPRSrcOp(Inst, Width, Val & 0xFF);
}

MCOperand AMDGPUDisassembler::decodeNonVGPRSrcOp(const MCInst &Inst,
                                                 unsigned Width,
                                                 unsigned Val) const {
  // Cases when Val{8} is 1 (vgpr, agpr or true 16 vgpr) should have been
  // decoded earlier.
  assert(Val < (1 << 8) && "9-bit Src encoding when Val{8} is 0");
  using namespace AMDGPU::EncValues;

  if (Val <= SGPR_MAX) {
    // "SGPR_MIN <= Val" is always true and causes compilation warning.
    static_assert(SGPR_MIN == 0);
    return createSRegOperand(getSgprClassId(Width), Val - SGPR_MIN);
  }

  int TTmpIdx = getTTmpIdx(Val);
  if (TTmpIdx >= 0) {
    return createSRegOperand(getTtmpClassId(Width), TTmpIdx);
  }

  if ((INLINE_INTEGER_C_MIN <= Val && Val <= INLINE_INTEGER_C_MAX) ||
      (INLINE_FLOATING_C_MIN <= Val && Val <= INLINE_FLOATING_C_MAX) ||
      Val == LITERAL_CONST)
    return MCOperand::createImm(Val);

  if (Val == LITERAL64_CONST && STI.hasFeature(AMDGPU::Feature64BitLiterals)) {
    return decodeLiteral64Constant(Inst);
  }

  switch (Width) {
  case 32:
  case 16:
    return decodeSpecialReg32(Val);
  case 64:
    return decodeSpecialReg64(Val);
  case 96:
  case 128:
  case 256:
  case 512:
    return decodeSpecialReg96Plus(Val);
  default:
    llvm_unreachable("unexpected immediate type");
  }
}

// Bit 0 of DstY isn't stored in the instruction, because it's always the
// opposite of bit 0 of DstX.
MCOperand AMDGPUDisassembler::decodeVOPDDstYOp(MCInst &Inst,
                                               unsigned Val) const {
  int VDstXInd =
      AMDGPU::getNamedOperandIdx(Inst.getOpcode(), AMDGPU::OpName::vdstX);
  assert(VDstXInd != -1);
  assert(Inst.getOperand(VDstXInd).isReg());
  unsigned XDstReg = MRI.getEncodingValue(Inst.getOperand(VDstXInd).getReg());
  Val |= ~XDstReg & 1;
  return createRegOperand(getVgprClassId(32), Val);
}

MCOperand AMDGPUDisassembler::decodeSpecialReg32(unsigned Val) const {
  using namespace AMDGPU;

  switch (Val) {
  // clang-format off
  case 102: return createRegOperand(FLAT_SCR_LO);
  case 103: return createRegOperand(FLAT_SCR_HI);
  case 104: return createRegOperand(XNACK_MASK_LO);
  case 105: return createRegOperand(XNACK_MASK_HI);
  case 106: return createRegOperand(VCC_LO);
  case 107: return createRegOperand(VCC_HI);
  case 108: return createRegOperand(TBA_LO);
  case 109: return createRegOperand(TBA_HI);
  case 110: return createRegOperand(TMA_LO);
  case 111: return createRegOperand(TMA_HI);
  case 124:
    return isGFX11Plus() ? createRegOperand(SGPR_NULL) : createRegOperand(M0);
  case 125:
    return isGFX11Plus() ? createRegOperand(M0) : createRegOperand(SGPR_NULL);
  case 126: return createRegOperand(EXEC_LO);
  case 127: return createRegOperand(EXEC_HI);
  case 230: return createRegOperand(SRC_FLAT_SCRATCH_BASE_LO);
  case 231: return createRegOperand(SRC_FLAT_SCRATCH_BASE_HI);
  case 235: return createRegOperand(SRC_SHARED_BASE_LO);
  case 236: return createRegOperand(SRC_SHARED_LIMIT_LO);
  case 237: return createRegOperand(SRC_PRIVATE_BASE_LO);
  case 238: return createRegOperand(SRC_PRIVATE_LIMIT_LO);
  case 239: return createRegOperand(SRC_POPS_EXITING_WAVE_ID);
  case 251: return createRegOperand(SRC_VCCZ);
  case 252: return createRegOperand(SRC_EXECZ);
  case 253: return createRegOperand(SRC_SCC);
  case 254: return createRegOperand(LDS_DIRECT);
  default: break;
    // clang-format on
  }
  return errOperand(Val, "unknown operand encoding " + Twine(Val));
}

MCOperand AMDGPUDisassembler::decodeSpecialReg64(unsigned Val) const {
  using namespace AMDGPU;

  switch (Val) {
  case 102: return createRegOperand(FLAT_SCR);
  case 104: return createRegOperand(XNACK_MASK);
  case 106: return createRegOperand(VCC);
  case 108: return createRegOperand(TBA);
  case 110: return createRegOperand(TMA);
  case 124:
    if (isGFX11Plus())
      return createRegOperand(SGPR_NULL);
    break;
  case 125:
    if (!isGFX11Plus())
      return createRegOperand(SGPR_NULL);
    break;
  case 126: return createRegOperand(EXEC);
  case 230: return createRegOperand(SRC_FLAT_SCRATCH_BASE_LO);
  case 235: return createRegOperand(SRC_SHARED_BASE);
  case 236: return createRegOperand(SRC_SHARED_LIMIT);
  case 237: return createRegOperand(SRC_PRIVATE_BASE);
  case 238: return createRegOperand(SRC_PRIVATE_LIMIT);
  case 239: return createRegOperand(SRC_POPS_EXITING_WAVE_ID);
  case 251: return createRegOperand(SRC_VCCZ);
  case 252: return createRegOperand(SRC_EXECZ);
  case 253: return createRegOperand(SRC_SCC);
  default: break;
  }
  return errOperand(Val, "unknown operand encoding " + Twine(Val));
}

MCOperand AMDGPUDisassembler::decodeSpecialReg96Plus(unsigned Val) const {
  using namespace AMDGPU;

  switch (Val) {
  case 124:
    if (isGFX11Plus())
      return createRegOperand(SGPR_NULL);
    break;
  case 125:
    if (!isGFX11Plus())
      return createRegOperand(SGPR_NULL);
    break;
  default:
    break;
  }
  return errOperand(Val, "unknown operand encoding " + Twine(Val));
}

MCOperand AMDGPUDisassembler::decodeSDWASrc(unsigned Width,
                                            const unsigned Val) const {
  using namespace AMDGPU::SDWA;
  using namespace AMDGPU::EncValues;

  if (STI.hasFeature(AMDGPU::FeatureGFX9) ||
      STI.hasFeature(AMDGPU::FeatureGFX10)) {
    // XXX: cast to int is needed to avoid stupid warning:
    // compare with unsigned is always true
    if (int(SDWA9EncValues::SRC_VGPR_MIN) <= int(Val) &&
        Val <= SDWA9EncValues::SRC_VGPR_MAX) {
      return createRegOperand(getVgprClassId(Width),
                              Val - SDWA9EncValues::SRC_VGPR_MIN);
    }
    if (SDWA9EncValues::SRC_SGPR_MIN <= Val &&
        Val <= (isGFX10Plus() ? SDWA9EncValues::SRC_SGPR_MAX_GFX10
                              : SDWA9EncValues::SRC_SGPR_MAX_SI)) {
      return createSRegOperand(getSgprClassId(Width),
                               Val - SDWA9EncValues::SRC_SGPR_MIN);
    }
    if (SDWA9EncValues::SRC_TTMP_MIN <= Val &&
        Val <= SDWA9EncValues::SRC_TTMP_MAX) {
      return createSRegOperand(getTtmpClassId(Width),
                               Val - SDWA9EncValues::SRC_TTMP_MIN);
    }

    const unsigned SVal = Val - SDWA9EncValues::SRC_SGPR_MIN;

    if ((INLINE_INTEGER_C_MIN <= SVal && SVal <= INLINE_INTEGER_C_MAX) ||
        (INLINE_FLOATING_C_MIN <= SVal && SVal <= INLINE_FLOATING_C_MAX))
      return MCOperand::createImm(SVal);

    return decodeSpecialReg32(SVal);
  }
  if (STI.hasFeature(AMDGPU::FeatureVolcanicIslands))
    return createRegOperand(getVgprClassId(Width), Val);
  llvm_unreachable("unsupported target");
}

MCOperand AMDGPUDisassembler::decodeSDWASrc16(unsigned Val) const {
  return decodeSDWASrc(16, Val);
}

MCOperand AMDGPUDisassembler::decodeSDWASrc32(unsigned Val) const {
  return decodeSDWASrc(32, Val);
}

MCOperand AMDGPUDisassembler::decodeSDWAVopcDst(unsigned Val) const {
  using namespace AMDGPU::SDWA;

  assert((STI.hasFeature(AMDGPU::FeatureGFX9) ||
          STI.hasFeature(AMDGPU::FeatureGFX10)) &&
         "SDWAVopcDst should be present only on GFX9+");

  bool IsWave32 = STI.hasFeature(AMDGPU::FeatureWavefrontSize32);

  if (Val & SDWA9EncValues::VOPC_DST_VCC_MASK) {
    Val &= SDWA9EncValues::VOPC_DST_SGPR_MASK;

    int TTmpIdx = getTTmpIdx(Val);
    if (TTmpIdx >= 0) {
      auto TTmpClsId = getTtmpClassId(IsWave32 ? 32 : 64);
      return createSRegOperand(TTmpClsId, TTmpIdx);
    }
    if (Val > SGPR_MAX) {
      return IsWave32 ? decodeSpecialReg32(Val) : decodeSpecialReg64(Val);
    }
    return createSRegOperand(getSgprClassId(IsWave32 ? 32 : 64), Val);
  }
  return createRegOperand(IsWave32 ? AMDGPU::VCC_LO : AMDGPU::VCC);
}

MCOperand AMDGPUDisassembler::decodeBoolReg(const MCInst &Inst,
                                            unsigned Val) const {
  return STI.hasFeature(AMDGPU::FeatureWavefrontSize32)
             ? decodeSrcOp(Inst, 32, Val)
             : decodeSrcOp(Inst, 64, Val);
}

MCOperand AMDGPUDisassembler::decodeSplitBarrier(const MCInst &Inst,
                                                 unsigned Val) const {
  return decodeSrcOp(Inst, 32, Val);
}

MCOperand AMDGPUDisassembler::decodeDpp8FI(unsigned Val) const {
  if (Val != AMDGPU::DPP::DPP8_FI_0 && Val != AMDGPU::DPP::DPP8_FI_1)
    return MCOperand();
  return MCOperand::createImm(Val);
}

MCOperand AMDGPUDisassembler::decodeVersionImm(unsigned Imm) const {
  using VersionField = AMDGPU::EncodingField<7, 0>;
  using W64Bit = AMDGPU::EncodingBit<13>;
  using W32Bit = AMDGPU::EncodingBit<14>;
  using MDPBit = AMDGPU::EncodingBit<15>;
  using Encoding = AMDGPU::EncodingFields<VersionField, W64Bit, W32Bit, MDPBit>;

  auto [Version, W64, W32, MDP] = Encoding::decode(Imm);

  // Decode into a plain immediate if any unused bits are raised.
  if (Encoding::encode(Version, W64, W32, MDP) != Imm)
    return MCOperand::createImm(Imm);

  const auto &Versions = AMDGPU::UCVersion::getGFXVersions();
  const auto *I = find_if(
      Versions, [Version = Version](const AMDGPU::UCVersion::GFXVersion &V) {
        return V.Code == Version;
      });
  MCContext &Ctx = getContext();
  const MCExpr *E;
  if (I == Versions.end())
    E = MCConstantExpr::create(Version, Ctx);
  else
    E = MCSymbolRefExpr::create(Ctx.getOrCreateSymbol(I->Symbol), Ctx);

  if (W64)
    E = MCBinaryExpr::createOr(E, UCVersionW64Expr, Ctx);
  if (W32)
    E = MCBinaryExpr::createOr(E, UCVersionW32Expr, Ctx);
  if (MDP)
    E = MCBinaryExpr::createOr(E, UCVersionMDPExpr, Ctx);

  return MCOperand::createExpr(E);
}

bool AMDGPUDisassembler::isVI() const {
  return STI.hasFeature(AMDGPU::FeatureVolcanicIslands);
}

bool AMDGPUDisassembler::isGFX9() const { return AMDGPU::isGFX9(STI); }

bool AMDGPUDisassembler::isGFX90A() const {
  return STI.hasFeature(AMDGPU::FeatureGFX90AInsts);
}

bool AMDGPUDisassembler::isGFX9Plus() const { return AMDGPU::isGFX9Plus(STI); }

bool AMDGPUDisassembler::isGFX10() const { return AMDGPU::isGFX10(STI); }

bool AMDGPUDisassembler::isGFX10Plus() const {
  return AMDGPU::isGFX10Plus(STI);
}

bool AMDGPUDisassembler::isGFX11() const {
  return STI.hasFeature(AMDGPU::FeatureGFX11);
}

bool AMDGPUDisassembler::isGFX11Plus() const {
  return AMDGPU::isGFX11Plus(STI);
}

bool AMDGPUDisassembler::isGFX12() const {
  return STI.hasFeature(AMDGPU::FeatureGFX12);
}

bool AMDGPUDisassembler::isGFX12Plus() const {
  return AMDGPU::isGFX12Plus(STI);
}

bool AMDGPUDisassembler::isGFX1250() const { return AMDGPU::isGFX1250(STI); }

bool AMDGPUDisassembler::hasArchitectedFlatScratch() const {
  return STI.hasFeature(AMDGPU::FeatureArchitectedFlatScratch);
}

bool AMDGPUDisassembler::hasKernargPreload() const {
  return AMDGPU::hasKernargPreload(STI);
}

//===----------------------------------------------------------------------===//
// AMDGPU specific symbol handling
//===----------------------------------------------------------------------===//

/// Print a string describing the reserved bit range specified by Mask with
/// offset BaseBytes for use in error comments. Mask is a single continuous
/// range of 1s surrounded by zeros. The format here is meant to align with the
/// tables that describe these bits in llvm.org/docs/AMDGPUUsage.html.
static SmallString<32> getBitRangeFromMask(uint32_t Mask, unsigned BaseBytes) {
  SmallString<32> Result;
  raw_svector_ostream S(Result);

  int TrailingZeros = llvm::countr_zero(Mask);
  int PopCount = llvm::popcount(Mask);

  if (PopCount == 1) {
    S << "bit (" << (TrailingZeros + BaseBytes * CHAR_BIT) << ')';
  } else {
    S << "bits in range ("
      << (TrailingZeros + PopCount - 1 + BaseBytes * CHAR_BIT) << ':'
      << (TrailingZeros + BaseBytes * CHAR_BIT) << ')';
  }

  return Result;
}

#define GET_FIELD(MASK) (AMDHSA_BITS_GET(FourByteBuffer, MASK))
#define PRINT_DIRECTIVE(DIRECTIVE, MASK)                                       \
  do {                                                                         \
    KdStream << Indent << DIRECTIVE " " << GET_FIELD(MASK) << '\n';            \
  } while (0)
#define PRINT_PSEUDO_DIRECTIVE_COMMENT(DIRECTIVE, MASK)                        \
  do {                                                                         \
    KdStream << Indent << MAI.getCommentString() << ' ' << DIRECTIVE " "       \
             << GET_FIELD(MASK) << '\n';                                       \
  } while (0)

#define CHECK_RESERVED_BITS_IMPL(MASK, DESC, MSG)                              \
  do {                                                                         \
    if (FourByteBuffer & (MASK)) {                                             \
      return createStringError(std::errc::invalid_argument,                    \
                               "kernel descriptor " DESC                       \
                               " reserved %s set" MSG,                         \
                               getBitRangeFromMask((MASK), 0).c_str());        \
    }                                                                          \
  } while (0)

#define CHECK_RESERVED_BITS(MASK) CHECK_RESERVED_BITS_IMPL(MASK, #MASK, "")
#define CHECK_RESERVED_BITS_MSG(MASK, MSG)                                     \
  CHECK_RESERVED_BITS_IMPL(MASK, #MASK, ", " MSG)
#define CHECK_RESERVED_BITS_DESC(MASK, DESC)                                   \
  CHECK_RESERVED_BITS_IMPL(MASK, DESC, "")
#define CHECK_RESERVED_BITS_DESC_MSG(MASK, DESC, MSG)                          \
  CHECK_RESERVED_BITS_IMPL(MASK, DESC, ", " MSG)

// NOLINTNEXTLINE(readability-identifier-naming)
Expected<bool> AMDGPUDisassembler::decodeCOMPUTE_PGM_RSRC1(
    uint32_t FourByteBuffer, raw_string_ostream &KdStream) const {
  using namespace amdhsa;
  StringRef Indent = "\t";

  // We cannot accurately backward compute #VGPRs used from
  // GRANULATED_WORKITEM_VGPR_COUNT. But we are concerned with getting the same
  // value of GRANULATED_WORKITEM_VGPR_COUNT in the reassembled binary. So we
  // simply calculate the inverse of what the assembler does.

  uint32_t GranulatedWorkitemVGPRCount =
      GET_FIELD(COMPUTE_PGM_RSRC1_GRANULATED_WORKITEM_VGPR_COUNT);

  uint32_t NextFreeVGPR =
      (GranulatedWorkitemVGPRCount + 1) *
      AMDGPU::IsaInfo::getVGPREncodingGranule(&STI, EnableWavefrontSize32);

  KdStream << Indent << ".amdhsa_next_free_vgpr " << NextFreeVGPR << '\n';

  // We cannot backward compute values used to calculate
  // GRANULATED_WAVEFRONT_SGPR_COUNT. Hence the original values for following
  // directives can't be computed:
  // .amdhsa_reserve_vcc
  // .amdhsa_reserve_flat_scratch
  // .amdhsa_reserve_xnack_mask
  // They take their respective default values if not specified in the assembly.
  //
  // GRANULATED_WAVEFRONT_SGPR_COUNT
  //    = f(NEXT_FREE_SGPR + VCC + FLAT_SCRATCH + XNACK_MASK)
  //
  // We compute the inverse as though all directives apart from NEXT_FREE_SGPR
  // are set to 0. So while disassembling we consider that:
  //
  // GRANULATED_WAVEFRONT_SGPR_COUNT
  //    = f(NEXT_FREE_SGPR + 0 + 0 + 0)
  //
  // The disassembler cannot recover the original values of those 3 directives.

  uint32_t GranulatedWavefrontSGPRCount =
      GET_FIELD(COMPUTE_PGM_RSRC1_GRANULATED_WAVEFRONT_SGPR_COUNT);

  if (isGFX10Plus())
    CHECK_RESERVED_BITS_MSG(COMPUTE_PGM_RSRC1_GRANULATED_WAVEFRONT_SGPR_COUNT,
                            "must be zero on gfx10+");

  uint32_t NextFreeSGPR = (GranulatedWavefrontSGPRCount + 1) *
                          AMDGPU::IsaInfo::getSGPREncodingGranule(&STI);

  KdStream << Indent << ".amdhsa_reserve_vcc " << 0 << '\n';
  if (!hasArchitectedFlatScratch())
    KdStream << Indent << ".amdhsa_reserve_flat_scratch " << 0 << '\n';
  bool ReservedXnackMask = STI.hasFeature(AMDGPU::FeatureXNACK);
  assert(!ReservedXnackMask || STI.hasFeature(AMDGPU::FeatureSupportsXNACK));
  KdStream << Indent << ".amdhsa_reserve_xnack_mask " << ReservedXnackMask
           << '\n';
  KdStream << Indent << ".amdhsa_next_free_sgpr " << NextFreeSGPR << "\n";

  CHECK_RESERVED_BITS(COMPUTE_PGM_RSRC1_PRIORITY);

  PRINT_DIRECTIVE(".amdhsa_float_round_mode_32",
                  COMPUTE_PGM_RSRC1_FLOAT_ROUND_MODE_32);
  PRINT_DIRECTIVE(".amdhsa_float_round_mode_16_64",
                  COMPUTE_PGM_RSRC1_FLOAT_ROUND_MODE_16_64);
  PRINT_DIRECTIVE(".amdhsa_float_denorm_mode_32",
                  COMPUTE_PGM_RSRC1_FLOAT_DENORM_MODE_32);
  PRINT_DIRECTIVE(".amdhsa_float_denorm_mode_16_64",
                  COMPUTE_PGM_RSRC1_FLOAT_DENORM_MODE_16_64);

  CHECK_RESERVED_BITS(COMPUTE_PGM_RSRC1_PRIV);

  if (!isGFX12Plus())
    PRINT_DIRECTIVE(".amdhsa_dx10_clamp",
                    COMPUTE_PGM_RSRC1_GFX6_GFX11_ENABLE_DX10_CLAMP);

  CHECK_RESERVED_BITS(COMPUTE_PGM_RSRC1_DEBUG_MODE);

  if (!isGFX12Plus())
    PRINT_DIRECTIVE(".amdhsa_ieee_mode",
                    COMPUTE_PGM_RSRC1_GFX6_GFX11_ENABLE_IEEE_MODE);

  CHECK_RESERVED_BITS(COMPUTE_PGM_RSRC1_BULKY);
  CHECK_RESERVED_BITS(COMPUTE_PGM_RSRC1_CDBG_USER);

  // Bits [26].
  if (isGFX9Plus()) {
    PRINT_DIRECTIVE(".amdhsa_fp16_overflow", COMPUTE_PGM_RSRC1_GFX9_PLUS_FP16_OVFL);
  } else {
    CHECK_RESERVED_BITS_DESC_MSG(COMPUTE_PGM_RSRC1_GFX6_GFX8_RESERVED0,
                                 "COMPUTE_PGM_RSRC1", "must be zero pre-gfx9");
  }

  // Bits [27].
  if (isGFX1250()) {
    PRINT_PSEUDO_DIRECTIVE_COMMENT("FLAT_SCRATCH_IS_NV",
                                   COMPUTE_PGM_RSRC1_GFX125_FLAT_SCRATCH_IS_NV);
  } else {
    CHECK_RESERVED_BITS_DESC(COMPUTE_PGM_RSRC1_GFX6_GFX120_RESERVED1,
                             "COMPUTE_PGM_RSRC1");
  }

  // Bits [28].
  CHECK_RESERVED_BITS_DESC(COMPUTE_PGM_RSRC1_RESERVED2, "COMPUTE_PGM_RSRC1");

  // Bits [29-31].
  if (isGFX10Plus()) {
    // WGP_MODE is not available on GFX1250.
    if (!isGFX1250()) {
      PRINT_DIRECTIVE(".amdhsa_workgroup_processor_mode",
                      COMPUTE_PGM_RSRC1_GFX10_PLUS_WGP_MODE);
    }
    PRINT_DIRECTIVE(".amdhsa_memory_ordered", COMPUTE_PGM_RSRC1_GFX10_PLUS_MEM_ORDERED);
    PRINT_DIRECTIVE(".amdhsa_forward_progress", COMPUTE_PGM_RSRC1_GFX10_PLUS_FWD_PROGRESS);
  } else {
    CHECK_RESERVED_BITS_DESC(COMPUTE_PGM_RSRC1_GFX6_GFX9_RESERVED3,
                             "COMPUTE_PGM_RSRC1");
  }

  if (isGFX12Plus())
    PRINT_DIRECTIVE(".amdhsa_round_robin_scheduling",
                    COMPUTE_PGM_RSRC1_GFX12_PLUS_ENABLE_WG_RR_EN);

  return true;
}

// NOLINTNEXTLINE(readability-identifier-naming)
Expected<bool> AMDGPUDisassembler::decodeCOMPUTE_PGM_RSRC2(
    uint32_t FourByteBuffer, raw_string_ostream &KdStream) const {
  using namespace amdhsa;
  StringRef Indent = "\t";
  if (hasArchitectedFlatScratch())
    PRINT_DIRECTIVE(".amdhsa_enable_private_segment",
                    COMPUTE_PGM_RSRC2_ENABLE_PRIVATE_SEGMENT);
  else
    PRINT_DIRECTIVE(".amdhsa_system_sgpr_private_segment_wavefront_offset",
                    COMPUTE_PGM_RSRC2_ENABLE_PRIVATE_SEGMENT);
  PRINT_DIRECTIVE(".amdhsa_system_sgpr_workgroup_id_x",
                  COMPUTE_PGM_RSRC2_ENABLE_SGPR_WORKGROUP_ID_X);
  PRINT_DIRECTIVE(".amdhsa_system_sgpr_workgroup_id_y",
                  COMPUTE_PGM_RSRC2_ENABLE_SGPR_WORKGROUP_ID_Y);
  PRINT_DIRECTIVE(".amdhsa_system_sgpr_workgroup_id_z",
                  COMPUTE_PGM_RSRC2_ENABLE_SGPR_WORKGROUP_ID_Z);
  PRINT_DIRECTIVE(".amdhsa_system_sgpr_workgroup_info",
                  COMPUTE_PGM_RSRC2_ENABLE_SGPR_WORKGROUP_INFO);
  PRINT_DIRECTIVE(".amdhsa_system_vgpr_workitem_id",
                  COMPUTE_PGM_RSRC2_ENABLE_VGPR_WORKITEM_ID);

  CHECK_RESERVED_BITS(COMPUTE_PGM_RSRC2_ENABLE_EXCEPTION_ADDRESS_WATCH);
  CHECK_RESERVED_BITS(COMPUTE_PGM_RSRC2_ENABLE_EXCEPTION_MEMORY);
  CHECK_RESERVED_BITS(COMPUTE_PGM_RSRC2_GRANULATED_LDS_SIZE);

  PRINT_DIRECTIVE(
      ".amdhsa_exception_fp_ieee_invalid_op",
      COMPUTE_PGM_RSRC2_ENABLE_EXCEPTION_IEEE_754_FP_INVALID_OPERATION);
  PRINT_DIRECTIVE(".amdhsa_exception_fp_denorm_src",
                  COMPUTE_PGM_RSRC2_ENABLE_EXCEPTION_FP_DENORMAL_SOURCE);
  PRINT_DIRECTIVE(
      ".amdhsa_exception_fp_ieee_div_zero",
      COMPUTE_PGM_RSRC2_ENABLE_EXCEPTION_IEEE_754_FP_DIVISION_BY_ZERO);
  PRINT_DIRECTIVE(".amdhsa_exception_fp_ieee_overflow",
                  COMPUTE_PGM_RSRC2_ENABLE_EXCEPTION_IEEE_754_FP_OVERFLOW);
  PRINT_DIRECTIVE(".amdhsa_exception_fp_ieee_underflow",
                  COMPUTE_PGM_RSRC2_ENABLE_EXCEPTION_IEEE_754_FP_UNDERFLOW);
  PRINT_DIRECTIVE(".amdhsa_exception_fp_ieee_inexact",
                  COMPUTE_PGM_RSRC2_ENABLE_EXCEPTION_IEEE_754_FP_INEXACT);
  PRINT_DIRECTIVE(".amdhsa_exception_int_div_zero",
                  COMPUTE_PGM_RSRC2_ENABLE_EXCEPTION_INT_DIVIDE_BY_ZERO);

  CHECK_RESERVED_BITS_DESC(COMPUTE_PGM_RSRC2_RESERVED0, "COMPUTE_PGM_RSRC2");

  return true;
}

// NOLINTNEXTLINE(readability-identifier-naming)
Expected<bool> AMDGPUDisassembler::decodeCOMPUTE_PGM_RSRC3(
    uint32_t FourByteBuffer, raw_string_ostream &KdStream) const {
  using namespace amdhsa;
  StringRef Indent = "\t";
  if (isGFX90A()) {
    KdStream << Indent << ".amdhsa_accum_offset "
             << (GET_FIELD(COMPUTE_PGM_RSRC3_GFX90A_ACCUM_OFFSET) + 1) * 4
             << '\n';

    PRINT_DIRECTIVE(".amdhsa_tg_split", COMPUTE_PGM_RSRC3_GFX90A_TG_SPLIT);

    CHECK_RESERVED_BITS_DESC_MSG(COMPUTE_PGM_RSRC3_GFX90A_RESERVED0,
                                 "COMPUTE_PGM_RSRC3", "must be zero on gfx90a");
    CHECK_RESERVED_BITS_DESC_MSG(COMPUTE_PGM_RSRC3_GFX90A_RESERVED1,
                                 "COMPUTE_PGM_RSRC3", "must be zero on gfx90a");
  } else if (isGFX10Plus()) {
    // Bits [0-3].
    if (!isGFX12Plus()) {
      if (!EnableWavefrontSize32 || !*EnableWavefrontSize32) {
        PRINT_DIRECTIVE(".amdhsa_shared_vgpr_count",
                        COMPUTE_PGM_RSRC3_GFX10_GFX11_SHARED_VGPR_COUNT);
      } else {
        PRINT_PSEUDO_DIRECTIVE_COMMENT(
            "SHARED_VGPR_COUNT",
            COMPUTE_PGM_RSRC3_GFX10_GFX11_SHARED_VGPR_COUNT);
      }
    } else {
      CHECK_RESERVED_BITS_DESC_MSG(COMPUTE_PGM_RSRC3_GFX12_PLUS_RESERVED0,
                                   "COMPUTE_PGM_RSRC3",
                                   "must be zero on gfx12+");
    }

    // Bits [4-11].
    if (isGFX11()) {
      PRINT_DIRECTIVE(".amdhsa_inst_pref_size",
                      COMPUTE_PGM_RSRC3_GFX11_INST_PREF_SIZE);
      PRINT_PSEUDO_DIRECTIVE_COMMENT("TRAP_ON_START",
                                     COMPUTE_PGM_RSRC3_GFX11_TRAP_ON_START);
      PRINT_PSEUDO_DIRECTIVE_COMMENT("TRAP_ON_END",
                                     COMPUTE_PGM_RSRC3_GFX11_TRAP_ON_END);
    } else if (isGFX12Plus()) {
      PRINT_DIRECTIVE(".amdhsa_inst_pref_size",
                      COMPUTE_PGM_RSRC3_GFX12_PLUS_INST_PREF_SIZE);
    } else {
      CHECK_RESERVED_BITS_DESC_MSG(COMPUTE_PGM_RSRC3_GFX10_RESERVED1,
                                   "COMPUTE_PGM_RSRC3",
                                   "must be zero on gfx10");
    }

    // Bits [12].
    CHECK_RESERVED_BITS_DESC_MSG(COMPUTE_PGM_RSRC3_GFX10_PLUS_RESERVED2,
                                 "COMPUTE_PGM_RSRC3", "must be zero on gfx10+");

    // Bits [13].
    if (isGFX12Plus()) {
      PRINT_PSEUDO_DIRECTIVE_COMMENT("GLG_EN",
                                     COMPUTE_PGM_RSRC3_GFX12_PLUS_GLG_EN);
    } else {
      CHECK_RESERVED_BITS_DESC_MSG(COMPUTE_PGM_RSRC3_GFX10_GFX11_RESERVED3,
                                   "COMPUTE_PGM_RSRC3",
                                   "must be zero on gfx10 or gfx11");
    }

    // Bits [14-21].
    if (isGFX1250()) {
      PRINT_DIRECTIVE(".amdhsa_named_barrier_count",
                      COMPUTE_PGM_RSRC3_GFX125_NAMED_BAR_CNT);
      PRINT_PSEUDO_DIRECTIVE_COMMENT(
          "ENABLE_DYNAMIC_VGPR", COMPUTE_PGM_RSRC3_GFX125_ENABLE_DYNAMIC_VGPR);
      PRINT_PSEUDO_DIRECTIVE_COMMENT("TCP_SPLIT",
                                     COMPUTE_PGM_RSRC3_GFX125_TCP_SPLIT);
      PRINT_PSEUDO_DIRECTIVE_COMMENT(
          "ENABLE_DIDT_THROTTLE",
          COMPUTE_PGM_RSRC3_GFX125_ENABLE_DIDT_THROTTLE);
    } else {
      CHECK_RESERVED_BITS_DESC_MSG(COMPUTE_PGM_RSRC3_GFX10_GFX120_RESERVED4,
                                   "COMPUTE_PGM_RSRC3",
                                   "must be zero on gfx10+");
    }

    // Bits [22-30].
    CHECK_RESERVED_BITS_DESC_MSG(COMPUTE_PGM_RSRC3_GFX10_PLUS_RESERVED5,
                                 "COMPUTE_PGM_RSRC3", "must be zero on gfx10+");

    // Bits [31].
    if (isGFX11Plus()) {
      PRINT_PSEUDO_DIRECTIVE_COMMENT("IMAGE_OP",
                                     COMPUTE_PGM_RSRC3_GFX11_PLUS_IMAGE_OP);
    } else {
      CHECK_RESERVED_BITS_DESC_MSG(COMPUTE_PGM_RSRC3_GFX10_RESERVED6,
                                   "COMPUTE_PGM_RSRC3",
                                   "must be zero on gfx10");
    }
  } else if (FourByteBuffer) {
    return createStringError(
        std::errc::invalid_argument,
        "kernel descriptor COMPUTE_PGM_RSRC3 must be all zero before gfx9");
  }
  return true;
}
#undef PRINT_PSEUDO_DIRECTIVE_COMMENT
#undef PRINT_DIRECTIVE
#undef GET_FIELD
#undef CHECK_RESERVED_BITS_IMPL
#undef CHECK_RESERVED_BITS
#undef CHECK_RESERVED_BITS_MSG
#undef CHECK_RESERVED_BITS_DESC
#undef CHECK_RESERVED_BITS_DESC_MSG

/// Create an error object to return from onSymbolStart for reserved kernel
/// descriptor bits being set.
static Error createReservedKDBitsError(uint32_t Mask, unsigned BaseBytes,
                                       const char *Msg = "") {
  return createStringError(
      std::errc::invalid_argument, "kernel descriptor reserved %s set%s%s",
      getBitRangeFromMask(Mask, BaseBytes).c_str(), *Msg ? ", " : "", Msg);
}

/// Create an error object to return from onSymbolStart for reserved kernel
/// descriptor bytes being set.
static Error createReservedKDBytesError(unsigned BaseInBytes,
                                        unsigned WidthInBytes) {
  // Create an error comment in the same format as the "Kernel Descriptor"
  // table here: https://llvm.org/docs/AMDGPUUsage.html#kernel-descriptor .
  return createStringError(
      std::errc::invalid_argument,
      "kernel descriptor reserved bits in range (%u:%u) set",
      (BaseInBytes + WidthInBytes) * CHAR_BIT - 1, BaseInBytes * CHAR_BIT);
}

Expected<bool> AMDGPUDisassembler::decodeKernelDescriptorDirective(
    DataExtractor::Cursor &Cursor, ArrayRef<uint8_t> Bytes,
    raw_string_ostream &KdStream) const {
#define PRINT_DIRECTIVE(DIRECTIVE, MASK)                                       \
  do {                                                                         \
    KdStream << Indent << DIRECTIVE " "                                        \
             << ((TwoByteBuffer & MASK) >> (MASK##_SHIFT)) << '\n';            \
  } while (0)

  uint16_t TwoByteBuffer = 0;
  uint32_t FourByteBuffer = 0;

  StringRef ReservedBytes;
  StringRef Indent = "\t";

  assert(Bytes.size() == 64);
  DataExtractor DE(Bytes, /*IsLittleEndian=*/true, /*AddressSize=*/8);

  switch (Cursor.tell()) {
  case amdhsa::GROUP_SEGMENT_FIXED_SIZE_OFFSET:
    FourByteBuffer = DE.getU32(Cursor);
    KdStream << Indent << ".amdhsa_group_segment_fixed_size " << FourByteBuffer
             << '\n';
    return true;

  case amdhsa::PRIVATE_SEGMENT_FIXED_SIZE_OFFSET:
    FourByteBuffer = DE.getU32(Cursor);
    KdStream << Indent << ".amdhsa_private_segment_fixed_size "
             << FourByteBuffer << '\n';
    return true;

  case amdhsa::KERNARG_SIZE_OFFSET:
    FourByteBuffer = DE.getU32(Cursor);
    KdStream << Indent << ".amdhsa_kernarg_size "
             << FourByteBuffer << '\n';
    return true;

  case amdhsa::RESERVED0_OFFSET:
    // 4 reserved bytes, must be 0.
    ReservedBytes = DE.getBytes(Cursor, 4);
    for (int I = 0; I < 4; ++I) {
      if (ReservedBytes[I] != 0)
        return createReservedKDBytesError(amdhsa::RESERVED0_OFFSET, 4);
    }
    return true;

  case amdhsa::KERNEL_CODE_ENTRY_BYTE_OFFSET_OFFSET:
    // KERNEL_CODE_ENTRY_BYTE_OFFSET
    // So far no directive controls this for Code Object V3, so simply skip for
    // disassembly.
    DE.skip(Cursor, 8);
    return true;

  case amdhsa::RESERVED1_OFFSET:
    // 20 reserved bytes, must be 0.
    ReservedBytes = DE.getBytes(Cursor, 20);
    for (int I = 0; I < 20; ++I) {
      if (ReservedBytes[I] != 0)
        return createReservedKDBytesError(amdhsa::RESERVED1_OFFSET, 20);
    }
    return true;

  case amdhsa::COMPUTE_PGM_RSRC3_OFFSET:
    FourByteBuffer = DE.getU32(Cursor);
    return decodeCOMPUTE_PGM_RSRC3(FourByteBuffer, KdStream);

  case amdhsa::COMPUTE_PGM_RSRC1_OFFSET:
    FourByteBuffer = DE.getU32(Cursor);
    return decodeCOMPUTE_PGM_RSRC1(FourByteBuffer, KdStream);

  case amdhsa::COMPUTE_PGM_RSRC2_OFFSET:
    FourByteBuffer = DE.getU32(Cursor);
    return decodeCOMPUTE_PGM_RSRC2(FourByteBuffer, KdStream);

  case amdhsa::KERNEL_CODE_PROPERTIES_OFFSET:
    using namespace amdhsa;
    TwoByteBuffer = DE.getU16(Cursor);

    if (!hasArchitectedFlatScratch())
      PRINT_DIRECTIVE(".amdhsa_user_sgpr_private_segment_buffer",
                      KERNEL_CODE_PROPERTY_ENABLE_SGPR_PRIVATE_SEGMENT_BUFFER);
    PRINT_DIRECTIVE(".amdhsa_user_sgpr_dispatch_ptr",
                    KERNEL_CODE_PROPERTY_ENABLE_SGPR_DISPATCH_PTR);
    PRINT_DIRECTIVE(".amdhsa_user_sgpr_queue_ptr",
                    KERNEL_CODE_PROPERTY_ENABLE_SGPR_QUEUE_PTR);
    PRINT_DIRECTIVE(".amdhsa_user_sgpr_kernarg_segment_ptr",
                    KERNEL_CODE_PROPERTY_ENABLE_SGPR_KERNARG_SEGMENT_PTR);
    PRINT_DIRECTIVE(".amdhsa_user_sgpr_dispatch_id",
                    KERNEL_CODE_PROPERTY_ENABLE_SGPR_DISPATCH_ID);
    if (!hasArchitectedFlatScratch())
      PRINT_DIRECTIVE(".amdhsa_user_sgpr_flat_scratch_init",
                      KERNEL_CODE_PROPERTY_ENABLE_SGPR_FLAT_SCRATCH_INIT);
    PRINT_DIRECTIVE(".amdhsa_user_sgpr_private_segment_size",
                    KERNEL_CODE_PROPERTY_ENABLE_SGPR_PRIVATE_SEGMENT_SIZE);

    if (TwoByteBuffer & KERNEL_CODE_PROPERTY_RESERVED0)
      return createReservedKDBitsError(KERNEL_CODE_PROPERTY_RESERVED0,
                                       amdhsa::KERNEL_CODE_PROPERTIES_OFFSET);

    // Reserved for GFX9
    if (isGFX9() &&
        (TwoByteBuffer & KERNEL_CODE_PROPERTY_ENABLE_WAVEFRONT_SIZE32)) {
      return createReservedKDBitsError(
          KERNEL_CODE_PROPERTY_ENABLE_WAVEFRONT_SIZE32,
          amdhsa::KERNEL_CODE_PROPERTIES_OFFSET, "must be zero on gfx9");
    }
    if (isGFX10Plus()) {
      PRINT_DIRECTIVE(".amdhsa_wavefront_size32",
                      KERNEL_CODE_PROPERTY_ENABLE_WAVEFRONT_SIZE32);
    }

    if (CodeObjectVersion >= AMDGPU::AMDHSA_COV5)
      PRINT_DIRECTIVE(".amdhsa_uses_dynamic_stack",
                      KERNEL_CODE_PROPERTY_USES_DYNAMIC_STACK);

    if (TwoByteBuffer & KERNEL_CODE_PROPERTY_RESERVED1) {
      return createReservedKDBitsError(KERNEL_CODE_PROPERTY_RESERVED1,
                                       amdhsa::KERNEL_CODE_PROPERTIES_OFFSET);
    }

    return true;

  case amdhsa::KERNARG_PRELOAD_OFFSET:
    using namespace amdhsa;
    TwoByteBuffer = DE.getU16(Cursor);
    if (TwoByteBuffer & KERNARG_PRELOAD_SPEC_LENGTH) {
      PRINT_DIRECTIVE(".amdhsa_user_sgpr_kernarg_preload_length",
                      KERNARG_PRELOAD_SPEC_LENGTH);
    }

    if (TwoByteBuffer & KERNARG_PRELOAD_SPEC_OFFSET) {
      PRINT_DIRECTIVE(".amdhsa_user_sgpr_kernarg_preload_offset",
                      KERNARG_PRELOAD_SPEC_OFFSET);
    }
    return true;

  case amdhsa::RESERVED3_OFFSET:
    // 4 bytes from here are reserved, must be 0.
    ReservedBytes = DE.getBytes(Cursor, 4);
    for (int I = 0; I < 4; ++I) {
      if (ReservedBytes[I] != 0)
        return createReservedKDBytesError(amdhsa::RESERVED3_OFFSET, 4);
    }
    return true;

  default:
    llvm_unreachable("Unhandled index. Case statements cover everything.");
    return true;
  }
#undef PRINT_DIRECTIVE
}

Expected<bool> AMDGPUDisassembler::decodeKernelDescriptor(
    StringRef KdName, ArrayRef<uint8_t> Bytes, uint64_t KdAddress) const {

  // CP microcode requires the kernel descriptor to be 64 aligned.
  if (Bytes.size() != 64 || KdAddress % 64 != 0)
    return createStringError(std::errc::invalid_argument,
                             "kernel descriptor must be 64-byte aligned");

  // FIXME: We can't actually decode "in order" as is done below, as e.g. GFX10
  // requires us to know the setting of .amdhsa_wavefront_size32 in order to
  // accurately produce .amdhsa_next_free_vgpr, and they appear in the wrong
  // order. Workaround this by first looking up .amdhsa_wavefront_size32 here
  // when required.
  if (isGFX10Plus()) {
    uint16_t KernelCodeProperties =
        support::endian::read16(&Bytes[amdhsa::KERNEL_CODE_PROPERTIES_OFFSET],
                                llvm::endianness::little);
    EnableWavefrontSize32 =
        AMDHSA_BITS_GET(KernelCodeProperties,
                        amdhsa::KERNEL_CODE_PROPERTY_ENABLE_WAVEFRONT_SIZE32);
  }

  std::string Kd;
  raw_string_ostream KdStream(Kd);
  KdStream << ".amdhsa_kernel " << KdName << '\n';

  DataExtractor::Cursor C(0);
  while (C && C.tell() < Bytes.size()) {
    Expected<bool> Res = decodeKernelDescriptorDirective(C, Bytes, KdStream);

    cantFail(C.takeError());

    if (!Res)
      return Res;
  }
  KdStream << ".end_amdhsa_kernel\n";
  outs() << KdStream.str();
  return true;
}

Expected<bool> AMDGPUDisassembler::onSymbolStart(SymbolInfoTy &Symbol,
                                                 uint64_t &Size,
                                                 ArrayRef<uint8_t> Bytes,
                                                 uint64_t Address) const {
  // Right now only kernel descriptor needs to be handled.
  // We ignore all other symbols for target specific handling.
  // TODO:
  // Fix the spurious symbol issue for AMDGPU kernels. Exists for both Code
  // Object V2 and V3 when symbols are marked protected.

  // amd_kernel_code_t for Code Object V2.
  if (Symbol.Type == ELF::STT_AMDGPU_HSA_KERNEL) {
    Size = 256;
    return createStringError(std::errc::invalid_argument,
                             "code object v2 is not supported");
  }

  // Code Object V3 kernel descriptors.
  StringRef Name = Symbol.Name;
  if (Symbol.Type == ELF::STT_OBJECT && Name.ends_with(StringRef(".kd"))) {
    Size = 64; // Size = 64 regardless of success or failure.
    return decodeKernelDescriptor(Name.drop_back(3), Bytes, Address);
  }

  return false;
}

const MCExpr *AMDGPUDisassembler::createConstantSymbolExpr(StringRef Id,
                                                           int64_t Val) {
  MCContext &Ctx = getContext();
  MCSymbol *Sym = Ctx.getOrCreateSymbol(Id);
  // Note: only set value to Val on a new symbol in case an dissassembler
  // has already been initialized in this context.
  if (!Sym->isVariable()) {
    Sym->setVariableValue(MCConstantExpr::create(Val, Ctx));
  } else {
    int64_t Res = ~Val;
    bool Valid = Sym->getVariableValue()->evaluateAsAbsolute(Res);
    if (!Valid || Res != Val)
      Ctx.reportWarning(SMLoc(), "unsupported redefinition of " + Id);
  }
  return MCSymbolRefExpr::create(Sym, Ctx);
}

bool AMDGPUDisassembler::isBufferInstruction(const MCInst &MI) const {
  const uint64_t TSFlags = MCII->get(MI.getOpcode()).TSFlags;

  // Check for MUBUF and MTBUF instructions
  if (TSFlags & (SIInstrFlags::MTBUF | SIInstrFlags::MUBUF))
    return true;

  // Check for SMEM buffer instructions (S_BUFFER_* instructions)
  if ((TSFlags & SIInstrFlags::SMRD) && AMDGPU::getSMEMIsBuffer(MI.getOpcode()))
    return true;

  return false;
}

//===----------------------------------------------------------------------===//
// AMDGPUSymbolizer
//===----------------------------------------------------------------------===//

// Try to find symbol name for specified label
bool AMDGPUSymbolizer::tryAddingSymbolicOperand(
    MCInst &Inst, raw_ostream & /*cStream*/, int64_t Value,
    uint64_t /*Address*/, bool IsBranch, uint64_t /*Offset*/,
    uint64_t /*OpSize*/, uint64_t /*InstSize*/) {

  if (!IsBranch) {
    return false;
  }

  auto *Symbols = static_cast<SectionSymbolsTy *>(DisInfo);
  if (!Symbols)
    return false;

  auto Result = llvm::find_if(*Symbols, [Value](const SymbolInfoTy &Val) {
    return Val.Addr == static_cast<uint64_t>(Value) &&
           Val.Type == ELF::STT_NOTYPE;
  });
  if (Result != Symbols->end()) {
    auto *Sym = Ctx.getOrCreateSymbol(Result->Name);
    const auto *Add = MCSymbolRefExpr::create(Sym, Ctx);
    Inst.addOperand(MCOperand::createExpr(Add));
    return true;
  }
  // Add to list of referenced addresses, so caller can synthesize a label.
  ReferencedAddresses.push_back(static_cast<uint64_t>(Value));
  return false;
}

void AMDGPUSymbolizer::tryAddingPcLoadReferenceComment(raw_ostream &cStream,
                                                       int64_t Value,
                                                       uint64_t Address) {
  llvm_unreachable("unimplemented");
}

//===----------------------------------------------------------------------===//
// Initialization
//===----------------------------------------------------------------------===//

static MCSymbolizer *createAMDGPUSymbolizer(const Triple &/*TT*/,
                              LLVMOpInfoCallback /*GetOpInfo*/,
                              LLVMSymbolLookupCallback /*SymbolLookUp*/,
                              void *DisInfo,
                              MCContext *Ctx,
                              std::unique_ptr<MCRelocationInfo> &&RelInfo) {
  return new AMDGPUSymbolizer(*Ctx, std::move(RelInfo), DisInfo);
}

static MCDisassembler *createAMDGPUDisassembler(const Target &T,
                                                const MCSubtargetInfo &STI,
                                                MCContext &Ctx) {
  return new AMDGPUDisassembler(STI, Ctx, T.createMCInstrInfo());
}

extern "C" LLVM_ABI LLVM_EXTERNAL_VISIBILITY void
LLVMInitializeAMDGPUDisassembler() {
  TargetRegistry::RegisterMCDisassembler(getTheGCNTarget(),
                                         createAMDGPUDisassembler);
  TargetRegistry::RegisterMCSymbolizer(getTheGCNTarget(),
                                       createAMDGPUSymbolizer);
}<|MERGE_RESOLUTION|>--- conflicted
+++ resolved
@@ -513,12 +513,7 @@
     }
 
     if (Imm == AMDGPU::EncValues::LITERAL_CONST) {
-<<<<<<< HEAD
-      Op = decodeLiteralConstant(
-          Desc, OpDesc, OpDesc.OperandType == AMDGPU::OPERAND_REG_IMM_FP64);
-=======
       Op = decodeLiteralConstant(Desc, OpDesc);
->>>>>>> 54c4ef26
       continue;
     }
 
@@ -1554,19 +1549,6 @@
       return errOperand(Val, "More than one unique literal is illegal");
   }
   HasLiteral = true;
-<<<<<<< HEAD
-  Literal = Literal64 = Val;
-
-  bool UseLit64 = Lo_32(Literal64) != 0;
-  return UseLit64 ? MCOperand::createExpr(AMDGPUMCExpr::createLit(
-                        LitModifier::Lit64, Literal64, getContext()))
-                  : MCOperand::createImm(Literal64);
-}
-
-MCOperand AMDGPUDisassembler::decodeLiteralConstant(const MCInstrDesc &Desc,
-                                                    const MCOperandInfo &OpDesc,
-                                                    bool ExtendFP64) const {
-=======
   Literal = Val;
 
   bool UseLit64 = Hi_32(Literal) == 0;
@@ -1578,7 +1560,6 @@
 MCOperand
 AMDGPUDisassembler::decodeLiteralConstant(const MCInstrDesc &Desc,
                                           const MCOperandInfo &OpDesc) const {
->>>>>>> 54c4ef26
   // For now all literal constants are supposed to be unsigned integer
   // ToDo: deal with signed/unsigned 64-bit integer constants
   // ToDo: deal with float/double constants
@@ -1591,28 +1572,6 @@
     Literal = eatBytes<uint32_t>(Bytes);
   }
 
-<<<<<<< HEAD
-  int64_t Val = ExtendFP64 ? Literal64 : Literal;
-
-  bool CanUse64BitLiterals =
-      STI.hasFeature(AMDGPU::Feature64BitLiterals) &&
-      !(Desc.TSFlags & (SIInstrFlags::VOP3 | SIInstrFlags::VOP3P));
-
-  bool UseLit64 = false;
-  if (CanUse64BitLiterals) {
-    if (OpDesc.OperandType == AMDGPU::OPERAND_REG_IMM_INT64 ||
-        OpDesc.OperandType == AMDGPU::OPERAND_REG_INLINE_C_INT64)
-      UseLit64 = !isInt<32>(Val) || !isUInt<32>(Val);
-    else if (OpDesc.OperandType == AMDGPU::OPERAND_REG_IMM_FP64 ||
-             OpDesc.OperandType == AMDGPU::OPERAND_REG_INLINE_C_FP64 ||
-             OpDesc.OperandType == AMDGPU::OPERAND_REG_INLINE_AC_FP64)
-      UseLit64 = Lo_32(Val) != 0;
-  }
-
-  return UseLit64 ? MCOperand::createExpr(AMDGPUMCExpr::createLit(
-                        LitModifier::Lit64, Val, getContext()))
-                  : MCOperand::createImm(Val);
-=======
   // For disassembling always assume all inline constants are available.
   bool HasInv2Pi = true;
 
@@ -1680,11 +1639,9 @@
   return UseLit ? MCOperand::createExpr(AMDGPUMCExpr::createLit(
                       LitModifier::Lit, Val, getContext()))
                 : MCOperand::createImm(Val);
->>>>>>> 54c4ef26
-}
-
-MCOperand
-AMDGPUDisassembler::decodeLiteral64Constant(const MCInst &Inst) const {
+}
+
+MCOperand AMDGPUDisassembler::decodeLiteral64Constant() const {
   assert(STI.hasFeature(AMDGPU::Feature64BitLiterals));
 
   if (!HasLiteral) {
@@ -1696,29 +1653,10 @@
     Literal = eatBytes<uint64_t>(Bytes);
   }
 
-<<<<<<< HEAD
-  bool UseLit64 = false;
-  const MCInstrDesc &Desc = MCII->get(Inst.getOpcode());
-  const MCOperandInfo &OpDesc = Desc.operands()[Inst.getNumOperands()];
-  if (OpDesc.OperandType == AMDGPU::OPERAND_REG_IMM_INT64 ||
-      OpDesc.OperandType == AMDGPU::OPERAND_REG_INLINE_C_INT64) {
-    UseLit64 = !isInt<32>(Literal64) || !isUInt<32>(Literal64);
-  } else {
-    assert(OpDesc.OperandType == AMDGPU::OPERAND_REG_IMM_FP64 ||
-           OpDesc.OperandType == AMDGPU::OPERAND_REG_INLINE_C_FP64 ||
-           OpDesc.OperandType == AMDGPU::OPERAND_REG_INLINE_AC_FP64);
-    UseLit64 = Lo_32(Literal64) != 0;
-  }
-
-  return UseLit64 ? MCOperand::createExpr(AMDGPUMCExpr::createLit(
-                        LitModifier::Lit64, Literal64, getContext()))
-                  : MCOperand::createImm(Literal64);
-=======
   bool UseLit64 = Hi_32(Literal) == 0;
   return UseLit64 ? MCOperand::createExpr(AMDGPUMCExpr::createLit(
                         LitModifier::Lit64, Literal, getContext()))
                   : MCOperand::createImm(Literal);
->>>>>>> 54c4ef26
 }
 
 MCOperand AMDGPUDisassembler::decodeIntImmed(unsigned Imm) {
@@ -2007,7 +1945,7 @@
     return MCOperand::createImm(Val);
 
   if (Val == LITERAL64_CONST && STI.hasFeature(AMDGPU::Feature64BitLiterals)) {
-    return decodeLiteral64Constant(Inst);
+    return decodeLiteral64Constant();
   }
 
   switch (Width) {
