--- conflicted
+++ resolved
@@ -3554,15 +3554,12 @@
   return CurDAG->computeKnownBits(SDValue(N, 0)).countMaxActiveBits() <= 5;
 }]>;
 
-<<<<<<< HEAD
-=======
 // x & (-1 >> (bitwidth - y))
 def : AMDGPUPat <
   (DivergentBinFrag<and> i32:$src, (srl_oneuse -1, (sub 32, uint5Bits:$width))),
   (V_BFE_U32_e64 $src, (i32 0), $width)
 >;
 
->>>>>>> a8d96e15
 // SHA-256 Ma patterns
 
 // ((x & z) | (y & (x | z))) -> BFI (XOR x, y), z, y
