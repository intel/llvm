//===-- AMDGPUCodeGenPrepare.cpp ------------------------------------------===//
//
// Part of the LLVM Project, under the Apache License v2.0 with LLVM Exceptions.
// See https://llvm.org/LICENSE.txt for license information.
// SPDX-License-Identifier: Apache-2.0 WITH LLVM-exception
//
//===----------------------------------------------------------------------===//
//
/// \file
/// This pass does misc. AMDGPU optimizations on IR before instruction
/// selection.
//
//===----------------------------------------------------------------------===//

#include "AMDGPU.h"
#include "AMDGPUTargetMachine.h"
#include "SIModeRegisterDefaults.h"
#include "llvm/Analysis/AssumptionCache.h"
#include "llvm/Analysis/ConstantFolding.h"
#include "llvm/Analysis/TargetLibraryInfo.h"
#include "llvm/Analysis/UniformityAnalysis.h"
#include "llvm/Analysis/ValueTracking.h"
#include "llvm/CodeGen/TargetPassConfig.h"
#include "llvm/IR/Dominators.h"
#include "llvm/IR/IRBuilder.h"
#include "llvm/IR/InstVisitor.h"
#include "llvm/IR/IntrinsicsAMDGPU.h"
#include "llvm/IR/PatternMatch.h"
#include "llvm/InitializePasses.h"
#include "llvm/Pass.h"
#include "llvm/Support/KnownBits.h"
#include "llvm/Transforms/Utils/IntegerDivision.h"
#include "llvm/Transforms/Utils/Local.h"

#define DEBUG_TYPE "amdgpu-codegenprepare"

using namespace llvm;
using namespace llvm::PatternMatch;

namespace {

static cl::opt<bool> WidenLoads(
  "amdgpu-codegenprepare-widen-constant-loads",
  cl::desc("Widen sub-dword constant address space loads in AMDGPUCodeGenPrepare"),
  cl::ReallyHidden,
  cl::init(false));

static cl::opt<bool> Widen16BitOps(
  "amdgpu-codegenprepare-widen-16-bit-ops",
  cl::desc("Widen uniform 16-bit instructions to 32-bit in AMDGPUCodeGenPrepare"),
  cl::ReallyHidden,
  cl::init(true));

static cl::opt<bool>
    BreakLargePHIs("amdgpu-codegenprepare-break-large-phis",
                   cl::desc("Break large PHI nodes for DAGISel"),
                   cl::ReallyHidden, cl::init(true));

static cl::opt<bool>
    ForceBreakLargePHIs("amdgpu-codegenprepare-force-break-large-phis",
                        cl::desc("For testing purposes, always break large "
                                 "PHIs even if it isn't profitable."),
                        cl::ReallyHidden, cl::init(false));

static cl::opt<unsigned> BreakLargePHIsThreshold(
    "amdgpu-codegenprepare-break-large-phis-threshold",
    cl::desc("Minimum type size in bits for breaking large PHI nodes"),
    cl::ReallyHidden, cl::init(32));

static cl::opt<bool> UseMul24Intrin(
  "amdgpu-codegenprepare-mul24",
  cl::desc("Introduce mul24 intrinsics in AMDGPUCodeGenPrepare"),
  cl::ReallyHidden,
  cl::init(true));

// Legalize 64-bit division by using the generic IR expansion.
static cl::opt<bool> ExpandDiv64InIR(
  "amdgpu-codegenprepare-expand-div64",
  cl::desc("Expand 64-bit division in AMDGPUCodeGenPrepare"),
  cl::ReallyHidden,
  cl::init(false));

// Leave all division operations as they are. This supersedes ExpandDiv64InIR
// and is used for testing the legalizer.
static cl::opt<bool> DisableIDivExpand(
  "amdgpu-codegenprepare-disable-idiv-expansion",
  cl::desc("Prevent expanding integer division in AMDGPUCodeGenPrepare"),
  cl::ReallyHidden,
  cl::init(false));

// Disable processing of fdiv so we can better test the backend implementations.
static cl::opt<bool> DisableFDivExpand(
  "amdgpu-codegenprepare-disable-fdiv-expansion",
  cl::desc("Prevent expanding floating point division in AMDGPUCodeGenPrepare"),
  cl::ReallyHidden,
  cl::init(false));

static bool hasUnsafeFPMath(const Function &F) {
  return F.getFnAttribute("unsafe-fp-math").getValueAsBool();
}

class AMDGPUCodeGenPrepareImpl
    : public InstVisitor<AMDGPUCodeGenPrepareImpl, bool> {
public:
  Function &F;
  const GCNSubtarget &ST;
  const AMDGPUTargetMachine &TM;
  const TargetLibraryInfo *TLI;
  AssumptionCache *AC;
  const DominatorTree *DT;
  const UniformityInfo &UA;
  const DataLayout &DL;
  const bool HasUnsafeFPMath;
  const bool HasFP32DenormalFlush;
  bool FlowChanged = false;
  mutable Function *SqrtF32 = nullptr;
  mutable Function *LdexpF32 = nullptr;

  DenseMap<const PHINode *, bool> BreakPhiNodesCache;

  AMDGPUCodeGenPrepareImpl(Function &F, const AMDGPUTargetMachine &TM,
                           const TargetLibraryInfo *TLI, AssumptionCache *AC,
                           const DominatorTree *DT, const UniformityInfo &UA)
      : F(F), ST(TM.getSubtarget<GCNSubtarget>(F)), TM(TM), TLI(TLI), AC(AC),
        DT(DT), UA(UA), DL(F.getDataLayout()),
        HasUnsafeFPMath(hasUnsafeFPMath(F)),
        HasFP32DenormalFlush(SIModeRegisterDefaults(F, ST).FP32Denormals ==
                             DenormalMode::getPreserveSign()) {}

  Function *getSqrtF32() const {
    if (SqrtF32)
      return SqrtF32;

    LLVMContext &Ctx = F.getContext();
    SqrtF32 = Intrinsic::getOrInsertDeclaration(
        F.getParent(), Intrinsic::amdgcn_sqrt, {Type::getFloatTy(Ctx)});
    return SqrtF32;
  }

  Function *getLdexpF32() const {
    if (LdexpF32)
      return LdexpF32;

    LLVMContext &Ctx = F.getContext();
    LdexpF32 = Intrinsic::getOrInsertDeclaration(
        F.getParent(), Intrinsic::ldexp,
        {Type::getFloatTy(Ctx), Type::getInt32Ty(Ctx)});
    return LdexpF32;
  }

  bool canBreakPHINode(const PHINode &I);

  /// Copies exact/nsw/nuw flags (if any) from binary operation \p I to
  /// binary operation \p V.
  ///
  /// \returns Binary operation \p V.
  /// \returns \p T's base element bit width.
  unsigned getBaseElementBitWidth(const Type *T) const;

  /// \returns Equivalent 32 bit integer type for given type \p T. For example,
  /// if \p T is i7, then i32 is returned; if \p T is <3 x i12>, then <3 x i32>
  /// is returned.
  Type *getI32Ty(IRBuilder<> &B, const Type *T) const;

  /// \returns True if binary operation \p I is a signed binary operation, false
  /// otherwise.
  bool isSigned(const BinaryOperator &I) const;

  /// \returns True if the condition of 'select' operation \p I comes from a
  /// signed 'icmp' operation, false otherwise.
  bool isSigned(const SelectInst &I) const;

  /// \returns True if type \p T needs to be promoted to 32 bit integer type,
  /// false otherwise.
  bool needsPromotionToI32(const Type *T) const;

  /// Return true if \p T is a legal scalar floating point type.
  bool isLegalFloatingTy(const Type *T) const;

  /// Wrapper to pass all the arguments to computeKnownFPClass
  KnownFPClass computeKnownFPClass(const Value *V, FPClassTest Interested,
                                   const Instruction *CtxI) const {
    return llvm::computeKnownFPClass(V, DL, Interested, 0, TLI, AC, CtxI, DT);
  }

  bool canIgnoreDenormalInput(const Value *V, const Instruction *CtxI) const {
    return HasFP32DenormalFlush ||
           computeKnownFPClass(V, fcSubnormal, CtxI).isKnownNeverSubnormal();
  }

  /// Promotes uniform binary operation \p I to equivalent 32 bit binary
  /// operation.
  ///
  /// \details \p I's base element bit width must be greater than 1 and less
  /// than or equal 16. Promotion is done by sign or zero extending operands to
  /// 32 bits, replacing \p I with equivalent 32 bit binary operation, and
  /// truncating the result of 32 bit binary operation back to \p I's original
  /// type. Division operation is not promoted.
  ///
  /// \returns True if \p I is promoted to equivalent 32 bit binary operation,
  /// false otherwise.
  bool promoteUniformOpToI32(BinaryOperator &I) const;

  /// Promotes uniform 'icmp' operation \p I to 32 bit 'icmp' operation.
  ///
  /// \details \p I's base element bit width must be greater than 1 and less
  /// than or equal 16. Promotion is done by sign or zero extending operands to
  /// 32 bits, and replacing \p I with 32 bit 'icmp' operation.
  ///
  /// \returns True.
  bool promoteUniformOpToI32(ICmpInst &I) const;

  /// Promotes uniform 'select' operation \p I to 32 bit 'select'
  /// operation.
  ///
  /// \details \p I's base element bit width must be greater than 1 and less
  /// than or equal 16. Promotion is done by sign or zero extending operands to
  /// 32 bits, replacing \p I with 32 bit 'select' operation, and truncating the
  /// result of 32 bit 'select' operation back to \p I's original type.
  ///
  /// \returns True.
  bool promoteUniformOpToI32(SelectInst &I) const;

  /// Promotes uniform 'bitreverse' intrinsic \p I to 32 bit 'bitreverse'
  /// intrinsic.
  ///
  /// \details \p I's base element bit width must be greater than 1 and less
  /// than or equal 16. Promotion is done by zero extending the operand to 32
  /// bits, replacing \p I with 32 bit 'bitreverse' intrinsic, shifting the
  /// result of 32 bit 'bitreverse' intrinsic to the right with zero fill (the
  /// shift amount is 32 minus \p I's base element bit width), and truncating
  /// the result of the shift operation back to \p I's original type.
  ///
  /// \returns True.
  bool promoteUniformBitreverseToI32(IntrinsicInst &I) const;

  /// \returns The minimum number of bits needed to store the value of \Op as an
  /// unsigned integer. Truncating to this size and then zero-extending to
  /// the original will not change the value.
  unsigned numBitsUnsigned(Value *Op) const;

  /// \returns The minimum number of bits needed to store the value of \Op as a
  /// signed integer. Truncating to this size and then sign-extending to
  /// the original size will not change the value.
  unsigned numBitsSigned(Value *Op) const;

  /// Replace mul instructions with llvm.amdgcn.mul.u24 or llvm.amdgcn.mul.s24.
  /// SelectionDAG has an issue where an and asserting the bits are known
  bool replaceMulWithMul24(BinaryOperator &I) const;

  /// Perform same function as equivalently named function in DAGCombiner. Since
  /// we expand some divisions here, we need to perform this before obscuring.
  bool foldBinOpIntoSelect(BinaryOperator &I) const;

  bool divHasSpecialOptimization(BinaryOperator &I,
                                 Value *Num, Value *Den) const;
  int getDivNumBits(BinaryOperator &I,
                    Value *Num, Value *Den,
                    unsigned AtLeast, bool Signed) const;

  /// Expands 24 bit div or rem.
  Value* expandDivRem24(IRBuilder<> &Builder, BinaryOperator &I,
                        Value *Num, Value *Den,
                        bool IsDiv, bool IsSigned) const;

  Value *expandDivRem24Impl(IRBuilder<> &Builder, BinaryOperator &I,
                            Value *Num, Value *Den, unsigned NumBits,
                            bool IsDiv, bool IsSigned) const;

  /// Expands 32 bit div or rem.
  Value* expandDivRem32(IRBuilder<> &Builder, BinaryOperator &I,
                        Value *Num, Value *Den) const;

  Value *shrinkDivRem64(IRBuilder<> &Builder, BinaryOperator &I,
                        Value *Num, Value *Den) const;
  void expandDivRem64(BinaryOperator &I) const;

  /// Widen a scalar load.
  ///
  /// \details \p Widen scalar load for uniform, small type loads from constant
  //  memory / to a full 32-bits and then truncate the input to allow a scalar
  //  load instead of a vector load.
  //
  /// \returns True.

  bool canWidenScalarExtLoad(LoadInst &I) const;

  Value *matchFractPat(IntrinsicInst &I);
  Value *applyFractPat(IRBuilder<> &Builder, Value *FractArg);

  bool canOptimizeWithRsq(const FPMathOperator *SqrtOp, FastMathFlags DivFMF,
                          FastMathFlags SqrtFMF) const;

  Value *optimizeWithRsq(IRBuilder<> &Builder, Value *Num, Value *Den,
                         FastMathFlags DivFMF, FastMathFlags SqrtFMF,
                         const Instruction *CtxI) const;

  Value *optimizeWithRcp(IRBuilder<> &Builder, Value *Num, Value *Den,
                         FastMathFlags FMF, const Instruction *CtxI) const;
  Value *optimizeWithFDivFast(IRBuilder<> &Builder, Value *Num, Value *Den,
                              float ReqdAccuracy) const;

  Value *visitFDivElement(IRBuilder<> &Builder, Value *Num, Value *Den,
                          FastMathFlags DivFMF, FastMathFlags SqrtFMF,
                          Value *RsqOp, const Instruction *FDiv,
                          float ReqdAccuracy) const;

  std::pair<Value *, Value *> getFrexpResults(IRBuilder<> &Builder,
                                              Value *Src) const;

  Value *emitRcpIEEE1ULP(IRBuilder<> &Builder, Value *Src,
                         bool IsNegative) const;
  Value *emitFrexpDiv(IRBuilder<> &Builder, Value *LHS, Value *RHS,
                      FastMathFlags FMF) const;
  Value *emitSqrtIEEE2ULP(IRBuilder<> &Builder, Value *Src,
                          FastMathFlags FMF) const;

public:
  bool visitFDiv(BinaryOperator &I);

  bool visitInstruction(Instruction &I) { return false; }
  bool visitBinaryOperator(BinaryOperator &I);
  bool visitLoadInst(LoadInst &I);
  bool visitICmpInst(ICmpInst &I);
  bool visitSelectInst(SelectInst &I);
  bool visitPHINode(PHINode &I);
  bool visitAddrSpaceCastInst(AddrSpaceCastInst &I);

  bool visitIntrinsicInst(IntrinsicInst &I);
  bool visitBitreverseIntrinsicInst(IntrinsicInst &I);
  bool visitMinNum(IntrinsicInst &I);
  bool visitSqrt(IntrinsicInst &I);
  bool run();
};

class AMDGPUCodeGenPrepare : public FunctionPass {
public:
  static char ID;
  AMDGPUCodeGenPrepare() : FunctionPass(ID) {
    initializeAMDGPUCodeGenPreparePass(*PassRegistry::getPassRegistry());
  }
  void getAnalysisUsage(AnalysisUsage &AU) const override {
    AU.addRequired<AssumptionCacheTracker>();
    AU.addRequired<UniformityInfoWrapperPass>();
    AU.addRequired<TargetLibraryInfoWrapperPass>();

    // FIXME: Division expansion needs to preserve the dominator tree.
    if (!ExpandDiv64InIR)
      AU.setPreservesAll();
  }
  bool runOnFunction(Function &F) override;
  StringRef getPassName() const override { return "AMDGPU IR optimizations"; }
};

} // end anonymous namespace

bool AMDGPUCodeGenPrepareImpl::run() {
  BreakPhiNodesCache.clear();
  bool MadeChange = false;

  Function::iterator NextBB;
  for (Function::iterator FI = F.begin(), FE = F.end(); FI != FE; FI = NextBB) {
    BasicBlock *BB = &*FI;
    NextBB = std::next(FI);

    BasicBlock::iterator Next;
    for (BasicBlock::iterator I = BB->begin(), E = BB->end(); I != E;
         I = Next) {
      Next = std::next(I);

      MadeChange |= visit(*I);

      if (Next != E) { // Control flow changed
        BasicBlock *NextInstBB = Next->getParent();
        if (NextInstBB != BB) {
          BB = NextInstBB;
          E = BB->end();
          FE = F.end();
        }
      }
    }
  }
  return MadeChange;
}

unsigned AMDGPUCodeGenPrepareImpl::getBaseElementBitWidth(const Type *T) const {
  assert(needsPromotionToI32(T) && "T does not need promotion to i32");

  if (T->isIntegerTy())
    return T->getIntegerBitWidth();
  return cast<VectorType>(T)->getElementType()->getIntegerBitWidth();
}

Type *AMDGPUCodeGenPrepareImpl::getI32Ty(IRBuilder<> &B, const Type *T) const {
  assert(needsPromotionToI32(T) && "T does not need promotion to i32");

  if (T->isIntegerTy())
    return B.getInt32Ty();
  return FixedVectorType::get(B.getInt32Ty(), cast<FixedVectorType>(T));
}

bool AMDGPUCodeGenPrepareImpl::isSigned(const BinaryOperator &I) const {
  return I.getOpcode() == Instruction::AShr ||
      I.getOpcode() == Instruction::SDiv || I.getOpcode() == Instruction::SRem;
}

bool AMDGPUCodeGenPrepareImpl::isSigned(const SelectInst &I) const {
  return isa<ICmpInst>(I.getOperand(0)) ?
      cast<ICmpInst>(I.getOperand(0))->isSigned() : false;
}

bool AMDGPUCodeGenPrepareImpl::needsPromotionToI32(const Type *T) const {
  if (!Widen16BitOps)
    return false;

  const IntegerType *IntTy = dyn_cast<IntegerType>(T);
  if (IntTy && IntTy->getBitWidth() > 1 && IntTy->getBitWidth() <= 16)
    return true;

  if (const VectorType *VT = dyn_cast<VectorType>(T)) {
    // TODO: The set of packed operations is more limited, so may want to
    // promote some anyway.
    if (ST.hasVOP3PInsts())
      return false;

    return needsPromotionToI32(VT->getElementType());
  }

  return false;
}

bool AMDGPUCodeGenPrepareImpl::isLegalFloatingTy(const Type *Ty) const {
  return Ty->isFloatTy() || Ty->isDoubleTy() ||
         (Ty->isHalfTy() && ST.has16BitInsts());
}

// Return true if the op promoted to i32 should have nsw set.
static bool promotedOpIsNSW(const Instruction &I) {
  switch (I.getOpcode()) {
  case Instruction::Shl:
  case Instruction::Add:
  case Instruction::Sub:
    return true;
  case Instruction::Mul:
    return I.hasNoUnsignedWrap();
  default:
    return false;
  }
}

// Return true if the op promoted to i32 should have nuw set.
static bool promotedOpIsNUW(const Instruction &I) {
  switch (I.getOpcode()) {
  case Instruction::Shl:
  case Instruction::Add:
  case Instruction::Mul:
    return true;
  case Instruction::Sub:
    return I.hasNoUnsignedWrap();
  default:
    return false;
  }
}

bool AMDGPUCodeGenPrepareImpl::canWidenScalarExtLoad(LoadInst &I) const {
  Type *Ty = I.getType();
  int TySize = DL.getTypeSizeInBits(Ty);
  Align Alignment = DL.getValueOrABITypeAlignment(I.getAlign(), Ty);

  return I.isSimple() && TySize < 32 && Alignment >= 4 && UA.isUniform(&I);
}

bool AMDGPUCodeGenPrepareImpl::promoteUniformOpToI32(BinaryOperator &I) const {
  assert(needsPromotionToI32(I.getType()) &&
         "I does not need promotion to i32");

  if (I.getOpcode() == Instruction::SDiv ||
      I.getOpcode() == Instruction::UDiv ||
      I.getOpcode() == Instruction::SRem ||
      I.getOpcode() == Instruction::URem)
    return false;

  IRBuilder<> Builder(&I);
  Builder.SetCurrentDebugLocation(I.getDebugLoc());

  Type *I32Ty = getI32Ty(Builder, I.getType());
  Value *ExtOp0 = nullptr;
  Value *ExtOp1 = nullptr;
  Value *ExtRes = nullptr;
  Value *TruncRes = nullptr;

  if (isSigned(I)) {
    ExtOp0 = Builder.CreateSExt(I.getOperand(0), I32Ty);
    ExtOp1 = Builder.CreateSExt(I.getOperand(1), I32Ty);
  } else {
    ExtOp0 = Builder.CreateZExt(I.getOperand(0), I32Ty);
    ExtOp1 = Builder.CreateZExt(I.getOperand(1), I32Ty);
  }

  ExtRes = Builder.CreateBinOp(I.getOpcode(), ExtOp0, ExtOp1);
  if (Instruction *Inst = dyn_cast<Instruction>(ExtRes)) {
    if (promotedOpIsNSW(cast<Instruction>(I)))
      Inst->setHasNoSignedWrap();

    if (promotedOpIsNUW(cast<Instruction>(I)))
      Inst->setHasNoUnsignedWrap();

    if (const auto *ExactOp = dyn_cast<PossiblyExactOperator>(&I))
      Inst->setIsExact(ExactOp->isExact());
  }

  TruncRes = Builder.CreateTrunc(ExtRes, I.getType());

  I.replaceAllUsesWith(TruncRes);
  I.eraseFromParent();

  return true;
}

bool AMDGPUCodeGenPrepareImpl::promoteUniformOpToI32(ICmpInst &I) const {
  assert(needsPromotionToI32(I.getOperand(0)->getType()) &&
         "I does not need promotion to i32");

  IRBuilder<> Builder(&I);
  Builder.SetCurrentDebugLocation(I.getDebugLoc());

  Type *I32Ty = getI32Ty(Builder, I.getOperand(0)->getType());
  Value *ExtOp0 = nullptr;
  Value *ExtOp1 = nullptr;
  Value *NewICmp  = nullptr;

  if (I.isSigned()) {
    ExtOp0 = Builder.CreateSExt(I.getOperand(0), I32Ty);
    ExtOp1 = Builder.CreateSExt(I.getOperand(1), I32Ty);
  } else {
    ExtOp0 = Builder.CreateZExt(I.getOperand(0), I32Ty);
    ExtOp1 = Builder.CreateZExt(I.getOperand(1), I32Ty);
  }
  NewICmp = Builder.CreateICmp(I.getPredicate(), ExtOp0, ExtOp1);

  I.replaceAllUsesWith(NewICmp);
  I.eraseFromParent();

  return true;
}

bool AMDGPUCodeGenPrepareImpl::promoteUniformOpToI32(SelectInst &I) const {
  assert(needsPromotionToI32(I.getType()) &&
         "I does not need promotion to i32");

  IRBuilder<> Builder(&I);
  Builder.SetCurrentDebugLocation(I.getDebugLoc());

  Type *I32Ty = getI32Ty(Builder, I.getType());
  Value *ExtOp1 = nullptr;
  Value *ExtOp2 = nullptr;
  Value *ExtRes = nullptr;
  Value *TruncRes = nullptr;

  if (isSigned(I)) {
    ExtOp1 = Builder.CreateSExt(I.getOperand(1), I32Ty);
    ExtOp2 = Builder.CreateSExt(I.getOperand(2), I32Ty);
  } else {
    ExtOp1 = Builder.CreateZExt(I.getOperand(1), I32Ty);
    ExtOp2 = Builder.CreateZExt(I.getOperand(2), I32Ty);
  }
  ExtRes = Builder.CreateSelect(I.getOperand(0), ExtOp1, ExtOp2);
  TruncRes = Builder.CreateTrunc(ExtRes, I.getType());

  I.replaceAllUsesWith(TruncRes);
  I.eraseFromParent();

  return true;
}

bool AMDGPUCodeGenPrepareImpl::promoteUniformBitreverseToI32(
    IntrinsicInst &I) const {
  assert(I.getIntrinsicID() == Intrinsic::bitreverse &&
         "I must be bitreverse intrinsic");
  assert(needsPromotionToI32(I.getType()) &&
         "I does not need promotion to i32");

  IRBuilder<> Builder(&I);
  Builder.SetCurrentDebugLocation(I.getDebugLoc());

  Type *I32Ty = getI32Ty(Builder, I.getType());
  Value *ExtOp = Builder.CreateZExt(I.getOperand(0), I32Ty);
  Value *ExtRes =
      Builder.CreateIntrinsic(Intrinsic::bitreverse, {I32Ty}, {ExtOp});
  Value *LShrOp =
      Builder.CreateLShr(ExtRes, 32 - getBaseElementBitWidth(I.getType()));
  Value *TruncRes =
      Builder.CreateTrunc(LShrOp, I.getType());

  I.replaceAllUsesWith(TruncRes);
  I.eraseFromParent();

  return true;
}

unsigned AMDGPUCodeGenPrepareImpl::numBitsUnsigned(Value *Op) const {
  return computeKnownBits(Op, DL, 0, AC).countMaxActiveBits();
}

unsigned AMDGPUCodeGenPrepareImpl::numBitsSigned(Value *Op) const {
  return ComputeMaxSignificantBits(Op, DL, 0, AC);
}

static void extractValues(IRBuilder<> &Builder,
                          SmallVectorImpl<Value *> &Values, Value *V) {
  auto *VT = dyn_cast<FixedVectorType>(V->getType());
  if (!VT) {
    Values.push_back(V);
    return;
  }

  for (int I = 0, E = VT->getNumElements(); I != E; ++I)
    Values.push_back(Builder.CreateExtractElement(V, I));
}

static Value *insertValues(IRBuilder<> &Builder,
                           Type *Ty,
                           SmallVectorImpl<Value *> &Values) {
  if (!Ty->isVectorTy()) {
    assert(Values.size() == 1);
    return Values[0];
  }

  Value *NewVal = PoisonValue::get(Ty);
  for (int I = 0, E = Values.size(); I != E; ++I)
    NewVal = Builder.CreateInsertElement(NewVal, Values[I], I);

  return NewVal;
}

bool AMDGPUCodeGenPrepareImpl::replaceMulWithMul24(BinaryOperator &I) const {
  if (I.getOpcode() != Instruction::Mul)
    return false;

  Type *Ty = I.getType();
  unsigned Size = Ty->getScalarSizeInBits();
  if (Size <= 16 && ST.has16BitInsts())
    return false;

  // Prefer scalar if this could be s_mul_i32
  if (UA.isUniform(&I))
    return false;

  Value *LHS = I.getOperand(0);
  Value *RHS = I.getOperand(1);
  IRBuilder<> Builder(&I);
  Builder.SetCurrentDebugLocation(I.getDebugLoc());

  unsigned LHSBits = 0, RHSBits = 0;
  bool IsSigned = false;

  if (ST.hasMulU24() && (LHSBits = numBitsUnsigned(LHS)) <= 24 &&
      (RHSBits = numBitsUnsigned(RHS)) <= 24) {
    IsSigned = false;

  } else if (ST.hasMulI24() && (LHSBits = numBitsSigned(LHS)) <= 24 &&
             (RHSBits = numBitsSigned(RHS)) <= 24) {
    IsSigned = true;

  } else
    return false;

  SmallVector<Value *, 4> LHSVals;
  SmallVector<Value *, 4> RHSVals;
  SmallVector<Value *, 4> ResultVals;
  extractValues(Builder, LHSVals, LHS);
  extractValues(Builder, RHSVals, RHS);

  IntegerType *I32Ty = Builder.getInt32Ty();
  IntegerType *IntrinTy = Size > 32 ? Builder.getInt64Ty() : I32Ty;
  Type *DstTy = LHSVals[0]->getType();

  for (int I = 0, E = LHSVals.size(); I != E; ++I) {
    Value *LHS = IsSigned ? Builder.CreateSExtOrTrunc(LHSVals[I], I32Ty)
                          : Builder.CreateZExtOrTrunc(LHSVals[I], I32Ty);
    Value *RHS = IsSigned ? Builder.CreateSExtOrTrunc(RHSVals[I], I32Ty)
                          : Builder.CreateZExtOrTrunc(RHSVals[I], I32Ty);
    Intrinsic::ID ID =
        IsSigned ? Intrinsic::amdgcn_mul_i24 : Intrinsic::amdgcn_mul_u24;
    Value *Result = Builder.CreateIntrinsic(ID, {IntrinTy}, {LHS, RHS});
    Result = IsSigned ? Builder.CreateSExtOrTrunc(Result, DstTy)
                      : Builder.CreateZExtOrTrunc(Result, DstTy);
    ResultVals.push_back(Result);
  }

  Value *NewVal = insertValues(Builder, Ty, ResultVals);
  NewVal->takeName(&I);
  I.replaceAllUsesWith(NewVal);
  I.eraseFromParent();

  return true;
}

// Find a select instruction, which may have been casted. This is mostly to deal
// with cases where i16 selects were promoted here to i32.
static SelectInst *findSelectThroughCast(Value *V, CastInst *&Cast) {
  Cast = nullptr;
  if (SelectInst *Sel = dyn_cast<SelectInst>(V))
    return Sel;

  if ((Cast = dyn_cast<CastInst>(V))) {
    if (SelectInst *Sel = dyn_cast<SelectInst>(Cast->getOperand(0)))
      return Sel;
  }

  return nullptr;
}

bool AMDGPUCodeGenPrepareImpl::foldBinOpIntoSelect(BinaryOperator &BO) const {
  // Don't do this unless the old select is going away. We want to eliminate the
  // binary operator, not replace a binop with a select.
  int SelOpNo = 0;

  CastInst *CastOp;

  // TODO: Should probably try to handle some cases with multiple
  // users. Duplicating the select may be profitable for division.
  SelectInst *Sel = findSelectThroughCast(BO.getOperand(0), CastOp);
  if (!Sel || !Sel->hasOneUse()) {
    SelOpNo = 1;
    Sel = findSelectThroughCast(BO.getOperand(1), CastOp);
  }

  if (!Sel || !Sel->hasOneUse())
    return false;

  Constant *CT = dyn_cast<Constant>(Sel->getTrueValue());
  Constant *CF = dyn_cast<Constant>(Sel->getFalseValue());
  Constant *CBO = dyn_cast<Constant>(BO.getOperand(SelOpNo ^ 1));
  if (!CBO || !CT || !CF)
    return false;

  if (CastOp) {
    if (!CastOp->hasOneUse())
      return false;
    CT = ConstantFoldCastOperand(CastOp->getOpcode(), CT, BO.getType(), DL);
    CF = ConstantFoldCastOperand(CastOp->getOpcode(), CF, BO.getType(), DL);
  }

  // TODO: Handle special 0/-1 cases DAG combine does, although we only really
  // need to handle divisions here.
  Constant *FoldedT =
      SelOpNo ? ConstantFoldBinaryOpOperands(BO.getOpcode(), CBO, CT, DL)
              : ConstantFoldBinaryOpOperands(BO.getOpcode(), CT, CBO, DL);
  if (!FoldedT || isa<ConstantExpr>(FoldedT))
    return false;

  Constant *FoldedF =
      SelOpNo ? ConstantFoldBinaryOpOperands(BO.getOpcode(), CBO, CF, DL)
              : ConstantFoldBinaryOpOperands(BO.getOpcode(), CF, CBO, DL);
  if (!FoldedF || isa<ConstantExpr>(FoldedF))
    return false;

  IRBuilder<> Builder(&BO);
  Builder.SetCurrentDebugLocation(BO.getDebugLoc());
  if (const FPMathOperator *FPOp = dyn_cast<const FPMathOperator>(&BO))
    Builder.setFastMathFlags(FPOp->getFastMathFlags());

  Value *NewSelect = Builder.CreateSelect(Sel->getCondition(),
                                          FoldedT, FoldedF);
  NewSelect->takeName(&BO);
  BO.replaceAllUsesWith(NewSelect);
  BO.eraseFromParent();
  if (CastOp)
    CastOp->eraseFromParent();
  Sel->eraseFromParent();
  return true;
}

std::pair<Value *, Value *>
AMDGPUCodeGenPrepareImpl::getFrexpResults(IRBuilder<> &Builder,
                                          Value *Src) const {
  Type *Ty = Src->getType();
  Value *Frexp = Builder.CreateIntrinsic(Intrinsic::frexp,
                                         {Ty, Builder.getInt32Ty()}, Src);
  Value *FrexpMant = Builder.CreateExtractValue(Frexp, {0});

  // Bypass the bug workaround for the exponent result since it doesn't matter.
  // TODO: Does the bug workaround even really need to consider the exponent
  // result? It's unspecified by the spec.

  Value *FrexpExp =
      ST.hasFractBug()
          ? Builder.CreateIntrinsic(Intrinsic::amdgcn_frexp_exp,
                                    {Builder.getInt32Ty(), Ty}, Src)
          : Builder.CreateExtractValue(Frexp, {1});
  return {FrexpMant, FrexpExp};
}

/// Emit an expansion of 1.0 / Src good for 1ulp that supports denormals.
Value *AMDGPUCodeGenPrepareImpl::emitRcpIEEE1ULP(IRBuilder<> &Builder,
                                                 Value *Src,
                                                 bool IsNegative) const {
  // Same as for 1.0, but expand the sign out of the constant.
  // -1.0 / x -> rcp (fneg x)
  if (IsNegative)
    Src = Builder.CreateFNeg(Src);

  // The rcp instruction doesn't support denormals, so scale the input
  // out of the denormal range and convert at the end.
  //
  // Expand as 2^-n * (1.0 / (x * 2^n))

  // TODO: Skip scaling if input is known never denormal and the input
  // range won't underflow to denormal. The hard part is knowing the
  // result. We need a range check, the result could be denormal for
  // 0x1p+126 < den <= 0x1p+127.
  auto [FrexpMant, FrexpExp] = getFrexpResults(Builder, Src);
  Value *ScaleFactor = Builder.CreateNeg(FrexpExp);
  Value *Rcp = Builder.CreateUnaryIntrinsic(Intrinsic::amdgcn_rcp, FrexpMant);
  return Builder.CreateCall(getLdexpF32(), {Rcp, ScaleFactor});
}

/// Emit a 2ulp expansion for fdiv by using frexp for input scaling.
Value *AMDGPUCodeGenPrepareImpl::emitFrexpDiv(IRBuilder<> &Builder, Value *LHS,
                                              Value *RHS,
                                              FastMathFlags FMF) const {
  // If we have have to work around the fract/frexp bug, we're worse off than
  // using the fdiv.fast expansion. The full safe expansion is faster if we have
  // fast FMA.
  if (HasFP32DenormalFlush && ST.hasFractBug() && !ST.hasFastFMAF32() &&
      (!FMF.noNaNs() || !FMF.noInfs()))
    return nullptr;

  // We're scaling the LHS to avoid a denormal input, and scale the denominator
  // to avoid large values underflowing the result.
  auto [FrexpMantRHS, FrexpExpRHS] = getFrexpResults(Builder, RHS);

  Value *Rcp =
      Builder.CreateUnaryIntrinsic(Intrinsic::amdgcn_rcp, FrexpMantRHS);

  auto [FrexpMantLHS, FrexpExpLHS] = getFrexpResults(Builder, LHS);
  Value *Mul = Builder.CreateFMul(FrexpMantLHS, Rcp);

  // We multiplied by 2^N/2^M, so we need to multiply by 2^(N-M) to scale the
  // result.
  Value *ExpDiff = Builder.CreateSub(FrexpExpLHS, FrexpExpRHS);
  return Builder.CreateCall(getLdexpF32(), {Mul, ExpDiff});
}

/// Emit a sqrt that handles denormals and is accurate to 2ulp.
Value *AMDGPUCodeGenPrepareImpl::emitSqrtIEEE2ULP(IRBuilder<> &Builder,
                                                  Value *Src,
                                                  FastMathFlags FMF) const {
  Type *Ty = Src->getType();
  APFloat SmallestNormal =
      APFloat::getSmallestNormalized(Ty->getFltSemantics());
  Value *NeedScale =
      Builder.CreateFCmpOLT(Src, ConstantFP::get(Ty, SmallestNormal));

  ConstantInt *Zero = Builder.getInt32(0);
  Value *InputScaleFactor =
      Builder.CreateSelect(NeedScale, Builder.getInt32(32), Zero);

  Value *Scaled = Builder.CreateCall(getLdexpF32(), {Src, InputScaleFactor});

  Value *Sqrt = Builder.CreateCall(getSqrtF32(), Scaled);

  Value *OutputScaleFactor =
      Builder.CreateSelect(NeedScale, Builder.getInt32(-16), Zero);
  return Builder.CreateCall(getLdexpF32(), {Sqrt, OutputScaleFactor});
}

/// Emit an expansion of 1.0 / sqrt(Src) good for 1ulp that supports denormals.
static Value *emitRsqIEEE1ULP(IRBuilder<> &Builder, Value *Src,
                              bool IsNegative) {
  // bool need_scale = x < 0x1p-126f;
  // float input_scale = need_scale ? 0x1.0p+24f : 1.0f;
  // float output_scale = need_scale ? 0x1.0p+12f : 1.0f;
  // rsq(x * input_scale) * output_scale;

  Type *Ty = Src->getType();
  APFloat SmallestNormal =
      APFloat::getSmallestNormalized(Ty->getFltSemantics());
  Value *NeedScale =
      Builder.CreateFCmpOLT(Src, ConstantFP::get(Ty, SmallestNormal));
  Constant *One = ConstantFP::get(Ty, 1.0);
  Constant *InputScale = ConstantFP::get(Ty, 0x1.0p+24);
  Constant *OutputScale =
      ConstantFP::get(Ty, IsNegative ? -0x1.0p+12 : 0x1.0p+12);

  Value *InputScaleFactor = Builder.CreateSelect(NeedScale, InputScale, One);

  Value *ScaledInput = Builder.CreateFMul(Src, InputScaleFactor);
  Value *Rsq = Builder.CreateUnaryIntrinsic(Intrinsic::amdgcn_rsq, ScaledInput);
  Value *OutputScaleFactor = Builder.CreateSelect(
      NeedScale, OutputScale, IsNegative ? ConstantFP::get(Ty, -1.0) : One);

  return Builder.CreateFMul(Rsq, OutputScaleFactor);
}

bool AMDGPUCodeGenPrepareImpl::canOptimizeWithRsq(const FPMathOperator *SqrtOp,
                                                  FastMathFlags DivFMF,
                                                  FastMathFlags SqrtFMF) const {
  // The rsqrt contraction increases accuracy from ~2ulp to ~1ulp.
  if (!DivFMF.allowContract() || !SqrtFMF.allowContract())
    return false;

  // v_rsq_f32 gives 1ulp
  return SqrtFMF.approxFunc() || HasUnsafeFPMath ||
         SqrtOp->getFPAccuracy() >= 1.0f;
}

Value *AMDGPUCodeGenPrepareImpl::optimizeWithRsq(
    IRBuilder<> &Builder, Value *Num, Value *Den, const FastMathFlags DivFMF,
    const FastMathFlags SqrtFMF, const Instruction *CtxI) const {
  // The rsqrt contraction increases accuracy from ~2ulp to ~1ulp.
  assert(DivFMF.allowContract() && SqrtFMF.allowContract());

  // rsq_f16 is accurate to 0.51 ulp.
  // rsq_f32 is accurate for !fpmath >= 1.0ulp and denormals are flushed.
  // rsq_f64 is never accurate.
  const ConstantFP *CLHS = dyn_cast<ConstantFP>(Num);
  if (!CLHS)
    return nullptr;

  assert(Den->getType()->isFloatTy());

  bool IsNegative = false;

  // TODO: Handle other numerator values with arcp.
  if (CLHS->isExactlyValue(1.0) || (IsNegative = CLHS->isExactlyValue(-1.0))) {
    // Add in the sqrt flags.
    IRBuilder<>::FastMathFlagGuard Guard(Builder);
    Builder.setFastMathFlags(DivFMF | SqrtFMF);

    if ((DivFMF.approxFunc() && SqrtFMF.approxFunc()) || HasUnsafeFPMath ||
        canIgnoreDenormalInput(Den, CtxI)) {
      Value *Result = Builder.CreateUnaryIntrinsic(Intrinsic::amdgcn_rsq, Den);
      // -1.0 / sqrt(x) -> fneg(rsq(x))
      return IsNegative ? Builder.CreateFNeg(Result) : Result;
    }

    return emitRsqIEEE1ULP(Builder, Den, IsNegative);
  }

  return nullptr;
}

// Optimize fdiv with rcp:
//
// 1/x -> rcp(x) when rcp is sufficiently accurate or inaccurate rcp is
//               allowed with unsafe-fp-math or afn.
//
// a/b -> a*rcp(b) when arcp is allowed, and we only need provide ULP 1.0
Value *
AMDGPUCodeGenPrepareImpl::optimizeWithRcp(IRBuilder<> &Builder, Value *Num,
                                          Value *Den, FastMathFlags FMF,
                                          const Instruction *CtxI) const {
  // rcp_f16 is accurate to 0.51 ulp.
  // rcp_f32 is accurate for !fpmath >= 1.0ulp and denormals are flushed.
  // rcp_f64 is never accurate.
  assert(Den->getType()->isFloatTy());

  if (const ConstantFP *CLHS = dyn_cast<ConstantFP>(Num)) {
    bool IsNegative = false;
    if (CLHS->isExactlyValue(1.0) ||
        (IsNegative = CLHS->isExactlyValue(-1.0))) {
      Value *Src = Den;

      if (HasFP32DenormalFlush || FMF.approxFunc()) {
        // -1.0 / x -> 1.0 / fneg(x)
        if (IsNegative)
          Src = Builder.CreateFNeg(Src);

        // v_rcp_f32 and v_rsq_f32 do not support denormals, and according to
        // the CI documentation has a worst case error of 1 ulp.
        // OpenCL requires <= 2.5 ulp for 1.0 / x, so it should always be OK
        // to use it as long as we aren't trying to use denormals.
        //
        // v_rcp_f16 and v_rsq_f16 DO support denormals.

        // NOTE: v_sqrt and v_rcp will be combined to v_rsq later. So we don't
        //       insert rsq intrinsic here.

        // 1.0 / x -> rcp(x)
        return Builder.CreateUnaryIntrinsic(Intrinsic::amdgcn_rcp, Src);
      }

      // TODO: If the input isn't denormal, and we know the input exponent isn't
      // big enough to introduce a denormal we can avoid the scaling.
      return emitRcpIEEE1ULP(Builder, Src, IsNegative);
    }
  }

  if (FMF.allowReciprocal()) {
    // x / y -> x * (1.0 / y)

    // TODO: Could avoid denormal scaling and use raw rcp if we knew the output
    // will never underflow.
    if (HasFP32DenormalFlush || FMF.approxFunc()) {
      Value *Recip = Builder.CreateUnaryIntrinsic(Intrinsic::amdgcn_rcp, Den);
      return Builder.CreateFMul(Num, Recip);
    }

    Value *Recip = emitRcpIEEE1ULP(Builder, Den, false);
    return Builder.CreateFMul(Num, Recip);
  }

  return nullptr;
}

// optimize with fdiv.fast:
//
// a/b -> fdiv.fast(a, b) when !fpmath >= 2.5ulp with denormals flushed.
//
// 1/x -> fdiv.fast(1,x)  when !fpmath >= 2.5ulp.
//
// NOTE: optimizeWithRcp should be tried first because rcp is the preference.
Value *AMDGPUCodeGenPrepareImpl::optimizeWithFDivFast(
    IRBuilder<> &Builder, Value *Num, Value *Den, float ReqdAccuracy) const {
  // fdiv.fast can achieve 2.5 ULP accuracy.
  if (ReqdAccuracy < 2.5f)
    return nullptr;

  // Only have fdiv.fast for f32.
  assert(Den->getType()->isFloatTy());

  bool NumIsOne = false;
  if (const ConstantFP *CNum = dyn_cast<ConstantFP>(Num)) {
    if (CNum->isExactlyValue(+1.0) || CNum->isExactlyValue(-1.0))
      NumIsOne = true;
  }

  // fdiv does not support denormals. But 1.0/x is always fine to use it.
  //
  // TODO: This works for any value with a specific known exponent range, don't
  // just limit to constant 1.
  if (!HasFP32DenormalFlush && !NumIsOne)
    return nullptr;

  return Builder.CreateIntrinsic(Intrinsic::amdgcn_fdiv_fast, {}, {Num, Den});
}

Value *AMDGPUCodeGenPrepareImpl::visitFDivElement(
    IRBuilder<> &Builder, Value *Num, Value *Den, FastMathFlags DivFMF,
    FastMathFlags SqrtFMF, Value *RsqOp, const Instruction *FDivInst,
    float ReqdDivAccuracy) const {
  if (RsqOp) {
    Value *Rsq =
        optimizeWithRsq(Builder, Num, RsqOp, DivFMF, SqrtFMF, FDivInst);
    if (Rsq)
      return Rsq;
  }

  Value *Rcp = optimizeWithRcp(Builder, Num, Den, DivFMF, FDivInst);
  if (Rcp)
    return Rcp;

  // In the basic case fdiv_fast has the same instruction count as the frexp div
  // expansion. Slightly prefer fdiv_fast since it ends in an fmul that can
  // potentially be fused into a user. Also, materialization of the constants
  // can be reused for multiple instances.
  Value *FDivFast = optimizeWithFDivFast(Builder, Num, Den, ReqdDivAccuracy);
  if (FDivFast)
    return FDivFast;

  return emitFrexpDiv(Builder, Num, Den, DivFMF);
}

// Optimizations is performed based on fpmath, fast math flags as well as
// denormals to optimize fdiv with either rcp or fdiv.fast.
//
// With rcp:
//   1/x -> rcp(x) when rcp is sufficiently accurate or inaccurate rcp is
//                 allowed with unsafe-fp-math or afn.
//
//   a/b -> a*rcp(b) when inaccurate rcp is allowed with unsafe-fp-math or afn.
//
// With fdiv.fast:
//   a/b -> fdiv.fast(a, b) when !fpmath >= 2.5ulp with denormals flushed.
//
//   1/x -> fdiv.fast(1,x)  when !fpmath >= 2.5ulp.
//
// NOTE: rcp is the preference in cases that both are legal.
bool AMDGPUCodeGenPrepareImpl::visitFDiv(BinaryOperator &FDiv) {
  if (DisableFDivExpand)
    return false;

  Type *Ty = FDiv.getType()->getScalarType();
  if (!Ty->isFloatTy())
    return false;

  // The f64 rcp/rsq approximations are pretty inaccurate. We can do an
  // expansion around them in codegen. f16 is good enough to always use.

  const FPMathOperator *FPOp = cast<const FPMathOperator>(&FDiv);
  const FastMathFlags DivFMF = FPOp->getFastMathFlags();
  const float ReqdAccuracy = FPOp->getFPAccuracy();

  FastMathFlags SqrtFMF;

  Value *Num = FDiv.getOperand(0);
  Value *Den = FDiv.getOperand(1);

  Value *RsqOp = nullptr;
  auto *DenII = dyn_cast<IntrinsicInst>(Den);
  if (DenII && DenII->getIntrinsicID() == Intrinsic::sqrt &&
      DenII->hasOneUse()) {
    const auto *SqrtOp = cast<FPMathOperator>(DenII);
    SqrtFMF = SqrtOp->getFastMathFlags();
    if (canOptimizeWithRsq(SqrtOp, DivFMF, SqrtFMF))
      RsqOp = SqrtOp->getOperand(0);
  }

  // Inaccurate rcp is allowed with unsafe-fp-math or afn.
  //
  // Defer to codegen to handle this.
  //
  // TODO: Decide on an interpretation for interactions between afn + arcp +
  // !fpmath, and make it consistent between here and codegen. For now, defer
  // expansion of afn to codegen. The current interpretation is so aggressive we
  // don't need any pre-consideration here when we have better information. A
  // more conservative interpretation could use handling here.
  const bool AllowInaccurateRcp = HasUnsafeFPMath || DivFMF.approxFunc();
  if (!RsqOp && AllowInaccurateRcp)
    return false;

  // Defer the correct implementations to codegen.
  if (ReqdAccuracy < 1.0f)
    return false;

  IRBuilder<> Builder(FDiv.getParent(), std::next(FDiv.getIterator()));
  Builder.setFastMathFlags(DivFMF);
  Builder.SetCurrentDebugLocation(FDiv.getDebugLoc());

  SmallVector<Value *, 4> NumVals;
  SmallVector<Value *, 4> DenVals;
  SmallVector<Value *, 4> RsqDenVals;
  extractValues(Builder, NumVals, Num);
  extractValues(Builder, DenVals, Den);

  if (RsqOp)
    extractValues(Builder, RsqDenVals, RsqOp);

  SmallVector<Value *, 4> ResultVals(NumVals.size());
  for (int I = 0, E = NumVals.size(); I != E; ++I) {
    Value *NumElt = NumVals[I];
    Value *DenElt = DenVals[I];
    Value *RsqDenElt = RsqOp ? RsqDenVals[I] : nullptr;

    Value *NewElt =
        visitFDivElement(Builder, NumElt, DenElt, DivFMF, SqrtFMF, RsqDenElt,
                         cast<Instruction>(FPOp), ReqdAccuracy);
    if (!NewElt) {
      // Keep the original, but scalarized.

      // This has the unfortunate side effect of sometimes scalarizing when
      // we're not going to do anything.
      NewElt = Builder.CreateFDiv(NumElt, DenElt);
      if (auto *NewEltInst = dyn_cast<Instruction>(NewElt))
        NewEltInst->copyMetadata(FDiv);
    }

    ResultVals[I] = NewElt;
  }

  Value *NewVal = insertValues(Builder, FDiv.getType(), ResultVals);

  if (NewVal) {
    FDiv.replaceAllUsesWith(NewVal);
    NewVal->takeName(&FDiv);
    RecursivelyDeleteTriviallyDeadInstructions(&FDiv, TLI);
  }

  return true;
}

static std::pair<Value*, Value*> getMul64(IRBuilder<> &Builder,
                                          Value *LHS, Value *RHS) {
  Type *I32Ty = Builder.getInt32Ty();
  Type *I64Ty = Builder.getInt64Ty();

  Value *LHS_EXT64 = Builder.CreateZExt(LHS, I64Ty);
  Value *RHS_EXT64 = Builder.CreateZExt(RHS, I64Ty);
  Value *MUL64 = Builder.CreateMul(LHS_EXT64, RHS_EXT64);
  Value *Lo = Builder.CreateTrunc(MUL64, I32Ty);
  Value *Hi = Builder.CreateLShr(MUL64, Builder.getInt64(32));
  Hi = Builder.CreateTrunc(Hi, I32Ty);
  return std::pair(Lo, Hi);
}

static Value* getMulHu(IRBuilder<> &Builder, Value *LHS, Value *RHS) {
  return getMul64(Builder, LHS, RHS).second;
}

/// Figure out how many bits are really needed for this division. \p AtLeast is
/// an optimization hint to bypass the second ComputeNumSignBits call if we the
/// first one is insufficient. Returns -1 on failure.
int AMDGPUCodeGenPrepareImpl::getDivNumBits(BinaryOperator &I, Value *Num,
                                            Value *Den, unsigned AtLeast,
                                            bool IsSigned) const {
<<<<<<< HEAD
  unsigned LHSSignBits = ComputeNumSignBits(Num, DL, 0, AC, &I);
  if (LHSSignBits < AtLeast)
    return -1;
=======
  assert(Num->getType()->getScalarSizeInBits() ==
         Den->getType()->getScalarSizeInBits());
  unsigned SSBits = Num->getType()->getScalarSizeInBits();
  if (IsSigned) {
    unsigned RHSSignBits = ComputeNumSignBits(Den, DL, 0, AC, &I);
    if (RHSSignBits < AtLeast)
      return -1;

    unsigned LHSSignBits = ComputeNumSignBits(Num, DL, 0, AC, &I);
    if (LHSSignBits < AtLeast)
      return -1;

    unsigned SignBits = std::min(LHSSignBits, RHSSignBits);
    unsigned DivBits = SSBits - SignBits + 1;
    return DivBits; // a SignBit needs to be reserved for shrinking
  }
>>>>>>> 49fd7d4f

  // All bits are used for unsigned division for Num or Den in range
  // (SignedMax, UnsignedMax].
  KnownBits Known = computeKnownBits(Den, DL, 0, AC, &I);
  if (Known.isNegative() || !Known.isNonNegative())
    return SSBits;
  unsigned RHSSignBits = Known.countMinLeadingZeros();

  Known = computeKnownBits(Num, DL, 0, AC, &I);
  if (Known.isNegative() || !Known.isNonNegative())
    return SSBits;
  unsigned LHSSignBits = Known.countMinLeadingZeros();

  unsigned SignBits = std::min(LHSSignBits, RHSSignBits);
  unsigned DivBits = SSBits - SignBits;
  return DivBits;
}

// The fractional part of a float is enough to accurately represent up to
// a 24-bit signed integer.
Value *AMDGPUCodeGenPrepareImpl::expandDivRem24(IRBuilder<> &Builder,
                                                BinaryOperator &I, Value *Num,
                                                Value *Den, bool IsDiv,
                                                bool IsSigned) const {
  unsigned SSBits = Num->getType()->getScalarSizeInBits();
  // If Num bits <= 24, assume 0 signbits.
  unsigned AtLeast = (SSBits <= 24) ? 0 : (SSBits - 24 + IsSigned);
  int DivBits = getDivNumBits(I, Num, Den, AtLeast, IsSigned);
  if (DivBits == -1 || DivBits > 24)
    return nullptr;
  return expandDivRem24Impl(Builder, I, Num, Den, DivBits, IsDiv, IsSigned);
}

Value *AMDGPUCodeGenPrepareImpl::expandDivRem24Impl(
    IRBuilder<> &Builder, BinaryOperator &I, Value *Num, Value *Den,
    unsigned DivBits, bool IsDiv, bool IsSigned) const {
  Type *I32Ty = Builder.getInt32Ty();
  Num = Builder.CreateTrunc(Num, I32Ty);
  Den = Builder.CreateTrunc(Den, I32Ty);

  Type *F32Ty = Builder.getFloatTy();
  ConstantInt *One = Builder.getInt32(1);
  Value *JQ = One;

  if (IsSigned) {
    // char|short jq = ia ^ ib;
    JQ = Builder.CreateXor(Num, Den);

    // jq = jq >> (bitsize - 2)
    JQ = Builder.CreateAShr(JQ, Builder.getInt32(30));

    // jq = jq | 0x1
    JQ = Builder.CreateOr(JQ, One);
  }

  // int ia = (int)LHS;
  Value *IA = Num;

  // int ib, (int)RHS;
  Value *IB = Den;

  // float fa = (float)ia;
  Value *FA = IsSigned ? Builder.CreateSIToFP(IA, F32Ty)
                       : Builder.CreateUIToFP(IA, F32Ty);

  // float fb = (float)ib;
  Value *FB = IsSigned ? Builder.CreateSIToFP(IB,F32Ty)
                       : Builder.CreateUIToFP(IB,F32Ty);

  Value *RCP = Builder.CreateIntrinsic(Intrinsic::amdgcn_rcp,
                                       Builder.getFloatTy(), {FB});
  Value *FQM = Builder.CreateFMul(FA, RCP);

  // fq = trunc(fqm);
  CallInst *FQ = Builder.CreateUnaryIntrinsic(Intrinsic::trunc, FQM);
  FQ->copyFastMathFlags(Builder.getFastMathFlags());

  // float fqneg = -fq;
  Value *FQNeg = Builder.CreateFNeg(FQ);

  // float fr = mad(fqneg, fb, fa);
  auto FMAD = !ST.hasMadMacF32Insts()
                  ? Intrinsic::fma
                  : (Intrinsic::ID)Intrinsic::amdgcn_fmad_ftz;
  Value *FR = Builder.CreateIntrinsic(FMAD,
                                      {FQNeg->getType()}, {FQNeg, FB, FA}, FQ);

  // int iq = (int)fq;
  Value *IQ = IsSigned ? Builder.CreateFPToSI(FQ, I32Ty)
                       : Builder.CreateFPToUI(FQ, I32Ty);

  // fr = fabs(fr);
  FR = Builder.CreateUnaryIntrinsic(Intrinsic::fabs, FR, FQ);

  // fb = fabs(fb);
  FB = Builder.CreateUnaryIntrinsic(Intrinsic::fabs, FB, FQ);

  // int cv = fr >= fb;
  Value *CV = Builder.CreateFCmpOGE(FR, FB);

  // jq = (cv ? jq : 0);
  JQ = Builder.CreateSelect(CV, JQ, Builder.getInt32(0));

  // dst = iq + jq;
  Value *Div = Builder.CreateAdd(IQ, JQ);

  Value *Res = Div;
  if (!IsDiv) {
    // Rem needs compensation, it's easier to recompute it
    Value *Rem = Builder.CreateMul(Div, Den);
    Res = Builder.CreateSub(Num, Rem);
  }

  if (DivBits != 0 && DivBits < 32) {
    // Extend in register from the number of bits this divide really is.
    if (IsSigned) {
      int InRegBits = 32 - DivBits;

      Res = Builder.CreateShl(Res, InRegBits);
      Res = Builder.CreateAShr(Res, InRegBits);
    } else {
      ConstantInt *TruncMask
        = Builder.getInt32((UINT64_C(1) << DivBits) - 1);
      Res = Builder.CreateAnd(Res, TruncMask);
    }
  }

  return Res;
}

// Try to recognize special cases the DAG will emit special, better expansions
// than the general expansion we do here.

// TODO: It would be better to just directly handle those optimizations here.
bool AMDGPUCodeGenPrepareImpl::divHasSpecialOptimization(BinaryOperator &I,
                                                         Value *Num,
                                                         Value *Den) const {
  if (Constant *C = dyn_cast<Constant>(Den)) {
    // Arbitrary constants get a better expansion as long as a wider mulhi is
    // legal.
    if (C->getType()->getScalarSizeInBits() <= 32)
      return true;

    // TODO: Sdiv check for not exact for some reason.

    // If there's no wider mulhi, there's only a better expansion for powers of
    // two.
    // TODO: Should really know for each vector element.
    if (isKnownToBeAPowerOfTwo(C, DL, true, 0, AC, &I, DT))
      return true;

    return false;
  }

  if (BinaryOperator *BinOpDen = dyn_cast<BinaryOperator>(Den)) {
    // fold (udiv x, (shl c, y)) -> x >>u (log2(c)+y) iff c is power of 2
    if (BinOpDen->getOpcode() == Instruction::Shl &&
        isa<Constant>(BinOpDen->getOperand(0)) &&
        isKnownToBeAPowerOfTwo(BinOpDen->getOperand(0), DL, true, 0, AC, &I,
                               DT)) {
      return true;
    }
  }

  return false;
}

static Value *getSign32(Value *V, IRBuilder<> &Builder, const DataLayout DL) {
  // Check whether the sign can be determined statically.
  KnownBits Known = computeKnownBits(V, DL);
  if (Known.isNegative())
    return Constant::getAllOnesValue(V->getType());
  if (Known.isNonNegative())
    return Constant::getNullValue(V->getType());
  return Builder.CreateAShr(V, Builder.getInt32(31));
}

Value *AMDGPUCodeGenPrepareImpl::expandDivRem32(IRBuilder<> &Builder,
                                                BinaryOperator &I, Value *X,
                                                Value *Y) const {
  Instruction::BinaryOps Opc = I.getOpcode();
  assert(Opc == Instruction::URem || Opc == Instruction::UDiv ||
         Opc == Instruction::SRem || Opc == Instruction::SDiv);

  FastMathFlags FMF;
  FMF.setFast();
  Builder.setFastMathFlags(FMF);

  if (divHasSpecialOptimization(I, X, Y))
    return nullptr;  // Keep it for later optimization.

  bool IsDiv = Opc == Instruction::UDiv || Opc == Instruction::SDiv;
  bool IsSigned = Opc == Instruction::SRem || Opc == Instruction::SDiv;

  Type *Ty = X->getType();
  Type *I32Ty = Builder.getInt32Ty();
  Type *F32Ty = Builder.getFloatTy();

  if (Ty->getScalarSizeInBits() != 32) {
    if (IsSigned) {
      X = Builder.CreateSExtOrTrunc(X, I32Ty);
      Y = Builder.CreateSExtOrTrunc(Y, I32Ty);
    } else {
      X = Builder.CreateZExtOrTrunc(X, I32Ty);
      Y = Builder.CreateZExtOrTrunc(Y, I32Ty);
    }
  }

  if (Value *Res = expandDivRem24(Builder, I, X, Y, IsDiv, IsSigned)) {
    return IsSigned ? Builder.CreateSExtOrTrunc(Res, Ty) :
                      Builder.CreateZExtOrTrunc(Res, Ty);
  }

  ConstantInt *Zero = Builder.getInt32(0);
  ConstantInt *One = Builder.getInt32(1);

  Value *Sign = nullptr;
  if (IsSigned) {
    Value *SignX = getSign32(X, Builder, DL);
    Value *SignY = getSign32(Y, Builder, DL);
    // Remainder sign is the same as LHS
    Sign = IsDiv ? Builder.CreateXor(SignX, SignY) : SignX;

    X = Builder.CreateAdd(X, SignX);
    Y = Builder.CreateAdd(Y, SignY);

    X = Builder.CreateXor(X, SignX);
    Y = Builder.CreateXor(Y, SignY);
  }

  // The algorithm here is based on ideas from "Software Integer Division", Tom
  // Rodeheffer, August 2008.
  //
  // unsigned udiv(unsigned x, unsigned y) {
  //   // Initial estimate of inv(y). The constant is less than 2^32 to ensure
  //   // that this is a lower bound on inv(y), even if some of the calculations
  //   // round up.
  //   unsigned z = (unsigned)((4294967296.0 - 512.0) * v_rcp_f32((float)y));
  //
  //   // One round of UNR (Unsigned integer Newton-Raphson) to improve z.
  //   // Empirically this is guaranteed to give a "two-y" lower bound on
  //   // inv(y).
  //   z += umulh(z, -y * z);
  //
  //   // Quotient/remainder estimate.
  //   unsigned q = umulh(x, z);
  //   unsigned r = x - q * y;
  //
  //   // Two rounds of quotient/remainder refinement.
  //   if (r >= y) {
  //     ++q;
  //     r -= y;
  //   }
  //   if (r >= y) {
  //     ++q;
  //     r -= y;
  //   }
  //
  //   return q;
  // }

  // Initial estimate of inv(y).
  Value *FloatY = Builder.CreateUIToFP(Y, F32Ty);
  Value *RcpY = Builder.CreateIntrinsic(Intrinsic::amdgcn_rcp, F32Ty, {FloatY});
  Constant *Scale = ConstantFP::get(F32Ty, llvm::bit_cast<float>(0x4F7FFFFE));
  Value *ScaledY = Builder.CreateFMul(RcpY, Scale);
  Value *Z = Builder.CreateFPToUI(ScaledY, I32Ty);

  // One round of UNR.
  Value *NegY = Builder.CreateSub(Zero, Y);
  Value *NegYZ = Builder.CreateMul(NegY, Z);
  Z = Builder.CreateAdd(Z, getMulHu(Builder, Z, NegYZ));

  // Quotient/remainder estimate.
  Value *Q = getMulHu(Builder, X, Z);
  Value *R = Builder.CreateSub(X, Builder.CreateMul(Q, Y));

  // First quotient/remainder refinement.
  Value *Cond = Builder.CreateICmpUGE(R, Y);
  if (IsDiv)
    Q = Builder.CreateSelect(Cond, Builder.CreateAdd(Q, One), Q);
  R = Builder.CreateSelect(Cond, Builder.CreateSub(R, Y), R);

  // Second quotient/remainder refinement.
  Cond = Builder.CreateICmpUGE(R, Y);
  Value *Res;
  if (IsDiv)
    Res = Builder.CreateSelect(Cond, Builder.CreateAdd(Q, One), Q);
  else
    Res = Builder.CreateSelect(Cond, Builder.CreateSub(R, Y), R);

  if (IsSigned) {
    Res = Builder.CreateXor(Res, Sign);
    Res = Builder.CreateSub(Res, Sign);
    Res = Builder.CreateSExtOrTrunc(Res, Ty);
  } else {
    Res = Builder.CreateZExtOrTrunc(Res, Ty);
  }
  return Res;
}

Value *AMDGPUCodeGenPrepareImpl::shrinkDivRem64(IRBuilder<> &Builder,
                                                BinaryOperator &I, Value *Num,
                                                Value *Den) const {
  if (!ExpandDiv64InIR && divHasSpecialOptimization(I, Num, Den))
    return nullptr;  // Keep it for later optimization.

  Instruction::BinaryOps Opc = I.getOpcode();

  bool IsDiv = Opc == Instruction::SDiv || Opc == Instruction::UDiv;
  bool IsSigned = Opc == Instruction::SDiv || Opc == Instruction::SRem;

  int NumDivBits = getDivNumBits(I, Num, Den, 32, IsSigned);
  if (NumDivBits == -1)
    return nullptr;

  Value *Narrowed = nullptr;
  if (NumDivBits <= 24) {
    Narrowed = expandDivRem24Impl(Builder, I, Num, Den, NumDivBits,
                                  IsDiv, IsSigned);
  } else if (NumDivBits <= 32) {
    Narrowed = expandDivRem32(Builder, I, Num, Den);
  }

  if (Narrowed) {
    return IsSigned ? Builder.CreateSExt(Narrowed, Num->getType()) :
                      Builder.CreateZExt(Narrowed, Num->getType());
  }

  return nullptr;
}

void AMDGPUCodeGenPrepareImpl::expandDivRem64(BinaryOperator &I) const {
  Instruction::BinaryOps Opc = I.getOpcode();
  // Do the general expansion.
  if (Opc == Instruction::UDiv || Opc == Instruction::SDiv) {
    expandDivisionUpTo64Bits(&I);
    return;
  }

  if (Opc == Instruction::URem || Opc == Instruction::SRem) {
    expandRemainderUpTo64Bits(&I);
    return;
  }

  llvm_unreachable("not a division");
}

bool AMDGPUCodeGenPrepareImpl::visitBinaryOperator(BinaryOperator &I) {
  if (foldBinOpIntoSelect(I))
    return true;

  if (ST.has16BitInsts() && needsPromotionToI32(I.getType()) &&
      UA.isUniform(&I) && promoteUniformOpToI32(I))
    return true;

  if (UseMul24Intrin && replaceMulWithMul24(I))
    return true;

  bool Changed = false;
  Instruction::BinaryOps Opc = I.getOpcode();
  Type *Ty = I.getType();
  Value *NewDiv = nullptr;
  unsigned ScalarSize = Ty->getScalarSizeInBits();

  SmallVector<BinaryOperator *, 8> Div64ToExpand;

  if ((Opc == Instruction::URem || Opc == Instruction::UDiv ||
       Opc == Instruction::SRem || Opc == Instruction::SDiv) &&
      ScalarSize <= 64 &&
      !DisableIDivExpand) {
    Value *Num = I.getOperand(0);
    Value *Den = I.getOperand(1);
    IRBuilder<> Builder(&I);
    Builder.SetCurrentDebugLocation(I.getDebugLoc());

    if (auto *VT = dyn_cast<FixedVectorType>(Ty)) {
      NewDiv = PoisonValue::get(VT);

      for (unsigned N = 0, E = VT->getNumElements(); N != E; ++N) {
        Value *NumEltN = Builder.CreateExtractElement(Num, N);
        Value *DenEltN = Builder.CreateExtractElement(Den, N);

        Value *NewElt;
        if (ScalarSize <= 32) {
          NewElt = expandDivRem32(Builder, I, NumEltN, DenEltN);
          if (!NewElt)
            NewElt = Builder.CreateBinOp(Opc, NumEltN, DenEltN);
        } else {
          // See if this 64-bit division can be shrunk to 32/24-bits before
          // producing the general expansion.
          NewElt = shrinkDivRem64(Builder, I, NumEltN, DenEltN);
          if (!NewElt) {
            // The general 64-bit expansion introduces control flow and doesn't
            // return the new value. Just insert a scalar copy and defer
            // expanding it.
            NewElt = Builder.CreateBinOp(Opc, NumEltN, DenEltN);
            Div64ToExpand.push_back(cast<BinaryOperator>(NewElt));
          }
        }

        if (auto *NewEltI = dyn_cast<Instruction>(NewElt))
          NewEltI->copyIRFlags(&I);

        NewDiv = Builder.CreateInsertElement(NewDiv, NewElt, N);
      }
    } else {
      if (ScalarSize <= 32)
        NewDiv = expandDivRem32(Builder, I, Num, Den);
      else {
        NewDiv = shrinkDivRem64(Builder, I, Num, Den);
        if (!NewDiv)
          Div64ToExpand.push_back(&I);
      }
    }

    if (NewDiv) {
      I.replaceAllUsesWith(NewDiv);
      I.eraseFromParent();
      Changed = true;
    }
  }

  if (ExpandDiv64InIR) {
    // TODO: We get much worse code in specially handled constant cases.
    for (BinaryOperator *Div : Div64ToExpand) {
      expandDivRem64(*Div);
      FlowChanged = true;
      Changed = true;
    }
  }

  return Changed;
}

bool AMDGPUCodeGenPrepareImpl::visitLoadInst(LoadInst &I) {
  if (!WidenLoads)
    return false;

  if ((I.getPointerAddressSpace() == AMDGPUAS::CONSTANT_ADDRESS ||
       I.getPointerAddressSpace() == AMDGPUAS::CONSTANT_ADDRESS_32BIT) &&
      canWidenScalarExtLoad(I)) {
    IRBuilder<> Builder(&I);
    Builder.SetCurrentDebugLocation(I.getDebugLoc());

    Type *I32Ty = Builder.getInt32Ty();
    LoadInst *WidenLoad = Builder.CreateLoad(I32Ty, I.getPointerOperand());
    WidenLoad->copyMetadata(I);

    // If we have range metadata, we need to convert the type, and not make
    // assumptions about the high bits.
    if (auto *Range = WidenLoad->getMetadata(LLVMContext::MD_range)) {
      ConstantInt *Lower =
        mdconst::extract<ConstantInt>(Range->getOperand(0));

      if (Lower->isNullValue()) {
        WidenLoad->setMetadata(LLVMContext::MD_range, nullptr);
      } else {
        Metadata *LowAndHigh[] = {
          ConstantAsMetadata::get(ConstantInt::get(I32Ty, Lower->getValue().zext(32))),
          // Don't make assumptions about the high bits.
          ConstantAsMetadata::get(ConstantInt::get(I32Ty, 0))
        };

        WidenLoad->setMetadata(LLVMContext::MD_range,
                               MDNode::get(F.getContext(), LowAndHigh));
      }
    }

    int TySize = DL.getTypeSizeInBits(I.getType());
    Type *IntNTy = Builder.getIntNTy(TySize);
    Value *ValTrunc = Builder.CreateTrunc(WidenLoad, IntNTy);
    Value *ValOrig = Builder.CreateBitCast(ValTrunc, I.getType());
    I.replaceAllUsesWith(ValOrig);
    I.eraseFromParent();
    return true;
  }

  return false;
}

bool AMDGPUCodeGenPrepareImpl::visitICmpInst(ICmpInst &I) {
  bool Changed = false;

  if (ST.has16BitInsts() && needsPromotionToI32(I.getOperand(0)->getType()) &&
      UA.isUniform(&I))
    Changed |= promoteUniformOpToI32(I);

  return Changed;
}

bool AMDGPUCodeGenPrepareImpl::visitSelectInst(SelectInst &I) {
  Value *Cond = I.getCondition();
  Value *TrueVal = I.getTrueValue();
  Value *FalseVal = I.getFalseValue();
  Value *CmpVal;
  CmpPredicate Pred;

  if (ST.has16BitInsts() && needsPromotionToI32(I.getType())) {
    if (UA.isUniform(&I))
      return promoteUniformOpToI32(I);
    return false;
  }

  // Match fract pattern with nan check.
  if (!match(Cond, m_FCmp(Pred, m_Value(CmpVal), m_NonNaN())))
    return false;

  FPMathOperator *FPOp = dyn_cast<FPMathOperator>(&I);
  if (!FPOp)
    return false;

  IRBuilder<> Builder(&I);
  Builder.setFastMathFlags(FPOp->getFastMathFlags());

  auto *IITrue = dyn_cast<IntrinsicInst>(TrueVal);
  auto *IIFalse = dyn_cast<IntrinsicInst>(FalseVal);

  Value *Fract = nullptr;
  if (Pred == FCmpInst::FCMP_UNO && TrueVal == CmpVal && IIFalse &&
      CmpVal == matchFractPat(*IIFalse)) {
    // isnan(x) ? x : fract(x)
    Fract = applyFractPat(Builder, CmpVal);
  } else if (Pred == FCmpInst::FCMP_ORD && FalseVal == CmpVal && IITrue &&
             CmpVal == matchFractPat(*IITrue)) {
    // !isnan(x) ? fract(x) : x
    Fract = applyFractPat(Builder, CmpVal);
  } else
    return false;

  Fract->takeName(&I);
  I.replaceAllUsesWith(Fract);
  RecursivelyDeleteTriviallyDeadInstructions(&I, TLI);
  return true;
}

static bool areInSameBB(const Value *A, const Value *B) {
  const auto *IA = dyn_cast<Instruction>(A);
  const auto *IB = dyn_cast<Instruction>(B);
  return IA && IB && IA->getParent() == IB->getParent();
}

// Helper for breaking large PHIs that returns true when an extractelement on V
// is likely to be folded away by the DAG combiner.
static bool isInterestingPHIIncomingValue(const Value *V) {
  const auto *FVT = dyn_cast<FixedVectorType>(V->getType());
  if (!FVT)
    return false;

  const Value *CurVal = V;

  // Check for insertelements, keeping track of the elements covered.
  BitVector EltsCovered(FVT->getNumElements());
  while (const auto *IE = dyn_cast<InsertElementInst>(CurVal)) {
    const auto *Idx = dyn_cast<ConstantInt>(IE->getOperand(2));

    // Non constant index/out of bounds index -> folding is unlikely.
    // The latter is more of a sanity check because canonical IR should just
    // have replaced those with poison.
    if (!Idx || Idx->getZExtValue() >= FVT->getNumElements())
      return false;

    const auto *VecSrc = IE->getOperand(0);

    // If the vector source is another instruction, it must be in the same basic
    // block. Otherwise, the DAGCombiner won't see the whole thing and is
    // unlikely to be able to do anything interesting here.
    if (isa<Instruction>(VecSrc) && !areInSameBB(VecSrc, IE))
      return false;

    CurVal = VecSrc;
    EltsCovered.set(Idx->getZExtValue());

    // All elements covered.
    if (EltsCovered.all())
      return true;
  }

  // We either didn't find a single insertelement, or the insertelement chain
  // ended before all elements were covered. Check for other interesting values.

  // Constants are always interesting because we can just constant fold the
  // extractelements.
  if (isa<Constant>(CurVal))
    return true;

  // shufflevector is likely to be profitable if either operand is a constant,
  // or if either source is in the same block.
  // This is because shufflevector is most often lowered as a series of
  // insert/extract elements anyway.
  if (const auto *SV = dyn_cast<ShuffleVectorInst>(CurVal)) {
    return isa<Constant>(SV->getOperand(1)) ||
           areInSameBB(SV, SV->getOperand(0)) ||
           areInSameBB(SV, SV->getOperand(1));
  }

  return false;
}

static void collectPHINodes(const PHINode &I,
                            SmallPtrSet<const PHINode *, 8> &SeenPHIs) {
  const auto [It, Inserted] = SeenPHIs.insert(&I);
  if (!Inserted)
    return;

  for (const Value *Inc : I.incoming_values()) {
    if (const auto *PhiInc = dyn_cast<PHINode>(Inc))
      collectPHINodes(*PhiInc, SeenPHIs);
  }

  for (const User *U : I.users()) {
    if (const auto *PhiU = dyn_cast<PHINode>(U))
      collectPHINodes(*PhiU, SeenPHIs);
  }
}

bool AMDGPUCodeGenPrepareImpl::canBreakPHINode(const PHINode &I) {
  // Check in the cache first.
  if (const auto It = BreakPhiNodesCache.find(&I);
      It != BreakPhiNodesCache.end())
    return It->second;

  // We consider PHI nodes as part of "chains", so given a PHI node I, we
  // recursively consider all its users and incoming values that are also PHI
  // nodes. We then make a decision about all of those PHIs at once. Either they
  // all get broken up, or none of them do. That way, we avoid cases where a
  // single PHI is/is not broken and we end up reforming/exploding a vector
  // multiple times, or even worse, doing it in a loop.
  SmallPtrSet<const PHINode *, 8> WorkList;
  collectPHINodes(I, WorkList);

#ifndef NDEBUG
  // Check that none of the PHI nodes in the worklist are in the map. If some of
  // them are, it means we're not good enough at collecting related PHIs.
  for (const PHINode *WLP : WorkList) {
    assert(BreakPhiNodesCache.count(WLP) == 0);
  }
#endif

  // To consider a PHI profitable to break, we need to see some interesting
  // incoming values. At least 2/3rd (rounded up) of all PHIs in the worklist
  // must have one to consider all PHIs breakable.
  //
  // This threshold has been determined through performance testing.
  //
  // Note that the computation below is equivalent to
  //
  //    (unsigned)ceil((K / 3.0) * 2)
  //
  // It's simply written this way to avoid mixing integral/FP arithmetic.
  const auto Threshold = (alignTo(WorkList.size() * 2, 3) / 3);
  unsigned NumBreakablePHIs = 0;
  bool CanBreak = false;
  for (const PHINode *Cur : WorkList) {
    // Don't break PHIs that have no interesting incoming values. That is, where
    // there is no clear opportunity to fold the "extractelement" instructions
    // we would add.
    //
    // Note: IC does not run after this pass, so we're only interested in the
    // foldings that the DAG combiner can do.
    if (any_of(Cur->incoming_values(), isInterestingPHIIncomingValue)) {
      if (++NumBreakablePHIs >= Threshold) {
        CanBreak = true;
        break;
      }
    }
  }

  for (const PHINode *Cur : WorkList)
    BreakPhiNodesCache[Cur] = CanBreak;

  return CanBreak;
}

/// Helper class for "break large PHIs" (visitPHINode).
///
/// This represents a slice of a PHI's incoming value, which is made up of:
///   - The type of the slice (Ty)
///   - The index in the incoming value's vector where the slice starts (Idx)
///   - The number of elements in the slice (NumElts).
/// It also keeps track of the NewPHI node inserted for this particular slice.
///
/// Slice examples:
///   <4 x i64> -> Split into four i64 slices.
///     -> [i64, 0, 1], [i64, 1, 1], [i64, 2, 1], [i64, 3, 1]
///   <5 x i16> -> Split into 2 <2 x i16> slices + a i16 tail.
///     -> [<2 x i16>, 0, 2], [<2 x i16>, 2, 2], [i16, 4, 1]
class VectorSlice {
public:
  VectorSlice(Type *Ty, unsigned Idx, unsigned NumElts)
      : Ty(Ty), Idx(Idx), NumElts(NumElts) {}

  Type *Ty = nullptr;
  unsigned Idx = 0;
  unsigned NumElts = 0;
  PHINode *NewPHI = nullptr;

  /// Slice \p Inc according to the information contained within this slice.
  /// This is cached, so if called multiple times for the same \p BB & \p Inc
  /// pair, it returns the same Sliced value as well.
  ///
  /// Note this *intentionally* does not return the same value for, say,
  /// [%bb.0, %0] & [%bb.1, %0] as:
  ///   - It could cause issues with dominance (e.g. if bb.1 is seen first, then
  ///   the value in bb.1 may not be reachable from bb.0 if it's its
  ///   predecessor.)
  ///   - We also want to make our extract instructions as local as possible so
  ///   the DAG has better chances of folding them out. Duplicating them like
  ///   that is beneficial in that regard.
  ///
  /// This is both a minor optimization to avoid creating duplicate
  /// instructions, but also a requirement for correctness. It is not forbidden
  /// for a PHI node to have the same [BB, Val] pair multiple times. If we
  /// returned a new value each time, those previously identical pairs would all
  /// have different incoming values (from the same block) and it'd cause a "PHI
  /// node has multiple entries for the same basic block with different incoming
  /// values!" verifier error.
  Value *getSlicedVal(BasicBlock *BB, Value *Inc, StringRef NewValName) {
    Value *&Res = SlicedVals[{BB, Inc}];
    if (Res)
      return Res;

    IRBuilder<> B(BB->getTerminator());
    if (Instruction *IncInst = dyn_cast<Instruction>(Inc))
      B.SetCurrentDebugLocation(IncInst->getDebugLoc());

    if (NumElts > 1) {
      SmallVector<int, 4> Mask;
      for (unsigned K = Idx; K < (Idx + NumElts); ++K)
        Mask.push_back(K);
      Res = B.CreateShuffleVector(Inc, Mask, NewValName);
    } else
      Res = B.CreateExtractElement(Inc, Idx, NewValName);

    return Res;
  }

private:
  SmallDenseMap<std::pair<BasicBlock *, Value *>, Value *> SlicedVals;
};

bool AMDGPUCodeGenPrepareImpl::visitPHINode(PHINode &I) {
  // Break-up fixed-vector PHIs into smaller pieces.
  // Default threshold is 32, so it breaks up any vector that's >32 bits into
  // its elements, or into 32-bit pieces (for 8/16 bit elts).
  //
  // This is only helpful for DAGISel because it doesn't handle large PHIs as
  // well as GlobalISel. DAGISel lowers PHIs by using CopyToReg/CopyFromReg.
  // With large, odd-sized PHIs we may end up needing many `build_vector`
  // operations with most elements being "undef". This inhibits a lot of
  // optimization opportunities and can result in unreasonably high register
  // pressure and the inevitable stack spilling.
  if (!BreakLargePHIs || getCGPassBuilderOption().EnableGlobalISelOption)
    return false;

  FixedVectorType *FVT = dyn_cast<FixedVectorType>(I.getType());
  if (!FVT || FVT->getNumElements() == 1 ||
      DL.getTypeSizeInBits(FVT) <= BreakLargePHIsThreshold)
    return false;

  if (!ForceBreakLargePHIs && !canBreakPHINode(I))
    return false;

  std::vector<VectorSlice> Slices;

  Type *EltTy = FVT->getElementType();
  {
    unsigned Idx = 0;
    // For 8/16 bits type, don't scalarize fully but break it up into as many
    // 32-bit slices as we can, and scalarize the tail.
    const unsigned EltSize = DL.getTypeSizeInBits(EltTy);
    const unsigned NumElts = FVT->getNumElements();
    if (EltSize == 8 || EltSize == 16) {
      const unsigned SubVecSize = (32 / EltSize);
      Type *SubVecTy = FixedVectorType::get(EltTy, SubVecSize);
      for (unsigned End = alignDown(NumElts, SubVecSize); Idx < End;
           Idx += SubVecSize)
        Slices.emplace_back(SubVecTy, Idx, SubVecSize);
    }

    // Scalarize all remaining elements.
    for (; Idx < NumElts; ++Idx)
      Slices.emplace_back(EltTy, Idx, 1);
  }

  assert(Slices.size() > 1);

  // Create one PHI per vector piece. The "VectorSlice" class takes care of
  // creating the necessary instruction to extract the relevant slices of each
  // incoming value.
  IRBuilder<> B(I.getParent());
  B.SetCurrentDebugLocation(I.getDebugLoc());

  unsigned IncNameSuffix = 0;
  for (VectorSlice &S : Slices) {
    // We need to reset the build on each iteration, because getSlicedVal may
    // have inserted something into I's BB.
    B.SetInsertPoint(I.getParent()->getFirstNonPHIIt());
    S.NewPHI = B.CreatePHI(S.Ty, I.getNumIncomingValues());

    for (const auto &[Idx, BB] : enumerate(I.blocks())) {
      S.NewPHI->addIncoming(S.getSlicedVal(BB, I.getIncomingValue(Idx),
                                           "largephi.extractslice" +
                                               std::to_string(IncNameSuffix++)),
                            BB);
    }
  }

  // And replace this PHI with a vector of all the previous PHI values.
  Value *Vec = PoisonValue::get(FVT);
  unsigned NameSuffix = 0;
  for (VectorSlice &S : Slices) {
    const auto ValName = "largephi.insertslice" + std::to_string(NameSuffix++);
    if (S.NumElts > 1)
      Vec =
          B.CreateInsertVector(FVT, Vec, S.NewPHI, B.getInt64(S.Idx), ValName);
    else
      Vec = B.CreateInsertElement(Vec, S.NewPHI, S.Idx, ValName);
  }

  I.replaceAllUsesWith(Vec);
  I.eraseFromParent();
  return true;
}

/// \param V  Value to check
/// \param DL DataLayout
/// \param TM TargetMachine (TODO: remove once DL contains nullptr values)
/// \param AS Target Address Space
/// \return true if \p V cannot be the null value of \p AS, false otherwise.
static bool isPtrKnownNeverNull(const Value *V, const DataLayout &DL,
                                const AMDGPUTargetMachine &TM, unsigned AS) {
  // Pointer cannot be null if it's a block address, GV or alloca.
  // NOTE: We don't support extern_weak, but if we did, we'd need to check for
  // it as the symbol could be null in such cases.
  if (isa<BlockAddress>(V) || isa<GlobalValue>(V) || isa<AllocaInst>(V))
    return true;

  // Check nonnull arguments.
  if (const auto *Arg = dyn_cast<Argument>(V); Arg && Arg->hasNonNullAttr())
    return true;

  // getUnderlyingObject may have looked through another addrspacecast, although
  // the optimizable situations most likely folded out by now.
  if (AS != cast<PointerType>(V->getType())->getAddressSpace())
    return false;

  // TODO: Calls that return nonnull?

  // For all other things, use KnownBits.
  // We either use 0 or all bits set to indicate null, so check whether the
  // value can be zero or all ones.
  //
  // TODO: Use ValueTracking's isKnownNeverNull if it becomes aware that some
  // address spaces have non-zero null values.
  auto SrcPtrKB = computeKnownBits(V, DL);
  const auto NullVal = TM.getNullPointerValue(AS);

  assert(SrcPtrKB.getBitWidth() == DL.getPointerSizeInBits(AS));
  assert((NullVal == 0 || NullVal == -1) &&
         "don't know how to check for this null value!");
  return NullVal ? !SrcPtrKB.getMaxValue().isAllOnes() : SrcPtrKB.isNonZero();
}

bool AMDGPUCodeGenPrepareImpl::visitAddrSpaceCastInst(AddrSpaceCastInst &I) {
  // Intrinsic doesn't support vectors, also it seems that it's often difficult
  // to prove that a vector cannot have any nulls in it so it's unclear if it's
  // worth supporting.
  if (I.getType()->isVectorTy())
    return false;

  // Check if this can be lowered to a amdgcn.addrspacecast.nonnull.
  // This is only worthwhile for casts from/to priv/local to flat.
  const unsigned SrcAS = I.getSrcAddressSpace();
  const unsigned DstAS = I.getDestAddressSpace();

  bool CanLower = false;
  if (SrcAS == AMDGPUAS::FLAT_ADDRESS)
    CanLower = (DstAS == AMDGPUAS::LOCAL_ADDRESS ||
                DstAS == AMDGPUAS::PRIVATE_ADDRESS);
  else if (DstAS == AMDGPUAS::FLAT_ADDRESS)
    CanLower = (SrcAS == AMDGPUAS::LOCAL_ADDRESS ||
                SrcAS == AMDGPUAS::PRIVATE_ADDRESS);
  if (!CanLower)
    return false;

  SmallVector<const Value *, 4> WorkList;
  getUnderlyingObjects(I.getOperand(0), WorkList);
  if (!all_of(WorkList, [&](const Value *V) {
        return isPtrKnownNeverNull(V, DL, TM, SrcAS);
      }))
    return false;

  IRBuilder<> B(&I);
  auto *Intrin = B.CreateIntrinsic(
      I.getType(), Intrinsic::amdgcn_addrspacecast_nonnull, {I.getOperand(0)});
  I.replaceAllUsesWith(Intrin);
  I.eraseFromParent();
  return true;
}

bool AMDGPUCodeGenPrepareImpl::visitIntrinsicInst(IntrinsicInst &I) {
  switch (I.getIntrinsicID()) {
  case Intrinsic::bitreverse:
    return visitBitreverseIntrinsicInst(I);
  case Intrinsic::minnum:
    return visitMinNum(I);
  case Intrinsic::sqrt:
    return visitSqrt(I);
  default:
    return false;
  }
}

bool AMDGPUCodeGenPrepareImpl::visitBitreverseIntrinsicInst(IntrinsicInst &I) {
  bool Changed = false;

  if (ST.has16BitInsts() && needsPromotionToI32(I.getType()) &&
      UA.isUniform(&I))
    Changed |= promoteUniformBitreverseToI32(I);

  return Changed;
}

/// Match non-nan fract pattern.
///   minnum(fsub(x, floor(x)), nextafter(1.0, -1.0)
///
/// If fract is a useful instruction for the subtarget. Does not account for the
/// nan handling; the instruction has a nan check on the input value.
Value *AMDGPUCodeGenPrepareImpl::matchFractPat(IntrinsicInst &I) {
  if (ST.hasFractBug())
    return nullptr;

  if (I.getIntrinsicID() != Intrinsic::minnum)
    return nullptr;

  Type *Ty = I.getType();
  if (!isLegalFloatingTy(Ty->getScalarType()))
    return nullptr;

  Value *Arg0 = I.getArgOperand(0);
  Value *Arg1 = I.getArgOperand(1);

  const APFloat *C;
  if (!match(Arg1, m_APFloat(C)))
    return nullptr;

  APFloat One(1.0);
  bool LosesInfo;
  One.convert(C->getSemantics(), APFloat::rmNearestTiesToEven, &LosesInfo);

  // Match nextafter(1.0, -1)
  One.next(true);
  if (One != *C)
    return nullptr;

  Value *FloorSrc;
  if (match(Arg0, m_FSub(m_Value(FloorSrc),
                         m_Intrinsic<Intrinsic::floor>(m_Deferred(FloorSrc)))))
    return FloorSrc;
  return nullptr;
}

Value *AMDGPUCodeGenPrepareImpl::applyFractPat(IRBuilder<> &Builder,
                                               Value *FractArg) {
  SmallVector<Value *, 4> FractVals;
  extractValues(Builder, FractVals, FractArg);

  SmallVector<Value *, 4> ResultVals(FractVals.size());

  Type *Ty = FractArg->getType()->getScalarType();
  for (unsigned I = 0, E = FractVals.size(); I != E; ++I) {
    ResultVals[I] =
        Builder.CreateIntrinsic(Intrinsic::amdgcn_fract, {Ty}, {FractVals[I]});
  }

  return insertValues(Builder, FractArg->getType(), ResultVals);
}

bool AMDGPUCodeGenPrepareImpl::visitMinNum(IntrinsicInst &I) {
  Value *FractArg = matchFractPat(I);
  if (!FractArg)
    return false;

  // Match pattern for fract intrinsic in contexts where the nan check has been
  // optimized out (and hope the knowledge the source can't be nan wasn't lost).
  if (!I.hasNoNaNs() &&
      !isKnownNeverNaN(FractArg, /*Depth=*/0, SimplifyQuery(DL, TLI)))
    return false;

  IRBuilder<> Builder(&I);
  FastMathFlags FMF = I.getFastMathFlags();
  FMF.setNoNaNs();
  Builder.setFastMathFlags(FMF);

  Value *Fract = applyFractPat(Builder, FractArg);
  Fract->takeName(&I);
  I.replaceAllUsesWith(Fract);

  RecursivelyDeleteTriviallyDeadInstructions(&I, TLI);
  return true;
}

static bool isOneOrNegOne(const Value *Val) {
  const APFloat *C;
  return match(Val, m_APFloat(C)) && C->getExactLog2Abs() == 0;
}

// Expand llvm.sqrt.f32 calls with !fpmath metadata in a semi-fast way.
bool AMDGPUCodeGenPrepareImpl::visitSqrt(IntrinsicInst &Sqrt) {
  Type *Ty = Sqrt.getType()->getScalarType();
  if (!Ty->isFloatTy() && (!Ty->isHalfTy() || ST.has16BitInsts()))
    return false;

  const FPMathOperator *FPOp = cast<const FPMathOperator>(&Sqrt);
  FastMathFlags SqrtFMF = FPOp->getFastMathFlags();

  // We're trying to handle the fast-but-not-that-fast case only. The lowering
  // of fast llvm.sqrt will give the raw instruction anyway.
  if (SqrtFMF.approxFunc() || HasUnsafeFPMath)
    return false;

  const float ReqdAccuracy = FPOp->getFPAccuracy();

  // Defer correctly rounded expansion to codegen.
  if (ReqdAccuracy < 1.0f)
    return false;

  // FIXME: This is an ugly hack for this pass using forward iteration instead
  // of reverse. If it worked like a normal combiner, the rsq would form before
  // we saw a sqrt call.
  auto *FDiv =
      dyn_cast_or_null<FPMathOperator>(Sqrt.getUniqueUndroppableUser());
  if (FDiv && FDiv->getOpcode() == Instruction::FDiv &&
      FDiv->getFPAccuracy() >= 1.0f &&
      canOptimizeWithRsq(FPOp, FDiv->getFastMathFlags(), SqrtFMF) &&
      // TODO: We should also handle the arcp case for the fdiv with non-1 value
      isOneOrNegOne(FDiv->getOperand(0)))
    return false;

  Value *SrcVal = Sqrt.getOperand(0);
  bool CanTreatAsDAZ = canIgnoreDenormalInput(SrcVal, &Sqrt);

  // The raw instruction is 1 ulp, but the correction for denormal handling
  // brings it to 2.
  if (!CanTreatAsDAZ && ReqdAccuracy < 2.0f)
    return false;

  IRBuilder<> Builder(&Sqrt);
  SmallVector<Value *, 4> SrcVals;
  extractValues(Builder, SrcVals, SrcVal);

  SmallVector<Value *, 4> ResultVals(SrcVals.size());
  for (int I = 0, E = SrcVals.size(); I != E; ++I) {
    if (CanTreatAsDAZ)
      ResultVals[I] = Builder.CreateCall(getSqrtF32(), SrcVals[I]);
    else
      ResultVals[I] = emitSqrtIEEE2ULP(Builder, SrcVals[I], SqrtFMF);
  }

  Value *NewSqrt = insertValues(Builder, Sqrt.getType(), ResultVals);
  NewSqrt->takeName(&Sqrt);
  Sqrt.replaceAllUsesWith(NewSqrt);
  Sqrt.eraseFromParent();
  return true;
}

bool AMDGPUCodeGenPrepare::runOnFunction(Function &F) {
  if (skipFunction(F))
    return false;

  auto *TPC = getAnalysisIfAvailable<TargetPassConfig>();
  if (!TPC)
    return false;

  const AMDGPUTargetMachine &TM = TPC->getTM<AMDGPUTargetMachine>();
  const TargetLibraryInfo *TLI =
      &getAnalysis<TargetLibraryInfoWrapperPass>().getTLI(F);
  AssumptionCache *AC =
      &getAnalysis<AssumptionCacheTracker>().getAssumptionCache(F);
  auto *DTWP = getAnalysisIfAvailable<DominatorTreeWrapperPass>();
  const DominatorTree *DT = DTWP ? &DTWP->getDomTree() : nullptr;
  const UniformityInfo &UA =
      getAnalysis<UniformityInfoWrapperPass>().getUniformityInfo();
  return AMDGPUCodeGenPrepareImpl(F, TM, TLI, AC, DT, UA).run();
}

PreservedAnalyses AMDGPUCodeGenPreparePass::run(Function &F,
                                                FunctionAnalysisManager &FAM) {
  const AMDGPUTargetMachine &ATM = static_cast<const AMDGPUTargetMachine &>(TM);
  const TargetLibraryInfo *TLI = &FAM.getResult<TargetLibraryAnalysis>(F);
  AssumptionCache *AC = &FAM.getResult<AssumptionAnalysis>(F);
  const DominatorTree *DT = FAM.getCachedResult<DominatorTreeAnalysis>(F);
  const UniformityInfo &UA = FAM.getResult<UniformityInfoAnalysis>(F);
  AMDGPUCodeGenPrepareImpl Impl(F, ATM, TLI, AC, DT, UA);
  if (!Impl.run())
    return PreservedAnalyses::all();
  PreservedAnalyses PA = PreservedAnalyses::none();
  if (!Impl.FlowChanged)
    PA.preserveSet<CFGAnalyses>();
  return PA;
}

INITIALIZE_PASS_BEGIN(AMDGPUCodeGenPrepare, DEBUG_TYPE,
                      "AMDGPU IR optimizations", false, false)
INITIALIZE_PASS_DEPENDENCY(AssumptionCacheTracker)
INITIALIZE_PASS_DEPENDENCY(TargetLibraryInfoWrapperPass)
INITIALIZE_PASS_DEPENDENCY(UniformityInfoWrapperPass)
INITIALIZE_PASS_END(AMDGPUCodeGenPrepare, DEBUG_TYPE, "AMDGPU IR optimizations",
                    false, false)

char AMDGPUCodeGenPrepare::ID = 0;

FunctionPass *llvm::createAMDGPUCodeGenPreparePass() {
  return new AMDGPUCodeGenPrepare();
}<|MERGE_RESOLUTION|>--- conflicted
+++ resolved
@@ -1195,11 +1195,6 @@
 int AMDGPUCodeGenPrepareImpl::getDivNumBits(BinaryOperator &I, Value *Num,
                                             Value *Den, unsigned AtLeast,
                                             bool IsSigned) const {
-<<<<<<< HEAD
-  unsigned LHSSignBits = ComputeNumSignBits(Num, DL, 0, AC, &I);
-  if (LHSSignBits < AtLeast)
-    return -1;
-=======
   assert(Num->getType()->getScalarSizeInBits() ==
          Den->getType()->getScalarSizeInBits());
   unsigned SSBits = Num->getType()->getScalarSizeInBits();
@@ -1216,7 +1211,6 @@
     unsigned DivBits = SSBits - SignBits + 1;
     return DivBits; // a SignBit needs to be reserved for shrinking
   }
->>>>>>> 49fd7d4f
 
   // All bits are used for unsigned division for Num or Den in range
   // (SignedMax, UnsignedMax].
