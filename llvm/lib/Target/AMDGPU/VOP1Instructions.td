
//===-- VOP1Instructions.td - Vector Instruction Definitions --------------===//
//
// Part of the LLVM Project, under the Apache License v2.0 with LLVM Exceptions.
// See https://llvm.org/LICENSE.txt for license information.
// SPDX-License-Identifier: Apache-2.0 WITH LLVM-exception
//
//===----------------------------------------------------------------------===//

//===----------------------------------------------------------------------===//
// VOP1 Classes
//===----------------------------------------------------------------------===//

class VOP1e <bits<8> op, VOPProfile P> : Enc32 {
  bits<8> vdst;
  bits<9> src0;

  let Inst{8-0}   = !if(P.HasSrc0, src0{8-0}, ?);
  let Inst{16-9}  = op;
  let Inst{24-17} = !if(P.EmitDst, vdst{7-0}, 0);
  let Inst{31-25} = 0x3f; //encoding
}

class VOP1_SDWAe <bits<8> op, VOPProfile P> : VOP_SDWAe <P> {
  bits<8> vdst;

  let Inst{8-0}   = 0xf9; // sdwa
  let Inst{16-9}  = op;
  let Inst{24-17} = !if(P.EmitDst, vdst{7-0}, 0);
  let Inst{31-25} = 0x3f; // encoding
}

class VOP1_SDWA9Ae <bits<8> op, VOPProfile P> : VOP_SDWA9Ae <P> {
  bits<8> vdst;

  let Inst{8-0}   = 0xf9; // sdwa
  let Inst{16-9}  = op;
  let Inst{24-17} = !if(P.EmitDst, vdst{7-0}, 0);
  let Inst{31-25} = 0x3f; // encoding
}

class VOP1_Pseudo <string opName, VOPProfile P, list<dag> pattern=[], bit VOP1Only = 0> :
  VOP_Pseudo <opName, !if(VOP1Only, "", "_e32"), P, P.Outs32, P.Ins32, "", pattern> {

  let AsmOperands = P.Asm32;

  let Size = 4;
  let mayLoad = 0;
  let mayStore = 0;
  let hasSideEffects = 0;

  let ReadsModeReg = !or(P.DstVT.isFP, P.Src0VT.isFP);

  let mayRaiseFPException = ReadsModeReg;

  let VOP1 = 1;
  let VALU = 1;
  let Uses = !if(ReadsModeReg, [MODE, EXEC], [EXEC]);

  let AsmVariantName = AMDGPUAsmVariants.Default;
}

class VOP1_Real <VOP1_Pseudo ps, int EncodingFamily, string real_name = ps.Mnemonic > :
  VOP_Real <ps>,
  InstSI <ps.OutOperandList, ps.InOperandList, real_name # ps.AsmOperands, []>,
  SIMCInstr <ps.PseudoInstr, EncodingFamily> {

  let VALU = 1;
  let VOP1 = 1;
  let isPseudo = 0;
  let isCodeGenOnly = 0;

  let Constraints     = ps.Constraints;
  let DisableEncoding = ps.DisableEncoding;

  // copy relevant pseudo op flags
  let SubtargetPredicate = ps.SubtargetPredicate;
  let OtherPredicates    = ps.OtherPredicates;
  let True16Predicate    = ps.True16Predicate;
  let AsmMatchConverter  = ps.AsmMatchConverter;
  let AsmVariantName     = ps.AsmVariantName;
  let Constraints        = ps.Constraints;
  let DisableEncoding    = ps.DisableEncoding;
  let TSFlags            = ps.TSFlags;
  let UseNamedOperandTable = ps.UseNamedOperandTable;
  let Uses                 = ps.Uses;
  let Defs                 = ps.Defs;
  let SchedRW              = ps.SchedRW;
  let mayLoad              = ps.mayLoad;
  let mayStore             = ps.mayStore;
  let TRANS                = ps.TRANS;
  let isConvergent         = ps.isConvergent;
}

class VOP1_Real_Gen <VOP1_Pseudo ps, GFXGen Gen, string real_name = ps.Mnemonic> :
  VOP1_Real <ps, Gen.Subtarget, real_name> {
  let AssemblerPredicate = Gen.AssemblerPredicate;
  let DecoderNamespace = Gen.DecoderNamespace;
}

class VOP1_SDWA_Pseudo <string OpName, VOPProfile P, list<dag> pattern=[]> :
  VOP_SDWA_Pseudo <OpName, P, pattern> {
  let AsmMatchConverter = "cvtSdwaVOP1";
}

class VOP1_DPP_Pseudo <string OpName, VOPProfile P, list<dag> pattern=[]> :
  VOP_DPP_Pseudo <OpName, P, pattern> {
}

class getVOP1Pat <SDPatternOperator node, VOPProfile P> : LetDummies {
  list<dag> ret =
    !if(P.HasModifiers,
        [(set P.DstVT:$vdst, (node (P.Src0VT (VOP3Mods P.Src0VT:$src0, i32:$src0_modifiers))))],
        !if(P.HasOMod,
            [(set P.DstVT:$vdst, (node (P.Src0VT (VOP3OMods P.Src0VT:$src0,
                                                  i1:$clamp, i32:$omod))))],
            [(set P.DstVT:$vdst, (node (P.Src0VT P.Src0RC32:$src0)))]
        )
    );
}

multiclass VOP1Inst <string opName, VOPProfile P,
                     SDPatternOperator node = null_frag, int VOPDOp = -1> {
  // We only want to set this on the basic, non-SDWA or DPP forms.
  defvar should_mov_imm = !or(!eq(opName, "v_mov_b32"),
                              !eq(opName, "v_mov_b64"));

  let isMoveImm = should_mov_imm in {
    if !eq(VOPDOp, -1) then
      def _e32 : VOP1_Pseudo <opName, P>;
    else
      // Only for V_MOV_B32
      def _e32 : VOP1_Pseudo <opName, P>, VOPD_Component<VOPDOp, opName>;
    def _e64 : VOP3InstBase <opName, P, node>;
  }

  if P.HasExtSDWA then
    def _sdwa : VOP1_SDWA_Pseudo <opName, P>;

  if P.HasExtDPP then
    def _dpp : VOP1_DPP_Pseudo <opName, P>;

  if P.HasExtVOP3DPP then
    def _e64_dpp  : VOP3_DPP_Pseudo <opName, P> {
      let SubtargetPredicate = isGFX11Plus;
    }
  else if P.HasExt64BitDPP then
    def _e64_dpp  : VOP3_DPP_Pseudo <opName, P> {
      let OtherPredicates = [HasDPALU_DPP];
    }

  def : LetDummies, AMDGPUMnemonicAlias<opName#"_e32", opName>;
  def : LetDummies, AMDGPUMnemonicAlias<opName#"_e64", opName>;

  if P.HasExtSDWA then
    def : LetDummies, AMDGPUMnemonicAlias<opName#"_sdwa", opName>;

  if P.HasExtDPP then
    def : LetDummies, AMDGPUMnemonicAlias<opName#"_dpp", opName, AMDGPUAsmVariants.DPP>;
}

multiclass VOP1Inst_t16_with_profiles<string opName,
                        VOPProfile P,
                        VOPProfile P_t16,
                        VOPProfile P_fake16,
                        SDPatternOperator node = null_frag> {
  let OtherPredicates = [NotHasTrue16BitInsts, Has16BitInsts]  in {
    defm NAME : VOP1Inst<opName, P, node>;
  }
  let OtherPredicates = [UseRealTrue16Insts] in {
    defm _t16 : VOP1Inst<opName#"_t16", P_t16, node>;
  }
  let OtherPredicates = [UseFakeTrue16Insts] in {
    defm _fake16 : VOP1Inst<opName#"_fake16", P_fake16, node>;
  }
}

multiclass VOP1Inst_t16<string opName, VOPProfile P,
                        SDPatternOperator node = null_frag> :
  VOP1Inst_t16_with_profiles<opName, P, VOPProfile_True16<P>, VOPProfile_Fake16<P>, node>;

// Special profile for instructions which have clamp
// and output modifiers (but have no input modifiers)
class VOPProfileI2F<ValueType dstVt, ValueType srcVt> :
  VOPProfile<[dstVt, srcVt, untyped, untyped]> {

  let Ins64 = (ins Src0RC64:$src0, Clamp:$clamp, omod:$omod);
  let InsVOP3Base = (ins Src0VOP3DPP:$src0, Clamp:$clamp, omod:$omod);
  let AsmVOP3Base = "$vdst, $src0$clamp$omod";

  let HasModifiers = 0;
  let HasClamp = 1;
}

def VOP1_F64_I32 : VOPProfileI2F <f64, i32>;
def VOP1_F32_I32 : VOPProfileI2F <f32, i32>;
def VOP1_F16_I16 : VOPProfileI2F <f16, i16>;
def VOP1_F16_I16_t16 : VOPProfile_True16 <VOP_F16_I16> {
  let HasClamp = 1;
}
def VOP1_F16_I16_fake16 : VOPProfile_Fake16<VOP_F16_I16> {
  let HasModifiers = 0;
  let HasOMod = 1;
  let HasClamp = 1;
}

def VOP_NOP_PROFILE : VOPProfile <[untyped, untyped, untyped, untyped]>{
  let HasExtVOP3DPP = 0;
}

// OMod clears exceptions when set. OMod was always an operand, but its
// now explicitly set.
class VOP_SPECIAL_OMOD_PROF<ValueType dstVt, ValueType srcVt> :
  VOPProfile<[dstVt, srcVt, untyped, untyped]> {

  let HasOMod = 1;
}
def VOP_I32_F32_SPECIAL_OMOD : VOP_SPECIAL_OMOD_PROF<i32, f32>;
def VOP_I32_F64_SPECIAL_OMOD : VOP_SPECIAL_OMOD_PROF<i32, f64>;
def VOP_I16_F16_SPECIAL_OMOD : VOP_SPECIAL_OMOD_PROF<i16, f16>;
def VOP_I16_F16_SPECIAL_OMOD_t16 : VOPProfile_True16<VOP_I16_F16> {
  let HasOMod = 1;
}
def VOP_I16_F16_SPECIAL_OMOD_fake16 : VOPProfile_Fake16<VOP_I16_F16> {
  let HasOMod = 1;
}


//===----------------------------------------------------------------------===//
// VOP1 Instructions
//===----------------------------------------------------------------------===//

defm V_NOP : VOP1Inst <"v_nop", VOP_NOP_PROFILE>;

def VOPProfile_MOV : VOPProfile <[i32, i32, untyped, untyped]> {
  let InsVOPDX = (ins Src0RC32:$src0X);
  let InsVOPDY = (ins Src0RC32:$src0Y);
}

let isReMaterializable = 1, isAsCheapAsAMove = 1 in {
defm V_MOV_B32 : VOP1Inst <"v_mov_b32", VOPProfile_MOV, null_frag, 0x8>;

let SubtargetPredicate = isGFX940orGFX1250, SchedRW = [Write64Bit] in
defm V_MOV_B64 : VOP1Inst <"v_mov_b64", VOP_I64_I64>;
} // End isMoveImm = 1

def VOP_READFIRSTLANE : VOPProfile <[i32, i32, untyped, untyped]> {
  let DstRC = RegisterOperand<SReg_32_XM0>;
  let Src0RC32 = VRegOrLdsSrc_32;
  let Asm32 = " $vdst, $src0";
}

// FIXME: Specify SchedRW for READFIRSTLANE_B32
// TODO: There is VOP3 encoding also
def V_READFIRSTLANE_B32 : VOP1_Pseudo <"v_readfirstlane_b32", VOP_READFIRSTLANE,
                                       [], 1> {
  let isConvergent = 1;
}

foreach vt = Reg32Types.types in {
  def : GCNPat<(vt (int_amdgcn_readfirstlane (vt VRegOrLdsSrc_32:$src0))),
        (V_READFIRSTLANE_B32 (vt VRegOrLdsSrc_32:$src0))
  >;
}

let HasOMod = 0, HasClamp = 0 in {
  def VOPProfile_CVT_F32_BF16_gfx1250_t16 : VOPProfile_True16 <VOP_F32_BF16>;
  let HasOpSel = 1, EmitDstSel = 0 in
  def VOPProfile_CVT_F32_BF16_gfx1250_fake16 : VOPProfile_Fake16 <VOP_F32_BF16>;
} // End HasOMod = 0, HasClamp = 0

let isReMaterializable = 1 in {
let SchedRW = [WriteDoubleCvt] in {
// OMod clears exceptions when set in this instruction
defm V_CVT_I32_F64 : VOP1Inst <"v_cvt_i32_f64", VOP_I32_F64_SPECIAL_OMOD,  fp_to_sint>;

let mayRaiseFPException = 0 in {
defm V_CVT_F64_I32 : VOP1Inst <"v_cvt_f64_i32", VOP1_F64_I32, sint_to_fp>;
}

defm V_CVT_F32_F64 : VOP1Inst <"v_cvt_f32_f64", VOP_F32_F64,  fpround>;
defm V_CVT_F64_F32 : VOP1Inst <"v_cvt_f64_f32", VOP_F64_F32,  any_fpextend>;
// OMod clears exceptions when set in this instruction
defm V_CVT_U32_F64 : VOP1Inst <"v_cvt_u32_f64", VOP_I32_F64_SPECIAL_OMOD,  fp_to_uint>;

let mayRaiseFPException = 0 in {
defm V_CVT_F64_U32 : VOP1Inst <"v_cvt_f64_u32", VOP1_F64_I32, uint_to_fp>;
}

} // End SchedRW = [WriteDoubleCvt]

let SchedRW = [WriteFloatCvt] in {

// XXX: Does this really not raise exceptions? The manual claims the
// 16-bit ones can.
let mayRaiseFPException = 0 in {
defm V_CVT_F32_I32 : VOP1Inst <"v_cvt_f32_i32", VOP1_F32_I32, sint_to_fp>;
defm V_CVT_F32_U32 : VOP1Inst <"v_cvt_f32_u32", VOP1_F32_I32, uint_to_fp>;
}

// OMod clears exceptions when set in these 2 instructions
defm V_CVT_U32_F32 : VOP1Inst <"v_cvt_u32_f32", VOP_I32_F32_SPECIAL_OMOD, fp_to_uint>;
defm V_CVT_I32_F32 : VOP1Inst <"v_cvt_i32_f32", VOP_I32_F32_SPECIAL_OMOD, fp_to_sint>;
let FPDPRounding = 1, isReMaterializable = 0 in {
  // V_CVT_F16_F32 and V_CVT_F32_F16 are special cases because they are
  // present in targets without Has16BitInsts. Otherwise they could use
  // class VOP1Inst_t16
  let OtherPredicates = [NotHasTrue16BitInsts] in
    defm V_CVT_F16_F32 : VOP1Inst <"v_cvt_f16_f32", VOP_F16_F32, any_fpround>;
  let OtherPredicates = [UseRealTrue16Insts] in
    defm V_CVT_F16_F32_t16 : VOP1Inst <"v_cvt_f16_f32_t16", VOPProfile_True16<VOP_F16_F32>, any_fpround>;
  let OtherPredicates = [UseFakeTrue16Insts] in
    defm V_CVT_F16_F32_fake16 : VOP1Inst <"v_cvt_f16_f32_fake16", VOPProfile_Fake16<VOP_F16_F32>, any_fpround>;
} // End FPDPRounding = 1, isReMaterializable = 0
let OtherPredicates = [NotHasTrue16BitInsts] in
  defm V_CVT_F32_F16 : VOP1Inst <"v_cvt_f32_f16", VOP_F32_F16, any_fpextend>;
let OtherPredicates = [UseRealTrue16Insts] in
  defm V_CVT_F32_F16_t16 : VOP1Inst <"v_cvt_f32_f16_t16", VOPProfile_True16<VOP_F32_F16>, any_fpextend>;
let OtherPredicates = [UseFakeTrue16Insts] in
  defm V_CVT_F32_F16_fake16 : VOP1Inst <"v_cvt_f32_f16_fake16", VOPProfile_Fake16<VOP_F32_F16>, any_fpextend>;

let SubtargetPredicate = HasGFX950Insts, OtherPredicates = [HasBF16ConversionInsts] in {
  defm V_CVT_F32_BF16 : VOP1Inst_t16 <"v_cvt_f32_bf16", VOP_F32_BF16>;
}
let SubtargetPredicate = isGFX1250Plus, OtherPredicates = [HasBF16ConversionInsts] in {
  defm V_CVT_F32_BF16_gfx1250 : VOP1Inst_t16_with_profiles <"v_cvt_f32_bf16_gfx1250", VOP_F32_BF16,
                                                            VOPProfile_CVT_F32_BF16_gfx1250_t16,
                                                            VOPProfile_CVT_F32_BF16_gfx1250_fake16>;
}

let ReadsModeReg = 0, mayRaiseFPException = 0 in {
defm V_CVT_RPI_I32_F32 : VOP1Inst <"v_cvt_rpi_i32_f32", VOP_I32_F32, cvt_rpi_i32_f32>;
defm V_CVT_FLR_I32_F32 : VOP1Inst <"v_cvt_flr_i32_f32", VOP_I32_F32, cvt_flr_i32_f32>;
defm V_CVT_OFF_F32_I4 : VOP1Inst  <"v_cvt_off_f32_i4", VOP1_F32_I32, int_amdgcn_cvt_off_f32_i4>;
} // End ReadsModeReg = 0, mayRaiseFPException = 0
} // End SchedRW = [WriteFloatCvt]

let ReadsModeReg = 0, mayRaiseFPException = 0 in {
defm V_CVT_F32_UBYTE0 : VOP1Inst <"v_cvt_f32_ubyte0", VOP1_F32_I32, AMDGPUcvt_f32_ubyte0>;
defm V_CVT_F32_UBYTE1 : VOP1Inst <"v_cvt_f32_ubyte1", VOP1_F32_I32, AMDGPUcvt_f32_ubyte1>;
defm V_CVT_F32_UBYTE2 : VOP1Inst <"v_cvt_f32_ubyte2", VOP1_F32_I32, AMDGPUcvt_f32_ubyte2>;
defm V_CVT_F32_UBYTE3 : VOP1Inst <"v_cvt_f32_ubyte3", VOP1_F32_I32, AMDGPUcvt_f32_ubyte3>;
} // ReadsModeReg = 0, mayRaiseFPException = 0

defm V_FRACT_F32 : VOP1Inst <"v_fract_f32", VOP_F32_F32, AMDGPUfract>;
defm V_TRUNC_F32 : VOP1Inst <"v_trunc_f32", VOP_F32_F32, ftrunc>;
defm V_CEIL_F32 : VOP1Inst <"v_ceil_f32", VOP_F32_F32, fceil>;
defm V_RNDNE_F32 : VOP1Inst <"v_rndne_f32", VOP_F32_F32, froundeven>;
defm V_FLOOR_F32 : VOP1Inst <"v_floor_f32", VOP_F32_F32, ffloor>;

let TRANS = 1, SchedRW = [WriteTrans32] in {
defm V_EXP_F32 : VOP1Inst <"v_exp_f32", VOP_F32_F32, AMDGPUexp>;
defm V_LOG_F32 : VOP1Inst <"v_log_f32", VOP_F32_F32, AMDGPUlog>;
defm V_RCP_F32 : VOP1Inst <"v_rcp_f32", VOP_F32_F32, AMDGPUrcp>;
defm V_RCP_IFLAG_F32 : VOP1Inst <"v_rcp_iflag_f32", VOP_F32_F32, AMDGPUrcp_iflag>;
defm V_RSQ_F32 : VOP1Inst <"v_rsq_f32", VOP_F32_F32, AMDGPUrsq>;
defm V_SQRT_F32 : VOP1Inst <"v_sqrt_f32", VOP_F32_F32, int_amdgcn_sqrt>;
} // End TRANS = 1, SchedRW = [WriteTrans32]

let TRANS = 1, SchedRW = [WriteTrans64] in {
defm V_RCP_F64 : VOP1Inst <"v_rcp_f64", VOP_F64_F64, AMDGPUrcp>;
defm V_RSQ_F64 : VOP1Inst <"v_rsq_f64", VOP_F64_F64, AMDGPUrsq>;
defm V_SQRT_F64 : VOP1Inst <"v_sqrt_f64", VOP_F64_F64, int_amdgcn_sqrt>;
} // End TRANS = 1, SchedRW = [WriteTrans64]

let TRANS = 1, SchedRW = [WriteTrans32] in {
defm V_SIN_F32 : VOP1Inst <"v_sin_f32", VOP_F32_F32, AMDGPUsin>;
defm V_COS_F32 : VOP1Inst <"v_cos_f32", VOP_F32_F32, AMDGPUcos>;
} // End TRANS = 1, SchedRW = [WriteTrans32]

defm V_NOT_B32 : VOP1Inst <"v_not_b32", VOP_I32_I32>;
defm V_BFREV_B32 : VOP1Inst <"v_bfrev_b32", VOP_I32_I32, DivergentUnaryFrag<bitreverse>>;
defm V_FFBH_U32 : VOP1Inst <"v_ffbh_u32", VOP_I32_I32, AMDGPUffbh_u32>;
defm V_FFBL_B32 : VOP1Inst <"v_ffbl_b32", VOP_I32_I32, AMDGPUffbl_b32>;
defm V_FFBH_I32 : VOP1Inst <"v_ffbh_i32", VOP_I32_I32, AMDGPUffbh_i32>;

let SchedRW = [WriteDoubleAdd] in {
defm V_FREXP_EXP_I32_F64 : VOP1Inst <"v_frexp_exp_i32_f64", VOP_I32_F64_SPECIAL_OMOD, int_amdgcn_frexp_exp>;
defm V_FREXP_MANT_F64 : VOP1Inst <"v_frexp_mant_f64", VOP_F64_F64, int_amdgcn_frexp_mant>;
let FPDPRounding = 1 in {
defm V_FRACT_F64 : VOP1Inst <"v_fract_f64", VOP_F64_F64, AMDGPUfract>;
} // End FPDPRounding = 1
} // End SchedRW = [WriteDoubleAdd]

defm V_FREXP_EXP_I32_F32 : VOP1Inst <"v_frexp_exp_i32_f32", VOP_I32_F32, int_amdgcn_frexp_exp>;
defm V_FREXP_MANT_F32 : VOP1Inst <"v_frexp_mant_f32", VOP_F32_F32, int_amdgcn_frexp_mant>;
} // End isReMaterializable = 1

defm V_CLREXCP : VOP1Inst <"v_clrexcp", VOP_NO_EXT<VOP_NONE>>;

// Restrict src0 to be VGPR
def VOP_MOVRELS : VOPProfile<[i32, i32, untyped, untyped]> {
  let Src0RC32 = VRegSrc_32;
  let Src0RC64 = VRegSrc_32;
}

def VOP_PERMLANE_SWAP : VOPProfile<[i32, i32, untyped, untyped]> {
  let Outs32 = (outs DstRC:$vdst, VRegSrc_32:$src0_out);
  let Outs64 = (outs DstRC64:$vdst, VRegSrc_32:$src0_out);

  let Src0RC32 = VRegSrc_32;
  let Src0RC64 = VRegSrc_32;
  let HasClamp = 0;
  let HasExtVOP3DPP = 0;
  let HasExtDPP = 0;
  let HasExtSDWA = 0;

  let Ins32 = (ins DstRC:$vdst_in, Src0RC32:$src0);
  let Ins64 = (ins DstRC64:$vdst_in, Src0RC64:$src0, Dpp16FI:$fi, DppBoundCtrl:$bound_ctrl);
  let InsVOP3OpSel = (ins Src0RC64:$vdst_in, Src0RC64:$src0, Dpp16FI:$fi, DppBoundCtrl:$bound_ctrl);
  let Asm64 = "$vdst, $src0$bound_ctrl$fi";
}

// Special case because there are no true output operands.  Hack vdst
// to be a src operand. The custom inserter must add a tied implicit
// def and use of the super register since there seems to be no way to
// add an implicit def of a virtual register in tablegen.
class VOP_MOVREL<RegisterOperand Src1RC> : VOPProfile<[untyped, i32, untyped, untyped]> {
  let Src0RC32 = VOPDstOperand<VGPR_32>;
  let Src0RC64 = VOPDstOperand<VGPR_32>;

  let Outs = (outs);
  let Ins32 = (ins Src0RC32:$vdst, Src1RC:$src0);
  let Ins64 = (ins Src0RC64:$vdst, Src1RC:$src0);
  let Asm32 = getAsm32<1, 1>.ret;

  let OutsSDWA = (outs Src0RC32:$vdst);
  let InsSDWA = (ins Src0ModSDWA:$src0_modifiers, Src0SDWA:$src0,
                     Clamp:$clamp, dst_sel:$dst_sel, dst_unused:$dst_unused,
                     src0_sel:$src0_sel);
  let AsmSDWA9 = getAsmSDWA9<1, 0, 1>.ret;

  let OutsDPP = (outs Src0RC32:$vdst);
  let InsDPP16 = (ins Src0RC32:$old, Src0RC32:$src0,
                      dpp_ctrl:$dpp_ctrl, DppRowMask:$row_mask,
                      DppBankMask:$bank_mask, DppBoundCtrl:$bound_ctrl, Dpp16FI:$fi);
  let AsmDPP16 = getAsmDPP16<1, 1, 0>.ret;
  let InsDPP8 = (ins Src0RC32:$old, Src0RC32:$src0, dpp8:$dpp8, Dpp8FI:$fi);
  let AsmDPP8 = getAsmDPP8<1, 1, 0>.ret;

  let OutsVOP3DPP = (outs Src0RC64:$vdst);
  let InsVOP3DPP = getInsVOP3DPP<InsVOP3Base, Src0RC64, NumSrcArgs>.ret;
  let InsVOP3DPP16 = getInsVOP3DPP16<InsVOP3Base, Src0RC64, NumSrcArgs>.ret;
  let InsVOP3DPP8 = getInsVOP3DPP8<InsVOP3Base, Src0RC64, NumSrcArgs>.ret;

  let AsmVOP3Base =
      getAsmVOP3Base<NumSrcArgs, 1 /* HasDst */, HasClamp,
                        HasOpSel, HasOMod, IsVOP3P, HasModifiers,
                        HasModifiers, HasModifiers, HasModifiers>.ret;

  let HasDst = 0;
  let EmitDst = 1; // force vdst emission
}

def VOP_MOVRELD : VOP_MOVREL<VSrc_b32>;
def VOP_MOVRELSD : VOP_MOVREL<VRegSrc_32>;

let SubtargetPredicate = HasMovrel, Uses = [M0, EXEC] in {
 // v_movreld_b32 is a special case because the destination output
 // register is really a source. It isn't actually read (but may be
 // written), and is only to provide the base register to start
 // indexing from. Tablegen seems to not let you define an implicit
 // virtual register output for the super register being written into,
 // so this must have an implicit def of the register added to it.
defm V_MOVRELD_B32 : VOP1Inst <"v_movreld_b32", VOP_MOVRELD>;
defm V_MOVRELS_B32 : VOP1Inst <"v_movrels_b32", VOP_MOVRELS>;
defm V_MOVRELSD_B32 : VOP1Inst <"v_movrelsd_b32", VOP_MOVRELSD>;
} // End Uses = [M0, EXEC]

let isReMaterializable = 1 in {
let SubtargetPredicate = isGFX6GFX7 in {
  let TRANS = 1, SchedRW = [WriteTrans32] in {
    defm V_LOG_CLAMP_F32 :
      VOP1Inst<"v_log_clamp_f32", VOP_F32_F32, int_amdgcn_log_clamp>;
    defm V_RCP_CLAMP_F32 :
      VOP1Inst<"v_rcp_clamp_f32", VOP_F32_F32>;
    defm V_RCP_LEGACY_F32 :
      VOP1Inst<"v_rcp_legacy_f32", VOP_F32_F32, AMDGPUrcp_legacy>;
    defm V_RSQ_CLAMP_F32 :
      VOP1Inst<"v_rsq_clamp_f32", VOP_F32_F32, AMDGPUrsq_clamp>;
    defm V_RSQ_LEGACY_F32 :
      VOP1Inst<"v_rsq_legacy_f32", VOP_F32_F32, int_amdgcn_rsq_legacy>;
  } // End TRANS = 1, SchedRW = [WriteTrans32]

  let SchedRW = [WriteTrans64] in {
    defm V_RCP_CLAMP_F64 :
      VOP1Inst<"v_rcp_clamp_f64", VOP_F64_F64>;
    defm V_RSQ_CLAMP_F64 :
      VOP1Inst<"v_rsq_clamp_f64", VOP_F64_F64, AMDGPUrsq_clamp>;
  } // End SchedRW = [WriteTrans64]
} // End SubtargetPredicate = isGFX6GFX7

let SubtargetPredicate = isGFX7GFX8GFX9 in {
  let TRANS = 1, SchedRW = [WriteTrans32] in {
    defm V_LOG_LEGACY_F32 : VOP1Inst<"v_log_legacy_f32", VOP_F32_F32>;
    defm V_EXP_LEGACY_F32 : VOP1Inst<"v_exp_legacy_f32", VOP_F32_F32>;
  } // End TRANS = 1, SchedRW = [WriteTrans32]
} // End SubtargetPredicate = isGFX7GFX8GFX9

let SubtargetPredicate = isGFX7Plus in {
  let SchedRW = [WriteDoubleAdd] in {
    defm V_TRUNC_F64 : VOP1Inst<"v_trunc_f64", VOP_F64_F64, ftrunc>;
    defm V_CEIL_F64  : VOP1Inst<"v_ceil_f64", VOP_F64_F64, fceil>;
    defm V_RNDNE_F64 : VOP1Inst<"v_rndne_f64", VOP_F64_F64, froundeven>;
    defm V_FLOOR_F64 : VOP1Inst<"v_floor_f64", VOP_F64_F64, ffloor>;
  } // End SchedRW = [WriteDoubleAdd]
} // End SubtargetPredicate = isGFX7Plus
} // End isReMaterializable = 1

let FPDPRounding = 1 in {
defm V_CVT_F16_U16 : VOP1Inst_t16_with_profiles <"v_cvt_f16_u16", VOP1_F16_I16, VOP1_F16_I16_t16, VOP1_F16_I16_fake16, uint_to_fp>;
defm V_CVT_F16_I16 : VOP1Inst_t16_with_profiles <"v_cvt_f16_i16", VOP1_F16_I16, VOP1_F16_I16_t16, VOP1_F16_I16_fake16, sint_to_fp>;

} // End FPDPRounding = 1
// OMod clears exceptions when set in these two instructions
defm V_CVT_U16_F16 : VOP1Inst_t16_with_profiles <"v_cvt_u16_f16",
  VOP_I16_F16_SPECIAL_OMOD, VOP_I16_F16_SPECIAL_OMOD_t16, VOP_I16_F16_SPECIAL_OMOD_fake16, fp_to_uint>;
defm V_CVT_I16_F16 : VOP1Inst_t16_with_profiles <"v_cvt_i16_f16",
  VOP_I16_F16_SPECIAL_OMOD, VOP_I16_F16_SPECIAL_OMOD_t16, VOP_I16_F16_SPECIAL_OMOD_fake16, fp_to_sint>;

let TRANS = 1, SchedRW = [WriteTrans32] in {
defm V_RCP_F16 : VOP1Inst_t16 <"v_rcp_f16", VOP_F16_F16, AMDGPUrcp>;
defm V_SQRT_F16 : VOP1Inst_t16 <"v_sqrt_f16", VOP_F16_F16, any_amdgcn_sqrt>;
defm V_RSQ_F16 : VOP1Inst_t16 <"v_rsq_f16", VOP_F16_F16, AMDGPUrsq>;
defm V_LOG_F16 : VOP1Inst_t16 <"v_log_f16", VOP_F16_F16, AMDGPUlogf16>;
defm V_EXP_F16 : VOP1Inst_t16 <"v_exp_f16", VOP_F16_F16, AMDGPUexpf16>;
defm V_SIN_F16 : VOP1Inst_t16 <"v_sin_f16", VOP_F16_F16, AMDGPUsin>;
defm V_COS_F16 : VOP1Inst_t16 <"v_cos_f16", VOP_F16_F16, AMDGPUcos>;

let SubtargetPredicate = HasBF16TransInsts in {
defm V_TANH_BF16 : VOP1Inst_t16 <"v_tanh_bf16", VOP_BF16_BF16, int_amdgcn_tanh>;
}
} // End TRANS = 1, SchedRW = [WriteTrans32]
defm V_FREXP_MANT_F16 : VOP1Inst_t16 <"v_frexp_mant_f16", VOP_F16_F16, int_amdgcn_frexp_mant>;
defm V_FREXP_EXP_I16_F16 : VOP1Inst_t16_with_profiles <"v_frexp_exp_i16_f16",
  VOP_I16_F16_SPECIAL_OMOD, VOP_I16_F16_SPECIAL_OMOD_t16, VOP_I16_F16_SPECIAL_OMOD_fake16, int_amdgcn_frexp_exp>;
defm V_FLOOR_F16 : VOP1Inst_t16 <"v_floor_f16", VOP_F16_F16, ffloor>;
defm V_CEIL_F16 : VOP1Inst_t16 <"v_ceil_f16", VOP_F16_F16, fceil>;
defm V_TRUNC_F16 : VOP1Inst_t16 <"v_trunc_f16", VOP_F16_F16, ftrunc>;
defm V_RNDNE_F16 : VOP1Inst_t16 <"v_rndne_f16", VOP_F16_F16, froundeven>;
let FPDPRounding = 1 in {
defm V_FRACT_F16 : VOP1Inst_t16 <"v_fract_f16", VOP_F16_F16, AMDGPUfract>;
} // End FPDPRounding = 1

let OtherPredicates = [Has16BitInsts], True16Predicate = NotHasTrue16BitInsts in {
def : GCNPat<
    (f32 (f16_to_fp i16:$src)),
    (V_CVT_F32_F16_e32 $src)
>;
def : GCNPat<
    (i16 (AMDGPUfp_to_f16 f32:$src)),
    (V_CVT_F16_F32_e32 $src)
>;
}
let True16Predicate = UseRealTrue16Insts in {
def : GCNPat<
    (f32 (f16_to_fp i16:$src)),
    (V_CVT_F32_F16_t16_e32 $src)
>;
def : GCNPat<
    (i16 (AMDGPUfp_to_f16 f32:$src)),
    (V_CVT_F16_F32_t16_e32 $src)
>;
}
let True16Predicate = UseFakeTrue16Insts in {
def : GCNPat<
    (f32 (f16_to_fp i16:$src)),
    (V_CVT_F32_F16_fake16_e32 $src)
>;
def : GCNPat<
    (i16 (AMDGPUfp_to_f16 f32:$src)),
    (V_CVT_F16_F32_fake16_e32 $src)
>;
}

def VOP_SWAP_I32 : VOPProfile<[i32, i32, untyped, untyped]> {
  let Outs32 = (outs VGPR_32:$vdst, VRegSrc_32:$vdst1);
  let Ins32 = (ins VRegSrc_32:$src0, VGPR_32:$src1);
  let Asm32 = " $vdst, $src0";
}

let SubtargetPredicate = isGFX9Plus in {
  def V_SWAP_B32 : VOP1_Pseudo<"v_swap_b32", VOP_SWAP_I32, [], 1> {
    let Constraints = "$vdst = $src1, $vdst1 = $src0";
    let DisableEncoding = "$vdst1,$src1";
    let SchedRW = [Write64Bit, Write64Bit];
  }

  let isReMaterializable = 1 in
  defm V_SAT_PK_U8_I16    : VOP1Inst_t16<"v_sat_pk_u8_i16", VOP_I16_I32>;

  let mayRaiseFPException = 0 in {
  defm V_CVT_NORM_I16_F16 : VOP1Inst_t16_with_profiles <"v_cvt_norm_i16_f16",
      VOP_I16_F16_SPECIAL_OMOD, VOP_I16_F16_SPECIAL_OMOD_t16, VOP_I16_F16_SPECIAL_OMOD_fake16>;
  defm V_CVT_NORM_U16_F16 : VOP1Inst_t16_with_profiles <"v_cvt_norm_u16_f16",
      VOP_I16_F16_SPECIAL_OMOD, VOP_I16_F16_SPECIAL_OMOD_t16, VOP_I16_F16_SPECIAL_OMOD_fake16>;
  } // End mayRaiseFPException = 0
} // End SubtargetPredicate = isGFX9Plus

let SubtargetPredicate = isGFX9Only in {
  defm V_SCREEN_PARTITION_4SE_B32 : VOP1Inst <"v_screen_partition_4se_b32", VOP_I32_I32>;
} // End SubtargetPredicate = isGFX9Only

class VOPProfile_Base_CVT_F32_F8<ValueType vt> : VOPProfileI2F <vt, i32> {
  let HasExtDPP = 1;
  let HasExtSDWA = 1;
  let HasExtSDWA9 = 1;
  let HasExt = 1;
  let DstRCSDWA = getVALUDstForVT<vt>.ret;
  let InsSDWA = (ins Bin32SDWAInputMods:$src0_modifiers, Src0SDWA:$src0,
                     Clamp:$clamp, omod:$omod, src0_sel:$src0_sel);
  let AsmSDWA = "$vdst, $src0_modifiers$clamp$omod $src0_sel"; // No dst_sel
  let AsmSDWA9 = AsmSDWA;
  let EmitDstSel = 0;
}

def VOPProfileCVT_F32_F8    : VOPProfile_Base_CVT_F32_F8 <f32>;
def VOPProfileCVT_PK_F32_F8 : VOPProfile_Base_CVT_F32_F8 <v2f32>;

let OtherPredicates = [HasFP8ConversionInsts], mayRaiseFPException = 0,
    SchedRW = [WriteFloatCvt] in {
  defm V_CVT_F32_FP8    : VOP1Inst<"v_cvt_f32_fp8", VOPProfileCVT_F32_F8>;
  defm V_CVT_F32_BF8    : VOP1Inst<"v_cvt_f32_bf8", VOPProfileCVT_F32_F8>;
  defm V_CVT_PK_F32_FP8 : VOP1Inst<"v_cvt_pk_f32_fp8", VOPProfileCVT_PK_F32_F8>;
  defm V_CVT_PK_F32_BF8 : VOP1Inst<"v_cvt_pk_f32_bf8", VOPProfileCVT_PK_F32_F8>;
}

class Cvt_F32_F8_Pat<SDPatternOperator node, int index,
    VOP1_SDWA_Pseudo inst_sdwa> : GCNPat<
    (f32 (node i32:$src, index)),
    (inst_sdwa 0, $src, 0, 0, index)
>;

let SubtargetPredicate = HasFP8ConversionInsts in {
let OtherPredicates = [HasCvtFP8VOP1Bug] in {
  def : GCNPat<(f32 (int_amdgcn_cvt_f32_fp8 i32:$src, 0)),
               (V_CVT_F32_FP8_sdwa 0, $src, 0, 0, 0)>;
  def : GCNPat<(f32 (int_amdgcn_cvt_f32_bf8 i32:$src, 0)),
               (V_CVT_F32_BF8_sdwa 0, $src, 0, 0, 0)>;
}

let OtherPredicates = [HasNoCvtFP8VOP1Bug, HasSDWA] in { // FIXME: HasSDWA is a substitute for !gfx12
  def : GCNPat<(f32 (int_amdgcn_cvt_f32_fp8 i32:$src, 0)),
               (V_CVT_F32_FP8_e32 $src)>;
  def : GCNPat<(f32 (int_amdgcn_cvt_f32_bf8 i32:$src, 0)),
               (V_CVT_F32_BF8_e32 $src)>;
}

let OtherPredicates = [HasSDWA] in {
foreach Index = [1, 2, 3] in {
  def : Cvt_F32_F8_Pat<int_amdgcn_cvt_f32_fp8, Index, V_CVT_F32_FP8_sdwa>;
  def : Cvt_F32_F8_Pat<int_amdgcn_cvt_f32_bf8, Index, V_CVT_F32_BF8_sdwa>;
}
} // End OtherPredicates = [HasSDWA]

} // End SubtargetPredicate = HasFP8ConversionInsts

class Cvt_PK_F32_F8_Pat<SDPatternOperator node, int index,
    VOP1_Pseudo inst_e32, VOP1_SDWA_Pseudo inst_sdwa> : GCNPat<
    (v2f32 (node i32:$src, index)),
    !if (index,
         (inst_sdwa 0, $src, 0, 0, SDWA.WORD_1),
         (inst_e32 $src))
>;

let SubtargetPredicate = HasFP8ConversionInsts, OtherPredicates = [HasSDWA] in {
  foreach Index = [0, -1] in {
    def : Cvt_PK_F32_F8_Pat<int_amdgcn_cvt_pk_f32_fp8, Index,
                            V_CVT_PK_F32_FP8_e32, V_CVT_PK_F32_FP8_sdwa>;
    def : Cvt_PK_F32_F8_Pat<int_amdgcn_cvt_pk_f32_bf8, Index,
                            V_CVT_PK_F32_BF8_e32, V_CVT_PK_F32_BF8_sdwa>;
  }
}

let HasClamp = 0, HasOMod = 0, HasExtDPP = 0, HasExtVOP3DPP = 0,
    HasOpSel = 1 in {
  // Input modifiers are not supported
  // NB: fake16 VOP1 does not support op_sel.
  def VOPProfile_Base_CVT_PK_F32_F8_fake16 : VOPProfile_Fake16<VOPProfile<[v2f32, f16, untyped, untyped]>> {
    let Src0Mod = IntT16InputMods<1/*IsFake16*/>;
  }
  def VOPProfile_Base_CVT_PK_F32_F8_t16 : VOPProfile_True16<VOPProfile<[v2f32, f16, untyped, untyped]>> {
    let Src0Mod = IntT16InputMods<0/*IsFake16*/>;
  }
}

class VOPProfile_Base_CVT_F_F8_ByteSel<ValueType DstVT, bit _HasClamp = 0> :
      VOPProfile<[DstVT, i32, untyped, untyped]> {
  let HasClamp = _HasClamp;
  let HasFP8SrcByteSel = 1;
  let HasOpSel = 0;
  let HasExtDPP = 1;
  let HasExtVOP3DPP = 1;
  let HasExtSDWA = 0;
  let HasOMod = 0;
  let HasModifiers = 0;
}

let IsSingle = 0, HasOpSel = 1, HasModifiers = 1 in {
def V_CVT_F16_F8_Profile : VOPProfile_Base_CVT_F_F8_ByteSel<f16>;
def V_CVT_F16_F8_True16_Profile : VOP3_Profile_True16<V_CVT_F16_F8_Profile>;
def V_CVT_F16_F8_Fake16_Profile : VOP3_Profile_Fake16<V_CVT_F16_F8_Profile>;
}

let SubtargetPredicate = isGFX12Plus, OtherPredicates = [HasFP8ConversionInsts],
    mayRaiseFPException = 0, SchedRW = [WriteFloatCvt] in {
  // FIXME: This differs from downstream due to changes that haven't been upstreamed yet.
  let SubtargetPredicate = isGFX12PlusNot12_50 in
    defm V_CVT_F32_FP8_OP_SEL    : VOP1Inst<"v_cvt_f32_fp8_op_sel", VOPProfile_Base_CVT_F_F8_ByteSel<f32>>;
  let SubtargetPredicate = isGFX125xOnly in
    defm V_CVT_F32_FP8_gfx1250   : VOP1Inst<"v_cvt_f32_fp8_gfx1250", VOPProfile_Base_CVT_F_F8_ByteSel<f32, 1>>;

  defm V_CVT_F32_BF8_OP_SEL    : VOP1Inst<"v_cvt_f32_bf8_op_sel", VOPProfile_Base_CVT_F_F8_ByteSel<f32>>;

  let True16Predicate = UseFakeTrue16Insts in {
    defm V_CVT_PK_F32_FP8_fake16 : VOP1Inst<"v_cvt_pk_f32_fp8_fake16", VOPProfile_Base_CVT_PK_F32_F8_fake16>;
    defm V_CVT_PK_F32_BF8_fake16 : VOP1Inst<"v_cvt_pk_f32_bf8_fake16", VOPProfile_Base_CVT_PK_F32_F8_fake16>;
  }
  let True16Predicate = UseRealTrue16Insts in {
    defm V_CVT_PK_F32_FP8_t16 : VOP1Inst<"v_cvt_pk_f32_fp8_t16", VOPProfile_Base_CVT_PK_F32_F8_t16>;
    defm V_CVT_PK_F32_BF8_t16 : VOP1Inst<"v_cvt_pk_f32_bf8_t16", VOPProfile_Base_CVT_PK_F32_F8_t16>;
  }
}

class Cvt_F_F8_Pat_ByteSel<SDPatternOperator node, VOP3_Pseudo inst, bit HasOpSel = 0> : GCNPat<
  (node i32:$src0, timm:$byte_sel),
  !if(HasOpSel, (inst 0, $src0, (as_i32timm $byte_sel)),
                (inst $src0, (as_i32timm $byte_sel)))
>;

let OtherPredicates = [HasFP8ConversionInsts] in {
  // FIXME: This differs from downstream due to changes that haven't been upstreamed yet.
  let SubtargetPredicate = isGFX12PlusNot12_50 in
    def : Cvt_F_F8_Pat_ByteSel<int_amdgcn_cvt_f32_fp8, V_CVT_F32_FP8_OP_SEL_e64>;
  let SubtargetPredicate = isGFX125xOnly in {
    def : GCNPat<(int_amdgcn_cvt_f32_fp8 i32:$src0, timm:$byte_sel),
                 (V_CVT_F32_FP8_gfx1250_e64 $src0, DSTCLAMP.NONE, (as_i32timm $byte_sel))>;
    def : GCNPat<(int_amdgcn_cvt_f32_fp8_e5m3 i32:$src0, timm:$byte_sel),
                 (V_CVT_F32_FP8_gfx1250_e64 $src0, DSTCLAMP.ENABLE, (as_i32timm $byte_sel))>;
  }
  // FIXME: This differs from downstream due to changes that haven't been upstreamed yet.
  let SubtargetPredicate = isGFX12Plus in
    def : Cvt_F_F8_Pat_ByteSel<int_amdgcn_cvt_f32_bf8, V_CVT_F32_BF8_OP_SEL_e64>;
}

class Cvt_PK_F32_F8_Pat_OpSel<SDPatternOperator node, int index,
    VOP1_Pseudo inst_e32, VOP3_Pseudo inst_e64> : GCNPat<
    (v2f32 (node i32:$src, index)),
    !if (index,
         (inst_e64 SRCMODS.OP_SEL_0, $src, 0),
         (inst_e32 $src))
>;

let SubtargetPredicate = isGFX12Plus, OtherPredicates = [HasFP8ConversionInsts] in {
  foreach Index = [0, -1] in {
    def : Cvt_PK_F32_F8_Pat_OpSel<int_amdgcn_cvt_pk_f32_fp8, Index,
                                  V_CVT_PK_F32_FP8_fake16_e32, V_CVT_PK_F32_FP8_fake16_e64>;
    def : Cvt_PK_F32_F8_Pat_OpSel<int_amdgcn_cvt_pk_f32_bf8, Index,
                                  V_CVT_PK_F32_BF8_fake16_e32, V_CVT_PK_F32_BF8_fake16_e64>;
  }
}

// FIXME-TRUE16: True16 versions of these instructions are untested.
let HasExtSDWA = 0, HasOpSel = 1, EmitDstSel = 0, HasOMod = 0, HasModifiers = 1 in {
def VOPProfile_CVT_PK_F16_F8 : VOPProfile<[v2f16, i16, untyped, untyped]>;
def VOPProfile_CVT_PK_F16_F8_true16 : VOP3_Profile_True16<VOPProfile_CVT_PK_F16_F8>;
def VOPProfile_CVT_PK_F16_F8_fake16 : VOP3_Profile_Fake16<VOPProfile_CVT_PK_F16_F8>;
}

let SubtargetPredicate = isGFX1250Plus in {
  let mayRaiseFPException = 0, SchedRW = [WriteFloatCvt] in {
    defm V_CVT_F16_FP8 : VOP1Inst_t16_with_profiles<"v_cvt_f16_fp8",
      V_CVT_F16_F8_Profile, V_CVT_F16_F8_True16_Profile, V_CVT_F16_F8_Fake16_Profile>;
    defm V_CVT_F16_BF8 : VOP1Inst_t16_with_profiles<"v_cvt_f16_bf8",
      V_CVT_F16_F8_Profile, V_CVT_F16_F8_True16_Profile, V_CVT_F16_F8_Fake16_Profile>;
    defm V_CVT_PK_F16_FP8 : VOP1Inst_t16_with_profiles<"v_cvt_pk_f16_fp8",
      VOPProfile_CVT_PK_F16_F8, VOPProfile_CVT_PK_F16_F8_true16, VOPProfile_CVT_PK_F16_F8_fake16,
      int_amdgcn_cvt_pk_f16_fp8>;
    defm V_CVT_PK_F16_BF8 : VOP1Inst_t16_with_profiles<"v_cvt_pk_f16_bf8",
      VOPProfile_CVT_PK_F16_F8, VOPProfile_CVT_PK_F16_F8_true16, VOPProfile_CVT_PK_F16_F8_fake16,
      int_amdgcn_cvt_pk_f16_bf8>;
  }

  let True16Predicate = UseRealTrue16Insts in {
    def : Cvt_F_F8_Pat_ByteSel<int_amdgcn_cvt_f16_fp8, V_CVT_F16_FP8_t16_e64, 1>;
    def : Cvt_F_F8_Pat_ByteSel<int_amdgcn_cvt_f16_bf8, V_CVT_F16_BF8_t16_e64, 1>;
  }
  let True16Predicate = UseFakeTrue16Insts in {
    def : Cvt_F_F8_Pat_ByteSel<int_amdgcn_cvt_f16_fp8, V_CVT_F16_FP8_fake16_e64, 1>;
    def : Cvt_F_F8_Pat_ByteSel<int_amdgcn_cvt_f16_bf8, V_CVT_F16_BF8_fake16_e64, 1>;
  }
} // End SubtargetPredicate = isGFX1250Plus

let SubtargetPredicate = isGFX10Plus in {
  defm V_PIPEFLUSH        : VOP1Inst<"v_pipeflush", VOP_NO_EXT<VOP_NONE>>;

  let Uses = [M0] in {
    defm V_MOVRELSD_2_B32 :
      VOP1Inst<"v_movrelsd_2_b32", VOP_MOVRELSD>;

    def V_SWAPREL_B32 : VOP1_Pseudo<"v_swaprel_b32", VOP_SWAP_I32, [], 1> {
      let Constraints = "$vdst = $src1, $vdst1 = $src0";
      let DisableEncoding = "$vdst1,$src1";
      let SchedRW = [Write64Bit, Write64Bit];
    }
  } // End Uses = [M0]
} // End SubtargetPredicate = isGFX10Plus

def VOPProfileAccMov : VOP_NO_EXT<VOP_I32_I32> {
  let DstRC = RegisterOperand<AGPR_32>;
  let Src0RC32 = ARegSrc_32;
  let Asm32 = " $vdst, $src0";
}

def V_ACCVGPR_MOV_B32 : VOP1_Pseudo<"v_accvgpr_mov_b32", VOPProfileAccMov, [], 1> {
  let SubtargetPredicate = isGFX90APlus;
  let isReMaterializable = 1;
  let isAsCheapAsAMove = 1;
}

def VOP_SWAP_I16 : VOPProfile_True16<VOP_I16_I16> {
  let Outs32 = (outs VOPDstOperand_t16Lo128:$vdst,
                     VOPSrcEncodedDstOperand_t16Lo128:$vdst1);
  let Ins32 = (ins VOPSrcEncodedDstOperand_t16Lo128:$src0,
                   VOPDstOperand_t16Lo128:$src1);
  let Asm32 = "$vdst, $src0";
}

let SubtargetPredicate = isGFX11Plus in {
  def V_SWAP_B16 : VOP1_Pseudo<"v_swap_b16", VOP_SWAP_I16, [], /* VOP1Only= */true> {
    let Constraints = "$vdst = $src1, $vdst1 = $src0";
    let DisableEncoding = "$vdst1, $src1";
    let SchedRW = [Write64Bit, Write64Bit];
    let True16Predicate = UseRealTrue16Insts;
  }
  // Restrict src0 to be VGPR
  def V_PERMLANE64_B32 : VOP1_Pseudo<"v_permlane64_b32", VOP_MOVRELS,
                                      [], /*VOP1Only=*/ 1>;
  let isAsCheapAsAMove = 1 in
  defm V_MOV_B16        : VOP1Inst_t16<"v_mov_b16", VOP_I16_I16>;
  defm V_NOT_B16        : VOP1Inst_t16<"v_not_b16", VOP_I16_I16>;
  defm V_CVT_I32_I16    : VOP1Inst_t16<"v_cvt_i32_i16", VOP_I32_I16>;
  defm V_CVT_U32_U16    : VOP1Inst_t16<"v_cvt_u32_u16", VOP_I32_I16>;
} // End SubtargetPredicate = isGFX11Plus

let SubtargetPredicate = HasPrngInst in
defm V_PRNG_B32 : VOP1Inst <"v_prng_b32", VOP_I32_I32, int_amdgcn_prng_b32>;

let Constraints = "$vdst = $vdst_in, $src0_out = $src0",
     DisableEncoding="$vdst_in,$src0_out",
     SchedRW = [Write32Bit, Write32Bit],
     isConvergent = 1 in {
let SubtargetPredicate = HasPermlane16Swap in {
defm V_PERMLANE16_SWAP_B32 : VOP1Inst<"v_permlane16_swap_b32", VOP_PERMLANE_SWAP>;
}

let SubtargetPredicate = HasPermlane32Swap in {
defm V_PERMLANE32_SWAP_B32 : VOP1Inst<"v_permlane32_swap_b32", VOP_PERMLANE_SWAP>;
}
}

foreach vt = Reg32Types.types in {
  def : GCNPat<(int_amdgcn_permlane64 (vt VRegSrc_32:$src0)),
        (vt (V_PERMLANE64_B32 (vt VRegSrc_32:$src0)))
  >;
}

//===----------------------------------------------------------------------===//
// Target-specific instruction encodings.
//===----------------------------------------------------------------------===//

class VOP1_DPP<bits<8> op, VOP1_DPP_Pseudo ps, VOPProfile p = ps.Pfl, bit isDPP16 = 0> :
    VOP_DPP<ps.OpName, p, isDPP16> {
  let hasSideEffects = ps.hasSideEffects;
  let Defs = ps.Defs;
  let SchedRW = ps.SchedRW;
  let Uses = ps.Uses;
  let TRANS = ps.TRANS;
  let SubtargetPredicate = ps.SubtargetPredicate;
  let OtherPredicates = ps.OtherPredicates;

  bits<8> vdst;
  let Inst{8-0}   = 0xfa;
  let Inst{16-9}  = op;
  let Inst{24-17} = !if(p.EmitDst, vdst{7-0}, 0);
  let Inst{31-25} = 0x3f;
}

class VOP1_DPP16<bits<8> op, VOP1_DPP_Pseudo ps, int subtarget, VOPProfile p = ps.Pfl> :
    VOP1_DPP<op, ps, p, 1>,
    SIMCInstr <ps.PseudoInstr, subtarget> {
  let AssemblerPredicate = HasDPP16;
}

class VOP1_DPP16_Gen<bits<8> op, VOP1_DPP_Pseudo ps, GFXGen Gen, VOPProfile p = ps.Pfl> :
    VOP1_DPP16 <op, ps, Gen.Subtarget, p> {
  let AssemblerPredicate = Gen.AssemblerPredicate;
  let DecoderNamespace = Gen.DecoderNamespace;
  let OtherPredicates = !listconcat(ps.OtherPredicates,
                                    !if(p.HasExt64BitDPP, [HasDPALU_DPP], []));
}

class VOP1_DPP8<bits<8> op, VOP1_Pseudo ps, VOPProfile p = ps.Pfl> :
    VOP_DPP8<ps.OpName, p> {
  let hasSideEffects = ps.hasSideEffects;
  let Defs = ps.Defs;
  let SchedRW = ps.SchedRW;
  let Uses = ps.Uses;
  let SubtargetPredicate = ps.SubtargetPredicate;
  let OtherPredicates = ps.OtherPredicates;

  bits<8> vdst;
  let Inst{8-0}   = fi;
  let Inst{16-9}  = op;
  let Inst{24-17} = !if(p.EmitDst, vdst{7-0}, 0);
  let Inst{31-25} = 0x3f;
}

class VOP1_DPP8_Gen<bits<8> op, VOP1_Pseudo ps, GFXGen Gen, VOPProfile p = ps.Pfl> :
    VOP1_DPP8<op, ps, p> {
  let AssemblerPredicate = Gen.AssemblerPredicate;
  let DecoderNamespace = Gen.DecoderNamespace;
}

//===----------------------------------------------------------------------===//
// GFX11, GFX12
//===----------------------------------------------------------------------===//

multiclass VOP1Only_Real<GFXGen Gen, bits<9> op> {
  let IsSingle = 1 in
    def Gen.Suffix :
      VOP1_Real_Gen<!cast<VOP1_Pseudo>(NAME), Gen>,
      VOP1e<op{7-0}, !cast<VOP1_Pseudo>(NAME).Pfl>;
}

multiclass VOP1_Real_e32<GFXGen Gen, bits<9> op, string opName = NAME> {
  defvar ps = !cast<VOP1_Pseudo>(opName#"_e32");
  def _e32#Gen.Suffix :
    VOP1_Real_Gen<ps, Gen>,
    VOP1e<op{7-0}, ps.Pfl>;
}

multiclass VOP1_Real_e32_with_name<GFXGen Gen, bits<9> op, string opName,
                                   string asmName> {
  defvar ps = !cast<VOP1_Pseudo>(opName#"_e32");
  let AsmString = asmName # ps.AsmOperands,
      DecoderNamespace = Gen.DecoderNamespace #
                         !if(ps.Pfl.IsRealTrue16, "", "_FAKE16") in {
    defm NAME : VOP1_Real_e32<Gen, op, opName>;
  }
}

multiclass VOP1_Real_e64<GFXGen Gen, bits<9> op> {
  def _e64#Gen.Suffix :
    VOP3_Real_Gen<!cast<VOP3_Pseudo>(NAME#"_e64"), Gen>,
    VOP3e_gfx11_gfx12<{0, 1, 1, op{6-0}}, !cast<VOP3_Pseudo>(NAME#"_e64").Pfl>;
}

multiclass VOP1_Real_dpp<GFXGen Gen, bits<9> op, string opName = NAME> {
  defvar ps = !cast<VOP1_Pseudo>(opName#"_e32");
  def _dpp#Gen.Suffix : VOP1_DPP16_Gen<op{7-0}, !cast<VOP1_DPP_Pseudo>(opName#"_dpp"), Gen>;
}

multiclass VOP1_Real_dpp_with_name<GFXGen Gen, bits<9> op, string opName,
                                   string asmName> {
  defvar ps = !cast<VOP1_Pseudo>(opName#"_e32");
  let AsmString = asmName # ps.Pfl.AsmDPP16,
      DecoderNamespace = Gen.DecoderNamespace #
                         !if(ps.Pfl.IsRealTrue16, "", "_FAKE16") in {
    defm NAME : VOP1_Real_dpp<Gen, op, opName>;
  }
}

multiclass VOP1_Real_dpp8<GFXGen Gen, bits<9> op, string opName = NAME> {
  defvar ps = !cast<VOP1_Pseudo>(opName#"_e32");
  if !not(ps.Pfl.HasExt64BitDPP) then
    def _dpp8#Gen.Suffix : VOP1_DPP8_Gen<op{7-0}, ps, Gen>;
}

multiclass VOP1_Real_dpp8_with_name<GFXGen Gen, bits<9> op, string opName,
                                    string asmName> {
  defvar ps = !cast<VOP1_Pseudo>(opName#"_e32");
  let AsmString = asmName # ps.Pfl.AsmDPP8,
      DecoderNamespace = Gen.DecoderNamespace #
                         !if(ps.Pfl.IsRealTrue16, "", "_FAKE16") in {
    if !not(ps.Pfl.HasExt64BitDPP) then
      defm NAME : VOP1_Real_dpp8<Gen, op, opName>;
  }
}

multiclass VOP1_Realtriple_e64<GFXGen Gen, bits<9> op> :
  VOP3_Realtriple<Gen, {0, 1, 1, op{6-0}}, /*isSingle=*/ 0, NAME>;

multiclass VOP1_Realtriple_e64_with_name<GFXGen Gen, bits<9> op, string opName,
  string asmName> {
  defm NAME : VOP3_Realtriple_with_name<Gen, {0, 1, 1, op{6-0}}, opName,
    asmName>;
}

multiclass VOP1_Real_FULL<GFXGen Gen, bits<9> op> :
  VOP1_Real_e32<Gen, op>, VOP1_Realtriple_e64<Gen, op>,
  VOP1_Real_dpp<Gen, op>, VOP1_Real_dpp8<Gen, op>;

multiclass VOP1_Real_NO_VOP3_with_name_gfx11<bits<9> op, string opName,
                                             string asmName> {
  defm NAME : VOP1_Real_e32_with_name<GFX11Gen, op, opName, asmName>,
              VOP1_Real_dpp_with_name<GFX11Gen, op, opName, asmName>,
              VOP1_Real_dpp8_with_name<GFX11Gen, op, opName, asmName>;
  defvar ps = !cast<VOP1_Pseudo>(opName#"_e32");
  def gfx11_alias : AMDGPUMnemonicAlias<ps.Mnemonic, asmName> {
    let AssemblerPredicate = isGFX11Plus;
  }
}

multiclass VOP1_Real_NO_VOP3_with_name_gfx12<bits<9> op, string opName,
                                             string asmName> {
  defm NAME : VOP1_Real_e32_with_name<GFX12Gen, op, opName, asmName>,
              VOP1_Real_dpp_with_name<GFX12Gen, op, opName, asmName>,
              VOP1_Real_dpp8_with_name<GFX12Gen, op, opName, asmName>;
}

multiclass VOP1_Real_FULL_with_name<GFXGen Gen, bits<9> op, string opName,
                                         string asmName> :
  VOP1_Real_e32_with_name<Gen, op, opName, asmName>,
  VOP1_Real_dpp_with_name<Gen, op, opName, asmName>,
  VOP1_Real_dpp8_with_name<Gen, op, opName, asmName>,
  VOP1_Realtriple_e64_with_name<Gen, op, opName, asmName>;

multiclass VOP1_Real_NO_DPP<GFXGen Gen, bits<9> op> :
  VOP1_Real_e32<Gen, op>, VOP1_Real_e64<Gen, op>;

multiclass VOP1_Real_FULL_t16_gfx11_gfx12<bits<9> op, string asmName,
                                          string opName = NAME> :
  VOP1_Real_FULL_with_name<GFX11Gen, op, opName, asmName>,
  VOP1_Real_FULL_with_name<GFX12Gen, op, opName, asmName>;

multiclass VOP1_Real_FULL_with_name_gfx11_gfx12<bits<9> op, string opName,
                                                string asmName> :
  VOP1_Real_FULL_with_name<GFX11Gen, op, opName, asmName>,
  VOP1_Real_FULL_with_name<GFX12Gen, op, opName, asmName>;

multiclass VOP1_Real_FULL_t16_and_fake16_gfx11_gfx12<
    bits<9> op, string asmName = !tolower(NAME), string opName = NAME> {
  defm opName#"_t16" :
       VOP1_Real_FULL_with_name_gfx11_gfx12<op, opName#"_t16", asmName>;
  defm opName#"_fake16":
       VOP1_Real_FULL_with_name_gfx11_gfx12<op, opName#"_fake16", asmName>;
}

multiclass VOP1Only_Real_gfx11_gfx12<bits<9> op> :
  VOP1Only_Real<GFX11Gen, op>, VOP1Only_Real<GFX12Gen, op>;

multiclass VOP1_Real_FULL_gfx11_gfx12<bits<9> op> :
  VOP1_Real_FULL<GFX11Gen, op>, VOP1_Real_FULL<GFX12Gen, op>;

multiclass VOP1_Real_NO_DPP_OP_SEL_with_name<GFXGen Gen, bits<9> op,
                                             string opName, string asmName> :
  VOP1_Real_e32_with_name<Gen, op, opName, asmName>,
  VOP3_Real_with_name<Gen, {0, 1, 1, op{6-0}}, opName, asmName>;

multiclass VOP1_Real_FULL_t16_and_fake16_gfx1250<
    bits<9> op, string asmName = !tolower(NAME), string opName = NAME> {
  defm opName#"_t16" :
       VOP1_Real_FULL_with_name<GFX1250Gen, op, opName#"_t16", asmName>;
  defm opName#"_fake16":
       VOP1_Real_FULL_with_name<GFX1250Gen, op, opName#"_fake16", asmName>;
}
<<<<<<< HEAD
=======

defm V_CVT_F32_FP8      : VOP1_Real_FULL_with_name<GFX12Not12_50Gen, 0x06c, "V_CVT_F32_FP8_OP_SEL", "v_cvt_f32_fp8">;
defm V_CVT_F32_FP8      : VOP1_Real_FULL_with_name<GFX1250Gen, 0x06c, "V_CVT_F32_FP8_gfx1250", "v_cvt_f32_fp8">;
>>>>>>> 10a576f7

defm V_CVT_F32_BF8      : VOP1_Real_FULL_with_name<GFX12Gen, 0x06d, "V_CVT_F32_BF8_OP_SEL", "v_cvt_f32_bf8">;

defm V_CVT_PK_F32_FP8_fake16 : VOP1_Real_e32_with_name<GFX12Gen, 0x06e, "V_CVT_PK_F32_FP8_fake16", "v_cvt_pk_f32_fp8">;
defm V_CVT_PK_F32_FP8_t16    : VOP1_Real_e32_with_name<GFX12Gen, 0x06e, "V_CVT_PK_F32_FP8_t16", "v_cvt_pk_f32_fp8">;
defm V_CVT_PK_F32_FP8_fake16 : VOP3_Real_with_name<GFX12Gen, 0x1ee, "V_CVT_PK_F32_FP8_fake16", "v_cvt_pk_f32_fp8">;
defm V_CVT_PK_F32_FP8_t16    : VOP3_Real_with_name<GFX12Gen, 0x1ee, "V_CVT_PK_F32_FP8_t16", "v_cvt_pk_f32_fp8">;
defm V_CVT_PK_F32_BF8_fake16 : VOP1_Real_e32_with_name<GFX12Gen, 0x06f, "V_CVT_PK_F32_BF8_fake16", "v_cvt_pk_f32_bf8">;
defm V_CVT_PK_F32_BF8_t16    : VOP1_Real_e32_with_name<GFX12Gen, 0x06f, "V_CVT_PK_F32_BF8_t16", "v_cvt_pk_f32_bf8">;
defm V_CVT_PK_F32_BF8_fake16 : VOP3_Real_with_name<GFX12Gen, 0x1ef, "V_CVT_PK_F32_BF8_fake16", "v_cvt_pk_f32_bf8">;
defm V_CVT_PK_F32_BF8_t16    : VOP3_Real_with_name<GFX12Gen, 0x1ef, "V_CVT_PK_F32_BF8_t16", "v_cvt_pk_f32_bf8">;

defm V_CVT_NEAREST_I32_F32 : VOP1_Real_FULL_with_name_gfx11_gfx12<0x00c,
  "V_CVT_RPI_I32_F32", "v_cvt_nearest_i32_f32">;
defm V_CVT_FLOOR_I32_F32   : VOP1_Real_FULL_with_name_gfx11_gfx12<0x00d,
  "V_CVT_FLR_I32_F32", "v_cvt_floor_i32_f32">;
defm V_CLZ_I32_U32         : VOP1_Real_FULL_with_name_gfx11_gfx12<0x039,
  "V_FFBH_U32", "v_clz_i32_u32">;
defm V_CTZ_I32_B32         : VOP1_Real_FULL_with_name_gfx11_gfx12<0x03a,
  "V_FFBL_B32", "v_ctz_i32_b32">;
defm V_CLS_I32             : VOP1_Real_FULL_with_name_gfx11_gfx12<0x03b,
  "V_FFBH_I32", "v_cls_i32">;
defm V_SWAP_B16              : VOP1Only_Real_gfx11_gfx12<0x066>;
defm V_PERMLANE64_B32        : VOP1Only_Real_gfx11_gfx12<0x067>;
defm V_MOV_B16_t16           : VOP1_Real_FULL_t16_gfx11_gfx12<0x01c, "v_mov_b16">;
defm V_NOT_B16               : VOP1_Real_FULL_t16_and_fake16_gfx11_gfx12<0x069>;
defm V_CVT_I32_I16           : VOP1_Real_FULL_t16_and_fake16_gfx11_gfx12<0x06a>;
defm V_CVT_U32_U16           : VOP1_Real_FULL_t16_and_fake16_gfx11_gfx12<0x06b>;

defm V_CVT_F16_U16           : VOP1_Real_FULL_t16_and_fake16_gfx11_gfx12<0x050>;
defm V_CVT_F16_I16           : VOP1_Real_FULL_t16_and_fake16_gfx11_gfx12<0x051>;
defm V_CVT_U16_F16           : VOP1_Real_FULL_t16_and_fake16_gfx11_gfx12<0x052>;
defm V_CVT_I16_F16           : VOP1_Real_FULL_t16_and_fake16_gfx11_gfx12<0x053>;
defm V_RCP_F16_t16           : VOP1_Real_FULL_t16_gfx11_gfx12<0x054, "v_rcp_f16">;
defm V_RCP_F16_fake16        : VOP1_Real_FULL_t16_gfx11_gfx12<0x054, "v_rcp_f16">;
defm V_SQRT_F16_t16          : VOP1_Real_FULL_t16_gfx11_gfx12<0x055, "v_sqrt_f16">;
defm V_SQRT_F16_fake16       : VOP1_Real_FULL_t16_gfx11_gfx12<0x055, "v_sqrt_f16">;
defm V_RSQ_F16_t16           : VOP1_Real_FULL_t16_gfx11_gfx12<0x056, "v_rsq_f16">;
defm V_RSQ_F16_fake16        : VOP1_Real_FULL_t16_gfx11_gfx12<0x056, "v_rsq_f16">;
defm V_LOG_F16_t16           : VOP1_Real_FULL_t16_gfx11_gfx12<0x057, "v_log_f16">;
defm V_LOG_F16_fake16        : VOP1_Real_FULL_t16_gfx11_gfx12<0x057, "v_log_f16">;
defm V_EXP_F16_t16           : VOP1_Real_FULL_t16_gfx11_gfx12<0x058, "v_exp_f16">;
defm V_EXP_F16_fake16        : VOP1_Real_FULL_t16_gfx11_gfx12<0x058, "v_exp_f16">;
defm V_FREXP_MANT_F16        : VOP1_Real_FULL_t16_and_fake16_gfx11_gfx12<0x059>;
defm V_FREXP_EXP_I16_F16     : VOP1_Real_FULL_t16_and_fake16_gfx11_gfx12<0x05a>;
defm V_FLOOR_F16_t16         : VOP1_Real_FULL_t16_gfx11_gfx12<0x05b, "v_floor_f16">;
defm V_FLOOR_F16_fake16      : VOP1_Real_FULL_t16_gfx11_gfx12<0x05b, "v_floor_f16">;
defm V_CEIL_F16_t16          : VOP1_Real_FULL_t16_gfx11_gfx12<0x05c, "v_ceil_f16">;
defm V_CEIL_F16_fake16       : VOP1_Real_FULL_t16_gfx11_gfx12<0x05c, "v_ceil_f16">;
defm V_TRUNC_F16             : VOP1_Real_FULL_t16_and_fake16_gfx11_gfx12<0x05d>;
defm V_RNDNE_F16             : VOP1_Real_FULL_t16_and_fake16_gfx11_gfx12<0x05e>;
defm V_FRACT_F16             : VOP1_Real_FULL_t16_and_fake16_gfx11_gfx12<0x05f>;
defm V_SIN_F16               : VOP1_Real_FULL_t16_and_fake16_gfx11_gfx12<0x060>;
defm V_COS_F16               : VOP1_Real_FULL_t16_and_fake16_gfx11_gfx12<0x061>;
defm V_SAT_PK_U8_I16         : VOP1_Real_FULL_t16_and_fake16_gfx11_gfx12<0x062>;
defm V_CVT_NORM_I16_F16      : VOP1_Real_FULL_t16_and_fake16_gfx11_gfx12<0x063>;
defm V_CVT_NORM_U16_F16      : VOP1_Real_FULL_t16_and_fake16_gfx11_gfx12<0x064>;

defm V_CVT_F16_F32           : VOP1_Real_FULL_t16_and_fake16_gfx11_gfx12<0x00a>;
defm V_CVT_F32_F16           : VOP1_Real_FULL_t16_and_fake16_gfx11_gfx12<0x00b>;

<<<<<<< HEAD
=======
defm V_MOV_B64 : VOP1_Real_FULL <GFX1250Gen, 0x1d>;

defm V_TANH_BF16             : VOP1_Real_FULL_t16_and_fake16_gfx1250<0x04a>;
>>>>>>> 10a576f7
defm V_CVT_F32_BF16          : VOP1_Real_FULL_t16_and_fake16_gfx1250<0x072, "v_cvt_f32_bf16", "V_CVT_F32_BF16_gfx1250">;
defm V_CVT_PK_F16_FP8        : VOP1_Real_FULL_t16_and_fake16_gfx1250<0x075>;
defm V_CVT_PK_F16_BF8        : VOP1_Real_FULL_t16_and_fake16_gfx1250<0x076>;
defm V_CVT_F16_FP8           : VOP1_Real_FULL_t16_and_fake16_gfx1250<0x077>;
defm V_CVT_F16_BF8           : VOP1_Real_FULL_t16_and_fake16_gfx1250<0x078>;

//===----------------------------------------------------------------------===//
// GFX10.
//===----------------------------------------------------------------------===//

let AssemblerPredicate = isGFX10Only, DecoderNamespace = "GFX10" in {
  multiclass VOP1Only_Real_gfx10<bits<9> op> {
    def _gfx10 :
      VOP1_Real<!cast<VOP1_Pseudo>(NAME), SIEncodingFamily.GFX10>,
      VOP1e<op{7-0}, !cast<VOP1_Pseudo>(NAME).Pfl>;
  }
  multiclass VOP1_Real_e32_gfx10<bits<9> op> {
    def _e32_gfx10 :
      VOP1_Real<!cast<VOP1_Pseudo>(NAME#"_e32"), SIEncodingFamily.GFX10>,
      VOP1e<op{7-0}, !cast<VOP1_Pseudo>(NAME#"_e32").Pfl>;
  }
  multiclass VOP1_Real_e64_gfx10<bits<9> op> {
    def _e64_gfx10 :
      VOP3_Real<!cast<VOP3_Pseudo>(NAME#"_e64"), SIEncodingFamily.GFX10>,
      VOP3e_gfx10<{0, 1, 1, op{6-0}}, !cast<VOP3_Pseudo>(NAME#"_e64").Pfl>;
  }
  multiclass VOP1_Real_sdwa_gfx10<bits<9> op> {
    if !cast<VOP1_Pseudo>(NAME#"_e32").Pfl.HasExtSDWA9 then
    def _sdwa_gfx10 :
      VOP_SDWA10_Real<!cast<VOP1_SDWA_Pseudo>(NAME#"_sdwa")>,
      VOP1_SDWA9Ae<op{7-0}, !cast<VOP1_SDWA_Pseudo>(NAME#"_sdwa").Pfl>;
  }
  multiclass VOP1_Real_dpp_gfx10<bits<9> op> {
    if !cast<VOP1_Pseudo>(NAME#"_e32").Pfl.HasExt32BitDPP then
    def _dpp_gfx10 : VOP1_DPP16<op{7-0}, !cast<VOP1_DPP_Pseudo>(NAME#"_dpp"), SIEncodingFamily.GFX10>;
  }
  multiclass VOP1_Real_dpp8_gfx10<bits<9> op> {
    if !cast<VOP1_Pseudo>(NAME#"_e32").Pfl.HasExt32BitDPP then
    def _dpp8_gfx10 : VOP1_DPP8<op{7-0}, !cast<VOP1_Pseudo>(NAME#"_e32")>;
  }
} // End AssemblerPredicate = isGFX10Only, DecoderNamespace = "GFX10"

multiclass VOP1_Real_gfx10<bits<9> op> :
  VOP1_Real_e32_gfx10<op>, VOP1_Real_e64_gfx10<op>,
  VOP1_Real_sdwa_gfx10<op>, VOP1_Real_dpp_gfx10<op>,
  VOP1_Real_dpp8_gfx10<op>;

multiclass VOP1_Real_gfx10_FULL_gfx11_gfx12<bits<9> op> :
  VOP1_Real_gfx10<op>,
  VOP1_Real_FULL<GFX11Gen, op>,
  VOP1_Real_FULL<GFX12Gen, op>;

multiclass VOP1_Real_gfx10_NO_DPP_gfx11_gfx12<bits<9> op> :
  VOP1_Real_gfx10<op>,
  VOP1_Real_NO_DPP<GFX11Gen, op>,
  VOP1_Real_NO_DPP<GFX12Gen, op>;

multiclass VOP1Only_Real_gfx10_gfx11_gfx12<bits<9> op> :
  VOP1Only_Real_gfx10<op>,
  VOP1Only_Real<GFX11Gen, op>,
  VOP1Only_Real<GFX12Gen, op>;

defm V_PIPEFLUSH         : VOP1_Real_gfx10_NO_DPP_gfx11_gfx12<0x01b>;
defm V_MOVRELSD_2_B32    : VOP1_Real_gfx10_FULL_gfx11_gfx12<0x048>;
defm V_CVT_F16_U16       : VOP1_Real_gfx10<0x050>;
defm V_CVT_F16_I16       : VOP1_Real_gfx10<0x051>;
defm V_CVT_U16_F16       : VOP1_Real_gfx10<0x052>;
defm V_CVT_I16_F16       : VOP1_Real_gfx10<0x053>;
defm V_RCP_F16           : VOP1_Real_gfx10<0x054>;
defm V_SQRT_F16          : VOP1_Real_gfx10<0x055>;
defm V_RSQ_F16           : VOP1_Real_gfx10<0x056>;
defm V_LOG_F16           : VOP1_Real_gfx10<0x057>;
defm V_EXP_F16           : VOP1_Real_gfx10<0x058>;
defm V_FREXP_MANT_F16    : VOP1_Real_gfx10<0x059>;
defm V_FREXP_EXP_I16_F16 : VOP1_Real_gfx10<0x05a>;
defm V_FLOOR_F16         : VOP1_Real_gfx10<0x05b>;
defm V_CEIL_F16          : VOP1_Real_gfx10<0x05c>;
defm V_TRUNC_F16         : VOP1_Real_gfx10<0x05d>;
defm V_RNDNE_F16         : VOP1_Real_gfx10<0x05e>;
defm V_FRACT_F16         : VOP1_Real_gfx10<0x05f>;
defm V_SIN_F16           : VOP1_Real_gfx10<0x060>;
defm V_COS_F16           : VOP1_Real_gfx10<0x061>;
defm V_SAT_PK_U8_I16     : VOP1_Real_gfx10<0x062>;
defm V_CVT_NORM_I16_F16  : VOP1_Real_gfx10<0x063>;
defm V_CVT_NORM_U16_F16  : VOP1_Real_gfx10<0x064>;

defm V_SWAP_B32          : VOP1Only_Real_gfx10_gfx11_gfx12<0x065>;
defm V_SWAPREL_B32       : VOP1Only_Real_gfx10_gfx11_gfx12<0x068>;

//===----------------------------------------------------------------------===//
// GFX7, GFX10, GFX11, GFX12
//===----------------------------------------------------------------------===//

let AssemblerPredicate = isGFX7Only, DecoderNamespace = "GFX7" in {
  multiclass VOP1_Real_e32_gfx7<bits<9> op> {
    def _e32_gfx7 :
      VOP1_Real<!cast<VOP1_Pseudo>(NAME#"_e32"), SIEncodingFamily.SI>,
      VOP1e<op{7-0}, !cast<VOP1_Pseudo>(NAME#"_e32").Pfl>;
  }
  multiclass VOP1_Real_e64_gfx7<bits<9> op> {
    def _e64_gfx7 :
      VOP3_Real<!cast<VOP3_Pseudo>(NAME#"_e64"), SIEncodingFamily.SI>,
      VOP3e_gfx6_gfx7<{1, 1, op{6-0}}, !cast<VOP3_Pseudo>(NAME#"_e64").Pfl>;
  }
} // End AssemblerPredicate = isGFX7Only, DecoderNamespace = "GFX7"

multiclass VOP1_Real_gfx7<bits<9> op> :
  VOP1_Real_e32_gfx7<op>, VOP1_Real_e64_gfx7<op>;

multiclass VOP1_Real_gfx7_gfx10_NO_DPP_gfx11_gfx12<bits<9> op> :
  VOP1_Real_gfx7<op>, VOP1_Real_gfx10<op>, VOP1_Real_NO_DPP<GFX11Gen, op>,
  VOP1_Real_NO_DPP<GFX12Gen, op>;

defm V_LOG_LEGACY_F32 : VOP1_Real_gfx7<0x045>;
defm V_EXP_LEGACY_F32 : VOP1_Real_gfx7<0x046>;

defm V_TRUNC_F64      : VOP1_Real_gfx7_gfx10_NO_DPP_gfx11_gfx12<0x017>;
defm V_CEIL_F64       : VOP1_Real_gfx7_gfx10_NO_DPP_gfx11_gfx12<0x018>;
defm V_RNDNE_F64      : VOP1_Real_gfx7_gfx10_NO_DPP_gfx11_gfx12<0x019>;
defm V_FLOOR_F64      : VOP1_Real_gfx7_gfx10_NO_DPP_gfx11_gfx12<0x01a>;

//===----------------------------------------------------------------------===//
// GFX6, GFX7, GFX10, GFX11, GFX12
//===----------------------------------------------------------------------===//

let AssemblerPredicate = isGFX6GFX7, DecoderNamespace = "GFX6GFX7" in {
  multiclass VOP1_Real_e32_gfx6_gfx7<bits<9> op> {
    def _e32_gfx6_gfx7 :
      VOP1_Real<!cast<VOP1_Pseudo>(NAME#"_e32"), SIEncodingFamily.SI>,
      VOP1e<op{7-0}, !cast<VOP1_Pseudo>(NAME#"_e32").Pfl>;
  }
  multiclass VOP1_Real_e64_gfx6_gfx7<bits<9> op> {
    def _e64_gfx6_gfx7 :
      VOP3_Real<!cast<VOP3_Pseudo>(NAME#"_e64"), SIEncodingFamily.SI>,
      VOP3e_gfx6_gfx7<{1, 1, op{6-0}}, !cast<VOP3_Pseudo>(NAME#"_e64").Pfl>;
  }
  multiclass VOP1Only_Real_gfx6_gfx7<bits<9> op> {
    def _gfx6_gfx7 :
      VOP1_Real<!cast<VOP1_Pseudo>(NAME), SIEncodingFamily.SI>,
      VOP1e<op{7-0}, !cast<VOP1_Pseudo>(NAME).Pfl>;
  }
} // End AssemblerPredicate = isGFX6GFX7, DecoderNamespace = "GFX6GFX7"

multiclass VOP1_Real_gfx6_gfx7<bits<9> op> :
  VOP1_Real_e32_gfx6_gfx7<op>, VOP1_Real_e64_gfx6_gfx7<op>;

multiclass VOP1_Real_gfx6_gfx7_gfx10<bits<9> op> :
  VOP1_Real_gfx6_gfx7<op>, VOP1_Real_gfx10<op>;

multiclass VOP1_Real_gfx6_gfx7_gfx10_FULL_gfx11_gfx12<bits<9> op> :
  VOP1_Real_gfx6_gfx7_gfx10<op>, VOP1_Real_FULL<GFX11Gen, op>,
  VOP1_Real_FULL<GFX12Gen, op>;

multiclass VOP1_Real_gfx6_gfx7_gfx10_NO_DPP_gfx11_gfx12<bits<9> op> :
  VOP1_Real_gfx6_gfx7_gfx10<op>, VOP1_Real_NO_DPP<GFX11Gen, op>,
  VOP1_Real_NO_DPP<GFX12Gen, op>;

multiclass VOP1Only_Real_gfx6_gfx7_gfx10_gfx11_gfx12<bits<9> op> :
  VOP1Only_Real_gfx6_gfx7<op>, VOP1Only_Real_gfx10_gfx11_gfx12<op>;

defm V_LOG_CLAMP_F32     : VOP1_Real_gfx6_gfx7<0x026>;
defm V_RCP_CLAMP_F32     : VOP1_Real_gfx6_gfx7<0x028>;
defm V_RCP_LEGACY_F32    : VOP1_Real_gfx6_gfx7<0x029>;
defm V_RSQ_CLAMP_F32     : VOP1_Real_gfx6_gfx7<0x02c>;
defm V_RSQ_LEGACY_F32    : VOP1_Real_gfx6_gfx7<0x02d>;
defm V_RCP_CLAMP_F64     : VOP1_Real_gfx6_gfx7<0x030>;
defm V_RSQ_CLAMP_F64     : VOP1_Real_gfx6_gfx7<0x032>;

defm V_NOP               : VOP1_Real_gfx6_gfx7_gfx10_NO_DPP_gfx11_gfx12<0x000>;
defm V_MOV_B32           : VOP1_Real_gfx6_gfx7_gfx10_FULL_gfx11_gfx12<0x001>;
defm V_READFIRSTLANE_B32 : VOP1Only_Real_gfx6_gfx7_gfx10_gfx11_gfx12<0x002>;
defm V_CVT_I32_F64       : VOP1_Real_gfx6_gfx7_gfx10_NO_DPP_gfx11_gfx12<0x003>;
defm V_CVT_F64_I32       : VOP1_Real_gfx6_gfx7_gfx10_NO_DPP_gfx11_gfx12<0x004>;
defm V_CVT_F32_I32       : VOP1_Real_gfx6_gfx7_gfx10_FULL_gfx11_gfx12<0x005>;
defm V_CVT_F32_U32       : VOP1_Real_gfx6_gfx7_gfx10_FULL_gfx11_gfx12<0x006>;
defm V_CVT_U32_F32       : VOP1_Real_gfx6_gfx7_gfx10_FULL_gfx11_gfx12<0x007>;
defm V_CVT_I32_F32       : VOP1_Real_gfx6_gfx7_gfx10_FULL_gfx11_gfx12<0x008>;
defm V_CVT_F16_F32       : VOP1_Real_gfx6_gfx7_gfx10<0x00a>;
defm V_CVT_F32_F16       : VOP1_Real_gfx6_gfx7_gfx10<0x00b>;
defm V_CVT_RPI_I32_F32   : VOP1_Real_gfx6_gfx7_gfx10<0x00c>;
defm V_CVT_FLR_I32_F32   : VOP1_Real_gfx6_gfx7_gfx10<0x00d>;
defm V_CVT_OFF_F32_I4    : VOP1_Real_gfx6_gfx7_gfx10_FULL_gfx11_gfx12<0x00e>;
defm V_CVT_F32_F64       : VOP1_Real_gfx6_gfx7_gfx10_NO_DPP_gfx11_gfx12<0x00f>;
defm V_CVT_F64_F32       : VOP1_Real_gfx6_gfx7_gfx10_NO_DPP_gfx11_gfx12<0x010>;
defm V_CVT_F32_UBYTE0    : VOP1_Real_gfx6_gfx7_gfx10_FULL_gfx11_gfx12<0x011>;
defm V_CVT_F32_UBYTE1    : VOP1_Real_gfx6_gfx7_gfx10_FULL_gfx11_gfx12<0x012>;
defm V_CVT_F32_UBYTE2    : VOP1_Real_gfx6_gfx7_gfx10_FULL_gfx11_gfx12<0x013>;
defm V_CVT_F32_UBYTE3    : VOP1_Real_gfx6_gfx7_gfx10_FULL_gfx11_gfx12<0x014>;
defm V_CVT_U32_F64       : VOP1_Real_gfx6_gfx7_gfx10_NO_DPP_gfx11_gfx12<0x015>;
defm V_CVT_F64_U32       : VOP1_Real_gfx6_gfx7_gfx10_NO_DPP_gfx11_gfx12<0x016>;
defm V_FRACT_F32         : VOP1_Real_gfx6_gfx7_gfx10_FULL_gfx11_gfx12<0x020>;
defm V_TRUNC_F32         : VOP1_Real_gfx6_gfx7_gfx10_FULL_gfx11_gfx12<0x021>;
defm V_CEIL_F32          : VOP1_Real_gfx6_gfx7_gfx10_FULL_gfx11_gfx12<0x022>;
defm V_RNDNE_F32         : VOP1_Real_gfx6_gfx7_gfx10_FULL_gfx11_gfx12<0x023>;
defm V_FLOOR_F32         : VOP1_Real_gfx6_gfx7_gfx10_FULL_gfx11_gfx12<0x024>;
defm V_EXP_F32           : VOP1_Real_gfx6_gfx7_gfx10_FULL_gfx11_gfx12<0x025>;
defm V_LOG_F32           : VOP1_Real_gfx6_gfx7_gfx10_FULL_gfx11_gfx12<0x027>;
defm V_RCP_F32           : VOP1_Real_gfx6_gfx7_gfx10_FULL_gfx11_gfx12<0x02a>;
defm V_RCP_IFLAG_F32     : VOP1_Real_gfx6_gfx7_gfx10_FULL_gfx11_gfx12<0x02b>;
defm V_RSQ_F32           : VOP1_Real_gfx6_gfx7_gfx10_FULL_gfx11_gfx12<0x02e>;
defm V_RCP_F64           : VOP1_Real_gfx6_gfx7_gfx10_NO_DPP_gfx11_gfx12<0x02f>;
defm V_RSQ_F64           : VOP1_Real_gfx6_gfx7_gfx10_NO_DPP_gfx11_gfx12<0x031>;
defm V_SQRT_F32          : VOP1_Real_gfx6_gfx7_gfx10_FULL_gfx11_gfx12<0x033>;
defm V_SQRT_F64          : VOP1_Real_gfx6_gfx7_gfx10_NO_DPP_gfx11_gfx12<0x034>;
defm V_SIN_F32           : VOP1_Real_gfx6_gfx7_gfx10_FULL_gfx11_gfx12<0x035>;
defm V_COS_F32           : VOP1_Real_gfx6_gfx7_gfx10_FULL_gfx11_gfx12<0x036>;
defm V_NOT_B32           : VOP1_Real_gfx6_gfx7_gfx10_FULL_gfx11_gfx12<0x037>;
defm V_BFREV_B32         : VOP1_Real_gfx6_gfx7_gfx10_FULL_gfx11_gfx12<0x038>;
defm V_FFBH_U32          : VOP1_Real_gfx6_gfx7_gfx10<0x039>;
defm V_FFBL_B32          : VOP1_Real_gfx6_gfx7_gfx10<0x03a>;
defm V_FFBH_I32          : VOP1_Real_gfx6_gfx7_gfx10<0x03b>;
defm V_FREXP_EXP_I32_F64 : VOP1_Real_gfx6_gfx7_gfx10_NO_DPP_gfx11_gfx12<0x03c>;
defm V_FREXP_MANT_F64    : VOP1_Real_gfx6_gfx7_gfx10_NO_DPP_gfx11_gfx12<0x03d>;
defm V_FRACT_F64         : VOP1_Real_gfx6_gfx7_gfx10_NO_DPP_gfx11_gfx12<0x03e>;
defm V_FREXP_EXP_I32_F32 : VOP1_Real_gfx6_gfx7_gfx10_FULL_gfx11_gfx12<0x03f>;
defm V_FREXP_MANT_F32    : VOP1_Real_gfx6_gfx7_gfx10_FULL_gfx11_gfx12<0x040>;
defm V_CLREXCP           : VOP1_Real_gfx6_gfx7_gfx10<0x041>;
defm V_MOVRELD_B32       : VOP1_Real_gfx6_gfx7_gfx10_FULL_gfx11_gfx12<0x042>;
defm V_MOVRELS_B32       : VOP1_Real_gfx6_gfx7_gfx10_FULL_gfx11_gfx12<0x043>;
defm V_MOVRELSD_B32      : VOP1_Real_gfx6_gfx7_gfx10_FULL_gfx11_gfx12<0x044>;

//===----------------------------------------------------------------------===//
// GFX8, GFX9 (VI).
//===----------------------------------------------------------------------===//

class VOP1_DPPe <bits<8> op, VOP1_DPP_Pseudo ps, VOPProfile P = ps.Pfl> :
  VOP_DPPe <P> {
  bits<8> vdst;
  let Inst{8-0}   = 0xfa; // dpp
  let Inst{16-9}  = op;
  let Inst{24-17} = !if(P.EmitDst, vdst{7-0}, 0);
  let Inst{31-25} = 0x3f; //encoding
}

let AssemblerPredicate = isGFX8GFX9, DecoderNamespace = "GFX8" in {
  multiclass VOP1Only_Real_vi <bits<10> op> {
    def _vi :
      VOP1_Real<!cast<VOP1_Pseudo>(NAME), SIEncodingFamily.VI>,
      VOP1e<op{7-0}, !cast<VOP1_Pseudo>(NAME).Pfl>;
  }

  multiclass VOP1_Real_e32e64_vi <bits<10> op> {
    def _e32_vi :
      VOP1_Real<!cast<VOP1_Pseudo>(NAME#"_e32"), SIEncodingFamily.VI>,
      VOP1e<op{7-0}, !cast<VOP1_Pseudo>(NAME#"_e32").Pfl>;
    def _e64_vi :
      VOP3_Real<!cast<VOP3_Pseudo>(NAME#"_e64"), SIEncodingFamily.VI>,
      VOP3e_vi <!add(0x140, op), !cast<VOP3_Pseudo>(NAME#"_e64").Pfl>;
  }
}

multiclass VOP1_Real_vi <bits<10> op> {
  defm NAME : VOP1_Real_e32e64_vi <op>;

  if !cast<VOP1_Pseudo>(NAME#"_e32").Pfl.HasExtSDWA then
  def _sdwa_vi :
    VOP_SDWA8_Real <!cast<VOP1_SDWA_Pseudo>(NAME#"_sdwa")>,
    VOP1_SDWAe <op{7-0}, !cast<VOP1_SDWA_Pseudo>(NAME#"_sdwa").Pfl>;

  if !cast<VOP1_Pseudo>(NAME#"_e32").Pfl.HasExtSDWA9 then
  def _sdwa_gfx9 :
    VOP_SDWA9_Real <!cast<VOP1_SDWA_Pseudo>(NAME#"_sdwa")>,
    VOP1_SDWA9Ae <op{7-0}, !cast<VOP1_SDWA_Pseudo>(NAME#"_sdwa").Pfl>;

  if !cast<VOP1_Pseudo>(NAME#"_e32").Pfl.HasExtDPP then
    def _dpp_vi :
      VOP_DPP_Real<!cast<VOP1_DPP_Pseudo>(NAME#"_dpp"), SIEncodingFamily.VI>,
      VOP1_DPPe<op{7-0}, !cast<VOP1_DPP_Pseudo>(NAME#"_dpp")>;
}

defm V_NOP               : VOP1_Real_vi <0x0>;
defm V_MOV_B32           : VOP1_Real_vi <0x1>;
defm V_READFIRSTLANE_B32 : VOP1Only_Real_vi <0x2>;
defm V_CVT_I32_F64       : VOP1_Real_vi <0x3>;
defm V_CVT_F64_I32       : VOP1_Real_vi <0x4>;
defm V_CVT_F32_I32       : VOP1_Real_vi <0x5>;
defm V_CVT_F32_U32       : VOP1_Real_vi <0x6>;
defm V_CVT_U32_F32       : VOP1_Real_vi <0x7>;
defm V_CVT_I32_F32       : VOP1_Real_vi <0x8>;
defm V_CVT_F16_F32       : VOP1_Real_vi <0xa>;
defm V_CVT_F32_F16       : VOP1_Real_vi <0xb>;
defm V_CVT_RPI_I32_F32   : VOP1_Real_vi <0xc>;
defm V_CVT_FLR_I32_F32   : VOP1_Real_vi <0xd>;
defm V_CVT_OFF_F32_I4    : VOP1_Real_vi <0xe>;
defm V_CVT_F32_F64       : VOP1_Real_vi <0xf>;
defm V_CVT_F64_F32       : VOP1_Real_vi <0x10>;
defm V_CVT_F32_UBYTE0    : VOP1_Real_vi <0x11>;
defm V_CVT_F32_UBYTE1    : VOP1_Real_vi <0x12>;
defm V_CVT_F32_UBYTE2    : VOP1_Real_vi <0x13>;
defm V_CVT_F32_UBYTE3    : VOP1_Real_vi <0x14>;
defm V_CVT_U32_F64       : VOP1_Real_vi <0x15>;
defm V_CVT_F64_U32       : VOP1_Real_vi <0x16>;
defm V_FRACT_F32         : VOP1_Real_vi <0x1b>;
defm V_TRUNC_F32         : VOP1_Real_vi <0x1c>;
defm V_CEIL_F32          : VOP1_Real_vi <0x1d>;
defm V_RNDNE_F32         : VOP1_Real_vi <0x1e>;
defm V_FLOOR_F32         : VOP1_Real_vi <0x1f>;
defm V_EXP_F32           : VOP1_Real_vi <0x20>;
defm V_LOG_F32           : VOP1_Real_vi <0x21>;
defm V_RCP_F32           : VOP1_Real_vi <0x22>;
defm V_RCP_IFLAG_F32     : VOP1_Real_vi <0x23>;
defm V_RSQ_F32           : VOP1_Real_vi <0x24>;
defm V_RCP_F64           : VOP1_Real_vi <0x25>;
defm V_RSQ_F64           : VOP1_Real_vi <0x26>;
defm V_SQRT_F32          : VOP1_Real_vi <0x27>;
defm V_SQRT_F64          : VOP1_Real_vi <0x28>;
defm V_SIN_F32           : VOP1_Real_vi <0x29>;
defm V_COS_F32           : VOP1_Real_vi <0x2a>;
defm V_NOT_B32           : VOP1_Real_vi <0x2b>;
defm V_BFREV_B32         : VOP1_Real_vi <0x2c>;
defm V_FFBH_U32          : VOP1_Real_vi <0x2d>;
defm V_FFBL_B32          : VOP1_Real_vi <0x2e>;
defm V_FFBH_I32          : VOP1_Real_vi <0x2f>;
defm V_FREXP_EXP_I32_F64 : VOP1_Real_vi <0x30>;
defm V_FREXP_MANT_F64    : VOP1_Real_vi <0x31>;
defm V_FRACT_F64         : VOP1_Real_vi <0x32>;
defm V_FREXP_EXP_I32_F32 : VOP1_Real_vi <0x33>;
defm V_FREXP_MANT_F32    : VOP1_Real_vi <0x34>;
defm V_CLREXCP           : VOP1_Real_vi <0x35>;
defm V_MOVRELD_B32       : VOP1_Real_e32e64_vi <0x36>;
defm V_MOVRELS_B32       : VOP1_Real_e32e64_vi <0x37>;
defm V_MOVRELSD_B32      : VOP1_Real_e32e64_vi <0x38>;
defm V_TRUNC_F64         : VOP1_Real_vi <0x17>;
defm V_CEIL_F64          : VOP1_Real_vi <0x18>;
defm V_FLOOR_F64         : VOP1_Real_vi <0x1A>;
defm V_RNDNE_F64         : VOP1_Real_vi <0x19>;
defm V_LOG_LEGACY_F32    : VOP1_Real_vi <0x4c>;
defm V_EXP_LEGACY_F32    : VOP1_Real_vi <0x4b>;
defm V_CVT_F16_U16       : VOP1_Real_vi <0x39>;
defm V_CVT_F16_I16       : VOP1_Real_vi <0x3a>;
defm V_CVT_U16_F16       : VOP1_Real_vi <0x3b>;
defm V_CVT_I16_F16       : VOP1_Real_vi <0x3c>;
defm V_RCP_F16           : VOP1_Real_vi <0x3d>;
defm V_SQRT_F16          : VOP1_Real_vi <0x3e>;
defm V_RSQ_F16           : VOP1_Real_vi <0x3f>;
defm V_LOG_F16           : VOP1_Real_vi <0x40>;
defm V_EXP_F16           : VOP1_Real_vi <0x41>;
defm V_FREXP_MANT_F16    : VOP1_Real_vi <0x42>;
defm V_FREXP_EXP_I16_F16 : VOP1_Real_vi <0x43>;
defm V_FLOOR_F16         : VOP1_Real_vi <0x44>;
defm V_CEIL_F16          : VOP1_Real_vi <0x45>;
defm V_TRUNC_F16         : VOP1_Real_vi <0x46>;
defm V_RNDNE_F16         : VOP1_Real_vi <0x47>;
defm V_FRACT_F16         : VOP1_Real_vi <0x48>;
defm V_SIN_F16           : VOP1_Real_vi <0x49>;
defm V_COS_F16           : VOP1_Real_vi <0x4a>;
defm V_SWAP_B32          : VOP1Only_Real_vi <0x51>;

defm V_SAT_PK_U8_I16     : VOP1_Real_vi<0x4f>;
defm V_CVT_NORM_I16_F16  : VOP1_Real_vi<0x4d>;
defm V_CVT_NORM_U16_F16  : VOP1_Real_vi<0x4e>;

defm V_ACCVGPR_MOV_B32   : VOP1Only_Real_vi<0x52>;

let VOP1 = 1, SubtargetPredicate = isGFX8GFX9, Uses = [EXEC, M0], Size = V_MOV_B32_e32.Size in {

// Copy of v_mov_b32 with $vdst as a use operand for use with VGPR
// indexing mode. vdst can't be treated as a def for codegen purposes,
// and an implicit use and def of the super register should be added.
def V_MOV_B32_indirect_write : VPseudoInstSI<(outs),
  (ins getVALUDstForVT<i32>.ret:$vdst, getVOPSrc0ForVT<i32, 0>.ret:$src0)>,
  PseudoInstExpansion<(V_MOV_B32_e32_vi getVALUDstForVT<i32>.ret:$vdst,
                                        getVOPSrc0ForVT<i32, 0>.ret:$src0)>;

// Copy of v_mov_b32 for use with VGPR indexing mode. An implicit use of the
// super register should be added.
def V_MOV_B32_indirect_read : VPseudoInstSI<
  (outs getVALUDstForVT<i32>.ret:$vdst),
  (ins getVOPSrc0ForVT<i32, 0>.ret:$src0)>,
  PseudoInstExpansion<(V_MOV_B32_e32_vi getVALUDstForVT<i32>.ret:$vdst,
                                        getVOPSrc0ForVT<i32, 0>.ret:$src0)>;

} // End VOP1 = 1, SubtargetPredicate = isGFX8GFX9, Uses = [M0]

let OtherPredicates = [isGFX8Plus] in {

def : GCNPat <
  (i32 (int_amdgcn_mov_dpp i32:$src, timm:$dpp_ctrl, timm:$row_mask,
                           timm:$bank_mask, timm:$bound_ctrl)),
  (V_MOV_B32_dpp VGPR_32:$src, VGPR_32:$src, (as_i32timm $dpp_ctrl),
                       (as_i32timm $row_mask), (as_i32timm $bank_mask),
                       (as_i1timm $bound_ctrl))
>;

foreach vt = Reg32Types.types in {
def : GCNPat <
  (vt (int_amdgcn_update_dpp vt:$old, vt:$src, timm:$dpp_ctrl,
                              timm:$row_mask, timm:$bank_mask,
                              timm:$bound_ctrl)),
  (V_MOV_B32_dpp VGPR_32:$old, VGPR_32:$src, (as_i32timm $dpp_ctrl),
                 (as_i32timm $row_mask), (as_i32timm $bank_mask),
                 (as_i1timm $bound_ctrl))
>;
}

} // End OtherPredicates = [isGFX8Plus]

foreach p = [NotHasTrue16BitInsts, UseFakeTrue16Insts] in
let OtherPredicates = [isGFX8Plus, p] in {
def : GCNPat<
  (i32 (anyext i16:$src)),
  (COPY $src)
>;

def : GCNPat<
   (i64 (anyext i16:$src)),
   (REG_SEQUENCE VReg_64,
     (i32 (COPY $src)), sub0,
     (V_MOV_B32_e32 (i32 0)), sub1)
>;

def : GCNPat<
  (i16 (trunc i32:$src)),
  (COPY $src)
>;

def : GCNPat <
  (i16 (trunc i64:$src)),
  (EXTRACT_SUBREG $src, sub0)
>;

} // End OtherPredicates = [isGFX8Plus, p]

let True16Predicate = UseRealTrue16Insts in {
def : GCNPat<
  (i32 (UniformUnaryFrag<anyext> i16:$src)),
  (COPY $src)
>;

def : GCNPat<
  (i32 (DivergentUnaryFrag<anyext> i16:$src)),
  (REG_SEQUENCE VGPR_32, $src, lo16, (i16 (IMPLICIT_DEF)), hi16)
>;

def : GCNPat<
  (i64 (UniformUnaryFrag<anyext> i16:$src)),
  (REG_SEQUENCE VReg_64,
     (i32 (COPY $src)), sub0,
     (V_MOV_B32_e32 (i32 0)), sub1)
>;

def : GCNPat<
  (i64 (DivergentUnaryFrag<anyext> i16:$src)),
  (REG_SEQUENCE VReg_64, $src, lo16, (i16 (IMPLICIT_DEF)), hi16, (i32 (IMPLICIT_DEF)), sub1)
>;

def : GCNPat<
  (i16 (UniformUnaryFrag<trunc> i32:$src)),
  (COPY $src)
>;

def : GCNPat<
  (i16 (DivergentUnaryFrag<trunc> i32:$src)),
  (EXTRACT_SUBREG $src, lo16)
>;

def : GCNPat <
  (i16 (UniformUnaryFrag<trunc> i64:$src)),
  (EXTRACT_SUBREG $src, sub0)
>;

def : GCNPat <
  (i16 (DivergentUnaryFrag<trunc> i64:$src)),
  (EXTRACT_SUBREG $src, lo16)
>;

} // End OtherPredicates = [UseRealTrue16Insts]

//===----------------------------------------------------------------------===//
// GFX9
//===----------------------------------------------------------------------===//

let DecoderNamespace = "GFX9" in {
  multiclass VOP1_Real_gfx9 <bits<10> op> {
    defm NAME : VOP1_Real_e32e64_vi <op>;

    if !cast<VOP1_Pseudo>(NAME#"_e32").Pfl.HasExtSDWA9 then
    def _sdwa_gfx9 :
      VOP_SDWA9_Real <!cast<VOP1_SDWA_Pseudo>(NAME#"_sdwa")>,
      VOP1_SDWA9Ae <op{7-0}, !cast<VOP1_SDWA_Pseudo>(NAME#"_sdwa").Pfl>;

    if !cast<VOP1_Pseudo>(NAME#"_e32").Pfl.HasExtDPP then
      def _dpp_gfx9 :
        VOP_DPP_Real<!cast<VOP1_DPP_Pseudo>(NAME#"_dpp"), SIEncodingFamily.GFX9>,
        VOP1_DPPe<op{7-0}, !cast<VOP1_DPP_Pseudo>(NAME#"_dpp")>;
  }

  multiclass VOP1_Real_NoDstSel_SDWA_gfx9 <bits<10> op> {
    defm NAME : VOP1_Real_e32e64_vi <op>;

    if !cast<VOP1_Pseudo>(NAME#"_e32").Pfl.HasExtSDWA9 then
    def _sdwa_gfx9 :
      VOP_SDWA9_Real <!cast<VOP1_SDWA_Pseudo>(NAME#"_sdwa")>,
      VOP1_SDWA9Ae <op{7-0}, !cast<VOP1_SDWA_Pseudo>(NAME#"_sdwa").Pfl> {
        let Inst{42-40} = 6;
      }

    if !cast<VOP1_Pseudo>(NAME#"_e32").Pfl.HasExtDPP then
      def _dpp_gfx9 :
        VOP_DPP_Real<!cast<VOP1_DPP_Pseudo>(NAME#"_dpp"), SIEncodingFamily.GFX9>,
        VOP1_DPPe<op{7-0}, !cast<VOP1_DPP_Pseudo>(NAME#"_dpp")>;
  }
}

/// Special case of VOP1 instructions, with a VOP3 form where op_sel
/// is used for DPP operands.
multiclass VOP1_OpSel_Real_e32e64_gfx9 <bits<10> op> {
  let AssemblerPredicate = isGFX9Only, DecoderNamespace = "GFX9" in {
    def _e32_gfx9 :
      VOP1_Real<!cast<VOP1_Pseudo>(NAME#"_e32"), SIEncodingFamily.GFX9>,
      VOP1e<op{7-0}, !cast<VOP1_Pseudo>(NAME#"_e32").Pfl>;

   def _e64_gfx9 :
        VOP3_Real<!cast<VOP3_Pseudo>(NAME#"_e64"), SIEncodingFamily.GFX9>,
        VOP3OpSelIsDPP_gfx9<!add(0x140, op), !cast<VOP3_Pseudo>(NAME#"_e64").Pfl>;
  }
}

defm V_SCREEN_PARTITION_4SE_B32 : VOP1_Real_gfx9 <0x37>;

let AssemblerPredicate = isGFX940Plus in
defm V_MOV_B64 : VOP1_Real_gfx9 <0x38>;

defm V_CVT_F32_BF16          : VOP1_Real_gfx9 <0x5b>;

defm V_CVT_F32_FP8       : VOP1_Real_NoDstSel_SDWA_gfx9<0x54>;
defm V_CVT_F32_BF8       : VOP1_Real_NoDstSel_SDWA_gfx9<0x55>;
defm V_CVT_PK_F32_FP8    : VOP1_Real_NoDstSel_SDWA_gfx9<0x56>;
defm V_CVT_PK_F32_BF8    : VOP1_Real_NoDstSel_SDWA_gfx9<0x57>;

defm V_PRNG_B32            : VOP1_Real_gfx9 <0x58>;

let isConvergent = 1 in {
defm V_PERMLANE16_SWAP_B32 : VOP1_OpSel_Real_e32e64_gfx9<0x059>;
defm V_PERMLANE32_SWAP_B32 : VOP1_OpSel_Real_e32e64_gfx9<0x05a>;
}

class MovDPP8Pattern<Predicate Pred, Instruction Inst, ValueType vt> : GCNPat <
  (vt (int_amdgcn_mov_dpp8 vt:$src, timm:$dpp8)),
  (Inst VGPR_32:$src, VGPR_32:$src, (as_i32timm $dpp8), (i32 DPP8Mode.FI_0))> {
  let OtherPredicates = [Pred];
}

foreach vt = Reg32Types.types in {
  def : MovDPP8Pattern<isGFX10Only, V_MOV_B32_dpp8_gfx10, vt>;
  def : MovDPP8Pattern<isGFX11Only, V_MOV_B32_dpp8_gfx11, vt>;
  def : MovDPP8Pattern<isGFX12Only, V_MOV_B32_dpp8_gfx12, vt>;
}<|MERGE_RESOLUTION|>--- conflicted
+++ resolved
@@ -1065,12 +1065,9 @@
   defm opName#"_fake16":
        VOP1_Real_FULL_with_name<GFX1250Gen, op, opName#"_fake16", asmName>;
 }
-<<<<<<< HEAD
-=======
 
 defm V_CVT_F32_FP8      : VOP1_Real_FULL_with_name<GFX12Not12_50Gen, 0x06c, "V_CVT_F32_FP8_OP_SEL", "v_cvt_f32_fp8">;
 defm V_CVT_F32_FP8      : VOP1_Real_FULL_with_name<GFX1250Gen, 0x06c, "V_CVT_F32_FP8_gfx1250", "v_cvt_f32_fp8">;
->>>>>>> 10a576f7
 
 defm V_CVT_F32_BF8      : VOP1_Real_FULL_with_name<GFX12Gen, 0x06d, "V_CVT_F32_BF8_OP_SEL", "v_cvt_f32_bf8">;
 
@@ -1132,12 +1129,9 @@
 defm V_CVT_F16_F32           : VOP1_Real_FULL_t16_and_fake16_gfx11_gfx12<0x00a>;
 defm V_CVT_F32_F16           : VOP1_Real_FULL_t16_and_fake16_gfx11_gfx12<0x00b>;
 
-<<<<<<< HEAD
-=======
 defm V_MOV_B64 : VOP1_Real_FULL <GFX1250Gen, 0x1d>;
 
 defm V_TANH_BF16             : VOP1_Real_FULL_t16_and_fake16_gfx1250<0x04a>;
->>>>>>> 10a576f7
 defm V_CVT_F32_BF16          : VOP1_Real_FULL_t16_and_fake16_gfx1250<0x072, "v_cvt_f32_bf16", "V_CVT_F32_BF16_gfx1250">;
 defm V_CVT_PK_F16_FP8        : VOP1_Real_FULL_t16_and_fake16_gfx1250<0x075>;
 defm V_CVT_PK_F16_BF8        : VOP1_Real_FULL_t16_and_fake16_gfx1250<0x076>;
