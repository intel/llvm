--- conflicted
+++ resolved
@@ -732,13 +732,7 @@
 let SubtargetPredicate = isGFX11Plus in {
   // Restrict src0 to be VGPR
   def V_PERMLANE64_B32 : VOP1_Pseudo<"v_permlane64_b32", VOP_MOVRELS,
-<<<<<<< HEAD
-                                      getVOP1Pat<int_amdgcn_permlane64,
-                                                 VOP_MOVRELS>.ret,
-                                      /*VOP1Only=*/ 1> {
-=======
                                       [], /*VOP1Only=*/ 1> {
->>>>>>> 4fe5a3cc
     let IsInvalidSingleUseConsumer = 1;
     let IsInvalidSingleUseProducer = 1;
   }
