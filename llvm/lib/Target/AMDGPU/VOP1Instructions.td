--- conflicted
+++ resolved
@@ -1568,13 +1568,10 @@
 defm V_CVT_PK_F32_FP8    : VOP1_Real_NoDstSel_SDWA_gfx9<0x56>;
 defm V_CVT_PK_F32_BF8    : VOP1_Real_NoDstSel_SDWA_gfx9<0x57>;
 
-<<<<<<< HEAD
-=======
 defm V_PRNG_B32            : VOP1_Real_gfx9 <0x58>;
 defm V_PERMLANE16_SWAP_B32 : VOP1_OpSel_Real_e32e64_gfx9<0x059>;
 defm V_PERMLANE32_SWAP_B32 : VOP1_OpSel_Real_e32e64_gfx9<0x05a>;
 
->>>>>>> a8d96e15
 class MovDPP8Pattern<Predicate Pred, Instruction Inst, ValueType vt> : GCNPat <
   (vt (int_amdgcn_mov_dpp8 vt:$src, timm:$dpp8)),
   (Inst VGPR_32:$src, VGPR_32:$src, (as_i32timm $dpp8), (i32 DPP8Mode.FI_0))> {
