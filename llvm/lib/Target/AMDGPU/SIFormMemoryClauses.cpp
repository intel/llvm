//===-- SIFormMemoryClauses.cpp -------------------------------------------===//
//
// Part of the LLVM Project, under the Apache License v2.0 with LLVM Exceptions.
// See https://llvm.org/LICENSE.txt for license information.
// SPDX-License-Identifier: Apache-2.0 WITH LLVM-exception
//
//===----------------------------------------------------------------------===//
//
/// \file This pass extends the live ranges extends the live ranges of registers
/// used as pointers in sequences of adjacent of SMEM and VMEM instructions if
/// XNACK is enabled. A load that would overwrite a pointer would require
/// breaking the soft clause. Artificially extend the life ranges of the pointer
/// operands by adding implicit-def early-clobber operands throughout the soft
/// clause.
///
//===----------------------------------------------------------------------===//

#include "AMDGPU.h"
#include "GCNRegPressure.h"
#include "SIMachineFunctionInfo.h"
#include "llvm/InitializePasses.h"

using namespace llvm;

#define DEBUG_TYPE "si-form-memory-clauses"

// Clauses longer then 15 instructions would overflow one of the counters
// and stall. They can stall even earlier if there are outstanding counters.
static cl::opt<unsigned>
MaxClause("amdgpu-max-memory-clause", cl::Hidden, cl::init(15),
          cl::desc("Maximum length of a memory clause, instructions"));

namespace {

class SIFormMemoryClauses : public MachineFunctionPass {
  typedef DenseMap<unsigned, std::pair<unsigned, LaneBitmask>> RegUse;

public:
  static char ID;

public:
  SIFormMemoryClauses() : MachineFunctionPass(ID) {
    initializeSIFormMemoryClausesPass(*PassRegistry::getPassRegistry());
  }

  bool runOnMachineFunction(MachineFunction &MF) override;

  StringRef getPassName() const override {
    return "SI Form memory clauses";
  }

  void getAnalysisUsage(AnalysisUsage &AU) const override {
    AU.addRequired<LiveIntervals>();
    AU.setPreservesAll();
    MachineFunctionPass::getAnalysisUsage(AU);
  }

  MachineFunctionProperties getClearedProperties() const override {
    return MachineFunctionProperties().set(
        MachineFunctionProperties::Property::IsSSA);
  }

private:
<<<<<<< HEAD
  template <typename Callable>
  void forAllLanes(Register Reg, LaneBitmask LaneMask, Callable Func) const;

=======
>>>>>>> 2e412c55
  bool canBundle(const MachineInstr &MI, const RegUse &Defs,
                 const RegUse &Uses) const;
  bool checkPressure(const MachineInstr &MI, GCNDownwardRPTracker &RPT);
  void collectRegUses(const MachineInstr &MI, RegUse &Defs, RegUse &Uses) const;
  bool processRegUses(const MachineInstr &MI, RegUse &Defs, RegUse &Uses,
                      GCNDownwardRPTracker &RPT);

  const GCNSubtarget *ST;
  const SIRegisterInfo *TRI;
  const MachineRegisterInfo *MRI;
  SIMachineFunctionInfo *MFI;

  unsigned LastRecordedOccupancy;
  unsigned MaxVGPRs;
  unsigned MaxSGPRs;
};

} // End anonymous namespace.

INITIALIZE_PASS_BEGIN(SIFormMemoryClauses, DEBUG_TYPE,
                      "SI Form memory clauses", false, false)
INITIALIZE_PASS_DEPENDENCY(LiveIntervals)
INITIALIZE_PASS_END(SIFormMemoryClauses, DEBUG_TYPE,
                    "SI Form memory clauses", false, false)


char SIFormMemoryClauses::ID = 0;

char &llvm::SIFormMemoryClausesID = SIFormMemoryClauses::ID;

FunctionPass *llvm::createSIFormMemoryClausesPass() {
  return new SIFormMemoryClauses();
}

static bool isVMEMClauseInst(const MachineInstr &MI) {
  return SIInstrInfo::isFLAT(MI) || SIInstrInfo::isVMEM(MI);
}

static bool isSMEMClauseInst(const MachineInstr &MI) {
  return SIInstrInfo::isSMRD(MI);
}

// There no sense to create store clauses, they do not define anything,
// thus there is nothing to set early-clobber.
static bool isValidClauseInst(const MachineInstr &MI, bool IsVMEMClause) {
  assert(!MI.isDebugInstr() && "debug instructions should not reach here");
  if (MI.isBundled())
    return false;
  if (!MI.mayLoad() || MI.mayStore())
    return false;
  if (SIInstrInfo::isAtomic(MI))
    return false;
  if (IsVMEMClause && !isVMEMClauseInst(MI))
    return false;
  if (!IsVMEMClause && !isSMEMClauseInst(MI))
    return false;
  // If this is a load instruction where the result has been coalesced with an operand, then we cannot clause it.
  for (const MachineOperand &ResMO : MI.defs()) {
    Register ResReg = ResMO.getReg();
    for (const MachineOperand &MO : MI.uses()) {
      if (!MO.isReg() || MO.isDef())
        continue;
      if (MO.getReg() == ResReg)
        return false;
    }
    break; // Only check the first def.
  }
  return true;
}

static unsigned getMopState(const MachineOperand &MO) {
  unsigned S = 0;
  if (MO.isImplicit())
    S |= RegState::Implicit;
  if (MO.isDead())
    S |= RegState::Dead;
  if (MO.isUndef())
    S |= RegState::Undef;
  if (MO.isKill())
    S |= RegState::Kill;
  if (MO.isEarlyClobber())
    S |= RegState::EarlyClobber;
  if (MO.getReg().isPhysical() && MO.isRenamable())
    S |= RegState::Renamable;
  return S;
}

// Returns false if there is a use of a def already in the map.
// In this case we must break the clause.
bool SIFormMemoryClauses::canBundle(const MachineInstr &MI, const RegUse &Defs,
                                    const RegUse &Uses) const {
  // Check interference with defs.
  for (const MachineOperand &MO : MI.operands()) {
    // TODO: Prologue/Epilogue Insertion pass does not process bundled
    //       instructions.
    if (MO.isFI())
      return false;

    if (!MO.isReg())
      continue;

    Register Reg = MO.getReg();

    // If it is tied we will need to write same register as we read.
    if (MO.isTied())
      return false;

    const RegUse &Map = MO.isDef() ? Uses : Defs;
    auto Conflict = Map.find(Reg);
    if (Conflict == Map.end())
      continue;

    if (Reg.isPhysical())
      return false;

    LaneBitmask Mask = TRI->getSubRegIndexLaneMask(MO.getSubReg());
    if ((Conflict->second.second & Mask).any())
      return false;
  }

  return true;
}

// Since all defs in the clause are early clobber we can run out of registers.
// Function returns false if pressure would hit the limit if instruction is
// bundled into a memory clause.
bool SIFormMemoryClauses::checkPressure(const MachineInstr &MI,
                                        GCNDownwardRPTracker &RPT) {
  // NB: skip advanceBeforeNext() call. Since all defs will be marked
  // early-clobber they will all stay alive at least to the end of the
  // clause. Therefor we should not decrease pressure even if load
  // pointer becomes dead and could otherwise be reused for destination.
  RPT.advanceToNext();
  GCNRegPressure MaxPressure = RPT.moveMaxPressure();
  unsigned Occupancy = MaxPressure.getOccupancy(*ST);

  // Don't push over half the register budget. We don't want to introduce
  // spilling just to form a soft clause.
  //
  // FIXME: This pressure check is fundamentally broken. First, this is checking
  // the global pressure, not the pressure at this specific point in the
  // program. Second, it's not accounting for the increased liveness of the use
  // operands due to the early clobber we will introduce. Third, the pressure
  // tracking does not account for the alignment requirements for SGPRs, or the
  // fragmentation of registers the allocator will need to satisfy.
  if (Occupancy >= MFI->getMinAllowedOccupancy() &&
<<<<<<< HEAD
      MaxPressure.getVGPRNum() <= MaxVGPRs / 2 &&
=======
      MaxPressure.getVGPRNum(ST->hasGFX90AInsts()) <= MaxVGPRs / 2 &&
>>>>>>> 2e412c55
      MaxPressure.getSGPRNum() <= MaxSGPRs / 2) {
    LastRecordedOccupancy = Occupancy;
    return true;
  }
  return false;
}

// Collect register defs and uses along with their lane masks and states.
void SIFormMemoryClauses::collectRegUses(const MachineInstr &MI,
                                         RegUse &Defs, RegUse &Uses) const {
  for (const MachineOperand &MO : MI.operands()) {
    if (!MO.isReg())
      continue;
    Register Reg = MO.getReg();
    if (!Reg)
      continue;

    LaneBitmask Mask = Reg.isVirtual()
                           ? TRI->getSubRegIndexLaneMask(MO.getSubReg())
                           : LaneBitmask::getAll();
    RegUse &Map = MO.isDef() ? Defs : Uses;

    auto Loc = Map.find(Reg);
    unsigned State = getMopState(MO);
    if (Loc == Map.end()) {
      Map[Reg] = std::make_pair(State, Mask);
    } else {
      Loc->second.first |= State;
      Loc->second.second |= Mask;
    }
  }
}

// Check register def/use conflicts, occupancy limits and collect def/use maps.
// Return true if instruction can be bundled with previous. It it cannot
// def/use maps are not updated.
bool SIFormMemoryClauses::processRegUses(const MachineInstr &MI,
                                         RegUse &Defs, RegUse &Uses,
                                         GCNDownwardRPTracker &RPT) {
  if (!canBundle(MI, Defs, Uses))
    return false;

  if (!checkPressure(MI, RPT))
    return false;

  collectRegUses(MI, Defs, Uses);
  return true;
}

bool SIFormMemoryClauses::runOnMachineFunction(MachineFunction &MF) {
  if (skipFunction(MF.getFunction()))
    return false;

  ST = &MF.getSubtarget<GCNSubtarget>();
  if (!ST->isXNACKEnabled())
    return false;

  const SIInstrInfo *TII = ST->getInstrInfo();
  TRI = ST->getRegisterInfo();
  MRI = &MF.getRegInfo();
  MFI = MF.getInfo<SIMachineFunctionInfo>();
  LiveIntervals *LIS = &getAnalysis<LiveIntervals>();
  SlotIndexes *Ind = LIS->getSlotIndexes();
  bool Changed = false;

  MaxVGPRs = TRI->getAllocatableSet(MF, &AMDGPU::VGPR_32RegClass).count();
  MaxSGPRs = TRI->getAllocatableSet(MF, &AMDGPU::SGPR_32RegClass).count();
  unsigned FuncMaxClause = AMDGPU::getIntegerAttribute(
      MF.getFunction(), "amdgpu-max-memory-clause", MaxClause);

  SmallVector<MachineInstr *> DbgInstrs;

  for (MachineBasicBlock &MBB : MF) {
    GCNDownwardRPTracker RPT(*LIS);
    MachineBasicBlock::instr_iterator Next;
    for (auto I = MBB.instr_begin(), E = MBB.instr_end(); I != E; I = Next) {
      MachineInstr &MI = *I;
      Next = std::next(I);

<<<<<<< HEAD
      if (MI.isDebugInstr())
=======
      if (MI.isMetaInstruction())
>>>>>>> 2e412c55
        continue;

      bool IsVMEM = isVMEMClauseInst(MI);

      if (!isValidClauseInst(MI, IsVMEM))
        continue;

      if (!RPT.getNext().isValid())
        RPT.reset(MI);
      else { // Advance the state to the current MI.
        RPT.advance(MachineBasicBlock::const_iterator(MI));
        RPT.advanceBeforeNext();
      }

      const GCNRPTracker::LiveRegSet LiveRegsCopy(RPT.getLiveRegs());
      RegUse Defs, Uses;
      if (!processRegUses(MI, Defs, Uses, RPT)) {
        RPT.reset(MI, &LiveRegsCopy);
        continue;
      }

      MachineBasicBlock::iterator LastClauseInst = Next;
      unsigned Length = 1;
      for ( ; Next != E && Length < FuncMaxClause; ++Next) {
<<<<<<< HEAD
        // Debug instructions should not change the bundling. We need to move
        // these after the bundle
        if (Next->isDebugInstr())
=======
        // Debug instructions should not change the kill insertion.
        if (Next->isMetaInstruction())
>>>>>>> 2e412c55
          continue;

        if (!isValidClauseInst(*Next, IsVMEM))
          break;

        // A load from pointer which was loaded inside the same bundle is an
        // impossible clause because we will need to write and read the same
        // register inside. In this case processRegUses will return false.
        if (!processRegUses(*Next, Defs, Uses, RPT))
          break;

        LastClauseInst = Next;
        ++Length;
      }
      if (Length < 2) {
        RPT.reset(MI, &LiveRegsCopy);
        continue;
      }

      Changed = true;
      MFI->limitOccupancy(LastRecordedOccupancy);

      assert(!LastClauseInst->isMetaInstruction());

<<<<<<< HEAD
      // Restore the state after processing the bundle.
      RPT.reset(*B, &LiveRegsCopy);
      DbgInstrs.clear();

      auto BundleNext = I;
      for (auto BI = I; BI != Next; BI = BundleNext) {
        BundleNext = std::next(BI);

        if (BI->isDebugValue()) {
          DbgInstrs.push_back(BI->removeFromParent());
          continue;
        }

        BI->bundleWithPred();
        Ind->removeSingleMachineInstrFromMaps(*BI);
=======
      SlotIndex ClauseLiveInIdx = LIS->getInstructionIndex(MI);
      SlotIndex ClauseLiveOutIdx =
          LIS->getInstructionIndex(*LastClauseInst).getNextIndex();

      // Track the last inserted kill.
      MachineInstrBuilder Kill;
>>>>>>> 2e412c55

      // Insert one kill per register, with operands covering all necessary
      // subregisters.
      for (auto &&R : Uses) {
        Register Reg = R.first;
        if (Reg.isPhysical())
          continue;

<<<<<<< HEAD
      // Replace any debug instructions after the new bundle.
      for (MachineInstr *DbgInst : DbgInstrs)
        MBB.insert(Next, DbgInst);

      for (auto &&R : Defs) {
        forAllLanes(R.first, R.second.second, [&R, &B](unsigned SubReg) {
          unsigned S = R.second.first | RegState::EarlyClobber;
          if (!SubReg)
            S &= ~(RegState::Undef | RegState::Dead);
          B.addDef(R.first, S, SubReg);
        });
=======
        // Collect the register operands we should extend the live ranges of.
        SmallVector<std::tuple<unsigned, unsigned>> KillOps;
        const LiveInterval &LI = LIS->getInterval(R.first);

        if (!LI.hasSubRanges()) {
          if (!LI.liveAt(ClauseLiveOutIdx)) {
            KillOps.emplace_back(R.second.first | RegState::Kill,
                                 AMDGPU::NoSubRegister);
          }
        } else {
          LaneBitmask KilledMask;
          for (const LiveInterval::SubRange &SR : LI.subranges()) {
            if (SR.liveAt(ClauseLiveInIdx) && !SR.liveAt(ClauseLiveOutIdx))
              KilledMask |= SR.LaneMask;
          }

          if (KilledMask.none())
            continue;

          SmallVector<unsigned> KilledIndexes;
          bool Success = TRI->getCoveringSubRegIndexes(
              *MRI, MRI->getRegClass(Reg), KilledMask, KilledIndexes);
          (void)Success;
          assert(Success && "Failed to find subregister mask to cover lanes");
          for (unsigned SubReg : KilledIndexes) {
            KillOps.emplace_back(R.second.first | RegState::Kill, SubReg);
          }
        }

        if (KillOps.empty())
          continue;

        // We only want to extend the live ranges of used registers. If they
        // already have existing uses beyond the bundle, we don't need the kill.
        //
        // It's possible all of the use registers were already live past the
        // bundle.
        Kill = BuildMI(*MI.getParent(), std::next(LastClauseInst),
                       DebugLoc(), TII->get(AMDGPU::KILL));
        for (auto &Op : KillOps)
          Kill.addUse(Reg, std::get<0>(Op), std::get<1>(Op));
        Ind->insertMachineInstrInMaps(*Kill);
>>>>>>> 2e412c55
      }

      if (!Kill) {
        RPT.reset(MI, &LiveRegsCopy);
        continue;
      }

      // Restore the state after processing the end of the bundle.
      RPT.reset(*Kill, &LiveRegsCopy);

      for (auto &&R : Defs) {
        Register Reg = R.first;
        Uses.erase(Reg);
        if (Reg.isPhysical())
          continue;
        LIS->removeInterval(Reg);
        LIS->createAndComputeVirtRegInterval(Reg);
      }

      for (auto &&R : Uses) {
        Register Reg = R.first;
        if (Reg.isPhysical())
          continue;
        LIS->removeInterval(Reg);
        LIS->createAndComputeVirtRegInterval(Reg);
      }
    }
  }

  return Changed;
}<|MERGE_RESOLUTION|>--- conflicted
+++ resolved
@@ -61,12 +61,6 @@
   }
 
 private:
-<<<<<<< HEAD
-  template <typename Callable>
-  void forAllLanes(Register Reg, LaneBitmask LaneMask, Callable Func) const;
-
-=======
->>>>>>> 2e412c55
   bool canBundle(const MachineInstr &MI, const RegUse &Defs,
                  const RegUse &Uses) const;
   bool checkPressure(const MachineInstr &MI, GCNDownwardRPTracker &RPT);
@@ -213,11 +207,7 @@
   // tracking does not account for the alignment requirements for SGPRs, or the
   // fragmentation of registers the allocator will need to satisfy.
   if (Occupancy >= MFI->getMinAllowedOccupancy() &&
-<<<<<<< HEAD
-      MaxPressure.getVGPRNum() <= MaxVGPRs / 2 &&
-=======
       MaxPressure.getVGPRNum(ST->hasGFX90AInsts()) <= MaxVGPRs / 2 &&
->>>>>>> 2e412c55
       MaxPressure.getSGPRNum() <= MaxSGPRs / 2) {
     LastRecordedOccupancy = Occupancy;
     return true;
@@ -288,8 +278,6 @@
   unsigned FuncMaxClause = AMDGPU::getIntegerAttribute(
       MF.getFunction(), "amdgpu-max-memory-clause", MaxClause);
 
-  SmallVector<MachineInstr *> DbgInstrs;
-
   for (MachineBasicBlock &MBB : MF) {
     GCNDownwardRPTracker RPT(*LIS);
     MachineBasicBlock::instr_iterator Next;
@@ -297,11 +285,7 @@
       MachineInstr &MI = *I;
       Next = std::next(I);
 
-<<<<<<< HEAD
-      if (MI.isDebugInstr())
-=======
       if (MI.isMetaInstruction())
->>>>>>> 2e412c55
         continue;
 
       bool IsVMEM = isVMEMClauseInst(MI);
@@ -326,14 +310,8 @@
       MachineBasicBlock::iterator LastClauseInst = Next;
       unsigned Length = 1;
       for ( ; Next != E && Length < FuncMaxClause; ++Next) {
-<<<<<<< HEAD
-        // Debug instructions should not change the bundling. We need to move
-        // these after the bundle
-        if (Next->isDebugInstr())
-=======
         // Debug instructions should not change the kill insertion.
         if (Next->isMetaInstruction())
->>>>>>> 2e412c55
           continue;
 
         if (!isValidClauseInst(*Next, IsVMEM))
@@ -358,30 +336,12 @@
 
       assert(!LastClauseInst->isMetaInstruction());
 
-<<<<<<< HEAD
-      // Restore the state after processing the bundle.
-      RPT.reset(*B, &LiveRegsCopy);
-      DbgInstrs.clear();
-
-      auto BundleNext = I;
-      for (auto BI = I; BI != Next; BI = BundleNext) {
-        BundleNext = std::next(BI);
-
-        if (BI->isDebugValue()) {
-          DbgInstrs.push_back(BI->removeFromParent());
-          continue;
-        }
-
-        BI->bundleWithPred();
-        Ind->removeSingleMachineInstrFromMaps(*BI);
-=======
       SlotIndex ClauseLiveInIdx = LIS->getInstructionIndex(MI);
       SlotIndex ClauseLiveOutIdx =
           LIS->getInstructionIndex(*LastClauseInst).getNextIndex();
 
       // Track the last inserted kill.
       MachineInstrBuilder Kill;
->>>>>>> 2e412c55
 
       // Insert one kill per register, with operands covering all necessary
       // subregisters.
@@ -390,19 +350,6 @@
         if (Reg.isPhysical())
           continue;
 
-<<<<<<< HEAD
-      // Replace any debug instructions after the new bundle.
-      for (MachineInstr *DbgInst : DbgInstrs)
-        MBB.insert(Next, DbgInst);
-
-      for (auto &&R : Defs) {
-        forAllLanes(R.first, R.second.second, [&R, &B](unsigned SubReg) {
-          unsigned S = R.second.first | RegState::EarlyClobber;
-          if (!SubReg)
-            S &= ~(RegState::Undef | RegState::Dead);
-          B.addDef(R.first, S, SubReg);
-        });
-=======
         // Collect the register operands we should extend the live ranges of.
         SmallVector<std::tuple<unsigned, unsigned>> KillOps;
         const LiveInterval &LI = LIS->getInterval(R.first);
@@ -445,7 +392,6 @@
         for (auto &Op : KillOps)
           Kill.addUse(Reg, std::get<0>(Op), std::get<1>(Op));
         Ind->insertMachineInstrInMaps(*Kill);
->>>>>>> 2e412c55
       }
 
       if (!Kill) {
