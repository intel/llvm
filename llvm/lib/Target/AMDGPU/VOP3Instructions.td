//===-- VOP3Instructions.td - Vector Instruction Definitions --------------===//
//
// Part of the LLVM Project, under the Apache License v2.0 with LLVM Exceptions.
// See https://llvm.org/LICENSE.txt for license information.
// SPDX-License-Identifier: Apache-2.0 WITH LLVM-exception
//
//===----------------------------------------------------------------------===//

def BITOP3_32 : ComplexPattern<i32, 4, "SelectBITOP3", [and, or, xor]>;
def BITOP3_16 : ComplexPattern<i16, 4, "SelectBITOP3", [and, or, xor]>;

// Special case for v_div_fmas_{f32|f64}, since it seems to be the
// only VOP instruction that implicitly reads VCC.
let Asm64 = " $vdst, $src0_modifiers, $src1_modifiers, $src2_modifiers$clamp$omod" in {
def VOP_F32_F32_F32_F32_VCC : VOPProfile<[f32, f32, f32, f32]> {
  let Outs64 = (outs DstRC.RegClass:$vdst);
  let HasExtVOP3DPP = 0;
  let HasExtDPP = 0;
  let IsSingle = 1;
}
def VOP_F64_F64_F64_F64_VCC : VOPProfile<[f64, f64, f64, f64]> {
  let Outs64 = (outs DstRC.RegClass:$vdst);
  let IsSingle = 1;
}
}

class VOP3b_Profile<ValueType vt> : VOPProfile<[vt, vt, vt, vt]> {
  let Outs64 = (outs DstRC:$vdst, VOPDstS64orS32:$sdst);
  let Asm64 = "$vdst, $sdst, $src0_modifiers, $src1_modifiers, $src2_modifiers$clamp$omod";
  let IsSingle = 1;
  let HasExtVOP3DPP = 0;
  let HasExtDPP = 0;
}

def VOP3b_F32_I1_F32_F32_F32 : VOP3b_Profile<f32>;
def VOP3b_F64_I1_F64_F64_F64 : VOP3b_Profile<f64>;

def VOP3b_I64_I1_I32_I32_I64 : VOPProfile<[i64, i32, i32, i64]> {
  let HasClamp = 1;

  let IsSingle = 1;
  let Outs64 = (outs DstRC:$vdst, VOPDstS64orS32:$sdst);
  let Asm64 = "$vdst, $sdst, $src0, $src1, $src2$clamp";
}

class V_MUL_PROF<VOPProfile P> : VOP3_Profile<P> {
  let HasExtVOP3DPP = 0;
  let HasExtDPP = 0;
}

def DIV_FIXUP_F32_PROF : VOP3_Profile<VOP_F32_F32_F32_F32> {
  let HasExtVOP3DPP = 0;
  let HasExtDPP = 0;
}

//===----------------------------------------------------------------------===//
// VOP3 INTERP
//===----------------------------------------------------------------------===//

class VOP3Interp<string OpName, VOPProfile P, list<dag> pattern = []> :
                 VOP3_Pseudo<OpName, P, pattern> {
  let AsmMatchConverter = "cvtVOP3Interp";
  let mayRaiseFPException = 0;
}

def VOP3_INTERP : VOPProfile<[f32, f32, i32, untyped]> {
  let Src0Mod = FPVRegInputMods;
  let Ins64 = (ins Src0Mod:$src0_modifiers, VRegSrc_32:$src0,
                   InterpAttr:$attr, InterpAttrChan:$attrchan,
                   Clamp0:$clamp, omod0:$omod);

  let Asm64 = "$vdst, $src0_modifiers, $attr$attrchan$clamp$omod";
}

def VOP3_INTERP_MOV : VOPProfile<[f32, i32, i32, untyped]> {
  let Ins64 = (ins InterpSlot:$src0,
                   InterpAttr:$attr, InterpAttrChan:$attrchan,
                   Clamp0:$clamp, omod0:$omod);

  let Asm64 = "$vdst, $src0, $attr$attrchan$clamp$omod";

  let HasClamp = 1;
  let HasSrc0Mods = 0;
}

class getInterp16Asm <bit HasSrc2, bit HasOMod> {
  string src2 = !if(HasSrc2, ", $src2_modifiers", "");
  string omod = !if(HasOMod, "$omod", "");
  string ret =
    " $vdst, $src0_modifiers, $attr$attrchan"#src2#"$high$clamp"#omod;
}

class getInterp16Ins <bit HasSrc2, bit HasOMod,
                      Operand Src0Mod, Operand Src2Mod> {
  dag ret = !if(HasSrc2,
                !if(HasOMod,
                    (ins Src0Mod:$src0_modifiers, VRegSrc_32:$src0,
                         InterpAttr:$attr, InterpAttrChan:$attrchan,
                         Src2Mod:$src2_modifiers, VRegSrc_32:$src2,
                         highmod:$high, Clamp0:$clamp, omod0:$omod),
                    (ins Src0Mod:$src0_modifiers, VRegSrc_32:$src0,
                         InterpAttr:$attr, InterpAttrChan:$attrchan,
                         Src2Mod:$src2_modifiers, VRegSrc_32:$src2,
                         highmod:$high, Clamp0:$clamp)
                ),
                (ins Src0Mod:$src0_modifiers, VRegSrc_32:$src0,
                     InterpAttr:$attr, InterpAttrChan:$attrchan,
                     highmod:$high, Clamp0:$clamp, omod0:$omod)
            );
}

class VOP3_INTERP16 <list<ValueType> ArgVT> : VOPProfile<ArgVT> {
  let IsSingle = 1;
  let HasOMod = !ne(DstVT.Value, f16.Value);
  let HasHigh = 1;

  let Src0Mod = FPVRegInputMods;
  let Src2Mod = FPVRegInputMods;

  let Outs64 = (outs DstRC.RegClass:$vdst);
  let Ins64 = getInterp16Ins<HasSrc2, HasOMod, Src0Mod, Src2Mod>.ret;
  let Asm64 = getInterp16Asm<HasSrc2, HasOMod>.ret;
}

//===----------------------------------------------------------------------===//
// VOP3 Instructions
//===----------------------------------------------------------------------===//

let isCommutable = 1 in {

let isReMaterializable = 1 in {
let mayRaiseFPException = 0 in {
let SubtargetPredicate = HasMadMacF32Insts in {
defm V_MAD_LEGACY_F32 : VOP3Inst <"v_mad_legacy_f32", VOP3_Profile<VOP_F32_F32_F32_F32>>;
defm V_MAD_F32 : VOP3Inst <"v_mad_f32", VOP3_Profile<VOP_F32_F32_F32_F32>, any_fmad>;
} // End SubtargetPredicate = HasMadMacInsts

let SubtargetPredicate = HasFmaLegacy32 in
defm V_FMA_LEGACY_F32 : VOP3Inst <"v_fma_legacy_f32",
                                 VOP3_Profile<VOP_F32_F32_F32_F32>,
                                 int_amdgcn_fma_legacy>;
}

defm V_MAD_I32_I24 : VOP3Inst <"v_mad_i32_i24", VOP3_Profile<VOP_I32_I32_I32_I32, VOP3_CLAMP>>;
defm V_MAD_U32_U24 : VOP3Inst <"v_mad_u32_u24", VOP3_Profile<VOP_I32_I32_I32_I32, VOP3_CLAMP>>;
defm V_FMA_F32 : VOP3Inst <"v_fma_f32", VOP3_Profile<VOP_F32_F32_F32_F32>, any_fma>;
defm V_LERP_U8 : VOP3Inst <"v_lerp_u8", VOP3_Profile<VOP_I32_I32_I32_I32>, int_amdgcn_lerp>;

let SchedRW = [WriteDoubleAdd] in {
let FPDPRounding = 1 in {
defm V_FMA_F64 : VOP3Inst <"v_fma_f64", VOP3_Profile<VOP_F64_F64_F64_F64>, any_fma>;
let SubtargetPredicate = isNotGFX12Plus in {
defm V_ADD_F64 : VOP3Inst <"v_add_f64", VOP3_Profile<VOP_F64_F64_F64>, any_fadd>;
defm V_MUL_F64 : VOP3Inst <"v_mul_f64", VOP3_Profile<VOP_F64_F64_F64>, any_fmul>;
} // End SubtargetPredicate = isNotGFX12Plus
} // End FPDPRounding = 1
let SubtargetPredicate = isNotGFX12Plus in {
defm V_MIN_F64 : VOP3Inst <"v_min_f64", VOP3_Profile<VOP_F64_F64_F64>, fminnum_like>;
defm V_MAX_F64 : VOP3Inst <"v_max_f64", VOP3_Profile<VOP_F64_F64_F64>, fmaxnum_like>;
} // End SubtargetPredicate = isNotGFX12Plus
} // End SchedRW = [WriteDoubleAdd]

let SchedRW = [WriteIntMul] in {
defm V_MUL_LO_U32 : VOP3Inst <"v_mul_lo_u32", V_MUL_PROF<VOP_I32_I32_I32>, DivergentBinFrag<mul>>;
defm V_MUL_HI_U32 : VOP3Inst <"v_mul_hi_u32", V_MUL_PROF<VOP_I32_I32_I32>, mulhu>;
defm V_MUL_LO_I32 : VOP3Inst <"v_mul_lo_i32", V_MUL_PROF<VOP_I32_I32_I32>>;
defm V_MUL_HI_I32 : VOP3Inst <"v_mul_hi_i32", V_MUL_PROF<VOP_I32_I32_I32>, mulhs>;
} // End SchedRW = [WriteIntMul]

let SubtargetPredicate = isGFX12Plus, ReadsModeReg = 0 in {
defm V_MINIMUM_F32 : VOP3Inst <"v_minimum_f32", VOP3_Profile<VOP_F32_F32_F32>, DivergentBinFrag<fminimum>>;
defm V_MAXIMUM_F32 : VOP3Inst <"v_maximum_f32", VOP3_Profile<VOP_F32_F32_F32>, DivergentBinFrag<fmaximum>>;
defm V_MINIMUM_F16 : VOP3Inst <"v_minimum_f16", VOP3_Profile<VOP_F16_F16_F16>, DivergentBinFrag<fminimum>>;
defm V_MAXIMUM_F16 : VOP3Inst <"v_maximum_f16", VOP3_Profile<VOP_F16_F16_F16>, DivergentBinFrag<fmaximum>>;

let SchedRW = [WriteDoubleAdd] in {
defm V_MINIMUM_F64 : VOP3Inst <"v_minimum_f64", VOP3_Profile<VOP_F64_F64_F64>, fminimum>;
defm V_MAXIMUM_F64 : VOP3Inst <"v_maximum_f64", VOP3_Profile<VOP_F64_F64_F64>, fmaximum>;
} // End SchedRW = [WriteDoubleAdd]
} // End SubtargetPredicate = isGFX12Plus, ReadsModeReg = 0

} // End isReMaterializable = 1

let Uses = [MODE, VCC, EXEC] in {
// v_div_fmas_f32:
//   result = src0 * src1 + src2
//   if (vcc)
//     result *= 2^32
//
let SchedRW = [WriteFloatFMA] in
defm V_DIV_FMAS_F32 : VOP3Inst_Pseudo_Wrapper <"v_div_fmas_f32", VOP_F32_F32_F32_F32_VCC, []>;
// v_div_fmas_f64:
//   result = src0 * src1 + src2
//   if (vcc)
//     result *= 2^64
//
let SchedRW = [WriteDouble], FPDPRounding = 1 in
defm V_DIV_FMAS_F64 : VOP3Inst_Pseudo_Wrapper  <"v_div_fmas_f64", VOP_F64_F64_F64_F64_VCC, []>;
} // End Uses = [MODE, VCC, EXEC]

} // End isCommutable = 1

let isReMaterializable = 1 in {
let mayRaiseFPException = 0 in {
defm V_CUBEID_F32 : VOP3Inst <"v_cubeid_f32", VOP3_Profile<VOP_F32_F32_F32_F32>, int_amdgcn_cubeid>;
defm V_CUBESC_F32 : VOP3Inst <"v_cubesc_f32", VOP3_Profile<VOP_F32_F32_F32_F32>, int_amdgcn_cubesc>;
defm V_CUBETC_F32 : VOP3Inst <"v_cubetc_f32", VOP3_Profile<VOP_F32_F32_F32_F32>, int_amdgcn_cubetc>;
defm V_CUBEMA_F32 : VOP3Inst <"v_cubema_f32", VOP3_Profile<VOP_F32_F32_F32_F32>, int_amdgcn_cubema>;
} // End mayRaiseFPException

defm V_BFE_U32 : VOP3Inst <"v_bfe_u32", VOP3_Profile<VOP_I32_I32_I32_I32>, AMDGPUbfe_u32>;
defm V_BFE_I32 : VOP3Inst <"v_bfe_i32", VOP3_Profile<VOP_I32_I32_I32_I32>, AMDGPUbfe_i32>;
defm V_BFI_B32 : VOP3Inst <"v_bfi_b32", VOP3_Profile<VOP_I32_I32_I32_I32>, AMDGPUbfi>;
defm V_ALIGNBIT_B32 : VOP3Inst <"v_alignbit_b32", VOP3_Profile<VOP_I32_I32_I32_I32>, fshr>;
defm V_ALIGNBYTE_B32 : VOP3Inst <"v_alignbyte_b32", VOP3_Profile<VOP_I32_I32_I32_I32>, int_amdgcn_alignbyte>;

// XXX - No FPException seems suspect but manual doesn't say it does
let mayRaiseFPException = 0 in {
  let isCommutable = 1 in {
    defm V_MIN3_I32 : VOP3Inst <"v_min3_i32", VOP3_Profile<VOP_I32_I32_I32_I32>, AMDGPUsmin3>;
    defm V_MIN3_U32 : VOP3Inst <"v_min3_u32", VOP3_Profile<VOP_I32_I32_I32_I32>, AMDGPUumin3>;
    defm V_MAX3_I32 : VOP3Inst <"v_max3_i32", VOP3_Profile<VOP_I32_I32_I32_I32>, AMDGPUsmax3>;
    defm V_MAX3_U32 : VOP3Inst <"v_max3_u32", VOP3_Profile<VOP_I32_I32_I32_I32>, AMDGPUumax3>;
    defm V_MED3_I32 : VOP3Inst <"v_med3_i32", VOP3_Profile<VOP_I32_I32_I32_I32>, AMDGPUsmed3>;
    defm V_MED3_U32 : VOP3Inst <"v_med3_u32", VOP3_Profile<VOP_I32_I32_I32_I32>, AMDGPUumed3>;
  } // End isCommutable = 1
  defm V_MIN3_F32 : VOP3Inst <"v_min3_f32", VOP3_Profile<VOP_F32_F32_F32_F32>, AMDGPUfmin3>;
  defm V_MAX3_F32 : VOP3Inst <"v_max3_f32", VOP3_Profile<VOP_F32_F32_F32_F32>, AMDGPUfmax3>;
  defm V_MED3_F32 : VOP3Inst <"v_med3_f32", VOP3_Profile<VOP_F32_F32_F32_F32>, AMDGPUfmed3>;
} // End mayRaiseFPException = 0

let SubtargetPredicate = HasMinimum3Maximum3F32, ReadsModeReg = 0 in {
  defm V_MINIMUM3_F32 : VOP3Inst <"v_minimum3_f32", VOP3_Profile<VOP_F32_F32_F32_F32>, AMDGPUfminimum3>;
  defm V_MAXIMUM3_F32 : VOP3Inst <"v_maximum3_f32", VOP3_Profile<VOP_F32_F32_F32_F32>, AMDGPUfmaximum3>;
} // End SubtargetPredicate = isGFX12Plus, ReadsModeReg = 0

let isCommutable = 1 in {
  defm V_SAD_U8 : VOP3Inst <"v_sad_u8", VOP3_Profile<VOP_I32_I32_I32_I32, VOP3_CLAMP>>;
  defm V_SAD_HI_U8 : VOP3Inst <"v_sad_hi_u8", VOP3_Profile<VOP_I32_I32_I32_I32, VOP3_CLAMP>>;
  defm V_SAD_U16 : VOP3Inst <"v_sad_u16", VOP3_Profile<VOP_I32_I32_I32_I32, VOP3_CLAMP>>;
  defm V_SAD_U32 : VOP3Inst <"v_sad_u32", VOP3_Profile<VOP_I32_I32_I32_I32, VOP3_CLAMP>>;
} // End isCommutable = 1
defm V_CVT_PK_U8_F32 : VOP3Inst<"v_cvt_pk_u8_f32", VOP3_Profile<VOP_I32_F32_I32_I32>, int_amdgcn_cvt_pk_u8_f32>;

defm V_DIV_FIXUP_F32 : VOP3Inst <"v_div_fixup_f32", DIV_FIXUP_F32_PROF, AMDGPUdiv_fixup>;

let SchedRW = [WriteDoubleAdd], FPDPRounding = 1 in {
  defm V_DIV_FIXUP_F64 : VOP3Inst <"v_div_fixup_f64", VOP3_Profile<VOP_F64_F64_F64_F64>, AMDGPUdiv_fixup>;
  defm V_LDEXP_F64 : VOP3Inst <"v_ldexp_f64", VOP3_Profile<VOP_F64_F64_I32>, any_fldexp>;
} // End SchedRW = [WriteDoubleAdd], FPDPRounding = 1
} // End isReMaterializable = 1


let mayRaiseFPException = 0 in { // Seems suspicious but manual doesn't say it does.
  let SchedRW = [WriteFloatFMA, WriteSALU] in
  defm V_DIV_SCALE_F32 : VOP3Inst_Pseudo_Wrapper <"v_div_scale_f32", VOP3b_F32_I1_F32_F32_F32> ;

  // Double precision division pre-scale.
  let SchedRW = [WriteDouble, WriteSALU], FPDPRounding = 1 in
  defm V_DIV_SCALE_F64 : VOP3Inst_Pseudo_Wrapper <"v_div_scale_f64", VOP3b_F64_I1_F64_F64_F64>;
} // End mayRaiseFPException = 0

let isReMaterializable = 1 in
defm V_MSAD_U8 : VOP3Inst <"v_msad_u8", VOP3_Profile<VOP_I32_I32_I32_I32, VOP3_CLAMP>>;

let Constraints = "@earlyclobber $vdst" in {
defm V_MQSAD_PK_U16_U8 : VOP3Inst <"v_mqsad_pk_u16_u8", VOP3_Profile<VOP_I64_I64_I32_I64, VOP3_CLAMP>>;
} // End Constraints = "@earlyclobber $vdst"


let isReMaterializable = 1 in {
let SchedRW = [WriteDouble] in {
defm V_TRIG_PREOP_F64 : VOP3Inst <"v_trig_preop_f64", VOP3_Profile<VOP_F64_F64_I32>, int_amdgcn_trig_preop>;
} // End SchedRW = [WriteDouble]

let SchedRW = [Write64Bit] in {
  let SubtargetPredicate = isGFX6GFX7 in {
  defm V_LSHL_B64 : VOP3Inst <"v_lshl_b64", VOP3_Profile<VOP_I64_I64_I32>, cshl_64>;
  defm V_LSHR_B64 : VOP3Inst <"v_lshr_b64", VOP3_Profile<VOP_I64_I64_I32>, csrl_64>;
  defm V_ASHR_I64 : VOP3Inst <"v_ashr_i64", VOP3_Profile<VOP_I64_I64_I32>, csra_64>;
  } // End SubtargetPredicate = isGFX6GFX7

  let SubtargetPredicate = isGFX8Plus in {
  defm V_LSHRREV_B64 : VOP3Inst <"v_lshrrev_b64", VOP3_Profile<VOP_I64_I32_I64>, clshr_rev_64>;
  defm V_ASHRREV_I64 : VOP3Inst <"v_ashrrev_i64", VOP3_Profile<VOP_I64_I32_I64>, cashr_rev_64>;
  } // End SubtargetPredicate = isGFX8Plus

  let SubtargetPredicate = isGFX8GFX9GFX10GFX11 in {
  defm V_LSHLREV_B64 : VOP3Inst <"v_lshlrev_b64", VOP3_Profile<VOP_I64_I32_I64>, clshl_rev_64>;
  } // End SubtargetPredicate = isGFX8GFX9GFX10GFX11
} // End SchedRW = [Write64Bit]
} // End isReMaterializable = 1

def : GCNPat<
  (i32 (DivergentUnaryFrag<sext> i16:$src)),
  (i32 (V_BFE_I32_e64 i16:$src, (i32 0), (i32 0x10)))
>;

let isReMaterializable = 1 in {
let SubtargetPredicate = isGFX6GFX7GFX10Plus in {
defm V_MULLIT_F32 : VOP3Inst <"v_mullit_f32", VOP3_Profile<VOP_F32_F32_F32_F32>>;
} // End SubtargetPredicate = isGFX6GFX7GFX10Plus

let SchedRW = [Write32Bit] in {
let SubtargetPredicate = isGFX8Plus in {
defm V_PERM_B32 : VOP3Inst <"v_perm_b32", VOP3_Profile<VOP_I32_I32_I32_I32>, AMDGPUperm>;
} // End SubtargetPredicate = isGFX8Plus
} // End SchedRW = [Write32Bit]
} // End isReMaterializable = 1

def VOPProfileMQSAD : VOP3_Profile<VOP_V4I32_I64_I32_V4I32, VOP3_CLAMP> {
  let HasModifiers = 0;
}

let SubtargetPredicate = isGFX7Plus in {
let Constraints = "@earlyclobber $vdst", SchedRW = [WriteQuarterRate32] in {
defm V_QSAD_PK_U16_U8 : VOP3Inst <"v_qsad_pk_u16_u8", VOP3_Profile<VOP_I64_I64_I32_I64, VOP3_CLAMP>>;
defm V_MQSAD_U32_U8 : VOP3Inst <"v_mqsad_u32_u8", VOPProfileMQSAD>;
} // End Constraints = "@earlyclobber $vdst", SchedRW = [WriteQuarterRate32]
} // End SubtargetPredicate = isGFX7Plus

let isCommutable = 1, SchedRW = [WriteIntMul, WriteSALU] in {
  let SubtargetPredicate = isGFX7Plus, OtherPredicates = [HasNotMADIntraFwdBug] in {
    defm V_MAD_U64_U32 : VOP3Inst <"v_mad_u64_u32", VOP3b_I64_I1_I32_I32_I64>;
    defm V_MAD_I64_I32 : VOP3Inst <"v_mad_i64_i32", VOP3b_I64_I1_I32_I32_I64>;
  }
  let SubtargetPredicate = isGFX11Only, OtherPredicates = [HasMADIntraFwdBug],
      Constraints = "@earlyclobber $vdst" in {
    defm V_MAD_U64_U32_gfx11 : VOP3Inst <"v_mad_u64_u32", VOP3b_I64_I1_I32_I32_I64>;
    defm V_MAD_I64_I32_gfx11 : VOP3Inst <"v_mad_i64_i32", VOP3b_I64_I1_I32_I32_I64>;
  }
} // End isCommutable = 1, SchedRW = [WriteIntMul, WriteSALU]


let FPDPRounding = 1 in {
  let Predicates = [Has16BitInsts, isGFX8Only] in {
    defm V_DIV_FIXUP_F16 : VOP3Inst <"v_div_fixup_f16", VOP3_Profile<VOP_F16_F16_F16_F16>, AMDGPUdiv_fixup>;
    defm V_FMA_F16 : VOP3Inst <"v_fma_f16", VOP3_Profile<VOP_F16_F16_F16_F16>, any_fma>;
  } // End Predicates = [Has16BitInsts, isGFX8Only]

  let SubtargetPredicate = isGFX9Plus in {
    defm V_DIV_FIXUP_F16_gfx9 : VOP3Inst <"v_div_fixup_f16_gfx9",
                                          VOP3_Profile<VOP_F16_F16_F16_F16, VOP3_OPSEL>, AMDGPUdiv_fixup>;
    defm V_FMA_F16_gfx9 : VOP3Inst <"v_fma_f16_gfx9", VOP3_Profile<VOP_F16_F16_F16_F16, VOP3_OPSEL>, any_fma>;
  } // End SubtargetPredicate = isGFX9Plus
} // End FPDPRounding = 1

let SubtargetPredicate = Has16BitInsts, isCommutable = 1 in {

defm V_MAD_U16 : VOP3Inst <"v_mad_u16", VOP3_Profile<VOP_I16_I16_I16_I16, VOP3_CLAMP>>;
defm V_MAD_I16 : VOP3Inst <"v_mad_i16", VOP3_Profile<VOP_I16_I16_I16_I16, VOP3_CLAMP>>;
let FPDPRounding = 1 in {
  defm V_MAD_F16 : VOP3Inst <"v_mad_f16", VOP3_Profile<VOP_F16_F16_F16_F16>, any_fmad>;
  let Uses = [MODE, M0, EXEC] in {
  let OtherPredicates = [isNotGFX90APlus] in
  // For some reason the intrinsic operands are in a different order
  // from the instruction operands.
  def V_INTERP_P2_F16 : VOP3Interp <"v_interp_p2_f16", VOP3_INTERP16<[f16, f32, i32, f32]>,
          [(set f16:$vdst,
            (int_amdgcn_interp_p2_f16 (VOP3Mods f32:$src2, i32:$src2_modifiers),
                                      (VOP3Mods f32:$src0, i32:$src0_modifiers),
                                      (i32 timm:$attrchan),
                                      (i32 timm:$attr),
                                      (i1 timm:$high),
                                      M0))]>;
  } // End Uses = [M0, MODE, EXEC]
} // End FPDPRounding = 1

let SubtargetPredicate = isGFX9Only, FPDPRounding = 1 in {
  defm V_MAD_F16_gfx9   : VOP3Inst <"v_mad_f16_gfx9", VOP3_Profile<VOP_F16_F16_F16_F16, VOP3_OPSEL>> ;
} // End SubtargetPredicate = isGFX9Only, FPDPRounding = 1

let SubtargetPredicate = isGFX9Plus in {
defm V_MAD_U16_gfx9   : VOP3Inst <"v_mad_u16_gfx9", VOP3_Profile<VOP_I16_I16_I16_I16, VOP3_OPSEL>>;
defm V_MAD_I16_gfx9   : VOP3Inst <"v_mad_i16_gfx9", VOP3_Profile<VOP_I16_I16_I16_I16, VOP3_OPSEL>>;
let OtherPredicates = [isNotGFX90APlus] in
def V_INTERP_P2_F16_gfx9 : VOP3Interp <"v_interp_p2_f16_gfx9", VOP3_INTERP16<[f16, f32, i32, f32]>>;
} // End SubtargetPredicate = isGFX9Plus

// This predicate should only apply to the selection pattern. The
// instruction still exists and should decode on subtargets with
// other bank counts.
let OtherPredicates = [isNotGFX90APlus, has32BankLDS], Uses = [MODE, M0, EXEC], FPDPRounding = 1 in {
def V_INTERP_P1LL_F16 : VOP3Interp <"v_interp_p1ll_f16", VOP3_INTERP16<[f32, f32, i32, untyped]>,
       [(set f32:$vdst, (int_amdgcn_interp_p1_f16 (VOP3Mods f32:$src0, i32:$src0_modifiers),
                                                  (i32 timm:$attrchan),
                                                  (i32 timm:$attr),
                                                  (i1 timm:$high), M0))]>;
} // End OtherPredicates = [isNotGFX90APlus, has32BankLDS], Uses = [MODE, M0, EXEC], FPDPRounding = 1

let OtherPredicates = [isNotGFX90APlus], Uses = [MODE, M0, EXEC], FPDPRounding = 1 in {
def V_INTERP_P1LV_F16 : VOP3Interp <"v_interp_p1lv_f16", VOP3_INTERP16<[f32, f32, i32, f16]>>;
} // End OtherPredicates = [isNotGFX90APlus], Uses = [MODE, M0, EXEC], FPDPRounding = 1

} // End SubtargetPredicate = Has16BitInsts, isCommutable = 1

def : GCNPat<
  (i64 (DivergentUnaryFrag<sext> i16:$src)),
    (REG_SEQUENCE VReg_64,
      (i32 (V_BFE_I32_e64 $src, (S_MOV_B32 (i32 0)), (S_MOV_B32 (i32 0x10)))), sub0,
      (i32 (COPY_TO_REGCLASS
         (V_ASHRREV_I32_e32 (S_MOV_B32 (i32 0x1f)), (i32 (V_BFE_I32_e64 $src, (S_MOV_B32 (i32 0)), (S_MOV_B32 (i32 0x10))))
      ), VGPR_32)), sub1)
>;

let SubtargetPredicate = isGFX8Plus, Uses = [MODE, M0, EXEC], OtherPredicates = [isNotGFX90APlus] in {
def V_INTERP_P1_F32_e64  : VOP3Interp <"v_interp_p1_f32", VOP3_INTERP>;
def V_INTERP_P2_F32_e64  : VOP3Interp <"v_interp_p2_f32", VOP3_INTERP>;
def V_INTERP_MOV_F32_e64 : VOP3Interp <"v_interp_mov_f32", VOP3_INTERP_MOV>;
} // End SubtargetPredicate = isGFX8Plus, Uses = [MODE, M0, EXEC], OtherPredicates = [isNotGFX90APlus]

// Note: 16-bit instructions produce a 0 result in the high 16-bits
// on GFX8 and GFX9 and preserve high 16 bits on GFX10+
multiclass Arithmetic_i16_0Hi_TernaryPats <SDPatternOperator op, Instruction inst> {
  def : GCNPat<
    (i32 (zext (op i16:$src0, i16:$src1, i16:$src2))),
    (inst VSrc_b16:$src0, VSrc_b16:$src1, VSrc_b16:$src2)
  >;
}

let Predicates = [Has16BitInsts, isGFX8GFX9] in {
defm : Arithmetic_i16_0Hi_TernaryPats<imad, V_MAD_U16_e64>;
}

let Predicates = [Has16BitInsts, isGFX6GFX7GFX8GFX9] in {

// FIXME: Should be able to just pass imad to the instruction
// definition pattern, but the implied clamp input interferes.
multiclass Ternary_i16_Pats <SDPatternOperator op, Instruction inst> {
  def : GCNPat <
    (op i16:$src0, i16:$src1, i16:$src2),
    (inst i16:$src0, i16:$src1, i16:$src2, (i1 0))
  >;
}

defm: Ternary_i16_Pats<imad, V_MAD_U16_e64>;

} // End Predicates = [Has16BitInsts, isGFX6GFX7GFX8GFX9]


class Ternary_i16_Pats_gfx9<SDPatternOperator op1, SDPatternOperator op2,
                                 Instruction inst> : GCNPat <
  (op2 (op1 i16:$src0, i16:$src1), i16:$src2),
  (inst SRCMODS.NONE, $src0, SRCMODS.NONE, $src1, SRCMODS.NONE, $src2, DSTCLAMP.NONE)
>;

let Predicates = [Has16BitInsts, isGFX10Plus] in {
def: Ternary_i16_Pats_gfx9<mul, add, V_MAD_U16_gfx9_e64>;
} // End Predicates = [Has16BitInsts, isGFX10Plus]

class ThreeOpFragSDAG<SDPatternOperator op1, SDPatternOperator op2> : PatFrag<
  (ops node:$x, node:$y, node:$z),
  // When the inner operation is used multiple times, selecting 3-op
  // instructions may still be beneficial -- if the other users can be
  // combined similarly. Let's be conservative for now.
  (op2 (HasOneUseBinOp<op1> node:$x, node:$y), node:$z),
  [{
    // Only use VALU ops when the result is divergent.
    if (!N->isDivergent())
      return false;

    // Check constant bus limitations.
    //
    // Note: Use !isDivergent as a conservative proxy for whether the value
    //       is in an SGPR (uniform values can end up in VGPRs as well).
    unsigned ConstantBusUses = 0;
    for (unsigned i = 0; i < 3; ++i) {
      if (!Operands[i]->isDivergent() &&
          !isInlineImmediate(Operands[i].getNode())) {
        ConstantBusUses++;
        // This uses AMDGPU::V_ADD3_U32_e64, but all three operand instructions
        // have the same constant bus limit.
        if (ConstantBusUses > Subtarget->getConstantBusLimit(AMDGPU::V_ADD3_U32_e64))
          return false;
      }
    }

    return true;
  }]> {
  let PredicateCodeUsesOperands = 1;
}

class ThreeOpFrag<SDPatternOperator op1, SDPatternOperator op2> : ThreeOpFragSDAG<op1, op2> {
  // The divergence predicate is irrelevant in GlobalISel, as we have
  // proper register bank checks. We just need to verify the constant
  // bus restriction when all the sources are considered.
  //
  // FIXME: With unlucky SGPR operands, we could penalize code by
  // blocking folding SGPR->VGPR copies later.
  // FIXME: There's no register bank verifier
  let GISelPredicateCode = [{
    const int ConstantBusLimit = Subtarget->getConstantBusLimit(AMDGPU::V_ADD3_U32_e64);
    int ConstantBusUses = 0;
    for (unsigned i = 0; i < 3; ++i) {
      const RegisterBank *RegBank = RBI.getRegBank(Operands[i]->getReg(), MRI, TRI);
      if (RegBank->getID() == AMDGPU::SGPRRegBankID) {
        if (++ConstantBusUses > ConstantBusLimit)
          return false;
      }
    }
    return true;
  }];
}

def shl_0_to_4 : PatFrag<
  (ops node:$src0, node:$src1), (shl node:$src0, node:$src1),
  [{
     if (auto *C = dyn_cast<ConstantSDNode>(N->getOperand(1))) {
       return C->getZExtValue() <= 4;
     }
     return false;
   }]> {
  let GISelPredicateCode = [{
    int64_t Imm = 0;
    if (!mi_match(MI.getOperand(2).getReg(), MRI, m_ICst(Imm)) &&
        !mi_match(MI.getOperand(2).getReg(), MRI, m_Copy(m_ICst(Imm))))
      return false;
    return (uint64_t)Imm <= 4;
  }];
}

def VOP3_CVT_PK_F8_F32_Profile : VOP3_Profile<VOP_I32_F32_F32, VOP3_OPSEL> {
  let InsVOP3OpSel = (ins FP32InputMods:$src0_modifiers, Src0RC64:$src0,
                          FP32InputMods:$src1_modifiers, Src1RC64:$src1,
                          VGPR_32:$vdst_in, op_sel0:$op_sel);
  let InsVOP3DPP = (ins VGPR_32:$old,
                        FP32InputMods:$src0_modifiers, Src0VOP3DPP:$src0,
                        FP32InputMods:$src1_modifiers, Src1VOP3DPP:$src1,
                        VGPR_32:$vdst_in, op_sel0:$op_sel,
                        dpp_ctrl:$dpp_ctrl, DppRowMask:$row_mask,
                        DppBankMask:$bank_mask, DppBoundCtrl:$bound_ctrl);

  let InsVOP3DPP16 = (ins VGPR_32:$old,
                          FP32InputMods:$src0_modifiers, Src0VOP3DPP:$src0,
                          FP32InputMods:$src1_modifiers, Src1VOP3DPP:$src1,
                          VGPR_32:$vdst_in, op_sel0:$op_sel,
                          dpp_ctrl:$dpp_ctrl, DppRowMask:$row_mask,
                          DppBankMask:$bank_mask, DppBoundCtrl:$bound_ctrl, Dpp16FI:$fi);
  let InsVOP3DPP8 = (ins VGPR_32:$old,
                         FP32InputMods:$src0_modifiers, Src0VOP3DPP:$src0,
                         FP32InputMods:$src1_modifiers, Src1VOP3DPP:$src1,
                         VGPR_32:$vdst_in, op_sel0:$op_sel, dpp8:$dpp8, Dpp8FI:$fi);

  let HasClamp = 0;
  let HasExtVOP3DPP = 1;
}

def VOP3_CVT_SR_F8_F32_Profile : VOP3_Profile<VOPProfile<[i32, f32, i32, f32]>,
                                              VOP3_OPSEL> {
  let InsVOP3OpSel = (ins FP32InputMods:$src0_modifiers, Src0RC64:$src0,
                          FP32InputMods:$src1_modifiers, Src1RC64:$src1,
                          FP32InputMods:$src2_modifiers, VGPR_32:$src2,
                          op_sel0:$op_sel);
  let InsVOP3DPP16 = (ins VGPR_32:$old,
                          FP32InputMods:$src0_modifiers, Src0VOP3DPP:$src0,
                          FP32InputMods:$src1_modifiers, Src1VOP3DPP:$src1,
                          FP32InputMods:$src2_modifiers, VGPR_32:$src2,
                          op_sel0:$op_sel, dpp_ctrl:$dpp_ctrl, DppRowMask:$row_mask,
                          DppBankMask:$bank_mask, DppBoundCtrl:$bound_ctrl, Dpp16FI:$fi);
  let InsVOP3DPP8 = (ins VGPR_32:$old,
                         FP32InputMods:$src0_modifiers, Src0VOP3DPP:$src0,
                         FP32InputMods:$src1_modifiers, Src1VOP3DPP:$src1,
                         FP32InputMods:$src2_modifiers, VGPR_32:$src2,
                         op_sel0:$op_sel, dpp8:$dpp8, Dpp8FI:$fi);
  let HasClamp = 0;
  let HasSrc2 = 0;
  let HasSrc2Mods = 1;
  let HasExtVOP3DPP = 1;
  let HasOpSel = 1;
  let HasFP8DstByteSel = 1;
  let AsmVOP3OpSel = !subst(", $src2_modifiers", "",
                            getAsmVOP3OpSel<3, HasClamp, HasOMod,
                                            HasSrc0FloatMods, HasSrc1FloatMods,
                                            HasSrc2FloatMods>.ret);
  let AsmVOP3Base = !subst(", $src2_modifiers", "",
                    getAsmVOP3Base<NumSrcArgs, HasDst, HasClamp,
                    HasOpSel, HasOMod, IsVOP3P, HasModifiers, HasModifiers, 0/*Src1Mods*/,
                    HasModifiers, DstVT>.ret);
}

class VOP3_CVT_SR_F8_ByteSel_Profile<ValueType SrcVT> :
  VOP3_Profile<VOPProfile<[i32, SrcVT, i32, untyped]>> {
  let IsFP8DstByteSel = 1;
  let HasFP8DstByteSel = 1;
  let HasClamp = 0;
  defvar bytesel = (ins VGPR_32:$vdst_in, ByteSel:$byte_sel);
  let Ins64 = !con(getIns64<Src0RC64, Src1RC64, Src2RC64, NumSrcArgs,
                            HasClamp, HasModifiers, HasSrc2Mods,
                            HasOMod, Src0Mod, Src1Mod, Src2Mod>.ret,
                   bytesel);
  let InsVOP3Base = !con(
    getInsVOP3Base<Src0VOP3DPP, Src1VOP3DPP,
                   Src2VOP3DPP, NumSrcArgs, HasClamp, HasModifiers, HasSrc2Mods, HasOMod,
                   Src0ModVOP3DPP, Src1ModVOP3DPP, Src2ModVOP3DPP, HasOpSel>.ret,
    bytesel);
}

def IsPow2Plus1: PatLeaf<(i32 imm), [{
  uint32_t V = N->getZExtValue();
  return isPowerOf2_32(V - 1);
}]>;

def Log2_32: SDNodeXForm<imm, [{
  uint32_t V = N->getZExtValue();
  return CurDAG->getTargetConstant(Log2_32(V - 1), SDLoc(N), MVT::i32);
}]>;

let SubtargetPredicate = isGFX9Plus in {
let isCommutable = 1, isReMaterializable = 1 in {
  defm V_ADD3_U32 : VOP3Inst <"v_add3_u32", VOP3_Profile<VOP_I32_I32_I32_I32>>;
  defm V_AND_OR_B32 : VOP3Inst <"v_and_or_b32", VOP3_Profile<VOP_I32_I32_I32_I32>>;
  defm V_OR3_B32 : VOP3Inst <"v_or3_b32", VOP3_Profile<VOP_I32_I32_I32_I32>>;
  defm V_XAD_U32 : VOP3Inst <"v_xad_u32", VOP3_Profile<VOP_I32_I32_I32_I32>>;
  defm V_ADD_I32 : VOP3Inst <"v_add_i32", VOP3_Profile<VOP_I32_I32_I32_ARITH>>;
  defm V_ADD_LSHL_U32 : VOP3Inst <"v_add_lshl_u32", VOP3_Profile<VOP_I32_I32_I32_I32>>;
} // End isCommutable = 1, isReMaterializable = 1
// TODO src0 contains the opsel bit for dst, so if we commute, need to mask and swap this
// to the new src0.
defm V_MED3_F16 : VOP3Inst <"v_med3_f16", VOP3_Profile<VOP_F16_F16_F16_F16, VOP3_OPSEL>, AMDGPUfmed3>;
defm V_MED3_I16 : VOP3Inst <"v_med3_i16", VOP3_Profile<VOP_I16_I16_I16_I16, VOP3_OPSEL>, AMDGPUsmed3>;
defm V_MED3_U16 : VOP3Inst <"v_med3_u16", VOP3_Profile<VOP_I16_I16_I16_I16, VOP3_OPSEL>, AMDGPUumed3>;

defm V_MIN3_F16 : VOP3Inst <"v_min3_f16", VOP3_Profile<VOP_F16_F16_F16_F16, VOP3_OPSEL>, AMDGPUfmin3>;
defm V_MIN3_I16 : VOP3Inst <"v_min3_i16", VOP3_Profile<VOP_I16_I16_I16_I16, VOP3_OPSEL>, AMDGPUsmin3>;
defm V_MIN3_U16 : VOP3Inst <"v_min3_u16", VOP3_Profile<VOP_I16_I16_I16_I16, VOP3_OPSEL>, AMDGPUumin3>;

defm V_MAX3_F16 : VOP3Inst <"v_max3_f16", VOP3_Profile<VOP_F16_F16_F16_F16, VOP3_OPSEL>, AMDGPUfmax3>;
defm V_MAX3_I16 : VOP3Inst <"v_max3_i16", VOP3_Profile<VOP_I16_I16_I16_I16, VOP3_OPSEL>, AMDGPUsmax3>;
defm V_MAX3_U16 : VOP3Inst <"v_max3_u16", VOP3_Profile<VOP_I16_I16_I16_I16, VOP3_OPSEL>, AMDGPUumax3>;

let SubtargetPredicate = HasMinimum3Maximum3F16, ReadsModeReg = 0 in {
  defm V_MINIMUM3_F16 : VOP3Inst <"v_minimum3_f16", VOP3_Profile<VOP_F16_F16_F16_F16, VOP3_OPSEL>, AMDGPUfminimum3>;
  defm V_MAXIMUM3_F16 : VOP3Inst <"v_maximum3_f16", VOP3_Profile<VOP_F16_F16_F16_F16, VOP3_OPSEL>, AMDGPUfmaximum3>;
} // End SubtargetPredicate = isGFX12Plus, ReadsModeReg = 0

defm V_ADD_I16 : VOP3Inst_t16 <"v_add_i16", VOP_I16_I16_I16>;
defm V_SUB_I16 : VOP3Inst_t16 <"v_sub_i16", VOP_I16_I16_I16>;

defm V_MAD_U32_U16 : VOP3Inst <"v_mad_u32_u16", VOP3_Profile<VOP_I32_I16_I16_I32, VOP3_OPSEL>>;
defm V_MAD_I32_I16 : VOP3Inst <"v_mad_i32_i16", VOP3_Profile<VOP_I32_I16_I16_I32, VOP3_OPSEL>>;

defm V_CVT_PKNORM_I16_F16 : VOP3Inst <"v_cvt_pknorm_i16_f16", VOP3_Profile<VOP_B32_F16_F16, VOP3_OPSEL>>;
defm V_CVT_PKNORM_U16_F16 : VOP3Inst <"v_cvt_pknorm_u16_f16", VOP3_Profile<VOP_B32_F16_F16, VOP3_OPSEL>>;

defm V_PACK_B32_F16 : VOP3Inst <"v_pack_b32_f16", VOP3_Profile<VOP_B32_F16_F16, VOP3_OPSEL>>;

let isReMaterializable = 1 in {
defm V_SUB_I32 : VOP3Inst <"v_sub_i32", VOP3_Profile<VOP_I32_I32_I32_ARITH>>;
defm V_LSHL_ADD_U32 : VOP3Inst <"v_lshl_add_u32", VOP3_Profile<VOP_I32_I32_I32_I32>>;
defm V_LSHL_OR_B32 : VOP3Inst <"v_lshl_or_b32", VOP3_Profile<VOP_I32_I32_I32_I32>>;
} // End isReMaterializable = 1

// V_LSHL_ADD_U64: D0.u64 = (S0.u64 << S1.u[2:0]) + S2.u64
// src0 is shifted left by 0-4 (use “0” to get ADD_U64).
let SubtargetPredicate = isGFX940Plus in
defm V_LSHL_ADD_U64 : VOP3Inst <"v_lshl_add_u64", VOP3_Profile<VOP_I64_I64_I32_I64>>;

let OtherPredicates = [HasFP8ConversionInsts], mayRaiseFPException = 0,
    SchedRW = [WriteFloatCvt] in {
  let Constraints = "$vdst = $vdst_in", DisableEncoding = "$vdst_in" in {
    defm V_CVT_PK_FP8_F32 : VOP3Inst<"v_cvt_pk_fp8_f32", VOP3_CVT_PK_F8_F32_Profile>;
    defm V_CVT_PK_BF8_F32 : VOP3Inst<"v_cvt_pk_bf8_f32", VOP3_CVT_PK_F8_F32_Profile>;

    let SubtargetPredicate = isGFX12Plus in {
      defm V_CVT_SR_FP8_F32_gfx12 : VOP3Inst<"v_cvt_sr_fp8_f32_gfx12", VOP3_CVT_SR_F8_ByteSel_Profile<f32>>;
      defm V_CVT_SR_BF8_F32_gfx12 : VOP3Inst<"v_cvt_sr_bf8_f32_gfx12", VOP3_CVT_SR_F8_ByteSel_Profile<f32>>;
    }
  }

  // These instructions have non-standard use of op_sel. In particular they are
  // using op_sel bits 2 and 3 while only having two sources. Therefore dummy
  // src2 is used to hold the op_sel value.
  let Constraints = "$vdst = $src2", DisableEncoding = "$src2", SubtargetPredicate = isGFX940Plus in {
    defm V_CVT_SR_FP8_F32 : VOP3Inst<"v_cvt_sr_fp8_f32", VOP3_CVT_SR_F8_F32_Profile>;
    defm V_CVT_SR_BF8_F32 : VOP3Inst<"v_cvt_sr_bf8_f32", VOP3_CVT_SR_F8_F32_Profile>;
  }
}

class Cvt_PK_F8_F32_Pat<SDPatternOperator node, int index, VOP3_Pseudo inst> : GCNPat<
    (i32 (node f32:$src0, f32:$src1, i32:$old, index)),
    (inst !if(index, SRCMODS.DST_OP_SEL, 0), $src0, 0, $src1, $old, 0)
>;

class Cvt_SR_F8_F32_Pat<SDPatternOperator node, bits<2> index, VOP3_Pseudo inst> : GCNPat<
    (i32 (node f32:$src0, i32:$src1, i32:$old, index)),
    (inst !if(index{1}, SRCMODS.DST_OP_SEL, 0), $src0, 0, $src1,
          !if(index{0}, SRCMODS.OP_SEL_0, 0), $old, 0)
>;

class Cvt_SR_F8_ByteSel_Pat<SDPatternOperator node, VOP3_Pseudo inst, ValueType SrcVT> : GCNPat<
    (i32 (node (VOP3Mods SrcVT:$src0, i32:$src0_modifiers), (VOP3Mods i32:$src1, i32:$src1_modifiers),
          i32:$old, timm:$byte_sel)),
    (inst $src0_modifiers, $src0, $src1_modifiers, $src1, $old, (as_i32timm $byte_sel))
>;

let OtherPredicates = [HasFP8ConversionInsts] in {
foreach Index = [0, -1] in {
  def : Cvt_PK_F8_F32_Pat<int_amdgcn_cvt_pk_fp8_f32, Index, V_CVT_PK_FP8_F32_e64>;
  def : Cvt_PK_F8_F32_Pat<int_amdgcn_cvt_pk_bf8_f32, Index, V_CVT_PK_BF8_F32_e64>;
}

let SubtargetPredicate = isGFX940Plus in {
  foreach Index = [0, 1, 2, 3] in {
    def : Cvt_SR_F8_F32_Pat<int_amdgcn_cvt_sr_fp8_f32, Index, V_CVT_SR_FP8_F32_e64>;
    def : Cvt_SR_F8_F32_Pat<int_amdgcn_cvt_sr_bf8_f32, Index, V_CVT_SR_BF8_F32_e64>;
  }
}

let SubtargetPredicate = isGFX12Plus in {
  def : Cvt_SR_F8_ByteSel_Pat<int_amdgcn_cvt_sr_fp8_f32, V_CVT_SR_FP8_F32_gfx12_e64, f32>;
  def : Cvt_SR_F8_ByteSel_Pat<int_amdgcn_cvt_sr_bf8_f32, V_CVT_SR_BF8_F32_gfx12_e64, f32>;
}
}

class ThreeOp_i32_Pats <SDPatternOperator op1, SDPatternOperator op2, Instruction inst> : GCNPat <
  // This matches (op2 (op1 i32:$src0, i32:$src1), i32:$src2) with conditions.
  (ThreeOpFrag<op1, op2> i32:$src0, i32:$src1, i32:$src2),
  (inst VSrc_b32:$src0, VSrc_b32:$src1, VSrc_b32:$src2)
>;

def : ThreeOp_i32_Pats<cshl_32, add, V_LSHL_ADD_U32_e64>;
def : ThreeOp_i32_Pats<add, cshl_32, V_ADD_LSHL_U32_e64>;
def : ThreeOp_i32_Pats<add, add, V_ADD3_U32_e64>;
def : ThreeOp_i32_Pats<ptradd, ptradd, V_ADD3_U32_e64>;
def : ThreeOp_i32_Pats<cshl_32, or, V_LSHL_OR_B32_e64>;
def : ThreeOp_i32_Pats<and, or, V_AND_OR_B32_e64>;
def : ThreeOp_i32_Pats<or, or, V_OR3_B32_e64>;
def : ThreeOp_i32_Pats<xor, add, V_XAD_U32_e64>;

def : GCNPat<
 (DivergentBinFrag<mul> i32:$src0, IsPow2Plus1:$src1),
 (V_LSHL_ADD_U32_e64 i32:$src0, (i32 (Log2_32 imm:$src1)), i32:$src0)>;

let SubtargetPredicate = isGFX940Plus in
def : GCNPat<
  (ThreeOpFrag<shl_0_to_4, add> i64:$src0, i32:$src1, i64:$src2),
  (V_LSHL_ADD_U64_e64 VSrc_b64:$src0, VSrc_b32:$src1, VSrc_b64:$src2)
>;

def : VOPBinOpClampPat<saddsat, V_ADD_I32_e64, i32>;
def : VOPBinOpClampPat<ssubsat, V_SUB_I32_e64, i32>;

def : GCNPat<(DivergentBinFrag<or> (or_oneuse i64:$src0, i64:$src1), i64:$src2),
             (REG_SEQUENCE VReg_64,
               (V_OR3_B32_e64 (i32 (EXTRACT_SUBREG $src0, sub0)),
                              (i32 (EXTRACT_SUBREG $src1, sub0)),
                              (i32 (EXTRACT_SUBREG $src2, sub0))), sub0,
               (V_OR3_B32_e64 (i32 (EXTRACT_SUBREG $src0, sub1)),
                              (i32 (EXTRACT_SUBREG $src1, sub1)),
                              (i32 (EXTRACT_SUBREG $src2, sub1))), sub1)>;

} // End SubtargetPredicate = isGFX9Plus

// FIXME: Probably should hardcode clamp bit in pseudo and avoid this.
class OpSelBinOpClampPat<SDPatternOperator node,
                         Instruction inst> : GCNPat<
 (node (i16 (VOP3OpSel i16:$src0, i32:$src0_modifiers)),
       (i16 (VOP3OpSel i16:$src1, i32:$src1_modifiers))),
  (inst $src0_modifiers, $src0, $src1_modifiers, $src1, DSTCLAMP.ENABLE, 0)
>;

let SubtargetPredicate = isGFX9Plus, True16Predicate = NotHasTrue16BitInsts in {
  def : OpSelBinOpClampPat<saddsat, V_ADD_I16_e64>;
  def : OpSelBinOpClampPat<ssubsat, V_SUB_I16_e64>;
} // End SubtargetPredicate = isGFX9Plus, True16Predicate = NotHasTrue16BitInsts
let True16Predicate = UseRealTrue16Insts in {
  def : OpSelBinOpClampPat<saddsat, V_ADD_I16_t16_e64>;
  def : OpSelBinOpClampPat<ssubsat, V_SUB_I16_t16_e64>;
} // End True16Predicate = UseRealTrue16Insts
let True16Predicate = UseFakeTrue16Insts in {
  def : OpSelBinOpClampPat<saddsat, V_ADD_I16_fake16_e64>;
  def : OpSelBinOpClampPat<ssubsat, V_SUB_I16_fake16_e64>;
} // End True16Predicate = UseFakeTrue16Insts

multiclass IMAD32_Pats <VOP3_Pseudo inst> {
  def : GCNPat <
        (ThreeOpFrag<mul, add> i32:$src0, i32:$src1, i32:$src2),
        (EXTRACT_SUBREG (inst i32:$src0, i32:$src1,
                              (REG_SEQUENCE SReg_64, // Use scalar and let it be legalized
                                            $src2, sub0,
                                            (i32 (IMPLICIT_DEF)), sub1),
                                            0 /* clamp */),
                        sub0)
        >;

  // GISel-specific pattern that avoids creating a SGPR->VGPR copy if
  // $src2 is a VGPR.
  def : GCNPat <
        (ThreeOpFrag<mul, add> i32:$src0, i32:$src1, VGPR_32:$src2),
        (EXTRACT_SUBREG (inst i32:$src0, i32:$src1,
                              (REG_SEQUENCE VReg_64,
                                            $src2, sub0,
                                            (i32 (IMPLICIT_DEF)), sub1),
                                            0 /* clamp */),
                        sub0)
        >;

  // Immediate src2 in the pattern above will not fold because it would be partially
  // undef. Hence define specialized pattern for this case.
  def : GCNPat <
        (ThreeOpFrag<mul, add> i32:$src0, i32:$src1, (i32 imm:$src2)),
        (EXTRACT_SUBREG (inst i32:$src0, i32:$src1, (i64 (as_i64imm $src2)), 0 /* clamp */), sub0)
        >;
}

// Handle cases where amdgpu-codegenprepare-mul24 made a mul24 instead of a normal mul.
// We need to separate this because otherwise OtherPredicates would be overriden.
class IMAD32_Mul24_Pat<VOP3_Pseudo inst>: GCNPat <
    (i64 (add (i64 (AMDGPUmul_u24 i32:$src0, i32:$src1)), i64:$src2)),
    (inst $src0, $src1, $src2, 0 /* clamp */)
    >;

// exclude pre-GFX9 where it was slow
let OtherPredicates = [HasNotMADIntraFwdBug], SubtargetPredicate = isGFX9Plus in {
  defm : IMAD32_Pats<V_MAD_U64_U32_e64>;
  def : IMAD32_Mul24_Pat<V_MAD_U64_U32_e64>;
}
let OtherPredicates = [HasMADIntraFwdBug], SubtargetPredicate = isGFX11Only in {
  defm : IMAD32_Pats<V_MAD_U64_U32_gfx11_e64>;
  def : IMAD32_Mul24_Pat<V_MAD_U64_U32_gfx11_e64>;
}

def VOP3_PERMLANE_Profile : VOP3_Profile<VOPProfile <[i32, i32, i32, i32]>, VOP3_OPSEL> {
  let InsVOP3OpSel = (ins IntOpSelMods:$src0_modifiers, VRegSrc_32:$src0,
                          IntOpSelMods:$src1_modifiers, SSrc_b32:$src1,
                          IntOpSelMods:$src2_modifiers, SSrc_b32:$src2,
                          VGPR_32:$vdst_in, op_sel0:$op_sel);
  let HasClamp = 0;
  let HasExtVOP3DPP = 0;
  let HasExtDPP = 0;
}

def VOP3_PERMLANE_VAR_Profile : VOP3_Profile<VOPProfile <[i32, i32, i32, untyped]>, VOP3_OPSEL> {
  let InsVOP3OpSel = (ins IntOpSelMods:$src0_modifiers, VRegSrc_32:$src0,
                          IntOpSelMods:$src1_modifiers, VRegSrc_32:$src1,
                          VGPR_32:$vdst_in, op_sel0:$op_sel);
  let HasClamp = 0;
  let HasExtVOP3DPP = 0;
  let HasExtDPP = 0;
}

def opsel_i1timm : SDNodeXForm<timm, [{
  return CurDAG->getTargetConstant(
      N->getZExtValue() ? SISrcMods::OP_SEL_0 : SISrcMods::NONE,
      SDLoc(N), MVT::i32);
}]>;
def gi_opsel_i1timm : GICustomOperandRenderer<"renderOpSelTImm">,
  GISDNodeXFormEquiv<opsel_i1timm>;

class SrcAndDstSelToOpSelXForm<int modifier_idx, bit dest_sel> : SDNodeXForm<timm, [{
  unsigned Val = N->getZExtValue();
  unsigned New = 0;
  if (}] # modifier_idx # [{ == 0) {
    New = (}] # dest_sel # [{ == 1) ? ((Val & 0x2) ? (SISrcMods::OP_SEL_0 | SISrcMods::DST_OP_SEL) : SISrcMods::DST_OP_SEL)
                                    : ((Val & 0x2) ? SISrcMods::OP_SEL_0 : SISrcMods::NONE);
  } else if (}] # modifier_idx # [{== 1 || }] # modifier_idx # [{ == 2) {
      New = (Val & 0x1) ? SISrcMods::OP_SEL_0 : SISrcMods::NONE;
  }
  return CurDAG->getTargetConstant(New, SDLoc(N), MVT::i32);
}]>;

def SrcAndDstSelToOpSelXForm_0_0 : SrcAndDstSelToOpSelXForm<0,0>;
def SrcAndDstSelToOpSelXForm_0_1 : SrcAndDstSelToOpSelXForm<0,1>;
def SrcAndDstSelToOpSelXForm_1_0 : SrcAndDstSelToOpSelXForm<1,0>;
def SrcAndDstSelToOpSelXForm_1_1 : SrcAndDstSelToOpSelXForm<1,1>;
def SrcAndDstSelToOpSelXForm_2_0 : SrcAndDstSelToOpSelXForm<2,0>;

// The global isel renderer has no way to access the templatized args of (SrcAndDstSelToOpSelXForm) in
// renderer C++ APIs. Therefore, combinations of modifier_idx & dest_sel are embedded in renderer name itself.
// FixMe: Avoid combinations of modifier_idx & dest_sel for global isel cases.
def gi_SrcAndDstSelToOpSelXForm_0_0 : GICustomOperandRenderer<"renderSrcAndDstSelToOpSelXForm_0_0">,
  GISDNodeXFormEquiv<SrcAndDstSelToOpSelXForm_0_0>;
def gi_SrcAndDstSelToOpSelXForm_0_1 : GICustomOperandRenderer<"renderSrcAndDstSelToOpSelXForm_0_1">,
  GISDNodeXFormEquiv<SrcAndDstSelToOpSelXForm_0_1>;
def gi_SrcAndDstSelToOpSelXForm_1_0 : GICustomOperandRenderer<"renderSrcAndDstSelToOpSelXForm_1_0">,
  GISDNodeXFormEquiv<SrcAndDstSelToOpSelXForm_1_0>;
def gi_SrcAndDstSelToOpSelXForm_1_1 : GICustomOperandRenderer<"renderSrcAndDstSelToOpSelXForm_1_1">,
  GISDNodeXFormEquiv<SrcAndDstSelToOpSelXForm_1_1>;
def gi_SrcAndDstSelToOpSelXForm_2_0 : GICustomOperandRenderer<"renderSrcAndDstSelToOpSelXForm_2_0">,
  GISDNodeXFormEquiv<SrcAndDstSelToOpSelXForm_2_0>;

def DstSelToOpSelXForm : SDNodeXForm<timm, [{
  return CurDAG->getTargetConstant(
      N->getZExtValue() ? SISrcMods::DST_OP_SEL : SISrcMods::NONE,
      SDLoc(N), MVT::i32);
}]>;
def gi_DstSelToOpSelXForm : GICustomOperandRenderer<"renderDstSelToOpSelXForm">,
  GISDNodeXFormEquiv<DstSelToOpSelXForm>;

def SrcSelToOpSelXForm : SDNodeXForm<timm, [{
  return CurDAG->getTargetConstant(
      N->getZExtValue() ? SISrcMods::OP_SEL_0 : SISrcMods::NONE,
      SDLoc(N), MVT::i32);
}]>;
def gi_SrcSelToOpSelXForm : GICustomOperandRenderer<"renderSrcSelToOpSelXForm">,
  GISDNodeXFormEquiv<SrcSelToOpSelXForm>;

def DstSelToOpSel3XForm : SDNodeXForm<timm, [{
  uint32_t V = N->getZExtValue();
  return CurDAG->getTargetConstant(
      (V & 0x2) ? SISrcMods::DST_OP_SEL : SISrcMods::NONE,
      SDLoc(N), MVT::i32);
}]>;
def gi_DstSelToOpSel3XForm : GICustomOperandRenderer<"renderDstSelToOpSel3XFormXForm">,
  GISDNodeXFormEquiv<DstSelToOpSel3XForm>;

class PermlanePat<SDPatternOperator permlane,
  Instruction inst, ValueType vt> : GCNPat<
  (vt (permlane vt:$vdst_in, vt:$src0, i32:$src1, i32:$src2,
            timm:$fi, timm:$bc)),
  (inst (opsel_i1timm $fi), VGPR_32:$src0, (opsel_i1timm $bc),
        SCSrc_b32:$src1, 0, SCSrc_b32:$src2, VGPR_32:$vdst_in)
>;

class PermlaneVarPat<SDPatternOperator permlane,
  Instruction inst> : GCNPat<
  (permlane i32:$vdst_in, i32:$src0, i32:$src1,
            timm:$fi, timm:$bc),
  (inst (opsel_i1timm $fi), VGPR_32:$src0, (opsel_i1timm $bc),
        VGPR_32:$src1, VGPR_32:$vdst_in)
>;

class VOP3_BITOP3_Profile<VOPProfile pfl, VOP3Features f> : VOP3_Profile<pfl, f> {
  let HasClamp = 0;
  let HasOMod = 0;
  let HasModifiers = 0;

  let Ins64 = !con(getIns64<Src0RC64, Src1RC64, Src2RC64, NumSrcArgs,
                            0 /* HasIntClamp */, HasModifiers, HasSrc2Mods,
                            HasOMod, Src0Mod, Src1Mod, Src2Mod>.ret,
                   (ins bitop3_0:$bitop3));

  let InsVOP3OpSel = !con(getInsVOP3Base<Src0RC64, Src1RC64, Src2RC64, NumSrcArgs, 0, 1, 1, 0,
                                         Src0Mod, Src1Mod, Src2Mod, 0>.ret,
                          (ins bitop3_0:$bitop3, op_sel0:$op_sel));

  let Asm64 = "$vdst, $src0, $src1, $src2$bitop3";
  let AsmVOP3OpSel = !subst("$op_sel", "$bitop3$op_sel", getAsmVOP3OpSel<3, 0, 0, 0, 0, 0>.ret);
}

class VOP3_CVT_SCALE_F1632_FP8BF8_Profile<ValueType DstTy> : VOP3_Profile<VOPProfile<[DstTy, i32, f32, untyped]>,
                                              VOP3_OPSEL> {
  let InsVOP3OpSel = (ins FP32InputMods:$src0_modifiers, Src0RC64:$src0,
                          FP32InputMods:$src1_modifiers, Src1RC64:$src1,
                          op_sel0:$op_sel);
  let HasClamp = 0;
  let HasSrc2 = 0;
  let HasSrc2Mods = 0;
  let HasExtVOP3DPP = 0;
  let HasOpSel = 1;
  let HasOMod = 0;
}

class VOP3_CVT_SCALE_F1632_FP8BF8_TiedInput_Profile<VOPProfile P> : VOP3_Profile<P, VOP3_OPSEL> {
  let InsVOP3OpSel = (ins FP32InputMods:$src0_modifiers, Src0RC64:$src0,
                          FP32InputMods:$src1_modifiers, Src1RC64:$src1,
                          VGPR_32:$vdst_in, op_sel0:$op_sel);
  let HasClamp = 0;
  let HasSrc2 = 0;
  let HasSrc2Mods = 0;
  let HasExtVOP3DPP = 0;
  let HasOpSel = 1;
  let HasOMod = 0;
}

class VOP3_CVT_SCALE_FP4FP8BF8_F32_TiedInput_Profile<VOPProfile P> : VOP3_Profile<P, VOP3_OPSEL> {
  let InsVOP3OpSel = (ins FP32InputMods:$src0_modifiers, Src0RC64:$src0,
                          FP32InputMods:$src1_modifiers, Src1RC64:$src1,
                          FP32InputMods:$src2_modifiers, Src2RC64:$src2,
                          VGPR_32:$vdst_in, op_sel0:$op_sel);
  let HasClamp = 0;
  let HasExtVOP3DPP = 0;
  let HasOpSel = 1;
  let HasOMod = 0;
}

<<<<<<< HEAD
=======
class VOP3_CVT_SCALE_FP4_F32_TiedInput_Profile<VOPProfile P> : VOP3_CVT_SCALE_FP4FP8BF8_F32_TiedInput_Profile<P> {
  let HasFP8DstByteSel = 1;
}

>>>>>>> 93e44d24
class VOP3_CVT_SCALE_SR_F8BF8_F16BF16F32_TiedInput_Profile<VOPProfile P> : VOP3_CVT_SCALE_FP4FP8BF8_F32_TiedInput_Profile<P> {
  let InsVOP3OpSel = (ins FP32InputMods:$src0_modifiers, Src0RC64:$src0,
                          Int32InputMods:$src1_modifiers, Src1RC64:$src1,
                          FP32InputMods:$src2_modifiers, Src2RC64:$src2,
                          VGPR_32:$vdst_in, op_sel0:$op_sel);
<<<<<<< HEAD
=======
  let HasFP8DstByteSel = 1;
>>>>>>> 93e44d24
}


class VOP3_CVT_SCALE_FP4_F16BF16_TiedInput_Profile<VOPProfile P> : VOP3_Profile<P, VOP3_OPSEL> {
  let InsVOP3OpSel = (ins FP32InputMods:$src0_modifiers, Src0RC64:$src0,
                          FP32InputMods:$src1_modifiers, Src1RC64:$src1,
                          FP32InputMods:$src2_modifiers, VGPR_32:$src2,
                          op_sel0:$op_sel);
  let HasClamp = 0;
  let HasSrc2 = 0;
  let HasSrc2Mods = 1;
  let HasOpSel = 1;
  let AsmVOP3OpSel = !subst(", $src2_modifiers", "",
                            getAsmVOP3OpSel<3, HasClamp, HasOMod,
                                            HasSrc0FloatMods, HasSrc1FloatMods,
                                            HasSrc2FloatMods>.ret);
  let HasExtVOP3DPP = 0;
<<<<<<< HEAD
=======
  let HasFP8DstByteSel = 1;
>>>>>>> 93e44d24
}

class VOP3_CVT_SCALE_SR_PK_F4_F16BF16_TiedInput_Profile<ValueType Src0Ty> :
    VOP3_Profile<VOPProfile<[i32, Src0Ty, i32, f32]>, VOP3_OPSEL> {
  let InsVOP3OpSel = (ins PackedF16InputMods: $src0_modifiers, Src0RC64:$src0,
                          Int32InputMods:     $src1_modifiers, Src1RC64:$src1,
                          FP32InputMods:      $src2_modifiers, Src2RC64:$src2,
                          VGPR_32:$vdst_in,   op_sel0:$op_sel);
  let HasClamp = 0;
  let HasExtVOP3DPP = 0;
  let HasOpSel = 1;
  let HasOMod = 0;
<<<<<<< HEAD
=======
  let HasFP8DstByteSel = 1;
>>>>>>> 93e44d24
}

def VOP3_CVT_SCALE_SR_PK_F4_F32_TiedInput_Profile : VOP3_Profile<VOPProfile<[i32, v2f32, i32, f32]>, VOP3_OPSEL> {
  let InsVOP3OpSel = (ins PackedF32InputMods: $src0_modifiers, Src0RC64:$src0,
                          Int32InputMods:     $src1_modifiers, Src1RC64:$src1,
                          FP32InputMods:      $src2_modifiers, Src2RC64:$src2,
                          VGPR_32:$vdst_in,   op_sel0:$op_sel);
  let HasClamp = 0;
  let HasExtVOP3DPP = 0;
  let HasOpSel = 1;
  let HasOMod = 0;
<<<<<<< HEAD
=======
  let HasFP8DstByteSel = 1;
>>>>>>> 93e44d24
}

class VOP3_CVT_SCALE_PK_F16BF16F32_FP4FP8BF8_Profile<ValueType DstTy> : VOP3_Profile<VOPProfile<[DstTy, i32, f32, untyped]>,
                                              VOP3_OPSEL> {
  let InsVOP3OpSel = (ins FP32InputMods:$src0_modifiers, Src0RC64:$src0,
                          FP32InputMods:$src1_modifiers, Src1RC64:$src1,
                          op_sel0:$op_sel);
  let HasClamp = 0;
  let HasSrc2 = 0;
  let HasSrc2Mods = 0;
  let HasExtVOP3DPP = 0;
  let HasOpSel = 1;
  let HasOMod = 0;
}

class VOP3_CVT_SCALE_PK_FP8BF8_F16BF16_TiedInput_Profile<VOPProfile P> : VOP3_Profile<P,VOP3_OPSEL> {
  let InsVOP3OpSel = (ins FP32InputMods:$src0_modifiers, Src0RC64:$src0,
                          FP32InputMods:$src1_modifiers, Src1RC64:$src1,
                          VGPR_32:$vdst_in, op_sel0:$op_sel);
  let HasClamp = 0;
  let HasSrc2 = 0;
  let HasSrc2Mods = 0;
  let HasExtVOP3DPP = 0;
  let HasOpSel = 1;
  let HasOMod = 0;
}

class VOP3_CVT_SCALEF32_PK_F864_Profile<VOPProfile P> : VOP3_Profile<P> {
  let HasModifiers = 0;
  let HasSrc0IntMods = 0;
  let HasSrc1IntMods = 0;
  let HasOMod = 0;
  let HasOpSel = 0;
  let HasClamp = 0;
  let HasExtDPP = 0;
  let HasExt32BitDPP = 0;
  let HasExtVOP3DPP = 0;
  let HasExt64BitDPP = 0;
}

let SubtargetPredicate = HasFP8ConversionScaleInsts, mayRaiseFPException = 0 in {
  let Constraints = "$vdst = $vdst_in", DisableEncoding="$vdst_in" in {
    defm V_CVT_SCALEF32_SR_FP8_BF16 : VOP3Inst<"v_cvt_scalef32_sr_fp8_bf16", VOP3_CVT_SCALE_SR_F8BF8_F16BF16F32_TiedInput_Profile<VOP_I32_BF16_I32_F32>>;
    defm V_CVT_SCALEF32_SR_FP8_F16 : VOP3Inst<"v_cvt_scalef32_sr_fp8_f16", VOP3_CVT_SCALE_SR_F8BF8_F16BF16F32_TiedInput_Profile<VOP_I32_F16_I32_F32>>;
    defm V_CVT_SCALEF32_SR_FP8_F32 : VOP3Inst<"v_cvt_scalef32_sr_fp8_f32", VOP3_CVT_SCALE_SR_F8BF8_F16BF16F32_TiedInput_Profile<VOP_I32_F32_I32_F32>>;
    defm V_CVT_SCALEF32_F16_FP8 : VOP3Inst<"v_cvt_scalef32_f16_fp8", VOP3_CVT_SCALE_F1632_FP8BF8_TiedInput_Profile<VOP_V2F16_I32_F32>>;
    defm V_CVT_SCALEF32_PK_FP8_F32 : VOP3Inst<"v_cvt_scalef32_pk_fp8_f32", VOP3_CVT_SCALE_FP4FP8BF8_F32_TiedInput_Profile<VOP_V2I16_F32_F32_F32>>;
    defm V_CVT_SCALEF32_PK_FP8_F16 : VOP3Inst<"v_cvt_scalef32_pk_fp8_f16", VOP3_CVT_SCALE_PK_FP8BF8_F16BF16_TiedInput_Profile<VOP_V2I16_V2F16_F32>>;
    defm V_CVT_SCALEF32_PK_FP8_BF16 : VOP3Inst<"v_cvt_scalef32_pk_fp8_bf16", VOP3_CVT_SCALE_PK_FP8BF8_F16BF16_TiedInput_Profile<VOP_V2I16_V2BF16_F32>>;
  }
  defm V_CVT_SCALEF32_F32_FP8 : VOP3Inst<"v_cvt_scalef32_f32_fp8", VOP3_CVT_SCALE_F1632_FP8BF8_Profile<f32>>;
  defm V_CVT_SCALEF32_PK_F32_FP8 : VOP3Inst<"v_cvt_scalef32_pk_f32_fp8", VOP3_CVT_SCALE_PK_F16BF16F32_FP4FP8BF8_Profile<v2f32>>;
  defm V_CVT_SCALEF32_PK_F16_FP8    : VOP3Inst<"v_cvt_scalef32_pk_f16_fp8",  VOP3_CVT_SCALE_PK_F16BF16F32_FP4FP8BF8_Profile<v2f16>>;
  defm V_CVT_SCALEF32_PK_BF16_FP8   : VOP3Inst<"v_cvt_scalef32_pk_bf16_fp8", VOP3_CVT_SCALE_PK_F16BF16F32_FP4FP8BF8_Profile<v2f16>>;
}

let SubtargetPredicate = HasBF8ConversionScaleInsts, mayRaiseFPException = 0 in {
  let Constraints = "$vdst = $vdst_in", DisableEncoding="$vdst_in" in {
    defm V_CVT_SCALEF32_SR_BF8_BF16 : VOP3Inst<"v_cvt_scalef32_sr_bf8_bf16", VOP3_CVT_SCALE_SR_F8BF8_F16BF16F32_TiedInput_Profile<VOP_I32_BF16_I32_F32>>;
    defm V_CVT_SCALEF32_SR_BF8_F16 : VOP3Inst<"v_cvt_scalef32_sr_bf8_f16", VOP3_CVT_SCALE_SR_F8BF8_F16BF16F32_TiedInput_Profile<VOP_I32_F16_I32_F32>>;
    defm V_CVT_SCALEF32_SR_BF8_F32 : VOP3Inst<"v_cvt_scalef32_sr_bf8_f32", VOP3_CVT_SCALE_SR_F8BF8_F16BF16F32_TiedInput_Profile<VOP_I32_F32_I32_F32>>;
    defm V_CVT_SCALEF32_F16_BF8 : VOP3Inst<"v_cvt_scalef32_f16_bf8", VOP3_CVT_SCALE_F1632_FP8BF8_TiedInput_Profile<VOP_V2F16_I32_F32>>;
    defm V_CVT_SCALEF32_PK_BF8_F32 : VOP3Inst<"v_cvt_scalef32_pk_bf8_f32", VOP3_CVT_SCALE_FP4FP8BF8_F32_TiedInput_Profile<VOP_V2I16_F32_F32_F32>>;
    defm V_CVT_SCALEF32_PK_BF8_F16 : VOP3Inst<"v_cvt_scalef32_pk_bf8_f16", VOP3_CVT_SCALE_PK_FP8BF8_F16BF16_TiedInput_Profile<VOP_V2I16_V2F16_F32>>;
    defm V_CVT_SCALEF32_PK_BF8_BF16 : VOP3Inst<"v_cvt_scalef32_pk_bf8_bf16", VOP3_CVT_SCALE_PK_FP8BF8_F16BF16_TiedInput_Profile<VOP_V2I16_V2BF16_F32>>;
  }
  defm V_CVT_SCALEF32_F32_BF8 : VOP3Inst<"v_cvt_scalef32_f32_bf8", VOP3_CVT_SCALE_F1632_FP8BF8_Profile<f32>>;
  defm V_CVT_SCALEF32_PK_F32_BF8 : VOP3Inst<"v_cvt_scalef32_pk_f32_bf8", VOP3_CVT_SCALE_PK_F16BF16F32_FP4FP8BF8_Profile<v2f32>>;
  defm V_CVT_SCALEF32_PK_F16_BF8    : VOP3Inst<"v_cvt_scalef32_pk_f16_bf8",  VOP3_CVT_SCALE_PK_F16BF16F32_FP4FP8BF8_Profile<v2bf16>>;
  defm V_CVT_SCALEF32_PK_BF16_BF8   : VOP3Inst<"v_cvt_scalef32_pk_bf16_bf8", VOP3_CVT_SCALE_PK_F16BF16F32_FP4FP8BF8_Profile<v2bf16>>;
}

let SubtargetPredicate = HasFP4ConversionScaleInsts, mayRaiseFPException = 0 in {
  defm V_CVT_SCALEF32_PK_F32_FP4 : VOP3Inst<"v_cvt_scalef32_pk_f32_fp4", VOP3_CVT_SCALE_PK_F16BF16F32_FP4FP8BF8_Profile<v2f32>>;
  let Constraints = "$vdst = $vdst_in", DisableEncoding="$vdst_in" in {
<<<<<<< HEAD
    defm V_CVT_SCALEF32_PK_FP4_F32 : VOP3Inst<"v_cvt_scalef32_pk_fp4_f32", VOP3_CVT_SCALE_FP4FP8BF8_F32_TiedInput_Profile<VOP_I32_F32_F32_F32>>;
=======
    defm V_CVT_SCALEF32_PK_FP4_F32 : VOP3Inst<"v_cvt_scalef32_pk_fp4_f32", VOP3_CVT_SCALE_FP4_F32_TiedInput_Profile<VOP_I32_F32_F32_F32>>;
>>>>>>> 93e44d24
    let Constraints = "@earlyclobber $vdst" in {
      defm V_CVT_SCALEF32_SR_PK_FP4_F16:  VOP3Inst<"v_cvt_scalef32_sr_pk_fp4_f16", VOP3_CVT_SCALE_SR_PK_F4_F16BF16_TiedInput_Profile<v2f16>>;
      defm V_CVT_SCALEF32_SR_PK_FP4_BF16: VOP3Inst<"v_cvt_scalef32_sr_pk_fp4_bf16", VOP3_CVT_SCALE_SR_PK_F4_F16BF16_TiedInput_Profile<v2bf16>>;
      defm V_CVT_SCALEF32_SR_PK_FP4_F32:  VOP3Inst<"v_cvt_scalef32_sr_pk_fp4_f32", VOP3_CVT_SCALE_SR_PK_F4_F32_TiedInput_Profile>;
    }
  }
  defm V_CVT_SCALEF32_PK_F16_FP4 : VOP3Inst<"v_cvt_scalef32_pk_f16_fp4", VOP3_CVT_SCALE_PK_F16BF16F32_FP4FP8BF8_Profile<v2f16>>;
  defm V_CVT_SCALEF32_PK_BF16_FP4 : VOP3Inst<"v_cvt_scalef32_pk_bf16_fp4", VOP3_CVT_SCALE_PK_F16BF16F32_FP4FP8BF8_Profile<v2bf16>>;

  // These instructions have non-standard use of op_sel. In particular they are
  // using op_sel bits 2 and 3 while only having two sources.
  let Constraints = "$vdst = $src2", DisableEncoding = "$src2" in {
    defm V_CVT_SCALEF32_PK_FP4_F16 : VOP3Inst<"v_cvt_scalef32_pk_fp4_f16", VOP3_CVT_SCALE_FP4_F16BF16_TiedInput_Profile<VOP_I32_V2F16_F32_F32>>;
    defm V_CVT_SCALEF32_PK_FP4_BF16 : VOP3Inst<"v_cvt_scalef32_pk_fp4_bf16", VOP3_CVT_SCALE_FP4_F16BF16_TiedInput_Profile<VOP_I32_V2BF16_F32_F32>>;
  }
}

let SubtargetPredicate = HasFP6BF6ConversionScaleInsts, mayRaiseFPException = 0, Constraints = "@earlyclobber $vdst" in {
  defm V_CVT_SCALEF32_PK32_F32_FP6  : VOP3Inst<"v_cvt_scalef32_pk32_f32_fp6", VOP3_CVT_SCALEF32_PK_F864_Profile<VOP_V32F32_V6I32_F32>, int_amdgcn_cvt_scalef32_pk32_f32_fp6>;
  defm V_CVT_SCALEF32_PK32_F32_BF6  : VOP3Inst<"v_cvt_scalef32_pk32_f32_bf6", VOP3_CVT_SCALEF32_PK_F864_Profile<VOP_V32F32_V6I32_F32>, int_amdgcn_cvt_scalef32_pk32_f32_bf6>;
  defm V_CVT_SCALEF32_PK32_F16_FP6  : VOP3Inst<"v_cvt_scalef32_pk32_f16_fp6",  VOP3_CVT_SCALEF32_PK_F864_Profile<VOP_V32F16_V6I32_F32>, int_amdgcn_cvt_scalef32_pk32_f16_fp6>;
  defm V_CVT_SCALEF32_PK32_BF16_FP6 : VOP3Inst<"v_cvt_scalef32_pk32_bf16_fp6", VOP3_CVT_SCALEF32_PK_F864_Profile<VOP_V32BF16_V6I32_F32>, int_amdgcn_cvt_scalef32_pk32_bf16_fp6>;
  defm V_CVT_SCALEF32_PK32_F16_BF6  : VOP3Inst<"v_cvt_scalef32_pk32_f16_bf6",  VOP3_CVT_SCALEF32_PK_F864_Profile<VOP_V32F16_V6I32_F32>, int_amdgcn_cvt_scalef32_pk32_f16_bf6>;
  defm V_CVT_SCALEF32_PK32_BF16_BF6 : VOP3Inst<"v_cvt_scalef32_pk32_bf16_bf6", VOP3_CVT_SCALEF32_PK_F864_Profile<VOP_V32BF16_V6I32_F32>, int_amdgcn_cvt_scalef32_pk32_bf16_bf6>;
}

let SubtargetPredicate = HasF16BF16ToFP6BF6ConversionScaleInsts, mayRaiseFPException = 0, Constraints = "@earlyclobber $vdst" in {
  defm V_CVT_SCALEF32_PK32_FP6_F16   : VOP3Inst<"v_cvt_scalef32_pk32_fp6_f16",  VOP3_CVT_SCALEF32_PK_F864_Profile<VOP_V6I32_V32F16_F32>,  int_amdgcn_cvt_scalef32_pk32_fp6_f16>;
  defm V_CVT_SCALEF32_PK32_BF6_F16   : VOP3Inst<"v_cvt_scalef32_pk32_bf6_f16",  VOP3_CVT_SCALEF32_PK_F864_Profile<VOP_V6I32_V32F16_F32>,  int_amdgcn_cvt_scalef32_pk32_bf6_f16>;
  defm V_CVT_SCALEF32_PK32_FP6_BF16  : VOP3Inst<"v_cvt_scalef32_pk32_fp6_bf16", VOP3_CVT_SCALEF32_PK_F864_Profile<VOP_V6I32_V32BF16_F32>, int_amdgcn_cvt_scalef32_pk32_fp6_bf16>;
  defm V_CVT_SCALEF32_PK32_BF6_BF16  : VOP3Inst<"v_cvt_scalef32_pk32_bf6_bf16", VOP3_CVT_SCALEF32_PK_F864_Profile<VOP_V6I32_V32BF16_F32>, int_amdgcn_cvt_scalef32_pk32_bf6_bf16>;
  defm V_CVT_SCALEF32_SR_PK32_BF6_BF16 : VOP3Inst<"v_cvt_scalef32_sr_pk32_bf6_bf16", VOP3_CVT_SCALEF32_PK_F864_Profile<VOP_V6I32_V32BF16_I32_F32>, int_amdgcn_cvt_scalef32_sr_pk32_bf6_bf16>;
  defm V_CVT_SCALEF32_SR_PK32_BF6_F16  : VOP3Inst<"v_cvt_scalef32_sr_pk32_bf6_f16",  VOP3_CVT_SCALEF32_PK_F864_Profile<VOP_V6I32_V32F16_I32_F32>,  int_amdgcn_cvt_scalef32_sr_pk32_bf6_f16>;
  defm V_CVT_SCALEF32_SR_PK32_BF6_F32  : VOP3Inst<"v_cvt_scalef32_sr_pk32_bf6_f32",  VOP3_CVT_SCALEF32_PK_F864_Profile<VOP_V6I32_V32F32_I32_F32>,  int_amdgcn_cvt_scalef32_sr_pk32_bf6_f32>;
  defm V_CVT_SCALEF32_SR_PK32_FP6_BF16 : VOP3Inst<"v_cvt_scalef32_sr_pk32_fp6_bf16", VOP3_CVT_SCALEF32_PK_F864_Profile<VOP_V6I32_V32BF16_I32_F32>, int_amdgcn_cvt_scalef32_sr_pk32_fp6_bf16>;
  defm V_CVT_SCALEF32_SR_PK32_FP6_F16  : VOP3Inst<"v_cvt_scalef32_sr_pk32_fp6_f16",  VOP3_CVT_SCALEF32_PK_F864_Profile<VOP_V6I32_V32F16_I32_F32>,  int_amdgcn_cvt_scalef32_sr_pk32_fp6_f16>;
  defm V_CVT_SCALEF32_SR_PK32_FP6_F32  : VOP3Inst<"v_cvt_scalef32_sr_pk32_fp6_f32",  VOP3_CVT_SCALEF32_PK_F864_Profile<VOP_V6I32_V32F32_I32_F32>,  int_amdgcn_cvt_scalef32_sr_pk32_fp6_f32>;
}

let SubtargetPredicate = HasGFX950Insts, mayRaiseFPException = 0 in {
  defm V_CVT_SCALEF32_2XPK16_FP6_F32 : VOP3Inst<"v_cvt_scalef32_2xpk16_fp6_f32",  VOP3_CVT_SCALEF32_PK_F864_Profile<VOP_V6I32_V16F32_V16F32_F32>,  int_amdgcn_cvt_scalef32_2xpk16_fp6_f32>;
  defm V_CVT_SCALEF32_2XPK16_BF6_F32 : VOP3Inst<"v_cvt_scalef32_2xpk16_bf6_f32",  VOP3_CVT_SCALEF32_PK_F864_Profile<VOP_V6I32_V16F32_V16F32_F32>,  int_amdgcn_cvt_scalef32_2xpk16_bf6_f32>;
}

<<<<<<< HEAD
=======
let SubtargetPredicate = HasCvtPkF16F32Inst in {
  let ReadsModeReg = 0 in {
    defm V_CVT_PK_F16_F32 : VOP3Inst<"v_cvt_pk_f16_f32", VOP3_Profile<VOP_V2F16_F32_F32>>;
  }

  def : GCNPat<(v2f16 (fpround v2f32:$src)),
               (V_CVT_PK_F16_F32_e64 0, (EXTRACT_SUBREG VReg_64:$src, sub0), 0, (EXTRACT_SUBREG VReg_64:$src, sub1))>;
  def : GCNPat<(v2f16 (fpround v2f64:$src)),
               (V_CVT_PK_F16_F32_e64 0, (V_CVT_F32_F64_e64 0, (EXTRACT_SUBREG VReg_128:$src, sub0_sub1)),
                                     0, (V_CVT_F32_F64_e64 0, (EXTRACT_SUBREG VReg_128:$src, sub2_sub3)))>;
  def : GCNPat<(v2f16 (build_vector (f16 (fpround (f32 (VOP3Mods f32:$src0, i32:$src0_modifiers)))),
                                    (f16 (fpround (f32 (VOP3Mods f32:$src1, i32:$src1_modifiers)))))),
               (V_CVT_PK_F16_F32_e64 $src0_modifiers, $src0, $src1_modifiers, $src1)>;
}

>>>>>>> 93e44d24
class Cvt_Scale_FP4FP8BF8ToF16F32_Pat<SDPatternOperator node, VOP3_Pseudo inst, ValueType DstTy> : GCNPat<
    (DstTy (node i32:$src0, f32:$src1, timm:$index)),
    (inst (SrcAndDstSelToOpSelXForm_0_0 $index), $src0, (SrcAndDstSelToOpSelXForm_1_0 $index), $src1)
>;
def : Cvt_Scale_FP4FP8BF8ToF16F32_Pat<int_amdgcn_cvt_scalef32_f32_fp8, V_CVT_SCALEF32_F32_FP8_e64, f32>;
def : Cvt_Scale_FP4FP8BF8ToF16F32_Pat<int_amdgcn_cvt_scalef32_f32_bf8, V_CVT_SCALEF32_F32_BF8_e64, f32>;
def : Cvt_Scale_FP4FP8BF8ToF16F32_Pat<int_amdgcn_cvt_scalef32_pk_f16_fp4, V_CVT_SCALEF32_PK_F16_FP4_e64, v2f16>;
def : Cvt_Scale_FP4FP8BF8ToF16F32_Pat<int_amdgcn_cvt_scalef32_pk_bf16_fp4, V_CVT_SCALEF32_PK_BF16_FP4_e64, v2bf16>;

class Cvt_Scale_FP8BF8ToF16_Pat<SDPatternOperator node, VOP3_Pseudo inst, int dst_sel> : GCNPat<
    (v2f16 (node v2f16:$vdst_in, i32:$src0, f32:$src1, timm:$src_sel, dst_sel)),
    (inst !if(!eq(dst_sel, 0), (SrcAndDstSelToOpSelXForm_0_0 $src_sel), (SrcAndDstSelToOpSelXForm_0_1 $src_sel)), $src0,
          !if(!eq(dst_sel, 0), (SrcAndDstSelToOpSelXForm_1_0 $src_sel), (SrcAndDstSelToOpSelXForm_1_1 $src_sel)), $src1, VGPR_32:$vdst_in)
>;
foreach DstSel = [0, -1] in {
  def : Cvt_Scale_FP8BF8ToF16_Pat<int_amdgcn_cvt_scalef32_f16_fp8, V_CVT_SCALEF32_F16_FP8_e64, DstSel>;
  def : Cvt_Scale_FP8BF8ToF16_Pat<int_amdgcn_cvt_scalef32_f16_bf8, V_CVT_SCALEF32_F16_BF8_e64, DstSel>;
}

class Cvt_Scale_PK_F32ToFP8BF8_Pat<SDPatternOperator node, VOP3_Pseudo inst> : GCNPat<
    (v2i16 (node v2i16:$vdst_in, f32:$src0, f32:$src1, f32:$src2, timm:$word_sel)),
    (inst (DstSelToOpSelXForm $word_sel), $src0, 0, $src1, 0, $src2, VGPR_32:$vdst_in)
>;
def : Cvt_Scale_PK_F32ToFP8BF8_Pat<int_amdgcn_cvt_scalef32_pk_fp8_f32, V_CVT_SCALEF32_PK_FP8_F32_e64>;
def : Cvt_Scale_PK_F32ToFP8BF8_Pat<int_amdgcn_cvt_scalef32_pk_bf8_f32, V_CVT_SCALEF32_PK_BF8_F32_e64>;

class Cvt_Scale_PK_FP8BF8ToF16F32_Pat<SDPatternOperator node, VOP3_Pseudo inst, ValueType DstTy> : GCNPat<
    (DstTy (node i32:$src0, f32:$src1, timm:$word_sel)),
    (inst (SrcSelToOpSelXForm $word_sel), $src0, 0, $src1)
>;
def : Cvt_Scale_PK_FP8BF8ToF16F32_Pat<int_amdgcn_cvt_scalef32_pk_f32_fp8, V_CVT_SCALEF32_PK_F32_FP8_e64, v2f32>;
def : Cvt_Scale_PK_FP8BF8ToF16F32_Pat<int_amdgcn_cvt_scalef32_pk_f32_bf8, V_CVT_SCALEF32_PK_F32_BF8_e64, v2f32>;
def : Cvt_Scale_PK_FP8BF8ToF16F32_Pat<int_amdgcn_cvt_scalef32_pk_f16_bf8, V_CVT_SCALEF32_PK_F16_BF8_e64, v2f16>;
def : Cvt_Scale_PK_FP8BF8ToF16F32_Pat<int_amdgcn_cvt_scalef32_pk_bf16_bf8, V_CVT_SCALEF32_PK_BF16_BF8_e64, v2bf16>;
def : Cvt_Scale_PK_FP8BF8ToF16F32_Pat<int_amdgcn_cvt_scalef32_pk_f16_fp8, V_CVT_SCALEF32_PK_F16_FP8_e64, v2f16>;
def : Cvt_Scale_PK_FP8BF8ToF16F32_Pat<int_amdgcn_cvt_scalef32_pk_bf16_fp8, V_CVT_SCALEF32_PK_BF16_FP8_e64, v2bf16>;

class Cvt_Scale_PK_F16BF16ToFP8BF8_Pat<SDPatternOperator node, VOP3_Pseudo inst, ValueType SrcTy> : GCNPat<
    (v2i16 (node v2i16:$vdst_in, SrcTy:$src0, f32:$src1, timm:$word_sel)),
    (inst (DstSelToOpSelXForm $word_sel), $src0, 0, $src1, VGPR_32:$vdst_in)
>;
def : Cvt_Scale_PK_F16BF16ToFP8BF8_Pat<int_amdgcn_cvt_scalef32_pk_fp8_f16, V_CVT_SCALEF32_PK_FP8_F16_e64, v2f16>;
def : Cvt_Scale_PK_F16BF16ToFP8BF8_Pat<int_amdgcn_cvt_scalef32_pk_fp8_bf16, V_CVT_SCALEF32_PK_FP8_BF16_e64, v2bf16>;
def : Cvt_Scale_PK_F16BF16ToFP8BF8_Pat<int_amdgcn_cvt_scalef32_pk_bf8_f16, V_CVT_SCALEF32_PK_BF8_F16_e64, v2f16>;
def : Cvt_Scale_PK_F16BF16ToFP8BF8_Pat<int_amdgcn_cvt_scalef32_pk_bf8_bf16, V_CVT_SCALEF32_PK_BF8_BF16_e64, v2bf16>;

class Cvt_Scale_PK_F32ToFP4_Pat<SDPatternOperator node, VOP3_Pseudo inst> : GCNPat<
    (i32 (node i32:$vdst_in, f32:$src0, f32:$src1, f32:$src2, timm:$index)),
    (inst (DstSelToOpSel3XForm $index), $src0, 0, $src1, (SrcAndDstSelToOpSelXForm_2_0 $index), $src2, VGPR_32:$vdst_in)
>;
def : Cvt_Scale_FP4FP8BF8ToF16F32_Pat<int_amdgcn_cvt_scalef32_pk_f32_fp4, V_CVT_SCALEF32_PK_F32_FP4_e64, v2f32>;
def : Cvt_Scale_PK_F32ToFP4_Pat<int_amdgcn_cvt_scalef32_pk_fp4_f32, V_CVT_SCALEF32_PK_FP4_F32_e64>;

class Cvt_Scale_PK_F16ToFP4_Pat<SDPatternOperator node, VOP3_Pseudo inst, ValueType SrcTy> : GCNPat<
    (i32 (node i32:$src2, SrcTy:$src0, f32:$src1, timm:$index)),
    (inst (DstSelToOpSel3XForm $index), $src0, 0, $src1, (SrcAndDstSelToOpSelXForm_2_0 $index), $src2)
>;
def : Cvt_Scale_PK_F16ToFP4_Pat<int_amdgcn_cvt_scalef32_pk_fp4_f16, V_CVT_SCALEF32_PK_FP4_F16_e64, v2f16>;
def : Cvt_Scale_PK_F16ToFP4_Pat<int_amdgcn_cvt_scalef32_pk_fp4_bf16, V_CVT_SCALEF32_PK_FP4_BF16_e64, v2bf16>;

class Cvt_Scale_SR_PK_BF16F16F32ToFP4BF8FP8_Pat<SDPatternOperator node, VOP3_Pseudo inst, ValueType SrcTy> : GCNPat<
    (i32 (node i32:$vdst_in, SrcTy:$src0, i32:$src1, f32:$src2, timm:$index)),
    (inst (DstSelToOpSel3XForm $index), $src0, 0, $src1, (SrcAndDstSelToOpSelXForm_2_0 $index), $src2, VGPR_32:$vdst_in)
>;
def : Cvt_Scale_SR_PK_BF16F16F32ToFP4BF8FP8_Pat<int_amdgcn_cvt_scalef32_sr_pk_fp4_f16, V_CVT_SCALEF32_SR_PK_FP4_F16_e64, v2f16>;
def : Cvt_Scale_SR_PK_BF16F16F32ToFP4BF8FP8_Pat<int_amdgcn_cvt_scalef32_sr_pk_fp4_bf16, V_CVT_SCALEF32_SR_PK_FP4_BF16_e64, v2bf16>;
def : Cvt_Scale_SR_PK_BF16F16F32ToFP4BF8FP8_Pat<int_amdgcn_cvt_scalef32_sr_pk_fp4_f32, V_CVT_SCALEF32_SR_PK_FP4_F32_e64, v2f32>;
def : Cvt_Scale_SR_PK_BF16F16F32ToFP4BF8FP8_Pat<int_amdgcn_cvt_scalef32_sr_bf8_bf16, V_CVT_SCALEF32_SR_BF8_BF16_e64, bf16>;
def : Cvt_Scale_SR_PK_BF16F16F32ToFP4BF8FP8_Pat<int_amdgcn_cvt_scalef32_sr_bf8_f16, V_CVT_SCALEF32_SR_BF8_F16_e64, f16>;
def : Cvt_Scale_SR_PK_BF16F16F32ToFP4BF8FP8_Pat<int_amdgcn_cvt_scalef32_sr_bf8_f32, V_CVT_SCALEF32_SR_BF8_F32_e64, f32>;
def : Cvt_Scale_SR_PK_BF16F16F32ToFP4BF8FP8_Pat<int_amdgcn_cvt_scalef32_sr_fp8_bf16, V_CVT_SCALEF32_SR_FP8_BF16_e64, bf16>;
def : Cvt_Scale_SR_PK_BF16F16F32ToFP4BF8FP8_Pat<int_amdgcn_cvt_scalef32_sr_fp8_f16, V_CVT_SCALEF32_SR_FP8_F16_e64, f16>;
def : Cvt_Scale_SR_PK_BF16F16F32ToFP4BF8FP8_Pat<int_amdgcn_cvt_scalef32_sr_fp8_f32, V_CVT_SCALEF32_SR_FP8_F32_e64, f32>;

let SubtargetPredicate = isGFX10Plus in {
  let isCommutable = 1, isReMaterializable = 1 in {
    defm V_XOR3_B32 : VOP3Inst <"v_xor3_b32", VOP3_Profile<VOP_I32_I32_I32_I32>>;
  } // End isCommutable = 1, isReMaterializable = 1
  def : ThreeOp_i32_Pats<xor, xor, V_XOR3_B32_e64>;

  let Constraints = "$vdst = $vdst_in", DisableEncoding="$vdst_in" in {
    defm V_PERMLANE16_B32 : VOP3Inst<"v_permlane16_b32", VOP3_PERMLANE_Profile>;
    defm V_PERMLANEX16_B32 : VOP3Inst<"v_permlanex16_b32", VOP3_PERMLANE_Profile>;
  } // End $vdst = $vdst_in, DisableEncoding $vdst_in

  foreach vt = Reg32Types.types in {
    def : PermlanePat<int_amdgcn_permlane16, V_PERMLANE16_B32_e64, vt>;
    def : PermlanePat<int_amdgcn_permlanex16, V_PERMLANEX16_B32_e64, vt>;
  }

  defm V_ADD_NC_U16 : VOP3Inst_t16 <"v_add_nc_u16", VOP_I16_I16_I16, add>;
  defm V_SUB_NC_U16 : VOP3Inst_t16 <"v_sub_nc_u16", VOP_I16_I16_I16, sub>;

} // End SubtargetPredicate = isGFX10Plus

let True16Predicate = NotHasTrue16BitInsts, SubtargetPredicate = isGFX10Plus in {
   def : OpSelBinOpClampPat<uaddsat, V_ADD_NC_U16_e64>;
   def : OpSelBinOpClampPat<usubsat, V_SUB_NC_U16_e64>;
   // Undo sub x, c -> add x, -c canonicalization since c is more likely
   // an inline immediate than -c.
   def : GCNPat<
     (add i16:$src0, (i16 NegSubInlineIntConst16:$src1)),
     (V_SUB_NC_U16_e64 0, VSrc_b16:$src0, 0, NegSubInlineIntConst16:$src1, 0, 0)
   >;
} // End True16Predicate = NotHasTrue16BitInsts, SubtargetPredicate = isGFX10Plus

let True16Predicate = UseRealTrue16Insts in {
  def : OpSelBinOpClampPat<uaddsat, V_ADD_NC_U16_t16_e64>;
  def : OpSelBinOpClampPat<usubsat, V_SUB_NC_U16_t16_e64>;
} // End OtherPredicates = [UseRealTrue16Insts]

let True16Predicate = UseFakeTrue16Insts in {
   def : OpSelBinOpClampPat<uaddsat, V_ADD_NC_U16_fake16_e64>;
   def : OpSelBinOpClampPat<usubsat, V_SUB_NC_U16_fake16_e64>;
   def : GCNPat<
     (add i16:$src0, (i16 NegSubInlineIntConst16:$src1)),
     (V_SUB_NC_U16_fake16_e64 0, VSrc_b16:$src0, 0, NegSubInlineIntConst16:$src1, 0, 0)
   >;
} // End True16Predicate = UseFakeTrue16Insts

let SubtargetPredicate = isGFX12Plus in {
  let Constraints = "$vdst = $vdst_in", DisableEncoding="$vdst_in" in {
    defm V_PERMLANE16_VAR_B32  : VOP3Inst<"v_permlane16_var_b32",  VOP3_PERMLANE_VAR_Profile>;
    defm V_PERMLANEX16_VAR_B32 : VOP3Inst<"v_permlanex16_var_b32", VOP3_PERMLANE_VAR_Profile>;
  } // End $vdst = $vdst_in, DisableEncoding $vdst_in

  def : PermlaneVarPat<int_amdgcn_permlane16_var,  V_PERMLANE16_VAR_B32_e64>;
  def : PermlaneVarPat<int_amdgcn_permlanex16_var, V_PERMLANEX16_VAR_B32_e64>;

} // End SubtargetPredicate = isGFX12Plus

let SubtargetPredicate = HasBitOp3Insts  in {
  let isReMaterializable = 1 in {
    defm V_BITOP3_B16 : VOP3Inst <"v_bitop3_b16",
<<<<<<< HEAD
                                  VOP3_BITOP3_Profile<VOPProfile_True16<VOPProfile <[i16, i16, i16, i16, i8]>>,
                                                      VOP3_OPSEL>>;
    defm V_BITOP3_B32 : VOP3Inst <"v_bitop3_b32",
                                  VOP3_BITOP3_Profile<VOPProfile <[i32, i32, i32, i32, i8]>, VOP3_REGULAR>>;
  }
  def : GCNPat<
    (i32 (int_amdgcn_bitop3 i32:$src0, i32:$src1, i32:$src2, i8:$bitop3)),
=======
                                  VOP3_BITOP3_Profile<VOPProfile_True16<VOPProfile <[i16, i16, i16, i16, i32]>>,
                                                      VOP3_OPSEL>>;
    defm V_BITOP3_B32 : VOP3Inst <"v_bitop3_b32",
                                  VOP3_BITOP3_Profile<VOPProfile <[i32, i32, i32, i32, i32]>, VOP3_REGULAR>>;
  }
  def : GCNPat<
    (i32 (int_amdgcn_bitop3 i32:$src0, i32:$src1, i32:$src2, i32:$bitop3)),
>>>>>>> 93e44d24
    (i32 (V_BITOP3_B32_e64 VSrc_b32:$src0, VSrc_b32:$src1, VSrc_b32:$src2, timm:$bitop3))
  >;

  def : GCNPat<
<<<<<<< HEAD
    (i16 (int_amdgcn_bitop3 i16:$src0, i16:$src1, i16:$src2, i8:$bitop3)),
=======
    (i16 (int_amdgcn_bitop3 i16:$src0, i16:$src1, i16:$src2, i32:$bitop3)),
>>>>>>> 93e44d24
    (i16 (V_BITOP3_B16_e64 0, VSrc_b16:$src0, 0, VSrc_b16:$src1, 0, VSrc_b16:$src2, timm:$bitop3, 0))
  >;

  def : GCNPat<
<<<<<<< HEAD
    (i32 (BITOP3_32 i32:$src0, i32:$src1, i32:$src2, i8:$bitop3)),
=======
    (i32 (BITOP3_32 i32:$src0, i32:$src1, i32:$src2, i32:$bitop3)),
>>>>>>> 93e44d24
    (i32 (V_BITOP3_B32_e64 VSrc_b32:$src0, VSrc_b32:$src1, VSrc_b32:$src2, timm:$bitop3))
  >;

  def : GCNPat<
<<<<<<< HEAD
    (i16 (BITOP3_16 i16:$src0, i16:$src1, i16:$src2, i8:$bitop3)),
=======
    (i16 (BITOP3_16 i16:$src0, i16:$src1, i16:$src2, i32:$bitop3)),
>>>>>>> 93e44d24
    (i16 (V_BITOP3_B16_e64 0, VSrc_b16:$src0, 0, VSrc_b16:$src1, 0, VSrc_b16:$src2, timm:$bitop3, 0))
  >;
} // End SubtargetPredicate = HasBitOp3Insts

class DivFmasPat<ValueType vt, Instruction inst, Register CondReg> : GCNPat<
  (AMDGPUdiv_fmas (vt (VOP3Mods vt:$src0, i32:$src0_modifiers)),
                  (vt (VOP3Mods vt:$src1, i32:$src1_modifiers)),
                  (vt (VOP3Mods vt:$src2, i32:$src2_modifiers)),
                  (i1 CondReg)),
  (inst $src0_modifiers, $src0, $src1_modifiers, $src1, $src2_modifiers, $src2)
>;

let WaveSizePredicate = isWave64 in {
def : DivFmasPat<f32, V_DIV_FMAS_F32_e64, VCC>;
def : DivFmasPat<f64, V_DIV_FMAS_F64_e64, VCC>;
}

let WaveSizePredicate = isWave32 in {
def : DivFmasPat<f32, V_DIV_FMAS_F32_e64, VCC_LO>;
def : DivFmasPat<f64, V_DIV_FMAS_F64_e64, VCC_LO>;
}

class VOP3_DOT_Profile<VOPProfile P> : VOP3_Profile<P, VOP3_OPSEL> {
  let HasClamp = 0;
  let HasOMod = 0;
}

let SubtargetPredicate = isGFX11Plus in {
  defm V_MAXMIN_F32     : VOP3Inst<"v_maxmin_f32", VOP3_Profile<VOP_F32_F32_F32_F32>>;
  defm V_MINMAX_F32     : VOP3Inst<"v_minmax_f32", VOP3_Profile<VOP_F32_F32_F32_F32>>;
  defm V_MAXMIN_F16     : VOP3Inst<"v_maxmin_f16", VOP3_Profile<VOP_F16_F16_F16_F16>>;
  defm V_MINMAX_F16     : VOP3Inst<"v_minmax_f16", VOP3_Profile<VOP_F16_F16_F16_F16>>;
  defm V_MAXMIN_U32     : VOP3Inst<"v_maxmin_u32", VOP3_Profile<VOP_I32_I32_I32_I32>>;
  defm V_MINMAX_U32     : VOP3Inst<"v_minmax_u32", VOP3_Profile<VOP_I32_I32_I32_I32>>;
  defm V_MAXMIN_I32     : VOP3Inst<"v_maxmin_i32", VOP3_Profile<VOP_I32_I32_I32_I32>>;
  defm V_MINMAX_I32     : VOP3Inst<"v_minmax_i32", VOP3_Profile<VOP_I32_I32_I32_I32>>;
  defm V_CVT_PK_I16_F32 : VOP3Inst<"v_cvt_pk_i16_f32", VOP3_Profile<VOP_V2I16_F32_F32>>;
  defm V_CVT_PK_U16_F32 : VOP3Inst<"v_cvt_pk_u16_f32", VOP3_Profile<VOP_V2I16_F32_F32>>;
} // End SubtargetPredicate = isGFX11Plus

class VOP3_CVT_SR_FP16_TiedInput_Profile<VOPProfile P> : VOP3_CVT_SCALE_F1632_FP8BF8_TiedInput_Profile<P> {
  let InsVOP3OpSel = (ins FP32InputMods:$src0_modifiers, Src0RC64:$src0,
                          Int32InputMods:$src1_modifiers, Src1RC64:$src1,
                          VGPR_32:$vdst_in, op_sel0:$op_sel);
}

// FIXME: GlobalISel cannot distinguish f16 and bf16 and may start using bf16 patterns
//        instead of less complex f16. Disable GlobalISel for these for now.
def bf16_fpround : PatFrag <(ops node:$src0),  (fpround $src0), [{ return true; }]> {
  let GISelPredicateCode = [{return false;}];
}

let SubtargetPredicate = HasBF16ConversionInsts in {
  let ReadsModeReg = 0 in {
    defm V_CVT_PK_BF16_F32    : VOP3Inst<"v_cvt_pk_bf16_f32", VOP3_Profile<VOP_V2BF16_F32_F32>>;
  }
  def : GCNPat<(v2bf16 (bf16_fpround v2f32:$src)),
               (V_CVT_PK_BF16_F32_e64 0, (EXTRACT_SUBREG VReg_64:$src, sub0), 0, (EXTRACT_SUBREG VReg_64:$src, sub1))>;
  def : GCNPat<(v2bf16 (bf16_fpround v2f64:$src)),
               (V_CVT_PK_BF16_F32_e64 0, (V_CVT_F32_F64_e64 0, (EXTRACT_SUBREG VReg_128:$src, sub0_sub1)),
                                      0, (V_CVT_F32_F64_e64 0, (EXTRACT_SUBREG VReg_128:$src, sub2_sub3)))>;
  def : GCNPat<(v2bf16 (build_vector (bf16 (bf16_fpround (f32 (VOP3Mods f32:$src0, i32:$src0_modifiers)))),
                                     (bf16 (bf16_fpround (f32 (VOP3Mods f32:$src1, i32:$src1_modifiers)))))),
               (V_CVT_PK_BF16_F32_e64 $src0_modifiers, $src0, $src1_modifiers, $src1)>;
  def : GCNPat<(bf16 (bf16_fpround (f32 (VOP3Mods f32:$src0, i32:$src0_modifiers)))),
               (V_CVT_PK_BF16_F32_e64 $src0_modifiers, $src0, 0, (f32 (IMPLICIT_DEF)))>;
  def : GCNPat<(bf16 (bf16_fpround (f64 (VOP3Mods f64:$src0, i32:$src0_modifiers)))),
               (V_CVT_PK_BF16_F32_e64 0, (f32 (V_CVT_F32_F64_e64 $src0_modifiers, $src0)), 0, (f32 (IMPLICIT_DEF)))>;
}

class Cvt_Scale_Sr_F32ToBF16F16_Pat<SDPatternOperator node, VOP3_Pseudo inst, ValueType DstTy> : GCNPat<
    (DstTy (node DstTy:$vdst_in, f32:$src0, i32:$src1, timm:$word_sel)),
    (inst (DstSelToOpSelXForm $word_sel), $src0, 0, $src1, VGPR_32:$vdst_in)
>;

let SubtargetPredicate = HasF32ToF16BF16ConversionSRInsts in {
  let Constraints = "$vdst = $vdst_in", DisableEncoding = "$vdst_in" in {
    defm V_CVT_SR_F16_F32   : VOP3Inst<"v_cvt_sr_f16_f32", VOP3_CVT_SR_FP16_TiedInput_Profile<VOP_F16_F32_I32>>;
    defm V_CVT_SR_BF16_F32  : VOP3Inst<"v_cvt_sr_bf16_f32", VOP3_CVT_SR_FP16_TiedInput_Profile<VOP_BF16_F32_I32>>;
  }
  def : Cvt_Scale_Sr_F32ToBF16F16_Pat<int_amdgcn_cvt_sr_bf16_f32, V_CVT_SR_BF16_F32_e64, v2bf16>;
  def : Cvt_Scale_Sr_F32ToBF16F16_Pat<int_amdgcn_cvt_sr_f16_f32, V_CVT_SR_F16_F32_e64, v2f16>;
}

let SubtargetPredicate = isGFX12Plus, ReadsModeReg = 0 in {
  defm V_MAXIMUMMINIMUM_F32 : VOP3Inst<"v_maximumminimum_f32", VOP3_Profile<VOP_F32_F32_F32_F32>>;
  defm V_MINIMUMMAXIMUM_F32 : VOP3Inst<"v_minimummaximum_f32", VOP3_Profile<VOP_F32_F32_F32_F32>>;
  defm V_MAXIMUMMINIMUM_F16 : VOP3Inst<"v_maximumminimum_f16", VOP3_Profile<VOP_F16_F16_F16_F16, VOP3_OPSEL>>;
  defm V_MINIMUMMAXIMUM_F16 : VOP3Inst<"v_minimummaximum_f16", VOP3_Profile<VOP_F16_F16_F16_F16, VOP3_OPSEL>>;
} // End SubtargetPredicate = isGFX12Plus, ReadsModeReg = 0

let OtherPredicates = [HasDot9Insts], IsDOT=1 in {
  defm V_DOT2_F16_F16 :   VOP3Inst<"v_dot2_f16_f16",   VOP3_DOT_Profile<VOP_F16_V2F16_V2F16_F16>, int_amdgcn_fdot2_f16_f16>;
  defm V_DOT2_BF16_BF16 : VOP3Inst<"v_dot2_bf16_bf16", VOP3_DOT_Profile<VOP_BF16_V2BF16_V2BF16_BF16>, int_amdgcn_fdot2_bf16_bf16>;
}

class VOP_Pseudo_Scalar<RegisterClass Dst, RegisterOperand SrcOp,
                        ValueType dstVt, ValueType srcVt = dstVt>
    : VOPProfile<[dstVt, srcVt, untyped, untyped]> {
  let DstRC = VOPDstOperand<Dst>;
  let Src0RC64 = SrcOp;

  let HasOMod = 1;
  let HasModifiers = 1;
}

def VOP_Pseudo_Scalar_F32 : VOP_Pseudo_Scalar<SReg_32_XEXEC, SSrc_f32, f32>;
def VOP_Pseudo_Scalar_F16 : VOP_Pseudo_Scalar<SReg_32_XEXEC, SSrc_f16, f32, f16>;

let SubtargetPredicate = HasPseudoScalarTrans, TRANS = 1,
    isReMaterializable = 1, SchedRW = [WritePseudoScalarTrans] in {
  defm V_S_EXP_F32  : VOP3PseudoScalarInst<"v_s_exp_f32", VOP_Pseudo_Scalar_F32, AMDGPUexp>;
  defm V_S_EXP_F16  : VOP3PseudoScalarInst<"v_s_exp_f16", VOP_Pseudo_Scalar_F16>;
  defm V_S_LOG_F32  : VOP3PseudoScalarInst<"v_s_log_f32", VOP_Pseudo_Scalar_F32, AMDGPUlog>;
  defm V_S_LOG_F16  : VOP3PseudoScalarInst<"v_s_log_f16", VOP_Pseudo_Scalar_F16>;
  defm V_S_RCP_F32  : VOP3PseudoScalarInst<"v_s_rcp_f32", VOP_Pseudo_Scalar_F32, AMDGPUrcp>;
  defm V_S_RCP_F16  : VOP3PseudoScalarInst<"v_s_rcp_f16", VOP_Pseudo_Scalar_F16>;
  defm V_S_RSQ_F32  : VOP3PseudoScalarInst<"v_s_rsq_f32", VOP_Pseudo_Scalar_F32, AMDGPUrsq>;
  defm V_S_RSQ_F16  : VOP3PseudoScalarInst<"v_s_rsq_f16", VOP_Pseudo_Scalar_F16>;
  defm V_S_SQRT_F32 : VOP3PseudoScalarInst<"v_s_sqrt_f32", VOP_Pseudo_Scalar_F32, any_amdgcn_sqrt>;
  defm V_S_SQRT_F16 : VOP3PseudoScalarInst<"v_s_sqrt_f16", VOP_Pseudo_Scalar_F16>;
}

class PseudoScalarPatF16<SDPatternOperator node, VOP3_Pseudo inst> : GCNPat <
  (f16 (UniformUnaryFrag<node> (f16 (VOP3Mods0 f16:$src0, i32:$src0_modifiers,
                                               i1:$clamp, i32:$omod)))),
  (f16 (COPY_TO_REGCLASS (f32 (inst i32:$src0_modifiers, f16:$src0, i1:$clamp,
                                    i32:$omod)),
                         SReg_32_XEXEC))
>;

let SubtargetPredicate = HasPseudoScalarTrans in {
  def : PseudoScalarPatF16<AMDGPUexpf16, V_S_EXP_F16_e64>;
  def : PseudoScalarPatF16<AMDGPUlogf16, V_S_LOG_F16_e64>;
  def : PseudoScalarPatF16<AMDGPUrcp, V_S_RCP_F16_e64>;
  def : PseudoScalarPatF16<AMDGPUrsq, V_S_RSQ_F16_e64>;
  def : PseudoScalarPatF16<any_amdgcn_sqrt, V_S_SQRT_F16_e64>;
}

let SubtargetPredicate = HasAshrPkInsts, isReMaterializable = 1 in {
  defm V_ASHR_PK_I8_I32 : VOP3Inst<"v_ashr_pk_i8_i32", VOP3_Profile<VOP_I16_I32_I32_I32, VOP3_OPSEL_ONLY>, int_amdgcn_ashr_pk_i8_i32>;
  defm V_ASHR_PK_U8_I32 : VOP3Inst<"v_ashr_pk_u8_i32", VOP3_Profile<VOP_I16_I32_I32_I32, VOP3_OPSEL_ONLY>, int_amdgcn_ashr_pk_u8_i32>;
} // End SubtargetPredicate = HasAshrPkInsts, isReMaterializable = 1

<<<<<<< HEAD
=======
class AshrPkI8Pat<VOP3_Pseudo inst, int lo, int hi>: GCNPat<
    (i16 (or (i16 (shl (i16 (trunc (i32 (AMDGPUsmed3 (i32 (sra i32:$src1, i32:$src2)), (i32 lo), (i32 hi))))), (i16 8))),
             (i16 (and (i16 (trunc (i32 (AMDGPUsmed3 (i32 (sra i32:$src0, i32:$src2)), (i32 lo), (i32 hi))))), (i16 255))))),
    (inst 0, VSrc_b32:$src0, 0,  VSrc_b32:$src1, 0, VSrc_b32:$src2, 0 )
>;

class AshrPkU8Pat<VOP3_Pseudo inst, int lo, int hi>: GCNPat<
    (i16 (or (i16 (shl (i16 (trunc (i32 (AMDGPUsmed3 (i32 (sra i32:$src1, i32:$src2)), (i32 lo), (i32 hi))))), (i16 8))),
             (i16 (trunc (i32 (AMDGPUsmed3 (i32 (sra i32:$src0, i32:$src2)), (i32 lo), (i32 hi))))))),
    (inst 0, VSrc_b32:$src0, 0,  VSrc_b32:$src1, 0, VSrc_b32:$src2, 0 )
>;

let SubtargetPredicate = HasAshrPkInsts in {
  def : AshrPkI8Pat<V_ASHR_PK_I8_I32_e64, -128, 127>;
  def : AshrPkU8Pat<V_ASHR_PK_U8_I32_e64, 0, 255>;
}

>>>>>>> 93e44d24
//===----------------------------------------------------------------------===//
// Integer Clamp Patterns
//===----------------------------------------------------------------------===//

class getClampPat<VOPProfile P, SDPatternOperator node> {
  dag ret3 = (P.DstVT (node P.Src0VT:$src0, P.Src1VT:$src1, P.Src2VT:$src2));
  dag ret2 = (P.DstVT (node P.Src0VT:$src0, P.Src1VT:$src1));
  dag ret1 = (P.DstVT (node P.Src0VT:$src0));
  dag ret = !if(!eq(P.NumSrcArgs, 3), ret3,
            !if(!eq(P.NumSrcArgs, 2), ret2,
            ret1));
}

class getClampRes<VOPProfile P, Instruction inst> {
  dag ret3 = (inst P.Src0VT:$src0, P.Src1VT:$src1, P.Src2VT:$src2, (i1 0));
  dag ret2 = (inst P.Src0VT:$src0, P.Src1VT:$src1, (i1 0));
  dag ret1 = (inst P.Src0VT:$src0, (i1 0));
  dag ret = !if(!eq(P.NumSrcArgs, 3), ret3,
            !if(!eq(P.NumSrcArgs, 2), ret2,
            ret1));
}

class IntClampPat<VOP3InstBase inst, SDPatternOperator node> : GCNPat<
  getClampPat<inst.Pfl, node>.ret,
  getClampRes<inst.Pfl, inst>.ret
>;

def : IntClampPat<V_MAD_I32_I24_e64, AMDGPUmad_i24>;
def : IntClampPat<V_MAD_U32_U24_e64, AMDGPUmad_u24>;

def : IntClampPat<V_SAD_U8_e64, int_amdgcn_sad_u8>;
def : IntClampPat<V_SAD_HI_U8_e64, int_amdgcn_sad_hi_u8>;
def : IntClampPat<V_SAD_U16_e64, int_amdgcn_sad_u16>;

def : IntClampPat<V_MSAD_U8_e64, int_amdgcn_msad_u8>;
def : IntClampPat<V_MQSAD_PK_U16_U8_e64, int_amdgcn_mqsad_pk_u16_u8>;

def : IntClampPat<V_QSAD_PK_U16_U8_e64, int_amdgcn_qsad_pk_u16_u8>;
def : IntClampPat<V_MQSAD_U32_U8_e64, int_amdgcn_mqsad_u32_u8>;

//===----------------------------------------------------------------------===//
// Floating-point operation Patterns
//===----------------------------------------------------------------------===//

// Implement fminimum(x, y) by using minimum3(x, y, y)
class MinimumMaximumByMinimum3Maximum3<SDPatternOperator node, ValueType vt,
                                       Instruction inst> : GCNPat<
  (vt (node (VOP3Mods vt:$src0, i32:$src0_mods), (VOP3Mods vt:$src1, i32:$src1_mods))),
  (inst $src0_mods, $src0, $src1_mods, $src1, $src1_mods, $src1)
>;

// Prefer the real 2 operand form if legal
let SubtargetPredicate = HasMinimum3Maximum3F32, AddedComplexity = -1000 in {
def : MinimumMaximumByMinimum3Maximum3<fminimum, f32, V_MINIMUM3_F32_e64>;
def : MinimumMaximumByMinimum3Maximum3<fmaximum, f32, V_MAXIMUM3_F32_e64>;
}

//===----------------------------------------------------------------------===//
// Target-specific instruction encodings.
//===----------------------------------------------------------------------===//

//===----------------------------------------------------------------------===//
// GFX12.
//===----------------------------------------------------------------------===//

defm V_MIN3_NUM_F32       : VOP3_Realtriple_with_name_gfx12<0x229, "V_MIN3_F32", "v_min3_num_f32">;
defm V_MAX3_NUM_F32       : VOP3_Realtriple_with_name_gfx12<0x22a, "V_MAX3_F32", "v_max3_num_f32">;
defm V_MIN3_NUM_F16       : VOP3_Realtriple_with_name_gfx12<0x22b, "V_MIN3_F16", "v_min3_num_f16">;
defm V_MAX3_NUM_F16       : VOP3_Realtriple_with_name_gfx12<0x22c, "V_MAX3_F16", "v_max3_num_f16">;
defm V_MINIMUM3_F32       : VOP3Only_Realtriple_gfx12<0x22d>;
defm V_MAXIMUM3_F32       : VOP3Only_Realtriple_gfx12<0x22e>;
defm V_MINIMUM3_F16       : VOP3Only_Realtriple_t16_gfx12<0x22f>;
defm V_MAXIMUM3_F16       : VOP3Only_Realtriple_t16_gfx12<0x230>;
defm V_MED3_NUM_F32       : VOP3_Realtriple_with_name_gfx12<0x231, "V_MED3_F32", "v_med3_num_f32">;
defm V_MED3_NUM_F16       : VOP3_Realtriple_with_name_gfx12<0x232, "V_MED3_F16", "v_med3_num_f16">;
defm V_MINMAX_NUM_F32     : VOP3_Realtriple_with_name_gfx12<0x268, "V_MINMAX_F32", "v_minmax_num_f32">;
defm V_MAXMIN_NUM_F32     : VOP3_Realtriple_with_name_gfx12<0x269, "V_MAXMIN_F32", "v_maxmin_num_f32">;
defm V_MINMAX_NUM_F16     : VOP3_Realtriple_with_name_gfx12<0x26a, "V_MINMAX_F16", "v_minmax_num_f16">;
defm V_MAXMIN_NUM_F16     : VOP3_Realtriple_with_name_gfx12<0x26b, "V_MAXMIN_F16", "v_maxmin_num_f16">;
defm V_MINIMUMMAXIMUM_F32 : VOP3Only_Realtriple_gfx12<0x26c>;
defm V_MAXIMUMMINIMUM_F32 : VOP3Only_Realtriple_gfx12<0x26d>;
defm V_MINIMUMMAXIMUM_F16 : VOP3Only_Realtriple_t16_gfx12<0x26e>;
defm V_MAXIMUMMINIMUM_F16 : VOP3Only_Realtriple_t16_gfx12<0x26f>;
defm V_S_EXP_F32          : VOP3Only_Real_Base_gfx12<0x280>;
defm V_S_EXP_F16          : VOP3Only_Real_Base_gfx12<0x281>;
defm V_S_LOG_F32          : VOP3Only_Real_Base_gfx12<0x282>;
defm V_S_LOG_F16          : VOP3Only_Real_Base_gfx12<0x283>;
defm V_S_RCP_F32          : VOP3Only_Real_Base_gfx12<0x284>;
defm V_S_RCP_F16          : VOP3Only_Real_Base_gfx12<0x285>;
defm V_S_RSQ_F32          : VOP3Only_Real_Base_gfx12<0x286>;
defm V_S_RSQ_F16          : VOP3Only_Real_Base_gfx12<0x287>;
defm V_S_SQRT_F32         : VOP3Only_Real_Base_gfx12<0x288>;
defm V_S_SQRT_F16         : VOP3Only_Real_Base_gfx12<0x289>;
defm V_MAD_CO_U64_U32     : VOP3be_Real_with_name_gfx12<0x2fe, "V_MAD_U64_U32", "v_mad_co_u64_u32">;
defm V_MAD_CO_I64_I32     : VOP3be_Real_with_name_gfx12<0x2ff, "V_MAD_I64_I32", "v_mad_co_i64_i32">;
defm V_MINIMUM_F64        : VOP3Only_Real_Base_gfx12<0x341>;
defm V_MAXIMUM_F64        : VOP3Only_Real_Base_gfx12<0x342>;
defm V_MINIMUM_F32        : VOP3Only_Realtriple_gfx12<0x365>;
defm V_MAXIMUM_F32        : VOP3Only_Realtriple_gfx12<0x366>;
defm V_MINIMUM_F16        : VOP3Only_Realtriple_t16_gfx12<0x367>;
defm V_MAXIMUM_F16        : VOP3Only_Realtriple_t16_gfx12<0x368>;

defm V_PERMLANE16_VAR_B32  : VOP3Only_Real_Base_gfx12<0x30f>;
defm V_PERMLANEX16_VAR_B32 : VOP3Only_Real_Base_gfx12<0x310>;

defm V_CVT_PK_FP8_F32  : VOP3Only_Realtriple_gfx12<0x369>;
defm V_CVT_PK_BF8_F32  : VOP3Only_Realtriple_gfx12<0x36a>;
defm V_CVT_SR_FP8_F32_gfx12 : VOP3_Realtriple_with_name_gfx12<0x36b, "V_CVT_SR_FP8_F32_gfx12", "v_cvt_sr_fp8_f32" >;
defm V_CVT_SR_BF8_F32_gfx12 : VOP3_Realtriple_with_name_gfx12<0x36c, "V_CVT_SR_BF8_F32_gfx12", "v_cvt_sr_bf8_f32">;

//===----------------------------------------------------------------------===//
// GFX11, GFX12
//===----------------------------------------------------------------------===//

multiclass VOP3_Real_with_name_gfx11_gfx12<bits<10> op, string opName,
                                           string asmName> :
  VOP3_Real_with_name<GFX11Gen, op, opName, asmName>,
  VOP3_Real_with_name<GFX12Gen, op, opName, asmName>;

multiclass VOP3_Realtriple_gfx11_gfx12<bits<10> op> :
  VOP3_Realtriple<GFX11Gen, op>, VOP3_Realtriple<GFX12Gen, op>;

multiclass VOP3_Real_Base_gfx11_gfx12<bits<10> op> :
  VOP3_Real_Base<GFX11Gen, op>, VOP3_Real_Base<GFX12Gen, op>;

multiclass VOP3_Realtriple_with_name_gfx11_gfx12<bits<10> op, string opName,
                                                 string asmName> :
  VOP3_Realtriple_with_name<GFX11Gen, op, opName, asmName>,
  VOP3_Realtriple_with_name<GFX12Gen, op, opName, asmName>;

multiclass VOP3Dot_Realtriple_gfx11_gfx12<bits<10> op> :
  VOP3Dot_Realtriple<GFX11Gen, op>, VOP3Dot_Realtriple<GFX12Gen, op>;

multiclass VOP3_Realtriple_t16_gfx11_gfx12<bits<10> op, string asmName, string opName = NAME,
                                           string pseudo_mnemonic = "", bit isSingle = 0> :
  VOP3_Realtriple_with_name<GFX11Gen, op, opName, asmName, pseudo_mnemonic, isSingle>,
  VOP3_Realtriple_with_name<GFX12Gen, op, opName, asmName, pseudo_mnemonic, isSingle>;

multiclass VOP3_Realtriple_t16_and_fake16_gfx11_gfx12<bits<10> op, string asmName, string opName = NAME,
                                                      string pseudo_mnemonic = "", bit isSingle = 0> {
  defm opName#"_t16": VOP3_Realtriple_t16_gfx11_gfx12<op, asmName, opName#"_t16", pseudo_mnemonic, isSingle>;
  defm opName#"_fake16": VOP3_Realtriple_t16_gfx11_gfx12<op, asmName, opName#"_fake16", pseudo_mnemonic, isSingle>;
}

multiclass VOP3be_Real_gfx11_gfx12<bits<10> op, string opName, string asmName> :
  VOP3be_Real<GFX11Gen, op, opName, asmName>,
  VOP3be_Real<GFX12Gen, op, opName, asmName>;

multiclass VOP3_Real_No_Suffix_gfx11_gfx12<bits<10> op> :
  VOP3_Real_No_Suffix<GFX11Gen, op>, VOP3_Real_No_Suffix<GFX12Gen, op>;

defm V_FMA_DX9_ZERO_F32    : VOP3_Real_with_name_gfx11_gfx12<0x209, "V_FMA_LEGACY_F32", "v_fma_dx9_zero_f32">;
defm V_MAD_I32_I24         : VOP3_Realtriple_gfx11_gfx12<0x20a>;
defm V_MAD_U32_U24         : VOP3_Realtriple_gfx11_gfx12<0x20b>;
defm V_CUBEID_F32          : VOP3_Realtriple_gfx11_gfx12<0x20c>;
defm V_CUBESC_F32          : VOP3_Realtriple_gfx11_gfx12<0x20d>;
defm V_CUBETC_F32          : VOP3_Realtriple_gfx11_gfx12<0x20e>;
defm V_CUBEMA_F32          : VOP3_Realtriple_gfx11_gfx12<0x20f>;
defm V_BFE_U32             : VOP3_Realtriple_gfx11_gfx12<0x210>;
defm V_BFE_I32             : VOP3_Realtriple_gfx11_gfx12<0x211>;
defm V_BFI_B32             : VOP3_Realtriple_gfx11_gfx12<0x212>;
defm V_FMA_F32             : VOP3_Realtriple_gfx11_gfx12<0x213>;
defm V_FMA_F64             : VOP3_Real_Base_gfx11_gfx12<0x214>;
defm V_LERP_U8             : VOP3_Realtriple_gfx11_gfx12<0x215>;
defm V_ALIGNBIT_B32        : VOP3_Realtriple_gfx11_gfx12<0x216>;
defm V_ALIGNBYTE_B32       : VOP3_Realtriple_gfx11_gfx12<0x217>;
defm V_MULLIT_F32          : VOP3_Realtriple_gfx11_gfx12<0x218>;
defm V_MIN3_F32            : VOP3_Realtriple_gfx11<0x219>;
defm V_MIN3_I32            : VOP3_Realtriple_gfx11_gfx12<0x21a>;
defm V_MIN3_U32            : VOP3_Realtriple_gfx11_gfx12<0x21b>;
defm V_MAX3_F32            : VOP3_Realtriple_gfx11<0x21c>;
defm V_MAX3_I32            : VOP3_Realtriple_gfx11_gfx12<0x21d>;
defm V_MAX3_U32            : VOP3_Realtriple_gfx11_gfx12<0x21e>;
defm V_MED3_F32            : VOP3_Realtriple_gfx11<0x21f>;
defm V_MED3_I32            : VOP3_Realtriple_gfx11_gfx12<0x220>;
defm V_MED3_U32            : VOP3_Realtriple_gfx11_gfx12<0x221>;
defm V_SAD_U8              : VOP3_Realtriple_gfx11_gfx12<0x222>;
defm V_SAD_HI_U8           : VOP3_Realtriple_gfx11_gfx12<0x223>;
defm V_SAD_U16             : VOP3_Realtriple_gfx11_gfx12<0x224>;
defm V_SAD_U32             : VOP3_Realtriple_gfx11_gfx12<0x225>;
defm V_CVT_PK_U8_F32       : VOP3_Realtriple_gfx11_gfx12<0x226>;
defm V_DIV_FIXUP_F32       : VOP3_Real_Base_gfx11_gfx12<0x227>;
defm V_DIV_FIXUP_F64       : VOP3_Real_Base_gfx11_gfx12<0x228>;
defm V_DIV_FMAS_F32        : VOP3_Real_Base_gfx11_gfx12<0x237>;
defm V_DIV_FMAS_F64        : VOP3_Real_Base_gfx11_gfx12<0x238>;
defm V_MSAD_U8             : VOP3_Realtriple_gfx11_gfx12<0x239>;
defm V_QSAD_PK_U16_U8      : VOP3_Real_Base_gfx11_gfx12<0x23a>;
defm V_MQSAD_PK_U16_U8     : VOP3_Real_Base_gfx11_gfx12<0x23b>;
defm V_MQSAD_U32_U8        : VOP3_Real_Base_gfx11_gfx12<0x23d>;
defm V_XOR3_B32            : VOP3_Realtriple_gfx11_gfx12<0x240>;
defm V_MAD_U16             : VOP3_Realtriple_with_name_gfx11_gfx12<0x241, "V_MAD_U16_gfx9", "v_mad_u16">;
defm V_PERM_B32            : VOP3_Realtriple_gfx11_gfx12<0x244>;
defm V_XAD_U32             : VOP3_Realtriple_gfx11_gfx12<0x245>;
defm V_LSHL_ADD_U32        : VOP3_Realtriple_gfx11_gfx12<0x246>;
defm V_ADD_LSHL_U32        : VOP3_Realtriple_gfx11_gfx12<0x247>;
defm V_FMA_F16             : VOP3_Realtriple_with_name_gfx11_gfx12<0x248, "V_FMA_F16_gfx9", "v_fma_f16">;
defm V_MIN3_F16            : VOP3_Realtriple_gfx11<0x249>;
defm V_MIN3_I16            : VOP3_Realtriple_gfx11_gfx12<0x24a>;
defm V_MIN3_U16            : VOP3_Realtriple_gfx11_gfx12<0x24b>;
defm V_MAX3_F16            : VOP3_Realtriple_gfx11<0x24c>;
defm V_MAX3_I16            : VOP3_Realtriple_gfx11_gfx12<0x24d>;
defm V_MAX3_U16            : VOP3_Realtriple_gfx11_gfx12<0x24e>;
defm V_MED3_F16            : VOP3_Realtriple_gfx11<0x24f>;
defm V_MED3_I16            : VOP3_Realtriple_gfx11_gfx12<0x250>;
defm V_MED3_U16            : VOP3_Realtriple_gfx11_gfx12<0x251>;
defm V_MAD_I16             : VOP3_Realtriple_with_name_gfx11_gfx12<0x253, "V_MAD_I16_gfx9", "v_mad_i16">;
defm V_DIV_FIXUP_F16       : VOP3_Realtriple_with_name_gfx11_gfx12<0x254, "V_DIV_FIXUP_F16_gfx9", "v_div_fixup_f16">;
defm V_ADD3_U32            : VOP3_Realtriple_gfx11_gfx12<0x255>;
defm V_LSHL_OR_B32         : VOP3_Realtriple_gfx11_gfx12<0x256>;
defm V_AND_OR_B32          : VOP3_Realtriple_gfx11_gfx12<0x257>;
defm V_OR3_B32             : VOP3_Realtriple_gfx11_gfx12<0x258>;
defm V_MAD_U32_U16         : VOP3_Realtriple_gfx11_gfx12<0x259>;
defm V_MAD_I32_I16         : VOP3_Realtriple_gfx11_gfx12<0x25a>;
defm V_PERMLANE16_B32      : VOP3_Real_Base_gfx11_gfx12<0x25b>;
defm V_PERMLANEX16_B32     : VOP3_Real_Base_gfx11_gfx12<0x25c>;
defm V_MAXMIN_F32          : VOP3_Realtriple_gfx11<0x25e>;
defm V_MINMAX_F32          : VOP3_Realtriple_gfx11<0x25f>;
defm V_MAXMIN_F16          : VOP3_Realtriple_gfx11<0x260>;
defm V_MINMAX_F16          : VOP3_Realtriple_gfx11<0x261>;
defm V_MAXMIN_U32          : VOP3_Realtriple_gfx11_gfx12<0x262>;
defm V_MINMAX_U32          : VOP3_Realtriple_gfx11_gfx12<0x263>;
defm V_MAXMIN_I32          : VOP3_Realtriple_gfx11_gfx12<0x264>;
defm V_MINMAX_I32          : VOP3_Realtriple_gfx11_gfx12<0x265>;
defm V_DOT2_F16_F16        : VOP3Dot_Realtriple_gfx11_gfx12<0x266>;
defm V_DOT2_BF16_BF16      : VOP3Dot_Realtriple_gfx11_gfx12<0x267>;
defm V_DIV_SCALE_F32       : VOP3be_Real_gfx11_gfx12<0x2fc, "V_DIV_SCALE_F32", "v_div_scale_f32">;
defm V_DIV_SCALE_F64       : VOP3be_Real_gfx11_gfx12<0x2fd, "V_DIV_SCALE_F64", "v_div_scale_f64">;
defm V_MAD_U64_U32_gfx11   : VOP3be_Real_gfx11<0x2fe, "V_MAD_U64_U32_gfx11", "v_mad_u64_u32">;
defm V_MAD_I64_I32_gfx11   : VOP3be_Real_gfx11<0x2ff, "V_MAD_I64_I32_gfx11", "v_mad_i64_i32">;
defm V_ADD_NC_U16          : VOP3Only_Realtriple_t16_and_fake16_gfx11_gfx12<0x303, "v_add_nc_u16">;
defm V_SUB_NC_U16          : VOP3Only_Realtriple_t16_and_fake16_gfx11_gfx12<0x304, "v_sub_nc_u16">;
defm V_MUL_LO_U16          : VOP3Only_Realtriple_t16_and_fake16_gfx11_gfx12<0x305, "v_mul_lo_u16">;
defm V_CVT_PK_I16_F32      : VOP3_Realtriple_gfx11_gfx12<0x306>;
defm V_CVT_PK_U16_F32      : VOP3_Realtriple_gfx11_gfx12<0x307>;
defm V_MAX_U16             : VOP3Only_Realtriple_t16_and_fake16_gfx11_gfx12<0x309, "v_max_u16">;
defm V_MAX_I16             : VOP3Only_Realtriple_t16_and_fake16_gfx11_gfx12<0x30a, "v_max_i16">;
defm V_MIN_U16             : VOP3Only_Realtriple_t16_and_fake16_gfx11_gfx12<0x30b, "v_min_u16">;
defm V_MIN_I16             : VOP3Only_Realtriple_t16_and_fake16_gfx11_gfx12<0x30c, "v_min_i16">;
defm V_ADD_NC_I16          : VOP3_Realtriple_t16_and_fake16_gfx11_gfx12<0x30d, "v_add_nc_i16", "V_ADD_I16">;
defm V_SUB_NC_I16          : VOP3_Realtriple_t16_and_fake16_gfx11_gfx12<0x30e, "v_sub_nc_i16", "V_SUB_I16">;
defm V_PACK_B32_F16        : VOP3_Realtriple_gfx11_gfx12<0x311>;
defm V_CVT_PK_NORM_I16_F16 : VOP3_Realtriple_with_name_gfx11_gfx12<0x312, "V_CVT_PKNORM_I16_F16" , "v_cvt_pk_norm_i16_f16" >;
defm V_CVT_PK_NORM_U16_F16 : VOP3_Realtriple_with_name_gfx11_gfx12<0x313, "V_CVT_PKNORM_U16_F16" , "v_cvt_pk_norm_u16_f16" >;
defm V_SUB_NC_I32          : VOP3_Realtriple_with_name_gfx11_gfx12<0x325, "V_SUB_I32", "v_sub_nc_i32">;
defm V_ADD_NC_I32          : VOP3_Realtriple_with_name_gfx11_gfx12<0x326, "V_ADD_I32", "v_add_nc_i32">;
defm V_ADD_F64             : VOP3_Real_Base_gfx11<0x327>;
defm V_MUL_F64             : VOP3_Real_Base_gfx11<0x328>;
defm V_MIN_F64             : VOP3_Real_Base_gfx11<0x329>;
defm V_MAX_F64             : VOP3_Real_Base_gfx11<0x32a>;
defm V_LDEXP_F64           : VOP3_Real_Base_gfx11_gfx12<0x32b>;
defm V_MUL_LO_U32          : VOP3_Real_Base_gfx11_gfx12<0x32c>;
defm V_MUL_HI_U32          : VOP3_Real_Base_gfx11_gfx12<0x32d>;
defm V_MUL_HI_I32          : VOP3_Real_Base_gfx11_gfx12<0x32e>;
defm V_TRIG_PREOP_F64      : VOP3_Real_Base_gfx11_gfx12<0x32f>;
defm V_LSHLREV_B16         : VOP3Only_Realtriple_t16_and_fake16_gfx11_gfx12<0x338, "v_lshlrev_b16">;
defm V_LSHRREV_B16         : VOP3Only_Realtriple_t16_and_fake16_gfx11_gfx12<0x339, "v_lshrrev_b16">;
defm V_ASHRREV_I16         : VOP3Only_Realtriple_t16_and_fake16_gfx11_gfx12<0x33a, "v_ashrrev_i16">;
defm V_LSHLREV_B64         : VOP3_Real_Base_gfx11<0x33c>;
defm V_LSHRREV_B64         : VOP3_Real_Base_gfx11_gfx12<0x33d>;
defm V_ASHRREV_I64         : VOP3_Real_Base_gfx11_gfx12<0x33e>;
defm V_READLANE_B32        : VOP3_Real_No_Suffix_gfx11_gfx12<0x360>; // Pseudo in VOP2
let InOperandList = (ins SSrcOrLds_b32:$src0, SCSrc_b32:$src1, VGPR_32:$vdst_in) in {
  defm V_WRITELANE_B32     : VOP3_Real_No_Suffix_gfx11_gfx12<0x361>; // Pseudo in VOP2
} // End InOperandList = (ins SSrcOrLds_b32:$src0, SCSrc_b32:$src1, VGPR_32:$vdst_in)
defm V_AND_B16_t16         : VOP3Only_Realtriple_t16_gfx11_gfx12<0x362, "v_and_b16">;
defm V_AND_B16_fake16      : VOP3Only_Realtriple_t16_gfx11_gfx12<0x362, "v_and_b16">;
defm V_OR_B16_t16          : VOP3Only_Realtriple_t16_gfx11_gfx12<0x363, "v_or_b16">;
defm V_OR_B16_fake16       : VOP3Only_Realtriple_t16_gfx11_gfx12<0x363, "v_or_b16">;
defm V_XOR_B16_t16         : VOP3Only_Realtriple_t16_gfx11_gfx12<0x364, "v_xor_b16">;
defm V_XOR_B16_fake16      : VOP3Only_Realtriple_t16_gfx11_gfx12<0x364, "v_xor_b16">;

let AssemblerPredicate = isGFX11Plus in {
  def : AMDGPUMnemonicAlias<"v_add3_nc_u32", "v_add3_u32">;
  def : AMDGPUMnemonicAlias<"v_xor_add_u32", "v_xad_u32">;
}

//===----------------------------------------------------------------------===//
// GFX10.
//===----------------------------------------------------------------------===//

let AssemblerPredicate = isGFX10Only, DecoderNamespace = "GFX10" in {
  multiclass VOP3_Real_gfx10<bits<10> op> {
    def _gfx10 :
      VOP3_Real<!cast<VOP_Pseudo>(NAME#"_e64"), SIEncodingFamily.GFX10>,
      VOP3e_gfx10<op, !cast<VOP_Pseudo>(NAME#"_e64").Pfl>;
  }
  multiclass VOP3_Real_No_Suffix_gfx10<bits<10> op> {
    def _gfx10 :
      VOP3_Real<!cast<VOP_Pseudo>(NAME), SIEncodingFamily.GFX10>,
      VOP3e_gfx10<op, !cast<VOP_Pseudo>(NAME).Pfl>;
  }
  multiclass VOP3_Real_gfx10_with_name<bits<10> op, string opName,
                                       string asmName> {
    def _gfx10 :
      VOP3_Real<!cast<VOP3_Pseudo>(opName#"_e64"), SIEncodingFamily.GFX10>,
      VOP3e_gfx10<op, !cast<VOP3_Pseudo>(opName#"_e64").Pfl> {
        VOP3_Pseudo ps = !cast<VOP3_Pseudo>(opName#"_e64");
        let AsmString = asmName # ps.AsmOperands;
        let IsSingle = 1;
      }
  }
  multiclass VOP3be_Real_gfx10<bits<10> op> {
    def _gfx10 :
      VOP3_Real<!cast<VOP3_Pseudo>(NAME#"_e64"), SIEncodingFamily.GFX10>,
      VOP3be_gfx10<op, !cast<VOP3_Pseudo>(NAME#"_e64").Pfl>;
  }
  multiclass VOP3Interp_Real_gfx10<bits<10> op> {
    def _gfx10 :
      VOP3_Real<!cast<VOP3_Pseudo>(NAME), SIEncodingFamily.GFX10>,
      VOP3Interp_gfx10<op, !cast<VOP3_Pseudo>(NAME).Pfl>;
  }
  multiclass VOP3OpSel_Real_gfx10<bits<10> op> {
    def _gfx10 :
      VOP3_Real<!cast<VOP3_Pseudo>(NAME#"_e64"), SIEncodingFamily.GFX10>,
      VOP3OpSel_gfx10<op, !cast<VOP3_Pseudo>(NAME#"_e64").Pfl>;
  }
  multiclass VOP3OpSel_Real_gfx10_with_name<bits<10> op, string opName,
                                            string asmName> {
    def _gfx10 :
      VOP3_Real<!cast<VOP3_Pseudo>(opName#"_e64"), SIEncodingFamily.GFX10>,
      VOP3OpSel_gfx10<op, !cast<VOP3_Pseudo>(opName#"_e64").Pfl> {
        VOP3_Pseudo ps = !cast<VOP3_Pseudo>(opName#"_e64");
        let AsmString = asmName # ps.AsmOperands;
      }
  }
} // End AssemblerPredicate = isGFX10Only, DecoderNamespace = "GFX10"

defm V_READLANE_B32  : VOP3_Real_No_Suffix_gfx10<0x360>;

let InOperandList = (ins SSrcOrLds_b32:$src0, SCSrc_b32:$src1, VGPR_32:$vdst_in) in {
  defm V_WRITELANE_B32 : VOP3_Real_No_Suffix_gfx10<0x361>;
} // End InOperandList = (ins SSrcOrLds_b32:$src0, SCSrc_b32:$src1, VGPR_32:$vdst_in)

let SubtargetPredicate = isGFX10Before1030 in {
  defm V_MUL_LO_I32      : VOP3_Real_gfx10<0x16b>;
}

defm V_XOR3_B32           : VOP3_Real_gfx10<0x178>;
defm V_LSHLREV_B64        : VOP3_Real_gfx10<0x2ff>;
defm V_LSHRREV_B64        : VOP3_Real_gfx10<0x300>;
defm V_ASHRREV_I64        : VOP3_Real_gfx10<0x301>;
defm V_PERM_B32           : VOP3_Real_gfx10<0x344>;
defm V_XAD_U32            : VOP3_Real_gfx10<0x345>;
defm V_LSHL_ADD_U32       : VOP3_Real_gfx10<0x346>;
defm V_ADD_LSHL_U32       : VOP3_Real_gfx10<0x347>;
defm V_ADD3_U32           : VOP3_Real_gfx10<0x36d>;
defm V_LSHL_OR_B32        : VOP3_Real_gfx10<0x36f>;
defm V_AND_OR_B32         : VOP3_Real_gfx10<0x371>;
defm V_OR3_B32            : VOP3_Real_gfx10<0x372>;

// TODO-GFX10: add MC tests for v_add/sub_nc_i16
defm V_ADD_NC_I16 :
  VOP3OpSel_Real_gfx10_with_name<0x30d, "V_ADD_I16", "v_add_nc_i16">;
defm V_SUB_NC_I16 :
  VOP3OpSel_Real_gfx10_with_name<0x30e, "V_SUB_I16", "v_sub_nc_i16">;
defm V_SUB_NC_I32 :
  VOP3_Real_gfx10_with_name<0x376, "V_SUB_I32", "v_sub_nc_i32">;
defm V_ADD_NC_I32 :
  VOP3_Real_gfx10_with_name<0x37f, "V_ADD_I32", "v_add_nc_i32">;

defm V_INTERP_P1_F32_e64  : VOP3Interp_Real_gfx10<0x200>;
defm V_INTERP_P2_F32_e64  : VOP3Interp_Real_gfx10<0x201>;
defm V_INTERP_MOV_F32_e64 : VOP3Interp_Real_gfx10<0x202>;

defm V_INTERP_P1LL_F16    : VOP3Interp_Real_gfx10<0x342>;
defm V_INTERP_P1LV_F16    : VOP3Interp_Real_gfx10<0x343>;
defm V_INTERP_P2_F16      : VOP3Interp_Real_gfx10<0x35a>;

defm V_PACK_B32_F16       : VOP3OpSel_Real_gfx10<0x311>;
defm V_CVT_PKNORM_I16_F16 : VOP3OpSel_Real_gfx10<0x312>;
defm V_CVT_PKNORM_U16_F16 : VOP3OpSel_Real_gfx10<0x313>;

defm V_MIN3_F16           : VOP3OpSel_Real_gfx10<0x351>;
defm V_MIN3_I16           : VOP3OpSel_Real_gfx10<0x352>;
defm V_MIN3_U16           : VOP3OpSel_Real_gfx10<0x353>;
defm V_MAX3_F16           : VOP3OpSel_Real_gfx10<0x354>;
defm V_MAX3_I16           : VOP3OpSel_Real_gfx10<0x355>;
defm V_MAX3_U16           : VOP3OpSel_Real_gfx10<0x356>;
defm V_MED3_F16           : VOP3OpSel_Real_gfx10<0x357>;
defm V_MED3_I16           : VOP3OpSel_Real_gfx10<0x358>;
defm V_MED3_U16           : VOP3OpSel_Real_gfx10<0x359>;
defm V_MAD_U32_U16        : VOP3OpSel_Real_gfx10<0x373>;
defm V_MAD_I32_I16        : VOP3OpSel_Real_gfx10<0x375>;

defm V_MAD_U16 :
  VOP3OpSel_Real_gfx10_with_name<0x340, "V_MAD_U16_gfx9", "v_mad_u16">;
defm V_FMA_F16 :
  VOP3OpSel_Real_gfx10_with_name<0x34b, "V_FMA_F16_gfx9", "v_fma_f16">;
defm V_MAD_I16 :
  VOP3OpSel_Real_gfx10_with_name<0x35e, "V_MAD_I16_gfx9", "v_mad_i16">;
defm V_DIV_FIXUP_F16 :
  VOP3OpSel_Real_gfx10_with_name<0x35f, "V_DIV_FIXUP_F16_gfx9", "v_div_fixup_f16">;

defm V_ADD_NC_U16      : VOP3OpSel_Real_gfx10<0x303>;
defm V_SUB_NC_U16      : VOP3OpSel_Real_gfx10<0x304>;

// FIXME-GFX10-OPSEL: Need to add "selective" opsel support to some of these
// (they do not support SDWA or DPP).
defm V_MUL_LO_U16      : VOP3_Real_gfx10_with_name<0x305, "V_MUL_LO_U16", "v_mul_lo_u16">;
defm V_LSHRREV_B16     : VOP3_Real_gfx10_with_name<0x307, "V_LSHRREV_B16", "v_lshrrev_b16">;
defm V_ASHRREV_I16     : VOP3_Real_gfx10_with_name<0x308, "V_ASHRREV_I16", "v_ashrrev_i16">;
defm V_MAX_U16         : VOP3_Real_gfx10_with_name<0x309, "V_MAX_U16", "v_max_u16">;
defm V_MAX_I16         : VOP3_Real_gfx10_with_name<0x30a, "V_MAX_I16", "v_max_i16">;
defm V_MIN_U16         : VOP3_Real_gfx10_with_name<0x30b, "V_MIN_U16", "v_min_u16">;
defm V_MIN_I16         : VOP3_Real_gfx10_with_name<0x30c, "V_MIN_I16", "v_min_i16">;
defm V_LSHLREV_B16     : VOP3_Real_gfx10_with_name<0x314, "V_LSHLREV_B16", "v_lshlrev_b16">;
defm V_PERMLANE16_B32  : VOP3OpSel_Real_gfx10<0x377>;
defm V_PERMLANEX16_B32 : VOP3OpSel_Real_gfx10<0x378>;

//===----------------------------------------------------------------------===//
// GFX7, GFX10.
//===----------------------------------------------------------------------===//

let AssemblerPredicate = isGFX7Only, DecoderNamespace = "GFX7" in {
  multiclass VOP3_Real_gfx7<bits<10> op> {
    def _gfx7 :
      VOP3_Real<!cast<VOP3_Pseudo>(NAME#"_e64"), SIEncodingFamily.SI>,
      VOP3e_gfx6_gfx7<op{8-0}, !cast<VOP3_Pseudo>(NAME#"_e64").Pfl>;
  }
  multiclass VOP3be_Real_gfx7<bits<10> op> {
    def _gfx7 :
      VOP3_Real<!cast<VOP3_Pseudo>(NAME#"_e64"), SIEncodingFamily.SI>,
      VOP3be_gfx6_gfx7<op{8-0}, !cast<VOP3_Pseudo>(NAME#"_e64").Pfl>;
  }
} // End AssemblerPredicate = isGFX7Only, DecoderNamespace = "GFX7"

multiclass VOP3_Real_gfx7_gfx10<bits<10> op> :
  VOP3_Real_gfx7<op>, VOP3_Real_gfx10<op>;

multiclass VOP3be_Real_gfx7_gfx10<bits<10> op> :
  VOP3be_Real_gfx7<op>, VOP3be_Real_gfx10<op>;

defm V_QSAD_PK_U16_U8   : VOP3_Real_gfx7_gfx10<0x172>;
defm V_MQSAD_U32_U8     : VOP3_Real_gfx7_gfx10<0x175>;
defm V_MAD_U64_U32      : VOP3be_Real_gfx7_gfx10<0x176>;
defm V_MAD_I64_I32      : VOP3be_Real_gfx7_gfx10<0x177>;

//===----------------------------------------------------------------------===//
// GFX6, GFX7, GFX10.
//===----------------------------------------------------------------------===//

let AssemblerPredicate = isGFX6GFX7, DecoderNamespace = "GFX6GFX7" in {
  multiclass VOP3_Real_gfx6_gfx7<bits<10> op> {
    def _gfx6_gfx7 :
      VOP3_Real<!cast<VOP3_Pseudo>(NAME#"_e64"), SIEncodingFamily.SI>,
      VOP3e_gfx6_gfx7<op{8-0}, !cast<VOP3_Pseudo>(NAME#"_e64").Pfl>;
  }
  multiclass VOP3be_Real_gfx6_gfx7<bits<10> op> {
    def _gfx6_gfx7 :
      VOP3_Real<!cast<VOP3_Pseudo>(NAME#"_e64"), SIEncodingFamily.SI>,
      VOP3be_gfx6_gfx7<op{8-0}, !cast<VOP3_Pseudo>(NAME#"_e64").Pfl>;
  }
} // End AssemblerPredicate = isGFX6GFX7, DecoderNamespace = "GFX6GFX7"

multiclass VOP3_Real_gfx6_gfx7_gfx10<bits<10> op> :
  VOP3_Real_gfx6_gfx7<op>, VOP3_Real_gfx10<op>;

multiclass VOP3be_Real_gfx6_gfx7_gfx10<bits<10> op> :
  VOP3be_Real_gfx6_gfx7<op>, VOP3be_Real_gfx10<op>;

defm V_LSHL_B64        : VOP3_Real_gfx6_gfx7<0x161>;
defm V_LSHR_B64        : VOP3_Real_gfx6_gfx7<0x162>;
defm V_ASHR_I64        : VOP3_Real_gfx6_gfx7<0x163>;
defm V_MUL_LO_I32      : VOP3_Real_gfx6_gfx7<0x16b>;

defm V_MAD_LEGACY_F32  : VOP3_Real_gfx6_gfx7_gfx10<0x140>;
defm V_MAD_F32         : VOP3_Real_gfx6_gfx7_gfx10<0x141>;
defm V_MAD_I32_I24     : VOP3_Real_gfx6_gfx7_gfx10<0x142>;
defm V_MAD_U32_U24     : VOP3_Real_gfx6_gfx7_gfx10<0x143>;
defm V_CUBEID_F32      : VOP3_Real_gfx6_gfx7_gfx10<0x144>;
defm V_CUBESC_F32      : VOP3_Real_gfx6_gfx7_gfx10<0x145>;
defm V_CUBETC_F32      : VOP3_Real_gfx6_gfx7_gfx10<0x146>;
defm V_CUBEMA_F32      : VOP3_Real_gfx6_gfx7_gfx10<0x147>;
defm V_BFE_U32         : VOP3_Real_gfx6_gfx7_gfx10<0x148>;
defm V_BFE_I32         : VOP3_Real_gfx6_gfx7_gfx10<0x149>;
defm V_BFI_B32         : VOP3_Real_gfx6_gfx7_gfx10<0x14a>;
defm V_FMA_F32         : VOP3_Real_gfx6_gfx7_gfx10<0x14b>;
defm V_FMA_F64         : VOP3_Real_gfx6_gfx7_gfx10<0x14c>;
defm V_LERP_U8         : VOP3_Real_gfx6_gfx7_gfx10<0x14d>;
defm V_ALIGNBIT_B32    : VOP3_Real_gfx6_gfx7_gfx10<0x14e>;
defm V_ALIGNBYTE_B32   : VOP3_Real_gfx6_gfx7_gfx10<0x14f>;
defm V_MULLIT_F32      : VOP3_Real_gfx6_gfx7_gfx10<0x150>;
defm V_MIN3_F32        : VOP3_Real_gfx6_gfx7_gfx10<0x151>;
defm V_MIN3_I32        : VOP3_Real_gfx6_gfx7_gfx10<0x152>;
defm V_MIN3_U32        : VOP3_Real_gfx6_gfx7_gfx10<0x153>;
defm V_MAX3_F32        : VOP3_Real_gfx6_gfx7_gfx10<0x154>;
defm V_MAX3_I32        : VOP3_Real_gfx6_gfx7_gfx10<0x155>;
defm V_MAX3_U32        : VOP3_Real_gfx6_gfx7_gfx10<0x156>;
defm V_MED3_F32        : VOP3_Real_gfx6_gfx7_gfx10<0x157>;
defm V_MED3_I32        : VOP3_Real_gfx6_gfx7_gfx10<0x158>;
defm V_MED3_U32        : VOP3_Real_gfx6_gfx7_gfx10<0x159>;
defm V_SAD_U8          : VOP3_Real_gfx6_gfx7_gfx10<0x15a>;
defm V_SAD_HI_U8       : VOP3_Real_gfx6_gfx7_gfx10<0x15b>;
defm V_SAD_U16         : VOP3_Real_gfx6_gfx7_gfx10<0x15c>;
defm V_SAD_U32         : VOP3_Real_gfx6_gfx7_gfx10<0x15d>;
defm V_CVT_PK_U8_F32   : VOP3_Real_gfx6_gfx7_gfx10<0x15e>;
defm V_DIV_FIXUP_F32   : VOP3_Real_gfx6_gfx7_gfx10<0x15f>;
defm V_DIV_FIXUP_F64   : VOP3_Real_gfx6_gfx7_gfx10<0x160>;
defm V_ADD_F64         : VOP3_Real_gfx6_gfx7_gfx10<0x164>;
defm V_MUL_F64         : VOP3_Real_gfx6_gfx7_gfx10<0x165>;
defm V_MIN_F64         : VOP3_Real_gfx6_gfx7_gfx10<0x166>;
defm V_MAX_F64         : VOP3_Real_gfx6_gfx7_gfx10<0x167>;
defm V_LDEXP_F64       : VOP3_Real_gfx6_gfx7_gfx10<0x168>;
defm V_MUL_LO_U32      : VOP3_Real_gfx6_gfx7_gfx10<0x169>;
defm V_MUL_HI_U32      : VOP3_Real_gfx6_gfx7_gfx10<0x16a>;
defm V_MUL_HI_I32      : VOP3_Real_gfx6_gfx7_gfx10<0x16c>;
defm V_DIV_FMAS_F32    : VOP3_Real_gfx6_gfx7_gfx10<0x16f>;
defm V_DIV_FMAS_F64    : VOP3_Real_gfx6_gfx7_gfx10<0x170>;
defm V_MSAD_U8         : VOP3_Real_gfx6_gfx7_gfx10<0x171>;
defm V_MQSAD_PK_U16_U8 : VOP3_Real_gfx6_gfx7_gfx10<0x173>;
defm V_TRIG_PREOP_F64  : VOP3_Real_gfx6_gfx7_gfx10<0x174>;
defm V_DIV_SCALE_F32   : VOP3be_Real_gfx6_gfx7_gfx10<0x16d>;
defm V_DIV_SCALE_F64   : VOP3be_Real_gfx6_gfx7_gfx10<0x16e>;

// NB: Same opcode as v_mad_legacy_f32
let DecoderNamespace = "GFX10_B" in
defm V_FMA_LEGACY_F32  : VOP3_Real_gfx10<0x140>;

//===----------------------------------------------------------------------===//
// GFX8, GFX9 (VI).
//===----------------------------------------------------------------------===//

let AssemblerPredicate = isGFX8GFX9, DecoderNamespace = "GFX8" in {

multiclass VOP3_Real_vi<bits<10> op> {
  def _vi : VOP3_Real<!cast<VOP_Pseudo>(NAME#"_e64"), SIEncodingFamily.VI>,
            VOP3e_vi <op, !cast<VOP_Pseudo>(NAME#"_e64").Pfl>;
}
multiclass VOP3_Real_No_Suffix_vi<bits<10> op> {
  def _vi : VOP3_Real<!cast<VOP_Pseudo>(NAME), SIEncodingFamily.VI>,
            VOP3e_vi <op, !cast<VOP_Pseudo>(NAME).Pfl>;
}

multiclass VOP3be_Real_vi<bits<10> op> {
  def _vi : VOP3_Real<!cast<VOP_Pseudo>(NAME#"_e64"), SIEncodingFamily.VI>,
            VOP3be_vi <op, !cast<VOP_Pseudo>(NAME#"_e64").Pfl>;
}

multiclass VOP3OpSel_Real_gfx9<bits<10> op> {
  def _vi : VOP3_Real<!cast<VOP_Pseudo>(NAME#"_e64"), SIEncodingFamily.VI>,
            VOP3OpSel_gfx9 <op, !cast<VOP_Pseudo>(NAME#"_e64").Pfl>;
}

multiclass VOP3OpSel_Real_gfx9_forced_opsel2<bits<10> op> {
  def _vi : VOP3_Real<!cast<VOP_Pseudo>(NAME#"_e64"), SIEncodingFamily.VI>,
            VOP3OpSel_gfx9 <op, !cast<VOP_Pseudo>(NAME#"_e64").Pfl> {
    let Inst{13} = src2_modifiers{2}; // op_sel(2)
  }
}

multiclass VOP3Interp_Real_vi<bits<10> op> {
  def _vi : VOP3_Real<!cast<VOP_Pseudo>(NAME), SIEncodingFamily.VI>,
            VOP3Interp_vi <op, !cast<VOP_Pseudo>(NAME).Pfl>;
}

} // End AssemblerPredicate = isGFX8GFX9, DecoderNamespace = "GFX8"

let AssemblerPredicate = isGFX8Only, DecoderNamespace = "GFX8" in {

multiclass VOP3_F16_Real_vi<bits<10> op> {
  def _vi : VOP3_Real<!cast<VOP3_Pseudo>(NAME#"_e64"), SIEncodingFamily.VI>,
            VOP3e_vi <op, !cast<VOP3_Pseudo>(NAME#"_e64").Pfl>;
}

multiclass VOP3Interp_F16_Real_vi<bits<10> op> {
  def _vi : VOP3_Real<!cast<VOP3_Pseudo>(NAME), SIEncodingFamily.VI>,
            VOP3Interp_vi <op, !cast<VOP3_Pseudo>(NAME).Pfl>;
}

} // End AssemblerPredicate = isGFX8Only, DecoderNamespace = "GFX8"

let AssemblerPredicate = isGFX9Only, DecoderNamespace = "GFX9" in {

multiclass VOP3_F16_Real_gfx9<bits<10> op, string OpName, string AsmName> {
  def _gfx9 : VOP3_Real<!cast<VOP3_Pseudo>(OpName#"_e64"), SIEncodingFamily.GFX9>,
            VOP3e_vi <op, !cast<VOP3_Pseudo>(OpName#"_e64").Pfl> {
              VOP3_Pseudo ps = !cast<VOP3_Pseudo>(OpName#"_e64");
              let AsmString = AsmName # ps.AsmOperands;
            }
}

multiclass VOP3OpSel_F16_Real_gfx9<bits<10> op, string AsmName> {
  def _gfx9 : VOP3_Real<!cast<VOP3_Pseudo>(NAME#"_e64"), SIEncodingFamily.GFX9>,
            VOP3OpSel_gfx9 <op, !cast<VOP3_Pseudo>(NAME#"_e64").Pfl> {
              VOP3_Pseudo ps = !cast<VOP3_Pseudo>(NAME#"_e64");
              let AsmString = AsmName # ps.AsmOperands;
            }
}

multiclass VOP3Interp_F16_Real_gfx9<bits<10> op, string OpName, string AsmName> {
  def _gfx9 : VOP3_Real<!cast<VOP3_Pseudo>(OpName), SIEncodingFamily.GFX9>,
            VOP3Interp_vi <op, !cast<VOP3_Pseudo>(OpName).Pfl> {
              VOP3_Pseudo ps = !cast<VOP3_Pseudo>(OpName);
              let AsmString = AsmName # ps.AsmOperands;
            }
}

multiclass VOP3_Real_gfx9<bits<10> op, string AsmName> {
  def _gfx9 : VOP3_Real<!cast<VOP_Pseudo>(NAME#"_e64"), SIEncodingFamily.GFX9>,
              VOP3e_vi <op, !cast<VOP_Pseudo>(NAME#"_e64").Pfl> {
              VOP_Pseudo ps = !cast<VOP_Pseudo>(NAME#"_e64");
              let AsmString = AsmName # ps.AsmOperands;
            }
}

multiclass VOP3_Real_BITOP3_gfx9<bits<10> op, string AsmName, bit isSingle = 0> {
  defvar ps = !cast<VOP_Pseudo>(NAME#"_e64");
  let IsSingle = !or(isSingle, ps.Pfl.IsSingle) in {
    def _gfx9 : VOP3_Real<!cast<VOP_Pseudo>(NAME#"_e64"), SIEncodingFamily.GFX9>,
                VOP3e_vi <op, !cast<VOP_Pseudo>(NAME#"_e64").Pfl> {
      let AsmString = AsmName # ps.AsmOperands;
      bits<8> bitop3;
      let Inst{60-59} = bitop3{7-6};
      let Inst{10-8}  = bitop3{5-3};
      let Inst{63-61} = bitop3{2-0};
      let Inst{11} = !if(ps.Pfl.HasOpSel, src0_modifiers{2}, 0);
      let Inst{12} = !if(ps.Pfl.HasOpSel, src1_modifiers{2}, 0);
      let Inst{13} = !if(ps.Pfl.HasOpSel, src2_modifiers{2}, 0);
      let Inst{14} = !if(ps.Pfl.HasOpSel, src0_modifiers{3}, 0);
    }
  }
}
<<<<<<< HEAD
=======

>>>>>>> 93e44d24
} // End AssemblerPredicate = isGFX9Only, DecoderNamespace = "GFX9"

defm V_MAD_U64_U32      : VOP3be_Real_vi <0x1E8>;
defm V_MAD_I64_I32      : VOP3be_Real_vi <0x1E9>;

defm V_MAD_LEGACY_F32   : VOP3_Real_vi <0x1c0>;
defm V_MAD_F32          : VOP3_Real_vi <0x1c1>;
defm V_MAD_I32_I24      : VOP3_Real_vi <0x1c2>;
defm V_MAD_U32_U24      : VOP3_Real_vi <0x1c3>;
defm V_CUBEID_F32       : VOP3_Real_vi <0x1c4>;
defm V_CUBESC_F32       : VOP3_Real_vi <0x1c5>;
defm V_CUBETC_F32       : VOP3_Real_vi <0x1c6>;
defm V_CUBEMA_F32       : VOP3_Real_vi <0x1c7>;
defm V_BFE_U32          : VOP3_Real_vi <0x1c8>;
defm V_BFE_I32          : VOP3_Real_vi <0x1c9>;
defm V_BFI_B32          : VOP3_Real_vi <0x1ca>;
defm V_FMA_F32          : VOP3_Real_vi <0x1cb>;
defm V_FMA_F64          : VOP3_Real_vi <0x1cc>;
defm V_LERP_U8          : VOP3_Real_vi <0x1cd>;
defm V_ALIGNBIT_B32     : VOP3_Real_vi <0x1ce>;
defm V_ALIGNBYTE_B32    : VOP3_Real_vi <0x1cf>;
defm V_MIN3_F32         : VOP3_Real_vi <0x1d0>;
defm V_MIN3_I32         : VOP3_Real_vi <0x1d1>;
defm V_MIN3_U32         : VOP3_Real_vi <0x1d2>;
defm V_MAX3_F32         : VOP3_Real_vi <0x1d3>;
defm V_MAX3_I32         : VOP3_Real_vi <0x1d4>;
defm V_MAX3_U32         : VOP3_Real_vi <0x1d5>;
defm V_MED3_F32         : VOP3_Real_vi <0x1d6>;
defm V_MED3_I32         : VOP3_Real_vi <0x1d7>;
defm V_MED3_U32         : VOP3_Real_vi <0x1d8>;
defm V_SAD_U8           : VOP3_Real_vi <0x1d9>;
defm V_SAD_HI_U8        : VOP3_Real_vi <0x1da>;
defm V_SAD_U16          : VOP3_Real_vi <0x1db>;
defm V_SAD_U32          : VOP3_Real_vi <0x1dc>;
defm V_CVT_PK_U8_F32    : VOP3_Real_vi <0x1dd>;
defm V_DIV_FIXUP_F32    : VOP3_Real_vi <0x1de>;
defm V_DIV_FIXUP_F64    : VOP3_Real_vi <0x1df>;
defm V_DIV_SCALE_F32    : VOP3be_Real_vi <0x1e0>;
defm V_DIV_SCALE_F64    : VOP3be_Real_vi <0x1e1>;
defm V_DIV_FMAS_F32     : VOP3_Real_vi <0x1e2>;
defm V_DIV_FMAS_F64     : VOP3_Real_vi <0x1e3>;
defm V_MSAD_U8          : VOP3_Real_vi <0x1e4>;
defm V_QSAD_PK_U16_U8   : VOP3_Real_vi <0x1e5>;
defm V_MQSAD_PK_U16_U8  : VOP3_Real_vi <0x1e6>;
defm V_MQSAD_U32_U8     : VOP3_Real_vi <0x1e7>;

defm V_PERM_B32         : VOP3_Real_vi <0x1ed>;

defm V_MAD_F16          : VOP3_F16_Real_vi <0x1ea>;
defm V_MAD_U16          : VOP3_F16_Real_vi <0x1eb>;
defm V_MAD_I16          : VOP3_F16_Real_vi <0x1ec>;
defm V_FMA_F16          : VOP3_F16_Real_vi <0x1ee>;
defm V_DIV_FIXUP_F16    : VOP3_F16_Real_vi <0x1ef>;
defm V_INTERP_P2_F16    : VOP3Interp_F16_Real_vi <0x276>;

let FPDPRounding = 1 in {
defm V_MAD_LEGACY_F16       : VOP3_F16_Real_gfx9 <0x1ea, "V_MAD_F16",       "v_mad_legacy_f16">;
defm V_FMA_LEGACY_F16       : VOP3_F16_Real_gfx9 <0x1ee, "V_FMA_F16",       "v_fma_legacy_f16">;
defm V_DIV_FIXUP_LEGACY_F16 : VOP3_F16_Real_gfx9 <0x1ef, "V_DIV_FIXUP_F16", "v_div_fixup_legacy_f16">;
defm V_INTERP_P2_LEGACY_F16 : VOP3Interp_F16_Real_gfx9 <0x276, "V_INTERP_P2_F16", "v_interp_p2_legacy_f16">;
} // End FPDPRounding = 1

defm V_MAD_LEGACY_U16       : VOP3_F16_Real_gfx9 <0x1eb, "V_MAD_U16",       "v_mad_legacy_u16">;
defm V_MAD_LEGACY_I16       : VOP3_F16_Real_gfx9 <0x1ec, "V_MAD_I16",       "v_mad_legacy_i16">;

defm V_MAD_F16_gfx9         : VOP3OpSel_F16_Real_gfx9 <0x203, "v_mad_f16">;
defm V_MAD_U16_gfx9         : VOP3OpSel_F16_Real_gfx9 <0x204, "v_mad_u16">;
defm V_MAD_I16_gfx9         : VOP3OpSel_F16_Real_gfx9 <0x205, "v_mad_i16">;
defm V_FMA_F16_gfx9         : VOP3OpSel_F16_Real_gfx9 <0x206, "v_fma_f16">;
defm V_DIV_FIXUP_F16_gfx9   : VOP3OpSel_F16_Real_gfx9 <0x207, "v_div_fixup_f16">;
defm V_INTERP_P2_F16_gfx9   : VOP3Interp_F16_Real_gfx9 <0x277, "V_INTERP_P2_F16_gfx9", "v_interp_p2_f16">;

defm V_ADD_I32         : VOP3_Real_vi <0x29c>;
defm V_SUB_I32         : VOP3_Real_vi <0x29d>;

defm V_INTERP_P1_F32_e64  : VOP3Interp_Real_vi <0x270>;
defm V_INTERP_P2_F32_e64  : VOP3Interp_Real_vi <0x271>;
defm V_INTERP_MOV_F32_e64 : VOP3Interp_Real_vi <0x272>;

defm V_INTERP_P1LL_F16  : VOP3Interp_Real_vi <0x274>;
defm V_INTERP_P1LV_F16  : VOP3Interp_Real_vi <0x275>;
defm V_ADD_F64          : VOP3_Real_vi <0x280>;
defm V_MUL_F64          : VOP3_Real_vi <0x281>;
defm V_MIN_F64          : VOP3_Real_vi <0x282>;
defm V_MAX_F64          : VOP3_Real_vi <0x283>;
defm V_LDEXP_F64        : VOP3_Real_vi <0x284>;
defm V_MUL_LO_U32       : VOP3_Real_vi <0x285>;

// removed from VI as identical to V_MUL_LO_U32
let isAsmParserOnly = 1 in {
defm V_MUL_LO_I32       : VOP3_Real_vi <0x285>;
}

defm V_MUL_HI_U32       : VOP3_Real_vi <0x286>;
defm V_MUL_HI_I32       : VOP3_Real_vi <0x287>;

defm V_READLANE_B32     : VOP3_Real_No_Suffix_vi <0x289>;
defm V_WRITELANE_B32    : VOP3_Real_No_Suffix_vi <0x28a>;

defm V_LSHLREV_B64      : VOP3_Real_vi <0x28f>;
defm V_LSHRREV_B64      : VOP3_Real_vi <0x290>;
defm V_ASHRREV_I64      : VOP3_Real_vi <0x291>;
defm V_TRIG_PREOP_F64   : VOP3_Real_vi <0x292>;

defm V_LSHL_ADD_U32 : VOP3_Real_vi <0x1fd>;
defm V_ADD_LSHL_U32 : VOP3_Real_vi <0x1fe>;
defm V_ADD3_U32 : VOP3_Real_vi <0x1ff>;
defm V_LSHL_OR_B32 : VOP3_Real_vi <0x200>;
defm V_AND_OR_B32 : VOP3_Real_vi <0x201>;
defm V_OR3_B32 : VOP3_Real_vi <0x202>;
defm V_PACK_B32_F16 : VOP3OpSel_Real_gfx9 <0x2a0>;

defm V_XAD_U32 : VOP3_Real_vi <0x1f3>;

defm V_MIN3_F16 : VOP3OpSel_Real_gfx9 <0x1f4>;
defm V_MIN3_I16 : VOP3OpSel_Real_gfx9 <0x1f5>;
defm V_MIN3_U16 : VOP3OpSel_Real_gfx9 <0x1f6>;

defm V_MAX3_F16 : VOP3OpSel_Real_gfx9 <0x1f7>;
defm V_MAX3_I16 : VOP3OpSel_Real_gfx9 <0x1f8>;
defm V_MAX3_U16 : VOP3OpSel_Real_gfx9 <0x1f9>;

defm V_MED3_F16 : VOP3OpSel_Real_gfx9 <0x1fa>;
defm V_MED3_I16 : VOP3OpSel_Real_gfx9 <0x1fb>;
defm V_MED3_U16 : VOP3OpSel_Real_gfx9 <0x1fc>;

defm V_ADD_I16  : VOP3OpSel_Real_gfx9 <0x29e>;
defm V_SUB_I16  : VOP3OpSel_Real_gfx9 <0x29f>;

defm V_MAD_U32_U16 : VOP3OpSel_Real_gfx9 <0x1f1>;
defm V_MAD_I32_I16 : VOP3OpSel_Real_gfx9 <0x1f2>;

defm V_CVT_PKNORM_I16_F16 : VOP3OpSel_Real_gfx9 <0x299>;
defm V_CVT_PKNORM_U16_F16 : VOP3OpSel_Real_gfx9 <0x29a>;

defm V_LSHL_ADD_U64 : VOP3_Real_vi <0x208>;

defm V_CVT_PK_FP8_F32 : VOP3OpSel_Real_gfx9 <0x2a2>;
defm V_CVT_PK_BF8_F32 : VOP3OpSel_Real_gfx9 <0x2a3>;
defm V_CVT_PK_BF16_F32: VOP3OpSel_Real_gfx9 <0x268>;
defm V_CVT_SR_FP8_F32 : VOP3OpSel_Real_gfx9_forced_opsel2 <0x2a4>;
defm V_CVT_SR_BF8_F32 : VOP3OpSel_Real_gfx9_forced_opsel2 <0x2a5>;

defm V_MINIMUM3_F32 : VOP3_Real_vi <0x2a8>;
defm V_MAXIMUM3_F32 : VOP3_Real_vi <0x2a9>;

defm V_BITOP3_B16         : VOP3_Real_BITOP3_gfx9<0x233, "v_bitop3_b16">;
defm V_BITOP3_B32         : VOP3_Real_BITOP3_gfx9<0x234, "v_bitop3_b32">;
let OtherPredicates = [HasFP8ConversionScaleInsts] in {
defm V_CVT_SCALEF32_SR_FP8_BF16 : VOP3OpSel_Real_gfx9<0x246>;
defm V_CVT_SCALEF32_SR_FP8_F16 : VOP3OpSel_Real_gfx9<0x242>;
defm V_CVT_SCALEF32_SR_FP8_F32 : VOP3OpSel_Real_gfx9<0x237>;
defm V_CVT_SCALEF32_F16_FP8 : VOP3OpSel_Real_gfx9 <0x24a>;
defm V_CVT_SCALEF32_F32_FP8 : VOP3OpSel_Real_gfx9 <0x23b>;
defm V_CVT_SCALEF32_PK_FP8_F32 : VOP3OpSel_Real_gfx9 <0x235>;
defm V_CVT_SCALEF32_PK_F32_FP8 : VOP3OpSel_Real_gfx9 <0x239>;
defm V_CVT_SCALEF32_PK_FP8_F16 : VOP3OpSel_Real_gfx9 <0x240>;
defm V_CVT_SCALEF32_PK_FP8_BF16: VOP3OpSel_Real_gfx9 <0x244>;
defm V_CVT_SCALEF32_PK_F16_FP8  : VOP3OpSel_Real_gfx9<0x248>;
defm V_CVT_SCALEF32_PK_BF16_FP8 : VOP3OpSel_Real_gfx9<0x269>;
}
let OtherPredicates = [HasBF8ConversionScaleInsts] in {
defm V_CVT_SCALEF32_SR_BF8_BF16 : VOP3OpSel_Real_gfx9<0x247>;
defm V_CVT_SCALEF32_SR_BF8_F16 : VOP3OpSel_Real_gfx9<0x243>;
defm V_CVT_SCALEF32_SR_BF8_F32 : VOP3OpSel_Real_gfx9<0x238>;
defm V_CVT_SCALEF32_F16_BF8 : VOP3OpSel_Real_gfx9 <0x24b>;
defm V_CVT_SCALEF32_F32_BF8 : VOP3OpSel_Real_gfx9 <0x23c>;
defm V_CVT_SCALEF32_PK_BF8_F32 : VOP3OpSel_Real_gfx9 <0x236>;
defm V_CVT_SCALEF32_PK_F32_BF8 : VOP3OpSel_Real_gfx9 <0x23a>;
defm V_CVT_SCALEF32_PK_BF8_F16 : VOP3OpSel_Real_gfx9 <0x241>;
defm V_CVT_SCALEF32_PK_BF8_BF16: VOP3OpSel_Real_gfx9 <0x245>;
defm V_CVT_SCALEF32_PK_F16_BF8  : VOP3OpSel_Real_gfx9<0x249>;
defm V_CVT_SCALEF32_PK_BF16_BF8 : VOP3OpSel_Real_gfx9<0x26a>;
}
let OtherPredicates = [HasFP4ConversionScaleInsts] in {
defm V_CVT_SCALEF32_PK_F32_FP4 : VOP3OpSel_Real_gfx9 <0x23f>;
defm V_CVT_SCALEF32_PK_FP4_F32 : VOP3OpSel_Real_gfx9 <0x23d>;
defm V_CVT_SCALEF32_PK_F16_FP4 : VOP3OpSel_Real_gfx9 <0x250>;
defm V_CVT_SCALEF32_PK_BF16_FP4 : VOP3OpSel_Real_gfx9 <0x251>;
defm V_CVT_SCALEF32_PK_FP4_F16 : VOP3OpSel_Real_gfx9_forced_opsel2 <0x24c>;
defm V_CVT_SCALEF32_PK_FP4_BF16: VOP3OpSel_Real_gfx9_forced_opsel2 <0x24d>;
defm V_CVT_SCALEF32_SR_PK_FP4_F16:  VOP3OpSel_Real_gfx9 <0x24e>;
defm V_CVT_SCALEF32_SR_PK_FP4_BF16: VOP3OpSel_Real_gfx9 <0x24f>;
defm V_CVT_SCALEF32_SR_PK_FP4_F32:  VOP3OpSel_Real_gfx9 <0x23e>;
}
let OtherPredicates = [HasFP6BF6ConversionScaleInsts] in {
defm V_CVT_SCALEF32_PK32_F32_FP6 : VOP3_Real_gfx9<0x256, "v_cvt_scalef32_pk32_f32_fp6">;
defm V_CVT_SCALEF32_PK32_F32_BF6 : VOP3_Real_gfx9<0x257, "v_cvt_scalef32_pk32_f32_bf6">;
defm V_CVT_SCALEF32_PK32_F16_FP6  : VOP3_Real_gfx9<0x260, "v_cvt_scalef32_pk32_f16_fp6">;
defm V_CVT_SCALEF32_PK32_BF16_FP6 : VOP3_Real_gfx9<0x261, "v_cvt_scalef32_pk32_bf16_fp6">;
defm V_CVT_SCALEF32_PK32_F16_BF6  : VOP3_Real_gfx9<0x262, "v_cvt_scalef32_pk32_f16_bf6">;
defm V_CVT_SCALEF32_PK32_BF16_BF6 : VOP3_Real_gfx9<0x263, "v_cvt_scalef32_pk32_bf16_bf6">;
}

let OtherPredicates = [HasF16BF16ToFP6BF6ConversionScaleInsts] in {
defm V_CVT_SCALEF32_PK32_FP6_F16  : VOP3_Real_gfx9<0x258, "v_cvt_scalef32_pk32_fp6_f16">;
defm V_CVT_SCALEF32_PK32_FP6_BF16 : VOP3_Real_gfx9<0x259, "v_cvt_scalef32_pk32_fp6_bf16">;
defm V_CVT_SCALEF32_PK32_BF6_F16  : VOP3_Real_gfx9<0x25a, "v_cvt_scalef32_pk32_bf6_f16">;
defm V_CVT_SCALEF32_PK32_BF6_BF16 : VOP3_Real_gfx9<0x25b, "v_cvt_scalef32_pk32_bf6_bf16">;
defm V_CVT_SCALEF32_SR_PK32_BF6_BF16  : VOP3_Real_gfx9<0x25f, "v_cvt_scalef32_sr_pk32_bf6_bf16">;
defm V_CVT_SCALEF32_SR_PK32_BF6_F16   : VOP3_Real_gfx9<0x25e, "v_cvt_scalef32_sr_pk32_bf6_f16">;
defm V_CVT_SCALEF32_SR_PK32_BF6_F32   : VOP3_Real_gfx9<0x255, "v_cvt_scalef32_sr_pk32_bf6_f32">;
defm V_CVT_SCALEF32_SR_PK32_FP6_BF16  : VOP3_Real_gfx9<0x25d, "v_cvt_scalef32_sr_pk32_fp6_bf16">;
defm V_CVT_SCALEF32_SR_PK32_FP6_F16   : VOP3_Real_gfx9<0x25c, "v_cvt_scalef32_sr_pk32_fp6_f16">;
defm V_CVT_SCALEF32_SR_PK32_FP6_F32   : VOP3_Real_gfx9<0x254, "v_cvt_scalef32_sr_pk32_fp6_f32">;
}

let OtherPredicates = [HasF32ToF16BF16ConversionSRInsts] in {
defm V_CVT_SR_F16_F32 : VOP3OpSel_Real_gfx9 <0x2a6>;
defm V_CVT_SR_BF16_F32: VOP3OpSel_Real_gfx9 <0x2a7>;
}

defm V_ASHR_PK_I8_I32 : VOP3OpSel_Real_gfx9 <0x265>;
defm V_ASHR_PK_U8_I32 : VOP3OpSel_Real_gfx9 <0x266>;
<<<<<<< HEAD
=======
let OtherPredicates = [HasCvtPkF16F32Inst] in {
defm V_CVT_PK_F16_F32 : VOP3_Real_gfx9<0x267, "v_cvt_pk_f16_f32">;
}
>>>>>>> 93e44d24

defm V_CVT_SCALEF32_2XPK16_FP6_F32 : VOP3_Real_gfx9<0x252, "v_cvt_scalef32_2xpk16_fp6_f32">;
defm V_CVT_SCALEF32_2XPK16_BF6_F32 : VOP3_Real_gfx9<0x253, "v_cvt_scalef32_2xpk16_bf6_f32">;<|MERGE_RESOLUTION|>--- conflicted
+++ resolved
@@ -974,22 +974,16 @@
   let HasOMod = 0;
 }
 
-<<<<<<< HEAD
-=======
 class VOP3_CVT_SCALE_FP4_F32_TiedInput_Profile<VOPProfile P> : VOP3_CVT_SCALE_FP4FP8BF8_F32_TiedInput_Profile<P> {
   let HasFP8DstByteSel = 1;
 }
 
->>>>>>> 93e44d24
 class VOP3_CVT_SCALE_SR_F8BF8_F16BF16F32_TiedInput_Profile<VOPProfile P> : VOP3_CVT_SCALE_FP4FP8BF8_F32_TiedInput_Profile<P> {
   let InsVOP3OpSel = (ins FP32InputMods:$src0_modifiers, Src0RC64:$src0,
                           Int32InputMods:$src1_modifiers, Src1RC64:$src1,
                           FP32InputMods:$src2_modifiers, Src2RC64:$src2,
                           VGPR_32:$vdst_in, op_sel0:$op_sel);
-<<<<<<< HEAD
-=======
   let HasFP8DstByteSel = 1;
->>>>>>> 93e44d24
 }
 
 
@@ -1007,10 +1001,7 @@
                                             HasSrc0FloatMods, HasSrc1FloatMods,
                                             HasSrc2FloatMods>.ret);
   let HasExtVOP3DPP = 0;
-<<<<<<< HEAD
-=======
   let HasFP8DstByteSel = 1;
->>>>>>> 93e44d24
 }
 
 class VOP3_CVT_SCALE_SR_PK_F4_F16BF16_TiedInput_Profile<ValueType Src0Ty> :
@@ -1023,10 +1014,7 @@
   let HasExtVOP3DPP = 0;
   let HasOpSel = 1;
   let HasOMod = 0;
-<<<<<<< HEAD
-=======
   let HasFP8DstByteSel = 1;
->>>>>>> 93e44d24
 }
 
 def VOP3_CVT_SCALE_SR_PK_F4_F32_TiedInput_Profile : VOP3_Profile<VOPProfile<[i32, v2f32, i32, f32]>, VOP3_OPSEL> {
@@ -1038,10 +1026,7 @@
   let HasExtVOP3DPP = 0;
   let HasOpSel = 1;
   let HasOMod = 0;
-<<<<<<< HEAD
-=======
   let HasFP8DstByteSel = 1;
->>>>>>> 93e44d24
 }
 
 class VOP3_CVT_SCALE_PK_F16BF16F32_FP4FP8BF8_Profile<ValueType DstTy> : VOP3_Profile<VOPProfile<[DstTy, i32, f32, untyped]>,
@@ -1117,11 +1102,7 @@
 let SubtargetPredicate = HasFP4ConversionScaleInsts, mayRaiseFPException = 0 in {
   defm V_CVT_SCALEF32_PK_F32_FP4 : VOP3Inst<"v_cvt_scalef32_pk_f32_fp4", VOP3_CVT_SCALE_PK_F16BF16F32_FP4FP8BF8_Profile<v2f32>>;
   let Constraints = "$vdst = $vdst_in", DisableEncoding="$vdst_in" in {
-<<<<<<< HEAD
-    defm V_CVT_SCALEF32_PK_FP4_F32 : VOP3Inst<"v_cvt_scalef32_pk_fp4_f32", VOP3_CVT_SCALE_FP4FP8BF8_F32_TiedInput_Profile<VOP_I32_F32_F32_F32>>;
-=======
     defm V_CVT_SCALEF32_PK_FP4_F32 : VOP3Inst<"v_cvt_scalef32_pk_fp4_f32", VOP3_CVT_SCALE_FP4_F32_TiedInput_Profile<VOP_I32_F32_F32_F32>>;
->>>>>>> 93e44d24
     let Constraints = "@earlyclobber $vdst" in {
       defm V_CVT_SCALEF32_SR_PK_FP4_F16:  VOP3Inst<"v_cvt_scalef32_sr_pk_fp4_f16", VOP3_CVT_SCALE_SR_PK_F4_F16BF16_TiedInput_Profile<v2f16>>;
       defm V_CVT_SCALEF32_SR_PK_FP4_BF16: VOP3Inst<"v_cvt_scalef32_sr_pk_fp4_bf16", VOP3_CVT_SCALE_SR_PK_F4_F16BF16_TiedInput_Profile<v2bf16>>;
@@ -1166,8 +1147,6 @@
   defm V_CVT_SCALEF32_2XPK16_BF6_F32 : VOP3Inst<"v_cvt_scalef32_2xpk16_bf6_f32",  VOP3_CVT_SCALEF32_PK_F864_Profile<VOP_V6I32_V16F32_V16F32_F32>,  int_amdgcn_cvt_scalef32_2xpk16_bf6_f32>;
 }
 
-<<<<<<< HEAD
-=======
 let SubtargetPredicate = HasCvtPkF16F32Inst in {
   let ReadsModeReg = 0 in {
     defm V_CVT_PK_F16_F32 : VOP3Inst<"v_cvt_pk_f16_f32", VOP3_Profile<VOP_V2F16_F32_F32>>;
@@ -1183,7 +1162,6 @@
                (V_CVT_PK_F16_F32_e64 $src0_modifiers, $src0, $src1_modifiers, $src1)>;
 }
 
->>>>>>> 93e44d24
 class Cvt_Scale_FP4FP8BF8ToF16F32_Pat<SDPatternOperator node, VOP3_Pseudo inst, ValueType DstTy> : GCNPat<
     (DstTy (node i32:$src0, f32:$src1, timm:$index)),
     (inst (SrcAndDstSelToOpSelXForm_0_0 $index), $src0, (SrcAndDstSelToOpSelXForm_1_0 $index), $src1)
@@ -1318,15 +1296,6 @@
 let SubtargetPredicate = HasBitOp3Insts  in {
   let isReMaterializable = 1 in {
     defm V_BITOP3_B16 : VOP3Inst <"v_bitop3_b16",
-<<<<<<< HEAD
-                                  VOP3_BITOP3_Profile<VOPProfile_True16<VOPProfile <[i16, i16, i16, i16, i8]>>,
-                                                      VOP3_OPSEL>>;
-    defm V_BITOP3_B32 : VOP3Inst <"v_bitop3_b32",
-                                  VOP3_BITOP3_Profile<VOPProfile <[i32, i32, i32, i32, i8]>, VOP3_REGULAR>>;
-  }
-  def : GCNPat<
-    (i32 (int_amdgcn_bitop3 i32:$src0, i32:$src1, i32:$src2, i8:$bitop3)),
-=======
                                   VOP3_BITOP3_Profile<VOPProfile_True16<VOPProfile <[i16, i16, i16, i16, i32]>>,
                                                       VOP3_OPSEL>>;
     defm V_BITOP3_B32 : VOP3Inst <"v_bitop3_b32",
@@ -1334,34 +1303,21 @@
   }
   def : GCNPat<
     (i32 (int_amdgcn_bitop3 i32:$src0, i32:$src1, i32:$src2, i32:$bitop3)),
->>>>>>> 93e44d24
     (i32 (V_BITOP3_B32_e64 VSrc_b32:$src0, VSrc_b32:$src1, VSrc_b32:$src2, timm:$bitop3))
   >;
 
   def : GCNPat<
-<<<<<<< HEAD
-    (i16 (int_amdgcn_bitop3 i16:$src0, i16:$src1, i16:$src2, i8:$bitop3)),
-=======
     (i16 (int_amdgcn_bitop3 i16:$src0, i16:$src1, i16:$src2, i32:$bitop3)),
->>>>>>> 93e44d24
     (i16 (V_BITOP3_B16_e64 0, VSrc_b16:$src0, 0, VSrc_b16:$src1, 0, VSrc_b16:$src2, timm:$bitop3, 0))
   >;
 
   def : GCNPat<
-<<<<<<< HEAD
-    (i32 (BITOP3_32 i32:$src0, i32:$src1, i32:$src2, i8:$bitop3)),
-=======
     (i32 (BITOP3_32 i32:$src0, i32:$src1, i32:$src2, i32:$bitop3)),
->>>>>>> 93e44d24
     (i32 (V_BITOP3_B32_e64 VSrc_b32:$src0, VSrc_b32:$src1, VSrc_b32:$src2, timm:$bitop3))
   >;
 
   def : GCNPat<
-<<<<<<< HEAD
-    (i16 (BITOP3_16 i16:$src0, i16:$src1, i16:$src2, i8:$bitop3)),
-=======
     (i16 (BITOP3_16 i16:$src0, i16:$src1, i16:$src2, i32:$bitop3)),
->>>>>>> 93e44d24
     (i16 (V_BITOP3_B16_e64 0, VSrc_b16:$src0, 0, VSrc_b16:$src1, 0, VSrc_b16:$src2, timm:$bitop3, 0))
   >;
 } // End SubtargetPredicate = HasBitOp3Insts
@@ -1506,8 +1462,6 @@
   defm V_ASHR_PK_U8_I32 : VOP3Inst<"v_ashr_pk_u8_i32", VOP3_Profile<VOP_I16_I32_I32_I32, VOP3_OPSEL_ONLY>, int_amdgcn_ashr_pk_u8_i32>;
 } // End SubtargetPredicate = HasAshrPkInsts, isReMaterializable = 1
 
-<<<<<<< HEAD
-=======
 class AshrPkI8Pat<VOP3_Pseudo inst, int lo, int hi>: GCNPat<
     (i16 (or (i16 (shl (i16 (trunc (i32 (AMDGPUsmed3 (i32 (sra i32:$src1, i32:$src2)), (i32 lo), (i32 hi))))), (i16 8))),
              (i16 (and (i16 (trunc (i32 (AMDGPUsmed3 (i32 (sra i32:$src0, i32:$src2)), (i32 lo), (i32 hi))))), (i16 255))))),
@@ -1525,7 +1479,6 @@
   def : AshrPkU8Pat<V_ASHR_PK_U8_I32_e64, 0, 255>;
 }
 
->>>>>>> 93e44d24
 //===----------------------------------------------------------------------===//
 // Integer Clamp Patterns
 //===----------------------------------------------------------------------===//
@@ -2148,10 +2101,7 @@
     }
   }
 }
-<<<<<<< HEAD
-=======
-
->>>>>>> 93e44d24
+
 } // End AssemblerPredicate = isGFX9Only, DecoderNamespace = "GFX9"
 
 defm V_MAD_U64_U32      : VOP3be_Real_vi <0x1E8>;
@@ -2366,12 +2316,9 @@
 
 defm V_ASHR_PK_I8_I32 : VOP3OpSel_Real_gfx9 <0x265>;
 defm V_ASHR_PK_U8_I32 : VOP3OpSel_Real_gfx9 <0x266>;
-<<<<<<< HEAD
-=======
 let OtherPredicates = [HasCvtPkF16F32Inst] in {
 defm V_CVT_PK_F16_F32 : VOP3_Real_gfx9<0x267, "v_cvt_pk_f16_f32">;
 }
->>>>>>> 93e44d24
 
 defm V_CVT_SCALEF32_2XPK16_FP6_F32 : VOP3_Real_gfx9<0x252, "v_cvt_scalef32_2xpk16_fp6_f32">;
 defm V_CVT_SCALEF32_2XPK16_BF6_F32 : VOP3_Real_gfx9<0x253, "v_cvt_scalef32_2xpk16_bf6_f32">;