//===-- VOP3Instructions.td - Vector Instruction Definitions --------------===//
//
// Part of the LLVM Project, under the Apache License v2.0 with LLVM Exceptions.
// See https://llvm.org/LICENSE.txt for license information.
// SPDX-License-Identifier: Apache-2.0 WITH LLVM-exception
//
//===----------------------------------------------------------------------===//

def BITOP3_32 : ComplexPattern<i32, 4, "SelectBITOP3", [and, or, xor]>;
def BITOP3_16 : ComplexPattern<i16, 4, "SelectBITOP3", [and, or, xor]>;

// Special case for v_div_fmas_{f32|f64}, since it seems to be the
// only VOP instruction that implicitly reads VCC.
let Asm64 = " $vdst, $src0_modifiers, $src1_modifiers, $src2_modifiers$clamp$omod" in {
def VOP_F32_F32_F32_F32_VCC : VOPProfile<[f32, f32, f32, f32]> {
  let Outs64 = (outs DstRC.RegClass:$vdst);
  let HasExtVOP3DPP = 0;
  let HasExtDPP = 0;
  let IsSingle = 1;
}
def VOP_F64_F64_F64_F64_VCC : VOPProfile<[f64, f64, f64, f64]> {
  let Outs64 = (outs DstRC.RegClass:$vdst);
  let IsSingle = 1;
}
}

class VOP3b_Profile<ValueType vt> : VOPProfile<[vt, vt, vt, vt]> {
  let Outs64 = (outs DstRC:$vdst, VOPDstS64orS32:$sdst);
  let Asm64 = "$vdst, $sdst, $src0_modifiers, $src1_modifiers, $src2_modifiers$clamp$omod";
  let IsSingle = 1;
  let HasExtVOP3DPP = 0;
  let HasExtDPP = 0;
}

let HasExt64BitDPP = 1 in {
def VOP3b_F32_I1_F32_F32_F32 : VOP3b_Profile<f32>;
def VOP3b_F64_I1_F64_F64_F64 : VOP3b_Profile<f64>;

def VOP3b_I64_I1_I32_I32_I64 : VOPProfile<[i64, i32, i32, i64]> {
  let HasClamp = 1;

  let IsSingle = 1;
  let Outs64 = (outs DstRC:$vdst, VOPDstS64orS32:$sdst);
  let Asm64 = "$vdst, $sdst, $src0, $src1, $src2$clamp";
}

class V_MUL_PROF<VOPProfile P> : VOP3_Profile<P> {
  let HasExtVOP3DPP = 0;
  let HasExtDPP = 0;
}

def V_LSHL_ADD_U64_PROF : VOP3_Profile<VOP_I64_I64_I32_I64>;

<<<<<<< HEAD
=======
def VOP_F64_F64_F64_F64_DPP_PROF : VOP3_Profile<VOP_F64_F64_F64_F64>;

>>>>>>> 10a576f7
def DIV_FIXUP_F32_PROF : VOP3_Profile<VOP_F32_F32_F32_F32> {
  let HasExtVOP3DPP = 0;
  let HasExtDPP = 0;
}
} // End HasExt64BitDPP = 1;

//===----------------------------------------------------------------------===//
// VOP3 INTERP
//===----------------------------------------------------------------------===//

class VOP3Interp<string OpName, VOPProfile P, list<dag> pattern = []> :
                 VOP3_Pseudo<OpName, P, pattern> {
  let AsmMatchConverter = "cvtVOP3Interp";
  let mayRaiseFPException = 0;
}

def VOP3_INTERP : VOPProfile<[f32, f32, i32, untyped]> {
  let Src0Mod = FPVRegInputMods;
  let Ins64 = (ins Src0Mod:$src0_modifiers, VRegSrc_32:$src0,
                   InterpAttr:$attr, InterpAttrChan:$attrchan,
                   Clamp0:$clamp, omod0:$omod);

  let Asm64 = "$vdst, $src0_modifiers, $attr$attrchan$clamp$omod";
}

def VOP3_INTERP_MOV : VOPProfile<[f32, i32, i32, untyped]> {
  let Ins64 = (ins InterpSlot:$src0,
                   InterpAttr:$attr, InterpAttrChan:$attrchan,
                   Clamp0:$clamp, omod0:$omod);

  let Asm64 = "$vdst, $src0, $attr$attrchan$clamp$omod";

  let HasClamp = 1;
  let HasSrc0Mods = 0;
}

class getInterp16Asm <bit HasSrc2, bit HasOMod> {
  string src2 = !if(HasSrc2, ", $src2_modifiers", "");
  string omod = !if(HasOMod, "$omod", "");
  string ret =
    " $vdst, $src0_modifiers, $attr$attrchan"#src2#"$high$clamp"#omod;
}

class getInterp16Ins <bit HasSrc2, bit HasOMod,
                      Operand Src0Mod, Operand Src2Mod> {
  dag ret = !if(HasSrc2,
                !if(HasOMod,
                    (ins Src0Mod:$src0_modifiers, VRegSrc_32:$src0,
                         InterpAttr:$attr, InterpAttrChan:$attrchan,
                         Src2Mod:$src2_modifiers, VRegSrc_32:$src2,
                         highmod:$high, Clamp0:$clamp, omod0:$omod),
                    (ins Src0Mod:$src0_modifiers, VRegSrc_32:$src0,
                         InterpAttr:$attr, InterpAttrChan:$attrchan,
                         Src2Mod:$src2_modifiers, VRegSrc_32:$src2,
                         highmod:$high, Clamp0:$clamp)
                ),
                (ins Src0Mod:$src0_modifiers, VRegSrc_32:$src0,
                     InterpAttr:$attr, InterpAttrChan:$attrchan,
                     highmod:$high, Clamp0:$clamp, omod0:$omod)
            );
}

class VOP3_INTERP16 <list<ValueType> ArgVT> : VOPProfile<ArgVT> {
  let IsSingle = 1;
  let HasOMod = !ne(DstVT.Value, f16.Value);
  let HasHigh = 1;

  let Src0Mod = FPVRegInputMods;
  let Src2Mod = FPVRegInputMods;

  let Outs64 = (outs DstRC.RegClass:$vdst);
  let Ins64 = getInterp16Ins<HasSrc2, HasOMod, Src0Mod, Src2Mod>.ret;
  let Asm64 = getInterp16Asm<HasSrc2, HasOMod>.ret;
}

//===----------------------------------------------------------------------===//
// VOP3 Instructions
//===----------------------------------------------------------------------===//

let isCommutable = 1 in {

let isReMaterializable = 1 in {
let mayRaiseFPException = 0 in {
let SubtargetPredicate = HasMadMacF32Insts in {
defm V_MAD_LEGACY_F32 : VOP3Inst <"v_mad_legacy_f32", VOP3_Profile<VOP_F32_F32_F32_F32>>;
defm V_MAD_F32 : VOP3Inst <"v_mad_f32", VOP3_Profile<VOP_F32_F32_F32_F32>, any_fmad>;
} // End SubtargetPredicate = HasMadMacInsts

let SubtargetPredicate = HasFmaLegacy32 in
defm V_FMA_LEGACY_F32 : VOP3Inst <"v_fma_legacy_f32",
                                 VOP3_Profile<VOP_F32_F32_F32_F32>,
                                 int_amdgcn_fma_legacy>;
}

defm V_MAD_I32_I24 : VOP3Inst <"v_mad_i32_i24", VOP3_Profile<VOP_I32_I32_I32_I32, VOP3_CLAMP>>;
defm V_MAD_U32_U24 : VOP3Inst <"v_mad_u32_u24", VOP3_Profile<VOP_I32_I32_I32_I32, VOP3_CLAMP>>;
defm V_FMA_F32 : VOP3Inst <"v_fma_f32", VOP3_Profile<VOP_F32_F32_F32_F32>, any_fma>, VOPD_Component<0x13, "v_fma_f32">;
defm V_LERP_U8 : VOP3Inst <"v_lerp_u8", VOP3_Profile<VOP_I32_I32_I32_I32>, int_amdgcn_lerp>;

let SchedRW = [WriteDoubleAdd] in {
let FPDPRounding = 1 in {
defm V_FMA_F64 : VOP3Inst <"v_fma_f64", VOP_F64_F64_F64_F64_DPP_PROF, any_fma>, VOPD_Component<0x20, "v_fma_f64">;
let SubtargetPredicate = isNotGFX12Plus in {
defm V_ADD_F64 : VOP3Inst <"v_add_f64", VOP3_Profile<VOP_F64_F64_F64>, any_fadd>;
defm V_MUL_F64 : VOP3Inst <"v_mul_f64", VOP3_Profile<VOP_F64_F64_F64>, any_fmul>;
} // End SubtargetPredicate = isNotGFX12Plus
} // End FPDPRounding = 1
let SubtargetPredicate = isNotGFX12Plus in {
defm V_MIN_F64 : VOP3Inst <"v_min_f64", VOP3_Profile<VOP_F64_F64_F64>, fminnum_like>;
defm V_MAX_F64 : VOP3Inst <"v_max_f64", VOP3_Profile<VOP_F64_F64_F64>, fmaxnum_like>;
} // End SubtargetPredicate = isNotGFX12Plus
} // End SchedRW = [WriteDoubleAdd]

let SchedRW = [WriteIntMul] in {
defm V_MUL_LO_U32 : VOP3Inst <"v_mul_lo_u32", V_MUL_PROF<VOP_I32_I32_I32>, DivergentBinFrag<mul>>;
defm V_MUL_HI_U32 : VOP3Inst <"v_mul_hi_u32", V_MUL_PROF<VOP_I32_I32_I32>, mulhu>;
defm V_MUL_LO_I32 : VOP3Inst <"v_mul_lo_i32", V_MUL_PROF<VOP_I32_I32_I32>>;
defm V_MUL_HI_I32 : VOP3Inst <"v_mul_hi_i32", V_MUL_PROF<VOP_I32_I32_I32>, mulhs>;
} // End SchedRW = [WriteIntMul]

let SubtargetPredicate = HasIEEEMinimumMaximumInsts, ReadsModeReg = 0, AddedComplexity = 1 in {
defm V_MINIMUM_F32 : VOP3Inst <"v_minimum_f32", VOP3_Profile<VOP_F32_F32_F32>, fminimum>;
defm V_MAXIMUM_F32 : VOP3Inst <"v_maximum_f32", VOP3_Profile<VOP_F32_F32_F32>, fmaximum>;
defm V_MINIMUM_F16 : VOP3Inst_t16 <"v_minimum_f16", VOP_F16_F16_F16, fminimum>;
defm V_MAXIMUM_F16 : VOP3Inst_t16 <"v_maximum_f16", VOP_F16_F16_F16, fmaximum>;

let SchedRW = [WriteDoubleAdd] in {
defm V_MINIMUM_F64 : VOP3Inst <"v_minimum_f64", VOP3_Profile<VOP_F64_F64_F64>, fminimum>;
defm V_MAXIMUM_F64 : VOP3Inst <"v_maximum_f64", VOP3_Profile<VOP_F64_F64_F64>, fmaximum>;
} // End SchedRW = [WriteDoubleAdd]
} // End SubtargetPredicate = HasIEEEMinimumMaximumInsts, ReadsModeReg = 0, AddedComplexity = 1

} // End isReMaterializable = 1

let Uses = [MODE, VCC, EXEC] in {
// v_div_fmas_f32:
//   result = src0 * src1 + src2
//   if (vcc)
//     result *= 2^32
//
let SchedRW = [WriteFloatFMA] in
defm V_DIV_FMAS_F32 : VOP3Inst_Pseudo_Wrapper <"v_div_fmas_f32", VOP_F32_F32_F32_F32_VCC, []>;
// v_div_fmas_f64:
//   result = src0 * src1 + src2
//   if (vcc)
//     result *= 2^64
//
let SchedRW = [WriteDouble], FPDPRounding = 1 in
defm V_DIV_FMAS_F64 : VOP3Inst_Pseudo_Wrapper  <"v_div_fmas_f64", VOP_F64_F64_F64_F64_VCC, []>;
} // End Uses = [MODE, VCC, EXEC]

} // End isCommutable = 1

let isReMaterializable = 1 in {
let mayRaiseFPException = 0 in {
defm V_CUBEID_F32 : VOP3Inst <"v_cubeid_f32", VOP3_Profile<VOP_F32_F32_F32_F32>, int_amdgcn_cubeid>;
defm V_CUBESC_F32 : VOP3Inst <"v_cubesc_f32", VOP3_Profile<VOP_F32_F32_F32_F32>, int_amdgcn_cubesc>;
defm V_CUBETC_F32 : VOP3Inst <"v_cubetc_f32", VOP3_Profile<VOP_F32_F32_F32_F32>, int_amdgcn_cubetc>;
defm V_CUBEMA_F32 : VOP3Inst <"v_cubema_f32", VOP3_Profile<VOP_F32_F32_F32_F32>, int_amdgcn_cubema>;
} // End mayRaiseFPException

defm V_BFE_U32 : VOP3Inst <"v_bfe_u32", VOP3_Profile<VOP_I32_I32_I32_I32>, AMDGPUbfe_u32>;
defm V_BFE_I32 : VOP3Inst <"v_bfe_i32", VOP3_Profile<VOP_I32_I32_I32_I32>, AMDGPUbfe_i32>;
defm V_BFI_B32 : VOP3Inst <"v_bfi_b32", VOP3_Profile<VOP_I32_I32_I32_I32>, AMDGPUbfi>;
defm V_ALIGNBIT_B32 : VOP3Inst_t16_with_profiles <"v_alignbit_b32",
                                                   VOP3_Profile<VOP_I32_I32_I32_I32>,
                                                   VOP3_Profile_True16<VOP_I32_I32_I32_I16, VOP3_OPSEL>,
                                                   VOP3_Profile_Fake16<VOP_I32_I32_I32_I16, VOP3_OPSEL>,
                                                   fshr, null_frag>;

defm V_ALIGNBYTE_B32 : VOP3Inst <"v_alignbyte_b32", VOP3_Profile<VOP_I32_I32_I32_I32>, int_amdgcn_alignbyte>;

// In gfx9 and 10, opsel is allowed for V_ALIGNBIT_B32 and V_ALIGNBYTE_B32.
// Hardware uses opsel[1:0] to byte-select src2. Other opsel bits are ignored.
defm V_ALIGNBIT_B32_opsel : VOP3Inst <"v_alignbit_b32_opsel", VOP3_Profile<VOP_I32_I32_I32_I32, VOP3_OPSEL>>;
defm V_ALIGNBYTE_B32_opsel : VOP3Inst <"v_alignbyte_b32_opsel", VOP3_Profile<VOP_I32_I32_I32_I32, VOP3_OPSEL>>;

let True16Predicate = UseRealTrue16Insts in
defm V_ALIGNBYTE_B32_t16 : VOP3Inst <"v_alignbyte_b32_t16", VOP3_Profile_True16<VOP_I32_I32_I32_I16, VOP3_OPSEL>>;
let True16Predicate = UseFakeTrue16Insts in
defm V_ALIGNBYTE_B32_fake16 : VOP3Inst <"v_alignbyte_b32_fake16", VOP3_Profile_Fake16<VOP_I32_I32_I32_I16, VOP3_OPSEL>>;

// XXX - No FPException seems suspect but manual doesn't say it does
let mayRaiseFPException = 0 in {
  let isCommutable = 1 in {
    defm V_MIN3_I32 : VOP3Inst <"v_min3_i32", VOP3_Profile<VOP_I32_I32_I32_I32>, AMDGPUsmin3>;
    defm V_MIN3_U32 : VOP3Inst <"v_min3_u32", VOP3_Profile<VOP_I32_I32_I32_I32>, AMDGPUumin3>;
    defm V_MAX3_I32 : VOP3Inst <"v_max3_i32", VOP3_Profile<VOP_I32_I32_I32_I32>, AMDGPUsmax3>;
    defm V_MAX3_U32 : VOP3Inst <"v_max3_u32", VOP3_Profile<VOP_I32_I32_I32_I32>, AMDGPUumax3>;
    defm V_MED3_I32 : VOP3Inst <"v_med3_i32", VOP3_Profile<VOP_I32_I32_I32_I32>, AMDGPUsmed3>;
    defm V_MED3_U32 : VOP3Inst <"v_med3_u32", VOP3_Profile<VOP_I32_I32_I32_I32>, AMDGPUumed3>;
  } // End isCommutable = 1
  defm V_MIN3_F32 : VOP3Inst <"v_min3_f32", VOP3_Profile<VOP_F32_F32_F32_F32>, AMDGPUfmin3>;
  defm V_MAX3_F32 : VOP3Inst <"v_max3_f32", VOP3_Profile<VOP_F32_F32_F32_F32>, AMDGPUfmax3>;
  defm V_MED3_F32 : VOP3Inst <"v_med3_f32", VOP3_Profile<VOP_F32_F32_F32_F32>, AMDGPUfmed3>;
} // End mayRaiseFPException = 0

let SubtargetPredicate = HasMinimum3Maximum3F32, ReadsModeReg = 0 in {
  defm V_MINIMUM3_F32 : VOP3Inst <"v_minimum3_f32", VOP3_Profile<VOP_F32_F32_F32_F32>, AMDGPUfminimum3>;
  defm V_MAXIMUM3_F32 : VOP3Inst <"v_maximum3_f32", VOP3_Profile<VOP_F32_F32_F32_F32>, AMDGPUfmaximum3>;
} // End SubtargetPredicate = isGFX12Plus, ReadsModeReg = 0

let isCommutable = 1 in {
  defm V_SAD_U8 : VOP3Inst <"v_sad_u8", VOP3_Profile<VOP_I32_I32_I32_I32, VOP3_CLAMP>>;
  defm V_SAD_HI_U8 : VOP3Inst <"v_sad_hi_u8", VOP3_Profile<VOP_I32_I32_I32_I32, VOP3_CLAMP>>;
  defm V_SAD_U16 : VOP3Inst <"v_sad_u16", VOP3_Profile<VOP_I32_I32_I32_I32, VOP3_CLAMP>>;
  defm V_SAD_U32 : VOP3Inst <"v_sad_u32", VOP3_Profile<VOP_I32_I32_I32_I32, VOP3_CLAMP>>;
} // End isCommutable = 1
defm V_CVT_PK_U8_F32 : VOP3Inst<"v_cvt_pk_u8_f32", VOP3_Profile<VOP_I32_F32_I32_I32>, int_amdgcn_cvt_pk_u8_f32>;

defm V_DIV_FIXUP_F32 : VOP3Inst <"v_div_fixup_f32", DIV_FIXUP_F32_PROF, AMDGPUdiv_fixup>;

let SchedRW = [WriteDoubleAdd], FPDPRounding = 1 in {
  defm V_DIV_FIXUP_F64 : VOP3Inst <"v_div_fixup_f64", VOP3_Profile<VOP_F64_F64_F64_F64>, AMDGPUdiv_fixup>;
  defm V_LDEXP_F64 : VOP3Inst <"v_ldexp_f64", VOP3_Profile<VOP_F64_F64_I32>, any_fldexp>;
} // End SchedRW = [WriteDoubleAdd], FPDPRounding = 1
} // End isReMaterializable = 1

let True16Predicate = UseFakeTrue16Insts in
def : GCNPat <
(i32 (int_amdgcn_alignbyte (i32 (VOP3OpSelMods i32:$src0, i32:$src0_modifiers)),
                           (i32 (VOP3OpSelMods i32:$src1, i32:$src1_modifiers)),
                           (i32 (VOP3OpSelMods i32:$src2, i32:$src2_modifiers)))),
(V_ALIGNBYTE_B32_fake16_e64 i32:$src0_modifiers, VSrc_b32:$src0,
                            i32:$src1_modifiers, VSrc_b32:$src1,
                            i32:$src2_modifiers, VGPR_32:$src2)
>;

let True16Predicate = UseRealTrue16Insts in
def : GCNPat <
(i32 (int_amdgcn_alignbyte (i32 (VOP3OpSelMods i32:$src0, i32:$src0_modifiers)),
                           (i32 (VOP3OpSelMods i32:$src1, i32:$src1_modifiers)),
                           (i32 (VOP3OpSelMods i32:$src2, i32:$src2_modifiers)))),
(V_ALIGNBYTE_B32_t16_e64 i32:$src0_modifiers, VSrc_b32:$src0,
                         i32:$src1_modifiers, VSrc_b32:$src1,
                         i32:$src2_modifiers, (i16 (EXTRACT_SUBREG VGPR_32:$src2, lo16)))
>;

let mayRaiseFPException = 0 in { // Seems suspicious but manual doesn't say it does.
  let SchedRW = [WriteFloatFMA, WriteSALU] in
  defm V_DIV_SCALE_F32 : VOP3Inst_Pseudo_Wrapper <"v_div_scale_f32", VOP3b_F32_I1_F32_F32_F32> ;

  // Double precision division pre-scale.
  let SchedRW = [WriteDouble, WriteSALU], FPDPRounding = 1 in
  defm V_DIV_SCALE_F64 : VOP3Inst_Pseudo_Wrapper <"v_div_scale_f64", VOP3b_F64_I1_F64_F64_F64>;
} // End mayRaiseFPException = 0

let isReMaterializable = 1 in
defm V_MSAD_U8 : VOP3Inst <"v_msad_u8", VOP3_Profile<VOP_I32_I32_I32_I32, VOP3_CLAMP>>;

let Constraints = "@earlyclobber $vdst" in {
defm V_MQSAD_PK_U16_U8 : VOP3Inst <"v_mqsad_pk_u16_u8", VOP3_Profile<VOP_I64_I64_I32_I64, VOP3_CLAMP>>;
} // End Constraints = "@earlyclobber $vdst"


let isReMaterializable = 1 in {
let SchedRW = [WriteDouble] in {
defm V_TRIG_PREOP_F64 : VOP3Inst <"v_trig_preop_f64", VOP3_Profile<VOP_F64_F64_I32>, int_amdgcn_trig_preop>;
} // End SchedRW = [WriteDouble]

let SchedRW = [Write64Bit] in {
  let SubtargetPredicate = isGFX6GFX7 in {
  defm V_LSHL_B64 : VOP3Inst <"v_lshl_b64", VOP3_Profile<VOP_I64_I64_I32>, cshl_64>;
  defm V_LSHR_B64 : VOP3Inst <"v_lshr_b64", VOP3_Profile<VOP_I64_I64_I32>, csrl_64>;
  defm V_ASHR_I64 : VOP3Inst <"v_ashr_i64", VOP3_Profile<VOP_I64_I64_I32>, csra_64>;
  } // End SubtargetPredicate = isGFX6GFX7

  let SubtargetPredicate = isGFX8Plus in {
  defm V_LSHRREV_B64 : VOP3Inst <"v_lshrrev_b64", VOP3_Profile<VOP_I64_I32_I64>, clshr_rev_64>;
  defm V_ASHRREV_I64 : VOP3Inst <"v_ashrrev_i64", VOP3_Profile<VOP_I64_I32_I64>, cashr_rev_64>;
  } // End SubtargetPredicate = isGFX8Plus

  let SubtargetPredicate = isGFX8GFX9GFX10GFX11 in {
  defm V_LSHLREV_B64 : VOP3Inst <"v_lshlrev_b64", VOP3_Profile<VOP_I64_I32_I64>, clshl_rev_64>;
  } // End SubtargetPredicate = isGFX8GFX9GFX10GFX11
} // End SchedRW = [Write64Bit]
} // End isReMaterializable = 1

foreach p = [NotHasTrue16BitInsts, UseFakeTrue16Insts] in
let True16Predicate = p in
def : GCNPat<
  (i32 (DivergentUnaryFrag<sext> i16:$src)),
  (i32 (V_BFE_I32_e64 i16:$src, (i32 0), (i32 0x10)))
>;

let True16Predicate = UseRealTrue16Insts in
def : GCNPat<
  (i32 (DivergentUnaryFrag<sext> i16:$src)),
  (i32 (V_BFE_I32_e64
       (REG_SEQUENCE VGPR_32, VGPR_16:$src, lo16, (i16 (IMPLICIT_DEF)), hi16),
       (i32 0), (i32 0x10)))
>;

let isReMaterializable = 1 in {
let SubtargetPredicate = isGFX6GFX7GFX10Plus in {
defm V_MULLIT_F32 : VOP3Inst <"v_mullit_f32", VOP3_Profile<VOP_F32_F32_F32_F32>>;
} // End SubtargetPredicate = isGFX6GFX7GFX10Plus

let SchedRW = [Write32Bit] in {
let SubtargetPredicate = isGFX8Plus in {
defm V_PERM_B32 : VOP3Inst <"v_perm_b32", VOP3_Profile<VOP_I32_I32_I32_I32>, AMDGPUperm>;
} // End SubtargetPredicate = isGFX8Plus
} // End SchedRW = [Write32Bit]
} // End isReMaterializable = 1

def VOPProfileMQSAD : VOP3_Profile<VOP_V4I32_I64_I32_V4I32, VOP3_CLAMP> {
  let HasModifiers = 0;
}

let SubtargetPredicate = isGFX7Plus in {
let Constraints = "@earlyclobber $vdst", SchedRW = [WriteQuarterRate32] in {
defm V_QSAD_PK_U16_U8 : VOP3Inst <"v_qsad_pk_u16_u8", VOP3_Profile<VOP_I64_I64_I32_I64, VOP3_CLAMP>>;
defm V_MQSAD_U32_U8 : VOP3Inst <"v_mqsad_u32_u8", VOPProfileMQSAD>;
} // End Constraints = "@earlyclobber $vdst", SchedRW = [WriteQuarterRate32]
} // End SubtargetPredicate = isGFX7Plus

let isCommutable = 1, SchedRW = [WriteIntMul, WriteSALU] in {
  let SubtargetPredicate = isGFX7Plus, OtherPredicates = [HasNotMADIntraFwdBug] in {
    defm V_MAD_U64_U32 : VOP3Inst <"v_mad_u64_u32", VOP3b_I64_I1_I32_I32_I64>;
    defm V_MAD_I64_I32 : VOP3Inst <"v_mad_i64_i32", VOP3b_I64_I1_I32_I32_I64>;
  }
  let SubtargetPredicate = isGFX11Only, OtherPredicates = [HasMADIntraFwdBug],
      Constraints = "@earlyclobber $vdst" in {
    defm V_MAD_U64_U32_gfx11 : VOP3Inst <"v_mad_u64_u32", VOP3b_I64_I1_I32_I32_I64>;
    defm V_MAD_I64_I32_gfx11 : VOP3Inst <"v_mad_i64_i32", VOP3b_I64_I1_I32_I32_I64>;
  }
} // End isCommutable = 1, SchedRW = [WriteIntMul, WriteSALU]


let FPDPRounding = 1 in {
  let Predicates = [Has16BitInsts, isGFX8Only] in {
    defm V_DIV_FIXUP_F16 : VOP3Inst <"v_div_fixup_f16", VOP3_Profile<VOP_F16_F16_F16_F16>, AMDGPUdiv_fixup>;
    let isCommutable = 1 in {
      defm V_FMA_F16 : VOP3Inst <"v_fma_f16", VOP3_Profile<VOP_F16_F16_F16_F16>, any_fma>;
    } // End isCommutable = 1
  } // End Predicates = [Has16BitInsts, isGFX8Only]

  let SubtargetPredicate = isGFX9Plus in {
    defm V_DIV_FIXUP_F16_gfx9 : VOP3Inst_t16 <"v_div_fixup_f16_gfx9", VOP_F16_F16_F16_F16, AMDGPUdiv_fixup>;
    defm V_FMA_F16_gfx9 : VOP3Inst_t16 <"v_fma_f16_gfx9", VOP_F16_F16_F16_F16, any_fma>;
  } // End SubtargetPredicate = isGFX9Plus
} // End FPDPRounding = 1

let SubtargetPredicate = Has16BitInsts, isCommutable = 1 in {

defm V_MAD_U16 : VOP3Inst <"v_mad_u16", VOP3_Profile<VOP_I16_I16_I16_I16, VOP3_CLAMP>>;
defm V_MAD_I16 : VOP3Inst <"v_mad_i16", VOP3_Profile<VOP_I16_I16_I16_I16, VOP3_CLAMP>>;
let FPDPRounding = 1 in {
  defm V_MAD_F16 : VOP3Inst <"v_mad_f16", VOP3_Profile<VOP_F16_F16_F16_F16>, any_fmad>;
  let Uses = [MODE, M0, EXEC] in {
  let OtherPredicates = [isNotGFX90APlus] in
  // For some reason the intrinsic operands are in a different order
  // from the instruction operands.
  def V_INTERP_P2_F16 : VOP3Interp <"v_interp_p2_f16", VOP3_INTERP16<[f16, f32, i32, f32]>,
          [(set f16:$vdst,
            (int_amdgcn_interp_p2_f16 (VOP3Mods f32:$src2, i32:$src2_modifiers),
                                      (VOP3Mods f32:$src0, i32:$src0_modifiers),
                                      (i32 timm:$attrchan),
                                      (i32 timm:$attr),
                                      (i1 timm:$high),
                                      M0))]>;
  } // End Uses = [M0, MODE, EXEC]
} // End FPDPRounding = 1

let SubtargetPredicate = isGFX9Only, FPDPRounding = 1 in {
  defm V_MAD_F16_gfx9   : VOP3Inst <"v_mad_f16_gfx9", VOP3_Profile<VOP_F16_F16_F16_F16, VOP3_OPSEL>> ;
} // End SubtargetPredicate = isGFX9Only, FPDPRounding = 1

let SubtargetPredicate = isGFX9Plus in {
defm V_MAD_U16_gfx9   : VOP3Inst_t16 <"v_mad_u16_gfx9", VOP_I16_I16_I16_I16>;
defm V_MAD_I16_gfx9   : VOP3Inst_t16 <"v_mad_i16_gfx9", VOP_I16_I16_I16_I16>;
let OtherPredicates = [isNotGFX90APlus] in
def V_INTERP_P2_F16_gfx9 : VOP3Interp <"v_interp_p2_f16_gfx9", VOP3_INTERP16<[f16, f32, i32, f32]>>;
} // End SubtargetPredicate = isGFX9Plus

// This predicate should only apply to the selection pattern. The
// instruction still exists and should decode on subtargets with
// other bank counts.
let OtherPredicates = [isNotGFX90APlus, has32BankLDS], Uses = [MODE, M0, EXEC], FPDPRounding = 1 in {
def V_INTERP_P1LL_F16 : VOP3Interp <"v_interp_p1ll_f16", VOP3_INTERP16<[f32, f32, i32, untyped]>,
       [(set f32:$vdst, (int_amdgcn_interp_p1_f16 (VOP3Mods f32:$src0, i32:$src0_modifiers),
                                                  (i32 timm:$attrchan),
                                                  (i32 timm:$attr),
                                                  (i1 timm:$high), M0))]>;
} // End OtherPredicates = [isNotGFX90APlus, has32BankLDS], Uses = [MODE, M0, EXEC], FPDPRounding = 1

let OtherPredicates = [isNotGFX90APlus], Uses = [MODE, M0, EXEC], FPDPRounding = 1 in {
def V_INTERP_P1LV_F16 : VOP3Interp <"v_interp_p1lv_f16", VOP3_INTERP16<[f32, f32, i32, f16]>>;
} // End OtherPredicates = [isNotGFX90APlus], Uses = [MODE, M0, EXEC], FPDPRounding = 1

} // End SubtargetPredicate = Has16BitInsts, isCommutable = 1

foreach p = [NotHasTrue16BitInsts, UseFakeTrue16Insts] in
let True16Predicate = p in
def : GCNPat<
  (i64 (DivergentUnaryFrag<sext> i16:$src)),
    (REG_SEQUENCE VReg_64,
      (i32 (V_BFE_I32_e64 $src, (S_MOV_B32 (i32 0)), (S_MOV_B32 (i32 0x10)))), sub0,
      (i32 (COPY_TO_REGCLASS
         (V_ASHRREV_I32_e32 (S_MOV_B32 (i32 0x1f)), (i32 (V_BFE_I32_e64 $src, (S_MOV_B32 (i32 0)), (S_MOV_B32 (i32 0x10))))
      ), VGPR_32)), sub1)
>;

let True16Predicate = UseRealTrue16Insts in
def : GCNPat<
  (i64 (DivergentUnaryFrag<sext> i16:$src)),
    (REG_SEQUENCE VReg_64,
      (i32 (V_BFE_I32_e64
            (REG_SEQUENCE VGPR_32, VGPR_16:$src, lo16, (i16 (IMPLICIT_DEF)), hi16),
            (S_MOV_B32 (i32 0)), (S_MOV_B32 (i32 0x10)))), sub0,
      (i32 (COPY_TO_REGCLASS
         (V_ASHRREV_I32_e32 (S_MOV_B32 (i32 0x1f)), (i32 (V_BFE_I32_e64 $src, (S_MOV_B32 (i32 0)), (S_MOV_B32 (i32 0x10))))
      ), VGPR_32)), sub1)
>;

let SubtargetPredicate = isGFX8Plus, Uses = [MODE, M0, EXEC], OtherPredicates = [isNotGFX90APlus] in {
def V_INTERP_P1_F32_e64  : VOP3Interp <"v_interp_p1_f32", VOP3_INTERP>;
def V_INTERP_P2_F32_e64  : VOP3Interp <"v_interp_p2_f32", VOP3_INTERP>;
def V_INTERP_MOV_F32_e64 : VOP3Interp <"v_interp_mov_f32", VOP3_INTERP_MOV>;
} // End SubtargetPredicate = isGFX8Plus, Uses = [MODE, M0, EXEC], OtherPredicates = [isNotGFX90APlus]

// Note: 16-bit instructions produce a 0 result in the high 16-bits
// on GFX8 and GFX9 and preserve high 16 bits on GFX10+
multiclass Arithmetic_i16_0Hi_TernaryPats <SDPatternOperator op, Instruction inst> {
  def : GCNPat<
    (i32 (zext (op i16:$src0, i16:$src1, i16:$src2))),
    (inst VSrc_b16:$src0, VSrc_b16:$src1, VSrc_b16:$src2)
  >;
}

let Predicates = [Has16BitInsts, isGFX8GFX9] in {
defm : Arithmetic_i16_0Hi_TernaryPats<imad, V_MAD_U16_e64>;
}

let Predicates = [Has16BitInsts, isGFX6GFX7GFX8GFX9] in {

// FIXME: Should be able to just pass imad to the instruction
// definition pattern, but the implied clamp input interferes.
multiclass Ternary_i16_Pats <SDPatternOperator op, Instruction inst> {
  def : GCNPat <
    (op i16:$src0, i16:$src1, i16:$src2),
    (inst i16:$src0, i16:$src1, i16:$src2, (i1 0))
  >;
}

defm: Ternary_i16_Pats<imad, V_MAD_U16_e64>;

} // End Predicates = [Has16BitInsts, isGFX6GFX7GFX8GFX9]

multiclass Ternary_i16_Pats_gfx9<SDPatternOperator op1, SDPatternOperator op2,
                                 Instruction inst> {
  def : GCNPat <
    (op2 (op1 i16:$src0, i16:$src1), i16:$src2),
    (inst SRCMODS.NONE, $src0, SRCMODS.NONE, $src1, SRCMODS.NONE, $src2, DSTCLAMP.NONE)
  >;
}

let True16Predicate = UseRealTrue16Insts in {
  defm: Ternary_i16_Pats_gfx9<mul, add, V_MAD_U16_gfx9_t16_e64>;
} // End True16Predicates = UseRealTrue16Insts
let True16Predicate = UseFakeTrue16Insts in {
  defm: Ternary_i16_Pats_gfx9<mul, add, V_MAD_U16_gfx9_fake16_e64>;
} // End True16Predicates = UseFakeTrue16Insts
let OtherPredicates = [isGFX10Plus, Has16BitInsts], True16Predicate = NotHasTrue16BitInsts in {
  defm: Ternary_i16_Pats_gfx9<mul, add, V_MAD_U16_gfx9_e64>;
} // End OtherPredicates = [isGFX10Plus, Has16BitInsts], True16Predicate = NotHasTrue16BitInsts

class ThreeOpFragSDAG<SDPatternOperator op1, SDPatternOperator op2> : PatFrag<
  (ops node:$x, node:$y, node:$z),
  // When the inner operation is used multiple times, selecting 3-op
  // instructions may still be beneficial -- if the other users can be
  // combined similarly. Let's be conservative for now.
  (op2 (HasOneUseBinOp<op1> node:$x, node:$y), node:$z),
  [{
    // Only use VALU ops when the result is divergent.
    if (!N->isDivergent())
      return false;

    // Check constant bus limitations.
    //
    // Note: Use !isDivergent as a conservative proxy for whether the value
    //       is in an SGPR (uniform values can end up in VGPRs as well).
    unsigned ConstantBusUses = 0;
    for (unsigned i = 0; i < 3; ++i) {
      if (!Operands[i]->isDivergent() &&
          !isInlineImmediate(Operands[i].getNode())) {
        ConstantBusUses++;
        // This uses AMDGPU::V_ADD3_U32_e64, but all three operand instructions
        // have the same constant bus limit.
        if (ConstantBusUses > Subtarget->getConstantBusLimit(AMDGPU::V_ADD3_U32_e64))
          return false;
      }
    }

    return true;
  }]> {
  let PredicateCodeUsesOperands = 1;
}

class ThreeOpFrag<SDPatternOperator op1, SDPatternOperator op2> : ThreeOpFragSDAG<op1, op2> {
  // The divergence predicate is irrelevant in GlobalISel, as we have
  // proper register bank checks. We just need to verify the constant
  // bus restriction when all the sources are considered.
  //
  // FIXME: With unlucky SGPR operands, we could penalize code by
  // blocking folding SGPR->VGPR copies later.
  // FIXME: There's no register bank verifier
  let GISelPredicateCode = [{
    const int ConstantBusLimit = Subtarget->getConstantBusLimit(AMDGPU::V_ADD3_U32_e64);
    int ConstantBusUses = 0;
    for (unsigned i = 0; i < 3; ++i) {
      const RegisterBank *RegBank = RBI.getRegBank(Operands[i]->getReg(), MRI, TRI);
      if (RegBank->getID() == AMDGPU::SGPRRegBankID) {
        if (++ConstantBusUses > ConstantBusLimit)
          return false;
      }
    }
    return true;
  }];
}

def shl_0_to_4 : PatFrag<
  (ops node:$src0, node:$src1), (shl node:$src0, node:$src1),
  [{
     if (auto *C = dyn_cast<ConstantSDNode>(N->getOperand(1))) {
       return C->getZExtValue() <= 4;
     }
     return false;
   }]> {
  let GISelPredicateCode = [{
    int64_t Imm = 0;
    if (!mi_match(MI.getOperand(2).getReg(), MRI, m_ICst(Imm)) &&
        !mi_match(MI.getOperand(2).getReg(), MRI, m_Copy(m_ICst(Imm))))
      return false;
    return (uint64_t)Imm <= 4;
  }];
}

def VOP3_CVT_PK_F8_F32_Profile : VOP3_Profile<VOP_I32_F32_F32, VOP3_OPSEL> {
  defvar Tail = (ins VGPR_32:$vdst_in, op_sel0:$op_sel);
  let InsVOP3OpSel = !con(getIns64<Src0RC64, Src1RC64, Src2RC64, NumSrcArgs,
                                   0, HasModifiers, HasSrc2Mods,
                                   HasOMod, Src0Mod, Src1Mod, Src2Mod>.ret,
                          Tail);
  let InsVOP3Base = !con(getInsVOP3Base<Src0VOP3DPP, Src1VOP3DPP,
                                        Src2VOP3DPP, NumSrcArgs, 0, HasModifiers,
                                        HasSrc2Mods, HasOMod, Src0ModVOP3DPP, Src1ModVOP3DPP,
                                        Src2ModVOP3DPP, false>.ret,
                         Tail);
  let HasClamp = 0;
  let HasExtVOP3DPP = 1;
}

def VOP3_CVT_PK_F8_F32_Profile_fake16 : VOP3_Profile_Fake16<VOP_I16_F32_F32, VOP3_OPSEL> {
  defvar Tail = (ins VGPR_32:$vdst_in, op_sel0:$op_sel);
  let InsVOP3OpSel = !con(getIns64<Src0RC64, Src1RC64, Src2RC64, NumSrcArgs,
                                   0, HasModifiers, HasSrc2Mods,
                                   HasOMod, Src0Mod, Src1Mod, Src2Mod>.ret,
                          Tail);
  let InsVOP3Base = !con(getInsVOP3Base<Src0VOP3DPP, Src1VOP3DPP,
                                        Src2VOP3DPP, NumSrcArgs, 0, HasModifiers,
                                        HasSrc2Mods, HasOMod, Src0ModVOP3DPP, Src1ModVOP3DPP,
                                        Src2ModVOP3DPP, false>.ret,
                         Tail);
  let HasClamp = 0;
  let HasExtVOP3DPP = 1;
}

// This t16 profile with vdst_in operand is for backward compatibility and is used
// for user controlled packing
def VOP3_CVT_PK_F8_F32_Profile_t16 : VOP3_Profile_True16<VOP_I16_F32_F32, VOP3_OPSEL> {
  defvar Tail = (ins VGPR_16:$vdst_in, op_sel0:$op_sel);
  let InsVOP3OpSel = !con(getIns64<Src0RC64, Src1RC64, Src2RC64, NumSrcArgs,
                                   0, HasModifiers, HasSrc2Mods,
                                   HasOMod, Src0Mod, Src1Mod, Src2Mod>.ret,
                          Tail);
  let InsVOP3Base = !con(getInsVOP3Base<Src0VOP3DPP, Src1VOP3DPP,
                                        Src2VOP3DPP, NumSrcArgs, 0, HasModifiers,
                                        HasSrc2Mods, HasOMod, Src0ModVOP3DPP, Src1ModVOP3DPP,
                                        Src2ModVOP3DPP, false>.ret,
                         Tail);
  let HasClamp = 0;
  let HasExtVOP3DPP = 1;
}

def VOP3_CVT_SR_F8_F32_Profile : VOP3_Profile<VOPProfile<[i32, f32, i32, f32]>,
                                              VOP3_OPSEL> {
  let InsVOP3OpSel = (ins FP32InputMods:$src0_modifiers, Src0RC64:$src0,
                          FP32InputMods:$src1_modifiers, Src1RC64:$src1,
                          FP32InputMods:$src2_modifiers, VGPR_32:$src2,
                          op_sel0:$op_sel);
  let InsVOP3DPP16 = (ins VGPR_32:$old,
                          FP32InputMods:$src0_modifiers, Src0VOP3DPP:$src0,
                          FP32InputMods:$src1_modifiers, Src1VOP3DPP:$src1,
                          FP32InputMods:$src2_modifiers, VGPR_32:$src2,
                          op_sel0:$op_sel, dpp_ctrl:$dpp_ctrl, DppRowMask:$row_mask,
                          DppBankMask:$bank_mask, DppBoundCtrl:$bound_ctrl, Dpp16FI:$fi);
  let InsVOP3DPP8 = (ins VGPR_32:$old,
                         FP32InputMods:$src0_modifiers, Src0VOP3DPP:$src0,
                         FP32InputMods:$src1_modifiers, Src1VOP3DPP:$src1,
                         FP32InputMods:$src2_modifiers, VGPR_32:$src2,
                         op_sel0:$op_sel, dpp8:$dpp8, Dpp8FI:$fi);
  let HasClamp = 0;
  let HasSrc2 = 0;
  let HasSrc2Mods = 1;
  let HasExtVOP3DPP = 1;
  let HasOpSel = 1;
  let HasFP8DstByteSel = 1;
  let HasFP8ByteSel = 0; // It works as a dst-bytesel, but does not have byte_sel operand.
  let AsmVOP3Base = !subst(", $src2_modifiers", "",
                    getAsmVOP3Base<NumSrcArgs, HasDst, HasClamp,
                    HasOpSel, HasOMod, IsVOP3P, HasModifiers, HasModifiers, 0/*Src1Mods*/,
                    HasModifiers, DstVT>.ret);
}

class VOP3_CVT_SR_F8_ByteSel_Profile<ValueType SrcVT> :
  VOP3_Profile<VOPProfile<[i32, SrcVT, i32, untyped]>> {
  let HasFP8DstByteSel = 1;
  let HasClamp = 0;
}

def IsPow2Plus1: PatLeaf<(i32 imm), [{
  uint32_t V = N->getZExtValue();
  return isPowerOf2_32(V - 1);
}]>;

def Log2_32: SDNodeXForm<imm, [{
  uint32_t V = N->getZExtValue();
  return CurDAG->getTargetConstant(Log2_32(V - 1), SDLoc(N), MVT::i32);
}]>;

let SubtargetPredicate = isGFX9Plus in {
let isCommutable = 1, isReMaterializable = 1 in {
  defm V_ADD3_U32 : VOP3Inst <"v_add3_u32", VOP3_Profile<VOP_I32_I32_I32_I32>>;
  defm V_AND_OR_B32 : VOP3Inst <"v_and_or_b32", VOP3_Profile<VOP_I32_I32_I32_I32>>;
  defm V_OR3_B32 : VOP3Inst <"v_or3_b32", VOP3_Profile<VOP_I32_I32_I32_I32>>;
  defm V_XAD_U32 : VOP3Inst <"v_xad_u32", VOP3_Profile<VOP_I32_I32_I32_I32>>;
  defm V_ADD_I32 : VOP3Inst <"v_add_i32", VOP3_Profile<VOP_I32_I32_I32_ARITH>>;
  defm V_ADD_LSHL_U32 : VOP3Inst <"v_add_lshl_u32", VOP3_Profile<VOP_I32_I32_I32_I32>>;
} // End isCommutable = 1, isReMaterializable = 1
// TODO src0 contains the opsel bit for dst, so if we commute, need to mask and swap this
// to the new src0.
defm V_MED3_F16 : VOP3Inst_t16 <"v_med3_f16", VOP_F16_F16_F16_F16, AMDGPUfmed3>;
defm V_MED3_I16 : VOP3Inst_t16 <"v_med3_i16", VOP_I16_I16_I16_I16, AMDGPUsmed3>;
defm V_MED3_U16 : VOP3Inst_t16 <"v_med3_u16", VOP_I16_I16_I16_I16, AMDGPUumed3>;

defm V_MIN3_F16 : VOP3Inst_t16 <"v_min3_f16", VOP_F16_F16_F16_F16, AMDGPUfmin3>;
defm V_MIN3_I16 : VOP3Inst_t16 <"v_min3_i16", VOP_I16_I16_I16_I16, AMDGPUsmin3>;
defm V_MIN3_U16 : VOP3Inst_t16 <"v_min3_u16", VOP_I16_I16_I16_I16, AMDGPUumin3>;

defm V_MAX3_F16 : VOP3Inst_t16 <"v_max3_f16", VOP_F16_F16_F16_F16, AMDGPUfmax3>;
defm V_MAX3_I16 : VOP3Inst_t16 <"v_max3_i16", VOP_I16_I16_I16_I16, AMDGPUsmax3>;
defm V_MAX3_U16 : VOP3Inst_t16 <"v_max3_u16", VOP_I16_I16_I16_I16, AMDGPUumax3>;

let SubtargetPredicate = HasMinimum3Maximum3F16, ReadsModeReg = 0 in {
  defm V_MINIMUM3_F16 : VOP3Inst_t16 <"v_minimum3_f16", VOP_F16_F16_F16_F16, AMDGPUfminimum3>;
  defm V_MAXIMUM3_F16 : VOP3Inst_t16 <"v_maximum3_f16", VOP_F16_F16_F16_F16, AMDGPUfmaximum3>;
} // End SubtargetPredicate = isGFX12Plus, ReadsModeReg = 0

defm V_ADD_I16 : VOP3Inst_t16 <"v_add_i16", VOP_I16_I16_I16>;
defm V_SUB_I16 : VOP3Inst_t16 <"v_sub_i16", VOP_I16_I16_I16>;

let isCommutable = 1 in {
  defm V_MAD_U32_U16 : VOP3Inst_t16 <"v_mad_u32_u16", VOP_I32_I16_I16_I32>;
  defm V_MAD_I32_I16 : VOP3Inst_t16 <"v_mad_i32_i16", VOP_I32_I16_I16_I32>;
} // End isCommutable = 1

defm V_CVT_PKNORM_I16_F16 : VOP3Inst_t16 <"v_cvt_pknorm_i16_f16", VOP_B32_F16_F16>;
defm V_CVT_PKNORM_U16_F16 : VOP3Inst_t16 <"v_cvt_pknorm_u16_f16", VOP_B32_F16_F16>;

defm V_PACK_B32_F16 : VOP3Inst_t16 <"v_pack_b32_f16", VOP_B32_F16_F16>;

let isReMaterializable = 1 in {
defm V_SUB_I32 : VOP3Inst <"v_sub_i32", VOP3_Profile<VOP_I32_I32_I32_ARITH>>;
defm V_LSHL_ADD_U32 : VOP3Inst <"v_lshl_add_u32", VOP3_Profile<VOP_I32_I32_I32_I32>>;
defm V_LSHL_OR_B32 : VOP3Inst <"v_lshl_or_b32", VOP3_Profile<VOP_I32_I32_I32_I32>>;
} // End isReMaterializable = 1

// V_LSHL_ADD_U64: D0.u64 = (S0.u64 << S1.u[2:0]) + S2.u64
// src0 is shifted left by 0-4 (use “0” to get ADD_U64).
let SubtargetPredicate = HasLshlAddU64Inst in
defm V_LSHL_ADD_U64 : VOP3Inst <"v_lshl_add_u64", V_LSHL_ADD_U64_PROF>;

let OtherPredicates = [HasFP8ConversionInsts], mayRaiseFPException = 0,
    SchedRW = [WriteFloatCvt] in {
  let Constraints = "$vdst = $vdst_in", DisableEncoding = "$vdst_in" in {
    defm V_CVT_PK_FP8_F32 : VOP3Inst_t16_with_profiles<"v_cvt_pk_fp8_f32", VOP3_CVT_PK_F8_F32_Profile,
                                                        VOP3_CVT_PK_F8_F32_Profile_t16,
                                                        VOP3_CVT_PK_F8_F32_Profile_fake16>;
    defm V_CVT_PK_BF8_F32 : VOP3Inst_t16_with_profiles<"v_cvt_pk_bf8_f32", VOP3_CVT_PK_F8_F32_Profile,
                                                        VOP3_CVT_PK_F8_F32_Profile_t16,
                                                        VOP3_CVT_PK_F8_F32_Profile_fake16>;

    let SubtargetPredicate = isGFX12Plus in {
      defm V_CVT_SR_FP8_F32_gfx12 : VOP3Inst<"v_cvt_sr_fp8_f32_gfx12", VOP3_CVT_SR_F8_ByteSel_Profile<f32>>;
      defm V_CVT_SR_BF8_F32_gfx12 : VOP3Inst<"v_cvt_sr_bf8_f32_gfx12", VOP3_CVT_SR_F8_ByteSel_Profile<f32>>;
    }
  }

  // These instructions have non-standard use of op_sel. In particular they are
  // using op_sel bits 2 and 3 while only having two sources. Therefore dummy
  // src2 is used to hold the op_sel value.
  let Constraints = "$vdst = $src2", DisableEncoding = "$src2", SubtargetPredicate = isGFX940Plus in {
    defm V_CVT_SR_FP8_F32 : VOP3Inst<"v_cvt_sr_fp8_f32", VOP3_CVT_SR_F8_F32_Profile>;
    defm V_CVT_SR_BF8_F32 : VOP3Inst<"v_cvt_sr_bf8_f32", VOP3_CVT_SR_F8_F32_Profile>;
  }
}

class Cvt_PK_F8_F32_Pat<SDPatternOperator node, int index, VOP3_Pseudo inst> : GCNPat<
    (i32 (node f32:$src0, f32:$src1, i32:$old, index)),
    (inst !if(index, SRCMODS.DST_OP_SEL, 0), $src0, 0, $src1, $old, 0)
>;

multiclass Cvt_PK_F8_F32_t16_Pat<SDPatternOperator node, VOP3_Pseudo inst> {
def : GCNPat<
    (i32 (node f32:$src0, f32:$src1, i32:$old, -1)),
    (REG_SEQUENCE VGPR_32,
      (i16 (EXTRACT_SUBREG $old, lo16)), lo16,
      (i16 (inst SRCMODS.DST_OP_SEL, $src0, 0, $src1, (i16 (EXTRACT_SUBREG $old, hi16)), 0)), hi16)
>;
def : GCNPat<
    (i32 (node f32:$src0, f32:$src1, i32:$old, 0)),
    (REG_SEQUENCE VGPR_32,
      (i16 (inst 0, $src0, 0, $src1, (i16 (EXTRACT_SUBREG $old, lo16)), 0)), lo16,
      (i16 (EXTRACT_SUBREG $old, hi16)), hi16)
>;
}

class Cvt_SR_F8_F32_Pat<SDPatternOperator node, bits<2> index, VOP3_Pseudo inst> : GCNPat<
    (i32 (node f32:$src0, i32:$src1, i32:$old, index)),
    (inst !if(index{1}, SRCMODS.DST_OP_SEL, 0), $src0, 0, $src1,
          !if(index{0}, SRCMODS.OP_SEL_0, 0), $old, 0)
>;

class Cvt_SR_F8_ByteSel_Pat<SDPatternOperator node, VOP3_Pseudo inst, ValueType SrcVT> : GCNPat<
    (i32 (node (VOP3Mods SrcVT:$src0, i32:$src0_modifiers), (VOP3Mods i32:$src1, i32:$src1_modifiers),
          i32:$old, timm:$byte_sel)),
    (inst $src0_modifiers, $src0, $src1_modifiers, $src1, $old, (as_i32timm $byte_sel))
>;

let OtherPredicates = [HasFP8ConversionInsts] in {
foreach Index = [0, -1] in {
let True16Predicate = NotHasTrue16BitInsts in {
  def : Cvt_PK_F8_F32_Pat<int_amdgcn_cvt_pk_fp8_f32, Index, V_CVT_PK_FP8_F32_e64>;
  def : Cvt_PK_F8_F32_Pat<int_amdgcn_cvt_pk_bf8_f32, Index, V_CVT_PK_BF8_F32_e64>;
}
let True16Predicate = UseFakeTrue16Insts in {
  def : Cvt_PK_F8_F32_Pat<int_amdgcn_cvt_pk_fp8_f32, Index, V_CVT_PK_FP8_F32_fake16_e64>;
  def : Cvt_PK_F8_F32_Pat<int_amdgcn_cvt_pk_bf8_f32, Index, V_CVT_PK_BF8_F32_fake16_e64>;
}
}

let True16Predicate = UseRealTrue16Insts in {
defm : Cvt_PK_F8_F32_t16_Pat<int_amdgcn_cvt_pk_fp8_f32, V_CVT_PK_FP8_F32_t16_e64>;
defm : Cvt_PK_F8_F32_t16_Pat<int_amdgcn_cvt_pk_bf8_f32, V_CVT_PK_BF8_F32_t16_e64>;
}

let SubtargetPredicate = isGFX940Plus in {
  foreach Index = [0, 1, 2, 3] in {
    def : Cvt_SR_F8_F32_Pat<int_amdgcn_cvt_sr_fp8_f32, Index, V_CVT_SR_FP8_F32_e64>;
    def : Cvt_SR_F8_F32_Pat<int_amdgcn_cvt_sr_bf8_f32, Index, V_CVT_SR_BF8_F32_e64>;
  }
}

let SubtargetPredicate = isGFX12Plus in {
  def : Cvt_SR_F8_ByteSel_Pat<int_amdgcn_cvt_sr_fp8_f32, V_CVT_SR_FP8_F32_gfx12_e64, f32>;
  def : Cvt_SR_F8_ByteSel_Pat<int_amdgcn_cvt_sr_bf8_f32, V_CVT_SR_BF8_F32_gfx12_e64, f32>;
}
}

class ThreeOp_i32_Pats <SDPatternOperator op1, SDPatternOperator op2, Instruction inst> : GCNPat <
  // This matches (op2 (op1 i32:$src0, i32:$src1), i32:$src2) with conditions.
  (ThreeOpFrag<op1, op2> i32:$src0, i32:$src1, i32:$src2),
  (inst VSrc_b32:$src0, VSrc_b32:$src1, VSrc_b32:$src2)
>;

def : ThreeOp_i32_Pats<cshl_32, add, V_LSHL_ADD_U32_e64>;
def : ThreeOp_i32_Pats<add, cshl_32, V_ADD_LSHL_U32_e64>;
def : ThreeOp_i32_Pats<add, add, V_ADD3_U32_e64>;
def : ThreeOp_i32_Pats<ptradd, ptradd, V_ADD3_U32_e64>;
def : ThreeOp_i32_Pats<cshl_32, or, V_LSHL_OR_B32_e64>;
def : ThreeOp_i32_Pats<and, or, V_AND_OR_B32_e64>;
def : ThreeOp_i32_Pats<or, or, V_OR3_B32_e64>;
def : ThreeOp_i32_Pats<xor, add, V_XAD_U32_e64>;

def : GCNPat<
 (DivergentBinFrag<mul> i32:$src0, IsPow2Plus1:$src1),
 (V_LSHL_ADD_U32_e64 i32:$src0, (i32 (Log2_32 imm:$src1)), i32:$src0)>;

let SubtargetPredicate = HasLshlAddU64Inst in
def : GCNPat<
  (ThreeOpFrag<shl_0_to_4, add> i64:$src0, i32:$src1, i64:$src2),
  (V_LSHL_ADD_U64_e64 VSrc_b64:$src0, VSrc_b32:$src1, VSrc_b64:$src2)
>;

def : VOPBinOpClampPat<saddsat, V_ADD_I32_e64, i32>;
def : VOPBinOpClampPat<ssubsat, V_SUB_I32_e64, i32>;

def : GCNPat<(DivergentBinFrag<or> (or_oneuse i64:$src0, i64:$src1), i64:$src2),
             (REG_SEQUENCE VReg_64,
               (V_OR3_B32_e64 (i32 (EXTRACT_SUBREG $src0, sub0)),
                              (i32 (EXTRACT_SUBREG $src1, sub0)),
                              (i32 (EXTRACT_SUBREG $src2, sub0))), sub0,
               (V_OR3_B32_e64 (i32 (EXTRACT_SUBREG $src0, sub1)),
                              (i32 (EXTRACT_SUBREG $src1, sub1)),
                              (i32 (EXTRACT_SUBREG $src2, sub1))), sub1)>;

} // End SubtargetPredicate = isGFX9Plus

// FIXME: Probably should hardcode clamp bit in pseudo and avoid this.
class OpSelBinOpClampPat<SDPatternOperator node,
                         Instruction inst> : GCNPat<
 (node (i16 (VOP3OpSel i16:$src0, i32:$src0_modifiers)),
       (i16 (VOP3OpSel i16:$src1, i32:$src1_modifiers))),
  (inst $src0_modifiers, $src0, $src1_modifiers, $src1, DSTCLAMP.ENABLE, 0)
>;

let SubtargetPredicate = isGFX9Plus, True16Predicate = NotHasTrue16BitInsts in {
  def : OpSelBinOpClampPat<saddsat, V_ADD_I16_e64>;
  def : OpSelBinOpClampPat<ssubsat, V_SUB_I16_e64>;
} // End SubtargetPredicate = isGFX9Plus, True16Predicate = NotHasTrue16BitInsts
let True16Predicate = UseRealTrue16Insts in {
  def : OpSelBinOpClampPat<saddsat, V_ADD_I16_t16_e64>;
  def : OpSelBinOpClampPat<ssubsat, V_SUB_I16_t16_e64>;
} // End True16Predicate = UseRealTrue16Insts
let True16Predicate = UseFakeTrue16Insts in {
  def : OpSelBinOpClampPat<saddsat, V_ADD_I16_fake16_e64>;
  def : OpSelBinOpClampPat<ssubsat, V_SUB_I16_fake16_e64>;
} // End True16Predicate = UseFakeTrue16Insts

multiclass IMAD32_Pats <VOP3_Pseudo inst> {
  def : GCNPat <
        (ThreeOpFrag<mul, add> i32:$src0, i32:$src1, i32:$src2),
        (EXTRACT_SUBREG (inst i32:$src0, i32:$src1,
                              (REG_SEQUENCE SReg_64, // Use scalar and let it be legalized
                                            $src2, sub0,
                                            (i32 (IMPLICIT_DEF)), sub1),
                                            0 /* clamp */),
                        sub0)
        >;

  // GISel-specific pattern that avoids creating a SGPR->VGPR copy if
  // $src2 is a VGPR.
  def : GCNPat <
        (ThreeOpFrag<mul, add> i32:$src0, i32:$src1, VGPR_32:$src2),
        (EXTRACT_SUBREG (inst i32:$src0, i32:$src1,
                              (REG_SEQUENCE VReg_64,
                                            $src2, sub0,
                                            (i32 (IMPLICIT_DEF)), sub1),
                                            0 /* clamp */),
                        sub0)
        >;

  // Immediate src2 in the pattern above will not fold because it would be partially
  // undef. Hence define specialized pattern for this case.
  def : GCNPat <
        (ThreeOpFrag<mul, add> i32:$src0, i32:$src1, (i32 imm:$src2)),
        (EXTRACT_SUBREG (inst i32:$src0, i32:$src1, (i64 (as_i64imm $src2)), 0 /* clamp */), sub0)
        >;
}

// Handle cases where amdgpu-codegenprepare-mul24 made a mul24 instead of a normal mul.
// We need to separate this because otherwise OtherPredicates would be overriden.
class IMAD32_Mul24_Pat<VOP3_Pseudo inst>: GCNPat <
    (i64 (add (i64 (AMDGPUmul_u24 i32:$src0, i32:$src1)), i64:$src2)),
    (inst $src0, $src1, $src2, 0 /* clamp */)
    >;

// exclude pre-GFX9 where it was slow
let OtherPredicates = [HasNotMADIntraFwdBug], SubtargetPredicate = isGFX9Plus in {
  defm : IMAD32_Pats<V_MAD_U64_U32_e64>;
  def : IMAD32_Mul24_Pat<V_MAD_U64_U32_e64>;
}
let OtherPredicates = [HasMADIntraFwdBug], SubtargetPredicate = isGFX11Only in {
  defm : IMAD32_Pats<V_MAD_U64_U32_gfx11_e64>;
  def : IMAD32_Mul24_Pat<V_MAD_U64_U32_gfx11_e64>;
}

def VOP3_PERMLANE_Profile : VOP3_Profile<VOPProfile <[i32, i32, i32, i32]>, VOP3_OPSEL> {
  let InsVOP3OpSel = (ins IntOpSelMods:$src0_modifiers, VRegSrc_32:$src0,
                          IntOpSelMods:$src1_modifiers, SSrc_b32:$src1,
                          IntOpSelMods:$src2_modifiers, SSrc_b32:$src2,
                          VGPR_32:$vdst_in, op_sel0:$op_sel);
  let HasClamp = 0;
  let HasExtVOP3DPP = 0;
  let HasExtDPP = 0;
}

def VOP3_PERMLANE_VAR_Profile : VOP3_Profile<VOPProfile <[i32, i32, i32, untyped]>, VOP3_OPSEL> {
  let InsVOP3OpSel = (ins IntOpSelMods:$src0_modifiers, VRegSrc_32:$src0,
                          IntOpSelMods:$src1_modifiers, VRegSrc_32:$src1,
                          VGPR_32:$vdst_in, op_sel0:$op_sel);
  let HasClamp = 0;
  let HasExtVOP3DPP = 0;
  let HasExtDPP = 0;
}

def opsel_i1timm : SDNodeXForm<timm, [{
  return CurDAG->getTargetConstant(
      N->getZExtValue() ? SISrcMods::OP_SEL_0 : SISrcMods::NONE,
      SDLoc(N), MVT::i32);
}]>;
def gi_opsel_i1timm : GICustomOperandRenderer<"renderOpSelTImm">,
  GISDNodeXFormEquiv<opsel_i1timm>;

class SrcAndDstSelToOpSelXForm<int modifier_idx, bit dest_sel> : SDNodeXForm<timm, [{
  unsigned Val = N->getZExtValue();
  unsigned New = 0;
  if (}] # modifier_idx # [{ == 0) {
    New = (}] # dest_sel # [{ == 1) ? ((Val & 0x2) ? (SISrcMods::OP_SEL_0 | SISrcMods::DST_OP_SEL) : SISrcMods::DST_OP_SEL)
                                    : ((Val & 0x2) ? SISrcMods::OP_SEL_0 : SISrcMods::NONE);
  } else if (}] # modifier_idx # [{== 1 || }] # modifier_idx # [{ == 2) {
      New = (Val & 0x1) ? SISrcMods::OP_SEL_0 : SISrcMods::NONE;
  }
  return CurDAG->getTargetConstant(New, SDLoc(N), MVT::i32);
}]>;

def SrcAndDstSelToOpSelXForm_0_0 : SrcAndDstSelToOpSelXForm<0,0>;
def SrcAndDstSelToOpSelXForm_0_1 : SrcAndDstSelToOpSelXForm<0,1>;
def SrcAndDstSelToOpSelXForm_1_0 : SrcAndDstSelToOpSelXForm<1,0>;
def SrcAndDstSelToOpSelXForm_1_1 : SrcAndDstSelToOpSelXForm<1,1>;
def SrcAndDstSelToOpSelXForm_2_0 : SrcAndDstSelToOpSelXForm<2,0>;

// The global isel renderer has no way to access the templatized args of (SrcAndDstSelToOpSelXForm) in
// renderer C++ APIs. Therefore, combinations of modifier_idx & dest_sel are embedded in renderer name itself.
// FixMe: Avoid combinations of modifier_idx & dest_sel for global isel cases.
def gi_SrcAndDstSelToOpSelXForm_0_0 : GICustomOperandRenderer<"renderSrcAndDstSelToOpSelXForm_0_0">,
  GISDNodeXFormEquiv<SrcAndDstSelToOpSelXForm_0_0>;
def gi_SrcAndDstSelToOpSelXForm_0_1 : GICustomOperandRenderer<"renderSrcAndDstSelToOpSelXForm_0_1">,
  GISDNodeXFormEquiv<SrcAndDstSelToOpSelXForm_0_1>;
def gi_SrcAndDstSelToOpSelXForm_1_0 : GICustomOperandRenderer<"renderSrcAndDstSelToOpSelXForm_1_0">,
  GISDNodeXFormEquiv<SrcAndDstSelToOpSelXForm_1_0>;
def gi_SrcAndDstSelToOpSelXForm_1_1 : GICustomOperandRenderer<"renderSrcAndDstSelToOpSelXForm_1_1">,
  GISDNodeXFormEquiv<SrcAndDstSelToOpSelXForm_1_1>;
def gi_SrcAndDstSelToOpSelXForm_2_0 : GICustomOperandRenderer<"renderSrcAndDstSelToOpSelXForm_2_0">,
  GISDNodeXFormEquiv<SrcAndDstSelToOpSelXForm_2_0>;

def DstSelToOpSelXForm : SDNodeXForm<timm, [{
  return CurDAG->getTargetConstant(
      N->getZExtValue() ? SISrcMods::DST_OP_SEL : SISrcMods::NONE,
      SDLoc(N), MVT::i32);
}]>;
def gi_DstSelToOpSelXForm : GICustomOperandRenderer<"renderDstSelToOpSelXForm">,
  GISDNodeXFormEquiv<DstSelToOpSelXForm>;

def SrcSelToOpSelXForm : SDNodeXForm<timm, [{
  return CurDAG->getTargetConstant(
      N->getZExtValue() ? SISrcMods::OP_SEL_0 : SISrcMods::NONE,
      SDLoc(N), MVT::i32);
}]>;
def gi_SrcSelToOpSelXForm : GICustomOperandRenderer<"renderSrcSelToOpSelXForm">,
  GISDNodeXFormEquiv<SrcSelToOpSelXForm>;

def DstSelToOpSel3XForm : SDNodeXForm<timm, [{
  uint32_t V = N->getZExtValue();
  return CurDAG->getTargetConstant(
      (V & 0x2) ? SISrcMods::DST_OP_SEL : SISrcMods::NONE,
      SDLoc(N), MVT::i32);
}]>;
def gi_DstSelToOpSel3XForm : GICustomOperandRenderer<"renderDstSelToOpSel3XFormXForm">,
  GISDNodeXFormEquiv<DstSelToOpSel3XForm>;

class PermlanePat<SDPatternOperator permlane,
  Instruction inst, ValueType vt> : GCNPat<
  (vt (permlane vt:$vdst_in, vt:$src0, i32:$src1, i32:$src2,
            timm:$fi, timm:$bc)),
  (inst (opsel_i1timm $fi), VGPR_32:$src0, (opsel_i1timm $bc),
        SCSrc_b32:$src1, 0, SCSrc_b32:$src2, VGPR_32:$vdst_in)
>;

class PermlaneVarPat<SDPatternOperator permlane,
  Instruction inst> : GCNPat<
  (permlane i32:$vdst_in, i32:$src0, i32:$src1,
            timm:$fi, timm:$bc),
  (inst (opsel_i1timm $fi), VGPR_32:$src0, (opsel_i1timm $bc),
        VGPR_32:$src1, VGPR_32:$vdst_in)
>;

class VOP3_BITOP3_Profile<VOPProfile pfl, VOP3Features f> : VOP3_Profile<pfl, f> {
  let HasClamp = 0;
  let HasOMod = 0;
  let HasModifiers = 0;
<<<<<<< HEAD
  let HasBitOp3 = 1;
=======
  let HasVOPD3Src2 = 0;
  let HasBitOp3 = 1;

  let InsVOPD3Y = (ins Src0VOPD3:$src0Y, Src1VOPD3:$vsrc1Y, bitop3_0:$bitop3);
  let AsmVOPD3Y = getAsmVOPDPart<NumSrcArgs, "Y", HasVOPD3Src2, HasModifiers>.ret # "$bitop3";
>>>>>>> 10a576f7
}

class VOP3_CVT_SCALE_F1632_FP8BF8_Profile<ValueType DstTy> : VOP3_Profile<VOPProfile<[DstTy, i32, f32, untyped]>,
                                              VOP3_OPSEL> {
  let InsVOP3OpSel = (ins FP32InputMods:$src0_modifiers, Src0RC64:$src0,
                          FP32InputMods:$src1_modifiers, Src1RC64:$src1,
                          op_sel0:$op_sel);
  let HasClamp = 0;
  let HasSrc2 = 0;
  let HasSrc2Mods = 0;
  let HasExtVOP3DPP = 0;
  let HasOpSel = 1;
  let HasOMod = 0;
}

class VOP3_CVT_SCALE_F1632_FP8BF8_TiedInput_Profile<VOPProfile P> : VOP3_Profile<P, VOP3_OPSEL> {
  let InsVOP3OpSel = (ins FP32InputMods:$src0_modifiers, Src0RC64:$src0,
                          FP32InputMods:$src1_modifiers, Src1RC64:$src1,
                          VGPR_32:$vdst_in, op_sel0:$op_sel);
  let HasClamp = 0;
  let HasSrc2 = 0;
  let HasSrc2Mods = 0;
  let HasExtVOP3DPP = 0;
  let HasOpSel = 1;
  let HasOMod = 0;
}

class VOP3_CVT_SCALE_FP4FP8BF8_F32_TiedInput_Profile<VOPProfile P> : VOP3_Profile<P, VOP3_OPSEL> {
  let InsVOP3OpSel = (ins FP32InputMods:$src0_modifiers, Src0RC64:$src0,
                          FP32InputMods:$src1_modifiers, Src1RC64:$src1,
                          FP32InputMods:$src2_modifiers, Src2RC64:$src2,
                          VGPR_32:$vdst_in, op_sel0:$op_sel);
  let HasClamp = 0;
  let HasExtVOP3DPP = 0;
  let HasOpSel = 1;
  let HasOMod = 0;
}

class VOP3_CVT_SCALE_FP4_F32_TiedInput_Profile<VOPProfile P> : VOP3_CVT_SCALE_FP4FP8BF8_F32_TiedInput_Profile<P> {
  let HasFP8DstByteSel = 1;
  let HasFP8ByteSel = 0; // It works as a dst-bytesel, but does not have byte_sel operand.
}

class VOP3_CVT_SCALE_SR_F8BF8_F16BF16F32_TiedInput_Profile<VOPProfile P> : VOP3_CVT_SCALE_FP4FP8BF8_F32_TiedInput_Profile<P> {
  let InsVOP3OpSel = (ins FP32InputMods:$src0_modifiers, Src0RC64:$src0,
                          Int32InputMods:$src1_modifiers, Src1RC64:$src1,
                          FP32InputMods:$src2_modifiers, Src2RC64:$src2,
                          VGPR_32:$vdst_in, op_sel0:$op_sel);
  let HasFP8DstByteSel = 1;
  let HasFP8ByteSel = 0; // It works as a dst-bytesel, but does not have byte_sel operand.
}


class VOP3_CVT_SCALE_FP4_F16BF16_TiedInput_Profile<VOPProfile P> : VOP3_Profile<P, VOP3_OPSEL> {
  let InsVOP3OpSel = (ins FP32InputMods:$src0_modifiers, Src0RC64:$src0,
                          FP32InputMods:$src1_modifiers, Src1RC64:$src1,
                          FP32InputMods:$src2_modifiers, VGPR_32:$src2,
                          op_sel0:$op_sel);
  let HasClamp = 0;
  let HasSrc2 = 0;
  let HasSrc2Mods = 1;
  let HasOpSel = 1;
  let Asm64 = !subst(", $src2_modifiers", "", AsmVOP3Base);
  let HasExtVOP3DPP = 0;
  let HasFP8DstByteSel = 1;
  let HasFP8ByteSel = 0;
}

class VOP3_CVT_SCALE_SR_PK_F4_F16BF16_TiedInput_Profile<ValueType Src0Ty> :
    VOP3_Profile<VOPProfile<[i32, Src0Ty, i32, f32]>, VOP3_OPSEL> {
  let InsVOP3OpSel = (ins PackedF16InputMods: $src0_modifiers, Src0RC64:$src0,
                          Int32InputMods:     $src1_modifiers, Src1RC64:$src1,
                          FP32InputMods:      $src2_modifiers, Src2RC64:$src2,
                          VGPR_32:$vdst_in,   op_sel0:$op_sel);
  let HasClamp = 0;
  let HasExtVOP3DPP = 0;
  let HasOpSel = 1;
  let HasOMod = 0;
  let HasFP4DstByteSel = 1;
}

class VOP3_CVT_SCALE_SR_PK_F4_F32_TiedInput_Profile<VOPProfile P>
    : VOP3_Profile<P, VOP3_OPSEL> {

  let Src0RC64 = !if(!gt(P.Src0VT.Size, 32), getVOP3VRegSrcForVT<P.Src0VT>.ret,
                     getVOP3SrcForVT<P.Src0VT>.ret);
  let InsVOP3OpSel = (ins PackedVGPRF32InputMods: $src0_modifiers, Src0RC64:$src0,
                          Int32InputMods:     $src1_modifiers, Src1RC64:$src1,
                          FP32InputMods:      $src2_modifiers, Src2RC64:$src2,
                          VGPR_32:$vdst_in,   op_sel0:$op_sel);
  let HasClamp = 0;
  let HasExtVOP3DPP = 0;
  let HasOpSel = 1;
  let HasOMod = 0;
  let HasFP4DstByteSel = 1;
}

class VOP3_CVT_SCALE_PK_F16BF16F32_FP4FP8BF8_Profile<ValueType DstTy> : VOP3_Profile<VOPProfile<[DstTy, i32, f32, untyped]>,
                                              VOP3_OPSEL> {
  let InsVOP3OpSel = (ins FP32InputMods:$src0_modifiers, Src0RC64:$src0,
                          FP32InputMods:$src1_modifiers, Src1RC64:$src1,
                          op_sel0:$op_sel);
  let HasClamp = 0;
  let HasSrc2 = 0;
  let HasSrc2Mods = 0;
  let HasExtVOP3DPP = 0;
  let HasOpSel = 1;
  let HasOMod = 0;
}

class VOP3_CVT_SCALE_PK_FP8BF8_F16BF16_TiedInput_Profile<VOPProfile P> : VOP3_Profile<P,VOP3_OPSEL> {
  let InsVOP3OpSel = (ins FP32InputMods:$src0_modifiers, Src0RC64:$src0,
                          FP32InputMods:$src1_modifiers, Src1RC64:$src1,
                          VGPR_32:$vdst_in, op_sel0:$op_sel);
  let HasClamp = 0;
  let HasSrc2 = 0;
  let HasSrc2Mods = 0;
  let HasExtVOP3DPP = 0;
  let HasOpSel = 1;
  let HasOMod = 0;
}

class VOP3_CVT_SCALEF32_PK_F864_Profile<VOPProfile P> : VOP3_Profile<P> {
  let HasModifiers = 0;
  let HasSrc0IntMods = 0;
  let HasSrc1IntMods = 0;
  let HasSrc0FloatMods = 0;
  let HasSrc1FloatMods = 0;
  let HasSrc2FloatMods = 0;
  let HasOMod = 0;
  let HasOpSel = 0;
  let HasClamp = 0;
  let HasExtDPP = 0;
  let HasExt32BitDPP = 0;
  let HasExtVOP3DPP = 0;
  let HasExt64BitDPP = 0;

  // All convert opcodes operating on FP6/BF6/FP4 data must use VGPR sources for
  // any operand slots > 32 bit.
  let Src0RC64 = !if(!gt(P.Src0VT.Size, 32), getVOP3VRegSrcForVT<P.Src0VT>.ret,
                     getVOP3SrcForVT<P.Src0VT>.ret);
}

let SubtargetPredicate = HasFP8ConversionScaleInsts, mayRaiseFPException = 0 in {
  let Constraints = "$vdst = $vdst_in", DisableEncoding="$vdst_in" in {
    defm V_CVT_SCALEF32_SR_FP8_BF16 : VOP3Inst<"v_cvt_scalef32_sr_fp8_bf16", VOP3_CVT_SCALE_SR_F8BF8_F16BF16F32_TiedInput_Profile<VOP_I32_BF16_I32_F32>>;
    defm V_CVT_SCALEF32_SR_FP8_F16 : VOP3Inst<"v_cvt_scalef32_sr_fp8_f16", VOP3_CVT_SCALE_SR_F8BF8_F16BF16F32_TiedInput_Profile<VOP_I32_F16_I32_F32>>;
    defm V_CVT_SCALEF32_SR_FP8_F32 : VOP3Inst<"v_cvt_scalef32_sr_fp8_f32", VOP3_CVT_SCALE_SR_F8BF8_F16BF16F32_TiedInput_Profile<VOP_I32_F32_I32_F32>>;
    defm V_CVT_SCALEF32_F16_FP8 : VOP3Inst<"v_cvt_scalef32_f16_fp8", VOP3_CVT_SCALE_F1632_FP8BF8_TiedInput_Profile<VOP_V2F16_I32_F32>>;
    defm V_CVT_SCALEF32_PK_FP8_F32 : VOP3Inst<"v_cvt_scalef32_pk_fp8_f32", VOP3_CVT_SCALE_FP4FP8BF8_F32_TiedInput_Profile<VOP_V2I16_F32_F32_F32>>;
    defm V_CVT_SCALEF32_PK_FP8_F16 : VOP3Inst<"v_cvt_scalef32_pk_fp8_f16", VOP3_CVT_SCALE_PK_FP8BF8_F16BF16_TiedInput_Profile<VOP_V2I16_V2F16_F32>>;
    defm V_CVT_SCALEF32_PK_FP8_BF16 : VOP3Inst<"v_cvt_scalef32_pk_fp8_bf16", VOP3_CVT_SCALE_PK_FP8BF8_F16BF16_TiedInput_Profile<VOP_V2I16_V2BF16_F32>>;
  }
  defm V_CVT_SCALEF32_F32_FP8 : VOP3Inst<"v_cvt_scalef32_f32_fp8", VOP3_CVT_SCALE_F1632_FP8BF8_Profile<f32>>;
  defm V_CVT_SCALEF32_PK_F32_FP8 : VOP3Inst<"v_cvt_scalef32_pk_f32_fp8", VOP3_CVT_SCALE_PK_F16BF16F32_FP4FP8BF8_Profile<v2f32>>;
  defm V_CVT_SCALEF32_PK_F16_FP8    : VOP3Inst<"v_cvt_scalef32_pk_f16_fp8",  VOP3_CVT_SCALE_PK_F16BF16F32_FP4FP8BF8_Profile<v2f16>>;
  defm V_CVT_SCALEF32_PK_BF16_FP8   : VOP3Inst<"v_cvt_scalef32_pk_bf16_fp8", VOP3_CVT_SCALE_PK_F16BF16F32_FP4FP8BF8_Profile<v2f16>>;
}

let SubtargetPredicate = HasBF8ConversionScaleInsts, mayRaiseFPException = 0 in {
  let Constraints = "$vdst = $vdst_in", DisableEncoding="$vdst_in" in {
    defm V_CVT_SCALEF32_SR_BF8_BF16 : VOP3Inst<"v_cvt_scalef32_sr_bf8_bf16", VOP3_CVT_SCALE_SR_F8BF8_F16BF16F32_TiedInput_Profile<VOP_I32_BF16_I32_F32>>;
    defm V_CVT_SCALEF32_SR_BF8_F16 : VOP3Inst<"v_cvt_scalef32_sr_bf8_f16", VOP3_CVT_SCALE_SR_F8BF8_F16BF16F32_TiedInput_Profile<VOP_I32_F16_I32_F32>>;
    defm V_CVT_SCALEF32_SR_BF8_F32 : VOP3Inst<"v_cvt_scalef32_sr_bf8_f32", VOP3_CVT_SCALE_SR_F8BF8_F16BF16F32_TiedInput_Profile<VOP_I32_F32_I32_F32>>;
    defm V_CVT_SCALEF32_F16_BF8 : VOP3Inst<"v_cvt_scalef32_f16_bf8", VOP3_CVT_SCALE_F1632_FP8BF8_TiedInput_Profile<VOP_V2F16_I32_F32>>;
    defm V_CVT_SCALEF32_PK_BF8_F32 : VOP3Inst<"v_cvt_scalef32_pk_bf8_f32", VOP3_CVT_SCALE_FP4FP8BF8_F32_TiedInput_Profile<VOP_V2I16_F32_F32_F32>>;
    defm V_CVT_SCALEF32_PK_BF8_F16 : VOP3Inst<"v_cvt_scalef32_pk_bf8_f16", VOP3_CVT_SCALE_PK_FP8BF8_F16BF16_TiedInput_Profile<VOP_V2I16_V2F16_F32>>;
    defm V_CVT_SCALEF32_PK_BF8_BF16 : VOP3Inst<"v_cvt_scalef32_pk_bf8_bf16", VOP3_CVT_SCALE_PK_FP8BF8_F16BF16_TiedInput_Profile<VOP_V2I16_V2BF16_F32>>;
  }
  defm V_CVT_SCALEF32_F32_BF8 : VOP3Inst<"v_cvt_scalef32_f32_bf8", VOP3_CVT_SCALE_F1632_FP8BF8_Profile<f32>>;
  defm V_CVT_SCALEF32_PK_F32_BF8 : VOP3Inst<"v_cvt_scalef32_pk_f32_bf8", VOP3_CVT_SCALE_PK_F16BF16F32_FP4FP8BF8_Profile<v2f32>>;
  defm V_CVT_SCALEF32_PK_F16_BF8    : VOP3Inst<"v_cvt_scalef32_pk_f16_bf8",  VOP3_CVT_SCALE_PK_F16BF16F32_FP4FP8BF8_Profile<v2bf16>>;
  defm V_CVT_SCALEF32_PK_BF16_BF8   : VOP3Inst<"v_cvt_scalef32_pk_bf16_bf8", VOP3_CVT_SCALE_PK_F16BF16F32_FP4FP8BF8_Profile<v2bf16>>;
}

let SubtargetPredicate = HasFP4ConversionScaleInsts, mayRaiseFPException = 0 in {
  defm V_CVT_SCALEF32_PK_F32_FP4 : VOP3Inst<"v_cvt_scalef32_pk_f32_fp4", VOP3_CVT_SCALE_PK_F16BF16F32_FP4FP8BF8_Profile<v2f32>>;
  let Constraints = "$vdst = $vdst_in", DisableEncoding="$vdst_in" in {
    defm V_CVT_SCALEF32_PK_FP4_F32 : VOP3Inst<"v_cvt_scalef32_pk_fp4_f32", VOP3_CVT_SCALE_FP4_F32_TiedInput_Profile<VOP_I32_F32_F32_F32>>;
    let Constraints = "@earlyclobber $vdst" in {
      defm V_CVT_SCALEF32_SR_PK_FP4_F16:  VOP3Inst<"v_cvt_scalef32_sr_pk_fp4_f16", VOP3_CVT_SCALE_SR_PK_F4_F16BF16_TiedInput_Profile<v2f16>>;
      defm V_CVT_SCALEF32_SR_PK_FP4_BF16: VOP3Inst<"v_cvt_scalef32_sr_pk_fp4_bf16", VOP3_CVT_SCALE_SR_PK_F4_F16BF16_TiedInput_Profile<v2bf16>>;
      defm V_CVT_SCALEF32_SR_PK_FP4_F32
          : VOP3Inst<"v_cvt_scalef32_sr_pk_fp4_f32",
                     VOP3_CVT_SCALE_SR_PK_F4_F32_TiedInput_Profile<
                         VOP_I32_V2F32_I32_F32>>;
    }
  }
  defm V_CVT_SCALEF32_PK_F16_FP4 : VOP3Inst<"v_cvt_scalef32_pk_f16_fp4", VOP3_CVT_SCALE_PK_F16BF16F32_FP4FP8BF8_Profile<v2f16>>;
  defm V_CVT_SCALEF32_PK_BF16_FP4 : VOP3Inst<"v_cvt_scalef32_pk_bf16_fp4", VOP3_CVT_SCALE_PK_F16BF16F32_FP4FP8BF8_Profile<v2bf16>>;

  // These instructions have non-standard use of op_sel. In particular they are
  // using op_sel bits 2 and 3 while only having two sources.
  let Constraints = "$vdst = $src2", DisableEncoding = "$src2" in {
    defm V_CVT_SCALEF32_PK_FP4_F16 : VOP3Inst<"v_cvt_scalef32_pk_fp4_f16", VOP3_CVT_SCALE_FP4_F16BF16_TiedInput_Profile<VOP_I32_V2F16_F32_F32>>;
    defm V_CVT_SCALEF32_PK_FP4_BF16 : VOP3Inst<"v_cvt_scalef32_pk_fp4_bf16", VOP3_CVT_SCALE_FP4_F16BF16_TiedInput_Profile<VOP_I32_V2BF16_F32_F32>>;
  }
}

let SubtargetPredicate = HasFP6BF6ConversionScaleInsts, mayRaiseFPException = 0, Constraints = "@earlyclobber $vdst" in {
  defm V_CVT_SCALEF32_PK32_F32_FP6  : VOP3Inst<"v_cvt_scalef32_pk32_f32_fp6", VOP3_CVT_SCALEF32_PK_F864_Profile<VOP_V32F32_V6I32_F32>, int_amdgcn_cvt_scalef32_pk32_f32_fp6>;
  defm V_CVT_SCALEF32_PK32_F32_BF6  : VOP3Inst<"v_cvt_scalef32_pk32_f32_bf6", VOP3_CVT_SCALEF32_PK_F864_Profile<VOP_V32F32_V6I32_F32>, int_amdgcn_cvt_scalef32_pk32_f32_bf6>;
  defm V_CVT_SCALEF32_PK32_F16_FP6  : VOP3Inst<"v_cvt_scalef32_pk32_f16_fp6",  VOP3_CVT_SCALEF32_PK_F864_Profile<VOP_V32F16_V6I32_F32>, int_amdgcn_cvt_scalef32_pk32_f16_fp6>;
  defm V_CVT_SCALEF32_PK32_BF16_FP6 : VOP3Inst<"v_cvt_scalef32_pk32_bf16_fp6", VOP3_CVT_SCALEF32_PK_F864_Profile<VOP_V32BF16_V6I32_F32>, int_amdgcn_cvt_scalef32_pk32_bf16_fp6>;
  defm V_CVT_SCALEF32_PK32_F16_BF6  : VOP3Inst<"v_cvt_scalef32_pk32_f16_bf6",  VOP3_CVT_SCALEF32_PK_F864_Profile<VOP_V32F16_V6I32_F32>, int_amdgcn_cvt_scalef32_pk32_f16_bf6>;
  defm V_CVT_SCALEF32_PK32_BF16_BF6 : VOP3Inst<"v_cvt_scalef32_pk32_bf16_bf6", VOP3_CVT_SCALEF32_PK_F864_Profile<VOP_V32BF16_V6I32_F32>, int_amdgcn_cvt_scalef32_pk32_bf16_bf6>;
}

let SubtargetPredicate = HasF16BF16ToFP6BF6ConversionScaleInsts, mayRaiseFPException = 0, Constraints = "@earlyclobber $vdst" in {
  defm V_CVT_SCALEF32_PK32_FP6_F16   : VOP3Inst<"v_cvt_scalef32_pk32_fp6_f16",  VOP3_CVT_SCALEF32_PK_F864_Profile<VOP_V6I32_V32F16_F32>,  int_amdgcn_cvt_scalef32_pk32_fp6_f16>;
  defm V_CVT_SCALEF32_PK32_BF6_F16   : VOP3Inst<"v_cvt_scalef32_pk32_bf6_f16",  VOP3_CVT_SCALEF32_PK_F864_Profile<VOP_V6I32_V32F16_F32>,  int_amdgcn_cvt_scalef32_pk32_bf6_f16>;
  defm V_CVT_SCALEF32_PK32_FP6_BF16  : VOP3Inst<"v_cvt_scalef32_pk32_fp6_bf16", VOP3_CVT_SCALEF32_PK_F864_Profile<VOP_V6I32_V32BF16_F32>, int_amdgcn_cvt_scalef32_pk32_fp6_bf16>;
  defm V_CVT_SCALEF32_PK32_BF6_BF16  : VOP3Inst<"v_cvt_scalef32_pk32_bf6_bf16", VOP3_CVT_SCALEF32_PK_F864_Profile<VOP_V6I32_V32BF16_F32>, int_amdgcn_cvt_scalef32_pk32_bf6_bf16>;
  defm V_CVT_SCALEF32_SR_PK32_BF6_BF16 : VOP3Inst<"v_cvt_scalef32_sr_pk32_bf6_bf16", VOP3_CVT_SCALEF32_PK_F864_Profile<VOP_V6I32_V32BF16_I32_F32>, int_amdgcn_cvt_scalef32_sr_pk32_bf6_bf16>;
  defm V_CVT_SCALEF32_SR_PK32_BF6_F16  : VOP3Inst<"v_cvt_scalef32_sr_pk32_bf6_f16",  VOP3_CVT_SCALEF32_PK_F864_Profile<VOP_V6I32_V32F16_I32_F32>,  int_amdgcn_cvt_scalef32_sr_pk32_bf6_f16>;
  defm V_CVT_SCALEF32_SR_PK32_BF6_F32  : VOP3Inst<"v_cvt_scalef32_sr_pk32_bf6_f32",  VOP3_CVT_SCALEF32_PK_F864_Profile<VOP_V6I32_V32F32_I32_F32>,  int_amdgcn_cvt_scalef32_sr_pk32_bf6_f32>;
  defm V_CVT_SCALEF32_SR_PK32_FP6_BF16 : VOP3Inst<"v_cvt_scalef32_sr_pk32_fp6_bf16", VOP3_CVT_SCALEF32_PK_F864_Profile<VOP_V6I32_V32BF16_I32_F32>, int_amdgcn_cvt_scalef32_sr_pk32_fp6_bf16>;
  defm V_CVT_SCALEF32_SR_PK32_FP6_F16  : VOP3Inst<"v_cvt_scalef32_sr_pk32_fp6_f16",  VOP3_CVT_SCALEF32_PK_F864_Profile<VOP_V6I32_V32F16_I32_F32>,  int_amdgcn_cvt_scalef32_sr_pk32_fp6_f16>;
  defm V_CVT_SCALEF32_SR_PK32_FP6_F32  : VOP3Inst<"v_cvt_scalef32_sr_pk32_fp6_f32",  VOP3_CVT_SCALEF32_PK_F864_Profile<VOP_V6I32_V32F32_I32_F32>,  int_amdgcn_cvt_scalef32_sr_pk32_fp6_f32>;
}

let SubtargetPredicate = HasGFX950Insts, mayRaiseFPException = 0 in {
  defm V_CVT_SCALEF32_2XPK16_FP6_F32 : VOP3Inst<"v_cvt_scalef32_2xpk16_fp6_f32",  VOP3_CVT_SCALEF32_PK_F864_Profile<VOP_V6I32_V16F32_V16F32_F32>,  int_amdgcn_cvt_scalef32_2xpk16_fp6_f32>;
  defm V_CVT_SCALEF32_2XPK16_BF6_F32 : VOP3Inst<"v_cvt_scalef32_2xpk16_bf6_f32",  VOP3_CVT_SCALEF32_PK_F864_Profile<VOP_V6I32_V16F32_V16F32_F32>,  int_amdgcn_cvt_scalef32_2xpk16_bf6_f32>;
}

let SubtargetPredicate = HasCvtPkF16F32Inst in {
  let ReadsModeReg = 0 in {
    defm V_CVT_PK_F16_F32 : VOP3Inst<"v_cvt_pk_f16_f32", VOP3_Profile<VOP_V2F16_F32_F32>>;
  }

  def : GCNPat<(v2f16 (fpround v2f32:$src)),
               (V_CVT_PK_F16_F32_e64 0, (EXTRACT_SUBREG VReg_64:$src, sub0), 0, (EXTRACT_SUBREG VReg_64:$src, sub1))>;
  def : GCNPat<(v2f16 (fpround v2f64:$src)),
               (V_CVT_PK_F16_F32_e64 0, (V_CVT_F32_F64_e64 0, (EXTRACT_SUBREG VReg_128:$src, sub0_sub1)),
                                     0, (V_CVT_F32_F64_e64 0, (EXTRACT_SUBREG VReg_128:$src, sub2_sub3)))>;
  def : GCNPat<(v2f16 (build_vector (f16 (fpround (f32 (VOP3Mods f32:$src0, i32:$src0_modifiers)))),
                                    (f16 (fpround (f32 (VOP3Mods f32:$src1, i32:$src1_modifiers)))))),
               (V_CVT_PK_F16_F32_e64 $src0_modifiers, $src0, $src1_modifiers, $src1)>;
}

class Cvt_Scale_FP4FP8BF8ToF16F32_Pat<SDPatternOperator node, VOP3_Pseudo inst, ValueType DstTy> : GCNPat<
    (DstTy (node i32:$src0, f32:$src1, timm:$index)),
    (inst (SrcAndDstSelToOpSelXForm_0_0 $index), $src0, (SrcAndDstSelToOpSelXForm_1_0 $index), $src1)
>;
def : Cvt_Scale_FP4FP8BF8ToF16F32_Pat<int_amdgcn_cvt_scalef32_f32_fp8, V_CVT_SCALEF32_F32_FP8_e64, f32>;
def : Cvt_Scale_FP4FP8BF8ToF16F32_Pat<int_amdgcn_cvt_scalef32_f32_bf8, V_CVT_SCALEF32_F32_BF8_e64, f32>;
def : Cvt_Scale_FP4FP8BF8ToF16F32_Pat<int_amdgcn_cvt_scalef32_pk_f16_fp4, V_CVT_SCALEF32_PK_F16_FP4_e64, v2f16>;
def : Cvt_Scale_FP4FP8BF8ToF16F32_Pat<int_amdgcn_cvt_scalef32_pk_bf16_fp4, V_CVT_SCALEF32_PK_BF16_FP4_e64, v2bf16>;

class Cvt_Scale_FP8BF8ToF16_Pat<SDPatternOperator node, VOP3_Pseudo inst, int dst_sel> : GCNPat<
    (v2f16 (node v2f16:$vdst_in, i32:$src0, f32:$src1, timm:$src_sel, dst_sel)),
    (inst !if(!eq(dst_sel, 0), (SrcAndDstSelToOpSelXForm_0_0 $src_sel), (SrcAndDstSelToOpSelXForm_0_1 $src_sel)), $src0,
          !if(!eq(dst_sel, 0), (SrcAndDstSelToOpSelXForm_1_0 $src_sel), (SrcAndDstSelToOpSelXForm_1_1 $src_sel)), $src1, VGPR_32:$vdst_in)
>;
foreach DstSel = [0, -1] in {
  def : Cvt_Scale_FP8BF8ToF16_Pat<int_amdgcn_cvt_scalef32_f16_fp8, V_CVT_SCALEF32_F16_FP8_e64, DstSel>;
  def : Cvt_Scale_FP8BF8ToF16_Pat<int_amdgcn_cvt_scalef32_f16_bf8, V_CVT_SCALEF32_F16_BF8_e64, DstSel>;
}

class Cvt_Scale_PK_F32ToFP8BF8_Pat<SDPatternOperator node, VOP3_Pseudo inst> : GCNPat<
    (v2i16 (node v2i16:$vdst_in, f32:$src0, f32:$src1, f32:$src2, timm:$word_sel)),
    (inst (DstSelToOpSelXForm $word_sel), $src0, 0, $src1, 0, $src2, VGPR_32:$vdst_in)
>;
def : Cvt_Scale_PK_F32ToFP8BF8_Pat<int_amdgcn_cvt_scalef32_pk_fp8_f32, V_CVT_SCALEF32_PK_FP8_F32_e64>;
def : Cvt_Scale_PK_F32ToFP8BF8_Pat<int_amdgcn_cvt_scalef32_pk_bf8_f32, V_CVT_SCALEF32_PK_BF8_F32_e64>;

class Cvt_Scale_PK_FP8BF8ToF16F32_Pat<SDPatternOperator node, VOP3_Pseudo inst, ValueType DstTy> : GCNPat<
    (DstTy (node i32:$src0, f32:$src1, timm:$word_sel)),
    (inst (SrcSelToOpSelXForm $word_sel), $src0, 0, $src1)
>;
def : Cvt_Scale_PK_FP8BF8ToF16F32_Pat<int_amdgcn_cvt_scalef32_pk_f32_fp8, V_CVT_SCALEF32_PK_F32_FP8_e64, v2f32>;
def : Cvt_Scale_PK_FP8BF8ToF16F32_Pat<int_amdgcn_cvt_scalef32_pk_f32_bf8, V_CVT_SCALEF32_PK_F32_BF8_e64, v2f32>;
def : Cvt_Scale_PK_FP8BF8ToF16F32_Pat<int_amdgcn_cvt_scalef32_pk_f16_bf8, V_CVT_SCALEF32_PK_F16_BF8_e64, v2f16>;
def : Cvt_Scale_PK_FP8BF8ToF16F32_Pat<int_amdgcn_cvt_scalef32_pk_bf16_bf8, V_CVT_SCALEF32_PK_BF16_BF8_e64, v2bf16>;
def : Cvt_Scale_PK_FP8BF8ToF16F32_Pat<int_amdgcn_cvt_scalef32_pk_f16_fp8, V_CVT_SCALEF32_PK_F16_FP8_e64, v2f16>;
def : Cvt_Scale_PK_FP8BF8ToF16F32_Pat<int_amdgcn_cvt_scalef32_pk_bf16_fp8, V_CVT_SCALEF32_PK_BF16_FP8_e64, v2bf16>;

class Cvt_Scale_PK_F16BF16ToFP8BF8_Pat<SDPatternOperator node, VOP3_Pseudo inst, ValueType SrcTy> : GCNPat<
    (v2i16 (node v2i16:$vdst_in, SrcTy:$src0, f32:$src1, timm:$word_sel)),
    (inst (DstSelToOpSelXForm $word_sel), $src0, 0, $src1, VGPR_32:$vdst_in)
>;
def : Cvt_Scale_PK_F16BF16ToFP8BF8_Pat<int_amdgcn_cvt_scalef32_pk_fp8_f16, V_CVT_SCALEF32_PK_FP8_F16_e64, v2f16>;
def : Cvt_Scale_PK_F16BF16ToFP8BF8_Pat<int_amdgcn_cvt_scalef32_pk_fp8_bf16, V_CVT_SCALEF32_PK_FP8_BF16_e64, v2bf16>;
def : Cvt_Scale_PK_F16BF16ToFP8BF8_Pat<int_amdgcn_cvt_scalef32_pk_bf8_f16, V_CVT_SCALEF32_PK_BF8_F16_e64, v2f16>;
def : Cvt_Scale_PK_F16BF16ToFP8BF8_Pat<int_amdgcn_cvt_scalef32_pk_bf8_bf16, V_CVT_SCALEF32_PK_BF8_BF16_e64, v2bf16>;

class Cvt_Scale_PK_F32ToFP4_Pat<SDPatternOperator node, VOP3_Pseudo inst> : GCNPat<
    (i32 (node i32:$vdst_in, f32:$src0, f32:$src1, f32:$src2, timm:$index)),
    (inst (DstSelToOpSel3XForm $index), $src0, 0, $src1, (SrcAndDstSelToOpSelXForm_2_0 $index), $src2, VGPR_32:$vdst_in)
>;
def : Cvt_Scale_FP4FP8BF8ToF16F32_Pat<int_amdgcn_cvt_scalef32_pk_f32_fp4, V_CVT_SCALEF32_PK_F32_FP4_e64, v2f32>;
def : Cvt_Scale_PK_F32ToFP4_Pat<int_amdgcn_cvt_scalef32_pk_fp4_f32, V_CVT_SCALEF32_PK_FP4_F32_e64>;

class Cvt_Scale_PK_F16ToFP4_Pat<SDPatternOperator node, VOP3_Pseudo inst, ValueType SrcTy> : GCNPat<
    (i32 (node i32:$src2, SrcTy:$src0, f32:$src1, timm:$index)),
    (inst (DstSelToOpSel3XForm $index), $src0, 0, $src1, (SrcAndDstSelToOpSelXForm_2_0 $index), $src2)
>;
def : Cvt_Scale_PK_F16ToFP4_Pat<int_amdgcn_cvt_scalef32_pk_fp4_f16, V_CVT_SCALEF32_PK_FP4_F16_e64, v2f16>;
def : Cvt_Scale_PK_F16ToFP4_Pat<int_amdgcn_cvt_scalef32_pk_fp4_bf16, V_CVT_SCALEF32_PK_FP4_BF16_e64, v2bf16>;

class Cvt_Scale_SR_PK_BF16F16F32ToFP4BF8FP8_Pat<SDPatternOperator node, VOP3_Pseudo inst, ValueType SrcTy> : GCNPat<
    (i32 (node i32:$vdst_in, SrcTy:$src0, i32:$src1, f32:$src2, timm:$index)),
    (inst (DstSelToOpSel3XForm $index), $src0, 0, $src1, (SrcAndDstSelToOpSelXForm_2_0 $index), $src2, VGPR_32:$vdst_in)
>;
def : Cvt_Scale_SR_PK_BF16F16F32ToFP4BF8FP8_Pat<int_amdgcn_cvt_scalef32_sr_pk_fp4_f16, V_CVT_SCALEF32_SR_PK_FP4_F16_e64, v2f16>;
def : Cvt_Scale_SR_PK_BF16F16F32ToFP4BF8FP8_Pat<int_amdgcn_cvt_scalef32_sr_pk_fp4_bf16, V_CVT_SCALEF32_SR_PK_FP4_BF16_e64, v2bf16>;
def : Cvt_Scale_SR_PK_BF16F16F32ToFP4BF8FP8_Pat<int_amdgcn_cvt_scalef32_sr_pk_fp4_f32, V_CVT_SCALEF32_SR_PK_FP4_F32_e64, v2f32>;
def : Cvt_Scale_SR_PK_BF16F16F32ToFP4BF8FP8_Pat<int_amdgcn_cvt_scalef32_sr_bf8_bf16, V_CVT_SCALEF32_SR_BF8_BF16_e64, bf16>;
def : Cvt_Scale_SR_PK_BF16F16F32ToFP4BF8FP8_Pat<int_amdgcn_cvt_scalef32_sr_bf8_f16, V_CVT_SCALEF32_SR_BF8_F16_e64, f16>;
def : Cvt_Scale_SR_PK_BF16F16F32ToFP4BF8FP8_Pat<int_amdgcn_cvt_scalef32_sr_bf8_f32, V_CVT_SCALEF32_SR_BF8_F32_e64, f32>;
def : Cvt_Scale_SR_PK_BF16F16F32ToFP4BF8FP8_Pat<int_amdgcn_cvt_scalef32_sr_fp8_bf16, V_CVT_SCALEF32_SR_FP8_BF16_e64, bf16>;
def : Cvt_Scale_SR_PK_BF16F16F32ToFP4BF8FP8_Pat<int_amdgcn_cvt_scalef32_sr_fp8_f16, V_CVT_SCALEF32_SR_FP8_F16_e64, f16>;
def : Cvt_Scale_SR_PK_BF16F16F32ToFP4BF8FP8_Pat<int_amdgcn_cvt_scalef32_sr_fp8_f32, V_CVT_SCALEF32_SR_FP8_F32_e64, f32>;

let SubtargetPredicate = isGFX10Plus in {
  let isCommutable = 1, isReMaterializable = 1 in {
    defm V_XOR3_B32 : VOP3Inst <"v_xor3_b32", VOP3_Profile<VOP_I32_I32_I32_I32>>;
  } // End isCommutable = 1, isReMaterializable = 1
  def : ThreeOp_i32_Pats<xor, xor, V_XOR3_B32_e64>;

  let Constraints = "$vdst = $vdst_in", DisableEncoding="$vdst_in", isConvergent = 1 in {
    defm V_PERMLANE16_B32 : VOP3Inst<"v_permlane16_b32", VOP3_PERMLANE_Profile>;
    defm V_PERMLANEX16_B32 : VOP3Inst<"v_permlanex16_b32", VOP3_PERMLANE_Profile>;
  } // End $vdst = $vdst_in, DisableEncoding $vdst_in, isConvergent = 1

  foreach vt = Reg32Types.types in {
    def : PermlanePat<int_amdgcn_permlane16, V_PERMLANE16_B32_e64, vt>;
    def : PermlanePat<int_amdgcn_permlanex16, V_PERMLANEX16_B32_e64, vt>;
  }
  let isCommutable = 1 in {
    defm V_ADD_NC_U16 : VOP3Inst_t16 <"v_add_nc_u16", VOP_I16_I16_I16, add>;
  } // End isCommutable = 1
  defm V_SUB_NC_U16 : VOP3Inst_t16 <"v_sub_nc_u16", VOP_I16_I16_I16, sub>;

} // End SubtargetPredicate = isGFX10Plus

let True16Predicate = NotHasTrue16BitInsts, SubtargetPredicate = isGFX10Plus in {
   def : OpSelBinOpClampPat<uaddsat, V_ADD_NC_U16_e64>;
   def : OpSelBinOpClampPat<usubsat, V_SUB_NC_U16_e64>;
   // Undo sub x, c -> add x, -c canonicalization since c is more likely
   // an inline immediate than -c.
   def : GCNPat<
     (add i16:$src0, (i16 NegSubInlineIntConst16:$src1)),
     (V_SUB_NC_U16_e64 0, VSrc_b16:$src0, 0, NegSubInlineIntConst16:$src1, 0, 0)
   >;
} // End True16Predicate = NotHasTrue16BitInsts, SubtargetPredicate = isGFX10Plus

let True16Predicate = UseRealTrue16Insts in {
  def : OpSelBinOpClampPat<uaddsat, V_ADD_NC_U16_t16_e64>;
  def : OpSelBinOpClampPat<usubsat, V_SUB_NC_U16_t16_e64>;
  def : GCNPat<
    (add i16:$src0, (i16 NegSubInlineIntConst16:$src1)),
    (V_SUB_NC_U16_t16_e64 0, VSrc_b16:$src0, 0, NegSubInlineIntConst16:$src1, 0, 0)
  >;
} // End True16Predicate = UseRealTrue16Insts

let True16Predicate = UseFakeTrue16Insts in {
   def : OpSelBinOpClampPat<uaddsat, V_ADD_NC_U16_fake16_e64>;
   def : OpSelBinOpClampPat<usubsat, V_SUB_NC_U16_fake16_e64>;
   def : GCNPat<
     (add i16:$src0, (i16 NegSubInlineIntConst16:$src1)),
     (V_SUB_NC_U16_fake16_e64 0, VSrc_b16:$src0, 0, NegSubInlineIntConst16:$src1, 0, 0)
   >;
} // End True16Predicate = UseFakeTrue16Insts

let SubtargetPredicate = isGFX12Plus in {
  let Constraints = "$vdst = $vdst_in", DisableEncoding="$vdst_in" in {
    defm V_PERMLANE16_VAR_B32  : VOP3Inst<"v_permlane16_var_b32",  VOP3_PERMLANE_VAR_Profile>;
    defm V_PERMLANEX16_VAR_B32 : VOP3Inst<"v_permlanex16_var_b32", VOP3_PERMLANE_VAR_Profile>;
  } // End $vdst = $vdst_in, DisableEncoding $vdst_in

  def : PermlaneVarPat<int_amdgcn_permlane16_var,  V_PERMLANE16_VAR_B32_e64>;
  def : PermlaneVarPat<int_amdgcn_permlanex16_var, V_PERMLANEX16_VAR_B32_e64>;

} // End SubtargetPredicate = isGFX12Plus

let SubtargetPredicate = HasBitOp3Insts  in {
  let isReMaterializable = 1 in {
    defm V_BITOP3_B16 : VOP3Inst <"v_bitop3_b16",
                                  VOP3_BITOP3_Profile<VOPProfile <[i16, i16, i16, i16, i32]>, VOP3_OPSEL>>;
    defm V_BITOP3_B32 : VOP3Inst <"v_bitop3_b32",
                                  VOP3_BITOP3_Profile<VOPProfile <[i32, i32, i32, i32, i32]>, VOP3_REGULAR>>,
                        VOPD_Component<0x12, "v_bitop2_b32">;
  }
  def : GCNPat<
    (i32 (int_amdgcn_bitop3 i32:$src0, i32:$src1, i32:$src2, i32:$bitop3)),
    (i32 (V_BITOP3_B32_e64 VSrc_b32:$src0, VSrc_b32:$src1, VSrc_b32:$src2, timm:$bitop3))
  >;

  def : GCNPat<
    (i16 (int_amdgcn_bitop3 i16:$src0, i16:$src1, i16:$src2, i32:$bitop3)),
    (i16 (V_BITOP3_B16_e64 0, VSrc_b16:$src0, 0, VSrc_b16:$src1, 0, VSrc_b16:$src2, timm:$bitop3, 0))
  >;

  def : GCNPat<
    (i32 (BITOP3_32 i32:$src0, i32:$src1, i32:$src2, i32:$bitop3)),
    (i32 (V_BITOP3_B32_e64 VSrc_b32:$src0, VSrc_b32:$src1, VSrc_b32:$src2, timm:$bitop3))
  >;

  def : GCNPat<
    (i16 (BITOP3_16 i16:$src0, i16:$src1, i16:$src2, i32:$bitop3)),
    (i16 (V_BITOP3_B16_e64 0, VSrc_b16:$src0, 0, VSrc_b16:$src1, 0, VSrc_b16:$src2, timm:$bitop3, 0))
  >;
} // End SubtargetPredicate = HasBitOp3Insts

class DivFmasPat<ValueType vt, Instruction inst, Register CondReg> : GCNPat<
  (AMDGPUdiv_fmas (vt (VOP3Mods vt:$src0, i32:$src0_modifiers)),
                  (vt (VOP3Mods vt:$src1, i32:$src1_modifiers)),
                  (vt (VOP3Mods vt:$src2, i32:$src2_modifiers)),
                  (i1 CondReg)),
  (inst $src0_modifiers, $src0, $src1_modifiers, $src1, $src2_modifiers, $src2)
>;

let WaveSizePredicate = isWave64 in {
def : DivFmasPat<f32, V_DIV_FMAS_F32_e64, VCC>;
def : DivFmasPat<f64, V_DIV_FMAS_F64_e64, VCC>;
}

let WaveSizePredicate = isWave32 in {
def : DivFmasPat<f32, V_DIV_FMAS_F32_e64, VCC_LO>;
def : DivFmasPat<f64, V_DIV_FMAS_F64_e64, VCC_LO>;
}

class VOP3_DOT_Profile<VOPProfile P> : VOP3_Profile<P, VOP3_OPSEL> {
  let HasClamp = 0;
  let HasOMod = 0;
}

class VOP3_DOT_Profile_t16<VOPProfile P, VOP3Features Features = VOP3_REGULAR> : VOP3_Profile_True16<P, Features> {
  let HasClamp = 0;
  let HasOMod = 0;
  // Override modifiers for bf16(i16) (same as float modifiers).
  let HasSrc0Mods = 1;
  let HasSrc1Mods = 1;
  let HasSrc2Mods = 1;
  let Src0ModVOP3DPP = FPVRegInputMods;
  let Src1ModVOP3DPP = FP32VCSrcInputMods;
  let Src2ModVOP3DPP = FPT16VCSrcInputMods</*IsFake16*/0>;
}

class VOP3_DOT_Profile_fake16<VOPProfile P, VOP3Features Features = VOP3_REGULAR> : VOP3_Profile_Fake16<P, Features> {
  let HasClamp = 0;
  let HasOMod = 0;
  // Override modifiers for bf16(i16) (same as float modifiers).
  let HasSrc0Mods = 1;
  let HasSrc1Mods = 1;
  let HasSrc2Mods = 1;
  let AsmVOP3Base = getAsmVOP3Base<NumSrcArgs, HasDst, HasClamp,
   HasOpSel, HasOMod, IsVOP3P, HasModifiers, 1/*HasSrc0Mods*/, 1/*HasSrc1Mods*/,
   1/*HasSrc2Mods*/, DstVT>.ret;
}

let SubtargetPredicate = isGFX11Plus in {
  defm V_MAXMIN_F32     : VOP3Inst<"v_maxmin_f32", VOP3_Profile<VOP_F32_F32_F32_F32>>;
  defm V_MINMAX_F32     : VOP3Inst<"v_minmax_f32", VOP3_Profile<VOP_F32_F32_F32_F32>>;
  defm V_MAXMIN_F16     : VOP3Inst_t16<"v_maxmin_f16", VOP_F16_F16_F16_F16>;
  defm V_MINMAX_F16     : VOP3Inst_t16<"v_minmax_f16", VOP_F16_F16_F16_F16>;
  defm V_MAXMIN_U32     : VOP3Inst<"v_maxmin_u32", VOP3_Profile<VOP_I32_I32_I32_I32>>;
  defm V_MINMAX_U32     : VOP3Inst<"v_minmax_u32", VOP3_Profile<VOP_I32_I32_I32_I32>>;
  defm V_MAXMIN_I32     : VOP3Inst<"v_maxmin_i32", VOP3_Profile<VOP_I32_I32_I32_I32>>;
  defm V_MINMAX_I32     : VOP3Inst<"v_minmax_i32", VOP3_Profile<VOP_I32_I32_I32_I32>>;
  defm V_CVT_PK_I16_F32 : VOP3Inst<"v_cvt_pk_i16_f32", VOP3_Profile<VOP_V2I16_F32_F32>>;
  defm V_CVT_PK_U16_F32 : VOP3Inst<"v_cvt_pk_u16_f32", VOP3_Profile<VOP_V2I16_F32_F32>>;
} // End SubtargetPredicate = isGFX11Plus

class VOP3_CVT_SR_FP16_TiedInput_Profile<VOPProfile P> : VOP3_CVT_SCALE_F1632_FP8BF8_TiedInput_Profile<P> {
  let InsVOP3OpSel = (ins FP32InputMods:$src0_modifiers, Src0RC64:$src0,
                          Int32InputMods:$src1_modifiers, Src1RC64:$src1,
                          VGPR_32:$vdst_in, op_sel0:$op_sel);
}

// FIXME: GlobalISel cannot distinguish f16 and bf16 and may start using bf16 patterns
//        instead of less complex f16. Disable GlobalISel for these for now.
def bf16_fpround : PatFrag <(ops node:$src0),  (fpround $src0), [{ return true; }]> {
  let GISelPredicateCode = [{return false;}];
}

let SubtargetPredicate = HasBF16ConversionInsts in {
  let ReadsModeReg = 0 in {
    defm V_CVT_PK_BF16_F32    : VOP3Inst<"v_cvt_pk_bf16_f32", VOP3_Profile<VOP_V2BF16_F32_F32>>;
  }
  def : GCNPat<(v2bf16 (bf16_fpround v2f32:$src)),
               (V_CVT_PK_BF16_F32_e64 0, (EXTRACT_SUBREG VReg_64:$src, sub0), 0, (EXTRACT_SUBREG VReg_64:$src, sub1))>;
  def : GCNPat<(v2bf16 (build_vector (bf16 (bf16_fpround (f32 (VOP3Mods f32:$src0, i32:$src0_modifiers)))),
                                     (bf16 (bf16_fpround (f32 (VOP3Mods f32:$src1, i32:$src1_modifiers)))))),
               (V_CVT_PK_BF16_F32_e64 $src0_modifiers, $src0, $src1_modifiers, $src1)>;
  def : GCNPat<(bf16 (bf16_fpround (f32 (VOP3Mods f32:$src0, i32:$src0_modifiers)))),
               (V_CVT_PK_BF16_F32_e64 $src0_modifiers, $src0, 0, (f32 (IMPLICIT_DEF)))>;
}

class Cvt_Scale_Sr_F32ToBF16F16_Pat<SDPatternOperator node, VOP3_Pseudo inst, ValueType DstTy> : GCNPat<
    (DstTy (node DstTy:$vdst_in, f32:$src0, i32:$src1, timm:$word_sel)),
    (inst (DstSelToOpSelXForm $word_sel), $src0, 0, $src1, VGPR_32:$vdst_in)
>;

let SubtargetPredicate = HasF32ToF16BF16ConversionSRInsts in {
  let Constraints = "$vdst = $vdst_in", DisableEncoding = "$vdst_in" in {
    defm V_CVT_SR_F16_F32   : VOP3Inst<"v_cvt_sr_f16_f32", VOP3_CVT_SR_FP16_TiedInput_Profile<VOP_F16_F32_I32>>;
    defm V_CVT_SR_BF16_F32  : VOP3Inst<"v_cvt_sr_bf16_f32", VOP3_CVT_SR_FP16_TiedInput_Profile<VOP_BF16_F32_I32>>;
  }
  def : Cvt_Scale_Sr_F32ToBF16F16_Pat<int_amdgcn_cvt_sr_bf16_f32, V_CVT_SR_BF16_F32_e64, v2bf16>;
  def : Cvt_Scale_Sr_F32ToBF16F16_Pat<int_amdgcn_cvt_sr_f16_f32, V_CVT_SR_F16_F32_e64, v2f16>;
}

let SubtargetPredicate = HasIEEEMinimumMaximumInsts, ReadsModeReg = 0 in {
  defm V_MAXIMUMMINIMUM_F32 : VOP3Inst<"v_maximumminimum_f32", VOP3_Profile<VOP_F32_F32_F32_F32>>;
  defm V_MINIMUMMAXIMUM_F32 : VOP3Inst<"v_minimummaximum_f32", VOP3_Profile<VOP_F32_F32_F32_F32>>;
  defm V_MAXIMUMMINIMUM_F16 : VOP3Inst_t16<"v_maximumminimum_f16", VOP_F16_F16_F16_F16>;
  defm V_MINIMUMMAXIMUM_F16 : VOP3Inst_t16<"v_minimummaximum_f16", VOP_F16_F16_F16_F16>;
} // End SubtargetPredicate = HasIEEEMinimumMaximumInsts, ReadsModeReg = 0

let SubtargetPredicate = HasDot9Insts, IsDOT=1 in {
  defm V_DOT2_F16_F16 :   VOP3Inst_t16_with_profiles<"v_dot2_f16_f16", VOP3_DOT_Profile<VOP_F16_V2F16_V2F16_F16>,
                                                      VOP3_DOT_Profile_t16<VOP_F16_V2F16_V2F16_F16>,
                                                      VOP3_DOT_Profile_fake16<VOP_F16_V2F16_V2F16_F16>,
                                                      int_amdgcn_fdot2_f16_f16>;
  defm V_DOT2_BF16_BF16 : VOP3Inst_t16_with_profiles<"v_dot2_bf16_bf16", VOP3_DOT_Profile<VOP_BF16_V2BF16_V2BF16_BF16>,
                                                      VOP3_DOT_Profile_t16<VOP_BF16_V2BF16_V2BF16_BF16>,
                                                      VOP3_DOT_Profile_fake16<VOP_BF16_V2BF16_V2BF16_BF16>,
                                                      int_amdgcn_fdot2_bf16_bf16>;
}

class VOP_Pseudo_Scalar<RegisterClass Dst, RegisterOperand SrcOp,
                        ValueType dstVt, ValueType srcVt = dstVt>
    : VOPProfile<[dstVt, srcVt, untyped, untyped]> {
  let DstRC = VOPDstOperand<Dst>;
  let Src0RC64 = SrcOp;

  let HasOMod = 1;
  let HasModifiers = 1;
}

def VOP_Pseudo_Scalar_F32 : VOP_Pseudo_Scalar<SReg_32_XEXEC, SSrc_f32, f32>;
def VOP_Pseudo_Scalar_F16 : VOP_Pseudo_Scalar<SReg_32_XEXEC, SSrc_f16, f32, f16>;

let SubtargetPredicate = HasPseudoScalarTrans, TRANS = 1,
    isReMaterializable = 1, SchedRW = [WritePseudoScalarTrans] in {
  defm V_S_EXP_F32  : VOP3PseudoScalarInst<"v_s_exp_f32", VOP_Pseudo_Scalar_F32, AMDGPUexp>;
  defm V_S_EXP_F16  : VOP3PseudoScalarInst<"v_s_exp_f16", VOP_Pseudo_Scalar_F16>;
  defm V_S_LOG_F32  : VOP3PseudoScalarInst<"v_s_log_f32", VOP_Pseudo_Scalar_F32, AMDGPUlog>;
  defm V_S_LOG_F16  : VOP3PseudoScalarInst<"v_s_log_f16", VOP_Pseudo_Scalar_F16>;
  defm V_S_RCP_F32  : VOP3PseudoScalarInst<"v_s_rcp_f32", VOP_Pseudo_Scalar_F32, AMDGPUrcp>;
  defm V_S_RCP_F16  : VOP3PseudoScalarInst<"v_s_rcp_f16", VOP_Pseudo_Scalar_F16>;
  defm V_S_RSQ_F32  : VOP3PseudoScalarInst<"v_s_rsq_f32", VOP_Pseudo_Scalar_F32, AMDGPUrsq>;
  defm V_S_RSQ_F16  : VOP3PseudoScalarInst<"v_s_rsq_f16", VOP_Pseudo_Scalar_F16>;
  defm V_S_SQRT_F32 : VOP3PseudoScalarInst<"v_s_sqrt_f32", VOP_Pseudo_Scalar_F32, any_amdgcn_sqrt>;
  defm V_S_SQRT_F16 : VOP3PseudoScalarInst<"v_s_sqrt_f16", VOP_Pseudo_Scalar_F16>;
}

class PseudoScalarPatF16<SDPatternOperator node, VOP3_Pseudo inst> : GCNPat <
  (f16 (UniformUnaryFrag<node> (f16 (VOP3Mods0 f16:$src0, i32:$src0_modifiers,
                                               i1:$clamp, i32:$omod)))),
  (f16 (COPY_TO_REGCLASS (f32 (inst i32:$src0_modifiers, f16:$src0, i1:$clamp,
                                    i32:$omod)),
                         SReg_32_XEXEC))
>;

let SubtargetPredicate = HasPseudoScalarTrans in {
  def : PseudoScalarPatF16<AMDGPUexpf16, V_S_EXP_F16_e64>;
  def : PseudoScalarPatF16<AMDGPUlogf16, V_S_LOG_F16_e64>;
  def : PseudoScalarPatF16<AMDGPUrcp, V_S_RCP_F16_e64>;
  def : PseudoScalarPatF16<AMDGPUrsq, V_S_RSQ_F16_e64>;
  def : PseudoScalarPatF16<any_amdgcn_sqrt, V_S_SQRT_F16_e64>;
}

let HasModifiers = 1 in
def ASHR_PK_I8_Profile : VOP3_Profile<VOP_I16_I32_I32_I32, VOP3_OPSEL_ONLY>;

let SubtargetPredicate = HasAshrPkInsts, isReMaterializable = 1 in {
  defm V_ASHR_PK_I8_I32 : VOP3Inst<"v_ashr_pk_i8_i32", ASHR_PK_I8_Profile, int_amdgcn_ashr_pk_i8_i32>;
  defm V_ASHR_PK_U8_I32 : VOP3Inst<"v_ashr_pk_u8_i32", ASHR_PK_I8_Profile, int_amdgcn_ashr_pk_u8_i32>;
} // End SubtargetPredicate = HasAshrPkInsts, isReMaterializable = 1

class AshrPkI8Pat<VOP3_Pseudo inst, int lo, int hi>: GCNPat<
    (i32 (or (i32 (shl (i32 (AMDGPUsmed3 (i32 (sra i32:$src1, i32:$src2)), (i32 lo), (i32 hi))), (i32 8))),
             (i32 (and (i32 (AMDGPUsmed3 (i32 (sra i32:$src0, i32:$src2)), (i32 lo), (i32 hi))), (i32 255))))),
    (inst 0, VSrc_b32:$src0, 0,  VSrc_b32:$src1, 0, VSrc_b32:$src2, 0 )
>;

class AshrPkU8Pat<VOP3_Pseudo inst, int lo, int hi>: GCNPat<
    (i32 (or (i32 (shl (i32 (AMDGPUsmed3 (i32 (sra i32:$src1, i32:$src2)), (i32 lo), (i32 hi))), (i32 8))),
             (i32 (AMDGPUsmed3 (i32 (sra i32:$src0, i32:$src2)), (i32 lo), (i32 hi))))),
    (inst 0, VSrc_b32:$src0, 0,  VSrc_b32:$src1, 0, VSrc_b32:$src2, 0 )
>;

let SubtargetPredicate = HasAshrPkInsts in {
  def : AshrPkI8Pat<V_ASHR_PK_I8_I32_e64, -128, 127>;
  def : AshrPkU8Pat<V_ASHR_PK_U8_I32_e64, 0, 255>;
}

//===----------------------------------------------------------------------===//
// Integer Clamp Patterns
//===----------------------------------------------------------------------===//

class getClampPat<VOPProfile P, SDPatternOperator node> {
  dag ret3 = (P.DstVT (node P.Src0VT:$src0, P.Src1VT:$src1, P.Src2VT:$src2));
  dag ret2 = (P.DstVT (node P.Src0VT:$src0, P.Src1VT:$src1));
  dag ret1 = (P.DstVT (node P.Src0VT:$src0));
  dag ret = !if(!eq(P.NumSrcArgs, 3), ret3,
            !if(!eq(P.NumSrcArgs, 2), ret2,
            ret1));
}

class getClampRes<VOPProfile P, Instruction inst> {
  dag ret3 = (inst P.Src0VT:$src0, P.Src1VT:$src1, P.Src2VT:$src2, (i1 0));
  dag ret2 = (inst P.Src0VT:$src0, P.Src1VT:$src1, (i1 0));
  dag ret1 = (inst P.Src0VT:$src0, (i1 0));
  dag ret = !if(!eq(P.NumSrcArgs, 3), ret3,
            !if(!eq(P.NumSrcArgs, 2), ret2,
            ret1));
}

class IntClampPat<VOP3InstBase inst, SDPatternOperator node> : GCNPat<
  getClampPat<inst.Pfl, node>.ret,
  getClampRes<inst.Pfl, inst>.ret
>;

def : IntClampPat<V_MAD_I32_I24_e64, AMDGPUmad_i24>;
def : IntClampPat<V_MAD_U32_U24_e64, AMDGPUmad_u24>;

def : IntClampPat<V_SAD_U8_e64, int_amdgcn_sad_u8>;
def : IntClampPat<V_SAD_HI_U8_e64, int_amdgcn_sad_hi_u8>;
def : IntClampPat<V_SAD_U16_e64, int_amdgcn_sad_u16>;

def : IntClampPat<V_MSAD_U8_e64, int_amdgcn_msad_u8>;
def : IntClampPat<V_MQSAD_PK_U16_U8_e64, int_amdgcn_mqsad_pk_u16_u8>;

def : IntClampPat<V_QSAD_PK_U16_U8_e64, int_amdgcn_qsad_pk_u16_u8>;
def : IntClampPat<V_MQSAD_U32_U8_e64, int_amdgcn_mqsad_u32_u8>;

//===----------------------------------------------------------------------===//
// Floating-point operation Patterns
//===----------------------------------------------------------------------===//

// Implement fminimum(x, y) by using minimum3(x, y, y)
class MinimumMaximumByMinimum3Maximum3<SDPatternOperator node, ValueType vt,
                                       Instruction inst> : GCNPat<
  (vt (node (VOP3Mods vt:$src0, i32:$src0_mods), (VOP3Mods vt:$src1, i32:$src1_mods))),
  (inst $src0_mods, $src0, $src1_mods, $src1, $src1_mods, $src1)
>;

// Prefer the real 2 operand form if legal
let SubtargetPredicate = HasMinimum3Maximum3F32 in {
def : MinimumMaximumByMinimum3Maximum3<fminimum, f32, V_MINIMUM3_F32_e64>;
def : MinimumMaximumByMinimum3Maximum3<fmaximum, f32, V_MAXIMUM3_F32_e64>;
}

//===----------------------------------------------------------------------===//
// Target-specific instruction encodings.
//===----------------------------------------------------------------------===//

//===----------------------------------------------------------------------===//
// GFX12.
//===----------------------------------------------------------------------===//

defm V_MIN3_NUM_F32       : VOP3_Realtriple_with_name_gfx12<0x229, "V_MIN3_F32", "v_min3_num_f32">;
defm V_MAX3_NUM_F32       : VOP3_Realtriple_with_name_gfx12<0x22a, "V_MAX3_F32", "v_max3_num_f32">;
defm V_MIN3_NUM_F16       : VOP3_Realtriple_t16_and_fake16_gfx12<0x22b, "v_min3_num_f16", "V_MIN3_F16", "v_min3_f16">;
defm V_MAX3_NUM_F16       : VOP3_Realtriple_t16_and_fake16_gfx12<0x22c, "v_max3_num_f16", "V_MAX3_F16", "v_max3_f16">;
defm V_MINIMUM3_F32       : VOP3Only_Realtriple_gfx12<0x22d>;
defm V_MAXIMUM3_F32       : VOP3Only_Realtriple_gfx12<0x22e>;
defm V_MINIMUM3_F16       : VOP3Only_Realtriple_t16_and_fake16_gfx12<0x22f, "v_minimum3_f16">;
defm V_MAXIMUM3_F16       : VOP3Only_Realtriple_t16_and_fake16_gfx12<0x230, "v_maximum3_f16">;
defm V_MED3_NUM_F32       : VOP3_Realtriple_with_name_gfx12<0x231, "V_MED3_F32", "v_med3_num_f32">;
defm V_MED3_NUM_F16       : VOP3_Realtriple_t16_and_fake16_gfx12<0x232, "v_med3_num_f16", "V_MED3_F16", "v_med3_f16">;
defm V_MINMAX_NUM_F32     : VOP3_Realtriple_with_name_gfx12<0x268, "V_MINMAX_F32", "v_minmax_num_f32">;
defm V_MAXMIN_NUM_F32     : VOP3_Realtriple_with_name_gfx12<0x269, "V_MAXMIN_F32", "v_maxmin_num_f32">;
defm V_MINMAX_NUM_F16     : VOP3_Realtriple_t16_and_fake16_gfx12<0x26a, "v_minmax_num_f16", "V_MINMAX_F16", "v_minmax_f16">;
defm V_MAXMIN_NUM_F16     : VOP3_Realtriple_t16_and_fake16_gfx12<0x26b, "v_maxmin_num_f16", "V_MAXMIN_F16", "v_maxmin_f16">;
defm V_MINIMUMMAXIMUM_F32 : VOP3Only_Realtriple_gfx12<0x26c>;
defm V_MAXIMUMMINIMUM_F32 : VOP3Only_Realtriple_gfx12<0x26d>;
defm V_MINIMUMMAXIMUM_F16 : VOP3Only_Realtriple_t16_and_fake16_gfx12<0x26e, "v_minimummaximum_f16">;
defm V_MAXIMUMMINIMUM_F16 : VOP3Only_Realtriple_t16_and_fake16_gfx12<0x26f, "v_maximumminimum_f16">;
defm V_S_EXP_F32          : VOP3Only_Real_Base_gfx12<0x280>;
defm V_S_EXP_F16          : VOP3Only_Real_Base_gfx12<0x281>;
defm V_S_LOG_F32          : VOP3Only_Real_Base_gfx12<0x282>;
defm V_S_LOG_F16          : VOP3Only_Real_Base_gfx12<0x283>;
defm V_S_RCP_F32          : VOP3Only_Real_Base_gfx12<0x284>;
defm V_S_RCP_F16          : VOP3Only_Real_Base_gfx12<0x285>;
defm V_S_RSQ_F32          : VOP3Only_Real_Base_gfx12<0x286>;
defm V_S_RSQ_F16          : VOP3Only_Real_Base_gfx12<0x287>;
defm V_S_SQRT_F32         : VOP3Only_Real_Base_gfx12<0x288>;
defm V_S_SQRT_F16         : VOP3Only_Real_Base_gfx12<0x289>;
defm V_MAD_CO_U64_U32     : VOP3be_Real_with_name_gfx12<0x2fe, "V_MAD_U64_U32", "v_mad_co_u64_u32">;
defm V_MAD_CO_I64_I32     : VOP3be_Real_with_name_gfx12<0x2ff, "V_MAD_I64_I32", "v_mad_co_i64_i32">;
defm V_MINIMUM_F64        : VOP3Only_Real_Base_gfx12<0x341>;
defm V_MAXIMUM_F64        : VOP3Only_Real_Base_gfx12<0x342>;
defm V_MINIMUM_F32        : VOP3Only_Realtriple_gfx12<0x365>;
defm V_MAXIMUM_F32        : VOP3Only_Realtriple_gfx12<0x366>;
defm V_MINIMUM_F16        : VOP3Only_Realtriple_t16_and_fake16_gfx12<0x367, "v_minimum_f16">;
defm V_MAXIMUM_F16        : VOP3Only_Realtriple_t16_and_fake16_gfx12<0x368, "v_maximum_f16">;

defm V_PERMLANE16_VAR_B32  : VOP3Only_Real_Base_gfx12<0x30f>;
defm V_PERMLANEX16_VAR_B32 : VOP3Only_Real_Base_gfx12<0x310>;

defm V_CVT_PK_FP8_F32  : VOP3Only_Realtriple_t16_and_fake16_gfx12<0x369, "v_cvt_pk_fp8_f32">;
defm V_CVT_PK_BF8_F32  : VOP3Only_Realtriple_t16_and_fake16_gfx12<0x36a, "v_cvt_pk_bf8_f32">;
defm V_CVT_SR_FP8_F32_gfx12 : VOP3_Realtriple_with_name_gfx12<0x36b, "V_CVT_SR_FP8_F32_gfx12", "v_cvt_sr_fp8_f32" >;
defm V_CVT_SR_BF8_F32_gfx12 : VOP3_Realtriple_with_name_gfx12<0x36c, "V_CVT_SR_BF8_F32_gfx12", "v_cvt_sr_bf8_f32">;

//===----------------------------------------------------------------------===//
// GFX11, GFX12
//===----------------------------------------------------------------------===//

multiclass VOP3_Real_with_name_gfx11_gfx12<bits<10> op, string opName,
                                           string asmName> :
  VOP3_Real_with_name<GFX11Gen, op, opName, asmName>,
  VOP3_Real_with_name<GFX12Gen, op, opName, asmName>;

multiclass VOP3_Realtriple_gfx11_gfx12<bits<10> op> :
  VOP3_Realtriple<GFX11Gen, op>, VOP3_Realtriple<GFX12Gen, op>;

multiclass VOP3_Real_Base_gfx11_gfx12<bits<10> op> :
  VOP3_Real_Base<GFX11Gen, op>, VOP3_Real_Base<GFX12Gen, op>;

multiclass VOP3_Realtriple_with_name_gfx11_gfx12<bits<10> op, string opName,
                                                 string asmName> :
  VOP3_Realtriple_with_name<GFX11Gen, op, opName, asmName>,
  VOP3_Realtriple_with_name<GFX12Gen, op, opName, asmName>;

multiclass VOP3Dot_Realtriple_t16_and_fake16_gfx11_gfx12<bits<10> op, string asmName, string opName = NAME> {
  defm _t16: VOP3Dot_Realtriple_gfx11_gfx12<op, asmName, 0, opName#"_t16">;
  defm _fake16: VOP3Dot_Realtriple_gfx11_gfx12<op, asmName, 0, opName#"_fake16">;
}

multiclass VOP3_Realtriple_t16_gfx11_gfx12<bits<10> op, string asmName, string opName = NAME,
                                           string pseudo_mnemonic = "", bit isSingle = 0> :
  VOP3_Realtriple_with_name<GFX11Gen, op, opName, asmName, pseudo_mnemonic, isSingle>,
  VOP3_Realtriple_with_name<GFX12Gen, op, opName, asmName, pseudo_mnemonic, isSingle>;

multiclass VOP3_Realtriple_t16_and_fake16_gfx11_gfx12<bits<10> op, string asmName, string opName = NAME,
                                                      string pseudo_mnemonic = "", bit isSingle = 0> {
  defm opName#"_t16": VOP3_Realtriple_t16_gfx11_gfx12<op, asmName, opName#"_t16", pseudo_mnemonic, isSingle>;
  defm opName#"_fake16": VOP3_Realtriple_t16_gfx11_gfx12<op, asmName, opName#"_fake16", pseudo_mnemonic, isSingle>;
}

multiclass VOP3be_Real_gfx11_gfx12<bits<10> op, string opName, string asmName> :
  VOP3be_Real<GFX11Gen, op, opName, asmName>,
  VOP3be_Real<GFX12Gen, op, opName, asmName>;

multiclass VOP3_Real_No_Suffix_gfx11_gfx12<bits<10> op> :
  VOP3_Real_No_Suffix<GFX11Gen, op>, VOP3_Real_No_Suffix<GFX12Gen, op>;

defm V_FMA_DX9_ZERO_F32    : VOP3_Real_with_name_gfx11_gfx12<0x209, "V_FMA_LEGACY_F32", "v_fma_dx9_zero_f32">;
defm V_MAD_I32_I24         : VOP3_Realtriple_gfx11_gfx12<0x20a>;
defm V_MAD_U32_U24         : VOP3_Realtriple_gfx11_gfx12<0x20b>;
defm V_CUBEID_F32          : VOP3_Realtriple_gfx11_gfx12<0x20c>;
defm V_CUBESC_F32          : VOP3_Realtriple_gfx11_gfx12<0x20d>;
defm V_CUBETC_F32          : VOP3_Realtriple_gfx11_gfx12<0x20e>;
defm V_CUBEMA_F32          : VOP3_Realtriple_gfx11_gfx12<0x20f>;
defm V_BFE_U32             : VOP3_Realtriple_gfx11_gfx12<0x210>;
defm V_BFE_I32             : VOP3_Realtriple_gfx11_gfx12<0x211>;
defm V_BFI_B32             : VOP3_Realtriple_gfx11_gfx12<0x212>;
defm V_FMA_F32             : VOP3_Realtriple_gfx11_gfx12<0x213>;
defm V_FMA_F64             : VOP3_Real_Base_gfx11_gfx12<0x214>;
defm V_LERP_U8             : VOP3_Realtriple_gfx11_gfx12<0x215>;
defm V_ALIGNBIT_B32        : VOP3_Realtriple_t16_and_fake16_gfx11_gfx12<0x216, "v_alignbit_b32">;
defm V_ALIGNBYTE_B32       : VOP3_Realtriple_t16_and_fake16_gfx11_gfx12<0x217, "v_alignbyte_b32">;
defm V_MULLIT_F32          : VOP3_Realtriple_gfx11_gfx12<0x218>;
defm V_MIN3_F32            : VOP3_Realtriple_gfx11<0x219>;
defm V_MIN3_I32            : VOP3_Realtriple_gfx11_gfx12<0x21a>;
defm V_MIN3_U32            : VOP3_Realtriple_gfx11_gfx12<0x21b>;
defm V_MAX3_F32            : VOP3_Realtriple_gfx11<0x21c>;
defm V_MAX3_I32            : VOP3_Realtriple_gfx11_gfx12<0x21d>;
defm V_MAX3_U32            : VOP3_Realtriple_gfx11_gfx12<0x21e>;
defm V_MED3_F32            : VOP3_Realtriple_gfx11<0x21f>;
defm V_MED3_I32            : VOP3_Realtriple_gfx11_gfx12<0x220>;
defm V_MED3_U32            : VOP3_Realtriple_gfx11_gfx12<0x221>;
defm V_SAD_U8              : VOP3_Realtriple_gfx11_gfx12<0x222>;
defm V_SAD_HI_U8           : VOP3_Realtriple_gfx11_gfx12<0x223>;
defm V_SAD_U16             : VOP3_Realtriple_gfx11_gfx12<0x224>;
defm V_SAD_U32             : VOP3_Realtriple_gfx11_gfx12<0x225>;
defm V_CVT_PK_U8_F32       : VOP3_Realtriple_gfx11_gfx12<0x226>;
defm V_DIV_FIXUP_F32       : VOP3_Real_Base_gfx11_gfx12<0x227>;
defm V_DIV_FIXUP_F64       : VOP3_Real_Base_gfx11_gfx12<0x228>;
defm V_DIV_FMAS_F32        : VOP3_Real_Base_gfx11_gfx12<0x237>;
defm V_DIV_FMAS_F64        : VOP3_Real_Base_gfx11_gfx12<0x238>;
defm V_MSAD_U8             : VOP3_Realtriple_gfx11_gfx12<0x239>;
defm V_QSAD_PK_U16_U8      : VOP3_Real_Base_gfx11_gfx12<0x23a>;
defm V_MQSAD_PK_U16_U8     : VOP3_Real_Base_gfx11_gfx12<0x23b>;
defm V_MQSAD_U32_U8        : VOP3_Real_Base_gfx11_gfx12<0x23d>;
defm V_XOR3_B32            : VOP3_Realtriple_gfx11_gfx12<0x240>;
defm V_MAD_U16             : VOP3_Realtriple_t16_and_fake16_gfx11_gfx12<0x241, "v_mad_u16", "V_MAD_U16_gfx9">;
defm V_PERM_B32            : VOP3_Realtriple_gfx11_gfx12<0x244>;
defm V_XAD_U32             : VOP3_Realtriple_gfx11_gfx12<0x245>;
defm V_LSHL_ADD_U32        : VOP3_Realtriple_gfx11_gfx12<0x246>;
defm V_ADD_LSHL_U32        : VOP3_Realtriple_gfx11_gfx12<0x247>;
defm V_FMA_F16             : VOP3_Realtriple_t16_and_fake16_gfx11_gfx12<0x248, "v_fma_f16", "V_FMA_F16_gfx9">;
defm V_MIN3_F16            : VOP3Only_Realtriple_t16_and_fake16_gfx11<0x249, "v_min3_f16">;
defm V_MIN3_I16            : VOP3_Realtriple_t16_and_fake16_gfx11_gfx12<0x24a, "v_min3_i16">;
defm V_MIN3_U16            : VOP3_Realtriple_t16_and_fake16_gfx11_gfx12<0x24b, "v_min3_u16">;
defm V_MAX3_F16            : VOP3Only_Realtriple_t16_and_fake16_gfx11<0x24c, "v_max3_f16">;
defm V_MAX3_I16            : VOP3Only_Realtriple_t16_and_fake16_gfx11_gfx12<0x24d, "v_max3_i16">;
defm V_MAX3_U16            : VOP3Only_Realtriple_t16_and_fake16_gfx11_gfx12<0x24e, "v_max3_u16">;
defm V_MED3_F16            : VOP3Only_Realtriple_t16_and_fake16_gfx11<0x24f, "v_med3_f16">;
defm V_MED3_I16            : VOP3Only_Realtriple_t16_and_fake16_gfx11_gfx12<0x250, "v_med3_i16">;
defm V_MED3_U16            : VOP3_Realtriple_t16_and_fake16_gfx11_gfx12<0x251, "v_med3_u16">;
defm V_MAD_I16             : VOP3_Realtriple_t16_and_fake16_gfx11_gfx12<0x253, "v_mad_i16", "V_MAD_I16_gfx9">;
defm V_DIV_FIXUP_F16       : VOP3_Realtriple_t16_and_fake16_gfx11_gfx12<0x254, "v_div_fixup_f16", "V_DIV_FIXUP_F16_gfx9">;
defm V_ADD3_U32            : VOP3_Realtriple_gfx11_gfx12<0x255>;
defm V_LSHL_OR_B32         : VOP3_Realtriple_gfx11_gfx12<0x256>;
defm V_AND_OR_B32          : VOP3_Realtriple_gfx11_gfx12<0x257>;
defm V_OR3_B32             : VOP3_Realtriple_gfx11_gfx12<0x258>;
defm V_MAD_U32_U16         : VOP3_Realtriple_t16_and_fake16_gfx11_gfx12<0x259, "v_mad_u32_u16">;
defm V_MAD_I32_I16         : VOP3_Realtriple_t16_and_fake16_gfx11_gfx12<0x25a, "v_mad_i32_i16">;
defm V_PERMLANE16_B32      : VOP3_Real_Base_gfx11_gfx12<0x25b>;
defm V_PERMLANEX16_B32     : VOP3_Real_Base_gfx11_gfx12<0x25c>;
defm V_MAXMIN_F32          : VOP3_Realtriple_gfx11<0x25e>;
defm V_MINMAX_F32          : VOP3_Realtriple_gfx11<0x25f>;
defm V_MAXMIN_F16          : VOP3_Realtriple_t16_and_fake16_gfx11<0x260, "v_maxmin_f16">;
defm V_MINMAX_F16          : VOP3_Realtriple_t16_and_fake16_gfx11<0x261, "v_minmax_f16">;
defm V_MAXMIN_U32          : VOP3_Realtriple_gfx11_gfx12<0x262>;
defm V_MINMAX_U32          : VOP3_Realtriple_gfx11_gfx12<0x263>;
defm V_MAXMIN_I32          : VOP3_Realtriple_gfx11_gfx12<0x264>;
defm V_MINMAX_I32          : VOP3_Realtriple_gfx11_gfx12<0x265>;
defm V_DOT2_F16_F16        : VOP3Dot_Realtriple_t16_and_fake16_gfx11_gfx12<0x266, "v_dot2_f16_f16">;
defm V_DOT2_BF16_BF16      : VOP3Dot_Realtriple_t16_and_fake16_gfx11_gfx12<0x267, "v_dot2_bf16_bf16">;
defm V_DIV_SCALE_F32       : VOP3be_Real_gfx11_gfx12<0x2fc, "V_DIV_SCALE_F32", "v_div_scale_f32">;
defm V_DIV_SCALE_F64       : VOP3be_Real_gfx11_gfx12<0x2fd, "V_DIV_SCALE_F64", "v_div_scale_f64">;
defm V_MAD_U64_U32_gfx11   : VOP3be_Real_gfx11<0x2fe, "V_MAD_U64_U32_gfx11", "v_mad_u64_u32">;
defm V_MAD_I64_I32_gfx11   : VOP3be_Real_gfx11<0x2ff, "V_MAD_I64_I32_gfx11", "v_mad_i64_i32">;
defm V_ADD_NC_U16          : VOP3Only_Realtriple_t16_and_fake16_gfx11_gfx12<0x303, "v_add_nc_u16">;
defm V_SUB_NC_U16          : VOP3Only_Realtriple_t16_and_fake16_gfx11_gfx12<0x304, "v_sub_nc_u16">;
defm V_MUL_LO_U16          : VOP3Only_Realtriple_t16_and_fake16_gfx11_gfx12<0x305, "v_mul_lo_u16">;
defm V_CVT_PK_I16_F32      : VOP3_Realtriple_gfx11_gfx12<0x306>;
defm V_CVT_PK_U16_F32      : VOP3_Realtriple_gfx11_gfx12<0x307>;
defm V_MAX_U16             : VOP3Only_Realtriple_t16_and_fake16_gfx11_gfx12<0x309, "v_max_u16">;
defm V_MAX_I16             : VOP3Only_Realtriple_t16_and_fake16_gfx11_gfx12<0x30a, "v_max_i16">;
defm V_MIN_U16             : VOP3Only_Realtriple_t16_and_fake16_gfx11_gfx12<0x30b, "v_min_u16">;
defm V_MIN_I16             : VOP3Only_Realtriple_t16_and_fake16_gfx11_gfx12<0x30c, "v_min_i16">;
defm V_ADD_NC_I16          : VOP3_Realtriple_t16_and_fake16_gfx11_gfx12<0x30d, "v_add_nc_i16", "V_ADD_I16">;
defm V_SUB_NC_I16          : VOP3_Realtriple_t16_and_fake16_gfx11_gfx12<0x30e, "v_sub_nc_i16", "V_SUB_I16">;
defm V_PACK_B32_F16        : VOP3_Realtriple_t16_and_fake16_gfx11_gfx12<0x311, "v_pack_b32_f16">;
defm V_CVT_PK_NORM_I16_F16 : VOP3_Realtriple_t16_and_fake16_gfx11_gfx12<0x312, "v_cvt_pk_norm_i16_f16", "V_CVT_PKNORM_I16_F16", "v_cvt_pknorm_i16_f16">;
defm V_CVT_PK_NORM_U16_F16 : VOP3_Realtriple_t16_and_fake16_gfx11_gfx12<0x313, "v_cvt_pk_norm_u16_f16", "V_CVT_PKNORM_U16_F16", "v_cvt_pknorm_u16_f16">;
defm V_SUB_NC_I32          : VOP3_Realtriple_with_name_gfx11_gfx12<0x325, "V_SUB_I32", "v_sub_nc_i32">;
defm V_ADD_NC_I32          : VOP3_Realtriple_with_name_gfx11_gfx12<0x326, "V_ADD_I32", "v_add_nc_i32">;
defm V_ADD_F64             : VOP3_Real_Base_gfx11<0x327>;
defm V_MUL_F64             : VOP3_Real_Base_gfx11<0x328>;
defm V_MIN_F64             : VOP3_Real_Base_gfx11<0x329>;
defm V_MAX_F64             : VOP3_Real_Base_gfx11<0x32a>;
defm V_LDEXP_F64           : VOP3_Real_Base_gfx11_gfx12<0x32b>;
defm V_MUL_LO_U32          : VOP3_Real_Base_gfx11_gfx12<0x32c>;
defm V_MUL_HI_U32          : VOP3_Real_Base_gfx11_gfx12<0x32d>;
defm V_MUL_HI_I32          : VOP3_Real_Base_gfx11_gfx12<0x32e>;
defm V_TRIG_PREOP_F64      : VOP3_Real_Base_gfx11_gfx12<0x32f>;
defm V_LSHLREV_B16         : VOP3Only_Realtriple_t16_and_fake16_gfx11_gfx12<0x338, "v_lshlrev_b16">;
defm V_LSHRREV_B16         : VOP3Only_Realtriple_t16_and_fake16_gfx11_gfx12<0x339, "v_lshrrev_b16">;
defm V_ASHRREV_I16         : VOP3Only_Realtriple_t16_and_fake16_gfx11_gfx12<0x33a, "v_ashrrev_i16">;
defm V_LSHLREV_B64         : VOP3_Real_Base_gfx11<0x33c>;
defm V_LSHRREV_B64         : VOP3_Real_Base_gfx11_gfx12<0x33d>;
defm V_ASHRREV_I64         : VOP3_Real_Base_gfx11_gfx12<0x33e>;
defm V_READLANE_B32        : VOP3_Real_No_Suffix_gfx11_gfx12<0x360>; // Pseudo in VOP2
let InOperandList = (ins SSrcOrLds_b32:$src0, SCSrc_b32:$src1, VGPR_32:$vdst_in) in {
  defm V_WRITELANE_B32     : VOP3_Real_No_Suffix_gfx11_gfx12<0x361>; // Pseudo in VOP2
} // End InOperandList = (ins SSrcOrLds_b32:$src0, SCSrc_b32:$src1, VGPR_32:$vdst_in)
defm V_AND_B16             : VOP3Only_Realtriple_t16_and_fake16_gfx11_gfx12<0x362, "v_and_b16">;
defm V_OR_B16              : VOP3Only_Realtriple_t16_and_fake16_gfx11_gfx12<0x363, "v_or_b16">;
defm V_XOR_B16             : VOP3Only_Realtriple_t16_and_fake16_gfx11_gfx12<0x364, "v_xor_b16">;

let AssemblerPredicate = isGFX11Plus in {
  def : AMDGPUMnemonicAlias<"v_add3_nc_u32", "v_add3_u32">;
  def : AMDGPUMnemonicAlias<"v_xor_add_u32", "v_xad_u32">;
}

// These instructions differ from GFX12 variant by supporting DPP:
defm V_LSHL_ADD_U64                  : VOP3Only_Realtriple_gfx1250<0x252>;

//===----------------------------------------------------------------------===//
// GFX10.
//===----------------------------------------------------------------------===//

let AssemblerPredicate = isGFX10Only, DecoderNamespace = "GFX10" in {
  multiclass VOP3_Real_gfx10<bits<10> op> {
    def _gfx10 :
      VOP3_Real<!cast<VOP_Pseudo>(NAME#"_e64"), SIEncodingFamily.GFX10>,
      VOP3e_gfx10<op, !cast<VOP_Pseudo>(NAME#"_e64").Pfl>;
  }
  multiclass VOP3_Real_No_Suffix_gfx10<bits<10> op> {
    def _gfx10 :
      VOP3_Real<!cast<VOP_Pseudo>(NAME), SIEncodingFamily.GFX10>,
      VOP3e_gfx10<op, !cast<VOP_Pseudo>(NAME).Pfl>;
  }
  multiclass VOP3_Real_gfx10_with_name<bits<10> op, string opName,
                                       string asmName> {
    def _gfx10 :
      VOP3_Real<!cast<VOP3_Pseudo>(opName#"_e64"), SIEncodingFamily.GFX10>,
      VOP3e_gfx10<op, !cast<VOP3_Pseudo>(opName#"_e64").Pfl> {
        VOP3_Pseudo ps = !cast<VOP3_Pseudo>(opName#"_e64");
        let AsmString = asmName # ps.AsmOperands;
        let IsSingle = 1;
      }
  }
  multiclass VOP3be_Real_gfx10<bits<10> op> {
    def _gfx10 :
      VOP3_Real<!cast<VOP3_Pseudo>(NAME#"_e64"), SIEncodingFamily.GFX10>,
      VOP3be_gfx10<op, !cast<VOP3_Pseudo>(NAME#"_e64").Pfl>;
  }
  multiclass VOP3Interp_Real_gfx10<bits<10> op> {
    def _gfx10 :
      VOP3_Real<!cast<VOP3_Pseudo>(NAME), SIEncodingFamily.GFX10>,
      VOP3Interp_gfx10<op, !cast<VOP3_Pseudo>(NAME).Pfl>;
  }
  multiclass VOP3OpSel_Real_gfx10<bits<10> op> {
    def _gfx10 :
      VOP3_Real<!cast<VOP3_Pseudo>(NAME#"_e64"), SIEncodingFamily.GFX10>,
      VOP3OpSel_gfx10<op, !cast<VOP3_Pseudo>(NAME#"_e64").Pfl>;
  }
  multiclass VOP3OpSel_Real_gfx10_with_name<bits<10> op, string opName,
                                            string asmName> {
    def _gfx10 :
      VOP3_Real<!cast<VOP3_Pseudo>(opName#"_e64"), SIEncodingFamily.GFX10>,
      VOP3OpSel_gfx10<op, !cast<VOP3_Pseudo>(opName#"_e64").Pfl> {
        VOP3_Pseudo ps = !cast<VOP3_Pseudo>(opName#"_e64");
        let AsmString = asmName # ps.AsmOperands;
      }
  }
} // End AssemblerPredicate = isGFX10Only, DecoderNamespace = "GFX10"

defm V_ALIGNBIT_B32_opsel  : VOP3OpSel_Real_gfx10_with_name<0x14e, "V_ALIGNBIT_B32_opsel", "v_alignbit_b32">;
defm V_ALIGNBYTE_B32_opsel  : VOP3OpSel_Real_gfx10_with_name<0x14f, "V_ALIGNBYTE_B32_opsel", "v_alignbyte_b32">;

defm V_READLANE_B32  : VOP3_Real_No_Suffix_gfx10<0x360>;

let InOperandList = (ins SSrcOrLds_b32:$src0, SCSrc_b32:$src1, VGPR_32:$vdst_in) in {
  defm V_WRITELANE_B32 : VOP3_Real_No_Suffix_gfx10<0x361>;
} // End InOperandList = (ins SSrcOrLds_b32:$src0, SCSrc_b32:$src1, VGPR_32:$vdst_in)

let SubtargetPredicate = isGFX10Before1030 in {
  defm V_MUL_LO_I32      : VOP3_Real_gfx10<0x16b>;
}

defm V_XOR3_B32           : VOP3_Real_gfx10<0x178>;
defm V_LSHLREV_B64        : VOP3_Real_gfx10<0x2ff>;
defm V_LSHRREV_B64        : VOP3_Real_gfx10<0x300>;
defm V_ASHRREV_I64        : VOP3_Real_gfx10<0x301>;
defm V_PERM_B32           : VOP3_Real_gfx10<0x344>;
defm V_XAD_U32            : VOP3_Real_gfx10<0x345>;
defm V_LSHL_ADD_U32       : VOP3_Real_gfx10<0x346>;
defm V_ADD_LSHL_U32       : VOP3_Real_gfx10<0x347>;
defm V_ADD3_U32           : VOP3_Real_gfx10<0x36d>;
defm V_LSHL_OR_B32        : VOP3_Real_gfx10<0x36f>;
defm V_AND_OR_B32         : VOP3_Real_gfx10<0x371>;
defm V_OR3_B32            : VOP3_Real_gfx10<0x372>;

// TODO-GFX10: add MC tests for v_add/sub_nc_i16
defm V_ADD_NC_I16 :
  VOP3OpSel_Real_gfx10_with_name<0x30d, "V_ADD_I16", "v_add_nc_i16">;
defm V_SUB_NC_I16 :
  VOP3OpSel_Real_gfx10_with_name<0x30e, "V_SUB_I16", "v_sub_nc_i16">;
defm V_SUB_NC_I32 :
  VOP3_Real_gfx10_with_name<0x376, "V_SUB_I32", "v_sub_nc_i32">;
defm V_ADD_NC_I32 :
  VOP3_Real_gfx10_with_name<0x37f, "V_ADD_I32", "v_add_nc_i32">;

defm V_INTERP_P1_F32_e64  : VOP3Interp_Real_gfx10<0x200>;
defm V_INTERP_P2_F32_e64  : VOP3Interp_Real_gfx10<0x201>;
defm V_INTERP_MOV_F32_e64 : VOP3Interp_Real_gfx10<0x202>;

defm V_INTERP_P1LL_F16    : VOP3Interp_Real_gfx10<0x342>;
defm V_INTERP_P1LV_F16    : VOP3Interp_Real_gfx10<0x343>;
defm V_INTERP_P2_F16      : VOP3Interp_Real_gfx10<0x35a>;

defm V_PACK_B32_F16       : VOP3OpSel_Real_gfx10<0x311>;
defm V_CVT_PKNORM_I16_F16 : VOP3OpSel_Real_gfx10<0x312>;
defm V_CVT_PKNORM_U16_F16 : VOP3OpSel_Real_gfx10<0x313>;

defm V_MIN3_F16           : VOP3OpSel_Real_gfx10<0x351>;
defm V_MIN3_I16           : VOP3OpSel_Real_gfx10<0x352>;
defm V_MIN3_U16           : VOP3OpSel_Real_gfx10<0x353>;
defm V_MAX3_F16           : VOP3OpSel_Real_gfx10<0x354>;
defm V_MAX3_I16           : VOP3OpSel_Real_gfx10<0x355>;
defm V_MAX3_U16           : VOP3OpSel_Real_gfx10<0x356>;
defm V_MED3_F16           : VOP3OpSel_Real_gfx10<0x357>;
defm V_MED3_I16           : VOP3OpSel_Real_gfx10<0x358>;
defm V_MED3_U16           : VOP3OpSel_Real_gfx10<0x359>;
defm V_MAD_U32_U16        : VOP3OpSel_Real_gfx10<0x373>;
defm V_MAD_I32_I16        : VOP3OpSel_Real_gfx10<0x375>;

defm V_MAD_U16 :
  VOP3OpSel_Real_gfx10_with_name<0x340, "V_MAD_U16_gfx9", "v_mad_u16">;
defm V_FMA_F16 :
  VOP3OpSel_Real_gfx10_with_name<0x34b, "V_FMA_F16_gfx9", "v_fma_f16">;
defm V_MAD_I16 :
  VOP3OpSel_Real_gfx10_with_name<0x35e, "V_MAD_I16_gfx9", "v_mad_i16">;
defm V_DIV_FIXUP_F16 :
  VOP3OpSel_Real_gfx10_with_name<0x35f, "V_DIV_FIXUP_F16_gfx9", "v_div_fixup_f16">;

defm V_ADD_NC_U16      : VOP3OpSel_Real_gfx10<0x303>;
defm V_SUB_NC_U16      : VOP3OpSel_Real_gfx10<0x304>;

defm V_MUL_LO_U16      : VOP3OpSel_Real_gfx10_with_name<0x305, "V_MUL_LO_U16_opsel", "v_mul_lo_u16">;
defm V_LSHRREV_B16     : VOP3OpSel_Real_gfx10_with_name<0x307, "V_LSHRREV_B16_opsel", "v_lshrrev_b16">;
defm V_ASHRREV_I16     : VOP3OpSel_Real_gfx10_with_name<0x308, "V_ASHRREV_I16_opsel", "v_ashrrev_i16">;
defm V_MAX_U16         : VOP3OpSel_Real_gfx10_with_name<0x309, "V_MAX_U16_opsel", "v_max_u16">;
defm V_MAX_I16         : VOP3OpSel_Real_gfx10_with_name<0x30a, "V_MAX_I16_opsel", "v_max_i16">;
defm V_MIN_U16         : VOP3OpSel_Real_gfx10_with_name<0x30b, "V_MIN_U16_opsel", "v_min_u16">;
defm V_MIN_I16         : VOP3OpSel_Real_gfx10_with_name<0x30c, "V_MIN_I16_opsel", "v_min_i16">;
defm V_LSHLREV_B16     : VOP3OpSel_Real_gfx10_with_name<0x314, "V_LSHLREV_B16_opsel", "v_lshlrev_b16">;
defm V_PERMLANE16_B32  : VOP3OpSel_Real_gfx10<0x377>;
defm V_PERMLANEX16_B32 : VOP3OpSel_Real_gfx10<0x378>;

//===----------------------------------------------------------------------===//
// GFX7, GFX10.
//===----------------------------------------------------------------------===//

let AssemblerPredicate = isGFX7Only, DecoderNamespace = "GFX7" in {
  multiclass VOP3_Real_gfx7<bits<10> op> {
    def _gfx7 :
      VOP3_Real<!cast<VOP3_Pseudo>(NAME#"_e64"), SIEncodingFamily.SI>,
      VOP3e_gfx6_gfx7<op{8-0}, !cast<VOP3_Pseudo>(NAME#"_e64").Pfl>;
  }
  multiclass VOP3be_Real_gfx7<bits<10> op> {
    def _gfx7 :
      VOP3_Real<!cast<VOP3_Pseudo>(NAME#"_e64"), SIEncodingFamily.SI>,
      VOP3be_gfx6_gfx7<op{8-0}, !cast<VOP3_Pseudo>(NAME#"_e64").Pfl>;
  }
} // End AssemblerPredicate = isGFX7Only, DecoderNamespace = "GFX7"

multiclass VOP3_Real_gfx7_gfx10<bits<10> op> :
  VOP3_Real_gfx7<op>, VOP3_Real_gfx10<op>;

multiclass VOP3be_Real_gfx7_gfx10<bits<10> op> :
  VOP3be_Real_gfx7<op>, VOP3be_Real_gfx10<op>;

defm V_QSAD_PK_U16_U8   : VOP3_Real_gfx7_gfx10<0x172>;
defm V_MQSAD_U32_U8     : VOP3_Real_gfx7_gfx10<0x175>;
defm V_MAD_U64_U32      : VOP3be_Real_gfx7_gfx10<0x176>;
defm V_MAD_I64_I32      : VOP3be_Real_gfx7_gfx10<0x177>;

//===----------------------------------------------------------------------===//
// GFX6, GFX7, GFX10.
//===----------------------------------------------------------------------===//

let AssemblerPredicate = isGFX6GFX7, DecoderNamespace = "GFX6GFX7" in {
  multiclass VOP3_Real_gfx6_gfx7<bits<10> op> {
    def _gfx6_gfx7 :
      VOP3_Real<!cast<VOP3_Pseudo>(NAME#"_e64"), SIEncodingFamily.SI>,
      VOP3e_gfx6_gfx7<op{8-0}, !cast<VOP3_Pseudo>(NAME#"_e64").Pfl>;
  }
  multiclass VOP3be_Real_gfx6_gfx7<bits<10> op> {
    def _gfx6_gfx7 :
      VOP3_Real<!cast<VOP3_Pseudo>(NAME#"_e64"), SIEncodingFamily.SI>,
      VOP3be_gfx6_gfx7<op{8-0}, !cast<VOP3_Pseudo>(NAME#"_e64").Pfl>;
  }
} // End AssemblerPredicate = isGFX6GFX7, DecoderNamespace = "GFX6GFX7"

multiclass VOP3_Real_gfx6_gfx7_gfx10<bits<10> op> :
  VOP3_Real_gfx6_gfx7<op>, VOP3_Real_gfx10<op>;

multiclass VOP3be_Real_gfx6_gfx7_gfx10<bits<10> op> :
  VOP3be_Real_gfx6_gfx7<op>, VOP3be_Real_gfx10<op>;

defm V_LSHL_B64        : VOP3_Real_gfx6_gfx7<0x161>;
defm V_LSHR_B64        : VOP3_Real_gfx6_gfx7<0x162>;
defm V_ASHR_I64        : VOP3_Real_gfx6_gfx7<0x163>;
defm V_MUL_LO_I32      : VOP3_Real_gfx6_gfx7<0x16b>;

defm V_MAD_LEGACY_F32  : VOP3_Real_gfx6_gfx7_gfx10<0x140>;
defm V_MAD_F32         : VOP3_Real_gfx6_gfx7_gfx10<0x141>;
defm V_MAD_I32_I24     : VOP3_Real_gfx6_gfx7_gfx10<0x142>;
defm V_MAD_U32_U24     : VOP3_Real_gfx6_gfx7_gfx10<0x143>;
defm V_CUBEID_F32      : VOP3_Real_gfx6_gfx7_gfx10<0x144>;
defm V_CUBESC_F32      : VOP3_Real_gfx6_gfx7_gfx10<0x145>;
defm V_CUBETC_F32      : VOP3_Real_gfx6_gfx7_gfx10<0x146>;
defm V_CUBEMA_F32      : VOP3_Real_gfx6_gfx7_gfx10<0x147>;
defm V_BFE_U32         : VOP3_Real_gfx6_gfx7_gfx10<0x148>;
defm V_BFE_I32         : VOP3_Real_gfx6_gfx7_gfx10<0x149>;
defm V_BFI_B32         : VOP3_Real_gfx6_gfx7_gfx10<0x14a>;
defm V_FMA_F32         : VOP3_Real_gfx6_gfx7_gfx10<0x14b>;
defm V_FMA_F64         : VOP3_Real_gfx6_gfx7_gfx10<0x14c>;
defm V_LERP_U8         : VOP3_Real_gfx6_gfx7_gfx10<0x14d>;
defm V_ALIGNBIT_B32    : VOP3_Real_gfx6_gfx7<0x14e>;
defm V_ALIGNBYTE_B32   : VOP3_Real_gfx6_gfx7<0x14f>;
defm V_MULLIT_F32      : VOP3_Real_gfx6_gfx7_gfx10<0x150>;
defm V_MIN3_F32        : VOP3_Real_gfx6_gfx7_gfx10<0x151>;
defm V_MIN3_I32        : VOP3_Real_gfx6_gfx7_gfx10<0x152>;
defm V_MIN3_U32        : VOP3_Real_gfx6_gfx7_gfx10<0x153>;
defm V_MAX3_F32        : VOP3_Real_gfx6_gfx7_gfx10<0x154>;
defm V_MAX3_I32        : VOP3_Real_gfx6_gfx7_gfx10<0x155>;
defm V_MAX3_U32        : VOP3_Real_gfx6_gfx7_gfx10<0x156>;
defm V_MED3_F32        : VOP3_Real_gfx6_gfx7_gfx10<0x157>;
defm V_MED3_I32        : VOP3_Real_gfx6_gfx7_gfx10<0x158>;
defm V_MED3_U32        : VOP3_Real_gfx6_gfx7_gfx10<0x159>;
defm V_SAD_U8          : VOP3_Real_gfx6_gfx7_gfx10<0x15a>;
defm V_SAD_HI_U8       : VOP3_Real_gfx6_gfx7_gfx10<0x15b>;
defm V_SAD_U16         : VOP3_Real_gfx6_gfx7_gfx10<0x15c>;
defm V_SAD_U32         : VOP3_Real_gfx6_gfx7_gfx10<0x15d>;
defm V_CVT_PK_U8_F32   : VOP3_Real_gfx6_gfx7_gfx10<0x15e>;
defm V_DIV_FIXUP_F32   : VOP3_Real_gfx6_gfx7_gfx10<0x15f>;
defm V_DIV_FIXUP_F64   : VOP3_Real_gfx6_gfx7_gfx10<0x160>;
defm V_ADD_F64         : VOP3_Real_gfx6_gfx7_gfx10<0x164>;
defm V_MUL_F64         : VOP3_Real_gfx6_gfx7_gfx10<0x165>;
defm V_MIN_F64         : VOP3_Real_gfx6_gfx7_gfx10<0x166>;
defm V_MAX_F64         : VOP3_Real_gfx6_gfx7_gfx10<0x167>;
defm V_LDEXP_F64       : VOP3_Real_gfx6_gfx7_gfx10<0x168>;
defm V_MUL_LO_U32      : VOP3_Real_gfx6_gfx7_gfx10<0x169>;
defm V_MUL_HI_U32      : VOP3_Real_gfx6_gfx7_gfx10<0x16a>;
defm V_MUL_HI_I32      : VOP3_Real_gfx6_gfx7_gfx10<0x16c>;
defm V_DIV_FMAS_F32    : VOP3_Real_gfx6_gfx7_gfx10<0x16f>;
defm V_DIV_FMAS_F64    : VOP3_Real_gfx6_gfx7_gfx10<0x170>;
defm V_MSAD_U8         : VOP3_Real_gfx6_gfx7_gfx10<0x171>;
defm V_MQSAD_PK_U16_U8 : VOP3_Real_gfx6_gfx7_gfx10<0x173>;
defm V_TRIG_PREOP_F64  : VOP3_Real_gfx6_gfx7_gfx10<0x174>;
defm V_DIV_SCALE_F32   : VOP3be_Real_gfx6_gfx7_gfx10<0x16d>;
defm V_DIV_SCALE_F64   : VOP3be_Real_gfx6_gfx7_gfx10<0x16e>;

// NB: Same opcode as v_mad_legacy_f32
let DecoderNamespace = "GFX10_B" in
defm V_FMA_LEGACY_F32  : VOP3_Real_gfx10<0x140>;

//===----------------------------------------------------------------------===//
// GFX8, GFX9 (VI).
//===----------------------------------------------------------------------===//

let AssemblerPredicate = isGFX8GFX9, DecoderNamespace = "GFX8" in {

multiclass VOP3_Real_vi<bits<10> op> {
  def _vi : VOP3_Real<!cast<VOP_Pseudo>(NAME#"_e64"), SIEncodingFamily.VI>,
            VOP3e_vi <op, !cast<VOP_Pseudo>(NAME#"_e64").Pfl>;
}
multiclass VOP3_Real_No_Suffix_vi<bits<10> op> {
  def _vi : VOP3_Real<!cast<VOP_Pseudo>(NAME), SIEncodingFamily.VI>,
            VOP3e_vi <op, !cast<VOP_Pseudo>(NAME).Pfl>;
}

multiclass VOP3be_Real_vi<bits<10> op> {
  def _vi : VOP3_Real<!cast<VOP_Pseudo>(NAME#"_e64"), SIEncodingFamily.VI>,
            VOP3be_vi <op, !cast<VOP_Pseudo>(NAME#"_e64").Pfl>;
}

multiclass VOP3OpSel_Real_gfx9<bits<10> op> {
  def _vi : VOP3_Real<!cast<VOP_Pseudo>(NAME#"_e64"), SIEncodingFamily.VI>,
            VOP3OpSel_gfx9 <op, !cast<VOP_Pseudo>(NAME#"_e64").Pfl>;
}

multiclass VOP3OpSel_Real_gfx9_forced_opsel2<bits<10> op> {
  def _vi : VOP3_Real<!cast<VOP_Pseudo>(NAME#"_e64"), SIEncodingFamily.VI>,
            VOP3OpSel_gfx9 <op, !cast<VOP_Pseudo>(NAME#"_e64").Pfl> {
    let Inst{13} = src2_modifiers{2}; // op_sel(2)
  }
}

multiclass VOP3Interp_Real_vi<bits<10> op> {
  def _vi : VOP3_Real<!cast<VOP_Pseudo>(NAME), SIEncodingFamily.VI>,
            VOP3Interp_vi <op, !cast<VOP_Pseudo>(NAME).Pfl>;
}

} // End AssemblerPredicate = isGFX8GFX9, DecoderNamespace = "GFX8"

let AssemblerPredicate = isGFX8Only, DecoderNamespace = "GFX8" in {

multiclass VOP3_F16_Real_vi<bits<10> op> {
  def _vi : VOP3_Real<!cast<VOP3_Pseudo>(NAME#"_e64"), SIEncodingFamily.VI>,
            VOP3e_vi <op, !cast<VOP3_Pseudo>(NAME#"_e64").Pfl>;
}

multiclass VOP3Interp_F16_Real_vi<bits<10> op> {
  def _vi : VOP3_Real<!cast<VOP3_Pseudo>(NAME), SIEncodingFamily.VI>,
            VOP3Interp_vi <op, !cast<VOP3_Pseudo>(NAME).Pfl>;
}

} // End AssemblerPredicate = isGFX8Only, DecoderNamespace = "GFX8"

let AssemblerPredicate = isGFX9Only, DecoderNamespace = "GFX9" in {

multiclass VOP3_F16_Real_gfx9<bits<10> op, string OpName, string AsmName> {
  def _gfx9 : VOP3_Real<!cast<VOP3_Pseudo>(OpName#"_e64"), SIEncodingFamily.GFX9>,
            VOP3e_vi <op, !cast<VOP3_Pseudo>(OpName#"_e64").Pfl> {
              VOP3_Pseudo ps = !cast<VOP3_Pseudo>(OpName#"_e64");
              let AsmString = AsmName # ps.AsmOperands;
            }
}

multiclass VOP3OpSel_F16_Real_gfx9<bits<10> op, string AsmName> {
  def _gfx9 : VOP3_Real<!cast<VOP3_Pseudo>(NAME#"_e64"), SIEncodingFamily.GFX9>,
            VOP3OpSel_gfx9 <op, !cast<VOP3_Pseudo>(NAME#"_e64").Pfl> {
              VOP3_Pseudo ps = !cast<VOP3_Pseudo>(NAME#"_e64");
              let AsmString = AsmName # ps.AsmOperands;
            }
}

multiclass VOP3Interp_F16_Real_gfx9<bits<10> op, string OpName, string AsmName> {
  def _gfx9 : VOP3_Real<!cast<VOP3_Pseudo>(OpName), SIEncodingFamily.GFX9>,
            VOP3Interp_vi <op, !cast<VOP3_Pseudo>(OpName).Pfl> {
              VOP3_Pseudo ps = !cast<VOP3_Pseudo>(OpName);
              let AsmString = AsmName # ps.AsmOperands;
            }
}

multiclass VOP3_Real_gfx9<bits<10> op, string AsmName> {
  def _gfx9 : VOP3_Real<!cast<VOP_Pseudo>(NAME#"_e64"), SIEncodingFamily.GFX9>,
              VOP3e_vi <op, !cast<VOP_Pseudo>(NAME#"_e64").Pfl> {
              VOP_Pseudo ps = !cast<VOP_Pseudo>(NAME#"_e64");
              let AsmString = AsmName # ps.AsmOperands;
            }
}

multiclass VOP3_Real_BITOP3_gfx9<bits<10> op, string AsmName, bit isSingle = 0> {
  defvar ps = !cast<VOP_Pseudo>(NAME#"_e64");
  let IsSingle = !or(isSingle, ps.Pfl.IsSingle) in {
    def _gfx9 : VOP3_Real<!cast<VOP_Pseudo>(NAME#"_e64"), SIEncodingFamily.GFX9>,
                VOP3e_vi <op, !cast<VOP_Pseudo>(NAME#"_e64").Pfl> {
      let AsmString = AsmName # ps.AsmOperands;
      bits<8> bitop3;
      let Inst{60-59} = bitop3{7-6};
      let Inst{10-8}  = bitop3{5-3};
      let Inst{63-61} = bitop3{2-0};
      let Inst{11} = !if(ps.Pfl.HasOpSel, src0_modifiers{2}, 0);
      let Inst{12} = !if(ps.Pfl.HasOpSel, src1_modifiers{2}, 0);
      let Inst{13} = !if(ps.Pfl.HasOpSel, src2_modifiers{2}, 0);
      let Inst{14} = !if(ps.Pfl.HasOpSel, src0_modifiers{3}, 0);
    }
  }
}

// Instructions such as v_alignbyte_b32 allows op_sel in gfx9, but not in vi.
// The following is created to support that.
multiclass VOP3OpSel_Real_gfx9_with_name<bits<10> op, string opName, string AsmName> {
  defvar psName = opName#"_e64";
  def _gfx9 : VOP3_Real<!cast<VOP3_Pseudo>(psName), SIEncodingFamily.VI>, // note: encoding family is VI
            VOP3OpSel_gfx9 <op, !cast<VOP3_Pseudo>(psName).Pfl> {
              VOP3_Pseudo ps = !cast<VOP3_Pseudo>(psName);
              let AsmString = AsmName # ps.AsmOperands;
            }
}

} // End AssemblerPredicate = isGFX9Only, DecoderNamespace = "GFX9"

defm V_MAD_U64_U32      : VOP3be_Real_vi <0x1E8>;
defm V_MAD_I64_I32      : VOP3be_Real_vi <0x1E9>;

defm V_MAD_LEGACY_F32   : VOP3_Real_vi <0x1c0>;
defm V_MAD_F32          : VOP3_Real_vi <0x1c1>;
defm V_MAD_I32_I24      : VOP3_Real_vi <0x1c2>;
defm V_MAD_U32_U24      : VOP3_Real_vi <0x1c3>;
defm V_CUBEID_F32       : VOP3_Real_vi <0x1c4>;
defm V_CUBESC_F32       : VOP3_Real_vi <0x1c5>;
defm V_CUBETC_F32       : VOP3_Real_vi <0x1c6>;
defm V_CUBEMA_F32       : VOP3_Real_vi <0x1c7>;
defm V_BFE_U32          : VOP3_Real_vi <0x1c8>;
defm V_BFE_I32          : VOP3_Real_vi <0x1c9>;
defm V_BFI_B32          : VOP3_Real_vi <0x1ca>;
defm V_FMA_F32          : VOP3_Real_vi <0x1cb>;
defm V_FMA_F64          : VOP3_Real_vi <0x1cc>;
defm V_LERP_U8          : VOP3_Real_vi <0x1cd>;
let SubtargetPredicate = isGFX8Only in {
defm V_ALIGNBIT_B32     : VOP3_Real_vi <0x1ce>;
defm V_ALIGNBYTE_B32    : VOP3_Real_vi <0x1cf>;
}
defm V_MIN3_F32         : VOP3_Real_vi <0x1d0>;
defm V_MIN3_I32         : VOP3_Real_vi <0x1d1>;
defm V_MIN3_U32         : VOP3_Real_vi <0x1d2>;
defm V_MAX3_F32         : VOP3_Real_vi <0x1d3>;
defm V_MAX3_I32         : VOP3_Real_vi <0x1d4>;
defm V_MAX3_U32         : VOP3_Real_vi <0x1d5>;
defm V_MED3_F32         : VOP3_Real_vi <0x1d6>;
defm V_MED3_I32         : VOP3_Real_vi <0x1d7>;
defm V_MED3_U32         : VOP3_Real_vi <0x1d8>;
defm V_SAD_U8           : VOP3_Real_vi <0x1d9>;
defm V_SAD_HI_U8        : VOP3_Real_vi <0x1da>;
defm V_SAD_U16          : VOP3_Real_vi <0x1db>;
defm V_SAD_U32          : VOP3_Real_vi <0x1dc>;
defm V_CVT_PK_U8_F32    : VOP3_Real_vi <0x1dd>;
defm V_DIV_FIXUP_F32    : VOP3_Real_vi <0x1de>;
defm V_DIV_FIXUP_F64    : VOP3_Real_vi <0x1df>;
defm V_DIV_SCALE_F32    : VOP3be_Real_vi <0x1e0>;
defm V_DIV_SCALE_F64    : VOP3be_Real_vi <0x1e1>;
defm V_DIV_FMAS_F32     : VOP3_Real_vi <0x1e2>;
defm V_DIV_FMAS_F64     : VOP3_Real_vi <0x1e3>;
defm V_MSAD_U8          : VOP3_Real_vi <0x1e4>;
defm V_QSAD_PK_U16_U8   : VOP3_Real_vi <0x1e5>;
defm V_MQSAD_PK_U16_U8  : VOP3_Real_vi <0x1e6>;
defm V_MQSAD_U32_U8     : VOP3_Real_vi <0x1e7>;

defm V_PERM_B32         : VOP3_Real_vi <0x1ed>;

defm V_MAD_F16          : VOP3_F16_Real_vi <0x1ea>;
defm V_MAD_U16          : VOP3_F16_Real_vi <0x1eb>;
defm V_MAD_I16          : VOP3_F16_Real_vi <0x1ec>;
defm V_FMA_F16          : VOP3_F16_Real_vi <0x1ee>;
defm V_DIV_FIXUP_F16    : VOP3_F16_Real_vi <0x1ef>;
defm V_INTERP_P2_F16    : VOP3Interp_F16_Real_vi <0x276>;

let FPDPRounding = 1 in {
defm V_MAD_LEGACY_F16       : VOP3_F16_Real_gfx9 <0x1ea, "V_MAD_F16",       "v_mad_legacy_f16">;
defm V_FMA_LEGACY_F16       : VOP3_F16_Real_gfx9 <0x1ee, "V_FMA_F16",       "v_fma_legacy_f16">;
defm V_DIV_FIXUP_LEGACY_F16 : VOP3_F16_Real_gfx9 <0x1ef, "V_DIV_FIXUP_F16", "v_div_fixup_legacy_f16">;
defm V_INTERP_P2_LEGACY_F16 : VOP3Interp_F16_Real_gfx9 <0x276, "V_INTERP_P2_F16", "v_interp_p2_legacy_f16">;
} // End FPDPRounding = 1

defm V_MAD_LEGACY_U16       : VOP3_F16_Real_gfx9 <0x1eb, "V_MAD_U16",       "v_mad_legacy_u16">;
defm V_MAD_LEGACY_I16       : VOP3_F16_Real_gfx9 <0x1ec, "V_MAD_I16",       "v_mad_legacy_i16">;

defm V_ALIGNBIT_B32_opsel   : VOP3OpSel_Real_gfx9_with_name <0x1ce, "V_ALIGNBIT_B32_opsel", "v_alignbit_b32">;
defm V_ALIGNBYTE_B32_opsel  : VOP3OpSel_Real_gfx9_with_name <0x1cf, "V_ALIGNBYTE_B32_opsel", "v_alignbyte_b32">;

defm V_MAD_F16_gfx9         : VOP3OpSel_F16_Real_gfx9 <0x203, "v_mad_f16">;
defm V_MAD_U16_gfx9         : VOP3OpSel_F16_Real_gfx9 <0x204, "v_mad_u16">;
defm V_MAD_I16_gfx9         : VOP3OpSel_F16_Real_gfx9 <0x205, "v_mad_i16">;
defm V_FMA_F16_gfx9         : VOP3OpSel_F16_Real_gfx9 <0x206, "v_fma_f16">;
defm V_DIV_FIXUP_F16_gfx9   : VOP3OpSel_F16_Real_gfx9 <0x207, "v_div_fixup_f16">;
defm V_INTERP_P2_F16_gfx9   : VOP3Interp_F16_Real_gfx9 <0x277, "V_INTERP_P2_F16_gfx9", "v_interp_p2_f16">;

defm V_ADD_I32         : VOP3_Real_vi <0x29c>;
defm V_SUB_I32         : VOP3_Real_vi <0x29d>;

defm V_INTERP_P1_F32_e64  : VOP3Interp_Real_vi <0x270>;
defm V_INTERP_P2_F32_e64  : VOP3Interp_Real_vi <0x271>;
defm V_INTERP_MOV_F32_e64 : VOP3Interp_Real_vi <0x272>;

defm V_INTERP_P1LL_F16  : VOP3Interp_Real_vi <0x274>;
defm V_INTERP_P1LV_F16  : VOP3Interp_Real_vi <0x275>;
defm V_ADD_F64          : VOP3_Real_vi <0x280>;
defm V_MUL_F64          : VOP3_Real_vi <0x281>;
defm V_MIN_F64          : VOP3_Real_vi <0x282>;
defm V_MAX_F64          : VOP3_Real_vi <0x283>;
defm V_LDEXP_F64        : VOP3_Real_vi <0x284>;
defm V_MUL_LO_U32       : VOP3_Real_vi <0x285>;

// removed from VI as identical to V_MUL_LO_U32
let isAsmParserOnly = 1 in {
defm V_MUL_LO_I32       : VOP3_Real_vi <0x285>;
}

defm V_MUL_HI_U32       : VOP3_Real_vi <0x286>;
defm V_MUL_HI_I32       : VOP3_Real_vi <0x287>;

defm V_READLANE_B32     : VOP3_Real_No_Suffix_vi <0x289>;
defm V_WRITELANE_B32    : VOP3_Real_No_Suffix_vi <0x28a>;

defm V_LSHLREV_B64      : VOP3_Real_vi <0x28f>;
defm V_LSHRREV_B64      : VOP3_Real_vi <0x290>;
defm V_ASHRREV_I64      : VOP3_Real_vi <0x291>;
defm V_TRIG_PREOP_F64   : VOP3_Real_vi <0x292>;

defm V_LSHL_ADD_U32 : VOP3_Real_vi <0x1fd>;
defm V_ADD_LSHL_U32 : VOP3_Real_vi <0x1fe>;
defm V_ADD3_U32 : VOP3_Real_vi <0x1ff>;
defm V_LSHL_OR_B32 : VOP3_Real_vi <0x200>;
defm V_AND_OR_B32 : VOP3_Real_vi <0x201>;
defm V_OR3_B32 : VOP3_Real_vi <0x202>;
defm V_PACK_B32_F16 : VOP3OpSel_Real_gfx9 <0x2a0>;

defm V_XAD_U32 : VOP3_Real_vi <0x1f3>;

defm V_MIN3_F16 : VOP3OpSel_Real_gfx9 <0x1f4>;
defm V_MIN3_I16 : VOP3OpSel_Real_gfx9 <0x1f5>;
defm V_MIN3_U16 : VOP3OpSel_Real_gfx9 <0x1f6>;

defm V_MAX3_F16 : VOP3OpSel_Real_gfx9 <0x1f7>;
defm V_MAX3_I16 : VOP3OpSel_Real_gfx9 <0x1f8>;
defm V_MAX3_U16 : VOP3OpSel_Real_gfx9 <0x1f9>;

defm V_MED3_F16 : VOP3OpSel_Real_gfx9 <0x1fa>;
defm V_MED3_I16 : VOP3OpSel_Real_gfx9 <0x1fb>;
defm V_MED3_U16 : VOP3OpSel_Real_gfx9 <0x1fc>;

defm V_ADD_I16  : VOP3OpSel_Real_gfx9 <0x29e>;
defm V_SUB_I16  : VOP3OpSel_Real_gfx9 <0x29f>;

defm V_MAD_U32_U16 : VOP3OpSel_Real_gfx9 <0x1f1>;
defm V_MAD_I32_I16 : VOP3OpSel_Real_gfx9 <0x1f2>;

defm V_CVT_PKNORM_I16_F16 : VOP3OpSel_Real_gfx9 <0x299>;
defm V_CVT_PKNORM_U16_F16 : VOP3OpSel_Real_gfx9 <0x29a>;

defm V_LSHL_ADD_U64 : VOP3_Real_vi <0x208>;

defm V_CVT_PK_FP8_F32 : VOP3OpSel_Real_gfx9 <0x2a2>;
defm V_CVT_PK_BF8_F32 : VOP3OpSel_Real_gfx9 <0x2a3>;
defm V_CVT_PK_BF16_F32: VOP3OpSel_Real_gfx9 <0x268>;
defm V_CVT_SR_FP8_F32 : VOP3OpSel_Real_gfx9_forced_opsel2 <0x2a4>;
defm V_CVT_SR_BF8_F32 : VOP3OpSel_Real_gfx9_forced_opsel2 <0x2a5>;

defm V_MINIMUM3_F32 : VOP3_Real_vi <0x2a8>;
defm V_MAXIMUM3_F32 : VOP3_Real_vi <0x2a9>;

defm V_BITOP3_B16         : VOP3_Real_BITOP3_gfx9<0x233, "v_bitop3_b16">;
defm V_BITOP3_B32         : VOP3_Real_BITOP3_gfx9<0x234, "v_bitop3_b32">;
let OtherPredicates = [HasFP8ConversionScaleInsts] in {
defm V_CVT_SCALEF32_SR_FP8_BF16 : VOP3OpSel_Real_gfx9<0x246>;
defm V_CVT_SCALEF32_SR_FP8_F16 : VOP3OpSel_Real_gfx9<0x242>;
defm V_CVT_SCALEF32_SR_FP8_F32 : VOP3OpSel_Real_gfx9<0x237>;
defm V_CVT_SCALEF32_F16_FP8 : VOP3OpSel_Real_gfx9 <0x24a>;
defm V_CVT_SCALEF32_F32_FP8 : VOP3OpSel_Real_gfx9 <0x23b>;
defm V_CVT_SCALEF32_PK_FP8_F32 : VOP3OpSel_Real_gfx9 <0x235>;
defm V_CVT_SCALEF32_PK_F32_FP8 : VOP3OpSel_Real_gfx9 <0x239>;
defm V_CVT_SCALEF32_PK_FP8_F16 : VOP3OpSel_Real_gfx9 <0x240>;
defm V_CVT_SCALEF32_PK_FP8_BF16: VOP3OpSel_Real_gfx9 <0x244>;
defm V_CVT_SCALEF32_PK_F16_FP8  : VOP3OpSel_Real_gfx9<0x248>;
defm V_CVT_SCALEF32_PK_BF16_FP8 : VOP3OpSel_Real_gfx9<0x269>;
}
let OtherPredicates = [HasBF8ConversionScaleInsts] in {
defm V_CVT_SCALEF32_SR_BF8_BF16 : VOP3OpSel_Real_gfx9<0x247>;
defm V_CVT_SCALEF32_SR_BF8_F16 : VOP3OpSel_Real_gfx9<0x243>;
defm V_CVT_SCALEF32_SR_BF8_F32 : VOP3OpSel_Real_gfx9<0x238>;
defm V_CVT_SCALEF32_F16_BF8 : VOP3OpSel_Real_gfx9 <0x24b>;
defm V_CVT_SCALEF32_F32_BF8 : VOP3OpSel_Real_gfx9 <0x23c>;
defm V_CVT_SCALEF32_PK_BF8_F32 : VOP3OpSel_Real_gfx9 <0x236>;
defm V_CVT_SCALEF32_PK_F32_BF8 : VOP3OpSel_Real_gfx9 <0x23a>;
defm V_CVT_SCALEF32_PK_BF8_F16 : VOP3OpSel_Real_gfx9 <0x241>;
defm V_CVT_SCALEF32_PK_BF8_BF16: VOP3OpSel_Real_gfx9 <0x245>;
defm V_CVT_SCALEF32_PK_F16_BF8  : VOP3OpSel_Real_gfx9<0x249>;
defm V_CVT_SCALEF32_PK_BF16_BF8 : VOP3OpSel_Real_gfx9<0x26a>;
}
let OtherPredicates = [HasFP4ConversionScaleInsts] in {
defm V_CVT_SCALEF32_PK_F32_FP4 : VOP3OpSel_Real_gfx9 <0x23f>;
defm V_CVT_SCALEF32_PK_FP4_F32 : VOP3OpSel_Real_gfx9 <0x23d>;
defm V_CVT_SCALEF32_PK_F16_FP4 : VOP3OpSel_Real_gfx9 <0x250>;
defm V_CVT_SCALEF32_PK_BF16_FP4 : VOP3OpSel_Real_gfx9 <0x251>;
defm V_CVT_SCALEF32_PK_FP4_F16 : VOP3OpSel_Real_gfx9_forced_opsel2 <0x24c>;
defm V_CVT_SCALEF32_PK_FP4_BF16: VOP3OpSel_Real_gfx9_forced_opsel2 <0x24d>;
defm V_CVT_SCALEF32_SR_PK_FP4_F16:  VOP3OpSel_Real_gfx9 <0x24e>;
defm V_CVT_SCALEF32_SR_PK_FP4_BF16: VOP3OpSel_Real_gfx9 <0x24f>;
defm V_CVT_SCALEF32_SR_PK_FP4_F32:  VOP3OpSel_Real_gfx9 <0x23e>;
}
let OtherPredicates = [HasFP6BF6ConversionScaleInsts] in {
defm V_CVT_SCALEF32_PK32_F32_FP6 : VOP3_Real_gfx9<0x256, "v_cvt_scalef32_pk32_f32_fp6">;
defm V_CVT_SCALEF32_PK32_F32_BF6 : VOP3_Real_gfx9<0x257, "v_cvt_scalef32_pk32_f32_bf6">;
defm V_CVT_SCALEF32_PK32_F16_FP6  : VOP3_Real_gfx9<0x260, "v_cvt_scalef32_pk32_f16_fp6">;
defm V_CVT_SCALEF32_PK32_BF16_FP6 : VOP3_Real_gfx9<0x261, "v_cvt_scalef32_pk32_bf16_fp6">;
defm V_CVT_SCALEF32_PK32_F16_BF6  : VOP3_Real_gfx9<0x262, "v_cvt_scalef32_pk32_f16_bf6">;
defm V_CVT_SCALEF32_PK32_BF16_BF6 : VOP3_Real_gfx9<0x263, "v_cvt_scalef32_pk32_bf16_bf6">;
}

let OtherPredicates = [HasF16BF16ToFP6BF6ConversionScaleInsts] in {
defm V_CVT_SCALEF32_PK32_FP6_F16  : VOP3_Real_gfx9<0x258, "v_cvt_scalef32_pk32_fp6_f16">;
defm V_CVT_SCALEF32_PK32_FP6_BF16 : VOP3_Real_gfx9<0x259, "v_cvt_scalef32_pk32_fp6_bf16">;
defm V_CVT_SCALEF32_PK32_BF6_F16  : VOP3_Real_gfx9<0x25a, "v_cvt_scalef32_pk32_bf6_f16">;
defm V_CVT_SCALEF32_PK32_BF6_BF16 : VOP3_Real_gfx9<0x25b, "v_cvt_scalef32_pk32_bf6_bf16">;
defm V_CVT_SCALEF32_SR_PK32_BF6_BF16  : VOP3_Real_gfx9<0x25f, "v_cvt_scalef32_sr_pk32_bf6_bf16">;
defm V_CVT_SCALEF32_SR_PK32_BF6_F16   : VOP3_Real_gfx9<0x25e, "v_cvt_scalef32_sr_pk32_bf6_f16">;
defm V_CVT_SCALEF32_SR_PK32_BF6_F32   : VOP3_Real_gfx9<0x255, "v_cvt_scalef32_sr_pk32_bf6_f32">;
defm V_CVT_SCALEF32_SR_PK32_FP6_BF16  : VOP3_Real_gfx9<0x25d, "v_cvt_scalef32_sr_pk32_fp6_bf16">;
defm V_CVT_SCALEF32_SR_PK32_FP6_F16   : VOP3_Real_gfx9<0x25c, "v_cvt_scalef32_sr_pk32_fp6_f16">;
defm V_CVT_SCALEF32_SR_PK32_FP6_F32   : VOP3_Real_gfx9<0x254, "v_cvt_scalef32_sr_pk32_fp6_f32">;
}

let OtherPredicates = [HasF32ToF16BF16ConversionSRInsts] in {
defm V_CVT_SR_F16_F32 : VOP3OpSel_Real_gfx9 <0x2a6>;
defm V_CVT_SR_BF16_F32: VOP3OpSel_Real_gfx9 <0x2a7>;
}

defm V_ASHR_PK_I8_I32 : VOP3OpSel_Real_gfx9 <0x265>;
defm V_ASHR_PK_U8_I32 : VOP3OpSel_Real_gfx9 <0x266>;
let OtherPredicates = [HasCvtPkF16F32Inst] in {
defm V_CVT_PK_F16_F32 : VOP3_Real_gfx9<0x267, "v_cvt_pk_f16_f32">;
}

defm V_CVT_SCALEF32_2XPK16_FP6_F32 : VOP3_Real_gfx9<0x252, "v_cvt_scalef32_2xpk16_fp6_f32">;
defm V_CVT_SCALEF32_2XPK16_BF6_F32 : VOP3_Real_gfx9<0x253, "v_cvt_scalef32_2xpk16_bf6_f32">;<|MERGE_RESOLUTION|>--- conflicted
+++ resolved
@@ -51,11 +51,8 @@
 
 def V_LSHL_ADD_U64_PROF : VOP3_Profile<VOP_I64_I64_I32_I64>;
 
-<<<<<<< HEAD
-=======
 def VOP_F64_F64_F64_F64_DPP_PROF : VOP3_Profile<VOP_F64_F64_F64_F64>;
 
->>>>>>> 10a576f7
 def DIV_FIXUP_F32_PROF : VOP3_Profile<VOP_F32_F32_F32_F32> {
   let HasExtVOP3DPP = 0;
   let HasExtDPP = 0;
@@ -1038,15 +1035,11 @@
   let HasClamp = 0;
   let HasOMod = 0;
   let HasModifiers = 0;
-<<<<<<< HEAD
-  let HasBitOp3 = 1;
-=======
   let HasVOPD3Src2 = 0;
   let HasBitOp3 = 1;
 
   let InsVOPD3Y = (ins Src0VOPD3:$src0Y, Src1VOPD3:$vsrc1Y, bitop3_0:$bitop3);
   let AsmVOPD3Y = getAsmVOPDPart<NumSrcArgs, "Y", HasVOPD3Src2, HasModifiers>.ret # "$bitop3";
->>>>>>> 10a576f7
 }
 
 class VOP3_CVT_SCALE_F1632_FP8BF8_Profile<ValueType DstTy> : VOP3_Profile<VOPProfile<[DstTy, i32, f32, untyped]>,
