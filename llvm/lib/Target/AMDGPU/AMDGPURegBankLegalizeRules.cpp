--- conflicted
+++ resolved
@@ -913,14 +913,10 @@
 
   addRulesForGOpcs({G_ABS}, Standard).Uni(S16, {{Sgpr32Trunc}, {Sgpr32SExt}});
 
-<<<<<<< HEAD
-  addRulesForGOpcs({G_READSTEADYCOUNTER}, Standard).Uni(S64, {{Sgpr64}, {}});
-=======
   addRulesForGOpcs({G_FENCE}).Any({{{}}, {{}, {}}});
 
   addRulesForGOpcs({G_READSTEADYCOUNTER, G_READCYCLECOUNTER}, Standard)
       .Uni(S64, {{Sgpr64}, {}});
->>>>>>> 811fe024
 
   bool hasSALUFloat = ST->hasSALUFloatInsts();
 
