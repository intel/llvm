//===- SIInstrInfo.h - SI Instruction Info Interface ------------*- C++ -*-===//
//
// Part of the LLVM Project, under the Apache License v2.0 with LLVM Exceptions.
// See https://llvm.org/LICENSE.txt for license information.
// SPDX-License-Identifier: Apache-2.0 WITH LLVM-exception
//
//===----------------------------------------------------------------------===//
//
/// \file
/// Interface definition for SIInstrInfo.
//
//===----------------------------------------------------------------------===//

#ifndef LLVM_LIB_TARGET_AMDGPU_SIINSTRINFO_H
#define LLVM_LIB_TARGET_AMDGPU_SIINSTRINFO_H

#include "AMDGPUMIRFormatter.h"
#include "MCTargetDesc/AMDGPUMCTargetDesc.h"
#include "SIRegisterInfo.h"
#include "Utils/AMDGPUBaseInfo.h"
#include "llvm/ADT/SetVector.h"
#include "llvm/CodeGen/TargetInstrInfo.h"
#include "llvm/CodeGen/TargetSchedule.h"

#define GET_INSTRINFO_HEADER
#include "AMDGPUGenInstrInfo.inc"

namespace llvm {

class APInt;
class GCNSubtarget;
class LiveVariables;
class MachineDominatorTree;
class MachineRegisterInfo;
class RegScavenger;
class TargetRegisterClass;
class ScheduleHazardRecognizer;

/// Mark the MMO of a uniform load if there are no potentially clobbering stores
/// on any path from the start of an entry function to this load.
static const MachineMemOperand::Flags MONoClobber =
    MachineMemOperand::MOTargetFlag1;

class SIInstrInfo final : public AMDGPUGenInstrInfo {
private:
  const SIRegisterInfo RI;
  const GCNSubtarget &ST;
  TargetSchedModel SchedModel;
  mutable std::unique_ptr<AMDGPUMIRFormatter> Formatter;

  // The inverse predicate should have the negative value.
  enum BranchPredicate {
    INVALID_BR = 0,
    SCC_TRUE = 1,
    SCC_FALSE = -1,
    VCCNZ = 2,
    VCCZ = -2,
    EXECNZ = -3,
    EXECZ = 3
  };

  using SetVectorType = SmallSetVector<MachineInstr *, 32>;

  static unsigned getBranchOpcode(BranchPredicate Cond);
  static BranchPredicate getBranchPredicate(unsigned Opcode);

public:
  unsigned buildExtractSubReg(MachineBasicBlock::iterator MI,
                              MachineRegisterInfo &MRI,
                              MachineOperand &SuperReg,
                              const TargetRegisterClass *SuperRC,
                              unsigned SubIdx,
                              const TargetRegisterClass *SubRC) const;
  MachineOperand buildExtractSubRegOrImm(MachineBasicBlock::iterator MI,
                                         MachineRegisterInfo &MRI,
                                         MachineOperand &SuperReg,
                                         const TargetRegisterClass *SuperRC,
                                         unsigned SubIdx,
                                         const TargetRegisterClass *SubRC) const;
private:
  void swapOperands(MachineInstr &Inst) const;

  std::pair<bool, MachineBasicBlock *>
  moveScalarAddSub(SetVectorType &Worklist, MachineInstr &Inst,
                   MachineDominatorTree *MDT = nullptr) const;

  void lowerSelect(SetVectorType &Worklist, MachineInstr &Inst,
                   MachineDominatorTree *MDT = nullptr) const;

  void lowerScalarAbs(SetVectorType &Worklist,
                      MachineInstr &Inst) const;

  void lowerScalarXnor(SetVectorType &Worklist,
                       MachineInstr &Inst) const;

  void splitScalarNotBinop(SetVectorType &Worklist,
                           MachineInstr &Inst,
                           unsigned Opcode) const;

  void splitScalarBinOpN2(SetVectorType &Worklist,
                          MachineInstr &Inst,
                          unsigned Opcode) const;

  void splitScalar64BitUnaryOp(SetVectorType &Worklist,
                               MachineInstr &Inst, unsigned Opcode,
                               bool Swap = false) const;

  void splitScalar64BitAddSub(SetVectorType &Worklist, MachineInstr &Inst,
                              MachineDominatorTree *MDT = nullptr) const;

  void splitScalar64BitBinaryOp(SetVectorType &Worklist, MachineInstr &Inst,
                                unsigned Opcode,
                                MachineDominatorTree *MDT = nullptr) const;

  void splitScalar64BitXnor(SetVectorType &Worklist, MachineInstr &Inst,
                                MachineDominatorTree *MDT = nullptr) const;

  void splitScalar64BitBCNT(SetVectorType &Worklist,
                            MachineInstr &Inst) const;
  void splitScalar64BitBFE(SetVectorType &Worklist,
                           MachineInstr &Inst) const;
  void movePackToVALU(SetVectorType &Worklist,
                      MachineRegisterInfo &MRI,
                      MachineInstr &Inst) const;

  void addUsersToMoveToVALUWorklist(Register Reg, MachineRegisterInfo &MRI,
                                    SetVectorType &Worklist) const;

  void addSCCDefUsersToVALUWorklist(MachineOperand &Op,
                                    MachineInstr &SCCDefInst,
                                    SetVectorType &Worklist,
                                    Register NewCond = Register()) const;
  void addSCCDefsToVALUWorklist(MachineInstr *SCCUseInst,
                                SetVectorType &Worklist) const;

  const TargetRegisterClass *
  getDestEquivalentVGPRClass(const MachineInstr &Inst) const;

  bool checkInstOffsetsDoNotOverlap(const MachineInstr &MIa,
                                    const MachineInstr &MIb) const;

  Register findUsedSGPR(const MachineInstr &MI, int OpIndices[3]) const;

protected:
  bool swapSourceModifiers(MachineInstr &MI,
                           MachineOperand &Src0, unsigned Src0OpName,
                           MachineOperand &Src1, unsigned Src1OpName) const;

  MachineInstr *commuteInstructionImpl(MachineInstr &MI, bool NewMI,
                                       unsigned OpIdx0,
                                       unsigned OpIdx1) const override;

public:
  enum TargetOperandFlags {
    MO_MASK = 0xf,

    MO_NONE = 0,
    // MO_GOTPCREL -> symbol@GOTPCREL -> R_AMDGPU_GOTPCREL.
    MO_GOTPCREL = 1,
    // MO_GOTPCREL32_LO -> symbol@gotpcrel32@lo -> R_AMDGPU_GOTPCREL32_LO.
    MO_GOTPCREL32 = 2,
    MO_GOTPCREL32_LO = 2,
    // MO_GOTPCREL32_HI -> symbol@gotpcrel32@hi -> R_AMDGPU_GOTPCREL32_HI.
    MO_GOTPCREL32_HI = 3,
    // MO_REL32_LO -> symbol@rel32@lo -> R_AMDGPU_REL32_LO.
    MO_REL32 = 4,
    MO_REL32_LO = 4,
    // MO_REL32_HI -> symbol@rel32@hi -> R_AMDGPU_REL32_HI.
    MO_REL32_HI = 5,

    MO_FAR_BRANCH_OFFSET = 6,

    MO_ABS32_LO = 8,
    MO_ABS32_HI = 9,
  };

  explicit SIInstrInfo(const GCNSubtarget &ST);

  const SIRegisterInfo &getRegisterInfo() const {
    return RI;
  }

  const GCNSubtarget &getSubtarget() const {
    return ST;
  }

  bool isReallyTriviallyReMaterializable(const MachineInstr &MI) const override;

  bool isIgnorableUse(const MachineOperand &MO) const override;

  bool areLoadsFromSameBasePtr(SDNode *Load0, SDNode *Load1, int64_t &Offset0,
                               int64_t &Offset1) const override;

  bool getMemOperandsWithOffsetWidth(
      const MachineInstr &LdSt,
      SmallVectorImpl<const MachineOperand *> &BaseOps, int64_t &Offset,
      bool &OffsetIsScalable, unsigned &Width,
      const TargetRegisterInfo *TRI) const final;

  bool shouldClusterMemOps(ArrayRef<const MachineOperand *> BaseOps1,
                           ArrayRef<const MachineOperand *> BaseOps2,
                           unsigned NumLoads, unsigned NumBytes) const override;

  bool shouldScheduleLoadsNear(SDNode *Load0, SDNode *Load1, int64_t Offset0,
                               int64_t Offset1, unsigned NumLoads) const override;

  void copyPhysReg(MachineBasicBlock &MBB, MachineBasicBlock::iterator MI,
                   const DebugLoc &DL, MCRegister DestReg, MCRegister SrcReg,
                   bool KillSrc) const override;

  void materializeImmediate(MachineBasicBlock &MBB,
                            MachineBasicBlock::iterator MI, const DebugLoc &DL,
                            Register DestReg, int64_t Value) const;

  const TargetRegisterClass *getPreferredSelectRegClass(
                               unsigned Size) const;

  Register insertNE(MachineBasicBlock *MBB,
                    MachineBasicBlock::iterator I, const DebugLoc &DL,
                    Register SrcReg, int Value) const;

  Register insertEQ(MachineBasicBlock *MBB,
                    MachineBasicBlock::iterator I, const DebugLoc &DL,
                    Register SrcReg, int Value)  const;

  void storeRegToStackSlot(MachineBasicBlock &MBB,
                           MachineBasicBlock::iterator MI, Register SrcReg,
                           bool isKill, int FrameIndex,
                           const TargetRegisterClass *RC,
                           const TargetRegisterInfo *TRI,
                           Register VReg) const override;

  void loadRegFromStackSlot(MachineBasicBlock &MBB,
                            MachineBasicBlock::iterator MI, Register DestReg,
                            int FrameIndex, const TargetRegisterClass *RC,
                            const TargetRegisterInfo *TRI,
                            Register VReg) const override;

  bool expandPostRAPseudo(MachineInstr &MI) const override;

  // Splits a V_MOV_B64_DPP_PSEUDO opcode into a pair of v_mov_b32_dpp
  // instructions. Returns a pair of generated instructions.
  // Can split either post-RA with physical registers or pre-RA with
  // virtual registers. In latter case IR needs to be in SSA form and
  // and a REG_SEQUENCE is produced to define original register.
  std::pair<MachineInstr*, MachineInstr*>
  expandMovDPP64(MachineInstr &MI) const;

  // Returns an opcode that can be used to move a value to a \p DstRC
  // register.  If there is no hardware instruction that can store to \p
  // DstRC, then AMDGPU::COPY is returned.
  unsigned getMovOpcode(const TargetRegisterClass *DstRC) const;

  const MCInstrDesc &getIndirectRegWriteMovRelPseudo(unsigned VecSize,
                                                     unsigned EltSize,
                                                     bool IsSGPR) const;

  const MCInstrDesc &getIndirectGPRIDXPseudo(unsigned VecSize,
                                             bool IsIndirectSrc) const;
  LLVM_READONLY
  int commuteOpcode(unsigned Opc) const;

  LLVM_READONLY
  inline int commuteOpcode(const MachineInstr &MI) const {
    return commuteOpcode(MI.getOpcode());
  }

  bool findCommutedOpIndices(const MachineInstr &MI, unsigned &SrcOpIdx0,
                             unsigned &SrcOpIdx1) const override;

  bool findCommutedOpIndices(const MCInstrDesc &Desc, unsigned &SrcOpIdx0,
                             unsigned &SrcOpIdx1) const;

  bool isBranchOffsetInRange(unsigned BranchOpc,
                             int64_t BrOffset) const override;

  MachineBasicBlock *getBranchDestBlock(const MachineInstr &MI) const override;

  /// Return whether the block terminate with divergent branch.
  /// Note this only work before lowering the pseudo control flow instructions.
  bool hasDivergentBranch(const MachineBasicBlock *MBB) const;

  void insertIndirectBranch(MachineBasicBlock &MBB,
                            MachineBasicBlock &NewDestBB,
                            MachineBasicBlock &RestoreBB, const DebugLoc &DL,
                            int64_t BrOffset, RegScavenger *RS) const override;

  bool analyzeBranchImpl(MachineBasicBlock &MBB,
                         MachineBasicBlock::iterator I,
                         MachineBasicBlock *&TBB,
                         MachineBasicBlock *&FBB,
                         SmallVectorImpl<MachineOperand> &Cond,
                         bool AllowModify) const;

  bool analyzeBranch(MachineBasicBlock &MBB, MachineBasicBlock *&TBB,
                     MachineBasicBlock *&FBB,
                     SmallVectorImpl<MachineOperand> &Cond,
                     bool AllowModify = false) const override;

  unsigned removeBranch(MachineBasicBlock &MBB,
                        int *BytesRemoved = nullptr) const override;

  unsigned insertBranch(MachineBasicBlock &MBB, MachineBasicBlock *TBB,
                        MachineBasicBlock *FBB, ArrayRef<MachineOperand> Cond,
                        const DebugLoc &DL,
                        int *BytesAdded = nullptr) const override;

  bool reverseBranchCondition(
    SmallVectorImpl<MachineOperand> &Cond) const override;

  bool canInsertSelect(const MachineBasicBlock &MBB,
                       ArrayRef<MachineOperand> Cond, Register DstReg,
                       Register TrueReg, Register FalseReg, int &CondCycles,
                       int &TrueCycles, int &FalseCycles) const override;

  void insertSelect(MachineBasicBlock &MBB,
                    MachineBasicBlock::iterator I, const DebugLoc &DL,
                    Register DstReg, ArrayRef<MachineOperand> Cond,
                    Register TrueReg, Register FalseReg) const override;

  void insertVectorSelect(MachineBasicBlock &MBB,
                          MachineBasicBlock::iterator I, const DebugLoc &DL,
                          Register DstReg, ArrayRef<MachineOperand> Cond,
                          Register TrueReg, Register FalseReg) const;

  bool analyzeCompare(const MachineInstr &MI, Register &SrcReg,
                      Register &SrcReg2, int64_t &CmpMask,
                      int64_t &CmpValue) const override;

  bool optimizeCompareInstr(MachineInstr &CmpInstr, Register SrcReg,
                            Register SrcReg2, int64_t CmpMask, int64_t CmpValue,
                            const MachineRegisterInfo *MRI) const override;

  bool
  areMemAccessesTriviallyDisjoint(const MachineInstr &MIa,
                                  const MachineInstr &MIb) const override;

  static bool isFoldableCopy(const MachineInstr &MI);

  void removeModOperands(MachineInstr &MI) const;

  bool FoldImmediate(MachineInstr &UseMI, MachineInstr &DefMI, Register Reg,
                     MachineRegisterInfo *MRI) const final;

  unsigned getMachineCSELookAheadLimit() const override { return 500; }

  MachineInstr *convertToThreeAddress(MachineInstr &MI, LiveVariables *LV,
                                      LiveIntervals *LIS) const override;

  bool isSchedulingBoundary(const MachineInstr &MI,
                            const MachineBasicBlock *MBB,
                            const MachineFunction &MF) const override;

  static bool isSALU(const MachineInstr &MI) {
    return MI.getDesc().TSFlags & SIInstrFlags::SALU;
  }

  bool isSALU(uint16_t Opcode) const {
    return get(Opcode).TSFlags & SIInstrFlags::SALU;
  }

  static bool isVALU(const MachineInstr &MI) {
    return MI.getDesc().TSFlags & SIInstrFlags::VALU;
  }

  bool isVALU(uint16_t Opcode) const {
    return get(Opcode).TSFlags & SIInstrFlags::VALU;
  }

  static bool isVMEM(const MachineInstr &MI) {
    return isMUBUF(MI) || isMTBUF(MI) || isMIMG(MI);
  }

  bool isVMEM(uint16_t Opcode) const {
    return isMUBUF(Opcode) || isMTBUF(Opcode) || isMIMG(Opcode);
  }

  static bool isSOP1(const MachineInstr &MI) {
    return MI.getDesc().TSFlags & SIInstrFlags::SOP1;
  }

  bool isSOP1(uint16_t Opcode) const {
    return get(Opcode).TSFlags & SIInstrFlags::SOP1;
  }

  static bool isSOP2(const MachineInstr &MI) {
    return MI.getDesc().TSFlags & SIInstrFlags::SOP2;
  }

  bool isSOP2(uint16_t Opcode) const {
    return get(Opcode).TSFlags & SIInstrFlags::SOP2;
  }

  static bool isSOPC(const MachineInstr &MI) {
    return MI.getDesc().TSFlags & SIInstrFlags::SOPC;
  }

  bool isSOPC(uint16_t Opcode) const {
    return get(Opcode).TSFlags & SIInstrFlags::SOPC;
  }

  static bool isSOPK(const MachineInstr &MI) {
    return MI.getDesc().TSFlags & SIInstrFlags::SOPK;
  }

  bool isSOPK(uint16_t Opcode) const {
    return get(Opcode).TSFlags & SIInstrFlags::SOPK;
  }

  static bool isSOPP(const MachineInstr &MI) {
    return MI.getDesc().TSFlags & SIInstrFlags::SOPP;
  }

  bool isSOPP(uint16_t Opcode) const {
    return get(Opcode).TSFlags & SIInstrFlags::SOPP;
  }

  static bool isPacked(const MachineInstr &MI) {
    return MI.getDesc().TSFlags & SIInstrFlags::IsPacked;
  }

  bool isPacked(uint16_t Opcode) const {
    return get(Opcode).TSFlags & SIInstrFlags::IsPacked;
  }

  static bool isVOP1(const MachineInstr &MI) {
    return MI.getDesc().TSFlags & SIInstrFlags::VOP1;
  }

  bool isVOP1(uint16_t Opcode) const {
    return get(Opcode).TSFlags & SIInstrFlags::VOP1;
  }

  static bool isVOP2(const MachineInstr &MI) {
    return MI.getDesc().TSFlags & SIInstrFlags::VOP2;
  }

  bool isVOP2(uint16_t Opcode) const {
    return get(Opcode).TSFlags & SIInstrFlags::VOP2;
  }

  static bool isVOP3(const MachineInstr &MI) {
    return MI.getDesc().TSFlags & SIInstrFlags::VOP3;
  }

  bool isVOP3(uint16_t Opcode) const {
    return get(Opcode).TSFlags & SIInstrFlags::VOP3;
  }

  static bool isSDWA(const MachineInstr &MI) {
    return MI.getDesc().TSFlags & SIInstrFlags::SDWA;
  }

  bool isSDWA(uint16_t Opcode) const {
    return get(Opcode).TSFlags & SIInstrFlags::SDWA;
  }

  static bool isVOPC(const MachineInstr &MI) {
    return MI.getDesc().TSFlags & SIInstrFlags::VOPC;
  }

  bool isVOPC(uint16_t Opcode) const {
    return get(Opcode).TSFlags & SIInstrFlags::VOPC;
  }

  static bool isMUBUF(const MachineInstr &MI) {
    return MI.getDesc().TSFlags & SIInstrFlags::MUBUF;
  }

  bool isMUBUF(uint16_t Opcode) const {
    return get(Opcode).TSFlags & SIInstrFlags::MUBUF;
  }

  static bool isMTBUF(const MachineInstr &MI) {
    return MI.getDesc().TSFlags & SIInstrFlags::MTBUF;
  }

  bool isMTBUF(uint16_t Opcode) const {
    return get(Opcode).TSFlags & SIInstrFlags::MTBUF;
  }

  static bool isSMRD(const MachineInstr &MI) {
    return MI.getDesc().TSFlags & SIInstrFlags::SMRD;
  }

  bool isSMRD(uint16_t Opcode) const {
    return get(Opcode).TSFlags & SIInstrFlags::SMRD;
  }

  bool isBufferSMRD(const MachineInstr &MI) const;

  static bool isDS(const MachineInstr &MI) {
    return MI.getDesc().TSFlags & SIInstrFlags::DS;
  }

  bool isDS(uint16_t Opcode) const {
    return get(Opcode).TSFlags & SIInstrFlags::DS;
  }

  bool isAlwaysGDS(uint16_t Opcode) const;

  static bool isMIMG(const MachineInstr &MI) {
    return MI.getDesc().TSFlags & SIInstrFlags::MIMG;
  }

  bool isMIMG(uint16_t Opcode) const {
    return get(Opcode).TSFlags & SIInstrFlags::MIMG;
  }

  static bool isGather4(const MachineInstr &MI) {
    return MI.getDesc().TSFlags & SIInstrFlags::Gather4;
  }

  bool isGather4(uint16_t Opcode) const {
    return get(Opcode).TSFlags & SIInstrFlags::Gather4;
  }

  static bool isFLAT(const MachineInstr &MI) {
    return MI.getDesc().TSFlags & SIInstrFlags::FLAT;
  }

  // Is a FLAT encoded instruction which accesses a specific segment,
  // i.e. global_* or scratch_*.
  static bool isSegmentSpecificFLAT(const MachineInstr &MI) {
    auto Flags = MI.getDesc().TSFlags;
    return Flags & (SIInstrFlags::FlatGlobal | SIInstrFlags::FlatScratch);
  }

  bool isSegmentSpecificFLAT(uint16_t Opcode) const {
    auto Flags = get(Opcode).TSFlags;
    return Flags & (SIInstrFlags::FlatGlobal | SIInstrFlags::FlatScratch);
  }

  static bool isFLATGlobal(const MachineInstr &MI) {
    return MI.getDesc().TSFlags & SIInstrFlags::FlatGlobal;
  }

  bool isFLATGlobal(uint16_t Opcode) const {
    return get(Opcode).TSFlags & SIInstrFlags::FlatGlobal;
  }

  static bool isFLATScratch(const MachineInstr &MI) {
    return MI.getDesc().TSFlags & SIInstrFlags::FlatScratch;
  }

  bool isFLATScratch(uint16_t Opcode) const {
    return get(Opcode).TSFlags & SIInstrFlags::FlatScratch;
  }

  // Any FLAT encoded instruction, including global_* and scratch_*.
  bool isFLAT(uint16_t Opcode) const {
    return get(Opcode).TSFlags & SIInstrFlags::FLAT;
  }

  static bool isEXP(const MachineInstr &MI) {
    return MI.getDesc().TSFlags & SIInstrFlags::EXP;
  }

  static bool isDualSourceBlendEXP(const MachineInstr &MI) {
    if (!isEXP(MI))
      return false;
    unsigned Target = MI.getOperand(0).getImm();
    return Target == AMDGPU::Exp::ET_DUAL_SRC_BLEND0 ||
           Target == AMDGPU::Exp::ET_DUAL_SRC_BLEND1;
  }

  bool isEXP(uint16_t Opcode) const {
    return get(Opcode).TSFlags & SIInstrFlags::EXP;
  }

  static bool isAtomicNoRet(const MachineInstr &MI) {
    return MI.getDesc().TSFlags & SIInstrFlags::IsAtomicNoRet;
  }

  bool isAtomicNoRet(uint16_t Opcode) const {
    return get(Opcode).TSFlags & SIInstrFlags::IsAtomicNoRet;
  }

  static bool isAtomicRet(const MachineInstr &MI) {
    return MI.getDesc().TSFlags & SIInstrFlags::IsAtomicRet;
  }

  bool isAtomicRet(uint16_t Opcode) const {
    return get(Opcode).TSFlags & SIInstrFlags::IsAtomicRet;
  }

  static bool isAtomic(const MachineInstr &MI) {
    return MI.getDesc().TSFlags & (SIInstrFlags::IsAtomicRet |
                                   SIInstrFlags::IsAtomicNoRet);
  }

  bool isAtomic(uint16_t Opcode) const {
    return get(Opcode).TSFlags & (SIInstrFlags::IsAtomicRet |
                                  SIInstrFlags::IsAtomicNoRet);
  }

  static bool isWQM(const MachineInstr &MI) {
    return MI.getDesc().TSFlags & SIInstrFlags::WQM;
  }

  bool isWQM(uint16_t Opcode) const {
    return get(Opcode).TSFlags & SIInstrFlags::WQM;
  }

  static bool isDisableWQM(const MachineInstr &MI) {
    return MI.getDesc().TSFlags & SIInstrFlags::DisableWQM;
  }

  bool isDisableWQM(uint16_t Opcode) const {
    return get(Opcode).TSFlags & SIInstrFlags::DisableWQM;
  }

  static bool isVGPRSpill(const MachineInstr &MI) {
    return MI.getDesc().TSFlags & SIInstrFlags::VGPRSpill;
  }

  bool isVGPRSpill(uint16_t Opcode) const {
    return get(Opcode).TSFlags & SIInstrFlags::VGPRSpill;
  }

  static bool isSGPRSpill(const MachineInstr &MI) {
    return MI.getDesc().TSFlags & SIInstrFlags::SGPRSpill;
  }

  bool isSGPRSpill(uint16_t Opcode) const {
    return get(Opcode).TSFlags & SIInstrFlags::SGPRSpill;
  }

  static bool isDPP(const MachineInstr &MI) {
    return MI.getDesc().TSFlags & SIInstrFlags::DPP;
  }

  bool isDPP(uint16_t Opcode) const {
    return get(Opcode).TSFlags & SIInstrFlags::DPP;
  }

  static bool isTRANS(const MachineInstr &MI) {
    return MI.getDesc().TSFlags & SIInstrFlags::TRANS;
  }

  bool isTRANS(uint16_t Opcode) const {
    return get(Opcode).TSFlags & SIInstrFlags::TRANS;
  }

  static bool isVOP3P(const MachineInstr &MI) {
    return MI.getDesc().TSFlags & SIInstrFlags::VOP3P;
  }

  bool isVOP3P(uint16_t Opcode) const {
    return get(Opcode).TSFlags & SIInstrFlags::VOP3P;
  }

  static bool isVINTRP(const MachineInstr &MI) {
    return MI.getDesc().TSFlags & SIInstrFlags::VINTRP;
  }

  bool isVINTRP(uint16_t Opcode) const {
    return get(Opcode).TSFlags & SIInstrFlags::VINTRP;
  }

  static bool isMAI(const MachineInstr &MI) {
    return MI.getDesc().TSFlags & SIInstrFlags::IsMAI;
  }

  bool isMAI(uint16_t Opcode) const {
    return get(Opcode).TSFlags & SIInstrFlags::IsMAI;
  }

  static bool isMFMA(const MachineInstr &MI) {
    return isMAI(MI) && MI.getOpcode() != AMDGPU::V_ACCVGPR_WRITE_B32_e64 &&
           MI.getOpcode() != AMDGPU::V_ACCVGPR_READ_B32_e64;
  }

  static bool isDOT(const MachineInstr &MI) {
    return MI.getDesc().TSFlags & SIInstrFlags::IsDOT;
  }

  static bool isWMMA(const MachineInstr &MI) {
    return MI.getDesc().TSFlags & SIInstrFlags::IsWMMA;
  }

  bool isWMMA(uint16_t Opcode) const {
    return get(Opcode).TSFlags & SIInstrFlags::IsWMMA;
  }

  static bool isMFMAorWMMA(const MachineInstr &MI) {
    return isMFMA(MI) || isWMMA(MI);
  }

  bool isDOT(uint16_t Opcode) const {
    return get(Opcode).TSFlags & SIInstrFlags::IsDOT;
  }

  static bool isLDSDIR(const MachineInstr &MI) {
    return MI.getDesc().TSFlags & SIInstrFlags::LDSDIR;
  }

  bool isLDSDIR(uint16_t Opcode) const {
    return get(Opcode).TSFlags & SIInstrFlags::LDSDIR;
  }

  static bool isVINTERP(const MachineInstr &MI) {
    return MI.getDesc().TSFlags & SIInstrFlags::VINTERP;
  }

  bool isVINTERP(uint16_t Opcode) const {
    return get(Opcode).TSFlags & SIInstrFlags::VINTERP;
  }

  static bool isScalarUnit(const MachineInstr &MI) {
    return MI.getDesc().TSFlags & (SIInstrFlags::SALU | SIInstrFlags::SMRD);
  }

  static bool usesVM_CNT(const MachineInstr &MI) {
    return MI.getDesc().TSFlags & SIInstrFlags::VM_CNT;
  }

  static bool usesLGKM_CNT(const MachineInstr &MI) {
    return MI.getDesc().TSFlags & SIInstrFlags::LGKM_CNT;
  }

  static bool sopkIsZext(const MachineInstr &MI) {
    return MI.getDesc().TSFlags & SIInstrFlags::SOPK_ZEXT;
  }

  bool sopkIsZext(uint16_t Opcode) const {
    return get(Opcode).TSFlags & SIInstrFlags::SOPK_ZEXT;
  }

  /// \returns true if this is an s_store_dword* instruction. This is more
  /// specific than isSMEM && mayStore.
  static bool isScalarStore(const MachineInstr &MI) {
    return MI.getDesc().TSFlags & SIInstrFlags::SCALAR_STORE;
  }

  bool isScalarStore(uint16_t Opcode) const {
    return get(Opcode).TSFlags & SIInstrFlags::SCALAR_STORE;
  }

  static bool isFixedSize(const MachineInstr &MI) {
    return MI.getDesc().TSFlags & SIInstrFlags::FIXED_SIZE;
  }

  bool isFixedSize(uint16_t Opcode) const {
    return get(Opcode).TSFlags & SIInstrFlags::FIXED_SIZE;
  }

  static bool hasFPClamp(const MachineInstr &MI) {
    return MI.getDesc().TSFlags & SIInstrFlags::FPClamp;
  }

  bool hasFPClamp(uint16_t Opcode) const {
    return get(Opcode).TSFlags & SIInstrFlags::FPClamp;
  }

  static bool hasIntClamp(const MachineInstr &MI) {
    return MI.getDesc().TSFlags & SIInstrFlags::IntClamp;
  }

  uint64_t getClampMask(const MachineInstr &MI) const {
    const uint64_t ClampFlags = SIInstrFlags::FPClamp |
                                SIInstrFlags::IntClamp |
                                SIInstrFlags::ClampLo |
                                SIInstrFlags::ClampHi;
      return MI.getDesc().TSFlags & ClampFlags;
  }

  static bool usesFPDPRounding(const MachineInstr &MI) {
    return MI.getDesc().TSFlags & SIInstrFlags::FPDPRounding;
  }

  bool usesFPDPRounding(uint16_t Opcode) const {
    return get(Opcode).TSFlags & SIInstrFlags::FPDPRounding;
  }

  static bool isFPAtomic(const MachineInstr &MI) {
    return MI.getDesc().TSFlags & SIInstrFlags::FPAtomic;
  }

  bool isFPAtomic(uint16_t Opcode) const {
    return get(Opcode).TSFlags & SIInstrFlags::FPAtomic;
  }

  static bool isNeverUniform(const MachineInstr &MI){
    return MI.getDesc().TSFlags & SIInstrFlags::IsNeverUniform;
  }

  static bool doesNotReadTiedSource(const MachineInstr &MI) {
    return MI.getDesc().TSFlags & SIInstrFlags::TiedSourceNotRead;
  }

  bool doesNotReadTiedSource(uint16_t Opcode) const {
    return get(Opcode).TSFlags & SIInstrFlags::TiedSourceNotRead;
  }

  bool isVGPRCopy(const MachineInstr &MI) const {
    assert(MI.isCopy());
    Register Dest = MI.getOperand(0).getReg();
    const MachineFunction &MF = *MI.getParent()->getParent();
    const MachineRegisterInfo &MRI = MF.getRegInfo();
    return !RI.isSGPRReg(MRI, Dest);
  }

  bool hasVGPRUses(const MachineInstr &MI) const {
    const MachineFunction &MF = *MI.getParent()->getParent();
    const MachineRegisterInfo &MRI = MF.getRegInfo();
    return llvm::any_of(MI.explicit_uses(),
                        [&MRI, this](const MachineOperand &MO) {
      return MO.isReg() && RI.isVGPR(MRI, MO.getReg());});
  }

  /// Return true if the instruction modifies the mode register.q
  static bool modifiesModeRegister(const MachineInstr &MI);

  /// Whether we must prevent this instruction from executing with EXEC = 0.
  bool hasUnwantedEffectsWhenEXECEmpty(const MachineInstr &MI) const;

  /// Returns true if the instruction could potentially depend on the value of
  /// exec. If false, exec dependencies may safely be ignored.
  bool mayReadEXEC(const MachineRegisterInfo &MRI, const MachineInstr &MI) const;

  bool isInlineConstant(const APInt &Imm) const;

  bool isInlineConstant(const APFloat &Imm) const {
    return isInlineConstant(Imm.bitcastToAPInt());
  }

  // Returns true if this non-register operand definitely does not need to be
  // encoded as a 32-bit literal. Note that this function handles all kinds of
  // operands, not just immediates.
  //
  // Some operands like FrameIndexes could resolve to an inline immediate value
  // that will not require an additional 4-bytes; this function assumes that it
  // will.
  bool isInlineConstant(const MachineOperand &MO, uint8_t OperandType) const;

  bool isInlineConstant(const MachineOperand &MO,
                        const MCOperandInfo &OpInfo) const {
    return isInlineConstant(MO, OpInfo.OperandType);
  }

  /// \p returns true if \p UseMO is substituted with \p DefMO in \p MI it would
  /// be an inline immediate.
  bool isInlineConstant(const MachineInstr &MI,
                        const MachineOperand &UseMO,
                        const MachineOperand &DefMO) const {
    assert(UseMO.getParent() == &MI);
<<<<<<< HEAD
    int OpIdx = MI.getOperandNo(&UseMO);
=======
    int OpIdx = UseMO.getOperandNo();
>>>>>>> cd74f4a4
    if (OpIdx >= MI.getDesc().NumOperands)
      return false;

    return isInlineConstant(DefMO, MI.getDesc().operands()[OpIdx]);
  }

  /// \p returns true if the operand \p OpIdx in \p MI is a valid inline
  /// immediate.
  bool isInlineConstant(const MachineInstr &MI, unsigned OpIdx) const {
    const MachineOperand &MO = MI.getOperand(OpIdx);
    return isInlineConstant(MO, MI.getDesc().operands()[OpIdx].OperandType);
  }

  bool isInlineConstant(const MachineInstr &MI, unsigned OpIdx,
                        const MachineOperand &MO) const {
    if (OpIdx >= MI.getDesc().NumOperands)
      return false;

    if (MI.isCopy()) {
      unsigned Size = getOpSize(MI, OpIdx);
      assert(Size == 8 || Size == 4);

      uint8_t OpType = (Size == 8) ?
        AMDGPU::OPERAND_REG_IMM_INT64 : AMDGPU::OPERAND_REG_IMM_INT32;
      return isInlineConstant(MO, OpType);
    }

    return isInlineConstant(MO, MI.getDesc().operands()[OpIdx].OperandType);
  }

  bool isInlineConstant(const MachineOperand &MO) const {
    return isInlineConstant(*MO.getParent(), MO.getOperandNo());
  }

  bool isImmOperandLegal(const MachineInstr &MI, unsigned OpNo,
                         const MachineOperand &MO) const;

  /// Return true if this 64-bit VALU instruction has a 32-bit encoding.
  /// This function will return false if you pass it a 32-bit instruction.
  bool hasVALU32BitEncoding(unsigned Opcode) const;

  /// Returns true if this operand uses the constant bus.
  bool usesConstantBus(const MachineRegisterInfo &MRI,
                       const MachineOperand &MO,
                       const MCOperandInfo &OpInfo) const;

  /// Return true if this instruction has any modifiers.
  ///  e.g. src[012]_mod, omod, clamp.
  bool hasModifiers(unsigned Opcode) const;

  bool hasModifiersSet(const MachineInstr &MI,
                       unsigned OpName) const;
  bool hasAnyModifiersSet(const MachineInstr &MI) const;

  bool canShrink(const MachineInstr &MI,
                 const MachineRegisterInfo &MRI) const;

  MachineInstr *buildShrunkInst(MachineInstr &MI,
                                unsigned NewOpcode) const;

  bool verifyInstruction(const MachineInstr &MI,
                         StringRef &ErrInfo) const override;

  unsigned getVALUOp(const MachineInstr &MI) const;

  /// Return the correct register class for \p OpNo.  For target-specific
  /// instructions, this will return the register class that has been defined
  /// in tablegen.  For generic instructions, like REG_SEQUENCE it will return
  /// the register class of its machine operand.
  /// to infer the correct register class base on the other operands.
  const TargetRegisterClass *getOpRegClass(const MachineInstr &MI,
                                           unsigned OpNo) const;

  /// Return the size in bytes of the operand OpNo on the given
  // instruction opcode.
  unsigned getOpSize(uint16_t Opcode, unsigned OpNo) const {
    const MCOperandInfo &OpInfo = get(Opcode).operands()[OpNo];

    if (OpInfo.RegClass == -1) {
      // If this is an immediate operand, this must be a 32-bit literal.
      assert(OpInfo.OperandType == MCOI::OPERAND_IMMEDIATE);
      return 4;
    }

    return RI.getRegSizeInBits(*RI.getRegClass(OpInfo.RegClass)) / 8;
  }

  /// This form should usually be preferred since it handles operands
  /// with unknown register classes.
  unsigned getOpSize(const MachineInstr &MI, unsigned OpNo) const {
    const MachineOperand &MO = MI.getOperand(OpNo);
    if (MO.isReg()) {
      if (unsigned SubReg = MO.getSubReg()) {
        return RI.getSubRegIdxSize(SubReg) / 8;
      }
    }
    return RI.getRegSizeInBits(*getOpRegClass(MI, OpNo)) / 8;
  }

  /// Legalize the \p OpIndex operand of this instruction by inserting
  /// a MOV.  For example:
  /// ADD_I32_e32 VGPR0, 15
  /// to
  /// MOV VGPR1, 15
  /// ADD_I32_e32 VGPR0, VGPR1
  ///
  /// If the operand being legalized is a register, then a COPY will be used
  /// instead of MOV.
  void legalizeOpWithMove(MachineInstr &MI, unsigned OpIdx) const;

  /// Check if \p MO is a legal operand if it was the \p OpIdx Operand
  /// for \p MI.
  bool isOperandLegal(const MachineInstr &MI, unsigned OpIdx,
                      const MachineOperand *MO = nullptr) const;

  /// Check if \p MO would be a valid operand for the given operand
  /// definition \p OpInfo. Note this does not attempt to validate constant bus
  /// restrictions (e.g. literal constant usage).
  bool isLegalVSrcOperand(const MachineRegisterInfo &MRI,
                          const MCOperandInfo &OpInfo,
                          const MachineOperand &MO) const;

  /// Check if \p MO (a register operand) is a legal register for the
  /// given operand description.
  bool isLegalRegOperand(const MachineRegisterInfo &MRI,
                         const MCOperandInfo &OpInfo,
                         const MachineOperand &MO) const;

  /// Legalize operands in \p MI by either commuting it or inserting a
  /// copy of src1.
  void legalizeOperandsVOP2(MachineRegisterInfo &MRI, MachineInstr &MI) const;

  /// Fix operands in \p MI to satisfy constant bus requirements.
  void legalizeOperandsVOP3(MachineRegisterInfo &MRI, MachineInstr &MI) const;

  /// Copy a value from a VGPR (\p SrcReg) to SGPR.  This function can only
  /// be used when it is know that the value in SrcReg is same across all
  /// threads in the wave.
  /// \returns The SGPR register that \p SrcReg was copied to.
  Register readlaneVGPRToSGPR(Register SrcReg, MachineInstr &UseMI,
                              MachineRegisterInfo &MRI) const;

  void legalizeOperandsSMRD(MachineRegisterInfo &MRI, MachineInstr &MI) const;
  void legalizeOperandsFLAT(MachineRegisterInfo &MRI, MachineInstr &MI) const;

  void legalizeGenericOperand(MachineBasicBlock &InsertMBB,
                              MachineBasicBlock::iterator I,
                              const TargetRegisterClass *DstRC,
                              MachineOperand &Op, MachineRegisterInfo &MRI,
                              const DebugLoc &DL) const;

  /// Legalize all operands in this instruction.  This function may create new
  /// instructions and control-flow around \p MI.  If present, \p MDT is
  /// updated.
  /// \returns A new basic block that contains \p MI if new blocks were created.
  MachineBasicBlock *
  legalizeOperands(MachineInstr &MI, MachineDominatorTree *MDT = nullptr) const;

  /// Change SADDR form of a FLAT \p Inst to its VADDR form if saddr operand
  /// was moved to VGPR. \returns true if succeeded.
  bool moveFlatAddrToVGPR(MachineInstr &Inst) const;

  /// Replace this instruction's opcode with the equivalent VALU
  /// opcode.  This function will also move the users of \p MI to the
  /// VALU if necessary. If present, \p MDT is updated.
  MachineBasicBlock *moveToVALU(MachineInstr &MI,
                                MachineDominatorTree *MDT = nullptr) const;

  void insertNoop(MachineBasicBlock &MBB,
                  MachineBasicBlock::iterator MI) const override;

  void insertNoops(MachineBasicBlock &MBB, MachineBasicBlock::iterator MI,
                   unsigned Quantity) const override;

  void insertReturn(MachineBasicBlock &MBB) const;
  /// Return the number of wait states that result from executing this
  /// instruction.
  static unsigned getNumWaitStates(const MachineInstr &MI);

  /// Returns the operand named \p Op.  If \p MI does not have an
  /// operand named \c Op, this function returns nullptr.
  LLVM_READONLY
  MachineOperand *getNamedOperand(MachineInstr &MI, unsigned OperandName) const;

  LLVM_READONLY
  const MachineOperand *getNamedOperand(const MachineInstr &MI,
                                        unsigned OpName) const {
    return getNamedOperand(const_cast<MachineInstr &>(MI), OpName);
  }

  /// Get required immediate operand
  int64_t getNamedImmOperand(const MachineInstr &MI, unsigned OpName) const {
    int Idx = AMDGPU::getNamedOperandIdx(MI.getOpcode(), OpName);
    return MI.getOperand(Idx).getImm();
  }

  uint64_t getDefaultRsrcDataFormat() const;
  uint64_t getScratchRsrcWords23() const;

  bool isLowLatencyInstruction(const MachineInstr &MI) const;
  bool isHighLatencyDef(int Opc) const override;

  /// Return the descriptor of the target-specific machine instruction
  /// that corresponds to the specified pseudo or native opcode.
  const MCInstrDesc &getMCOpcodeFromPseudo(unsigned Opcode) const {
    return get(pseudoToMCOpcode(Opcode));
  }

  unsigned isStackAccess(const MachineInstr &MI, int &FrameIndex) const;
  unsigned isSGPRStackAccess(const MachineInstr &MI, int &FrameIndex) const;

  unsigned isLoadFromStackSlot(const MachineInstr &MI,
                               int &FrameIndex) const override;
  unsigned isStoreToStackSlot(const MachineInstr &MI,
                              int &FrameIndex) const override;

  unsigned getInstBundleSize(const MachineInstr &MI) const;
  unsigned getInstSizeInBytes(const MachineInstr &MI) const override;

  bool mayAccessFlatAddressSpace(const MachineInstr &MI) const;

  bool isNonUniformBranchInstr(MachineInstr &Instr) const;

  void convertNonUniformIfRegion(MachineBasicBlock *IfEntry,
                                 MachineBasicBlock *IfEnd) const;

  void convertNonUniformLoopRegion(MachineBasicBlock *LoopEntry,
                                   MachineBasicBlock *LoopEnd) const;

  std::pair<unsigned, unsigned>
  decomposeMachineOperandsTargetFlags(unsigned TF) const override;

  ArrayRef<std::pair<int, const char *>>
  getSerializableTargetIndices() const override;

  ArrayRef<std::pair<unsigned, const char *>>
  getSerializableDirectMachineOperandTargetFlags() const override;

  ArrayRef<std::pair<MachineMemOperand::Flags, const char *>>
  getSerializableMachineMemOperandTargetFlags() const override;

  ScheduleHazardRecognizer *
  CreateTargetPostRAHazardRecognizer(const InstrItineraryData *II,
                                 const ScheduleDAG *DAG) const override;

  ScheduleHazardRecognizer *
  CreateTargetPostRAHazardRecognizer(const MachineFunction &MF) const override;

  ScheduleHazardRecognizer *
  CreateTargetMIHazardRecognizer(const InstrItineraryData *II,
                                 const ScheduleDAGMI *DAG) const override;

  bool isBasicBlockPrologue(const MachineInstr &MI) const override;

  MachineInstr *createPHIDestinationCopy(MachineBasicBlock &MBB,
                                         MachineBasicBlock::iterator InsPt,
                                         const DebugLoc &DL, Register Src,
                                         Register Dst) const override;

  MachineInstr *createPHISourceCopy(MachineBasicBlock &MBB,
                                    MachineBasicBlock::iterator InsPt,
                                    const DebugLoc &DL, Register Src,
                                    unsigned SrcSubReg,
                                    Register Dst) const override;

  bool isWave32() const;

  /// Return a partially built integer add instruction without carry.
  /// Caller must add source operands.
  /// For pre-GFX9 it will generate unused carry destination operand.
  /// TODO: After GFX9 it should return a no-carry operation.
  MachineInstrBuilder getAddNoCarry(MachineBasicBlock &MBB,
                                    MachineBasicBlock::iterator I,
                                    const DebugLoc &DL,
                                    Register DestReg) const;

  MachineInstrBuilder getAddNoCarry(MachineBasicBlock &MBB,
                                    MachineBasicBlock::iterator I,
                                    const DebugLoc &DL,
                                    Register DestReg,
                                    RegScavenger &RS) const;

  static bool isKillTerminator(unsigned Opcode);
  const MCInstrDesc &getKillTerminatorFromPseudo(unsigned Opcode) const;

  static bool isLegalMUBUFImmOffset(unsigned Imm) {
    return isUInt<12>(Imm);
  }

  /// Returns if \p Offset is legal for the subtarget as the offset to a FLAT
  /// encoded instruction. If \p Signed, this is for an instruction that
  /// interprets the offset as signed.
  bool isLegalFLATOffset(int64_t Offset, unsigned AddrSpace,
                         uint64_t FlatVariant) const;

  /// Split \p COffsetVal into {immediate offset field, remainder offset}
  /// values.
  std::pair<int64_t, int64_t> splitFlatOffset(int64_t COffsetVal,
                                              unsigned AddrSpace,
                                              uint64_t FlatVariant) const;

  /// \brief Return a target-specific opcode if Opcode is a pseudo instruction.
  /// Return -1 if the target-specific opcode for the pseudo instruction does
  /// not exist. If Opcode is not a pseudo instruction, this is identity.
  int pseudoToMCOpcode(int Opcode) const;

  /// \brief Check if this instruction should only be used by assembler.
  /// Return true if this opcode should not be used by codegen.
  bool isAsmOnlyOpcode(int MCOp) const;

  const TargetRegisterClass *getRegClass(const MCInstrDesc &TID, unsigned OpNum,
                                         const TargetRegisterInfo *TRI,
                                         const MachineFunction &MF)
    const override;

  void fixImplicitOperands(MachineInstr &MI) const;

  MachineInstr *foldMemoryOperandImpl(MachineFunction &MF, MachineInstr &MI,
                                      ArrayRef<unsigned> Ops,
                                      MachineBasicBlock::iterator InsertPt,
                                      int FrameIndex,
                                      LiveIntervals *LIS = nullptr,
                                      VirtRegMap *VRM = nullptr) const override;

  unsigned getInstrLatency(const InstrItineraryData *ItinData,
                           const MachineInstr &MI,
                           unsigned *PredCost = nullptr) const override;

  InstructionUniformity
  getInstructionUniformity(const MachineInstr &MI) const override final;

  InstructionUniformity
  getGenericInstructionUniformity(const MachineInstr &MI) const;

  const MIRFormatter *getMIRFormatter() const override {
    if (!Formatter.get())
      Formatter = std::make_unique<AMDGPUMIRFormatter>();
    return Formatter.get();
  }

  static unsigned getDSShaderTypeValue(const MachineFunction &MF);

  const TargetSchedModel &getSchedModel() const { return SchedModel; }

  // Enforce operand's \p OpName even alignment if required by target.
  // This is used if an operand is a 32 bit register but needs to be aligned
  // regardless.
  void enforceOperandRCAlignment(MachineInstr &MI, unsigned OpName) const;
};

/// \brief Returns true if a reg:subreg pair P has a TRC class
inline bool isOfRegClass(const TargetInstrInfo::RegSubRegPair &P,
                         const TargetRegisterClass &TRC,
                         MachineRegisterInfo &MRI) {
  auto *RC = MRI.getRegClass(P.Reg);
  if (!P.SubReg)
    return RC == &TRC;
  auto *TRI = MRI.getTargetRegisterInfo();
  return RC == TRI->getMatchingSuperRegClass(RC, &TRC, P.SubReg);
}

/// \brief Create RegSubRegPair from a register MachineOperand
inline
TargetInstrInfo::RegSubRegPair getRegSubRegPair(const MachineOperand &O) {
  assert(O.isReg());
  return TargetInstrInfo::RegSubRegPair(O.getReg(), O.getSubReg());
}

/// \brief Return the SubReg component from REG_SEQUENCE
TargetInstrInfo::RegSubRegPair getRegSequenceSubReg(MachineInstr &MI,
                                                    unsigned SubReg);

/// \brief Return the defining instruction for a given reg:subreg pair
/// skipping copy like instructions and subreg-manipulation pseudos.
/// Following another subreg of a reg:subreg isn't supported.
MachineInstr *getVRegSubRegDef(const TargetInstrInfo::RegSubRegPair &P,
                               MachineRegisterInfo &MRI);

/// \brief Return false if EXEC is not changed between the def of \p VReg at \p
/// DefMI and the use at \p UseMI. Should be run on SSA. Currently does not
/// attempt to track between blocks.
bool execMayBeModifiedBeforeUse(const MachineRegisterInfo &MRI,
                                Register VReg,
                                const MachineInstr &DefMI,
                                const MachineInstr &UseMI);

/// \brief Return false if EXEC is not changed between the def of \p VReg at \p
/// DefMI and all its uses. Should be run on SSA. Currently does not attempt to
/// track between blocks.
bool execMayBeModifiedBeforeAnyUse(const MachineRegisterInfo &MRI,
                                   Register VReg,
                                   const MachineInstr &DefMI);

namespace AMDGPU {

  LLVM_READONLY
  int getVOPe64(uint16_t Opcode);

  LLVM_READONLY
  int getVOPe32(uint16_t Opcode);

  LLVM_READONLY
  int getSDWAOp(uint16_t Opcode);

  LLVM_READONLY
  int getDPPOp32(uint16_t Opcode);

  LLVM_READONLY
  int getDPPOp64(uint16_t Opcode);

  LLVM_READONLY
  int getBasicFromSDWAOp(uint16_t Opcode);

  LLVM_READONLY
  int getCommuteRev(uint16_t Opcode);

  LLVM_READONLY
  int getCommuteOrig(uint16_t Opcode);

  LLVM_READONLY
  int getAddr64Inst(uint16_t Opcode);

  /// Check if \p Opcode is an Addr64 opcode.
  ///
  /// \returns \p Opcode if it is an Addr64 opcode, otherwise -1.
  LLVM_READONLY
  int getIfAddr64Inst(uint16_t Opcode);

  LLVM_READONLY
  int getAtomicNoRetOp(uint16_t Opcode);

  LLVM_READONLY
  int getSOPKOp(uint16_t Opcode);

  /// \returns SADDR form of a FLAT Global instruction given an \p Opcode
  /// of a VADDR form.
  LLVM_READONLY
  int getGlobalSaddrOp(uint16_t Opcode);

  /// \returns VADDR form of a FLAT Global instruction given an \p Opcode
  /// of a SADDR form.
  LLVM_READONLY
  int getGlobalVaddrOp(uint16_t Opcode);

  LLVM_READONLY
  int getVCMPXNoSDstOp(uint16_t Opcode);

  /// \returns ST form with only immediate offset of a FLAT Scratch instruction
  /// given an \p Opcode of an SS (SADDR) form.
  LLVM_READONLY
  int getFlatScratchInstSTfromSS(uint16_t Opcode);

  /// \returns SV (VADDR) form of a FLAT Scratch instruction given an \p Opcode
  /// of an SVS (SADDR + VADDR) form.
  LLVM_READONLY
  int getFlatScratchInstSVfromSVS(uint16_t Opcode);

  /// \returns SS (SADDR) form of a FLAT Scratch instruction given an \p Opcode
  /// of an SV (VADDR) form.
  LLVM_READONLY
  int getFlatScratchInstSSfromSV(uint16_t Opcode);

  /// \returns SV (VADDR) form of a FLAT Scratch instruction given an \p Opcode
  /// of an SS (SADDR) form.
  LLVM_READONLY
  int getFlatScratchInstSVfromSS(uint16_t Opcode);

  /// \returns earlyclobber version of a MAC MFMA is exists.
  LLVM_READONLY
  int getMFMAEarlyClobberOp(uint16_t Opcode);

  /// \returns v_cmpx version of a v_cmp instruction.
  LLVM_READONLY
  int getVCMPXOpFromVCMP(uint16_t Opcode);

  const uint64_t RSRC_DATA_FORMAT = 0xf00000000000LL;
  const uint64_t RSRC_ELEMENT_SIZE_SHIFT = (32 + 19);
  const uint64_t RSRC_INDEX_STRIDE_SHIFT = (32 + 21);
  const uint64_t RSRC_TID_ENABLE = UINT64_C(1) << (32 + 23);

} // end namespace AMDGPU

namespace SI {
namespace KernelInputOffsets {

/// Offsets in bytes from the start of the input buffer
enum Offsets {
  NGROUPS_X = 0,
  NGROUPS_Y = 4,
  NGROUPS_Z = 8,
  GLOBAL_SIZE_X = 12,
  GLOBAL_SIZE_Y = 16,
  GLOBAL_SIZE_Z = 20,
  LOCAL_SIZE_X = 24,
  LOCAL_SIZE_Y = 28,
  LOCAL_SIZE_Z = 32
};

} // end namespace KernelInputOffsets
} // end namespace SI

} // end namespace llvm

#endif // LLVM_LIB_TARGET_AMDGPU_SIINSTRINFO_H<|MERGE_RESOLUTION|>--- conflicted
+++ resolved
@@ -845,11 +845,7 @@
                         const MachineOperand &UseMO,
                         const MachineOperand &DefMO) const {
     assert(UseMO.getParent() == &MI);
-<<<<<<< HEAD
-    int OpIdx = MI.getOperandNo(&UseMO);
-=======
     int OpIdx = UseMO.getOperandNo();
->>>>>>> cd74f4a4
     if (OpIdx >= MI.getDesc().NumOperands)
       return false;
 
