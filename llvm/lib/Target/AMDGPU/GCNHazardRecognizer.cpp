--- conflicted
+++ resolved
@@ -916,20 +916,6 @@
   if (SIInstrInfo::isSDWA(MI)) {
     // Type 1: SDWA with dst_sel != DWORD
     if (auto *DstSel = TII->getNamedOperand(MI, AMDGPU::OpName::dst_sel))
-<<<<<<< HEAD
-      if (DstSel->getImm() == AMDGPU::SDWA::DWORD)
-        return nullptr;
-  } else {
-    // Type 2 && Type 3: (VOP3 which write the hi bits) || (FP8DstSelInst
-    // with op_sel[3:2] != 0)
-    if (!AMDGPU::hasNamedOperand(Opcode, AMDGPU::OpName::op_sel) ||
-        !(TII->getNamedOperand(MI, AMDGPU::OpName::src0_modifiers)->getImm() &
-              SISrcMods::DST_OP_SEL ||
-          (AMDGPU::isFP8DstSelInst(Opcode) &&
-           (TII->getNamedOperand(MI, AMDGPU::OpName::src2_modifiers)->getImm() &
-            SISrcMods::OP_SEL_0))))
-      return nullptr;
-=======
       if (DstSel->getImm() != AMDGPU::SDWA::DWORD)
         return TII->getNamedOperand(MI, AMDGPU::OpName::vdst);
   }
@@ -946,7 +932,6 @@
         (TII->getNamedImmOperand(MI, AMDGPU::OpName::src2_modifiers) &
          SISrcMods::OP_SEL_0))
       return TII->getNamedOperand(MI, AMDGPU::OpName::vdst);
->>>>>>> 49fd7d4f
   }
 
   // Special case: nop is required for all the opsel values for fp4 sr variant
