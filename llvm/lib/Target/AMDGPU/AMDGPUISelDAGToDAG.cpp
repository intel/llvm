--- conflicted
+++ resolved
@@ -2583,18 +2583,6 @@
   CurDAG->setNodeMemRefs(cast<MachineSDNode>(Selected), {MMO});
 }
 
-<<<<<<< HEAD
-void AMDGPUDAGToDAGISel::SelectPOPSExitingWaveID(SDNode *N) {
-  // TODO: Select this with a tablegen pattern. This is tricky because the
-  // intrinsic is IntrReadMem/IntrWriteMem but the instruction is not marked
-  // mayLoad/mayStore and tablegen complains about the mismatch.
-  SDValue Reg = CurDAG->getRegister(AMDGPU::SRC_POPS_EXITING_WAVE_ID, MVT::i32);
-  SDValue Chain = N->getOperand(0);
-  CurDAG->SelectNodeTo(N, AMDGPU::S_MOV_B32, N->getVTList(), {Reg, Chain});
-}
-
-=======
->>>>>>> 4fe5a3cc
 static unsigned gwsIntrinToOpcode(unsigned IntrID) {
   switch (IntrID) {
   case Intrinsic::amdgcn_ds_gws_init:
