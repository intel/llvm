--- conflicted
+++ resolved
@@ -2089,8 +2089,6 @@
   return true;
 }
 
-<<<<<<< HEAD
-=======
 bool AMDGPUDAGToDAGISel::SelectGlobalSAddrCPolM0(SDNode *N, SDValue Addr,
                                                  SDValue &SAddr,
                                                  SDValue &VOffset,
@@ -2108,7 +2106,6 @@
   return true;
 }
 
->>>>>>> 35227056
 bool AMDGPUDAGToDAGISel::SelectGlobalSAddrGLC(SDNode *N, SDValue Addr,
                                               SDValue &SAddr, SDValue &VOffset,
                                               SDValue &Offset,
@@ -2140,8 +2137,6 @@
   return true;
 }
 
-<<<<<<< HEAD
-=======
 bool AMDGPUDAGToDAGISel::SelectGlobalSAddrNoIOffsetM0(SDNode *N, SDValue Addr,
                                                       SDValue &SAddr,
                                                       SDValue &VOffset,
@@ -2160,7 +2155,6 @@
   return true;
 }
 
->>>>>>> 35227056
 static SDValue SelectSAddrFI(SelectionDAG *CurDAG, SDValue SAddr) {
   if (auto *FI = dyn_cast<FrameIndexSDNode>(SAddr)) {
     SAddr = CurDAG->getTargetFrameIndex(FI->getIndex(), FI->getValueType(0));
