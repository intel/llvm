//===-- MCTargetDesc/AMDGPUMCAsmInfo.cpp - Assembly Info ------------------===//
//
// Part of the LLVM Project, under the Apache License v2.0 with LLVM Exceptions.
// See https://llvm.org/LICENSE.txt for license information.
// SPDX-License-Identifier: Apache-2.0 WITH LLVM-exception
//
/// \file
//===----------------------------------------------------------------------===//

#include "AMDGPUMCAsmInfo.h"
#include "MCTargetDesc/AMDGPUMCExpr.h"
#include "MCTargetDesc/AMDGPUMCTargetDesc.h"
#include "llvm/MC/MCExpr.h"
#include "llvm/MC/MCSubtargetInfo.h"
#include "llvm/TargetParser/Triple.h"

using namespace llvm;

const MCAsmInfo::VariantKindDesc variantKindDescs[] = {
<<<<<<< HEAD
    {MCSymbolRefExpr::VK_GOTPCREL, "gotpcrel"},
    {MCSymbolRefExpr::VK_AMDGPU_GOTPCREL32_LO, "gotpcrel32@lo"},
    {MCSymbolRefExpr::VK_AMDGPU_GOTPCREL32_HI, "gotpcrel32@hi"},
    {MCSymbolRefExpr::VK_AMDGPU_REL32_LO, "rel32@lo"},
    {MCSymbolRefExpr::VK_AMDGPU_REL32_HI, "rel32@hi"},
    {MCSymbolRefExpr::VK_AMDGPU_REL64, "rel64"},
    {MCSymbolRefExpr::VK_AMDGPU_ABS32_LO, "abs32@lo"},
    {MCSymbolRefExpr::VK_AMDGPU_ABS32_HI, "abs32@hi"},
=======
    {AMDGPUMCExpr::S_GOTPCREL, "gotpcrel"},
    {AMDGPUMCExpr::S_GOTPCREL32_LO, "gotpcrel32@lo"},
    {AMDGPUMCExpr::S_GOTPCREL32_HI, "gotpcrel32@hi"},
    {AMDGPUMCExpr::S_REL32_LO, "rel32@lo"},
    {AMDGPUMCExpr::S_REL32_HI, "rel32@hi"},
    {AMDGPUMCExpr::S_REL64, "rel64"},
    {AMDGPUMCExpr::S_ABS32_LO, "abs32@lo"},
    {AMDGPUMCExpr::S_ABS32_HI, "abs32@hi"},
>>>>>>> d465594a
};

AMDGPUMCAsmInfo::AMDGPUMCAsmInfo(const Triple &TT,
                                 const MCTargetOptions &Options) {
  CodePointerSize = (TT.isAMDGCN()) ? 8 : 4;
  StackGrowsUp = true;
  HasSingleParameterDotFile = false;
  //===------------------------------------------------------------------===//
  MinInstAlignment = 4;

  // This is the maximum instruction encoded size for gfx10. With a known
  // subtarget, it can be reduced to 8 bytes.
  MaxInstLength = (TT.isAMDGCN()) ? 20 : 16;
  SeparatorString = "\n";
  CommentString = ";";
  InlineAsmStart = ";#ASMSTART";
  InlineAsmEnd = ";#ASMEND";

  //===--- Data Emission Directives -------------------------------------===//
  UsesELFSectionDirectiveForBSS = true;

  //===--- Global Variable Emission Directives --------------------------===//
  COMMDirectiveAlignmentIsInBytes = false;
  HasNoDeadStrip = true;
  //===--- Dwarf Emission Directives -----------------------------------===//
  SupportsDebugInformation = true;
  UsesCFIWithoutEH = true;
  DwarfRegNumForCFI = true;

  UseIntegratedAssembler = false;
  initializeVariantKinds(variantKindDescs);
}

bool AMDGPUMCAsmInfo::shouldOmitSectionDirective(StringRef SectionName) const {
  return SectionName == ".hsatext" || SectionName == ".hsadata_global_agent" ||
         SectionName == ".hsadata_global_program" ||
         SectionName == ".hsarodata_readonly_agent" ||
         MCAsmInfo::shouldOmitSectionDirective(SectionName);
}

unsigned AMDGPUMCAsmInfo::getMaxInstLength(const MCSubtargetInfo *STI) const {
  if (!STI || STI->getTargetTriple().getArch() == Triple::r600)
    return MaxInstLength;

  // Maximum for NSA encoded images
  if (STI->hasFeature(AMDGPU::FeatureNSAEncoding))
    return 20;

  // VOP3PX encoding.
  if (STI->hasFeature(AMDGPU::FeatureGFX950Insts))
    return 16;

  // 64-bit instruction with 32-bit literal.
  if (STI->hasFeature(AMDGPU::FeatureVOP3Literal))
    return 12;

  return 8;
}<|MERGE_RESOLUTION|>--- conflicted
+++ resolved
@@ -17,16 +17,6 @@
 using namespace llvm;
 
 const MCAsmInfo::VariantKindDesc variantKindDescs[] = {
-<<<<<<< HEAD
-    {MCSymbolRefExpr::VK_GOTPCREL, "gotpcrel"},
-    {MCSymbolRefExpr::VK_AMDGPU_GOTPCREL32_LO, "gotpcrel32@lo"},
-    {MCSymbolRefExpr::VK_AMDGPU_GOTPCREL32_HI, "gotpcrel32@hi"},
-    {MCSymbolRefExpr::VK_AMDGPU_REL32_LO, "rel32@lo"},
-    {MCSymbolRefExpr::VK_AMDGPU_REL32_HI, "rel32@hi"},
-    {MCSymbolRefExpr::VK_AMDGPU_REL64, "rel64"},
-    {MCSymbolRefExpr::VK_AMDGPU_ABS32_LO, "abs32@lo"},
-    {MCSymbolRefExpr::VK_AMDGPU_ABS32_HI, "abs32@hi"},
-=======
     {AMDGPUMCExpr::S_GOTPCREL, "gotpcrel"},
     {AMDGPUMCExpr::S_GOTPCREL32_LO, "gotpcrel32@lo"},
     {AMDGPUMCExpr::S_GOTPCREL32_HI, "gotpcrel32@hi"},
@@ -35,7 +25,6 @@
     {AMDGPUMCExpr::S_REL64, "rel64"},
     {AMDGPUMCExpr::S_ABS32_LO, "abs32@lo"},
     {AMDGPUMCExpr::S_ABS32_HI, "abs32@hi"},
->>>>>>> d465594a
 };
 
 AMDGPUMCAsmInfo::AMDGPUMCAsmInfo(const Triple &TT,
