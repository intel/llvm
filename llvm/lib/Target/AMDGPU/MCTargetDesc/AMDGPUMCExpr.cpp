--- conflicted
+++ resolved
@@ -94,11 +94,7 @@
   }
 }
 
-<<<<<<< HEAD
-bool AMDGPUMCExpr::evaluateExtraSGPRs(MCValue &Res, const MCAsmLayout *Layout,
-=======
 bool AMDGPUMCExpr::evaluateExtraSGPRs(MCValue &Res, const MCAssembler *Asm,
->>>>>>> 4fe5a3cc
                                       const MCFixup *Fixup) const {
   auto TryGetMCExprValue = [&](const MCExpr *Arg, uint64_t &ConstantValue) {
     MCValue MCVal;
@@ -127,11 +123,7 @@
   return true;
 }
 
-<<<<<<< HEAD
-bool AMDGPUMCExpr::evaluateTotalNumVGPR(MCValue &Res, const MCAsmLayout *Layout,
-=======
 bool AMDGPUMCExpr::evaluateTotalNumVGPR(MCValue &Res, const MCAssembler *Asm,
->>>>>>> 4fe5a3cc
                                         const MCFixup *Fixup) const {
   auto TryGetMCExprValue = [&](const MCExpr *Arg, uint64_t &ConstantValue) {
     MCValue MCVal;
@@ -158,11 +150,7 @@
   return true;
 }
 
-<<<<<<< HEAD
-bool AMDGPUMCExpr::evaluateAlignTo(MCValue &Res, const MCAsmLayout *Layout,
-=======
 bool AMDGPUMCExpr::evaluateAlignTo(MCValue &Res, const MCAssembler *Asm,
->>>>>>> 4fe5a3cc
                                    const MCFixup *Fixup) const {
   auto TryGetMCExprValue = [&](const MCExpr *Arg, uint64_t &ConstantValue) {
     MCValue MCVal;
@@ -183,11 +171,7 @@
   return true;
 }
 
-<<<<<<< HEAD
-bool AMDGPUMCExpr::evaluateOccupancy(MCValue &Res, const MCAsmLayout *Layout,
-=======
 bool AMDGPUMCExpr::evaluateOccupancy(MCValue &Res, const MCAssembler *Asm,
->>>>>>> 4fe5a3cc
                                      const MCFixup *Fixup) const {
   auto TryGetMCExprValue = [&](const MCExpr *Arg, uint64_t &ConstantValue) {
     MCValue MCVal;
@@ -231,11 +215,7 @@
 }
 
 bool AMDGPUMCExpr::evaluateAsRelocatableImpl(MCValue &Res,
-<<<<<<< HEAD
-                                             const MCAsmLayout *Layout,
-=======
                                              const MCAssembler *Asm,
->>>>>>> 4fe5a3cc
                                              const MCFixup *Fixup) const {
   std::optional<int64_t> Total;
   switch (Kind) {
