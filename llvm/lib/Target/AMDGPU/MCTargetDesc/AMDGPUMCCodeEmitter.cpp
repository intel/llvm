//===-- AMDGPUMCCodeEmitter.cpp - AMDGPU Code Emitter ---------------------===//
//
// Part of the LLVM Project, under the Apache License v2.0 with LLVM Exceptions.
// See https://llvm.org/LICENSE.txt for license information.
// SPDX-License-Identifier: Apache-2.0 WITH LLVM-exception
//
//===----------------------------------------------------------------------===//
//
/// \file
/// The AMDGPU code emitter produces machine code that can be executed
/// directly on the GPU device.
//
//===----------------------------------------------------------------------===//

#include "MCTargetDesc/AMDGPUFixupKinds.h"
#include "MCTargetDesc/AMDGPUMCExpr.h"
#include "MCTargetDesc/AMDGPUMCTargetDesc.h"
#include "SIDefines.h"
#include "Utils/AMDGPUBaseInfo.h"
#include "llvm/ADT/APInt.h"
#include "llvm/MC/MCCodeEmitter.h"
#include "llvm/MC/MCContext.h"
#include "llvm/MC/MCExpr.h"
#include "llvm/MC/MCInstrInfo.h"
#include "llvm/MC/MCRegisterInfo.h"
#include "llvm/MC/MCSubtargetInfo.h"
#include "llvm/Support/Casting.h"
#include "llvm/Support/EndianStream.h"
#include <optional>

using namespace llvm;

namespace {

class AMDGPUMCCodeEmitter : public MCCodeEmitter {
  const MCRegisterInfo &MRI;
  const MCInstrInfo &MCII;

public:
  AMDGPUMCCodeEmitter(const MCInstrInfo &MCII, const MCRegisterInfo &MRI)
      : MRI(MRI), MCII(MCII) {}

  /// Encode the instruction and write it to the OS.
  void encodeInstruction(const MCInst &MI, SmallVectorImpl<char> &CB,
                         SmallVectorImpl<MCFixup> &Fixups,
                         const MCSubtargetInfo &STI) const override;

  void getMachineOpValue(const MCInst &MI, const MCOperand &MO, APInt &Op,
                         SmallVectorImpl<MCFixup> &Fixups,
                         const MCSubtargetInfo &STI) const;

  void getMachineOpValueT16(const MCInst &MI, unsigned OpNo, APInt &Op,
                            SmallVectorImpl<MCFixup> &Fixups,
                            const MCSubtargetInfo &STI) const;

  void getMachineOpValueT16Lo128(const MCInst &MI, unsigned OpNo, APInt &Op,
                                 SmallVectorImpl<MCFixup> &Fixups,
                                 const MCSubtargetInfo &STI) const;

  /// Use a fixup to encode the simm16 field for SOPP branch
  ///        instructions.
  void getSOPPBrEncoding(const MCInst &MI, unsigned OpNo, APInt &Op,
                         SmallVectorImpl<MCFixup> &Fixups,
                         const MCSubtargetInfo &STI) const;

  void getSMEMOffsetEncoding(const MCInst &MI, unsigned OpNo, APInt &Op,
                             SmallVectorImpl<MCFixup> &Fixups,
                             const MCSubtargetInfo &STI) const;

  void getSDWASrcEncoding(const MCInst &MI, unsigned OpNo, APInt &Op,
                          SmallVectorImpl<MCFixup> &Fixups,
                          const MCSubtargetInfo &STI) const;

  void getSDWAVopcDstEncoding(const MCInst &MI, unsigned OpNo, APInt &Op,
                              SmallVectorImpl<MCFixup> &Fixups,
                              const MCSubtargetInfo &STI) const;

  void getAVOperandEncoding(const MCInst &MI, unsigned OpNo, APInt &Op,
                            SmallVectorImpl<MCFixup> &Fixups,
                            const MCSubtargetInfo &STI) const;

private:
  uint64_t getImplicitOpSelHiEncoding(int Opcode) const;
  void getMachineOpValueCommon(const MCInst &MI, const MCOperand &MO,
                               unsigned OpNo, APInt &Op,
                               SmallVectorImpl<MCFixup> &Fixups,
                               const MCSubtargetInfo &STI) const;

  /// Encode an fp or int literal.
  std::optional<uint64_t>
  getLitEncoding(const MCInstrDesc &Desc, const MCOperand &MO, unsigned OpNo,
                 const MCSubtargetInfo &STI,
                 bool HasMandatoryLiteral = false) const;

  void getBinaryCodeForInstr(const MCInst &MI, SmallVectorImpl<MCFixup> &Fixups,
                             APInt &Inst, APInt &Scratch,
                             const MCSubtargetInfo &STI) const;
};

} // end anonymous namespace

MCCodeEmitter *llvm::createAMDGPUMCCodeEmitter(const MCInstrInfo &MCII,
                                               MCContext &Ctx) {
  return new AMDGPUMCCodeEmitter(MCII, *Ctx.getRegisterInfo());
}

static void addFixup(SmallVectorImpl<MCFixup> &Fixups, uint32_t Offset,
                     const MCExpr *Value, uint16_t Kind, bool PCRel = false) {
  Fixups.push_back(MCFixup::create(Offset, Value, Kind, PCRel));
}

// Returns the encoding value to use if the given integer is an integer inline
// immediate value, or 0 if it is not.
template <typename IntTy>
static uint32_t getIntInlineImmEncoding(IntTy Imm) {
  if (Imm >= 0 && Imm <= 64)
    return 128 + Imm;

  if (Imm >= -16 && Imm <= -1)
    return 192 + std::abs(Imm);

  return 0;
}

static uint32_t getLit16Encoding(uint16_t Val, const MCSubtargetInfo &STI) {
  uint16_t IntImm = getIntInlineImmEncoding(static_cast<int16_t>(Val));
  if (IntImm != 0)
    return IntImm;

  if (Val == 0x3800) // 0.5
    return 240;

  if (Val == 0xB800) // -0.5
    return 241;

  if (Val == 0x3C00) // 1.0
    return 242;

  if (Val == 0xBC00) // -1.0
    return 243;

  if (Val == 0x4000) // 2.0
    return 244;

  if (Val == 0xC000) // -2.0
    return 245;

  if (Val == 0x4400) // 4.0
    return 246;

  if (Val == 0xC400) // -4.0
    return 247;

  if (Val == 0x3118 && // 1.0 / (2.0 * pi)
      STI.hasFeature(AMDGPU::FeatureInv2PiInlineImm))
    return 248;

  return 255;
}

static uint32_t getLitBF16Encoding(uint16_t Val) {
  uint16_t IntImm = getIntInlineImmEncoding(static_cast<int16_t>(Val));
  if (IntImm != 0)
    return IntImm;

  // clang-format off
  switch (Val) {
  case 0x3F00: return 240; // 0.5
  case 0xBF00: return 241; // -0.5
  case 0x3F80: return 242; // 1.0
  case 0xBF80: return 243; // -1.0
  case 0x4000: return 244; // 2.0
  case 0xC000: return 245; // -2.0
  case 0x4080: return 246; // 4.0
  case 0xC080: return 247; // -4.0
  case 0x3E22: return 248; // 1.0 / (2.0 * pi)
  default:     return 255;
  }
  // clang-format on
}

static uint32_t getLit32Encoding(uint32_t Val, const MCSubtargetInfo &STI) {
  uint32_t IntImm = getIntInlineImmEncoding(static_cast<int32_t>(Val));
  if (IntImm != 0)
    return IntImm;

  if (Val == llvm::bit_cast<uint32_t>(0.5f))
    return 240;

  if (Val == llvm::bit_cast<uint32_t>(-0.5f))
    return 241;

  if (Val == llvm::bit_cast<uint32_t>(1.0f))
    return 242;

  if (Val == llvm::bit_cast<uint32_t>(-1.0f))
    return 243;

  if (Val == llvm::bit_cast<uint32_t>(2.0f))
    return 244;

  if (Val == llvm::bit_cast<uint32_t>(-2.0f))
    return 245;

  if (Val == llvm::bit_cast<uint32_t>(4.0f))
    return 246;

  if (Val == llvm::bit_cast<uint32_t>(-4.0f))
    return 247;

  if (Val == 0x3e22f983 && // 1.0 / (2.0 * pi)
      STI.hasFeature(AMDGPU::FeatureInv2PiInlineImm))
    return 248;

  return 255;
}

static uint32_t getLit16IntEncoding(uint32_t Val, const MCSubtargetInfo &STI) {
  return getLit32Encoding(Val, STI);
}

static uint32_t getLit64Encoding(const MCInstrDesc &Desc, uint64_t Val,
                                 const MCSubtargetInfo &STI, bool IsFP) {
  uint32_t IntImm = getIntInlineImmEncoding(static_cast<int64_t>(Val));
  if (IntImm != 0)
    return IntImm;

  if (Val == llvm::bit_cast<uint64_t>(0.5))
    return 240;

  if (Val == llvm::bit_cast<uint64_t>(-0.5))
    return 241;

  if (Val == llvm::bit_cast<uint64_t>(1.0))
    return 242;

  if (Val == llvm::bit_cast<uint64_t>(-1.0))
    return 243;

  if (Val == llvm::bit_cast<uint64_t>(2.0))
    return 244;

  if (Val == llvm::bit_cast<uint64_t>(-2.0))
    return 245;

  if (Val == llvm::bit_cast<uint64_t>(4.0))
    return 246;

  if (Val == llvm::bit_cast<uint64_t>(-4.0))
    return 247;

  if (Val == 0x3fc45f306dc9c882 && // 1.0 / (2.0 * pi)
      STI.hasFeature(AMDGPU::FeatureInv2PiInlineImm))
    return 248;

  // The rest part needs to align with AMDGPUInstPrinter::printLiteral64.

  bool CanUse64BitLiterals =
      STI.hasFeature(AMDGPU::Feature64BitLiterals) &&
      !(Desc.TSFlags & (SIInstrFlags::VOP3 | SIInstrFlags::VOP3P));
  if (IsFP) {
    return CanUse64BitLiterals && Lo_32(Val) ? 254 : 255;
  }

  return CanUse64BitLiterals && (!isInt<32>(Val) || !isUInt<32>(Val)) ? 254
                                                                      : 255;
}

std::optional<uint64_t> AMDGPUMCCodeEmitter::getLitEncoding(
    const MCInstrDesc &Desc, const MCOperand &MO, unsigned OpNo,
    const MCSubtargetInfo &STI, bool HasMandatoryLiteral) const {
  const MCOperandInfo &OpInfo = Desc.operands()[OpNo];
  int64_t Imm;
  if (MO.isExpr()) {
    if (!MO.getExpr()->evaluateAsAbsolute(Imm))
      return AMDGPU::getOperandSize(OpInfo) == 8 ? 254 : 255;
  } else {
    assert(!MO.isDFPImm());

    if (!MO.isImm())
      return {};

    Imm = MO.getImm();
  }

  switch (OpInfo.OperandType) {
  case AMDGPU::OPERAND_REG_IMM_INT32:
  case AMDGPU::OPERAND_REG_IMM_FP32:
  case AMDGPU::OPERAND_REG_INLINE_C_INT32:
  case AMDGPU::OPERAND_REG_INLINE_C_FP32:
  case AMDGPU::OPERAND_REG_INLINE_AC_INT32:
  case AMDGPU::OPERAND_REG_INLINE_AC_FP32:
  case AMDGPU::OPERAND_REG_IMM_V2INT32:
  case AMDGPU::OPERAND_REG_IMM_V2FP32:
  case AMDGPU::OPERAND_INLINE_SPLIT_BARRIER_INT32:
    return getLit32Encoding(static_cast<uint32_t>(Imm), STI);

  case AMDGPU::OPERAND_REG_IMM_INT64:
  case AMDGPU::OPERAND_REG_INLINE_C_INT64:
    return getLit64Encoding(Desc, static_cast<uint64_t>(Imm), STI, false);

  case AMDGPU::OPERAND_REG_INLINE_C_FP64:
  case AMDGPU::OPERAND_REG_INLINE_AC_FP64:
    return getLit64Encoding(Desc, static_cast<uint64_t>(Imm), STI, true);

  case AMDGPU::OPERAND_REG_IMM_FP64: {
    auto Enc = getLit64Encoding(Desc, static_cast<uint64_t>(Imm), STI, true);
    return (HasMandatoryLiteral && Enc == 255) ? 254 : Enc;
  }

  case AMDGPU::OPERAND_REG_IMM_INT16:
  case AMDGPU::OPERAND_REG_INLINE_C_INT16:
    return getLit16IntEncoding(static_cast<uint32_t>(Imm), STI);

  case AMDGPU::OPERAND_REG_IMM_FP16:
  case AMDGPU::OPERAND_REG_INLINE_C_FP16:
    // FIXME Is this correct? What do inline immediates do on SI for f16 src
    // which does not have f16 support?
    return getLit16Encoding(static_cast<uint16_t>(Imm), STI);

  case AMDGPU::OPERAND_REG_IMM_BF16:
  case AMDGPU::OPERAND_REG_INLINE_C_BF16:
    // We don't actually need to check Inv2Pi here because BF16 instructions can
    // only be emitted for targets that already support the feature.
    return getLitBF16Encoding(static_cast<uint16_t>(Imm));

  case AMDGPU::OPERAND_REG_IMM_V2INT16:
  case AMDGPU::OPERAND_REG_INLINE_C_V2INT16:
    return AMDGPU::getInlineEncodingV2I16(static_cast<uint32_t>(Imm))
        .value_or(255);

  case AMDGPU::OPERAND_REG_IMM_V2FP16:
  case AMDGPU::OPERAND_REG_INLINE_C_V2FP16:
    return AMDGPU::getInlineEncodingV2F16(static_cast<uint32_t>(Imm))
        .value_or(255);

  case AMDGPU::OPERAND_REG_IMM_V2BF16:
  case AMDGPU::OPERAND_REG_INLINE_C_V2BF16:
    return AMDGPU::getInlineEncodingV2BF16(static_cast<uint32_t>(Imm))
        .value_or(255);

  case AMDGPU::OPERAND_REG_IMM_NOINLINE_V2FP16:
    return 255;

  case AMDGPU::OPERAND_KIMM32:
  case AMDGPU::OPERAND_KIMM16:
  case AMDGPU::OPERAND_KIMM64:
    return MO.getImm();
  default:
    llvm_unreachable("invalid operand size");
  }
}

uint64_t AMDGPUMCCodeEmitter::getImplicitOpSelHiEncoding(int Opcode) const {
  using namespace AMDGPU::VOP3PEncoding;

  if (AMDGPU::hasNamedOperand(Opcode, AMDGPU::OpName::op_sel_hi)) {
    if (AMDGPU::hasNamedOperand(Opcode, AMDGPU::OpName::src2))
      return 0;
    if (AMDGPU::hasNamedOperand(Opcode, AMDGPU::OpName::src1))
      return OP_SEL_HI_2;
    if (AMDGPU::hasNamedOperand(Opcode, AMDGPU::OpName::src0))
      return OP_SEL_HI_1 | OP_SEL_HI_2;
  }
  return OP_SEL_HI_0 | OP_SEL_HI_1 | OP_SEL_HI_2;
}

static bool isVCMPX64(const MCInstrDesc &Desc) {
  return (Desc.TSFlags & SIInstrFlags::VOP3) &&
         Desc.hasImplicitDefOfPhysReg(AMDGPU::EXEC);
}

void AMDGPUMCCodeEmitter::encodeInstruction(const MCInst &MI,
                                            SmallVectorImpl<char> &CB,
                                            SmallVectorImpl<MCFixup> &Fixups,
                                            const MCSubtargetInfo &STI) const {
  int Opcode = MI.getOpcode();
  APInt Encoding, Scratch;
  getBinaryCodeForInstr(MI, Fixups, Encoding, Scratch,  STI);
  const MCInstrDesc &Desc = MCII.get(MI.getOpcode());
  unsigned bytes = Desc.getSize();

  // Set unused op_sel_hi bits to 1 for VOP3P and MAI instructions.
  // Note that accvgpr_read/write are MAI, have src0, but do not use op_sel.
  if (((Desc.TSFlags & SIInstrFlags::VOP3P) ||
       Opcode == AMDGPU::V_ACCVGPR_READ_B32_vi ||
       Opcode == AMDGPU::V_ACCVGPR_WRITE_B32_vi) &&
      // Matrix B format operand reuses op_sel_hi.
      !AMDGPU::hasNamedOperand(Opcode, AMDGPU::OpName::matrix_b_fmt) &&
<<<<<<< HEAD
=======
      // Matrix B scale operand reuses op_sel_hi.
      !AMDGPU::hasNamedOperand(Opcode, AMDGPU::OpName::matrix_b_scale) &&
>>>>>>> 35227056
      // Matrix B reuse operand reuses op_sel_hi.
      !AMDGPU::hasNamedOperand(Opcode, AMDGPU::OpName::matrix_b_reuse)) {
    Encoding |= getImplicitOpSelHiEncoding(Opcode);
  }

  // GFX10+ v_cmpx opcodes promoted to VOP3 have implied dst=EXEC.
  // Documentation requires dst to be encoded as EXEC (0x7E),
  // but it looks like the actual value encoded for dst operand
  // is ignored by HW. It was decided to define dst as "do not care"
  // in td files to allow disassembler accept any dst value.
  // However, dst is encoded as EXEC for compatibility with SP3.
  if (AMDGPU::isGFX10Plus(STI) && isVCMPX64(Desc)) {
    assert((Encoding & 0xFF) == 0);
    Encoding |= MRI.getEncodingValue(AMDGPU::EXEC_LO) &
                AMDGPU::HWEncoding::LO256_REG_IDX_MASK;
  }

  for (unsigned i = 0; i < bytes; i++) {
    CB.push_back((uint8_t)Encoding.extractBitsAsZExtValue(8, 8 * i));
  }

  // NSA encoding.
  if (AMDGPU::isGFX10Plus(STI) && Desc.TSFlags & SIInstrFlags::MIMG) {
    int vaddr0 = AMDGPU::getNamedOperandIdx(MI.getOpcode(),
                                            AMDGPU::OpName::vaddr0);
    int srsrc = AMDGPU::getNamedOperandIdx(MI.getOpcode(),
                                           AMDGPU::OpName::srsrc);
    assert(vaddr0 >= 0 && srsrc > vaddr0);
    unsigned NumExtraAddrs = srsrc - vaddr0 - 1;
    unsigned NumPadding = (-NumExtraAddrs) & 3;

    for (unsigned i = 0; i < NumExtraAddrs; ++i) {
      getMachineOpValue(MI, MI.getOperand(vaddr0 + 1 + i), Encoding, Fixups,
                        STI);
      CB.push_back((uint8_t)Encoding.getLimitedValue());
    }
    CB.append(NumPadding, 0);
  }

  if ((bytes > 8 && STI.hasFeature(AMDGPU::FeatureVOP3Literal)) ||
      (bytes > 4 && !STI.hasFeature(AMDGPU::FeatureVOP3Literal)))
    return;

  // Do not print literals from SISrc Operands for insts with mandatory literals
  if (AMDGPU::hasNamedOperand(MI.getOpcode(), AMDGPU::OpName::imm))
    return;

  // Check for additional literals
  for (unsigned i = 0, e = Desc.getNumOperands(); i < e; ++i) {

    // Check if this operand should be encoded as [SV]Src
    if (!AMDGPU::isSISrcOperand(Desc, i))
      continue;

    // Is this operand a literal immediate?
    const MCOperand &Op = MI.getOperand(i);
    auto Enc = getLitEncoding(Desc, Op, i, STI);
    if (!Enc || (*Enc != 255 && *Enc != 254))
      continue;

    // Yes! Encode it
    int64_t Imm = 0;

    if (Op.isImm())
      Imm = Op.getImm();
    else if (Op.isExpr()) {
      if (const auto *C = dyn_cast<MCConstantExpr>(Op.getExpr()))
        Imm = C->getValue();
    } else // Exprs will be replaced with a fixup value.
      llvm_unreachable("Must be immediate or expr");

    if (*Enc == 254) {
      assert(STI.hasFeature(AMDGPU::Feature64BitLiterals));
      support::endian::write<uint64_t>(CB, Imm, llvm::endianness::little);
    } else {
      if (Desc.operands()[i].OperandType == AMDGPU::OPERAND_REG_IMM_FP64)
        Imm = Hi_32(Imm);
      support::endian::write<uint32_t>(CB, Imm, llvm::endianness::little);
    }

    // Only one literal value allowed
    break;
  }
}

void AMDGPUMCCodeEmitter::getSOPPBrEncoding(const MCInst &MI, unsigned OpNo,
                                            APInt &Op,
                                            SmallVectorImpl<MCFixup> &Fixups,
                                            const MCSubtargetInfo &STI) const {
  const MCOperand &MO = MI.getOperand(OpNo);

  if (MO.isExpr()) {
    const MCExpr *Expr = MO.getExpr();
    addFixup(Fixups, 0, Expr, AMDGPU::fixup_si_sopp_br, true);
    Op = APInt::getZero(96);
  } else {
    getMachineOpValue(MI, MO, Op, Fixups, STI);
  }
}

void AMDGPUMCCodeEmitter::getSMEMOffsetEncoding(
    const MCInst &MI, unsigned OpNo, APInt &Op,
    SmallVectorImpl<MCFixup> &Fixups, const MCSubtargetInfo &STI) const {
  auto Offset = MI.getOperand(OpNo).getImm();
  // VI only supports 20-bit unsigned offsets.
  assert(!AMDGPU::isVI(STI) || isUInt<20>(Offset));
  Op = Offset;
}

void AMDGPUMCCodeEmitter::getSDWASrcEncoding(const MCInst &MI, unsigned OpNo,
                                             APInt &Op,
                                             SmallVectorImpl<MCFixup> &Fixups,
                                             const MCSubtargetInfo &STI) const {
  using namespace AMDGPU::SDWA;

  uint64_t RegEnc = 0;

  const MCOperand &MO = MI.getOperand(OpNo);

  if (MO.isReg()) {
    MCRegister Reg = MO.getReg();
    RegEnc |= MRI.getEncodingValue(Reg);
    RegEnc &= SDWA9EncValues::SRC_VGPR_MASK;
    if (AMDGPU::isSGPR(AMDGPU::mc2PseudoReg(Reg), &MRI)) {
      RegEnc |= SDWA9EncValues::SRC_SGPR_MASK;
    }
    Op = RegEnc;
    return;
  } else {
    const MCInstrDesc &Desc = MCII.get(MI.getOpcode());
    auto Enc = getLitEncoding(Desc, MO, OpNo, STI);
    if (Enc && *Enc != 255) {
      Op = *Enc | SDWA9EncValues::SRC_SGPR_MASK;
      return;
    }
  }

  llvm_unreachable("Unsupported operand kind");
}

void AMDGPUMCCodeEmitter::getSDWAVopcDstEncoding(
    const MCInst &MI, unsigned OpNo, APInt &Op,
    SmallVectorImpl<MCFixup> &Fixups, const MCSubtargetInfo &STI) const {
  using namespace AMDGPU::SDWA;

  uint64_t RegEnc = 0;

  const MCOperand &MO = MI.getOperand(OpNo);

  MCRegister Reg = MO.getReg();
  if (Reg != AMDGPU::VCC && Reg != AMDGPU::VCC_LO) {
    RegEnc |= MRI.getEncodingValue(Reg);
    RegEnc &= SDWA9EncValues::VOPC_DST_SGPR_MASK;
    RegEnc |= SDWA9EncValues::VOPC_DST_VCC_MASK;
  }
  Op = RegEnc;
}

void AMDGPUMCCodeEmitter::getAVOperandEncoding(
    const MCInst &MI, unsigned OpNo, APInt &Op,
    SmallVectorImpl<MCFixup> &Fixups, const MCSubtargetInfo &STI) const {
  MCRegister Reg = MI.getOperand(OpNo).getReg();
  unsigned Enc = MRI.getEncodingValue(Reg);
  unsigned Idx = Enc & AMDGPU::HWEncoding::LO256_REG_IDX_MASK;
  bool IsVGPROrAGPR =
      Enc & (AMDGPU::HWEncoding::IS_VGPR | AMDGPU::HWEncoding::IS_AGPR);

  // VGPR and AGPR have the same encoding, but SrcA and SrcB operands of mfma
  // instructions use acc[0:1] modifier bits to distinguish. These bits are
  // encoded as a virtual 9th bit of the register for these operands.
  bool IsAGPR = Enc & AMDGPU::HWEncoding::IS_AGPR;

  Op = Idx | (IsVGPROrAGPR << 8) | (IsAGPR << 9);
}

static bool needsPCRel(const MCExpr *Expr) {
  switch (Expr->getKind()) {
  case MCExpr::SymbolRef: {
    auto *SE = cast<MCSymbolRefExpr>(Expr);
    auto Spec = AMDGPU::getSpecifier(SE);
    return Spec != AMDGPUMCExpr::S_ABS32_LO &&
           Spec != AMDGPUMCExpr::S_ABS32_HI && Spec != AMDGPUMCExpr::S_ABS64;
  }
  case MCExpr::Binary: {
    auto *BE = cast<MCBinaryExpr>(Expr);
    if (BE->getOpcode() == MCBinaryExpr::Sub)
      return false;
    return needsPCRel(BE->getLHS()) || needsPCRel(BE->getRHS());
  }
  case MCExpr::Unary:
    return needsPCRel(cast<MCUnaryExpr>(Expr)->getSubExpr());
  case MCExpr::Specifier:
  case MCExpr::Target:
  case MCExpr::Constant:
    return false;
  }
  llvm_unreachable("invalid kind");
}

void AMDGPUMCCodeEmitter::getMachineOpValue(const MCInst &MI,
                                            const MCOperand &MO, APInt &Op,
                                            SmallVectorImpl<MCFixup> &Fixups,
                                            const MCSubtargetInfo &STI) const {
  if (MO.isReg()){
    unsigned Enc = MRI.getEncodingValue(MO.getReg());
    unsigned Idx = Enc & AMDGPU::HWEncoding::LO256_REG_IDX_MASK;
    bool IsVGPROrAGPR =
        Enc & (AMDGPU::HWEncoding::IS_VGPR | AMDGPU::HWEncoding::IS_AGPR);
    Op = Idx | (IsVGPROrAGPR << 8);
    return;
  }
  unsigned OpNo = &MO - MI.begin();
  getMachineOpValueCommon(MI, MO, OpNo, Op, Fixups, STI);
}

void AMDGPUMCCodeEmitter::getMachineOpValueT16(
    const MCInst &MI, unsigned OpNo, APInt &Op,
    SmallVectorImpl<MCFixup> &Fixups, const MCSubtargetInfo &STI) const {
  const MCOperand &MO = MI.getOperand(OpNo);
  if (MO.isReg()) {
    unsigned Enc = MRI.getEncodingValue(MO.getReg());
    unsigned Idx = Enc & AMDGPU::HWEncoding::REG_IDX_MASK;
    bool IsVGPR = Enc & AMDGPU::HWEncoding::IS_VGPR;
    Op = Idx | (IsVGPR << 8);
    return;
  }
  getMachineOpValueCommon(MI, MO, OpNo, Op, Fixups, STI);
  // VGPRs include the suffix/op_sel bit in the register encoding, but
  // immediates and SGPRs include it in src_modifiers. Therefore, copy the
  // op_sel bit from the src operands into src_modifier operands if Op is
  // src_modifiers and the corresponding src is a VGPR
  int SrcMOIdx = -1;
  assert(OpNo < INT_MAX);
  if ((int)OpNo == AMDGPU::getNamedOperandIdx(MI.getOpcode(),
                                              AMDGPU::OpName::src0_modifiers)) {
    SrcMOIdx = AMDGPU::getNamedOperandIdx(MI.getOpcode(), AMDGPU::OpName::src0);
    int VDstMOIdx =
        AMDGPU::getNamedOperandIdx(MI.getOpcode(), AMDGPU::OpName::vdst);
    if (VDstMOIdx != -1) {
      auto DstReg = MI.getOperand(VDstMOIdx).getReg();
      if (AMDGPU::isHi16Reg(DstReg, MRI))
        Op |= SISrcMods::DST_OP_SEL;
    }
  } else if ((int)OpNo == AMDGPU::getNamedOperandIdx(
                              MI.getOpcode(), AMDGPU::OpName::src1_modifiers))
    SrcMOIdx = AMDGPU::getNamedOperandIdx(MI.getOpcode(), AMDGPU::OpName::src1);
  else if ((int)OpNo == AMDGPU::getNamedOperandIdx(
                            MI.getOpcode(), AMDGPU::OpName::src2_modifiers))
    SrcMOIdx = AMDGPU::getNamedOperandIdx(MI.getOpcode(), AMDGPU::OpName::src2);
  if (SrcMOIdx == -1)
    return;

  const MCOperand &SrcMO = MI.getOperand(SrcMOIdx);
  if (!SrcMO.isReg())
    return;
  auto SrcReg = SrcMO.getReg();
  if (AMDGPU::isSGPR(SrcReg, &MRI))
    return;
  if (AMDGPU::isHi16Reg(SrcReg, MRI))
    Op |= SISrcMods::OP_SEL_0;
}

void AMDGPUMCCodeEmitter::getMachineOpValueT16Lo128(
    const MCInst &MI, unsigned OpNo, APInt &Op,
    SmallVectorImpl<MCFixup> &Fixups, const MCSubtargetInfo &STI) const {
  const MCOperand &MO = MI.getOperand(OpNo);
  if (MO.isReg()) {
    uint16_t Encoding = MRI.getEncodingValue(MO.getReg());
    unsigned RegIdx = Encoding & AMDGPU::HWEncoding::LO256_REG_IDX_MASK;
    bool IsHi = Encoding & AMDGPU::HWEncoding::IS_HI16;
    bool IsVGPR = Encoding & AMDGPU::HWEncoding::IS_VGPR;
    assert((!IsVGPR || isUInt<7>(RegIdx)) && "VGPR0-VGPR127 expected!");
    Op = (IsVGPR ? 0x100 : 0) | (IsHi ? 0x80 : 0) | RegIdx;
    return;
  }
  getMachineOpValueCommon(MI, MO, OpNo, Op, Fixups, STI);
}

void AMDGPUMCCodeEmitter::getMachineOpValueCommon(
    const MCInst &MI, const MCOperand &MO, unsigned OpNo, APInt &Op,
    SmallVectorImpl<MCFixup> &Fixups, const MCSubtargetInfo &STI) const {
  bool isLikeImm = false;
  int64_t Val;

  if (MO.isImm()) {
    Val = MO.getImm();
    isLikeImm = true;
  } else if (MO.isExpr() && MO.getExpr()->evaluateAsAbsolute(Val)) {
    isLikeImm = true;
  } else if (MO.isExpr()) {
    // FIXME: If this is expression is PCRel or not should not depend on what
    // the expression looks like. Given that this is just a general expression,
    // it should probably be FK_Data_4 and whatever is producing
    //
    //    s_add_u32 s2, s2, (extern_const_addrspace+16
    //
    // And expecting a PCRel should instead produce
    //
    // .Ltmp1:
    //   s_add_u32 s2, s2, (extern_const_addrspace+16)-.Ltmp1
    bool PCRel = needsPCRel(MO.getExpr());
    const MCInstrDesc &Desc = MCII.get(MI.getOpcode());
    uint32_t Offset = Desc.getSize();
    assert(Offset == 4 || Offset == 8);
<<<<<<< HEAD
    auto OpType = Desc.operands()[OpNo].OperandType;
    MCFixupKind Kind = (STI.hasFeature(AMDGPU::Feature64BitLiterals) &&
                        OpType == AMDGPU::OPERAND_REG_IMM_INT64)
                           ? FK_Data_8
                           : FK_Data_4;
=======
    unsigned Size = AMDGPU::getOperandSize(Desc, OpNo);
    MCFixupKind Kind = MCFixup::getDataKindForSize(Size);
>>>>>>> 35227056
    addFixup(Fixups, Offset, MO.getExpr(), Kind, PCRel);
  }

  const MCInstrDesc &Desc = MCII.get(MI.getOpcode());
  if (AMDGPU::isSISrcOperand(Desc, OpNo)) {
    bool HasMandatoryLiteral =
        AMDGPU::hasNamedOperand(MI.getOpcode(), AMDGPU::OpName::imm);
    if (auto Enc = getLitEncoding(Desc, MO, OpNo, STI, HasMandatoryLiteral)) {
      Op = *Enc;
      return;
    }

    llvm_unreachable("Operand not supported for SISrc");
  }

  if (isLikeImm) {
    Op = Val;
    return;
  }

  llvm_unreachable("Encoding of this operand type is not supported yet.");
}

#include "AMDGPUGenMCCodeEmitter.inc"<|MERGE_RESOLUTION|>--- conflicted
+++ resolved
@@ -387,11 +387,8 @@
        Opcode == AMDGPU::V_ACCVGPR_WRITE_B32_vi) &&
       // Matrix B format operand reuses op_sel_hi.
       !AMDGPU::hasNamedOperand(Opcode, AMDGPU::OpName::matrix_b_fmt) &&
-<<<<<<< HEAD
-=======
       // Matrix B scale operand reuses op_sel_hi.
       !AMDGPU::hasNamedOperand(Opcode, AMDGPU::OpName::matrix_b_scale) &&
->>>>>>> 35227056
       // Matrix B reuse operand reuses op_sel_hi.
       !AMDGPU::hasNamedOperand(Opcode, AMDGPU::OpName::matrix_b_reuse)) {
     Encoding |= getImplicitOpSelHiEncoding(Opcode);
@@ -696,16 +693,8 @@
     const MCInstrDesc &Desc = MCII.get(MI.getOpcode());
     uint32_t Offset = Desc.getSize();
     assert(Offset == 4 || Offset == 8);
-<<<<<<< HEAD
-    auto OpType = Desc.operands()[OpNo].OperandType;
-    MCFixupKind Kind = (STI.hasFeature(AMDGPU::Feature64BitLiterals) &&
-                        OpType == AMDGPU::OPERAND_REG_IMM_INT64)
-                           ? FK_Data_8
-                           : FK_Data_4;
-=======
     unsigned Size = AMDGPU::getOperandSize(Desc, OpNo);
     MCFixupKind Kind = MCFixup::getDataKindForSize(Size);
->>>>>>> 35227056
     addFixup(Fixups, Offset, MO.getExpr(), Kind, PCRel);
   }
 
