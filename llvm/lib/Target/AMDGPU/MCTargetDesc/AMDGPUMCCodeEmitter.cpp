//===-- AMDGPUMCCodeEmitter.cpp - AMDGPU Code Emitter ---------------------===//
//
// Part of the LLVM Project, under the Apache License v2.0 with LLVM Exceptions.
// See https://llvm.org/LICENSE.txt for license information.
// SPDX-License-Identifier: Apache-2.0 WITH LLVM-exception
//
//===----------------------------------------------------------------------===//
//
/// \file
/// The AMDGPU code emitter produces machine code that can be executed
/// directly on the GPU device.
//
//===----------------------------------------------------------------------===//

#include "MCTargetDesc/AMDGPUFixupKinds.h"
#include "MCTargetDesc/AMDGPUMCExpr.h"
#include "MCTargetDesc/AMDGPUMCTargetDesc.h"
#include "SIDefines.h"
#include "Utils/AMDGPUBaseInfo.h"
#include "llvm/ADT/APInt.h"
#include "llvm/MC/MCCodeEmitter.h"
#include "llvm/MC/MCContext.h"
#include "llvm/MC/MCExpr.h"
#include "llvm/MC/MCInstrInfo.h"
#include "llvm/MC/MCRegisterInfo.h"
#include "llvm/MC/MCSubtargetInfo.h"
#include "llvm/Support/Casting.h"
#include "llvm/Support/EndianStream.h"
#include <optional>

using namespace llvm;

namespace {

class AMDGPUMCCodeEmitter : public MCCodeEmitter {
  const MCRegisterInfo &MRI;
  const MCInstrInfo &MCII;

public:
  AMDGPUMCCodeEmitter(const MCInstrInfo &MCII, const MCRegisterInfo &MRI)
      : MRI(MRI), MCII(MCII) {}

  /// Encode the instruction and write it to the OS.
  void encodeInstruction(const MCInst &MI, SmallVectorImpl<char> &CB,
                         SmallVectorImpl<MCFixup> &Fixups,
                         const MCSubtargetInfo &STI) const override;

  void getMachineOpValue(const MCInst &MI, const MCOperand &MO, APInt &Op,
                         SmallVectorImpl<MCFixup> &Fixups,
                         const MCSubtargetInfo &STI) const;

  void getMachineOpValueT16(const MCInst &MI, unsigned OpNo, APInt &Op,
                            SmallVectorImpl<MCFixup> &Fixups,
                            const MCSubtargetInfo &STI) const;

  void getMachineOpValueT16Lo128(const MCInst &MI, unsigned OpNo, APInt &Op,
                                 SmallVectorImpl<MCFixup> &Fixups,
                                 const MCSubtargetInfo &STI) const;

  /// Use a fixup to encode the simm16 field for SOPP branch
  ///        instructions.
  void getSOPPBrEncoding(const MCInst &MI, unsigned OpNo, APInt &Op,
                         SmallVectorImpl<MCFixup> &Fixups,
                         const MCSubtargetInfo &STI) const;

  void getSMEMOffsetEncoding(const MCInst &MI, unsigned OpNo, APInt &Op,
                             SmallVectorImpl<MCFixup> &Fixups,
                             const MCSubtargetInfo &STI) const;

  void getSDWASrcEncoding(const MCInst &MI, unsigned OpNo, APInt &Op,
                          SmallVectorImpl<MCFixup> &Fixups,
                          const MCSubtargetInfo &STI) const;

  void getSDWAVopcDstEncoding(const MCInst &MI, unsigned OpNo, APInt &Op,
                              SmallVectorImpl<MCFixup> &Fixups,
                              const MCSubtargetInfo &STI) const;

  void getAVOperandEncoding(const MCInst &MI, unsigned OpNo, APInt &Op,
                            SmallVectorImpl<MCFixup> &Fixups,
                            const MCSubtargetInfo &STI) const;

private:
  uint64_t getImplicitOpSelHiEncoding(int Opcode) const;
  void getMachineOpValueCommon(const MCInst &MI, const MCOperand &MO,
                               unsigned OpNo, APInt &Op,
                               SmallVectorImpl<MCFixup> &Fixups,
                               const MCSubtargetInfo &STI) const;

  /// Encode an fp or int literal.
  std::optional<uint64_t>
  getLitEncoding(const MCInstrDesc &Desc, const MCOperand &MO, unsigned OpNo,
                 const MCSubtargetInfo &STI,
                 bool HasMandatoryLiteral = false) const;

  void getBinaryCodeForInstr(const MCInst &MI, SmallVectorImpl<MCFixup> &Fixups,
                             APInt &Inst, APInt &Scratch,
                             const MCSubtargetInfo &STI) const;
};

} // end anonymous namespace

MCCodeEmitter *llvm::createAMDGPUMCCodeEmitter(const MCInstrInfo &MCII,
                                               MCContext &Ctx) {
  return new AMDGPUMCCodeEmitter(MCII, *Ctx.getRegisterInfo());
}

static void addFixup(SmallVectorImpl<MCFixup> &Fixups, uint32_t Offset,
                     const MCExpr *Value, uint16_t Kind, bool PCRel = false) {
  Fixups.push_back(MCFixup::create(Offset, Value, Kind, PCRel));
}

// Returns the encoding value to use if the given integer is an integer inline
// immediate value, or 0 if it is not.
template <typename IntTy>
static uint32_t getIntInlineImmEncoding(IntTy Imm) {
  if (Imm >= 0 && Imm <= 64)
    return 128 + Imm;

  if (Imm >= -16 && Imm <= -1)
    return 192 + std::abs(Imm);

  return 0;
}

static uint32_t getLit16Encoding(uint16_t Val, const MCSubtargetInfo &STI) {
  uint16_t IntImm = getIntInlineImmEncoding(static_cast<int16_t>(Val));
  if (IntImm != 0)
    return IntImm;

  if (Val == 0x3800) // 0.5
    return 240;

  if (Val == 0xB800) // -0.5
    return 241;

  if (Val == 0x3C00) // 1.0
    return 242;

  if (Val == 0xBC00) // -1.0
    return 243;

  if (Val == 0x4000) // 2.0
    return 244;

  if (Val == 0xC000) // -2.0
    return 245;

  if (Val == 0x4400) // 4.0
    return 246;

  if (Val == 0xC400) // -4.0
    return 247;

  if (Val == 0x3118 && // 1.0 / (2.0 * pi)
      STI.hasFeature(AMDGPU::FeatureInv2PiInlineImm))
    return 248;

  return 255;
}

static uint32_t getLitBF16Encoding(uint16_t Val) {
  uint16_t IntImm = getIntInlineImmEncoding(static_cast<int16_t>(Val));
  if (IntImm != 0)
    return IntImm;

  // clang-format off
  switch (Val) {
  case 0x3F00: return 240; // 0.5
  case 0xBF00: return 241; // -0.5
  case 0x3F80: return 242; // 1.0
  case 0xBF80: return 243; // -1.0
  case 0x4000: return 244; // 2.0
  case 0xC000: return 245; // -2.0
  case 0x4080: return 246; // 4.0
  case 0xC080: return 247; // -4.0
  case 0x3E22: return 248; // 1.0 / (2.0 * pi)
  default:     return 255;
  }
  // clang-format on
}

static uint32_t getLit32Encoding(uint32_t Val, const MCSubtargetInfo &STI) {
  uint32_t IntImm = getIntInlineImmEncoding(static_cast<int32_t>(Val));
  if (IntImm != 0)
    return IntImm;

  if (Val == llvm::bit_cast<uint32_t>(0.5f))
    return 240;

  if (Val == llvm::bit_cast<uint32_t>(-0.5f))
    return 241;

  if (Val == llvm::bit_cast<uint32_t>(1.0f))
    return 242;

  if (Val == llvm::bit_cast<uint32_t>(-1.0f))
    return 243;

  if (Val == llvm::bit_cast<uint32_t>(2.0f))
    return 244;

  if (Val == llvm::bit_cast<uint32_t>(-2.0f))
    return 245;

  if (Val == llvm::bit_cast<uint32_t>(4.0f))
    return 246;

  if (Val == llvm::bit_cast<uint32_t>(-4.0f))
    return 247;

  if (Val == 0x3e22f983 && // 1.0 / (2.0 * pi)
      STI.hasFeature(AMDGPU::FeatureInv2PiInlineImm))
    return 248;

  return 255;
}

static uint32_t getLit16IntEncoding(uint32_t Val, const MCSubtargetInfo &STI) {
  return getLit32Encoding(Val, STI);
}

static uint32_t getLit64Encoding(const MCInstrDesc &Desc, uint64_t Val,
                                 const MCSubtargetInfo &STI, bool IsFP) {
  uint32_t IntImm = getIntInlineImmEncoding(static_cast<int64_t>(Val));
  if (IntImm != 0)
    return IntImm;

  if (Val == llvm::bit_cast<uint64_t>(0.5))
    return 240;

  if (Val == llvm::bit_cast<uint64_t>(-0.5))
    return 241;

  if (Val == llvm::bit_cast<uint64_t>(1.0))
    return 242;

  if (Val == llvm::bit_cast<uint64_t>(-1.0))
    return 243;

  if (Val == llvm::bit_cast<uint64_t>(2.0))
    return 244;

  if (Val == llvm::bit_cast<uint64_t>(-2.0))
    return 245;

  if (Val == llvm::bit_cast<uint64_t>(4.0))
    return 246;

  if (Val == llvm::bit_cast<uint64_t>(-4.0))
    return 247;

  if (Val == 0x3fc45f306dc9c882 && // 1.0 / (2.0 * pi)
      STI.hasFeature(AMDGPU::FeatureInv2PiInlineImm))
    return 248;

  // The rest part needs to align with AMDGPUInstPrinter::printLiteral64.

  bool CanUse64BitLiterals =
      STI.hasFeature(AMDGPU::Feature64BitLiterals) &&
      !(Desc.TSFlags & (SIInstrFlags::VOP3 | SIInstrFlags::VOP3P));
  if (IsFP) {
    return CanUse64BitLiterals && Lo_32(Val) ? 254 : 255;
  }

  return CanUse64BitLiterals && (!isInt<32>(Val) || !isUInt<32>(Val)) ? 254
                                                                      : 255;
}

std::optional<uint64_t> AMDGPUMCCodeEmitter::getLitEncoding(
    const MCInstrDesc &Desc, const MCOperand &MO, unsigned OpNo,
    const MCSubtargetInfo &STI, bool HasMandatoryLiteral) const {
  const MCOperandInfo &OpInfo = Desc.operands()[OpNo];
  int64_t Imm = 0;
  if (MO.isExpr()) {
    if (!MO.getExpr()->evaluateAsAbsolute(Imm) ||
        AMDGPU::isLitExpr(MO.getExpr())) {
      if (OpInfo.OperandType == AMDGPU::OPERAND_KIMM16 ||
          OpInfo.OperandType == AMDGPU::OPERAND_KIMM32 ||
          OpInfo.OperandType == AMDGPU::OPERAND_KIMM64)
        return Imm;
      if (STI.hasFeature(AMDGPU::Feature64BitLiterals) &&
          AMDGPU::getOperandSize(OpInfo) == 8)
        return 254;
      return 255;
    }
  } else {
    assert(!MO.isDFPImm());

    if (!MO.isImm())
      return {};

    Imm = MO.getImm();
  }

  switch (OpInfo.OperandType) {
  case AMDGPU::OPERAND_REG_IMM_INT32:
  case AMDGPU::OPERAND_REG_IMM_FP32:
  case AMDGPU::OPERAND_REG_INLINE_C_INT32:
  case AMDGPU::OPERAND_REG_INLINE_C_FP32:
  case AMDGPU::OPERAND_REG_INLINE_AC_INT32:
  case AMDGPU::OPERAND_REG_INLINE_AC_FP32:
  case AMDGPU::OPERAND_REG_IMM_V2INT32:
  case AMDGPU::OPERAND_REG_IMM_V2FP32:
  case AMDGPU::OPERAND_INLINE_SPLIT_BARRIER_INT32:
    return getLit32Encoding(static_cast<uint32_t>(Imm), STI);

  case AMDGPU::OPERAND_REG_IMM_INT64:
  case AMDGPU::OPERAND_REG_INLINE_C_INT64:
    return getLit64Encoding(Desc, static_cast<uint64_t>(Imm), STI, false);

  case AMDGPU::OPERAND_REG_INLINE_C_FP64:
  case AMDGPU::OPERAND_REG_INLINE_AC_FP64:
    return getLit64Encoding(Desc, static_cast<uint64_t>(Imm), STI, true);

  case AMDGPU::OPERAND_REG_IMM_FP64: {
    auto Enc = getLit64Encoding(Desc, static_cast<uint64_t>(Imm), STI, true);
    return (HasMandatoryLiteral && Enc == 255) ? 254 : Enc;
  }

  case AMDGPU::OPERAND_REG_IMM_INT16:
  case AMDGPU::OPERAND_REG_INLINE_C_INT16:
    return getLit16IntEncoding(static_cast<uint32_t>(Imm), STI);

  case AMDGPU::OPERAND_REG_IMM_FP16:
  case AMDGPU::OPERAND_REG_INLINE_C_FP16:
    // FIXME Is this correct? What do inline immediates do on SI for f16 src
    // which does not have f16 support?
    return getLit16Encoding(static_cast<uint16_t>(Imm), STI);

  case AMDGPU::OPERAND_REG_IMM_BF16:
  case AMDGPU::OPERAND_REG_INLINE_C_BF16:
    // We don't actually need to check Inv2Pi here because BF16 instructions can
    // only be emitted for targets that already support the feature.
    return getLitBF16Encoding(static_cast<uint16_t>(Imm));

  case AMDGPU::OPERAND_REG_IMM_V2INT16:
  case AMDGPU::OPERAND_REG_INLINE_C_V2INT16:
    return AMDGPU::getInlineEncodingV2I16(static_cast<uint32_t>(Imm))
        .value_or(255);

  case AMDGPU::OPERAND_REG_IMM_V2FP16:
  case AMDGPU::OPERAND_REG_INLINE_C_V2FP16:
    return AMDGPU::getInlineEncodingV2F16(static_cast<uint32_t>(Imm))
        .value_or(255);

  case AMDGPU::OPERAND_REG_IMM_V2BF16:
  case AMDGPU::OPERAND_REG_INLINE_C_V2BF16:
    return AMDGPU::getInlineEncodingV2BF16(static_cast<uint32_t>(Imm))
        .value_or(255);

  case AMDGPU::OPERAND_REG_IMM_NOINLINE_V2FP16:
    return 255;

  case AMDGPU::OPERAND_KIMM32:
  case AMDGPU::OPERAND_KIMM16:
  case AMDGPU::OPERAND_KIMM64:
    return Imm;
  default:
    llvm_unreachable("invalid operand size");
  }
}

uint64_t AMDGPUMCCodeEmitter::getImplicitOpSelHiEncoding(int Opcode) const {
  using namespace AMDGPU::VOP3PEncoding;

  if (AMDGPU::hasNamedOperand(Opcode, AMDGPU::OpName::op_sel_hi)) {
    if (AMDGPU::hasNamedOperand(Opcode, AMDGPU::OpName::src2))
      return 0;
    if (AMDGPU::hasNamedOperand(Opcode, AMDGPU::OpName::src1))
      return OP_SEL_HI_2;
    if (AMDGPU::hasNamedOperand(Opcode, AMDGPU::OpName::src0))
      return OP_SEL_HI_1 | OP_SEL_HI_2;
  }
  return OP_SEL_HI_0 | OP_SEL_HI_1 | OP_SEL_HI_2;
}

static bool isVCMPX64(const MCInstrDesc &Desc) {
  return (Desc.TSFlags & SIInstrFlags::VOP3) &&
         Desc.hasImplicitDefOfPhysReg(AMDGPU::EXEC);
}

void AMDGPUMCCodeEmitter::encodeInstruction(const MCInst &MI,
                                            SmallVectorImpl<char> &CB,
                                            SmallVectorImpl<MCFixup> &Fixups,
                                            const MCSubtargetInfo &STI) const {
  int Opcode = MI.getOpcode();
  APInt Encoding, Scratch;
  getBinaryCodeForInstr(MI, Fixups, Encoding, Scratch,  STI);
  const MCInstrDesc &Desc = MCII.get(MI.getOpcode());
  unsigned bytes = Desc.getSize();

  // Set unused op_sel_hi bits to 1 for VOP3P and MAI instructions.
  // Note that accvgpr_read/write are MAI, have src0, but do not use op_sel.
  if (((Desc.TSFlags & SIInstrFlags::VOP3P) ||
       Opcode == AMDGPU::V_ACCVGPR_READ_B32_vi ||
       Opcode == AMDGPU::V_ACCVGPR_WRITE_B32_vi) &&
      // Matrix B format operand reuses op_sel_hi.
      !AMDGPU::hasNamedOperand(Opcode, AMDGPU::OpName::matrix_b_fmt) &&
      // Matrix B scale operand reuses op_sel_hi.
      !AMDGPU::hasNamedOperand(Opcode, AMDGPU::OpName::matrix_b_scale) &&
      // Matrix B reuse operand reuses op_sel_hi.
      !AMDGPU::hasNamedOperand(Opcode, AMDGPU::OpName::matrix_b_reuse)) {
    Encoding |= getImplicitOpSelHiEncoding(Opcode);
  }

  // GFX10+ v_cmpx opcodes promoted to VOP3 have implied dst=EXEC.
  // Documentation requires dst to be encoded as EXEC (0x7E),
  // but it looks like the actual value encoded for dst operand
  // is ignored by HW. It was decided to define dst as "do not care"
  // in td files to allow disassembler accept any dst value.
  // However, dst is encoded as EXEC for compatibility with SP3.
  if (AMDGPU::isGFX10Plus(STI) && isVCMPX64(Desc)) {
    assert((Encoding & 0xFF) == 0);
    Encoding |= MRI.getEncodingValue(AMDGPU::EXEC_LO) &
                AMDGPU::HWEncoding::LO256_REG_IDX_MASK;
  }

  for (unsigned i = 0; i < bytes; i++) {
    CB.push_back((uint8_t)Encoding.extractBitsAsZExtValue(8, 8 * i));
  }

  // NSA encoding.
  if (AMDGPU::isGFX10Plus(STI) && Desc.TSFlags & SIInstrFlags::MIMG) {
    int vaddr0 = AMDGPU::getNamedOperandIdx(MI.getOpcode(),
                                            AMDGPU::OpName::vaddr0);
    int srsrc = AMDGPU::getNamedOperandIdx(MI.getOpcode(),
                                           AMDGPU::OpName::srsrc);
    assert(vaddr0 >= 0 && srsrc > vaddr0);
    unsigned NumExtraAddrs = srsrc - vaddr0 - 1;
    unsigned NumPadding = (-NumExtraAddrs) & 3;

    for (unsigned i = 0; i < NumExtraAddrs; ++i) {
      getMachineOpValue(MI, MI.getOperand(vaddr0 + 1 + i), Encoding, Fixups,
                        STI);
      CB.push_back((uint8_t)Encoding.getLimitedValue());
    }
    CB.append(NumPadding, 0);
  }

  if ((bytes > 8 && STI.hasFeature(AMDGPU::FeatureVOP3Literal)) ||
      (bytes > 4 && !STI.hasFeature(AMDGPU::FeatureVOP3Literal)))
    return;

  // Do not print literals from SISrc Operands for insts with mandatory literals
  if (AMDGPU::hasNamedOperand(MI.getOpcode(), AMDGPU::OpName::imm))
    return;

  // Check for additional literals
  for (unsigned i = 0, e = Desc.getNumOperands(); i < e; ++i) {

    // Check if this operand should be encoded as [SV]Src
    if (!AMDGPU::isSISrcOperand(Desc, i))
      continue;

    // Is this operand a literal immediate?
    const MCOperand &Op = MI.getOperand(i);
    auto Enc = getLitEncoding(Desc, Op, i, STI);
    if (!Enc || (*Enc != 255 && *Enc != 254))
      continue;

    // Yes! Encode it
    int64_t Imm = 0;

    bool IsLit = false;
    if (Op.isImm())
      Imm = Op.getImm();
    else if (Op.isExpr()) {
      if (const auto *C = dyn_cast<MCConstantExpr>(Op.getExpr())) {
        Imm = C->getValue();
<<<<<<< HEAD
      else if (AMDGPU::isLitExpr(Op.getExpr()))
        Imm = AMDGPU::getLitValue(Op.getExpr());
=======
      } else if (AMDGPU::isLitExpr(Op.getExpr())) {
        IsLit = true;
        Imm = AMDGPU::getLitValue(Op.getExpr());
      }
>>>>>>> 54c4ef26
    } else // Exprs will be replaced with a fixup value.
      llvm_unreachable("Must be immediate or expr");

    if (*Enc == 254) {
      assert(STI.hasFeature(AMDGPU::Feature64BitLiterals));
      support::endian::write<uint64_t>(CB, Imm, llvm::endianness::little);
    } else {
      auto OpType =
          static_cast<AMDGPU::OperandType>(Desc.operands()[i].OperandType);
<<<<<<< HEAD
      Imm = AMDGPU::encode32BitLiteral(Imm, OpType);
=======
      Imm = AMDGPU::encode32BitLiteral(Imm, OpType, IsLit);
>>>>>>> 54c4ef26
      support::endian::write<uint32_t>(CB, Imm, llvm::endianness::little);
    }

    // Only one literal value allowed
    break;
  }
}

void AMDGPUMCCodeEmitter::getSOPPBrEncoding(const MCInst &MI, unsigned OpNo,
                                            APInt &Op,
                                            SmallVectorImpl<MCFixup> &Fixups,
                                            const MCSubtargetInfo &STI) const {
  const MCOperand &MO = MI.getOperand(OpNo);

  if (MO.isExpr()) {
    const MCExpr *Expr = MO.getExpr();
    addFixup(Fixups, 0, Expr, AMDGPU::fixup_si_sopp_br, true);
    Op = APInt::getZero(96);
  } else {
    getMachineOpValue(MI, MO, Op, Fixups, STI);
  }
}

void AMDGPUMCCodeEmitter::getSMEMOffsetEncoding(
    const MCInst &MI, unsigned OpNo, APInt &Op,
    SmallVectorImpl<MCFixup> &Fixups, const MCSubtargetInfo &STI) const {
  auto Offset = MI.getOperand(OpNo).getImm();
  // VI only supports 20-bit unsigned offsets.
  assert(!AMDGPU::isVI(STI) || isUInt<20>(Offset));
  Op = Offset;
}

void AMDGPUMCCodeEmitter::getSDWASrcEncoding(const MCInst &MI, unsigned OpNo,
                                             APInt &Op,
                                             SmallVectorImpl<MCFixup> &Fixups,
                                             const MCSubtargetInfo &STI) const {
  using namespace AMDGPU::SDWA;

  uint64_t RegEnc = 0;

  const MCOperand &MO = MI.getOperand(OpNo);

  if (MO.isReg()) {
    MCRegister Reg = MO.getReg();
    RegEnc |= MRI.getEncodingValue(Reg);
    RegEnc &= SDWA9EncValues::SRC_VGPR_MASK;
    if (AMDGPU::isSGPR(AMDGPU::mc2PseudoReg(Reg), &MRI)) {
      RegEnc |= SDWA9EncValues::SRC_SGPR_MASK;
    }
    Op = RegEnc;
    return;
  } else {
    const MCInstrDesc &Desc = MCII.get(MI.getOpcode());
    auto Enc = getLitEncoding(Desc, MO, OpNo, STI);
    if (Enc && *Enc != 255) {
      Op = *Enc | SDWA9EncValues::SRC_SGPR_MASK;
      return;
    }
  }

  llvm_unreachable("Unsupported operand kind");
}

void AMDGPUMCCodeEmitter::getSDWAVopcDstEncoding(
    const MCInst &MI, unsigned OpNo, APInt &Op,
    SmallVectorImpl<MCFixup> &Fixups, const MCSubtargetInfo &STI) const {
  using namespace AMDGPU::SDWA;

  uint64_t RegEnc = 0;

  const MCOperand &MO = MI.getOperand(OpNo);

  MCRegister Reg = MO.getReg();
  if (Reg != AMDGPU::VCC && Reg != AMDGPU::VCC_LO) {
    RegEnc |= MRI.getEncodingValue(Reg);
    RegEnc &= SDWA9EncValues::VOPC_DST_SGPR_MASK;
    RegEnc |= SDWA9EncValues::VOPC_DST_VCC_MASK;
  }
  Op = RegEnc;
}

void AMDGPUMCCodeEmitter::getAVOperandEncoding(
    const MCInst &MI, unsigned OpNo, APInt &Op,
    SmallVectorImpl<MCFixup> &Fixups, const MCSubtargetInfo &STI) const {
  MCRegister Reg = MI.getOperand(OpNo).getReg();
  unsigned Enc = MRI.getEncodingValue(Reg);
  unsigned Idx = Enc & AMDGPU::HWEncoding::LO256_REG_IDX_MASK;
  bool IsVGPROrAGPR =
      Enc & (AMDGPU::HWEncoding::IS_VGPR | AMDGPU::HWEncoding::IS_AGPR);

  // VGPR and AGPR have the same encoding, but SrcA and SrcB operands of mfma
  // instructions use acc[0:1] modifier bits to distinguish. These bits are
  // encoded as a virtual 9th bit of the register for these operands.
  bool IsAGPR = Enc & AMDGPU::HWEncoding::IS_AGPR;

  Op = Idx | (IsVGPROrAGPR << 8) | (IsAGPR << 9);
}

static bool needsPCRel(const MCExpr *Expr) {
  switch (Expr->getKind()) {
  case MCExpr::SymbolRef: {
    auto *SE = cast<MCSymbolRefExpr>(Expr);
    auto Spec = AMDGPU::getSpecifier(SE);
    return Spec != AMDGPUMCExpr::S_ABS32_LO &&
           Spec != AMDGPUMCExpr::S_ABS32_HI && Spec != AMDGPUMCExpr::S_ABS64;
  }
  case MCExpr::Binary: {
    auto *BE = cast<MCBinaryExpr>(Expr);
    if (BE->getOpcode() == MCBinaryExpr::Sub)
      return false;
    return needsPCRel(BE->getLHS()) || needsPCRel(BE->getRHS());
  }
  case MCExpr::Unary:
    return needsPCRel(cast<MCUnaryExpr>(Expr)->getSubExpr());
  case MCExpr::Specifier:
  case MCExpr::Target:
  case MCExpr::Constant:
    return false;
  }
  llvm_unreachable("invalid kind");
}

void AMDGPUMCCodeEmitter::getMachineOpValue(const MCInst &MI,
                                            const MCOperand &MO, APInt &Op,
                                            SmallVectorImpl<MCFixup> &Fixups,
                                            const MCSubtargetInfo &STI) const {
  if (MO.isReg()){
    unsigned Enc = MRI.getEncodingValue(MO.getReg());
    unsigned Idx = Enc & AMDGPU::HWEncoding::LO256_REG_IDX_MASK;
    bool IsVGPROrAGPR =
        Enc & (AMDGPU::HWEncoding::IS_VGPR | AMDGPU::HWEncoding::IS_AGPR);
    Op = Idx | (IsVGPROrAGPR << 8);
    return;
  }
  unsigned OpNo = &MO - MI.begin();
  getMachineOpValueCommon(MI, MO, OpNo, Op, Fixups, STI);
}

void AMDGPUMCCodeEmitter::getMachineOpValueT16(
    const MCInst &MI, unsigned OpNo, APInt &Op,
    SmallVectorImpl<MCFixup> &Fixups, const MCSubtargetInfo &STI) const {
  const MCOperand &MO = MI.getOperand(OpNo);
  if (MO.isReg()) {
    unsigned Enc = MRI.getEncodingValue(MO.getReg());
    unsigned Idx = Enc & AMDGPU::HWEncoding::REG_IDX_MASK;
    bool IsVGPR = Enc & AMDGPU::HWEncoding::IS_VGPR;
    Op = Idx | (IsVGPR << 8);
    return;
  }
  getMachineOpValueCommon(MI, MO, OpNo, Op, Fixups, STI);
  // VGPRs include the suffix/op_sel bit in the register encoding, but
  // immediates and SGPRs include it in src_modifiers. Therefore, copy the
  // op_sel bit from the src operands into src_modifier operands if Op is
  // src_modifiers and the corresponding src is a VGPR
  int SrcMOIdx = -1;
  assert(OpNo < INT_MAX);
  if ((int)OpNo == AMDGPU::getNamedOperandIdx(MI.getOpcode(),
                                              AMDGPU::OpName::src0_modifiers)) {
    SrcMOIdx = AMDGPU::getNamedOperandIdx(MI.getOpcode(), AMDGPU::OpName::src0);
    int VDstMOIdx =
        AMDGPU::getNamedOperandIdx(MI.getOpcode(), AMDGPU::OpName::vdst);
    if (VDstMOIdx != -1) {
      auto DstReg = MI.getOperand(VDstMOIdx).getReg();
      if (AMDGPU::isHi16Reg(DstReg, MRI))
        Op |= SISrcMods::DST_OP_SEL;
    }
  } else if ((int)OpNo == AMDGPU::getNamedOperandIdx(
                              MI.getOpcode(), AMDGPU::OpName::src1_modifiers))
    SrcMOIdx = AMDGPU::getNamedOperandIdx(MI.getOpcode(), AMDGPU::OpName::src1);
  else if ((int)OpNo == AMDGPU::getNamedOperandIdx(
                            MI.getOpcode(), AMDGPU::OpName::src2_modifiers))
    SrcMOIdx = AMDGPU::getNamedOperandIdx(MI.getOpcode(), AMDGPU::OpName::src2);
  if (SrcMOIdx == -1)
    return;

  const MCOperand &SrcMO = MI.getOperand(SrcMOIdx);
  if (!SrcMO.isReg())
    return;
  auto SrcReg = SrcMO.getReg();
  if (AMDGPU::isSGPR(SrcReg, &MRI))
    return;
  if (AMDGPU::isHi16Reg(SrcReg, MRI))
    Op |= SISrcMods::OP_SEL_0;
}

void AMDGPUMCCodeEmitter::getMachineOpValueT16Lo128(
    const MCInst &MI, unsigned OpNo, APInt &Op,
    SmallVectorImpl<MCFixup> &Fixups, const MCSubtargetInfo &STI) const {
  const MCOperand &MO = MI.getOperand(OpNo);
  if (MO.isReg()) {
    uint16_t Encoding = MRI.getEncodingValue(MO.getReg());
    unsigned RegIdx = Encoding & AMDGPU::HWEncoding::LO256_REG_IDX_MASK;
    bool IsHi = Encoding & AMDGPU::HWEncoding::IS_HI16;
    bool IsVGPR = Encoding & AMDGPU::HWEncoding::IS_VGPR;
    assert((!IsVGPR || isUInt<7>(RegIdx)) && "VGPR0-VGPR127 expected!");
    Op = (IsVGPR ? 0x100 : 0) | (IsHi ? 0x80 : 0) | RegIdx;
    return;
  }
  getMachineOpValueCommon(MI, MO, OpNo, Op, Fixups, STI);
}

void AMDGPUMCCodeEmitter::getMachineOpValueCommon(
    const MCInst &MI, const MCOperand &MO, unsigned OpNo, APInt &Op,
    SmallVectorImpl<MCFixup> &Fixups, const MCSubtargetInfo &STI) const {
  bool isLikeImm = false;
  int64_t Val;

  if (MO.isImm()) {
    Val = MO.getImm();
    isLikeImm = true;
  } else if (MO.isExpr() && MO.getExpr()->evaluateAsAbsolute(Val)) {
    isLikeImm = true;
  } else if (MO.isExpr()) {
    // FIXME: If this is expression is PCRel or not should not depend on what
    // the expression looks like. Given that this is just a general expression,
    // it should probably be FK_Data_4 and whatever is producing
    //
    //    s_add_u32 s2, s2, (extern_const_addrspace+16
    //
    // And expecting a PCRel should instead produce
    //
    // .Ltmp1:
    //   s_add_u32 s2, s2, (extern_const_addrspace+16)-.Ltmp1
    bool PCRel = needsPCRel(MO.getExpr());
    const MCInstrDesc &Desc = MCII.get(MI.getOpcode());
    uint32_t Offset = Desc.getSize();
    assert(Offset == 4 || Offset == 8);
    unsigned Size = AMDGPU::getOperandSize(Desc, OpNo);
    MCFixupKind Kind = MCFixup::getDataKindForSize(Size);
    addFixup(Fixups, Offset, MO.getExpr(), Kind, PCRel);
  }

  const MCInstrDesc &Desc = MCII.get(MI.getOpcode());
  if (AMDGPU::isSISrcOperand(Desc, OpNo)) {
    bool HasMandatoryLiteral =
        AMDGPU::hasNamedOperand(MI.getOpcode(), AMDGPU::OpName::imm);
    if (auto Enc = getLitEncoding(Desc, MO, OpNo, STI, HasMandatoryLiteral)) {
      Op = *Enc;
      return;
    }

    llvm_unreachable("Operand not supported for SISrc");
  }

  if (isLikeImm) {
    Op = Val;
    return;
  }

  llvm_unreachable("Encoding of this operand type is not supported yet.");
}

#include "AMDGPUGenMCCodeEmitter.inc"<|MERGE_RESOLUTION|>--- conflicted
+++ resolved
@@ -467,15 +467,10 @@
     else if (Op.isExpr()) {
       if (const auto *C = dyn_cast<MCConstantExpr>(Op.getExpr())) {
         Imm = C->getValue();
-<<<<<<< HEAD
-      else if (AMDGPU::isLitExpr(Op.getExpr()))
-        Imm = AMDGPU::getLitValue(Op.getExpr());
-=======
       } else if (AMDGPU::isLitExpr(Op.getExpr())) {
         IsLit = true;
         Imm = AMDGPU::getLitValue(Op.getExpr());
       }
->>>>>>> 54c4ef26
     } else // Exprs will be replaced with a fixup value.
       llvm_unreachable("Must be immediate or expr");
 
@@ -485,11 +480,7 @@
     } else {
       auto OpType =
           static_cast<AMDGPU::OperandType>(Desc.operands()[i].OperandType);
-<<<<<<< HEAD
-      Imm = AMDGPU::encode32BitLiteral(Imm, OpType);
-=======
       Imm = AMDGPU::encode32BitLiteral(Imm, OpType, IsLit);
->>>>>>> 54c4ef26
       support::endian::write<uint32_t>(CB, Imm, llvm::endianness::little);
     }
 
