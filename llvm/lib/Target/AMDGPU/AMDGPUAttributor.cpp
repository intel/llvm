--- conflicted
+++ resolved
@@ -1565,157 +1565,6 @@
   llvm_unreachable("AAAMDGPUClusterDims is only valid for function position");
 }
 
-/// An abstract attribute to propagate the function attribute
-/// "amdgpu-cluster-dims" from kernel entry functions to device functions.
-struct AAAMDGPUClusterDims
-    : public StateWrapper<BooleanState, AbstractAttribute> {
-  using Base = StateWrapper<BooleanState, AbstractAttribute>;
-  AAAMDGPUClusterDims(const IRPosition &IRP, Attributor &A) : Base(IRP) {}
-
-  /// Create an abstract attribute view for the position \p IRP.
-  static AAAMDGPUClusterDims &createForPosition(const IRPosition &IRP,
-                                                Attributor &A);
-
-  /// See AbstractAttribute::getName().
-  StringRef getName() const override { return "AAAMDGPUClusterDims"; }
-
-  /// See AbstractAttribute::getIdAddr().
-  const char *getIdAddr() const override { return &ID; }
-
-  /// This function should return true if the type of the \p AA is
-  /// AAAMDGPUClusterDims.
-  static bool classof(const AbstractAttribute *AA) {
-    return AA->getIdAddr() == &ID;
-  }
-
-  virtual const AMDGPU::ClusterDimsAttr &getClusterDims() const = 0;
-
-  /// Unique ID (due to the unique address)
-  static const char ID;
-};
-
-const char AAAMDGPUClusterDims::ID = 0;
-
-struct AAAMDGPUClusterDimsFunction : public AAAMDGPUClusterDims {
-  AAAMDGPUClusterDimsFunction(const IRPosition &IRP, Attributor &A)
-      : AAAMDGPUClusterDims(IRP, A) {}
-
-  void initialize(Attributor &A) override {
-    Function *F = getAssociatedFunction();
-    assert(F && "empty associated function");
-
-    Attr = AMDGPU::ClusterDimsAttr::get(*F);
-
-    // No matter what a kernel function has, it is final.
-    if (AMDGPU::isEntryFunctionCC(F->getCallingConv())) {
-      if (Attr.isUnknown())
-        indicatePessimisticFixpoint();
-      else
-        indicateOptimisticFixpoint();
-    }
-  }
-
-  const std::string getAsStr(Attributor *A) const override {
-    if (!getAssumed() || Attr.isUnknown())
-      return "unknown";
-    if (Attr.isNoCluster())
-      return "no";
-    if (Attr.isVariableDims())
-      return "variable";
-    return Attr.to_string();
-  }
-
-  void trackStatistics() const override {}
-
-  ChangeStatus updateImpl(Attributor &A) override {
-    auto OldState = Attr;
-
-    auto CheckCallSite = [&](AbstractCallSite CS) {
-      const auto *CallerAA = A.getAAFor<AAAMDGPUClusterDims>(
-          *this, IRPosition::function(*CS.getInstruction()->getFunction()),
-          DepClassTy::REQUIRED);
-      if (!CallerAA || !CallerAA->isValidState())
-        return false;
-
-      return merge(CallerAA->getClusterDims());
-    };
-
-    bool UsedAssumedInformation = false;
-    if (!A.checkForAllCallSites(CheckCallSite, *this,
-                                /*RequireAllCallSites=*/true,
-                                UsedAssumedInformation))
-      return indicatePessimisticFixpoint();
-
-    return OldState == Attr ? ChangeStatus::UNCHANGED : ChangeStatus::CHANGED;
-  }
-
-  ChangeStatus manifest(Attributor &A) override {
-    if (Attr.isUnknown())
-      return ChangeStatus::UNCHANGED;
-    return A.manifestAttrs(
-        getIRPosition(),
-        {Attribute::get(getAssociatedFunction()->getContext(), AttrName,
-                        Attr.to_string())},
-        /*ForceReplace=*/true);
-  }
-
-  const AMDGPU::ClusterDimsAttr &getClusterDims() const override {
-    return Attr;
-  }
-
-private:
-  bool merge(const AMDGPU::ClusterDimsAttr &Other) {
-    // Case 1: Both of them are unknown yet, we do nothing and continue wait for
-    // propagation.
-    if (Attr.isUnknown() && Other.isUnknown())
-      return true;
-
-    // Case 2: The other is determined, but we are unknown yet, we simply take
-    // the other's value.
-    if (Attr.isUnknown()) {
-      Attr = Other;
-      return true;
-    }
-
-    // Case 3: We are determined but the other is unknown yet, we simply keep
-    // everything unchanged.
-    if (Other.isUnknown())
-      return true;
-
-    // After this point, both are determined.
-
-    // Case 4: If they are same, we do nothing.
-    if (Attr == Other)
-      return true;
-
-    // Now they are not same.
-
-    // Case 5: If either of us uses cluster (but not both; otherwise case 4
-    // would hold), then it is unknown whether cluster will be used, and the
-    // state is final, unlike case 1.
-    if (Attr.isNoCluster() || Other.isNoCluster()) {
-      Attr.setUnknown();
-      return false;
-    }
-
-    // Case 6: Both of us use cluster, but the dims are different, so the result
-    // is, cluster is used, but we just don't have a fixed dims.
-    Attr.setVariableDims();
-    return true;
-  }
-
-  AMDGPU::ClusterDimsAttr Attr;
-
-  static constexpr const char AttrName[] = "amdgpu-cluster-dims";
-};
-
-AAAMDGPUClusterDims &
-AAAMDGPUClusterDims::createForPosition(const IRPosition &IRP, Attributor &A) {
-  if (IRP.getPositionKind() == IRPosition::IRP_FUNCTION)
-    return *new (A.Allocator) AAAMDGPUClusterDimsFunction(IRP, A);
-  llvm_unreachable("AAAMDGPUClusterDims is only valid for function position");
-}
-
 static bool runImpl(Module &M, AnalysisGetter &AG, TargetMachine &TM,
                     AMDGPUAttributorOptions Options,
                     ThinOrFullLTOPhase LTOPhase) {
@@ -1731,18 +1580,11 @@
   DenseSet<const char *> Allowed(
       {&AAAMDAttributes::ID, &AAUniformWorkGroupSize::ID,
        &AAPotentialValues::ID, &AAAMDFlatWorkGroupSize::ID,
-<<<<<<< HEAD
-       &AAAMDMaxNumWorkgroups::ID, &AAAMDWavesPerEU::ID, &AAAMDGPUNoAGPR::ID,
-       &AACallEdges::ID, &AAPointerInfo::ID, &AAPotentialConstantValues::ID,
-       &AAUnderlyingObjects::ID, &AANoAliasAddrSpace::ID, &AAAddressSpace::ID,
-       &AAIndirectCallInfo::ID, &AAAMDGPUClusterDims::ID});
-=======
        &AAAMDMaxNumWorkgroups::ID, &AAAMDWavesPerEU::ID,
        &AAAMDGPUMinAGPRAlloc::ID, &AACallEdges::ID, &AAPointerInfo::ID,
        &AAPotentialConstantValues::ID, &AAUnderlyingObjects::ID,
        &AANoAliasAddrSpace::ID, &AAAddressSpace::ID, &AAIndirectCallInfo::ID,
        &AAAMDGPUClusterDims::ID});
->>>>>>> 54c4ef26
 
   AttributorConfig AC(CGUpdater);
   AC.IsClosedWorldModule = Options.IsClosedWorld;
@@ -1783,12 +1625,9 @@
     if (!F->isDeclaration() && ST.hasClusters())
       A.getOrCreateAAFor<AAAMDGPUClusterDims>(IRPosition::function(*F));
 
-<<<<<<< HEAD
-=======
     if (ST.hasGFX90AInsts())
       A.getOrCreateAAFor<AAAMDGPUMinAGPRAlloc>(IRPosition::function(*F));
 
->>>>>>> 54c4ef26
     for (auto &I : instructions(F)) {
       Value *Ptr = nullptr;
       if (auto *LI = dyn_cast<LoadInst>(&I))
