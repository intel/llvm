//===- AMDGPUAttributor.cpp -----------------------------------------------===//
//
// Part of the LLVM Project, under the Apache License v2.0 with LLVM Exceptions.
// See https://llvm.org/LICENSE.txt for license information.
// SPDX-License-Identifier: Apache-2.0 WITH LLVM-exception
//
//===----------------------------------------------------------------------===//
//
/// \file This pass uses Attributor framework to deduce AMDGPU attributes.
//
//===----------------------------------------------------------------------===//

#include "AMDGPU.h"
#include "GCNSubtarget.h"
#include "Utils/AMDGPUBaseInfo.h"
#include "llvm/Analysis/CycleAnalysis.h"
#include "llvm/CodeGen/TargetPassConfig.h"
#include "llvm/IR/IntrinsicsAMDGPU.h"
#include "llvm/IR/IntrinsicsR600.h"
#include "llvm/Target/TargetMachine.h"
#include "llvm/Transforms/IPO/Attributor.h"

#define DEBUG_TYPE "amdgpu-attributor"

namespace llvm {
void initializeCycleInfoWrapperPassPass(PassRegistry &);
}

using namespace llvm;

#define AMDGPU_ATTRIBUTE(Name, Str) Name##_POS,

enum ImplicitArgumentPositions {
  #include "AMDGPUAttributes.def"
  LAST_ARG_POS
};

#define AMDGPU_ATTRIBUTE(Name, Str) Name = 1 << Name##_POS,

enum ImplicitArgumentMask {
  NOT_IMPLICIT_INPUT = 0,
  #include "AMDGPUAttributes.def"
  ALL_ARGUMENT_MASK = (1 << LAST_ARG_POS) - 1
};

#define AMDGPU_ATTRIBUTE(Name, Str) {Name, Str},
static constexpr std::pair<ImplicitArgumentMask,
                           StringLiteral> ImplicitAttrs[] = {
 #include "AMDGPUAttributes.def"
};

// We do not need to note the x workitem or workgroup id because they are always
// initialized.
//
// TODO: We should not add the attributes if the known compile time workgroup
// size is 1 for y/z.
static ImplicitArgumentMask
intrinsicToAttrMask(Intrinsic::ID ID, bool &NonKernelOnly, bool &NeedsImplicit,
                    bool HasApertureRegs, bool SupportsGetDoorBellID,
                    unsigned CodeObjectVersion) {
  switch (ID) {
  case Intrinsic::amdgcn_workitem_id_x:
    NonKernelOnly = true;
    return WORKITEM_ID_X;
  case Intrinsic::amdgcn_workgroup_id_x:
    NonKernelOnly = true;
    return WORKGROUP_ID_X;
  case Intrinsic::amdgcn_workitem_id_y:
  case Intrinsic::r600_read_tidig_y:
    return WORKITEM_ID_Y;
  case Intrinsic::amdgcn_workitem_id_z:
  case Intrinsic::r600_read_tidig_z:
    return WORKITEM_ID_Z;
  case Intrinsic::amdgcn_workgroup_id_y:
  case Intrinsic::r600_read_tgid_y:
    return WORKGROUP_ID_Y;
  case Intrinsic::amdgcn_workgroup_id_z:
  case Intrinsic::r600_read_tgid_z:
    return WORKGROUP_ID_Z;
  case Intrinsic::amdgcn_lds_kernel_id:
    return LDS_KERNEL_ID;
  case Intrinsic::amdgcn_dispatch_ptr:
    return DISPATCH_PTR;
  case Intrinsic::amdgcn_dispatch_id:
    return DISPATCH_ID;
  case Intrinsic::amdgcn_implicitarg_ptr:
    return IMPLICIT_ARG_PTR;
  // Need queue_ptr anyway. But under V5, we also need implicitarg_ptr to access
  // queue_ptr.
  case Intrinsic::amdgcn_queue_ptr:
    NeedsImplicit = (CodeObjectVersion >= AMDGPU::AMDHSA_COV5);
    return QUEUE_PTR;
  case Intrinsic::amdgcn_is_shared:
  case Intrinsic::amdgcn_is_private:
    if (HasApertureRegs)
      return NOT_IMPLICIT_INPUT;
    // Under V5, we need implicitarg_ptr + offsets to access private_base or
    // shared_base. For pre-V5, however, need to access them through queue_ptr +
    // offsets.
    return CodeObjectVersion >= AMDGPU::AMDHSA_COV5 ? IMPLICIT_ARG_PTR :
                                                      QUEUE_PTR;
  case Intrinsic::trap:
    if (SupportsGetDoorBellID) // GetDoorbellID support implemented since V4.
      return CodeObjectVersion >= AMDGPU::AMDHSA_COV4 ? NOT_IMPLICIT_INPUT :
                                                        QUEUE_PTR;
    NeedsImplicit = (CodeObjectVersion >= AMDGPU::AMDHSA_COV5);
    return QUEUE_PTR;
  default:
    return NOT_IMPLICIT_INPUT;
  }
}

static bool castRequiresQueuePtr(unsigned SrcAS) {
  return SrcAS == AMDGPUAS::LOCAL_ADDRESS || SrcAS == AMDGPUAS::PRIVATE_ADDRESS;
}

static bool isDSAddress(const Constant *C) {
  const GlobalValue *GV = dyn_cast<GlobalValue>(C);
  if (!GV)
    return false;
  unsigned AS = GV->getAddressSpace();
  return AS == AMDGPUAS::LOCAL_ADDRESS || AS == AMDGPUAS::REGION_ADDRESS;
}

/// Returns true if the function requires the implicit argument be passed
/// regardless of the function contents.
static bool funcRequiresHostcallPtr(const Function &F) {
  // Sanitizers require the hostcall buffer passed in the implicit arguments.
  return F.hasFnAttribute(Attribute::SanitizeAddress) ||
         F.hasFnAttribute(Attribute::SanitizeThread) ||
         F.hasFnAttribute(Attribute::SanitizeMemory) ||
         F.hasFnAttribute(Attribute::SanitizeHWAddress) ||
         F.hasFnAttribute(Attribute::SanitizeMemTag);
}

namespace {
class AMDGPUInformationCache : public InformationCache {
public:
  AMDGPUInformationCache(const Module &M, AnalysisGetter &AG,
                         BumpPtrAllocator &Allocator,
                         SetVector<Function *> *CGSCC, TargetMachine &TM)
      : InformationCache(M, AG, Allocator, CGSCC), TM(TM),
        CodeObjectVersion(AMDGPU::getCodeObjectVersion(M)) {}

  TargetMachine &TM;

  enum ConstantStatus { DS_GLOBAL = 1 << 0, ADDR_SPACE_CAST = 1 << 1 };

  /// Check if the subtarget has aperture regs.
  bool hasApertureRegs(Function &F) {
    const GCNSubtarget &ST = TM.getSubtarget<GCNSubtarget>(F);
    return ST.hasApertureRegs();
  }

  /// Check if the subtarget supports GetDoorbellID.
  bool supportsGetDoorbellID(Function &F) {
    const GCNSubtarget &ST = TM.getSubtarget<GCNSubtarget>(F);
    return ST.supportsGetDoorbellID();
  }

  std::pair<unsigned, unsigned> getFlatWorkGroupSizes(const Function &F) {
    const GCNSubtarget &ST = TM.getSubtarget<GCNSubtarget>(F);
    return ST.getFlatWorkGroupSizes(F);
  }

  std::pair<unsigned, unsigned>
  getMaximumFlatWorkGroupRange(const Function &F) {
    const GCNSubtarget &ST = TM.getSubtarget<GCNSubtarget>(F);
    return {ST.getMinFlatWorkGroupSize(), ST.getMaxFlatWorkGroupSize()};
  }

  /// Get code object version.
  unsigned getCodeObjectVersion() const {
    return CodeObjectVersion;
  }

  /// Get the effective value of "amdgpu-waves-per-eu" for the function,
  /// accounting for the interaction with the passed value to use for
  /// "amdgpu-flat-work-group-size".
  std::pair<unsigned, unsigned>
  getWavesPerEU(const Function &F,
                std::pair<unsigned, unsigned> FlatWorkGroupSize) {
    const GCNSubtarget &ST = TM.getSubtarget<GCNSubtarget>(F);
    return ST.getWavesPerEU(F, FlatWorkGroupSize);
  }

  std::pair<unsigned, unsigned>
  getEffectiveWavesPerEU(const Function &F,
                         std::pair<unsigned, unsigned> WavesPerEU,
                         std::pair<unsigned, unsigned> FlatWorkGroupSize) {
    const GCNSubtarget &ST = TM.getSubtarget<GCNSubtarget>(F);
    return ST.getEffectiveWavesPerEU(WavesPerEU, FlatWorkGroupSize);
  }

  unsigned getMaxWavesPerEU(const Function &F) {
    const GCNSubtarget &ST = TM.getSubtarget<GCNSubtarget>(F);
    return ST.getMaxWavesPerEU();
  }

private:
  /// Check if the ConstantExpr \p CE requires the queue pointer.
  static bool visitConstExpr(const ConstantExpr *CE) {
    if (CE->getOpcode() == Instruction::AddrSpaceCast) {
      unsigned SrcAS = CE->getOperand(0)->getType()->getPointerAddressSpace();
      return castRequiresQueuePtr(SrcAS);
    }
    return false;
  }

  /// Get the constant access bitmap for \p C.
  uint8_t getConstantAccess(const Constant *C) {
    auto It = ConstantStatus.find(C);
    if (It != ConstantStatus.end())
      return It->second;

    uint8_t Result = 0;
    if (isDSAddress(C))
      Result = DS_GLOBAL;

    if (const auto *CE = dyn_cast<ConstantExpr>(C))
      if (visitConstExpr(CE))
        Result |= ADDR_SPACE_CAST;

    for (const Use &U : C->operands()) {
      const auto *OpC = dyn_cast<Constant>(U);
      if (!OpC)
        continue;

      Result |= getConstantAccess(OpC);
    }
    return Result;
  }

public:
  /// Returns true if \p Fn needs the queue pointer because of \p C.
  bool needsQueuePtr(const Constant *C, Function &Fn) {
    bool IsNonEntryFunc = !AMDGPU::isEntryFunctionCC(Fn.getCallingConv());
    bool HasAperture = hasApertureRegs(Fn);

    // No need to explore the constants.
    if (!IsNonEntryFunc && HasAperture)
      return false;

    uint8_t Access = getConstantAccess(C);

    // We need to trap on DS globals in non-entry functions.
    if (IsNonEntryFunc && (Access & DS_GLOBAL))
      return true;

    return !HasAperture && (Access & ADDR_SPACE_CAST);
  }

private:
  /// Used to determine if the Constant needs the queue pointer.
  DenseMap<const Constant *, uint8_t> ConstantStatus;
  const unsigned CodeObjectVersion;
};

struct AAAMDAttributes
    : public StateWrapper<BitIntegerState<uint32_t, ALL_ARGUMENT_MASK, 0>,
                          AbstractAttribute> {
  using Base = StateWrapper<BitIntegerState<uint32_t, ALL_ARGUMENT_MASK, 0>,
                            AbstractAttribute>;

  AAAMDAttributes(const IRPosition &IRP, Attributor &A) : Base(IRP) {}

  /// Create an abstract attribute view for the position \p IRP.
  static AAAMDAttributes &createForPosition(const IRPosition &IRP,
                                            Attributor &A);

  /// See AbstractAttribute::getName().
  const std::string getName() const override { return "AAAMDAttributes"; }

  /// See AbstractAttribute::getIdAddr().
  const char *getIdAddr() const override { return &ID; }

  /// This function should return true if the type of the \p AA is
  /// AAAMDAttributes.
  static bool classof(const AbstractAttribute *AA) {
    return (AA->getIdAddr() == &ID);
  }

  /// Unique ID (due to the unique address)
  static const char ID;
};
const char AAAMDAttributes::ID = 0;

struct AAUniformWorkGroupSize
    : public StateWrapper<BooleanState, AbstractAttribute> {
  using Base = StateWrapper<BooleanState, AbstractAttribute>;
  AAUniformWorkGroupSize(const IRPosition &IRP, Attributor &A) : Base(IRP) {}

  /// Create an abstract attribute view for the position \p IRP.
  static AAUniformWorkGroupSize &createForPosition(const IRPosition &IRP,
                                                   Attributor &A);

  /// See AbstractAttribute::getName().
  const std::string getName() const override {
    return "AAUniformWorkGroupSize";
  }

  /// See AbstractAttribute::getIdAddr().
  const char *getIdAddr() const override { return &ID; }

  /// This function should return true if the type of the \p AA is
  /// AAAMDAttributes.
  static bool classof(const AbstractAttribute *AA) {
    return (AA->getIdAddr() == &ID);
  }

  /// Unique ID (due to the unique address)
  static const char ID;
};
const char AAUniformWorkGroupSize::ID = 0;

struct AAUniformWorkGroupSizeFunction : public AAUniformWorkGroupSize {
  AAUniformWorkGroupSizeFunction(const IRPosition &IRP, Attributor &A)
      : AAUniformWorkGroupSize(IRP, A) {}

  void initialize(Attributor &A) override {
    Function *F = getAssociatedFunction();
    CallingConv::ID CC = F->getCallingConv();

    if (CC != CallingConv::AMDGPU_KERNEL)
      return;

    bool InitialValue = false;
    if (F->hasFnAttribute("uniform-work-group-size"))
      InitialValue = F->getFnAttribute("uniform-work-group-size")
                         .getValueAsString()
                         .equals("true");

    if (InitialValue)
      indicateOptimisticFixpoint();
    else
      indicatePessimisticFixpoint();
  }

  ChangeStatus updateImpl(Attributor &A) override {
    ChangeStatus Change = ChangeStatus::UNCHANGED;

    auto CheckCallSite = [&](AbstractCallSite CS) {
      Function *Caller = CS.getInstruction()->getFunction();
      LLVM_DEBUG(dbgs() << "[AAUniformWorkGroupSize] Call " << Caller->getName()
                        << "->" << getAssociatedFunction()->getName() << "\n");

      const auto *CallerInfo = A.getAAFor<AAUniformWorkGroupSize>(
          *this, IRPosition::function(*Caller), DepClassTy::REQUIRED);
      if (!CallerInfo)
        return false;

      Change = Change | clampStateAndIndicateChange(this->getState(),
                                                    CallerInfo->getState());

      return true;
    };

    bool AllCallSitesKnown = true;
    if (!A.checkForAllCallSites(CheckCallSite, *this, true, AllCallSitesKnown))
      return indicatePessimisticFixpoint();

    return Change;
  }

  ChangeStatus manifest(Attributor &A) override {
    SmallVector<Attribute, 8> AttrList;
    LLVMContext &Ctx = getAssociatedFunction()->getContext();

    AttrList.push_back(Attribute::get(Ctx, "uniform-work-group-size",
                                      getAssumed() ? "true" : "false"));
    return A.manifestAttrs(getIRPosition(), AttrList,
                           /* ForceReplace */ true);
  }

  bool isValidState() const override {
    // This state is always valid, even when the state is false.
    return true;
  }

  const std::string getAsStr(Attributor *) const override {
    return "AMDWorkGroupSize[" + std::to_string(getAssumed()) + "]";
  }

  /// See AbstractAttribute::trackStatistics()
  void trackStatistics() const override {}
};

AAUniformWorkGroupSize &
AAUniformWorkGroupSize::createForPosition(const IRPosition &IRP,
                                          Attributor &A) {
  if (IRP.getPositionKind() == IRPosition::IRP_FUNCTION)
    return *new (A.Allocator) AAUniformWorkGroupSizeFunction(IRP, A);
  llvm_unreachable(
      "AAUniformWorkGroupSize is only valid for function position");
}

struct AAAMDAttributesFunction : public AAAMDAttributes {
  AAAMDAttributesFunction(const IRPosition &IRP, Attributor &A)
      : AAAMDAttributes(IRP, A) {}

  void initialize(Attributor &A) override {
    Function *F = getAssociatedFunction();

    // If the function requires the implicit arg pointer due to sanitizers,
    // assume it's needed even if explicitly marked as not requiring it.
    const bool NeedsHostcall = funcRequiresHostcallPtr(*F);
    if (NeedsHostcall) {
      removeAssumedBits(IMPLICIT_ARG_PTR);
      removeAssumedBits(HOSTCALL_PTR);
    }

    for (auto Attr : ImplicitAttrs) {
      if (NeedsHostcall &&
          (Attr.first == IMPLICIT_ARG_PTR || Attr.first == HOSTCALL_PTR))
        continue;

      if (F->hasFnAttribute(Attr.second))
        addKnownBits(Attr.first);
    }

    if (F->isDeclaration())
      return;

    // Ignore functions with graphics calling conventions, these are currently
    // not allowed to have kernel arguments.
    if (AMDGPU::isGraphics(F->getCallingConv())) {
      indicatePessimisticFixpoint();
      return;
    }
  }

  ChangeStatus updateImpl(Attributor &A) override {
    Function *F = getAssociatedFunction();
    // The current assumed state used to determine a change.
    auto OrigAssumed = getAssumed();

    // Check for Intrinsics and propagate attributes.
    const AACallEdges *AAEdges = A.getAAFor<AACallEdges>(
        *this, this->getIRPosition(), DepClassTy::REQUIRED);
    if (!AAEdges || AAEdges->hasNonAsmUnknownCallee())
      return indicatePessimisticFixpoint();

    bool IsNonEntryFunc = !AMDGPU::isEntryFunctionCC(F->getCallingConv());

    bool NeedsImplicit = false;
    auto &InfoCache = static_cast<AMDGPUInformationCache &>(A.getInfoCache());
    bool HasApertureRegs = InfoCache.hasApertureRegs(*F);
    bool SupportsGetDoorbellID = InfoCache.supportsGetDoorbellID(*F);
    unsigned COV = InfoCache.getCodeObjectVersion();

    for (Function *Callee : AAEdges->getOptimisticEdges()) {
      Intrinsic::ID IID = Callee->getIntrinsicID();
      if (IID == Intrinsic::not_intrinsic) {
        const AAAMDAttributes *AAAMD = A.getAAFor<AAAMDAttributes>(
            *this, IRPosition::function(*Callee), DepClassTy::REQUIRED);
        if (!AAAMD)
          return indicatePessimisticFixpoint();
        *this &= *AAAMD;
        continue;
      }

      bool NonKernelOnly = false;
      ImplicitArgumentMask AttrMask =
          intrinsicToAttrMask(IID, NonKernelOnly, NeedsImplicit,
                              HasApertureRegs, SupportsGetDoorbellID, COV);
      if (AttrMask != NOT_IMPLICIT_INPUT) {
        if ((IsNonEntryFunc || !NonKernelOnly))
          removeAssumedBits(AttrMask);
      }
    }

    // Need implicitarg_ptr to acess queue_ptr, private_base, and shared_base.
    if (NeedsImplicit)
      removeAssumedBits(IMPLICIT_ARG_PTR);

    if (isAssumed(QUEUE_PTR) && checkForQueuePtr(A)) {
      // Under V5, we need implicitarg_ptr + offsets to access private_base or
      // shared_base. We do not actually need queue_ptr.
      if (COV >= 5)
        removeAssumedBits(IMPLICIT_ARG_PTR);
      else
        removeAssumedBits(QUEUE_PTR);
    }

    if (funcRetrievesMultigridSyncArg(A, COV)) {
      assert(!isAssumed(IMPLICIT_ARG_PTR) &&
             "multigrid_sync_arg needs implicitarg_ptr");
      removeAssumedBits(MULTIGRID_SYNC_ARG);
    }

    if (funcRetrievesHostcallPtr(A, COV)) {
      assert(!isAssumed(IMPLICIT_ARG_PTR) && "hostcall needs implicitarg_ptr");
      removeAssumedBits(HOSTCALL_PTR);
    }

    if (funcRetrievesHeapPtr(A, COV)) {
      assert(!isAssumed(IMPLICIT_ARG_PTR) && "heap_ptr needs implicitarg_ptr");
      removeAssumedBits(HEAP_PTR);
    }

    if (isAssumed(QUEUE_PTR) && funcRetrievesQueuePtr(A, COV)) {
      assert(!isAssumed(IMPLICIT_ARG_PTR) && "queue_ptr needs implicitarg_ptr");
      removeAssumedBits(QUEUE_PTR);
    }

    if (isAssumed(LDS_KERNEL_ID) && funcRetrievesLDSKernelId(A)) {
      removeAssumedBits(LDS_KERNEL_ID);
    }

    if (isAssumed(DEFAULT_QUEUE) && funcRetrievesDefaultQueue(A, COV))
      removeAssumedBits(DEFAULT_QUEUE);

    if (isAssumed(COMPLETION_ACTION) && funcRetrievesCompletionAction(A, COV))
      removeAssumedBits(COMPLETION_ACTION);

    return getAssumed() != OrigAssumed ? ChangeStatus::CHANGED
                                       : ChangeStatus::UNCHANGED;
  }

  ChangeStatus manifest(Attributor &A) override {
    SmallVector<Attribute, 8> AttrList;
    LLVMContext &Ctx = getAssociatedFunction()->getContext();

    for (auto Attr : ImplicitAttrs) {
      if (isKnown(Attr.first))
        AttrList.push_back(Attribute::get(Ctx, Attr.second));
    }

    return A.manifestAttrs(getIRPosition(), AttrList,
                           /* ForceReplace */ true);
  }

  const std::string getAsStr(Attributor *) const override {
    std::string Str;
    raw_string_ostream OS(Str);
    OS << "AMDInfo[";
    for (auto Attr : ImplicitAttrs)
      if (isAssumed(Attr.first))
        OS << ' ' << Attr.second;
    OS << " ]";
    return OS.str();
  }

  /// See AbstractAttribute::trackStatistics()
  void trackStatistics() const override {}

private:
  bool checkForQueuePtr(Attributor &A) {
    Function *F = getAssociatedFunction();
    bool IsNonEntryFunc = !AMDGPU::isEntryFunctionCC(F->getCallingConv());

    auto &InfoCache = static_cast<AMDGPUInformationCache &>(A.getInfoCache());

    bool NeedsQueuePtr = false;

    auto CheckAddrSpaceCasts = [&](Instruction &I) {
      unsigned SrcAS = static_cast<AddrSpaceCastInst &>(I).getSrcAddressSpace();
      if (castRequiresQueuePtr(SrcAS)) {
        NeedsQueuePtr = true;
        return false;
      }
      return true;
    };

    bool HasApertureRegs = InfoCache.hasApertureRegs(*F);

    // `checkForAllInstructions` is much more cheaper than going through all
    // instructions, try it first.

    // The queue pointer is not needed if aperture regs is present.
    if (!HasApertureRegs) {
      bool UsedAssumedInformation = false;
      A.checkForAllInstructions(CheckAddrSpaceCasts, *this,
                                {Instruction::AddrSpaceCast},
                                UsedAssumedInformation);
    }

    // If we found  that we need the queue pointer, nothing else to do.
    if (NeedsQueuePtr)
      return true;

    if (!IsNonEntryFunc && HasApertureRegs)
      return false;

    for (BasicBlock &BB : *F) {
      for (Instruction &I : BB) {
        for (const Use &U : I.operands()) {
          if (const auto *C = dyn_cast<Constant>(U)) {
            if (InfoCache.needsQueuePtr(C, *F))
              return true;
          }
        }
      }
    }

    return false;
  }

  bool funcRetrievesMultigridSyncArg(Attributor &A, unsigned COV) {
    auto Pos = llvm::AMDGPU::getMultigridSyncArgImplicitArgPosition(COV);
    AA::RangeTy Range(Pos, 8);
    return funcRetrievesImplicitKernelArg(A, Range);
  }

  bool funcRetrievesHostcallPtr(Attributor &A, unsigned COV) {
    auto Pos = llvm::AMDGPU::getHostcallImplicitArgPosition(COV);
    AA::RangeTy Range(Pos, 8);
    return funcRetrievesImplicitKernelArg(A, Range);
  }

  bool funcRetrievesDefaultQueue(Attributor &A, unsigned COV) {
    auto Pos = llvm::AMDGPU::getDefaultQueueImplicitArgPosition(COV);
    AA::RangeTy Range(Pos, 8);
    return funcRetrievesImplicitKernelArg(A, Range);
  }

  bool funcRetrievesCompletionAction(Attributor &A, unsigned COV) {
    auto Pos = llvm::AMDGPU::getCompletionActionImplicitArgPosition(COV);
    AA::RangeTy Range(Pos, 8);
    return funcRetrievesImplicitKernelArg(A, Range);
  }

  bool funcRetrievesHeapPtr(Attributor &A, unsigned COV) {
    if (COV < 5)
      return false;
    AA::RangeTy Range(AMDGPU::ImplicitArg::HEAP_PTR_OFFSET, 8);
    return funcRetrievesImplicitKernelArg(A, Range);
  }

  bool funcRetrievesQueuePtr(Attributor &A, unsigned COV) {
    if (COV < 5)
      return false;
    AA::RangeTy Range(AMDGPU::ImplicitArg::QUEUE_PTR_OFFSET, 8);
    return funcRetrievesImplicitKernelArg(A, Range);
  }

  bool funcRetrievesImplicitKernelArg(Attributor &A, AA::RangeTy Range) {
    // Check if this is a call to the implicitarg_ptr builtin and it
    // is used to retrieve the hostcall pointer. The implicit arg for
    // hostcall is not used only if every use of the implicitarg_ptr
    // is a load that clearly does not retrieve any byte of the
    // hostcall pointer. We check this by tracing all the uses of the
    // initial call to the implicitarg_ptr intrinsic.
    auto DoesNotLeadToKernelArgLoc = [&](Instruction &I) {
      auto &Call = cast<CallBase>(I);
      if (Call.getIntrinsicID() != Intrinsic::amdgcn_implicitarg_ptr)
        return true;

      const auto *PointerInfoAA = A.getAAFor<AAPointerInfo>(
          *this, IRPosition::callsite_returned(Call), DepClassTy::REQUIRED);
      if (!PointerInfoAA)
        return false;

      return PointerInfoAA->forallInterferingAccesses(
          Range, [](const AAPointerInfo::Access &Acc, bool IsExact) {
            return Acc.getRemoteInst()->isDroppable();
          });
    };

    bool UsedAssumedInformation = false;
    return !A.checkForAllCallLikeInstructions(DoesNotLeadToKernelArgLoc, *this,
                                              UsedAssumedInformation);
  }

  bool funcRetrievesLDSKernelId(Attributor &A) {
    auto DoesNotRetrieve = [&](Instruction &I) {
      auto &Call = cast<CallBase>(I);
      return Call.getIntrinsicID() != Intrinsic::amdgcn_lds_kernel_id;
    };
    bool UsedAssumedInformation = false;
    return !A.checkForAllCallLikeInstructions(DoesNotRetrieve, *this,
                                              UsedAssumedInformation);
  }
};

AAAMDAttributes &AAAMDAttributes::createForPosition(const IRPosition &IRP,
                                                    Attributor &A) {
  if (IRP.getPositionKind() == IRPosition::IRP_FUNCTION)
    return *new (A.Allocator) AAAMDAttributesFunction(IRP, A);
  llvm_unreachable("AAAMDAttributes is only valid for function position");
}

/// Base class to derive different size ranges.
struct AAAMDSizeRangeAttribute
    : public StateWrapper<IntegerRangeState, AbstractAttribute, uint32_t> {
  using Base = StateWrapper<IntegerRangeState, AbstractAttribute, uint32_t>;

  StringRef AttrName;

  AAAMDSizeRangeAttribute(const IRPosition &IRP, Attributor &A,
                          StringRef AttrName)
      : Base(IRP, 32), AttrName(AttrName) {}

  /// See AbstractAttribute::trackStatistics()
  void trackStatistics() const override {}

  template <class AttributeImpl>
  ChangeStatus updateImplImpl(Attributor &A) {
    ChangeStatus Change = ChangeStatus::UNCHANGED;

    auto CheckCallSite = [&](AbstractCallSite CS) {
      Function *Caller = CS.getInstruction()->getFunction();
      LLVM_DEBUG(dbgs() << '[' << getName() << "] Call " << Caller->getName()
                        << "->" << getAssociatedFunction()->getName() << '\n');

<<<<<<< HEAD
      const auto &CallerInfo = A.getAAFor<AttributeImpl>(
=======
      const auto *CallerInfo = A.getAAFor<AttributeImpl>(
>>>>>>> bac3a63c
          *this, IRPosition::function(*Caller), DepClassTy::REQUIRED);
      if (!CallerInfo)
        return false;

      Change |=
          clampStateAndIndicateChange(this->getState(), CallerInfo->getState());

      return true;
    };

    bool AllCallSitesKnown = true;
    if (!A.checkForAllCallSites(CheckCallSite, *this, true, AllCallSitesKnown))
      return indicatePessimisticFixpoint();

    return Change;
  }

  ChangeStatus emitAttributeIfNotDefault(Attributor &A, unsigned Min,
                                         unsigned Max) {
    // Don't add the attribute if it's the implied default.
    if (getAssumed().getLower() == Min && getAssumed().getUpper() - 1 == Max)
      return ChangeStatus::UNCHANGED;

    Function *F = getAssociatedFunction();
    LLVMContext &Ctx = F->getContext();
    SmallString<10> Buffer;
    raw_svector_ostream OS(Buffer);
    OS << getAssumed().getLower() << ',' << getAssumed().getUpper() - 1;
<<<<<<< HEAD
    return IRAttributeManifest::manifestAttrs(
        A, getIRPosition(), {Attribute::get(Ctx, AttrName, OS.str())},
        /* ForceReplace */ true);
=======
    return A.manifestAttrs(getIRPosition(),
                           {Attribute::get(Ctx, AttrName, OS.str())},
                           /* ForceReplace */ true);
>>>>>>> bac3a63c
  }

  const std::string getAsStr(Attributor *) const override {
    std::string Str;
    raw_string_ostream OS(Str);
    OS << getName() << '[';
    OS << getAssumed().getLower() << ',' << getAssumed().getUpper() - 1;
    OS << ']';
    return OS.str();
  }
};

/// Propagate amdgpu-flat-work-group-size attribute.
struct AAAMDFlatWorkGroupSize : public AAAMDSizeRangeAttribute {
  AAAMDFlatWorkGroupSize(const IRPosition &IRP, Attributor &A)
      : AAAMDSizeRangeAttribute(IRP, A, "amdgpu-flat-work-group-size") {}

  void initialize(Attributor &A) override {
    Function *F = getAssociatedFunction();
    auto &InfoCache = static_cast<AMDGPUInformationCache &>(A.getInfoCache());
    unsigned MinGroupSize, MaxGroupSize;
    std::tie(MinGroupSize, MaxGroupSize) = InfoCache.getFlatWorkGroupSizes(*F);
    intersectKnown(
        ConstantRange(APInt(32, MinGroupSize), APInt(32, MaxGroupSize + 1)));

    if (AMDGPU::isEntryFunctionCC(F->getCallingConv()))
      indicatePessimisticFixpoint();
  }

  ChangeStatus updateImpl(Attributor &A) override {
    return updateImplImpl<AAAMDFlatWorkGroupSize>(A);
  }

  /// Create an abstract attribute view for the position \p IRP.
  static AAAMDFlatWorkGroupSize &createForPosition(const IRPosition &IRP,
                                                   Attributor &A);

  ChangeStatus manifest(Attributor &A) override {
    Function *F = getAssociatedFunction();
    auto &InfoCache = static_cast<AMDGPUInformationCache &>(A.getInfoCache());
    unsigned Min, Max;
    std::tie(Min, Max) = InfoCache.getMaximumFlatWorkGroupRange(*F);
    return emitAttributeIfNotDefault(A, Min, Max);
  }

  /// See AbstractAttribute::getName()
  const std::string getName() const override {
    return "AAAMDFlatWorkGroupSize";
  }

  /// See AbstractAttribute::getIdAddr()
  const char *getIdAddr() const override { return &ID; }

  /// This function should return true if the type of the \p AA is
  /// AAAMDFlatWorkGroupSize
  static bool classof(const AbstractAttribute *AA) {
    return (AA->getIdAddr() == &ID);
  }

  /// Unique ID (due to the unique address)
  static const char ID;
};

const char AAAMDFlatWorkGroupSize::ID = 0;

AAAMDFlatWorkGroupSize &
AAAMDFlatWorkGroupSize::createForPosition(const IRPosition &IRP,
                                          Attributor &A) {
  if (IRP.getPositionKind() == IRPosition::IRP_FUNCTION)
    return *new (A.Allocator) AAAMDFlatWorkGroupSize(IRP, A);
  llvm_unreachable(
      "AAAMDFlatWorkGroupSize is only valid for function position");
}

/// Propagate amdgpu-waves-per-eu attribute.
struct AAAMDWavesPerEU : public AAAMDSizeRangeAttribute {
  AAAMDWavesPerEU(const IRPosition &IRP, Attributor &A)
      : AAAMDSizeRangeAttribute(IRP, A, "amdgpu-waves-per-eu") {}

  bool isValidState() const override {
    return !Assumed.isEmptySet() && IntegerRangeState::isValidState();
  }

  void initialize(Attributor &A) override {
    Function *F = getAssociatedFunction();
    auto &InfoCache = static_cast<AMDGPUInformationCache &>(A.getInfoCache());

<<<<<<< HEAD
    const auto &AssumedGroupSize = A.getAAFor<AAAMDFlatWorkGroupSize>(
        *this, IRPosition::function(*F), DepClassTy::REQUIRED);
    unsigned Min, Max;
    std::tie(Min, Max) = InfoCache.getWavesPerEU(
        *F, {AssumedGroupSize.getAssumed().getLower().getZExtValue(),
             AssumedGroupSize.getAssumed().getUpper().getZExtValue() - 1});

    ConstantRange Range(APInt(32, Min), APInt(32, Max + 1));
    intersectKnown(Range);
=======
    if (const auto *AssumedGroupSize = A.getAAFor<AAAMDFlatWorkGroupSize>(
            *this, IRPosition::function(*F), DepClassTy::REQUIRED)) {

      unsigned Min, Max;
      std::tie(Min, Max) = InfoCache.getWavesPerEU(
          *F, {AssumedGroupSize->getAssumed().getLower().getZExtValue(),
               AssumedGroupSize->getAssumed().getUpper().getZExtValue() - 1});

      ConstantRange Range(APInt(32, Min), APInt(32, Max + 1));
      intersectKnown(Range);
    }
>>>>>>> bac3a63c

    if (AMDGPU::isEntryFunctionCC(F->getCallingConv()))
      indicatePessimisticFixpoint();
  }

  ChangeStatus updateImpl(Attributor &A) override {
    auto &InfoCache = static_cast<AMDGPUInformationCache &>(A.getInfoCache());
    ChangeStatus Change = ChangeStatus::UNCHANGED;

    auto CheckCallSite = [&](AbstractCallSite CS) {
      Function *Caller = CS.getInstruction()->getFunction();
      Function *Func = getAssociatedFunction();
      LLVM_DEBUG(dbgs() << '[' << getName() << "] Call " << Caller->getName()
                        << "->" << Func->getName() << '\n');

<<<<<<< HEAD
      const auto &CallerInfo = A.getAAFor<AAAMDWavesPerEU>(
          *this, IRPosition::function(*Caller), DepClassTy::REQUIRED);
      const auto &AssumedGroupSize = A.getAAFor<AAAMDFlatWorkGroupSize>(
          *this, IRPosition::function(*Func), DepClassTy::REQUIRED);
=======
      const auto *CallerInfo = A.getAAFor<AAAMDWavesPerEU>(
          *this, IRPosition::function(*Caller), DepClassTy::REQUIRED);
      const auto *AssumedGroupSize = A.getAAFor<AAAMDFlatWorkGroupSize>(
          *this, IRPosition::function(*Func), DepClassTy::REQUIRED);
      if (!CallerInfo || !AssumedGroupSize)
        return false;
>>>>>>> bac3a63c

      unsigned Min, Max;
      std::tie(Min, Max) = InfoCache.getEffectiveWavesPerEU(
          *Caller,
<<<<<<< HEAD
          {CallerInfo.getAssumed().getLower().getZExtValue(),
           CallerInfo.getAssumed().getUpper().getZExtValue() - 1},
          {AssumedGroupSize.getAssumed().getLower().getZExtValue(),
           AssumedGroupSize.getAssumed().getUpper().getZExtValue() - 1});
=======
          {CallerInfo->getAssumed().getLower().getZExtValue(),
           CallerInfo->getAssumed().getUpper().getZExtValue() - 1},
          {AssumedGroupSize->getAssumed().getLower().getZExtValue(),
           AssumedGroupSize->getAssumed().getUpper().getZExtValue() - 1});
>>>>>>> bac3a63c
      ConstantRange CallerRange(APInt(32, Min), APInt(32, Max + 1));
      IntegerRangeState CallerRangeState(CallerRange);
      Change |= clampStateAndIndicateChange(this->getState(), CallerRangeState);

      return true;
    };

    bool AllCallSitesKnown = true;
    if (!A.checkForAllCallSites(CheckCallSite, *this, true, AllCallSitesKnown))
      return indicatePessimisticFixpoint();

    return Change;
  }

  /// Create an abstract attribute view for the position \p IRP.
  static AAAMDWavesPerEU &createForPosition(const IRPosition &IRP,
                                            Attributor &A);

  ChangeStatus manifest(Attributor &A) override {
    Function *F = getAssociatedFunction();
    auto &InfoCache = static_cast<AMDGPUInformationCache &>(A.getInfoCache());
    unsigned Max = InfoCache.getMaxWavesPerEU(*F);
    return emitAttributeIfNotDefault(A, 1, Max);
  }

  /// See AbstractAttribute::getName()
  const std::string getName() const override { return "AAAMDWavesPerEU"; }

  /// See AbstractAttribute::getIdAddr()
  const char *getIdAddr() const override { return &ID; }

  /// This function should return true if the type of the \p AA is
  /// AAAMDWavesPerEU
  static bool classof(const AbstractAttribute *AA) {
    return (AA->getIdAddr() == &ID);
  }

  /// Unique ID (due to the unique address)
  static const char ID;
};

const char AAAMDWavesPerEU::ID = 0;

AAAMDWavesPerEU &AAAMDWavesPerEU::createForPosition(const IRPosition &IRP,
                                                    Attributor &A) {
  if (IRP.getPositionKind() == IRPosition::IRP_FUNCTION)
    return *new (A.Allocator) AAAMDWavesPerEU(IRP, A);
  llvm_unreachable("AAAMDWavesPerEU is only valid for function position");
}

class AMDGPUAttributor : public ModulePass {
public:
  AMDGPUAttributor() : ModulePass(ID) {}

  /// doInitialization - Virtual method overridden by subclasses to do
  /// any necessary initialization before any pass is run.
  bool doInitialization(Module &) override {
    auto *TPC = getAnalysisIfAvailable<TargetPassConfig>();
    if (!TPC)
      report_fatal_error("TargetMachine is required");

    TM = &TPC->getTM<TargetMachine>();
    return false;
  }

  bool runOnModule(Module &M) override {
    SetVector<Function *> Functions;
    AnalysisGetter AG(this);
    for (Function &F : M) {
      if (!F.isIntrinsic())
        Functions.insert(&F);
    }

    CallGraphUpdater CGUpdater;
    BumpPtrAllocator Allocator;
    AMDGPUInformationCache InfoCache(M, AG, Allocator, nullptr, *TM);
    DenseSet<const char *> Allowed(
        {&AAAMDAttributes::ID, &AAUniformWorkGroupSize::ID,
         &AAPotentialValues::ID, &AAAMDFlatWorkGroupSize::ID,
         &AAAMDWavesPerEU::ID, &AACallEdges::ID, &AAPointerInfo::ID,
<<<<<<< HEAD
         &AAPotentialConstantValues::ID});
=======
         &AAPotentialConstantValues::ID, &AAUnderlyingObjects::ID});
>>>>>>> bac3a63c

    AttributorConfig AC(CGUpdater);
    AC.Allowed = &Allowed;
    AC.IsModulePass = true;
    AC.DefaultInitializeLiveInternals = false;
    AC.IPOAmendableCB = [](const Function &F) {
      return F.getCallingConv() == CallingConv::AMDGPU_KERNEL;
    };

    Attributor A(Functions, InfoCache, AC);

    for (Function &F : M) {
      if (!F.isIntrinsic()) {
        A.getOrCreateAAFor<AAAMDAttributes>(IRPosition::function(F));
        A.getOrCreateAAFor<AAUniformWorkGroupSize>(IRPosition::function(F));
        if (!AMDGPU::isEntryFunctionCC(F.getCallingConv())) {
          A.getOrCreateAAFor<AAAMDFlatWorkGroupSize>(IRPosition::function(F));
          A.getOrCreateAAFor<AAAMDWavesPerEU>(IRPosition::function(F));
        }
      }
    }

    ChangeStatus Change = A.run();
    return Change == ChangeStatus::CHANGED;
  }

  void getAnalysisUsage(AnalysisUsage &AU) const override {
    AU.addRequired<CycleInfoWrapperPass>();
  }

  StringRef getPassName() const override { return "AMDGPU Attributor"; }
  TargetMachine *TM;
  static char ID;
};
} // namespace

char AMDGPUAttributor::ID = 0;

Pass *llvm::createAMDGPUAttributorPass() { return new AMDGPUAttributor(); }
INITIALIZE_PASS_BEGIN(AMDGPUAttributor, DEBUG_TYPE, "AMDGPU Attributor", false,
                      false)
INITIALIZE_PASS_DEPENDENCY(CycleInfoWrapperPass);
INITIALIZE_PASS_END(AMDGPUAttributor, DEBUG_TYPE, "AMDGPU Attributor", false,
                    false)<|MERGE_RESOLUTION|>--- conflicted
+++ resolved
@@ -703,11 +703,7 @@
       LLVM_DEBUG(dbgs() << '[' << getName() << "] Call " << Caller->getName()
                         << "->" << getAssociatedFunction()->getName() << '\n');
 
-<<<<<<< HEAD
-      const auto &CallerInfo = A.getAAFor<AttributeImpl>(
-=======
       const auto *CallerInfo = A.getAAFor<AttributeImpl>(
->>>>>>> bac3a63c
           *this, IRPosition::function(*Caller), DepClassTy::REQUIRED);
       if (!CallerInfo)
         return false;
@@ -736,15 +732,9 @@
     SmallString<10> Buffer;
     raw_svector_ostream OS(Buffer);
     OS << getAssumed().getLower() << ',' << getAssumed().getUpper() - 1;
-<<<<<<< HEAD
-    return IRAttributeManifest::manifestAttrs(
-        A, getIRPosition(), {Attribute::get(Ctx, AttrName, OS.str())},
-        /* ForceReplace */ true);
-=======
     return A.manifestAttrs(getIRPosition(),
                            {Attribute::get(Ctx, AttrName, OS.str())},
                            /* ForceReplace */ true);
->>>>>>> bac3a63c
   }
 
   const std::string getAsStr(Attributor *) const override {
@@ -832,17 +822,6 @@
     Function *F = getAssociatedFunction();
     auto &InfoCache = static_cast<AMDGPUInformationCache &>(A.getInfoCache());
 
-<<<<<<< HEAD
-    const auto &AssumedGroupSize = A.getAAFor<AAAMDFlatWorkGroupSize>(
-        *this, IRPosition::function(*F), DepClassTy::REQUIRED);
-    unsigned Min, Max;
-    std::tie(Min, Max) = InfoCache.getWavesPerEU(
-        *F, {AssumedGroupSize.getAssumed().getLower().getZExtValue(),
-             AssumedGroupSize.getAssumed().getUpper().getZExtValue() - 1});
-
-    ConstantRange Range(APInt(32, Min), APInt(32, Max + 1));
-    intersectKnown(Range);
-=======
     if (const auto *AssumedGroupSize = A.getAAFor<AAAMDFlatWorkGroupSize>(
             *this, IRPosition::function(*F), DepClassTy::REQUIRED)) {
 
@@ -854,7 +833,6 @@
       ConstantRange Range(APInt(32, Min), APInt(32, Max + 1));
       intersectKnown(Range);
     }
->>>>>>> bac3a63c
 
     if (AMDGPU::isEntryFunctionCC(F->getCallingConv()))
       indicatePessimisticFixpoint();
@@ -870,34 +848,20 @@
       LLVM_DEBUG(dbgs() << '[' << getName() << "] Call " << Caller->getName()
                         << "->" << Func->getName() << '\n');
 
-<<<<<<< HEAD
-      const auto &CallerInfo = A.getAAFor<AAAMDWavesPerEU>(
-          *this, IRPosition::function(*Caller), DepClassTy::REQUIRED);
-      const auto &AssumedGroupSize = A.getAAFor<AAAMDFlatWorkGroupSize>(
-          *this, IRPosition::function(*Func), DepClassTy::REQUIRED);
-=======
       const auto *CallerInfo = A.getAAFor<AAAMDWavesPerEU>(
           *this, IRPosition::function(*Caller), DepClassTy::REQUIRED);
       const auto *AssumedGroupSize = A.getAAFor<AAAMDFlatWorkGroupSize>(
           *this, IRPosition::function(*Func), DepClassTy::REQUIRED);
       if (!CallerInfo || !AssumedGroupSize)
         return false;
->>>>>>> bac3a63c
 
       unsigned Min, Max;
       std::tie(Min, Max) = InfoCache.getEffectiveWavesPerEU(
           *Caller,
-<<<<<<< HEAD
-          {CallerInfo.getAssumed().getLower().getZExtValue(),
-           CallerInfo.getAssumed().getUpper().getZExtValue() - 1},
-          {AssumedGroupSize.getAssumed().getLower().getZExtValue(),
-           AssumedGroupSize.getAssumed().getUpper().getZExtValue() - 1});
-=======
           {CallerInfo->getAssumed().getLower().getZExtValue(),
            CallerInfo->getAssumed().getUpper().getZExtValue() - 1},
           {AssumedGroupSize->getAssumed().getLower().getZExtValue(),
            AssumedGroupSize->getAssumed().getUpper().getZExtValue() - 1});
->>>>>>> bac3a63c
       ConstantRange CallerRange(APInt(32, Min), APInt(32, Max + 1));
       IntegerRangeState CallerRangeState(CallerRange);
       Change |= clampStateAndIndicateChange(this->getState(), CallerRangeState);
@@ -978,11 +942,7 @@
         {&AAAMDAttributes::ID, &AAUniformWorkGroupSize::ID,
          &AAPotentialValues::ID, &AAAMDFlatWorkGroupSize::ID,
          &AAAMDWavesPerEU::ID, &AACallEdges::ID, &AAPointerInfo::ID,
-<<<<<<< HEAD
-         &AAPotentialConstantValues::ID});
-=======
          &AAPotentialConstantValues::ID, &AAUnderlyingObjects::ID});
->>>>>>> bac3a63c
 
     AttributorConfig AC(CGUpdater);
     AC.Allowed = &Allowed;
