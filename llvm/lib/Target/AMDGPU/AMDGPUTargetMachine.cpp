--- conflicted
+++ resolved
@@ -760,13 +760,8 @@
                                          CodeGenOptLevel OptLevel)
     : CodeGenTargetMachineImpl(
           T, TT.computeDataLayout(), TT, getGPUOrDefault(TT, CPU), FS, Options,
-<<<<<<< HEAD
-          getEffectiveRelocModel(RM),
-          getEffectiveCodeModel(CM, CodeModel::Small), OptLevel),
-=======
           getEffectiveRelocModel(), getEffectiveCodeModel(CM, CodeModel::Small),
           OptLevel),
->>>>>>> 54c4ef26
       TLOF(createTLOF(getTargetTriple())) {
   initAsmInfo();
   if (TT.isAMDGCN()) {
