//===-- AMDGPUTargetMachine.cpp - TargetMachine for hw codegen targets-----===//
//
// Part of the LLVM Project, under the Apache License v2.0 with LLVM Exceptions.
// See https://llvm.org/LICENSE.txt for license information.
// SPDX-License-Identifier: Apache-2.0 WITH LLVM-exception
//
//===----------------------------------------------------------------------===//
//
/// \file
/// The AMDGPU target machine contains all of the hardware specific
/// information  needed to emit code for SI+ GPUs.
//
//===----------------------------------------------------------------------===//

#include "AMDGPUTargetMachine.h"
#include "AMDGPU.h"
#include "AMDGPUAliasAnalysis.h"
#include "AMDGPUCtorDtorLowering.h"
#include "AMDGPUExportClustering.h"
#include "AMDGPUIGroupLP.h"
#include "AMDGPUMacroFusion.h"
#include "AMDGPURegBankSelect.h"
#include "AMDGPUTargetObjectFile.h"
#include "AMDGPUTargetTransformInfo.h"
#include "AMDGPUUnifyDivergentExitNodes.h"
#include "GCNIterativeScheduler.h"
#include "GCNSchedStrategy.h"
#include "GCNVOPDUtils.h"
#include "R600.h"
#include "R600MachineFunctionInfo.h"
#include "R600TargetMachine.h"
#include "SIMachineFunctionInfo.h"
#include "SIMachineScheduler.h"
#include "TargetInfo/AMDGPUTargetInfo.h"
#include "Utils/AMDGPUBaseInfo.h"
#include "llvm/Analysis/CGSCCPassManager.h"
#include "llvm/CodeGen/GlobalISel/CSEInfo.h"
#include "llvm/CodeGen/GlobalISel/IRTranslator.h"
#include "llvm/CodeGen/GlobalISel/InstructionSelect.h"
#include "llvm/CodeGen/GlobalISel/Legalizer.h"
#include "llvm/CodeGen/GlobalISel/Localizer.h"
#include "llvm/CodeGen/GlobalISel/RegBankSelect.h"
#include "llvm/CodeGen/MIRParser/MIParser.h"
#include "llvm/CodeGen/Passes.h"
#include "llvm/CodeGen/RegAllocRegistry.h"
#include "llvm/CodeGen/TargetPassConfig.h"
#include "llvm/IR/IntrinsicsAMDGPU.h"
#include "llvm/IR/PassManager.h"
#include "llvm/IR/PatternMatch.h"
#include "llvm/InitializePasses.h"
#include "llvm/MC/TargetRegistry.h"
#include "llvm/Passes/PassBuilder.h"
#include "llvm/SYCLLowerIR/GlobalOffset.h"
#include "llvm/SYCLLowerIR/LocalAccessorToSharedMemory.h"
#include "llvm/Transforms/IPO.h"
#include "llvm/Transforms/IPO/AlwaysInliner.h"
#include "llvm/Transforms/IPO/GlobalDCE.h"
#include "llvm/Transforms/IPO/Internalize.h"
#include "llvm/Transforms/Scalar.h"
#include "llvm/Transforms/Scalar/GVN.h"
#include "llvm/Transforms/Scalar/InferAddressSpaces.h"
#include "llvm/Transforms/Utils.h"
#include "llvm/Transforms/Utils/SimplifyLibCalls.h"
#include "llvm/Transforms/Vectorize/LoadStoreVectorizer.h"
#include <optional>

using namespace llvm;
using namespace llvm::PatternMatch;

namespace {
class SGPRRegisterRegAlloc : public RegisterRegAllocBase<SGPRRegisterRegAlloc> {
public:
  SGPRRegisterRegAlloc(const char *N, const char *D, FunctionPassCtor C)
    : RegisterRegAllocBase(N, D, C) {}
};

class VGPRRegisterRegAlloc : public RegisterRegAllocBase<VGPRRegisterRegAlloc> {
public:
  VGPRRegisterRegAlloc(const char *N, const char *D, FunctionPassCtor C)
    : RegisterRegAllocBase(N, D, C) {}
};

static bool onlyAllocateSGPRs(const TargetRegisterInfo &TRI,
                              const TargetRegisterClass &RC) {
  return static_cast<const SIRegisterInfo &>(TRI).isSGPRClass(&RC);
}

static bool onlyAllocateVGPRs(const TargetRegisterInfo &TRI,
                              const TargetRegisterClass &RC) {
  return !static_cast<const SIRegisterInfo &>(TRI).isSGPRClass(&RC);
}


/// -{sgpr|vgpr}-regalloc=... command line option.
static FunctionPass *useDefaultRegisterAllocator() { return nullptr; }

/// A dummy default pass factory indicates whether the register allocator is
/// overridden on the command line.
static llvm::once_flag InitializeDefaultSGPRRegisterAllocatorFlag;
static llvm::once_flag InitializeDefaultVGPRRegisterAllocatorFlag;

static SGPRRegisterRegAlloc
defaultSGPRRegAlloc("default",
                    "pick SGPR register allocator based on -O option",
                    useDefaultRegisterAllocator);

static cl::opt<SGPRRegisterRegAlloc::FunctionPassCtor, false,
               RegisterPassParser<SGPRRegisterRegAlloc>>
SGPRRegAlloc("sgpr-regalloc", cl::Hidden, cl::init(&useDefaultRegisterAllocator),
             cl::desc("Register allocator to use for SGPRs"));

static cl::opt<VGPRRegisterRegAlloc::FunctionPassCtor, false,
               RegisterPassParser<VGPRRegisterRegAlloc>>
VGPRRegAlloc("vgpr-regalloc", cl::Hidden, cl::init(&useDefaultRegisterAllocator),
             cl::desc("Register allocator to use for VGPRs"));


static void initializeDefaultSGPRRegisterAllocatorOnce() {
  RegisterRegAlloc::FunctionPassCtor Ctor = SGPRRegisterRegAlloc::getDefault();

  if (!Ctor) {
    Ctor = SGPRRegAlloc;
    SGPRRegisterRegAlloc::setDefault(SGPRRegAlloc);
  }
}

static void initializeDefaultVGPRRegisterAllocatorOnce() {
  RegisterRegAlloc::FunctionPassCtor Ctor = VGPRRegisterRegAlloc::getDefault();

  if (!Ctor) {
    Ctor = VGPRRegAlloc;
    VGPRRegisterRegAlloc::setDefault(VGPRRegAlloc);
  }
}

static FunctionPass *createBasicSGPRRegisterAllocator() {
  return createBasicRegisterAllocator(onlyAllocateSGPRs);
}

static FunctionPass *createGreedySGPRRegisterAllocator() {
  return createGreedyRegisterAllocator(onlyAllocateSGPRs);
}

static FunctionPass *createFastSGPRRegisterAllocator() {
  return createFastRegisterAllocator(onlyAllocateSGPRs, false);
}

static FunctionPass *createBasicVGPRRegisterAllocator() {
  return createBasicRegisterAllocator(onlyAllocateVGPRs);
}

static FunctionPass *createGreedyVGPRRegisterAllocator() {
  return createGreedyRegisterAllocator(onlyAllocateVGPRs);
}

static FunctionPass *createFastVGPRRegisterAllocator() {
  return createFastRegisterAllocator(onlyAllocateVGPRs, true);
}

static SGPRRegisterRegAlloc basicRegAllocSGPR(
  "basic", "basic register allocator", createBasicSGPRRegisterAllocator);
static SGPRRegisterRegAlloc greedyRegAllocSGPR(
  "greedy", "greedy register allocator", createGreedySGPRRegisterAllocator);

static SGPRRegisterRegAlloc fastRegAllocSGPR(
  "fast", "fast register allocator", createFastSGPRRegisterAllocator);


static VGPRRegisterRegAlloc basicRegAllocVGPR(
  "basic", "basic register allocator", createBasicVGPRRegisterAllocator);
static VGPRRegisterRegAlloc greedyRegAllocVGPR(
  "greedy", "greedy register allocator", createGreedyVGPRRegisterAllocator);

static VGPRRegisterRegAlloc fastRegAllocVGPR(
  "fast", "fast register allocator", createFastVGPRRegisterAllocator);
}

static cl::opt<bool> EnableSROA(
  "amdgpu-sroa",
  cl::desc("Run SROA after promote alloca pass"),
  cl::ReallyHidden,
  cl::init(true));

static cl::opt<bool>
EnableEarlyIfConversion("amdgpu-early-ifcvt", cl::Hidden,
                        cl::desc("Run early if-conversion"),
                        cl::init(false));

static cl::opt<bool>
OptExecMaskPreRA("amdgpu-opt-exec-mask-pre-ra", cl::Hidden,
            cl::desc("Run pre-RA exec mask optimizations"),
            cl::init(true));

static cl::opt<bool>
    LowerCtorDtor("amdgpu-lower-global-ctor-dtor",
                  cl::desc("Lower GPU ctor / dtors to globals on the device."),
                  cl::init(true), cl::Hidden);

// Option to disable vectorizer for tests.
static cl::opt<bool> EnableLoadStoreVectorizer(
  "amdgpu-load-store-vectorizer",
  cl::desc("Enable load store vectorizer"),
  cl::init(true),
  cl::Hidden);

// Option to control global loads scalarization
static cl::opt<bool> ScalarizeGlobal(
  "amdgpu-scalarize-global-loads",
  cl::desc("Enable global load scalarization"),
  cl::init(true),
  cl::Hidden);

// Option to run internalize pass.
static cl::opt<bool> InternalizeSymbols(
  "amdgpu-internalize-symbols",
  cl::desc("Enable elimination of non-kernel functions and unused globals"),
  cl::init(false),
  cl::Hidden);

// Option to inline all early.
static cl::opt<bool> EarlyInlineAll(
  "amdgpu-early-inline-all",
  cl::desc("Inline all functions early"),
  cl::init(false),
  cl::Hidden);

static cl::opt<bool> RemoveIncompatibleFunctions(
    "amdgpu-enable-remove-incompatible-functions", cl::Hidden,
    cl::desc("Enable removal of functions when they"
             "use features not supported by the target GPU"),
    cl::init(true));

static cl::opt<bool> EnableSDWAPeephole(
  "amdgpu-sdwa-peephole",
  cl::desc("Enable SDWA peepholer"),
  cl::init(true));

static cl::opt<bool> EnableDPPCombine(
  "amdgpu-dpp-combine",
  cl::desc("Enable DPP combiner"),
  cl::init(true));

// Enable address space based alias analysis
static cl::opt<bool> EnableAMDGPUAliasAnalysis("enable-amdgpu-aa", cl::Hidden,
  cl::desc("Enable AMDGPU Alias Analysis"),
  cl::init(true));

// Option to run late CFG structurizer
static cl::opt<bool, true> LateCFGStructurize(
  "amdgpu-late-structurize",
  cl::desc("Enable late CFG structurization"),
  cl::location(AMDGPUTargetMachine::EnableLateStructurizeCFG),
  cl::Hidden);

// Enable lib calls simplifications
static cl::opt<bool> EnableLibCallSimplify(
  "amdgpu-simplify-libcall",
  cl::desc("Enable amdgpu library simplifications"),
  cl::init(true),
  cl::Hidden);

static cl::opt<bool> EnableLowerKernelArguments(
  "amdgpu-ir-lower-kernel-arguments",
  cl::desc("Lower kernel argument loads in IR pass"),
  cl::init(true),
  cl::Hidden);

static cl::opt<bool> EnableRegReassign(
  "amdgpu-reassign-regs",
  cl::desc("Enable register reassign optimizations on gfx10+"),
  cl::init(true),
  cl::Hidden);

static cl::opt<bool> OptVGPRLiveRange(
    "amdgpu-opt-vgpr-liverange",
    cl::desc("Enable VGPR liverange optimizations for if-else structure"),
    cl::init(true), cl::Hidden);

<<<<<<< HEAD
// Enable atomic optimization
static cl::opt<bool>
    EnableAtomicOptimizations("amdgpu-atomic-optimizations",
                              cl::desc("Enable atomic optimizations"),
                              cl::init(true), cl::Hidden);

=======
>>>>>>> bac3a63c
static cl::opt<ScanOptions> AMDGPUAtomicOptimizerStrategy(
    "amdgpu-atomic-optimizer-strategy",
    cl::desc("Select DPP or Iterative strategy for scan"),
    cl::init(ScanOptions::Iterative),
<<<<<<< HEAD
    cl::values(clEnumValN(ScanOptions::DPP, "DPP",
                          "Use DPP operations for scan"),
               clEnumValN(ScanOptions::Iterative, "Iterative",
                          "Use Iterative approach for scan")));
=======
    cl::values(
        clEnumValN(ScanOptions::DPP, "DPP", "Use DPP operations for scan"),
        clEnumValN(ScanOptions::Iterative, "Iterative",
                   "Use Iterative approach for scan"),
        clEnumValN(ScanOptions::None, "None", "Disable atomic optimizer")));
>>>>>>> bac3a63c

// Enable Mode register optimization
static cl::opt<bool> EnableSIModeRegisterPass(
  "amdgpu-mode-register",
  cl::desc("Enable mode register pass"),
  cl::init(true),
  cl::Hidden);

// Enable GFX11+ s_delay_alu insertion
static cl::opt<bool>
    EnableInsertDelayAlu("amdgpu-enable-delay-alu",
                         cl::desc("Enable s_delay_alu insertion"),
                         cl::init(true), cl::Hidden);

// Enable GFX11+ VOPD
static cl::opt<bool>
    EnableVOPD("amdgpu-enable-vopd",
               cl::desc("Enable VOPD, dual issue of VALU in wave32"),
               cl::init(true), cl::Hidden);

// Option is used in lit tests to prevent deadcoding of patterns inspected.
static cl::opt<bool>
EnableDCEInRA("amdgpu-dce-in-ra",
    cl::init(true), cl::Hidden,
    cl::desc("Enable machine DCE inside regalloc"));

static cl::opt<bool> EnableSetWavePriority("amdgpu-set-wave-priority",
                                           cl::desc("Adjust wave priority"),
                                           cl::init(false), cl::Hidden);

static cl::opt<bool> EnableScalarIRPasses(
  "amdgpu-scalar-ir-passes",
  cl::desc("Enable scalar IR passes"),
  cl::init(true),
  cl::Hidden);

static cl::opt<bool> EnableStructurizerWorkarounds(
    "amdgpu-enable-structurizer-workarounds",
    cl::desc("Enable workarounds for the StructurizeCFG pass"), cl::init(true),
    cl::Hidden);

static cl::opt<bool, true> EnableLowerModuleLDS(
    "amdgpu-enable-lower-module-lds", cl::desc("Enable lower module lds pass"),
    cl::location(AMDGPUTargetMachine::EnableLowerModuleLDS), cl::init(true),
    cl::Hidden);

static cl::opt<bool> EnablePreRAOptimizations(
    "amdgpu-enable-pre-ra-optimizations",
    cl::desc("Enable Pre-RA optimizations pass"), cl::init(true),
    cl::Hidden);

static cl::opt<bool> EnablePromoteKernelArguments(
    "amdgpu-enable-promote-kernel-arguments",
    cl::desc("Enable promotion of flat kernel pointer arguments to global"),
    cl::Hidden, cl::init(true));

static cl::opt<bool> EnableMaxIlpSchedStrategy(
    "amdgpu-enable-max-ilp-scheduling-strategy",
    cl::desc("Enable scheduling strategy to maximize ILP for a single wave."),
    cl::Hidden, cl::init(false));

static cl::opt<bool> EnableRewritePartialRegUses(
    "amdgpu-enable-rewrite-partial-reg-uses",
    cl::desc("Enable rewrite partial reg uses pass"), cl::init(false),
    cl::Hidden);

extern "C" LLVM_EXTERNAL_VISIBILITY void LLVMInitializeAMDGPUTarget() {
  // Register the target
  RegisterTargetMachine<R600TargetMachine> X(getTheR600Target());
  RegisterTargetMachine<GCNTargetMachine> Y(getTheGCNTarget());

  PassRegistry *PR = PassRegistry::getPassRegistry();
  initializeR600ClauseMergePassPass(*PR);
  initializeR600ControlFlowFinalizerPass(*PR);
  initializeR600PacketizerPass(*PR);
  initializeR600ExpandSpecialInstrsPassPass(*PR);
  initializeR600VectorRegMergerPass(*PR);
  initializeGlobalISel(*PR);
  initializeAMDGPUDAGToDAGISelPass(*PR);
  initializeGCNDPPCombinePass(*PR);
  initializeSILowerI1CopiesPass(*PR);
  initializeSILowerWWMCopiesPass(*PR);
  initializeSILowerSGPRSpillsPass(*PR);
  initializeSIFixSGPRCopiesPass(*PR);
  initializeSIFixVGPRCopiesPass(*PR);
  initializeSIFoldOperandsPass(*PR);
  initializeSIPeepholeSDWAPass(*PR);
  initializeSIShrinkInstructionsPass(*PR);
  initializeSIOptimizeExecMaskingPreRAPass(*PR);
  initializeSIOptimizeVGPRLiveRangePass(*PR);
  initializeSILoadStoreOptimizerPass(*PR);
  initializeAMDGPUCtorDtorLoweringLegacyPass(*PR);
  initializeAMDGPUAlwaysInlinePass(*PR);
  initializeAMDGPUAttributorPass(*PR);
  initializeAMDGPUAnnotateKernelFeaturesPass(*PR);
  initializeAMDGPUAnnotateUniformValuesPass(*PR);
  initializeAMDGPUArgumentUsageInfoPass(*PR);
  initializeAMDGPUAtomicOptimizerPass(*PR);
  initializeAMDGPULowerKernelArgumentsPass(*PR);
  initializeAMDGPUPromoteKernelArgumentsPass(*PR);
  initializeAMDGPULowerKernelAttributesPass(*PR);
  initializeAMDGPUOpenCLEnqueuedBlockLoweringPass(*PR);
  initializeAMDGPUPostLegalizerCombinerPass(*PR);
  initializeAMDGPUPreLegalizerCombinerPass(*PR);
  initializeAMDGPURegBankCombinerPass(*PR);
  initializeAMDGPURegBankSelectPass(*PR);
  initializeAMDGPUPromoteAllocaPass(*PR);
  initializeAMDGPUPromoteAllocaToVectorPass(*PR);
  initializeAMDGPUCodeGenPreparePass(*PR);
  initializeAMDGPULateCodeGenPreparePass(*PR);
  initializeAMDGPURemoveIncompatibleFunctionsPass(*PR);
  initializeAMDGPULowerModuleLDSPass(*PR);
  initializeAMDGPURewriteOutArgumentsPass(*PR);
  initializeAMDGPURewriteUndefForPHIPass(*PR);
  initializeAMDGPUUnifyMetadataPass(*PR);
  initializeSIAnnotateControlFlowPass(*PR);
  initializeAMDGPUInsertDelayAluPass(*PR);
  initializeSIInsertHardClausesPass(*PR);
  initializeSIInsertWaitcntsPass(*PR);
  initializeSIModeRegisterPass(*PR);
  initializeSIWholeQuadModePass(*PR);
  initializeSILowerControlFlowPass(*PR);
  initializeSIPreEmitPeepholePass(*PR);
  initializeSILateBranchLoweringPass(*PR);
  initializeSIMemoryLegalizerPass(*PR);
  initializeSIOptimizeExecMaskingPass(*PR);
  initializeSIPreAllocateWWMRegsPass(*PR);
  initializeSIFormMemoryClausesPass(*PR);
  initializeSIPostRABundlerPass(*PR);
  initializeGCNCreateVOPDPass(*PR);
  initializeAMDGPUUnifyDivergentExitNodesPass(*PR);
  initializeAMDGPUAAWrapperPassPass(*PR);
  initializeAMDGPUExternalAAWrapperPass(*PR);
  initializeAMDGPUUseNativeCallsPass(*PR);
  initializeAMDGPUSimplifyLibCallsPass(*PR);
  initializeAMDGPUPrintfRuntimeBindingPass(*PR);
  initializeAMDGPUResourceUsageAnalysisPass(*PR);
  initializeGCNNSAReassignPass(*PR);
  initializeGCNPreRAOptimizationsPass(*PR);
  initializeGCNPreRALongBranchRegPass(*PR);
  initializeGCNRewritePartialRegUsesPass(*PR);

  // SYCL-specific passes, needed here to be available to `opt`.
  initializeGlobalOffsetLegacyPass(*PR);
  initializeLocalAccessorToSharedMemoryLegacyPass(*PR);
}

static std::unique_ptr<TargetLoweringObjectFile> createTLOF(const Triple &TT) {
  return std::make_unique<AMDGPUTargetObjectFile>();
}

static ScheduleDAGInstrs *createSIMachineScheduler(MachineSchedContext *C) {
  return new SIScheduleDAGMI(C);
}

static ScheduleDAGInstrs *
createGCNMaxOccupancyMachineScheduler(MachineSchedContext *C) {
  const GCNSubtarget &ST = C->MF->getSubtarget<GCNSubtarget>();
  ScheduleDAGMILive *DAG =
    new GCNScheduleDAGMILive(C, std::make_unique<GCNMaxOccupancySchedStrategy>(C));
  DAG->addMutation(createLoadClusterDAGMutation(DAG->TII, DAG->TRI));
  if (ST.shouldClusterStores())
    DAG->addMutation(createStoreClusterDAGMutation(DAG->TII, DAG->TRI));
  DAG->addMutation(createIGroupLPDAGMutation());
  DAG->addMutation(createAMDGPUMacroFusionDAGMutation());
  DAG->addMutation(createAMDGPUExportClusteringDAGMutation());
  return DAG;
}

static ScheduleDAGInstrs *
createGCNMaxILPMachineScheduler(MachineSchedContext *C) {
  ScheduleDAGMILive *DAG =
      new GCNScheduleDAGMILive(C, std::make_unique<GCNMaxILPSchedStrategy>(C));
  DAG->addMutation(createIGroupLPDAGMutation());
  return DAG;
}

static ScheduleDAGInstrs *
createIterativeGCNMaxOccupancyMachineScheduler(MachineSchedContext *C) {
  const GCNSubtarget &ST = C->MF->getSubtarget<GCNSubtarget>();
  auto DAG = new GCNIterativeScheduler(C,
    GCNIterativeScheduler::SCHEDULE_LEGACYMAXOCCUPANCY);
  DAG->addMutation(createLoadClusterDAGMutation(DAG->TII, DAG->TRI));
  if (ST.shouldClusterStores())
    DAG->addMutation(createStoreClusterDAGMutation(DAG->TII, DAG->TRI));
  return DAG;
}

static ScheduleDAGInstrs *createMinRegScheduler(MachineSchedContext *C) {
  return new GCNIterativeScheduler(C,
    GCNIterativeScheduler::SCHEDULE_MINREGFORCED);
}

static ScheduleDAGInstrs *
createIterativeILPMachineScheduler(MachineSchedContext *C) {
  const GCNSubtarget &ST = C->MF->getSubtarget<GCNSubtarget>();
  auto DAG = new GCNIterativeScheduler(C,
    GCNIterativeScheduler::SCHEDULE_ILP);
  DAG->addMutation(createLoadClusterDAGMutation(DAG->TII, DAG->TRI));
  if (ST.shouldClusterStores())
    DAG->addMutation(createStoreClusterDAGMutation(DAG->TII, DAG->TRI));
  DAG->addMutation(createAMDGPUMacroFusionDAGMutation());
  return DAG;
}

static MachineSchedRegistry
SISchedRegistry("si", "Run SI's custom scheduler",
                createSIMachineScheduler);

static MachineSchedRegistry
GCNMaxOccupancySchedRegistry("gcn-max-occupancy",
                             "Run GCN scheduler to maximize occupancy",
                             createGCNMaxOccupancyMachineScheduler);

static MachineSchedRegistry
    GCNMaxILPSchedRegistry("gcn-max-ilp", "Run GCN scheduler to maximize ilp",
                           createGCNMaxILPMachineScheduler);

static MachineSchedRegistry IterativeGCNMaxOccupancySchedRegistry(
    "gcn-iterative-max-occupancy-experimental",
    "Run GCN scheduler to maximize occupancy (experimental)",
    createIterativeGCNMaxOccupancyMachineScheduler);

static MachineSchedRegistry GCNMinRegSchedRegistry(
    "gcn-iterative-minreg",
    "Run GCN iterative scheduler for minimal register usage (experimental)",
    createMinRegScheduler);

static MachineSchedRegistry GCNILPSchedRegistry(
    "gcn-iterative-ilp",
    "Run GCN iterative scheduler for ILP scheduling (experimental)",
    createIterativeILPMachineScheduler);

static StringRef computeDataLayout(const Triple &TT) {
  if (TT.getArch() == Triple::r600) {
    // 32-bit pointers.
    return "e-p:32:32-i64:64-v16:16-v24:32-v32:32-v48:64-v96:128"
           "-v192:256-v256:256-v512:512-v1024:1024-v2048:2048-n32:64-S32-A5-G1";
  }

  // 32-bit private, local, and region pointers. 64-bit global, constant and
  // flat. 160-bit non-integral fat buffer pointers that include a 128-bit
  // buffer descriptor and a 32-bit offset, which are indexed by 32-bit values
  // (address space 7), and 128-bit non-integral buffer resourcees (address
  // space 8) which cannot be non-trivilally accessed by LLVM memory operations
  // like getelementptr.
  return "e-p:64:64-p1:64:64-p2:32:32-p3:32:32-p4:64:64-p5:32:32-p6:32:32"
         "-p7:160:256:256:32-p8:128:128-i64:64-v16:16-v24:32-v32:32-v48:64-v96:"
         "128-v192:256-v256:256-v512:512-v1024:1024-v2048:2048-n32:64-S32-A5-"
         "G1-ni:7:8";
}

LLVM_READNONE
static StringRef getGPUOrDefault(const Triple &TT, StringRef GPU) {
  if (!GPU.empty())
    return GPU;

  // Need to default to a target with flat support for HSA.
  if (TT.getArch() == Triple::amdgcn)
    return TT.getOS() == Triple::AMDHSA ? "generic-hsa" : "generic";

  return "r600";
}

static Reloc::Model getEffectiveRelocModel(std::optional<Reloc::Model> RM) {
  // The AMDGPU toolchain only supports generating shared objects, so we
  // must always use PIC.
  return Reloc::PIC_;
}

AMDGPUTargetMachine::AMDGPUTargetMachine(const Target &T, const Triple &TT,
                                         StringRef CPU, StringRef FS,
                                         TargetOptions Options,
                                         std::optional<Reloc::Model> RM,
                                         std::optional<CodeModel::Model> CM,
                                         CodeGenOpt::Level OptLevel)
    : LLVMTargetMachine(T, computeDataLayout(TT), TT, getGPUOrDefault(TT, CPU),
                        FS, Options, getEffectiveRelocModel(RM),
                        getEffectiveCodeModel(CM, CodeModel::Small), OptLevel),
      TLOF(createTLOF(getTargetTriple())) {
  initAsmInfo();
  if (TT.getArch() == Triple::amdgcn) {
    if (getMCSubtargetInfo()->checkFeatures("+wavefrontsize64"))
      MRI.reset(llvm::createGCNMCRegisterInfo(AMDGPUDwarfFlavour::Wave64));
    else if (getMCSubtargetInfo()->checkFeatures("+wavefrontsize32"))
      MRI.reset(llvm::createGCNMCRegisterInfo(AMDGPUDwarfFlavour::Wave32));
  }
}

bool AMDGPUTargetMachine::EnableLateStructurizeCFG = false;
bool AMDGPUTargetMachine::EnableFunctionCalls = false;
bool AMDGPUTargetMachine::EnableLowerModuleLDS = true;

AMDGPUTargetMachine::~AMDGPUTargetMachine() = default;

StringRef AMDGPUTargetMachine::getGPUName(const Function &F) const {
  Attribute GPUAttr = F.getFnAttribute("target-cpu");
  return GPUAttr.isValid() ? GPUAttr.getValueAsString() : getTargetCPU();
}

StringRef AMDGPUTargetMachine::getFeatureString(const Function &F) const {
  Attribute FSAttr = F.getFnAttribute("target-features");

  return FSAttr.isValid() ? FSAttr.getValueAsString()
                          : getTargetFeatureString();
}

/// Predicate for Internalize pass.
/// Functions with the 'sycl-module-id' attribute are SYCL_EXTERNAL functions
/// and must be preserved.
static bool mustPreserveGV(const GlobalValue &GV) {
  if (const Function *F = dyn_cast<Function>(&GV))
    return F->isDeclaration() || F->getName().startswith("__asan_") ||
           F->getName().startswith("__sanitizer_") ||
           AMDGPU::isEntryFunctionCC(F->getCallingConv()) ||
           F->hasFnAttribute("sycl-module-id");

  GV.removeDeadConstantUsers();
  return !GV.use_empty();
}

void AMDGPUTargetMachine::registerDefaultAliasAnalyses(AAManager &AAM) {
  AAM.registerFunctionAnalysis<AMDGPUAA>();
}

void AMDGPUTargetMachine::registerPassBuilderCallbacks(PassBuilder &PB) {
  PB.registerPipelineParsingCallback(
      [](StringRef PassName, ModulePassManager &PM,
         ArrayRef<PassBuilder::PipelineElement>) {
        if (PassName == "amdgpu-unify-metadata") {
          PM.addPass(AMDGPUUnifyMetadataPass());
          return true;
        }
        if (PassName == "amdgpu-printf-runtime-binding") {
          PM.addPass(AMDGPUPrintfRuntimeBindingPass());
          return true;
        }
        if (PassName == "amdgpu-always-inline") {
          PM.addPass(AMDGPUAlwaysInlinePass());
          return true;
        }
        if (PassName == "amdgpu-lower-module-lds") {
          PM.addPass(AMDGPULowerModuleLDSPass());
          return true;
        }
        if (PassName == "amdgpu-lower-ctor-dtor") {
          PM.addPass(AMDGPUCtorDtorLoweringPass());
          return true;
        }
        if (PassName == "localaccessortosharedmemory") {
          PM.addPass(LocalAccessorToSharedMemoryPass());
          return true;
        }
        if (PassName == "globaloffset") {
          PM.addPass(LocalAccessorToSharedMemoryPass());
          return true;
        }
        return false;
      });
  PB.registerPipelineParsingCallback(
      [this](StringRef PassName, FunctionPassManager &PM,
             ArrayRef<PassBuilder::PipelineElement>) {
        if (PassName == "amdgpu-simplifylib") {
          PM.addPass(AMDGPUSimplifyLibCallsPass(*this));
          return true;
        }
        if (PassName == "amdgpu-usenative") {
          PM.addPass(AMDGPUUseNativeCallsPass());
          return true;
        }
        if (PassName == "amdgpu-promote-alloca") {
          PM.addPass(AMDGPUPromoteAllocaPass(*this));
          return true;
        }
        if (PassName == "amdgpu-promote-alloca-to-vector") {
          PM.addPass(AMDGPUPromoteAllocaToVectorPass(*this));
          return true;
        }
        if (PassName == "amdgpu-lower-kernel-attributes") {
          PM.addPass(AMDGPULowerKernelAttributesPass());
          return true;
        }
        if (PassName == "amdgpu-promote-kernel-arguments") {
          PM.addPass(AMDGPUPromoteKernelArgumentsPass());
          return true;
        }
        if (PassName == "amdgpu-unify-divergent-exit-nodes") {
          PM.addPass(AMDGPUUnifyDivergentExitNodesPass());
          return true;
        }
        if (PassName == "amdgpu-atomic-optimizer") {
          PM.addPass(
              AMDGPUAtomicOptimizerPass(*this, AMDGPUAtomicOptimizerStrategy));
          return true;
        }
        if (PassName == "amdgpu-codegenprepare") {
          PM.addPass(AMDGPUCodeGenPreparePass(*this));
          return true;
        }
        return false;
      });

  PB.registerAnalysisRegistrationCallback([](FunctionAnalysisManager &FAM) {
    FAM.registerPass([&] { return AMDGPUAA(); });
  });

  PB.registerParseAACallback([](StringRef AAName, AAManager &AAM) {
    if (AAName == "amdgpu-aa") {
      AAM.registerFunctionAnalysis<AMDGPUAA>();
      return true;
    }
    return false;
  });

  PB.registerPipelineStartEPCallback(
      [this](ModulePassManager &PM, OptimizationLevel Level) {
        FunctionPassManager FPM;
        FPM.addPass(AMDGPUUseNativeCallsPass());
        if (EnableLibCallSimplify && Level != OptimizationLevel::O0)
          FPM.addPass(AMDGPUSimplifyLibCallsPass(*this));
        PM.addPass(createModuleToFunctionPassAdaptor(std::move(FPM)));
      });

  PB.registerPipelineEarlySimplificationEPCallback(
      [](ModulePassManager &PM, OptimizationLevel Level) {
        PM.addPass(AMDGPUPrintfRuntimeBindingPass());

        if (Level == OptimizationLevel::O0)
          return;

        PM.addPass(AMDGPUUnifyMetadataPass());

        if (InternalizeSymbols) {
          PM.addPass(InternalizePass(mustPreserveGV));
          PM.addPass(GlobalDCEPass());
        }

        if (EarlyInlineAll && !EnableFunctionCalls)
          PM.addPass(AMDGPUAlwaysInlinePass());
      });

  PB.registerCGSCCOptimizerLateEPCallback(
      [this](CGSCCPassManager &PM, OptimizationLevel Level) {
        if (Level == OptimizationLevel::O0)
          return;

        FunctionPassManager FPM;

        // Add promote kernel arguments pass to the opt pipeline right before
        // infer address spaces which is needed to do actual address space
        // rewriting.
        if (Level.getSpeedupLevel() > OptimizationLevel::O1.getSpeedupLevel() &&
            EnablePromoteKernelArguments)
          FPM.addPass(AMDGPUPromoteKernelArgumentsPass());

        // Add infer address spaces pass to the opt pipeline after inlining
        // but before SROA to increase SROA opportunities.
        FPM.addPass(InferAddressSpacesPass());

        // This should run after inlining to have any chance of doing
        // anything, and before other cleanup optimizations.
        FPM.addPass(AMDGPULowerKernelAttributesPass());

        if (Level != OptimizationLevel::O0) {
          // Promote alloca to vector before SROA and loop unroll. If we
          // manage to eliminate allocas before unroll we may choose to unroll
          // less.
          FPM.addPass(AMDGPUPromoteAllocaToVectorPass(*this));
        }

        PM.addPass(createCGSCCToFunctionPassAdaptor(std::move(FPM)));
      });
}

int64_t AMDGPUTargetMachine::getNullPointerValue(unsigned AddrSpace) {
  return (AddrSpace == AMDGPUAS::LOCAL_ADDRESS ||
          AddrSpace == AMDGPUAS::PRIVATE_ADDRESS ||
          AddrSpace == AMDGPUAS::REGION_ADDRESS)
             ? -1
             : 0;
}

bool AMDGPUTargetMachine::isNoopAddrSpaceCast(unsigned SrcAS,
                                              unsigned DestAS) const {
  return AMDGPU::isFlatGlobalAddrSpace(SrcAS) &&
         AMDGPU::isFlatGlobalAddrSpace(DestAS);
}

unsigned AMDGPUTargetMachine::getAssumedAddrSpace(const Value *V) const {
  const auto *LD = dyn_cast<LoadInst>(V);
  if (!LD)
    return AMDGPUAS::UNKNOWN_ADDRESS_SPACE;

  // It must be a generic pointer loaded.
  assert(V->getType()->isPointerTy() &&
         V->getType()->getPointerAddressSpace() == AMDGPUAS::FLAT_ADDRESS);

  const auto *Ptr = LD->getPointerOperand();
  if (Ptr->getType()->getPointerAddressSpace() != AMDGPUAS::CONSTANT_ADDRESS)
    return AMDGPUAS::UNKNOWN_ADDRESS_SPACE;
  // For a generic pointer loaded from the constant memory, it could be assumed
  // as a global pointer since the constant memory is only populated on the
  // host side. As implied by the offload programming model, only global
  // pointers could be referenced on the host side.
  return AMDGPUAS::GLOBAL_ADDRESS;
}

std::pair<const Value *, unsigned>
AMDGPUTargetMachine::getPredicatedAddrSpace(const Value *V) const {
  if (auto *II = dyn_cast<IntrinsicInst>(V)) {
    switch (II->getIntrinsicID()) {
    case Intrinsic::amdgcn_is_shared:
      return std::pair(II->getArgOperand(0), AMDGPUAS::LOCAL_ADDRESS);
    case Intrinsic::amdgcn_is_private:
      return std::pair(II->getArgOperand(0), AMDGPUAS::PRIVATE_ADDRESS);
    default:
      break;
    }
    return std::pair(nullptr, -1);
  }
  // Check the global pointer predication based on
  // (!is_share(p) && !is_private(p)). Note that logic 'and' is commutative and
  // the order of 'is_shared' and 'is_private' is not significant.
  Value *Ptr;
  if (match(
          const_cast<Value *>(V),
          m_c_And(m_Not(m_Intrinsic<Intrinsic::amdgcn_is_shared>(m_Value(Ptr))),
                  m_Not(m_Intrinsic<Intrinsic::amdgcn_is_private>(
                      m_Deferred(Ptr))))))
    return std::pair(Ptr, AMDGPUAS::GLOBAL_ADDRESS);

  return std::pair(nullptr, -1);
}

unsigned
AMDGPUTargetMachine::getAddressSpaceForPseudoSourceKind(unsigned Kind) const {
  switch (Kind) {
  case PseudoSourceValue::Stack:
  case PseudoSourceValue::FixedStack:
    return AMDGPUAS::PRIVATE_ADDRESS;
  case PseudoSourceValue::ConstantPool:
  case PseudoSourceValue::GOT:
  case PseudoSourceValue::JumpTable:
  case PseudoSourceValue::GlobalValueCallEntry:
  case PseudoSourceValue::ExternalSymbolCallEntry:
    return AMDGPUAS::CONSTANT_ADDRESS;
  }
  return AMDGPUAS::FLAT_ADDRESS;
}

//===----------------------------------------------------------------------===//
// GCN Target Machine (SI+)
//===----------------------------------------------------------------------===//

GCNTargetMachine::GCNTargetMachine(const Target &T, const Triple &TT,
                                   StringRef CPU, StringRef FS,
                                   TargetOptions Options,
                                   std::optional<Reloc::Model> RM,
                                   std::optional<CodeModel::Model> CM,
                                   CodeGenOpt::Level OL, bool JIT)
    : AMDGPUTargetMachine(T, TT, CPU, FS, Options, RM, CM, OL) {}

const TargetSubtargetInfo *
GCNTargetMachine::getSubtargetImpl(const Function &F) const {
  StringRef GPU = getGPUName(F);
  StringRef FS = getFeatureString(F);

  SmallString<128> SubtargetKey(GPU);
  SubtargetKey.append(FS);

  auto &I = SubtargetMap[SubtargetKey];
  if (!I) {
    // This needs to be done before we create a new subtarget since any
    // creation will depend on the TM and the code generation flags on the
    // function that reside in TargetOptions.
    resetTargetOptions(F);
    I = std::make_unique<GCNSubtarget>(TargetTriple, GPU, FS, *this);
  }

  I->setScalarizeGlobalBehavior(ScalarizeGlobal);

  return I.get();
}

TargetTransformInfo
GCNTargetMachine::getTargetTransformInfo(const Function &F) const {
  return TargetTransformInfo(GCNTTIImpl(this, F));
}

//===----------------------------------------------------------------------===//
// AMDGPU Pass Setup
//===----------------------------------------------------------------------===//

std::unique_ptr<CSEConfigBase> llvm::AMDGPUPassConfig::getCSEConfig() const {
  return getStandardCSEConfigForOpt(TM->getOptLevel());
}

namespace {

class GCNPassConfig final : public AMDGPUPassConfig {
public:
  GCNPassConfig(LLVMTargetMachine &TM, PassManagerBase &PM)
    : AMDGPUPassConfig(TM, PM) {
    // It is necessary to know the register usage of the entire call graph.  We
    // allow calls without EnableAMDGPUFunctionCalls if they are marked
    // noinline, so this is always required.
    setRequiresCodeGenSCCOrder(true);
    substitutePass(&PostRASchedulerID, &PostMachineSchedulerID);
  }

  GCNTargetMachine &getGCNTargetMachine() const {
    return getTM<GCNTargetMachine>();
  }

  ScheduleDAGInstrs *
  createMachineScheduler(MachineSchedContext *C) const override;

  ScheduleDAGInstrs *
  createPostMachineScheduler(MachineSchedContext *C) const override {
    ScheduleDAGMI *DAG = new GCNPostScheduleDAGMILive(
        C, std::make_unique<PostGenericScheduler>(C),
        /*RemoveKillFlags=*/true);
    const GCNSubtarget &ST = C->MF->getSubtarget<GCNSubtarget>();
    DAG->addMutation(createLoadClusterDAGMutation(DAG->TII, DAG->TRI));
    if (ST.shouldClusterStores())
      DAG->addMutation(createStoreClusterDAGMutation(DAG->TII, DAG->TRI));
    DAG->addMutation(ST.createFillMFMAShadowMutation(DAG->TII));
    DAG->addMutation(createIGroupLPDAGMutation());
    if (isPassEnabled(EnableVOPD, CodeGenOpt::Less))
      DAG->addMutation(createVOPDPairingMutation());
    return DAG;
  }

  bool addPreISel() override;
  void addMachineSSAOptimization() override;
  bool addILPOpts() override;
  bool addInstSelector() override;
  bool addIRTranslator() override;
  void addPreLegalizeMachineIR() override;
  bool addLegalizeMachineIR() override;
  void addPreRegBankSelect() override;
  bool addRegBankSelect() override;
  void addPreGlobalInstructionSelect() override;
  bool addGlobalInstructionSelect() override;
  void addFastRegAlloc() override;
  void addOptimizedRegAlloc() override;

  FunctionPass *createSGPRAllocPass(bool Optimized);
  FunctionPass *createVGPRAllocPass(bool Optimized);
  FunctionPass *createRegAllocPass(bool Optimized) override;

  bool addRegAssignAndRewriteFast() override;
  bool addRegAssignAndRewriteOptimized() override;

  void addPreRegAlloc() override;
  bool addPreRewrite() override;
  void addPostRegAlloc() override;
  void addPreSched2() override;
  void addPreEmitPass() override;
};

} // end anonymous namespace

AMDGPUPassConfig::AMDGPUPassConfig(LLVMTargetMachine &TM, PassManagerBase &PM)
    : TargetPassConfig(TM, PM) {
  // Exceptions and StackMaps are not supported, so these passes will never do
  // anything.
  disablePass(&StackMapLivenessID);
  disablePass(&FuncletLayoutID);
  // Garbage collection is not supported.
  disablePass(&GCLoweringID);
  disablePass(&ShadowStackGCLoweringID);
}

void AMDGPUPassConfig::addEarlyCSEOrGVNPass() {
  if (getOptLevel() == CodeGenOpt::Aggressive)
    addPass(createGVNPass());
  else
    addPass(createEarlyCSEPass());
}

void AMDGPUPassConfig::addStraightLineScalarOptimizationPasses() {
  addPass(createSeparateConstOffsetFromGEPPass());
  // ReassociateGEPs exposes more opportunities for SLSR. See
  // the example in reassociate-geps-and-slsr.ll.
  addPass(createStraightLineStrengthReducePass());
  // SeparateConstOffsetFromGEP and SLSR creates common expressions which GVN or
  // EarlyCSE can reuse.
  addEarlyCSEOrGVNPass();
  // Run NaryReassociate after EarlyCSE/GVN to be more effective.
  addPass(createNaryReassociatePass());
  // NaryReassociate on GEPs creates redundant common expressions, so run
  // EarlyCSE after it.
  addPass(createEarlyCSEPass());
}

void AMDGPUPassConfig::addIRPasses() {
  const AMDGPUTargetMachine &TM = getAMDGPUTargetMachine();

  // There is no reason to run these.
  disablePass(&StackMapLivenessID);
  disablePass(&FuncletLayoutID);
  disablePass(&PatchableFunctionID);

  addPass(createAMDGPUPrintfRuntimeBinding());
  if (LowerCtorDtor)
    addPass(createAMDGPUCtorDtorLoweringLegacyPass());

  // Function calls are not supported, so make sure we inline everything.
  addPass(createAMDGPUAlwaysInlinePass());
  addPass(createAlwaysInlinerLegacyPass());

  // Handle uses of OpenCL image2d_t, image3d_t and sampler_t arguments.
  if (TM.getTargetTriple().getArch() == Triple::r600)
    addPass(createR600OpenCLImageTypeLoweringPass());

  // Replace OpenCL enqueued block function pointers with global variables.
  addPass(createAMDGPUOpenCLEnqueuedBlockLoweringPass());

  // Runs before PromoteAlloca so the latter can account for function uses
  if (EnableLowerModuleLDS) {
    addPass(createAMDGPULowerModuleLDSPass());
  }

  // AMDGPUAttributor infers lack of llvm.amdgcn.lds.kernel.id calls, so run
  // after their introduction
  if (TM.getOptLevel() > CodeGenOpt::None)
    addPass(createAMDGPUAttributorPass());

  if (TM.getOptLevel() > CodeGenOpt::None)
    addPass(createInferAddressSpacesPass());

  addPass(createAtomicExpandPass());

  if (TM.getOptLevel() > CodeGenOpt::None) {
    addPass(createAMDGPUPromoteAlloca());

    if (EnableSROA)
      addPass(createSROAPass());
    if (isPassEnabled(EnableScalarIRPasses))
      addStraightLineScalarOptimizationPasses();

    if (EnableAMDGPUAliasAnalysis) {
      addPass(createAMDGPUAAWrapperPass());
      addPass(createExternalAAWrapperPass([](Pass &P, Function &,
                                             AAResults &AAR) {
        if (auto *WrapperPass = P.getAnalysisIfAvailable<AMDGPUAAWrapperPass>())
          AAR.addAAResult(WrapperPass->getResult());
        }));
    }

    if (TM.getTargetTriple().getArch() == Triple::amdgcn) {
      // TODO: May want to move later or split into an early and late one.
      addPass(createAMDGPUCodeGenPreparePass());
    }

    // Try to hoist loop invariant parts of divisions AMDGPUCodeGenPrepare may
    // have expanded.
    if (TM.getOptLevel() > CodeGenOpt::Less)
      addPass(createLICMPass());
  }

  TargetPassConfig::addIRPasses();

  // EarlyCSE is not always strong enough to clean up what LSR produces. For
  // example, GVN can combine
  //
  //   %0 = add %a, %b
  //   %1 = add %b, %a
  //
  // and
  //
  //   %0 = shl nsw %a, 2
  //   %1 = shl %a, 2
  //
  // but EarlyCSE can do neither of them.
  if (isPassEnabled(EnableScalarIRPasses))
    addEarlyCSEOrGVNPass();

  if (TM.getTargetTriple().getArch() == Triple::amdgcn &&
      TM.getTargetTriple().getOS() == Triple::OSType::AMDHSA) {
    addPass(createLocalAccessorToSharedMemoryPassLegacy());
    addPass(createGlobalOffsetPassLegacy());
  }
}

void AMDGPUPassConfig::addCodeGenPrepare() {
  if (TM->getTargetTriple().getArch() == Triple::amdgcn) {
    if (RemoveIncompatibleFunctions)
      addPass(createAMDGPURemoveIncompatibleFunctionsPass(TM));

<<<<<<< HEAD
    if (TM->getOptLevel() > CodeGenOpt::None)
      addPass(createAMDGPUAttributorPass());

=======
>>>>>>> bac3a63c
    // FIXME: This pass adds 2 hacky attributes that can be replaced with an
    // analysis, and should be removed.
    addPass(createAMDGPUAnnotateKernelFeaturesPass());
  }

  if (TM->getTargetTriple().getArch() == Triple::amdgcn &&
      EnableLowerKernelArguments)
    addPass(createAMDGPULowerKernelArgumentsPass());

  TargetPassConfig::addCodeGenPrepare();

  if (isPassEnabled(EnableLoadStoreVectorizer))
    addPass(createLoadStoreVectorizerPass());

  // LowerSwitch pass may introduce unreachable blocks that can
  // cause unexpected behavior for subsequent passes. Placing it
  // here seems better that these blocks would get cleaned up by
  // UnreachableBlockElim inserted next in the pass flow.
  addPass(createLowerSwitchPass());
}

bool AMDGPUPassConfig::addPreISel() {
  if (TM->getOptLevel() > CodeGenOpt::None)
    addPass(createFlattenCFGPass());
  return false;
}

bool AMDGPUPassConfig::addInstSelector() {
  addPass(createAMDGPUISelDag(getAMDGPUTargetMachine(), getOptLevel()));
  return false;
}

bool AMDGPUPassConfig::addGCPasses() {
  // Do nothing. GC is not supported.
  return false;
}

llvm::ScheduleDAGInstrs *
AMDGPUPassConfig::createMachineScheduler(MachineSchedContext *C) const {
  const GCNSubtarget &ST = C->MF->getSubtarget<GCNSubtarget>();
  ScheduleDAGMILive *DAG = createGenericSchedLive(C);
  DAG->addMutation(createLoadClusterDAGMutation(DAG->TII, DAG->TRI));
  if (ST.shouldClusterStores())
    DAG->addMutation(createStoreClusterDAGMutation(DAG->TII, DAG->TRI));
  return DAG;
}

MachineFunctionInfo *R600TargetMachine::createMachineFunctionInfo(
    BumpPtrAllocator &Allocator, const Function &F,
    const TargetSubtargetInfo *STI) const {
  return R600MachineFunctionInfo::create<R600MachineFunctionInfo>(
      Allocator, F, static_cast<const R600Subtarget *>(STI));
}

//===----------------------------------------------------------------------===//
// GCN Pass Setup
//===----------------------------------------------------------------------===//

ScheduleDAGInstrs *GCNPassConfig::createMachineScheduler(
  MachineSchedContext *C) const {
  const GCNSubtarget &ST = C->MF->getSubtarget<GCNSubtarget>();
  if (ST.enableSIScheduler())
    return createSIMachineScheduler(C);

  if (EnableMaxIlpSchedStrategy)
    return createGCNMaxILPMachineScheduler(C);

  return createGCNMaxOccupancyMachineScheduler(C);
}

bool GCNPassConfig::addPreISel() {
  AMDGPUPassConfig::addPreISel();

  if (TM->getOptLevel() > CodeGenOpt::None)
    addPass(createAMDGPULateCodeGenPreparePass());

<<<<<<< HEAD
  if (isPassEnabled(EnableAtomicOptimizations, CodeGenOpt::Less)) {
=======
  if ((TM->getOptLevel() >= CodeGenOpt::Less) &&
      (AMDGPUAtomicOptimizerStrategy != ScanOptions::None)) {
>>>>>>> bac3a63c
    addPass(createAMDGPUAtomicOptimizerPass(AMDGPUAtomicOptimizerStrategy));
  }

  if (TM->getOptLevel() > CodeGenOpt::None)
    addPass(createSinkingPass());

  // Merge divergent exit nodes. StructurizeCFG won't recognize the multi-exit
  // regions formed by them.
  addPass(&AMDGPUUnifyDivergentExitNodesID);
  if (!LateCFGStructurize) {
    if (EnableStructurizerWorkarounds) {
      addPass(createFixIrreduciblePass());
      addPass(createUnifyLoopExitsPass());
    }
    addPass(createStructurizeCFGPass(false)); // true -> SkipUniformRegions
  }
  addPass(createAMDGPUAnnotateUniformValues());
  if (!LateCFGStructurize) {
    addPass(createSIAnnotateControlFlowPass());
    // TODO: Move this right after structurizeCFG to avoid extra divergence
    // analysis. This depends on stopping SIAnnotateControlFlow from making
    // control flow modifications.
    addPass(createAMDGPURewriteUndefForPHIPass());
  }
  addPass(createLCSSAPass());

  if (TM->getOptLevel() > CodeGenOpt::Less)
    addPass(&AMDGPUPerfHintAnalysisID);

  return false;
}

void GCNPassConfig::addMachineSSAOptimization() {
  TargetPassConfig::addMachineSSAOptimization();

  // We want to fold operands after PeepholeOptimizer has run (or as part of
  // it), because it will eliminate extra copies making it easier to fold the
  // real source operand. We want to eliminate dead instructions after, so that
  // we see fewer uses of the copies. We then need to clean up the dead
  // instructions leftover after the operands are folded as well.
  //
  // XXX - Can we get away without running DeadMachineInstructionElim again?
  addPass(&SIFoldOperandsID);
  if (EnableDPPCombine)
    addPass(&GCNDPPCombineID);
  addPass(&SILoadStoreOptimizerID);
  if (isPassEnabled(EnableSDWAPeephole)) {
    addPass(&SIPeepholeSDWAID);
    addPass(&EarlyMachineLICMID);
    addPass(&MachineCSEID);
    addPass(&SIFoldOperandsID);
  }
  addPass(&DeadMachineInstructionElimID);
  addPass(createSIShrinkInstructionsPass());
}

bool GCNPassConfig::addILPOpts() {
  if (EnableEarlyIfConversion)
    addPass(&EarlyIfConverterID);

  TargetPassConfig::addILPOpts();
  return false;
}

bool GCNPassConfig::addInstSelector() {
  AMDGPUPassConfig::addInstSelector();
  addPass(&SIFixSGPRCopiesID);
  addPass(createSILowerI1CopiesPass());
  return false;
}

bool GCNPassConfig::addIRTranslator() {
  addPass(new IRTranslator(getOptLevel()));
  return false;
}

void GCNPassConfig::addPreLegalizeMachineIR() {
  bool IsOptNone = getOptLevel() == CodeGenOpt::None;
  addPass(createAMDGPUPreLegalizeCombiner(IsOptNone));
  addPass(new Localizer());
}

bool GCNPassConfig::addLegalizeMachineIR() {
  addPass(new Legalizer());
  return false;
}

void GCNPassConfig::addPreRegBankSelect() {
  bool IsOptNone = getOptLevel() == CodeGenOpt::None;
  addPass(createAMDGPUPostLegalizeCombiner(IsOptNone));
}

bool GCNPassConfig::addRegBankSelect() {
  addPass(new AMDGPURegBankSelect());
  return false;
}

void GCNPassConfig::addPreGlobalInstructionSelect() {
  bool IsOptNone = getOptLevel() == CodeGenOpt::None;
  addPass(createAMDGPURegBankCombiner(IsOptNone));
}

bool GCNPassConfig::addGlobalInstructionSelect() {
  addPass(new InstructionSelect(getOptLevel()));
  return false;
}

void GCNPassConfig::addPreRegAlloc() {
  if (LateCFGStructurize) {
    addPass(createAMDGPUMachineCFGStructurizerPass());
  }
}

void GCNPassConfig::addFastRegAlloc() {
  // FIXME: We have to disable the verifier here because of PHIElimination +
  // TwoAddressInstructions disabling it.

  // This must be run immediately after phi elimination and before
  // TwoAddressInstructions, otherwise the processing of the tied operand of
  // SI_ELSE will introduce a copy of the tied operand source after the else.
  insertPass(&PHIEliminationID, &SILowerControlFlowID);

  insertPass(&TwoAddressInstructionPassID, &SIWholeQuadModeID);
  insertPass(&TwoAddressInstructionPassID, &SIPreAllocateWWMRegsID);

  TargetPassConfig::addFastRegAlloc();
}

void GCNPassConfig::addOptimizedRegAlloc() {
  // Allow the scheduler to run before SIWholeQuadMode inserts exec manipulation
  // instructions that cause scheduling barriers.
  insertPass(&MachineSchedulerID, &SIWholeQuadModeID);
  insertPass(&MachineSchedulerID, &SIPreAllocateWWMRegsID);

  if (OptExecMaskPreRA)
    insertPass(&MachineSchedulerID, &SIOptimizeExecMaskingPreRAID);

  if (EnableRewritePartialRegUses)
    insertPass(&RenameIndependentSubregsID, &GCNRewritePartialRegUsesID);

  if (isPassEnabled(EnablePreRAOptimizations))
    insertPass(&RenameIndependentSubregsID, &GCNPreRAOptimizationsID);

  // This is not an essential optimization and it has a noticeable impact on
  // compilation time, so we only enable it from O2.
  if (TM->getOptLevel() > CodeGenOpt::Less)
    insertPass(&MachineSchedulerID, &SIFormMemoryClausesID);

  // FIXME: when an instruction has a Killed operand, and the instruction is
  // inside a bundle, seems only the BUNDLE instruction appears as the Kills of
  // the register in LiveVariables, this would trigger a failure in verifier,
  // we should fix it and enable the verifier.
  if (OptVGPRLiveRange)
    insertPass(&LiveVariablesID, &SIOptimizeVGPRLiveRangeID);
  // This must be run immediately after phi elimination and before
  // TwoAddressInstructions, otherwise the processing of the tied operand of
  // SI_ELSE will introduce a copy of the tied operand source after the else.
  insertPass(&PHIEliminationID, &SILowerControlFlowID);

  if (EnableDCEInRA)
    insertPass(&DetectDeadLanesID, &DeadMachineInstructionElimID);

  TargetPassConfig::addOptimizedRegAlloc();
}

bool GCNPassConfig::addPreRewrite() {
  addPass(&SILowerWWMCopiesID);
  if (EnableRegReassign)
    addPass(&GCNNSAReassignID);
  return true;
}

FunctionPass *GCNPassConfig::createSGPRAllocPass(bool Optimized) {
  // Initialize the global default.
  llvm::call_once(InitializeDefaultSGPRRegisterAllocatorFlag,
                  initializeDefaultSGPRRegisterAllocatorOnce);

  RegisterRegAlloc::FunctionPassCtor Ctor = SGPRRegisterRegAlloc::getDefault();
  if (Ctor != useDefaultRegisterAllocator)
    return Ctor();

  if (Optimized)
    return createGreedyRegisterAllocator(onlyAllocateSGPRs);

  return createFastRegisterAllocator(onlyAllocateSGPRs, false);
}

FunctionPass *GCNPassConfig::createVGPRAllocPass(bool Optimized) {
  // Initialize the global default.
  llvm::call_once(InitializeDefaultVGPRRegisterAllocatorFlag,
                  initializeDefaultVGPRRegisterAllocatorOnce);

  RegisterRegAlloc::FunctionPassCtor Ctor = VGPRRegisterRegAlloc::getDefault();
  if (Ctor != useDefaultRegisterAllocator)
    return Ctor();

  if (Optimized)
    return createGreedyVGPRRegisterAllocator();

  return createFastVGPRRegisterAllocator();
}

FunctionPass *GCNPassConfig::createRegAllocPass(bool Optimized) {
  llvm_unreachable("should not be used");
}

static const char RegAllocOptNotSupportedMessage[] =
  "-regalloc not supported with amdgcn. Use -sgpr-regalloc and -vgpr-regalloc";

bool GCNPassConfig::addRegAssignAndRewriteFast() {
  if (!usingDefaultRegAlloc())
    report_fatal_error(RegAllocOptNotSupportedMessage);

  addPass(&GCNPreRALongBranchRegID);

  addPass(createSGPRAllocPass(false));

  // Equivalent of PEI for SGPRs.
  addPass(&SILowerSGPRSpillsID);

  addPass(createVGPRAllocPass(false));

  addPass(&SILowerWWMCopiesID);
  return true;
}

bool GCNPassConfig::addRegAssignAndRewriteOptimized() {
  if (!usingDefaultRegAlloc())
    report_fatal_error(RegAllocOptNotSupportedMessage);

  addPass(&GCNPreRALongBranchRegID);

  addPass(createSGPRAllocPass(true));

  // Commit allocated register changes. This is mostly necessary because too
  // many things rely on the use lists of the physical registers, such as the
  // verifier. This is only necessary with allocators which use LiveIntervals,
  // since FastRegAlloc does the replacements itself.
  addPass(createVirtRegRewriter(false));

  // Equivalent of PEI for SGPRs.
  addPass(&SILowerSGPRSpillsID);

  addPass(createVGPRAllocPass(true));

  addPreRewrite();
  addPass(&VirtRegRewriterID);

  return true;
}

void GCNPassConfig::addPostRegAlloc() {
  addPass(&SIFixVGPRCopiesID);
  if (getOptLevel() > CodeGenOpt::None)
    addPass(&SIOptimizeExecMaskingID);
  TargetPassConfig::addPostRegAlloc();
}

void GCNPassConfig::addPreSched2() {
  if (TM->getOptLevel() > CodeGenOpt::None)
    addPass(createSIShrinkInstructionsPass());
  addPass(&SIPostRABundlerID);
}

void GCNPassConfig::addPreEmitPass() {
  if (isPassEnabled(EnableVOPD, CodeGenOpt::Less))
    addPass(&GCNCreateVOPDID);
  addPass(createSIMemoryLegalizerPass());
  addPass(createSIInsertWaitcntsPass());

  addPass(createSIModeRegisterPass());

  if (getOptLevel() > CodeGenOpt::None)
    addPass(&SIInsertHardClausesID);

  addPass(&SILateBranchLoweringPassID);
  if (isPassEnabled(EnableSetWavePriority, CodeGenOpt::Less))
    addPass(createAMDGPUSetWavePriorityPass());
  if (getOptLevel() > CodeGenOpt::None)
    addPass(&SIPreEmitPeepholeID);
  // The hazard recognizer that runs as part of the post-ra scheduler does not
  // guarantee to be able handle all hazards correctly. This is because if there
  // are multiple scheduling regions in a basic block, the regions are scheduled
  // bottom up, so when we begin to schedule a region we don't know what
  // instructions were emitted directly before it.
  //
  // Here we add a stand-alone hazard recognizer pass which can handle all
  // cases.
  addPass(&PostRAHazardRecognizerID);

  if (isPassEnabled(EnableInsertDelayAlu, CodeGenOpt::Less))
    addPass(&AMDGPUInsertDelayAluID);

  addPass(&BranchRelaxationPassID);
}

TargetPassConfig *GCNTargetMachine::createPassConfig(PassManagerBase &PM) {
  return new GCNPassConfig(*this, PM);
}

void GCNTargetMachine::registerMachineRegisterInfoCallback(
    MachineFunction &MF) const {
  SIMachineFunctionInfo *MFI = MF.getInfo<SIMachineFunctionInfo>();
  MF.getRegInfo().addDelegate(MFI);
}

MachineFunctionInfo *GCNTargetMachine::createMachineFunctionInfo(
    BumpPtrAllocator &Allocator, const Function &F,
    const TargetSubtargetInfo *STI) const {
  return SIMachineFunctionInfo::create<SIMachineFunctionInfo>(
      Allocator, F, static_cast<const GCNSubtarget *>(STI));
}

yaml::MachineFunctionInfo *GCNTargetMachine::createDefaultFuncInfoYAML() const {
  return new yaml::SIMachineFunctionInfo();
}

yaml::MachineFunctionInfo *
GCNTargetMachine::convertFuncInfoToYAML(const MachineFunction &MF) const {
  const SIMachineFunctionInfo *MFI = MF.getInfo<SIMachineFunctionInfo>();
  return new yaml::SIMachineFunctionInfo(
      *MFI, *MF.getSubtarget<GCNSubtarget>().getRegisterInfo(), MF);
}

bool GCNTargetMachine::parseMachineFunctionInfo(
    const yaml::MachineFunctionInfo &MFI_, PerFunctionMIParsingState &PFS,
    SMDiagnostic &Error, SMRange &SourceRange) const {
  const yaml::SIMachineFunctionInfo &YamlMFI =
      static_cast<const yaml::SIMachineFunctionInfo &>(MFI_);
  MachineFunction &MF = PFS.MF;
  SIMachineFunctionInfo *MFI = MF.getInfo<SIMachineFunctionInfo>();

  if (MFI->initializeBaseYamlFields(YamlMFI, MF, PFS, Error, SourceRange))
    return true;

  if (MFI->Occupancy == 0) {
    // Fixup the subtarget dependent default value.
    const GCNSubtarget &ST = MF.getSubtarget<GCNSubtarget>();
    MFI->Occupancy = ST.computeOccupancy(MF.getFunction(), MFI->getLDSSize());
  }

  auto parseRegister = [&](const yaml::StringValue &RegName, Register &RegVal) {
    Register TempReg;
    if (parseNamedRegisterReference(PFS, TempReg, RegName.Value, Error)) {
      SourceRange = RegName.SourceRange;
      return true;
    }
    RegVal = TempReg;

    return false;
  };

  auto parseOptionalRegister = [&](const yaml::StringValue &RegName,
                                   Register &RegVal) {
    return !RegName.Value.empty() && parseRegister(RegName, RegVal);
  };

  if (parseOptionalRegister(YamlMFI.VGPRForAGPRCopy, MFI->VGPRForAGPRCopy))
    return true;

  if (parseOptionalRegister(YamlMFI.SGPRForEXECCopy, MFI->SGPRForEXECCopy))
    return true;

  if (parseOptionalRegister(YamlMFI.LongBranchReservedReg,
                            MFI->LongBranchReservedReg))
    return true;

  auto diagnoseRegisterClass = [&](const yaml::StringValue &RegName) {
    // Create a diagnostic for a the register string literal.
    const MemoryBuffer &Buffer =
        *PFS.SM->getMemoryBuffer(PFS.SM->getMainFileID());
    Error = SMDiagnostic(*PFS.SM, SMLoc(), Buffer.getBufferIdentifier(), 1,
                         RegName.Value.size(), SourceMgr::DK_Error,
                         "incorrect register class for field", RegName.Value,
                         std::nullopt, std::nullopt);
    SourceRange = RegName.SourceRange;
    return true;
  };

  if (parseRegister(YamlMFI.ScratchRSrcReg, MFI->ScratchRSrcReg) ||
      parseRegister(YamlMFI.FrameOffsetReg, MFI->FrameOffsetReg) ||
      parseRegister(YamlMFI.StackPtrOffsetReg, MFI->StackPtrOffsetReg))
    return true;

  if (MFI->ScratchRSrcReg != AMDGPU::PRIVATE_RSRC_REG &&
      !AMDGPU::SGPR_128RegClass.contains(MFI->ScratchRSrcReg)) {
    return diagnoseRegisterClass(YamlMFI.ScratchRSrcReg);
  }

  if (MFI->FrameOffsetReg != AMDGPU::FP_REG &&
      !AMDGPU::SGPR_32RegClass.contains(MFI->FrameOffsetReg)) {
    return diagnoseRegisterClass(YamlMFI.FrameOffsetReg);
  }

  if (MFI->StackPtrOffsetReg != AMDGPU::SP_REG &&
      !AMDGPU::SGPR_32RegClass.contains(MFI->StackPtrOffsetReg)) {
    return diagnoseRegisterClass(YamlMFI.StackPtrOffsetReg);
  }

  for (const auto &YamlReg : YamlMFI.WWMReservedRegs) {
    Register ParsedReg;
    if (parseRegister(YamlReg, ParsedReg))
      return true;

    MFI->reserveWWMRegister(ParsedReg);
  }

  auto parseAndCheckArgument = [&](const std::optional<yaml::SIArgument> &A,
                                   const TargetRegisterClass &RC,
                                   ArgDescriptor &Arg, unsigned UserSGPRs,
                                   unsigned SystemSGPRs) {
    // Skip parsing if it's not present.
    if (!A)
      return false;

    if (A->IsRegister) {
      Register Reg;
      if (parseNamedRegisterReference(PFS, Reg, A->RegisterName.Value, Error)) {
        SourceRange = A->RegisterName.SourceRange;
        return true;
      }
      if (!RC.contains(Reg))
        return diagnoseRegisterClass(A->RegisterName);
      Arg = ArgDescriptor::createRegister(Reg);
    } else
      Arg = ArgDescriptor::createStack(A->StackOffset);
    // Check and apply the optional mask.
    if (A->Mask)
      Arg = ArgDescriptor::createArg(Arg, *A->Mask);

    MFI->NumUserSGPRs += UserSGPRs;
    MFI->NumSystemSGPRs += SystemSGPRs;
    return false;
  };

  if (YamlMFI.ArgInfo &&
      (parseAndCheckArgument(YamlMFI.ArgInfo->PrivateSegmentBuffer,
                             AMDGPU::SGPR_128RegClass,
                             MFI->ArgInfo.PrivateSegmentBuffer, 4, 0) ||
       parseAndCheckArgument(YamlMFI.ArgInfo->DispatchPtr,
                             AMDGPU::SReg_64RegClass, MFI->ArgInfo.DispatchPtr,
                             2, 0) ||
       parseAndCheckArgument(YamlMFI.ArgInfo->QueuePtr, AMDGPU::SReg_64RegClass,
                             MFI->ArgInfo.QueuePtr, 2, 0) ||
       parseAndCheckArgument(YamlMFI.ArgInfo->KernargSegmentPtr,
                             AMDGPU::SReg_64RegClass,
                             MFI->ArgInfo.KernargSegmentPtr, 2, 0) ||
       parseAndCheckArgument(YamlMFI.ArgInfo->DispatchID,
                             AMDGPU::SReg_64RegClass, MFI->ArgInfo.DispatchID,
                             2, 0) ||
       parseAndCheckArgument(YamlMFI.ArgInfo->FlatScratchInit,
                             AMDGPU::SReg_64RegClass,
                             MFI->ArgInfo.FlatScratchInit, 2, 0) ||
       parseAndCheckArgument(YamlMFI.ArgInfo->PrivateSegmentSize,
                             AMDGPU::SGPR_32RegClass,
                             MFI->ArgInfo.PrivateSegmentSize, 0, 0) ||
       parseAndCheckArgument(YamlMFI.ArgInfo->LDSKernelId,
                             AMDGPU::SGPR_32RegClass,
                             MFI->ArgInfo.LDSKernelId, 0, 1) ||
       parseAndCheckArgument(YamlMFI.ArgInfo->WorkGroupIDX,
                             AMDGPU::SGPR_32RegClass, MFI->ArgInfo.WorkGroupIDX,
                             0, 1) ||
       parseAndCheckArgument(YamlMFI.ArgInfo->WorkGroupIDY,
                             AMDGPU::SGPR_32RegClass, MFI->ArgInfo.WorkGroupIDY,
                             0, 1) ||
       parseAndCheckArgument(YamlMFI.ArgInfo->WorkGroupIDZ,
                             AMDGPU::SGPR_32RegClass, MFI->ArgInfo.WorkGroupIDZ,
                             0, 1) ||
       parseAndCheckArgument(YamlMFI.ArgInfo->WorkGroupInfo,
                             AMDGPU::SGPR_32RegClass,
                             MFI->ArgInfo.WorkGroupInfo, 0, 1) ||
       parseAndCheckArgument(YamlMFI.ArgInfo->PrivateSegmentWaveByteOffset,
                             AMDGPU::SGPR_32RegClass,
                             MFI->ArgInfo.PrivateSegmentWaveByteOffset, 0, 1) ||
       parseAndCheckArgument(YamlMFI.ArgInfo->ImplicitArgPtr,
                             AMDGPU::SReg_64RegClass,
                             MFI->ArgInfo.ImplicitArgPtr, 0, 0) ||
       parseAndCheckArgument(YamlMFI.ArgInfo->ImplicitBufferPtr,
                             AMDGPU::SReg_64RegClass,
                             MFI->ArgInfo.ImplicitBufferPtr, 2, 0) ||
       parseAndCheckArgument(YamlMFI.ArgInfo->WorkItemIDX,
                             AMDGPU::VGPR_32RegClass,
                             MFI->ArgInfo.WorkItemIDX, 0, 0) ||
       parseAndCheckArgument(YamlMFI.ArgInfo->WorkItemIDY,
                             AMDGPU::VGPR_32RegClass,
                             MFI->ArgInfo.WorkItemIDY, 0, 0) ||
       parseAndCheckArgument(YamlMFI.ArgInfo->WorkItemIDZ,
                             AMDGPU::VGPR_32RegClass,
                             MFI->ArgInfo.WorkItemIDZ, 0, 0)))
    return true;

  MFI->Mode.IEEE = YamlMFI.Mode.IEEE;
  MFI->Mode.DX10Clamp = YamlMFI.Mode.DX10Clamp;

  // FIXME: Move proper support for denormal-fp-math into base MachineFunction
  MFI->Mode.FP32Denormals.Input = YamlMFI.Mode.FP32InputDenormals
                                      ? DenormalMode::IEEE
                                      : DenormalMode::PreserveSign;
  MFI->Mode.FP32Denormals.Output = YamlMFI.Mode.FP32OutputDenormals
                                       ? DenormalMode::IEEE
                                       : DenormalMode::PreserveSign;

  MFI->Mode.FP64FP16Denormals.Input = YamlMFI.Mode.FP64FP16InputDenormals
                                          ? DenormalMode::IEEE
                                          : DenormalMode::PreserveSign;
  MFI->Mode.FP64FP16Denormals.Output = YamlMFI.Mode.FP64FP16OutputDenormals
                                           ? DenormalMode::IEEE
                                           : DenormalMode::PreserveSign;

  return false;
}<|MERGE_RESOLUTION|>--- conflicted
+++ resolved
@@ -276,31 +276,15 @@
     cl::desc("Enable VGPR liverange optimizations for if-else structure"),
     cl::init(true), cl::Hidden);
 
-<<<<<<< HEAD
-// Enable atomic optimization
-static cl::opt<bool>
-    EnableAtomicOptimizations("amdgpu-atomic-optimizations",
-                              cl::desc("Enable atomic optimizations"),
-                              cl::init(true), cl::Hidden);
-
-=======
->>>>>>> bac3a63c
 static cl::opt<ScanOptions> AMDGPUAtomicOptimizerStrategy(
     "amdgpu-atomic-optimizer-strategy",
     cl::desc("Select DPP or Iterative strategy for scan"),
     cl::init(ScanOptions::Iterative),
-<<<<<<< HEAD
-    cl::values(clEnumValN(ScanOptions::DPP, "DPP",
-                          "Use DPP operations for scan"),
-               clEnumValN(ScanOptions::Iterative, "Iterative",
-                          "Use Iterative approach for scan")));
-=======
     cl::values(
         clEnumValN(ScanOptions::DPP, "DPP", "Use DPP operations for scan"),
         clEnumValN(ScanOptions::Iterative, "Iterative",
                    "Use Iterative approach for scan"),
         clEnumValN(ScanOptions::None, "None", "Disable atomic optimizer")));
->>>>>>> bac3a63c
 
 // Enable Mode register optimization
 static cl::opt<bool> EnableSIModeRegisterPass(
@@ -1092,12 +1076,6 @@
     if (RemoveIncompatibleFunctions)
       addPass(createAMDGPURemoveIncompatibleFunctionsPass(TM));
 
-<<<<<<< HEAD
-    if (TM->getOptLevel() > CodeGenOpt::None)
-      addPass(createAMDGPUAttributorPass());
-
-=======
->>>>>>> bac3a63c
     // FIXME: This pass adds 2 hacky attributes that can be replaced with an
     // analysis, and should be removed.
     addPass(createAMDGPUAnnotateKernelFeaturesPass());
@@ -1174,12 +1152,8 @@
   if (TM->getOptLevel() > CodeGenOpt::None)
     addPass(createAMDGPULateCodeGenPreparePass());
 
-<<<<<<< HEAD
-  if (isPassEnabled(EnableAtomicOptimizations, CodeGenOpt::Less)) {
-=======
   if ((TM->getOptLevel() >= CodeGenOpt::Less) &&
       (AMDGPUAtomicOptimizerStrategy != ScanOptions::None)) {
->>>>>>> bac3a63c
     addPass(createAMDGPUAtomicOptimizerPass(AMDGPUAtomicOptimizerStrategy));
   }
 
