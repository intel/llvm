//===- AMDGPUBaseInfo.cpp - AMDGPU Base encoding information --------------===//
//
// Part of the LLVM Project, under the Apache License v2.0 with LLVM Exceptions.
// See https://llvm.org/LICENSE.txt for license information.
// SPDX-License-Identifier: Apache-2.0 WITH LLVM-exception
//
//===----------------------------------------------------------------------===//

#include "AMDGPUBaseInfo.h"
#include "AMDGPU.h"
#include "AMDGPUAsmUtils.h"
#include "AMDKernelCodeT.h"
#include "MCTargetDesc/AMDGPUMCTargetDesc.h"
#include "Utils/AMDKernelCodeTUtils.h"
#include "llvm/ADT/StringExtras.h"
#include "llvm/BinaryFormat/ELF.h"
#include "llvm/IR/Attributes.h"
#include "llvm/IR/Constants.h"
#include "llvm/IR/Function.h"
#include "llvm/IR/GlobalValue.h"
#include "llvm/IR/IntrinsicsAMDGPU.h"
#include "llvm/IR/IntrinsicsR600.h"
#include "llvm/IR/LLVMContext.h"
#include "llvm/MC/MCInstrInfo.h"
#include "llvm/MC/MCRegisterInfo.h"
#include "llvm/MC/MCSubtargetInfo.h"
#include "llvm/Support/CommandLine.h"
#include "llvm/TargetParser/TargetParser.h"
#include <optional>

#define GET_INSTRINFO_NAMED_OPS
#define GET_INSTRMAP_INFO
#include "AMDGPUGenInstrInfo.inc"

static llvm::cl::opt<unsigned> DefaultAMDHSACodeObjectVersion(
    "amdhsa-code-object-version", llvm::cl::Hidden,
    llvm::cl::init(llvm::AMDGPU::AMDHSA_COV6),
    llvm::cl::desc("Set default AMDHSA Code Object Version (module flag "
                   "or asm directive still take priority if present)"));

namespace {

/// \returns Bit mask for given bit \p Shift and bit \p Width.
unsigned getBitMask(unsigned Shift, unsigned Width) {
  return ((1 << Width) - 1) << Shift;
}

/// Packs \p Src into \p Dst for given bit \p Shift and bit \p Width.
///
/// \returns Packed \p Dst.
unsigned packBits(unsigned Src, unsigned Dst, unsigned Shift, unsigned Width) {
  unsigned Mask = getBitMask(Shift, Width);
  return ((Src << Shift) & Mask) | (Dst & ~Mask);
}

/// Unpacks bits from \p Src for given bit \p Shift and bit \p Width.
///
/// \returns Unpacked bits.
unsigned unpackBits(unsigned Src, unsigned Shift, unsigned Width) {
  return (Src & getBitMask(Shift, Width)) >> Shift;
}

/// \returns Vmcnt bit shift (lower bits).
unsigned getVmcntBitShiftLo(unsigned VersionMajor) {
  return VersionMajor >= 11 ? 10 : 0;
}

/// \returns Vmcnt bit width (lower bits).
unsigned getVmcntBitWidthLo(unsigned VersionMajor) {
  return VersionMajor >= 11 ? 6 : 4;
}

/// \returns Expcnt bit shift.
unsigned getExpcntBitShift(unsigned VersionMajor) {
  return VersionMajor >= 11 ? 0 : 4;
}

/// \returns Expcnt bit width.
unsigned getExpcntBitWidth(unsigned VersionMajor) { return 3; }

/// \returns Lgkmcnt bit shift.
unsigned getLgkmcntBitShift(unsigned VersionMajor) {
  return VersionMajor >= 11 ? 4 : 8;
}

/// \returns Lgkmcnt bit width.
unsigned getLgkmcntBitWidth(unsigned VersionMajor) {
  return VersionMajor >= 10 ? 6 : 4;
}

/// \returns Vmcnt bit shift (higher bits).
unsigned getVmcntBitShiftHi(unsigned VersionMajor) { return 14; }

/// \returns Vmcnt bit width (higher bits).
unsigned getVmcntBitWidthHi(unsigned VersionMajor) {
  return (VersionMajor == 9 || VersionMajor == 10) ? 2 : 0;
}

/// \returns Loadcnt bit width
unsigned getLoadcntBitWidth(unsigned VersionMajor) {
  return VersionMajor >= 12 ? 6 : 0;
}

/// \returns Samplecnt bit width.
unsigned getSamplecntBitWidth(unsigned VersionMajor) {
  return VersionMajor >= 12 ? 6 : 0;
}

/// \returns Bvhcnt bit width.
unsigned getBvhcntBitWidth(unsigned VersionMajor) {
  return VersionMajor >= 12 ? 3 : 0;
}

/// \returns Dscnt bit width.
unsigned getDscntBitWidth(unsigned VersionMajor) {
  return VersionMajor >= 12 ? 6 : 0;
}

/// \returns Dscnt bit shift in combined S_WAIT instructions.
unsigned getDscntBitShift(unsigned VersionMajor) { return 0; }

/// \returns Storecnt or Vscnt bit width, depending on VersionMajor.
unsigned getStorecntBitWidth(unsigned VersionMajor) {
  return VersionMajor >= 10 ? 6 : 0;
}

/// \returns Kmcnt bit width.
unsigned getKmcntBitWidth(unsigned VersionMajor) {
  return VersionMajor >= 12 ? 5 : 0;
}

/// \returns Xcnt bit width.
unsigned getXcntBitWidth(unsigned VersionMajor, unsigned VersionMinor) {
  return VersionMajor == 12 && VersionMinor == 5 ? 6 : 0;
}

/// \returns shift for Loadcnt/Storecnt in combined S_WAIT instructions.
unsigned getLoadcntStorecntBitShift(unsigned VersionMajor) {
  return VersionMajor >= 12 ? 8 : 0;
}

/// \returns VaSdst bit width
inline unsigned getVaSdstBitWidth() { return 3; }

/// \returns VaSdst bit shift
inline unsigned getVaSdstBitShift() { return 9; }

/// \returns VmVsrc bit width
inline unsigned getVmVsrcBitWidth() { return 3; }

/// \returns VmVsrc bit shift
inline unsigned getVmVsrcBitShift() { return 2; }

/// \returns VaVdst bit width
inline unsigned getVaVdstBitWidth() { return 4; }

/// \returns VaVdst bit shift
inline unsigned getVaVdstBitShift() { return 12; }

/// \returns VaVcc bit width
inline unsigned getVaVccBitWidth() { return 1; }

/// \returns VaVcc bit shift
inline unsigned getVaVccBitShift() { return 1; }

/// \returns SaSdst bit width
inline unsigned getSaSdstBitWidth() { return 1; }

/// \returns SaSdst bit shift
inline unsigned getSaSdstBitShift() { return 0; }

/// \returns VaSsrc width
inline unsigned getVaSsrcBitWidth() { return 1; }

/// \returns VaSsrc bit shift
inline unsigned getVaSsrcBitShift() { return 8; }

/// \returns HoldCnt bit shift
inline unsigned getHoldCntWidth() { return 1; }

/// \returns HoldCnt bit shift
inline unsigned getHoldCntBitShift() { return 7; }

} // end anonymous namespace

namespace llvm {

namespace AMDGPU {

/// \returns true if the target supports signed immediate offset for SMRD
/// instructions.
bool hasSMRDSignedImmOffset(const MCSubtargetInfo &ST) {
  return isGFX9Plus(ST);
}

/// \returns True if \p STI is AMDHSA.
bool isHsaAbi(const MCSubtargetInfo &STI) {
  return STI.getTargetTriple().getOS() == Triple::AMDHSA;
}

unsigned getAMDHSACodeObjectVersion(const Module &M) {
  if (auto *Ver = mdconst::extract_or_null<ConstantInt>(
          M.getModuleFlag("amdhsa_code_object_version"))) {
    return (unsigned)Ver->getZExtValue() / 100;
  }

  return getDefaultAMDHSACodeObjectVersion();
}

unsigned getDefaultAMDHSACodeObjectVersion() {
  return DefaultAMDHSACodeObjectVersion;
}

unsigned getAMDHSACodeObjectVersion(unsigned ABIVersion) {
  switch (ABIVersion) {
  case ELF::ELFABIVERSION_AMDGPU_HSA_V4:
    return 4;
  case ELF::ELFABIVERSION_AMDGPU_HSA_V5:
    return 5;
  case ELF::ELFABIVERSION_AMDGPU_HSA_V6:
    return 6;
  default:
    return getDefaultAMDHSACodeObjectVersion();
  }
}

uint8_t getELFABIVersion(const Triple &T, unsigned CodeObjectVersion) {
  if (T.getOS() != Triple::AMDHSA)
    return 0;

  switch (CodeObjectVersion) {
  case 4:
    return ELF::ELFABIVERSION_AMDGPU_HSA_V4;
  case 5:
    return ELF::ELFABIVERSION_AMDGPU_HSA_V5;
  case 6:
    return ELF::ELFABIVERSION_AMDGPU_HSA_V6;
  default:
    report_fatal_error("Unsupported AMDHSA Code Object Version " +
                       Twine(CodeObjectVersion));
  }
}

unsigned getMultigridSyncArgImplicitArgPosition(unsigned CodeObjectVersion) {
  switch (CodeObjectVersion) {
  case AMDHSA_COV4:
    return 48;
  case AMDHSA_COV5:
  case AMDHSA_COV6:
  default:
    return AMDGPU::ImplicitArg::MULTIGRID_SYNC_ARG_OFFSET;
  }
}

// FIXME: All such magic numbers about the ABI should be in a
// central TD file.
unsigned getHostcallImplicitArgPosition(unsigned CodeObjectVersion) {
  switch (CodeObjectVersion) {
  case AMDHSA_COV4:
    return 24;
  case AMDHSA_COV5:
  case AMDHSA_COV6:
  default:
    return AMDGPU::ImplicitArg::HOSTCALL_PTR_OFFSET;
  }
}

unsigned getDefaultQueueImplicitArgPosition(unsigned CodeObjectVersion) {
  switch (CodeObjectVersion) {
  case AMDHSA_COV4:
    return 32;
  case AMDHSA_COV5:
  case AMDHSA_COV6:
  default:
    return AMDGPU::ImplicitArg::DEFAULT_QUEUE_OFFSET;
  }
}

unsigned getCompletionActionImplicitArgPosition(unsigned CodeObjectVersion) {
  switch (CodeObjectVersion) {
  case AMDHSA_COV4:
    return 40;
  case AMDHSA_COV5:
  case AMDHSA_COV6:
  default:
    return AMDGPU::ImplicitArg::COMPLETION_ACTION_OFFSET;
  }
}

#define GET_MIMGBaseOpcodesTable_IMPL
#define GET_MIMGDimInfoTable_IMPL
#define GET_MIMGInfoTable_IMPL
#define GET_MIMGLZMappingTable_IMPL
#define GET_MIMGMIPMappingTable_IMPL
#define GET_MIMGBiasMappingTable_IMPL
#define GET_MIMGOffsetMappingTable_IMPL
#define GET_MIMGG16MappingTable_IMPL
#define GET_MAIInstInfoTable_IMPL
#include "AMDGPUGenSearchableTables.inc"

int getMIMGOpcode(unsigned BaseOpcode, unsigned MIMGEncoding,
                  unsigned VDataDwords, unsigned VAddrDwords) {
  const MIMGInfo *Info =
      getMIMGOpcodeHelper(BaseOpcode, MIMGEncoding, VDataDwords, VAddrDwords);
  return Info ? Info->Opcode : -1;
}

const MIMGBaseOpcodeInfo *getMIMGBaseOpcode(unsigned Opc) {
  const MIMGInfo *Info = getMIMGInfo(Opc);
  return Info ? getMIMGBaseOpcodeInfo(Info->BaseOpcode) : nullptr;
}

int getMaskedMIMGOp(unsigned Opc, unsigned NewChannels) {
  const MIMGInfo *OrigInfo = getMIMGInfo(Opc);
  const MIMGInfo *NewInfo =
      getMIMGOpcodeHelper(OrigInfo->BaseOpcode, OrigInfo->MIMGEncoding,
                          NewChannels, OrigInfo->VAddrDwords);
  return NewInfo ? NewInfo->Opcode : -1;
}

unsigned getAddrSizeMIMGOp(const MIMGBaseOpcodeInfo *BaseOpcode,
                           const MIMGDimInfo *Dim, bool IsA16,
                           bool IsG16Supported) {
  unsigned AddrWords = BaseOpcode->NumExtraArgs;
  unsigned AddrComponents = (BaseOpcode->Coordinates ? Dim->NumCoords : 0) +
                            (BaseOpcode->LodOrClampOrMip ? 1 : 0);
  if (IsA16)
    AddrWords += divideCeil(AddrComponents, 2);
  else
    AddrWords += AddrComponents;

  // Note: For subtargets that support A16 but not G16, enabling A16 also
  // enables 16 bit gradients.
  // For subtargets that support A16 (operand) and G16 (done with a different
  // instruction encoding), they are independent.

  if (BaseOpcode->Gradients) {
    if ((IsA16 && !IsG16Supported) || BaseOpcode->G16)
      // There are two gradients per coordinate, we pack them separately.
      // For the 3d case,
      // we get (dy/du, dx/du) (-, dz/du) (dy/dv, dx/dv) (-, dz/dv)
      AddrWords += alignTo<2>(Dim->NumGradients / 2);
    else
      AddrWords += Dim->NumGradients;
  }
  return AddrWords;
}

struct MUBUFInfo {
  uint16_t Opcode;
  uint16_t BaseOpcode;
  uint8_t elements;
  bool has_vaddr;
  bool has_srsrc;
  bool has_soffset;
  bool IsBufferInv;
  bool tfe;
};

struct MTBUFInfo {
  uint16_t Opcode;
  uint16_t BaseOpcode;
  uint8_t elements;
  bool has_vaddr;
  bool has_srsrc;
  bool has_soffset;
};

struct SMInfo {
  uint16_t Opcode;
  bool IsBuffer;
};

struct VOPInfo {
  uint16_t Opcode;
  bool IsSingle;
};

struct VOPC64DPPInfo {
  uint16_t Opcode;
};

struct VOPCDPPAsmOnlyInfo {
  uint16_t Opcode;
};

struct VOP3CDPPAsmOnlyInfo {
  uint16_t Opcode;
};

struct VOPDComponentInfo {
  uint16_t BaseVOP;
  uint16_t VOPDOp;
  bool CanBeVOPDX;
};

struct VOPDInfo {
  uint16_t Opcode;
  uint16_t OpX;
  uint16_t OpY;
  uint16_t Subtarget;
};

struct VOPTrue16Info {
  uint16_t Opcode;
  bool IsTrue16;
};

#define GET_FP4FP8DstByteSelTable_DECL
#define GET_FP4FP8DstByteSelTable_IMPL

struct DPMACCInstructionInfo {
  uint16_t Opcode;
  bool IsDPMACCInstruction;
};

struct FP4FP8DstByteSelInfo {
  uint16_t Opcode;
  bool HasFP8DstByteSel;
  bool HasFP4DstByteSel;
};

#define GET_MTBUFInfoTable_DECL
#define GET_MTBUFInfoTable_IMPL
#define GET_MUBUFInfoTable_DECL
#define GET_MUBUFInfoTable_IMPL
#define GET_SMInfoTable_DECL
#define GET_SMInfoTable_IMPL
#define GET_VOP1InfoTable_DECL
#define GET_VOP1InfoTable_IMPL
#define GET_VOP2InfoTable_DECL
#define GET_VOP2InfoTable_IMPL
#define GET_VOP3InfoTable_DECL
#define GET_VOP3InfoTable_IMPL
#define GET_VOPC64DPPTable_DECL
#define GET_VOPC64DPPTable_IMPL
#define GET_VOPC64DPP8Table_DECL
#define GET_VOPC64DPP8Table_IMPL
#define GET_VOPCAsmOnlyInfoTable_DECL
#define GET_VOPCAsmOnlyInfoTable_IMPL
#define GET_VOP3CAsmOnlyInfoTable_DECL
#define GET_VOP3CAsmOnlyInfoTable_IMPL
#define GET_VOPDComponentTable_DECL
#define GET_VOPDComponentTable_IMPL
#define GET_VOPDPairs_DECL
#define GET_VOPDPairs_IMPL
#define GET_VOPTrue16Table_DECL
#define GET_VOPTrue16Table_IMPL
#define GET_True16D16Table_IMPL
#define GET_WMMAOpcode2AddrMappingTable_DECL
#define GET_WMMAOpcode2AddrMappingTable_IMPL
#define GET_WMMAOpcode3AddrMappingTable_DECL
#define GET_WMMAOpcode3AddrMappingTable_IMPL
#define GET_getMFMA_F8F6F4_WithSize_DECL
#define GET_getMFMA_F8F6F4_WithSize_IMPL
#define GET_isMFMA_F8F6F4Table_IMPL
#define GET_isCvtScaleF32_F32F16ToF8F4Table_IMPL

#include "AMDGPUGenSearchableTables.inc"

int getMTBUFBaseOpcode(unsigned Opc) {
  const MTBUFInfo *Info = getMTBUFInfoFromOpcode(Opc);
  return Info ? Info->BaseOpcode : -1;
}

int getMTBUFOpcode(unsigned BaseOpc, unsigned Elements) {
  const MTBUFInfo *Info =
      getMTBUFInfoFromBaseOpcodeAndElements(BaseOpc, Elements);
  return Info ? Info->Opcode : -1;
}

int getMTBUFElements(unsigned Opc) {
  const MTBUFInfo *Info = getMTBUFOpcodeHelper(Opc);
  return Info ? Info->elements : 0;
}

bool getMTBUFHasVAddr(unsigned Opc) {
  const MTBUFInfo *Info = getMTBUFOpcodeHelper(Opc);
  return Info && Info->has_vaddr;
}

bool getMTBUFHasSrsrc(unsigned Opc) {
  const MTBUFInfo *Info = getMTBUFOpcodeHelper(Opc);
  return Info && Info->has_srsrc;
}

bool getMTBUFHasSoffset(unsigned Opc) {
  const MTBUFInfo *Info = getMTBUFOpcodeHelper(Opc);
  return Info && Info->has_soffset;
}

int getMUBUFBaseOpcode(unsigned Opc) {
  const MUBUFInfo *Info = getMUBUFInfoFromOpcode(Opc);
  return Info ? Info->BaseOpcode : -1;
}

int getMUBUFOpcode(unsigned BaseOpc, unsigned Elements) {
  const MUBUFInfo *Info =
      getMUBUFInfoFromBaseOpcodeAndElements(BaseOpc, Elements);
  return Info ? Info->Opcode : -1;
}

int getMUBUFElements(unsigned Opc) {
  const MUBUFInfo *Info = getMUBUFOpcodeHelper(Opc);
  return Info ? Info->elements : 0;
}

bool getMUBUFHasVAddr(unsigned Opc) {
  const MUBUFInfo *Info = getMUBUFOpcodeHelper(Opc);
  return Info && Info->has_vaddr;
}

bool getMUBUFHasSrsrc(unsigned Opc) {
  const MUBUFInfo *Info = getMUBUFOpcodeHelper(Opc);
  return Info && Info->has_srsrc;
}

bool getMUBUFHasSoffset(unsigned Opc) {
  const MUBUFInfo *Info = getMUBUFOpcodeHelper(Opc);
  return Info && Info->has_soffset;
}

bool getMUBUFIsBufferInv(unsigned Opc) {
  const MUBUFInfo *Info = getMUBUFOpcodeHelper(Opc);
  return Info && Info->IsBufferInv;
}

bool getMUBUFTfe(unsigned Opc) {
  const MUBUFInfo *Info = getMUBUFOpcodeHelper(Opc);
  return Info && Info->tfe;
}

bool getSMEMIsBuffer(unsigned Opc) {
  const SMInfo *Info = getSMEMOpcodeHelper(Opc);
  return Info && Info->IsBuffer;
}

bool getVOP1IsSingle(unsigned Opc) {
  const VOPInfo *Info = getVOP1OpcodeHelper(Opc);
  return !Info || Info->IsSingle;
}

bool getVOP2IsSingle(unsigned Opc) {
  const VOPInfo *Info = getVOP2OpcodeHelper(Opc);
  return !Info || Info->IsSingle;
}

bool getVOP3IsSingle(unsigned Opc) {
  const VOPInfo *Info = getVOP3OpcodeHelper(Opc);
  return !Info || Info->IsSingle;
}

bool isVOPC64DPP(unsigned Opc) {
  return isVOPC64DPPOpcodeHelper(Opc) || isVOPC64DPP8OpcodeHelper(Opc);
}

bool isVOPCAsmOnly(unsigned Opc) { return isVOPCAsmOnlyOpcodeHelper(Opc); }

bool getMAIIsDGEMM(unsigned Opc) {
  const MAIInstInfo *Info = getMAIInstInfoHelper(Opc);
  return Info && Info->is_dgemm;
}

bool getMAIIsGFX940XDL(unsigned Opc) {
  const MAIInstInfo *Info = getMAIInstInfoHelper(Opc);
  return Info && Info->is_gfx940_xdl;
}

uint8_t mfmaScaleF8F6F4FormatToNumRegs(unsigned EncodingVal) {
  switch (EncodingVal) {
  case MFMAScaleFormats::FP6_E2M3:
  case MFMAScaleFormats::FP6_E3M2:
    return 6;
  case MFMAScaleFormats::FP4_E2M1:
    return 4;
  case MFMAScaleFormats::FP8_E4M3:
  case MFMAScaleFormats::FP8_E5M2:
  default:
    return 8;
  }

  llvm_unreachable("covered switch over mfma scale formats");
}

const MFMA_F8F6F4_Info *getMFMA_F8F6F4_WithFormatArgs(unsigned CBSZ,
                                                      unsigned BLGP,
                                                      unsigned F8F8Opcode) {
  uint8_t SrcANumRegs = mfmaScaleF8F6F4FormatToNumRegs(CBSZ);
  uint8_t SrcBNumRegs = mfmaScaleF8F6F4FormatToNumRegs(BLGP);
  return getMFMA_F8F6F4_InstWithNumRegs(SrcANumRegs, SrcBNumRegs, F8F8Opcode);
}

unsigned getVOPDEncodingFamily(const MCSubtargetInfo &ST) {
  if (ST.hasFeature(AMDGPU::FeatureGFX12Insts))
    return SIEncodingFamily::GFX12;
  if (ST.hasFeature(AMDGPU::FeatureGFX11Insts))
    return SIEncodingFamily::GFX11;
  llvm_unreachable("Subtarget generation does not support VOPD!");
}

CanBeVOPD getCanBeVOPD(unsigned Opc) {
  const VOPDComponentInfo *Info = getVOPDComponentHelper(Opc);
  if (Info)
    return {Info->CanBeVOPDX, true};
  return {false, false};
}

unsigned getVOPDOpcode(unsigned Opc) {
  const VOPDComponentInfo *Info = getVOPDComponentHelper(Opc);
  return Info ? Info->VOPDOp : ~0u;
}

bool isVOPD(unsigned Opc) {
  return AMDGPU::hasNamedOperand(Opc, AMDGPU::OpName::src0X);
}

bool isMAC(unsigned Opc) {
  return Opc == AMDGPU::V_MAC_F32_e64_gfx6_gfx7 ||
         Opc == AMDGPU::V_MAC_F32_e64_gfx10 ||
         Opc == AMDGPU::V_MAC_F32_e64_vi ||
         Opc == AMDGPU::V_MAC_LEGACY_F32_e64_gfx6_gfx7 ||
         Opc == AMDGPU::V_MAC_LEGACY_F32_e64_gfx10 ||
         Opc == AMDGPU::V_MAC_F16_e64_vi ||
         Opc == AMDGPU::V_FMAC_F64_e64_gfx90a ||
         Opc == AMDGPU::V_FMAC_F32_e64_gfx10 ||
         Opc == AMDGPU::V_FMAC_F32_e64_gfx11 ||
         Opc == AMDGPU::V_FMAC_F32_e64_gfx12 ||
         Opc == AMDGPU::V_FMAC_F32_e64_vi ||
         Opc == AMDGPU::V_FMAC_LEGACY_F32_e64_gfx10 ||
         Opc == AMDGPU::V_FMAC_DX9_ZERO_F32_e64_gfx11 ||
         Opc == AMDGPU::V_FMAC_F16_e64_gfx10 ||
         Opc == AMDGPU::V_FMAC_F16_t16_e64_gfx11 ||
         Opc == AMDGPU::V_FMAC_F16_fake16_e64_gfx11 ||
         Opc == AMDGPU::V_FMAC_F16_t16_e64_gfx12 ||
         Opc == AMDGPU::V_FMAC_F16_fake16_e64_gfx12 ||
         Opc == AMDGPU::V_DOT2C_F32_F16_e64_vi ||
         Opc == AMDGPU::V_DOT2C_F32_BF16_e64_vi ||
         Opc == AMDGPU::V_DOT2C_I32_I16_e64_vi ||
         Opc == AMDGPU::V_DOT4C_I32_I8_e64_vi ||
         Opc == AMDGPU::V_DOT8C_I32_I4_e64_vi;
}

bool isPermlane16(unsigned Opc) {
  return Opc == AMDGPU::V_PERMLANE16_B32_gfx10 ||
         Opc == AMDGPU::V_PERMLANEX16_B32_gfx10 ||
         Opc == AMDGPU::V_PERMLANE16_B32_e64_gfx11 ||
         Opc == AMDGPU::V_PERMLANEX16_B32_e64_gfx11 ||
         Opc == AMDGPU::V_PERMLANE16_B32_e64_gfx12 ||
         Opc == AMDGPU::V_PERMLANEX16_B32_e64_gfx12 ||
         Opc == AMDGPU::V_PERMLANE16_VAR_B32_e64_gfx12 ||
         Opc == AMDGPU::V_PERMLANEX16_VAR_B32_e64_gfx12;
}

bool isCvt_F32_Fp8_Bf8_e64(unsigned Opc) {
  return Opc == AMDGPU::V_CVT_F32_BF8_e64_gfx12 ||
         Opc == AMDGPU::V_CVT_F32_FP8_e64_gfx12 ||
         Opc == AMDGPU::V_CVT_F32_BF8_e64_dpp_gfx12 ||
         Opc == AMDGPU::V_CVT_F32_FP8_e64_dpp_gfx12 ||
         Opc == AMDGPU::V_CVT_F32_BF8_e64_dpp8_gfx12 ||
         Opc == AMDGPU::V_CVT_F32_FP8_e64_dpp8_gfx12 ||
         Opc == AMDGPU::V_CVT_PK_F32_BF8_fake16_e64_gfx12 ||
         Opc == AMDGPU::V_CVT_PK_F32_FP8_fake16_e64_gfx12 ||
         Opc == AMDGPU::V_CVT_PK_F32_BF8_t16_e64_gfx12 ||
         Opc == AMDGPU::V_CVT_PK_F32_FP8_t16_e64_gfx12;
}

bool isGenericAtomic(unsigned Opc) {
  return Opc == AMDGPU::G_AMDGPU_BUFFER_ATOMIC_SWAP ||
         Opc == AMDGPU::G_AMDGPU_BUFFER_ATOMIC_ADD ||
         Opc == AMDGPU::G_AMDGPU_BUFFER_ATOMIC_SUB ||
         Opc == AMDGPU::G_AMDGPU_BUFFER_ATOMIC_SMIN ||
         Opc == AMDGPU::G_AMDGPU_BUFFER_ATOMIC_UMIN ||
         Opc == AMDGPU::G_AMDGPU_BUFFER_ATOMIC_SMAX ||
         Opc == AMDGPU::G_AMDGPU_BUFFER_ATOMIC_UMAX ||
         Opc == AMDGPU::G_AMDGPU_BUFFER_ATOMIC_AND ||
         Opc == AMDGPU::G_AMDGPU_BUFFER_ATOMIC_OR ||
         Opc == AMDGPU::G_AMDGPU_BUFFER_ATOMIC_XOR ||
         Opc == AMDGPU::G_AMDGPU_BUFFER_ATOMIC_INC ||
         Opc == AMDGPU::G_AMDGPU_BUFFER_ATOMIC_DEC ||
         Opc == AMDGPU::G_AMDGPU_BUFFER_ATOMIC_FADD ||
         Opc == AMDGPU::G_AMDGPU_BUFFER_ATOMIC_FMIN ||
         Opc == AMDGPU::G_AMDGPU_BUFFER_ATOMIC_FMAX ||
         Opc == AMDGPU::G_AMDGPU_BUFFER_ATOMIC_CMPSWAP ||
         Opc == AMDGPU::G_AMDGPU_ATOMIC_CMPXCHG;
}

bool isAsyncStore(unsigned Opc) {
  return false; // placeholder before async store implementation.
}

bool isTensorStore(unsigned Opc) {
  return Opc == TENSOR_STORE_FROM_LDS_gfx1250 ||
         Opc == TENSOR_STORE_FROM_LDS_D2_gfx1250;
}

unsigned getTemporalHintType(const MCInstrDesc TID) {
  if (TID.TSFlags & (SIInstrFlags::IsAtomicNoRet | SIInstrFlags::IsAtomicRet))
    return CPol::TH_TYPE_ATOMIC;
  unsigned Opc = TID.getOpcode();
  // Async and Tensor store should have the temporal hint type of TH_TYPE_STORE
  if (TID.mayStore() &&
      (isAsyncStore(Opc) || isTensorStore(Opc) || !TID.mayLoad()))
    return CPol::TH_TYPE_STORE;

  // This will default to returning TH_TYPE_LOAD when neither MayStore nor
  // MayLoad flag is present which is the case with instructions like
  // image_get_resinfo.
  return CPol::TH_TYPE_LOAD;
}

bool isTrue16Inst(unsigned Opc) {
  const VOPTrue16Info *Info = getTrue16OpcodeHelper(Opc);
  return Info && Info->IsTrue16;
}

FPType getFPDstSelType(unsigned Opc) {
  const FP4FP8DstByteSelInfo *Info = getFP4FP8DstByteSelHelper(Opc);
  if (!Info)
    return FPType::None;
  if (Info->HasFP8DstByteSel)
    return FPType::FP8;
  if (Info->HasFP4DstByteSel)
    return FPType::FP4;

  return FPType::None;
}

unsigned mapWMMA2AddrTo3AddrOpcode(unsigned Opc) {
  const WMMAOpcodeMappingInfo *Info = getWMMAMappingInfoFrom2AddrOpcode(Opc);
  return Info ? Info->Opcode3Addr : ~0u;
}

unsigned mapWMMA3AddrTo2AddrOpcode(unsigned Opc) {
  const WMMAOpcodeMappingInfo *Info = getWMMAMappingInfoFrom3AddrOpcode(Opc);
  return Info ? Info->Opcode2Addr : ~0u;
}

// Wrapper for Tablegen'd function.  enum Subtarget is not defined in any
// header files, so we need to wrap it in a function that takes unsigned
// instead.
int getMCOpcode(uint16_t Opcode, unsigned Gen) {
  return getMCOpcodeGen(Opcode, static_cast<Subtarget>(Gen));
}

int getVOPDFull(unsigned OpX, unsigned OpY, unsigned EncodingFamily) {
  const VOPDInfo *Info =
      getVOPDInfoFromComponentOpcodes(OpX, OpY, EncodingFamily);
  return Info ? Info->Opcode : -1;
}

std::pair<unsigned, unsigned> getVOPDComponents(unsigned VOPDOpcode) {
  const VOPDInfo *Info = getVOPDOpcodeHelper(VOPDOpcode);
  assert(Info);
  const auto *OpX = getVOPDBaseFromComponent(Info->OpX);
  const auto *OpY = getVOPDBaseFromComponent(Info->OpY);
  assert(OpX && OpY);
  return {OpX->BaseVOP, OpY->BaseVOP};
}

namespace VOPD {

ComponentProps::ComponentProps(const MCInstrDesc &OpDesc) {
  assert(OpDesc.getNumDefs() == Component::DST_NUM);

  assert(OpDesc.getOperandConstraint(Component::SRC0, MCOI::TIED_TO) == -1);
  assert(OpDesc.getOperandConstraint(Component::SRC1, MCOI::TIED_TO) == -1);
  auto TiedIdx = OpDesc.getOperandConstraint(Component::SRC2, MCOI::TIED_TO);
  assert(TiedIdx == -1 || TiedIdx == Component::DST);
  HasSrc2Acc = TiedIdx != -1;

  SrcOperandsNum = OpDesc.getNumOperands() - OpDesc.getNumDefs();
  assert(SrcOperandsNum <= Component::MAX_SRC_NUM);

  auto OperandsNum = OpDesc.getNumOperands();
  unsigned CompOprIdx;
  for (CompOprIdx = Component::SRC1; CompOprIdx < OperandsNum; ++CompOprIdx) {
    if (OpDesc.operands()[CompOprIdx].OperandType == AMDGPU::OPERAND_KIMM32) {
      MandatoryLiteralIdx = CompOprIdx;
      break;
    }
  }
}

unsigned ComponentInfo::getIndexInParsedOperands(unsigned CompOprIdx) const {
  assert(CompOprIdx < Component::MAX_OPR_NUM);

  if (CompOprIdx == Component::DST)
    return getIndexOfDstInParsedOperands();

  auto CompSrcIdx = CompOprIdx - Component::DST_NUM;
  if (CompSrcIdx < getCompParsedSrcOperandsNum())
    return getIndexOfSrcInParsedOperands(CompSrcIdx);

  // The specified operand does not exist.
  return 0;
}

std::optional<unsigned> InstInfo::getInvalidCompOperandIndex(
    std::function<unsigned(unsigned, unsigned)> GetRegIdx, bool SkipSrc) const {

  auto OpXRegs = getRegIndices(ComponentIndex::X, GetRegIdx);
  auto OpYRegs = getRegIndices(ComponentIndex::Y, GetRegIdx);

  const unsigned CompOprNum =
      SkipSrc ? Component::DST_NUM : Component::MAX_OPR_NUM;
  unsigned CompOprIdx;
  for (CompOprIdx = 0; CompOprIdx < CompOprNum; ++CompOprIdx) {
    unsigned BanksMasks = VOPD_VGPR_BANK_MASKS[CompOprIdx];
    if (OpXRegs[CompOprIdx] && OpYRegs[CompOprIdx] &&
        ((OpXRegs[CompOprIdx] & BanksMasks) ==
         (OpYRegs[CompOprIdx] & BanksMasks)))
      return CompOprIdx;
  }

  return {};
}

// Return an array of VGPR registers [DST,SRC0,SRC1,SRC2] used
// by the specified component. If an operand is unused
// or is not a VGPR, the corresponding value is 0.
//
// GetRegIdx(Component, MCOperandIdx) must return a VGPR register index
// for the specified component and MC operand. The callback must return 0
// if the operand is not a register or not a VGPR.
InstInfo::RegIndices InstInfo::getRegIndices(
    unsigned CompIdx,
    std::function<unsigned(unsigned, unsigned)> GetRegIdx) const {
  assert(CompIdx < COMPONENTS_NUM);

  const auto &Comp = CompInfo[CompIdx];
  InstInfo::RegIndices RegIndices;

  RegIndices[DST] = GetRegIdx(CompIdx, Comp.getIndexOfDstInMCOperands());

  for (unsigned CompOprIdx : {SRC0, SRC1, SRC2}) {
    unsigned CompSrcIdx = CompOprIdx - DST_NUM;
    RegIndices[CompOprIdx] =
        Comp.hasRegSrcOperand(CompSrcIdx)
            ? GetRegIdx(CompIdx, Comp.getIndexOfSrcInMCOperands(CompSrcIdx))
            : 0;
  }
  return RegIndices;
}

} // namespace VOPD

VOPD::InstInfo getVOPDInstInfo(const MCInstrDesc &OpX, const MCInstrDesc &OpY) {
  return VOPD::InstInfo(OpX, OpY);
}

VOPD::InstInfo getVOPDInstInfo(unsigned VOPDOpcode,
                               const MCInstrInfo *InstrInfo) {
  auto [OpX, OpY] = getVOPDComponents(VOPDOpcode);
  const auto &OpXDesc = InstrInfo->get(OpX);
  const auto &OpYDesc = InstrInfo->get(OpY);
  VOPD::ComponentInfo OpXInfo(OpXDesc, VOPD::ComponentKind::COMPONENT_X);
  VOPD::ComponentInfo OpYInfo(OpYDesc, OpXInfo);
  return VOPD::InstInfo(OpXInfo, OpYInfo);
}

namespace IsaInfo {

AMDGPUTargetID::AMDGPUTargetID(const MCSubtargetInfo &STI)
    : STI(STI), XnackSetting(TargetIDSetting::Any),
      SramEccSetting(TargetIDSetting::Any) {
  if (!STI.getFeatureBits().test(FeatureSupportsXNACK))
    XnackSetting = TargetIDSetting::Unsupported;
  if (!STI.getFeatureBits().test(FeatureSupportsSRAMECC))
    SramEccSetting = TargetIDSetting::Unsupported;
}

void AMDGPUTargetID::setTargetIDFromFeaturesString(StringRef FS) {
  // Check if xnack or sramecc is explicitly enabled or disabled.  In the
  // absence of the target features we assume we must generate code that can run
  // in any environment.
  SubtargetFeatures Features(FS);
  std::optional<bool> XnackRequested;
  std::optional<bool> SramEccRequested;

  for (const std::string &Feature : Features.getFeatures()) {
    if (Feature == "+xnack")
      XnackRequested = true;
    else if (Feature == "-xnack")
      XnackRequested = false;
    else if (Feature == "+sramecc")
      SramEccRequested = true;
    else if (Feature == "-sramecc")
      SramEccRequested = false;
  }

  bool XnackSupported = isXnackSupported();
  bool SramEccSupported = isSramEccSupported();

  if (XnackRequested) {
    if (XnackSupported) {
      XnackSetting =
          *XnackRequested ? TargetIDSetting::On : TargetIDSetting::Off;
    } else {
      // If a specific xnack setting was requested and this GPU does not support
      // xnack emit a warning. Setting will remain set to "Unsupported".
      if (*XnackRequested) {
        errs() << "warning: xnack 'On' was requested for a processor that does "
                  "not support it!\n";
      } else {
        errs() << "warning: xnack 'Off' was requested for a processor that "
                  "does not support it!\n";
      }
    }
  }

  if (SramEccRequested) {
    if (SramEccSupported) {
      SramEccSetting =
          *SramEccRequested ? TargetIDSetting::On : TargetIDSetting::Off;
    } else {
      // If a specific sramecc setting was requested and this GPU does not
      // support sramecc emit a warning. Setting will remain set to
      // "Unsupported".
      if (*SramEccRequested) {
        errs() << "warning: sramecc 'On' was requested for a processor that "
                  "does not support it!\n";
      } else {
        errs() << "warning: sramecc 'Off' was requested for a processor that "
                  "does not support it!\n";
      }
    }
  }
}

static TargetIDSetting
getTargetIDSettingFromFeatureString(StringRef FeatureString) {
  if (FeatureString.ends_with("-"))
    return TargetIDSetting::Off;
  if (FeatureString.ends_with("+"))
    return TargetIDSetting::On;

  llvm_unreachable("Malformed feature string");
}

void AMDGPUTargetID::setTargetIDFromTargetIDStream(StringRef TargetID) {
  SmallVector<StringRef, 3> TargetIDSplit;
  TargetID.split(TargetIDSplit, ':');

  for (const auto &FeatureString : TargetIDSplit) {
    if (FeatureString.starts_with("xnack"))
      XnackSetting = getTargetIDSettingFromFeatureString(FeatureString);
    if (FeatureString.starts_with("sramecc"))
      SramEccSetting = getTargetIDSettingFromFeatureString(FeatureString);
  }
}

std::string AMDGPUTargetID::toString() const {
  std::string StringRep;
  raw_string_ostream StreamRep(StringRep);

  auto TargetTriple = STI.getTargetTriple();
  auto Version = getIsaVersion(STI.getCPU());

  StreamRep << TargetTriple.getArchName() << '-' << TargetTriple.getVendorName()
            << '-' << TargetTriple.getOSName() << '-'
            << TargetTriple.getEnvironmentName() << '-';

  std::string Processor;
  // TODO: Following else statement is present here because we used various
  // alias names for GPUs up until GFX9 (e.g. 'fiji' is same as 'gfx803').
  // Remove once all aliases are removed from GCNProcessors.td.
  if (Version.Major >= 9)
    Processor = STI.getCPU().str();
  else
    Processor = (Twine("gfx") + Twine(Version.Major) + Twine(Version.Minor) +
                 Twine(Version.Stepping))
                    .str();

  std::string Features;
  if (STI.getTargetTriple().getOS() == Triple::AMDHSA) {
    // sramecc.
    if (getSramEccSetting() == TargetIDSetting::Off)
      Features += ":sramecc-";
    else if (getSramEccSetting() == TargetIDSetting::On)
      Features += ":sramecc+";
    // xnack.
    if (getXnackSetting() == TargetIDSetting::Off)
      Features += ":xnack-";
    else if (getXnackSetting() == TargetIDSetting::On)
      Features += ":xnack+";
  }

  StreamRep << Processor << Features;

  return StringRep;
}

unsigned getWavefrontSize(const MCSubtargetInfo *STI) {
  if (STI->getFeatureBits().test(FeatureWavefrontSize16))
    return 16;
  if (STI->getFeatureBits().test(FeatureWavefrontSize32))
    return 32;

  return 64;
}

unsigned getLocalMemorySize(const MCSubtargetInfo *STI) {
  unsigned BytesPerCU = getAddressableLocalMemorySize(STI);

  // "Per CU" really means "per whatever functional block the waves of a
  // workgroup must share". So the effective local memory size is doubled in
  // WGP mode on gfx10.
  if (isGFX10Plus(*STI) && !STI->getFeatureBits().test(FeatureCuMode))
    BytesPerCU *= 2;

  return BytesPerCU;
}

unsigned getAddressableLocalMemorySize(const MCSubtargetInfo *STI) {
  if (STI->getFeatureBits().test(FeatureAddressableLocalMemorySize32768))
    return 32768;
  if (STI->getFeatureBits().test(FeatureAddressableLocalMemorySize65536))
    return 65536;
  if (STI->getFeatureBits().test(FeatureAddressableLocalMemorySize163840))
    return 163840;
  return 0;
}

unsigned getEUsPerCU(const MCSubtargetInfo *STI) {
  // "Per CU" really means "per whatever functional block the waves of a
  // workgroup must share". For gfx10 in CU mode this is the CU, which contains
  // two SIMDs.
  if (isGFX10Plus(*STI) && STI->getFeatureBits().test(FeatureCuMode))
    return 2;
  // Pre-gfx10 a CU contains four SIMDs. For gfx10 in WGP mode the WGP contains
  // two CUs, so a total of four SIMDs.
  return 4;
}

unsigned getMaxWorkGroupsPerCU(const MCSubtargetInfo *STI,
                               unsigned FlatWorkGroupSize) {
  assert(FlatWorkGroupSize != 0);
  if (!STI->getTargetTriple().isAMDGCN())
    return 8;
  unsigned MaxWaves = getMaxWavesPerEU(STI) * getEUsPerCU(STI);
  unsigned N = getWavesPerWorkGroup(STI, FlatWorkGroupSize);
  if (N == 1) {
    // Single-wave workgroups don't consume barrier resources.
    return MaxWaves;
  }

  unsigned MaxBarriers = 16;
  if (isGFX10Plus(*STI) && !STI->getFeatureBits().test(FeatureCuMode))
    MaxBarriers = 32;

  return std::min(MaxWaves / N, MaxBarriers);
}

unsigned getMinWavesPerEU(const MCSubtargetInfo *STI) { return 1; }

unsigned getMaxWavesPerEU(const MCSubtargetInfo *STI) {
  // FIXME: Need to take scratch memory into account.
  if (isGFX90A(*STI))
    return 8;
  if (!isGFX10Plus(*STI))
    return 10;
  return hasGFX10_3Insts(*STI) ? 16 : 20;
}

unsigned getWavesPerEUForWorkGroup(const MCSubtargetInfo *STI,
                                   unsigned FlatWorkGroupSize) {
  return divideCeil(getWavesPerWorkGroup(STI, FlatWorkGroupSize),
                    getEUsPerCU(STI));
}

unsigned getMinFlatWorkGroupSize(const MCSubtargetInfo *STI) { return 1; }

unsigned getMaxFlatWorkGroupSize(const MCSubtargetInfo *STI) {
  // Some subtargets allow encoding 2048, but this isn't tested or supported.
  return 1024;
}

unsigned getWavesPerWorkGroup(const MCSubtargetInfo *STI,
                              unsigned FlatWorkGroupSize) {
  return divideCeil(FlatWorkGroupSize, getWavefrontSize(STI));
}

unsigned getSGPRAllocGranule(const MCSubtargetInfo *STI) {
  IsaVersion Version = getIsaVersion(STI->getCPU());
  if (Version.Major >= 10)
    return getAddressableNumSGPRs(STI);
  if (Version.Major >= 8)
    return 16;
  return 8;
}

unsigned getSGPREncodingGranule(const MCSubtargetInfo *STI) { return 8; }

unsigned getTotalNumSGPRs(const MCSubtargetInfo *STI) {
  IsaVersion Version = getIsaVersion(STI->getCPU());
  if (Version.Major >= 8)
    return 800;
  return 512;
}

unsigned getAddressableNumSGPRs(const MCSubtargetInfo *STI) {
  if (STI->getFeatureBits().test(FeatureSGPRInitBug))
    return FIXED_NUM_SGPRS_FOR_INIT_BUG;

  IsaVersion Version = getIsaVersion(STI->getCPU());
  if (Version.Major >= 10)
    return 106;
  if (Version.Major >= 8)
    return 102;
  return 104;
}

unsigned getMinNumSGPRs(const MCSubtargetInfo *STI, unsigned WavesPerEU) {
  assert(WavesPerEU != 0);

  IsaVersion Version = getIsaVersion(STI->getCPU());
  if (Version.Major >= 10)
    return 0;

  if (WavesPerEU >= getMaxWavesPerEU(STI))
    return 0;

  unsigned MinNumSGPRs = getTotalNumSGPRs(STI) / (WavesPerEU + 1);
  if (STI->getFeatureBits().test(FeatureTrapHandler))
    MinNumSGPRs -= std::min(MinNumSGPRs, (unsigned)TRAP_NUM_SGPRS);
  MinNumSGPRs = alignDown(MinNumSGPRs, getSGPRAllocGranule(STI)) + 1;
  return std::min(MinNumSGPRs, getAddressableNumSGPRs(STI));
}

unsigned getMaxNumSGPRs(const MCSubtargetInfo *STI, unsigned WavesPerEU,
                        bool Addressable) {
  assert(WavesPerEU != 0);

  unsigned AddressableNumSGPRs = getAddressableNumSGPRs(STI);
  IsaVersion Version = getIsaVersion(STI->getCPU());
  if (Version.Major >= 10)
    return Addressable ? AddressableNumSGPRs : 108;
  if (Version.Major >= 8 && !Addressable)
    AddressableNumSGPRs = 112;
  unsigned MaxNumSGPRs = getTotalNumSGPRs(STI) / WavesPerEU;
  if (STI->getFeatureBits().test(FeatureTrapHandler))
    MaxNumSGPRs -= std::min(MaxNumSGPRs, (unsigned)TRAP_NUM_SGPRS);
  MaxNumSGPRs = alignDown(MaxNumSGPRs, getSGPRAllocGranule(STI));
  return std::min(MaxNumSGPRs, AddressableNumSGPRs);
}

unsigned getNumExtraSGPRs(const MCSubtargetInfo *STI, bool VCCUsed,
                          bool FlatScrUsed, bool XNACKUsed) {
  unsigned ExtraSGPRs = 0;
  if (VCCUsed)
    ExtraSGPRs = 2;

  IsaVersion Version = getIsaVersion(STI->getCPU());
  if (Version.Major >= 10)
    return ExtraSGPRs;

  if (Version.Major < 8) {
    if (FlatScrUsed)
      ExtraSGPRs = 4;
  } else {
    if (XNACKUsed)
      ExtraSGPRs = 4;

    if (FlatScrUsed ||
        STI->getFeatureBits().test(AMDGPU::FeatureArchitectedFlatScratch))
      ExtraSGPRs = 6;
  }

  return ExtraSGPRs;
}

unsigned getNumExtraSGPRs(const MCSubtargetInfo *STI, bool VCCUsed,
                          bool FlatScrUsed) {
  return getNumExtraSGPRs(STI, VCCUsed, FlatScrUsed,
                          STI->getFeatureBits().test(AMDGPU::FeatureXNACK));
}

static unsigned getGranulatedNumRegisterBlocks(unsigned NumRegs,
                                               unsigned Granule) {
  return divideCeil(std::max(1u, NumRegs), Granule);
}

unsigned getNumSGPRBlocks(const MCSubtargetInfo *STI, unsigned NumSGPRs) {
  // SGPRBlocks is actual number of SGPR blocks minus 1.
  return getGranulatedNumRegisterBlocks(NumSGPRs, getSGPREncodingGranule(STI)) -
         1;
}

unsigned getVGPRAllocGranule(const MCSubtargetInfo *STI,
                             unsigned DynamicVGPRBlockSize,
                             std::optional<bool> EnableWavefrontSize32) {
  if (STI->getFeatureBits().test(FeatureGFX90AInsts))
    return 8;

  if (DynamicVGPRBlockSize != 0)
    return DynamicVGPRBlockSize;

  // Temporarily check the subtarget feature, until we fully switch to using
  // attributes.
  if (STI->getFeatureBits().test(FeatureDynamicVGPR))
    return STI->getFeatureBits().test(FeatureDynamicVGPRBlockSize32) ? 32 : 16;

  bool IsWave32 = EnableWavefrontSize32
                      ? *EnableWavefrontSize32
                      : STI->getFeatureBits().test(FeatureWavefrontSize32);

  if (STI->getFeatureBits().test(Feature1_5xVGPRs))
    return IsWave32 ? 24 : 12;

  if (hasGFX10_3Insts(*STI))
    return IsWave32 ? 16 : 8;

  return IsWave32 ? 8 : 4;
}

unsigned getVGPREncodingGranule(const MCSubtargetInfo *STI,
                                std::optional<bool> EnableWavefrontSize32) {
  if (STI->getFeatureBits().test(FeatureGFX90AInsts))
    return 8;

  bool IsWave32 = EnableWavefrontSize32
                      ? *EnableWavefrontSize32
                      : STI->getFeatureBits().test(FeatureWavefrontSize32);

  return IsWave32 ? 8 : 4;
}

unsigned getArchVGPRAllocGranule() { return 4; }

unsigned getTotalNumVGPRs(const MCSubtargetInfo *STI) {
  if (STI->getFeatureBits().test(FeatureGFX90AInsts))
    return 512;
  if (!isGFX10Plus(*STI))
    return 256;
  bool IsWave32 = STI->getFeatureBits().test(FeatureWavefrontSize32);
  if (STI->getFeatureBits().test(Feature1_5xVGPRs))
    return IsWave32 ? 1536 : 768;
  return IsWave32 ? 1024 : 512;
}

unsigned getAddressableNumArchVGPRs(const MCSubtargetInfo *STI) { return 256; }

unsigned getAddressableNumVGPRs(const MCSubtargetInfo *STI,
                                unsigned DynamicVGPRBlockSize) {
  if (STI->getFeatureBits().test(FeatureGFX90AInsts))
    return 512;

  // Temporarily check the subtarget feature, until we fully switch to using
  // attributes.
  if (DynamicVGPRBlockSize != 0 ||
      STI->getFeatureBits().test(FeatureDynamicVGPR))
    // On GFX12 we can allocate at most 8 blocks of VGPRs.
    return 8 * getVGPRAllocGranule(STI, DynamicVGPRBlockSize);
  return getAddressableNumArchVGPRs(STI);
}

unsigned getNumWavesPerEUWithNumVGPRs(const MCSubtargetInfo *STI,
                                      unsigned NumVGPRs,
                                      unsigned DynamicVGPRBlockSize) {
  return getNumWavesPerEUWithNumVGPRs(
      NumVGPRs, getVGPRAllocGranule(STI, DynamicVGPRBlockSize),
      getMaxWavesPerEU(STI), getTotalNumVGPRs(STI));
}

unsigned getNumWavesPerEUWithNumVGPRs(unsigned NumVGPRs, unsigned Granule,
                                      unsigned MaxWaves,
                                      unsigned TotalNumVGPRs) {
  if (NumVGPRs < Granule)
    return MaxWaves;
  unsigned RoundedRegs = alignTo(NumVGPRs, Granule);
  return std::min(std::max(TotalNumVGPRs / RoundedRegs, 1u), MaxWaves);
}

unsigned getOccupancyWithNumSGPRs(unsigned SGPRs, unsigned MaxWaves,
                                  AMDGPUSubtarget::Generation Gen) {
  if (Gen >= AMDGPUSubtarget::GFX10)
    return MaxWaves;

  if (Gen >= AMDGPUSubtarget::VOLCANIC_ISLANDS) {
    if (SGPRs <= 80)
      return 10;
    if (SGPRs <= 88)
      return 9;
    if (SGPRs <= 100)
      return 8;
    return 7;
  }
  if (SGPRs <= 48)
    return 10;
  if (SGPRs <= 56)
    return 9;
  if (SGPRs <= 64)
    return 8;
  if (SGPRs <= 72)
    return 7;
  if (SGPRs <= 80)
    return 6;
  return 5;
}

unsigned getMinNumVGPRs(const MCSubtargetInfo *STI, unsigned WavesPerEU,
                        unsigned DynamicVGPRBlockSize) {
  assert(WavesPerEU != 0);

  unsigned MaxWavesPerEU = getMaxWavesPerEU(STI);
  if (WavesPerEU >= MaxWavesPerEU)
    return 0;

  unsigned TotNumVGPRs = getTotalNumVGPRs(STI);
  unsigned AddrsableNumVGPRs =
      getAddressableNumVGPRs(STI, DynamicVGPRBlockSize);
  unsigned Granule = getVGPRAllocGranule(STI, DynamicVGPRBlockSize);
  unsigned MaxNumVGPRs = alignDown(TotNumVGPRs / WavesPerEU, Granule);

  if (MaxNumVGPRs == alignDown(TotNumVGPRs / MaxWavesPerEU, Granule))
    return 0;

  unsigned MinWavesPerEU = getNumWavesPerEUWithNumVGPRs(STI, AddrsableNumVGPRs,
                                                        DynamicVGPRBlockSize);
  if (WavesPerEU < MinWavesPerEU)
    return getMinNumVGPRs(STI, MinWavesPerEU, DynamicVGPRBlockSize);

  unsigned MaxNumVGPRsNext = alignDown(TotNumVGPRs / (WavesPerEU + 1), Granule);
  unsigned MinNumVGPRs = 1 + std::min(MaxNumVGPRs - Granule, MaxNumVGPRsNext);
  return std::min(MinNumVGPRs, AddrsableNumVGPRs);
}

unsigned getMaxNumVGPRs(const MCSubtargetInfo *STI, unsigned WavesPerEU,
                        unsigned DynamicVGPRBlockSize) {
  assert(WavesPerEU != 0);

  unsigned MaxNumVGPRs =
      alignDown(getTotalNumVGPRs(STI) / WavesPerEU,
                getVGPRAllocGranule(STI, DynamicVGPRBlockSize));
  unsigned AddressableNumVGPRs =
      getAddressableNumVGPRs(STI, DynamicVGPRBlockSize);
  return std::min(MaxNumVGPRs, AddressableNumVGPRs);
}

unsigned getEncodedNumVGPRBlocks(const MCSubtargetInfo *STI, unsigned NumVGPRs,
                                 std::optional<bool> EnableWavefrontSize32) {
  return getGranulatedNumRegisterBlocks(
             NumVGPRs, getVGPREncodingGranule(STI, EnableWavefrontSize32)) -
         1;
}

unsigned getAllocatedNumVGPRBlocks(const MCSubtargetInfo *STI,
                                   unsigned NumVGPRs,
                                   unsigned DynamicVGPRBlockSize,
                                   std::optional<bool> EnableWavefrontSize32) {
  return getGranulatedNumRegisterBlocks(
      NumVGPRs,
      getVGPRAllocGranule(STI, DynamicVGPRBlockSize, EnableWavefrontSize32));
}
} // end namespace IsaInfo

void initDefaultAMDKernelCodeT(AMDGPUMCKernelCodeT &KernelCode,
                               const MCSubtargetInfo *STI) {
  IsaVersion Version = getIsaVersion(STI->getCPU());
  KernelCode.amd_kernel_code_version_major = 1;
  KernelCode.amd_kernel_code_version_minor = 2;
  KernelCode.amd_machine_kind = 1; // AMD_MACHINE_KIND_AMDGPU
  KernelCode.amd_machine_version_major = Version.Major;
  KernelCode.amd_machine_version_minor = Version.Minor;
  KernelCode.amd_machine_version_stepping = Version.Stepping;
  KernelCode.kernel_code_entry_byte_offset = sizeof(amd_kernel_code_t);
  if (STI->getFeatureBits().test(FeatureWavefrontSize32)) {
    KernelCode.wavefront_size = 5;
    KernelCode.code_properties |= AMD_CODE_PROPERTY_ENABLE_WAVEFRONT_SIZE32;
  } else {
    KernelCode.wavefront_size = 6;
  }

  // If the code object does not support indirect functions, then the value must
  // be 0xffffffff.
  KernelCode.call_convention = -1;

  // These alignment values are specified in powers of two, so alignment =
  // 2^n.  The minimum alignment is 2^4 = 16.
  KernelCode.kernarg_segment_alignment = 4;
  KernelCode.group_segment_alignment = 4;
  KernelCode.private_segment_alignment = 4;

  if (Version.Major >= 10) {
    KernelCode.compute_pgm_resource_registers |=
        S_00B848_WGP_MODE(STI->getFeatureBits().test(FeatureCuMode) ? 0 : 1) |
        S_00B848_MEM_ORDERED(1) | S_00B848_FWD_PROGRESS(1);
  }
}

bool isGroupSegment(const GlobalValue *GV) {
  return GV->getAddressSpace() == AMDGPUAS::LOCAL_ADDRESS;
}

bool isGlobalSegment(const GlobalValue *GV) {
  return GV->getAddressSpace() == AMDGPUAS::GLOBAL_ADDRESS;
}

bool isReadOnlySegment(const GlobalValue *GV) {
  unsigned AS = GV->getAddressSpace();
  return AS == AMDGPUAS::CONSTANT_ADDRESS ||
         AS == AMDGPUAS::CONSTANT_ADDRESS_32BIT;
}

bool shouldEmitConstantsToTextSection(const Triple &TT) {
  return TT.getArch() == Triple::r600;
}

std::pair<unsigned, unsigned>
getIntegerPairAttribute(const Function &F, StringRef Name,
                        std::pair<unsigned, unsigned> Default,
                        bool OnlyFirstRequired) {
  if (auto Attr = getIntegerPairAttribute(F, Name, OnlyFirstRequired))
    return {Attr->first, Attr->second.value_or(Default.second)};
  return Default;
}

std::optional<std::pair<unsigned, std::optional<unsigned>>>
getIntegerPairAttribute(const Function &F, StringRef Name,
                        bool OnlyFirstRequired) {
  Attribute A = F.getFnAttribute(Name);
  if (!A.isStringAttribute())
    return std::nullopt;

  LLVMContext &Ctx = F.getContext();
  std::pair<unsigned, std::optional<unsigned>> Ints;
  std::pair<StringRef, StringRef> Strs = A.getValueAsString().split(',');
  if (Strs.first.trim().getAsInteger(0, Ints.first)) {
    Ctx.emitError("can't parse first integer attribute " + Name);
    return std::nullopt;
  }
  unsigned Second = 0;
  if (Strs.second.trim().getAsInteger(0, Second)) {
    if (!OnlyFirstRequired || !Strs.second.trim().empty()) {
      Ctx.emitError("can't parse second integer attribute " + Name);
      return std::nullopt;
    }
  } else {
    Ints.second = Second;
  }

  return Ints;
}

SmallVector<unsigned> getIntegerVecAttribute(const Function &F, StringRef Name,
                                             unsigned Size,
                                             unsigned DefaultVal) {
  std::optional<SmallVector<unsigned>> R =
      getIntegerVecAttribute(F, Name, Size);
  return R.has_value() ? *R : SmallVector<unsigned>(Size, DefaultVal);
}

std::optional<SmallVector<unsigned>>
getIntegerVecAttribute(const Function &F, StringRef Name, unsigned Size) {
  assert(Size > 2);
  LLVMContext &Ctx = F.getContext();

  Attribute A = F.getFnAttribute(Name);
  if (!A.isValid())
    return std::nullopt;
  if (!A.isStringAttribute()) {
    Ctx.emitError(Name + " is not a string attribute");
    return std::nullopt;
  }

  SmallVector<unsigned> Vals(Size);

  StringRef S = A.getValueAsString();
  unsigned i = 0;
  for (; !S.empty() && i < Size; i++) {
    std::pair<StringRef, StringRef> Strs = S.split(',');
    unsigned IntVal;
    if (Strs.first.trim().getAsInteger(0, IntVal)) {
      Ctx.emitError("can't parse integer attribute " + Strs.first + " in " +
                    Name);
      return std::nullopt;
    }
    Vals[i] = IntVal;
    S = Strs.second;
  }

  if (!S.empty() || i < Size) {
    Ctx.emitError("attribute " + Name +
                  " has incorrect number of integers; expected " +
                  llvm::utostr(Size));
    return std::nullopt;
  }
  return Vals;
}

unsigned getVmcntBitMask(const IsaVersion &Version) {
  return (1 << (getVmcntBitWidthLo(Version.Major) +
                getVmcntBitWidthHi(Version.Major))) -
         1;
}

unsigned getLoadcntBitMask(const IsaVersion &Version) {
  return (1 << getLoadcntBitWidth(Version.Major)) - 1;
}

unsigned getSamplecntBitMask(const IsaVersion &Version) {
  return (1 << getSamplecntBitWidth(Version.Major)) - 1;
}

unsigned getBvhcntBitMask(const IsaVersion &Version) {
  return (1 << getBvhcntBitWidth(Version.Major)) - 1;
}

unsigned getExpcntBitMask(const IsaVersion &Version) {
  return (1 << getExpcntBitWidth(Version.Major)) - 1;
}

unsigned getLgkmcntBitMask(const IsaVersion &Version) {
  return (1 << getLgkmcntBitWidth(Version.Major)) - 1;
}

unsigned getDscntBitMask(const IsaVersion &Version) {
  return (1 << getDscntBitWidth(Version.Major)) - 1;
}

unsigned getKmcntBitMask(const IsaVersion &Version) {
  return (1 << getKmcntBitWidth(Version.Major)) - 1;
}

unsigned getXcntBitMask(const IsaVersion &Version) {
  return (1 << getXcntBitWidth(Version.Major, Version.Minor)) - 1;
}

unsigned getStorecntBitMask(const IsaVersion &Version) {
  return (1 << getStorecntBitWidth(Version.Major)) - 1;
}

unsigned getWaitcntBitMask(const IsaVersion &Version) {
  unsigned VmcntLo = getBitMask(getVmcntBitShiftLo(Version.Major),
                                getVmcntBitWidthLo(Version.Major));
  unsigned Expcnt = getBitMask(getExpcntBitShift(Version.Major),
                               getExpcntBitWidth(Version.Major));
  unsigned Lgkmcnt = getBitMask(getLgkmcntBitShift(Version.Major),
                                getLgkmcntBitWidth(Version.Major));
  unsigned VmcntHi = getBitMask(getVmcntBitShiftHi(Version.Major),
                                getVmcntBitWidthHi(Version.Major));
  return VmcntLo | Expcnt | Lgkmcnt | VmcntHi;
}

unsigned decodeVmcnt(const IsaVersion &Version, unsigned Waitcnt) {
  unsigned VmcntLo = unpackBits(Waitcnt, getVmcntBitShiftLo(Version.Major),
                                getVmcntBitWidthLo(Version.Major));
  unsigned VmcntHi = unpackBits(Waitcnt, getVmcntBitShiftHi(Version.Major),
                                getVmcntBitWidthHi(Version.Major));
  return VmcntLo | VmcntHi << getVmcntBitWidthLo(Version.Major);
}

unsigned decodeExpcnt(const IsaVersion &Version, unsigned Waitcnt) {
  return unpackBits(Waitcnt, getExpcntBitShift(Version.Major),
                    getExpcntBitWidth(Version.Major));
}

unsigned decodeLgkmcnt(const IsaVersion &Version, unsigned Waitcnt) {
  return unpackBits(Waitcnt, getLgkmcntBitShift(Version.Major),
                    getLgkmcntBitWidth(Version.Major));
}

void decodeWaitcnt(const IsaVersion &Version, unsigned Waitcnt, unsigned &Vmcnt,
                   unsigned &Expcnt, unsigned &Lgkmcnt) {
  Vmcnt = decodeVmcnt(Version, Waitcnt);
  Expcnt = decodeExpcnt(Version, Waitcnt);
  Lgkmcnt = decodeLgkmcnt(Version, Waitcnt);
}

Waitcnt decodeWaitcnt(const IsaVersion &Version, unsigned Encoded) {
  Waitcnt Decoded;
  Decoded.LoadCnt = decodeVmcnt(Version, Encoded);
  Decoded.ExpCnt = decodeExpcnt(Version, Encoded);
  Decoded.DsCnt = decodeLgkmcnt(Version, Encoded);
  return Decoded;
}

unsigned encodeVmcnt(const IsaVersion &Version, unsigned Waitcnt,
                     unsigned Vmcnt) {
  Waitcnt = packBits(Vmcnt, Waitcnt, getVmcntBitShiftLo(Version.Major),
                     getVmcntBitWidthLo(Version.Major));
  return packBits(Vmcnt >> getVmcntBitWidthLo(Version.Major), Waitcnt,
                  getVmcntBitShiftHi(Version.Major),
                  getVmcntBitWidthHi(Version.Major));
}

unsigned encodeExpcnt(const IsaVersion &Version, unsigned Waitcnt,
                      unsigned Expcnt) {
  return packBits(Expcnt, Waitcnt, getExpcntBitShift(Version.Major),
                  getExpcntBitWidth(Version.Major));
}

unsigned encodeLgkmcnt(const IsaVersion &Version, unsigned Waitcnt,
                       unsigned Lgkmcnt) {
  return packBits(Lgkmcnt, Waitcnt, getLgkmcntBitShift(Version.Major),
                  getLgkmcntBitWidth(Version.Major));
}

unsigned encodeWaitcnt(const IsaVersion &Version, unsigned Vmcnt,
                       unsigned Expcnt, unsigned Lgkmcnt) {
  unsigned Waitcnt = getWaitcntBitMask(Version);
  Waitcnt = encodeVmcnt(Version, Waitcnt, Vmcnt);
  Waitcnt = encodeExpcnt(Version, Waitcnt, Expcnt);
  Waitcnt = encodeLgkmcnt(Version, Waitcnt, Lgkmcnt);
  return Waitcnt;
}

unsigned encodeWaitcnt(const IsaVersion &Version, const Waitcnt &Decoded) {
  return encodeWaitcnt(Version, Decoded.LoadCnt, Decoded.ExpCnt, Decoded.DsCnt);
}

static unsigned getCombinedCountBitMask(const IsaVersion &Version,
                                        bool IsStore) {
  unsigned Dscnt = getBitMask(getDscntBitShift(Version.Major),
                              getDscntBitWidth(Version.Major));
  if (IsStore) {
    unsigned Storecnt = getBitMask(getLoadcntStorecntBitShift(Version.Major),
                                   getStorecntBitWidth(Version.Major));
    return Dscnt | Storecnt;
  }
  unsigned Loadcnt = getBitMask(getLoadcntStorecntBitShift(Version.Major),
                                getLoadcntBitWidth(Version.Major));
  return Dscnt | Loadcnt;
}

Waitcnt decodeLoadcntDscnt(const IsaVersion &Version, unsigned LoadcntDscnt) {
  Waitcnt Decoded;
  Decoded.LoadCnt =
      unpackBits(LoadcntDscnt, getLoadcntStorecntBitShift(Version.Major),
                 getLoadcntBitWidth(Version.Major));
  Decoded.DsCnt = unpackBits(LoadcntDscnt, getDscntBitShift(Version.Major),
                             getDscntBitWidth(Version.Major));
  return Decoded;
}

Waitcnt decodeStorecntDscnt(const IsaVersion &Version, unsigned StorecntDscnt) {
  Waitcnt Decoded;
  Decoded.StoreCnt =
      unpackBits(StorecntDscnt, getLoadcntStorecntBitShift(Version.Major),
                 getStorecntBitWidth(Version.Major));
  Decoded.DsCnt = unpackBits(StorecntDscnt, getDscntBitShift(Version.Major),
                             getDscntBitWidth(Version.Major));
  return Decoded;
}

static unsigned encodeLoadcnt(const IsaVersion &Version, unsigned Waitcnt,
                              unsigned Loadcnt) {
  return packBits(Loadcnt, Waitcnt, getLoadcntStorecntBitShift(Version.Major),
                  getLoadcntBitWidth(Version.Major));
}

static unsigned encodeStorecnt(const IsaVersion &Version, unsigned Waitcnt,
                               unsigned Storecnt) {
  return packBits(Storecnt, Waitcnt, getLoadcntStorecntBitShift(Version.Major),
                  getStorecntBitWidth(Version.Major));
}

static unsigned encodeDscnt(const IsaVersion &Version, unsigned Waitcnt,
                            unsigned Dscnt) {
  return packBits(Dscnt, Waitcnt, getDscntBitShift(Version.Major),
                  getDscntBitWidth(Version.Major));
}

static unsigned encodeLoadcntDscnt(const IsaVersion &Version, unsigned Loadcnt,
                                   unsigned Dscnt) {
  unsigned Waitcnt = getCombinedCountBitMask(Version, false);
  Waitcnt = encodeLoadcnt(Version, Waitcnt, Loadcnt);
  Waitcnt = encodeDscnt(Version, Waitcnt, Dscnt);
  return Waitcnt;
}

unsigned encodeLoadcntDscnt(const IsaVersion &Version, const Waitcnt &Decoded) {
  return encodeLoadcntDscnt(Version, Decoded.LoadCnt, Decoded.DsCnt);
}

static unsigned encodeStorecntDscnt(const IsaVersion &Version,
                                    unsigned Storecnt, unsigned Dscnt) {
  unsigned Waitcnt = getCombinedCountBitMask(Version, true);
  Waitcnt = encodeStorecnt(Version, Waitcnt, Storecnt);
  Waitcnt = encodeDscnt(Version, Waitcnt, Dscnt);
  return Waitcnt;
}

unsigned encodeStorecntDscnt(const IsaVersion &Version,
                             const Waitcnt &Decoded) {
  return encodeStorecntDscnt(Version, Decoded.StoreCnt, Decoded.DsCnt);
}

//===----------------------------------------------------------------------===//
// Custom Operand Values
//===----------------------------------------------------------------------===//

static unsigned getDefaultCustomOperandEncoding(const CustomOperandVal *Opr,
                                                int Size,
                                                const MCSubtargetInfo &STI) {
  unsigned Enc = 0;
  for (int Idx = 0; Idx < Size; ++Idx) {
    const auto &Op = Opr[Idx];
    if (Op.isSupported(STI))
      Enc |= Op.encode(Op.Default);
  }
  return Enc;
}

static bool isSymbolicCustomOperandEncoding(const CustomOperandVal *Opr,
                                            int Size, unsigned Code,
                                            bool &HasNonDefaultVal,
                                            const MCSubtargetInfo &STI) {
  unsigned UsedOprMask = 0;
  HasNonDefaultVal = false;
  for (int Idx = 0; Idx < Size; ++Idx) {
    const auto &Op = Opr[Idx];
    if (!Op.isSupported(STI))
      continue;
    UsedOprMask |= Op.getMask();
    unsigned Val = Op.decode(Code);
    if (!Op.isValid(Val))
      return false;
    HasNonDefaultVal |= (Val != Op.Default);
  }
  return (Code & ~UsedOprMask) == 0;
}

static bool decodeCustomOperand(const CustomOperandVal *Opr, int Size,
                                unsigned Code, int &Idx, StringRef &Name,
                                unsigned &Val, bool &IsDefault,
                                const MCSubtargetInfo &STI) {
  while (Idx < Size) {
    const auto &Op = Opr[Idx++];
    if (Op.isSupported(STI)) {
      Name = Op.Name;
      Val = Op.decode(Code);
      IsDefault = (Val == Op.Default);
      return true;
    }
  }

  return false;
}

static int encodeCustomOperandVal(const CustomOperandVal &Op,
                                  int64_t InputVal) {
  if (InputVal < 0 || InputVal > Op.Max)
    return OPR_VAL_INVALID;
  return Op.encode(InputVal);
}

static int encodeCustomOperand(const CustomOperandVal *Opr, int Size,
                               const StringRef Name, int64_t InputVal,
                               unsigned &UsedOprMask,
                               const MCSubtargetInfo &STI) {
  int InvalidId = OPR_ID_UNKNOWN;
  for (int Idx = 0; Idx < Size; ++Idx) {
    const auto &Op = Opr[Idx];
    if (Op.Name == Name) {
      if (!Op.isSupported(STI)) {
        InvalidId = OPR_ID_UNSUPPORTED;
        continue;
      }
      auto OprMask = Op.getMask();
      if (OprMask & UsedOprMask)
        return OPR_ID_DUPLICATE;
      UsedOprMask |= OprMask;
      return encodeCustomOperandVal(Op, InputVal);
    }
  }
  return InvalidId;
}

//===----------------------------------------------------------------------===//
// DepCtr
//===----------------------------------------------------------------------===//

namespace DepCtr {

int getDefaultDepCtrEncoding(const MCSubtargetInfo &STI) {
  static int Default = -1;
  if (Default == -1)
    Default = getDefaultCustomOperandEncoding(DepCtrInfo, DEP_CTR_SIZE, STI);
  return Default;
}

bool isSymbolicDepCtrEncoding(unsigned Code, bool &HasNonDefaultVal,
                              const MCSubtargetInfo &STI) {
  return isSymbolicCustomOperandEncoding(DepCtrInfo, DEP_CTR_SIZE, Code,
                                         HasNonDefaultVal, STI);
}

bool decodeDepCtr(unsigned Code, int &Id, StringRef &Name, unsigned &Val,
                  bool &IsDefault, const MCSubtargetInfo &STI) {
  return decodeCustomOperand(DepCtrInfo, DEP_CTR_SIZE, Code, Id, Name, Val,
                             IsDefault, STI);
}

int encodeDepCtr(const StringRef Name, int64_t Val, unsigned &UsedOprMask,
                 const MCSubtargetInfo &STI) {
  return encodeCustomOperand(DepCtrInfo, DEP_CTR_SIZE, Name, Val, UsedOprMask,
                             STI);
}

unsigned decodeFieldVmVsrc(unsigned Encoded) {
  return unpackBits(Encoded, getVmVsrcBitShift(), getVmVsrcBitWidth());
}

unsigned decodeFieldVaVdst(unsigned Encoded) {
  return unpackBits(Encoded, getVaVdstBitShift(), getVaVdstBitWidth());
}

unsigned decodeFieldSaSdst(unsigned Encoded) {
  return unpackBits(Encoded, getSaSdstBitShift(), getSaSdstBitWidth());
}

unsigned decodeFieldVaSdst(unsigned Encoded) {
  return unpackBits(Encoded, getVaSdstBitShift(), getVaSdstBitWidth());
}

unsigned decodeFieldVaVcc(unsigned Encoded) {
  return unpackBits(Encoded, getVaVccBitShift(), getVaVccBitWidth());
}

unsigned decodeFieldVaSsrc(unsigned Encoded) {
  return unpackBits(Encoded, getVaSsrcBitShift(), getVaSsrcBitWidth());
}

unsigned decodeFieldHoldCnt(unsigned Encoded) {
  return unpackBits(Encoded, getHoldCntBitShift(), getHoldCntWidth());
}

unsigned encodeFieldVmVsrc(unsigned Encoded, unsigned VmVsrc) {
  return packBits(VmVsrc, Encoded, getVmVsrcBitShift(), getVmVsrcBitWidth());
}

unsigned encodeFieldVmVsrc(unsigned VmVsrc) {
  return encodeFieldVmVsrc(0xffff, VmVsrc);
}

unsigned encodeFieldVaVdst(unsigned Encoded, unsigned VaVdst) {
  return packBits(VaVdst, Encoded, getVaVdstBitShift(), getVaVdstBitWidth());
}

unsigned encodeFieldVaVdst(unsigned VaVdst) {
  return encodeFieldVaVdst(0xffff, VaVdst);
}

unsigned encodeFieldSaSdst(unsigned Encoded, unsigned SaSdst) {
  return packBits(SaSdst, Encoded, getSaSdstBitShift(), getSaSdstBitWidth());
}

unsigned encodeFieldSaSdst(unsigned SaSdst) {
  return encodeFieldSaSdst(0xffff, SaSdst);
}

unsigned encodeFieldVaSdst(unsigned Encoded, unsigned VaSdst) {
  return packBits(VaSdst, Encoded, getVaSdstBitShift(), getVaSdstBitWidth());
}

unsigned encodeFieldVaSdst(unsigned VaSdst) {
  return encodeFieldVaSdst(0xffff, VaSdst);
}

unsigned encodeFieldVaVcc(unsigned Encoded, unsigned VaVcc) {
  return packBits(VaVcc, Encoded, getVaVccBitShift(), getVaVccBitWidth());
}

unsigned encodeFieldVaVcc(unsigned VaVcc) {
  return encodeFieldVaVcc(0xffff, VaVcc);
}

unsigned encodeFieldVaSsrc(unsigned Encoded, unsigned VaSsrc) {
  return packBits(VaSsrc, Encoded, getVaSsrcBitShift(), getVaSsrcBitWidth());
}

unsigned encodeFieldVaSsrc(unsigned VaSsrc) {
  return encodeFieldVaSsrc(0xffff, VaSsrc);
}

unsigned encodeFieldHoldCnt(unsigned Encoded, unsigned HoldCnt) {
  return packBits(HoldCnt, Encoded, getHoldCntBitShift(), getHoldCntWidth());
}

unsigned encodeFieldHoldCnt(unsigned HoldCnt) {
  return encodeFieldHoldCnt(0xffff, HoldCnt);
}

} // namespace DepCtr

//===----------------------------------------------------------------------===//
// exp tgt
//===----------------------------------------------------------------------===//

namespace Exp {

struct ExpTgt {
  StringLiteral Name;
  unsigned Tgt;
  unsigned MaxIndex;
};

// clang-format off
static constexpr ExpTgt ExpTgtInfo[] = {
    {{"null"},          ET_NULL,            ET_NULL_MAX_IDX},
    {{"mrtz"},          ET_MRTZ,            ET_MRTZ_MAX_IDX},
    {{"prim"},          ET_PRIM,            ET_PRIM_MAX_IDX},
    {{"mrt"},           ET_MRT0,            ET_MRT_MAX_IDX},
    {{"pos"},           ET_POS0,            ET_POS_MAX_IDX},
    {{"dual_src_blend"},ET_DUAL_SRC_BLEND0, ET_DUAL_SRC_BLEND_MAX_IDX},
    {{"param"},         ET_PARAM0,          ET_PARAM_MAX_IDX},
};
// clang-format on

bool getTgtName(unsigned Id, StringRef &Name, int &Index) {
  for (const ExpTgt &Val : ExpTgtInfo) {
    if (Val.Tgt <= Id && Id <= Val.Tgt + Val.MaxIndex) {
      Index = (Val.MaxIndex == 0) ? -1 : (Id - Val.Tgt);
      Name = Val.Name;
      return true;
    }
  }
  return false;
}

unsigned getTgtId(const StringRef Name) {

  for (const ExpTgt &Val : ExpTgtInfo) {
    if (Val.MaxIndex == 0 && Name == Val.Name)
      return Val.Tgt;

    if (Val.MaxIndex > 0 && Name.starts_with(Val.Name)) {
      StringRef Suffix = Name.drop_front(Val.Name.size());

      unsigned Id;
      if (Suffix.getAsInteger(10, Id) || Id > Val.MaxIndex)
        return ET_INVALID;

      // Disable leading zeroes
      if (Suffix.size() > 1 && Suffix[0] == '0')
        return ET_INVALID;

      return Val.Tgt + Id;
    }
  }
  return ET_INVALID;
}

bool isSupportedTgtId(unsigned Id, const MCSubtargetInfo &STI) {
  switch (Id) {
  case ET_NULL:
    return !isGFX11Plus(STI);
  case ET_POS4:
  case ET_PRIM:
    return isGFX10Plus(STI);
  case ET_DUAL_SRC_BLEND0:
  case ET_DUAL_SRC_BLEND1:
    return isGFX11Plus(STI);
  default:
    if (Id >= ET_PARAM0 && Id <= ET_PARAM31)
      return !isGFX11Plus(STI);
    return true;
  }
}

} // namespace Exp

//===----------------------------------------------------------------------===//
// MTBUF Format
//===----------------------------------------------------------------------===//

namespace MTBUFFormat {

int64_t getDfmt(const StringRef Name) {
  for (int Id = DFMT_MIN; Id <= DFMT_MAX; ++Id) {
    if (Name == DfmtSymbolic[Id])
      return Id;
  }
  return DFMT_UNDEF;
}

StringRef getDfmtName(unsigned Id) {
  assert(Id <= DFMT_MAX);
  return DfmtSymbolic[Id];
}

static StringLiteral const *getNfmtLookupTable(const MCSubtargetInfo &STI) {
  if (isSI(STI) || isCI(STI))
    return NfmtSymbolicSICI;
  if (isVI(STI) || isGFX9(STI))
    return NfmtSymbolicVI;
  return NfmtSymbolicGFX10;
}

int64_t getNfmt(const StringRef Name, const MCSubtargetInfo &STI) {
  const auto *lookupTable = getNfmtLookupTable(STI);
  for (int Id = NFMT_MIN; Id <= NFMT_MAX; ++Id) {
    if (Name == lookupTable[Id])
      return Id;
  }
  return NFMT_UNDEF;
}

StringRef getNfmtName(unsigned Id, const MCSubtargetInfo &STI) {
  assert(Id <= NFMT_MAX);
  return getNfmtLookupTable(STI)[Id];
}

bool isValidDfmtNfmt(unsigned Id, const MCSubtargetInfo &STI) {
  unsigned Dfmt;
  unsigned Nfmt;
  decodeDfmtNfmt(Id, Dfmt, Nfmt);
  return isValidNfmt(Nfmt, STI);
}

bool isValidNfmt(unsigned Id, const MCSubtargetInfo &STI) {
  return !getNfmtName(Id, STI).empty();
}

int64_t encodeDfmtNfmt(unsigned Dfmt, unsigned Nfmt) {
  return (Dfmt << DFMT_SHIFT) | (Nfmt << NFMT_SHIFT);
}

void decodeDfmtNfmt(unsigned Format, unsigned &Dfmt, unsigned &Nfmt) {
  Dfmt = (Format >> DFMT_SHIFT) & DFMT_MASK;
  Nfmt = (Format >> NFMT_SHIFT) & NFMT_MASK;
}

int64_t getUnifiedFormat(const StringRef Name, const MCSubtargetInfo &STI) {
  if (isGFX11Plus(STI)) {
    for (int Id = UfmtGFX11::UFMT_FIRST; Id <= UfmtGFX11::UFMT_LAST; ++Id) {
      if (Name == UfmtSymbolicGFX11[Id])
        return Id;
    }
  } else {
    for (int Id = UfmtGFX10::UFMT_FIRST; Id <= UfmtGFX10::UFMT_LAST; ++Id) {
      if (Name == UfmtSymbolicGFX10[Id])
        return Id;
    }
  }
  return UFMT_UNDEF;
}

StringRef getUnifiedFormatName(unsigned Id, const MCSubtargetInfo &STI) {
  if (isValidUnifiedFormat(Id, STI))
    return isGFX10(STI) ? UfmtSymbolicGFX10[Id] : UfmtSymbolicGFX11[Id];
  return "";
}

bool isValidUnifiedFormat(unsigned Id, const MCSubtargetInfo &STI) {
  return isGFX10(STI) ? Id <= UfmtGFX10::UFMT_LAST : Id <= UfmtGFX11::UFMT_LAST;
}

int64_t convertDfmtNfmt2Ufmt(unsigned Dfmt, unsigned Nfmt,
                             const MCSubtargetInfo &STI) {
  int64_t Fmt = encodeDfmtNfmt(Dfmt, Nfmt);
  if (isGFX11Plus(STI)) {
    for (int Id = UfmtGFX11::UFMT_FIRST; Id <= UfmtGFX11::UFMT_LAST; ++Id) {
      if (Fmt == DfmtNfmt2UFmtGFX11[Id])
        return Id;
    }
  } else {
    for (int Id = UfmtGFX10::UFMT_FIRST; Id <= UfmtGFX10::UFMT_LAST; ++Id) {
      if (Fmt == DfmtNfmt2UFmtGFX10[Id])
        return Id;
    }
  }
  return UFMT_UNDEF;
}

bool isValidFormatEncoding(unsigned Val, const MCSubtargetInfo &STI) {
  return isGFX10Plus(STI) ? (Val <= UFMT_MAX) : (Val <= DFMT_NFMT_MAX);
}

unsigned getDefaultFormatEncoding(const MCSubtargetInfo &STI) {
  if (isGFX10Plus(STI))
    return UFMT_DEFAULT;
  return DFMT_NFMT_DEFAULT;
}

} // namespace MTBUFFormat

//===----------------------------------------------------------------------===//
// SendMsg
//===----------------------------------------------------------------------===//

namespace SendMsg {

static uint64_t getMsgIdMask(const MCSubtargetInfo &STI) {
  return isGFX11Plus(STI) ? ID_MASK_GFX11Plus_ : ID_MASK_PreGFX11_;
}

bool isValidMsgId(int64_t MsgId, const MCSubtargetInfo &STI) {
  return (MsgId & ~(getMsgIdMask(STI))) == 0;
}

bool isValidMsgOp(int64_t MsgId, int64_t OpId, const MCSubtargetInfo &STI,
                  bool Strict) {
  assert(isValidMsgId(MsgId, STI));

  if (!Strict)
    return 0 <= OpId && isUInt<OP_WIDTH_>(OpId);

  if (msgRequiresOp(MsgId, STI)) {
    if (MsgId == ID_GS_PreGFX11 && OpId == OP_GS_NOP)
      return false;

    return !getMsgOpName(MsgId, OpId, STI).empty();
  }

  return OpId == OP_NONE_;
}

bool isValidMsgStream(int64_t MsgId, int64_t OpId, int64_t StreamId,
                      const MCSubtargetInfo &STI, bool Strict) {
  assert(isValidMsgOp(MsgId, OpId, STI, Strict));

  if (!Strict)
    return 0 <= StreamId && isUInt<STREAM_ID_WIDTH_>(StreamId);

  if (!isGFX11Plus(STI)) {
    switch (MsgId) {
    case ID_GS_PreGFX11:
      return STREAM_ID_FIRST_ <= StreamId && StreamId < STREAM_ID_LAST_;
    case ID_GS_DONE_PreGFX11:
      return (OpId == OP_GS_NOP)
                 ? (StreamId == STREAM_ID_NONE_)
                 : (STREAM_ID_FIRST_ <= StreamId && StreamId < STREAM_ID_LAST_);
    }
  }
  return StreamId == STREAM_ID_NONE_;
}

bool msgRequiresOp(int64_t MsgId, const MCSubtargetInfo &STI) {
  return MsgId == ID_SYSMSG ||
         (!isGFX11Plus(STI) &&
          (MsgId == ID_GS_PreGFX11 || MsgId == ID_GS_DONE_PreGFX11));
}

bool msgSupportsStream(int64_t MsgId, int64_t OpId,
                       const MCSubtargetInfo &STI) {
  return !isGFX11Plus(STI) &&
         (MsgId == ID_GS_PreGFX11 || MsgId == ID_GS_DONE_PreGFX11) &&
         OpId != OP_GS_NOP;
}

void decodeMsg(unsigned Val, uint16_t &MsgId, uint16_t &OpId,
               uint16_t &StreamId, const MCSubtargetInfo &STI) {
  MsgId = Val & getMsgIdMask(STI);
  if (isGFX11Plus(STI)) {
    OpId = 0;
    StreamId = 0;
  } else {
    OpId = (Val & OP_MASK_) >> OP_SHIFT_;
    StreamId = (Val & STREAM_ID_MASK_) >> STREAM_ID_SHIFT_;
  }
}

uint64_t encodeMsg(uint64_t MsgId, uint64_t OpId, uint64_t StreamId) {
  return MsgId | (OpId << OP_SHIFT_) | (StreamId << STREAM_ID_SHIFT_);
}

} // namespace SendMsg

//===----------------------------------------------------------------------===//
//
//===----------------------------------------------------------------------===//

unsigned getInitialPSInputAddr(const Function &F) {
  return F.getFnAttributeAsParsedInteger("InitialPSInputAddr", 0);
}

bool getHasColorExport(const Function &F) {
  // As a safe default always respond as if PS has color exports.
  return F.getFnAttributeAsParsedInteger(
             "amdgpu-color-export",
             F.getCallingConv() == CallingConv::AMDGPU_PS ? 1 : 0) != 0;
}

bool getHasDepthExport(const Function &F) {
  return F.getFnAttributeAsParsedInteger("amdgpu-depth-export", 0) != 0;
}

<<<<<<< HEAD
=======
unsigned getDynamicVGPRBlockSize(const Function &F) {
  unsigned BlockSize =
      F.getFnAttributeAsParsedInteger("amdgpu-dynamic-vgpr-block-size", 0);

  if (BlockSize == 16 || BlockSize == 32)
    return BlockSize;

  return 0;
}

>>>>>>> 5ee67ebe
bool hasXNACK(const MCSubtargetInfo &STI) {
  return STI.hasFeature(AMDGPU::FeatureXNACK);
}

bool hasSRAMECC(const MCSubtargetInfo &STI) {
  return STI.hasFeature(AMDGPU::FeatureSRAMECC);
}

bool hasMIMG_R128(const MCSubtargetInfo &STI) {
  return STI.hasFeature(AMDGPU::FeatureMIMG_R128) &&
         !STI.hasFeature(AMDGPU::FeatureR128A16);
}

bool hasA16(const MCSubtargetInfo &STI) {
  return STI.hasFeature(AMDGPU::FeatureA16);
}

bool hasG16(const MCSubtargetInfo &STI) {
  return STI.hasFeature(AMDGPU::FeatureG16);
}

bool hasPackedD16(const MCSubtargetInfo &STI) {
  return !STI.hasFeature(AMDGPU::FeatureUnpackedD16VMem) && !isCI(STI) &&
         !isSI(STI);
}

bool hasGDS(const MCSubtargetInfo &STI) {
  return STI.hasFeature(AMDGPU::FeatureGDS);
}

unsigned getNSAMaxSize(const MCSubtargetInfo &STI, bool HasSampler) {
  auto Version = getIsaVersion(STI.getCPU());
  if (Version.Major == 10)
    return Version.Minor >= 3 ? 13 : 5;
  if (Version.Major == 11)
    return 5;
  if (Version.Major >= 12)
    return HasSampler ? 4 : 5;
  return 0;
}

unsigned getMaxNumUserSGPRs(const MCSubtargetInfo &STI) { return 16; }

bool isSI(const MCSubtargetInfo &STI) {
  return STI.hasFeature(AMDGPU::FeatureSouthernIslands);
}

bool isCI(const MCSubtargetInfo &STI) {
  return STI.hasFeature(AMDGPU::FeatureSeaIslands);
}

bool isVI(const MCSubtargetInfo &STI) {
  return STI.hasFeature(AMDGPU::FeatureVolcanicIslands);
}

bool isGFX9(const MCSubtargetInfo &STI) {
  return STI.hasFeature(AMDGPU::FeatureGFX9);
}

bool isGFX9_GFX10(const MCSubtargetInfo &STI) {
  return isGFX9(STI) || isGFX10(STI);
}

bool isGFX9_GFX10_GFX11(const MCSubtargetInfo &STI) {
  return isGFX9(STI) || isGFX10(STI) || isGFX11(STI);
}

bool isGFX8_GFX9_GFX10(const MCSubtargetInfo &STI) {
  return isVI(STI) || isGFX9(STI) || isGFX10(STI);
}

bool isGFX8Plus(const MCSubtargetInfo &STI) {
  return isVI(STI) || isGFX9Plus(STI);
}

bool isGFX9Plus(const MCSubtargetInfo &STI) {
  return isGFX9(STI) || isGFX10Plus(STI);
}

bool isNotGFX9Plus(const MCSubtargetInfo &STI) { return !isGFX9Plus(STI); }

bool isGFX10(const MCSubtargetInfo &STI) {
  return STI.hasFeature(AMDGPU::FeatureGFX10);
}

bool isGFX10_GFX11(const MCSubtargetInfo &STI) {
  return isGFX10(STI) || isGFX11(STI);
}

bool isGFX10Plus(const MCSubtargetInfo &STI) {
  return isGFX10(STI) || isGFX11Plus(STI);
}

bool isGFX11(const MCSubtargetInfo &STI) {
  return STI.hasFeature(AMDGPU::FeatureGFX11);
}

bool isGFX11Plus(const MCSubtargetInfo &STI) {
  return isGFX11(STI) || isGFX12Plus(STI);
}

bool isGFX12(const MCSubtargetInfo &STI) {
  return STI.getFeatureBits()[AMDGPU::FeatureGFX12];
}

bool isGFX12Plus(const MCSubtargetInfo &STI) { return isGFX12(STI); }

bool isNotGFX12Plus(const MCSubtargetInfo &STI) { return !isGFX12Plus(STI); }

bool isGFX1250(const MCSubtargetInfo &STI) {
  return STI.getFeatureBits()[AMDGPU::FeatureGFX1250Insts];
}

bool isNotGFX11Plus(const MCSubtargetInfo &STI) { return !isGFX11Plus(STI); }

bool isNotGFX10Plus(const MCSubtargetInfo &STI) {
  return isSI(STI) || isCI(STI) || isVI(STI) || isGFX9(STI);
}

bool isGFX10Before1030(const MCSubtargetInfo &STI) {
  return isGFX10(STI) && !AMDGPU::isGFX10_BEncoding(STI);
}

bool isGCN3Encoding(const MCSubtargetInfo &STI) {
  return STI.hasFeature(AMDGPU::FeatureGCN3Encoding);
}

bool isGFX10_AEncoding(const MCSubtargetInfo &STI) {
  return STI.hasFeature(AMDGPU::FeatureGFX10_AEncoding);
}

bool isGFX10_BEncoding(const MCSubtargetInfo &STI) {
  return STI.hasFeature(AMDGPU::FeatureGFX10_BEncoding);
}

bool hasGFX10_3Insts(const MCSubtargetInfo &STI) {
  return STI.hasFeature(AMDGPU::FeatureGFX10_3Insts);
}

bool isGFX10_3_GFX11(const MCSubtargetInfo &STI) {
  return isGFX10_BEncoding(STI) && !isGFX12Plus(STI);
}

bool isGFX90A(const MCSubtargetInfo &STI) {
  return STI.hasFeature(AMDGPU::FeatureGFX90AInsts);
}

bool isGFX940(const MCSubtargetInfo &STI) {
  return STI.hasFeature(AMDGPU::FeatureGFX940Insts);
}

bool hasArchitectedFlatScratch(const MCSubtargetInfo &STI) {
  return STI.hasFeature(AMDGPU::FeatureArchitectedFlatScratch);
}

bool hasMAIInsts(const MCSubtargetInfo &STI) {
  return STI.hasFeature(AMDGPU::FeatureMAIInsts);
}

bool hasVOPD(const MCSubtargetInfo &STI) {
  return STI.hasFeature(AMDGPU::FeatureVOPD);
}

bool hasDPPSrc1SGPR(const MCSubtargetInfo &STI) {
  return STI.hasFeature(AMDGPU::FeatureDPPSrc1SGPR);
}

unsigned hasKernargPreload(const MCSubtargetInfo &STI) {
  return STI.hasFeature(AMDGPU::FeatureKernargPreload);
}

int32_t getTotalNumVGPRs(bool has90AInsts, int32_t ArgNumAGPR,
                         int32_t ArgNumVGPR) {
  if (has90AInsts && ArgNumAGPR)
    return alignTo(ArgNumVGPR, 4) + ArgNumAGPR;
  return std::max(ArgNumVGPR, ArgNumAGPR);
}

bool isSGPR(MCRegister Reg, const MCRegisterInfo *TRI) {
  const MCRegisterClass SGPRClass = TRI->getRegClass(AMDGPU::SReg_32RegClassID);
  const MCRegister FirstSubReg = TRI->getSubReg(Reg, AMDGPU::sub0);
  return SGPRClass.contains(FirstSubReg != 0 ? FirstSubReg : Reg) ||
         Reg == AMDGPU::SCC;
}

bool isHi16Reg(MCRegister Reg, const MCRegisterInfo &MRI) {
  return MRI.getEncodingValue(Reg) & AMDGPU::HWEncoding::IS_HI16;
}

#define MAP_REG2REG                                                                                            \
  using namespace AMDGPU;                                                                                      \
  switch (Reg.id()) {                                                                                          \
  default:                                                                                                     \
    return Reg;                                                                                                \
    CASE_CI_VI(FLAT_SCR)                                                                                       \
    CASE_CI_VI(FLAT_SCR_LO)                                                                                    \
    CASE_CI_VI(FLAT_SCR_HI)                                                                                    \
    CASE_VI_GFX9PLUS(TTMP0)                                                                                    \
    CASE_VI_GFX9PLUS(TTMP1)                                                                                    \
    CASE_VI_GFX9PLUS(TTMP2)                                                                                    \
    CASE_VI_GFX9PLUS(TTMP3)                                                                                    \
    CASE_VI_GFX9PLUS(TTMP4)                                                                                    \
    CASE_VI_GFX9PLUS(TTMP5)                                                                                    \
    CASE_VI_GFX9PLUS(TTMP6)                                                                                    \
    CASE_VI_GFX9PLUS(TTMP7)                                                                                    \
    CASE_VI_GFX9PLUS(TTMP8)                                                                                    \
    CASE_VI_GFX9PLUS(TTMP9)                                                                                    \
    CASE_VI_GFX9PLUS(TTMP10)                                                                                   \
    CASE_VI_GFX9PLUS(TTMP11)                                                                                   \
    CASE_VI_GFX9PLUS(TTMP12)                                                                                   \
    CASE_VI_GFX9PLUS(TTMP13)                                                                                   \
    CASE_VI_GFX9PLUS(TTMP14)                                                                                   \
    CASE_VI_GFX9PLUS(TTMP15)                                                                                   \
    CASE_VI_GFX9PLUS(TTMP0_TTMP1)                                                                              \
    CASE_VI_GFX9PLUS(TTMP2_TTMP3)                                                                              \
    CASE_VI_GFX9PLUS(TTMP4_TTMP5)                                                                              \
    CASE_VI_GFX9PLUS(TTMP6_TTMP7)                                                                              \
    CASE_VI_GFX9PLUS(TTMP8_TTMP9)                                                                              \
    CASE_VI_GFX9PLUS(TTMP10_TTMP11)                                                                            \
    CASE_VI_GFX9PLUS(TTMP12_TTMP13)                                                                            \
    CASE_VI_GFX9PLUS(TTMP14_TTMP15)                                                                            \
    CASE_VI_GFX9PLUS(TTMP0_TTMP1_TTMP2_TTMP3)                                                                  \
    CASE_VI_GFX9PLUS(TTMP4_TTMP5_TTMP6_TTMP7)                                                                  \
    CASE_VI_GFX9PLUS(TTMP8_TTMP9_TTMP10_TTMP11)                                                                \
    CASE_VI_GFX9PLUS(TTMP12_TTMP13_TTMP14_TTMP15)                                                              \
    CASE_VI_GFX9PLUS(TTMP0_TTMP1_TTMP2_TTMP3_TTMP4_TTMP5_TTMP6_TTMP7)                                          \
    CASE_VI_GFX9PLUS(TTMP4_TTMP5_TTMP6_TTMP7_TTMP8_TTMP9_TTMP10_TTMP11)                                        \
    CASE_VI_GFX9PLUS(TTMP8_TTMP9_TTMP10_TTMP11_TTMP12_TTMP13_TTMP14_TTMP15)                                    \
    CASE_VI_GFX9PLUS(                                                                                          \
        TTMP0_TTMP1_TTMP2_TTMP3_TTMP4_TTMP5_TTMP6_TTMP7_TTMP8_TTMP9_TTMP10_TTMP11_TTMP12_TTMP13_TTMP14_TTMP15) \
    CASE_GFXPRE11_GFX11PLUS(M0)                                                                                \
    CASE_GFXPRE11_GFX11PLUS(SGPR_NULL)                                                                         \
    CASE_GFXPRE11_GFX11PLUS_TO(SGPR_NULL64, SGPR_NULL)                                                         \
  }

#define CASE_CI_VI(node)                                                       \
  assert(!isSI(STI));                                                          \
  case node:                                                                   \
    return isCI(STI) ? node##_ci : node##_vi;

#define CASE_VI_GFX9PLUS(node)                                                 \
  case node:                                                                   \
    return isGFX9Plus(STI) ? node##_gfx9plus : node##_vi;

#define CASE_GFXPRE11_GFX11PLUS(node)                                          \
  case node:                                                                   \
    return isGFX11Plus(STI) ? node##_gfx11plus : node##_gfxpre11;

#define CASE_GFXPRE11_GFX11PLUS_TO(node, result)                               \
  case node:                                                                   \
    return isGFX11Plus(STI) ? result##_gfx11plus : result##_gfxpre11;

MCRegister getMCReg(MCRegister Reg, const MCSubtargetInfo &STI) {
  if (STI.getTargetTriple().getArch() == Triple::r600)
    return Reg;
  MAP_REG2REG
}

#undef CASE_CI_VI
#undef CASE_VI_GFX9PLUS
#undef CASE_GFXPRE11_GFX11PLUS
#undef CASE_GFXPRE11_GFX11PLUS_TO

#define CASE_CI_VI(node)                                                       \
  case node##_ci:                                                              \
  case node##_vi:                                                              \
    return node;
#define CASE_VI_GFX9PLUS(node)                                                 \
  case node##_vi:                                                              \
  case node##_gfx9plus:                                                        \
    return node;
#define CASE_GFXPRE11_GFX11PLUS(node)                                          \
  case node##_gfx11plus:                                                       \
  case node##_gfxpre11:                                                        \
    return node;
#define CASE_GFXPRE11_GFX11PLUS_TO(node, result)

MCRegister mc2PseudoReg(MCRegister Reg) { MAP_REG2REG }

bool isInlineValue(unsigned Reg) {
  switch (Reg) {
  case AMDGPU::SRC_SHARED_BASE_LO:
  case AMDGPU::SRC_SHARED_BASE:
  case AMDGPU::SRC_SHARED_LIMIT_LO:
  case AMDGPU::SRC_SHARED_LIMIT:
  case AMDGPU::SRC_PRIVATE_BASE_LO:
  case AMDGPU::SRC_PRIVATE_BASE:
  case AMDGPU::SRC_PRIVATE_LIMIT_LO:
  case AMDGPU::SRC_PRIVATE_LIMIT:
  case AMDGPU::SRC_POPS_EXITING_WAVE_ID:
    return true;
  case AMDGPU::SRC_VCCZ:
  case AMDGPU::SRC_EXECZ:
  case AMDGPU::SRC_SCC:
    return true;
  case AMDGPU::SGPR_NULL:
    return true;
  default:
    return false;
  }
}

#undef CASE_CI_VI
#undef CASE_VI_GFX9PLUS
#undef CASE_GFXPRE11_GFX11PLUS
#undef CASE_GFXPRE11_GFX11PLUS_TO
#undef MAP_REG2REG

bool isSISrcOperand(const MCInstrDesc &Desc, unsigned OpNo) {
  assert(OpNo < Desc.NumOperands);
  unsigned OpType = Desc.operands()[OpNo].OperandType;
  return OpType >= AMDGPU::OPERAND_SRC_FIRST &&
         OpType <= AMDGPU::OPERAND_SRC_LAST;
}

bool isKImmOperand(const MCInstrDesc &Desc, unsigned OpNo) {
  assert(OpNo < Desc.NumOperands);
  unsigned OpType = Desc.operands()[OpNo].OperandType;
  return OpType >= AMDGPU::OPERAND_KIMM_FIRST &&
         OpType <= AMDGPU::OPERAND_KIMM_LAST;
}

bool isSISrcFPOperand(const MCInstrDesc &Desc, unsigned OpNo) {
  assert(OpNo < Desc.NumOperands);
  unsigned OpType = Desc.operands()[OpNo].OperandType;
  switch (OpType) {
  case AMDGPU::OPERAND_REG_IMM_FP32:
  case AMDGPU::OPERAND_REG_IMM_FP64:
  case AMDGPU::OPERAND_REG_IMM_FP16:
  case AMDGPU::OPERAND_REG_IMM_V2FP16:
  case AMDGPU::OPERAND_REG_INLINE_C_FP32:
  case AMDGPU::OPERAND_REG_INLINE_C_FP64:
  case AMDGPU::OPERAND_REG_INLINE_C_FP16:
  case AMDGPU::OPERAND_REG_INLINE_C_V2FP16:
  case AMDGPU::OPERAND_REG_INLINE_AC_FP32:
  case AMDGPU::OPERAND_REG_IMM_V2FP32:
  case AMDGPU::OPERAND_REG_INLINE_AC_FP64:
    return true;
  default:
    return false;
  }
}

bool isSISrcInlinableOperand(const MCInstrDesc &Desc, unsigned OpNo) {
  assert(OpNo < Desc.NumOperands);
  unsigned OpType = Desc.operands()[OpNo].OperandType;
  return (OpType >= AMDGPU::OPERAND_REG_INLINE_C_FIRST &&
          OpType <= AMDGPU::OPERAND_REG_INLINE_C_LAST) ||
         (OpType >= AMDGPU::OPERAND_REG_INLINE_AC_FIRST &&
          OpType <= AMDGPU::OPERAND_REG_INLINE_AC_LAST);
}

// Avoid using MCRegisterClass::getSize, since that function will go away
// (move from MC* level to Target* level). Return size in bits.
unsigned getRegBitWidth(unsigned RCID) {
  switch (RCID) {
  case AMDGPU::VGPR_16RegClassID:
  case AMDGPU::VGPR_16_Lo128RegClassID:
  case AMDGPU::SGPR_LO16RegClassID:
  case AMDGPU::AGPR_LO16RegClassID:
    return 16;
  case AMDGPU::SGPR_32RegClassID:
  case AMDGPU::VGPR_32RegClassID:
  case AMDGPU::VRegOrLds_32RegClassID:
  case AMDGPU::AGPR_32RegClassID:
  case AMDGPU::VS_32RegClassID:
  case AMDGPU::AV_32RegClassID:
  case AMDGPU::SReg_32RegClassID:
  case AMDGPU::SReg_32_XM0RegClassID:
  case AMDGPU::SRegOrLds_32RegClassID:
    return 32;
  case AMDGPU::SGPR_64RegClassID:
  case AMDGPU::VS_64RegClassID:
  case AMDGPU::SReg_64RegClassID:
  case AMDGPU::VReg_64RegClassID:
  case AMDGPU::AReg_64RegClassID:
  case AMDGPU::SReg_64_XEXECRegClassID:
  case AMDGPU::VReg_64_Align2RegClassID:
  case AMDGPU::AReg_64_Align2RegClassID:
  case AMDGPU::AV_64RegClassID:
  case AMDGPU::AV_64_Align2RegClassID:
    return 64;
  case AMDGPU::SGPR_96RegClassID:
  case AMDGPU::SReg_96RegClassID:
  case AMDGPU::VReg_96RegClassID:
  case AMDGPU::AReg_96RegClassID:
  case AMDGPU::VReg_96_Align2RegClassID:
  case AMDGPU::AReg_96_Align2RegClassID:
  case AMDGPU::AV_96RegClassID:
  case AMDGPU::AV_96_Align2RegClassID:
    return 96;
  case AMDGPU::SGPR_128RegClassID:
  case AMDGPU::SReg_128RegClassID:
  case AMDGPU::VReg_128RegClassID:
  case AMDGPU::AReg_128RegClassID:
  case AMDGPU::VReg_128_Align2RegClassID:
  case AMDGPU::AReg_128_Align2RegClassID:
  case AMDGPU::AV_128RegClassID:
  case AMDGPU::AV_128_Align2RegClassID:
  case AMDGPU::SReg_128_XNULLRegClassID:
    return 128;
  case AMDGPU::SGPR_160RegClassID:
  case AMDGPU::SReg_160RegClassID:
  case AMDGPU::VReg_160RegClassID:
  case AMDGPU::AReg_160RegClassID:
  case AMDGPU::VReg_160_Align2RegClassID:
  case AMDGPU::AReg_160_Align2RegClassID:
  case AMDGPU::AV_160RegClassID:
  case AMDGPU::AV_160_Align2RegClassID:
    return 160;
  case AMDGPU::SGPR_192RegClassID:
  case AMDGPU::SReg_192RegClassID:
  case AMDGPU::VReg_192RegClassID:
  case AMDGPU::AReg_192RegClassID:
  case AMDGPU::VReg_192_Align2RegClassID:
  case AMDGPU::AReg_192_Align2RegClassID:
  case AMDGPU::AV_192RegClassID:
  case AMDGPU::AV_192_Align2RegClassID:
    return 192;
  case AMDGPU::SGPR_224RegClassID:
  case AMDGPU::SReg_224RegClassID:
  case AMDGPU::VReg_224RegClassID:
  case AMDGPU::AReg_224RegClassID:
  case AMDGPU::VReg_224_Align2RegClassID:
  case AMDGPU::AReg_224_Align2RegClassID:
  case AMDGPU::AV_224RegClassID:
  case AMDGPU::AV_224_Align2RegClassID:
    return 224;
  case AMDGPU::SGPR_256RegClassID:
  case AMDGPU::SReg_256RegClassID:
  case AMDGPU::VReg_256RegClassID:
  case AMDGPU::AReg_256RegClassID:
  case AMDGPU::VReg_256_Align2RegClassID:
  case AMDGPU::AReg_256_Align2RegClassID:
  case AMDGPU::AV_256RegClassID:
  case AMDGPU::AV_256_Align2RegClassID:
  case AMDGPU::SReg_256_XNULLRegClassID:
    return 256;
  case AMDGPU::SGPR_288RegClassID:
  case AMDGPU::SReg_288RegClassID:
  case AMDGPU::VReg_288RegClassID:
  case AMDGPU::AReg_288RegClassID:
  case AMDGPU::VReg_288_Align2RegClassID:
  case AMDGPU::AReg_288_Align2RegClassID:
  case AMDGPU::AV_288RegClassID:
  case AMDGPU::AV_288_Align2RegClassID:
    return 288;
  case AMDGPU::SGPR_320RegClassID:
  case AMDGPU::SReg_320RegClassID:
  case AMDGPU::VReg_320RegClassID:
  case AMDGPU::AReg_320RegClassID:
  case AMDGPU::VReg_320_Align2RegClassID:
  case AMDGPU::AReg_320_Align2RegClassID:
  case AMDGPU::AV_320RegClassID:
  case AMDGPU::AV_320_Align2RegClassID:
    return 320;
  case AMDGPU::SGPR_352RegClassID:
  case AMDGPU::SReg_352RegClassID:
  case AMDGPU::VReg_352RegClassID:
  case AMDGPU::AReg_352RegClassID:
  case AMDGPU::VReg_352_Align2RegClassID:
  case AMDGPU::AReg_352_Align2RegClassID:
  case AMDGPU::AV_352RegClassID:
  case AMDGPU::AV_352_Align2RegClassID:
    return 352;
  case AMDGPU::SGPR_384RegClassID:
  case AMDGPU::SReg_384RegClassID:
  case AMDGPU::VReg_384RegClassID:
  case AMDGPU::AReg_384RegClassID:
  case AMDGPU::VReg_384_Align2RegClassID:
  case AMDGPU::AReg_384_Align2RegClassID:
  case AMDGPU::AV_384RegClassID:
  case AMDGPU::AV_384_Align2RegClassID:
    return 384;
  case AMDGPU::SGPR_512RegClassID:
  case AMDGPU::SReg_512RegClassID:
  case AMDGPU::VReg_512RegClassID:
  case AMDGPU::AReg_512RegClassID:
  case AMDGPU::VReg_512_Align2RegClassID:
  case AMDGPU::AReg_512_Align2RegClassID:
  case AMDGPU::AV_512RegClassID:
  case AMDGPU::AV_512_Align2RegClassID:
    return 512;
  case AMDGPU::SGPR_1024RegClassID:
  case AMDGPU::SReg_1024RegClassID:
  case AMDGPU::VReg_1024RegClassID:
  case AMDGPU::AReg_1024RegClassID:
  case AMDGPU::VReg_1024_Align2RegClassID:
  case AMDGPU::AReg_1024_Align2RegClassID:
  case AMDGPU::AV_1024RegClassID:
  case AMDGPU::AV_1024_Align2RegClassID:
    return 1024;
  default:
    llvm_unreachable("Unexpected register class");
  }
}

unsigned getRegBitWidth(const MCRegisterClass &RC) {
  return getRegBitWidth(RC.getID());
}

unsigned getRegOperandSize(const MCRegisterInfo *MRI, const MCInstrDesc &Desc,
                           unsigned OpNo) {
  assert(OpNo < Desc.NumOperands);
  unsigned RCID = Desc.operands()[OpNo].RegClass;
  return getRegBitWidth(RCID) / 8;
}

bool isInlinableLiteral64(int64_t Literal, bool HasInv2Pi) {
  if (isInlinableIntLiteral(Literal))
    return true;

  uint64_t Val = static_cast<uint64_t>(Literal);
  return (Val == llvm::bit_cast<uint64_t>(0.0)) ||
         (Val == llvm::bit_cast<uint64_t>(1.0)) ||
         (Val == llvm::bit_cast<uint64_t>(-1.0)) ||
         (Val == llvm::bit_cast<uint64_t>(0.5)) ||
         (Val == llvm::bit_cast<uint64_t>(-0.5)) ||
         (Val == llvm::bit_cast<uint64_t>(2.0)) ||
         (Val == llvm::bit_cast<uint64_t>(-2.0)) ||
         (Val == llvm::bit_cast<uint64_t>(4.0)) ||
         (Val == llvm::bit_cast<uint64_t>(-4.0)) ||
         (Val == 0x3fc45f306dc9c882 && HasInv2Pi);
}

bool isInlinableLiteral32(int32_t Literal, bool HasInv2Pi) {
  if (isInlinableIntLiteral(Literal))
    return true;

  // The actual type of the operand does not seem to matter as long
  // as the bits match one of the inline immediate values.  For example:
  //
  // -nan has the hexadecimal encoding of 0xfffffffe which is -2 in decimal,
  // so it is a legal inline immediate.
  //
  // 1065353216 has the hexadecimal encoding 0x3f800000 which is 1.0f in
  // floating-point, so it is a legal inline immediate.

  uint32_t Val = static_cast<uint32_t>(Literal);
  return (Val == llvm::bit_cast<uint32_t>(0.0f)) ||
         (Val == llvm::bit_cast<uint32_t>(1.0f)) ||
         (Val == llvm::bit_cast<uint32_t>(-1.0f)) ||
         (Val == llvm::bit_cast<uint32_t>(0.5f)) ||
         (Val == llvm::bit_cast<uint32_t>(-0.5f)) ||
         (Val == llvm::bit_cast<uint32_t>(2.0f)) ||
         (Val == llvm::bit_cast<uint32_t>(-2.0f)) ||
         (Val == llvm::bit_cast<uint32_t>(4.0f)) ||
         (Val == llvm::bit_cast<uint32_t>(-4.0f)) ||
         (Val == 0x3e22f983 && HasInv2Pi);
}

bool isInlinableLiteralBF16(int16_t Literal, bool HasInv2Pi) {
  if (!HasInv2Pi)
    return false;
  if (isInlinableIntLiteral(Literal))
    return true;
  uint16_t Val = static_cast<uint16_t>(Literal);
  return Val == 0x3F00 || // 0.5
         Val == 0xBF00 || // -0.5
         Val == 0x3F80 || // 1.0
         Val == 0xBF80 || // -1.0
         Val == 0x4000 || // 2.0
         Val == 0xC000 || // -2.0
         Val == 0x4080 || // 4.0
         Val == 0xC080 || // -4.0
         Val == 0x3E22;   // 1.0 / (2.0 * pi)
}

bool isInlinableLiteralI16(int32_t Literal, bool HasInv2Pi) {
  return isInlinableLiteral32(Literal, HasInv2Pi);
}

bool isInlinableLiteralFP16(int16_t Literal, bool HasInv2Pi) {
  if (!HasInv2Pi)
    return false;
  if (isInlinableIntLiteral(Literal))
    return true;
  uint16_t Val = static_cast<uint16_t>(Literal);
  return Val == 0x3C00 || // 1.0
         Val == 0xBC00 || // -1.0
         Val == 0x3800 || // 0.5
         Val == 0xB800 || // -0.5
         Val == 0x4000 || // 2.0
         Val == 0xC000 || // -2.0
         Val == 0x4400 || // 4.0
         Val == 0xC400 || // -4.0
         Val == 0x3118;   // 1/2pi
}

std::optional<unsigned> getInlineEncodingV216(bool IsFloat, uint32_t Literal) {
  // Unfortunately, the Instruction Set Architecture Reference Guide is
  // misleading about how the inline operands work for (packed) 16-bit
  // instructions. In a nutshell, the actual HW behavior is:
  //
  //  - integer encodings (-16 .. 64) are always produced as sign-extended
  //    32-bit values
  //  - float encodings are produced as:
  //    - for F16 instructions: corresponding half-precision float values in
  //      the LSBs, 0 in the MSBs
  //    - for UI16 instructions: corresponding single-precision float value
  int32_t Signed = static_cast<int32_t>(Literal);
  if (Signed >= 0 && Signed <= 64)
    return 128 + Signed;

  if (Signed >= -16 && Signed <= -1)
    return 192 + std::abs(Signed);

  if (IsFloat) {
    // clang-format off
    switch (Literal) {
    case 0x3800: return 240; // 0.5
    case 0xB800: return 241; // -0.5
    case 0x3C00: return 242; // 1.0
    case 0xBC00: return 243; // -1.0
    case 0x4000: return 244; // 2.0
    case 0xC000: return 245; // -2.0
    case 0x4400: return 246; // 4.0
    case 0xC400: return 247; // -4.0
    case 0x3118: return 248; // 1.0 / (2.0 * pi)
    default: break;
    }
    // clang-format on
  } else {
    // clang-format off
    switch (Literal) {
    case 0x3F000000: return 240; // 0.5
    case 0xBF000000: return 241; // -0.5
    case 0x3F800000: return 242; // 1.0
    case 0xBF800000: return 243; // -1.0
    case 0x40000000: return 244; // 2.0
    case 0xC0000000: return 245; // -2.0
    case 0x40800000: return 246; // 4.0
    case 0xC0800000: return 247; // -4.0
    case 0x3E22F983: return 248; // 1.0 / (2.0 * pi)
    default: break;
    }
    // clang-format on
  }

  return {};
}

// Encoding of the literal as an inline constant for a V_PK_*_IU16 instruction
// or nullopt.
std::optional<unsigned> getInlineEncodingV2I16(uint32_t Literal) {
  return getInlineEncodingV216(false, Literal);
}

// Encoding of the literal as an inline constant for a V_PK_*_BF16 instruction
// or nullopt.
std::optional<unsigned> getInlineEncodingV2BF16(uint32_t Literal) {
  int32_t Signed = static_cast<int32_t>(Literal);
  if (Signed >= 0 && Signed <= 64)
    return 128 + Signed;

  if (Signed >= -16 && Signed <= -1)
    return 192 + std::abs(Signed);

  // clang-format off
  switch (Literal) {
  case 0x3F00: return 240; // 0.5
  case 0xBF00: return 241; // -0.5
  case 0x3F80: return 242; // 1.0
  case 0xBF80: return 243; // -1.0
  case 0x4000: return 244; // 2.0
  case 0xC000: return 245; // -2.0
  case 0x4080: return 246; // 4.0
  case 0xC080: return 247; // -4.0
  case 0x3E22: return 248; // 1.0 / (2.0 * pi)
  default: break;
  }
  // clang-format on

  return std::nullopt;
}

// Encoding of the literal as an inline constant for a V_PK_*_F16 instruction
// or nullopt.
std::optional<unsigned> getInlineEncodingV2F16(uint32_t Literal) {
  return getInlineEncodingV216(true, Literal);
}

// Whether the given literal can be inlined for a V_PK_* instruction.
bool isInlinableLiteralV216(uint32_t Literal, uint8_t OpType) {
  switch (OpType) {
  case AMDGPU::OPERAND_REG_IMM_V2INT16:
  case AMDGPU::OPERAND_REG_INLINE_C_V2INT16:
    return getInlineEncodingV216(false, Literal).has_value();
  case AMDGPU::OPERAND_REG_IMM_V2FP16:
  case AMDGPU::OPERAND_REG_INLINE_C_V2FP16:
    return getInlineEncodingV216(true, Literal).has_value();
  case AMDGPU::OPERAND_REG_IMM_V2BF16:
  case AMDGPU::OPERAND_REG_INLINE_C_V2BF16:
    return isInlinableLiteralV2BF16(Literal);
  default:
    llvm_unreachable("bad packed operand type");
  }
}

// Whether the given literal can be inlined for a V_PK_*_IU16 instruction.
bool isInlinableLiteralV2I16(uint32_t Literal) {
  return getInlineEncodingV2I16(Literal).has_value();
}

// Whether the given literal can be inlined for a V_PK_*_BF16 instruction.
bool isInlinableLiteralV2BF16(uint32_t Literal) {
  return getInlineEncodingV2BF16(Literal).has_value();
}

// Whether the given literal can be inlined for a V_PK_*_F16 instruction.
bool isInlinableLiteralV2F16(uint32_t Literal) {
  return getInlineEncodingV2F16(Literal).has_value();
}

bool isValid32BitLiteral(uint64_t Val, bool IsFP64) {
  if (IsFP64)
    return !(Val & 0xffffffffu);

  return isUInt<32>(Val) || isInt<32>(Val);
}

bool isArgPassedInSGPR(const Argument *A) {
  const Function *F = A->getParent();

  // Arguments to compute shaders are never a source of divergence.
  CallingConv::ID CC = F->getCallingConv();
  switch (CC) {
  case CallingConv::AMDGPU_KERNEL:
  case CallingConv::SPIR_KERNEL:
    return true;
  case CallingConv::AMDGPU_VS:
  case CallingConv::AMDGPU_LS:
  case CallingConv::AMDGPU_HS:
  case CallingConv::AMDGPU_ES:
  case CallingConv::AMDGPU_GS:
  case CallingConv::AMDGPU_PS:
  case CallingConv::AMDGPU_CS:
  case CallingConv::AMDGPU_Gfx:
  case CallingConv::AMDGPU_CS_Chain:
  case CallingConv::AMDGPU_CS_ChainPreserve:
    // For non-compute shaders, SGPR inputs are marked with either inreg or
    // byval. Everything else is in VGPRs.
    return A->hasAttribute(Attribute::InReg) ||
           A->hasAttribute(Attribute::ByVal);
  default:
    // TODO: treat i1 as divergent?
    return A->hasAttribute(Attribute::InReg);
  }
}

bool isArgPassedInSGPR(const CallBase *CB, unsigned ArgNo) {
  // Arguments to compute shaders are never a source of divergence.
  CallingConv::ID CC = CB->getCallingConv();
  switch (CC) {
  case CallingConv::AMDGPU_KERNEL:
  case CallingConv::SPIR_KERNEL:
    return true;
  case CallingConv::AMDGPU_VS:
  case CallingConv::AMDGPU_LS:
  case CallingConv::AMDGPU_HS:
  case CallingConv::AMDGPU_ES:
  case CallingConv::AMDGPU_GS:
  case CallingConv::AMDGPU_PS:
  case CallingConv::AMDGPU_CS:
  case CallingConv::AMDGPU_Gfx:
  case CallingConv::AMDGPU_CS_Chain:
  case CallingConv::AMDGPU_CS_ChainPreserve:
    // For non-compute shaders, SGPR inputs are marked with either inreg or
    // byval. Everything else is in VGPRs.
    return CB->paramHasAttr(ArgNo, Attribute::InReg) ||
           CB->paramHasAttr(ArgNo, Attribute::ByVal);
  default:
    return CB->paramHasAttr(ArgNo, Attribute::InReg);
  }
}

static bool hasSMEMByteOffset(const MCSubtargetInfo &ST) {
  return isGCN3Encoding(ST) || isGFX10Plus(ST);
}

bool isLegalSMRDEncodedUnsignedOffset(const MCSubtargetInfo &ST,
                                      int64_t EncodedOffset) {
  if (isGFX12Plus(ST))
    return isUInt<23>(EncodedOffset);

  return hasSMEMByteOffset(ST) ? isUInt<20>(EncodedOffset)
                               : isUInt<8>(EncodedOffset);
}

bool isLegalSMRDEncodedSignedOffset(const MCSubtargetInfo &ST,
                                    int64_t EncodedOffset, bool IsBuffer) {
  if (isGFX12Plus(ST))
    return isInt<24>(EncodedOffset);

  return !IsBuffer && hasSMRDSignedImmOffset(ST) && isInt<21>(EncodedOffset);
}

static bool isDwordAligned(uint64_t ByteOffset) {
  return (ByteOffset & 3) == 0;
}

uint64_t convertSMRDOffsetUnits(const MCSubtargetInfo &ST,
                                uint64_t ByteOffset) {
  if (hasSMEMByteOffset(ST))
    return ByteOffset;

  assert(isDwordAligned(ByteOffset));
  return ByteOffset >> 2;
}

std::optional<int64_t> getSMRDEncodedOffset(const MCSubtargetInfo &ST,
                                            int64_t ByteOffset, bool IsBuffer,
                                            bool HasSOffset) {
  // For unbuffered smem loads, it is illegal for the Immediate Offset to be
  // negative if the resulting (Offset + (M0 or SOffset or zero) is negative.
  // Handle case where SOffset is not present.
  if (!IsBuffer && !HasSOffset && ByteOffset < 0 && hasSMRDSignedImmOffset(ST))
    return std::nullopt;

  if (isGFX12Plus(ST)) // 24 bit signed offsets
    return isInt<24>(ByteOffset) ? std::optional<int64_t>(ByteOffset)
                                 : std::nullopt;

  // The signed version is always a byte offset.
  if (!IsBuffer && hasSMRDSignedImmOffset(ST)) {
    assert(hasSMEMByteOffset(ST));
    return isInt<20>(ByteOffset) ? std::optional<int64_t>(ByteOffset)
                                 : std::nullopt;
  }

  if (!isDwordAligned(ByteOffset) && !hasSMEMByteOffset(ST))
    return std::nullopt;

  int64_t EncodedOffset = convertSMRDOffsetUnits(ST, ByteOffset);
  return isLegalSMRDEncodedUnsignedOffset(ST, EncodedOffset)
             ? std::optional<int64_t>(EncodedOffset)
             : std::nullopt;
}

std::optional<int64_t> getSMRDEncodedLiteralOffset32(const MCSubtargetInfo &ST,
                                                     int64_t ByteOffset) {
  if (!isCI(ST) || !isDwordAligned(ByteOffset))
    return std::nullopt;

  int64_t EncodedOffset = convertSMRDOffsetUnits(ST, ByteOffset);
  return isUInt<32>(EncodedOffset) ? std::optional<int64_t>(EncodedOffset)
                                   : std::nullopt;
}

unsigned getNumFlatOffsetBits(const MCSubtargetInfo &ST) {
  if (AMDGPU::isGFX10(ST))
    return 12;

  if (AMDGPU::isGFX12(ST))
    return 24;
  return 13;
}

namespace {

struct SourceOfDivergence {
  unsigned Intr;
};
const SourceOfDivergence *lookupSourceOfDivergence(unsigned Intr);

struct AlwaysUniform {
  unsigned Intr;
};
const AlwaysUniform *lookupAlwaysUniform(unsigned Intr);

#define GET_SourcesOfDivergence_IMPL
#define GET_UniformIntrinsics_IMPL
#define GET_Gfx9BufferFormat_IMPL
#define GET_Gfx10BufferFormat_IMPL
#define GET_Gfx11PlusBufferFormat_IMPL

#include "AMDGPUGenSearchableTables.inc"

} // end anonymous namespace

bool isIntrinsicSourceOfDivergence(unsigned IntrID) {
  return lookupSourceOfDivergence(IntrID);
}

bool isIntrinsicAlwaysUniform(unsigned IntrID) {
  return lookupAlwaysUniform(IntrID);
}

const GcnBufferFormatInfo *getGcnBufferFormatInfo(uint8_t BitsPerComp,
                                                  uint8_t NumComponents,
                                                  uint8_t NumFormat,
                                                  const MCSubtargetInfo &STI) {
  return isGFX11Plus(STI) ? getGfx11PlusBufferFormatInfo(
                                BitsPerComp, NumComponents, NumFormat)
         : isGFX10(STI)
             ? getGfx10BufferFormatInfo(BitsPerComp, NumComponents, NumFormat)
             : getGfx9BufferFormatInfo(BitsPerComp, NumComponents, NumFormat);
}

const GcnBufferFormatInfo *getGcnBufferFormatInfo(uint8_t Format,
                                                  const MCSubtargetInfo &STI) {
  return isGFX11Plus(STI) ? getGfx11PlusBufferFormatInfo(Format)
         : isGFX10(STI)   ? getGfx10BufferFormatInfo(Format)
                          : getGfx9BufferFormatInfo(Format);
}

bool hasAny64BitVGPROperands(const MCInstrDesc &OpDesc) {
  for (auto OpName : {OpName::vdst, OpName::src0, OpName::src1, OpName::src2}) {
    int Idx = getNamedOperandIdx(OpDesc.getOpcode(), OpName);
    if (Idx == -1)
      continue;

    if (OpDesc.operands()[Idx].RegClass == AMDGPU::VReg_64RegClassID ||
        OpDesc.operands()[Idx].RegClass == AMDGPU::VReg_64_Align2RegClassID)
      return true;
  }

  return false;
}

bool isDPALU_DPP(const MCInstrDesc &OpDesc) {
  return hasAny64BitVGPROperands(OpDesc);
}

unsigned getLdsDwGranularity(const MCSubtargetInfo &ST) {
  // Currently this is 128 for all subtargets
  return 128;
}

} // namespace AMDGPU

raw_ostream &operator<<(raw_ostream &OS,
                        const AMDGPU::IsaInfo::TargetIDSetting S) {
  switch (S) {
  case (AMDGPU::IsaInfo::TargetIDSetting::Unsupported):
    OS << "Unsupported";
    break;
  case (AMDGPU::IsaInfo::TargetIDSetting::Any):
    OS << "Any";
    break;
  case (AMDGPU::IsaInfo::TargetIDSetting::Off):
    OS << "Off";
    break;
  case (AMDGPU::IsaInfo::TargetIDSetting::On):
    OS << "On";
    break;
  }
  return OS;
}

} // namespace llvm<|MERGE_RESOLUTION|>--- conflicted
+++ resolved
@@ -2177,8 +2177,6 @@
   return F.getFnAttributeAsParsedInteger("amdgpu-depth-export", 0) != 0;
 }
 
-<<<<<<< HEAD
-=======
 unsigned getDynamicVGPRBlockSize(const Function &F) {
   unsigned BlockSize =
       F.getFnAttributeAsParsedInteger("amdgpu-dynamic-vgpr-block-size", 0);
@@ -2189,7 +2187,6 @@
   return 0;
 }
 
->>>>>>> 5ee67ebe
 bool hasXNACK(const MCSubtargetInfo &STI) {
   return STI.hasFeature(AMDGPU::FeatureXNACK);
 }
