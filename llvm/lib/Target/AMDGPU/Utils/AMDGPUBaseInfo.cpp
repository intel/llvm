--- conflicted
+++ resolved
@@ -3145,11 +3145,7 @@
   return isUInt<32>(Val) || isInt<32>(Val);
 }
 
-<<<<<<< HEAD
-int64_t encode32BitLiteral(int64_t Imm, OperandType Type) {
-=======
 int64_t encode32BitLiteral(int64_t Imm, OperandType Type, bool IsLit) {
->>>>>>> 54c4ef26
   switch (Type) {
   default:
     break;
@@ -3172,11 +3168,7 @@
   case OPERAND_REG_INLINE_C_INT32:
     return Lo_32(Imm);
   case OPERAND_REG_IMM_FP64:
-<<<<<<< HEAD
-    return Hi_32(Imm);
-=======
     return IsLit ? Imm : Hi_32(Imm);
->>>>>>> 54c4ef26
   }
   return Imm;
 }
