--- conflicted
+++ resolved
@@ -1724,11 +1724,7 @@
 bool isValid32BitLiteral(uint64_t Val, bool IsFP64);
 
 LLVM_READNONE
-<<<<<<< HEAD
-int64_t encode32BitLiteral(int64_t Imm, OperandType Type);
-=======
 int64_t encode32BitLiteral(int64_t Imm, OperandType Type, bool IsLit);
->>>>>>> 54c4ef26
 
 bool isArgPassedInSGPR(const Argument *Arg);
 
