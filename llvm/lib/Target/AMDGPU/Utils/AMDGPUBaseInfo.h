//===- AMDGPUBaseInfo.h - Top level definitions for AMDGPU ------*- C++ -*-===//
//
// Part of the LLVM Project, under the Apache License v2.0 with LLVM Exceptions.
// See https://llvm.org/LICENSE.txt for license information.
// SPDX-License-Identifier: Apache-2.0 WITH LLVM-exception
//
//===----------------------------------------------------------------------===//

#ifndef LLVM_LIB_TARGET_AMDGPU_UTILS_AMDGPUBASEINFO_H
#define LLVM_LIB_TARGET_AMDGPU_UTILS_AMDGPUBASEINFO_H

#include "AMDGPUSubtarget.h"
#include "SIDefines.h"
#include "llvm/IR/CallingConv.h"
#include "llvm/IR/InstrTypes.h"
#include "llvm/IR/Module.h"
#include "llvm/Support/Alignment.h"
#include <array>
#include <functional>
#include <utility>

// Pull in OpName enum definition and getNamedOperandIdx() declaration.
#define GET_INSTRINFO_OPERAND_ENUM
#include "AMDGPUGenInstrInfo.inc"

struct amd_kernel_code_t;

namespace llvm {

struct Align;
class Argument;
class Function;
class GlobalValue;
class MCInstrInfo;
class MCRegisterClass;
class MCRegisterInfo;
class MCSubtargetInfo;
class StringRef;
class Triple;
class raw_ostream;

namespace AMDGPU {

struct AMDGPUMCKernelCodeT;
struct IsaVersion;

/// Generic target versions emitted by this version of LLVM.
///
/// These numbers are incremented every time a codegen breaking change occurs
/// within a generic family.
namespace GenericVersion {
static constexpr unsigned GFX9 = 1;
static constexpr unsigned GFX9_4 = 1;
static constexpr unsigned GFX10_1 = 1;
static constexpr unsigned GFX10_3 = 1;
static constexpr unsigned GFX11 = 1;
static constexpr unsigned GFX12 = 1;
} // namespace GenericVersion

enum { AMDHSA_COV4 = 4, AMDHSA_COV5 = 5, AMDHSA_COV6 = 6 };

enum class FPType { None, FP4, FP8 };

/// \returns True if \p STI is AMDHSA.
bool isHsaAbi(const MCSubtargetInfo &STI);

/// \returns Code object version from the IR module flag.
unsigned getAMDHSACodeObjectVersion(const Module &M);

/// \returns Code object version from ELF's e_ident[EI_ABIVERSION].
unsigned getAMDHSACodeObjectVersion(unsigned ABIVersion);

/// \returns The default HSA code object version. This should only be used when
/// we lack a more accurate CodeObjectVersion value (e.g. from the IR module
/// flag or a .amdhsa_code_object_version directive)
unsigned getDefaultAMDHSACodeObjectVersion();

/// \returns ABIVersion suitable for use in ELF's e_ident[EI_ABIVERSION]. \param
/// CodeObjectVersion is a value returned by getAMDHSACodeObjectVersion().
uint8_t getELFABIVersion(const Triple &OS, unsigned CodeObjectVersion);

/// \returns The offset of the multigrid_sync_arg argument from implicitarg_ptr
unsigned getMultigridSyncArgImplicitArgPosition(unsigned COV);

/// \returns The offset of the hostcall pointer argument from implicitarg_ptr
unsigned getHostcallImplicitArgPosition(unsigned COV);

unsigned getDefaultQueueImplicitArgPosition(unsigned COV);
unsigned getCompletionActionImplicitArgPosition(unsigned COV);

struct GcnBufferFormatInfo {
  unsigned Format;
  unsigned BitsPerComp;
  unsigned NumComponents;
  unsigned NumFormat;
  unsigned DataFormat;
};

struct MAIInstInfo {
  uint16_t Opcode;
  bool is_dgemm;
  bool is_gfx940_xdl;
};

struct MFMA_F8F6F4_Info {
  unsigned Opcode;
  unsigned F8F8Opcode;
  uint8_t NumRegsSrcA;
  uint8_t NumRegsSrcB;
};

struct CvtScaleF32_F32F16ToF8F4_Info {
  unsigned Opcode;
};

struct True16D16Info {
  unsigned T16Op;
  unsigned HiOp;
  unsigned LoOp;
};

#define GET_MIMGBaseOpcode_DECL
#define GET_MIMGDim_DECL
#define GET_MIMGEncoding_DECL
#define GET_MIMGLZMapping_DECL
#define GET_MIMGMIPMapping_DECL
#define GET_MIMGBiASMapping_DECL
#define GET_MAIInstInfoTable_DECL
#define GET_isMFMA_F8F6F4Table_DECL
#define GET_isCvtScaleF32_F32F16ToF8F4Table_DECL
#define GET_True16D16Table_DECL
#include "AMDGPUGenSearchableTables.inc"

namespace IsaInfo {

enum {
  // The closed Vulkan driver sets 96, which limits the wave count to 8 but
  // doesn't spill SGPRs as much as when 80 is set.
  FIXED_NUM_SGPRS_FOR_INIT_BUG = 96,
  TRAP_NUM_SGPRS = 16
};

enum class TargetIDSetting { Unsupported, Any, Off, On };

class AMDGPUTargetID {
private:
  const MCSubtargetInfo &STI;
  TargetIDSetting XnackSetting;
  TargetIDSetting SramEccSetting;

public:
  explicit AMDGPUTargetID(const MCSubtargetInfo &STI);
  ~AMDGPUTargetID() = default;

  /// \return True if the current xnack setting is not "Unsupported".
  bool isXnackSupported() const {
    return XnackSetting != TargetIDSetting::Unsupported;
  }

  /// \returns True if the current xnack setting is "On" or "Any".
  bool isXnackOnOrAny() const {
    return XnackSetting == TargetIDSetting::On ||
           XnackSetting == TargetIDSetting::Any;
  }

  /// \returns True if current xnack setting is "On" or "Off",
  /// false otherwise.
  bool isXnackOnOrOff() const {
    return getXnackSetting() == TargetIDSetting::On ||
           getXnackSetting() == TargetIDSetting::Off;
  }

  /// \returns The current xnack TargetIDSetting, possible options are
  /// "Unsupported", "Any", "Off", and "On".
  TargetIDSetting getXnackSetting() const { return XnackSetting; }

  /// Sets xnack setting to \p NewXnackSetting.
  void setXnackSetting(TargetIDSetting NewXnackSetting) {
    XnackSetting = NewXnackSetting;
  }

  /// \return True if the current sramecc setting is not "Unsupported".
  bool isSramEccSupported() const {
    return SramEccSetting != TargetIDSetting::Unsupported;
  }

  /// \returns True if the current sramecc setting is "On" or "Any".
  bool isSramEccOnOrAny() const {
    return SramEccSetting == TargetIDSetting::On ||
           SramEccSetting == TargetIDSetting::Any;
  }

  /// \returns True if current sramecc setting is "On" or "Off",
  /// false otherwise.
  bool isSramEccOnOrOff() const {
    return getSramEccSetting() == TargetIDSetting::On ||
           getSramEccSetting() == TargetIDSetting::Off;
  }

  /// \returns The current sramecc TargetIDSetting, possible options are
  /// "Unsupported", "Any", "Off", and "On".
  TargetIDSetting getSramEccSetting() const { return SramEccSetting; }

  /// Sets sramecc setting to \p NewSramEccSetting.
  void setSramEccSetting(TargetIDSetting NewSramEccSetting) {
    SramEccSetting = NewSramEccSetting;
  }

  void setTargetIDFromFeaturesString(StringRef FS);
  void setTargetIDFromTargetIDStream(StringRef TargetID);

  /// \returns String representation of an object.
  std::string toString() const;
};

/// \returns Wavefront size for given subtarget \p STI.
unsigned getWavefrontSize(const MCSubtargetInfo *STI);

/// \returns Local memory size in bytes for given subtarget \p STI.
unsigned getLocalMemorySize(const MCSubtargetInfo *STI);

/// \returns Maximum addressable local memory size in bytes for given subtarget
/// \p STI.
unsigned getAddressableLocalMemorySize(const MCSubtargetInfo *STI);

/// \returns Number of execution units per compute unit for given subtarget \p
/// STI.
unsigned getEUsPerCU(const MCSubtargetInfo *STI);

/// \returns Maximum number of work groups per compute unit for given subtarget
/// \p STI and limited by given \p FlatWorkGroupSize.
unsigned getMaxWorkGroupsPerCU(const MCSubtargetInfo *STI,
                               unsigned FlatWorkGroupSize);

/// \returns Minimum number of waves per execution unit for given subtarget \p
/// STI.
unsigned getMinWavesPerEU(const MCSubtargetInfo *STI);

/// \returns Maximum number of waves per execution unit for given subtarget \p
/// STI without any kind of limitation.
unsigned getMaxWavesPerEU(const MCSubtargetInfo *STI);

/// \returns Number of waves per execution unit required to support the given \p
/// FlatWorkGroupSize.
unsigned getWavesPerEUForWorkGroup(const MCSubtargetInfo *STI,
                                   unsigned FlatWorkGroupSize);

/// \returns Minimum flat work group size for given subtarget \p STI.
unsigned getMinFlatWorkGroupSize(const MCSubtargetInfo *STI);

/// \returns Maximum flat work group size for given subtarget \p STI.
unsigned getMaxFlatWorkGroupSize(const MCSubtargetInfo *STI);

/// \returns Number of waves per work group for given subtarget \p STI and
/// \p FlatWorkGroupSize.
unsigned getWavesPerWorkGroup(const MCSubtargetInfo *STI,
                              unsigned FlatWorkGroupSize);

/// \returns SGPR allocation granularity for given subtarget \p STI.
unsigned getSGPRAllocGranule(const MCSubtargetInfo *STI);

/// \returns SGPR encoding granularity for given subtarget \p STI.
unsigned getSGPREncodingGranule(const MCSubtargetInfo *STI);

/// \returns Total number of SGPRs for given subtarget \p STI.
unsigned getTotalNumSGPRs(const MCSubtargetInfo *STI);

/// \returns Addressable number of SGPRs for given subtarget \p STI.
unsigned getAddressableNumSGPRs(const MCSubtargetInfo *STI);

/// \returns Minimum number of SGPRs that meets the given number of waves per
/// execution unit requirement for given subtarget \p STI.
unsigned getMinNumSGPRs(const MCSubtargetInfo *STI, unsigned WavesPerEU);

/// \returns Maximum number of SGPRs that meets the given number of waves per
/// execution unit requirement for given subtarget \p STI.
unsigned getMaxNumSGPRs(const MCSubtargetInfo *STI, unsigned WavesPerEU,
                        bool Addressable);

/// \returns Number of extra SGPRs implicitly required by given subtarget \p
/// STI when the given special registers are used.
unsigned getNumExtraSGPRs(const MCSubtargetInfo *STI, bool VCCUsed,
                          bool FlatScrUsed, bool XNACKUsed);

/// \returns Number of extra SGPRs implicitly required by given subtarget \p
/// STI when the given special registers are used. XNACK is inferred from
/// \p STI.
unsigned getNumExtraSGPRs(const MCSubtargetInfo *STI, bool VCCUsed,
                          bool FlatScrUsed);

/// \returns Number of SGPR blocks needed for given subtarget \p STI when
/// \p NumSGPRs are used. \p NumSGPRs should already include any special
/// register counts.
unsigned getNumSGPRBlocks(const MCSubtargetInfo *STI, unsigned NumSGPRs);

/// \returns VGPR allocation granularity for given subtarget \p STI.
///
/// For subtargets which support it, \p EnableWavefrontSize32 should match
/// the ENABLE_WAVEFRONT_SIZE32 kernel descriptor field.
unsigned
getVGPRAllocGranule(const MCSubtargetInfo *STI, unsigned DynamicVGPRBlockSize,
                    std::optional<bool> EnableWavefrontSize32 = std::nullopt);

/// \returns VGPR encoding granularity for given subtarget \p STI.
///
/// For subtargets which support it, \p EnableWavefrontSize32 should match
/// the ENABLE_WAVEFRONT_SIZE32 kernel descriptor field.
unsigned getVGPREncodingGranule(
    const MCSubtargetInfo *STI,
    std::optional<bool> EnableWavefrontSize32 = std::nullopt);

/// For subtargets with a unified VGPR file and mixed ArchVGPR/AGPR usage,
/// returns the allocation granule for ArchVGPRs.
unsigned getArchVGPRAllocGranule();

/// \returns Total number of VGPRs for given subtarget \p STI.
unsigned getTotalNumVGPRs(const MCSubtargetInfo *STI);

/// \returns Addressable number of architectural VGPRs for a given subtarget \p
/// STI.
unsigned getAddressableNumArchVGPRs(const MCSubtargetInfo *STI);

/// \returns Addressable number of VGPRs for given subtarget \p STI.
unsigned getAddressableNumVGPRs(const MCSubtargetInfo *STI,
                                unsigned DynamicVGPRBlockSize);

/// \returns Minimum number of VGPRs that meets given number of waves per
/// execution unit requirement for given subtarget \p STI.
unsigned getMinNumVGPRs(const MCSubtargetInfo *STI, unsigned WavesPerEU,
                        unsigned DynamicVGPRBlockSize);

/// \returns Maximum number of VGPRs that meets given number of waves per
/// execution unit requirement for given subtarget \p STI.
unsigned getMaxNumVGPRs(const MCSubtargetInfo *STI, unsigned WavesPerEU,
                        unsigned DynamicVGPRBlockSize);

/// \returns Number of waves reachable for a given \p NumVGPRs usage for given
/// subtarget \p STI.
unsigned getNumWavesPerEUWithNumVGPRs(const MCSubtargetInfo *STI,
                                      unsigned NumVGPRs,
                                      unsigned DynamicVGPRBlockSize);

/// \returns Number of waves reachable for a given \p NumVGPRs usage, \p Granule
/// size, \p MaxWaves possible, and \p TotalNumVGPRs available.
unsigned getNumWavesPerEUWithNumVGPRs(unsigned NumVGPRs, unsigned Granule,
                                      unsigned MaxWaves,
                                      unsigned TotalNumVGPRs);

/// \returns Occupancy for a given \p SGPRs usage, \p MaxWaves possible, and \p
/// Gen.
unsigned getOccupancyWithNumSGPRs(unsigned SGPRs, unsigned MaxWaves,
                                  AMDGPUSubtarget::Generation Gen);

/// \returns Number of VGPR blocks needed for given subtarget \p STI when
/// \p NumVGPRs are used. We actually return the number of blocks -1, since
/// that's what we encode.
///
/// For subtargets which support it, \p EnableWavefrontSize32 should match the
/// ENABLE_WAVEFRONT_SIZE32 kernel descriptor field.
unsigned getEncodedNumVGPRBlocks(
    const MCSubtargetInfo *STI, unsigned NumVGPRs,
    std::optional<bool> EnableWavefrontSize32 = std::nullopt);

/// \returns Number of VGPR blocks that need to be allocated for the given
/// subtarget \p STI when \p NumVGPRs are used.
unsigned getAllocatedNumVGPRBlocks(
    const MCSubtargetInfo *STI, unsigned NumVGPRs,
    unsigned DynamicVGPRBlockSize,
    std::optional<bool> EnableWavefrontSize32 = std::nullopt);

} // end namespace IsaInfo

// Represents a field in an encoded value.
template <unsigned HighBit, unsigned LowBit, unsigned D = 0>
struct EncodingField {
  static_assert(HighBit >= LowBit, "Invalid bit range!");
  static constexpr unsigned Offset = LowBit;
  static constexpr unsigned Width = HighBit - LowBit + 1;

  using ValueType = unsigned;
  static constexpr ValueType Default = D;

  ValueType Value;
  constexpr EncodingField(ValueType Value) : Value(Value) {}

  constexpr uint64_t encode() const { return Value; }
  static ValueType decode(uint64_t Encoded) { return Encoded; }
};

// Represents a single bit in an encoded value.
template <unsigned Bit, unsigned D = 0>
using EncodingBit = EncodingField<Bit, Bit, D>;

// A helper for encoding and decoding multiple fields.
template <typename... Fields> struct EncodingFields {
  static constexpr uint64_t encode(Fields... Values) {
    return ((Values.encode() << Values.Offset) | ...);
  }

  static std::tuple<typename Fields::ValueType...> decode(uint64_t Encoded) {
    return {Fields::decode((Encoded >> Fields::Offset) &
                           maxUIntN(Fields::Width))...};
  }
};

LLVM_READONLY
inline bool hasNamedOperand(uint64_t Opcode, OpName NamedIdx) {
  return getNamedOperandIdx(Opcode, NamedIdx) != -1;
}

LLVM_READONLY
int getSOPPWithRelaxation(uint16_t Opcode);

struct MIMGBaseOpcodeInfo {
  MIMGBaseOpcode BaseOpcode;
  bool Store;
  bool Atomic;
  bool AtomicX2;
  bool Sampler;
  bool Gather4;

  uint8_t NumExtraArgs;
  bool Gradients;
  bool G16;
  bool Coordinates;
  bool LodOrClampOrMip;
  bool HasD16;
  bool MSAA;
  bool BVH;
  bool A16;
  bool NoReturn;
  bool PointSampleAccel;
};

LLVM_READONLY
const MIMGBaseOpcodeInfo *getMIMGBaseOpcode(unsigned Opc);

LLVM_READONLY
const MIMGBaseOpcodeInfo *getMIMGBaseOpcodeInfo(unsigned BaseOpcode);

struct MIMGDimInfo {
  MIMGDim Dim;
  uint8_t NumCoords;
  uint8_t NumGradients;
  bool MSAA;
  bool DA;
  uint8_t Encoding;
  const char *AsmSuffix;
};

LLVM_READONLY
const MIMGDimInfo *getMIMGDimInfo(unsigned DimEnum);

LLVM_READONLY
const MIMGDimInfo *getMIMGDimInfoByEncoding(uint8_t DimEnc);

LLVM_READONLY
const MIMGDimInfo *getMIMGDimInfoByAsmSuffix(StringRef AsmSuffix);

struct MIMGLZMappingInfo {
  MIMGBaseOpcode L;
  MIMGBaseOpcode LZ;
};

struct MIMGMIPMappingInfo {
  MIMGBaseOpcode MIP;
  MIMGBaseOpcode NONMIP;
};

struct MIMGBiasMappingInfo {
  MIMGBaseOpcode Bias;
  MIMGBaseOpcode NoBias;
};

struct MIMGOffsetMappingInfo {
  MIMGBaseOpcode Offset;
  MIMGBaseOpcode NoOffset;
};

struct MIMGG16MappingInfo {
  MIMGBaseOpcode G;
  MIMGBaseOpcode G16;
};

LLVM_READONLY
const MIMGLZMappingInfo *getMIMGLZMappingInfo(unsigned L);

struct WMMAOpcodeMappingInfo {
  unsigned Opcode2Addr;
  unsigned Opcode3Addr;
};

LLVM_READONLY
const MIMGMIPMappingInfo *getMIMGMIPMappingInfo(unsigned MIP);

LLVM_READONLY
const MIMGBiasMappingInfo *getMIMGBiasMappingInfo(unsigned Bias);

LLVM_READONLY
const MIMGOffsetMappingInfo *getMIMGOffsetMappingInfo(unsigned Offset);

LLVM_READONLY
const MIMGG16MappingInfo *getMIMGG16MappingInfo(unsigned G);

LLVM_READONLY
int getMIMGOpcode(unsigned BaseOpcode, unsigned MIMGEncoding,
                  unsigned VDataDwords, unsigned VAddrDwords);

LLVM_READONLY
int getMaskedMIMGOp(unsigned Opc, unsigned NewChannels);

LLVM_READONLY
unsigned getAddrSizeMIMGOp(const MIMGBaseOpcodeInfo *BaseOpcode,
                           const MIMGDimInfo *Dim, bool IsA16,
                           bool IsG16Supported);

struct MIMGInfo {
  uint16_t Opcode;
  uint16_t BaseOpcode;
  uint8_t MIMGEncoding;
  uint8_t VDataDwords;
  uint8_t VAddrDwords;
  uint8_t VAddrOperands;
};

LLVM_READONLY
const MIMGInfo *getMIMGInfo(unsigned Opc);

LLVM_READONLY
int getMTBUFBaseOpcode(unsigned Opc);

LLVM_READONLY
int getMTBUFOpcode(unsigned BaseOpc, unsigned Elements);

LLVM_READONLY
int getMTBUFElements(unsigned Opc);

LLVM_READONLY
bool getMTBUFHasVAddr(unsigned Opc);

LLVM_READONLY
bool getMTBUFHasSrsrc(unsigned Opc);

LLVM_READONLY
bool getMTBUFHasSoffset(unsigned Opc);

LLVM_READONLY
int getMUBUFBaseOpcode(unsigned Opc);

LLVM_READONLY
int getMUBUFOpcode(unsigned BaseOpc, unsigned Elements);

LLVM_READONLY
int getMUBUFElements(unsigned Opc);

LLVM_READONLY
bool getMUBUFHasVAddr(unsigned Opc);

LLVM_READONLY
bool getMUBUFHasSrsrc(unsigned Opc);

LLVM_READONLY
bool getMUBUFHasSoffset(unsigned Opc);

LLVM_READONLY
bool getMUBUFIsBufferInv(unsigned Opc);

LLVM_READONLY
bool getMUBUFTfe(unsigned Opc);

LLVM_READONLY
bool getSMEMIsBuffer(unsigned Opc);

LLVM_READONLY
bool getVOP1IsSingle(unsigned Opc);

LLVM_READONLY
bool getVOP2IsSingle(unsigned Opc);

LLVM_READONLY
bool getVOP3IsSingle(unsigned Opc);

LLVM_READONLY
bool isVOPC64DPP(unsigned Opc);

LLVM_READONLY
bool isVOPCAsmOnly(unsigned Opc);

/// Returns true if MAI operation is a double precision GEMM.
LLVM_READONLY
bool getMAIIsDGEMM(unsigned Opc);

LLVM_READONLY
bool getMAIIsGFX940XDL(unsigned Opc);

// Get an equivalent BitOp3 for a binary logical \p Opc.
// \returns BitOp3 modifier for the logical operation or zero.
// Used in VOPD3 conversion.
unsigned getBitOp2(unsigned Opc);

struct CanBeVOPD {
  bool X;
  bool Y;
};

/// \returns SIEncodingFamily used for VOPD encoding on a \p ST.
LLVM_READONLY
unsigned getVOPDEncodingFamily(const MCSubtargetInfo &ST);

LLVM_READONLY
CanBeVOPD getCanBeVOPD(unsigned Opc, unsigned EncodingFamily, bool VOPD3);

LLVM_READNONE
uint8_t mfmaScaleF8F6F4FormatToNumRegs(unsigned EncodingVal);

LLVM_READONLY
const MFMA_F8F6F4_Info *getMFMA_F8F6F4_WithFormatArgs(unsigned CBSZ,
                                                      unsigned BLGP,
                                                      unsigned F8F8Opcode);

LLVM_READONLY
const GcnBufferFormatInfo *getGcnBufferFormatInfo(uint8_t BitsPerComp,
                                                  uint8_t NumComponents,
                                                  uint8_t NumFormat,
                                                  const MCSubtargetInfo &STI);
LLVM_READONLY
const GcnBufferFormatInfo *getGcnBufferFormatInfo(uint8_t Format,
                                                  const MCSubtargetInfo &STI);

LLVM_READONLY
int getMCOpcode(uint16_t Opcode, unsigned Gen);

LLVM_READONLY
unsigned getVOPDOpcode(unsigned Opc, bool VOPD3);

LLVM_READONLY
int getVOPDFull(unsigned OpX, unsigned OpY, unsigned EncodingFamily,
                bool VOPD3);

LLVM_READONLY
bool isVOPD(unsigned Opc);

LLVM_READNONE
bool isMAC(unsigned Opc);

LLVM_READNONE
bool isPermlane16(unsigned Opc);

LLVM_READNONE
bool isGenericAtomic(unsigned Opc);

LLVM_READNONE
bool isCvt_F32_Fp8_Bf8_e64(unsigned Opc);

namespace VOPD {

enum Component : unsigned {
  DST = 0,
  SRC0,
  SRC1,
  SRC2,

  DST_NUM = 1,
  MAX_SRC_NUM = 3,
  MAX_OPR_NUM = DST_NUM + MAX_SRC_NUM
};

// LSB mask for VGPR banks per VOPD component operand.
// 4 banks result in a mask 3, setting 2 lower bits.
constexpr unsigned VOPD_VGPR_BANK_MASKS[] = {1, 3, 3, 1};
constexpr unsigned VOPD3_VGPR_BANK_MASKS[] = {1, 3, 3, 3};

enum ComponentIndex : unsigned { X = 0, Y = 1 };
constexpr unsigned COMPONENTS[] = {ComponentIndex::X, ComponentIndex::Y};
constexpr unsigned COMPONENTS_NUM = 2;

// Properties of VOPD components.
class ComponentProps {
private:
  unsigned SrcOperandsNum = 0;
  unsigned MandatoryLiteralIdx = ~0u;
  bool HasSrc2Acc = false;
  unsigned NumVOPD3Mods = 0;
  unsigned Opcode = 0;
  bool IsVOP3 = false;

public:
  ComponentProps() = default;
  ComponentProps(const MCInstrDesc &OpDesc, bool VOP3Layout = false);

  // Return the total number of src operands this component has.
  unsigned getCompSrcOperandsNum() const { return SrcOperandsNum; }

  // Return the number of src operands of this component visible to the parser.
  unsigned getCompParsedSrcOperandsNum() const {
    return SrcOperandsNum - HasSrc2Acc;
  }

  // Return true iif this component has a mandatory literal.
  bool hasMandatoryLiteral() const { return MandatoryLiteralIdx != ~0u; }

  // If this component has a mandatory literal, return component operand
  // index of this literal (i.e. either Component::SRC1 or Component::SRC2).
  unsigned getMandatoryLiteralCompOperandIndex() const {
    assert(hasMandatoryLiteral());
    return MandatoryLiteralIdx;
  }

  // Return true iif this component has operand
  // with component index CompSrcIdx and this operand may be a register.
  bool hasRegSrcOperand(unsigned CompSrcIdx) const {
    assert(CompSrcIdx < Component::MAX_SRC_NUM);
    return SrcOperandsNum > CompSrcIdx && !hasMandatoryLiteralAt(CompSrcIdx);
  }

  // Return true iif this component has tied src2.
  bool hasSrc2Acc() const { return HasSrc2Acc; }

  // Return a number of source modifiers if instruction is used in VOPD3.
  unsigned getCompVOPD3ModsNum() const { return NumVOPD3Mods; }

  // Return opcode of the component.
  unsigned getOpcode() const { return Opcode; }

  // Returns if component opcode is in VOP3 encoding.
  unsigned isVOP3() const { return IsVOP3; }

  // Return index of BitOp3 operand or -1.
  int getBitOp3OperandIdx() const;

private:
  bool hasMandatoryLiteralAt(unsigned CompSrcIdx) const {
    assert(CompSrcIdx < Component::MAX_SRC_NUM);
    return MandatoryLiteralIdx == Component::DST_NUM + CompSrcIdx;
  }
};

enum ComponentKind : unsigned {
  SINGLE = 0,  // A single VOP1 or VOP2 instruction which may be used in VOPD.
  COMPONENT_X, // A VOPD instruction, X component.
  COMPONENT_Y, // A VOPD instruction, Y component.
  MAX = COMPONENT_Y
};

// Interface functions of this class map VOPD component operand indices
// to indices of operands in MachineInstr/MCInst or parsed operands array.
//
// Note that this class operates with 3 kinds of indices:
// - VOPD component operand indices (Component::DST, Component::SRC0, etc.);
// - MC operand indices (they refer operands in a MachineInstr/MCInst);
// - parsed operand indices (they refer operands in parsed operands array).
//
// For SINGLE components mapping between these indices is trivial.
// But things get more complicated for COMPONENT_X and
// COMPONENT_Y because these components share the same
// MachineInstr/MCInst and the same parsed operands array.
// Below is an example of component operand to parsed operand
// mapping for the following instruction:
//
//   v_dual_add_f32 v255, v4, v5 :: v_dual_mov_b32 v6, v1
//
//                          PARSED        COMPONENT         PARSED
// COMPONENT               OPERANDS     OPERAND INDEX    OPERAND INDEX
// -------------------------------------------------------------------
//                     "v_dual_add_f32"                        0
// v_dual_add_f32            v255          0 (DST)    -->      1
//                           v4            1 (SRC0)   -->      2
//                           v5            2 (SRC1)   -->      3
//                          "::"                               4
//                     "v_dual_mov_b32"                        5
// v_dual_mov_b32            v6            0 (DST)    -->      6
//                           v1            1 (SRC0)   -->      7
// -------------------------------------------------------------------
//
class ComponentLayout {
private:
  // Regular MachineInstr/MCInst operands are ordered as follows:
  //   dst, src0 [, other src operands]
  // VOPD MachineInstr/MCInst operands are ordered as follows:
  //   dstX, dstY, src0X [, other OpX operands], src0Y [, other OpY operands]
  // Each ComponentKind has operand indices defined below.
  static constexpr unsigned MC_DST_IDX[] = {0, 0, 1};

  // VOPD3 instructions may have 2 or 3 source modifiers, src2 modifier is not
  // used if there is tied accumulator. Indexing of this array:
  // MC_SRC_IDX[VOPD3ModsNum][SrcNo]. This returns an index for a SINGLE
  // instruction layout, add 1 for COMPONENT_X or COMPONENT_Y. For the second
  // component add OpX.MCSrcNum + OpX.VOPD3ModsNum.
  // For VOPD1/VOPD2 use column with zero modifiers.
  static constexpr unsigned SINGLE_MC_SRC_IDX[4][3] = {
      {1, 2, 3}, {2, 3, 4}, {2, 4, 5}, {2, 4, 6}};

  // Parsed operands of regular instructions are ordered as follows:
  //   Mnemo dst src0 [vsrc1 ...]
  // Parsed VOPD operands are ordered as follows:
  //   OpXMnemo dstX src0X [vsrc1X|imm vsrc1X|vsrc1X imm] '::'
  //   OpYMnemo dstY src0Y [vsrc1Y|imm vsrc1Y|vsrc1Y imm]
  // Each ComponentKind has operand indices defined below.
  static constexpr unsigned PARSED_DST_IDX[] = {1, 1,
                                                4 /* + OpX.ParsedSrcNum */};
  static constexpr unsigned FIRST_PARSED_SRC_IDX[] = {
      2, 2, 5 /* + OpX.ParsedSrcNum */};

private:
  const ComponentKind Kind;
  const ComponentProps PrevComp;
  const unsigned VOPD3ModsNum;
  const int BitOp3Idx; // Index of bitop3 operand or -1

public:
  // Create layout for COMPONENT_X or SINGLE component.
  ComponentLayout(ComponentKind Kind, unsigned VOPD3ModsNum, int BitOp3Idx)
      : Kind(Kind), VOPD3ModsNum(VOPD3ModsNum), BitOp3Idx(BitOp3Idx) {
    assert(Kind == ComponentKind::SINGLE || Kind == ComponentKind::COMPONENT_X);
  }

  // Create layout for COMPONENT_Y which depends on COMPONENT_X layout.
  ComponentLayout(const ComponentProps &OpXProps, unsigned VOPD3ModsNum,
                  int BitOp3Idx)
      : Kind(ComponentKind::COMPONENT_Y), PrevComp(OpXProps),
        VOPD3ModsNum(VOPD3ModsNum), BitOp3Idx(BitOp3Idx) {}

public:
  // Return the index of dst operand in MCInst operands.
  unsigned getIndexOfDstInMCOperands() const { return MC_DST_IDX[Kind]; }

  // Return the index of the specified src operand in MCInst operands.
  unsigned getIndexOfSrcInMCOperands(unsigned CompSrcIdx, bool VOPD3) const {
    assert(CompSrcIdx < Component::MAX_SRC_NUM);

    if (Kind == SINGLE && CompSrcIdx == 2 && BitOp3Idx != -1)
      return BitOp3Idx;

    if (VOPD3) {
      return SINGLE_MC_SRC_IDX[VOPD3ModsNum][CompSrcIdx] + getPrevCompSrcNum() +
             getPrevCompVOPD3ModsNum() + (Kind != SINGLE ? 1 : 0);
    }

    return SINGLE_MC_SRC_IDX[0][CompSrcIdx] + getPrevCompSrcNum() +
           (Kind != SINGLE ? 1 : 0);
  }

  // Return the index of dst operand in the parsed operands array.
  unsigned getIndexOfDstInParsedOperands() const {
    return PARSED_DST_IDX[Kind] + getPrevCompParsedSrcNum();
  }

  // Return the index of the specified src operand in the parsed operands array.
  unsigned getIndexOfSrcInParsedOperands(unsigned CompSrcIdx) const {
    assert(CompSrcIdx < Component::MAX_SRC_NUM);
    return FIRST_PARSED_SRC_IDX[Kind] + getPrevCompParsedSrcNum() + CompSrcIdx;
  }

private:
  unsigned getPrevCompSrcNum() const {
    return PrevComp.getCompSrcOperandsNum();
  }
  unsigned getPrevCompParsedSrcNum() const {
    return PrevComp.getCompParsedSrcOperandsNum();
  }
  unsigned getPrevCompVOPD3ModsNum() const {
    return PrevComp.getCompVOPD3ModsNum();
  }
};

// Layout and properties of VOPD components.
class ComponentInfo : public ComponentProps, public ComponentLayout {
public:
  // Create ComponentInfo for COMPONENT_X or SINGLE component.
  ComponentInfo(const MCInstrDesc &OpDesc,
                ComponentKind Kind = ComponentKind::SINGLE,
                bool VOP3Layout = false)
      : ComponentProps(OpDesc, VOP3Layout),
        ComponentLayout(Kind, getCompVOPD3ModsNum(), getBitOp3OperandIdx()) {}

  // Create ComponentInfo for COMPONENT_Y which depends on COMPONENT_X layout.
  ComponentInfo(const MCInstrDesc &OpDesc, const ComponentProps &OpXProps,
                bool VOP3Layout = false)
      : ComponentProps(OpDesc, VOP3Layout),
        ComponentLayout(OpXProps, getCompVOPD3ModsNum(),
                        getBitOp3OperandIdx()) {}

  // Map component operand index to parsed operand index.
  // Return 0 if the specified operand does not exist.
  unsigned getIndexInParsedOperands(unsigned CompOprIdx) const;
};

// Properties of VOPD instructions.
class InstInfo {
private:
  const ComponentInfo CompInfo[COMPONENTS_NUM];

public:
  using RegIndices = std::array<unsigned, Component::MAX_OPR_NUM>;

  InstInfo(const MCInstrDesc &OpX, const MCInstrDesc &OpY)
      : CompInfo{OpX, OpY} {}

  InstInfo(const ComponentInfo &OprInfoX, const ComponentInfo &OprInfoY)
      : CompInfo{OprInfoX, OprInfoY} {}

  const ComponentInfo &operator[](size_t ComponentIdx) const {
    assert(ComponentIdx < COMPONENTS_NUM);
    return CompInfo[ComponentIdx];
  }

  // Check VOPD operands constraints.
  // GetRegIdx(Component, MCOperandIdx) must return a VGPR register index
  // for the specified component and MC operand. The callback must return 0
  // if the operand is not a register or not a VGPR.
  // If \p SkipSrc is set to true then constraints for source operands are not
  // checked.
  // If \p AllowSameVGPR is set then same VGPRs are allowed for X and Y sources
  // even though it violates requirement to be from different banks.
  // If \p VOPD3 is set to true both dst registers allowed to be either odd
  // or even and instruction may have real src2 as opposed to tied accumulator.
  bool hasInvalidOperand(std::function<unsigned(unsigned, unsigned)> GetRegIdx,
                         const MCRegisterInfo &MRI, bool SkipSrc = false,
                         bool AllowSameVGPR = false, bool VOPD3 = false) const {
    return getInvalidCompOperandIndex(GetRegIdx, MRI, SkipSrc, AllowSameVGPR,
                                      VOPD3)
        .has_value();
  }

  // Check VOPD operands constraints.
  // Return the index of an invalid component operand, if any.
  // If \p SkipSrc is set to true then constraints for source operands are not
  // checked except for being from the same halves of VGPR file on gfx1250.
  // If \p AllowSameVGPR is set then same VGPRs are allowed for X and Y sources
  // even though it violates requirement to be from different banks.
  // If \p VOPD3 is set to true both dst registers allowed to be either odd
  // or even and instruction may have real src2 as opposed to tied accumulator.
  std::optional<unsigned> getInvalidCompOperandIndex(
      std::function<unsigned(unsigned, unsigned)> GetRegIdx,
      const MCRegisterInfo &MRI, bool SkipSrc = false,
      bool AllowSameVGPR = false, bool VOPD3 = false) const;

private:
  RegIndices
  getRegIndices(unsigned ComponentIdx,
                std::function<unsigned(unsigned, unsigned)> GetRegIdx,
                bool VOPD3) const;
};

} // namespace VOPD

LLVM_READONLY
std::pair<unsigned, unsigned> getVOPDComponents(unsigned VOPDOpcode);

LLVM_READONLY
// Get properties of 2 single VOP1/VOP2 instructions
// used as components to create a VOPD instruction.
VOPD::InstInfo getVOPDInstInfo(const MCInstrDesc &OpX, const MCInstrDesc &OpY);

LLVM_READONLY
// Get properties of VOPD X and Y components.
VOPD::InstInfo getVOPDInstInfo(unsigned VOPDOpcode,
                               const MCInstrInfo *InstrInfo);

LLVM_READONLY
bool isAsyncStore(unsigned Opc);
LLVM_READONLY
bool isTensorStore(unsigned Opc);
LLVM_READONLY
unsigned getTemporalHintType(const MCInstrDesc TID);

LLVM_READONLY
bool isTrue16Inst(unsigned Opc);

LLVM_READONLY
FPType getFPDstSelType(unsigned Opc);

LLVM_READONLY
bool isInvalidSingleUseConsumerInst(unsigned Opc);

LLVM_READONLY
bool isInvalidSingleUseProducerInst(unsigned Opc);

bool isDPMACCInstruction(unsigned Opc);

LLVM_READONLY
unsigned mapWMMA2AddrTo3AddrOpcode(unsigned Opc);

LLVM_READONLY
unsigned mapWMMA3AddrTo2AddrOpcode(unsigned Opc);

void initDefaultAMDKernelCodeT(AMDGPUMCKernelCodeT &Header,
                               const MCSubtargetInfo *STI);

bool isGroupSegment(const GlobalValue *GV);
bool isGlobalSegment(const GlobalValue *GV);
bool isReadOnlySegment(const GlobalValue *GV);

/// \returns True if constants should be emitted to .text section for given
/// target triple \p TT, false otherwise.
bool shouldEmitConstantsToTextSection(const Triple &TT);

/// \returns Integer value requested using \p F's \p Name attribute.
///
/// \returns \p Default if attribute is not present.
///
/// \returns \p Default and emits error if requested value cannot be converted
/// to integer.
int getIntegerAttribute(const Function &F, StringRef Name, int Default);

/// \returns A pair of integer values requested using \p F's \p Name attribute
/// in "first[,second]" format ("second" is optional unless \p OnlyFirstRequired
/// is false).
///
/// \returns \p Default if attribute is not present.
///
/// \returns \p Default and emits error if one of the requested values cannot be
/// converted to integer, or \p OnlyFirstRequired is false and "second" value is
/// not present.
std::pair<unsigned, unsigned>
getIntegerPairAttribute(const Function &F, StringRef Name,
                        std::pair<unsigned, unsigned> Default,
                        bool OnlyFirstRequired = false);

/// \returns A pair of integer values requested using \p F's \p Name attribute
/// in "first[,second]" format ("second" is optional unless \p OnlyFirstRequired
/// is false).
///
/// \returns \p std::nullopt if attribute is not present.
///
/// \returns \p std::nullopt and emits error if one of the requested values
/// cannot be converted to integer, or \p OnlyFirstRequired is false and
/// "second" value is not present.
std::optional<std::pair<unsigned, std::optional<unsigned>>>
getIntegerPairAttribute(const Function &F, StringRef Name,
                        bool OnlyFirstRequired = false);

/// \returns Generate a vector of integer values requested using \p F's \p Name
/// attribute.
/// \returns A vector of size \p Size, with all elements set to \p DefaultVal,
/// if any error occurs. The corresponding error will also be emitted.
SmallVector<unsigned> getIntegerVecAttribute(const Function &F, StringRef Name,
                                             unsigned Size,
                                             unsigned DefaultVal);
/// Similar to the function above, but returns std::nullopt if any error occurs.
std::optional<SmallVector<unsigned>>
getIntegerVecAttribute(const Function &F, StringRef Name, unsigned Size);

/// Represents the counter values to wait for in an s_waitcnt instruction.
///
/// Large values (including the maximum possible integer) can be used to
/// represent "don't care" waits.
struct Waitcnt {
  unsigned LoadCnt = ~0u; // Corresponds to Vmcnt prior to gfx12.
  unsigned ExpCnt = ~0u;
  unsigned DsCnt = ~0u;     // Corresponds to LGKMcnt prior to gfx12.
  unsigned StoreCnt = ~0u;  // Corresponds to VScnt on gfx10/gfx11.
  unsigned SampleCnt = ~0u; // gfx12+ only.
  unsigned BvhCnt = ~0u;    // gfx12+ only.
  unsigned KmCnt = ~0u;     // gfx12+ only.
  unsigned XCnt = ~0u;      // gfx1250.

  Waitcnt() = default;
  // Pre-gfx12 constructor.
  Waitcnt(unsigned VmCnt, unsigned ExpCnt, unsigned LgkmCnt, unsigned VsCnt)
      : LoadCnt(VmCnt), ExpCnt(ExpCnt), DsCnt(LgkmCnt), StoreCnt(VsCnt) {}

  // gfx12+ constructor.
  Waitcnt(unsigned LoadCnt, unsigned ExpCnt, unsigned DsCnt, unsigned StoreCnt,
          unsigned SampleCnt, unsigned BvhCnt, unsigned KmCnt, unsigned XCnt)
      : LoadCnt(LoadCnt), ExpCnt(ExpCnt), DsCnt(DsCnt), StoreCnt(StoreCnt),
        SampleCnt(SampleCnt), BvhCnt(BvhCnt), KmCnt(KmCnt), XCnt(XCnt) {}

  bool hasWait() const { return StoreCnt != ~0u || hasWaitExceptStoreCnt(); }

  bool hasWaitExceptStoreCnt() const {
    return LoadCnt != ~0u || ExpCnt != ~0u || DsCnt != ~0u ||
           SampleCnt != ~0u || BvhCnt != ~0u || KmCnt != ~0u || XCnt != ~0u;
  }

  bool hasWaitStoreCnt() const { return StoreCnt != ~0u; }

  Waitcnt combined(const Waitcnt &Other) const {
    // Does the right thing provided self and Other are either both pre-gfx12
    // or both gfx12+.
    return Waitcnt(
        std::min(LoadCnt, Other.LoadCnt), std::min(ExpCnt, Other.ExpCnt),
        std::min(DsCnt, Other.DsCnt), std::min(StoreCnt, Other.StoreCnt),
        std::min(SampleCnt, Other.SampleCnt), std::min(BvhCnt, Other.BvhCnt),
        std::min(KmCnt, Other.KmCnt), std::min(XCnt, Other.XCnt));
  }
};

// The following methods are only meaningful on targets that support
// S_WAITCNT.

/// \returns Vmcnt bit mask for given isa \p Version.
unsigned getVmcntBitMask(const IsaVersion &Version);

/// \returns Expcnt bit mask for given isa \p Version.
unsigned getExpcntBitMask(const IsaVersion &Version);

/// \returns Lgkmcnt bit mask for given isa \p Version.
unsigned getLgkmcntBitMask(const IsaVersion &Version);

/// \returns Waitcnt bit mask for given isa \p Version.
unsigned getWaitcntBitMask(const IsaVersion &Version);

/// \returns Decoded Vmcnt from given \p Waitcnt for given isa \p Version.
unsigned decodeVmcnt(const IsaVersion &Version, unsigned Waitcnt);

/// \returns Decoded Expcnt from given \p Waitcnt for given isa \p Version.
unsigned decodeExpcnt(const IsaVersion &Version, unsigned Waitcnt);

/// \returns Decoded Lgkmcnt from given \p Waitcnt for given isa \p Version.
unsigned decodeLgkmcnt(const IsaVersion &Version, unsigned Waitcnt);

/// Decodes Vmcnt, Expcnt and Lgkmcnt from given \p Waitcnt for given isa
/// \p Version, and writes decoded values into \p Vmcnt, \p Expcnt and
/// \p Lgkmcnt respectively. Should not be used on gfx12+, the instruction
/// which needs it is deprecated
///
/// \details \p Vmcnt, \p Expcnt and \p Lgkmcnt are decoded as follows:
///     \p Vmcnt = \p Waitcnt[3:0]        (pre-gfx9)
///     \p Vmcnt = \p Waitcnt[15:14,3:0]  (gfx9,10)
///     \p Vmcnt = \p Waitcnt[15:10]      (gfx11)
///     \p Expcnt = \p Waitcnt[6:4]       (pre-gfx11)
///     \p Expcnt = \p Waitcnt[2:0]       (gfx11)
///     \p Lgkmcnt = \p Waitcnt[11:8]     (pre-gfx10)
///     \p Lgkmcnt = \p Waitcnt[13:8]     (gfx10)
///     \p Lgkmcnt = \p Waitcnt[9:4]      (gfx11)
///
void decodeWaitcnt(const IsaVersion &Version, unsigned Waitcnt, unsigned &Vmcnt,
                   unsigned &Expcnt, unsigned &Lgkmcnt);

Waitcnt decodeWaitcnt(const IsaVersion &Version, unsigned Encoded);

/// \returns \p Waitcnt with encoded \p Vmcnt for given isa \p Version.
unsigned encodeVmcnt(const IsaVersion &Version, unsigned Waitcnt,
                     unsigned Vmcnt);

/// \returns \p Waitcnt with encoded \p Expcnt for given isa \p Version.
unsigned encodeExpcnt(const IsaVersion &Version, unsigned Waitcnt,
                      unsigned Expcnt);

/// \returns \p Waitcnt with encoded \p Lgkmcnt for given isa \p Version.
unsigned encodeLgkmcnt(const IsaVersion &Version, unsigned Waitcnt,
                       unsigned Lgkmcnt);

/// Encodes \p Vmcnt, \p Expcnt and \p Lgkmcnt into Waitcnt for given isa
/// \p Version. Should not be used on gfx12+, the instruction which needs
/// it is deprecated
///
/// \details \p Vmcnt, \p Expcnt and \p Lgkmcnt are encoded as follows:
///     Waitcnt[2:0]   = \p Expcnt      (gfx11+)
///     Waitcnt[3:0]   = \p Vmcnt       (pre-gfx9)
///     Waitcnt[3:0]   = \p Vmcnt[3:0]  (gfx9,10)
///     Waitcnt[6:4]   = \p Expcnt      (pre-gfx11)
///     Waitcnt[9:4]   = \p Lgkmcnt     (gfx11)
///     Waitcnt[11:8]  = \p Lgkmcnt     (pre-gfx10)
///     Waitcnt[13:8]  = \p Lgkmcnt     (gfx10)
///     Waitcnt[15:10] = \p Vmcnt       (gfx11)
///     Waitcnt[15:14] = \p Vmcnt[5:4]  (gfx9,10)
///
/// \returns Waitcnt with encoded \p Vmcnt, \p Expcnt and \p Lgkmcnt for given
/// isa \p Version.
///
unsigned encodeWaitcnt(const IsaVersion &Version, unsigned Vmcnt,
                       unsigned Expcnt, unsigned Lgkmcnt);

unsigned encodeWaitcnt(const IsaVersion &Version, const Waitcnt &Decoded);

// The following methods are only meaningful on targets that support
// S_WAIT_*CNT, introduced with gfx12.

/// \returns Loadcnt bit mask for given isa \p Version.
/// Returns 0 for versions that do not support LOADcnt
unsigned getLoadcntBitMask(const IsaVersion &Version);

/// \returns Samplecnt bit mask for given isa \p Version.
/// Returns 0 for versions that do not support SAMPLEcnt
unsigned getSamplecntBitMask(const IsaVersion &Version);

/// \returns Bvhcnt bit mask for given isa \p Version.
/// Returns 0 for versions that do not support BVHcnt
unsigned getBvhcntBitMask(const IsaVersion &Version);

/// \returns Dscnt bit mask for given isa \p Version.
/// Returns 0 for versions that do not support DScnt
unsigned getDscntBitMask(const IsaVersion &Version);

/// \returns Dscnt bit mask for given isa \p Version.
/// Returns 0 for versions that do not support KMcnt
unsigned getKmcntBitMask(const IsaVersion &Version);

/// \returns Xcnt bit mask for given isa \p Version.
/// Returns 0 for versions that do not support Xcnt.
unsigned getXcntBitMask(const IsaVersion &Version);

/// \return STOREcnt or VScnt bit mask for given isa \p Version.
/// returns 0 for versions that do not support STOREcnt or VScnt.
/// STOREcnt and VScnt are the same counter, the name used
/// depends on the ISA version.
unsigned getStorecntBitMask(const IsaVersion &Version);

// The following are only meaningful on targets that support
// S_WAIT_LOADCNT_DSCNT and S_WAIT_STORECNT_DSCNT.

/// \returns Decoded Waitcnt structure from given \p LoadcntDscnt for given
/// isa \p Version.
Waitcnt decodeLoadcntDscnt(const IsaVersion &Version, unsigned LoadcntDscnt);

/// \returns Decoded Waitcnt structure from given \p StorecntDscnt for given
/// isa \p Version.
Waitcnt decodeStorecntDscnt(const IsaVersion &Version, unsigned StorecntDscnt);

/// \returns \p Loadcnt and \p Dscnt components of \p Decoded  encoded as an
/// immediate that can be used with S_WAIT_LOADCNT_DSCNT for given isa
/// \p Version.
unsigned encodeLoadcntDscnt(const IsaVersion &Version, const Waitcnt &Decoded);

/// \returns \p Storecnt and \p Dscnt components of \p Decoded  encoded as an
/// immediate that can be used with S_WAIT_STORECNT_DSCNT for given isa
/// \p Version.
unsigned encodeStorecntDscnt(const IsaVersion &Version, const Waitcnt &Decoded);

namespace Hwreg {

using HwregId = EncodingField<5, 0>;
using HwregOffset = EncodingField<10, 6>;

struct HwregSize : EncodingField<15, 11, 32> {
  using EncodingField::EncodingField;
  constexpr uint64_t encode() const { return Value - 1; }
  static ValueType decode(uint64_t Encoded) { return Encoded + 1; }
};

using HwregEncoding = EncodingFields<HwregId, HwregOffset, HwregSize>;

} // namespace Hwreg

namespace DepCtr {

int getDefaultDepCtrEncoding(const MCSubtargetInfo &STI);
int encodeDepCtr(const StringRef Name, int64_t Val, unsigned &UsedOprMask,
                 const MCSubtargetInfo &STI);
bool isSymbolicDepCtrEncoding(unsigned Code, bool &HasNonDefaultVal,
                              const MCSubtargetInfo &STI);
bool decodeDepCtr(unsigned Code, int &Id, StringRef &Name, unsigned &Val,
                  bool &IsDefault, const MCSubtargetInfo &STI);

/// \returns Decoded VaVdst from given immediate \p Encoded.
unsigned decodeFieldVaVdst(unsigned Encoded);

/// \returns Decoded VmVsrc from given immediate \p Encoded.
unsigned decodeFieldVmVsrc(unsigned Encoded);

/// \returns Decoded SaSdst from given immediate \p Encoded.
unsigned decodeFieldSaSdst(unsigned Encoded);

/// \returns Decoded VaSdst from given immediate \p Encoded.
unsigned decodeFieldVaSdst(unsigned Encoded);

/// \returns Decoded VaVcc from given immediate \p Encoded.
unsigned decodeFieldVaVcc(unsigned Encoded);

/// \returns Decoded SaSrc from given immediate \p Encoded.
unsigned decodeFieldVaSsrc(unsigned Encoded);

/// \returns Decoded HoldCnt from given immediate \p Encoded.
unsigned decodeFieldHoldCnt(unsigned Encoded);

/// \returns \p VmVsrc as an encoded Depctr immediate.
unsigned encodeFieldVmVsrc(unsigned VmVsrc);

/// \returns \p Encoded combined with encoded \p VmVsrc.
unsigned encodeFieldVmVsrc(unsigned Encoded, unsigned VmVsrc);

/// \returns \p VaVdst as an encoded Depctr immediate.
unsigned encodeFieldVaVdst(unsigned VaVdst);

/// \returns \p Encoded combined with encoded \p VaVdst.
unsigned encodeFieldVaVdst(unsigned Encoded, unsigned VaVdst);

/// \returns \p SaSdst as an encoded Depctr immediate.
unsigned encodeFieldSaSdst(unsigned SaSdst);

/// \returns \p Encoded combined with encoded \p SaSdst.
unsigned encodeFieldSaSdst(unsigned Encoded, unsigned SaSdst);

/// \returns \p VaSdst as an encoded Depctr immediate.
unsigned encodeFieldVaSdst(unsigned VaSdst);

/// \returns \p Encoded combined with encoded \p VaSdst.
unsigned encodeFieldVaSdst(unsigned Encoded, unsigned VaSdst);

/// \returns \p VaVcc as an encoded Depctr immediate.
unsigned encodeFieldVaVcc(unsigned VaVcc);

/// \returns \p Encoded combined with encoded \p VaVcc.
unsigned encodeFieldVaVcc(unsigned Encoded, unsigned VaVcc);

/// \returns \p HoldCnt as an encoded Depctr immediate.
unsigned encodeFieldHoldCnt(unsigned HoldCnt);

/// \returns \p Encoded combined with encoded \p HoldCnt.
unsigned encodeFieldHoldCnt(unsigned HoldCnt, unsigned Encoded);

/// \returns \p VaSsrc as an encoded Depctr immediate.
unsigned encodeFieldVaSsrc(unsigned VaSsrc);

/// \returns \p Encoded combined with encoded \p VaSsrc.
unsigned encodeFieldVaSsrc(unsigned Encoded, unsigned VaSsrc);

} // namespace DepCtr

namespace Exp {

bool getTgtName(unsigned Id, StringRef &Name, int &Index);

LLVM_READONLY
unsigned getTgtId(const StringRef Name);

LLVM_READNONE
bool isSupportedTgtId(unsigned Id, const MCSubtargetInfo &STI);

} // namespace Exp

namespace MTBUFFormat {

LLVM_READNONE
int64_t encodeDfmtNfmt(unsigned Dfmt, unsigned Nfmt);

void decodeDfmtNfmt(unsigned Format, unsigned &Dfmt, unsigned &Nfmt);

int64_t getDfmt(const StringRef Name);

StringRef getDfmtName(unsigned Id);

int64_t getNfmt(const StringRef Name, const MCSubtargetInfo &STI);

StringRef getNfmtName(unsigned Id, const MCSubtargetInfo &STI);

bool isValidDfmtNfmt(unsigned Val, const MCSubtargetInfo &STI);

bool isValidNfmt(unsigned Val, const MCSubtargetInfo &STI);

int64_t getUnifiedFormat(const StringRef Name, const MCSubtargetInfo &STI);

StringRef getUnifiedFormatName(unsigned Id, const MCSubtargetInfo &STI);

bool isValidUnifiedFormat(unsigned Val, const MCSubtargetInfo &STI);

int64_t convertDfmtNfmt2Ufmt(unsigned Dfmt, unsigned Nfmt,
                             const MCSubtargetInfo &STI);

bool isValidFormatEncoding(unsigned Val, const MCSubtargetInfo &STI);

unsigned getDefaultFormatEncoding(const MCSubtargetInfo &STI);

} // namespace MTBUFFormat

namespace SendMsg {

LLVM_READNONE
bool isValidMsgId(int64_t MsgId, const MCSubtargetInfo &STI);

LLVM_READNONE
bool isValidMsgOp(int64_t MsgId, int64_t OpId, const MCSubtargetInfo &STI,
                  bool Strict = true);

LLVM_READNONE
bool isValidMsgStream(int64_t MsgId, int64_t OpId, int64_t StreamId,
                      const MCSubtargetInfo &STI, bool Strict = true);

LLVM_READNONE
bool msgRequiresOp(int64_t MsgId, const MCSubtargetInfo &STI);

LLVM_READNONE
bool msgSupportsStream(int64_t MsgId, int64_t OpId, const MCSubtargetInfo &STI);

void decodeMsg(unsigned Val, uint16_t &MsgId, uint16_t &OpId,
               uint16_t &StreamId, const MCSubtargetInfo &STI);

LLVM_READNONE
uint64_t encodeMsg(uint64_t MsgId, uint64_t OpId, uint64_t StreamId);

} // namespace SendMsg

unsigned getInitialPSInputAddr(const Function &F);

bool getHasColorExport(const Function &F);

bool getHasDepthExport(const Function &F);

bool hasDynamicVGPR(const Function &F);

// Returns the value of the "amdgpu-dynamic-vgpr-block-size" attribute, or 0 if
// the attribute is missing or its value is invalid.
unsigned getDynamicVGPRBlockSize(const Function &F);

LLVM_READNONE
constexpr bool isShader(CallingConv::ID CC) {
  switch (CC) {
  case CallingConv::AMDGPU_VS:
  case CallingConv::AMDGPU_LS:
  case CallingConv::AMDGPU_HS:
  case CallingConv::AMDGPU_ES:
  case CallingConv::AMDGPU_GS:
  case CallingConv::AMDGPU_PS:
  case CallingConv::AMDGPU_CS_Chain:
  case CallingConv::AMDGPU_CS_ChainPreserve:
  case CallingConv::AMDGPU_CS:
    return true;
  default:
    return false;
  }
}

LLVM_READNONE
constexpr bool isGraphics(CallingConv::ID CC) {
  return isShader(CC) || CC == CallingConv::AMDGPU_Gfx;
}

LLVM_READNONE
constexpr bool isCompute(CallingConv::ID CC) {
  return !isGraphics(CC) || CC == CallingConv::AMDGPU_CS;
}
<<<<<<< HEAD

LLVM_READNONE
constexpr bool isEntryFunctionCC(CallingConv::ID CC) {
  switch (CC) {
  case CallingConv::AMDGPU_KERNEL:
  case CallingConv::SPIR_KERNEL:
  case CallingConv::AMDGPU_VS:
  case CallingConv::AMDGPU_GS:
  case CallingConv::AMDGPU_PS:
  case CallingConv::AMDGPU_CS:
  case CallingConv::AMDGPU_ES:
  case CallingConv::AMDGPU_HS:
  case CallingConv::AMDGPU_LS:
    return true;
  default:
    return false;
  }
}

LLVM_READNONE
=======

LLVM_READNONE
constexpr bool isEntryFunctionCC(CallingConv::ID CC) {
  switch (CC) {
  case CallingConv::AMDGPU_KERNEL:
  case CallingConv::SPIR_KERNEL:
  case CallingConv::AMDGPU_VS:
  case CallingConv::AMDGPU_GS:
  case CallingConv::AMDGPU_PS:
  case CallingConv::AMDGPU_CS:
  case CallingConv::AMDGPU_ES:
  case CallingConv::AMDGPU_HS:
  case CallingConv::AMDGPU_LS:
    return true;
  default:
    return false;
  }
}

LLVM_READNONE
>>>>>>> 10a576f7
constexpr bool isChainCC(CallingConv::ID CC) {
  switch (CC) {
  case CallingConv::AMDGPU_CS_Chain:
  case CallingConv::AMDGPU_CS_ChainPreserve:
    return true;
  default:
    return false;
  }
}

// These functions are considered entrypoints into the current module, i.e. they
// are allowed to be called from outside the current module. This is different
// from isEntryFunctionCC, which is only true for functions that are entered by
// the hardware. Module entry points include all entry functions but also
// include functions that can be called from other functions inside or outside
// the current module. Module entry functions are allowed to allocate LDS.
LLVM_READNONE
constexpr bool isModuleEntryFunctionCC(CallingConv::ID CC) {
  switch (CC) {
  case CallingConv::AMDGPU_Gfx:
    return true;
  default:
    return isEntryFunctionCC(CC) || isChainCC(CC);
  }
}

LLVM_READNONE
constexpr inline bool isKernel(CallingConv::ID CC) {
  switch (CC) {
  case CallingConv::AMDGPU_KERNEL:
  case CallingConv::SPIR_KERNEL:
    return true;
  default:
    return false;
  }
}

LLVM_READNONE
constexpr bool canGuaranteeTCO(CallingConv::ID CC) {
  return CC == CallingConv::Fast;
}

/// Return true if we might ever do TCO for calls with this calling convention.
LLVM_READNONE
constexpr bool mayTailCallThisCC(CallingConv::ID CC) {
  switch (CC) {
  case CallingConv::C:
  case CallingConv::AMDGPU_Gfx:
    return true;
  default:
    return canGuaranteeTCO(CC);
  }
}

bool hasXNACK(const MCSubtargetInfo &STI);
bool hasSRAMECC(const MCSubtargetInfo &STI);
bool hasMIMG_R128(const MCSubtargetInfo &STI);
bool hasA16(const MCSubtargetInfo &STI);
bool hasG16(const MCSubtargetInfo &STI);
bool hasPackedD16(const MCSubtargetInfo &STI);
bool hasGDS(const MCSubtargetInfo &STI);
unsigned getNSAMaxSize(const MCSubtargetInfo &STI, bool HasSampler = false);
unsigned getMaxNumUserSGPRs(const MCSubtargetInfo &STI);

bool isSI(const MCSubtargetInfo &STI);
bool isCI(const MCSubtargetInfo &STI);
bool isVI(const MCSubtargetInfo &STI);
bool isGFX9(const MCSubtargetInfo &STI);
bool isGFX9_GFX10(const MCSubtargetInfo &STI);
bool isGFX9_GFX10_GFX11(const MCSubtargetInfo &STI);
bool isGFX8_GFX9_GFX10(const MCSubtargetInfo &STI);
bool isGFX8Plus(const MCSubtargetInfo &STI);
bool isGFX9Plus(const MCSubtargetInfo &STI);
bool isNotGFX9Plus(const MCSubtargetInfo &STI);
bool isGFX10(const MCSubtargetInfo &STI);
bool isGFX10_GFX11(const MCSubtargetInfo &STI);
bool isGFX10Plus(const MCSubtargetInfo &STI);
bool isNotGFX10Plus(const MCSubtargetInfo &STI);
bool isGFX10Before1030(const MCSubtargetInfo &STI);
bool isGFX11(const MCSubtargetInfo &STI);
bool isGFX11Plus(const MCSubtargetInfo &STI);
bool isGFX12(const MCSubtargetInfo &STI);
bool isGFX12Plus(const MCSubtargetInfo &STI);
bool isGFX1250(const MCSubtargetInfo &STI);
bool isNotGFX12Plus(const MCSubtargetInfo &STI);
bool isNotGFX11Plus(const MCSubtargetInfo &STI);
bool isGCN3Encoding(const MCSubtargetInfo &STI);
bool isGFX10_AEncoding(const MCSubtargetInfo &STI);
bool isGFX10_BEncoding(const MCSubtargetInfo &STI);
bool hasGFX10_3Insts(const MCSubtargetInfo &STI);
bool isGFX10_3_GFX11(const MCSubtargetInfo &STI);
bool isGFX90A(const MCSubtargetInfo &STI);
bool isGFX940(const MCSubtargetInfo &STI);
bool hasArchitectedFlatScratch(const MCSubtargetInfo &STI);
bool hasMAIInsts(const MCSubtargetInfo &STI);
bool hasVOPD(const MCSubtargetInfo &STI);
bool hasDPPSrc1SGPR(const MCSubtargetInfo &STI);
int getTotalNumVGPRs(bool has90AInsts, int32_t ArgNumAGPR, int32_t ArgNumVGPR);
unsigned hasKernargPreload(const MCSubtargetInfo &STI);
bool hasSMRDSignedImmOffset(const MCSubtargetInfo &ST);

/// Is Reg - scalar register
bool isSGPR(MCRegister Reg, const MCRegisterInfo *TRI);

/// \returns if \p Reg occupies the high 16-bits of a 32-bit register.
bool isHi16Reg(MCRegister Reg, const MCRegisterInfo &MRI);

/// If \p Reg is a pseudo reg, return the correct hardware register given
/// \p STI otherwise return \p Reg.
MCRegister getMCReg(MCRegister Reg, const MCSubtargetInfo &STI);

/// Convert hardware register \p Reg to a pseudo register
LLVM_READNONE
MCRegister mc2PseudoReg(MCRegister Reg);

LLVM_READNONE
bool isInlineValue(unsigned Reg);

/// Is this an AMDGPU specific source operand? These include registers,
/// inline constants, literals and mandatory literals (KImm).
bool isSISrcOperand(const MCInstrDesc &Desc, unsigned OpNo);

/// Is this a KImm operand?
bool isKImmOperand(const MCInstrDesc &Desc, unsigned OpNo);

/// Is this floating-point operand?
bool isSISrcFPOperand(const MCInstrDesc &Desc, unsigned OpNo);

/// Does this operand support only inlinable literals?
bool isSISrcInlinableOperand(const MCInstrDesc &Desc, unsigned OpNo);

/// Get the size in bits of a register from the register class \p RC.
unsigned getRegBitWidth(unsigned RCID);

/// Get the size in bits of a register from the register class \p RC.
unsigned getRegBitWidth(const MCRegisterClass &RC);

/// Get size of register operand
unsigned getRegOperandSize(const MCRegisterInfo *MRI, const MCInstrDesc &Desc,
                           unsigned OpNo);

LLVM_READNONE
inline unsigned getOperandSize(const MCOperandInfo &OpInfo) {
  switch (OpInfo.OperandType) {
  case AMDGPU::OPERAND_REG_IMM_INT32:
  case AMDGPU::OPERAND_REG_IMM_FP32:
  case AMDGPU::OPERAND_REG_INLINE_C_INT32:
  case AMDGPU::OPERAND_REG_INLINE_C_FP32:
  case AMDGPU::OPERAND_REG_INLINE_AC_INT32:
  case AMDGPU::OPERAND_REG_INLINE_AC_FP32:
  case AMDGPU::OPERAND_REG_IMM_V2INT32:
  case AMDGPU::OPERAND_REG_IMM_V2FP32:
  case AMDGPU::OPERAND_KIMM32:
  case AMDGPU::OPERAND_KIMM16: // mandatory literal is always size 4
  case AMDGPU::OPERAND_INLINE_SPLIT_BARRIER_INT32:
    return 4;

  case AMDGPU::OPERAND_REG_IMM_INT64:
  case AMDGPU::OPERAND_REG_IMM_FP64:
  case AMDGPU::OPERAND_REG_INLINE_C_INT64:
  case AMDGPU::OPERAND_REG_INLINE_C_FP64:
  case AMDGPU::OPERAND_REG_INLINE_AC_FP64:
  case AMDGPU::OPERAND_KIMM64:
    return 8;

  case AMDGPU::OPERAND_REG_IMM_INT16:
  case AMDGPU::OPERAND_REG_IMM_BF16:
  case AMDGPU::OPERAND_REG_IMM_FP16:
  case AMDGPU::OPERAND_REG_INLINE_C_INT16:
  case AMDGPU::OPERAND_REG_INLINE_C_BF16:
  case AMDGPU::OPERAND_REG_INLINE_C_FP16:
  case AMDGPU::OPERAND_REG_INLINE_C_V2INT16:
  case AMDGPU::OPERAND_REG_INLINE_C_V2BF16:
  case AMDGPU::OPERAND_REG_INLINE_C_V2FP16:
  case AMDGPU::OPERAND_REG_IMM_V2INT16:
  case AMDGPU::OPERAND_REG_IMM_V2BF16:
  case AMDGPU::OPERAND_REG_IMM_V2FP16:
    return 2;

  default:
    llvm_unreachable("unhandled operand type");
  }
}

LLVM_READNONE
inline unsigned getOperandSize(const MCInstrDesc &Desc, unsigned OpNo) {
  return getOperandSize(Desc.operands()[OpNo]);
}

/// Is this literal inlinable, and not one of the values intended for floating
/// point values.
LLVM_READNONE
inline bool isInlinableIntLiteral(int64_t Literal) {
  return Literal >= -16 && Literal <= 64;
}

/// Is this literal inlinable
LLVM_READNONE
bool isInlinableLiteral64(int64_t Literal, bool HasInv2Pi);

LLVM_READNONE
bool isInlinableLiteral32(int32_t Literal, bool HasInv2Pi);

LLVM_READNONE
bool isInlinableLiteralBF16(int16_t Literal, bool HasInv2Pi);

LLVM_READNONE
bool isInlinableLiteralFP16(int16_t Literal, bool HasInv2Pi);

LLVM_READNONE
bool isInlinableLiteralBF16(int16_t Literal, bool HasInv2Pi);

LLVM_READNONE
bool isInlinableLiteralI16(int32_t Literal, bool HasInv2Pi);

LLVM_READNONE
std::optional<unsigned> getInlineEncodingV2I16(uint32_t Literal);

LLVM_READNONE
std::optional<unsigned> getInlineEncodingV2BF16(uint32_t Literal);

LLVM_READNONE
std::optional<unsigned> getInlineEncodingV2F16(uint32_t Literal);

LLVM_READNONE
bool isInlinableLiteralV216(uint32_t Literal, uint8_t OpType);

LLVM_READNONE
bool isInlinableLiteralV2I16(uint32_t Literal);

LLVM_READNONE
bool isInlinableLiteralV2BF16(uint32_t Literal);

LLVM_READNONE
bool isInlinableLiteralV2F16(uint32_t Literal);

LLVM_READNONE
bool isValid32BitLiteral(uint64_t Val, bool IsFP64);

bool isArgPassedInSGPR(const Argument *Arg);

bool isArgPassedInSGPR(const CallBase *CB, unsigned ArgNo);

LLVM_READONLY
bool isLegalSMRDEncodedUnsignedOffset(const MCSubtargetInfo &ST,
                                      int64_t EncodedOffset);

LLVM_READONLY
bool isLegalSMRDEncodedSignedOffset(const MCSubtargetInfo &ST,
                                    int64_t EncodedOffset, bool IsBuffer);

/// Convert \p ByteOffset to dwords if the subtarget uses dword SMRD immediate
/// offsets.
uint64_t convertSMRDOffsetUnits(const MCSubtargetInfo &ST, uint64_t ByteOffset);

/// \returns The encoding that will be used for \p ByteOffset in the
/// SMRD offset field, or std::nullopt if it won't fit. On GFX9 and GFX10
/// S_LOAD instructions have a signed offset, on other subtargets it is
/// unsigned. S_BUFFER has an unsigned offset for all subtargets.
std::optional<int64_t> getSMRDEncodedOffset(const MCSubtargetInfo &ST,
                                            int64_t ByteOffset, bool IsBuffer,
                                            bool HasSOffset = false);

/// \return The encoding that can be used for a 32-bit literal offset in an SMRD
/// instruction. This is only useful on CI.s
std::optional<int64_t> getSMRDEncodedLiteralOffset32(const MCSubtargetInfo &ST,
                                                     int64_t ByteOffset);

/// For pre-GFX12 FLAT instructions the offset must be positive;
/// MSB is ignored and forced to zero.
///
/// \return The number of bits available for the signed offset field in flat
/// instructions. Note that some forms of the instruction disallow negative
/// offsets.
unsigned getNumFlatOffsetBits(const MCSubtargetInfo &ST);

/// \returns true if this offset is small enough to fit in the SMRD
/// offset field.  \p ByteOffset should be the offset in bytes and
/// not the encoded offset.
bool isLegalSMRDImmOffset(const MCSubtargetInfo &ST, int64_t ByteOffset);

LLVM_READNONE
inline bool isLegalDPALU_DPPControl(unsigned DC) {
  return DC >= DPP::ROW_NEWBCAST_FIRST && DC <= DPP::ROW_NEWBCAST_LAST;
}

/// \returns true if an instruction may have a 64-bit VGPR operand.
bool hasAny64BitVGPROperands(const MCInstrDesc &OpDesc);

/// \returns true if an instruction is a DP ALU DPP.
bool isDPALU_DPP(const MCInstrDesc &OpDesc);

/// \returns true if the intrinsic is divergent
bool isIntrinsicSourceOfDivergence(unsigned IntrID);

/// \returns true if the intrinsic is uniform
bool isIntrinsicAlwaysUniform(unsigned IntrID);

/// \returns lds block size in terms of dwords. \p
/// This is used to calculate the lds size encoded for PAL metadata 3.0+ which
/// must be defined in terms of bytes.
unsigned getLdsDwGranularity(const MCSubtargetInfo &ST);

} // end namespace AMDGPU

raw_ostream &operator<<(raw_ostream &OS,
                        const AMDGPU::IsaInfo::TargetIDSetting S);

} // end namespace llvm

#endif // LLVM_LIB_TARGET_AMDGPU_UTILS_AMDGPUBASEINFO_H<|MERGE_RESOLUTION|>--- conflicted
+++ resolved
@@ -1421,7 +1421,6 @@
 constexpr bool isCompute(CallingConv::ID CC) {
   return !isGraphics(CC) || CC == CallingConv::AMDGPU_CS;
 }
-<<<<<<< HEAD
 
 LLVM_READNONE
 constexpr bool isEntryFunctionCC(CallingConv::ID CC) {
@@ -1442,28 +1441,6 @@
 }
 
 LLVM_READNONE
-=======
-
-LLVM_READNONE
-constexpr bool isEntryFunctionCC(CallingConv::ID CC) {
-  switch (CC) {
-  case CallingConv::AMDGPU_KERNEL:
-  case CallingConv::SPIR_KERNEL:
-  case CallingConv::AMDGPU_VS:
-  case CallingConv::AMDGPU_GS:
-  case CallingConv::AMDGPU_PS:
-  case CallingConv::AMDGPU_CS:
-  case CallingConv::AMDGPU_ES:
-  case CallingConv::AMDGPU_HS:
-  case CallingConv::AMDGPU_LS:
-    return true;
-  default:
-    return false;
-  }
-}
-
-LLVM_READNONE
->>>>>>> 10a576f7
 constexpr bool isChainCC(CallingConv::ID CC) {
   switch (CC) {
   case CallingConv::AMDGPU_CS_Chain:
