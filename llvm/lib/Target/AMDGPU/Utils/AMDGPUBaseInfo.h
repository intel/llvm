//===- AMDGPUBaseInfo.h - Top level definitions for AMDGPU ------*- C++ -*-===//
//
// Part of the LLVM Project, under the Apache License v2.0 with LLVM Exceptions.
// See https://llvm.org/LICENSE.txt for license information.
// SPDX-License-Identifier: Apache-2.0 WITH LLVM-exception
//
//===----------------------------------------------------------------------===//

#ifndef LLVM_LIB_TARGET_AMDGPU_UTILS_AMDGPUBASEINFO_H
#define LLVM_LIB_TARGET_AMDGPU_UTILS_AMDGPUBASEINFO_H

#include "AMDGPUSubtarget.h"
#include "SIDefines.h"
#include "llvm/IR/CallingConv.h"
#include "llvm/IR/InstrTypes.h"
#include "llvm/IR/Module.h"
#include "llvm/Support/Alignment.h"
#include <array>
#include <functional>
#include <utility>

// Pull in OpName enum definition and getNamedOperandIdx() declaration.
#define GET_INSTRINFO_OPERAND_ENUM
#include "AMDGPUGenInstrInfo.inc"

struct amd_kernel_code_t;

namespace llvm {

struct Align;
class Argument;
class Function;
class GlobalValue;
class MCInstrInfo;
class MCRegisterClass;
class MCRegisterInfo;
class MCSubtargetInfo;
class MDNode;
class StringRef;
class Triple;
class raw_ostream;

namespace AMDGPU {

struct AMDGPUMCKernelCodeT;
struct IsaVersion;

/// Generic target versions emitted by this version of LLVM.
///
/// These numbers are incremented every time a codegen breaking change occurs
/// within a generic family.
namespace GenericVersion {
static constexpr unsigned GFX9 = 1;
static constexpr unsigned GFX9_4 = 1;
static constexpr unsigned GFX10_1 = 1;
static constexpr unsigned GFX10_3 = 1;
static constexpr unsigned GFX11 = 1;
static constexpr unsigned GFX12 = 1;
} // namespace GenericVersion

enum { AMDHSA_COV4 = 4, AMDHSA_COV5 = 5, AMDHSA_COV6 = 6 };

enum class FPType { None, FP4, FP8 };

/// \returns True if \p STI is AMDHSA.
bool isHsaAbi(const MCSubtargetInfo &STI);

/// \returns Code object version from the IR module flag.
unsigned getAMDHSACodeObjectVersion(const Module &M);

/// \returns Code object version from ELF's e_ident[EI_ABIVERSION].
unsigned getAMDHSACodeObjectVersion(unsigned ABIVersion);

/// \returns The default HSA code object version. This should only be used when
/// we lack a more accurate CodeObjectVersion value (e.g. from the IR module
/// flag or a .amdhsa_code_object_version directive)
unsigned getDefaultAMDHSACodeObjectVersion();

/// \returns ABIVersion suitable for use in ELF's e_ident[EI_ABIVERSION]. \param
/// CodeObjectVersion is a value returned by getAMDHSACodeObjectVersion().
uint8_t getELFABIVersion(const Triple &OS, unsigned CodeObjectVersion);

/// \returns The offset of the multigrid_sync_arg argument from implicitarg_ptr
unsigned getMultigridSyncArgImplicitArgPosition(unsigned COV);

/// \returns The offset of the hostcall pointer argument from implicitarg_ptr
unsigned getHostcallImplicitArgPosition(unsigned COV);

unsigned getDefaultQueueImplicitArgPosition(unsigned COV);
unsigned getCompletionActionImplicitArgPosition(unsigned COV);

struct GcnBufferFormatInfo {
  unsigned Format;
  unsigned BitsPerComp;
  unsigned NumComponents;
  unsigned NumFormat;
  unsigned DataFormat;
};

struct MAIInstInfo {
  uint16_t Opcode;
  bool is_dgemm;
  bool is_gfx940_xdl;
};

struct MFMA_F8F6F4_Info {
  unsigned Opcode;
  unsigned F8F8Opcode;
  uint8_t NumRegsSrcA;
  uint8_t NumRegsSrcB;
};

struct CvtScaleF32_F32F16ToF8F4_Info {
  unsigned Opcode;
};

struct True16D16Info {
  unsigned T16Op;
  unsigned HiOp;
  unsigned LoOp;
};

struct WMMAInstInfo {
  uint16_t Opcode;
  bool is_wmma_xdl;
};

#define GET_MIMGBaseOpcode_DECL
#define GET_MIMGDim_DECL
#define GET_MIMGEncoding_DECL
#define GET_MIMGLZMapping_DECL
#define GET_MIMGMIPMapping_DECL
#define GET_MIMGBiASMapping_DECL
#define GET_MAIInstInfoTable_DECL
#define GET_isMFMA_F8F6F4Table_DECL
#define GET_isCvtScaleF32_F32F16ToF8F4Table_DECL
#define GET_True16D16Table_DECL
#define GET_WMMAInstInfoTable_DECL
#include "AMDGPUGenSearchableTables.inc"

namespace IsaInfo {

enum {
  // The closed Vulkan driver sets 96, which limits the wave count to 8 but
  // doesn't spill SGPRs as much as when 80 is set.
  FIXED_NUM_SGPRS_FOR_INIT_BUG = 96,
  TRAP_NUM_SGPRS = 16
};

enum class TargetIDSetting { Unsupported, Any, Off, On };

class AMDGPUTargetID {
private:
  const MCSubtargetInfo &STI;
  TargetIDSetting XnackSetting;
  TargetIDSetting SramEccSetting;

public:
  explicit AMDGPUTargetID(const MCSubtargetInfo &STI);
  ~AMDGPUTargetID() = default;

  /// \return True if the current xnack setting is not "Unsupported".
  bool isXnackSupported() const {
    return XnackSetting != TargetIDSetting::Unsupported;
  }

  /// \returns True if the current xnack setting is "On" or "Any".
  bool isXnackOnOrAny() const {
    return XnackSetting == TargetIDSetting::On ||
           XnackSetting == TargetIDSetting::Any;
  }

  /// \returns True if current xnack setting is "On" or "Off",
  /// false otherwise.
  bool isXnackOnOrOff() const {
    return getXnackSetting() == TargetIDSetting::On ||
           getXnackSetting() == TargetIDSetting::Off;
  }

  /// \returns The current xnack TargetIDSetting, possible options are
  /// "Unsupported", "Any", "Off", and "On".
  TargetIDSetting getXnackSetting() const { return XnackSetting; }

  /// Sets xnack setting to \p NewXnackSetting.
  void setXnackSetting(TargetIDSetting NewXnackSetting) {
    XnackSetting = NewXnackSetting;
  }

  /// \return True if the current sramecc setting is not "Unsupported".
  bool isSramEccSupported() const {
    return SramEccSetting != TargetIDSetting::Unsupported;
  }

  /// \returns True if the current sramecc setting is "On" or "Any".
  bool isSramEccOnOrAny() const {
    return SramEccSetting == TargetIDSetting::On ||
           SramEccSetting == TargetIDSetting::Any;
  }

  /// \returns True if current sramecc setting is "On" or "Off",
  /// false otherwise.
  bool isSramEccOnOrOff() const {
    return getSramEccSetting() == TargetIDSetting::On ||
           getSramEccSetting() == TargetIDSetting::Off;
  }

  /// \returns The current sramecc TargetIDSetting, possible options are
  /// "Unsupported", "Any", "Off", and "On".
  TargetIDSetting getSramEccSetting() const { return SramEccSetting; }

  /// Sets sramecc setting to \p NewSramEccSetting.
  void setSramEccSetting(TargetIDSetting NewSramEccSetting) {
    SramEccSetting = NewSramEccSetting;
  }

  void setTargetIDFromFeaturesString(StringRef FS);
  void setTargetIDFromTargetIDStream(StringRef TargetID);

  /// \returns String representation of an object.
  std::string toString() const;
};

/// \returns Wavefront size for given subtarget \p STI.
unsigned getWavefrontSize(const MCSubtargetInfo *STI);

/// \returns Local memory size in bytes for given subtarget \p STI.
unsigned getLocalMemorySize(const MCSubtargetInfo *STI);

/// \returns Maximum addressable local memory size in bytes for given subtarget
/// \p STI.
unsigned getAddressableLocalMemorySize(const MCSubtargetInfo *STI);

/// \returns Number of execution units per compute unit for given subtarget \p
/// STI.
unsigned getEUsPerCU(const MCSubtargetInfo *STI);

/// \returns Maximum number of work groups per compute unit for given subtarget
/// \p STI and limited by given \p FlatWorkGroupSize.
unsigned getMaxWorkGroupsPerCU(const MCSubtargetInfo *STI,
                               unsigned FlatWorkGroupSize);

/// \returns Minimum number of waves per execution unit for given subtarget \p
/// STI.
unsigned getMinWavesPerEU(const MCSubtargetInfo *STI);

/// \returns Maximum number of waves per execution unit for given subtarget \p
/// STI without any kind of limitation.
unsigned getMaxWavesPerEU(const MCSubtargetInfo *STI);

/// \returns Number of waves per execution unit required to support the given \p
/// FlatWorkGroupSize.
unsigned getWavesPerEUForWorkGroup(const MCSubtargetInfo *STI,
                                   unsigned FlatWorkGroupSize);

/// \returns Minimum flat work group size for given subtarget \p STI.
unsigned getMinFlatWorkGroupSize(const MCSubtargetInfo *STI);

/// \returns Maximum flat work group size for given subtarget \p STI.
unsigned getMaxFlatWorkGroupSize(const MCSubtargetInfo *STI);

/// \returns Number of waves per work group for given subtarget \p STI and
/// \p FlatWorkGroupSize.
unsigned getWavesPerWorkGroup(const MCSubtargetInfo *STI,
                              unsigned FlatWorkGroupSize);

/// \returns SGPR allocation granularity for given subtarget \p STI.
unsigned getSGPRAllocGranule(const MCSubtargetInfo *STI);

/// \returns SGPR encoding granularity for given subtarget \p STI.
unsigned getSGPREncodingGranule(const MCSubtargetInfo *STI);

/// \returns Total number of SGPRs for given subtarget \p STI.
unsigned getTotalNumSGPRs(const MCSubtargetInfo *STI);

/// \returns Addressable number of SGPRs for given subtarget \p STI.
unsigned getAddressableNumSGPRs(const MCSubtargetInfo *STI);

/// \returns Minimum number of SGPRs that meets the given number of waves per
/// execution unit requirement for given subtarget \p STI.
unsigned getMinNumSGPRs(const MCSubtargetInfo *STI, unsigned WavesPerEU);

/// \returns Maximum number of SGPRs that meets the given number of waves per
/// execution unit requirement for given subtarget \p STI.
unsigned getMaxNumSGPRs(const MCSubtargetInfo *STI, unsigned WavesPerEU,
                        bool Addressable);

/// \returns Number of extra SGPRs implicitly required by given subtarget \p
/// STI when the given special registers are used.
unsigned getNumExtraSGPRs(const MCSubtargetInfo *STI, bool VCCUsed,
                          bool FlatScrUsed, bool XNACKUsed);

/// \returns Number of extra SGPRs implicitly required by given subtarget \p
/// STI when the given special registers are used. XNACK is inferred from
/// \p STI.
unsigned getNumExtraSGPRs(const MCSubtargetInfo *STI, bool VCCUsed,
                          bool FlatScrUsed);

/// \returns Number of SGPR blocks needed for given subtarget \p STI when
/// \p NumSGPRs are used. \p NumSGPRs should already include any special
/// register counts.
unsigned getNumSGPRBlocks(const MCSubtargetInfo *STI, unsigned NumSGPRs);

/// \returns VGPR allocation granularity for given subtarget \p STI.
///
/// For subtargets which support it, \p EnableWavefrontSize32 should match
/// the ENABLE_WAVEFRONT_SIZE32 kernel descriptor field.
unsigned
getVGPRAllocGranule(const MCSubtargetInfo *STI, unsigned DynamicVGPRBlockSize,
                    std::optional<bool> EnableWavefrontSize32 = std::nullopt);

/// \returns VGPR encoding granularity for given subtarget \p STI.
///
/// For subtargets which support it, \p EnableWavefrontSize32 should match
/// the ENABLE_WAVEFRONT_SIZE32 kernel descriptor field.
unsigned getVGPREncodingGranule(
    const MCSubtargetInfo *STI,
    std::optional<bool> EnableWavefrontSize32 = std::nullopt);

/// For subtargets with a unified VGPR file and mixed ArchVGPR/AGPR usage,
/// returns the allocation granule for ArchVGPRs.
unsigned getArchVGPRAllocGranule();

/// \returns Total number of VGPRs for given subtarget \p STI.
unsigned getTotalNumVGPRs(const MCSubtargetInfo *STI);

/// \returns Addressable number of architectural VGPRs for a given subtarget \p
/// STI.
unsigned getAddressableNumArchVGPRs(const MCSubtargetInfo *STI);

/// \returns Addressable number of VGPRs for given subtarget \p STI.
unsigned getAddressableNumVGPRs(const MCSubtargetInfo *STI,
                                unsigned DynamicVGPRBlockSize);

/// \returns Minimum number of VGPRs that meets given number of waves per
/// execution unit requirement for given subtarget \p STI.
unsigned getMinNumVGPRs(const MCSubtargetInfo *STI, unsigned WavesPerEU,
                        unsigned DynamicVGPRBlockSize);

/// \returns Maximum number of VGPRs that meets given number of waves per
/// execution unit requirement for given subtarget \p STI.
unsigned getMaxNumVGPRs(const MCSubtargetInfo *STI, unsigned WavesPerEU,
                        unsigned DynamicVGPRBlockSize);

/// \returns Number of waves reachable for a given \p NumVGPRs usage for given
/// subtarget \p STI.
unsigned getNumWavesPerEUWithNumVGPRs(const MCSubtargetInfo *STI,
                                      unsigned NumVGPRs,
                                      unsigned DynamicVGPRBlockSize);

/// \returns Number of waves reachable for a given \p NumVGPRs usage, \p Granule
/// size, \p MaxWaves possible, and \p TotalNumVGPRs available.
unsigned getNumWavesPerEUWithNumVGPRs(unsigned NumVGPRs, unsigned Granule,
                                      unsigned MaxWaves,
                                      unsigned TotalNumVGPRs);

/// \returns Occupancy for a given \p SGPRs usage, \p MaxWaves possible, and \p
/// Gen.
unsigned getOccupancyWithNumSGPRs(unsigned SGPRs, unsigned MaxWaves,
                                  AMDGPUSubtarget::Generation Gen);

/// \returns Number of VGPR blocks needed for given subtarget \p STI when
/// \p NumVGPRs are used. We actually return the number of blocks -1, since
/// that's what we encode.
///
/// For subtargets which support it, \p EnableWavefrontSize32 should match the
/// ENABLE_WAVEFRONT_SIZE32 kernel descriptor field.
unsigned getEncodedNumVGPRBlocks(
    const MCSubtargetInfo *STI, unsigned NumVGPRs,
    std::optional<bool> EnableWavefrontSize32 = std::nullopt);

/// \returns Number of VGPR blocks that need to be allocated for the given
/// subtarget \p STI when \p NumVGPRs are used.
unsigned getAllocatedNumVGPRBlocks(
    const MCSubtargetInfo *STI, unsigned NumVGPRs,
    unsigned DynamicVGPRBlockSize,
    std::optional<bool> EnableWavefrontSize32 = std::nullopt);

} // end namespace IsaInfo

// Represents a field in an encoded value.
template <unsigned HighBit, unsigned LowBit, unsigned D = 0>
struct EncodingField {
  static_assert(HighBit >= LowBit, "Invalid bit range!");
  static constexpr unsigned Offset = LowBit;
  static constexpr unsigned Width = HighBit - LowBit + 1;

  using ValueType = unsigned;
  static constexpr ValueType Default = D;

  ValueType Value;
  constexpr EncodingField(ValueType Value) : Value(Value) {}

  constexpr uint64_t encode() const { return Value; }
  static ValueType decode(uint64_t Encoded) { return Encoded; }
};

// Represents a single bit in an encoded value.
template <unsigned Bit, unsigned D = 0>
using EncodingBit = EncodingField<Bit, Bit, D>;

// A helper for encoding and decoding multiple fields.
template <typename... Fields> struct EncodingFields {
  static constexpr uint64_t encode(Fields... Values) {
    return ((Values.encode() << Values.Offset) | ...);
  }

  static std::tuple<typename Fields::ValueType...> decode(uint64_t Encoded) {
    return {Fields::decode((Encoded >> Fields::Offset) &
                           maxUIntN(Fields::Width))...};
  }
};

LLVM_READONLY
inline bool hasNamedOperand(uint64_t Opcode, OpName NamedIdx) {
  return getNamedOperandIdx(Opcode, NamedIdx) != -1;
}

LLVM_READONLY
int getSOPPWithRelaxation(uint16_t Opcode);

struct MIMGBaseOpcodeInfo {
  MIMGBaseOpcode BaseOpcode;
  bool Store;
  bool Atomic;
  bool AtomicX2;
  bool Sampler;
  bool Gather4;

  uint8_t NumExtraArgs;
  bool Gradients;
  bool G16;
  bool Coordinates;
  bool LodOrClampOrMip;
  bool HasD16;
  bool MSAA;
  bool BVH;
  bool A16;
  bool NoReturn;
  bool PointSampleAccel;
};

LLVM_READONLY
const MIMGBaseOpcodeInfo *getMIMGBaseOpcode(unsigned Opc);

LLVM_READONLY
const MIMGBaseOpcodeInfo *getMIMGBaseOpcodeInfo(unsigned BaseOpcode);

struct MIMGDimInfo {
  MIMGDim Dim;
  uint8_t NumCoords;
  uint8_t NumGradients;
  bool MSAA;
  bool DA;
  uint8_t Encoding;
  const char *AsmSuffix;
};

LLVM_READONLY
const MIMGDimInfo *getMIMGDimInfo(unsigned DimEnum);

LLVM_READONLY
const MIMGDimInfo *getMIMGDimInfoByEncoding(uint8_t DimEnc);

LLVM_READONLY
const MIMGDimInfo *getMIMGDimInfoByAsmSuffix(StringRef AsmSuffix);

struct MIMGLZMappingInfo {
  MIMGBaseOpcode L;
  MIMGBaseOpcode LZ;
};

struct MIMGMIPMappingInfo {
  MIMGBaseOpcode MIP;
  MIMGBaseOpcode NONMIP;
};

struct MIMGBiasMappingInfo {
  MIMGBaseOpcode Bias;
  MIMGBaseOpcode NoBias;
};

struct MIMGOffsetMappingInfo {
  MIMGBaseOpcode Offset;
  MIMGBaseOpcode NoOffset;
};

struct MIMGG16MappingInfo {
  MIMGBaseOpcode G;
  MIMGBaseOpcode G16;
};

LLVM_READONLY
const MIMGLZMappingInfo *getMIMGLZMappingInfo(unsigned L);

struct WMMAOpcodeMappingInfo {
  unsigned Opcode2Addr;
  unsigned Opcode3Addr;
};

LLVM_READONLY
const MIMGMIPMappingInfo *getMIMGMIPMappingInfo(unsigned MIP);

LLVM_READONLY
const MIMGBiasMappingInfo *getMIMGBiasMappingInfo(unsigned Bias);

LLVM_READONLY
const MIMGOffsetMappingInfo *getMIMGOffsetMappingInfo(unsigned Offset);

LLVM_READONLY
const MIMGG16MappingInfo *getMIMGG16MappingInfo(unsigned G);

LLVM_READONLY
int getMIMGOpcode(unsigned BaseOpcode, unsigned MIMGEncoding,
                  unsigned VDataDwords, unsigned VAddrDwords);

LLVM_READONLY
int getMaskedMIMGOp(unsigned Opc, unsigned NewChannels);

LLVM_READONLY
unsigned getAddrSizeMIMGOp(const MIMGBaseOpcodeInfo *BaseOpcode,
                           const MIMGDimInfo *Dim, bool IsA16,
                           bool IsG16Supported);

struct MIMGInfo {
  uint16_t Opcode;
  uint16_t BaseOpcode;
  uint8_t MIMGEncoding;
  uint8_t VDataDwords;
  uint8_t VAddrDwords;
  uint8_t VAddrOperands;
};

LLVM_READONLY
const MIMGInfo *getMIMGInfo(unsigned Opc);

LLVM_READONLY
int getMTBUFBaseOpcode(unsigned Opc);

LLVM_READONLY
int getMTBUFOpcode(unsigned BaseOpc, unsigned Elements);

LLVM_READONLY
int getMTBUFElements(unsigned Opc);

LLVM_READONLY
bool getMTBUFHasVAddr(unsigned Opc);

LLVM_READONLY
bool getMTBUFHasSrsrc(unsigned Opc);

LLVM_READONLY
bool getMTBUFHasSoffset(unsigned Opc);

LLVM_READONLY
int getMUBUFBaseOpcode(unsigned Opc);

LLVM_READONLY
int getMUBUFOpcode(unsigned BaseOpc, unsigned Elements);

LLVM_READONLY
int getMUBUFElements(unsigned Opc);

LLVM_READONLY
bool getMUBUFHasVAddr(unsigned Opc);

LLVM_READONLY
bool getMUBUFHasSrsrc(unsigned Opc);

LLVM_READONLY
bool getMUBUFHasSoffset(unsigned Opc);

LLVM_READONLY
bool getMUBUFIsBufferInv(unsigned Opc);

LLVM_READONLY
bool getMUBUFTfe(unsigned Opc);

LLVM_READONLY
bool getSMEMIsBuffer(unsigned Opc);

LLVM_READONLY
bool getVOP1IsSingle(unsigned Opc);

LLVM_READONLY
bool getVOP2IsSingle(unsigned Opc);

LLVM_READONLY
bool getVOP3IsSingle(unsigned Opc);

LLVM_READONLY
bool isVOPC64DPP(unsigned Opc);

LLVM_READONLY
bool isVOPCAsmOnly(unsigned Opc);

/// Returns true if MAI operation is a double precision GEMM.
LLVM_READONLY
bool getMAIIsDGEMM(unsigned Opc);

LLVM_READONLY
bool getMAIIsGFX940XDL(unsigned Opc);

LLVM_READONLY
bool getWMMAIsXDL(unsigned Opc);

// Get an equivalent BitOp3 for a binary logical \p Opc.
// \returns BitOp3 modifier for the logical operation or zero.
// Used in VOPD3 conversion.
unsigned getBitOp2(unsigned Opc);

struct CanBeVOPD {
  bool X;
  bool Y;
};

/// \returns SIEncodingFamily used for VOPD encoding on a \p ST.
LLVM_READONLY
unsigned getVOPDEncodingFamily(const MCSubtargetInfo &ST);

LLVM_READONLY
CanBeVOPD getCanBeVOPD(unsigned Opc, unsigned EncodingFamily, bool VOPD3);

LLVM_READNONE
uint8_t mfmaScaleF8F6F4FormatToNumRegs(unsigned EncodingVal);

LLVM_READONLY
const MFMA_F8F6F4_Info *getMFMA_F8F6F4_WithFormatArgs(unsigned CBSZ,
                                                      unsigned BLGP,
                                                      unsigned F8F8Opcode);

LLVM_READNONE
uint8_t wmmaScaleF8F6F4FormatToNumRegs(unsigned Fmt);

LLVM_READONLY
const MFMA_F8F6F4_Info *getWMMA_F8F6F4_WithFormatArgs(unsigned FmtA,
                                                      unsigned FmtB,
                                                      unsigned F8F8Opcode);

LLVM_READONLY
const GcnBufferFormatInfo *getGcnBufferFormatInfo(uint8_t BitsPerComp,
                                                  uint8_t NumComponents,
                                                  uint8_t NumFormat,
                                                  const MCSubtargetInfo &STI);
LLVM_READONLY
const GcnBufferFormatInfo *getGcnBufferFormatInfo(uint8_t Format,
                                                  const MCSubtargetInfo &STI);

LLVM_READONLY
int getMCOpcode(uint16_t Opcode, unsigned Gen);

LLVM_READONLY
unsigned getVOPDOpcode(unsigned Opc, bool VOPD3);

LLVM_READONLY
int getVOPDFull(unsigned OpX, unsigned OpY, unsigned EncodingFamily,
                bool VOPD3);

LLVM_READONLY
bool isVOPD(unsigned Opc);

LLVM_READNONE
bool isMAC(unsigned Opc);

LLVM_READNONE
bool isPermlane16(unsigned Opc);

LLVM_READNONE
bool isGenericAtomic(unsigned Opc);

LLVM_READNONE
bool isCvt_F32_Fp8_Bf8_e64(unsigned Opc);

namespace VOPD {

enum Component : unsigned {
  DST = 0,
  SRC0,
  SRC1,
  SRC2,

  DST_NUM = 1,
  MAX_SRC_NUM = 3,
  MAX_OPR_NUM = DST_NUM + MAX_SRC_NUM
};

// LSB mask for VGPR banks per VOPD component operand.
// 4 banks result in a mask 3, setting 2 lower bits.
constexpr unsigned VOPD_VGPR_BANK_MASKS[] = {1, 3, 3, 1};
constexpr unsigned VOPD3_VGPR_BANK_MASKS[] = {1, 3, 3, 3};

enum ComponentIndex : unsigned { X = 0, Y = 1 };
constexpr unsigned COMPONENTS[] = {ComponentIndex::X, ComponentIndex::Y};
constexpr unsigned COMPONENTS_NUM = 2;

// Properties of VOPD components.
class ComponentProps {
private:
  unsigned SrcOperandsNum = 0;
  unsigned MandatoryLiteralIdx = ~0u;
  bool HasSrc2Acc = false;
  unsigned NumVOPD3Mods = 0;
  unsigned Opcode = 0;
  bool IsVOP3 = false;

public:
  ComponentProps() = default;
  ComponentProps(const MCInstrDesc &OpDesc, bool VOP3Layout = false);

  // Return the total number of src operands this component has.
  unsigned getCompSrcOperandsNum() const { return SrcOperandsNum; }

  // Return the number of src operands of this component visible to the parser.
  unsigned getCompParsedSrcOperandsNum() const {
    return SrcOperandsNum - HasSrc2Acc;
  }

  // Return true iif this component has a mandatory literal.
  bool hasMandatoryLiteral() const { return MandatoryLiteralIdx != ~0u; }

  // If this component has a mandatory literal, return component operand
  // index of this literal (i.e. either Component::SRC1 or Component::SRC2).
  unsigned getMandatoryLiteralCompOperandIndex() const {
    assert(hasMandatoryLiteral());
    return MandatoryLiteralIdx;
  }

  // Return true iif this component has operand
  // with component index CompSrcIdx and this operand may be a register.
  bool hasRegSrcOperand(unsigned CompSrcIdx) const {
    assert(CompSrcIdx < Component::MAX_SRC_NUM);
    return SrcOperandsNum > CompSrcIdx && !hasMandatoryLiteralAt(CompSrcIdx);
  }

  // Return true iif this component has tied src2.
  bool hasSrc2Acc() const { return HasSrc2Acc; }

  // Return a number of source modifiers if instruction is used in VOPD3.
  unsigned getCompVOPD3ModsNum() const { return NumVOPD3Mods; }

  // Return opcode of the component.
  unsigned getOpcode() const { return Opcode; }

  // Returns if component opcode is in VOP3 encoding.
  unsigned isVOP3() const { return IsVOP3; }

  // Return index of BitOp3 operand or -1.
  int getBitOp3OperandIdx() const;

private:
  bool hasMandatoryLiteralAt(unsigned CompSrcIdx) const {
    assert(CompSrcIdx < Component::MAX_SRC_NUM);
    return MandatoryLiteralIdx == Component::DST_NUM + CompSrcIdx;
  }
};

enum ComponentKind : unsigned {
  SINGLE = 0,  // A single VOP1 or VOP2 instruction which may be used in VOPD.
  COMPONENT_X, // A VOPD instruction, X component.
  COMPONENT_Y, // A VOPD instruction, Y component.
  MAX = COMPONENT_Y
};

// Interface functions of this class map VOPD component operand indices
// to indices of operands in MachineInstr/MCInst or parsed operands array.
//
// Note that this class operates with 3 kinds of indices:
// - VOPD component operand indices (Component::DST, Component::SRC0, etc.);
// - MC operand indices (they refer operands in a MachineInstr/MCInst);
// - parsed operand indices (they refer operands in parsed operands array).
//
// For SINGLE components mapping between these indices is trivial.
// But things get more complicated for COMPONENT_X and
// COMPONENT_Y because these components share the same
// MachineInstr/MCInst and the same parsed operands array.
// Below is an example of component operand to parsed operand
// mapping for the following instruction:
//
//   v_dual_add_f32 v255, v4, v5 :: v_dual_mov_b32 v6, v1
//
//                          PARSED        COMPONENT         PARSED
// COMPONENT               OPERANDS     OPERAND INDEX    OPERAND INDEX
// -------------------------------------------------------------------
//                     "v_dual_add_f32"                        0
// v_dual_add_f32            v255          0 (DST)    -->      1
//                           v4            1 (SRC0)   -->      2
//                           v5            2 (SRC1)   -->      3
//                          "::"                               4
//                     "v_dual_mov_b32"                        5
// v_dual_mov_b32            v6            0 (DST)    -->      6
//                           v1            1 (SRC0)   -->      7
// -------------------------------------------------------------------
//
class ComponentLayout {
private:
  // Regular MachineInstr/MCInst operands are ordered as follows:
  //   dst, src0 [, other src operands]
  // VOPD MachineInstr/MCInst operands are ordered as follows:
  //   dstX, dstY, src0X [, other OpX operands], src0Y [, other OpY operands]
  // Each ComponentKind has operand indices defined below.
  static constexpr unsigned MC_DST_IDX[] = {0, 0, 1};

  // VOPD3 instructions may have 2 or 3 source modifiers, src2 modifier is not
  // used if there is tied accumulator. Indexing of this array:
  // MC_SRC_IDX[VOPD3ModsNum][SrcNo]. This returns an index for a SINGLE
  // instruction layout, add 1 for COMPONENT_X or COMPONENT_Y. For the second
  // component add OpX.MCSrcNum + OpX.VOPD3ModsNum.
  // For VOPD1/VOPD2 use column with zero modifiers.
  static constexpr unsigned SINGLE_MC_SRC_IDX[4][3] = {
      {1, 2, 3}, {2, 3, 4}, {2, 4, 5}, {2, 4, 6}};

  // Parsed operands of regular instructions are ordered as follows:
  //   Mnemo dst src0 [vsrc1 ...]
  // Parsed VOPD operands are ordered as follows:
  //   OpXMnemo dstX src0X [vsrc1X|imm vsrc1X|vsrc1X imm] '::'
  //   OpYMnemo dstY src0Y [vsrc1Y|imm vsrc1Y|vsrc1Y imm]
  // Each ComponentKind has operand indices defined below.
  static constexpr unsigned PARSED_DST_IDX[] = {1, 1,
                                                4 /* + OpX.ParsedSrcNum */};
  static constexpr unsigned FIRST_PARSED_SRC_IDX[] = {
      2, 2, 5 /* + OpX.ParsedSrcNum */};

private:
  const ComponentKind Kind;
  const ComponentProps PrevComp;
  const unsigned VOPD3ModsNum;
  const int BitOp3Idx; // Index of bitop3 operand or -1

public:
  // Create layout for COMPONENT_X or SINGLE component.
  ComponentLayout(ComponentKind Kind, unsigned VOPD3ModsNum, int BitOp3Idx)
      : Kind(Kind), VOPD3ModsNum(VOPD3ModsNum), BitOp3Idx(BitOp3Idx) {
    assert(Kind == ComponentKind::SINGLE || Kind == ComponentKind::COMPONENT_X);
  }

  // Create layout for COMPONENT_Y which depends on COMPONENT_X layout.
  ComponentLayout(const ComponentProps &OpXProps, unsigned VOPD3ModsNum,
                  int BitOp3Idx)
      : Kind(ComponentKind::COMPONENT_Y), PrevComp(OpXProps),
        VOPD3ModsNum(VOPD3ModsNum), BitOp3Idx(BitOp3Idx) {}

public:
  // Return the index of dst operand in MCInst operands.
  unsigned getIndexOfDstInMCOperands() const { return MC_DST_IDX[Kind]; }

  // Return the index of the specified src operand in MCInst operands.
  unsigned getIndexOfSrcInMCOperands(unsigned CompSrcIdx, bool VOPD3) const {
    assert(CompSrcIdx < Component::MAX_SRC_NUM);

    if (Kind == SINGLE && CompSrcIdx == 2 && BitOp3Idx != -1)
      return BitOp3Idx;

    if (VOPD3) {
      return SINGLE_MC_SRC_IDX[VOPD3ModsNum][CompSrcIdx] + getPrevCompSrcNum() +
             getPrevCompVOPD3ModsNum() + (Kind != SINGLE ? 1 : 0);
    }

    return SINGLE_MC_SRC_IDX[0][CompSrcIdx] + getPrevCompSrcNum() +
           (Kind != SINGLE ? 1 : 0);
  }

  // Return the index of dst operand in the parsed operands array.
  unsigned getIndexOfDstInParsedOperands() const {
    return PARSED_DST_IDX[Kind] + getPrevCompParsedSrcNum();
  }

  // Return the index of the specified src operand in the parsed operands array.
  unsigned getIndexOfSrcInParsedOperands(unsigned CompSrcIdx) const {
    assert(CompSrcIdx < Component::MAX_SRC_NUM);
    return FIRST_PARSED_SRC_IDX[Kind] + getPrevCompParsedSrcNum() + CompSrcIdx;
  }

private:
  unsigned getPrevCompSrcNum() const {
    return PrevComp.getCompSrcOperandsNum();
  }
  unsigned getPrevCompParsedSrcNum() const {
    return PrevComp.getCompParsedSrcOperandsNum();
  }
  unsigned getPrevCompVOPD3ModsNum() const {
    return PrevComp.getCompVOPD3ModsNum();
  }
};

// Layout and properties of VOPD components.
class ComponentInfo : public ComponentProps, public ComponentLayout {
public:
  // Create ComponentInfo for COMPONENT_X or SINGLE component.
  ComponentInfo(const MCInstrDesc &OpDesc,
                ComponentKind Kind = ComponentKind::SINGLE,
                bool VOP3Layout = false)
      : ComponentProps(OpDesc, VOP3Layout),
        ComponentLayout(Kind, getCompVOPD3ModsNum(), getBitOp3OperandIdx()) {}

  // Create ComponentInfo for COMPONENT_Y which depends on COMPONENT_X layout.
  ComponentInfo(const MCInstrDesc &OpDesc, const ComponentProps &OpXProps,
                bool VOP3Layout = false)
      : ComponentProps(OpDesc, VOP3Layout),
        ComponentLayout(OpXProps, getCompVOPD3ModsNum(),
                        getBitOp3OperandIdx()) {}

  // Map component operand index to parsed operand index.
  // Return 0 if the specified operand does not exist.
  unsigned getIndexInParsedOperands(unsigned CompOprIdx) const;
};

// Properties of VOPD instructions.
class InstInfo {
private:
  const ComponentInfo CompInfo[COMPONENTS_NUM];

public:
  using RegIndices = std::array<unsigned, Component::MAX_OPR_NUM>;

  InstInfo(const MCInstrDesc &OpX, const MCInstrDesc &OpY)
      : CompInfo{OpX, OpY} {}

  InstInfo(const ComponentInfo &OprInfoX, const ComponentInfo &OprInfoY)
      : CompInfo{OprInfoX, OprInfoY} {}

  const ComponentInfo &operator[](size_t ComponentIdx) const {
    assert(ComponentIdx < COMPONENTS_NUM);
    return CompInfo[ComponentIdx];
  }

  // Check VOPD operands constraints.
  // GetRegIdx(Component, MCOperandIdx) must return a VGPR register index
  // for the specified component and MC operand. The callback must return 0
  // if the operand is not a register or not a VGPR.
  // If \p SkipSrc is set to true then constraints for source operands are not
  // checked.
  // If \p AllowSameVGPR is set then same VGPRs are allowed for X and Y sources
  // even though it violates requirement to be from different banks.
  // If \p VOPD3 is set to true both dst registers allowed to be either odd
  // or even and instruction may have real src2 as opposed to tied accumulator.
  bool hasInvalidOperand(std::function<unsigned(unsigned, unsigned)> GetRegIdx,
                         const MCRegisterInfo &MRI, bool SkipSrc = false,
                         bool AllowSameVGPR = false, bool VOPD3 = false) const {
    return getInvalidCompOperandIndex(GetRegIdx, MRI, SkipSrc, AllowSameVGPR,
                                      VOPD3)
        .has_value();
  }

  // Check VOPD operands constraints.
  // Return the index of an invalid component operand, if any.
  // If \p SkipSrc is set to true then constraints for source operands are not
  // checked except for being from the same halves of VGPR file on gfx1250.
  // If \p AllowSameVGPR is set then same VGPRs are allowed for X and Y sources
  // even though it violates requirement to be from different banks.
  // If \p VOPD3 is set to true both dst registers allowed to be either odd
  // or even and instruction may have real src2 as opposed to tied accumulator.
  std::optional<unsigned> getInvalidCompOperandIndex(
      std::function<unsigned(unsigned, unsigned)> GetRegIdx,
      const MCRegisterInfo &MRI, bool SkipSrc = false,
      bool AllowSameVGPR = false, bool VOPD3 = false) const;

private:
  RegIndices
  getRegIndices(unsigned ComponentIdx,
                std::function<unsigned(unsigned, unsigned)> GetRegIdx,
                bool VOPD3) const;
};

} // namespace VOPD

LLVM_READONLY
std::pair<unsigned, unsigned> getVOPDComponents(unsigned VOPDOpcode);

LLVM_READONLY
// Get properties of 2 single VOP1/VOP2 instructions
// used as components to create a VOPD instruction.
VOPD::InstInfo getVOPDInstInfo(const MCInstrDesc &OpX, const MCInstrDesc &OpY);

LLVM_READONLY
// Get properties of VOPD X and Y components.
VOPD::InstInfo getVOPDInstInfo(unsigned VOPDOpcode,
                               const MCInstrInfo *InstrInfo);

LLVM_READONLY
bool isAsyncStore(unsigned Opc);
LLVM_READONLY
bool isTensorStore(unsigned Opc);
LLVM_READONLY
unsigned getTemporalHintType(const MCInstrDesc TID);

LLVM_READONLY
bool isTrue16Inst(unsigned Opc);

LLVM_READONLY
FPType getFPDstSelType(unsigned Opc);

LLVM_READONLY
bool isInvalidSingleUseConsumerInst(unsigned Opc);

LLVM_READONLY
bool isInvalidSingleUseProducerInst(unsigned Opc);

bool isDPMACCInstruction(unsigned Opc);

LLVM_READONLY
unsigned mapWMMA2AddrTo3AddrOpcode(unsigned Opc);

LLVM_READONLY
unsigned mapWMMA3AddrTo2AddrOpcode(unsigned Opc);

void initDefaultAMDKernelCodeT(AMDGPUMCKernelCodeT &Header,
                               const MCSubtargetInfo *STI);

bool isGroupSegment(const GlobalValue *GV);
bool isGlobalSegment(const GlobalValue *GV);
bool isReadOnlySegment(const GlobalValue *GV);

/// \returns True if constants should be emitted to .text section for given
/// target triple \p TT, false otherwise.
bool shouldEmitConstantsToTextSection(const Triple &TT);

/// Returns a valid charcode or 0 in the first entry if this is a valid physical
/// register constraint. Followed by the start register number, and the register
/// width. Does not validate the number of registers exists in the class.
std::tuple<char, unsigned, unsigned>
parseAsmConstraintPhysReg(StringRef Constraint);

/// \returns Integer value requested using \p F's \p Name attribute.
///
/// \returns \p Default if attribute is not present.
///
/// \returns \p Default and emits error if requested value cannot be converted
/// to integer.
int getIntegerAttribute(const Function &F, StringRef Name, int Default);

/// \returns A pair of integer values requested using \p F's \p Name attribute
/// in "first[,second]" format ("second" is optional unless \p OnlyFirstRequired
/// is false).
///
/// \returns \p Default if attribute is not present.
///
/// \returns \p Default and emits error if one of the requested values cannot be
/// converted to integer, or \p OnlyFirstRequired is false and "second" value is
/// not present.
std::pair<unsigned, unsigned>
getIntegerPairAttribute(const Function &F, StringRef Name,
                        std::pair<unsigned, unsigned> Default,
                        bool OnlyFirstRequired = false);

/// \returns A pair of integer values requested using \p F's \p Name attribute
/// in "first[,second]" format ("second" is optional unless \p OnlyFirstRequired
/// is false).
///
/// \returns \p std::nullopt if attribute is not present.
///
/// \returns \p std::nullopt and emits error if one of the requested values
/// cannot be converted to integer, or \p OnlyFirstRequired is false and
/// "second" value is not present.
std::optional<std::pair<unsigned, std::optional<unsigned>>>
getIntegerPairAttribute(const Function &F, StringRef Name,
                        bool OnlyFirstRequired = false);

/// \returns Generate a vector of integer values requested using \p F's \p Name
/// attribute.
/// \returns A vector of size \p Size, with all elements set to \p DefaultVal,
/// if any error occurs. The corresponding error will also be emitted.
SmallVector<unsigned> getIntegerVecAttribute(const Function &F, StringRef Name,
                                             unsigned Size,
                                             unsigned DefaultVal);
/// Similar to the function above, but returns std::nullopt if any error occurs.
std::optional<SmallVector<unsigned>>
getIntegerVecAttribute(const Function &F, StringRef Name, unsigned Size);

/// Checks if \p Val is inside \p MD, a !range-like metadata.
bool hasValueInRangeLikeMetadata(const MDNode &MD, int64_t Val);

/// Represents the counter values to wait for in an s_waitcnt instruction.
///
/// Large values (including the maximum possible integer) can be used to
/// represent "don't care" waits.
struct Waitcnt {
  unsigned LoadCnt = ~0u; // Corresponds to Vmcnt prior to gfx12.
  unsigned ExpCnt = ~0u;
  unsigned DsCnt = ~0u;     // Corresponds to LGKMcnt prior to gfx12.
  unsigned StoreCnt = ~0u;  // Corresponds to VScnt on gfx10/gfx11.
  unsigned SampleCnt = ~0u; // gfx12+ only.
  unsigned BvhCnt = ~0u;    // gfx12+ only.
  unsigned KmCnt = ~0u;     // gfx12+ only.
  unsigned XCnt = ~0u;      // gfx1250.

  Waitcnt() = default;
  // Pre-gfx12 constructor.
  Waitcnt(unsigned VmCnt, unsigned ExpCnt, unsigned LgkmCnt, unsigned VsCnt)
      : LoadCnt(VmCnt), ExpCnt(ExpCnt), DsCnt(LgkmCnt), StoreCnt(VsCnt) {}

  // gfx12+ constructor.
  Waitcnt(unsigned LoadCnt, unsigned ExpCnt, unsigned DsCnt, unsigned StoreCnt,
          unsigned SampleCnt, unsigned BvhCnt, unsigned KmCnt, unsigned XCnt)
      : LoadCnt(LoadCnt), ExpCnt(ExpCnt), DsCnt(DsCnt), StoreCnt(StoreCnt),
        SampleCnt(SampleCnt), BvhCnt(BvhCnt), KmCnt(KmCnt), XCnt(XCnt) {}

  bool hasWait() const { return StoreCnt != ~0u || hasWaitExceptStoreCnt(); }

  bool hasWaitExceptStoreCnt() const {
    return LoadCnt != ~0u || ExpCnt != ~0u || DsCnt != ~0u ||
           SampleCnt != ~0u || BvhCnt != ~0u || KmCnt != ~0u || XCnt != ~0u;
  }

  bool hasWaitStoreCnt() const { return StoreCnt != ~0u; }

  Waitcnt combined(const Waitcnt &Other) const {
    // Does the right thing provided self and Other are either both pre-gfx12
    // or both gfx12+.
    return Waitcnt(
        std::min(LoadCnt, Other.LoadCnt), std::min(ExpCnt, Other.ExpCnt),
        std::min(DsCnt, Other.DsCnt), std::min(StoreCnt, Other.StoreCnt),
        std::min(SampleCnt, Other.SampleCnt), std::min(BvhCnt, Other.BvhCnt),
        std::min(KmCnt, Other.KmCnt), std::min(XCnt, Other.XCnt));
  }
};

// The following methods are only meaningful on targets that support
// S_WAITCNT.

/// \returns Vmcnt bit mask for given isa \p Version.
unsigned getVmcntBitMask(const IsaVersion &Version);

/// \returns Expcnt bit mask for given isa \p Version.
unsigned getExpcntBitMask(const IsaVersion &Version);

/// \returns Lgkmcnt bit mask for given isa \p Version.
unsigned getLgkmcntBitMask(const IsaVersion &Version);

/// \returns Waitcnt bit mask for given isa \p Version.
unsigned getWaitcntBitMask(const IsaVersion &Version);

/// \returns Decoded Vmcnt from given \p Waitcnt for given isa \p Version.
unsigned decodeVmcnt(const IsaVersion &Version, unsigned Waitcnt);

/// \returns Decoded Expcnt from given \p Waitcnt for given isa \p Version.
unsigned decodeExpcnt(const IsaVersion &Version, unsigned Waitcnt);

/// \returns Decoded Lgkmcnt from given \p Waitcnt for given isa \p Version.
unsigned decodeLgkmcnt(const IsaVersion &Version, unsigned Waitcnt);

/// Decodes Vmcnt, Expcnt and Lgkmcnt from given \p Waitcnt for given isa
/// \p Version, and writes decoded values into \p Vmcnt, \p Expcnt and
/// \p Lgkmcnt respectively. Should not be used on gfx12+, the instruction
/// which needs it is deprecated
///
/// \details \p Vmcnt, \p Expcnt and \p Lgkmcnt are decoded as follows:
///     \p Vmcnt = \p Waitcnt[3:0]        (pre-gfx9)
///     \p Vmcnt = \p Waitcnt[15:14,3:0]  (gfx9,10)
///     \p Vmcnt = \p Waitcnt[15:10]      (gfx11)
///     \p Expcnt = \p Waitcnt[6:4]       (pre-gfx11)
///     \p Expcnt = \p Waitcnt[2:0]       (gfx11)
///     \p Lgkmcnt = \p Waitcnt[11:8]     (pre-gfx10)
///     \p Lgkmcnt = \p Waitcnt[13:8]     (gfx10)
///     \p Lgkmcnt = \p Waitcnt[9:4]      (gfx11)
///
void decodeWaitcnt(const IsaVersion &Version, unsigned Waitcnt, unsigned &Vmcnt,
                   unsigned &Expcnt, unsigned &Lgkmcnt);

Waitcnt decodeWaitcnt(const IsaVersion &Version, unsigned Encoded);

/// \returns \p Waitcnt with encoded \p Vmcnt for given isa \p Version.
unsigned encodeVmcnt(const IsaVersion &Version, unsigned Waitcnt,
                     unsigned Vmcnt);

/// \returns \p Waitcnt with encoded \p Expcnt for given isa \p Version.
unsigned encodeExpcnt(const IsaVersion &Version, unsigned Waitcnt,
                      unsigned Expcnt);

/// \returns \p Waitcnt with encoded \p Lgkmcnt for given isa \p Version.
unsigned encodeLgkmcnt(const IsaVersion &Version, unsigned Waitcnt,
                       unsigned Lgkmcnt);

/// Encodes \p Vmcnt, \p Expcnt and \p Lgkmcnt into Waitcnt for given isa
/// \p Version. Should not be used on gfx12+, the instruction which needs
/// it is deprecated
///
/// \details \p Vmcnt, \p Expcnt and \p Lgkmcnt are encoded as follows:
///     Waitcnt[2:0]   = \p Expcnt      (gfx11+)
///     Waitcnt[3:0]   = \p Vmcnt       (pre-gfx9)
///     Waitcnt[3:0]   = \p Vmcnt[3:0]  (gfx9,10)
///     Waitcnt[6:4]   = \p Expcnt      (pre-gfx11)
///     Waitcnt[9:4]   = \p Lgkmcnt     (gfx11)
///     Waitcnt[11:8]  = \p Lgkmcnt     (pre-gfx10)
///     Waitcnt[13:8]  = \p Lgkmcnt     (gfx10)
///     Waitcnt[15:10] = \p Vmcnt       (gfx11)
///     Waitcnt[15:14] = \p Vmcnt[5:4]  (gfx9,10)
///
/// \returns Waitcnt with encoded \p Vmcnt, \p Expcnt and \p Lgkmcnt for given
/// isa \p Version.
///
unsigned encodeWaitcnt(const IsaVersion &Version, unsigned Vmcnt,
                       unsigned Expcnt, unsigned Lgkmcnt);

unsigned encodeWaitcnt(const IsaVersion &Version, const Waitcnt &Decoded);

// The following methods are only meaningful on targets that support
// S_WAIT_*CNT, introduced with gfx12.

/// \returns Loadcnt bit mask for given isa \p Version.
/// Returns 0 for versions that do not support LOADcnt
unsigned getLoadcntBitMask(const IsaVersion &Version);

/// \returns Samplecnt bit mask for given isa \p Version.
/// Returns 0 for versions that do not support SAMPLEcnt
unsigned getSamplecntBitMask(const IsaVersion &Version);

/// \returns Bvhcnt bit mask for given isa \p Version.
/// Returns 0 for versions that do not support BVHcnt
unsigned getBvhcntBitMask(const IsaVersion &Version);

/// \returns Dscnt bit mask for given isa \p Version.
/// Returns 0 for versions that do not support DScnt
unsigned getDscntBitMask(const IsaVersion &Version);

/// \returns Dscnt bit mask for given isa \p Version.
/// Returns 0 for versions that do not support KMcnt
unsigned getKmcntBitMask(const IsaVersion &Version);

/// \returns Xcnt bit mask for given isa \p Version.
/// Returns 0 for versions that do not support Xcnt.
unsigned getXcntBitMask(const IsaVersion &Version);

/// \return STOREcnt or VScnt bit mask for given isa \p Version.
/// returns 0 for versions that do not support STOREcnt or VScnt.
/// STOREcnt and VScnt are the same counter, the name used
/// depends on the ISA version.
unsigned getStorecntBitMask(const IsaVersion &Version);

// The following are only meaningful on targets that support
// S_WAIT_LOADCNT_DSCNT and S_WAIT_STORECNT_DSCNT.

/// \returns Decoded Waitcnt structure from given \p LoadcntDscnt for given
/// isa \p Version.
Waitcnt decodeLoadcntDscnt(const IsaVersion &Version, unsigned LoadcntDscnt);

/// \returns Decoded Waitcnt structure from given \p StorecntDscnt for given
/// isa \p Version.
Waitcnt decodeStorecntDscnt(const IsaVersion &Version, unsigned StorecntDscnt);

/// \returns \p Loadcnt and \p Dscnt components of \p Decoded  encoded as an
/// immediate that can be used with S_WAIT_LOADCNT_DSCNT for given isa
/// \p Version.
unsigned encodeLoadcntDscnt(const IsaVersion &Version, const Waitcnt &Decoded);

/// \returns \p Storecnt and \p Dscnt components of \p Decoded  encoded as an
/// immediate that can be used with S_WAIT_STORECNT_DSCNT for given isa
/// \p Version.
unsigned encodeStorecntDscnt(const IsaVersion &Version, const Waitcnt &Decoded);

namespace Hwreg {

using HwregId = EncodingField<5, 0>;
using HwregOffset = EncodingField<10, 6>;

struct HwregSize : EncodingField<15, 11, 32> {
  using EncodingField::EncodingField;
  constexpr uint64_t encode() const { return Value - 1; }
  static ValueType decode(uint64_t Encoded) { return Encoded + 1; }
};

using HwregEncoding = EncodingFields<HwregId, HwregOffset, HwregSize>;

} // namespace Hwreg

namespace DepCtr {

int getDefaultDepCtrEncoding(const MCSubtargetInfo &STI);
int encodeDepCtr(const StringRef Name, int64_t Val, unsigned &UsedOprMask,
                 const MCSubtargetInfo &STI);
bool isSymbolicDepCtrEncoding(unsigned Code, bool &HasNonDefaultVal,
                              const MCSubtargetInfo &STI);
bool decodeDepCtr(unsigned Code, int &Id, StringRef &Name, unsigned &Val,
                  bool &IsDefault, const MCSubtargetInfo &STI);

/// \returns Decoded VaVdst from given immediate \p Encoded.
unsigned decodeFieldVaVdst(unsigned Encoded);

/// \returns Decoded VmVsrc from given immediate \p Encoded.
unsigned decodeFieldVmVsrc(unsigned Encoded);

/// \returns Decoded SaSdst from given immediate \p Encoded.
unsigned decodeFieldSaSdst(unsigned Encoded);

/// \returns Decoded VaSdst from given immediate \p Encoded.
unsigned decodeFieldVaSdst(unsigned Encoded);

/// \returns Decoded VaVcc from given immediate \p Encoded.
unsigned decodeFieldVaVcc(unsigned Encoded);

/// \returns Decoded SaSrc from given immediate \p Encoded.
unsigned decodeFieldVaSsrc(unsigned Encoded);

/// \returns Decoded HoldCnt from given immediate \p Encoded.
unsigned decodeFieldHoldCnt(unsigned Encoded);

/// \returns \p VmVsrc as an encoded Depctr immediate.
unsigned encodeFieldVmVsrc(unsigned VmVsrc);

/// \returns \p Encoded combined with encoded \p VmVsrc.
unsigned encodeFieldVmVsrc(unsigned Encoded, unsigned VmVsrc);

/// \returns \p VaVdst as an encoded Depctr immediate.
unsigned encodeFieldVaVdst(unsigned VaVdst);

/// \returns \p Encoded combined with encoded \p VaVdst.
unsigned encodeFieldVaVdst(unsigned Encoded, unsigned VaVdst);

/// \returns \p SaSdst as an encoded Depctr immediate.
unsigned encodeFieldSaSdst(unsigned SaSdst);

/// \returns \p Encoded combined with encoded \p SaSdst.
unsigned encodeFieldSaSdst(unsigned Encoded, unsigned SaSdst);

/// \returns \p VaSdst as an encoded Depctr immediate.
unsigned encodeFieldVaSdst(unsigned VaSdst);

/// \returns \p Encoded combined with encoded \p VaSdst.
unsigned encodeFieldVaSdst(unsigned Encoded, unsigned VaSdst);

/// \returns \p VaVcc as an encoded Depctr immediate.
unsigned encodeFieldVaVcc(unsigned VaVcc);

/// \returns \p Encoded combined with encoded \p VaVcc.
unsigned encodeFieldVaVcc(unsigned Encoded, unsigned VaVcc);

/// \returns \p HoldCnt as an encoded Depctr immediate.
unsigned encodeFieldHoldCnt(unsigned HoldCnt);

/// \returns \p Encoded combined with encoded \p HoldCnt.
unsigned encodeFieldHoldCnt(unsigned HoldCnt, unsigned Encoded);

/// \returns \p VaSsrc as an encoded Depctr immediate.
unsigned encodeFieldVaSsrc(unsigned VaSsrc);

/// \returns \p Encoded combined with encoded \p VaSsrc.
unsigned encodeFieldVaSsrc(unsigned Encoded, unsigned VaSsrc);

} // namespace DepCtr

namespace Exp {

bool getTgtName(unsigned Id, StringRef &Name, int &Index);

LLVM_READONLY
unsigned getTgtId(const StringRef Name);

LLVM_READNONE
bool isSupportedTgtId(unsigned Id, const MCSubtargetInfo &STI);

} // namespace Exp

namespace MTBUFFormat {

LLVM_READNONE
int64_t encodeDfmtNfmt(unsigned Dfmt, unsigned Nfmt);

void decodeDfmtNfmt(unsigned Format, unsigned &Dfmt, unsigned &Nfmt);

int64_t getDfmt(const StringRef Name);

StringRef getDfmtName(unsigned Id);

int64_t getNfmt(const StringRef Name, const MCSubtargetInfo &STI);

StringRef getNfmtName(unsigned Id, const MCSubtargetInfo &STI);

bool isValidDfmtNfmt(unsigned Val, const MCSubtargetInfo &STI);

bool isValidNfmt(unsigned Val, const MCSubtargetInfo &STI);

int64_t getUnifiedFormat(const StringRef Name, const MCSubtargetInfo &STI);

StringRef getUnifiedFormatName(unsigned Id, const MCSubtargetInfo &STI);

bool isValidUnifiedFormat(unsigned Val, const MCSubtargetInfo &STI);

int64_t convertDfmtNfmt2Ufmt(unsigned Dfmt, unsigned Nfmt,
                             const MCSubtargetInfo &STI);

bool isValidFormatEncoding(unsigned Val, const MCSubtargetInfo &STI);

unsigned getDefaultFormatEncoding(const MCSubtargetInfo &STI);

} // namespace MTBUFFormat

namespace SendMsg {

LLVM_READNONE
bool isValidMsgId(int64_t MsgId, const MCSubtargetInfo &STI);

LLVM_READNONE
bool isValidMsgOp(int64_t MsgId, int64_t OpId, const MCSubtargetInfo &STI,
                  bool Strict = true);

LLVM_READNONE
bool isValidMsgStream(int64_t MsgId, int64_t OpId, int64_t StreamId,
                      const MCSubtargetInfo &STI, bool Strict = true);

LLVM_READNONE
bool msgRequiresOp(int64_t MsgId, const MCSubtargetInfo &STI);

LLVM_READNONE
bool msgSupportsStream(int64_t MsgId, int64_t OpId, const MCSubtargetInfo &STI);

void decodeMsg(unsigned Val, uint16_t &MsgId, uint16_t &OpId,
               uint16_t &StreamId, const MCSubtargetInfo &STI);

LLVM_READNONE
uint64_t encodeMsg(uint64_t MsgId, uint64_t OpId, uint64_t StreamId);

} // namespace SendMsg

unsigned getInitialPSInputAddr(const Function &F);

bool getHasColorExport(const Function &F);

bool getHasDepthExport(const Function &F);

bool hasDynamicVGPR(const Function &F);

// Returns the value of the "amdgpu-dynamic-vgpr-block-size" attribute, or 0 if
// the attribute is missing or its value is invalid.
unsigned getDynamicVGPRBlockSize(const Function &F);

LLVM_READNONE
constexpr bool isShader(CallingConv::ID CC) {
  switch (CC) {
  case CallingConv::AMDGPU_VS:
  case CallingConv::AMDGPU_LS:
  case CallingConv::AMDGPU_HS:
  case CallingConv::AMDGPU_ES:
  case CallingConv::AMDGPU_GS:
  case CallingConv::AMDGPU_PS:
  case CallingConv::AMDGPU_CS_Chain:
  case CallingConv::AMDGPU_CS_ChainPreserve:
  case CallingConv::AMDGPU_CS:
    return true;
  default:
    return false;
  }
}

LLVM_READNONE
constexpr bool isGraphics(CallingConv::ID CC) {
  return isShader(CC) || CC == CallingConv::AMDGPU_Gfx ||
         CC == CallingConv::AMDGPU_Gfx_WholeWave;
}

LLVM_READNONE
constexpr bool isCompute(CallingConv::ID CC) {
  return !isGraphics(CC) || CC == CallingConv::AMDGPU_CS;
}

LLVM_READNONE
constexpr bool isEntryFunctionCC(CallingConv::ID CC) {
  switch (CC) {
  case CallingConv::AMDGPU_KERNEL:
  case CallingConv::SPIR_KERNEL:
  case CallingConv::AMDGPU_VS:
  case CallingConv::AMDGPU_GS:
  case CallingConv::AMDGPU_PS:
  case CallingConv::AMDGPU_CS:
  case CallingConv::AMDGPU_ES:
  case CallingConv::AMDGPU_HS:
  case CallingConv::AMDGPU_LS:
    return true;
  default:
    return false;
  }
}

LLVM_READNONE
constexpr bool isChainCC(CallingConv::ID CC) {
  switch (CC) {
  case CallingConv::AMDGPU_CS_Chain:
  case CallingConv::AMDGPU_CS_ChainPreserve:
    return true;
  default:
    return false;
  }
}

// These functions are considered entrypoints into the current module, i.e. they
// are allowed to be called from outside the current module. This is different
// from isEntryFunctionCC, which is only true for functions that are entered by
// the hardware. Module entry points include all entry functions but also
// include functions that can be called from other functions inside or outside
// the current module. Module entry functions are allowed to allocate LDS.
LLVM_READNONE
constexpr bool isModuleEntryFunctionCC(CallingConv::ID CC) {
  switch (CC) {
  case CallingConv::AMDGPU_Gfx:
    return true;
  default:
    return isEntryFunctionCC(CC) || isChainCC(CC);
  }
}

LLVM_READNONE
constexpr inline bool isKernel(CallingConv::ID CC) {
  switch (CC) {
  case CallingConv::AMDGPU_KERNEL:
  case CallingConv::SPIR_KERNEL:
    return true;
  default:
    return false;
  }
}

LLVM_READNONE
constexpr bool canGuaranteeTCO(CallingConv::ID CC) {
  return CC == CallingConv::Fast;
}

/// Return true if we might ever do TCO for calls with this calling convention.
LLVM_READNONE
constexpr bool mayTailCallThisCC(CallingConv::ID CC) {
  switch (CC) {
  case CallingConv::C:
  case CallingConv::AMDGPU_Gfx:
  case CallingConv::AMDGPU_Gfx_WholeWave:
    return true;
  default:
    return canGuaranteeTCO(CC);
  }
}

bool hasXNACK(const MCSubtargetInfo &STI);
bool hasSRAMECC(const MCSubtargetInfo &STI);
bool hasMIMG_R128(const MCSubtargetInfo &STI);
bool hasA16(const MCSubtargetInfo &STI);
bool hasG16(const MCSubtargetInfo &STI);
bool hasPackedD16(const MCSubtargetInfo &STI);
bool hasGDS(const MCSubtargetInfo &STI);
unsigned getNSAMaxSize(const MCSubtargetInfo &STI, bool HasSampler = false);
unsigned getMaxNumUserSGPRs(const MCSubtargetInfo &STI);

bool isSI(const MCSubtargetInfo &STI);
bool isCI(const MCSubtargetInfo &STI);
bool isVI(const MCSubtargetInfo &STI);
bool isGFX9(const MCSubtargetInfo &STI);
bool isGFX9_GFX10(const MCSubtargetInfo &STI);
bool isGFX9_GFX10_GFX11(const MCSubtargetInfo &STI);
bool isGFX8_GFX9_GFX10(const MCSubtargetInfo &STI);
bool isGFX8Plus(const MCSubtargetInfo &STI);
bool isGFX9Plus(const MCSubtargetInfo &STI);
bool isNotGFX9Plus(const MCSubtargetInfo &STI);
bool isGFX10(const MCSubtargetInfo &STI);
bool isGFX10_GFX11(const MCSubtargetInfo &STI);
bool isGFX10Plus(const MCSubtargetInfo &STI);
bool isNotGFX10Plus(const MCSubtargetInfo &STI);
bool isGFX10Before1030(const MCSubtargetInfo &STI);
bool isGFX11(const MCSubtargetInfo &STI);
bool isGFX11Plus(const MCSubtargetInfo &STI);
bool isGFX12(const MCSubtargetInfo &STI);
bool isGFX12Plus(const MCSubtargetInfo &STI);
bool isGFX1250(const MCSubtargetInfo &STI);
bool supportsWGP(const MCSubtargetInfo &STI);
bool isNotGFX12Plus(const MCSubtargetInfo &STI);
bool isNotGFX11Plus(const MCSubtargetInfo &STI);
bool isGCN3Encoding(const MCSubtargetInfo &STI);
bool isGFX10_AEncoding(const MCSubtargetInfo &STI);
bool isGFX10_BEncoding(const MCSubtargetInfo &STI);
bool hasGFX10_3Insts(const MCSubtargetInfo &STI);
bool isGFX10_3_GFX11(const MCSubtargetInfo &STI);
bool isGFX90A(const MCSubtargetInfo &STI);
bool isGFX940(const MCSubtargetInfo &STI);
bool hasArchitectedFlatScratch(const MCSubtargetInfo &STI);
bool hasMAIInsts(const MCSubtargetInfo &STI);
bool hasVOPD(const MCSubtargetInfo &STI);
bool hasDPPSrc1SGPR(const MCSubtargetInfo &STI);
int getTotalNumVGPRs(bool has90AInsts, int32_t ArgNumAGPR, int32_t ArgNumVGPR);
unsigned hasKernargPreload(const MCSubtargetInfo &STI);
bool hasSMRDSignedImmOffset(const MCSubtargetInfo &ST);

/// Is Reg - scalar register
bool isSGPR(MCRegister Reg, const MCRegisterInfo *TRI);

/// \returns if \p Reg occupies the high 16-bits of a 32-bit register.
bool isHi16Reg(MCRegister Reg, const MCRegisterInfo &MRI);

/// If \p Reg is a pseudo reg, return the correct hardware register given
/// \p STI otherwise return \p Reg.
MCRegister getMCReg(MCRegister Reg, const MCSubtargetInfo &STI);

/// Convert hardware register \p Reg to a pseudo register
LLVM_READNONE
MCRegister mc2PseudoReg(MCRegister Reg);

LLVM_READNONE
bool isInlineValue(unsigned Reg);

/// Is this an AMDGPU specific source operand? These include registers,
/// inline constants, literals and mandatory literals (KImm).
inline bool isSISrcOperand(const MCOperandInfo &OpInfo) {
  return OpInfo.OperandType >= AMDGPU::OPERAND_SRC_FIRST &&
         OpInfo.OperandType <= AMDGPU::OPERAND_SRC_LAST;
}

inline bool isSISrcOperand(const MCInstrDesc &Desc, unsigned OpNo) {
  return isSISrcOperand(Desc.operands()[OpNo]);
}

/// Is this a KImm operand?
bool isKImmOperand(const MCInstrDesc &Desc, unsigned OpNo);

/// Is this floating-point operand?
bool isSISrcFPOperand(const MCInstrDesc &Desc, unsigned OpNo);

/// Does this operand support only inlinable literals?
bool isSISrcInlinableOperand(const MCInstrDesc &Desc, unsigned OpNo);

/// Get the size in bits of a register from the register class \p RC.
unsigned getRegBitWidth(unsigned RCID);

/// Get the size in bits of a register from the register class \p RC.
unsigned getRegBitWidth(const MCRegisterClass &RC);

/// Get size of register operand
unsigned getRegOperandSize(const MCRegisterInfo *MRI, const MCInstrDesc &Desc,
                           unsigned OpNo);

LLVM_READNONE
inline unsigned getOperandSize(const MCOperandInfo &OpInfo) {
  switch (OpInfo.OperandType) {
  case AMDGPU::OPERAND_REG_IMM_INT32:
  case AMDGPU::OPERAND_REG_IMM_FP32:
  case AMDGPU::OPERAND_REG_INLINE_C_INT32:
  case AMDGPU::OPERAND_REG_INLINE_C_FP32:
  case AMDGPU::OPERAND_REG_INLINE_AC_INT32:
  case AMDGPU::OPERAND_REG_INLINE_AC_FP32:
  case AMDGPU::OPERAND_REG_IMM_V2INT32:
  case AMDGPU::OPERAND_REG_IMM_V2FP32:
  case AMDGPU::OPERAND_KIMM32:
  case AMDGPU::OPERAND_KIMM16: // mandatory literal is always size 4
  case AMDGPU::OPERAND_INLINE_SPLIT_BARRIER_INT32:
    return 4;

  case AMDGPU::OPERAND_REG_IMM_INT64:
  case AMDGPU::OPERAND_REG_IMM_FP64:
  case AMDGPU::OPERAND_REG_INLINE_C_INT64:
  case AMDGPU::OPERAND_REG_INLINE_C_FP64:
  case AMDGPU::OPERAND_REG_INLINE_AC_FP64:
  case AMDGPU::OPERAND_KIMM64:
    return 8;

  case AMDGPU::OPERAND_REG_IMM_INT16:
  case AMDGPU::OPERAND_REG_IMM_BF16:
  case AMDGPU::OPERAND_REG_IMM_FP16:
  case AMDGPU::OPERAND_REG_INLINE_C_INT16:
  case AMDGPU::OPERAND_REG_INLINE_C_BF16:
  case AMDGPU::OPERAND_REG_INLINE_C_FP16:
  case AMDGPU::OPERAND_REG_INLINE_C_V2INT16:
  case AMDGPU::OPERAND_REG_INLINE_C_V2BF16:
  case AMDGPU::OPERAND_REG_INLINE_C_V2FP16:
  case AMDGPU::OPERAND_REG_IMM_V2INT16:
  case AMDGPU::OPERAND_REG_IMM_V2BF16:
  case AMDGPU::OPERAND_REG_IMM_V2FP16:
  case AMDGPU::OPERAND_REG_IMM_NOINLINE_V2FP16:
    return 2;

  default:
    llvm_unreachable("unhandled operand type");
  }
}

LLVM_READNONE
inline unsigned getOperandSize(const MCInstrDesc &Desc, unsigned OpNo) {
  return getOperandSize(Desc.operands()[OpNo]);
}

/// Is this literal inlinable, and not one of the values intended for floating
/// point values.
LLVM_READNONE
inline bool isInlinableIntLiteral(int64_t Literal) {
  return Literal >= -16 && Literal <= 64;
}

/// Is this literal inlinable
LLVM_READNONE
bool isInlinableLiteral64(int64_t Literal, bool HasInv2Pi);

LLVM_READNONE
bool isInlinableLiteral32(int32_t Literal, bool HasInv2Pi);

LLVM_READNONE
bool isInlinableLiteralBF16(int16_t Literal, bool HasInv2Pi);

LLVM_READNONE
bool isInlinableLiteralFP16(int16_t Literal, bool HasInv2Pi);

LLVM_READNONE
bool isInlinableLiteralBF16(int16_t Literal, bool HasInv2Pi);

LLVM_READNONE
bool isInlinableLiteralI16(int32_t Literal, bool HasInv2Pi);

LLVM_READNONE
std::optional<unsigned> getInlineEncodingV2I16(uint32_t Literal);

LLVM_READNONE
std::optional<unsigned> getInlineEncodingV2BF16(uint32_t Literal);

LLVM_READNONE
std::optional<unsigned> getInlineEncodingV2F16(uint32_t Literal);

LLVM_READNONE
bool isInlinableLiteralV216(uint32_t Literal, uint8_t OpType);

LLVM_READNONE
bool isInlinableLiteralV2I16(uint32_t Literal);

LLVM_READNONE
bool isInlinableLiteralV2BF16(uint32_t Literal);

LLVM_READNONE
bool isInlinableLiteralV2F16(uint32_t Literal);

LLVM_READNONE
bool isValid32BitLiteral(uint64_t Val, bool IsFP64);

bool isArgPassedInSGPR(const Argument *Arg);

bool isArgPassedInSGPR(const CallBase *CB, unsigned ArgNo);

LLVM_READONLY bool isPackedFP32Inst(unsigned Opc);

LLVM_READONLY
bool isLegalSMRDEncodedUnsignedOffset(const MCSubtargetInfo &ST,
                                      int64_t EncodedOffset);

LLVM_READONLY
bool isLegalSMRDEncodedSignedOffset(const MCSubtargetInfo &ST,
                                    int64_t EncodedOffset, bool IsBuffer);

/// Convert \p ByteOffset to dwords if the subtarget uses dword SMRD immediate
/// offsets.
uint64_t convertSMRDOffsetUnits(const MCSubtargetInfo &ST, uint64_t ByteOffset);

/// \returns The encoding that will be used for \p ByteOffset in the
/// SMRD offset field, or std::nullopt if it won't fit. On GFX9 and GFX10
/// S_LOAD instructions have a signed offset, on other subtargets it is
/// unsigned. S_BUFFER has an unsigned offset for all subtargets.
std::optional<int64_t> getSMRDEncodedOffset(const MCSubtargetInfo &ST,
                                            int64_t ByteOffset, bool IsBuffer,
                                            bool HasSOffset = false);

/// \return The encoding that can be used for a 32-bit literal offset in an SMRD
/// instruction. This is only useful on CI.s
std::optional<int64_t> getSMRDEncodedLiteralOffset32(const MCSubtargetInfo &ST,
                                                     int64_t ByteOffset);

/// For pre-GFX12 FLAT instructions the offset must be positive;
/// MSB is ignored and forced to zero.
///
/// \return The number of bits available for the signed offset field in flat
/// instructions. Note that some forms of the instruction disallow negative
/// offsets.
unsigned getNumFlatOffsetBits(const MCSubtargetInfo &ST);

/// \returns true if this offset is small enough to fit in the SMRD
/// offset field.  \p ByteOffset should be the offset in bytes and
/// not the encoded offset.
bool isLegalSMRDImmOffset(const MCSubtargetInfo &ST, int64_t ByteOffset);

LLVM_READNONE
inline bool isLegalDPALU_DPPControl(const MCSubtargetInfo &ST, unsigned DC) {
  if (isGFX12(ST))
    return DC >= DPP::ROW_SHARE_FIRST && DC <= DPP::ROW_SHARE_LAST;
  if (isGFX90A(ST))
    return DC >= DPP::ROW_NEWBCAST_FIRST && DC <= DPP::ROW_NEWBCAST_LAST;
  return false;
}

/// \returns true if an instruction may have a 64-bit VGPR operand.
bool hasAny64BitVGPROperands(const MCInstrDesc &OpDesc);

/// \returns true if an instruction is a DP ALU DPP without any 64-bit operands.
bool isDPALU_DPP32BitOpc(unsigned Opc);

/// \returns true if an instruction is a DP ALU DPP.
bool isDPALU_DPP(const MCInstrDesc &OpDesc, const MCSubtargetInfo &ST);

/// \returns true if the intrinsic is divergent
bool isIntrinsicSourceOfDivergence(unsigned IntrID);

/// \returns true if the intrinsic is uniform
bool isIntrinsicAlwaysUniform(unsigned IntrID);

<<<<<<< HEAD
=======
/// \returns a register class for the physical register \p Reg if it is a VGPR
/// or nullptr otherwise.
const MCRegisterClass *getVGPRPhysRegClass(MCPhysReg Reg,
                                           const MCRegisterInfo &MRI);

/// \returns the MODE bits which have to be set by the S_SET_VGPR_MSB for the
/// physical register \p Reg.
unsigned getVGPREncodingMSBs(MCPhysReg Reg, const MCRegisterInfo &MRI);

/// If \p Reg is a low VGPR return a corresponding high VGPR with \p MSBs set.
MCPhysReg getVGPRWithMSBs(MCPhysReg Reg, unsigned MSBs,
                          const MCRegisterInfo &MRI);

// Returns a table for the opcode with a given \p Desc to map the VGPR MSB
// set by the S_SET_VGPR_MSB to one of 4 sources. In case of VOPD returns 2
// maps, one for X and one for Y component.
std::pair<const AMDGPU::OpName *, const AMDGPU::OpName *>
getVGPRLoweringOperandTables(const MCInstrDesc &Desc);

>>>>>>> 35227056
/// \returns true if a memory instruction supports scale_offset modifier.
bool supportsScaleOffset(const MCInstrInfo &MII, unsigned Opcode);

/// \returns lds block size in terms of dwords. \p
/// This is used to calculate the lds size encoded for PAL metadata 3.0+ which
/// must be defined in terms of bytes.
unsigned getLdsDwGranularity(const MCSubtargetInfo &ST);

} // end namespace AMDGPU

raw_ostream &operator<<(raw_ostream &OS,
                        const AMDGPU::IsaInfo::TargetIDSetting S);

} // end namespace llvm

#endif // LLVM_LIB_TARGET_AMDGPU_UTILS_AMDGPUBASEINFO_H<|MERGE_RESOLUTION|>--- conflicted
+++ resolved
@@ -1786,8 +1786,6 @@
 /// \returns true if the intrinsic is uniform
 bool isIntrinsicAlwaysUniform(unsigned IntrID);
 
-<<<<<<< HEAD
-=======
 /// \returns a register class for the physical register \p Reg if it is a VGPR
 /// or nullptr otherwise.
 const MCRegisterClass *getVGPRPhysRegClass(MCPhysReg Reg,
@@ -1807,7 +1805,6 @@
 std::pair<const AMDGPU::OpName *, const AMDGPU::OpName *>
 getVGPRLoweringOperandTables(const MCInstrDesc &Desc);
 
->>>>>>> 35227056
 /// \returns true if a memory instruction supports scale_offset modifier.
 bool supportsScaleOffset(const MCInstrInfo &MII, unsigned Opcode);
 
