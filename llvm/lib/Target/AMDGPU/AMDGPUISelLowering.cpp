--- conflicted
+++ resolved
@@ -4252,17 +4252,10 @@
   SelectionDAG &DAG = DCI.DAG;
   SDLoc SL(N);
   unsigned RHSVal;
-<<<<<<< HEAD
 
   if (CRHS) {
     RHSVal = CRHS->getZExtValue();
 
-=======
-
-  if (CRHS) {
-    RHSVal = CRHS->getZExtValue();
-
->>>>>>> 5ee67ebe
     // fold (srl (and x, c1 << c2), c2) -> (and (srl(x, c2), c1)
     // this improves the ability to match BFE patterns in isel.
     if (LHS.getOpcode() == ISD::AND) {
@@ -4284,11 +4277,7 @@
     return SDValue();
 
   // for C >= 32
-<<<<<<< HEAD
-  // i64 (srl x, C) -> (build_pair (srl hi_32(x), C -32), 0)
-=======
   // i64 (srl x, C) -> (build_pair (srl hi_32(x), C - 32), 0)
->>>>>>> 5ee67ebe
 
   // On some subtargets, 64-bit shift is a quarter rate instruction. In the
   // common case, splitting this into a move and a 32-bit shift is faster and
@@ -4315,7 +4304,6 @@
     // It will also be removed during later instruction selection.
     ShiftAmt = DAG.getNode(ISD::AND, SL, TargetType, TruncShiftAmt, ShiftMask);
   }
-<<<<<<< HEAD
 
   const SDValue Zero = DAG.getConstant(0, SL, TargetScalarType);
   EVT ConcatType;
@@ -4329,21 +4317,6 @@
     SmallVector<SDValue, 8> HiOps(NElts);
     SmallVector<SDValue, 16> HiAndLoOps;
 
-=======
-
-  const SDValue Zero = DAG.getConstant(0, SL, TargetScalarType);
-  EVT ConcatType;
-  SDValue Hi;
-  SDLoc LHSSL(LHS);
-  // Bitcast LHS into ConcatType so hi-half of source can be extracted into Hi
-  if (VT.isVector()) {
-    unsigned NElts = TargetType.getVectorNumElements();
-    ConcatType = TargetType.getDoubleNumVectorElementsVT(*DAG.getContext());
-    SDValue SplitLHS = DAG.getNode(ISD::BITCAST, LHSSL, ConcatType, LHS);
-    SmallVector<SDValue, 8> HiOps(NElts);
-    SmallVector<SDValue, 16> HiAndLoOps;
-
->>>>>>> 5ee67ebe
     DAG.ExtractVectorElements(SplitLHS, HiAndLoOps, /*Start=*/0, NElts * 2);
     for (unsigned I = 0; I != NElts; ++I)
       HiOps[I] = HiAndLoOps[2 * I + 1];
@@ -5356,18 +5329,11 @@
     break;
   }
   case ISD::SHL:
-<<<<<<< HEAD
-  case ISD::SRL: {
-    // Range metadata can be invalidated when loads are converted to legal types
-    // (e.g. v2i64 -> v4i32).
-    // Try to convert vector shl/srl before type legalization so that range
-=======
   case ISD::SRA:
   case ISD::SRL: {
     // Range metadata can be invalidated when loads are converted to legal types
     // (e.g. v2i64 -> v4i32).
     // Try to convert vector shl/sra/srl before type legalization so that range
->>>>>>> 5ee67ebe
     // metadata can be utilized.
     if (!(N->getValueType(0).isVector() &&
           DCI.getDAGCombineLevel() == BeforeLegalizeTypes) &&
@@ -5375,11 +5341,8 @@
       break;
     if (N->getOpcode() == ISD::SHL)
       return performShlCombine(N, DCI);
-<<<<<<< HEAD
-=======
     if (N->getOpcode() == ISD::SRA)
       return performSraCombine(N, DCI);
->>>>>>> 5ee67ebe
     return performSrlCombine(N, DCI);
   }
   case ISD::TRUNCATE:
