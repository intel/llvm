--- conflicted
+++ resolved
@@ -1312,14 +1312,8 @@
   case ISD::FLOG2:
     return LowerFLOG2(Op, DAG);
   case ISD::FLOG:
-<<<<<<< HEAD
-    return LowerFLOG(Op, DAG, numbers::ln2);
-  case ISD::FLOG10:
-    return LowerFLOG(Op, DAG, numbers::ln2 / numbers::ln10);
-=======
   case ISD::FLOG10:
     return LowerFLOGCommon(Op, DAG);
->>>>>>> bac3a63c
   case ISD::FEXP:
     return lowerFEXP(Op, DAG);
   case ISD::FEXP2:
@@ -5688,11 +5682,7 @@
 
 bool AMDGPUTargetLowering::isReassocProfitable(MachineRegisterInfo &MRI,
                                                Register N0, Register N1) const {
-<<<<<<< HEAD
-  return true; // FIXME: handle regbanks
-=======
   return MRI.hasOneNonDBGUse(N0); // FIXME: handle regbanks
->>>>>>> bac3a63c
 }
 
 TargetLowering::AtomicExpansionKind
