//===-- AMDGPUISelLowering.cpp - AMDGPU Common DAG lowering functions -----===//
//
// Part of the LLVM Project, under the Apache License v2.0 with LLVM Exceptions.
// See https://llvm.org/LICENSE.txt for license information.
// SPDX-License-Identifier: Apache-2.0 WITH LLVM-exception
//
//===----------------------------------------------------------------------===//
//
/// \file
/// This is the parent TargetLowering class for hardware code gen
/// targets.
//
//===----------------------------------------------------------------------===//

#include "AMDGPUISelLowering.h"
#include "AMDGPU.h"
#include "AMDGPUInstrInfo.h"
#include "AMDGPUMachineFunction.h"
#include "AMDGPUMemoryUtils.h"
#include "SIMachineFunctionInfo.h"
#include "llvm/CodeGen/Analysis.h"
#include "llvm/CodeGen/GlobalISel/GISelValueTracking.h"
#include "llvm/CodeGen/MachineFrameInfo.h"
#include "llvm/IR/DiagnosticInfo.h"
#include "llvm/IR/IntrinsicsAMDGPU.h"
#include "llvm/Support/CommandLine.h"
#include "llvm/Support/KnownBits.h"
#include "llvm/Target/TargetMachine.h"

using namespace llvm;

#include "AMDGPUGenCallingConv.inc"

static cl::opt<bool> AMDGPUBypassSlowDiv(
  "amdgpu-bypass-slow-div",
  cl::desc("Skip 64-bit divide for dynamic 32-bit values"),
  cl::init(true));

// Find a larger type to do a load / store of a vector with.
EVT AMDGPUTargetLowering::getEquivalentMemType(LLVMContext &Ctx, EVT VT) {
  unsigned StoreSize = VT.getStoreSizeInBits();
  if (StoreSize <= 32)
    return EVT::getIntegerVT(Ctx, StoreSize);

  if (StoreSize % 32 == 0)
    return EVT::getVectorVT(Ctx, MVT::i32, StoreSize / 32);

  return VT;
}

unsigned AMDGPUTargetLowering::numBitsUnsigned(SDValue Op, SelectionDAG &DAG) {
  return DAG.computeKnownBits(Op).countMaxActiveBits();
}

unsigned AMDGPUTargetLowering::numBitsSigned(SDValue Op, SelectionDAG &DAG) {
  // In order for this to be a signed 24-bit value, bit 23, must
  // be a sign bit.
  return DAG.ComputeMaxSignificantBits(Op);
}

AMDGPUTargetLowering::AMDGPUTargetLowering(const TargetMachine &TM,
                                           const AMDGPUSubtarget &STI)
    : TargetLowering(TM), Subtarget(&STI) {
  // Always lower memset, memcpy, and memmove intrinsics to load/store
  // instructions, rather then generating calls to memset, mempcy or memmove.
  MaxStoresPerMemset = MaxStoresPerMemsetOptSize = ~0U;
  MaxStoresPerMemcpy = MaxStoresPerMemcpyOptSize = ~0U;
  MaxStoresPerMemmove = MaxStoresPerMemmoveOptSize = ~0U;

  // Enable ganging up loads and stores in the memcpy DAG lowering.
  MaxGluedStoresPerMemcpy = 16;

  // Lower floating point store/load to integer store/load to reduce the number
  // of patterns in tablegen.
  setOperationAction(ISD::LOAD, MVT::f32, Promote);
  AddPromotedToType(ISD::LOAD, MVT::f32, MVT::i32);

  setOperationAction(ISD::LOAD, MVT::v2f32, Promote);
  AddPromotedToType(ISD::LOAD, MVT::v2f32, MVT::v2i32);

  setOperationAction(ISD::LOAD, MVT::v3f32, Promote);
  AddPromotedToType(ISD::LOAD, MVT::v3f32, MVT::v3i32);

  setOperationAction(ISD::LOAD, MVT::v4f32, Promote);
  AddPromotedToType(ISD::LOAD, MVT::v4f32, MVT::v4i32);

  setOperationAction(ISD::LOAD, MVT::v5f32, Promote);
  AddPromotedToType(ISD::LOAD, MVT::v5f32, MVT::v5i32);

  setOperationAction(ISD::LOAD, MVT::v6f32, Promote);
  AddPromotedToType(ISD::LOAD, MVT::v6f32, MVT::v6i32);

  setOperationAction(ISD::LOAD, MVT::v7f32, Promote);
  AddPromotedToType(ISD::LOAD, MVT::v7f32, MVT::v7i32);

  setOperationAction(ISD::LOAD, MVT::v8f32, Promote);
  AddPromotedToType(ISD::LOAD, MVT::v8f32, MVT::v8i32);

  setOperationAction(ISD::LOAD, MVT::v9f32, Promote);
  AddPromotedToType(ISD::LOAD, MVT::v9f32, MVT::v9i32);

  setOperationAction(ISD::LOAD, MVT::v10f32, Promote);
  AddPromotedToType(ISD::LOAD, MVT::v10f32, MVT::v10i32);

  setOperationAction(ISD::LOAD, MVT::v11f32, Promote);
  AddPromotedToType(ISD::LOAD, MVT::v11f32, MVT::v11i32);

  setOperationAction(ISD::LOAD, MVT::v12f32, Promote);
  AddPromotedToType(ISD::LOAD, MVT::v12f32, MVT::v12i32);

  setOperationAction(ISD::LOAD, MVT::v16f32, Promote);
  AddPromotedToType(ISD::LOAD, MVT::v16f32, MVT::v16i32);

  setOperationAction(ISD::LOAD, MVT::v32f32, Promote);
  AddPromotedToType(ISD::LOAD, MVT::v32f32, MVT::v32i32);

  setOperationAction(ISD::LOAD, MVT::i64, Promote);
  AddPromotedToType(ISD::LOAD, MVT::i64, MVT::v2i32);

  setOperationAction(ISD::LOAD, MVT::v2i64, Promote);
  AddPromotedToType(ISD::LOAD, MVT::v2i64, MVT::v4i32);

  setOperationAction(ISD::LOAD, MVT::f64, Promote);
  AddPromotedToType(ISD::LOAD, MVT::f64, MVT::v2i32);

  setOperationAction(ISD::LOAD, MVT::v2f64, Promote);
  AddPromotedToType(ISD::LOAD, MVT::v2f64, MVT::v4i32);

  setOperationAction(ISD::LOAD, MVT::v3i64, Promote);
  AddPromotedToType(ISD::LOAD, MVT::v3i64, MVT::v6i32);

  setOperationAction(ISD::LOAD, MVT::v4i64, Promote);
  AddPromotedToType(ISD::LOAD, MVT::v4i64, MVT::v8i32);

  setOperationAction(ISD::LOAD, MVT::v3f64, Promote);
  AddPromotedToType(ISD::LOAD, MVT::v3f64, MVT::v6i32);

  setOperationAction(ISD::LOAD, MVT::v4f64, Promote);
  AddPromotedToType(ISD::LOAD, MVT::v4f64, MVT::v8i32);

  setOperationAction(ISD::LOAD, MVT::v8i64, Promote);
  AddPromotedToType(ISD::LOAD, MVT::v8i64, MVT::v16i32);

  setOperationAction(ISD::LOAD, MVT::v8f64, Promote);
  AddPromotedToType(ISD::LOAD, MVT::v8f64, MVT::v16i32);

  setOperationAction(ISD::LOAD, MVT::v16i64, Promote);
  AddPromotedToType(ISD::LOAD, MVT::v16i64, MVT::v32i32);

  setOperationAction(ISD::LOAD, MVT::v16f64, Promote);
  AddPromotedToType(ISD::LOAD, MVT::v16f64, MVT::v32i32);

  setOperationAction(ISD::LOAD, MVT::i128, Promote);
  AddPromotedToType(ISD::LOAD, MVT::i128, MVT::v4i32);

  // TODO: Would be better to consume as directly legal
  setOperationAction(ISD::ATOMIC_LOAD, MVT::f32, Promote);
  AddPromotedToType(ISD::ATOMIC_LOAD, MVT::f32, MVT::i32);

  setOperationAction(ISD::ATOMIC_LOAD, MVT::f64, Promote);
  AddPromotedToType(ISD::ATOMIC_LOAD, MVT::f64, MVT::i64);

  setOperationAction(ISD::ATOMIC_LOAD, MVT::f16, Promote);
  AddPromotedToType(ISD::ATOMIC_LOAD, MVT::f16, MVT::i16);

  setOperationAction(ISD::ATOMIC_LOAD, MVT::bf16, Promote);
  AddPromotedToType(ISD::ATOMIC_LOAD, MVT::bf16, MVT::i16);

  setOperationAction(ISD::ATOMIC_STORE, MVT::f32, Promote);
  AddPromotedToType(ISD::ATOMIC_STORE, MVT::f32, MVT::i32);

  setOperationAction(ISD::ATOMIC_STORE, MVT::f64, Promote);
  AddPromotedToType(ISD::ATOMIC_STORE, MVT::f64, MVT::i64);

  setOperationAction(ISD::ATOMIC_STORE, MVT::f16, Promote);
  AddPromotedToType(ISD::ATOMIC_STORE, MVT::f16, MVT::i16);

  setOperationAction(ISD::ATOMIC_STORE, MVT::bf16, Promote);
  AddPromotedToType(ISD::ATOMIC_STORE, MVT::bf16, MVT::i16);

  // There are no 64-bit extloads. These should be done as a 32-bit extload and
  // an extension to 64-bit.
  for (MVT VT : MVT::integer_valuetypes())
    setLoadExtAction({ISD::EXTLOAD, ISD::SEXTLOAD, ISD::ZEXTLOAD}, MVT::i64, VT,
                     Expand);

  for (MVT VT : MVT::integer_valuetypes()) {
    if (VT == MVT::i64)
      continue;

    for (auto Op : {ISD::SEXTLOAD, ISD::ZEXTLOAD, ISD::EXTLOAD}) {
      setLoadExtAction(Op, VT, MVT::i1, Promote);
      setLoadExtAction(Op, VT, MVT::i8, Legal);
      setLoadExtAction(Op, VT, MVT::i16, Legal);
      setLoadExtAction(Op, VT, MVT::i32, Expand);
    }
  }

  for (MVT VT : MVT::integer_fixedlen_vector_valuetypes())
    for (auto MemVT :
         {MVT::v2i8, MVT::v4i8, MVT::v2i16, MVT::v3i16, MVT::v4i16})
      setLoadExtAction({ISD::SEXTLOAD, ISD::ZEXTLOAD, ISD::EXTLOAD}, VT, MemVT,
                       Expand);

  setLoadExtAction(ISD::EXTLOAD, MVT::f32, MVT::f16, Expand);
  setLoadExtAction(ISD::EXTLOAD, MVT::f32, MVT::bf16, Expand);
  setLoadExtAction(ISD::EXTLOAD, MVT::v2f32, MVT::v2f16, Expand);
  setLoadExtAction(ISD::EXTLOAD, MVT::v2f32, MVT::v2bf16, Expand);
  setLoadExtAction(ISD::EXTLOAD, MVT::v3f32, MVT::v3f16, Expand);
  setLoadExtAction(ISD::EXTLOAD, MVT::v3f32, MVT::v3bf16, Expand);
  setLoadExtAction(ISD::EXTLOAD, MVT::v4f32, MVT::v4f16, Expand);
  setLoadExtAction(ISD::EXTLOAD, MVT::v4f32, MVT::v4bf16, Expand);
  setLoadExtAction(ISD::EXTLOAD, MVT::v8f32, MVT::v8f16, Expand);
  setLoadExtAction(ISD::EXTLOAD, MVT::v8f32, MVT::v8bf16, Expand);
  setLoadExtAction(ISD::EXTLOAD, MVT::v16f32, MVT::v16f16, Expand);
  setLoadExtAction(ISD::EXTLOAD, MVT::v16f32, MVT::v16bf16, Expand);
  setLoadExtAction(ISD::EXTLOAD, MVT::v32f32, MVT::v32f16, Expand);
  setLoadExtAction(ISD::EXTLOAD, MVT::v32f32, MVT::v32bf16, Expand);

  setLoadExtAction(ISD::EXTLOAD, MVT::f64, MVT::f32, Expand);
  setLoadExtAction(ISD::EXTLOAD, MVT::v2f64, MVT::v2f32, Expand);
  setLoadExtAction(ISD::EXTLOAD, MVT::v3f64, MVT::v3f32, Expand);
  setLoadExtAction(ISD::EXTLOAD, MVT::v4f64, MVT::v4f32, Expand);
  setLoadExtAction(ISD::EXTLOAD, MVT::v8f64, MVT::v8f32, Expand);
  setLoadExtAction(ISD::EXTLOAD, MVT::v16f64, MVT::v16f32, Expand);

  setLoadExtAction(ISD::EXTLOAD, MVT::f64, MVT::f16, Expand);
  setLoadExtAction(ISD::EXTLOAD, MVT::f64, MVT::bf16, Expand);
  setLoadExtAction(ISD::EXTLOAD, MVT::v2f64, MVT::v2f16, Expand);
  setLoadExtAction(ISD::EXTLOAD, MVT::v2f64, MVT::v2bf16, Expand);
  setLoadExtAction(ISD::EXTLOAD, MVT::v3f64, MVT::v3f16, Expand);
  setLoadExtAction(ISD::EXTLOAD, MVT::v3f64, MVT::v3bf16, Expand);
  setLoadExtAction(ISD::EXTLOAD, MVT::v4f64, MVT::v4f16, Expand);
  setLoadExtAction(ISD::EXTLOAD, MVT::v4f64, MVT::v4bf16, Expand);
  setLoadExtAction(ISD::EXTLOAD, MVT::v8f64, MVT::v8f16, Expand);
  setLoadExtAction(ISD::EXTLOAD, MVT::v8f64, MVT::v8bf16, Expand);
  setLoadExtAction(ISD::EXTLOAD, MVT::v16f64, MVT::v16f16, Expand);
  setLoadExtAction(ISD::EXTLOAD, MVT::v16f64, MVT::v16bf16, Expand);

  setOperationAction(ISD::STORE, MVT::f32, Promote);
  AddPromotedToType(ISD::STORE, MVT::f32, MVT::i32);

  setOperationAction(ISD::STORE, MVT::v2f32, Promote);
  AddPromotedToType(ISD::STORE, MVT::v2f32, MVT::v2i32);

  setOperationAction(ISD::STORE, MVT::v3f32, Promote);
  AddPromotedToType(ISD::STORE, MVT::v3f32, MVT::v3i32);

  setOperationAction(ISD::STORE, MVT::v4f32, Promote);
  AddPromotedToType(ISD::STORE, MVT::v4f32, MVT::v4i32);

  setOperationAction(ISD::STORE, MVT::v5f32, Promote);
  AddPromotedToType(ISD::STORE, MVT::v5f32, MVT::v5i32);

  setOperationAction(ISD::STORE, MVT::v6f32, Promote);
  AddPromotedToType(ISD::STORE, MVT::v6f32, MVT::v6i32);

  setOperationAction(ISD::STORE, MVT::v7f32, Promote);
  AddPromotedToType(ISD::STORE, MVT::v7f32, MVT::v7i32);

  setOperationAction(ISD::STORE, MVT::v8f32, Promote);
  AddPromotedToType(ISD::STORE, MVT::v8f32, MVT::v8i32);

  setOperationAction(ISD::STORE, MVT::v9f32, Promote);
  AddPromotedToType(ISD::STORE, MVT::v9f32, MVT::v9i32);

  setOperationAction(ISD::STORE, MVT::v10f32, Promote);
  AddPromotedToType(ISD::STORE, MVT::v10f32, MVT::v10i32);

  setOperationAction(ISD::STORE, MVT::v11f32, Promote);
  AddPromotedToType(ISD::STORE, MVT::v11f32, MVT::v11i32);

  setOperationAction(ISD::STORE, MVT::v12f32, Promote);
  AddPromotedToType(ISD::STORE, MVT::v12f32, MVT::v12i32);

  setOperationAction(ISD::STORE, MVT::v16f32, Promote);
  AddPromotedToType(ISD::STORE, MVT::v16f32, MVT::v16i32);

  setOperationAction(ISD::STORE, MVT::v32f32, Promote);
  AddPromotedToType(ISD::STORE, MVT::v32f32, MVT::v32i32);

  setOperationAction(ISD::STORE, MVT::i64, Promote);
  AddPromotedToType(ISD::STORE, MVT::i64, MVT::v2i32);

  setOperationAction(ISD::STORE, MVT::v2i64, Promote);
  AddPromotedToType(ISD::STORE, MVT::v2i64, MVT::v4i32);

  setOperationAction(ISD::STORE, MVT::f64, Promote);
  AddPromotedToType(ISD::STORE, MVT::f64, MVT::v2i32);

  setOperationAction(ISD::STORE, MVT::v2f64, Promote);
  AddPromotedToType(ISD::STORE, MVT::v2f64, MVT::v4i32);

  setOperationAction(ISD::STORE, MVT::v3i64, Promote);
  AddPromotedToType(ISD::STORE, MVT::v3i64, MVT::v6i32);

  setOperationAction(ISD::STORE, MVT::v3f64, Promote);
  AddPromotedToType(ISD::STORE, MVT::v3f64, MVT::v6i32);

  setOperationAction(ISD::STORE, MVT::v4i64, Promote);
  AddPromotedToType(ISD::STORE, MVT::v4i64, MVT::v8i32);

  setOperationAction(ISD::STORE, MVT::v4f64, Promote);
  AddPromotedToType(ISD::STORE, MVT::v4f64, MVT::v8i32);

  setOperationAction(ISD::STORE, MVT::v8i64, Promote);
  AddPromotedToType(ISD::STORE, MVT::v8i64, MVT::v16i32);

  setOperationAction(ISD::STORE, MVT::v8f64, Promote);
  AddPromotedToType(ISD::STORE, MVT::v8f64, MVT::v16i32);

  setOperationAction(ISD::STORE, MVT::v16i64, Promote);
  AddPromotedToType(ISD::STORE, MVT::v16i64, MVT::v32i32);

  setOperationAction(ISD::STORE, MVT::v16f64, Promote);
  AddPromotedToType(ISD::STORE, MVT::v16f64, MVT::v32i32);

  setOperationAction(ISD::STORE, MVT::i128, Promote);
  AddPromotedToType(ISD::STORE, MVT::i128, MVT::v4i32);

  setTruncStoreAction(MVT::i64, MVT::i1, Expand);
  setTruncStoreAction(MVT::i64, MVT::i8, Expand);
  setTruncStoreAction(MVT::i64, MVT::i16, Expand);
  setTruncStoreAction(MVT::i64, MVT::i32, Expand);

  setTruncStoreAction(MVT::v2i64, MVT::v2i1, Expand);
  setTruncStoreAction(MVT::v2i64, MVT::v2i8, Expand);
  setTruncStoreAction(MVT::v2i64, MVT::v2i16, Expand);
  setTruncStoreAction(MVT::v2i64, MVT::v2i32, Expand);

  setTruncStoreAction(MVT::f32, MVT::bf16, Expand);
  setTruncStoreAction(MVT::f32, MVT::f16, Expand);
  setTruncStoreAction(MVT::v2f32, MVT::v2bf16, Expand);
  setTruncStoreAction(MVT::v2f32, MVT::v2f16, Expand);
  setTruncStoreAction(MVT::v3f32, MVT::v3bf16, Expand);
  setTruncStoreAction(MVT::v3f32, MVT::v3f16, Expand);
  setTruncStoreAction(MVT::v4f32, MVT::v4bf16, Expand);
  setTruncStoreAction(MVT::v4f32, MVT::v4f16, Expand);
  setTruncStoreAction(MVT::v8f32, MVT::v8bf16, Expand);
  setTruncStoreAction(MVT::v8f32, MVT::v8f16, Expand);
  setTruncStoreAction(MVT::v16f32, MVT::v16bf16, Expand);
  setTruncStoreAction(MVT::v16f32, MVT::v16f16, Expand);
  setTruncStoreAction(MVT::v32f32, MVT::v32bf16, Expand);
  setTruncStoreAction(MVT::v32f32, MVT::v32f16, Expand);

  setTruncStoreAction(MVT::f64, MVT::bf16, Expand);
  setTruncStoreAction(MVT::f64, MVT::f16, Expand);
  setTruncStoreAction(MVT::f64, MVT::f32, Expand);

  setTruncStoreAction(MVT::v2f64, MVT::v2f32, Expand);
  setTruncStoreAction(MVT::v2f64, MVT::v2bf16, Expand);
  setTruncStoreAction(MVT::v2f64, MVT::v2f16, Expand);

  setTruncStoreAction(MVT::v3i32, MVT::v3i8, Expand);

  setTruncStoreAction(MVT::v3i64, MVT::v3i32, Expand);
  setTruncStoreAction(MVT::v3i64, MVT::v3i16, Expand);
  setTruncStoreAction(MVT::v3i64, MVT::v3i8, Expand);
  setTruncStoreAction(MVT::v3i64, MVT::v3i1, Expand);
  setTruncStoreAction(MVT::v3f64, MVT::v3f32, Expand);
  setTruncStoreAction(MVT::v3f64, MVT::v3bf16, Expand);
  setTruncStoreAction(MVT::v3f64, MVT::v3f16, Expand);

  setTruncStoreAction(MVT::v4i64, MVT::v4i32, Expand);
  setTruncStoreAction(MVT::v4i64, MVT::v4i16, Expand);
  setTruncStoreAction(MVT::v4f64, MVT::v4f32, Expand);
  setTruncStoreAction(MVT::v4f64, MVT::v4bf16, Expand);
  setTruncStoreAction(MVT::v4f64, MVT::v4f16, Expand);

  setTruncStoreAction(MVT::v8f64, MVT::v8f32, Expand);
  setTruncStoreAction(MVT::v8f64, MVT::v8bf16, Expand);
  setTruncStoreAction(MVT::v8f64, MVT::v8f16, Expand);

  setTruncStoreAction(MVT::v16f64, MVT::v16f32, Expand);
  setTruncStoreAction(MVT::v16f64, MVT::v16bf16, Expand);
  setTruncStoreAction(MVT::v16f64, MVT::v16f16, Expand);
  setTruncStoreAction(MVT::v16i64, MVT::v16i16, Expand);
  setTruncStoreAction(MVT::v16i64, MVT::v16i16, Expand);
  setTruncStoreAction(MVT::v16i64, MVT::v16i8, Expand);
  setTruncStoreAction(MVT::v16i64, MVT::v16i8, Expand);
  setTruncStoreAction(MVT::v16i64, MVT::v16i1, Expand);

  setOperationAction(ISD::Constant, {MVT::i32, MVT::i64}, Legal);
  setOperationAction(ISD::ConstantFP, {MVT::f32, MVT::f64}, Legal);

  setOperationAction({ISD::BR_JT, ISD::BRIND}, MVT::Other, Expand);

  // For R600, this is totally unsupported, just custom lower to produce an
  // error.
  setOperationAction(ISD::DYNAMIC_STACKALLOC, MVT::i32, Custom);

  // Library functions.  These default to Expand, but we have instructions
  // for them.
  setOperationAction({ISD::FCEIL, ISD::FPOW, ISD::FABS, ISD::FFLOOR,
                      ISD::FROUNDEVEN, ISD::FTRUNC, ISD::FMINNUM, ISD::FMAXNUM},
                     MVT::f32, Legal);

  setOperationAction(ISD::FLOG2, MVT::f32, Custom);
  setOperationAction(ISD::FROUND, {MVT::f32, MVT::f64}, Custom);
  setOperationAction({ISD::LROUND, ISD::LLROUND},
                     {MVT::f16, MVT::f32, MVT::f64}, Expand);

  setOperationAction(
      {ISD::FLOG, ISD::FLOG10, ISD::FEXP, ISD::FEXP2, ISD::FEXP10}, MVT::f32,
      Custom);

  setOperationAction(ISD::FNEARBYINT, {MVT::f16, MVT::f32, MVT::f64}, Custom);

  setOperationAction(ISD::FRINT, {MVT::f16, MVT::f32, MVT::f64}, Custom);

  setOperationAction({ISD::LRINT, ISD::LLRINT}, {MVT::f16, MVT::f32, MVT::f64},
                     Expand);

  setOperationAction(ISD::FREM, {MVT::f16, MVT::f32, MVT::f64}, Custom);

  if (Subtarget->has16BitInsts())
    setOperationAction(ISD::IS_FPCLASS, {MVT::f16, MVT::f32, MVT::f64}, Legal);
  else {
    setOperationAction(ISD::IS_FPCLASS, {MVT::f32, MVT::f64}, Legal);
    setOperationAction({ISD::FLOG2, ISD::FEXP2}, MVT::f16, Custom);
  }

  setOperationAction({ISD::FLOG10, ISD::FLOG, ISD::FEXP, ISD::FEXP10}, MVT::f16,
                     Custom);

  // FIXME: These IS_FPCLASS vector fp types are marked custom so it reaches
  // scalarization code. Can be removed when IS_FPCLASS expand isn't called by
  // default unless marked custom/legal.
  setOperationAction(ISD::IS_FPCLASS,
                     {MVT::v2f32, MVT::v3f32, MVT::v4f32, MVT::v5f32,
                      MVT::v6f32, MVT::v7f32, MVT::v8f32, MVT::v16f32,
                      MVT::v2f64, MVT::v3f64, MVT::v4f64, MVT::v8f64,
                      MVT::v16f64},
                     Custom);

  if (isTypeLegal(MVT::f16))
    setOperationAction(ISD::IS_FPCLASS,
                       {MVT::v2f16, MVT::v3f16, MVT::v4f16, MVT::v16f16},
                       Custom);

  // Expand to fneg + fadd.
  setOperationAction(ISD::FSUB, MVT::f64, Expand);

  setOperationAction(ISD::CONCAT_VECTORS,
                     {MVT::v3i32,  MVT::v3f32,  MVT::v4i32,  MVT::v4f32,
                      MVT::v5i32,  MVT::v5f32,  MVT::v6i32,  MVT::v6f32,
                      MVT::v7i32,  MVT::v7f32,  MVT::v8i32,  MVT::v8f32,
                      MVT::v9i32,  MVT::v9f32,  MVT::v10i32, MVT::v10f32,
                      MVT::v11i32, MVT::v11f32, MVT::v12i32, MVT::v12f32},
                     Custom);

  setOperationAction(
      ISD::EXTRACT_SUBVECTOR,
      {MVT::v2f32,  MVT::v2i32,  MVT::v3f32,  MVT::v3i32,  MVT::v4f32,
       MVT::v4i32,  MVT::v5f32,  MVT::v5i32,  MVT::v6f32,  MVT::v6i32,
       MVT::v7f32,  MVT::v7i32,  MVT::v8f32,  MVT::v8i32,  MVT::v9f32,
       MVT::v9i32,  MVT::v10i32, MVT::v10f32, MVT::v11i32, MVT::v11f32,
       MVT::v12i32, MVT::v12f32, MVT::v16i32, MVT::v32f32, MVT::v32i32,
       MVT::v2f64,  MVT::v2i64,  MVT::v3f64,  MVT::v3i64,  MVT::v4f64,
       MVT::v4i64,  MVT::v8f64,  MVT::v8i64,  MVT::v16f64, MVT::v16i64},
      Custom);

  setOperationAction(ISD::FP16_TO_FP, MVT::f64, Expand);
  setOperationAction(ISD::FP_TO_FP16, {MVT::f64, MVT::f32}, Custom);

  const MVT ScalarIntVTs[] = { MVT::i32, MVT::i64 };
  for (MVT VT : ScalarIntVTs) {
    // These should use [SU]DIVREM, so set them to expand
    setOperationAction({ISD::SDIV, ISD::UDIV, ISD::SREM, ISD::UREM}, VT,
                       Expand);

    // GPU does not have divrem function for signed or unsigned.
    setOperationAction({ISD::SDIVREM, ISD::UDIVREM}, VT, Custom);

    // GPU does not have [S|U]MUL_LOHI functions as a single instruction.
    setOperationAction({ISD::SMUL_LOHI, ISD::UMUL_LOHI}, VT, Expand);

    setOperationAction({ISD::BSWAP, ISD::CTTZ, ISD::CTLZ}, VT, Expand);

    // AMDGPU uses ADDC/SUBC/ADDE/SUBE
    setOperationAction({ISD::ADDC, ISD::SUBC, ISD::ADDE, ISD::SUBE}, VT, Legal);
  }

  // The hardware supports 32-bit FSHR, but not FSHL.
  setOperationAction(ISD::FSHR, MVT::i32, Legal);

  // The hardware supports 32-bit ROTR, but not ROTL.
  setOperationAction(ISD::ROTL, {MVT::i32, MVT::i64}, Expand);
  setOperationAction(ISD::ROTR, MVT::i64, Expand);

  setOperationAction({ISD::MULHU, ISD::MULHS}, MVT::i16, Expand);

  setOperationAction({ISD::MUL, ISD::MULHU, ISD::MULHS}, MVT::i64, Expand);
  setOperationAction(
      {ISD::UINT_TO_FP, ISD::SINT_TO_FP, ISD::FP_TO_SINT, ISD::FP_TO_UINT},
      MVT::i64, Custom);
  setOperationAction(ISD::SELECT_CC, MVT::i64, Expand);

  setOperationAction({ISD::SMIN, ISD::UMIN, ISD::SMAX, ISD::UMAX}, MVT::i32,
                     Legal);

  setOperationAction(
      {ISD::CTTZ, ISD::CTTZ_ZERO_UNDEF, ISD::CTLZ, ISD::CTLZ_ZERO_UNDEF},
      MVT::i64, Custom);

  for (auto VT : {MVT::i8, MVT::i16})
    setOperationAction({ISD::CTLZ, ISD::CTLZ_ZERO_UNDEF}, VT, Custom);

  static const MVT::SimpleValueType VectorIntTypes[] = {
      MVT::v2i32, MVT::v3i32, MVT::v4i32, MVT::v5i32, MVT::v6i32, MVT::v7i32,
      MVT::v9i32, MVT::v10i32, MVT::v11i32, MVT::v12i32};

  for (MVT VT : VectorIntTypes) {
    // Expand the following operations for the current type by default.
    setOperationAction({ISD::ADD,        ISD::AND,          ISD::FP_TO_SINT,
                        ISD::FP_TO_UINT, ISD::MUL,          ISD::MULHU,
                        ISD::MULHS,      ISD::OR,           ISD::SHL,
                        ISD::SRA,        ISD::SRL,          ISD::ROTL,
                        ISD::ROTR,       ISD::SUB,          ISD::SINT_TO_FP,
                        ISD::UINT_TO_FP, ISD::SDIV,         ISD::UDIV,
                        ISD::SREM,       ISD::UREM,         ISD::SMUL_LOHI,
                        ISD::UMUL_LOHI,  ISD::SDIVREM,      ISD::UDIVREM,
                        ISD::SELECT,     ISD::VSELECT,      ISD::SELECT_CC,
                        ISD::XOR,        ISD::BSWAP,        ISD::CTPOP,
                        ISD::CTTZ,       ISD::CTLZ,         ISD::VECTOR_SHUFFLE,
                        ISD::SETCC,      ISD::ADDRSPACECAST},
                       VT, Expand);
  }

  static const MVT::SimpleValueType FloatVectorTypes[] = {
      MVT::v2f32, MVT::v3f32,  MVT::v4f32, MVT::v5f32, MVT::v6f32, MVT::v7f32,
      MVT::v9f32, MVT::v10f32, MVT::v11f32, MVT::v12f32};

  for (MVT VT : FloatVectorTypes) {
    setOperationAction(
        {ISD::FABS,          ISD::FMINNUM,        ISD::FMAXNUM,
         ISD::FADD,          ISD::FCEIL,          ISD::FCOS,
         ISD::FDIV,          ISD::FEXP2,          ISD::FEXP,
         ISD::FEXP10,        ISD::FLOG2,          ISD::FREM,
         ISD::FLOG,          ISD::FLOG10,         ISD::FPOW,
         ISD::FFLOOR,        ISD::FTRUNC,         ISD::FMUL,
         ISD::FMA,           ISD::FRINT,          ISD::FNEARBYINT,
         ISD::FSQRT,         ISD::FSIN,           ISD::FSUB,
         ISD::FNEG,          ISD::VSELECT,        ISD::SELECT_CC,
         ISD::FCOPYSIGN,     ISD::VECTOR_SHUFFLE, ISD::SETCC,
         ISD::FCANONICALIZE, ISD::FROUNDEVEN},
        VT, Expand);
  }

  // This causes using an unrolled select operation rather than expansion with
  // bit operations. This is in general better, but the alternative using BFI
  // instructions may be better if the select sources are SGPRs.
  setOperationAction(ISD::SELECT, MVT::v2f32, Promote);
  AddPromotedToType(ISD::SELECT, MVT::v2f32, MVT::v2i32);

  setOperationAction(ISD::SELECT, MVT::v3f32, Promote);
  AddPromotedToType(ISD::SELECT, MVT::v3f32, MVT::v3i32);

  setOperationAction(ISD::SELECT, MVT::v4f32, Promote);
  AddPromotedToType(ISD::SELECT, MVT::v4f32, MVT::v4i32);

  setOperationAction(ISD::SELECT, MVT::v5f32, Promote);
  AddPromotedToType(ISD::SELECT, MVT::v5f32, MVT::v5i32);

  setOperationAction(ISD::SELECT, MVT::v6f32, Promote);
  AddPromotedToType(ISD::SELECT, MVT::v6f32, MVT::v6i32);

  setOperationAction(ISD::SELECT, MVT::v7f32, Promote);
  AddPromotedToType(ISD::SELECT, MVT::v7f32, MVT::v7i32);

  setOperationAction(ISD::SELECT, MVT::v9f32, Promote);
  AddPromotedToType(ISD::SELECT, MVT::v9f32, MVT::v9i32);

  setOperationAction(ISD::SELECT, MVT::v10f32, Promote);
  AddPromotedToType(ISD::SELECT, MVT::v10f32, MVT::v10i32);

  setOperationAction(ISD::SELECT, MVT::v11f32, Promote);
  AddPromotedToType(ISD::SELECT, MVT::v11f32, MVT::v11i32);

  setOperationAction(ISD::SELECT, MVT::v12f32, Promote);
  AddPromotedToType(ISD::SELECT, MVT::v12f32, MVT::v12i32);

  setSchedulingPreference(Sched::RegPressure);
  setJumpIsExpensive(true);

  // FIXME: This is only partially true. If we have to do vector compares, any
  // SGPR pair can be a condition register. If we have a uniform condition, we
  // are better off doing SALU operations, where there is only one SCC. For now,
  // we don't have a way of knowing during instruction selection if a condition
  // will be uniform and we always use vector compares. Assume we are using
  // vector compares until that is fixed.
  setHasMultipleConditionRegisters(true);

  setMinCmpXchgSizeInBits(32);
  setSupportsUnalignedAtomics(false);

  PredictableSelectIsExpensive = false;

  // We want to find all load dependencies for long chains of stores to enable
  // merging into very wide vectors. The problem is with vectors with > 4
  // elements. MergeConsecutiveStores will attempt to merge these because x8/x16
  // vectors are a legal type, even though we have to split the loads
  // usually. When we can more precisely specify load legality per address
  // space, we should be able to make FindBetterChain/MergeConsecutiveStores
  // smarter so that they can figure out what to do in 2 iterations without all
  // N > 4 stores on the same chain.
  GatherAllAliasesMaxDepth = 16;

  // memcpy/memmove/memset are expanded in the IR, so we shouldn't need to worry
  // about these during lowering.
  MaxStoresPerMemcpy  = 0xffffffff;
  MaxStoresPerMemmove = 0xffffffff;
  MaxStoresPerMemset  = 0xffffffff;

  // The expansion for 64-bit division is enormous.
  if (AMDGPUBypassSlowDiv)
    addBypassSlowDiv(64, 32);

  setTargetDAGCombine({ISD::BITCAST,    ISD::SHL,
                       ISD::SRA,        ISD::SRL,
                       ISD::TRUNCATE,   ISD::MUL,
                       ISD::SMUL_LOHI,  ISD::UMUL_LOHI,
                       ISD::MULHU,      ISD::MULHS,
                       ISD::SELECT,     ISD::SELECT_CC,
                       ISD::STORE,      ISD::FADD,
                       ISD::FSUB,       ISD::FNEG,
                       ISD::FABS,       ISD::AssertZext,
                       ISD::AssertSext, ISD::INTRINSIC_WO_CHAIN});

  setMaxAtomicSizeInBitsSupported(64);
  setMaxDivRemBitWidthSupported(64);
  setMaxLargeFPConvertBitWidthSupported(64);
}

bool AMDGPUTargetLowering::mayIgnoreSignedZero(SDValue Op) const {
  if (getTargetMachine().Options.NoSignedZerosFPMath)
    return true;

  const auto Flags = Op.getNode()->getFlags();
  if (Flags.hasNoSignedZeros())
    return true;

  return false;
}

//===----------------------------------------------------------------------===//
// Target Information
//===----------------------------------------------------------------------===//

LLVM_READNONE
static bool fnegFoldsIntoOpcode(unsigned Opc) {
  switch (Opc) {
  case ISD::FADD:
  case ISD::FSUB:
  case ISD::FMUL:
  case ISD::FMA:
  case ISD::FMAD:
  case ISD::FMINNUM:
  case ISD::FMAXNUM:
  case ISD::FMINNUM_IEEE:
  case ISD::FMAXNUM_IEEE:
  case ISD::FMINIMUM:
  case ISD::FMAXIMUM:
  case ISD::SELECT:
  case ISD::FSIN:
  case ISD::FTRUNC:
  case ISD::FRINT:
  case ISD::FNEARBYINT:
  case ISD::FROUNDEVEN:
  case ISD::FCANONICALIZE:
  case AMDGPUISD::RCP:
  case AMDGPUISD::RCP_LEGACY:
  case AMDGPUISD::RCP_IFLAG:
  case AMDGPUISD::SIN_HW:
  case AMDGPUISD::FMUL_LEGACY:
  case AMDGPUISD::FMIN_LEGACY:
  case AMDGPUISD::FMAX_LEGACY:
  case AMDGPUISD::FMED3:
    // TODO: handle llvm.amdgcn.fma.legacy
    return true;
  case ISD::BITCAST:
    llvm_unreachable("bitcast is special cased");
  default:
    return false;
  }
}

static bool fnegFoldsIntoOp(const SDNode *N) {
  unsigned Opc = N->getOpcode();
  if (Opc == ISD::BITCAST) {
    // TODO: Is there a benefit to checking the conditions performFNegCombine
    // does? We don't for the other cases.
    SDValue BCSrc = N->getOperand(0);
    if (BCSrc.getOpcode() == ISD::BUILD_VECTOR) {
      return BCSrc.getNumOperands() == 2 &&
             BCSrc.getOperand(1).getValueSizeInBits() == 32;
    }

    return BCSrc.getOpcode() == ISD::SELECT && BCSrc.getValueType() == MVT::f32;
  }

  return fnegFoldsIntoOpcode(Opc);
}

/// \p returns true if the operation will definitely need to use a 64-bit
/// encoding, and thus will use a VOP3 encoding regardless of the source
/// modifiers.
LLVM_READONLY
static bool opMustUseVOP3Encoding(const SDNode *N, MVT VT) {
  return (N->getNumOperands() > 2 && N->getOpcode() != ISD::SELECT) ||
         VT == MVT::f64;
}

/// Return true if v_cndmask_b32 will support fabs/fneg source modifiers for the
/// type for ISD::SELECT.
LLVM_READONLY
static bool selectSupportsSourceMods(const SDNode *N) {
  // TODO: Only applies if select will be vector
  return N->getValueType(0) == MVT::f32;
}

// Most FP instructions support source modifiers, but this could be refined
// slightly.
LLVM_READONLY
static bool hasSourceMods(const SDNode *N) {
  if (isa<MemSDNode>(N))
    return false;

  switch (N->getOpcode()) {
  case ISD::CopyToReg:
  case ISD::FDIV:
  case ISD::FREM:
  case ISD::INLINEASM:
  case ISD::INLINEASM_BR:
  case AMDGPUISD::DIV_SCALE:
  case ISD::INTRINSIC_W_CHAIN:

  // TODO: Should really be looking at the users of the bitcast. These are
  // problematic because bitcasts are used to legalize all stores to integer
  // types.
  case ISD::BITCAST:
    return false;
  case ISD::INTRINSIC_WO_CHAIN: {
    switch (N->getConstantOperandVal(0)) {
    case Intrinsic::amdgcn_interp_p1:
    case Intrinsic::amdgcn_interp_p2:
    case Intrinsic::amdgcn_interp_mov:
    case Intrinsic::amdgcn_interp_p1_f16:
    case Intrinsic::amdgcn_interp_p2_f16:
      return false;
    default:
      return true;
    }
  }
  case ISD::SELECT:
    return selectSupportsSourceMods(N);
  default:
    return true;
  }
}

bool AMDGPUTargetLowering::allUsesHaveSourceMods(const SDNode *N,
                                                 unsigned CostThreshold) {
  // Some users (such as 3-operand FMA/MAD) must use a VOP3 encoding, and thus
  // it is truly free to use a source modifier in all cases. If there are
  // multiple users but for each one will necessitate using VOP3, there will be
  // a code size increase. Try to avoid increasing code size unless we know it
  // will save on the instruction count.
  unsigned NumMayIncreaseSize = 0;
  MVT VT = N->getValueType(0).getScalarType().getSimpleVT();

  assert(!N->use_empty());

  // XXX - Should this limit number of uses to check?
  for (const SDNode *U : N->users()) {
    if (!hasSourceMods(U))
      return false;

    if (!opMustUseVOP3Encoding(U, VT)) {
      if (++NumMayIncreaseSize > CostThreshold)
        return false;
    }
  }

  return true;
}

EVT AMDGPUTargetLowering::getTypeForExtReturn(LLVMContext &Context, EVT VT,
                                              ISD::NodeType ExtendKind) const {
  assert(!VT.isVector() && "only scalar expected");

  // Round to the next multiple of 32-bits.
  unsigned Size = VT.getSizeInBits();
  if (Size <= 32)
    return MVT::i32;
  return EVT::getIntegerVT(Context, 32 * ((Size + 31) / 32));
}

unsigned AMDGPUTargetLowering::getVectorIdxWidth(const DataLayout &) const {
  return 32;
}

bool AMDGPUTargetLowering::isSelectSupported(SelectSupportKind SelType) const {
  return true;
}

// The backend supports 32 and 64 bit floating point immediates.
// FIXME: Why are we reporting vectors of FP immediates as legal?
bool AMDGPUTargetLowering::isFPImmLegal(const APFloat &Imm, EVT VT,
                                        bool ForCodeSize) const {
  EVT ScalarVT = VT.getScalarType();
  return (ScalarVT == MVT::f32 || ScalarVT == MVT::f64 ||
         (ScalarVT == MVT::f16 && Subtarget->has16BitInsts()));
}

// We don't want to shrink f64 / f32 constants.
bool AMDGPUTargetLowering::ShouldShrinkFPConstant(EVT VT) const {
  EVT ScalarVT = VT.getScalarType();
  return (ScalarVT != MVT::f32 && ScalarVT != MVT::f64);
}

bool AMDGPUTargetLowering::shouldReduceLoadWidth(SDNode *N,
                                                 ISD::LoadExtType ExtTy,
                                                 EVT NewVT) const {
  // TODO: This may be worth removing. Check regression tests for diffs.
  if (!TargetLoweringBase::shouldReduceLoadWidth(N, ExtTy, NewVT))
    return false;

  unsigned NewSize = NewVT.getStoreSizeInBits();

  // If we are reducing to a 32-bit load or a smaller multi-dword load,
  // this is always better.
  if (NewSize >= 32)
    return true;

  EVT OldVT = N->getValueType(0);
  unsigned OldSize = OldVT.getStoreSizeInBits();

  MemSDNode *MN = cast<MemSDNode>(N);
  unsigned AS = MN->getAddressSpace();
  // Do not shrink an aligned scalar load to sub-dword.
  // Scalar engine cannot do sub-dword loads.
  // TODO: Update this for GFX12 which does have scalar sub-dword loads.
  if (OldSize >= 32 && NewSize < 32 && MN->getAlign() >= Align(4) &&
      (AS == AMDGPUAS::CONSTANT_ADDRESS ||
       AS == AMDGPUAS::CONSTANT_ADDRESS_32BIT ||
       (isa<LoadSDNode>(N) && AS == AMDGPUAS::GLOBAL_ADDRESS &&
        MN->isInvariant())) &&
      AMDGPUInstrInfo::isUniformMMO(MN->getMemOperand()))
    return false;

  // Don't produce extloads from sub 32-bit types. SI doesn't have scalar
  // extloads, so doing one requires using a buffer_load. In cases where we
  // still couldn't use a scalar load, using the wider load shouldn't really
  // hurt anything.

  // If the old size already had to be an extload, there's no harm in continuing
  // to reduce the width.
  return (OldSize < 32);
}

bool AMDGPUTargetLowering::isLoadBitCastBeneficial(EVT LoadTy, EVT CastTy,
                                                   const SelectionDAG &DAG,
                                                   const MachineMemOperand &MMO) const {

  assert(LoadTy.getSizeInBits() == CastTy.getSizeInBits());

  if (LoadTy.getScalarType() == MVT::i32)
    return false;

  unsigned LScalarSize = LoadTy.getScalarSizeInBits();
  unsigned CastScalarSize = CastTy.getScalarSizeInBits();

  if ((LScalarSize >= CastScalarSize) && (CastScalarSize < 32))
    return false;

  unsigned Fast = 0;
  return allowsMemoryAccessForAlignment(*DAG.getContext(), DAG.getDataLayout(),
                                        CastTy, MMO, &Fast) &&
         Fast;
}

// SI+ has instructions for cttz / ctlz for 32-bit values. This is probably also
// profitable with the expansion for 64-bit since it's generally good to
// speculate things.
bool AMDGPUTargetLowering::isCheapToSpeculateCttz(Type *Ty) const {
  return true;
}

bool AMDGPUTargetLowering::isCheapToSpeculateCtlz(Type *Ty) const {
  return true;
}

bool AMDGPUTargetLowering::isSDNodeAlwaysUniform(const SDNode *N) const {
  switch (N->getOpcode()) {
  case ISD::EntryToken:
  case ISD::TokenFactor:
    return true;
  case ISD::INTRINSIC_WO_CHAIN: {
    unsigned IntrID = N->getConstantOperandVal(0);
    return AMDGPU::isIntrinsicAlwaysUniform(IntrID);
  }
  case ISD::INTRINSIC_W_CHAIN: {
    unsigned IntrID = N->getConstantOperandVal(1);
    return AMDGPU::isIntrinsicAlwaysUniform(IntrID);
  }
  case ISD::LOAD:
    if (cast<LoadSDNode>(N)->getMemOperand()->getAddrSpace() ==
        AMDGPUAS::CONSTANT_ADDRESS_32BIT)
      return true;
    return false;
  case AMDGPUISD::SETCC: // ballot-style instruction
    return true;
  }
  return false;
}

SDValue AMDGPUTargetLowering::getNegatedExpression(
    SDValue Op, SelectionDAG &DAG, bool LegalOperations, bool ForCodeSize,
    NegatibleCost &Cost, unsigned Depth) const {

  switch (Op.getOpcode()) {
  case ISD::FMA:
  case ISD::FMAD: {
    // Negating a fma is not free if it has users without source mods.
    if (!allUsesHaveSourceMods(Op.getNode()))
      return SDValue();
    break;
  }
  case AMDGPUISD::RCP: {
    SDValue Src = Op.getOperand(0);
    EVT VT = Op.getValueType();
    SDLoc SL(Op);

    SDValue NegSrc = getNegatedExpression(Src, DAG, LegalOperations,
                                          ForCodeSize, Cost, Depth + 1);
    if (NegSrc)
      return DAG.getNode(AMDGPUISD::RCP, SL, VT, NegSrc, Op->getFlags());
    return SDValue();
  }
  default:
    break;
  }

  return TargetLowering::getNegatedExpression(Op, DAG, LegalOperations,
                                              ForCodeSize, Cost, Depth);
}

//===---------------------------------------------------------------------===//
// Target Properties
//===---------------------------------------------------------------------===//

bool AMDGPUTargetLowering::isFAbsFree(EVT VT) const {
  assert(VT.isFloatingPoint());

  // Packed operations do not have a fabs modifier.
  return VT == MVT::f32 || VT == MVT::f64 ||
         (Subtarget->has16BitInsts() && (VT == MVT::f16 || VT == MVT::bf16));
}

bool AMDGPUTargetLowering::isFNegFree(EVT VT) const {
  assert(VT.isFloatingPoint());
  // Report this based on the end legalized type.
  VT = VT.getScalarType();
  return VT == MVT::f32 || VT == MVT::f64 || VT == MVT::f16 || VT == MVT::bf16;
}

bool AMDGPUTargetLowering:: storeOfVectorConstantIsCheap(bool IsZero, EVT MemVT,
                                                         unsigned NumElem,
                                                         unsigned AS) const {
  return true;
}

bool AMDGPUTargetLowering::aggressivelyPreferBuildVectorSources(EVT VecVT) const {
  // There are few operations which truly have vector input operands. Any vector
  // operation is going to involve operations on each component, and a
  // build_vector will be a copy per element, so it always makes sense to use a
  // build_vector input in place of the extracted element to avoid a copy into a
  // super register.
  //
  // We should probably only do this if all users are extracts only, but this
  // should be the common case.
  return true;
}

bool AMDGPUTargetLowering::isTruncateFree(EVT Source, EVT Dest) const {
  // Truncate is just accessing a subregister.

  unsigned SrcSize = Source.getSizeInBits();
  unsigned DestSize = Dest.getSizeInBits();

  return DestSize < SrcSize && DestSize % 32 == 0 ;
}

bool AMDGPUTargetLowering::isTruncateFree(Type *Source, Type *Dest) const {
  // Truncate is just accessing a subregister.

  unsigned SrcSize = Source->getScalarSizeInBits();
  unsigned DestSize = Dest->getScalarSizeInBits();

  if (DestSize== 16 && Subtarget->has16BitInsts())
    return SrcSize >= 32;

  return DestSize < SrcSize && DestSize % 32 == 0;
}

bool AMDGPUTargetLowering::isZExtFree(Type *Src, Type *Dest) const {
  unsigned SrcSize = Src->getScalarSizeInBits();
  unsigned DestSize = Dest->getScalarSizeInBits();

  if (SrcSize == 16 && Subtarget->has16BitInsts())
    return DestSize >= 32;

  return SrcSize == 32 && DestSize == 64;
}

bool AMDGPUTargetLowering::isZExtFree(EVT Src, EVT Dest) const {
  // Any register load of a 64-bit value really requires 2 32-bit moves. For all
  // practical purposes, the extra mov 0 to load a 64-bit is free.  As used,
  // this will enable reducing 64-bit operations the 32-bit, which is always
  // good.

  if (Src == MVT::i16)
    return Dest == MVT::i32 ||Dest == MVT::i64 ;

  return Src == MVT::i32 && Dest == MVT::i64;
}

bool AMDGPUTargetLowering::isNarrowingProfitable(SDNode *N, EVT SrcVT,
                                                 EVT DestVT) const {
  switch (N->getOpcode()) {
  case ISD::ADD:
  case ISD::SUB:
  case ISD::SHL:
  case ISD::SRL:
  case ISD::SRA:
  case ISD::AND:
  case ISD::OR:
  case ISD::XOR:
  case ISD::MUL:
  case ISD::SETCC:
  case ISD::SELECT:
    if (Subtarget->has16BitInsts() &&
        (!DestVT.isVector() || !Subtarget->hasVOP3PInsts())) {
      // Don't narrow back down to i16 if promoted to i32 already.
      if (!N->isDivergent() && DestVT.isInteger() &&
          DestVT.getScalarSizeInBits() > 1 &&
          DestVT.getScalarSizeInBits() <= 16 &&
          SrcVT.getScalarSizeInBits() > 16) {
        return false;
      }
    }
    return true;
  default:
    break;
  }

  // There aren't really 64-bit registers, but pairs of 32-bit ones and only a
  // limited number of native 64-bit operations. Shrinking an operation to fit
  // in a single 32-bit register should always be helpful. As currently used,
  // this is much less general than the name suggests, and is only used in
  // places trying to reduce the sizes of loads. Shrinking loads to < 32-bits is
  // not profitable, and may actually be harmful.
  if (isa<LoadSDNode>(N))
    return SrcVT.getSizeInBits() > 32 && DestVT.getSizeInBits() == 32;

  return true;
}

bool AMDGPUTargetLowering::isDesirableToCommuteWithShift(
    const SDNode* N, CombineLevel Level) const {
  assert((N->getOpcode() == ISD::SHL || N->getOpcode() == ISD::SRA ||
          N->getOpcode() == ISD::SRL) &&
         "Expected shift op");

  SDValue ShiftLHS = N->getOperand(0);
  if (!ShiftLHS->hasOneUse())
    return false;

  if (ShiftLHS.getOpcode() == ISD::SIGN_EXTEND &&
      !ShiftLHS.getOperand(0)->hasOneUse())
    return false;

  // Always commute pre-type legalization and right shifts.
  // We're looking for shl(or(x,y),z) patterns.
  if (Level < CombineLevel::AfterLegalizeTypes ||
      N->getOpcode() != ISD::SHL || N->getOperand(0).getOpcode() != ISD::OR)
    return true;

  // If only user is a i32 right-shift, then don't destroy a BFE pattern.
  if (N->getValueType(0) == MVT::i32 && N->hasOneUse() &&
      (N->user_begin()->getOpcode() == ISD::SRA ||
       N->user_begin()->getOpcode() == ISD::SRL))
    return false;

  // Don't destroy or(shl(load_zext(),c), load_zext()) patterns.
  auto IsShiftAndLoad = [](SDValue LHS, SDValue RHS) {
    if (LHS.getOpcode() != ISD::SHL)
      return false;
    auto *RHSLd = dyn_cast<LoadSDNode>(RHS);
    auto *LHS0 = dyn_cast<LoadSDNode>(LHS.getOperand(0));
    auto *LHS1 = dyn_cast<ConstantSDNode>(LHS.getOperand(1));
    return LHS0 && LHS1 && RHSLd && LHS0->getExtensionType() == ISD::ZEXTLOAD &&
           LHS1->getAPIntValue() == LHS0->getMemoryVT().getScalarSizeInBits() &&
           RHSLd->getExtensionType() == ISD::ZEXTLOAD;
  };
  SDValue LHS = N->getOperand(0).getOperand(0);
  SDValue RHS = N->getOperand(0).getOperand(1);
  return !(IsShiftAndLoad(LHS, RHS) || IsShiftAndLoad(RHS, LHS));
}

//===---------------------------------------------------------------------===//
// TargetLowering Callbacks
//===---------------------------------------------------------------------===//

CCAssignFn *AMDGPUCallLowering::CCAssignFnForCall(CallingConv::ID CC,
                                                  bool IsVarArg) {
  switch (CC) {
  case CallingConv::AMDGPU_VS:
  case CallingConv::AMDGPU_GS:
  case CallingConv::AMDGPU_PS:
  case CallingConv::AMDGPU_CS:
  case CallingConv::AMDGPU_HS:
  case CallingConv::AMDGPU_ES:
  case CallingConv::AMDGPU_LS:
    return CC_AMDGPU;
  case CallingConv::AMDGPU_CS_Chain:
  case CallingConv::AMDGPU_CS_ChainPreserve:
    return CC_AMDGPU_CS_CHAIN;
  case CallingConv::C:
  case CallingConv::Fast:
  case CallingConv::Cold:
    return CC_AMDGPU_Func;
  case CallingConv::AMDGPU_Gfx:
    return CC_SI_Gfx;
  case CallingConv::AMDGPU_KERNEL:
  case CallingConv::SPIR_KERNEL:
  default:
    report_fatal_error("Unsupported calling convention for call");
  }
}

CCAssignFn *AMDGPUCallLowering::CCAssignFnForReturn(CallingConv::ID CC,
                                                    bool IsVarArg) {
  switch (CC) {
  case CallingConv::AMDGPU_KERNEL:
  case CallingConv::SPIR_KERNEL:
    llvm_unreachable("kernels should not be handled here");
  case CallingConv::AMDGPU_VS:
  case CallingConv::AMDGPU_GS:
  case CallingConv::AMDGPU_PS:
  case CallingConv::AMDGPU_CS:
  case CallingConv::AMDGPU_CS_Chain:
  case CallingConv::AMDGPU_CS_ChainPreserve:
  case CallingConv::AMDGPU_HS:
  case CallingConv::AMDGPU_ES:
  case CallingConv::AMDGPU_LS:
    return RetCC_SI_Shader;
  case CallingConv::AMDGPU_Gfx:
    return RetCC_SI_Gfx;
  case CallingConv::C:
  case CallingConv::Fast:
  case CallingConv::Cold:
    return RetCC_AMDGPU_Func;
  default:
    report_fatal_error("Unsupported calling convention.");
  }
}

/// The SelectionDAGBuilder will automatically promote function arguments
/// with illegal types.  However, this does not work for the AMDGPU targets
/// since the function arguments are stored in memory as these illegal types.
/// In order to handle this properly we need to get the original types sizes
/// from the LLVM IR Function and fixup the ISD:InputArg values before
/// passing them to AnalyzeFormalArguments()

/// When the SelectionDAGBuilder computes the Ins, it takes care of splitting
/// input values across multiple registers.  Each item in the Ins array
/// represents a single value that will be stored in registers.  Ins[x].VT is
/// the value type of the value that will be stored in the register, so
/// whatever SDNode we lower the argument to needs to be this type.
///
/// In order to correctly lower the arguments we need to know the size of each
/// argument.  Since Ins[x].VT gives us the size of the register that will
/// hold the value, we need to look at Ins[x].ArgVT to see the 'real' type
/// for the original function argument so that we can deduce the correct memory
/// type to use for Ins[x].  In most cases the correct memory type will be
/// Ins[x].ArgVT.  However, this will not always be the case.  If, for example,
/// we have a kernel argument of type v8i8, this argument will be split into
/// 8 parts and each part will be represented by its own item in the Ins array.
/// For each part the Ins[x].ArgVT will be the v8i8, which is the full type of
/// the argument before it was split.  From this, we deduce that the memory type
/// for each individual part is i8.  We pass the memory type as LocVT to the
/// calling convention analysis function and the register type (Ins[x].VT) as
/// the ValVT.
void AMDGPUTargetLowering::analyzeFormalArgumentsCompute(
  CCState &State,
  const SmallVectorImpl<ISD::InputArg> &Ins) const {
  const MachineFunction &MF = State.getMachineFunction();
  const Function &Fn = MF.getFunction();
  LLVMContext &Ctx = Fn.getParent()->getContext();
  const AMDGPUSubtarget &ST = AMDGPUSubtarget::get(MF);
  const unsigned ExplicitOffset = ST.getExplicitKernelArgOffset();
  CallingConv::ID CC = Fn.getCallingConv();

  Align MaxAlign = Align(1);
  uint64_t ExplicitArgOffset = 0;
  const DataLayout &DL = Fn.getDataLayout();

  unsigned InIndex = 0;

  for (const Argument &Arg : Fn.args()) {
    const bool IsByRef = Arg.hasByRefAttr();
    Type *BaseArgTy = Arg.getType();
    Type *MemArgTy = IsByRef ? Arg.getParamByRefType() : BaseArgTy;
    Align Alignment = DL.getValueOrABITypeAlignment(
        IsByRef ? Arg.getParamAlign() : std::nullopt, MemArgTy);
    MaxAlign = std::max(Alignment, MaxAlign);
    uint64_t AllocSize = DL.getTypeAllocSize(MemArgTy);

    uint64_t ArgOffset = alignTo(ExplicitArgOffset, Alignment) + ExplicitOffset;
    ExplicitArgOffset = alignTo(ExplicitArgOffset, Alignment) + AllocSize;

    // We're basically throwing away everything passed into us and starting over
    // to get accurate in-memory offsets. The "PartOffset" is completely useless
    // to us as computed in Ins.
    //
    // We also need to figure out what type legalization is trying to do to get
    // the correct memory offsets.

    SmallVector<EVT, 16> ValueVTs;
    SmallVector<uint64_t, 16> Offsets;
    ComputeValueVTs(*this, DL, BaseArgTy, ValueVTs, &Offsets, ArgOffset);

    for (unsigned Value = 0, NumValues = ValueVTs.size();
         Value != NumValues; ++Value) {
      uint64_t BasePartOffset = Offsets[Value];

      EVT ArgVT = ValueVTs[Value];
      EVT MemVT = ArgVT;
      MVT RegisterVT = getRegisterTypeForCallingConv(Ctx, CC, ArgVT);
      unsigned NumRegs = getNumRegistersForCallingConv(Ctx, CC, ArgVT);

      if (NumRegs == 1) {
        // This argument is not split, so the IR type is the memory type.
        if (ArgVT.isExtended()) {
          // We have an extended type, like i24, so we should just use the
          // register type.
          MemVT = RegisterVT;
        } else {
          MemVT = ArgVT;
        }
      } else if (ArgVT.isVector() && RegisterVT.isVector() &&
                 ArgVT.getScalarType() == RegisterVT.getScalarType()) {
        assert(ArgVT.getVectorNumElements() > RegisterVT.getVectorNumElements());
        // We have a vector value which has been split into a vector with
        // the same scalar type, but fewer elements.  This should handle
        // all the floating-point vector types.
        MemVT = RegisterVT;
      } else if (ArgVT.isVector() &&
                 ArgVT.getVectorNumElements() == NumRegs) {
        // This arg has been split so that each element is stored in a separate
        // register.
        MemVT = ArgVT.getScalarType();
      } else if (ArgVT.isExtended()) {
        // We have an extended type, like i65.
        MemVT = RegisterVT;
      } else {
        unsigned MemoryBits = ArgVT.getStoreSizeInBits() / NumRegs;
        assert(ArgVT.getStoreSizeInBits() % NumRegs == 0);
        if (RegisterVT.isInteger()) {
          MemVT = EVT::getIntegerVT(State.getContext(), MemoryBits);
        } else if (RegisterVT.isVector()) {
          assert(!RegisterVT.getScalarType().isFloatingPoint());
          unsigned NumElements = RegisterVT.getVectorNumElements();
          assert(MemoryBits % NumElements == 0);
          // This vector type has been split into another vector type with
          // a different elements size.
          EVT ScalarVT = EVT::getIntegerVT(State.getContext(),
                                           MemoryBits / NumElements);
          MemVT = EVT::getVectorVT(State.getContext(), ScalarVT, NumElements);
        } else {
          llvm_unreachable("cannot deduce memory type.");
        }
      }

      // Convert one element vectors to scalar.
      if (MemVT.isVector() && MemVT.getVectorNumElements() == 1)
        MemVT = MemVT.getScalarType();

      // Round up vec3/vec5 argument.
      if (MemVT.isVector() && !MemVT.isPow2VectorType()) {
        MemVT = MemVT.getPow2VectorType(State.getContext());
      } else if (!MemVT.isSimple() && !MemVT.isVector()) {
        MemVT = MemVT.getRoundIntegerType(State.getContext());
      }

      unsigned PartOffset = 0;
      for (unsigned i = 0; i != NumRegs; ++i) {
        State.addLoc(CCValAssign::getCustomMem(InIndex++, RegisterVT,
                                               BasePartOffset + PartOffset,
                                               MemVT.getSimpleVT(),
                                               CCValAssign::Full));
        PartOffset += MemVT.getStoreSize();
      }
    }
  }
}

SDValue AMDGPUTargetLowering::LowerReturn(
  SDValue Chain, CallingConv::ID CallConv,
  bool isVarArg,
  const SmallVectorImpl<ISD::OutputArg> &Outs,
  const SmallVectorImpl<SDValue> &OutVals,
  const SDLoc &DL, SelectionDAG &DAG) const {
  // FIXME: Fails for r600 tests
  //assert(!isVarArg && Outs.empty() && OutVals.empty() &&
  // "wave terminate should not have return values");
  return DAG.getNode(AMDGPUISD::ENDPGM, DL, MVT::Other, Chain);
}

//===---------------------------------------------------------------------===//
// Target specific lowering
//===---------------------------------------------------------------------===//

/// Selects the correct CCAssignFn for a given CallingConvention value.
CCAssignFn *AMDGPUTargetLowering::CCAssignFnForCall(CallingConv::ID CC,
                                                    bool IsVarArg) {
  return AMDGPUCallLowering::CCAssignFnForCall(CC, IsVarArg);
}

CCAssignFn *AMDGPUTargetLowering::CCAssignFnForReturn(CallingConv::ID CC,
                                                      bool IsVarArg) {
  return AMDGPUCallLowering::CCAssignFnForReturn(CC, IsVarArg);
}

SDValue AMDGPUTargetLowering::addTokenForArgument(SDValue Chain,
                                                  SelectionDAG &DAG,
                                                  MachineFrameInfo &MFI,
                                                  int ClobberedFI) const {
  SmallVector<SDValue, 8> ArgChains;
  int64_t FirstByte = MFI.getObjectOffset(ClobberedFI);
  int64_t LastByte = FirstByte + MFI.getObjectSize(ClobberedFI) - 1;

  // Include the original chain at the beginning of the list. When this is
  // used by target LowerCall hooks, this helps legalize find the
  // CALLSEQ_BEGIN node.
  ArgChains.push_back(Chain);

  // Add a chain value for each stack argument corresponding
  for (SDNode *U : DAG.getEntryNode().getNode()->users()) {
    if (LoadSDNode *L = dyn_cast<LoadSDNode>(U)) {
      if (FrameIndexSDNode *FI = dyn_cast<FrameIndexSDNode>(L->getBasePtr())) {
        if (FI->getIndex() < 0) {
          int64_t InFirstByte = MFI.getObjectOffset(FI->getIndex());
          int64_t InLastByte = InFirstByte;
          InLastByte += MFI.getObjectSize(FI->getIndex()) - 1;

          if ((InFirstByte <= FirstByte && FirstByte <= InLastByte) ||
              (FirstByte <= InFirstByte && InFirstByte <= LastByte))
            ArgChains.push_back(SDValue(L, 1));
        }
      }
    }
  }

  // Build a tokenfactor for all the chains.
  return DAG.getNode(ISD::TokenFactor, SDLoc(Chain), MVT::Other, ArgChains);
}

SDValue AMDGPUTargetLowering::lowerUnhandledCall(CallLoweringInfo &CLI,
                                                 SmallVectorImpl<SDValue> &InVals,
                                                 StringRef Reason) const {
  SDValue Callee = CLI.Callee;
  SelectionDAG &DAG = CLI.DAG;

  const Function &Fn = DAG.getMachineFunction().getFunction();

  StringRef FuncName("<unknown>");

  if (const ExternalSymbolSDNode *G = dyn_cast<ExternalSymbolSDNode>(Callee))
    FuncName = G->getSymbol();
  else if (const GlobalAddressSDNode *G = dyn_cast<GlobalAddressSDNode>(Callee))
    FuncName = G->getGlobal()->getName();

  DiagnosticInfoUnsupported NoCalls(
    Fn, Reason + FuncName, CLI.DL.getDebugLoc());
  DAG.getContext()->diagnose(NoCalls);

  if (!CLI.IsTailCall) {
    for (ISD::InputArg &Arg : CLI.Ins)
      InVals.push_back(DAG.getUNDEF(Arg.VT));
  }

  return DAG.getEntryNode();
}

SDValue AMDGPUTargetLowering::LowerCall(CallLoweringInfo &CLI,
                                        SmallVectorImpl<SDValue> &InVals) const {
  return lowerUnhandledCall(CLI, InVals, "unsupported call to function ");
}

SDValue AMDGPUTargetLowering::LowerDYNAMIC_STACKALLOC(SDValue Op,
                                                      SelectionDAG &DAG) const {
  const Function &Fn = DAG.getMachineFunction().getFunction();

  DiagnosticInfoUnsupported NoDynamicAlloca(Fn, "unsupported dynamic alloca",
                                            SDLoc(Op).getDebugLoc());
  DAG.getContext()->diagnose(NoDynamicAlloca);
  auto Ops = {DAG.getConstant(0, SDLoc(), Op.getValueType()), Op.getOperand(0)};
  return DAG.getMergeValues(Ops, SDLoc());
}

SDValue AMDGPUTargetLowering::LowerOperation(SDValue Op,
                                             SelectionDAG &DAG) const {
  switch (Op.getOpcode()) {
  default:
    Op->print(errs(), &DAG);
    llvm_unreachable("Custom lowering code for this "
                     "instruction is not implemented yet!");
    break;
  case ISD::SIGN_EXTEND_INREG: return LowerSIGN_EXTEND_INREG(Op, DAG);
  case ISD::CONCAT_VECTORS: return LowerCONCAT_VECTORS(Op, DAG);
  case ISD::EXTRACT_SUBVECTOR: return LowerEXTRACT_SUBVECTOR(Op, DAG);
  case ISD::UDIVREM: return LowerUDIVREM(Op, DAG);
  case ISD::SDIVREM: return LowerSDIVREM(Op, DAG);
  case ISD::FREM: return LowerFREM(Op, DAG);
  case ISD::FCEIL: return LowerFCEIL(Op, DAG);
  case ISD::FTRUNC: return LowerFTRUNC(Op, DAG);
  case ISD::FRINT: return LowerFRINT(Op, DAG);
  case ISD::FNEARBYINT: return LowerFNEARBYINT(Op, DAG);
  case ISD::FROUNDEVEN:
    return LowerFROUNDEVEN(Op, DAG);
  case ISD::FROUND: return LowerFROUND(Op, DAG);
  case ISD::FFLOOR: return LowerFFLOOR(Op, DAG);
  case ISD::FLOG2:
    return LowerFLOG2(Op, DAG);
  case ISD::FLOG:
  case ISD::FLOG10:
    return LowerFLOGCommon(Op, DAG);
  case ISD::FEXP:
  case ISD::FEXP10:
    return lowerFEXP(Op, DAG);
  case ISD::FEXP2:
    return lowerFEXP2(Op, DAG);
  case ISD::SINT_TO_FP: return LowerSINT_TO_FP(Op, DAG);
  case ISD::UINT_TO_FP: return LowerUINT_TO_FP(Op, DAG);
  case ISD::FP_TO_FP16: return LowerFP_TO_FP16(Op, DAG);
  case ISD::FP_TO_SINT:
  case ISD::FP_TO_UINT:
    return LowerFP_TO_INT(Op, DAG);
  case ISD::CTTZ:
  case ISD::CTTZ_ZERO_UNDEF:
  case ISD::CTLZ:
  case ISD::CTLZ_ZERO_UNDEF:
    return LowerCTLZ_CTTZ(Op, DAG);
  case ISD::DYNAMIC_STACKALLOC: return LowerDYNAMIC_STACKALLOC(Op, DAG);
  }
  return Op;
}

void AMDGPUTargetLowering::ReplaceNodeResults(SDNode *N,
                                              SmallVectorImpl<SDValue> &Results,
                                              SelectionDAG &DAG) const {
  switch (N->getOpcode()) {
  case ISD::SIGN_EXTEND_INREG:
    // Different parts of legalization seem to interpret which type of
    // sign_extend_inreg is the one to check for custom lowering. The extended
    // from type is what really matters, but some places check for custom
    // lowering of the result type. This results in trying to use
    // ReplaceNodeResults to sext_in_reg to an illegal type, so we'll just do
    // nothing here and let the illegal result integer be handled normally.
    return;
  case ISD::FLOG2:
    if (SDValue Lowered = LowerFLOG2(SDValue(N, 0), DAG))
      Results.push_back(Lowered);
    return;
  case ISD::FLOG:
  case ISD::FLOG10:
    if (SDValue Lowered = LowerFLOGCommon(SDValue(N, 0), DAG))
      Results.push_back(Lowered);
    return;
  case ISD::FEXP2:
    if (SDValue Lowered = lowerFEXP2(SDValue(N, 0), DAG))
      Results.push_back(Lowered);
    return;
  case ISD::FEXP:
  case ISD::FEXP10:
    if (SDValue Lowered = lowerFEXP(SDValue(N, 0), DAG))
      Results.push_back(Lowered);
    return;
  case ISD::CTLZ:
  case ISD::CTLZ_ZERO_UNDEF:
    if (auto Lowered = lowerCTLZResults(SDValue(N, 0u), DAG))
      Results.push_back(Lowered);
    return;
  default:
    return;
  }
}

SDValue AMDGPUTargetLowering::LowerGlobalAddress(AMDGPUMachineFunction* MFI,
                                                 SDValue Op,
                                                 SelectionDAG &DAG) const {

  const DataLayout &DL = DAG.getDataLayout();
  GlobalAddressSDNode *G = cast<GlobalAddressSDNode>(Op);
  const GlobalValue *GV = G->getGlobal();

  if (!MFI->isModuleEntryFunction()) {
    if (std::optional<uint32_t> Address =
            AMDGPUMachineFunction::getLDSAbsoluteAddress(*GV)) {
      return DAG.getConstant(*Address, SDLoc(Op), Op.getValueType());
    }
  }

  if (G->getAddressSpace() == AMDGPUAS::LOCAL_ADDRESS ||
      G->getAddressSpace() == AMDGPUAS::REGION_ADDRESS) {
    if (!MFI->isModuleEntryFunction() &&
        GV->getName() != "llvm.amdgcn.module.lds" &&
        !AMDGPU::isNamedBarrier(*cast<GlobalVariable>(GV))) {
      SDLoc DL(Op);
      const Function &Fn = DAG.getMachineFunction().getFunction();
      DiagnosticInfoUnsupported BadLDSDecl(
        Fn, "local memory global used by non-kernel function",
        DL.getDebugLoc(), DS_Warning);
      DAG.getContext()->diagnose(BadLDSDecl);

      // We currently don't have a way to correctly allocate LDS objects that
      // aren't directly associated with a kernel. We do force inlining of
      // functions that use local objects. However, if these dead functions are
      // not eliminated, we don't want a compile time error. Just emit a warning
      // and a trap, since there should be no callable path here.
      SDValue Trap = DAG.getNode(ISD::TRAP, DL, MVT::Other, DAG.getEntryNode());
      SDValue OutputChain = DAG.getNode(ISD::TokenFactor, DL, MVT::Other,
                                        Trap, DAG.getRoot());
      DAG.setRoot(OutputChain);
      return DAG.getUNDEF(Op.getValueType());
    }

    // XXX: What does the value of G->getOffset() mean?
    assert(G->getOffset() == 0 &&
         "Do not know what to do with an non-zero offset");

    // TODO: We could emit code to handle the initialization somewhere.
    // We ignore the initializer for now and legalize it to allow selection.
    // The initializer will anyway get errored out during assembly emission.
    unsigned Offset = MFI->allocateLDSGlobal(DL, *cast<GlobalVariable>(GV));
    return DAG.getConstant(Offset, SDLoc(Op), Op.getValueType());
  }
  return SDValue();
}

SDValue AMDGPUTargetLowering::LowerCONCAT_VECTORS(SDValue Op,
                                                  SelectionDAG &DAG) const {
  SmallVector<SDValue, 8> Args;
  SDLoc SL(Op);

  EVT VT = Op.getValueType();
  if (VT.getVectorElementType().getSizeInBits() < 32) {
    unsigned OpBitSize = Op.getOperand(0).getValueType().getSizeInBits();
    if (OpBitSize >= 32 && OpBitSize % 32 == 0) {
      unsigned NewNumElt = OpBitSize / 32;
      EVT NewEltVT = (NewNumElt == 1) ? MVT::i32
                                      : EVT::getVectorVT(*DAG.getContext(),
                                                         MVT::i32, NewNumElt);
      for (const SDUse &U : Op->ops()) {
        SDValue In = U.get();
        SDValue NewIn = DAG.getNode(ISD::BITCAST, SL, NewEltVT, In);
        if (NewNumElt > 1)
          DAG.ExtractVectorElements(NewIn, Args);
        else
          Args.push_back(NewIn);
      }

      EVT NewVT = EVT::getVectorVT(*DAG.getContext(), MVT::i32,
                                   NewNumElt * Op.getNumOperands());
      SDValue BV = DAG.getBuildVector(NewVT, SL, Args);
      return DAG.getNode(ISD::BITCAST, SL, VT, BV);
    }
  }

  for (const SDUse &U : Op->ops())
    DAG.ExtractVectorElements(U.get(), Args);

  return DAG.getBuildVector(Op.getValueType(), SL, Args);
}

SDValue AMDGPUTargetLowering::LowerEXTRACT_SUBVECTOR(SDValue Op,
                                                     SelectionDAG &DAG) const {
  SDLoc SL(Op);
  SmallVector<SDValue, 8> Args;
  unsigned Start = Op.getConstantOperandVal(1);
  EVT VT = Op.getValueType();
  EVT SrcVT = Op.getOperand(0).getValueType();

  if (VT.getScalarSizeInBits() == 16 && Start % 2 == 0) {
    unsigned NumElt = VT.getVectorNumElements();
    unsigned NumSrcElt = SrcVT.getVectorNumElements();
    assert(NumElt % 2 == 0 && NumSrcElt % 2 == 0 && "expect legal types");

    // Extract 32-bit registers at a time.
    EVT NewSrcVT = EVT::getVectorVT(*DAG.getContext(), MVT::i32, NumSrcElt / 2);
    EVT NewVT = NumElt == 2
                    ? MVT::i32
                    : EVT::getVectorVT(*DAG.getContext(), MVT::i32, NumElt / 2);
    SDValue Tmp = DAG.getNode(ISD::BITCAST, SL, NewSrcVT, Op.getOperand(0));

    DAG.ExtractVectorElements(Tmp, Args, Start / 2, NumElt / 2);
    if (NumElt == 2)
      Tmp = Args[0];
    else
      Tmp = DAG.getBuildVector(NewVT, SL, Args);

    return DAG.getNode(ISD::BITCAST, SL, VT, Tmp);
  }

  DAG.ExtractVectorElements(Op.getOperand(0), Args, Start,
                            VT.getVectorNumElements());

  return DAG.getBuildVector(Op.getValueType(), SL, Args);
}

// TODO: Handle fabs too
static SDValue peekFNeg(SDValue Val) {
  if (Val.getOpcode() == ISD::FNEG)
    return Val.getOperand(0);

  return Val;
}

static SDValue peekFPSignOps(SDValue Val) {
  if (Val.getOpcode() == ISD::FNEG)
    Val = Val.getOperand(0);
  if (Val.getOpcode() == ISD::FABS)
    Val = Val.getOperand(0);
  if (Val.getOpcode() == ISD::FCOPYSIGN)
    Val = Val.getOperand(0);
  return Val;
}

SDValue AMDGPUTargetLowering::combineFMinMaxLegacyImpl(
    const SDLoc &DL, EVT VT, SDValue LHS, SDValue RHS, SDValue True,
    SDValue False, SDValue CC, DAGCombinerInfo &DCI) const {
  SelectionDAG &DAG = DCI.DAG;
  ISD::CondCode CCOpcode = cast<CondCodeSDNode>(CC)->get();
  switch (CCOpcode) {
  case ISD::SETOEQ:
  case ISD::SETONE:
  case ISD::SETUNE:
  case ISD::SETNE:
  case ISD::SETUEQ:
  case ISD::SETEQ:
  case ISD::SETFALSE:
  case ISD::SETFALSE2:
  case ISD::SETTRUE:
  case ISD::SETTRUE2:
  case ISD::SETUO:
  case ISD::SETO:
    break;
  case ISD::SETULE:
  case ISD::SETULT: {
    if (LHS == True)
      return DAG.getNode(AMDGPUISD::FMIN_LEGACY, DL, VT, RHS, LHS);
    return DAG.getNode(AMDGPUISD::FMAX_LEGACY, DL, VT, LHS, RHS);
  }
  case ISD::SETOLE:
  case ISD::SETOLT:
  case ISD::SETLE:
  case ISD::SETLT: {
    // Ordered. Assume ordered for undefined.

    // Only do this after legalization to avoid interfering with other combines
    // which might occur.
    if (DCI.getDAGCombineLevel() < AfterLegalizeDAG &&
        !DCI.isCalledByLegalizer())
      return SDValue();

    // We need to permute the operands to get the correct NaN behavior. The
    // selected operand is the second one based on the failing compare with NaN,
    // so permute it based on the compare type the hardware uses.
    if (LHS == True)
      return DAG.getNode(AMDGPUISD::FMIN_LEGACY, DL, VT, LHS, RHS);
    return DAG.getNode(AMDGPUISD::FMAX_LEGACY, DL, VT, RHS, LHS);
  }
  case ISD::SETUGE:
  case ISD::SETUGT: {
    if (LHS == True)
      return DAG.getNode(AMDGPUISD::FMAX_LEGACY, DL, VT, RHS, LHS);
    return DAG.getNode(AMDGPUISD::FMIN_LEGACY, DL, VT, LHS, RHS);
  }
  case ISD::SETGT:
  case ISD::SETGE:
  case ISD::SETOGE:
  case ISD::SETOGT: {
    if (DCI.getDAGCombineLevel() < AfterLegalizeDAG &&
        !DCI.isCalledByLegalizer())
      return SDValue();

    if (LHS == True)
      return DAG.getNode(AMDGPUISD::FMAX_LEGACY, DL, VT, LHS, RHS);
    return DAG.getNode(AMDGPUISD::FMIN_LEGACY, DL, VT, RHS, LHS);
  }
  case ISD::SETCC_INVALID:
    llvm_unreachable("Invalid setcc condcode!");
  }
  return SDValue();
}

/// Generate Min/Max node
SDValue AMDGPUTargetLowering::combineFMinMaxLegacy(const SDLoc &DL, EVT VT,
                                                   SDValue LHS, SDValue RHS,
                                                   SDValue True, SDValue False,
                                                   SDValue CC,
                                                   DAGCombinerInfo &DCI) const {
  if ((LHS == True && RHS == False) || (LHS == False && RHS == True))
    return combineFMinMaxLegacyImpl(DL, VT, LHS, RHS, True, False, CC, DCI);

  SelectionDAG &DAG = DCI.DAG;

  // If we can't directly match this, try to see if we can fold an fneg to
  // match.

  ConstantFPSDNode *CRHS = dyn_cast<ConstantFPSDNode>(RHS);
  ConstantFPSDNode *CFalse = dyn_cast<ConstantFPSDNode>(False);
  SDValue NegTrue = peekFNeg(True);

  // Undo the combine foldFreeOpFromSelect does if it helps us match the
  // fmin/fmax.
  //
  // select (fcmp olt (lhs, K)), (fneg lhs), -K
  // -> fneg (fmin_legacy lhs, K)
  //
  // TODO: Use getNegatedExpression
  if (LHS == NegTrue && CFalse && CRHS) {
    APFloat NegRHS = neg(CRHS->getValueAPF());
    if (NegRHS == CFalse->getValueAPF()) {
      SDValue Combined =
          combineFMinMaxLegacyImpl(DL, VT, LHS, RHS, NegTrue, False, CC, DCI);
      if (Combined)
        return DAG.getNode(ISD::FNEG, DL, VT, Combined);
      return SDValue();
    }
  }

  return SDValue();
}

std::pair<SDValue, SDValue>
AMDGPUTargetLowering::split64BitValue(SDValue Op, SelectionDAG &DAG) const {
  SDLoc SL(Op);

  SDValue Vec = DAG.getNode(ISD::BITCAST, SL, MVT::v2i32, Op);

  const SDValue Zero = DAG.getConstant(0, SL, MVT::i32);
  const SDValue One = DAG.getConstant(1, SL, MVT::i32);

  SDValue Lo = DAG.getNode(ISD::EXTRACT_VECTOR_ELT, SL, MVT::i32, Vec, Zero);
  SDValue Hi = DAG.getNode(ISD::EXTRACT_VECTOR_ELT, SL, MVT::i32, Vec, One);

  return std::pair(Lo, Hi);
}

SDValue AMDGPUTargetLowering::getLoHalf64(SDValue Op, SelectionDAG &DAG) const {
  SDLoc SL(Op);

  SDValue Vec = DAG.getNode(ISD::BITCAST, SL, MVT::v2i32, Op);
  const SDValue Zero = DAG.getConstant(0, SL, MVT::i32);
  return DAG.getNode(ISD::EXTRACT_VECTOR_ELT, SL, MVT::i32, Vec, Zero);
}

SDValue AMDGPUTargetLowering::getHiHalf64(SDValue Op, SelectionDAG &DAG) const {
  SDLoc SL(Op);

  SDValue Vec = DAG.getNode(ISD::BITCAST, SL, MVT::v2i32, Op);
  const SDValue One = DAG.getConstant(1, SL, MVT::i32);
  return DAG.getNode(ISD::EXTRACT_VECTOR_ELT, SL, MVT::i32, Vec, One);
}

// Split a vector type into two parts. The first part is a power of two vector.
// The second part is whatever is left over, and is a scalar if it would
// otherwise be a 1-vector.
std::pair<EVT, EVT>
AMDGPUTargetLowering::getSplitDestVTs(const EVT &VT, SelectionDAG &DAG) const {
  EVT LoVT, HiVT;
  EVT EltVT = VT.getVectorElementType();
  unsigned NumElts = VT.getVectorNumElements();
  unsigned LoNumElts = PowerOf2Ceil((NumElts + 1) / 2);
  LoVT = EVT::getVectorVT(*DAG.getContext(), EltVT, LoNumElts);
  HiVT = NumElts - LoNumElts == 1
             ? EltVT
             : EVT::getVectorVT(*DAG.getContext(), EltVT, NumElts - LoNumElts);
  return std::pair(LoVT, HiVT);
}

// Split a vector value into two parts of types LoVT and HiVT. HiVT could be
// scalar.
std::pair<SDValue, SDValue>
AMDGPUTargetLowering::splitVector(const SDValue &N, const SDLoc &DL,
                                  const EVT &LoVT, const EVT &HiVT,
                                  SelectionDAG &DAG) const {
  assert(LoVT.getVectorNumElements() +
                 (HiVT.isVector() ? HiVT.getVectorNumElements() : 1) <=
             N.getValueType().getVectorNumElements() &&
         "More vector elements requested than available!");
  SDValue Lo = DAG.getNode(ISD::EXTRACT_SUBVECTOR, DL, LoVT, N,
                           DAG.getVectorIdxConstant(0, DL));
  SDValue Hi = DAG.getNode(
      HiVT.isVector() ? ISD::EXTRACT_SUBVECTOR : ISD::EXTRACT_VECTOR_ELT, DL,
      HiVT, N, DAG.getVectorIdxConstant(LoVT.getVectorNumElements(), DL));
  return std::pair(Lo, Hi);
}

SDValue AMDGPUTargetLowering::SplitVectorLoad(const SDValue Op,
                                              SelectionDAG &DAG) const {
  LoadSDNode *Load = cast<LoadSDNode>(Op);
  EVT VT = Op.getValueType();
  SDLoc SL(Op);


  // If this is a 2 element vector, we really want to scalarize and not create
  // weird 1 element vectors.
  if (VT.getVectorNumElements() == 2) {
    SDValue Ops[2];
    std::tie(Ops[0], Ops[1]) = scalarizeVectorLoad(Load, DAG);
    return DAG.getMergeValues(Ops, SL);
  }

  SDValue BasePtr = Load->getBasePtr();
  EVT MemVT = Load->getMemoryVT();

  const MachinePointerInfo &SrcValue = Load->getMemOperand()->getPointerInfo();

  EVT LoVT, HiVT;
  EVT LoMemVT, HiMemVT;
  SDValue Lo, Hi;

  std::tie(LoVT, HiVT) = getSplitDestVTs(VT, DAG);
  std::tie(LoMemVT, HiMemVT) = getSplitDestVTs(MemVT, DAG);
  std::tie(Lo, Hi) = splitVector(Op, SL, LoVT, HiVT, DAG);

  unsigned Size = LoMemVT.getStoreSize();
  Align BaseAlign = Load->getAlign();
  Align HiAlign = commonAlignment(BaseAlign, Size);

  SDValue LoLoad = DAG.getExtLoad(Load->getExtensionType(), SL, LoVT,
                                  Load->getChain(), BasePtr, SrcValue, LoMemVT,
                                  BaseAlign, Load->getMemOperand()->getFlags());
  SDValue HiPtr = DAG.getObjectPtrOffset(SL, BasePtr, TypeSize::getFixed(Size));
  SDValue HiLoad =
      DAG.getExtLoad(Load->getExtensionType(), SL, HiVT, Load->getChain(),
                     HiPtr, SrcValue.getWithOffset(LoMemVT.getStoreSize()),
                     HiMemVT, HiAlign, Load->getMemOperand()->getFlags());

  SDValue Join;
  if (LoVT == HiVT) {
    // This is the case that the vector is power of two so was evenly split.
    Join = DAG.getNode(ISD::CONCAT_VECTORS, SL, VT, LoLoad, HiLoad);
  } else {
    Join = DAG.getNode(ISD::INSERT_SUBVECTOR, SL, VT, DAG.getUNDEF(VT), LoLoad,
                       DAG.getVectorIdxConstant(0, SL));
    Join = DAG.getNode(
        HiVT.isVector() ? ISD::INSERT_SUBVECTOR : ISD::INSERT_VECTOR_ELT, SL,
        VT, Join, HiLoad,
        DAG.getVectorIdxConstant(LoVT.getVectorNumElements(), SL));
  }

  SDValue Ops[] = {Join, DAG.getNode(ISD::TokenFactor, SL, MVT::Other,
                                     LoLoad.getValue(1), HiLoad.getValue(1))};

  return DAG.getMergeValues(Ops, SL);
}

SDValue AMDGPUTargetLowering::WidenOrSplitVectorLoad(SDValue Op,
                                                     SelectionDAG &DAG) const {
  LoadSDNode *Load = cast<LoadSDNode>(Op);
  EVT VT = Op.getValueType();
  SDValue BasePtr = Load->getBasePtr();
  EVT MemVT = Load->getMemoryVT();
  SDLoc SL(Op);
  const MachinePointerInfo &SrcValue = Load->getMemOperand()->getPointerInfo();
  Align BaseAlign = Load->getAlign();
  unsigned NumElements = MemVT.getVectorNumElements();

  // Widen from vec3 to vec4 when the load is at least 8-byte aligned
  // or 16-byte fully dereferenceable. Otherwise, split the vector load.
  if (NumElements != 3 ||
      (BaseAlign < Align(8) &&
       !SrcValue.isDereferenceable(16, *DAG.getContext(), DAG.getDataLayout())))
    return SplitVectorLoad(Op, DAG);

  assert(NumElements == 3);

  EVT WideVT =
      EVT::getVectorVT(*DAG.getContext(), VT.getVectorElementType(), 4);
  EVT WideMemVT =
      EVT::getVectorVT(*DAG.getContext(), MemVT.getVectorElementType(), 4);
  SDValue WideLoad = DAG.getExtLoad(
      Load->getExtensionType(), SL, WideVT, Load->getChain(), BasePtr, SrcValue,
      WideMemVT, BaseAlign, Load->getMemOperand()->getFlags());
  return DAG.getMergeValues(
      {DAG.getNode(ISD::EXTRACT_SUBVECTOR, SL, VT, WideLoad,
                   DAG.getVectorIdxConstant(0, SL)),
       WideLoad.getValue(1)},
      SL);
}

SDValue AMDGPUTargetLowering::SplitVectorStore(SDValue Op,
                                               SelectionDAG &DAG) const {
  StoreSDNode *Store = cast<StoreSDNode>(Op);
  SDValue Val = Store->getValue();
  EVT VT = Val.getValueType();

  // If this is a 2 element vector, we really want to scalarize and not create
  // weird 1 element vectors.
  if (VT.getVectorNumElements() == 2)
    return scalarizeVectorStore(Store, DAG);

  EVT MemVT = Store->getMemoryVT();
  SDValue Chain = Store->getChain();
  SDValue BasePtr = Store->getBasePtr();
  SDLoc SL(Op);

  EVT LoVT, HiVT;
  EVT LoMemVT, HiMemVT;
  SDValue Lo, Hi;

  std::tie(LoVT, HiVT) = getSplitDestVTs(VT, DAG);
  std::tie(LoMemVT, HiMemVT) = getSplitDestVTs(MemVT, DAG);
  std::tie(Lo, Hi) = splitVector(Val, SL, LoVT, HiVT, DAG);

  SDValue HiPtr = DAG.getObjectPtrOffset(SL, BasePtr, LoMemVT.getStoreSize());

  const MachinePointerInfo &SrcValue = Store->getMemOperand()->getPointerInfo();
  Align BaseAlign = Store->getAlign();
  unsigned Size = LoMemVT.getStoreSize();
  Align HiAlign = commonAlignment(BaseAlign, Size);

  SDValue LoStore =
      DAG.getTruncStore(Chain, SL, Lo, BasePtr, SrcValue, LoMemVT, BaseAlign,
                        Store->getMemOperand()->getFlags());
  SDValue HiStore =
      DAG.getTruncStore(Chain, SL, Hi, HiPtr, SrcValue.getWithOffset(Size),
                        HiMemVT, HiAlign, Store->getMemOperand()->getFlags());

  return DAG.getNode(ISD::TokenFactor, SL, MVT::Other, LoStore, HiStore);
}

// This is a shortcut for integer division because we have fast i32<->f32
// conversions, and fast f32 reciprocal instructions. The fractional part of a
// float is enough to accurately represent up to a 24-bit signed integer.
SDValue AMDGPUTargetLowering::LowerDIVREM24(SDValue Op, SelectionDAG &DAG,
                                            bool Sign) const {
  SDLoc DL(Op);
  EVT VT = Op.getValueType();
  SDValue LHS = Op.getOperand(0);
  SDValue RHS = Op.getOperand(1);
  MVT IntVT = MVT::i32;
  MVT FltVT = MVT::f32;

  unsigned LHSSignBits = DAG.ComputeNumSignBits(LHS);
  if (LHSSignBits < 9)
    return SDValue();

  unsigned RHSSignBits = DAG.ComputeNumSignBits(RHS);
  if (RHSSignBits < 9)
    return SDValue();

  unsigned BitSize = VT.getSizeInBits();
  unsigned SignBits = std::min(LHSSignBits, RHSSignBits);
  unsigned DivBits = BitSize - SignBits;
  if (Sign)
    ++DivBits;

  ISD::NodeType ToFp = Sign ? ISD::SINT_TO_FP : ISD::UINT_TO_FP;
  ISD::NodeType ToInt = Sign ? ISD::FP_TO_SINT : ISD::FP_TO_UINT;

  SDValue jq = DAG.getConstant(1, DL, IntVT);

  if (Sign) {
    // char|short jq = ia ^ ib;
    jq = DAG.getNode(ISD::XOR, DL, VT, LHS, RHS);

    // jq = jq >> (bitsize - 2)
    jq = DAG.getNode(ISD::SRA, DL, VT, jq,
                     DAG.getConstant(BitSize - 2, DL, VT));

    // jq = jq | 0x1
    jq = DAG.getNode(ISD::OR, DL, VT, jq, DAG.getConstant(1, DL, VT));
  }

  // int ia = (int)LHS;
  SDValue ia = LHS;

  // int ib, (int)RHS;
  SDValue ib = RHS;

  // float fa = (float)ia;
  SDValue fa = DAG.getNode(ToFp, DL, FltVT, ia);

  // float fb = (float)ib;
  SDValue fb = DAG.getNode(ToFp, DL, FltVT, ib);

  SDValue fq = DAG.getNode(ISD::FMUL, DL, FltVT,
                           fa, DAG.getNode(AMDGPUISD::RCP, DL, FltVT, fb));

  // fq = trunc(fq);
  fq = DAG.getNode(ISD::FTRUNC, DL, FltVT, fq);

  // float fqneg = -fq;
  SDValue fqneg = DAG.getNode(ISD::FNEG, DL, FltVT, fq);

  MachineFunction &MF = DAG.getMachineFunction();

  bool UseFmadFtz = false;
  if (Subtarget->isGCN()) {
    const SIMachineFunctionInfo *MFI = MF.getInfo<SIMachineFunctionInfo>();
    UseFmadFtz =
        MFI->getMode().FP32Denormals != DenormalMode::getPreserveSign();
  }

  // float fr = mad(fqneg, fb, fa);
  unsigned OpCode = !Subtarget->hasMadMacF32Insts() ? (unsigned)ISD::FMA
                    : UseFmadFtz ? (unsigned)AMDGPUISD::FMAD_FTZ
                                 : (unsigned)ISD::FMAD;
  SDValue fr = DAG.getNode(OpCode, DL, FltVT, fqneg, fb, fa);

  // int iq = (int)fq;
  SDValue iq = DAG.getNode(ToInt, DL, IntVT, fq);

  // fr = fabs(fr);
  fr = DAG.getNode(ISD::FABS, DL, FltVT, fr);

  // fb = fabs(fb);
  fb = DAG.getNode(ISD::FABS, DL, FltVT, fb);

  EVT SetCCVT = getSetCCResultType(DAG.getDataLayout(), *DAG.getContext(), VT);

  // int cv = fr >= fb;
  SDValue cv = DAG.getSetCC(DL, SetCCVT, fr, fb, ISD::SETOGE);

  // jq = (cv ? jq : 0);
  jq = DAG.getNode(ISD::SELECT, DL, VT, cv, jq, DAG.getConstant(0, DL, VT));

  // dst = iq + jq;
  SDValue Div = DAG.getNode(ISD::ADD, DL, VT, iq, jq);

  // Rem needs compensation, it's easier to recompute it
  SDValue Rem = DAG.getNode(ISD::MUL, DL, VT, Div, RHS);
  Rem = DAG.getNode(ISD::SUB, DL, VT, LHS, Rem);

  // Truncate to number of bits this divide really is.
  if (Sign) {
    SDValue InRegSize
      = DAG.getValueType(EVT::getIntegerVT(*DAG.getContext(), DivBits));
    Div = DAG.getNode(ISD::SIGN_EXTEND_INREG, DL, VT, Div, InRegSize);
    Rem = DAG.getNode(ISD::SIGN_EXTEND_INREG, DL, VT, Rem, InRegSize);
  } else {
    SDValue TruncMask = DAG.getConstant((UINT64_C(1) << DivBits) - 1, DL, VT);
    Div = DAG.getNode(ISD::AND, DL, VT, Div, TruncMask);
    Rem = DAG.getNode(ISD::AND, DL, VT, Rem, TruncMask);
  }

  return DAG.getMergeValues({ Div, Rem }, DL);
}

void AMDGPUTargetLowering::LowerUDIVREM64(SDValue Op,
                                      SelectionDAG &DAG,
                                      SmallVectorImpl<SDValue> &Results) const {
  SDLoc DL(Op);
  EVT VT = Op.getValueType();

  assert(VT == MVT::i64 && "LowerUDIVREM64 expects an i64");

  EVT HalfVT = VT.getHalfSizedIntegerVT(*DAG.getContext());

  SDValue One = DAG.getConstant(1, DL, HalfVT);
  SDValue Zero = DAG.getConstant(0, DL, HalfVT);

  //HiLo split
  SDValue LHS_Lo, LHS_Hi;
  SDValue LHS = Op.getOperand(0);
  std::tie(LHS_Lo, LHS_Hi) = DAG.SplitScalar(LHS, DL, HalfVT, HalfVT);

  SDValue RHS_Lo, RHS_Hi;
  SDValue RHS = Op.getOperand(1);
  std::tie(RHS_Lo, RHS_Hi) = DAG.SplitScalar(RHS, DL, HalfVT, HalfVT);

  if (DAG.MaskedValueIsZero(RHS, APInt::getHighBitsSet(64, 32)) &&
      DAG.MaskedValueIsZero(LHS, APInt::getHighBitsSet(64, 32))) {

    SDValue Res = DAG.getNode(ISD::UDIVREM, DL, DAG.getVTList(HalfVT, HalfVT),
                              LHS_Lo, RHS_Lo);

    SDValue DIV = DAG.getBuildVector(MVT::v2i32, DL, {Res.getValue(0), Zero});
    SDValue REM = DAG.getBuildVector(MVT::v2i32, DL, {Res.getValue(1), Zero});

    Results.push_back(DAG.getNode(ISD::BITCAST, DL, MVT::i64, DIV));
    Results.push_back(DAG.getNode(ISD::BITCAST, DL, MVT::i64, REM));
    return;
  }

  if (isTypeLegal(MVT::i64)) {
    // The algorithm here is based on ideas from "Software Integer Division",
    // Tom Rodeheffer, August 2008.

    MachineFunction &MF = DAG.getMachineFunction();
    const SIMachineFunctionInfo *MFI = MF.getInfo<SIMachineFunctionInfo>();

    // Compute denominator reciprocal.
    unsigned FMAD =
        !Subtarget->hasMadMacF32Insts() ? (unsigned)ISD::FMA
        : MFI->getMode().FP32Denormals == DenormalMode::getPreserveSign()
            ? (unsigned)ISD::FMAD
            : (unsigned)AMDGPUISD::FMAD_FTZ;

    SDValue Cvt_Lo = DAG.getNode(ISD::UINT_TO_FP, DL, MVT::f32, RHS_Lo);
    SDValue Cvt_Hi = DAG.getNode(ISD::UINT_TO_FP, DL, MVT::f32, RHS_Hi);
    SDValue Mad1 = DAG.getNode(FMAD, DL, MVT::f32, Cvt_Hi,
      DAG.getConstantFP(APInt(32, 0x4f800000).bitsToFloat(), DL, MVT::f32),
      Cvt_Lo);
    SDValue Rcp = DAG.getNode(AMDGPUISD::RCP, DL, MVT::f32, Mad1);
    SDValue Mul1 = DAG.getNode(ISD::FMUL, DL, MVT::f32, Rcp,
      DAG.getConstantFP(APInt(32, 0x5f7ffffc).bitsToFloat(), DL, MVT::f32));
    SDValue Mul2 = DAG.getNode(ISD::FMUL, DL, MVT::f32, Mul1,
      DAG.getConstantFP(APInt(32, 0x2f800000).bitsToFloat(), DL, MVT::f32));
    SDValue Trunc = DAG.getNode(ISD::FTRUNC, DL, MVT::f32, Mul2);
    SDValue Mad2 = DAG.getNode(FMAD, DL, MVT::f32, Trunc,
      DAG.getConstantFP(APInt(32, 0xcf800000).bitsToFloat(), DL, MVT::f32),
      Mul1);
    SDValue Rcp_Lo = DAG.getNode(ISD::FP_TO_UINT, DL, HalfVT, Mad2);
    SDValue Rcp_Hi = DAG.getNode(ISD::FP_TO_UINT, DL, HalfVT, Trunc);
    SDValue Rcp64 = DAG.getBitcast(VT,
                        DAG.getBuildVector(MVT::v2i32, DL, {Rcp_Lo, Rcp_Hi}));

    SDValue Zero64 = DAG.getConstant(0, DL, VT);
    SDValue One64  = DAG.getConstant(1, DL, VT);
    SDValue Zero1 = DAG.getConstant(0, DL, MVT::i1);
    SDVTList HalfCarryVT = DAG.getVTList(HalfVT, MVT::i1);

    // First round of UNR (Unsigned integer Newton-Raphson).
    SDValue Neg_RHS = DAG.getNode(ISD::SUB, DL, VT, Zero64, RHS);
    SDValue Mullo1 = DAG.getNode(ISD::MUL, DL, VT, Neg_RHS, Rcp64);
    SDValue Mulhi1 = DAG.getNode(ISD::MULHU, DL, VT, Rcp64, Mullo1);
    SDValue Mulhi1_Lo, Mulhi1_Hi;
    std::tie(Mulhi1_Lo, Mulhi1_Hi) =
        DAG.SplitScalar(Mulhi1, DL, HalfVT, HalfVT);
    SDValue Add1_Lo = DAG.getNode(ISD::UADDO_CARRY, DL, HalfCarryVT, Rcp_Lo,
                                  Mulhi1_Lo, Zero1);
    SDValue Add1_Hi = DAG.getNode(ISD::UADDO_CARRY, DL, HalfCarryVT, Rcp_Hi,
                                  Mulhi1_Hi, Add1_Lo.getValue(1));
    SDValue Add1 = DAG.getBitcast(VT,
                        DAG.getBuildVector(MVT::v2i32, DL, {Add1_Lo, Add1_Hi}));

    // Second round of UNR.
    SDValue Mullo2 = DAG.getNode(ISD::MUL, DL, VT, Neg_RHS, Add1);
    SDValue Mulhi2 = DAG.getNode(ISD::MULHU, DL, VT, Add1, Mullo2);
    SDValue Mulhi2_Lo, Mulhi2_Hi;
    std::tie(Mulhi2_Lo, Mulhi2_Hi) =
        DAG.SplitScalar(Mulhi2, DL, HalfVT, HalfVT);
    SDValue Add2_Lo = DAG.getNode(ISD::UADDO_CARRY, DL, HalfCarryVT, Add1_Lo,
                                  Mulhi2_Lo, Zero1);
    SDValue Add2_Hi = DAG.getNode(ISD::UADDO_CARRY, DL, HalfCarryVT, Add1_Hi,
                                  Mulhi2_Hi, Add2_Lo.getValue(1));
    SDValue Add2 = DAG.getBitcast(VT,
                        DAG.getBuildVector(MVT::v2i32, DL, {Add2_Lo, Add2_Hi}));

    SDValue Mulhi3 = DAG.getNode(ISD::MULHU, DL, VT, LHS, Add2);

    SDValue Mul3 = DAG.getNode(ISD::MUL, DL, VT, RHS, Mulhi3);

    SDValue Mul3_Lo, Mul3_Hi;
    std::tie(Mul3_Lo, Mul3_Hi) = DAG.SplitScalar(Mul3, DL, HalfVT, HalfVT);
    SDValue Sub1_Lo = DAG.getNode(ISD::USUBO_CARRY, DL, HalfCarryVT, LHS_Lo,
                                  Mul3_Lo, Zero1);
    SDValue Sub1_Hi = DAG.getNode(ISD::USUBO_CARRY, DL, HalfCarryVT, LHS_Hi,
                                  Mul3_Hi, Sub1_Lo.getValue(1));
    SDValue Sub1_Mi = DAG.getNode(ISD::SUB, DL, HalfVT, LHS_Hi, Mul3_Hi);
    SDValue Sub1 = DAG.getBitcast(VT,
                        DAG.getBuildVector(MVT::v2i32, DL, {Sub1_Lo, Sub1_Hi}));

    SDValue MinusOne = DAG.getConstant(0xffffffffu, DL, HalfVT);
    SDValue C1 = DAG.getSelectCC(DL, Sub1_Hi, RHS_Hi, MinusOne, Zero,
                                 ISD::SETUGE);
    SDValue C2 = DAG.getSelectCC(DL, Sub1_Lo, RHS_Lo, MinusOne, Zero,
                                 ISD::SETUGE);
    SDValue C3 = DAG.getSelectCC(DL, Sub1_Hi, RHS_Hi, C2, C1, ISD::SETEQ);

    // TODO: Here and below portions of the code can be enclosed into if/endif.
    // Currently control flow is unconditional and we have 4 selects after
    // potential endif to substitute PHIs.

    // if C3 != 0 ...
    SDValue Sub2_Lo = DAG.getNode(ISD::USUBO_CARRY, DL, HalfCarryVT, Sub1_Lo,
                                  RHS_Lo, Zero1);
    SDValue Sub2_Mi = DAG.getNode(ISD::USUBO_CARRY, DL, HalfCarryVT, Sub1_Mi,
                                  RHS_Hi, Sub1_Lo.getValue(1));
    SDValue Sub2_Hi = DAG.getNode(ISD::USUBO_CARRY, DL, HalfCarryVT, Sub2_Mi,
                                  Zero, Sub2_Lo.getValue(1));
    SDValue Sub2 = DAG.getBitcast(VT,
                        DAG.getBuildVector(MVT::v2i32, DL, {Sub2_Lo, Sub2_Hi}));

    SDValue Add3 = DAG.getNode(ISD::ADD, DL, VT, Mulhi3, One64);

    SDValue C4 = DAG.getSelectCC(DL, Sub2_Hi, RHS_Hi, MinusOne, Zero,
                                 ISD::SETUGE);
    SDValue C5 = DAG.getSelectCC(DL, Sub2_Lo, RHS_Lo, MinusOne, Zero,
                                 ISD::SETUGE);
    SDValue C6 = DAG.getSelectCC(DL, Sub2_Hi, RHS_Hi, C5, C4, ISD::SETEQ);

    // if (C6 != 0)
    SDValue Add4 = DAG.getNode(ISD::ADD, DL, VT, Add3, One64);

    SDValue Sub3_Lo = DAG.getNode(ISD::USUBO_CARRY, DL, HalfCarryVT, Sub2_Lo,
                                  RHS_Lo, Zero1);
    SDValue Sub3_Mi = DAG.getNode(ISD::USUBO_CARRY, DL, HalfCarryVT, Sub2_Mi,
                                  RHS_Hi, Sub2_Lo.getValue(1));
    SDValue Sub3_Hi = DAG.getNode(ISD::USUBO_CARRY, DL, HalfCarryVT, Sub3_Mi,
                                  Zero, Sub3_Lo.getValue(1));
    SDValue Sub3 = DAG.getBitcast(VT,
                        DAG.getBuildVector(MVT::v2i32, DL, {Sub3_Lo, Sub3_Hi}));

    // endif C6
    // endif C3

    SDValue Sel1 = DAG.getSelectCC(DL, C6, Zero, Add4, Add3, ISD::SETNE);
    SDValue Div  = DAG.getSelectCC(DL, C3, Zero, Sel1, Mulhi3, ISD::SETNE);

    SDValue Sel2 = DAG.getSelectCC(DL, C6, Zero, Sub3, Sub2, ISD::SETNE);
    SDValue Rem  = DAG.getSelectCC(DL, C3, Zero, Sel2, Sub1, ISD::SETNE);

    Results.push_back(Div);
    Results.push_back(Rem);

    return;
  }

  // r600 expandion.
  // Get Speculative values
  SDValue DIV_Part = DAG.getNode(ISD::UDIV, DL, HalfVT, LHS_Hi, RHS_Lo);
  SDValue REM_Part = DAG.getNode(ISD::UREM, DL, HalfVT, LHS_Hi, RHS_Lo);

  SDValue REM_Lo = DAG.getSelectCC(DL, RHS_Hi, Zero, REM_Part, LHS_Hi, ISD::SETEQ);
  SDValue REM = DAG.getBuildVector(MVT::v2i32, DL, {REM_Lo, Zero});
  REM = DAG.getNode(ISD::BITCAST, DL, MVT::i64, REM);

  SDValue DIV_Hi = DAG.getSelectCC(DL, RHS_Hi, Zero, DIV_Part, Zero, ISD::SETEQ);
  SDValue DIV_Lo = Zero;

  const unsigned halfBitWidth = HalfVT.getSizeInBits();

  for (unsigned i = 0; i < halfBitWidth; ++i) {
    const unsigned bitPos = halfBitWidth - i - 1;
    SDValue POS = DAG.getConstant(bitPos, DL, HalfVT);
    // Get value of high bit
    SDValue HBit = DAG.getNode(ISD::SRL, DL, HalfVT, LHS_Lo, POS);
    HBit = DAG.getNode(ISD::AND, DL, HalfVT, HBit, One);
    HBit = DAG.getNode(ISD::ZERO_EXTEND, DL, VT, HBit);

    // Shift
    REM = DAG.getNode(ISD::SHL, DL, VT, REM, DAG.getConstant(1, DL, VT));
    // Add LHS high bit
    REM = DAG.getNode(ISD::OR, DL, VT, REM, HBit);

    SDValue BIT = DAG.getConstant(1ULL << bitPos, DL, HalfVT);
    SDValue realBIT = DAG.getSelectCC(DL, REM, RHS, BIT, Zero, ISD::SETUGE);

    DIV_Lo = DAG.getNode(ISD::OR, DL, HalfVT, DIV_Lo, realBIT);

    // Update REM
    SDValue REM_sub = DAG.getNode(ISD::SUB, DL, VT, REM, RHS);
    REM = DAG.getSelectCC(DL, REM, RHS, REM_sub, REM, ISD::SETUGE);
  }

  SDValue DIV = DAG.getBuildVector(MVT::v2i32, DL, {DIV_Lo, DIV_Hi});
  DIV = DAG.getNode(ISD::BITCAST, DL, MVT::i64, DIV);
  Results.push_back(DIV);
  Results.push_back(REM);
}

SDValue AMDGPUTargetLowering::LowerUDIVREM(SDValue Op,
                                           SelectionDAG &DAG) const {
  SDLoc DL(Op);
  EVT VT = Op.getValueType();

  if (VT == MVT::i64) {
    SmallVector<SDValue, 2> Results;
    LowerUDIVREM64(Op, DAG, Results);
    return DAG.getMergeValues(Results, DL);
  }

  if (VT == MVT::i32) {
    if (SDValue Res = LowerDIVREM24(Op, DAG, false))
      return Res;
  }

  SDValue X = Op.getOperand(0);
  SDValue Y = Op.getOperand(1);

  // See AMDGPUCodeGenPrepare::expandDivRem32 for a description of the
  // algorithm used here.

  // Initial estimate of inv(y).
  SDValue Z = DAG.getNode(AMDGPUISD::URECIP, DL, VT, Y);

  // One round of UNR.
  SDValue NegY = DAG.getNode(ISD::SUB, DL, VT, DAG.getConstant(0, DL, VT), Y);
  SDValue NegYZ = DAG.getNode(ISD::MUL, DL, VT, NegY, Z);
  Z = DAG.getNode(ISD::ADD, DL, VT, Z,
                  DAG.getNode(ISD::MULHU, DL, VT, Z, NegYZ));

  // Quotient/remainder estimate.
  SDValue Q = DAG.getNode(ISD::MULHU, DL, VT, X, Z);
  SDValue R =
      DAG.getNode(ISD::SUB, DL, VT, X, DAG.getNode(ISD::MUL, DL, VT, Q, Y));

  // First quotient/remainder refinement.
  EVT CCVT = getSetCCResultType(DAG.getDataLayout(), *DAG.getContext(), VT);
  SDValue One = DAG.getConstant(1, DL, VT);
  SDValue Cond = DAG.getSetCC(DL, CCVT, R, Y, ISD::SETUGE);
  Q = DAG.getNode(ISD::SELECT, DL, VT, Cond,
                  DAG.getNode(ISD::ADD, DL, VT, Q, One), Q);
  R = DAG.getNode(ISD::SELECT, DL, VT, Cond,
                  DAG.getNode(ISD::SUB, DL, VT, R, Y), R);

  // Second quotient/remainder refinement.
  Cond = DAG.getSetCC(DL, CCVT, R, Y, ISD::SETUGE);
  Q = DAG.getNode(ISD::SELECT, DL, VT, Cond,
                  DAG.getNode(ISD::ADD, DL, VT, Q, One), Q);
  R = DAG.getNode(ISD::SELECT, DL, VT, Cond,
                  DAG.getNode(ISD::SUB, DL, VT, R, Y), R);

  return DAG.getMergeValues({Q, R}, DL);
}

SDValue AMDGPUTargetLowering::LowerSDIVREM(SDValue Op,
                                           SelectionDAG &DAG) const {
  SDLoc DL(Op);
  EVT VT = Op.getValueType();

  SDValue LHS = Op.getOperand(0);
  SDValue RHS = Op.getOperand(1);

  SDValue Zero = DAG.getConstant(0, DL, VT);
  SDValue NegOne = DAG.getAllOnesConstant(DL, VT);

  if (VT == MVT::i32) {
    if (SDValue Res = LowerDIVREM24(Op, DAG, true))
      return Res;
  }

  if (VT == MVT::i64 &&
      DAG.ComputeNumSignBits(LHS) > 32 &&
      DAG.ComputeNumSignBits(RHS) > 32) {
    EVT HalfVT = VT.getHalfSizedIntegerVT(*DAG.getContext());

    //HiLo split
    SDValue LHS_Lo = DAG.getNode(ISD::EXTRACT_ELEMENT, DL, HalfVT, LHS, Zero);
    SDValue RHS_Lo = DAG.getNode(ISD::EXTRACT_ELEMENT, DL, HalfVT, RHS, Zero);
    SDValue DIVREM = DAG.getNode(ISD::SDIVREM, DL, DAG.getVTList(HalfVT, HalfVT),
                                 LHS_Lo, RHS_Lo);
    SDValue Res[2] = {
      DAG.getNode(ISD::SIGN_EXTEND, DL, VT, DIVREM.getValue(0)),
      DAG.getNode(ISD::SIGN_EXTEND, DL, VT, DIVREM.getValue(1))
    };
    return DAG.getMergeValues(Res, DL);
  }

  SDValue LHSign = DAG.getSelectCC(DL, LHS, Zero, NegOne, Zero, ISD::SETLT);
  SDValue RHSign = DAG.getSelectCC(DL, RHS, Zero, NegOne, Zero, ISD::SETLT);
  SDValue DSign = DAG.getNode(ISD::XOR, DL, VT, LHSign, RHSign);
  SDValue RSign = LHSign; // Remainder sign is the same as LHS

  LHS = DAG.getNode(ISD::ADD, DL, VT, LHS, LHSign);
  RHS = DAG.getNode(ISD::ADD, DL, VT, RHS, RHSign);

  LHS = DAG.getNode(ISD::XOR, DL, VT, LHS, LHSign);
  RHS = DAG.getNode(ISD::XOR, DL, VT, RHS, RHSign);

  SDValue Div = DAG.getNode(ISD::UDIVREM, DL, DAG.getVTList(VT, VT), LHS, RHS);
  SDValue Rem = Div.getValue(1);

  Div = DAG.getNode(ISD::XOR, DL, VT, Div, DSign);
  Rem = DAG.getNode(ISD::XOR, DL, VT, Rem, RSign);

  Div = DAG.getNode(ISD::SUB, DL, VT, Div, DSign);
  Rem = DAG.getNode(ISD::SUB, DL, VT, Rem, RSign);

  SDValue Res[2] = {
    Div,
    Rem
  };
  return DAG.getMergeValues(Res, DL);
}

// (frem x, y) -> (fma (fneg (ftrunc (fdiv x, y))), y, x)
SDValue AMDGPUTargetLowering::LowerFREM(SDValue Op, SelectionDAG &DAG) const {
  SDLoc SL(Op);
  EVT VT = Op.getValueType();
  auto Flags = Op->getFlags();
  SDValue X = Op.getOperand(0);
  SDValue Y = Op.getOperand(1);

  SDValue Div = DAG.getNode(ISD::FDIV, SL, VT, X, Y, Flags);
  SDValue Trunc = DAG.getNode(ISD::FTRUNC, SL, VT, Div, Flags);
  SDValue Neg = DAG.getNode(ISD::FNEG, SL, VT, Trunc, Flags);
  // TODO: For f32 use FMAD instead if !hasFastFMA32?
  return DAG.getNode(ISD::FMA, SL, VT, Neg, Y, X, Flags);
}

SDValue AMDGPUTargetLowering::LowerFCEIL(SDValue Op, SelectionDAG &DAG) const {
  SDLoc SL(Op);
  SDValue Src = Op.getOperand(0);

  // result = trunc(src)
  // if (src > 0.0 && src != result)
  //   result += 1.0

  SDValue Trunc = DAG.getNode(ISD::FTRUNC, SL, MVT::f64, Src);

  const SDValue Zero = DAG.getConstantFP(0.0, SL, MVT::f64);
  const SDValue One = DAG.getConstantFP(1.0, SL, MVT::f64);

  EVT SetCCVT =
      getSetCCResultType(DAG.getDataLayout(), *DAG.getContext(), MVT::f64);

  SDValue Lt0 = DAG.getSetCC(SL, SetCCVT, Src, Zero, ISD::SETOGT);
  SDValue NeTrunc = DAG.getSetCC(SL, SetCCVT, Src, Trunc, ISD::SETONE);
  SDValue And = DAG.getNode(ISD::AND, SL, SetCCVT, Lt0, NeTrunc);

  SDValue Add = DAG.getNode(ISD::SELECT, SL, MVT::f64, And, One, Zero);
  // TODO: Should this propagate fast-math-flags?
  return DAG.getNode(ISD::FADD, SL, MVT::f64, Trunc, Add);
}

static SDValue extractF64Exponent(SDValue Hi, const SDLoc &SL,
                                  SelectionDAG &DAG) {
  const unsigned FractBits = 52;
  const unsigned ExpBits = 11;

  SDValue ExpPart = DAG.getNode(AMDGPUISD::BFE_U32, SL, MVT::i32,
                                Hi,
                                DAG.getConstant(FractBits - 32, SL, MVT::i32),
                                DAG.getConstant(ExpBits, SL, MVT::i32));
  SDValue Exp = DAG.getNode(ISD::SUB, SL, MVT::i32, ExpPart,
                            DAG.getConstant(1023, SL, MVT::i32));

  return Exp;
}

SDValue AMDGPUTargetLowering::LowerFTRUNC(SDValue Op, SelectionDAG &DAG) const {
  SDLoc SL(Op);
  SDValue Src = Op.getOperand(0);

  assert(Op.getValueType() == MVT::f64);

  const SDValue Zero = DAG.getConstant(0, SL, MVT::i32);

  // Extract the upper half, since this is where we will find the sign and
  // exponent.
  SDValue Hi = getHiHalf64(Src, DAG);

  SDValue Exp = extractF64Exponent(Hi, SL, DAG);

  const unsigned FractBits = 52;

  // Extract the sign bit.
  const SDValue SignBitMask = DAG.getConstant(UINT32_C(1) << 31, SL, MVT::i32);
  SDValue SignBit = DAG.getNode(ISD::AND, SL, MVT::i32, Hi, SignBitMask);

  // Extend back to 64-bits.
  SDValue SignBit64 = DAG.getBuildVector(MVT::v2i32, SL, {Zero, SignBit});
  SignBit64 = DAG.getNode(ISD::BITCAST, SL, MVT::i64, SignBit64);

  SDValue BcInt = DAG.getNode(ISD::BITCAST, SL, MVT::i64, Src);
  const SDValue FractMask
    = DAG.getConstant((UINT64_C(1) << FractBits) - 1, SL, MVT::i64);

  SDValue Shr = DAG.getNode(ISD::SRA, SL, MVT::i64, FractMask, Exp);
  SDValue Not = DAG.getNOT(SL, Shr, MVT::i64);
  SDValue Tmp0 = DAG.getNode(ISD::AND, SL, MVT::i64, BcInt, Not);

  EVT SetCCVT =
      getSetCCResultType(DAG.getDataLayout(), *DAG.getContext(), MVT::i32);

  const SDValue FiftyOne = DAG.getConstant(FractBits - 1, SL, MVT::i32);

  SDValue ExpLt0 = DAG.getSetCC(SL, SetCCVT, Exp, Zero, ISD::SETLT);
  SDValue ExpGt51 = DAG.getSetCC(SL, SetCCVT, Exp, FiftyOne, ISD::SETGT);

  SDValue Tmp1 = DAG.getNode(ISD::SELECT, SL, MVT::i64, ExpLt0, SignBit64, Tmp0);
  SDValue Tmp2 = DAG.getNode(ISD::SELECT, SL, MVT::i64, ExpGt51, BcInt, Tmp1);

  return DAG.getNode(ISD::BITCAST, SL, MVT::f64, Tmp2);
}

SDValue AMDGPUTargetLowering::LowerFROUNDEVEN(SDValue Op,
                                              SelectionDAG &DAG) const {
  SDLoc SL(Op);
  SDValue Src = Op.getOperand(0);

  assert(Op.getValueType() == MVT::f64);

  APFloat C1Val(APFloat::IEEEdouble(), "0x1.0p+52");
  SDValue C1 = DAG.getConstantFP(C1Val, SL, MVT::f64);
  SDValue CopySign = DAG.getNode(ISD::FCOPYSIGN, SL, MVT::f64, C1, Src);

  // TODO: Should this propagate fast-math-flags?

  SDValue Tmp1 = DAG.getNode(ISD::FADD, SL, MVT::f64, Src, CopySign);
  SDValue Tmp2 = DAG.getNode(ISD::FSUB, SL, MVT::f64, Tmp1, CopySign);

  SDValue Fabs = DAG.getNode(ISD::FABS, SL, MVT::f64, Src);

  APFloat C2Val(APFloat::IEEEdouble(), "0x1.fffffffffffffp+51");
  SDValue C2 = DAG.getConstantFP(C2Val, SL, MVT::f64);

  EVT SetCCVT =
      getSetCCResultType(DAG.getDataLayout(), *DAG.getContext(), MVT::f64);
  SDValue Cond = DAG.getSetCC(SL, SetCCVT, Fabs, C2, ISD::SETOGT);

  return DAG.getSelect(SL, MVT::f64, Cond, Src, Tmp2);
}

SDValue AMDGPUTargetLowering::LowerFNEARBYINT(SDValue Op,
                                              SelectionDAG &DAG) const {
  // FNEARBYINT and FRINT are the same, except in their handling of FP
  // exceptions. Those aren't really meaningful for us, and OpenCL only has
  // rint, so just treat them as equivalent.
  return DAG.getNode(ISD::FROUNDEVEN, SDLoc(Op), Op.getValueType(),
                     Op.getOperand(0));
}

SDValue AMDGPUTargetLowering::LowerFRINT(SDValue Op, SelectionDAG &DAG) const {
  auto VT = Op.getValueType();
  auto Arg = Op.getOperand(0u);
  return DAG.getNode(ISD::FROUNDEVEN, SDLoc(Op), VT, Arg);
}

// XXX - May require not supporting f32 denormals?

// Don't handle v2f16. The extra instructions to scalarize and repack around the
// compare and vselect end up producing worse code than scalarizing the whole
// operation.
SDValue AMDGPUTargetLowering::LowerFROUND(SDValue Op, SelectionDAG &DAG) const {
  SDLoc SL(Op);
  SDValue X = Op.getOperand(0);
  EVT VT = Op.getValueType();

  SDValue T = DAG.getNode(ISD::FTRUNC, SL, VT, X);

  // TODO: Should this propagate fast-math-flags?

  SDValue Diff = DAG.getNode(ISD::FSUB, SL, VT, X, T);

  SDValue AbsDiff = DAG.getNode(ISD::FABS, SL, VT, Diff);

  const SDValue Zero = DAG.getConstantFP(0.0, SL, VT);
  const SDValue One = DAG.getConstantFP(1.0, SL, VT);

  EVT SetCCVT =
      getSetCCResultType(DAG.getDataLayout(), *DAG.getContext(), VT);

  const SDValue Half = DAG.getConstantFP(0.5, SL, VT);
  SDValue Cmp = DAG.getSetCC(SL, SetCCVT, AbsDiff, Half, ISD::SETOGE);
  SDValue OneOrZeroFP = DAG.getNode(ISD::SELECT, SL, VT, Cmp, One, Zero);

  SDValue SignedOffset = DAG.getNode(ISD::FCOPYSIGN, SL, VT, OneOrZeroFP, X);
  return DAG.getNode(ISD::FADD, SL, VT, T, SignedOffset);
}

SDValue AMDGPUTargetLowering::LowerFFLOOR(SDValue Op, SelectionDAG &DAG) const {
  SDLoc SL(Op);
  SDValue Src = Op.getOperand(0);

  // result = trunc(src);
  // if (src < 0.0 && src != result)
  //   result += -1.0.

  SDValue Trunc = DAG.getNode(ISD::FTRUNC, SL, MVT::f64, Src);

  const SDValue Zero = DAG.getConstantFP(0.0, SL, MVT::f64);
  const SDValue NegOne = DAG.getConstantFP(-1.0, SL, MVT::f64);

  EVT SetCCVT =
      getSetCCResultType(DAG.getDataLayout(), *DAG.getContext(), MVT::f64);

  SDValue Lt0 = DAG.getSetCC(SL, SetCCVT, Src, Zero, ISD::SETOLT);
  SDValue NeTrunc = DAG.getSetCC(SL, SetCCVT, Src, Trunc, ISD::SETONE);
  SDValue And = DAG.getNode(ISD::AND, SL, SetCCVT, Lt0, NeTrunc);

  SDValue Add = DAG.getNode(ISD::SELECT, SL, MVT::f64, And, NegOne, Zero);
  // TODO: Should this propagate fast-math-flags?
  return DAG.getNode(ISD::FADD, SL, MVT::f64, Trunc, Add);
}

/// Return true if it's known that \p Src can never be an f32 denormal value.
static bool valueIsKnownNeverF32Denorm(SDValue Src) {
  switch (Src.getOpcode()) {
  case ISD::FP_EXTEND:
    return Src.getOperand(0).getValueType() == MVT::f16;
  case ISD::FP16_TO_FP:
  case ISD::FFREXP:
    return true;
  case ISD::INTRINSIC_WO_CHAIN: {
    unsigned IntrinsicID = Src.getConstantOperandVal(0);
    switch (IntrinsicID) {
    case Intrinsic::amdgcn_frexp_mant:
      return true;
    default:
      return false;
    }
  }
  default:
    return false;
  }

  llvm_unreachable("covered opcode switch");
}

bool AMDGPUTargetLowering::allowApproxFunc(const SelectionDAG &DAG,
                                           SDNodeFlags Flags) {
  if (Flags.hasApproximateFuncs())
    return true;
  auto &Options = DAG.getTarget().Options;
  return Options.UnsafeFPMath || Options.ApproxFuncFPMath;
}

bool AMDGPUTargetLowering::needsDenormHandlingF32(const SelectionDAG &DAG,
                                                  SDValue Src,
                                                  SDNodeFlags Flags) {
  return !valueIsKnownNeverF32Denorm(Src) &&
         DAG.getMachineFunction()
                 .getDenormalMode(APFloat::IEEEsingle())
                 .Input != DenormalMode::PreserveSign;
}

SDValue AMDGPUTargetLowering::getIsLtSmallestNormal(SelectionDAG &DAG,
                                                    SDValue Src,
                                                    SDNodeFlags Flags) const {
  SDLoc SL(Src);
  EVT VT = Src.getValueType();
  const fltSemantics &Semantics = VT.getFltSemantics();
  SDValue SmallestNormal =
      DAG.getConstantFP(APFloat::getSmallestNormalized(Semantics), SL, VT);

  // Want to scale denormals up, but negatives and 0 work just as well on the
  // scaled path.
  SDValue IsLtSmallestNormal = DAG.getSetCC(
      SL, getSetCCResultType(DAG.getDataLayout(), *DAG.getContext(), VT), Src,
      SmallestNormal, ISD::SETOLT);

  return IsLtSmallestNormal;
}

SDValue AMDGPUTargetLowering::getIsFinite(SelectionDAG &DAG, SDValue Src,
                                          SDNodeFlags Flags) const {
  SDLoc SL(Src);
  EVT VT = Src.getValueType();
  const fltSemantics &Semantics = VT.getFltSemantics();
  SDValue Inf = DAG.getConstantFP(APFloat::getInf(Semantics), SL, VT);

  SDValue Fabs = DAG.getNode(ISD::FABS, SL, VT, Src, Flags);
  SDValue IsFinite = DAG.getSetCC(
      SL, getSetCCResultType(DAG.getDataLayout(), *DAG.getContext(), VT), Fabs,
      Inf, ISD::SETOLT);
  return IsFinite;
}

/// If denormal handling is required return the scaled input to FLOG2, and the
/// check for denormal range. Otherwise, return null values.
std::pair<SDValue, SDValue>
AMDGPUTargetLowering::getScaledLogInput(SelectionDAG &DAG, const SDLoc SL,
                                        SDValue Src, SDNodeFlags Flags) const {
  if (!needsDenormHandlingF32(DAG, Src, Flags))
    return {};

  MVT VT = MVT::f32;
  const fltSemantics &Semantics = APFloat::IEEEsingle();
  SDValue SmallestNormal =
      DAG.getConstantFP(APFloat::getSmallestNormalized(Semantics), SL, VT);

  SDValue IsLtSmallestNormal = DAG.getSetCC(
      SL, getSetCCResultType(DAG.getDataLayout(), *DAG.getContext(), VT), Src,
      SmallestNormal, ISD::SETOLT);

  SDValue Scale32 = DAG.getConstantFP(0x1.0p+32, SL, VT);
  SDValue One = DAG.getConstantFP(1.0, SL, VT);
  SDValue ScaleFactor =
      DAG.getNode(ISD::SELECT, SL, VT, IsLtSmallestNormal, Scale32, One, Flags);

  SDValue ScaledInput = DAG.getNode(ISD::FMUL, SL, VT, Src, ScaleFactor, Flags);
  return {ScaledInput, IsLtSmallestNormal};
}

SDValue AMDGPUTargetLowering::LowerFLOG2(SDValue Op, SelectionDAG &DAG) const {
  // v_log_f32 is good enough for OpenCL, except it doesn't handle denormals.
  // If we have to handle denormals, scale up the input and adjust the result.

  // scaled = x * (is_denormal ? 0x1.0p+32 : 1.0)
  // log2 = amdgpu_log2 - (is_denormal ? 32.0 : 0.0)

  SDLoc SL(Op);
  EVT VT = Op.getValueType();
  SDValue Src = Op.getOperand(0);
  SDNodeFlags Flags = Op->getFlags();

  if (VT == MVT::f16) {
    // Nothing in half is a denormal when promoted to f32.
    assert(!Subtarget->has16BitInsts());
    SDValue Ext = DAG.getNode(ISD::FP_EXTEND, SL, MVT::f32, Src, Flags);
    SDValue Log = DAG.getNode(AMDGPUISD::LOG, SL, MVT::f32, Ext, Flags);
    return DAG.getNode(ISD::FP_ROUND, SL, VT, Log,
                       DAG.getTargetConstant(0, SL, MVT::i32), Flags);
  }

  auto [ScaledInput, IsLtSmallestNormal] =
      getScaledLogInput(DAG, SL, Src, Flags);
  if (!ScaledInput)
    return DAG.getNode(AMDGPUISD::LOG, SL, VT, Src, Flags);

  SDValue Log2 = DAG.getNode(AMDGPUISD::LOG, SL, VT, ScaledInput, Flags);

  SDValue ThirtyTwo = DAG.getConstantFP(32.0, SL, VT);
  SDValue Zero = DAG.getConstantFP(0.0, SL, VT);
  SDValue ResultOffset =
      DAG.getNode(ISD::SELECT, SL, VT, IsLtSmallestNormal, ThirtyTwo, Zero);
  return DAG.getNode(ISD::FSUB, SL, VT, Log2, ResultOffset, Flags);
}

static SDValue getMad(SelectionDAG &DAG, const SDLoc &SL, EVT VT, SDValue X,
                      SDValue Y, SDValue C, SDNodeFlags Flags = SDNodeFlags()) {
  SDValue Mul = DAG.getNode(ISD::FMUL, SL, VT, X, Y, Flags);
  return DAG.getNode(ISD::FADD, SL, VT, Mul, C, Flags);
}

SDValue AMDGPUTargetLowering::LowerFLOGCommon(SDValue Op,
                                              SelectionDAG &DAG) const {
  SDValue X = Op.getOperand(0);
  EVT VT = Op.getValueType();
  SDNodeFlags Flags = Op->getFlags();
  SDLoc DL(Op);

  const bool IsLog10 = Op.getOpcode() == ISD::FLOG10;
  assert(IsLog10 || Op.getOpcode() == ISD::FLOG);

  const auto &Options = getTargetMachine().Options;
  if (VT == MVT::f16 || Flags.hasApproximateFuncs() ||
      Options.ApproxFuncFPMath || Options.UnsafeFPMath) {

    if (VT == MVT::f16 && !Subtarget->has16BitInsts()) {
      // Log and multiply in f32 is good enough for f16.
      X = DAG.getNode(ISD::FP_EXTEND, DL, MVT::f32, X, Flags);
    }

    SDValue Lowered = LowerFLOGUnsafe(X, DL, DAG, IsLog10, Flags);
    if (VT == MVT::f16 && !Subtarget->has16BitInsts()) {
      return DAG.getNode(ISD::FP_ROUND, DL, VT, Lowered,
                         DAG.getTargetConstant(0, DL, MVT::i32), Flags);
    }

    return Lowered;
  }

  auto [ScaledInput, IsScaled] = getScaledLogInput(DAG, DL, X, Flags);
  if (ScaledInput)
    X = ScaledInput;

  SDValue Y = DAG.getNode(AMDGPUISD::LOG, DL, VT, X, Flags);

  SDValue R;
  if (Subtarget->hasFastFMAF32()) {
    // c+cc are ln(2)/ln(10) to more than 49 bits
    const float c_log10 = 0x1.344134p-2f;
    const float cc_log10 = 0x1.09f79ep-26f;

    // c + cc is ln(2) to more than 49 bits
    const float c_log = 0x1.62e42ep-1f;
    const float cc_log = 0x1.efa39ep-25f;

    SDValue C = DAG.getConstantFP(IsLog10 ? c_log10 : c_log, DL, VT);
    SDValue CC = DAG.getConstantFP(IsLog10 ? cc_log10 : cc_log, DL, VT);

    R = DAG.getNode(ISD::FMUL, DL, VT, Y, C, Flags);
    SDValue NegR = DAG.getNode(ISD::FNEG, DL, VT, R, Flags);
    SDValue FMA0 = DAG.getNode(ISD::FMA, DL, VT, Y, C, NegR, Flags);
    SDValue FMA1 = DAG.getNode(ISD::FMA, DL, VT, Y, CC, FMA0, Flags);
    R = DAG.getNode(ISD::FADD, DL, VT, R, FMA1, Flags);
  } else {
    // ch+ct is ln(2)/ln(10) to more than 36 bits
    const float ch_log10 = 0x1.344000p-2f;
    const float ct_log10 = 0x1.3509f6p-18f;

    // ch + ct is ln(2) to more than 36 bits
    const float ch_log = 0x1.62e000p-1f;
    const float ct_log = 0x1.0bfbe8p-15f;

    SDValue CH = DAG.getConstantFP(IsLog10 ? ch_log10 : ch_log, DL, VT);
    SDValue CT = DAG.getConstantFP(IsLog10 ? ct_log10 : ct_log, DL, VT);

    SDValue YAsInt = DAG.getNode(ISD::BITCAST, DL, MVT::i32, Y);
    SDValue MaskConst = DAG.getConstant(0xfffff000, DL, MVT::i32);
    SDValue YHInt = DAG.getNode(ISD::AND, DL, MVT::i32, YAsInt, MaskConst);
    SDValue YH = DAG.getNode(ISD::BITCAST, DL, MVT::f32, YHInt);
    SDValue YT = DAG.getNode(ISD::FSUB, DL, VT, Y, YH, Flags);

    SDValue YTCT = DAG.getNode(ISD::FMUL, DL, VT, YT, CT, Flags);
    SDValue Mad0 = getMad(DAG, DL, VT, YH, CT, YTCT, Flags);
    SDValue Mad1 = getMad(DAG, DL, VT, YT, CH, Mad0, Flags);
    R = getMad(DAG, DL, VT, YH, CH, Mad1);
  }

  const bool IsFiniteOnly = (Flags.hasNoNaNs() || Options.NoNaNsFPMath) &&
                            (Flags.hasNoInfs() || Options.NoInfsFPMath);

  // TODO: Check if known finite from source value.
  if (!IsFiniteOnly) {
    SDValue IsFinite = getIsFinite(DAG, Y, Flags);
    R = DAG.getNode(ISD::SELECT, DL, VT, IsFinite, R, Y, Flags);
  }

  if (IsScaled) {
    SDValue Zero = DAG.getConstantFP(0.0f, DL, VT);
    SDValue ShiftK =
        DAG.getConstantFP(IsLog10 ? 0x1.344136p+3f : 0x1.62e430p+4f, DL, VT);
    SDValue Shift =
        DAG.getNode(ISD::SELECT, DL, VT, IsScaled, ShiftK, Zero, Flags);
    R = DAG.getNode(ISD::FSUB, DL, VT, R, Shift, Flags);
  }

  return R;
}

SDValue AMDGPUTargetLowering::LowerFLOG10(SDValue Op, SelectionDAG &DAG) const {
  return LowerFLOGCommon(Op, DAG);
}

// Do f32 fast math expansion for flog2 or flog10. This is accurate enough for a
// promote f16 operation.
SDValue AMDGPUTargetLowering::LowerFLOGUnsafe(SDValue Src, const SDLoc &SL,
                                              SelectionDAG &DAG, bool IsLog10,
                                              SDNodeFlags Flags) const {
  EVT VT = Src.getValueType();
  unsigned LogOp =
      VT == MVT::f32 ? (unsigned)AMDGPUISD::LOG : (unsigned)ISD::FLOG2;

  double Log2BaseInverted =
      IsLog10 ? numbers::ln2 / numbers::ln10 : numbers::ln2;

  if (VT == MVT::f32) {
    auto [ScaledInput, IsScaled] = getScaledLogInput(DAG, SL, Src, Flags);
    if (ScaledInput) {
      SDValue LogSrc = DAG.getNode(AMDGPUISD::LOG, SL, VT, ScaledInput, Flags);
      SDValue ScaledResultOffset =
          DAG.getConstantFP(-32.0 * Log2BaseInverted, SL, VT);

      SDValue Zero = DAG.getConstantFP(0.0f, SL, VT);

      SDValue ResultOffset = DAG.getNode(ISD::SELECT, SL, VT, IsScaled,
                                         ScaledResultOffset, Zero, Flags);

      SDValue Log2Inv = DAG.getConstantFP(Log2BaseInverted, SL, VT);

      if (Subtarget->hasFastFMAF32())
        return DAG.getNode(ISD::FMA, SL, VT, LogSrc, Log2Inv, ResultOffset,
                           Flags);
      SDValue Mul = DAG.getNode(ISD::FMUL, SL, VT, LogSrc, Log2Inv, Flags);
      return DAG.getNode(ISD::FADD, SL, VT, Mul, ResultOffset);
    }
  }

  SDValue Log2Operand = DAG.getNode(LogOp, SL, VT, Src, Flags);
  SDValue Log2BaseInvertedOperand = DAG.getConstantFP(Log2BaseInverted, SL, VT);

  return DAG.getNode(ISD::FMUL, SL, VT, Log2Operand, Log2BaseInvertedOperand,
                     Flags);
}

SDValue AMDGPUTargetLowering::lowerFEXP2(SDValue Op, SelectionDAG &DAG) const {
  // v_exp_f32 is good enough for OpenCL, except it doesn't handle denormals.
  // If we have to handle denormals, scale up the input and adjust the result.

  SDLoc SL(Op);
  EVT VT = Op.getValueType();
  SDValue Src = Op.getOperand(0);
  SDNodeFlags Flags = Op->getFlags();

  if (VT == MVT::f16) {
    // Nothing in half is a denormal when promoted to f32.
    assert(!Subtarget->has16BitInsts());
    SDValue Ext = DAG.getNode(ISD::FP_EXTEND, SL, MVT::f32, Src, Flags);
    SDValue Log = DAG.getNode(AMDGPUISD::EXP, SL, MVT::f32, Ext, Flags);
    return DAG.getNode(ISD::FP_ROUND, SL, VT, Log,
                       DAG.getTargetConstant(0, SL, MVT::i32), Flags);
  }

  assert(VT == MVT::f32);

  if (!needsDenormHandlingF32(DAG, Src, Flags))
    return DAG.getNode(AMDGPUISD::EXP, SL, MVT::f32, Src, Flags);

  // bool needs_scaling = x < -0x1.f80000p+6f;
  // v_exp_f32(x + (s ? 0x1.0p+6f : 0.0f)) * (s ? 0x1.0p-64f : 1.0f);

  // -nextafter(128.0, -1)
  SDValue RangeCheckConst = DAG.getConstantFP(-0x1.f80000p+6f, SL, VT);

  EVT SetCCVT = getSetCCResultType(DAG.getDataLayout(), *DAG.getContext(), VT);

  SDValue NeedsScaling =
      DAG.getSetCC(SL, SetCCVT, Src, RangeCheckConst, ISD::SETOLT);

  SDValue SixtyFour = DAG.getConstantFP(0x1.0p+6f, SL, VT);
  SDValue Zero = DAG.getConstantFP(0.0, SL, VT);

  SDValue AddOffset =
      DAG.getNode(ISD::SELECT, SL, VT, NeedsScaling, SixtyFour, Zero);

  SDValue AddInput = DAG.getNode(ISD::FADD, SL, VT, Src, AddOffset, Flags);
  SDValue Exp2 = DAG.getNode(AMDGPUISD::EXP, SL, VT, AddInput, Flags);

  SDValue TwoExpNeg64 = DAG.getConstantFP(0x1.0p-64f, SL, VT);
  SDValue One = DAG.getConstantFP(1.0, SL, VT);
  SDValue ResultScale =
      DAG.getNode(ISD::SELECT, SL, VT, NeedsScaling, TwoExpNeg64, One);

  return DAG.getNode(ISD::FMUL, SL, VT, Exp2, ResultScale, Flags);
}

SDValue AMDGPUTargetLowering::lowerFEXPUnsafe(SDValue X, const SDLoc &SL,
                                              SelectionDAG &DAG,
                                              SDNodeFlags Flags) const {
  EVT VT = X.getValueType();
  const SDValue Log2E = DAG.getConstantFP(numbers::log2e, SL, VT);

  if (VT != MVT::f32 || !needsDenormHandlingF32(DAG, X, Flags)) {
    // exp2(M_LOG2E_F * f);
    SDValue Mul = DAG.getNode(ISD::FMUL, SL, VT, X, Log2E, Flags);
    return DAG.getNode(VT == MVT::f32 ? (unsigned)AMDGPUISD::EXP
                                      : (unsigned)ISD::FEXP2,
                       SL, VT, Mul, Flags);
  }

  EVT SetCCVT = getSetCCResultType(DAG.getDataLayout(), *DAG.getContext(), VT);

  SDValue Threshold = DAG.getConstantFP(-0x1.5d58a0p+6f, SL, VT);
  SDValue NeedsScaling = DAG.getSetCC(SL, SetCCVT, X, Threshold, ISD::SETOLT);

  SDValue ScaleOffset = DAG.getConstantFP(0x1.0p+6f, SL, VT);

  SDValue ScaledX = DAG.getNode(ISD::FADD, SL, VT, X, ScaleOffset, Flags);

  SDValue AdjustedX =
      DAG.getNode(ISD::SELECT, SL, VT, NeedsScaling, ScaledX, X);

  SDValue ExpInput = DAG.getNode(ISD::FMUL, SL, VT, AdjustedX, Log2E, Flags);

  SDValue Exp2 = DAG.getNode(AMDGPUISD::EXP, SL, VT, ExpInput, Flags);

  SDValue ResultScaleFactor = DAG.getConstantFP(0x1.969d48p-93f, SL, VT);
  SDValue AdjustedResult =
      DAG.getNode(ISD::FMUL, SL, VT, Exp2, ResultScaleFactor, Flags);

  return DAG.getNode(ISD::SELECT, SL, VT, NeedsScaling, AdjustedResult, Exp2,
                     Flags);
}

/// Emit approx-funcs appropriate lowering for exp10. inf/nan should still be
/// handled correctly.
SDValue AMDGPUTargetLowering::lowerFEXP10Unsafe(SDValue X, const SDLoc &SL,
                                                SelectionDAG &DAG,
                                                SDNodeFlags Flags) const {
  const EVT VT = X.getValueType();
  const unsigned Exp2Op = VT == MVT::f32 ? AMDGPUISD::EXP : ISD::FEXP2;

  if (VT != MVT::f32 || !needsDenormHandlingF32(DAG, X, Flags)) {
    // exp2(x * 0x1.a92000p+1f) * exp2(x * 0x1.4f0978p-11f);
    SDValue K0 = DAG.getConstantFP(0x1.a92000p+1f, SL, VT);
    SDValue K1 = DAG.getConstantFP(0x1.4f0978p-11f, SL, VT);

    SDValue Mul0 = DAG.getNode(ISD::FMUL, SL, VT, X, K0, Flags);
    SDValue Exp2_0 = DAG.getNode(Exp2Op, SL, VT, Mul0, Flags);
    SDValue Mul1 = DAG.getNode(ISD::FMUL, SL, VT, X, K1, Flags);
    SDValue Exp2_1 = DAG.getNode(Exp2Op, SL, VT, Mul1, Flags);
    return DAG.getNode(ISD::FMUL, SL, VT, Exp2_0, Exp2_1);
  }

  // bool s = x < -0x1.2f7030p+5f;
  // x += s ? 0x1.0p+5f : 0.0f;
  // exp10 = exp2(x * 0x1.a92000p+1f) *
  //        exp2(x * 0x1.4f0978p-11f) *
  //        (s ? 0x1.9f623ep-107f : 1.0f);

  EVT SetCCVT = getSetCCResultType(DAG.getDataLayout(), *DAG.getContext(), VT);

  SDValue Threshold = DAG.getConstantFP(-0x1.2f7030p+5f, SL, VT);
  SDValue NeedsScaling = DAG.getSetCC(SL, SetCCVT, X, Threshold, ISD::SETOLT);

  SDValue ScaleOffset = DAG.getConstantFP(0x1.0p+5f, SL, VT);
  SDValue ScaledX = DAG.getNode(ISD::FADD, SL, VT, X, ScaleOffset, Flags);
  SDValue AdjustedX =
      DAG.getNode(ISD::SELECT, SL, VT, NeedsScaling, ScaledX, X);

  SDValue K0 = DAG.getConstantFP(0x1.a92000p+1f, SL, VT);
  SDValue K1 = DAG.getConstantFP(0x1.4f0978p-11f, SL, VT);

  SDValue Mul0 = DAG.getNode(ISD::FMUL, SL, VT, AdjustedX, K0, Flags);
  SDValue Exp2_0 = DAG.getNode(Exp2Op, SL, VT, Mul0, Flags);
  SDValue Mul1 = DAG.getNode(ISD::FMUL, SL, VT, AdjustedX, K1, Flags);
  SDValue Exp2_1 = DAG.getNode(Exp2Op, SL, VT, Mul1, Flags);

  SDValue MulExps = DAG.getNode(ISD::FMUL, SL, VT, Exp2_0, Exp2_1, Flags);

  SDValue ResultScaleFactor = DAG.getConstantFP(0x1.9f623ep-107f, SL, VT);
  SDValue AdjustedResult =
      DAG.getNode(ISD::FMUL, SL, VT, MulExps, ResultScaleFactor, Flags);

  return DAG.getNode(ISD::SELECT, SL, VT, NeedsScaling, AdjustedResult, MulExps,
                     Flags);
}

SDValue AMDGPUTargetLowering::lowerFEXP(SDValue Op, SelectionDAG &DAG) const {
  EVT VT = Op.getValueType();
  SDLoc SL(Op);
  SDValue X = Op.getOperand(0);
  SDNodeFlags Flags = Op->getFlags();
  const bool IsExp10 = Op.getOpcode() == ISD::FEXP10;

  if (VT.getScalarType() == MVT::f16) {
    // v_exp_f16 (fmul x, log2e)
    if (allowApproxFunc(DAG, Flags)) // TODO: Does this really require fast?
      return lowerFEXPUnsafe(X, SL, DAG, Flags);

    if (VT.isVector())
      return SDValue();

    // exp(f16 x) ->
    //   fptrunc (v_exp_f32 (fmul (fpext x), log2e))

    // Nothing in half is a denormal when promoted to f32.
    SDValue Ext = DAG.getNode(ISD::FP_EXTEND, SL, MVT::f32, X, Flags);
    SDValue Lowered = lowerFEXPUnsafe(Ext, SL, DAG, Flags);
    return DAG.getNode(ISD::FP_ROUND, SL, VT, Lowered,
                       DAG.getTargetConstant(0, SL, MVT::i32), Flags);
  }

  assert(VT == MVT::f32);

  // TODO: Interpret allowApproxFunc as ignoring DAZ. This is currently copying
  // library behavior. Also, is known-not-daz source sufficient?
  if (allowApproxFunc(DAG, Flags)) {
    return IsExp10 ? lowerFEXP10Unsafe(X, SL, DAG, Flags)
                   : lowerFEXPUnsafe(X, SL, DAG, Flags);
  }

  //    Algorithm:
  //
  //    e^x = 2^(x/ln(2)) = 2^(x*(64/ln(2))/64)
  //
  //    x*(64/ln(2)) = n + f, |f| <= 0.5, n is integer
  //    n = 64*m + j,   0 <= j < 64
  //
  //    e^x = 2^((64*m + j + f)/64)
  //        = (2^m) * (2^(j/64)) * 2^(f/64)
  //        = (2^m) * (2^(j/64)) * e^(f*(ln(2)/64))
  //
  //    f = x*(64/ln(2)) - n
  //    r = f*(ln(2)/64) = x - n*(ln(2)/64)
  //
  //    e^x = (2^m) * (2^(j/64)) * e^r
  //
  //    (2^(j/64)) is precomputed
  //
  //    e^r = 1 + r + (r^2)/2! + (r^3)/3! + (r^4)/4! + (r^5)/5!
  //    e^r = 1 + q
  //
  //    q = r + (r^2)/2! + (r^3)/3! + (r^4)/4! + (r^5)/5!
  //
  //    e^x = (2^m) * ( (2^(j/64)) + q*(2^(j/64)) )
  SDNodeFlags FlagsNoContract = Flags;
  FlagsNoContract.setAllowContract(false);

  SDValue PH, PL;
  if (Subtarget->hasFastFMAF32()) {
    const float c_exp = numbers::log2ef;
    const float cc_exp = 0x1.4ae0bep-26f; // c+cc are 49 bits
    const float c_exp10 = 0x1.a934f0p+1f;
    const float cc_exp10 = 0x1.2f346ep-24f;

    SDValue C = DAG.getConstantFP(IsExp10 ? c_exp10 : c_exp, SL, VT);
    SDValue CC = DAG.getConstantFP(IsExp10 ? cc_exp10 : cc_exp, SL, VT);

    PH = DAG.getNode(ISD::FMUL, SL, VT, X, C, Flags);
    SDValue NegPH = DAG.getNode(ISD::FNEG, SL, VT, PH, Flags);
    SDValue FMA0 = DAG.getNode(ISD::FMA, SL, VT, X, C, NegPH, Flags);
    PL = DAG.getNode(ISD::FMA, SL, VT, X, CC, FMA0, Flags);
  } else {
    const float ch_exp = 0x1.714000p+0f;
    const float cl_exp = 0x1.47652ap-12f; // ch + cl are 36 bits

    const float ch_exp10 = 0x1.a92000p+1f;
    const float cl_exp10 = 0x1.4f0978p-11f;

    SDValue CH = DAG.getConstantFP(IsExp10 ? ch_exp10 : ch_exp, SL, VT);
    SDValue CL = DAG.getConstantFP(IsExp10 ? cl_exp10 : cl_exp, SL, VT);

    SDValue XAsInt = DAG.getNode(ISD::BITCAST, SL, MVT::i32, X);
    SDValue MaskConst = DAG.getConstant(0xfffff000, SL, MVT::i32);
    SDValue XHAsInt = DAG.getNode(ISD::AND, SL, MVT::i32, XAsInt, MaskConst);
    SDValue XH = DAG.getNode(ISD::BITCAST, SL, VT, XHAsInt);
    SDValue XL = DAG.getNode(ISD::FSUB, SL, VT, X, XH, Flags);

    PH = DAG.getNode(ISD::FMUL, SL, VT, XH, CH, Flags);

    SDValue XLCL = DAG.getNode(ISD::FMUL, SL, VT, XL, CL, Flags);
    SDValue Mad0 = getMad(DAG, SL, VT, XL, CH, XLCL, Flags);
    PL = getMad(DAG, SL, VT, XH, CL, Mad0, Flags);
  }

  SDValue E = DAG.getNode(ISD::FROUNDEVEN, SL, VT, PH, Flags);

  // It is unsafe to contract this fsub into the PH multiply.
  SDValue PHSubE = DAG.getNode(ISD::FSUB, SL, VT, PH, E, FlagsNoContract);

  SDValue A = DAG.getNode(ISD::FADD, SL, VT, PHSubE, PL, Flags);
  SDValue IntE = DAG.getNode(ISD::FP_TO_SINT, SL, MVT::i32, E);
  SDValue Exp2 = DAG.getNode(AMDGPUISD::EXP, SL, VT, A, Flags);

  SDValue R = DAG.getNode(ISD::FLDEXP, SL, VT, Exp2, IntE, Flags);

  SDValue UnderflowCheckConst =
      DAG.getConstantFP(IsExp10 ? -0x1.66d3e8p+5f : -0x1.9d1da0p+6f, SL, VT);

  EVT SetCCVT = getSetCCResultType(DAG.getDataLayout(), *DAG.getContext(), VT);
  SDValue Zero = DAG.getConstantFP(0.0, SL, VT);
  SDValue Underflow =
      DAG.getSetCC(SL, SetCCVT, X, UnderflowCheckConst, ISD::SETOLT);

  R = DAG.getNode(ISD::SELECT, SL, VT, Underflow, Zero, R);
  const auto &Options = getTargetMachine().Options;

  if (!Flags.hasNoInfs() && !Options.NoInfsFPMath) {
    SDValue OverflowCheckConst =
        DAG.getConstantFP(IsExp10 ? 0x1.344136p+5f : 0x1.62e430p+6f, SL, VT);
    SDValue Overflow =
        DAG.getSetCC(SL, SetCCVT, X, OverflowCheckConst, ISD::SETOGT);
    SDValue Inf =
        DAG.getConstantFP(APFloat::getInf(APFloat::IEEEsingle()), SL, VT);
    R = DAG.getNode(ISD::SELECT, SL, VT, Overflow, Inf, R);
  }

  return R;
}

static bool isCtlzOpc(unsigned Opc) {
  return Opc == ISD::CTLZ || Opc == ISD::CTLZ_ZERO_UNDEF;
}

static bool isCttzOpc(unsigned Opc) {
  return Opc == ISD::CTTZ || Opc == ISD::CTTZ_ZERO_UNDEF;
}

SDValue AMDGPUTargetLowering::lowerCTLZResults(SDValue Op,
                                               SelectionDAG &DAG) const {
  auto SL = SDLoc(Op);
  auto Opc = Op.getOpcode();
  auto Arg = Op.getOperand(0u);
  auto ResultVT = Op.getValueType();

  if (ResultVT != MVT::i8 && ResultVT != MVT::i16)
    return {};

  assert(isCtlzOpc(Opc));
  assert(ResultVT == Arg.getValueType());

  const uint64_t NumBits = ResultVT.getFixedSizeInBits();
  SDValue NumExtBits = DAG.getConstant(32u - NumBits, SL, MVT::i32);
  SDValue NewOp;

  if (Opc == ISD::CTLZ_ZERO_UNDEF) {
    NewOp = DAG.getNode(ISD::ANY_EXTEND, SL, MVT::i32, Arg);
    NewOp = DAG.getNode(ISD::SHL, SL, MVT::i32, NewOp, NumExtBits);
    NewOp = DAG.getNode(Opc, SL, MVT::i32, NewOp);
  } else {
    NewOp = DAG.getNode(ISD::ZERO_EXTEND, SL, MVT::i32, Arg);
    NewOp = DAG.getNode(Opc, SL, MVT::i32, NewOp);
    NewOp = DAG.getNode(ISD::SUB, SL, MVT::i32, NewOp, NumExtBits);
  }

  return DAG.getNode(ISD::TRUNCATE, SL, ResultVT, NewOp);
}

SDValue AMDGPUTargetLowering::LowerCTLZ_CTTZ(SDValue Op, SelectionDAG &DAG) const {
  SDLoc SL(Op);
  SDValue Src = Op.getOperand(0);

  assert(isCtlzOpc(Op.getOpcode()) || isCttzOpc(Op.getOpcode()));
  bool Ctlz = isCtlzOpc(Op.getOpcode());
  unsigned NewOpc = Ctlz ? AMDGPUISD::FFBH_U32 : AMDGPUISD::FFBL_B32;

  bool ZeroUndef = Op.getOpcode() == ISD::CTLZ_ZERO_UNDEF ||
                   Op.getOpcode() == ISD::CTTZ_ZERO_UNDEF;
  bool Is64BitScalar = !Src->isDivergent() && Src.getValueType() == MVT::i64;

  if (Src.getValueType() == MVT::i32 || Is64BitScalar) {
    // (ctlz hi:lo) -> (umin (ffbh src), 32)
    // (cttz hi:lo) -> (umin (ffbl src), 32)
    // (ctlz_zero_undef src) -> (ffbh src)
    // (cttz_zero_undef src) -> (ffbl src)

    //  64-bit scalar version produce 32-bit result
    // (ctlz hi:lo) -> (umin (S_FLBIT_I32_B64 src), 64)
    // (cttz hi:lo) -> (umin (S_FF1_I32_B64 src), 64)
    // (ctlz_zero_undef src) -> (S_FLBIT_I32_B64 src)
    // (cttz_zero_undef src) -> (S_FF1_I32_B64 src)
    SDValue NewOpr = DAG.getNode(NewOpc, SL, MVT::i32, Src);
    if (!ZeroUndef) {
      const SDValue ConstVal = DAG.getConstant(
          Op.getValueType().getScalarSizeInBits(), SL, MVT::i32);
      NewOpr = DAG.getNode(ISD::UMIN, SL, MVT::i32, NewOpr, ConstVal);
    }
    return DAG.getNode(ISD::ZERO_EXTEND, SL, Src.getValueType(), NewOpr);
  }

  SDValue Lo, Hi;
  std::tie(Lo, Hi) = split64BitValue(Src, DAG);

  SDValue OprLo = DAG.getNode(NewOpc, SL, MVT::i32, Lo);
  SDValue OprHi = DAG.getNode(NewOpc, SL, MVT::i32, Hi);

  // (ctlz hi:lo) -> (umin3 (ffbh hi), (uaddsat (ffbh lo), 32), 64)
  // (cttz hi:lo) -> (umin3 (uaddsat (ffbl hi), 32), (ffbl lo), 64)
  // (ctlz_zero_undef hi:lo) -> (umin (ffbh hi), (add (ffbh lo), 32))
  // (cttz_zero_undef hi:lo) -> (umin (add (ffbl hi), 32), (ffbl lo))

  unsigned AddOpc = ZeroUndef ? ISD::ADD : ISD::UADDSAT;
  const SDValue Const32 = DAG.getConstant(32, SL, MVT::i32);
  if (Ctlz)
    OprLo = DAG.getNode(AddOpc, SL, MVT::i32, OprLo, Const32);
  else
    OprHi = DAG.getNode(AddOpc, SL, MVT::i32, OprHi, Const32);

  SDValue NewOpr;
  NewOpr = DAG.getNode(ISD::UMIN, SL, MVT::i32, OprLo, OprHi);
  if (!ZeroUndef) {
    const SDValue Const64 = DAG.getConstant(64, SL, MVT::i32);
    NewOpr = DAG.getNode(ISD::UMIN, SL, MVT::i32, NewOpr, Const64);
  }

  return DAG.getNode(ISD::ZERO_EXTEND, SL, MVT::i64, NewOpr);
}

SDValue AMDGPUTargetLowering::LowerINT_TO_FP32(SDValue Op, SelectionDAG &DAG,
                                               bool Signed) const {
  // The regular method converting a 64-bit integer to float roughly consists of
  // 2 steps: normalization and rounding. In fact, after normalization, the
  // conversion from a 64-bit integer to a float is essentially the same as the
  // one from a 32-bit integer. The only difference is that it has more
  // trailing bits to be rounded. To leverage the native 32-bit conversion, a
  // 64-bit integer could be preprocessed and fit into a 32-bit integer then
  // converted into the correct float number. The basic steps for the unsigned
  // conversion are illustrated in the following pseudo code:
  //
  // f32 uitofp(i64 u) {
  //   i32 hi, lo = split(u);
  //   // Only count the leading zeros in hi as we have native support of the
  //   // conversion from i32 to f32. If hi is all 0s, the conversion is
  //   // reduced to a 32-bit one automatically.
  //   i32 shamt = clz(hi); // Return 32 if hi is all 0s.
  //   u <<= shamt;
  //   hi, lo = split(u);
  //   hi |= (lo != 0) ? 1 : 0; // Adjust rounding bit in hi based on lo.
  //   // convert it as a 32-bit integer and scale the result back.
  //   return uitofp(hi) * 2^(32 - shamt);
  // }
  //
  // The signed one follows the same principle but uses 'ffbh_i32' to count its
  // sign bits instead. If 'ffbh_i32' is not available, its absolute value is
  // converted instead followed by negation based its sign bit.

  SDLoc SL(Op);
  SDValue Src = Op.getOperand(0);

  SDValue Lo, Hi;
  std::tie(Lo, Hi) = split64BitValue(Src, DAG);
  SDValue Sign;
  SDValue ShAmt;
  if (Signed && Subtarget->isGCN()) {
    // We also need to consider the sign bit in Lo if Hi has just sign bits,
    // i.e. Hi is 0 or -1. However, that only needs to take the MSB into
    // account. That is, the maximal shift is
    // - 32 if Lo and Hi have opposite signs;
    // - 33 if Lo and Hi have the same sign.
    //
    // Or, MaxShAmt = 33 + OppositeSign, where
    //
    // OppositeSign is defined as ((Lo ^ Hi) >> 31), which is
    // - -1 if Lo and Hi have opposite signs; and
    // -  0 otherwise.
    //
    // All in all, ShAmt is calculated as
    //
    //  umin(sffbh(Hi), 33 + (Lo^Hi)>>31) - 1.
    //
    // or
    //
    //  umin(sffbh(Hi) - 1, 32 + (Lo^Hi)>>31).
    //
    // to reduce the critical path.
    SDValue OppositeSign = DAG.getNode(
        ISD::SRA, SL, MVT::i32, DAG.getNode(ISD::XOR, SL, MVT::i32, Lo, Hi),
        DAG.getConstant(31, SL, MVT::i32));
    SDValue MaxShAmt =
        DAG.getNode(ISD::ADD, SL, MVT::i32, DAG.getConstant(32, SL, MVT::i32),
                    OppositeSign);
    // Count the leading sign bits.
    ShAmt = DAG.getNode(AMDGPUISD::FFBH_I32, SL, MVT::i32, Hi);
    // Different from unsigned conversion, the shift should be one bit less to
    // preserve the sign bit.
    ShAmt = DAG.getNode(ISD::SUB, SL, MVT::i32, ShAmt,
                        DAG.getConstant(1, SL, MVT::i32));
    ShAmt = DAG.getNode(ISD::UMIN, SL, MVT::i32, ShAmt, MaxShAmt);
  } else {
    if (Signed) {
      // Without 'ffbh_i32', only leading zeros could be counted. Take the
      // absolute value first.
      Sign = DAG.getNode(ISD::SRA, SL, MVT::i64, Src,
                         DAG.getConstant(63, SL, MVT::i64));
      SDValue Abs =
          DAG.getNode(ISD::XOR, SL, MVT::i64,
                      DAG.getNode(ISD::ADD, SL, MVT::i64, Src, Sign), Sign);
      std::tie(Lo, Hi) = split64BitValue(Abs, DAG);
    }
    // Count the leading zeros.
    ShAmt = DAG.getNode(ISD::CTLZ, SL, MVT::i32, Hi);
    // The shift amount for signed integers is [0, 32].
  }
  // Normalize the given 64-bit integer.
  SDValue Norm = DAG.getNode(ISD::SHL, SL, MVT::i64, Src, ShAmt);
  // Split it again.
  std::tie(Lo, Hi) = split64BitValue(Norm, DAG);
  // Calculate the adjust bit for rounding.
  // (lo != 0) ? 1 : 0 => (lo >= 1) ? 1 : 0 => umin(1, lo)
  SDValue Adjust = DAG.getNode(ISD::UMIN, SL, MVT::i32,
                               DAG.getConstant(1, SL, MVT::i32), Lo);
  // Get the 32-bit normalized integer.
  Norm = DAG.getNode(ISD::OR, SL, MVT::i32, Hi, Adjust);
  // Convert the normalized 32-bit integer into f32.
  unsigned Opc =
      (Signed && Subtarget->isGCN()) ? ISD::SINT_TO_FP : ISD::UINT_TO_FP;
  SDValue FVal = DAG.getNode(Opc, SL, MVT::f32, Norm);

  // Finally, need to scale back the converted floating number as the original
  // 64-bit integer is converted as a 32-bit one.
  ShAmt = DAG.getNode(ISD::SUB, SL, MVT::i32, DAG.getConstant(32, SL, MVT::i32),
                      ShAmt);
  // On GCN, use LDEXP directly.
  if (Subtarget->isGCN())
    return DAG.getNode(ISD::FLDEXP, SL, MVT::f32, FVal, ShAmt);

  // Otherwise, align 'ShAmt' to the exponent part and add it into the exponent
  // part directly to emulate the multiplication of 2^ShAmt. That 8-bit
  // exponent is enough to avoid overflowing into the sign bit.
  SDValue Exp = DAG.getNode(ISD::SHL, SL, MVT::i32, ShAmt,
                            DAG.getConstant(23, SL, MVT::i32));
  SDValue IVal =
      DAG.getNode(ISD::ADD, SL, MVT::i32,
                  DAG.getNode(ISD::BITCAST, SL, MVT::i32, FVal), Exp);
  if (Signed) {
    // Set the sign bit.
    Sign = DAG.getNode(ISD::SHL, SL, MVT::i32,
                       DAG.getNode(ISD::TRUNCATE, SL, MVT::i32, Sign),
                       DAG.getConstant(31, SL, MVT::i32));
    IVal = DAG.getNode(ISD::OR, SL, MVT::i32, IVal, Sign);
  }
  return DAG.getNode(ISD::BITCAST, SL, MVT::f32, IVal);
}

SDValue AMDGPUTargetLowering::LowerINT_TO_FP64(SDValue Op, SelectionDAG &DAG,
                                               bool Signed) const {
  SDLoc SL(Op);
  SDValue Src = Op.getOperand(0);

  SDValue Lo, Hi;
  std::tie(Lo, Hi) = split64BitValue(Src, DAG);

  SDValue CvtHi = DAG.getNode(Signed ? ISD::SINT_TO_FP : ISD::UINT_TO_FP,
                              SL, MVT::f64, Hi);

  SDValue CvtLo = DAG.getNode(ISD::UINT_TO_FP, SL, MVT::f64, Lo);

  SDValue LdExp = DAG.getNode(ISD::FLDEXP, SL, MVT::f64, CvtHi,
                              DAG.getConstant(32, SL, MVT::i32));
  // TODO: Should this propagate fast-math-flags?
  return DAG.getNode(ISD::FADD, SL, MVT::f64, LdExp, CvtLo);
}

SDValue AMDGPUTargetLowering::LowerUINT_TO_FP(SDValue Op,
                                               SelectionDAG &DAG) const {
  // TODO: Factor out code common with LowerSINT_TO_FP.
  EVT DestVT = Op.getValueType();
  SDValue Src = Op.getOperand(0);
  EVT SrcVT = Src.getValueType();

  if (SrcVT == MVT::i16) {
    if (DestVT == MVT::f16)
      return Op;
    SDLoc DL(Op);

    // Promote src to i32
    SDValue Ext = DAG.getNode(ISD::ZERO_EXTEND, DL, MVT::i32, Src);
    return DAG.getNode(ISD::UINT_TO_FP, DL, DestVT, Ext);
  }

  if (DestVT == MVT::bf16) {
    SDLoc SL(Op);
    SDValue ToF32 = DAG.getNode(ISD::UINT_TO_FP, SL, MVT::f32, Src);
    SDValue FPRoundFlag = DAG.getIntPtrConstant(0, SL, /*isTarget=*/true);
    return DAG.getNode(ISD::FP_ROUND, SL, MVT::bf16, ToF32, FPRoundFlag);
  }

  if (SrcVT != MVT::i64)
    return Op;

  if (Subtarget->has16BitInsts() && DestVT == MVT::f16) {
    SDLoc DL(Op);

    SDValue IntToFp32 = DAG.getNode(Op.getOpcode(), DL, MVT::f32, Src);
    SDValue FPRoundFlag =
        DAG.getIntPtrConstant(0, SDLoc(Op), /*isTarget=*/true);
    SDValue FPRound =
        DAG.getNode(ISD::FP_ROUND, DL, MVT::f16, IntToFp32, FPRoundFlag);

    return FPRound;
  }

  if (DestVT == MVT::f32)
    return LowerINT_TO_FP32(Op, DAG, false);

  assert(DestVT == MVT::f64);
  return LowerINT_TO_FP64(Op, DAG, false);
}

SDValue AMDGPUTargetLowering::LowerSINT_TO_FP(SDValue Op,
                                              SelectionDAG &DAG) const {
  EVT DestVT = Op.getValueType();

  SDValue Src = Op.getOperand(0);
  EVT SrcVT = Src.getValueType();

  if (SrcVT == MVT::i16) {
    if (DestVT == MVT::f16)
      return Op;

    SDLoc DL(Op);
    // Promote src to i32
    SDValue Ext = DAG.getNode(ISD::SIGN_EXTEND, DL, MVT::i32, Src);
    return DAG.getNode(ISD::SINT_TO_FP, DL, DestVT, Ext);
  }

  if (DestVT == MVT::bf16) {
    SDLoc SL(Op);
    SDValue ToF32 = DAG.getNode(ISD::SINT_TO_FP, SL, MVT::f32, Src);
    SDValue FPRoundFlag = DAG.getIntPtrConstant(0, SL, /*isTarget=*/true);
    return DAG.getNode(ISD::FP_ROUND, SL, MVT::bf16, ToF32, FPRoundFlag);
  }

  if (SrcVT != MVT::i64)
    return Op;

  // TODO: Factor out code common with LowerUINT_TO_FP.

  if (Subtarget->has16BitInsts() && DestVT == MVT::f16) {
    SDLoc DL(Op);
    SDValue Src = Op.getOperand(0);

    SDValue IntToFp32 = DAG.getNode(Op.getOpcode(), DL, MVT::f32, Src);
    SDValue FPRoundFlag =
        DAG.getIntPtrConstant(0, SDLoc(Op), /*isTarget=*/true);
    SDValue FPRound =
        DAG.getNode(ISD::FP_ROUND, DL, MVT::f16, IntToFp32, FPRoundFlag);

    return FPRound;
  }

  if (DestVT == MVT::f32)
    return LowerINT_TO_FP32(Op, DAG, true);

  assert(DestVT == MVT::f64);
  return LowerINT_TO_FP64(Op, DAG, true);
}

SDValue AMDGPUTargetLowering::LowerFP_TO_INT64(SDValue Op, SelectionDAG &DAG,
                                               bool Signed) const {
  SDLoc SL(Op);

  SDValue Src = Op.getOperand(0);
  EVT SrcVT = Src.getValueType();

  assert(SrcVT == MVT::f32 || SrcVT == MVT::f64);

  // The basic idea of converting a floating point number into a pair of 32-bit
  // integers is illustrated as follows:
  //
  //     tf := trunc(val);
  //    hif := floor(tf * 2^-32);
  //    lof := tf - hif * 2^32; // lof is always positive due to floor.
  //     hi := fptoi(hif);
  //     lo := fptoi(lof);
  //
  SDValue Trunc = DAG.getNode(ISD::FTRUNC, SL, SrcVT, Src);
  SDValue Sign;
  if (Signed && SrcVT == MVT::f32) {
    // However, a 32-bit floating point number has only 23 bits mantissa and
    // it's not enough to hold all the significant bits of `lof` if val is
    // negative. To avoid the loss of precision, We need to take the absolute
    // value after truncating and flip the result back based on the original
    // signedness.
    Sign = DAG.getNode(ISD::SRA, SL, MVT::i32,
                       DAG.getNode(ISD::BITCAST, SL, MVT::i32, Trunc),
                       DAG.getConstant(31, SL, MVT::i32));
    Trunc = DAG.getNode(ISD::FABS, SL, SrcVT, Trunc);
  }

  SDValue K0, K1;
  if (SrcVT == MVT::f64) {
    K0 = DAG.getConstantFP(
        llvm::bit_cast<double>(UINT64_C(/*2^-32*/ 0x3df0000000000000)), SL,
        SrcVT);
    K1 = DAG.getConstantFP(
        llvm::bit_cast<double>(UINT64_C(/*-2^32*/ 0xc1f0000000000000)), SL,
        SrcVT);
  } else {
    K0 = DAG.getConstantFP(
        llvm::bit_cast<float>(UINT32_C(/*2^-32*/ 0x2f800000)), SL, SrcVT);
    K1 = DAG.getConstantFP(
        llvm::bit_cast<float>(UINT32_C(/*-2^32*/ 0xcf800000)), SL, SrcVT);
  }
  // TODO: Should this propagate fast-math-flags?
  SDValue Mul = DAG.getNode(ISD::FMUL, SL, SrcVT, Trunc, K0);

  SDValue FloorMul = DAG.getNode(ISD::FFLOOR, SL, SrcVT, Mul);

  SDValue Fma = DAG.getNode(ISD::FMA, SL, SrcVT, FloorMul, K1, Trunc);

  SDValue Hi = DAG.getNode((Signed && SrcVT == MVT::f64) ? ISD::FP_TO_SINT
                                                         : ISD::FP_TO_UINT,
                           SL, MVT::i32, FloorMul);
  SDValue Lo = DAG.getNode(ISD::FP_TO_UINT, SL, MVT::i32, Fma);

  SDValue Result = DAG.getNode(ISD::BITCAST, SL, MVT::i64,
                               DAG.getBuildVector(MVT::v2i32, SL, {Lo, Hi}));

  if (Signed && SrcVT == MVT::f32) {
    assert(Sign);
    // Flip the result based on the signedness, which is either all 0s or 1s.
    Sign = DAG.getNode(ISD::BITCAST, SL, MVT::i64,
                       DAG.getBuildVector(MVT::v2i32, SL, {Sign, Sign}));
    // r := xor(r, sign) - sign;
    Result =
        DAG.getNode(ISD::SUB, SL, MVT::i64,
                    DAG.getNode(ISD::XOR, SL, MVT::i64, Result, Sign), Sign);
  }

  return Result;
}

SDValue AMDGPUTargetLowering::LowerFP_TO_FP16(SDValue Op, SelectionDAG &DAG) const {
  SDLoc DL(Op);
  SDValue N0 = Op.getOperand(0);

  // Convert to target node to get known bits
  if (N0.getValueType() == MVT::f32)
    return DAG.getNode(AMDGPUISD::FP_TO_FP16, DL, Op.getValueType(), N0);

  if (getTargetMachine().Options.UnsafeFPMath) {
    // There is a generic expand for FP_TO_FP16 with unsafe fast math.
    return SDValue();
  }

  assert(N0.getSimpleValueType() == MVT::f64);

  // f64 -> f16 conversion using round-to-nearest-even rounding mode.
  const unsigned ExpMask = 0x7ff;
  const unsigned ExpBiasf64 = 1023;
  const unsigned ExpBiasf16 = 15;
  SDValue Zero = DAG.getConstant(0, DL, MVT::i32);
  SDValue One = DAG.getConstant(1, DL, MVT::i32);
  SDValue U = DAG.getNode(ISD::BITCAST, DL, MVT::i64, N0);
  SDValue UH = DAG.getNode(ISD::SRL, DL, MVT::i64, U,
                           DAG.getConstant(32, DL, MVT::i64));
  UH = DAG.getZExtOrTrunc(UH, DL, MVT::i32);
  U = DAG.getZExtOrTrunc(U, DL, MVT::i32);
  SDValue E = DAG.getNode(ISD::SRL, DL, MVT::i32, UH,
                          DAG.getConstant(20, DL, MVT::i64));
  E = DAG.getNode(ISD::AND, DL, MVT::i32, E,
                  DAG.getConstant(ExpMask, DL, MVT::i32));
  // Subtract the fp64 exponent bias (1023) to get the real exponent and
  // add the f16 bias (15) to get the biased exponent for the f16 format.
  E = DAG.getNode(ISD::ADD, DL, MVT::i32, E,
                  DAG.getConstant(-ExpBiasf64 + ExpBiasf16, DL, MVT::i32));

  SDValue M = DAG.getNode(ISD::SRL, DL, MVT::i32, UH,
                          DAG.getConstant(8, DL, MVT::i32));
  M = DAG.getNode(ISD::AND, DL, MVT::i32, M,
                  DAG.getConstant(0xffe, DL, MVT::i32));

  SDValue MaskedSig = DAG.getNode(ISD::AND, DL, MVT::i32, UH,
                                  DAG.getConstant(0x1ff, DL, MVT::i32));
  MaskedSig = DAG.getNode(ISD::OR, DL, MVT::i32, MaskedSig, U);

  SDValue Lo40Set = DAG.getSelectCC(DL, MaskedSig, Zero, Zero, One, ISD::SETEQ);
  M = DAG.getNode(ISD::OR, DL, MVT::i32, M, Lo40Set);

  // (M != 0 ? 0x0200 : 0) | 0x7c00;
  SDValue I = DAG.getNode(ISD::OR, DL, MVT::i32,
      DAG.getSelectCC(DL, M, Zero, DAG.getConstant(0x0200, DL, MVT::i32),
                      Zero, ISD::SETNE), DAG.getConstant(0x7c00, DL, MVT::i32));

  // N = M | (E << 12);
  SDValue N = DAG.getNode(ISD::OR, DL, MVT::i32, M,
      DAG.getNode(ISD::SHL, DL, MVT::i32, E,
                  DAG.getConstant(12, DL, MVT::i32)));

  // B = clamp(1-E, 0, 13);
  SDValue OneSubExp = DAG.getNode(ISD::SUB, DL, MVT::i32,
                                  One, E);
  SDValue B = DAG.getNode(ISD::SMAX, DL, MVT::i32, OneSubExp, Zero);
  B = DAG.getNode(ISD::SMIN, DL, MVT::i32, B,
                  DAG.getConstant(13, DL, MVT::i32));

  SDValue SigSetHigh = DAG.getNode(ISD::OR, DL, MVT::i32, M,
                                   DAG.getConstant(0x1000, DL, MVT::i32));

  SDValue D = DAG.getNode(ISD::SRL, DL, MVT::i32, SigSetHigh, B);
  SDValue D0 = DAG.getNode(ISD::SHL, DL, MVT::i32, D, B);
  SDValue D1 = DAG.getSelectCC(DL, D0, SigSetHigh, One, Zero, ISD::SETNE);
  D = DAG.getNode(ISD::OR, DL, MVT::i32, D, D1);

  SDValue V = DAG.getSelectCC(DL, E, One, D, N, ISD::SETLT);
  SDValue VLow3 = DAG.getNode(ISD::AND, DL, MVT::i32, V,
                              DAG.getConstant(0x7, DL, MVT::i32));
  V = DAG.getNode(ISD::SRL, DL, MVT::i32, V,
                  DAG.getConstant(2, DL, MVT::i32));
  SDValue V0 = DAG.getSelectCC(DL, VLow3, DAG.getConstant(3, DL, MVT::i32),
                               One, Zero, ISD::SETEQ);
  SDValue V1 = DAG.getSelectCC(DL, VLow3, DAG.getConstant(5, DL, MVT::i32),
                               One, Zero, ISD::SETGT);
  V1 = DAG.getNode(ISD::OR, DL, MVT::i32, V0, V1);
  V = DAG.getNode(ISD::ADD, DL, MVT::i32, V, V1);

  V = DAG.getSelectCC(DL, E, DAG.getConstant(30, DL, MVT::i32),
                      DAG.getConstant(0x7c00, DL, MVT::i32), V, ISD::SETGT);
  V = DAG.getSelectCC(DL, E, DAG.getConstant(1039, DL, MVT::i32),
                      I, V, ISD::SETEQ);

  // Extract the sign bit.
  SDValue Sign = DAG.getNode(ISD::SRL, DL, MVT::i32, UH,
                            DAG.getConstant(16, DL, MVT::i32));
  Sign = DAG.getNode(ISD::AND, DL, MVT::i32, Sign,
                     DAG.getConstant(0x8000, DL, MVT::i32));

  V = DAG.getNode(ISD::OR, DL, MVT::i32, Sign, V);
  return DAG.getZExtOrTrunc(V, DL, Op.getValueType());
}

SDValue AMDGPUTargetLowering::LowerFP_TO_INT(const SDValue Op,
                                             SelectionDAG &DAG) const {
  SDValue Src = Op.getOperand(0);
  unsigned OpOpcode = Op.getOpcode();
  EVT SrcVT = Src.getValueType();
  EVT DestVT = Op.getValueType();

  // Will be selected natively
  if (SrcVT == MVT::f16 && DestVT == MVT::i16)
    return Op;

  if (SrcVT == MVT::bf16) {
    SDLoc DL(Op);
    SDValue PromotedSrc = DAG.getNode(ISD::FP_EXTEND, DL, MVT::f32, Src);
    return DAG.getNode(Op.getOpcode(), DL, DestVT, PromotedSrc);
  }

  // Promote i16 to i32
  if (DestVT == MVT::i16 && (SrcVT == MVT::f32 || SrcVT == MVT::f64)) {
    SDLoc DL(Op);

    SDValue FpToInt32 = DAG.getNode(OpOpcode, DL, MVT::i32, Src);
    return DAG.getNode(ISD::TRUNCATE, DL, MVT::i16, FpToInt32);
  }

  if (DestVT != MVT::i64)
    return Op;

  if (SrcVT == MVT::f16 ||
      (SrcVT == MVT::f32 && Src.getOpcode() == ISD::FP16_TO_FP)) {
    SDLoc DL(Op);

    SDValue FpToInt32 = DAG.getNode(OpOpcode, DL, MVT::i32, Src);
    unsigned Ext =
        OpOpcode == ISD::FP_TO_SINT ? ISD::SIGN_EXTEND : ISD::ZERO_EXTEND;
    return DAG.getNode(Ext, DL, MVT::i64, FpToInt32);
  }

  if (SrcVT == MVT::f32 || SrcVT == MVT::f64)
    return LowerFP_TO_INT64(Op, DAG, OpOpcode == ISD::FP_TO_SINT);

  return SDValue();
}

SDValue AMDGPUTargetLowering::LowerSIGN_EXTEND_INREG(SDValue Op,
                                                     SelectionDAG &DAG) const {
  EVT ExtraVT = cast<VTSDNode>(Op.getOperand(1))->getVT();
  MVT VT = Op.getSimpleValueType();
  MVT ScalarVT = VT.getScalarType();

  assert(VT.isVector());

  SDValue Src = Op.getOperand(0);
  SDLoc DL(Op);

  // TODO: Don't scalarize on Evergreen?
  unsigned NElts = VT.getVectorNumElements();
  SmallVector<SDValue, 8> Args;
  DAG.ExtractVectorElements(Src, Args, 0, NElts);

  SDValue VTOp = DAG.getValueType(ExtraVT.getScalarType());
  for (unsigned I = 0; I < NElts; ++I)
    Args[I] = DAG.getNode(ISD::SIGN_EXTEND_INREG, DL, ScalarVT, Args[I], VTOp);

  return DAG.getBuildVector(VT, DL, Args);
}

//===----------------------------------------------------------------------===//
// Custom DAG optimizations
//===----------------------------------------------------------------------===//

static bool isU24(SDValue Op, SelectionDAG &DAG) {
  return AMDGPUTargetLowering::numBitsUnsigned(Op, DAG) <= 24;
}

static bool isI24(SDValue Op, SelectionDAG &DAG) {
  EVT VT = Op.getValueType();
  return VT.getSizeInBits() >= 24 && // Types less than 24-bit should be treated
                                     // as unsigned 24-bit values.
         AMDGPUTargetLowering::numBitsSigned(Op, DAG) <= 24;
}

static SDValue simplifyMul24(SDNode *Node24,
                             TargetLowering::DAGCombinerInfo &DCI) {
  SelectionDAG &DAG = DCI.DAG;
  const TargetLowering &TLI = DAG.getTargetLoweringInfo();
  bool IsIntrin = Node24->getOpcode() == ISD::INTRINSIC_WO_CHAIN;

  SDValue LHS = IsIntrin ? Node24->getOperand(1) : Node24->getOperand(0);
  SDValue RHS = IsIntrin ? Node24->getOperand(2) : Node24->getOperand(1);
  unsigned NewOpcode = Node24->getOpcode();
  if (IsIntrin) {
    unsigned IID = Node24->getConstantOperandVal(0);
    switch (IID) {
    case Intrinsic::amdgcn_mul_i24:
      NewOpcode = AMDGPUISD::MUL_I24;
      break;
    case Intrinsic::amdgcn_mul_u24:
      NewOpcode = AMDGPUISD::MUL_U24;
      break;
    case Intrinsic::amdgcn_mulhi_i24:
      NewOpcode = AMDGPUISD::MULHI_I24;
      break;
    case Intrinsic::amdgcn_mulhi_u24:
      NewOpcode = AMDGPUISD::MULHI_U24;
      break;
    default:
      llvm_unreachable("Expected 24-bit mul intrinsic");
    }
  }

  APInt Demanded = APInt::getLowBitsSet(LHS.getValueSizeInBits(), 24);

  // First try to simplify using SimplifyMultipleUseDemandedBits which allows
  // the operands to have other uses, but will only perform simplifications that
  // involve bypassing some nodes for this user.
  SDValue DemandedLHS = TLI.SimplifyMultipleUseDemandedBits(LHS, Demanded, DAG);
  SDValue DemandedRHS = TLI.SimplifyMultipleUseDemandedBits(RHS, Demanded, DAG);
  if (DemandedLHS || DemandedRHS)
    return DAG.getNode(NewOpcode, SDLoc(Node24), Node24->getVTList(),
                       DemandedLHS ? DemandedLHS : LHS,
                       DemandedRHS ? DemandedRHS : RHS);

  // Now try SimplifyDemandedBits which can simplify the nodes used by our
  // operands if this node is the only user.
  if (TLI.SimplifyDemandedBits(LHS, Demanded, DCI))
    return SDValue(Node24, 0);
  if (TLI.SimplifyDemandedBits(RHS, Demanded, DCI))
    return SDValue(Node24, 0);

  return SDValue();
}

template <typename IntTy>
static SDValue constantFoldBFE(SelectionDAG &DAG, IntTy Src0, uint32_t Offset,
                               uint32_t Width, const SDLoc &DL) {
  if (Width + Offset < 32) {
    uint32_t Shl = static_cast<uint32_t>(Src0) << (32 - Offset - Width);
    IntTy Result = static_cast<IntTy>(Shl) >> (32 - Width);
    if constexpr (std::is_signed_v<IntTy>) {
      return DAG.getSignedConstant(Result, DL, MVT::i32);
    } else {
      return DAG.getConstant(Result, DL, MVT::i32);
    }
  }

  return DAG.getConstant(Src0 >> Offset, DL, MVT::i32);
}

static bool hasVolatileUser(SDNode *Val) {
  for (SDNode *U : Val->users()) {
    if (MemSDNode *M = dyn_cast<MemSDNode>(U)) {
      if (M->isVolatile())
        return true;
    }
  }

  return false;
}

bool AMDGPUTargetLowering::shouldCombineMemoryType(EVT VT) const {
  // i32 vectors are the canonical memory type.
  if (VT.getScalarType() == MVT::i32 || isTypeLegal(VT))
    return false;

  if (!VT.isByteSized())
    return false;

  unsigned Size = VT.getStoreSize();

  if ((Size == 1 || Size == 2 || Size == 4) && !VT.isVector())
    return false;

  if (Size == 3 || (Size > 4 && (Size % 4 != 0)))
    return false;

  return true;
}

// Replace load of an illegal type with a store of a bitcast to a friendlier
// type.
SDValue AMDGPUTargetLowering::performLoadCombine(SDNode *N,
                                                 DAGCombinerInfo &DCI) const {
  if (!DCI.isBeforeLegalize())
    return SDValue();

  LoadSDNode *LN = cast<LoadSDNode>(N);
  if (!LN->isSimple() || !ISD::isNormalLoad(LN) || hasVolatileUser(LN))
    return SDValue();

  SDLoc SL(N);
  SelectionDAG &DAG = DCI.DAG;
  EVT VT = LN->getMemoryVT();

  unsigned Size = VT.getStoreSize();
  Align Alignment = LN->getAlign();
  if (Alignment < Size && isTypeLegal(VT)) {
    unsigned IsFast;
    unsigned AS = LN->getAddressSpace();

    // Expand unaligned loads earlier than legalization. Due to visitation order
    // problems during legalization, the emitted instructions to pack and unpack
    // the bytes again are not eliminated in the case of an unaligned copy.
    if (!allowsMisalignedMemoryAccesses(
            VT, AS, Alignment, LN->getMemOperand()->getFlags(), &IsFast)) {
      if (VT.isVector())
        return SplitVectorLoad(SDValue(LN, 0), DAG);

      SDValue Ops[2];
      std::tie(Ops[0], Ops[1]) = expandUnalignedLoad(LN, DAG);

      return DAG.getMergeValues(Ops, SDLoc(N));
    }

    if (!IsFast)
      return SDValue();
  }

  if (!shouldCombineMemoryType(VT))
    return SDValue();

  EVT NewVT = getEquivalentMemType(*DAG.getContext(), VT);

  SDValue NewLoad
    = DAG.getLoad(NewVT, SL, LN->getChain(),
                  LN->getBasePtr(), LN->getMemOperand());

  SDValue BC = DAG.getNode(ISD::BITCAST, SL, VT, NewLoad);
  DCI.CombineTo(N, BC, NewLoad.getValue(1));
  return SDValue(N, 0);
}

// Replace store of an illegal type with a store of a bitcast to a friendlier
// type.
SDValue AMDGPUTargetLowering::performStoreCombine(SDNode *N,
                                                  DAGCombinerInfo &DCI) const {
  if (!DCI.isBeforeLegalize())
    return SDValue();

  StoreSDNode *SN = cast<StoreSDNode>(N);
  if (!SN->isSimple() || !ISD::isNormalStore(SN))
    return SDValue();

  EVT VT = SN->getMemoryVT();
  unsigned Size = VT.getStoreSize();

  SDLoc SL(N);
  SelectionDAG &DAG = DCI.DAG;
  Align Alignment = SN->getAlign();
  if (Alignment < Size && isTypeLegal(VT)) {
    unsigned IsFast;
    unsigned AS = SN->getAddressSpace();

    // Expand unaligned stores earlier than legalization. Due to visitation
    // order problems during legalization, the emitted instructions to pack and
    // unpack the bytes again are not eliminated in the case of an unaligned
    // copy.
    if (!allowsMisalignedMemoryAccesses(
            VT, AS, Alignment, SN->getMemOperand()->getFlags(), &IsFast)) {
      if (VT.isVector())
        return SplitVectorStore(SDValue(SN, 0), DAG);

      return expandUnalignedStore(SN, DAG);
    }

    if (!IsFast)
      return SDValue();
  }

  if (!shouldCombineMemoryType(VT))
    return SDValue();

  EVT NewVT = getEquivalentMemType(*DAG.getContext(), VT);
  SDValue Val = SN->getValue();

  //DCI.AddToWorklist(Val.getNode());

  bool OtherUses = !Val.hasOneUse();
  SDValue CastVal = DAG.getNode(ISD::BITCAST, SL, NewVT, Val);
  if (OtherUses) {
    SDValue CastBack = DAG.getNode(ISD::BITCAST, SL, VT, CastVal);
    DAG.ReplaceAllUsesOfValueWith(Val, CastBack);
  }

  return DAG.getStore(SN->getChain(), SL, CastVal,
                      SN->getBasePtr(), SN->getMemOperand());
}

// FIXME: This should go in generic DAG combiner with an isTruncateFree check,
// but isTruncateFree is inaccurate for i16 now because of SALU vs. VALU
// issues.
SDValue AMDGPUTargetLowering::performAssertSZExtCombine(SDNode *N,
                                                        DAGCombinerInfo &DCI) const {
  SelectionDAG &DAG = DCI.DAG;
  SDValue N0 = N->getOperand(0);

  // (vt2 (assertzext (truncate vt0:x), vt1)) ->
  //     (vt2 (truncate (assertzext vt0:x, vt1)))
  if (N0.getOpcode() == ISD::TRUNCATE) {
    SDValue N1 = N->getOperand(1);
    EVT ExtVT = cast<VTSDNode>(N1)->getVT();
    SDLoc SL(N);

    SDValue Src = N0.getOperand(0);
    EVT SrcVT = Src.getValueType();
    if (SrcVT.bitsGE(ExtVT)) {
      SDValue NewInReg = DAG.getNode(N->getOpcode(), SL, SrcVT, Src, N1);
      return DAG.getNode(ISD::TRUNCATE, SL, N->getValueType(0), NewInReg);
    }
  }

  return SDValue();
}

SDValue AMDGPUTargetLowering::performIntrinsicWOChainCombine(
  SDNode *N, DAGCombinerInfo &DCI) const {
  unsigned IID = N->getConstantOperandVal(0);
  switch (IID) {
  case Intrinsic::amdgcn_mul_i24:
  case Intrinsic::amdgcn_mul_u24:
  case Intrinsic::amdgcn_mulhi_i24:
  case Intrinsic::amdgcn_mulhi_u24:
    return simplifyMul24(N, DCI);
  case Intrinsic::amdgcn_fract:
  case Intrinsic::amdgcn_rsq:
  case Intrinsic::amdgcn_rcp_legacy:
  case Intrinsic::amdgcn_rsq_legacy:
  case Intrinsic::amdgcn_rsq_clamp: {
    // FIXME: This is probably wrong. If src is an sNaN, it won't be quieted
    SDValue Src = N->getOperand(1);
    return Src.isUndef() ? Src : SDValue();
  }
  case Intrinsic::amdgcn_frexp_exp: {
    // frexp_exp (fneg x) -> frexp_exp x
    // frexp_exp (fabs x) -> frexp_exp x
    // frexp_exp (fneg (fabs x)) -> frexp_exp x
    SDValue Src = N->getOperand(1);
    SDValue PeekSign = peekFPSignOps(Src);
    if (PeekSign == Src)
      return SDValue();
    return SDValue(DCI.DAG.UpdateNodeOperands(N, N->getOperand(0), PeekSign),
                   0);
  }
  default:
    return SDValue();
  }
}

/// Split the 64-bit value \p LHS into two 32-bit components, and perform the
/// binary operation \p Opc to it with the corresponding constant operands.
SDValue AMDGPUTargetLowering::splitBinaryBitConstantOpImpl(
  DAGCombinerInfo &DCI, const SDLoc &SL,
  unsigned Opc, SDValue LHS,
  uint32_t ValLo, uint32_t ValHi) const {
  SelectionDAG &DAG = DCI.DAG;
  SDValue Lo, Hi;
  std::tie(Lo, Hi) = split64BitValue(LHS, DAG);

  SDValue LoRHS = DAG.getConstant(ValLo, SL, MVT::i32);
  SDValue HiRHS = DAG.getConstant(ValHi, SL, MVT::i32);

  SDValue LoAnd = DAG.getNode(Opc, SL, MVT::i32, Lo, LoRHS);
  SDValue HiAnd = DAG.getNode(Opc, SL, MVT::i32, Hi, HiRHS);

  // Re-visit the ands. It's possible we eliminated one of them and it could
  // simplify the vector.
  DCI.AddToWorklist(Lo.getNode());
  DCI.AddToWorklist(Hi.getNode());

  SDValue Vec = DAG.getBuildVector(MVT::v2i32, SL, {LoAnd, HiAnd});
  return DAG.getNode(ISD::BITCAST, SL, MVT::i64, Vec);
}

SDValue AMDGPUTargetLowering::performShlCombine(SDNode *N,
                                                DAGCombinerInfo &DCI) const {
  EVT VT = N->getValueType(0);
  SDValue LHS = N->getOperand(0);
  SDValue RHS = N->getOperand(1);
  ConstantSDNode *CRHS = dyn_cast<ConstantSDNode>(RHS);
  SDLoc SL(N);
  SelectionDAG &DAG = DCI.DAG;

  unsigned RHSVal;
  if (CRHS) {
    RHSVal = CRHS->getZExtValue();
    if (!RHSVal)
      return LHS;

    switch (LHS->getOpcode()) {
    default:
      break;
    case ISD::ZERO_EXTEND:
    case ISD::SIGN_EXTEND:
    case ISD::ANY_EXTEND: {
      SDValue X = LHS->getOperand(0);

      if (VT == MVT::i32 && RHSVal == 16 && X.getValueType() == MVT::i16 &&
          isOperationLegal(ISD::BUILD_VECTOR, MVT::v2i16)) {
        // Prefer build_vector as the canonical form if packed types are legal.
        // (shl ([asz]ext i16:x), 16 -> build_vector 0, x
        SDValue Vec = DAG.getBuildVector(
            MVT::v2i16, SL,
            {DAG.getConstant(0, SL, MVT::i16), LHS->getOperand(0)});
        return DAG.getNode(ISD::BITCAST, SL, MVT::i32, Vec);
      }

      // shl (ext x) => zext (shl x), if shift does not overflow int
      if (VT != MVT::i64)
        break;
      KnownBits Known = DAG.computeKnownBits(X);
      unsigned LZ = Known.countMinLeadingZeros();
      if (LZ < RHSVal)
        break;
      EVT XVT = X.getValueType();
      SDValue Shl = DAG.getNode(ISD::SHL, SL, XVT, X, SDValue(CRHS, 0));
      return DAG.getZExtOrTrunc(Shl, SL, VT);
    }
    }
  }

  if (VT.getScalarType() != MVT::i64)
    return SDValue();

  // i64 (shl x, C) -> (build_pair 0, (shl x, C -32))

  // On some subtargets, 64-bit shift is a quarter rate instruction. In the
  // common case, splitting this into a move and a 32-bit shift is faster and
  // the same code size.
<<<<<<< HEAD
  EVT TargetType = VT.getHalfSizedIntegerVT(*DAG.getContext());
  EVT TargetVecPairType = EVT::getVectorVT(*DAG.getContext(), TargetType, 2);
  KnownBits Known = DAG.computeKnownBits(RHS);

  if (Known.getMinValue().getZExtValue() < TargetType.getSizeInBits())
    return SDValue();
  SDValue ShiftAmt;

  if (CRHS) {
    ShiftAmt =
        DAG.getConstant(RHSVal - TargetType.getSizeInBits(), SL, TargetType);
  } else {
    SDValue truncShiftAmt = DAG.getNode(ISD::TRUNCATE, SL, TargetType, RHS);
    const SDValue ShiftMask =
        DAG.getConstant(TargetType.getSizeInBits() - 1, SL, TargetType);
    // This AND instruction will clamp out of bounds shift values.
    // It will also be removed during later instruction selection.
    ShiftAmt = DAG.getNode(ISD::AND, SL, TargetType, truncShiftAmt, ShiftMask);
  }

  SDValue Lo = DAG.getNode(ISD::TRUNCATE, SL, TargetType, LHS);
  SDValue NewShift =
      DAG.getNode(ISD::SHL, SL, TargetType, Lo, ShiftAmt, N->getFlags());

  const SDValue Zero = DAG.getConstant(0, SL, TargetType);

  SDValue Vec = DAG.getBuildVector(TargetVecPairType, SL, {Zero, NewShift});
=======
  KnownBits Known = DAG.computeKnownBits(RHS);

  EVT ElementType = VT.getScalarType();
  EVT TargetScalarType = ElementType.getHalfSizedIntegerVT(*DAG.getContext());
  EVT TargetType = VT.isVector() ? VT.changeVectorElementType(TargetScalarType)
                                 : TargetScalarType;

  if (Known.getMinValue().getZExtValue() < TargetScalarType.getSizeInBits())
    return SDValue();
  SDValue ShiftAmt;

  if (CRHS) {
    ShiftAmt = DAG.getConstant(RHSVal - TargetScalarType.getSizeInBits(), SL,
                               TargetType);
  } else {
    SDValue truncShiftAmt = DAG.getNode(ISD::TRUNCATE, SL, TargetType, RHS);
    const SDValue ShiftMask =
        DAG.getConstant(TargetScalarType.getSizeInBits() - 1, SL, TargetType);
    // This AND instruction will clamp out of bounds shift values.
    // It will also be removed during later instruction selection.
    ShiftAmt = DAG.getNode(ISD::AND, SL, TargetType, truncShiftAmt, ShiftMask);
  }

  SDValue Lo = DAG.getNode(ISD::TRUNCATE, SL, TargetType, LHS);
  SDValue NewShift =
      DAG.getNode(ISD::SHL, SL, TargetType, Lo, ShiftAmt, N->getFlags());

  const SDValue Zero = DAG.getConstant(0, SL, TargetScalarType);
  SDValue Vec;

  if (VT.isVector()) {
    EVT ConcatType = TargetType.getDoubleNumVectorElementsVT(*DAG.getContext());
    unsigned NElts = TargetType.getVectorNumElements();
    SmallVector<SDValue, 8> HiOps;
    SmallVector<SDValue, 16> HiAndLoOps(NElts * 2, Zero);

    DAG.ExtractVectorElements(NewShift, HiOps, 0, NElts);
    for (unsigned I = 0; I != NElts; ++I)
      HiAndLoOps[2 * I + 1] = HiOps[I];
    Vec = DAG.getNode(ISD::BUILD_VECTOR, SL, ConcatType, HiAndLoOps);
  } else {
    EVT ConcatType = EVT::getVectorVT(*DAG.getContext(), TargetType, 2);
    Vec = DAG.getBuildVector(ConcatType, SL, {Zero, NewShift});
  }
>>>>>>> 5eee2751
  return DAG.getNode(ISD::BITCAST, SL, VT, Vec);
}

SDValue AMDGPUTargetLowering::performSraCombine(SDNode *N,
                                                DAGCombinerInfo &DCI) const {
  if (N->getValueType(0) != MVT::i64)
    return SDValue();

  const ConstantSDNode *RHS = dyn_cast<ConstantSDNode>(N->getOperand(1));
  if (!RHS)
    return SDValue();

  SelectionDAG &DAG = DCI.DAG;
  SDLoc SL(N);
  unsigned RHSVal = RHS->getZExtValue();

  // (sra i64:x, 32) -> build_pair x, (sra hi_32(x), 31)
  if (RHSVal == 32) {
    SDValue Hi = getHiHalf64(N->getOperand(0), DAG);
    SDValue NewShift = DAG.getNode(ISD::SRA, SL, MVT::i32, Hi,
                                   DAG.getConstant(31, SL, MVT::i32));

    SDValue BuildVec = DAG.getBuildVector(MVT::v2i32, SL, {Hi, NewShift});
    return DAG.getNode(ISD::BITCAST, SL, MVT::i64, BuildVec);
  }

  // (sra i64:x, 63) -> build_pair (sra hi_32(x), 31), (sra hi_32(x), 31)
  if (RHSVal == 63) {
    SDValue Hi = getHiHalf64(N->getOperand(0), DAG);
    SDValue NewShift = DAG.getNode(ISD::SRA, SL, MVT::i32, Hi,
                                   DAG.getConstant(31, SL, MVT::i32));
    SDValue BuildVec = DAG.getBuildVector(MVT::v2i32, SL, {NewShift, NewShift});
    return DAG.getNode(ISD::BITCAST, SL, MVT::i64, BuildVec);
  }

  return SDValue();
}

SDValue AMDGPUTargetLowering::performSrlCombine(SDNode *N,
                                                DAGCombinerInfo &DCI) const {
  auto *RHS = dyn_cast<ConstantSDNode>(N->getOperand(1));
  if (!RHS)
    return SDValue();

  EVT VT = N->getValueType(0);
  SDValue LHS = N->getOperand(0);
  unsigned ShiftAmt = RHS->getZExtValue();
  SelectionDAG &DAG = DCI.DAG;
  SDLoc SL(N);

  // fold (srl (and x, c1 << c2), c2) -> (and (srl(x, c2), c1)
  // this improves the ability to match BFE patterns in isel.
  if (LHS.getOpcode() == ISD::AND) {
    if (auto *Mask = dyn_cast<ConstantSDNode>(LHS.getOperand(1))) {
      unsigned MaskIdx, MaskLen;
      if (Mask->getAPIntValue().isShiftedMask(MaskIdx, MaskLen) &&
          MaskIdx == ShiftAmt) {
        return DAG.getNode(
            ISD::AND, SL, VT,
            DAG.getNode(ISD::SRL, SL, VT, LHS.getOperand(0), N->getOperand(1)),
            DAG.getNode(ISD::SRL, SL, VT, LHS.getOperand(1), N->getOperand(1)));
      }
    }
  }

  if (VT != MVT::i64)
    return SDValue();

  if (ShiftAmt < 32)
    return SDValue();

  // srl i64:x, C for C >= 32
  // =>
  //   build_pair (srl hi_32(x), C - 32), 0
  SDValue Zero = DAG.getConstant(0, SL, MVT::i32);

  SDValue Hi = getHiHalf64(LHS, DAG);

  SDValue NewConst = DAG.getConstant(ShiftAmt - 32, SL, MVT::i32);
  SDValue NewShift = DAG.getNode(ISD::SRL, SL, MVT::i32, Hi, NewConst);

  SDValue BuildPair = DAG.getBuildVector(MVT::v2i32, SL, {NewShift, Zero});

  return DAG.getNode(ISD::BITCAST, SL, MVT::i64, BuildPair);
}

SDValue AMDGPUTargetLowering::performTruncateCombine(
  SDNode *N, DAGCombinerInfo &DCI) const {
  SDLoc SL(N);
  SelectionDAG &DAG = DCI.DAG;
  EVT VT = N->getValueType(0);
  SDValue Src = N->getOperand(0);

  // vt1 (truncate (bitcast (build_vector vt0:x, ...))) -> vt1 (bitcast vt0:x)
  if (Src.getOpcode() == ISD::BITCAST && !VT.isVector()) {
    SDValue Vec = Src.getOperand(0);
    if (Vec.getOpcode() == ISD::BUILD_VECTOR) {
      SDValue Elt0 = Vec.getOperand(0);
      EVT EltVT = Elt0.getValueType();
      if (VT.getFixedSizeInBits() <= EltVT.getFixedSizeInBits()) {
        if (EltVT.isFloatingPoint()) {
          Elt0 = DAG.getNode(ISD::BITCAST, SL,
                             EltVT.changeTypeToInteger(), Elt0);
        }

        return DAG.getNode(ISD::TRUNCATE, SL, VT, Elt0);
      }
    }
  }

  // Equivalent of above for accessing the high element of a vector as an
  // integer operation.
  // trunc (srl (bitcast (build_vector x, y))), 16 -> trunc (bitcast y)
  if (Src.getOpcode() == ISD::SRL && !VT.isVector()) {
    if (auto *K = isConstOrConstSplat(Src.getOperand(1))) {
      SDValue BV = stripBitcast(Src.getOperand(0));
      if (BV.getOpcode() == ISD::BUILD_VECTOR) {
        EVT SrcEltVT = BV.getOperand(0).getValueType();
        unsigned SrcEltSize = SrcEltVT.getSizeInBits();
        unsigned BitIndex = K->getZExtValue();
        unsigned PartIndex = BitIndex / SrcEltSize;

        if (PartIndex * SrcEltSize == BitIndex &&
            PartIndex < BV.getNumOperands()) {
          if (SrcEltVT.getSizeInBits() == VT.getSizeInBits()) {
            SDValue SrcElt =
                DAG.getNode(ISD::BITCAST, SL, SrcEltVT.changeTypeToInteger(),
                            BV.getOperand(PartIndex));
            return DAG.getNode(ISD::TRUNCATE, SL, VT, SrcElt);
          }
        }
      }
    }
  }

  // Partially shrink 64-bit shifts to 32-bit if reduced to 16-bit.
  //
  // i16 (trunc (srl i64:x, K)), K <= 16 ->
  //     i16 (trunc (srl (i32 (trunc x), K)))
  if (VT.getScalarSizeInBits() < 32) {
    EVT SrcVT = Src.getValueType();
    if (SrcVT.getScalarSizeInBits() > 32 &&
        (Src.getOpcode() == ISD::SRL ||
         Src.getOpcode() == ISD::SRA ||
         Src.getOpcode() == ISD::SHL)) {
      SDValue Amt = Src.getOperand(1);
      KnownBits Known = DAG.computeKnownBits(Amt);

      // - For left shifts, do the transform as long as the shift
      //   amount is still legal for i32, so when ShiftAmt < 32 (<= 31)
      // - For right shift, do it if ShiftAmt <= (32 - Size) to avoid
      //   losing information stored in the high bits when truncating.
      const unsigned MaxCstSize =
          (Src.getOpcode() == ISD::SHL) ? 31 : (32 - VT.getScalarSizeInBits());
      if (Known.getMaxValue().ule(MaxCstSize)) {
        EVT MidVT = VT.isVector() ?
          EVT::getVectorVT(*DAG.getContext(), MVT::i32,
                           VT.getVectorNumElements()) : MVT::i32;

        EVT NewShiftVT = getShiftAmountTy(MidVT, DAG.getDataLayout());
        SDValue Trunc = DAG.getNode(ISD::TRUNCATE, SL, MidVT,
                                    Src.getOperand(0));
        DCI.AddToWorklist(Trunc.getNode());

        if (Amt.getValueType() != NewShiftVT) {
          Amt = DAG.getZExtOrTrunc(Amt, SL, NewShiftVT);
          DCI.AddToWorklist(Amt.getNode());
        }

        SDValue ShrunkShift = DAG.getNode(Src.getOpcode(), SL, MidVT,
                                          Trunc, Amt);
        return DAG.getNode(ISD::TRUNCATE, SL, VT, ShrunkShift);
      }
    }
  }

  return SDValue();
}

// We need to specifically handle i64 mul here to avoid unnecessary conversion
// instructions. If we only match on the legalized i64 mul expansion,
// SimplifyDemandedBits will be unable to remove them because there will be
// multiple uses due to the separate mul + mulh[su].
static SDValue getMul24(SelectionDAG &DAG, const SDLoc &SL,
                        SDValue N0, SDValue N1, unsigned Size, bool Signed) {
  if (Size <= 32) {
    unsigned MulOpc = Signed ? AMDGPUISD::MUL_I24 : AMDGPUISD::MUL_U24;
    return DAG.getNode(MulOpc, SL, MVT::i32, N0, N1);
  }

  unsigned MulLoOpc = Signed ? AMDGPUISD::MUL_I24 : AMDGPUISD::MUL_U24;
  unsigned MulHiOpc = Signed ? AMDGPUISD::MULHI_I24 : AMDGPUISD::MULHI_U24;

  SDValue MulLo = DAG.getNode(MulLoOpc, SL, MVT::i32, N0, N1);
  SDValue MulHi = DAG.getNode(MulHiOpc, SL, MVT::i32, N0, N1);

  return DAG.getNode(ISD::BUILD_PAIR, SL, MVT::i64, MulLo, MulHi);
}

/// If \p V is an add of a constant 1, returns the other operand. Otherwise
/// return SDValue().
static SDValue getAddOneOp(const SDNode *V) {
  if (V->getOpcode() != ISD::ADD)
    return SDValue();

  return isOneConstant(V->getOperand(1)) ? V->getOperand(0) : SDValue();
}

SDValue AMDGPUTargetLowering::performMulCombine(SDNode *N,
                                                DAGCombinerInfo &DCI) const {
  assert(N->getOpcode() == ISD::MUL);
  EVT VT = N->getValueType(0);

  // Don't generate 24-bit multiplies on values that are in SGPRs, since
  // we only have a 32-bit scalar multiply (avoid values being moved to VGPRs
  // unnecessarily). isDivergent() is used as an approximation of whether the
  // value is in an SGPR.
  if (!N->isDivergent())
    return SDValue();

  unsigned Size = VT.getSizeInBits();
  if (VT.isVector() || Size > 64)
    return SDValue();

  SelectionDAG &DAG = DCI.DAG;
  SDLoc DL(N);

  SDValue N0 = N->getOperand(0);
  SDValue N1 = N->getOperand(1);

  // Undo InstCombine canonicalize X * (Y + 1) -> X * Y + X to enable mad
  // matching.

  // mul x, (add y, 1) -> add (mul x, y), x
  auto IsFoldableAdd = [](SDValue V) -> SDValue {
    SDValue AddOp = getAddOneOp(V.getNode());
    if (!AddOp)
      return SDValue();

    if (V.hasOneUse() || all_of(V->users(), [](const SDNode *U) -> bool {
          return U->getOpcode() == ISD::MUL;
        }))
      return AddOp;

    return SDValue();
  };

  // FIXME: The selection pattern is not properly checking for commuted
  // operands, so we have to place the mul in the LHS
  if (SDValue MulOper = IsFoldableAdd(N0)) {
    SDValue MulVal = DAG.getNode(N->getOpcode(), DL, VT, N1, MulOper);
    return DAG.getNode(ISD::ADD, DL, VT, MulVal, N1);
  }

  if (SDValue MulOper = IsFoldableAdd(N1)) {
    SDValue MulVal = DAG.getNode(N->getOpcode(), DL, VT, N0, MulOper);
    return DAG.getNode(ISD::ADD, DL, VT, MulVal, N0);
  }

  // There are i16 integer mul/mad.
  if (Subtarget->has16BitInsts() && VT.getScalarType().bitsLE(MVT::i16))
    return SDValue();

  // SimplifyDemandedBits has the annoying habit of turning useful zero_extends
  // in the source into any_extends if the result of the mul is truncated. Since
  // we can assume the high bits are whatever we want, use the underlying value
  // to avoid the unknown high bits from interfering.
  if (N0.getOpcode() == ISD::ANY_EXTEND)
    N0 = N0.getOperand(0);

  if (N1.getOpcode() == ISD::ANY_EXTEND)
    N1 = N1.getOperand(0);

  SDValue Mul;

  if (Subtarget->hasMulU24() && isU24(N0, DAG) && isU24(N1, DAG)) {
    N0 = DAG.getZExtOrTrunc(N0, DL, MVT::i32);
    N1 = DAG.getZExtOrTrunc(N1, DL, MVT::i32);
    Mul = getMul24(DAG, DL, N0, N1, Size, false);
  } else if (Subtarget->hasMulI24() && isI24(N0, DAG) && isI24(N1, DAG)) {
    N0 = DAG.getSExtOrTrunc(N0, DL, MVT::i32);
    N1 = DAG.getSExtOrTrunc(N1, DL, MVT::i32);
    Mul = getMul24(DAG, DL, N0, N1, Size, true);
  } else {
    return SDValue();
  }

  // We need to use sext even for MUL_U24, because MUL_U24 is used
  // for signed multiply of 8 and 16-bit types.
  return DAG.getSExtOrTrunc(Mul, DL, VT);
}

SDValue
AMDGPUTargetLowering::performMulLoHiCombine(SDNode *N,
                                            DAGCombinerInfo &DCI) const {
  if (N->getValueType(0) != MVT::i32)
    return SDValue();

  SelectionDAG &DAG = DCI.DAG;
  SDLoc DL(N);

  bool Signed = N->getOpcode() == ISD::SMUL_LOHI;
  SDValue N0 = N->getOperand(0);
  SDValue N1 = N->getOperand(1);

  // SimplifyDemandedBits has the annoying habit of turning useful zero_extends
  // in the source into any_extends if the result of the mul is truncated. Since
  // we can assume the high bits are whatever we want, use the underlying value
  // to avoid the unknown high bits from interfering.
  if (N0.getOpcode() == ISD::ANY_EXTEND)
    N0 = N0.getOperand(0);
  if (N1.getOpcode() == ISD::ANY_EXTEND)
    N1 = N1.getOperand(0);

  // Try to use two fast 24-bit multiplies (one for each half of the result)
  // instead of one slow extending multiply.
  unsigned LoOpcode = 0;
  unsigned HiOpcode = 0;
  if (Signed) {
    if (Subtarget->hasMulI24() && isI24(N0, DAG) && isI24(N1, DAG)) {
      N0 = DAG.getSExtOrTrunc(N0, DL, MVT::i32);
      N1 = DAG.getSExtOrTrunc(N1, DL, MVT::i32);
      LoOpcode = AMDGPUISD::MUL_I24;
      HiOpcode = AMDGPUISD::MULHI_I24;
    }
  } else {
    if (Subtarget->hasMulU24() && isU24(N0, DAG) && isU24(N1, DAG)) {
      N0 = DAG.getZExtOrTrunc(N0, DL, MVT::i32);
      N1 = DAG.getZExtOrTrunc(N1, DL, MVT::i32);
      LoOpcode = AMDGPUISD::MUL_U24;
      HiOpcode = AMDGPUISD::MULHI_U24;
    }
  }
  if (!LoOpcode)
    return SDValue();

  SDValue Lo = DAG.getNode(LoOpcode, DL, MVT::i32, N0, N1);
  SDValue Hi = DAG.getNode(HiOpcode, DL, MVT::i32, N0, N1);
  DCI.CombineTo(N, Lo, Hi);
  return SDValue(N, 0);
}

SDValue AMDGPUTargetLowering::performMulhsCombine(SDNode *N,
                                                  DAGCombinerInfo &DCI) const {
  EVT VT = N->getValueType(0);

  if (!Subtarget->hasMulI24() || VT.isVector())
    return SDValue();

  // Don't generate 24-bit multiplies on values that are in SGPRs, since
  // we only have a 32-bit scalar multiply (avoid values being moved to VGPRs
  // unnecessarily). isDivergent() is used as an approximation of whether the
  // value is in an SGPR.
  // This doesn't apply if no s_mul_hi is available (since we'll end up with a
  // valu op anyway)
  if (Subtarget->hasSMulHi() && !N->isDivergent())
    return SDValue();

  SelectionDAG &DAG = DCI.DAG;
  SDLoc DL(N);

  SDValue N0 = N->getOperand(0);
  SDValue N1 = N->getOperand(1);

  if (!isI24(N0, DAG) || !isI24(N1, DAG))
    return SDValue();

  N0 = DAG.getSExtOrTrunc(N0, DL, MVT::i32);
  N1 = DAG.getSExtOrTrunc(N1, DL, MVT::i32);

  SDValue Mulhi = DAG.getNode(AMDGPUISD::MULHI_I24, DL, MVT::i32, N0, N1);
  DCI.AddToWorklist(Mulhi.getNode());
  return DAG.getSExtOrTrunc(Mulhi, DL, VT);
}

SDValue AMDGPUTargetLowering::performMulhuCombine(SDNode *N,
                                                  DAGCombinerInfo &DCI) const {
  EVT VT = N->getValueType(0);

  if (!Subtarget->hasMulU24() || VT.isVector() || VT.getSizeInBits() > 32)
    return SDValue();

  // Don't generate 24-bit multiplies on values that are in SGPRs, since
  // we only have a 32-bit scalar multiply (avoid values being moved to VGPRs
  // unnecessarily). isDivergent() is used as an approximation of whether the
  // value is in an SGPR.
  // This doesn't apply if no s_mul_hi is available (since we'll end up with a
  // valu op anyway)
  if (Subtarget->hasSMulHi() && !N->isDivergent())
    return SDValue();

  SelectionDAG &DAG = DCI.DAG;
  SDLoc DL(N);

  SDValue N0 = N->getOperand(0);
  SDValue N1 = N->getOperand(1);

  if (!isU24(N0, DAG) || !isU24(N1, DAG))
    return SDValue();

  N0 = DAG.getZExtOrTrunc(N0, DL, MVT::i32);
  N1 = DAG.getZExtOrTrunc(N1, DL, MVT::i32);

  SDValue Mulhi = DAG.getNode(AMDGPUISD::MULHI_U24, DL, MVT::i32, N0, N1);
  DCI.AddToWorklist(Mulhi.getNode());
  return DAG.getZExtOrTrunc(Mulhi, DL, VT);
}

SDValue AMDGPUTargetLowering::getFFBX_U32(SelectionDAG &DAG,
                                          SDValue Op,
                                          const SDLoc &DL,
                                          unsigned Opc) const {
  EVT VT = Op.getValueType();
  EVT LegalVT = getTypeToTransformTo(*DAG.getContext(), VT);
  if (LegalVT != MVT::i32 && (Subtarget->has16BitInsts() &&
                              LegalVT != MVT::i16))
    return SDValue();

  if (VT != MVT::i32)
    Op = DAG.getNode(ISD::ZERO_EXTEND, DL, MVT::i32, Op);

  SDValue FFBX = DAG.getNode(Opc, DL, MVT::i32, Op);
  if (VT != MVT::i32)
    FFBX = DAG.getNode(ISD::TRUNCATE, DL, VT, FFBX);

  return FFBX;
}

// The native instructions return -1 on 0 input. Optimize out a select that
// produces -1 on 0.
//
// TODO: If zero is not undef, we could also do this if the output is compared
// against the bitwidth.
//
// TODO: Should probably combine against FFBH_U32 instead of ctlz directly.
SDValue AMDGPUTargetLowering::performCtlz_CttzCombine(const SDLoc &SL, SDValue Cond,
                                                 SDValue LHS, SDValue RHS,
                                                 DAGCombinerInfo &DCI) const {
  if (!isNullConstant(Cond.getOperand(1)))
    return SDValue();

  SelectionDAG &DAG = DCI.DAG;
  ISD::CondCode CCOpcode = cast<CondCodeSDNode>(Cond.getOperand(2))->get();
  SDValue CmpLHS = Cond.getOperand(0);

  // select (setcc x, 0, eq), -1, (ctlz_zero_undef x) -> ffbh_u32 x
  // select (setcc x, 0, eq), -1, (cttz_zero_undef x) -> ffbl_u32 x
  if (CCOpcode == ISD::SETEQ &&
      (isCtlzOpc(RHS.getOpcode()) || isCttzOpc(RHS.getOpcode())) &&
      RHS.getOperand(0) == CmpLHS && isAllOnesConstant(LHS)) {
    unsigned Opc =
        isCttzOpc(RHS.getOpcode()) ? AMDGPUISD::FFBL_B32 : AMDGPUISD::FFBH_U32;
    return getFFBX_U32(DAG, CmpLHS, SL, Opc);
  }

  // select (setcc x, 0, ne), (ctlz_zero_undef x), -1 -> ffbh_u32 x
  // select (setcc x, 0, ne), (cttz_zero_undef x), -1 -> ffbl_u32 x
  if (CCOpcode == ISD::SETNE &&
      (isCtlzOpc(LHS.getOpcode()) || isCttzOpc(LHS.getOpcode())) &&
      LHS.getOperand(0) == CmpLHS && isAllOnesConstant(RHS)) {
    unsigned Opc =
        isCttzOpc(LHS.getOpcode()) ? AMDGPUISD::FFBL_B32 : AMDGPUISD::FFBH_U32;

    return getFFBX_U32(DAG, CmpLHS, SL, Opc);
  }

  return SDValue();
}

static SDValue distributeOpThroughSelect(TargetLowering::DAGCombinerInfo &DCI,
                                         unsigned Op,
                                         const SDLoc &SL,
                                         SDValue Cond,
                                         SDValue N1,
                                         SDValue N2) {
  SelectionDAG &DAG = DCI.DAG;
  EVT VT = N1.getValueType();

  SDValue NewSelect = DAG.getNode(ISD::SELECT, SL, VT, Cond,
                                  N1.getOperand(0), N2.getOperand(0));
  DCI.AddToWorklist(NewSelect.getNode());
  return DAG.getNode(Op, SL, VT, NewSelect);
}

// Pull a free FP operation out of a select so it may fold into uses.
//
// select c, (fneg x), (fneg y) -> fneg (select c, x, y)
// select c, (fneg x), k -> fneg (select c, x, (fneg k))
//
// select c, (fabs x), (fabs y) -> fabs (select c, x, y)
// select c, (fabs x), +k -> fabs (select c, x, k)
SDValue
AMDGPUTargetLowering::foldFreeOpFromSelect(TargetLowering::DAGCombinerInfo &DCI,
                                           SDValue N) const {
  SelectionDAG &DAG = DCI.DAG;
  SDValue Cond = N.getOperand(0);
  SDValue LHS = N.getOperand(1);
  SDValue RHS = N.getOperand(2);

  EVT VT = N.getValueType();
  if ((LHS.getOpcode() == ISD::FABS && RHS.getOpcode() == ISD::FABS) ||
      (LHS.getOpcode() == ISD::FNEG && RHS.getOpcode() == ISD::FNEG)) {
    if (!AMDGPUTargetLowering::allUsesHaveSourceMods(N.getNode()))
      return SDValue();

    return distributeOpThroughSelect(DCI, LHS.getOpcode(),
                                     SDLoc(N), Cond, LHS, RHS);
  }

  bool Inv = false;
  if (RHS.getOpcode() == ISD::FABS || RHS.getOpcode() == ISD::FNEG) {
    std::swap(LHS, RHS);
    Inv = true;
  }

  // TODO: Support vector constants.
  ConstantFPSDNode *CRHS = dyn_cast<ConstantFPSDNode>(RHS);
  if ((LHS.getOpcode() == ISD::FNEG || LHS.getOpcode() == ISD::FABS) && CRHS &&
      !selectSupportsSourceMods(N.getNode())) {
    SDLoc SL(N);
    // If one side is an fneg/fabs and the other is a constant, we can push the
    // fneg/fabs down. If it's an fabs, the constant needs to be non-negative.
    SDValue NewLHS = LHS.getOperand(0);
    SDValue NewRHS = RHS;

    // Careful: if the neg can be folded up, don't try to pull it back down.
    bool ShouldFoldNeg = true;

    if (NewLHS.hasOneUse()) {
      unsigned Opc = NewLHS.getOpcode();
      if (LHS.getOpcode() == ISD::FNEG && fnegFoldsIntoOp(NewLHS.getNode()))
        ShouldFoldNeg = false;
      if (LHS.getOpcode() == ISD::FABS && Opc == ISD::FMUL)
        ShouldFoldNeg = false;
    }

    if (ShouldFoldNeg) {
      if (LHS.getOpcode() == ISD::FABS && CRHS->isNegative())
        return SDValue();

      // We're going to be forced to use a source modifier anyway, there's no
      // point to pulling the negate out unless we can get a size reduction by
      // negating the constant.
      //
      // TODO: Generalize to use getCheaperNegatedExpression which doesn't know
      // about cheaper constants.
      if (NewLHS.getOpcode() == ISD::FABS &&
          getConstantNegateCost(CRHS) != NegatibleCost::Cheaper)
        return SDValue();

      if (!AMDGPUTargetLowering::allUsesHaveSourceMods(N.getNode()))
        return SDValue();

      if (LHS.getOpcode() == ISD::FNEG)
        NewRHS = DAG.getNode(ISD::FNEG, SL, VT, RHS);

      if (Inv)
        std::swap(NewLHS, NewRHS);

      SDValue NewSelect = DAG.getNode(ISD::SELECT, SL, VT,
                                      Cond, NewLHS, NewRHS);
      DCI.AddToWorklist(NewSelect.getNode());
      return DAG.getNode(LHS.getOpcode(), SL, VT, NewSelect);
    }
  }

  return SDValue();
}

SDValue AMDGPUTargetLowering::performSelectCombine(SDNode *N,
                                                   DAGCombinerInfo &DCI) const {
  if (SDValue Folded = foldFreeOpFromSelect(DCI, SDValue(N, 0)))
    return Folded;

  SDValue Cond = N->getOperand(0);
  if (Cond.getOpcode() != ISD::SETCC)
    return SDValue();

  EVT VT = N->getValueType(0);
  SDValue LHS = Cond.getOperand(0);
  SDValue RHS = Cond.getOperand(1);
  SDValue CC = Cond.getOperand(2);

  SDValue True = N->getOperand(1);
  SDValue False = N->getOperand(2);

  if (Cond.hasOneUse()) { // TODO: Look for multiple select uses.
    SelectionDAG &DAG = DCI.DAG;
    if (DAG.isConstantValueOfAnyType(True) &&
        !DAG.isConstantValueOfAnyType(False)) {
      // Swap cmp + select pair to move constant to false input.
      // This will allow using VOPC cndmasks more often.
      // select (setcc x, y), k, x -> select (setccinv x, y), x, k

      SDLoc SL(N);
      ISD::CondCode NewCC =
          getSetCCInverse(cast<CondCodeSDNode>(CC)->get(), LHS.getValueType());

      SDValue NewCond = DAG.getSetCC(SL, Cond.getValueType(), LHS, RHS, NewCC);
      return DAG.getNode(ISD::SELECT, SL, VT, NewCond, False, True);
    }

    if (VT == MVT::f32 && Subtarget->hasFminFmaxLegacy()) {
      SDValue MinMax
        = combineFMinMaxLegacy(SDLoc(N), VT, LHS, RHS, True, False, CC, DCI);
      // Revisit this node so we can catch min3/max3/med3 patterns.
      //DCI.AddToWorklist(MinMax.getNode());
      return MinMax;
    }
  }

  // There's no reason to not do this if the condition has other uses.
  return performCtlz_CttzCombine(SDLoc(N), Cond, True, False, DCI);
}

static bool isInv2Pi(const APFloat &APF) {
  static const APFloat KF16(APFloat::IEEEhalf(), APInt(16, 0x3118));
  static const APFloat KF32(APFloat::IEEEsingle(), APInt(32, 0x3e22f983));
  static const APFloat KF64(APFloat::IEEEdouble(), APInt(64, 0x3fc45f306dc9c882));

  return APF.bitwiseIsEqual(KF16) ||
         APF.bitwiseIsEqual(KF32) ||
         APF.bitwiseIsEqual(KF64);
}

// 0 and 1.0 / (0.5 * pi) do not have inline immmediates, so there is an
// additional cost to negate them.
TargetLowering::NegatibleCost
AMDGPUTargetLowering::getConstantNegateCost(const ConstantFPSDNode *C) const {
  if (C->isZero())
    return C->isNegative() ? NegatibleCost::Cheaper : NegatibleCost::Expensive;

  if (Subtarget->hasInv2PiInlineImm() && isInv2Pi(C->getValueAPF()))
    return C->isNegative() ? NegatibleCost::Cheaper : NegatibleCost::Expensive;

  return NegatibleCost::Neutral;
}

bool AMDGPUTargetLowering::isConstantCostlierToNegate(SDValue N) const {
  if (const ConstantFPSDNode *C = isConstOrConstSplatFP(N))
    return getConstantNegateCost(C) == NegatibleCost::Expensive;
  return false;
}

bool AMDGPUTargetLowering::isConstantCheaperToNegate(SDValue N) const {
  if (const ConstantFPSDNode *C = isConstOrConstSplatFP(N))
    return getConstantNegateCost(C) == NegatibleCost::Cheaper;
  return false;
}

static unsigned inverseMinMax(unsigned Opc) {
  switch (Opc) {
  case ISD::FMAXNUM:
    return ISD::FMINNUM;
  case ISD::FMINNUM:
    return ISD::FMAXNUM;
  case ISD::FMAXNUM_IEEE:
    return ISD::FMINNUM_IEEE;
  case ISD::FMINNUM_IEEE:
    return ISD::FMAXNUM_IEEE;
  case ISD::FMAXIMUM:
    return ISD::FMINIMUM;
  case ISD::FMINIMUM:
    return ISD::FMAXIMUM;
  case AMDGPUISD::FMAX_LEGACY:
    return AMDGPUISD::FMIN_LEGACY;
  case AMDGPUISD::FMIN_LEGACY:
    return  AMDGPUISD::FMAX_LEGACY;
  default:
    llvm_unreachable("invalid min/max opcode");
  }
}

/// \return true if it's profitable to try to push an fneg into its source
/// instruction.
bool AMDGPUTargetLowering::shouldFoldFNegIntoSrc(SDNode *N, SDValue N0) {
  // If the input has multiple uses and we can either fold the negate down, or
  // the other uses cannot, give up. This both prevents unprofitable
  // transformations and infinite loops: we won't repeatedly try to fold around
  // a negate that has no 'good' form.
  if (N0.hasOneUse()) {
    // This may be able to fold into the source, but at a code size cost. Don't
    // fold if the fold into the user is free.
    if (allUsesHaveSourceMods(N, 0))
      return false;
  } else {
    if (fnegFoldsIntoOp(N0.getNode()) &&
        (allUsesHaveSourceMods(N) || !allUsesHaveSourceMods(N0.getNode())))
      return false;
  }

  return true;
}

SDValue AMDGPUTargetLowering::performFNegCombine(SDNode *N,
                                                 DAGCombinerInfo &DCI) const {
  SelectionDAG &DAG = DCI.DAG;
  SDValue N0 = N->getOperand(0);
  EVT VT = N->getValueType(0);

  unsigned Opc = N0.getOpcode();

  if (!shouldFoldFNegIntoSrc(N, N0))
    return SDValue();

  SDLoc SL(N);
  switch (Opc) {
  case ISD::FADD: {
    if (!mayIgnoreSignedZero(N0))
      return SDValue();

    // (fneg (fadd x, y)) -> (fadd (fneg x), (fneg y))
    SDValue LHS = N0.getOperand(0);
    SDValue RHS = N0.getOperand(1);

    if (LHS.getOpcode() != ISD::FNEG)
      LHS = DAG.getNode(ISD::FNEG, SL, VT, LHS);
    else
      LHS = LHS.getOperand(0);

    if (RHS.getOpcode() != ISD::FNEG)
      RHS = DAG.getNode(ISD::FNEG, SL, VT, RHS);
    else
      RHS = RHS.getOperand(0);

    SDValue Res = DAG.getNode(ISD::FADD, SL, VT, LHS, RHS, N0->getFlags());
    if (Res.getOpcode() != ISD::FADD)
      return SDValue(); // Op got folded away.
    if (!N0.hasOneUse())
      DAG.ReplaceAllUsesWith(N0, DAG.getNode(ISD::FNEG, SL, VT, Res));
    return Res;
  }
  case ISD::FMUL:
  case AMDGPUISD::FMUL_LEGACY: {
    // (fneg (fmul x, y)) -> (fmul x, (fneg y))
    // (fneg (fmul_legacy x, y)) -> (fmul_legacy x, (fneg y))
    SDValue LHS = N0.getOperand(0);
    SDValue RHS = N0.getOperand(1);

    if (LHS.getOpcode() == ISD::FNEG)
      LHS = LHS.getOperand(0);
    else if (RHS.getOpcode() == ISD::FNEG)
      RHS = RHS.getOperand(0);
    else
      RHS = DAG.getNode(ISD::FNEG, SL, VT, RHS);

    SDValue Res = DAG.getNode(Opc, SL, VT, LHS, RHS, N0->getFlags());
    if (Res.getOpcode() != Opc)
      return SDValue(); // Op got folded away.
    if (!N0.hasOneUse())
      DAG.ReplaceAllUsesWith(N0, DAG.getNode(ISD::FNEG, SL, VT, Res));
    return Res;
  }
  case ISD::FMA:
  case ISD::FMAD: {
    // TODO: handle llvm.amdgcn.fma.legacy
    if (!mayIgnoreSignedZero(N0))
      return SDValue();

    // (fneg (fma x, y, z)) -> (fma x, (fneg y), (fneg z))
    SDValue LHS = N0.getOperand(0);
    SDValue MHS = N0.getOperand(1);
    SDValue RHS = N0.getOperand(2);

    if (LHS.getOpcode() == ISD::FNEG)
      LHS = LHS.getOperand(0);
    else if (MHS.getOpcode() == ISD::FNEG)
      MHS = MHS.getOperand(0);
    else
      MHS = DAG.getNode(ISD::FNEG, SL, VT, MHS);

    if (RHS.getOpcode() != ISD::FNEG)
      RHS = DAG.getNode(ISD::FNEG, SL, VT, RHS);
    else
      RHS = RHS.getOperand(0);

    SDValue Res = DAG.getNode(Opc, SL, VT, LHS, MHS, RHS);
    if (Res.getOpcode() != Opc)
      return SDValue(); // Op got folded away.
    if (!N0.hasOneUse())
      DAG.ReplaceAllUsesWith(N0, DAG.getNode(ISD::FNEG, SL, VT, Res));
    return Res;
  }
  case ISD::FMAXNUM:
  case ISD::FMINNUM:
  case ISD::FMAXNUM_IEEE:
  case ISD::FMINNUM_IEEE:
  case ISD::FMINIMUM:
  case ISD::FMAXIMUM:
  case AMDGPUISD::FMAX_LEGACY:
  case AMDGPUISD::FMIN_LEGACY: {
    // fneg (fmaxnum x, y) -> fminnum (fneg x), (fneg y)
    // fneg (fminnum x, y) -> fmaxnum (fneg x), (fneg y)
    // fneg (fmax_legacy x, y) -> fmin_legacy (fneg x), (fneg y)
    // fneg (fmin_legacy x, y) -> fmax_legacy (fneg x), (fneg y)

    SDValue LHS = N0.getOperand(0);
    SDValue RHS = N0.getOperand(1);

    // 0 doesn't have a negated inline immediate.
    // TODO: This constant check should be generalized to other operations.
    if (isConstantCostlierToNegate(RHS))
      return SDValue();

    SDValue NegLHS = DAG.getNode(ISD::FNEG, SL, VT, LHS);
    SDValue NegRHS = DAG.getNode(ISD::FNEG, SL, VT, RHS);
    unsigned Opposite = inverseMinMax(Opc);

    SDValue Res = DAG.getNode(Opposite, SL, VT, NegLHS, NegRHS, N0->getFlags());
    if (Res.getOpcode() != Opposite)
      return SDValue(); // Op got folded away.
    if (!N0.hasOneUse())
      DAG.ReplaceAllUsesWith(N0, DAG.getNode(ISD::FNEG, SL, VT, Res));
    return Res;
  }
  case AMDGPUISD::FMED3: {
    SDValue Ops[3];
    for (unsigned I = 0; I < 3; ++I)
      Ops[I] = DAG.getNode(ISD::FNEG, SL, VT, N0->getOperand(I), N0->getFlags());

    SDValue Res = DAG.getNode(AMDGPUISD::FMED3, SL, VT, Ops, N0->getFlags());
    if (Res.getOpcode() != AMDGPUISD::FMED3)
      return SDValue(); // Op got folded away.

    if (!N0.hasOneUse()) {
      SDValue Neg = DAG.getNode(ISD::FNEG, SL, VT, Res);
      DAG.ReplaceAllUsesWith(N0, Neg);

      for (SDNode *U : Neg->users())
        DCI.AddToWorklist(U);
    }

    return Res;
  }
  case ISD::FP_EXTEND:
  case ISD::FTRUNC:
  case ISD::FRINT:
  case ISD::FNEARBYINT: // XXX - Should fround be handled?
  case ISD::FROUNDEVEN:
  case ISD::FSIN:
  case ISD::FCANONICALIZE:
  case AMDGPUISD::RCP:
  case AMDGPUISD::RCP_LEGACY:
  case AMDGPUISD::RCP_IFLAG:
  case AMDGPUISD::SIN_HW: {
    SDValue CvtSrc = N0.getOperand(0);
    if (CvtSrc.getOpcode() == ISD::FNEG) {
      // (fneg (fp_extend (fneg x))) -> (fp_extend x)
      // (fneg (rcp (fneg x))) -> (rcp x)
      return DAG.getNode(Opc, SL, VT, CvtSrc.getOperand(0));
    }

    if (!N0.hasOneUse())
      return SDValue();

    // (fneg (fp_extend x)) -> (fp_extend (fneg x))
    // (fneg (rcp x)) -> (rcp (fneg x))
    SDValue Neg = DAG.getNode(ISD::FNEG, SL, CvtSrc.getValueType(), CvtSrc);
    return DAG.getNode(Opc, SL, VT, Neg, N0->getFlags());
  }
  case ISD::FP_ROUND: {
    SDValue CvtSrc = N0.getOperand(0);

    if (CvtSrc.getOpcode() == ISD::FNEG) {
      // (fneg (fp_round (fneg x))) -> (fp_round x)
      return DAG.getNode(ISD::FP_ROUND, SL, VT,
                         CvtSrc.getOperand(0), N0.getOperand(1));
    }

    if (!N0.hasOneUse())
      return SDValue();

    // (fneg (fp_round x)) -> (fp_round (fneg x))
    SDValue Neg = DAG.getNode(ISD::FNEG, SL, CvtSrc.getValueType(), CvtSrc);
    return DAG.getNode(ISD::FP_ROUND, SL, VT, Neg, N0.getOperand(1));
  }
  case ISD::FP16_TO_FP: {
    // v_cvt_f32_f16 supports source modifiers on pre-VI targets without legal
    // f16, but legalization of f16 fneg ends up pulling it out of the source.
    // Put the fneg back as a legal source operation that can be matched later.
    SDLoc SL(N);

    SDValue Src = N0.getOperand(0);
    EVT SrcVT = Src.getValueType();

    // fneg (fp16_to_fp x) -> fp16_to_fp (xor x, 0x8000)
    SDValue IntFNeg = DAG.getNode(ISD::XOR, SL, SrcVT, Src,
                                  DAG.getConstant(0x8000, SL, SrcVT));
    return DAG.getNode(ISD::FP16_TO_FP, SL, N->getValueType(0), IntFNeg);
  }
  case ISD::SELECT: {
    // fneg (select c, a, b) -> select c, (fneg a), (fneg b)
    // TODO: Invert conditions of foldFreeOpFromSelect
    return SDValue();
  }
  case ISD::BITCAST: {
    SDLoc SL(N);
    SDValue BCSrc = N0.getOperand(0);
    if (BCSrc.getOpcode() == ISD::BUILD_VECTOR) {
      SDValue HighBits = BCSrc.getOperand(BCSrc.getNumOperands() - 1);
      if (HighBits.getValueType().getSizeInBits() != 32 ||
          !fnegFoldsIntoOp(HighBits.getNode()))
        return SDValue();

      // f64 fneg only really needs to operate on the high half of of the
      // register, so try to force it to an f32 operation to help make use of
      // source modifiers.
      //
      //
      // fneg (f64 (bitcast (build_vector x, y))) ->
      // f64 (bitcast (build_vector (bitcast i32:x to f32),
      //                            (fneg (bitcast i32:y to f32)))

      SDValue CastHi = DAG.getNode(ISD::BITCAST, SL, MVT::f32, HighBits);
      SDValue NegHi = DAG.getNode(ISD::FNEG, SL, MVT::f32, CastHi);
      SDValue CastBack =
          DAG.getNode(ISD::BITCAST, SL, HighBits.getValueType(), NegHi);

      SmallVector<SDValue, 8> Ops(BCSrc->ops());
      Ops.back() = CastBack;
      DCI.AddToWorklist(NegHi.getNode());
      SDValue Build =
          DAG.getNode(ISD::BUILD_VECTOR, SL, BCSrc.getValueType(), Ops);
      SDValue Result = DAG.getNode(ISD::BITCAST, SL, VT, Build);

      if (!N0.hasOneUse())
        DAG.ReplaceAllUsesWith(N0, DAG.getNode(ISD::FNEG, SL, VT, Result));
      return Result;
    }

    if (BCSrc.getOpcode() == ISD::SELECT && VT == MVT::f32 &&
        BCSrc.hasOneUse()) {
      // fneg (bitcast (f32 (select cond, i32:lhs, i32:rhs))) ->
      //   select cond, (bitcast i32:lhs to f32), (bitcast i32:rhs to f32)

      // TODO: Cast back result for multiple uses is beneficial in some cases.

      SDValue LHS =
          DAG.getNode(ISD::BITCAST, SL, MVT::f32, BCSrc.getOperand(1));
      SDValue RHS =
          DAG.getNode(ISD::BITCAST, SL, MVT::f32, BCSrc.getOperand(2));

      SDValue NegLHS = DAG.getNode(ISD::FNEG, SL, MVT::f32, LHS);
      SDValue NegRHS = DAG.getNode(ISD::FNEG, SL, MVT::f32, RHS);

      return DAG.getNode(ISD::SELECT, SL, MVT::f32, BCSrc.getOperand(0), NegLHS,
                         NegRHS);
    }

    return SDValue();
  }
  default:
    return SDValue();
  }
}

SDValue AMDGPUTargetLowering::performFAbsCombine(SDNode *N,
                                                 DAGCombinerInfo &DCI) const {
  SelectionDAG &DAG = DCI.DAG;
  SDValue N0 = N->getOperand(0);

  if (!N0.hasOneUse())
    return SDValue();

  switch (N0.getOpcode()) {
  case ISD::FP16_TO_FP: {
    assert(!Subtarget->has16BitInsts() && "should only see if f16 is illegal");
    SDLoc SL(N);
    SDValue Src = N0.getOperand(0);
    EVT SrcVT = Src.getValueType();

    // fabs (fp16_to_fp x) -> fp16_to_fp (and x, 0x7fff)
    SDValue IntFAbs = DAG.getNode(ISD::AND, SL, SrcVT, Src,
                                  DAG.getConstant(0x7fff, SL, SrcVT));
    return DAG.getNode(ISD::FP16_TO_FP, SL, N->getValueType(0), IntFAbs);
  }
  default:
    return SDValue();
  }
}

SDValue AMDGPUTargetLowering::performRcpCombine(SDNode *N,
                                                DAGCombinerInfo &DCI) const {
  const auto *CFP = dyn_cast<ConstantFPSDNode>(N->getOperand(0));
  if (!CFP)
    return SDValue();

  // XXX - Should this flush denormals?
  const APFloat &Val = CFP->getValueAPF();
  APFloat One(Val.getSemantics(), "1.0");
  return DCI.DAG.getConstantFP(One / Val, SDLoc(N), N->getValueType(0));
}

SDValue AMDGPUTargetLowering::PerformDAGCombine(SDNode *N,
                                                DAGCombinerInfo &DCI) const {
  SelectionDAG &DAG = DCI.DAG;
  SDLoc DL(N);

  switch(N->getOpcode()) {
  default:
    break;
  case ISD::BITCAST: {
    EVT DestVT = N->getValueType(0);

    // Push casts through vector builds. This helps avoid emitting a large
    // number of copies when materializing floating point vector constants.
    //
    // vNt1 bitcast (vNt0 (build_vector t0:x, t0:y)) =>
    //   vnt1 = build_vector (t1 (bitcast t0:x)), (t1 (bitcast t0:y))
    if (DestVT.isVector()) {
      SDValue Src = N->getOperand(0);
      if (Src.getOpcode() == ISD::BUILD_VECTOR &&
          (DCI.getDAGCombineLevel() < AfterLegalizeDAG ||
           isOperationLegal(ISD::BUILD_VECTOR, DestVT))) {
        EVT SrcVT = Src.getValueType();
        unsigned NElts = DestVT.getVectorNumElements();

        if (SrcVT.getVectorNumElements() == NElts) {
          EVT DestEltVT = DestVT.getVectorElementType();

          SmallVector<SDValue, 8> CastedElts;
          SDLoc SL(N);
          for (unsigned I = 0, E = SrcVT.getVectorNumElements(); I != E; ++I) {
            SDValue Elt = Src.getOperand(I);
            CastedElts.push_back(DAG.getNode(ISD::BITCAST, DL, DestEltVT, Elt));
          }

          return DAG.getBuildVector(DestVT, SL, CastedElts);
        }
      }
    }

    if (DestVT.getSizeInBits() != 64 || !DestVT.isVector())
      break;

    // Fold bitcasts of constants.
    //
    // v2i32 (bitcast i64:k) -> build_vector lo_32(k), hi_32(k)
    // TODO: Generalize and move to DAGCombiner
    SDValue Src = N->getOperand(0);
    if (ConstantSDNode *C = dyn_cast<ConstantSDNode>(Src)) {
      SDLoc SL(N);
      uint64_t CVal = C->getZExtValue();
      SDValue BV = DAG.getNode(ISD::BUILD_VECTOR, SL, MVT::v2i32,
                               DAG.getConstant(Lo_32(CVal), SL, MVT::i32),
                               DAG.getConstant(Hi_32(CVal), SL, MVT::i32));
      return DAG.getNode(ISD::BITCAST, SL, DestVT, BV);
    }

    if (ConstantFPSDNode *C = dyn_cast<ConstantFPSDNode>(Src)) {
      const APInt &Val = C->getValueAPF().bitcastToAPInt();
      SDLoc SL(N);
      uint64_t CVal = Val.getZExtValue();
      SDValue Vec = DAG.getNode(ISD::BUILD_VECTOR, SL, MVT::v2i32,
                                DAG.getConstant(Lo_32(CVal), SL, MVT::i32),
                                DAG.getConstant(Hi_32(CVal), SL, MVT::i32));

      return DAG.getNode(ISD::BITCAST, SL, DestVT, Vec);
    }

    break;
  }
  case ISD::SHL: {
    // Range metadata can be invalidated when loads are converted to legal types
    // (e.g. v2i64 -> v4i32).
    // Try to convert vector shl before type legalization so that range metadata
    // can be utilized.
    if (!(N->getValueType(0).isVector() &&
          DCI.getDAGCombineLevel() == BeforeLegalizeTypes) &&
        DCI.getDAGCombineLevel() < AfterLegalizeDAG)
      break;
    return performShlCombine(N, DCI);
  }
  case ISD::SRL: {
    if (DCI.getDAGCombineLevel() < AfterLegalizeDAG)
      break;

    return performSrlCombine(N, DCI);
  }
  case ISD::SRA: {
    if (DCI.getDAGCombineLevel() < AfterLegalizeDAG)
      break;

    return performSraCombine(N, DCI);
  }
  case ISD::TRUNCATE:
    return performTruncateCombine(N, DCI);
  case ISD::MUL:
    return performMulCombine(N, DCI);
  case AMDGPUISD::MUL_U24:
  case AMDGPUISD::MUL_I24: {
    if (SDValue Simplified = simplifyMul24(N, DCI))
      return Simplified;
    break;
  }
  case AMDGPUISD::MULHI_I24:
  case AMDGPUISD::MULHI_U24:
    return simplifyMul24(N, DCI);
  case ISD::SMUL_LOHI:
  case ISD::UMUL_LOHI:
    return performMulLoHiCombine(N, DCI);
  case ISD::MULHS:
    return performMulhsCombine(N, DCI);
  case ISD::MULHU:
    return performMulhuCombine(N, DCI);
  case ISD::SELECT:
    return performSelectCombine(N, DCI);
  case ISD::FNEG:
    return performFNegCombine(N, DCI);
  case ISD::FABS:
    return performFAbsCombine(N, DCI);
  case AMDGPUISD::BFE_I32:
  case AMDGPUISD::BFE_U32: {
    assert(!N->getValueType(0).isVector() &&
           "Vector handling of BFE not implemented");
    ConstantSDNode *Width = dyn_cast<ConstantSDNode>(N->getOperand(2));
    if (!Width)
      break;

    uint32_t WidthVal = Width->getZExtValue() & 0x1f;
    if (WidthVal == 0)
      return DAG.getConstant(0, DL, MVT::i32);

    ConstantSDNode *Offset = dyn_cast<ConstantSDNode>(N->getOperand(1));
    if (!Offset)
      break;

    SDValue BitsFrom = N->getOperand(0);
    uint32_t OffsetVal = Offset->getZExtValue() & 0x1f;

    bool Signed = N->getOpcode() == AMDGPUISD::BFE_I32;

    if (OffsetVal == 0) {
      // This is already sign / zero extended, so try to fold away extra BFEs.
      unsigned SignBits =  Signed ? (32 - WidthVal + 1) : (32 - WidthVal);

      unsigned OpSignBits = DAG.ComputeNumSignBits(BitsFrom);
      if (OpSignBits >= SignBits)
        return BitsFrom;

      EVT SmallVT = EVT::getIntegerVT(*DAG.getContext(), WidthVal);
      if (Signed) {
        // This is a sign_extend_inreg. Replace it to take advantage of existing
        // DAG Combines. If not eliminated, we will match back to BFE during
        // selection.

        // TODO: The sext_inreg of extended types ends, although we can could
        // handle them in a single BFE.
        return DAG.getNode(ISD::SIGN_EXTEND_INREG, DL, MVT::i32, BitsFrom,
                           DAG.getValueType(SmallVT));
      }

      return DAG.getZeroExtendInReg(BitsFrom, DL, SmallVT);
    }

    if (ConstantSDNode *CVal = dyn_cast<ConstantSDNode>(BitsFrom)) {
      if (Signed) {
        return constantFoldBFE<int32_t>(DAG,
                                        CVal->getSExtValue(),
                                        OffsetVal,
                                        WidthVal,
                                        DL);
      }

      return constantFoldBFE<uint32_t>(DAG,
                                       CVal->getZExtValue(),
                                       OffsetVal,
                                       WidthVal,
                                       DL);
    }

    if ((OffsetVal + WidthVal) >= 32 &&
        !(Subtarget->hasSDWA() && OffsetVal == 16 && WidthVal == 16)) {
      SDValue ShiftVal = DAG.getConstant(OffsetVal, DL, MVT::i32);
      return DAG.getNode(Signed ? ISD::SRA : ISD::SRL, DL, MVT::i32,
                         BitsFrom, ShiftVal);
    }

    if (BitsFrom.hasOneUse()) {
      APInt Demanded = APInt::getBitsSet(32,
                                         OffsetVal,
                                         OffsetVal + WidthVal);

      KnownBits Known;
      TargetLowering::TargetLoweringOpt TLO(DAG, !DCI.isBeforeLegalize(),
                                            !DCI.isBeforeLegalizeOps());
      const TargetLowering &TLI = DAG.getTargetLoweringInfo();
      if (TLI.ShrinkDemandedConstant(BitsFrom, Demanded, TLO) ||
          TLI.SimplifyDemandedBits(BitsFrom, Demanded, Known, TLO)) {
        DCI.CommitTargetLoweringOpt(TLO);
      }
    }

    break;
  }
  case ISD::LOAD:
    return performLoadCombine(N, DCI);
  case ISD::STORE:
    return performStoreCombine(N, DCI);
  case AMDGPUISD::RCP:
  case AMDGPUISD::RCP_IFLAG:
    return performRcpCombine(N, DCI);
  case ISD::AssertZext:
  case ISD::AssertSext:
    return performAssertSZExtCombine(N, DCI);
  case ISD::INTRINSIC_WO_CHAIN:
    return performIntrinsicWOChainCombine(N, DCI);
  case AMDGPUISD::FMAD_FTZ: {
    SDValue N0 = N->getOperand(0);
    SDValue N1 = N->getOperand(1);
    SDValue N2 = N->getOperand(2);
    EVT VT = N->getValueType(0);

    // FMAD_FTZ is a FMAD + flush denormals to zero.
    // We flush the inputs, the intermediate step, and the output.
    ConstantFPSDNode *N0CFP = dyn_cast<ConstantFPSDNode>(N0);
    ConstantFPSDNode *N1CFP = dyn_cast<ConstantFPSDNode>(N1);
    ConstantFPSDNode *N2CFP = dyn_cast<ConstantFPSDNode>(N2);
    if (N0CFP && N1CFP && N2CFP) {
      const auto FTZ = [](const APFloat &V) {
        if (V.isDenormal()) {
          APFloat Zero(V.getSemantics(), 0);
          return V.isNegative() ? -Zero : Zero;
        }
        return V;
      };

      APFloat V0 = FTZ(N0CFP->getValueAPF());
      APFloat V1 = FTZ(N1CFP->getValueAPF());
      APFloat V2 = FTZ(N2CFP->getValueAPF());
      V0.multiply(V1, APFloat::rmNearestTiesToEven);
      V0 = FTZ(V0);
      V0.add(V2, APFloat::rmNearestTiesToEven);
      return DAG.getConstantFP(FTZ(V0), DL, VT);
    }
    break;
  }
  }
  return SDValue();
}

//===----------------------------------------------------------------------===//
// Helper functions
//===----------------------------------------------------------------------===//

SDValue AMDGPUTargetLowering::CreateLiveInRegister(SelectionDAG &DAG,
                                                   const TargetRegisterClass *RC,
                                                   Register Reg, EVT VT,
                                                   const SDLoc &SL,
                                                   bool RawReg) const {
  MachineFunction &MF = DAG.getMachineFunction();
  MachineRegisterInfo &MRI = MF.getRegInfo();
  Register VReg;

  if (!MRI.isLiveIn(Reg)) {
    VReg = MRI.createVirtualRegister(RC);
    MRI.addLiveIn(Reg, VReg);
  } else {
    VReg = MRI.getLiveInVirtReg(Reg);
  }

  if (RawReg)
    return DAG.getRegister(VReg, VT);

  return DAG.getCopyFromReg(DAG.getEntryNode(), SL, VReg, VT);
}

// This may be called multiple times, and nothing prevents creating multiple
// objects at the same offset. See if we already defined this object.
static int getOrCreateFixedStackObject(MachineFrameInfo &MFI, unsigned Size,
                                       int64_t Offset) {
  for (int I = MFI.getObjectIndexBegin(); I < 0; ++I) {
    if (MFI.getObjectOffset(I) == Offset) {
      assert(MFI.getObjectSize(I) == Size);
      return I;
    }
  }

  return MFI.CreateFixedObject(Size, Offset, true);
}

SDValue AMDGPUTargetLowering::loadStackInputValue(SelectionDAG &DAG,
                                                  EVT VT,
                                                  const SDLoc &SL,
                                                  int64_t Offset) const {
  MachineFunction &MF = DAG.getMachineFunction();
  MachineFrameInfo &MFI = MF.getFrameInfo();
  int FI = getOrCreateFixedStackObject(MFI, VT.getStoreSize(), Offset);

  auto SrcPtrInfo = MachinePointerInfo::getStack(MF, Offset);
  SDValue Ptr = DAG.getFrameIndex(FI, MVT::i32);

  return DAG.getLoad(VT, SL, DAG.getEntryNode(), Ptr, SrcPtrInfo, Align(4),
                     MachineMemOperand::MODereferenceable |
                         MachineMemOperand::MOInvariant);
}

SDValue AMDGPUTargetLowering::storeStackInputValue(SelectionDAG &DAG,
                                                   const SDLoc &SL,
                                                   SDValue Chain,
                                                   SDValue ArgVal,
                                                   int64_t Offset) const {
  MachineFunction &MF = DAG.getMachineFunction();
  MachinePointerInfo DstInfo = MachinePointerInfo::getStack(MF, Offset);
  const SIMachineFunctionInfo *Info = MF.getInfo<SIMachineFunctionInfo>();

  SDValue Ptr = DAG.getConstant(Offset, SL, MVT::i32);
  // Stores to the argument stack area are relative to the stack pointer.
  SDValue SP =
      DAG.getCopyFromReg(Chain, SL, Info->getStackPtrOffsetReg(), MVT::i32);
  Ptr = DAG.getNode(ISD::ADD, SL, MVT::i32, SP, Ptr);
  SDValue Store = DAG.getStore(Chain, SL, ArgVal, Ptr, DstInfo, Align(4),
                               MachineMemOperand::MODereferenceable);
  return Store;
}

SDValue AMDGPUTargetLowering::loadInputValue(SelectionDAG &DAG,
                                             const TargetRegisterClass *RC,
                                             EVT VT, const SDLoc &SL,
                                             const ArgDescriptor &Arg) const {
  assert(Arg && "Attempting to load missing argument");

  SDValue V = Arg.isRegister() ?
    CreateLiveInRegister(DAG, RC, Arg.getRegister(), VT, SL) :
    loadStackInputValue(DAG, VT, SL, Arg.getStackOffset());

  if (!Arg.isMasked())
    return V;

  unsigned Mask = Arg.getMask();
  unsigned Shift = llvm::countr_zero<unsigned>(Mask);
  V = DAG.getNode(ISD::SRL, SL, VT, V,
                  DAG.getShiftAmountConstant(Shift, VT, SL));
  return DAG.getNode(ISD::AND, SL, VT, V,
                     DAG.getConstant(Mask >> Shift, SL, VT));
}

uint32_t AMDGPUTargetLowering::getImplicitParameterOffset(
    uint64_t ExplicitKernArgSize, const ImplicitParameter Param) const {
  unsigned ExplicitArgOffset = Subtarget->getExplicitKernelArgOffset();
  const Align Alignment = Subtarget->getAlignmentForImplicitArgPtr();
  uint64_t ArgOffset =
      alignTo(ExplicitKernArgSize, Alignment) + ExplicitArgOffset;
  switch (Param) {
  case FIRST_IMPLICIT:
    return ArgOffset;
  case PRIVATE_BASE:
    return ArgOffset + AMDGPU::ImplicitArg::PRIVATE_BASE_OFFSET;
  case SHARED_BASE:
    return ArgOffset + AMDGPU::ImplicitArg::SHARED_BASE_OFFSET;
  case QUEUE_PTR:
    return ArgOffset + AMDGPU::ImplicitArg::QUEUE_PTR_OFFSET;
  }
  llvm_unreachable("unexpected implicit parameter type");
}

uint32_t AMDGPUTargetLowering::getImplicitParameterOffset(
    const MachineFunction &MF, const ImplicitParameter Param) const {
  const AMDGPUMachineFunction *MFI = MF.getInfo<AMDGPUMachineFunction>();
  return getImplicitParameterOffset(MFI->getExplicitKernArgSize(), Param);
}

#define NODE_NAME_CASE(node) case AMDGPUISD::node: return #node;

const char* AMDGPUTargetLowering::getTargetNodeName(unsigned Opcode) const {
  switch ((AMDGPUISD::NodeType)Opcode) {
  case AMDGPUISD::FIRST_NUMBER: break;
  // AMDIL DAG nodes
  NODE_NAME_CASE(BRANCH_COND);

  // AMDGPU DAG nodes
  NODE_NAME_CASE(IF)
  NODE_NAME_CASE(ELSE)
  NODE_NAME_CASE(LOOP)
  NODE_NAME_CASE(CALL)
  NODE_NAME_CASE(TC_RETURN)
  NODE_NAME_CASE(TC_RETURN_GFX)
  NODE_NAME_CASE(TC_RETURN_CHAIN)
  NODE_NAME_CASE(TC_RETURN_CHAIN_DVGPR)
  NODE_NAME_CASE(TRAP)
  NODE_NAME_CASE(RET_GLUE)
  NODE_NAME_CASE(WAVE_ADDRESS)
  NODE_NAME_CASE(RETURN_TO_EPILOG)
  NODE_NAME_CASE(ENDPGM)
  NODE_NAME_CASE(ENDPGM_TRAP)
  NODE_NAME_CASE(SIMULATED_TRAP)
  NODE_NAME_CASE(DWORDADDR)
  NODE_NAME_CASE(FRACT)
  NODE_NAME_CASE(SETCC)
  NODE_NAME_CASE(DENORM_MODE)
  NODE_NAME_CASE(FMA_W_CHAIN)
  NODE_NAME_CASE(FMUL_W_CHAIN)
  NODE_NAME_CASE(CLAMP)
  NODE_NAME_CASE(COS_HW)
  NODE_NAME_CASE(SIN_HW)
  NODE_NAME_CASE(FMAX_LEGACY)
  NODE_NAME_CASE(FMIN_LEGACY)
  NODE_NAME_CASE(FMAX3)
  NODE_NAME_CASE(SMAX3)
  NODE_NAME_CASE(UMAX3)
  NODE_NAME_CASE(FMIN3)
  NODE_NAME_CASE(SMIN3)
  NODE_NAME_CASE(UMIN3)
  NODE_NAME_CASE(FMED3)
  NODE_NAME_CASE(SMED3)
  NODE_NAME_CASE(UMED3)
  NODE_NAME_CASE(FMAXIMUM3)
  NODE_NAME_CASE(FMINIMUM3)
  NODE_NAME_CASE(FDOT2)
  NODE_NAME_CASE(URECIP)
  NODE_NAME_CASE(DIV_SCALE)
  NODE_NAME_CASE(DIV_FMAS)
  NODE_NAME_CASE(DIV_FIXUP)
  NODE_NAME_CASE(FMAD_FTZ)
  NODE_NAME_CASE(RCP)
  NODE_NAME_CASE(RSQ)
  NODE_NAME_CASE(RCP_LEGACY)
  NODE_NAME_CASE(RCP_IFLAG)
  NODE_NAME_CASE(LOG)
  NODE_NAME_CASE(EXP)
  NODE_NAME_CASE(FMUL_LEGACY)
  NODE_NAME_CASE(RSQ_CLAMP)
  NODE_NAME_CASE(FP_CLASS)
  NODE_NAME_CASE(DOT4)
  NODE_NAME_CASE(CARRY)
  NODE_NAME_CASE(BORROW)
  NODE_NAME_CASE(BFE_U32)
  NODE_NAME_CASE(BFE_I32)
  NODE_NAME_CASE(BFI)
  NODE_NAME_CASE(BFM)
  NODE_NAME_CASE(FFBH_U32)
  NODE_NAME_CASE(FFBH_I32)
  NODE_NAME_CASE(FFBL_B32)
  NODE_NAME_CASE(MUL_U24)
  NODE_NAME_CASE(MUL_I24)
  NODE_NAME_CASE(MULHI_U24)
  NODE_NAME_CASE(MULHI_I24)
  NODE_NAME_CASE(MAD_U24)
  NODE_NAME_CASE(MAD_I24)
  NODE_NAME_CASE(MAD_I64_I32)
  NODE_NAME_CASE(MAD_U64_U32)
  NODE_NAME_CASE(PERM)
  NODE_NAME_CASE(TEXTURE_FETCH)
  NODE_NAME_CASE(R600_EXPORT)
  NODE_NAME_CASE(CONST_ADDRESS)
  NODE_NAME_CASE(REGISTER_LOAD)
  NODE_NAME_CASE(REGISTER_STORE)
  NODE_NAME_CASE(CVT_F32_UBYTE0)
  NODE_NAME_CASE(CVT_F32_UBYTE1)
  NODE_NAME_CASE(CVT_F32_UBYTE2)
  NODE_NAME_CASE(CVT_F32_UBYTE3)
  NODE_NAME_CASE(CVT_PKRTZ_F16_F32)
  NODE_NAME_CASE(CVT_PKNORM_I16_F32)
  NODE_NAME_CASE(CVT_PKNORM_U16_F32)
  NODE_NAME_CASE(CVT_PK_I16_I32)
  NODE_NAME_CASE(CVT_PK_U16_U32)
  NODE_NAME_CASE(FP_TO_FP16)
  NODE_NAME_CASE(BUILD_VERTICAL_VECTOR)
  NODE_NAME_CASE(CONST_DATA_PTR)
  NODE_NAME_CASE(PC_ADD_REL_OFFSET)
  NODE_NAME_CASE(LDS)
  NODE_NAME_CASE(DUMMY_CHAIN)
  NODE_NAME_CASE(LOAD_D16_HI)
  NODE_NAME_CASE(LOAD_D16_LO)
  NODE_NAME_CASE(LOAD_D16_HI_I8)
  NODE_NAME_CASE(LOAD_D16_HI_U8)
  NODE_NAME_CASE(LOAD_D16_LO_I8)
  NODE_NAME_CASE(LOAD_D16_LO_U8)
  NODE_NAME_CASE(STORE_MSKOR)
  NODE_NAME_CASE(TBUFFER_STORE_FORMAT)
  NODE_NAME_CASE(TBUFFER_STORE_FORMAT_D16)
  NODE_NAME_CASE(TBUFFER_LOAD_FORMAT)
  NODE_NAME_CASE(TBUFFER_LOAD_FORMAT_D16)
  NODE_NAME_CASE(DS_ORDERED_COUNT)
  NODE_NAME_CASE(ATOMIC_CMP_SWAP)
  NODE_NAME_CASE(BUFFER_LOAD)
  NODE_NAME_CASE(BUFFER_LOAD_UBYTE)
  NODE_NAME_CASE(BUFFER_LOAD_USHORT)
  NODE_NAME_CASE(BUFFER_LOAD_BYTE)
  NODE_NAME_CASE(BUFFER_LOAD_SHORT)
  NODE_NAME_CASE(BUFFER_LOAD_TFE)
  NODE_NAME_CASE(BUFFER_LOAD_UBYTE_TFE)
  NODE_NAME_CASE(BUFFER_LOAD_USHORT_TFE)
  NODE_NAME_CASE(BUFFER_LOAD_BYTE_TFE)
  NODE_NAME_CASE(BUFFER_LOAD_SHORT_TFE)
  NODE_NAME_CASE(BUFFER_LOAD_FORMAT)
  NODE_NAME_CASE(BUFFER_LOAD_FORMAT_TFE)
  NODE_NAME_CASE(BUFFER_LOAD_FORMAT_D16)
  NODE_NAME_CASE(SBUFFER_LOAD)
  NODE_NAME_CASE(SBUFFER_LOAD_BYTE)
  NODE_NAME_CASE(SBUFFER_LOAD_UBYTE)
  NODE_NAME_CASE(SBUFFER_LOAD_SHORT)
  NODE_NAME_CASE(SBUFFER_LOAD_USHORT)
  NODE_NAME_CASE(SBUFFER_PREFETCH_DATA)
  NODE_NAME_CASE(BUFFER_STORE)
  NODE_NAME_CASE(BUFFER_STORE_BYTE)
  NODE_NAME_CASE(BUFFER_STORE_SHORT)
  NODE_NAME_CASE(BUFFER_STORE_FORMAT)
  NODE_NAME_CASE(BUFFER_STORE_FORMAT_D16)
  NODE_NAME_CASE(BUFFER_ATOMIC_SWAP)
  NODE_NAME_CASE(BUFFER_ATOMIC_ADD)
  NODE_NAME_CASE(BUFFER_ATOMIC_SUB)
  NODE_NAME_CASE(BUFFER_ATOMIC_SMIN)
  NODE_NAME_CASE(BUFFER_ATOMIC_UMIN)
  NODE_NAME_CASE(BUFFER_ATOMIC_SMAX)
  NODE_NAME_CASE(BUFFER_ATOMIC_UMAX)
  NODE_NAME_CASE(BUFFER_ATOMIC_AND)
  NODE_NAME_CASE(BUFFER_ATOMIC_OR)
  NODE_NAME_CASE(BUFFER_ATOMIC_XOR)
  NODE_NAME_CASE(BUFFER_ATOMIC_INC)
  NODE_NAME_CASE(BUFFER_ATOMIC_DEC)
  NODE_NAME_CASE(BUFFER_ATOMIC_CMPSWAP)
  NODE_NAME_CASE(BUFFER_ATOMIC_CSUB)
  NODE_NAME_CASE(BUFFER_ATOMIC_FADD)
  NODE_NAME_CASE(BUFFER_ATOMIC_FMIN)
  NODE_NAME_CASE(BUFFER_ATOMIC_FMAX)
  NODE_NAME_CASE(BUFFER_ATOMIC_COND_SUB_U32)
  }
  return nullptr;
}

SDValue AMDGPUTargetLowering::getSqrtEstimate(SDValue Operand,
                                              SelectionDAG &DAG, int Enabled,
                                              int &RefinementSteps,
                                              bool &UseOneConstNR,
                                              bool Reciprocal) const {
  EVT VT = Operand.getValueType();

  if (VT == MVT::f32) {
    RefinementSteps = 0;
    return DAG.getNode(AMDGPUISD::RSQ, SDLoc(Operand), VT, Operand);
  }

  // TODO: There is also f64 rsq instruction, but the documentation is less
  // clear on its precision.

  return SDValue();
}

SDValue AMDGPUTargetLowering::getRecipEstimate(SDValue Operand,
                                               SelectionDAG &DAG, int Enabled,
                                               int &RefinementSteps) const {
  EVT VT = Operand.getValueType();

  if (VT == MVT::f32) {
    // Reciprocal, < 1 ulp error.
    //
    // This reciprocal approximation converges to < 0.5 ulp error with one
    // newton rhapson performed with two fused multiple adds (FMAs).

    RefinementSteps = 0;
    return DAG.getNode(AMDGPUISD::RCP, SDLoc(Operand), VT, Operand);
  }

  // TODO: There is also f64 rcp instruction, but the documentation is less
  // clear on its precision.

  return SDValue();
}

static unsigned workitemIntrinsicDim(unsigned ID) {
  switch (ID) {
  case Intrinsic::amdgcn_workitem_id_x:
    return 0;
  case Intrinsic::amdgcn_workitem_id_y:
    return 1;
  case Intrinsic::amdgcn_workitem_id_z:
    return 2;
  default:
    llvm_unreachable("not a workitem intrinsic");
  }
}

void AMDGPUTargetLowering::computeKnownBitsForTargetNode(
    const SDValue Op, KnownBits &Known,
    const APInt &DemandedElts, const SelectionDAG &DAG, unsigned Depth) const {

  Known.resetAll(); // Don't know anything.

  unsigned Opc = Op.getOpcode();

  switch (Opc) {
  default:
    break;
  case AMDGPUISD::CARRY:
  case AMDGPUISD::BORROW: {
    Known.Zero = APInt::getHighBitsSet(32, 31);
    break;
  }

  case AMDGPUISD::BFE_I32:
  case AMDGPUISD::BFE_U32: {
    ConstantSDNode *CWidth = dyn_cast<ConstantSDNode>(Op.getOperand(2));
    if (!CWidth)
      return;

    uint32_t Width = CWidth->getZExtValue() & 0x1f;

    if (Opc == AMDGPUISD::BFE_U32)
      Known.Zero = APInt::getHighBitsSet(32, 32 - Width);

    break;
  }
  case AMDGPUISD::FP_TO_FP16: {
    unsigned BitWidth = Known.getBitWidth();

    // High bits are zero.
    Known.Zero = APInt::getHighBitsSet(BitWidth, BitWidth - 16);
    break;
  }
  case AMDGPUISD::MUL_U24:
  case AMDGPUISD::MUL_I24: {
    KnownBits LHSKnown = DAG.computeKnownBits(Op.getOperand(0), Depth + 1);
    KnownBits RHSKnown = DAG.computeKnownBits(Op.getOperand(1), Depth + 1);
    unsigned TrailZ = LHSKnown.countMinTrailingZeros() +
                      RHSKnown.countMinTrailingZeros();
    Known.Zero.setLowBits(std::min(TrailZ, 32u));
    // Skip extra check if all bits are known zeros.
    if (TrailZ >= 32)
      break;

    // Truncate to 24 bits.
    LHSKnown = LHSKnown.trunc(24);
    RHSKnown = RHSKnown.trunc(24);

    if (Opc == AMDGPUISD::MUL_I24) {
      unsigned LHSValBits = LHSKnown.countMaxSignificantBits();
      unsigned RHSValBits = RHSKnown.countMaxSignificantBits();
      unsigned MaxValBits = LHSValBits + RHSValBits;
      if (MaxValBits > 32)
        break;
      unsigned SignBits = 32 - MaxValBits + 1;
      bool LHSNegative = LHSKnown.isNegative();
      bool LHSNonNegative = LHSKnown.isNonNegative();
      bool LHSPositive = LHSKnown.isStrictlyPositive();
      bool RHSNegative = RHSKnown.isNegative();
      bool RHSNonNegative = RHSKnown.isNonNegative();
      bool RHSPositive = RHSKnown.isStrictlyPositive();

      if ((LHSNonNegative && RHSNonNegative) || (LHSNegative && RHSNegative))
        Known.Zero.setHighBits(SignBits);
      else if ((LHSNegative && RHSPositive) || (LHSPositive && RHSNegative))
        Known.One.setHighBits(SignBits);
    } else {
      unsigned LHSValBits = LHSKnown.countMaxActiveBits();
      unsigned RHSValBits = RHSKnown.countMaxActiveBits();
      unsigned MaxValBits = LHSValBits + RHSValBits;
      if (MaxValBits >= 32)
        break;
      Known.Zero.setBitsFrom(MaxValBits);
    }
    break;
  }
  case AMDGPUISD::PERM: {
    ConstantSDNode *CMask = dyn_cast<ConstantSDNode>(Op.getOperand(2));
    if (!CMask)
      return;

    KnownBits LHSKnown = DAG.computeKnownBits(Op.getOperand(0), Depth + 1);
    KnownBits RHSKnown = DAG.computeKnownBits(Op.getOperand(1), Depth + 1);
    unsigned Sel = CMask->getZExtValue();

    for (unsigned I = 0; I < 32; I += 8) {
      unsigned SelBits = Sel & 0xff;
      if (SelBits < 4) {
        SelBits *= 8;
        Known.One |= ((RHSKnown.One.getZExtValue() >> SelBits) & 0xff) << I;
        Known.Zero |= ((RHSKnown.Zero.getZExtValue() >> SelBits) & 0xff) << I;
      } else if (SelBits < 7) {
        SelBits = (SelBits & 3) * 8;
        Known.One |= ((LHSKnown.One.getZExtValue() >> SelBits) & 0xff) << I;
        Known.Zero |= ((LHSKnown.Zero.getZExtValue() >> SelBits) & 0xff) << I;
      } else if (SelBits == 0x0c) {
        Known.Zero |= 0xFFull << I;
      } else if (SelBits > 0x0c) {
        Known.One |= 0xFFull << I;
      }
      Sel >>= 8;
    }
    break;
  }
  case AMDGPUISD::BUFFER_LOAD_UBYTE:  {
    Known.Zero.setHighBits(24);
    break;
  }
  case AMDGPUISD::BUFFER_LOAD_USHORT: {
    Known.Zero.setHighBits(16);
    break;
  }
  case AMDGPUISD::LDS: {
    auto *GA = cast<GlobalAddressSDNode>(Op.getOperand(0).getNode());
    Align Alignment = GA->getGlobal()->getPointerAlignment(DAG.getDataLayout());

    Known.Zero.setHighBits(16);
    Known.Zero.setLowBits(Log2(Alignment));
    break;
  }
  case AMDGPUISD::SMIN3:
  case AMDGPUISD::SMAX3:
  case AMDGPUISD::SMED3:
  case AMDGPUISD::UMIN3:
  case AMDGPUISD::UMAX3:
  case AMDGPUISD::UMED3: {
    KnownBits Known2 = DAG.computeKnownBits(Op.getOperand(2), Depth + 1);
    if (Known2.isUnknown())
      break;

    KnownBits Known1 = DAG.computeKnownBits(Op.getOperand(1), Depth + 1);
    if (Known1.isUnknown())
      break;

    KnownBits Known0 = DAG.computeKnownBits(Op.getOperand(0), Depth + 1);
    if (Known0.isUnknown())
      break;

    // TODO: Handle LeadZero/LeadOne from UMIN/UMAX handling.
    Known.Zero = Known0.Zero & Known1.Zero & Known2.Zero;
    Known.One = Known0.One & Known1.One & Known2.One;
    break;
  }
  case ISD::INTRINSIC_WO_CHAIN: {
    unsigned IID = Op.getConstantOperandVal(0);
    switch (IID) {
    case Intrinsic::amdgcn_workitem_id_x:
    case Intrinsic::amdgcn_workitem_id_y:
    case Intrinsic::amdgcn_workitem_id_z: {
      unsigned MaxValue = Subtarget->getMaxWorkitemID(
          DAG.getMachineFunction().getFunction(), workitemIntrinsicDim(IID));
      Known.Zero.setHighBits(llvm::countl_zero(MaxValue));
      break;
    }
    default:
      break;
    }
  }
  }
}

unsigned AMDGPUTargetLowering::ComputeNumSignBitsForTargetNode(
    SDValue Op, const APInt &DemandedElts, const SelectionDAG &DAG,
    unsigned Depth) const {
  switch (Op.getOpcode()) {
  case AMDGPUISD::BFE_I32: {
    ConstantSDNode *Width = dyn_cast<ConstantSDNode>(Op.getOperand(2));
    if (!Width)
      return 1;

    unsigned SignBits = 32 - Width->getZExtValue() + 1;
    if (!isNullConstant(Op.getOperand(1)))
      return SignBits;

    // TODO: Could probably figure something out with non-0 offsets.
    unsigned Op0SignBits = DAG.ComputeNumSignBits(Op.getOperand(0), Depth + 1);
    return std::max(SignBits, Op0SignBits);
  }

  case AMDGPUISD::BFE_U32: {
    ConstantSDNode *Width = dyn_cast<ConstantSDNode>(Op.getOperand(2));
    return Width ? 32 - (Width->getZExtValue() & 0x1f) : 1;
  }

  case AMDGPUISD::CARRY:
  case AMDGPUISD::BORROW:
    return 31;
  case AMDGPUISD::BUFFER_LOAD_BYTE:
    return 25;
  case AMDGPUISD::BUFFER_LOAD_SHORT:
    return 17;
  case AMDGPUISD::BUFFER_LOAD_UBYTE:
    return 24;
  case AMDGPUISD::BUFFER_LOAD_USHORT:
    return 16;
  case AMDGPUISD::FP_TO_FP16:
    return 16;
  case AMDGPUISD::SMIN3:
  case AMDGPUISD::SMAX3:
  case AMDGPUISD::SMED3:
  case AMDGPUISD::UMIN3:
  case AMDGPUISD::UMAX3:
  case AMDGPUISD::UMED3: {
    unsigned Tmp2 = DAG.ComputeNumSignBits(Op.getOperand(2), Depth + 1);
    if (Tmp2 == 1)
      return 1; // Early out.

    unsigned Tmp1 = DAG.ComputeNumSignBits(Op.getOperand(1), Depth + 1);
    if (Tmp1 == 1)
      return 1; // Early out.

    unsigned Tmp0 = DAG.ComputeNumSignBits(Op.getOperand(0), Depth + 1);
    if (Tmp0 == 1)
      return 1; // Early out.

    return std::min({Tmp0, Tmp1, Tmp2});
  }
  default:
    return 1;
  }
}

unsigned AMDGPUTargetLowering::computeNumSignBitsForTargetInstr(
    GISelValueTracking &Analysis, Register R, const APInt &DemandedElts,
    const MachineRegisterInfo &MRI, unsigned Depth) const {
  const MachineInstr *MI = MRI.getVRegDef(R);
  if (!MI)
    return 1;

  // TODO: Check range metadata on MMO.
  switch (MI->getOpcode()) {
  case AMDGPU::G_AMDGPU_BUFFER_LOAD_SBYTE:
    return 25;
  case AMDGPU::G_AMDGPU_BUFFER_LOAD_SSHORT:
    return 17;
  case AMDGPU::G_AMDGPU_BUFFER_LOAD_UBYTE:
    return 24;
  case AMDGPU::G_AMDGPU_BUFFER_LOAD_USHORT:
    return 16;
  case AMDGPU::G_AMDGPU_SMED3:
  case AMDGPU::G_AMDGPU_UMED3: {
    auto [Dst, Src0, Src1, Src2] = MI->getFirst4Regs();
    unsigned Tmp2 = Analysis.computeNumSignBits(Src2, DemandedElts, Depth + 1);
    if (Tmp2 == 1)
      return 1;
    unsigned Tmp1 = Analysis.computeNumSignBits(Src1, DemandedElts, Depth + 1);
    if (Tmp1 == 1)
      return 1;
    unsigned Tmp0 = Analysis.computeNumSignBits(Src0, DemandedElts, Depth + 1);
    if (Tmp0 == 1)
      return 1;
    return std::min({Tmp0, Tmp1, Tmp2});
  }
  default:
    return 1;
  }
}

bool AMDGPUTargetLowering::isKnownNeverNaNForTargetNode(SDValue Op,
                                                        const SelectionDAG &DAG,
                                                        bool SNaN,
                                                        unsigned Depth) const {
  unsigned Opcode = Op.getOpcode();
  switch (Opcode) {
  case AMDGPUISD::FMIN_LEGACY:
  case AMDGPUISD::FMAX_LEGACY: {
    if (SNaN)
      return true;

    // TODO: Can check no nans on one of the operands for each one, but which
    // one?
    return false;
  }
  case AMDGPUISD::FMUL_LEGACY:
  case AMDGPUISD::CVT_PKRTZ_F16_F32: {
    if (SNaN)
      return true;
    return DAG.isKnownNeverNaN(Op.getOperand(0), SNaN, Depth + 1) &&
           DAG.isKnownNeverNaN(Op.getOperand(1), SNaN, Depth + 1);
  }
  case AMDGPUISD::FMED3:
  case AMDGPUISD::FMIN3:
  case AMDGPUISD::FMAX3:
  case AMDGPUISD::FMINIMUM3:
  case AMDGPUISD::FMAXIMUM3:
  case AMDGPUISD::FMAD_FTZ: {
    if (SNaN)
      return true;
    return DAG.isKnownNeverNaN(Op.getOperand(0), SNaN, Depth + 1) &&
           DAG.isKnownNeverNaN(Op.getOperand(1), SNaN, Depth + 1) &&
           DAG.isKnownNeverNaN(Op.getOperand(2), SNaN, Depth + 1);
  }
  case AMDGPUISD::CVT_F32_UBYTE0:
  case AMDGPUISD::CVT_F32_UBYTE1:
  case AMDGPUISD::CVT_F32_UBYTE2:
  case AMDGPUISD::CVT_F32_UBYTE3:
    return true;

  case AMDGPUISD::RCP:
  case AMDGPUISD::RSQ:
  case AMDGPUISD::RCP_LEGACY:
  case AMDGPUISD::RSQ_CLAMP: {
    if (SNaN)
      return true;

    // TODO: Need is known positive check.
    return false;
  }
  case ISD::FLDEXP:
  case AMDGPUISD::FRACT: {
    if (SNaN)
      return true;
    return DAG.isKnownNeverNaN(Op.getOperand(0), SNaN, Depth + 1);
  }
  case AMDGPUISD::DIV_SCALE:
  case AMDGPUISD::DIV_FMAS:
  case AMDGPUISD::DIV_FIXUP:
    // TODO: Refine on operands.
    return SNaN;
  case AMDGPUISD::SIN_HW:
  case AMDGPUISD::COS_HW: {
    // TODO: Need check for infinity
    return SNaN;
  }
  case ISD::INTRINSIC_WO_CHAIN: {
    unsigned IntrinsicID = Op.getConstantOperandVal(0);
    // TODO: Handle more intrinsics
    switch (IntrinsicID) {
    case Intrinsic::amdgcn_cubeid:
      return true;

    case Intrinsic::amdgcn_frexp_mant: {
      if (SNaN)
        return true;
      return DAG.isKnownNeverNaN(Op.getOperand(1), SNaN, Depth + 1);
    }
    case Intrinsic::amdgcn_cvt_pkrtz: {
      if (SNaN)
        return true;
      return DAG.isKnownNeverNaN(Op.getOperand(1), SNaN, Depth + 1) &&
             DAG.isKnownNeverNaN(Op.getOperand(2), SNaN, Depth + 1);
    }
    case Intrinsic::amdgcn_rcp:
    case Intrinsic::amdgcn_rsq:
    case Intrinsic::amdgcn_rcp_legacy:
    case Intrinsic::amdgcn_rsq_legacy:
    case Intrinsic::amdgcn_rsq_clamp: {
      if (SNaN)
        return true;

      // TODO: Need is known positive check.
      return false;
    }
    case Intrinsic::amdgcn_trig_preop:
    case Intrinsic::amdgcn_fdot2:
      // TODO: Refine on operand
      return SNaN;
    case Intrinsic::amdgcn_fma_legacy:
      if (SNaN)
        return true;
      return DAG.isKnownNeverNaN(Op.getOperand(1), SNaN, Depth + 1) &&
             DAG.isKnownNeverNaN(Op.getOperand(2), SNaN, Depth + 1) &&
             DAG.isKnownNeverNaN(Op.getOperand(3), SNaN, Depth + 1);
    default:
      return false;
    }
  }
  default:
    return false;
  }
}

bool AMDGPUTargetLowering::isReassocProfitable(MachineRegisterInfo &MRI,
                                               Register N0, Register N1) const {
  return MRI.hasOneNonDBGUse(N0); // FIXME: handle regbanks
}<|MERGE_RESOLUTION|>--- conflicted
+++ resolved
@@ -4092,35 +4092,6 @@
   // On some subtargets, 64-bit shift is a quarter rate instruction. In the
   // common case, splitting this into a move and a 32-bit shift is faster and
   // the same code size.
-<<<<<<< HEAD
-  EVT TargetType = VT.getHalfSizedIntegerVT(*DAG.getContext());
-  EVT TargetVecPairType = EVT::getVectorVT(*DAG.getContext(), TargetType, 2);
-  KnownBits Known = DAG.computeKnownBits(RHS);
-
-  if (Known.getMinValue().getZExtValue() < TargetType.getSizeInBits())
-    return SDValue();
-  SDValue ShiftAmt;
-
-  if (CRHS) {
-    ShiftAmt =
-        DAG.getConstant(RHSVal - TargetType.getSizeInBits(), SL, TargetType);
-  } else {
-    SDValue truncShiftAmt = DAG.getNode(ISD::TRUNCATE, SL, TargetType, RHS);
-    const SDValue ShiftMask =
-        DAG.getConstant(TargetType.getSizeInBits() - 1, SL, TargetType);
-    // This AND instruction will clamp out of bounds shift values.
-    // It will also be removed during later instruction selection.
-    ShiftAmt = DAG.getNode(ISD::AND, SL, TargetType, truncShiftAmt, ShiftMask);
-  }
-
-  SDValue Lo = DAG.getNode(ISD::TRUNCATE, SL, TargetType, LHS);
-  SDValue NewShift =
-      DAG.getNode(ISD::SHL, SL, TargetType, Lo, ShiftAmt, N->getFlags());
-
-  const SDValue Zero = DAG.getConstant(0, SL, TargetType);
-
-  SDValue Vec = DAG.getBuildVector(TargetVecPairType, SL, {Zero, NewShift});
-=======
   KnownBits Known = DAG.computeKnownBits(RHS);
 
   EVT ElementType = VT.getScalarType();
@@ -4165,7 +4136,6 @@
     EVT ConcatType = EVT::getVectorVT(*DAG.getContext(), TargetType, 2);
     Vec = DAG.getBuildVector(ConcatType, SL, {Zero, NewShift});
   }
->>>>>>> 5eee2751
   return DAG.getNode(ISD::BITCAST, SL, VT, Vec);
 }
 
