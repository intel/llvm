//===-- AMDGPUISelLowering.cpp - AMDGPU Common DAG lowering functions -----===//
//
// Part of the LLVM Project, under the Apache License v2.0 with LLVM Exceptions.
// See https://llvm.org/LICENSE.txt for license information.
// SPDX-License-Identifier: Apache-2.0 WITH LLVM-exception
//
//===----------------------------------------------------------------------===//
//
/// \file
/// This is the parent TargetLowering class for hardware code gen
/// targets.
//
//===----------------------------------------------------------------------===//

#include "AMDGPUISelLowering.h"
#include "AMDGPU.h"
#include "AMDGPUInstrInfo.h"
#include "AMDGPUMachineFunction.h"
#include "AMDGPUMemoryUtils.h"
#include "SIMachineFunctionInfo.h"
#include "llvm/CodeGen/Analysis.h"
#include "llvm/CodeGen/GlobalISel/GISelValueTracking.h"
#include "llvm/CodeGen/MachineFrameInfo.h"
#include "llvm/IR/DiagnosticInfo.h"
#include "llvm/IR/IntrinsicsAMDGPU.h"
#include "llvm/Support/CommandLine.h"
#include "llvm/Support/KnownBits.h"
#include "llvm/Target/TargetMachine.h"

using namespace llvm;

#include "AMDGPUGenCallingConv.inc"

static cl::opt<bool> AMDGPUBypassSlowDiv(
  "amdgpu-bypass-slow-div",
  cl::desc("Skip 64-bit divide for dynamic 32-bit values"),
  cl::init(true));

// Find a larger type to do a load / store of a vector with.
EVT AMDGPUTargetLowering::getEquivalentMemType(LLVMContext &Ctx, EVT VT) {
  unsigned StoreSize = VT.getStoreSizeInBits();
  if (StoreSize <= 32)
    return EVT::getIntegerVT(Ctx, StoreSize);

  if (StoreSize % 32 == 0)
    return EVT::getVectorVT(Ctx, MVT::i32, StoreSize / 32);

  return VT;
}

unsigned AMDGPUTargetLowering::numBitsUnsigned(SDValue Op, SelectionDAG &DAG) {
  return DAG.computeKnownBits(Op).countMaxActiveBits();
}

unsigned AMDGPUTargetLowering::numBitsSigned(SDValue Op, SelectionDAG &DAG) {
  // In order for this to be a signed 24-bit value, bit 23, must
  // be a sign bit.
  return DAG.ComputeMaxSignificantBits(Op);
}

AMDGPUTargetLowering::AMDGPUTargetLowering(const TargetMachine &TM,
                                           const AMDGPUSubtarget &STI)
    : TargetLowering(TM), Subtarget(&STI) {
  // Always lower memset, memcpy, and memmove intrinsics to load/store
  // instructions, rather then generating calls to memset, mempcy or memmove.
  MaxStoresPerMemset = MaxStoresPerMemsetOptSize = ~0U;
  MaxStoresPerMemcpy = MaxStoresPerMemcpyOptSize = ~0U;
  MaxStoresPerMemmove = MaxStoresPerMemmoveOptSize = ~0U;

  // Enable ganging up loads and stores in the memcpy DAG lowering.
  MaxGluedStoresPerMemcpy = 16;

  // Lower floating point store/load to integer store/load to reduce the number
  // of patterns in tablegen.
  setOperationAction(ISD::LOAD, MVT::f32, Promote);
  AddPromotedToType(ISD::LOAD, MVT::f32, MVT::i32);

  setOperationAction(ISD::LOAD, MVT::v2f32, Promote);
  AddPromotedToType(ISD::LOAD, MVT::v2f32, MVT::v2i32);

  setOperationAction(ISD::LOAD, MVT::v3f32, Promote);
  AddPromotedToType(ISD::LOAD, MVT::v3f32, MVT::v3i32);

  setOperationAction(ISD::LOAD, MVT::v4f32, Promote);
  AddPromotedToType(ISD::LOAD, MVT::v4f32, MVT::v4i32);

  setOperationAction(ISD::LOAD, MVT::v5f32, Promote);
  AddPromotedToType(ISD::LOAD, MVT::v5f32, MVT::v5i32);

  setOperationAction(ISD::LOAD, MVT::v6f32, Promote);
  AddPromotedToType(ISD::LOAD, MVT::v6f32, MVT::v6i32);

  setOperationAction(ISD::LOAD, MVT::v7f32, Promote);
  AddPromotedToType(ISD::LOAD, MVT::v7f32, MVT::v7i32);

  setOperationAction(ISD::LOAD, MVT::v8f32, Promote);
  AddPromotedToType(ISD::LOAD, MVT::v8f32, MVT::v8i32);

  setOperationAction(ISD::LOAD, MVT::v9f32, Promote);
  AddPromotedToType(ISD::LOAD, MVT::v9f32, MVT::v9i32);

  setOperationAction(ISD::LOAD, MVT::v10f32, Promote);
  AddPromotedToType(ISD::LOAD, MVT::v10f32, MVT::v10i32);

  setOperationAction(ISD::LOAD, MVT::v11f32, Promote);
  AddPromotedToType(ISD::LOAD, MVT::v11f32, MVT::v11i32);

  setOperationAction(ISD::LOAD, MVT::v12f32, Promote);
  AddPromotedToType(ISD::LOAD, MVT::v12f32, MVT::v12i32);

  setOperationAction(ISD::LOAD, MVT::v16f32, Promote);
  AddPromotedToType(ISD::LOAD, MVT::v16f32, MVT::v16i32);

  setOperationAction(ISD::LOAD, MVT::v32f32, Promote);
  AddPromotedToType(ISD::LOAD, MVT::v32f32, MVT::v32i32);

  setOperationAction(ISD::LOAD, MVT::i64, Promote);
  AddPromotedToType(ISD::LOAD, MVT::i64, MVT::v2i32);

  setOperationAction(ISD::LOAD, MVT::v2i64, Promote);
  AddPromotedToType(ISD::LOAD, MVT::v2i64, MVT::v4i32);

  setOperationAction(ISD::LOAD, MVT::f64, Promote);
  AddPromotedToType(ISD::LOAD, MVT::f64, MVT::v2i32);

  setOperationAction(ISD::LOAD, MVT::v2f64, Promote);
  AddPromotedToType(ISD::LOAD, MVT::v2f64, MVT::v4i32);

  setOperationAction(ISD::LOAD, MVT::v3i64, Promote);
  AddPromotedToType(ISD::LOAD, MVT::v3i64, MVT::v6i32);

  setOperationAction(ISD::LOAD, MVT::v4i64, Promote);
  AddPromotedToType(ISD::LOAD, MVT::v4i64, MVT::v8i32);

  setOperationAction(ISD::LOAD, MVT::v3f64, Promote);
  AddPromotedToType(ISD::LOAD, MVT::v3f64, MVT::v6i32);

  setOperationAction(ISD::LOAD, MVT::v4f64, Promote);
  AddPromotedToType(ISD::LOAD, MVT::v4f64, MVT::v8i32);

  setOperationAction(ISD::LOAD, MVT::v8i64, Promote);
  AddPromotedToType(ISD::LOAD, MVT::v8i64, MVT::v16i32);

  setOperationAction(ISD::LOAD, MVT::v8f64, Promote);
  AddPromotedToType(ISD::LOAD, MVT::v8f64, MVT::v16i32);

  setOperationAction(ISD::LOAD, MVT::v16i64, Promote);
  AddPromotedToType(ISD::LOAD, MVT::v16i64, MVT::v32i32);

  setOperationAction(ISD::LOAD, MVT::v16f64, Promote);
  AddPromotedToType(ISD::LOAD, MVT::v16f64, MVT::v32i32);

  setOperationAction(ISD::LOAD, MVT::i128, Promote);
  AddPromotedToType(ISD::LOAD, MVT::i128, MVT::v4i32);

  // TODO: Would be better to consume as directly legal
  setOperationAction(ISD::ATOMIC_LOAD, MVT::f32, Promote);
  AddPromotedToType(ISD::ATOMIC_LOAD, MVT::f32, MVT::i32);

  setOperationAction(ISD::ATOMIC_LOAD, MVT::f64, Promote);
  AddPromotedToType(ISD::ATOMIC_LOAD, MVT::f64, MVT::i64);

  setOperationAction(ISD::ATOMIC_LOAD, MVT::f16, Promote);
  AddPromotedToType(ISD::ATOMIC_LOAD, MVT::f16, MVT::i16);

  setOperationAction(ISD::ATOMIC_LOAD, MVT::bf16, Promote);
  AddPromotedToType(ISD::ATOMIC_LOAD, MVT::bf16, MVT::i16);

  setOperationAction(ISD::ATOMIC_STORE, MVT::f32, Promote);
  AddPromotedToType(ISD::ATOMIC_STORE, MVT::f32, MVT::i32);

  setOperationAction(ISD::ATOMIC_STORE, MVT::f64, Promote);
  AddPromotedToType(ISD::ATOMIC_STORE, MVT::f64, MVT::i64);

  setOperationAction(ISD::ATOMIC_STORE, MVT::f16, Promote);
  AddPromotedToType(ISD::ATOMIC_STORE, MVT::f16, MVT::i16);

  setOperationAction(ISD::ATOMIC_STORE, MVT::bf16, Promote);
  AddPromotedToType(ISD::ATOMIC_STORE, MVT::bf16, MVT::i16);

  // There are no 64-bit extloads. These should be done as a 32-bit extload and
  // an extension to 64-bit.
  for (MVT VT : MVT::integer_valuetypes())
    setLoadExtAction({ISD::EXTLOAD, ISD::SEXTLOAD, ISD::ZEXTLOAD}, MVT::i64, VT,
                     Expand);

  for (MVT VT : MVT::integer_valuetypes()) {
    if (VT == MVT::i64)
      continue;

    for (auto Op : {ISD::SEXTLOAD, ISD::ZEXTLOAD, ISD::EXTLOAD}) {
      setLoadExtAction(Op, VT, MVT::i1, Promote);
      setLoadExtAction(Op, VT, MVT::i8, Legal);
      setLoadExtAction(Op, VT, MVT::i16, Legal);
      setLoadExtAction(Op, VT, MVT::i32, Expand);
    }
  }

  for (MVT VT : MVT::integer_fixedlen_vector_valuetypes())
    for (auto MemVT :
         {MVT::v2i8, MVT::v4i8, MVT::v2i16, MVT::v3i16, MVT::v4i16})
      setLoadExtAction({ISD::SEXTLOAD, ISD::ZEXTLOAD, ISD::EXTLOAD}, VT, MemVT,
                       Expand);

  setLoadExtAction(ISD::EXTLOAD, MVT::f32, MVT::f16, Expand);
  setLoadExtAction(ISD::EXTLOAD, MVT::f32, MVT::bf16, Expand);
  setLoadExtAction(ISD::EXTLOAD, MVT::v2f32, MVT::v2f16, Expand);
  setLoadExtAction(ISD::EXTLOAD, MVT::v2f32, MVT::v2bf16, Expand);
  setLoadExtAction(ISD::EXTLOAD, MVT::v3f32, MVT::v3f16, Expand);
  setLoadExtAction(ISD::EXTLOAD, MVT::v3f32, MVT::v3bf16, Expand);
  setLoadExtAction(ISD::EXTLOAD, MVT::v4f32, MVT::v4f16, Expand);
  setLoadExtAction(ISD::EXTLOAD, MVT::v4f32, MVT::v4bf16, Expand);
  setLoadExtAction(ISD::EXTLOAD, MVT::v8f32, MVT::v8f16, Expand);
  setLoadExtAction(ISD::EXTLOAD, MVT::v8f32, MVT::v8bf16, Expand);
  setLoadExtAction(ISD::EXTLOAD, MVT::v16f32, MVT::v16f16, Expand);
  setLoadExtAction(ISD::EXTLOAD, MVT::v16f32, MVT::v16bf16, Expand);
  setLoadExtAction(ISD::EXTLOAD, MVT::v32f32, MVT::v32f16, Expand);
  setLoadExtAction(ISD::EXTLOAD, MVT::v32f32, MVT::v32bf16, Expand);

  setLoadExtAction(ISD::EXTLOAD, MVT::f64, MVT::f32, Expand);
  setLoadExtAction(ISD::EXTLOAD, MVT::v2f64, MVT::v2f32, Expand);
  setLoadExtAction(ISD::EXTLOAD, MVT::v3f64, MVT::v3f32, Expand);
  setLoadExtAction(ISD::EXTLOAD, MVT::v4f64, MVT::v4f32, Expand);
  setLoadExtAction(ISD::EXTLOAD, MVT::v8f64, MVT::v8f32, Expand);
  setLoadExtAction(ISD::EXTLOAD, MVT::v16f64, MVT::v16f32, Expand);

  setLoadExtAction(ISD::EXTLOAD, MVT::f64, MVT::f16, Expand);
  setLoadExtAction(ISD::EXTLOAD, MVT::f64, MVT::bf16, Expand);
  setLoadExtAction(ISD::EXTLOAD, MVT::v2f64, MVT::v2f16, Expand);
  setLoadExtAction(ISD::EXTLOAD, MVT::v2f64, MVT::v2bf16, Expand);
  setLoadExtAction(ISD::EXTLOAD, MVT::v3f64, MVT::v3f16, Expand);
  setLoadExtAction(ISD::EXTLOAD, MVT::v3f64, MVT::v3bf16, Expand);
  setLoadExtAction(ISD::EXTLOAD, MVT::v4f64, MVT::v4f16, Expand);
  setLoadExtAction(ISD::EXTLOAD, MVT::v4f64, MVT::v4bf16, Expand);
  setLoadExtAction(ISD::EXTLOAD, MVT::v8f64, MVT::v8f16, Expand);
  setLoadExtAction(ISD::EXTLOAD, MVT::v8f64, MVT::v8bf16, Expand);
  setLoadExtAction(ISD::EXTLOAD, MVT::v16f64, MVT::v16f16, Expand);
  setLoadExtAction(ISD::EXTLOAD, MVT::v16f64, MVT::v16bf16, Expand);

  setOperationAction(ISD::STORE, MVT::f32, Promote);
  AddPromotedToType(ISD::STORE, MVT::f32, MVT::i32);

  setOperationAction(ISD::STORE, MVT::v2f32, Promote);
  AddPromotedToType(ISD::STORE, MVT::v2f32, MVT::v2i32);

  setOperationAction(ISD::STORE, MVT::v3f32, Promote);
  AddPromotedToType(ISD::STORE, MVT::v3f32, MVT::v3i32);

  setOperationAction(ISD::STORE, MVT::v4f32, Promote);
  AddPromotedToType(ISD::STORE, MVT::v4f32, MVT::v4i32);

  setOperationAction(ISD::STORE, MVT::v5f32, Promote);
  AddPromotedToType(ISD::STORE, MVT::v5f32, MVT::v5i32);

  setOperationAction(ISD::STORE, MVT::v6f32, Promote);
  AddPromotedToType(ISD::STORE, MVT::v6f32, MVT::v6i32);

  setOperationAction(ISD::STORE, MVT::v7f32, Promote);
  AddPromotedToType(ISD::STORE, MVT::v7f32, MVT::v7i32);

  setOperationAction(ISD::STORE, MVT::v8f32, Promote);
  AddPromotedToType(ISD::STORE, MVT::v8f32, MVT::v8i32);

  setOperationAction(ISD::STORE, MVT::v9f32, Promote);
  AddPromotedToType(ISD::STORE, MVT::v9f32, MVT::v9i32);

  setOperationAction(ISD::STORE, MVT::v10f32, Promote);
  AddPromotedToType(ISD::STORE, MVT::v10f32, MVT::v10i32);

  setOperationAction(ISD::STORE, MVT::v11f32, Promote);
  AddPromotedToType(ISD::STORE, MVT::v11f32, MVT::v11i32);

  setOperationAction(ISD::STORE, MVT::v12f32, Promote);
  AddPromotedToType(ISD::STORE, MVT::v12f32, MVT::v12i32);

  setOperationAction(ISD::STORE, MVT::v16f32, Promote);
  AddPromotedToType(ISD::STORE, MVT::v16f32, MVT::v16i32);

  setOperationAction(ISD::STORE, MVT::v32f32, Promote);
  AddPromotedToType(ISD::STORE, MVT::v32f32, MVT::v32i32);

  setOperationAction(ISD::STORE, MVT::i64, Promote);
  AddPromotedToType(ISD::STORE, MVT::i64, MVT::v2i32);

  setOperationAction(ISD::STORE, MVT::v2i64, Promote);
  AddPromotedToType(ISD::STORE, MVT::v2i64, MVT::v4i32);

  setOperationAction(ISD::STORE, MVT::f64, Promote);
  AddPromotedToType(ISD::STORE, MVT::f64, MVT::v2i32);

  setOperationAction(ISD::STORE, MVT::v2f64, Promote);
  AddPromotedToType(ISD::STORE, MVT::v2f64, MVT::v4i32);

  setOperationAction(ISD::STORE, MVT::v3i64, Promote);
  AddPromotedToType(ISD::STORE, MVT::v3i64, MVT::v6i32);

  setOperationAction(ISD::STORE, MVT::v3f64, Promote);
  AddPromotedToType(ISD::STORE, MVT::v3f64, MVT::v6i32);

  setOperationAction(ISD::STORE, MVT::v4i64, Promote);
  AddPromotedToType(ISD::STORE, MVT::v4i64, MVT::v8i32);

  setOperationAction(ISD::STORE, MVT::v4f64, Promote);
  AddPromotedToType(ISD::STORE, MVT::v4f64, MVT::v8i32);

  setOperationAction(ISD::STORE, MVT::v8i64, Promote);
  AddPromotedToType(ISD::STORE, MVT::v8i64, MVT::v16i32);

  setOperationAction(ISD::STORE, MVT::v8f64, Promote);
  AddPromotedToType(ISD::STORE, MVT::v8f64, MVT::v16i32);

  setOperationAction(ISD::STORE, MVT::v16i64, Promote);
  AddPromotedToType(ISD::STORE, MVT::v16i64, MVT::v32i32);

  setOperationAction(ISD::STORE, MVT::v16f64, Promote);
  AddPromotedToType(ISD::STORE, MVT::v16f64, MVT::v32i32);

  setOperationAction(ISD::STORE, MVT::i128, Promote);
  AddPromotedToType(ISD::STORE, MVT::i128, MVT::v4i32);

  setTruncStoreAction(MVT::i64, MVT::i1, Expand);
  setTruncStoreAction(MVT::i64, MVT::i8, Expand);
  setTruncStoreAction(MVT::i64, MVT::i16, Expand);
  setTruncStoreAction(MVT::i64, MVT::i32, Expand);

  setTruncStoreAction(MVT::v2i64, MVT::v2i1, Expand);
  setTruncStoreAction(MVT::v2i64, MVT::v2i8, Expand);
  setTruncStoreAction(MVT::v2i64, MVT::v2i16, Expand);
  setTruncStoreAction(MVT::v2i64, MVT::v2i32, Expand);

  setTruncStoreAction(MVT::f32, MVT::bf16, Expand);
  setTruncStoreAction(MVT::f32, MVT::f16, Expand);
  setTruncStoreAction(MVT::v2f32, MVT::v2bf16, Expand);
  setTruncStoreAction(MVT::v2f32, MVT::v2f16, Expand);
  setTruncStoreAction(MVT::v3f32, MVT::v3bf16, Expand);
  setTruncStoreAction(MVT::v3f32, MVT::v3f16, Expand);
  setTruncStoreAction(MVT::v4f32, MVT::v4bf16, Expand);
  setTruncStoreAction(MVT::v4f32, MVT::v4f16, Expand);
  setTruncStoreAction(MVT::v8f32, MVT::v8bf16, Expand);
  setTruncStoreAction(MVT::v8f32, MVT::v8f16, Expand);
  setTruncStoreAction(MVT::v16f32, MVT::v16bf16, Expand);
  setTruncStoreAction(MVT::v16f32, MVT::v16f16, Expand);
  setTruncStoreAction(MVT::v32f32, MVT::v32bf16, Expand);
  setTruncStoreAction(MVT::v32f32, MVT::v32f16, Expand);

  setTruncStoreAction(MVT::f64, MVT::bf16, Expand);
  setTruncStoreAction(MVT::f64, MVT::f16, Expand);
  setTruncStoreAction(MVT::f64, MVT::f32, Expand);

  setTruncStoreAction(MVT::v2f64, MVT::v2f32, Expand);
  setTruncStoreAction(MVT::v2f64, MVT::v2bf16, Expand);
  setTruncStoreAction(MVT::v2f64, MVT::v2f16, Expand);

  setTruncStoreAction(MVT::v3i32, MVT::v3i8, Expand);

  setTruncStoreAction(MVT::v3i64, MVT::v3i32, Expand);
  setTruncStoreAction(MVT::v3i64, MVT::v3i16, Expand);
  setTruncStoreAction(MVT::v3i64, MVT::v3i8, Expand);
  setTruncStoreAction(MVT::v3i64, MVT::v3i1, Expand);
  setTruncStoreAction(MVT::v3f64, MVT::v3f32, Expand);
  setTruncStoreAction(MVT::v3f64, MVT::v3bf16, Expand);
  setTruncStoreAction(MVT::v3f64, MVT::v3f16, Expand);

  setTruncStoreAction(MVT::v4i64, MVT::v4i32, Expand);
  setTruncStoreAction(MVT::v4i64, MVT::v4i16, Expand);
  setTruncStoreAction(MVT::v4f64, MVT::v4f32, Expand);
  setTruncStoreAction(MVT::v4f64, MVT::v4bf16, Expand);
  setTruncStoreAction(MVT::v4f64, MVT::v4f16, Expand);

  setTruncStoreAction(MVT::v8f64, MVT::v8f32, Expand);
  setTruncStoreAction(MVT::v8f64, MVT::v8bf16, Expand);
  setTruncStoreAction(MVT::v8f64, MVT::v8f16, Expand);

  setTruncStoreAction(MVT::v16f64, MVT::v16f32, Expand);
  setTruncStoreAction(MVT::v16f64, MVT::v16bf16, Expand);
  setTruncStoreAction(MVT::v16f64, MVT::v16f16, Expand);
  setTruncStoreAction(MVT::v16i64, MVT::v16i16, Expand);
  setTruncStoreAction(MVT::v16i64, MVT::v16i16, Expand);
  setTruncStoreAction(MVT::v16i64, MVT::v16i8, Expand);
  setTruncStoreAction(MVT::v16i64, MVT::v16i8, Expand);
  setTruncStoreAction(MVT::v16i64, MVT::v16i1, Expand);

  setOperationAction(ISD::Constant, {MVT::i32, MVT::i64}, Legal);
  setOperationAction(ISD::ConstantFP, {MVT::f32, MVT::f64}, Legal);

  setOperationAction({ISD::BR_JT, ISD::BRIND}, MVT::Other, Expand);

  // For R600, this is totally unsupported, just custom lower to produce an
  // error.
  setOperationAction(ISD::DYNAMIC_STACKALLOC, MVT::i32, Custom);

  // Library functions.  These default to Expand, but we have instructions
  // for them.
  setOperationAction({ISD::FCEIL, ISD::FPOW, ISD::FABS, ISD::FFLOOR,
                      ISD::FROUNDEVEN, ISD::FTRUNC, ISD::FMINNUM, ISD::FMAXNUM},
                     MVT::f32, Legal);

  setOperationAction(ISD::FLOG2, MVT::f32, Custom);
  setOperationAction(ISD::FROUND, {MVT::f32, MVT::f64}, Custom);
  setOperationAction({ISD::LROUND, ISD::LLROUND},
                     {MVT::f16, MVT::f32, MVT::f64}, Expand);

  setOperationAction(
      {ISD::FLOG, ISD::FLOG10, ISD::FEXP, ISD::FEXP2, ISD::FEXP10}, MVT::f32,
      Custom);

  setOperationAction(ISD::FNEARBYINT, {MVT::f16, MVT::f32, MVT::f64}, Custom);

  setOperationAction(ISD::FRINT, {MVT::f16, MVT::f32, MVT::f64}, Custom);

  setOperationAction({ISD::LRINT, ISD::LLRINT}, {MVT::f16, MVT::f32, MVT::f64},
                     Expand);

  setOperationAction(ISD::FREM, {MVT::f16, MVT::f32, MVT::f64}, Custom);

  if (Subtarget->has16BitInsts())
    setOperationAction(ISD::IS_FPCLASS, {MVT::f16, MVT::f32, MVT::f64}, Legal);
  else {
    setOperationAction(ISD::IS_FPCLASS, {MVT::f32, MVT::f64}, Legal);
    setOperationAction({ISD::FLOG2, ISD::FEXP2}, MVT::f16, Custom);
  }

  setOperationAction({ISD::FLOG10, ISD::FLOG, ISD::FEXP, ISD::FEXP10}, MVT::f16,
                     Custom);

  setOperationAction(ISD::FCANONICALIZE, {MVT::f32, MVT::f64}, Legal);
  if (Subtarget->has16BitInsts()) {
    setOperationAction(ISD::FCANONICALIZE, MVT::f16, Legal);
  }

  // FIXME: These IS_FPCLASS vector fp types are marked custom so it reaches
  // scalarization code. Can be removed when IS_FPCLASS expand isn't called by
  // default unless marked custom/legal.
  setOperationAction(ISD::IS_FPCLASS,
                     {MVT::v2f32, MVT::v3f32, MVT::v4f32, MVT::v5f32,
                      MVT::v6f32, MVT::v7f32, MVT::v8f32, MVT::v16f32,
                      MVT::v2f64, MVT::v3f64, MVT::v4f64, MVT::v8f64,
                      MVT::v16f64},
                     Custom);

  if (isTypeLegal(MVT::f16))
    setOperationAction(ISD::IS_FPCLASS,
                       {MVT::v2f16, MVT::v3f16, MVT::v4f16, MVT::v16f16},
                       Custom);

  // Expand to fneg + fadd.
  setOperationAction(ISD::FSUB, MVT::f64, Expand);

  setOperationAction(ISD::CONCAT_VECTORS,
                     {MVT::v3i32,  MVT::v3f32,  MVT::v4i32,  MVT::v4f32,
                      MVT::v5i32,  MVT::v5f32,  MVT::v6i32,  MVT::v6f32,
                      MVT::v7i32,  MVT::v7f32,  MVT::v8i32,  MVT::v8f32,
                      MVT::v9i32,  MVT::v9f32,  MVT::v10i32, MVT::v10f32,
                      MVT::v11i32, MVT::v11f32, MVT::v12i32, MVT::v12f32},
                     Custom);

  setOperationAction(
      ISD::EXTRACT_SUBVECTOR,
      {MVT::v2f32,  MVT::v2i32,  MVT::v3f32,  MVT::v3i32,  MVT::v4f32,
       MVT::v4i32,  MVT::v5f32,  MVT::v5i32,  MVT::v6f32,  MVT::v6i32,
       MVT::v7f32,  MVT::v7i32,  MVT::v8f32,  MVT::v8i32,  MVT::v9f32,
       MVT::v9i32,  MVT::v10i32, MVT::v10f32, MVT::v11i32, MVT::v11f32,
       MVT::v12i32, MVT::v12f32, MVT::v16i32, MVT::v32f32, MVT::v32i32,
       MVT::v2f64,  MVT::v2i64,  MVT::v3f64,  MVT::v3i64,  MVT::v4f64,
       MVT::v4i64,  MVT::v8f64,  MVT::v8i64,  MVT::v16f64, MVT::v16i64},
      Custom);

  setOperationAction(ISD::FP16_TO_FP, MVT::f64, Expand);
  setOperationAction(ISD::FP_TO_FP16, {MVT::f64, MVT::f32}, Custom);

  const MVT ScalarIntVTs[] = { MVT::i32, MVT::i64 };
  for (MVT VT : ScalarIntVTs) {
    // These should use [SU]DIVREM, so set them to expand
    setOperationAction({ISD::SDIV, ISD::UDIV, ISD::SREM, ISD::UREM}, VT,
                       Expand);

    // GPU does not have divrem function for signed or unsigned.
    setOperationAction({ISD::SDIVREM, ISD::UDIVREM}, VT, Custom);

    // GPU does not have [S|U]MUL_LOHI functions as a single instruction.
    setOperationAction({ISD::SMUL_LOHI, ISD::UMUL_LOHI}, VT, Expand);

    setOperationAction({ISD::BSWAP, ISD::CTTZ, ISD::CTLZ}, VT, Expand);

    // AMDGPU uses ADDC/SUBC/ADDE/SUBE
    setOperationAction({ISD::ADDC, ISD::SUBC, ISD::ADDE, ISD::SUBE}, VT, Legal);
  }

  // The hardware supports 32-bit FSHR, but not FSHL.
  setOperationAction(ISD::FSHR, MVT::i32, Legal);

  // The hardware supports 32-bit ROTR, but not ROTL.
  setOperationAction(ISD::ROTL, {MVT::i32, MVT::i64}, Expand);
  setOperationAction(ISD::ROTR, MVT::i64, Expand);

  setOperationAction({ISD::MULHU, ISD::MULHS}, MVT::i16, Expand);

  setOperationAction({ISD::MUL, ISD::MULHU, ISD::MULHS}, MVT::i64, Expand);
  setOperationAction(
      {ISD::UINT_TO_FP, ISD::SINT_TO_FP, ISD::FP_TO_SINT, ISD::FP_TO_UINT},
      MVT::i64, Custom);
  setOperationAction(ISD::SELECT_CC, MVT::i64, Expand);

  setOperationAction({ISD::SMIN, ISD::UMIN, ISD::SMAX, ISD::UMAX}, MVT::i32,
                     Legal);

  setOperationAction(
      {ISD::CTTZ, ISD::CTTZ_ZERO_UNDEF, ISD::CTLZ, ISD::CTLZ_ZERO_UNDEF},
      MVT::i64, Custom);

  for (auto VT : {MVT::i8, MVT::i16})
    setOperationAction({ISD::CTLZ, ISD::CTLZ_ZERO_UNDEF}, VT, Custom);

  static const MVT::SimpleValueType VectorIntTypes[] = {
      MVT::v2i32, MVT::v3i32, MVT::v4i32, MVT::v5i32, MVT::v6i32, MVT::v7i32,
      MVT::v9i32, MVT::v10i32, MVT::v11i32, MVT::v12i32};

  for (MVT VT : VectorIntTypes) {
    // Expand the following operations for the current type by default.
    setOperationAction({ISD::ADD,        ISD::AND,          ISD::FP_TO_SINT,
                        ISD::FP_TO_UINT, ISD::MUL,          ISD::MULHU,
                        ISD::MULHS,      ISD::OR,           ISD::SHL,
                        ISD::SRA,        ISD::SRL,          ISD::ROTL,
                        ISD::ROTR,       ISD::SUB,          ISD::SINT_TO_FP,
                        ISD::UINT_TO_FP, ISD::SDIV,         ISD::UDIV,
                        ISD::SREM,       ISD::UREM,         ISD::SMUL_LOHI,
                        ISD::UMUL_LOHI,  ISD::SDIVREM,      ISD::UDIVREM,
                        ISD::SELECT,     ISD::VSELECT,      ISD::SELECT_CC,
                        ISD::XOR,        ISD::BSWAP,        ISD::CTPOP,
                        ISD::CTTZ,       ISD::CTLZ,         ISD::VECTOR_SHUFFLE,
                        ISD::SETCC,      ISD::ADDRSPACECAST},
                       VT, Expand);
  }

  static const MVT::SimpleValueType FloatVectorTypes[] = {
      MVT::v2f32, MVT::v3f32,  MVT::v4f32, MVT::v5f32, MVT::v6f32, MVT::v7f32,
      MVT::v9f32, MVT::v10f32, MVT::v11f32, MVT::v12f32};

  for (MVT VT : FloatVectorTypes) {
    setOperationAction(
        {ISD::FABS,          ISD::FMINNUM,        ISD::FMAXNUM,
         ISD::FADD,          ISD::FCEIL,          ISD::FCOS,
         ISD::FDIV,          ISD::FEXP2,          ISD::FEXP,
         ISD::FEXP10,        ISD::FLOG2,          ISD::FREM,
         ISD::FLOG,          ISD::FLOG10,         ISD::FPOW,
         ISD::FFLOOR,        ISD::FTRUNC,         ISD::FMUL,
         ISD::FMA,           ISD::FRINT,          ISD::FNEARBYINT,
         ISD::FSQRT,         ISD::FSIN,           ISD::FSUB,
         ISD::FNEG,          ISD::VSELECT,        ISD::SELECT_CC,
         ISD::FCOPYSIGN,     ISD::VECTOR_SHUFFLE, ISD::SETCC,
         ISD::FCANONICALIZE, ISD::FROUNDEVEN},
        VT, Expand);
  }

  // This causes using an unrolled select operation rather than expansion with
  // bit operations. This is in general better, but the alternative using BFI
  // instructions may be better if the select sources are SGPRs.
  setOperationAction(ISD::SELECT, MVT::v2f32, Promote);
  AddPromotedToType(ISD::SELECT, MVT::v2f32, MVT::v2i32);

  setOperationAction(ISD::SELECT, MVT::v3f32, Promote);
  AddPromotedToType(ISD::SELECT, MVT::v3f32, MVT::v3i32);

  setOperationAction(ISD::SELECT, MVT::v4f32, Promote);
  AddPromotedToType(ISD::SELECT, MVT::v4f32, MVT::v4i32);

  setOperationAction(ISD::SELECT, MVT::v5f32, Promote);
  AddPromotedToType(ISD::SELECT, MVT::v5f32, MVT::v5i32);

  setOperationAction(ISD::SELECT, MVT::v6f32, Promote);
  AddPromotedToType(ISD::SELECT, MVT::v6f32, MVT::v6i32);

  setOperationAction(ISD::SELECT, MVT::v7f32, Promote);
  AddPromotedToType(ISD::SELECT, MVT::v7f32, MVT::v7i32);

  setOperationAction(ISD::SELECT, MVT::v9f32, Promote);
  AddPromotedToType(ISD::SELECT, MVT::v9f32, MVT::v9i32);

  setOperationAction(ISD::SELECT, MVT::v10f32, Promote);
  AddPromotedToType(ISD::SELECT, MVT::v10f32, MVT::v10i32);

  setOperationAction(ISD::SELECT, MVT::v11f32, Promote);
  AddPromotedToType(ISD::SELECT, MVT::v11f32, MVT::v11i32);

  setOperationAction(ISD::SELECT, MVT::v12f32, Promote);
  AddPromotedToType(ISD::SELECT, MVT::v12f32, MVT::v12i32);

  setSchedulingPreference(Sched::RegPressure);
  setJumpIsExpensive(true);

  // FIXME: This is only partially true. If we have to do vector compares, any
  // SGPR pair can be a condition register. If we have a uniform condition, we
  // are better off doing SALU operations, where there is only one SCC. For now,
  // we don't have a way of knowing during instruction selection if a condition
  // will be uniform and we always use vector compares. Assume we are using
  // vector compares until that is fixed.
  setHasMultipleConditionRegisters(true);

  setMinCmpXchgSizeInBits(32);
  setSupportsUnalignedAtomics(false);

  PredictableSelectIsExpensive = false;

  // We want to find all load dependencies for long chains of stores to enable
  // merging into very wide vectors. The problem is with vectors with > 4
  // elements. MergeConsecutiveStores will attempt to merge these because x8/x16
  // vectors are a legal type, even though we have to split the loads
  // usually. When we can more precisely specify load legality per address
  // space, we should be able to make FindBetterChain/MergeConsecutiveStores
  // smarter so that they can figure out what to do in 2 iterations without all
  // N > 4 stores on the same chain.
  GatherAllAliasesMaxDepth = 16;

  // memcpy/memmove/memset are expanded in the IR, so we shouldn't need to worry
  // about these during lowering.
  MaxStoresPerMemcpy  = 0xffffffff;
  MaxStoresPerMemmove = 0xffffffff;
  MaxStoresPerMemset  = 0xffffffff;

  // The expansion for 64-bit division is enormous.
  if (AMDGPUBypassSlowDiv)
    addBypassSlowDiv(64, 32);

  setTargetDAGCombine({ISD::BITCAST,    ISD::SHL,
                       ISD::SRA,        ISD::SRL,
                       ISD::TRUNCATE,   ISD::MUL,
                       ISD::SMUL_LOHI,  ISD::UMUL_LOHI,
                       ISD::MULHU,      ISD::MULHS,
                       ISD::SELECT,     ISD::SELECT_CC,
                       ISD::STORE,      ISD::FADD,
                       ISD::FSUB,       ISD::FNEG,
                       ISD::FABS,       ISD::AssertZext,
                       ISD::AssertSext, ISD::INTRINSIC_WO_CHAIN});

  setMaxAtomicSizeInBitsSupported(64);
  setMaxDivRemBitWidthSupported(64);
  setMaxLargeFPConvertBitWidthSupported(64);
}

bool AMDGPUTargetLowering::mayIgnoreSignedZero(SDValue Op) const {
  if (getTargetMachine().Options.NoSignedZerosFPMath)
    return true;

  const auto Flags = Op.getNode()->getFlags();
  if (Flags.hasNoSignedZeros())
    return true;

  return false;
}

//===----------------------------------------------------------------------===//
// Target Information
//===----------------------------------------------------------------------===//

LLVM_READNONE
static bool fnegFoldsIntoOpcode(unsigned Opc) {
  switch (Opc) {
  case ISD::FADD:
  case ISD::FSUB:
  case ISD::FMUL:
  case ISD::FMA:
  case ISD::FMAD:
  case ISD::FMINNUM:
  case ISD::FMAXNUM:
  case ISD::FMINNUM_IEEE:
  case ISD::FMAXNUM_IEEE:
  case ISD::FMINIMUM:
  case ISD::FMAXIMUM:
  case ISD::FMINIMUMNUM:
  case ISD::FMAXIMUMNUM:
  case ISD::SELECT:
  case ISD::FSIN:
  case ISD::FTRUNC:
  case ISD::FRINT:
  case ISD::FNEARBYINT:
  case ISD::FROUNDEVEN:
  case ISD::FCANONICALIZE:
  case AMDGPUISD::RCP:
  case AMDGPUISD::RCP_LEGACY:
  case AMDGPUISD::RCP_IFLAG:
  case AMDGPUISD::SIN_HW:
  case AMDGPUISD::FMUL_LEGACY:
  case AMDGPUISD::FMIN_LEGACY:
  case AMDGPUISD::FMAX_LEGACY:
  case AMDGPUISD::FMED3:
    // TODO: handle llvm.amdgcn.fma.legacy
    return true;
  case ISD::BITCAST:
    llvm_unreachable("bitcast is special cased");
  default:
    return false;
  }
}

static bool fnegFoldsIntoOp(const SDNode *N) {
  unsigned Opc = N->getOpcode();
  if (Opc == ISD::BITCAST) {
    // TODO: Is there a benefit to checking the conditions performFNegCombine
    // does? We don't for the other cases.
    SDValue BCSrc = N->getOperand(0);
    if (BCSrc.getOpcode() == ISD::BUILD_VECTOR) {
      return BCSrc.getNumOperands() == 2 &&
             BCSrc.getOperand(1).getValueSizeInBits() == 32;
    }

    return BCSrc.getOpcode() == ISD::SELECT && BCSrc.getValueType() == MVT::f32;
  }

  return fnegFoldsIntoOpcode(Opc);
}

/// \p returns true if the operation will definitely need to use a 64-bit
/// encoding, and thus will use a VOP3 encoding regardless of the source
/// modifiers.
LLVM_READONLY
static bool opMustUseVOP3Encoding(const SDNode *N, MVT VT) {
  return (N->getNumOperands() > 2 && N->getOpcode() != ISD::SELECT) ||
         VT == MVT::f64;
}

/// Return true if v_cndmask_b32 will support fabs/fneg source modifiers for the
/// type for ISD::SELECT.
LLVM_READONLY
static bool selectSupportsSourceMods(const SDNode *N) {
  // TODO: Only applies if select will be vector
  return N->getValueType(0) == MVT::f32;
}

// Most FP instructions support source modifiers, but this could be refined
// slightly.
LLVM_READONLY
static bool hasSourceMods(const SDNode *N) {
  if (isa<MemSDNode>(N))
    return false;

  switch (N->getOpcode()) {
  case ISD::CopyToReg:
  case ISD::FDIV:
  case ISD::FREM:
  case ISD::INLINEASM:
  case ISD::INLINEASM_BR:
  case AMDGPUISD::DIV_SCALE:
  case ISD::INTRINSIC_W_CHAIN:

  // TODO: Should really be looking at the users of the bitcast. These are
  // problematic because bitcasts are used to legalize all stores to integer
  // types.
  case ISD::BITCAST:
    return false;
  case ISD::INTRINSIC_WO_CHAIN: {
    switch (N->getConstantOperandVal(0)) {
    case Intrinsic::amdgcn_interp_p1:
    case Intrinsic::amdgcn_interp_p2:
    case Intrinsic::amdgcn_interp_mov:
    case Intrinsic::amdgcn_interp_p1_f16:
    case Intrinsic::amdgcn_interp_p2_f16:
      return false;
    default:
      return true;
    }
  }
  case ISD::SELECT:
    return selectSupportsSourceMods(N);
  default:
    return true;
  }
}

bool AMDGPUTargetLowering::allUsesHaveSourceMods(const SDNode *N,
                                                 unsigned CostThreshold) {
  // Some users (such as 3-operand FMA/MAD) must use a VOP3 encoding, and thus
  // it is truly free to use a source modifier in all cases. If there are
  // multiple users but for each one will necessitate using VOP3, there will be
  // a code size increase. Try to avoid increasing code size unless we know it
  // will save on the instruction count.
  unsigned NumMayIncreaseSize = 0;
  MVT VT = N->getValueType(0).getScalarType().getSimpleVT();

  assert(!N->use_empty());

  // XXX - Should this limit number of uses to check?
  for (const SDNode *U : N->users()) {
    if (!hasSourceMods(U))
      return false;

    if (!opMustUseVOP3Encoding(U, VT)) {
      if (++NumMayIncreaseSize > CostThreshold)
        return false;
    }
  }

  return true;
}

EVT AMDGPUTargetLowering::getTypeForExtReturn(LLVMContext &Context, EVT VT,
                                              ISD::NodeType ExtendKind) const {
  assert(!VT.isVector() && "only scalar expected");

  // Round to the next multiple of 32-bits.
  unsigned Size = VT.getSizeInBits();
  if (Size <= 32)
    return MVT::i32;
  return EVT::getIntegerVT(Context, 32 * ((Size + 31) / 32));
}

unsigned AMDGPUTargetLowering::getVectorIdxWidth(const DataLayout &) const {
  return 32;
}

bool AMDGPUTargetLowering::isSelectSupported(SelectSupportKind SelType) const {
  return true;
}

// The backend supports 32 and 64 bit floating point immediates.
// FIXME: Why are we reporting vectors of FP immediates as legal?
bool AMDGPUTargetLowering::isFPImmLegal(const APFloat &Imm, EVT VT,
                                        bool ForCodeSize) const {
  EVT ScalarVT = VT.getScalarType();
  return (ScalarVT == MVT::f32 || ScalarVT == MVT::f64 ||
         (ScalarVT == MVT::f16 && Subtarget->has16BitInsts()));
}

// We don't want to shrink f64 / f32 constants.
bool AMDGPUTargetLowering::ShouldShrinkFPConstant(EVT VT) const {
  EVT ScalarVT = VT.getScalarType();
  return (ScalarVT != MVT::f32 && ScalarVT != MVT::f64);
}

bool AMDGPUTargetLowering::shouldReduceLoadWidth(
    SDNode *N, ISD::LoadExtType ExtTy, EVT NewVT,
    std::optional<unsigned> ByteOffset) const {
  // TODO: This may be worth removing. Check regression tests for diffs.
  if (!TargetLoweringBase::shouldReduceLoadWidth(N, ExtTy, NewVT, ByteOffset))
    return false;

  unsigned NewSize = NewVT.getStoreSizeInBits();

  // If we are reducing to a 32-bit load or a smaller multi-dword load,
  // this is always better.
  if (NewSize >= 32)
    return true;

  EVT OldVT = N->getValueType(0);
  unsigned OldSize = OldVT.getStoreSizeInBits();

  MemSDNode *MN = cast<MemSDNode>(N);
  unsigned AS = MN->getAddressSpace();
  // Do not shrink an aligned scalar load to sub-dword.
  // Scalar engine cannot do sub-dword loads.
  // TODO: Update this for GFX12 which does have scalar sub-dword loads.
  if (OldSize >= 32 && NewSize < 32 && MN->getAlign() >= Align(4) &&
      (AS == AMDGPUAS::CONSTANT_ADDRESS ||
       AS == AMDGPUAS::CONSTANT_ADDRESS_32BIT ||
       (isa<LoadSDNode>(N) && AS == AMDGPUAS::GLOBAL_ADDRESS &&
        MN->isInvariant())) &&
      AMDGPU::isUniformMMO(MN->getMemOperand()))
    return false;

  // Don't produce extloads from sub 32-bit types. SI doesn't have scalar
  // extloads, so doing one requires using a buffer_load. In cases where we
  // still couldn't use a scalar load, using the wider load shouldn't really
  // hurt anything.

  // If the old size already had to be an extload, there's no harm in continuing
  // to reduce the width.
  return (OldSize < 32);
}

bool AMDGPUTargetLowering::isLoadBitCastBeneficial(EVT LoadTy, EVT CastTy,
                                                   const SelectionDAG &DAG,
                                                   const MachineMemOperand &MMO) const {

  assert(LoadTy.getSizeInBits() == CastTy.getSizeInBits());

  if (LoadTy.getScalarType() == MVT::i32)
    return false;

  unsigned LScalarSize = LoadTy.getScalarSizeInBits();
  unsigned CastScalarSize = CastTy.getScalarSizeInBits();

  if ((LScalarSize >= CastScalarSize) && (CastScalarSize < 32))
    return false;

  unsigned Fast = 0;
  return allowsMemoryAccessForAlignment(*DAG.getContext(), DAG.getDataLayout(),
                                        CastTy, MMO, &Fast) &&
         Fast;
}

// SI+ has instructions for cttz / ctlz for 32-bit values. This is probably also
// profitable with the expansion for 64-bit since it's generally good to
// speculate things.
bool AMDGPUTargetLowering::isCheapToSpeculateCttz(Type *Ty) const {
  return true;
}

bool AMDGPUTargetLowering::isCheapToSpeculateCtlz(Type *Ty) const {
  return true;
}

bool AMDGPUTargetLowering::isSDNodeAlwaysUniform(const SDNode *N) const {
  switch (N->getOpcode()) {
  case ISD::EntryToken:
  case ISD::TokenFactor:
    return true;
  case ISD::INTRINSIC_WO_CHAIN: {
    unsigned IntrID = N->getConstantOperandVal(0);
    return AMDGPU::isIntrinsicAlwaysUniform(IntrID);
  }
  case ISD::INTRINSIC_W_CHAIN: {
    unsigned IntrID = N->getConstantOperandVal(1);
    return AMDGPU::isIntrinsicAlwaysUniform(IntrID);
  }
  case ISD::LOAD:
    if (cast<LoadSDNode>(N)->getMemOperand()->getAddrSpace() ==
        AMDGPUAS::CONSTANT_ADDRESS_32BIT)
      return true;
    return false;
  case AMDGPUISD::SETCC: // ballot-style instruction
    return true;
  }
  return false;
}

SDValue AMDGPUTargetLowering::getNegatedExpression(
    SDValue Op, SelectionDAG &DAG, bool LegalOperations, bool ForCodeSize,
    NegatibleCost &Cost, unsigned Depth) const {

  switch (Op.getOpcode()) {
  case ISD::FMA:
  case ISD::FMAD: {
    // Negating a fma is not free if it has users without source mods.
    if (!allUsesHaveSourceMods(Op.getNode()))
      return SDValue();
    break;
  }
  case AMDGPUISD::RCP: {
    SDValue Src = Op.getOperand(0);
    EVT VT = Op.getValueType();
    SDLoc SL(Op);

    SDValue NegSrc = getNegatedExpression(Src, DAG, LegalOperations,
                                          ForCodeSize, Cost, Depth + 1);
    if (NegSrc)
      return DAG.getNode(AMDGPUISD::RCP, SL, VT, NegSrc, Op->getFlags());
    return SDValue();
  }
  default:
    break;
  }

  return TargetLowering::getNegatedExpression(Op, DAG, LegalOperations,
                                              ForCodeSize, Cost, Depth);
}

//===---------------------------------------------------------------------===//
// Target Properties
//===---------------------------------------------------------------------===//

bool AMDGPUTargetLowering::isFAbsFree(EVT VT) const {
  assert(VT.isFloatingPoint());

  // Packed operations do not have a fabs modifier.
  return VT == MVT::f32 || VT == MVT::f64 ||
         (Subtarget->has16BitInsts() && (VT == MVT::f16 || VT == MVT::bf16));
}

bool AMDGPUTargetLowering::isFNegFree(EVT VT) const {
  assert(VT.isFloatingPoint());
  // Report this based on the end legalized type.
  VT = VT.getScalarType();
  return VT == MVT::f32 || VT == MVT::f64 || VT == MVT::f16 || VT == MVT::bf16;
}

bool AMDGPUTargetLowering:: storeOfVectorConstantIsCheap(bool IsZero, EVT MemVT,
                                                         unsigned NumElem,
                                                         unsigned AS) const {
  return true;
}

bool AMDGPUTargetLowering::aggressivelyPreferBuildVectorSources(EVT VecVT) const {
  // There are few operations which truly have vector input operands. Any vector
  // operation is going to involve operations on each component, and a
  // build_vector will be a copy per element, so it always makes sense to use a
  // build_vector input in place of the extracted element to avoid a copy into a
  // super register.
  //
  // We should probably only do this if all users are extracts only, but this
  // should be the common case.
  return true;
}

bool AMDGPUTargetLowering::isTruncateFree(EVT Source, EVT Dest) const {
  // Truncate is just accessing a subregister.

  unsigned SrcSize = Source.getSizeInBits();
  unsigned DestSize = Dest.getSizeInBits();

  return DestSize < SrcSize && DestSize % 32 == 0 ;
}

bool AMDGPUTargetLowering::isTruncateFree(Type *Source, Type *Dest) const {
  // Truncate is just accessing a subregister.

  unsigned SrcSize = Source->getScalarSizeInBits();
  unsigned DestSize = Dest->getScalarSizeInBits();

  if (DestSize== 16 && Subtarget->has16BitInsts())
    return SrcSize >= 32;

  return DestSize < SrcSize && DestSize % 32 == 0;
}

bool AMDGPUTargetLowering::isZExtFree(Type *Src, Type *Dest) const {
  unsigned SrcSize = Src->getScalarSizeInBits();
  unsigned DestSize = Dest->getScalarSizeInBits();

  if (SrcSize == 16 && Subtarget->has16BitInsts())
    return DestSize >= 32;

  return SrcSize == 32 && DestSize == 64;
}

bool AMDGPUTargetLowering::isZExtFree(EVT Src, EVT Dest) const {
  // Any register load of a 64-bit value really requires 2 32-bit moves. For all
  // practical purposes, the extra mov 0 to load a 64-bit is free.  As used,
  // this will enable reducing 64-bit operations the 32-bit, which is always
  // good.

  if (Src == MVT::i16)
    return Dest == MVT::i32 ||Dest == MVT::i64 ;

  return Src == MVT::i32 && Dest == MVT::i64;
}

bool AMDGPUTargetLowering::isNarrowingProfitable(SDNode *N, EVT SrcVT,
                                                 EVT DestVT) const {
  switch (N->getOpcode()) {
  case ISD::ADD:
  case ISD::SUB:
  case ISD::SHL:
  case ISD::SRL:
  case ISD::SRA:
  case ISD::AND:
  case ISD::OR:
  case ISD::XOR:
  case ISD::MUL:
  case ISD::SETCC:
  case ISD::SELECT:
  case ISD::SMIN:
  case ISD::SMAX:
  case ISD::UMIN:
  case ISD::UMAX:
    if (Subtarget->has16BitInsts() &&
        (!DestVT.isVector() || !Subtarget->hasVOP3PInsts())) {
      // Don't narrow back down to i16 if promoted to i32 already.
      if (!N->isDivergent() && DestVT.isInteger() &&
          DestVT.getScalarSizeInBits() > 1 &&
          DestVT.getScalarSizeInBits() <= 16 &&
          SrcVT.getScalarSizeInBits() > 16) {
        return false;
      }
    }
    return true;
  default:
    break;
  }

  // There aren't really 64-bit registers, but pairs of 32-bit ones and only a
  // limited number of native 64-bit operations. Shrinking an operation to fit
  // in a single 32-bit register should always be helpful. As currently used,
  // this is much less general than the name suggests, and is only used in
  // places trying to reduce the sizes of loads. Shrinking loads to < 32-bits is
  // not profitable, and may actually be harmful.
  if (isa<LoadSDNode>(N))
    return SrcVT.getSizeInBits() > 32 && DestVT.getSizeInBits() == 32;

  return true;
}

bool AMDGPUTargetLowering::isDesirableToCommuteWithShift(
    const SDNode* N, CombineLevel Level) const {
  assert((N->getOpcode() == ISD::SHL || N->getOpcode() == ISD::SRA ||
          N->getOpcode() == ISD::SRL) &&
         "Expected shift op");

  SDValue ShiftLHS = N->getOperand(0);
  if (!ShiftLHS->hasOneUse())
    return false;

  if (ShiftLHS.getOpcode() == ISD::SIGN_EXTEND &&
      !ShiftLHS.getOperand(0)->hasOneUse())
    return false;

  // Always commute pre-type legalization and right shifts.
  // We're looking for shl(or(x,y),z) patterns.
  if (Level < CombineLevel::AfterLegalizeTypes ||
      N->getOpcode() != ISD::SHL || N->getOperand(0).getOpcode() != ISD::OR)
    return true;

  // If only user is a i32 right-shift, then don't destroy a BFE pattern.
  if (N->getValueType(0) == MVT::i32 && N->hasOneUse() &&
      (N->user_begin()->getOpcode() == ISD::SRA ||
       N->user_begin()->getOpcode() == ISD::SRL))
    return false;

  // Don't destroy or(shl(load_zext(),c), load_zext()) patterns.
  auto IsShiftAndLoad = [](SDValue LHS, SDValue RHS) {
    if (LHS.getOpcode() != ISD::SHL)
      return false;
    auto *RHSLd = dyn_cast<LoadSDNode>(RHS);
    auto *LHS0 = dyn_cast<LoadSDNode>(LHS.getOperand(0));
    auto *LHS1 = dyn_cast<ConstantSDNode>(LHS.getOperand(1));
    return LHS0 && LHS1 && RHSLd && LHS0->getExtensionType() == ISD::ZEXTLOAD &&
           LHS1->getAPIntValue() == LHS0->getMemoryVT().getScalarSizeInBits() &&
           RHSLd->getExtensionType() == ISD::ZEXTLOAD;
  };
  SDValue LHS = N->getOperand(0).getOperand(0);
  SDValue RHS = N->getOperand(0).getOperand(1);
  return !(IsShiftAndLoad(LHS, RHS) || IsShiftAndLoad(RHS, LHS));
}

//===---------------------------------------------------------------------===//
// TargetLowering Callbacks
//===---------------------------------------------------------------------===//

CCAssignFn *AMDGPUCallLowering::CCAssignFnForCall(CallingConv::ID CC,
                                                  bool IsVarArg) {
  switch (CC) {
  case CallingConv::AMDGPU_VS:
  case CallingConv::AMDGPU_GS:
  case CallingConv::AMDGPU_PS:
  case CallingConv::AMDGPU_CS:
  case CallingConv::AMDGPU_HS:
  case CallingConv::AMDGPU_ES:
  case CallingConv::AMDGPU_LS:
    return CC_AMDGPU;
  case CallingConv::AMDGPU_CS_Chain:
  case CallingConv::AMDGPU_CS_ChainPreserve:
    return CC_AMDGPU_CS_CHAIN;
  case CallingConv::C:
  case CallingConv::Fast:
  case CallingConv::Cold:
    return CC_AMDGPU_Func;
  case CallingConv::AMDGPU_Gfx:
    return CC_SI_Gfx;
  case CallingConv::AMDGPU_KERNEL:
  case CallingConv::SPIR_KERNEL:
  default:
    reportFatalUsageError("unsupported calling convention for call");
  }
}

CCAssignFn *AMDGPUCallLowering::CCAssignFnForReturn(CallingConv::ID CC,
                                                    bool IsVarArg) {
  switch (CC) {
  case CallingConv::AMDGPU_KERNEL:
  case CallingConv::SPIR_KERNEL:
    llvm_unreachable("kernels should not be handled here");
  case CallingConv::AMDGPU_VS:
  case CallingConv::AMDGPU_GS:
  case CallingConv::AMDGPU_PS:
  case CallingConv::AMDGPU_CS:
  case CallingConv::AMDGPU_CS_Chain:
  case CallingConv::AMDGPU_CS_ChainPreserve:
  case CallingConv::AMDGPU_HS:
  case CallingConv::AMDGPU_ES:
  case CallingConv::AMDGPU_LS:
    return RetCC_SI_Shader;
  case CallingConv::AMDGPU_Gfx:
    return RetCC_SI_Gfx;
  case CallingConv::C:
  case CallingConv::Fast:
  case CallingConv::Cold:
    return RetCC_AMDGPU_Func;
  default:
    reportFatalUsageError("unsupported calling convention");
  }
}

/// The SelectionDAGBuilder will automatically promote function arguments
/// with illegal types.  However, this does not work for the AMDGPU targets
/// since the function arguments are stored in memory as these illegal types.
/// In order to handle this properly we need to get the original types sizes
/// from the LLVM IR Function and fixup the ISD:InputArg values before
/// passing them to AnalyzeFormalArguments()

/// When the SelectionDAGBuilder computes the Ins, it takes care of splitting
/// input values across multiple registers.  Each item in the Ins array
/// represents a single value that will be stored in registers.  Ins[x].VT is
/// the value type of the value that will be stored in the register, so
/// whatever SDNode we lower the argument to needs to be this type.
///
/// In order to correctly lower the arguments we need to know the size of each
/// argument.  Since Ins[x].VT gives us the size of the register that will
/// hold the value, we need to look at Ins[x].ArgVT to see the 'real' type
/// for the original function argument so that we can deduce the correct memory
/// type to use for Ins[x].  In most cases the correct memory type will be
/// Ins[x].ArgVT.  However, this will not always be the case.  If, for example,
/// we have a kernel argument of type v8i8, this argument will be split into
/// 8 parts and each part will be represented by its own item in the Ins array.
/// For each part the Ins[x].ArgVT will be the v8i8, which is the full type of
/// the argument before it was split.  From this, we deduce that the memory type
/// for each individual part is i8.  We pass the memory type as LocVT to the
/// calling convention analysis function and the register type (Ins[x].VT) as
/// the ValVT.
void AMDGPUTargetLowering::analyzeFormalArgumentsCompute(
  CCState &State,
  const SmallVectorImpl<ISD::InputArg> &Ins) const {
  const MachineFunction &MF = State.getMachineFunction();
  const Function &Fn = MF.getFunction();
  LLVMContext &Ctx = Fn.getParent()->getContext();
  const AMDGPUSubtarget &ST = AMDGPUSubtarget::get(MF);
  const unsigned ExplicitOffset = ST.getExplicitKernelArgOffset();
  CallingConv::ID CC = Fn.getCallingConv();

  Align MaxAlign = Align(1);
  uint64_t ExplicitArgOffset = 0;
  const DataLayout &DL = Fn.getDataLayout();

  unsigned InIndex = 0;

  for (const Argument &Arg : Fn.args()) {
    const bool IsByRef = Arg.hasByRefAttr();
    Type *BaseArgTy = Arg.getType();
    Type *MemArgTy = IsByRef ? Arg.getParamByRefType() : BaseArgTy;
    Align Alignment = DL.getValueOrABITypeAlignment(
        IsByRef ? Arg.getParamAlign() : std::nullopt, MemArgTy);
    MaxAlign = std::max(Alignment, MaxAlign);
    uint64_t AllocSize = DL.getTypeAllocSize(MemArgTy);

    uint64_t ArgOffset = alignTo(ExplicitArgOffset, Alignment) + ExplicitOffset;
    ExplicitArgOffset = alignTo(ExplicitArgOffset, Alignment) + AllocSize;

    // We're basically throwing away everything passed into us and starting over
    // to get accurate in-memory offsets. The "PartOffset" is completely useless
    // to us as computed in Ins.
    //
    // We also need to figure out what type legalization is trying to do to get
    // the correct memory offsets.

    SmallVector<EVT, 16> ValueVTs;
    SmallVector<uint64_t, 16> Offsets;
    ComputeValueVTs(*this, DL, BaseArgTy, ValueVTs, &Offsets, ArgOffset);

    for (unsigned Value = 0, NumValues = ValueVTs.size();
         Value != NumValues; ++Value) {
      uint64_t BasePartOffset = Offsets[Value];

      EVT ArgVT = ValueVTs[Value];
      EVT MemVT = ArgVT;
      MVT RegisterVT = getRegisterTypeForCallingConv(Ctx, CC, ArgVT);
      unsigned NumRegs = getNumRegistersForCallingConv(Ctx, CC, ArgVT);

      if (NumRegs == 1) {
        // This argument is not split, so the IR type is the memory type.
        if (ArgVT.isExtended()) {
          // We have an extended type, like i24, so we should just use the
          // register type.
          MemVT = RegisterVT;
        } else {
          MemVT = ArgVT;
        }
      } else if (ArgVT.isVector() && RegisterVT.isVector() &&
                 ArgVT.getScalarType() == RegisterVT.getScalarType()) {
        assert(ArgVT.getVectorNumElements() > RegisterVT.getVectorNumElements());
        // We have a vector value which has been split into a vector with
        // the same scalar type, but fewer elements.  This should handle
        // all the floating-point vector types.
        MemVT = RegisterVT;
      } else if (ArgVT.isVector() &&
                 ArgVT.getVectorNumElements() == NumRegs) {
        // This arg has been split so that each element is stored in a separate
        // register.
        MemVT = ArgVT.getScalarType();
      } else if (ArgVT.isExtended()) {
        // We have an extended type, like i65.
        MemVT = RegisterVT;
      } else {
        unsigned MemoryBits = ArgVT.getStoreSizeInBits() / NumRegs;
        assert(ArgVT.getStoreSizeInBits() % NumRegs == 0);
        if (RegisterVT.isInteger()) {
          MemVT = EVT::getIntegerVT(State.getContext(), MemoryBits);
        } else if (RegisterVT.isVector()) {
          assert(!RegisterVT.getScalarType().isFloatingPoint());
          unsigned NumElements = RegisterVT.getVectorNumElements();
          assert(MemoryBits % NumElements == 0);
          // This vector type has been split into another vector type with
          // a different elements size.
          EVT ScalarVT = EVT::getIntegerVT(State.getContext(),
                                           MemoryBits / NumElements);
          MemVT = EVT::getVectorVT(State.getContext(), ScalarVT, NumElements);
        } else {
          llvm_unreachable("cannot deduce memory type.");
        }
      }

      // Convert one element vectors to scalar.
      if (MemVT.isVector() && MemVT.getVectorNumElements() == 1)
        MemVT = MemVT.getScalarType();

      // Round up vec3/vec5 argument.
      if (MemVT.isVector() && !MemVT.isPow2VectorType()) {
        MemVT = MemVT.getPow2VectorType(State.getContext());
      } else if (!MemVT.isSimple() && !MemVT.isVector()) {
        MemVT = MemVT.getRoundIntegerType(State.getContext());
      }

      unsigned PartOffset = 0;
      for (unsigned i = 0; i != NumRegs; ++i) {
        State.addLoc(CCValAssign::getCustomMem(InIndex++, RegisterVT,
                                               BasePartOffset + PartOffset,
                                               MemVT.getSimpleVT(),
                                               CCValAssign::Full));
        PartOffset += MemVT.getStoreSize();
      }
    }
  }
}

SDValue AMDGPUTargetLowering::LowerReturn(
  SDValue Chain, CallingConv::ID CallConv,
  bool isVarArg,
  const SmallVectorImpl<ISD::OutputArg> &Outs,
  const SmallVectorImpl<SDValue> &OutVals,
  const SDLoc &DL, SelectionDAG &DAG) const {
  // FIXME: Fails for r600 tests
  //assert(!isVarArg && Outs.empty() && OutVals.empty() &&
  // "wave terminate should not have return values");
  return DAG.getNode(AMDGPUISD::ENDPGM, DL, MVT::Other, Chain);
}

//===---------------------------------------------------------------------===//
// Target specific lowering
//===---------------------------------------------------------------------===//

/// Selects the correct CCAssignFn for a given CallingConvention value.
CCAssignFn *AMDGPUTargetLowering::CCAssignFnForCall(CallingConv::ID CC,
                                                    bool IsVarArg) {
  return AMDGPUCallLowering::CCAssignFnForCall(CC, IsVarArg);
}

CCAssignFn *AMDGPUTargetLowering::CCAssignFnForReturn(CallingConv::ID CC,
                                                      bool IsVarArg) {
  return AMDGPUCallLowering::CCAssignFnForReturn(CC, IsVarArg);
}

SDValue AMDGPUTargetLowering::addTokenForArgument(SDValue Chain,
                                                  SelectionDAG &DAG,
                                                  MachineFrameInfo &MFI,
                                                  int ClobberedFI) const {
  SmallVector<SDValue, 8> ArgChains;
  int64_t FirstByte = MFI.getObjectOffset(ClobberedFI);
  int64_t LastByte = FirstByte + MFI.getObjectSize(ClobberedFI) - 1;

  // Include the original chain at the beginning of the list. When this is
  // used by target LowerCall hooks, this helps legalize find the
  // CALLSEQ_BEGIN node.
  ArgChains.push_back(Chain);

  // Add a chain value for each stack argument corresponding
  for (SDNode *U : DAG.getEntryNode().getNode()->users()) {
    if (LoadSDNode *L = dyn_cast<LoadSDNode>(U)) {
      if (FrameIndexSDNode *FI = dyn_cast<FrameIndexSDNode>(L->getBasePtr())) {
        if (FI->getIndex() < 0) {
          int64_t InFirstByte = MFI.getObjectOffset(FI->getIndex());
          int64_t InLastByte = InFirstByte;
          InLastByte += MFI.getObjectSize(FI->getIndex()) - 1;

          if ((InFirstByte <= FirstByte && FirstByte <= InLastByte) ||
              (FirstByte <= InFirstByte && InFirstByte <= LastByte))
            ArgChains.push_back(SDValue(L, 1));
        }
      }
    }
  }

  // Build a tokenfactor for all the chains.
  return DAG.getNode(ISD::TokenFactor, SDLoc(Chain), MVT::Other, ArgChains);
}

SDValue AMDGPUTargetLowering::lowerUnhandledCall(CallLoweringInfo &CLI,
                                                 SmallVectorImpl<SDValue> &InVals,
                                                 StringRef Reason) const {
  SDValue Callee = CLI.Callee;
  SelectionDAG &DAG = CLI.DAG;

  const Function &Fn = DAG.getMachineFunction().getFunction();

  StringRef FuncName("<unknown>");

  if (const ExternalSymbolSDNode *G = dyn_cast<ExternalSymbolSDNode>(Callee))
    FuncName = G->getSymbol();
  else if (const GlobalAddressSDNode *G = dyn_cast<GlobalAddressSDNode>(Callee))
    FuncName = G->getGlobal()->getName();

  DAG.getContext()->diagnose(
      DiagnosticInfoUnsupported(Fn, Reason + FuncName, CLI.DL.getDebugLoc()));

  if (!CLI.IsTailCall) {
    for (ISD::InputArg &Arg : CLI.Ins)
      InVals.push_back(DAG.getPOISON(Arg.VT));
  }

  return DAG.getEntryNode();
}

SDValue AMDGPUTargetLowering::LowerCall(CallLoweringInfo &CLI,
                                        SmallVectorImpl<SDValue> &InVals) const {
  return lowerUnhandledCall(CLI, InVals, "unsupported call to function ");
}

SDValue AMDGPUTargetLowering::LowerDYNAMIC_STACKALLOC(SDValue Op,
                                                      SelectionDAG &DAG) const {
  const Function &Fn = DAG.getMachineFunction().getFunction();

  DAG.getContext()->diagnose(DiagnosticInfoUnsupported(
      Fn, "unsupported dynamic alloca", SDLoc(Op).getDebugLoc()));
  auto Ops = {DAG.getConstant(0, SDLoc(), Op.getValueType()), Op.getOperand(0)};
  return DAG.getMergeValues(Ops, SDLoc());
}

SDValue AMDGPUTargetLowering::LowerOperation(SDValue Op,
                                             SelectionDAG &DAG) const {
  switch (Op.getOpcode()) {
  default:
    Op->print(errs(), &DAG);
    llvm_unreachable("Custom lowering code for this "
                     "instruction is not implemented yet!");
    break;
  case ISD::SIGN_EXTEND_INREG: return LowerSIGN_EXTEND_INREG(Op, DAG);
  case ISD::CONCAT_VECTORS: return LowerCONCAT_VECTORS(Op, DAG);
  case ISD::EXTRACT_SUBVECTOR: return LowerEXTRACT_SUBVECTOR(Op, DAG);
  case ISD::UDIVREM: return LowerUDIVREM(Op, DAG);
  case ISD::SDIVREM: return LowerSDIVREM(Op, DAG);
  case ISD::FREM: return LowerFREM(Op, DAG);
  case ISD::FCEIL: return LowerFCEIL(Op, DAG);
  case ISD::FTRUNC: return LowerFTRUNC(Op, DAG);
  case ISD::FRINT: return LowerFRINT(Op, DAG);
  case ISD::FNEARBYINT: return LowerFNEARBYINT(Op, DAG);
  case ISD::FROUNDEVEN:
    return LowerFROUNDEVEN(Op, DAG);
  case ISD::FROUND: return LowerFROUND(Op, DAG);
  case ISD::FFLOOR: return LowerFFLOOR(Op, DAG);
  case ISD::FLOG2:
    return LowerFLOG2(Op, DAG);
  case ISD::FLOG:
  case ISD::FLOG10:
    return LowerFLOGCommon(Op, DAG);
  case ISD::FEXP:
  case ISD::FEXP10:
    return lowerFEXP(Op, DAG);
  case ISD::FEXP2:
    return lowerFEXP2(Op, DAG);
  case ISD::SINT_TO_FP: return LowerSINT_TO_FP(Op, DAG);
  case ISD::UINT_TO_FP: return LowerUINT_TO_FP(Op, DAG);
  case ISD::FP_TO_FP16: return LowerFP_TO_FP16(Op, DAG);
  case ISD::FP_TO_SINT:
  case ISD::FP_TO_UINT:
    return LowerFP_TO_INT(Op, DAG);
  case ISD::CTTZ:
  case ISD::CTTZ_ZERO_UNDEF:
  case ISD::CTLZ:
  case ISD::CTLZ_ZERO_UNDEF:
    return LowerCTLZ_CTTZ(Op, DAG);
  case ISD::DYNAMIC_STACKALLOC: return LowerDYNAMIC_STACKALLOC(Op, DAG);
  }
  return Op;
}

void AMDGPUTargetLowering::ReplaceNodeResults(SDNode *N,
                                              SmallVectorImpl<SDValue> &Results,
                                              SelectionDAG &DAG) const {
  switch (N->getOpcode()) {
  case ISD::SIGN_EXTEND_INREG:
    // Different parts of legalization seem to interpret which type of
    // sign_extend_inreg is the one to check for custom lowering. The extended
    // from type is what really matters, but some places check for custom
    // lowering of the result type. This results in trying to use
    // ReplaceNodeResults to sext_in_reg to an illegal type, so we'll just do
    // nothing here and let the illegal result integer be handled normally.
    return;
  case ISD::FLOG2:
    if (SDValue Lowered = LowerFLOG2(SDValue(N, 0), DAG))
      Results.push_back(Lowered);
    return;
  case ISD::FLOG:
  case ISD::FLOG10:
    if (SDValue Lowered = LowerFLOGCommon(SDValue(N, 0), DAG))
      Results.push_back(Lowered);
    return;
  case ISD::FEXP2:
    if (SDValue Lowered = lowerFEXP2(SDValue(N, 0), DAG))
      Results.push_back(Lowered);
    return;
  case ISD::FEXP:
  case ISD::FEXP10:
    if (SDValue Lowered = lowerFEXP(SDValue(N, 0), DAG))
      Results.push_back(Lowered);
    return;
  case ISD::CTLZ:
  case ISD::CTLZ_ZERO_UNDEF:
    if (auto Lowered = lowerCTLZResults(SDValue(N, 0u), DAG))
      Results.push_back(Lowered);
    return;
  default:
    return;
  }
}

SDValue AMDGPUTargetLowering::LowerGlobalAddress(AMDGPUMachineFunction* MFI,
                                                 SDValue Op,
                                                 SelectionDAG &DAG) const {

  const DataLayout &DL = DAG.getDataLayout();
  GlobalAddressSDNode *G = cast<GlobalAddressSDNode>(Op);
  const GlobalValue *GV = G->getGlobal();

  if (!MFI->isModuleEntryFunction()) {
    if (std::optional<uint32_t> Address =
            AMDGPUMachineFunction::getLDSAbsoluteAddress(*GV)) {
      return DAG.getConstant(*Address, SDLoc(Op), Op.getValueType());
    }
  }

  if (G->getAddressSpace() == AMDGPUAS::LOCAL_ADDRESS ||
      G->getAddressSpace() == AMDGPUAS::REGION_ADDRESS) {
    if (!MFI->isModuleEntryFunction() &&
        GV->getName() != "llvm.amdgcn.module.lds" &&
        !AMDGPU::isNamedBarrier(*cast<GlobalVariable>(GV))) {
      SDLoc DL(Op);
      const Function &Fn = DAG.getMachineFunction().getFunction();
      DAG.getContext()->diagnose(DiagnosticInfoUnsupported(
          Fn, "local memory global used by non-kernel function",
          DL.getDebugLoc(), DS_Warning));

      // We currently don't have a way to correctly allocate LDS objects that
      // aren't directly associated with a kernel. We do force inlining of
      // functions that use local objects. However, if these dead functions are
      // not eliminated, we don't want a compile time error. Just emit a warning
      // and a trap, since there should be no callable path here.
      SDValue Trap = DAG.getNode(ISD::TRAP, DL, MVT::Other, DAG.getEntryNode());
      SDValue OutputChain = DAG.getNode(ISD::TokenFactor, DL, MVT::Other,
                                        Trap, DAG.getRoot());
      DAG.setRoot(OutputChain);
      return DAG.getPOISON(Op.getValueType());
    }

    // XXX: What does the value of G->getOffset() mean?
    assert(G->getOffset() == 0 &&
         "Do not know what to do with an non-zero offset");

    // TODO: We could emit code to handle the initialization somewhere.
    // We ignore the initializer for now and legalize it to allow selection.
    // The initializer will anyway get errored out during assembly emission.
    unsigned Offset = MFI->allocateLDSGlobal(DL, *cast<GlobalVariable>(GV));
    return DAG.getConstant(Offset, SDLoc(Op), Op.getValueType());
  }
  return SDValue();
}

SDValue AMDGPUTargetLowering::LowerCONCAT_VECTORS(SDValue Op,
                                                  SelectionDAG &DAG) const {
  SmallVector<SDValue, 8> Args;
  SDLoc SL(Op);

  EVT VT = Op.getValueType();
  if (VT.getVectorElementType().getSizeInBits() < 32) {
    unsigned OpBitSize = Op.getOperand(0).getValueType().getSizeInBits();
    if (OpBitSize >= 32 && OpBitSize % 32 == 0) {
      unsigned NewNumElt = OpBitSize / 32;
      EVT NewEltVT = (NewNumElt == 1) ? MVT::i32
                                      : EVT::getVectorVT(*DAG.getContext(),
                                                         MVT::i32, NewNumElt);
      for (const SDUse &U : Op->ops()) {
        SDValue In = U.get();
        SDValue NewIn = DAG.getNode(ISD::BITCAST, SL, NewEltVT, In);
        if (NewNumElt > 1)
          DAG.ExtractVectorElements(NewIn, Args);
        else
          Args.push_back(NewIn);
      }

      EVT NewVT = EVT::getVectorVT(*DAG.getContext(), MVT::i32,
                                   NewNumElt * Op.getNumOperands());
      SDValue BV = DAG.getBuildVector(NewVT, SL, Args);
      return DAG.getNode(ISD::BITCAST, SL, VT, BV);
    }
  }

  for (const SDUse &U : Op->ops())
    DAG.ExtractVectorElements(U.get(), Args);

  return DAG.getBuildVector(Op.getValueType(), SL, Args);
}

SDValue AMDGPUTargetLowering::LowerEXTRACT_SUBVECTOR(SDValue Op,
                                                     SelectionDAG &DAG) const {
  SDLoc SL(Op);
  SmallVector<SDValue, 8> Args;
  unsigned Start = Op.getConstantOperandVal(1);
  EVT VT = Op.getValueType();
  EVT SrcVT = Op.getOperand(0).getValueType();

  if (VT.getScalarSizeInBits() == 16 && Start % 2 == 0) {
    unsigned NumElt = VT.getVectorNumElements();
    unsigned NumSrcElt = SrcVT.getVectorNumElements();
    assert(NumElt % 2 == 0 && NumSrcElt % 2 == 0 && "expect legal types");

    // Extract 32-bit registers at a time.
    EVT NewSrcVT = EVT::getVectorVT(*DAG.getContext(), MVT::i32, NumSrcElt / 2);
    EVT NewVT = NumElt == 2
                    ? MVT::i32
                    : EVT::getVectorVT(*DAG.getContext(), MVT::i32, NumElt / 2);
    SDValue Tmp = DAG.getNode(ISD::BITCAST, SL, NewSrcVT, Op.getOperand(0));

    DAG.ExtractVectorElements(Tmp, Args, Start / 2, NumElt / 2);
    if (NumElt == 2)
      Tmp = Args[0];
    else
      Tmp = DAG.getBuildVector(NewVT, SL, Args);

    return DAG.getNode(ISD::BITCAST, SL, VT, Tmp);
  }

  DAG.ExtractVectorElements(Op.getOperand(0), Args, Start,
                            VT.getVectorNumElements());

  return DAG.getBuildVector(Op.getValueType(), SL, Args);
}

// TODO: Handle fabs too
static SDValue peekFNeg(SDValue Val) {
  if (Val.getOpcode() == ISD::FNEG)
    return Val.getOperand(0);

  return Val;
}

static SDValue peekFPSignOps(SDValue Val) {
  if (Val.getOpcode() == ISD::FNEG)
    Val = Val.getOperand(0);
  if (Val.getOpcode() == ISD::FABS)
    Val = Val.getOperand(0);
  if (Val.getOpcode() == ISD::FCOPYSIGN)
    Val = Val.getOperand(0);
  return Val;
}

SDValue AMDGPUTargetLowering::combineFMinMaxLegacyImpl(
    const SDLoc &DL, EVT VT, SDValue LHS, SDValue RHS, SDValue True,
    SDValue False, SDValue CC, DAGCombinerInfo &DCI) const {
  SelectionDAG &DAG = DCI.DAG;
  ISD::CondCode CCOpcode = cast<CondCodeSDNode>(CC)->get();
  switch (CCOpcode) {
  case ISD::SETOEQ:
  case ISD::SETONE:
  case ISD::SETUNE:
  case ISD::SETNE:
  case ISD::SETUEQ:
  case ISD::SETEQ:
  case ISD::SETFALSE:
  case ISD::SETFALSE2:
  case ISD::SETTRUE:
  case ISD::SETTRUE2:
  case ISD::SETUO:
  case ISD::SETO:
    break;
  case ISD::SETULE:
  case ISD::SETULT: {
    if (LHS == True)
      return DAG.getNode(AMDGPUISD::FMIN_LEGACY, DL, VT, RHS, LHS);
    return DAG.getNode(AMDGPUISD::FMAX_LEGACY, DL, VT, LHS, RHS);
  }
  case ISD::SETOLE:
  case ISD::SETOLT:
  case ISD::SETLE:
  case ISD::SETLT: {
    // Ordered. Assume ordered for undefined.

    // Only do this after legalization to avoid interfering with other combines
    // which might occur.
    if (DCI.getDAGCombineLevel() < AfterLegalizeDAG &&
        !DCI.isCalledByLegalizer())
      return SDValue();

    // We need to permute the operands to get the correct NaN behavior. The
    // selected operand is the second one based on the failing compare with NaN,
    // so permute it based on the compare type the hardware uses.
    if (LHS == True)
      return DAG.getNode(AMDGPUISD::FMIN_LEGACY, DL, VT, LHS, RHS);
    return DAG.getNode(AMDGPUISD::FMAX_LEGACY, DL, VT, RHS, LHS);
  }
  case ISD::SETUGE:
  case ISD::SETUGT: {
    if (LHS == True)
      return DAG.getNode(AMDGPUISD::FMAX_LEGACY, DL, VT, RHS, LHS);
    return DAG.getNode(AMDGPUISD::FMIN_LEGACY, DL, VT, LHS, RHS);
  }
  case ISD::SETGT:
  case ISD::SETGE:
  case ISD::SETOGE:
  case ISD::SETOGT: {
    if (DCI.getDAGCombineLevel() < AfterLegalizeDAG &&
        !DCI.isCalledByLegalizer())
      return SDValue();

    if (LHS == True)
      return DAG.getNode(AMDGPUISD::FMAX_LEGACY, DL, VT, LHS, RHS);
    return DAG.getNode(AMDGPUISD::FMIN_LEGACY, DL, VT, RHS, LHS);
  }
  case ISD::SETCC_INVALID:
    llvm_unreachable("Invalid setcc condcode!");
  }
  return SDValue();
}

/// Generate Min/Max node
SDValue AMDGPUTargetLowering::combineFMinMaxLegacy(const SDLoc &DL, EVT VT,
                                                   SDValue LHS, SDValue RHS,
                                                   SDValue True, SDValue False,
                                                   SDValue CC,
                                                   DAGCombinerInfo &DCI) const {
  if ((LHS == True && RHS == False) || (LHS == False && RHS == True))
    return combineFMinMaxLegacyImpl(DL, VT, LHS, RHS, True, False, CC, DCI);

  SelectionDAG &DAG = DCI.DAG;

  // If we can't directly match this, try to see if we can fold an fneg to
  // match.

  ConstantFPSDNode *CRHS = dyn_cast<ConstantFPSDNode>(RHS);
  ConstantFPSDNode *CFalse = dyn_cast<ConstantFPSDNode>(False);
  SDValue NegTrue = peekFNeg(True);

  // Undo the combine foldFreeOpFromSelect does if it helps us match the
  // fmin/fmax.
  //
  // select (fcmp olt (lhs, K)), (fneg lhs), -K
  // -> fneg (fmin_legacy lhs, K)
  //
  // TODO: Use getNegatedExpression
  if (LHS == NegTrue && CFalse && CRHS) {
    APFloat NegRHS = neg(CRHS->getValueAPF());
    if (NegRHS == CFalse->getValueAPF()) {
      SDValue Combined =
          combineFMinMaxLegacyImpl(DL, VT, LHS, RHS, NegTrue, False, CC, DCI);
      if (Combined)
        return DAG.getNode(ISD::FNEG, DL, VT, Combined);
      return SDValue();
    }
  }

  return SDValue();
}

std::pair<SDValue, SDValue>
AMDGPUTargetLowering::split64BitValue(SDValue Op, SelectionDAG &DAG) const {
  SDLoc SL(Op);

  SDValue Vec = DAG.getNode(ISD::BITCAST, SL, MVT::v2i32, Op);

  const SDValue Zero = DAG.getConstant(0, SL, MVT::i32);
  const SDValue One = DAG.getConstant(1, SL, MVT::i32);

  SDValue Lo = DAG.getNode(ISD::EXTRACT_VECTOR_ELT, SL, MVT::i32, Vec, Zero);
  SDValue Hi = DAG.getNode(ISD::EXTRACT_VECTOR_ELT, SL, MVT::i32, Vec, One);

  return std::pair(Lo, Hi);
}

SDValue AMDGPUTargetLowering::getLoHalf64(SDValue Op, SelectionDAG &DAG) const {
  SDLoc SL(Op);

  SDValue Vec = DAG.getNode(ISD::BITCAST, SL, MVT::v2i32, Op);
  const SDValue Zero = DAG.getConstant(0, SL, MVT::i32);
  return DAG.getNode(ISD::EXTRACT_VECTOR_ELT, SL, MVT::i32, Vec, Zero);
}

SDValue AMDGPUTargetLowering::getHiHalf64(SDValue Op, SelectionDAG &DAG) const {
  SDLoc SL(Op);

  SDValue Vec = DAG.getNode(ISD::BITCAST, SL, MVT::v2i32, Op);
  const SDValue One = DAG.getConstant(1, SL, MVT::i32);
  return DAG.getNode(ISD::EXTRACT_VECTOR_ELT, SL, MVT::i32, Vec, One);
}

// Split a vector type into two parts. The first part is a power of two vector.
// The second part is whatever is left over, and is a scalar if it would
// otherwise be a 1-vector.
std::pair<EVT, EVT>
AMDGPUTargetLowering::getSplitDestVTs(const EVT &VT, SelectionDAG &DAG) const {
  EVT LoVT, HiVT;
  EVT EltVT = VT.getVectorElementType();
  unsigned NumElts = VT.getVectorNumElements();
  unsigned LoNumElts = PowerOf2Ceil((NumElts + 1) / 2);
  LoVT = EVT::getVectorVT(*DAG.getContext(), EltVT, LoNumElts);
  HiVT = NumElts - LoNumElts == 1
             ? EltVT
             : EVT::getVectorVT(*DAG.getContext(), EltVT, NumElts - LoNumElts);
  return std::pair(LoVT, HiVT);
}

// Split a vector value into two parts of types LoVT and HiVT. HiVT could be
// scalar.
std::pair<SDValue, SDValue>
AMDGPUTargetLowering::splitVector(const SDValue &N, const SDLoc &DL,
                                  const EVT &LoVT, const EVT &HiVT,
                                  SelectionDAG &DAG) const {
  assert(LoVT.getVectorNumElements() +
                 (HiVT.isVector() ? HiVT.getVectorNumElements() : 1) <=
             N.getValueType().getVectorNumElements() &&
         "More vector elements requested than available!");
  SDValue Lo = DAG.getNode(ISD::EXTRACT_SUBVECTOR, DL, LoVT, N,
                           DAG.getVectorIdxConstant(0, DL));
  SDValue Hi = DAG.getNode(
      HiVT.isVector() ? ISD::EXTRACT_SUBVECTOR : ISD::EXTRACT_VECTOR_ELT, DL,
      HiVT, N, DAG.getVectorIdxConstant(LoVT.getVectorNumElements(), DL));
  return std::pair(Lo, Hi);
}

SDValue AMDGPUTargetLowering::SplitVectorLoad(const SDValue Op,
                                              SelectionDAG &DAG) const {
  LoadSDNode *Load = cast<LoadSDNode>(Op);
  EVT VT = Op.getValueType();
  SDLoc SL(Op);


  // If this is a 2 element vector, we really want to scalarize and not create
  // weird 1 element vectors.
  if (VT.getVectorNumElements() == 2) {
    SDValue Ops[2];
    std::tie(Ops[0], Ops[1]) = scalarizeVectorLoad(Load, DAG);
    return DAG.getMergeValues(Ops, SL);
  }

  SDValue BasePtr = Load->getBasePtr();
  EVT MemVT = Load->getMemoryVT();

  const MachinePointerInfo &SrcValue = Load->getMemOperand()->getPointerInfo();

  EVT LoVT, HiVT;
  EVT LoMemVT, HiMemVT;
  SDValue Lo, Hi;

  std::tie(LoVT, HiVT) = getSplitDestVTs(VT, DAG);
  std::tie(LoMemVT, HiMemVT) = getSplitDestVTs(MemVT, DAG);
  std::tie(Lo, Hi) = splitVector(Op, SL, LoVT, HiVT, DAG);

  unsigned Size = LoMemVT.getStoreSize();
  Align BaseAlign = Load->getAlign();
  Align HiAlign = commonAlignment(BaseAlign, Size);

  SDValue LoLoad = DAG.getExtLoad(Load->getExtensionType(), SL, LoVT,
                                  Load->getChain(), BasePtr, SrcValue, LoMemVT,
                                  BaseAlign, Load->getMemOperand()->getFlags());
  SDValue HiPtr = DAG.getObjectPtrOffset(SL, BasePtr, TypeSize::getFixed(Size));
  SDValue HiLoad =
      DAG.getExtLoad(Load->getExtensionType(), SL, HiVT, Load->getChain(),
                     HiPtr, SrcValue.getWithOffset(LoMemVT.getStoreSize()),
                     HiMemVT, HiAlign, Load->getMemOperand()->getFlags());

  SDValue Join;
  if (LoVT == HiVT) {
    // This is the case that the vector is power of two so was evenly split.
    Join = DAG.getNode(ISD::CONCAT_VECTORS, SL, VT, LoLoad, HiLoad);
  } else {
    Join = DAG.getNode(ISD::INSERT_SUBVECTOR, SL, VT, DAG.getPOISON(VT), LoLoad,
                       DAG.getVectorIdxConstant(0, SL));
    Join = DAG.getNode(
        HiVT.isVector() ? ISD::INSERT_SUBVECTOR : ISD::INSERT_VECTOR_ELT, SL,
        VT, Join, HiLoad,
        DAG.getVectorIdxConstant(LoVT.getVectorNumElements(), SL));
  }

  SDValue Ops[] = {Join, DAG.getNode(ISD::TokenFactor, SL, MVT::Other,
                                     LoLoad.getValue(1), HiLoad.getValue(1))};

  return DAG.getMergeValues(Ops, SL);
}

SDValue AMDGPUTargetLowering::WidenOrSplitVectorLoad(SDValue Op,
                                                     SelectionDAG &DAG) const {
  LoadSDNode *Load = cast<LoadSDNode>(Op);
  EVT VT = Op.getValueType();
  SDValue BasePtr = Load->getBasePtr();
  EVT MemVT = Load->getMemoryVT();
  SDLoc SL(Op);
  const MachinePointerInfo &SrcValue = Load->getMemOperand()->getPointerInfo();
  Align BaseAlign = Load->getAlign();
  unsigned NumElements = MemVT.getVectorNumElements();

  // Widen from vec3 to vec4 when the load is at least 8-byte aligned
  // or 16-byte fully dereferenceable. Otherwise, split the vector load.
  if (NumElements != 3 ||
      (BaseAlign < Align(8) &&
       !SrcValue.isDereferenceable(16, *DAG.getContext(), DAG.getDataLayout())))
    return SplitVectorLoad(Op, DAG);

  assert(NumElements == 3);

  EVT WideVT =
      EVT::getVectorVT(*DAG.getContext(), VT.getVectorElementType(), 4);
  EVT WideMemVT =
      EVT::getVectorVT(*DAG.getContext(), MemVT.getVectorElementType(), 4);
  SDValue WideLoad = DAG.getExtLoad(
      Load->getExtensionType(), SL, WideVT, Load->getChain(), BasePtr, SrcValue,
      WideMemVT, BaseAlign, Load->getMemOperand()->getFlags());
  return DAG.getMergeValues(
      {DAG.getNode(ISD::EXTRACT_SUBVECTOR, SL, VT, WideLoad,
                   DAG.getVectorIdxConstant(0, SL)),
       WideLoad.getValue(1)},
      SL);
}

SDValue AMDGPUTargetLowering::SplitVectorStore(SDValue Op,
                                               SelectionDAG &DAG) const {
  StoreSDNode *Store = cast<StoreSDNode>(Op);
  SDValue Val = Store->getValue();
  EVT VT = Val.getValueType();

  // If this is a 2 element vector, we really want to scalarize and not create
  // weird 1 element vectors.
  if (VT.getVectorNumElements() == 2)
    return scalarizeVectorStore(Store, DAG);

  EVT MemVT = Store->getMemoryVT();
  SDValue Chain = Store->getChain();
  SDValue BasePtr = Store->getBasePtr();
  SDLoc SL(Op);

  EVT LoVT, HiVT;
  EVT LoMemVT, HiMemVT;
  SDValue Lo, Hi;

  std::tie(LoVT, HiVT) = getSplitDestVTs(VT, DAG);
  std::tie(LoMemVT, HiMemVT) = getSplitDestVTs(MemVT, DAG);
  std::tie(Lo, Hi) = splitVector(Val, SL, LoVT, HiVT, DAG);

  SDValue HiPtr = DAG.getObjectPtrOffset(SL, BasePtr, LoMemVT.getStoreSize());

  const MachinePointerInfo &SrcValue = Store->getMemOperand()->getPointerInfo();
  Align BaseAlign = Store->getAlign();
  unsigned Size = LoMemVT.getStoreSize();
  Align HiAlign = commonAlignment(BaseAlign, Size);

  SDValue LoStore =
      DAG.getTruncStore(Chain, SL, Lo, BasePtr, SrcValue, LoMemVT, BaseAlign,
                        Store->getMemOperand()->getFlags());
  SDValue HiStore =
      DAG.getTruncStore(Chain, SL, Hi, HiPtr, SrcValue.getWithOffset(Size),
                        HiMemVT, HiAlign, Store->getMemOperand()->getFlags());

  return DAG.getNode(ISD::TokenFactor, SL, MVT::Other, LoStore, HiStore);
}

// This is a shortcut for integer division because we have fast i32<->f32
// conversions, and fast f32 reciprocal instructions. The fractional part of a
// float is enough to accurately represent up to a 24-bit signed integer.
SDValue AMDGPUTargetLowering::LowerDIVREM24(SDValue Op, SelectionDAG &DAG,
                                            bool Sign) const {
  SDLoc DL(Op);
  EVT VT = Op.getValueType();
  SDValue LHS = Op.getOperand(0);
  SDValue RHS = Op.getOperand(1);
  MVT IntVT = MVT::i32;
  MVT FltVT = MVT::f32;

  unsigned LHSSignBits = DAG.ComputeNumSignBits(LHS);
  if (LHSSignBits < 9)
    return SDValue();

  unsigned RHSSignBits = DAG.ComputeNumSignBits(RHS);
  if (RHSSignBits < 9)
    return SDValue();

  unsigned BitSize = VT.getSizeInBits();
  unsigned SignBits = std::min(LHSSignBits, RHSSignBits);
  unsigned DivBits = BitSize - SignBits;
  if (Sign)
    ++DivBits;

  ISD::NodeType ToFp = Sign ? ISD::SINT_TO_FP : ISD::UINT_TO_FP;
  ISD::NodeType ToInt = Sign ? ISD::FP_TO_SINT : ISD::FP_TO_UINT;

  SDValue jq = DAG.getConstant(1, DL, IntVT);

  if (Sign) {
    // char|short jq = ia ^ ib;
    jq = DAG.getNode(ISD::XOR, DL, VT, LHS, RHS);

    // jq = jq >> (bitsize - 2)
    jq = DAG.getNode(ISD::SRA, DL, VT, jq,
                     DAG.getConstant(BitSize - 2, DL, VT));

    // jq = jq | 0x1
    jq = DAG.getNode(ISD::OR, DL, VT, jq, DAG.getConstant(1, DL, VT));
  }

  // int ia = (int)LHS;
  SDValue ia = LHS;

  // int ib, (int)RHS;
  SDValue ib = RHS;

  // float fa = (float)ia;
  SDValue fa = DAG.getNode(ToFp, DL, FltVT, ia);

  // float fb = (float)ib;
  SDValue fb = DAG.getNode(ToFp, DL, FltVT, ib);

  SDValue fq = DAG.getNode(ISD::FMUL, DL, FltVT,
                           fa, DAG.getNode(AMDGPUISD::RCP, DL, FltVT, fb));

  // fq = trunc(fq);
  fq = DAG.getNode(ISD::FTRUNC, DL, FltVT, fq);

  // float fqneg = -fq;
  SDValue fqneg = DAG.getNode(ISD::FNEG, DL, FltVT, fq);

  MachineFunction &MF = DAG.getMachineFunction();

  bool UseFmadFtz = false;
  if (Subtarget->isGCN()) {
    const SIMachineFunctionInfo *MFI = MF.getInfo<SIMachineFunctionInfo>();
    UseFmadFtz =
        MFI->getMode().FP32Denormals != DenormalMode::getPreserveSign();
  }

  // float fr = mad(fqneg, fb, fa);
  unsigned OpCode = !Subtarget->hasMadMacF32Insts() ? (unsigned)ISD::FMA
                    : UseFmadFtz ? (unsigned)AMDGPUISD::FMAD_FTZ
                                 : (unsigned)ISD::FMAD;
  SDValue fr = DAG.getNode(OpCode, DL, FltVT, fqneg, fb, fa);

  // int iq = (int)fq;
  SDValue iq = DAG.getNode(ToInt, DL, IntVT, fq);

  // fr = fabs(fr);
  fr = DAG.getNode(ISD::FABS, DL, FltVT, fr);

  // fb = fabs(fb);
  fb = DAG.getNode(ISD::FABS, DL, FltVT, fb);

  EVT SetCCVT = getSetCCResultType(DAG.getDataLayout(), *DAG.getContext(), VT);

  // int cv = fr >= fb;
  SDValue cv = DAG.getSetCC(DL, SetCCVT, fr, fb, ISD::SETOGE);

  // jq = (cv ? jq : 0);
  jq = DAG.getNode(ISD::SELECT, DL, VT, cv, jq, DAG.getConstant(0, DL, VT));

  // dst = iq + jq;
  SDValue Div = DAG.getNode(ISD::ADD, DL, VT, iq, jq);

  // Rem needs compensation, it's easier to recompute it
  SDValue Rem = DAG.getNode(ISD::MUL, DL, VT, Div, RHS);
  Rem = DAG.getNode(ISD::SUB, DL, VT, LHS, Rem);

  // Truncate to number of bits this divide really is.
  if (Sign) {
    SDValue InRegSize
      = DAG.getValueType(EVT::getIntegerVT(*DAG.getContext(), DivBits));
    Div = DAG.getNode(ISD::SIGN_EXTEND_INREG, DL, VT, Div, InRegSize);
    Rem = DAG.getNode(ISD::SIGN_EXTEND_INREG, DL, VT, Rem, InRegSize);
  } else {
    SDValue TruncMask = DAG.getConstant((UINT64_C(1) << DivBits) - 1, DL, VT);
    Div = DAG.getNode(ISD::AND, DL, VT, Div, TruncMask);
    Rem = DAG.getNode(ISD::AND, DL, VT, Rem, TruncMask);
  }

  return DAG.getMergeValues({ Div, Rem }, DL);
}

void AMDGPUTargetLowering::LowerUDIVREM64(SDValue Op,
                                      SelectionDAG &DAG,
                                      SmallVectorImpl<SDValue> &Results) const {
  SDLoc DL(Op);
  EVT VT = Op.getValueType();

  assert(VT == MVT::i64 && "LowerUDIVREM64 expects an i64");

  EVT HalfVT = VT.getHalfSizedIntegerVT(*DAG.getContext());

  SDValue One = DAG.getConstant(1, DL, HalfVT);
  SDValue Zero = DAG.getConstant(0, DL, HalfVT);

  //HiLo split
  SDValue LHS_Lo, LHS_Hi;
  SDValue LHS = Op.getOperand(0);
  std::tie(LHS_Lo, LHS_Hi) = DAG.SplitScalar(LHS, DL, HalfVT, HalfVT);

  SDValue RHS_Lo, RHS_Hi;
  SDValue RHS = Op.getOperand(1);
  std::tie(RHS_Lo, RHS_Hi) = DAG.SplitScalar(RHS, DL, HalfVT, HalfVT);

  if (DAG.MaskedValueIsZero(RHS, APInt::getHighBitsSet(64, 32)) &&
      DAG.MaskedValueIsZero(LHS, APInt::getHighBitsSet(64, 32))) {

    SDValue Res = DAG.getNode(ISD::UDIVREM, DL, DAG.getVTList(HalfVT, HalfVT),
                              LHS_Lo, RHS_Lo);

    SDValue DIV = DAG.getBuildVector(MVT::v2i32, DL, {Res.getValue(0), Zero});
    SDValue REM = DAG.getBuildVector(MVT::v2i32, DL, {Res.getValue(1), Zero});

    Results.push_back(DAG.getNode(ISD::BITCAST, DL, MVT::i64, DIV));
    Results.push_back(DAG.getNode(ISD::BITCAST, DL, MVT::i64, REM));
    return;
  }

  if (isTypeLegal(MVT::i64)) {
    // The algorithm here is based on ideas from "Software Integer Division",
    // Tom Rodeheffer, August 2008.

    MachineFunction &MF = DAG.getMachineFunction();
    const SIMachineFunctionInfo *MFI = MF.getInfo<SIMachineFunctionInfo>();

    // Compute denominator reciprocal.
    unsigned FMAD =
        !Subtarget->hasMadMacF32Insts() ? (unsigned)ISD::FMA
        : MFI->getMode().FP32Denormals == DenormalMode::getPreserveSign()
            ? (unsigned)ISD::FMAD
            : (unsigned)AMDGPUISD::FMAD_FTZ;

    SDValue Cvt_Lo = DAG.getNode(ISD::UINT_TO_FP, DL, MVT::f32, RHS_Lo);
    SDValue Cvt_Hi = DAG.getNode(ISD::UINT_TO_FP, DL, MVT::f32, RHS_Hi);
    SDValue Mad1 = DAG.getNode(FMAD, DL, MVT::f32, Cvt_Hi,
      DAG.getConstantFP(APInt(32, 0x4f800000).bitsToFloat(), DL, MVT::f32),
      Cvt_Lo);
    SDValue Rcp = DAG.getNode(AMDGPUISD::RCP, DL, MVT::f32, Mad1);
    SDValue Mul1 = DAG.getNode(ISD::FMUL, DL, MVT::f32, Rcp,
      DAG.getConstantFP(APInt(32, 0x5f7ffffc).bitsToFloat(), DL, MVT::f32));
    SDValue Mul2 = DAG.getNode(ISD::FMUL, DL, MVT::f32, Mul1,
      DAG.getConstantFP(APInt(32, 0x2f800000).bitsToFloat(), DL, MVT::f32));
    SDValue Trunc = DAG.getNode(ISD::FTRUNC, DL, MVT::f32, Mul2);
    SDValue Mad2 = DAG.getNode(FMAD, DL, MVT::f32, Trunc,
      DAG.getConstantFP(APInt(32, 0xcf800000).bitsToFloat(), DL, MVT::f32),
      Mul1);
    SDValue Rcp_Lo = DAG.getNode(ISD::FP_TO_UINT, DL, HalfVT, Mad2);
    SDValue Rcp_Hi = DAG.getNode(ISD::FP_TO_UINT, DL, HalfVT, Trunc);
    SDValue Rcp64 = DAG.getBitcast(VT,
                        DAG.getBuildVector(MVT::v2i32, DL, {Rcp_Lo, Rcp_Hi}));

    SDValue Zero64 = DAG.getConstant(0, DL, VT);
    SDValue One64  = DAG.getConstant(1, DL, VT);
    SDValue Zero1 = DAG.getConstant(0, DL, MVT::i1);
    SDVTList HalfCarryVT = DAG.getVTList(HalfVT, MVT::i1);

    // First round of UNR (Unsigned integer Newton-Raphson).
    SDValue Neg_RHS = DAG.getNode(ISD::SUB, DL, VT, Zero64, RHS);
    SDValue Mullo1 = DAG.getNode(ISD::MUL, DL, VT, Neg_RHS, Rcp64);
    SDValue Mulhi1 = DAG.getNode(ISD::MULHU, DL, VT, Rcp64, Mullo1);
    SDValue Mulhi1_Lo, Mulhi1_Hi;
    std::tie(Mulhi1_Lo, Mulhi1_Hi) =
        DAG.SplitScalar(Mulhi1, DL, HalfVT, HalfVT);
    SDValue Add1_Lo = DAG.getNode(ISD::UADDO_CARRY, DL, HalfCarryVT, Rcp_Lo,
                                  Mulhi1_Lo, Zero1);
    SDValue Add1_Hi = DAG.getNode(ISD::UADDO_CARRY, DL, HalfCarryVT, Rcp_Hi,
                                  Mulhi1_Hi, Add1_Lo.getValue(1));
    SDValue Add1 = DAG.getBitcast(VT,
                        DAG.getBuildVector(MVT::v2i32, DL, {Add1_Lo, Add1_Hi}));

    // Second round of UNR.
    SDValue Mullo2 = DAG.getNode(ISD::MUL, DL, VT, Neg_RHS, Add1);
    SDValue Mulhi2 = DAG.getNode(ISD::MULHU, DL, VT, Add1, Mullo2);
    SDValue Mulhi2_Lo, Mulhi2_Hi;
    std::tie(Mulhi2_Lo, Mulhi2_Hi) =
        DAG.SplitScalar(Mulhi2, DL, HalfVT, HalfVT);
    SDValue Add2_Lo = DAG.getNode(ISD::UADDO_CARRY, DL, HalfCarryVT, Add1_Lo,
                                  Mulhi2_Lo, Zero1);
    SDValue Add2_Hi = DAG.getNode(ISD::UADDO_CARRY, DL, HalfCarryVT, Add1_Hi,
                                  Mulhi2_Hi, Add2_Lo.getValue(1));
    SDValue Add2 = DAG.getBitcast(VT,
                        DAG.getBuildVector(MVT::v2i32, DL, {Add2_Lo, Add2_Hi}));

    SDValue Mulhi3 = DAG.getNode(ISD::MULHU, DL, VT, LHS, Add2);

    SDValue Mul3 = DAG.getNode(ISD::MUL, DL, VT, RHS, Mulhi3);

    SDValue Mul3_Lo, Mul3_Hi;
    std::tie(Mul3_Lo, Mul3_Hi) = DAG.SplitScalar(Mul3, DL, HalfVT, HalfVT);
    SDValue Sub1_Lo = DAG.getNode(ISD::USUBO_CARRY, DL, HalfCarryVT, LHS_Lo,
                                  Mul3_Lo, Zero1);
    SDValue Sub1_Hi = DAG.getNode(ISD::USUBO_CARRY, DL, HalfCarryVT, LHS_Hi,
                                  Mul3_Hi, Sub1_Lo.getValue(1));
    SDValue Sub1_Mi = DAG.getNode(ISD::SUB, DL, HalfVT, LHS_Hi, Mul3_Hi);
    SDValue Sub1 = DAG.getBitcast(VT,
                        DAG.getBuildVector(MVT::v2i32, DL, {Sub1_Lo, Sub1_Hi}));

    SDValue MinusOne = DAG.getConstant(0xffffffffu, DL, HalfVT);
    SDValue C1 = DAG.getSelectCC(DL, Sub1_Hi, RHS_Hi, MinusOne, Zero,
                                 ISD::SETUGE);
    SDValue C2 = DAG.getSelectCC(DL, Sub1_Lo, RHS_Lo, MinusOne, Zero,
                                 ISD::SETUGE);
    SDValue C3 = DAG.getSelectCC(DL, Sub1_Hi, RHS_Hi, C2, C1, ISD::SETEQ);

    // TODO: Here and below portions of the code can be enclosed into if/endif.
    // Currently control flow is unconditional and we have 4 selects after
    // potential endif to substitute PHIs.

    // if C3 != 0 ...
    SDValue Sub2_Lo = DAG.getNode(ISD::USUBO_CARRY, DL, HalfCarryVT, Sub1_Lo,
                                  RHS_Lo, Zero1);
    SDValue Sub2_Mi = DAG.getNode(ISD::USUBO_CARRY, DL, HalfCarryVT, Sub1_Mi,
                                  RHS_Hi, Sub1_Lo.getValue(1));
    SDValue Sub2_Hi = DAG.getNode(ISD::USUBO_CARRY, DL, HalfCarryVT, Sub2_Mi,
                                  Zero, Sub2_Lo.getValue(1));
    SDValue Sub2 = DAG.getBitcast(VT,
                        DAG.getBuildVector(MVT::v2i32, DL, {Sub2_Lo, Sub2_Hi}));

    SDValue Add3 = DAG.getNode(ISD::ADD, DL, VT, Mulhi3, One64);

    SDValue C4 = DAG.getSelectCC(DL, Sub2_Hi, RHS_Hi, MinusOne, Zero,
                                 ISD::SETUGE);
    SDValue C5 = DAG.getSelectCC(DL, Sub2_Lo, RHS_Lo, MinusOne, Zero,
                                 ISD::SETUGE);
    SDValue C6 = DAG.getSelectCC(DL, Sub2_Hi, RHS_Hi, C5, C4, ISD::SETEQ);

    // if (C6 != 0)
    SDValue Add4 = DAG.getNode(ISD::ADD, DL, VT, Add3, One64);

    SDValue Sub3_Lo = DAG.getNode(ISD::USUBO_CARRY, DL, HalfCarryVT, Sub2_Lo,
                                  RHS_Lo, Zero1);
    SDValue Sub3_Mi = DAG.getNode(ISD::USUBO_CARRY, DL, HalfCarryVT, Sub2_Mi,
                                  RHS_Hi, Sub2_Lo.getValue(1));
    SDValue Sub3_Hi = DAG.getNode(ISD::USUBO_CARRY, DL, HalfCarryVT, Sub3_Mi,
                                  Zero, Sub3_Lo.getValue(1));
    SDValue Sub3 = DAG.getBitcast(VT,
                        DAG.getBuildVector(MVT::v2i32, DL, {Sub3_Lo, Sub3_Hi}));

    // endif C6
    // endif C3

    SDValue Sel1 = DAG.getSelectCC(DL, C6, Zero, Add4, Add3, ISD::SETNE);
    SDValue Div  = DAG.getSelectCC(DL, C3, Zero, Sel1, Mulhi3, ISD::SETNE);

    SDValue Sel2 = DAG.getSelectCC(DL, C6, Zero, Sub3, Sub2, ISD::SETNE);
    SDValue Rem  = DAG.getSelectCC(DL, C3, Zero, Sel2, Sub1, ISD::SETNE);

    Results.push_back(Div);
    Results.push_back(Rem);

    return;
  }

  // r600 expandion.
  // Get Speculative values
  SDValue DIV_Part = DAG.getNode(ISD::UDIV, DL, HalfVT, LHS_Hi, RHS_Lo);
  SDValue REM_Part = DAG.getNode(ISD::UREM, DL, HalfVT, LHS_Hi, RHS_Lo);

  SDValue REM_Lo = DAG.getSelectCC(DL, RHS_Hi, Zero, REM_Part, LHS_Hi, ISD::SETEQ);
  SDValue REM = DAG.getBuildVector(MVT::v2i32, DL, {REM_Lo, Zero});
  REM = DAG.getNode(ISD::BITCAST, DL, MVT::i64, REM);

  SDValue DIV_Hi = DAG.getSelectCC(DL, RHS_Hi, Zero, DIV_Part, Zero, ISD::SETEQ);
  SDValue DIV_Lo = Zero;

  const unsigned halfBitWidth = HalfVT.getSizeInBits();

  for (unsigned i = 0; i < halfBitWidth; ++i) {
    const unsigned bitPos = halfBitWidth - i - 1;
    SDValue POS = DAG.getConstant(bitPos, DL, HalfVT);
    // Get value of high bit
    SDValue HBit = DAG.getNode(ISD::SRL, DL, HalfVT, LHS_Lo, POS);
    HBit = DAG.getNode(ISD::AND, DL, HalfVT, HBit, One);
    HBit = DAG.getNode(ISD::ZERO_EXTEND, DL, VT, HBit);

    // Shift
    REM = DAG.getNode(ISD::SHL, DL, VT, REM, DAG.getConstant(1, DL, VT));
    // Add LHS high bit
    REM = DAG.getNode(ISD::OR, DL, VT, REM, HBit);

    SDValue BIT = DAG.getConstant(1ULL << bitPos, DL, HalfVT);
    SDValue realBIT = DAG.getSelectCC(DL, REM, RHS, BIT, Zero, ISD::SETUGE);

    DIV_Lo = DAG.getNode(ISD::OR, DL, HalfVT, DIV_Lo, realBIT);

    // Update REM
    SDValue REM_sub = DAG.getNode(ISD::SUB, DL, VT, REM, RHS);
    REM = DAG.getSelectCC(DL, REM, RHS, REM_sub, REM, ISD::SETUGE);
  }

  SDValue DIV = DAG.getBuildVector(MVT::v2i32, DL, {DIV_Lo, DIV_Hi});
  DIV = DAG.getNode(ISD::BITCAST, DL, MVT::i64, DIV);
  Results.push_back(DIV);
  Results.push_back(REM);
}

SDValue AMDGPUTargetLowering::LowerUDIVREM(SDValue Op,
                                           SelectionDAG &DAG) const {
  SDLoc DL(Op);
  EVT VT = Op.getValueType();

  if (VT == MVT::i64) {
    SmallVector<SDValue, 2> Results;
    LowerUDIVREM64(Op, DAG, Results);
    return DAG.getMergeValues(Results, DL);
  }

  if (VT == MVT::i32) {
    if (SDValue Res = LowerDIVREM24(Op, DAG, false))
      return Res;
  }

  SDValue X = Op.getOperand(0);
  SDValue Y = Op.getOperand(1);

  // See AMDGPUCodeGenPrepare::expandDivRem32 for a description of the
  // algorithm used here.

  // Initial estimate of inv(y).
  SDValue Z = DAG.getNode(AMDGPUISD::URECIP, DL, VT, Y);

  // One round of UNR.
  SDValue NegY = DAG.getNode(ISD::SUB, DL, VT, DAG.getConstant(0, DL, VT), Y);
  SDValue NegYZ = DAG.getNode(ISD::MUL, DL, VT, NegY, Z);
  Z = DAG.getNode(ISD::ADD, DL, VT, Z,
                  DAG.getNode(ISD::MULHU, DL, VT, Z, NegYZ));

  // Quotient/remainder estimate.
  SDValue Q = DAG.getNode(ISD::MULHU, DL, VT, X, Z);
  SDValue R =
      DAG.getNode(ISD::SUB, DL, VT, X, DAG.getNode(ISD::MUL, DL, VT, Q, Y));

  // First quotient/remainder refinement.
  EVT CCVT = getSetCCResultType(DAG.getDataLayout(), *DAG.getContext(), VT);
  SDValue One = DAG.getConstant(1, DL, VT);
  SDValue Cond = DAG.getSetCC(DL, CCVT, R, Y, ISD::SETUGE);
  Q = DAG.getNode(ISD::SELECT, DL, VT, Cond,
                  DAG.getNode(ISD::ADD, DL, VT, Q, One), Q);
  R = DAG.getNode(ISD::SELECT, DL, VT, Cond,
                  DAG.getNode(ISD::SUB, DL, VT, R, Y), R);

  // Second quotient/remainder refinement.
  Cond = DAG.getSetCC(DL, CCVT, R, Y, ISD::SETUGE);
  Q = DAG.getNode(ISD::SELECT, DL, VT, Cond,
                  DAG.getNode(ISD::ADD, DL, VT, Q, One), Q);
  R = DAG.getNode(ISD::SELECT, DL, VT, Cond,
                  DAG.getNode(ISD::SUB, DL, VT, R, Y), R);

  return DAG.getMergeValues({Q, R}, DL);
}

SDValue AMDGPUTargetLowering::LowerSDIVREM(SDValue Op,
                                           SelectionDAG &DAG) const {
  SDLoc DL(Op);
  EVT VT = Op.getValueType();

  SDValue LHS = Op.getOperand(0);
  SDValue RHS = Op.getOperand(1);

  SDValue Zero = DAG.getConstant(0, DL, VT);
  SDValue NegOne = DAG.getAllOnesConstant(DL, VT);

  if (VT == MVT::i32) {
    if (SDValue Res = LowerDIVREM24(Op, DAG, true))
      return Res;
  }

  if (VT == MVT::i64 &&
      DAG.ComputeNumSignBits(LHS) > 32 &&
      DAG.ComputeNumSignBits(RHS) > 32) {
    EVT HalfVT = VT.getHalfSizedIntegerVT(*DAG.getContext());

    //HiLo split
    SDValue LHS_Lo = DAG.getNode(ISD::EXTRACT_ELEMENT, DL, HalfVT, LHS, Zero);
    SDValue RHS_Lo = DAG.getNode(ISD::EXTRACT_ELEMENT, DL, HalfVT, RHS, Zero);
    SDValue DIVREM = DAG.getNode(ISD::SDIVREM, DL, DAG.getVTList(HalfVT, HalfVT),
                                 LHS_Lo, RHS_Lo);
    SDValue Res[2] = {
      DAG.getNode(ISD::SIGN_EXTEND, DL, VT, DIVREM.getValue(0)),
      DAG.getNode(ISD::SIGN_EXTEND, DL, VT, DIVREM.getValue(1))
    };
    return DAG.getMergeValues(Res, DL);
  }

  SDValue LHSign = DAG.getSelectCC(DL, LHS, Zero, NegOne, Zero, ISD::SETLT);
  SDValue RHSign = DAG.getSelectCC(DL, RHS, Zero, NegOne, Zero, ISD::SETLT);
  SDValue DSign = DAG.getNode(ISD::XOR, DL, VT, LHSign, RHSign);
  SDValue RSign = LHSign; // Remainder sign is the same as LHS

  LHS = DAG.getNode(ISD::ADD, DL, VT, LHS, LHSign);
  RHS = DAG.getNode(ISD::ADD, DL, VT, RHS, RHSign);

  LHS = DAG.getNode(ISD::XOR, DL, VT, LHS, LHSign);
  RHS = DAG.getNode(ISD::XOR, DL, VT, RHS, RHSign);

  SDValue Div = DAG.getNode(ISD::UDIVREM, DL, DAG.getVTList(VT, VT), LHS, RHS);
  SDValue Rem = Div.getValue(1);

  Div = DAG.getNode(ISD::XOR, DL, VT, Div, DSign);
  Rem = DAG.getNode(ISD::XOR, DL, VT, Rem, RSign);

  Div = DAG.getNode(ISD::SUB, DL, VT, Div, DSign);
  Rem = DAG.getNode(ISD::SUB, DL, VT, Rem, RSign);

  SDValue Res[2] = {
    Div,
    Rem
  };
  return DAG.getMergeValues(Res, DL);
}

// (frem x, y) -> (fma (fneg (ftrunc (fdiv x, y))), y, x)
SDValue AMDGPUTargetLowering::LowerFREM(SDValue Op, SelectionDAG &DAG) const {
  SDLoc SL(Op);
  EVT VT = Op.getValueType();
  auto Flags = Op->getFlags();
  SDValue X = Op.getOperand(0);
  SDValue Y = Op.getOperand(1);

  SDValue Div = DAG.getNode(ISD::FDIV, SL, VT, X, Y, Flags);
  SDValue Trunc = DAG.getNode(ISD::FTRUNC, SL, VT, Div, Flags);
  SDValue Neg = DAG.getNode(ISD::FNEG, SL, VT, Trunc, Flags);
  // TODO: For f32 use FMAD instead if !hasFastFMA32?
  return DAG.getNode(ISD::FMA, SL, VT, Neg, Y, X, Flags);
}

SDValue AMDGPUTargetLowering::LowerFCEIL(SDValue Op, SelectionDAG &DAG) const {
  SDLoc SL(Op);
  SDValue Src = Op.getOperand(0);

  // result = trunc(src)
  // if (src > 0.0 && src != result)
  //   result += 1.0

  SDValue Trunc = DAG.getNode(ISD::FTRUNC, SL, MVT::f64, Src);

  const SDValue Zero = DAG.getConstantFP(0.0, SL, MVT::f64);
  const SDValue One = DAG.getConstantFP(1.0, SL, MVT::f64);

  EVT SetCCVT =
      getSetCCResultType(DAG.getDataLayout(), *DAG.getContext(), MVT::f64);

  SDValue Lt0 = DAG.getSetCC(SL, SetCCVT, Src, Zero, ISD::SETOGT);
  SDValue NeTrunc = DAG.getSetCC(SL, SetCCVT, Src, Trunc, ISD::SETONE);
  SDValue And = DAG.getNode(ISD::AND, SL, SetCCVT, Lt0, NeTrunc);

  SDValue Add = DAG.getNode(ISD::SELECT, SL, MVT::f64, And, One, Zero);
  // TODO: Should this propagate fast-math-flags?
  return DAG.getNode(ISD::FADD, SL, MVT::f64, Trunc, Add);
}

static SDValue extractF64Exponent(SDValue Hi, const SDLoc &SL,
                                  SelectionDAG &DAG) {
  const unsigned FractBits = 52;
  const unsigned ExpBits = 11;

  SDValue ExpPart = DAG.getNode(AMDGPUISD::BFE_U32, SL, MVT::i32,
                                Hi,
                                DAG.getConstant(FractBits - 32, SL, MVT::i32),
                                DAG.getConstant(ExpBits, SL, MVT::i32));
  SDValue Exp = DAG.getNode(ISD::SUB, SL, MVT::i32, ExpPart,
                            DAG.getConstant(1023, SL, MVT::i32));

  return Exp;
}

SDValue AMDGPUTargetLowering::LowerFTRUNC(SDValue Op, SelectionDAG &DAG) const {
  SDLoc SL(Op);
  SDValue Src = Op.getOperand(0);

  assert(Op.getValueType() == MVT::f64);

  const SDValue Zero = DAG.getConstant(0, SL, MVT::i32);

  // Extract the upper half, since this is where we will find the sign and
  // exponent.
  SDValue Hi = getHiHalf64(Src, DAG);

  SDValue Exp = extractF64Exponent(Hi, SL, DAG);

  const unsigned FractBits = 52;

  // Extract the sign bit.
  const SDValue SignBitMask = DAG.getConstant(UINT32_C(1) << 31, SL, MVT::i32);
  SDValue SignBit = DAG.getNode(ISD::AND, SL, MVT::i32, Hi, SignBitMask);

  // Extend back to 64-bits.
  SDValue SignBit64 = DAG.getBuildVector(MVT::v2i32, SL, {Zero, SignBit});
  SignBit64 = DAG.getNode(ISD::BITCAST, SL, MVT::i64, SignBit64);

  SDValue BcInt = DAG.getNode(ISD::BITCAST, SL, MVT::i64, Src);
  const SDValue FractMask
    = DAG.getConstant((UINT64_C(1) << FractBits) - 1, SL, MVT::i64);

  SDValue Shr = DAG.getNode(ISD::SRA, SL, MVT::i64, FractMask, Exp);
  SDValue Not = DAG.getNOT(SL, Shr, MVT::i64);
  SDValue Tmp0 = DAG.getNode(ISD::AND, SL, MVT::i64, BcInt, Not);

  EVT SetCCVT =
      getSetCCResultType(DAG.getDataLayout(), *DAG.getContext(), MVT::i32);

  const SDValue FiftyOne = DAG.getConstant(FractBits - 1, SL, MVT::i32);

  SDValue ExpLt0 = DAG.getSetCC(SL, SetCCVT, Exp, Zero, ISD::SETLT);
  SDValue ExpGt51 = DAG.getSetCC(SL, SetCCVT, Exp, FiftyOne, ISD::SETGT);

  SDValue Tmp1 = DAG.getNode(ISD::SELECT, SL, MVT::i64, ExpLt0, SignBit64, Tmp0);
  SDValue Tmp2 = DAG.getNode(ISD::SELECT, SL, MVT::i64, ExpGt51, BcInt, Tmp1);

  return DAG.getNode(ISD::BITCAST, SL, MVT::f64, Tmp2);
}

SDValue AMDGPUTargetLowering::LowerFROUNDEVEN(SDValue Op,
                                              SelectionDAG &DAG) const {
  SDLoc SL(Op);
  SDValue Src = Op.getOperand(0);

  assert(Op.getValueType() == MVT::f64);

  APFloat C1Val(APFloat::IEEEdouble(), "0x1.0p+52");
  SDValue C1 = DAG.getConstantFP(C1Val, SL, MVT::f64);
  SDValue CopySign = DAG.getNode(ISD::FCOPYSIGN, SL, MVT::f64, C1, Src);

  // TODO: Should this propagate fast-math-flags?

  SDValue Tmp1 = DAG.getNode(ISD::FADD, SL, MVT::f64, Src, CopySign);
  SDValue Tmp2 = DAG.getNode(ISD::FSUB, SL, MVT::f64, Tmp1, CopySign);

  SDValue Fabs = DAG.getNode(ISD::FABS, SL, MVT::f64, Src);

  APFloat C2Val(APFloat::IEEEdouble(), "0x1.fffffffffffffp+51");
  SDValue C2 = DAG.getConstantFP(C2Val, SL, MVT::f64);

  EVT SetCCVT =
      getSetCCResultType(DAG.getDataLayout(), *DAG.getContext(), MVT::f64);
  SDValue Cond = DAG.getSetCC(SL, SetCCVT, Fabs, C2, ISD::SETOGT);

  return DAG.getSelect(SL, MVT::f64, Cond, Src, Tmp2);
}

SDValue AMDGPUTargetLowering::LowerFNEARBYINT(SDValue Op,
                                              SelectionDAG &DAG) const {
  // FNEARBYINT and FRINT are the same, except in their handling of FP
  // exceptions. Those aren't really meaningful for us, and OpenCL only has
  // rint, so just treat them as equivalent.
  return DAG.getNode(ISD::FROUNDEVEN, SDLoc(Op), Op.getValueType(),
                     Op.getOperand(0));
}

SDValue AMDGPUTargetLowering::LowerFRINT(SDValue Op, SelectionDAG &DAG) const {
  auto VT = Op.getValueType();
  auto Arg = Op.getOperand(0u);
  return DAG.getNode(ISD::FROUNDEVEN, SDLoc(Op), VT, Arg);
}

// XXX - May require not supporting f32 denormals?

// Don't handle v2f16. The extra instructions to scalarize and repack around the
// compare and vselect end up producing worse code than scalarizing the whole
// operation.
SDValue AMDGPUTargetLowering::LowerFROUND(SDValue Op, SelectionDAG &DAG) const {
  SDLoc SL(Op);
  SDValue X = Op.getOperand(0);
  EVT VT = Op.getValueType();

  SDValue T = DAG.getNode(ISD::FTRUNC, SL, VT, X);

  // TODO: Should this propagate fast-math-flags?

  SDValue Diff = DAG.getNode(ISD::FSUB, SL, VT, X, T);

  SDValue AbsDiff = DAG.getNode(ISD::FABS, SL, VT, Diff);

  const SDValue Zero = DAG.getConstantFP(0.0, SL, VT);
  const SDValue One = DAG.getConstantFP(1.0, SL, VT);

  EVT SetCCVT =
      getSetCCResultType(DAG.getDataLayout(), *DAG.getContext(), VT);

  const SDValue Half = DAG.getConstantFP(0.5, SL, VT);
  SDValue Cmp = DAG.getSetCC(SL, SetCCVT, AbsDiff, Half, ISD::SETOGE);
  SDValue OneOrZeroFP = DAG.getNode(ISD::SELECT, SL, VT, Cmp, One, Zero);

  SDValue SignedOffset = DAG.getNode(ISD::FCOPYSIGN, SL, VT, OneOrZeroFP, X);
  return DAG.getNode(ISD::FADD, SL, VT, T, SignedOffset);
}

SDValue AMDGPUTargetLowering::LowerFFLOOR(SDValue Op, SelectionDAG &DAG) const {
  SDLoc SL(Op);
  SDValue Src = Op.getOperand(0);

  // result = trunc(src);
  // if (src < 0.0 && src != result)
  //   result += -1.0.

  SDValue Trunc = DAG.getNode(ISD::FTRUNC, SL, MVT::f64, Src);

  const SDValue Zero = DAG.getConstantFP(0.0, SL, MVT::f64);
  const SDValue NegOne = DAG.getConstantFP(-1.0, SL, MVT::f64);

  EVT SetCCVT =
      getSetCCResultType(DAG.getDataLayout(), *DAG.getContext(), MVT::f64);

  SDValue Lt0 = DAG.getSetCC(SL, SetCCVT, Src, Zero, ISD::SETOLT);
  SDValue NeTrunc = DAG.getSetCC(SL, SetCCVT, Src, Trunc, ISD::SETONE);
  SDValue And = DAG.getNode(ISD::AND, SL, SetCCVT, Lt0, NeTrunc);

  SDValue Add = DAG.getNode(ISD::SELECT, SL, MVT::f64, And, NegOne, Zero);
  // TODO: Should this propagate fast-math-flags?
  return DAG.getNode(ISD::FADD, SL, MVT::f64, Trunc, Add);
}

/// Return true if it's known that \p Src can never be an f32 denormal value.
static bool valueIsKnownNeverF32Denorm(SDValue Src) {
  switch (Src.getOpcode()) {
  case ISD::FP_EXTEND:
    return Src.getOperand(0).getValueType() == MVT::f16;
  case ISD::FP16_TO_FP:
  case ISD::FFREXP:
    return true;
  case ISD::INTRINSIC_WO_CHAIN: {
    unsigned IntrinsicID = Src.getConstantOperandVal(0);
    switch (IntrinsicID) {
    case Intrinsic::amdgcn_frexp_mant:
      return true;
    default:
      return false;
    }
  }
  default:
    return false;
  }

  llvm_unreachable("covered opcode switch");
}

bool AMDGPUTargetLowering::allowApproxFunc(const SelectionDAG &DAG,
                                           SDNodeFlags Flags) {
  if (Flags.hasApproximateFuncs())
    return true;
  auto &Options = DAG.getTarget().Options;
  return Options.UnsafeFPMath || Options.ApproxFuncFPMath;
}

bool AMDGPUTargetLowering::needsDenormHandlingF32(const SelectionDAG &DAG,
                                                  SDValue Src,
                                                  SDNodeFlags Flags) {
  return !valueIsKnownNeverF32Denorm(Src) &&
         DAG.getMachineFunction()
                 .getDenormalMode(APFloat::IEEEsingle())
                 .Input != DenormalMode::PreserveSign;
}

SDValue AMDGPUTargetLowering::getIsLtSmallestNormal(SelectionDAG &DAG,
                                                    SDValue Src,
                                                    SDNodeFlags Flags) const {
  SDLoc SL(Src);
  EVT VT = Src.getValueType();
  const fltSemantics &Semantics = VT.getFltSemantics();
  SDValue SmallestNormal =
      DAG.getConstantFP(APFloat::getSmallestNormalized(Semantics), SL, VT);

  // Want to scale denormals up, but negatives and 0 work just as well on the
  // scaled path.
  SDValue IsLtSmallestNormal = DAG.getSetCC(
      SL, getSetCCResultType(DAG.getDataLayout(), *DAG.getContext(), VT), Src,
      SmallestNormal, ISD::SETOLT);

  return IsLtSmallestNormal;
}

SDValue AMDGPUTargetLowering::getIsFinite(SelectionDAG &DAG, SDValue Src,
                                          SDNodeFlags Flags) const {
  SDLoc SL(Src);
  EVT VT = Src.getValueType();
  const fltSemantics &Semantics = VT.getFltSemantics();
  SDValue Inf = DAG.getConstantFP(APFloat::getInf(Semantics), SL, VT);

  SDValue Fabs = DAG.getNode(ISD::FABS, SL, VT, Src, Flags);
  SDValue IsFinite = DAG.getSetCC(
      SL, getSetCCResultType(DAG.getDataLayout(), *DAG.getContext(), VT), Fabs,
      Inf, ISD::SETOLT);
  return IsFinite;
}

/// If denormal handling is required return the scaled input to FLOG2, and the
/// check for denormal range. Otherwise, return null values.
std::pair<SDValue, SDValue>
AMDGPUTargetLowering::getScaledLogInput(SelectionDAG &DAG, const SDLoc SL,
                                        SDValue Src, SDNodeFlags Flags) const {
  if (!needsDenormHandlingF32(DAG, Src, Flags))
    return {};

  MVT VT = MVT::f32;
  const fltSemantics &Semantics = APFloat::IEEEsingle();
  SDValue SmallestNormal =
      DAG.getConstantFP(APFloat::getSmallestNormalized(Semantics), SL, VT);

  SDValue IsLtSmallestNormal = DAG.getSetCC(
      SL, getSetCCResultType(DAG.getDataLayout(), *DAG.getContext(), VT), Src,
      SmallestNormal, ISD::SETOLT);

  SDValue Scale32 = DAG.getConstantFP(0x1.0p+32, SL, VT);
  SDValue One = DAG.getConstantFP(1.0, SL, VT);
  SDValue ScaleFactor =
      DAG.getNode(ISD::SELECT, SL, VT, IsLtSmallestNormal, Scale32, One, Flags);

  SDValue ScaledInput = DAG.getNode(ISD::FMUL, SL, VT, Src, ScaleFactor, Flags);
  return {ScaledInput, IsLtSmallestNormal};
}

SDValue AMDGPUTargetLowering::LowerFLOG2(SDValue Op, SelectionDAG &DAG) const {
  // v_log_f32 is good enough for OpenCL, except it doesn't handle denormals.
  // If we have to handle denormals, scale up the input and adjust the result.

  // scaled = x * (is_denormal ? 0x1.0p+32 : 1.0)
  // log2 = amdgpu_log2 - (is_denormal ? 32.0 : 0.0)

  SDLoc SL(Op);
  EVT VT = Op.getValueType();
  SDValue Src = Op.getOperand(0);
  SDNodeFlags Flags = Op->getFlags();

  if (VT == MVT::f16) {
    // Nothing in half is a denormal when promoted to f32.
    assert(!Subtarget->has16BitInsts());
    SDValue Ext = DAG.getNode(ISD::FP_EXTEND, SL, MVT::f32, Src, Flags);
    SDValue Log = DAG.getNode(AMDGPUISD::LOG, SL, MVT::f32, Ext, Flags);
    return DAG.getNode(ISD::FP_ROUND, SL, VT, Log,
                       DAG.getTargetConstant(0, SL, MVT::i32), Flags);
  }

  auto [ScaledInput, IsLtSmallestNormal] =
      getScaledLogInput(DAG, SL, Src, Flags);
  if (!ScaledInput)
    return DAG.getNode(AMDGPUISD::LOG, SL, VT, Src, Flags);

  SDValue Log2 = DAG.getNode(AMDGPUISD::LOG, SL, VT, ScaledInput, Flags);

  SDValue ThirtyTwo = DAG.getConstantFP(32.0, SL, VT);
  SDValue Zero = DAG.getConstantFP(0.0, SL, VT);
  SDValue ResultOffset =
      DAG.getNode(ISD::SELECT, SL, VT, IsLtSmallestNormal, ThirtyTwo, Zero);
  return DAG.getNode(ISD::FSUB, SL, VT, Log2, ResultOffset, Flags);
}

static SDValue getMad(SelectionDAG &DAG, const SDLoc &SL, EVT VT, SDValue X,
                      SDValue Y, SDValue C, SDNodeFlags Flags = SDNodeFlags()) {
  SDValue Mul = DAG.getNode(ISD::FMUL, SL, VT, X, Y, Flags);
  return DAG.getNode(ISD::FADD, SL, VT, Mul, C, Flags);
}

SDValue AMDGPUTargetLowering::LowerFLOGCommon(SDValue Op,
                                              SelectionDAG &DAG) const {
  SDValue X = Op.getOperand(0);
  EVT VT = Op.getValueType();
  SDNodeFlags Flags = Op->getFlags();
  SDLoc DL(Op);

  const bool IsLog10 = Op.getOpcode() == ISD::FLOG10;
  assert(IsLog10 || Op.getOpcode() == ISD::FLOG);

  const auto &Options = getTargetMachine().Options;
  if (VT == MVT::f16 || Flags.hasApproximateFuncs() ||
      Options.ApproxFuncFPMath || Options.UnsafeFPMath) {

    if (VT == MVT::f16 && !Subtarget->has16BitInsts()) {
      // Log and multiply in f32 is good enough for f16.
      X = DAG.getNode(ISD::FP_EXTEND, DL, MVT::f32, X, Flags);
    }

    SDValue Lowered = LowerFLOGUnsafe(X, DL, DAG, IsLog10, Flags);
    if (VT == MVT::f16 && !Subtarget->has16BitInsts()) {
      return DAG.getNode(ISD::FP_ROUND, DL, VT, Lowered,
                         DAG.getTargetConstant(0, DL, MVT::i32), Flags);
    }

    return Lowered;
  }

  auto [ScaledInput, IsScaled] = getScaledLogInput(DAG, DL, X, Flags);
  if (ScaledInput)
    X = ScaledInput;

  SDValue Y = DAG.getNode(AMDGPUISD::LOG, DL, VT, X, Flags);

  SDValue R;
  if (Subtarget->hasFastFMAF32()) {
    // c+cc are ln(2)/ln(10) to more than 49 bits
    const float c_log10 = 0x1.344134p-2f;
    const float cc_log10 = 0x1.09f79ep-26f;

    // c + cc is ln(2) to more than 49 bits
    const float c_log = 0x1.62e42ep-1f;
    const float cc_log = 0x1.efa39ep-25f;

    SDValue C = DAG.getConstantFP(IsLog10 ? c_log10 : c_log, DL, VT);
    SDValue CC = DAG.getConstantFP(IsLog10 ? cc_log10 : cc_log, DL, VT);

    R = DAG.getNode(ISD::FMUL, DL, VT, Y, C, Flags);
    SDValue NegR = DAG.getNode(ISD::FNEG, DL, VT, R, Flags);
    SDValue FMA0 = DAG.getNode(ISD::FMA, DL, VT, Y, C, NegR, Flags);
    SDValue FMA1 = DAG.getNode(ISD::FMA, DL, VT, Y, CC, FMA0, Flags);
    R = DAG.getNode(ISD::FADD, DL, VT, R, FMA1, Flags);
  } else {
    // ch+ct is ln(2)/ln(10) to more than 36 bits
    const float ch_log10 = 0x1.344000p-2f;
    const float ct_log10 = 0x1.3509f6p-18f;

    // ch + ct is ln(2) to more than 36 bits
    const float ch_log = 0x1.62e000p-1f;
    const float ct_log = 0x1.0bfbe8p-15f;

    SDValue CH = DAG.getConstantFP(IsLog10 ? ch_log10 : ch_log, DL, VT);
    SDValue CT = DAG.getConstantFP(IsLog10 ? ct_log10 : ct_log, DL, VT);

    SDValue YAsInt = DAG.getNode(ISD::BITCAST, DL, MVT::i32, Y);
    SDValue MaskConst = DAG.getConstant(0xfffff000, DL, MVT::i32);
    SDValue YHInt = DAG.getNode(ISD::AND, DL, MVT::i32, YAsInt, MaskConst);
    SDValue YH = DAG.getNode(ISD::BITCAST, DL, MVT::f32, YHInt);
    SDValue YT = DAG.getNode(ISD::FSUB, DL, VT, Y, YH, Flags);

    SDValue YTCT = DAG.getNode(ISD::FMUL, DL, VT, YT, CT, Flags);
    SDValue Mad0 = getMad(DAG, DL, VT, YH, CT, YTCT, Flags);
    SDValue Mad1 = getMad(DAG, DL, VT, YT, CH, Mad0, Flags);
    R = getMad(DAG, DL, VT, YH, CH, Mad1);
  }

  const bool IsFiniteOnly = (Flags.hasNoNaNs() || Options.NoNaNsFPMath) &&
                            (Flags.hasNoInfs() || Options.NoInfsFPMath);

  // TODO: Check if known finite from source value.
  if (!IsFiniteOnly) {
    SDValue IsFinite = getIsFinite(DAG, Y, Flags);
    R = DAG.getNode(ISD::SELECT, DL, VT, IsFinite, R, Y, Flags);
  }

  if (IsScaled) {
    SDValue Zero = DAG.getConstantFP(0.0f, DL, VT);
    SDValue ShiftK =
        DAG.getConstantFP(IsLog10 ? 0x1.344136p+3f : 0x1.62e430p+4f, DL, VT);
    SDValue Shift =
        DAG.getNode(ISD::SELECT, DL, VT, IsScaled, ShiftK, Zero, Flags);
    R = DAG.getNode(ISD::FSUB, DL, VT, R, Shift, Flags);
  }

  return R;
}

SDValue AMDGPUTargetLowering::LowerFLOG10(SDValue Op, SelectionDAG &DAG) const {
  return LowerFLOGCommon(Op, DAG);
}

// Do f32 fast math expansion for flog2 or flog10. This is accurate enough for a
// promote f16 operation.
SDValue AMDGPUTargetLowering::LowerFLOGUnsafe(SDValue Src, const SDLoc &SL,
                                              SelectionDAG &DAG, bool IsLog10,
                                              SDNodeFlags Flags) const {
  EVT VT = Src.getValueType();
  unsigned LogOp =
      VT == MVT::f32 ? (unsigned)AMDGPUISD::LOG : (unsigned)ISD::FLOG2;

  double Log2BaseInverted =
      IsLog10 ? numbers::ln2 / numbers::ln10 : numbers::ln2;

  if (VT == MVT::f32) {
    auto [ScaledInput, IsScaled] = getScaledLogInput(DAG, SL, Src, Flags);
    if (ScaledInput) {
      SDValue LogSrc = DAG.getNode(AMDGPUISD::LOG, SL, VT, ScaledInput, Flags);
      SDValue ScaledResultOffset =
          DAG.getConstantFP(-32.0 * Log2BaseInverted, SL, VT);

      SDValue Zero = DAG.getConstantFP(0.0f, SL, VT);

      SDValue ResultOffset = DAG.getNode(ISD::SELECT, SL, VT, IsScaled,
                                         ScaledResultOffset, Zero, Flags);

      SDValue Log2Inv = DAG.getConstantFP(Log2BaseInverted, SL, VT);

      if (Subtarget->hasFastFMAF32())
        return DAG.getNode(ISD::FMA, SL, VT, LogSrc, Log2Inv, ResultOffset,
                           Flags);
      SDValue Mul = DAG.getNode(ISD::FMUL, SL, VT, LogSrc, Log2Inv, Flags);
      return DAG.getNode(ISD::FADD, SL, VT, Mul, ResultOffset);
    }
  }

  SDValue Log2Operand = DAG.getNode(LogOp, SL, VT, Src, Flags);
  SDValue Log2BaseInvertedOperand = DAG.getConstantFP(Log2BaseInverted, SL, VT);

  return DAG.getNode(ISD::FMUL, SL, VT, Log2Operand, Log2BaseInvertedOperand,
                     Flags);
}

SDValue AMDGPUTargetLowering::lowerFEXP2(SDValue Op, SelectionDAG &DAG) const {
  // v_exp_f32 is good enough for OpenCL, except it doesn't handle denormals.
  // If we have to handle denormals, scale up the input and adjust the result.

  SDLoc SL(Op);
  EVT VT = Op.getValueType();
  SDValue Src = Op.getOperand(0);
  SDNodeFlags Flags = Op->getFlags();

  if (VT == MVT::f16) {
    // Nothing in half is a denormal when promoted to f32.
    assert(!Subtarget->has16BitInsts());
    SDValue Ext = DAG.getNode(ISD::FP_EXTEND, SL, MVT::f32, Src, Flags);
    SDValue Log = DAG.getNode(AMDGPUISD::EXP, SL, MVT::f32, Ext, Flags);
    return DAG.getNode(ISD::FP_ROUND, SL, VT, Log,
                       DAG.getTargetConstant(0, SL, MVT::i32), Flags);
  }

  assert(VT == MVT::f32);

  if (!needsDenormHandlingF32(DAG, Src, Flags))
    return DAG.getNode(AMDGPUISD::EXP, SL, MVT::f32, Src, Flags);

  // bool needs_scaling = x < -0x1.f80000p+6f;
  // v_exp_f32(x + (s ? 0x1.0p+6f : 0.0f)) * (s ? 0x1.0p-64f : 1.0f);

  // -nextafter(128.0, -1)
  SDValue RangeCheckConst = DAG.getConstantFP(-0x1.f80000p+6f, SL, VT);

  EVT SetCCVT = getSetCCResultType(DAG.getDataLayout(), *DAG.getContext(), VT);

  SDValue NeedsScaling =
      DAG.getSetCC(SL, SetCCVT, Src, RangeCheckConst, ISD::SETOLT);

  SDValue SixtyFour = DAG.getConstantFP(0x1.0p+6f, SL, VT);
  SDValue Zero = DAG.getConstantFP(0.0, SL, VT);

  SDValue AddOffset =
      DAG.getNode(ISD::SELECT, SL, VT, NeedsScaling, SixtyFour, Zero);

  SDValue AddInput = DAG.getNode(ISD::FADD, SL, VT, Src, AddOffset, Flags);
  SDValue Exp2 = DAG.getNode(AMDGPUISD::EXP, SL, VT, AddInput, Flags);

  SDValue TwoExpNeg64 = DAG.getConstantFP(0x1.0p-64f, SL, VT);
  SDValue One = DAG.getConstantFP(1.0, SL, VT);
  SDValue ResultScale =
      DAG.getNode(ISD::SELECT, SL, VT, NeedsScaling, TwoExpNeg64, One);

  return DAG.getNode(ISD::FMUL, SL, VT, Exp2, ResultScale, Flags);
}

SDValue AMDGPUTargetLowering::lowerFEXPUnsafe(SDValue X, const SDLoc &SL,
                                              SelectionDAG &DAG,
                                              SDNodeFlags Flags) const {
  EVT VT = X.getValueType();
  const SDValue Log2E = DAG.getConstantFP(numbers::log2e, SL, VT);

  if (VT != MVT::f32 || !needsDenormHandlingF32(DAG, X, Flags)) {
    // exp2(M_LOG2E_F * f);
    SDValue Mul = DAG.getNode(ISD::FMUL, SL, VT, X, Log2E, Flags);
    return DAG.getNode(VT == MVT::f32 ? (unsigned)AMDGPUISD::EXP
                                      : (unsigned)ISD::FEXP2,
                       SL, VT, Mul, Flags);
  }

  EVT SetCCVT = getSetCCResultType(DAG.getDataLayout(), *DAG.getContext(), VT);

  SDValue Threshold = DAG.getConstantFP(-0x1.5d58a0p+6f, SL, VT);
  SDValue NeedsScaling = DAG.getSetCC(SL, SetCCVT, X, Threshold, ISD::SETOLT);

  SDValue ScaleOffset = DAG.getConstantFP(0x1.0p+6f, SL, VT);

  SDValue ScaledX = DAG.getNode(ISD::FADD, SL, VT, X, ScaleOffset, Flags);

  SDValue AdjustedX =
      DAG.getNode(ISD::SELECT, SL, VT, NeedsScaling, ScaledX, X);

  SDValue ExpInput = DAG.getNode(ISD::FMUL, SL, VT, AdjustedX, Log2E, Flags);

  SDValue Exp2 = DAG.getNode(AMDGPUISD::EXP, SL, VT, ExpInput, Flags);

  SDValue ResultScaleFactor = DAG.getConstantFP(0x1.969d48p-93f, SL, VT);
  SDValue AdjustedResult =
      DAG.getNode(ISD::FMUL, SL, VT, Exp2, ResultScaleFactor, Flags);

  return DAG.getNode(ISD::SELECT, SL, VT, NeedsScaling, AdjustedResult, Exp2,
                     Flags);
}

/// Emit approx-funcs appropriate lowering for exp10. inf/nan should still be
/// handled correctly.
SDValue AMDGPUTargetLowering::lowerFEXP10Unsafe(SDValue X, const SDLoc &SL,
                                                SelectionDAG &DAG,
                                                SDNodeFlags Flags) const {
  const EVT VT = X.getValueType();
  const unsigned Exp2Op = VT == MVT::f32 ? static_cast<unsigned>(AMDGPUISD::EXP)
                                         : static_cast<unsigned>(ISD::FEXP2);

  if (VT != MVT::f32 || !needsDenormHandlingF32(DAG, X, Flags)) {
    // exp2(x * 0x1.a92000p+1f) * exp2(x * 0x1.4f0978p-11f);
    SDValue K0 = DAG.getConstantFP(0x1.a92000p+1f, SL, VT);
    SDValue K1 = DAG.getConstantFP(0x1.4f0978p-11f, SL, VT);

    SDValue Mul0 = DAG.getNode(ISD::FMUL, SL, VT, X, K0, Flags);
    SDValue Exp2_0 = DAG.getNode(Exp2Op, SL, VT, Mul0, Flags);
    SDValue Mul1 = DAG.getNode(ISD::FMUL, SL, VT, X, K1, Flags);
    SDValue Exp2_1 = DAG.getNode(Exp2Op, SL, VT, Mul1, Flags);
    return DAG.getNode(ISD::FMUL, SL, VT, Exp2_0, Exp2_1);
  }

  // bool s = x < -0x1.2f7030p+5f;
  // x += s ? 0x1.0p+5f : 0.0f;
  // exp10 = exp2(x * 0x1.a92000p+1f) *
  //        exp2(x * 0x1.4f0978p-11f) *
  //        (s ? 0x1.9f623ep-107f : 1.0f);

  EVT SetCCVT = getSetCCResultType(DAG.getDataLayout(), *DAG.getContext(), VT);

  SDValue Threshold = DAG.getConstantFP(-0x1.2f7030p+5f, SL, VT);
  SDValue NeedsScaling = DAG.getSetCC(SL, SetCCVT, X, Threshold, ISD::SETOLT);

  SDValue ScaleOffset = DAG.getConstantFP(0x1.0p+5f, SL, VT);
  SDValue ScaledX = DAG.getNode(ISD::FADD, SL, VT, X, ScaleOffset, Flags);
  SDValue AdjustedX =
      DAG.getNode(ISD::SELECT, SL, VT, NeedsScaling, ScaledX, X);

  SDValue K0 = DAG.getConstantFP(0x1.a92000p+1f, SL, VT);
  SDValue K1 = DAG.getConstantFP(0x1.4f0978p-11f, SL, VT);

  SDValue Mul0 = DAG.getNode(ISD::FMUL, SL, VT, AdjustedX, K0, Flags);
  SDValue Exp2_0 = DAG.getNode(Exp2Op, SL, VT, Mul0, Flags);
  SDValue Mul1 = DAG.getNode(ISD::FMUL, SL, VT, AdjustedX, K1, Flags);
  SDValue Exp2_1 = DAG.getNode(Exp2Op, SL, VT, Mul1, Flags);

  SDValue MulExps = DAG.getNode(ISD::FMUL, SL, VT, Exp2_0, Exp2_1, Flags);

  SDValue ResultScaleFactor = DAG.getConstantFP(0x1.9f623ep-107f, SL, VT);
  SDValue AdjustedResult =
      DAG.getNode(ISD::FMUL, SL, VT, MulExps, ResultScaleFactor, Flags);

  return DAG.getNode(ISD::SELECT, SL, VT, NeedsScaling, AdjustedResult, MulExps,
                     Flags);
}

SDValue AMDGPUTargetLowering::lowerFEXP(SDValue Op, SelectionDAG &DAG) const {
  EVT VT = Op.getValueType();
  SDLoc SL(Op);
  SDValue X = Op.getOperand(0);
  SDNodeFlags Flags = Op->getFlags();
  const bool IsExp10 = Op.getOpcode() == ISD::FEXP10;

  if (VT.getScalarType() == MVT::f16) {
    // v_exp_f16 (fmul x, log2e)
    if (allowApproxFunc(DAG, Flags)) // TODO: Does this really require fast?
      return lowerFEXPUnsafe(X, SL, DAG, Flags);

    if (VT.isVector())
      return SDValue();

    // exp(f16 x) ->
    //   fptrunc (v_exp_f32 (fmul (fpext x), log2e))

    // Nothing in half is a denormal when promoted to f32.
    SDValue Ext = DAG.getNode(ISD::FP_EXTEND, SL, MVT::f32, X, Flags);
    SDValue Lowered = lowerFEXPUnsafe(Ext, SL, DAG, Flags);
    return DAG.getNode(ISD::FP_ROUND, SL, VT, Lowered,
                       DAG.getTargetConstant(0, SL, MVT::i32), Flags);
  }

  assert(VT == MVT::f32);

  // TODO: Interpret allowApproxFunc as ignoring DAZ. This is currently copying
  // library behavior. Also, is known-not-daz source sufficient?
  if (allowApproxFunc(DAG, Flags)) {
    return IsExp10 ? lowerFEXP10Unsafe(X, SL, DAG, Flags)
                   : lowerFEXPUnsafe(X, SL, DAG, Flags);
  }

  //    Algorithm:
  //
  //    e^x = 2^(x/ln(2)) = 2^(x*(64/ln(2))/64)
  //
  //    x*(64/ln(2)) = n + f, |f| <= 0.5, n is integer
  //    n = 64*m + j,   0 <= j < 64
  //
  //    e^x = 2^((64*m + j + f)/64)
  //        = (2^m) * (2^(j/64)) * 2^(f/64)
  //        = (2^m) * (2^(j/64)) * e^(f*(ln(2)/64))
  //
  //    f = x*(64/ln(2)) - n
  //    r = f*(ln(2)/64) = x - n*(ln(2)/64)
  //
  //    e^x = (2^m) * (2^(j/64)) * e^r
  //
  //    (2^(j/64)) is precomputed
  //
  //    e^r = 1 + r + (r^2)/2! + (r^3)/3! + (r^4)/4! + (r^5)/5!
  //    e^r = 1 + q
  //
  //    q = r + (r^2)/2! + (r^3)/3! + (r^4)/4! + (r^5)/5!
  //
  //    e^x = (2^m) * ( (2^(j/64)) + q*(2^(j/64)) )
  SDNodeFlags FlagsNoContract = Flags;
  FlagsNoContract.setAllowContract(false);

  SDValue PH, PL;
  if (Subtarget->hasFastFMAF32()) {
    const float c_exp = numbers::log2ef;
    const float cc_exp = 0x1.4ae0bep-26f; // c+cc are 49 bits
    const float c_exp10 = 0x1.a934f0p+1f;
    const float cc_exp10 = 0x1.2f346ep-24f;

    SDValue C = DAG.getConstantFP(IsExp10 ? c_exp10 : c_exp, SL, VT);
    SDValue CC = DAG.getConstantFP(IsExp10 ? cc_exp10 : cc_exp, SL, VT);

    PH = DAG.getNode(ISD::FMUL, SL, VT, X, C, Flags);
    SDValue NegPH = DAG.getNode(ISD::FNEG, SL, VT, PH, Flags);
    SDValue FMA0 = DAG.getNode(ISD::FMA, SL, VT, X, C, NegPH, Flags);
    PL = DAG.getNode(ISD::FMA, SL, VT, X, CC, FMA0, Flags);
  } else {
    const float ch_exp = 0x1.714000p+0f;
    const float cl_exp = 0x1.47652ap-12f; // ch + cl are 36 bits

    const float ch_exp10 = 0x1.a92000p+1f;
    const float cl_exp10 = 0x1.4f0978p-11f;

    SDValue CH = DAG.getConstantFP(IsExp10 ? ch_exp10 : ch_exp, SL, VT);
    SDValue CL = DAG.getConstantFP(IsExp10 ? cl_exp10 : cl_exp, SL, VT);

    SDValue XAsInt = DAG.getNode(ISD::BITCAST, SL, MVT::i32, X);
    SDValue MaskConst = DAG.getConstant(0xfffff000, SL, MVT::i32);
    SDValue XHAsInt = DAG.getNode(ISD::AND, SL, MVT::i32, XAsInt, MaskConst);
    SDValue XH = DAG.getNode(ISD::BITCAST, SL, VT, XHAsInt);
    SDValue XL = DAG.getNode(ISD::FSUB, SL, VT, X, XH, Flags);

    PH = DAG.getNode(ISD::FMUL, SL, VT, XH, CH, Flags);

    SDValue XLCL = DAG.getNode(ISD::FMUL, SL, VT, XL, CL, Flags);
    SDValue Mad0 = getMad(DAG, SL, VT, XL, CH, XLCL, Flags);
    PL = getMad(DAG, SL, VT, XH, CL, Mad0, Flags);
  }

  SDValue E = DAG.getNode(ISD::FROUNDEVEN, SL, VT, PH, Flags);

  // It is unsafe to contract this fsub into the PH multiply.
  SDValue PHSubE = DAG.getNode(ISD::FSUB, SL, VT, PH, E, FlagsNoContract);

  SDValue A = DAG.getNode(ISD::FADD, SL, VT, PHSubE, PL, Flags);
  SDValue IntE = DAG.getNode(ISD::FP_TO_SINT, SL, MVT::i32, E);
  SDValue Exp2 = DAG.getNode(AMDGPUISD::EXP, SL, VT, A, Flags);

  SDValue R = DAG.getNode(ISD::FLDEXP, SL, VT, Exp2, IntE, Flags);

  SDValue UnderflowCheckConst =
      DAG.getConstantFP(IsExp10 ? -0x1.66d3e8p+5f : -0x1.9d1da0p+6f, SL, VT);

  EVT SetCCVT = getSetCCResultType(DAG.getDataLayout(), *DAG.getContext(), VT);
  SDValue Zero = DAG.getConstantFP(0.0, SL, VT);
  SDValue Underflow =
      DAG.getSetCC(SL, SetCCVT, X, UnderflowCheckConst, ISD::SETOLT);

  R = DAG.getNode(ISD::SELECT, SL, VT, Underflow, Zero, R);
  const auto &Options = getTargetMachine().Options;

  if (!Flags.hasNoInfs() && !Options.NoInfsFPMath) {
    SDValue OverflowCheckConst =
        DAG.getConstantFP(IsExp10 ? 0x1.344136p+5f : 0x1.62e430p+6f, SL, VT);
    SDValue Overflow =
        DAG.getSetCC(SL, SetCCVT, X, OverflowCheckConst, ISD::SETOGT);
    SDValue Inf =
        DAG.getConstantFP(APFloat::getInf(APFloat::IEEEsingle()), SL, VT);
    R = DAG.getNode(ISD::SELECT, SL, VT, Overflow, Inf, R);
  }

  return R;
}

static bool isCtlzOpc(unsigned Opc) {
  return Opc == ISD::CTLZ || Opc == ISD::CTLZ_ZERO_UNDEF;
}

static bool isCttzOpc(unsigned Opc) {
  return Opc == ISD::CTTZ || Opc == ISD::CTTZ_ZERO_UNDEF;
}

SDValue AMDGPUTargetLowering::lowerCTLZResults(SDValue Op,
                                               SelectionDAG &DAG) const {
  auto SL = SDLoc(Op);
  auto Opc = Op.getOpcode();
  auto Arg = Op.getOperand(0u);
  auto ResultVT = Op.getValueType();

  if (ResultVT != MVT::i8 && ResultVT != MVT::i16)
    return {};

  assert(isCtlzOpc(Opc));
  assert(ResultVT == Arg.getValueType());

  const uint64_t NumBits = ResultVT.getFixedSizeInBits();
  SDValue NumExtBits = DAG.getConstant(32u - NumBits, SL, MVT::i32);
  SDValue NewOp;

  if (Opc == ISD::CTLZ_ZERO_UNDEF) {
    NewOp = DAG.getNode(ISD::ANY_EXTEND, SL, MVT::i32, Arg);
    NewOp = DAG.getNode(ISD::SHL, SL, MVT::i32, NewOp, NumExtBits);
    NewOp = DAG.getNode(Opc, SL, MVT::i32, NewOp);
  } else {
    NewOp = DAG.getNode(ISD::ZERO_EXTEND, SL, MVT::i32, Arg);
    NewOp = DAG.getNode(Opc, SL, MVT::i32, NewOp);
    NewOp = DAG.getNode(ISD::SUB, SL, MVT::i32, NewOp, NumExtBits);
  }

  return DAG.getNode(ISD::TRUNCATE, SL, ResultVT, NewOp);
}

SDValue AMDGPUTargetLowering::LowerCTLZ_CTTZ(SDValue Op, SelectionDAG &DAG) const {
  SDLoc SL(Op);
  SDValue Src = Op.getOperand(0);

  assert(isCtlzOpc(Op.getOpcode()) || isCttzOpc(Op.getOpcode()));
  bool Ctlz = isCtlzOpc(Op.getOpcode());
  unsigned NewOpc = Ctlz ? AMDGPUISD::FFBH_U32 : AMDGPUISD::FFBL_B32;

  bool ZeroUndef = Op.getOpcode() == ISD::CTLZ_ZERO_UNDEF ||
                   Op.getOpcode() == ISD::CTTZ_ZERO_UNDEF;
  bool Is64BitScalar = !Src->isDivergent() && Src.getValueType() == MVT::i64;

  if (Src.getValueType() == MVT::i32 || Is64BitScalar) {
    // (ctlz hi:lo) -> (umin (ffbh src), 32)
    // (cttz hi:lo) -> (umin (ffbl src), 32)
    // (ctlz_zero_undef src) -> (ffbh src)
    // (cttz_zero_undef src) -> (ffbl src)

    //  64-bit scalar version produce 32-bit result
    // (ctlz hi:lo) -> (umin (S_FLBIT_I32_B64 src), 64)
    // (cttz hi:lo) -> (umin (S_FF1_I32_B64 src), 64)
    // (ctlz_zero_undef src) -> (S_FLBIT_I32_B64 src)
    // (cttz_zero_undef src) -> (S_FF1_I32_B64 src)
    SDValue NewOpr = DAG.getNode(NewOpc, SL, MVT::i32, Src);
    if (!ZeroUndef) {
      const SDValue ConstVal = DAG.getConstant(
          Op.getValueType().getScalarSizeInBits(), SL, MVT::i32);
      NewOpr = DAG.getNode(ISD::UMIN, SL, MVT::i32, NewOpr, ConstVal);
    }
    return DAG.getNode(ISD::ZERO_EXTEND, SL, Src.getValueType(), NewOpr);
  }

  SDValue Lo, Hi;
  std::tie(Lo, Hi) = split64BitValue(Src, DAG);

  SDValue OprLo = DAG.getNode(NewOpc, SL, MVT::i32, Lo);
  SDValue OprHi = DAG.getNode(NewOpc, SL, MVT::i32, Hi);

  // (ctlz hi:lo) -> (umin3 (ffbh hi), (uaddsat (ffbh lo), 32), 64)
  // (cttz hi:lo) -> (umin3 (uaddsat (ffbl hi), 32), (ffbl lo), 64)
  // (ctlz_zero_undef hi:lo) -> (umin (ffbh hi), (add (ffbh lo), 32))
  // (cttz_zero_undef hi:lo) -> (umin (add (ffbl hi), 32), (ffbl lo))

  unsigned AddOpc = ZeroUndef ? ISD::ADD : ISD::UADDSAT;
  const SDValue Const32 = DAG.getConstant(32, SL, MVT::i32);
  if (Ctlz)
    OprLo = DAG.getNode(AddOpc, SL, MVT::i32, OprLo, Const32);
  else
    OprHi = DAG.getNode(AddOpc, SL, MVT::i32, OprHi, Const32);

  SDValue NewOpr;
  NewOpr = DAG.getNode(ISD::UMIN, SL, MVT::i32, OprLo, OprHi);
  if (!ZeroUndef) {
    const SDValue Const64 = DAG.getConstant(64, SL, MVT::i32);
    NewOpr = DAG.getNode(ISD::UMIN, SL, MVT::i32, NewOpr, Const64);
  }

  return DAG.getNode(ISD::ZERO_EXTEND, SL, MVT::i64, NewOpr);
}

SDValue AMDGPUTargetLowering::LowerINT_TO_FP32(SDValue Op, SelectionDAG &DAG,
                                               bool Signed) const {
  // The regular method converting a 64-bit integer to float roughly consists of
  // 2 steps: normalization and rounding. In fact, after normalization, the
  // conversion from a 64-bit integer to a float is essentially the same as the
  // one from a 32-bit integer. The only difference is that it has more
  // trailing bits to be rounded. To leverage the native 32-bit conversion, a
  // 64-bit integer could be preprocessed and fit into a 32-bit integer then
  // converted into the correct float number. The basic steps for the unsigned
  // conversion are illustrated in the following pseudo code:
  //
  // f32 uitofp(i64 u) {
  //   i32 hi, lo = split(u);
  //   // Only count the leading zeros in hi as we have native support of the
  //   // conversion from i32 to f32. If hi is all 0s, the conversion is
  //   // reduced to a 32-bit one automatically.
  //   i32 shamt = clz(hi); // Return 32 if hi is all 0s.
  //   u <<= shamt;
  //   hi, lo = split(u);
  //   hi |= (lo != 0) ? 1 : 0; // Adjust rounding bit in hi based on lo.
  //   // convert it as a 32-bit integer and scale the result back.
  //   return uitofp(hi) * 2^(32 - shamt);
  // }
  //
  // The signed one follows the same principle but uses 'ffbh_i32' to count its
  // sign bits instead. If 'ffbh_i32' is not available, its absolute value is
  // converted instead followed by negation based its sign bit.

  SDLoc SL(Op);
  SDValue Src = Op.getOperand(0);

  SDValue Lo, Hi;
  std::tie(Lo, Hi) = split64BitValue(Src, DAG);
  SDValue Sign;
  SDValue ShAmt;
  if (Signed && Subtarget->isGCN()) {
    // We also need to consider the sign bit in Lo if Hi has just sign bits,
    // i.e. Hi is 0 or -1. However, that only needs to take the MSB into
    // account. That is, the maximal shift is
    // - 32 if Lo and Hi have opposite signs;
    // - 33 if Lo and Hi have the same sign.
    //
    // Or, MaxShAmt = 33 + OppositeSign, where
    //
    // OppositeSign is defined as ((Lo ^ Hi) >> 31), which is
    // - -1 if Lo and Hi have opposite signs; and
    // -  0 otherwise.
    //
    // All in all, ShAmt is calculated as
    //
    //  umin(sffbh(Hi), 33 + (Lo^Hi)>>31) - 1.
    //
    // or
    //
    //  umin(sffbh(Hi) - 1, 32 + (Lo^Hi)>>31).
    //
    // to reduce the critical path.
    SDValue OppositeSign = DAG.getNode(
        ISD::SRA, SL, MVT::i32, DAG.getNode(ISD::XOR, SL, MVT::i32, Lo, Hi),
        DAG.getConstant(31, SL, MVT::i32));
    SDValue MaxShAmt =
        DAG.getNode(ISD::ADD, SL, MVT::i32, DAG.getConstant(32, SL, MVT::i32),
                    OppositeSign);
    // Count the leading sign bits.
    ShAmt = DAG.getNode(AMDGPUISD::FFBH_I32, SL, MVT::i32, Hi);
    // Different from unsigned conversion, the shift should be one bit less to
    // preserve the sign bit.
    ShAmt = DAG.getNode(ISD::SUB, SL, MVT::i32, ShAmt,
                        DAG.getConstant(1, SL, MVT::i32));
    ShAmt = DAG.getNode(ISD::UMIN, SL, MVT::i32, ShAmt, MaxShAmt);
  } else {
    if (Signed) {
      // Without 'ffbh_i32', only leading zeros could be counted. Take the
      // absolute value first.
      Sign = DAG.getNode(ISD::SRA, SL, MVT::i64, Src,
                         DAG.getConstant(63, SL, MVT::i64));
      SDValue Abs =
          DAG.getNode(ISD::XOR, SL, MVT::i64,
                      DAG.getNode(ISD::ADD, SL, MVT::i64, Src, Sign), Sign);
      std::tie(Lo, Hi) = split64BitValue(Abs, DAG);
    }
    // Count the leading zeros.
    ShAmt = DAG.getNode(ISD::CTLZ, SL, MVT::i32, Hi);
    // The shift amount for signed integers is [0, 32].
  }
  // Normalize the given 64-bit integer.
  SDValue Norm = DAG.getNode(ISD::SHL, SL, MVT::i64, Src, ShAmt);
  // Split it again.
  std::tie(Lo, Hi) = split64BitValue(Norm, DAG);
  // Calculate the adjust bit for rounding.
  // (lo != 0) ? 1 : 0 => (lo >= 1) ? 1 : 0 => umin(1, lo)
  SDValue Adjust = DAG.getNode(ISD::UMIN, SL, MVT::i32,
                               DAG.getConstant(1, SL, MVT::i32), Lo);
  // Get the 32-bit normalized integer.
  Norm = DAG.getNode(ISD::OR, SL, MVT::i32, Hi, Adjust);
  // Convert the normalized 32-bit integer into f32.
  unsigned Opc =
      (Signed && Subtarget->isGCN()) ? ISD::SINT_TO_FP : ISD::UINT_TO_FP;
  SDValue FVal = DAG.getNode(Opc, SL, MVT::f32, Norm);

  // Finally, need to scale back the converted floating number as the original
  // 64-bit integer is converted as a 32-bit one.
  ShAmt = DAG.getNode(ISD::SUB, SL, MVT::i32, DAG.getConstant(32, SL, MVT::i32),
                      ShAmt);
  // On GCN, use LDEXP directly.
  if (Subtarget->isGCN())
    return DAG.getNode(ISD::FLDEXP, SL, MVT::f32, FVal, ShAmt);

  // Otherwise, align 'ShAmt' to the exponent part and add it into the exponent
  // part directly to emulate the multiplication of 2^ShAmt. That 8-bit
  // exponent is enough to avoid overflowing into the sign bit.
  SDValue Exp = DAG.getNode(ISD::SHL, SL, MVT::i32, ShAmt,
                            DAG.getConstant(23, SL, MVT::i32));
  SDValue IVal =
      DAG.getNode(ISD::ADD, SL, MVT::i32,
                  DAG.getNode(ISD::BITCAST, SL, MVT::i32, FVal), Exp);
  if (Signed) {
    // Set the sign bit.
    Sign = DAG.getNode(ISD::SHL, SL, MVT::i32,
                       DAG.getNode(ISD::TRUNCATE, SL, MVT::i32, Sign),
                       DAG.getConstant(31, SL, MVT::i32));
    IVal = DAG.getNode(ISD::OR, SL, MVT::i32, IVal, Sign);
  }
  return DAG.getNode(ISD::BITCAST, SL, MVT::f32, IVal);
}

SDValue AMDGPUTargetLowering::LowerINT_TO_FP64(SDValue Op, SelectionDAG &DAG,
                                               bool Signed) const {
  SDLoc SL(Op);
  SDValue Src = Op.getOperand(0);

  SDValue Lo, Hi;
  std::tie(Lo, Hi) = split64BitValue(Src, DAG);

  SDValue CvtHi = DAG.getNode(Signed ? ISD::SINT_TO_FP : ISD::UINT_TO_FP,
                              SL, MVT::f64, Hi);

  SDValue CvtLo = DAG.getNode(ISD::UINT_TO_FP, SL, MVT::f64, Lo);

  SDValue LdExp = DAG.getNode(ISD::FLDEXP, SL, MVT::f64, CvtHi,
                              DAG.getConstant(32, SL, MVT::i32));
  // TODO: Should this propagate fast-math-flags?
  return DAG.getNode(ISD::FADD, SL, MVT::f64, LdExp, CvtLo);
}

SDValue AMDGPUTargetLowering::LowerUINT_TO_FP(SDValue Op,
                                               SelectionDAG &DAG) const {
  // TODO: Factor out code common with LowerSINT_TO_FP.
  EVT DestVT = Op.getValueType();
  SDValue Src = Op.getOperand(0);
  EVT SrcVT = Src.getValueType();

  if (SrcVT == MVT::i16) {
    if (DestVT == MVT::f16)
      return Op;
    SDLoc DL(Op);

    // Promote src to i32
    SDValue Ext = DAG.getNode(ISD::ZERO_EXTEND, DL, MVT::i32, Src);
    return DAG.getNode(ISD::UINT_TO_FP, DL, DestVT, Ext);
  }

  if (DestVT == MVT::bf16) {
    SDLoc SL(Op);
    SDValue ToF32 = DAG.getNode(ISD::UINT_TO_FP, SL, MVT::f32, Src);
    SDValue FPRoundFlag = DAG.getIntPtrConstant(0, SL, /*isTarget=*/true);
    return DAG.getNode(ISD::FP_ROUND, SL, MVT::bf16, ToF32, FPRoundFlag);
  }

  if (SrcVT != MVT::i64)
    return Op;

  if (Subtarget->has16BitInsts() && DestVT == MVT::f16) {
    SDLoc DL(Op);

    SDValue IntToFp32 = DAG.getNode(Op.getOpcode(), DL, MVT::f32, Src);
    SDValue FPRoundFlag =
        DAG.getIntPtrConstant(0, SDLoc(Op), /*isTarget=*/true);
    SDValue FPRound =
        DAG.getNode(ISD::FP_ROUND, DL, MVT::f16, IntToFp32, FPRoundFlag);

    return FPRound;
  }

  if (DestVT == MVT::f32)
    return LowerINT_TO_FP32(Op, DAG, false);

  assert(DestVT == MVT::f64);
  return LowerINT_TO_FP64(Op, DAG, false);
}

SDValue AMDGPUTargetLowering::LowerSINT_TO_FP(SDValue Op,
                                              SelectionDAG &DAG) const {
  EVT DestVT = Op.getValueType();

  SDValue Src = Op.getOperand(0);
  EVT SrcVT = Src.getValueType();

  if (SrcVT == MVT::i16) {
    if (DestVT == MVT::f16)
      return Op;

    SDLoc DL(Op);
    // Promote src to i32
    SDValue Ext = DAG.getNode(ISD::SIGN_EXTEND, DL, MVT::i32, Src);
    return DAG.getNode(ISD::SINT_TO_FP, DL, DestVT, Ext);
  }

  if (DestVT == MVT::bf16) {
    SDLoc SL(Op);
    SDValue ToF32 = DAG.getNode(ISD::SINT_TO_FP, SL, MVT::f32, Src);
    SDValue FPRoundFlag = DAG.getIntPtrConstant(0, SL, /*isTarget=*/true);
    return DAG.getNode(ISD::FP_ROUND, SL, MVT::bf16, ToF32, FPRoundFlag);
  }

  if (SrcVT != MVT::i64)
    return Op;

  // TODO: Factor out code common with LowerUINT_TO_FP.

  if (Subtarget->has16BitInsts() && DestVT == MVT::f16) {
    SDLoc DL(Op);
    SDValue Src = Op.getOperand(0);

    SDValue IntToFp32 = DAG.getNode(Op.getOpcode(), DL, MVT::f32, Src);
    SDValue FPRoundFlag =
        DAG.getIntPtrConstant(0, SDLoc(Op), /*isTarget=*/true);
    SDValue FPRound =
        DAG.getNode(ISD::FP_ROUND, DL, MVT::f16, IntToFp32, FPRoundFlag);

    return FPRound;
  }

  if (DestVT == MVT::f32)
    return LowerINT_TO_FP32(Op, DAG, true);

  assert(DestVT == MVT::f64);
  return LowerINT_TO_FP64(Op, DAG, true);
}

SDValue AMDGPUTargetLowering::LowerFP_TO_INT64(SDValue Op, SelectionDAG &DAG,
                                               bool Signed) const {
  SDLoc SL(Op);

  SDValue Src = Op.getOperand(0);
  EVT SrcVT = Src.getValueType();

  assert(SrcVT == MVT::f32 || SrcVT == MVT::f64);

  // The basic idea of converting a floating point number into a pair of 32-bit
  // integers is illustrated as follows:
  //
  //     tf := trunc(val);
  //    hif := floor(tf * 2^-32);
  //    lof := tf - hif * 2^32; // lof is always positive due to floor.
  //     hi := fptoi(hif);
  //     lo := fptoi(lof);
  //
  SDValue Trunc = DAG.getNode(ISD::FTRUNC, SL, SrcVT, Src);
  SDValue Sign;
  if (Signed && SrcVT == MVT::f32) {
    // However, a 32-bit floating point number has only 23 bits mantissa and
    // it's not enough to hold all the significant bits of `lof` if val is
    // negative. To avoid the loss of precision, We need to take the absolute
    // value after truncating and flip the result back based on the original
    // signedness.
    Sign = DAG.getNode(ISD::SRA, SL, MVT::i32,
                       DAG.getNode(ISD::BITCAST, SL, MVT::i32, Trunc),
                       DAG.getConstant(31, SL, MVT::i32));
    Trunc = DAG.getNode(ISD::FABS, SL, SrcVT, Trunc);
  }

  SDValue K0, K1;
  if (SrcVT == MVT::f64) {
    K0 = DAG.getConstantFP(
        llvm::bit_cast<double>(UINT64_C(/*2^-32*/ 0x3df0000000000000)), SL,
        SrcVT);
    K1 = DAG.getConstantFP(
        llvm::bit_cast<double>(UINT64_C(/*-2^32*/ 0xc1f0000000000000)), SL,
        SrcVT);
  } else {
    K0 = DAG.getConstantFP(
        llvm::bit_cast<float>(UINT32_C(/*2^-32*/ 0x2f800000)), SL, SrcVT);
    K1 = DAG.getConstantFP(
        llvm::bit_cast<float>(UINT32_C(/*-2^32*/ 0xcf800000)), SL, SrcVT);
  }
  // TODO: Should this propagate fast-math-flags?
  SDValue Mul = DAG.getNode(ISD::FMUL, SL, SrcVT, Trunc, K0);

  SDValue FloorMul = DAG.getNode(ISD::FFLOOR, SL, SrcVT, Mul);

  SDValue Fma = DAG.getNode(ISD::FMA, SL, SrcVT, FloorMul, K1, Trunc);

  SDValue Hi = DAG.getNode((Signed && SrcVT == MVT::f64) ? ISD::FP_TO_SINT
                                                         : ISD::FP_TO_UINT,
                           SL, MVT::i32, FloorMul);
  SDValue Lo = DAG.getNode(ISD::FP_TO_UINT, SL, MVT::i32, Fma);

  SDValue Result = DAG.getNode(ISD::BITCAST, SL, MVT::i64,
                               DAG.getBuildVector(MVT::v2i32, SL, {Lo, Hi}));

  if (Signed && SrcVT == MVT::f32) {
    assert(Sign);
    // Flip the result based on the signedness, which is either all 0s or 1s.
    Sign = DAG.getNode(ISD::BITCAST, SL, MVT::i64,
                       DAG.getBuildVector(MVT::v2i32, SL, {Sign, Sign}));
    // r := xor(r, sign) - sign;
    Result =
        DAG.getNode(ISD::SUB, SL, MVT::i64,
                    DAG.getNode(ISD::XOR, SL, MVT::i64, Result, Sign), Sign);
  }

  return Result;
}

SDValue AMDGPUTargetLowering::LowerFP_TO_FP16(SDValue Op, SelectionDAG &DAG) const {
  SDLoc DL(Op);
  SDValue N0 = Op.getOperand(0);

  // Convert to target node to get known bits
  if (N0.getValueType() == MVT::f32)
    return DAG.getNode(AMDGPUISD::FP_TO_FP16, DL, Op.getValueType(), N0);

  if (getTargetMachine().Options.UnsafeFPMath) {
    // There is a generic expand for FP_TO_FP16 with unsafe fast math.
    return SDValue();
  }

  return LowerF64ToF16Safe(N0, DL, DAG);
}

// return node in i32
SDValue AMDGPUTargetLowering::LowerF64ToF16Safe(SDValue Src, const SDLoc &DL,
                                                SelectionDAG &DAG) const {
  assert(Src.getSimpleValueType() == MVT::f64);

  // f64 -> f16 conversion using round-to-nearest-even rounding mode.
  // TODO: We can generate better code for True16.
  const unsigned ExpMask = 0x7ff;
  const unsigned ExpBiasf64 = 1023;
  const unsigned ExpBiasf16 = 15;
  SDValue Zero = DAG.getConstant(0, DL, MVT::i32);
  SDValue One = DAG.getConstant(1, DL, MVT::i32);
  SDValue U = DAG.getNode(ISD::BITCAST, DL, MVT::i64, Src);
  SDValue UH = DAG.getNode(ISD::SRL, DL, MVT::i64, U,
                           DAG.getConstant(32, DL, MVT::i64));
  UH = DAG.getZExtOrTrunc(UH, DL, MVT::i32);
  U = DAG.getZExtOrTrunc(U, DL, MVT::i32);
  SDValue E = DAG.getNode(ISD::SRL, DL, MVT::i32, UH,
                          DAG.getConstant(20, DL, MVT::i64));
  E = DAG.getNode(ISD::AND, DL, MVT::i32, E,
                  DAG.getConstant(ExpMask, DL, MVT::i32));
  // Subtract the fp64 exponent bias (1023) to get the real exponent and
  // add the f16 bias (15) to get the biased exponent for the f16 format.
  E = DAG.getNode(ISD::ADD, DL, MVT::i32, E,
                  DAG.getConstant(-ExpBiasf64 + ExpBiasf16, DL, MVT::i32));

  SDValue M = DAG.getNode(ISD::SRL, DL, MVT::i32, UH,
                          DAG.getConstant(8, DL, MVT::i32));
  M = DAG.getNode(ISD::AND, DL, MVT::i32, M,
                  DAG.getConstant(0xffe, DL, MVT::i32));

  SDValue MaskedSig = DAG.getNode(ISD::AND, DL, MVT::i32, UH,
                                  DAG.getConstant(0x1ff, DL, MVT::i32));
  MaskedSig = DAG.getNode(ISD::OR, DL, MVT::i32, MaskedSig, U);

  SDValue Lo40Set = DAG.getSelectCC(DL, MaskedSig, Zero, Zero, One, ISD::SETEQ);
  M = DAG.getNode(ISD::OR, DL, MVT::i32, M, Lo40Set);

  // (M != 0 ? 0x0200 : 0) | 0x7c00;
  SDValue I = DAG.getNode(ISD::OR, DL, MVT::i32,
      DAG.getSelectCC(DL, M, Zero, DAG.getConstant(0x0200, DL, MVT::i32),
                      Zero, ISD::SETNE), DAG.getConstant(0x7c00, DL, MVT::i32));

  // N = M | (E << 12);
  SDValue N = DAG.getNode(ISD::OR, DL, MVT::i32, M,
      DAG.getNode(ISD::SHL, DL, MVT::i32, E,
                  DAG.getConstant(12, DL, MVT::i32)));

  // B = clamp(1-E, 0, 13);
  SDValue OneSubExp = DAG.getNode(ISD::SUB, DL, MVT::i32,
                                  One, E);
  SDValue B = DAG.getNode(ISD::SMAX, DL, MVT::i32, OneSubExp, Zero);
  B = DAG.getNode(ISD::SMIN, DL, MVT::i32, B,
                  DAG.getConstant(13, DL, MVT::i32));

  SDValue SigSetHigh = DAG.getNode(ISD::OR, DL, MVT::i32, M,
                                   DAG.getConstant(0x1000, DL, MVT::i32));

  SDValue D = DAG.getNode(ISD::SRL, DL, MVT::i32, SigSetHigh, B);
  SDValue D0 = DAG.getNode(ISD::SHL, DL, MVT::i32, D, B);
  SDValue D1 = DAG.getSelectCC(DL, D0, SigSetHigh, One, Zero, ISD::SETNE);
  D = DAG.getNode(ISD::OR, DL, MVT::i32, D, D1);

  SDValue V = DAG.getSelectCC(DL, E, One, D, N, ISD::SETLT);
  SDValue VLow3 = DAG.getNode(ISD::AND, DL, MVT::i32, V,
                              DAG.getConstant(0x7, DL, MVT::i32));
  V = DAG.getNode(ISD::SRL, DL, MVT::i32, V,
                  DAG.getConstant(2, DL, MVT::i32));
  SDValue V0 = DAG.getSelectCC(DL, VLow3, DAG.getConstant(3, DL, MVT::i32),
                               One, Zero, ISD::SETEQ);
  SDValue V1 = DAG.getSelectCC(DL, VLow3, DAG.getConstant(5, DL, MVT::i32),
                               One, Zero, ISD::SETGT);
  V1 = DAG.getNode(ISD::OR, DL, MVT::i32, V0, V1);
  V = DAG.getNode(ISD::ADD, DL, MVT::i32, V, V1);

  V = DAG.getSelectCC(DL, E, DAG.getConstant(30, DL, MVT::i32),
                      DAG.getConstant(0x7c00, DL, MVT::i32), V, ISD::SETGT);
  V = DAG.getSelectCC(DL, E, DAG.getConstant(1039, DL, MVT::i32),
                      I, V, ISD::SETEQ);

  // Extract the sign bit.
  SDValue Sign = DAG.getNode(ISD::SRL, DL, MVT::i32, UH,
                            DAG.getConstant(16, DL, MVT::i32));
  Sign = DAG.getNode(ISD::AND, DL, MVT::i32, Sign,
                     DAG.getConstant(0x8000, DL, MVT::i32));

  return DAG.getNode(ISD::OR, DL, MVT::i32, Sign, V);
}

SDValue AMDGPUTargetLowering::LowerFP_TO_INT(const SDValue Op,
                                             SelectionDAG &DAG) const {
  SDValue Src = Op.getOperand(0);
  unsigned OpOpcode = Op.getOpcode();
  EVT SrcVT = Src.getValueType();
  EVT DestVT = Op.getValueType();

  // Will be selected natively
  if (SrcVT == MVT::f16 && DestVT == MVT::i16)
    return Op;

  if (SrcVT == MVT::bf16) {
    SDLoc DL(Op);
    SDValue PromotedSrc = DAG.getNode(ISD::FP_EXTEND, DL, MVT::f32, Src);
    return DAG.getNode(Op.getOpcode(), DL, DestVT, PromotedSrc);
  }

  // Promote i16 to i32
  if (DestVT == MVT::i16 && (SrcVT == MVT::f32 || SrcVT == MVT::f64)) {
    SDLoc DL(Op);

    SDValue FpToInt32 = DAG.getNode(OpOpcode, DL, MVT::i32, Src);
    return DAG.getNode(ISD::TRUNCATE, DL, MVT::i16, FpToInt32);
  }

  if (DestVT != MVT::i64)
    return Op;

  if (SrcVT == MVT::f16 ||
      (SrcVT == MVT::f32 && Src.getOpcode() == ISD::FP16_TO_FP)) {
    SDLoc DL(Op);

    SDValue FpToInt32 = DAG.getNode(OpOpcode, DL, MVT::i32, Src);
    unsigned Ext =
        OpOpcode == ISD::FP_TO_SINT ? ISD::SIGN_EXTEND : ISD::ZERO_EXTEND;
    return DAG.getNode(Ext, DL, MVT::i64, FpToInt32);
  }

  if (SrcVT == MVT::f32 || SrcVT == MVT::f64)
    return LowerFP_TO_INT64(Op, DAG, OpOpcode == ISD::FP_TO_SINT);

  return SDValue();
}

SDValue AMDGPUTargetLowering::LowerSIGN_EXTEND_INREG(SDValue Op,
                                                     SelectionDAG &DAG) const {
  EVT ExtraVT = cast<VTSDNode>(Op.getOperand(1))->getVT();
  MVT VT = Op.getSimpleValueType();
  MVT ScalarVT = VT.getScalarType();

  assert(VT.isVector());

  SDValue Src = Op.getOperand(0);
  SDLoc DL(Op);

  // TODO: Don't scalarize on Evergreen?
  unsigned NElts = VT.getVectorNumElements();
  SmallVector<SDValue, 8> Args;
  DAG.ExtractVectorElements(Src, Args, 0, NElts);

  SDValue VTOp = DAG.getValueType(ExtraVT.getScalarType());
  for (unsigned I = 0; I < NElts; ++I)
    Args[I] = DAG.getNode(ISD::SIGN_EXTEND_INREG, DL, ScalarVT, Args[I], VTOp);

  return DAG.getBuildVector(VT, DL, Args);
}

//===----------------------------------------------------------------------===//
// Custom DAG optimizations
//===----------------------------------------------------------------------===//

static bool isU24(SDValue Op, SelectionDAG &DAG) {
  return AMDGPUTargetLowering::numBitsUnsigned(Op, DAG) <= 24;
}

static bool isI24(SDValue Op, SelectionDAG &DAG) {
  EVT VT = Op.getValueType();
  return VT.getSizeInBits() >= 24 && // Types less than 24-bit should be treated
                                     // as unsigned 24-bit values.
         AMDGPUTargetLowering::numBitsSigned(Op, DAG) <= 24;
}

static SDValue simplifyMul24(SDNode *Node24,
                             TargetLowering::DAGCombinerInfo &DCI) {
  SelectionDAG &DAG = DCI.DAG;
  const TargetLowering &TLI = DAG.getTargetLoweringInfo();
  bool IsIntrin = Node24->getOpcode() == ISD::INTRINSIC_WO_CHAIN;

  SDValue LHS = IsIntrin ? Node24->getOperand(1) : Node24->getOperand(0);
  SDValue RHS = IsIntrin ? Node24->getOperand(2) : Node24->getOperand(1);
  unsigned NewOpcode = Node24->getOpcode();
  if (IsIntrin) {
    unsigned IID = Node24->getConstantOperandVal(0);
    switch (IID) {
    case Intrinsic::amdgcn_mul_i24:
      NewOpcode = AMDGPUISD::MUL_I24;
      break;
    case Intrinsic::amdgcn_mul_u24:
      NewOpcode = AMDGPUISD::MUL_U24;
      break;
    case Intrinsic::amdgcn_mulhi_i24:
      NewOpcode = AMDGPUISD::MULHI_I24;
      break;
    case Intrinsic::amdgcn_mulhi_u24:
      NewOpcode = AMDGPUISD::MULHI_U24;
      break;
    default:
      llvm_unreachable("Expected 24-bit mul intrinsic");
    }
  }

  APInt Demanded = APInt::getLowBitsSet(LHS.getValueSizeInBits(), 24);

  // First try to simplify using SimplifyMultipleUseDemandedBits which allows
  // the operands to have other uses, but will only perform simplifications that
  // involve bypassing some nodes for this user.
  SDValue DemandedLHS = TLI.SimplifyMultipleUseDemandedBits(LHS, Demanded, DAG);
  SDValue DemandedRHS = TLI.SimplifyMultipleUseDemandedBits(RHS, Demanded, DAG);
  if (DemandedLHS || DemandedRHS)
    return DAG.getNode(NewOpcode, SDLoc(Node24), Node24->getVTList(),
                       DemandedLHS ? DemandedLHS : LHS,
                       DemandedRHS ? DemandedRHS : RHS);

  // Now try SimplifyDemandedBits which can simplify the nodes used by our
  // operands if this node is the only user.
  if (TLI.SimplifyDemandedBits(LHS, Demanded, DCI))
    return SDValue(Node24, 0);
  if (TLI.SimplifyDemandedBits(RHS, Demanded, DCI))
    return SDValue(Node24, 0);

  return SDValue();
}

template <typename IntTy>
static SDValue constantFoldBFE(SelectionDAG &DAG, IntTy Src0, uint32_t Offset,
                               uint32_t Width, const SDLoc &DL) {
  if (Width + Offset < 32) {
    uint32_t Shl = static_cast<uint32_t>(Src0) << (32 - Offset - Width);
    IntTy Result = static_cast<IntTy>(Shl) >> (32 - Width);
    if constexpr (std::is_signed_v<IntTy>) {
      return DAG.getSignedConstant(Result, DL, MVT::i32);
    } else {
      return DAG.getConstant(Result, DL, MVT::i32);
    }
  }

  return DAG.getConstant(Src0 >> Offset, DL, MVT::i32);
}

static bool hasVolatileUser(SDNode *Val) {
  for (SDNode *U : Val->users()) {
    if (MemSDNode *M = dyn_cast<MemSDNode>(U)) {
      if (M->isVolatile())
        return true;
    }
  }

  return false;
}

bool AMDGPUTargetLowering::shouldCombineMemoryType(EVT VT) const {
  // i32 vectors are the canonical memory type.
  if (VT.getScalarType() == MVT::i32 || isTypeLegal(VT))
    return false;

  if (!VT.isByteSized())
    return false;

  unsigned Size = VT.getStoreSize();

  if ((Size == 1 || Size == 2 || Size == 4) && !VT.isVector())
    return false;

  if (Size == 3 || (Size > 4 && (Size % 4 != 0)))
    return false;

  return true;
}

// Replace load of an illegal type with a bitcast from a load of a friendlier
// type.
SDValue AMDGPUTargetLowering::performLoadCombine(SDNode *N,
                                                 DAGCombinerInfo &DCI) const {
  if (!DCI.isBeforeLegalize())
    return SDValue();

  LoadSDNode *LN = cast<LoadSDNode>(N);
  if (!LN->isSimple() || !ISD::isNormalLoad(LN) || hasVolatileUser(LN))
    return SDValue();

  SDLoc SL(N);
  SelectionDAG &DAG = DCI.DAG;
  EVT VT = LN->getMemoryVT();

  unsigned Size = VT.getStoreSize();
  Align Alignment = LN->getAlign();
  if (Alignment < Size && isTypeLegal(VT)) {
    unsigned IsFast;
    unsigned AS = LN->getAddressSpace();

    // Expand unaligned loads earlier than legalization. Due to visitation order
    // problems during legalization, the emitted instructions to pack and unpack
    // the bytes again are not eliminated in the case of an unaligned copy.
    if (!allowsMisalignedMemoryAccesses(
            VT, AS, Alignment, LN->getMemOperand()->getFlags(), &IsFast)) {
      if (VT.isVector())
        return SplitVectorLoad(SDValue(LN, 0), DAG);

      SDValue Ops[2];
      std::tie(Ops[0], Ops[1]) = expandUnalignedLoad(LN, DAG);

      return DAG.getMergeValues(Ops, SDLoc(N));
    }

    if (!IsFast)
      return SDValue();
  }

  if (!shouldCombineMemoryType(VT))
    return SDValue();

  EVT NewVT = getEquivalentMemType(*DAG.getContext(), VT);

  SDValue NewLoad
    = DAG.getLoad(NewVT, SL, LN->getChain(),
                  LN->getBasePtr(), LN->getMemOperand());

  SDValue BC = DAG.getNode(ISD::BITCAST, SL, VT, NewLoad);
  DCI.CombineTo(N, BC, NewLoad.getValue(1));
  return SDValue(N, 0);
}

// Replace store of an illegal type with a store of a bitcast to a friendlier
// type.
SDValue AMDGPUTargetLowering::performStoreCombine(SDNode *N,
                                                  DAGCombinerInfo &DCI) const {
  if (!DCI.isBeforeLegalize())
    return SDValue();

  StoreSDNode *SN = cast<StoreSDNode>(N);
  if (!SN->isSimple() || !ISD::isNormalStore(SN))
    return SDValue();

  EVT VT = SN->getMemoryVT();
  unsigned Size = VT.getStoreSize();

  SDLoc SL(N);
  SelectionDAG &DAG = DCI.DAG;
  Align Alignment = SN->getAlign();
  if (Alignment < Size && isTypeLegal(VT)) {
    unsigned IsFast;
    unsigned AS = SN->getAddressSpace();

    // Expand unaligned stores earlier than legalization. Due to visitation
    // order problems during legalization, the emitted instructions to pack and
    // unpack the bytes again are not eliminated in the case of an unaligned
    // copy.
    if (!allowsMisalignedMemoryAccesses(
            VT, AS, Alignment, SN->getMemOperand()->getFlags(), &IsFast)) {
      if (VT.isVector())
        return SplitVectorStore(SDValue(SN, 0), DAG);

      return expandUnalignedStore(SN, DAG);
    }

    if (!IsFast)
      return SDValue();
  }

  if (!shouldCombineMemoryType(VT))
    return SDValue();

  EVT NewVT = getEquivalentMemType(*DAG.getContext(), VT);
  SDValue Val = SN->getValue();

  //DCI.AddToWorklist(Val.getNode());

  bool OtherUses = !Val.hasOneUse();
  SDValue CastVal = DAG.getNode(ISD::BITCAST, SL, NewVT, Val);
  if (OtherUses) {
    SDValue CastBack = DAG.getNode(ISD::BITCAST, SL, VT, CastVal);
    DAG.ReplaceAllUsesOfValueWith(Val, CastBack);
  }

  return DAG.getStore(SN->getChain(), SL, CastVal,
                      SN->getBasePtr(), SN->getMemOperand());
}

// FIXME: This should go in generic DAG combiner with an isTruncateFree check,
// but isTruncateFree is inaccurate for i16 now because of SALU vs. VALU
// issues.
SDValue AMDGPUTargetLowering::performAssertSZExtCombine(SDNode *N,
                                                        DAGCombinerInfo &DCI) const {
  SelectionDAG &DAG = DCI.DAG;
  SDValue N0 = N->getOperand(0);

  // (vt2 (assertzext (truncate vt0:x), vt1)) ->
  //     (vt2 (truncate (assertzext vt0:x, vt1)))
  if (N0.getOpcode() == ISD::TRUNCATE) {
    SDValue N1 = N->getOperand(1);
    EVT ExtVT = cast<VTSDNode>(N1)->getVT();
    SDLoc SL(N);

    SDValue Src = N0.getOperand(0);
    EVT SrcVT = Src.getValueType();
    if (SrcVT.bitsGE(ExtVT)) {
      SDValue NewInReg = DAG.getNode(N->getOpcode(), SL, SrcVT, Src, N1);
      return DAG.getNode(ISD::TRUNCATE, SL, N->getValueType(0), NewInReg);
    }
  }

  return SDValue();
}

SDValue AMDGPUTargetLowering::performIntrinsicWOChainCombine(
  SDNode *N, DAGCombinerInfo &DCI) const {
  unsigned IID = N->getConstantOperandVal(0);
  switch (IID) {
  case Intrinsic::amdgcn_mul_i24:
  case Intrinsic::amdgcn_mul_u24:
  case Intrinsic::amdgcn_mulhi_i24:
  case Intrinsic::amdgcn_mulhi_u24:
    return simplifyMul24(N, DCI);
  case Intrinsic::amdgcn_fract:
  case Intrinsic::amdgcn_rsq:
  case Intrinsic::amdgcn_rcp_legacy:
  case Intrinsic::amdgcn_rsq_legacy:
  case Intrinsic::amdgcn_rsq_clamp:
  case Intrinsic::amdgcn_tanh: {
    // FIXME: This is probably wrong. If src is an sNaN, it won't be quieted
    SDValue Src = N->getOperand(1);
    return Src.isUndef() ? Src : SDValue();
  }
  case Intrinsic::amdgcn_frexp_exp: {
    // frexp_exp (fneg x) -> frexp_exp x
    // frexp_exp (fabs x) -> frexp_exp x
    // frexp_exp (fneg (fabs x)) -> frexp_exp x
    SDValue Src = N->getOperand(1);
    SDValue PeekSign = peekFPSignOps(Src);
    if (PeekSign == Src)
      return SDValue();
    return SDValue(DCI.DAG.UpdateNodeOperands(N, N->getOperand(0), PeekSign),
                   0);
  }
  default:
    return SDValue();
  }
}

/// Split the 64-bit value \p LHS into two 32-bit components, and perform the
/// binary operation \p Opc to it with the corresponding constant operands.
SDValue AMDGPUTargetLowering::splitBinaryBitConstantOpImpl(
  DAGCombinerInfo &DCI, const SDLoc &SL,
  unsigned Opc, SDValue LHS,
  uint32_t ValLo, uint32_t ValHi) const {
  SelectionDAG &DAG = DCI.DAG;
  SDValue Lo, Hi;
  std::tie(Lo, Hi) = split64BitValue(LHS, DAG);

  SDValue LoRHS = DAG.getConstant(ValLo, SL, MVT::i32);
  SDValue HiRHS = DAG.getConstant(ValHi, SL, MVT::i32);

  SDValue LoAnd = DAG.getNode(Opc, SL, MVT::i32, Lo, LoRHS);
  SDValue HiAnd = DAG.getNode(Opc, SL, MVT::i32, Hi, HiRHS);

  // Re-visit the ands. It's possible we eliminated one of them and it could
  // simplify the vector.
  DCI.AddToWorklist(Lo.getNode());
  DCI.AddToWorklist(Hi.getNode());

  SDValue Vec = DAG.getBuildVector(MVT::v2i32, SL, {LoAnd, HiAnd});
  return DAG.getNode(ISD::BITCAST, SL, MVT::i64, Vec);
}

SDValue AMDGPUTargetLowering::performShlCombine(SDNode *N,
                                                DAGCombinerInfo &DCI) const {
  EVT VT = N->getValueType(0);
  SDValue LHS = N->getOperand(0);
  SDValue RHS = N->getOperand(1);
  ConstantSDNode *CRHS = dyn_cast<ConstantSDNode>(RHS);
  SDLoc SL(N);
  SelectionDAG &DAG = DCI.DAG;

  unsigned RHSVal;
  if (CRHS) {
    RHSVal = CRHS->getZExtValue();
    if (!RHSVal)
      return LHS;

    switch (LHS->getOpcode()) {
    default:
      break;
    case ISD::ZERO_EXTEND:
    case ISD::SIGN_EXTEND:
    case ISD::ANY_EXTEND: {
      SDValue X = LHS->getOperand(0);

      if (VT == MVT::i32 && RHSVal == 16 && X.getValueType() == MVT::i16 &&
          isOperationLegal(ISD::BUILD_VECTOR, MVT::v2i16)) {
        // Prefer build_vector as the canonical form if packed types are legal.
        // (shl ([asz]ext i16:x), 16 -> build_vector 0, x
        SDValue Vec = DAG.getBuildVector(
            MVT::v2i16, SL,
            {DAG.getConstant(0, SL, MVT::i16), LHS->getOperand(0)});
        return DAG.getNode(ISD::BITCAST, SL, MVT::i32, Vec);
      }

      // shl (ext x) => zext (shl x), if shift does not overflow int
      if (VT != MVT::i64)
        break;
      KnownBits Known = DAG.computeKnownBits(X);
      unsigned LZ = Known.countMinLeadingZeros();
      if (LZ < RHSVal)
        break;
      EVT XVT = X.getValueType();
      SDValue Shl = DAG.getNode(ISD::SHL, SL, XVT, X, SDValue(CRHS, 0));
      return DAG.getZExtOrTrunc(Shl, SL, VT);
    }
    }
  }

  if (VT.getScalarType() != MVT::i64)
    return SDValue();

  // i64 (shl x, C) -> (build_pair 0, (shl x, C - 32))

  // On some subtargets, 64-bit shift is a quarter rate instruction. In the
  // common case, splitting this into a move and a 32-bit shift is faster and
  // the same code size.
  KnownBits Known = DAG.computeKnownBits(RHS);

  EVT ElementType = VT.getScalarType();
  EVT TargetScalarType = ElementType.getHalfSizedIntegerVT(*DAG.getContext());
  EVT TargetType = VT.isVector() ? VT.changeVectorElementType(TargetScalarType)
                                 : TargetScalarType;

  if (Known.getMinValue().getZExtValue() < TargetScalarType.getSizeInBits())
    return SDValue();
  SDValue ShiftAmt;

  if (CRHS) {
    ShiftAmt = DAG.getConstant(RHSVal - TargetScalarType.getSizeInBits(), SL,
                               TargetType);
  } else {
    SDValue TruncShiftAmt = DAG.getNode(ISD::TRUNCATE, SL, TargetType, RHS);
    const SDValue ShiftMask =
        DAG.getConstant(TargetScalarType.getSizeInBits() - 1, SL, TargetType);
    // This AND instruction will clamp out of bounds shift values.
    // It will also be removed during later instruction selection.
    ShiftAmt = DAG.getNode(ISD::AND, SL, TargetType, TruncShiftAmt, ShiftMask);
  }

  SDValue Lo = DAG.getNode(ISD::TRUNCATE, SL, TargetType, LHS);
  SDValue NewShift =
      DAG.getNode(ISD::SHL, SL, TargetType, Lo, ShiftAmt, N->getFlags());

  const SDValue Zero = DAG.getConstant(0, SL, TargetScalarType);
  SDValue Vec;

  if (VT.isVector()) {
    EVT ConcatType = TargetType.getDoubleNumVectorElementsVT(*DAG.getContext());
    unsigned NElts = TargetType.getVectorNumElements();
    SmallVector<SDValue, 8> HiOps;
    SmallVector<SDValue, 16> HiAndLoOps(NElts * 2, Zero);

    DAG.ExtractVectorElements(NewShift, HiOps, 0, NElts);
    for (unsigned I = 0; I != NElts; ++I)
      HiAndLoOps[2 * I + 1] = HiOps[I];
    Vec = DAG.getNode(ISD::BUILD_VECTOR, SL, ConcatType, HiAndLoOps);
  } else {
    EVT ConcatType = EVT::getVectorVT(*DAG.getContext(), TargetType, 2);
    Vec = DAG.getBuildVector(ConcatType, SL, {Zero, NewShift});
  }
  return DAG.getNode(ISD::BITCAST, SL, VT, Vec);
}

SDValue AMDGPUTargetLowering::performSraCombine(SDNode *N,
                                                DAGCombinerInfo &DCI) const {
  SDValue RHS = N->getOperand(1);
  ConstantSDNode *CRHS = dyn_cast<ConstantSDNode>(RHS);
  EVT VT = N->getValueType(0);
  SDValue LHS = N->getOperand(0);
  SelectionDAG &DAG = DCI.DAG;
  SDLoc SL(N);

  if (VT.getScalarType() != MVT::i64)
    return SDValue();
<<<<<<< HEAD

  // For C >= 32
  // i64 (sra x, C) -> (build_pair (sra hi_32(x), C - 32), sra hi_32(x), 31))

  // On some subtargets, 64-bit shift is a quarter rate instruction. In the
  // common case, splitting this into a move and a 32-bit shift is faster and
  // the same code size.
  KnownBits Known = DAG.computeKnownBits(RHS);

  EVT ElementType = VT.getScalarType();
  EVT TargetScalarType = ElementType.getHalfSizedIntegerVT(*DAG.getContext());
  EVT TargetType = VT.isVector() ? VT.changeVectorElementType(TargetScalarType)
                                 : TargetScalarType;

  if (Known.getMinValue().getZExtValue() < TargetScalarType.getSizeInBits())
    return SDValue();

  SDValue ShiftFullAmt =
      DAG.getConstant(TargetScalarType.getSizeInBits() - 1, SL, TargetType);
  SDValue ShiftAmt;
  if (CRHS) {
    unsigned RHSVal = CRHS->getZExtValue();
    ShiftAmt = DAG.getConstant(RHSVal - TargetScalarType.getSizeInBits(), SL,
                               TargetType);
  } else if (Known.getMinValue().getZExtValue() ==
             (ElementType.getSizeInBits() - 1)) {
    ShiftAmt = ShiftFullAmt;
  } else {
    SDValue truncShiftAmt = DAG.getNode(ISD::TRUNCATE, SL, TargetType, RHS);
    const SDValue ShiftMask =
        DAG.getConstant(TargetScalarType.getSizeInBits() - 1, SL, TargetType);
    // This AND instruction will clamp out of bounds shift values.
    // It will also be removed during later instruction selection.
    ShiftAmt = DAG.getNode(ISD::AND, SL, TargetType, truncShiftAmt, ShiftMask);
=======

  // For C >= 32
  // i64 (sra x, C) -> (build_pair (sra hi_32(x), C - 32), sra hi_32(x), 31))

  // On some subtargets, 64-bit shift is a quarter rate instruction. In the
  // common case, splitting this into a move and a 32-bit shift is faster and
  // the same code size.
  KnownBits Known = DAG.computeKnownBits(RHS);

  EVT ElementType = VT.getScalarType();
  EVT TargetScalarType = ElementType.getHalfSizedIntegerVT(*DAG.getContext());
  EVT TargetType = VT.isVector() ? VT.changeVectorElementType(TargetScalarType)
                                 : TargetScalarType;

  if (Known.getMinValue().getZExtValue() < TargetScalarType.getSizeInBits())
    return SDValue();

  SDValue ShiftFullAmt =
      DAG.getConstant(TargetScalarType.getSizeInBits() - 1, SL, TargetType);
  SDValue ShiftAmt;
  if (CRHS) {
    unsigned RHSVal = CRHS->getZExtValue();
    ShiftAmt = DAG.getConstant(RHSVal - TargetScalarType.getSizeInBits(), SL,
                               TargetType);
  } else if (Known.getMinValue().getZExtValue() ==
             (ElementType.getSizeInBits() - 1)) {
    ShiftAmt = ShiftFullAmt;
  } else {
    SDValue truncShiftAmt = DAG.getNode(ISD::TRUNCATE, SL, TargetType, RHS);
    const SDValue ShiftMask =
        DAG.getConstant(TargetScalarType.getSizeInBits() - 1, SL, TargetType);
    // This AND instruction will clamp out of bounds shift values.
    // It will also be removed during later instruction selection.
    ShiftAmt = DAG.getNode(ISD::AND, SL, TargetType, truncShiftAmt, ShiftMask);
  }

  EVT ConcatType;
  SDValue Hi;
  SDLoc LHSSL(LHS);
  // Bitcast LHS into ConcatType so hi-half of source can be extracted into Hi
  if (VT.isVector()) {
    unsigned NElts = TargetType.getVectorNumElements();
    ConcatType = TargetType.getDoubleNumVectorElementsVT(*DAG.getContext());
    SDValue SplitLHS = DAG.getNode(ISD::BITCAST, LHSSL, ConcatType, LHS);
    SmallVector<SDValue, 8> HiOps(NElts);
    SmallVector<SDValue, 16> HiAndLoOps;

    DAG.ExtractVectorElements(SplitLHS, HiAndLoOps, 0, NElts * 2);
    for (unsigned I = 0; I != NElts; ++I) {
      HiOps[I] = HiAndLoOps[2 * I + 1];
    }
    Hi = DAG.getNode(ISD::BUILD_VECTOR, LHSSL, TargetType, HiOps);
  } else {
    const SDValue One = DAG.getConstant(1, LHSSL, TargetScalarType);
    ConcatType = EVT::getVectorVT(*DAG.getContext(), TargetType, 2);
    SDValue SplitLHS = DAG.getNode(ISD::BITCAST, LHSSL, ConcatType, LHS);
    Hi = DAG.getNode(ISD::EXTRACT_VECTOR_ELT, LHSSL, TargetType, SplitLHS, One);
  }

  KnownBits KnownLHS = DAG.computeKnownBits(LHS);
  SDValue HiShift;
  if (KnownLHS.isNegative()) {
    HiShift = DAG.getAllOnesConstant(SL, TargetType);
  } else {
    Hi = DAG.getFreeze(Hi);
    HiShift = DAG.getNode(ISD::SRA, SL, TargetType, Hi, ShiftFullAmt);
>>>>>>> 10a576f7
  }
  SDValue NewShift =
      DAG.getNode(ISD::SRA, SL, TargetType, Hi, ShiftAmt, N->getFlags());

<<<<<<< HEAD
  EVT ConcatType;
  SDValue Hi;
  SDLoc LHSSL(LHS);
  // Bitcast LHS into ConcatType so hi-half of source can be extracted into Hi
  if (VT.isVector()) {
    unsigned NElts = TargetType.getVectorNumElements();
    ConcatType = TargetType.getDoubleNumVectorElementsVT(*DAG.getContext());
    SDValue SplitLHS = DAG.getNode(ISD::BITCAST, LHSSL, ConcatType, LHS);
    SmallVector<SDValue, 8> HiOps(NElts);
    SmallVector<SDValue, 16> HiAndLoOps;

    DAG.ExtractVectorElements(SplitLHS, HiAndLoOps, 0, NElts * 2);
    for (unsigned I = 0; I != NElts; ++I) {
      HiOps[I] = HiAndLoOps[2 * I + 1];
    }
    Hi = DAG.getNode(ISD::BUILD_VECTOR, LHSSL, TargetType, HiOps);
  } else {
    const SDValue One = DAG.getConstant(1, LHSSL, TargetScalarType);
    ConcatType = EVT::getVectorVT(*DAG.getContext(), TargetType, 2);
    SDValue SplitLHS = DAG.getNode(ISD::BITCAST, LHSSL, ConcatType, LHS);
    Hi = DAG.getNode(ISD::EXTRACT_VECTOR_ELT, LHSSL, TargetType, SplitLHS, One);
  }
  Hi = DAG.getFreeze(Hi);

  SDValue HiShift = DAG.getNode(ISD::SRA, SL, TargetType, Hi, ShiftFullAmt);
  SDValue NewShift = DAG.getNode(ISD::SRA, SL, TargetType, Hi, ShiftAmt);

=======
>>>>>>> 10a576f7
  SDValue Vec;
  if (VT.isVector()) {
    unsigned NElts = TargetType.getVectorNumElements();
    SmallVector<SDValue, 8> HiOps;
    SmallVector<SDValue, 8> LoOps;
    SmallVector<SDValue, 16> HiAndLoOps(NElts * 2);

    DAG.ExtractVectorElements(HiShift, HiOps, 0, NElts);
    DAG.ExtractVectorElements(NewShift, LoOps, 0, NElts);
    for (unsigned I = 0; I != NElts; ++I) {
      HiAndLoOps[2 * I + 1] = HiOps[I];
      HiAndLoOps[2 * I] = LoOps[I];
    }
    Vec = DAG.getNode(ISD::BUILD_VECTOR, SL, ConcatType, HiAndLoOps);
  } else {
    Vec = DAG.getBuildVector(ConcatType, SL, {NewShift, HiShift});
  }
  return DAG.getNode(ISD::BITCAST, SL, VT, Vec);
}

SDValue AMDGPUTargetLowering::performSrlCombine(SDNode *N,
                                                DAGCombinerInfo &DCI) const {
  SDValue RHS = N->getOperand(1);
  ConstantSDNode *CRHS = dyn_cast<ConstantSDNode>(RHS);
  EVT VT = N->getValueType(0);
  SDValue LHS = N->getOperand(0);
  SelectionDAG &DAG = DCI.DAG;
  SDLoc SL(N);
  unsigned RHSVal;

  if (CRHS) {
    RHSVal = CRHS->getZExtValue();

    // fold (srl (and x, c1 << c2), c2) -> (and (srl(x, c2), c1)
    // this improves the ability to match BFE patterns in isel.
    if (LHS.getOpcode() == ISD::AND) {
      if (auto *Mask = dyn_cast<ConstantSDNode>(LHS.getOperand(1))) {
        unsigned MaskIdx, MaskLen;
        if (Mask->getAPIntValue().isShiftedMask(MaskIdx, MaskLen) &&
            MaskIdx == RHSVal) {
          return DAG.getNode(ISD::AND, SL, VT,
                             DAG.getNode(ISD::SRL, SL, VT, LHS.getOperand(0),
                                         N->getOperand(1)),
                             DAG.getNode(ISD::SRL, SL, VT, LHS.getOperand(1),
                                         N->getOperand(1)));
        }
      }
    }
  }

  if (VT.getScalarType() != MVT::i64)
    return SDValue();

  // for C >= 32
  // i64 (srl x, C) -> (build_pair (srl hi_32(x), C - 32), 0)

  // On some subtargets, 64-bit shift is a quarter rate instruction. In the
  // common case, splitting this into a move and a 32-bit shift is faster and
  // the same code size.
  KnownBits Known = DAG.computeKnownBits(RHS);

  EVT ElementType = VT.getScalarType();
  EVT TargetScalarType = ElementType.getHalfSizedIntegerVT(*DAG.getContext());
  EVT TargetType = VT.isVector() ? VT.changeVectorElementType(TargetScalarType)
                                 : TargetScalarType;

  if (Known.getMinValue().getZExtValue() < TargetScalarType.getSizeInBits())
    return SDValue();

  SDValue ShiftAmt;
  if (CRHS) {
    ShiftAmt = DAG.getConstant(RHSVal - TargetScalarType.getSizeInBits(), SL,
                               TargetType);
  } else {
    SDValue TruncShiftAmt = DAG.getNode(ISD::TRUNCATE, SL, TargetType, RHS);
    const SDValue ShiftMask =
        DAG.getConstant(TargetScalarType.getSizeInBits() - 1, SL, TargetType);
    // This AND instruction will clamp out of bounds shift values.
    // It will also be removed during later instruction selection.
    ShiftAmt = DAG.getNode(ISD::AND, SL, TargetType, TruncShiftAmt, ShiftMask);
  }
<<<<<<< HEAD

  const SDValue Zero = DAG.getConstant(0, SL, TargetScalarType);
  EVT ConcatType;
  SDValue Hi;
  SDLoc LHSSL(LHS);
  // Bitcast LHS into ConcatType so hi-half of source can be extracted into Hi
  if (VT.isVector()) {
    unsigned NElts = TargetType.getVectorNumElements();
    ConcatType = TargetType.getDoubleNumVectorElementsVT(*DAG.getContext());
    SDValue SplitLHS = DAG.getNode(ISD::BITCAST, LHSSL, ConcatType, LHS);
    SmallVector<SDValue, 8> HiOps(NElts);
    SmallVector<SDValue, 16> HiAndLoOps;

=======

  const SDValue Zero = DAG.getConstant(0, SL, TargetScalarType);
  EVT ConcatType;
  SDValue Hi;
  SDLoc LHSSL(LHS);
  // Bitcast LHS into ConcatType so hi-half of source can be extracted into Hi
  if (VT.isVector()) {
    unsigned NElts = TargetType.getVectorNumElements();
    ConcatType = TargetType.getDoubleNumVectorElementsVT(*DAG.getContext());
    SDValue SplitLHS = DAG.getNode(ISD::BITCAST, LHSSL, ConcatType, LHS);
    SmallVector<SDValue, 8> HiOps(NElts);
    SmallVector<SDValue, 16> HiAndLoOps;

>>>>>>> 10a576f7
    DAG.ExtractVectorElements(SplitLHS, HiAndLoOps, /*Start=*/0, NElts * 2);
    for (unsigned I = 0; I != NElts; ++I)
      HiOps[I] = HiAndLoOps[2 * I + 1];
    Hi = DAG.getNode(ISD::BUILD_VECTOR, LHSSL, TargetType, HiOps);
  } else {
    const SDValue One = DAG.getConstant(1, LHSSL, TargetScalarType);
    ConcatType = EVT::getVectorVT(*DAG.getContext(), TargetType, 2);
    SDValue SplitLHS = DAG.getNode(ISD::BITCAST, LHSSL, ConcatType, LHS);
    Hi = DAG.getNode(ISD::EXTRACT_VECTOR_ELT, LHSSL, TargetType, SplitLHS, One);
  }

<<<<<<< HEAD
  SDValue NewShift = DAG.getNode(ISD::SRL, SL, TargetType, Hi, ShiftAmt);
=======
  SDValue NewShift =
      DAG.getNode(ISD::SRL, SL, TargetType, Hi, ShiftAmt, N->getFlags());
>>>>>>> 10a576f7

  SDValue Vec;
  if (VT.isVector()) {
    unsigned NElts = TargetType.getVectorNumElements();
    SmallVector<SDValue, 8> LoOps;
    SmallVector<SDValue, 16> HiAndLoOps(NElts * 2, Zero);

    DAG.ExtractVectorElements(NewShift, LoOps, 0, NElts);
    for (unsigned I = 0; I != NElts; ++I)
      HiAndLoOps[2 * I] = LoOps[I];
    Vec = DAG.getNode(ISD::BUILD_VECTOR, SL, ConcatType, HiAndLoOps);
  } else {
    Vec = DAG.getBuildVector(ConcatType, SL, {NewShift, Zero});
  }
  return DAG.getNode(ISD::BITCAST, SL, VT, Vec);
}

SDValue AMDGPUTargetLowering::performTruncateCombine(
  SDNode *N, DAGCombinerInfo &DCI) const {
  SDLoc SL(N);
  SelectionDAG &DAG = DCI.DAG;
  EVT VT = N->getValueType(0);
  SDValue Src = N->getOperand(0);

  // vt1 (truncate (bitcast (build_vector vt0:x, ...))) -> vt1 (bitcast vt0:x)
  if (Src.getOpcode() == ISD::BITCAST && !VT.isVector()) {
    SDValue Vec = Src.getOperand(0);
    if (Vec.getOpcode() == ISD::BUILD_VECTOR) {
      SDValue Elt0 = Vec.getOperand(0);
      EVT EltVT = Elt0.getValueType();
      if (VT.getFixedSizeInBits() <= EltVT.getFixedSizeInBits()) {
        if (EltVT.isFloatingPoint()) {
          Elt0 = DAG.getNode(ISD::BITCAST, SL,
                             EltVT.changeTypeToInteger(), Elt0);
        }

        return DAG.getNode(ISD::TRUNCATE, SL, VT, Elt0);
      }
    }
  }

  // Equivalent of above for accessing the high element of a vector as an
  // integer operation.
  // trunc (srl (bitcast (build_vector x, y))), 16 -> trunc (bitcast y)
  if (Src.getOpcode() == ISD::SRL && !VT.isVector()) {
    if (auto *K = isConstOrConstSplat(Src.getOperand(1))) {
      SDValue BV = stripBitcast(Src.getOperand(0));
      if (BV.getOpcode() == ISD::BUILD_VECTOR) {
        EVT SrcEltVT = BV.getOperand(0).getValueType();
        unsigned SrcEltSize = SrcEltVT.getSizeInBits();
        unsigned BitIndex = K->getZExtValue();
        unsigned PartIndex = BitIndex / SrcEltSize;

        if (PartIndex * SrcEltSize == BitIndex &&
            PartIndex < BV.getNumOperands()) {
          if (SrcEltVT.getSizeInBits() == VT.getSizeInBits()) {
            SDValue SrcElt =
                DAG.getNode(ISD::BITCAST, SL, SrcEltVT.changeTypeToInteger(),
                            BV.getOperand(PartIndex));
            return DAG.getNode(ISD::TRUNCATE, SL, VT, SrcElt);
          }
        }
      }
    }
  }

  // Partially shrink 64-bit shifts to 32-bit if reduced to 16-bit.
  //
  // i16 (trunc (srl i64:x, K)), K <= 16 ->
  //     i16 (trunc (srl (i32 (trunc x), K)))
  if (VT.getScalarSizeInBits() < 32) {
    EVT SrcVT = Src.getValueType();
    if (SrcVT.getScalarSizeInBits() > 32 &&
        (Src.getOpcode() == ISD::SRL ||
         Src.getOpcode() == ISD::SRA ||
         Src.getOpcode() == ISD::SHL)) {
      SDValue Amt = Src.getOperand(1);
      KnownBits Known = DAG.computeKnownBits(Amt);

      // - For left shifts, do the transform as long as the shift
      //   amount is still legal for i32, so when ShiftAmt < 32 (<= 31)
      // - For right shift, do it if ShiftAmt <= (32 - Size) to avoid
      //   losing information stored in the high bits when truncating.
      const unsigned MaxCstSize =
          (Src.getOpcode() == ISD::SHL) ? 31 : (32 - VT.getScalarSizeInBits());
      if (Known.getMaxValue().ule(MaxCstSize)) {
        EVT MidVT = VT.isVector() ?
          EVT::getVectorVT(*DAG.getContext(), MVT::i32,
                           VT.getVectorNumElements()) : MVT::i32;

        EVT NewShiftVT = getShiftAmountTy(MidVT, DAG.getDataLayout());
        SDValue Trunc = DAG.getNode(ISD::TRUNCATE, SL, MidVT,
                                    Src.getOperand(0));
        DCI.AddToWorklist(Trunc.getNode());

        if (Amt.getValueType() != NewShiftVT) {
          Amt = DAG.getZExtOrTrunc(Amt, SL, NewShiftVT);
          DCI.AddToWorklist(Amt.getNode());
        }

        SDValue ShrunkShift = DAG.getNode(Src.getOpcode(), SL, MidVT,
                                          Trunc, Amt);
        return DAG.getNode(ISD::TRUNCATE, SL, VT, ShrunkShift);
      }
    }
  }

  return SDValue();
}

// We need to specifically handle i64 mul here to avoid unnecessary conversion
// instructions. If we only match on the legalized i64 mul expansion,
// SimplifyDemandedBits will be unable to remove them because there will be
// multiple uses due to the separate mul + mulh[su].
static SDValue getMul24(SelectionDAG &DAG, const SDLoc &SL,
                        SDValue N0, SDValue N1, unsigned Size, bool Signed) {
  if (Size <= 32) {
    unsigned MulOpc = Signed ? AMDGPUISD::MUL_I24 : AMDGPUISD::MUL_U24;
    return DAG.getNode(MulOpc, SL, MVT::i32, N0, N1);
  }

  unsigned MulLoOpc = Signed ? AMDGPUISD::MUL_I24 : AMDGPUISD::MUL_U24;
  unsigned MulHiOpc = Signed ? AMDGPUISD::MULHI_I24 : AMDGPUISD::MULHI_U24;

  SDValue MulLo = DAG.getNode(MulLoOpc, SL, MVT::i32, N0, N1);
  SDValue MulHi = DAG.getNode(MulHiOpc, SL, MVT::i32, N0, N1);

  return DAG.getNode(ISD::BUILD_PAIR, SL, MVT::i64, MulLo, MulHi);
}

/// If \p V is an add of a constant 1, returns the other operand. Otherwise
/// return SDValue().
static SDValue getAddOneOp(const SDNode *V) {
  if (V->getOpcode() != ISD::ADD)
    return SDValue();

  return isOneConstant(V->getOperand(1)) ? V->getOperand(0) : SDValue();
}

SDValue AMDGPUTargetLowering::performMulCombine(SDNode *N,
                                                DAGCombinerInfo &DCI) const {
  assert(N->getOpcode() == ISD::MUL);
  EVT VT = N->getValueType(0);

  // Don't generate 24-bit multiplies on values that are in SGPRs, since
  // we only have a 32-bit scalar multiply (avoid values being moved to VGPRs
  // unnecessarily). isDivergent() is used as an approximation of whether the
  // value is in an SGPR.
  if (!N->isDivergent())
    return SDValue();

  unsigned Size = VT.getSizeInBits();
  if (VT.isVector() || Size > 64)
    return SDValue();

  SelectionDAG &DAG = DCI.DAG;
  SDLoc DL(N);

  SDValue N0 = N->getOperand(0);
  SDValue N1 = N->getOperand(1);

  // Undo InstCombine canonicalize X * (Y + 1) -> X * Y + X to enable mad
  // matching.

  // mul x, (add y, 1) -> add (mul x, y), x
  auto IsFoldableAdd = [](SDValue V) -> SDValue {
    SDValue AddOp = getAddOneOp(V.getNode());
    if (!AddOp)
      return SDValue();

    if (V.hasOneUse() || all_of(V->users(), [](const SDNode *U) -> bool {
          return U->getOpcode() == ISD::MUL;
        }))
      return AddOp;

    return SDValue();
  };

  // FIXME: The selection pattern is not properly checking for commuted
  // operands, so we have to place the mul in the LHS
  if (SDValue MulOper = IsFoldableAdd(N0)) {
    SDValue MulVal = DAG.getNode(N->getOpcode(), DL, VT, N1, MulOper);
    return DAG.getNode(ISD::ADD, DL, VT, MulVal, N1);
  }

  if (SDValue MulOper = IsFoldableAdd(N1)) {
    SDValue MulVal = DAG.getNode(N->getOpcode(), DL, VT, N0, MulOper);
    return DAG.getNode(ISD::ADD, DL, VT, MulVal, N0);
  }

  // There are i16 integer mul/mad.
  if (Subtarget->has16BitInsts() && VT.getScalarType().bitsLE(MVT::i16))
    return SDValue();

  // SimplifyDemandedBits has the annoying habit of turning useful zero_extends
  // in the source into any_extends if the result of the mul is truncated. Since
  // we can assume the high bits are whatever we want, use the underlying value
  // to avoid the unknown high bits from interfering.
  if (N0.getOpcode() == ISD::ANY_EXTEND)
    N0 = N0.getOperand(0);

  if (N1.getOpcode() == ISD::ANY_EXTEND)
    N1 = N1.getOperand(0);

  SDValue Mul;

  if (Subtarget->hasMulU24() && isU24(N0, DAG) && isU24(N1, DAG)) {
    N0 = DAG.getZExtOrTrunc(N0, DL, MVT::i32);
    N1 = DAG.getZExtOrTrunc(N1, DL, MVT::i32);
    Mul = getMul24(DAG, DL, N0, N1, Size, false);
  } else if (Subtarget->hasMulI24() && isI24(N0, DAG) && isI24(N1, DAG)) {
    N0 = DAG.getSExtOrTrunc(N0, DL, MVT::i32);
    N1 = DAG.getSExtOrTrunc(N1, DL, MVT::i32);
    Mul = getMul24(DAG, DL, N0, N1, Size, true);
  } else {
    return SDValue();
  }

  // We need to use sext even for MUL_U24, because MUL_U24 is used
  // for signed multiply of 8 and 16-bit types.
  return DAG.getSExtOrTrunc(Mul, DL, VT);
}

SDValue
AMDGPUTargetLowering::performMulLoHiCombine(SDNode *N,
                                            DAGCombinerInfo &DCI) const {
  if (N->getValueType(0) != MVT::i32)
    return SDValue();

  SelectionDAG &DAG = DCI.DAG;
  SDLoc DL(N);

  bool Signed = N->getOpcode() == ISD::SMUL_LOHI;
  SDValue N0 = N->getOperand(0);
  SDValue N1 = N->getOperand(1);

  // SimplifyDemandedBits has the annoying habit of turning useful zero_extends
  // in the source into any_extends if the result of the mul is truncated. Since
  // we can assume the high bits are whatever we want, use the underlying value
  // to avoid the unknown high bits from interfering.
  if (N0.getOpcode() == ISD::ANY_EXTEND)
    N0 = N0.getOperand(0);
  if (N1.getOpcode() == ISD::ANY_EXTEND)
    N1 = N1.getOperand(0);

  // Try to use two fast 24-bit multiplies (one for each half of the result)
  // instead of one slow extending multiply.
  unsigned LoOpcode = 0;
  unsigned HiOpcode = 0;
  if (Signed) {
    if (Subtarget->hasMulI24() && isI24(N0, DAG) && isI24(N1, DAG)) {
      N0 = DAG.getSExtOrTrunc(N0, DL, MVT::i32);
      N1 = DAG.getSExtOrTrunc(N1, DL, MVT::i32);
      LoOpcode = AMDGPUISD::MUL_I24;
      HiOpcode = AMDGPUISD::MULHI_I24;
    }
  } else {
    if (Subtarget->hasMulU24() && isU24(N0, DAG) && isU24(N1, DAG)) {
      N0 = DAG.getZExtOrTrunc(N0, DL, MVT::i32);
      N1 = DAG.getZExtOrTrunc(N1, DL, MVT::i32);
      LoOpcode = AMDGPUISD::MUL_U24;
      HiOpcode = AMDGPUISD::MULHI_U24;
    }
  }
  if (!LoOpcode)
    return SDValue();

  SDValue Lo = DAG.getNode(LoOpcode, DL, MVT::i32, N0, N1);
  SDValue Hi = DAG.getNode(HiOpcode, DL, MVT::i32, N0, N1);
  DCI.CombineTo(N, Lo, Hi);
  return SDValue(N, 0);
}

SDValue AMDGPUTargetLowering::performMulhsCombine(SDNode *N,
                                                  DAGCombinerInfo &DCI) const {
  EVT VT = N->getValueType(0);

  if (!Subtarget->hasMulI24() || VT.isVector())
    return SDValue();

  // Don't generate 24-bit multiplies on values that are in SGPRs, since
  // we only have a 32-bit scalar multiply (avoid values being moved to VGPRs
  // unnecessarily). isDivergent() is used as an approximation of whether the
  // value is in an SGPR.
  // This doesn't apply if no s_mul_hi is available (since we'll end up with a
  // valu op anyway)
  if (Subtarget->hasSMulHi() && !N->isDivergent())
    return SDValue();

  SelectionDAG &DAG = DCI.DAG;
  SDLoc DL(N);

  SDValue N0 = N->getOperand(0);
  SDValue N1 = N->getOperand(1);

  if (!isI24(N0, DAG) || !isI24(N1, DAG))
    return SDValue();

  N0 = DAG.getSExtOrTrunc(N0, DL, MVT::i32);
  N1 = DAG.getSExtOrTrunc(N1, DL, MVT::i32);

  SDValue Mulhi = DAG.getNode(AMDGPUISD::MULHI_I24, DL, MVT::i32, N0, N1);
  DCI.AddToWorklist(Mulhi.getNode());
  return DAG.getSExtOrTrunc(Mulhi, DL, VT);
}

SDValue AMDGPUTargetLowering::performMulhuCombine(SDNode *N,
                                                  DAGCombinerInfo &DCI) const {
  EVT VT = N->getValueType(0);

  if (!Subtarget->hasMulU24() || VT.isVector() || VT.getSizeInBits() > 32)
    return SDValue();

  // Don't generate 24-bit multiplies on values that are in SGPRs, since
  // we only have a 32-bit scalar multiply (avoid values being moved to VGPRs
  // unnecessarily). isDivergent() is used as an approximation of whether the
  // value is in an SGPR.
  // This doesn't apply if no s_mul_hi is available (since we'll end up with a
  // valu op anyway)
  if (Subtarget->hasSMulHi() && !N->isDivergent())
    return SDValue();

  SelectionDAG &DAG = DCI.DAG;
  SDLoc DL(N);

  SDValue N0 = N->getOperand(0);
  SDValue N1 = N->getOperand(1);

  if (!isU24(N0, DAG) || !isU24(N1, DAG))
    return SDValue();

  N0 = DAG.getZExtOrTrunc(N0, DL, MVT::i32);
  N1 = DAG.getZExtOrTrunc(N1, DL, MVT::i32);

  SDValue Mulhi = DAG.getNode(AMDGPUISD::MULHI_U24, DL, MVT::i32, N0, N1);
  DCI.AddToWorklist(Mulhi.getNode());
  return DAG.getZExtOrTrunc(Mulhi, DL, VT);
}

SDValue AMDGPUTargetLowering::getFFBX_U32(SelectionDAG &DAG,
                                          SDValue Op,
                                          const SDLoc &DL,
                                          unsigned Opc) const {
  EVT VT = Op.getValueType();
  EVT LegalVT = getTypeToTransformTo(*DAG.getContext(), VT);
  if (LegalVT != MVT::i32 && (Subtarget->has16BitInsts() &&
                              LegalVT != MVT::i16))
    return SDValue();

  if (VT != MVT::i32)
    Op = DAG.getNode(ISD::ZERO_EXTEND, DL, MVT::i32, Op);

  SDValue FFBX = DAG.getNode(Opc, DL, MVT::i32, Op);
  if (VT != MVT::i32)
    FFBX = DAG.getNode(ISD::TRUNCATE, DL, VT, FFBX);

  return FFBX;
}

// The native instructions return -1 on 0 input. Optimize out a select that
// produces -1 on 0.
//
// TODO: If zero is not undef, we could also do this if the output is compared
// against the bitwidth.
//
// TODO: Should probably combine against FFBH_U32 instead of ctlz directly.
SDValue AMDGPUTargetLowering::performCtlz_CttzCombine(const SDLoc &SL, SDValue Cond,
                                                 SDValue LHS, SDValue RHS,
                                                 DAGCombinerInfo &DCI) const {
  if (!isNullConstant(Cond.getOperand(1)))
    return SDValue();

  SelectionDAG &DAG = DCI.DAG;
  ISD::CondCode CCOpcode = cast<CondCodeSDNode>(Cond.getOperand(2))->get();
  SDValue CmpLHS = Cond.getOperand(0);

  // select (setcc x, 0, eq), -1, (ctlz_zero_undef x) -> ffbh_u32 x
  // select (setcc x, 0, eq), -1, (cttz_zero_undef x) -> ffbl_u32 x
  if (CCOpcode == ISD::SETEQ &&
      (isCtlzOpc(RHS.getOpcode()) || isCttzOpc(RHS.getOpcode())) &&
      RHS.getOperand(0) == CmpLHS && isAllOnesConstant(LHS)) {
    unsigned Opc =
        isCttzOpc(RHS.getOpcode()) ? AMDGPUISD::FFBL_B32 : AMDGPUISD::FFBH_U32;
    return getFFBX_U32(DAG, CmpLHS, SL, Opc);
  }

  // select (setcc x, 0, ne), (ctlz_zero_undef x), -1 -> ffbh_u32 x
  // select (setcc x, 0, ne), (cttz_zero_undef x), -1 -> ffbl_u32 x
  if (CCOpcode == ISD::SETNE &&
      (isCtlzOpc(LHS.getOpcode()) || isCttzOpc(LHS.getOpcode())) &&
      LHS.getOperand(0) == CmpLHS && isAllOnesConstant(RHS)) {
    unsigned Opc =
        isCttzOpc(LHS.getOpcode()) ? AMDGPUISD::FFBL_B32 : AMDGPUISD::FFBH_U32;

    return getFFBX_U32(DAG, CmpLHS, SL, Opc);
  }

  return SDValue();
}

static SDValue distributeOpThroughSelect(TargetLowering::DAGCombinerInfo &DCI,
                                         unsigned Op,
                                         const SDLoc &SL,
                                         SDValue Cond,
                                         SDValue N1,
                                         SDValue N2) {
  SelectionDAG &DAG = DCI.DAG;
  EVT VT = N1.getValueType();

  SDValue NewSelect = DAG.getNode(ISD::SELECT, SL, VT, Cond,
                                  N1.getOperand(0), N2.getOperand(0));
  DCI.AddToWorklist(NewSelect.getNode());
  return DAG.getNode(Op, SL, VT, NewSelect);
}

// Pull a free FP operation out of a select so it may fold into uses.
//
// select c, (fneg x), (fneg y) -> fneg (select c, x, y)
// select c, (fneg x), k -> fneg (select c, x, (fneg k))
//
// select c, (fabs x), (fabs y) -> fabs (select c, x, y)
// select c, (fabs x), +k -> fabs (select c, x, k)
SDValue
AMDGPUTargetLowering::foldFreeOpFromSelect(TargetLowering::DAGCombinerInfo &DCI,
                                           SDValue N) const {
  SelectionDAG &DAG = DCI.DAG;
  SDValue Cond = N.getOperand(0);
  SDValue LHS = N.getOperand(1);
  SDValue RHS = N.getOperand(2);

  EVT VT = N.getValueType();
  if ((LHS.getOpcode() == ISD::FABS && RHS.getOpcode() == ISD::FABS) ||
      (LHS.getOpcode() == ISD::FNEG && RHS.getOpcode() == ISD::FNEG)) {
    if (!AMDGPUTargetLowering::allUsesHaveSourceMods(N.getNode()))
      return SDValue();

    return distributeOpThroughSelect(DCI, LHS.getOpcode(),
                                     SDLoc(N), Cond, LHS, RHS);
  }

  bool Inv = false;
  if (RHS.getOpcode() == ISD::FABS || RHS.getOpcode() == ISD::FNEG) {
    std::swap(LHS, RHS);
    Inv = true;
  }

  // TODO: Support vector constants.
  ConstantFPSDNode *CRHS = dyn_cast<ConstantFPSDNode>(RHS);
  if ((LHS.getOpcode() == ISD::FNEG || LHS.getOpcode() == ISD::FABS) && CRHS &&
      !selectSupportsSourceMods(N.getNode())) {
    SDLoc SL(N);
    // If one side is an fneg/fabs and the other is a constant, we can push the
    // fneg/fabs down. If it's an fabs, the constant needs to be non-negative.
    SDValue NewLHS = LHS.getOperand(0);
    SDValue NewRHS = RHS;

    // Careful: if the neg can be folded up, don't try to pull it back down.
    bool ShouldFoldNeg = true;

    if (NewLHS.hasOneUse()) {
      unsigned Opc = NewLHS.getOpcode();
      if (LHS.getOpcode() == ISD::FNEG && fnegFoldsIntoOp(NewLHS.getNode()))
        ShouldFoldNeg = false;
      if (LHS.getOpcode() == ISD::FABS && Opc == ISD::FMUL)
        ShouldFoldNeg = false;
    }

    if (ShouldFoldNeg) {
      if (LHS.getOpcode() == ISD::FABS && CRHS->isNegative())
        return SDValue();

      // We're going to be forced to use a source modifier anyway, there's no
      // point to pulling the negate out unless we can get a size reduction by
      // negating the constant.
      //
      // TODO: Generalize to use getCheaperNegatedExpression which doesn't know
      // about cheaper constants.
      if (NewLHS.getOpcode() == ISD::FABS &&
          getConstantNegateCost(CRHS) != NegatibleCost::Cheaper)
        return SDValue();

      if (!AMDGPUTargetLowering::allUsesHaveSourceMods(N.getNode()))
        return SDValue();

      if (LHS.getOpcode() == ISD::FNEG)
        NewRHS = DAG.getNode(ISD::FNEG, SL, VT, RHS);

      if (Inv)
        std::swap(NewLHS, NewRHS);

      SDValue NewSelect = DAG.getNode(ISD::SELECT, SL, VT,
                                      Cond, NewLHS, NewRHS);
      DCI.AddToWorklist(NewSelect.getNode());
      return DAG.getNode(LHS.getOpcode(), SL, VT, NewSelect);
    }
  }

  return SDValue();
}

SDValue AMDGPUTargetLowering::performSelectCombine(SDNode *N,
                                                   DAGCombinerInfo &DCI) const {
  if (SDValue Folded = foldFreeOpFromSelect(DCI, SDValue(N, 0)))
    return Folded;

  SDValue Cond = N->getOperand(0);
  if (Cond.getOpcode() != ISD::SETCC)
    return SDValue();

  EVT VT = N->getValueType(0);
  SDValue LHS = Cond.getOperand(0);
  SDValue RHS = Cond.getOperand(1);
  SDValue CC = Cond.getOperand(2);

  SDValue True = N->getOperand(1);
  SDValue False = N->getOperand(2);

  if (Cond.hasOneUse()) { // TODO: Look for multiple select uses.
    SelectionDAG &DAG = DCI.DAG;
    if (DAG.isConstantValueOfAnyType(True) &&
        !DAG.isConstantValueOfAnyType(False)) {
      // Swap cmp + select pair to move constant to false input.
      // This will allow using VOPC cndmasks more often.
      // select (setcc x, y), k, x -> select (setccinv x, y), x, k

      SDLoc SL(N);
      ISD::CondCode NewCC =
          getSetCCInverse(cast<CondCodeSDNode>(CC)->get(), LHS.getValueType());

      SDValue NewCond = DAG.getSetCC(SL, Cond.getValueType(), LHS, RHS, NewCC);
      return DAG.getNode(ISD::SELECT, SL, VT, NewCond, False, True);
    }

    if (VT == MVT::f32 && Subtarget->hasFminFmaxLegacy()) {
      SDValue MinMax
        = combineFMinMaxLegacy(SDLoc(N), VT, LHS, RHS, True, False, CC, DCI);
      // Revisit this node so we can catch min3/max3/med3 patterns.
      //DCI.AddToWorklist(MinMax.getNode());
      return MinMax;
    }
  }

  // There's no reason to not do this if the condition has other uses.
  return performCtlz_CttzCombine(SDLoc(N), Cond, True, False, DCI);
}

static bool isInv2Pi(const APFloat &APF) {
  static const APFloat KF16(APFloat::IEEEhalf(), APInt(16, 0x3118));
  static const APFloat KF32(APFloat::IEEEsingle(), APInt(32, 0x3e22f983));
  static const APFloat KF64(APFloat::IEEEdouble(), APInt(64, 0x3fc45f306dc9c882));

  return APF.bitwiseIsEqual(KF16) ||
         APF.bitwiseIsEqual(KF32) ||
         APF.bitwiseIsEqual(KF64);
}

// 0 and 1.0 / (0.5 * pi) do not have inline immmediates, so there is an
// additional cost to negate them.
TargetLowering::NegatibleCost
AMDGPUTargetLowering::getConstantNegateCost(const ConstantFPSDNode *C) const {
  if (C->isZero())
    return C->isNegative() ? NegatibleCost::Cheaper : NegatibleCost::Expensive;

  if (Subtarget->hasInv2PiInlineImm() && isInv2Pi(C->getValueAPF()))
    return C->isNegative() ? NegatibleCost::Cheaper : NegatibleCost::Expensive;

  return NegatibleCost::Neutral;
}

bool AMDGPUTargetLowering::isConstantCostlierToNegate(SDValue N) const {
  if (const ConstantFPSDNode *C = isConstOrConstSplatFP(N))
    return getConstantNegateCost(C) == NegatibleCost::Expensive;
  return false;
}

bool AMDGPUTargetLowering::isConstantCheaperToNegate(SDValue N) const {
  if (const ConstantFPSDNode *C = isConstOrConstSplatFP(N))
    return getConstantNegateCost(C) == NegatibleCost::Cheaper;
  return false;
}

static unsigned inverseMinMax(unsigned Opc) {
  switch (Opc) {
  case ISD::FMAXNUM:
    return ISD::FMINNUM;
  case ISD::FMINNUM:
    return ISD::FMAXNUM;
  case ISD::FMAXNUM_IEEE:
    return ISD::FMINNUM_IEEE;
  case ISD::FMINNUM_IEEE:
    return ISD::FMAXNUM_IEEE;
  case ISD::FMAXIMUM:
    return ISD::FMINIMUM;
  case ISD::FMINIMUM:
    return ISD::FMAXIMUM;
  case ISD::FMAXIMUMNUM:
    return ISD::FMINIMUMNUM;
  case ISD::FMINIMUMNUM:
    return ISD::FMAXIMUMNUM;
  case AMDGPUISD::FMAX_LEGACY:
    return AMDGPUISD::FMIN_LEGACY;
  case AMDGPUISD::FMIN_LEGACY:
    return AMDGPUISD::FMAX_LEGACY;
  default:
    llvm_unreachable("invalid min/max opcode");
  }
}

/// \return true if it's profitable to try to push an fneg into its source
/// instruction.
bool AMDGPUTargetLowering::shouldFoldFNegIntoSrc(SDNode *N, SDValue N0) {
  // If the input has multiple uses and we can either fold the negate down, or
  // the other uses cannot, give up. This both prevents unprofitable
  // transformations and infinite loops: we won't repeatedly try to fold around
  // a negate that has no 'good' form.
  if (N0.hasOneUse()) {
    // This may be able to fold into the source, but at a code size cost. Don't
    // fold if the fold into the user is free.
    if (allUsesHaveSourceMods(N, 0))
      return false;
  } else {
    if (fnegFoldsIntoOp(N0.getNode()) &&
        (allUsesHaveSourceMods(N) || !allUsesHaveSourceMods(N0.getNode())))
      return false;
  }

  return true;
}

SDValue AMDGPUTargetLowering::performFNegCombine(SDNode *N,
                                                 DAGCombinerInfo &DCI) const {
  SelectionDAG &DAG = DCI.DAG;
  SDValue N0 = N->getOperand(0);
  EVT VT = N->getValueType(0);

  unsigned Opc = N0.getOpcode();

  if (!shouldFoldFNegIntoSrc(N, N0))
    return SDValue();

  SDLoc SL(N);
  switch (Opc) {
  case ISD::FADD: {
    if (!mayIgnoreSignedZero(N0))
      return SDValue();

    // (fneg (fadd x, y)) -> (fadd (fneg x), (fneg y))
    SDValue LHS = N0.getOperand(0);
    SDValue RHS = N0.getOperand(1);

    if (LHS.getOpcode() != ISD::FNEG)
      LHS = DAG.getNode(ISD::FNEG, SL, VT, LHS);
    else
      LHS = LHS.getOperand(0);

    if (RHS.getOpcode() != ISD::FNEG)
      RHS = DAG.getNode(ISD::FNEG, SL, VT, RHS);
    else
      RHS = RHS.getOperand(0);

    SDValue Res = DAG.getNode(ISD::FADD, SL, VT, LHS, RHS, N0->getFlags());
    if (Res.getOpcode() != ISD::FADD)
      return SDValue(); // Op got folded away.
    if (!N0.hasOneUse())
      DAG.ReplaceAllUsesWith(N0, DAG.getNode(ISD::FNEG, SL, VT, Res));
    return Res;
  }
  case ISD::FMUL:
  case AMDGPUISD::FMUL_LEGACY: {
    // (fneg (fmul x, y)) -> (fmul x, (fneg y))
    // (fneg (fmul_legacy x, y)) -> (fmul_legacy x, (fneg y))
    SDValue LHS = N0.getOperand(0);
    SDValue RHS = N0.getOperand(1);

    if (LHS.getOpcode() == ISD::FNEG)
      LHS = LHS.getOperand(0);
    else if (RHS.getOpcode() == ISD::FNEG)
      RHS = RHS.getOperand(0);
    else
      RHS = DAG.getNode(ISD::FNEG, SL, VT, RHS);

    SDValue Res = DAG.getNode(Opc, SL, VT, LHS, RHS, N0->getFlags());
    if (Res.getOpcode() != Opc)
      return SDValue(); // Op got folded away.
    if (!N0.hasOneUse())
      DAG.ReplaceAllUsesWith(N0, DAG.getNode(ISD::FNEG, SL, VT, Res));
    return Res;
  }
  case ISD::FMA:
  case ISD::FMAD: {
    // TODO: handle llvm.amdgcn.fma.legacy
    if (!mayIgnoreSignedZero(N0))
      return SDValue();

    // (fneg (fma x, y, z)) -> (fma x, (fneg y), (fneg z))
    SDValue LHS = N0.getOperand(0);
    SDValue MHS = N0.getOperand(1);
    SDValue RHS = N0.getOperand(2);

    if (LHS.getOpcode() == ISD::FNEG)
      LHS = LHS.getOperand(0);
    else if (MHS.getOpcode() == ISD::FNEG)
      MHS = MHS.getOperand(0);
    else
      MHS = DAG.getNode(ISD::FNEG, SL, VT, MHS);

    if (RHS.getOpcode() != ISD::FNEG)
      RHS = DAG.getNode(ISD::FNEG, SL, VT, RHS);
    else
      RHS = RHS.getOperand(0);

    SDValue Res = DAG.getNode(Opc, SL, VT, LHS, MHS, RHS);
    if (Res.getOpcode() != Opc)
      return SDValue(); // Op got folded away.
    if (!N0.hasOneUse())
      DAG.ReplaceAllUsesWith(N0, DAG.getNode(ISD::FNEG, SL, VT, Res));
    return Res;
  }
  case ISD::FMAXNUM:
  case ISD::FMINNUM:
  case ISD::FMAXNUM_IEEE:
  case ISD::FMINNUM_IEEE:
  case ISD::FMINIMUM:
  case ISD::FMAXIMUM:
  case ISD::FMINIMUMNUM:
  case ISD::FMAXIMUMNUM:
  case AMDGPUISD::FMAX_LEGACY:
  case AMDGPUISD::FMIN_LEGACY: {
    // fneg (fmaxnum x, y) -> fminnum (fneg x), (fneg y)
    // fneg (fminnum x, y) -> fmaxnum (fneg x), (fneg y)
    // fneg (fmax_legacy x, y) -> fmin_legacy (fneg x), (fneg y)
    // fneg (fmin_legacy x, y) -> fmax_legacy (fneg x), (fneg y)

    SDValue LHS = N0.getOperand(0);
    SDValue RHS = N0.getOperand(1);

    // 0 doesn't have a negated inline immediate.
    // TODO: This constant check should be generalized to other operations.
    if (isConstantCostlierToNegate(RHS))
      return SDValue();

    SDValue NegLHS = DAG.getNode(ISD::FNEG, SL, VT, LHS);
    SDValue NegRHS = DAG.getNode(ISD::FNEG, SL, VT, RHS);
    unsigned Opposite = inverseMinMax(Opc);

    SDValue Res = DAG.getNode(Opposite, SL, VT, NegLHS, NegRHS, N0->getFlags());
    if (Res.getOpcode() != Opposite)
      return SDValue(); // Op got folded away.
    if (!N0.hasOneUse())
      DAG.ReplaceAllUsesWith(N0, DAG.getNode(ISD::FNEG, SL, VT, Res));
    return Res;
  }
  case AMDGPUISD::FMED3: {
    SDValue Ops[3];
    for (unsigned I = 0; I < 3; ++I)
      Ops[I] = DAG.getNode(ISD::FNEG, SL, VT, N0->getOperand(I), N0->getFlags());

    SDValue Res = DAG.getNode(AMDGPUISD::FMED3, SL, VT, Ops, N0->getFlags());
    if (Res.getOpcode() != AMDGPUISD::FMED3)
      return SDValue(); // Op got folded away.

    if (!N0.hasOneUse()) {
      SDValue Neg = DAG.getNode(ISD::FNEG, SL, VT, Res);
      DAG.ReplaceAllUsesWith(N0, Neg);

      for (SDNode *U : Neg->users())
        DCI.AddToWorklist(U);
    }

    return Res;
  }
  case ISD::FP_EXTEND:
  case ISD::FTRUNC:
  case ISD::FRINT:
  case ISD::FNEARBYINT: // XXX - Should fround be handled?
  case ISD::FROUNDEVEN:
  case ISD::FSIN:
  case ISD::FCANONICALIZE:
  case AMDGPUISD::RCP:
  case AMDGPUISD::RCP_LEGACY:
  case AMDGPUISD::RCP_IFLAG:
  case AMDGPUISD::SIN_HW: {
    SDValue CvtSrc = N0.getOperand(0);
    if (CvtSrc.getOpcode() == ISD::FNEG) {
      // (fneg (fp_extend (fneg x))) -> (fp_extend x)
      // (fneg (rcp (fneg x))) -> (rcp x)
      return DAG.getNode(Opc, SL, VT, CvtSrc.getOperand(0));
    }

    if (!N0.hasOneUse())
      return SDValue();

    // (fneg (fp_extend x)) -> (fp_extend (fneg x))
    // (fneg (rcp x)) -> (rcp (fneg x))
    SDValue Neg = DAG.getNode(ISD::FNEG, SL, CvtSrc.getValueType(), CvtSrc);
    return DAG.getNode(Opc, SL, VT, Neg, N0->getFlags());
  }
  case ISD::FP_ROUND: {
    SDValue CvtSrc = N0.getOperand(0);

    if (CvtSrc.getOpcode() == ISD::FNEG) {
      // (fneg (fp_round (fneg x))) -> (fp_round x)
      return DAG.getNode(ISD::FP_ROUND, SL, VT,
                         CvtSrc.getOperand(0), N0.getOperand(1));
    }

    if (!N0.hasOneUse())
      return SDValue();

    // (fneg (fp_round x)) -> (fp_round (fneg x))
    SDValue Neg = DAG.getNode(ISD::FNEG, SL, CvtSrc.getValueType(), CvtSrc);
    return DAG.getNode(ISD::FP_ROUND, SL, VT, Neg, N0.getOperand(1));
  }
  case ISD::FP16_TO_FP: {
    // v_cvt_f32_f16 supports source modifiers on pre-VI targets without legal
    // f16, but legalization of f16 fneg ends up pulling it out of the source.
    // Put the fneg back as a legal source operation that can be matched later.
    SDLoc SL(N);

    SDValue Src = N0.getOperand(0);
    EVT SrcVT = Src.getValueType();

    // fneg (fp16_to_fp x) -> fp16_to_fp (xor x, 0x8000)
    SDValue IntFNeg = DAG.getNode(ISD::XOR, SL, SrcVT, Src,
                                  DAG.getConstant(0x8000, SL, SrcVT));
    return DAG.getNode(ISD::FP16_TO_FP, SL, N->getValueType(0), IntFNeg);
  }
  case ISD::SELECT: {
    // fneg (select c, a, b) -> select c, (fneg a), (fneg b)
    // TODO: Invert conditions of foldFreeOpFromSelect
    return SDValue();
  }
  case ISD::BITCAST: {
    SDLoc SL(N);
    SDValue BCSrc = N0.getOperand(0);
    if (BCSrc.getOpcode() == ISD::BUILD_VECTOR) {
      SDValue HighBits = BCSrc.getOperand(BCSrc.getNumOperands() - 1);
      if (HighBits.getValueType().getSizeInBits() != 32 ||
          !fnegFoldsIntoOp(HighBits.getNode()))
        return SDValue();

      // f64 fneg only really needs to operate on the high half of of the
      // register, so try to force it to an f32 operation to help make use of
      // source modifiers.
      //
      //
      // fneg (f64 (bitcast (build_vector x, y))) ->
      // f64 (bitcast (build_vector (bitcast i32:x to f32),
      //                            (fneg (bitcast i32:y to f32)))

      SDValue CastHi = DAG.getNode(ISD::BITCAST, SL, MVT::f32, HighBits);
      SDValue NegHi = DAG.getNode(ISD::FNEG, SL, MVT::f32, CastHi);
      SDValue CastBack =
          DAG.getNode(ISD::BITCAST, SL, HighBits.getValueType(), NegHi);

      SmallVector<SDValue, 8> Ops(BCSrc->ops());
      Ops.back() = CastBack;
      DCI.AddToWorklist(NegHi.getNode());
      SDValue Build =
          DAG.getNode(ISD::BUILD_VECTOR, SL, BCSrc.getValueType(), Ops);
      SDValue Result = DAG.getNode(ISD::BITCAST, SL, VT, Build);

      if (!N0.hasOneUse())
        DAG.ReplaceAllUsesWith(N0, DAG.getNode(ISD::FNEG, SL, VT, Result));
      return Result;
    }

    if (BCSrc.getOpcode() == ISD::SELECT && VT == MVT::f32 &&
        BCSrc.hasOneUse()) {
      // fneg (bitcast (f32 (select cond, i32:lhs, i32:rhs))) ->
      //   select cond, (bitcast i32:lhs to f32), (bitcast i32:rhs to f32)

      // TODO: Cast back result for multiple uses is beneficial in some cases.

      SDValue LHS =
          DAG.getNode(ISD::BITCAST, SL, MVT::f32, BCSrc.getOperand(1));
      SDValue RHS =
          DAG.getNode(ISD::BITCAST, SL, MVT::f32, BCSrc.getOperand(2));

      SDValue NegLHS = DAG.getNode(ISD::FNEG, SL, MVT::f32, LHS);
      SDValue NegRHS = DAG.getNode(ISD::FNEG, SL, MVT::f32, RHS);

      return DAG.getNode(ISD::SELECT, SL, MVT::f32, BCSrc.getOperand(0), NegLHS,
                         NegRHS);
    }

    return SDValue();
  }
  default:
    return SDValue();
  }
}

SDValue AMDGPUTargetLowering::performFAbsCombine(SDNode *N,
                                                 DAGCombinerInfo &DCI) const {
  SelectionDAG &DAG = DCI.DAG;
  SDValue N0 = N->getOperand(0);

  if (!N0.hasOneUse())
    return SDValue();

  switch (N0.getOpcode()) {
  case ISD::FP16_TO_FP: {
    assert(!Subtarget->has16BitInsts() && "should only see if f16 is illegal");
    SDLoc SL(N);
    SDValue Src = N0.getOperand(0);
    EVT SrcVT = Src.getValueType();

    // fabs (fp16_to_fp x) -> fp16_to_fp (and x, 0x7fff)
    SDValue IntFAbs = DAG.getNode(ISD::AND, SL, SrcVT, Src,
                                  DAG.getConstant(0x7fff, SL, SrcVT));
    return DAG.getNode(ISD::FP16_TO_FP, SL, N->getValueType(0), IntFAbs);
  }
  default:
    return SDValue();
  }
}

SDValue AMDGPUTargetLowering::performRcpCombine(SDNode *N,
                                                DAGCombinerInfo &DCI) const {
  const auto *CFP = dyn_cast<ConstantFPSDNode>(N->getOperand(0));
  if (!CFP)
    return SDValue();

  // XXX - Should this flush denormals?
  const APFloat &Val = CFP->getValueAPF();
  APFloat One(Val.getSemantics(), "1.0");
  return DCI.DAG.getConstantFP(One / Val, SDLoc(N), N->getValueType(0));
}

SDValue AMDGPUTargetLowering::PerformDAGCombine(SDNode *N,
                                                DAGCombinerInfo &DCI) const {
  SelectionDAG &DAG = DCI.DAG;
  SDLoc DL(N);

  switch(N->getOpcode()) {
  default:
    break;
  case ISD::BITCAST: {
    EVT DestVT = N->getValueType(0);

    // Push casts through vector builds. This helps avoid emitting a large
    // number of copies when materializing floating point vector constants.
    //
    // vNt1 bitcast (vNt0 (build_vector t0:x, t0:y)) =>
    //   vnt1 = build_vector (t1 (bitcast t0:x)), (t1 (bitcast t0:y))
    if (DestVT.isVector()) {
      SDValue Src = N->getOperand(0);
      if (Src.getOpcode() == ISD::BUILD_VECTOR &&
          (DCI.getDAGCombineLevel() < AfterLegalizeDAG ||
           isOperationLegal(ISD::BUILD_VECTOR, DestVT))) {
        EVT SrcVT = Src.getValueType();
        unsigned NElts = DestVT.getVectorNumElements();

        if (SrcVT.getVectorNumElements() == NElts) {
          EVT DestEltVT = DestVT.getVectorElementType();

          SmallVector<SDValue, 8> CastedElts;
          SDLoc SL(N);
          for (unsigned I = 0, E = SrcVT.getVectorNumElements(); I != E; ++I) {
            SDValue Elt = Src.getOperand(I);
            CastedElts.push_back(DAG.getNode(ISD::BITCAST, DL, DestEltVT, Elt));
          }

          return DAG.getBuildVector(DestVT, SL, CastedElts);
        }
      }
    }

    if (DestVT.getSizeInBits() != 64 || !DestVT.isVector())
      break;

    // Fold bitcasts of constants.
    //
    // v2i32 (bitcast i64:k) -> build_vector lo_32(k), hi_32(k)
    // TODO: Generalize and move to DAGCombiner
    SDValue Src = N->getOperand(0);
    if (ConstantSDNode *C = dyn_cast<ConstantSDNode>(Src)) {
      SDLoc SL(N);
      uint64_t CVal = C->getZExtValue();
      SDValue BV = DAG.getNode(ISD::BUILD_VECTOR, SL, MVT::v2i32,
                               DAG.getConstant(Lo_32(CVal), SL, MVT::i32),
                               DAG.getConstant(Hi_32(CVal), SL, MVT::i32));
      return DAG.getNode(ISD::BITCAST, SL, DestVT, BV);
    }

    if (ConstantFPSDNode *C = dyn_cast<ConstantFPSDNode>(Src)) {
      const APInt &Val = C->getValueAPF().bitcastToAPInt();
      SDLoc SL(N);
      uint64_t CVal = Val.getZExtValue();
      SDValue Vec = DAG.getNode(ISD::BUILD_VECTOR, SL, MVT::v2i32,
                                DAG.getConstant(Lo_32(CVal), SL, MVT::i32),
                                DAG.getConstant(Hi_32(CVal), SL, MVT::i32));

      return DAG.getNode(ISD::BITCAST, SL, DestVT, Vec);
    }

    break;
  }
  case ISD::SHL:
  case ISD::SRA:
  case ISD::SRL: {
    // Range metadata can be invalidated when loads are converted to legal types
    // (e.g. v2i64 -> v4i32).
    // Try to convert vector shl/sra/srl before type legalization so that range
    // metadata can be utilized.
    if (!(N->getValueType(0).isVector() &&
          DCI.getDAGCombineLevel() == BeforeLegalizeTypes) &&
        DCI.getDAGCombineLevel() < AfterLegalizeDAG)
      break;
    if (N->getOpcode() == ISD::SHL)
      return performShlCombine(N, DCI);
    if (N->getOpcode() == ISD::SRA)
      return performSraCombine(N, DCI);
    return performSrlCombine(N, DCI);
  }
  case ISD::TRUNCATE:
    return performTruncateCombine(N, DCI);
  case ISD::MUL:
    return performMulCombine(N, DCI);
  case AMDGPUISD::MUL_U24:
  case AMDGPUISD::MUL_I24: {
    if (SDValue Simplified = simplifyMul24(N, DCI))
      return Simplified;
    break;
  }
  case AMDGPUISD::MULHI_I24:
  case AMDGPUISD::MULHI_U24:
    return simplifyMul24(N, DCI);
  case ISD::SMUL_LOHI:
  case ISD::UMUL_LOHI:
    return performMulLoHiCombine(N, DCI);
  case ISD::MULHS:
    return performMulhsCombine(N, DCI);
  case ISD::MULHU:
    return performMulhuCombine(N, DCI);
  case ISD::SELECT:
    return performSelectCombine(N, DCI);
  case ISD::FNEG:
    return performFNegCombine(N, DCI);
  case ISD::FABS:
    return performFAbsCombine(N, DCI);
  case AMDGPUISD::BFE_I32:
  case AMDGPUISD::BFE_U32: {
    assert(!N->getValueType(0).isVector() &&
           "Vector handling of BFE not implemented");
    ConstantSDNode *Width = dyn_cast<ConstantSDNode>(N->getOperand(2));
    if (!Width)
      break;

    uint32_t WidthVal = Width->getZExtValue() & 0x1f;
    if (WidthVal == 0)
      return DAG.getConstant(0, DL, MVT::i32);

    ConstantSDNode *Offset = dyn_cast<ConstantSDNode>(N->getOperand(1));
    if (!Offset)
      break;

    SDValue BitsFrom = N->getOperand(0);
    uint32_t OffsetVal = Offset->getZExtValue() & 0x1f;

    bool Signed = N->getOpcode() == AMDGPUISD::BFE_I32;

    if (OffsetVal == 0) {
      // This is already sign / zero extended, so try to fold away extra BFEs.
      unsigned SignBits =  Signed ? (32 - WidthVal + 1) : (32 - WidthVal);

      unsigned OpSignBits = DAG.ComputeNumSignBits(BitsFrom);
      if (OpSignBits >= SignBits)
        return BitsFrom;

      EVT SmallVT = EVT::getIntegerVT(*DAG.getContext(), WidthVal);
      if (Signed) {
        // This is a sign_extend_inreg. Replace it to take advantage of existing
        // DAG Combines. If not eliminated, we will match back to BFE during
        // selection.

        // TODO: The sext_inreg of extended types ends, although we can could
        // handle them in a single BFE.
        return DAG.getNode(ISD::SIGN_EXTEND_INREG, DL, MVT::i32, BitsFrom,
                           DAG.getValueType(SmallVT));
      }

      return DAG.getZeroExtendInReg(BitsFrom, DL, SmallVT);
    }

    if (ConstantSDNode *CVal = dyn_cast<ConstantSDNode>(BitsFrom)) {
      if (Signed) {
        return constantFoldBFE<int32_t>(DAG,
                                        CVal->getSExtValue(),
                                        OffsetVal,
                                        WidthVal,
                                        DL);
      }

      return constantFoldBFE<uint32_t>(DAG,
                                       CVal->getZExtValue(),
                                       OffsetVal,
                                       WidthVal,
                                       DL);
    }

    if ((OffsetVal + WidthVal) >= 32 &&
        !(Subtarget->hasSDWA() && OffsetVal == 16 && WidthVal == 16)) {
      SDValue ShiftVal = DAG.getConstant(OffsetVal, DL, MVT::i32);
      return DAG.getNode(Signed ? ISD::SRA : ISD::SRL, DL, MVT::i32,
                         BitsFrom, ShiftVal);
    }

    if (BitsFrom.hasOneUse()) {
      APInt Demanded = APInt::getBitsSet(32,
                                         OffsetVal,
                                         OffsetVal + WidthVal);

      KnownBits Known;
      TargetLowering::TargetLoweringOpt TLO(DAG, !DCI.isBeforeLegalize(),
                                            !DCI.isBeforeLegalizeOps());
      const TargetLowering &TLI = DAG.getTargetLoweringInfo();
      if (TLI.ShrinkDemandedConstant(BitsFrom, Demanded, TLO) ||
          TLI.SimplifyDemandedBits(BitsFrom, Demanded, Known, TLO)) {
        DCI.CommitTargetLoweringOpt(TLO);
      }
    }

    break;
  }
  case ISD::LOAD:
    return performLoadCombine(N, DCI);
  case ISD::STORE:
    return performStoreCombine(N, DCI);
  case AMDGPUISD::RCP:
  case AMDGPUISD::RCP_IFLAG:
    return performRcpCombine(N, DCI);
  case ISD::AssertZext:
  case ISD::AssertSext:
    return performAssertSZExtCombine(N, DCI);
  case ISD::INTRINSIC_WO_CHAIN:
    return performIntrinsicWOChainCombine(N, DCI);
  case AMDGPUISD::FMAD_FTZ: {
    SDValue N0 = N->getOperand(0);
    SDValue N1 = N->getOperand(1);
    SDValue N2 = N->getOperand(2);
    EVT VT = N->getValueType(0);

    // FMAD_FTZ is a FMAD + flush denormals to zero.
    // We flush the inputs, the intermediate step, and the output.
    ConstantFPSDNode *N0CFP = dyn_cast<ConstantFPSDNode>(N0);
    ConstantFPSDNode *N1CFP = dyn_cast<ConstantFPSDNode>(N1);
    ConstantFPSDNode *N2CFP = dyn_cast<ConstantFPSDNode>(N2);
    if (N0CFP && N1CFP && N2CFP) {
      const auto FTZ = [](const APFloat &V) {
        if (V.isDenormal()) {
          APFloat Zero(V.getSemantics(), 0);
          return V.isNegative() ? -Zero : Zero;
        }
        return V;
      };

      APFloat V0 = FTZ(N0CFP->getValueAPF());
      APFloat V1 = FTZ(N1CFP->getValueAPF());
      APFloat V2 = FTZ(N2CFP->getValueAPF());
      V0.multiply(V1, APFloat::rmNearestTiesToEven);
      V0 = FTZ(V0);
      V0.add(V2, APFloat::rmNearestTiesToEven);
      return DAG.getConstantFP(FTZ(V0), DL, VT);
    }
    break;
  }
  }
  return SDValue();
}

//===----------------------------------------------------------------------===//
// Helper functions
//===----------------------------------------------------------------------===//

SDValue AMDGPUTargetLowering::CreateLiveInRegister(SelectionDAG &DAG,
                                                   const TargetRegisterClass *RC,
                                                   Register Reg, EVT VT,
                                                   const SDLoc &SL,
                                                   bool RawReg) const {
  MachineFunction &MF = DAG.getMachineFunction();
  MachineRegisterInfo &MRI = MF.getRegInfo();
  Register VReg;

  if (!MRI.isLiveIn(Reg)) {
    VReg = MRI.createVirtualRegister(RC);
    MRI.addLiveIn(Reg, VReg);
  } else {
    VReg = MRI.getLiveInVirtReg(Reg);
  }

  if (RawReg)
    return DAG.getRegister(VReg, VT);

  return DAG.getCopyFromReg(DAG.getEntryNode(), SL, VReg, VT);
}

// This may be called multiple times, and nothing prevents creating multiple
// objects at the same offset. See if we already defined this object.
static int getOrCreateFixedStackObject(MachineFrameInfo &MFI, unsigned Size,
                                       int64_t Offset) {
  for (int I = MFI.getObjectIndexBegin(); I < 0; ++I) {
    if (MFI.getObjectOffset(I) == Offset) {
      assert(MFI.getObjectSize(I) == Size);
      return I;
    }
  }

  return MFI.CreateFixedObject(Size, Offset, true);
}

SDValue AMDGPUTargetLowering::loadStackInputValue(SelectionDAG &DAG,
                                                  EVT VT,
                                                  const SDLoc &SL,
                                                  int64_t Offset) const {
  MachineFunction &MF = DAG.getMachineFunction();
  MachineFrameInfo &MFI = MF.getFrameInfo();
  int FI = getOrCreateFixedStackObject(MFI, VT.getStoreSize(), Offset);

  auto SrcPtrInfo = MachinePointerInfo::getStack(MF, Offset);
  SDValue Ptr = DAG.getFrameIndex(FI, MVT::i32);

  return DAG.getLoad(VT, SL, DAG.getEntryNode(), Ptr, SrcPtrInfo, Align(4),
                     MachineMemOperand::MODereferenceable |
                         MachineMemOperand::MOInvariant);
}

SDValue AMDGPUTargetLowering::storeStackInputValue(SelectionDAG &DAG,
                                                   const SDLoc &SL,
                                                   SDValue Chain,
                                                   SDValue ArgVal,
                                                   int64_t Offset) const {
  MachineFunction &MF = DAG.getMachineFunction();
  MachinePointerInfo DstInfo = MachinePointerInfo::getStack(MF, Offset);
  const SIMachineFunctionInfo *Info = MF.getInfo<SIMachineFunctionInfo>();

  SDValue Ptr = DAG.getConstant(Offset, SL, MVT::i32);
  // Stores to the argument stack area are relative to the stack pointer.
  SDValue SP =
      DAG.getCopyFromReg(Chain, SL, Info->getStackPtrOffsetReg(), MVT::i32);
  Ptr = DAG.getNode(ISD::ADD, SL, MVT::i32, SP, Ptr);
  SDValue Store = DAG.getStore(Chain, SL, ArgVal, Ptr, DstInfo, Align(4),
                               MachineMemOperand::MODereferenceable);
  return Store;
}

SDValue AMDGPUTargetLowering::loadInputValue(SelectionDAG &DAG,
                                             const TargetRegisterClass *RC,
                                             EVT VT, const SDLoc &SL,
                                             const ArgDescriptor &Arg) const {
  assert(Arg && "Attempting to load missing argument");

  SDValue V = Arg.isRegister() ?
    CreateLiveInRegister(DAG, RC, Arg.getRegister(), VT, SL) :
    loadStackInputValue(DAG, VT, SL, Arg.getStackOffset());

  if (!Arg.isMasked())
    return V;

  unsigned Mask = Arg.getMask();
  unsigned Shift = llvm::countr_zero<unsigned>(Mask);
  V = DAG.getNode(ISD::SRL, SL, VT, V,
                  DAG.getShiftAmountConstant(Shift, VT, SL));
  return DAG.getNode(ISD::AND, SL, VT, V,
                     DAG.getConstant(Mask >> Shift, SL, VT));
}

uint32_t AMDGPUTargetLowering::getImplicitParameterOffset(
    uint64_t ExplicitKernArgSize, const ImplicitParameter Param) const {
  unsigned ExplicitArgOffset = Subtarget->getExplicitKernelArgOffset();
  const Align Alignment = Subtarget->getAlignmentForImplicitArgPtr();
  uint64_t ArgOffset =
      alignTo(ExplicitKernArgSize, Alignment) + ExplicitArgOffset;
  switch (Param) {
  case FIRST_IMPLICIT:
    return ArgOffset;
  case PRIVATE_BASE:
    return ArgOffset + AMDGPU::ImplicitArg::PRIVATE_BASE_OFFSET;
  case SHARED_BASE:
    return ArgOffset + AMDGPU::ImplicitArg::SHARED_BASE_OFFSET;
  case QUEUE_PTR:
    return ArgOffset + AMDGPU::ImplicitArg::QUEUE_PTR_OFFSET;
  }
  llvm_unreachable("unexpected implicit parameter type");
}

uint32_t AMDGPUTargetLowering::getImplicitParameterOffset(
    const MachineFunction &MF, const ImplicitParameter Param) const {
  const AMDGPUMachineFunction *MFI = MF.getInfo<AMDGPUMachineFunction>();
  return getImplicitParameterOffset(MFI->getExplicitKernArgSize(), Param);
}

#define NODE_NAME_CASE(node) case AMDGPUISD::node: return #node;

const char* AMDGPUTargetLowering::getTargetNodeName(unsigned Opcode) const {
  switch ((AMDGPUISD::NodeType)Opcode) {
  case AMDGPUISD::FIRST_NUMBER: break;
  // AMDIL DAG nodes
  NODE_NAME_CASE(BRANCH_COND);

  // AMDGPU DAG nodes
  NODE_NAME_CASE(IF)
  NODE_NAME_CASE(ELSE)
  NODE_NAME_CASE(LOOP)
  NODE_NAME_CASE(CALL)
  NODE_NAME_CASE(TC_RETURN)
  NODE_NAME_CASE(TC_RETURN_GFX)
  NODE_NAME_CASE(TC_RETURN_CHAIN)
  NODE_NAME_CASE(TC_RETURN_CHAIN_DVGPR)
  NODE_NAME_CASE(TRAP)
  NODE_NAME_CASE(RET_GLUE)
  NODE_NAME_CASE(WAVE_ADDRESS)
  NODE_NAME_CASE(RETURN_TO_EPILOG)
  NODE_NAME_CASE(ENDPGM)
  NODE_NAME_CASE(ENDPGM_TRAP)
  NODE_NAME_CASE(SIMULATED_TRAP)
  NODE_NAME_CASE(DWORDADDR)
  NODE_NAME_CASE(FRACT)
  NODE_NAME_CASE(SETCC)
  NODE_NAME_CASE(DENORM_MODE)
  NODE_NAME_CASE(FMA_W_CHAIN)
  NODE_NAME_CASE(FMUL_W_CHAIN)
  NODE_NAME_CASE(CLAMP)
  NODE_NAME_CASE(COS_HW)
  NODE_NAME_CASE(SIN_HW)
  NODE_NAME_CASE(FMAX_LEGACY)
  NODE_NAME_CASE(FMIN_LEGACY)
  NODE_NAME_CASE(FMAX3)
  NODE_NAME_CASE(SMAX3)
  NODE_NAME_CASE(UMAX3)
  NODE_NAME_CASE(FMIN3)
  NODE_NAME_CASE(SMIN3)
  NODE_NAME_CASE(UMIN3)
  NODE_NAME_CASE(FMED3)
  NODE_NAME_CASE(SMED3)
  NODE_NAME_CASE(UMED3)
  NODE_NAME_CASE(FMAXIMUM3)
  NODE_NAME_CASE(FMINIMUM3)
  NODE_NAME_CASE(FDOT2)
  NODE_NAME_CASE(URECIP)
  NODE_NAME_CASE(DIV_SCALE)
  NODE_NAME_CASE(DIV_FMAS)
  NODE_NAME_CASE(DIV_FIXUP)
  NODE_NAME_CASE(FMAD_FTZ)
  NODE_NAME_CASE(RCP)
  NODE_NAME_CASE(RSQ)
  NODE_NAME_CASE(RCP_LEGACY)
  NODE_NAME_CASE(RCP_IFLAG)
  NODE_NAME_CASE(LOG)
  NODE_NAME_CASE(EXP)
  NODE_NAME_CASE(FMUL_LEGACY)
  NODE_NAME_CASE(RSQ_CLAMP)
  NODE_NAME_CASE(FP_CLASS)
  NODE_NAME_CASE(DOT4)
  NODE_NAME_CASE(CARRY)
  NODE_NAME_CASE(BORROW)
  NODE_NAME_CASE(BFE_U32)
  NODE_NAME_CASE(BFE_I32)
  NODE_NAME_CASE(BFI)
  NODE_NAME_CASE(BFM)
  NODE_NAME_CASE(FFBH_U32)
  NODE_NAME_CASE(FFBH_I32)
  NODE_NAME_CASE(FFBL_B32)
  NODE_NAME_CASE(MUL_U24)
  NODE_NAME_CASE(MUL_I24)
  NODE_NAME_CASE(MULHI_U24)
  NODE_NAME_CASE(MULHI_I24)
  NODE_NAME_CASE(MAD_U24)
  NODE_NAME_CASE(MAD_I24)
  NODE_NAME_CASE(MAD_I64_I32)
  NODE_NAME_CASE(MAD_U64_U32)
  NODE_NAME_CASE(PERM)
  NODE_NAME_CASE(TEXTURE_FETCH)
  NODE_NAME_CASE(R600_EXPORT)
  NODE_NAME_CASE(CONST_ADDRESS)
  NODE_NAME_CASE(REGISTER_LOAD)
  NODE_NAME_CASE(REGISTER_STORE)
  NODE_NAME_CASE(CVT_F32_UBYTE0)
  NODE_NAME_CASE(CVT_F32_UBYTE1)
  NODE_NAME_CASE(CVT_F32_UBYTE2)
  NODE_NAME_CASE(CVT_F32_UBYTE3)
  NODE_NAME_CASE(CVT_PKRTZ_F16_F32)
  NODE_NAME_CASE(CVT_PKNORM_I16_F32)
  NODE_NAME_CASE(CVT_PKNORM_U16_F32)
  NODE_NAME_CASE(CVT_PK_I16_I32)
  NODE_NAME_CASE(CVT_PK_U16_U32)
  NODE_NAME_CASE(FP_TO_FP16)
  NODE_NAME_CASE(BUILD_VERTICAL_VECTOR)
  NODE_NAME_CASE(CONST_DATA_PTR)
  NODE_NAME_CASE(PC_ADD_REL_OFFSET)
  NODE_NAME_CASE(LDS)
  NODE_NAME_CASE(DUMMY_CHAIN)
  NODE_NAME_CASE(LOAD_D16_HI)
  NODE_NAME_CASE(LOAD_D16_LO)
  NODE_NAME_CASE(LOAD_D16_HI_I8)
  NODE_NAME_CASE(LOAD_D16_HI_U8)
  NODE_NAME_CASE(LOAD_D16_LO_I8)
  NODE_NAME_CASE(LOAD_D16_LO_U8)
  NODE_NAME_CASE(STORE_MSKOR)
  NODE_NAME_CASE(TBUFFER_STORE_FORMAT)
  NODE_NAME_CASE(TBUFFER_STORE_FORMAT_D16)
  NODE_NAME_CASE(TBUFFER_LOAD_FORMAT)
  NODE_NAME_CASE(TBUFFER_LOAD_FORMAT_D16)
  NODE_NAME_CASE(DS_ORDERED_COUNT)
  NODE_NAME_CASE(ATOMIC_CMP_SWAP)
  NODE_NAME_CASE(BUFFER_LOAD)
  NODE_NAME_CASE(BUFFER_LOAD_UBYTE)
  NODE_NAME_CASE(BUFFER_LOAD_USHORT)
  NODE_NAME_CASE(BUFFER_LOAD_BYTE)
  NODE_NAME_CASE(BUFFER_LOAD_SHORT)
  NODE_NAME_CASE(BUFFER_LOAD_TFE)
  NODE_NAME_CASE(BUFFER_LOAD_UBYTE_TFE)
  NODE_NAME_CASE(BUFFER_LOAD_USHORT_TFE)
  NODE_NAME_CASE(BUFFER_LOAD_BYTE_TFE)
  NODE_NAME_CASE(BUFFER_LOAD_SHORT_TFE)
  NODE_NAME_CASE(BUFFER_LOAD_FORMAT)
  NODE_NAME_CASE(BUFFER_LOAD_FORMAT_TFE)
  NODE_NAME_CASE(BUFFER_LOAD_FORMAT_D16)
  NODE_NAME_CASE(SBUFFER_LOAD)
  NODE_NAME_CASE(SBUFFER_LOAD_BYTE)
  NODE_NAME_CASE(SBUFFER_LOAD_UBYTE)
  NODE_NAME_CASE(SBUFFER_LOAD_SHORT)
  NODE_NAME_CASE(SBUFFER_LOAD_USHORT)
  NODE_NAME_CASE(SBUFFER_PREFETCH_DATA)
  NODE_NAME_CASE(BUFFER_STORE)
  NODE_NAME_CASE(BUFFER_STORE_BYTE)
  NODE_NAME_CASE(BUFFER_STORE_SHORT)
  NODE_NAME_CASE(BUFFER_STORE_FORMAT)
  NODE_NAME_CASE(BUFFER_STORE_FORMAT_D16)
  NODE_NAME_CASE(BUFFER_ATOMIC_SWAP)
  NODE_NAME_CASE(BUFFER_ATOMIC_ADD)
  NODE_NAME_CASE(BUFFER_ATOMIC_SUB)
  NODE_NAME_CASE(BUFFER_ATOMIC_SMIN)
  NODE_NAME_CASE(BUFFER_ATOMIC_UMIN)
  NODE_NAME_CASE(BUFFER_ATOMIC_SMAX)
  NODE_NAME_CASE(BUFFER_ATOMIC_UMAX)
  NODE_NAME_CASE(BUFFER_ATOMIC_AND)
  NODE_NAME_CASE(BUFFER_ATOMIC_OR)
  NODE_NAME_CASE(BUFFER_ATOMIC_XOR)
  NODE_NAME_CASE(BUFFER_ATOMIC_INC)
  NODE_NAME_CASE(BUFFER_ATOMIC_DEC)
  NODE_NAME_CASE(BUFFER_ATOMIC_CMPSWAP)
  NODE_NAME_CASE(BUFFER_ATOMIC_CSUB)
  NODE_NAME_CASE(BUFFER_ATOMIC_FADD)
  NODE_NAME_CASE(BUFFER_ATOMIC_FMIN)
  NODE_NAME_CASE(BUFFER_ATOMIC_FMAX)
  NODE_NAME_CASE(BUFFER_ATOMIC_COND_SUB_U32)
  }
  return nullptr;
}

SDValue AMDGPUTargetLowering::getSqrtEstimate(SDValue Operand,
                                              SelectionDAG &DAG, int Enabled,
                                              int &RefinementSteps,
                                              bool &UseOneConstNR,
                                              bool Reciprocal) const {
  EVT VT = Operand.getValueType();

  if (VT == MVT::f32) {
    RefinementSteps = 0;
    return DAG.getNode(AMDGPUISD::RSQ, SDLoc(Operand), VT, Operand);
  }

  // TODO: There is also f64 rsq instruction, but the documentation is less
  // clear on its precision.

  return SDValue();
}

SDValue AMDGPUTargetLowering::getRecipEstimate(SDValue Operand,
                                               SelectionDAG &DAG, int Enabled,
                                               int &RefinementSteps) const {
  EVT VT = Operand.getValueType();

  if (VT == MVT::f32) {
    // Reciprocal, < 1 ulp error.
    //
    // This reciprocal approximation converges to < 0.5 ulp error with one
    // newton rhapson performed with two fused multiple adds (FMAs).

    RefinementSteps = 0;
    return DAG.getNode(AMDGPUISD::RCP, SDLoc(Operand), VT, Operand);
  }

  // TODO: There is also f64 rcp instruction, but the documentation is less
  // clear on its precision.

  return SDValue();
}

static unsigned workitemIntrinsicDim(unsigned ID) {
  switch (ID) {
  case Intrinsic::amdgcn_workitem_id_x:
    return 0;
  case Intrinsic::amdgcn_workitem_id_y:
    return 1;
  case Intrinsic::amdgcn_workitem_id_z:
    return 2;
  default:
    llvm_unreachable("not a workitem intrinsic");
  }
}

void AMDGPUTargetLowering::computeKnownBitsForTargetNode(
    const SDValue Op, KnownBits &Known,
    const APInt &DemandedElts, const SelectionDAG &DAG, unsigned Depth) const {

  Known.resetAll(); // Don't know anything.

  unsigned Opc = Op.getOpcode();

  switch (Opc) {
  default:
    break;
  case AMDGPUISD::CARRY:
  case AMDGPUISD::BORROW: {
    Known.Zero = APInt::getHighBitsSet(32, 31);
    break;
  }

  case AMDGPUISD::BFE_I32:
  case AMDGPUISD::BFE_U32: {
    ConstantSDNode *CWidth = dyn_cast<ConstantSDNode>(Op.getOperand(2));
    if (!CWidth)
      return;

    uint32_t Width = CWidth->getZExtValue() & 0x1f;

    if (Opc == AMDGPUISD::BFE_U32)
      Known.Zero = APInt::getHighBitsSet(32, 32 - Width);

    break;
  }
  case AMDGPUISD::FP_TO_FP16: {
    unsigned BitWidth = Known.getBitWidth();

    // High bits are zero.
    Known.Zero = APInt::getHighBitsSet(BitWidth, BitWidth - 16);
    break;
  }
  case AMDGPUISD::MUL_U24:
  case AMDGPUISD::MUL_I24: {
    KnownBits LHSKnown = DAG.computeKnownBits(Op.getOperand(0), Depth + 1);
    KnownBits RHSKnown = DAG.computeKnownBits(Op.getOperand(1), Depth + 1);
    unsigned TrailZ = LHSKnown.countMinTrailingZeros() +
                      RHSKnown.countMinTrailingZeros();
    Known.Zero.setLowBits(std::min(TrailZ, 32u));
    // Skip extra check if all bits are known zeros.
    if (TrailZ >= 32)
      break;

    // Truncate to 24 bits.
    LHSKnown = LHSKnown.trunc(24);
    RHSKnown = RHSKnown.trunc(24);

    if (Opc == AMDGPUISD::MUL_I24) {
      unsigned LHSValBits = LHSKnown.countMaxSignificantBits();
      unsigned RHSValBits = RHSKnown.countMaxSignificantBits();
      unsigned MaxValBits = LHSValBits + RHSValBits;
      if (MaxValBits > 32)
        break;
      unsigned SignBits = 32 - MaxValBits + 1;
      bool LHSNegative = LHSKnown.isNegative();
      bool LHSNonNegative = LHSKnown.isNonNegative();
      bool LHSPositive = LHSKnown.isStrictlyPositive();
      bool RHSNegative = RHSKnown.isNegative();
      bool RHSNonNegative = RHSKnown.isNonNegative();
      bool RHSPositive = RHSKnown.isStrictlyPositive();

      if ((LHSNonNegative && RHSNonNegative) || (LHSNegative && RHSNegative))
        Known.Zero.setHighBits(SignBits);
      else if ((LHSNegative && RHSPositive) || (LHSPositive && RHSNegative))
        Known.One.setHighBits(SignBits);
    } else {
      unsigned LHSValBits = LHSKnown.countMaxActiveBits();
      unsigned RHSValBits = RHSKnown.countMaxActiveBits();
      unsigned MaxValBits = LHSValBits + RHSValBits;
      if (MaxValBits >= 32)
        break;
      Known.Zero.setBitsFrom(MaxValBits);
    }
    break;
  }
  case AMDGPUISD::PERM: {
    ConstantSDNode *CMask = dyn_cast<ConstantSDNode>(Op.getOperand(2));
    if (!CMask)
      return;

    KnownBits LHSKnown = DAG.computeKnownBits(Op.getOperand(0), Depth + 1);
    KnownBits RHSKnown = DAG.computeKnownBits(Op.getOperand(1), Depth + 1);
    unsigned Sel = CMask->getZExtValue();

    for (unsigned I = 0; I < 32; I += 8) {
      unsigned SelBits = Sel & 0xff;
      if (SelBits < 4) {
        SelBits *= 8;
        Known.One |= ((RHSKnown.One.getZExtValue() >> SelBits) & 0xff) << I;
        Known.Zero |= ((RHSKnown.Zero.getZExtValue() >> SelBits) & 0xff) << I;
      } else if (SelBits < 7) {
        SelBits = (SelBits & 3) * 8;
        Known.One |= ((LHSKnown.One.getZExtValue() >> SelBits) & 0xff) << I;
        Known.Zero |= ((LHSKnown.Zero.getZExtValue() >> SelBits) & 0xff) << I;
      } else if (SelBits == 0x0c) {
        Known.Zero |= 0xFFull << I;
      } else if (SelBits > 0x0c) {
        Known.One |= 0xFFull << I;
      }
      Sel >>= 8;
    }
    break;
  }
  case AMDGPUISD::BUFFER_LOAD_UBYTE:  {
    Known.Zero.setHighBits(24);
    break;
  }
  case AMDGPUISD::BUFFER_LOAD_USHORT: {
    Known.Zero.setHighBits(16);
    break;
  }
  case AMDGPUISD::LDS: {
    auto *GA = cast<GlobalAddressSDNode>(Op.getOperand(0).getNode());
    Align Alignment = GA->getGlobal()->getPointerAlignment(DAG.getDataLayout());

    Known.Zero.setHighBits(16);
    Known.Zero.setLowBits(Log2(Alignment));
    break;
  }
  case AMDGPUISD::SMIN3:
  case AMDGPUISD::SMAX3:
  case AMDGPUISD::SMED3:
  case AMDGPUISD::UMIN3:
  case AMDGPUISD::UMAX3:
  case AMDGPUISD::UMED3: {
    KnownBits Known2 = DAG.computeKnownBits(Op.getOperand(2), Depth + 1);
    if (Known2.isUnknown())
      break;

    KnownBits Known1 = DAG.computeKnownBits(Op.getOperand(1), Depth + 1);
    if (Known1.isUnknown())
      break;

    KnownBits Known0 = DAG.computeKnownBits(Op.getOperand(0), Depth + 1);
    if (Known0.isUnknown())
      break;

    // TODO: Handle LeadZero/LeadOne from UMIN/UMAX handling.
    Known.Zero = Known0.Zero & Known1.Zero & Known2.Zero;
    Known.One = Known0.One & Known1.One & Known2.One;
    break;
  }
  case ISD::INTRINSIC_WO_CHAIN: {
    unsigned IID = Op.getConstantOperandVal(0);
    switch (IID) {
    case Intrinsic::amdgcn_workitem_id_x:
    case Intrinsic::amdgcn_workitem_id_y:
    case Intrinsic::amdgcn_workitem_id_z: {
      unsigned MaxValue = Subtarget->getMaxWorkitemID(
          DAG.getMachineFunction().getFunction(), workitemIntrinsicDim(IID));
      Known.Zero.setHighBits(llvm::countl_zero(MaxValue));
      break;
    }
    default:
      break;
    }
  }
  }
}

unsigned AMDGPUTargetLowering::ComputeNumSignBitsForTargetNode(
    SDValue Op, const APInt &DemandedElts, const SelectionDAG &DAG,
    unsigned Depth) const {
  switch (Op.getOpcode()) {
  case AMDGPUISD::BFE_I32: {
    ConstantSDNode *Width = dyn_cast<ConstantSDNode>(Op.getOperand(2));
    if (!Width)
      return 1;

    unsigned SignBits = 32 - Width->getZExtValue() + 1;
    if (!isNullConstant(Op.getOperand(1)))
      return SignBits;

    // TODO: Could probably figure something out with non-0 offsets.
    unsigned Op0SignBits = DAG.ComputeNumSignBits(Op.getOperand(0), Depth + 1);
    return std::max(SignBits, Op0SignBits);
  }

  case AMDGPUISD::BFE_U32: {
    ConstantSDNode *Width = dyn_cast<ConstantSDNode>(Op.getOperand(2));
    return Width ? 32 - (Width->getZExtValue() & 0x1f) : 1;
  }

  case AMDGPUISD::CARRY:
  case AMDGPUISD::BORROW:
    return 31;
  case AMDGPUISD::BUFFER_LOAD_BYTE:
    return 25;
  case AMDGPUISD::BUFFER_LOAD_SHORT:
    return 17;
  case AMDGPUISD::BUFFER_LOAD_UBYTE:
    return 24;
  case AMDGPUISD::BUFFER_LOAD_USHORT:
    return 16;
  case AMDGPUISD::FP_TO_FP16:
    return 16;
  case AMDGPUISD::SMIN3:
  case AMDGPUISD::SMAX3:
  case AMDGPUISD::SMED3:
  case AMDGPUISD::UMIN3:
  case AMDGPUISD::UMAX3:
  case AMDGPUISD::UMED3: {
    unsigned Tmp2 = DAG.ComputeNumSignBits(Op.getOperand(2), Depth + 1);
    if (Tmp2 == 1)
      return 1; // Early out.

    unsigned Tmp1 = DAG.ComputeNumSignBits(Op.getOperand(1), Depth + 1);
    if (Tmp1 == 1)
      return 1; // Early out.

    unsigned Tmp0 = DAG.ComputeNumSignBits(Op.getOperand(0), Depth + 1);
    if (Tmp0 == 1)
      return 1; // Early out.

    return std::min({Tmp0, Tmp1, Tmp2});
  }
  default:
    return 1;
  }
}

unsigned AMDGPUTargetLowering::computeNumSignBitsForTargetInstr(
    GISelValueTracking &Analysis, Register R, const APInt &DemandedElts,
    const MachineRegisterInfo &MRI, unsigned Depth) const {
  const MachineInstr *MI = MRI.getVRegDef(R);
  if (!MI)
    return 1;

  // TODO: Check range metadata on MMO.
  switch (MI->getOpcode()) {
  case AMDGPU::G_AMDGPU_BUFFER_LOAD_SBYTE:
    return 25;
  case AMDGPU::G_AMDGPU_BUFFER_LOAD_SSHORT:
    return 17;
  case AMDGPU::G_AMDGPU_BUFFER_LOAD_UBYTE:
    return 24;
  case AMDGPU::G_AMDGPU_BUFFER_LOAD_USHORT:
    return 16;
  case AMDGPU::G_AMDGPU_SMED3:
  case AMDGPU::G_AMDGPU_UMED3: {
    auto [Dst, Src0, Src1, Src2] = MI->getFirst4Regs();
    unsigned Tmp2 = Analysis.computeNumSignBits(Src2, DemandedElts, Depth + 1);
    if (Tmp2 == 1)
      return 1;
    unsigned Tmp1 = Analysis.computeNumSignBits(Src1, DemandedElts, Depth + 1);
    if (Tmp1 == 1)
      return 1;
    unsigned Tmp0 = Analysis.computeNumSignBits(Src0, DemandedElts, Depth + 1);
    if (Tmp0 == 1)
      return 1;
    return std::min({Tmp0, Tmp1, Tmp2});
  }
  default:
    return 1;
  }
}

bool AMDGPUTargetLowering::isKnownNeverNaNForTargetNode(
    SDValue Op, const APInt &DemandedElts, const SelectionDAG &DAG, bool SNaN,
    unsigned Depth) const {
  unsigned Opcode = Op.getOpcode();
  switch (Opcode) {
  case AMDGPUISD::FMIN_LEGACY:
  case AMDGPUISD::FMAX_LEGACY: {
    if (SNaN)
      return true;

    // TODO: Can check no nans on one of the operands for each one, but which
    // one?
    return false;
  }
  case AMDGPUISD::FMUL_LEGACY:
  case AMDGPUISD::CVT_PKRTZ_F16_F32: {
    if (SNaN)
      return true;
    return DAG.isKnownNeverNaN(Op.getOperand(0), SNaN, Depth + 1) &&
           DAG.isKnownNeverNaN(Op.getOperand(1), SNaN, Depth + 1);
  }
  case AMDGPUISD::FMED3:
  case AMDGPUISD::FMIN3:
  case AMDGPUISD::FMAX3:
  case AMDGPUISD::FMINIMUM3:
  case AMDGPUISD::FMAXIMUM3:
  case AMDGPUISD::FMAD_FTZ: {
    if (SNaN)
      return true;
    return DAG.isKnownNeverNaN(Op.getOperand(0), SNaN, Depth + 1) &&
           DAG.isKnownNeverNaN(Op.getOperand(1), SNaN, Depth + 1) &&
           DAG.isKnownNeverNaN(Op.getOperand(2), SNaN, Depth + 1);
  }
  case AMDGPUISD::CVT_F32_UBYTE0:
  case AMDGPUISD::CVT_F32_UBYTE1:
  case AMDGPUISD::CVT_F32_UBYTE2:
  case AMDGPUISD::CVT_F32_UBYTE3:
    return true;

  case AMDGPUISD::RCP:
  case AMDGPUISD::RSQ:
  case AMDGPUISD::RCP_LEGACY:
  case AMDGPUISD::RSQ_CLAMP: {
    if (SNaN)
      return true;

    // TODO: Need is known positive check.
    return false;
  }
  case ISD::FLDEXP:
  case AMDGPUISD::FRACT: {
    if (SNaN)
      return true;
    return DAG.isKnownNeverNaN(Op.getOperand(0), SNaN, Depth + 1);
  }
  case AMDGPUISD::DIV_SCALE:
  case AMDGPUISD::DIV_FMAS:
  case AMDGPUISD::DIV_FIXUP:
    // TODO: Refine on operands.
    return SNaN;
  case AMDGPUISD::SIN_HW:
  case AMDGPUISD::COS_HW: {
    // TODO: Need check for infinity
    return SNaN;
  }
  case ISD::INTRINSIC_WO_CHAIN: {
    unsigned IntrinsicID = Op.getConstantOperandVal(0);
    // TODO: Handle more intrinsics
    switch (IntrinsicID) {
    case Intrinsic::amdgcn_cubeid:
    case Intrinsic::amdgcn_cvt_off_f32_i4:
      return true;

    case Intrinsic::amdgcn_frexp_mant: {
      if (SNaN)
        return true;
      return DAG.isKnownNeverNaN(Op.getOperand(1), SNaN, Depth + 1);
    }
    case Intrinsic::amdgcn_cvt_pkrtz: {
      if (SNaN)
        return true;
      return DAG.isKnownNeverNaN(Op.getOperand(1), SNaN, Depth + 1) &&
             DAG.isKnownNeverNaN(Op.getOperand(2), SNaN, Depth + 1);
    }
    case Intrinsic::amdgcn_rcp:
    case Intrinsic::amdgcn_rsq:
    case Intrinsic::amdgcn_rcp_legacy:
    case Intrinsic::amdgcn_rsq_legacy:
    case Intrinsic::amdgcn_rsq_clamp:
    case Intrinsic::amdgcn_tanh: {
      if (SNaN)
        return true;

      // TODO: Need is known positive check.
      return false;
    }
    case Intrinsic::amdgcn_trig_preop:
    case Intrinsic::amdgcn_fdot2:
      // TODO: Refine on operand
      return SNaN;
    case Intrinsic::amdgcn_fma_legacy:
      if (SNaN)
        return true;
      return DAG.isKnownNeverNaN(Op.getOperand(1), SNaN, Depth + 1) &&
             DAG.isKnownNeverNaN(Op.getOperand(2), SNaN, Depth + 1) &&
             DAG.isKnownNeverNaN(Op.getOperand(3), SNaN, Depth + 1);
    default:
      return false;
    }
  }
  default:
    return false;
  }
}

bool AMDGPUTargetLowering::isReassocProfitable(MachineRegisterInfo &MRI,
                                               Register N0, Register N1) const {
  return MRI.hasOneNonDBGUse(N0); // FIXME: handle regbanks
}<|MERGE_RESOLUTION|>--- conflicted
+++ resolved
@@ -4166,7 +4166,6 @@
 
   if (VT.getScalarType() != MVT::i64)
     return SDValue();
-<<<<<<< HEAD
 
   // For C >= 32
   // i64 (sra x, C) -> (build_pair (sra hi_32(x), C - 32), sra hi_32(x), 31))
@@ -4201,41 +4200,6 @@
     // This AND instruction will clamp out of bounds shift values.
     // It will also be removed during later instruction selection.
     ShiftAmt = DAG.getNode(ISD::AND, SL, TargetType, truncShiftAmt, ShiftMask);
-=======
-
-  // For C >= 32
-  // i64 (sra x, C) -> (build_pair (sra hi_32(x), C - 32), sra hi_32(x), 31))
-
-  // On some subtargets, 64-bit shift is a quarter rate instruction. In the
-  // common case, splitting this into a move and a 32-bit shift is faster and
-  // the same code size.
-  KnownBits Known = DAG.computeKnownBits(RHS);
-
-  EVT ElementType = VT.getScalarType();
-  EVT TargetScalarType = ElementType.getHalfSizedIntegerVT(*DAG.getContext());
-  EVT TargetType = VT.isVector() ? VT.changeVectorElementType(TargetScalarType)
-                                 : TargetScalarType;
-
-  if (Known.getMinValue().getZExtValue() < TargetScalarType.getSizeInBits())
-    return SDValue();
-
-  SDValue ShiftFullAmt =
-      DAG.getConstant(TargetScalarType.getSizeInBits() - 1, SL, TargetType);
-  SDValue ShiftAmt;
-  if (CRHS) {
-    unsigned RHSVal = CRHS->getZExtValue();
-    ShiftAmt = DAG.getConstant(RHSVal - TargetScalarType.getSizeInBits(), SL,
-                               TargetType);
-  } else if (Known.getMinValue().getZExtValue() ==
-             (ElementType.getSizeInBits() - 1)) {
-    ShiftAmt = ShiftFullAmt;
-  } else {
-    SDValue truncShiftAmt = DAG.getNode(ISD::TRUNCATE, SL, TargetType, RHS);
-    const SDValue ShiftMask =
-        DAG.getConstant(TargetScalarType.getSizeInBits() - 1, SL, TargetType);
-    // This AND instruction will clamp out of bounds shift values.
-    // It will also be removed during later instruction selection.
-    ShiftAmt = DAG.getNode(ISD::AND, SL, TargetType, truncShiftAmt, ShiftMask);
   }
 
   EVT ConcatType;
@@ -4268,41 +4232,10 @@
   } else {
     Hi = DAG.getFreeze(Hi);
     HiShift = DAG.getNode(ISD::SRA, SL, TargetType, Hi, ShiftFullAmt);
->>>>>>> 10a576f7
   }
   SDValue NewShift =
       DAG.getNode(ISD::SRA, SL, TargetType, Hi, ShiftAmt, N->getFlags());
 
-<<<<<<< HEAD
-  EVT ConcatType;
-  SDValue Hi;
-  SDLoc LHSSL(LHS);
-  // Bitcast LHS into ConcatType so hi-half of source can be extracted into Hi
-  if (VT.isVector()) {
-    unsigned NElts = TargetType.getVectorNumElements();
-    ConcatType = TargetType.getDoubleNumVectorElementsVT(*DAG.getContext());
-    SDValue SplitLHS = DAG.getNode(ISD::BITCAST, LHSSL, ConcatType, LHS);
-    SmallVector<SDValue, 8> HiOps(NElts);
-    SmallVector<SDValue, 16> HiAndLoOps;
-
-    DAG.ExtractVectorElements(SplitLHS, HiAndLoOps, 0, NElts * 2);
-    for (unsigned I = 0; I != NElts; ++I) {
-      HiOps[I] = HiAndLoOps[2 * I + 1];
-    }
-    Hi = DAG.getNode(ISD::BUILD_VECTOR, LHSSL, TargetType, HiOps);
-  } else {
-    const SDValue One = DAG.getConstant(1, LHSSL, TargetScalarType);
-    ConcatType = EVT::getVectorVT(*DAG.getContext(), TargetType, 2);
-    SDValue SplitLHS = DAG.getNode(ISD::BITCAST, LHSSL, ConcatType, LHS);
-    Hi = DAG.getNode(ISD::EXTRACT_VECTOR_ELT, LHSSL, TargetType, SplitLHS, One);
-  }
-  Hi = DAG.getFreeze(Hi);
-
-  SDValue HiShift = DAG.getNode(ISD::SRA, SL, TargetType, Hi, ShiftFullAmt);
-  SDValue NewShift = DAG.getNode(ISD::SRA, SL, TargetType, Hi, ShiftAmt);
-
-=======
->>>>>>> 10a576f7
   SDValue Vec;
   if (VT.isVector()) {
     unsigned NElts = TargetType.getVectorNumElements();
@@ -4384,7 +4317,6 @@
     // It will also be removed during later instruction selection.
     ShiftAmt = DAG.getNode(ISD::AND, SL, TargetType, TruncShiftAmt, ShiftMask);
   }
-<<<<<<< HEAD
 
   const SDValue Zero = DAG.getConstant(0, SL, TargetScalarType);
   EVT ConcatType;
@@ -4398,21 +4330,6 @@
     SmallVector<SDValue, 8> HiOps(NElts);
     SmallVector<SDValue, 16> HiAndLoOps;
 
-=======
-
-  const SDValue Zero = DAG.getConstant(0, SL, TargetScalarType);
-  EVT ConcatType;
-  SDValue Hi;
-  SDLoc LHSSL(LHS);
-  // Bitcast LHS into ConcatType so hi-half of source can be extracted into Hi
-  if (VT.isVector()) {
-    unsigned NElts = TargetType.getVectorNumElements();
-    ConcatType = TargetType.getDoubleNumVectorElementsVT(*DAG.getContext());
-    SDValue SplitLHS = DAG.getNode(ISD::BITCAST, LHSSL, ConcatType, LHS);
-    SmallVector<SDValue, 8> HiOps(NElts);
-    SmallVector<SDValue, 16> HiAndLoOps;
-
->>>>>>> 10a576f7
     DAG.ExtractVectorElements(SplitLHS, HiAndLoOps, /*Start=*/0, NElts * 2);
     for (unsigned I = 0; I != NElts; ++I)
       HiOps[I] = HiAndLoOps[2 * I + 1];
@@ -4424,12 +4341,8 @@
     Hi = DAG.getNode(ISD::EXTRACT_VECTOR_ELT, LHSSL, TargetType, SplitLHS, One);
   }
 
-<<<<<<< HEAD
-  SDValue NewShift = DAG.getNode(ISD::SRL, SL, TargetType, Hi, ShiftAmt);
-=======
   SDValue NewShift =
       DAG.getNode(ISD::SRL, SL, TargetType, Hi, ShiftAmt, N->getFlags());
->>>>>>> 10a576f7
 
   SDValue Vec;
   if (VT.isVector()) {
