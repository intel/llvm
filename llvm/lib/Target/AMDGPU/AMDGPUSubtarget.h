//=====-- AMDGPUSubtarget.h - Define Subtarget for AMDGPU -------*- C++ -*-===//
//
// Part of the LLVM Project, under the Apache License v2.0 with LLVM Exceptions.
// See https://llvm.org/LICENSE.txt for license information.
// SPDX-License-Identifier: Apache-2.0 WITH LLVM-exception
//
//==-----------------------------------------------------------------------===//
//
/// \file
/// Base class for AMDGPU specific classes of TargetSubtarget.
//
//===----------------------------------------------------------------------===//

#ifndef LLVM_LIB_TARGET_AMDGPU_AMDGPUSUBTARGET_H
#define LLVM_LIB_TARGET_AMDGPU_AMDGPUSUBTARGET_H

#include "llvm/IR/CallingConv.h"
#include "llvm/Support/Alignment.h"
#include "llvm/TargetParser/Triple.h"

namespace llvm {

enum AMDGPUDwarfFlavour : unsigned;
class Function;
class Instruction;
class MachineFunction;
class TargetMachine;

class AMDGPUSubtarget {
public:
  enum Generation {
    INVALID = 0,
    R600 = 1,
    R700 = 2,
    EVERGREEN = 3,
    NORTHERN_ISLANDS = 4,
    SOUTHERN_ISLANDS = 5,
    SEA_ISLANDS = 6,
    VOLCANIC_ISLANDS = 7,
    GFX9 = 8,
    GFX10 = 9,
    GFX11 = 10,
    GFX12 = 11,
  };

private:
  Triple TargetTriple;

protected:
  bool GCN3Encoding = false;
  bool Has16BitInsts = false;
  bool HasTrue16BitInsts = false;
  bool HasFP8ConversionScaleInsts = false;
  bool HasBF8ConversionScaleInsts = false;
  bool HasFP4ConversionScaleInsts = false;
  bool HasFP6BF6ConversionScaleInsts = false;
  bool HasF16BF16ToFP6BF6ConversionScaleInsts = false;
<<<<<<< HEAD
=======
  bool HasCvtPkF16F32Inst = false;
>>>>>>> 93e44d24
  bool HasF32ToF16BF16ConversionSRInsts = false;
  bool EnableRealTrue16Insts = false;
  bool HasBF16ConversionInsts = false;
  bool HasMadMixInsts = false;
  bool HasMadMacF32Insts = false;
  bool HasDsSrc2Insts = false;
  bool HasSDWA = false;
  bool HasVOP3PInsts = false;
  bool HasMulI24 = true;
  bool HasMulU24 = true;
  bool HasSMulHi = false;
  bool HasInv2PiInlineImm = false;
  bool HasFminFmaxLegacy = true;
  bool EnablePromoteAlloca = false;
  bool HasTrigReducedRange = false;
  bool FastFMAF32 = false;
  unsigned EUsPerCU = 4;
  unsigned MaxWavesPerEU = 10;
  unsigned LocalMemorySize = 0;
  unsigned AddressableLocalMemorySize = 0;
  char WavefrontSizeLog2 = 0;

public:
  AMDGPUSubtarget(Triple TT);

  static const AMDGPUSubtarget &get(const MachineFunction &MF);
  static const AMDGPUSubtarget &get(const TargetMachine &TM,
                                    const Function &F);

  /// \returns Default range flat work group size for a calling convention.
  std::pair<unsigned, unsigned> getDefaultFlatWorkGroupSize(CallingConv::ID CC) const;

  /// \returns Subtarget's default pair of minimum/maximum flat work group sizes
  /// for function \p F, or minimum/maximum flat work group sizes explicitly
  /// requested using "amdgpu-flat-work-group-size" attribute attached to
  /// function \p F.
  ///
  /// \returns Subtarget's default values if explicitly requested values cannot
  /// be converted to integer, or violate subtarget's specifications.
  std::pair<unsigned, unsigned> getFlatWorkGroupSizes(const Function &F) const;

  /// \returns Subtarget's default pair of minimum/maximum number of waves per
  /// execution unit for function \p F, or minimum/maximum number of waves per
  /// execution unit explicitly requested using "amdgpu-waves-per-eu" attribute
  /// attached to function \p F.
  ///
  /// \returns Subtarget's default values if explicitly requested values cannot
  /// be converted to integer, violate subtarget's specifications, or are not
  /// compatible with minimum/maximum number of waves limited by flat work group
  /// size, register usage, and/or lds usage.
  std::pair<unsigned, unsigned> getWavesPerEU(const Function &F) const {
    // Default/requested minimum/maximum flat work group sizes.
    std::pair<unsigned, unsigned> FlatWorkGroupSizes = getFlatWorkGroupSizes(F);
    return getWavesPerEU(F, FlatWorkGroupSizes);
  }

  /// Overload which uses the specified values for the flat work group sizes,
  /// rather than querying the function itself. \p FlatWorkGroupSizes Should
  /// correspond to the function's value for getFlatWorkGroupSizes.
  std::pair<unsigned, unsigned>
  getWavesPerEU(const Function &F,
                std::pair<unsigned, unsigned> FlatWorkGroupSizes) const;
  std::pair<unsigned, unsigned> getEffectiveWavesPerEU(
      std::pair<unsigned, unsigned> WavesPerEU,
      std::pair<unsigned, unsigned> FlatWorkGroupSizes) const;

  /// Return the amount of LDS that can be used that will not restrict the
  /// occupancy lower than WaveCount.
  unsigned getMaxLocalMemSizeWithWaveCount(unsigned WaveCount,
                                           const Function &) const;

  /// Inverse of getMaxLocalMemWithWaveCount. Return the maximum wavecount if
  /// the given LDS memory size is the only constraint.
  unsigned getOccupancyWithLocalMemSize(uint32_t Bytes, const Function &) const;

  unsigned getOccupancyWithLocalMemSize(const MachineFunction &MF) const;

  bool isAmdHsaOS() const {
    return TargetTriple.getOS() == Triple::AMDHSA;
  }

  bool isAmdPalOS() const {
    return TargetTriple.getOS() == Triple::AMDPAL;
  }

  bool isMesa3DOS() const {
    return TargetTriple.getOS() == Triple::Mesa3D;
  }

  bool isMesaKernel(const Function &F) const;

  bool isAmdHsaOrMesa(const Function &F) const {
    return isAmdHsaOS() || isMesaKernel(F);
  }

  bool isGCN() const {
    return TargetTriple.getArch() == Triple::amdgcn;
  }

  bool isGCN3Encoding() const {
    return GCN3Encoding;
  }

  bool has16BitInsts() const {
    return Has16BitInsts;
  }

  /// Return true if the subtarget supports True16 instructions.
  bool hasTrue16BitInsts() const { return HasTrue16BitInsts; }

  /// Return true if real (non-fake) variants of True16 instructions using
  /// 16-bit registers should be code-generated. Fake True16 instructions are
  /// identical to non-fake ones except that they take 32-bit registers as
  /// operands and always use their low halves.
  // TODO: Remove and use hasTrue16BitInsts() instead once True16 is fully
  // supported and the support for fake True16 instructions is removed.
  bool useRealTrue16Insts() const;

  bool hasBF16ConversionInsts() const {
    return HasBF16ConversionInsts;
  }

  bool hasMadMixInsts() const {
    return HasMadMixInsts;
  }

  bool hasFP8ConversionScaleInsts() const { return HasFP8ConversionScaleInsts; }

  bool hasBF8ConversionScaleInsts() const { return HasBF8ConversionScaleInsts; }

  bool hasFP4ConversionScaleInsts() const { return HasFP4ConversionScaleInsts; }

  bool hasFP6BF6ConversionScaleInsts() const { return HasFP6BF6ConversionScaleInsts; }

  bool hasF16BF16ToFP6BF6ConversionScaleInsts() const { return HasF16BF16ToFP6BF6ConversionScaleInsts; }

<<<<<<< HEAD
=======
  bool hasCvtPkF16F32Inst() const { return HasCvtPkF16F32Inst; }

>>>>>>> 93e44d24
  bool hasF32ToF16BF16ConversionSRInsts() const {
    return HasF32ToF16BF16ConversionSRInsts;
  }

  bool hasMadMacF32Insts() const {
    return HasMadMacF32Insts || !isGCN();
  }

  bool hasDsSrc2Insts() const {
    return HasDsSrc2Insts;
  }

  bool hasSDWA() const {
    return HasSDWA;
  }

  bool hasVOP3PInsts() const {
    return HasVOP3PInsts;
  }

  bool hasMulI24() const {
    return HasMulI24;
  }

  bool hasMulU24() const {
    return HasMulU24;
  }

  bool hasSMulHi() const {
    return HasSMulHi;
  }

  bool hasInv2PiInlineImm() const {
    return HasInv2PiInlineImm;
  }

  bool hasFminFmaxLegacy() const {
    return HasFminFmaxLegacy;
  }

  bool hasTrigReducedRange() const {
    return HasTrigReducedRange;
  }

  bool hasFastFMAF32() const {
    return FastFMAF32;
  }

  bool isPromoteAllocaEnabled() const {
    return EnablePromoteAlloca;
  }

  unsigned getWavefrontSize() const {
    return 1 << WavefrontSizeLog2;
  }

  unsigned getWavefrontSizeLog2() const {
    return WavefrontSizeLog2;
  }

  /// Return the maximum number of bytes of LDS available for all workgroups
  /// running on the same WGP or CU.
  /// For GFX10-GFX12 in WGP mode this is 128k even though each workgroup is
  /// limited to 64k.
  unsigned getLocalMemorySize() const {
    return LocalMemorySize;
  }

  /// Return the maximum number of bytes of LDS that can be allocated to a
  /// single workgroup.
  /// For GFX10-GFX12 in WGP mode this is limited to 64k even though the WGP has
  /// 128k in total.
  unsigned getAddressableLocalMemorySize() const {
    return AddressableLocalMemorySize;
  }

  /// Number of SIMDs/EUs (execution units) per "CU" ("compute unit"), where the
  /// "CU" is the unit onto which workgroups are mapped. This takes WGP mode vs.
  /// CU mode into account.
  unsigned getEUsPerCU() const { return EUsPerCU; }

  Align getAlignmentForImplicitArgPtr() const {
    return isAmdHsaOS() ? Align(8) : Align(4);
  }

  /// Returns the offset in bytes from the start of the input buffer
  ///        of the first explicit kernel argument.
  unsigned getExplicitKernelArgOffset() const {
    switch (TargetTriple.getOS()) {
    case Triple::AMDHSA:
    case Triple::AMDPAL:
    case Triple::Mesa3D:
      return 0;
    case Triple::UnknownOS:
    default:
      // For legacy reasons unknown/other is treated as a different version of
      // mesa.
      return 36;
    }

    llvm_unreachable("invalid triple OS");
  }

  /// \returns Maximum number of work groups per compute unit supported by the
  /// subtarget and limited by given \p FlatWorkGroupSize.
  virtual unsigned getMaxWorkGroupsPerCU(unsigned FlatWorkGroupSize) const = 0;

  /// \returns Minimum flat work group size supported by the subtarget.
  virtual unsigned getMinFlatWorkGroupSize() const = 0;

  /// \returns Maximum flat work group size supported by the subtarget.
  virtual unsigned getMaxFlatWorkGroupSize() const = 0;

  /// \returns Number of waves per execution unit required to support the given
  /// \p FlatWorkGroupSize.
  virtual unsigned
  getWavesPerEUForWorkGroup(unsigned FlatWorkGroupSize) const = 0;

  /// \returns Minimum number of waves per execution unit supported by the
  /// subtarget.
  virtual unsigned getMinWavesPerEU() const = 0;

  /// \returns Maximum number of waves per execution unit supported by the
  /// subtarget without any kind of limitation.
  unsigned getMaxWavesPerEU() const { return MaxWavesPerEU; }

  /// Return the maximum workitem ID value in the function, for the given (0, 1,
  /// 2) dimension.
  unsigned getMaxWorkitemID(const Function &Kernel, unsigned Dimension) const;

  /// Return the number of work groups for the function.
  SmallVector<unsigned> getMaxNumWorkGroups(const Function &F) const;

  /// Return true if only a single workitem can be active in a wave.
  bool isSingleLaneExecution(const Function &Kernel) const;

  /// Creates value range metadata on an workitemid.* intrinsic call or load.
  bool makeLIDRangeMetadata(Instruction *I) const;

  /// \returns Number of bytes of arguments that are passed to a shader or
  /// kernel in addition to the explicit ones declared for the function.
  unsigned getImplicitArgNumBytes(const Function &F) const;
  uint64_t getExplicitKernArgSize(const Function &F, Align &MaxAlign) const;
  unsigned getKernArgSegmentSize(const Function &F, Align &MaxAlign) const;

  /// \returns Corresponding DWARF register number mapping flavour for the
  /// \p WavefrontSize.
  AMDGPUDwarfFlavour getAMDGPUDwarfFlavour() const;

  virtual ~AMDGPUSubtarget() = default;
};

} // end namespace llvm

#endif // LLVM_LIB_TARGET_AMDGPU_AMDGPUSUBTARGET_H<|MERGE_RESOLUTION|>--- conflicted
+++ resolved
@@ -55,10 +55,7 @@
   bool HasFP4ConversionScaleInsts = false;
   bool HasFP6BF6ConversionScaleInsts = false;
   bool HasF16BF16ToFP6BF6ConversionScaleInsts = false;
-<<<<<<< HEAD
-=======
   bool HasCvtPkF16F32Inst = false;
->>>>>>> 93e44d24
   bool HasF32ToF16BF16ConversionSRInsts = false;
   bool EnableRealTrue16Insts = false;
   bool HasBF16ConversionInsts = false;
@@ -195,11 +192,8 @@
 
   bool hasF16BF16ToFP6BF6ConversionScaleInsts() const { return HasF16BF16ToFP6BF6ConversionScaleInsts; }
 
-<<<<<<< HEAD
-=======
   bool hasCvtPkF16F32Inst() const { return HasCvtPkF16F32Inst; }
 
->>>>>>> 93e44d24
   bool hasF32ToF16BF16ConversionSRInsts() const {
     return HasF32ToF16BF16ConversionSRInsts;
   }
