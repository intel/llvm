--- conflicted
+++ resolved
@@ -1338,18 +1338,11 @@
       if (TRI->isVGPR(*MRI, Op.getReg()))
         continue;
 
-<<<<<<< HEAD
-    unsigned I = Op.getOperandNo();
-
-    int16_t RegClass = TII->getOpRegClassID(Desc.operands()[I]);
-    if (RegClass == -1 || !TRI->isVSSuperClass(TRI->getRegClass(RegClass)))
-=======
       if (ST.hasSDWAScalar() && ConstantBusCount == 0) {
         ++ConstantBusCount;
         continue;
       }
     } else if (!Op.isImm())
->>>>>>> 811fe024
       continue;
 
     unsigned I = Op.getOperandNo();
